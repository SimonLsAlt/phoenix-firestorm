// Linden Lab development message templates

version 2.0

// The Version 2.0 template requires preservation of message
// numbers. Each message must be numbered relative to the
// other messages of that type. The current highest number 
// for each type is listed below:
// Low: 429
// Medium: 18
// High: 29
// PLEASE UPDATE THIS WHEN YOU ADD A NEW MESSAGE!


// *************************************************************************
// Test Message
// *************************************************************************

// Test Message

{
	TestMessage Low 1 NotTrusted Zerocoded
	{
		TestBlock1		Single
		{	Test1		U32	}
	}
	{
		NeighborBlock		Multiple		4
		{	Test0		U32	}
		{	Test1		U32	}
		{	Test2		U32	}
	}
}

// *************************************************************************
// Messaging Internal Data Management Message
// *************************************************************************

// *************************
// List fixed messages first
// *************************


// Packet Ack - Ack a list of packets sent reliable
{
	PacketAck Fixed 0xFFFFFFFB NotTrusted Unencoded
	{
		Packets			Variable		
		{	ID			U32	}
	}
}


// OpenCircuit - Tells the recipient's messaging system to open the descibed circuit
{
	OpenCircuit Fixed 0xFFFFFFFC NotTrusted Unencoded UDPBlackListed
	{
		CircuitInfo		Single
		{	IP			IPADDR	}
		{	Port		IPPORT	}
	}
}


// CloseCircuit - Tells the recipient's messaging system to close the descibed circuit
{
	CloseCircuit Fixed 0xFFFFFFFD NotTrusted Unencoded
}


// ******************
// End fixed messages
// ******************

// StartPingCheck - used to measure circuit ping times
// PingID is used to determine how backlogged the ping was that was
// returned (or how hosed the other side is)
{
	StartPingCheck High 1 NotTrusted Unencoded
	{
		PingID Single
		{	PingID	U8	}
		{	OldestUnacked	U32	}	// Current oldest "unacked" packet on the sender side
	}
}

// CompletePingCheck - used to measure circuit ping times

{
	CompletePingCheck High 2 NotTrusted Unencoded
	{
		PingID Single
		{	PingID	U8	}
	}
}

// space->sim
// sim->sim
// AddCircuitCode - Tells the recipient's messaging system that this code
// is for a legal circuit
{
	AddCircuitCode Low 2 Trusted Unencoded
	{
		CircuitCode		Single
		{	Code		U32		}
		{	SessionID	LLUUID	}
		{	AgentID		LLUUID	} // WARNING - may be null in valid message
	}
}

// viewer->sim
// UseCircuitCode - Attempts to provide the recipient with IP and Port
// info. In the case of viewers, the id is the session id. For other
// machines it may be null. The session id will always be the session
// id of the process, which every server will generate on startup and
// the viewer will be handed after login.
{
	UseCircuitCode Low 3 NotTrusted Unencoded
	{
		CircuitCode		Single
		{	Code		U32		}
		{	SessionID	LLUUID	}
		{	ID			LLUUID	} // agent id
	}
}


// *************************************************************************
// SpaceServer to Simulator Messages
// ************************************************************************

// Neighbor List - Passed anytime neighbors change
{
	NeighborList High 3 Trusted Unencoded
	{
		NeighborBlock	Multiple		4
		{	IP			IPADDR	}
		{	Port		IPPORT	}
		{	PublicIP    IPADDR	}
		{	PublicPort  IPPORT	}
		{	RegionID	LLUUID	}
		{	Name		Variable		1	}	// string
		{	SimAccess	U8	}
	}
}


// AvatarTextureUpdate
// simulator -> dataserver
// reliable
{
	AvatarTextureUpdate Low 4 Trusted Zerocoded
	{
		AgentData		Single
		{	AgentID			LLUUID	}
		{	TexturesChanged	BOOL	}
	}
	{
		WearableData		Variable
		{	CacheID			LLUUID }
		{	TextureIndex	U8 }
		{	HostName		Variable	1	}
	}
	{
		TextureData		Variable
		{	TextureID		LLUUID	}
	}
}


// SimulatorMapUpdate
// simulator -> dataserver
// reliable
{
	SimulatorMapUpdate Low 5 Trusted Unencoded
	{
		MapData		Single
		{	Flags		U32		}
	}
}

// SimulatorSetMap
// simulator -> dataserver
// reliable
// Used to upload a map image into the database (currently used only for Land For Sale)
{
	SimulatorSetMap Low 6 Trusted Unencoded
	{
		MapData		Single
		{	RegionHandle	U64		}
		{	Type			S32		}
		{	MapImage		LLUUID	}
	}
}

// SubscribeLoad
// spaceserver -> simulator
// reliable
{
	SubscribeLoad	Low	7 Trusted Unencoded
}

// UnsubscribeLoad
// spaceserver -> simulator
// reliable
{
	UnsubscribeLoad Low 8 Trusted Unencoded
}


// ************************************************************************
// Simulator to SpaceServer Messages
// ************************************************************************

// SimulatorReady - indicates the sim has finished loading its state
// and is ready to receive updates from others
{
	SimulatorReady Low 9 Trusted Zerocoded
	{
		SimulatorBlock		Single
		{	SimName			Variable	1	}
		{	SimAccess		U8	}
		{	RegionFlags		U32	}
		{	RegionID		LLUUID	}
		{	EstateID		U32	}
		{	ParentEstateID	U32	}
	}
	{
		TelehubBlock		Single
		{	HasTelehub		BOOL		}
		{	TelehubPos		LLVector3	}
	}
}

// TelehubInfo - fill in the UI for telehub creation floater.
// sim -> viewer
// reliable
{
	TelehubInfo	Low	10 Trusted Unencoded
	{
		TelehubBlock		Single
		{	ObjectID		LLUUID			}	// null if no telehub
		{	ObjectName		Variable 1		}	// string
		{	TelehubPos		LLVector3		}	// fallback if viewer can't find object
		{	TelehubRot		LLQuaternion	}
	}
	{
		SpawnPointBlock		Variable
		{	SpawnPointPos	LLVector3		}	// relative to telehub position
	}
}

// SimulatorPresentAtLocation - indicates that the sim is present at a grid
// location and passes what it believes its neighbors are
{
	SimulatorPresentAtLocation Low 11 Trusted Unencoded
	{
		SimulatorPublicHostBlock	Single
		{	Port        IPPORT }
		{	SimulatorIP IPADDR }
		{   GridX       U32	   }
		{	GridY       U32    }
	}
	{
		NeighborBlock	Multiple		4
		{	IP			IPADDR	}
		{	Port		IPPORT	}
	}
	{
		SimulatorBlock		Single
		{	SimName			Variable	1	}
		{	SimAccess		U8	}
		{	RegionFlags		U32	}
		{	RegionID		LLUUID	}
		{	EstateID		U32	}
		{	ParentEstateID	U32	}
	}
	{
		TelehubBlock		Variable
		{	HasTelehub		BOOL		}
		{	TelehubPos		LLVector3	}
	}
}

// SimulatorLoad
// simulator -> spaceserver
// reliable
{
	SimulatorLoad Low 12 Trusted Unencoded
	{
		SimulatorLoad		Single
		{	TimeDilation 	F32 }
		{	AgentCount 		S32 }
		{	CanAcceptAgents	BOOL	}
	}
	{
		AgentList	Variable
		{	CircuitCode		U32	}
		{	X				U8	}
		{	Y				U8	}
	}
}

// Simulator Shutdown Request - Tells spaceserver that a simulator is trying to shutdown
{
	SimulatorShutdownRequest Low 13 Trusted Unencoded
}

// ****************************************************************************
// Presense messages
// ****************************************************************************

// sim -> dataserver
{
	RegionPresenceRequestByRegionID Low 14 Trusted Unencoded
	{
		RegionData		Variable
		{	RegionID	LLUUID	}
	}
}

// sim -> dataserver
{
	RegionPresenceRequestByHandle Low 15 Trusted Unencoded
	{
		RegionData		Variable
		{	RegionHandle	U64	}
	}
}

// dataserver -> sim
{
	RegionPresenceResponse Low 16 Trusted Zerocoded
	{
		RegionData		Variable
		{	RegionID			LLUUID	}
		{	RegionHandle		U64	}
		{	InternalRegionIP	IPADDR	}
		{	ExternalRegionIP	IPADDR	}
		{	RegionPort			IPPORT	}
		{	ValidUntil			F64	}
		{	Message				Variable	1	}
	}
}
 

// ****************************************************************************
// Simulator to dataserver messages
// ****************************************************************************

// Updates SimName, EstateID and SimAccess using RegionID as a key
{
	UpdateSimulator Low 17 Trusted Unencoded
	{
		SimulatorInfo	Single
		{	RegionID	LLUUID	}
		{	SimName		Variable	1	}
		{	EstateID	U32		}
		{	SimAccess	U8		}
	}
}


// record dwell time.
{
	LogDwellTime	Low	18 Trusted Unencoded
	{
		DwellInfo	Single
		{	AgentID		LLUUID	}
		{	SessionID	LLUUID	}
		{	Duration	F32		}
		{	SimName		Variable	1 }
		{	RegionX		U32		}
		{	RegionY		U32		}
		{	AvgAgentsInView U8  }
		{	AvgViewerFPS U8		}
	}
}

// Disabled feature response message
{
	FeatureDisabled	Low 19 Trusted Unencoded
	{
		FailureInfo			Single
		{	ErrorMessage	Variable	1	}
		{	AgentID			LLUUID			}
		{	TransactionID	LLUUID			}
	}
}


// record lost money transactions.  This message could be generated
// from either the simulator or the dataserver, depending on how
// the transaction failed.
{
	LogFailedMoneyTransaction	Low 20 Trusted Unencoded
	{
		TransactionData	Single
		{	TransactionID	LLUUID	}
		{ 	TransactionTime	U32		} // utc seconds since epoch
		{	TransactionType	S32		}	// see lltransactiontypes.h
		{	SourceID		LLUUID  }
		{	DestID			LLUUID	}	// destination of the transfer
		{	Flags			U8		}
		{	Amount			S32		}
		{	SimulatorIP		IPADDR	}	// U32 encoded IP
		{	GridX			U32		}
		{	GridY			U32		}
		{	FailureType		U8		}
	}
}

// complaint/bug-report - sim -> dataserver. see UserReport for details.
// reliable
{
	UserReportInternal Low 21 Trusted Zerocoded
	{
		ReportData	Single
		{   ReportType		U8   }
		{   Category		U8   }
		{   ReporterID		LLUUID  }
		{	ViewerPosition	LLVector3	}
		{	AgentPosition	LLVector3	}
		{   ScreenshotID	LLUUID  }
		{   ObjectID		LLUUID  }
		{   OwnerID			LLUUID  }
		{   LastOwnerID		LLUUID  }
		{   CreatorID		LLUUID  }
		{	RegionID		LLUUID	}
		{   AbuserID		LLUUID  }
		{	AbuseRegionName	Variable	1	}
		{	AbuseRegionID	LLUUID	}
		{   Summary			Variable	1   }
		{   Details 		Variable	2   }
		{	VersionString	Variable	1	}
	}
}

// SetSimStatusInDatabase
// alters the "simulator" table in the database
// sim -> dataserver
// reliable
{
	SetSimStatusInDatabase Low 22 Trusted Unencoded
	{
		Data	Single
		{	RegionID	LLUUID	}
		{   HostName 	Variable 1	}
		{	X			S32	}
		{	Y			S32	}
		{	PID			S32	}
		{	AgentCount	S32	}
		{	TimeToLive  S32 } // in seconds
		{	Status		Variable	1	}
	}
}

// SetSimPresenceInDatabase
// updates the "presence" table in the database to ensure
// that a given simulator is present and valid for a set amount of
// time
{
	SetSimPresenceInDatabase Low 23 Trusted Unencoded UDPDeprecated
	{
		SimData Single
		{   RegionID 	LLUUID	}
		{   HostName 	Variable 1	}
		{	GridX		U32	}
		{	GridY		U32	}
		{	PID			S32	}
		{	AgentCount	S32	}
		{	TimeToLive  S32 } // in seconds
		{	Status		Variable	1	}
	}
}

// ***************************************************************************
// Economy messages
// ***************************************************************************

// once we use local stats, this will include a region handle
{
	EconomyDataRequest Low 24 NotTrusted Unencoded
}

// dataserver to sim, response w/ econ data
{
	EconomyData Low 25 Trusted Zerocoded
	{
		Info					Single
		{	ObjectCapacity			S32	}
		{	ObjectCount				S32	}
		{	PriceEnergyUnit			S32	}
		{	PriceObjectClaim		S32	}
		{	PricePublicObjectDecay	S32	}
		{	PricePublicObjectDelete	S32	}
		{	PriceParcelClaim		S32	}
		{	PriceParcelClaimFactor	F32	}
		{	PriceUpload				S32	}
		{	PriceRentLight			S32	}
		{	TeleportMinPrice		S32	}
		{	TeleportPriceExponent 	F32	}
		{	EnergyEfficiency		F32	}
		{	PriceObjectRent			F32	}
		{	PriceObjectScaleFactor 	F32	}
		{	PriceParcelRent			S32	}
		{	PriceGroupCreate		S32	}
	}
}

// ***************************************************************************
// Search messages
// ***************************************************************************

// AvatarPickerRequest
// Get a list of names to select a person
// viewer -> sim -> data
// reliable
{
	AvatarPickerRequest Low 26 NotTrusted Unencoded
	{
		AgentData		Single
		{	AgentID		LLUUID		}
		{	SessionID	LLUUID		}
		{	QueryID		LLUUID		}
	}
	{
		Data			Single
		{	Name		Variable 1	}
	}
}

// backend implementation which tracks if the user is a god.
{
	AvatarPickerRequestBackend Low 27 Trusted Unencoded
	{
		AgentData		Single
		{	AgentID		LLUUID		}
		{	SessionID	LLUUID		}
		{	QueryID		LLUUID		}
		{	GodLevel	U8	}
	}
	{
		Data			Single
		{	Name		Variable 1	}
	}
}

// AvatarPickerReply
// List of names to select a person
// reliable
{
	AvatarPickerReply Low 28 Trusted Unencoded
	{
		AgentData		Single
		{	AgentID		LLUUID		}
		{	QueryID		LLUUID		}
	}
	{
		Data			Variable
		{	AvatarID	LLUUID		}
		{	FirstName	Variable 1	}
		{	LastName	Variable 1	}
	}
}

// PlacesQuery
// Used for getting a list of places for the group land panel
// and the user land holdings panel.  NOT for the directory.
{
	PlacesQuery Low 29 NotTrusted Zerocoded
	{
		AgentData		Single
		{	AgentID		LLUUID		}
		{	SessionID	LLUUID		}
		{	QueryID		LLUUID		}
	}
	{
		TransactionData Single
		{	TransactionID	LLUUID	}
	}
	{
		QueryData		Single
		{	QueryText	Variable	1	}
		{	QueryFlags	U32				}
		{	Category	S8				}
		{	SimName		Variable	1	}
	}
}

// PlacesReply
// dataserver -> simulator -> viewer
// If the user has specified a location, use that to compute
// global x,y,z.  Otherwise, use center of the AABB.
// reliable
{
	PlacesReply Low 30 Trusted Zerocoded UDPDeprecated
	{
		AgentData		Single
		{	AgentID		LLUUID		}
		{	QueryID		LLUUID		}
	}
	{
		TransactionData Single
		{	TransactionID	LLUUID	}
	}
	{
		QueryData		Variable
		{	OwnerID			LLUUID			}
		{	Name			Variable	1	}
		{	Desc			Variable	1	}
		{	ActualArea		S32				}
		{	BillableArea	S32				}
		{	Flags			U8				}
		{	GlobalX			F32				}	// meters
		{	GlobalY			F32				}	// meters
		{	GlobalZ			F32				}	// meters
		{	SimName			Variable	1	}
		{	SnapshotID		LLUUID			}
		{	Dwell			F32				}
		{	Price			S32				}
		//{	ProductSKU		Variable	1	}
	}
}

// DirFindQuery viewer->sim
// Message to start asking questions for the directory 
{
	DirFindQuery Low 31 NotTrusted Zerocoded
	{
		AgentData		Single
		{	AgentID		LLUUID		}
		{	SessionID	LLUUID		}
	}
	{
		QueryData		Single
		{	QueryID		LLUUID		}
		{	QueryText	Variable 1	}
		{	QueryFlags	U32			}
		{	QueryStart	S32			}	// prev/next page support
	}
}

// DirFindQueryBackend sim->data
// Trusted message generated by receipt of DirFindQuery to sim.
{
	DirFindQueryBackend Low 32 Trusted Zerocoded
	{
		AgentData		Single
		{	AgentID		LLUUID		}
	}
	{
		QueryData		Single
		{	QueryID		LLUUID		}
		{	QueryText	Variable 1	}
		{	QueryFlags	U32			}
		{	QueryStart	S32			}	// prev/next page support
		{	EstateID	U32			}
		{	Godlike		BOOL		}
	}
}


// DirPlacesQuery viewer->sim
// Used for the Find directory of places
{
	DirPlacesQuery Low 33 NotTrusted Zerocoded
	{
		AgentData		Single
		{	AgentID		LLUUID		}
		{	SessionID	LLUUID		}
	}
	{
		QueryData		Single
		{	QueryID		LLUUID		}
		{	QueryText	Variable	1	}
		{	QueryFlags	U32				}
		{	Category	S8				}
		{	SimName		Variable	1	}
		{	QueryStart	S32			}
	}
}

// DirPlacesQueryBackend sim->dataserver
// Used for the Find directory of places.
{
	DirPlacesQueryBackend Low 34 Trusted Zerocoded
	{
		AgentData		Single
		{	AgentID		LLUUID		}
	}
	{
		QueryData		Single
		{	QueryID		LLUUID		}
		{	QueryText	Variable	1	}
		{	QueryFlags	U32				}
		{	Category	S8				}
		{	SimName		Variable	1	}
		{	EstateID	U32				}
		{	Godlike		BOOL			}
		{	QueryStart	S32			}
	}
}

// DirPlacesReply dataserver->sim->viewer
// If the user has specified a location, use that to compute
// global x,y,z.  Otherwise, use center of the AABB.
// reliable
{
	DirPlacesReply Low 35 Trusted Zerocoded
	{
		AgentData		Single
		{	AgentID		LLUUID		}
	}
	{
		QueryData		Variable
		{	QueryID		LLUUID		}
	}
	{
		QueryReplies            Variable
		{	ParcelID		LLUUID		}
		{	Name			Variable 1	}
		{	ForSale			BOOL		}
		{	Auction			BOOL		}
		{	Dwell			F32			}
	}
	{
		StatusData            Variable
		{	Status		U32		}
	}
}

// DirPeopleReply
{
	DirPeopleReply Low 36 Trusted Zerocoded
	{
		AgentData				Single
		{	AgentID				LLUUID	}
	}
	{
		QueryData		        Single
		{	QueryID		        LLUUID	}
	}
	{
		QueryReplies            Variable
 		{	AgentID	  	 	    LLUUID			}
		{	FirstName	        Variable	1	}
		{	LastName	        Variable	1	}
		{	Group		        Variable	1	}
		{	Online  	        BOOL			}
		{	Reputation	        S32				}
	}
}

// DirEventsReply
{
	DirEventsReply Low 37 Trusted Zerocoded
	{
		AgentData		Single
		{	AgentID		LLUUID		}
	}
	{
		QueryData		Single
		{	QueryID		LLUUID		}
	}
	{
		QueryReplies	Variable
		{	OwnerID		LLUUID			}
		{	Name		Variable	1	}
		{	EventID		U32				}
		{	Date		Variable	1	}
		{	UnixTime	U32				}
		{	EventFlags	U32				}
	}
	{
		StatusData Variable
		{	Status		U32			}
	}
}

// DirGroupsReply
// dataserver -> userserver -> viewer
// reliable
{
	DirGroupsReply Low 38 Trusted Zerocoded
	{
		AgentData		Single
		{	AgentID		LLUUID			}
	}
	{
		QueryData		Single
		{	QueryID		LLUUID			}
	}
	{
		QueryReplies	Variable
		{	GroupID			LLUUID			}
		{	GroupName		Variable	1	}	// string
		{	Members			S32				}
		{	SearchOrder		F32				}
	}
}


// DirClassifiedQuery viewer->sim
// reliable
{
	DirClassifiedQuery Low 39 NotTrusted Zerocoded
	{
		AgentData			Single
		{	AgentID			LLUUID	}
		{	SessionID		LLUUID	}
	}
	{
		QueryData			Single
		{	QueryID			LLUUID			}
		{	QueryText		Variable	1	}
		{	QueryFlags		U32				}
		{	Category		U32				}
		{	QueryStart	S32					}
	}
}

// DirClassifiedQueryBackend sim->dataserver
// reliable
{
	DirClassifiedQueryBackend Low 40 Trusted Zerocoded
	{
		AgentData			Single
		{	AgentID			LLUUID	}
	}
	{
		QueryData			Single
		{	QueryID			LLUUID			}
		{	QueryText		Variable	1	}
		{	QueryFlags		U32				}
		{	Category		U32				}
		{	EstateID		U32				}
		{	Godlike			BOOL			}
		{	QueryStart	S32					}
	}
}

// DirClassifiedReply dataserver->sim->viewer
// reliable
{
	DirClassifiedReply Low 41 Trusted Zerocoded
	{
		AgentData		Single
		{	AgentID		LLUUID		}
	}
	{
		QueryData		Single
		{	QueryID		LLUUID		}
	}
	{
		QueryReplies	Variable
		{	ClassifiedID	LLUUID		}
		{	Name			Variable 1	}
		{	ClassifiedFlags	U8			}
		{	CreationDate	U32			}
		{	ExpirationDate	U32			}
		{	PriceForListing	S32			}
	}
	{
		StatusData Variable
		{	Status			U32		}
	}
}


// AvatarClassifiedReply
// dataserver -> simulator -> viewer
// Send the header information for this avatar's classifieds
// This fills in the tabs of the Classifieds panel.
// reliable
{
	AvatarClassifiedReply Low 42 Trusted Unencoded
	{
		AgentData		Single
		{	AgentID			LLUUID		}
		{	TargetID		LLUUID		}
	}
	{
		Data			Variable
		{	ClassifiedID	LLUUID		}
		{	Name			Variable 1	}
	}
}


// ClassifiedInfoRequest
// viewer -> simulator
// simulator -> dataserver
// reliable
{
	ClassifiedInfoRequest Low 43 NotTrusted Zerocoded
	{
		AgentData        Single
		{    AgentID        LLUUID		}
		{    SessionID      LLUUID		}
	}
	{
		Data        Single
		{	ClassifiedID	LLUUID		}
	}
}


// ClassifiedInfoReply
// dataserver -> simulator
// simulator -> viewer
// reliable
{
	ClassifiedInfoReply Low 44 Trusted Unencoded
    {
        AgentData    Single
        {	AgentID			LLUUID		}
    }
    {
		Data        Single
		{	ClassifiedID	LLUUID		}
		{	CreatorID		LLUUID		}
		{	CreationDate	U32			}
		{	ExpirationDate	U32			}
		{	Category		U32			}
		{	Name			Variable 1	}
        {	Desc			Variable 2	}
		{	ParcelID		LLUUID		}
		{	ParentEstate	U32			}
        {	SnapshotID		LLUUID		}
        {	SimName			Variable 1	}
        {	PosGlobal		LLVector3d	}
        {	ParcelName		Variable 1	}
		{	ClassifiedFlags	U8			}
		{	PriceForListing	S32			}
    }
}


// ClassifiedInfoUpdate
// Update a classified.  ParcelID and EstateID are set
// on the simulator as the message passes through.
// viewer -> simulator -> dataserver
// reliable
{
	ClassifiedInfoUpdate Low 45 NotTrusted Unencoded
	{
		AgentData	Single
		{	AgentID			LLUUID		}
		{	SessionID		LLUUID		}
	}
	{
		Data		Single
		{	ClassifiedID	LLUUID		}
		{	Category		U32			}
		{	Name			Variable 1	}
		{	Desc			Variable 2	}
		{	ParcelID		LLUUID		}
		{	ParentEstate	U32			}
		{	SnapshotID		LLUUID		}
		{	PosGlobal		LLVector3d	}
		{	ClassifiedFlags	U8			}
		{	PriceForListing	S32			}
	}
}


// ClassifiedDelete
// Delete a classified from the database.
// viewer -> simulator -> dataserver
// reliable
{
	ClassifiedDelete Low 46 NotTrusted Unencoded
	{
		AgentData	Single
		{	AgentID			LLUUID		}
		{	SessionID		LLUUID		}
	}
	{
		Data	Single
		{	ClassifiedID	LLUUID		}
	}
}

// ClassifiedGodDelete
// Delete a classified from the database.
// QueryID is needed so database can send a repeat list of 
// classified.
// viewer -> simulator -> dataserver
// reliable
{
	ClassifiedGodDelete Low 47 NotTrusted Unencoded
	{
		AgentData	Single
		{	AgentID			LLUUID		}
		{	SessionID		LLUUID		}
	}
	{
		Data	Single
		{	ClassifiedID	LLUUID		}
		{	QueryID			LLUUID		}
	}
}


// DirLandQuery viewer->sim
// Special query for the land for sale/auction panel.
// reliable
{
	DirLandQuery Low 48 NotTrusted Zerocoded
	{
		AgentData			Single
		{	AgentID			LLUUID	}
		{	SessionID		LLUUID	}
	}
	{
		QueryData			Single
		{	QueryID			LLUUID	}
		{	QueryFlags		U32		}
		{	SearchType		U32		}
		{	Price			S32		}
		{	Area			S32		}
		{	QueryStart		S32		}
	}
}

// DirLandQueryBackend sim->dataserver
// Special query for the land for sale/auction panel.
{
	DirLandQueryBackend Low 49 Trusted Zerocoded
	{
		AgentData			Single
		{	AgentID			LLUUID	}
	}
	{
		QueryData			Single
		{	QueryID			LLUUID	}
		{	QueryFlags		U32		}
		{	SearchType		U32		}
		{	Price			S32		}
		{	Area			S32		}
		{	QueryStart		S32		}
		{	EstateID		U32		}
		{	Godlike			BOOL	}
	}
}

// DirLandReply
// dataserver -> simulator -> viewer
// reliable
{
	DirLandReply Low 50 Trusted Zerocoded UDPDeprecated
	{
		AgentData			Single
		{	AgentID			LLUUID	}
	}
	{
		QueryData			Single
		{	QueryID			LLUUID		}
	}
	{
		QueryReplies		Variable
		{	ParcelID		LLUUID		}
		{	Name			Variable 1	}
		{	Auction			BOOL		}
		{	ForSale			BOOL		}
		{	SalePrice		S32			}
		{	ActualArea		S32			}
		//{	ProductSKU		Variable 1	}
	}
}

// DEPRECATED: DirPopularQuery viewer->sim
// Special query for the land for sale/auction panel.
// reliable
{
	DirPopularQuery Low 51 NotTrusted Zerocoded Deprecated
	{
		AgentData			Single
		{	AgentID			LLUUID	}
		{	SessionID		LLUUID	}
	}
	{
		QueryData			Single
		{	QueryID			LLUUID	}
		{	QueryFlags		U32		}
	}
}

// DEPRECATED: DirPopularQueryBackend sim->dataserver
// Special query for the land for sale/auction panel.
// reliable
{
	DirPopularQueryBackend Low 52 Trusted Zerocoded Deprecated
	{
		AgentData			Single
		{	AgentID			LLUUID	}
	}
	{
		QueryData			Single
		{	QueryID			LLUUID	}
		{	QueryFlags		U32		}
		{	EstateID		U32		}
		{	Godlike			BOOL	}
	}
}

// DEPRECATED: DirPopularReply
// dataserver -> simulator -> viewer
// reliable
{
	DirPopularReply Low 53 Trusted Zerocoded Deprecated
	{
		AgentData			Single
		{	AgentID			LLUUID	}
	}
	{
		QueryData			Single
		{	QueryID			LLUUID		}
	}
	{
		QueryReplies		Variable
		{	ParcelID		LLUUID		}
		{	Name			Variable 1	}
		{	Dwell			F32			}
	}
}

// ParcelInfoRequest
// viewer -> simulator -> dataserver
// reliable
{
	ParcelInfoRequest Low 54 NotTrusted Unencoded
	{
		AgentData		Single
		{	AgentID			LLUUID		}
		{	SessionID		LLUUID	}
	}
	{
		Data			Single
		{	ParcelID		LLUUID		}
	}
}

// ParcelInfoReply
// dataserver -> simulator -> viewer
// reliable
{
	ParcelInfoReply Low 55 Trusted Zerocoded
	{
		AgentData		Single
		{	AgentID			LLUUID		}
	}
	{
		Data			Single
		{	ParcelID		LLUUID			}
		{	OwnerID			LLUUID			}
		{	Name			Variable	1	}
		{	Desc			Variable	1	}
		{	ActualArea		S32				}
		{	BillableArea	S32				}
		{	Flags			U8				}
		{	GlobalX			F32				}	// meters
		{	GlobalY			F32				}	// meters
		{	GlobalZ			F32				}	// meters
		{	SimName			Variable	1	}
		{	SnapshotID		LLUUID			}
		{	Dwell			F32				}
		{	SalePrice		S32				}
		{	AuctionID		S32				}
	}
}


// ParcelObjectOwnersRequest
// viewer -> simulator
// reliable
{
	ParcelObjectOwnersRequest Low 56 NotTrusted Unencoded
	{
		AgentData		Single
		{	AgentID			LLUUID		}
		{	SessionID		LLUUID	}
	}
	{
		ParcelData		Single
		{	LocalID			S32		}
	}
}


// ParcelObjectOwnersReply
// simulator -> viewer
// reliable
{
	ParcelObjectOwnersReply Low 57 Trusted Zerocoded UDPDeprecated
	{
		Data			Variable
		{	OwnerID			LLUUID			}
		{	IsGroupOwned	BOOL			}
		{	Count			S32				}
		{	OnlineStatus	BOOL			}
	}
}

// GroupNoticeListRequest
// viewer -> simulator -> dataserver
// reliable
{
	GroupNoticesListRequest	Low	58 NotTrusted	Unencoded
	{
		AgentData        Single
		{	AgentID			LLUUID		}
		{	SessionID		LLUUID		}
	}
	{
		Data        Single
		{	GroupID			LLUUID		}
	}
}

// GroupNoticesListReply
// dataserver -> simulator -> viewer
// reliable
{
	GroupNoticesListReply	Low	59 Trusted	Unencoded
	{
		AgentData	Single
		{	AgentID			LLUUID		}
		{	GroupID			LLUUID		}
	}
	{
		Data		Variable
		{	NoticeID		LLUUID		}
		{	Timestamp		U32			}
		{	FromName		Variable 2	}
		{	Subject			Variable 2	}
		{	HasAttachment	BOOL		}
		{	AssetType		U8			}
	}
}

// GroupNoticeRequest
// viewer -> simulator
// simulator -> dataserver
// reliable
{
	GroupNoticeRequest Low 60 NotTrusted Unencoded
	{
		AgentData        Single
		{	AgentID			LLUUID		}
		{	SessionID		LLUUID		}
	}
	{
		Data        Single
		{	GroupNoticeID	LLUUID		}
	}
}

// GroupNoticeAdd
// Add a group notice. 
// simulator -> dataserver
// reliable
{
	GroupNoticeAdd Low 61 Trusted Unencoded
	{
		AgentData	Single
		{	AgentID			LLUUID		}
	}
	{
		MessageBlock		Single
		{	ToGroupID		LLUUID	}
		{	ID				LLUUID	}
		{	Dialog			U8	}
		{	FromAgentName	Variable	1	}
		{	Message			Variable	2	}
		{	BinaryBucket	Variable	2	}
	}
}


// ****************************************************************************
// Teleport messages
//
// The teleport messages are numerous, so I have attempted to give them a 
// consistent naming convention. Since there is a bit of glob pattern
// aliasing, the rules are applied in order.
//
// Teleport* - viewer->sim or sim->viewer message which announces a 
//             teleportation request, progrees, start, or end.
// Data* - sim->data or data->sim trusted message.
// Space* - sim->space or space->sim trusted messaging
// *Lure - A lure message to pass around information.
//
// All actual viewer teleports will begin with a Teleport* message and
// end in a TeleportStart, TeleportLocal or TeleportFailed message. The TeleportFailed
// message may be returned by any process and must be routed through the
// teleporting agent's simulator and back to the viewer.
// ****************************************************************************

// TeleportRequest
// viewer -> sim specifying exact teleport destination
{
	TeleportRequest	Low	62 NotTrusted Unencoded
	{
		AgentData	Single
		{	AgentID		LLUUID		}
		{	SessionID	LLUUID		}
	}
	{
		Info		Single
		{	RegionID	LLUUID		}
		{	Position	LLVector3	}
		{	LookAt		LLVector3	}
	}
}

// TeleportLocationRequest
// viewer -> sim specifying exact teleport destination
{
	TeleportLocationRequest	Low	63 NotTrusted Unencoded
	{
		AgentData	Single
		{	AgentID		LLUUID		}
		{	SessionID	LLUUID		}
	}
	{
		Info	Single
		{	RegionHandle	U64			}
		{	Position		LLVector3	}
		{	LookAt			LLVector3	}
	}
}

// TeleportLocal
// sim -> viewer reply telling the viewer that we've successfully TP'd
// to somewhere else within the sim
{
	TeleportLocal Low 64 Trusted Unencoded
	{
		Info		Single
		{	AgentID			LLUUID			}
		{	LocationID		U32				}
		{	Position		LLVector3		}	// region
		{	LookAt			LLVector3		}
		{	TeleportFlags 	U32				}
	}
}

// TeleportLandmarkRequest viewer->sim
// teleport to landmark asset ID destination. use LLUUD::null for home.
{
	TeleportLandmarkRequest Low 65 NotTrusted Zerocoded
	{
		Info		Single
		{	AgentID			LLUUID	}
		{	SessionID		LLUUID	}
		{	LandmarkID		LLUUID	}
	}
}

// TeleportProgress sim->viewer
// Tell the agent how the teleport is going.
{
	TeleportProgress Low 66 Trusted Unencoded
	{
		AgentData		Single
		{	AgentID		LLUUID	}
	}
	{
		Info			Single
		{	TeleportFlags	U32			}
		{	Message		Variable	1	}  // string
	}
}

// DataHomeLocationRequest sim->data
// Request 
{
	DataHomeLocationRequest Low 67 Trusted Zerocoded
	{
		Info		Single
		{	AgentID			LLUUID	}
		{	KickedFromEstateID	U32	}
	}
	{
		AgentInfo	Single
		{   AgentEffectiveMaturity U32  }
	}
}

// DataHomeLocationReply data->sim
// response is the location of agent home.
{
	DataHomeLocationReply Low 68 Trusted Unencoded
	{
		Info		Single
		{	AgentID			LLUUID		}
		{	RegionHandle	U64			}
		{	Position		LLVector3	}	// region coords
		{	LookAt			LLVector3	}
	}
}


// TeleportFinish sim->viewer
// called when all of the information has been collected and readied for 
// the agent.
{
	TeleportFinish Low 69 Trusted Unencoded UDPBlackListed
	{
		Info		Single
		{	AgentID			LLUUID			}
		{	LocationID		U32				}
		{	SimIP			IPADDR			}
		{	SimPort			IPPORT			}
		{	RegionHandle	U64				}
		{	SeedCapability	Variable	2	}	// URL
		{	SimAccess		U8				}
		{	TeleportFlags 	U32				}
	}
}

// StartLure viewer->sim
// Sent from viewer to the local simulator to lure target id to near 
// agent id. This will generate an instant message that will be routed 
// through the space server and out to the userserver. When that IM 
// goes through the userserver and the TargetID is online, the 
// userserver will send an InitializeLure to the spaceserver. When that
// packet is acked, the original instant message is finally forwarded to 
// TargetID.
{
	StartLure	Low	70 NotTrusted Unencoded
	{
		AgentData	Single
		{	AgentID			LLUUID			}
		{	SessionID		LLUUID			}
	}
	{
		Info	Single
		{	LureType 		U8	 			}
		{	Message			Variable	1	}
	}
	{
		TargetData Variable
		{	TargetID		LLUUID			}
	}
}

// TeleportLureRequest viewer->sim
// Message from target of lure to begin the teleport process on the 
// local simulator.
{
	TeleportLureRequest	Low	71 NotTrusted Unencoded
	{
		Info	Single
		{	AgentID		LLUUID	}
		{	SessionID	LLUUID	}
		{	LureID		LLUUID	}
		{	TeleportFlags 	U32				}
	}
}

// TeleportCancel viewer->sim
// reliable
{
	TeleportCancel	Low	72 NotTrusted Unencoded
	{
		Info	Single
		{	AgentID		LLUUID	}
		{	SessionID	LLUUID	}
	}
}


// TeleportStart sim->viewer
// announce a successful teleport request to the viewer.
{
	TeleportStart Low 73 Trusted Unencoded
	{
		Info	Single
		{	TeleportFlags	U32		}
	}
}

// TeleportFailed somewhere->sim->viewer
// announce failure of teleport request
{
	TeleportFailed Low 74 Trusted Unencoded
	{
		Info		Single
		{	AgentID		LLUUID			}
		{	Reason		Variable	1	}  // string
	}
	{
		AlertInfo			Variable
		{	Message			Variable	1	}	// string id
		{	ExtraParams		Variable	1	}	// llsd extra parameters
	}
}


// ***************************************************************************
// Viewer to Simulator Messages
// ***************************************************************************

// Undo
{
	Undo Low 75 NotTrusted Unencoded
	{
		AgentData		Single
		{	AgentID		LLUUID	}
		{	SessionID	LLUUID	}
		{	GroupID		LLUUID	}
	}
	{
		ObjectData		Variable
		{	ObjectID	LLUUID	}
	}
}


// Redo
{
	Redo Low 76 NotTrusted Unencoded
	{
		AgentData		Single
		{	AgentID		LLUUID	}
		{	SessionID	LLUUID	}
		{	GroupID		LLUUID	}
	}
	{
		ObjectData		Variable
		{	ObjectID	LLUUID	}
	}
}

// UndoLand
{
	UndoLand Low 77 NotTrusted Unencoded
	{
		AgentData		Single
		{	AgentID		LLUUID	}
		{	SessionID	LLUUID	}
	}
}


// AgentPause - viewer occasionally will block, inform simulator of this fact
{
	AgentPause Low 78 NotTrusted Unencoded
	{
		AgentData			Single
		{	AgentID		LLUUID	}
		{	SessionID	LLUUID	}
		{	SerialNum	U32		}	// U32, used by both pause and resume. Non-increasing numbers are ignored.
	}
}

// AgentResume - unblock the agent
{
	AgentResume Low 79 NotTrusted Unencoded
	{
		AgentData			Single
		{	AgentID		LLUUID	}
		{	SessionID	LLUUID	}
		{	SerialNum	U32		}	// U32, used by both pause and resume. Non-increasing numbers are ignored.
	}
}


// AgentUpdate - Camera info sent from viewer to simulator
// or, more simply, two axes and compute cross product
// State data is temporary, indicates current behavior state:
//	0 = walking
//  1 = mouselook
//  2 = typing 
//  
// Center is region local (JNC 8.16.2001)
// Camera center is region local (JNC 8.29.2001)
{
	AgentUpdate High 4 NotTrusted Zerocoded
	{
		AgentData			Single
		{	AgentID			LLUUID	}
		{	SessionID		LLUUID	}
		{	BodyRotation	LLQuaternion	}
		{	HeadRotation	LLQuaternion	}
		{	State			U8	}
		{	CameraCenter	LLVector3	}
		{	CameraAtAxis	LLVector3	}
		{	CameraLeftAxis	LLVector3	}
		{	CameraUpAxis	LLVector3	}
		{	Far				F32	}
		{	ControlFlags	U32	}
		{	Flags			U8	}
	}
}

// ChatFromViewer
// Specifies the text to be said and the "type", 
// normal speech, shout, whisper.
// with the specified radius
{
	ChatFromViewer Low 80 NotTrusted Zerocoded
	{
		AgentData			Single
		{	AgentID			LLUUID		}
		{	SessionID		LLUUID		}
	}
	{
		ChatData			Single
		{	Message			Variable 2	}
		{	Type			U8			}
		{	Channel			S32			}
	}
}


// AgentThrottle
{
	AgentThrottle Low 81 NotTrusted Zerocoded
	{
		AgentData			Single
		{	AgentID			LLUUID		}
		{	SessionID		LLUUID		}
		{	CircuitCode		U32		}
	}
	{
		Throttle			Single
		{	GenCounter		U32		}
		{	Throttles		Variable 1	}
	}
}


// AgentFOV - Update to agent's field of view, angle is vertical, single F32 float in radians
{
	AgentFOV Low 82 NotTrusted Unencoded
	{
		AgentData			Single
		{	AgentID			LLUUID		}
		{	SessionID		LLUUID		}
		{	CircuitCode		U32		}
	}
	{
		FOVBlock			Single
		{	GenCounter		U32		}
		{	VerticalAngle	F32	}
	}
}


// AgentHeightWidth - Update to height and aspect, sent as height/width to save space
// Usually sent when window resized or created
{
	AgentHeightWidth Low 83 NotTrusted Unencoded
	{
		AgentData			Single
		{	AgentID			LLUUID		}
		{	SessionID		LLUUID		}
		{	CircuitCode		U32		}
	}
	{
		HeightWidthBlock	Single
		{	GenCounter		U32		}
		{	Height			U16	}
		{	Width			U16	}
	}
}


// AgentSetAppearance - Update to agent appearance
{
	AgentSetAppearance Low 84 NotTrusted Zerocoded
	{
		AgentData			Single
		{	AgentID			LLUUID		}
		{	SessionID		LLUUID		}
		{	SerialNum		U32	}	// U32, Increases every time the appearance changes. A value of 0 resets.
		{ 	Size			LLVector3	}
	}
	{
		WearableData		Variable
		{	CacheID			LLUUID }
		{	TextureIndex	U8 }
	}
	{
		ObjectData			Single
		{	TextureEntry	Variable	2	}
	}
	{
		VisualParam			Variable
		{	ParamValue		U8	}
	}
}

// AgentAnimation - Update animation state
// viewer --> simulator
{
	AgentAnimation High 5 NotTrusted Unencoded
	{
		AgentData			Single
		{	AgentID			LLUUID		}
		{	SessionID		LLUUID		}
	}
	{
		AnimationList Variable
		{ AnimID		LLUUID }
		{ StartAnim		BOOL }
	}
	{
		PhysicalAvatarEventList Variable
		{ TypeData		Variable	1 }
	}
}

// AgentRequestSit - Try to sit on an object
{
	AgentRequestSit		High 6  NotTrusted Zerocoded
	{
		AgentData			Single
		{	AgentID			LLUUID		}
		{	SessionID		LLUUID		}
	}
	{
		TargetObject	Single
		{	TargetID	LLUUID	}
		{	Offset		LLVector3	}
	}
}

// AgentSit - Actually sit on object
{
	AgentSit			High 7  NotTrusted Unencoded
	{
		AgentData			Single
		{	AgentID			LLUUID		}
		{	SessionID		LLUUID		}
	}
}


// quit message sent between simulators
{
	AgentQuitCopy Low 85 NotTrusted Unencoded
	{
		AgentData			Single
		{	AgentID			LLUUID		}
		{	SessionID		LLUUID		}
	}
	{
		FuseBlock			Single
		{	ViewerCircuitCode	U32	}
	}
}


// Request Image - Sent by the viewer to request a specified image at a specified resolution

{
	RequestImage High 8 NotTrusted Unencoded
	{
		AgentData			Single
		{	AgentID			LLUUID		}
		{	SessionID		LLUUID		}
	}
	{
		RequestImage			Variable
		{	Image				LLUUID	}
		{	DiscardLevel		S8	}
		{	DownloadPriority	F32	}
		{	Packet				U32	}
		{	Type				U8	}
	}
}

// ImageNotInDatabase
// Simulator informs viewer that a requsted image definitely does not exist in the asset database
{
	ImageNotInDatabase Low 86 Trusted Unencoded
	{
		ImageID				Single
		{	ID				LLUUID	}
	}
}

// RebakeAvatarTextures
// simulator -> viewer request when a temporary baked avatar texture is not found
{
	RebakeAvatarTextures Low 87 Trusted Unencoded
	{
		TextureData			Single
		{	TextureID		LLUUID	}
	}
}


// SetAlwaysRun
// Lets the viewer choose between running and walking
{
	SetAlwaysRun Low 88 NotTrusted Unencoded
	{
		AgentData				Single
		{	AgentID			LLUUID	}
		{	SessionID		LLUUID	}
		{	AlwaysRun		BOOL	}
	}
}

// ObjectAdd - create new object in the world
// Simulator will assign ID and send message back to signal
// object actually created.
//
// AddFlags (see also ObjectUpdate)
// 0x01 - use physics
// 0x02 - create selected
//
// If only one ImageID is sent for an object type that has more than
// one face, the same image is repeated on each subsequent face.
// 
// Data field is opaque type-specific data for this object
{
	ObjectAdd Medium 1 NotTrusted Zerocoded
	{
		AgentData		Single
		{	AgentID		LLUUID	}
		{	SessionID	LLUUID	}
		{	GroupID			LLUUID	}
	}
	{
		ObjectData			Single
		{	PCode			U8	}
		{	Material		U8	}
		{	AddFlags		U32	}	// see object_flags.h

		{	PathCurve		U8	}
		{	ProfileCurve	U8	}
		{	PathBegin		U16	}	// 0 to 1, quanta = 0.01
		{	PathEnd			U16	}	// 0 to 1, quanta = 0.01
		{	PathScaleX		U8	}	// 0 to 1, quanta = 0.01
		{	PathScaleY		U8	}	// 0 to 1, quanta = 0.01
		{	PathShearX		U8	}	// -.5 to .5, quanta = 0.01
		{	PathShearY		U8	}	// -.5 to .5, quanta = 0.01
		{	PathTwist		S8	}	// -1 to 1, quanta = 0.01
		{	PathTwistBegin		S8	}	// -1 to 1, quanta = 0.01
		{ 	PathRadiusOffset 	S8	} 	// -1 to 1, quanta = 0.01
		{ 	PathTaperX		S8	}	// -1 to 1, quanta = 0.01
		{	PathTaperY		S8	}	// -1 to 1, quanta = 0.01
		{	PathRevolutions		U8	}	// 0 to 3, quanta = 0.015
		{	PathSkew		S8	}	// -1 to 1, quanta = 0.01
		{	ProfileBegin	U16	}	// 0 to 1, quanta = 0.01
		{	ProfileEnd		U16	}	// 0 to 1, quanta = 0.01
		{	ProfileHollow	U16	}	// 0 to 1, quanta = 0.01

		{	BypassRaycast	U8	}
		{	RayStart		LLVector3	}
		{	RayEnd			LLVector3	}
		{	RayTargetID		LLUUID	}
		{	RayEndIsIntersection	U8	}

		{	Scale			LLVector3	}
		{	Rotation		LLQuaternion	}

		{	State			U8	}
	}
}


// ObjectDelete
// viewer -> simulator
{
	ObjectDelete Low 89 NotTrusted Zerocoded
	{
		AgentData		Single
		{	AgentID		LLUUID	}
		{	SessionID	LLUUID	}
		{	Force		BOOL	}	// BOOL, god trying to force delete
	}
	{
		ObjectData		Variable
		{	ObjectLocalID	U32	}
	}
}


// ObjectDuplicate
// viewer -> simulator
// Makes a copy of a set of objects, offset by a given amount
{
	ObjectDuplicate Low 90 NotTrusted Zerocoded
	{
		AgentData		Single
		{	AgentID		LLUUID	}
		{	SessionID	LLUUID	}
		{	GroupID		LLUUID	}
	}
	{
		SharedData			Single
		{	Offset			LLVector3	}
		{	DuplicateFlags	U32			}	// see object_flags.h
	}
	{
		ObjectData			Variable
		{	ObjectLocalID		U32		}
	}
}


// ObjectDuplicateOnRay
// viewer -> simulator
// Makes a copy of an object, using the add object raycast
// code to abut it to other objects.
{
	ObjectDuplicateOnRay Low 91 NotTrusted Zerocoded
	{
		AgentData		Single
		{	AgentID					LLUUID	}
		{	SessionID				LLUUID	}
		{	GroupID					LLUUID	}
		{	RayStart				LLVector3	}	// region local
		{	RayEnd					LLVector3	}	// region local
		{	BypassRaycast			BOOL	}
		{	RayEndIsIntersection	BOOL	}
		{	CopyCenters				BOOL	}
		{	CopyRotates				BOOL	}
		{	RayTargetID				LLUUID	}
		{	DuplicateFlags			U32		}	// see object_flags.h
	}
	{
		ObjectData			Variable
		{	ObjectLocalID			U32		}
	}
}


// MultipleObjectUpdate
// viewer -> simulator
// updates position, rotation and scale in one message
// positions sent as region-local floats
{
	MultipleObjectUpdate Medium 2 NotTrusted Zerocoded
	{
		AgentData		Single
		{	AgentID			LLUUID	}
		{	SessionID		LLUUID	}
	}
	{
		ObjectData		Variable 
		{	ObjectLocalID	U32		}
		{   Type			U8		}
		{	Data			Variable	1	}	// custom type
	}
}

// RequestMultipleObjects
// viewer -> simulator
// reliable
//
// When the viewer gets a local_id/crc for an object that
// it either doesn't have, or doesn't have the current version
// of, it sends this upstream get get an update.
//
// CacheMissType 0 => full object (viewer doesn't have it)
// CacheMissType 1 => CRC mismatch only
{
	RequestMultipleObjects Medium 3 NotTrusted Zerocoded
	{
		AgentData		Single
		{	AgentID		LLUUID	}
		{	SessionID		LLUUID	}
	}
	{
		ObjectData	Variable 
		{	CacheMissType	U8	}
		{	ID				U32	}
	}
}


// DEPRECATED: ObjectPosition
// == Old Behavior ==
// Set the position on objects
//
// == Reason for deprecation ==
// Unused code path was removed in the move to Havok4
// Object position, scale and rotation messages were already unified
// to MultipleObjectUpdate and this message was unused cruft.
//
// == New Location ==
// MultipleObjectUpdate can be used instead.
{
	ObjectPosition Medium 4 NotTrusted Zerocoded Deprecated
	{
		AgentData		Single
		{	AgentID		LLUUID	}
		{	SessionID	LLUUID	}
	}
	{
		ObjectData		Variable
		{	ObjectLocalID	U32			}
		{	Position		LLVector3	}	// region
	}
}


// DEPRECATED: ObjectScale
// == Old Behavior ==
// Set the scale on objects
//
// == Reason for deprecation ==
// Unused code path was removed in the move to Havok4
// Object position, scale and rotation messages were already unified
// to MultipleObjectUpdate and this message was unused cruft.
//
// == New Location ==
// MultipleObjectUpdate can be used instead.
{
	ObjectScale Low 92 NotTrusted Zerocoded Deprecated
	{
		AgentData		Single
		{	AgentID		LLUUID	}
		{	SessionID	LLUUID	}
	}
	{
		ObjectData		Variable
		{	ObjectLocalID	U32			}
		{	Scale			LLVector3	}
	}
}


// ObjectRotation
// viewer -> simulator
{
	ObjectRotation Low 93 NotTrusted Zerocoded
	{
		AgentData		Single
		{	AgentID		LLUUID	}
		{	SessionID	LLUUID	}
	}
	{
		ObjectData		Variable
		{	ObjectLocalID	U32				}
		{	Rotation		LLQuaternion	}
	}
}


// ObjectFlagUpdate
// viewer -> simulator
{
	ObjectFlagUpdate Low 94 NotTrusted Zerocoded
	{
		AgentData		Single
		{	AgentID		LLUUID	}
		{	SessionID	LLUUID	}
		{	ObjectLocalID	U32		}
		{	UsePhysics		BOOL	}
		{	IsTemporary		BOOL	}
		{	IsPhantom		BOOL	}
		{	CastsShadows	BOOL	}
	}
    {
		ExtraPhysics        Variable
		{   PhysicsShapeType U8     }
		{	Density			 F32	}
		{	Friction		 F32	}
		{	Restitution 	 F32	}
		{	GravityMultiplier	 F32	}
	}
}


// ObjectClickAction
// viewer -> simulator
{
	ObjectClickAction Low 95 NotTrusted Zerocoded
	{
		AgentData		Single
		{	AgentID		LLUUID	}
		{	SessionID	LLUUID	}
	}
	{
		ObjectData		Variable
		{	ObjectLocalID	U32		}
		{	ClickAction		U8		}
	}
}


// ObjectImage
// viewer -> simulator
{
	ObjectImage Low 96 NotTrusted Zerocoded
	{
		AgentData		Single
		{	AgentID		LLUUID	}
		{	SessionID	LLUUID	}
	}
	{
		ObjectData			Variable
		{	ObjectLocalID		U32				}
		{	MediaURL			Variable	1	}
		{	TextureEntry		Variable	2	}
	}
}


{
	ObjectMaterial Low 97 NotTrusted Zerocoded
	{
		AgentData		Single
		{	AgentID		LLUUID	}
		{	SessionID	LLUUID	}
	}
	{
		ObjectData		Variable
		{	ObjectLocalID	U32	}
		{	Material	U8	}
	}
}


{
	ObjectShape Low 98 NotTrusted Zerocoded
	{
		AgentData		Single
		{	AgentID		LLUUID	}
		{	SessionID	LLUUID	}
	}
	{
		ObjectData			Variable
		{	ObjectLocalID	U32	}
		{	PathCurve		U8	}
		{	ProfileCurve	U8	}
		{	PathBegin		U16	}	// 0 to 1, quanta = 0.01
		{	PathEnd			U16	}	// 0 to 1, quanta = 0.01
		{	PathScaleX		U8	}	// 0 to 1, quanta = 0.01
		{	PathScaleY		U8	}	// 0 to 1, quanta = 0.01
		{	PathShearX		U8	}	// -.5 to .5, quanta = 0.01
		{	PathShearY		U8	}	// -.5 to .5, quanta = 0.01
		{	PathTwist		S8	}	// -1 to 1, quanta = 0.01
		{	PathTwistBegin		S8	}	// -1 to 1, quanta = 0.01
		{ 	PathRadiusOffset 	S8	} 	// -1 to 1, quanta = 0.01
		{ 	PathTaperX		S8	}	// -1 to 1, quanta = 0.01
		{	PathTaperY		S8	}	// -1 to 1, quanta = 0.01
		{	PathRevolutions		U8	}	// 0 to 3, quanta = 0.015
		{	PathSkew		S8	}	// -1 to 1, quanta = 0.01
		{	ProfileBegin	U16	}	// 0 to 1, quanta = 0.01
		{	ProfileEnd		U16	}	// 0 to 1, quanta = 0.01
		{	ProfileHollow	U16	}	// 0 to 1, quanta = 0.01
	}
}

{
	ObjectExtraParams Low 99 NotTrusted Zerocoded
	{
		AgentData		Single
		{	AgentID		LLUUID	}
		{	SessionID	LLUUID	}
	}
	{
		ObjectData			Variable
		{	ObjectLocalID	U32				}
		{	ParamType		U16				}
		{	ParamInUse		BOOL			}
		{	ParamSize		U32				}
		{	ParamData		Variable	1	}
	}
}


// ObjectOwner
// To make public, set OwnerID to LLUUID::null.
// TODO: Eliminate god-bit. Maybe not. God-bit is ok, because it's
// known on the server.
{
	ObjectOwner Low 100 NotTrusted Zerocoded
	{
		AgentData		Single
		{	AgentID		LLUUID	}
		{	SessionID	LLUUID	}
	}
	{
		HeaderData		Single
		{	Override	BOOL	}	// BOOL, God-bit.
		{	OwnerID		LLUUID	}
		{	GroupID		LLUUID	}
	}
	{
		ObjectData	Variable
		{	ObjectLocalID	U32	}
	}
}

// ObjectGroup
// To make the object part of no group, set GroupID = LLUUID::null.
// This call only works if objectid.ownerid == agentid.
{
	ObjectGroup	Low	101 NotTrusted Zerocoded
	{
		AgentData	Single
		{	AgentID		LLUUID	}
		{	SessionID	LLUUID	}
		{	GroupID		LLUUID	}
	}
	{
		ObjectData	Variable
		{	ObjectLocalID	U32	}
	}
}

// Attempt to buy an object. This will only pack root objects.
{
	ObjectBuy Low 102 NotTrusted Zerocoded
	{
		AgentData		Single
		{	AgentID		LLUUID	}
		{	SessionID	LLUUID	}
		{	GroupID		LLUUID	}
		{	CategoryID	LLUUID	}	// folder where it goes (if derezed)
	}
	{
		ObjectData		Variable
		{	ObjectLocalID	U32	}
		{	SaleType		U8	}   // U8 -> EForSale
		{	SalePrice		S32	}
	}
}

// viewer -> simulator

// buy object inventory. If the transaction succeeds, it will add
// inventory to the agent, and potentially remove the original.
{
	BuyObjectInventory	Low	103 NotTrusted Zerocoded
	{
		AgentData		Single
		{	AgentID		LLUUID	}
		{	SessionID	LLUUID	}
	}
	{
		Data	Single
		{	ObjectID	LLUUID	}
		{	ItemID		LLUUID	}
		{	FolderID	LLUUID	}
	}
}

// sim -> viewer
// Used to propperly handle buying asset containers
{
	DerezContainer		Low	104 	Trusted Zerocoded
	{
		Data			Single
		{	ObjectID	LLUUID	}
		{	Delete		BOOL	}  // BOOL
	}
}

// ObjectPermissions
// Field - see llpermissionsflags.h
// If Set is true, tries to turn on bits in mask.
// If set is false, tries to turn off bits in mask.
// BUG: This just forces the permissions field.
{
	ObjectPermissions Low 105 NotTrusted Zerocoded
	{
		AgentData		Single
		{	AgentID		LLUUID	}
		{	SessionID	LLUUID	}
	}
	{
		HeaderData		Single
		{	Override	BOOL	}	// BOOL, God-bit.
	}
	{
		ObjectData	Variable
		{	ObjectLocalID	U32	}
		{	Field		U8	}
		{	Set			U8	}
		{	Mask		U32	}
	}
}

// set object sale information
{
	ObjectSaleInfo Low 106 NotTrusted Zerocoded
	{
		AgentData			Single
		{	AgentID			LLUUID	}
		{	SessionID		LLUUID	}
	}
	{
		ObjectData			Variable
		{	LocalID			U32	}
		{	SaleType		U8	}   // U8 -> EForSale
		{	SalePrice		S32	}
	}
}


// set object names
{
	ObjectName Low 107 NotTrusted Zerocoded
	{
		AgentData		Single
		{	AgentID		LLUUID	}
		{	SessionID	LLUUID	}
	}
	{
		ObjectData		Variable
		{	LocalID		U32	}
		{	Name		Variable	1	}
	}
}

// set object descriptions
{
	ObjectDescription Low 108 NotTrusted Zerocoded
	{
		AgentData		Single
		{	AgentID		LLUUID	}
		{	SessionID	LLUUID	}
	}
	{
		ObjectData		Variable
		{	LocalID		U32	}
		{	Description	Variable	1	}
	}
}

// set object category
{
	ObjectCategory Low 109 NotTrusted Zerocoded
	{
		AgentData		Single
		{	AgentID		LLUUID	}
		{	SessionID	LLUUID	}
	}
	{
		ObjectData		Variable
		{	LocalID		U32	}
		{	Category	U32	}
	}
}

// ObjectSelect
// Variable object data because rectangular selection can
// generate a large list very quickly.
{
	ObjectSelect Low 110 NotTrusted Zerocoded
	{
		AgentData		Single
		{	AgentID		LLUUID	}
		{	SessionID	LLUUID	}
	}
	{
		ObjectData		Variable
		{	ObjectLocalID	U32	}
	}

}


// ObjectDeselect
{
	ObjectDeselect Low 111 NotTrusted Zerocoded
	{
		AgentData		Single
		{	AgentID		LLUUID	}
		{	SessionID	LLUUID	}
	}
	{
		ObjectData		Variable
		{	ObjectLocalID	U32	}
	}

}

// ObjectAttach
{
	ObjectAttach Low 112 NotTrusted Zerocoded
	{
		AgentData		Single
		{	AgentID		LLUUID	}
		{	SessionID	LLUUID	}
		{	AttachmentPoint	U8	}
	}
	{
		ObjectData		Variable
		{	ObjectLocalID	U32				}
		{	Rotation		LLQuaternion	}
	}
}

// ObjectDetach -- derezzes an attachment, marking its item in your inventory as not "(worn)"
{
	ObjectDetach Low 113 NotTrusted Unencoded
	{
		AgentData		Single
		{	AgentID		LLUUID	}
		{	SessionID	LLUUID	}
	}
	{
		ObjectData		Variable
		{	ObjectLocalID	U32	}
	}
}


// ObjectDrop -- drops an attachment from your avatar onto the ground
{
	ObjectDrop Low 114 NotTrusted Unencoded
	{
		AgentData		Single
		{	AgentID		LLUUID	}
		{	SessionID	LLUUID	}
	}
	{
		ObjectData		Variable
		{	ObjectLocalID	U32	}
	}
}


// ObjectLink
{
	ObjectLink Low 115 NotTrusted Unencoded
	{
		AgentData		Single
		{	AgentID		LLUUID	}
		{	SessionID	LLUUID	}
	}
	{
		ObjectData		Variable
		{	ObjectLocalID	U32	}
	}
}

// ObjectDelink
{
	ObjectDelink Low 116 NotTrusted Unencoded
	{
		AgentData		Single
		{	AgentID		LLUUID	}
		{	SessionID	LLUUID	}
	}
	{
		ObjectData		Variable
		{	ObjectLocalID	U32	}
	}
}


// ObjectGrab
{
	ObjectGrab Low 117 NotTrusted Zerocoded
	{
		AgentData		Single
		{	AgentID		LLUUID	}
		{	SessionID	LLUUID	}
	}
	{
		ObjectData			Single
		{	LocalID				U32  }
		{	GrabOffset			LLVector3 }
	}
	{
		SurfaceInfo     Variable
		{   UVCoord     LLVector3 }
		{   STCoord     LLVector3 }
       	{   FaceIndex   S32 }
       	{   Position    LLVector3 }
       	{   Normal      LLVector3 }
       	{   Binormal    LLVector3 }
	}
}


// ObjectGrabUpdate
// TODO: Quantize this data, reduce message size.
// TimeSinceLast could go to 1 byte, since capped
// at 100 on sim.
{
	ObjectGrabUpdate Low 118 NotTrusted Zerocoded
	{
		AgentData	Single
		{	AgentID		LLUUID	}
		{	SessionID	LLUUID	}
	}
	{
		ObjectData	Single
		{	ObjectID			LLUUID	}
		{	GrabOffsetInitial	LLVector3	}	// LLVector3
		{	GrabPosition		LLVector3	}	// LLVector3, region local
		{	TimeSinceLast		U32	}
	}
	{
		SurfaceInfo     Variable
		{   UVCoord     LLVector3 }
		{   STCoord     LLVector3 }
       	{   FaceIndex   S32 }
       	{   Position    LLVector3 }
       	{   Normal      LLVector3 }
       	{   Binormal    LLVector3 }
	}

}


// ObjectDeGrab				
{
	ObjectDeGrab Low 119 NotTrusted Unencoded
	{
		AgentData		Single
		{	AgentID		LLUUID	}
		{	SessionID	LLUUID	}
	}
	{
		ObjectData			Single
		{	LocalID				U32  }
	}
	{
		SurfaceInfo     Variable
		{   UVCoord     LLVector3 }
		{   STCoord     LLVector3 }
       	{   FaceIndex   S32 }
       	{   Position    LLVector3 }
       	{   Normal      LLVector3 }
       	{   Binormal    LLVector3 }
	}
}


// ObjectSpinStart
{
	ObjectSpinStart Low 120 NotTrusted Zerocoded
	{
		AgentData			Single
		{	AgentID			LLUUID	}
		{	SessionID		LLUUID	}
	}
	{
		ObjectData			Single
		{	ObjectID		LLUUID	}
	}
}


// ObjectSpinUpdate
{
	ObjectSpinUpdate Low 121 NotTrusted Zerocoded
	{
		AgentData			Single
		{	AgentID			LLUUID	}
		{	SessionID		LLUUID	}
	}
	{
		ObjectData			Single
		{	ObjectID		LLUUID	}
		{	Rotation		LLQuaternion }
	}
}


// ObjectSpinStop
{
	ObjectSpinStop Low 122 NotTrusted Zerocoded
	{
		AgentData			Single
		{	AgentID			LLUUID	}
		{	SessionID		LLUUID	}
	}
	{
		ObjectData			Single
		{	ObjectID		LLUUID	}
	}
}

// Export selected objects
// viewer->sim
{
	ObjectExportSelected Low 123 NotTrusted Zerocoded
	{
		AgentData			Single
		{	AgentID			LLUUID	}
		{	RequestID		LLUUID  }
		{	VolumeDetail	S16		}
	}
	{
		ObjectData			Variable
		{	ObjectID		LLUUID	}
	}
}


// ModifyLand - sent to modify a piece of land on a simulator.
// viewer -> sim
{
	ModifyLand Low 124 NotTrusted Zerocoded
	{
		AgentData			Single
		{	AgentID			LLUUID	}
		{	SessionID		LLUUID	}
	}
	{
		ModifyBlock			Single
		{	Action			U8	}
		{	BrushSize		U8	}
		{	Seconds			F32	}
		{	Height			F32	}
	}
	{
		ParcelData			Variable
		{	LocalID			S32		}
		{	West			F32		}
		{	South			F32		}
		{	East			F32		}
		{	North			F32		}
	}
	{
		ModifyBlockExtended Variable
		{   BrushSize       F32 }
	}
}


// VelocityInterpolateOn
// viewer->sim
// requires administrative access
{
	VelocityInterpolateOn Low 125 NotTrusted Unencoded
	{
		AgentData		Single
		{	AgentID		LLUUID	}
		{	SessionID		LLUUID	}
	}
}


// VelocityInterpolateOff
// viewer->sim
// requires administrative access
{
	VelocityInterpolateOff Low 126 NotTrusted Unencoded
	{
		AgentData		Single
		{	AgentID		LLUUID	}
		{	SessionID		LLUUID	}
	}
}

// Save State
// viewer->sim
// requires administrative access
{
	StateSave Low 127 NotTrusted Unencoded
	{
		AgentData		Single
		{	AgentID		LLUUID	}
		{	SessionID		LLUUID	}
	}
	{
		DataBlock		Single
		{	Filename	Variable	1	}
	}
}

// ReportAutosaveCrash
// sim->launcher
{
	ReportAutosaveCrash Low 128 NotTrusted Unencoded
	{
		AutosaveData	Single
		{	PID		S32	}
		{	Status	S32 }
	}
}

// SimWideDeletes
{
	SimWideDeletes Low 129 NotTrusted Unencoded
	{
		AgentData			Single
		{	AgentID			LLUUID	}
		{	SessionID		LLUUID	}
	}
	{
		DataBlock			Single
		{	TargetID		LLUUID	}
		{	Flags			U32	}
	}
}

// RequestObjectPropertiesFamily
// Ask for extended information, such as creator, permissions, resources, etc.
// Medium frequency because it is driven by mouse hovering over objects, which
// occurs at high rates.
{
	RequestObjectPropertiesFamily Medium 5 NotTrusted Zerocoded
	{
		AgentData		Single
		{	AgentID		LLUUID	}
		{	SessionID	LLUUID	}
	}
	{
		ObjectData		Single
		{	RequestFlags		U32	}
		{	ObjectID			LLUUID	}
	}
}


// Track agent - this information is used when sending out the
// coarse location update so that we know who you are tracking. 
// To stop tracking - send a null uuid as the prey.
{
	TrackAgent		Low	130 	NotTrusted Unencoded
	{
		AgentData		Single
		{	AgentID		LLUUID	}
		{	SessionID	LLUUID	}
	}
	{
		TargetData		Single
		{	PreyID		LLUUID	}
	}
}

// end viewer to simulator section

{
       ViewerStats Low 131 NotTrusted Zerocoded UDPDeprecated
       {
               AgentData                       Single
               {       AgentID                 LLUUID      }
               {       SessionID               LLUUID      }
               {       IP                      IPADDR       }
               {       StartTime               U32       }
               {       RunTime                 F32       }  // F32
               {       SimFPS                  F32       }  // F32
               {       FPS                     F32       }  // F32
               {       AgentsInView			   U8 } //
               {       Ping                    F32       }  // F32
               {       MetersTraveled  F64       }
               {       RegionsVisited  S32       }
               {       SysRAM                  U32       }
               {       SysOS                   Variable        1       }  // String
               {       SysCPU                  Variable        1       }  // String
               {       SysGPU                  Variable        1       }  // String
       }

       {
               DownloadTotals          Single
               {       World                   U32       }
               {       Objects                 U32       }
               {       Textures                U32       }
       }

       {
               NetStats                        Multiple        2
               {       Bytes                   U32       }
               {       Packets                 U32       }
               {       Compressed              U32       }
               {       Savings                 U32       }
       }

       {       
               FailStats                       Single
               {       SendPacket              U32       }
               {       Dropped                 U32       }
               {       Resent                  U32       }
               {       FailedResends   U32       }
               {       OffCircuit              U32       }
               {       Invalid                 U32       }
       }

       {
               MiscStats                       Variable
               {       Type                    U32       }
               {       Value                   F64       }
       }
}
		
// ScriptAnswerYes
// reliable
{
	ScriptAnswerYes Low 132 NotTrusted Unencoded
	{
		AgentData		Single
		{	AgentID		LLUUID	}
		{	SessionID	LLUUID	}
	}			   
	{
		Data	Single
		{	TaskID			LLUUID	}
		{	ItemID			LLUUID	}
		{	Questions		S32	}
	}
}


// complaint/bug-report
// reliable
{
	UserReport	Low	133 	NotTrusted Zerocoded
	{
		AgentData		Single
		{	AgentID		LLUUID	}
		{	SessionID	LLUUID	}
	}
	{
		ReportData	Single
		{   ReportType		U8   }   // BUG=1, COMPLAINT=2
		{   Category		U8   }   // see sequence.user_report_category
		{	Position		LLVector3	} // screenshot position, region-local
		{   CheckFlags		U8	} // checkboxflags
		{   ScreenshotID	LLUUID  }
		{   ObjectID		LLUUID  }
		{   AbuserID		LLUUID  }
		{	AbuseRegionName	Variable	1	}
		{	AbuseRegionID	LLUUID	}
		{   Summary			Variable	1   }
		{   Details 		Variable	2   }
		{	VersionString	Variable	1	}
	}
}


// ***************************************************************************
// Simulator to Viewer Messages
// ***************************************************************************

// AlertMessage
// Specifies the text to be posted in an alert dialog
{
	AlertMessage Low 134 Trusted Unencoded
	{
		AlertData			Single
		{	Message			Variable	1	}
	}
	{
		AlertInfo			Variable
		{	Message			Variable	1	}
		{	ExtraParams		Variable	1	}
	}
    {
        AgentInfo           Variable
        {   AgentID         LLUUID  }
    }
}

// Send an AlertMessage to the named agent.
// usually dataserver->simulator
{
	AgentAlertMessage	Low	135 Trusted	Unencoded
	{
		AgentData	Single
		{	AgentID		LLUUID	}
	}
	{
		AlertData			Single
		{	Modal			BOOL			}
		{	Message			Variable	1	}
	}
}


// MeanCollisionAlert
// Specifies the text to be posted in an alert dialog
{
	MeanCollisionAlert Low 136 Trusted Zerocoded
	{
		MeanCollision		Variable
		{	Victim			LLUUID	}
		{	Perp			LLUUID	}
		{	Time			U32		}
		{	Mag				F32		}
		{	Type			U8		}
	}
}

// ViewerFrozenMessage
// Specifies the text to be posted in an alert dialog
{
	ViewerFrozenMessage Low 137 Trusted Unencoded
	{
		FrozenData			Single
		{	Data			BOOL	}
	}
}

// Health Message
// Tells viewer what agent health is
{
	HealthMessage Low 138 Trusted Zerocoded
	{
		HealthData			Single
		{	Health			F32	}
	}
}

// ChatFromSimulator
// Chat text to appear on a user's screen
// Position is region local.
// Viewer can optionally use position to animate
// If audible is CHAT_NOT_AUDIBLE, message will not be valid
{
	ChatFromSimulator Low 139 Trusted Unencoded
	{
		ChatData			Single
		{	FromName		Variable 1	}
		{	SourceID		LLUUID		}	// agent id or object id
		{	OwnerID			LLUUID		}	// object's owner
		{	SourceType		U8			}
		{	ChatType		U8			}
		{	Audible			U8			}
		{	Position		LLVector3	}
		{	Message			Variable 2	}	// UTF-8 text
	}
}


// Simulator statistics packet (goes out to viewer and dataserver/spaceserver)
{
	SimStats Low 140 Trusted Unencoded
	{
		Region Single
		{	RegionX				U32				}
		{	RegionY				U32				}
		{	RegionFlags			U32				}
		{	ObjectCapacity		U32				}
	}
	{
		Stat	Variable
		{	StatID		U32	}
		{	StatValue	F32	}
	}
	{
		PidStat Single
		{	PID					S32				}
	}
	{
		RegionInfo Variable
		{	RegionFlagsExtended	U64				}
	}
}

// viewer -> sim
// reliable
{
	RequestRegionInfo Low 141 NotTrusted Unencoded
	{
		AgentData	Single
		{	AgentID			LLUUID			}
		{	SessionID		LLUUID			}
	}
}

// RegionInfo
// Used to populate UI for both region/estate floater
// and god tools floater
// sim -> viewer
// reliable
{
	RegionInfo Low 142 NotTrusted Zerocoded
	{
		AgentData	Single
		{	AgentID			LLUUID			}
		{	SessionID		LLUUID			}
	}
	{
		RegionInfo	Single
		{	SimName			Variable	1	}	// string
		{	EstateID		U32				}
		{	ParentEstateID	U32				}
		{	RegionFlags		U32				}
		{	SimAccess		U8				}
		{	MaxAgents		U8				}
		{	BillableFactor		F32			}
		{	ObjectBonusFactor 	F32			}
		{	WaterHeight			F32			}
		{	TerrainRaiseLimit	F32 		}
		{	TerrainLowerLimit	F32 		}
		{	PricePerMeter 		S32			}
		{	RedirectGridX 		S32			}
		{	RedirectGridY 		S32			}
		{	UseEstateSun		BOOL		}
		{	SunHour				F32			}	// last value set by estate or region controls JC
	}
	{
		RegionInfo2		Single
		{	ProductSKU			Variable 1	}	// string
		{	ProductName			Variable 1	}	// string
		{	MaxAgents32			U32			}	// Identical to RegionInfo.MaxAgents but allows greater range
		{	HardMaxAgents		U32			}
		{	HardMaxObjects		U32			}
	}
	{
		RegionInfo3		Variable
		{	RegionFlagsExtended	U64			}
	}
}

// GodUpdateRegionInfo
// Sent from viewer to sim after a god has changed some
// of the parameters in the god tools floater
// viewer -> sim
// reliable
{
	GodUpdateRegionInfo Low 143 NotTrusted Zerocoded
	{
		AgentData	Single
		{	AgentID			LLUUID			}
		{	SessionID		LLUUID			}
	}
	{
		RegionInfo	Single
		{	SimName			Variable	1	}	// string
		{	EstateID		U32				}
		{	ParentEstateID	U32				}
		{	RegionFlags		U32				}
		{	BillableFactor		F32			}
		{	PricePerMeter 		S32			}
		{	RedirectGridX 		S32			}
		{	RedirectGridY 		S32			}
	}
	{
		RegionInfo2	Variable
		{	RegionFlagsExtended	U64			}
	}
}

//NearestLandingRegionRequest
//sim->dataserver
//Sent from the region to the data server
//to request the most up to date region for the requesting
//region to redirect teleports to
{
	NearestLandingRegionRequest Low 144 Trusted Unencoded
	{
		RequestingRegionData Single
		{	RegionHandle 		U64			}
	}
}

//NearestLandingPointReply
//dataserver->sim
//Sent from the data server to a region in reply
//to the redirectregion request stating which region
//the requesting region should redirect teleports to if necessary
{
	NearestLandingRegionReply Low 145 Trusted Unencoded
	{
		LandingRegionData Single
		{	RegionHandle		U64			}
	}
}

//NearestLandingPointUpdated
//sim->dataserver
//Sent from a region to the data server
//to have the dataserver note/clear in the db
//that the region has updated it's nearest landing point
{
	NearestLandingRegionUpdated Low 146 Trusted Unencoded
	{
		RegionData Single
		{	RegionHandle		U64			}
	}
}


//TeleportLandingStatusChanged
//sim->dataserver
//Sent from the region to the data server
//to note that the region's teleportation landing status has changed
{
	TeleportLandingStatusChanged Low 147 Trusted Unencoded
	{
		RegionData Single
		{	RegionHandle		U64			}
	}
}

// RegionHandshake
// Sent by region to viewer after it has received UseCircuitCode
// from that viewer.
// sim -> viewer
// reliable
{
	RegionHandshake			Low	148 	Trusted Zerocoded
	{
		RegionInfo	Single
		{	RegionFlags		U32	}
		{	SimAccess		U8	}
		{	SimName			Variable	1	} // string
		{	SimOwner		LLUUID	}
		{	IsEstateManager	BOOL	}	// this agent, for this sim
		{	WaterHeight		F32	}
		{	BillableFactor	F32	}
		{	CacheID			LLUUID }
		{	TerrainBase0		LLUUID		}
		{	TerrainBase1		LLUUID		}
		{	TerrainBase2		LLUUID		}
		{	TerrainBase3		LLUUID		}
		{	TerrainDetail0		LLUUID		}
		{	TerrainDetail1		LLUUID		}
		{	TerrainDetail2		LLUUID		}
		{	TerrainDetail3		LLUUID		}
		{	TerrainStartHeight00	F32		}
		{	TerrainStartHeight01	F32		}
		{	TerrainStartHeight10	F32		}
		{	TerrainStartHeight11	F32		}
		{	TerrainHeightRange00	F32		}
		{	TerrainHeightRange01	F32		}
		{	TerrainHeightRange10	F32		}
		{	TerrainHeightRange11	F32		}
	}
	{
		RegionInfo2	Single
		{	RegionID		LLUUID	}
	}
	{
		RegionInfo3	Single
		{	CPUClassID				S32		}
		{	CPURatio				S32		}
		{	ColoName				Variable	1	}	// string
		{	ProductSKU				Variable	1	}	// string
		{	ProductName				Variable	1	}	// string
	}
	{
		RegionInfo4		Variable
		{	RegionFlagsExtended	U64			}
		{	RegionProtocols		U64			}
	}
}

// RegionHandshakeReply
// viewer -> sim
// reliable
// Sent after viewer has initialized the (pre-existing)
// LLViewerRegion with the name, access level, etc. and
// has loaded the cache for the region.
// After the simulator receives this, it will start sending
// data about objects.
{
	RegionHandshakeReply			Low	149 	NotTrusted Zerocoded
	{
		AgentData	Single
		{	AgentID			LLUUID			}
		{	SessionID		LLUUID			}
	}
	{
		RegionInfo	Single
		{	Flags			U32		}
	}
}

// The CoarseLocationUpdate message is sent to notify the viewer of 
// the location of mappable objects in the region. 1 meter resolution is
// sufficient for this. The index block is used to show where you are, 
// and where someone you are tracking is located. They are -1 if not
// applicable.
{
	CoarseLocationUpdate Medium 6 Trusted Unencoded
	{
		Location	Variable
		{	X		U8	}
		{	Y		U8	}
		{	Z		U8	}	// Z in meters / 4
	}
	{
		Index 		Single
		{	You		S16	}
		{	Prey	S16	}
	}
    {
         AgentData       Variable
         {       AgentID                 LLUUID                  }
    }
}

// ImageData - sent to viewer to transmit information about an image 
{
	ImageData High 9 Trusted Unencoded
	{
		ImageID				Single
		{	ID				LLUUID	}
		{	Codec			U8	}
		{	Size			U32	}
		{	Packets			U16	}
	}
	{
		ImageData			Single
		{	Data			Variable	2	}
	}
}

// ImagePacket - follow on image data for images having > 1 packet of data 
{
	ImagePacket High 10 Trusted Unencoded
	{
		ImageID				Single
		{	ID				LLUUID	}
		{	Packet			U16	}
	}
	{
		ImageData			Single
		{	Data			Variable	2	}
	}
}

// LayerData - Sent to viewer - encodes layer data

{
	LayerData High 11 Trusted Unencoded
	{
		LayerID				Single
		{	Type			U8	}

	}
	{
		LayerData			Single
		{	Data			Variable	2	}
	}
}

// ObjectUpdate - Sent by objects from the simulator to the viewer
//
// If only one ImageID is sent for an object type that has more than
// one face, the same image is repeated on each subsequent face.
// 
// NameValue is a list of name-value strings, separated by \n characters,
// terminated by \0
//
// Data is type-specific opaque data for this object
{
	ObjectUpdate High 12 Trusted Zerocoded
	{
		RegionData			Single
		{	RegionHandle	U64	}
		{   TimeDilation	U16   }
	}
	{
		ObjectData			Variable
		{	ID				U32	}
		{	State			U8	}

		{	FullID			LLUUID	}
		{	CRC				U32	}	// TEMPORARY HACK FOR JAMES
		{	PCode			U8	}
		{	Material		U8	}
		{	ClickAction		U8	}
		{	Scale			LLVector3	}
		{	ObjectData		Variable	1	}

		{	ParentID		U32	}
		{	UpdateFlags		U32	}	// U32, see object_flags.h

		{	PathCurve		U8	}
		{	ProfileCurve	U8	}
		{	PathBegin		U16	}	// 0 to 1, quanta = 0.01
		{	PathEnd			U16	}	// 0 to 1, quanta = 0.01
		{	PathScaleX		U8	}	// 0 to 1, quanta = 0.01
		{	PathScaleY		U8	}	// 0 to 1, quanta = 0.01
		{	PathShearX		U8	}	// -.5 to .5, quanta = 0.01
		{	PathShearY		U8	}	// -.5 to .5, quanta = 0.01
		{	PathTwist		S8	}	// -1 to 1, quanta = 0.01
		{	PathTwistBegin		S8	}	// -1 to 1, quanta = 0.01
		{ 	PathRadiusOffset 	S8	} 	// -1 to 1, quanta = 0.01
		{ 	PathTaperX		S8	}	// -1 to 1, quanta = 0.01
		{	PathTaperY		S8	}	// -1 to 1, quanta = 0.01
		{	PathRevolutions		U8	}	// 0 to 3, quanta = 0.015
		{	PathSkew		S8	}	// -1 to 1, quanta = 0.01
		{	ProfileBegin	U16	}	// 0 to 1, quanta = 0.01
		{	ProfileEnd		U16	}	// 0 to 1, quanta = 0.01
		{	ProfileHollow	U16	}	// 0 to 1, quanta = 0.01

		{	TextureEntry	Variable	2	}
		{	TextureAnim		Variable	1	}

		{	NameValue		Variable	2	}
		{	Data			Variable	2	}
		{	Text			Variable	1	}	// llSetText() hovering text
		{	TextColor		Fixed		4	}	// actually, a LLColor4U
		{	MediaURL		Variable	1	}	// URL for web page, movie, etc.

		// Info for particle systems
		{	PSBlock			Variable	1	}
		
		// Extra parameters
		{	ExtraParams		Variable	1	}
		
		// info for looped attached sounds
        // because these are almost always all zero
		// the hit after zero-coding is only 2 bytes
		// not the 42 you see here
		{	Sound           LLUUID  }
		{	OwnerID			LLUUID	}	// HACK object's owner id, only set if non-null sound, for muting
		{	Gain            F32		}
		{	Flags           U8		}
		{	Radius          F32		}  // cutoff radius

		// joint info -- is sent in the update of each joint-child-root
		{	JointType 			U8		}
		{	JointPivot			LLVector3	}
		{	JointAxisOrAnchor 	LLVector3	}
	}
}


// ObjectUpdateCompressed
{
	ObjectUpdateCompressed High 13 Trusted Unencoded
	{
		RegionData			Single
		{	RegionHandle	U64		}
		{   TimeDilation	U16		}
	}
	{
		ObjectData			Variable
		{   UpdateFlags			U32	}
		{	Data			Variable   2	}
	}
}

// ObjectUpdateCached
// reliable
{
	ObjectUpdateCached High 14 Trusted Unencoded
	{
		RegionData			Single
		{	RegionHandle	U64		}
		{   TimeDilation	U16		}
	}
	{
		ObjectData			Variable
		{   ID				U32		}
		{	CRC				U32		}
		{   UpdateFlags		U32	}
	}
}

// packed terse object update format
{
	ImprovedTerseObjectUpdate High 15 Trusted Unencoded
	{
		RegionData			Single
		{	RegionHandle	U64	}
		{   TimeDilation	U16   }
	}
	{
		ObjectData			Variable
		{	Data			Variable	1	}
		{	TextureEntry	Variable	2	}
	}
}

// KillObject - Sent by objects to the viewer to tell them to kill themselves

{
	KillObject High 16 Trusted Unencoded
	{
		ObjectData			Variable
		{	ID				U32	}
	}
}


// CrossedRegion - new way to tell a viewer it has gone across a region 
// boundary
{
	CrossedRegion Medium 7 Trusted Unencoded UDPBlackListed
	{
		AgentData		Single
		{	AgentID			LLUUID	}
		{	SessionID		LLUUID	}
	}
	{
		RegionData		Single
		{	SimIP			IPADDR	}
		{	SimPort			IPPORT	}
		{	RegionHandle	U64	}
		{	SeedCapability	Variable	2	}	// URL
	}
	{
		Info			Single
		{	Position		LLVector3	}
		{	LookAt			LLVector3	}
	}
}

// SimulatorViewerTimeMessage - Allows viewer to resynch to world time

{
	SimulatorViewerTimeMessage Low 150 Trusted Unencoded
	{
		TimeInfo		Single
		{	UsecSinceStart	U64	}
		{	SecPerDay		U32	}
		{	SecPerYear		U32	}
		{	SunDirection	LLVector3	}
		{	SunPhase		F32	}
		{	SunAngVelocity	LLVector3	}
	}
}

// EnableSimulator - Preps a viewer to receive data from a simulator

{
	EnableSimulator Low 151 Trusted Unencoded UDPBlackListed
	{
		SimulatorInfo	Single
		{	Handle		U64	}
		{	IP			IPADDR	}
		{	Port		IPPORT	}
	}
}

// DisableThisSimulator - Tells a viewer not to expect data from this simulator anymore

{
	DisableSimulator Low 152 Trusted Unencoded
}

// ConfirmEnableSimulator - A confirmation message sent from simulator to neighbors that the simulator
// has successfully been enabled by the viewer

{
	ConfirmEnableSimulator Medium 8 Trusted Unencoded
	{
		AgentData				Single
		{	AgentID				LLUUID	}
		{	SessionID			LLUUID	}
	}
}

//-----------------------------------------------------------------------------
// New Transfer system
//-----------------------------------------------------------------------------

// Request a new transfer (target->source)
{
	TransferRequest Low 153 NotTrusted Zerocoded
	{
		TransferInfo		Single
		{	TransferID		LLUUID	}
		{	ChannelType		S32	}
		{	SourceType		S32	}
		{	Priority		F32	}
		{	Params			Variable	2	}
	}
}

// Return info about a transfer/initiate transfer (source->target)
// Possibly should have a Params field like above
{
	TransferInfo Low 154 NotTrusted Zerocoded
	{
		TransferInfo		Single
		{	TransferID		LLUUID	}
		{	ChannelType		S32	}
		{	TargetType		S32	}
		{	Status			S32	}
		{	Size			S32	}
		{	Params			Variable	2	}
	}
}

{
	TransferPacket High 17 NotTrusted Unencoded
	{
		TransferData Single
		{	TransferID	LLUUID	}
		{	ChannelType	S32	}
		{	Packet		S32	}
		{	Status		S32	}
		{	Data		Variable 2	}
	}
}

// Abort a transfer in progress (either from target->source or source->target)
{
	TransferAbort Low 155 NotTrusted Zerocoded
	{
		TransferInfo		Single
		{	TransferID		LLUUID	}
		{	ChannelType		S32	}
	}
}


//-----------------------------------------------------------------------------
// General file transfer
//-----------------------------------------------------------------------------

// RequestXfer - request an arbitrary xfer
{
	RequestXfer Low 156 NotTrusted Zerocoded
	{
		XferID				Single
		{	ID				U64	}
		{	Filename		Variable	1	}
		{	FilePath		U8	} // ELLPath
		{	DeleteOnCompletion BOOL	} // BOOL
		{	UseBigPackets	BOOL	} // BOOL
		{	VFileID			LLUUID	}
		{	VFileType		S16	}
	}
}

// SendXferPacket - send an additional packet of an arbitrary xfer from sim -> viewer 
{
	SendXferPacket High 18 NotTrusted Unencoded
	{
		XferID				Single
		{	ID				U64	}
		{	Packet			U32	}
	}
	{
		DataPacket			Single
		{	Data			Variable	2	}
	}
}

// ConfirmXferPacket
{
	ConfirmXferPacket High 19 NotTrusted Unencoded
	{
		XferID				Single
		{	ID				U64	}
		{	Packet			U32	}
	}
}

// AbortXfer
{
	AbortXfer Low 157 NotTrusted Unencoded
	{
		XferID				Single
		{	ID				U64	}
		{	Result			S32	}
	}
}

//-----------------------------------------------------------------------------
// Avatar information
//-----------------------------------------------------------------------------


// AvatarAnimation - Update animation state
// simulator --> viewer 
{
	AvatarAnimation High 20 Trusted Unencoded
	{
		Sender			Single
		{	ID			LLUUID	}
	}
	{
		AnimationList Variable
		{ AnimID		LLUUID }
		{ AnimSequenceID S32 }
	}
	{
		AnimationSourceList Variable
		{ ObjectID		LLUUID }
	}
	{
		PhysicalAvatarEventList Variable
		{ TypeData		Variable	1 }
	}

}

// AvatarAppearance - Update visual params
{
	AvatarAppearance Low 158 Trusted Zerocoded
	{
		Sender				Single
		{	ID				LLUUID	}
		{	IsTrial			BOOL    }
	}
	{	
		ObjectData			Single
		{	TextureEntry	Variable	2	}
	}
	{
		VisualParam			Variable
		{	ParamValue		U8	}
	}
	{
		AppearanceData		Variable
		{	AppearanceVersion	U8	}
		{	CofVersion			S32	}
		{	Flags				U32	}
	}
	{
		AppearanceHover		Variable
		{	HoverHeight	LLVector3	}
	}
}

// AvatarSitResponse - response to a request to sit on an object
{
	AvatarSitResponse	High 21 Trusted Zerocoded
	{
		SitObject			Single
		{	ID				LLUUID	}
	}
	{
		SitTransform		Single
		{	AutoPilot		BOOL }
		{	SitPosition		LLVector3	}
		{	SitRotation		LLQuaternion	}
		{	CameraEyeOffset	LLVector3	}
		{	CameraAtOffset	LLVector3	}
		{	ForceMouselook	BOOL }
	}
}

// SetFollowCamProperties
{ 
	SetFollowCamProperties		Low	159 Trusted	Unencoded
	{
		ObjectData			Single
		{	ObjectID				LLUUID	}
	}
	{
		CameraProperty	Variable
		{ 	Type 	S32 }
		{ 	Value 	F32 }
	}
}

// ClearFollowCamProperties
{
	ClearFollowCamProperties	Low 160 Trusted Unencoded
	{
		ObjectData			Single
		{	ObjectID				LLUUID	}
	}
}

// CameraConstraint - new camera distance limit (based on collision with objects)
{
	CameraConstraint High 22 Trusted Zerocoded
	{
		CameraCollidePlane	Single
		{	Plane		LLVector4 }
	}
}

// ObjectProperties
// Extended information such as creator, permissions, etc.
// Medium because potentially driven by mouse hover events.
{
	ObjectProperties Medium 9 Trusted Zerocoded
	{
		ObjectData			Variable
		{	ObjectID		LLUUID	}
		{	CreatorID		LLUUID	}
		{	OwnerID			LLUUID	}
		{	GroupID			LLUUID	}
		{	CreationDate	U64	}
		{	BaseMask		U32	}
		{	OwnerMask		U32	}
		{	GroupMask		U32	}
		{	EveryoneMask	U32	}
		{	NextOwnerMask	U32	}
		{	OwnershipCost	S32	}
//		{	TaxRate			F32	}	// F32
		{	SaleType		U8	}   // U8 -> EForSale
		{	SalePrice		S32	}
		{	AggregatePerms	U8	}
		{	AggregatePermTextures		U8	}
		{	AggregatePermTexturesOwner	U8	}
		{	Category		U32	}	// LLCategory
		{	InventorySerial	S16	}	// S16
		{	ItemID			LLUUID	}
		{	FolderID		LLUUID	}
		{	FromTaskID		LLUUID	}
		{	LastOwnerID		LLUUID	}
		{	Name			Variable	1	}
		{	Description		Variable	1	}
		{	TouchName		Variable	1	}
		{	SitName			Variable	1	}
		{	TextureID		Variable	1	}
	}
}

// ObjectPropertiesFamily
// Medium because potentially driven by mouse hover events.
{
	ObjectPropertiesFamily Medium 10 Trusted Zerocoded
	{
		ObjectData			Single
		{	RequestFlags	U32	}
		{	ObjectID		LLUUID	}
		{	OwnerID			LLUUID	}
		{	GroupID			LLUUID	}
		{	BaseMask		U32	}
		{	OwnerMask		U32	}
		{	GroupMask		U32	}
		{	EveryoneMask	U32	}
		{	NextOwnerMask	U32	}
		{	OwnershipCost	S32	}
		{	SaleType		U8	}   // U8 -> EForSale
		{	SalePrice		S32	}
		{	Category		U32	}	// LLCategory
		{	LastOwnerID		LLUUID	}
		{	Name			Variable	1	}
		{	Description		Variable	1	}
	}
}

// RequestPayPrice
// viewer -> sim
{
	RequestPayPrice Low 161 NotTrusted Unencoded
	{
		ObjectData		Single
		{	ObjectID	LLUUID	}
	}
}

// PayPriceReply
// sim -> viewer
{
	PayPriceReply Low 162 Trusted Unencoded
	{
		ObjectData		Single
		{	ObjectID	LLUUID }
		{	DefaultPayPrice	S32	}
	}
	{
		ButtonData		Variable
		
		{	PayButton	S32	}
	}
}

// KickUser
// *FIXME*
// Kick off a logged-in user, such as when two people log in with the
// same account name.
// ROUTED dataserver -> userserver -> spaceserver -> simulator -> viewer
// reliable, but that may not matter if a system component is quitting
{
	KickUser Low 163 Trusted Unencoded
	{
		TargetBlock			Single
		{	TargetIP		IPADDR	}	// U32 encoded IP
		{	TargetPort		IPPORT	}
	}
	{
		UserInfo		Single
		{	AgentID		LLUUID	}
		{	SessionID	LLUUID	}
		{	Reason		Variable	2	}	// string
	}
}

// ack sent from the simulator up to the main database so that login
// can continue.
{
	KickUserAck Low 164 Trusted Unencoded
	{
		UserInfo		Single
		{	SessionID	LLUUID	}
		{	Flags		U32		}
	}
}

// GodKickUser
// When a god wants someone kicked
// viewer -> sim
// reliable
{
	GodKickUser Low 165 NotTrusted Unencoded
	{
		UserInfo		Single
		{	GodID			LLUUID	}
		{	GodSessionID	LLUUID	}
		{	AgentID			LLUUID	}
		{	KickFlags		U32	}
		{	Reason			Variable	2	}	// string
	}
}

// SystemKickUser
// user->space, reliable
{
	SystemKickUser	Low	166 Trusted Unencoded
	{
		AgentInfo	Variable
		{	AgentID	LLUUID	}
	}
}

// EjectUser
// viewer -> sim
// reliable
{
	EjectUser	Low	167 	NotTrusted Unencoded
	{
		AgentData		Single
		{	AgentID		LLUUID	}
		{	SessionID	LLUUID	}
	}
	{
		Data		Single
		{	TargetID	LLUUID	}
		{	Flags		U32		}
	}
}

// FreezeUser
// Freeze someone who is on my land.
// viewer -> sim
// reliable
{
	FreezeUser	Low	168 NotTrusted Unencoded
	{
		AgentData		Single
		{	AgentID		LLUUID	}
		{	SessionID	LLUUID	}
	}
	{
		Data		Single
		{	TargetID	LLUUID	}
		{	Flags		U32		}
	}
}


// AvatarPropertiesRequest
// viewer -> simulator
// reliable
{
	AvatarPropertiesRequest Low 169 NotTrusted Unencoded
	{
		AgentData		Single
		{	AgentID			LLUUID	}
		{	SessionID		LLUUID	}
		{	AvatarID		LLUUID	}
	}
}

// AvatarPropertiesRequestBackend
// simulator -> dataserver
// reliable
{
	AvatarPropertiesRequestBackend Low 170 Trusted Unencoded
	{
		AgentData		Single
		{	AgentID			LLUUID	}
		{	AvatarID		LLUUID	}
		{	GodLevel		U8		}
		{	WebProfilesDisabled		BOOL	}
	}
}
// AvatarPropertiesReply
// dataserver -> simulator
// simulator -> viewer
// reliable
{
	AvatarPropertiesReply Low 171 Trusted Zerocoded
	{
		AgentData			Single
		{	AgentID			LLUUID		}	// your id
		{	AvatarID		LLUUID		}	// avatar you're asking about
	}
	{
		PropertiesData		Single
		{	ImageID			LLUUID		}
		{	FLImageID		LLUUID		}
		{	PartnerID		LLUUID		}
		{	AboutText		Variable 2	}	// string, up to 512
		{	FLAboutText		Variable 1	}	// string
		{	BornOn			Variable 1	}	// string
		{	ProfileURL		Variable 1	}	// string
		{	CharterMember	Variable 1	}	// special - usually U8
		{	Flags			U32			}
	}
}

{
	AvatarInterestsReply Low 172 Trusted Zerocoded
	{
		AgentData			Single
		{	AgentID			LLUUID		}	// your id
		{	AvatarID		LLUUID		}	// avatar you're asking about
	}
	{
		PropertiesData		Single
		{	WantToMask		U32			}
		{	WantToText		Variable 1	}	// string
		{	SkillsMask		U32			}
		{	SkillsText		Variable 1	}	// string
		{	LanguagesText	Variable 1	}	// string
	}
}

// AvatarGroupsReply
// dataserver -> simulator
// simulator -> viewer
// reliable
{
	AvatarGroupsReply Low 173 Trusted Zerocoded
	{
		AgentData			Single
		{	AgentID			LLUUID		}	// your id
		{	AvatarID		LLUUID		}	// avatar you're asking about
	}
	{
		GroupData			Variable
		{	GroupPowers			U64			}
		{	AcceptNotices		BOOL		}
		{	GroupTitle			Variable 1	}
		{	GroupID				LLUUID		}
		{	GroupName			Variable 1	}
		{	GroupInsigniaID		LLUUID		}
	}
	{
		NewGroupData		Single
		{	ListInProfile	BOOL		}	// whether group displays in profile
	}
}


// AvatarPropertiesUpdate
// viewer -> simulator
// reliable
{
	AvatarPropertiesUpdate Low 174 NotTrusted Zerocoded
	{
		AgentData		Single
		{	AgentID		LLUUID	}
		{	SessionID	LLUUID	}
	}
	{
		PropertiesData	Single
		{	ImageID			LLUUID			}
		{	FLImageID		LLUUID			}
		{	AboutText		Variable	2	}	// string, up to 512
		{	FLAboutText		Variable	1	}
		{	AllowPublish		BOOL			}	// whether profile is externally visible or not
		{	MaturePublish		BOOL		}	// profile is "mature"
		{	ProfileURL		Variable	1	}	// string
	}
}

// AvatarInterestsUpdate
// viewer -> simulator
// reliable
{
	AvatarInterestsUpdate Low 175 NotTrusted Zerocoded
	{
		AgentData		Single
		{	AgentID			LLUUID	}
		{	SessionID	LLUUID	}
	}
	{
		PropertiesData	Single
		{	WantToMask		U32				}
		{	WantToText		Variable	1	}	// string
		{	SkillsMask		U32				}
		{	SkillsText		Variable	1	}	// string
		{	LanguagesText	Variable	1	}	// string	
	}
}



// AvatarNotesReply
// dataserver -> simulator
// simulator -> viewer
// reliable
{
	AvatarNotesReply Low 176 Trusted Unencoded
	{
		AgentData		Single
		{	AgentID			LLUUID		}
	}
	{
		Data		Single
		{	TargetID		LLUUID		}
		{	Notes			Variable 2	}	// string
	}
}


// AvatarNotesUpdate
// viewer -> simulator -> dataserver
// reliable
{
	AvatarNotesUpdate Low 177 NotTrusted Unencoded
	{
		AgentData		Single
		{	AgentID			LLUUID	}
		{	SessionID	LLUUID	}
	}
	{
		Data		Single
		{	TargetID		LLUUID		}
		{	Notes			Variable 2	}	// string
	}
}


// AvatarPicksReply
// dataserver -> simulator -> viewer
// Send the header information for this avatar's picks
// This fills in the tabs of the Picks panel.
// reliable
{
	AvatarPicksReply Low 178 Trusted Unencoded
	{
		AgentData		Single
		{	AgentID			LLUUID		}
		{	TargetID		LLUUID		}
	}
	{
		Data			Variable
		{	PickID			LLUUID		}
		{	PickName		Variable 1	}	// string
	}
}


// EventInfoRequest
// viewer -> simulator
// simulator -> dataserver
// reliable
{
	EventInfoRequest Low 179 NotTrusted Unencoded
	{
		AgentData		Single
		{	AgentID			LLUUID	}
		{	SessionID	LLUUID	}
	}
	{
		EventData		Single
		{	EventID		U32	}
	}
}


// EventInfoReply
// dataserver -> simulator
// simulator -> viewer
// reliable
{
	EventInfoReply Low 180 Trusted Unencoded
	{
		AgentData		Single
		{	AgentID		LLUUID	}
	}
	{
		EventData		Single
		{	EventID		U32				}
		{	Creator		Variable	1	}
		{	Name		Variable	1	}
		{	Category	Variable	1	}
		{	Desc		Variable	2	}
		{	Date		Variable	1	}
		{	DateUTC		U32				}
		{	Duration	U32				}
		{	Cover		U32				}
		{	Amount		U32				}
		{	SimName		Variable	1	}
		{	GlobalPos	LLVector3d		}
		{	EventFlags	U32				}
	}
}


// EventNotificationAddRequest
// viewer -> simulator
// simulator -> dataserver
// reliable
{
	EventNotificationAddRequest Low 181 NotTrusted Unencoded
	{
		AgentData		Single
		{	AgentID		LLUUID	}
		{	SessionID	LLUUID	}
	}
	{
		EventData		Single
		{	EventID		U32		}
	}
}


// EventNotificationRemoveRequest
// viewer -> simulator
// simulator -> dataserver
// reliable
{
	EventNotificationRemoveRequest Low 182 NotTrusted Unencoded
	{
		AgentData		Single
		{	AgentID		LLUUID	}
		{	SessionID	LLUUID	}
	}
	{
		EventData		Single
		{	EventID		U32		}
	}
}

// EventGodDelete
// viewer -> simulator
// simulator -> dataserver
// QueryData is used to resend a search result after the deletion
// reliable
{
	EventGodDelete Low 183 NotTrusted Unencoded
	{
		AgentData		Single
		{	AgentID			LLUUID	}
		{	SessionID		LLUUID	}
	}
	{
		EventData		Single
		{	EventID			U32		}
	}
	{
		QueryData		Single
		{	QueryID		LLUUID		}
		{	QueryText	Variable 1	}
		{	QueryFlags	U32			}
		{	QueryStart	S32			}	// prev/next page support
	}
}


// PickInfoReply
// dataserver -> simulator
// simulator -> viewer
// reliable
{
	PickInfoReply Low 184 Trusted Unencoded
    {
        AgentData    Single
        {    AgentID        LLUUID    }
    }
    {
		Data        Single
		{	PickID			LLUUID		}
		{	CreatorID		LLUUID		}
		{	TopPick			BOOL		}
		{	ParcelID		LLUUID		}
		{	Name			Variable 1	}
        {	Desc			Variable 2	}
        {	SnapshotID		LLUUID		}
        {	User			Variable 1	}
        {	OriginalName	Variable 1	}
        {	SimName			Variable 1	}
        {	PosGlobal		LLVector3d	}
        {	SortOrder		S32			}
        {	Enabled			BOOL		}
    }
}


// PickInfoUpdate
// Update a pick.  ParcelID is set on the simulator as the message
// passes through.
// If TopPick is TRUE, the simulator will only pass on the message
// if the agent_id is a god.
// viewer -> simulator -> dataserver
// reliable
{
	PickInfoUpdate Low 185 NotTrusted Unencoded
	{
		AgentData	Single
		{	AgentID			LLUUID		}
		{	SessionID		LLUUID		}
	}
	{
		Data		Single
		{	PickID			LLUUID		}
		{	CreatorID		LLUUID		}
		{	TopPick			BOOL		}
		{	ParcelID		LLUUID		}
		{	Name			Variable 1	}
		{	Desc			Variable 2	}
		{	SnapshotID		LLUUID		}
		{	PosGlobal		LLVector3d	}
        {	SortOrder		S32			}
        {	Enabled			BOOL		}
	}
}


// PickDelete
// Delete a non-top pick from the database.
// viewer -> simulator -> dataserver
// reliable
{
	PickDelete Low 186 NotTrusted Unencoded
	{
		AgentData	Single
		{	AgentID			LLUUID		}
		{	SessionID		LLUUID		}
	}
	{
		Data	Single
		{	PickID			LLUUID		}
	}
}

// PickGodDelete
// Delete a pick from the database.
// QueryID is needed so database can send a repeat list of 
// picks.
// viewer -> simulator -> dataserver
// reliable
{
	PickGodDelete Low 187 NotTrusted Unencoded
	{
		AgentData	Single
		{	AgentID			LLUUID		}
		{	SessionID		LLUUID		}
	}
	{
		Data	Single
		{	PickID			LLUUID		}
		{	QueryID			LLUUID		}
	}
}


// ScriptQuestion
// reliable
{
	ScriptQuestion Low 188 Trusted Unencoded
	{
		Data	Single
		{	TaskID			LLUUID	}
		{	ItemID			LLUUID	}
		{	ObjectName		Variable	1	}
		{	ObjectOwner		Variable	1	}
		{	Questions		S32	}
	}
	{
	Experience	Single
		{	ExperienceID	LLUUID	}
	}
}

// ScriptControlChange
// reliable
{
	ScriptControlChange Low 189 Trusted Unencoded
	{
		Data	Variable
		{	TakeControls	BOOL 	}
		{	Controls		U32		}
		{	PassToAgent		BOOL	}
	}
}

// ScriptDialog
// sim -> viewer
// reliable
{
	ScriptDialog Low 190 Trusted Zerocoded
	{
		Data	Single
		{	ObjectID	LLUUID			}
		{	FirstName	Variable	1	}
		{	LastName	Variable	1	}
		{	ObjectName	Variable	1	}
		{	Message		Variable	2	}
		{	ChatChannel	S32				}
		{	ImageID		LLUUID			}
	}
	{
		Buttons	Variable
		{	ButtonLabel		Variable	1	}
	}
	{
		OwnerData Variable
		{	OwnerID		LLUUID	}
	}
}


// ScriptDialogReply
// viewer -> sim
// reliable
{
	ScriptDialogReply Low 191 NotTrusted Zerocoded
	{
		AgentData		Single
		{	AgentID		LLUUID	}
		{	SessionID	LLUUID	}
	}
	{
		Data	Single
		{	ObjectID	LLUUID			}
		{	ChatChannel	S32				}
		{	ButtonIndex	S32				}
		{	ButtonLabel	Variable 1		}
	}
}


// ForceScriptControlRelease
// reliable
{
	ForceScriptControlRelease Low 192 NotTrusted Unencoded
	{
		AgentData		Single
		{	AgentID		LLUUID	}
		{	SessionID	LLUUID	}
	}
}

// RevokePermissions
// reliable
{
	RevokePermissions Low 193 NotTrusted Unencoded
	{
		AgentData		Single
		{	AgentID		LLUUID	}
		{	SessionID	LLUUID	}
	}
	{
		Data	Single
		{ ObjectID				LLUUID }
		{ ObjectPermissions		U32 }
	}
}

// LoadURL
// sim -> viewer
// Ask the user if they would like to load a URL
// reliable
{
	LoadURL Low 194 Trusted Unencoded
	{
		Data	Single
		{	ObjectName		Variable	1	}
		{	ObjectID		LLUUID			}
		{	OwnerID			LLUUID			}
		{	OwnerIsGroup	BOOL			}
		{	Message			Variable	1	}
		{	URL				Variable	1	}
	}
}

// ScriptTeleportRequest
// reliable
{
	ScriptTeleportRequest Low 195 Trusted Unencoded
	{
		Data	Single
		{	ObjectName		Variable	1	}
		{	SimName			Variable	1	}
		{	SimPosition		LLVector3		}
		{	LookAt			LLVector3		}
	}
}




// ***************************************************************************
// Land Parcel system
// ***************************************************************************

// ParcelOverlay
// We send N packets per region to the viewer.
// N = 4, currently.  At 256x256 meter regions, 4x4 meter parcel grid,
// there are 4096 parcel units per region.  At N = 4, that's 1024 units
// per packet, allowing 8 bit bytes.
// sim -> viewer
// reliable
{
	ParcelOverlay Low 196 Trusted Zerocoded
	{
		ParcelData		Single
		{	SequenceID	S32				}	// 0...3, which piece of region
		{	Data		Variable	2	}	// packed bit-field, (grids*grids)/N
	}
}


// ParcelPropertiesRequest
// SequenceID should be -1 or -2, and is echoed back in the
// parcel properties message.
// viewer -> sim
// reliable
{
	ParcelPropertiesRequest Medium 11 NotTrusted Zerocoded
	{
		AgentData		Single
		{	AgentID		LLUUID	}
		{	SessionID	LLUUID	}
	}
	{
		ParcelData			Single
		{	SequenceID	S32	}
		{	West		F32	}
		{	South		F32	}
		{	East		F32	}
		{	North		F32	}
		{	SnapSelection	BOOL	}
	}
}

// ParcelPropertiesRequestByID
// viewer -> sim
// reliable
{
	ParcelPropertiesRequestByID Low 197 NotTrusted Zerocoded
	{
		AgentData		Single
		{	AgentID		LLUUID	}
		{	SessionID	LLUUID	}
	}
	{
		ParcelData		Single
		{	SequenceID	S32		}
		{	LocalID		S32		}
	}
}

// ParcelProperties
// sequence id = -1 for parcels that you explicitly selected
// For agents, sequence id increments every time the agent transits into
// a new parcel.  It is used to detect out-of-order agent parcel info updates.
// Bitmap = packed bit field, one bit per parcel grid, on if that grid is
//        part of the selected parcel.
// sim -> viewer
// WARNING: This packet is potentially large.  With max length name,
// description, music URL and media URL, it is 1526 + sizeof ( LLUUID ) bytes.
{
	ParcelProperties High 23 Trusted Zerocoded UDPDeprecated
	{
		ParcelData			Single
		{	RequestResult	S32				}
		{	SequenceID		S32				}
		{	SnapSelection	BOOL			}
		{	SelfCount		S32				}
		{	OtherCount		S32				}
		{	PublicCount		S32				}
		{	LocalID			S32				}
		{	OwnerID			LLUUID			}
		{	IsGroupOwned	BOOL			}
		{	AuctionID		U32				}
		{	ClaimDate		S32				}	// time_t
		{	ClaimPrice		S32				}
		{	RentPrice		S32				}
		{	AABBMin			LLVector3		}
		{	AABBMax			LLVector3		}
		{	Bitmap			Variable	2	}	// packed bit-field
		{	Area			S32				}
		{	Status			U8	}  // owned vs. pending
		{	SimWideMaxPrims		S32			}
		{	SimWideTotalPrims	S32			}
		{	MaxPrims		S32				}
		{	TotalPrims		S32				}
		{	OwnerPrims		S32				}
		{	GroupPrims		S32				}
		{	OtherPrims		S32				}
		{	SelectedPrims	S32				}
		{	ParcelPrimBonus	F32				}

		{	OtherCleanTime	S32				}

		{	ParcelFlags		U32				}
		{	SalePrice		S32				}
		{	Name			Variable	1	}	// string
		{	Desc			Variable	1	}	// string
		{	MusicURL		Variable	1	}	// string
		{	MediaURL		Variable	1	}	// string
		{	MediaID			LLUUID			}
		{	MediaAutoScale	U8				}
		{	GroupID			LLUUID			}
		{	PassPrice		S32				}
		{	PassHours		F32				}
		{	Category		U8				}
		{	AuthBuyerID		LLUUID			}
		{	SnapshotID		LLUUID			}
		{	UserLocation	LLVector3		}
		{	UserLookAt		LLVector3		}
		{	LandingType		U8				}
		{	RegionPushOverride	BOOL		}
		{	RegionDenyAnonymous	BOOL		}
		{	RegionDenyIdentified	BOOL		}
		{	RegionDenyTransacted	BOOL		}
		// in llsd message, SeeAVs, GroupAVSounds and AnyAVSounds BOOLs are also sent
	}
	{
		AgeVerificationBlock Single
		{   RegionDenyAgeUnverified BOOL    }
	}
<<<<<<< HEAD
	{
		RegionAllowAccessBlock Single
		{   RegionAllowAccessOverride BOOL    }
	}
=======
    {
        RegionAllowAccessBlock Single
        {   RegionAllowAccessOverride BOOL  }  
    }
    {
        ParcelEnvironmentBlock Single
        {   ParcelEnvironmentVersion        S32  }
        {   RegionAllowEnvironmentOverride  BOOL }
    }
>>>>>>> bc787063
}

// ParcelPropertiesUpdate
// viewer -> sim
// reliable
{
	ParcelPropertiesUpdate Low 198 NotTrusted Zerocoded
	{
		AgentData		Single
		{	AgentID			LLUUID	}
		{	SessionID		LLUUID	}
	}
	{
		ParcelData			Single
		{	LocalID			S32				}
		{	Flags			U32				}

		{	ParcelFlags		U32				}
		{	SalePrice		S32				}
		{	Name			Variable	1	}	// string
		{	Desc			Variable	1	}	// string
		{	MusicURL		Variable	1	}	// string
		{	MediaURL		Variable	1	}	// string
		{	MediaID			LLUUID			}
		{	MediaAutoScale	U8				}
		{	GroupID			LLUUID			}
		{	PassPrice		S32				}
		{	PassHours		F32				}
		{	Category		U8				}
		{	AuthBuyerID		LLUUID			}
		{	SnapshotID		LLUUID			}
		{	UserLocation	LLVector3		}
		{	UserLookAt		LLVector3		}
		{	LandingType		U8				}
	}
}

// ParcelReturnObjects
// viewer -> sim
// reliable
{
	ParcelReturnObjects Low 199 NotTrusted Zerocoded
	{
		AgentData			Single
		{	AgentID			LLUUID	}
		{	SessionID		LLUUID	}
	}
	{
		ParcelData			Single
		{	LocalID			S32				}
		{	ReturnType		U32				}
	}
	{
		TaskIDs			Variable
		{	TaskID			LLUUID			}
	}
	{
		OwnerIDs			Variable
		{	OwnerID			LLUUID			}
	}
}

// ParcelSetOtherCleanTime
// viewer -> sim
// reliable
{
	ParcelSetOtherCleanTime Low 200 NotTrusted Zerocoded
	{
		AgentData			Single
		{	AgentID			LLUUID	}
		{	SessionID		LLUUID	}
	}
	{
		ParcelData			Single
		{	LocalID			S32				}
		{	OtherCleanTime	S32				}
	}
}


// Disable makes objects nonphysical and turns off their scripts.
// ParcelDisableObjects
// viewer -> sim
// reliable
{
	ParcelDisableObjects Low 201 NotTrusted Zerocoded
	{
		AgentData			Single
		{	AgentID			LLUUID	}
		{	SessionID		LLUUID	}
	}
	{
		ParcelData			Single
		{	LocalID			S32				}
		{	ReturnType		U32				}
	}
	{
		TaskIDs			Variable
		{	TaskID			LLUUID			}
	}
	{
		OwnerIDs			Variable
		{	OwnerID			LLUUID			}
	}
}


// ParcelSelectObjects
// viewer -> sim
// reliable
{
	ParcelSelectObjects Low 202 NotTrusted Zerocoded
	{
		AgentData			Single
		{	AgentID			LLUUID	}
		{	SessionID		LLUUID	}
	}
	{
		ParcelData			Single
		{	LocalID			S32				}
		{	ReturnType		U32				}
	}
	{
		ReturnIDs			Variable
		{	ReturnID		LLUUID	}
	}
}


// EstateCovenantRequest
// viewer -> sim
// reliable
{
    EstateCovenantRequest Low 203 NotTrusted Unencoded
	{
		AgentData			Single
		{	AgentID			LLUUID	}
		{	SessionID		LLUUID	}
	}
}

// EstateCovenantReply
// sim -> viewer
// reliable
{
    EstateCovenantReply Low 204 Trusted Unencoded
	{
		Data        Single
		{	CovenantID		    LLUUID		    }
		{	CovenantTimestamp	U32 		    }
		{	EstateName		    Variable    1	}   // string
        {   EstateOwnerID       LLUUID          }
    }
}


// ForceObjectSelect
// sim -> viewer
// reliable
{
	ForceObjectSelect Low 205 Trusted Unencoded
	{
		Header				Single
		{	ResetList		BOOL			}
	}
	{
		Data				Variable
		{	LocalID			U32				}
	}
}


// ParcelBuyPass - purchase a temporary access pass
// viewer -> sim
// reliable
{
	ParcelBuyPass	Low	206 	NotTrusted Unencoded
	{
		AgentData			Single
		{	AgentID			LLUUID	}
		{	SessionID		LLUUID	}
	}
	{
		ParcelData			Single
		{	LocalID			S32				}
	}
}

// ParcelDeedToGroup - deed a patch of land to a group
// viewer -> sim
// reliable
{
	ParcelDeedToGroup Low 207 NotTrusted Unencoded
	{
		AgentData			Single
		{	AgentID			LLUUID	}
		{	SessionID		LLUUID	}
	}
	{
		Data				Single
		{	GroupID			LLUUID	}
		{	LocalID			S32		}	// parcel id
	}
}

// reserved for when island owners force re-claim parcel
{
	ParcelReclaim Low 208 NotTrusted Unencoded
	{
		AgentData			Single
		{	AgentID			LLUUID	}
		{	SessionID		LLUUID	}
	}
	{
		Data				Single
		{	LocalID			S32		}	// parcel id
	}
}

// ParcelClaim - change the owner of a patch of land
// viewer -> sim
// reliable
{
	ParcelClaim Low 209 NotTrusted Zerocoded
	{
		AgentData			Single
		{	AgentID			LLUUID	}
		{	SessionID		LLUUID	}
	}
	{
		Data				Single
		{	GroupID			LLUUID	}
		{	IsGroupOwned	BOOL 	}
		{	Final			BOOL	} // true if buyer is in tier
	}
	{
		ParcelData			Variable
		{	West			F32		}
		{	South			F32		}
		{	East			F32		}
		{	North			F32		}
	}
}

// ParcelJoin - Take all parcels which are owned by agent and inside
// rectangle, and make them 1 parcel if they all are leased.
// viewer -> sim
// reliable
{
	ParcelJoin Low 210 NotTrusted Unencoded
	{
		AgentData			Single
		{	AgentID			LLUUID	}
		{	SessionID		LLUUID	}
	}
	{
		ParcelData			Single
		{	West		F32		}
		{	South		F32		}
		{	East		F32		}
		{	North		F32		}
	}
}

// ParcelDivide
// If the selection is a subsection of exactly one parcel,
// chop out that section and make a new parcel of it.
// viewer -> sim
// reliable
{
	ParcelDivide Low 211 NotTrusted Unencoded
	{
		AgentData			Single
		{	AgentID			LLUUID	}
		{	SessionID		LLUUID	}
	}
	{
		ParcelData			Single
		{	West		F32		}
		{	South		F32		}
		{	East		F32		}
		{	North		F32		}
	}
}

// ParcelRelease
// Release a parcel to public
// viewer -> sim
// reliable
{
	ParcelRelease Low 212 NotTrusted Unencoded
	{
		AgentData		Single
		{	AgentID			LLUUID	}
		{	SessionID		LLUUID	}
	}
	{
		Data			Single
		{	LocalID			S32		}	// parcel ID
	}
}

// ParcelBuy - change the owner of a patch of land.
// viewer -> sim
// reliable
{
	ParcelBuy Low 213 NotTrusted Zerocoded
	{
		AgentData		Single
		{	AgentID			LLUUID	}
		{	SessionID		LLUUID	}
	}
	{
		Data			Single
		{	GroupID			LLUUID	}
		{	IsGroupOwned	BOOL 	}
		{	RemoveContribution BOOL	}
		{	LocalID			S32		}
		{	Final			BOOL	} // true if buyer is in tier
	}
	{
		ParcelData		Single
		{	Price			S32		}
		{	Area			S32		}
	}
}


// ParcelGodForceOwner Unencoded
{
	ParcelGodForceOwner	Low	214 NotTrusted Zerocoded
	{
		AgentData		Single
		{	AgentID			LLUUID	}
		{	SessionID		LLUUID	}
	}
	{
		Data			Single
		{	OwnerID			LLUUID	}
		{	LocalID			S32		}	// parcel ID
	}
}


// viewer -> sim
// ParcelAccessListRequest
{
	ParcelAccessListRequest Low 215 NotTrusted Zerocoded
	{
		AgentData		Single
		{	AgentID			LLUUID	}
		{	SessionID		LLUUID	}
	}
	{
		Data	Single
		{	SequenceID		S32		}
		{	Flags			U32		}
		{	LocalID			S32		}
	}
}


// sim -> viewer
// ParcelAccessListReply
{
	ParcelAccessListReply Low 216 Trusted Zerocoded
	{
		Data	Single
		{	AgentID			LLUUID	}
		{	SequenceID		S32		}
		{	Flags			U32		}
		{	LocalID			S32		}
	}
	{
		List	Variable
		{	ID			LLUUID		}
		{	Time		S32			} // time_t
		{	Flags		U32			}
	}
}

// viewer -> sim
// ParcelAccessListUpdate
{
	ParcelAccessListUpdate Low 217 NotTrusted Zerocoded
	{
		AgentData		Single
		{	AgentID			LLUUID	}
		{	SessionID		LLUUID	}
	}
	{
		Data	Single
		{	Flags			U32		}
		{	LocalID			S32		}
		{	TransactionID	LLUUID	}
		{	SequenceID		S32		}
		{	Sections		S32		}
	}
	{
		List	Variable
		{	ID			LLUUID		}
		{	Time		S32			} // time_t
		{	Flags		U32			}
	}
}


// viewer -> sim -> dataserver
// reliable
{
	ParcelDwellRequest Low 218 NotTrusted Unencoded
	{
		AgentData	Single
		{	AgentID		LLUUID		}
		{	SessionID	LLUUID		}
	}
	{
		Data		Single
		{	LocalID		S32			}
		{	ParcelID	LLUUID		}	// filled in on sim
	}
}


// dataserver -> sim -> viewer
// reliable
{
	ParcelDwellReply Low 219 Trusted Unencoded
	{
		AgentData	Single
		{	AgentID		LLUUID		}
	}
	{
		Data		Single
		{	LocalID		S32			}
		{	ParcelID	LLUUID		}
		{	Dwell		F32			}
	}
}

// sim -> dataserver
// This message is used to check if a user can buy a parcel. If
// successful, the transaction is approved through a money balance reply
// with the same transaction id. 
{
	RequestParcelTransfer	Low	220 Trusted Zerocoded
	{
		Data	Single
		{	TransactionID	LLUUID	}
		{ 	TransactionTime	U32	} // utc seconds since epoch
		{	SourceID		LLUUID  }
		{	DestID			LLUUID	}
		{	OwnerID			LLUUID	}
		{	Flags			U8		}	// see lltransactiontypes.h
		{	TransactionType	S32		}	// see lltransactiontypes.h
		{	Amount			S32		}
		{	BillableArea	S32		}
		{	ActualArea		S32		}
		{	Final			BOOL	}  // true if buyer should be in tier
	}
    {
       RegionData Single  // included so region name shows up in transaction logs
       {   RegionID   LLUUID }
       {   GridX      U32    }
       {   GridY      U32    }
    }
}

// sim ->dataserver
// This message is used to send up complete parcel properties for
// persistance in the database.
// If you add something here, you should probably also change the
// simulator's database update query on startup.
{
	UpdateParcel Low 221 Trusted Zerocoded
	{
		ParcelData 		Single
		{	ParcelID		LLUUID		}
		{	RegionHandle	U64			}
		{	OwnerID			LLUUID		}
		{	GroupOwned		BOOL		}
		{	Status			U8			}
		{	Name			Variable 1	}
		{	Description		Variable 1	}
		{	MusicURL		Variable 1	}
		{	RegionX			F32			}
		{	RegionY			F32			}
		{	ActualArea		S32			}
		{	BillableArea	S32			}
		{	ShowDir			BOOL		}
		{	IsForSale		BOOL		}
		{	Category		U8			}
		{	SnapshotID		LLUUID		}
		{	UserLocation	LLVector3	}
		{	SalePrice		S32			}
		{	AuthorizedBuyerID	LLUUID		}
		{	AllowPublish	BOOL		}
		{	MaturePublish	BOOL		}
	}
}

// sim -> dataserver or space ->sim
// This message is used to tell the dataserver that a parcel has been
// removed.
{
	RemoveParcel Low 222 Trusted Unencoded
	{
		ParcelData 		Variable
		{	ParcelID	LLUUID	}
	}
}

// sim -> dataserver
// Merges some of the database information for parcels (dwell).
{
	MergeParcel Low 223 Trusted Unencoded
	{
		MasterParcelData	Single
		{	MasterID	LLUUID	}
	}
	{
		SlaveParcelData 	Variable
		{	SlaveID		LLUUID	}
	}
}

// sim -> dataserver
{
	LogParcelChanges	Low	224 Trusted	Zerocoded
	{
		AgentData		Single
		{	AgentID		LLUUID	}
	}
	{
		RegionData		Single
		{	RegionHandle	U64		}
	}
	{
		ParcelData		Variable
		{	ParcelID		LLUUID	}
		{	OwnerID			LLUUID	}
		{	IsOwnerGroup	BOOL	}
		{	ActualArea		S32		}
		{	Action			S8		}
		{	TransactionID	LLUUID	}
	}
}

// sim -> dataserver
{
	CheckParcelSales	Low	225 Trusted Unencoded
	{
		RegionData 		Variable
		{	RegionHandle	U64	}
	}
}

// dataserver -> simulator
// tell a particular simulator to finish parcel sale.
{
	ParcelSales	Low	226 Trusted Unencoded
	{
		ParcelData 		Variable
		{	ParcelID		LLUUID	}
		{	BuyerID			LLUUID	}
	}
}

// viewer -> sim
// mark parcel and double secret agent content on parcel as owned by
// governor/maint and adjusts permissions approriately. Godlike request.
{
	ParcelGodMarkAsContent Low 227 NotTrusted Unencoded
	{
		AgentData	Single
		{	AgentID		LLUUID	}
		{	SessionID	LLUUID	}
	}
	{
		ParcelData	Single
		{	LocalID		S32		}
	}
}


// viewer -> sim
// start an auction. viewer fills in the appropriate date, simulator
// validates and fills in the rest of the information to start an auction
// on a parcel. Processing currently requires that AgentID is a god.
{
	ViewerStartAuction	Low 228 NotTrusted Unencoded
	{
		AgentData	Single
		{	AgentID		LLUUID	}
		{	SessionID	LLUUID	}
	}
	{
		ParcelData	Single
		{	LocalID		S32		}
		{	SnapshotID	LLUUID	}
	}
}

// sim -> dataserver
// Once all of the data has been gathered, 
{
	StartAuction	Low 229 Trusted Unencoded
	{
		AgentData	Single
		{	AgentID		LLUUID	}
	}
	{
		ParcelData	Single
		{	ParcelID	LLUUID	}
		{	SnapshotID	LLUUID	}
		{	Name		Variable	1	}	// string
	}
}

// dataserver -> sim
{
	ConfirmAuctionStart	Low	230 Trusted	Unencoded
	{
		AuctionData	Single
		{	ParcelID	LLUUID	}
		{	AuctionID	U32		}
	}
}

// sim -> dataserver
// Tell the dataserver that an auction has completed.
{
	CompleteAuction	Low	231 Trusted	Unencoded
	{
		ParcelData	Variable
		{	ParcelID	LLUUID	}
	}
}

// Tell the dataserver that an auction has been canceled.
{
	CancelAuction	Low	232 Trusted	Unencoded
	{
		ParcelData	Variable
		{	ParcelID	LLUUID	}
	}
}

// sim -> dataserver
{
	CheckParcelAuctions	Low	233 Trusted Unencoded
	{
		RegionData 		Variable
		{	RegionHandle	U64	}
	}
}

// dataserver -> sim
// tell a particular simulator to finish parcel sale.
{
	ParcelAuctions	Low	234 Trusted Unencoded
	{
		ParcelData 		Variable
		{	ParcelID		LLUUID	}
		{	WinnerID		LLUUID	}
	}
}

// ***************************************************************************
// UUID to name lookup
// ***************************************************************************

// UUIDNameRequest
// Translate a UUID into first and last names
{
	UUIDNameRequest Low 235 NotTrusted Unencoded
	{
		UUIDNameBlock	Variable
		{	ID			LLUUID	}
	}
}

// UUIDNameReply
// Translate a UUID into first and last names
{
	UUIDNameReply Low 236 Trusted Unencoded
	{
		UUIDNameBlock	Variable
		{	ID			LLUUID	}
		{	FirstName	Variable	1	}
		{	LastName	Variable	1	}
	}
}

// UUIDGroupNameRequest
// Translate a UUID into a group name
{
	UUIDGroupNameRequest Low 237 NotTrusted Unencoded
	{
		UUIDNameBlock	Variable
		{	ID			LLUUID	}
	}
}

// UUIDGroupNameReply
// Translate a UUID into a group name
{
	UUIDGroupNameReply Low 238 Trusted Unencoded
	{ 
		UUIDNameBlock	Variable
		{	ID			LLUUID	}
		{	GroupName	Variable	1	}
	}
}

// end uuid to name lookup

// ***************************************************************************
// Simulator to Simulator Messages
// ***************************************************************************

// ChatPass
// Chat message transmission to neighbors
// Chat is region local to receiving simulator.
// Type is one of CHAT_TYPE_NORMAL, _WHISPER, _SHOUT
{
	ChatPass Low 239 Trusted Zerocoded
	{
		ChatData			Single
		{	Channel			S32	}
		{	Position		LLVector3	}
		{	ID				LLUUID	}
		{	OwnerID			LLUUID	}
		{	Name			Variable	1	}
		{	SourceType		U8	}
		{	Type			U8	}
		{	Radius			F32 }
		{	SimAccess		U8	}
		{	Message			Variable	2	}
	}
}

// Edge data - compressed edge data

{
	EdgeDataPacket High 24 Trusted Zerocoded
	{
		EdgeData			Single
		{	LayerType		U8	}
		{	Direction		U8	}
		{	LayerData		Variable	2	}
	}
}

// Sim status, condition of this sim
// sent reliably, when dirty
{
	SimStatus Medium 12 Trusted Unencoded
	{
		SimStatus				Single
		{	CanAcceptAgents		BOOL	}
		{	CanAcceptTasks		BOOL	}
	}
	{
		SimFlags				Single
		{	Flags				U64 }
	}
}

// Child Agent Update - agents send child agents to neighboring simulators.
// This will create a child camera if there isn't one at the target already
// Can't send viewer IP and port between simulators -- the port may get remapped
// if the viewer is behind a Network Address Translation (NAT) box.
//
// Note: some of the fields of this message really only need to be sent when an 
// agent crosses a region boundary and changes from a child to a main agent
// (such as Head/BodyRotation, ControlFlags, Animations etc)
// simulator -> simulator
// reliable
{
	ChildAgentUpdate High 25 Trusted Zerocoded
	{
		AgentData				Single
		
		{	RegionHandle		U64	}
		{	ViewerCircuitCode	U32	}
		{	AgentID							LLUUID	}
		{	SessionID						LLUUID	}
		
		{	AgentPos			LLVector3	}
		{	AgentVel			LLVector3	}
		{	Center				LLVector3	}
		{ 	Size 				LLVector3 	}
		{	AtAxis				LLVector3	}
		{	LeftAxis			LLVector3	}
		{	UpAxis				LLVector3	}
		{	ChangedGrid			BOOL	}	// BOOL
		 
		{	Far					F32	}
		{	Aspect				F32	}
		{	Throttles			Variable 1	}
 		{	LocomotionState		U32	}
		{	HeadRotation		LLQuaternion	}
		{	BodyRotation		LLQuaternion	}
		{	ControlFlags		U32	}
		{	EnergyLevel			F32	}
		{	GodLevel			U8	}	// Changed from BOOL to U8, and renamed GodLevel (from Godlike)
		{   AlwaysRun			BOOL	}
		{	PreyAgent						LLUUID	}
		{	AgentAccess		U8	}
		{	AgentTextures		Variable	2	}
		{	ActiveGroupID	        LLUUID	}	
	}
	{
		GroupData			Variable
		{	GroupID				LLUUID	}
		{	GroupPowers			U64		}
		{	AcceptNotices		BOOL	}
	}
	{	
		AnimationData			Variable
		{	Animation			LLUUID	}
		{	ObjectID			LLUUID	}
	}
	{
		GranterBlock			Variable
		{	GranterID						LLUUID	}
	}
	{
		NVPairData				Variable
		{	NVPairs				Variable	2	}
	}
	{
		VisualParam				Variable
		{	ParamValue			U8	}
	}
	{
		AgentAccess				Variable
		{	AgentLegacyAccess		U8	}
		{	AgentMaxAccess			U8	}
	}
	{
		AgentInfo				Variable
		{	Flags					U32	}
	}
	{
		AgentInventoryHost		Variable
		{	InventoryHost		Variable	1	} //String
	}
}

// ChildAgentAlive
// sent to child agents just to keep them alive
{
	ChildAgentAlive High 26 Trusted Unencoded
	{
		AgentData				Single
		{	RegionHandle		U64	}
		{	ViewerCircuitCode	U32	}
		{	AgentID				LLUUID	}
		{	SessionID			LLUUID	}
	}
}

// ChildAgentPositionUpdate
// sent to child agents just to keep them alive
{
	ChildAgentPositionUpdate High 27 Trusted Unencoded
	{
		AgentData				Single

		{	RegionHandle		U64	}
		{	ViewerCircuitCode	U32	}
		{	AgentID				LLUUID	}
		{	SessionID			LLUUID	}

		{	AgentPos			LLVector3	}
		{	AgentVel			LLVector3	}
		{	Center				LLVector3	}
		{ 	Size 				LLVector3 	}
		{	AtAxis				LLVector3	}
		{	LeftAxis			LLVector3	}
		{	UpAxis				LLVector3	}
		{	ChangedGrid			BOOL	}
	}
}


// Obituary for child agents - make sure the parent know the child is dead
// This way, children can be reliably restarted
{
	ChildAgentDying Low 240 Trusted Zerocoded
	{
		AgentData				Single
		{	AgentID				LLUUID	}
		{	SessionID			LLUUID	}
	}
}


// This is sent if a full child agent hasn't been accepted yet
{
	ChildAgentUnknown Low 241 Trusted Unencoded
	{
		AgentData				Single
		{	AgentID				LLUUID	}
		{	SessionID			LLUUID	}
	}
}


// This message is sent how objects get passed between regions.
{
    AtomicPassObject High 28 Trusted Unencoded
    {
		TaskData		Single
		{	TaskID				LLUUID	}
		{	AttachmentNeedsSave	BOOL	}	// true iff is attachment and needs asset saved
	}
}


// KillChildAgents - A new agent has connected to the simulator . . . make sure that any old child cameras are blitzed
{
	KillChildAgents Low 242 Trusted Unencoded
	{
		IDBlock				Single
		{	AgentID				LLUUID	}
	}
}


// GetScriptRunning - asks if a script is running or not. the simulator
// responds with ScriptRunningReply
{
	GetScriptRunning	Low	243 		NotTrusted Unencoded
	{
		Script			Single
		{	ObjectID	LLUUID	}
		{	ItemID	LLUUID	}
	}
}

// ScriptRunningReply - response from simulator to message above
{
	ScriptRunningReply		Low	244 		NotTrusted Unencoded UDPDeprecated
	{
		Script				Single
		{	ObjectID		LLUUID	}
		{	ItemID			LLUUID	}
		{	Running			BOOL	}
//		{	Mono			BOOL	} Added to LLSD message
	}
}


// SetScriptRunning - makes a script active or inactive (Enable may be
// true or false)
{
	SetScriptRunning	Low	245  	NotTrusted Unencoded
	{
		AgentData		Single
		{	AgentID			LLUUID	}
		{	SessionID		LLUUID	}
	}
	{
		Script			Single
		{	ObjectID	LLUUID	}
		{	ItemID		LLUUID	}
		{	Running		BOOL	}
	}
}

// ScriptReset - causes a script to reset
{
	ScriptReset Low 246 NotTrusted Unencoded
	{
		AgentData		Single
		{	AgentID			LLUUID	}
		{	SessionID		LLUUID	}
	}
	{
		Script				Single
		{	ObjectID		LLUUID	}
		{	ItemID			LLUUID	}
	}
}

// ScriptSensorRequest - causes the receiving sim to run a script sensor and return the results
{
	ScriptSensorRequest Low 247 Trusted Zerocoded
	{
		Requester			Single
		{	SourceID		LLUUID	}
		{	RequestID		LLUUID	}
		{	SearchID		LLUUID	}
		{	SearchPos		LLVector3	}
		{	SearchDir		LLQuaternion	}
		{	SearchName		Variable	1	}
		{	Type			S32	}
		{	Range			F32	}
		{	Arc				F32	}
		{	RegionHandle	U64	}
		{	SearchRegions	U8	}
	}
}

// ScriptSensorReply - returns the request script search information back to the requester
{
	ScriptSensorReply Low 248 Trusted Zerocoded
	{
		Requester			Single
		{	SourceID		LLUUID	}
	}
	{
		SensedData			Variable
		{	ObjectID		LLUUID	}
		{	OwnerID			LLUUID	}
		{	GroupID			LLUUID	}
		{	Position		LLVector3	}
		{	Velocity		LLVector3	}
		{	Rotation		LLQuaternion	}
		{	Name			Variable	1	}
		{	Type			S32	}
		{	Range			F32	}
	}
}

//-----------------------------------------------------------------------------
// Login and Agent Motion
//-----------------------------------------------------------------------------

// viewer -> sim
// agent is coming into the region. The region should be expecting the
// agent.
{
	CompleteAgentMovement Low 249 NotTrusted Unencoded
	{
		AgentData		Single
		{	AgentID			LLUUID	}
		{	SessionID		LLUUID	}
		{	CircuitCode		U32	}
	}
}

// sim -> viewer
{
	AgentMovementComplete Low 250 NotTrusted Unencoded
	{
		AgentData		Single
		{	AgentID			LLUUID	}
		{	SessionID		LLUUID	}
	}
	{
		Data			Single
		{	Position		LLVector3 }
		{	LookAt			LLVector3 }
		{	RegionHandle	U64		}
		{	Timestamp		U32	}
	}
	{
		SimData			Single
		{	ChannelVersion	Variable 2      }
	}
}


//-----------------------------------------------------------------------------
// Logout
//-----------------------------------------------------------------------------

// userserver -> dataserver
{
	DataServerLogout Low 251 Trusted Unencoded
	{
		UserData			Single
		{	AgentID			LLUUID	}
		{	ViewerIP		IPADDR	}
		{	Disconnect		BOOL	}
		{	SessionID		LLUUID	}
	}
}

// LogoutRequest
// viewer -> sim
// reliable
{
	LogoutRequest Low 252 NotTrusted Unencoded
	{
		AgentData		Single
		{	AgentID		LLUUID	}
		{	SessionID	LLUUID	}
	}
}


// LogoutReply
// it's ok for the viewer to quit.
// sim -> viewer
// reliable
// Includes inventory items to update with new asset ids
{
	LogoutReply Low 253 Trusted Zerocoded
	{
		AgentData		Single
		{	AgentID		LLUUID	}
		{	SessionID	LLUUID	}
	}
	{
		InventoryData		Variable
		{	ItemID			LLUUID	}  // null if list is actually empty (but has one entry 'cause it can't have none)
	}
}


//-----------------------------------------------------------------------------
// Instant Message
//-----------------------------------------------------------------------------

// ImprovedInstantMessage
// This message can potentially route all over the place
// ParentEstateID: parent estate id of the source estate
// RegionID: region id of the source of the IM.
// Position: position of the sender in region local coordinates
// Dialog	see llinstantmessage.h for values
// ID		May be used by dialog. Interpretation depends on context.
// BinaryBucket May be used by some dialog types
// reliable
{
	ImprovedInstantMessage Low 254 NotTrusted Zerocoded
	{
		AgentData 		Single
		{   AgentID     LLUUID  }
		{	SessionID	LLUUID	}
	}
	{
		MessageBlock		Single
		{	FromGroup		BOOL	}
		{	ToAgentID		LLUUID	}
		{	ParentEstateID	U32	}
		{   RegionID		LLUUID	}
		{	Position		LLVector3	}
		{	Offline			U8	}
		{	Dialog			U8	}	// U8 - IM type
		{	ID				LLUUID	}
		{	Timestamp		U32	}
		{	FromAgentName	Variable	1	}
		{	Message			Variable	2	}
		{	BinaryBucket	Variable	2	}
	}
	{
		EstateBlock			Single
		{	EstateID		U32	}
	}
}

// RetrieveInstantMessages - used to get instant messages that
// were persisted out to the database while the user was offline
// Sent from viewer->simulator.   Also see RetrieveIMsExtended (back-end only)
{
	RetrieveInstantMessages Low 255 NotTrusted Unencoded
	{
		AgentData 		Single
		{   AgentID     LLUUID  }
		{	SessionID	LLUUID	}
	}
}

// FindAgent - used to find an agent's global position. I used a
// variable sized LocationBlock so that the message can be recycled with
// minimum new messages and handlers.
{
	FindAgent Low 256 NotTrusted Unencoded
	{
		AgentBlock		Single
		{	Hunter		LLUUID	}
		{	Prey		LLUUID	}
		{	SpaceIP		IPADDR	}
	}
	{
		LocationBlock	Variable
		{	GlobalX		F64	}
		{	GlobalY		F64	}
	}
}

// Set godlike to 1 if you want to become godlike.
// Set godlike to 0 if you want to relinquish god powers.
// viewer -> simulator -> dataserver
// reliable
{
	RequestGodlikePowers Low 257 NotTrusted Unencoded
	{
		AgentData 		Single
		{   AgentID     LLUUID  }
		{	SessionID	LLUUID	}
	}
	{
		RequestBlock	Single
		{	Godlike		BOOL	}
		{	Token		LLUUID	} // viewer packs a null, sim packs token
	}
}

// At the simulator, turn the godlike bit on.
// At the viewer, show the god menu.
// dataserver -> simulator -> viewer
// reliable
{
	GrantGodlikePowers	Low	258 Trusted Unencoded
	{
		AgentData		Single
		{	AgentID		LLUUID	}
		{	SessionID	LLUUID	}
	}
	{
		GrantData		Single
		{	GodLevel	U8		}
		{	Token		LLUUID	} // checked on sim, ignored on viewer
	}
}

// GodlikeMessage - generalized construct for Gods to send messages
// around the system. Each Request has it's own internal protocol.
{
    GodlikeMessage Low 259 NotTrusted Zerocoded
	{
		AgentData 		Single
		{   AgentID     LLUUID  }
		{	SessionID	LLUUID		}
		{	TransactionID	LLUUID	}
	}
	{
		MethodData 	Single
		{	Method		Variable 1 }
		{	Invoice		LLUUID	}
	}
	{
		ParamList		Variable
		{	Parameter	Variable 1 }
	}
}

// EstateOwnerMessage
// format must be identical to above
{
    EstateOwnerMessage	Low 260 NotTrusted Zerocoded
	{
		AgentData 		Single
		{   AgentID     LLUUID  	}
		{	SessionID	LLUUID		}
		{	TransactionID	LLUUID	}
	}
	{
		MethodData 	Single
		{	Method		Variable 1 }
		{	Invoice		LLUUID	}
	}
	{
		ParamList		Variable
		{	Parameter	Variable 1 }
	}
}

// GenericMessage
// format must be identical to above
// As above, but don't have to be god or estate owner to send.
{
    GenericMessage	Low 261 NotTrusted Zerocoded
	{
		AgentData 		Single
		{   AgentID     LLUUID  	}
		{	SessionID	LLUUID		}
		{	TransactionID	LLUUID	}
	}
	{
		MethodData 	Single
		{	Method		Variable 1 }
		{	Invoice		LLUUID	}
	}
	{
		ParamList		Variable
		{	Parameter	Variable 1 }
	}
}

// ***************************************************************************
// Requests for possessions, acquisition, money, etc
// ***************************************************************************

// request for mute list
{
	MuteListRequest Low 262 NotTrusted Unencoded
	{
		AgentData 		Single
		{   AgentID     LLUUID  	}
		{	SessionID	LLUUID		}
	}
	{
		MuteData	Single
		{	MuteCRC		U32		}
	}
}

// update/add someone in the mute list
{
	UpdateMuteListEntry Low 263 NotTrusted Unencoded
	{
		AgentData 		Single
		{   AgentID     LLUUID  	}
		{	SessionID	LLUUID		}
	}
	{
		MuteData	Single
		{	MuteID		LLUUID		}
		{	MuteName	Variable 1	}
		{	MuteType	S32			}
		{	MuteFlags	U32			}
	}
}

// Remove a mute list entry.
{
	RemoveMuteListEntry Low 264 NotTrusted Unencoded
	{
		AgentData 		Single
		{   AgentID     LLUUID  	}
		{	SessionID	LLUUID		}
	}
	{
		MuteData	Single
		{	MuteID		LLUUID		}
		{	MuteName	Variable 1	}
	}
}


// 
// Inventory update messages 
// UDP DEPRECATED - Now a viewer capability.

{
	CopyInventoryFromNotecard Low 265 NotTrusted Zerocoded UDPDeprecated
	{
		AgentData			Single
		{	AgentID			LLUUID	}
		{	SessionID		LLUUID	}
	}
	{
		NotecardData		Single
		{	NotecardItemID	LLUUID	}
		{	ObjectID		LLUUID	}
	}
	{
		InventoryData		Variable
		{	ItemID			LLUUID	}
		{	FolderID		LLUUID	}
	}
}

//
// This is used bi-directionally between sim, dataserver, and viewer.
// THIS MESSAGE CAN NOT CREATE NEW INVENTORY ITEMS.
//
{
	UpdateInventoryItem Low 266 NotTrusted Zerocoded
	{
		AgentData			Single
		{	AgentID			LLUUID	}
		{	SessionID		LLUUID	}
		{	TransactionID	LLUUID	}
	}
	{
		InventoryData		Variable
		{	ItemID			LLUUID	}
		{	FolderID		LLUUID	}
		{	CallbackID		U32		} // Async Response
		
		{	CreatorID		LLUUID	}	// permissions
		{	OwnerID			LLUUID	}	// permissions
		{	GroupID			LLUUID	}	// permissions
		{	BaseMask		U32	}	// permissions
		{	OwnerMask		U32	}	// permissions
		{	GroupMask		U32	}	// permissions
		{	EveryoneMask	U32	}	// permissions
		{	NextOwnerMask	U32	}	// permissions
		{	GroupOwned		BOOL	}	// permissions

		{	TransactionID	LLUUID	} // TransactionID: new assets only
		{	Type			S8	}
		{	InvType			S8	}
		{	Flags			U32	}
		{	SaleType		U8	}
		{	SalePrice		S32	}
		{	Name			Variable	1	}
		{	Description		Variable	1	}
		{	CreationDate	S32	}
		{	CRC				U32	}
	}
}

//
// For sim to request update/create.
// DO NOT ALLOW THIS FROM THE VIEWER.
//
{
	UpdateCreateInventoryItem Low 267 Trusted Zerocoded
	{
		AgentData			Single
		{	AgentID			LLUUID	}
		{	SimApproved		BOOL	}
		{	TransactionID	LLUUID	}
	}
	{
		InventoryData		Variable
		{	ItemID			LLUUID	}
		{	FolderID		LLUUID	}
		{	CallbackID		U32		} // Async Response

		{	CreatorID		LLUUID	}	// permissions
		{	OwnerID			LLUUID	}	// permissions
		{	GroupID			LLUUID	}	// permissions
		{	BaseMask		U32	}	// permissions
		{	OwnerMask		U32	}	// permissions
		{	GroupMask		U32	}	// permissions
		{	EveryoneMask	U32	}	// permissions
		{	NextOwnerMask	U32	}	// permissions
		{	GroupOwned		BOOL	}	// permissions

		{	AssetID			LLUUID	}
		{	Type			S8	}
		{	InvType			S8	}
		{	Flags			U32	}
		{	SaleType		U8	}
		{	SalePrice		S32	}
		{	Name			Variable	1	}
		{	Description		Variable	1	}
		{	CreationDate	S32	}
		{	CRC				U32	}
	}
}

{
	MoveInventoryItem	Low	268 NotTrusted	Zerocoded
	{
		AgentData		Single
		{	AgentID		LLUUID	}
		{	SessionID	LLUUID	}
		{	Stamp		BOOL	} // should the server re-timestamp?
	}
	{
		InventoryData	Variable
		{	ItemID		LLUUID	}
		{	FolderID	LLUUID	}
		{	NewName			Variable	1	}
	}
}

// copy inventory item by item id to specified destination folder, 
// send out bulk inventory update when done.
//
// Inventory items are only unique for {agent, inv_id} pairs;
// the OldItemID needs to be paired with the OldAgentID to
// produce a unique inventory item.
{
	CopyInventoryItem	Low	269 NotTrusted	Zerocoded
	{
		AgentData		Single
		{	AgentID		LLUUID	}
		{	SessionID	LLUUID	}
	}
	{
		InventoryData		Variable
		{	CallbackID	U32			} // Async response
		{	OldAgentID		LLUUID	}
		{	OldItemID		LLUUID	}
		{	NewFolderID		LLUUID	}
		{	NewName			Variable	1	}
	}
}

{
	RemoveInventoryItem Low 270 NotTrusted Unencoded
	{
		AgentData		Single
		{	AgentID		LLUUID	}
		{	SessionID	LLUUID	}
	}
	{
		InventoryData	Variable
		{	ItemID		LLUUID	}
	}
}

{
	ChangeInventoryItemFlags Low 271 NotTrusted Unencoded
	{
		AgentData		Single
		{	AgentID		LLUUID	}
		{	SessionID	LLUUID	}
	}
	{
		InventoryData	Variable
		{	ItemID		LLUUID	}
		{	Flags		U32	}
	}
}

//
// Sim outgoing only (to dataserver, to viewer)
// NOT viewer to sim, sim should not have handler, ever
// This message is currently only uses objects, so the viewer ignores
// the asset id.
{
	SaveAssetIntoInventory Low 272 Trusted Unencoded
	{
		AgentData		Single
		{	AgentID			LLUUID	}
	}
	{
		InventoryData		Single
		{	ItemID			LLUUID	}
		{	NewAssetID		LLUUID	}
	}
}

{
	CreateInventoryFolder	Low 273 NotTrusted Unencoded
	{
		AgentData			Single
		{	AgentID			LLUUID	}
		{	SessionID		LLUUID	}
	}
	{
		FolderData			Single
		{	FolderID		LLUUID	}
		{	ParentID		LLUUID	}
		{	Type			S8	}
		{	Name			Variable	1	}
	}
}

{
	UpdateInventoryFolder Low 274 NotTrusted Unencoded
	{
		AgentData			Single
		{	AgentID			LLUUID	}
		{	SessionID		LLUUID	}
	}
	{
		FolderData			Variable
		{	FolderID		LLUUID	}
		{	ParentID		LLUUID	}
		{	Type			S8	}
		{	Name			Variable	1	}
	}
}

{
	MoveInventoryFolder	Low	275 NotTrusted	Zerocoded
	{
		AgentData		Single
		{	AgentID		LLUUID	}
		{	SessionID	LLUUID	}
		{	Stamp		BOOL	} // should the server re-timestamp children
	}
	{
		InventoryData	Variable
		{	FolderID	LLUUID	}
		{	ParentID	LLUUID	}
	}
}

{
	RemoveInventoryFolder Low 276 NotTrusted Unencoded
	{
		AgentData			Single
		{	AgentID			LLUUID	}
		{	SessionID		LLUUID	}
	}
	{
		FolderData			Variable
		{	FolderID		LLUUID	}
	}
}

// Get inventory segment.
{
	FetchInventoryDescendents Low 277 NotTrusted Zerocoded
	{
		AgentData		Single
		{	AgentID		LLUUID	}
		{	SessionID	LLUUID	}
	}
	{
		InventoryData	Single
		{	FolderID	LLUUID	}
		{	OwnerID		LLUUID	}
		{	SortOrder	S32		} // 0 = name, 1 = time
		{	FetchFolders	BOOL	} // false will omit folders in query
		{	FetchItems		BOOL	} // false will omit items in query
	}
}

// return inventory segment. 
// *NOTE: This could be compressed more since we already know the
// parent_id for folders and the folder_id for items, but this is
// reasonable until we heve server side inventory.
{
	InventoryDescendents Low 278 Trusted Zerocoded
	{
		AgentData		Single
		{	AgentID			LLUUID	}
		{	FolderID		LLUUID	}
		{	OwnerID			LLUUID	} // owner of the folders creatd.
		{	Version			S32		} // version of the folder for caching
		{	Descendents		S32		} // count to help with caching
	}
	{
		FolderData		Variable
		{	FolderID		LLUUID	}
		{	ParentID		LLUUID	}
		{	Type			S8	}
		{	Name			Variable	1	}
	}
	{
		ItemData		Variable
		{	ItemID			LLUUID	}
		{	FolderID		LLUUID	}
		{	CreatorID		LLUUID	}	// permissions
		{	OwnerID			LLUUID	}	// permissions
		{	GroupID			LLUUID	}	// permissions
		{	BaseMask		U32	}	// permissions
		{	OwnerMask		U32	}	// permissions
		{	GroupMask		U32	}	// permissions
		{	EveryoneMask	U32	}	// permissions
		{	NextOwnerMask	U32	}	// permissions
		{	GroupOwned		BOOL	}	// permissions
		{	AssetID			LLUUID	}
		{	Type			S8	}
		{	InvType			S8	}
		{	Flags			U32	}
		{	SaleType		U8	}
		{	SalePrice		S32	}
		{	Name			Variable	1	}
		{	Description		Variable	1	}
		{	CreationDate	S32	}
		{	CRC				U32	}
	}
}

// Get inventory item(s) - response comes through FetchInventoryReply
{
	FetchInventory	Low	279 NotTrusted	Zerocoded
	{
		AgentData		Single
		{	AgentID		LLUUID	}
		{	SessionID	LLUUID	}
	}
	{
		InventoryData	Variable
		{	OwnerID		LLUUID	}
		{	ItemID		LLUUID	}
	}
}

// response to fetch inventory
{
	FetchInventoryReply	Low	280 Trusted	Zerocoded
	{
		AgentData		Single
		{	AgentID		LLUUID	}
	}
	{
		InventoryData		Variable
		{	ItemID			LLUUID	}
		{	FolderID		LLUUID	}

		{	CreatorID		LLUUID	}	// permissions
		{	OwnerID			LLUUID	}	// permissions
		{	GroupID			LLUUID	}	// permissions
		{	BaseMask		U32	}	// permissions
		{	OwnerMask		U32	}	// permissions
		{	GroupMask		U32	}	// permissions
		{	EveryoneMask	U32	}	// permissions
		{	NextOwnerMask	U32	}	// permissions
		{	GroupOwned		BOOL	}	// permissions

		{	AssetID			LLUUID	}
		{	Type			S8	}
		{	InvType			S8	}
		{	Flags			U32	}
		{	SaleType		U8	}
		{	SalePrice		S32	}
		{	Name			Variable	1	}
		{	Description		Variable	1	}
		{	CreationDate	S32	}
		{	CRC				U32	}
	}
}

// Can only fit around 7 items per packet - that's the way it goes. At
// least many bulk updates can be packed.
// Only from dataserver->sim->viewer
{
	BulkUpdateInventory Low 281 Trusted Zerocoded
	{
		AgentData		Single
		{	AgentID			LLUUID	}
		{	TransactionID	LLUUID	}
	}
	{
		FolderData		Variable
		{	FolderID		LLUUID	}
		{	ParentID		LLUUID	}
		{	Type			S8	}
		{	Name			Variable	1	}
	}
	{
		ItemData		Variable
		{	ItemID			LLUUID	}
		{	CallbackID		U32		}	// Async Response
		{	FolderID		LLUUID	}
		{	CreatorID		LLUUID	}	// permissions
		{	OwnerID			LLUUID	}	// permissions
		{	GroupID			LLUUID	}	// permissions
		{	BaseMask		U32	}	// permissions
		{	OwnerMask		U32	}	// permissions
		{	GroupMask		U32	}	// permissions
		{	EveryoneMask	U32	}	// permissions
		{	NextOwnerMask	U32	}	// permissions
		{	GroupOwned		BOOL	}	// permissions
		{	AssetID			LLUUID	}
		{	Type			S8	}
		{	InvType			S8	}
		{	Flags			U32	}
		{	SaleType		U8	}
		{	SalePrice		S32	}
		{	Name			Variable	1	}
		{	Description		Variable	1	}
		{	CreationDate	S32	}
		{	CRC				U32	}
	}
}



// request permissions for agent id to get the asset for owner_id's
// item_id.
{
	RequestInventoryAsset	Low	282 Trusted Unencoded
	{
		QueryData	Single
		{ QueryID		LLUUID	}
		{ AgentID		LLUUID	}
		{ OwnerID		LLUUID	}
		{ ItemID		LLUUID	}
	}
}

// response to RequestInventoryAsset
// lluuid will be null if agentid in the request above cannot read asset
{
	InventoryAssetResponse	Low	283 Trusted Unencoded
	{
		QueryData	Single
		{ QueryID		LLUUID	}
		{ AssetID		LLUUID	}
		{ IsReadable	BOOL	}
	}
}

// This is the new improved way to remove inventory items.  It is
// currently only supported in viewer->userserver->dataserver
// messages typically initiated by an empty trash method.
{
	RemoveInventoryObjects	Low	284 NotTrusted Unencoded
	{
		AgentData			Single
		{	AgentID			LLUUID	}
		{	SessionID		LLUUID	}
	}
	{
		FolderData			Variable
		{	FolderID		LLUUID	}
	}
	{
		ItemData			Variable
		{	ItemID			LLUUID	}
	}
}

// This is how you remove inventory when you're not even sure what it
// is - only it's parenting.
{
	PurgeInventoryDescendents Low 285 NotTrusted Zerocoded
	{
		AgentData		Single
		{	AgentID		LLUUID	}
		{	SessionID	LLUUID	}
	}
	{
		InventoryData	Single
		{	FolderID	LLUUID	}
	}
}

// These messages are viewer->simulator requests to update a task's
// inventory.
// if Key == 0, itemid is the key. if Key == 1, assetid is the key.
{
	UpdateTaskInventory Low 286 NotTrusted Zerocoded
	{
		AgentData	Single
		{	AgentID		LLUUID	}
		{	SessionID	LLUUID  }
	}
	{
		UpdateData			Single
		{	LocalID			U32	}
		{	Key				U8	}
	}
	{
		InventoryData		Single
		{	ItemID			LLUUID	}
		{	FolderID		LLUUID	}
		{	CreatorID		LLUUID	}	// permissions
		{	OwnerID			LLUUID	}	// permissions
		{	GroupID			LLUUID	}	// permissions
		{	BaseMask		U32	}	// permissions
		{	OwnerMask		U32	}	// permissions
		{	GroupMask		U32	}	// permissions
		{	EveryoneMask	U32	}	// permissions
		{	NextOwnerMask	U32	}	// permissions
		{	GroupOwned		BOOL	}	// permissions
		{	TransactionID	LLUUID	}
		{	Type			S8	}
		{	InvType			S8	}
		{	Flags			U32	}
		{	SaleType		U8	}
		{	SalePrice		S32	}
		{	Name			Variable	1	}
		{	Description		Variable	1	}
		{	CreationDate	S32	}
		{	CRC				U32	}
	}
}

{
	RemoveTaskInventory Low 287 NotTrusted Zerocoded
	{
		AgentData	Single
		{	AgentID		LLUUID	}
		{	SessionID	LLUUID  }
	}
	{
		InventoryData		Single
		{	LocalID			U32	}
		{	ItemID			LLUUID	}
	}
}

{
	MoveTaskInventory	Low	288 NotTrusted Unencoded
	{
		AgentData	Single
		{	AgentID		LLUUID	}
		{	SessionID	LLUUID  }
		{	FolderID	LLUUID	}
	}
	{
		InventoryData	Single
		{	LocalID		U32		}
		{	ItemID		LLUUID	}
	}
}

{
	RequestTaskInventory Low 289 NotTrusted Unencoded
	{
		AgentData	Single
		{	AgentID		LLUUID	}
		{	SessionID	LLUUID  }
	}
	{
		InventoryData		Single
		{	LocalID		U32	}
	}
}

{
	ReplyTaskInventory Low 290 Trusted Zerocoded
	{
		InventoryData		Single
		{	TaskID			LLUUID	}
		{	Serial			S16	}	// S16
		{	Filename		Variable	1	}
	}
}

// These messages are viewer->simulator requests regarding objects
// which are currently being simulated. The viewer will get an 
// UpdateInventoryItem response if a DeRez succeeds, and the object
// will appear if a RezObject succeeds.
// The Destination field tells where the derez should wind up, and the
// meaning of DestinationID depends on it. For example, if the 
// destination is a category, then the destination is the category id. If
// the destination is a task inventory, then the destination id is the
// task id.
// The transaction id is generated by the viewer on derez, and then
// the packets are counted and numbered. The rest of the information is
// just duplicated (it's not that much, and derezzes that span multiple
// packets will be rare.)
{
	DeRezObject Low 291 NotTrusted Zerocoded
	{
		AgentData		Single
		{  AgentID			LLUUID  }
		{  SessionID		LLUUID  }
	}
	{
		AgentBlock		Single
		{  GroupID			LLUUID  }
		{  Destination		U8	}
		{  DestinationID	LLUUID	}	// see above
		{  TransactionID	LLUUID	}
		{  PacketCount		U8	}
		{  PacketNumber		U8	}
	}
	{
		ObjectData		Variable
		{  ObjectLocalID	U32	}   // object id in world 
	}
}

// This message is sent when a derez succeeds, but there's no way to
// know, since no inventory is created on the viewer. For example, when
// saving into task inventory.
{
	DeRezAck Low 292 Trusted Unencoded
	{
		TransactionData			Single
		{	TransactionID	LLUUID	}
		{	Success			BOOL	}
	}
}

// This message is sent from viewer -> simulator when the viewer wants
// to rez an object out of inventory.
{
	RezObject Low 293 NotTrusted Zerocoded
	{
		AgentData		Single
		{	AgentID		LLUUID  }
		{	SessionID	LLUUID  }
		{	GroupID		LLUUID	}
	}
	{
		RezData			Single
		{	FromTaskID				LLUUID	}
		{	BypassRaycast			U8	}
		{	RayStart				LLVector3	}
		{	RayEnd					LLVector3	}
		{	RayTargetID				LLUUID	}
		{	RayEndIsIntersection	BOOL }
		{   RezSelected				BOOL }
		{	RemoveItem				BOOL }
		{	ItemFlags				U32 }
		{	GroupMask				U32 }
		{	EveryoneMask			U32 }
		{	NextOwnerMask			U32	}
	}
	{
		InventoryData			Single
		{	ItemID				LLUUID	}
		{	FolderID			LLUUID	}
		{	CreatorID			LLUUID	}	// permissions
		{	OwnerID				LLUUID	}	// permissions
		{	GroupID				LLUUID	}	// permissions
		{	BaseMask			U32	}	// permissions
		{	OwnerMask			U32	}	// permissions
		{	GroupMask			U32	}	// permissions
		{	EveryoneMask		U32	}	// permissions
		{	NextOwnerMask		U32	}	// permissions
		{	GroupOwned			BOOL	}	// permissions
		{	TransactionID		LLUUID	}
		{	Type				S8	}
		{	InvType				S8	}
		{	Flags				U32	}
		{	SaleType			U8	}
		{	SalePrice			S32	}
		{	Name				Variable	1	}
		{	Description			Variable	1	}
		{	CreationDate		S32	}
		{	CRC				U32	}
	}
}

// This message is sent from viewer -> simulator when the viewer wants
// to rez an object from a notecard.
{
	RezObjectFromNotecard Low 294 NotTrusted Zerocoded
	{
		AgentData		Single
		{	AgentID		LLUUID  }
		{	SessionID	LLUUID  }
		{	GroupID		LLUUID	}
	}
	{
		RezData			Single
		{	FromTaskID				LLUUID	}
		{	BypassRaycast			U8	}
		{	RayStart				LLVector3	}
		{	RayEnd					LLVector3	}
		{	RayTargetID				LLUUID	}
		{	RayEndIsIntersection	BOOL }
		{   RezSelected				BOOL }
		{	RemoveItem				BOOL }
		{	ItemFlags				U32 }
		{	GroupMask				U32 }
		{	EveryoneMask			U32 }
		{	NextOwnerMask			U32	}
	}
	{
		NotecardData		Single
		{	NotecardItemID	LLUUID	}
		{	ObjectID		LLUUID	}
	}
	{
		InventoryData		Variable
		{	ItemID			LLUUID	}
	}
}


// sim -> dataserver
// sent during agent to agent inventory transfers
{
	TransferInventory Low 295 Trusted Zerocoded
	{
		InfoBlock			Single
		{	SourceID		LLUUID	}
		{	DestID			LLUUID	}
		{	TransactionID	LLUUID	}
	}
	{
		InventoryBlock		Variable
		{	InventoryID		LLUUID	}
		{	Type			S8	}
	}
	{
		ValidationBlock		Single
		{	NeedsValidation	BOOL	}
		{	EstateID		U32	}
	}
}

// dataserver -> sim
// InventoryID is the id of the inventory object that the end user
// should discard if they deny the transfer.
{
	TransferInventoryAck	Low	296 Trusted	Zerocoded
	{
		InfoBlock			Single
		{	TransactionID	LLUUID	}
		{	InventoryID		LLUUID	}
	}
}


{
	AcceptFriendship Low 297 NotTrusted Unencoded
	{
		AgentData		Single
		{	AgentID		LLUUID  }
		{	SessionID	LLUUID  }
	}
	{
		TransactionBlock	Single
		{	TransactionID	LLUUID	}
	}
	{
		FolderData			Variable
		{	FolderID		LLUUID	} // place to put calling card.
	}
}

{
	DeclineFriendship Low 298 NotTrusted Unencoded
	{
		AgentData		Single
		{	AgentID		LLUUID  }
		{	SessionID	LLUUID  }
	}
	{
		TransactionBlock	Single
		{	TransactionID	LLUUID	}
	}
}

{
	FormFriendship	Low	299 Trusted	Unencoded
	{
		AgentBlock		Single
		{ SourceID		LLUUID	}
		{ DestID		LLUUID	}
	}
}

// Cancels user relationship
// Updates inventory for both users.
// Stops agent tracking in userserver.
// viewer -> userserver -> dataserver
// reliable
{
	TerminateFriendship Low 300 NotTrusted Unencoded
	{
		AgentData		Single
		{ AgentID		LLUUID	}
		{ SessionID		LLUUID	}
	}
	{
		ExBlock			Single
		{ OtherID		LLUUID	}
	}
}

// used to give someone a calling card.
{
	OfferCallingCard Low 301 NotTrusted Unencoded
	{
		AgentData		Single
		{	AgentID		LLUUID  }
		{	SessionID	LLUUID  }
	}
	{
		AgentBlock			Single
		{	DestID			LLUUID	}
		{	TransactionID	LLUUID	}
	}
}

{
	AcceptCallingCard Low 302 NotTrusted Unencoded
	{
		AgentData		Single
		{	AgentID		LLUUID  }
		{	SessionID	LLUUID  }
	}
	{
		TransactionBlock	Single
		{	TransactionID	LLUUID	}
	}
	{
		FolderData			Variable
		{	FolderID		LLUUID	} // place to put calling card.
	}
}

{
	DeclineCallingCard Low 303 NotTrusted Unencoded
	{
		AgentData		Single
		{	AgentID		LLUUID  }
		{	SessionID	LLUUID  }
	}
	{
		TransactionBlock	Single
		{	TransactionID	LLUUID	}
	}
}


// Rez a script onto an object
{
	RezScript Low 304 NotTrusted Zerocoded
	{
		AgentData		Single
		{ AgentID		LLUUID	}
		{ SessionID		LLUUID	}
		{  GroupID			LLUUID	}
	}
	{
		UpdateBlock			Single
		{  ObjectLocalID	U32	}   // object id in world 
		{  Enabled			BOOL	}	// is script rezzed in enabled?
	}
	{
		InventoryBlock		Single
		{	ItemID			LLUUID	}
		{	FolderID		LLUUID	}
		{	CreatorID		LLUUID	}	// permissions
		{	OwnerID			LLUUID	}	// permissions
		{	GroupID			LLUUID	}	// permissions
		{	BaseMask		U32	}	// permissions
		{	OwnerMask		U32	}	// permissions
		{	GroupMask		U32	}	// permissions
		{	EveryoneMask	U32	}	// permissions
		{	NextOwnerMask	U32	}	// permissions
		{	GroupOwned		BOOL	}	// permissions
		{	TransactionID	LLUUID	}
		{	Type			S8	}
		{	InvType			S8	}
		{	Flags			U32	}
		{	SaleType		U8	}
		{	SalePrice		S32	}
		{	Name			Variable	1	}
		{	Description		Variable	1	}
		{	CreationDate	S32	}
		{	CRC				U32	}
	}
}

// Create inventory
{
	CreateInventoryItem Low 305 NotTrusted Zerocoded
	{
		AgentData		Single
		{	AgentID		LLUUID		}
		{	SessionID	LLUUID		}
	}
	{	
		InventoryBlock		Single
		{	CallbackID	U32			} // Async Response
		{	FolderID		LLUUID	}
		{	TransactionID			LLUUID	} // Going to become TransactionID
		{	NextOwnerMask	U32	}
		{	Type			S8	}
		{	InvType			S8	}
		{	WearableType	U8	}
		{	Name			Variable	1	}
		{	Description		Variable	1	}
	}
}

// give agent a landmark for an event.
{
	CreateLandmarkForEvent	Low	306 NotTrusted	Zerocoded
	{
		AgentData		Single
		{	AgentID		LLUUID		}
		{	SessionID	LLUUID		}
	}
	{
		EventData		Single
		{	EventID		U32		}
	}
	{	
		InventoryBlock		Single
		{	FolderID		LLUUID	}
		{	Name			Variable	1	}
	}
}

{
	EventLocationRequest	Low	307 Trusted	Zerocoded
	{
		QueryData		Single
		{	QueryID		LLUUID			}
	}
	{
		EventData		Single
		{	EventID		U32		}
	}
}

{
	EventLocationReply	Low	308 Trusted	Zerocoded
	{
		QueryData		Single
		{	QueryID		LLUUID	}
	}
	{
		EventData		Single
		{	Success		BOOL	}
		{	RegionID	LLUUID	}
		{	RegionPos	LLVector3	}
	}
}

// get information about landmarks. Used by viewers for determining
// the location of a landmark, and by simulators for teleport
{
	RegionHandleRequest Low 309 NotTrusted Unencoded
	{
		RequestBlock		Single
		{	RegionID		LLUUID	}
	}
}

{
	RegionIDAndHandleReply Low 310 Trusted Unencoded
	{
		ReplyBlock			Single
		{	RegionID		LLUUID	}
		{	RegionHandle	U64		}
	}
}

// Move money from one agent to another. Validation will happen at the
// simulator, the dataserver will actually do the work. Dataserver
// generates a MoneyBalance message in reply.  The simulator
// will generate a MoneyTransferBackend in response to this.
// viewer -> simulator -> dataserver 
{
	MoneyTransferRequest Low 311 NotTrusted Zerocoded
	{
		AgentData		Single
		{	AgentID		LLUUID	}
		{	SessionID	LLUUID	}
	}
	{
		MoneyData			Single
		{	SourceID		LLUUID  }
		{	DestID			LLUUID	}	// destination of the transfer
		{	Flags			U8		}
		{	Amount			S32		}
		{	AggregatePermNextOwner	U8	}
		{	AggregatePermInventory	U8	}
		{	TransactionType	S32		}	// see lltransactiontypes.h
		{	Description		Variable 1	}	// string, name of item for purchases
	}
}

// And, the money transfer
// *NOTE: Unused as of 2010-04-06, because all back-end money transactions
// are done with web services via L$ API.  JC
{
	MoneyTransferBackend Low 312 Trusted Zerocoded
	{
		MoneyData			Single
		{	TransactionID	LLUUID	}
		{ 	TransactionTime	U32	} // utc seconds since epoch
		{	SourceID		LLUUID  }
		{	DestID			LLUUID	}	// destination of the transfer
		{	Flags			U8		}
		{	Amount			S32		}
		{	AggregatePermNextOwner	U8	}
		{	AggregatePermInventory	U8	}
		{	TransactionType	S32		}	// see lltransactiontypes.h
		{	RegionID		LLUUID		}	// region sending the request, for logging
		{	GridX			U32			}	// *HACK: database doesn't have region_id in schema
		{	GridY			U32			}	// *HACK: database doesn't have region_id in schema
		{	Description		Variable 1	}	// string, name of item for purchases
	}
}


// viewer -> userserver -> dataserver
// Reliable
{
	MoneyBalanceRequest Low 313 NotTrusted Zerocoded
	{
		AgentData	Single
		{	AgentID			LLUUID	}
		{	SessionID		LLUUID	}
	}
	{
		MoneyData			Single
		{	TransactionID	LLUUID	}
	}
}


// dataserver -> simulator -> viewer
{
	MoneyBalanceReply Low 314 Trusted Zerocoded
	{
		MoneyData			Single
		{	AgentID				LLUUID  }
		{	TransactionID		LLUUID	}
		{	TransactionSuccess	BOOL	}	// BOOL
		{	MoneyBalance		S32	}
		{	SquareMetersCredit	S32	}
		{	SquareMetersCommitted	S32	}
		{	Description			Variable 1	}	// string
	}
	// For replies that are part of a transaction (buying something) provide
	// metadata for localization.  If TransactionType is 0, the message is
	// purely a balance update.  Added for server 1.40 and viewer 2.1.  JC
	{
		TransactionInfo		Single
		{	TransactionType			S32			}	// lltransactiontype.h
		{	SourceID				LLUUID		}
		{	IsSourceGroup			BOOL		}
		{	DestID					LLUUID		}
		{	IsDestGroup				BOOL		}
		{	Amount					S32			}
		{	ItemDescription			Variable 1	}	// string
	}
}


// RoutedMoneyBalanceReply
// This message is used when a dataserver needs to send updated
// money balance information to a simulator other than the one it
// is connected to.  It uses the standard TransferBlock format.
// dataserver -> simulator -> spaceserver -> simulator -> viewer
// reliable
{
	RoutedMoneyBalanceReply Low 315 Trusted Zerocoded UDPDeprecated
	{
		TargetBlock			Single
		{	TargetIP		IPADDR	}	// U32 encoded IP
		{	TargetPort		IPPORT	}
	}
	{
		MoneyData			Single
		{	AgentID				LLUUID  }
		{	TransactionID		LLUUID	}
		{	TransactionSuccess	BOOL	}	// BOOL
		{	MoneyBalance		S32	}
		{	SquareMetersCredit	S32	}
		{	SquareMetersCommitted	S32	}
		{	Description			Variable 1	}	// string
	}
	// See MoneyBalanceReply above.
	{
		TransactionInfo		Single
		{	TransactionType			S32			}	// lltransactiontype.h
		{	SourceID				LLUUID		}
		{	IsSourceGroup			BOOL		}
		{	DestID					LLUUID		}
		{	IsDestGroup				BOOL		}
		{	Amount					S32			}
		{	ItemDescription			Variable 1	}	// string
	}
}



//---------------------------------------------------------------------------
// Gesture saves/loads
//---------------------------------------------------------------------------


// Tell the database that some gestures are now active
// viewer -> sim -> data
{
	ActivateGestures	Low	316 	NotTrusted	Unencoded
	{
		AgentData		Single
		{	AgentID			LLUUID	}
		{	SessionID		LLUUID	}
		{	Flags			U32		}
	}
	{
		Data			Variable
		{	ItemID			LLUUID	}
		{	AssetID			LLUUID	}
		{	GestureFlags	U32		}
	}
}

// Tell the database some gestures are no longer active
// viewer -> sim -> data
{
	DeactivateGestures	Low	317 	NotTrusted	Unencoded
	{
		AgentData		Single
		{	AgentID			LLUUID	}
		{	SessionID		LLUUID	}
		{	Flags			U32		}
	}
	{
		Data			Variable
		{	ItemID			LLUUID	}
		{	GestureFlags	U32		}
	}
}

//---------------------------------------------------------------------------
//
//---------------------------------------------------------------------------

// userserver -> viewer, up-to-date inventory is here
// could be sent as a result of spam
// as well as in response to InventoryRequest
//{
//	InventoryUpdate Low Trusted Unencoded
//	{
//		AgentData		Single
//		{	AgentID		LLUUID	}
//	}
//	{
//		InventoryData	Single
//		{	IsComplete	U8	}
//		{	Filename	Variable	1	}
//	}
//}

// dataserver-> userserver -> viewer to move around the mute list
{
	MuteListUpdate Low 318 Trusted Unencoded
	{
		MuteData	Single
		{	AgentID		LLUUID	}
		{	Filename	Variable	1	}
	}
}

// tell viewer to use the local mute cache
{
	UseCachedMuteList Low 319 NotTrusted Unencoded
	{
		AgentData	Single
		{	AgentID		LLUUID	}
	}
}

// Sent from viewer to simulator to set user rights. This message will be
// relayed up to the dataserver through a PUT. If that
// succeeds, an UpdateUserRights will be relayed to the originating
// viewer, and a presence lookup will be performed to find
// agent-related and the same PUT will be issued to the sim host if
// they are online.
{
	GrantUserRights Low 320 NotTrusted Unencoded
	{
		AgentData		Single
		{	AgentID		LLUUID	}
		{	SessionID	LLUUID	}
	}
	{
		Rights			Variable
		{	AgentRelated		LLUUID		}
		{	RelatedRights		S32		}
	}
}

// This message is sent from the simulator to the viewer to indicate a
// targets granted rights. This is only sent to the originator of the
// request and the target agent if it is a modify or map
// right. Adding/removing online status rights will show up as an
// online/offline notification.
{
	ChangeUserRights Low 321 Trusted Unencoded
	{
		AgentData		Single
		{	AgentID		LLUUID	}
	}
	{
		Rights			Variable
		{	AgentRelated		LLUUID		}
		{	RelatedRights		S32		}
	}
}

// notification for login and logout. 
// source_sim -> dest_viewer
{
	OnlineNotification Low 322 Trusted Unencoded
	{
		AgentBlock		Variable
		{	AgentID		LLUUID	}
	}
}
{
	OfflineNotification Low 323 Trusted Unencoded
	{
		AgentBlock		Variable
		{	AgentID		LLUUID	}
	}
}


// SetStartLocationRequest
// viewer -> sim 
// failure checked at sim and triggers ImprovedInstantMessage 
// success triggers SetStartLocation 
{
	SetStartLocationRequest Low 324 NotTrusted Zerocoded
	{
		AgentData		Single
		{	AgentID		LLUUID	}
		{	SessionID	LLUUID	}
	}
	{
		StartLocationData	Single
		{	SimName			Variable	1	}	// string
		{	LocationID		U32	}
		{	LocationPos		LLVector3	}		// region coords
		{	LocationLookAt	LLVector3	}
	}
}

// SetStartLocation
// sim -> dataserver
{
	SetStartLocation Low 325 Trusted Zerocoded
	{
		StartLocationData	Single
		{	AgentID			LLUUID	}
		{	RegionID		LLUUID	}
		{	LocationID		U32	}
		{	RegionHandle	U64			}
		{	LocationPos		LLVector3	}		// region coords
		{	LocationLookAt	LLVector3	}
	}
}


// ***************************************************************************
// Launcher messages
// ***************************************************************************


// NetTest - This goes back and forth to the space server because of
// problems determining the port
{
	NetTest Low 326 NotTrusted Unencoded
	{
		NetBlock			Single
		{	Port		IPPORT	}
	}
}

// SetChildCount - Sent to launcher to adjust nominal child count
// Simulator sends this increase the sim/cpu ratio on startup
{
	SetCPURatio Low 327 NotTrusted Unencoded
	{
		Data	Single
		{	Ratio		U8	}
	}
}



// SimCrashed - Sent to dataserver when the sim goes down.
// Maybe we should notify the spaceserver as well?
{
	SimCrashed	Low 328 NotTrusted Unencoded
	{
		Data	Single
		{	RegionX			U32 }
		{	RegionY			U32 }
	}
	{
		Users	Variable
		{	AgentID			LLUUID	}
	}
}

// ***************************************************************************
// Name Value Pair messages
// ***************************************************************************

// NameValuePair - if the specific task exists on simulator, add or replace this name value pair
{
	NameValuePair Low 329 Trusted Unencoded
	{
		TaskData			Single
		{	ID				LLUUID	}
	}
	{
		NameValueData		Variable
		{	NVPair			Variable	2	}
	}
}

// NameValuePair - if the specific task exists on simulator or dataserver, remove the name value pair (value is ignored)
{
	RemoveNameValuePair Low 330 Trusted Unencoded
	{
		TaskData			Single
		{	ID				LLUUID	}
	}
	{
		NameValueData		Variable
		{	NVPair			Variable	2	}
	}
}


// ***************************************************************************
// Add/Remove Attachment messages
// ***************************************************************************

//
// Simulator informs Dataserver of new attachment or attachment asset update 
// DO NOT ALLOW THIS FROM THE VIEWER
//
{
	UpdateAttachment Low 331 Trusted Zerocoded
	{
		AgentData			Single
		{	AgentID			LLUUID	}
		{	SessionID		LLUUID	}
	}
	{
		AttachmentBlock		Single
		{	AttachmentPoint	U8	}
	}
	{
		OperationData		Single
		{	AddItem			BOOL	}
		{	UseExistingAsset BOOL	}
	}
	{
		InventoryData		Single			// Standard inventory item block
		{	ItemID			LLUUID	}
		{	FolderID		LLUUID	}

		{	CreatorID		LLUUID	}	// permissions
		{	OwnerID			LLUUID	}	// permissions
		{	GroupID			LLUUID	}	// permissions
		{	BaseMask		U32	}	// permissions
		{	OwnerMask		U32	}	// permissions
		{	GroupMask		U32	}	// permissions
		{	EveryoneMask	U32	}	// permissions
		{	NextOwnerMask	U32	}	// permissions
		{	GroupOwned		BOOL	}	// permissions

		{	AssetID			LLUUID	}
		{	Type			S8	}
		{	InvType			S8	}
		{	Flags			U32	}
		{	SaleType		U8	}
		{	SalePrice		S32	}
		{	Name			Variable	1	}
		{	Description		Variable	1	}
		{	CreationDate	S32	}
		{	CRC				U32	}
	}
}

// Simulator informs Dataserver that attachment has been taken off
{
	RemoveAttachment Low 332 NotTrusted Unencoded
	{
		AgentData			Single
		{	AgentID			LLUUID	}
		{	SessionID		LLUUID	}
	}
	{
		AttachmentBlock		Single
		{	AttachmentPoint	U8	}
		{	ItemID			LLUUID	}
	}
}


// ***************************************************************************
// GUIDed Sound messages
// ***************************************************************************

// SoundTrigger - Sent by simulator to viewer to trigger sound outside current region
{
	SoundTrigger High 29 NotTrusted Unencoded
	{
		SoundData			Single
		{	SoundID			LLUUID		}
		{	OwnerID			LLUUID		}
		{	ObjectID		LLUUID		}
		{	ParentID		LLUUID		}	// null if this object is the parent
		{   Handle			U64			}	// region handle
		{	Position		LLVector3	}	// region local
		{	Gain			F32			}
	}
}

// AttachedSound - Sent by simulator to viewer to play sound attached with an object
{
	AttachedSound Medium 13 Trusted Unencoded
	{
		DataBlock			Single
		{	SoundID			LLUUID	}
		{	ObjectID		LLUUID	}
		{	OwnerID			LLUUID	}
		{	Gain			F32	}
		{	Flags			U8	}
	}
}

// AttachedSoundGainChange - Sent by simulator to viewer to change an attached sounds' volume

{
	AttachedSoundGainChange Medium 14 Trusted Unencoded
	{
		DataBlock			Single
		{	ObjectID		LLUUID	}
		{	Gain			F32	}
	}
}


// PreloadSound - Sent by simulator to viewer to preload sound for an object

{
	PreloadSound Medium 15 Trusted Unencoded
	{
		DataBlock			Variable
		{	ObjectID		LLUUID	}
		{	OwnerID			LLUUID	}
		{	SoundID			LLUUID	}
	}
}


// *************************************************************************
// Asset storage messages
// *************************************************************************

// current assumes an existing UUID, need to enhance for new assets
{
	AssetUploadRequest Low 333 NotTrusted Unencoded
	{
		AssetBlock		Single
		{	TransactionID LLUUID	}
		{	Type		S8	}
		{	Tempfile	BOOL	}
		{	StoreLocal	BOOL	}
		{	AssetData	Variable	2	}  // Optional: the actual asset data if the whole thing will fit it this packet
	}
}

{
	AssetUploadComplete Low 334 NotTrusted Unencoded
	{
		AssetBlock		Single
		{	UUID		LLUUID	}
		{	Type		S8	}
		{	Success		BOOL	}
	}
}


// Script on simulator asks dataserver if there are any email messages
// waiting.
{
	EmailMessageRequest Low 335 Trusted Unencoded
	{
		DataBlock			Single
		{	ObjectID		LLUUID	}
		{	FromAddress		Variable	1	}
		{	Subject			Variable	1	}
	}
}

// Dataserver gives simulator the oldest email message in the queue, along with
// how many messages are left in the queue.  And passes back the filter used to request emails.
{
	EmailMessageReply Low 336 Trusted Unencoded
	{
		DataBlock			Single
		{	ObjectID		LLUUID	}
		{	More			U32	} //U32
		{	Time			U32	} //U32
		{	FromAddress		Variable	1	}
		{	Subject			Variable	1	}
		{	Data			Variable	2	}
		{	MailFilter		Variable	1	}
	}
}

// Script on simulator sends mail to another script
{
	InternalScriptMail Medium 16 Trusted Unencoded
	{
		DataBlock			Single
		{	From			Variable 	1	}
		{	To				LLUUID			}
		{	Subject			Variable 	1	}
		{	Body			Variable 	2	}
	}
}

// Script on simulator asks dataserver for information 
{
	ScriptDataRequest Low 337 Trusted Unencoded
	{
		DataBlock			Variable
		{	Hash			U64				}
		{	RequestType		S8				}
		{	Request			Variable	2	}
	}
}

// Data server responds with data
{
	ScriptDataReply Low 338 Trusted Unencoded
	{
		DataBlock			Variable
		{	Hash			U64				}		
		{	Reply			Variable	2	}
	}
}


//-----------------------------------------------------------------------------
// Group messages
//-----------------------------------------------------------------------------

// CreateGroupRequest
// viewer -> simulator
// reliable
{
	CreateGroupRequest Low 339 NotTrusted Zerocoded
	{
		AgentData		Single
		{	AgentID			LLUUID	}
		{	SessionID		LLUUID	}
	}
	{
		GroupData		Single
		{	Name			Variable	1	}	// string
		{	Charter			Variable	2	}	// string
		{	ShowInList		BOOL	}
		{	InsigniaID		LLUUID	}
		{	MembershipFee	S32				}	// S32		
		{	OpenEnrollment	BOOL			}   // BOOL (U8)
		{	AllowPublish	BOOL		}	// whether profile is externally visible or not
		{	MaturePublish	BOOL		}	// profile is "mature"
	}
}

// CreateGroupReply
// dataserver -> simulator
// simulator -> viewer
// reliable
{
	CreateGroupReply Low 340 Trusted Unencoded
	{
		AgentData		Single
		{	AgentID			LLUUID	}
	}
	{
		ReplyData		Single
		{	GroupID			LLUUID	}
		{	Success			BOOL	}
		{	Message			Variable	1	}	// string
	}
}

// UpdateGroupInfo
// viewer -> simulator
// simulator -> dataserver
// reliable
{
	UpdateGroupInfo Low 341 NotTrusted Zerocoded
	{
		AgentData		Single
		{	AgentID			LLUUID	}
		{	SessionID		LLUUID	}
	}
	{
		GroupData		Single
		{	GroupID			LLUUID	}
		{	Charter			Variable	2	}	// string
		{	ShowInList		BOOL			}
		{	InsigniaID		LLUUID	}
		{	MembershipFee	S32				}
		{	OpenEnrollment	BOOL			}
		{	AllowPublish	BOOL	}
		{	MaturePublish	BOOL	}
	}
}

// GroupRoleChanges
// viewer -> simulator -> dataserver
// reliable
{
	GroupRoleChanges	Low	342 NotTrusted	Unencoded
	{
		AgentData	Single
		{	AgentID	LLUUID	}
		{	SessionID	LLUUID	}
		{	GroupID		LLUUID	}
	}
	{
		RoleChange	Variable
		{	RoleID		LLUUID	}
		{	MemberID	LLUUID	}
		{	Change		U32		}
	}
}

// JoinGroupRequest
// viewer -> simulator
// reliable
{
	JoinGroupRequest Low 343 NotTrusted Zerocoded
	{
		AgentData	Single
		{	AgentID		LLUUID	}
		{	SessionID		LLUUID	}
	}
	{
		GroupData	Single
		{	GroupID		LLUUID	}
	}
}

// JoinGroupReply
// dataserver -> simulator -> viewer
{
	JoinGroupReply Low 344 Trusted Unencoded
	{
		AgentData	Single
		{	AgentID		LLUUID	}
	}
	{
		GroupData	Single
		{	GroupID		LLUUID	}
		{	Success		BOOL	}
	}
}


// EjectGroupMemberRequest
// viewer -> simulator -> dataserver
// reliable
{
	EjectGroupMemberRequest Low 345 NotTrusted Unencoded
	{
		AgentData		Single
		{	AgentID		LLUUID	}
		{	SessionID	LLUUID	}
	}
	{
		GroupData		Single
		{	GroupID		LLUUID	}
	}
	{
		EjectData		Variable
		{	EjecteeID	LLUUID	}
	}
}

// EjectGroupMemberReply
// dataserver -> simulator -> viewer
// reliable
{
	EjectGroupMemberReply Low 346 Trusted Unencoded
	{
		AgentData		Single
		{	AgentID		LLUUID	}
	}
	{
		GroupData		Single
		{	GroupID		LLUUID	}
	}
	{
		EjectData		Single
		{	Success		BOOL	}
	}
}

// LeaveGroupRequest
// viewer -> simulator -> dataserver
// reliable
{
	LeaveGroupRequest Low 347 NotTrusted Unencoded
	{
		AgentData		Single
		{	AgentID		LLUUID	}
		{	SessionID	LLUUID	}
	}
	{
		GroupData		Single
		{	GroupID		LLUUID	}
	}
}

// LeaveGroupReply
// dataserver -> simulator -> viewer
{
	LeaveGroupReply Low 348 Trusted Unencoded
	{
		AgentData	Single
		{	AgentID		LLUUID	}
	}
	{
		GroupData	Single
		{	GroupID		LLUUID	}
		{	Success		BOOL	}
	}
}

// InviteGroupRequest
// viewer -> simulator -> dataserver
// reliable
{
	InviteGroupRequest Low 349 NotTrusted Unencoded
	{
		AgentData	Single
		{	AgentID		LLUUID	}	// UUID of inviting agent
		{	SessionID	LLUUID	}
	}
	{
		GroupData	Single
		{	GroupID		LLUUID	}
	}
	{
		InviteData	Variable
		{	InviteeID	LLUUID	}
		{	RoleID		LLUUID	}
	}
}

// InviteGroupResponse
// simulator -> dataserver
// reliable
{
	InviteGroupResponse	Low	350 Trusted	Unencoded
	{
		InviteData	Single
		{	AgentID		LLUUID	}
		{	InviteeID	LLUUID	}
		{	GroupID		LLUUID	}
		{	RoleID		LLUUID	}
		{	MembershipFee S32	}
	}
	{
		GroupData	Single
		{	GroupLimit    S32	}		// Extra block for the agent's group limit
	}
}

// GroupProfileRequest
// viewer-> simulator -> dataserver
// reliable
{
	GroupProfileRequest Low 351 NotTrusted Unencoded
	{
		AgentData	Single
		{	AgentID			LLUUID			}
		{	SessionID	LLUUID	}
	}
	{
		GroupData	Single
		{	GroupID			LLUUID			}
	}
}

// GroupProfileReply
// dataserver -> simulator -> viewer
// reliable
{
	GroupProfileReply Low 352 Trusted Zerocoded
	{
		AgentData	Single
		{	AgentID			LLUUID			}
	}
	{
		GroupData		Single
		{	GroupID			LLUUID			}
		{	Name			Variable	1	}	// string
		{	Charter			Variable	2	}	// string
		{	ShowInList		BOOL	}
		{	MemberTitle		Variable	1	}	// string
		{	PowersMask		U64	}	// U32 mask
		{	InsigniaID		LLUUID			}
		{	FounderID		LLUUID			}
		{	MembershipFee	S32				}
		{	OpenEnrollment	BOOL			}   // BOOL (U8)
		{	Money			S32	}
		{	GroupMembershipCount	S32	}
		{	GroupRolesCount			S32	}
		{	AllowPublish	BOOL	}
		{	MaturePublish	BOOL	}
		{	OwnerRole		LLUUID	}
	}
}

// CurrentInterval = 0  =>  this period (week, day, etc.)
// CurrentInterval = 1  =>  last period
// viewer -> simulator -> dataserver
// reliable
{
	GroupAccountSummaryRequest Low 353 NotTrusted Zerocoded
	{
		AgentData	Single
		{	AgentID			LLUUID			}
		{	SessionID		LLUUID	}
		{	GroupID			LLUUID	}
	}
	{
		MoneyData			Single
		{	RequestID		LLUUID	}
		{	IntervalDays	S32	}
		{	CurrentInterval	S32	}
	}
}


// dataserver -> simulator -> viewer
// Reliable
{
	GroupAccountSummaryReply Low 354 Trusted Zerocoded
	{
		AgentData		Single
		{	AgentID			LLUUID	}
		{	GroupID			LLUUID		}
	}
	{
		MoneyData			Single
		{	RequestID			LLUUID	}
		{	IntervalDays		S32	}
		{	CurrentInterval		S32	}
		{	StartDate			Variable	1	}	// string
		{	Balance				S32	}
		{	TotalCredits		S32	}
		{	TotalDebits			S32	}
		{	ObjectTaxCurrent	S32	}
		{	LightTaxCurrent		S32	}
		{	LandTaxCurrent		S32	}
		{	GroupTaxCurrent		S32	}
		{	ParcelDirFeeCurrent	S32	}
		{	ObjectTaxEstimate	S32	}
		{	LightTaxEstimate	S32	}
		{	LandTaxEstimate		S32	}
		{	GroupTaxEstimate	S32	}
		{	ParcelDirFeeEstimate	S32	}
		{	NonExemptMembers	S32	}
		{	LastTaxDate			Variable	1	}	// string
		{	TaxDate				Variable	1	}	// string
	}
}


// Reliable
{
	GroupAccountDetailsRequest Low 355 NotTrusted Zerocoded
	{
		AgentData	Single
		{	AgentID			LLUUID	}
		{	SessionID		LLUUID	}
		{	GroupID			LLUUID	}
	}
	{
		MoneyData			Single
		{	RequestID		LLUUID	}
		{	IntervalDays	S32	}
		{	CurrentInterval	S32	}
	}
}

// Reliable
{
	GroupAccountDetailsReply Low 356 Trusted Zerocoded
	{
		AgentData		Single
		{	AgentID			LLUUID	}
		{	GroupID			LLUUID		}
	}
	{
		MoneyData			Single
		{	RequestID		LLUUID	}
		{	IntervalDays	S32	}
		{	CurrentInterval	S32	}
		{	StartDate		Variable	1	}	// string
	}
	{
		HistoryData			Variable
		{	Description		Variable	1	}	// string
		{	Amount			S32	}
	}
}


// Reliable
{
	GroupAccountTransactionsRequest Low 357 NotTrusted Zerocoded
	{
		AgentData		Single
		{	AgentID			LLUUID	}
		{	SessionID		LLUUID	}
		{	GroupID			LLUUID		}
	}
	{
		MoneyData			Single
		{	RequestID		LLUUID	}
		{	IntervalDays	S32	}
		{	CurrentInterval	S32	}
	}
}

// Reliable
{
	GroupAccountTransactionsReply Low 358 Trusted Zerocoded
	{
		AgentData		Single
		{	AgentID			LLUUID	}
		{	GroupID			LLUUID		}
	}
	{
		MoneyData			Single
		{	RequestID		LLUUID	}
		{	IntervalDays	S32	}
		{	CurrentInterval	S32	}
		{	StartDate		Variable	1	}	// string
	}
	{
		HistoryData			Variable
		{	Time			Variable	1	}	// string
		{	User			Variable	1	}	// string
		{	Type			S32	}
		{	Item			Variable	1	}	// string
		{	Amount			S32	}
	}
}

// GroupActiveProposalsRequest
// viewer -> simulator -> dataserver
//reliable
{
	GroupActiveProposalsRequest Low 359 NotTrusted Unencoded
	{
		AgentData	Single
		{	AgentID			LLUUID			}
		{	SessionID		LLUUID			}
	}
	{
		GroupData	Single
		{	GroupID			LLUUID			}
	}
	{
		TransactionData Single
		{	TransactionID	LLUUID	}
	}
}

// GroupActiveProposalItemReply
// dataserver -> simulator -> viewer
// reliable
{
	GroupActiveProposalItemReply Low 360 Trusted Zerocoded
	{
		AgentData	Single
		{	AgentID			LLUUID			}
		{	GroupID			LLUUID			}
	}
	{
		TransactionData Single
		{	TransactionID	LLUUID	}
		{	TotalNumItems	U32		}
	}
	{
		ProposalData	Variable
		{	VoteID			LLUUID			}
		{	VoteInitiator	LLUUID			}
		{	TerseDateID		Variable	1	} // string
		{	StartDateTime	Variable	1	}	// string
		{	EndDateTime		Variable	1	}	// string
		{	AlreadyVoted	BOOL			}
		{	VoteCast		Variable	1	}	// string
		{	Majority	F32		}
		{	Quorum		S32		}
		{	ProposalText	Variable	1	}	// string
	}
}

// GroupVoteHistoryRequest
// viewer -> simulator -> dataserver
//reliable
{
	GroupVoteHistoryRequest Low 361 NotTrusted Unencoded
	{
		AgentData	Single
		{	AgentID			LLUUID			}
		{	SessionID		LLUUID			}
	}
	{
		GroupData	Single
		{	GroupID			LLUUID			}
	}
	{
		TransactionData Single
		{	TransactionID	LLUUID	}
	}
}

// GroupVoteHistoryItemReply
// dataserver -> simulator -> viewer
// reliable
{
	GroupVoteHistoryItemReply Low 362 Trusted Zerocoded
	{
		AgentData	Single
		{	AgentID			LLUUID			}
		{	GroupID			LLUUID			}
	}
	{
		TransactionData Single
		{	TransactionID	LLUUID	}
		{	TotalNumItems	U32		}
	}
	{
		HistoryItemData	Single
		{	VoteID			LLUUID			}
		{	TerseDateID		Variable	1	} // string
		{	StartDateTime	Variable	1	}	// string
		{	EndDateTime		Variable	1	}	// string
		{	VoteInitiator	LLUUID			}
		{	VoteType		Variable	1	}	// string
		{	VoteResult		Variable	1	}	// string
		{	Majority	F32		}
		{	Quorum		S32		}
		{	ProposalText	Variable	2	}	// string
	}
	{
		VoteItem	Variable
		{	CandidateID		LLUUID		}
		{	VoteCast		Variable	1	}	// string
		{	NumVotes		S32		}
	}
}

// StartGroupProposal
// viewer -> simulator -> dataserver
// reliable
{
	StartGroupProposal Low 363 NotTrusted Zerocoded UDPDeprecated
	{
		AgentData		Single
		{	AgentID		LLUUID	}
		{	SessionID	LLUUID	}
	}
	{
		ProposalData		Single
		{	GroupID			LLUUID			}
		{	Quorum			S32				}
		{	Majority		F32				}	// F32
		{	Duration		S32				}	// S32, seconds
		{	ProposalText	Variable	1	}	// string
	}
}

// GroupProposalBallot
// viewer -> simulator -> dataserver
// reliable
{
	GroupProposalBallot Low 364 NotTrusted Unencoded UDPDeprecated
	{
		AgentData		Single
		{	AgentID		LLUUID			}
		{	SessionID	LLUUID	}
	}
	{
		ProposalData		Single
		{	ProposalID		LLUUID			}
		{	GroupID			LLUUID			}
		{	VoteCast		Variable	1	}	// string
	}
}

// TallyVotes userserver -> dataserver
// reliable
{
	TallyVotes	Low	365 Trusted Unencoded
}



// GroupMembersRequest
// get the group members
// simulator -> dataserver
// reliable
{
	GroupMembersRequest Low 366 NotTrusted Unencoded
	{
		AgentData		Single
		{	AgentID		LLUUID	}
		{	SessionID	LLUUID	}
	}
	{
		GroupData		Single
		{	GroupID		LLUUID	}
		{   RequestID	LLUUID	}
	}
}

// GroupMembersReply
// list of uuids for the group members
// dataserver -> simulator
// reliable
{
	GroupMembersReply Low 367 Trusted Zerocoded
	{
		AgentData		Single
		{	AgentID		LLUUID	}
	}
	{
		GroupData		Single
		{	GroupID		LLUUID	}
		{   RequestID	LLUUID	}
		{	MemberCount	S32		}
	}
	{
		MemberData		Variable
		{	AgentID		LLUUID	}
		{	Contribution	S32	}
		{	OnlineStatus	Variable	1	}	// string
		{	AgentPowers		U64	}
		{	Title			Variable	1	}	// string
		{	IsOwner			BOOL	}
	}
}

// used to switch an agent's currently active group.
// viewer -> simulator -> dataserver -> AgentDataUpdate...
{
	ActivateGroup	Low	368 NotTrusted Zerocoded
	{
		AgentData	Single
		{	AgentID		LLUUID	}
		{	SessionID	LLUUID	}
		{	GroupID		LLUUID	}
	}
}

// viewer -> simulator -> dataserver
{
	SetGroupContribution Low 369 NotTrusted Unencoded
	{
		AgentData	Single
		{	AgentID		LLUUID	}
		{	SessionID	LLUUID	}
	}
	{
		Data	Single
		{	GroupID		LLUUID	}
		{	Contribution	S32	}
	}
}

// viewer -> simulator -> dataserver
{
	SetGroupAcceptNotices Low 370 NotTrusted Unencoded
	{
		AgentData	Single
		{	AgentID		LLUUID	}
		{	SessionID	LLUUID	}
	}
	{
		Data	Single
		{	GroupID		LLUUID	}
		{	AcceptNotices	BOOL	}
	}
	{
		NewData				Single
		{	ListInProfile	BOOL	}
	}
}

// GroupRoleDataRequest
// viewer -> simulator -> dataserver
{
	GroupRoleDataRequest Low	371 NotTrusted	Unencoded
	{
		AgentData	Single
		{	AgentID		LLUUID	}
		{	SessionID	LLUUID	}
	}
	{
		GroupData	Single
		{	GroupID		LLUUID	}
		{	RequestID	LLUUID	}
	}
}


// GroupRoleDataReply
// All role data for this group
// dataserver -> simulator -> agent
{
	GroupRoleDataReply Low	372 Trusted	Unencoded
	{
		AgentData	Single
		{	AgentID			LLUUID			}
	}
	{
		GroupData		Single
		{	GroupID			LLUUID	}
		{	RequestID	LLUUID	}
		{	RoleCount	S32		}
	}
	{
		RoleData	Variable
		{	RoleID		LLUUID	}
		{	Name		Variable	1	}
		{	Title		Variable	1	}
		{	Description	Variable	1	}
		{	Powers		U64		}
		{	Members		U32		}
	}
}

// GroupRoleMembersRequest
// viewer -> simulator -> dataserver
{
	GroupRoleMembersRequest Low	373 NotTrusted	Unencoded
	{
		AgentData	Single
		{	AgentID			LLUUID			}
		{	SessionID	LLUUID	}
	}
	{
		GroupData		Single
		{	GroupID		LLUUID	}
		{	RequestID	LLUUID	}
	}
}

// GroupRoleMembersReply
// All role::member pairs for this group.
// dataserver -> simulator -> agent
{
	GroupRoleMembersReply Low	374 Trusted	Unencoded
	{
		AgentData	Single
		{	AgentID		LLUUID	}
		{	GroupID		LLUUID	}
		{	RequestID	LLUUID	}
		{	TotalPairs	U32		}
	}
	{
		MemberData		Variable
		{	RoleID		LLUUID	}
		{	MemberID	LLUUID	}
	}
}

// GroupTitlesRequest
// viewer -> simulator -> dataserver
{
	GroupTitlesRequest Low	375 NotTrusted	Unencoded
	{
		AgentData	Single
		{	AgentID		LLUUID	}
		{	SessionID	LLUUID	}
		{	GroupID		LLUUID	}
		{	RequestID	LLUUID	}
	}
}


// GroupTitlesReply
// dataserver -> simulator -> viewer
{
	GroupTitlesReply Low 376 Trusted	Zerocoded
	{
		AgentData	Single
		{	AgentID		LLUUID	}
		{	GroupID		LLUUID	}
		{	RequestID	LLUUID	}
	}
	{
		GroupData	Variable
		{	Title		Variable	1	} // string
		{	RoleID		LLUUID			}
		{	Selected	BOOL			}
	}
}

// GroupTitleUpdate
// viewer -> simulator -> dataserver
{
	GroupTitleUpdate	Low	377 NotTrusted	Unencoded
	{
		AgentData	Single
		{	AgentID		LLUUID	}
		{	SessionID	LLUUID	}
		{	GroupID		LLUUID	}
		{	TitleRoleID	LLUUID	}
	}
}

// GroupRoleUpdate
// viewer -> simulator -> dataserver
{
	GroupRoleUpdate		Low	378 NotTrusted	Unencoded
	{
		AgentData	Single
		{	AgentID		LLUUID	}
		{	SessionID	LLUUID	}
		{	GroupID		LLUUID	}
	}
	{
		RoleData	Variable
		{	RoleID		LLUUID	}
		{	Name		Variable	1	}
		{	Description	Variable	1	}
		{	Title		Variable	1	}
		{	Powers		U64		}
		{	UpdateType	U8		}
	}
}
			


// Request the members of the live help group needed for requesting agent.
// userserver -> dataserver
{
	LiveHelpGroupRequest Low 379 Trusted Unencoded
	{
		RequestData 	Single
		{	RequestID	LLUUID	}
		{	AgentID		LLUUID	}
	}
}

// Send down the group
// dataserver -> userserver
{
	LiveHelpGroupReply Low 380 Trusted Unencoded
	{
		ReplyData	 	Single
		{	RequestID	LLUUID	}
		{	GroupID		LLUUID	}
		{	Selection	Variable 	1	} // selection criteria all or active
	}
}

//-----------------------------------------------------------------------------
// Wearable messages
//-----------------------------------------------------------------------------

// AgentWearablesRequest
// (a.k.a. "Tell me what the avatar is wearing.")
// viewer -> simulator -> dataserver
// reliable
{
	AgentWearablesRequest Low 381 NotTrusted Unencoded
	{
		AgentData	Single
		{	AgentID		LLUUID	}
		{	SessionID	LLUUID	}
	}
}

// AgentWearablesUpdate
// (a.k.a. "Here's what your avatar should be wearing now.")
// dataserver -> userserver -> viewer
// reliable
// NEVER from viewer to sim
{
	AgentWearablesUpdate Low 382 Trusted Zerocoded
	{
		AgentData	Single
		{	AgentID		LLUUID	}
		{	SessionID	LLUUID	}
		{	SerialNum	U32	}	// U32, Increases every time the wearables change for a given agent.  Used to avoid processing out of order packets.
	}
	{
		WearableData	Variable
		{	ItemID		LLUUID	}
		{	AssetID		LLUUID	}
		{	WearableType U8	}	// U8, LLWearable::EWearType
	}
}

//
// AgentIsNowWearing
// (a.k.a. "Here's what I'm wearing now.")
// viewer->sim->dataserver
// reliable
{
	AgentIsNowWearing	Low	383 NotTrusted	Zerocoded
	{
		AgentData Single
		{	AgentID		LLUUID	}
		{	SessionID	LLUUID	}
	}
	{
		WearableData	Variable
		{	ItemID		LLUUID	}
		{	WearableType	U8	}
	}
}
		

// AgentCachedTexture
// viewer queries for cached textures on dataserver (via simulator)
// viewer -> simulator -> dataserver
// reliable
{
	AgentCachedTexture Low 384 NotTrusted Unencoded
	{
		AgentData		Single
		{	AgentID		LLUUID		}
		{	SessionID	LLUUID		}
		{	SerialNum	S32			}
	}
	{
		WearableData	Variable
		{	ID				LLUUID	}
		{	TextureIndex	U8 }
	}
}

// AgentCachedTextureResponse
// response to viewer queries for cached textures on dataserver (via simulator)
// dataserver -> simulator -> viewer
// reliable
{
	AgentCachedTextureResponse Low 385 Trusted Unencoded
	{
		AgentData		Single
		{	AgentID		LLUUID		}
		{	SessionID	LLUUID		}
		{	SerialNum	S32			}
	}
	{
		WearableData	Variable
		{	TextureID		LLUUID	}
		{	TextureIndex	U8 }
		{	HostName		Variable	1 }
	}
}

// Request an AgentDataUpdate without changing any agent data.
{
	AgentDataUpdateRequest Low 386 NotTrusted Unencoded
	{
		AgentData	Single
		{	AgentID		LLUUID	}
		{	SessionID	LLUUID	}
	}
}

// AgentDataUpdate
// Updates a viewer or simulator's impression of agent-specific information.
// Used, for example, when an agent's group changes.
// dataserver -> simulator -> viewer
// reliable
{
	AgentDataUpdate Low 387 Trusted Zerocoded
	{
		AgentData			Single
		{	AgentID				LLUUID	}
		{	FirstName	        Variable	1	}   // string
		{	LastName	        Variable	1	}   // string
		{	GroupTitle			Variable	1	}	// string
		{	ActiveGroupID		LLUUID	}	// active group
		{	GroupPowers			U64	}
		{	GroupName			Variable	1	}	// string
	}
}


// GroupDataUpdate
// This is a bunch of group data that needs to be appropriatly routed based on presence info.
// dataserver -> simulator
{
	GroupDataUpdate	Low	388 Trusted	Zerocoded
	{
		AgentGroupData		Variable
		{	AgentID			LLUUID	}
		{	GroupID			LLUUID	}
		{	AgentPowers		U64		}
		{	GroupTitle		Variable	1	}
	}
}

// AgentGroupDataUpdate
// Updates a viewer or simulator's impression of the groups an agent is in. 
// dataserver -> simulator -> viewer
// reliable
{
	AgentGroupDataUpdate Low 389 Trusted Zerocoded UDPDeprecated
	{
		AgentData			Single
		{	AgentID				LLUUID	}
	}
	{
		GroupData			Variable
		{	GroupID				LLUUID	}
		{	GroupPowers			U64		}	
		{	AcceptNotices		BOOL	}
		{	GroupInsigniaID		LLUUID	}
		{	Contribution		S32		}
		{	GroupName			Variable	1	}	// string
	}
}

// AgentDropGroup
// Updates the viewer / simulator that an agent is no longer part of a group
// dataserver -> simulator -> viewer
// dataserver -> userserver
// reliable
{
	AgentDropGroup Low 390 Trusted Zerocoded UDPDeprecated
	{
		AgentData			Single
		{	AgentID				LLUUID	}
		{	GroupID				LLUUID	}
	}
}

// LogTextMessage
// Asks the dataserver to log the contents of this message in the
// chat and IM log table.
// Sent from userserver (IM logging) and simulator (chat logging).
{
	LogTextMessage Low 391 Trusted Zerocoded
	{
		DataBlock	Variable
		{ FromAgentId	LLUUID }
		{ ToAgentId	LLUUID }
		{ GlobalX	F64 }
		{ GlobalY	F64 }
		{ Time		U32	} // utc seconds since epoch
		{ Message	Variable	2 } // string
	}
}

// ViewerEffect
// Viewer side effect that's sent from one viewer, and broadcast to other agents nearby
// viewer-->sim (single effect created by viewer)
// sim-->viewer (multiple effects that can be seen by viewer)
// the AgentData block used for authentication for viewer-->sim messages
{
	ViewerEffect Medium 17 NotTrusted Zerocoded
	{
		AgentData		Single
		{	AgentID		LLUUID	}
		{	SessionID	LLUUID	}
	}
	{
		Effect Variable
		{	ID			LLUUID	} // unique UUID of the effect
		{	AgentID		LLUUID	} // yes, pack AgentID again (note this block is variable)
		{	Type		U8	} // Type of the effect
		{	Duration	F32	} // F32 time (seconds)
		{	Color		Fixed		4	} // Color4U
		{	TypeData	Variable	1	} // Type specific data
	}
}


// CreateTrustedCircuit
// Sent to establish a trust relationship between two components.
// Only sent in response to a DenyTrustedCircuit message.
{
	CreateTrustedCircuit Low 392 NotTrusted Unencoded
	{
		DataBlock Single
		{ EndPointID	LLUUID }
		{ Digest        Fixed 32 } // 32 hex digits == 1 MD5 Digest
	}
}

// DenyTrustedCircuit
// Sent :
// - in response to failed CreateTrustedCircuit
// - to force the remote end-point to try to establish a trusted circuit
// - the reception of a trusted message on a non-trusted circuit
// This allows us to re-auth a circuit if it gets closed due to timeouts or network failures.
{
	DenyTrustedCircuit Low 393 NotTrusted Unencoded
	{
		DataBlock Single
		{ EndPointID	LLUUID }
	}
}

// RequestTrustedCircuit
// If the destination does not trust the sender, a Deny is sent back.
{
	RequestTrustedCircuit Low 394 Trusted Unencoded
}


{
	RezSingleAttachmentFromInv Low 395 NotTrusted Zerocoded
	{
		AgentData			Single
		{	AgentID			LLUUID	}
		{	SessionID		LLUUID	}
	}
	{
		ObjectData			Single
		{	ItemID			LLUUID	}
		{	OwnerID			LLUUID	}
		{	AttachmentPt	U8		}	// 0 for default
		{	ItemFlags		U32		}
		{	GroupMask		U32		}
		{	EveryoneMask	U32		}
		{	NextOwnerMask	U32		}
		{	Name			Variable	1	}
		{	Description		Variable	1	}
	}
}

{
	RezMultipleAttachmentsFromInv Low 396 NotTrusted Zerocoded
	{
		AgentData			Single
		{	AgentID			LLUUID	}
		{	SessionID		LLUUID	}
	}	
	{
		HeaderData			Single
		{	CompoundMsgID			LLUUID  }	// All messages a single "compound msg" must have the same id
		{	TotalObjects			U8	}
		{	FirstDetachAll			BOOL	}
	}
	{
		ObjectData			Variable		// 1 to 4 of these per packet
		{	ItemID					LLUUID	}
		{	OwnerID					LLUUID	}
		{	AttachmentPt			U8	}	// 0 for default
		{	ItemFlags				U32 }
		{	GroupMask				U32 }
		{	EveryoneMask			U32 }
		{	NextOwnerMask			U32	}
		{	Name					Variable	1	}
		{	Description				Variable	1	}
	}
}


{
	DetachAttachmentIntoInv Low 397 NotTrusted Unencoded
	{
		ObjectData			Single
		{	AgentID					LLUUID  }
		{	ItemID					LLUUID	}
	}
}


// Viewer -> Sim
// Used in "Make New Outfit"
{
	CreateNewOutfitAttachments  Low 398 NotTrusted Unencoded
	{
		AgentData		Single
		{	AgentID		LLUUID	}
		{	SessionID	LLUUID	}
	}
	{
		HeaderData			Single
		{	NewFolderID			LLUUID	}
	}
	{
		ObjectData			Variable
		{	OldItemID			LLUUID	}
		{	OldFolderID			LLUUID	}
	}
}

//-----------------------------------------------------------------------------
// Personal information messages
//-----------------------------------------------------------------------------

{
	UserInfoRequest	Low	399 NotTrusted Unencoded
	{
		AgentData	Single
		{	AgentID		LLUUID	}
		{	SessionID	LLUUID	}
	}
}

{
	UserInfoReply	Low	400 NotTrusted Unencoded
	{
		AgentData	Single
		{	AgentID	LLUUID	}
	}
	{
		UserData	Single
		{	IMViaEMail	BOOL	}
		{	DirectoryVisibility	Variable 1	}
		{	EMail		Variable	2	}
	}
}

{
	UpdateUserInfo	Low	401 NotTrusted Unencoded
	{
		AgentData	Single
		{	AgentID		LLUUID	}
		{	SessionID	LLUUID	}
	}
	{
		UserData	Single
		{	IMViaEMail	BOOL	}
		{	DirectoryVisibility	Variable 1	}
	}
}


//-----------------------------------------------------------------------------
// System operations and maintenance
//-----------------------------------------------------------------------------


// spaceserver -> sim
// tell a particular simulator to rename a parcel
{
	ParcelRename	Low	402 Trusted Unencoded
	{
		ParcelData 		Variable
		{	ParcelID		LLUUID	}
		{	NewName			Variable	1	}	// string
	}
}


// sim -> viewer
// initiate upload. primarily used for uploading raw files.
{
	InitiateDownload	Low	403 	NotTrusted Unencoded
	{
		AgentData	Single
		{	AgentID		LLUUID	}
	}
	{
		FileData	Single
		{	SimFilename		Variable	1	}	// string
		{	ViewerFilename	Variable	1	}	// string
	}
}

// Generalized system message. Each Requst has its own protocol for
// the StringData block format and contents.
{
    SystemMessage Low 404 Trusted Zerocoded
	{
		MethodData	 	Single
		{	Method		Variable 1	}
		{	Invoice		LLUUID		}
		{	Digest		Fixed 32	} // 32 hex digits == 1 MD5 Digest
	}
	{
		ParamList		Variable
		{	Parameter	Variable 1 }
	}
}


//-----------------------------------------------------------------------------
// map messages
//-----------------------------------------------------------------------------

// viewer -> sim
// reliable
// This message is sent up from the viewer to (eventually) get a list
// of all map layers and NULL-layer sims.
// Returns: MapLayerReply and MapBlockReply
{
	MapLayerRequest	Low	405 	NotTrusted Unencoded
	{
		AgentData		Single
		{	AgentID		LLUUID	}
		{	SessionID	LLUUID	}
		{	Flags		U32		}
		{	EstateID	U32		}	// filled in on sim
		{	Godlike		BOOL	}	// filled in on sim
	}
}

// sim -> viewer
{
	MapLayerReply Low	406 Trusted Unencoded
	{
		AgentData		Single
		{	AgentID		LLUUID	}
		{	Flags		U32		}
	}
	{
		LayerData		Variable
		{	Left		U32		}
		{	Right		U32		}
		{	Top			U32		}
		{	Bottom		U32		}
		{	ImageID		LLUUID	}
	}
}

// viewer -> sim
// This message is sent up from the viewer to get a list
// of the sims in a specified region.
// Returns: MapBlockReply
{
	MapBlockRequest Low	407 NotTrusted Unencoded
	{
		AgentData		Single
		{	AgentID		LLUUID	}
		{	SessionID	LLUUID	}
		{	Flags		U32		}
		{	EstateID	U32		}	// filled in on sim
		{	Godlike		BOOL	}	// filled in on sim
	}
	{
		PositionData	Single
		{	MinX		U16		}	// in region-widths
		{	MaxX		U16		}	// in region-widths
		{	MinY		U16		}	// in region-widths
		{	MaxY		U16		}	// in region-widths
	}
}

// viewer -> sim
// This message is sent up from the viewer to get a list
// of the sims with a given name.
// Returns: MapBlockReply
{
	MapNameRequest Low	408 NotTrusted Unencoded
	{
		AgentData		Single
		{	AgentID		LLUUID	}
		{	SessionID	LLUUID	}
		{	Flags		U32		}
		{	EstateID	U32		}	// filled in on sim
		{	Godlike		BOOL	}	// filled in on sim
	}
	{
		NameData		Single
		{	Name		Variable	1	}	// string
	}
}

// sim -> viewer
{
	MapBlockReply Low	409 Trusted Unencoded
	{
		AgentData		Single
		{	AgentID		LLUUID	}
		{	Flags		U32		}
	}
	{	
		Data			Variable
		{	X			U16				}	// in region-widths
		{	Y			U16				}	// in region-widths
		{	Name		Variable	1	}	// string
		{	Access		U8				}	// PG, mature, etc.
		{	RegionFlags	U32				}
		{	WaterHeight	U8				}	// meters
		{	Agents		U8				}
		{	MapImageID	LLUUID			}
	}
	{
		Size			Variable
		{	SizeX		U16				}
		{	SizeY		U16				}
	}
}

// viewer -> sim
// This message is sent up from the viewer to get a list
// of the items of a particular type on the map.
// Used for Telehubs, Agents, Events, Popular Places, etc.
// Returns: MapBlockReply
{
	MapItemRequest Low	410 NotTrusted Unencoded
	{
		AgentData		Single
		{	AgentID		LLUUID	}
		{	SessionID	LLUUID	}
		{	Flags		U32		}
		{	EstateID	U32		}	// filled in on sim
		{	Godlike		BOOL	}	// filled in on sim
	}
	{
		RequestData		Single
		{	ItemType		U32		}
		{	RegionHandle	U64		} // filled in on sim
	}
}

// sim -> viewer
{
	MapItemReply Low	411 Trusted Unencoded
	{
		AgentData		Single
		{	AgentID		LLUUID	}
		{	Flags		U32		}
	}
	{
		RequestData		Single
		{	ItemType	U32		}
	}
	{	
		Data			Variable
		{	X			U32				}	// global position
		{	Y			U32				}	// global position
		{	ID			LLUUID			}	// identifier id
		{	Extra		S32				}	// extra information
		{	Extra2		S32				}	// extra information
		{	Name		Variable	1	}	// identifier string
	}
}

//-----------------------------------------------------------------------------
// Postcard messages
//-----------------------------------------------------------------------------
// reliable
{
	SendPostcard   	Low	412 	NotTrusted Unencoded
	{
		AgentData	Single
		{   AgentID		LLUUID		}
		{	SessionID	LLUUID		}
		{	AssetID		LLUUID		}
		{	PosGlobal	LLVector3d	}	// Where snapshot was taken
		{	To			Variable 1	}   // dest email address(es)
		{	From		Variable 1	}   // src email address(es)
		{	Name		Variable 1	}   // src name
		{	Subject		Variable 1	}   // mail subject
		{	Msg			Variable 2	}   // message text
		{	AllowPublish	BOOL		}	// Allow publishing on the web.
		{	MaturePublish	BOOL		}	// profile is "mature"
	}
}

// RPC messages
// Script on simulator requests rpc channel from rpcserver
// simulator -> dataserver -> MySQL
{
    RpcChannelRequest Low 413 Trusted Unencoded
    {
		DataBlock		Single
		{	GridX		U32 }
		{	GridY		U32 }
        {   TaskID      LLUUID }
        {   ItemID		LLUUID }
    }
}

// RpcServer allocated a session for the script
// ChannelID will be the NULL UUID if unable to register
// dataserver -> simulator
{
    RpcChannelReply Low 414 Trusted Unencoded
    {
        DataBlock   Single
        {   TaskID      LLUUID }
        {   ItemID		LLUUID }
        {   ChannelID   LLUUID }
    }
}

// Inbound RPC requests follow this path:
// RpcScriptRequestInbound: rpcserver -> spaceserver
// RpcScriptRequestInboundForward: spaceserver -> simulator
// reply: simulator -> rpcserver
{
	RpcScriptRequestInbound Low 415 NotTrusted Unencoded
	{
		TargetBlock Single
		{	GridX		U32 }
		{	GridY		U32	}
	}
	{
		DataBlock Single
		{	TaskID		LLUUID }
		{	ItemID		LLUUID }
		{	ChannelID	LLUUID }
		{	IntValue	U32 }
		{	StringValue Variable 2 } // string
	}
}

// spaceserver -> simulator
{
	RpcScriptRequestInboundForward Low 416 Trusted Unencoded UDPDeprecated
	{
		DataBlock Single
		{	RPCServerIP	IPADDR }
		{	RPCServerPort	IPPORT }
		{	TaskID		LLUUID }
		{	ItemID		LLUUID }
		{	ChannelID	LLUUID }
		{	IntValue	U32 }
		{	StringValue Variable 2 } // string
	}	
}

// simulator -> rpcserver
// Not trusted because trust establishment doesn't work here.
{
	RpcScriptReplyInbound Low 417 NotTrusted Unencoded
	{
		DataBlock Single
		{	TaskID		LLUUID }
		{	ItemID		LLUUID }
		{	ChannelID	LLUUID }
		{	IntValue	U32 }
		{	StringValue Variable 2 } // string
	}
}


// ScriptMailRegistration
// Simulator -> dataserver
{
	ScriptMailRegistration Low 418 Trusted Unencoded
	{
		DataBlock Single
		{	TargetIP		Variable 1	}	// String IP
		{	TargetPort		IPPORT	}
		{	TaskID			LLUUID	}
		{	Flags			U32	}
	}
}

// ParcelMediaCommandMessage
// Sends a parcel media command
{
	ParcelMediaCommandMessage Low 419 Trusted Unencoded
	{
		CommandBlock Single
		{	Flags		U32	}
		{	Command		U32	}
		{	Time		F32	}
	}
}

// ParcelMediaUpdate
// Sends a parcel media update to a single user
// For global updates use the parcel manager.
{
	ParcelMediaUpdate Low 420 Trusted Unencoded
	{
		DataBlock Single
		{	MediaURL		Variable	1	}	// string
		{	MediaID			LLUUID			}
		{	MediaAutoScale	U8				}
	}
	{
		DataBlockExtended Single
		{   MediaType       Variable    1   }
		{   MediaDesc       Variable    1   }
		{   MediaWidth      S32             }
		{   MediaHeight     S32             }
		{   MediaLoop       U8              }
	}
}

// LandStatRequest
// Sent by the viewer to request collider/script information for a parcel
{
	LandStatRequest Low 421 NotTrusted Unencoded
	{
		AgentData		Single
		{	AgentID		LLUUID		}
		{	SessionID	LLUUID		}
	}
	{
		RequestData Single
		{	ReportType		U32				}
		{	RequestFlags	U32				}
		{	Filter			Variable	1	}
		{	ParcelLocalID	S32	}
	}
}

// LandStatReply
// Sent by the simulator in response to LandStatRequest
{
	LandStatReply Low 422 Trusted Unencoded UDPDeprecated
	{
		RequestData	Single
		{	ReportType			U32				}
		{	RequestFlags		U32				}
		{	TotalObjectCount	U32				}
	}
	{	
		ReportData	Variable
		{	TaskLocalID			U32				}
		{	TaskID				LLUUID			}
		{	LocationX			F32				}
		{	LocationY			F32				}
		{	LocationZ			F32				}
		{	Score				F32				}
		{	TaskName			Variable	1	}
		{	OwnerName			Variable	1	}
	}
}

// Generic Error -- this is used for sending an error message
// to a UDP recipient. The lowest common denominator is to at least
// log the message. More sophisticated receivers can do something
// smarter, for example, a money transaction failure can put up a 
// more user visible UI widget.
{
	Error Low 423 NotTrusted Zerocoded
	{
		AgentData Single
		{	AgentID		LLUUID	}				// will forward to agentid if coming from trusted circuit
	}
	{
		Data Single
		{	 Code		S32		}				// matches http status codes
		{	 Token		Variable	1	}		// some specific short string based message
		{	 ID			LLUUID	}				// the transactionid/uniqueid/sessionid whatever.
		{	 System		Variable	1	} 		// The hierarchical path to the system, eg, "message/handler"
		{	 Message	Variable	2	}		// Human readable message
		{	 Data		Variable	2	}		// Binary serialized LLSD for extra info.
	}
}

// ObjectIncludeInSearch
// viewer -> simulator
{
	ObjectIncludeInSearch Low 424 NotTrusted Unencoded
	{
		AgentData		Single
		{	AgentID		LLUUID	}
		{	SessionID	LLUUID	}
	}
	{
		ObjectData		Variable
		{	ObjectLocalID	U32		}
		{	IncludeInSearch	BOOL	}
	}
}


// This message is sent from viewer -> simulator when the viewer wants
// to rez an object out of inventory back to its position before it
// last moved into the inventory
{
	RezRestoreToWorld Low 425 NotTrusted Unencoded UDPDeprecated
	{
		AgentData		Single
		{	AgentID		LLUUID  }
		{	SessionID	LLUUID	}
	}
	{
		InventoryData			Single
		{	ItemID				LLUUID	}
		{	FolderID			LLUUID	}
		{	CreatorID			LLUUID	}	// permissions
		{	OwnerID				LLUUID	}	// permissions
		{	GroupID				LLUUID	}	// permissions
		{	BaseMask			U32	}	// permissions
		{	OwnerMask			U32	}	// permissions
		{	GroupMask			U32	}	// permissions
		{	EveryoneMask		U32	}	// permissions
		{	NextOwnerMask		U32	}	// permissions
		{	GroupOwned			BOOL	}	// permissions
		{	TransactionID		LLUUID	}
		{	Type				S8	}
		{	InvType				S8	}
		{	Flags				U32	}
		{	SaleType			U8	}
		{	SalePrice			S32	}
		{	Name				Variable	1	}
		{	Description			Variable	1	}
		{	CreationDate		S32	}
		{	CRC				U32	}
	}
}

// Link inventory
{
	LinkInventoryItem	Low	426 NotTrusted	Zerocoded
	{
		AgentData		Single
		{	AgentID		LLUUID	}
		{	SessionID	LLUUID	}
	}
	{
		InventoryBlock		Single
		{	CallbackID	U32			} // Async Response
		{	FolderID		LLUUID	}
		{	TransactionID			LLUUID	} // Going to become TransactionID
		{	OldItemID		LLUUID	}
		{	Type			S8	}
		{	InvType			S8	}
		{	Name			Variable	1	}
		{	Description		Variable	1	}

	}
}

// RetrieveIMsExtended - extended version of RetrieveInstantMessages,
//  used to get instant messages that were persisted out to the database while the user was offline
//  sent between the simulator and dataserver
{
	RetrieveIMsExtended Low 427 Trusted Unencoded
	{
		AgentData 		Single
		{   AgentID     LLUUID  }
		{	SessionID	LLUUID	}
		{	IsPremium	BOOL	}
	}
}

// JoinGroupRequestExtended 
// Extends JoinGroupRequest from viewer and passed to dataserver
// simulator -> dataserver
// reliable
{
	JoinGroupRequestExtended Low 428 Trusted Unencoded
	{
		AgentData	Single
		{	AgentID		LLUUID	}
		{	SessionID		LLUUID	}
		{	GroupLimit		S32		}
	}
	{
		GroupData	Single
		{	GroupID		LLUUID	}
	}
}

// CreateGroupRequestExtended
// simulator -> dataserver, extends data from CreateGroupRequest
// reliable
{
	CreateGroupRequestExtended Low 429 Trusted Unencoded
	{
		AgentData		Single
		{	AgentID			LLUUID	}
		{	SessionID		LLUUID	}
		{	GroupLimit		S32		}
	}
	{
		GroupData		Single
		{	Name			Variable	1	}	// string
		{	Charter			Variable	2	}	// string
		{	ShowInList		BOOL	}
		{	InsigniaID		LLUUID	}
		{	MembershipFee	S32				}	// S32		
		{	OpenEnrollment	BOOL			}   // BOOL (U8)
		{	AllowPublish	BOOL		}	// whether profile is externally visible or not
		{	MaturePublish	BOOL		}	// profile is "mature"
	}
}<|MERGE_RESOLUTION|>--- conflicted
+++ resolved
@@ -4503,22 +4503,15 @@
 		AgeVerificationBlock Single
 		{   RegionDenyAgeUnverified BOOL    }
 	}
-<<<<<<< HEAD
 	{
 		RegionAllowAccessBlock Single
 		{   RegionAllowAccessOverride BOOL    }
 	}
-=======
-    {
-        RegionAllowAccessBlock Single
-        {   RegionAllowAccessOverride BOOL  }  
-    }
     {
         ParcelEnvironmentBlock Single
         {   ParcelEnvironmentVersion        S32  }
         {   RegionAllowEnvironmentOverride  BOOL }
     }
->>>>>>> bc787063
 }
 
 // ParcelPropertiesUpdate
