--- conflicted
+++ resolved
@@ -4,10 +4,6 @@
 
 * Should we be using libstdc++ (GNU) or libc++ (clang) - using the former but latter is more 'clang'y - see comments from Cinder in BB
 
-<<<<<<< HEAD
-libjpeg is placed in lib folder vs lib/release - change it to match others
-=======
 * Weird folder name "build-darwin-i386/newview/$(CONFIGURATION)$(EFFECTIVE_PLATFORM_NAME)/Second Life.app" - likely causes because those $() should be ${} for CMake? - No, it's something else - lots of occurences in build-darwin folder but where do they come from? ....
 
-* libjpeg is placed in lib folder vs lib/release - change it to match others
->>>>>>> 2b8673d1
+* libjpeg is placed in lib folder vs lib/release - change it to match others