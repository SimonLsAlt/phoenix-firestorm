--- conflicted
+++ resolved
@@ -41,10 +41,7 @@
 InvFolderType_Icons	LGPL
 Hippos!			LGPL
 V1_MouseCursors		LGPL/Creative Commons Attribution-Share Alike 3.0
-V1_Icons			Creative Commons Attribution-Share Alike 3.0
+V1_Icons		Creative Commons Attribution-Share Alike 3.0
 AFK_ExtraControls	LGPL
-<<<<<<< HEAD
 IgnoreFinishAnimation	BSD/PD
-=======
-V1_Contacts			LGPL
->>>>>>> e0c4793b
+V1_Contacts		LGPL