/** 
 * @file llimageworker.cpp
 * @brief Base class for images.
 *
 * $LicenseInfo:firstyear=2001&license=viewerlgpl$
 * Second Life Viewer Source Code
 * Copyright (C) 2010, Linden Research, Inc.
 * 
 * This library is free software; you can redistribute it and/or
 * modify it under the terms of the GNU Lesser General Public
 * License as published by the Free Software Foundation;
 * version 2.1 of the License only.
 * 
 * This library is distributed in the hope that it will be useful,
 * but WITHOUT ANY WARRANTY; without even the implied warranty of
 * MERCHANTABILITY or FITNESS FOR A PARTICULAR PURPOSE.  See the GNU
 * Lesser General Public License for more details.
 * 
 * You should have received a copy of the GNU Lesser General Public
 * License along with this library; if not, write to the Free Software
 * Foundation, Inc., 51 Franklin Street, Fifth Floor, Boston, MA  02110-1301  USA
 * 
 * Linden Research, Inc., 945 Battery Street, San Francisco, CA  94111  USA
 * $/LicenseInfo$
 */

#include "linden_common.h"

#include "llimageworker.h"
#include "llimagedxt.h"

//----------------------------------------------------------------------------

// MAIN THREAD
LLImageDecodeThread::LLImageDecodeThread(bool threaded)
	: LLQueuedThread("imagedecode", threaded)
{
	mCreationMutex = new LLMutex(getAPRPool());
}

//virtual 
LLImageDecodeThread::~LLImageDecodeThread()
{
	delete mCreationMutex ;
}

// MAIN THREAD
// virtual
S32 LLImageDecodeThread::update(F32 max_time_ms)
{
	LLMutexLock lock(mCreationMutex);
	for (creation_list_t::iterator iter = mCreationList.begin();
		 iter != mCreationList.end(); ++iter)
	{
		creation_info& info = *iter;
		ImageRequest* req = new ImageRequest(info.handle, info.image,
						     info.priority, info.discard, info.needs_aux,
						     info.responder);

		bool res = addRequest(req);
		if (!res)
		{
			LL_WARNS() << "request added after LLLFSThread::cleanupClass()" << LL_ENDL;
			return 0;
		}
	}
	mCreationList.clear();
	S32 res = LLQueuedThread::update(max_time_ms);
	return res;
}

LLImageDecodeThread::handle_t LLImageDecodeThread::decodeImage(LLImageFormatted* image, 
	U32 priority, S32 discard, BOOL needs_aux, Responder* responder)
{
	LLMutexLock lock(mCreationMutex);
	handle_t handle = generateHandle();
	mCreationList.push_back(creation_info(handle, image, priority, discard, needs_aux, responder));
	return handle;
}

// Used by unit test only
// Returns the size of the mutex guarded list as an indication of sanity
S32 LLImageDecodeThread::tut_size()
{
	LLMutexLock lock(mCreationMutex);
	S32 res = mCreationList.size();
	return res;
}

LLImageDecodeThread::Responder::~Responder()
{
}

//----------------------------------------------------------------------------

LLImageDecodeThread::ImageRequest::ImageRequest(handle_t handle, LLImageFormatted* image, 
												U32 priority, S32 discard, BOOL needs_aux,
												LLImageDecodeThread::Responder* responder)
	: LLQueuedThread::QueuedRequest(handle, priority, FLAG_AUTO_COMPLETE),
	  mFormattedImage(image),
	  mDiscardLevel(discard),
	  mNeedsAux(needs_aux),
	  mDecodedRaw(FALSE),
	  mDecodedAux(FALSE),
	  mResponder(responder)
{
}

LLImageDecodeThread::ImageRequest::~ImageRequest()
{
	mDecodedImageRaw = NULL;
	mDecodedImageAux = NULL;
	mFormattedImage = NULL;
}

//----------------------------------------------------------------------------


// Returns true when done, whether or not decode was successful.
bool LLImageDecodeThread::ImageRequest::processRequest()
{
	const F32 decode_time_slice = .1f;
	bool done = true;
	if (!mDecodedRaw && mFormattedImage.notNull())
	{
		// Decode primary channels
		if (mDecodedImageRaw.isNull())
		{
			// parse formatted header
			if (!mFormattedImage->updateData())
			{
				return true; // done (failed)
			}
			if (!(mFormattedImage->getWidth() * mFormattedImage->getHeight() * mFormattedImage->getComponents()))
			{
				return true; // done (failed)
			}
			if (mDiscardLevel >= 0)
			{
				mFormattedImage->setDiscardLevel(mDiscardLevel);
			}
			mDecodedImageRaw = new LLImageRaw(mFormattedImage->getWidth(),
											  mFormattedImage->getHeight(),
											  mFormattedImage->getComponents());
		}
<<<<<<< HEAD

		// <FS:ND> Handle out of memory situations a bit more graceful than a crash

		// done = mFormattedImage->decode(mDecodedImageRaw, decode_time_slice); // 1ms

		if( mDecodedImageRaw && !mDecodedImageRaw->isBufferInvalid() )
			done = mFormattedImage->decode(mDecodedImageRaw, decode_time_slice); // 1ms
		else
			done = false;
		// </FS:ND>

		mDecodedRaw = done;
=======
		done = mFormattedImage->decode(mDecodedImageRaw, decode_time_slice); // 1ms
		// some decoders are removing data when task is complete and there were errors
		mDecodedRaw = done && mDecodedImageRaw->getData();
>>>>>>> a647b8f1
	}
	if (done && mNeedsAux && !mDecodedAux && mFormattedImage.notNull())
	{
		// Decode aux channel
		if (!mDecodedImageAux)
		{
			mDecodedImageAux = new LLImageRaw(mFormattedImage->getWidth(),
											  mFormattedImage->getHeight(),
											  1);
		}
<<<<<<< HEAD

		// <FS:ND> Handle out of memory situations a bit more graceful than a crash

		// done = mFormattedImage->decodeChannels(mDecodedImageAux, decode_time_slice, 4, 4); // 1ms

		if( mDecodedImageAux && !mDecodedImageAux->isBufferInvalid() )
			done = mFormattedImage->decodeChannels(mDecodedImageAux, decode_time_slice, 4, 4); // 1ms
		else
			done = false;

		// </FS:ND>

		mDecodedAux = done;
=======
		done = mFormattedImage->decodeChannels(mDecodedImageAux, decode_time_slice, 4, 4); // 1ms
		mDecodedAux = done && mDecodedImageAux->getData();
>>>>>>> a647b8f1
	}

	return done;
}

void LLImageDecodeThread::ImageRequest::finishRequest(bool completed)
{
	if (mResponder.notNull())
	{
		bool success = completed && mDecodedRaw && (!mNeedsAux || mDecodedAux);
		mResponder->completed(success, mDecodedImageRaw, mDecodedImageAux);
	}
	// Will automatically be deleted
}

// Used by unit test only
// Checks that a responder exists for this instance so that something can happen when completion is reached
bool LLImageDecodeThread::ImageRequest::tut_isOK()
{
	return mResponder.notNull();
}<|MERGE_RESOLUTION|>--- conflicted
+++ resolved
@@ -143,24 +143,19 @@
 											  mFormattedImage->getHeight(),
 											  mFormattedImage->getComponents());
 		}
-<<<<<<< HEAD
 
 		// <FS:ND> Handle out of memory situations a bit more graceful than a crash
 
-		// done = mFormattedImage->decode(mDecodedImageRaw, decode_time_slice); // 1ms
+		// some decoders are removing data when task is complete and there were errors
+		//mDecodedRaw = done && mDecodedImageRaw->getData();
 
 		if( mDecodedImageRaw && !mDecodedImageRaw->isBufferInvalid() )
 			done = mFormattedImage->decode(mDecodedImageRaw, decode_time_slice); // 1ms
 		else
 			done = false;
+		mDecodedRaw = done;
 		// </FS:ND>
 
-		mDecodedRaw = done;
-=======
-		done = mFormattedImage->decode(mDecodedImageRaw, decode_time_slice); // 1ms
-		// some decoders are removing data when task is complete and there were errors
-		mDecodedRaw = done && mDecodedImageRaw->getData();
->>>>>>> a647b8f1
 	}
 	if (done && mNeedsAux && !mDecodedAux && mFormattedImage.notNull())
 	{
@@ -171,24 +166,19 @@
 											  mFormattedImage->getHeight(),
 											  1);
 		}
-<<<<<<< HEAD
 
 		// <FS:ND> Handle out of memory situations a bit more graceful than a crash
 
-		// done = mFormattedImage->decodeChannels(mDecodedImageAux, decode_time_slice, 4, 4); // 1ms
+		//done = mFormattedImage->decodeChannels(mDecodedImageAux, decode_time_slice, 4, 4); // 1ms
+		//mDecodedAux = done && mDecodedImageAux->getData();
 
 		if( mDecodedImageAux && !mDecodedImageAux->isBufferInvalid() )
 			done = mFormattedImage->decodeChannels(mDecodedImageAux, decode_time_slice, 4, 4); // 1ms
 		else
 			done = false;
-
+		mDecodedAux = done;
 		// </FS:ND>
 
-		mDecodedAux = done;
-=======
-		done = mFormattedImage->decodeChannels(mDecodedImageAux, decode_time_slice, 4, 4); // 1ms
-		mDecodedAux = done && mDecodedImageAux->getData();
->>>>>>> a647b8f1
 	}
 
 	return done;
