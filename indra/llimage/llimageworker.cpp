/** 
 * @file llimageworker.cpp
 * @brief Base class for images.
 *
 * $LicenseInfo:firstyear=2001&license=viewerlgpl$
 * Second Life Viewer Source Code
 * Copyright (C) 2010, Linden Research, Inc.
 * 
 * This library is free software; you can redistribute it and/or
 * modify it under the terms of the GNU Lesser General Public
 * License as published by the Free Software Foundation;
 * version 2.1 of the License only.
 * 
 * This library is distributed in the hope that it will be useful,
 * but WITHOUT ANY WARRANTY; without even the implied warranty of
 * MERCHANTABILITY or FITNESS FOR A PARTICULAR PURPOSE.  See the GNU
 * Lesser General Public License for more details.
 * 
 * You should have received a copy of the GNU Lesser General Public
 * License along with this library; if not, write to the Free Software
 * Foundation, Inc., 51 Franklin Street, Fifth Floor, Boston, MA  02110-1301  USA
 * 
 * Linden Research, Inc., 945 Battery Street, San Francisco, CA  94111  USA
 * $/LicenseInfo$
 */

#include "linden_common.h"

#include "llimageworker.h"
#include "llimagedxt.h"
#include "threadpool.h"

/*--------------------------------------------------------------------------*/
class ImageRequest
{
public:
	ImageRequest(const LLPointer<LLImageFormatted>& image,
				 S32 discard, BOOL needs_aux,
				 const LLPointer<LLImageDecodeThread::Responder>& responder);
	virtual ~ImageRequest();

	/*virtual*/ bool processRequest();
	/*virtual*/ void finishRequest(bool completed);

private:
	// LLPointers stored in ImageRequest MUST be LLPointer instances rather
	// than references: we need to increment the refcount when storing these.
	// input
	LLPointer<LLImageFormatted> mFormattedImage;
	S32 mDiscardLevel;
	BOOL mNeedsAux;
	// output
	LLPointer<LLImageRaw> mDecodedImageRaw;
	LLPointer<LLImageRaw> mDecodedImageAux;
	BOOL mDecodedRaw;
	BOOL mDecodedAux;
	LLPointer<LLImageDecodeThread::Responder> mResponder;
};


//----------------------------------------------------------------------------

// MAIN THREAD
LLImageDecodeThread::LLImageDecodeThread(bool /*threaded*/)
{
    mThreadPool.reset(new LL::ThreadPool("ImageDecode", 8));
    mThreadPool->start();
}

//virtual 
LLImageDecodeThread::~LLImageDecodeThread()
{}

// MAIN THREAD
// virtual
S32 LLImageDecodeThread::update(F32 max_time_ms)
{
    LL_PROFILE_ZONE_SCOPED_CATEGORY_TEXTURE;
    return getPending();
}

S32 LLImageDecodeThread::getPending()
{
    return mThreadPool->getQueue().size();
}

LLImageDecodeThread::handle_t LLImageDecodeThread::decodeImage(
    const LLPointer<LLImageFormatted>& image, 
    S32 discard,
    BOOL needs_aux,
    const LLPointer<LLImageDecodeThread::Responder>& responder)
{
    LL_PROFILE_ZONE_SCOPED_CATEGORY_TEXTURE;

    // Instantiate the ImageRequest right in the lambda, why not?
    mThreadPool->getQueue().post(
        [req = ImageRequest(image, discard, needs_aux, responder)]
        () mutable
        {
            auto done = req.processRequest();
            req.finishRequest(done);
        });

    // It's important to our consumer (LLTextureFetchWorker) that we return a
    // nonzero handle. It is NOT important that the nonzero handle be unique:
    // nothing is ever done with it except to compare it to zero, or zero it.
    return 17;
}

void LLImageDecodeThread::shutdown()
{
    mThreadPool->close();
}

LLImageDecodeThread::Responder::~Responder()
{
}

//----------------------------------------------------------------------------

ImageRequest::ImageRequest(const LLPointer<LLImageFormatted>& image, 
							S32 discard, BOOL needs_aux,
							const LLPointer<LLImageDecodeThread::Responder>& responder)
	: mFormattedImage(image),
	  mDiscardLevel(discard),
	  mNeedsAux(needs_aux),
	  mDecodedRaw(FALSE),
	  mDecodedAux(FALSE),
	  mResponder(responder)
{
}

ImageRequest::~ImageRequest()
{
	mDecodedImageRaw = NULL;
	mDecodedImageAux = NULL;
	mFormattedImage = NULL;
}

//----------------------------------------------------------------------------


// Returns true when done, whether or not decode was successful.
bool ImageRequest::processRequest()
{
    LL_PROFILE_ZONE_SCOPED_CATEGORY_TEXTURE;
	const F32 decode_time_slice = 0.f; //disable time slicing
	bool done = true;
	if (!mDecodedRaw && mFormattedImage.notNull())
	{
		// Decode primary channels
		if (mDecodedImageRaw.isNull())
		{
			// parse formatted header
			if (!mFormattedImage->updateData())
			{
				return true; // done (failed)
			}
			if (0 == (mFormattedImage->getWidth() * mFormattedImage->getHeight() * mFormattedImage->getComponents()))
			{
				return true; // done (failed)
			}
			if (mDiscardLevel >= 0)
			{
				mFormattedImage->setDiscardLevel(mDiscardLevel);
			}
			mDecodedImageRaw = new LLImageRaw(mFormattedImage->getWidth(),
											  mFormattedImage->getHeight(),
											  mFormattedImage->getComponents());
		}
<<<<<<< HEAD

		// <FS:ND> Probably out of memory crash
		// done = mFormattedImage->decode(mDecodedImageRaw, decode_time_slice); // 1ms
		if( mDecodedImageRaw->getData() )
			done = mFormattedImage->decode(mDecodedImageRaw, decode_time_slice); // 1ms
		else
		{
			LL_WARNS() << "No memory for LLImageRaw of size " << (U32)mFormattedImage->getWidth() << "x" << (U32)mFormattedImage->getHeight() << "x"
					   << (U32)mFormattedImage->getComponents() << LL_ENDL;
			done = false;
		}
		// </FS:ND>
		
=======
		done = mFormattedImage->decode(mDecodedImageRaw, decode_time_slice);
>>>>>>> c58fd13c
		// some decoders are removing data when task is complete and there were errors
		mDecodedRaw = done && mDecodedImageRaw->getData();
	}
	if (done && mNeedsAux && !mDecodedAux && mFormattedImage.notNull())
	{
		// Decode aux channel
		if (!mDecodedImageAux)
		{
			mDecodedImageAux = new LLImageRaw(mFormattedImage->getWidth(),
											  mFormattedImage->getHeight(),
											  1);
		}
		done = mFormattedImage->decodeChannels(mDecodedImageAux, decode_time_slice, 4, 4);
		mDecodedAux = done && mDecodedImageAux->getData();
	}

	return done;
}

void ImageRequest::finishRequest(bool completed)
{
    LL_PROFILE_ZONE_SCOPED_CATEGORY_TEXTURE;
	if (mResponder.notNull())
	{
		bool success = completed && mDecodedRaw && (!mNeedsAux || mDecodedAux);
		mResponder->completed(success, mDecodedImageRaw, mDecodedImageAux);
	}
	// Will automatically be deleted
}<|MERGE_RESOLUTION|>--- conflicted
+++ resolved
@@ -168,12 +168,11 @@
 											  mFormattedImage->getHeight(),
 											  mFormattedImage->getComponents());
 		}
-<<<<<<< HEAD
 
 		// <FS:ND> Probably out of memory crash
-		// done = mFormattedImage->decode(mDecodedImageRaw, decode_time_slice); // 1ms
+		// done = mFormattedImage->decode(mDecodedImageRaw, decode_time_slice);
 		if( mDecodedImageRaw->getData() )
-			done = mFormattedImage->decode(mDecodedImageRaw, decode_time_slice); // 1ms
+			done = mFormattedImage->decode(mDecodedImageRaw, decode_time_slice);
 		else
 		{
 			LL_WARNS() << "No memory for LLImageRaw of size " << (U32)mFormattedImage->getWidth() << "x" << (U32)mFormattedImage->getHeight() << "x"
@@ -182,9 +181,6 @@
 		}
 		// </FS:ND>
 		
-=======
-		done = mFormattedImage->decode(mDecodedImageRaw, decode_time_slice);
->>>>>>> c58fd13c
 		// some decoders are removing data when task is complete and there were errors
 		mDecodedRaw = done && mDecodedImageRaw->getData();
 	}
