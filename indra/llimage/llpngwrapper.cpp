--- conflicted
+++ resolved
@@ -112,17 +112,10 @@
 void LLPngWrapper::writeDataCallback(png_structp png_ptr, png_bytep src, png_size_t length)
 {
 	PngDataInfo *dataInfo = (PngDataInfo *) png_get_io_ptr(png_ptr);
-<<<<<<< HEAD
 	if (dataInfo->mOffset + length > dataInfo->mDataSize)
 	{
 		png_error(png_ptr, "Data write error. Requested data size exceeds available data size.");
 		return;
-=======
-	if (dataInfo->mOffset + length > dataInfo->mDataSize)
-	{
-		png_error(png_ptr, "Data write error. Requested data size exceeds available data size.");
-		return;
->>>>>>> 21f22ced
 	}
 	U8 *dest = &dataInfo->mData[dataInfo->mOffset];
 	memcpy(dest, src, length);
