--- conflicted
+++ resolved
@@ -51,11 +51,7 @@
 	handle_t decodeImage(const LLPointer<LLImageFormatted>& image,
 						 S32 discard, BOOL needs_aux,
 						 const LLPointer<Responder>& responder);
-<<<<<<< HEAD
-	S32 getPending();
-=======
 	size_t getPending();
->>>>>>> a2e418f2
 	size_t update(F32 max_time_ms);
 	void shutdown();
 
