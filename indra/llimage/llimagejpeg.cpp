/**
 * @file llimagejpeg.cpp
 *
 * $LicenseInfo:firstyear=2002&license=viewerlgpl$
 * Second Life Viewer Source Code
 * Copyright (C) 2010, Linden Research, Inc.
 *
 * This library is free software; you can redistribute it and/or
 * modify it under the terms of the GNU Lesser General Public
 * License as published by the Free Software Foundation;
 * version 2.1 of the License only.
 *
 * This library is distributed in the hope that it will be useful,
 * but WITHOUT ANY WARRANTY; without even the implied warranty of
 * MERCHANTABILITY or FITNESS FOR A PARTICULAR PURPOSE.  See the GNU
 * Lesser General Public License for more details.
 *
 * You should have received a copy of the GNU Lesser General Public
 * License along with this library; if not, write to the Free Software
 * Foundation, Inc., 51 Franklin Street, Fifth Floor, Boston, MA  02110-1301  USA
 *
 * Linden Research, Inc., 945 Battery Street, San Francisco, CA  94111  USA
 * $/LicenseInfo$
 */

#include "linden_common.h"
#include "stdtypes.h"

#include "llimagejpeg.h"

#include "llerror.h"
#include "llexception.h"

jmp_buf LLImageJPEG::sSetjmpBuffer ;
LLImageJPEG::LLImageJPEG(S32 quality)
:   LLImageFormatted(IMG_CODEC_JPEG),
    mOutputBuffer( NULL ),
    mOutputBufferSize( 0 ),
    mEncodeQuality( quality ) // on a scale from 1 to 100
{
}

LLImageJPEG::~LLImageJPEG()
{
    llassert( !mOutputBuffer ); // Should already be deleted at end of encode.
    delete[] mOutputBuffer;
}

bool LLImageJPEG::updateData()
{
    resetLastError();

    LLImageDataLock lock(this);

    // Check to make sure that this instance has been initialized with data
    if (!getData() || (0 == getDataSize()))
    {
        setLastError("Uninitialized instance of LLImageJPEG");
        return false;
    }

    ////////////////////////////////////////
    // Step 1: allocate and initialize JPEG decompression object

    // This struct contains the JPEG decompression parameters and pointers to
    // working space (which is allocated as needed by the JPEG library).
    struct jpeg_decompress_struct cinfo;
    cinfo.client_data = this;

    struct jpeg_error_mgr jerr;
    cinfo.err = jpeg_std_error(&jerr);

    // Customize with our own callbacks
    jerr.error_exit =       &LLImageJPEG::errorExit;            // Error exit handler: does not return to caller
    jerr.emit_message =     &LLImageJPEG::errorEmitMessage;     // Conditionally emit a trace or warning message
    jerr.output_message =   &LLImageJPEG::errorOutputMessage;   // Routine that actually outputs a trace or error message

    //
    //try/catch will crash on Mac and Linux if LLImageJPEG::errorExit throws an error
    //so as instead, we use setjmp/longjmp to avoid this crash, which is the best we can get. --bao
    //
    if(setjmp(sSetjmpBuffer))
    {
        jpeg_destroy_decompress(&cinfo);
        return false;
    }
    try
    {
        // Now we can initialize the JPEG decompression object.
        jpeg_create_decompress(&cinfo);

        ////////////////////////////////////////
        // Step 2: specify data source
        // (Code is modified version of jpeg_stdio_src();
        if (cinfo.src == NULL)
        {
            cinfo.src = (struct jpeg_source_mgr *)
                (*cinfo.mem->alloc_small) ((j_common_ptr) &cinfo, JPOOL_PERMANENT,
                sizeof(struct jpeg_source_mgr));
        }
        cinfo.src->init_source  =       &LLImageJPEG::decodeInitSource;
        cinfo.src->fill_input_buffer =  &LLImageJPEG::decodeFillInputBuffer;
        cinfo.src->skip_input_data =    &LLImageJPEG::decodeSkipInputData;
        cinfo.src->resync_to_restart = jpeg_resync_to_restart; // For now, use default method, but we should be able to do better.
        cinfo.src->term_source =        &LLImageJPEG::decodeTermSource;

        cinfo.src->bytes_in_buffer =    getDataSize();
        cinfo.src->next_input_byte =    getData();

        ////////////////////////////////////////
        // Step 3: read file parameters with jpeg_read_header()
        jpeg_read_header( &cinfo, true );

        // Data set by jpeg_read_header
        setSize(cinfo.image_width, cinfo.image_height, 3); // Force to 3 components (RGB)

        /*
        // More data set by jpeg_read_header
        cinfo.num_components;
        cinfo.jpeg_color_space; // Colorspace of image
        cinfo.saw_JFIF_marker;      // true if a JFIF APP0 marker was seen
        cinfo.JFIF_major_version;   // Version information from JFIF marker
        cinfo.JFIF_minor_version;  //
        cinfo.density_unit;     // Resolution data from JFIF marker
        cinfo.X_density;
        cinfo.Y_density;
        cinfo.saw_Adobe_marker; // true if an Adobe APP14 marker was seen
        cinfo.Adobe_transform;     // Color transform code from Adobe marker
        */
    }
    catch (int)
    {
        jpeg_destroy_decompress(&cinfo);

        return false;
    }
    ////////////////////////////////////////
    // Step 4: Release JPEG decompression object
    jpeg_destroy_decompress(&cinfo);

    return true;
}

// Initialize source --- called by jpeg_read_header
// before any data is actually read.
void LLImageJPEG::decodeInitSource( j_decompress_ptr cinfo )
{
    // no work necessary here
}

// Fill the input buffer --- called whenever buffer is emptied.
boolean LLImageJPEG::decodeFillInputBuffer( j_decompress_ptr cinfo )
{
//  jpeg_source_mgr* src = cinfo->src;
//  LLImageJPEG* self = (LLImageJPEG*) cinfo->client_data;

    // Should never get here, since we provide the entire buffer up front.
    ERREXIT(cinfo, JERR_INPUT_EMPTY);

    return true;
}

// Skip data --- used to skip over a potentially large amount of
// uninteresting data (such as an APPn marker).
//
// Writers of suspendable-input applications must note that skip_input_data
// is not granted the right to give a suspension return.  If the skip extends
// beyond the data currently in the buffer, the buffer can be marked empty so
// that the next read will cause a fill_input_buffer call that can suspend.
// Arranging for additional bytes to be discarded before reloading the input
// buffer is the application writer's problem.
void LLImageJPEG::decodeSkipInputData (j_decompress_ptr cinfo, long num_bytes)
{
    jpeg_source_mgr* src = cinfo->src;
//  LLImageJPEG* self = (LLImageJPEG*) cinfo->client_data;

    src->next_input_byte += (size_t) num_bytes;
    src->bytes_in_buffer -= (size_t) num_bytes;
}

void LLImageJPEG::decodeTermSource (j_decompress_ptr cinfo)
{
  // no work necessary here
}


// Returns true when done, whether or not decode was successful.
bool LLImageJPEG::decode(LLImageRaw* raw_image, F32 decode_time)
{
    llassert_always(raw_image);

    resetLastError();

    LLImageDataLock lockIn(this);
    LLImageDataLock lockOut(raw_image);

    // Check to make sure that this instance has been initialized with data
    if (!getData() || (0 == getDataSize()))
    {
        setLastError("LLImageJPEG trying to decode an image with no data!");
        return true;  // done
    }

    S32 row_stride = 0;
    U8* raw_image_data = NULL;

    ////////////////////////////////////////
    // Step 1: allocate and initialize JPEG decompression object

    // This struct contains the JPEG decompression parameters and pointers to
    // working space (which is allocated as needed by the JPEG library).
    struct jpeg_decompress_struct cinfo;

    struct jpeg_error_mgr jerr;
    cinfo.err = jpeg_std_error(&jerr);

    // Customize with our own callbacks
    jerr.error_exit =       &LLImageJPEG::errorExit;            // Error exit handler: does not return to caller
    jerr.emit_message =     &LLImageJPEG::errorEmitMessage;     // Conditionally emit a trace or warning message
    jerr.output_message =   &LLImageJPEG::errorOutputMessage;   // Routine that actually outputs a trace or error message

    //
    //try/catch will crash on Mac and Linux if LLImageJPEG::errorExit throws an error
    //so as instead, we use setjmp/longjmp to avoid this crash, which is the best we can get. --bao
    //
    if(setjmp(sSetjmpBuffer))
    {
        jpeg_destroy_decompress(&cinfo);
        return true; // done
    }
    try
    {
        // Now we can initialize the JPEG decompression object.
        jpeg_create_decompress(&cinfo);

        ////////////////////////////////////////
        // Step 2: specify data source
        // (Code is modified version of jpeg_stdio_src();
        if (cinfo.src == NULL)
        {
            cinfo.src = (struct jpeg_source_mgr *)
                (*cinfo.mem->alloc_small) ((j_common_ptr) &cinfo, JPOOL_PERMANENT,
                sizeof(struct jpeg_source_mgr));
        }
        cinfo.src->init_source  =       &LLImageJPEG::decodeInitSource;
        cinfo.src->fill_input_buffer =  &LLImageJPEG::decodeFillInputBuffer;
        cinfo.src->skip_input_data =    &LLImageJPEG::decodeSkipInputData;
        cinfo.src->resync_to_restart = jpeg_resync_to_restart; // For now, use default method, but we should be able to do better.
        cinfo.src->term_source =        &LLImageJPEG::decodeTermSource;
        cinfo.src->bytes_in_buffer =    getDataSize();
        cinfo.src->next_input_byte =    getData();

        ////////////////////////////////////////
        // Step 3: read file parameters with jpeg_read_header()

        jpeg_read_header(&cinfo, true);

        // We can ignore the return value from jpeg_read_header since
        //   (a) suspension is not possible with our data source, and
        //   (b) we passed true to reject a tables-only JPEG file as an error.
        // See libjpeg.doc for more info.

        setSize(cinfo.image_width, cinfo.image_height, 3); // Force to 3 components (RGB)

        if (!raw_image->resize(getWidth(), getHeight(), getComponents()))
        {
            throw std::bad_alloc();
        }
        raw_image_data = raw_image->getData();


        ////////////////////////////////////////
        // Step 4: set parameters for decompression
        cinfo.out_color_components = 3;
        cinfo.out_color_space = JCS_RGB;


        ////////////////////////////////////////
        // Step 5: Start decompressor

        jpeg_start_decompress(&cinfo);
        // We can ignore the return value since suspension is not possible
        // with our data source.

        // We may need to do some setup of our own at this point before reading
        // the data.  After jpeg_start_decompress() we have the correct scaled
        // output image dimensions available, as well as the output colormap
        // if we asked for color quantization.
        // In this example, we need to make an output work buffer of the right size.

        // JSAMPLEs per row in output buffer
        row_stride = cinfo.output_width * cinfo.output_components;

        ////////////////////////////////////////
        // Step 6: while (scan lines remain to be read)
        //           jpeg_read_scanlines(...);

        // Here we use the library's state variable cinfo.output_scanline as the
        // loop counter, so that we don't have to keep track ourselves.

        // Move pointer to last line
        raw_image_data += row_stride * (cinfo.output_height - 1);

        while (cinfo.output_scanline < cinfo.output_height)
        {
            // jpeg_read_scanlines expects an array of pointers to scanlines.
            // Here the array is only one element long, but you could ask for
            // more than one scanline at a time if that's more convenient.

            jpeg_read_scanlines(&cinfo, &raw_image_data, 1);
            raw_image_data -= row_stride;  // move pointer up a line
        }

        ////////////////////////////////////////
        // Step 7: Finish decompression
        jpeg_finish_decompress(&cinfo);

        ////////////////////////////////////////
        // Step 8: Release JPEG decompression object
        jpeg_destroy_decompress(&cinfo);
    }

    catch (std::bad_alloc&)
    {
        setLastError( "Out of memory");
        jpeg_destroy_decompress(&cinfo);
        return true; // done
    }

    catch (int)
    {
        jpeg_destroy_decompress(&cinfo);
        return true; // done
    }

    // Check to see whether any corrupt-data warnings occurred
    if( jerr.num_warnings != 0 )
    {
        // TODO: extract the warning to find out what went wrong.
        setLastError( "Unable to decode JPEG image.");
        return true; // done
    }

    return true;
}


// Initialize destination --- called by jpeg_start_compress before any data is actually written.
// static
void LLImageJPEG::encodeInitDestination ( j_compress_ptr cinfo )
{
  LLImageJPEG* self = (LLImageJPEG*) cinfo->client_data;

  cinfo->dest->next_output_byte = self->mOutputBuffer;
  cinfo->dest->free_in_buffer = self->mOutputBufferSize;
}


//  Empty the output buffer --- called whenever buffer fills up.
//
//  In typical applications, this should write the entire output buffer
//  (ignoring the current state of next_output_byte & free_in_buffer),
//  reset the pointer & count to the start of the buffer, and return true
//  indicating that the buffer has been dumped.
//
//  In applications that need to be able to suspend compression due to output
//  overrun, a false return indicates that the buffer cannot be emptied now.
//  In this situation, the compressor will return to its caller (possibly with
//  an indication that it has not accepted all the supplied scanlines).  The
//  application should resume compression after it has made more room in the
//  output buffer.  Note that there are substantial restrictions on the use of
//  suspension --- see the documentation.
//
//  When suspending, the compressor will back up to a convenient restart point
//  (typically the start of the current MCU). next_output_byte & free_in_buffer
//  indicate where the restart point will be if the current call returns false.
//  Data beyond this point will be regenerated after resumption, so do not
//  write it out when emptying the buffer externally.

boolean LLImageJPEG::encodeEmptyOutputBuffer( j_compress_ptr cinfo )
{
  LLImageJPEG* self = (LLImageJPEG*) cinfo->client_data;

  // Should very rarely happen, since our output buffer is
  // as large as the input to start out with.

  // Double the buffer size;
  S32 new_buffer_size = self->mOutputBufferSize * 2;
  U8* new_buffer = new(std::nothrow) U8[ new_buffer_size ];
  if (!new_buffer)
  {
    self->setLastError("Out of memory in LLImageJPEG::encodeEmptyOutputBuffer( j_compress_ptr cinfo )");
    LLTHROW(LLContinueError("Out of memory in LLImageJPEG::encodeEmptyOutputBuffer( j_compress_ptr cinfo )"));
  }
  memcpy( new_buffer, self->mOutputBuffer, self->mOutputBufferSize );   /* Flawfinder: ignore */
  delete[] self->mOutputBuffer;
  self->mOutputBuffer = new_buffer;

  cinfo->dest->next_output_byte = self->mOutputBuffer + self->mOutputBufferSize;
  cinfo->dest->free_in_buffer = self->mOutputBufferSize;
  self->mOutputBufferSize = new_buffer_size;

  return true;
}

//  Terminate destination --- called by jpeg_finish_compress
//  after all data has been written.  Usually needs to flush buffer.
//
//  NB: *not* called by jpeg_abort or jpeg_destroy; surrounding
//  application must deal with any cleanup that should happen even
//  for error exit.
void LLImageJPEG::encodeTermDestination( j_compress_ptr cinfo )
{
    LLImageJPEG* self = (LLImageJPEG*) cinfo->client_data;

<<<<<<< HEAD
=======
    LLImageDataLock lock(self);

>>>>>>> 050d2fef
    S32 file_bytes = (S32)(self->mOutputBufferSize - cinfo->dest->free_in_buffer);
    if(self->allocateData(file_bytes))
        memcpy( self->getData(), self->mOutputBuffer, file_bytes ); /* Flawfinder: ignore */
    else
        LL_WARNS() << "allocateData() failed." << LL_ENDL;
}

// static
void LLImageJPEG::errorExit( j_common_ptr cinfo )
{
    //LLImageJPEG* self = (LLImageJPEG*) cinfo->client_data;

    // Always display the message
    (*cinfo->err->output_message)(cinfo);

    // Let the memory manager delete any temp files
    jpeg_destroy(cinfo);

    // Return control to the setjmp point
    longjmp(sSetjmpBuffer, 1) ;
}

// Decide whether to emit a trace or warning message.
// msg_level is one of:
//   -1: recoverable corrupt-data warning, may want to abort.
//    0: important advisory messages (always display to user).
//    1: first level of tracing detail.
//    2,3,...: successively more detailed tracing messages.
// An application might override this method if it wanted to abort on warnings
// or change the policy about which messages to display.
// static
void LLImageJPEG::errorEmitMessage( j_common_ptr cinfo, int msg_level )
{
  struct jpeg_error_mgr * err = cinfo->err;

  if (msg_level < 0)
  {
      // It's a warning message.  Since corrupt files may generate many warnings,
      // the policy implemented here is to show only the first warning,
      // unless trace_level >= 3.
      if (err->num_warnings == 0 || err->trace_level >= 3)
      {
          (*err->output_message) (cinfo);
      }
      // Always count warnings in num_warnings.
      err->num_warnings++;
  }
  else
  {
      // It's a trace message.  Show it if trace_level >= msg_level.
      if (err->trace_level >= msg_level)
      {
          (*err->output_message) (cinfo);
      }
  }
}

// static
void LLImageJPEG::errorOutputMessage( j_common_ptr cinfo )
{
    // Create the message
    char buffer[JMSG_LENGTH_MAX];   /* Flawfinder: ignore */
    (*cinfo->err->format_message) (cinfo, buffer);

    std::string error = buffer ;
    LLImage::setLastError(error);

    bool is_decode = (cinfo->is_decompressor != 0);
    LL_WARNS() << "LLImageJPEG " << (is_decode ? "decode " : "encode ") << " failed: " << buffer << LL_ENDL;
}

bool LLImageJPEG::encode( const LLImageRaw* raw_image, F32 encode_time )
{
    llassert_always(raw_image);

    resetLastError();

    LLImageDataSharedLock lockIn(raw_image);
    LLImageDataLock lockOut(this);

    switch( raw_image->getComponents() )
    {
    case 1:
    case 3:
        break;
    default:
        setLastError("Unable to encode a JPEG image that doesn't have 1 or 3 components.");
        return false;
    }

    setSize(raw_image->getWidth(), raw_image->getHeight(), raw_image->getComponents());

    // Allocate a temporary buffer big enough to hold the entire compressed image (and then some)
    // (Note: we make it bigger in emptyOutputBuffer() if we need to)
    delete[] mOutputBuffer;
    mOutputBufferSize = getWidth() * getHeight() * getComponents() + 1024;
    mOutputBuffer = new(std::nothrow) U8[ mOutputBufferSize ];
    if (mOutputBuffer == NULL)
    {
        mOutputBufferSize = 0;
        setLastError("Failed to allocate output buffer");
        return false;
    }

    const U8* raw_image_data = NULL;
    S32 row_stride = 0;

    ////////////////////////////////////////
    // Step 1: allocate and initialize JPEG compression object

    // This struct contains the JPEG compression parameters and pointers to
    // working space (which is allocated as needed by the JPEG library).
    struct jpeg_compress_struct cinfo;
    cinfo.client_data = this;

    // We have to set up the error handler first, in case the initialization
    // step fails.  (Unlikely, but it could happen if you are out of memory.)
    // This routine fills in the contents of struct jerr, and returns jerr's
    // address which we place into the link field in cinfo.
    struct jpeg_error_mgr jerr;
    cinfo.err = jpeg_std_error(&jerr);

    // Customize with our own callbacks
    jerr.error_exit =       &LLImageJPEG::errorExit;            // Error exit handler: does not return to caller
    jerr.emit_message =     &LLImageJPEG::errorEmitMessage;     // Conditionally emit a trace or warning message
    jerr.output_message =   &LLImageJPEG::errorOutputMessage;   // Routine that actually outputs a trace or error message

    //
    //try/catch will crash on Mac and Linux if LLImageJPEG::errorExit throws an error
    //so as instead, we use setjmp/longjmp to avoid this crash, which is the best we can get. --bao
    //
    if( setjmp(sSetjmpBuffer) )
    {
        // If we get here, the JPEG code has signaled an error.
        // We need to clean up the JPEG object, close the input file, and return.
        jpeg_destroy_compress(&cinfo);
        delete[] mOutputBuffer;
        mOutputBuffer = NULL;
        mOutputBufferSize = 0;
        return false;
    }

    try
    {

        // Now we can initialize the JPEG compression object.
        jpeg_create_compress(&cinfo);

        ////////////////////////////////////////
        // Step 2: specify data destination
        // (code is a modified form of jpeg_stdio_dest() )
        if( cinfo.dest == NULL)
        {
            cinfo.dest = (struct jpeg_destination_mgr *)
                (*cinfo.mem->alloc_small) ((j_common_ptr) &cinfo, JPOOL_PERMANENT,
                sizeof(struct jpeg_destination_mgr));
        }
        cinfo.dest->next_output_byte =      mOutputBuffer;      // => next byte to write in buffer
        cinfo.dest->free_in_buffer =        mOutputBufferSize;  // # of byte spaces remaining in buffer
        cinfo.dest->init_destination =      &LLImageJPEG::encodeInitDestination;
        cinfo.dest->empty_output_buffer =   &LLImageJPEG::encodeEmptyOutputBuffer;
        cinfo.dest->term_destination =      &LLImageJPEG::encodeTermDestination;

        ////////////////////////////////////////
        // Step 3: set parameters for compression
        //
        // First we supply a description of the input image.
        // Four fields of the cinfo struct must be filled in:

        cinfo.image_width = getWidth();     // image width and height, in pixels
        cinfo.image_height = getHeight();

        switch( getComponents() )
        {
        case 1:
            cinfo.input_components = 1;     // # of color components per pixel
            cinfo.in_color_space = JCS_GRAYSCALE; // colorspace of input image
            break;
        case 3:
            cinfo.input_components = 3;     // # of color components per pixel
            cinfo.in_color_space = JCS_RGB; // colorspace of input image
            break;
        default:
            setLastError("Unable to encode a JPEG image that doesn't have 1 or 3 components.");
            return false;
        }

        // Now use the library's routine to set default compression parameters.
        // (You must set at least cinfo.in_color_space before calling this,
        // since the defaults depend on the source color space.)
        jpeg_set_defaults(&cinfo);

        // Now you can set any non-default parameters you wish to.
        jpeg_set_quality(&cinfo, mEncodeQuality, true );  // limit to baseline-JPEG values

        ////////////////////////////////////////
        // Step 4: Start compressor
        //
        // true ensures that we will write a complete interchange-JPEG file.
        // Pass true unless you are very sure of what you're doing.

        jpeg_start_compress(&cinfo, true);

        ////////////////////////////////////////
        // Step 5: while (scan lines remain to be written)
        //            jpeg_write_scanlines(...);

        // Here we use the library's state variable cinfo.next_scanline as the
        // loop counter, so that we don't have to keep track ourselves.
        // To keep things simple, we pass one scanline per call; you can pass
        // more if you wish, though.

        row_stride = getWidth() * getComponents();  // JSAMPLEs per row in image_buffer

        // NOTE: For compatibility with LLImage, we need to invert the rows.
        raw_image_data = raw_image->getData();

        const U8* last_row_data = raw_image_data + (getHeight()-1) * row_stride;

        JSAMPROW row_pointer[1];                // pointer to JSAMPLE row[s]
        while (cinfo.next_scanline < cinfo.image_height)
        {
            // jpeg_write_scanlines expects an array of pointers to scanlines.
            // Here the array is only one element long, but you could pass
            // more than one scanline at a time if that's more convenient.

            //Ugly const uncast here (jpeg_write_scanlines should take a const* but doesn't)
            //row_pointer[0] = (JSAMPROW)(raw_image_data + (cinfo.next_scanline * row_stride));
            row_pointer[0] = (JSAMPROW)(last_row_data - (cinfo.next_scanline * row_stride));

            jpeg_write_scanlines(&cinfo, row_pointer, 1);
        }

        ////////////////////////////////////////
        //   Step 6: Finish compression
        jpeg_finish_compress(&cinfo);

        // After finish_compress, we can release the temp output buffer.
        delete[] mOutputBuffer;
        mOutputBuffer = NULL;
        mOutputBufferSize = 0;

        ////////////////////////////////////////
        //   Step 7: release JPEG compression object
        jpeg_destroy_compress(&cinfo);
    }

    catch(int)
    {
        jpeg_destroy_compress(&cinfo);
        delete[] mOutputBuffer;
        mOutputBuffer = NULL;
        mOutputBufferSize = 0;
        return false;
    }

    return true;
}<|MERGE_RESOLUTION|>--- conflicted
+++ resolved
@@ -413,11 +413,8 @@
 {
     LLImageJPEG* self = (LLImageJPEG*) cinfo->client_data;
 
-<<<<<<< HEAD
-=======
     LLImageDataLock lock(self);
 
->>>>>>> 050d2fef
     S32 file_bytes = (S32)(self->mOutputBufferSize - cinfo->dest->free_in_buffer);
     if(self->allocateData(file_bytes))
         memcpy( self->getData(), self->mOutputBuffer, file_bytes ); /* Flawfinder: ignore */
