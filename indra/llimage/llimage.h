--- conflicted
+++ resolved
@@ -171,10 +171,6 @@
 
     S8 mComponents;
 
-<<<<<<< HEAD
-    bool mBadBufferAllocation ;
-    bool mAllowOverSize ;
-=======
     bool mBadBufferAllocation;
     bool mAllowOverSize;
 
@@ -191,7 +187,6 @@
         {
         }
     };
->>>>>>> 050d2fef
 public:
     // <FS:ND> Report amount of failed buffer allocations
     static void addAllocationError();
