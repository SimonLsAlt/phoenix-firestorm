/** 
 * @file llimageworker_test.cpp
 * @author Merov Linden
 * @date 2009-04-28
 *
 * $LicenseInfo:firstyear=2006&license=viewerlgpl$
 * Second Life Viewer Source Code
 * Copyright (C) 2010, Linden Research, Inc.
 * 
 * This library is free software; you can redistribute it and/or
 * modify it under the terms of the GNU Lesser General Public
 * License as published by the Free Software Foundation;
 * version 2.1 of the License only.
 * 
 * This library is distributed in the hope that it will be useful,
 * but WITHOUT ANY WARRANTY; without even the implied warranty of
 * MERCHANTABILITY or FITNESS FOR A PARTICULAR PURPOSE.  See the GNU
 * Lesser General Public License for more details.
 * 
 * You should have received a copy of the GNU Lesser General Public
 * License along with this library; if not, write to the Free Software
 * Foundation, Inc., 51 Franklin Street, Fifth Floor, Boston, MA  02110-1301  USA
 * 
 * Linden Research, Inc., 945 Battery Street, San Francisco, CA  94111  USA
 * $/LicenseInfo$
 */

// Precompiled header: almost always required for newview cpp files
#include "linden_common.h"
// Class to test 
#include "../llimageworker.h"
// For timer class
#include "../llcommon/lltimer.h"
// for lltrace class
#include "../llcommon/lltrace.h"
// Tut header
#include "../test/lltut.h"

// -------------------------------------------------------------------------------------------
// Stubbing: Declarations required to link and run the class being tested
// Notes: 
// * Add here stubbed implementation of the few classes and methods used in the class to be tested
// * Add as little as possible (let the link errors guide you)
// * Do not make any assumption as to how those classes or methods work (i.e. don't copy/paste code)
// * A simulator for a class can be implemented here. Please comment and document thoroughly.

LLImageBase::LLImageBase() 
: mData(NULL),
mDataSize(0),
mWidth(0),
mHeight(0),
mComponents(0),
mBadBufferAllocation(false),
mAllowOverSize(false)
{
}
LLImageBase::~LLImageBase() {}
void LLImageBase::dump() { }
void LLImageBase::sanityCheck() { }
void LLImageBase::deleteData() { }
U8* LLImageBase::allocateData(S32 size) { return NULL; }
U8* LLImageBase::reallocateData(S32 size) { return NULL; }

LLImageRaw::LLImageRaw(U16 width, U16 height, S8 components) { }
LLImageRaw::~LLImageRaw() { }
void LLImageRaw::deleteData() { }
U8* LLImageRaw::allocateData(S32 size) { return NULL; }
U8* LLImageRaw::reallocateData(S32 size) { return NULL; }
const U8* LLImageBase::getData() const { return NULL; }
U8* LLImageBase::getData() { return NULL; }

// End Stubbing
// -------------------------------------------------------------------------------------------

// -------------------------------------------------------------------------------------------
// TUT
// -------------------------------------------------------------------------------------------

namespace tut
{
	// Test wrapper declarations

	// Note: We derive the responder class for 2 reasons:
	// 1. It's a pure virtual class and we can't compile without completed() being implemented
	// 2. We actually need a responder to test that the thread work test completed
	// We implement this making no assumption on what's done in the thread or worker
	// though, just that the responder's completed() method is called in the end.
	// Note on responders: responders are ref counted and *will* be deleted by the request they are 
	// attached to when the queued request is deleted. The recommended way of using them is to 
	// create them when creating a request, put a callback method in completed() and not rely on 
	// anything to survive in the responder object once completed() has been called. Let the request
	// do the deletion and clean up itself.
	class responder_test : public LLImageDecodeThread::Responder
	{
		public:
			responder_test(bool* res)
			{ 
				done = res;
				*done = false;
			}
<<<<<<< HEAD
			virtual void completed(bool success, LLImageRaw* raw, LLImageRaw* aux, U32 request_id)
=======
			virtual void completed(bool success, LLImageRaw* raw, LLImageRaw* aux, U32)
>>>>>>> f8664080
			{
				*done = true;
			}
		private:
			// This is what can be thought of as the minimal implementation of a responder
			// Done will be switched to true when completed() is called and can be tested
			// outside the responder. A better way of doing this is to store a callback here.
			bool* done;
	};

	// Test wrapper declaration : decode thread
	struct imagedecodethread_test
	{
		// Instance to be tested
		LLImageDecodeThread* mThread;
		// Constructor and destructor of the test wrapper
		imagedecodethread_test()
		{
			mThread = NULL;
		}
		~imagedecodethread_test()
		{
			delete mThread;
		}
	};

	// Tut templating thingamagic: test group, object and test instance
	typedef test_group<imagedecodethread_test> imagedecodethread_t;
	typedef imagedecodethread_t::object imagedecodethread_object_t;
	tut::imagedecodethread_t tut_imagedecodethread("LLImageDecodeThread");

	// ---------------------------------------------------------------------------------------
	// Test functions
	// Notes:
	// * Test as many as you possibly can without requiring a full blown simulation of everything
	// * The tests are executed in sequence so the test instance state may change between calls
	// * Remember that you cannot test private methods with tut
	// ---------------------------------------------------------------------------------------

	// ---------------------------------------------------------------------------------------
	// Test the LLImageDecodeThread interface
	// ---------------------------------------------------------------------------------------

	template<> template<>
	void imagedecodethread_object_t::test<1>()
	{
		// Test a *threaded* instance of the class
		mThread = new LLImageDecodeThread(true);
		ensure("LLImageDecodeThread: threaded constructor failed", mThread != NULL);
		// Insert something in the queue
		bool done = false;
		LLImageDecodeThread::handle_t decodeHandle = mThread->decodeImage(NULL, 0, false, new responder_test(&done));
		// Verifies we get back a valid handle
		ensure("LLImageDecodeThread:  threaded decodeImage(), returned handle is null", decodeHandle != 0);
		// Wait till the thread has time to handle the work order (though it doesn't do much per work order...)
		const U32 INCREMENT_TIME = 500;				// 500 milliseconds
		const U32 MAX_TIME = 20 * INCREMENT_TIME;	// Do the loop 20 times max, i.e. wait 10 seconds but no more
		U32 total_time = 0;
		while ((done == false) && (total_time < MAX_TIME))
		{
			ms_sleep(INCREMENT_TIME);
			total_time += INCREMENT_TIME;
		}
		// Verifies that the responder has now been called
		ensure("LLImageDecodeThread: threaded work unit not processed", done == true);
	}
}<|MERGE_RESOLUTION|>--- conflicted
+++ resolved
@@ -98,11 +98,7 @@
 				done = res;
 				*done = false;
 			}
-<<<<<<< HEAD
-			virtual void completed(bool success, LLImageRaw* raw, LLImageRaw* aux, U32 request_id)
-=======
 			virtual void completed(bool success, LLImageRaw* raw, LLImageRaw* aux, U32)
->>>>>>> f8664080
 			{
 				*done = true;
 			}
