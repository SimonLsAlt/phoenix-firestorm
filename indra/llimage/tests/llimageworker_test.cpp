--- conflicted
+++ resolved
@@ -142,31 +142,6 @@
     // Test the LLImageDecodeThread interface
     // ---------------------------------------------------------------------------------------
 
-<<<<<<< HEAD
-	template<> template<>
-	void imagedecodethread_object_t::test<1>()
-	{
-		// Test a *threaded* instance of the class
-		mThread = new LLImageDecodeThread(true);
-		ensure("LLImageDecodeThread: threaded constructor failed", mThread != NULL);
-		// Insert something in the queue
-		bool done = false;
-		LLImageDecodeThread::handle_t decodeHandle = mThread->decodeImage(NULL, 0, false, new responder_test(&done));
-		// Verifies we get back a valid handle
-		ensure("LLImageDecodeThread:  threaded decodeImage(), returned handle is null", decodeHandle != 0);
-		// Wait till the thread has time to handle the work order (though it doesn't do much per work order...)
-		const U32 INCREMENT_TIME = 500;				// 500 milliseconds
-		const U32 MAX_TIME = 20 * INCREMENT_TIME;	// Do the loop 20 times max, i.e. wait 10 seconds but no more
-		U32 total_time = 0;
-		while ((done == false) && (total_time < MAX_TIME))
-		{
-			ms_sleep(INCREMENT_TIME);
-			total_time += INCREMENT_TIME;
-		}
-		// Verifies that the responder has now been called
-		ensure("LLImageDecodeThread: threaded work unit not processed", done == true);
-	}
-=======
     template<> template<>
     void imagedecodethread_object_t::test<1>()
     {
@@ -175,7 +150,7 @@
         ensure("LLImageDecodeThread: threaded constructor failed", mThread != NULL);
         // Insert something in the queue
         bool done = false;
-        LLImageDecodeThread::handle_t decodeHandle = mThread->decodeImage(NULL, 0, FALSE, new responder_test(&done));
+        LLImageDecodeThread::handle_t decodeHandle = mThread->decodeImage(NULL, 0, false, new responder_test(&done));
         // Verifies we get back a valid handle
         ensure("LLImageDecodeThread:  threaded decodeImage(), returned handle is null", decodeHandle != 0);
         // Wait till the thread has time to handle the work order (though it doesn't do much per work order...)
@@ -190,5 +165,4 @@
         // Verifies that the responder has now been called
         ensure("LLImageDecodeThread: threaded work unit not processed", done == true);
     }
->>>>>>> c06fb4e0
 }