/**
 * @file llimagebmp.h
 * @brief Image implementation for BMP.
 *
 * $LicenseInfo:firstyear=2001&license=viewerlgpl$
 * Second Life Viewer Source Code
 * Copyright (C) 2010, Linden Research, Inc.
 *
 * This library is free software; you can redistribute it and/or
 * modify it under the terms of the GNU Lesser General Public
 * License as published by the Free Software Foundation;
 * version 2.1 of the License only.
 *
 * This library is distributed in the hope that it will be useful,
 * but WITHOUT ANY WARRANTY; without even the implied warranty of
 * MERCHANTABILITY or FITNESS FOR A PARTICULAR PURPOSE.  See the GNU
 * Lesser General Public License for more details.
 *
 * You should have received a copy of the GNU Lesser General Public
 * License along with this library; if not, write to the Free Software
 * Foundation, Inc., 51 Franklin Street, Fifth Floor, Boston, MA  02110-1301  USA
 *
 * Linden Research, Inc., 945 Battery Street, San Francisco, CA  94111  USA
 * $/LicenseInfo$
 */

#ifndef LL_LLIMAGEBMP_H
#define LL_LLIMAGEBMP_H

#include "llimage.h"

// This class compresses and decompressed BMP files

class LLImageBMP : public LLImageFormatted
{
protected:
    virtual ~LLImageBMP();

public:
    LLImageBMP();

    /*virtual*/ std::string getExtension() { return std::string("bmp"); }
    /*virtual*/ bool updateData();
    /*virtual*/ bool decode(LLImageRaw* raw_image, F32 decode_time);
    /*virtual*/ bool encode(const LLImageRaw* raw_image, F32 encode_time);

protected:
<<<<<<< HEAD
	bool		decodeColorTable8( U8* dst, const U8* src );
	bool		decodeColorMask16( U8* dst, const U8* src );
	bool		decodeTruecolor24( U8* dst, const U8* src );
	bool		decodeColorMask32( U8* dst, const U8* src );
=======
    bool        decodeColorTable8( U8* dst, U8* src );
    bool        decodeColorMask16( U8* dst, U8* src );
    bool        decodeTruecolor24( U8* dst, U8* src );
    bool        decodeColorMask32( U8* dst, U8* src );
>>>>>>> e1623bb2

    U32         countTrailingZeros( U32 m );

protected:
    S32         mColorPaletteColors;
    U8*         mColorPalette;
    S32         mBitmapOffset;
    S32         mBitsPerPixel;
    U32         mBitfieldMask[4]; // rgba
    bool        mOriginAtTop;
};

#endif<|MERGE_RESOLUTION|>--- conflicted
+++ resolved
@@ -1,71 +1,64 @@
-/**
- * @file llimagebmp.h
- * @brief Image implementation for BMP.
- *
- * $LicenseInfo:firstyear=2001&license=viewerlgpl$
- * Second Life Viewer Source Code
- * Copyright (C) 2010, Linden Research, Inc.
- *
- * This library is free software; you can redistribute it and/or
- * modify it under the terms of the GNU Lesser General Public
- * License as published by the Free Software Foundation;
- * version 2.1 of the License only.
- *
- * This library is distributed in the hope that it will be useful,
- * but WITHOUT ANY WARRANTY; without even the implied warranty of
- * MERCHANTABILITY or FITNESS FOR A PARTICULAR PURPOSE.  See the GNU
- * Lesser General Public License for more details.
- *
- * You should have received a copy of the GNU Lesser General Public
- * License along with this library; if not, write to the Free Software
- * Foundation, Inc., 51 Franklin Street, Fifth Floor, Boston, MA  02110-1301  USA
- *
- * Linden Research, Inc., 945 Battery Street, San Francisco, CA  94111  USA
- * $/LicenseInfo$
- */
-
-#ifndef LL_LLIMAGEBMP_H
-#define LL_LLIMAGEBMP_H
-
-#include "llimage.h"
-
-// This class compresses and decompressed BMP files
-
-class LLImageBMP : public LLImageFormatted
-{
-protected:
-    virtual ~LLImageBMP();
-
-public:
-    LLImageBMP();
-
-    /*virtual*/ std::string getExtension() { return std::string("bmp"); }
-    /*virtual*/ bool updateData();
-    /*virtual*/ bool decode(LLImageRaw* raw_image, F32 decode_time);
-    /*virtual*/ bool encode(const LLImageRaw* raw_image, F32 encode_time);
-
-protected:
-<<<<<<< HEAD
-	bool		decodeColorTable8( U8* dst, const U8* src );
-	bool		decodeColorMask16( U8* dst, const U8* src );
-	bool		decodeTruecolor24( U8* dst, const U8* src );
-	bool		decodeColorMask32( U8* dst, const U8* src );
-=======
-    bool        decodeColorTable8( U8* dst, U8* src );
-    bool        decodeColorMask16( U8* dst, U8* src );
-    bool        decodeTruecolor24( U8* dst, U8* src );
-    bool        decodeColorMask32( U8* dst, U8* src );
->>>>>>> e1623bb2
-
-    U32         countTrailingZeros( U32 m );
-
-protected:
-    S32         mColorPaletteColors;
-    U8*         mColorPalette;
-    S32         mBitmapOffset;
-    S32         mBitsPerPixel;
-    U32         mBitfieldMask[4]; // rgba
-    bool        mOriginAtTop;
-};
-
-#endif+/**
+ * @file llimagebmp.h
+ * @brief Image implementation for BMP.
+ *
+ * $LicenseInfo:firstyear=2001&license=viewerlgpl$
+ * Second Life Viewer Source Code
+ * Copyright (C) 2010, Linden Research, Inc.
+ *
+ * This library is free software; you can redistribute it and/or
+ * modify it under the terms of the GNU Lesser General Public
+ * License as published by the Free Software Foundation;
+ * version 2.1 of the License only.
+ *
+ * This library is distributed in the hope that it will be useful,
+ * but WITHOUT ANY WARRANTY; without even the implied warranty of
+ * MERCHANTABILITY or FITNESS FOR A PARTICULAR PURPOSE.  See the GNU
+ * Lesser General Public License for more details.
+ *
+ * You should have received a copy of the GNU Lesser General Public
+ * License along with this library; if not, write to the Free Software
+ * Foundation, Inc., 51 Franklin Street, Fifth Floor, Boston, MA  02110-1301  USA
+ *
+ * Linden Research, Inc., 945 Battery Street, San Francisco, CA  94111  USA
+ * $/LicenseInfo$
+ */
+
+#ifndef LL_LLIMAGEBMP_H
+#define LL_LLIMAGEBMP_H
+
+#include "llimage.h"
+
+// This class compresses and decompressed BMP files
+
+class LLImageBMP : public LLImageFormatted
+{
+protected:
+    virtual ~LLImageBMP();
+
+public:
+    LLImageBMP();
+
+    /*virtual*/ std::string getExtension() { return std::string("bmp"); }
+    /*virtual*/ bool updateData();
+    /*virtual*/ bool decode(LLImageRaw* raw_image, F32 decode_time);
+    /*virtual*/ bool encode(const LLImageRaw* raw_image, F32 encode_time);
+
+protected:
+    bool        decodeColorTable8( U8* dst, const U8* src );
+    bool        decodeColorMask16( U8* dst, const U8* src );
+    bool        decodeTruecolor24( U8* dst, const U8* src );
+    bool        decodeColorMask32( U8* dst, const U8* src );
+
+    U32         countTrailingZeros( U32 m );
+
+protected:
+    S32         mColorPaletteColors;
+    U8*         mColorPalette;
+    S32         mBitmapOffset;
+    S32         mBitsPerPixel;
+    U32         mBitfieldMask[4]; // rgba
+    bool        mOriginAtTop;
+};
+
+#endif