--- conflicted
+++ resolved
@@ -52,14 +52,10 @@
 {
     resetLastError();
 
-<<<<<<< HEAD
-    LLImageDataLock lock(this);
-
-    // Check to make sure that this instance has been initialized with data
-    if (!getData() || (0 == getDataSize()))
-=======
     try
     {
+        LLImageDataLock lock(this);
+
         // Check to make sure that this instance has been initialized with data
         if (!getData() || (0 == getDataSize()))
         {
@@ -85,7 +81,6 @@
         setSize(infop.mWidth, infop.mHeight, infop.mComponents);
     }
     catch (const LLContinueError& msg)
->>>>>>> c06fb4e0
     {
         setLastError(msg.what());
         LOG_UNHANDLED_EXCEPTION("");
@@ -145,43 +140,9 @@
 
     resetLastError();
 
-<<<<<<< HEAD
-	LLImageDataSharedLock lockIn(raw_image);
-	LLImageDataLock lockOut(this);
+    LLImageDataSharedLock lockIn(raw_image);
+    LLImageDataLock lockOut(this);
 
-	// Image logical size
-	setSize(raw_image->getWidth(), raw_image->getHeight(), raw_image->getComponents());
-
-	// Temporary buffer to hold the encoded image. Note: the final image
-	// size should be much smaller due to compression.
-	U32 bufferSize = getWidth() * getHeight() * getComponents() + 8192;
-	U8* tmpWriteBuffer = new(std::nothrow) U8[ bufferSize ];
-	if (!tmpWriteBuffer)
-	{
-		setLastError("LLImagePNG::out of memory");
-		return false;
-	}
-
-	// Delegate actual encoding work to wrapper
-	LLPngWrapper pngWrapper;
-	if (!pngWrapper.writePng(raw_image, tmpWriteBuffer, bufferSize))
-	{
-		setLastError(pngWrapper.getErrorMessage());
-		delete[] tmpWriteBuffer;
-		return false;
-	}
-
-	// Resize internal buffer and copy from temp
-	U32 encodedSize = pngWrapper.getFinalSize();
-	if(allocateData(encodedSize))
-		memcpy(getData(), tmpWriteBuffer, encodedSize);
-	else
-		LL_WARNS() << "allocateData() failed." << LL_ENDL;
-
-	delete[] tmpWriteBuffer;
-
-	return (getData()!=NULL);
-=======
     // Image logical size
     setSize(raw_image->getWidth(), raw_image->getHeight(), raw_image->getComponents());
 
@@ -214,5 +175,4 @@
     delete[] tmpWriteBuffer;
 
     return (getData()!=NULL);
->>>>>>> c06fb4e0
 }