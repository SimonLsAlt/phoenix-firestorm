--- conflicted
+++ resolved
@@ -52,12 +52,6 @@
 {
     resetLastError();
 
-<<<<<<< HEAD
-    LLImageDataLock lock(this);
-
-    // Check to make sure that this instance has been initialized with data
-    if (!getData() || (0 == getDataSize()))
-=======
     try
     {
         LLImageDataLock lock(this);
@@ -87,7 +81,6 @@
         setSize(infop.mWidth, infop.mHeight, infop.mComponents);
     }
     catch (const LLContinueError& msg)
->>>>>>> 1a8a5404
     {
         setLastError(msg.what());
         LOG_UNHANDLED_EXCEPTION("");
@@ -147,43 +140,6 @@
 
     resetLastError();
 
-<<<<<<< HEAD
-	LLImageDataSharedLock lockIn(raw_image);
-	LLImageDataLock lockOut(this);
-
-	// Image logical size
-	setSize(raw_image->getWidth(), raw_image->getHeight(), raw_image->getComponents());
-
-	// Temporary buffer to hold the encoded image. Note: the final image
-	// size should be much smaller due to compression.
-	U32 bufferSize = getWidth() * getHeight() * getComponents() + 8192;
-	U8* tmpWriteBuffer = new(std::nothrow) U8[ bufferSize ];
-	if (!tmpWriteBuffer)
-	{
-		setLastError("LLImagePNG::out of memory");
-		return false;
-	}
-
-	// Delegate actual encoding work to wrapper
-	LLPngWrapper pngWrapper;
-	if (!pngWrapper.writePng(raw_image, tmpWriteBuffer, bufferSize))
-	{
-		setLastError(pngWrapper.getErrorMessage());
-		delete[] tmpWriteBuffer;
-		return false;
-	}
-
-	// Resize internal buffer and copy from temp
-	U32 encodedSize = pngWrapper.getFinalSize();
-	if(allocateData(encodedSize))
-		memcpy(getData(), tmpWriteBuffer, encodedSize);
-	else
-		LL_WARNS() << "allocateData() failed." << LL_ENDL;
-
-	delete[] tmpWriteBuffer;
-
-	return (getData()!=NULL);
-=======
     LLImageDataSharedLock lockIn(raw_image);
     LLImageDataLock lockOut(this);
 
@@ -219,5 +175,4 @@
     delete[] tmpWriteBuffer;
 
     return (getData()!=NULL);
->>>>>>> 1a8a5404
 }