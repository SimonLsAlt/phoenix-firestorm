--- conflicted
+++ resolved
@@ -135,41 +135,6 @@
 
     resetLastError();
 
-<<<<<<< HEAD
-	// Image logical size
-	setSize(raw_image->getWidth(), raw_image->getHeight(), raw_image->getComponents());
-
-	// Temporary buffer to hold the encoded image. Note: the final image
-	// size should be much smaller due to compression.
-	U32 bufferSize = getWidth() * getHeight() * getComponents() + 8192;
-	U8* tmpWriteBuffer = new(std::nothrow) U8[ bufferSize ];
-	if (!tmpWriteBuffer)
-	{
-		setLastError("LLImagePNG::out of memory");
-		return false;
-	}
-
-	// Delegate actual encoding work to wrapper
-	LLPngWrapper pngWrapper;
-	if (!pngWrapper.writePng(raw_image, tmpWriteBuffer, bufferSize))
-	{
-		setLastError(pngWrapper.getErrorMessage());
-		delete[] tmpWriteBuffer;
-		return false;
-	}
-
-	// Resize internal buffer and copy from temp
-	U32 encodedSize = pngWrapper.getFinalSize();
-	if(allocateData(encodedSize))
-		memcpy(getData(), tmpWriteBuffer, encodedSize);
-	else
-		LL_WARNS() << "allocateData() failed." << LL_ENDL;
-
-	delete[] tmpWriteBuffer;
-
-	return (getData()!=NULL);
-}
-=======
     // Image logical size
     setSize(raw_image->getWidth(), raw_image->getHeight(), raw_image->getComponents());
 
@@ -194,11 +159,12 @@
 
     // Resize internal buffer and copy from temp
     U32 encodedSize = pngWrapper.getFinalSize();
-    allocateData(encodedSize);
-    memcpy(getData(), tmpWriteBuffer, encodedSize);
+    if(allocateData(encodedSize))
+        memcpy(getData(), tmpWriteBuffer, encodedSize);
+    else
+        LL_WARNS() << "allocateData() failed." << LL_ENDL;
 
     delete[] tmpWriteBuffer;
 
-    return true;
-}
->>>>>>> 38c2a5bd
+    return (getData()!=NULL);
+}