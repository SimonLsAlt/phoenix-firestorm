/**
 * @file llimagefilter.cpp
 * @brief Simple Image Filtering. See https://wiki.lindenlab.com/wiki/SL_Viewer_Image_Filters for complete documentation.
 *
 * $LicenseInfo:firstyear=2001&license=viewerlgpl$
 * Second Life Viewer Source Code
 * Copyright (C) 2014, Linden Research, Inc.
 *
 * This library is free software; you can redistribute it and/or
 * modify it under the terms of the GNU Lesser General Public
 * License as published by the Free Software Foundation;
 * version 2.1 of the License only.
 *
 * This library is distributed in the hope that it will be useful,
 * but WITHOUT ANY WARRANTY; without even the implied warranty of
 * MERCHANTABILITY or FITNESS FOR A PARTICULAR PURPOSE.  See the GNU
 * Lesser General Public License for more details.
 *
 * You should have received a copy of the GNU Lesser General Public
 * License along with this library; if not, write to the Free Software
 * Foundation, Inc., 51 Franklin Street, Fifth Floor, Boston, MA  02110-1301  USA
 *
 * Linden Research, Inc., 945 Battery Street, San Francisco, CA  94111  USA
 * $/LicenseInfo$
 */

#include "linden_common.h"

#include "llimagefilter.h"

#include "llmath.h"
#include "v3color.h"
#include "v4coloru.h"
#include "m3math.h"
#include "v3math.h"
#include "llsdserialize.h"
#include "llstring.h"

//---------------------------------------------------------------------------
// LLImageFilter
//---------------------------------------------------------------------------

LLImageFilter::LLImageFilter(const std::string& file_path) :
    mFilterData(LLSD::emptyArray()),
    mImage(NULL),
    mHistoRed(NULL),
    mHistoGreen(NULL),
    mHistoBlue(NULL),
    mHistoBrightness(NULL),
    mStencilBlendMode(STENCIL_BLEND_MODE_BLEND),
    mStencilShape(STENCIL_SHAPE_UNIFORM),
    mStencilGamma(1.0),
    mStencilMin(0.0),
    mStencilMax(1.0)
{
    // Load filter description from file
    llifstream filter_xml(file_path.c_str());
    if (filter_xml.is_open())
    {
        // Load and parse the file
        LLPointer<LLSDParser> parser = new LLSDXMLParser();
        parser->parse(filter_xml, mFilterData, LLSDSerialize::SIZE_UNLIMITED);
        filter_xml.close();
    }
}

LLImageFilter::~LLImageFilter()
{
    mImage = NULL;
    ll_aligned_free_16(mHistoRed);
    ll_aligned_free_16(mHistoGreen);
    ll_aligned_free_16(mHistoBlue);
    ll_aligned_free_16(mHistoBrightness);
}

/*
 *TODO
 * Rename stencil to mask
 * Improve perf: use LUT for alpha blending in uniform case
 * Add gradient coloring as a filter
 */

//============================================================================
// Apply the filter data to the image passed as parameter
//============================================================================

void LLImageFilter::executeFilter(LLPointer<LLImageRaw> raw_image)
{
    mImage = raw_image;

<<<<<<< HEAD
    LLImageDataLock lock(mImage);

	//std::cout << "Filter : size = " << mFilterData.size() << std::endl;
	for (S32 i = 0; i < mFilterData.size(); ++i)
	{
=======
    //std::cout << "Filter : size = " << mFilterData.size() << std::endl;
    for (S32 i = 0; i < mFilterData.size(); ++i)
    {
>>>>>>> e1623bb2
        std::string filter_name = mFilterData[i][0].asString();
        // Dump out the filter values (for debug)
        //std::cout << "Filter : name = " << mFilterData[i][0].asString() << ", params = ";
        //for (S32 j = 1; j < mFilterData[i].size(); ++j)
        //{
        //    std::cout << mFilterData[i][j].asString() << ", ";
        //}
        //std::cout << std::endl;

        if (filter_name == "stencil")
        {
            // Get the shape of the stencil, that is how the procedural alpha is computed geometrically
            std::string filter_shape = mFilterData[i][1].asString();
            EStencilShape shape = STENCIL_SHAPE_UNIFORM;
            if (filter_shape == "uniform")
            {
                shape = STENCIL_SHAPE_UNIFORM;
            }
            else if (filter_shape == "gradient")
            {
                shape = STENCIL_SHAPE_GRADIENT;
            }
            else if (filter_shape == "vignette")
            {
                shape = STENCIL_SHAPE_VIGNETTE;
            }
            else if (filter_shape == "scanlines")
            {
                shape = STENCIL_SHAPE_SCAN_LINES;
            }
            // Get the blend mode of the stencil, that is how the effect is blended in the background through the stencil
            std::string filter_mode  = mFilterData[i][2].asString();
            EStencilBlendMode mode = STENCIL_BLEND_MODE_BLEND;
            if (filter_mode == "blend")
            {
                mode = STENCIL_BLEND_MODE_BLEND;
            }
            else if (filter_mode == "add")
            {
                mode = STENCIL_BLEND_MODE_ADD;
            }
            else if (filter_mode == "add_back")
            {
                mode = STENCIL_BLEND_MODE_ABACK;
            }
            else if (filter_mode == "fade")
            {
                mode = STENCIL_BLEND_MODE_FADE;
            }
            // Get the float params: mandatory min, max then the optional parameters (4 max)
            F32 min = (F32)(mFilterData[i][3].asReal());
            F32 max = (F32)(mFilterData[i][4].asReal());
            F32 params[4] = {0.0, 0.0, 0.0, 0.0};
            for (S32 j = 5; (j < mFilterData[i].size()) && (j < 9); j++)
            {
                params[j-5] = (F32)(mFilterData[i][j].asReal());
            }
            // Set the stencil
            setStencil(shape,mode,min,max,params);
        }
        else if (filter_name == "sepia")
        {
            filterSepia();
        }
        else if (filter_name == "grayscale")
        {
            filterGrayScale();
        }
        else if (filter_name == "saturate")
        {
            filterSaturate((float)(mFilterData[i][1].asReal()));
        }
        else if (filter_name == "rotate")
        {
            filterRotate((float)(mFilterData[i][1].asReal()));
        }
        else if (filter_name == "gamma")
        {
            LLColor3 color((float)(mFilterData[i][2].asReal()),(float)(mFilterData[i][3].asReal()),(float)(mFilterData[i][4].asReal()));
            filterGamma((float)(mFilterData[i][1].asReal()),color);
        }
        else if (filter_name == "colorize")
        {
            LLColor3 color((float)(mFilterData[i][1].asReal()),(float)(mFilterData[i][2].asReal()),(float)(mFilterData[i][3].asReal()));
            LLColor3 alpha((F32)(mFilterData[i][4].asReal()),(float)(mFilterData[i][5].asReal()),(float)(mFilterData[i][6].asReal()));
            filterColorize(color,alpha);
        }
        else if (filter_name == "contrast")
        {
            LLColor3 color((float)(mFilterData[i][2].asReal()),(float)(mFilterData[i][3].asReal()),(float)(mFilterData[i][4].asReal()));
            filterContrast((float)(mFilterData[i][1].asReal()),color);
        }
        else if (filter_name == "brighten")
        {
            LLColor3 color((float)(mFilterData[i][2].asReal()),(float)(mFilterData[i][3].asReal()),(float)(mFilterData[i][4].asReal()));
            filterBrightness((float)(mFilterData[i][1].asReal()),color);
        }
        else if (filter_name == "darken")
        {
            LLColor3 color((float)(mFilterData[i][2].asReal()),(float)(mFilterData[i][3].asReal()),(float)(mFilterData[i][4].asReal()));
            filterBrightness((float)(-mFilterData[i][1].asReal()),color);
        }
        else if (filter_name == "linearize")
        {
            LLColor3 color((float)(mFilterData[i][2].asReal()),(float)(mFilterData[i][3].asReal()),(float)(mFilterData[i][4].asReal()));
            filterLinearize((float)(mFilterData[i][1].asReal()),color);
        }
        else if (filter_name == "posterize")
        {
            LLColor3 color((float)(mFilterData[i][2].asReal()),(float)(mFilterData[i][3].asReal()),(float)(mFilterData[i][4].asReal()));
            filterEqualize((S32)(mFilterData[i][1].asReal()),color);
        }
        else if (filter_name == "screen")
        {
            std::string screen_name = mFilterData[i][1].asString();
            EScreenMode mode = SCREEN_MODE_2DSINE;
            if (screen_name == "2Dsine")
            {
                mode = SCREEN_MODE_2DSINE;
            }
            else if (screen_name == "line")
            {
                mode = SCREEN_MODE_LINE;
            }
            filterScreen(mode,(F32)(mFilterData[i][2].asReal()),(F32)(mFilterData[i][3].asReal()));
        }
        else if (filter_name == "blur")
        {
            LLMatrix3 kernel;
            for (S32 i = 0; i < NUM_VALUES_IN_MAT3; i++)
                for (S32 j = 0; j < NUM_VALUES_IN_MAT3; j++)
                    kernel.mMatrix[i][j] = 1.0;
            convolve(kernel,true,false);
        }
        else if (filter_name == "sharpen")
        {
            LLMatrix3 kernel;
            for (S32 k = 0; k < NUM_VALUES_IN_MAT3; k++)
                for (S32 j = 0; j < NUM_VALUES_IN_MAT3; j++)
                    kernel.mMatrix[k][j] = -1.0;
            kernel.mMatrix[1][1] = 9.0;
            convolve(kernel,false,false);
        }
        else if (filter_name == "gradient")
        {
            LLMatrix3 kernel;
            for (S32 k = 0; k < NUM_VALUES_IN_MAT3; k++)
                for (S32 j = 0; j < NUM_VALUES_IN_MAT3; j++)
                    kernel.mMatrix[k][j] = -1.0;
            kernel.mMatrix[1][1] = 8.0;
            convolve(kernel,false,true);
        }
        else if (filter_name == "convolve")
        {
            LLMatrix3 kernel;
            S32 index = 1;
            bool normalize = (mFilterData[i][index++].asReal() > 0.0);
            bool abs_value = (mFilterData[i][index++].asReal() > 0.0);
            for (S32 k = 0; k < NUM_VALUES_IN_MAT3; k++)
                for (S32 j = 0; j < NUM_VALUES_IN_MAT3; j++)
                    kernel.mMatrix[k][j] = mFilterData[i][index++].asReal();
            convolve(kernel,normalize,abs_value);
        }
        else if (filter_name == "colortransform")
        {
            LLMatrix3 transform;
            S32 index = 1;
            for (S32 k = 0; k < NUM_VALUES_IN_MAT3; k++)
                for (S32 j = 0; j < NUM_VALUES_IN_MAT3; j++)
                    transform.mMatrix[k][j] = mFilterData[i][index++].asReal();
            transform.transpose();
            colorTransform(transform);
        }
        else
        {
            LL_WARNS() << "Filter unknown, cannot execute filter command : " << filter_name << LL_ENDL;
        }
    }
}

//============================================================================
// Filter Primitives
//============================================================================

void LLImageFilter::blendStencil(F32 alpha, U8* pixel, U8 red, U8 green, U8 blue)
{
    F32 inv_alpha = 1.0 - alpha;
    switch (mStencilBlendMode)
    {
        case STENCIL_BLEND_MODE_BLEND:
            // Classic blend of incoming color with the background image
            pixel[VRED]   = inv_alpha * pixel[VRED]   + alpha * red;
            pixel[VGREEN] = inv_alpha * pixel[VGREEN] + alpha * green;
            pixel[VBLUE]  = inv_alpha * pixel[VBLUE]  + alpha * blue;
            break;
        case STENCIL_BLEND_MODE_ADD:
            // Add incoming color to the background image
            pixel[VRED]   = llclampb(pixel[VRED]   + alpha * red);
            pixel[VGREEN] = llclampb(pixel[VGREEN] + alpha * green);
            pixel[VBLUE]  = llclampb(pixel[VBLUE]  + alpha * blue);
            break;
        case STENCIL_BLEND_MODE_ABACK:
            // Add back background image to the incoming color
            pixel[VRED]   = llclampb(inv_alpha * pixel[VRED]   + red);
            pixel[VGREEN] = llclampb(inv_alpha * pixel[VGREEN] + green);
            pixel[VBLUE]  = llclampb(inv_alpha * pixel[VBLUE]  + blue);
            break;
        case STENCIL_BLEND_MODE_FADE:
            // Fade incoming color to black
            pixel[VRED]   = alpha * red;
            pixel[VGREEN] = alpha * green;
            pixel[VBLUE]  = alpha * blue;
            break;
    }
}

void LLImageFilter::colorCorrect(const U8* lut_red, const U8* lut_green, const U8* lut_blue)
{
    const S32 components = mImage->getComponents();
    llassert( components >= 1 && components <= 4 );

    S32 width  = mImage->getWidth();
    S32 height = mImage->getHeight();

    U8* dst_data = mImage->getData();
    for (S32 j = 0; j < height; j++)
    {
        for (S32 i = 0; i < width; i++)
        {
            // Blend LUT value
            blendStencil(getStencilAlpha(i,j), dst_data, lut_red[dst_data[VRED]], lut_green[dst_data[VGREEN]], lut_blue[dst_data[VBLUE]]);
            dst_data += components;
        }
    }
}

void LLImageFilter::colorTransform(const LLMatrix3 &transform)
{
    const S32 components = mImage->getComponents();
    llassert( components >= 1 && components <= 4 );

    S32 width  = mImage->getWidth();
    S32 height = mImage->getHeight();

    U8* dst_data = mImage->getData();
    for (S32 j = 0; j < height; j++)
    {
        for (S32 i = 0; i < width; i++)
        {
            // Compute transform
            LLVector3 src((F32)(dst_data[VRED]),(F32)(dst_data[VGREEN]),(F32)(dst_data[VBLUE]));
            LLVector3 dst = src * transform;
            dst.clamp(0.0f,255.0f);

            // Blend result
            blendStencil(getStencilAlpha(i,j), dst_data, dst.mV[VRED], dst.mV[VGREEN], dst.mV[VBLUE]);
            dst_data += components;
        }
    }
}

void LLImageFilter::convolve(const LLMatrix3 &kernel, bool normalize, bool abs_value)
{
    const S32 components = mImage->getComponents();
    llassert( components >= 1 && components <= 4 );

    // Compute normalization factors
    F32 kernel_min = 0.0;
    F32 kernel_max = 0.0;
    for (S32 i = 0; i < NUM_VALUES_IN_MAT3; i++)
    {
        for (S32 j = 0; j < NUM_VALUES_IN_MAT3; j++)
        {
            if (kernel.mMatrix[i][j] >= 0.0)
                kernel_max += kernel.mMatrix[i][j];
            else
                kernel_min += kernel.mMatrix[i][j];
        }
    }
    if (abs_value)
    {
        kernel_max = llabs(kernel_max);
        kernel_min = llabs(kernel_min);
        kernel_max = llmax(kernel_max,kernel_min);
        kernel_min = 0.0;
    }
    F32 kernel_range = kernel_max - kernel_min;

    // Allocate temporary buffers and initialize algorithm's data
    S32 width  = mImage->getWidth();
    S32 height = mImage->getHeight();

    U8* dst_data = mImage->getData();

    S32 buffer_size = width * components;
    llassert_always(buffer_size > 0);
    std::vector<U8> even_buffer(buffer_size);
    std::vector<U8> odd_buffer(buffer_size);

    U8* south_data = dst_data + buffer_size;
    U8* east_west_data;
    U8* north_data;

    // Line 0 : we set the line to 0 (debatable)
    memcpy( &even_buffer[0], dst_data, buffer_size );   /* Flawfinder: ignore */
    for (S32 i = 0; i < width; i++)
    {
        blendStencil(getStencilAlpha(i,0), dst_data, 0, 0, 0);
        dst_data += components;
    }
    south_data += buffer_size;

    // All other lines
    for (S32 j = 1; j < (height-1); j++)
    {
        // We need to buffer 2 lines. We flip north and east-west (current) to avoid moving too much memory around
        if (j % 2)
        {
            memcpy( &odd_buffer[0], dst_data, buffer_size );    /* Flawfinder: ignore */
            east_west_data = &odd_buffer[0];
            north_data = &even_buffer[0];
        }
        else
        {
            memcpy( &even_buffer[0], dst_data, buffer_size );   /* Flawfinder: ignore */
            east_west_data = &even_buffer[0];
            north_data = &odd_buffer[0];
        }
        // First pixel : set to 0
        blendStencil(getStencilAlpha(0,j), dst_data, 0, 0, 0);
        dst_data += components;
        // Set pointers to kernel
        U8* NW = north_data;
        U8* N = NW+components;
        U8* NE = N+components;
        U8* W = east_west_data;
        U8* C = W+components;
        U8* E = C+components;
        U8* SW = south_data;
        U8* S = SW+components;
        U8* SE = S+components;
        // All other pixels
        for (S32 i = 1; i < (width-1); i++)
        {
            // Compute convolution
            LLVector3 dst;
            dst.mV[VRED] = (kernel.mMatrix[0][0]*NW[VRED] + kernel.mMatrix[0][1]*N[VRED] + kernel.mMatrix[0][2]*NE[VRED] +
                            kernel.mMatrix[1][0]*W[VRED]  + kernel.mMatrix[1][1]*C[VRED] + kernel.mMatrix[1][2]*E[VRED] +
                            kernel.mMatrix[2][0]*SW[VRED] + kernel.mMatrix[2][1]*S[VRED] + kernel.mMatrix[2][2]*SE[VRED]);
            dst.mV[VGREEN] = (kernel.mMatrix[0][0]*NW[VGREEN] + kernel.mMatrix[0][1]*N[VGREEN] + kernel.mMatrix[0][2]*NE[VGREEN] +
                              kernel.mMatrix[1][0]*W[VGREEN]  + kernel.mMatrix[1][1]*C[VGREEN] + kernel.mMatrix[1][2]*E[VGREEN] +
                              kernel.mMatrix[2][0]*SW[VGREEN] + kernel.mMatrix[2][1]*S[VGREEN] + kernel.mMatrix[2][2]*SE[VGREEN]);
            dst.mV[VBLUE] = (kernel.mMatrix[0][0]*NW[VBLUE] + kernel.mMatrix[0][1]*N[VBLUE] + kernel.mMatrix[0][2]*NE[VBLUE] +
                             kernel.mMatrix[1][0]*W[VBLUE]  + kernel.mMatrix[1][1]*C[VBLUE] + kernel.mMatrix[1][2]*E[VBLUE] +
                             kernel.mMatrix[2][0]*SW[VBLUE] + kernel.mMatrix[2][1]*S[VBLUE] + kernel.mMatrix[2][2]*SE[VBLUE]);
            if (abs_value)
            {
                dst.mV[VRED]   = llabs(dst.mV[VRED]);
                dst.mV[VGREEN] = llabs(dst.mV[VGREEN]);
                dst.mV[VBLUE]  = llabs(dst.mV[VBLUE]);
            }
            if (normalize)
            {
                dst.mV[VRED]   = (dst.mV[VRED] - kernel_min)/kernel_range;
                dst.mV[VGREEN] = (dst.mV[VGREEN] - kernel_min)/kernel_range;
                dst.mV[VBLUE]  = (dst.mV[VBLUE] - kernel_min)/kernel_range;
            }
            dst.clamp(0.0f,255.0f);

            // Blend result
            blendStencil(getStencilAlpha(i,j), dst_data, dst.mV[VRED], dst.mV[VGREEN], dst.mV[VBLUE]);

            // Next pixel
            dst_data += components;
            NW += components;
            N += components;
            NE += components;
            W += components;
            C += components;
            E += components;
            SW += components;
            S += components;
            SE += components;
        }
        // Last pixel : set to 0
        blendStencil(getStencilAlpha(width-1,j), dst_data, 0, 0, 0);
        dst_data += components;
        south_data += buffer_size;
    }

    // Last line
    for (S32 i = 0; i < width; i++)
    {
        blendStencil(getStencilAlpha(i,0), dst_data, 0, 0, 0);
        dst_data += components;
    }
}

void LLImageFilter::filterScreen(EScreenMode mode, const F32 wave_length, const F32 angle)
{
    const S32 components = mImage->getComponents();
    llassert( components >= 1 && components <= 4 );

    S32 width  = mImage->getWidth();
    S32 height = mImage->getHeight();

    F32 wave_length_pixels = wave_length * (F32)(height) / 2.0;
    F32 sin = sinf(angle*DEG_TO_RAD);
    F32 cos = cosf(angle*DEG_TO_RAD);

    // Precompute the gamma table : gives us the gray level to use when cutting outside the screen (prevents strong aliasing on the screen)
    U8 gamma[256];
    for (S32 i = 0; i < 256; i++)
    {
        F32 gamma_i = llclampf((float)(powf((float)(i)/255.0,1.0/4.0)));
        gamma[i] = (U8)(255.0 * gamma_i);
    }

    U8* dst_data = mImage->getData();
    for (S32 j = 0; j < height; j++)
    {
        for (S32 i = 0; i < width; i++)
        {
            // Compute screen value
            F32 value = 0.0;
            F32 di = 0.0;
            F32 dj = 0.0;
            switch (mode)
            {
                case SCREEN_MODE_2DSINE:
                    di =  cos*i + sin*j;
                    dj = -sin*i + cos*j;
                    value = (sinf(2*F_PI*di/wave_length_pixels)*sinf(2*F_PI*dj/wave_length_pixels)+1.0)*255.0/2.0;
                    break;
                case SCREEN_MODE_LINE:
                    dj = sin*i - cos*j;
                    value = (sinf(2*F_PI*dj/wave_length_pixels)+1.0)*255.0/2.0;
                    break;
            }
            U8 dst_value = (dst_data[VRED] >= (U8)(value) ? gamma[dst_data[VRED] - (U8)(value)] : 0);

            // Blend result
            blendStencil(getStencilAlpha(i,j), dst_data, dst_value, dst_value, dst_value);
            dst_data += components;
        }
    }
}

//============================================================================
// Procedural Stencils
//============================================================================
void LLImageFilter::setStencil(EStencilShape shape, EStencilBlendMode mode, F32 min, F32 max, F32* params)
{
    mStencilShape = shape;
    mStencilBlendMode = mode;
    mStencilMin = llmin(llmax(min, -1.0f), 1.0f);
    mStencilMax = llmin(llmax(max, -1.0f), 1.0f);

    // Each shape will interpret the 4 params differenly.
    // We compute each systematically, though, clearly, values are meaningless when the shape doesn't correspond to the parameters
    mStencilCenterX = (S32)(mImage->getWidth()  + params[0] * (F32)(mImage->getHeight()))/2;
    mStencilCenterY = (S32)(mImage->getHeight() + params[1] * (F32)(mImage->getHeight()))/2;
    mStencilWidth = (S32)(params[2] * (F32)(mImage->getHeight()))/2;
    mStencilGamma = (params[3] <= 0.0 ? 1.0 : params[3]);

    mStencilWavelength = (params[0] <= 0.0 ? 10.0 : params[0] * (F32)(mImage->getHeight()) / 2.0);
    mStencilSine   = sinf(params[1]*DEG_TO_RAD);
    mStencilCosine = cosf(params[1]*DEG_TO_RAD);

    mStencilStartX = ((F32)(mImage->getWidth())  + params[0] * (F32)(mImage->getHeight()))/2.0;
    mStencilStartY = ((F32)(mImage->getHeight()) + params[1] * (F32)(mImage->getHeight()))/2.0;
    F32 end_x      = ((F32)(mImage->getWidth())  + params[2] * (F32)(mImage->getHeight()))/2.0;
    F32 end_y      = ((F32)(mImage->getHeight()) + params[3] * (F32)(mImage->getHeight()))/2.0;
    mStencilGradX  = end_x - mStencilStartX;
    mStencilGradY  = end_y - mStencilStartY;
    mStencilGradN  = mStencilGradX*mStencilGradX + mStencilGradY*mStencilGradY;
}

F32 LLImageFilter::getStencilAlpha(S32 i, S32 j)
{
    F32 alpha = 1.0;    // That init actually takes care of the STENCIL_SHAPE_UNIFORM case...
    if (mStencilShape == STENCIL_SHAPE_VIGNETTE)
    {
        // alpha is a modified gaussian value, with a center and fading in a circular pattern toward the edges
        // The gamma parameter controls the intensity of the drop down from alpha 1.0 (center) to 0.0
        F32 d_center_square = (i - mStencilCenterX)*(i - mStencilCenterX) + (j - mStencilCenterY)*(j - mStencilCenterY);
        alpha = powf(F_E, -(powf((d_center_square/(mStencilWidth*mStencilWidth)),mStencilGamma)/2.0f));
    }
    else if (mStencilShape == STENCIL_SHAPE_SCAN_LINES)
    {
        // alpha varies according to a squared sine function.
        F32 d = mStencilSine*i - mStencilCosine*j;
        alpha = (sinf(2*F_PI*d/mStencilWavelength) > 0.0 ? 1.0 : 0.0);
    }
    else if (mStencilShape == STENCIL_SHAPE_GRADIENT)
    {
        alpha = (((F32)(i) - mStencilStartX)*mStencilGradX + ((F32)(j) - mStencilStartY)*mStencilGradY) / mStencilGradN;
        alpha = llclampf(alpha);
    }

    // We rescale alpha between min and max
    return (mStencilMin + alpha * (mStencilMax - mStencilMin));
}

//============================================================================
// Histograms
//============================================================================

U32* LLImageFilter::getBrightnessHistogram()
{
    if (!mHistoBrightness)
    {
        computeHistograms();
    }
    return mHistoBrightness;
}

void LLImageFilter::computeHistograms()
{
    const S32 components = mImage->getComponents();
    llassert( components >= 1 && components <= 4 );

    // Allocate memory for the histograms
    if (!mHistoRed)
    {
        mHistoRed = (U32*) ll_aligned_malloc_16(256*sizeof(U32));
    }
    if (!mHistoGreen)
    {
        mHistoGreen = (U32*) ll_aligned_malloc_16(256*sizeof(U32));
    }
    if (!mHistoBlue)
    {
        mHistoBlue = (U32*) ll_aligned_malloc_16(256*sizeof(U32));
    }
    if (!mHistoBrightness)
    {
        mHistoBrightness = (U32*) ll_aligned_malloc_16(256*sizeof(U32));
    }

    // Initialize them
    for (S32 i = 0; i < 256; i++)
    {
        mHistoRed[i] = 0;
        mHistoGreen[i] = 0;
        mHistoBlue[i] = 0;
        mHistoBrightness[i] = 0;
    }

    // Compute them
    S32 pixels = mImage->getWidth() * mImage->getHeight();
    U8* dst_data = mImage->getData();
    for (S32 i = 0; i < pixels; i++)
    {
        mHistoRed[dst_data[VRED]]++;
        mHistoGreen[dst_data[VGREEN]]++;
        mHistoBlue[dst_data[VBLUE]]++;
        // Note: this is a very simple shorthand for brightness but it's OK for our use
        S32 brightness = ((S32)(dst_data[VRED]) + (S32)(dst_data[VGREEN]) + (S32)(dst_data[VBLUE])) / 3;
        mHistoBrightness[brightness]++;
        // next pixel...
        dst_data += components;
    }
}

//============================================================================
// Secondary Filters
//============================================================================

void LLImageFilter::filterGrayScale()
{
    LLMatrix3 gray_scale;
    LLVector3 luminosity(0.2125, 0.7154, 0.0721);
    gray_scale.setRows(luminosity, luminosity, luminosity);
    gray_scale.transpose();
    colorTransform(gray_scale);
}

void LLImageFilter::filterSepia()
{
    LLMatrix3 sepia;
    sepia.setRows(LLVector3(0.3588, 0.7044, 0.1368),
                  LLVector3(0.2990, 0.5870, 0.1140),
                  LLVector3(0.2392, 0.4696, 0.0912));
    sepia.transpose();
    colorTransform(sepia);
}

void LLImageFilter::filterSaturate(F32 saturation)
{
    // Matrix to Lij
    LLMatrix3 r_a;
    LLMatrix3 r_b;

    // 45 degre rotation around z
    r_a.setRows(LLVector3( OO_SQRT2,  OO_SQRT2, 0.0),
                LLVector3(-OO_SQRT2,  OO_SQRT2, 0.0),
                LLVector3( 0.0,       0.0,      1.0));
    // 54.73 degre rotation around y
    float oo_sqrt3 = 1.0f / F_SQRT3;
    float sin_54 = F_SQRT2 * oo_sqrt3;
    r_b.setRows(LLVector3(oo_sqrt3, 0.0, -sin_54),
                LLVector3(0.0,      1.0,  0.0),
                LLVector3(sin_54,   0.0,  oo_sqrt3));

    // Coordinate conversion
    LLMatrix3 Lij = r_b * r_a;
    LLMatrix3 Lij_inv = Lij;
    Lij_inv.transpose();

    // Local saturation transform
    LLMatrix3 s;
    s.setRows(LLVector3(saturation, 0.0,  0.0),
              LLVector3(0.0,  saturation, 0.0),
              LLVector3(0.0,        0.0,  1.0));

    // Global saturation transform
    LLMatrix3 transfo = Lij_inv * s * Lij;
    colorTransform(transfo);
}

void LLImageFilter::filterRotate(F32 angle)
{
    // Matrix to Lij
    LLMatrix3 r_a;
    LLMatrix3 r_b;

    // 45 degre rotation around z
    r_a.setRows(LLVector3( OO_SQRT2,  OO_SQRT2, 0.0),
                LLVector3(-OO_SQRT2,  OO_SQRT2, 0.0),
                LLVector3( 0.0,       0.0,      1.0));
    // 54.73 degre rotation around y
    float oo_sqrt3 = 1.0f / F_SQRT3;
    float sin_54 = F_SQRT2 * oo_sqrt3;
    r_b.setRows(LLVector3(oo_sqrt3, 0.0, -sin_54),
                LLVector3(0.0,      1.0,  0.0),
                LLVector3(sin_54,   0.0,  oo_sqrt3));

    // Coordinate conversion
    LLMatrix3 Lij = r_b * r_a;
    LLMatrix3 Lij_inv = Lij;
    Lij_inv.transpose();

    // Local color rotation transform
    LLMatrix3 r;
    angle *= DEG_TO_RAD;
    r.setRows(LLVector3( cosf(angle), sinf(angle), 0.0),
              LLVector3(-sinf(angle), cosf(angle), 0.0),
              LLVector3( 0.0,         0.0,         1.0));

    // Global color rotation transform
    LLMatrix3 transfo = Lij_inv * r * Lij;
    colorTransform(transfo);
}

void LLImageFilter::filterGamma(F32 gamma, const LLColor3& alpha)
{
    U8 gamma_red_lut[256];
    U8 gamma_green_lut[256];
    U8 gamma_blue_lut[256];

    for (S32 i = 0; i < 256; i++)
    {
        F32 gamma_i = llclampf((float)(powf((float)(i)/255.0,1.0/gamma)));
        // Blend in with alpha values
        gamma_red_lut[i]   = (U8)((1.0 - alpha.mV[0]) * (float)(i) + alpha.mV[0] * 255.0 * gamma_i);
        gamma_green_lut[i] = (U8)((1.0 - alpha.mV[1]) * (float)(i) + alpha.mV[1] * 255.0 * gamma_i);
        gamma_blue_lut[i]  = (U8)((1.0 - alpha.mV[2]) * (float)(i) + alpha.mV[2] * 255.0 * gamma_i);
    }

    colorCorrect(gamma_red_lut,gamma_green_lut,gamma_blue_lut);
}

void LLImageFilter::filterLinearize(F32 tail, const LLColor3& alpha)
{
    // Get the histogram
    U32* histo = getBrightnessHistogram();

    // Compute cumulated histogram
    U32 cumulated_histo[256];
    cumulated_histo[0] = histo[0];
    for (S32 i = 1; i < 256; i++)
    {
        cumulated_histo[i] = cumulated_histo[i-1] + histo[i];
    }

    // Compute min and max counts minus tail
    tail = llclampf(tail);
    S32 total = cumulated_histo[255];
    S32 min_c = (S32)((F32)(total) * tail);
    S32 max_c = (S32)((F32)(total) * (1.0 - tail));

    // Find min and max values
    S32 min_v = 0;
    while (cumulated_histo[min_v] < min_c)
    {
        min_v++;
    }
    S32 max_v = 255;
    while (cumulated_histo[max_v] > max_c)
    {
        max_v--;
    }

    // Compute linear lookup table
    U8 linear_red_lut[256];
    U8 linear_green_lut[256];
    U8 linear_blue_lut[256];
    if (max_v == min_v)
    {
        // Degenerated binary split case
        for (S32 i = 0; i < 256; i++)
        {
            U8 value_i = (i < min_v ? 0 : 255);
            // Blend in with alpha values
            linear_red_lut[i]   = (U8)((1.0 - alpha.mV[0]) * (float)(i) + alpha.mV[0] * value_i);
            linear_green_lut[i] = (U8)((1.0 - alpha.mV[1]) * (float)(i) + alpha.mV[1] * value_i);
            linear_blue_lut[i]  = (U8)((1.0 - alpha.mV[2]) * (float)(i) + alpha.mV[2] * value_i);
        }
    }
    else
    {
        // Linearize between min and max
        F32 slope = 255.0 / (F32)(max_v - min_v);
        F32 translate = -min_v * slope;
        for (S32 i = 0; i < 256; i++)
        {
            U8 value_i = (U8)(llclampb((S32)(slope*i + translate)));
            // Blend in with alpha values
            linear_red_lut[i]   = (U8)((1.0 - alpha.mV[0]) * (float)(i) + alpha.mV[0] * value_i);
            linear_green_lut[i] = (U8)((1.0 - alpha.mV[1]) * (float)(i) + alpha.mV[1] * value_i);
            linear_blue_lut[i]  = (U8)((1.0 - alpha.mV[2]) * (float)(i) + alpha.mV[2] * value_i);
        }
    }

    // Apply lookup table
    colorCorrect(linear_red_lut,linear_green_lut,linear_blue_lut);
}

void LLImageFilter::filterEqualize(S32 nb_classes, const LLColor3& alpha)
{
    // Regularize the parameter: must be between 2 and 255
    nb_classes = llmax(nb_classes,2);
    nb_classes = llclampb(nb_classes);

    // Get the histogram
    U32* histo = getBrightnessHistogram();

    // Compute cumulated histogram
    U32 cumulated_histo[256];
    cumulated_histo[0] = histo[0];
    for (S32 i = 1; i < 256; i++)
    {
        cumulated_histo[i] = cumulated_histo[i-1] + histo[i];
    }

    // Compute deltas
    S32 total = cumulated_histo[255];
    S32 delta_count = total / nb_classes;
    S32 current_count = delta_count;
    S32 delta_value = 256 / (nb_classes - 1);
    S32 current_value = 0;

    // Compute equalized lookup table
    U8 equalize_red_lut[256];
    U8 equalize_green_lut[256];
    U8 equalize_blue_lut[256];
    for (S32 i = 0; i < 256; i++)
    {
        // Blend in current_value with alpha values
        equalize_red_lut[i]   = (U8)((1.0 - alpha.mV[0]) * (float)(i) + alpha.mV[0] * current_value);
        equalize_green_lut[i] = (U8)((1.0 - alpha.mV[1]) * (float)(i) + alpha.mV[1] * current_value);
        equalize_blue_lut[i]  = (U8)((1.0 - alpha.mV[2]) * (float)(i) + alpha.mV[2] * current_value);
        if (cumulated_histo[i] >= current_count)
        {
            current_count += delta_count;
            current_value += delta_value;
            current_value = llclampb(current_value);
        }
    }

    // Apply lookup table
    colorCorrect(equalize_red_lut,equalize_green_lut,equalize_blue_lut);
}

void LLImageFilter::filterColorize(const LLColor3& color, const LLColor3& alpha)
{
    U8 red_lut[256];
    U8 green_lut[256];
    U8 blue_lut[256];

    F32 red_composite   =  255.0 * alpha.mV[0] * color.mV[0];
    F32 green_composite =  255.0 * alpha.mV[1] * color.mV[1];
    F32 blue_composite  =  255.0 * alpha.mV[2] * color.mV[2];

    for (S32 i = 0; i < 256; i++)
    {
        red_lut[i]   = (U8)(llclampb((S32)((1.0 - alpha.mV[0]) * (F32)(i) + red_composite)));
        green_lut[i] = (U8)(llclampb((S32)((1.0 - alpha.mV[1]) * (F32)(i) + green_composite)));
        blue_lut[i]  = (U8)(llclampb((S32)((1.0 - alpha.mV[2]) * (F32)(i) + blue_composite)));
    }

    colorCorrect(red_lut,green_lut,blue_lut);
}

void LLImageFilter::filterContrast(F32 slope, const LLColor3& alpha)
{
    U8 contrast_red_lut[256];
    U8 contrast_green_lut[256];
    U8 contrast_blue_lut[256];

    F32 translate = 128.0 * (1.0 - slope);

    for (S32 i = 0; i < 256; i++)
    {
        U8 value_i = (U8)(llclampb((S32)(slope*i + translate)));
        // Blend in with alpha values
        contrast_red_lut[i]   = (U8)((1.0 - alpha.mV[0]) * (float)(i) + alpha.mV[0] * value_i);
        contrast_green_lut[i] = (U8)((1.0 - alpha.mV[1]) * (float)(i) + alpha.mV[1] * value_i);
        contrast_blue_lut[i]  = (U8)((1.0 - alpha.mV[2]) * (float)(i) + alpha.mV[2] * value_i);
    }

    colorCorrect(contrast_red_lut,contrast_green_lut,contrast_blue_lut);
}

void LLImageFilter::filterBrightness(F32 add, const LLColor3& alpha)
{
    U8 brightness_red_lut[256];
    U8 brightness_green_lut[256];
    U8 brightness_blue_lut[256];

    S32 add_value = (S32)(add * 255.0);

    for (S32 i = 0; i < 256; i++)
    {
        U8 value_i = (U8)(llclampb(i + add_value));
        // Blend in with alpha values
        brightness_red_lut[i]   = (U8)((1.0 - alpha.mV[0]) * (float)(i) + alpha.mV[0] * value_i);
        brightness_green_lut[i] = (U8)((1.0 - alpha.mV[1]) * (float)(i) + alpha.mV[1] * value_i);
        brightness_blue_lut[i]  = (U8)((1.0 - alpha.mV[2]) * (float)(i) + alpha.mV[2] * value_i);
    }

    colorCorrect(brightness_red_lut,brightness_green_lut,brightness_blue_lut);
}

//============================================================================<|MERGE_RESOLUTION|>--- conflicted
+++ resolved
@@ -1,947 +1,941 @@
-/**
- * @file llimagefilter.cpp
- * @brief Simple Image Filtering. See https://wiki.lindenlab.com/wiki/SL_Viewer_Image_Filters for complete documentation.
- *
- * $LicenseInfo:firstyear=2001&license=viewerlgpl$
- * Second Life Viewer Source Code
- * Copyright (C) 2014, Linden Research, Inc.
- *
- * This library is free software; you can redistribute it and/or
- * modify it under the terms of the GNU Lesser General Public
- * License as published by the Free Software Foundation;
- * version 2.1 of the License only.
- *
- * This library is distributed in the hope that it will be useful,
- * but WITHOUT ANY WARRANTY; without even the implied warranty of
- * MERCHANTABILITY or FITNESS FOR A PARTICULAR PURPOSE.  See the GNU
- * Lesser General Public License for more details.
- *
- * You should have received a copy of the GNU Lesser General Public
- * License along with this library; if not, write to the Free Software
- * Foundation, Inc., 51 Franklin Street, Fifth Floor, Boston, MA  02110-1301  USA
- *
- * Linden Research, Inc., 945 Battery Street, San Francisco, CA  94111  USA
- * $/LicenseInfo$
- */
-
-#include "linden_common.h"
-
-#include "llimagefilter.h"
-
-#include "llmath.h"
-#include "v3color.h"
-#include "v4coloru.h"
-#include "m3math.h"
-#include "v3math.h"
-#include "llsdserialize.h"
-#include "llstring.h"
-
-//---------------------------------------------------------------------------
-// LLImageFilter
-//---------------------------------------------------------------------------
-
-LLImageFilter::LLImageFilter(const std::string& file_path) :
-    mFilterData(LLSD::emptyArray()),
-    mImage(NULL),
-    mHistoRed(NULL),
-    mHistoGreen(NULL),
-    mHistoBlue(NULL),
-    mHistoBrightness(NULL),
-    mStencilBlendMode(STENCIL_BLEND_MODE_BLEND),
-    mStencilShape(STENCIL_SHAPE_UNIFORM),
-    mStencilGamma(1.0),
-    mStencilMin(0.0),
-    mStencilMax(1.0)
-{
-    // Load filter description from file
-    llifstream filter_xml(file_path.c_str());
-    if (filter_xml.is_open())
-    {
-        // Load and parse the file
-        LLPointer<LLSDParser> parser = new LLSDXMLParser();
-        parser->parse(filter_xml, mFilterData, LLSDSerialize::SIZE_UNLIMITED);
-        filter_xml.close();
-    }
-}
-
-LLImageFilter::~LLImageFilter()
-{
-    mImage = NULL;
-    ll_aligned_free_16(mHistoRed);
-    ll_aligned_free_16(mHistoGreen);
-    ll_aligned_free_16(mHistoBlue);
-    ll_aligned_free_16(mHistoBrightness);
-}
-
-/*
- *TODO
- * Rename stencil to mask
- * Improve perf: use LUT for alpha blending in uniform case
- * Add gradient coloring as a filter
- */
-
-//============================================================================
-// Apply the filter data to the image passed as parameter
-//============================================================================
-
-void LLImageFilter::executeFilter(LLPointer<LLImageRaw> raw_image)
-{
-    mImage = raw_image;
-
-<<<<<<< HEAD
-    LLImageDataLock lock(mImage);
-
-	//std::cout << "Filter : size = " << mFilterData.size() << std::endl;
-	for (S32 i = 0; i < mFilterData.size(); ++i)
-	{
-=======
-    //std::cout << "Filter : size = " << mFilterData.size() << std::endl;
-    for (S32 i = 0; i < mFilterData.size(); ++i)
-    {
->>>>>>> e1623bb2
-        std::string filter_name = mFilterData[i][0].asString();
-        // Dump out the filter values (for debug)
-        //std::cout << "Filter : name = " << mFilterData[i][0].asString() << ", params = ";
-        //for (S32 j = 1; j < mFilterData[i].size(); ++j)
-        //{
-        //    std::cout << mFilterData[i][j].asString() << ", ";
-        //}
-        //std::cout << std::endl;
-
-        if (filter_name == "stencil")
-        {
-            // Get the shape of the stencil, that is how the procedural alpha is computed geometrically
-            std::string filter_shape = mFilterData[i][1].asString();
-            EStencilShape shape = STENCIL_SHAPE_UNIFORM;
-            if (filter_shape == "uniform")
-            {
-                shape = STENCIL_SHAPE_UNIFORM;
-            }
-            else if (filter_shape == "gradient")
-            {
-                shape = STENCIL_SHAPE_GRADIENT;
-            }
-            else if (filter_shape == "vignette")
-            {
-                shape = STENCIL_SHAPE_VIGNETTE;
-            }
-            else if (filter_shape == "scanlines")
-            {
-                shape = STENCIL_SHAPE_SCAN_LINES;
-            }
-            // Get the blend mode of the stencil, that is how the effect is blended in the background through the stencil
-            std::string filter_mode  = mFilterData[i][2].asString();
-            EStencilBlendMode mode = STENCIL_BLEND_MODE_BLEND;
-            if (filter_mode == "blend")
-            {
-                mode = STENCIL_BLEND_MODE_BLEND;
-            }
-            else if (filter_mode == "add")
-            {
-                mode = STENCIL_BLEND_MODE_ADD;
-            }
-            else if (filter_mode == "add_back")
-            {
-                mode = STENCIL_BLEND_MODE_ABACK;
-            }
-            else if (filter_mode == "fade")
-            {
-                mode = STENCIL_BLEND_MODE_FADE;
-            }
-            // Get the float params: mandatory min, max then the optional parameters (4 max)
-            F32 min = (F32)(mFilterData[i][3].asReal());
-            F32 max = (F32)(mFilterData[i][4].asReal());
-            F32 params[4] = {0.0, 0.0, 0.0, 0.0};
-            for (S32 j = 5; (j < mFilterData[i].size()) && (j < 9); j++)
-            {
-                params[j-5] = (F32)(mFilterData[i][j].asReal());
-            }
-            // Set the stencil
-            setStencil(shape,mode,min,max,params);
-        }
-        else if (filter_name == "sepia")
-        {
-            filterSepia();
-        }
-        else if (filter_name == "grayscale")
-        {
-            filterGrayScale();
-        }
-        else if (filter_name == "saturate")
-        {
-            filterSaturate((float)(mFilterData[i][1].asReal()));
-        }
-        else if (filter_name == "rotate")
-        {
-            filterRotate((float)(mFilterData[i][1].asReal()));
-        }
-        else if (filter_name == "gamma")
-        {
-            LLColor3 color((float)(mFilterData[i][2].asReal()),(float)(mFilterData[i][3].asReal()),(float)(mFilterData[i][4].asReal()));
-            filterGamma((float)(mFilterData[i][1].asReal()),color);
-        }
-        else if (filter_name == "colorize")
-        {
-            LLColor3 color((float)(mFilterData[i][1].asReal()),(float)(mFilterData[i][2].asReal()),(float)(mFilterData[i][3].asReal()));
-            LLColor3 alpha((F32)(mFilterData[i][4].asReal()),(float)(mFilterData[i][5].asReal()),(float)(mFilterData[i][6].asReal()));
-            filterColorize(color,alpha);
-        }
-        else if (filter_name == "contrast")
-        {
-            LLColor3 color((float)(mFilterData[i][2].asReal()),(float)(mFilterData[i][3].asReal()),(float)(mFilterData[i][4].asReal()));
-            filterContrast((float)(mFilterData[i][1].asReal()),color);
-        }
-        else if (filter_name == "brighten")
-        {
-            LLColor3 color((float)(mFilterData[i][2].asReal()),(float)(mFilterData[i][3].asReal()),(float)(mFilterData[i][4].asReal()));
-            filterBrightness((float)(mFilterData[i][1].asReal()),color);
-        }
-        else if (filter_name == "darken")
-        {
-            LLColor3 color((float)(mFilterData[i][2].asReal()),(float)(mFilterData[i][3].asReal()),(float)(mFilterData[i][4].asReal()));
-            filterBrightness((float)(-mFilterData[i][1].asReal()),color);
-        }
-        else if (filter_name == "linearize")
-        {
-            LLColor3 color((float)(mFilterData[i][2].asReal()),(float)(mFilterData[i][3].asReal()),(float)(mFilterData[i][4].asReal()));
-            filterLinearize((float)(mFilterData[i][1].asReal()),color);
-        }
-        else if (filter_name == "posterize")
-        {
-            LLColor3 color((float)(mFilterData[i][2].asReal()),(float)(mFilterData[i][3].asReal()),(float)(mFilterData[i][4].asReal()));
-            filterEqualize((S32)(mFilterData[i][1].asReal()),color);
-        }
-        else if (filter_name == "screen")
-        {
-            std::string screen_name = mFilterData[i][1].asString();
-            EScreenMode mode = SCREEN_MODE_2DSINE;
-            if (screen_name == "2Dsine")
-            {
-                mode = SCREEN_MODE_2DSINE;
-            }
-            else if (screen_name == "line")
-            {
-                mode = SCREEN_MODE_LINE;
-            }
-            filterScreen(mode,(F32)(mFilterData[i][2].asReal()),(F32)(mFilterData[i][3].asReal()));
-        }
-        else if (filter_name == "blur")
-        {
-            LLMatrix3 kernel;
-            for (S32 i = 0; i < NUM_VALUES_IN_MAT3; i++)
-                for (S32 j = 0; j < NUM_VALUES_IN_MAT3; j++)
-                    kernel.mMatrix[i][j] = 1.0;
-            convolve(kernel,true,false);
-        }
-        else if (filter_name == "sharpen")
-        {
-            LLMatrix3 kernel;
-            for (S32 k = 0; k < NUM_VALUES_IN_MAT3; k++)
-                for (S32 j = 0; j < NUM_VALUES_IN_MAT3; j++)
-                    kernel.mMatrix[k][j] = -1.0;
-            kernel.mMatrix[1][1] = 9.0;
-            convolve(kernel,false,false);
-        }
-        else if (filter_name == "gradient")
-        {
-            LLMatrix3 kernel;
-            for (S32 k = 0; k < NUM_VALUES_IN_MAT3; k++)
-                for (S32 j = 0; j < NUM_VALUES_IN_MAT3; j++)
-                    kernel.mMatrix[k][j] = -1.0;
-            kernel.mMatrix[1][1] = 8.0;
-            convolve(kernel,false,true);
-        }
-        else if (filter_name == "convolve")
-        {
-            LLMatrix3 kernel;
-            S32 index = 1;
-            bool normalize = (mFilterData[i][index++].asReal() > 0.0);
-            bool abs_value = (mFilterData[i][index++].asReal() > 0.0);
-            for (S32 k = 0; k < NUM_VALUES_IN_MAT3; k++)
-                for (S32 j = 0; j < NUM_VALUES_IN_MAT3; j++)
-                    kernel.mMatrix[k][j] = mFilterData[i][index++].asReal();
-            convolve(kernel,normalize,abs_value);
-        }
-        else if (filter_name == "colortransform")
-        {
-            LLMatrix3 transform;
-            S32 index = 1;
-            for (S32 k = 0; k < NUM_VALUES_IN_MAT3; k++)
-                for (S32 j = 0; j < NUM_VALUES_IN_MAT3; j++)
-                    transform.mMatrix[k][j] = mFilterData[i][index++].asReal();
-            transform.transpose();
-            colorTransform(transform);
-        }
-        else
-        {
-            LL_WARNS() << "Filter unknown, cannot execute filter command : " << filter_name << LL_ENDL;
-        }
-    }
-}
-
-//============================================================================
-// Filter Primitives
-//============================================================================
-
-void LLImageFilter::blendStencil(F32 alpha, U8* pixel, U8 red, U8 green, U8 blue)
-{
-    F32 inv_alpha = 1.0 - alpha;
-    switch (mStencilBlendMode)
-    {
-        case STENCIL_BLEND_MODE_BLEND:
-            // Classic blend of incoming color with the background image
-            pixel[VRED]   = inv_alpha * pixel[VRED]   + alpha * red;
-            pixel[VGREEN] = inv_alpha * pixel[VGREEN] + alpha * green;
-            pixel[VBLUE]  = inv_alpha * pixel[VBLUE]  + alpha * blue;
-            break;
-        case STENCIL_BLEND_MODE_ADD:
-            // Add incoming color to the background image
-            pixel[VRED]   = llclampb(pixel[VRED]   + alpha * red);
-            pixel[VGREEN] = llclampb(pixel[VGREEN] + alpha * green);
-            pixel[VBLUE]  = llclampb(pixel[VBLUE]  + alpha * blue);
-            break;
-        case STENCIL_BLEND_MODE_ABACK:
-            // Add back background image to the incoming color
-            pixel[VRED]   = llclampb(inv_alpha * pixel[VRED]   + red);
-            pixel[VGREEN] = llclampb(inv_alpha * pixel[VGREEN] + green);
-            pixel[VBLUE]  = llclampb(inv_alpha * pixel[VBLUE]  + blue);
-            break;
-        case STENCIL_BLEND_MODE_FADE:
-            // Fade incoming color to black
-            pixel[VRED]   = alpha * red;
-            pixel[VGREEN] = alpha * green;
-            pixel[VBLUE]  = alpha * blue;
-            break;
-    }
-}
-
-void LLImageFilter::colorCorrect(const U8* lut_red, const U8* lut_green, const U8* lut_blue)
-{
-    const S32 components = mImage->getComponents();
-    llassert( components >= 1 && components <= 4 );
-
-    S32 width  = mImage->getWidth();
-    S32 height = mImage->getHeight();
-
-    U8* dst_data = mImage->getData();
-    for (S32 j = 0; j < height; j++)
-    {
-        for (S32 i = 0; i < width; i++)
-        {
-            // Blend LUT value
-            blendStencil(getStencilAlpha(i,j), dst_data, lut_red[dst_data[VRED]], lut_green[dst_data[VGREEN]], lut_blue[dst_data[VBLUE]]);
-            dst_data += components;
-        }
-    }
-}
-
-void LLImageFilter::colorTransform(const LLMatrix3 &transform)
-{
-    const S32 components = mImage->getComponents();
-    llassert( components >= 1 && components <= 4 );
-
-    S32 width  = mImage->getWidth();
-    S32 height = mImage->getHeight();
-
-    U8* dst_data = mImage->getData();
-    for (S32 j = 0; j < height; j++)
-    {
-        for (S32 i = 0; i < width; i++)
-        {
-            // Compute transform
-            LLVector3 src((F32)(dst_data[VRED]),(F32)(dst_data[VGREEN]),(F32)(dst_data[VBLUE]));
-            LLVector3 dst = src * transform;
-            dst.clamp(0.0f,255.0f);
-
-            // Blend result
-            blendStencil(getStencilAlpha(i,j), dst_data, dst.mV[VRED], dst.mV[VGREEN], dst.mV[VBLUE]);
-            dst_data += components;
-        }
-    }
-}
-
-void LLImageFilter::convolve(const LLMatrix3 &kernel, bool normalize, bool abs_value)
-{
-    const S32 components = mImage->getComponents();
-    llassert( components >= 1 && components <= 4 );
-
-    // Compute normalization factors
-    F32 kernel_min = 0.0;
-    F32 kernel_max = 0.0;
-    for (S32 i = 0; i < NUM_VALUES_IN_MAT3; i++)
-    {
-        for (S32 j = 0; j < NUM_VALUES_IN_MAT3; j++)
-        {
-            if (kernel.mMatrix[i][j] >= 0.0)
-                kernel_max += kernel.mMatrix[i][j];
-            else
-                kernel_min += kernel.mMatrix[i][j];
-        }
-    }
-    if (abs_value)
-    {
-        kernel_max = llabs(kernel_max);
-        kernel_min = llabs(kernel_min);
-        kernel_max = llmax(kernel_max,kernel_min);
-        kernel_min = 0.0;
-    }
-    F32 kernel_range = kernel_max - kernel_min;
-
-    // Allocate temporary buffers and initialize algorithm's data
-    S32 width  = mImage->getWidth();
-    S32 height = mImage->getHeight();
-
-    U8* dst_data = mImage->getData();
-
-    S32 buffer_size = width * components;
-    llassert_always(buffer_size > 0);
-    std::vector<U8> even_buffer(buffer_size);
-    std::vector<U8> odd_buffer(buffer_size);
-
-    U8* south_data = dst_data + buffer_size;
-    U8* east_west_data;
-    U8* north_data;
-
-    // Line 0 : we set the line to 0 (debatable)
-    memcpy( &even_buffer[0], dst_data, buffer_size );   /* Flawfinder: ignore */
-    for (S32 i = 0; i < width; i++)
-    {
-        blendStencil(getStencilAlpha(i,0), dst_data, 0, 0, 0);
-        dst_data += components;
-    }
-    south_data += buffer_size;
-
-    // All other lines
-    for (S32 j = 1; j < (height-1); j++)
-    {
-        // We need to buffer 2 lines. We flip north and east-west (current) to avoid moving too much memory around
-        if (j % 2)
-        {
-            memcpy( &odd_buffer[0], dst_data, buffer_size );    /* Flawfinder: ignore */
-            east_west_data = &odd_buffer[0];
-            north_data = &even_buffer[0];
-        }
-        else
-        {
-            memcpy( &even_buffer[0], dst_data, buffer_size );   /* Flawfinder: ignore */
-            east_west_data = &even_buffer[0];
-            north_data = &odd_buffer[0];
-        }
-        // First pixel : set to 0
-        blendStencil(getStencilAlpha(0,j), dst_data, 0, 0, 0);
-        dst_data += components;
-        // Set pointers to kernel
-        U8* NW = north_data;
-        U8* N = NW+components;
-        U8* NE = N+components;
-        U8* W = east_west_data;
-        U8* C = W+components;
-        U8* E = C+components;
-        U8* SW = south_data;
-        U8* S = SW+components;
-        U8* SE = S+components;
-        // All other pixels
-        for (S32 i = 1; i < (width-1); i++)
-        {
-            // Compute convolution
-            LLVector3 dst;
-            dst.mV[VRED] = (kernel.mMatrix[0][0]*NW[VRED] + kernel.mMatrix[0][1]*N[VRED] + kernel.mMatrix[0][2]*NE[VRED] +
-                            kernel.mMatrix[1][0]*W[VRED]  + kernel.mMatrix[1][1]*C[VRED] + kernel.mMatrix[1][2]*E[VRED] +
-                            kernel.mMatrix[2][0]*SW[VRED] + kernel.mMatrix[2][1]*S[VRED] + kernel.mMatrix[2][2]*SE[VRED]);
-            dst.mV[VGREEN] = (kernel.mMatrix[0][0]*NW[VGREEN] + kernel.mMatrix[0][1]*N[VGREEN] + kernel.mMatrix[0][2]*NE[VGREEN] +
-                              kernel.mMatrix[1][0]*W[VGREEN]  + kernel.mMatrix[1][1]*C[VGREEN] + kernel.mMatrix[1][2]*E[VGREEN] +
-                              kernel.mMatrix[2][0]*SW[VGREEN] + kernel.mMatrix[2][1]*S[VGREEN] + kernel.mMatrix[2][2]*SE[VGREEN]);
-            dst.mV[VBLUE] = (kernel.mMatrix[0][0]*NW[VBLUE] + kernel.mMatrix[0][1]*N[VBLUE] + kernel.mMatrix[0][2]*NE[VBLUE] +
-                             kernel.mMatrix[1][0]*W[VBLUE]  + kernel.mMatrix[1][1]*C[VBLUE] + kernel.mMatrix[1][2]*E[VBLUE] +
-                             kernel.mMatrix[2][0]*SW[VBLUE] + kernel.mMatrix[2][1]*S[VBLUE] + kernel.mMatrix[2][2]*SE[VBLUE]);
-            if (abs_value)
-            {
-                dst.mV[VRED]   = llabs(dst.mV[VRED]);
-                dst.mV[VGREEN] = llabs(dst.mV[VGREEN]);
-                dst.mV[VBLUE]  = llabs(dst.mV[VBLUE]);
-            }
-            if (normalize)
-            {
-                dst.mV[VRED]   = (dst.mV[VRED] - kernel_min)/kernel_range;
-                dst.mV[VGREEN] = (dst.mV[VGREEN] - kernel_min)/kernel_range;
-                dst.mV[VBLUE]  = (dst.mV[VBLUE] - kernel_min)/kernel_range;
-            }
-            dst.clamp(0.0f,255.0f);
-
-            // Blend result
-            blendStencil(getStencilAlpha(i,j), dst_data, dst.mV[VRED], dst.mV[VGREEN], dst.mV[VBLUE]);
-
-            // Next pixel
-            dst_data += components;
-            NW += components;
-            N += components;
-            NE += components;
-            W += components;
-            C += components;
-            E += components;
-            SW += components;
-            S += components;
-            SE += components;
-        }
-        // Last pixel : set to 0
-        blendStencil(getStencilAlpha(width-1,j), dst_data, 0, 0, 0);
-        dst_data += components;
-        south_data += buffer_size;
-    }
-
-    // Last line
-    for (S32 i = 0; i < width; i++)
-    {
-        blendStencil(getStencilAlpha(i,0), dst_data, 0, 0, 0);
-        dst_data += components;
-    }
-}
-
-void LLImageFilter::filterScreen(EScreenMode mode, const F32 wave_length, const F32 angle)
-{
-    const S32 components = mImage->getComponents();
-    llassert( components >= 1 && components <= 4 );
-
-    S32 width  = mImage->getWidth();
-    S32 height = mImage->getHeight();
-
-    F32 wave_length_pixels = wave_length * (F32)(height) / 2.0;
-    F32 sin = sinf(angle*DEG_TO_RAD);
-    F32 cos = cosf(angle*DEG_TO_RAD);
-
-    // Precompute the gamma table : gives us the gray level to use when cutting outside the screen (prevents strong aliasing on the screen)
-    U8 gamma[256];
-    for (S32 i = 0; i < 256; i++)
-    {
-        F32 gamma_i = llclampf((float)(powf((float)(i)/255.0,1.0/4.0)));
-        gamma[i] = (U8)(255.0 * gamma_i);
-    }
-
-    U8* dst_data = mImage->getData();
-    for (S32 j = 0; j < height; j++)
-    {
-        for (S32 i = 0; i < width; i++)
-        {
-            // Compute screen value
-            F32 value = 0.0;
-            F32 di = 0.0;
-            F32 dj = 0.0;
-            switch (mode)
-            {
-                case SCREEN_MODE_2DSINE:
-                    di =  cos*i + sin*j;
-                    dj = -sin*i + cos*j;
-                    value = (sinf(2*F_PI*di/wave_length_pixels)*sinf(2*F_PI*dj/wave_length_pixels)+1.0)*255.0/2.0;
-                    break;
-                case SCREEN_MODE_LINE:
-                    dj = sin*i - cos*j;
-                    value = (sinf(2*F_PI*dj/wave_length_pixels)+1.0)*255.0/2.0;
-                    break;
-            }
-            U8 dst_value = (dst_data[VRED] >= (U8)(value) ? gamma[dst_data[VRED] - (U8)(value)] : 0);
-
-            // Blend result
-            blendStencil(getStencilAlpha(i,j), dst_data, dst_value, dst_value, dst_value);
-            dst_data += components;
-        }
-    }
-}
-
-//============================================================================
-// Procedural Stencils
-//============================================================================
-void LLImageFilter::setStencil(EStencilShape shape, EStencilBlendMode mode, F32 min, F32 max, F32* params)
-{
-    mStencilShape = shape;
-    mStencilBlendMode = mode;
-    mStencilMin = llmin(llmax(min, -1.0f), 1.0f);
-    mStencilMax = llmin(llmax(max, -1.0f), 1.0f);
-
-    // Each shape will interpret the 4 params differenly.
-    // We compute each systematically, though, clearly, values are meaningless when the shape doesn't correspond to the parameters
-    mStencilCenterX = (S32)(mImage->getWidth()  + params[0] * (F32)(mImage->getHeight()))/2;
-    mStencilCenterY = (S32)(mImage->getHeight() + params[1] * (F32)(mImage->getHeight()))/2;
-    mStencilWidth = (S32)(params[2] * (F32)(mImage->getHeight()))/2;
-    mStencilGamma = (params[3] <= 0.0 ? 1.0 : params[3]);
-
-    mStencilWavelength = (params[0] <= 0.0 ? 10.0 : params[0] * (F32)(mImage->getHeight()) / 2.0);
-    mStencilSine   = sinf(params[1]*DEG_TO_RAD);
-    mStencilCosine = cosf(params[1]*DEG_TO_RAD);
-
-    mStencilStartX = ((F32)(mImage->getWidth())  + params[0] * (F32)(mImage->getHeight()))/2.0;
-    mStencilStartY = ((F32)(mImage->getHeight()) + params[1] * (F32)(mImage->getHeight()))/2.0;
-    F32 end_x      = ((F32)(mImage->getWidth())  + params[2] * (F32)(mImage->getHeight()))/2.0;
-    F32 end_y      = ((F32)(mImage->getHeight()) + params[3] * (F32)(mImage->getHeight()))/2.0;
-    mStencilGradX  = end_x - mStencilStartX;
-    mStencilGradY  = end_y - mStencilStartY;
-    mStencilGradN  = mStencilGradX*mStencilGradX + mStencilGradY*mStencilGradY;
-}
-
-F32 LLImageFilter::getStencilAlpha(S32 i, S32 j)
-{
-    F32 alpha = 1.0;    // That init actually takes care of the STENCIL_SHAPE_UNIFORM case...
-    if (mStencilShape == STENCIL_SHAPE_VIGNETTE)
-    {
-        // alpha is a modified gaussian value, with a center and fading in a circular pattern toward the edges
-        // The gamma parameter controls the intensity of the drop down from alpha 1.0 (center) to 0.0
-        F32 d_center_square = (i - mStencilCenterX)*(i - mStencilCenterX) + (j - mStencilCenterY)*(j - mStencilCenterY);
-        alpha = powf(F_E, -(powf((d_center_square/(mStencilWidth*mStencilWidth)),mStencilGamma)/2.0f));
-    }
-    else if (mStencilShape == STENCIL_SHAPE_SCAN_LINES)
-    {
-        // alpha varies according to a squared sine function.
-        F32 d = mStencilSine*i - mStencilCosine*j;
-        alpha = (sinf(2*F_PI*d/mStencilWavelength) > 0.0 ? 1.0 : 0.0);
-    }
-    else if (mStencilShape == STENCIL_SHAPE_GRADIENT)
-    {
-        alpha = (((F32)(i) - mStencilStartX)*mStencilGradX + ((F32)(j) - mStencilStartY)*mStencilGradY) / mStencilGradN;
-        alpha = llclampf(alpha);
-    }
-
-    // We rescale alpha between min and max
-    return (mStencilMin + alpha * (mStencilMax - mStencilMin));
-}
-
-//============================================================================
-// Histograms
-//============================================================================
-
-U32* LLImageFilter::getBrightnessHistogram()
-{
-    if (!mHistoBrightness)
-    {
-        computeHistograms();
-    }
-    return mHistoBrightness;
-}
-
-void LLImageFilter::computeHistograms()
-{
-    const S32 components = mImage->getComponents();
-    llassert( components >= 1 && components <= 4 );
-
-    // Allocate memory for the histograms
-    if (!mHistoRed)
-    {
-        mHistoRed = (U32*) ll_aligned_malloc_16(256*sizeof(U32));
-    }
-    if (!mHistoGreen)
-    {
-        mHistoGreen = (U32*) ll_aligned_malloc_16(256*sizeof(U32));
-    }
-    if (!mHistoBlue)
-    {
-        mHistoBlue = (U32*) ll_aligned_malloc_16(256*sizeof(U32));
-    }
-    if (!mHistoBrightness)
-    {
-        mHistoBrightness = (U32*) ll_aligned_malloc_16(256*sizeof(U32));
-    }
-
-    // Initialize them
-    for (S32 i = 0; i < 256; i++)
-    {
-        mHistoRed[i] = 0;
-        mHistoGreen[i] = 0;
-        mHistoBlue[i] = 0;
-        mHistoBrightness[i] = 0;
-    }
-
-    // Compute them
-    S32 pixels = mImage->getWidth() * mImage->getHeight();
-    U8* dst_data = mImage->getData();
-    for (S32 i = 0; i < pixels; i++)
-    {
-        mHistoRed[dst_data[VRED]]++;
-        mHistoGreen[dst_data[VGREEN]]++;
-        mHistoBlue[dst_data[VBLUE]]++;
-        // Note: this is a very simple shorthand for brightness but it's OK for our use
-        S32 brightness = ((S32)(dst_data[VRED]) + (S32)(dst_data[VGREEN]) + (S32)(dst_data[VBLUE])) / 3;
-        mHistoBrightness[brightness]++;
-        // next pixel...
-        dst_data += components;
-    }
-}
-
-//============================================================================
-// Secondary Filters
-//============================================================================
-
-void LLImageFilter::filterGrayScale()
-{
-    LLMatrix3 gray_scale;
-    LLVector3 luminosity(0.2125, 0.7154, 0.0721);
-    gray_scale.setRows(luminosity, luminosity, luminosity);
-    gray_scale.transpose();
-    colorTransform(gray_scale);
-}
-
-void LLImageFilter::filterSepia()
-{
-    LLMatrix3 sepia;
-    sepia.setRows(LLVector3(0.3588, 0.7044, 0.1368),
-                  LLVector3(0.2990, 0.5870, 0.1140),
-                  LLVector3(0.2392, 0.4696, 0.0912));
-    sepia.transpose();
-    colorTransform(sepia);
-}
-
-void LLImageFilter::filterSaturate(F32 saturation)
-{
-    // Matrix to Lij
-    LLMatrix3 r_a;
-    LLMatrix3 r_b;
-
-    // 45 degre rotation around z
-    r_a.setRows(LLVector3( OO_SQRT2,  OO_SQRT2, 0.0),
-                LLVector3(-OO_SQRT2,  OO_SQRT2, 0.0),
-                LLVector3( 0.0,       0.0,      1.0));
-    // 54.73 degre rotation around y
-    float oo_sqrt3 = 1.0f / F_SQRT3;
-    float sin_54 = F_SQRT2 * oo_sqrt3;
-    r_b.setRows(LLVector3(oo_sqrt3, 0.0, -sin_54),
-                LLVector3(0.0,      1.0,  0.0),
-                LLVector3(sin_54,   0.0,  oo_sqrt3));
-
-    // Coordinate conversion
-    LLMatrix3 Lij = r_b * r_a;
-    LLMatrix3 Lij_inv = Lij;
-    Lij_inv.transpose();
-
-    // Local saturation transform
-    LLMatrix3 s;
-    s.setRows(LLVector3(saturation, 0.0,  0.0),
-              LLVector3(0.0,  saturation, 0.0),
-              LLVector3(0.0,        0.0,  1.0));
-
-    // Global saturation transform
-    LLMatrix3 transfo = Lij_inv * s * Lij;
-    colorTransform(transfo);
-}
-
-void LLImageFilter::filterRotate(F32 angle)
-{
-    // Matrix to Lij
-    LLMatrix3 r_a;
-    LLMatrix3 r_b;
-
-    // 45 degre rotation around z
-    r_a.setRows(LLVector3( OO_SQRT2,  OO_SQRT2, 0.0),
-                LLVector3(-OO_SQRT2,  OO_SQRT2, 0.0),
-                LLVector3( 0.0,       0.0,      1.0));
-    // 54.73 degre rotation around y
-    float oo_sqrt3 = 1.0f / F_SQRT3;
-    float sin_54 = F_SQRT2 * oo_sqrt3;
-    r_b.setRows(LLVector3(oo_sqrt3, 0.0, -sin_54),
-                LLVector3(0.0,      1.0,  0.0),
-                LLVector3(sin_54,   0.0,  oo_sqrt3));
-
-    // Coordinate conversion
-    LLMatrix3 Lij = r_b * r_a;
-    LLMatrix3 Lij_inv = Lij;
-    Lij_inv.transpose();
-
-    // Local color rotation transform
-    LLMatrix3 r;
-    angle *= DEG_TO_RAD;
-    r.setRows(LLVector3( cosf(angle), sinf(angle), 0.0),
-              LLVector3(-sinf(angle), cosf(angle), 0.0),
-              LLVector3( 0.0,         0.0,         1.0));
-
-    // Global color rotation transform
-    LLMatrix3 transfo = Lij_inv * r * Lij;
-    colorTransform(transfo);
-}
-
-void LLImageFilter::filterGamma(F32 gamma, const LLColor3& alpha)
-{
-    U8 gamma_red_lut[256];
-    U8 gamma_green_lut[256];
-    U8 gamma_blue_lut[256];
-
-    for (S32 i = 0; i < 256; i++)
-    {
-        F32 gamma_i = llclampf((float)(powf((float)(i)/255.0,1.0/gamma)));
-        // Blend in with alpha values
-        gamma_red_lut[i]   = (U8)((1.0 - alpha.mV[0]) * (float)(i) + alpha.mV[0] * 255.0 * gamma_i);
-        gamma_green_lut[i] = (U8)((1.0 - alpha.mV[1]) * (float)(i) + alpha.mV[1] * 255.0 * gamma_i);
-        gamma_blue_lut[i]  = (U8)((1.0 - alpha.mV[2]) * (float)(i) + alpha.mV[2] * 255.0 * gamma_i);
-    }
-
-    colorCorrect(gamma_red_lut,gamma_green_lut,gamma_blue_lut);
-}
-
-void LLImageFilter::filterLinearize(F32 tail, const LLColor3& alpha)
-{
-    // Get the histogram
-    U32* histo = getBrightnessHistogram();
-
-    // Compute cumulated histogram
-    U32 cumulated_histo[256];
-    cumulated_histo[0] = histo[0];
-    for (S32 i = 1; i < 256; i++)
-    {
-        cumulated_histo[i] = cumulated_histo[i-1] + histo[i];
-    }
-
-    // Compute min and max counts minus tail
-    tail = llclampf(tail);
-    S32 total = cumulated_histo[255];
-    S32 min_c = (S32)((F32)(total) * tail);
-    S32 max_c = (S32)((F32)(total) * (1.0 - tail));
-
-    // Find min and max values
-    S32 min_v = 0;
-    while (cumulated_histo[min_v] < min_c)
-    {
-        min_v++;
-    }
-    S32 max_v = 255;
-    while (cumulated_histo[max_v] > max_c)
-    {
-        max_v--;
-    }
-
-    // Compute linear lookup table
-    U8 linear_red_lut[256];
-    U8 linear_green_lut[256];
-    U8 linear_blue_lut[256];
-    if (max_v == min_v)
-    {
-        // Degenerated binary split case
-        for (S32 i = 0; i < 256; i++)
-        {
-            U8 value_i = (i < min_v ? 0 : 255);
-            // Blend in with alpha values
-            linear_red_lut[i]   = (U8)((1.0 - alpha.mV[0]) * (float)(i) + alpha.mV[0] * value_i);
-            linear_green_lut[i] = (U8)((1.0 - alpha.mV[1]) * (float)(i) + alpha.mV[1] * value_i);
-            linear_blue_lut[i]  = (U8)((1.0 - alpha.mV[2]) * (float)(i) + alpha.mV[2] * value_i);
-        }
-    }
-    else
-    {
-        // Linearize between min and max
-        F32 slope = 255.0 / (F32)(max_v - min_v);
-        F32 translate = -min_v * slope;
-        for (S32 i = 0; i < 256; i++)
-        {
-            U8 value_i = (U8)(llclampb((S32)(slope*i + translate)));
-            // Blend in with alpha values
-            linear_red_lut[i]   = (U8)((1.0 - alpha.mV[0]) * (float)(i) + alpha.mV[0] * value_i);
-            linear_green_lut[i] = (U8)((1.0 - alpha.mV[1]) * (float)(i) + alpha.mV[1] * value_i);
-            linear_blue_lut[i]  = (U8)((1.0 - alpha.mV[2]) * (float)(i) + alpha.mV[2] * value_i);
-        }
-    }
-
-    // Apply lookup table
-    colorCorrect(linear_red_lut,linear_green_lut,linear_blue_lut);
-}
-
-void LLImageFilter::filterEqualize(S32 nb_classes, const LLColor3& alpha)
-{
-    // Regularize the parameter: must be between 2 and 255
-    nb_classes = llmax(nb_classes,2);
-    nb_classes = llclampb(nb_classes);
-
-    // Get the histogram
-    U32* histo = getBrightnessHistogram();
-
-    // Compute cumulated histogram
-    U32 cumulated_histo[256];
-    cumulated_histo[0] = histo[0];
-    for (S32 i = 1; i < 256; i++)
-    {
-        cumulated_histo[i] = cumulated_histo[i-1] + histo[i];
-    }
-
-    // Compute deltas
-    S32 total = cumulated_histo[255];
-    S32 delta_count = total / nb_classes;
-    S32 current_count = delta_count;
-    S32 delta_value = 256 / (nb_classes - 1);
-    S32 current_value = 0;
-
-    // Compute equalized lookup table
-    U8 equalize_red_lut[256];
-    U8 equalize_green_lut[256];
-    U8 equalize_blue_lut[256];
-    for (S32 i = 0; i < 256; i++)
-    {
-        // Blend in current_value with alpha values
-        equalize_red_lut[i]   = (U8)((1.0 - alpha.mV[0]) * (float)(i) + alpha.mV[0] * current_value);
-        equalize_green_lut[i] = (U8)((1.0 - alpha.mV[1]) * (float)(i) + alpha.mV[1] * current_value);
-        equalize_blue_lut[i]  = (U8)((1.0 - alpha.mV[2]) * (float)(i) + alpha.mV[2] * current_value);
-        if (cumulated_histo[i] >= current_count)
-        {
-            current_count += delta_count;
-            current_value += delta_value;
-            current_value = llclampb(current_value);
-        }
-    }
-
-    // Apply lookup table
-    colorCorrect(equalize_red_lut,equalize_green_lut,equalize_blue_lut);
-}
-
-void LLImageFilter::filterColorize(const LLColor3& color, const LLColor3& alpha)
-{
-    U8 red_lut[256];
-    U8 green_lut[256];
-    U8 blue_lut[256];
-
-    F32 red_composite   =  255.0 * alpha.mV[0] * color.mV[0];
-    F32 green_composite =  255.0 * alpha.mV[1] * color.mV[1];
-    F32 blue_composite  =  255.0 * alpha.mV[2] * color.mV[2];
-
-    for (S32 i = 0; i < 256; i++)
-    {
-        red_lut[i]   = (U8)(llclampb((S32)((1.0 - alpha.mV[0]) * (F32)(i) + red_composite)));
-        green_lut[i] = (U8)(llclampb((S32)((1.0 - alpha.mV[1]) * (F32)(i) + green_composite)));
-        blue_lut[i]  = (U8)(llclampb((S32)((1.0 - alpha.mV[2]) * (F32)(i) + blue_composite)));
-    }
-
-    colorCorrect(red_lut,green_lut,blue_lut);
-}
-
-void LLImageFilter::filterContrast(F32 slope, const LLColor3& alpha)
-{
-    U8 contrast_red_lut[256];
-    U8 contrast_green_lut[256];
-    U8 contrast_blue_lut[256];
-
-    F32 translate = 128.0 * (1.0 - slope);
-
-    for (S32 i = 0; i < 256; i++)
-    {
-        U8 value_i = (U8)(llclampb((S32)(slope*i + translate)));
-        // Blend in with alpha values
-        contrast_red_lut[i]   = (U8)((1.0 - alpha.mV[0]) * (float)(i) + alpha.mV[0] * value_i);
-        contrast_green_lut[i] = (U8)((1.0 - alpha.mV[1]) * (float)(i) + alpha.mV[1] * value_i);
-        contrast_blue_lut[i]  = (U8)((1.0 - alpha.mV[2]) * (float)(i) + alpha.mV[2] * value_i);
-    }
-
-    colorCorrect(contrast_red_lut,contrast_green_lut,contrast_blue_lut);
-}
-
-void LLImageFilter::filterBrightness(F32 add, const LLColor3& alpha)
-{
-    U8 brightness_red_lut[256];
-    U8 brightness_green_lut[256];
-    U8 brightness_blue_lut[256];
-
-    S32 add_value = (S32)(add * 255.0);
-
-    for (S32 i = 0; i < 256; i++)
-    {
-        U8 value_i = (U8)(llclampb(i + add_value));
-        // Blend in with alpha values
-        brightness_red_lut[i]   = (U8)((1.0 - alpha.mV[0]) * (float)(i) + alpha.mV[0] * value_i);
-        brightness_green_lut[i] = (U8)((1.0 - alpha.mV[1]) * (float)(i) + alpha.mV[1] * value_i);
-        brightness_blue_lut[i]  = (U8)((1.0 - alpha.mV[2]) * (float)(i) + alpha.mV[2] * value_i);
-    }
-
-    colorCorrect(brightness_red_lut,brightness_green_lut,brightness_blue_lut);
-}
-
-//============================================================================+/**
+ * @file llimagefilter.cpp
+ * @brief Simple Image Filtering. See https://wiki.lindenlab.com/wiki/SL_Viewer_Image_Filters for complete documentation.
+ *
+ * $LicenseInfo:firstyear=2001&license=viewerlgpl$
+ * Second Life Viewer Source Code
+ * Copyright (C) 2014, Linden Research, Inc.
+ *
+ * This library is free software; you can redistribute it and/or
+ * modify it under the terms of the GNU Lesser General Public
+ * License as published by the Free Software Foundation;
+ * version 2.1 of the License only.
+ *
+ * This library is distributed in the hope that it will be useful,
+ * but WITHOUT ANY WARRANTY; without even the implied warranty of
+ * MERCHANTABILITY or FITNESS FOR A PARTICULAR PURPOSE.  See the GNU
+ * Lesser General Public License for more details.
+ *
+ * You should have received a copy of the GNU Lesser General Public
+ * License along with this library; if not, write to the Free Software
+ * Foundation, Inc., 51 Franklin Street, Fifth Floor, Boston, MA  02110-1301  USA
+ *
+ * Linden Research, Inc., 945 Battery Street, San Francisco, CA  94111  USA
+ * $/LicenseInfo$
+ */
+
+#include "linden_common.h"
+
+#include "llimagefilter.h"
+
+#include "llmath.h"
+#include "v3color.h"
+#include "v4coloru.h"
+#include "m3math.h"
+#include "v3math.h"
+#include "llsdserialize.h"
+#include "llstring.h"
+
+//---------------------------------------------------------------------------
+// LLImageFilter
+//---------------------------------------------------------------------------
+
+LLImageFilter::LLImageFilter(const std::string& file_path) :
+    mFilterData(LLSD::emptyArray()),
+    mImage(NULL),
+    mHistoRed(NULL),
+    mHistoGreen(NULL),
+    mHistoBlue(NULL),
+    mHistoBrightness(NULL),
+    mStencilBlendMode(STENCIL_BLEND_MODE_BLEND),
+    mStencilShape(STENCIL_SHAPE_UNIFORM),
+    mStencilGamma(1.0),
+    mStencilMin(0.0),
+    mStencilMax(1.0)
+{
+    // Load filter description from file
+    llifstream filter_xml(file_path.c_str());
+    if (filter_xml.is_open())
+    {
+        // Load and parse the file
+        LLPointer<LLSDParser> parser = new LLSDXMLParser();
+        parser->parse(filter_xml, mFilterData, LLSDSerialize::SIZE_UNLIMITED);
+        filter_xml.close();
+    }
+}
+
+LLImageFilter::~LLImageFilter()
+{
+    mImage = NULL;
+    ll_aligned_free_16(mHistoRed);
+    ll_aligned_free_16(mHistoGreen);
+    ll_aligned_free_16(mHistoBlue);
+    ll_aligned_free_16(mHistoBrightness);
+}
+
+/*
+ *TODO
+ * Rename stencil to mask
+ * Improve perf: use LUT for alpha blending in uniform case
+ * Add gradient coloring as a filter
+ */
+
+//============================================================================
+// Apply the filter data to the image passed as parameter
+//============================================================================
+
+void LLImageFilter::executeFilter(LLPointer<LLImageRaw> raw_image)
+{
+    mImage = raw_image;
+
+    LLImageDataLock lock(mImage);
+
+    //std::cout << "Filter : size = " << mFilterData.size() << std::endl;
+    for (S32 i = 0; i < mFilterData.size(); ++i)
+    {
+        std::string filter_name = mFilterData[i][0].asString();
+        // Dump out the filter values (for debug)
+        //std::cout << "Filter : name = " << mFilterData[i][0].asString() << ", params = ";
+        //for (S32 j = 1; j < mFilterData[i].size(); ++j)
+        //{
+        //    std::cout << mFilterData[i][j].asString() << ", ";
+        //}
+        //std::cout << std::endl;
+
+        if (filter_name == "stencil")
+        {
+            // Get the shape of the stencil, that is how the procedural alpha is computed geometrically
+            std::string filter_shape = mFilterData[i][1].asString();
+            EStencilShape shape = STENCIL_SHAPE_UNIFORM;
+            if (filter_shape == "uniform")
+            {
+                shape = STENCIL_SHAPE_UNIFORM;
+            }
+            else if (filter_shape == "gradient")
+            {
+                shape = STENCIL_SHAPE_GRADIENT;
+            }
+            else if (filter_shape == "vignette")
+            {
+                shape = STENCIL_SHAPE_VIGNETTE;
+            }
+            else if (filter_shape == "scanlines")
+            {
+                shape = STENCIL_SHAPE_SCAN_LINES;
+            }
+            // Get the blend mode of the stencil, that is how the effect is blended in the background through the stencil
+            std::string filter_mode  = mFilterData[i][2].asString();
+            EStencilBlendMode mode = STENCIL_BLEND_MODE_BLEND;
+            if (filter_mode == "blend")
+            {
+                mode = STENCIL_BLEND_MODE_BLEND;
+            }
+            else if (filter_mode == "add")
+            {
+                mode = STENCIL_BLEND_MODE_ADD;
+            }
+            else if (filter_mode == "add_back")
+            {
+                mode = STENCIL_BLEND_MODE_ABACK;
+            }
+            else if (filter_mode == "fade")
+            {
+                mode = STENCIL_BLEND_MODE_FADE;
+            }
+            // Get the float params: mandatory min, max then the optional parameters (4 max)
+            F32 min = (F32)(mFilterData[i][3].asReal());
+            F32 max = (F32)(mFilterData[i][4].asReal());
+            F32 params[4] = {0.0, 0.0, 0.0, 0.0};
+            for (S32 j = 5; (j < mFilterData[i].size()) && (j < 9); j++)
+            {
+                params[j-5] = (F32)(mFilterData[i][j].asReal());
+            }
+            // Set the stencil
+            setStencil(shape,mode,min,max,params);
+        }
+        else if (filter_name == "sepia")
+        {
+            filterSepia();
+        }
+        else if (filter_name == "grayscale")
+        {
+            filterGrayScale();
+        }
+        else if (filter_name == "saturate")
+        {
+            filterSaturate((float)(mFilterData[i][1].asReal()));
+        }
+        else if (filter_name == "rotate")
+        {
+            filterRotate((float)(mFilterData[i][1].asReal()));
+        }
+        else if (filter_name == "gamma")
+        {
+            LLColor3 color((float)(mFilterData[i][2].asReal()),(float)(mFilterData[i][3].asReal()),(float)(mFilterData[i][4].asReal()));
+            filterGamma((float)(mFilterData[i][1].asReal()),color);
+        }
+        else if (filter_name == "colorize")
+        {
+            LLColor3 color((float)(mFilterData[i][1].asReal()),(float)(mFilterData[i][2].asReal()),(float)(mFilterData[i][3].asReal()));
+            LLColor3 alpha((F32)(mFilterData[i][4].asReal()),(float)(mFilterData[i][5].asReal()),(float)(mFilterData[i][6].asReal()));
+            filterColorize(color,alpha);
+        }
+        else if (filter_name == "contrast")
+        {
+            LLColor3 color((float)(mFilterData[i][2].asReal()),(float)(mFilterData[i][3].asReal()),(float)(mFilterData[i][4].asReal()));
+            filterContrast((float)(mFilterData[i][1].asReal()),color);
+        }
+        else if (filter_name == "brighten")
+        {
+            LLColor3 color((float)(mFilterData[i][2].asReal()),(float)(mFilterData[i][3].asReal()),(float)(mFilterData[i][4].asReal()));
+            filterBrightness((float)(mFilterData[i][1].asReal()),color);
+        }
+        else if (filter_name == "darken")
+        {
+            LLColor3 color((float)(mFilterData[i][2].asReal()),(float)(mFilterData[i][3].asReal()),(float)(mFilterData[i][4].asReal()));
+            filterBrightness((float)(-mFilterData[i][1].asReal()),color);
+        }
+        else if (filter_name == "linearize")
+        {
+            LLColor3 color((float)(mFilterData[i][2].asReal()),(float)(mFilterData[i][3].asReal()),(float)(mFilterData[i][4].asReal()));
+            filterLinearize((float)(mFilterData[i][1].asReal()),color);
+        }
+        else if (filter_name == "posterize")
+        {
+            LLColor3 color((float)(mFilterData[i][2].asReal()),(float)(mFilterData[i][3].asReal()),(float)(mFilterData[i][4].asReal()));
+            filterEqualize((S32)(mFilterData[i][1].asReal()),color);
+        }
+        else if (filter_name == "screen")
+        {
+            std::string screen_name = mFilterData[i][1].asString();
+            EScreenMode mode = SCREEN_MODE_2DSINE;
+            if (screen_name == "2Dsine")
+            {
+                mode = SCREEN_MODE_2DSINE;
+            }
+            else if (screen_name == "line")
+            {
+                mode = SCREEN_MODE_LINE;
+            }
+            filterScreen(mode,(F32)(mFilterData[i][2].asReal()),(F32)(mFilterData[i][3].asReal()));
+        }
+        else if (filter_name == "blur")
+        {
+            LLMatrix3 kernel;
+            for (S32 i = 0; i < NUM_VALUES_IN_MAT3; i++)
+                for (S32 j = 0; j < NUM_VALUES_IN_MAT3; j++)
+                    kernel.mMatrix[i][j] = 1.0;
+            convolve(kernel,true,false);
+        }
+        else if (filter_name == "sharpen")
+        {
+            LLMatrix3 kernel;
+            for (S32 k = 0; k < NUM_VALUES_IN_MAT3; k++)
+                for (S32 j = 0; j < NUM_VALUES_IN_MAT3; j++)
+                    kernel.mMatrix[k][j] = -1.0;
+            kernel.mMatrix[1][1] = 9.0;
+            convolve(kernel,false,false);
+        }
+        else if (filter_name == "gradient")
+        {
+            LLMatrix3 kernel;
+            for (S32 k = 0; k < NUM_VALUES_IN_MAT3; k++)
+                for (S32 j = 0; j < NUM_VALUES_IN_MAT3; j++)
+                    kernel.mMatrix[k][j] = -1.0;
+            kernel.mMatrix[1][1] = 8.0;
+            convolve(kernel,false,true);
+        }
+        else if (filter_name == "convolve")
+        {
+            LLMatrix3 kernel;
+            S32 index = 1;
+            bool normalize = (mFilterData[i][index++].asReal() > 0.0);
+            bool abs_value = (mFilterData[i][index++].asReal() > 0.0);
+            for (S32 k = 0; k < NUM_VALUES_IN_MAT3; k++)
+                for (S32 j = 0; j < NUM_VALUES_IN_MAT3; j++)
+                    kernel.mMatrix[k][j] = mFilterData[i][index++].asReal();
+            convolve(kernel,normalize,abs_value);
+        }
+        else if (filter_name == "colortransform")
+        {
+            LLMatrix3 transform;
+            S32 index = 1;
+            for (S32 k = 0; k < NUM_VALUES_IN_MAT3; k++)
+                for (S32 j = 0; j < NUM_VALUES_IN_MAT3; j++)
+                    transform.mMatrix[k][j] = mFilterData[i][index++].asReal();
+            transform.transpose();
+            colorTransform(transform);
+        }
+        else
+        {
+            LL_WARNS() << "Filter unknown, cannot execute filter command : " << filter_name << LL_ENDL;
+        }
+    }
+}
+
+//============================================================================
+// Filter Primitives
+//============================================================================
+
+void LLImageFilter::blendStencil(F32 alpha, U8* pixel, U8 red, U8 green, U8 blue)
+{
+    F32 inv_alpha = 1.0 - alpha;
+    switch (mStencilBlendMode)
+    {
+        case STENCIL_BLEND_MODE_BLEND:
+            // Classic blend of incoming color with the background image
+            pixel[VRED]   = inv_alpha * pixel[VRED]   + alpha * red;
+            pixel[VGREEN] = inv_alpha * pixel[VGREEN] + alpha * green;
+            pixel[VBLUE]  = inv_alpha * pixel[VBLUE]  + alpha * blue;
+            break;
+        case STENCIL_BLEND_MODE_ADD:
+            // Add incoming color to the background image
+            pixel[VRED]   = llclampb(pixel[VRED]   + alpha * red);
+            pixel[VGREEN] = llclampb(pixel[VGREEN] + alpha * green);
+            pixel[VBLUE]  = llclampb(pixel[VBLUE]  + alpha * blue);
+            break;
+        case STENCIL_BLEND_MODE_ABACK:
+            // Add back background image to the incoming color
+            pixel[VRED]   = llclampb(inv_alpha * pixel[VRED]   + red);
+            pixel[VGREEN] = llclampb(inv_alpha * pixel[VGREEN] + green);
+            pixel[VBLUE]  = llclampb(inv_alpha * pixel[VBLUE]  + blue);
+            break;
+        case STENCIL_BLEND_MODE_FADE:
+            // Fade incoming color to black
+            pixel[VRED]   = alpha * red;
+            pixel[VGREEN] = alpha * green;
+            pixel[VBLUE]  = alpha * blue;
+            break;
+    }
+}
+
+void LLImageFilter::colorCorrect(const U8* lut_red, const U8* lut_green, const U8* lut_blue)
+{
+    const S32 components = mImage->getComponents();
+    llassert( components >= 1 && components <= 4 );
+
+    S32 width  = mImage->getWidth();
+    S32 height = mImage->getHeight();
+
+    U8* dst_data = mImage->getData();
+    for (S32 j = 0; j < height; j++)
+    {
+        for (S32 i = 0; i < width; i++)
+        {
+            // Blend LUT value
+            blendStencil(getStencilAlpha(i,j), dst_data, lut_red[dst_data[VRED]], lut_green[dst_data[VGREEN]], lut_blue[dst_data[VBLUE]]);
+            dst_data += components;
+        }
+    }
+}
+
+void LLImageFilter::colorTransform(const LLMatrix3 &transform)
+{
+    const S32 components = mImage->getComponents();
+    llassert( components >= 1 && components <= 4 );
+
+    S32 width  = mImage->getWidth();
+    S32 height = mImage->getHeight();
+
+    U8* dst_data = mImage->getData();
+    for (S32 j = 0; j < height; j++)
+    {
+        for (S32 i = 0; i < width; i++)
+        {
+            // Compute transform
+            LLVector3 src((F32)(dst_data[VRED]),(F32)(dst_data[VGREEN]),(F32)(dst_data[VBLUE]));
+            LLVector3 dst = src * transform;
+            dst.clamp(0.0f,255.0f);
+
+            // Blend result
+            blendStencil(getStencilAlpha(i,j), dst_data, dst.mV[VRED], dst.mV[VGREEN], dst.mV[VBLUE]);
+            dst_data += components;
+        }
+    }
+}
+
+void LLImageFilter::convolve(const LLMatrix3 &kernel, bool normalize, bool abs_value)
+{
+    const S32 components = mImage->getComponents();
+    llassert( components >= 1 && components <= 4 );
+
+    // Compute normalization factors
+    F32 kernel_min = 0.0;
+    F32 kernel_max = 0.0;
+    for (S32 i = 0; i < NUM_VALUES_IN_MAT3; i++)
+    {
+        for (S32 j = 0; j < NUM_VALUES_IN_MAT3; j++)
+        {
+            if (kernel.mMatrix[i][j] >= 0.0)
+                kernel_max += kernel.mMatrix[i][j];
+            else
+                kernel_min += kernel.mMatrix[i][j];
+        }
+    }
+    if (abs_value)
+    {
+        kernel_max = llabs(kernel_max);
+        kernel_min = llabs(kernel_min);
+        kernel_max = llmax(kernel_max,kernel_min);
+        kernel_min = 0.0;
+    }
+    F32 kernel_range = kernel_max - kernel_min;
+
+    // Allocate temporary buffers and initialize algorithm's data
+    S32 width  = mImage->getWidth();
+    S32 height = mImage->getHeight();
+
+    U8* dst_data = mImage->getData();
+
+    S32 buffer_size = width * components;
+    llassert_always(buffer_size > 0);
+    std::vector<U8> even_buffer(buffer_size);
+    std::vector<U8> odd_buffer(buffer_size);
+
+    U8* south_data = dst_data + buffer_size;
+    U8* east_west_data;
+    U8* north_data;
+
+    // Line 0 : we set the line to 0 (debatable)
+    memcpy( &even_buffer[0], dst_data, buffer_size );   /* Flawfinder: ignore */
+    for (S32 i = 0; i < width; i++)
+    {
+        blendStencil(getStencilAlpha(i,0), dst_data, 0, 0, 0);
+        dst_data += components;
+    }
+    south_data += buffer_size;
+
+    // All other lines
+    for (S32 j = 1; j < (height-1); j++)
+    {
+        // We need to buffer 2 lines. We flip north and east-west (current) to avoid moving too much memory around
+        if (j % 2)
+        {
+            memcpy( &odd_buffer[0], dst_data, buffer_size );    /* Flawfinder: ignore */
+            east_west_data = &odd_buffer[0];
+            north_data = &even_buffer[0];
+        }
+        else
+        {
+            memcpy( &even_buffer[0], dst_data, buffer_size );   /* Flawfinder: ignore */
+            east_west_data = &even_buffer[0];
+            north_data = &odd_buffer[0];
+        }
+        // First pixel : set to 0
+        blendStencil(getStencilAlpha(0,j), dst_data, 0, 0, 0);
+        dst_data += components;
+        // Set pointers to kernel
+        U8* NW = north_data;
+        U8* N = NW+components;
+        U8* NE = N+components;
+        U8* W = east_west_data;
+        U8* C = W+components;
+        U8* E = C+components;
+        U8* SW = south_data;
+        U8* S = SW+components;
+        U8* SE = S+components;
+        // All other pixels
+        for (S32 i = 1; i < (width-1); i++)
+        {
+            // Compute convolution
+            LLVector3 dst;
+            dst.mV[VRED] = (kernel.mMatrix[0][0]*NW[VRED] + kernel.mMatrix[0][1]*N[VRED] + kernel.mMatrix[0][2]*NE[VRED] +
+                            kernel.mMatrix[1][0]*W[VRED]  + kernel.mMatrix[1][1]*C[VRED] + kernel.mMatrix[1][2]*E[VRED] +
+                            kernel.mMatrix[2][0]*SW[VRED] + kernel.mMatrix[2][1]*S[VRED] + kernel.mMatrix[2][2]*SE[VRED]);
+            dst.mV[VGREEN] = (kernel.mMatrix[0][0]*NW[VGREEN] + kernel.mMatrix[0][1]*N[VGREEN] + kernel.mMatrix[0][2]*NE[VGREEN] +
+                              kernel.mMatrix[1][0]*W[VGREEN]  + kernel.mMatrix[1][1]*C[VGREEN] + kernel.mMatrix[1][2]*E[VGREEN] +
+                              kernel.mMatrix[2][0]*SW[VGREEN] + kernel.mMatrix[2][1]*S[VGREEN] + kernel.mMatrix[2][2]*SE[VGREEN]);
+            dst.mV[VBLUE] = (kernel.mMatrix[0][0]*NW[VBLUE] + kernel.mMatrix[0][1]*N[VBLUE] + kernel.mMatrix[0][2]*NE[VBLUE] +
+                             kernel.mMatrix[1][0]*W[VBLUE]  + kernel.mMatrix[1][1]*C[VBLUE] + kernel.mMatrix[1][2]*E[VBLUE] +
+                             kernel.mMatrix[2][0]*SW[VBLUE] + kernel.mMatrix[2][1]*S[VBLUE] + kernel.mMatrix[2][2]*SE[VBLUE]);
+            if (abs_value)
+            {
+                dst.mV[VRED]   = llabs(dst.mV[VRED]);
+                dst.mV[VGREEN] = llabs(dst.mV[VGREEN]);
+                dst.mV[VBLUE]  = llabs(dst.mV[VBLUE]);
+            }
+            if (normalize)
+            {
+                dst.mV[VRED]   = (dst.mV[VRED] - kernel_min)/kernel_range;
+                dst.mV[VGREEN] = (dst.mV[VGREEN] - kernel_min)/kernel_range;
+                dst.mV[VBLUE]  = (dst.mV[VBLUE] - kernel_min)/kernel_range;
+            }
+            dst.clamp(0.0f,255.0f);
+
+            // Blend result
+            blendStencil(getStencilAlpha(i,j), dst_data, dst.mV[VRED], dst.mV[VGREEN], dst.mV[VBLUE]);
+
+            // Next pixel
+            dst_data += components;
+            NW += components;
+            N += components;
+            NE += components;
+            W += components;
+            C += components;
+            E += components;
+            SW += components;
+            S += components;
+            SE += components;
+        }
+        // Last pixel : set to 0
+        blendStencil(getStencilAlpha(width-1,j), dst_data, 0, 0, 0);
+        dst_data += components;
+        south_data += buffer_size;
+    }
+
+    // Last line
+    for (S32 i = 0; i < width; i++)
+    {
+        blendStencil(getStencilAlpha(i,0), dst_data, 0, 0, 0);
+        dst_data += components;
+    }
+}
+
+void LLImageFilter::filterScreen(EScreenMode mode, const F32 wave_length, const F32 angle)
+{
+    const S32 components = mImage->getComponents();
+    llassert( components >= 1 && components <= 4 );
+
+    S32 width  = mImage->getWidth();
+    S32 height = mImage->getHeight();
+
+    F32 wave_length_pixels = wave_length * (F32)(height) / 2.0;
+    F32 sin = sinf(angle*DEG_TO_RAD);
+    F32 cos = cosf(angle*DEG_TO_RAD);
+
+    // Precompute the gamma table : gives us the gray level to use when cutting outside the screen (prevents strong aliasing on the screen)
+    U8 gamma[256];
+    for (S32 i = 0; i < 256; i++)
+    {
+        F32 gamma_i = llclampf((float)(powf((float)(i)/255.0,1.0/4.0)));
+        gamma[i] = (U8)(255.0 * gamma_i);
+    }
+
+    U8* dst_data = mImage->getData();
+    for (S32 j = 0; j < height; j++)
+    {
+        for (S32 i = 0; i < width; i++)
+        {
+            // Compute screen value
+            F32 value = 0.0;
+            F32 di = 0.0;
+            F32 dj = 0.0;
+            switch (mode)
+            {
+                case SCREEN_MODE_2DSINE:
+                    di =  cos*i + sin*j;
+                    dj = -sin*i + cos*j;
+                    value = (sinf(2*F_PI*di/wave_length_pixels)*sinf(2*F_PI*dj/wave_length_pixels)+1.0)*255.0/2.0;
+                    break;
+                case SCREEN_MODE_LINE:
+                    dj = sin*i - cos*j;
+                    value = (sinf(2*F_PI*dj/wave_length_pixels)+1.0)*255.0/2.0;
+                    break;
+            }
+            U8 dst_value = (dst_data[VRED] >= (U8)(value) ? gamma[dst_data[VRED] - (U8)(value)] : 0);
+
+            // Blend result
+            blendStencil(getStencilAlpha(i,j), dst_data, dst_value, dst_value, dst_value);
+            dst_data += components;
+        }
+    }
+}
+
+//============================================================================
+// Procedural Stencils
+//============================================================================
+void LLImageFilter::setStencil(EStencilShape shape, EStencilBlendMode mode, F32 min, F32 max, F32* params)
+{
+    mStencilShape = shape;
+    mStencilBlendMode = mode;
+    mStencilMin = llmin(llmax(min, -1.0f), 1.0f);
+    mStencilMax = llmin(llmax(max, -1.0f), 1.0f);
+
+    // Each shape will interpret the 4 params differenly.
+    // We compute each systematically, though, clearly, values are meaningless when the shape doesn't correspond to the parameters
+    mStencilCenterX = (S32)(mImage->getWidth()  + params[0] * (F32)(mImage->getHeight()))/2;
+    mStencilCenterY = (S32)(mImage->getHeight() + params[1] * (F32)(mImage->getHeight()))/2;
+    mStencilWidth = (S32)(params[2] * (F32)(mImage->getHeight()))/2;
+    mStencilGamma = (params[3] <= 0.0 ? 1.0 : params[3]);
+
+    mStencilWavelength = (params[0] <= 0.0 ? 10.0 : params[0] * (F32)(mImage->getHeight()) / 2.0);
+    mStencilSine   = sinf(params[1]*DEG_TO_RAD);
+    mStencilCosine = cosf(params[1]*DEG_TO_RAD);
+
+    mStencilStartX = ((F32)(mImage->getWidth())  + params[0] * (F32)(mImage->getHeight()))/2.0;
+    mStencilStartY = ((F32)(mImage->getHeight()) + params[1] * (F32)(mImage->getHeight()))/2.0;
+    F32 end_x      = ((F32)(mImage->getWidth())  + params[2] * (F32)(mImage->getHeight()))/2.0;
+    F32 end_y      = ((F32)(mImage->getHeight()) + params[3] * (F32)(mImage->getHeight()))/2.0;
+    mStencilGradX  = end_x - mStencilStartX;
+    mStencilGradY  = end_y - mStencilStartY;
+    mStencilGradN  = mStencilGradX*mStencilGradX + mStencilGradY*mStencilGradY;
+}
+
+F32 LLImageFilter::getStencilAlpha(S32 i, S32 j)
+{
+    F32 alpha = 1.0;    // That init actually takes care of the STENCIL_SHAPE_UNIFORM case...
+    if (mStencilShape == STENCIL_SHAPE_VIGNETTE)
+    {
+        // alpha is a modified gaussian value, with a center and fading in a circular pattern toward the edges
+        // The gamma parameter controls the intensity of the drop down from alpha 1.0 (center) to 0.0
+        F32 d_center_square = (i - mStencilCenterX)*(i - mStencilCenterX) + (j - mStencilCenterY)*(j - mStencilCenterY);
+        alpha = powf(F_E, -(powf((d_center_square/(mStencilWidth*mStencilWidth)),mStencilGamma)/2.0f));
+    }
+    else if (mStencilShape == STENCIL_SHAPE_SCAN_LINES)
+    {
+        // alpha varies according to a squared sine function.
+        F32 d = mStencilSine*i - mStencilCosine*j;
+        alpha = (sinf(2*F_PI*d/mStencilWavelength) > 0.0 ? 1.0 : 0.0);
+    }
+    else if (mStencilShape == STENCIL_SHAPE_GRADIENT)
+    {
+        alpha = (((F32)(i) - mStencilStartX)*mStencilGradX + ((F32)(j) - mStencilStartY)*mStencilGradY) / mStencilGradN;
+        alpha = llclampf(alpha);
+    }
+
+    // We rescale alpha between min and max
+    return (mStencilMin + alpha * (mStencilMax - mStencilMin));
+}
+
+//============================================================================
+// Histograms
+//============================================================================
+
+U32* LLImageFilter::getBrightnessHistogram()
+{
+    if (!mHistoBrightness)
+    {
+        computeHistograms();
+    }
+    return mHistoBrightness;
+}
+
+void LLImageFilter::computeHistograms()
+{
+    const S32 components = mImage->getComponents();
+    llassert( components >= 1 && components <= 4 );
+
+    // Allocate memory for the histograms
+    if (!mHistoRed)
+    {
+        mHistoRed = (U32*) ll_aligned_malloc_16(256*sizeof(U32));
+    }
+    if (!mHistoGreen)
+    {
+        mHistoGreen = (U32*) ll_aligned_malloc_16(256*sizeof(U32));
+    }
+    if (!mHistoBlue)
+    {
+        mHistoBlue = (U32*) ll_aligned_malloc_16(256*sizeof(U32));
+    }
+    if (!mHistoBrightness)
+    {
+        mHistoBrightness = (U32*) ll_aligned_malloc_16(256*sizeof(U32));
+    }
+
+    // Initialize them
+    for (S32 i = 0; i < 256; i++)
+    {
+        mHistoRed[i] = 0;
+        mHistoGreen[i] = 0;
+        mHistoBlue[i] = 0;
+        mHistoBrightness[i] = 0;
+    }
+
+    // Compute them
+    S32 pixels = mImage->getWidth() * mImage->getHeight();
+    U8* dst_data = mImage->getData();
+    for (S32 i = 0; i < pixels; i++)
+    {
+        mHistoRed[dst_data[VRED]]++;
+        mHistoGreen[dst_data[VGREEN]]++;
+        mHistoBlue[dst_data[VBLUE]]++;
+        // Note: this is a very simple shorthand for brightness but it's OK for our use
+        S32 brightness = ((S32)(dst_data[VRED]) + (S32)(dst_data[VGREEN]) + (S32)(dst_data[VBLUE])) / 3;
+        mHistoBrightness[brightness]++;
+        // next pixel...
+        dst_data += components;
+    }
+}
+
+//============================================================================
+// Secondary Filters
+//============================================================================
+
+void LLImageFilter::filterGrayScale()
+{
+    LLMatrix3 gray_scale;
+    LLVector3 luminosity(0.2125, 0.7154, 0.0721);
+    gray_scale.setRows(luminosity, luminosity, luminosity);
+    gray_scale.transpose();
+    colorTransform(gray_scale);
+}
+
+void LLImageFilter::filterSepia()
+{
+    LLMatrix3 sepia;
+    sepia.setRows(LLVector3(0.3588, 0.7044, 0.1368),
+                  LLVector3(0.2990, 0.5870, 0.1140),
+                  LLVector3(0.2392, 0.4696, 0.0912));
+    sepia.transpose();
+    colorTransform(sepia);
+}
+
+void LLImageFilter::filterSaturate(F32 saturation)
+{
+    // Matrix to Lij
+    LLMatrix3 r_a;
+    LLMatrix3 r_b;
+
+    // 45 degre rotation around z
+    r_a.setRows(LLVector3( OO_SQRT2,  OO_SQRT2, 0.0),
+                LLVector3(-OO_SQRT2,  OO_SQRT2, 0.0),
+                LLVector3( 0.0,       0.0,      1.0));
+    // 54.73 degre rotation around y
+    float oo_sqrt3 = 1.0f / F_SQRT3;
+    float sin_54 = F_SQRT2 * oo_sqrt3;
+    r_b.setRows(LLVector3(oo_sqrt3, 0.0, -sin_54),
+                LLVector3(0.0,      1.0,  0.0),
+                LLVector3(sin_54,   0.0,  oo_sqrt3));
+
+    // Coordinate conversion
+    LLMatrix3 Lij = r_b * r_a;
+    LLMatrix3 Lij_inv = Lij;
+    Lij_inv.transpose();
+
+    // Local saturation transform
+    LLMatrix3 s;
+    s.setRows(LLVector3(saturation, 0.0,  0.0),
+              LLVector3(0.0,  saturation, 0.0),
+              LLVector3(0.0,        0.0,  1.0));
+
+    // Global saturation transform
+    LLMatrix3 transfo = Lij_inv * s * Lij;
+    colorTransform(transfo);
+}
+
+void LLImageFilter::filterRotate(F32 angle)
+{
+    // Matrix to Lij
+    LLMatrix3 r_a;
+    LLMatrix3 r_b;
+
+    // 45 degre rotation around z
+    r_a.setRows(LLVector3( OO_SQRT2,  OO_SQRT2, 0.0),
+                LLVector3(-OO_SQRT2,  OO_SQRT2, 0.0),
+                LLVector3( 0.0,       0.0,      1.0));
+    // 54.73 degre rotation around y
+    float oo_sqrt3 = 1.0f / F_SQRT3;
+    float sin_54 = F_SQRT2 * oo_sqrt3;
+    r_b.setRows(LLVector3(oo_sqrt3, 0.0, -sin_54),
+                LLVector3(0.0,      1.0,  0.0),
+                LLVector3(sin_54,   0.0,  oo_sqrt3));
+
+    // Coordinate conversion
+    LLMatrix3 Lij = r_b * r_a;
+    LLMatrix3 Lij_inv = Lij;
+    Lij_inv.transpose();
+
+    // Local color rotation transform
+    LLMatrix3 r;
+    angle *= DEG_TO_RAD;
+    r.setRows(LLVector3( cosf(angle), sinf(angle), 0.0),
+              LLVector3(-sinf(angle), cosf(angle), 0.0),
+              LLVector3( 0.0,         0.0,         1.0));
+
+    // Global color rotation transform
+    LLMatrix3 transfo = Lij_inv * r * Lij;
+    colorTransform(transfo);
+}
+
+void LLImageFilter::filterGamma(F32 gamma, const LLColor3& alpha)
+{
+    U8 gamma_red_lut[256];
+    U8 gamma_green_lut[256];
+    U8 gamma_blue_lut[256];
+
+    for (S32 i = 0; i < 256; i++)
+    {
+        F32 gamma_i = llclampf((float)(powf((float)(i)/255.0,1.0/gamma)));
+        // Blend in with alpha values
+        gamma_red_lut[i]   = (U8)((1.0 - alpha.mV[0]) * (float)(i) + alpha.mV[0] * 255.0 * gamma_i);
+        gamma_green_lut[i] = (U8)((1.0 - alpha.mV[1]) * (float)(i) + alpha.mV[1] * 255.0 * gamma_i);
+        gamma_blue_lut[i]  = (U8)((1.0 - alpha.mV[2]) * (float)(i) + alpha.mV[2] * 255.0 * gamma_i);
+    }
+
+    colorCorrect(gamma_red_lut,gamma_green_lut,gamma_blue_lut);
+}
+
+void LLImageFilter::filterLinearize(F32 tail, const LLColor3& alpha)
+{
+    // Get the histogram
+    U32* histo = getBrightnessHistogram();
+
+    // Compute cumulated histogram
+    U32 cumulated_histo[256];
+    cumulated_histo[0] = histo[0];
+    for (S32 i = 1; i < 256; i++)
+    {
+        cumulated_histo[i] = cumulated_histo[i-1] + histo[i];
+    }
+
+    // Compute min and max counts minus tail
+    tail = llclampf(tail);
+    S32 total = cumulated_histo[255];
+    S32 min_c = (S32)((F32)(total) * tail);
+    S32 max_c = (S32)((F32)(total) * (1.0 - tail));
+
+    // Find min and max values
+    S32 min_v = 0;
+    while (cumulated_histo[min_v] < min_c)
+    {
+        min_v++;
+    }
+    S32 max_v = 255;
+    while (cumulated_histo[max_v] > max_c)
+    {
+        max_v--;
+    }
+
+    // Compute linear lookup table
+    U8 linear_red_lut[256];
+    U8 linear_green_lut[256];
+    U8 linear_blue_lut[256];
+    if (max_v == min_v)
+    {
+        // Degenerated binary split case
+        for (S32 i = 0; i < 256; i++)
+        {
+            U8 value_i = (i < min_v ? 0 : 255);
+            // Blend in with alpha values
+            linear_red_lut[i]   = (U8)((1.0 - alpha.mV[0]) * (float)(i) + alpha.mV[0] * value_i);
+            linear_green_lut[i] = (U8)((1.0 - alpha.mV[1]) * (float)(i) + alpha.mV[1] * value_i);
+            linear_blue_lut[i]  = (U8)((1.0 - alpha.mV[2]) * (float)(i) + alpha.mV[2] * value_i);
+        }
+    }
+    else
+    {
+        // Linearize between min and max
+        F32 slope = 255.0 / (F32)(max_v - min_v);
+        F32 translate = -min_v * slope;
+        for (S32 i = 0; i < 256; i++)
+        {
+            U8 value_i = (U8)(llclampb((S32)(slope*i + translate)));
+            // Blend in with alpha values
+            linear_red_lut[i]   = (U8)((1.0 - alpha.mV[0]) * (float)(i) + alpha.mV[0] * value_i);
+            linear_green_lut[i] = (U8)((1.0 - alpha.mV[1]) * (float)(i) + alpha.mV[1] * value_i);
+            linear_blue_lut[i]  = (U8)((1.0 - alpha.mV[2]) * (float)(i) + alpha.mV[2] * value_i);
+        }
+    }
+
+    // Apply lookup table
+    colorCorrect(linear_red_lut,linear_green_lut,linear_blue_lut);
+}
+
+void LLImageFilter::filterEqualize(S32 nb_classes, const LLColor3& alpha)
+{
+    // Regularize the parameter: must be between 2 and 255
+    nb_classes = llmax(nb_classes,2);
+    nb_classes = llclampb(nb_classes);
+
+    // Get the histogram
+    U32* histo = getBrightnessHistogram();
+
+    // Compute cumulated histogram
+    U32 cumulated_histo[256];
+    cumulated_histo[0] = histo[0];
+    for (S32 i = 1; i < 256; i++)
+    {
+        cumulated_histo[i] = cumulated_histo[i-1] + histo[i];
+    }
+
+    // Compute deltas
+    S32 total = cumulated_histo[255];
+    S32 delta_count = total / nb_classes;
+    S32 current_count = delta_count;
+    S32 delta_value = 256 / (nb_classes - 1);
+    S32 current_value = 0;
+
+    // Compute equalized lookup table
+    U8 equalize_red_lut[256];
+    U8 equalize_green_lut[256];
+    U8 equalize_blue_lut[256];
+    for (S32 i = 0; i < 256; i++)
+    {
+        // Blend in current_value with alpha values
+        equalize_red_lut[i]   = (U8)((1.0 - alpha.mV[0]) * (float)(i) + alpha.mV[0] * current_value);
+        equalize_green_lut[i] = (U8)((1.0 - alpha.mV[1]) * (float)(i) + alpha.mV[1] * current_value);
+        equalize_blue_lut[i]  = (U8)((1.0 - alpha.mV[2]) * (float)(i) + alpha.mV[2] * current_value);
+        if (cumulated_histo[i] >= current_count)
+        {
+            current_count += delta_count;
+            current_value += delta_value;
+            current_value = llclampb(current_value);
+        }
+    }
+
+    // Apply lookup table
+    colorCorrect(equalize_red_lut,equalize_green_lut,equalize_blue_lut);
+}
+
+void LLImageFilter::filterColorize(const LLColor3& color, const LLColor3& alpha)
+{
+    U8 red_lut[256];
+    U8 green_lut[256];
+    U8 blue_lut[256];
+
+    F32 red_composite   =  255.0 * alpha.mV[0] * color.mV[0];
+    F32 green_composite =  255.0 * alpha.mV[1] * color.mV[1];
+    F32 blue_composite  =  255.0 * alpha.mV[2] * color.mV[2];
+
+    for (S32 i = 0; i < 256; i++)
+    {
+        red_lut[i]   = (U8)(llclampb((S32)((1.0 - alpha.mV[0]) * (F32)(i) + red_composite)));
+        green_lut[i] = (U8)(llclampb((S32)((1.0 - alpha.mV[1]) * (F32)(i) + green_composite)));
+        blue_lut[i]  = (U8)(llclampb((S32)((1.0 - alpha.mV[2]) * (F32)(i) + blue_composite)));
+    }
+
+    colorCorrect(red_lut,green_lut,blue_lut);
+}
+
+void LLImageFilter::filterContrast(F32 slope, const LLColor3& alpha)
+{
+    U8 contrast_red_lut[256];
+    U8 contrast_green_lut[256];
+    U8 contrast_blue_lut[256];
+
+    F32 translate = 128.0 * (1.0 - slope);
+
+    for (S32 i = 0; i < 256; i++)
+    {
+        U8 value_i = (U8)(llclampb((S32)(slope*i + translate)));
+        // Blend in with alpha values
+        contrast_red_lut[i]   = (U8)((1.0 - alpha.mV[0]) * (float)(i) + alpha.mV[0] * value_i);
+        contrast_green_lut[i] = (U8)((1.0 - alpha.mV[1]) * (float)(i) + alpha.mV[1] * value_i);
+        contrast_blue_lut[i]  = (U8)((1.0 - alpha.mV[2]) * (float)(i) + alpha.mV[2] * value_i);
+    }
+
+    colorCorrect(contrast_red_lut,contrast_green_lut,contrast_blue_lut);
+}
+
+void LLImageFilter::filterBrightness(F32 add, const LLColor3& alpha)
+{
+    U8 brightness_red_lut[256];
+    U8 brightness_green_lut[256];
+    U8 brightness_blue_lut[256];
+
+    S32 add_value = (S32)(add * 255.0);
+
+    for (S32 i = 0; i < 256; i++)
+    {
+        U8 value_i = (U8)(llclampb(i + add_value));
+        // Blend in with alpha values
+        brightness_red_lut[i]   = (U8)((1.0 - alpha.mV[0]) * (float)(i) + alpha.mV[0] * value_i);
+        brightness_green_lut[i] = (U8)((1.0 - alpha.mV[1]) * (float)(i) + alpha.mV[1] * value_i);
+        brightness_blue_lut[i]  = (U8)((1.0 - alpha.mV[2]) * (float)(i) + alpha.mV[2] * value_i);
+    }
+
+    colorCorrect(brightness_red_lut,brightness_green_lut,brightness_blue_lut);
+}
+
+//============================================================================