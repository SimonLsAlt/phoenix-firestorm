/**
 * @file llimagefilter.cpp
 * @brief Simple Image Filtering. See https://wiki.lindenlab.com/wiki/SL_Viewer_Image_Filters for complete documentation.
 *
 * $LicenseInfo:firstyear=2001&license=viewerlgpl$
 * Second Life Viewer Source Code
 * Copyright (C) 2014, Linden Research, Inc.
 *
 * This library is free software; you can redistribute it and/or
 * modify it under the terms of the GNU Lesser General Public
 * License as published by the Free Software Foundation;
 * version 2.1 of the License only.
 *
 * This library is distributed in the hope that it will be useful,
 * but WITHOUT ANY WARRANTY; without even the implied warranty of
 * MERCHANTABILITY or FITNESS FOR A PARTICULAR PURPOSE.  See the GNU
 * Lesser General Public License for more details.
 *
 * You should have received a copy of the GNU Lesser General Public
 * License along with this library; if not, write to the Free Software
 * Foundation, Inc., 51 Franklin Street, Fifth Floor, Boston, MA  02110-1301  USA
 *
 * Linden Research, Inc., 945 Battery Street, San Francisco, CA  94111  USA
 * $/LicenseInfo$
 */

#include "linden_common.h"

#include "llimagefilter.h"

#include "llmath.h"
#include "v3color.h"
#include "v4coloru.h"
#include "m3math.h"
#include "v3math.h"
#include "llsdserialize.h"
#include "llstring.h"

//---------------------------------------------------------------------------
// LLImageFilter
//---------------------------------------------------------------------------

LLImageFilter::LLImageFilter(const std::string& file_path) :
    mFilterData(LLSD::emptyArray()),
    mImage(NULL),
    mHistoRed(NULL),
    mHistoGreen(NULL),
    mHistoBlue(NULL),
    mHistoBrightness(NULL),
    mStencilBlendMode(STENCIL_BLEND_MODE_BLEND),
    mStencilShape(STENCIL_SHAPE_UNIFORM),
    mStencilGamma(1.0),
    mStencilMin(0.0),
    mStencilMax(1.0)
{
    // Load filter description from file
    llifstream filter_xml(file_path.c_str());
    if (filter_xml.is_open())
    {
        // Load and parse the file
        LLPointer<LLSDParser> parser = new LLSDXMLParser();
        parser->parse(filter_xml, mFilterData, LLSDSerialize::SIZE_UNLIMITED);
        filter_xml.close();
    }
}

LLImageFilter::~LLImageFilter()
{
    mImage = NULL;
    ll_aligned_free_16(mHistoRed);
    ll_aligned_free_16(mHistoGreen);
    ll_aligned_free_16(mHistoBlue);
    ll_aligned_free_16(mHistoBrightness);
}

/*
 *TODO
 * Rename stencil to mask
 * Improve perf: use LUT for alpha blending in uniform case
 * Add gradient coloring as a filter
 */

//============================================================================
// Apply the filter data to the image passed as parameter
//============================================================================

void LLImageFilter::executeFilter(LLPointer<LLImageRaw> raw_image)
{
    mImage = raw_image;

<<<<<<< HEAD
    LLImageDataLock lock(mImage);

	//std::cout << "Filter : size = " << mFilterData.size() << std::endl;
	for (S32 i = 0; i < mFilterData.size(); ++i)
	{
=======
    //std::cout << "Filter : size = " << mFilterData.size() << std::endl;
    for (S32 i = 0; i < mFilterData.size(); ++i)
    {
>>>>>>> c06fb4e0
        std::string filter_name = mFilterData[i][0].asString();
        // Dump out the filter values (for debug)
        //std::cout << "Filter : name = " << mFilterData[i][0].asString() << ", params = ";
        //for (S32 j = 1; j < mFilterData[i].size(); ++j)
        //{
        //    std::cout << mFilterData[i][j].asString() << ", ";
        //}
        //std::cout << std::endl;

        if (filter_name == "stencil")
        {
            // Get the shape of the stencil, that is how the procedural alpha is computed geometrically
            std::string filter_shape = mFilterData[i][1].asString();
            EStencilShape shape = STENCIL_SHAPE_UNIFORM;
            if (filter_shape == "uniform")
            {
                shape = STENCIL_SHAPE_UNIFORM;
            }
            else if (filter_shape == "gradient")
            {
                shape = STENCIL_SHAPE_GRADIENT;
            }
            else if (filter_shape == "vignette")
            {
                shape = STENCIL_SHAPE_VIGNETTE;
            }
            else if (filter_shape == "scanlines")
            {
                shape = STENCIL_SHAPE_SCAN_LINES;
            }
            // Get the blend mode of the stencil, that is how the effect is blended in the background through the stencil
            std::string filter_mode  = mFilterData[i][2].asString();
            EStencilBlendMode mode = STENCIL_BLEND_MODE_BLEND;
            if (filter_mode == "blend")
            {
                mode = STENCIL_BLEND_MODE_BLEND;
            }
            else if (filter_mode == "add")
            {
                mode = STENCIL_BLEND_MODE_ADD;
            }
            else if (filter_mode == "add_back")
            {
                mode = STENCIL_BLEND_MODE_ABACK;
            }
            else if (filter_mode == "fade")
            {
                mode = STENCIL_BLEND_MODE_FADE;
            }
            // Get the float params: mandatory min, max then the optional parameters (4 max)
            F32 min = (F32)(mFilterData[i][3].asReal());
            F32 max = (F32)(mFilterData[i][4].asReal());
            F32 params[4] = {0.0, 0.0, 0.0, 0.0};
            for (S32 j = 5; (j < mFilterData[i].size()) && (j < 9); j++)
            {
                params[j-5] = (F32)(mFilterData[i][j].asReal());
            }
            // Set the stencil
            setStencil(shape,mode,min,max,params);
        }
        else if (filter_name == "sepia")
        {
            filterSepia();
        }
        else if (filter_name == "grayscale")
        {
            filterGrayScale();
        }
        else if (filter_name == "saturate")
        {
            filterSaturate((float)(mFilterData[i][1].asReal()));
        }
        else if (filter_name == "rotate")
        {
            filterRotate((float)(mFilterData[i][1].asReal()));
        }
        else if (filter_name == "gamma")
        {
            LLColor3 color((float)(mFilterData[i][2].asReal()),(float)(mFilterData[i][3].asReal()),(float)(mFilterData[i][4].asReal()));
            filterGamma((float)(mFilterData[i][1].asReal()),color);
        }
        else if (filter_name == "colorize")
        {
            LLColor3 color((float)(mFilterData[i][1].asReal()),(float)(mFilterData[i][2].asReal()),(float)(mFilterData[i][3].asReal()));
            LLColor3 alpha((F32)(mFilterData[i][4].asReal()),(float)(mFilterData[i][5].asReal()),(float)(mFilterData[i][6].asReal()));
            filterColorize(color,alpha);
        }
        else if (filter_name == "contrast")
        {
            LLColor3 color((float)(mFilterData[i][2].asReal()),(float)(mFilterData[i][3].asReal()),(float)(mFilterData[i][4].asReal()));
            filterContrast((float)(mFilterData[i][1].asReal()),color);
        }
        else if (filter_name == "brighten")
        {
            LLColor3 color((float)(mFilterData[i][2].asReal()),(float)(mFilterData[i][3].asReal()),(float)(mFilterData[i][4].asReal()));
            filterBrightness((float)(mFilterData[i][1].asReal()),color);
        }
        else if (filter_name == "darken")
        {
            LLColor3 color((float)(mFilterData[i][2].asReal()),(float)(mFilterData[i][3].asReal()),(float)(mFilterData[i][4].asReal()));
            filterBrightness((float)(-mFilterData[i][1].asReal()),color);
        }
        else if (filter_name == "linearize")
        {
            LLColor3 color((float)(mFilterData[i][2].asReal()),(float)(mFilterData[i][3].asReal()),(float)(mFilterData[i][4].asReal()));
            filterLinearize((float)(mFilterData[i][1].asReal()),color);
        }
        else if (filter_name == "posterize")
        {
            LLColor3 color((float)(mFilterData[i][2].asReal()),(float)(mFilterData[i][3].asReal()),(float)(mFilterData[i][4].asReal()));
            filterEqualize((S32)(mFilterData[i][1].asReal()),color);
        }
        else if (filter_name == "screen")
        {
            std::string screen_name = mFilterData[i][1].asString();
            EScreenMode mode = SCREEN_MODE_2DSINE;
            if (screen_name == "2Dsine")
            {
                mode = SCREEN_MODE_2DSINE;
            }
            else if (screen_name == "line")
            {
                mode = SCREEN_MODE_LINE;
            }
            filterScreen(mode,(F32)(mFilterData[i][2].asReal()),(F32)(mFilterData[i][3].asReal()));
        }
        else if (filter_name == "blur")
        {
            LLMatrix3 kernel;
            for (S32 i = 0; i < NUM_VALUES_IN_MAT3; i++)
                for (S32 j = 0; j < NUM_VALUES_IN_MAT3; j++)
                    kernel.mMatrix[i][j] = 1.0;
            convolve(kernel,true,false);
        }
        else if (filter_name == "sharpen")
        {
            LLMatrix3 kernel;
            for (S32 k = 0; k < NUM_VALUES_IN_MAT3; k++)
                for (S32 j = 0; j < NUM_VALUES_IN_MAT3; j++)
                    kernel.mMatrix[k][j] = -1.0;
            kernel.mMatrix[1][1] = 9.0;
            convolve(kernel,false,false);
        }
        else if (filter_name == "gradient")
        {
            LLMatrix3 kernel;
            for (S32 k = 0; k < NUM_VALUES_IN_MAT3; k++)
                for (S32 j = 0; j < NUM_VALUES_IN_MAT3; j++)
                    kernel.mMatrix[k][j] = -1.0;
            kernel.mMatrix[1][1] = 8.0;
            convolve(kernel,false,true);
        }
        else if (filter_name == "convolve")
        {
            LLMatrix3 kernel;
            S32 index = 1;
            bool normalize = (mFilterData[i][index++].asReal() > 0.0);
            bool abs_value = (mFilterData[i][index++].asReal() > 0.0);
            for (S32 k = 0; k < NUM_VALUES_IN_MAT3; k++)
                for (S32 j = 0; j < NUM_VALUES_IN_MAT3; j++)
                    kernel.mMatrix[k][j] = mFilterData[i][index++].asReal();
            convolve(kernel,normalize,abs_value);
        }
        else if (filter_name == "colortransform")
        {
            LLMatrix3 transform;
            S32 index = 1;
            for (S32 k = 0; k < NUM_VALUES_IN_MAT3; k++)
                for (S32 j = 0; j < NUM_VALUES_IN_MAT3; j++)
                    transform.mMatrix[k][j] = mFilterData[i][index++].asReal();
            transform.transpose();
            colorTransform(transform);
        }
        else
        {
            LL_WARNS() << "Filter unknown, cannot execute filter command : " << filter_name << LL_ENDL;
        }
    }
}

//============================================================================
// Filter Primitives
//============================================================================

void LLImageFilter::blendStencil(F32 alpha, U8* pixel, U8 red, U8 green, U8 blue)
{
    F32 inv_alpha = 1.0 - alpha;
    switch (mStencilBlendMode)
    {
        case STENCIL_BLEND_MODE_BLEND:
            // Classic blend of incoming color with the background image
            pixel[VRED]   = inv_alpha * pixel[VRED]   + alpha * red;
            pixel[VGREEN] = inv_alpha * pixel[VGREEN] + alpha * green;
            pixel[VBLUE]  = inv_alpha * pixel[VBLUE]  + alpha * blue;
            break;
        case STENCIL_BLEND_MODE_ADD:
            // Add incoming color to the background image
            pixel[VRED]   = llclampb(pixel[VRED]   + alpha * red);
            pixel[VGREEN] = llclampb(pixel[VGREEN] + alpha * green);
            pixel[VBLUE]  = llclampb(pixel[VBLUE]  + alpha * blue);
            break;
        case STENCIL_BLEND_MODE_ABACK:
            // Add back background image to the incoming color
            pixel[VRED]   = llclampb(inv_alpha * pixel[VRED]   + red);
            pixel[VGREEN] = llclampb(inv_alpha * pixel[VGREEN] + green);
            pixel[VBLUE]  = llclampb(inv_alpha * pixel[VBLUE]  + blue);
            break;
        case STENCIL_BLEND_MODE_FADE:
            // Fade incoming color to black
            pixel[VRED]   = alpha * red;
            pixel[VGREEN] = alpha * green;
            pixel[VBLUE]  = alpha * blue;
            break;
    }
}

void LLImageFilter::colorCorrect(const U8* lut_red, const U8* lut_green, const U8* lut_blue)
{
    const S32 components = mImage->getComponents();
    llassert( components >= 1 && components <= 4 );

    S32 width  = mImage->getWidth();
    S32 height = mImage->getHeight();

    U8* dst_data = mImage->getData();
    for (S32 j = 0; j < height; j++)
    {
        for (S32 i = 0; i < width; i++)
        {
            // Blend LUT value
            blendStencil(getStencilAlpha(i,j), dst_data, lut_red[dst_data[VRED]], lut_green[dst_data[VGREEN]], lut_blue[dst_data[VBLUE]]);
            dst_data += components;
        }
    }
}

void LLImageFilter::colorTransform(const LLMatrix3 &transform)
{
    const S32 components = mImage->getComponents();
    llassert( components >= 1 && components <= 4 );

    S32 width  = mImage->getWidth();
    S32 height = mImage->getHeight();

    U8* dst_data = mImage->getData();
    for (S32 j = 0; j < height; j++)
    {
        for (S32 i = 0; i < width; i++)
        {
            // Compute transform
            LLVector3 src((F32)(dst_data[VRED]),(F32)(dst_data[VGREEN]),(F32)(dst_data[VBLUE]));
            LLVector3 dst = src * transform;
            dst.clamp(0.0f,255.0f);

            // Blend result
            blendStencil(getStencilAlpha(i,j), dst_data, dst.mV[VRED], dst.mV[VGREEN], dst.mV[VBLUE]);
            dst_data += components;
        }
    }
}

void LLImageFilter::convolve(const LLMatrix3 &kernel, bool normalize, bool abs_value)
{
    const S32 components = mImage->getComponents();
    llassert( components >= 1 && components <= 4 );

    // Compute normalization factors
    F32 kernel_min = 0.0;
    F32 kernel_max = 0.0;
    for (S32 i = 0; i < NUM_VALUES_IN_MAT3; i++)
    {
        for (S32 j = 0; j < NUM_VALUES_IN_MAT3; j++)
        {
            if (kernel.mMatrix[i][j] >= 0.0)
                kernel_max += kernel.mMatrix[i][j];
            else
                kernel_min += kernel.mMatrix[i][j];
        }
    }
    if (abs_value)
    {
        kernel_max = llabs(kernel_max);
        kernel_min = llabs(kernel_min);
        kernel_max = llmax(kernel_max,kernel_min);
        kernel_min = 0.0;
    }
    F32 kernel_range = kernel_max - kernel_min;

    // Allocate temporary buffers and initialize algorithm's data
    S32 width  = mImage->getWidth();
    S32 height = mImage->getHeight();

    U8* dst_data = mImage->getData();

    S32 buffer_size = width * components;
    llassert_always(buffer_size > 0);
    std::vector<U8> even_buffer(buffer_size);
    std::vector<U8> odd_buffer(buffer_size);

    U8* south_data = dst_data + buffer_size;
    U8* east_west_data;
    U8* north_data;

    // Line 0 : we set the line to 0 (debatable)
    memcpy( &even_buffer[0], dst_data, buffer_size );   /* Flawfinder: ignore */
    for (S32 i = 0; i < width; i++)
    {
        blendStencil(getStencilAlpha(i,0), dst_data, 0, 0, 0);
        dst_data += components;
    }
    south_data += buffer_size;

    // All other lines
    for (S32 j = 1; j < (height-1); j++)
    {
        // We need to buffer 2 lines. We flip north and east-west (current) to avoid moving too much memory around
        if (j % 2)
        {
            memcpy( &odd_buffer[0], dst_data, buffer_size );    /* Flawfinder: ignore */
            east_west_data = &odd_buffer[0];
            north_data = &even_buffer[0];
        }
        else
        {
            memcpy( &even_buffer[0], dst_data, buffer_size );   /* Flawfinder: ignore */
            east_west_data = &even_buffer[0];
            north_data = &odd_buffer[0];
        }
        // First pixel : set to 0
        blendStencil(getStencilAlpha(0,j), dst_data, 0, 0, 0);
        dst_data += components;
        // Set pointers to kernel
        U8* NW = north_data;
        U8* N = NW+components;
        U8* NE = N+components;
        U8* W = east_west_data;
        U8* C = W+components;
        U8* E = C+components;
        U8* SW = south_data;
        U8* S = SW+components;
        U8* SE = S+components;
        // All other pixels
        for (S32 i = 1; i < (width-1); i++)
        {
            // Compute convolution
            LLVector3 dst;
            dst.mV[VRED] = (kernel.mMatrix[0][0]*NW[VRED] + kernel.mMatrix[0][1]*N[VRED] + kernel.mMatrix[0][2]*NE[VRED] +
                            kernel.mMatrix[1][0]*W[VRED]  + kernel.mMatrix[1][1]*C[VRED] + kernel.mMatrix[1][2]*E[VRED] +
                            kernel.mMatrix[2][0]*SW[VRED] + kernel.mMatrix[2][1]*S[VRED] + kernel.mMatrix[2][2]*SE[VRED]);
            dst.mV[VGREEN] = (kernel.mMatrix[0][0]*NW[VGREEN] + kernel.mMatrix[0][1]*N[VGREEN] + kernel.mMatrix[0][2]*NE[VGREEN] +
                              kernel.mMatrix[1][0]*W[VGREEN]  + kernel.mMatrix[1][1]*C[VGREEN] + kernel.mMatrix[1][2]*E[VGREEN] +
                              kernel.mMatrix[2][0]*SW[VGREEN] + kernel.mMatrix[2][1]*S[VGREEN] + kernel.mMatrix[2][2]*SE[VGREEN]);
            dst.mV[VBLUE] = (kernel.mMatrix[0][0]*NW[VBLUE] + kernel.mMatrix[0][1]*N[VBLUE] + kernel.mMatrix[0][2]*NE[VBLUE] +
                             kernel.mMatrix[1][0]*W[VBLUE]  + kernel.mMatrix[1][1]*C[VBLUE] + kernel.mMatrix[1][2]*E[VBLUE] +
                             kernel.mMatrix[2][0]*SW[VBLUE] + kernel.mMatrix[2][1]*S[VBLUE] + kernel.mMatrix[2][2]*SE[VBLUE]);
            if (abs_value)
            {
                dst.mV[VRED]   = llabs(dst.mV[VRED]);
                dst.mV[VGREEN] = llabs(dst.mV[VGREEN]);
                dst.mV[VBLUE]  = llabs(dst.mV[VBLUE]);
            }
            if (normalize)
            {
                dst.mV[VRED]   = (dst.mV[VRED] - kernel_min)/kernel_range;
                dst.mV[VGREEN] = (dst.mV[VGREEN] - kernel_min)/kernel_range;
                dst.mV[VBLUE]  = (dst.mV[VBLUE] - kernel_min)/kernel_range;
            }
            dst.clamp(0.0f,255.0f);

            // Blend result
            blendStencil(getStencilAlpha(i,j), dst_data, dst.mV[VRED], dst.mV[VGREEN], dst.mV[VBLUE]);

            // Next pixel
            dst_data += components;
            NW += components;
            N += components;
            NE += components;
            W += components;
            C += components;
            E += components;
            SW += components;
            S += components;
            SE += components;
        }
        // Last pixel : set to 0
        blendStencil(getStencilAlpha(width-1,j), dst_data, 0, 0, 0);
        dst_data += components;
        south_data += buffer_size;
    }

    // Last line
    for (S32 i = 0; i < width; i++)
    {
        blendStencil(getStencilAlpha(i,0), dst_data, 0, 0, 0);
        dst_data += components;
    }
}

void LLImageFilter::filterScreen(EScreenMode mode, const F32 wave_length, const F32 angle)
{
    const S32 components = mImage->getComponents();
    llassert( components >= 1 && components <= 4 );

    S32 width  = mImage->getWidth();
    S32 height = mImage->getHeight();

    F32 wave_length_pixels = wave_length * (F32)(height) / 2.0;
    F32 sin = sinf(angle*DEG_TO_RAD);
    F32 cos = cosf(angle*DEG_TO_RAD);

    // Precompute the gamma table : gives us the gray level to use when cutting outside the screen (prevents strong aliasing on the screen)
    U8 gamma[256];
    for (S32 i = 0; i < 256; i++)
    {
        F32 gamma_i = llclampf((float)(powf((float)(i)/255.0,1.0/4.0)));
        gamma[i] = (U8)(255.0 * gamma_i);
    }

    U8* dst_data = mImage->getData();
    for (S32 j = 0; j < height; j++)
    {
        for (S32 i = 0; i < width; i++)
        {
            // Compute screen value
            F32 value = 0.0;
            F32 di = 0.0;
            F32 dj = 0.0;
            switch (mode)
            {
                case SCREEN_MODE_2DSINE:
                    di =  cos*i + sin*j;
                    dj = -sin*i + cos*j;
                    value = (sinf(2*F_PI*di/wave_length_pixels)*sinf(2*F_PI*dj/wave_length_pixels)+1.0)*255.0/2.0;
                    break;
                case SCREEN_MODE_LINE:
                    dj = sin*i - cos*j;
                    value = (sinf(2*F_PI*dj/wave_length_pixels)+1.0)*255.0/2.0;
                    break;
            }
            U8 dst_value = (dst_data[VRED] >= (U8)(value) ? gamma[dst_data[VRED] - (U8)(value)] : 0);

            // Blend result
            blendStencil(getStencilAlpha(i,j), dst_data, dst_value, dst_value, dst_value);
            dst_data += components;
        }
    }
}

//============================================================================
// Procedural Stencils
//============================================================================
void LLImageFilter::setStencil(EStencilShape shape, EStencilBlendMode mode, F32 min, F32 max, F32* params)
{
    mStencilShape = shape;
    mStencilBlendMode = mode;
    mStencilMin = llmin(llmax(min, -1.0f), 1.0f);
    mStencilMax = llmin(llmax(max, -1.0f), 1.0f);

    // Each shape will interpret the 4 params differenly.
    // We compute each systematically, though, clearly, values are meaningless when the shape doesn't correspond to the parameters
    mStencilCenterX = (S32)(mImage->getWidth()  + params[0] * (F32)(mImage->getHeight()))/2;
    mStencilCenterY = (S32)(mImage->getHeight() + params[1] * (F32)(mImage->getHeight()))/2;
    mStencilWidth = (S32)(params[2] * (F32)(mImage->getHeight()))/2;
    mStencilGamma = (params[3] <= 0.0 ? 1.0 : params[3]);

    mStencilWavelength = (params[0] <= 0.0 ? 10.0 : params[0] * (F32)(mImage->getHeight()) / 2.0);
    mStencilSine   = sinf(params[1]*DEG_TO_RAD);
    mStencilCosine = cosf(params[1]*DEG_TO_RAD);

    mStencilStartX = ((F32)(mImage->getWidth())  + params[0] * (F32)(mImage->getHeight()))/2.0;
    mStencilStartY = ((F32)(mImage->getHeight()) + params[1] * (F32)(mImage->getHeight()))/2.0;
    F32 end_x      = ((F32)(mImage->getWidth())  + params[2] * (F32)(mImage->getHeight()))/2.0;
    F32 end_y      = ((F32)(mImage->getHeight()) + params[3] * (F32)(mImage->getHeight()))/2.0;
    mStencilGradX  = end_x - mStencilStartX;
    mStencilGradY  = end_y - mStencilStartY;
    mStencilGradN  = mStencilGradX*mStencilGradX + mStencilGradY*mStencilGradY;
}

F32 LLImageFilter::getStencilAlpha(S32 i, S32 j)
{
    F32 alpha = 1.0;    // That init actually takes care of the STENCIL_SHAPE_UNIFORM case...
    if (mStencilShape == STENCIL_SHAPE_VIGNETTE)
    {
        // alpha is a modified gaussian value, with a center and fading in a circular pattern toward the edges
        // The gamma parameter controls the intensity of the drop down from alpha 1.0 (center) to 0.0
        F32 d_center_square = (i - mStencilCenterX)*(i - mStencilCenterX) + (j - mStencilCenterY)*(j - mStencilCenterY);
        alpha = powf(F_E, -(powf((d_center_square/(mStencilWidth*mStencilWidth)),mStencilGamma)/2.0f));
    }
    else if (mStencilShape == STENCIL_SHAPE_SCAN_LINES)
    {
        // alpha varies according to a squared sine function.
        F32 d = mStencilSine*i - mStencilCosine*j;
        alpha = (sinf(2*F_PI*d/mStencilWavelength) > 0.0 ? 1.0 : 0.0);
    }
    else if (mStencilShape == STENCIL_SHAPE_GRADIENT)
    {
        alpha = (((F32)(i) - mStencilStartX)*mStencilGradX + ((F32)(j) - mStencilStartY)*mStencilGradY) / mStencilGradN;
        alpha = llclampf(alpha);
    }

    // We rescale alpha between min and max
    return (mStencilMin + alpha * (mStencilMax - mStencilMin));
}

//============================================================================
// Histograms
//============================================================================

U32* LLImageFilter::getBrightnessHistogram()
{
    if (!mHistoBrightness)
    {
        computeHistograms();
    }
    return mHistoBrightness;
}

void LLImageFilter::computeHistograms()
{
    const S32 components = mImage->getComponents();
    llassert( components >= 1 && components <= 4 );

    // Allocate memory for the histograms
    if (!mHistoRed)
    {
        mHistoRed = (U32*) ll_aligned_malloc_16(256*sizeof(U32));
    }
    if (!mHistoGreen)
    {
        mHistoGreen = (U32*) ll_aligned_malloc_16(256*sizeof(U32));
    }
    if (!mHistoBlue)
    {
        mHistoBlue = (U32*) ll_aligned_malloc_16(256*sizeof(U32));
    }
    if (!mHistoBrightness)
    {
        mHistoBrightness = (U32*) ll_aligned_malloc_16(256*sizeof(U32));
    }

    // Initialize them
    for (S32 i = 0; i < 256; i++)
    {
        mHistoRed[i] = 0;
        mHistoGreen[i] = 0;
        mHistoBlue[i] = 0;
        mHistoBrightness[i] = 0;
    }

    // Compute them
    S32 pixels = mImage->getWidth() * mImage->getHeight();
    U8* dst_data = mImage->getData();
    for (S32 i = 0; i < pixels; i++)
    {
        mHistoRed[dst_data[VRED]]++;
        mHistoGreen[dst_data[VGREEN]]++;
        mHistoBlue[dst_data[VBLUE]]++;
        // Note: this is a very simple shorthand for brightness but it's OK for our use
        S32 brightness = ((S32)(dst_data[VRED]) + (S32)(dst_data[VGREEN]) + (S32)(dst_data[VBLUE])) / 3;
        mHistoBrightness[brightness]++;
        // next pixel...
        dst_data += components;
    }
}

//============================================================================
// Secondary Filters
//============================================================================

void LLImageFilter::filterGrayScale()
{
    LLMatrix3 gray_scale;
    LLVector3 luminosity(0.2125f, 0.7154f, 0.0721f);
    gray_scale.setRows(luminosity, luminosity, luminosity);
    gray_scale.transpose();
    colorTransform(gray_scale);
}

void LLImageFilter::filterSepia()
{
    LLMatrix3 sepia;
    sepia.setRows(LLVector3(0.3588f, 0.7044f, 0.1368f),
                  LLVector3(0.2990f, 0.5870f, 0.1140f),
                  LLVector3(0.2392f, 0.4696f, 0.0912f));
    sepia.transpose();
    colorTransform(sepia);
}

void LLImageFilter::filterSaturate(F32 saturation)
{
    // Matrix to Lij
    LLMatrix3 r_a;
    LLMatrix3 r_b;

    // 45 degre rotation around z
    r_a.setRows(LLVector3( OO_SQRT2,  OO_SQRT2, 0.0),
                LLVector3(-OO_SQRT2,  OO_SQRT2, 0.0),
                LLVector3( 0.0,       0.0,      1.0));
    // 54.73 degre rotation around y
    float oo_sqrt3 = 1.0f / F_SQRT3;
    float sin_54 = F_SQRT2 * oo_sqrt3;
    r_b.setRows(LLVector3(oo_sqrt3, 0.0, -sin_54),
                LLVector3(0.0,      1.0,  0.0),
                LLVector3(sin_54,   0.0,  oo_sqrt3));

    // Coordinate conversion
    LLMatrix3 Lij = r_b * r_a;
    LLMatrix3 Lij_inv = Lij;
    Lij_inv.transpose();

    // Local saturation transform
    LLMatrix3 s;
    s.setRows(LLVector3(saturation, 0.0,  0.0),
              LLVector3(0.0,  saturation, 0.0),
              LLVector3(0.0,        0.0,  1.0));

    // Global saturation transform
    LLMatrix3 transfo = Lij_inv * s * Lij;
    colorTransform(transfo);
}

void LLImageFilter::filterRotate(F32 angle)
{
    // Matrix to Lij
    LLMatrix3 r_a;
    LLMatrix3 r_b;

    // 45 degre rotation around z
    r_a.setRows(LLVector3( OO_SQRT2,  OO_SQRT2, 0.0),
                LLVector3(-OO_SQRT2,  OO_SQRT2, 0.0),
                LLVector3( 0.0,       0.0,      1.0));
    // 54.73 degre rotation around y
    float oo_sqrt3 = 1.0f / F_SQRT3;
    float sin_54 = F_SQRT2 * oo_sqrt3;
    r_b.setRows(LLVector3(oo_sqrt3, 0.0, -sin_54),
                LLVector3(0.0,      1.0,  0.0),
                LLVector3(sin_54,   0.0,  oo_sqrt3));

    // Coordinate conversion
    LLMatrix3 Lij = r_b * r_a;
    LLMatrix3 Lij_inv = Lij;
    Lij_inv.transpose();

    // Local color rotation transform
    LLMatrix3 r;
    angle *= DEG_TO_RAD;
    r.setRows(LLVector3( cosf(angle), sinf(angle), 0.0),
              LLVector3(-sinf(angle), cosf(angle), 0.0),
              LLVector3( 0.0,         0.0,         1.0));

    // Global color rotation transform
    LLMatrix3 transfo = Lij_inv * r * Lij;
    colorTransform(transfo);
}

void LLImageFilter::filterGamma(F32 gamma, const LLColor3& alpha)
{
    U8 gamma_red_lut[256];
    U8 gamma_green_lut[256];
    U8 gamma_blue_lut[256];

    for (S32 i = 0; i < 256; i++)
    {
        F32 gamma_i = llclampf((float)(powf((float)(i)/255.0,1.0/gamma)));
        // Blend in with alpha values
        gamma_red_lut[i]   = (U8)((1.0 - alpha.mV[0]) * (float)(i) + alpha.mV[0] * 255.0 * gamma_i);
        gamma_green_lut[i] = (U8)((1.0 - alpha.mV[1]) * (float)(i) + alpha.mV[1] * 255.0 * gamma_i);
        gamma_blue_lut[i]  = (U8)((1.0 - alpha.mV[2]) * (float)(i) + alpha.mV[2] * 255.0 * gamma_i);
    }

    colorCorrect(gamma_red_lut,gamma_green_lut,gamma_blue_lut);
}

void LLImageFilter::filterLinearize(F32 tail, const LLColor3& alpha)
{
    // Get the histogram
    U32* histo = getBrightnessHistogram();

    // Compute cumulated histogram
    U32 cumulated_histo[256];
    cumulated_histo[0] = histo[0];
    for (S32 i = 1; i < 256; i++)
    {
        cumulated_histo[i] = cumulated_histo[i-1] + histo[i];
    }

    // Compute min and max counts minus tail
    tail = llclampf(tail);
    S32 total = cumulated_histo[255];
    S32 min_c = (S32)((F32)(total) * tail);
    S32 max_c = (S32)((F32)(total) * (1.0 - tail));

    // Find min and max values
    S32 min_v = 0;
    while (cumulated_histo[min_v] < min_c)
    {
        min_v++;
    }
    S32 max_v = 255;
    while (cumulated_histo[max_v] > max_c)
    {
        max_v--;
    }

    // Compute linear lookup table
    U8 linear_red_lut[256];
    U8 linear_green_lut[256];
    U8 linear_blue_lut[256];
    if (max_v == min_v)
    {
        // Degenerated binary split case
        for (S32 i = 0; i < 256; i++)
        {
            U8 value_i = (i < min_v ? 0 : 255);
            // Blend in with alpha values
            linear_red_lut[i]   = (U8)((1.0 - alpha.mV[0]) * (float)(i) + alpha.mV[0] * value_i);
            linear_green_lut[i] = (U8)((1.0 - alpha.mV[1]) * (float)(i) + alpha.mV[1] * value_i);
            linear_blue_lut[i]  = (U8)((1.0 - alpha.mV[2]) * (float)(i) + alpha.mV[2] * value_i);
        }
    }
    else
    {
        // Linearize between min and max
        F32 slope = 255.0 / (F32)(max_v - min_v);
        F32 translate = -min_v * slope;
        for (S32 i = 0; i < 256; i++)
        {
            U8 value_i = (U8)(llclampb((S32)(slope*i + translate)));
            // Blend in with alpha values
            linear_red_lut[i]   = (U8)((1.0 - alpha.mV[0]) * (float)(i) + alpha.mV[0] * value_i);
            linear_green_lut[i] = (U8)((1.0 - alpha.mV[1]) * (float)(i) + alpha.mV[1] * value_i);
            linear_blue_lut[i]  = (U8)((1.0 - alpha.mV[2]) * (float)(i) + alpha.mV[2] * value_i);
        }
    }

    // Apply lookup table
    colorCorrect(linear_red_lut,linear_green_lut,linear_blue_lut);
}

void LLImageFilter::filterEqualize(S32 nb_classes, const LLColor3& alpha)
{
    // Regularize the parameter: must be between 2 and 255
    nb_classes = llmax(nb_classes,2);
    nb_classes = llclampb(nb_classes);

    // Get the histogram
    U32* histo = getBrightnessHistogram();

    // Compute cumulated histogram
    U32 cumulated_histo[256];
    cumulated_histo[0] = histo[0];
    for (S32 i = 1; i < 256; i++)
    {
        cumulated_histo[i] = cumulated_histo[i-1] + histo[i];
    }

    // Compute deltas
    S32 total = cumulated_histo[255];
    S32 delta_count = total / nb_classes;
    S32 current_count = delta_count;
    S32 delta_value = 256 / (nb_classes - 1);
    S32 current_value = 0;

    // Compute equalized lookup table
    U8 equalize_red_lut[256];
    U8 equalize_green_lut[256];
    U8 equalize_blue_lut[256];
    for (S32 i = 0; i < 256; i++)
    {
        // Blend in current_value with alpha values
        equalize_red_lut[i]   = (U8)((1.0 - alpha.mV[0]) * (float)(i) + alpha.mV[0] * current_value);
        equalize_green_lut[i] = (U8)((1.0 - alpha.mV[1]) * (float)(i) + alpha.mV[1] * current_value);
        equalize_blue_lut[i]  = (U8)((1.0 - alpha.mV[2]) * (float)(i) + alpha.mV[2] * current_value);
        if (cumulated_histo[i] >= current_count)
        {
            current_count += delta_count;
            current_value += delta_value;
            current_value = llclampb(current_value);
        }
    }

    // Apply lookup table
    colorCorrect(equalize_red_lut,equalize_green_lut,equalize_blue_lut);
}

void LLImageFilter::filterColorize(const LLColor3& color, const LLColor3& alpha)
{
    U8 red_lut[256];
    U8 green_lut[256];
    U8 blue_lut[256];

    F32 red_composite   =  255.0 * alpha.mV[0] * color.mV[0];
    F32 green_composite =  255.0 * alpha.mV[1] * color.mV[1];
    F32 blue_composite  =  255.0 * alpha.mV[2] * color.mV[2];

    for (S32 i = 0; i < 256; i++)
    {
        red_lut[i]   = (U8)(llclampb((S32)((1.0 - alpha.mV[0]) * (F32)(i) + red_composite)));
        green_lut[i] = (U8)(llclampb((S32)((1.0 - alpha.mV[1]) * (F32)(i) + green_composite)));
        blue_lut[i]  = (U8)(llclampb((S32)((1.0 - alpha.mV[2]) * (F32)(i) + blue_composite)));
    }

    colorCorrect(red_lut,green_lut,blue_lut);
}

void LLImageFilter::filterContrast(F32 slope, const LLColor3& alpha)
{
    U8 contrast_red_lut[256];
    U8 contrast_green_lut[256];
    U8 contrast_blue_lut[256];

    F32 translate = 128.0 * (1.0 - slope);

    for (S32 i = 0; i < 256; i++)
    {
        U8 value_i = (U8)(llclampb((S32)(slope*i + translate)));
        // Blend in with alpha values
        contrast_red_lut[i]   = (U8)((1.0 - alpha.mV[0]) * (float)(i) + alpha.mV[0] * value_i);
        contrast_green_lut[i] = (U8)((1.0 - alpha.mV[1]) * (float)(i) + alpha.mV[1] * value_i);
        contrast_blue_lut[i]  = (U8)((1.0 - alpha.mV[2]) * (float)(i) + alpha.mV[2] * value_i);
    }

    colorCorrect(contrast_red_lut,contrast_green_lut,contrast_blue_lut);
}

void LLImageFilter::filterBrightness(F32 add, const LLColor3& alpha)
{
    U8 brightness_red_lut[256];
    U8 brightness_green_lut[256];
    U8 brightness_blue_lut[256];

    S32 add_value = (S32)(add * 255.0);

    for (S32 i = 0; i < 256; i++)
    {
        U8 value_i = (U8)(llclampb(i + add_value));
        // Blend in with alpha values
        brightness_red_lut[i]   = (U8)((1.0 - alpha.mV[0]) * (float)(i) + alpha.mV[0] * value_i);
        brightness_green_lut[i] = (U8)((1.0 - alpha.mV[1]) * (float)(i) + alpha.mV[1] * value_i);
        brightness_blue_lut[i]  = (U8)((1.0 - alpha.mV[2]) * (float)(i) + alpha.mV[2] * value_i);
    }

    colorCorrect(brightness_red_lut,brightness_green_lut,brightness_blue_lut);
}

//============================================================================<|MERGE_RESOLUTION|>--- conflicted
+++ resolved
@@ -88,17 +88,11 @@
 {
     mImage = raw_image;
 
-<<<<<<< HEAD
     LLImageDataLock lock(mImage);
 
-	//std::cout << "Filter : size = " << mFilterData.size() << std::endl;
-	for (S32 i = 0; i < mFilterData.size(); ++i)
-	{
-=======
     //std::cout << "Filter : size = " << mFilterData.size() << std::endl;
     for (S32 i = 0; i < mFilterData.size(); ++i)
     {
->>>>>>> c06fb4e0
         std::string filter_name = mFilterData[i][0].asString();
         // Dump out the filter values (for debug)
         //std::cout << "Filter : name = " << mFilterData[i][0].asString() << ", params = ";
