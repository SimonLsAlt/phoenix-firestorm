--- conflicted
+++ resolved
@@ -1,254 +1,226 @@
-/**
- * @file llimagedimensionsinfo.cpp
- *
- * $LicenseInfo:firstyear=2002&license=viewerlgpl$
- * Second Life Viewer Source Code
- * Copyright (C) 2010, Linden Research, Inc.
- *
- * This library is free software; you can redistribute it and/or
- * modify it under the terms of the GNU Lesser General Public
- * License as published by the Free Software Foundation;
- * version 2.1 of the License only.
- *
- * This library is distributed in the hope that it will be useful,
- * but WITHOUT ANY WARRANTY; without even the implied warranty of
- * MERCHANTABILITY or FITNESS FOR A PARTICULAR PURPOSE.  See the GNU
- * Lesser General Public License for more details.
- *
- * You should have received a copy of the GNU Lesser General Public
- * License along with this library; if not, write to the Free Software
- * Foundation, Inc., 51 Franklin Street, Fifth Floor, Boston, MA  02110-1301  USA
- *
- * Linden Research, Inc., 945 Battery Street, San Francisco, CA  94111  USA
- * $/LicenseInfo$
- */
-
-#include "linden_common.h"
-#include "stdtypes.h"
-
-#include "llimagejpeg.h"
-
-#include "llimagedimensionsinfo.h"
-
-// Value is true if one of Libjpeg's functions has encountered an error while working.
-static bool sJpegErrorEncountered = false;
-
-bool LLImageDimensionsInfo::load(const std::string& src_filename,U32 codec)
-{
-    clean();
-
-    mSrcFilename = src_filename;
-
-    S32 file_size = 0;
-    apr_status_t s = mInfile.open(src_filename, LL_APR_RB, NULL, &file_size);
-
-    if (s != APR_SUCCESS)
-    {
-        setLastError("Unable to open file for reading", src_filename);
-        return false;
-    }
-
-    if (file_size == 0)
-    {
-        mWarning = "texture_load_empty_file";
-        setLastError("File is empty",src_filename);
-        return false;
-    }
-
-    switch (codec)
-    {
-    case IMG_CODEC_BMP:
-        return getImageDimensionsBmp();
-    case IMG_CODEC_TGA:
-        return getImageDimensionsTga();
-    case IMG_CODEC_JPEG:
-        return getImageDimensionsJpeg();
-    case IMG_CODEC_PNG:
-        return getImageDimensionsPng();
-    default:
-        return false;
-
-    }
-}
-
-
-bool LLImageDimensionsInfo::getImageDimensionsBmp()
-{
-    // Make sure the file is long enough.
-    const S32 DATA_LEN = 26; // BMP header (14) + DIB header size (4) + width (4) + height (4)
-    if (!checkFileLength(DATA_LEN))
-    {
-        LL_WARNS() << "Premature end of file" << LL_ENDL;
-        return false;
-    }
-
-    // Read BMP signature.
-    U8 signature[2];
-    mInfile.read((void*)signature, sizeof(signature)/sizeof(signature[0]));
-
-    // Make sure this is actually a BMP file.
-    // We only support Windows bitmaps (BM), according to LLImageBMP::updateData().
-    if (signature[0] != 'B' || signature[1] != 'M')
-    {
-        LL_WARNS() << "Not a BMP" << LL_ENDL;
-        mWarning = "texture_load_format_error";
-        return false;
-    }
-
-    // Read image dimensions.
-    mInfile.seek(APR_CUR, 16);
-    mWidth = read_reverse_s32();
-    mHeight = read_reverse_s32();
-
-    return true;
-}
-
-bool LLImageDimensionsInfo::getImageDimensionsTga()
-{
-    const S32 TGA_FILE_HEADER_SIZE = 12;
-
-    // Make sure the file is long enough.
-    if (!checkFileLength(TGA_FILE_HEADER_SIZE + 1 /* width */ + 1 /* height */))
-    {
-        LL_WARNS() << "Premature end of file" << LL_ENDL;
-        return false;
-    }
-
-    // *TODO: Detect non-TGA files somehow.
-    mInfile.seek(APR_CUR,TGA_FILE_HEADER_SIZE);
-    mWidth = read_byte() | read_byte() << 8;
-    mHeight = read_byte() | read_byte() << 8;
-
-    return true;
-}
-
-bool LLImageDimensionsInfo::getImageDimensionsPng()
-{
-    const S32 PNG_MAGIC_SIZE = 8;
-
-    // Make sure the file is long enough.
-    if (!checkFileLength(PNG_MAGIC_SIZE + 8 + sizeof(S32) * 2 /* width, height */))
-    {
-        LL_WARNS() << "Premature end of file" << LL_ENDL;
-        return false;
-    }
-
-    // Read PNG signature.
-    const U8 png_magic[PNG_MAGIC_SIZE] = {0x89, 0x50, 0x4E, 0x47, 0x0D, 0x0A, 0x1A, 0x0A};
-    U8 signature[PNG_MAGIC_SIZE];
-    mInfile.read((void*)signature, PNG_MAGIC_SIZE);
-
-    // Make sure it's a PNG file.
-    if (memcmp(signature, png_magic, PNG_MAGIC_SIZE) != 0)
-    {
-        LL_WARNS() << "Not a PNG" << LL_ENDL;
-        mWarning = "texture_load_format_error";
-        return false;
-    }
-
-    // Read image dimensions.
-    mInfile.seek(APR_CUR, 8 /* chunk length + chunk type */);
-    mWidth = read_s32();
-    mHeight = read_s32();
-
-    return true;
-}
-
-// Called instead of exit() if Libjpeg encounters an error.
-void on_jpeg_error(j_common_ptr cinfo)
-{
-    (void) cinfo;
-    sJpegErrorEncountered = true;
-    LL_WARNS() << "Libjpeg has encountered an error!" << LL_ENDL;
-}
-
-bool LLImageDimensionsInfo::getImageDimensionsJpeg()
-{
-    sJpegErrorEncountered = false;
-    clean();
-    FILE *fp = LLFile::fopen(mSrcFilename, "rb");
-    if (fp == NULL)
-    {
-        setLastError("Unable to open file for reading", mSrcFilename);
-        return false;
-    }
-
-    /* Make sure this is a JPEG file. */
-    const size_t JPEG_MAGIC_SIZE = 2;
-    const U8 jpeg_magic[JPEG_MAGIC_SIZE] = {0xFF, 0xD8};
-    U8 signature[JPEG_MAGIC_SIZE];
-
-    if (fread(signature, sizeof(signature), 1, fp) != 1)
-    {
-        LL_WARNS() << "Premature end of file" << LL_ENDL;
-        return false;
-    }
-    if (memcmp(signature, jpeg_magic, JPEG_MAGIC_SIZE) != 0)
-    {
-        LL_WARNS() << "Not a JPEG" << LL_ENDL;
-        mWarning = "texture_load_format_error";
-<<<<<<< HEAD
-		return false;
-	}
-	fseek(fp, 0, SEEK_SET); // go back to start of the file
-
-	/* Init jpeg */
-	jpeg_error_mgr jerr;
-	jpeg_decompress_struct cinfo;
-	cinfo.err = jpeg_std_error(&jerr);
-	// Call our function instead of exit() if Libjpeg encounters an error.
-	// This is done to avoid crash in this case (STORM-472).
-	cinfo.err->error_exit = on_jpeg_error;
-
-	jpeg_create_decompress	(&cinfo);
-	jpeg_stdio_src		(&cinfo, fp);
-	jpeg_read_header	(&cinfo, true);
-	cinfo.out_color_space = JCS_RGB;
-	jpeg_start_decompress	(&cinfo);
-
-	mWidth = cinfo.output_width;
-	mHeight = cinfo.output_height;
-
-	jpeg_destroy_decompress(&cinfo);
-	fclose(fp);
-
-	return !sJpegErrorEncountered;
-=======
-        return false;
-    }
-    fseek(fp, 0, SEEK_SET); // go back to start of the file
-
-    /* Init jpeg */
-    jpeg_error_mgr jerr;
-    jpeg_decompress_struct cinfo;
-    cinfo.err = jpeg_std_error(&jerr);
-    // Call our function instead of exit() if Libjpeg encounters an error.
-    // This is done to avoid crash in this case (STORM-472).
-    cinfo.err->error_exit = on_jpeg_error;
-
-    jpeg_create_decompress  (&cinfo);
-    jpeg_stdio_src      (&cinfo, fp);
-    jpeg_read_header    (&cinfo, TRUE);
-    cinfo.out_color_space = JCS_RGB;
-    jpeg_start_decompress   (&cinfo);
-
-    mWidth = cinfo.output_width;
-    mHeight = cinfo.output_height;
-
-    jpeg_destroy_decompress(&cinfo);
-    fclose(fp);
-
-    return !sJpegErrorEncountered;
->>>>>>> e1623bb2
-}
-
-bool LLImageDimensionsInfo::checkFileLength(S32 min_len)
-{
-    // Make sure the file is not shorter than min_len bytes.
-    // so that we don't have to check value returned by each read() or seek().
-    char* buf = new char[min_len];
-    int nread = mInfile.read(buf, min_len);
-    delete[] buf;
-    mInfile.seek(APR_SET, 0);
-    return nread == min_len;
-}+/**
+ * @file llimagedimensionsinfo.cpp
+ *
+ * $LicenseInfo:firstyear=2002&license=viewerlgpl$
+ * Second Life Viewer Source Code
+ * Copyright (C) 2010, Linden Research, Inc.
+ *
+ * This library is free software; you can redistribute it and/or
+ * modify it under the terms of the GNU Lesser General Public
+ * License as published by the Free Software Foundation;
+ * version 2.1 of the License only.
+ *
+ * This library is distributed in the hope that it will be useful,
+ * but WITHOUT ANY WARRANTY; without even the implied warranty of
+ * MERCHANTABILITY or FITNESS FOR A PARTICULAR PURPOSE.  See the GNU
+ * Lesser General Public License for more details.
+ *
+ * You should have received a copy of the GNU Lesser General Public
+ * License along with this library; if not, write to the Free Software
+ * Foundation, Inc., 51 Franklin Street, Fifth Floor, Boston, MA  02110-1301  USA
+ *
+ * Linden Research, Inc., 945 Battery Street, San Francisco, CA  94111  USA
+ * $/LicenseInfo$
+ */
+
+#include "linden_common.h"
+#include "stdtypes.h"
+
+#include "llimagejpeg.h"
+
+#include "llimagedimensionsinfo.h"
+
+// Value is true if one of Libjpeg's functions has encountered an error while working.
+static bool sJpegErrorEncountered = false;
+
+bool LLImageDimensionsInfo::load(const std::string& src_filename,U32 codec)
+{
+    clean();
+
+    mSrcFilename = src_filename;
+
+    S32 file_size = 0;
+    apr_status_t s = mInfile.open(src_filename, LL_APR_RB, NULL, &file_size);
+
+    if (s != APR_SUCCESS)
+    {
+        setLastError("Unable to open file for reading", src_filename);
+        return false;
+    }
+
+    if (file_size == 0)
+    {
+        mWarning = "texture_load_empty_file";
+        setLastError("File is empty",src_filename);
+        return false;
+    }
+
+    switch (codec)
+    {
+    case IMG_CODEC_BMP:
+        return getImageDimensionsBmp();
+    case IMG_CODEC_TGA:
+        return getImageDimensionsTga();
+    case IMG_CODEC_JPEG:
+        return getImageDimensionsJpeg();
+    case IMG_CODEC_PNG:
+        return getImageDimensionsPng();
+    default:
+        return false;
+
+    }
+}
+
+
+bool LLImageDimensionsInfo::getImageDimensionsBmp()
+{
+    // Make sure the file is long enough.
+    const S32 DATA_LEN = 26; // BMP header (14) + DIB header size (4) + width (4) + height (4)
+    if (!checkFileLength(DATA_LEN))
+    {
+        LL_WARNS() << "Premature end of file" << LL_ENDL;
+        return false;
+    }
+
+    // Read BMP signature.
+    U8 signature[2];
+    mInfile.read((void*)signature, sizeof(signature)/sizeof(signature[0]));
+
+    // Make sure this is actually a BMP file.
+    // We only support Windows bitmaps (BM), according to LLImageBMP::updateData().
+    if (signature[0] != 'B' || signature[1] != 'M')
+    {
+        LL_WARNS() << "Not a BMP" << LL_ENDL;
+        mWarning = "texture_load_format_error";
+        return false;
+    }
+
+    // Read image dimensions.
+    mInfile.seek(APR_CUR, 16);
+    mWidth = read_reverse_s32();
+    mHeight = read_reverse_s32();
+
+    return true;
+}
+
+bool LLImageDimensionsInfo::getImageDimensionsTga()
+{
+    const S32 TGA_FILE_HEADER_SIZE = 12;
+
+    // Make sure the file is long enough.
+    if (!checkFileLength(TGA_FILE_HEADER_SIZE + 1 /* width */ + 1 /* height */))
+    {
+        LL_WARNS() << "Premature end of file" << LL_ENDL;
+        return false;
+    }
+
+    // *TODO: Detect non-TGA files somehow.
+    mInfile.seek(APR_CUR,TGA_FILE_HEADER_SIZE);
+    mWidth = read_byte() | read_byte() << 8;
+    mHeight = read_byte() | read_byte() << 8;
+
+    return true;
+}
+
+bool LLImageDimensionsInfo::getImageDimensionsPng()
+{
+    const S32 PNG_MAGIC_SIZE = 8;
+
+    // Make sure the file is long enough.
+    if (!checkFileLength(PNG_MAGIC_SIZE + 8 + sizeof(S32) * 2 /* width, height */))
+    {
+        LL_WARNS() << "Premature end of file" << LL_ENDL;
+        return false;
+    }
+
+    // Read PNG signature.
+    const U8 png_magic[PNG_MAGIC_SIZE] = {0x89, 0x50, 0x4E, 0x47, 0x0D, 0x0A, 0x1A, 0x0A};
+    U8 signature[PNG_MAGIC_SIZE];
+    mInfile.read((void*)signature, PNG_MAGIC_SIZE);
+
+    // Make sure it's a PNG file.
+    if (memcmp(signature, png_magic, PNG_MAGIC_SIZE) != 0)
+    {
+        LL_WARNS() << "Not a PNG" << LL_ENDL;
+        mWarning = "texture_load_format_error";
+        return false;
+    }
+
+    // Read image dimensions.
+    mInfile.seek(APR_CUR, 8 /* chunk length + chunk type */);
+    mWidth = read_s32();
+    mHeight = read_s32();
+
+    return true;
+}
+
+// Called instead of exit() if Libjpeg encounters an error.
+void on_jpeg_error(j_common_ptr cinfo)
+{
+    (void) cinfo;
+    sJpegErrorEncountered = true;
+    LL_WARNS() << "Libjpeg has encountered an error!" << LL_ENDL;
+}
+
+bool LLImageDimensionsInfo::getImageDimensionsJpeg()
+{
+    sJpegErrorEncountered = false;
+    clean();
+    FILE *fp = LLFile::fopen(mSrcFilename, "rb");
+    if (fp == NULL)
+    {
+        setLastError("Unable to open file for reading", mSrcFilename);
+        return false;
+    }
+
+    /* Make sure this is a JPEG file. */
+    const size_t JPEG_MAGIC_SIZE = 2;
+    const U8 jpeg_magic[JPEG_MAGIC_SIZE] = {0xFF, 0xD8};
+    U8 signature[JPEG_MAGIC_SIZE];
+
+    if (fread(signature, sizeof(signature), 1, fp) != 1)
+    {
+        LL_WARNS() << "Premature end of file" << LL_ENDL;
+        return false;
+    }
+    if (memcmp(signature, jpeg_magic, JPEG_MAGIC_SIZE) != 0)
+    {
+        LL_WARNS() << "Not a JPEG" << LL_ENDL;
+        mWarning = "texture_load_format_error";
+        return false;
+    }
+    fseek(fp, 0, SEEK_SET); // go back to start of the file
+
+    /* Init jpeg */
+    jpeg_error_mgr jerr;
+    jpeg_decompress_struct cinfo;
+    cinfo.err = jpeg_std_error(&jerr);
+    // Call our function instead of exit() if Libjpeg encounters an error.
+    // This is done to avoid crash in this case (STORM-472).
+    cinfo.err->error_exit = on_jpeg_error;
+
+    jpeg_create_decompress  (&cinfo);
+    jpeg_stdio_src      (&cinfo, fp);
+    jpeg_read_header    (&cinfo, true);
+    cinfo.out_color_space = JCS_RGB;
+    jpeg_start_decompress   (&cinfo);
+
+    mWidth = cinfo.output_width;
+    mHeight = cinfo.output_height;
+
+    jpeg_destroy_decompress(&cinfo);
+    fclose(fp);
+
+    return !sJpegErrorEncountered;
+}
+
+bool LLImageDimensionsInfo::checkFileLength(S32 min_len)
+{
+    // Make sure the file is not shorter than min_len bytes.
+    // so that we don't have to check value returned by each read() or seek().
+    char* buf = new char[min_len];
+    int nread = mInfile.read(buf, min_len);
+    delete[] buf;
+    mInfile.seek(APR_SET, 0);
+    return nread == min_len;
+}