/** 
 * @file llimagetga.cpp
 *
 * $LicenseInfo:firstyear=2001&license=viewerlgpl$
 * Second Life Viewer Source Code
 * Copyright (C) 2010, Linden Research, Inc.
 * 
 * This library is free software; you can redistribute it and/or
 * modify it under the terms of the GNU Lesser General Public
 * License as published by the Free Software Foundation;
 * version 2.1 of the License only.
 * 
 * This library is distributed in the hope that it will be useful,
 * but WITHOUT ANY WARRANTY; without even the implied warranty of
 * MERCHANTABILITY or FITNESS FOR A PARTICULAR PURPOSE.  See the GNU
 * Lesser General Public License for more details.
 * 
 * You should have received a copy of the GNU Lesser General Public
 * License along with this library; if not, write to the Free Software
 * Foundation, Inc., 51 Franklin Street, Fifth Floor, Boston, MA  02110-1301  USA
 * 
 * Linden Research, Inc., 945 Battery Street, San Francisco, CA  94111  USA
 * $/LicenseInfo$
 */

#include "linden_common.h"

#include "llimagetga.h"

#include "lldir.h"
#include "llerror.h"
#include "llmath.h"
#include "llpointer.h"

// For expanding 5-bit pixel values to 8-bit with best rounding
// static
const U8 LLImageTGA::s5to8bits[32] = 
	{
		0,   8,  16,  25,  33,  41,  49,  58,
	   66,  74,  82,  90,  99, 107, 115, 123,
	  132, 140, 148, 156, 165, 173, 181, 189,
	  197, 206, 214, 222, 230, 239, 247, 255
	};

inline void LLImageTGA::decodeTruecolorPixel15( U8* dst, const U8* src )
{
    // We expand 5 bit data to 8 bit sample width.
    // The format of the 16-bit (LSB first) input word is
    // xRRRRRGGGGGBBBBB
	U32 t = U32(src[0]) + (U32(src[1]) << 8);
    dst[2] = s5to8bits[t & 0x1F];  // blue
    t >>= 5;
    dst[1] = s5to8bits[t & 0x1F];  // green
    t >>= 5;
    dst[0] = s5to8bits[t & 0x1F];  // red
}

LLImageTGA::LLImageTGA() 
	: LLImageFormatted(IMG_CODEC_TGA),
	  mColorMap( NULL ),
	  mColorMapStart( 0 ),
	  mColorMapLength( 0 ),
	  mColorMapBytesPerEntry( 0 ),
	  mIs15Bit( false ),

	  mAttributeBits(0),
	  mColorMapDepth(0),
	  mColorMapIndexHi(0),
	  mColorMapIndexLo(0),
	  mColorMapLengthHi(0),
	  mColorMapLengthLo(0),
	  mColorMapType(0),
	  mDataOffset(0),
	  mHeightHi(0),
	  mHeightLo(0),
	  mIDLength(0),
	  mImageType(0),
	  mInterleave(0),
	  mOriginRightBit(0),
	  mOriginTopBit(0),
	  mPixelSize(0),
	  mWidthHi(0),
	  mWidthLo(0),
	  mXOffsetHi(0),
	  mXOffsetLo(0),
	  mYOffsetHi(0),
	  mYOffsetLo(0)
{
}

LLImageTGA::LLImageTGA(const std::string& file_name) 
	: LLImageFormatted(IMG_CODEC_TGA),
	  mColorMap( NULL ),
	  mColorMapStart( 0 ),
	  mColorMapLength( 0 ),
	  mColorMapBytesPerEntry( 0 ),
	  mIs15Bit( false )
{
	loadFile(file_name);
}

LLImageTGA::~LLImageTGA()
{
	delete [] mColorMap;
}

bool LLImageTGA::updateData()
{
	resetLastError();

	// Check to make sure that this instance has been initialized with data
	if (!getData() || (0 == getDataSize()))
	{
		setLastError("LLImageTGA uninitialized");
		return false;
	}
	
	// Pull image information from the header...
	U8	flags;
	U8	junk[256];

	/****************************************************************************
	**
	**	For more information about the original Truevision TGA(tm) file format,
	**	or for additional information about the new extensions to the
	**	Truevision TGA file, refer to the "Truevision TGA File Format
	**	Specification Version 2.0" available from Truevision or your
	**	Truevision dealer.
	**
	**  FILE STRUCTURE FOR THE ORIGINAL TRUEVISION TGA FILE				
	**	  FIELD 1 :	NUMBER OF CHARACTERS IN ID FIELD (1 BYTES)	
	**	  FIELD 2 :	COLOR MAP TYPE (1 BYTES)			
	**	  FIELD 3 :	IMAGE TYPE CODE (1 BYTES)			
	**					= 0	NO IMAGE DATA INCLUDED		
	**					= (0001) 1	UNCOMPRESSED, COLOR-MAPPED IMAGE
	**					= (0010) 2	UNCOMPRESSED, TRUE-COLOR IMAGE	
	**					= (0011) 3	UNCOMPRESSED, BLACK AND WHITE IMAGE
	**					= (1001) 9	RUN-LENGTH ENCODED COLOR-MAPPED IMAGE
	**					= (1010) 10 RUN-LENGTH ENCODED TRUE-COLOR IMAGE
	**					= (1011) 11 RUN-LENGTH ENCODED BLACK AND WHITE IMAGE
	**	  FIELD 4 :	COLOR MAP SPECIFICATION	(5 BYTES)		
	**				4.1 : COLOR MAP ORIGIN (2 BYTES)	
	**				4.2 : COLOR MAP LENGTH (2 BYTES)	
	**				4.3 : COLOR MAP ENTRY SIZE (2 BYTES)	
	**	  FIELD 5 :	IMAGE SPECIFICATION (10 BYTES)			
	**				5.1 : X-ORIGIN OF IMAGE (2 BYTES)	
	**				5.2 : Y-ORIGIN OF IMAGE (2 BYTES)	
	**				5.3 : WIDTH OF IMAGE (2 BYTES)		
	**				5.4 : HEIGHT OF IMAGE (2 BYTES)		
	**				5.5 : IMAGE PIXEL SIZE (1 BYTE)		
	**				5.6 : IMAGE DESCRIPTOR BYTE (1 BYTE) 	
	**	  FIELD 6 :	IMAGE ID FIELD (LENGTH SPECIFIED BY FIELD 1)	
	**	  FIELD 7 :	COLOR MAP DATA (BIT WIDTH SPECIFIED BY FIELD 4.3 AND
	**				NUMBER OF COLOR MAP ENTRIES SPECIFIED IN FIELD 4.2)
	**	  FIELD 8 :	IMAGE DATA FIELD (WIDTH AND HEIGHT SPECIFIED IN
	**				FIELD 5.3 AND 5.4)				
	****************************************************************************/

	mDataOffset = 0;
	mIDLength = *(getData()+mDataOffset++);
	mColorMapType = *(getData()+mDataOffset++);
	mImageType = *(getData()+mDataOffset++);
	mColorMapIndexLo = *(getData()+mDataOffset++);
	mColorMapIndexHi = *(getData()+mDataOffset++);
	mColorMapLengthLo = *(getData()+mDataOffset++);
	mColorMapLengthHi = *(getData()+mDataOffset++);
	mColorMapDepth = *(getData()+mDataOffset++);
	mXOffsetLo = *(getData()+mDataOffset++);
	mXOffsetHi = *(getData()+mDataOffset++);
	mYOffsetLo = *(getData()+mDataOffset++);
	mYOffsetHi = *(getData()+mDataOffset++);
	mWidthLo = *(getData()+mDataOffset++);
	mWidthHi = *(getData()+mDataOffset++);
	mHeightLo = *(getData()+mDataOffset++);
	mHeightHi = *(getData()+mDataOffset++);
	mPixelSize = *(getData()+mDataOffset++);
	flags = *(getData()+mDataOffset++);
	mAttributeBits = flags & 0xf;
	mOriginRightBit = (flags & 0x10) >> 4;
	mOriginTopBit = (flags & 0x20) >> 5;
	mInterleave = (flags & 0xc0) >> 6;

	switch( mImageType )
	{
	case 0:
		// No image data included in file
		setLastError("Unable to load file.  TGA file contains no image data.");
		return false;
	case 1:
		// Colormapped uncompressed
		if( 8 != mPixelSize )
		{
			setLastError("Unable to load file.  Colormapped images must have 8 bits per pixel.");
			return false;
		}
		break;
	case 2:
		// Truecolor uncompressed
		break;
	case 3:
		// Monochrome uncompressed
		if( 8 != mPixelSize )
		{
			setLastError("Unable to load file.  Monochrome images must have 8 bits per pixel.");
			return false;
		}
		break;
	case 9:
		// Colormapped, RLE
		break;
	case 10:
		// Truecolor, RLE
		break;
	case 11:
		// Monochrome, RLE
		if( 8 != mPixelSize )
		{
			setLastError("Unable to load file.  Monochrome images must have 8 bits per pixel.");
			return false;
		}
		break;
	default:
		setLastError("Unable to load file.  Unrecoginzed TGA image type.");
		return false;
	}

	// discard the ID field, if any
	if (mIDLength)
	{
		memcpy(junk, getData()+mDataOffset, mIDLength);	/* Flawfinder: ignore */
		mDataOffset += mIDLength;
	}
	
	// check to see if there's a colormap since even rgb files can have them
	S32 color_map_bytes = 0;
	if( (1 == mColorMapType) && (mColorMapDepth > 0) )
	{
		mColorMapStart = (S32(mColorMapIndexHi) << 8) + mColorMapIndexLo;
		mColorMapLength = (S32(mColorMapLengthHi) << 8) + mColorMapLengthLo;
		
		if( mColorMapDepth > 24 )
		{
			mColorMapBytesPerEntry = 4;
		}
		else
		if( mColorMapDepth > 16 )
		{
			mColorMapBytesPerEntry = 3;
		}
		else
		if( mColorMapDepth > 8 )
		{
			mColorMapBytesPerEntry = 2;
		}
		else
		{
			mColorMapBytesPerEntry = 1;
		}
		color_map_bytes = mColorMapLength * mColorMapBytesPerEntry;

		// Note: although it's legal for TGA files to have color maps and not use them
		// (some programs actually do this and use the color map for other ends), we'll
		// only allocate memory for one if _we_ intend to use it.
		if ( (1 == mImageType) || (9 == mImageType)  )
		{
			mColorMap = new(std::nothrow) U8[ color_map_bytes ];  
			if (!mColorMap)
			{
<<<<<<< HEAD
                //LLError::LLUserWarningMsg::showOutOfMemory();
=======
                LLError::LLUserWarningMsg::showOutOfMemory();
>>>>>>> 1f75fbd3
				LL_WARNS() << "Out of Memory in bool LLImageTGA::updateData(), size: " << color_map_bytes << LL_ENDL;
				return false;
			}
			memcpy( mColorMap, getData() + mDataOffset, color_map_bytes );	/* Flawfinder: ignore */
		}

		mDataOffset += color_map_bytes;
	}

	// heights are read as bytes to prevent endian problems
	S32 height = (S32(mHeightHi) << 8) + mHeightLo;
	S32 width = (S32(mWidthHi) << 8) + mWidthLo;

	// make sure that it's a pixel format that we understand
	S32 bits_per_pixel;
	if( mColorMap )
	{
		bits_per_pixel = mColorMapDepth;
	}
	else
	{
		bits_per_pixel = mPixelSize;
	}

	S32 components;
	switch(bits_per_pixel)
	{
	case 24:
		components = 3;
		break;
	case 32:
		components = 4;
//		Don't enforce this.  ACDSee doesn't bother to set the attributes bits correctly. Arrgh!
//		if( mAttributeBits != 8 )
//		{
//			setLastError("Unable to load file. 32 bit TGA image does not have 8 bits of alpha.");
//			return false;
//		}
		mAttributeBits = 8;
		break;
	case 15:
	case 16:
		components = 3;
		mIs15Bit = true;  // 16th bit is used for Targa hardware interupts and is ignored.
		break;
	case 8:
		components = 1;
		break;
	default:
		setLastError("Unable to load file. Unknown pixel size.");
		return false;
	}
	setSize(width, height, components);
	
	return true;
}

bool LLImageTGA::decode(LLImageRaw* raw_image, F32 decode_time)
{
	llassert_always(raw_image);
	
	// Check to make sure that this instance has been initialized with data
	if (!getData() || (0 == getDataSize()))
	{
		setLastError("LLImageTGA trying to decode an image with no data!");
		return false;
	}

	// Copy everything after the header.

	if( !raw_image->resize(getWidth(), getHeight(), getComponents()))
	{
		setLastError("LLImageTGA::out of memory");
		return false;
	}

	// <FS:ND> Handle out of memory situations a bit more graceful than a crash
	if( raw_image->isBufferInvalid() )
		return FALSE;
	// </FS:ND>

	if( (getComponents() != 1) &&
		(getComponents() != 3) &&
		(getComponents() != 4) )
	{
		setLastError("TGA images with a number of components other than 1, 3, and 4 are not supported.");
		return false;
	}

	if( raw_image->isBufferInvalid())
	{
		setLastError("LLImageTGA::out of memory");
		return false;
	}

	if( mOriginRightBit )
	{
		setLastError("TGA images with origin on right side are not supported.");
		return false;
	}

	bool flipped = (mOriginTopBit != 0);
	bool rle_compressed = ((mImageType & 0x08) != 0);

	if( mColorMap )
	{
		return decodeColorMap( raw_image, rle_compressed, flipped );
	}
	else
	{
		return decodeTruecolor( raw_image, rle_compressed, flipped );
	}
}

bool LLImageTGA::decodeTruecolor( LLImageRaw* raw_image, bool rle, bool flipped )
{
	// <FS:ND> Handle out of memory situations a bit more graceful than a crash
	if( !raw_image || raw_image->isBufferInvalid() )
		return false;
	// </FS:ND>

	bool success = false;
	bool alpha_opaque = false;
	if( rle )
	{

		switch( getComponents() )
		{
		case 1:
			success = decodeTruecolorRle8( raw_image );
			break;
		case 3:
			if( mIs15Bit )
			{
				success = decodeTruecolorRle15( raw_image );
			}
			else
			{
				success = decodeTruecolorRle24( raw_image );
			}
			break;
		case 4:
			success = decodeTruecolorRle32( raw_image, alpha_opaque );
			if (alpha_opaque)
			{
				// alpha was entirely opaque
				// convert to 24 bit image
				LLPointer<LLImageRaw> compacted_image = new LLImageRaw(raw_image->getWidth(), raw_image->getHeight(), 3);
				if (compacted_image->isBufferInvalid())
				{
					success = false;
					break;
				}
				compacted_image->copy(raw_image);
				raw_image->resize(raw_image->getWidth(), raw_image->getHeight(), 3);
				raw_image->copy(compacted_image);
			}
			break;
		}
	}
	else
	{
		bool alpha_opaque;
		success = decodeTruecolorNonRle( raw_image, alpha_opaque );
		if (alpha_opaque && raw_image->getComponents() == 4)
		{
			// alpha was entirely opaque
			// convert to 24 bit image
			LLPointer<LLImageRaw> compacted_image = new LLImageRaw(raw_image->getWidth(), raw_image->getHeight(), 3);
			if (compacted_image->isBufferInvalid())
			{
				success = false;
			}
			else
			{
				compacted_image->copy(raw_image);
				raw_image->resize(raw_image->getWidth(), raw_image->getHeight(), 3);
				raw_image->copy(compacted_image);
			}
		}
	}
	
	if( success && flipped )
	{
		// This works because the Targa definition requires that RLE blocks never
		// encode pixels from more than one scanline.
		// (On the other hand, it's not as fast as writing separate flipped versions as 
		// we did with TruecolorNonRle.)
		raw_image->verticalFlip();
	}

	return success;
}


bool LLImageTGA::decodeTruecolorNonRle( LLImageRaw* raw_image, bool &alpha_opaque )
{
	alpha_opaque = true;

	// Origin is the bottom left
	U8* dst = raw_image->getData();
	U8* src = getData() + mDataOffset;

	S32 pixels = getWidth() * getHeight();
	
	if (pixels * (mIs15Bit ? 2 : getComponents()) > getDataSize() - mDataOffset)
	{ //here we have situation when data size in src less than actually needed
		return false;
	}

	if (getComponents() == 4)
	{
		while( pixels-- )
		{
			// Our data is stored in RGBA.  TGA stores them as BGRA (little-endian ARGB)
			dst[0] = src[2]; // Red
			dst[1] = src[1]; // Green
			dst[2] = src[0]; // Blue
			dst[3] = src[3]; // Alpha
			if (dst[3] != 255)
			{
				alpha_opaque = false;
			}
			dst += 4;
			src += 4;
		}
	}
	else if (getComponents() == 3)
	{
		if( mIs15Bit )
		{
			while( pixels-- )
			{
				decodeTruecolorPixel15( dst, src );
				dst += 3;
				src += 2;
			}
		}
		else
		{
			while( pixels-- )
			{
				dst[0] = src[2]; // Red
				dst[1] = src[1]; // Green
				dst[2] = src[0]; // Blue
				dst += 3;
				src += 3;
			}
		}
	}
	else if (getComponents() == 1)
	{
		memcpy(dst, src, pixels);	/* Flawfinder: ignore */
	}

	return true;
}

void LLImageTGA::decodeColorMapPixel8( U8* dst, const U8* src )
{
	S32 index = llclamp( *src - mColorMapStart, 0, mColorMapLength - 1 );
	dst[0] = mColorMap[ index ];
}

void LLImageTGA::decodeColorMapPixel15( U8* dst, const U8* src )
{
	S32 index = llclamp( *src - mColorMapStart, 0, mColorMapLength - 1 );
	decodeTruecolorPixel15( dst, mColorMap + 2 * index );
}

void LLImageTGA::decodeColorMapPixel24( U8* dst, const U8* src )
{
	S32 index = 3 * llclamp( *src - mColorMapStart, 0, mColorMapLength - 1 );
	dst[0] = mColorMap[ index + 2 ];	// Red
	dst[1] = mColorMap[ index + 1 ];	// Green
	dst[2] = mColorMap[ index + 0 ];	// Blue
}

void LLImageTGA::decodeColorMapPixel32( U8* dst, const U8* src )
{
	S32 index = 4 * llclamp( *src - mColorMapStart, 0, mColorMapLength - 1 );
	dst[0] = mColorMap[ index + 2 ];	// Red
	dst[1] = mColorMap[ index + 1 ];	// Green
	dst[2] = mColorMap[ index + 0 ];	// Blue
	dst[3] = mColorMap[ index + 3 ];	// Alpha
}


bool LLImageTGA::decodeColorMap( LLImageRaw* raw_image, bool rle, bool flipped )
{
	// <FS:ND> Handle out of memory situations a bit more graceful than a crash
	if( !raw_image || raw_image->isBufferInvalid() )
		return FALSE;
	// </FS:ND>

	// If flipped, origin is the top left.  Need to reverse the order of the rows.
	// Otherwise the origin is the bottom left.

	if( 8 != mPixelSize )
	{
		return false;
	}

	U8* src = getData() + mDataOffset;
	U8* dst = raw_image->getData();	// start from the top
	
	void (LLImageTGA::*pixel_decoder)( U8*, const U8* );

	switch( mColorMapBytesPerEntry )
	{
		case 1:	pixel_decoder = &LLImageTGA::decodeColorMapPixel8;  break;
		case 2:	pixel_decoder = &LLImageTGA::decodeColorMapPixel15; break;
		case 3:	pixel_decoder = &LLImageTGA::decodeColorMapPixel24; break;
		case 4:	pixel_decoder = &LLImageTGA::decodeColorMapPixel32; break;
		default: llassert(0); return false;
	}

	if( rle )
	{
		U8* last_dst = dst + getComponents() * (getHeight() * getWidth() - 1);
		while( dst <= last_dst )
		{
			// Read RLE block header
			U8 block_header_byte = *src;
			src++;

			U8 block_pixel_count = (block_header_byte & 0x7F) + 1;
			if( block_header_byte & 0x80 )
			{
				// Encoded (duplicate-pixel) block
				do
				{
					(this->*pixel_decoder)( dst, src );
					dst += getComponents();
					block_pixel_count--;
				}
				while( block_pixel_count > 0 );
				src++;
			}
			else 
			{
				// Unencoded block
				do
				{
					(this->*pixel_decoder)( dst, src );
					dst += getComponents();
					src++;
					block_pixel_count--;
				}
				while( block_pixel_count > 0 );
			}
		}

		raw_image->verticalFlip();
	}
	else
	{
		S32 src_row_bytes = getWidth();
		S32 dst_row_bytes = getWidth() * getComponents();

		if( flipped )
		{
			U8* src_last_row_start = src + (getHeight() - 1) * src_row_bytes;
			src = src_last_row_start;		// start from the bottom
			src_row_bytes *= -1;
		}


		S32 i;
		S32 j;

		for( S32 row = 0; row < getHeight(); row++ )
		{
			for( i = 0, j = 0; j < getWidth(); i += getComponents(), j++ )
			{
				(this->*pixel_decoder)( dst + i, src + j );
			}

			dst += dst_row_bytes;
			src += src_row_bytes;
		}
	}

	return true;
}



bool LLImageTGA::encode(const LLImageRaw* raw_image, F32 encode_time)
{
	llassert_always(raw_image);
	
	deleteData();

	setSize(raw_image->getWidth(), raw_image->getHeight(), raw_image->getComponents());

	// Data from header
	mIDLength = 0;		// Length of identifier string
	mColorMapType = 0;	// 0 = No Map

	// Supported: 2 = Uncompressed true color, 3 = uncompressed monochrome without colormap
	switch( getComponents() )
	{
	case 1:
		mImageType = 3;		
		break;
	case 2:	 // Interpret as intensity plus alpha
	case 3:
	case 4:
		mImageType = 2;		
		break;
	default:
		return false;
	}

	// Color map stuff (unsupported)
	mColorMapIndexLo = 0;		// First color map entry (low order byte)
	mColorMapIndexHi = 0;		// First color map entry (high order byte)
	mColorMapLengthLo = 0;		// Color map length (low order byte)
	mColorMapLengthHi = 0;		// Color map length (high order byte)
	mColorMapDepth = 0;	// Size of color map entry (15, 16, 24, or 32 bits)

	// Image offset relative to origin.
	mXOffsetLo = 0;		// X offset from origin (low order byte)
	mXOffsetHi = 0;		// X offset from origin (hi order byte)
	mYOffsetLo = 0;		// Y offset from origin (low order byte)
	mYOffsetHi = 0;		// Y offset from origin (hi order byte)

	// Height and width
	mWidthLo = U8(getWidth() & 0xFF);			// Width (low order byte)
	mWidthHi = U8((getWidth() >> 8) & 0xFF);	// Width (hi order byte)
	mHeightLo = U8(getHeight() & 0xFF);			// Height (low order byte)
	mHeightHi = U8((getHeight() >> 8) & 0xFF);	// Height (hi order byte)

	S32 bytes_per_pixel;
	switch( getComponents() )
	{
	case 1:
		bytes_per_pixel = 1;		
		break;
	case 3:
		bytes_per_pixel = 3;		
		break;
	case 2:	 // Interpret as intensity plus alpha.  Store as RGBA.
	case 4:
		bytes_per_pixel = 4;		
		break;
	default:
		return false;
	}
	mPixelSize = U8(bytes_per_pixel * 8);		// 8, 16, 24, 32 bits per pixel

	mAttributeBits = (4 == bytes_per_pixel) ? 8 : 0;	// 4 bits: number of attribute bits (alpha) per pixel
	mOriginRightBit = 0;	// 1 bit: origin, 0 = left, 1 = right
	mOriginTopBit = 0;	// 1 bit: origin, 0 = bottom, 1 = top
	mInterleave = 0;	// 2 bits: interleaved flag, 0 = none, 1 = interleaved 2, 2 = interleaved 4


	const S32 TGA_HEADER_SIZE = 18;
	const S32 COLOR_MAP_SIZE = 0;
	mDataOffset = TGA_HEADER_SIZE + mIDLength + COLOR_MAP_SIZE; // Offset from start of data to the actual header.

	S32 pixels = getWidth() * getHeight();
	S32 datasize = mDataOffset + bytes_per_pixel * pixels;
	U8* dst = allocateData(datasize);

	// Write header
	*(dst++) = mIDLength;		
	*(dst++) = mColorMapType;	
	*(dst++) = mImageType;		
	*(dst++) = mColorMapIndexLo;		
	*(dst++) = mColorMapIndexHi;		
	*(dst++) = mColorMapLengthLo;		
	*(dst++) = mColorMapLengthHi;		
	*(dst++) = mColorMapDepth;	
	*(dst++) = mXOffsetLo;		
	*(dst++) = mXOffsetHi;		
	*(dst++) = mYOffsetLo;		
	*(dst++) = mYOffsetHi;		
	*(dst++) = mWidthLo;		
	*(dst++) = mWidthHi;		
	*(dst++) = mHeightLo;		
	*(dst++) = mHeightHi;		
	*(dst++) = mPixelSize;		
	*(dst++) =
		((mInterleave & 3) << 5) |
		((mOriginTopBit & 1) << 4) |
		((mOriginRightBit & 1) << 3) |
		((mAttributeBits & 0xF) << 0);	

	// Write pixels
	const U8* src = raw_image->getData();
	llassert( dst == getData() + mDataOffset );
	S32 i = 0;
	S32 j = 0;
	switch( getComponents() )
	{
	case 1:
		memcpy( dst, src, bytes_per_pixel * pixels );	/* Flawfinder: ignore */
		break;

	case 2:
		while( pixels-- )
		{
			dst[i + 0] = src[j + 0];	// intensity
			dst[i + 1] = src[j + 0];	// intensity
			dst[i + 2] = src[j + 0];	// intensity
			dst[i + 3] = src[j + 1];	// alpha
			i += 4;
			j += 2;
		}
		break;

	case 3:
		while( pixels-- )
		{
			dst[i + 0] = src[i + 2];	// blue
			dst[i + 1] = src[i + 1];	// green
			dst[i + 2] = src[i + 0];	// red
			i += 3;
		}
		break;

	case 4:
		while( pixels-- )
		{
			dst[i + 0] = src[i + 2];	// blue
			dst[i + 1] = src[i + 1];	// green
			dst[i + 2] = src[i + 0];	// red
			dst[i + 3] = src[i + 3];	// alpha
			i += 4;
		}
		break;
	}
	
	return true;
}

bool LLImageTGA::decodeTruecolorRle32( LLImageRaw* raw_image, bool &alpha_opaque )
{
	llassert( getComponents() == 4 );
	alpha_opaque = true;

	U8* dst = raw_image->getData();
	U32* dst_pixels = (U32*) dst;

	U8* src = getData() + mDataOffset;
	U8* last_src = src + getDataSize();

	U32 rgba;
	U8* rgba_byte_p = (U8*) &rgba;

	U32* last_dst_pixel = dst_pixels + getHeight() * getWidth() - 1;
	while( dst_pixels <= last_dst_pixel )
	{
		// Read RLE block header
		
		if (src >= last_src)
			return false;

		U8 block_header_byte = *src;
		src++;

		U32 block_pixel_count = (block_header_byte & 0x7F) + 1;
		if( block_header_byte & 0x80 )
		{
			// Encoded (duplicate-pixel) block

			if (src + 3 >= last_src)
				return false;
			
			rgba_byte_p[0] = src[2];
			rgba_byte_p[1] = src[1];
			rgba_byte_p[2] = src[0];
			rgba_byte_p[3] = src[3];
			if (rgba_byte_p[3] != 255)
			{
				alpha_opaque = false;
			}

			src += 4;
			U32 value = rgba;
			do
			{
				*dst_pixels = value;
				dst_pixels++;
				block_pixel_count--;
			}
			while( block_pixel_count > 0 );
		}
		else 
		{
			// Unencoded block
			do
			{
				if (src + 3 >= last_src)
					return false;
				
				((U8*)dst_pixels)[0] = src[2];
				((U8*)dst_pixels)[1] = src[1];
				((U8*)dst_pixels)[2] = src[0];
				((U8*)dst_pixels)[3] = src[3];
				if (src[3] != 255)
				{
					alpha_opaque = false;
				}
				src += 4;
				dst_pixels++;
				block_pixel_count--;
			}
			while( block_pixel_count > 0 );
		}
	}

	return true; 
}

bool LLImageTGA::decodeTruecolorRle15( LLImageRaw* raw_image )
{
	llassert( getComponents() == 3 );
	llassert( mIs15Bit );

	U8* dst = raw_image->getData();
	U8* src = getData() + mDataOffset;

	U8* last_src = src + getDataSize();
	U8* last_dst = dst + getComponents() * (getHeight() * getWidth() - 1);

	while( dst <= last_dst )
	{
		// Read RLE block header

		if (src >= last_src)
			return false;

		U8 block_header_byte = *src;
		src++;

		U8 block_pixel_count = (block_header_byte & 0x7F) + 1;
		if( block_header_byte & 0x80 )
		{
			// Encoded (duplicate-pixel) block
			do
			{
				if (src + 2 >= last_src)
					return false;
				
				decodeTruecolorPixel15( dst, src );   // slow
				dst += 3;
				block_pixel_count--;
			}
			while( block_pixel_count > 0 );
			src += 2;
		}
		else 
		{
			// Unencoded block
			do
			{
				if (src + 2 >= last_src)
					return false;

				decodeTruecolorPixel15( dst, src );
				dst += 3;
				src += 2;
				block_pixel_count--;
			}
			while( block_pixel_count > 0 );
		}
	}

	return true;
}



bool LLImageTGA::decodeTruecolorRle24( LLImageRaw* raw_image )
{
	llassert( getComponents() == 3 );

	U8* dst = raw_image->getData();
	U8* src = getData() + mDataOffset;

	U8* last_src = src + getDataSize();
	U8* last_dst = dst + getComponents() * (getHeight() * getWidth() - 1);

	while( dst <= last_dst )
	{
		// Read RLE block header

		if (src >= last_src)
			return false;
	
		U8 block_header_byte = *src;
		src++;

		U8 block_pixel_count = (block_header_byte & 0x7F) + 1;
		if( block_header_byte & 0x80 )
		{
			// Encoded (duplicate-pixel) block
			do
			{
				if (src + 2 >= last_src)
					return false;
				dst[0] = src[2];
				dst[1] = src[1];
				dst[2] = src[0];
				dst += 3;
				block_pixel_count--;
			}
			while( block_pixel_count > 0 );
			src += 3;
		}
		else 
		{
			// Unencoded block
			do
			{
				if (src + 2 >= last_src)
					return false;
				
				dst[0] = src[2];
				dst[1] = src[1];
				dst[2] = src[0];
				dst += 3;
				src += 3;
				block_pixel_count--;
			}
			while( block_pixel_count > 0 );
		}
	}

	return true;
}


bool LLImageTGA::decodeTruecolorRle8( LLImageRaw* raw_image )
{
	llassert( getComponents() == 1 );

	U8* dst = raw_image->getData();
	U8* src = getData() + mDataOffset;

	U8* last_src = src + getDataSize();
	U8* last_dst = dst + getHeight() * getWidth() - 1;
	
	while( dst <= last_dst )
	{
		// Read RLE block header

		if (src >= last_src)
			return false;

		U8 block_header_byte = *src;
		src++;

		U8 block_pixel_count = (block_header_byte & 0x7F) + 1;
		if( block_header_byte & 0x80 )
		{
			if (src >= last_src)
				return false;
			
			// Encoded (duplicate-pixel) block
			memset( dst, *src, block_pixel_count );
			dst += block_pixel_count;
			src++;
		}
		else 
		{
			// Unencoded block
			do
			{
				if (src >= last_src)
					return false;
				
				*dst = *src;
				dst++;
				src++;
				block_pixel_count--;
			}
			while( block_pixel_count > 0 );
		}
	}

	return true;
}


// Decoded and process the image for use in avatar gradient masks.
// Processing happens during the decode for speed.
bool LLImageTGA::decodeAndProcess( LLImageRaw* raw_image, F32 domain, F32 weight )
{
	llassert_always(raw_image);
	
	// "Domain" isn't really the right word.  It refers to the width of the 
	// ramp portion of the function that relates input and output pixel values.
	// A domain of 0 gives a step function.
	// 
	//   |                      /----------------
	//  O|                     / |
	//  u|                    /  |
	//  t|                   /   |
	//	p|------------------/    |
	//  u|                  |    | 
	//  t|<---------------->|<-->|
	//	 |  "offset"         "domain"
	//   |
	// --+---Input--------------------------------
	//   |

	if (!getData() || (0 == getDataSize()))
	{
		setLastError("LLImageTGA trying to decode an image with no data!");
		return false;
	}

	// Only works for unflipped monochrome RLE images
	if( (getComponents() != 1) || (mImageType != 11) || mOriginTopBit || mOriginRightBit ) 
	{
		LL_WARNS() << "LLImageTGA trying to alpha-gradient process an image that's not a standard RLE, one component image" << LL_ENDL;
		LL_WARNS() << "getComponents(): " << getComponents() << " mImageType: " << mImageType << " mOriginTopBit:" << mOriginTopBit << " mOriginRightBit: " << mOriginRightBit << LL_ENDL;
		return false;
	}

	if( !raw_image->resize(getWidth(), getHeight(), getComponents()) )
	{
		LL_ERRS() << "LLImageTGA: Failed to resize image" << LL_ENDL;
		return false;
	}

	U8* dst = raw_image->getData();
	U8* src = getData() + mDataOffset;
	U8* last_dst = dst + getHeight() * getWidth() - 1;

	if( domain > 0 )
	{
		// Process using a look-up table (lut)
		const S32 LUT_LEN = 256;
		U8 lut[LUT_LEN];
		S32 i;

		F32 scale = 1.f / domain;
		F32 offset = (1.f - domain) * llclampf( 1.f - weight );
		F32 bias = -(scale * offset);
		
		for( i = 0; i < LUT_LEN; i++ )
		{
			lut[i] = (U8)llclampb( 255.f * ( i/255.f * scale + bias ) );
		}

		while( dst <= last_dst )
		{
			// Read RLE block header
			U8 block_header_byte = *src;
			src++;

			U8 block_pixel_count = (block_header_byte & 0x7F) + 1;
			if( block_header_byte & 0x80 )
			{
				// Encoded (duplicate-pixel) block
				memset( dst, lut[ *src ], block_pixel_count );
				dst += block_pixel_count;
				src++;
			}
			else 
			{
				// Unencoded block
				do
				{
					*dst = lut[ *src ];
					dst++;
					src++;
					block_pixel_count--;
				}
				while( block_pixel_count > 0 );
			}
		}
	}
	else
	{
		// Process using a simple comparison agains a threshold
		const U8 threshold = (U8)(0xFF * llclampf( 1.f - weight ));

		while( dst <= last_dst )
		{
			// Read RLE block header
			U8 block_header_byte = *src;
			src++;

			U8 block_pixel_count = (block_header_byte & 0x7F) + 1;
			if( block_header_byte & 0x80 )
			{
				// Encoded (duplicate-pixel) block
				memset( dst, ((*src >= threshold) ? 0xFF : 0), block_pixel_count );
				dst += block_pixel_count;
				src++;
			}
			else 
			{
				// Unencoded block
				do
				{
					*dst = (*src >= threshold) ? 0xFF : 0;
					dst++;
					src++;
					block_pixel_count--;
				}
				while( block_pixel_count > 0 );
			}
		}
	}
	return true;
}

// Reads a .tga file and creates an LLImageTGA with its data.
bool LLImageTGA::loadFile( const std::string& path )
{
	S32 len = path.size();
	if( len < 5 )
	{
		return false;
	}
	
	std::string extension = gDirUtilp->getExtension(path);
	if( "tga" != extension )
	{
		return false;
	}
	//< FS:ND> FIRE-16342 make sure no one overwrites this file while we load it	

	// LLFILE* file = LLFile::fopen(path, "rb");	/* Flawfinder: ignore */
#ifndef LL_WINDOWS
	LLFILE* file = LLFile::fopen(path, "rb");	/* Flawfinder: ignore */
#else
	LLFILE* file = LLFile::_fsopen(path, "rb", _SH_DENYWR);/* Flawfinder: ignore */
#endif

	// </FS:ND:
	
	if( !file )
	{
		LL_WARNS() << "Couldn't open file " << path << LL_ENDL;
		return false;
	}

	S32 file_size = 0;
	if (!fseek(file, 0, SEEK_END))
	{
		file_size = ftell(file);
		fseek(file, 0, SEEK_SET);
	}

	U8* buffer = allocateData(file_size);
	if(!buffer)
	{
		LL_WARNS() << "could not allocate memory for image loading, size: " << file_size << LL_ENDL;
		fclose(file); // <FS:ND/> Do not leak the file handle.
		return false;
	}

	S32 bytes_read = fread(buffer, 1, file_size, file);
	if( bytes_read != file_size )
	{
		deleteData();
		LL_WARNS() << "Couldn't read file " << path << LL_ENDL;
		fclose(file); // <FS:ND/> Do not leak the file handle.
		return false;
	}

	fclose( file );

	if( !updateData() )
	{
		LL_WARNS() << "Couldn't decode file " << path << LL_ENDL;
		deleteData();
		return false;
	}
	return true;
}

<|MERGE_RESOLUTION|>--- conflicted
+++ resolved
@@ -266,11 +266,7 @@
 			mColorMap = new(std::nothrow) U8[ color_map_bytes ];  
 			if (!mColorMap)
 			{
-<<<<<<< HEAD
-                //LLError::LLUserWarningMsg::showOutOfMemory();
-=======
                 LLError::LLUserWarningMsg::showOutOfMemory();
->>>>>>> 1f75fbd3
 				LL_WARNS() << "Out of Memory in bool LLImageTGA::updateData(), size: " << color_map_bytes << LL_ENDL;
 				return false;
 			}
