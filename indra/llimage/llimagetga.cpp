/** 
 * @file llimagetga.cpp
 *
 * $LicenseInfo:firstyear=2001&license=viewerlgpl$
 * Second Life Viewer Source Code
 * Copyright (C) 2010, Linden Research, Inc.
 * 
 * This library is free software; you can redistribute it and/or
 * modify it under the terms of the GNU Lesser General Public
 * License as published by the Free Software Foundation;
 * version 2.1 of the License only.
 * 
 * This library is distributed in the hope that it will be useful,
 * but WITHOUT ANY WARRANTY; without even the implied warranty of
 * MERCHANTABILITY or FITNESS FOR A PARTICULAR PURPOSE.  See the GNU
 * Lesser General Public License for more details.
 * 
 * You should have received a copy of the GNU Lesser General Public
 * License along with this library; if not, write to the Free Software
 * Foundation, Inc., 51 Franklin Street, Fifth Floor, Boston, MA  02110-1301  USA
 * 
 * Linden Research, Inc., 945 Battery Street, San Francisco, CA  94111  USA
 * $/LicenseInfo$
 */

#include "linden_common.h"

#include "llimagetga.h"

#include "lldir.h"
#include "llerror.h"
#include "llmath.h"
#include "llpointer.h"

// For expanding 5-bit pixel values to 8-bit with best rounding
// static
const U8 LLImageTGA::s5to8bits[32] = 
	{
		0,   8,  16,  25,  33,  41,  49,  58,
	   66,  74,  82,  90,  99, 107, 115, 123,
	  132, 140, 148, 156, 165, 173, 181, 189,
	  197, 206, 214, 222, 230, 239, 247, 255
	};

inline void LLImageTGA::decodeTruecolorPixel15( U8* dst, const U8* src )
{
    // We expand 5 bit data to 8 bit sample width.
    // The format of the 16-bit (LSB first) input word is
    // xRRRRRGGGGGBBBBB
	U32 t = U32(src[0]) + (U32(src[1]) << 8);
    dst[2] = s5to8bits[t & 0x1F];  // blue
    t >>= 5;
    dst[1] = s5to8bits[t & 0x1F];  // green
    t >>= 5;
    dst[0] = s5to8bits[t & 0x1F];  // red
}

LLImageTGA::LLImageTGA() 
	: LLImageFormatted(IMG_CODEC_TGA),
	  mColorMap( NULL ),
	  mColorMapStart( 0 ),
	  mColorMapLength( 0 ),
	  mColorMapBytesPerEntry( 0 ),
	  mIs15Bit( FALSE ),

	  mAttributeBits(0),
	  mColorMapDepth(0),
	  mColorMapIndexHi(0),
	  mColorMapIndexLo(0),
	  mColorMapLengthHi(0),
	  mColorMapLengthLo(0),
	  mColorMapType(0),
	  mDataOffset(0),
	  mHeightHi(0),
	  mHeightLo(0),
	  mIDLength(0),
	  mImageType(0),
	  mInterleave(0),
	  mOriginRightBit(0),
	  mOriginTopBit(0),
	  mPixelSize(0),
	  mWidthHi(0),
	  mWidthLo(0),
	  mXOffsetHi(0),
	  mXOffsetLo(0),
	  mYOffsetHi(0),
	  mYOffsetLo(0)
{
}

LLImageTGA::LLImageTGA(const std::string& file_name) 
	: LLImageFormatted(IMG_CODEC_TGA),
	  mColorMap( NULL ),
	  mColorMapStart( 0 ),
	  mColorMapLength( 0 ),
	  mColorMapBytesPerEntry( 0 ),
	  mIs15Bit( FALSE )
{
	loadFile(file_name);
}

LLImageTGA::~LLImageTGA()
{
	delete [] mColorMap;
}

BOOL LLImageTGA::updateData()
{
	resetLastError();

	// Check to make sure that this instance has been initialized with data
	if (!getData() || (0 == getDataSize()))
	{
		setLastError("LLImageTGA uninitialized");
		return FALSE;
	}
	
	// Pull image information from the header...
	U8	flags;
	U8	junk[256];

	/****************************************************************************
	**
	**	For more information about the original Truevision TGA(tm) file format,
	**	or for additional information about the new extensions to the
	**	Truevision TGA file, refer to the "Truevision TGA File Format
	**	Specification Version 2.0" available from Truevision or your
	**	Truevision dealer.
	**
	**  FILE STRUCTURE FOR THE ORIGINAL TRUEVISION TGA FILE				
	**	  FIELD 1 :	NUMBER OF CHARACTERS IN ID FIELD (1 BYTES)	
	**	  FIELD 2 :	COLOR MAP TYPE (1 BYTES)			
	**	  FIELD 3 :	IMAGE TYPE CODE (1 BYTES)			
	**					= 0	NO IMAGE DATA INCLUDED		
	**					= (0001) 1	UNCOMPRESSED, COLOR-MAPPED IMAGE
	**					= (0010) 2	UNCOMPRESSED, TRUE-COLOR IMAGE	
	**					= (0011) 3	UNCOMPRESSED, BLACK AND WHITE IMAGE
	**					= (1001) 9	RUN-LENGTH ENCODED COLOR-MAPPED IMAGE
	**					= (1010) 10 RUN-LENGTH ENCODED TRUE-COLOR IMAGE
	**					= (1011) 11 RUN-LENGTH ENCODED BLACK AND WHITE IMAGE
	**	  FIELD 4 :	COLOR MAP SPECIFICATION	(5 BYTES)		
	**				4.1 : COLOR MAP ORIGIN (2 BYTES)	
	**				4.2 : COLOR MAP LENGTH (2 BYTES)	
	**				4.3 : COLOR MAP ENTRY SIZE (2 BYTES)	
	**	  FIELD 5 :	IMAGE SPECIFICATION (10 BYTES)			
	**				5.1 : X-ORIGIN OF IMAGE (2 BYTES)	
	**				5.2 : Y-ORIGIN OF IMAGE (2 BYTES)	
	**				5.3 : WIDTH OF IMAGE (2 BYTES)		
	**				5.4 : HEIGHT OF IMAGE (2 BYTES)		
	**				5.5 : IMAGE PIXEL SIZE (1 BYTE)		
	**				5.6 : IMAGE DESCRIPTOR BYTE (1 BYTE) 	
	**	  FIELD 6 :	IMAGE ID FIELD (LENGTH SPECIFIED BY FIELD 1)	
	**	  FIELD 7 :	COLOR MAP DATA (BIT WIDTH SPECIFIED BY FIELD 4.3 AND
	**				NUMBER OF COLOR MAP ENTRIES SPECIFIED IN FIELD 4.2)
	**	  FIELD 8 :	IMAGE DATA FIELD (WIDTH AND HEIGHT SPECIFIED IN
	**				FIELD 5.3 AND 5.4)				
	****************************************************************************/

	mDataOffset = 0;
	mIDLength = *(getData()+mDataOffset++);
	mColorMapType = *(getData()+mDataOffset++);
	mImageType = *(getData()+mDataOffset++);
	mColorMapIndexLo = *(getData()+mDataOffset++);
	mColorMapIndexHi = *(getData()+mDataOffset++);
	mColorMapLengthLo = *(getData()+mDataOffset++);
	mColorMapLengthHi = *(getData()+mDataOffset++);
	mColorMapDepth = *(getData()+mDataOffset++);
	mXOffsetLo = *(getData()+mDataOffset++);
	mXOffsetHi = *(getData()+mDataOffset++);
	mYOffsetLo = *(getData()+mDataOffset++);
	mYOffsetHi = *(getData()+mDataOffset++);
	mWidthLo = *(getData()+mDataOffset++);
	mWidthHi = *(getData()+mDataOffset++);
	mHeightLo = *(getData()+mDataOffset++);
	mHeightHi = *(getData()+mDataOffset++);
	mPixelSize = *(getData()+mDataOffset++);
	flags = *(getData()+mDataOffset++);
	mAttributeBits = flags & 0xf;
	mOriginRightBit = (flags & 0x10) >> 4;
	mOriginTopBit = (flags & 0x20) >> 5;
	mInterleave = (flags & 0xc0) >> 6;

	switch( mImageType )
	{
	case 0:
		// No image data included in file
		setLastError("Unable to load file.  TGA file contains no image data.");
		return FALSE;
	case 1:
		// Colormapped uncompressed
		if( 8 != mPixelSize )
		{
			setLastError("Unable to load file.  Colormapped images must have 8 bits per pixel.");
			return FALSE;
		}
		break;
	case 2:
		// Truecolor uncompressed
		break;
	case 3:
		// Monochrome uncompressed
		if( 8 != mPixelSize )
		{
			setLastError("Unable to load file.  Monochrome images must have 8 bits per pixel.");
			return FALSE;
		}
		break;
	case 9:
		// Colormapped, RLE
		break;
	case 10:
		// Truecolor, RLE
		break;
	case 11:
		// Monochrome, RLE
		if( 8 != mPixelSize )
		{
			setLastError("Unable to load file.  Monochrome images must have 8 bits per pixel.");
			return FALSE;
		}
		break;
	default:
		setLastError("Unable to load file.  Unrecoginzed TGA image type.");
		return FALSE;
	}

	// discard the ID field, if any
	if (mIDLength)
	{
		memcpy(junk, getData()+mDataOffset, mIDLength);	/* Flawfinder: ignore */
		mDataOffset += mIDLength;
	}
	
	// check to see if there's a colormap since even rgb files can have them
	S32 color_map_bytes = 0;
	if( (1 == mColorMapType) && (mColorMapDepth > 0) )
	{
		mColorMapStart = (S32(mColorMapIndexHi) << 8) + mColorMapIndexLo;
		mColorMapLength = (S32(mColorMapLengthHi) << 8) + mColorMapLengthLo;
		
		if( mColorMapDepth > 24 )
		{
			mColorMapBytesPerEntry = 4;
		}
		else
		if( mColorMapDepth > 16 )
		{
			mColorMapBytesPerEntry = 3;
		}
		else
		if( mColorMapDepth > 8 )
		{
			mColorMapBytesPerEntry = 2;
		}
		else
		{
			mColorMapBytesPerEntry = 1;
		}
		color_map_bytes = mColorMapLength * mColorMapBytesPerEntry;

		// Note: although it's legal for TGA files to have color maps and not use them
		// (some programs actually do this and use the color map for other ends), we'll
		// only allocate memory for one if _we_ intend to use it.
		if ( (1 == mImageType) || (9 == mImageType)  )
		{
			mColorMap = new U8[ color_map_bytes ];  
			if (!mColorMap)
			{
<<<<<<< HEAD
				llwarns << "Out of Memory in BOOL LLImageTGA::updateData(), size: " << color_map_bytes << llendl;
=======
				LL_ERRS() << "Out of Memory in BOOL LLImageTGA::updateData()" << LL_ENDL;
>>>>>>> d0ef02c2
				return FALSE;
			}
			memcpy( mColorMap, getData() + mDataOffset, color_map_bytes );	/* Flawfinder: ignore */
		}

		mDataOffset += color_map_bytes;
	}

	// heights are read as bytes to prevent endian problems
	S32 height = (S32(mHeightHi) << 8) + mHeightLo;
	S32 width = (S32(mWidthHi) << 8) + mWidthLo;

	// make sure that it's a pixel format that we understand
	S32 bits_per_pixel;
	if( mColorMap )
	{
		bits_per_pixel = mColorMapDepth;
	}
	else
	{
		bits_per_pixel = mPixelSize;
	}

	S32 components;
	switch(bits_per_pixel)
	{
	case 24:
		components = 3;
		break;
	case 32:
		components = 4;
//		Don't enforce this.  ACDSee doesn't bother to set the attributes bits correctly. Arrgh!
//		if( mAttributeBits != 8 )
//		{
//			setLastError("Unable to load file. 32 bit TGA image does not have 8 bits of alpha.");
//			return FALSE;
//		}
		mAttributeBits = 8;
		break;
	case 15:
	case 16:
		components = 3;
		mIs15Bit = TRUE;  // 16th bit is used for Targa hardware interupts and is ignored.
		break;
	case 8:
		components = 1;
		break;
	default:
		setLastError("Unable to load file. Unknown pixel size.");
		return FALSE;
	}
	setSize(width, height, components);
	
	return TRUE;
}

BOOL LLImageTGA::decode(LLImageRaw* raw_image, F32 decode_time)
{
	llassert_always(raw_image);
	
	// Check to make sure that this instance has been initialized with data
	if (!getData() || (0 == getDataSize()))
	{
		setLastError("LLImageTGA trying to decode an image with no data!");
		return FALSE;
	}

	// Copy everything after the header.

	raw_image->resize(getWidth(), getHeight(), getComponents());

	// <FS:ND> Handle out of memory situations a bit more graceful than a crash
	if( raw_image->isBufferInvalid() )
		return FALSE;
	// </FS:ND>

	if( (getComponents() != 1) &&
		(getComponents() != 3) &&
		(getComponents() != 4) )
	{
		setLastError("TGA images with a number of components other than 1, 3, and 4 are not supported.");
		return FALSE;
	}


	if( mOriginRightBit )
	{
		setLastError("TGA images with origin on right side are not supported.");
		return FALSE;
	}

	BOOL flipped = (mOriginTopBit != 0);
	BOOL rle_compressed = ((mImageType & 0x08) != 0);

	if( mColorMap )
	{
		return decodeColorMap( raw_image, rle_compressed, flipped );
	}
	else
	{
		return decodeTruecolor( raw_image, rle_compressed, flipped );
	}
}

BOOL LLImageTGA::decodeTruecolor( LLImageRaw* raw_image, BOOL rle, BOOL flipped )
{
	// <FS:ND> Handle out of memory situations a bit more graceful than a crash
	if( !raw_image || raw_image->isBufferInvalid() )
		return FALSE;
	// </FS:ND>

	BOOL success = FALSE;
	BOOL alpha_opaque = FALSE;
	if( rle )
	{

		switch( getComponents() )
		{
		case 1:
			success = decodeTruecolorRle8( raw_image );
			break;
		case 3:
			if( mIs15Bit )
			{
				success = decodeTruecolorRle15( raw_image );
			}
			else
			{
				success = decodeTruecolorRle24( raw_image );
			}
			break;
		case 4:
			success = decodeTruecolorRle32( raw_image, alpha_opaque );
			if (alpha_opaque)
			{
				// alpha was entirely opaque
				// convert to 24 bit image
				LLPointer<LLImageRaw> compacted_image = new LLImageRaw(raw_image->getWidth(), raw_image->getHeight(), 3);
				compacted_image->copy(raw_image);
				raw_image->resize(raw_image->getWidth(), raw_image->getHeight(), 3);
				raw_image->copy(compacted_image);
			}
			break;
		}
	}
	else
	{
		BOOL alpha_opaque;
		success = decodeTruecolorNonRle( raw_image, alpha_opaque );
		if (alpha_opaque && raw_image->getComponents() == 4)
		{
			// alpha was entirely opaque
			// convert to 24 bit image
			LLPointer<LLImageRaw> compacted_image = new LLImageRaw(raw_image->getWidth(), raw_image->getHeight(), 3);
			compacted_image->copy(raw_image);
			raw_image->resize(raw_image->getWidth(), raw_image->getHeight(), 3);
			raw_image->copy(compacted_image);
		}
	}
	
	if( success && flipped )
	{
		// This works because the Targa definition requires that RLE blocks never
		// encode pixels from more than one scanline.
		// (On the other hand, it's not as fast as writing separate flipped versions as 
		// we did with TruecolorNonRle.)
		raw_image->verticalFlip();
	}

	return success;
}


BOOL LLImageTGA::decodeTruecolorNonRle( LLImageRaw* raw_image, BOOL &alpha_opaque )
{
	alpha_opaque = TRUE;

	// Origin is the bottom left
	U8* dst = raw_image->getData();
	U8* src = getData() + mDataOffset;
	S32 pixels = getWidth() * getHeight();

	if (getComponents() == 4)
	{
		while( pixels-- )
		{
			// Our data is stored in RGBA.  TGA stores them as BGRA (little-endian ARGB)
			dst[0] = src[2]; // Red
			dst[1] = src[1]; // Green
			dst[2] = src[0]; // Blue
			dst[3] = src[3]; // Alpha
			if (dst[3] != 255)
			{
				alpha_opaque = FALSE;
			}
			dst += 4;
			src += 4;
		}
	}
	else if (getComponents() == 3)
	{
		if( mIs15Bit )
		{
			while( pixels-- )
			{
				decodeTruecolorPixel15( dst, src );
				dst += 3;
				src += 2;
			}
		}
		else
		{
			while( pixels-- )
			{
				dst[0] = src[2]; // Red
				dst[1] = src[1]; // Green
				dst[2] = src[0]; // Blue
				dst += 3;
				src += 3;
			}
		}
	}
	else if (getComponents() == 1)
	{
		memcpy(dst, src, pixels);	/* Flawfinder: ignore */
	}

	return TRUE;
}

void LLImageTGA::decodeColorMapPixel8( U8* dst, const U8* src )
{
	S32 index = llclamp( *src - mColorMapStart, 0, mColorMapLength - 1 );
	dst[0] = mColorMap[ index ];
}

void LLImageTGA::decodeColorMapPixel15( U8* dst, const U8* src )
{
	S32 index = llclamp( *src - mColorMapStart, 0, mColorMapLength - 1 );
	decodeTruecolorPixel15( dst, mColorMap + 2 * index );
}

void LLImageTGA::decodeColorMapPixel24( U8* dst, const U8* src )
{
	S32 index = 3 * llclamp( *src - mColorMapStart, 0, mColorMapLength - 1 );
	dst[0] = mColorMap[ index + 2 ];	// Red
	dst[1] = mColorMap[ index + 1 ];	// Green
	dst[2] = mColorMap[ index + 0 ];	// Blue
}

void LLImageTGA::decodeColorMapPixel32( U8* dst, const U8* src )
{
	S32 index = 4 * llclamp( *src - mColorMapStart, 0, mColorMapLength - 1 );
	dst[0] = mColorMap[ index + 2 ];	// Red
	dst[1] = mColorMap[ index + 1 ];	// Green
	dst[2] = mColorMap[ index + 0 ];	// Blue
	dst[3] = mColorMap[ index + 3 ];	// Alpha
}


BOOL LLImageTGA::decodeColorMap( LLImageRaw* raw_image, BOOL rle, BOOL flipped )
{
	// <FS:ND> Handle out of memory situations a bit more graceful than a crash
	if( !raw_image || raw_image->isBufferInvalid() )
		return FALSE;
	// </FS:ND>

	// If flipped, origin is the top left.  Need to reverse the order of the rows.
	// Otherwise the origin is the bottom left.

	if( 8 != mPixelSize )
	{
		return FALSE;
	}

	U8* src = getData() + mDataOffset;
	U8* dst = raw_image->getData();	// start from the top
	
	void (LLImageTGA::*pixel_decoder)( U8*, const U8* );

	switch( mColorMapBytesPerEntry )
	{
		case 1:	pixel_decoder = &LLImageTGA::decodeColorMapPixel8;  break;
		case 2:	pixel_decoder = &LLImageTGA::decodeColorMapPixel15; break;
		case 3:	pixel_decoder = &LLImageTGA::decodeColorMapPixel24; break;
		case 4:	pixel_decoder = &LLImageTGA::decodeColorMapPixel32; break;
		default: llassert(0); return FALSE;
	}

	if( rle )
	{
		U8* last_dst = dst + getComponents() * (getHeight() * getWidth() - 1);
		while( dst <= last_dst )
		{
			// Read RLE block header
			U8 block_header_byte = *src;
			src++;

			U8 block_pixel_count = (block_header_byte & 0x7F) + 1;
			if( block_header_byte & 0x80 )
			{
				// Encoded (duplicate-pixel) block
				do
				{
					(this->*pixel_decoder)( dst, src );
					dst += getComponents();
					block_pixel_count--;
				}
				while( block_pixel_count > 0 );
				src++;
			}
			else 
			{
				// Unencoded block
				do
				{
					(this->*pixel_decoder)( dst, src );
					dst += getComponents();
					src++;
					block_pixel_count--;
				}
				while( block_pixel_count > 0 );
			}
		}

		raw_image->verticalFlip();
	}
	else
	{
		S32 src_row_bytes = getWidth();
		S32 dst_row_bytes = getWidth() * getComponents();

		if( flipped )
		{
			U8* src_last_row_start = src + (getHeight() - 1) * src_row_bytes;
			src = src_last_row_start;		// start from the bottom
			src_row_bytes *= -1;
		}


		S32 i;
		S32 j;

		for( S32 row = 0; row < getHeight(); row++ )
		{
			for( i = 0, j = 0; j < getWidth(); i += getComponents(), j++ )
			{
				(this->*pixel_decoder)( dst + i, src + j );
			}

			dst += dst_row_bytes;
			src += src_row_bytes;
		}
	}

	return TRUE;
}



BOOL LLImageTGA::encode(const LLImageRaw* raw_image, F32 encode_time)
{
	llassert_always(raw_image);
	
	deleteData();

	setSize(raw_image->getWidth(), raw_image->getHeight(), raw_image->getComponents());

	// Data from header
	mIDLength = 0;		// Length of identifier string
	mColorMapType = 0;	// 0 = No Map

	// Supported: 2 = Uncompressed true color, 3 = uncompressed monochrome without colormap
	switch( getComponents() )
	{
	case 1:
		mImageType = 3;		
		break;
	case 2:	 // Interpret as intensity plus alpha
	case 3:
	case 4:
		mImageType = 2;		
		break;
	default:
		return FALSE;
	}

	// Color map stuff (unsupported)
	mColorMapIndexLo = 0;		// First color map entry (low order byte)
	mColorMapIndexHi = 0;		// First color map entry (high order byte)
	mColorMapLengthLo = 0;		// Color map length (low order byte)
	mColorMapLengthHi = 0;		// Color map length (high order byte)
	mColorMapDepth = 0;	// Size of color map entry (15, 16, 24, or 32 bits)

	// Image offset relative to origin.
	mXOffsetLo = 0;		// X offset from origin (low order byte)
	mXOffsetHi = 0;		// X offset from origin (hi order byte)
	mYOffsetLo = 0;		// Y offset from origin (low order byte)
	mYOffsetHi = 0;		// Y offset from origin (hi order byte)

	// Height and width
	mWidthLo = U8(getWidth() & 0xFF);			// Width (low order byte)
	mWidthHi = U8((getWidth() >> 8) & 0xFF);	// Width (hi order byte)
	mHeightLo = U8(getHeight() & 0xFF);			// Height (low order byte)
	mHeightHi = U8((getHeight() >> 8) & 0xFF);	// Height (hi order byte)

	S32 bytes_per_pixel;
	switch( getComponents() )
	{
	case 1:
		bytes_per_pixel = 1;		
		break;
	case 3:
		bytes_per_pixel = 3;		
		break;
	case 2:	 // Interpret as intensity plus alpha.  Store as RGBA.
	case 4:
		bytes_per_pixel = 4;		
		break;
	default:
		return FALSE;
	}
	mPixelSize = U8(bytes_per_pixel * 8);		// 8, 16, 24, 32 bits per pixel

	mAttributeBits = (4 == bytes_per_pixel) ? 8 : 0;	// 4 bits: number of attribute bits (alpha) per pixel
	mOriginRightBit = 0;	// 1 bit: origin, 0 = left, 1 = right
	mOriginTopBit = 0;	// 1 bit: origin, 0 = bottom, 1 = top
	mInterleave = 0;	// 2 bits: interleaved flag, 0 = none, 1 = interleaved 2, 2 = interleaved 4


	const S32 TGA_HEADER_SIZE = 18;
	const S32 COLOR_MAP_SIZE = 0;
	mDataOffset = TGA_HEADER_SIZE + mIDLength + COLOR_MAP_SIZE; // Offset from start of data to the actual header.

	S32 pixels = getWidth() * getHeight();
	S32 datasize = mDataOffset + bytes_per_pixel * pixels;
	U8* dst = allocateData(datasize);

	// Write header
	*(dst++) = mIDLength;		
	*(dst++) = mColorMapType;	
	*(dst++) = mImageType;		
	*(dst++) = mColorMapIndexLo;		
	*(dst++) = mColorMapIndexHi;		
	*(dst++) = mColorMapLengthLo;		
	*(dst++) = mColorMapLengthHi;		
	*(dst++) = mColorMapDepth;	
	*(dst++) = mXOffsetLo;		
	*(dst++) = mXOffsetHi;		
	*(dst++) = mYOffsetLo;		
	*(dst++) = mYOffsetHi;		
	*(dst++) = mWidthLo;		
	*(dst++) = mWidthHi;		
	*(dst++) = mHeightLo;		
	*(dst++) = mHeightHi;		
	*(dst++) = mPixelSize;		
	*(dst++) =
		((mInterleave & 3) << 5) |
		((mOriginTopBit & 1) << 4) |
		((mOriginRightBit & 1) << 3) |
		((mAttributeBits & 0xF) << 0);	

	// Write pixels
	const U8* src = raw_image->getData();
	llassert( dst == getData() + mDataOffset );
	S32 i = 0;
	S32 j = 0;
	switch( getComponents() )
	{
	case 1:
		memcpy( dst, src, bytes_per_pixel * pixels );	/* Flawfinder: ignore */
		break;

	case 2:
		while( pixels-- )
		{
			dst[i + 0] = src[j + 0];	// intensity
			dst[i + 1] = src[j + 0];	// intensity
			dst[i + 2] = src[j + 0];	// intensity
			dst[i + 3] = src[j + 1];	// alpha
			i += 4;
			j += 2;
		}
		break;

	case 3:
		while( pixels-- )
		{
			dst[i + 0] = src[i + 2];	// blue
			dst[i + 1] = src[i + 1];	// green
			dst[i + 2] = src[i + 0];	// red
			i += 3;
		}
		break;

	case 4:
		while( pixels-- )
		{
			dst[i + 0] = src[i + 2];	// blue
			dst[i + 1] = src[i + 1];	// green
			dst[i + 2] = src[i + 0];	// red
			dst[i + 3] = src[i + 3];	// alpha
			i += 4;
		}
		break;
	}
	
	return TRUE;
}

BOOL LLImageTGA::decodeTruecolorRle32( LLImageRaw* raw_image, BOOL &alpha_opaque )
{
	llassert( getComponents() == 4 );
	alpha_opaque = TRUE;

	U8* dst = raw_image->getData();
	U32* dst_pixels = (U32*) dst;

	U8* src = getData() + mDataOffset;
	U8* last_src = src + getDataSize();

	U32 rgba;
	U8* rgba_byte_p = (U8*) &rgba;

	U32* last_dst_pixel = dst_pixels + getHeight() * getWidth() - 1;
	while( dst_pixels <= last_dst_pixel )
	{
		// Read RLE block header
		
		if (src >= last_src)
			return FALSE;

		U8 block_header_byte = *src;
		src++;

		U32 block_pixel_count = (block_header_byte & 0x7F) + 1;
		if( block_header_byte & 0x80 )
		{
			// Encoded (duplicate-pixel) block

			if (src + 3 >= last_src)
				return FALSE;
			
			rgba_byte_p[0] = src[2];
			rgba_byte_p[1] = src[1];
			rgba_byte_p[2] = src[0];
			rgba_byte_p[3] = src[3];
			if (rgba_byte_p[3] != 255)
			{
				alpha_opaque = FALSE;
			}

			src += 4;
			register U32 value = rgba;
			do
			{
				*dst_pixels = value;
				dst_pixels++;
				block_pixel_count--;
			}
			while( block_pixel_count > 0 );
		}
		else 
		{
			// Unencoded block
			do
			{
				if (src + 3 >= last_src)
					return FALSE;
				
				((U8*)dst_pixels)[0] = src[2];
				((U8*)dst_pixels)[1] = src[1];
				((U8*)dst_pixels)[2] = src[0];
				((U8*)dst_pixels)[3] = src[3];
				if (src[3] != 255)
				{
					alpha_opaque = FALSE;
				}
				src += 4;
				dst_pixels++;
				block_pixel_count--;
			}
			while( block_pixel_count > 0 );
		}
	}

	return TRUE; 
}

BOOL LLImageTGA::decodeTruecolorRle15( LLImageRaw* raw_image )
{
	llassert( getComponents() == 3 );
	llassert( mIs15Bit );

	U8* dst = raw_image->getData();
	U8* src = getData() + mDataOffset;

	U8* last_src = src + getDataSize();
	U8* last_dst = dst + getComponents() * (getHeight() * getWidth() - 1);

	while( dst <= last_dst )
	{
		// Read RLE block header

		if (src >= last_src)
			return FALSE;

		U8 block_header_byte = *src;
		src++;

		U8 block_pixel_count = (block_header_byte & 0x7F) + 1;
		if( block_header_byte & 0x80 )
		{
			// Encoded (duplicate-pixel) block
			do
			{
				if (src + 2 >= last_src)
					return FALSE;
				
				decodeTruecolorPixel15( dst, src );   // slow
				dst += 3;
				block_pixel_count--;
			}
			while( block_pixel_count > 0 );
			src += 2;
		}
		else 
		{
			// Unencoded block
			do
			{
				if (src + 2 >= last_src)
					return FALSE;

				decodeTruecolorPixel15( dst, src );
				dst += 3;
				src += 2;
				block_pixel_count--;
			}
			while( block_pixel_count > 0 );
		}
	}

	return TRUE;
}



BOOL LLImageTGA::decodeTruecolorRle24( LLImageRaw* raw_image )
{
	llassert( getComponents() == 3 );

	U8* dst = raw_image->getData();
	U8* src = getData() + mDataOffset;

	U8* last_src = src + getDataSize();
	U8* last_dst = dst + getComponents() * (getHeight() * getWidth() - 1);

	while( dst <= last_dst )
	{
		// Read RLE block header

		if (src >= last_src)
			return FALSE;
	
		U8 block_header_byte = *src;
		src++;

		U8 block_pixel_count = (block_header_byte & 0x7F) + 1;
		if( block_header_byte & 0x80 )
		{
			// Encoded (duplicate-pixel) block
			do
			{
				if (src + 2 >= last_src)
					return FALSE;
				dst[0] = src[2];
				dst[1] = src[1];
				dst[2] = src[0];
				dst += 3;
				block_pixel_count--;
			}
			while( block_pixel_count > 0 );
			src += 3;
		}
		else 
		{
			// Unencoded block
			do
			{
				if (src + 2 >= last_src)
					return FALSE;
				
				dst[0] = src[2];
				dst[1] = src[1];
				dst[2] = src[0];
				dst += 3;
				src += 3;
				block_pixel_count--;
			}
			while( block_pixel_count > 0 );
		}
	}

	return TRUE;
}


BOOL LLImageTGA::decodeTruecolorRle8( LLImageRaw* raw_image )
{
	llassert( getComponents() == 1 );

	U8* dst = raw_image->getData();
	U8* src = getData() + mDataOffset;

	U8* last_src = src + getDataSize();
	U8* last_dst = dst + getHeight() * getWidth() - 1;
	
	while( dst <= last_dst )
	{
		// Read RLE block header

		if (src >= last_src)
			return FALSE;

		U8 block_header_byte = *src;
		src++;

		U8 block_pixel_count = (block_header_byte & 0x7F) + 1;
		if( block_header_byte & 0x80 )
		{
			if (src >= last_src)
				return FALSE;
			
			// Encoded (duplicate-pixel) block
			memset( dst, *src, block_pixel_count );
			dst += block_pixel_count;
			src++;
		}
		else 
		{
			// Unencoded block
			do
			{
				if (src >= last_src)
					return FALSE;
				
				*dst = *src;
				dst++;
				src++;
				block_pixel_count--;
			}
			while( block_pixel_count > 0 );
		}
	}

	return TRUE;
}


// Decoded and process the image for use in avatar gradient masks.
// Processing happens during the decode for speed.
BOOL LLImageTGA::decodeAndProcess( LLImageRaw* raw_image, F32 domain, F32 weight )
{
	llassert_always(raw_image);
	
	// "Domain" isn't really the right word.  It refers to the width of the 
	// ramp portion of the function that relates input and output pixel values.
	// A domain of 0 gives a step function.
	// 
	//   |                      /----------------
	//  O|                     / |
	//  u|                    /  |
	//  t|                   /   |
	//	p|------------------/    |
	//  u|                  |    | 
	//  t|<---------------->|<-->|
	//	 |  "offset"         "domain"
	//   |
	// --+---Input--------------------------------
	//   |

	if (!getData() || (0 == getDataSize()))
	{
		setLastError("LLImageTGA trying to decode an image with no data!");
		return FALSE;
	}

	// Only works for unflipped monochrome RLE images
	if( (getComponents() != 1) || (mImageType != 11) || mOriginTopBit || mOriginRightBit ) 
	{
<<<<<<< HEAD
		llwarns << "LLImageTGA trying to alpha-gradient process an image that's not a standard RLE, one component image" << llendl;
		llwarns << "getComponents(): " << getComponents() << " mImageType: " << mImageType << " mOriginTopBit:" << mOriginTopBit << " mOriginRightBit: " << mOriginRightBit << llendl;
=======
		LL_ERRS() << "LLImageTGA trying to alpha-gradient process an image that's not a standard RLE, one component image" << LL_ENDL;
>>>>>>> d0ef02c2
		return FALSE;
	}

	raw_image->resize(getWidth(), getHeight(), getComponents());

	U8* dst = raw_image->getData();
	U8* src = getData() + mDataOffset;
	U8* last_dst = dst + getHeight() * getWidth() - 1;

	if( domain > 0 )
	{
		// Process using a look-up table (lut)
		const S32 LUT_LEN = 256;
		U8 lut[LUT_LEN];
		S32 i;

		F32 scale = 1.f / domain;
		F32 offset = (1.f - domain) * llclampf( 1.f - weight );
		F32 bias = -(scale * offset);
		
		for( i = 0; i < LUT_LEN; i++ )
		{
			lut[i] = (U8)llclampb( 255.f * ( i/255.f * scale + bias ) );
		}

		while( dst <= last_dst )
		{
			// Read RLE block header
			U8 block_header_byte = *src;
			src++;

			U8 block_pixel_count = (block_header_byte & 0x7F) + 1;
			if( block_header_byte & 0x80 )
			{
				// Encoded (duplicate-pixel) block
				memset( dst, lut[ *src ], block_pixel_count );
				dst += block_pixel_count;
				src++;
			}
			else 
			{
				// Unencoded block
				do
				{
					*dst = lut[ *src ];
					dst++;
					src++;
					block_pixel_count--;
				}
				while( block_pixel_count > 0 );
			}
		}
	}
	else
	{
		// Process using a simple comparison agains a threshold
		const U8 threshold = (U8)(0xFF * llclampf( 1.f - weight ));

		while( dst <= last_dst )
		{
			// Read RLE block header
			U8 block_header_byte = *src;
			src++;

			U8 block_pixel_count = (block_header_byte & 0x7F) + 1;
			if( block_header_byte & 0x80 )
			{
				// Encoded (duplicate-pixel) block
				memset( dst, ((*src >= threshold) ? 0xFF : 0), block_pixel_count );
				dst += block_pixel_count;
				src++;
			}
			else 
			{
				// Unencoded block
				do
				{
					*dst = (*src >= threshold) ? 0xFF : 0;
					dst++;
					src++;
					block_pixel_count--;
				}
				while( block_pixel_count > 0 );
			}
		}
	}
	return TRUE;
}

// Reads a .tga file and creates an LLImageTGA with its data.
bool LLImageTGA::loadFile( const std::string& path )
{
	S32 len = path.size();
	if( len < 5 )
	{
		return false;
	}
	
	std::string extension = gDirUtilp->getExtension(path);
	if( "tga" != extension )
	{
		return false;
	}
	
	LLFILE* file = LLFile::fopen(path, "rb");	/* Flawfinder: ignore */
	if( !file )
	{
		LL_WARNS() << "Couldn't open file " << path << LL_ENDL;
		return false;
	}

	S32 file_size = 0;
	if (!fseek(file, 0, SEEK_END))
	{
		file_size = ftell(file);
		fseek(file, 0, SEEK_SET);
	}

	U8* buffer = allocateData(file_size);
	if(!buffer)
	{
		llwarns << "could not allocate memory for image loading, size: " << file_size << llendl;
		return false;
	}

	S32 bytes_read = fread(buffer, 1, file_size, file);
	if( bytes_read != file_size )
	{
		deleteData();
		LL_WARNS() << "Couldn't read file " << path << LL_ENDL;
		return false;
	}

	fclose( file );

	if( !updateData() )
	{
		LL_WARNS() << "Couldn't decode file " << path << LL_ENDL;
		deleteData();
		return false;
	}
	return true;
}

<|MERGE_RESOLUTION|>--- conflicted
+++ resolved
@@ -266,11 +266,7 @@
 			mColorMap = new U8[ color_map_bytes ];  
 			if (!mColorMap)
 			{
-<<<<<<< HEAD
-				llwarns << "Out of Memory in BOOL LLImageTGA::updateData(), size: " << color_map_bytes << llendl;
-=======
-				LL_ERRS() << "Out of Memory in BOOL LLImageTGA::updateData()" << LL_ENDL;
->>>>>>> d0ef02c2
+				LL_WARNS << "Out of Memory in BOOL LLImageTGA::updateData(), size: " << color_map_bytes << LL_ENDL;
 				return FALSE;
 			}
 			memcpy( mColorMap, getData() + mDataOffset, color_map_bytes );	/* Flawfinder: ignore */
@@ -1062,12 +1058,8 @@
 	// Only works for unflipped monochrome RLE images
 	if( (getComponents() != 1) || (mImageType != 11) || mOriginTopBit || mOriginRightBit ) 
 	{
-<<<<<<< HEAD
-		llwarns << "LLImageTGA trying to alpha-gradient process an image that's not a standard RLE, one component image" << llendl;
-		llwarns << "getComponents(): " << getComponents() << " mImageType: " << mImageType << " mOriginTopBit:" << mOriginTopBit << " mOriginRightBit: " << mOriginRightBit << llendl;
-=======
-		LL_ERRS() << "LLImageTGA trying to alpha-gradient process an image that's not a standard RLE, one component image" << LL_ENDL;
->>>>>>> d0ef02c2
+		LL_WARNS() << "LLImageTGA trying to alpha-gradient process an image that's not a standard RLE, one component image" << LL_ENDL;
+		LL_WARNS() << "getComponents(): " << getComponents() << " mImageType: " << mImageType << " mOriginTopBit:" << mOriginTopBit << " mOriginRightBit: " << mOriginRightBit << LL_ENDL;
 		return FALSE;
 	}
 
