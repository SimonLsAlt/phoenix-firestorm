--- conflicted
+++ resolved
@@ -321,12 +321,8 @@
 		mColorPalette = new(std::nothrow) U8[color_palette_size];
 		if (!mColorPalette)
 		{
-<<<<<<< HEAD
-			LL_WARNS() << "Out of memory in LLImageBMP::updateData(), size: " << color_palette_size << LL_ENDL;
-=======
             LLError::LLUserWarningMsg::showOutOfMemory();
-			LL_ERRS() << "Out of memory in LLImageBMP::updateData()" << LL_ENDL;
->>>>>>> c1bde757
+			LL_WARNS() << "Out of memory in LLImageBMP::updateData()" << LL_ENDL;
 			return false;
 		}
 		memcpy( mColorPalette, mdata + FILE_HEADER_SIZE + BITMAP_HEADER_SIZE + extension_size, color_palette_size );	/* Flawfinder: ignore */
