/**
 * @file llimagebmp.cpp
 *
 * $LicenseInfo:firstyear=2001&license=viewerlgpl$
 * Second Life Viewer Source Code
 * Copyright (C) 2010, Linden Research, Inc.
 *
 * This library is free software; you can redistribute it and/or
 * modify it under the terms of the GNU Lesser General Public
 * License as published by the Free Software Foundation;
 * version 2.1 of the License only.
 *
 * This library is distributed in the hope that it will be useful,
 * but WITHOUT ANY WARRANTY; without even the implied warranty of
 * MERCHANTABILITY or FITNESS FOR A PARTICULAR PURPOSE.  See the GNU
 * Lesser General Public License for more details.
 *
 * You should have received a copy of the GNU Lesser General Public
 * License along with this library; if not, write to the Free Software
 * Foundation, Inc., 51 Franklin Street, Fifth Floor, Boston, MA  02110-1301  USA
 *
 * Linden Research, Inc., 945 Battery Street, San Francisco, CA  94111  USA
 * $/LicenseInfo$
 */

#include "linden_common.h"

#include "llimagebmp.h"
#include "llerror.h"

#include "llendianswizzle.h"


/**
 * @struct LLBMPHeader
 *
 * This struct helps deal with bmp files.
 */
struct LLBMPHeader
{
    S32 mSize;
    S32 mWidth;
    S32 mHeight;
    S16 mPlanes;
    S16 mBitsPerPixel;
    S16 mCompression;
    S16 mAlignmentPadding; // pads out to next word boundary
    S32 mImageSize;
    S32 mHorzPelsPerMeter;
    S32 mVertPelsPerMeter;
    S32 mNumColors;
    S32 mNumColorsImportant;
};

/**
 * @struct Win95BmpHeaderExtension
 */
struct Win95BmpHeaderExtension
{
    U32 mReadMask;
    U32 mGreenMask;
    U32 mBlueMask;
    U32 mAlphaMask;
    U32 mColorSpaceType;
    U16 mRed[3];    // Red CIE endpoint
    U16 mGreen[3];  // Green CIE endpoint
    U16 mBlue[3];   // Blue CIE endpoint
    U32 mGamma[3];  // Gamma scale for r g and b
};

/**
 * LLImageBMP
 */
LLImageBMP::LLImageBMP()
    :
    LLImageFormatted(IMG_CODEC_BMP),
    mColorPaletteColors( 0 ),
    mColorPalette( NULL ),
    mBitmapOffset( 0 ),
    mBitsPerPixel( 0 ),
    mOriginAtTop( false )
{
    mBitfieldMask[0] = 0;
    mBitfieldMask[1] = 0;
    mBitfieldMask[2] = 0;
    mBitfieldMask[3] = 0;
}

LLImageBMP::~LLImageBMP()
{
    delete[] mColorPalette;
}


bool LLImageBMP::updateData()
{
<<<<<<< HEAD
	resetLastError();

	LLImageDataLock lock(this);

	// Check to make sure that this instance has been initialized with data
	U8* mdata = getData();
	if (!mdata || (0 == getDataSize()))
	{
		setLastError("Uninitialized instance of LLImageBMP");
		return false;
	}

	// Read the bitmap headers in order to get all the useful info
	// about this image

	////////////////////////////////////////////////////////////////////
	// Part 1: "File Header"
	// 14 bytes consisting of
	// 2 bytes: either BM or BA
	// 4 bytes: file size in bytes
	// 4 bytes: reserved (always 0)
	// 4 bytes: bitmap offset (starting position of image data in bytes)
	const S32 FILE_HEADER_SIZE = 14;
	if ((mdata[0] != 'B') || (mdata[1] != 'M'))
=======
    resetLastError();

    LLImageDataLock lock(this);

    // Check to make sure that this instance has been initialized with data
    U8* mdata = getData();
    if (!mdata || (0 == getDataSize()))
    {
        setLastError("Uninitialized instance of LLImageBMP");
        return false;
    }

    // Read the bitmap headers in order to get all the useful info
    // about this image

    ////////////////////////////////////////////////////////////////////
    // Part 1: "File Header"
    // 14 bytes consisting of
    // 2 bytes: either BM or BA
    // 4 bytes: file size in bytes
    // 4 bytes: reserved (always 0)
    // 4 bytes: bitmap offset (starting position of image data in bytes)
    const S32 FILE_HEADER_SIZE = 14;
    if ((mdata[0] != 'B') || (mdata[1] != 'M'))
    {
        if ((mdata[0] != 'B') || (mdata[1] != 'A'))
        {
            setLastError("OS/2 bitmap array BMP files are not supported");
            return false;
        }
        else
        {
            setLastError("Does not appear to be a bitmap file");
            return false;
        }
    }

    mBitmapOffset = mdata[13];
    mBitmapOffset <<= 8; mBitmapOffset += mdata[12];
    mBitmapOffset <<= 8; mBitmapOffset += mdata[11];
    mBitmapOffset <<= 8; mBitmapOffset += mdata[10];


    ////////////////////////////////////////////////////////////////////
    // Part 2: "Bitmap Header"
    const S32 BITMAP_HEADER_SIZE = 40;
    LLBMPHeader header;
    llassert( sizeof( header ) == BITMAP_HEADER_SIZE );

    memcpy( /* Flawfinder: ignore */
        (void*)&header,
        mdata + FILE_HEADER_SIZE,
        BITMAP_HEADER_SIZE);

    // convert BMP header from little endian (no-op on little endian builds)
    llendianswizzleone(header.mSize);
    llendianswizzleone(header.mWidth);
    llendianswizzleone(header.mHeight);
    llendianswizzleone(header.mPlanes);
    llendianswizzleone(header.mBitsPerPixel);
    llendianswizzleone(header.mCompression);
    llendianswizzleone(header.mAlignmentPadding);
    llendianswizzleone(header.mImageSize);
    llendianswizzleone(header.mHorzPelsPerMeter);
    llendianswizzleone(header.mVertPelsPerMeter);
    llendianswizzleone(header.mNumColors);
    llendianswizzleone(header.mNumColorsImportant);

    bool windows_nt_version = false;
    bool windows_95_version = false;
    if( 12 == header.mSize )
    {
        setLastError("Windows 2.x and OS/2 1.x BMP files are not supported");
        return false;
    }
    else
    if( 40 == header.mSize )
    {
        if( 3 == header.mCompression )
        {
            // Windows NT
            windows_nt_version = true;
        }
        else
        {
            // Windows 3.x
        }
    }
    else
    if( 12 <= header.mSize && header.mSize <= 64 )
    {
        setLastError("OS/2 2.x BMP files are not supported");
        return false;
    }
    else
    if( 108 == header.mSize )
    {
        // BITMAPV4HEADER
        windows_95_version = true;
    }
    else
    if( 108 < header.mSize )
    {
        // BITMAPV5HEADER or greater
        // Should work as long at Microsoft maintained backwards compatibility (which they did in V4 and V5)
        windows_95_version = true;
    }

    S32 width = header.mWidth;
    S32 height = header.mHeight;
    if (height < 0)
    {
        mOriginAtTop = true;
        height = -height;
    }
    else
    {
        mOriginAtTop = false;
    }

    mBitsPerPixel = header.mBitsPerPixel;
    S32 components;
    switch( mBitsPerPixel )
    {
    case 8:
        components = 1;
        break;
    case 24:
    case 32:
        components = 3;
        break;
    case 1:
    case 4:
    case 16: // Started work on 16, but doesn't work yet
        // These are legal, but we don't support them yet.
        setLastError("Unsupported bit depth");
        return false;
    default:
        setLastError("Unrecognized bit depth");
        return false;
    }

    setSize(width, height, components);

    switch( header.mCompression )
>>>>>>> 1a8a5404
    {
    case 0:
        // Uncompressed
        break;

    case 1:
        setLastError("8 bit RLE compression not supported.");
        return false;

    case 2:
        setLastError("4 bit RLE compression not supported.");
        return false;

    case 3:
        // Windows NT or Windows 95
        break;

    default:
        setLastError("Unsupported compression format.");
        return false;
    }

    ////////////////////////////////////////////////////////////////////
    // Part 3: Bitfield Masks and other color data
    S32 extension_size = 0;
    if( windows_nt_version )
    {
        if( (16 != header.mBitsPerPixel) && (32 != header.mBitsPerPixel) )
        {
            setLastError("Bitfield encoding requires 16 or 32 bits per pixel.");
            return false;
        }

        if( 0 != header.mNumColors )
        {
            setLastError("Bitfield encoding is not compatible with a color table.");
            return false;
        }


        extension_size = 4 * 3;
        memcpy( mBitfieldMask, mdata + FILE_HEADER_SIZE + BITMAP_HEADER_SIZE, extension_size);  /* Flawfinder: ignore */
    }
    else
    if( windows_95_version )
    {
        Win95BmpHeaderExtension win_95_extension;
        extension_size = sizeof( win_95_extension );

        llassert( sizeof( win_95_extension ) + BITMAP_HEADER_SIZE == 108 );
        memcpy( &win_95_extension, mdata + FILE_HEADER_SIZE + BITMAP_HEADER_SIZE, sizeof( win_95_extension ) ); /* Flawfinder: ignore */

        if( 3 == header.mCompression )
        {
            memcpy( mBitfieldMask, mdata + FILE_HEADER_SIZE + BITMAP_HEADER_SIZE, 4 * 4);   /* Flawfinder: ignore */
        }

        // Color correction ignored for now
    }


    ////////////////////////////////////////////////////////////////////
    // Part 4: Color Palette (optional)
    // Note: There's no color palette if there are 16 or more bits per pixel
    S32 color_palette_size = 0;
    mColorPaletteColors = 0;
    if( header.mBitsPerPixel < 16 )
    {
        if( 0 == header.mNumColors )
        {
            mColorPaletteColors = (1 << header.mBitsPerPixel);
        }
        else
        {
            mColorPaletteColors = header.mNumColors;
        }
    }
    color_palette_size = mColorPaletteColors * 4;

    if( 0 != mColorPaletteColors )
    {
        mColorPalette = new(std::nothrow) U8[color_palette_size];
        if (!mColorPalette)
        {
            LLError::LLUserWarningMsg::showOutOfMemory();
<<<<<<< HEAD
			LL_WARNS() << "Out of memory in LLImageBMP::updateData(), size: " << color_palette_size << LL_ENDL;
			return false;
		}
		memcpy( mColorPalette, mdata + FILE_HEADER_SIZE + BITMAP_HEADER_SIZE + extension_size, color_palette_size );	/* Flawfinder: ignore */
	}
=======
            LL_WARNS() << "Out of memory in LLImageBMP::updateData(), size: " << color_palette_size << LL_ENDL;
            return false;
        }
        memcpy( mColorPalette, mdata + FILE_HEADER_SIZE + BITMAP_HEADER_SIZE + extension_size, color_palette_size );    /* Flawfinder: ignore */
    }
>>>>>>> 1a8a5404

    return true;
}

bool LLImageBMP::decode(LLImageRaw* raw_image, F32 decode_time)
{
<<<<<<< HEAD
	llassert_always(raw_image);
	
	resetLastError();

	LLImageDataLock lockIn(this);
	LLImageDataLock lockOut(raw_image);

	// Check to make sure that this instance has been initialized with data
	const U8* mdata = getData();
	if (!mdata || (0 == getDataSize()))
	{
		setLastError("llimagebmp trying to decode an image with no data!");
		return false;
	}
	
	if (!raw_image->resize(getWidth(), getHeight(), 3))
	{
		setLastError("llimagebmp failed to resize image!");
		return false;
	}

	const U8* src = mdata + mBitmapOffset;
	U8* dst = raw_image->getData();

	bool success = false;

	switch( mBitsPerPixel )
	{
	case 8:
		if( mColorPaletteColors >= 256 )
		{
			success = decodeColorTable8( dst, src );
		}
		break;
	
	case 16:
		success = decodeColorMask16( dst, src );
		break;
	
	case 24:
		success = decodeTruecolor24( dst, src );
		break;

	case 32:
		success = decodeColorMask32( dst, src );
		break;
	}

	if( success && mOriginAtTop )
	{
		raw_image->verticalFlip();
	}

	return success;
=======
    llassert_always(raw_image);

    resetLastError();

    LLImageDataLock lockIn(this);
    LLImageDataLock lockOut(raw_image);

    // Check to make sure that this instance has been initialized with data
    const U8* mdata = getData();
    if (!mdata || (0 == getDataSize()))
    {
        setLastError("llimagebmp trying to decode an image with no data!");
        return false;
    }

    if (!raw_image->resize(getWidth(), getHeight(), 3))
    {
        setLastError("llimagebmp failed to resize image!");
        return false;
    }

    const U8* src = mdata + mBitmapOffset;
    U8* dst = raw_image->getData();

    bool success = false;

    switch( mBitsPerPixel )
    {
    case 8:
        if( mColorPaletteColors >= 256 )
        {
            success = decodeColorTable8( dst, src );
        }
        break;

    case 16:
        success = decodeColorMask16( dst, src );
        break;

    case 24:
        success = decodeTruecolor24( dst, src );
        break;

    case 32:
        success = decodeColorMask32( dst, src );
        break;
    }

    if( success && mOriginAtTop )
    {
        raw_image->verticalFlip();
    }

    return success;
>>>>>>> 1a8a5404
}

U32 LLImageBMP::countTrailingZeros( U32 m )
{
    U32 shift_count = 0;
    while( !(m & 1) )
    {
        shift_count++;
        m >>= 1;
    }
    return shift_count;
}


bool LLImageBMP::decodeColorMask16( U8* dst, const U8* src )
{
    llassert( 16 == mBitsPerPixel );

    if( !mBitfieldMask[0] && !mBitfieldMask[1] && !mBitfieldMask[2] )
    {
        // Use default values
        mBitfieldMask[0] = 0x00007C00;
        mBitfieldMask[1] = 0x000003E0;
        mBitfieldMask[2] = 0x0000001F;
    }

    S32 src_row_span = getWidth() * 2;
    S32 alignment_bytes = (3 * src_row_span) % 4;  // round up to nearest multiple of 4

    U32 r_shift = countTrailingZeros( mBitfieldMask[2] );
    U32 g_shift = countTrailingZeros( mBitfieldMask[1] );
    U32 b_shift = countTrailingZeros( mBitfieldMask[0] );

    for( S32 row = 0; row < getHeight(); row++ )
    {
        for( S32 col = 0; col < getWidth(); col++ )
        {
            U32 value = *((U16*)src);
            dst[0] = U8((value & mBitfieldMask[2]) >> r_shift); // Red
            dst[1] = U8((value & mBitfieldMask[1]) >> g_shift); // Green
            dst[2] = U8((value & mBitfieldMask[0]) >> b_shift); // Blue
            src += 2;
            dst += 3;
        }
        src += alignment_bytes;
    }

    return true;
}

bool LLImageBMP::decodeColorMask32( U8* dst, const U8* src )
{
    // Note: alpha is not supported

    llassert( 32 == mBitsPerPixel );

    if( !mBitfieldMask[0] && !mBitfieldMask[1] && !mBitfieldMask[2] )
    {
        // Use default values
        mBitfieldMask[0] = 0x00FF0000;
        mBitfieldMask[1] = 0x0000FF00;
        mBitfieldMask[2] = 0x000000FF;
    }

    if (getWidth() * getHeight() * 4 > getDataSize() - mBitmapOffset)
    { //here we have situation when data size in src less than actually needed
        return false;
    }

    S32 src_row_span = getWidth() * 4;
    S32 alignment_bytes = (3 * src_row_span) % 4;  // round up to nearest multiple of 4

    U32 r_shift = countTrailingZeros( mBitfieldMask[0] );
    U32 g_shift = countTrailingZeros( mBitfieldMask[1] );
    U32 b_shift = countTrailingZeros( mBitfieldMask[2] );

    for( S32 row = 0; row < getHeight(); row++ )
    {
        for( S32 col = 0; col < getWidth(); col++ )
        {
            U32 value = *((U32*)src);
            dst[0] = U8((value & mBitfieldMask[0]) >> r_shift); // Red
            dst[1] = U8((value & mBitfieldMask[1]) >> g_shift); // Green
            dst[2] = U8((value & mBitfieldMask[2]) >> b_shift); // Blue
            src += 4;
            dst += 3;
        }
        src += alignment_bytes;
    }

    return true;
}


bool LLImageBMP::decodeColorTable8( U8* dst, const U8* src )
{
    llassert( (8 == mBitsPerPixel) && (mColorPaletteColors >= 256) );

    S32 src_row_span = getWidth() * 1;
    S32 alignment_bytes = (3 * src_row_span) % 4;  // round up to nearest multiple of 4

    if ((getWidth() * getHeight()) + getHeight() * alignment_bytes > getDataSize() - mBitmapOffset)
    { //here we have situation when data size in src less than actually needed
        return false;
    }

    for( S32 row = 0; row < getHeight(); row++ )
    {
        for( S32 col = 0; col < getWidth(); col++ )
        {
            S32 index = 4 * src[0];
            dst[0] = mColorPalette[index + 2];  // Red
            dst[1] = mColorPalette[index + 1];  // Green
            dst[2] = mColorPalette[index + 0];  // Blue
            src++;
            dst += 3;
        }
        src += alignment_bytes;
    }

    return true;
}


bool LLImageBMP::decodeTruecolor24( U8* dst, const U8* src )
{
    llassert( 24 == mBitsPerPixel );
    llassert( 3 == getComponents() );
    S32 src_row_span = getWidth() * 3;
    S32 alignment_bytes = (3 * src_row_span) % 4;  // round up to nearest multiple of 4

    if ((getWidth() * getHeight() * 3) + getHeight() * alignment_bytes > getDataSize() - mBitmapOffset)
    { //here we have situation when data size in src less than actually needed
        return false;
    }

    for( S32 row = 0; row < getHeight(); row++ )
    {
        for( S32 col = 0; col < getWidth(); col++ )
        {
            dst[0] = src[2];    // Red
            dst[1] = src[1];    // Green
            dst[2] = src[0];    // Blue
            src += 3;
            dst += 3;
        }
        src += alignment_bytes;
    }

    return true;
}

bool LLImageBMP::encode(const LLImageRaw* raw_image, F32 encode_time)
{
<<<<<<< HEAD
	llassert_always(raw_image);
	
	resetLastError();

	LLImageDataSharedLock lockIn(raw_image);
	LLImageDataLock lockOut(this);

	S32 src_components = raw_image->getComponents();
	S32 dst_components =  ( src_components < 3 ) ? 1 : 3;

	if( (2 == src_components) || (4 == src_components) )
	{
		LL_INFOS() << "Dropping alpha information during BMP encoding" << LL_ENDL;
	}

	setSize(raw_image->getWidth(), raw_image->getHeight(), dst_components);
	
	U8 magic[14];
	LLBMPHeader header;
	int header_bytes = 14+sizeof(header);
	llassert(header_bytes == 54);
	if (getComponents() == 1)
	{
		header_bytes += 1024; // Need colour LUT.
	}
	int line_bytes = getComponents() * getWidth();
	int alignment_bytes = (3 * line_bytes) % 4;
	line_bytes += alignment_bytes;
	int file_bytes = line_bytes*getHeight() + header_bytes;

	// Allocate the new buffer for the data.
	if(!allocateData(file_bytes)) //memory allocation failed
	{
		return false ;
	}

	magic[0] = 'B'; magic[1] = 'M';
	magic[2] = (U8) file_bytes;
	magic[3] = (U8)(file_bytes>>8);
	magic[4] = (U8)(file_bytes>>16);
	magic[5] = (U8)(file_bytes>>24);
	magic[6] = magic[7] = magic[8] = magic[9] = 0;
	magic[10] = (U8) header_bytes;
	magic[11] = (U8)(header_bytes>>8);
	magic[12] = (U8)(header_bytes>>16);
	magic[13] = (U8)(header_bytes>>24);
	header.mSize = 40;
	header.mWidth = getWidth();
	header.mHeight = getHeight();
	header.mPlanes = 1;
	header.mBitsPerPixel = (getComponents()==1)?8:24;
	header.mCompression = 0;
	header.mAlignmentPadding = 0;
	header.mImageSize = 0;
=======
    llassert_always(raw_image);

    resetLastError();

    LLImageDataSharedLock lockIn(raw_image);
    LLImageDataLock lockOut(this);

    S32 src_components = raw_image->getComponents();
    S32 dst_components =  ( src_components < 3 ) ? 1 : 3;

    if( (2 == src_components) || (4 == src_components) )
    {
        LL_INFOS() << "Dropping alpha information during BMP encoding" << LL_ENDL;
    }

    setSize(raw_image->getWidth(), raw_image->getHeight(), dst_components);

    U8 magic[14];
    LLBMPHeader header;
    int header_bytes = 14+sizeof(header);
    llassert(header_bytes == 54);
    if (getComponents() == 1)
    {
        header_bytes += 1024; // Need colour LUT.
    }
    int line_bytes = getComponents() * getWidth();
    int alignment_bytes = (3 * line_bytes) % 4;
    line_bytes += alignment_bytes;
    int file_bytes = line_bytes*getHeight() + header_bytes;

    // Allocate the new buffer for the data.
    if(!allocateData(file_bytes)) //memory allocation failed
    {
        return false ;
    }

    magic[0] = 'B'; magic[1] = 'M';
    magic[2] = (U8) file_bytes;
    magic[3] = (U8)(file_bytes>>8);
    magic[4] = (U8)(file_bytes>>16);
    magic[5] = (U8)(file_bytes>>24);
    magic[6] = magic[7] = magic[8] = magic[9] = 0;
    magic[10] = (U8) header_bytes;
    magic[11] = (U8)(header_bytes>>8);
    magic[12] = (U8)(header_bytes>>16);
    magic[13] = (U8)(header_bytes>>24);
    header.mSize = 40;
    header.mWidth = getWidth();
    header.mHeight = getHeight();
    header.mPlanes = 1;
    header.mBitsPerPixel = (getComponents()==1)?8:24;
    header.mCompression = 0;
    header.mAlignmentPadding = 0;
    header.mImageSize = 0;
>>>>>>> 1a8a5404
#if LL_DARWIN
    header.mHorzPelsPerMeter = header.mVertPelsPerMeter = 2834; // 72dpi
#else
    header.mHorzPelsPerMeter = header.mVertPelsPerMeter = 0;
#endif
    header.mNumColors = header.mNumColorsImportant = 0;

    // convert BMP header to little endian (no-op on little endian builds)
    llendianswizzleone(header.mSize);
    llendianswizzleone(header.mWidth);
    llendianswizzleone(header.mHeight);
    llendianswizzleone(header.mPlanes);
    llendianswizzleone(header.mBitsPerPixel);
    llendianswizzleone(header.mCompression);
    llendianswizzleone(header.mAlignmentPadding);
    llendianswizzleone(header.mImageSize);
    llendianswizzleone(header.mHorzPelsPerMeter);
    llendianswizzleone(header.mVertPelsPerMeter);
    llendianswizzleone(header.mNumColors);
    llendianswizzleone(header.mNumColorsImportant);

    U8* mdata = getData();

    // Output magic, then header, then the palette table, then the data.
    U32 cur_pos = 0;
    memcpy(mdata, magic, 14);
    cur_pos += 14;
    memcpy(mdata+cur_pos, &header, 40); /* Flawfinder: ignore */
    cur_pos += 40;
    if (getComponents() == 1)
    {
        S32 n;
        for (n=0; n < 256; n++)
        {
            mdata[cur_pos++] = (U8)n;
            mdata[cur_pos++] = (U8)n;
            mdata[cur_pos++] = (U8)n;
            mdata[cur_pos++] = 0;
        }
    }

    // Need to iterate through, because we need to flip the RGB.
    const U8* src = raw_image->getData();
    U8* dst = mdata + cur_pos;

    for( S32 row = 0; row < getHeight(); row++ )
    {
        for( S32 col = 0; col < getWidth(); col++ )
        {
            switch( src_components )
            {
            case 1:
                *dst++ = *src++;
                break;
            case 2:
                {
                    U32 lum = src[0];
                    U32 alpha = src[1];
                    *dst++ = (U8)(lum * alpha / 255);
                    src += 2;
                    break;
                }
            case 3:
            case 4:
                dst[0] = src[2];
                dst[1] = src[1];
                dst[2] = src[0];
                src += src_components;
                dst += 3;
                break;
            }

        }
        for( S32 i = 0; i < alignment_bytes; i++ )
        {
            *dst++ = 0;
        }
    }

    return true;
}<|MERGE_RESOLUTION|>--- conflicted
+++ resolved
@@ -94,32 +94,6 @@
 
 bool LLImageBMP::updateData()
 {
-<<<<<<< HEAD
-	resetLastError();
-
-	LLImageDataLock lock(this);
-
-	// Check to make sure that this instance has been initialized with data
-	U8* mdata = getData();
-	if (!mdata || (0 == getDataSize()))
-	{
-		setLastError("Uninitialized instance of LLImageBMP");
-		return false;
-	}
-
-	// Read the bitmap headers in order to get all the useful info
-	// about this image
-
-	////////////////////////////////////////////////////////////////////
-	// Part 1: "File Header"
-	// 14 bytes consisting of
-	// 2 bytes: either BM or BA
-	// 4 bytes: file size in bytes
-	// 4 bytes: reserved (always 0)
-	// 4 bytes: bitmap offset (starting position of image data in bytes)
-	const S32 FILE_HEADER_SIZE = 14;
-	if ((mdata[0] != 'B') || (mdata[1] != 'M'))
-=======
     resetLastError();
 
     LLImageDataLock lock(this);
@@ -265,7 +239,6 @@
     setSize(width, height, components);
 
     switch( header.mCompression )
->>>>>>> 1a8a5404
     {
     case 0:
         // Uncompressed
@@ -351,81 +324,17 @@
         if (!mColorPalette)
         {
             LLError::LLUserWarningMsg::showOutOfMemory();
-<<<<<<< HEAD
-			LL_WARNS() << "Out of memory in LLImageBMP::updateData(), size: " << color_palette_size << LL_ENDL;
-			return false;
-		}
-		memcpy( mColorPalette, mdata + FILE_HEADER_SIZE + BITMAP_HEADER_SIZE + extension_size, color_palette_size );	/* Flawfinder: ignore */
-	}
-=======
             LL_WARNS() << "Out of memory in LLImageBMP::updateData(), size: " << color_palette_size << LL_ENDL;
             return false;
         }
         memcpy( mColorPalette, mdata + FILE_HEADER_SIZE + BITMAP_HEADER_SIZE + extension_size, color_palette_size );    /* Flawfinder: ignore */
     }
->>>>>>> 1a8a5404
 
     return true;
 }
 
 bool LLImageBMP::decode(LLImageRaw* raw_image, F32 decode_time)
 {
-<<<<<<< HEAD
-	llassert_always(raw_image);
-	
-	resetLastError();
-
-	LLImageDataLock lockIn(this);
-	LLImageDataLock lockOut(raw_image);
-
-	// Check to make sure that this instance has been initialized with data
-	const U8* mdata = getData();
-	if (!mdata || (0 == getDataSize()))
-	{
-		setLastError("llimagebmp trying to decode an image with no data!");
-		return false;
-	}
-	
-	if (!raw_image->resize(getWidth(), getHeight(), 3))
-	{
-		setLastError("llimagebmp failed to resize image!");
-		return false;
-	}
-
-	const U8* src = mdata + mBitmapOffset;
-	U8* dst = raw_image->getData();
-
-	bool success = false;
-
-	switch( mBitsPerPixel )
-	{
-	case 8:
-		if( mColorPaletteColors >= 256 )
-		{
-			success = decodeColorTable8( dst, src );
-		}
-		break;
-	
-	case 16:
-		success = decodeColorMask16( dst, src );
-		break;
-	
-	case 24:
-		success = decodeTruecolor24( dst, src );
-		break;
-
-	case 32:
-		success = decodeColorMask32( dst, src );
-		break;
-	}
-
-	if( success && mOriginAtTop )
-	{
-		raw_image->verticalFlip();
-	}
-
-	return success;
-=======
     llassert_always(raw_image);
 
     resetLastError();
@@ -480,7 +389,6 @@
     }
 
     return success;
->>>>>>> 1a8a5404
 }
 
 U32 LLImageBMP::countTrailingZeros( U32 m )
@@ -635,62 +543,6 @@
 
 bool LLImageBMP::encode(const LLImageRaw* raw_image, F32 encode_time)
 {
-<<<<<<< HEAD
-	llassert_always(raw_image);
-	
-	resetLastError();
-
-	LLImageDataSharedLock lockIn(raw_image);
-	LLImageDataLock lockOut(this);
-
-	S32 src_components = raw_image->getComponents();
-	S32 dst_components =  ( src_components < 3 ) ? 1 : 3;
-
-	if( (2 == src_components) || (4 == src_components) )
-	{
-		LL_INFOS() << "Dropping alpha information during BMP encoding" << LL_ENDL;
-	}
-
-	setSize(raw_image->getWidth(), raw_image->getHeight(), dst_components);
-	
-	U8 magic[14];
-	LLBMPHeader header;
-	int header_bytes = 14+sizeof(header);
-	llassert(header_bytes == 54);
-	if (getComponents() == 1)
-	{
-		header_bytes += 1024; // Need colour LUT.
-	}
-	int line_bytes = getComponents() * getWidth();
-	int alignment_bytes = (3 * line_bytes) % 4;
-	line_bytes += alignment_bytes;
-	int file_bytes = line_bytes*getHeight() + header_bytes;
-
-	// Allocate the new buffer for the data.
-	if(!allocateData(file_bytes)) //memory allocation failed
-	{
-		return false ;
-	}
-
-	magic[0] = 'B'; magic[1] = 'M';
-	magic[2] = (U8) file_bytes;
-	magic[3] = (U8)(file_bytes>>8);
-	magic[4] = (U8)(file_bytes>>16);
-	magic[5] = (U8)(file_bytes>>24);
-	magic[6] = magic[7] = magic[8] = magic[9] = 0;
-	magic[10] = (U8) header_bytes;
-	magic[11] = (U8)(header_bytes>>8);
-	magic[12] = (U8)(header_bytes>>16);
-	magic[13] = (U8)(header_bytes>>24);
-	header.mSize = 40;
-	header.mWidth = getWidth();
-	header.mHeight = getHeight();
-	header.mPlanes = 1;
-	header.mBitsPerPixel = (getComponents()==1)?8:24;
-	header.mCompression = 0;
-	header.mAlignmentPadding = 0;
-	header.mImageSize = 0;
-=======
     llassert_always(raw_image);
 
     resetLastError();
@@ -745,7 +597,6 @@
     header.mCompression = 0;
     header.mAlignmentPadding = 0;
     header.mImageSize = 0;
->>>>>>> 1a8a5404
 #if LL_DARWIN
     header.mHorzPelsPerMeter = header.mVertPelsPerMeter = 2834; // 72dpi
 #else
