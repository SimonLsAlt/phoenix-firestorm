/** 
 * @file llimagej2c.cpp
 *
 * $LicenseInfo:firstyear=2001&license=viewerlgpl$
 * Second Life Viewer Source Code
 * Copyright (C) 2010, Linden Research, Inc.
 * 
 * This library is free software; you can redistribute it and/or
 * modify it under the terms of the GNU Lesser General Public
 * License as published by the Free Software Foundation;
 * version 2.1 of the License only.
 * 
 * This library is distributed in the hope that it will be useful,
 * but WITHOUT ANY WARRANTY; without even the implied warranty of
 * MERCHANTABILITY or FITNESS FOR A PARTICULAR PURPOSE.  See the GNU
 * Lesser General Public License for more details.
 * 
 * You should have received a copy of the GNU Lesser General Public
 * License along with this library; if not, write to the Free Software
 * Foundation, Inc., 51 Franklin Street, Fifth Floor, Boston, MA  02110-1301  USA
 * 
 * Linden Research, Inc., 945 Battery Street, San Francisco, CA  94111  USA
 * $/LicenseInfo$
 */
#include "linden_common.h"

#include "llapr.h"
#include "lldir.h"
#include "llimagej2c.h"
#include "lltimer.h"
#include "llmath.h"
#include "llmemory.h"
#include "llsd.h"
#include <boost/scoped_ptr.hpp>

// Declare the prototype for this factory function here. It is implemented in
// other files which define a LLImageJ2CImpl subclass, but only ONE static
// library which has the implementation for this function should ever be
// linked.
LLImageJ2CImpl* fallbackCreateLLImageJ2CImpl();

// Test data gathering handle
LLImageCompressionTester* LLImageJ2C::sTesterp = NULL ;
const std::string sTesterName("ImageCompressionTester");

//static
std::string LLImageJ2C::getEngineInfo()
{
	// All known LLImageJ2CImpl implementation subclasses are cheap to
	// construct.
	boost::scoped_ptr<LLImageJ2CImpl> impl(fallbackCreateLLImageJ2CImpl());
	return impl->getEngineInfo();
}

LLImageJ2C::LLImageJ2C() : 	LLImageFormatted(IMG_CODEC_J2C),
							mMaxBytes(0),
							mRawDiscardLevel(-1),
							mRate(DEFAULT_COMPRESSION_RATE),
							mReversible(false),
							mAreaUsedForDataSizeCalcs(0)
{
	mImpl.reset(fallbackCreateLLImageJ2CImpl());

	// Clear data size table
	for( S32 i = 0; i <= MAX_DISCARD_LEVEL; i++)
	{	// Array size is MAX_DISCARD_LEVEL+1
		mDataSizes[i] = 0;
	}

	// If that test log has ben requested but not yet created, create it
	if (LLMetricPerformanceTesterBasic::isMetricLogRequested(sTesterName) && !LLMetricPerformanceTesterBasic::getTester(sTesterName))
	{
		sTesterp = new LLImageCompressionTester() ;
		if (!sTesterp->isValid())
		{
			delete sTesterp;
			sTesterp = NULL;
		}
	}
}

// virtual
LLImageJ2C::~LLImageJ2C() {}

// virtual
void LLImageJ2C::resetLastError()
{
	mLastError.clear();
}

//virtual
void LLImageJ2C::setLastError(const std::string& message, const std::string& filename)
{
	mLastError = message;
	if (!filename.empty())
		mLastError += std::string(" FILE: ") + filename;
}

// virtual
S8  LLImageJ2C::getRawDiscardLevel()
{
	return mRawDiscardLevel;
}

bool LLImageJ2C::updateData()
{
	bool res = true;
	resetLastError();

	LLImageDataLock lock(this);

	// Check to make sure that this instance has been initialized with data
	if (!getData() || (getDataSize() < 16))
	{
		setLastError("LLImageJ2C uninitialized");
		res = false;
	}
	else 
	{
		res = mImpl->getMetadata(*this);
	}

	if (res)
	{
		// SJB: override discard based on mMaxBytes elsewhere
		S32 max_bytes = getDataSize(); // mMaxBytes ? mMaxBytes : getDataSize();
		S32 discard = calcDiscardLevelBytes(max_bytes);
		setDiscardLevel(discard);
	}

	if (!mLastError.empty())
	{
		LLImage::setLastError(mLastError);
	}
	return res;
}

bool LLImageJ2C::initDecode(LLImageRaw &raw_image, int discard_level, int* region)
{
	setDiscardLevel(discard_level != -1 ? discard_level : 0);
	return mImpl->initDecode(*this,raw_image,discard_level,region);
}

bool LLImageJ2C::initEncode(LLImageRaw &raw_image, int blocks_size, int precincts_size, int levels)
{
	return mImpl->initEncode(*this,raw_image,blocks_size,precincts_size,levels);
}

bool LLImageJ2C::decode(LLImageRaw *raw_imagep, F32 decode_time)
{
    LL_PROFILE_ZONE_SCOPED_CATEGORY_TEXTURE;
	return decodeChannels(raw_imagep, decode_time, 0, 4);
}


// Returns true to mean done, whether successful or not.
bool LLImageJ2C::decodeChannels(LLImageRaw *raw_imagep, F32 decode_time, S32 first_channel, S32 max_channel_count )
{
    LL_PROFILE_ZONE_SCOPED_CATEGORY_TEXTURE;
	LLTimer elapsed;

	resetLastError();

	bool res;
	{
		LLImageDataLock lock(this);

		mDecoding = true;
		// Check to make sure that this instance has been initialized with data
		if (!getData() || (getDataSize() < 16))
		{
			setLastError("LLImageJ2C uninitialized");
			res = true; // done
		}
		else
		{
			// Update the raw discard level
			updateRawDiscardLevel();
			res = mImpl->decodeImpl(*this, *raw_imagep, decode_time, first_channel, max_channel_count);
		}
	}

	if (res)
	{
		if (!mDecoding)
		{
			// Failed
			raw_imagep->deleteData();
			res = false;
		}
		else
		{
			mDecoding = false;
		}
	}
	else
	{
		if (mDecoding)
		{
<<<<<<< HEAD
			LL_WARNS() << "decodeImpl failed but mDecoding is TRUE" << LL_ENDL;
=======
			LL_WARNS() << "decodeImpl failed but mDecoding is true" << LL_ENDL;
>>>>>>> dfbbad81
			mDecoding = false;
		}
	}

	if (!mLastError.empty())
	{
		LLImage::setLastError(mLastError);
	}
	
	LLImageCompressionTester* tester = (LLImageCompressionTester*)LLMetricPerformanceTesterBasic::getTester(sTesterName);
	if (tester)
	{
		// Decompression stat gathering
		// Note that we *do not* take into account the decompression failures data so we might overestimate the time spent processing

		// Always add the decompression time to the stat
		tester->updateDecompressionStats(elapsed.getElapsedTimeF32()) ;
		if (res)
		{
			// The whole data stream is finally decompressed when res is returned as true
			tester->updateDecompressionStats(this->getDataSize(), raw_imagep->getDataSize()) ;
		}
	}

	return res;
}


bool LLImageJ2C::encode(const LLImageRaw *raw_imagep, F32 encode_time)
{
	return encode(raw_imagep, NULL, encode_time);
}


bool LLImageJ2C::encode(const LLImageRaw *raw_imagep, const char* comment_text, F32 encode_time)
{
	LLTimer elapsed;
	resetLastError();
	bool res = mImpl->encodeImpl(*this, *raw_imagep, comment_text, encode_time, mReversible);
	if (!mLastError.empty())
	{
		LLImage::setLastError(mLastError);
	}

	LLImageCompressionTester* tester = (LLImageCompressionTester*)LLMetricPerformanceTesterBasic::getTester(sTesterName);
	if (tester)
	{
		// Compression stat gathering
		// Note that we *do not* take into account the compression failures cases so we night overestimate the time spent processing

		// Always add the compression time to the stat
		tester->updateCompressionStats(elapsed.getElapsedTimeF32()) ;
		if (res)
		{
			// The whole data stream is finally compressed when res is returned as true
			tester->updateCompressionStats(this->getDataSize(), raw_imagep->getDataSize()) ;
		}
	}

	return res;
}

//static
S32 LLImageJ2C::calcHeaderSizeJ2C()
{
	return FIRST_PACKET_SIZE; // Hack. just needs to be >= actual header size...
}

//static
S32 LLImageJ2C::calcDataSizeJ2C(S32 w, S32 h, S32 comp, S32 discard_level, F32 rate)
{
	// Note: This provides an estimation for the first to last quality layer of a given discard level
	// This is however an efficient approximation, as the true discard level boundary would be
	// in general too big for fast fetching.
	// For details about the equation used here, see https://wiki.lindenlab.com/wiki/THX1138_KDU_Improvements#Byte_Range_Study

	// Estimate the number of layers. This is consistent with what's done for j2c encoding in LLImageJ2CKDU::encodeImpl().
	S32 nb_layers = 1;
	S32 surface = w*h;
	S32 s = 64*64;
	while (surface > s)
	{
		nb_layers++;
		s *= 4;
	}
	F32 layer_factor =  3.0f * (7 - llclamp(nb_layers,1,6));
	
	// Compute w/pow(2,discard_level) and h/pow(2,discard_level)
	w >>= discard_level;
	h >>= discard_level;
	w = llmax(w, 1);
	h = llmax(h, 1);

	// Temporary: compute both new and old range and pick one according to the settings TextureNewByteRange 
	// *TODO: Take the old code out once we have enough tests done
	S32 bytes;
	S32 new_bytes = (S32) (sqrt((F32)(w*h))*(F32)(comp)*rate*1000.f/layer_factor);
	S32 old_bytes = (S32)((F32)(w*h*comp)*rate);
	bytes = (LLImage::useNewByteRange() && (new_bytes < old_bytes) ? new_bytes : old_bytes);
	bytes = llmax(bytes, calcHeaderSizeJ2C());
	return bytes;
}

S32 LLImageJ2C::calcHeaderSize()
{
	return calcHeaderSizeJ2C();
}

// calcDataSize() returns how many bytes to read to load discard_level (including header)
S32 LLImageJ2C::calcDataSize(S32 discard_level)
{
	discard_level = llclamp(discard_level, 0, MAX_DISCARD_LEVEL);
	if ( mAreaUsedForDataSizeCalcs != (getHeight() * getWidth()) 
		|| (mDataSizes[0] == 0))
	{
		mAreaUsedForDataSizeCalcs = getHeight() * getWidth();
		
		S32 level = MAX_DISCARD_LEVEL;	// Start at the highest discard
		while ( level >= 0 )
		{
			mDataSizes[level] = calcDataSizeJ2C(getWidth(), getHeight(), getComponents(), level, mRate);
			level--;
		}
	}
	return mDataSizes[discard_level];
}

S32 LLImageJ2C::calcDiscardLevelBytes(S32 bytes)
{
	llassert(bytes >= 0);
	S32 discard_level = 0;
	if (bytes == 0)
	{
		return MAX_DISCARD_LEVEL;
	}
	while (1)
	{
		S32 bytes_needed = calcDataSize(discard_level);
		// Use TextureReverseByteRange percent (see settings.xml) of the optimal size to qualify as correct rendering for the given discard level
		if (bytes >= (bytes_needed*LLImage::getReverseByteRangePercent()/100))
		{
			break;
		}
		discard_level++;
		if (discard_level >= MAX_DISCARD_LEVEL)
		{
			break;
		}
	}
	return discard_level;
}

void LLImageJ2C::setMaxBytes(S32 max_bytes)
{
	mMaxBytes = max_bytes;
}

void LLImageJ2C::setReversible(const bool reversible)
{
 	mReversible = reversible;
}


bool LLImageJ2C::loadAndValidate(const std::string &filename)
{
	bool res = true;
	
	resetLastError();

	S32 file_size = 0;
	LLAPRFile infile ;
	infile.open(filename, LL_APR_RB, NULL, &file_size);

	// <FS:ND> Remove LLVolatileAPRPool/apr_file_t and use FILE* instead
	// apr_file_t* apr_file = infile.getFileHandle() ;
	LLAPRFile::tFiletype* apr_file = infile.getFileHandle() ;
	// </FS:ND>

	if (!apr_file)
	{
		setLastError("Unable to open file for reading", filename);
		res = false;
	}
	else if (file_size == 0)
	{
		setLastError("File is empty",filename);
		res = false;
	}
	else
	{
		U8 *data = (U8*)ll_aligned_malloc_16(file_size);
		if (!data)
		{
			infile.close();
			setLastError("Out of memory", filename);
			res = false;
		}
		else
		{
			apr_size_t bytes_read = file_size;
			apr_status_t s = apr_file_read(apr_file, data, &bytes_read); // modifies bytes_read	
			infile.close();

			if (s != APR_SUCCESS || (S32)bytes_read != file_size)
			{
				ll_aligned_free_16(data);
				setLastError("Unable to read entire file");
				res = false;
			}
			else
			{
				res = validate(data, file_size);
			}
		}
	}
	
	if (!mLastError.empty())
	{
		LLImage::setLastError(mLastError);
	}
	
	return res;
}


bool LLImageJ2C::validate(U8 *data, U32 file_size)
{
	resetLastError();

	LLImageDataLock lock(this);

	setData(data, file_size);

	bool res = updateData();
	if ( res )
	{
		// Check to make sure that this instance has been initialized with data
		if (!getData() || (0 == getDataSize()))
		{
			setLastError("LLImageJ2C uninitialized");
			res = false;
		}
		else
		{
			res = mImpl->getMetadata(*this);
		}
	}
	
	if (!mLastError.empty())
	{
		LLImage::setLastError(mLastError);
	}
	return res;
}

void LLImageJ2C::decodeFailed()
{
	mDecoding = false;
}

void LLImageJ2C::updateRawDiscardLevel()
{
	mRawDiscardLevel = mMaxBytes ? calcDiscardLevelBytes(mMaxBytes) : mDiscardLevel;
}

LLImageJ2CImpl::~LLImageJ2CImpl()
{
}

//----------------------------------------------------------------------------------------------
// Start of LLImageCompressionTester
//----------------------------------------------------------------------------------------------
LLImageCompressionTester::LLImageCompressionTester() : LLMetricPerformanceTesterBasic(sTesterName) 
{
	addMetric("Time Decompression (s)");
	addMetric("Volume In Decompression (kB)");
	addMetric("Volume Out Decompression (kB)");
	addMetric("Decompression Ratio (x:1)");
	addMetric("Perf Decompression (kB/s)");

	addMetric("Time Compression (s)");
	addMetric("Volume In Compression (kB)");
	addMetric("Volume Out Compression (kB)");
	addMetric("Compression Ratio (x:1)");
	addMetric("Perf Compression (kB/s)");

	mRunBytesInDecompression = 0;
	mRunBytesOutDecompression = 0;
	mRunBytesInCompression = 0;

	mTotalBytesInDecompression = 0;
	mTotalBytesOutDecompression = 0;
	mTotalBytesInCompression = 0;
	mTotalBytesOutCompression = 0;

	mTotalTimeDecompression = 0.0f;
	mTotalTimeCompression = 0.0f;
	mRunTimeDecompression = 0.0f;
}

LLImageCompressionTester::~LLImageCompressionTester()
{
	outputTestResults();
	LLImageJ2C::sTesterp = NULL;
}

//virtual 
void LLImageCompressionTester::outputTestRecord(LLSD *sd) 
{	
	std::string currentLabel = getCurrentLabelName();

	F32 decompressionPerf = 0.0f;
	F32 compressionPerf   = 0.0f;
	F32 decompressionRate = 0.0f;
	F32 compressionRate   = 0.0f;

	F32 totalkBInDecompression  = (F32)(mTotalBytesInDecompression)  / 1000.f;
	F32 totalkBOutDecompression = (F32)(mTotalBytesOutDecompression) / 1000.f;
	F32 totalkBInCompression    = (F32)(mTotalBytesInCompression)    / 1000.f;
	F32 totalkBOutCompression   = (F32)(mTotalBytesOutCompression)   / 1000.f;
	
	if (!is_approx_zero(mTotalTimeDecompression))
	{
		decompressionPerf = totalkBInDecompression / mTotalTimeDecompression;
	}
	if (!is_approx_zero(totalkBInDecompression))
	{
		decompressionRate = totalkBOutDecompression / totalkBInDecompression;
	}
	if (!is_approx_zero(mTotalTimeCompression))
	{
		compressionPerf = totalkBInCompression / mTotalTimeCompression;
	}
	if (!is_approx_zero(totalkBOutCompression))
	{
		compressionRate = totalkBInCompression / totalkBOutCompression;
	}

	(*sd)[currentLabel]["Time Decompression (s)"]		= (LLSD::Real)mTotalTimeDecompression;
	(*sd)[currentLabel]["Volume In Decompression (kB)"]	= (LLSD::Real)totalkBInDecompression;
	(*sd)[currentLabel]["Volume Out Decompression (kB)"]= (LLSD::Real)totalkBOutDecompression;
	(*sd)[currentLabel]["Decompression Ratio (x:1)"]	= (LLSD::Real)decompressionRate;
	(*sd)[currentLabel]["Perf Decompression (kB/s)"]	= (LLSD::Real)decompressionPerf;

	(*sd)[currentLabel]["Time Compression (s)"]			= (LLSD::Real)mTotalTimeCompression;
	(*sd)[currentLabel]["Volume In Compression (kB)"]	= (LLSD::Real)totalkBInCompression;
	(*sd)[currentLabel]["Volume Out Compression (kB)"]	= (LLSD::Real)totalkBOutCompression;
	(*sd)[currentLabel]["Compression Ratio (x:1)"]		= (LLSD::Real)compressionRate;
	(*sd)[currentLabel]["Perf Compression (kB/s)"]		= (LLSD::Real)compressionPerf;
}

void LLImageCompressionTester::updateCompressionStats(const F32 deltaTime) 
{
	mTotalTimeCompression += deltaTime;
}

void LLImageCompressionTester::updateCompressionStats(const S32 bytesCompress, const S32 bytesRaw) 
{
	mTotalBytesInCompression += bytesRaw;
	mRunBytesInCompression += bytesRaw;
	mTotalBytesOutCompression += bytesCompress;
	if (mRunBytesInCompression > (1000000))
	{
		// Output everything
		outputTestResults();
		// Reset the compression data of the run
		mRunBytesInCompression = 0;
	}
}

void LLImageCompressionTester::updateDecompressionStats(const F32 deltaTime) 
{
	mTotalTimeDecompression += deltaTime;
}

void LLImageCompressionTester::updateDecompressionStats(const S32 bytesIn, const S32 bytesOut) 
{
	mTotalBytesInDecompression += bytesIn;
	mRunBytesInDecompression += bytesIn;
	mTotalBytesOutDecompression += bytesOut;
	mRunBytesOutDecompression += bytesOut;
	//if (mRunBytesInDecompression > (1000000))
	if (mRunBytesOutDecompression > (10000000))
	//if ((mTotalTimeDecompression - mRunTimeDecompression) >= (5.0f))
	{
		// Output everything
		outputTestResults();
		// Reset the decompression data of the run
		mRunBytesInDecompression = 0;
		mRunBytesOutDecompression = 0;
		mRunTimeDecompression = mTotalTimeDecompression;
	}
}

//----------------------------------------------------------------------------------------------
// End of LLTexturePipelineTester
//----------------------------------------------------------------------------------------------
<|MERGE_RESOLUTION|>--- conflicted
+++ resolved
@@ -197,11 +197,7 @@
 	{
 		if (mDecoding)
 		{
-<<<<<<< HEAD
-			LL_WARNS() << "decodeImpl failed but mDecoding is TRUE" << LL_ENDL;
-=======
 			LL_WARNS() << "decodeImpl failed but mDecoding is true" << LL_ENDL;
->>>>>>> dfbbad81
 			mDecoding = false;
 		}
 	}
