--- conflicted
+++ resolved
@@ -349,65 +349,6 @@
 
 bool LLImageJ2C::loadAndValidate(const std::string &filename)
 {
-<<<<<<< HEAD
-	bool res = true;
-	
-	resetLastError();
-
-	S32 file_size = 0;
-	LLAPRFile infile ;
-	infile.open(filename, LL_APR_RB, NULL, &file_size);
-
-	// <FS:ND> Remove LLVolatileAPRPool/apr_file_t and use FILE* instead
-	// apr_file_t* apr_file = infile.getFileHandle() ;
-	LLAPRFile::tFiletype* apr_file = infile.getFileHandle() ;
-	// </FS:ND>
-
-	if (!apr_file)
-	{
-		setLastError("Unable to open file for reading", filename);
-		res = false;
-	}
-	else if (file_size == 0)
-	{
-		setLastError("File is empty",filename);
-		res = false;
-	}
-	else
-	{
-		U8 *data = (U8*)ll_aligned_malloc_16(file_size);
-		if (!data)
-		{
-			infile.close();
-			setLastError("Out of memory", filename);
-			res = false;
-		}
-		else
-		{
-			apr_size_t bytes_read = file_size;
-			apr_status_t s = apr_file_read(apr_file, data, &bytes_read); // modifies bytes_read	
-			infile.close();
-
-			if (s != APR_SUCCESS || (S32)bytes_read != file_size)
-			{
-				ll_aligned_free_16(data);
-				setLastError("Unable to read entire file");
-				res = false;
-			}
-			else
-			{
-				res = validate(data, file_size);
-			}
-		}
-	}
-	
-	if (!mLastError.empty())
-	{
-		LLImage::setLastError(mLastError);
-	}
-	
-	return res;
-=======
     bool res = true;
 
     resetLastError();
@@ -415,7 +356,12 @@
     S32 file_size = 0;
     LLAPRFile infile ;
     infile.open(filename, LL_APR_RB, NULL, &file_size);
-    apr_file_t* apr_file = infile.getFileHandle() ;
+
+    // <FS:ND> Remove LLVolatileAPRPool/apr_file_t and use FILE* instead
+    // apr_file_t* apr_file = infile.getFileHandle() ;
+    LLAPRFile::tFiletype* apr_file = infile.getFileHandle() ;
+    // </FS:ND>
+
     if (!apr_file)
     {
         setLastError("Unable to open file for reading", filename);
@@ -460,7 +406,6 @@
     }
 
     return res;
->>>>>>> 38c2a5bd
 }
 
 
