--- conflicted
+++ resolved
@@ -1273,11 +1273,8 @@
 {
     LLImageRaw* dst = this;  // Just for clarity.
 
-<<<<<<< HEAD
-=======
     LLImageDataLock lock(this);
 
->>>>>>> 050d2fef
     // <FS:Beq> Correct bad assertion
     // llassert( (3 == src->getComponents()) || (4 == src->getComponents()) );
     llassert( (4 == src->getComponents()) || (3 == dst->getComponents()) );
