--- conflicted
+++ resolved
@@ -1226,16 +1226,12 @@
 {
 	LLImageRaw* dst = this;  // Just for clarity.
 
-<<<<<<< HEAD
+	LLImageDataLock lock(this);
+
 	// <FS:Beq> Correct bad assertion
 	// llassert( (3 == src->getComponents()) || (4 == src->getComponents()) );
 	llassert( (4 == src->getComponents()) || (3 == dst->getComponents()) );
 	// </FS:Beq>
-=======
-	LLImageDataLock lock(this);
-
-	llassert( (3 == src->getComponents()) || (4 == src->getComponents()) );
->>>>>>> 17e3b293
 	llassert( (src->getWidth() == dst->getWidth()) && (src->getHeight() == dst->getHeight()) );
 
 	const U8* src_data = src->getData();
