--- conflicted
+++ resolved
@@ -1176,11 +1176,7 @@
     }
 
 // <FS:Beq> These assertions are nonsense.
-<<<<<<< HEAD
-    // llassert(3 == src->getComponents());
-=======
     // llassert((3 == src->getComponents()) || (4 == src->getComponents()));
->>>>>>> 6fba1530
     // llassert(3 == dst->getComponents());
 // </FS:Beq>
     if( 3 == dst->getComponents() )
