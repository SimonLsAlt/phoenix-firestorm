--- conflicted
+++ resolved
@@ -610,11 +610,7 @@
 //static
 void LLImage::setLastError(const std::string& message)
 {
-<<<<<<< HEAD
-	sLastErrorMessage = message;
-=======
     sLastThreadErrorMessage = message;
->>>>>>> c06fb4e0
 }
 
 //---------------------------------------------------------------------------
@@ -740,44 +736,6 @@
 // virtual
 U8* LLImageBase::reallocateData(S32 size)
 {
-<<<<<<< HEAD
-	U8 *new_datap = (U8*)ll_aligned_malloc_16(size);
-	if (!new_datap)
-	{
-		LL_WARNS() << "Out of memory in LLImageBase::reallocateData, size: " << size << LL_ENDL;
-		return 0;
-	}
-	if (mData)
-	{
-		S32 bytes = llmin(mDataSize, size);
-		memcpy(new_datap, mData, bytes);	/* Flawfinder: ignore */
-		ll_aligned_free_16(mData) ;
-	}
-	mData = new_datap;
-	mDataSize = size;
-	mBadBufferAllocation = false;
-	return mData;
-}
-
-const U8* LLImageBase::getData() const
-{ 
-	if(mBadBufferAllocation)
-	{
-		LL_WARNS() << "Bad memory allocation for the image buffer!" << LL_ENDL ;
-		return NULL;
-	}
-
-	return mData; 
-} // read only
-
-U8* LLImageBase::getData()
-{ 
-	if(mBadBufferAllocation)
-	{
-		LL_WARNS() << "Bad memory allocation for the image buffer!" << LL_ENDL;
-		return NULL;
-	}
-=======
     U8 *new_datap = (U8*)ll_aligned_malloc_16(size);
     if (!new_datap)
     {
@@ -814,18 +772,13 @@
         LL_WARNS() << "Bad memory allocation for the image buffer!" << LL_ENDL;
         return NULL;
     }
->>>>>>> c06fb4e0
 
     return mData;
 }
 
 bool LLImageBase::isBufferInvalid() const
 {
-<<<<<<< HEAD
-	return mBadBufferAllocation || mData == NULL;
-=======
-    return mBadBufferAllocation || mData == NULL ;
->>>>>>> c06fb4e0
+    return mBadBufferAllocation || mData == NULL;
 }
 
 void LLImageBase::setSize(S32 width, S32 height, S32 ncomponents)
@@ -915,29 +868,19 @@
 // virtual
 U8* LLImageRaw::allocateData(S32 size)
 {
-<<<<<<< HEAD
-	LLImageDataLock lock(this);
-
-	U8* res = LLImageBase::allocateData(size);
-	return res;
-=======
+    LLImageDataLock lock(this);
+
     U8* res = LLImageBase::allocateData(size);
     return res;
->>>>>>> c06fb4e0
 }
 
 // virtual
 U8* LLImageRaw::reallocateData(S32 size)
 {
-<<<<<<< HEAD
-	LLImageDataLock lock(this);
-
-	U8* res = LLImageBase::reallocateData(size);
-	return res;
-=======
+    LLImageDataLock lock(this);
+
     U8* res = LLImageBase::reallocateData(size);
     return res;
->>>>>>> c06fb4e0
 }
 
 void LLImageRaw::releaseData()
@@ -951,31 +894,19 @@
 // virtual
 void LLImageRaw::deleteData()
 {
-<<<<<<< HEAD
-	LLImageDataLock lock(this);
-
-	LLImageBase::deleteData();
-}
-
-void LLImageRaw::setDataAndSize(U8 *data, S32 width, S32 height, S8 components) 
-{
-	LLImageDataLock lock(this);
-
-	if(data == getData())
-	{
-		return ;
-	}
-=======
+    LLImageDataLock lock(this);
+
     LLImageBase::deleteData();
 }
 
 void LLImageRaw::setDataAndSize(U8 *data, S32 width, S32 height, S8 components)
 {
+    LLImageDataLock lock(this);
+
     if(data == getData())
     {
         return ;
     }
->>>>>>> c06fb4e0
 
     deleteData();
 
@@ -985,23 +916,14 @@
 
 bool LLImageRaw::resize(U16 width, U16 height, S8 components)
 {
-<<<<<<< HEAD
-	LLImageDataLock lock(this);
-
-	if ((getWidth() == width) && (getHeight() == height) && (getComponents() == components) && !isBufferInvalid())
-	{
-		return true;
-	}
-	// Reallocate the data buffer.
-	deleteData();
-=======
+    LLImageDataLock lock(this);
+
     if ((getWidth() == width) && (getHeight() == height) && (getComponents() == components) && !isBufferInvalid())
     {
         return true;
     }
     // Reallocate the data buffer.
     deleteData();
->>>>>>> c06fb4e0
 
     allocateDataSize(width,height,components);
 
@@ -1011,18 +933,8 @@
 bool LLImageRaw::setSubImage(U32 x_pos, U32 y_pos, U32 width, U32 height,
                              const U8 *data, U32 stride, bool reverse_y)
 {
-<<<<<<< HEAD
-	LLImageDataLock lock(this);
-
-	if (!getData())
-	{
-		return false;
-	}
-	if (!data)
-	{
-		return false;
-	}
-=======
+    LLImageDataLock lock(this);
+
     if (!getData())
     {
         return false;
@@ -1031,7 +943,6 @@
     {
         return false;
     }
->>>>>>> c06fb4e0
 
     // Should do some simple bounds checking
 
@@ -1050,48 +961,10 @@
 
 void LLImageRaw::clear(U8 r, U8 g, U8 b, U8 a)
 {
-<<<<<<< HEAD
-	llassert( getComponents() <= 4 );
-
-	LLImageDataLock lock(this);
-
-	// This is fairly bogus, but it'll do for now.
-	if (isBufferInvalid())
-	{
-		LL_WARNS() << "Invalid image buffer" << LL_ENDL;
-		return;
-	}
-
-	U8 *pos = getData();
-	U32 x, y;
-	for (x = 0; x < getWidth(); x++)
-	{
-		for (y = 0; y < getHeight(); y++)
-		{
-			*pos = r;
-			pos++;
-			if (getComponents() == 1)
-			{
-				continue;
-			}
-			*pos = g;
-			pos++;
-			if (getComponents() == 2)
-			{
-				continue;
-			}
-			*pos = b;
-			pos++;
-			if (getComponents() == 3)
-			{
-				continue;
-			}
-			*pos = a;
-			pos++;
-		}
-	}
-=======
     llassert( getComponents() <= 4 );
+
+    LLImageDataLock lock(this);
+
     // This is fairly bogus, but it'll do for now.
     if (isBufferInvalid())
     {
@@ -1127,28 +1000,13 @@
             pos++;
         }
     }
->>>>>>> c06fb4e0
 }
 
 // Reverses the order of the rows in the image
 void LLImageRaw::verticalFlip()
 {
-<<<<<<< HEAD
-	LLImageDataLock lock(this);
-
-	S32 row_bytes = getWidth() * getComponents();
-	llassert(row_bytes > 0);
-	std::vector<U8> line_buffer(row_bytes);
-	S32 mid_row = getHeight() / 2;
-	for( S32 row = 0; row < mid_row; row++ )
-	{
-		U8* row_a_data = getData() + row * row_bytes;
-		U8* row_b_data = getData() + (getHeight() - 1 - row) * row_bytes;
-		memcpy( &line_buffer[0], row_a_data,  row_bytes );
-		memcpy( row_a_data,  row_b_data,  row_bytes );
-		memcpy( row_b_data,  &line_buffer[0], row_bytes );
-	}
-=======
+    LLImageDataLock lock(this);
+
     S32 row_bytes = getWidth() * getComponents();
     llassert(row_bytes > 0);
     std::vector<U8> line_buffer(row_bytes);
@@ -1161,7 +1019,6 @@
         memcpy( row_a_data,  row_b_data,  row_bytes );
         memcpy( row_b_data,  &line_buffer[0], row_bytes );
     }
->>>>>>> c06fb4e0
 }
 
 
@@ -1206,34 +1063,22 @@
 
 void LLImageRaw::expandToPowerOfTwo(S32 max_dim, bool scale_image)
 {
-<<<<<<< HEAD
-	LLImageDataLock lock(this);
-
-	// Find new sizes
-	S32 new_width  = expandDimToPowerOfTwo(getWidth(), max_dim);
-	S32 new_height = expandDimToPowerOfTwo(getHeight(), max_dim);
-=======
+    LLImageDataLock lock(this);
+
     // Find new sizes
     S32 new_width  = expandDimToPowerOfTwo(getWidth(), max_dim);
     S32 new_height = expandDimToPowerOfTwo(getHeight(), max_dim);
->>>>>>> c06fb4e0
 
     scale( new_width, new_height, scale_image );
 }
 
 void LLImageRaw::contractToPowerOfTwo(S32 max_dim, bool scale_image)
 {
-<<<<<<< HEAD
-	LLImageDataLock lock(this);
-
-	// Find new sizes
-	S32 new_width  = contractDimToPowerOfTwo(getWidth(), MIN_IMAGE_SIZE);
-	S32 new_height = contractDimToPowerOfTwo(getHeight(), MIN_IMAGE_SIZE);
-=======
+    LLImageDataLock lock(this);
+
     // Find new sizes
     S32 new_width  = contractDimToPowerOfTwo(getWidth(), MIN_IMAGE_SIZE);
     S32 new_height = contractDimToPowerOfTwo(getHeight(), MIN_IMAGE_SIZE);
->>>>>>> c06fb4e0
 
     scale( new_width, new_height, scale_image );
 }
@@ -1280,17 +1125,11 @@
 
 void LLImageRaw::biasedScaleToPowerOfTwo(S32 max_dim)
 {
-<<<<<<< HEAD
-	LLImageDataLock lock(this);
-
-	// Find new sizes
-	S32 new_width  = biasedDimToPowerOfTwo(getWidth(),max_dim);
-	S32 new_height = biasedDimToPowerOfTwo(getHeight(),max_dim);
-=======
+    LLImageDataLock lock(this);
+
     // Find new sizes
     S32 new_width  = biasedDimToPowerOfTwo(getWidth(),max_dim);
     S32 new_height = biasedDimToPowerOfTwo(getHeight(),max_dim);
->>>>>>> c06fb4e0
 
     scale( new_width, new_height );
 }
@@ -1308,20 +1147,13 @@
 {
     LLImageRaw* dst = this;  // Just for clarity.
 
-<<<<<<< HEAD
-	LLImageDataSharedLock lockIn(src);
-	LLImageDataLock lockOut(this);
-
-	if (!validateSrcAndDst("LLImageRaw::composite", src, dst))
-	{
-		return;
-	}
-=======
+    LLImageDataSharedLock lockIn(src);
+    LLImageDataLock lockOut(this);
+
     if (!validateSrcAndDst("LLImageRaw::composite", src, dst))
     {
         return;
     }
->>>>>>> c06fb4e0
 
 // <FS:Beq> These assertions are nonsense.
     // llassert(3 == src->getComponents());
@@ -1363,13 +1195,9 @@
 
     LLImageRaw* dst = this;  // Just for clarity.
 
-<<<<<<< HEAD
-	LLImageDataLock lock(this);
-
-	llassert( (4 == src->getComponents()) && (3 == dst->getComponents()) );
-=======
+    LLImageDataLock lock(this);
+
     llassert( (4 == src->getComponents()) && (3 == dst->getComponents()) );
->>>>>>> c06fb4e0
 
     S32 temp_data_size = src->getWidth() * dst->getHeight() * src->getComponents();
     llassert_always(temp_data_size > 0);
@@ -1392,65 +1220,9 @@
 // Src and dst are same size.  Src has 4 components.  Dst has 3 components.
 void LLImageRaw::compositeUnscaled4onto3( const LLImageRaw* src )
 {
-<<<<<<< HEAD
-	LLImageRaw* dst = this;  // Just for clarity.
-
-	LLImageDataLock lock(this);
-
-	// <FS:Beq> Correct bad assertion
-	// llassert( (3 == src->getComponents()) || (4 == src->getComponents()) );
-	llassert( (4 == src->getComponents()) || (3 == dst->getComponents()) );
-	// </FS:Beq>
-	llassert( (src->getWidth() == dst->getWidth()) && (src->getHeight() == dst->getHeight()) );
-
-	const U8* src_data = src->getData();
-	U8* dst_data = dst->getData();
-	S32 pixels = getWidth() * getHeight();
-	// <FS:Beq> suspicious crash avoid potential causes.
-	if(!src_data)
-	{
-		LL_WARNS() << "source is null!" << LL_ENDL;
-		return;
-	}
-	if(!dst_data)
-	{
-		LL_WARNS() << "destination is null!" << LL_ENDL;
-		return;
-	}
-	auto src_comps = src->getComponents();
-	if( src_comps != 4)
-	{
-		// This should never be reached, buit apparently it is.
-		LL_WARNS() << "src has incorrect number of layers (" << src_comps << ")" << LL_ENDL;
-		return;
-	}
-	// </FS:Beq>
-	while( pixels-- )
-	{
-		U8 alpha = src_data[3];
-		if( alpha )
-		{
-			if( 255 == alpha )
-			{
-				dst_data[0] = src_data[0];
-				dst_data[1] = src_data[1];
-				dst_data[2] = src_data[2];
-			}
-			else
-			{
-
-				U8 transparency = 255 - alpha;
-				dst_data[0] = fastFractionalMult( dst_data[0], transparency ) + fastFractionalMult( src_data[0], alpha );
-				dst_data[1] = fastFractionalMult( dst_data[1], transparency ) + fastFractionalMult( src_data[1], alpha );
-				dst_data[2] = fastFractionalMult( dst_data[2], transparency ) + fastFractionalMult( src_data[2], alpha );
-			}
-		}
-
-		src_data += 4;
-		dst_data += 3;
-	}
-=======
     LLImageRaw* dst = this;  // Just for clarity.
+
+    LLImageDataLock lock(this);
 
     // <FS:Beq> Correct bad assertion
     // llassert( (3 == src->getComponents()) || (4 == src->getComponents()) );
@@ -1458,7 +1230,7 @@
     // </FS:Beq>
     llassert( (src->getWidth() == dst->getWidth()) && (src->getHeight() == dst->getHeight()) );
 
-    U8* src_data = src->getData();
+    const U8* src_data = src->getData();
     U8* dst_data = dst->getData();
     S32 pixels = getWidth() * getHeight();
     // <FS:Beq> suspicious crash avoid potential causes.
@@ -1504,7 +1276,6 @@
         src_data += 4;
         dst_data += 3;
     }
->>>>>>> c06fb4e0
 }
 
 
@@ -1512,41 +1283,20 @@
 {
     LLImageRaw* dst = this;  // Just for clarity.
 
-<<<<<<< HEAD
-	LLImageDataSharedLock lockIn(src);
-	LLImageDataLock lockOut(this);
-
-	if (!validateSrcAndDst("LLImageRaw::copyUnscaledAlphaMask", src, dst))
-	{
-		return;
-	}
-=======
+    LLImageDataSharedLock lockIn(src);
+    LLImageDataLock lockOut(this);
+
     if (!validateSrcAndDst("LLImageRaw::copyUnscaledAlphaMask", src, dst))
     {
         return;
     }
->>>>>>> c06fb4e0
 
     llassert( 1 == src->getComponents() );
     llassert( 4 == dst->getComponents() );
     llassert( (src->getWidth() == dst->getWidth()) && (src->getHeight() == dst->getHeight()) );
 
-<<<<<<< HEAD
-	S32 pixels = getWidth() * getHeight();
-	const U8* src_data = src->getData();
-	U8* dst_data = dst->getData();
-	for ( S32 i = 0; i < pixels; i++ )
-	{
-		dst_data[0] = fill.mV[0];
-		dst_data[1] = fill.mV[1];
-		dst_data[2] = fill.mV[2];
-		dst_data[3] = src_data[0];
-		src_data += 1;
-		dst_data += 4;
-	}
-=======
     S32 pixels = getWidth() * getHeight();
-    U8* src_data = src->getData();
+    const U8* src_data = src->getData();
     U8* dst_data = dst->getData();
     for ( S32 i = 0; i < pixels; i++ )
     {
@@ -1557,45 +1307,14 @@
         src_data += 1;
         dst_data += 4;
     }
->>>>>>> c06fb4e0
 }
 
 
 // Fill the buffer with a constant color
 void LLImageRaw::fill( const LLColor4U& color )
 {
-<<<<<<< HEAD
-	LLImageDataLock lock(this);
-
-	if (isBufferInvalid())
-	{
-		LL_WARNS() << "Invalid image buffer" << LL_ENDL;
-		return;
-	}
-
-	S32 pixels = getWidth() * getHeight();
-	if( 4 == getComponents() )
-	{
-		U32* data = (U32*) getData();
-		U32 rgbaColor = color.asRGBA();
-		for( S32 i = 0; i < pixels; i++ )
-		{
-			data[ i ] = rgbaColor;
-		}
-	}
-	else
-	if( 3 == getComponents() )
-	{
-		U8* data = getData();
-		for( S32 i = 0; i < pixels; i++ )
-		{
-			data[0] = color.mV[0];
-			data[1] = color.mV[1];
-			data[2] = color.mV[2];
-			data += 3;
-		}
-	}
-=======
+    LLImageDataLock lock(this);
+
     if (isBufferInvalid())
     {
         LL_WARNS() << "Invalid image buffer" << LL_ENDL;
@@ -1624,7 +1343,6 @@
             data += 3;
         }
     }
->>>>>>> c06fb4e0
 }
 
 LLPointer<LLImageRaw> LLImageRaw::duplicate()
@@ -1634,72 +1352,20 @@
         return this; //nobody else refences to this image, no need to duplicate.
     }
 
-<<<<<<< HEAD
-	LLImageDataSharedLock lock(this);
-
-	//make a duplicate
-	LLPointer<LLImageRaw> dup = new LLImageRaw(getData(), getWidth(), getHeight(), getComponents());
-	return dup; 
-=======
+    LLImageDataSharedLock lock(this);
+
     //make a duplicate
     LLPointer<LLImageRaw> dup = new LLImageRaw(getData(), getWidth(), getHeight(), getComponents());
     return dup;
->>>>>>> c06fb4e0
 }
 
 // Src and dst can be any size.  Src and dst can each have 3 or 4 components.
 void LLImageRaw::copy(const LLImageRaw* src)
 {
-<<<<<<< HEAD
-	LLImageRaw* dst = this;  // Just for clarity.
-
-	LLImageDataSharedLock lockIn(src);
-	LLImageDataLock lockOut(this);
-
-	if (!validateSrcAndDst("LLImageRaw::copy", src, dst))
-	{
-		return;
-	}
-
-	if( (src->getWidth() == dst->getWidth()) && (src->getHeight() == dst->getHeight()) )
-	{
-		// No scaling needed
-		if( src->getComponents() == dst->getComponents() )
-		{
-			copyUnscaled( src );
-		}
-		else
-		if( 3 == src->getComponents() )
-		{
-			copyUnscaled3onto4( src );
-		}
-		else
-		{
-			// 4 == src->getComponents()
-			copyUnscaled4onto3( src );
-		}
-	}
-	else
-	{
-		// Scaling needed
-		// No scaling needed
-		if( src->getComponents() == dst->getComponents() )
-		{
-			copyScaled( src );
-		}
-		else
-		if( 3 == src->getComponents() )
-		{
-			copyScaled3onto4( src );
-		}
-		else
-		{
-			// 4 == src->getComponents()
-			copyScaled4onto3( src );
-		}
-	}
-=======
     LLImageRaw* dst = this;  // Just for clarity.
+
+    LLImageDataSharedLock lockIn(src);
+    LLImageDataLock lockOut(this);
 
     if (!validateSrcAndDst("LLImageRaw::copy", src, dst))
     {
@@ -1743,7 +1409,6 @@
             copyScaled4onto3( src );
         }
     }
->>>>>>> c06fb4e0
 }
 
 // Src and dst are same size.  Src and dst have same number of components.
@@ -1751,17 +1416,11 @@
 {
     LLImageRaw* dst = this;  // Just for clarity.
 
-<<<<<<< HEAD
-	LLImageDataLock lock(this);
-
-	llassert( (1 == src->getComponents()) || (3 == src->getComponents()) || (4 == src->getComponents()) );
-	llassert( src->getComponents() == dst->getComponents() );
-	llassert( (src->getWidth() == dst->getWidth()) && (src->getHeight() == dst->getHeight()) );
-=======
+    LLImageDataLock lock(this);
+
     llassert( (1 == src->getComponents()) || (3 == src->getComponents()) || (4 == src->getComponents()) );
     llassert( src->getComponents() == dst->getComponents() );
     llassert( (src->getWidth() == dst->getWidth()) && (src->getHeight() == dst->getHeight()) );
->>>>>>> c06fb4e0
 
     memcpy( dst->getData(), src->getData(), getWidth() * getHeight() * getComponents() );   /* Flawfinder: ignore */
 }
@@ -1796,29 +1455,13 @@
 {
     LLImageRaw* dst = this;  // Just for clarity.
 
-<<<<<<< HEAD
-	LLImageDataLock lock(this);
-
-	llassert( (3 == dst->getComponents()) && (4 == src->getComponents()) );
-	llassert( (src->getWidth() == dst->getWidth()) && (src->getHeight() == dst->getHeight()) );
-
-	S32 pixels = getWidth() * getHeight();
-	const U8* src_data = src->getData();
-	U8* dst_data = dst->getData();
-	for( S32 i=0; i<pixels; i++ )
-	{
-		dst_data[0] = src_data[0];
-		dst_data[1] = src_data[1];
-		dst_data[2] = src_data[2];
-		src_data += 4;
-		dst_data += 3;
-	}
-=======
+    LLImageDataLock lock(this);
+
     llassert( (3 == dst->getComponents()) && (4 == src->getComponents()) );
     llassert( (src->getWidth() == dst->getWidth()) && (src->getHeight() == dst->getHeight()) );
 
     S32 pixels = getWidth() * getHeight();
-    U8* src_data = src->getData();
+    const U8* src_data = src->getData();
     U8* dst_data = dst->getData();
     for( S32 i=0; i<pixels; i++ )
     {
@@ -1828,42 +1471,22 @@
         src_data += 4;
         dst_data += 3;
     }
->>>>>>> c06fb4e0
 }
 
 
 // Src and dst are same size.  Src has 3 components.  Dst has 4 components.
 void LLImageRaw::copyUnscaled3onto4( const LLImageRaw* src )
 {
-<<<<<<< HEAD
-	LLImageRaw* dst = this;  // Just for clarity.
-
-	LLImageDataLock lock(this);
-
-	llassert( 3 == src->getComponents() );
-	llassert( 4 == dst->getComponents() );
-	llassert( (src->getWidth() == dst->getWidth()) && (src->getHeight() == dst->getHeight()) );
-
-	S32 pixels = getWidth() * getHeight();
-	const U8* src_data = src->getData();
-	U8* dst_data = dst->getData();
-	for( S32 i=0; i<pixels; i++ )
-	{
-		dst_data[0] = src_data[0];
-		dst_data[1] = src_data[1];
-		dst_data[2] = src_data[2];
-		dst_data[3] = 255;
-		src_data += 3;
-		dst_data += 4;
-	}
-=======
     LLImageRaw* dst = this;  // Just for clarity.
+
+    LLImageDataLock lock(this);
+
     llassert( 3 == src->getComponents() );
     llassert( 4 == dst->getComponents() );
     llassert( (src->getWidth() == dst->getWidth()) && (src->getHeight() == dst->getHeight()) );
 
     S32 pixels = getWidth() * getHeight();
-    U8* src_data = src->getData();
+    const U8* src_data = src->getData();
     U8* dst_data = dst->getData();
     for( S32 i=0; i<pixels; i++ )
     {
@@ -1874,7 +1497,6 @@
         src_data += 3;
         dst_data += 4;
     }
->>>>>>> c06fb4e0
 }
 
 
@@ -1883,20 +1505,13 @@
 {
     LLImageRaw* dst = this;  // Just for clarity.
 
-<<<<<<< HEAD
-	LLImageDataSharedLock lockIn(src);
-	LLImageDataLock lockOut(this);
-
-	if (!validateSrcAndDst("LLImageRaw::copyScaled", src, dst))
-	{
-		return;
-	}
-=======
+    LLImageDataSharedLock lockIn(src);
+    LLImageDataLock lockOut(this);
+
     if (!validateSrcAndDst("LLImageRaw::copyScaled", src, dst))
     {
         return;
     }
->>>>>>> c06fb4e0
 
     llassert_always( (1 == src->getComponents()) || (3 == src->getComponents()) || (4 == src->getComponents()) );
     llassert_always( src->getComponents() == dst->getComponents() );
@@ -2071,119 +1686,6 @@
 
 void LLImageRaw::copyLineScaled( const U8* in, U8* out, S32 in_pixel_len, S32 out_pixel_len, S32 in_pixel_step, S32 out_pixel_step )
 {
-<<<<<<< HEAD
-	const S32 components = getComponents();
-	llassert( components >= 1 && components <= 4 );
-
-	const F32 ratio = F32(in_pixel_len) / out_pixel_len; // ratio of old to new
-	const F32 norm_factor = 1.f / ratio;
-
-	S32 goff = components >= 2 ? 1 : 0;
-	S32 boff = components >= 3 ? 2 : 0;
-	for( S32 x = 0; x < out_pixel_len; x++ )
-	{
-		// Sample input pixels in range from sample0 to sample1.
-		// Avoid floating point accumulation error... don't just add ratio each time.  JC
-		const F32 sample0 = x * ratio;
-		const F32 sample1 = (x+1) * ratio;
-		const S32 index0 = llfloor(sample0);			// left integer (floor)
-		const S32 index1 = llfloor(sample1);			// right integer (floor)
-		const F32 fract0 = 1.f - (sample0 - F32(index0));	// spill over on left
-		const F32 fract1 = sample1 - F32(index1);			// spill-over on right
-
-		if( index0 == index1 )
-		{
-			// Interval is embedded in one input pixel
-			S32 t0 = x * out_pixel_step * components;
-			S32 t1 = index0 * in_pixel_step * components;
-			U8* outp = out + t0;
-			const U8* inp = in + t1;
-			for (S32 i = 0; i < components; ++i)
-			{
-				*outp = *inp;
-				++outp;
-				++inp;
-			}
-		}
-		else
-		{
-			// Left straddle
-			S32 t1 = index0 * in_pixel_step * components;
-			F32 r = in[t1 + 0] * fract0;
-			F32 g = in[t1 + goff] * fract0;
-			F32 b = in[t1 + boff] * fract0;
-			F32 a = 0;
-			if( components == 4)
-			{
-				a = in[t1 + 3] * fract0;
-			}
-		
-			// Central interval
-			if (components < 4)
-			{
-				for( S32 u = index0 + 1; u < index1; u++ )
-				{
-					S32 t2 = u * in_pixel_step * components;
-					r += in[t2 + 0];
-					g += in[t2 + goff];
-					b += in[t2 + boff];
-				}
-			}
-			else
-			{
-				for( S32 u = index0 + 1; u < index1; u++ )
-				{
-					S32 t2 = u * in_pixel_step * components;
-					r += in[t2 + 0];
-					g += in[t2 + 1];
-					b += in[t2 + 2];
-					a += in[t2 + 3];
-				}
-			}
-
-			// right straddle
-			// Watch out for reading off of end of input array.
-			if( fract1 && index1 < in_pixel_len )
-			{
-				S32 t3 = index1 * in_pixel_step * components;
-				if (components < 4)
-				{
-					U8 in0 = in[t3 + 0];
-					U8 in1 = in[t3 + goff];
-					U8 in2 = in[t3 + boff];
-					r += in0 * fract1;
-					g += in1 * fract1;
-					b += in2 * fract1;
-				}
-				else
-				{
-					U8 in0 = in[t3 + 0];
-					U8 in1 = in[t3 + 1];
-					U8 in2 = in[t3 + 2];
-					U8 in3 = in[t3 + 3];
-					r += in0 * fract1;
-					g += in1 * fract1;
-					b += in2 * fract1;
-					a += in3 * fract1;
-				}
-			}
-
-			r *= norm_factor;
-			g *= norm_factor;
-			b *= norm_factor;
-			a *= norm_factor;  // skip conditional
-
-			S32 t4 = x * out_pixel_step * components;
-			out[t4 + 0] = U8(ll_round(r));
-			if (components >= 2)
-				out[t4 + 1] = U8(ll_round(g));
-			if (components >= 3)
-				out[t4 + 2] = U8(ll_round(b));
-			if( components == 4)
-				out[t4 + 3] = U8(ll_round(a));
-		}
-	}
-=======
     const S32 components = getComponents();
     llassert( components >= 1 && components <= 4 );
 
@@ -2209,7 +1711,7 @@
             S32 t0 = x * out_pixel_step * components;
             S32 t1 = index0 * in_pixel_step * components;
             U8* outp = out + t0;
-            U8* inp = in + t1;
+            const U8* inp = in + t1;
             for (S32 i = 0; i < components; ++i)
             {
                 *outp = *inp;
@@ -2295,7 +1797,6 @@
                 out[t4 + 3] = U8(ll_round(a));
         }
     }
->>>>>>> c06fb4e0
 }
 
 void LLImageRaw::compositeRowScaled4onto3( const U8* in, U8* out, S32 in_pixel_len, S32 out_pixel_len )
@@ -2397,24 +1898,15 @@
 // static
 bool LLImageRaw::validateSrcAndDst(std::string func, const LLImageRaw* src, const LLImageRaw* dst)
 {
-<<<<<<< HEAD
-	LLImageDataSharedLock lockIn(src);
-	LLImageDataLock lockOut(dst);
-
-	if (!src || !dst || src->isBufferInvalid() || dst->isBufferInvalid())
-	{
-		LL_WARNS() << func << ": Source: ";
-		if (!src) LL_CONT << "Null pointer";
-		else if (src->isBufferInvalid()) LL_CONT << "Invalid buffer";
-		else LL_CONT << "OK";
-=======
+    LLImageDataSharedLock lockIn(src);
+    LLImageDataLock lockOut(dst);
+
     if (!src || !dst || src->isBufferInvalid() || dst->isBufferInvalid())
     {
         LL_WARNS() << func << ": Source: ";
         if (!src) LL_CONT << "Null pointer";
         else if (src->isBufferInvalid()) LL_CONT << "Invalid buffer";
         else LL_CONT << "OK";
->>>>>>> c06fb4e0
 
         LL_CONT << "; Destination: ";
         if (!dst) LL_CONT << "Null pointer";
@@ -2721,57 +2213,37 @@
 // virtual
 U8* LLImageFormatted::allocateData(S32 size)
 {
-<<<<<<< HEAD
-	LLImageDataLock lock(this);
-
-	U8* res = LLImageBase::allocateData(size); // calls deleteData()
-	if(res)
-		sGlobalFormattedMemory += getDataSize();
-	return res;
-=======
+    LLImageDataLock lock(this);
+
     U8* res = LLImageBase::allocateData(size); // calls deleteData()
     if(res)
         sGlobalFormattedMemory += getDataSize();
     return res;
->>>>>>> c06fb4e0
 }
 
 // virtual
 U8* LLImageFormatted::reallocateData(S32 size)
 {
-<<<<<<< HEAD
-	LLImageDataLock lock(this);
-
-	sGlobalFormattedMemory -= getDataSize();
-	U8* res = LLImageBase::reallocateData(size);
-	if(res)
-		sGlobalFormattedMemory += getDataSize();
-	return res;
-=======
+    LLImageDataLock lock(this);
+
     sGlobalFormattedMemory -= getDataSize();
     U8* res = LLImageBase::reallocateData(size);
     if(res)
         sGlobalFormattedMemory += getDataSize();
     return res;
->>>>>>> c06fb4e0
 }
 
 // virtual
 void LLImageFormatted::deleteData()
 {
-<<<<<<< HEAD
     LLImageDataLock lock(this);
 
     if (mDecoding)
     {
         LL_ERRS() << "LLImageFormatted::deleteData() is called during decoding" << LL_ENDL;
     }
-	sGlobalFormattedMemory -= getDataSize();
-	LLImageBase::deleteData();
-=======
     sGlobalFormattedMemory -= getDataSize();
     LLImageBase::deleteData();
->>>>>>> c06fb4e0
 }
 
 //----------------------------------------------------------------------------
@@ -2796,17 +2268,8 @@
 
 bool LLImageFormatted::copyData(U8 *data, S32 size)
 {
-<<<<<<< HEAD
-	LLImageDataLock lock(this);
-
-	if ( data && ((data != getData()) || (size != getDataSize())) )
-	{
-		deleteData();
-		allocateData(size);
-		memcpy(getData(), data, size);	/* Flawfinder: ignore */
-	}
-	return true;
-=======
+    LLImageDataLock lock(this);
+
     if ( data && ((data != getData()) || (size != getDataSize())) )
     {
         deleteData();
@@ -2814,25 +2277,17 @@
         memcpy(getData(), data, size);  /* Flawfinder: ignore */
     }
     return true;
->>>>>>> c06fb4e0
 }
 
 // LLImageFormatted becomes the owner of data
 void LLImageFormatted::setData(U8 *data, S32 size)
 {
-<<<<<<< HEAD
-	LLImageDataLock lock(this);
-
-	if (data && data != getData())
-	{
-		deleteData();
-		setDataAndSize(data, size); // Access private LLImageBase members
-=======
+    LLImageDataLock lock(this);
+
     if (data && data != getData())
     {
         deleteData();
         setDataAndSize(data, size); // Access private LLImageBase members
->>>>>>> c06fb4e0
 
         sGlobalFormattedMemory += getDataSize();
     }
@@ -2840,27 +2295,10 @@
 
 void LLImageFormatted::appendData(U8 *data, S32 size)
 {
-<<<<<<< HEAD
-	if (data)
-	{
-		LLImageDataLock lock(this);
-
-		if (!getData())
-		{
-			setData(data, size);
-		}
-		else 
-		{
-			S32 cursize = getDataSize();
-			S32 newsize = cursize + size;
-			reallocateData(newsize);
-			memcpy(getData() + cursize, data, size);
-			ll_aligned_free_16(data);
-		}
-	}
-=======
     if (data)
     {
+        LLImageDataLock lock(this);
+
         if (!getData())
         {
             setData(data, size);
@@ -2874,69 +2312,12 @@
             ll_aligned_free_16(data);
         }
     }
->>>>>>> c06fb4e0
 }
 
 //----------------------------------------------------------------------------
 
 bool LLImageFormatted::load(const std::string &filename, int load_size)
 {
-<<<<<<< HEAD
-	resetLastError();
-
-	S32 file_size = 0;
-	LLAPRFile infile ;
-	infile.open(filename, LL_APR_RB, NULL, &file_size);
-
-	// <FS:ND> Remove LLVolatileAPRPool/apr_file_t and use FILE* instead
-	// apr_file_t* apr_file = infile.getFileHandle();
-	LLAPRFile::tFiletype* apr_file = infile.getFileHandle();
-	// </FS:ND>
-
-	if (!apr_file)
-	{
-		setLastError("Unable to open file for reading", filename);
-		return false;
-	}
-	if (file_size == 0)
-	{
-		setLastError("File is empty",filename);
-		return false;
-	}
-
-	// Constrain the load size to acceptable values
-	if ((load_size == 0) || (load_size > file_size))
-	{
-		load_size = file_size;
-	}
-
-	LLImageDataLock lock(this);
-
-	bool res;
-	U8 *data = allocateData(load_size);
-	if (data)
-	{
-		apr_size_t bytes_read = load_size;
-		apr_status_t s = apr_file_read(apr_file, data, &bytes_read); // modifies bytes_read
-		if (s != APR_SUCCESS || (S32) bytes_read != load_size)
-		{
-			deleteData();
-			setLastError("Unable to read file",filename);
-			res = false;
-		}
-		else
-		{
-			res = updateData();
-		}
-	}
-	else
-	{
-		setLastError("Allocation failure", filename);
-		res = false;
-	}
-
-	return res;
-=======
     resetLastError();
 
     S32 file_size = 0;
@@ -2964,6 +2345,9 @@
     {
         load_size = file_size;
     }
+
+    LLImageDataLock lock(this);
+
     bool res;
     U8 *data = allocateData(load_size);
     if (data)
@@ -2988,27 +2372,10 @@
     }
 
     return res;
->>>>>>> c06fb4e0
 }
 
 bool LLImageFormatted::save(const std::string &filename)
 {
-<<<<<<< HEAD
-	resetLastError();
-
-	LLAPRFile outfile ;
-	outfile.open(filename, LL_APR_WB);
-	if (!outfile.getFileHandle())
-	{
-		setLastError("Unable to open file for writing", filename);
-		return false;
-	}
-
-	LLImageDataSharedLock lock(this);
-
-	S32 result = outfile.write(getData(), getDataSize());
-	outfile.close() ;
-=======
     resetLastError();
 
     LLAPRFile outfile ;
@@ -3019,9 +2386,10 @@
         return false;
     }
 
+    LLImageDataSharedLock lock(this);
+
     S32 result = outfile.write(getData(), getDataSize());
     outfile.close() ;
->>>>>>> c06fb4e0
     return (result != 0);
 }
 
