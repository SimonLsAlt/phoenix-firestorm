--- conflicted
+++ resolved
@@ -593,42 +593,24 @@
 {
     sUseNewByteRange = use_new_byte_range;
     sMinimalReverseByteRangePercent = minimal_reverse_byte_range_percent;
-<<<<<<< HEAD
-    sMutex = new LLMutex();
-=======
->>>>>>> 33ad8db7
 }
 
 //static
 void LLImage::cleanupClass()
 {
-<<<<<<< HEAD
-    delete sMutex;
-    sMutex = NULL;
-=======
->>>>>>> 33ad8db7
 }
 
 //static
 const std::string& LLImage::getLastThreadError()
 {
     static const std::string noerr("No Error");
-<<<<<<< HEAD
-    return sLastErrorMessage.empty() ? noerr : sLastErrorMessage;
-=======
     return sLastThreadErrorMessage.empty() ? noerr : sLastThreadErrorMessage;
->>>>>>> 33ad8db7
 }
 
 //static
 void LLImage::setLastError(const std::string& message)
 {
-<<<<<<< HEAD
-    LLMutexLock m(sMutex);
-    sLastErrorMessage = message;
-=======
     sLastThreadErrorMessage = message;
->>>>>>> 33ad8db7
 }
 
 //---------------------------------------------------------------------------
