--- conflicted
+++ resolved
@@ -39,17 +39,6 @@
     LLTextureAnim();
     virtual ~LLTextureAnim();
 
-<<<<<<< HEAD
-	virtual void reset();
-	void packTAMessage(LLMessageSystem *mesgsys) const;
-	void packTAMessage(LLDataPacker &dp) const;
-	void unpackTAMessage(LLMessageSystem *mesgsys, const S32 block_num);
-	void unpackTAMessage(LLDataPacker &dp);
-	bool equals(const LLTextureAnim &other) const;
-	LLSD asLLSD() const;
-	operator LLSD() const { return asLLSD(); }
-	bool fromLLSD(LLSD& sd);
-=======
     virtual void reset();
     void packTAMessage(LLMessageSystem *mesgsys) const;
     void packTAMessage(LLDataPacker &dp) const;
@@ -59,7 +48,6 @@
     LLSD asLLSD() const;
     operator LLSD() const { return asLLSD(); }
     bool fromLLSD(LLSD& sd);
->>>>>>> 1a8a5404
 
     enum
     {
