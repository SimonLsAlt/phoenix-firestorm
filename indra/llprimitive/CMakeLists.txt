# -*- cmake -*-

project(llprimitive)

include(00-Common)
include(LLCommon)
include(LLCoreHttp)
include(LLPhysicsExtensions)
<<<<<<< HEAD
include(LLCharacter)
include(LLRender)
include(TinyGLTF)
include(ColladaDom)

include_directories(
    ${LLCOMMON_INCLUDE_DIRS}
    ${LLMATH_INCLUDE_DIRS}
    ${LLMESSAGE_INCLUDE_DIRS}
    ${LLXML_INCLUDE_DIRS}
    ${LLRENDER_INCLUDE_DIRS}
    # ${LIBS_PREBUILT_DIR}/include/collada
    # ${LIBS_PREBUILT_DIR}/include/collada/1.4
    ${LLCHARACTER_INCLUDE_DIRS}
    ${TINYGLTF_INCLUDE_DIR}
    )
include_directories(SYSTEM
    ${LLCOMMON_SYSTEM_INCLUDE_DIRS}
    ${LLXML_SYSTEM_INCLUDE_DIRS}
    ${LLPHYSICSEXTENSIONS_INCLUDE_DIRS}
    ${COLLADA_INCLUDE_DIRS}
    )

=======
include(LLPrimitive)
include(GLH)
include(ColladaDom)

>>>>>>> 7625a540
set(llprimitive_SOURCE_FILES
    lldaeloader.cpp
    llgltfloader.cpp
    llgltfmaterial.cpp
    llmaterialid.cpp
    llmaterial.cpp
    llmaterialtable.cpp
    llmediaentry.cpp
    llmodel.cpp
    llmodelloader.cpp
    llprimitive.cpp
    llprimtexturelist.cpp
    lltextureanim.cpp
    lltextureentry.cpp
    lltreeparams.cpp
    llvolumemessage.cpp
    material_codes.cpp
    )

set(llprimitive_HEADER_FILES
    CMakeLists.txt
    lldaeloader.h
    llgltfloader.h
    llgltfmaterial.h
    legacy_object_types.h
    llmaterial.h
    llmaterialid.h
    llmaterialtable.h
    llmediaentry.h
    llmodel.h
    llmodelloader.h
    llprimitive.h
    llprimtexturelist.h
    lllslconstants.h
    lltextureanim.h
    lltextureentry.h
    lltreeparams.h
    lltree_common.h
    llvolumemessage.h
    material_codes.h
    object_flags.h
    )

list(APPEND llprimitive_SOURCE_FILES ${llprimitive_HEADER_FILES})

add_library (llprimitive ${llprimitive_SOURCE_FILES})
target_include_directories( llprimitive  INTERFACE   ${CMAKE_CURRENT_SOURCE_DIR})

target_link_libraries(llprimitive
        llcommon
        llmath
        llmessage
        llcorehttp
        llxml
        llcharacter
        llphysicsextensions_impl
        ll::colladadom
        ll::pcre
        ll::glh_linear
        )

#add unit tests
if (LL_TESTS)
    INCLUDE(LLAddBuildTest)
    SET(llprimitive_TEST_SOURCE_FILES
      llmediaentry.cpp
      llprimitive.cpp
      llgltfmaterial.cpp
      )
    
    LL_ADD_PROJECT_UNIT_TESTS(llprimitive "${llprimitive_TEST_SOURCE_FILES}")
endif (LL_TESTS)<|MERGE_RESOLUTION|>--- conflicted
+++ resolved
@@ -6,36 +6,11 @@
 include(LLCommon)
 include(LLCoreHttp)
 include(LLPhysicsExtensions)
-<<<<<<< HEAD
-include(LLCharacter)
-include(LLRender)
+include(LLPrimitive)
+include(GLH)
 include(TinyGLTF)
 include(ColladaDom)
 
-include_directories(
-    ${LLCOMMON_INCLUDE_DIRS}
-    ${LLMATH_INCLUDE_DIRS}
-    ${LLMESSAGE_INCLUDE_DIRS}
-    ${LLXML_INCLUDE_DIRS}
-    ${LLRENDER_INCLUDE_DIRS}
-    # ${LIBS_PREBUILT_DIR}/include/collada
-    # ${LIBS_PREBUILT_DIR}/include/collada/1.4
-    ${LLCHARACTER_INCLUDE_DIRS}
-    ${TINYGLTF_INCLUDE_DIR}
-    )
-include_directories(SYSTEM
-    ${LLCOMMON_SYSTEM_INCLUDE_DIRS}
-    ${LLXML_SYSTEM_INCLUDE_DIRS}
-    ${LLPHYSICSEXTENSIONS_INCLUDE_DIRS}
-    ${COLLADA_INCLUDE_DIRS}
-    )
-
-=======
-include(LLPrimitive)
-include(GLH)
-include(ColladaDom)
-
->>>>>>> 7625a540
 set(llprimitive_SOURCE_FILES
     lldaeloader.cpp
     llgltfloader.cpp
@@ -91,6 +66,7 @@
         llcorehttp
         llxml
         llcharacter
+        llrender
         llphysicsextensions_impl
         ll::colladadom
         ll::pcre
@@ -105,6 +81,7 @@
       llprimitive.cpp
       llgltfmaterial.cpp
       )
-    
+
+    set_property(SOURCE llprimitive.cpp PROPERTY LL_TEST_ADDITIONAL_LIBRARIES llmessage)
     LL_ADD_PROJECT_UNIT_TESTS(llprimitive "${llprimitive_TEST_SOURCE_FILES}")
 endif (LL_TESTS)