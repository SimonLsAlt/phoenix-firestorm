--- conflicted
+++ resolved
@@ -519,8 +519,6 @@
     }
 }
 
-<<<<<<< HEAD
-=======
 LLGLTFMaterial* LLTextureEntry::getGLTFRenderMaterial() const
 { 
     if (mGLTFRenderMaterial.notNull())
@@ -532,7 +530,6 @@
     return getGLTFMaterial();
 }
 
->>>>>>> 1dad0f8e
 S32 LLTextureEntry::setGLTFRenderMaterial(LLGLTFMaterial* mat)
 {
     if (mGLTFRenderMaterial != mat)
