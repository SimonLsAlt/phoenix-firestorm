/** 
 * @file llmodel.cpp
 * @brief Model handling implementation
 *
 * $LicenseInfo:firstyear=2001&license=viewerlgpl$
 * Second Life Viewer Source Code
 * Copyright (C) 2010, Linden Research, Inc.
 * 
 * This library is free software; you can redistribute it and/or
 * modify it under the terms of the GNU Lesser General Public
 * License as published by the Free Software Foundation;
 * version 2.1 of the License only.
 * 
 * This library is distributed in the hope that it will be useful,
 * but WITHOUT ANY WARRANTY; without even the implied warranty of
 * MERCHANTABILITY or FITNESS FOR A PARTICULAR PURPOSE.  See the GNU
 * Lesser General Public License for more details.
 * 
 * You should have received a copy of the GNU Lesser General Public
 * License along with this library; if not, write to the Free Software
 * Foundation, Inc., 51 Franklin Street, Fifth Floor, Boston, MA  02110-1301  USA
 * 
 * Linden Research, Inc., 945 Battery Street, San Francisco, CA  94111  USA
 * $/LicenseInfo$
 */

#include "linden_common.h"

#include "llmodel.h"
#include "llmemory.h"
#include "llconvexdecomposition.h"
#include "llsdserialize.h"
#include "llvector4a.h"
#if LL_MSVC
#pragma warning (disable : 4263)
#pragma warning (disable : 4264)
#endif
#include "dae.h"
#include "dae/daeErrorHandler.h"
#include "dom/domConstants.h"
#include "dom/domMesh.h"
#if LL_MSVC
#pragma warning (default : 4263)
#pragma warning (default : 4264)
#endif

#ifdef LL_USESYSTEMLIBS
# include <zlib.h>
#else
# include "zlib/zlib.h"
#endif



std::string model_names[] =
{
	"lowest_lod",
	"low_lod",
	"medium_lod",
	"high_lod",
	"physics_mesh"
};

const int MODEL_NAMES_LENGTH = sizeof(model_names) / sizeof(std::string);

LLModel::LLModel(LLVolumeParams& params, F32 detail)
	: LLVolume(params, detail), mNormalizedScale(1,1,1), mNormalizedTranslation(0,0,0)
	, mPelvisOffset( 0.0f ), mStatus(NO_ERRORS)
{
	mDecompID = -1;
	mLocalID = -1;
}

LLModel::~LLModel()
{
	if (mDecompID >= 0)
	{
		LLConvexDecomposition::getInstance()->deleteDecomposition(mDecompID);
	}
}


bool get_dom_sources(const domInputLocalOffset_Array& inputs, S32& pos_offset, S32& tc_offset, S32& norm_offset, S32 &idx_stride,
					 domSource* &pos_source, domSource* &tc_source, domSource* &norm_source)
{
	idx_stride = 0;

	for (U32 j = 0; j < inputs.getCount(); ++j)
	{
		idx_stride = llmax((S32) inputs[j]->getOffset(), idx_stride);

		if (strcmp(COMMON_PROFILE_INPUT_VERTEX, inputs[j]->getSemantic()) == 0)
		{ //found vertex array
			const domURIFragmentType& uri = inputs[j]->getSource();
			daeElementRef elem = uri.getElement();
			domVertices* vertices = (domVertices*) elem.cast();
			if ( !vertices )
			{
				return false;
			}
				
			domInputLocal_Array& v_inp = vertices->getInput_array();
			
			
			for (U32 k = 0; k < v_inp.getCount(); ++k)
			{
				if (strcmp(COMMON_PROFILE_INPUT_POSITION, v_inp[k]->getSemantic()) == 0)
				{
					pos_offset = inputs[j]->getOffset();

					const domURIFragmentType& uri = v_inp[k]->getSource();
					daeElementRef elem = uri.getElement();
					pos_source = (domSource*) elem.cast();
				}
				
				if (strcmp(COMMON_PROFILE_INPUT_NORMAL, v_inp[k]->getSemantic()) == 0)
				{
					norm_offset = inputs[j]->getOffset();

					const domURIFragmentType& uri = v_inp[k]->getSource();
					daeElementRef elem = uri.getElement();
					norm_source = (domSource*) elem.cast();
				}
			}
		}

		if (strcmp(COMMON_PROFILE_INPUT_NORMAL, inputs[j]->getSemantic()) == 0)
		{
			//found normal array for this triangle list
			norm_offset = inputs[j]->getOffset();
			const domURIFragmentType& uri = inputs[j]->getSource();
			daeElementRef elem = uri.getElement();
			norm_source = (domSource*) elem.cast();
		}
		else if (strcmp(COMMON_PROFILE_INPUT_TEXCOORD, inputs[j]->getSemantic()) == 0)
		{ //found texCoords
			tc_offset = inputs[j]->getOffset();
			const domURIFragmentType& uri = inputs[j]->getSource();
			daeElementRef elem = uri.getElement();
			tc_source = (domSource*) elem.cast();
		}
	}

	idx_stride += 1;
	
	return true;
}

LLModel::EModelStatus load_face_from_dom_triangles(std::vector<LLVolumeFace>& face_list, std::vector<std::string>& materials, domTrianglesRef& tri)
{
	LLVolumeFace face;
	std::vector<LLVolumeFace::VertexData> verts;
	std::vector<U16> indices;
	
	const domInputLocalOffset_Array& inputs = tri->getInput_array();

	S32 pos_offset = -1;
	S32 tc_offset = -1;
	S32 norm_offset = -1;

	domSource* pos_source = NULL;
	domSource* tc_source = NULL;
	domSource* norm_source = NULL;

	S32 idx_stride = 0;

	if ( !get_dom_sources(inputs, pos_offset, tc_offset, norm_offset, idx_stride, pos_source, tc_source, norm_source) || !pos_source )
	{
		LL_WARNS() << "Could not find dom sources for basic geo data; invalid model." << LL_ENDL;
		return LLModel::BAD_ELEMENT;
	}

	if (!pos_source)
	{
		LL_WARNS() << "Unable to process mesh without position data; invalid model;  invalid model." << LL_ENDL;
		return LLModel::BAD_ELEMENT;
	}
	
	domPRef p = tri->getP();
	domListOfUInts& idx = p->getValue();
	
	domListOfFloats  dummy ;
	domListOfFloats& v = (pos_source && pos_source->getFloat_array()) ? pos_source->getFloat_array()->getValue() : dummy ;
	domListOfFloats& tc = (tc_source && tc_source->getFloat_array()) ? tc_source->getFloat_array()->getValue() : dummy ;
	domListOfFloats& n = (norm_source && norm_source->getFloat_array()) ? norm_source->getFloat_array()->getValue() : dummy ;

	LLVolumeFace::VertexMapData::PointMap point_map;
		
	U32 index_count  = idx.getCount();
	U32 vertex_count = (pos_source &&  pos_source->getFloat_array())	? v.getCount()	: 0;
	U32 tc_count     = (tc_source && tc_source->getFloat_array()) 		? tc.getCount()	: 0;
	U32 norm_count   = (norm_source && norm_source->getFloat_array()) 	? n.getCount(): 0;

<<<<<<< HEAD
	// <FS> Compiler appeasement by Cinder Roxley
	//if ((vertex_count == 0))
	if (vertex_count == 0)
	// </FS>
=======
	if (vertex_count == 0)
>>>>>>> fde08682
	{
		LL_WARNS() << "Unable to process mesh with empty position array; invalid model." << LL_ENDL;
		return LLModel::BAD_ELEMENT;
	}

	face.mExtents[0].set(v[0], v[1], v[2]);
	face.mExtents[1].set(v[0], v[1], v[2]);
	
	for (U32 i = 0; i < index_count; i += idx_stride)
	{
		LLVolumeFace::VertexData cv;
		if (pos_source)
		{
			// guard against model data specifiying out of range indices or verts
			//
			if (((i + pos_offset) > index_count)
			 || ((idx[i+pos_offset]*3+2) > vertex_count))
			{
				LL_WARNS() << "Out of range index data; invalid model." << LL_ENDL;
				return LLModel::BAD_ELEMENT;
			}

			cv.setPosition(LLVector4a(v[idx[i+pos_offset]*3+0],
								v[idx[i+pos_offset]*3+1],
								v[idx[i+pos_offset]*3+2]));

			if (!cv.getPosition().isFinite3())
			{
				LL_WARNS() << "Nan positional data, invalid model." << LL_ENDL;
				return LLModel::BAD_ELEMENT;
			}
		}

		if (tc_source)
		{
			// guard against model data specifiying out of range indices or tcs
			//

			if (((i + tc_offset) > index_count)
			 || ((idx[i+tc_offset]*2+1) > tc_count))
			{
				LL_WARNS() << "Out of range TC indices." << LL_ENDL;
				return LLModel::BAD_ELEMENT;
			}

			cv.mTexCoord.setVec(tc[idx[i+tc_offset]*2+0],
								tc[idx[i+tc_offset]*2+1]);

			if (!cv.mTexCoord.isFinite())
			{
				LL_WARNS() << "Found NaN while loading tex coords from DAE-Model, invalid model." << LL_ENDL;
				return LLModel::BAD_ELEMENT;
			}
		}
		
		if (norm_source)
		{
			// guard against model data specifiying out of range indices or norms
			//
			if (((i + norm_offset) > index_count)
				|| ((idx[i+norm_offset]*3+2) > norm_count))
			{
				LL_WARNS() << "Found out of range norm indices, invalid model." << LL_ENDL;
				return LLModel::BAD_ELEMENT;
			}

			cv.setNormal(LLVector4a(n[idx[i+norm_offset]*3+0],
								n[idx[i+norm_offset]*3+1],
								n[idx[i+norm_offset]*3+2]));

			if (!cv.getNormal().isFinite3())
			{
				LL_WARNS() << "Found NaN while loading normals from DAE-Model, invalid model." << LL_ENDL;
				return LLModel::BAD_ELEMENT;
			}
		}
		
		BOOL found = FALSE;
			
		LLVolumeFace::VertexMapData::PointMap::iterator point_iter;
		point_iter = point_map.find(LLVector3(cv.getPosition().getF32ptr()));
		
		if (point_iter != point_map.end())
		{
			for (U32 j = 0; j < point_iter->second.size(); ++j)
			{
				if ((point_iter->second)[j] == cv)
				{
					found = TRUE;
					indices.push_back((point_iter->second)[j].mIndex);
					break;
				}
			}
		}

		if (!found)
		{
			update_min_max(face.mExtents[0], face.mExtents[1], cv.getPosition());
			verts.push_back(cv);
			if (verts.size() >= 65535)
			{
				//LL_ERRS() << "Attempted to write model exceeding 16-bit index buffer limitation." << LL_ENDL;
				return LLModel::VERTEX_NUMBER_OVERFLOW ;
			}
			U16 index = (U16) (verts.size()-1);
			indices.push_back(index);

			LLVolumeFace::VertexMapData d;
			d.setPosition(cv.getPosition());
			d.mTexCoord = cv.mTexCoord;
			d.setNormal(cv.getNormal());
			d.mIndex = index;
			if (point_iter != point_map.end())
			{
				point_iter->second.push_back(d);
			}
			else
			{
				point_map[LLVector3(d.getPosition().getF32ptr())].push_back(d);
			}
		}

		if (indices.size()%3 == 0 && verts.size() >= 65532)
		{
			face_list.push_back(face);
			face_list.rbegin()->fillFromLegacyData(verts, indices);
			LLVolumeFace& new_face = *face_list.rbegin();
			if (!norm_source)
			{
				//ll_aligned_free_16(new_face.mNormals);
				new_face.mNormals = NULL;
			}

			if (!tc_source)
			{
				//ll_aligned_free_16(new_face.mTexCoords);
				new_face.mTexCoords = NULL;
			}

			face = LLVolumeFace();
			point_map.clear();
		}
	}

	if (!verts.empty())
	{
		std::string material;

		if (tri->getMaterial())
		{
			material = std::string(tri->getMaterial());
		}
		
		materials.push_back(material);
		face_list.push_back(face);

		face_list.rbegin()->fillFromLegacyData(verts, indices);
		LLVolumeFace& new_face = *face_list.rbegin();
		if (!norm_source)
		{
			//ll_aligned_free_16(new_face.mNormals);
			new_face.mNormals = NULL;
		}

		if (!tc_source)
		{
			//ll_aligned_free_16(new_face.mTexCoords);
			new_face.mTexCoords = NULL;
		}
	}

	return LLModel::NO_ERRORS ;
}

LLModel::EModelStatus load_face_from_dom_polylist(std::vector<LLVolumeFace>& face_list, std::vector<std::string>& materials, domPolylistRef& poly)
{
	domPRef p = poly->getP();
	domListOfUInts& idx = p->getValue();

	if (idx.getCount() == 0)
	{
		return LLModel::NO_ERRORS ;
	}

	const domInputLocalOffset_Array& inputs = poly->getInput_array();


	domListOfUInts& vcount = poly->getVcount()->getValue();
	
	S32 pos_offset = -1;
	S32 tc_offset = -1;
	S32 norm_offset = -1;

	domSource* pos_source = NULL;
	domSource* tc_source = NULL;
	domSource* norm_source = NULL;

	S32 idx_stride = 0;

	if (!get_dom_sources(inputs, pos_offset, tc_offset, norm_offset, idx_stride, pos_source, tc_source, norm_source))
	{
		LL_WARNS() << "Could not get DOM sources for basic geo data, invalid model." << LL_ENDL;
		return LLModel::BAD_ELEMENT;
	}

	LLVolumeFace face;

	std::vector<U16> indices;
	std::vector<LLVolumeFace::VertexData> verts;

	domListOfFloats v;
	domListOfFloats tc;
	domListOfFloats n;

	if (pos_source)
	{
		v = pos_source->getFloat_array()->getValue();
		face.mExtents[0].set(v[0], v[1], v[2]);
		face.mExtents[1].set(v[0], v[1], v[2]);
	}

	if (tc_source)
	{
		tc = tc_source->getFloat_array()->getValue();
	}

	if (norm_source)
	{
		n = norm_source->getFloat_array()->getValue();
	}
	
	LLVolumeFace::VertexMapData::PointMap point_map;

	U32 index_count  = idx.getCount();
	U32 vertex_count = pos_source  ? v.getCount()  : 0;
	U32 tc_count     = tc_source   ? tc.getCount() : 0;
	U32 norm_count   = norm_source ? n.getCount()  : 0;

	U32 cur_idx = 0;
	for (U32 i = 0; i < vcount.getCount(); ++i)
	{ //for each polygon
		U32 first_index = 0;
		U32 last_index = 0;
		for (U32 j = 0; j < vcount[i]; ++j)
		{ //for each vertex

			LLVolumeFace::VertexData cv;

			if (pos_source)
			{
				// guard against model data specifiying out of range indices or verts
				//
				if (((cur_idx + pos_offset) > index_count)
				 || ((idx[cur_idx+pos_offset]*3+2) > vertex_count))
				{
					LL_WARNS() << "Out of range position indices, invalid model." << LL_ENDL;
					return LLModel::BAD_ELEMENT;
				}

				cv.getPosition().set(v[idx[cur_idx+pos_offset]*3+0],
									v[idx[cur_idx+pos_offset]*3+1],
									v[idx[cur_idx+pos_offset]*3+2]);

				if (!cv.getPosition().isFinite3())
				{
					LL_WARNS() << "Found NaN while loading positions from DAE-Model, invalid model." << LL_ENDL;
					return LLModel::BAD_ELEMENT;
				}

			}

			if (tc_source)
			{
				// guard against model data specifiying out of range indices or tcs
				//
				if (((cur_idx + tc_offset) > index_count)
				 || ((idx[cur_idx+tc_offset]*2+1) > tc_count))
				{
					LL_WARNS() << "Out of range TC indices, invalid model." << LL_ENDL;
					return LLModel::BAD_ELEMENT;
				}

				cv.mTexCoord.setVec(tc[idx[cur_idx+tc_offset]*2+0],
									tc[idx[cur_idx+tc_offset]*2+1]);

				if (!cv.mTexCoord.isFinite())
				{
					LL_WARNS() << "Found NaN while loading tex coords from DAE-Model, invalid model." << LL_ENDL;
					return LLModel::BAD_ELEMENT;
				}
			}
			
			if (norm_source)
			{
				// guard against model data specifiying out of range indices or norms
				//
				if (((cur_idx + norm_offset) > index_count)
				 || ((idx[cur_idx+norm_offset]*3+2) > norm_count))
				{
					LL_WARNS() << "Out of range norm indices, invalid model." << LL_ENDL;
					return LLModel::BAD_ELEMENT;
				}

				cv.getNormal().set(n[idx[cur_idx+norm_offset]*3+0],
									n[idx[cur_idx+norm_offset]*3+1],
									n[idx[cur_idx+norm_offset]*3+2]);

				if (!cv.getNormal().isFinite3())
				{
					LL_WARNS() << "Found NaN while loading normals from DAE-Model, invalid model." << LL_ENDL;
					return LLModel::BAD_ELEMENT;
				}
			}
			
			cur_idx += idx_stride;
			
			BOOL found = FALSE;
				
			LLVolumeFace::VertexMapData::PointMap::iterator point_iter;
			LLVector3 pos3(cv.getPosition().getF32ptr());
			point_iter = point_map.find(pos3);
			
			if (point_iter != point_map.end())
			{
				for (U32 k = 0; k < point_iter->second.size(); ++k)
				{
					if ((point_iter->second)[k] == cv)
					{
						found = TRUE;
						U32 index = (point_iter->second)[k].mIndex;
						if (j == 0)
						{
							first_index = index;
						}
						else if (j == 1)
						{
							last_index = index;
						}
						else
						{
							indices.push_back(first_index);
							indices.push_back(last_index);
							indices.push_back(index);
							last_index = index;
						}

						break;
					}
				}
			}

			if (!found)
			{
				update_min_max(face.mExtents[0], face.mExtents[1], cv.getPosition());
				verts.push_back(cv);
				if (verts.size() >= 65535)
				{
					//LL_ERRS() << "Attempted to write model exceeding 16-bit index buffer limitation." << LL_ENDL;
					return LLModel::VERTEX_NUMBER_OVERFLOW ;
				}
				U16 index = (U16) (verts.size()-1);
			
				if (j == 0)
				{
					first_index = index;
				}
				else if (j == 1)
				{
					last_index = index;
				}
				else
				{
					indices.push_back(first_index);
					indices.push_back(last_index);
					indices.push_back(index);
					last_index = index;
				}	

				LLVolumeFace::VertexMapData d;
				d.setPosition(cv.getPosition());
				d.mTexCoord = cv.mTexCoord;
				d.setNormal(cv.getNormal());
				d.mIndex = index;
				if (point_iter != point_map.end())
				{
					point_iter->second.push_back(d);
				}
				else
				{
					point_map[pos3].push_back(d);
				}
			}

			if (indices.size()%3 == 0 && indices.size() >= 65532)
			{
				face_list.push_back(face);
				face_list.rbegin()->fillFromLegacyData(verts, indices);
				LLVolumeFace& new_face = *face_list.rbegin();
				if (!norm_source)
				{
					//ll_aligned_free_16(new_face.mNormals);
					new_face.mNormals = NULL;
				}

				if (!tc_source)
				{
					//ll_aligned_free_16(new_face.mTexCoords);
					new_face.mTexCoords = NULL;
				}

				face = LLVolumeFace();
				verts.clear();
				indices.clear();
				point_map.clear();
			}
		}
	}

	if (!verts.empty())
	{
		std::string material;

		if (poly->getMaterial())
		{
			material = std::string(poly->getMaterial());
		}
	
		materials.push_back(material);
		face_list.push_back(face);
		face_list.rbegin()->fillFromLegacyData(verts, indices);

		LLVolumeFace& new_face = *face_list.rbegin();
		if (!norm_source)
		{
			//ll_aligned_free_16(new_face.mNormals);
			new_face.mNormals = NULL;
		}

		if (!tc_source)
		{
			//ll_aligned_free_16(new_face.mTexCoords);
			new_face.mTexCoords = NULL;
		}
	}

	return LLModel::NO_ERRORS ;
}

LLModel::EModelStatus load_face_from_dom_polygons(std::vector<LLVolumeFace>& face_list, std::vector<std::string>& materials, domPolygonsRef& poly)
{
	LLVolumeFace face;
	std::vector<U16> indices;
	std::vector<LLVolumeFace::VertexData> verts;

	const domInputLocalOffset_Array& inputs = poly->getInput_array();

	S32 v_offset = -1;
	S32 n_offset = -1;
	S32 t_offset = -1;

	domListOfFloats* v = NULL;
	domListOfFloats* n = NULL;
	domListOfFloats* t = NULL;
	
	U32 stride = 0;
	for (U32 i = 0; i < inputs.getCount(); ++i)
	{
		stride = llmax((U32) inputs[i]->getOffset()+1, stride);

		if (strcmp(COMMON_PROFILE_INPUT_VERTEX, inputs[i]->getSemantic()) == 0)
		{ //found vertex array
			v_offset = inputs[i]->getOffset();

			const domURIFragmentType& uri = inputs[i]->getSource();
			daeElementRef elem = uri.getElement();
			domVertices* vertices = (domVertices*) elem.cast();
			if (!vertices)
			{
				LL_WARNS() << "Could not find vertex source, invalid model." << LL_ENDL;
				return LLModel::BAD_ELEMENT;
			}
			domInputLocal_Array& v_inp = vertices->getInput_array();

			for (U32 k = 0; k < v_inp.getCount(); ++k)
			{
				if (strcmp(COMMON_PROFILE_INPUT_POSITION, v_inp[k]->getSemantic()) == 0)
				{
					const domURIFragmentType& uri = v_inp[k]->getSource();
					daeElementRef elem = uri.getElement();
					domSource* src = (domSource*) elem.cast();
					if (!src)
					{
						LL_WARNS() << "Could not find DOM source, invalid model." << LL_ENDL;
						return LLModel::BAD_ELEMENT;
					}
					v = &(src->getFloat_array()->getValue());
				}
			}
		}
		else if (strcmp(COMMON_PROFILE_INPUT_NORMAL, inputs[i]->getSemantic()) == 0)
		{
			n_offset = inputs[i]->getOffset();
			//found normal array for this triangle list
			const domURIFragmentType& uri = inputs[i]->getSource();
			daeElementRef elem = uri.getElement();
			domSource* src = (domSource*) elem.cast();
			if (!src)
			{
				LL_WARNS() << "Could not find DOM source, invalid model." << LL_ENDL;
				return LLModel::BAD_ELEMENT;
			}
			n = &(src->getFloat_array()->getValue());
		}
		else if (strcmp(COMMON_PROFILE_INPUT_TEXCOORD, inputs[i]->getSemantic()) == 0 && inputs[i]->getSet() == 0)
		{ //found texCoords
			t_offset = inputs[i]->getOffset();
			const domURIFragmentType& uri = inputs[i]->getSource();
			daeElementRef elem = uri.getElement();
			domSource* src = (domSource*) elem.cast();
			if (!src)
			{
				LL_WARNS() << "Could not find DOM source, invalid model." << LL_ENDL;
				return LLModel::BAD_ELEMENT;
			}
			t = &(src->getFloat_array()->getValue());
		}
	}

	domP_Array& ps = poly->getP_array();

	//make a triangle list in <verts>
	for (U32 i = 0; i < ps.getCount(); ++i)
	{ //for each polygon
		domListOfUInts& idx = ps[i]->getValue();
		for (U32 j = 0; j < idx.getCount()/stride; ++j)
		{ //for each vertex
			if (j > 2)
			{
				U32 size = verts.size();
				LLVolumeFace::VertexData v0 = verts[size-3];
				LLVolumeFace::VertexData v1 = verts[size-1];

				verts.push_back(v0);
				verts.push_back(v1);
			}

			LLVolumeFace::VertexData vert;


			if (v)
			{
				U32 v_idx = idx[j*stride+v_offset]*3;
				v_idx = llclamp(v_idx, (U32) 0, (U32) v->getCount());
				vert.getPosition().set(v->get(v_idx),
								v->get(v_idx+1),
								v->get(v_idx+2));

				if (!vert.getPosition().isFinite3())
				{
					LL_WARNS() << "Found NaN while loading position data from DAE-Model, invalid model." << LL_ENDL;
					return LLModel::BAD_ELEMENT;
				}
			}
			
			//bounds check n and t lookups because some FBX to DAE converters
			//use negative indices and empty arrays to indicate data does not exist
			//for a particular channel
			if (n && n->getCount() > 0)
			{
				U32 n_idx = idx[j*stride+n_offset]*3;
				n_idx = llclamp(n_idx, (U32) 0, (U32) n->getCount());
				vert.getNormal().set(n->get(n_idx),
								n->get(n_idx+1),
								n->get(n_idx+2));

				if (!vert.getNormal().isFinite3())
				{
					LL_WARNS() << "Found NaN while loading normals from DAE-Model, invalid model." << LL_ENDL;
					return LLModel::BAD_ELEMENT;
				}
			}
			else
			{
				vert.getNormal().clear();
			}

			
			if (t && t->getCount() > 0)
			{
				U32 t_idx = idx[j*stride+t_offset]*2;
				t_idx = llclamp(t_idx, (U32) 0, (U32) t->getCount());
				vert.mTexCoord.setVec(t->get(t_idx),
								t->get(t_idx+1));								

				if (!vert.mTexCoord.isFinite())
				{
					LL_WARNS() << "Found NaN while loading tex coords from DAE-Model, invalid model." << LL_ENDL;
					return LLModel::BAD_ELEMENT;
				}
			}
			else
			{
				vert.mTexCoord.clear();
			}

						
			verts.push_back(vert);
		}
	}

	if (verts.empty())
	{
		return LLModel::NO_ERRORS;
	}

	face.mExtents[0] = verts[0].getPosition();
	face.mExtents[1] = verts[0].getPosition();
	
	//create a map of unique vertices to indices
	std::map<LLVolumeFace::VertexData, U32> vert_idx;

	U32 cur_idx = 0;
	for (U32 i = 0; i < verts.size(); ++i)
	{
		std::map<LLVolumeFace::VertexData, U32>::iterator iter = vert_idx.find(verts[i]);
		if (iter == vert_idx.end())
		{
			vert_idx[verts[i]] = cur_idx++;
		}
	}

	//build vertex array from map
	std::vector<LLVolumeFace::VertexData> new_verts;
	new_verts.resize(vert_idx.size());

	for (std::map<LLVolumeFace::VertexData, U32>::iterator iter = vert_idx.begin(); iter != vert_idx.end(); ++iter)
	{
		new_verts[iter->second] = iter->first;
		update_min_max(face.mExtents[0], face.mExtents[1], iter->first.getPosition());
	}

	//build index array from map
	indices.resize(verts.size());

	for (U32 i = 0; i < verts.size(); ++i)
	{
		indices[i] = vert_idx[verts[i]];
	}

	// DEBUG just build an expanded triangle list
	/*for (U32 i = 0; i < verts.size(); ++i)
	{
		indices.push_back((U16) i);
		update_min_max(face.mExtents[0], face.mExtents[1], verts[i].getPosition());
	}*/

    if (!new_verts.empty())
	{
		std::string material;

		if (poly->getMaterial())
		{
			material = std::string(poly->getMaterial());
		}

		materials.push_back(material);
		face_list.push_back(face);
		face_list.rbegin()->fillFromLegacyData(new_verts, indices);

		LLVolumeFace& new_face = *face_list.rbegin();
		if (!n)
		{
			//ll_aligned_free_16(new_face.mNormals);
			new_face.mNormals = NULL;
		}

		if (!t)
		{
			//ll_aligned_free_16(new_face.mTexCoords);
			new_face.mTexCoords = NULL;
		}
	}

	return LLModel::NO_ERRORS ;
}

//static
std::string LLModel::getStatusString(U32 status)
{
	const static std::string status_strings[(S32)INVALID_STATUS] = {"status_no_error", "status_vertex_number_overflow","bad_element"};

	if(status < INVALID_STATUS)
	{
		if(status_strings[status] == std::string())
		{
			LL_ERRS() << "No valid status string for this status: " << (U32)status << LL_ENDL ;
		}
		return status_strings[status] ;
	}

	LL_ERRS() << "Invalid model status: " << (U32)status << LL_ENDL ;

	return std::string() ;
}

void LLModel::addVolumeFacesFromDomMesh(domMesh* mesh)
{
	domTriangles_Array& tris = mesh->getTriangles_array();
		
	for (U32 i = 0; i < tris.getCount(); ++i)
	{
		domTrianglesRef& tri = tris.get(i);

		mStatus = load_face_from_dom_triangles(mVolumeFaces, mMaterialList, tri);
		
		if(mStatus != NO_ERRORS)
		{
			mVolumeFaces.clear() ;
			mMaterialList.clear() ;
			return ; //abort
		}
	}

	domPolylist_Array& polys = mesh->getPolylist_array();
	for (U32 i = 0; i < polys.getCount(); ++i)
	{
		domPolylistRef& poly = polys.get(i);
		mStatus = load_face_from_dom_polylist(mVolumeFaces, mMaterialList, poly);

		if(mStatus != NO_ERRORS)
		{
			mVolumeFaces.clear() ;
			mMaterialList.clear() ;
			return ; //abort
		}
	}
	
	domPolygons_Array& polygons = mesh->getPolygons_array();
	
	for (U32 i = 0; i < polygons.getCount(); ++i)
	{
		domPolygonsRef& poly = polygons.get(i);
		mStatus = load_face_from_dom_polygons(mVolumeFaces, mMaterialList, poly);

		if(mStatus != NO_ERRORS)
		{
			mVolumeFaces.clear() ;
			mMaterialList.clear() ;
			return ; //abort
		}
	}

	// <FS:ND> FIRE-12216
	// If we're missing normals, do a quick and dirty calculation of them.
	// Use the normals of each vertex' connected faces and sum them up.
	// This is maybe not as good as LLModel::generateNormals, but generateNormals will optimize and change
	// the model, which can be okay if the user triggers it knowingly.
	for( face_list_t::iterator itr = mVolumeFaces.begin(); itr != mVolumeFaces.end(); ++itr )
	{
		LLVolumeFace &face = *itr;
		if( face.mNormals || !face.mIndices || face.mNumIndices%3 )
			continue;

		face.mNormals = face.mPositions + face.mNumVertices;
		for( S32 i = 0; i < face.mNumVertices; ++i )
			face.mNormals[i].clear();

		for( S32 i = 0; i < face.mNumIndices; i+=3 )
		{
			LLVector4a v0( face.mPositions[ face.mIndices[ i   ] ] );
			LLVector4a v1( face.mPositions[ face.mIndices[ i+1 ] ] );
			LLVector4a v2( face.mPositions[ face.mIndices[ i+2 ] ] );

			LLVector4a vNormal;
			v2.sub( v1 );
			v1.sub( v0 );
			vNormal.setCross3( v1, v2 );
			vNormal.normalize3();

			face.mNormals[ face.mIndices[ i   ] ].add( vNormal );
			face.mNormals[ face.mIndices[ i+1 ] ].add( vNormal );
			face.mNormals[ face.mIndices[ i+2 ] ].add( vNormal );
		}

		for( S32 i = 0; i < face.mNumVertices; ++i )
			face.mNormals[i].normalize3();
	}
	// </FS:ND>
}

BOOL LLModel::createVolumeFacesFromDomMesh(domMesh* mesh)
{
	if (mesh)
	{
		mVolumeFaces.clear();
		mMaterialList.clear();

		addVolumeFacesFromDomMesh(mesh);
		
		if (getNumVolumeFaces() > 0)
		{
			normalizeVolumeFaces();
			optimizeVolumeFaces();
			
			if (getNumVolumeFaces() > 0)
			{
				return TRUE;
			}
		}
	}
	else
	{	
		LL_WARNS() << "no mesh found" << LL_ENDL;
	}
	
	return FALSE;
}

void LLModel::offsetMesh( const LLVector3& pivotPoint )
{
	LLVector4a pivot( pivotPoint[VX], pivotPoint[VY], pivotPoint[VZ] );
	
	for (std::vector<LLVolumeFace>::iterator faceIt = mVolumeFaces.begin(); faceIt != mVolumeFaces.end(); )
	{
		std::vector<LLVolumeFace>:: iterator currentFaceIt = faceIt++;
		LLVolumeFace& face = *currentFaceIt;
		LLVector4a *pos = (LLVector4a*) face.mPositions;
		
		for (U32 i=0; i<face.mNumVertices; ++i )
		{
			pos[i].add( pivot );
		}
	}
}

void LLModel::optimizeVolumeFaces()
{
	for (U32 i = 0; i < getNumVolumeFaces(); ++i)
	{
		mVolumeFaces[i].optimize();
	}
}

// Shrink the model to fit
// on a 1x1x1 cube centered at the origin.
// The positions and extents
// multiplied by  mNormalizedScale
// and offset by mNormalizedTranslation
// to be the "original" extents and position.
// Also, the positions will fit
// within the unit cube.
void LLModel::normalizeVolumeFaces()
{

	// ensure we don't have too many faces
	if (mVolumeFaces.size() > LL_SCULPT_MESH_MAX_FACES)
		mVolumeFaces.resize(LL_SCULPT_MESH_MAX_FACES);
	
	if (!mVolumeFaces.empty())
	{
		LLVector4a min, max;
		
		// For all of the volume faces
		// in the model, loop over
		// them and see what the extents
		// of the volume along each axis.
		min = mVolumeFaces[0].mExtents[0];
		max = mVolumeFaces[0].mExtents[1];

		for (U32 i = 1; i < mVolumeFaces.size(); ++i)
		{
			LLVolumeFace& face = mVolumeFaces[i];

			update_min_max(min, max, face.mExtents[0]);
			update_min_max(min, max, face.mExtents[1]);

			if (face.mTexCoords)
			{
				LLVector2& min_tc = face.mTexCoordExtents[0];
				LLVector2& max_tc = face.mTexCoordExtents[1];

				min_tc = face.mTexCoords[0];
				max_tc = face.mTexCoords[0];

				for (U32 j = 1; j < face.mNumVertices; ++j)
				{
					update_min_max(min_tc, max_tc, face.mTexCoords[j]);
				}
			}
			else
			{
				face.mTexCoordExtents[0].set(0,0);
				face.mTexCoordExtents[1].set(1,1);
			}
		}

		// Now that we have the extents of the model
		// we can compute the offset needed to center
		// the model at the origin.

		// Compute center of the model
		// and make it negative to get translation
		// needed to center at origin.
		LLVector4a trans;
		trans.setAdd(min, max);
		trans.mul(-0.5f);

		// Compute the total size along all
		// axes of the model.
		LLVector4a size;
		size.setSub(max, min);

		// Prevent division by zero.
		F32 x = size[0];
		F32 y = size[1];
		F32 z = size[2];
		F32 w = size[3];
		if (fabs(x)<F_APPROXIMATELY_ZERO)
		{
			x = 1.0;
		}
		if (fabs(y)<F_APPROXIMATELY_ZERO)
		{
			y = 1.0;
		}
		if (fabs(z)<F_APPROXIMATELY_ZERO)
		{
			z = 1.0;
		}
		size.set(x,y,z,w);

		// Compute scale as reciprocal of size
		LLVector4a scale;
		scale.splat(1.f);
		scale.div(size);

		LLVector4a inv_scale(1.f);
		inv_scale.div(scale);

		for (U32 i = 0; i < mVolumeFaces.size(); ++i)
		{
			LLVolumeFace& face = mVolumeFaces[i];

			// We shrink the extents so
			// that they fall within
			// the unit cube.
			face.mExtents[0].add(trans);
			face.mExtents[0].mul(scale);

			face.mExtents[1].add(trans);
			face.mExtents[1].mul(scale);

			// For all the positions, we scale
			// the positions to fit within the unit cube.
			LLVector4a* pos = (LLVector4a*) face.mPositions;
			LLVector4a* norm = (LLVector4a*) face.mNormals;

			for (U32 j = 0; j < face.mNumVertices; ++j)
			{
			 	pos[j].add(trans);
				pos[j].mul(scale);
				if (norm && !norm[j].equals3(LLVector4a::getZero()))
				{
					norm[j].mul(inv_scale);
					norm[j].normalize3();
				}
			}
		}

		// mNormalizedScale is the scale at which
		// we would need to multiply the model
		// by to get the original size of the
		// model instead of the normalized size.
		LLVector4a normalized_scale;
		normalized_scale.splat(1.f);
		normalized_scale.div(scale);
		mNormalizedScale.set(normalized_scale.getF32ptr());
		mNormalizedTranslation.set(trans.getF32ptr());
		mNormalizedTranslation *= -1.f; 
	}
}

void LLModel::getNormalizedScaleTranslation(LLVector3& scale_out, LLVector3& translation_out)
{
	scale_out = mNormalizedScale;
	translation_out = mNormalizedTranslation;
}

LLVector3 LLModel::getTransformedCenter(const LLMatrix4& mat)
{
	LLVector3 ret;

	if (!mVolumeFaces.empty())
	{
		LLMatrix4a m;
		m.loadu(mat);

		LLVector4a minv,maxv;

		LLVector4a t;
		m.affineTransform(mVolumeFaces[0].mPositions[0], t);
		minv = maxv = t;

		for (S32 i = 0; i < mVolumeFaces.size(); ++i)
		{
			LLVolumeFace& face = mVolumeFaces[i];

			for (U32 j = 0; j < face.mNumVertices; ++j)
			{
				m.affineTransform(face.mPositions[j],t);
				update_min_max(minv, maxv, t);
			}
		}

		minv.add(maxv);
		minv.mul(0.5f);

		ret.set(minv.getF32ptr());
	}

	return ret;
}



void LLModel::setNumVolumeFaces(S32 count)
{
	mVolumeFaces.resize(count);
}

void LLModel::setVolumeFaceData(
	S32 f, 
	LLStrider<LLVector3> pos, 
	LLStrider<LLVector3> norm, 
	LLStrider<LLVector2> tc, 
	LLStrider<U16> ind, 
	U32 num_verts, 
	U32 num_indices)
{
	LLVolumeFace& face = mVolumeFaces[f];

	face.resizeVertices(num_verts);
	face.resizeIndices(num_indices);

	LLVector4a::memcpyNonAliased16((F32*) face.mPositions, (F32*) pos.get(), num_verts*4*sizeof(F32));
	if (norm.get())
	{
		LLVector4a::memcpyNonAliased16((F32*) face.mNormals, (F32*) norm.get(), num_verts*4*sizeof(F32));
	}
	else
	{
		//ll_aligned_free_16(face.mNormals);
		face.mNormals = NULL;
	}

	if (tc.get())
	{
		U32 tex_size = (num_verts*2*sizeof(F32)+0xF)&~0xF;
		LLVector4a::memcpyNonAliased16((F32*) face.mTexCoords, (F32*) tc.get(), tex_size);
	}
	else
	{
		//ll_aligned_free_16(face.mTexCoords);
		face.mTexCoords = NULL;
	}

	U32 size = (num_indices*2+0xF)&~0xF;
	LLVector4a::memcpyNonAliased16((F32*) face.mIndices, (F32*) ind.get(), size);
}

void LLModel::appendFaces(LLModel *model, LLMatrix4 &transform, LLMatrix4& norm_mat)
{
	if (mVolumeFaces.empty())
	{
		setNumVolumeFaces(1);
	}

	LLVolumeFace& face = mVolumeFaces[mVolumeFaces.size()-1];


	for (S32 i = 0; i < model->getNumFaces(); ++i)
	{
		face.appendFace(model->getVolumeFace(i), transform, norm_mat);
	}

}

void LLModel::appendFace(const LLVolumeFace& src_face, std::string src_material, LLMatrix4& mat, LLMatrix4& norm_mat)
{
	S32 rindex = getNumVolumeFaces()-1; 
	if (rindex == -1 || 
		mVolumeFaces[rindex].mNumVertices + src_face.mNumVertices >= 65536)
	{ //empty or overflow will occur, append new face
		LLVolumeFace cur_face;
		cur_face.appendFace(src_face, mat, norm_mat);
		addFace(cur_face);
		mMaterialList.push_back(src_material);
	}
	else
	{ //append to existing end face
		mVolumeFaces.rbegin()->appendFace(src_face, mat, norm_mat);
	}
}

void LLModel::addFace(const LLVolumeFace& face)
{
	if (face.mNumVertices == 0)
	{
		LL_ERRS() << "Cannot add empty face." << LL_ENDL;
	}

	mVolumeFaces.push_back(face);

	if (mVolumeFaces.size() > MAX_MODEL_FACES)
	{
		LL_ERRS() << "Model prims cannot have more than " << MAX_MODEL_FACES << " faces!" << LL_ENDL;
	}
}


void LLModel::generateNormals(F32 angle_cutoff)
{
	//generate normals for all faces by:
	// 1 - Create faceted copy of face with no texture coordinates
	// 2 - Weld vertices in faceted copy that are shared between triangles with less than "angle_cutoff" difference between normals
	// 3 - Generate smoothed set of normals based on welding results
	// 4 - Create faceted copy of face with texture coordinates
	// 5 - Copy smoothed normals to faceted copy, using closest normal to triangle normal where more than one normal exists for a given position
	// 6 - Remove redundant vertices from new faceted (now smooth) copy

	angle_cutoff = cosf(angle_cutoff);
	for (U32 j = 0; j < mVolumeFaces.size(); ++j)
	{
		LLVolumeFace& vol_face = mVolumeFaces[j];

		if (vol_face.mNumIndices > 65535)
		{
			LL_WARNS() << "Too many vertices for normal generation to work." << LL_ENDL;
			continue;
		}

		//create faceted copy of current face with no texture coordinates (step 1)
		LLVolumeFace faceted;

		LLVector4a* src_pos = (LLVector4a*) vol_face.mPositions;
		//LLVector4a* src_norm = (LLVector4a*) vol_face.mNormals;


		faceted.resizeVertices(vol_face.mNumIndices);
		faceted.resizeIndices(vol_face.mNumIndices);
		//bake out triangles into temporary face, clearing texture coordinates
		for (U32 i = 0; i < vol_face.mNumIndices; ++i)
		{
			U32 idx = vol_face.mIndices[i];
		
			faceted.mPositions[i] = src_pos[idx];
			faceted.mTexCoords[i] = LLVector2(0,0);
			faceted.mIndices[i] = i;
		}

		//generate normals for temporary face
		for (U32 i = 0; i < faceted.mNumIndices; i += 3)
		{ //for each triangle
			U16 i0 = faceted.mIndices[i+0];
			U16 i1 = faceted.mIndices[i+1];
			U16 i2 = faceted.mIndices[i+2];
			
			LLVector4a& p0 = faceted.mPositions[i0];
			LLVector4a& p1 = faceted.mPositions[i1];
			LLVector4a& p2 = faceted.mPositions[i2];

			LLVector4a& n0 = faceted.mNormals[i0];
			LLVector4a& n1 = faceted.mNormals[i1];
			LLVector4a& n2 = faceted.mNormals[i2];

			LLVector4a lhs, rhs;
			lhs.setSub(p1, p0);
			rhs.setSub(p2, p0);

			n0.setCross3(lhs, rhs);
			n0.normalize3();
			n1 = n0;
			n2 = n0;
		}

		//weld vertices in temporary face, respecting angle_cutoff (step 2)
		faceted.optimize(angle_cutoff);

		//generate normals for welded face based on new topology (step 3)

		for (U32 i = 0; i < faceted.mNumVertices; i++)
		{
			faceted.mNormals[i].clear();
		}

		for (U32 i = 0; i < faceted.mNumIndices; i += 3)
		{ //for each triangle
			U16 i0 = faceted.mIndices[i+0];
			U16 i1 = faceted.mIndices[i+1];
			U16 i2 = faceted.mIndices[i+2];
			
			LLVector4a& p0 = faceted.mPositions[i0];
			LLVector4a& p1 = faceted.mPositions[i1];
			LLVector4a& p2 = faceted.mPositions[i2];

			LLVector4a& n0 = faceted.mNormals[i0];
			LLVector4a& n1 = faceted.mNormals[i1];
			LLVector4a& n2 = faceted.mNormals[i2];

			LLVector4a lhs, rhs;
			lhs.setSub(p1, p0);
			rhs.setSub(p2, p0);

			LLVector4a n;
			n.setCross3(lhs, rhs);

			n0.add(n);
			n1.add(n);
			n2.add(n);
		}

		//normalize normals and build point map
		LLVolumeFace::VertexMapData::PointMap point_map;

		for (U32 i = 0; i < faceted.mNumVertices; ++i)
		{
			faceted.mNormals[i].normalize3();

			LLVolumeFace::VertexMapData v;
			v.setPosition(faceted.mPositions[i]);
			v.setNormal(faceted.mNormals[i]);

			point_map[LLVector3(v.getPosition().getF32ptr())].push_back(v);
		}

		//create faceted copy of current face with texture coordinates (step 4)
		LLVolumeFace new_face;

		//bake out triangles into new face
		new_face.resizeIndices(vol_face.mNumIndices);
		new_face.resizeVertices(vol_face.mNumIndices);
		
		for (U32 i = 0; i < vol_face.mNumIndices; ++i)
		{
			U32 idx = vol_face.mIndices[i];
			LLVolumeFace::VertexData v;
			new_face.mPositions[i] = vol_face.mPositions[idx];
			new_face.mNormals[i].clear();
			new_face.mIndices[i] = i;
		}

		if (vol_face.mTexCoords)
		{
			for (U32 i = 0; i < vol_face.mNumIndices; i++)
			{
				U32 idx = vol_face.mIndices[i];
				new_face.mTexCoords[i] = vol_face.mTexCoords[idx];
			}
		}
		else
		{
			//ll_aligned_free_16(new_face.mTexCoords);
			new_face.mTexCoords = NULL;
		}

		//generate normals for new face
		for (U32 i = 0; i < new_face.mNumIndices; i += 3)
		{ //for each triangle
			U16 i0 = new_face.mIndices[i+0];
			U16 i1 = new_face.mIndices[i+1];
			U16 i2 = new_face.mIndices[i+2];
			
			LLVector4a& p0 = new_face.mPositions[i0];
			LLVector4a& p1 = new_face.mPositions[i1];
			LLVector4a& p2 = new_face.mPositions[i2];

			LLVector4a& n0 = new_face.mNormals[i0];
			LLVector4a& n1 = new_face.mNormals[i1];
			LLVector4a& n2 = new_face.mNormals[i2];

			LLVector4a lhs, rhs;
			lhs.setSub(p1, p0);
			rhs.setSub(p2, p0);

			n0.setCross3(lhs, rhs);
			n0.normalize3();
			n1 = n0;
			n2 = n0;
		}

		//swap out normals in new_face with best match from point map (step 5)
		for (U32 i = 0; i < new_face.mNumVertices; ++i)
		{
			//LLVolumeFace::VertexData v = new_face.mVertices[i];

			LLVector4a ref_norm = new_face.mNormals[i];

			LLVolumeFace::VertexMapData::PointMap::iterator iter = point_map.find(LLVector3(new_face.mPositions[i].getF32ptr()));

			if (iter != point_map.end())
			{
				F32 best = -2.f;
				for (U32 k = 0; k < iter->second.size(); ++k)
				{
					LLVector4a& n = iter->second[k].getNormal();

					F32 cur = n.dot3(ref_norm).getF32();

					if (cur > best)
					{
						best = cur;
						new_face.mNormals[i] = n;
					}
				}
			}
		}
		
		//remove redundant vertices from new face (step 6)
		new_face.optimize();

		mVolumeFaces[j] = new_face;
	}
}

//static
std::string LLModel::getElementLabel(daeElement *element)
{ // try to get a decent label for this element
	// if we have a name attribute, use it
	std::string name = element->getAttribute("name");
	if (name.length())
	{
		return name;
	}

	// if we have an ID attribute, use it
	if (element->getID())
	{
		return std::string(element->getID());
	}

	// if we have a parent, use it
	daeElement* parent = element->getParent();
	if (parent)
	{
		// if parent has a name, use it
		std::string name = parent->getAttribute("name");
		if (name.length())
		{
			return name;
		}

		// if parent has an ID, use it
		if (parent->getID())
		{
			return std::string(parent->getID());
		}
	}

	// try to use our type
	daeString element_name = element->getElementName();
	if (element_name)
	{
		return std::string(element_name);
	}

	// if all else fails, use "object"
	return std::string("object");
}

//static 
LLModel* LLModel::loadModelFromDomMesh(domMesh *mesh)
{
	LLVolumeParams volume_params;
	volume_params.setType(LL_PCODE_PROFILE_SQUARE, LL_PCODE_PATH_LINE);
	LLModel* ret = new LLModel(volume_params, 0.f); 
	ret->createVolumeFacesFromDomMesh(mesh);
	ret->mLabel = getElementLabel(mesh);
	return ret;
}

std::string LLModel::getName() const
{
	if (!mRequestedLabel.empty())
		return mRequestedLabel;
	else
		return mLabel;
}

//static
LLSD LLModel::writeModel(
	std::ostream& ostr,
	LLModel* physics,
	LLModel* high,
	LLModel* medium,
	LLModel* low,
	LLModel* impostor,
	const LLModel::Decomposition& decomp,
	BOOL upload_skin,
	BOOL upload_joints,
	BOOL nowrite,
	BOOL as_slm)
{
	LLSD mdl;

	LLModel* model[] = 
	{
		impostor,
		low,
		medium,
		high,
		physics
	};

	bool skinning = upload_skin && high && !high->mSkinWeights.empty();

	if (skinning)
	{ //write skinning block
		mdl["skin"] = high->mSkinInfo.asLLSD(upload_joints);
	}

	if (!decomp.mBaseHull.empty() ||
		!decomp.mHull.empty())		
	{
		mdl["physics_convex"] = decomp.asLLSD();
		if (!decomp.mHull.empty() && !as_slm)
		{ //convex decomposition exists, physics mesh will not be used (unless this is an slm file)
			model[LLModel::LOD_PHYSICS] = NULL;
		}
	}

	if (as_slm)
	{ //save material list names
		for (U32 i = 0; i < high->mMaterialList.size(); ++i)
		{
			mdl["material_list"][i] = high->mMaterialList[i];
		}
	}

	for (U32 idx = 0; idx < MODEL_NAMES_LENGTH; ++idx)
	{
		if (model[idx] && model[idx]->getNumVolumeFaces() > 0)
		{
			LLVector3 min_pos = LLVector3(model[idx]->getVolumeFace(0).mPositions[0].getF32ptr());
			LLVector3 max_pos = min_pos;

			//find position domain
			for (S32 i = 0; i < model[idx]->getNumVolumeFaces(); ++i)
			{ //for each face
				const LLVolumeFace& face = model[idx]->getVolumeFace(i);
				for (U32 j = 0; j < face.mNumVertices; ++j)
				{
					update_min_max(min_pos, max_pos, face.mPositions[j].getF32ptr());
				}
			}

			LLVector3 pos_range = max_pos - min_pos;

			for (S32 i = 0; i < model[idx]->getNumVolumeFaces(); ++i)
			{ //for each face
				const LLVolumeFace& face = model[idx]->getVolumeFace(i);
				if (face.mNumVertices < 3)
				{ //don't export an empty face
					mdl[model_names[idx]][i]["NoGeometry"] = true;
					continue;
				}
				LLSD::Binary verts(face.mNumVertices*3*2);
				LLSD::Binary tc(face.mNumVertices*2*2);
				LLSD::Binary normals(face.mNumVertices*3*2);
				LLSD::Binary indices(face.mNumIndices*2);

				U32 vert_idx = 0;
				U32 norm_idx = 0;
				U32 tc_idx = 0;
			
				LLVector2* ftc = (LLVector2*) face.mTexCoords;
				LLVector2 min_tc;
				LLVector2 max_tc;

				if (ftc)
				{
					min_tc = ftc[0];
					max_tc = min_tc;
					
					//get texture coordinate domain
					for (U32 j = 0; j < face.mNumVertices; ++j)
					{
						update_min_max(min_tc, max_tc, ftc[j]);
					}
				}

				LLVector2 tc_range = max_tc - min_tc;

				for (U32 j = 0; j < face.mNumVertices; ++j)
				{ //for each vert
		
					F32* pos = face.mPositions[j].getF32ptr();
										
					//position
					for (U32 k = 0; k < 3; ++k)
					{ //for each component
						//convert to 16-bit normalized across domain
						U16 val = (U16) (((pos[k]-min_pos.mV[k])/pos_range.mV[k])*65535);

						U8* buff = (U8*) &val;
						//write to binary buffer
						verts[vert_idx++] = buff[0];
						verts[vert_idx++] = buff[1];
					}

					if (face.mNormals)
					{ //normals
						F32* norm = face.mNormals[j].getF32ptr();

						for (U32 k = 0; k < 3; ++k)
						{ //for each component
							//convert to 16-bit normalized
							U16 val = (U16) ((norm[k]+1.f)*0.5f*65535);
							U8* buff = (U8*) &val;

							//write to binary buffer
							normals[norm_idx++] = buff[0];
							normals[norm_idx++] = buff[1];
						}
					}
					
					//texcoord
					if (face.mTexCoords)
					{
						F32* src_tc = (F32*) face.mTexCoords[j].mV;

						for (U32 k = 0; k < 2; ++k)
						{ //for each component
							//convert to 16-bit normalized
							U16 val = (U16) ((src_tc[k]-min_tc.mV[k])/tc_range.mV[k]*65535);

							U8* buff = (U8*) &val;
							//write to binary buffer
							tc[tc_idx++] = buff[0];
							tc[tc_idx++] = buff[1];
						}
					}
				}

				U32 idx_idx = 0;
				for (U32 j = 0; j < face.mNumIndices; ++j)
				{
					U8* buff = (U8*) &(face.mIndices[j]);
					indices[idx_idx++] = buff[0];
					indices[idx_idx++] = buff[1];
				}

				//write out face data
				mdl[model_names[idx]][i]["PositionDomain"]["Min"] = min_pos.getValue();
				mdl[model_names[idx]][i]["PositionDomain"]["Max"] = max_pos.getValue();
				mdl[model_names[idx]][i]["Position"] = verts;
				
				if (face.mNormals)
				{
					mdl[model_names[idx]][i]["Normal"] = normals;
				}

				if (face.mTexCoords)
				{
					mdl[model_names[idx]][i]["TexCoord0Domain"]["Min"] = min_tc.getValue();
					mdl[model_names[idx]][i]["TexCoord0Domain"]["Max"] = max_tc.getValue();
					mdl[model_names[idx]][i]["TexCoord0"] = tc;
				}

				mdl[model_names[idx]][i]["TriangleList"] = indices;

				if (skinning)
				{
					//write out skin weights

					//each influence list entry is up to 4 24-bit values
					// first 8 bits is bone index
					// last 16 bits is bone influence weight
					// a bone index of 0xFF signifies no more influences for this vertex

					std::stringstream ostr;

					for (U32 j = 0; j < face.mNumVertices; ++j)
					{
						LLVector3 pos(face.mPositions[j].getF32ptr());

						weight_list& weights = high->getJointInfluences(pos);

						S32 count = 0;
						for (weight_list::iterator iter = weights.begin(); iter != weights.end(); ++iter)
						{
							if (iter->mJointIdx < 255 && iter->mJointIdx >= 0)
							{
								U8 idx = (U8) iter->mJointIdx;
								ostr.write((const char*) &idx, 1);

								U16 influence = (U16) (iter->mWeight*65535);
								ostr.write((const char*) &influence, 2);

								++count;
							}		
						}
						U8 end_list = 0xFF;
						if (count < 4)
						{
							ostr.write((const char*) &end_list, 1);
						}
					}

					//copy ostr to binary buffer
					std::string data = ostr.str();
					const U8* buff = (U8*) data.data();
					U32 bytes = data.size();

					LLSD::Binary w(bytes);
					for (U32 j = 0; j < bytes; ++j)
					{
						w[j] = buff[j];
					}

					mdl[model_names[idx]][i]["Weights"] = w;
				}
			}
		}
	}
	
	return writeModelToStream(ostr, mdl, nowrite, as_slm);
}

LLSD LLModel::writeModelToStream(std::ostream& ostr, LLSD& mdl, BOOL nowrite, BOOL as_slm)
{
	U32 bytes = 0;
	
	std::string::size_type cur_offset = 0;

	LLSD header;

	if (as_slm && mdl.has("material_list"))
	{ //save material binding names to header
		header["material_list"] = mdl["material_list"];
	}

	std::string skin;

	if (mdl.has("skin"))
	{ //write out skin block
		skin = zip_llsd(mdl["skin"]);

		U32 size = skin.size();
		if (size > 0)
		{
			header["skin"]["offset"] = (LLSD::Integer) cur_offset;
			header["skin"]["size"] = (LLSD::Integer) size;
			cur_offset += size;
			bytes += size;
		}
	}

	std::string decomposition;

	if (mdl.has("physics_convex"))
	{ //write out convex decomposition
		decomposition = zip_llsd(mdl["physics_convex"]);

		U32 size = decomposition.size();
		if (size > 0)
		{
			header["physics_convex"]["offset"] = (LLSD::Integer) cur_offset;
			header["physics_convex"]["size"] = (LLSD::Integer) size;
			cur_offset += size;
			bytes += size;
		}
	}

	std::string out[MODEL_NAMES_LENGTH];

	for (S32 i = 0; i < MODEL_NAMES_LENGTH; i++)
	{
		if (mdl.has(model_names[i]))
		{
			out[i] = zip_llsd(mdl[model_names[i]]);

			U32 size = out[i].size();

			header[model_names[i]]["offset"] = (LLSD::Integer) cur_offset;
			header[model_names[i]]["size"] = (LLSD::Integer) size;
			cur_offset += size;
			bytes += size;
		}
	}

	if (!nowrite)
	{
		LLSDSerialize::toBinary(header, ostr);

		if (!skin.empty())
		{ //write skin block
			ostr.write((const char*) skin.data(), header["skin"]["size"].asInteger());
		}

		if (!decomposition.empty())
		{ //write decomposition block
			ostr.write((const char*) decomposition.data(), header["physics_convex"]["size"].asInteger());
		}

		for (S32 i = 0; i < MODEL_NAMES_LENGTH; i++)
		{
			if (!out[i].empty())
			{
				ostr.write((const char*) out[i].data(), header[model_names[i]]["size"].asInteger());
			}
		}
	}
	
	return header;
}

LLModel::weight_list& LLModel::getJointInfluences(const LLVector3& pos)
{
	//1. If a vertex has been weighted then we'll find it via pos and return it's weight list
	weight_map::iterator iterPos = mSkinWeights.begin();
	weight_map::iterator iterEnd = mSkinWeights.end();
	
	for ( ; iterPos!=iterEnd; ++iterPos )
	{
		if ( jointPositionalLookup( iterPos->first, pos ) )
		{
			return iterPos->second;
		}
	}
	
	//2. Otherwise we'll use the older implementation
	weight_map::iterator iter = mSkinWeights.find(pos);
	
	if (iter != mSkinWeights.end())
	{
		if ((iter->first - pos).magVec() > 0.1f)
		{
			LL_ERRS() << "Couldn't find weight list." << LL_ENDL;
		}

		return iter->second;
	}
	else
	{  //no exact match found, get closest point
		const F32 epsilon = 1e-5f;
		weight_map::iterator iter_up = mSkinWeights.lower_bound(pos);
		weight_map::iterator iter_down = ++iter_up;

		// <FS:ND> FIRE-9251; it can happen than iter_up points at end(), in that case iter_down points to end()+1. Adjust iter_up to end()-1 and iter_down to end then.
		// This will gurantee we have at least one valid pointer from our map and can use that safely as 'best'.
		if( mSkinWeights.end() == iter_up )
		{
			iter_down = iter_up;
			--iter_up;
		}
		// </FS:ND>


		weight_map::iterator best = iter_up;

		// <FS:ND> FIRE-9251; There is no way iter can be valid here, otherwise we had hit the if branch and not the else branch.
		// F32 min_dist = (iter->first - pos).magVec();
		F32 min_dist = (best->first - pos).magVec();
		// </FS:ND>

		bool done = false;
		while (!done)
		{ //search up and down mSkinWeights from lower bound of pos until a 
		  //match is found within epsilon.  If no match is found within epsilon,
		  //return closest match
			done = true;
			if (iter_up != mSkinWeights.end() && ++iter_up != mSkinWeights.end())
			{
				done = false;
				F32 dist = (iter_up->first - pos).magVec();

				if (dist < epsilon)
				{
					return iter_up->second;
				}

				if (dist < min_dist)
				{
					best = iter_up;
					min_dist = dist;
				}
			}

			if (iter_down != mSkinWeights.begin() && --iter_down != mSkinWeights.begin())
			{
				done = false;

				F32 dist = (iter_down->first - pos).magVec();

				if (dist < epsilon)
				{
					return iter_down->second;
				}

				if (dist < min_dist)
				{
					best = iter_down;
					min_dist = dist;
				}

			}
		}
		
		return best->second;
	}					
}

void LLModel::setConvexHullDecomposition(
	const LLModel::convex_hull_decomposition& decomp)
{
	mPhysics.mHull = decomp;
	mPhysics.mMesh.clear();
	updateHullCenters();
}

void LLModel::updateHullCenters()
{
	mHullCenter.resize(mPhysics.mHull.size());
	mHullPoints = 0;
	mCenterOfHullCenters.clear();

	for (U32 i = 0; i < mPhysics.mHull.size(); ++i)
	{
		LLVector3 cur_center;

		for (U32 j = 0; j < mPhysics.mHull[i].size(); ++j)
		{
			cur_center += mPhysics.mHull[i][j];
		}
		mCenterOfHullCenters += cur_center;
		cur_center *= 1.f/mPhysics.mHull[i].size();
		mHullCenter[i] = cur_center;
		mHullPoints += mPhysics.mHull[i].size();
	}

	if (mHullPoints > 0)
	{
		mCenterOfHullCenters *= 1.f / mHullPoints;
		llassert(mPhysics.hasHullList());
	}
}

bool LLModel::loadModel(std::istream& is)
{
	mSculptLevel = -1;  // default is an error occured

	LLSD header;
	{
		if (!LLSDSerialize::fromBinary(header, is, 1024*1024*1024))
		{
			LL_WARNS() << "Mesh header parse error.  Not a valid mesh asset!" << LL_ENDL;
			return false;
		}
	}
	
	if (header.has("material_list"))
	{ //load material list names
		mMaterialList.clear();
		for (U32 i = 0; i < header["material_list"].size(); ++i)
		{
			mMaterialList.push_back(header["material_list"][i].asString());
		}
	}

	static const std::string nm[] = 
	{
		"lowest_lod",
		"low_lod",
		"medium_lod",
		"high_lod",
		"physics_mesh",
	};

	const S32 MODEL_LODS = 5;

	S32 lod = llclamp((S32) mDetail, 0, MODEL_LODS);

	if (header[nm[lod]]["offset"].asInteger() == -1 || 
		header[nm[lod]]["size"].asInteger() == 0 )
	{ //cannot load requested LOD
		LL_WARNS() << "LoD data is invalid!" << LL_ENDL;
		return false;
	}

	bool has_skin = header["skin"]["offset"].asInteger() >=0 &&
					header["skin"]["size"].asInteger() > 0;

	if (lod == LLModel::LOD_HIGH)
	{ //try to load skin info and decomp info
		std::ios::pos_type cur_pos = is.tellg();
		loadSkinInfo(header, is);
		is.seekg(cur_pos);
	}

	if (lod == LLModel::LOD_HIGH || lod == LLModel::LOD_PHYSICS)
	{
		std::ios::pos_type cur_pos = is.tellg();
		loadDecomposition(header, is);
		is.seekg(cur_pos);
	}

	is.seekg(header[nm[lod]]["offset"].asInteger(), std::ios_base::cur);

	if (unpackVolumeFaces(is, header[nm[lod]]["size"].asInteger()))
	{
		if (has_skin)
		{ 
			//build out mSkinWeight from face info
			for (S32 i = 0; i < getNumVolumeFaces(); ++i)
			{
				const LLVolumeFace& face = getVolumeFace(i);

				if (face.mWeights)
				{
					for (S32 j = 0; j < face.mNumVertices; ++j)
					{
						LLVector4a& w = face.mWeights[j];

						std::vector<JointWeight> wght;

						for (S32 k = 0; k < 4; ++k)
						{
							S32 idx = (S32) w[k];
							F32 f = w[k] - idx;
							if (f > 0.f)
							{
								wght.push_back(JointWeight(idx, f));
							}
						}

						if (!wght.empty())
						{
							LLVector3 pos(face.mPositions[j].getF32ptr());
							mSkinWeights[pos] = wght;
						}
					}
				}
			}
		}
		return true;
	}
	else
	{
		LL_WARNS() << "unpackVolumeFaces failed!" << LL_ENDL;
	}

	return false;

}

bool LLModel::isMaterialListSubset( LLModel* ref )
{
	int refCnt = ref->mMaterialList.size();
	int modelCnt = mMaterialList.size();
	
	for (U32 src = 0; src < modelCnt; ++src)
	{				
		bool foundRef = false;
		
		for (U32 dst = 0; dst < refCnt; ++dst)
		{
			//LL_INFOS()<<mMaterialList[src]<<" "<<ref->mMaterialList[dst]<<LL_ENDL;
			foundRef = mMaterialList[src] == ref->mMaterialList[dst];									
				
			if ( foundRef )
			{	
				break;
			}										
		}
		if (!foundRef)
		{
			return false;
		}
	}
	
	return true;
}

bool LLModel::needToAddFaces( LLModel* ref, int& refFaceCnt, int& modelFaceCnt )
{
	bool changed = false;
	if ( refFaceCnt< modelFaceCnt )
	{
		refFaceCnt += modelFaceCnt - refFaceCnt;
		changed = true;
	}
	else 
	if ( modelFaceCnt < refFaceCnt )
	{
		modelFaceCnt += refFaceCnt - modelFaceCnt;
		changed = true;
	}
	
	return changed;
}

bool LLModel::matchMaterialOrder(LLModel* ref, int& refFaceCnt, int& modelFaceCnt )
{
	//Is this a subset?
	//LODs cannot currently add new materials, e.g.
	//1. ref = a,b,c lod1 = d,e => This is not permitted
	//2. ref = a,b,c lod1 = c => This would be permitted
	
	bool isASubset = isMaterialListSubset( ref );
	if ( !isASubset )
	{
		LL_INFOS()<<"Material of model is not a subset of reference."<<LL_ENDL;
		return false;
	}
	
	std::map<std::string, U32> index_map;
	
	//build a map of material slot names to face indexes
	bool reorder = false;

	std::set<std::string> base_mat;
	std::set<std::string> cur_mat;

	for (U32 i = 0; i < mMaterialList.size(); i++)
	{
		index_map[ref->mMaterialList[i]] = i;
		if (!reorder)
		{ //if any material name does not match reference, we need to reorder
			reorder = ref->mMaterialList[i] != mMaterialList[i];
		}
		base_mat.insert(ref->mMaterialList[i]);
		cur_mat.insert(mMaterialList[i]);
	}


	if (reorder && 
		base_mat == cur_mat) //don't reorder if material name sets don't match
	{
		std::vector<LLVolumeFace> new_face_list;
		new_face_list.resize(mVolumeFaces.size());

		std::vector<std::string> new_material_list;
		new_material_list.resize(mVolumeFaces.size());

		//rebuild face list so materials have the same order 
		//as the reference model
		for (U32 i = 0; i < mMaterialList.size(); ++i)
		{ 
			U32 ref_idx = index_map[mMaterialList[i]];
			new_face_list[ref_idx] = mVolumeFaces[i];

			new_material_list[ref_idx] = mMaterialList[i];
		}

		llassert(new_material_list == ref->mMaterialList);
		
		mVolumeFaces = new_face_list;
	}

	//override material list with reference model ordering
	mMaterialList = ref->mMaterialList;
	return true;
}


bool LLModel::loadSkinInfo(LLSD& header, std::istream &is)
{
	S32 offset = header["skin"]["offset"].asInteger();
	S32 size = header["skin"]["size"].asInteger();

	if (offset >= 0 && size > 0)
	{
		is.seekg(offset, std::ios_base::cur);

		LLSD skin_data;

		if (unzip_llsd(skin_data, is, size))
		{
			mSkinInfo.fromLLSD(skin_data);
			return true;
		}
	}

	return false;
}

bool LLModel::loadDecomposition(LLSD& header, std::istream& is)
{
	S32 offset = header["physics_convex"]["offset"].asInteger();
	S32 size = header["physics_convex"]["size"].asInteger();

	if (offset >= 0 && size > 0)
	{
		is.seekg(offset, std::ios_base::cur);

		LLSD data;

		if (unzip_llsd(data, is, size))
		{
			mPhysics.fromLLSD(data);
			updateHullCenters();
		}
	}

	return true;
}


LLMeshSkinInfo::LLMeshSkinInfo(LLSD& skin)
{
	fromLLSD(skin);
}

void LLMeshSkinInfo::fromLLSD(LLSD& skin)
{
	if (skin.has("joint_names"))
	{
		for (U32 i = 0; i < skin["joint_names"].size(); ++i)
		{
			mJointNames.push_back(skin["joint_names"][i]);
		}
	}

	if (skin.has("inverse_bind_matrix"))
	{
		for (U32 i = 0; i < skin["inverse_bind_matrix"].size(); ++i)
		{
			LLMatrix4 mat;
			for (U32 j = 0; j < 4; j++)
			{
				for (U32 k = 0; k < 4; k++)
				{
					mat.mMatrix[j][k] = skin["inverse_bind_matrix"][i][j*4+k].asReal();
				}
			}

			mInvBindMatrix.push_back(mat);
		}
	}

	if (skin.has("bind_shape_matrix"))
	{
		for (U32 j = 0; j < 4; j++)
		{
			for (U32 k = 0; k < 4; k++)
			{
				mBindShapeMatrix.mMatrix[j][k] = skin["bind_shape_matrix"][j*4+k].asReal();
			}
		}
	}

	if (skin.has("alt_inverse_bind_matrix"))
	{
		for (U32 i = 0; i < skin["alt_inverse_bind_matrix"].size(); ++i)
		{
			LLMatrix4 mat;
			for (U32 j = 0; j < 4; j++)
			{
				for (U32 k = 0; k < 4; k++)
				{
					mat.mMatrix[j][k] = skin["alt_inverse_bind_matrix"][i][j*4+k].asReal();
				}
			}
			
			mAlternateBindMatrix.push_back(mat);
		}
	}

	if (skin.has("pelvis_offset"))
	{
		mPelvisOffset = skin["pelvis_offset"].asReal();
	}
}

LLSD LLMeshSkinInfo::asLLSD(bool include_joints) const
{
	LLSD ret;

	for (U32 i = 0; i < mJointNames.size(); ++i)
	{
		ret["joint_names"][i] = mJointNames[i];

		for (U32 j = 0; j < 4; j++)
		{
			for (U32 k = 0; k < 4; k++)
			{
				ret["inverse_bind_matrix"][i][j*4+k] = mInvBindMatrix[i].mMatrix[j][k]; 
			}
		}
	}

	for (U32 i = 0; i < 4; i++)
	{
		for (U32 j = 0; j < 4; j++)
		{
			ret["bind_shape_matrix"][i*4+j] = mBindShapeMatrix.mMatrix[i][j];
		}
	}
		
	if ( include_joints && mAlternateBindMatrix.size() > 0 )
	{
		for (U32 i = 0; i < mJointNames.size(); ++i)
		{
			for (U32 j = 0; j < 4; j++)
			{
				for (U32 k = 0; k < 4; k++)
				{
					ret["alt_inverse_bind_matrix"][i][j*4+k] = mAlternateBindMatrix[i].mMatrix[j][k]; 
				}
			}
		}

		ret["pelvis_offset"] = mPelvisOffset;
	}

	return ret;
}

LLModel::Decomposition::Decomposition(LLSD& data)
{
	fromLLSD(data);
}

void LLModel::Decomposition::fromLLSD(LLSD& decomp)
{
	if (decomp.has("HullList") && decomp.has("Positions"))
	{
		// updated for const-correctness. gcc is picky about this type of thing - Nyx
		const LLSD::Binary& hulls = decomp["HullList"].asBinary();
		const LLSD::Binary& position = decomp["Positions"].asBinary();

		U16* p = (U16*) &position[0];

		mHull.resize(hulls.size());

		LLVector3 min;
		LLVector3 max;
		LLVector3 range;

		if (decomp.has("Min"))
		{
			min.setValue(decomp["Min"]);
			max.setValue(decomp["Max"]);
		}
		else
		{
			min.set(-0.5f, -0.5f, -0.5f);
			max.set(0.5f, 0.5f, 0.5f);
		}

		range = max-min;

		for (U32 i = 0; i < hulls.size(); ++i)
		{
			U16 count = (hulls[i] == 0) ? 256 : hulls[i];
			
			std::set<U64> valid;

			//must have at least 4 points
			//llassert(count > 3);

			for (U32 j = 0; j < count; ++j)
			{
				U64 test = (U64) p[0] | ((U64) p[1] << 16) | ((U64) p[2] << 32);
				//point must be unique
				//llassert(valid.find(test) == valid.end());
				valid.insert(test);

				mHull[i].push_back(LLVector3(
					(F32) p[0]/65535.f*range.mV[0]+min.mV[0],
					(F32) p[1]/65535.f*range.mV[1]+min.mV[1],
					(F32) p[2]/65535.f*range.mV[2]+min.mV[2]));
				p += 3;


			}

			//each hull must contain at least 4 unique points
			//llassert(valid.size() > 3);
		}
	}

	if (decomp.has("BoundingVerts"))
	{
		const LLSD::Binary& position = decomp["BoundingVerts"].asBinary();

		U16* p = (U16*) &position[0];

		LLVector3 min;
		LLVector3 max;
		LLVector3 range;

		if (decomp.has("Min"))
		{
			min.setValue(decomp["Min"]);
			max.setValue(decomp["Max"]);
		}
		else
		{
			min.set(-0.5f, -0.5f, -0.5f);
			max.set(0.5f, 0.5f, 0.5f);
		}

		range = max-min;

		U16 count = position.size()/6;
		
		for (U32 j = 0; j < count; ++j)
		{
			mBaseHull.push_back(LLVector3(
				(F32) p[0]/65535.f*range.mV[0]+min.mV[0],
				(F32) p[1]/65535.f*range.mV[1]+min.mV[1],
				(F32) p[2]/65535.f*range.mV[2]+min.mV[2]));
			p += 3;
		}		 
	}
	else
	{
		//empty base hull mesh to indicate decomposition has been loaded
		//but contains no base hull
		mBaseHullMesh.clear();
	}
}

bool LLModel::Decomposition::hasHullList() const
{
	return !mHull.empty() ;
}

LLSD LLModel::Decomposition::asLLSD() const
{
	LLSD ret;
	
	if (mBaseHull.empty() && mHull.empty())
	{ //nothing to write
		return ret;
	}

	//write decomposition block
	// ["physics_convex"]["HullList"] -- list of 8 bit integers, each entry represents a hull with specified number of points
	// ["physics_convex"]["Position"] -- list of 16-bit integers to be decoded to given domain, encoded 3D points
	// ["physics_convex"]["BoundingVerts"] -- list of 16-bit integers to be decoded to given domain, encoded 3D points representing a single hull approximation of given shape
	
	//get minimum and maximum
	LLVector3 min;
	
	if (mHull.empty())
	{  
		min = mBaseHull[0];
	}
	else
	{
		min = mHull[0][0];
	}

	LLVector3 max = min;

	LLSD::Binary hulls(mHull.size());

	U32 total = 0;

	for (U32 i = 0; i < mHull.size(); ++i)
	{
		U32 size = mHull[i].size();
		total += size;
		hulls[i] = (U8) (size);

		for (U32 j = 0; j < mHull[i].size(); ++j)
		{
			update_min_max(min, max, mHull[i][j]);
		}
	}

	for (U32 i = 0; i < mBaseHull.size(); ++i)
	{
		update_min_max(min, max, mBaseHull[i]);	
	}

	ret["Min"] = min.getValue();
	ret["Max"] = max.getValue();

	LLVector3 range = max-min;

	if (!hulls.empty())
	{
		ret["HullList"] = hulls;
	}

	if (total > 0)
	{
		LLSD::Binary p(total*3*2);

		U32 vert_idx = 0;
		
		for (U32 i = 0; i < mHull.size(); ++i)
		{
			std::set<U64> valid;

			llassert(!mHull[i].empty());

			for (U32 j = 0; j < mHull[i].size(); ++j)
			{
				U64 test = 0;
				const F32* src = mHull[i][j].mV;

				for (U32 k = 0; k < 3; k++)
				{
					//convert to 16-bit normalized across domain
					U16 val = (U16) (((src[k]-min.mV[k])/range.mV[k])*65535);

					if(valid.size() < 3)
					{
						switch (k)
						{
							case 0: test = test | (U64) val; break;
							case 1: test = test | ((U64) val << 16); break;
							case 2: test = test | ((U64) val << 32); break;
						};

						valid.insert(test);
					}
					
					U8* buff = (U8*) &val;
					//write to binary buffer
					p[vert_idx++] = buff[0];
					p[vert_idx++] = buff[1];

					//makes sure we haven't run off the end of the array
					llassert(vert_idx <= p.size());
				}
			}

			//must have at least 3 unique points
			llassert(valid.size() > 2);
		}

		ret["Positions"] = p;
	}

	//llassert(!mBaseHull.empty());

	if (!mBaseHull.empty())
	{
		LLSD::Binary p(mBaseHull.size()*3*2);

		U32 vert_idx = 0;
		for (U32 j = 0; j < mBaseHull.size(); ++j)
		{
			const F32* v = mBaseHull[j].mV;

			for (U32 k = 0; k < 3; k++)
			{
				//convert to 16-bit normalized across domain
				U16 val = (U16) (((v[k]-min.mV[k])/range.mV[k])*65535);

				U8* buff = (U8*) &val;
				//write to binary buffer
				p[vert_idx++] = buff[0];
				p[vert_idx++] = buff[1];

				if (vert_idx > p.size())
				{
					LL_ERRS() << "Index out of bounds" << LL_ENDL;
				}
			}
		}
		
		ret["BoundingVerts"] = p;
	}

	return ret;
}

void LLModel::Decomposition::merge(const LLModel::Decomposition* rhs)
{
	if (!rhs)
	{
		return;
	}

	if (mMeshID != rhs->mMeshID)
	{
		LL_ERRS() << "Attempted to merge with decomposition of some other mesh." << LL_ENDL;
	}

	if (mBaseHull.empty())
	{ //take base hull and decomposition from rhs
		mHull = rhs->mHull;
		mBaseHull = rhs->mBaseHull;
		mMesh = rhs->mMesh;
		mBaseHullMesh = rhs->mBaseHullMesh;
	}

	if (mPhysicsShapeMesh.empty())
	{ //take physics shape mesh from rhs
		mPhysicsShapeMesh = rhs->mPhysicsShapeMesh;
	}
}
<|MERGE_RESOLUTION|>--- conflicted
+++ resolved
@@ -191,14 +191,7 @@
 	U32 tc_count     = (tc_source && tc_source->getFloat_array()) 		? tc.getCount()	: 0;
 	U32 norm_count   = (norm_source && norm_source->getFloat_array()) 	? n.getCount(): 0;
 
-<<<<<<< HEAD
-	// <FS> Compiler appeasement by Cinder Roxley
-	//if ((vertex_count == 0))
 	if (vertex_count == 0)
-	// </FS>
-=======
-	if (vertex_count == 0)
->>>>>>> fde08682
 	{
 		LL_WARNS() << "Unable to process mesh with empty position array; invalid model." << LL_ENDL;
 		return LLModel::BAD_ELEMENT;
