/**
 * @file llmodel.cpp
 * @brief Model handling implementation
 *
 * $LicenseInfo:firstyear=2001&license=viewerlgpl$
 * Second Life Viewer Source Code
 * Copyright (C) 2010, Linden Research, Inc.
 *
 * This library is free software; you can redistribute it and/or
 * modify it under the terms of the GNU Lesser General Public
 * License as published by the Free Software Foundation;
 * version 2.1 of the License only.
 *
 * This library is distributed in the hope that it will be useful,
 * but WITHOUT ANY WARRANTY; without even the implied warranty of
 * MERCHANTABILITY or FITNESS FOR A PARTICULAR PURPOSE.  See the GNU
 * Lesser General Public License for more details.
 *
 * You should have received a copy of the GNU Lesser General Public
 * License along with this library; if not, write to the Free Software
 * Foundation, Inc., 51 Franklin Street, Fifth Floor, Boston, MA  02110-1301  USA
 *
 * Linden Research, Inc., 945 Battery Street, San Francisco, CA  94111  USA
 * $/LicenseInfo$
 */

#include "linden_common.h"

#include "llmodel.h"
#include "llmemory.h"
#include "llconvexdecomposition.h"
#include "llsdserialize.h"
#include "llvector4a.h"
#include "hbxxh.h"
#include "llcontrol.h"

#ifdef LL_USESYSTEMLIBS
# include <zlib.h>
#else
# include "zlib-ng/zlib.h"
#endif

extern LLControlGroup gSavedSettings;

std::string model_names[] =
{
    "lowest_lod",
    "low_lod",
    "medium_lod",
    "high_lod",
    "physics_mesh"
};

const int MODEL_NAMES_LENGTH = sizeof(model_names) / sizeof(std::string);

LLModel::LLModel(const LLVolumeParams& params, F32 detail)
    : LLVolume(params, detail),
      mNormalizedScale(1,1,1),
      mNormalizedTranslation(0, 0, 0),
      mPelvisOffset( 0.0f ),
      mStatus(NO_ERRORS),
      mSubmodelID(0)
{
    mDecompID = -1;
    mLocalID = -1;
}

LLModel::~LLModel()
{
    if (mDecompID >= 0)
    {
        LLConvexDecomposition::getInstance()->deleteDecomposition(mDecompID);
    }
    mPhysics.mMesh.clear();
}

//static
std::string LLModel::getStatusString(U32 status)
{
    const static std::string status_strings[(S32)INVALID_STATUS] = {"status_no_error", "status_vertex_number_overflow","bad_element"};

    if(status < INVALID_STATUS)
    {
        if(status_strings[status] == std::string())
        {
            //LL_ERRS() << "No valid status string for this status: " << (U32)status << LL_ENDL();
        }
        return status_strings[status] ;
    }

    //LL_ERRS() << "Invalid model status: " << (U32)status << LL_ENDL();

    return std::string() ;
}


void LLModel::offsetMesh( const LLVector3& pivotPoint )
{
    LLVector4a pivot( pivotPoint[VX], pivotPoint[VY], pivotPoint[VZ] );

    for (std::vector<LLVolumeFace>::iterator faceIt = mVolumeFaces.begin(); faceIt != mVolumeFaces.end(); )
    {
        std::vector<LLVolumeFace>:: iterator currentFaceIt = faceIt++;
        LLVolumeFace& face = *currentFaceIt;
        LLVector4a *pos = (LLVector4a*) face.mPositions;

        for (U32 i=0; i<face.mNumVertices; ++i )
        {
            pos[i].add( pivot );
        }
    }
}

void LLModel::remapVolumeFaces()
{
    for (U32 i = 0; i < getNumVolumeFaces(); ++i)
    {
        mVolumeFaces[i].remap();
    }
}

void LLModel::optimizeVolumeFaces()
{
    for (U32 i = 0; i < getNumVolumeFaces(); ++i)
    {
        mVolumeFaces[i].optimize();
    }
}

struct MaterialBinding
{
    int             index;
    std::string     matName;
};

struct MaterialSort
{
    bool operator()(const MaterialBinding& lhs, const MaterialBinding& rhs)
    {
        return LLStringUtil::compareInsensitive(lhs.matName, rhs.matName) < 0;
    }
};

void LLModel::sortVolumeFacesByMaterialName()
{
    std::vector<MaterialBinding> bindings;
    bindings.resize(mVolumeFaces.size());

    for (int i = 0; i < bindings.size(); i++)
    {
        bindings[i].index = i;
        if(i < mMaterialList.size())
        {
            bindings[i].matName = mMaterialList[i];
        }
    }
    std::sort(bindings.begin(), bindings.end(), MaterialSort());
    std::vector< LLVolumeFace > new_faces;

    // remap the faces to be in the same order the mats now are...
    //
    new_faces.resize(bindings.size());
    for (int i = 0; i < bindings.size(); i++)
    {
        new_faces[i] = mVolumeFaces[bindings[i].index];
        if(i < mMaterialList.size())
        {
            mMaterialList[i] = bindings[i].matName;
        }
    }

    mVolumeFaces = new_faces;
}

void LLModel::trimVolumeFacesToSize(U32 new_count, LLVolume::face_list_t* remainder)
{
    llassert(new_count <= LL_SCULPT_MESH_MAX_FACES);

    if (new_count && (getNumVolumeFaces() > new_count))
    {
        // Copy out remaining volume faces for alternative handling, if provided
        //
        if (remainder)
        {
            (*remainder).assign(mVolumeFaces.begin() + new_count, mVolumeFaces.end());
        }

        // Trim down to the final set of volume faces (now stuffed to the gills!)
        //
        mVolumeFaces.resize(new_count);
    }
}

// Shrink the model to fit
// on a 1x1x1 cube centered at the origin.
// The positions and extents
// multiplied by  mNormalizedScale
// and offset by mNormalizedTranslation
// to be the "original" extents and position.
// Also, the positions will fit
// within the unit cube.
void LLModel::normalizeVolumeFaces()
{
    if (!mVolumeFaces.empty())
    {
        LLVector4a min, max;

        // For all of the volume faces
        // in the model, loop over
        // them and see what the extents
        // of the volume along each axis.
        min = mVolumeFaces[0].mExtents[0];
        max = mVolumeFaces[0].mExtents[1];

        for (U32 i = 1; i < mVolumeFaces.size(); ++i)
        {
            LLVolumeFace& face = mVolumeFaces[i];

            update_min_max(min, max, face.mExtents[0]);
            update_min_max(min, max, face.mExtents[1]);

            if (face.mTexCoords)
            {
                LLVector2& min_tc = face.mTexCoordExtents[0];
                LLVector2& max_tc = face.mTexCoordExtents[1];

                min_tc = face.mTexCoords[0];
                max_tc = face.mTexCoords[0];

                for (U32 j = 1; j < face.mNumVertices; ++j)
                {
                    update_min_max(min_tc, max_tc, face.mTexCoords[j]);
                }
            }
            else
            {
                face.mTexCoordExtents[0].set(0,0);
                face.mTexCoordExtents[1].set(1,1);
            }
        }

        // Now that we have the extents of the model
        // we can compute the offset needed to center
        // the model at the origin.

        // Compute center of the model
        // and make it negative to get translation
        // needed to center at origin.
        LLVector4a trans;
        trans.setAdd(min, max);
        trans.mul(-0.5f);

        // Compute the total size along all
        // axes of the model.
        LLVector4a size;
        size.setSub(max, min);

        // Prevent division by zero.
        F32 x = size[0];
        F32 y = size[1];
        F32 z = size[2];
        F32 w = size[3];
        if (fabs(x)<F_APPROXIMATELY_ZERO)
        {
            x = 1.0;
        }
        if (fabs(y)<F_APPROXIMATELY_ZERO)
        {
            y = 1.0;
        }
        if (fabs(z)<F_APPROXIMATELY_ZERO)
        {
            z = 1.0;
        }
        size.set(x,y,z,w);

        // Compute scale as reciprocal of size
        LLVector4a scale;
        scale.splat(1.f);
        scale.div(size);

        LLVector4a inv_scale(1.f);
        inv_scale.div(scale);
        for (U32 i = 0; i < mVolumeFaces.size(); ++i)
        {
            LLVolumeFace& face = mVolumeFaces[i];

            // We shrink the extents so
            // that they fall within
            // the unit cube.
            // VFExtents change
            face.mExtents[0].add(trans);
            face.mExtents[0].mul(scale);

            face.mExtents[1].add(trans);
            face.mExtents[1].mul(scale);

            // For all the positions, we scale
            // the positions to fit within the unit cube.
            LLVector4a* pos = (LLVector4a*) face.mPositions;
            LLVector4a* norm = (LLVector4a*) face.mNormals;
            LLVector4a* t = (LLVector4a*)face.mTangents;

            for (U32 j = 0; j < face.mNumVertices; ++j)
            {
                pos[j].add(trans);
                pos[j].mul(scale);
                if (norm && !norm[j].equals3(LLVector4a::getZero()))
                {
// <FS:Beq> BUG-228952 - bad vertex normal scaling on mesh asset import
                    // norm[j].mul(inv_scale);
                    if (!gSavedSettings.getBOOL("FSMeshImportScaleFixup"))
                    {
                        norm[j].mul(inv_scale);
                    }
                    else
                    {
                        norm[j].mul(scale);
                    }
// </FS:Beq>
                    norm[j].normalize3();
                }

                if (t)
                {
                    F32 w = t[j].getF32ptr()[3];
                    t[j].mul(inv_scale);
                    t[j].normalize3();
                    t[j].getF32ptr()[3] = w;
                }
            }
        }

        // mNormalizedScale is the scale at which
        // we would need to multiply the model
        // by to get the original size of the
        // model instead of the normalized size.
        LLVector4a normalized_scale;
        normalized_scale.splat(1.f);
        normalized_scale.div(scale);
        mNormalizedScale.set(normalized_scale.getF32ptr());
        mNormalizedTranslation.set(trans.getF32ptr());
        mNormalizedTranslation *= -1.f;

        // remember normalized scale so original dimensions can be recovered for mesh processing (i.e. tangent generation)
        for (auto& face : mVolumeFaces)
        {
            face.mNormalizedScale = mNormalizedScale;
        }
    }
}

void LLModel::getNormalizedScaleTranslation(LLVector3& scale_out, LLVector3& translation_out)
{
    scale_out = mNormalizedScale;
    translation_out = mNormalizedTranslation;
}

LLVector3 LLModel::getTransformedCenter(const LLMatrix4& mat)
{
    LLVector3 ret;

    if (!mVolumeFaces.empty())
    {
        LLMatrix4a m;
        m.loadu(mat);

        LLVector4a minv,maxv;

        LLVector4a t;
        m.affineTransform(mVolumeFaces[0].mPositions[0], t);
        minv = maxv = t;

        for (S32 i = 0; i < mVolumeFaces.size(); ++i)
        {
            LLVolumeFace& face = mVolumeFaces[i];

            for (U32 j = 0; j < face.mNumVertices; ++j)
            {
                m.affineTransform(face.mPositions[j],t);
                update_min_max(minv, maxv, t);
            }
        }

        minv.add(maxv);
        minv.mul(0.5f);

        ret.set(minv.getF32ptr());
    }

    return ret;
}



void LLModel::setNumVolumeFaces(S32 count)
{
    mVolumeFaces.resize(count);
}

void LLModel::setVolumeFaceData(
    S32 f,
    LLStrider<LLVector3> pos,
    LLStrider<LLVector3> norm,
    LLStrider<LLVector2> tc,
    LLStrider<U16> ind,
    U32 num_verts,
    U32 num_indices)
{
    llassert(num_indices % 3 == 0);

    LLVolumeFace& face = mVolumeFaces[f];

    face.resizeVertices(num_verts);
    face.resizeIndices(num_indices);

    LLVector4a::memcpyNonAliased16((F32*) face.mPositions, (F32*) pos.get(), num_verts*4*sizeof(F32));
    if (norm.get())
    {
        LLVector4a::memcpyNonAliased16((F32*) face.mNormals, (F32*) norm.get(), num_verts*4*sizeof(F32));
    }
    else
    {
        //ll_aligned_free_16(face.mNormals);
        face.mNormals = NULL;
    }

    if (tc.get())
    {
        U32 tex_size = (num_verts*2*sizeof(F32)+0xF)&~0xF;
        LLVector4a::memcpyNonAliased16((F32*) face.mTexCoords, (F32*) tc.get(), tex_size);
    }
    else
    {
        //ll_aligned_free_16(face.mTexCoords);
        face.mTexCoords = NULL;
    }

    U32 size = (num_indices*2+0xF)&~0xF;
    LLVector4a::memcpyNonAliased16((F32*) face.mIndices, (F32*) ind.get(), size);
}

void LLModel::addFace(const LLVolumeFace& face)
{
    if (face.mNumVertices == 0)
    {
        LL_ERRS() << "Cannot add empty face." << LL_ENDL;
    }

    mVolumeFaces.push_back(face);

    if (mVolumeFaces.size() > MAX_MODEL_FACES)
    {
        LL_ERRS() << "Model prims cannot have more than " << MAX_MODEL_FACES << " faces!" << LL_ENDL;
    }
}


void LLModel::generateNormals(F32 angle_cutoff)
{
    //generate normals for all faces by:
    // 1 - Create faceted copy of face with no texture coordinates
    // 2 - Weld vertices in faceted copy that are shared between triangles with less than "angle_cutoff" difference between normals
    // 3 - Generate smoothed set of normals based on welding results
    // 4 - Create faceted copy of face with texture coordinates
    // 5 - Copy smoothed normals to faceted copy, using closest normal to triangle normal where more than one normal exists for a given position
    // 6 - Remove redundant vertices from new faceted (now smooth) copy

    angle_cutoff = cosf(angle_cutoff);
    for (U32 j = 0; j < mVolumeFaces.size(); ++j)
    {
        LLVolumeFace& vol_face = mVolumeFaces[j];

        if (vol_face.mNumIndices > 65535)
        {
            LL_WARNS("MESHSKININFO") << "Too many vertices for normal generation to work." << LL_ENDL;
            continue;
        }

        //create faceted copy of current face with no texture coordinates (step 1)
        LLVolumeFace faceted;

        LLVector4a* src_pos = (LLVector4a*) vol_face.mPositions;
        //LLVector4a* src_norm = (LLVector4a*) vol_face.mNormals;


        faceted.resizeVertices(vol_face.mNumIndices);
        faceted.resizeIndices(vol_face.mNumIndices);
        //bake out triangles into temporary face, clearing texture coordinates
        for (U32 i = 0; i < vol_face.mNumIndices; ++i)
        {
            U32 idx = vol_face.mIndices[i];

            faceted.mPositions[i] = src_pos[idx];
            faceted.mTexCoords[i] = LLVector2(0,0);
            faceted.mIndices[i] = i;
        }

        //generate normals for temporary face
        for (U32 i = 0; i < faceted.mNumIndices; i += 3)
        { //for each triangle
            U16 i0 = faceted.mIndices[i+0];
            U16 i1 = faceted.mIndices[i+1];
            U16 i2 = faceted.mIndices[i+2];

            LLVector4a& p0 = faceted.mPositions[i0];
            LLVector4a& p1 = faceted.mPositions[i1];
            LLVector4a& p2 = faceted.mPositions[i2];

            LLVector4a& n0 = faceted.mNormals[i0];
            LLVector4a& n1 = faceted.mNormals[i1];
            LLVector4a& n2 = faceted.mNormals[i2];

            LLVector4a lhs, rhs;
            lhs.setSub(p1, p0);
            rhs.setSub(p2, p0);

            n0.setCross3(lhs, rhs);
            n0.normalize3();
            n1 = n0;
            n2 = n0;
        }

        //weld vertices in temporary face, respecting angle_cutoff (step 2)
        faceted.optimize(angle_cutoff);

        //generate normals for welded face based on new topology (step 3)

        for (U32 i = 0; i < faceted.mNumVertices; i++)
        {
            faceted.mNormals[i].clear();
        }

        for (U32 i = 0; i < faceted.mNumIndices; i += 3)
        { //for each triangle
            U16 i0 = faceted.mIndices[i+0];
            U16 i1 = faceted.mIndices[i+1];
            U16 i2 = faceted.mIndices[i+2];

            LLVector4a& p0 = faceted.mPositions[i0];
            LLVector4a& p1 = faceted.mPositions[i1];
            LLVector4a& p2 = faceted.mPositions[i2];

            LLVector4a& n0 = faceted.mNormals[i0];
            LLVector4a& n1 = faceted.mNormals[i1];
            LLVector4a& n2 = faceted.mNormals[i2];

            LLVector4a lhs, rhs;
            lhs.setSub(p1, p0);
            rhs.setSub(p2, p0);

            LLVector4a n;
            n.setCross3(lhs, rhs);

            n0.add(n);
            n1.add(n);
            n2.add(n);
        }

        //normalize normals and build point map
        LLVolumeFace::VertexMapData::PointMap point_map;

        for (U32 i = 0; i < faceted.mNumVertices; ++i)
        {
            faceted.mNormals[i].normalize3();

            LLVolumeFace::VertexMapData v;
            v.setPosition(faceted.mPositions[i]);
            v.setNormal(faceted.mNormals[i]);

            point_map[LLVector3(v.getPosition().getF32ptr())].push_back(v);
        }

        //create faceted copy of current face with texture coordinates (step 4)
        LLVolumeFace new_face;

        //bake out triangles into new face
        new_face.resizeIndices(vol_face.mNumIndices);
        new_face.resizeVertices(vol_face.mNumIndices);

        for (U32 i = 0; i < vol_face.mNumIndices; ++i)
        {
            U32 idx = vol_face.mIndices[i];
            LLVolumeFace::VertexData v;
            new_face.mPositions[i] = vol_face.mPositions[idx];
            new_face.mNormals[i].clear();
            new_face.mIndices[i] = i;
        }

        if (vol_face.mTexCoords)
        {
            for (U32 i = 0; i < vol_face.mNumIndices; i++)
            {
                U32 idx = vol_face.mIndices[i];
                new_face.mTexCoords[i] = vol_face.mTexCoords[idx];
            }
        }
        else
        {
            //ll_aligned_free_16(new_face.mTexCoords);
            new_face.mTexCoords = NULL;
        }

        //generate normals for new face
        for (U32 i = 0; i < new_face.mNumIndices; i += 3)
        { //for each triangle
            U16 i0 = new_face.mIndices[i+0];
            U16 i1 = new_face.mIndices[i+1];
            U16 i2 = new_face.mIndices[i+2];

            LLVector4a& p0 = new_face.mPositions[i0];
            LLVector4a& p1 = new_face.mPositions[i1];
            LLVector4a& p2 = new_face.mPositions[i2];

            LLVector4a& n0 = new_face.mNormals[i0];
            LLVector4a& n1 = new_face.mNormals[i1];
            LLVector4a& n2 = new_face.mNormals[i2];

            LLVector4a lhs, rhs;
            lhs.setSub(p1, p0);
            rhs.setSub(p2, p0);

            n0.setCross3(lhs, rhs);
            n0.normalize3();
            n1 = n0;
            n2 = n0;
        }

        //swap out normals in new_face with best match from point map (step 5)
        for (U32 i = 0; i < new_face.mNumVertices; ++i)
        {
            //LLVolumeFace::VertexData v = new_face.mVertices[i];

            LLVector4a ref_norm = new_face.mNormals[i];

            LLVolumeFace::VertexMapData::PointMap::iterator iter = point_map.find(LLVector3(new_face.mPositions[i].getF32ptr()));

            if (iter != point_map.end())
            {
                F32 best = -2.f;
                for (U32 k = 0; k < iter->second.size(); ++k)
                {
                    LLVector4a& n = iter->second[k].getNormal();

                    F32 cur = n.dot3(ref_norm).getF32();

                    if (cur > best)
                    {
                        best = cur;
                        new_face.mNormals[i] = n;
                    }
                }
            }
        }

        //remove redundant vertices from new face (step 6)
        new_face.optimize();

        mVolumeFaces[j] = new_face;
    }
}

extern std::string stripSuffix(std::string); // <FS:Beq/> mesh loader suffix configuration
std::string LLModel::getName() const
{
    // <FS:Beq> remove the LOD suffix when used as the model name.
    // return mRequestedLabel.empty() ? mLabel : mRequestedLabel;
    return mRequestedLabel.empty() ? stripSuffix(mLabel) : mRequestedLabel;
    // </FS:Beq>
}

//static
LLSD LLModel::writeModel(
    std::ostream& ostr,
    LLModel* physics,
    LLModel* high,
    LLModel* medium,
    LLModel* low,
    LLModel* impostor,
    const LLModel::Decomposition& decomp,
    bool upload_skin,
    bool upload_joints,
    bool lock_scale_if_joint_position,
    bool nowrite,
    bool as_slm,
    int submodel_id)
{
    LLSD mdl;

    LLModel* model[] =
    {
        impostor,
        low,
        medium,
        high,
        physics
    };

    bool skinning = upload_skin && high && !high->mSkinWeights.empty();

    if (skinning)
    { //write skinning block
        mdl["skin"] = high->mSkinInfo.asLLSD(upload_joints, lock_scale_if_joint_position);
    }

    if (!decomp.mBaseHull.empty() ||
        !decomp.mHull.empty())
    {
        mdl["physics_convex"] = decomp.asLLSD();
        if (!decomp.mHull.empty() && !as_slm)
        { //convex decomposition exists, physics mesh will not be used (unless this is an slm file)
            model[LLModel::LOD_PHYSICS] = NULL;
        }
    }
    else if (submodel_id)
    {
        const LLModel::Decomposition fake_decomp;
        mdl["secondary"] = true;
        mdl["submodel_id"] = submodel_id;
        mdl["physics_convex"] = fake_decomp.asLLSD();
        model[LLModel::LOD_PHYSICS] = NULL;
    }

    if (as_slm)
    { //save material list names
        for (U32 i = 0; i < high->mMaterialList.size(); ++i)
        {
            mdl["material_list"][i] = high->mMaterialList[i];
        }
    }

    for (U32 idx = 0; idx < MODEL_NAMES_LENGTH; ++idx)
    {
        if (model[idx] && (model[idx]->getNumVolumeFaces() > 0) && model[idx]->getVolumeFace(0).mPositions != NULL)
        {
            LLVector3 min_pos = LLVector3(model[idx]->getVolumeFace(0).mPositions[0].getF32ptr());
            LLVector3 max_pos = min_pos;

            //find position domain
            for (S32 i = 0; i < model[idx]->getNumVolumeFaces(); ++i)
            { //for each face
                const LLVolumeFace& face = model[idx]->getVolumeFace(i);
                for (U32 j = 0; j < face.mNumVertices; ++j)
                {
                    update_min_max(min_pos, max_pos, face.mPositions[j].getF32ptr());
                }
            }

            LLVector3 pos_range = max_pos - min_pos;

            for (S32 i = 0; i < model[idx]->getNumVolumeFaces(); ++i)
            { //for each face
                const LLVolumeFace& face = model[idx]->getVolumeFace(i);
                if (face.mNumVertices < 3)
                { //don't export an empty face
                    mdl[model_names[idx]][i]["NoGeometry"] = true;
                    continue;
                }
                LLSD::Binary verts(face.mNumVertices*3*2);
                LLSD::Binary tc(face.mNumVertices*2*2);
                LLSD::Binary normals(face.mNumVertices*3*2);
                LLSD::Binary tangents(face.mNumVertices * 4 * 2);
                LLSD::Binary indices(face.mNumIndices*2);

                U32 vert_idx = 0;
                U32 norm_idx = 0;
                //U32 tan_idx = 0;
                U32 tc_idx = 0;

                LLVector2* ftc = (LLVector2*) face.mTexCoords;
                LLVector2 min_tc;
                LLVector2 max_tc;

                if (ftc)
                {
                    min_tc = ftc[0];
                    max_tc = min_tc;

                    //get texture coordinate domain
                    for (U32 j = 0; j < face.mNumVertices; ++j)
                    {
                        update_min_max(min_tc, max_tc, ftc[j]);
                    }
                }

                LLVector2 tc_range = max_tc - min_tc;

                for (U32 j = 0; j < face.mNumVertices; ++j)
                { //for each vert

                    F32* pos = face.mPositions[j].getF32ptr();

                    //position
                    for (U32 k = 0; k < 3; ++k)
                    { //for each component
                        //convert to 16-bit normalized across domain
                        U16 val = (U16) (((pos[k]-min_pos.mV[k])/pos_range.mV[k])*65535);

                        U8* buff = (U8*) &val;
                        //write to binary buffer
                        verts[vert_idx++] = buff[0];
                        verts[vert_idx++] = buff[1];
                    }

                    if (face.mNormals)
                    { //normals
                        F32* norm = face.mNormals[j].getF32ptr();

                        for (U32 k = 0; k < 3; ++k)
                        { //for each component
                            //convert to 16-bit normalized
                            U16 val = (U16) ((norm[k]+1.f)*0.5f*65535);
                            U8* buff = (U8*) &val;

                            //write to binary buffer
                            normals[norm_idx++] = buff[0];
                            normals[norm_idx++] = buff[1];
                        }
                    }

#if 0 // keep this code for now in case we want to support transporting tangents with mesh assets
                    if (face.mTangents)
                    { //normals
                        F32* tangent = face.mTangents[j].getF32ptr();

                        for (U32 k = 0; k < 4; ++k)
                        { //for each component
                            //convert to 16-bit normalized
                            U16 val = (U16)((tangent[k] + 1.f) * 0.5f * 65535);
                            U8* buff = (U8*)&val;

                            //write to binary buffer
                            tangents[tan_idx++] = buff[0];
                            tangents[tan_idx++] = buff[1];
                        }
                    }
#endif

                    //texcoord
                    if (face.mTexCoords)
                    {
                        F32* src_tc = (F32*) face.mTexCoords[j].mV;

                        for (U32 k = 0; k < 2; ++k)
                        { //for each component
                            //convert to 16-bit normalized
                            U16 val = (U16) ((src_tc[k]-min_tc.mV[k])/tc_range.mV[k]*65535);

                            U8* buff = (U8*) &val;
                            //write to binary buffer
                            tc[tc_idx++] = buff[0];
                            tc[tc_idx++] = buff[1];
                        }
                    }
                }

                U32 idx_idx = 0;
                for (U32 j = 0; j < face.mNumIndices; ++j)
                {
                    U8* buff = (U8*) &(face.mIndices[j]);
                    indices[idx_idx++] = buff[0];
                    indices[idx_idx++] = buff[1];
                }

                //write out face data
                mdl[model_names[idx]][i]["PositionDomain"]["Min"] = min_pos.getValue();
                mdl[model_names[idx]][i]["PositionDomain"]["Max"] = max_pos.getValue();
                mdl[model_names[idx]][i]["NormalizedScale"] = face.mNormalizedScale.getValue();

                mdl[model_names[idx]][i]["Position"] = verts;

                if (face.mNormals)
                {
                    mdl[model_names[idx]][i]["Normal"] = normals;
                }

#if 0 // keep this code for now in case we decide to transport tangents with mesh assets
                if (face.mTangents)
                {
                    mdl[model_names[idx]][i]["Tangent"] = tangents;
                }
#endif

                if (face.mTexCoords)
                {
                    mdl[model_names[idx]][i]["TexCoord0Domain"]["Min"] = min_tc.getValue();
                    mdl[model_names[idx]][i]["TexCoord0Domain"]["Max"] = max_tc.getValue();
                    mdl[model_names[idx]][i]["TexCoord0"] = tc;
                }

                mdl[model_names[idx]][i]["TriangleList"] = indices;

                if (skinning && idx != LLModel::LOD_PHYSICS)
                {
                    if (!model[idx]->mSkinWeights.empty())
                    {
                        //write out skin weights

                        //each influence list entry is up to 4 24-bit values
                        // first 8 bits is bone index
                        // last 16 bits is bone influence weight
                        // a bone index of 0xFF signifies no more influences for this vertex

                        std::stringstream ostr;
                        for (U32 j = 0; j < face.mNumVertices; ++j)
                        {
                            LLVector3 pos(face.mPositions[j].getF32ptr());

                            weight_list& weights = model[idx]->getJointInfluences(pos);

                            S32 count = 0;
                            for (weight_list::iterator iter = weights.begin(); iter != weights.end(); ++iter)
                            {
                                // Note joint index cannot exceed 255.
                                if (iter->mJointIdx < 255 && iter->mJointIdx >= 0)
                                {
                                    U8 idx = (U8)iter->mJointIdx;
                                    ostr.write((const char*)&idx, 1);

                                    U16 influence = (U16)(iter->mWeight * 65535);
                                    ostr.write((const char*)&influence, 2);

                                    ++count;
                                }
                            }
                            U8 end_list = 0xFF;
                            if (count < 4)
                            {
                                ostr.write((const char*)&end_list, 1);
                            }
                        }

                        //copy ostr to binary buffer
                        std::string data = ostr.str();
                        const U8* buff = (U8*)data.data();
                        U32 bytes = static_cast<U32>(data.size());

                        LLSD::Binary w(bytes);
                        for (U32 j = 0; j < bytes; ++j)
                        {
                            w[j] = buff[j];
                        }

                        mdl[model_names[idx]][i]["Weights"] = w;
                    }
                    else
                    {
                        if (idx == LLModel::LOD_PHYSICS)
                        {
                            // Ex: using "bounding box"
                            LL_DEBUGS("MESHSKININFO") << "Using physics model without skin weights" << LL_ENDL;
                        }
                        else
                        {
                            LL_WARNS("MESHSKININFO") << "Attempting to use skinning without having skin weights" << LL_ENDL;
                        }
                    }
                }
            }
        }
    }

    return writeModelToStream(ostr, mdl, nowrite, as_slm);
}

LLSD LLModel::writeModelToStream(std::ostream& ostr, LLSD& mdl, bool nowrite, bool as_slm)
{
    std::string::size_type cur_offset = 0;

    LLSD header;

    if (as_slm && mdl.has("material_list"))
    { //save material binding names to header
        header["material_list"] = mdl["material_list"];
    }

    std::string skin;

    if (mdl.has("skin"))
    { //write out skin block
        skin = zip_llsd(mdl["skin"]);

        U32 size = static_cast<U32>(skin.size());
        if (size > 0)
        {
            header["skin"]["offset"] = (LLSD::Integer) cur_offset;
            header["skin"]["size"] = (LLSD::Integer) size;
            cur_offset += size;
        }
    }

    std::string decomposition;

    if (mdl.has("physics_convex"))
    { //write out convex decomposition
        decomposition = zip_llsd(mdl["physics_convex"]);

        U32 size = static_cast<U32>(decomposition.size());
        if (size > 0)
        {
            header["physics_convex"]["offset"] = (LLSD::Integer) cur_offset;
            header["physics_convex"]["size"] = (LLSD::Integer) size;
            cur_offset += size;
        }
    }

        if (mdl.has("submodel_id"))
        { //write out submodel id
        header["submodel_id"] = (LLSD::Integer)mdl["submodel_id"];
        }

    std::string out[MODEL_NAMES_LENGTH];

    for (S32 i = 0; i < MODEL_NAMES_LENGTH; i++)
    {
        if (mdl.has(model_names[i]))
        {
            out[i] = zip_llsd(mdl[model_names[i]]);

            U32 size = static_cast<U32>(out[i].size());

            header[model_names[i]]["offset"] = (LLSD::Integer) cur_offset;
            header[model_names[i]]["size"] = (LLSD::Integer) size;
            cur_offset += size;
        }
    }

    if (!nowrite)
    {
        LLSDSerialize::toBinary(header, ostr);

        if (!skin.empty())
        { //write skin block
            ostr.write((const char*) skin.data(), header["skin"]["size"].asInteger());
        }

        if (!decomposition.empty())
        { //write decomposition block
            ostr.write((const char*) decomposition.data(), header["physics_convex"]["size"].asInteger());
        }

        for (S32 i = 0; i < MODEL_NAMES_LENGTH; i++)
        {
            if (!out[i].empty())
            {
                ostr.write((const char*) out[i].data(), header[model_names[i]]["size"].asInteger());
            }
        }
    }

    return header;
}

LLModel::weight_list& LLModel::getJointInfluences(const LLVector3& pos)
{
    //1. If a vertex has been weighted then we'll find it via pos and return its weight list
    weight_map::iterator iterPos = mSkinWeights.begin();
    weight_map::iterator iterEnd = mSkinWeights.end();

    if (mSkinWeights.empty())
    {
        // function calls iter->second on all return paths
        // everything that calls this function should precheck that there is data.
        LL_ERRS() << "called getJointInfluences with empty weights list" << LL_ENDL;
    }

    for ( ; iterPos!=iterEnd; ++iterPos )
    {
        if ( jointPositionalLookup( iterPos->first, pos ) )
        {
            return iterPos->second;
        }
    }

    //2. Otherwise we'll use the older implementation
    weight_map::iterator iter = mSkinWeights.find(pos);

    if (iter != mSkinWeights.end())
    {
        if ((iter->first - pos).magVec() > 0.1f)
        {
            LL_ERRS() << "Couldn't find weight list." << LL_ENDL;
        }

        return iter->second;
    }
    else
    {  //no exact match found, get closest point
        const F32 epsilon = 1e-5f;
        weight_map::iterator iter_up = mSkinWeights.lower_bound(pos);
        weight_map::iterator iter_down = iter_up;
        weight_map::iterator best = iter_up;
        if (iter_up != mSkinWeights.end())
        {
            iter_down = ++iter_up;
        }
        else
        {
            // Assumes that there is at least one element
            --best;
        }

        // <FS:ND> FIRE-9251; There is no way iter can be valid here, otherwise we had hit the if branch and not the else branch.
        // F32 min_dist = (iter->first - pos).magVec();
        F32 min_dist = (best->first - pos).magVec();
        // </FS:ND>

        bool done = false;
        while (!done)
        { //search up and down mSkinWeights from lower bound of pos until a
          //match is found within epsilon.  If no match is found within epsilon,
          //return closest match
            done = true;
            if (iter_up != mSkinWeights.end() && ++iter_up != mSkinWeights.end())
            {
                done = false;
                F32 dist = (iter_up->first - pos).magVec();

                if (dist < epsilon)
                {
                    return iter_up->second;
                }

                if (dist < min_dist)
                {
                    best = iter_up;
                    min_dist = dist;
                }
            }

            if (iter_down != mSkinWeights.begin() && --iter_down != mSkinWeights.begin())
            {
                done = false;

                F32 dist = (iter_down->first - pos).magVec();

                if (dist < epsilon)
                {
                    return iter_down->second;
                }

                if (dist < min_dist)
                {
                    best = iter_down;
                    min_dist = dist;
                }

            }
        }

        return best->second;
    }
}

void LLModel::setConvexHullDecomposition(
    const LLModel::convex_hull_decomposition& decomp)
{
    mPhysics.mHull = decomp;
    mPhysics.mMesh.clear();
    updateHullCenters();
}

void LLModel::updateHullCenters()
{
    mHullCenter.resize(mPhysics.mHull.size());
    mHullPoints = 0;
    mCenterOfHullCenters.clear();

    for (U32 i = 0; i < mPhysics.mHull.size(); ++i)
    {
        LLVector3 cur_center;

        for (U32 j = 0; j < mPhysics.mHull[i].size(); ++j)
        {
            cur_center += mPhysics.mHull[i][j];
        }
        mCenterOfHullCenters += cur_center;
        cur_center *= 1.f/mPhysics.mHull[i].size();
        mHullCenter[i] = cur_center;
        mHullPoints += static_cast<U32>(mPhysics.mHull[i].size());
    }

    if (mHullPoints > 0)
    {
        mCenterOfHullCenters *= 1.f / mHullPoints;
        llassert(mPhysics.hasHullList());
    }
}

bool LLModel::loadModel(std::istream& is)
{
    mSculptLevel = -1;  // default is an error occured

    LLSD header;
    {
        if (!LLSDSerialize::fromBinary(header, is, 1024*1024*1024))
        {
            LL_WARNS("MESHSKININFO") << "Mesh header parse error.  Not a valid mesh asset!" << LL_ENDL;
            return false;
        }
    }

    if (header.has("material_list"))
    { //load material list names
        mMaterialList.clear();
        for (U32 i = 0; i < header["material_list"].size(); ++i)
        {
            mMaterialList.push_back(header["material_list"][i].asString());
        }
    }

    mSubmodelID = header.has("submodel_id") ? header["submodel_id"].asInteger() : false;

    static const std::string lod_name[] =
    {
        "lowest_lod",
        "low_lod",
        "medium_lod",
        "high_lod",
        "physics_mesh",
    };

    const S32 MODEL_LODS = 5;

    S32 lod = llclamp((S32) mDetail, 0, MODEL_LODS-1);

    if (header[lod_name[lod]]["offset"].asInteger() == -1 ||
        header[lod_name[lod]]["size"].asInteger() == 0 )
    { //cannot load requested LOD
        LL_WARNS("MESHSKININFO") << "LoD data is invalid!" << LL_ENDL;
        return false;
    }

    bool has_skin = header["skin"]["offset"].asInteger() >=0 &&
                    header["skin"]["size"].asInteger() > 0;

    if ((lod == LLModel::LOD_HIGH) && !mSubmodelID)
    { //try to load skin info and decomp info
        std::ios::pos_type cur_pos = is.tellg();
        loadSkinInfo(header, is);
        is.seekg(cur_pos);
    }

    if ((lod == LLModel::LOD_HIGH || lod == LLModel::LOD_PHYSICS) && !mSubmodelID)
    {
        std::ios::pos_type cur_pos = is.tellg();
        loadDecomposition(header, is);
        is.seekg(cur_pos);
    }

    is.seekg(header[lod_name[lod]]["offset"].asInteger(), std::ios_base::cur);

    if (unpackVolumeFaces(is, header[lod_name[lod]]["size"].asInteger()))
    {
        if (has_skin)
        {
            //build out mSkinWeight from face info
            for (S32 i = 0; i < getNumVolumeFaces(); ++i)
            {
                const LLVolumeFace& face = getVolumeFace(i);

                if (face.mWeights)
                {
                    for (S32 j = 0; j < face.mNumVertices; ++j)
                    {
                        LLVector4a& w = face.mWeights[j];

                        std::vector<JointWeight> wght;

                        for (S32 k = 0; k < 4; ++k)
                        {
                            S32 idx = (S32) w[k];
                            F32 f = w[k] - idx;
                            if (f > 0.f)
                            {
                                wght.push_back(JointWeight(idx, f));
                            }
                        }

                        if (!wght.empty())
                        {
                            LLVector3 pos(face.mPositions[j].getF32ptr());
                            mSkinWeights[pos] = wght;
                        }
                    }
                }
            }
        }
        return true;
    }
    else
    {
        LL_WARNS("MESHSKININFO") << "unpackVolumeFaces failed!" << LL_ENDL;
    }

    return false;
}

bool LLModel::isMaterialListSubset( LLModel* ref )
{
<<<<<<< HEAD
    int refCnt = ref->mMaterialList.size();
    int modelCnt = mMaterialList.size();
    // <FS:Beq> FIRE-30965 Cleanup braindead mesh parsing error handlers
    if(modelCnt > refCnt)
    {
        // this model cannot be a strict subset if it has more materials than the reference
        return false;
    }
    // </FS:Beq>
    for (U32 src = 0; src < modelCnt; ++src)
=======
    auto refCnt = ref->mMaterialList.size();
    auto modelCnt = mMaterialList.size();

    for (size_t src = 0; src < modelCnt; ++src)
>>>>>>> 22d3ea34
    {
        bool foundRef = false;

        for (size_t dst = 0; dst < refCnt; ++dst)
        {
            //LL_INFOS()<<mMaterialList[src]<<" "<<ref->mMaterialList[dst]<<LL_ENDL;
            foundRef = mMaterialList[src] == ref->mMaterialList[dst];

            if ( foundRef )
            {
                break;
            }
        }

        if (!foundRef)
        {
            LL_INFOS("MESHSKININFO") << "Could not find material " << mMaterialList[src] << " in reference model " << ref->mLabel << LL_ENDL;
            return false;
        }
    }

    return true;
}

bool LLModel::needToAddFaces( LLModel* ref, int& refFaceCnt, int& modelFaceCnt )
{
    bool changed = false;
    if ( refFaceCnt< modelFaceCnt )
    {
        refFaceCnt += modelFaceCnt - refFaceCnt;
        changed = true;
    }
    else
    if ( modelFaceCnt < refFaceCnt )
    {
        modelFaceCnt += refFaceCnt - modelFaceCnt;
        changed = true;
    }

    return changed;
}

// <FS:Beq> FIRE-30965 Improve mesh upload error handling
// function moved to llmodelpreview
// bool LLModel::matchMaterialOrder(LLModel* ref, int& refFaceCnt, int& modelFaceCnt )
// {
//  //Is this a subset?
//  //LODs cannot currently add new materials, e.g.
//  //1. ref = a,b,c lod1 = d,e => This is not permitted
//  //2. ref = a,b,c lod1 = c => This would be permitted

//  bool isASubset = isMaterialListSubset( ref );
//  if ( !isASubset )
//  {
//      LL_INFOS("MESHSKININFO")<<"Material of model is not a subset of reference."<<LL_ENDL;
//      return false;
//  }

//     if (mMaterialList.size() > ref->mMaterialList.size())
//     {
//         LL_INFOS("MESHSKININFO") << "Material of model has more materials than a reference." << LL_ENDL;
//         // We passed isMaterialListSubset, so materials are a subset, but subset isn't supposed to be
//         // larger than original and if we keep going, reordering will cause a crash
//         return false;
//     }

//  std::map<std::string, U32> index_map;

//  //build a map of material slot names to face indexes
//  bool reorder = false;

//  std::set<std::string> base_mat;
//  std::set<std::string> cur_mat;

//  for (U32 i = 0; i < mMaterialList.size(); i++)
//  {
//      index_map[ref->mMaterialList[i]] = i;
//      //if any material name does not match reference, we need to reorder
//      reorder |= ref->mMaterialList[i] != mMaterialList[i];
//      base_mat.insert(ref->mMaterialList[i]);
//      cur_mat.insert(mMaterialList[i]);
//  }


//  if (reorder &&  (base_mat == cur_mat)) //don't reorder if material name sets don't match
//  {
//      std::vector<LLVolumeFace> new_face_list;
//      new_face_list.resize(mMaterialList.size());

//      std::vector<std::string> new_material_list;
//      new_material_list.resize(mMaterialList.size());

//      //rebuild face list so materials have the same order
//      //as the reference model
//      for (U32 i = 0; i < mMaterialList.size(); ++i)
//      {
//          U32 ref_idx = index_map[mMaterialList[i]];

//          if (i < mVolumeFaces.size())
//          {
//              new_face_list[ref_idx] = mVolumeFaces[i];
//          }
//          new_material_list[ref_idx] = mMaterialList[i];
//      }

//      llassert(new_material_list == ref->mMaterialList);

//      mVolumeFaces = new_face_list;

//      //override material list with reference model ordering
//      mMaterialList = ref->mMaterialList;
//  }

//  return true;
// }
// </FS:Beq>

bool LLModel::loadSkinInfo(LLSD& header, std::istream &is)
{
    S32 offset = header["skin"]["offset"].asInteger();
    S32 size = header["skin"]["size"].asInteger();

    if (offset >= 0 && size > 0)
    {
        is.seekg(offset, std::ios_base::cur);

        LLSD skin_data;

        if (LLUZipHelper::unzip_llsd(skin_data, is, size) == LLUZipHelper::ZR_OK)
        {
            mSkinInfo.fromLLSD(skin_data);
            return true;
        }
    }

    return false;
}

bool LLModel::loadDecomposition(LLSD& header, std::istream& is)
{
    S32 offset = header["physics_convex"]["offset"].asInteger();
    S32 size = header["physics_convex"]["size"].asInteger();

    if (offset >= 0 && size > 0 && !mSubmodelID)
    {
        is.seekg(offset, std::ios_base::cur);

        LLSD data;

        if (LLUZipHelper::unzip_llsd(data, is, size) == LLUZipHelper::ZR_OK)
        {
            mPhysics.fromLLSD(data);
            updateHullCenters();
        }
    }

    return true;
}

LLMeshSkinInfo::LLMeshSkinInfo():
    mPelvisOffset(0.0),
    mLockScaleIfJointPosition(false),
    mInvalidJointsScrubbed(false),
    mJointNumsInitialized(false)
{
}

LLMeshSkinInfo::LLMeshSkinInfo(LLSD& skin):
    mPelvisOffset(0.0),
    mLockScaleIfJointPosition(false),
    mInvalidJointsScrubbed(false),
    mJointNumsInitialized(false)
{
    fromLLSD(skin);
}

LLMeshSkinInfo::LLMeshSkinInfo(const LLUUID& mesh_id, LLSD& skin) :
    mMeshID(mesh_id),
    mPelvisOffset(0.0),
    mLockScaleIfJointPosition(false),
    mInvalidJointsScrubbed(false),
    mJointNumsInitialized(false)
{
    fromLLSD(skin);
}

void LLMeshSkinInfo::fromLLSD(LLSD& skin)
{
    if (skin.has("joint_names"))
    {
        for (U32 i = 0; i < skin["joint_names"].size(); ++i)
        {
//<FS:ND> Query by JointKey rather than just a string, the key can be a U32 index for faster lookup
//          mJointNames.push_back( skin[ "joint_names" ][ i ] );
            mJointNames.push_back( JointKey::construct( skin[ "joint_names" ][ i ] ) );
// </FS>ND>
            mJointNums.push_back(-1);
        }
    }

    if (skin.has("inverse_bind_matrix"))
    {
        for (U32 i = 0; i < skin["inverse_bind_matrix"].size(); ++i)
        {
            LLMatrix4 mat;
            for (U32 j = 0; j < 4; j++)
            {
                for (U32 k = 0; k < 4; k++)
                {
                    mat.mMatrix[j][k] = skin["inverse_bind_matrix"][i][j*4+k].asReal();
                }
            }

            mInvBindMatrix.push_back(LLMatrix4a(mat));
        }

        if (mJointNames.size() != mInvBindMatrix.size())
        {
            LL_WARNS("MESHSKININFO") << "Joints vs bind matrix count mismatch. Dropping joint bindings." << LL_ENDL;
            mJointNames.clear();
            mJointNums.clear();
            mInvBindMatrix.clear();
        }
    }

    if (skin.has("bind_shape_matrix"))
    {
        LLMatrix4 mat;
        for (U32 j = 0; j < 4; j++)
        {
            for (U32 k = 0; k < 4; k++)
            {
                mat.mMatrix[j][k] = skin["bind_shape_matrix"][j*4+k].asReal();
            }
        }
        mBindShapeMatrix.loadu(mat);
    }

    if (skin.has("alt_inverse_bind_matrix"))
    {
        for (U32 i = 0; i < skin["alt_inverse_bind_matrix"].size(); ++i)
        {
            LLMatrix4 mat;
            for (U32 j = 0; j < 4; j++)
            {
                for (U32 k = 0; k < 4; k++)
                {
                    mat.mMatrix[j][k] = skin["alt_inverse_bind_matrix"][i][j*4+k].asReal();
                }
            }

            mAlternateBindMatrix.push_back(LLMatrix4a(mat));
        }
    }

    if (skin.has("pelvis_offset"))
    {
        mPelvisOffset = skin["pelvis_offset"].asReal();
    }

    if (skin.has("lock_scale_if_joint_position"))
    {
        mLockScaleIfJointPosition = skin["lock_scale_if_joint_position"].asBoolean();
    }
    else
    {
        mLockScaleIfJointPosition = false;
    }

    updateHash();
}

LLSD LLMeshSkinInfo::asLLSD(bool include_joints, bool lock_scale_if_joint_position) const
{
    LLSD ret;

    for (U32 i = 0; i < mJointNames.size(); ++i)
    {
//<FS:ND> Query by JointKey rather than just a string, the key can be a U32 index for faster lookup
//      ret[ "joint_names" ][ i ] = mJointNames[ i ];
        ret[ "joint_names" ][ i ] = mJointNames[ i ].mName;
// </FS:ND>

        for (U32 j = 0; j < 4; j++)
        {
            for (U32 k = 0; k < 4; k++)
            {
                ret["inverse_bind_matrix"][i][j*4+k] = mInvBindMatrix[i].mMatrix[j][k];
            }
        }
    }

    for (U32 i = 0; i < 4; i++)
    {
        for (U32 j = 0; j < 4; j++)
        {
            ret["bind_shape_matrix"][i*4+j] = mBindShapeMatrix.mMatrix[i][j];
        }
    }

    if ( include_joints && mAlternateBindMatrix.size() > 0 )
    {
        for (U32 i = 0; i < mJointNames.size(); ++i)
        {
            for (U32 j = 0; j < 4; j++)
            {
                for (U32 k = 0; k < 4; k++)
                {
                    ret["alt_inverse_bind_matrix"][i][j*4+k] = mAlternateBindMatrix[i].mMatrix[j][k];
                }
            }
        }

        if (lock_scale_if_joint_position)
        {
            ret["lock_scale_if_joint_position"] = lock_scale_if_joint_position;
        }

        ret["pelvis_offset"] = mPelvisOffset;
    }

    return ret;
}

void LLMeshSkinInfo::updateHash()
{
    //  get hash of data relevant to render batches
    HBXXH64 hash;

    //mJointNames
    for (auto& name : mJointNames)
    {
        // <FS:Ansariel> Joint lookup speedup
        //hash.update(name);
        hash.update(name.mName);
    }

    //mJointNums
    hash.update((const void*)mJointNums.data(), sizeof(S32) * mJointNums.size());

    //mInvBindMatrix
    F32* src = mInvBindMatrix[0].getF32ptr();

    for (size_t i = 0, count = mInvBindMatrix.size() * 16; i < count; ++i)
    {
        S32 t = llround(src[i] * 10000.f);
        hash.update((const void*)&t, sizeof(S32));
    }
    //hash.update((const void*)mInvBindMatrix.data(), sizeof(LLMatrix4a) * mInvBindMatrix.size());

    mHash = hash.digest();
}

U32 LLMeshSkinInfo::sizeBytes() const
{
    U32 res = sizeof(LLUUID); // mMeshID

    res += sizeof(std::vector<std::string>) + sizeof(std::string) * static_cast<U32>(mJointNames.size());
    for (U32 i = 0; i < mJointNames.size(); ++i)
    {
<<<<<<< HEAD
        // <FS> Query by JointKey rather than just a string, the key can be a U32 index for faster lookup
        //res += mJointNames[i].size(); // actual size, not capacity
        res += mJointNames[i].mName.size(); // actual size, not capacity
        // </FS>
=======
        res += static_cast<U32>(mJointNames[i].size()); // actual size, not capacity
>>>>>>> 22d3ea34
    }

    res += sizeof(std::vector<S32>) + sizeof(S32) * static_cast<U32>(mJointNums.size());
    res += sizeof(std::vector<LLMatrix4>) + 16 * sizeof(float) * static_cast<U32>(mInvBindMatrix.size());
    res += sizeof(std::vector<LLMatrix4>) + 16 * sizeof(float) * static_cast<U32>(mAlternateBindMatrix.size());
    res += 16 * sizeof(float); //mBindShapeMatrix
    res += sizeof(float) + 3 * sizeof(bool);

    return res;
}

LLModel::Decomposition::Decomposition(LLSD& data)
{
    fromLLSD(data);
}

void LLModel::Decomposition::fromLLSD(LLSD& decomp)
{
    if (decomp.has("HullList") && decomp.has("Positions"))
    {
        // updated for const-correctness. gcc is picky about this type of thing - Nyx
        const LLSD::Binary& hulls = decomp["HullList"].asBinary();
        const LLSD::Binary& position = decomp["Positions"].asBinary();

        U16* p = (U16*) &position[0];

        mHull.resize(hulls.size());

        LLVector3 min;
        LLVector3 max;
        LLVector3 range;

        if (decomp.has("Min"))
        {
            min.setValue(decomp["Min"]);
            max.setValue(decomp["Max"]);
        }
        else
        {
            min.set(-0.5f, -0.5f, -0.5f);
            max.set(0.5f, 0.5f, 0.5f);
        }

        range = max-min;

        for (U32 i = 0; i < hulls.size(); ++i)
        {
            U16 count = (hulls[i] == 0) ? 256 : hulls[i];

            std::set<U64> valid;

            //must have at least 4 points
            //llassert(count > 3);

            for (U32 j = 0; j < count; ++j)
            {
                U64 test = (U64) p[0] | ((U64) p[1] << 16) | ((U64) p[2] << 32);
                //point must be unique
                //llassert(valid.find(test) == valid.end());
                valid.insert(test);

                mHull[i].push_back(LLVector3(
                    (F32) p[0]/65535.f*range.mV[0]+min.mV[0],
                    (F32) p[1]/65535.f*range.mV[1]+min.mV[1],
                    (F32) p[2]/65535.f*range.mV[2]+min.mV[2]));
                p += 3;


            }

            //each hull must contain at least 4 unique points
            //llassert(valid.size() > 3);
        }
    }

    if (decomp.has("BoundingVerts"))
    {
        const LLSD::Binary& position = decomp["BoundingVerts"].asBinary();

        U16* p = (U16*) &position[0];

        LLVector3 min;
        LLVector3 max;
        LLVector3 range;

        if (decomp.has("Min"))
        {
            min.setValue(decomp["Min"]);
            max.setValue(decomp["Max"]);
        }
        else
        {
            min.set(-0.5f, -0.5f, -0.5f);
            max.set(0.5f, 0.5f, 0.5f);
        }

        range = max-min;

        U16 count = (U16)(position.size()/6);

        for (U32 j = 0; j < count; ++j)
        {
            mBaseHull.push_back(LLVector3(
                (F32) p[0]/65535.f*range.mV[0]+min.mV[0],
                (F32) p[1]/65535.f*range.mV[1]+min.mV[1],
                (F32) p[2]/65535.f*range.mV[2]+min.mV[2]));
            p += 3;
        }
    }
    else
    {
        //empty base hull mesh to indicate decomposition has been loaded
        //but contains no base hull
        mBaseHullMesh.clear();
    }
}

U32 LLModel::Decomposition::sizeBytes() const
{
    U32 res = sizeof(LLUUID); // mMeshID

    res += sizeof(LLModel::convex_hull_decomposition) + sizeof(std::vector<LLVector3>) * static_cast<U32>(mHull.size());
    for (U32 i = 0; i < mHull.size(); ++i)
    {
        res += static_cast<U32>(mHull[i].size()) * sizeof(LLVector3);
    }

    res += sizeof(LLModel::hull) + sizeof(LLVector3) * static_cast<U32>(mBaseHull.size());

    res += sizeof(std::vector<LLModel::PhysicsMesh>) + sizeof(std::vector<LLModel::PhysicsMesh>) * static_cast<U32>(mMesh.size());
    for (U32 i = 0; i < mMesh.size(); ++i)
    {
        res += mMesh[i].sizeBytes();
    }

    res += sizeof(std::vector<LLModel::PhysicsMesh>) * 2;
    res += mBaseHullMesh.sizeBytes() + mPhysicsShapeMesh.sizeBytes();

    return res;
}

bool LLModel::Decomposition::hasHullList() const
{
    return !mHull.empty() ;
}

LLSD LLModel::Decomposition::asLLSD() const
{
    LLSD ret;

    if (mBaseHull.empty() && mHull.empty())
    { //nothing to write
        return ret;
    }

    //write decomposition block
    // ["physics_convex"]["HullList"] -- list of 8 bit integers, each entry represents a hull with specified number of points
    // ["physics_convex"]["Position"] -- list of 16-bit integers to be decoded to given domain, encoded 3D points
    // ["physics_convex"]["BoundingVerts"] -- list of 16-bit integers to be decoded to given domain, encoded 3D points representing a single hull approximation of given shape

    //get minimum and maximum
    LLVector3 min;

    if (mHull.empty())
    {
        min = mBaseHull[0];
    }
    else
    {
        min = mHull[0][0];
    }

    LLVector3 max = min;

    LLSD::Binary hulls(mHull.size());

    U32 total = 0;

    for (U32 i = 0; i < mHull.size(); ++i)
    {
        U32 size = static_cast<U32>(mHull[i].size());
        total += size;
        hulls[i] = (U8) (size);

        for (U32 j = 0; j < mHull[i].size(); ++j)
        {
            update_min_max(min, max, mHull[i][j]);
        }
    }

    for (U32 i = 0; i < mBaseHull.size(); ++i)
    {
        update_min_max(min, max, mBaseHull[i]);
    }

    ret["Min"] = min.getValue();
    ret["Max"] = max.getValue();

    LLVector3 range = max-min;

    if (!hulls.empty())
    {
        ret["HullList"] = hulls;
    }

    if (total > 0)
    {
        LLSD::Binary p(total*3*2);

        U32 vert_idx = 0;

        for (U32 i = 0; i < mHull.size(); ++i)
        {
            std::set<U64> valid;

            llassert(!mHull[i].empty());

            for (U32 j = 0; j < mHull[i].size(); ++j)
            {
                U64 test = 0;
                const F32* src = mHull[i][j].mV;

                for (U32 k = 0; k < 3; k++)
                {
                    //convert to 16-bit normalized across domain
                    U16 val = (U16) (((src[k]-min.mV[k])/range.mV[k])*65535);

                    if(valid.size() < 3)
                    {
                        switch (k)
                        {
                            case 0: test = test | (U64) val; break;
                            case 1: test = test | ((U64) val << 16); break;
                            case 2: test = test | ((U64) val << 32); break;
                        };

                        valid.insert(test);
                    }

                    U8* buff = (U8*) &val;
                    //write to binary buffer
                    p[vert_idx++] = buff[0];
                    p[vert_idx++] = buff[1];

                    //makes sure we haven't run off the end of the array
                    llassert(vert_idx <= p.size());
                }
            }

            //must have at least 3 unique points
            llassert(valid.size() > 2);
        }

        ret["Positions"] = p;
    }

    //llassert(!mBaseHull.empty());

    if (!mBaseHull.empty())
    {
        LLSD::Binary p(mBaseHull.size()*3*2);

        U32 vert_idx = 0;
        for (U32 j = 0; j < mBaseHull.size(); ++j)
        {
            const F32* v = mBaseHull[j].mV;

            for (U32 k = 0; k < 3; k++)
            {
                //convert to 16-bit normalized across domain
                U16 val = (U16) (((v[k]-min.mV[k])/range.mV[k])*65535);

                U8* buff = (U8*) &val;
                //write to binary buffer
                p[vert_idx++] = buff[0];
                p[vert_idx++] = buff[1];

                if (vert_idx > p.size())
                {
                    LL_ERRS() << "Index out of bounds" << LL_ENDL;
                }
            }
        }

        ret["BoundingVerts"] = p;
    }

    return ret;
}

void LLModel::Decomposition::merge(const LLModel::Decomposition* rhs)
{
    if (!rhs)
    {
        return;
    }

    if (mMeshID != rhs->mMeshID)
    {
        LL_ERRS() << "Attempted to merge with decomposition of some other mesh." << LL_ENDL;
    }

    if (mBaseHull.empty())
    { //take base hull and decomposition from rhs
        mHull = rhs->mHull;
        mBaseHull = rhs->mBaseHull;
        mMesh = rhs->mMesh;
        mBaseHullMesh = rhs->mBaseHullMesh;
    }

    if (mPhysicsShapeMesh.empty())
    { //take physics shape mesh from rhs
        mPhysicsShapeMesh = rhs->mPhysicsShapeMesh;
    }
}

bool ll_is_degenerate(const LLVector4a& a, const LLVector4a& b, const LLVector4a& c, F32 tolerance)
{
    // small area check
    {
        LLVector4a edge1; edge1.setSub( a, b );
        LLVector4a edge2; edge2.setSub( a, c );
        //////////////////////////////////////////////////////////////////////////
        /// Linden Modified
        //////////////////////////////////////////////////////////////////////////

        // If no one edge is more than 10x longer than any other edge, we weaken
        // the tolerance by a factor of 1e-4f.

        LLVector4a edge3; edge3.setSub( c, b );
        const F32 len1sq = edge1.dot3(edge1).getF32();
        const F32 len2sq = edge2.dot3(edge2).getF32();
        const F32 len3sq = edge3.dot3(edge3).getF32();
        bool abOK = (len1sq <= 100.f * len2sq) && (len1sq <= 100.f * len3sq);
        bool acOK = (len2sq <= 100.f * len1sq) && (len1sq <= 100.f * len3sq);
        bool cbOK = (len3sq <= 100.f * len1sq) && (len1sq <= 100.f * len2sq);
        if ( abOK && acOK && cbOK )
        {
            tolerance *= 1e-4f;
        }

        //////////////////////////////////////////////////////////////////////////
        /// End Modified
        //////////////////////////////////////////////////////////////////////////

        LLVector4a cross; cross.setCross3( edge1, edge2 );

        LLVector4a edge1b; edge1b.setSub( b, a );
        LLVector4a edge2b; edge2b.setSub( b, c );
        LLVector4a crossb; crossb.setCross3( edge1b, edge2b );

        if ( ( cross.dot3(cross).getF32() < tolerance ) || ( crossb.dot3(crossb).getF32() < tolerance ))
        {
            return true;
        }
    }

    // point triangle distance check
    {
        LLVector4a Q; Q.setSub(a, b);
        LLVector4a R; R.setSub(c, b);

        const F32 QQ = dot3fpu(Q, Q);
        const F32 RR = dot3fpu(R, R);
        const F32 QR = dot3fpu(R, Q);

        volatile F32 QQRR = QQ * RR;
        volatile F32 QRQR = QR * QR;
        F32 Det = (QQRR - QRQR);

        if( Det == 0.0f )
        {
            return true;
        }
    }

    return false;
}

bool validate_face(const LLVolumeFace& face)
{
    for (U32 i = 0; i < face.mNumIndices; ++i)
    {
        if (face.mIndices[i] >= face.mNumVertices)
        {
            LL_WARNS("MESHSKININFO") << "Face has invalid index." << LL_ENDL;
            return false;
        }
    }

    if (face.mNumIndices % 3 != 0 || face.mNumIndices == 0)
    {
        LL_WARNS("MESHSKININFO") << "Face has invalid number of indices." << LL_ENDL;
        return false;
    }

    /*const LLVector4a scale(0.5f);

    for (U32 i = 0; i < face.mNumIndices; i+=3)
    {
        U16 idx1 = face.mIndices[i];
        U16 idx2 = face.mIndices[i+1];
        U16 idx3 = face.mIndices[i+2];

        LLVector4a v1; v1.setMul(face.mPositions[idx1], scale);
        LLVector4a v2; v2.setMul(face.mPositions[idx2], scale);
        LLVector4a v3; v3.setMul(face.mPositions[idx3], scale);

        if (ll_is_degenerate(v1,v2,v3))
        {
            llwarns << "Degenerate face found!" << LL_ENDL;
            return false;
        }
    }*/

    return true;
}

bool validate_model(const LLModel* mdl)
{
    if (mdl->getNumVolumeFaces() == 0)
    {
        LL_WARNS("MESHSKININFO") << "Model has no faces!" << LL_ENDL;
        return false;
    }

    for (S32 i = 0; i < mdl->getNumVolumeFaces(); ++i)
    {
        if (mdl->getVolumeFace(i).mNumVertices == 0)
        {
            LL_WARNS("MESHSKININFO") << "Face has no vertices." << LL_ENDL;
            return false;
        }

        if (mdl->getVolumeFace(i).mNumIndices == 0)
        {
            LL_WARNS("MESHSKININFO") << "Face has no indices." << LL_ENDL;
            return false;
        }

        if (!validate_face(mdl->getVolumeFace(i)))
        {
            return false;
        }
    }

    return true;
}

LLModelInstance::LLModelInstance(LLSD& data)
    : LLModelInstanceBase()
{
    mLocalMeshID = data["mesh_id"].asInteger();
    mLabel = data["label"].asString();
    mTransform.setValue(data["transform"]);

    for (U32 i = 0; i < data["material"].size(); ++i)
    {
        LLImportMaterial mat(data["material"][i]);
        mMaterial[mat.mBinding] = mat;
    }
}


LLSD LLModelInstance::asLLSD()
{
    LLSD ret;

    ret["mesh_id"] = mModel->mLocalID;
    ret["label"] = mLabel;
    ret["transform"] = mTransform.getValue();

    U32 i = 0;
    for (std::map<std::string, LLImportMaterial>::iterator iter = mMaterial.begin(); iter != mMaterial.end(); ++iter)
    {
        ret["material"][i++] = iter->second.asLLSD();
    }

    return ret;
}


LLImportMaterial::~LLImportMaterial()
{
}

LLImportMaterial::LLImportMaterial(LLSD& data)
{
    mDiffuseMapFilename = data["diffuse"]["filename"].asString();
    mDiffuseMapLabel = data["diffuse"]["label"].asString();
    mDiffuseColor.setValue(data["diffuse"]["color"]);
    mFullbright = data["fullbright"].asBoolean();
    mBinding = data["binding"].asString();
}


LLSD LLImportMaterial::asLLSD()
{
    LLSD ret;

    ret["diffuse"]["filename"] = mDiffuseMapFilename;
    ret["diffuse"]["label"] = mDiffuseMapLabel;
    ret["diffuse"]["color"] = mDiffuseColor.getValue();
    ret["fullbright"] = mFullbright;
    ret["binding"] = mBinding;

    return ret;
}

bool LLImportMaterial::operator<(const LLImportMaterial &rhs) const
{

    if (mDiffuseMapID != rhs.mDiffuseMapID)
    {
        return mDiffuseMapID < rhs.mDiffuseMapID;
    }

    if (mDiffuseMapFilename != rhs.mDiffuseMapFilename)
    {
        return mDiffuseMapFilename < rhs.mDiffuseMapFilename;
    }

    if (mDiffuseMapLabel != rhs.mDiffuseMapLabel)
    {
        return mDiffuseMapLabel < rhs.mDiffuseMapLabel;
    }

    if (mDiffuseColor != rhs.mDiffuseColor)
    {
        return mDiffuseColor < rhs.mDiffuseColor;
    }

    if (mBinding != rhs.mBinding)
    {
        return mBinding < rhs.mBinding;
    }

    return mFullbright < rhs.mFullbright;
}
<|MERGE_RESOLUTION|>--- conflicted
+++ resolved
@@ -1298,9 +1298,8 @@
 
 bool LLModel::isMaterialListSubset( LLModel* ref )
 {
-<<<<<<< HEAD
-    int refCnt = ref->mMaterialList.size();
-    int modelCnt = mMaterialList.size();
+    auto refCnt = ref->mMaterialList.size();
+    auto modelCnt = mMaterialList.size();
     // <FS:Beq> FIRE-30965 Cleanup braindead mesh parsing error handlers
     if(modelCnt > refCnt)
     {
@@ -1308,13 +1307,7 @@
         return false;
     }
     // </FS:Beq>
-    for (U32 src = 0; src < modelCnt; ++src)
-=======
-    auto refCnt = ref->mMaterialList.size();
-    auto modelCnt = mMaterialList.size();
-
     for (size_t src = 0; src < modelCnt; ++src)
->>>>>>> 22d3ea34
     {
         bool foundRef = false;
 
@@ -1675,14 +1668,10 @@
     res += sizeof(std::vector<std::string>) + sizeof(std::string) * static_cast<U32>(mJointNames.size());
     for (U32 i = 0; i < mJointNames.size(); ++i)
     {
-<<<<<<< HEAD
         // <FS> Query by JointKey rather than just a string, the key can be a U32 index for faster lookup
-        //res += mJointNames[i].size(); // actual size, not capacity
-        res += mJointNames[i].mName.size(); // actual size, not capacity
+        //res += static_cast<U32>(mJointNames[i].size()); // actual size, not capacity
+        res += static_cast<U32>(mJointNames[i].mName.size()); // actual size, not capacity
         // </FS>
-=======
-        res += static_cast<U32>(mJointNames[i].size()); // actual size, not capacity
->>>>>>> 22d3ea34
     }
 
     res += sizeof(std::vector<S32>) + sizeof(S32) * static_cast<U32>(mJointNums.size());
