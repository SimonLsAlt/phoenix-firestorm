/**
 * @file llgltfmaterial.h
 * @brief Material definition
 *
 * $LicenseInfo:firstyear=2022&license=viewerlgpl$
 * Second Life Viewer Source Code
 * Copyright (C) 2022, Linden Research, Inc.
 * 
 * This library is free software; you can redistribute it and/or
 * modify it under the terms of the GNU Lesser General Public
 * License as published by the Free Software Foundation;
 * version 2.1 of the License only.
 * 
 * This library is distributed in the hope that it will be useful,
 * but WITHOUT ANY WARRANTY; without even the implied warranty of
 * MERCHANTABILITY or FITNESS FOR A PARTICULAR PURPOSE.  See the GNU
 * Lesser General Public License for more details.
 * 
 * You should have received a copy of the GNU Lesser General Public
 * License along with this library; if not, write to the Free Software
 * Foundation, Inc., 51 Franklin Street, Fifth Floor, Boston, MA  02110-1301  USA
 * 
 * Linden Research, Inc., 945 Battery Street, San Francisco, CA  94111  USA
 * $/LicenseInfo$
 */

#pragma once

#include "llrefcount.h"
#include "llmemory.h"
#include "v4color.h"
#include "v3color.h"
#include "v2math.h"
#include "lluuid.h"
#include "hbxxh.h"

#include <array>
#include <string>
#include <map>

namespace tinygltf
{
    class Model;
    struct TextureInfo;
    class Value;
}

class LLTextureEntry;

class LLGLTFMaterial : public LLRefCount
{
public:

    // default material for reference
    static const LLGLTFMaterial sDefault;

    static const char* const ASSET_VERSION;
    static const char* const ASSET_TYPE;
    // Max allowed size of a GLTF material asset or override, when serialized
    // as a minified JSON string
    static constexpr size_t MAX_ASSET_LENGTH = 2048;
    static const std::array<std::string, 2> ACCEPTED_ASSET_VERSIONS;
    static bool isAcceptedVersion(const std::string& version) { return std::find(ACCEPTED_ASSET_VERSIONS.cbegin(), ACCEPTED_ASSET_VERSIONS.cend(), version) != ACCEPTED_ASSET_VERSIONS.cend(); }

    struct TextureTransform
    {
        LLVector2 mOffset = { 0.f, 0.f };
        LLVector2 mScale = { 1.f, 1.f };
        F32 mRotation = 0.f;

        void getPacked(F32 (&packed)[8]) const;

        bool operator==(const TextureTransform& other) const;
        bool operator!=(const TextureTransform& other) const { return !(*this == other); }
    };

    enum AlphaMode
    {
        ALPHA_MODE_OPAQUE = 0,
        ALPHA_MODE_BLEND,
        ALPHA_MODE_MASK
    };

    LLGLTFMaterial() {}
    LLGLTFMaterial(const LLGLTFMaterial& rhs);

    LLGLTFMaterial& operator=(const LLGLTFMaterial& rhs);
    bool operator==(const LLGLTFMaterial& rhs) const;
    bool operator!=(const LLGLTFMaterial& rhs) const { return !(*this == rhs); }

    enum TextureInfo : U32
    {
        GLTF_TEXTURE_INFO_BASE_COLOR,
        GLTF_TEXTURE_INFO_NORMAL,
        GLTF_TEXTURE_INFO_METALLIC_ROUGHNESS,
        // *NOTE: GLTF_TEXTURE_INFO_OCCLUSION is currently ignored, in favor of
        // the values specified with GLTF_TEXTURE_INFO_METALLIC_ROUGHNESS.
        // Currently, only ORM materials are supported (materials which define
        // occlusion, roughness, and metallic in the same texture).
        // -Cosmic,2023-01-26
        GLTF_TEXTURE_INFO_OCCLUSION = GLTF_TEXTURE_INFO_METALLIC_ROUGHNESS,
        GLTF_TEXTURE_INFO_EMISSIVE,

        GLTF_TEXTURE_INFO_COUNT
    };

    static const char* const GLTF_FILE_EXTENSION_TRANSFORM;
    static const char* const GLTF_FILE_EXTENSION_TRANSFORM_SCALE;
    static const char* const GLTF_FILE_EXTENSION_TRANSFORM_OFFSET;
    static const char* const GLTF_FILE_EXTENSION_TRANSFORM_ROTATION;
    static const LLUUID GLTF_OVERRIDE_NULL_UUID;

    std::array<LLUUID, GLTF_TEXTURE_INFO_COUNT> mTextureId;
    std::array<TextureTransform, GLTF_TEXTURE_INFO_COUNT> mTextureTransform;

    // NOTE: initialize values to defaults according to the GLTF spec
    // NOTE: these values should be in linear color space
    LLColor4 mBaseColor = LLColor4(1, 1, 1, 1);
    LLColor3 mEmissiveColor = LLColor3(0, 0, 0);

    F32 mMetallicFactor = 1.f;
    F32 mRoughnessFactor = 1.f;
    F32 mAlphaCutoff = 0.5f;

    AlphaMode mAlphaMode = ALPHA_MODE_OPAQUE;

    bool mDoubleSided = false;

    // override specific flags for state that can't use off-by-epsilon or UUID hack
    bool mOverrideDoubleSided = false;
    bool mOverrideAlphaMode = false;

<<<<<<< HEAD
    // *TODO: If/when we implement additional GLTF extensions, they may not be
    // compatible with our GLTF terrain implementation. We may want to disallow
    // materials with some features from being set on terrain, if their
    // implementation on terrain is not compliant with the spec:
    //     - KHR_materials_transmission: Probably OK?
    //     - KHR_materials_ior: Probably OK?
    //     - KHR_materials_volume: Likely incompatible, as our terrain
    //       heightmaps cannot currently be described as finite enclosed
    //       volumes.
    // See also LLPanelRegionTerrainInfo::validateMaterials
=======
    // These fields are local to viewer and are a part of local bitmap support
    typedef std::map<LLUUID, LLUUID> local_tex_map_t;
    local_tex_map_t                  mTrackingIdToLocalTexture;

public:
>>>>>>> f8664080

    // get a UUID based on a hash of this LLGLTFMaterial
    LLUUID getHash() const;

    //setters for various members (will clamp to acceptable ranges)
    // for_override - set to true if this value is being set as part of an override (important for handling override to default value)

    void setTextureId(TextureInfo texture_info, const LLUUID& id, bool for_override = false);

    void setBaseColorId(const LLUUID& id, bool for_override = false);
    void setNormalId(const LLUUID& id, bool for_override = false);
    void setOcclusionRoughnessMetallicId(const LLUUID& id, bool for_override = false);
    void setEmissiveId(const LLUUID& id, bool for_override = false);

    void setBaseColorFactor(const LLColor4& baseColor, bool for_override = false);
    void setAlphaCutoff(F32 cutoff, bool for_override = false);
    void setEmissiveColorFactor(const LLColor3& emissiveColor, bool for_override = false);
    void setMetallicFactor(F32 metallic, bool for_override = false);
    void setRoughnessFactor(F32 roughness, bool for_override = false);
    void setAlphaMode(S32 mode, bool for_override = false);
    void setDoubleSided(bool double_sided, bool for_override = false);

    // *NOTE: texture offsets only exist in overrides, so "for_override" is not needed

    void setTextureOffset(TextureInfo texture_info, const LLVector2& offset);
    void setTextureScale(TextureInfo texture_info, const LLVector2& scale);
    void setTextureRotation(TextureInfo texture_info, float rotation);

    // Default value accessors
    static F32 getDefaultAlphaCutoff();
    static S32 getDefaultAlphaMode();
    static F32 getDefaultMetallicFactor();
    static F32 getDefaultRoughnessFactor();
    static LLColor4 getDefaultBaseColor();
    static LLColor3 getDefaultEmissiveColor();
    static bool getDefaultDoubleSided();
    static LLVector2 getDefaultTextureOffset();
    static LLVector2 getDefaultTextureScale();
    static F32 getDefaultTextureRotation();

    static void hackOverrideUUID(LLUUID& id);
    static void applyOverrideUUID(LLUUID& dst_id, const LLUUID& override_id);

    // set mAlphaMode from string.
    // Anything otherthan "MASK" or "BLEND" sets mAlphaMode to ALPHA_MODE_OPAQUE
    void setAlphaMode(const std::string& mode, bool for_override = false);

    const char* getAlphaMode() const;

    // set the contents of this LLGLTFMaterial from the given json
    // returns true if successful
    // if unsuccessful, the contents of this LLGLTFMaterial should be left unchanged and false is returned
    // json - the json text to load from
    // warn_msg - warning message from TinyGLTF if any
    // error_msg - error_msg from TinyGLTF if any
    bool fromJSON(const std::string& json, std::string& warn_msg, std::string& error_msg);

    // get the contents of this LLGLTFMaterial as a json string
    std::string asJSON(bool prettyprint = false) const;

    // initialize from given tinygltf::Model
    // model - the model to reference
    // mat_index - index of material in model's material array
    void setFromModel(const tinygltf::Model& model, S32 mat_index);

    // write to given tinygltf::Model
    void writeToModel(tinygltf::Model& model, S32 mat_index) const;

    virtual void applyOverride(const LLGLTFMaterial& override_mat);
    
    // apply the given LLSD override data
    void applyOverrideLLSD(const LLSD& data);

    // Get the given override on this LLGLTFMaterial as LLSD
    // override_mat -- the override source data
    // data -- output LLSD object (should be passed in empty)
    void getOverrideLLSD(const LLGLTFMaterial& override_mat, LLSD& data);

    // For base materials only (i.e. assets). Clears transforms to
    // default since they're not supported in assets yet.
    void sanitizeAssetMaterial();

    // For material overrides only. Clears most properties to
    // default/fallthrough, but preserves the transforms.
    bool setBaseMaterial();
    void setBaseMaterial(const LLGLTFMaterial& old_override_mat);
    // True if setBaseMaterial() was just called
    bool isClearedForBaseMaterial() const;

    // For local materials, they have to keep track of where
    // they are assigned to for full updates
    virtual void addTextureEntry(LLTextureEntry* te) {};
    virtual void removeTextureEntry(LLTextureEntry* te) {};

    // For local textures so that editor will know to track changes
    void addLocalTextureTracking(const LLUUID& tracking_id, const LLUUID &tex_id);
    void removeLocalTextureTracking(const LLUUID& tracking_id);
    bool hasLocalTextures() { return !mTrackingIdToLocalTexture.empty(); }
    virtual bool replaceLocalTexture(const LLUUID& tracking_id, const LLUUID &old_id, const LLUUID& new_id);
    virtual void updateTextureTracking();

protected:
    static LLVector2 vec2FromJson(const std::map<std::string, tinygltf::Value>& object, const char* key, const LLVector2& default_value);
    static F32 floatFromJson(const std::map<std::string, tinygltf::Value>& object, const char* key, const F32 default_value);

    template<typename T>
    static void allocateTextureImage(tinygltf::Model& model, T& texture_info, const std::string& uri);

    template<typename T>
    void setFromTexture(const tinygltf::Model& model, const T& texture_info, TextureInfo texture_info_id);
    template<typename T>
    static void setFromTexture(const tinygltf::Model& model, const T& texture_info, LLUUID& texture_id, TextureTransform& transform);

    template<typename T>
    void writeToTexture(tinygltf::Model& model, T& texture_info, TextureInfo texture_info_id, bool force_write = false) const;
    template<typename T>
    static void writeToTexture(tinygltf::Model& model, T& texture_info, const LLUUID& texture_id, const TextureTransform& transform, bool force_write = false);
};<|MERGE_RESOLUTION|>--- conflicted
+++ resolved
@@ -130,7 +130,12 @@
     bool mOverrideDoubleSided = false;
     bool mOverrideAlphaMode = false;
 
-<<<<<<< HEAD
+    // These fields are local to viewer and are a part of local bitmap support
+    typedef std::map<LLUUID, LLUUID> local_tex_map_t;
+    local_tex_map_t                  mTrackingIdToLocalTexture;
+
+public:
+
     // *TODO: If/when we implement additional GLTF extensions, they may not be
     // compatible with our GLTF terrain implementation. We may want to disallow
     // materials with some features from being set on terrain, if their
@@ -141,13 +146,6 @@
     //       heightmaps cannot currently be described as finite enclosed
     //       volumes.
     // See also LLPanelRegionTerrainInfo::validateMaterials
-=======
-    // These fields are local to viewer and are a part of local bitmap support
-    typedef std::map<LLUUID, LLUUID> local_tex_map_t;
-    local_tex_map_t                  mTrackingIdToLocalTexture;
-
-public:
->>>>>>> f8664080
 
     // get a UUID based on a hash of this LLGLTFMaterial
     LLUUID getHash() const;
