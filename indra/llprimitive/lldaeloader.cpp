--- conflicted
+++ resolved
@@ -853,18 +853,12 @@
 		texture_load_func,
 		state_cb,
 		opaque_userdata,
-<<<<<<< HEAD
-		jointMap,
-		jointsFromNodes),
-mGeneratedModelLimit(modelLimit),
-mForceIdNaming(false)
-=======
 		jointTransformMap,
 		jointsFromNodes,
         jointAliasMap,
         maxJointsPerMesh),
-mGeneratedModelLimit(modelLimit)
->>>>>>> 99f4b270
+mGeneratedModelLimit(modelLimit),
+mForceIdNaming(false)
 {
 }
 
