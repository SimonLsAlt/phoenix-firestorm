/**
 * @file lldaeloader.cpp
 * @brief LLDAELoader class implementation
 *
 * $LicenseInfo:firstyear=2013&license=viewerlgpl$
 * Second Life Viewer Source Code
 * Copyright (C) 2013, Linden Research, Inc.
 *
 * This library is free software; you can redistribute it and/or
 * modify it under the terms of the GNU Lesser General Public
 * License as published by the Free Software Foundation;
 * version 2.1 of the License only.
 *
 * This library is distributed in the hope that it will be useful,
 * but WITHOUT ANY WARRANTY; without even the implied warranty of
 * MERCHANTABILITY or FITNESS FOR A PARTICULAR PURPOSE.  See the GNU
 * Lesser General Public License for more details.
 *
 * You should have received a copy of the GNU Lesser General Public
 * License along with this library; if not, write to the Free Software
 * Foundation, Inc., 51 Franklin Street, Fifth Floor, Boston, MA  02110-1301  USA
 *
 * Linden Research, Inc., 945 Battery Street, San Francisco, CA  94111  USA
 * $/LicenseInfo$
 */

#if LL_MSVC
#pragma warning (disable : 4263)
#pragma warning (disable : 4264)
#endif
#include "dae.h"
#include "dom/domAsset.h"
#include "dom/domBind_material.h"
#include "dom/domCOLLADA.h"
#include "dom/domConstants.h"
#include "dom/domController.h"
#include "dom/domEffect.h"
#include "dom/domGeometry.h"
#include "dom/domInstance_geometry.h"
#include "dom/domInstance_material.h"
#include "dom/domInstance_node.h"
#include "dom/domInstance_effect.h"
#include "dom/domMaterial.h"
#include "dom/domMatrix.h"
#include "dom/domNode.h"
#include "dom/domProfile_COMMON.h"
#include "dom/domRotate.h"
#include "dom/domScale.h"
#include "dom/domTranslate.h"
#include "dom/domVisual_scene.h"
#if LL_MSVC
#pragma warning (default : 4263)
#pragma warning (default : 4264)
#endif

#include <boost/algorithm/string/replace.hpp>

#include "lldaeloader.h"
#include "llsdserialize.h"
#include "lljoint.h"

#if LL_LINUX && (__GNUC__ * 10000 + __GNUC_MINOR__ * 100 + __GNUC_PATCHLEVEL__ ) >= 70000
#pragma GCC diagnostic push
#pragma GCC diagnostic ignored "-Wmisleading-indentation"
#endif

#include "glh/glh_linear.h"

#if LL_LINUX && (__GNUC__ * 10000 + __GNUC_MINOR__ * 100 + __GNUC_PATCHLEVEL__ ) >= 70000
#pragma GCC diagnostic push
#endif

#include "llmatrix4a.h"


#include <boost/regex.hpp>
#include <boost/algorithm/string/replace.hpp>

<<<<<<< HEAD
// <FS:ND> Logging for error and warning messages from colladadom
#include "dae/daeErrorHandler.h"

class FSdaeErrorHandler: public daeErrorHandler
{
public:
	virtual void handleError( daeString msg )
	{
		LL_WARNS( "ColladaDom" ) << msg << LL_ENDL;
	}
	virtual void handleWarning( daeString msg )
	{
		LL_WARNS( "ColladaDom" ) << msg << LL_ENDL;
	}
};

FSdaeErrorHandler gDaeErrorHandler;
class FSDaeSetErrorHandler
{
public:
	FSDaeSetErrorHandler()
	{
		daeErrorHandler::setErrorHandler( &gDaeErrorHandler );
	}
	~FSDaeSetErrorHandler()
	{
		daeErrorHandler::setErrorHandler( NULL );
	}
};
// </FS:ND>


std::string colladaVersion[VERSIONTYPE_COUNT+1] = 
=======
std::string colladaVersion[VERSIONTYPE_COUNT+1] =
>>>>>>> 38c2a5bd
{
    "1.4.0",
    "1.4.1",
    "Unsupported"
};

<<<<<<< HEAD
// <FS:Beq> moved to allow configuration
// static const std::string lod_suffix[LLModel::NUM_LODS] =
// {
// 	"_LOD0",
// 	"_LOD1",
// 	"_LOD2",
// 	"",
// 	"_PHYS",
// };
// </FS:Beq>

=======
static const std::string lod_suffix[LLModel::NUM_LODS] =
{
    "_LOD0",
    "_LOD1",
    "_LOD2",
    "",
    "_PHYS",
};
>>>>>>> 38c2a5bd

const U32 LIMIT_MATERIALS_OUTPUT = 12;

bool get_dom_sources(const domInputLocalOffset_Array& inputs, S32& pos_offset, S32& tc_offset, S32& norm_offset, S32 &idx_stride,
    domSource* &pos_source, domSource* &tc_source, domSource* &norm_source)
{
    idx_stride = 0;

    for (U32 j = 0; j < inputs.getCount(); ++j)
    {
        idx_stride = llmax((S32) inputs[j]->getOffset(), idx_stride);

        if (strcmp(COMMON_PROFILE_INPUT_VERTEX, inputs[j]->getSemantic()) == 0)
        { //found vertex array
            const domURIFragmentType& uri = inputs[j]->getSource();
            daeElementRef elem = uri.getElement();
            domVertices* vertices = (domVertices*) elem.cast();
            if ( !vertices )
            {
                return false;
            }

            domInputLocal_Array& v_inp = vertices->getInput_array();


            for (U32 k = 0; k < v_inp.getCount(); ++k)
            {
                if (strcmp(COMMON_PROFILE_INPUT_POSITION, v_inp[k]->getSemantic()) == 0)
                {
                    pos_offset = inputs[j]->getOffset();

                    const domURIFragmentType& uri = v_inp[k]->getSource();
                    daeElementRef elem = uri.getElement();
                    pos_source = (domSource*) elem.cast();
                }

                if (strcmp(COMMON_PROFILE_INPUT_NORMAL, v_inp[k]->getSemantic()) == 0)
                {
                    norm_offset = inputs[j]->getOffset();

                    const domURIFragmentType& uri = v_inp[k]->getSource();
                    daeElementRef elem = uri.getElement();
                    norm_source = (domSource*) elem.cast();
                }
            }
        }

        if (strcmp(COMMON_PROFILE_INPUT_NORMAL, inputs[j]->getSemantic()) == 0)
        {
            //found normal array for this triangle list
            norm_offset = inputs[j]->getOffset();
            const domURIFragmentType& uri = inputs[j]->getSource();
            daeElementRef elem = uri.getElement();
            norm_source = (domSource*) elem.cast();
        }
        else if (strcmp(COMMON_PROFILE_INPUT_TEXCOORD, inputs[j]->getSemantic()) == 0)
        { //found texCoords
            tc_offset = inputs[j]->getOffset();
            const domURIFragmentType& uri = inputs[j]->getSource();
            daeElementRef elem = uri.getElement();
            tc_source = (domSource*) elem.cast();
        }
    }

    idx_stride += 1;

    return true;
}

LLModel::EModelStatus load_face_from_dom_triangles(
    std::vector<LLVolumeFace>& face_list,
    std::vector<std::string>& materials,
    domTrianglesRef& tri,
    LLSD& log_msg)
{
    LLVolumeFace face;
    std::vector<LLVolumeFace::VertexData> verts;
    std::vector<U16> indices;

    const domInputLocalOffset_Array& inputs = tri->getInput_array();

    S32 pos_offset = -1;
    S32 tc_offset = -1;
    S32 norm_offset = -1;

    domSource* pos_source = NULL;
    domSource* tc_source = NULL;
    domSource* norm_source = NULL;

    S32 idx_stride = 0;

    if ( !get_dom_sources(inputs, pos_offset, tc_offset, norm_offset, idx_stride, pos_source, tc_source, norm_source))
    {
        LLSD args;
        args["Message"] = "ParsingErrorBadElement";
        log_msg.append(args);
        return LLModel::BAD_ELEMENT;
    }

    if (!pos_source || !pos_source->getFloat_array())
    {
        LL_WARNS() << "Unable to process mesh without position data; invalid model;  invalid model." << LL_ENDL;
        LLSD args;
        args["Message"] = "ParsingErrorPositionInvalidModel";
        log_msg.append(args);
        return LLModel::BAD_ELEMENT;
    }

    domPRef p = tri->getP();
    domListOfUInts& idx = p->getValue();

    domListOfFloats  dummy ;
    domListOfFloats& v = pos_source ? pos_source->getFloat_array()->getValue() : dummy ;
    domListOfFloats& tc = tc_source ? tc_source->getFloat_array()->getValue() : dummy ;
    domListOfFloats& n = norm_source ? norm_source->getFloat_array()->getValue() : dummy ;

    if (pos_source)
    {
        if(v.getCount() == 0)
        {
            return LLModel::BAD_ELEMENT;
        }
        // VFExtents change
        face.mExtents[0].set(v[0], v[1], v[2]);
        face.mExtents[1].set(v[0], v[1], v[2]);
    }

    LLVolumeFace::VertexMapData::PointMap point_map;

    if (idx_stride <= 0
        || (pos_source && pos_offset >= idx_stride)
        || (tc_source && tc_offset >= idx_stride)
        || (norm_source && norm_offset >= idx_stride))
    {
        // Looks like these offsets should fit inside idx_stride
        // Might be good idea to also check idx.getCount()%idx_stride != 0
        LL_WARNS() << "Invalid pos_offset " << pos_offset <<  ", tc_offset " << tc_offset << " or norm_offset " << norm_offset << LL_ENDL;
        return LLModel::BAD_ELEMENT;
    }

    for (U32 i = 0; i < idx.getCount(); i += idx_stride)
    {
        LLVolumeFace::VertexData cv;
        if (pos_source)
        {
            cv.setPosition(LLVector4a(v[idx[i+pos_offset]*3+0],
                                v[idx[i+pos_offset]*3+1],
                                v[idx[i+pos_offset]*3+2]));
        }

        if (tc_source)
        {
            cv.mTexCoord.setVec(tc[idx[i+tc_offset]*2+0],
                                tc[idx[i+tc_offset]*2+1]);
        }

        if (norm_source)
        {
            cv.setNormal(LLVector4a(n[idx[i+norm_offset]*3+0],
                                n[idx[i+norm_offset]*3+1],
                                n[idx[i+norm_offset]*3+2]));
        }

        BOOL found = FALSE;

        LLVolumeFace::VertexMapData::PointMap::iterator point_iter;
        point_iter = point_map.find(LLVector3(cv.getPosition().getF32ptr()));

        if (point_iter != point_map.end())
        {
            for (U32 j = 0; j < point_iter->second.size(); ++j)
            {
                // We have a matching loc
                //
                if ((point_iter->second)[j] == cv)
                {
                    U16 shared_index    = (point_iter->second)[j].mIndex;

                    // Don't share verts within the same tri, degenerate
                    //
                    U32 indx_size = indices.size();
                    U32 verts_new_tri = indx_size % 3;
                    if ((verts_new_tri < 1 || indices[indx_size - 1] != shared_index)
                        && (verts_new_tri < 2 || indices[indx_size - 2] != shared_index))
                    {
                        found = true;
                        indices.push_back(shared_index);
                    }
                    break;
                }
            }
        }

        if (!found)
        {
            // VFExtents change
            update_min_max(face.mExtents[0], face.mExtents[1], cv.getPosition());
            verts.push_back(cv);
            if (verts.size() >= 65535)
            {
                //llerrs << "Attempted to write model exceeding 16-bit index buffer limitation." << LL_ENDL;
                return LLModel::VERTEX_NUMBER_OVERFLOW ;
            }
            U16 index = (U16) (verts.size()-1);
            indices.push_back(index);

            LLVolumeFace::VertexMapData d;
            d.setPosition(cv.getPosition());
            d.mTexCoord = cv.mTexCoord;
            d.setNormal(cv.getNormal());
            d.mIndex = index;
            if (point_iter != point_map.end())
            {
                point_iter->second.push_back(d);
            }
            else
            {
                point_map[LLVector3(d.getPosition().getF32ptr())].push_back(d);
            }
        }

        if (indices.size()%3 == 0 && verts.size() >= 65532)
        {
            std::string material;

            if (tri->getMaterial())
            {
                material = std::string(tri->getMaterial());
            }

            materials.push_back(material);
            face_list.push_back(face);
            face_list.rbegin()->fillFromLegacyData(verts, indices);
            LLVolumeFace& new_face = *face_list.rbegin();
            if (!norm_source)
            {
                //ll_aligned_free_16(new_face.mNormals);
                new_face.mNormals = NULL;
            }

            if (!tc_source)
            {
                //ll_aligned_free_16(new_face.mTexCoords);
                new_face.mTexCoords = NULL;
            }

            face = LLVolumeFace();
            // VFExtents change
            face.mExtents[0].set(v[0], v[1], v[2]);
            face.mExtents[1].set(v[0], v[1], v[2]);

            verts.clear();
            indices.clear();
            point_map.clear();
        }
    }

    if (!verts.empty())
    {
        std::string material;

        if (tri->getMaterial())
        {
            material = std::string(tri->getMaterial());
        }

        materials.push_back(material);
        face_list.push_back(face);

        face_list.rbegin()->fillFromLegacyData(verts, indices);
        LLVolumeFace& new_face = *face_list.rbegin();
        if (!norm_source)
        {
            //ll_aligned_free_16(new_face.mNormals);
            new_face.mNormals = NULL;
        }

        if (!tc_source)
        {
            //ll_aligned_free_16(new_face.mTexCoords);
            new_face.mTexCoords = NULL;
        }
    }

    return LLModel::NO_ERRORS ;
}

LLModel::EModelStatus load_face_from_dom_polylist(
    std::vector<LLVolumeFace>& face_list,
    std::vector<std::string>& materials,
    domPolylistRef& poly,
    LLSD& log_msg)
{
    domPRef p = poly->getP();
    domListOfUInts& idx = p->getValue();

    if (idx.getCount() == 0)
    {
        return LLModel::NO_ERRORS ;
    }

    const domInputLocalOffset_Array& inputs = poly->getInput_array();


    domListOfUInts& vcount = poly->getVcount()->getValue();

    S32 pos_offset = -1;
    S32 tc_offset = -1;
    S32 norm_offset = -1;

    domSource* pos_source = NULL;
    domSource* tc_source = NULL;
    domSource* norm_source = NULL;

    S32 idx_stride = 0;

    if (!get_dom_sources(inputs, pos_offset, tc_offset, norm_offset, idx_stride, pos_source, tc_source, norm_source))
    {
        LL_WARNS() << "Bad element." << LL_ENDL;
        LLSD args;
        args["Message"] = "ParsingErrorBadElement";
        log_msg.append(args);
        return LLModel::BAD_ELEMENT;
    }

    LLVolumeFace face;

    std::vector<U16> indices;
    std::vector<LLVolumeFace::VertexData> verts;

    domListOfFloats v;
    domListOfFloats tc;
    domListOfFloats n;

    if (pos_source)
    {
        v = pos_source->getFloat_array()->getValue();
        // VFExtents change
        face.mExtents[0].set(v[0], v[1], v[2]);
        face.mExtents[1].set(v[0], v[1], v[2]);
    }

    if (tc_source)
    {
        tc = tc_source->getFloat_array()->getValue();
    }

    if (norm_source)
    {
        n = norm_source->getFloat_array()->getValue();
    }

    LLVolumeFace::VertexMapData::PointMap point_map;

    U32 cur_idx = 0;
    bool log_tc_msg = true;
    for (U32 i = 0; i < vcount.getCount(); ++i)
    { //for each polygon
        U32 first_index = 0;
        U32 last_index = 0;
        for (U32 j = 0; j < vcount[i]; ++j)
        { //for each vertex

            LLVolumeFace::VertexData cv;

            if (pos_source)
            {
                cv.getPosition().set(v[idx[cur_idx+pos_offset]*3+0],
                                    v[idx[cur_idx+pos_offset]*3+1],
                                    v[idx[cur_idx+pos_offset]*3+2]);
                if (!cv.getPosition().isFinite3())
                {
                    LL_WARNS() << "Found NaN while loading position data from DAE-Model, invalid model." << LL_ENDL;
                    LLSD args;
                    args["Message"] = "PositionNaN";
                    log_msg.append(args);
                    return LLModel::BAD_ELEMENT;
                }
            }

            if (tc_source)
            {
                U64 idx_x = idx[cur_idx + tc_offset] * 2 + 0;
                U64 idx_y = idx[cur_idx + tc_offset] * 2 + 1;

                if (idx_y < tc.getCount())
                {
                    cv.mTexCoord.setVec(tc[idx_x], tc[idx_y]);
                }
                else if (log_tc_msg)
                {
                    log_tc_msg = false;
                    LL_WARNS() << "Texture coordinates data is not complete." << LL_ENDL;
                    LLSD args;
                    args["Message"] = "IncompleteTC";
                    log_msg.append(args);
                }
            }

            if (norm_source)
            {
                cv.getNormal().set(n[idx[cur_idx+norm_offset]*3+0],
                                    n[idx[cur_idx+norm_offset]*3+1],
                                    n[idx[cur_idx+norm_offset]*3+2]);

                if (!cv.getNormal().isFinite3())
                {
                    LL_WARNS() << "Found NaN while loading normals from DAE-Model, invalid model." << LL_ENDL;
                    LLSD args;
                    args["Message"] = "NormalsNaN";
                    log_msg.append(args);

                    return LLModel::BAD_ELEMENT;
                }
            }

            cur_idx += idx_stride;

            BOOL found = FALSE;

            LLVolumeFace::VertexMapData::PointMap::iterator point_iter;
            LLVector3 pos3(cv.getPosition().getF32ptr());
            point_iter = point_map.find(pos3);

            if (point_iter != point_map.end())
            {
                for (U32 k = 0; k < point_iter->second.size(); ++k)
                {
                    if ((point_iter->second)[k] == cv)
                    {
                        found = TRUE;
                        U32 index = (point_iter->second)[k].mIndex;
                        if (j == 0)
                        {
                            first_index = index;
                        }
                        else if (j == 1)
                        {
                            last_index = index;
                        }
                        else
                        {
                            // if these are the same, we have a very, very skinny triangle (coincident verts on one or more edges)
                            //
                            llassert((first_index != last_index) && (last_index != index) && (first_index != index));
                            indices.push_back(first_index);
                            indices.push_back(last_index);
                            indices.push_back(index);
                            last_index = index;
                        }

                        break;
                    }
                }
            }

            if (!found)
            {
                // VFExtents change
                update_min_max(face.mExtents[0], face.mExtents[1], cv.getPosition());
                verts.push_back(cv);
                if (verts.size() >= 65535)
                {
                    //llerrs << "Attempted to write model exceeding 16-bit index buffer limitation." << LL_ENDL;
                    return LLModel::VERTEX_NUMBER_OVERFLOW ;
                }
                U16 index = (U16) (verts.size()-1);

                if (j == 0)
                {
                    first_index = index;
                }
                else if (j == 1)
                {
                    last_index = index;
                }
                else
                {
                    // detect very skinny degenerate triangles with collapsed edges
                    //
                    llassert((first_index != last_index) && (last_index != index) && (first_index != index));
                    indices.push_back(first_index);
                    indices.push_back(last_index);
                    indices.push_back(index);
                    last_index = index;
                }

                LLVolumeFace::VertexMapData d;
                d.setPosition(cv.getPosition());
                d.mTexCoord = cv.mTexCoord;
                d.setNormal(cv.getNormal());
                d.mIndex = index;
                if (point_iter != point_map.end())
                {
                    point_iter->second.push_back(d);
                }
                else
                {
                    point_map[pos3].push_back(d);
                }
            }

            if (indices.size()%3 == 0 && indices.size() >= 65532)
            {
                std::string material;

                if (poly->getMaterial())
                {
                    material = std::string(poly->getMaterial());
                }

                materials.push_back(material);
                face_list.push_back(face);
                face_list.rbegin()->fillFromLegacyData(verts, indices);
                LLVolumeFace& new_face = *face_list.rbegin();
                if (!norm_source)
                {
                    //ll_aligned_free_16(new_face.mNormals);
                    new_face.mNormals = NULL;
                }

                if (!tc_source)
                {
                    //ll_aligned_free_16(new_face.mTexCoords);
                    new_face.mTexCoords = NULL;
                }

                face = LLVolumeFace();
                // VFExtents change
                face.mExtents[0].set(v[0], v[1], v[2]);
                face.mExtents[1].set(v[0], v[1], v[2]);
                verts.clear();
                indices.clear();
                point_map.clear();
            }
        }
    }

    if (!verts.empty())
    {
        std::string material;

        if (poly->getMaterial())
        {
            material = std::string(poly->getMaterial());
        }

        materials.push_back(material);
        face_list.push_back(face);
        face_list.rbegin()->fillFromLegacyData(verts, indices);

        LLVolumeFace& new_face = *face_list.rbegin();
        if (!norm_source)
        {
            //ll_aligned_free_16(new_face.mNormals);
            new_face.mNormals = NULL;
        }

        if (!tc_source)
        {
            //ll_aligned_free_16(new_face.mTexCoords);
            new_face.mTexCoords = NULL;
        }
    }

    return LLModel::NO_ERRORS ;
}

LLModel::EModelStatus load_face_from_dom_polygons(std::vector<LLVolumeFace>& face_list, std::vector<std::string>& materials, domPolygonsRef& poly)
{
    LLVolumeFace face;
    std::vector<U16> indices;
    std::vector<LLVolumeFace::VertexData> verts;

    const domInputLocalOffset_Array& inputs = poly->getInput_array();

    S32 v_offset = -1;
    S32 n_offset = -1;
    S32 t_offset = -1;

    domListOfFloats* v = NULL;
    domListOfFloats* n = NULL;
    domListOfFloats* t = NULL;

    U32 stride = 0;
    for (U32 i = 0; i < inputs.getCount(); ++i)
    {
        stride = llmax((U32) inputs[i]->getOffset()+1, stride);

        if (strcmp(COMMON_PROFILE_INPUT_VERTEX, inputs[i]->getSemantic()) == 0)
        { //found vertex array
            v_offset = inputs[i]->getOffset();

            const domURIFragmentType& uri = inputs[i]->getSource();
            daeElementRef elem = uri.getElement();
            domVertices* vertices = (domVertices*) elem.cast();
            if (!vertices)
            {
                return LLModel::BAD_ELEMENT;
            }
            domInputLocal_Array& v_inp = vertices->getInput_array();

            for (U32 k = 0; k < v_inp.getCount(); ++k)
            {
                if (strcmp(COMMON_PROFILE_INPUT_POSITION, v_inp[k]->getSemantic()) == 0)
                {
                    const domURIFragmentType& uri = v_inp[k]->getSource();
                    daeElementRef elem = uri.getElement();
                    domSource* src = (domSource*) elem.cast();
                    if (!src)
                    {
                        return LLModel::BAD_ELEMENT;
                    }
                    v = &(src->getFloat_array()->getValue());
                }
            }
        }
        else if (strcmp(COMMON_PROFILE_INPUT_NORMAL, inputs[i]->getSemantic()) == 0)
        {
            n_offset = inputs[i]->getOffset();
            //found normal array for this triangle list
            const domURIFragmentType& uri = inputs[i]->getSource();
            daeElementRef elem = uri.getElement();
            domSource* src = (domSource*) elem.cast();
            if (!src)
            {
                return LLModel::BAD_ELEMENT;
            }
            n = &(src->getFloat_array()->getValue());
        }
        else if (strcmp(COMMON_PROFILE_INPUT_TEXCOORD, inputs[i]->getSemantic()) == 0 && inputs[i]->getSet() == 0)
        { //found texCoords
            t_offset = inputs[i]->getOffset();
            const domURIFragmentType& uri = inputs[i]->getSource();
            daeElementRef elem = uri.getElement();
            domSource* src = (domSource*) elem.cast();
            if (!src)
            {
                return LLModel::BAD_ELEMENT;
            }
            t = &(src->getFloat_array()->getValue());
        }
    }

    domP_Array& ps = poly->getP_array();

    //make a triangle list in <verts>
    for (U32 i = 0; i < ps.getCount(); ++i)
    { //for each polygon
        domListOfUInts& idx = ps[i]->getValue();
        for (U32 j = 0; j < idx.getCount()/stride; ++j)
        { //for each vertex
            if (j > 2)
            {
                U32 size = verts.size();
                LLVolumeFace::VertexData v0 = verts[size-3];
                LLVolumeFace::VertexData v1 = verts[size-1];

                verts.push_back(v0);
                verts.push_back(v1);
            }

            LLVolumeFace::VertexData vert;


            if (v)
            {
                U32 v_idx = idx[j*stride+v_offset]*3;
                v_idx = llclamp(v_idx, (U32) 0, (U32) v->getCount());
                vert.getPosition().set(v->get(v_idx),
                                v->get(v_idx+1),
                                v->get(v_idx+2));
            }

            //bounds check n and t lookups because some FBX to DAE converters
            //use negative indices and empty arrays to indicate data does not exist
            //for a particular channel
            if (n && n->getCount() > 0)
            {
                U32 n_idx = idx[j*stride+n_offset]*3;
                n_idx = llclamp(n_idx, (U32) 0, (U32) n->getCount());
                vert.getNormal().set(n->get(n_idx),
                                n->get(n_idx+1),
                                n->get(n_idx+2));
            }
            else
            {
                vert.getNormal().clear();
            }


            if (t && t->getCount() > 0)
            {
                U32 t_idx = idx[j*stride+t_offset]*2;
                t_idx = llclamp(t_idx, (U32) 0, (U32) t->getCount());
                vert.mTexCoord.setVec(t->get(t_idx),
                                t->get(t_idx+1));
            }
            else
            {
                vert.mTexCoord.clear();
            }


            verts.push_back(vert);
        }
    }

    if (verts.empty())
    {
        return LLModel::NO_ERRORS;
    }
    // VFExtents change
    face.mExtents[0] = verts[0].getPosition();
    face.mExtents[1] = verts[0].getPosition();

    //create a map of unique vertices to indices
    std::map<LLVolumeFace::VertexData, U32> vert_idx;

    U32 cur_idx = 0;
    for (U32 i = 0; i < verts.size(); ++i)
    {
        std::map<LLVolumeFace::VertexData, U32>::iterator iter = vert_idx.find(verts[i]);
        if (iter == vert_idx.end())
        {
            vert_idx[verts[i]] = cur_idx++;
        }
    }

    // Viewer can only fit U16 vertices, shouldn't we do some checks here and return overflow if result has more?
    llassert(vert_idx.size() < U16_MAX);

    //build vertex array from map
    std::vector<LLVolumeFace::VertexData> new_verts;
    new_verts.resize(vert_idx.size());

    for (std::map<LLVolumeFace::VertexData, U32>::iterator iter = vert_idx.begin(); iter != vert_idx.end(); ++iter)
    {
        new_verts[iter->second] = iter->first;
        // VFExtents change
        update_min_max(face.mExtents[0], face.mExtents[1], iter->first.getPosition());
    }

    //build index array from map
    indices.resize(verts.size());

    for (U32 i = 0; i < verts.size(); ++i)
    {
        indices[i] = vert_idx[verts[i]];
        if (i % 3 != 0) // assumes GL_TRIANGLES, compare 0-1, 1-2, 3-4, 4-5 but not 2-3 or 5-6
        {
            // A faulty degenerate triangle detection (triangle with 0 area),
            // probably should be a warning and not an assert
            llassert(!i || (indices[i-1] != indices[i]));
        }
    }

    // DEBUG just build an expanded triangle list
    /*for (U32 i = 0; i < verts.size(); ++i)
    {
        indices.push_back((U16) i);
        update_min_max(face.mExtents[0], face.mExtents[1], verts[i].getPosition());
    }*/

    if (!new_verts.empty())
    {
        std::string material;

        if (poly->getMaterial())
        {
            material = std::string(poly->getMaterial());
        }

        materials.push_back(material);
        face_list.push_back(face);
        face_list.rbegin()->fillFromLegacyData(new_verts, indices);

        LLVolumeFace& new_face = *face_list.rbegin();
        if (!n)
        {
            //ll_aligned_free_16(new_face.mNormals);
            new_face.mNormals = NULL;
        }

        if (!t)
        {
            //ll_aligned_free_16(new_face.mTexCoords);
            new_face.mTexCoords = NULL;
        }
    }

    return LLModel::NO_ERRORS ;
}

//-----------------------------------------------------------------------------
// LLDAELoader
//-----------------------------------------------------------------------------
LLDAELoader::LLDAELoader(
<<<<<<< HEAD
	std::string			filename,
	S32					lod,
	load_callback_t		load_cb,
	joint_lookup_func_t	joint_lookup_func,
	texture_load_func_t	texture_load_func,
	state_callback_t	state_cb,
	void*				opaque_userdata,
	JointTransformMap&	jointTransformMap,
	JointNameSet&		jointsFromNodes,
    std::map<std::string, std::string>&		jointAliasMap,
    U32					maxJointsPerMesh,
	U32					modelLimit,
	// <FS:Beq> mesh loader suffix configuration
    // bool				preprocess)
    bool				preprocess,
	const LODSuffixArray& lod_suffix)
	// </FS:Beq>
=======
    std::string         filename,
    S32                 lod,
    load_callback_t     load_cb,
    joint_lookup_func_t joint_lookup_func,
    texture_load_func_t texture_load_func,
    state_callback_t    state_cb,
    void*               opaque_userdata,
    JointTransformMap&  jointTransformMap,
    JointNameSet&       jointsFromNodes,
    std::map<std::string, std::string>&     jointAliasMap,
    U32                 maxJointsPerMesh,
    U32                 modelLimit,
    bool                preprocess)
>>>>>>> 38c2a5bd
: LLModelLoader(
        filename,
        lod,
        load_cb,
        joint_lookup_func,
        texture_load_func,
        state_cb,
        opaque_userdata,
        jointTransformMap,
        jointsFromNodes,
        jointAliasMap,
        maxJointsPerMesh),
  mGeneratedModelLimit(modelLimit),
  mPreprocessDAE(preprocess)
{
	// <FS:Beq> mesh loader suffix configuration
	for (int i = 0; i < LLModel::NUM_LODS; i++)
	{
  		LLDAELoader::sLODSuffix[i] = lod_suffix[i];
	}
	// </FS:Beq>
}

LLDAELoader::~LLDAELoader()
{
}

struct ModelSort
{
    bool operator()(const LLPointer< LLModel >& lhs, const LLPointer< LLModel >& rhs)
    {
        if (lhs->mSubmodelID < rhs->mSubmodelID)
        {
            return true;
        }
        return LLStringUtil::compareInsensitive(lhs->mLabel, rhs->mLabel) < 0;
    }
};

bool LLDAELoader::OpenFile(const std::string& filename)
{
    setLoadState( READING_FILE );

    //no suitable slm exists, load from the .dae file

    // Collada expects file and folder names to be escaped
    // Note: cdom::nativePathToUri()
    const char* allowed =
        "ABCDEFGHIJKLMNOPQRSTUVWXYZ"
        "abcdefghijklmnopqrstuvwxyz"
        "0123456789"
        "%-._~:\"|\\/";
    std::string uri_filename = LLURI::escape(filename, allowed);

    DAE dae;
    domCOLLADA* dom;
    if (mPreprocessDAE)
    {
        dom = dae.openFromMemory(uri_filename, preprocessDAE(filename).c_str());
    }
    else
    {
        LL_INFOS() << "Skipping dae preprocessing" << LL_ENDL;
        dom = dae.open(uri_filename);
    }

    if (!dom)
    {
        LL_INFOS() <<" Error with dae - traditionally indicates a corrupt file."<<LL_ENDL;
        LLSD args;
        args["Message"] = "ParsingErrorCorrupt";
        mWarningsArray.append(args);
        setLoadState( ERROR_PARSING );
        return false;
    }
    //Dom version
    daeString domVersion = dae.getDomVersion();
    std::string sldom(domVersion);
    LL_INFOS()<<"Collada Importer Version: "<<sldom<<LL_ENDL;
    //Dae version
    domVersionType docVersion = dom->getVersion();
    //0=1.4
    //1=1.4.1
    //2=Currently unsupported, however may work
    if (docVersion > 1 )
    {
        docVersion = VERSIONTYPE_COUNT;
    }
    LL_INFOS()<<"Dae version "<<colladaVersion[docVersion]<<LL_ENDL;


    daeDatabase* db = dae.getDatabase();

    daeInt count = db->getElementCount(NULL, COLLADA_TYPE_MESH);

    daeDocument* doc = dae.getDoc(uri_filename);
    if (!doc)
    {
        LL_WARNS() << "can't find internal doc" << LL_ENDL;
        LLSD args;
        args["Message"] = "ParsingErrorNoDoc";
        mWarningsArray.append(args);
        return false;
    }

    daeElement* root = doc->getDomRoot();
    if (!root)
    {
        LL_WARNS() << "document has no root" << LL_ENDL;
        LLSD args;
        args["Message"] = "ParsingErrorNoRoot";
        mWarningsArray.append(args);
        return false;
    }

    //Verify some basic properties of the dae
    //1. Basic validity check on controller
    U32 controllerCount = (int) db->getElementCount( NULL, "controller" );
    bool result = false;
    for ( int i=0; i<controllerCount; ++i )
    {
        domController* pController = NULL;
        db->getElement( (daeElement**) &pController, i , NULL, "controller" );
        result = verifyController( pController );
        if (!result)
        {
            LL_INFOS() << "Could not verify controller" << LL_ENDL;
            LLSD args;
            args["Message"] = "ParsingErrorBadElement";
            mWarningsArray.append(args);
            setLoadState( ERROR_PARSING );
            return true;
        }
    }


    //get unit scale
    mTransform.setIdentity();

    domAsset::domUnit* unit = daeSafeCast<domAsset::domUnit>(root->getDescendant(daeElement::matchType(domAsset::domUnit::ID())));

    if (unit)
    {
        F32 meter = unit->getMeter();
        mTransform.mMatrix[0][0] = meter;
        mTransform.mMatrix[1][1] = meter;
        mTransform.mMatrix[2][2] = meter;
    }

    //get up axis rotation
    LLMatrix4 rotation;

    domUpAxisType up = UPAXISTYPE_Y_UP;  // default is Y_UP
    domAsset::domUp_axis* up_axis =
    daeSafeCast<domAsset::domUp_axis>(root->getDescendant(daeElement::matchType(domAsset::domUp_axis::ID())));

    if (up_axis)
    {
        up = up_axis->getValue();
    }

    if (up == UPAXISTYPE_X_UP)
    {
        rotation.initRotation(0.0f, 90.0f * DEG_TO_RAD, 0.0f);
    }
    else if (up == UPAXISTYPE_Y_UP)
    {
        rotation.initRotation(90.0f * DEG_TO_RAD, 0.0f, 0.0f);
    }

    rotation *= mTransform;
    mTransform = rotation;

    mTransform.condition();

    U32 submodel_limit = count > 0 ? mGeneratedModelLimit/count : 0;
    for (daeInt idx = 0; idx < count; ++idx)
    { //build map of domEntities to LLModel
        domMesh* mesh = NULL;
        db->getElement((daeElement**) &mesh, idx, NULL, COLLADA_TYPE_MESH);

        if (mesh)
        {

            std::vector<LLModel*> models;

            loadModelsFromDomMesh(mesh, models, submodel_limit);

            std::vector<LLModel*>::iterator i;
            i = models.begin();
            while (i != models.end())
            {
                LLModel* mdl = *i;
                if(mdl->getStatus() != LLModel::NO_ERRORS)
                {
                    setLoadState(ERROR_MODEL + mdl->getStatus()) ;
                    return false; //abort
                }

                if (mdl && validate_model(mdl))
                {
                    mModelList.push_back(mdl);
                    mModelsMap[mesh].push_back(mdl);
                }
                i++;
            }
        }
    }

    std::sort(mModelList.begin(), mModelList.end(), ModelSort());

<<<<<<< HEAD
//static
LODSuffixArray LLDAELoader::sLODSuffix{};// <FS:Beq/> configurable lod suffixes

struct ModelSort
{
	bool operator()(const LLPointer< LLModel >& lhs, const LLPointer< LLModel >& rhs)
	{
        if (lhs->mSubmodelID < rhs->mSubmodelID)
=======
    model_list::iterator model_iter = mModelList.begin();
    while (model_iter != mModelList.end())
    {
        LLModel* mdl = *model_iter;
        U32 material_count = mdl->mMaterialList.size();
        LL_INFOS() << "Importing " << mdl->mLabel << " model with " << material_count << " material references" << LL_ENDL;
        std::vector<std::string>::iterator mat_iter = mdl->mMaterialList.begin();
        std::vector<std::string>::iterator end_iter = material_count > LIMIT_MATERIALS_OUTPUT
                                                        ? mat_iter + LIMIT_MATERIALS_OUTPUT
                                                        : mdl->mMaterialList.end();
        while (mat_iter != end_iter)
>>>>>>> 38c2a5bd
        {
            LL_INFOS() << mdl->mLabel << " references " << (*mat_iter) << LL_ENDL;
            mat_iter++;
        }
        model_iter++;
    }

<<<<<<< HEAD
bool LLDAELoader::OpenFile(const std::string& filename)
{
	// <FS:ND> Set up colladadom error handler
	FSDaeSetErrorHandler oErrorHandlerSerror;

	setLoadState( READING_FILE );

	//no suitable slm exists, load from the .dae file

	// Collada expects file and folder names to be escaped
	// Note: cdom::nativePathToUri()
	const char* allowed =
		"ABCDEFGHIJKLMNOPQRSTUVWXYZ"
		"abcdefghijklmnopqrstuvwxyz"
		"0123456789"
		"%-._~:\"|\\/";
	std::string uri_filename = LLURI::escape(filename, allowed);

	DAE dae;
	domCOLLADA* dom;
	if (mPreprocessDAE)
	{
		dom = dae.openFromMemory(uri_filename, preprocessDAE(filename).c_str());
	}
	else
	{
		LL_INFOS() << "Skipping dae preprocessing" << LL_ENDL;
		dom = dae.open(uri_filename);
	}
	
	if (!dom)
	{
		LL_INFOS() <<" Error with dae - traditionally indicates a corrupt file."<<LL_ENDL;
        LLSD args;
        args["Message"] = "ParsingErrorCorrupt";
        mWarningsArray.append(args);
		setLoadState( ERROR_PARSING );
		return false;
	}
	//Dom version
	daeString domVersion = dae.getDomVersion();
	std::string sldom(domVersion);
	LL_INFOS()<<"Collada Importer Version: "<<sldom<<LL_ENDL;
	//Dae version
	domVersionType docVersion = dom->getVersion();
	//0=1.4
	//1=1.4.1
	//2=Currently unsupported, however may work
	if (docVersion > 1 ) 
	{ 
		docVersion = VERSIONTYPE_COUNT;
	}
	LL_INFOS()<<"Dae version "<<colladaVersion[docVersion]<<LL_ENDL;
	
	
	daeDatabase* db = dae.getDatabase();
	
	daeInt count = db->getElementCount(NULL, COLLADA_TYPE_MESH);
	
	daeDocument* doc = dae.getDoc(uri_filename);
	if (!doc)
	{
		LL_WARNS() << "can't find internal doc" << LL_ENDL;
        LLSD args;
        args["Message"] = "ParsingErrorNoDoc";
        mWarningsArray.append(args);
		return false;
	}
	
	daeElement* root = doc->getDomRoot();
	if (!root)
	{
		LL_WARNS() << "document has no root" << LL_ENDL;
        LLSD args;
        args["Message"] = "ParsingErrorNoRoot";
        mWarningsArray.append(args);
		return false;
	}
	
	//Verify some basic properties of the dae
	//1. Basic validity check on controller 
	U32 controllerCount = (int) db->getElementCount( NULL, "controller" );
	bool result = false;
	for ( int i=0; i<controllerCount; ++i )
	{
		domController* pController = NULL;
		db->getElement( (daeElement**) &pController, i , NULL, "controller" );
		result = verifyController( pController );
		if (!result)
		{
			LL_INFOS() << "Could not verify controller" << LL_ENDL;
            LLSD args;
            args["Message"] = "ParsingErrorBadElement";
            mWarningsArray.append(args);
			setLoadState( ERROR_PARSING );
			return true;
		}
	}


	//get unit scale
	mTransform.setIdentity();
	
	domAsset::domUnit* unit = daeSafeCast<domAsset::domUnit>(root->getDescendant(daeElement::matchType(domAsset::domUnit::ID())));

	if (unit)
	{
		F32 meter = unit->getMeter();
		mTransform.mMatrix[0][0] = meter;
		mTransform.mMatrix[1][1] = meter;
		mTransform.mMatrix[2][2] = meter;
	}
	
	//get up axis rotation
	LLMatrix4 rotation;
	
	domUpAxisType up = UPAXISTYPE_Y_UP;  // default is Y_UP
	domAsset::domUp_axis* up_axis =
	daeSafeCast<domAsset::domUp_axis>(root->getDescendant(daeElement::matchType(domAsset::domUp_axis::ID())));
	
	if (up_axis)
	{
		up = up_axis->getValue();
	}
	
	if (up == UPAXISTYPE_X_UP)
	{
		rotation.initRotation(0.0f, 90.0f * DEG_TO_RAD, 0.0f);
	}
	else if (up == UPAXISTYPE_Y_UP)
	{
		rotation.initRotation(90.0f * DEG_TO_RAD, 0.0f, 0.0f);
	}
	
	rotation *= mTransform;
	mTransform = rotation;

	mTransform.condition();	

	U32 submodel_limit = count > 0 ? mGeneratedModelLimit/count : 0;
	for (daeInt idx = 0; idx < count; ++idx)
	{ //build map of domEntities to LLModel
		domMesh* mesh = NULL;
		db->getElement((daeElement**) &mesh, idx, NULL, COLLADA_TYPE_MESH);
		
		if (mesh)
		{

			std::vector<LLModel*> models;

			loadModelsFromDomMesh(mesh, models, submodel_limit);

			std::vector<LLModel*>::iterator i;
			i = models.begin();
			while (i != models.end())
			{
				LLModel* mdl = *i;
				if(mdl->getStatus() != LLModel::NO_ERRORS)
				{
					setLoadState(ERROR_MODEL + mdl->getStatus()) ;
					return false; //abort
				}

				if (mdl && validate_model(mdl))
				{
					mModelList.push_back(mdl);
					mModelsMap[mesh].push_back(mdl);
				}
				i++;
			}
		}
	}

	std::sort(mModelList.begin(), mModelList.end(), ModelSort());

	model_list::iterator model_iter = mModelList.begin();
	while (model_iter != mModelList.end())
	{
		LLModel* mdl = *model_iter;
		U32 material_count = mdl->mMaterialList.size();
		LL_INFOS() << "Importing " << mdl->mLabel << " model with " << material_count << " material references" << LL_ENDL;
		std::vector<std::string>::iterator mat_iter = mdl->mMaterialList.begin();
		std::vector<std::string>::iterator end_iter = material_count > LIMIT_MATERIALS_OUTPUT
														? mat_iter + LIMIT_MATERIALS_OUTPUT
														: mdl->mMaterialList.end();
		while (mat_iter != end_iter)
		{
			LL_INFOS() << mdl->mLabel << " references " << (*mat_iter) << LL_ENDL;
			mat_iter++;
		}
		model_iter++;
	}

	count = db->getElementCount(NULL, COLLADA_TYPE_SKIN);
	for (daeInt idx = 0; idx < count; ++idx)
	{ //add skinned meshes as instances
		domSkin* skin = NULL;
		db->getElement((daeElement**) &skin, idx, NULL, COLLADA_TYPE_SKIN);
		
		if (skin)
		{
			domGeometry* geom = daeSafeCast<domGeometry>(skin->getSource().getElement());
			
			if (geom)
			{
				domMesh* mesh = geom->getMesh();
				if (mesh)
				{
					std::vector< LLPointer< LLModel > >::iterator i = mModelsMap[mesh].begin();
					while (i != mModelsMap[mesh].end())
					{
						LLPointer<LLModel> mdl = *i;
						LLDAELoader::processDomModel(mdl, &dae, root, mesh, skin);
						i++;
					}
				}
			}
		}
	}

	LL_INFOS()<< "Collada skins processed: " << count <<LL_ENDL;

	daeElement* scene = root->getDescendant("visual_scene");
	
	if (!scene)
	{
		LL_WARNS() << "document has no visual_scene" << LL_ENDL;
=======
    count = db->getElementCount(NULL, COLLADA_TYPE_SKIN);
    for (daeInt idx = 0; idx < count; ++idx)
    { //add skinned meshes as instances
        domSkin* skin = NULL;
        db->getElement((daeElement**) &skin, idx, NULL, COLLADA_TYPE_SKIN);

        if (skin)
        {
            domGeometry* geom = daeSafeCast<domGeometry>(skin->getSource().getElement());

            if (geom)
            {
                domMesh* mesh = geom->getMesh();
                if (mesh)
                {
                    std::vector< LLPointer< LLModel > >::iterator i = mModelsMap[mesh].begin();
                    while (i != mModelsMap[mesh].end())
                    {
                        LLPointer<LLModel> mdl = *i;
                        LLDAELoader::processDomModel(mdl, &dae, root, mesh, skin);
                        i++;
                    }
                }
            }
        }
    }

    LL_INFOS()<< "Collada skins processed: " << count <<LL_ENDL;

    daeElement* scene = root->getDescendant("visual_scene");

    if (!scene)
    {
        LL_WARNS() << "document has no visual_scene" << LL_ENDL;
>>>>>>> 38c2a5bd
        LLSD args;
        args["Message"] = "ParsingErrorNoScene";
        mWarningsArray.append(args);
        setLoadState( ERROR_PARSING );
        return true;
    }

    setLoadState( DONE );

    bool badElement = false;

    processElement( scene, badElement, &dae);

    if ( badElement )
    {
        LL_INFOS()<<"Scene could not be parsed"<<LL_ENDL;
        LLSD args;
        args["Message"] = "ParsingErrorCantParseScene";
        mWarningsArray.append(args);
        setLoadState( ERROR_PARSING );
    }

    return true;
}

std::string LLDAELoader::preprocessDAE(std::string filename)
{
    // Open a DAE file for some preprocessing (like removing space characters in IDs), see MAINT-5678
    llifstream inFile;
    inFile.open(filename.c_str(), std::ios_base::in);
    std::stringstream strStream;
    strStream << inFile.rdbuf();
    std::string buffer = strStream.str();

    LL_INFOS() << "Preprocessing dae file to remove spaces from the names, ids, etc." << LL_ENDL;

    try
    {
        boost::regex re("\"[\\w\\.@#$-]*(\\s[\\w\\.@#$-]*)+\"");
        boost::sregex_iterator next(buffer.begin(), buffer.end(), re);
        boost::sregex_iterator end;
        while (next != end)
        {
            boost::smatch match = *next;
            std::string s = match.str();
            LL_INFOS() << s << " found" << LL_ENDL;
            boost::replace_all(s, " ", "_");
            LL_INFOS() << "Replacing with " << s << LL_ENDL;
            boost::replace_all(buffer, match.str(), s);
            next++;
        }
    }
    catch (boost::regex_error &)
    {
        LL_INFOS() << "Regex error" << LL_ENDL;
    }

    return buffer;
}

void LLDAELoader::processDomModel(LLModel* model, DAE* dae, daeElement* root, domMesh* mesh, domSkin* skin)
{
    llassert(model && dae && mesh && skin);

    if (model)
    {
        LLVector3 mesh_scale_vector;
        LLVector3 mesh_translation_vector;
        model->getNormalizedScaleTranslation(mesh_scale_vector, mesh_translation_vector);

        LLMatrix4 normalized_transformation;
        normalized_transformation.setTranslation(mesh_translation_vector);

        LLMatrix4 mesh_scale;
        mesh_scale.initScale(mesh_scale_vector);
        mesh_scale *= normalized_transformation;
        normalized_transformation = mesh_scale;

        glh::matrix4f inv_mat((F32*) normalized_transformation.mMatrix);
        inv_mat = inv_mat.inverse();
        LLMatrix4 inverse_normalized_transformation(inv_mat.m);

        domSkin::domBind_shape_matrix* bind_mat = skin->getBind_shape_matrix();

        if (bind_mat)
        { //get bind shape matrix
            domFloat4x4& dom_value = bind_mat->getValue();

            LLMeshSkinInfo& skin_info = model->mSkinInfo;

            LLMatrix4 mat;
            for (int i = 0; i < 4; i++)
            {
                for(int j = 0; j < 4; j++)
                {
                    mat.mMatrix[i][j] = dom_value[i + j*4];
                }
            }

            skin_info.mBindShapeMatrix.loadu(mat);

            LLMatrix4a trans(normalized_transformation);
            matMul(trans, skin_info.mBindShapeMatrix, skin_info.mBindShapeMatrix);
        }


        //Some collada setup for accessing the skeleton
        U32 skeleton_count = dae->getDatabase()->getElementCount( NULL, "skeleton" );
        std::vector<domInstance_controller::domSkeleton*> skeletons;
        for (S32 i=0; i<skeleton_count; i++)
        {
            daeElement* pElement = 0;
            dae->getDatabase()->getElement( &pElement, i, 0, "skeleton" );

            //Try to get at the skeletal instance controller
            domInstance_controller::domSkeleton* pSkeleton = daeSafeCast<domInstance_controller::domSkeleton>( pElement );
            daeElement* pSkeletonRootNode = NULL;
            if (pSkeleton)
            {
                pSkeletonRootNode = pSkeleton->getValue().getElement();
            }
            if (pSkeleton && pSkeletonRootNode)
            {
                skeletons.push_back(pSkeleton);
            }
        }
        bool missingSkeletonOrScene = false;

        //If no skeleton, do a breadth-first search to get at specific joints
        if ( skeletons.size() == 0 )
        {
            daeElement* pScene = root->getDescendant("visual_scene");
            if ( !pScene )
            {
                LL_WARNS()<<"No visual scene - unable to parse bone offsets "<<LL_ENDL;
                missingSkeletonOrScene = true;
            }
            else
            {
                //Get the children at this level
                daeTArray< daeSmartRef<daeElement> > children = pScene->getChildren();
                S32 childCount = children.getCount();

                //Process any children that are joints
                //Not all children are joints, some could be ambient lights, cameras, geometry etc..
                for (S32 i = 0; i < childCount; ++i)
                {
                    domNode* pNode = daeSafeCast<domNode>(children[i]);
                    if (pNode)
                    {
                        processJointNode( pNode, mJointList );
                    }
                }
            }
        }
        else
            //Has one or more skeletons
            for (std::vector<domInstance_controller::domSkeleton*>::iterator skel_it = skeletons.begin();
                 skel_it != skeletons.end(); ++skel_it)
            {
                domInstance_controller::domSkeleton* pSkeleton = *skel_it;
                //Get the root node of the skeleton
                daeElement* pSkeletonRootNode = pSkeleton->getValue().getElement();
                if ( pSkeletonRootNode )
                {
                    //Once we have the root node - start acccessing it's joint components
                    const int jointCnt = mJointMap.size();
                    JointMap :: const_iterator jointIt = mJointMap.begin();

                    //Loop over all the possible joints within the .dae - using the allowed joint list in the ctor.
                    for ( int i=0; i<jointCnt; ++i, ++jointIt )
                    {
                        //Build a joint for the resolver to work with
                        char str[64]={0};
                        sprintf(str,"./%s",(*jointIt).first.c_str() );
                        //LL_WARNS()<<"Joint "<< str <<LL_ENDL;

                        //Setup the resolver
                        daeSIDResolver resolver( pSkeletonRootNode, str );

                        //Look for the joint
                        domNode* pJoint = daeSafeCast<domNode>( resolver.getElement() );
                        if ( pJoint )
                        {
                            // FIXME this has a lot of overlap with processJointNode(), would be nice to refactor.

                            //Pull out the translate id and store it in the jointTranslations map
                            daeSIDResolver jointResolverA( pJoint, "./translate" );
                            domTranslate* pTranslateA = daeSafeCast<domTranslate>( jointResolverA.getElement() );
                            daeSIDResolver jointResolverB( pJoint, "./location" );
                            domTranslate* pTranslateB = daeSafeCast<domTranslate>( jointResolverB.getElement() );

                            LLMatrix4 workingTransform;

                            //Translation via SID
                            if ( pTranslateA )
                            {
                                extractTranslation( pTranslateA, workingTransform );
                            }
                            else
                            {
                                if ( pTranslateB )
                                {
                                    extractTranslation( pTranslateB, workingTransform );
                                }
                                else
                                {
                                    //Translation via child from element
                                    daeElement* pTranslateElement = getChildFromElement( pJoint, "translate" );
                                    if ( pTranslateElement && pTranslateElement->typeID() != domTranslate::ID() )
                                    {
                                        LL_WARNS()<< "The found element is not a translate node" <<LL_ENDL;
                                        missingSkeletonOrScene = true;
                                    }
                                    else
                                        if ( pTranslateElement )
                                        {
                                            extractTranslationViaElement( pTranslateElement, workingTransform );
                                        }
                                        else
                                        {
                                            extractTranslationViaSID( pJoint, workingTransform );
                                        }

                                }
                            }

                            //Store the joint transform w/respect to its name.
                            mJointList[(*jointIt).second.c_str()] = workingTransform;
                        }
                    }

                    //If anything failed in regards to extracting the skeleton, joints or translation id,
                    //mention it
                    if ( missingSkeletonOrScene  )
                    {
                        LL_WARNS()<< "Partial jointmap found in asset - did you mean to just have a partial map?" << LL_ENDL;
                    }
                }//got skeleton?
            }


<<<<<<< HEAD
		domSkin::domJoints* joints = skin->getJoints();

		domInputLocal_Array& joint_input = joints->getInput_array();

		for (size_t i = 0; i < joint_input.getCount(); ++i)
		{
			domInputLocal* input = joint_input.get(i);
			xsNMTOKEN semantic = input->getSemantic();

			if (strcmp(semantic, COMMON_PROFILE_INPUT_JOINT) == 0)
			{ //found joint source, fill model->mJointMap and model->mSkinInfo.mJointNames
				daeElement* elem = input->getSource().getElement();

				domSource* source = daeSafeCast<domSource>(elem);
				if (source)
				{


					domName_array* names_source = source->getName_array();

					if (names_source)
					{
						domListOfNames &names = names_source->getValue();

						for (size_t j = 0; j < names.getCount(); ++j)
						{
							std::string name(names.get(j));
							if (mJointMap.find(name) != mJointMap.end())
							{
								name = mJointMap[name];
							}
//<FS:ND> Query by JointKey rather than just a string, the key can be a U32 index for faster lookup
//							model->mSkinInfo.mJointNames.push_back( name );
							model->mSkinInfo.mJointNames.push_back( JointKey::construct( name ) );
// </FS:ND>
							model->mSkinInfo.mJointNums.push_back(-1);
						}
					}
					else
					{
						domIDREF_array* names_source = source->getIDREF_array();
						if (names_source)
						{
							xsIDREFS& names = names_source->getValue();

							for (size_t j = 0; j < names.getCount(); ++j)
							{
								std::string name(names.get(j).getID());
								if (mJointMap.find(name) != mJointMap.end())
								{
									name = mJointMap[name];
								}
//<FS:ND> Query by JointKey rather than just a string, the key can be a U32 index for faster lookup
//								model->mSkinInfo.mJointNames.push_back( name );
								model->mSkinInfo.mJointNames.push_back( JointKey::construct( name ) );
// </FS:ND>
								model->mSkinInfo.mJointNums.push_back(-1);
							}
						}
					}
				}
			}
			else if (strcmp(semantic, COMMON_PROFILE_INPUT_INV_BIND_MATRIX) == 0)
			{ //found inv_bind_matrix array, fill model->mInvBindMatrix
				domSource* source = daeSafeCast<domSource>(input->getSource().getElement());
				if (source)
				{
					domFloat_array* t = source->getFloat_array();
					if (t)
					{
						domListOfFloats& transform = t->getValue();
						S32 count = transform.getCount()/16;

						for (S32 k = 0; k < count; ++k)
						{
							LLMatrix4 mat;

							for (int i = 0; i < 4; i++)
							{
								for(int j = 0; j < 4; j++)
								{
									mat.mMatrix[i][j] = transform[k*16 + i + j*4];
								}
							}
							model->mSkinInfo.mInvBindMatrix.push_back(LLMatrix4a(mat));
						}
					}
				}
			}
		}

		//Now that we've parsed the joint array, let's determine if we have a full rig
		//(which means we have all the joint sthat are required for an avatar versus
		//a skinned asset attached to a node in a file that contains an entire skeleton,
		//but does not use the skeleton).						
		buildJointToNodeMappingFromScene( root );

//<FS:ND> Query by JointKey rather than just a string, the key can be a U32 index for faster lookup
//		critiqueRigForUploadApplicability( model->mSkinInfo.mJointNames );
		critiqueRigForUploadApplicability( toStringVector( model->mSkinInfo.mJointNames ) );
// </FS:ND>

		if ( !missingSkeletonOrScene )
		{
=======
        domSkin::domJoints* joints = skin->getJoints();

        domInputLocal_Array& joint_input = joints->getInput_array();

        for (size_t i = 0; i < joint_input.getCount(); ++i)
        {
            domInputLocal* input = joint_input.get(i);
            xsNMTOKEN semantic = input->getSemantic();

            if (strcmp(semantic, COMMON_PROFILE_INPUT_JOINT) == 0)
            { //found joint source, fill model->mJointMap and model->mSkinInfo.mJointNames
                daeElement* elem = input->getSource().getElement();

                domSource* source = daeSafeCast<domSource>(elem);
                if (source)
                {


                    domName_array* names_source = source->getName_array();

                    if (names_source)
                    {
                        domListOfNames &names = names_source->getValue();

                        for (size_t j = 0; j < names.getCount(); ++j)
                        {
                            std::string name(names.get(j));
                            if (mJointMap.find(name) != mJointMap.end())
                            {
                                name = mJointMap[name];
                            }
                            model->mSkinInfo.mJointNames.push_back(name);
                            model->mSkinInfo.mJointNums.push_back(-1);
                        }
                    }
                    else
                    {
                        domIDREF_array* names_source = source->getIDREF_array();
                        if (names_source)
                        {
                            xsIDREFS& names = names_source->getValue();

                            for (size_t j = 0; j < names.getCount(); ++j)
                            {
                                std::string name(names.get(j).getID());
                                if (mJointMap.find(name) != mJointMap.end())
                                {
                                    name = mJointMap[name];
                                }
                                model->mSkinInfo.mJointNames.push_back(name);
                                model->mSkinInfo.mJointNums.push_back(-1);
                            }
                        }
                    }
                }
            }
            else if (strcmp(semantic, COMMON_PROFILE_INPUT_INV_BIND_MATRIX) == 0)
            { //found inv_bind_matrix array, fill model->mInvBindMatrix
                domSource* source = daeSafeCast<domSource>(input->getSource().getElement());
                if (source)
                {
                    domFloat_array* t = source->getFloat_array();
                    if (t)
                    {
                        domListOfFloats& transform = t->getValue();
                        S32 count = transform.getCount()/16;

                        for (S32 k = 0; k < count; ++k)
                        {
                            LLMatrix4 mat;

                            for (int i = 0; i < 4; i++)
                            {
                                for(int j = 0; j < 4; j++)
                                {
                                    mat.mMatrix[i][j] = transform[k*16 + i + j*4];
                                }
                            }
                            model->mSkinInfo.mInvBindMatrix.push_back(LLMatrix4a(mat));
                        }
                    }
                }
            }
        }

        //Now that we've parsed the joint array, let's determine if we have a full rig
        //(which means we have all the joint sthat are required for an avatar versus
        //a skinned asset attached to a node in a file that contains an entire skeleton,
        //but does not use the skeleton).
        buildJointToNodeMappingFromScene( root );
        critiqueRigForUploadApplicability( model->mSkinInfo.mJointNames );

        if ( !missingSkeletonOrScene )
        {
>>>>>>> 38c2a5bd
            // FIXME: mesh_id is used to determine which mesh gets to
            // set the joint offset, in the event of a conflict. Since
            // we don't know the mesh id yet, we can't guarantee that
            // joint offsets will be applied with the same priority as
            // in the uploaded model. If the file contains multiple
            // meshes with conflicting joint offsets, preview may be
            // incorrect.
            LLUUID fake_mesh_id;
            fake_mesh_id.generate();

            //Set the joint translations on the avatar
            JointMap :: const_iterator masterJointIt = mJointMap.begin();
            JointMap :: const_iterator masterJointItEnd = mJointMap.end();
            for (;masterJointIt!=masterJointItEnd;++masterJointIt )
            {
                std::string lookingForJoint = (*masterJointIt).first.c_str();

                if ( mJointList.find( lookingForJoint ) != mJointList.end() )
                {
                    //LL_INFOS()<<"joint "<<lookingForJoint.c_str()<<LL_ENDL;
                    LLMatrix4 jointTransform = mJointList[lookingForJoint];
                    LLJoint* pJoint = mJointLookupFunc(lookingForJoint,mOpaqueData);
                    if ( pJoint )
                    {
                        const LLVector3& joint_pos = jointTransform.getTranslation();
                        if (pJoint->aboveJointPosThreshold(joint_pos))
                        {
                            bool override_changed; // not used
                            pJoint->addAttachmentPosOverride(joint_pos, fake_mesh_id, "", override_changed);
                            if (model->mSkinInfo.mLockScaleIfJointPosition)
                            {
                                pJoint->addAttachmentScaleOverride(pJoint->getDefaultScale(), fake_mesh_id, "");
                            }
                        }
                    }
                    else
                    {
                        //Most likely an error in the asset.
                        LL_WARNS()<<"Tried to apply joint position from .dae, but it did not exist in the avatar rig." << LL_ENDL;
                    }
                }
            }
<<<<<<< HEAD
		} //missingSkeletonOrScene

		//We need to construct the alternate bind matrix (which contains the new joint positions)
		//in the same order as they were stored in the joint buffer. The joints associated
		//with the skeleton are not stored in the same order as they are in the exported joint buffer.
		//This remaps the skeletal joints to be in the same order as the joints stored in the model.

//<FS:ND> Query by JointKey rather than just a string, the key can be a U32 index for faster lookup
		//		std::vector<std::string> ::const_iterator jointIt = model->mSkinInfo.mJointNames.begin();
		std::vector< std::string > jointNames = toStringVector( model->mSkinInfo.mJointNames );
		std::vector<std::string> ::const_iterator jointIt = jointNames.begin();
// </FS:ND>

		const int jointCnt = model->mSkinInfo.mJointNames.size();
		for ( int i=0; i<jointCnt; ++i, ++jointIt )
		{
			std::string lookingForJoint = (*jointIt).c_str();
			//Look for the joint xform that we extracted from the skeleton, using the jointIt as the key
			//and store it in the alternate bind matrix
			if (mJointMap.find(lookingForJoint) != mJointMap.end()
				&& model->mSkinInfo.mInvBindMatrix.size() > i)
			{
				LLMatrix4 newInverse = LLMatrix4(model->mSkinInfo.mInvBindMatrix[i].getF32ptr());
				newInverse.setTranslation( mJointList[lookingForJoint].getTranslation() );
				model->mSkinInfo.mAlternateBindMatrix.push_back( LLMatrix4a(newInverse) );
=======
        } //missingSkeletonOrScene

        //We need to construct the alternate bind matrix (which contains the new joint positions)
        //in the same order as they were stored in the joint buffer. The joints associated
        //with the skeleton are not stored in the same order as they are in the exported joint buffer.
        //This remaps the skeletal joints to be in the same order as the joints stored in the model.
        std::vector<std::string> :: const_iterator jointIt  = model->mSkinInfo.mJointNames.begin();
        const int jointCnt = model->mSkinInfo.mJointNames.size();
        for ( int i=0; i<jointCnt; ++i, ++jointIt )
        {
            std::string lookingForJoint = (*jointIt).c_str();
            //Look for the joint xform that we extracted from the skeleton, using the jointIt as the key
            //and store it in the alternate bind matrix
            if (mJointMap.find(lookingForJoint) != mJointMap.end()
                && model->mSkinInfo.mInvBindMatrix.size() > i)
            {
                LLMatrix4 newInverse = LLMatrix4(model->mSkinInfo.mInvBindMatrix[i].getF32ptr());
                newInverse.setTranslation( mJointList[lookingForJoint].getTranslation() );
                model->mSkinInfo.mAlternateBindMatrix.push_back( LLMatrix4a(newInverse) );
>>>>>>> 38c2a5bd
            }
            else
            {
                LL_DEBUGS("Mesh")<<"Possibly misnamed/missing joint [" <<lookingForJoint.c_str()<<"] "<<LL_ENDL;
            }
        }

        U32 bind_count = model->mSkinInfo.mAlternateBindMatrix.size();
        if (bind_count > 0 && bind_count != jointCnt)
        {
            LL_WARNS("Mesh") << "Model " << model->mLabel << " has invalid joint bind matrix list." << LL_ENDL;
        }

        //grab raw position array

        domVertices* verts = mesh->getVertices();
        if (verts)
        {
            domInputLocal_Array& inputs = verts->getInput_array();
            for (size_t i = 0; i < inputs.getCount() && model->mPosition.empty(); ++i)
            {
                if (strcmp(inputs[i]->getSemantic(), COMMON_PROFILE_INPUT_POSITION) == 0)
                {
                    domSource* pos_source = daeSafeCast<domSource>(inputs[i]->getSource().getElement());
                    if (pos_source)
                    {
                        domFloat_array* pos_array = pos_source->getFloat_array();
                        if (pos_array)
                        {
                            domListOfFloats& pos = pos_array->getValue();

                            for (size_t j = 0; j < pos.getCount(); j += 3)
                            {
                                if (pos.getCount() <= j+2)
                                {
                                    LL_ERRS() << "Invalid position array size." << LL_ENDL;
                                }

                                LLVector3 v(pos[j], pos[j+1], pos[j+2]);

                                //transform from COLLADA space to volume space
                                v = v * inverse_normalized_transformation;

                                model->mPosition.push_back(v);
                            }
                        }
                    }
                }
            }
        }

        //grab skin weights array
        domSkin::domVertex_weights* weights = skin->getVertex_weights();
        if (weights)
        {
            domInputLocalOffset_Array& inputs = weights->getInput_array();
            domFloat_array* vertex_weights = NULL;
            for (size_t i = 0; i < inputs.getCount(); ++i)
            {
                if (strcmp(inputs[i]->getSemantic(), COMMON_PROFILE_INPUT_WEIGHT) == 0)
                {
                    domSource* weight_source = daeSafeCast<domSource>(inputs[i]->getSource().getElement());
                    if (weight_source)
                    {
                        vertex_weights = weight_source->getFloat_array();
                    }
                }
            }

            if (vertex_weights)
            {
                domListOfFloats& w = vertex_weights->getValue();
                domListOfUInts& vcount = weights->getVcount()->getValue();
                domListOfInts& v = weights->getV()->getValue();

                U32 c_idx = 0;
                for (size_t vc_idx = 0; vc_idx < vcount.getCount(); ++vc_idx)
                { //for each vertex
                    daeUInt count = vcount[vc_idx];

                    //create list of weights that influence this vertex
                    LLModel::weight_list weight_list;

                    for (daeUInt i = 0; i < count; ++i)
                    { //for each weight
                        daeInt joint_idx = v[c_idx++];
                        daeInt weight_idx = v[c_idx++];

                        if (joint_idx == -1)
                        {
                            //ignore bindings to bind_shape_matrix
                            continue;
                        }

                        F32 weight_value = w[weight_idx];

                        weight_list.push_back(LLModel::JointWeight(joint_idx, weight_value));
                    }

                    //sort by joint weight
                    std::sort(weight_list.begin(), weight_list.end(), LLModel::CompareWeightGreater());

                    std::vector<LLModel::JointWeight> wght;

                    F32 total = 0.f;

                    for (U32 i = 0; i < llmin((U32) 4, (U32) weight_list.size()); ++i)
                    { //take up to 4 most significant weights
                        if (weight_list[i].mWeight > 0.f)
                        {
                            wght.push_back( weight_list[i] );
                            total += weight_list[i].mWeight;
                        }
                    }

                    F32 scale = 1.f/total;
                    if (scale != 1.f)
                    { //normalize weights
                        for (U32 i = 0; i < wght.size(); ++i)
                        {
                            wght[i].mWeight *= scale;
                        }
                    }

                    model->mSkinWeights[model->mPosition[vc_idx]] = wght;
                }
            }

        }

        //add instance to scene for this model

        LLMatrix4 transformation;
        transformation.initScale(mesh_scale_vector);
        transformation.setTranslation(mesh_translation_vector);
        transformation *= mTransform;

        std::map<std::string, LLImportMaterial> materials;
        for (U32 i = 0; i < model->mMaterialList.size(); ++i)
        {
            materials[model->mMaterialList[i]] = LLImportMaterial();
        }
        mScene[transformation].push_back(LLModelInstance(model, model->mLabel, transformation, materials));
        stretch_extents(model, transformation, mExtents[0], mExtents[1], mFirstTransform);
    }
}

//-----------------------------------------------------------------------------
// buildJointToNodeMappingFromScene()
//-----------------------------------------------------------------------------
void LLDAELoader::buildJointToNodeMappingFromScene( daeElement* pRoot )
{
    daeElement* pScene = pRoot->getDescendant("visual_scene");
    if ( pScene )
    {
        daeTArray< daeSmartRef<daeElement> > children = pScene->getChildren();
        S32 childCount = children.getCount();
        for (S32 i = 0; i < childCount; ++i)
        {
            domNode* pNode = daeSafeCast<domNode>(children[i]);
            processJointToNodeMapping( pNode );
        }
    }
}
//-----------------------------------------------------------------------------
// processJointToNodeMapping()
//-----------------------------------------------------------------------------
void LLDAELoader::processJointToNodeMapping( domNode* pNode )
{
    if ( isNodeAJoint( pNode ) )
    {
        //1.Store the parent
        std::string nodeName = pNode->getName();
        if ( !nodeName.empty() )
        {
            mJointsFromNode.push_front( pNode->getName() );
        }
        //2. Handle the kiddo's
        processChildJoints( pNode );
    }
    else
    {
        //Determine if the're any children wrt to this failed node.
        //This occurs when an armature is exported and ends up being what essentially amounts to
        //as the root for the visual_scene
        if ( pNode )
        {
            processChildJoints( pNode );
        }
        else
        {
            LL_INFOS()<<"Node is NULL"<<LL_ENDL;
        }

    }
}
//-----------------------------------------------------------------------------
// processChildJoint()
//-----------------------------------------------------------------------------
void LLDAELoader::processChildJoints( domNode* pParentNode )
{
    daeTArray< daeSmartRef<daeElement> > childOfChild = pParentNode->getChildren();
    S32 childOfChildCount = childOfChild.getCount();
    for (S32 i = 0; i < childOfChildCount; ++i)
    {
        domNode* pChildNode = daeSafeCast<domNode>( childOfChild[i] );
        if ( pChildNode )
        {
            processJointToNodeMapping( pChildNode );
        }
    }
}

//-----------------------------------------------------------------------------
// isNodeAJoint()
//-----------------------------------------------------------------------------
bool LLDAELoader::isNodeAJoint( domNode* pNode )
{
    if ( !pNode || !pNode->getName() )
    {
        LL_INFOS()<<"Created node is NULL or invalid"<<LL_ENDL;
        return false;
    }

    return LLModelLoader::isNodeAJoint(pNode->getName());
}
//-----------------------------------------------------------------------------
// verifyCount
//-----------------------------------------------------------------------------
bool LLDAELoader::verifyCount( int expected, int result )
{
    if ( expected != result )
    {
        LL_INFOS()<< "Error: (expected/got)"<<expected<<"/"<<result<<"verts"<<LL_ENDL;
        return false;
    }
    return true;
}
//-----------------------------------------------------------------------------
// verifyController
//-----------------------------------------------------------------------------
bool LLDAELoader::verifyController( domController* pController )
{

    bool result = true;

    domSkin* pSkin = pController->getSkin();

    if ( pSkin )
    {
        xsAnyURI & uri = pSkin->getSource();
        domElement* pElement = uri.getElement();

        if ( !pElement )
        {
            LL_INFOS()<<"Can't resolve skin source"<<LL_ENDL;
            return false;
        }

        daeString type_str = pElement->getTypeName();
        if ( stricmp(type_str, "geometry") == 0 )
        {
            //Skin is reference directly by geometry and get the vertex count from skin
            domSkin::domVertex_weights* pVertexWeights = pSkin->getVertex_weights();
            U32 vertexWeightsCount = pVertexWeights->getCount();
            domGeometry* pGeometry = (domGeometry*) (domElement*) uri.getElement();
            domMesh* pMesh = pGeometry->getMesh();

            if ( pMesh )
            {
                //Get vertex count from geometry
                domVertices* pVertices = pMesh->getVertices();
                if ( !pVertices )
                {
                    LL_INFOS()<<"No vertices!"<<LL_ENDL;
                    return false;
                }

                if ( pVertices )
                {
                    xsAnyURI src = pVertices->getInput_array()[0]->getSource();
                    domSource* pSource = (domSource*) (domElement*) src.getElement();
                    U32 verticesCount = pSource->getTechnique_common()->getAccessor()->getCount();
                    result = verifyCount( verticesCount, vertexWeightsCount );
                    if ( !result )
                    {
                        return result;
                    }
                }
            }

            U32 vcountCount = (U32) pVertexWeights->getVcount()->getValue().getCount();
            result = verifyCount( vcountCount, vertexWeightsCount );
            if ( !result )
            {
                return result;
            }

            domInputLocalOffset_Array& inputs = pVertexWeights->getInput_array();
            U32 sum = 0;
            for (size_t i=0; i<vcountCount; i++)
            {
                sum += pVertexWeights->getVcount()->getValue()[i];
            }
            result = verifyCount( sum * inputs.getCount(), (domInt) pVertexWeights->getV()->getValue().getCount() );
        }
    }

    return result;
}

//-----------------------------------------------------------------------------
// extractTranslation()
//-----------------------------------------------------------------------------
void LLDAELoader::extractTranslation( domTranslate* pTranslate, LLMatrix4& transform )
{
    domFloat3 jointTrans = pTranslate->getValue();
    LLVector3 singleJointTranslation( jointTrans[0], jointTrans[1], jointTrans[2] );
    transform.setTranslation( singleJointTranslation );
}
//-----------------------------------------------------------------------------
// extractTranslationViaElement()
//-----------------------------------------------------------------------------
void LLDAELoader::extractTranslationViaElement( daeElement* pTranslateElement, LLMatrix4& transform )
{
    if ( pTranslateElement )
    {
        domTranslate* pTranslateChild = static_cast<domTranslate*>( pTranslateElement );
        domFloat3 translateChild = pTranslateChild->getValue();
        LLVector3 singleJointTranslation( translateChild[0], translateChild[1], translateChild[2] );
        transform.setTranslation( singleJointTranslation );
    }
}
//-----------------------------------------------------------------------------
// extractTranslationViaSID()
//-----------------------------------------------------------------------------
void LLDAELoader::extractTranslationViaSID( daeElement* pElement, LLMatrix4& transform )
{
    if ( pElement )
    {
        daeSIDResolver resolver( pElement, "./transform" );
        domMatrix* pMatrix = daeSafeCast<domMatrix>( resolver.getElement() );
        //We are only extracting out the translational component atm
        LLMatrix4 workingTransform;
        if ( pMatrix )
        {
            domFloat4x4 domArray = pMatrix->getValue();
            for ( int i = 0; i < 4; i++ )
            {
                for( int j = 0; j < 4; j++ )
                {
                    workingTransform.mMatrix[i][j] = domArray[i + j*4];
                }
            }
            LLVector3 trans = workingTransform.getTranslation();
            transform.setTranslation( trans );
        }
    }
    else
    {
        LL_WARNS()<<"Element is nonexistent - empty/unsupported node."<<LL_ENDL;
    }
}
//-----------------------------------------------------------------------------
// processJointNode()
//-----------------------------------------------------------------------------
void LLDAELoader::processJointNode( domNode* pNode, JointTransformMap& jointTransforms )
{
    if (pNode->getName() == NULL)
    {
        LL_WARNS() << "nameless node, can't process" << LL_ENDL;
        return;
    }

    //LL_WARNS()<<"ProcessJointNode# Node:" <<pNode->getName()<<LL_ENDL;

    //1. handle the incoming node - extract out translation via SID or element
    if (isNodeAJoint(pNode))
    {
        LLMatrix4 workingTransform;

        //Pull out the translate id and store it in the jointTranslations map
        daeSIDResolver jointResolverA(pNode, "./translate");
        domTranslate* pTranslateA = daeSafeCast<domTranslate>(jointResolverA.getElement());
        daeSIDResolver jointResolverB(pNode, "./location");
        domTranslate* pTranslateB = daeSafeCast<domTranslate>(jointResolverB.getElement());

        //Translation via SID was successful
        if (pTranslateA)
        {
            extractTranslation(pTranslateA, workingTransform);
        }
        else
            if (pTranslateB)
            {
                extractTranslation(pTranslateB, workingTransform);
            }
            else
            {
                //Translation via child from element
                daeElement* pTranslateElement = getChildFromElement(pNode, "translate");
                if (!pTranslateElement || pTranslateElement->typeID() != domTranslate::ID())
                {
                    //LL_WARNS()<< "The found element is not a translate node" <<LL_ENDL;
                    daeSIDResolver jointResolver(pNode, "./matrix");
                    domMatrix* pMatrix = daeSafeCast<domMatrix>(jointResolver.getElement());
                    if (pMatrix)
                    {
                        //LL_INFOS()<<"A matrix SID was however found!"<<LL_ENDL;
                        domFloat4x4 domArray = pMatrix->getValue();
                        for (int i = 0; i < 4; i++)
                        {
                            for (int j = 0; j < 4; j++)
                            {
                                workingTransform.mMatrix[i][j] = domArray[i + j * 4];
                            }
                        }
                    }
                    else
                    {
                        LL_WARNS() << "The found element is not translate or matrix node - most likely a corrupt export!" << LL_ENDL;
                    }
                }
                else
                {
                    extractTranslationViaElement(pTranslateElement, workingTransform);
                }
            }

        //Store the working transform relative to the nodes name.
        jointTransforms[pNode->getName()] = workingTransform;
    }

    //2. handle the nodes children

    //Gather and handle the incoming nodes children
    daeTArray< daeSmartRef<daeElement> > childOfChild = pNode->getChildren();
    S32 childOfChildCount = childOfChild.getCount();

    for (S32 i = 0; i < childOfChildCount; ++i)
    {
        domNode* pChildNode = daeSafeCast<domNode>( childOfChild[i] );
        if ( pChildNode )
        {
            processJointNode( pChildNode, jointTransforms );
        }
    }
}
//-----------------------------------------------------------------------------
// getChildFromElement()
//-----------------------------------------------------------------------------
daeElement* LLDAELoader::getChildFromElement( daeElement* pElement, std::string const & name )
{
    daeElement* pChildOfElement = pElement->getChild( name.c_str() );
    if ( pChildOfElement )
    {
        return pChildOfElement;
    }
    LL_DEBUGS("Mesh")<< "Could not find a child [" << name << "] for the element: \"" << pElement->getAttribute("id") << "\"" << LL_ENDL;
    return NULL;
}

void LLDAELoader::processElement( daeElement* element, bool& badElement, DAE* dae)
{
    LLMatrix4 saved_transform;
    bool pushed_mat = false;

    domNode* node = daeSafeCast<domNode>(element);
    if (node)
    {
        pushed_mat = true;
        saved_transform = mTransform;
    }

    domTranslate* translate = daeSafeCast<domTranslate>(element);
    if (translate)
    {
        domFloat3 dom_value = translate->getValue();

        LLMatrix4 translation;
        translation.setTranslation(LLVector3(dom_value[0], dom_value[1], dom_value[2]));

        translation *= mTransform;
        mTransform = translation;
        mTransform.condition();
    }

    domRotate* rotate = daeSafeCast<domRotate>(element);
    if (rotate)
    {
        domFloat4 dom_value = rotate->getValue();

        LLMatrix4 rotation;
        rotation.initRotTrans(dom_value[3] * DEG_TO_RAD, LLVector3(dom_value[0], dom_value[1], dom_value[2]), LLVector3(0, 0, 0));

        rotation *= mTransform;
        mTransform = rotation;
        mTransform.condition();
    }

    domScale* scale = daeSafeCast<domScale>(element);
    if (scale)
    {
        domFloat3 dom_value = scale->getValue();


        LLVector3 scale_vector = LLVector3(dom_value[0], dom_value[1], dom_value[2]);
        scale_vector.abs(); // Set all values positive, since we don't currently support mirrored meshes
        LLMatrix4 scaling;
        scaling.initScale(scale_vector);

        scaling *= mTransform;
        mTransform = scaling;
        mTransform.condition();
    }

    domMatrix* matrix = daeSafeCast<domMatrix>(element);
    if (matrix)
    {
        domFloat4x4 dom_value = matrix->getValue();

        LLMatrix4 matrix_transform;

        for (int i = 0; i < 4; i++)
        {
            for(int j = 0; j < 4; j++)
            {
                matrix_transform.mMatrix[i][j] = dom_value[i + j*4];
            }
        }

        matrix_transform *= mTransform;
        mTransform = matrix_transform;
        mTransform.condition();
    }

    domInstance_geometry* instance_geo = daeSafeCast<domInstance_geometry>(element);
    if (instance_geo)
    {
        domGeometry* geo = daeSafeCast<domGeometry>(instance_geo->getUrl().getElement());
        if (geo)
        {
            domMesh* mesh = daeSafeCast<domMesh>(geo->getDescendant(daeElement::matchType(domMesh::ID())));
            if (mesh)
            {

                std::vector< LLPointer< LLModel > >::iterator i = mModelsMap[mesh].begin();
                while (i != mModelsMap[mesh].end())
                {
                    LLModel* model = *i;

                    LLMatrix4 transformation = mTransform;

                    if (mTransform.determinant() < 0)
                    { //negative scales are not supported
                        LL_INFOS() << "Negative scale detected, unsupported transform.  domInstance_geometry: " << getElementLabel(instance_geo) << LL_ENDL;
                        LLSD args;
                        args["Message"] = "NegativeScaleTrans";
                        args["LABEL"] = getElementLabel(instance_geo);
                        mWarningsArray.append(args);

                        badElement = true;
                    }

                    LLModelLoader::material_map materials = getMaterials(model, instance_geo, dae);

                    // adjust the transformation to compensate for mesh normalization
                    LLVector3 mesh_scale_vector;
                    LLVector3 mesh_translation_vector;
                    model->getNormalizedScaleTranslation(mesh_scale_vector, mesh_translation_vector);

                    LLMatrix4 mesh_translation;
                    mesh_translation.setTranslation(mesh_translation_vector);
                    mesh_translation *= transformation;
                    transformation = mesh_translation;

                    LLMatrix4 mesh_scale;
                    mesh_scale.initScale(mesh_scale_vector);
                    mesh_scale *= transformation;
                    transformation = mesh_scale;

                    if (transformation.determinant() < 0)
                    { //negative scales are not supported
                        LL_INFOS() << "Negative scale detected, unsupported post-normalization transform.  domInstance_geometry: " << getElementLabel(instance_geo) << LL_ENDL;
                        LLSD args;
                        args["Message"] = "NegativeScaleNormTrans";
                        args["LABEL"] = getElementLabel(instance_geo);
                        mWarningsArray.append(args);
<<<<<<< HEAD
						badElement = true;
					}

					std::string label;
					
					if (model->mLabel.empty())
					{
						label = getLodlessLabel(instance_geo);

						llassert(!label.empty());

						if (model->mSubmodelID)
						{
							label += (char)((int)'a' + model->mSubmodelID);
						}
						// <FS:Beq> Support altenate LOD naming conventions
						// model->mLabel = label + sLODSuffix[mLod];
						if ( sLODSuffix[mLod].size() > 0 )
						{
							model->mLabel = label + '_' + sLODSuffix[mLod];
						}
						else
						{
							model->mLabel = label;
						}
						// </FS:Beq>
					}
					else
					{
						// Don't change model's name if possible, it will play havoc with scenes that already use said model.
						size_t ext_pos = getSuffixPosition(model->mLabel);
						if (ext_pos != -1)
						{
							label = model->mLabel.substr(0, ext_pos);
						}
						else
						{
							label = model->mLabel;
						}
					}

					mScene[transformation].push_back(LLModelInstance(model, label, transformation, materials));
					stretch_extents(model, transformation, mExtents[0], mExtents[1], mFirstTransform);
					i++;
				}
			}
		}
		else 
		{
			LL_INFOS()<<"Unable to resolve geometry URL."<<LL_ENDL;
=======
                        badElement = true;
                    }

                    std::string label;

                    if (model->mLabel.empty())
                    {
                        label = getLodlessLabel(instance_geo);

                        llassert(!label.empty());

                        if (model->mSubmodelID)
                        {
                            label += (char)((int)'a' + model->mSubmodelID);
                        }

                        model->mLabel = label + lod_suffix[mLod];
                    }
                    else
                    {
                        // Don't change model's name if possible, it will play havoc with scenes that already use said model.
                        size_t ext_pos = getSuffixPosition(model->mLabel);
                        if (ext_pos != -1)
                        {
                            label = model->mLabel.substr(0, ext_pos);
                        }
                        else
                        {
                            label = model->mLabel;
                        }
                    }

                    mScene[transformation].push_back(LLModelInstance(model, label, transformation, materials));
                    stretch_extents(model, transformation, mExtents[0], mExtents[1], mFirstTransform);
                    i++;
                }
            }
        }
        else
        {
            LL_INFOS()<<"Unable to resolve geometry URL."<<LL_ENDL;
>>>>>>> 38c2a5bd
            LLSD args;
            args["Message"] = "CantResolveGeometryUrl";
            mWarningsArray.append(args);
            badElement = true;
        }

    }

    domInstance_node* instance_node = daeSafeCast<domInstance_node>(element);
    if (instance_node)
    {
        daeElement* instance = instance_node->getUrl().getElement();
        if (instance)
        {
            processElement(instance,badElement, dae);
        }
    }

    //process children
    daeTArray< daeSmartRef<daeElement> > children = element->getChildren();
    int childCount = children.getCount();
    for (S32 i = 0; i < childCount; i++)
    {
        processElement(children[i],badElement, dae);
    }

    if (pushed_mat)
    { //this element was a node, restore transform before processiing siblings
        mTransform = saved_transform;
    }
}

std::map<std::string, LLImportMaterial> LLDAELoader::getMaterials(LLModel* model, domInstance_geometry* instance_geo, DAE* dae)
{
    std::map<std::string, LLImportMaterial> materials;
    for (int i = 0; i < model->mMaterialList.size(); i++)
    {
        LLImportMaterial import_material;

        domInstance_material* instance_mat = NULL;

        domBind_material::domTechnique_common* technique =
        daeSafeCast<domBind_material::domTechnique_common>(instance_geo->getDescendant(daeElement::matchType(domBind_material::domTechnique_common::ID())));

        if (technique)
        {
            daeTArray< daeSmartRef<domInstance_material> > inst_materials = technique->getChildrenByType<domInstance_material>();
            for (int j = 0; j < inst_materials.getCount(); j++)
            {
                std::string symbol(inst_materials[j]->getSymbol());

                if (symbol == model->mMaterialList[i]) // found the binding
                {
                    instance_mat = inst_materials[j];
                    break;
                }
            }
        }

        if (instance_mat)
        {
            domMaterial* material = daeSafeCast<domMaterial>(instance_mat->getTarget().getElement());
            if (material)
            {
                domInstance_effect* instance_effect =
                daeSafeCast<domInstance_effect>(material->getDescendant(daeElement::matchType(domInstance_effect::ID())));
                if (instance_effect)
                {
                    domEffect* effect = daeSafeCast<domEffect>(instance_effect->getUrl().getElement());
                    if (effect)
                    {
                        domProfile_COMMON* profile =
                        daeSafeCast<domProfile_COMMON>(effect->getDescendant(daeElement::matchType(domProfile_COMMON::ID())));
                        if (profile)
                        {
                            import_material = profileToMaterial(profile, dae);
                        }
                    }
                }
            }
        }

        import_material.mBinding = model->mMaterialList[i];
        materials[model->mMaterialList[i]] = import_material;
    }

    return materials;
}

LLImportMaterial LLDAELoader::profileToMaterial(domProfile_COMMON* material, DAE* dae)
{
    LLImportMaterial mat;
    mat.mFullbright = FALSE;

    daeElement* diffuse = material->getDescendant("diffuse");
    if (diffuse)
    {
        domCommon_color_or_texture_type_complexType::domTexture* texture =
        daeSafeCast<domCommon_color_or_texture_type_complexType::domTexture>(diffuse->getDescendant("texture"));
        if (texture)
        {
            domCommon_newparam_type_Array newparams = material->getNewparam_array();
            if (newparams.getCount())
            {

                for (S32 i = 0; i < newparams.getCount(); i++)
                {
                    domFx_surface_common* surface = newparams[i]->getSurface();
                    if (surface)
                    {
                        domFx_surface_init_common* init = surface->getFx_surface_init_common();
                        if (init)
                        {
                            domFx_surface_init_from_common_Array init_from = init->getInit_from_array();

                            if (init_from.getCount() > i)
                            {
                                domImage* image = daeSafeCast<domImage>(init_from[i]->getValue().getElement());
                                if (image)
                                {
                                    // we only support init_from now - embedded data will come later
                                    domImage::domInit_from* init = image->getInit_from();
                                    if (init)
                                    {
                                        mat.mDiffuseMapFilename = cdom::uriToNativePath(init->getValue().str());
                                        mat.mDiffuseMapLabel = getElementLabel(material);
                                    }
                                }
                            }
                        }
                    }
                }
            }
            else if (texture->getTexture())
            {
                domImage* image = NULL;
                dae->getDatabase()->getElement((daeElement**) &image, 0, texture->getTexture(), COLLADA_TYPE_IMAGE);
                if (image)
                {
                    // we only support init_from now - embedded data will come later
                    domImage::domInit_from* init = image->getInit_from();
                    if (init)
                    {
                        std::string image_path_value = cdom::uriToNativePath(init->getValue().str());

#if LL_WINDOWS
                        // Work-around DOM tendency to resort to UNC names which are only confusing for downstream...
                        //
                        std::string::iterator i = image_path_value.begin();
                        while (*i == '\\')
                            i++;
                        mat.mDiffuseMapFilename.assign(i, image_path_value.end());
#else
                        mat.mDiffuseMapFilename = image_path_value;
#endif
                        mat.mDiffuseMapLabel = getElementLabel(material);
                    }
                }
            }
        }

        domCommon_color_or_texture_type_complexType::domColor* color =
        daeSafeCast<domCommon_color_or_texture_type_complexType::domColor>(diffuse->getDescendant("color"));
        if (color)
        {
            domFx_color_common domfx_color = color->getValue();
            LLColor4 value = LLColor4(domfx_color[0], domfx_color[1], domfx_color[2], domfx_color[3]);
            mat.mDiffuseColor = value;
        }
    }

    daeElement* emission = material->getDescendant("emission");
    if (emission)
    {
        LLColor4 emission_color = getDaeColor(emission);
        if (((emission_color[0] + emission_color[1] + emission_color[2]) / 3.0) > 0.25)
        {
            mat.mFullbright = TRUE;
        }
    }

    return mat;
}

// try to get a decent label for this element
std::string LLDAELoader::getElementLabel(daeElement *element)
{
    // if we have a name attribute, use it
    std::string name = element->getAttribute("name");
    if (name.length())
    {
        return name;
    }

    // if we have an ID attribute, use it
    if (element->getID())
    {
        return std::string(element->getID());
    }

    // if we have a parent, use it
    daeElement* parent = element->getParent();
    std::string index_string;
    if (parent)
    {
        // retrieve index to distinguish items inside same parent
        size_t ind = 0;
        parent->getChildren().find(element, ind);

        if (ind > 0)
        {
            index_string = "_" + std::to_string(ind);
        }

        // if parent has a name or ID, use it
        std::string name = parent->getAttribute("name");
        if (!name.length())
        {
            name = std::string(parent->getID());
        }

        if (name.length())
        {
            // make sure that index won't mix up with pre-named lod extensions
            size_t ext_pos = getSuffixPosition(name);

            if (ext_pos == -1)
            {
                return name + index_string;
            }
            else
            {
                return name.insert(ext_pos, index_string);
            }
        }
    }

    // try to use our type
    daeString element_name = element->getElementName();
    if (element_name)
    {
        return std::string(element_name) + index_string;
    }

    // if all else fails, use "object"
    return std::string("object") + index_string;
}

// static
size_t LLDAELoader::getSuffixPosition(std::string label)
{
<<<<<<< HEAD
    // <FS:Beq> Selectable suffixes
	//if ((label.find("_LOD") != -1) || (label.find("_PHYS") != -1))
	//{
	// 	return label.rfind('_');
	//}
    for(int i=0; i < LLModel::NUM_LODS; i++)
	{
    	if (sLODSuffix[i].size() && label.find(sLODSuffix[i]) != std::string::npos)
    	{
	        return label.rfind('_');
	    }
	}
	// </FS:Beq>
	return -1;
=======
    if ((label.find("_LOD") != -1) || (label.find("_PHYS") != -1))
    {
        return label.rfind('_');
    }
    return -1;
>>>>>>> 38c2a5bd
}

// static
std::string LLDAELoader::getLodlessLabel(daeElement *element)
{
    std::string label = getElementLabel(element);
    size_t ext_pos = getSuffixPosition(label);
    if (ext_pos != -1)
    {
        return label.substr(0, ext_pos);
    }
    return label;
}

LLColor4 LLDAELoader::getDaeColor(daeElement* element)
{
    LLColor4 value;
    domCommon_color_or_texture_type_complexType::domColor* color =
    daeSafeCast<domCommon_color_or_texture_type_complexType::domColor>(element->getDescendant("color"));
    if (color)
    {
        domFx_color_common domfx_color = color->getValue();
        value = LLColor4(domfx_color[0], domfx_color[1], domfx_color[2], domfx_color[3]);
    }

    return value;
}

bool LLDAELoader::addVolumeFacesFromDomMesh(LLModel* pModel,domMesh* mesh, LLSD& log_msg)
{
<<<<<<< HEAD
	LLModel::EModelStatus status = LLModel::NO_ERRORS;
	domTriangles_Array& tris = mesh->getTriangles_array();

	for (U32 i = 0; i < tris.getCount(); ++i)
	{
		domTrianglesRef& tri = tris.get(i);

		status = load_face_from_dom_triangles(pModel->getVolumeFaces(), pModel->getMaterialList(), tri, log_msg);
		pModel->mStatus = status;
		if(status != LLModel::NO_ERRORS)
		{
			pModel->ClearFacesAndMaterials();
			return false;
		}
	}

	domPolylist_Array& polys = mesh->getPolylist_array();
	for (U32 i = 0; i < polys.getCount(); ++i)
	{
		domPolylistRef& poly = polys.get(i);
		status = load_face_from_dom_polylist(pModel->getVolumeFaces(), pModel->getMaterialList(), poly, log_msg);

		if(status != LLModel::NO_ERRORS)
		{
			pModel->ClearFacesAndMaterials();
			return false;
		}
	}

	domPolygons_Array& polygons = mesh->getPolygons_array();

	for (U32 i = 0; i < polygons.getCount(); ++i)
	{
		domPolygonsRef& poly = polygons.get(i);

		status = load_face_from_dom_polygons(pModel->getVolumeFaces(), pModel->getMaterialList(), poly);

		if(status != LLModel::NO_ERRORS)
		{
			pModel->ClearFacesAndMaterials();
			return false;
		}
	}

	// <FS:ND> FIRE-12216
	// If we're missing normals, do a quick and dirty calculation of them.
	// Use the normals of each vertex' connected faces and sum them up.
	// This is maybe not as good as LLModel::generateNormals, but generateNormals will optimize and change
	// the model, which can be okay if the user triggers it knowingly.
	LLVolume::face_list_t& vol_faces = pModel->getVolumeFaces();
	for(LLVolume::face_list_t::iterator itr = vol_faces.begin(); itr != vol_faces.end(); ++itr )
	{
		LLVolumeFace &face = *itr;
		if( face.mNormals || !face.mIndices || face.mNumIndices%3 )
			continue;

		face.mNormals = face.mPositions + face.mNumVertices;
		for( S32 i = 0; i < face.mNumVertices; ++i )
			face.mNormals[i].clear();

		for( S32 i = 0; i < face.mNumIndices; i+=3 )
		{
			LLVector4a v0( face.mPositions[ face.mIndices[ i   ] ] );
			LLVector4a v1( face.mPositions[ face.mIndices[ i+1 ] ] );
			LLVector4a v2( face.mPositions[ face.mIndices[ i+2 ] ] );

			LLVector4a vNormal;
			v2.sub( v1 );
			v1.sub( v0 );
			vNormal.setCross3( v1, v2 );
			vNormal.normalize3();

			face.mNormals[ face.mIndices[ i   ] ].add( vNormal );
			face.mNormals[ face.mIndices[ i+1 ] ].add( vNormal );
			face.mNormals[ face.mIndices[ i+2 ] ].add( vNormal );
		}

		for( S32 i = 0; i < face.mNumVertices; ++i )
			face.mNormals[i].normalize3();
	}
	// </FS:ND>

	return (status == LLModel::NO_ERRORS);
=======
    LLModel::EModelStatus status = LLModel::NO_ERRORS;
    domTriangles_Array& tris = mesh->getTriangles_array();

    for (U32 i = 0; i < tris.getCount(); ++i)
    {
        domTrianglesRef& tri = tris.get(i);

        status = load_face_from_dom_triangles(pModel->getVolumeFaces(), pModel->getMaterialList(), tri, log_msg);
        pModel->mStatus = status;
        if(status != LLModel::NO_ERRORS)
        {
            pModel->ClearFacesAndMaterials();
            return false;
        }
    }

    domPolylist_Array& polys = mesh->getPolylist_array();
    for (U32 i = 0; i < polys.getCount(); ++i)
    {
        domPolylistRef& poly = polys.get(i);
        status = load_face_from_dom_polylist(pModel->getVolumeFaces(), pModel->getMaterialList(), poly, log_msg);

        if(status != LLModel::NO_ERRORS)
        {
            pModel->ClearFacesAndMaterials();
            return false;
        }
    }

    domPolygons_Array& polygons = mesh->getPolygons_array();

    for (U32 i = 0; i < polygons.getCount(); ++i)
    {
        domPolygonsRef& poly = polygons.get(i);

        status = load_face_from_dom_polygons(pModel->getVolumeFaces(), pModel->getMaterialList(), poly);

        if(status != LLModel::NO_ERRORS)
        {
            pModel->ClearFacesAndMaterials();
            return false;
        }
    }

    return (status == LLModel::NO_ERRORS);
>>>>>>> 38c2a5bd
}

//static diff version supports creating multiple models when material counts spill
// over the 8 face server-side limit
//
bool LLDAELoader::loadModelsFromDomMesh(domMesh* mesh, std::vector<LLModel*>& models_out, U32 submodel_limit)
{

    LLVolumeParams volume_params;
    volume_params.setType(LL_PCODE_PROFILE_SQUARE, LL_PCODE_PATH_LINE);

    models_out.clear();

    LLModel* ret = new LLModel(volume_params, 0.f);

<<<<<<< HEAD
	std::string model_name = getLodlessLabel(mesh);
	// <FS:Beq> Support altenate LOD naming conventions
	// ret->mLabel = model_name + sLODSuffix[mLod];
	if ( sLODSuffix[mLod].size() > 0 )
	{
		ret->mLabel = model_name + '_' + sLODSuffix[mLod];
	}
	else
	{
		ret->mLabel = model_name;
	}
	// </FS:Beq>
	llassert(!ret->mLabel.empty());
=======
    std::string model_name = getLodlessLabel(mesh);
    ret->mLabel = model_name + lod_suffix[mLod];

    llassert(!ret->mLabel.empty());
>>>>>>> 38c2a5bd

    // Like a monkey, ready to be shot into space
    //
    ret->ClearFacesAndMaterials();

    // Get the whole set of volume faces
    //
    addVolumeFacesFromDomMesh(ret, mesh, mWarningsArray);

    U32 volume_faces = ret->getNumVolumeFaces();

    // Side-steps all manner of issues when splitting models
    // and matching lower LOD materials to base models
    //
    ret->sortVolumeFacesByMaterialName();

    bool normalized = false;

    int submodelID = 0;

    // remove all faces that definitely won't fit into one model and submodel limit
    U32 face_limit = (submodel_limit + 1) * LL_SCULPT_MESH_MAX_FACES;
    if (face_limit < volume_faces)
    {
        ret->setNumVolumeFaces(face_limit);
    }

    LLVolume::face_list_t remainder;
    do
    {
        // Insure we do this once with the whole gang and not per-model
        //
        if (!normalized && !mNoNormalize)
        {
            normalized = true;
            ret->normalizeVolumeFaces();
        }

        ret->trimVolumeFacesToSize(LL_SCULPT_MESH_MAX_FACES, &remainder);

        // remove unused/redundant vertices after normalizing
<<<<<<< HEAD
		if (!mNoOptimize)
		{
			ret->remapVolumeFaces();
		}

		volume_faces = remainder.size();

		models_out.push_back(ret);

		// If we have left-over volume faces, create another model
		// to absorb them...
		//
		if (volume_faces)
		{
			LLModel* next = new LLModel(volume_params, 0.f);
			next->mSubmodelID = ++submodelID;
			// <FS:Beq> configurable lod suffixes
			// next->mLabel = model_name + (char)((int)'a' + next->mSubmodelID) + lod_suffix[mLod];
			next->mLabel = model_name + (char)((int)'a' + next->mSubmodelID) + sLODSuffix[mLod];
			// </FS:Beq>
			next->getVolumeFaces() = remainder;
			next->mNormalizedScale = ret->mNormalizedScale;
			next->mNormalizedTranslation = ret->mNormalizedTranslation;

			if ( ret->mMaterialList.size() > LL_SCULPT_MESH_MAX_FACES)
			{
				next->mMaterialList.assign(ret->mMaterialList.begin() + LL_SCULPT_MESH_MAX_FACES, ret->mMaterialList.end());
			}
			ret = next;
		}

		remainder.clear();

	} while (volume_faces);	

	return true;
=======
        if (!mNoOptimize)
        {
            ret->remapVolumeFaces();
        }

        volume_faces = remainder.size();

        models_out.push_back(ret);

        // If we have left-over volume faces, create another model
        // to absorb them...
        //
        if (volume_faces)
        {
            LLModel* next = new LLModel(volume_params, 0.f);
            next->mSubmodelID = ++submodelID;
            next->mLabel = model_name + (char)((int)'a' + next->mSubmodelID) + lod_suffix[mLod];
            next->getVolumeFaces() = remainder;
            next->mNormalizedScale = ret->mNormalizedScale;
            next->mNormalizedTranslation = ret->mNormalizedTranslation;

            if ( ret->mMaterialList.size() > LL_SCULPT_MESH_MAX_FACES)
            {
                next->mMaterialList.assign(ret->mMaterialList.begin() + LL_SCULPT_MESH_MAX_FACES, ret->mMaterialList.end());
            }
            ret = next;
        }

        remainder.clear();

    } while (volume_faces);

    return true;
>>>>>>> 38c2a5bd
}<|MERGE_RESOLUTION|>--- conflicted
+++ resolved
@@ -76,71 +76,56 @@
 #include <boost/regex.hpp>
 #include <boost/algorithm/string/replace.hpp>
 
-<<<<<<< HEAD
 // <FS:ND> Logging for error and warning messages from colladadom
 #include "dae/daeErrorHandler.h"
 
 class FSdaeErrorHandler: public daeErrorHandler
 {
 public:
-	virtual void handleError( daeString msg )
-	{
-		LL_WARNS( "ColladaDom" ) << msg << LL_ENDL;
-	}
-	virtual void handleWarning( daeString msg )
-	{
-		LL_WARNS( "ColladaDom" ) << msg << LL_ENDL;
-	}
+    virtual void handleError( daeString msg )
+    {
+        LL_WARNS( "ColladaDom" ) << msg << LL_ENDL;
+    }
+    virtual void handleWarning( daeString msg )
+    {
+        LL_WARNS( "ColladaDom" ) << msg << LL_ENDL;
+    }
 };
 
 FSdaeErrorHandler gDaeErrorHandler;
 class FSDaeSetErrorHandler
 {
 public:
-	FSDaeSetErrorHandler()
-	{
-		daeErrorHandler::setErrorHandler( &gDaeErrorHandler );
-	}
-	~FSDaeSetErrorHandler()
-	{
-		daeErrorHandler::setErrorHandler( NULL );
-	}
+    FSDaeSetErrorHandler()
+    {
+        daeErrorHandler::setErrorHandler( &gDaeErrorHandler );
+    }
+    ~FSDaeSetErrorHandler()
+    {
+        daeErrorHandler::setErrorHandler( NULL );
+    }
 };
 // </FS:ND>
 
 
-std::string colladaVersion[VERSIONTYPE_COUNT+1] = 
-=======
 std::string colladaVersion[VERSIONTYPE_COUNT+1] =
->>>>>>> 38c2a5bd
 {
     "1.4.0",
     "1.4.1",
     "Unsupported"
 };
 
-<<<<<<< HEAD
 // <FS:Beq> moved to allow configuration
 // static const std::string lod_suffix[LLModel::NUM_LODS] =
 // {
-// 	"_LOD0",
-// 	"_LOD1",
-// 	"_LOD2",
-// 	"",
-// 	"_PHYS",
+//  "_LOD0",
+//  "_LOD1",
+//  "_LOD2",
+//  "",
+//  "_PHYS",
 // };
 // </FS:Beq>
 
-=======
-static const std::string lod_suffix[LLModel::NUM_LODS] =
-{
-    "_LOD0",
-    "_LOD1",
-    "_LOD2",
-    "",
-    "_PHYS",
-};
->>>>>>> 38c2a5bd
 
 const U32 LIMIT_MATERIALS_OUTPUT = 12;
 
@@ -939,25 +924,6 @@
 // LLDAELoader
 //-----------------------------------------------------------------------------
 LLDAELoader::LLDAELoader(
-<<<<<<< HEAD
-	std::string			filename,
-	S32					lod,
-	load_callback_t		load_cb,
-	joint_lookup_func_t	joint_lookup_func,
-	texture_load_func_t	texture_load_func,
-	state_callback_t	state_cb,
-	void*				opaque_userdata,
-	JointTransformMap&	jointTransformMap,
-	JointNameSet&		jointsFromNodes,
-    std::map<std::string, std::string>&		jointAliasMap,
-    U32					maxJointsPerMesh,
-	U32					modelLimit,
-	// <FS:Beq> mesh loader suffix configuration
-    // bool				preprocess)
-    bool				preprocess,
-	const LODSuffixArray& lod_suffix)
-	// </FS:Beq>
-=======
     std::string         filename,
     S32                 lod,
     load_callback_t     load_cb,
@@ -970,8 +936,11 @@
     std::map<std::string, std::string>&     jointAliasMap,
     U32                 maxJointsPerMesh,
     U32                 modelLimit,
-    bool                preprocess)
->>>>>>> 38c2a5bd
+    // <FS:Beq> mesh loader suffix configuration
+    // bool             preprocess)
+    bool                preprocess,
+    const LODSuffixArray& lod_suffix)
+    // </FS:Beq>
 : LLModelLoader(
         filename,
         lod,
@@ -987,18 +956,21 @@
   mGeneratedModelLimit(modelLimit),
   mPreprocessDAE(preprocess)
 {
-	// <FS:Beq> mesh loader suffix configuration
-	for (int i = 0; i < LLModel::NUM_LODS; i++)
-	{
-  		LLDAELoader::sLODSuffix[i] = lod_suffix[i];
-	}
-	// </FS:Beq>
+    // <FS:Beq> mesh loader suffix configuration
+    for (int i = 0; i < LLModel::NUM_LODS; i++)
+    {
+        LLDAELoader::sLODSuffix[i] = lod_suffix[i];
+    }
+    // </FS:Beq>
 }
 
 LLDAELoader::~LLDAELoader()
 {
 }
 
+//static
+LODSuffixArray LLDAELoader::sLODSuffix{};// <FS:Beq/> configurable lod suffixes
+
 struct ModelSort
 {
     bool operator()(const LLPointer< LLModel >& lhs, const LLPointer< LLModel >& rhs)
@@ -1013,6 +985,9 @@
 
 bool LLDAELoader::OpenFile(const std::string& filename)
 {
+    // <FS:ND> Set up colladadom error handler
+    FSDaeSetErrorHandler oErrorHandlerSerror;
+
     setLoadState( READING_FILE );
 
     //no suitable slm exists, load from the .dae file
@@ -1183,16 +1158,6 @@
 
     std::sort(mModelList.begin(), mModelList.end(), ModelSort());
 
-<<<<<<< HEAD
-//static
-LODSuffixArray LLDAELoader::sLODSuffix{};// <FS:Beq/> configurable lod suffixes
-
-struct ModelSort
-{
-	bool operator()(const LLPointer< LLModel >& lhs, const LLPointer< LLModel >& rhs)
-	{
-        if (lhs->mSubmodelID < rhs->mSubmodelID)
-=======
     model_list::iterator model_iter = mModelList.begin();
     while (model_iter != mModelList.end())
     {
@@ -1204,7 +1169,6 @@
                                                         ? mat_iter + LIMIT_MATERIALS_OUTPUT
                                                         : mdl->mMaterialList.end();
         while (mat_iter != end_iter)
->>>>>>> 38c2a5bd
         {
             LL_INFOS() << mdl->mLabel << " references " << (*mat_iter) << LL_ENDL;
             mat_iter++;
@@ -1212,235 +1176,6 @@
         model_iter++;
     }
 
-<<<<<<< HEAD
-bool LLDAELoader::OpenFile(const std::string& filename)
-{
-	// <FS:ND> Set up colladadom error handler
-	FSDaeSetErrorHandler oErrorHandlerSerror;
-
-	setLoadState( READING_FILE );
-
-	//no suitable slm exists, load from the .dae file
-
-	// Collada expects file and folder names to be escaped
-	// Note: cdom::nativePathToUri()
-	const char* allowed =
-		"ABCDEFGHIJKLMNOPQRSTUVWXYZ"
-		"abcdefghijklmnopqrstuvwxyz"
-		"0123456789"
-		"%-._~:\"|\\/";
-	std::string uri_filename = LLURI::escape(filename, allowed);
-
-	DAE dae;
-	domCOLLADA* dom;
-	if (mPreprocessDAE)
-	{
-		dom = dae.openFromMemory(uri_filename, preprocessDAE(filename).c_str());
-	}
-	else
-	{
-		LL_INFOS() << "Skipping dae preprocessing" << LL_ENDL;
-		dom = dae.open(uri_filename);
-	}
-	
-	if (!dom)
-	{
-		LL_INFOS() <<" Error with dae - traditionally indicates a corrupt file."<<LL_ENDL;
-        LLSD args;
-        args["Message"] = "ParsingErrorCorrupt";
-        mWarningsArray.append(args);
-		setLoadState( ERROR_PARSING );
-		return false;
-	}
-	//Dom version
-	daeString domVersion = dae.getDomVersion();
-	std::string sldom(domVersion);
-	LL_INFOS()<<"Collada Importer Version: "<<sldom<<LL_ENDL;
-	//Dae version
-	domVersionType docVersion = dom->getVersion();
-	//0=1.4
-	//1=1.4.1
-	//2=Currently unsupported, however may work
-	if (docVersion > 1 ) 
-	{ 
-		docVersion = VERSIONTYPE_COUNT;
-	}
-	LL_INFOS()<<"Dae version "<<colladaVersion[docVersion]<<LL_ENDL;
-	
-	
-	daeDatabase* db = dae.getDatabase();
-	
-	daeInt count = db->getElementCount(NULL, COLLADA_TYPE_MESH);
-	
-	daeDocument* doc = dae.getDoc(uri_filename);
-	if (!doc)
-	{
-		LL_WARNS() << "can't find internal doc" << LL_ENDL;
-        LLSD args;
-        args["Message"] = "ParsingErrorNoDoc";
-        mWarningsArray.append(args);
-		return false;
-	}
-	
-	daeElement* root = doc->getDomRoot();
-	if (!root)
-	{
-		LL_WARNS() << "document has no root" << LL_ENDL;
-        LLSD args;
-        args["Message"] = "ParsingErrorNoRoot";
-        mWarningsArray.append(args);
-		return false;
-	}
-	
-	//Verify some basic properties of the dae
-	//1. Basic validity check on controller 
-	U32 controllerCount = (int) db->getElementCount( NULL, "controller" );
-	bool result = false;
-	for ( int i=0; i<controllerCount; ++i )
-	{
-		domController* pController = NULL;
-		db->getElement( (daeElement**) &pController, i , NULL, "controller" );
-		result = verifyController( pController );
-		if (!result)
-		{
-			LL_INFOS() << "Could not verify controller" << LL_ENDL;
-            LLSD args;
-            args["Message"] = "ParsingErrorBadElement";
-            mWarningsArray.append(args);
-			setLoadState( ERROR_PARSING );
-			return true;
-		}
-	}
-
-
-	//get unit scale
-	mTransform.setIdentity();
-	
-	domAsset::domUnit* unit = daeSafeCast<domAsset::domUnit>(root->getDescendant(daeElement::matchType(domAsset::domUnit::ID())));
-
-	if (unit)
-	{
-		F32 meter = unit->getMeter();
-		mTransform.mMatrix[0][0] = meter;
-		mTransform.mMatrix[1][1] = meter;
-		mTransform.mMatrix[2][2] = meter;
-	}
-	
-	//get up axis rotation
-	LLMatrix4 rotation;
-	
-	domUpAxisType up = UPAXISTYPE_Y_UP;  // default is Y_UP
-	domAsset::domUp_axis* up_axis =
-	daeSafeCast<domAsset::domUp_axis>(root->getDescendant(daeElement::matchType(domAsset::domUp_axis::ID())));
-	
-	if (up_axis)
-	{
-		up = up_axis->getValue();
-	}
-	
-	if (up == UPAXISTYPE_X_UP)
-	{
-		rotation.initRotation(0.0f, 90.0f * DEG_TO_RAD, 0.0f);
-	}
-	else if (up == UPAXISTYPE_Y_UP)
-	{
-		rotation.initRotation(90.0f * DEG_TO_RAD, 0.0f, 0.0f);
-	}
-	
-	rotation *= mTransform;
-	mTransform = rotation;
-
-	mTransform.condition();	
-
-	U32 submodel_limit = count > 0 ? mGeneratedModelLimit/count : 0;
-	for (daeInt idx = 0; idx < count; ++idx)
-	{ //build map of domEntities to LLModel
-		domMesh* mesh = NULL;
-		db->getElement((daeElement**) &mesh, idx, NULL, COLLADA_TYPE_MESH);
-		
-		if (mesh)
-		{
-
-			std::vector<LLModel*> models;
-
-			loadModelsFromDomMesh(mesh, models, submodel_limit);
-
-			std::vector<LLModel*>::iterator i;
-			i = models.begin();
-			while (i != models.end())
-			{
-				LLModel* mdl = *i;
-				if(mdl->getStatus() != LLModel::NO_ERRORS)
-				{
-					setLoadState(ERROR_MODEL + mdl->getStatus()) ;
-					return false; //abort
-				}
-
-				if (mdl && validate_model(mdl))
-				{
-					mModelList.push_back(mdl);
-					mModelsMap[mesh].push_back(mdl);
-				}
-				i++;
-			}
-		}
-	}
-
-	std::sort(mModelList.begin(), mModelList.end(), ModelSort());
-
-	model_list::iterator model_iter = mModelList.begin();
-	while (model_iter != mModelList.end())
-	{
-		LLModel* mdl = *model_iter;
-		U32 material_count = mdl->mMaterialList.size();
-		LL_INFOS() << "Importing " << mdl->mLabel << " model with " << material_count << " material references" << LL_ENDL;
-		std::vector<std::string>::iterator mat_iter = mdl->mMaterialList.begin();
-		std::vector<std::string>::iterator end_iter = material_count > LIMIT_MATERIALS_OUTPUT
-														? mat_iter + LIMIT_MATERIALS_OUTPUT
-														: mdl->mMaterialList.end();
-		while (mat_iter != end_iter)
-		{
-			LL_INFOS() << mdl->mLabel << " references " << (*mat_iter) << LL_ENDL;
-			mat_iter++;
-		}
-		model_iter++;
-	}
-
-	count = db->getElementCount(NULL, COLLADA_TYPE_SKIN);
-	for (daeInt idx = 0; idx < count; ++idx)
-	{ //add skinned meshes as instances
-		domSkin* skin = NULL;
-		db->getElement((daeElement**) &skin, idx, NULL, COLLADA_TYPE_SKIN);
-		
-		if (skin)
-		{
-			domGeometry* geom = daeSafeCast<domGeometry>(skin->getSource().getElement());
-			
-			if (geom)
-			{
-				domMesh* mesh = geom->getMesh();
-				if (mesh)
-				{
-					std::vector< LLPointer< LLModel > >::iterator i = mModelsMap[mesh].begin();
-					while (i != mModelsMap[mesh].end())
-					{
-						LLPointer<LLModel> mdl = *i;
-						LLDAELoader::processDomModel(mdl, &dae, root, mesh, skin);
-						i++;
-					}
-				}
-			}
-		}
-	}
-
-	LL_INFOS()<< "Collada skins processed: " << count <<LL_ENDL;
-
-	daeElement* scene = root->getDescendant("visual_scene");
-	
-	if (!scene)
-	{
-		LL_WARNS() << "document has no visual_scene" << LL_ENDL;
-=======
     count = db->getElementCount(NULL, COLLADA_TYPE_SKIN);
     for (daeInt idx = 0; idx < count; ++idx)
     { //add skinned meshes as instances
@@ -1475,7 +1210,6 @@
     if (!scene)
     {
         LL_WARNS() << "document has no visual_scene" << LL_ENDL;
->>>>>>> 38c2a5bd
         LLSD args;
         args["Message"] = "ParsingErrorNoScene";
         mWarningsArray.append(args);
@@ -1718,112 +1452,6 @@
             }
 
 
-<<<<<<< HEAD
-		domSkin::domJoints* joints = skin->getJoints();
-
-		domInputLocal_Array& joint_input = joints->getInput_array();
-
-		for (size_t i = 0; i < joint_input.getCount(); ++i)
-		{
-			domInputLocal* input = joint_input.get(i);
-			xsNMTOKEN semantic = input->getSemantic();
-
-			if (strcmp(semantic, COMMON_PROFILE_INPUT_JOINT) == 0)
-			{ //found joint source, fill model->mJointMap and model->mSkinInfo.mJointNames
-				daeElement* elem = input->getSource().getElement();
-
-				domSource* source = daeSafeCast<domSource>(elem);
-				if (source)
-				{
-
-
-					domName_array* names_source = source->getName_array();
-
-					if (names_source)
-					{
-						domListOfNames &names = names_source->getValue();
-
-						for (size_t j = 0; j < names.getCount(); ++j)
-						{
-							std::string name(names.get(j));
-							if (mJointMap.find(name) != mJointMap.end())
-							{
-								name = mJointMap[name];
-							}
-//<FS:ND> Query by JointKey rather than just a string, the key can be a U32 index for faster lookup
-//							model->mSkinInfo.mJointNames.push_back( name );
-							model->mSkinInfo.mJointNames.push_back( JointKey::construct( name ) );
-// </FS:ND>
-							model->mSkinInfo.mJointNums.push_back(-1);
-						}
-					}
-					else
-					{
-						domIDREF_array* names_source = source->getIDREF_array();
-						if (names_source)
-						{
-							xsIDREFS& names = names_source->getValue();
-
-							for (size_t j = 0; j < names.getCount(); ++j)
-							{
-								std::string name(names.get(j).getID());
-								if (mJointMap.find(name) != mJointMap.end())
-								{
-									name = mJointMap[name];
-								}
-//<FS:ND> Query by JointKey rather than just a string, the key can be a U32 index for faster lookup
-//								model->mSkinInfo.mJointNames.push_back( name );
-								model->mSkinInfo.mJointNames.push_back( JointKey::construct( name ) );
-// </FS:ND>
-								model->mSkinInfo.mJointNums.push_back(-1);
-							}
-						}
-					}
-				}
-			}
-			else if (strcmp(semantic, COMMON_PROFILE_INPUT_INV_BIND_MATRIX) == 0)
-			{ //found inv_bind_matrix array, fill model->mInvBindMatrix
-				domSource* source = daeSafeCast<domSource>(input->getSource().getElement());
-				if (source)
-				{
-					domFloat_array* t = source->getFloat_array();
-					if (t)
-					{
-						domListOfFloats& transform = t->getValue();
-						S32 count = transform.getCount()/16;
-
-						for (S32 k = 0; k < count; ++k)
-						{
-							LLMatrix4 mat;
-
-							for (int i = 0; i < 4; i++)
-							{
-								for(int j = 0; j < 4; j++)
-								{
-									mat.mMatrix[i][j] = transform[k*16 + i + j*4];
-								}
-							}
-							model->mSkinInfo.mInvBindMatrix.push_back(LLMatrix4a(mat));
-						}
-					}
-				}
-			}
-		}
-
-		//Now that we've parsed the joint array, let's determine if we have a full rig
-		//(which means we have all the joint sthat are required for an avatar versus
-		//a skinned asset attached to a node in a file that contains an entire skeleton,
-		//but does not use the skeleton).						
-		buildJointToNodeMappingFromScene( root );
-
-//<FS:ND> Query by JointKey rather than just a string, the key can be a U32 index for faster lookup
-//		critiqueRigForUploadApplicability( model->mSkinInfo.mJointNames );
-		critiqueRigForUploadApplicability( toStringVector( model->mSkinInfo.mJointNames ) );
-// </FS:ND>
-
-		if ( !missingSkeletonOrScene )
-		{
-=======
         domSkin::domJoints* joints = skin->getJoints();
 
         domInputLocal_Array& joint_input = joints->getInput_array();
@@ -1855,7 +1483,10 @@
                             {
                                 name = mJointMap[name];
                             }
-                            model->mSkinInfo.mJointNames.push_back(name);
+//<FS:ND> Query by JointKey rather than just a string, the key can be a U32 index for faster lookup
+//                          model->mSkinInfo.mJointNames.push_back( name );
+                            model->mSkinInfo.mJointNames.push_back( JointKey::construct( name ) );
+// </FS:ND>
                             model->mSkinInfo.mJointNums.push_back(-1);
                         }
                     }
@@ -1873,7 +1504,10 @@
                                 {
                                     name = mJointMap[name];
                                 }
-                                model->mSkinInfo.mJointNames.push_back(name);
+//<FS:ND> Query by JointKey rather than just a string, the key can be a U32 index for faster lookup
+//                              model->mSkinInfo.mJointNames.push_back( name );
+                                model->mSkinInfo.mJointNames.push_back( JointKey::construct( name ) );
+// </FS:ND>
                                 model->mSkinInfo.mJointNums.push_back(-1);
                             }
                         }
@@ -1914,11 +1548,14 @@
         //a skinned asset attached to a node in a file that contains an entire skeleton,
         //but does not use the skeleton).
         buildJointToNodeMappingFromScene( root );
-        critiqueRigForUploadApplicability( model->mSkinInfo.mJointNames );
+
+//<FS:ND> Query by JointKey rather than just a string, the key can be a U32 index for faster lookup
+//      critiqueRigForUploadApplicability( model->mSkinInfo.mJointNames );
+        critiqueRigForUploadApplicability( toStringVector( model->mSkinInfo.mJointNames ) );
+// </FS:ND>
 
         if ( !missingSkeletonOrScene )
         {
->>>>>>> 38c2a5bd
             // FIXME: mesh_id is used to determine which mesh gets to
             // set the joint offset, in the event of a conflict. Since
             // we don't know the mesh id yet, we can't guarantee that
@@ -1961,40 +1598,19 @@
                     }
                 }
             }
-<<<<<<< HEAD
-		} //missingSkeletonOrScene
-
-		//We need to construct the alternate bind matrix (which contains the new joint positions)
-		//in the same order as they were stored in the joint buffer. The joints associated
-		//with the skeleton are not stored in the same order as they are in the exported joint buffer.
-		//This remaps the skeletal joints to be in the same order as the joints stored in the model.
-
-//<FS:ND> Query by JointKey rather than just a string, the key can be a U32 index for faster lookup
-		//		std::vector<std::string> ::const_iterator jointIt = model->mSkinInfo.mJointNames.begin();
-		std::vector< std::string > jointNames = toStringVector( model->mSkinInfo.mJointNames );
-		std::vector<std::string> ::const_iterator jointIt = jointNames.begin();
-// </FS:ND>
-
-		const int jointCnt = model->mSkinInfo.mJointNames.size();
-		for ( int i=0; i<jointCnt; ++i, ++jointIt )
-		{
-			std::string lookingForJoint = (*jointIt).c_str();
-			//Look for the joint xform that we extracted from the skeleton, using the jointIt as the key
-			//and store it in the alternate bind matrix
-			if (mJointMap.find(lookingForJoint) != mJointMap.end()
-				&& model->mSkinInfo.mInvBindMatrix.size() > i)
-			{
-				LLMatrix4 newInverse = LLMatrix4(model->mSkinInfo.mInvBindMatrix[i].getF32ptr());
-				newInverse.setTranslation( mJointList[lookingForJoint].getTranslation() );
-				model->mSkinInfo.mAlternateBindMatrix.push_back( LLMatrix4a(newInverse) );
-=======
         } //missingSkeletonOrScene
 
         //We need to construct the alternate bind matrix (which contains the new joint positions)
         //in the same order as they were stored in the joint buffer. The joints associated
         //with the skeleton are not stored in the same order as they are in the exported joint buffer.
         //This remaps the skeletal joints to be in the same order as the joints stored in the model.
-        std::vector<std::string> :: const_iterator jointIt  = model->mSkinInfo.mJointNames.begin();
+
+//<FS:ND> Query by JointKey rather than just a string, the key can be a U32 index for faster lookup
+        //      std::vector<std::string> ::const_iterator jointIt = model->mSkinInfo.mJointNames.begin();
+        std::vector< std::string > jointNames = toStringVector( model->mSkinInfo.mJointNames );
+        std::vector<std::string> ::const_iterator jointIt = jointNames.begin();
+// </FS:ND>
+
         const int jointCnt = model->mSkinInfo.mJointNames.size();
         for ( int i=0; i<jointCnt; ++i, ++jointIt )
         {
@@ -2007,7 +1623,6 @@
                 LLMatrix4 newInverse = LLMatrix4(model->mSkinInfo.mInvBindMatrix[i].getF32ptr());
                 newInverse.setTranslation( mJointList[lookingForJoint].getTranslation() );
                 model->mSkinInfo.mAlternateBindMatrix.push_back( LLMatrix4a(newInverse) );
->>>>>>> 38c2a5bd
             }
             else
             {
@@ -2596,58 +2211,6 @@
                         args["Message"] = "NegativeScaleNormTrans";
                         args["LABEL"] = getElementLabel(instance_geo);
                         mWarningsArray.append(args);
-<<<<<<< HEAD
-						badElement = true;
-					}
-
-					std::string label;
-					
-					if (model->mLabel.empty())
-					{
-						label = getLodlessLabel(instance_geo);
-
-						llassert(!label.empty());
-
-						if (model->mSubmodelID)
-						{
-							label += (char)((int)'a' + model->mSubmodelID);
-						}
-						// <FS:Beq> Support altenate LOD naming conventions
-						// model->mLabel = label + sLODSuffix[mLod];
-						if ( sLODSuffix[mLod].size() > 0 )
-						{
-							model->mLabel = label + '_' + sLODSuffix[mLod];
-						}
-						else
-						{
-							model->mLabel = label;
-						}
-						// </FS:Beq>
-					}
-					else
-					{
-						// Don't change model's name if possible, it will play havoc with scenes that already use said model.
-						size_t ext_pos = getSuffixPosition(model->mLabel);
-						if (ext_pos != -1)
-						{
-							label = model->mLabel.substr(0, ext_pos);
-						}
-						else
-						{
-							label = model->mLabel;
-						}
-					}
-
-					mScene[transformation].push_back(LLModelInstance(model, label, transformation, materials));
-					stretch_extents(model, transformation, mExtents[0], mExtents[1], mFirstTransform);
-					i++;
-				}
-			}
-		}
-		else 
-		{
-			LL_INFOS()<<"Unable to resolve geometry URL."<<LL_ENDL;
-=======
                         badElement = true;
                     }
 
@@ -2663,8 +2226,17 @@
                         {
                             label += (char)((int)'a' + model->mSubmodelID);
                         }
-
-                        model->mLabel = label + lod_suffix[mLod];
+                        // <FS:Beq> Support altenate LOD naming conventions
+                        // model->mLabel = label + sLODSuffix[mLod];
+                        if ( sLODSuffix[mLod].size() > 0 )
+                        {
+                            model->mLabel = label + '_' + sLODSuffix[mLod];
+                        }
+                        else
+                        {
+                            model->mLabel = label;
+                        }
+                        // </FS:Beq>
                     }
                     else
                     {
@@ -2689,7 +2261,6 @@
         else
         {
             LL_INFOS()<<"Unable to resolve geometry URL."<<LL_ENDL;
->>>>>>> 38c2a5bd
             LLSD args;
             args["Message"] = "CantResolveGeometryUrl";
             mWarningsArray.append(args);
@@ -2941,28 +2512,20 @@
 // static
 size_t LLDAELoader::getSuffixPosition(std::string label)
 {
-<<<<<<< HEAD
     // <FS:Beq> Selectable suffixes
-	//if ((label.find("_LOD") != -1) || (label.find("_PHYS") != -1))
-	//{
-	// 	return label.rfind('_');
-	//}
+    //if ((label.find("_LOD") != -1) || (label.find("_PHYS") != -1))
+    //{
+    //  return label.rfind('_');
+    //}
     for(int i=0; i < LLModel::NUM_LODS; i++)
-	{
-    	if (sLODSuffix[i].size() && label.find(sLODSuffix[i]) != std::string::npos)
-    	{
-	        return label.rfind('_');
-	    }
-	}
-	// </FS:Beq>
-	return -1;
-=======
-    if ((label.find("_LOD") != -1) || (label.find("_PHYS") != -1))
-    {
-        return label.rfind('_');
-    }
+    {
+        if (sLODSuffix[i].size() && label.find(sLODSuffix[i]) != std::string::npos)
+        {
+            return label.rfind('_');
+        }
+    }
+    // </FS:Beq>
     return -1;
->>>>>>> 38c2a5bd
 }
 
 // static
@@ -2993,91 +2556,6 @@
 
 bool LLDAELoader::addVolumeFacesFromDomMesh(LLModel* pModel,domMesh* mesh, LLSD& log_msg)
 {
-<<<<<<< HEAD
-	LLModel::EModelStatus status = LLModel::NO_ERRORS;
-	domTriangles_Array& tris = mesh->getTriangles_array();
-
-	for (U32 i = 0; i < tris.getCount(); ++i)
-	{
-		domTrianglesRef& tri = tris.get(i);
-
-		status = load_face_from_dom_triangles(pModel->getVolumeFaces(), pModel->getMaterialList(), tri, log_msg);
-		pModel->mStatus = status;
-		if(status != LLModel::NO_ERRORS)
-		{
-			pModel->ClearFacesAndMaterials();
-			return false;
-		}
-	}
-
-	domPolylist_Array& polys = mesh->getPolylist_array();
-	for (U32 i = 0; i < polys.getCount(); ++i)
-	{
-		domPolylistRef& poly = polys.get(i);
-		status = load_face_from_dom_polylist(pModel->getVolumeFaces(), pModel->getMaterialList(), poly, log_msg);
-
-		if(status != LLModel::NO_ERRORS)
-		{
-			pModel->ClearFacesAndMaterials();
-			return false;
-		}
-	}
-
-	domPolygons_Array& polygons = mesh->getPolygons_array();
-
-	for (U32 i = 0; i < polygons.getCount(); ++i)
-	{
-		domPolygonsRef& poly = polygons.get(i);
-
-		status = load_face_from_dom_polygons(pModel->getVolumeFaces(), pModel->getMaterialList(), poly);
-
-		if(status != LLModel::NO_ERRORS)
-		{
-			pModel->ClearFacesAndMaterials();
-			return false;
-		}
-	}
-
-	// <FS:ND> FIRE-12216
-	// If we're missing normals, do a quick and dirty calculation of them.
-	// Use the normals of each vertex' connected faces and sum them up.
-	// This is maybe not as good as LLModel::generateNormals, but generateNormals will optimize and change
-	// the model, which can be okay if the user triggers it knowingly.
-	LLVolume::face_list_t& vol_faces = pModel->getVolumeFaces();
-	for(LLVolume::face_list_t::iterator itr = vol_faces.begin(); itr != vol_faces.end(); ++itr )
-	{
-		LLVolumeFace &face = *itr;
-		if( face.mNormals || !face.mIndices || face.mNumIndices%3 )
-			continue;
-
-		face.mNormals = face.mPositions + face.mNumVertices;
-		for( S32 i = 0; i < face.mNumVertices; ++i )
-			face.mNormals[i].clear();
-
-		for( S32 i = 0; i < face.mNumIndices; i+=3 )
-		{
-			LLVector4a v0( face.mPositions[ face.mIndices[ i   ] ] );
-			LLVector4a v1( face.mPositions[ face.mIndices[ i+1 ] ] );
-			LLVector4a v2( face.mPositions[ face.mIndices[ i+2 ] ] );
-
-			LLVector4a vNormal;
-			v2.sub( v1 );
-			v1.sub( v0 );
-			vNormal.setCross3( v1, v2 );
-			vNormal.normalize3();
-
-			face.mNormals[ face.mIndices[ i   ] ].add( vNormal );
-			face.mNormals[ face.mIndices[ i+1 ] ].add( vNormal );
-			face.mNormals[ face.mIndices[ i+2 ] ].add( vNormal );
-		}
-
-		for( S32 i = 0; i < face.mNumVertices; ++i )
-			face.mNormals[i].normalize3();
-	}
-	// </FS:ND>
-
-	return (status == LLModel::NO_ERRORS);
-=======
     LLModel::EModelStatus status = LLModel::NO_ERRORS;
     domTriangles_Array& tris = mesh->getTriangles_array();
 
@@ -3122,8 +2600,45 @@
         }
     }
 
+    // <FS:ND> FIRE-12216
+    // If we're missing normals, do a quick and dirty calculation of them.
+    // Use the normals of each vertex' connected faces and sum them up.
+    // This is maybe not as good as LLModel::generateNormals, but generateNormals will optimize and change
+    // the model, which can be okay if the user triggers it knowingly.
+    LLVolume::face_list_t& vol_faces = pModel->getVolumeFaces();
+    for(LLVolume::face_list_t::iterator itr = vol_faces.begin(); itr != vol_faces.end(); ++itr )
+    {
+        LLVolumeFace &face = *itr;
+        if( face.mNormals || !face.mIndices || face.mNumIndices%3 )
+            continue;
+
+        face.mNormals = face.mPositions + face.mNumVertices;
+        for( S32 i = 0; i < face.mNumVertices; ++i )
+            face.mNormals[i].clear();
+
+        for( S32 i = 0; i < face.mNumIndices; i+=3 )
+        {
+            LLVector4a v0( face.mPositions[ face.mIndices[ i   ] ] );
+            LLVector4a v1( face.mPositions[ face.mIndices[ i+1 ] ] );
+            LLVector4a v2( face.mPositions[ face.mIndices[ i+2 ] ] );
+
+            LLVector4a vNormal;
+            v2.sub( v1 );
+            v1.sub( v0 );
+            vNormal.setCross3( v1, v2 );
+            vNormal.normalize3();
+
+            face.mNormals[ face.mIndices[ i   ] ].add( vNormal );
+            face.mNormals[ face.mIndices[ i+1 ] ].add( vNormal );
+            face.mNormals[ face.mIndices[ i+2 ] ].add( vNormal );
+        }
+
+        for( S32 i = 0; i < face.mNumVertices; ++i )
+            face.mNormals[i].normalize3();
+    }
+    // </FS:ND>
+
     return (status == LLModel::NO_ERRORS);
->>>>>>> 38c2a5bd
 }
 
 //static diff version supports creating multiple models when material counts spill
@@ -3139,26 +2654,19 @@
 
     LLModel* ret = new LLModel(volume_params, 0.f);
 
-<<<<<<< HEAD
-	std::string model_name = getLodlessLabel(mesh);
-	// <FS:Beq> Support altenate LOD naming conventions
-	// ret->mLabel = model_name + sLODSuffix[mLod];
-	if ( sLODSuffix[mLod].size() > 0 )
-	{
-		ret->mLabel = model_name + '_' + sLODSuffix[mLod];
-	}
-	else
-	{
-		ret->mLabel = model_name;
-	}
-	// </FS:Beq>
-	llassert(!ret->mLabel.empty());
-=======
     std::string model_name = getLodlessLabel(mesh);
-    ret->mLabel = model_name + lod_suffix[mLod];
-
+    // <FS:Beq> Support altenate LOD naming conventions
+    // ret->mLabel = model_name + sLODSuffix[mLod];
+    if ( sLODSuffix[mLod].size() > 0 )
+    {
+        ret->mLabel = model_name + '_' + sLODSuffix[mLod];
+    }
+    else
+    {
+        ret->mLabel = model_name;
+    }
+    // </FS:Beq>
     llassert(!ret->mLabel.empty());
->>>>>>> 38c2a5bd
 
     // Like a monkey, ready to be shot into space
     //
@@ -3200,44 +2708,6 @@
         ret->trimVolumeFacesToSize(LL_SCULPT_MESH_MAX_FACES, &remainder);
 
         // remove unused/redundant vertices after normalizing
-<<<<<<< HEAD
-		if (!mNoOptimize)
-		{
-			ret->remapVolumeFaces();
-		}
-
-		volume_faces = remainder.size();
-
-		models_out.push_back(ret);
-
-		// If we have left-over volume faces, create another model
-		// to absorb them...
-		//
-		if (volume_faces)
-		{
-			LLModel* next = new LLModel(volume_params, 0.f);
-			next->mSubmodelID = ++submodelID;
-			// <FS:Beq> configurable lod suffixes
-			// next->mLabel = model_name + (char)((int)'a' + next->mSubmodelID) + lod_suffix[mLod];
-			next->mLabel = model_name + (char)((int)'a' + next->mSubmodelID) + sLODSuffix[mLod];
-			// </FS:Beq>
-			next->getVolumeFaces() = remainder;
-			next->mNormalizedScale = ret->mNormalizedScale;
-			next->mNormalizedTranslation = ret->mNormalizedTranslation;
-
-			if ( ret->mMaterialList.size() > LL_SCULPT_MESH_MAX_FACES)
-			{
-				next->mMaterialList.assign(ret->mMaterialList.begin() + LL_SCULPT_MESH_MAX_FACES, ret->mMaterialList.end());
-			}
-			ret = next;
-		}
-
-		remainder.clear();
-
-	} while (volume_faces);	
-
-	return true;
-=======
         if (!mNoOptimize)
         {
             ret->remapVolumeFaces();
@@ -3254,7 +2724,10 @@
         {
             LLModel* next = new LLModel(volume_params, 0.f);
             next->mSubmodelID = ++submodelID;
-            next->mLabel = model_name + (char)((int)'a' + next->mSubmodelID) + lod_suffix[mLod];
+            // <FS:Beq> configurable lod suffixes
+            // next->mLabel = model_name + (char)((int)'a' + next->mSubmodelID) + lod_suffix[mLod];
+            next->mLabel = model_name + (char)((int)'a' + next->mSubmodelID) + sLODSuffix[mLod];
+            // </FS:Beq>
             next->getVolumeFaces() = remainder;
             next->mNormalizedScale = ret->mNormalizedScale;
             next->mNormalizedTranslation = ret->mNormalizedTranslation;
@@ -3271,5 +2744,4 @@
     } while (volume_faces);
 
     return true;
->>>>>>> 38c2a5bd
 }