--- conflicted
+++ resolved
@@ -53,24 +53,9 @@
 #include "llsdserialize.h"
 #include "lljoint.h"
 
-<<<<<<< HEAD
-#if LL_LINUX && (__GNUC__ * 10000 + __GNUC_MINOR__ * 100 + __GNUC_PATCHLEVEL__ ) >= 70000
-#pragma GCC diagnostic push
-#pragma GCC diagnostic ignored "-Wmisleading-indentation"
-#endif
-
-#include "glh/glh_linear.h"
-
-#if LL_LINUX && (__GNUC__ * 10000 + __GNUC_MINOR__ * 100 + __GNUC_PATCHLEVEL__ ) >= 70000
-#pragma GCC diagnostic push
-#endif
-
-=======
 #include "glm/mat4x4.hpp"
 #include "glm/gtc/type_ptr.hpp"
->>>>>>> 74205607
 #include "llmatrix4a.h"
-
 
 #include <boost/regex.hpp>
 #include <boost/algorithm/string/replace.hpp>
