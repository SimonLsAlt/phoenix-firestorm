--- conflicted
+++ resolved
@@ -56,38 +56,6 @@
 
 bool LLTextureAnim::equals(const LLTextureAnim &other) const
 {
-<<<<<<< HEAD
-	if (mMode != other.mMode)
-	{
-		return false;
-	}
-	if (mFace != other.mFace)
-	{
-		return false;
-	}
-	if (mSizeX != other.mSizeX)
-	{
-		return false;
-	}
-	if (mSizeY != other.mSizeY)
-	{
-		return false;
-	}
-	if (mStart != other.mStart)
-	{
-		return false;
-	}
-	if (mLength != other.mLength)
-	{
-		return false;
-	}
-	if (mRate != other.mRate)
-	{
-		return false;
-	}
-
-	return true;
-=======
     if (mMode != other.mMode)
     {
         return false;
@@ -118,7 +86,6 @@
     }
 
     return true;
->>>>>>> 1a8a5404
 }
 void LLTextureAnim::packTAMessage(LLMessageSystem *mesgsys) const
 {
