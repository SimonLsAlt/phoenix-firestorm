/**
 * @file llvolumemessage.cpp
 * @brief LLVolumeMessage base class
 *
 * $LicenseInfo:firstyear=2001&license=viewerlgpl$
 * Second Life Viewer Source Code
 * Copyright (C) 2010, Linden Research, Inc.
 *
 * This library is free software; you can redistribute it and/or
 * modify it under the terms of the GNU Lesser General Public
 * License as published by the Free Software Foundation;
 * version 2.1 of the License only.
 *
 * This library is distributed in the hope that it will be useful,
 * but WITHOUT ANY WARRANTY; without even the implied warranty of
 * MERCHANTABILITY or FITNESS FOR A PARTICULAR PURPOSE.  See the GNU
 * Lesser General Public License for more details.
 *
 * You should have received a copy of the GNU Lesser General Public
 * License along with this library; if not, write to the Free Software
 * Foundation, Inc., 51 Franklin Street, Fifth Floor, Boston, MA  02110-1301  USA
 *
 * Linden Research, Inc., 945 Battery Street, San Francisco, CA  94111  USA
 * $/LicenseInfo$
 */

#include "linden_common.h"

#include "message.h"
#include "llvolumemessage.h"
#include "lldatapacker.h"

//============================================================================

// LLVolumeMessage is just a wrapper class; all members are static

//============================================================================

bool LLVolumeMessage::packProfileParams(
    const LLProfileParams* params,
    LLMessageSystem *mesgsys)
{
    // Default to cylinder
    static LLProfileParams defaultparams(LL_PCODE_PROFILE_CIRCLE, U16(0), U16(0), U16(0));

    if (!params)
        params = &defaultparams;

    U8 tempU8;
    U16 tempU16;

    tempU8 = params->getCurveType();
    mesgsys->addU8Fast(_PREHASH_ProfileCurve, tempU8);

    tempU16 = (U16) ll_round( params->getBegin() / CUT_QUANTA);
    mesgsys->addU16Fast(_PREHASH_ProfileBegin, tempU16);

    tempU16 = 50000 - (U16) ll_round(params->getEnd() / CUT_QUANTA);
    mesgsys->addU16Fast(_PREHASH_ProfileEnd, tempU16);

    tempU16 = (U16) ll_round(params->getHollow() / HOLLOW_QUANTA);
    mesgsys->addU16Fast(_PREHASH_ProfileHollow, tempU16);

    return true;
}

bool LLVolumeMessage::packProfileParams(
    const LLProfileParams* params,
    LLDataPacker &dp)
{
    // Default to cylinder
    static LLProfileParams defaultparams(LL_PCODE_PROFILE_CIRCLE, U16(0), U16(0), U16(0));

    if (!params)
        params = &defaultparams;

    U8 tempU8;
    U16 tempU16;

    tempU8 = params->getCurveType();
    dp.packU8(tempU8, "Curve");

    tempU16 = (U16) ll_round( params->getBegin() / CUT_QUANTA);
    dp.packU16(tempU16, "Begin");

    tempU16 = 50000 - (U16) ll_round(params->getEnd() / CUT_QUANTA);
    dp.packU16(tempU16, "End");

    tempU16 = (U16) ll_round(params->getHollow() / HOLLOW_QUANTA);
    dp.packU16(tempU16, "Hollow");
    return true;
}

bool LLVolumeMessage::unpackProfileParams(
    LLProfileParams* params,
    LLMessageSystem* mesgsys,
    char const* block_name,
    S32 block_num)
{
    bool ok = true;
    U8 temp_u8;
    U16 temp_u16;
    F32 temp_f32;

    mesgsys->getU8Fast(block_name, _PREHASH_ProfileCurve, temp_u8, block_num);
    params->setCurveType(temp_u8);

    mesgsys->getU16Fast(block_name, _PREHASH_ProfileBegin, temp_u16, block_num);
    temp_f32 = temp_u16 * CUT_QUANTA;
    if (temp_f32 > 1.f)
    {
        LL_WARNS() << "Profile begin out of range: " << temp_f32
            << ". Clamping to 0.0." << LL_ENDL;
        temp_f32 = 0.f;
        ok = false;
    }
    params->setBegin(temp_f32);

    mesgsys->getU16Fast(block_name, _PREHASH_ProfileEnd, temp_u16, block_num);
    temp_f32 = temp_u16 * CUT_QUANTA;
    if (temp_f32 > 1.f)
    {
        LL_WARNS() << "Profile end out of range: " << 1.f - temp_f32
            << ". Clamping to 1.0." << LL_ENDL;
        temp_f32 = 1.f;
        ok = false;
    }
    params->setEnd(1.f - temp_f32);

    mesgsys->getU16Fast(block_name, _PREHASH_ProfileHollow, temp_u16, block_num);
    temp_f32 = temp_u16 * HOLLOW_QUANTA;
    if (temp_f32 > 1.f)
    {
        LL_WARNS() << "Profile hollow out of range: " << temp_f32
            << ". Clamping to 0.0." << LL_ENDL;
        temp_f32 = 0.f;
        ok = false;
    }
    params->setHollow(temp_f32);

    /*
    LL_INFOS() << "Unpacking Profile Block " << block_num << LL_ENDL;
    LL_INFOS() << "Curve:     " << (U32)getCurve() << LL_ENDL;
    LL_INFOS() << "Begin:     " << getBegin() << LL_ENDL;
    LL_INFOS() << "End:     " << getEnd() << LL_ENDL;
    LL_INFOS() << "Hollow:     " << getHollow() << LL_ENDL;
    */
    return ok;

}

bool LLVolumeMessage::unpackProfileParams(
    LLProfileParams* params,
    LLDataPacker &dp)
{
    bool ok = true;
    U8 temp_u8;
    U16 temp_u16;
    F32 temp_f32;

    dp.unpackU8(temp_u8, "Curve");
    params->setCurveType(temp_u8);

    dp.unpackU16(temp_u16, "Begin");
    temp_f32 = temp_u16 * CUT_QUANTA;
    if (temp_f32 > 1.f)
    {
        LL_WARNS() << "Profile begin out of range: " << temp_f32 << LL_ENDL;
        LL_WARNS() << "Clamping to 0.0" << LL_ENDL;
        temp_f32 = 0.f;
        ok = false;
    }
    params->setBegin(temp_f32);

    dp.unpackU16(temp_u16, "End");
    temp_f32 = temp_u16 * CUT_QUANTA;
    if (temp_f32 > 1.f)
    {
        LL_WARNS() << "Profile end out of range: " << 1.f - temp_f32 << LL_ENDL;
        LL_WARNS() << "Clamping to 1.0" << LL_ENDL;
        temp_f32 = 1.f;
        ok = false;
    }
    params->setEnd(1.f - temp_f32);

    dp.unpackU16(temp_u16, "Hollow");
    temp_f32 = temp_u16 * HOLLOW_QUANTA;
    if (temp_f32 > 1.f)
    {
        LL_WARNS() << "Profile hollow out of range: " << temp_f32 << LL_ENDL;
        LL_WARNS() << "Clamping to 0.0" << LL_ENDL;
        temp_f32 = 0.f;
        ok = false;
    }
    params->setHollow(temp_f32);

    return ok;
}

//============================================================================

// Quantization:
// For cut begin, range is 0 to 1, quanta is 0.005, 0 maps to 0
// For cut end, range is 0 to 1, quanta is 0.005, 1 maps to 0
// For scale, range is 0 to 1, quanta is 0.01, 0 maps to 0, 1 maps to 100
// For shear, range is -0.5 to 0.5, quanta is 0.01, 0 maps to 0
// For taper, range is -1 to 1, quanta is 0.01, 0 maps to 0
bool LLVolumeMessage::packPathParams(
    const LLPathParams* params,
    LLMessageSystem *mesgsys)
{
    // Default to cylinder with no cut, top same size as bottom, no shear, no twist
    static LLPathParams defaultparams(LL_PCODE_PATH_LINE, U8(0), U8(0), U8(0), U8(0), U8(0), U8(0), U8(0), U8(0), U8(0), U8(0), U8(0), U8(0), 0);
    if (!params)
        params = &defaultparams;

    U8 curve = params->getCurveType();
    mesgsys->addU8Fast(_PREHASH_PathCurve, curve);

    U16 begin = (U16) ll_round(params->getBegin() / CUT_QUANTA);
    mesgsys->addU16Fast(_PREHASH_PathBegin, begin);

    U16 end = 50000 - (U16) ll_round(params->getEnd() / CUT_QUANTA);
    mesgsys->addU16Fast(_PREHASH_PathEnd, end);

    // Avoid truncation problem with direct F32->U8 cast.
    // (e.g., (U8) (0.50 / 0.01) = (U8) 49.9999999 = 49 not 50.

    U8 pack_scale_x = 200 - (U8) ll_round(params->getScaleX() / SCALE_QUANTA);
    mesgsys->addU8Fast(_PREHASH_PathScaleX, pack_scale_x );

    U8 pack_scale_y = 200 - (U8) ll_round(params->getScaleY() / SCALE_QUANTA);
    mesgsys->addU8Fast(_PREHASH_PathScaleY, pack_scale_y );

    U8 pack_shear_x = (U8) ll_round(params->getShearX() / SHEAR_QUANTA);
    mesgsys->addU8Fast(_PREHASH_PathShearX, pack_shear_x );

    U8 pack_shear_y = (U8) ll_round(params->getShearY() / SHEAR_QUANTA);
    mesgsys->addU8Fast(_PREHASH_PathShearY, pack_shear_y );

    S8 twist = (S8) ll_round(params->getTwist() / SCALE_QUANTA);
    mesgsys->addS8Fast(_PREHASH_PathTwist, twist);

    S8 twist_begin = (S8) ll_round(params->getTwistBegin() / SCALE_QUANTA);
    mesgsys->addS8Fast(_PREHASH_PathTwistBegin, twist_begin);

    S8 radius_offset = (S8) ll_round(params->getRadiusOffset() / SCALE_QUANTA);
    mesgsys->addS8Fast(_PREHASH_PathRadiusOffset, radius_offset);

    S8 taper_x = (S8) ll_round(params->getTaperX() / TAPER_QUANTA);
    mesgsys->addS8Fast(_PREHASH_PathTaperX, taper_x);

    S8 taper_y = (S8) ll_round(params->getTaperY() / TAPER_QUANTA);
    mesgsys->addS8Fast(_PREHASH_PathTaperY, taper_y);

    U8 revolutions = (U8) ll_round( (params->getRevolutions() - 1.0f) / REV_QUANTA);
    mesgsys->addU8Fast(_PREHASH_PathRevolutions, revolutions);

    S8 skew = (S8) ll_round(params->getSkew() / SCALE_QUANTA);
    mesgsys->addS8Fast(_PREHASH_PathSkew, skew);

    return true;
}

bool LLVolumeMessage::packPathParams(
    const LLPathParams* params,
    LLDataPacker &dp)
{
    // Default to cylinder with no cut, top same size as bottom, no shear, no twist
    static LLPathParams defaultparams(LL_PCODE_PATH_LINE, U8(0), U8(0), U8(0), U8(0), U8(0), U8(0), U8(0), U8(0), U8(0), U8(0), U8(0), U8(0), 0);
    if (!params)
        params = &defaultparams;

    U8 curve = params->getCurveType();
    dp.packU8(curve, "Curve");

    U16 begin = (U16) ll_round(params->getBegin() / CUT_QUANTA);
    dp.packU16(begin, "Begin");

    U16 end = 50000 - (U16) ll_round(params->getEnd() / CUT_QUANTA);
    dp.packU16(end, "End");

    // Avoid truncation problem with direct F32->U8 cast.
    // (e.g., (U8) (0.50 / 0.01) = (U8) 49.9999999 = 49 not 50.

    U8 pack_scale_x = 200 - (U8) ll_round(params->getScaleX() / SCALE_QUANTA);
    dp.packU8(pack_scale_x, "ScaleX");

    U8 pack_scale_y = 200 - (U8) ll_round(params->getScaleY() / SCALE_QUANTA);
    dp.packU8(pack_scale_y, "ScaleY");

    S8 pack_shear_x = (S8) ll_round(params->getShearX() / SHEAR_QUANTA);
    dp.packU8(*(U8 *)&pack_shear_x, "ShearX");

    S8 pack_shear_y = (S8) ll_round(params->getShearY() / SHEAR_QUANTA);
    dp.packU8(*(U8 *)&pack_shear_y, "ShearY");

    S8 twist = (S8) ll_round(params->getTwist() / SCALE_QUANTA);
    dp.packU8(*(U8 *)&twist, "Twist");

    S8 twist_begin = (S8) ll_round(params->getTwistBegin() / SCALE_QUANTA);
    dp.packU8(*(U8 *)&twist_begin, "TwistBegin");

    S8 radius_offset = (S8) ll_round(params->getRadiusOffset() / SCALE_QUANTA);
    dp.packU8(*(U8 *)&radius_offset, "RadiusOffset");

    S8 taper_x = (S8) ll_round(params->getTaperX() / TAPER_QUANTA);
    dp.packU8(*(U8 *)&taper_x, "TaperX");

    S8 taper_y = (S8) ll_round(params->getTaperY() / TAPER_QUANTA);
    dp.packU8(*(U8 *)&taper_y, "TaperY");

    U8 revolutions = (U8) ll_round( (params->getRevolutions() - 1.0f) / REV_QUANTA);
    dp.packU8(*(U8 *)&revolutions, "Revolutions");

    S8 skew = (S8) ll_round(params->getSkew() / SCALE_QUANTA);
    dp.packU8(*(U8 *)&skew, "Skew");

    return true;
}

bool LLVolumeMessage::unpackPathParams(
    LLPathParams* params,
    LLMessageSystem* mesgsys,
    char const* block_name,
    S32 block_num)
{
    U8 curve;
    mesgsys->getU8Fast(block_name, _PREHASH_PathCurve, curve, block_num);
    params->setCurveType(curve);

    U16 begin;
    mesgsys->getU16Fast(block_name, _PREHASH_PathBegin, begin, block_num);
    params->setBegin((F32)(begin * CUT_QUANTA));

    U16 end;
    mesgsys->getU16Fast(block_name, _PREHASH_PathEnd, end, block_num);
    params->setEnd((F32)((50000 - end) * CUT_QUANTA));

    U8 pack_scale_x, pack_scale_y;
    mesgsys->getU8Fast(block_name, _PREHASH_PathScaleX, pack_scale_x, block_num);
    mesgsys->getU8Fast(block_name, _PREHASH_PathScaleY, pack_scale_y, block_num);
    F32 x = (F32) (200 - pack_scale_x) * SCALE_QUANTA;
    F32 y = (F32) (200 - pack_scale_y) * SCALE_QUANTA;
    params->setScale( x, y );

    S8 shear_x_quant, shear_y_quant;
    mesgsys->getS8Fast(block_name, _PREHASH_PathShearX, shear_x_quant, block_num);
    mesgsys->getS8Fast(block_name, _PREHASH_PathShearY, shear_y_quant, block_num);
    F32 shear_x = (F32) shear_x_quant * SHEAR_QUANTA;
    F32 shear_y = (F32) shear_y_quant * SHEAR_QUANTA;
    params->setShear( shear_x, shear_y );

    S8 twist;
    mesgsys->getS8Fast(block_name, _PREHASH_PathTwist, twist, block_num );
    params->setTwist((F32)(twist * SCALE_QUANTA));

    S8 twist_begin;
    mesgsys->getS8Fast(block_name, _PREHASH_PathTwistBegin, twist_begin, block_num );
    params->setTwistBegin((F32)(twist_begin * SCALE_QUANTA));

    S8 radius_offset;
    mesgsys->getS8Fast(block_name, _PREHASH_PathRadiusOffset, radius_offset, block_num );
    params->setRadiusOffset((F32)(radius_offset * SCALE_QUANTA));

    S8 taper_x_quant, taper_y_quant;
    mesgsys->getS8Fast(block_name, _PREHASH_PathTaperX, taper_x_quant, block_num );
    mesgsys->getS8Fast(block_name, _PREHASH_PathTaperY, taper_y_quant, block_num );
    F32 taper_x = (F32)(taper_x_quant * TAPER_QUANTA);
    F32 taper_y = (F32)(taper_y_quant * TAPER_QUANTA);
    params->setTaper( taper_x, taper_y );

    U8 revolutions;
    mesgsys->getU8Fast(block_name, _PREHASH_PathRevolutions, revolutions, block_num );
    params->setRevolutions((F32)(revolutions * REV_QUANTA + 1.0f));

    S8 skew;
    mesgsys->getS8Fast(block_name, _PREHASH_PathSkew, skew, block_num );
    params->setSkew((F32)(skew * SCALE_QUANTA));

/*
    LL_INFOS() << "Unpacking Path Block " << block_num << LL_ENDL;
    LL_INFOS() << "Curve:     " << (U32)params->getCurve() << LL_ENDL;
    LL_INFOS() << "Begin:     " << params->getBegin() << LL_ENDL;
    LL_INFOS() << "End:     " << params->getEnd() << LL_ENDL;
    LL_INFOS() << "Scale:     " << params->getScale() << LL_ENDL;
    LL_INFOS() << "Twist:     " << params->getTwist() << LL_ENDL;
*/

    return true;

}

bool LLVolumeMessage::unpackPathParams(LLPathParams* params, LLDataPacker &dp)
{
    U8 value;
    S8 svalue;
    U16 temp_u16;

    dp.unpackU8(value, "Curve");
    params->setCurveType( value );

    dp.unpackU16(temp_u16, "Begin");
    params->setBegin((F32)(temp_u16 * CUT_QUANTA));

    dp.unpackU16(temp_u16, "End");
    params->setEnd((F32)((50000 - temp_u16) * CUT_QUANTA));

    dp.unpackU8(value, "ScaleX");
    F32 x = (F32) (200 - value) * SCALE_QUANTA;
    dp.unpackU8(value, "ScaleY");
    F32 y = (F32) (200 - value) * SCALE_QUANTA;
    params->setScale( x, y );

    dp.unpackU8(value, "ShearX");
    svalue = *(S8 *)&value;
    F32 shear_x = (F32) svalue * SHEAR_QUANTA;
    dp.unpackU8(value, "ShearY");
    svalue = *(S8 *)&value;
    F32 shear_y = (F32) svalue * SHEAR_QUANTA;
    params->setShear( shear_x, shear_y );

    dp.unpackU8(value, "Twist");
    svalue = *(S8 *)&value;
    params->setTwist((F32)(svalue * SCALE_QUANTA));

    dp.unpackU8(value, "TwistBegin");
    svalue = *(S8 *)&value;
    params->setTwistBegin((F32)(svalue * SCALE_QUANTA));

    dp.unpackU8(value, "RadiusOffset");
    svalue = *(S8 *)&value;
    params->setRadiusOffset((F32)(svalue * SCALE_QUANTA));

    dp.unpackU8(value, "TaperX");
    svalue = *(S8 *)&value;
    params->setTaperX((F32)(svalue * TAPER_QUANTA));

    dp.unpackU8(value, "TaperY");
    svalue = *(S8 *)&value;
    params->setTaperY((F32)(svalue * TAPER_QUANTA));

    dp.unpackU8(value, "Revolutions");
    params->setRevolutions((F32)(value * REV_QUANTA + 1.0f));

    dp.unpackU8(value, "Skew");
    svalue = *(S8 *)&value;
    params->setSkew((F32)(svalue * SCALE_QUANTA));

    return true;
}

//============================================================================

// static
bool LLVolumeMessage::constrainVolumeParams(LLVolumeParams& params)
{
<<<<<<< HEAD
	U32 bad = 0;

	// This is called immediately after an unpack. feed the raw data
	// through the checked setters to constraint it to a valid set of
	// volume params.
	bad |= params.setType(params.getProfileParams().getCurveType(),
						 params.getPathParams().getCurveType()) ? 0 : 1;
	bad |= params.setBeginAndEndS(params.getProfileParams().getBegin(),
								  params.getProfileParams().getEnd()) ? 0 : 2;
	bad |= params.setBeginAndEndT(params.getPathParams().getBegin(),
								  params.getPathParams().getEnd()) ? 0 : 4;
	bad |= params.setHollow(params.getProfileParams().getHollow()) ? 0 : 8;
	bad |= params.setTwistBegin(params.getPathParams().getTwistBegin()) ? 0 : 0x10;
	bad |= params.setTwistEnd(params.getPathParams().getTwistEnd()) ? 0 : 0x20;
	bad |= params.setRatio(params.getPathParams().getScaleX(),
						   params.getPathParams().getScaleY()) ? 0 : 0x40;
	bad |= params.setShear(params.getPathParams().getShearX(),
						   params.getPathParams().getShearY()) ? 0 : 0x80;
	bad |= params.setTaper(params.getPathParams().getTaperX(),
						   params.getPathParams().getTaperY()) ? 0 : 0x100;
	bad |= params.setRevolutions(params.getPathParams().getRevolutions()) ? 0 : 0x200;
	bad |= params.setRadiusOffset(params.getPathParams().getRadiusOffset()) ? 0 : 0x400;
	bad |= params.setSkew(params.getPathParams().getSkew()) ? 0 : 0x800;

	if (bad)
	{
		LL_WARNS() << "LLVolumeMessage::constrainVolumeParams() - "
				<< "forced to constrain incoming volume params: "
				<< llformat("0x%04x", bad) << LL_ENDL;
	}

	return bad == 0;
=======
    U32 bad = 0;

    // This is called immediately after an unpack. feed the raw data
    // through the checked setters to constraint it to a valid set of
    // volume params.
    bad |= params.setType(params.getProfileParams().getCurveType(),
                         params.getPathParams().getCurveType()) ? 0 : 1;
    bad |= params.setBeginAndEndS(params.getProfileParams().getBegin(),
                                  params.getProfileParams().getEnd()) ? 0 : 2;
    bad |= params.setBeginAndEndT(params.getPathParams().getBegin(),
                                  params.getPathParams().getEnd()) ? 0 : 4;
    bad |= params.setHollow(params.getProfileParams().getHollow()) ? 0 : 8;
    bad |= params.setTwistBegin(params.getPathParams().getTwistBegin()) ? 0 : 0x10;
    bad |= params.setTwistEnd(params.getPathParams().getTwistEnd()) ? 0 : 0x20;
    bad |= params.setRatio(params.getPathParams().getScaleX(),
                           params.getPathParams().getScaleY()) ? 0 : 0x40;
    bad |= params.setShear(params.getPathParams().getShearX(),
                           params.getPathParams().getShearY()) ? 0 : 0x80;
    bad |= params.setTaper(params.getPathParams().getTaperX(),
                           params.getPathParams().getTaperY()) ? 0 : 0x100;
    bad |= params.setRevolutions(params.getPathParams().getRevolutions()) ? 0 : 0x200;
    bad |= params.setRadiusOffset(params.getPathParams().getRadiusOffset()) ? 0 : 0x400;
    bad |= params.setSkew(params.getPathParams().getSkew()) ? 0 : 0x800;

    if (bad)
    {
        LL_WARNS() << "LLVolumeMessage::constrainVolumeParams() - "
                << "forced to constrain incoming volume params: "
                << llformat("0x%04x", bad) << LL_ENDL;
    }

    return bad == 0;
>>>>>>> 1a8a5404
}

bool LLVolumeMessage::packVolumeParams(const LLVolumeParams* params, LLMessageSystem *mesgsys)
{
    // LL_INFOS() << "pack volume" << LL_ENDL;
    if (params)
    {
        packPathParams(&params->getPathParams(), mesgsys);
        packProfileParams(&params->getProfileParams(), mesgsys);
    }
    else
    {
        packPathParams(0, mesgsys);
        packProfileParams(0, mesgsys);
    }
    return true;
}

bool LLVolumeMessage::packVolumeParams(const LLVolumeParams* params, LLDataPacker &dp)
{
    // LL_INFOS() << "pack volume" << LL_ENDL;
    if (params)
    {
        packPathParams(&params->getPathParams(), dp);
        packProfileParams(&params->getProfileParams(), dp);
    }
    else
    {
        packPathParams(0, dp);
        packProfileParams(0, dp);
    }
    return true;
}

bool LLVolumeMessage::unpackVolumeParams(
    LLVolumeParams* params,
    LLMessageSystem* mesgsys,
    char const* block_name,
    S32 block_num)
{
    bool ok = true;
    ok &= unpackPathParams(
        &params->getPathParams(),
        mesgsys,
        block_name,
        block_num);
    ok &= unpackProfileParams(
        &params->getProfileParams(),
        mesgsys,
        block_name,
        block_num);
    ok &= constrainVolumeParams(*params);

    return ok;
}

bool LLVolumeMessage::unpackVolumeParams(
    LLVolumeParams* params,
    LLDataPacker &dp)
{
    bool ok = true;
    ok &= unpackPathParams(&params->getPathParams(), dp);
    ok &= unpackProfileParams(&params->getProfileParams(), dp);
    ok &= constrainVolumeParams(*params);
    return ok;
}

//============================================================================<|MERGE_RESOLUTION|>--- conflicted
+++ resolved
@@ -455,40 +455,6 @@
 // static
 bool LLVolumeMessage::constrainVolumeParams(LLVolumeParams& params)
 {
-<<<<<<< HEAD
-	U32 bad = 0;
-
-	// This is called immediately after an unpack. feed the raw data
-	// through the checked setters to constraint it to a valid set of
-	// volume params.
-	bad |= params.setType(params.getProfileParams().getCurveType(),
-						 params.getPathParams().getCurveType()) ? 0 : 1;
-	bad |= params.setBeginAndEndS(params.getProfileParams().getBegin(),
-								  params.getProfileParams().getEnd()) ? 0 : 2;
-	bad |= params.setBeginAndEndT(params.getPathParams().getBegin(),
-								  params.getPathParams().getEnd()) ? 0 : 4;
-	bad |= params.setHollow(params.getProfileParams().getHollow()) ? 0 : 8;
-	bad |= params.setTwistBegin(params.getPathParams().getTwistBegin()) ? 0 : 0x10;
-	bad |= params.setTwistEnd(params.getPathParams().getTwistEnd()) ? 0 : 0x20;
-	bad |= params.setRatio(params.getPathParams().getScaleX(),
-						   params.getPathParams().getScaleY()) ? 0 : 0x40;
-	bad |= params.setShear(params.getPathParams().getShearX(),
-						   params.getPathParams().getShearY()) ? 0 : 0x80;
-	bad |= params.setTaper(params.getPathParams().getTaperX(),
-						   params.getPathParams().getTaperY()) ? 0 : 0x100;
-	bad |= params.setRevolutions(params.getPathParams().getRevolutions()) ? 0 : 0x200;
-	bad |= params.setRadiusOffset(params.getPathParams().getRadiusOffset()) ? 0 : 0x400;
-	bad |= params.setSkew(params.getPathParams().getSkew()) ? 0 : 0x800;
-
-	if (bad)
-	{
-		LL_WARNS() << "LLVolumeMessage::constrainVolumeParams() - "
-				<< "forced to constrain incoming volume params: "
-				<< llformat("0x%04x", bad) << LL_ENDL;
-	}
-
-	return bad == 0;
-=======
     U32 bad = 0;
 
     // This is called immediately after an unpack. feed the raw data
@@ -521,7 +487,6 @@
     }
 
     return bad == 0;
->>>>>>> 1a8a5404
 }
 
 bool LLVolumeMessage::packVolumeParams(const LLVolumeParams* params, LLMessageSystem *mesgsys)
