--- conflicted
+++ resolved
@@ -223,151 +223,6 @@
 }
 extern std::string stripSuffix(std::string); // <FS:Beq/> mesh loader suffix configuration
 bool LLModelLoader::loadFromSLM(const std::string& filename)
-<<<<<<< HEAD
-{ 
-	//only need to populate mScene with data from slm
-	llstat stat;
-
-	if (LLFile::stat(filename, &stat))
-	{ //file does not exist
-		return false;
-	}
-
-	S32 file_size = (S32) stat.st_size;
-	
-	llifstream ifstream(filename.c_str(), std::ifstream::in | std::ifstream::binary);
-	LLSD data;
-	LLSDSerialize::fromBinary(data, ifstream, file_size);
-	ifstream.close();
-
-	//build model list for each LoD
-	model_list model[LLModel::NUM_LODS];
-
-	if (data["version"].asInteger() != SLM_SUPPORTED_VERSION)
-	{  //unsupported version
-		return false;
-	}
-
-	LLSD& mesh = data["mesh"];
-
-	LLVolumeParams volume_params;
-	volume_params.setType(LL_PCODE_PROFILE_SQUARE, LL_PCODE_PATH_LINE);
-
-	for (S32 lod = 0; lod < LLModel::NUM_LODS; ++lod)
-	{
-		for (U32 i = 0; i < mesh.size(); ++i)
-		{
-			std::stringstream str(mesh[i].asString());
-			LLPointer<LLModel> loaded_model = new LLModel(volume_params, (F32) lod);
-			if (loaded_model->loadModel(str))
-			{
-				loaded_model->mLocalID = i;
-				model[lod].push_back(loaded_model);
-
-				if (lod == LLModel::LOD_HIGH)
-				{
-					if (!loaded_model->mSkinInfo.mJointNames.empty())
-					{ 
-						//check to see if rig is valid					
-//<FS:ND> Query by JointKey rather than just a string, the key can be a U32 index for faster lookup
-//						critiqueRigForUploadApplicability( loaded_model->mSkinInfo.mJointNames );
-						critiqueRigForUploadApplicability( toStringVector( loaded_model->mSkinInfo.mJointNames ) );
-// </FS:ND>
-					}
-					else if (mCacheOnlyHitIfRigged)
-					{
-						return false;
-					}
-				}
-			}
-		}
-	}	
-
-	if (model[LLModel::LOD_HIGH].empty())
-	{ //failed to load high lod
-		return false;
-	}
-
-	//load instance list
-	model_instance_list instance_list;
-
-	LLSD& instance = data["instance"];
-
-	for (U32 i = 0; i < instance.size(); ++i)
-	{
-		//deserialize instance list
-		instance_list.push_back(LLModelInstance(instance[i]));
-
-		//match up model instance pointers
-		S32 idx = instance_list[i].mLocalMeshID;
-		std::string instance_label = instance_list[i].mLabel;
-
-		for (U32 lod = 0; lod < LLModel::NUM_LODS; ++lod)
-		{
-			if (!model[lod].empty())
-			{
-				if (idx >= model[lod].size())
-				{
-					if (model[lod].size())
-					{
-						instance_list[i].mLOD[lod] = model[lod][0];
-					}
-					else
-					{
-						instance_list[i].mLOD[lod] = NULL;
-					}					
-					continue;
-				}
-
-				if (model[lod][idx]
-					&& model[lod][idx]->mLabel.empty()
-					&& !instance_label.empty())
-				{
-					// restore model names
-					// <FS:Beq> This is going to get confusing here. We are juggling internal LOD names, with potentially overridden user ones.
-					// std::string name = instance_label;
-					std::string name = stripSuffix(instance_label);
-					// </FS:Beq>
-					switch (lod)
-					{
-					case LLModel::LOD_IMPOSTOR: name += "_LOD0"; break;
-					case LLModel::LOD_LOW:      name += "_LOD1"; break;
-					case LLModel::LOD_MEDIUM:   name += "_LOD2"; break;
-					case LLModel::LOD_PHYSICS:  name += "_PHYS"; break;
-					case LLModel::LOD_HIGH:                      break;
-					}
-					model[lod][idx]->mLabel = name;
-				}
-
-				instance_list[i].mLOD[lod] = model[lod][idx];
-			}
-		}
-
-		if (!instance_list[i].mModel)
-			instance_list[i].mModel = model[LLModel::LOD_HIGH][idx];
-	}
-
-	// Set name for UI to use
-	std::string name = data["name"];
-	if (!name.empty())
-	{
-		model[LLModel::LOD_HIGH][0]->mRequestedLabel = name;
-	}
-
-
-	//convert instance_list to mScene
-	mFirstTransform = TRUE;
-	for (U32 i = 0; i < instance_list.size(); ++i)
-	{
-		LLModelInstance& cur_instance = instance_list[i];
-		mScene[cur_instance.mTransform].push_back(cur_instance);
-		stretch_extents(cur_instance.mModel, cur_instance.mTransform, mExtents[0], mExtents[1], mFirstTransform);
-	}
-	
-	setLoadState( DONE );
-
-	return true;
-=======
 {
     //only need to populate mScene with data from slm
     llstat stat;
@@ -413,7 +268,10 @@
                     if (!loaded_model->mSkinInfo.mJointNames.empty())
                     {
                         //check to see if rig is valid
-                        critiqueRigForUploadApplicability( loaded_model->mSkinInfo.mJointNames );
+//<FS:ND> Query by JointKey rather than just a string, the key can be a U32 index for faster lookup
+//                      critiqueRigForUploadApplicability( loaded_model->mSkinInfo.mJointNames );
+                        critiqueRigForUploadApplicability( toStringVector( loaded_model->mSkinInfo.mJointNames ) );
+// </FS:ND>
                     }
                     else if (mCacheOnlyHitIfRigged)
                     {
@@ -465,7 +323,10 @@
                     && !instance_label.empty())
                 {
                     // restore model names
-                    std::string name = instance_label;
+                    // <FS:Beq> This is going to get confusing here. We are juggling internal LOD names, with potentially overridden user ones.
+                    // std::string name = instance_label;
+                    std::string name = stripSuffix(instance_label);
+                    // </FS:Beq>
                     switch (lod)
                     {
                     case LLModel::LOD_IMPOSTOR: name += "_LOD0"; break;
@@ -505,7 +366,6 @@
     setLoadState( DONE );
 
     return true;
->>>>>>> 38c2a5bd
 }
 
 //static
