/** 
 * @file llmodel.h
 * @brief Model handling class definitions
 *
 * $LicenseInfo:firstyear=2001&license=viewerlgpl$
 * Second Life Viewer Source Code
 * Copyright (C) 2010, Linden Research, Inc.
 * 
 * This library is free software; you can redistribute it and/or
 * modify it under the terms of the GNU Lesser General Public
 * License as published by the Free Software Foundation;
 * version 2.1 of the License only.
 * 
 * This library is distributed in the hope that it will be useful,
 * but WITHOUT ANY WARRANTY; without even the implied warranty of
 * MERCHANTABILITY or FITNESS FOR A PARTICULAR PURPOSE.  See the GNU
 * Lesser General Public License for more details.
 * 
 * You should have received a copy of the GNU Lesser General Public
 * License along with this library; if not, write to the Free Software
 * Foundation, Inc., 51 Franklin Street, Fifth Floor, Boston, MA  02110-1301  USA
 * 
 * Linden Research, Inc., 945 Battery Street, San Francisco, CA  94111  USA
 * $/LicenseInfo$
 */

#ifndef LL_LLMODEL_H
#define LL_LLMODEL_H

#include "llpointer.h"
#include "llvolume.h"
#include "v4math.h"
#include "m4math.h"

class daeElement;
class domMesh;

#define MAX_MODEL_FACES 8


class LLMeshSkinInfo 
{
public:
	LLUUID mMeshID;
	std::vector<std::string> mJointNames;
	std::vector<LLMatrix4> mInvBindMatrix;
	std::vector<LLMatrix4> mAlternateBindMatrix;
	std::map<std::string, U32> mJointMap;

	LLMeshSkinInfo() { }
	LLMeshSkinInfo(LLSD& data);
	void fromLLSD(LLSD& data);
	LLSD asLLSD(bool include_joints) const;
	LLMatrix4 mBindShapeMatrix;
	float mPelvisOffset;
};

class LLModel : public LLVolume
{
public:

	enum
	{
		LOD_IMPOSTOR = 0,
		LOD_LOW,
		LOD_MEDIUM,
		LOD_HIGH,
		LOD_PHYSICS,
		NUM_LODS
	};
	
	enum EModelStatus
	{
		NO_ERRORS = 0,
		VERTEX_NUMBER_OVERFLOW, //vertex number is >= 65535.
		BAD_ELEMENT,
		INVALID_STATUS
	} ;

	//convex_hull_decomposition is a vector of convex hulls
	//each convex hull is a set of points
	typedef std::vector<std::vector<LLVector3> > convex_hull_decomposition;
	typedef std::vector<LLVector3> hull;
	
	class PhysicsMesh
	{
	public:
		std::vector<LLVector3> mPositions;
		std::vector<LLVector3> mNormals;

		void clear()
		{
			mPositions.clear();
			mNormals.clear();
		}

		bool empty() const
		{
			return mPositions.empty();
		}
	};

	class Decomposition
	{
	public:
		Decomposition() { }
		Decomposition(LLSD& data);
		void fromLLSD(LLSD& data);
		LLSD asLLSD() const;
		bool hasHullList() const;

		void merge(const Decomposition* rhs);

		LLUUID mMeshID;
		LLModel::convex_hull_decomposition mHull;
		LLModel::hull mBaseHull;

		std::vector<LLModel::PhysicsMesh> mMesh;
		LLModel::PhysicsMesh mBaseHullMesh;
		LLModel::PhysicsMesh mPhysicsShapeMesh;
	};

	LLModel(LLVolumeParams& params, F32 detail);
	~LLModel();

	bool loadModel(std::istream& is);
	bool loadSkinInfo(LLSD& header, std::istream& is);
	bool loadDecomposition(LLSD& header, std::istream& is);
	
	static LLSD writeModel(
		std::ostream& ostr,
		LLModel* physics,
		LLModel* high,
		LLModel* medium,
		LLModel* low,
		LLModel* imposotr,
		const LLModel::Decomposition& decomp,
		BOOL upload_skin,
		BOOL upload_joints,
		BOOL nowrite = FALSE,
		BOOL as_slm = FALSE);

	static LLSD writeModelToStream(
		std::ostream& ostr,
		LLSD& mdl,
		BOOL nowrite = FALSE, BOOL as_slm = FALSE);

	static LLModel* loadModelFromDomMesh(domMesh* mesh);
	static std::string getElementLabel(daeElement* element);
	std::string getName() const;
	std::string getMetric() const {return mMetric;}
	EModelStatus getStatus() const {return mStatus;}
	static std::string getStatusString(U32 status) ;

	void appendFaces(LLModel* model, LLMatrix4& transform, LLMatrix4& normal_transform);
	void appendFace(const LLVolumeFace& src_face, std::string src_material, LLMatrix4& mat, LLMatrix4& norm_mat);

	void setNumVolumeFaces(S32 count);
	void setVolumeFaceData(
		S32 f, 
		LLStrider<LLVector3> pos, 
		LLStrider<LLVector3> norm, 
		LLStrider<LLVector2> tc, 
		LLStrider<U16> ind, 
		U32 num_verts, 
		U32 num_indices);

	void generateNormals(F32 angle_cutoff);

	void addFace(const LLVolumeFace& face);

	void normalizeVolumeFaces();
	void optimizeVolumeFaces();
	void offsetMesh( const LLVector3& pivotPoint );
	void getNormalizedScaleTranslation(LLVector3& scale_out, LLVector3& translation_out);
	
	//reorder face list based on mMaterialList in this and reference so 
	//order matches that of reference (material ordering touchup)
	void matchMaterialOrder(LLModel* reference);

	std::vector<std::string> mMaterialList;

	//data used for skin weights
	class JointWeight
	{
	public:
		S32 mJointIdx;
		F32 mWeight;
		
		JointWeight()
		{
			mJointIdx = 0;
			mWeight = 0.f;
		}

		JointWeight(S32 idx, F32 weight)
			: mJointIdx(idx), mWeight(weight)
		{
		}

		bool operator<(const JointWeight& rhs) const
		{
			if (mWeight == rhs.mWeight)
			{
				return mJointIdx < rhs.mJointIdx;
			}

			return mWeight < rhs.mWeight;
		}

	};

	struct CompareWeightGreater
	{
		bool operator()(const JointWeight& lhs, const JointWeight& rhs)
		{
			return rhs < lhs; // strongest = first
		}
	};

	
	struct JointPositionalCompare
	{
		//Are the doubles the same w/in epsilon specified tolerance
		bool areEqual( double a, double b )
		{
			const float epsilon = 1e-5f;
<<<<<<< HEAD
			return (abs(a - b) < epsilon) && (a < b);
=======
			return (abs((int)(a - b)) > epsilon) && (a < b);
>>>>>>> 0713e8c9
		}
		//Make sure that we return false for any values that are within the tolerance for equivalence
		bool operator() ( const LLVector3& a, const LLVector3& b )
		{
			 return ( areEqual( a[0],b[0]) && areEqual( a[1],b[1] ) && areEqual( a[2],b[2]) ) ? false : true;		
		}
	};

	//copy of position array for this model -- mPosition[idx].mV[X,Y,Z]
	std::vector<LLVector3> mPosition;

	//map of positions to skin weights --- mSkinWeights[pos].mV[0..4] == <joint_index>.<weight>
	//joint_index corresponds to mJointList
	typedef std::vector<JointWeight> weight_list;
	typedef std::map<LLVector3, weight_list > weight_map;
	weight_map mSkinWeights;

	//get list of weight influences closest to given position
	weight_list& getJointInfluences(const LLVector3& pos);

	LLMeshSkinInfo mSkinInfo;
	
	std::string mRequestedLabel; // name requested in UI, if any.
	std::string mLabel; // name computed from dae.

	std::string mMetric; // user-supplied metric data for upload

	LLVector3 mNormalizedScale;
	LLVector3 mNormalizedTranslation;

	float	mPelvisOffset;
	// convex hull decomposition
	S32 mDecompID;
	
	void setConvexHullDecomposition(
		const convex_hull_decomposition& decomp);
	void updateHullCenters();

	LLVector3 mCenterOfHullCenters;
	std::vector<LLVector3> mHullCenter;
	U32 mHullPoints;

	//ID for storing this model in a .slm file
	S32 mLocalID;

	Decomposition mPhysics;

	EModelStatus mStatus ;
protected:
	void addVolumeFacesFromDomMesh(domMesh* mesh);
	virtual BOOL createVolumeFacesFromDomMesh(domMesh *mesh);
};

#endif //LL_LLMODEL_H<|MERGE_RESOLUTION|>--- conflicted
+++ resolved
@@ -225,11 +225,7 @@
 		bool areEqual( double a, double b )
 		{
 			const float epsilon = 1e-5f;
-<<<<<<< HEAD
-			return (abs(a - b) < epsilon) && (a < b);
-=======
-			return (abs((int)(a - b)) > epsilon) && (a < b);
->>>>>>> 0713e8c9
+			return (abs((int)(a - b)) < epsilon) && (a < b);
 		}
 		//Make sure that we return false for any values that are within the tolerance for equivalence
 		bool operator() ( const LLVector3& a, const LLVector3& b )
