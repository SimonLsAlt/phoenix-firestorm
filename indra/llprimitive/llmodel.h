/**
 * @file llmodel.h
 * @brief Model handling class definitions
 *
 * $LicenseInfo:firstyear=2001&license=viewerlgpl$
 * Second Life Viewer Source Code
 * Copyright (C) 2010, Linden Research, Inc.
 *
 * This library is free software; you can redistribute it and/or
 * modify it under the terms of the GNU Lesser General Public
 * License as published by the Free Software Foundation;
 * version 2.1 of the License only.
 *
 * This library is distributed in the hope that it will be useful,
 * but WITHOUT ANY WARRANTY; without even the implied warranty of
 * MERCHANTABILITY or FITNESS FOR A PARTICULAR PURPOSE.  See the GNU
 * Lesser General Public License for more details.
 *
 * You should have received a copy of the GNU Lesser General Public
 * License along with this library; if not, write to the Free Software
 * Foundation, Inc., 51 Franklin Street, Fifth Floor, Boston, MA  02110-1301  USA
 *
 * Linden Research, Inc., 945 Battery Street, San Francisco, CA  94111  USA
 * $/LicenseInfo$
 */

#ifndef LL_LLMODEL_H
#define LL_LLMODEL_H

#include "llpointer.h"
#include "llvolume.h"
#include "v4math.h"
#include "m4math.h"
#include <queue>

#include <boost/align/aligned_allocator.hpp>

class daeElement;
class domMesh;

#define MAX_MODEL_FACES 8

LL_ALIGN_PREFIX(16)
class LLMeshSkinInfo : public LLRefCount
{
    LL_ALIGN_NEW
public:
    LLMeshSkinInfo();
    LLMeshSkinInfo(LLSD& data);
    LLMeshSkinInfo(const LLUUID& mesh_id, LLSD& data);
    void fromLLSD(LLSD& data);
    LLSD asLLSD(bool include_joints, bool lock_scale_if_joint_position) const;
    void updateHash();
    U32 sizeBytes() const;

    LLUUID mMeshID;
    std::vector<std::string> mJointNames;
    mutable std::vector<S32> mJointNums;
    typedef std::vector<LLMatrix4a, boost::alignment::aligned_allocator<LLMatrix4a, 16>> matrix_list_t;
    matrix_list_t mInvBindMatrix;

    // bones/joints position overrides
    matrix_list_t mAlternateBindMatrix;

    LL_ALIGN_16(LLMatrix4a mBindShapeMatrix);

    float mPelvisOffset;
    bool mLockScaleIfJointPosition;
    bool mInvalidJointsScrubbed;
    bool mJointNumsInitialized;
    U64 mHash = 0;
} LL_ALIGN_POSTFIX(16);

LL_ALIGN_PREFIX(16)
class LLModel : public LLVolume
{
    LL_ALIGN_NEW
public:

    enum
    {
        LOD_IMPOSTOR = 0,
        LOD_LOW,
        LOD_MEDIUM,
        LOD_HIGH,
        LOD_PHYSICS,
        NUM_LODS
    };

    enum EModelStatus
    {
        NO_ERRORS = 0,
        VERTEX_NUMBER_OVERFLOW, //vertex number is >= 65535.
        BAD_ELEMENT,
        INVALID_STATUS
    } ;

    //convex_hull_decomposition is a vector of convex hulls
    //each convex hull is a set of points
    typedef std::vector<std::vector<LLVector3> > convex_hull_decomposition;
    typedef std::vector<LLVector3> hull;

    class PhysicsMesh
    {
    public:
        std::vector<LLVector3> mPositions;
        std::vector<LLVector3> mNormals;

        ~PhysicsMesh() {}

        void clear()
        {
            mPositions.clear();
            mNormals.clear();
        }

        bool empty() const
        {
            return mPositions.empty();
        }

        U32 sizeBytes() const
        {
            U32 res = sizeof(std::vector<LLVector3>) * 2;
            res += sizeof(LLVector3) * mPositions.size();
            res += sizeof(LLVector3) * mNormals.size();
            return res;
        }
    };

    class Decomposition
    {
    public:
        Decomposition() { }
        Decomposition(LLSD& data);
        ~Decomposition() { }
        void fromLLSD(LLSD& data);
        LLSD asLLSD() const;
        bool hasHullList() const;
        U32 sizeBytes() const;

<<<<<<< HEAD
		void merge(const Decomposition* rhs);

		LLUUID mMeshID;
		LLModel::convex_hull_decomposition mHull;
		LLModel::hull mBaseHull;

		std::vector<LLModel::PhysicsMesh> mMesh;
		LLModel::PhysicsMesh mBaseHullMesh;
		LLModel::PhysicsMesh mPhysicsShapeMesh;
	};

	LLModel(const LLVolumeParams& params, F32 detail);
	~LLModel();

	bool loadModel(std::istream& is);
	bool loadSkinInfo(LLSD& header, std::istream& is);
	bool loadDecomposition(LLSD& header, std::istream& is);
	
	static LLSD writeModel(
		std::ostream& ostr,
		LLModel* physics,
		LLModel* high,
		LLModel* medium,
		LLModel* low,
		LLModel* imposotr,
		const LLModel::Decomposition& decomp,
		bool upload_skin,
		bool upload_joints,
        bool lock_scale_if_joint_position,
		bool nowrite = false,
		bool as_slm = false,
		int submodel_id = 0);

	static LLSD writeModelToStream(
		std::ostream& ostr,
		LLSD& mdl,
		bool nowrite = false, bool as_slm = false);
	
	void ClearFacesAndMaterials() { mVolumeFaces.clear(); mMaterialList.clear(); }

	std::string getName() const;
	EModelStatus getStatus() const {return mStatus;}
	static std::string getStatusString(U32 status) ;

	void setNumVolumeFaces(S32 count);
	void setVolumeFaceData(
		S32 f, 
		LLStrider<LLVector3> pos, 
		LLStrider<LLVector3> norm, 
		LLStrider<LLVector2> tc, 
		LLStrider<U16> ind, 
		U32 num_verts, 
		U32 num_indices);

	void generateNormals(F32 angle_cutoff);

	void addFace(const LLVolumeFace& face);

	void sortVolumeFacesByMaterialName();
	void normalizeVolumeFaces();
	void trimVolumeFacesToSize(U32 new_count = LL_SCULPT_MESH_MAX_FACES, LLVolume::face_list_t* remainder = NULL);
    void remapVolumeFaces();
	void optimizeVolumeFaces();
	void offsetMesh( const LLVector3& pivotPoint );
	void getNormalizedScaleTranslation(LLVector3& scale_out, LLVector3& translation_out);
	LLVector3 getTransformedCenter(const LLMatrix4& mat);
	
	//reorder face list based on mMaterialList in this and reference so 
	//order matches that of reference (material ordering touchup)
	bool matchMaterialOrder(LLModel* ref, int& refFaceCnt, int& modelFaceCnt );
	bool isMaterialListSubset( LLModel* ref );
	bool needToAddFaces( LLModel* ref, int& refFaceCnt, int& modelFaceCnt );
	
	typedef std::vector<std::string> material_list;

	material_list mMaterialList;

	material_list& getMaterialList() { return mMaterialList; }

	//data used for skin weights
	class JointWeight
	{
	public:
		S32 mJointIdx;
		F32 mWeight;
		
		JointWeight()
		{
			mJointIdx = 0;
			mWeight = 0.f;
		}

		JointWeight(S32 idx, F32 weight)
			: mJointIdx(idx), mWeight(weight)
		{
		}

		bool operator<(const JointWeight& rhs) const
		{
			if (mWeight == rhs.mWeight)
			{
				return mJointIdx < rhs.mJointIdx;
			}

			return mWeight < rhs.mWeight;
		}

	};

	struct CompareWeightGreater
	{
		bool operator()(const JointWeight& lhs, const JointWeight& rhs)
		{
			return rhs < lhs; // strongest = first
		}
	};

	//Are the doubles the same w/in epsilon specified tolerance
	bool areEqual( double a, double b ) 
	{
		const float epsilon = 1e-5f;
		return fabs(a - b) < epsilon;
	}

	//Make sure that we return false for any values that are within the tolerance for equivalence
	bool jointPositionalLookup( const LLVector3& a, const LLVector3& b ) 
	{
		const float epsilon = 1e-5f;
		return (a - b).length() < epsilon;
	}

	//copy of position array for this model -- mPosition[idx].mV[X,Y,Z]
	std::vector<LLVector3> mPosition;

	//map of positions to skin weights --- mSkinWeights[pos].mV[0..4] == <joint_index>.<weight>
	//joint_index corresponds to mJointList
	typedef std::vector<JointWeight> weight_list;
	typedef std::map<LLVector3, weight_list > weight_map;
	weight_map mSkinWeights;

	//get list of weight influences closest to given position
	weight_list& getJointInfluences(const LLVector3& pos);

	LLMeshSkinInfo mSkinInfo;
	
	std::string mRequestedLabel; // name requested in UI, if any.
	std::string mLabel; // name computed from dae.

	LLVector3 mNormalizedScale;
	LLVector3 mNormalizedTranslation;

	float	mPelvisOffset;
	// convex hull decomposition
	S32 mDecompID;
	
	void setConvexHullDecomposition(
		const convex_hull_decomposition& decomp);
	void updateHullCenters();

	LLVector3 mCenterOfHullCenters;
	std::vector<LLVector3> mHullCenter;
	U32 mHullPoints;

	//ID for storing this model in a .slm file
	S32 mLocalID;

	Decomposition mPhysics;

	EModelStatus mStatus ;
=======
        void merge(const Decomposition* rhs);

        LLUUID mMeshID;
        LLModel::convex_hull_decomposition mHull;
        LLModel::hull mBaseHull;

        std::vector<LLModel::PhysicsMesh> mMesh;
        LLModel::PhysicsMesh mBaseHullMesh;
        LLModel::PhysicsMesh mPhysicsShapeMesh;
    };

    LLModel(LLVolumeParams& params, F32 detail);
    ~LLModel();

    bool loadModel(std::istream& is);
    bool loadSkinInfo(LLSD& header, std::istream& is);
    bool loadDecomposition(LLSD& header, std::istream& is);

    static LLSD writeModel(
        std::ostream& ostr,
        LLModel* physics,
        LLModel* high,
        LLModel* medium,
        LLModel* low,
        LLModel* imposotr,
        const LLModel::Decomposition& decomp,
        BOOL upload_skin,
        BOOL upload_joints,
        BOOL lock_scale_if_joint_position,
        BOOL nowrite = FALSE,
        BOOL as_slm = FALSE,
        int submodel_id = 0);

    static LLSD writeModelToStream(
        std::ostream& ostr,
        LLSD& mdl,
        BOOL nowrite = FALSE, BOOL as_slm = FALSE);

    void ClearFacesAndMaterials() { mVolumeFaces.clear(); mMaterialList.clear(); }

    std::string getName() const;
    EModelStatus getStatus() const {return mStatus;}
    static std::string getStatusString(U32 status) ;

    void setNumVolumeFaces(S32 count);
    void setVolumeFaceData(
        S32 f,
        LLStrider<LLVector3> pos,
        LLStrider<LLVector3> norm,
        LLStrider<LLVector2> tc,
        LLStrider<U16> ind,
        U32 num_verts,
        U32 num_indices);

    void generateNormals(F32 angle_cutoff);

    void addFace(const LLVolumeFace& face);

    void sortVolumeFacesByMaterialName();
    void normalizeVolumeFaces();
    void trimVolumeFacesToSize(U32 new_count = LL_SCULPT_MESH_MAX_FACES, LLVolume::face_list_t* remainder = NULL);
    void remapVolumeFaces();
    void optimizeVolumeFaces();
    void offsetMesh( const LLVector3& pivotPoint );
    void getNormalizedScaleTranslation(LLVector3& scale_out, LLVector3& translation_out);
    LLVector3 getTransformedCenter(const LLMatrix4& mat);

    //reorder face list based on mMaterialList in this and reference so
    //order matches that of reference (material ordering touchup)
    bool matchMaterialOrder(LLModel* ref, int& refFaceCnt, int& modelFaceCnt );
    bool isMaterialListSubset( LLModel* ref );
    bool needToAddFaces( LLModel* ref, int& refFaceCnt, int& modelFaceCnt );

    typedef std::vector<std::string> material_list;

    material_list mMaterialList;

    material_list& getMaterialList() { return mMaterialList; }

    //data used for skin weights
    class JointWeight
    {
    public:
        S32 mJointIdx;
        F32 mWeight;

        JointWeight()
        {
            mJointIdx = 0;
            mWeight = 0.f;
        }

        JointWeight(S32 idx, F32 weight)
            : mJointIdx(idx), mWeight(weight)
        {
        }

        bool operator<(const JointWeight& rhs) const
        {
            if (mWeight == rhs.mWeight)
            {
                return mJointIdx < rhs.mJointIdx;
            }

            return mWeight < rhs.mWeight;
        }

    };

    struct CompareWeightGreater
    {
        bool operator()(const JointWeight& lhs, const JointWeight& rhs)
        {
            return rhs < lhs; // strongest = first
        }
    };


    //Are the doubles the same w/in epsilon specified tolerance
    bool areEqual( double a, double b )
    {
        const float epsilon = 1e-5f;
        return (fabs((a - b)) < epsilon) ? true : false ;
    }
    //Make sure that we return false for any values that are within the tolerance for equivalence
    bool jointPositionalLookup( const LLVector3& a, const LLVector3& b )
    {
         return ( areEqual( a[0],b[0]) && areEqual( a[1],b[1] ) && areEqual( a[2],b[2]) ) ? true : false;
    }

    //copy of position array for this model -- mPosition[idx].mV[X,Y,Z]
    std::vector<LLVector3> mPosition;

    //map of positions to skin weights --- mSkinWeights[pos].mV[0..4] == <joint_index>.<weight>
    //joint_index corresponds to mJointList
    typedef std::vector<JointWeight> weight_list;
    typedef std::map<LLVector3, weight_list > weight_map;
    weight_map mSkinWeights;

    //get list of weight influences closest to given position
    weight_list& getJointInfluences(const LLVector3& pos);

    LLMeshSkinInfo mSkinInfo;

    std::string mRequestedLabel; // name requested in UI, if any.
    std::string mLabel; // name computed from dae.

    LLVector3 mNormalizedScale;
    LLVector3 mNormalizedTranslation;

    float   mPelvisOffset;
    // convex hull decomposition
    S32 mDecompID;

    void setConvexHullDecomposition(
        const convex_hull_decomposition& decomp);
    void updateHullCenters();

    LLVector3 mCenterOfHullCenters;
    std::vector<LLVector3> mHullCenter;
    U32 mHullPoints;

    //ID for storing this model in a .slm file
    S32 mLocalID;

    Decomposition mPhysics;

    EModelStatus mStatus ;
>>>>>>> e1623bb2

    // A model/object can only have 8 faces, spillover faces will
    // be moved to new model/object and assigned a submodel id.
    int mSubmodelID;
} LL_ALIGN_POSTFIX(16);

typedef std::vector<LLPointer<LLModel> >    model_list;
typedef std::queue<LLPointer<LLModel> > model_queue;

class LLModelMaterialBase
{
public:
    std::string mDiffuseMapFilename;
    std::string mDiffuseMapLabel;
    std::string mBinding;
    LLColor4        mDiffuseColor;
    bool            mFullbright;

    LLModelMaterialBase()
        : mFullbright(false)
    {
        mDiffuseColor.set(1,1,1,1);
    }
};

class LLImportMaterial : public LLModelMaterialBase
{
public:
    friend class LLMeshUploadThread;
    friend class LLModelPreview;

    bool operator<(const LLImportMaterial &params) const;

    LLImportMaterial() : LLModelMaterialBase()
    {
        mDiffuseColor.set(1,1,1,1);
    }

    LLImportMaterial(LLSD& data);
    virtual ~LLImportMaterial();

    LLSD asLLSD();

    const LLUUID&   getDiffuseMap() const                   { return mDiffuseMapID;     }
    void                setDiffuseMap(const LLUUID& texId)  { mDiffuseMapID = texId;    }

protected:

    LLUUID      mDiffuseMapID;
    void*           mOpaqueData;    // allow refs to viewer/platform-specific structs for each material
    // currently only stores an LLPointer< LLViewerFetchedTexture > > to
    // maintain refs to textures associated with each material for free
    // ref counting.
};

typedef std::map<std::string, LLImportMaterial> material_map;

class LLModelInstanceBase
{
public:
    LLPointer<LLModel> mModel;
    LLPointer<LLModel> mLOD[LLModel::NUM_LODS];
    LLUUID mMeshID;

    LLMatrix4 mTransform;
    material_map mMaterial;

<<<<<<< HEAD
	LLModelInstanceBase(LLModel* model, const LLMatrix4& transform, const material_map& materials)
		: mModel(model), mTransform(transform), mMaterial(materials)
	{
	}
=======
    LLModelInstanceBase(LLModel* model, LLMatrix4& transform, material_map& materials)
        : mModel(model), mTransform(transform), mMaterial(materials)
    {
    }
>>>>>>> e1623bb2

    LLModelInstanceBase()
        : mModel(NULL)
    {
    }

    virtual ~LLModelInstanceBase()
    {
        mModel = NULL;
        for (int j = 0; j < LLModel::NUM_LODS; ++j)
        {
            mLOD[j] = NULL;
        }
    };
};

typedef std::vector<LLModelInstanceBase> model_instance_list;

class LLModelInstance : public LLModelInstanceBase
{
public:
    std::string mLabel;
    LLUUID mMeshID;
    S32 mLocalMeshID;

<<<<<<< HEAD
	LLModelInstance(LLModel* model, const std::string& label, const LLMatrix4& transform, const material_map& materials)
		: LLModelInstanceBase(model, transform, materials), mLabel(label)
	{
		mLocalMeshID = -1;
	}
=======
    LLModelInstance(LLModel* model, const std::string& label, LLMatrix4& transform, material_map& materials)
        : LLModelInstanceBase(model, transform, materials), mLabel(label)
    {
        mLocalMeshID = -1;
    }
>>>>>>> e1623bb2

    LLModelInstance(LLSD& data);

    ~LLModelInstance() {}

    LLSD asLLSD();
};

#define LL_DEGENERACY_TOLERANCE  1e-7f

inline F32 dot3fpu(const LLVector4a& a, const LLVector4a& b)
{
    volatile F32 p0 = a[0] * b[0];
    volatile F32 p1 = a[1] * b[1];
    volatile F32 p2 = a[2] * b[2];
    return p0 + p1 + p2;
}

bool ll_is_degenerate(const LLVector4a& a, const LLVector4a& b, const LLVector4a& c, F32 tolerance = LL_DEGENERACY_TOLERANCE);

bool validate_face(const LLVolumeFace& face);
bool validate_model(const LLModel* mdl);

#endif //LL_LLMODEL_H<|MERGE_RESOLUTION|>--- conflicted
+++ resolved
@@ -1,621 +1,435 @@
-/**
- * @file llmodel.h
- * @brief Model handling class definitions
- *
- * $LicenseInfo:firstyear=2001&license=viewerlgpl$
- * Second Life Viewer Source Code
- * Copyright (C) 2010, Linden Research, Inc.
- *
- * This library is free software; you can redistribute it and/or
- * modify it under the terms of the GNU Lesser General Public
- * License as published by the Free Software Foundation;
- * version 2.1 of the License only.
- *
- * This library is distributed in the hope that it will be useful,
- * but WITHOUT ANY WARRANTY; without even the implied warranty of
- * MERCHANTABILITY or FITNESS FOR A PARTICULAR PURPOSE.  See the GNU
- * Lesser General Public License for more details.
- *
- * You should have received a copy of the GNU Lesser General Public
- * License along with this library; if not, write to the Free Software
- * Foundation, Inc., 51 Franklin Street, Fifth Floor, Boston, MA  02110-1301  USA
- *
- * Linden Research, Inc., 945 Battery Street, San Francisco, CA  94111  USA
- * $/LicenseInfo$
- */
-
-#ifndef LL_LLMODEL_H
-#define LL_LLMODEL_H
-
-#include "llpointer.h"
-#include "llvolume.h"
-#include "v4math.h"
-#include "m4math.h"
-#include <queue>
-
-#include <boost/align/aligned_allocator.hpp>
-
-class daeElement;
-class domMesh;
-
-#define MAX_MODEL_FACES 8
-
-LL_ALIGN_PREFIX(16)
-class LLMeshSkinInfo : public LLRefCount
-{
-    LL_ALIGN_NEW
-public:
-    LLMeshSkinInfo();
-    LLMeshSkinInfo(LLSD& data);
-    LLMeshSkinInfo(const LLUUID& mesh_id, LLSD& data);
-    void fromLLSD(LLSD& data);
-    LLSD asLLSD(bool include_joints, bool lock_scale_if_joint_position) const;
-    void updateHash();
-    U32 sizeBytes() const;
-
-    LLUUID mMeshID;
-    std::vector<std::string> mJointNames;
-    mutable std::vector<S32> mJointNums;
-    typedef std::vector<LLMatrix4a, boost::alignment::aligned_allocator<LLMatrix4a, 16>> matrix_list_t;
-    matrix_list_t mInvBindMatrix;
-
-    // bones/joints position overrides
-    matrix_list_t mAlternateBindMatrix;
-
-    LL_ALIGN_16(LLMatrix4a mBindShapeMatrix);
-
-    float mPelvisOffset;
-    bool mLockScaleIfJointPosition;
-    bool mInvalidJointsScrubbed;
-    bool mJointNumsInitialized;
-    U64 mHash = 0;
-} LL_ALIGN_POSTFIX(16);
-
-LL_ALIGN_PREFIX(16)
-class LLModel : public LLVolume
-{
-    LL_ALIGN_NEW
-public:
-
-    enum
-    {
-        LOD_IMPOSTOR = 0,
-        LOD_LOW,
-        LOD_MEDIUM,
-        LOD_HIGH,
-        LOD_PHYSICS,
-        NUM_LODS
-    };
-
-    enum EModelStatus
-    {
-        NO_ERRORS = 0,
-        VERTEX_NUMBER_OVERFLOW, //vertex number is >= 65535.
-        BAD_ELEMENT,
-        INVALID_STATUS
-    } ;
-
-    //convex_hull_decomposition is a vector of convex hulls
-    //each convex hull is a set of points
-    typedef std::vector<std::vector<LLVector3> > convex_hull_decomposition;
-    typedef std::vector<LLVector3> hull;
-
-    class PhysicsMesh
-    {
-    public:
-        std::vector<LLVector3> mPositions;
-        std::vector<LLVector3> mNormals;
-
-        ~PhysicsMesh() {}
-
-        void clear()
-        {
-            mPositions.clear();
-            mNormals.clear();
-        }
-
-        bool empty() const
-        {
-            return mPositions.empty();
-        }
-
-        U32 sizeBytes() const
-        {
-            U32 res = sizeof(std::vector<LLVector3>) * 2;
-            res += sizeof(LLVector3) * mPositions.size();
-            res += sizeof(LLVector3) * mNormals.size();
-            return res;
-        }
-    };
-
-    class Decomposition
-    {
-    public:
-        Decomposition() { }
-        Decomposition(LLSD& data);
-        ~Decomposition() { }
-        void fromLLSD(LLSD& data);
-        LLSD asLLSD() const;
-        bool hasHullList() const;
-        U32 sizeBytes() const;
-
-<<<<<<< HEAD
-		void merge(const Decomposition* rhs);
-
-		LLUUID mMeshID;
-		LLModel::convex_hull_decomposition mHull;
-		LLModel::hull mBaseHull;
-
-		std::vector<LLModel::PhysicsMesh> mMesh;
-		LLModel::PhysicsMesh mBaseHullMesh;
-		LLModel::PhysicsMesh mPhysicsShapeMesh;
-	};
-
-	LLModel(const LLVolumeParams& params, F32 detail);
-	~LLModel();
-
-	bool loadModel(std::istream& is);
-	bool loadSkinInfo(LLSD& header, std::istream& is);
-	bool loadDecomposition(LLSD& header, std::istream& is);
-	
-	static LLSD writeModel(
-		std::ostream& ostr,
-		LLModel* physics,
-		LLModel* high,
-		LLModel* medium,
-		LLModel* low,
-		LLModel* imposotr,
-		const LLModel::Decomposition& decomp,
-		bool upload_skin,
-		bool upload_joints,
-        bool lock_scale_if_joint_position,
-		bool nowrite = false,
-		bool as_slm = false,
-		int submodel_id = 0);
-
-	static LLSD writeModelToStream(
-		std::ostream& ostr,
-		LLSD& mdl,
-		bool nowrite = false, bool as_slm = false);
-	
-	void ClearFacesAndMaterials() { mVolumeFaces.clear(); mMaterialList.clear(); }
-
-	std::string getName() const;
-	EModelStatus getStatus() const {return mStatus;}
-	static std::string getStatusString(U32 status) ;
-
-	void setNumVolumeFaces(S32 count);
-	void setVolumeFaceData(
-		S32 f, 
-		LLStrider<LLVector3> pos, 
-		LLStrider<LLVector3> norm, 
-		LLStrider<LLVector2> tc, 
-		LLStrider<U16> ind, 
-		U32 num_verts, 
-		U32 num_indices);
-
-	void generateNormals(F32 angle_cutoff);
-
-	void addFace(const LLVolumeFace& face);
-
-	void sortVolumeFacesByMaterialName();
-	void normalizeVolumeFaces();
-	void trimVolumeFacesToSize(U32 new_count = LL_SCULPT_MESH_MAX_FACES, LLVolume::face_list_t* remainder = NULL);
-    void remapVolumeFaces();
-	void optimizeVolumeFaces();
-	void offsetMesh( const LLVector3& pivotPoint );
-	void getNormalizedScaleTranslation(LLVector3& scale_out, LLVector3& translation_out);
-	LLVector3 getTransformedCenter(const LLMatrix4& mat);
-	
-	//reorder face list based on mMaterialList in this and reference so 
-	//order matches that of reference (material ordering touchup)
-	bool matchMaterialOrder(LLModel* ref, int& refFaceCnt, int& modelFaceCnt );
-	bool isMaterialListSubset( LLModel* ref );
-	bool needToAddFaces( LLModel* ref, int& refFaceCnt, int& modelFaceCnt );
-	
-	typedef std::vector<std::string> material_list;
-
-	material_list mMaterialList;
-
-	material_list& getMaterialList() { return mMaterialList; }
-
-	//data used for skin weights
-	class JointWeight
-	{
-	public:
-		S32 mJointIdx;
-		F32 mWeight;
-		
-		JointWeight()
-		{
-			mJointIdx = 0;
-			mWeight = 0.f;
-		}
-
-		JointWeight(S32 idx, F32 weight)
-			: mJointIdx(idx), mWeight(weight)
-		{
-		}
-
-		bool operator<(const JointWeight& rhs) const
-		{
-			if (mWeight == rhs.mWeight)
-			{
-				return mJointIdx < rhs.mJointIdx;
-			}
-
-			return mWeight < rhs.mWeight;
-		}
-
-	};
-
-	struct CompareWeightGreater
-	{
-		bool operator()(const JointWeight& lhs, const JointWeight& rhs)
-		{
-			return rhs < lhs; // strongest = first
-		}
-	};
-
-	//Are the doubles the same w/in epsilon specified tolerance
-	bool areEqual( double a, double b ) 
-	{
-		const float epsilon = 1e-5f;
-		return fabs(a - b) < epsilon;
-	}
-
-	//Make sure that we return false for any values that are within the tolerance for equivalence
-	bool jointPositionalLookup( const LLVector3& a, const LLVector3& b ) 
-	{
-		const float epsilon = 1e-5f;
-		return (a - b).length() < epsilon;
-	}
-
-	//copy of position array for this model -- mPosition[idx].mV[X,Y,Z]
-	std::vector<LLVector3> mPosition;
-
-	//map of positions to skin weights --- mSkinWeights[pos].mV[0..4] == <joint_index>.<weight>
-	//joint_index corresponds to mJointList
-	typedef std::vector<JointWeight> weight_list;
-	typedef std::map<LLVector3, weight_list > weight_map;
-	weight_map mSkinWeights;
-
-	//get list of weight influences closest to given position
-	weight_list& getJointInfluences(const LLVector3& pos);
-
-	LLMeshSkinInfo mSkinInfo;
-	
-	std::string mRequestedLabel; // name requested in UI, if any.
-	std::string mLabel; // name computed from dae.
-
-	LLVector3 mNormalizedScale;
-	LLVector3 mNormalizedTranslation;
-
-	float	mPelvisOffset;
-	// convex hull decomposition
-	S32 mDecompID;
-	
-	void setConvexHullDecomposition(
-		const convex_hull_decomposition& decomp);
-	void updateHullCenters();
-
-	LLVector3 mCenterOfHullCenters;
-	std::vector<LLVector3> mHullCenter;
-	U32 mHullPoints;
-
-	//ID for storing this model in a .slm file
-	S32 mLocalID;
-
-	Decomposition mPhysics;
-
-	EModelStatus mStatus ;
-=======
-        void merge(const Decomposition* rhs);
-
-        LLUUID mMeshID;
-        LLModel::convex_hull_decomposition mHull;
-        LLModel::hull mBaseHull;
-
-        std::vector<LLModel::PhysicsMesh> mMesh;
-        LLModel::PhysicsMesh mBaseHullMesh;
-        LLModel::PhysicsMesh mPhysicsShapeMesh;
-    };
-
-    LLModel(LLVolumeParams& params, F32 detail);
-    ~LLModel();
-
-    bool loadModel(std::istream& is);
-    bool loadSkinInfo(LLSD& header, std::istream& is);
-    bool loadDecomposition(LLSD& header, std::istream& is);
-
-    static LLSD writeModel(
-        std::ostream& ostr,
-        LLModel* physics,
-        LLModel* high,
-        LLModel* medium,
-        LLModel* low,
-        LLModel* imposotr,
-        const LLModel::Decomposition& decomp,
-        BOOL upload_skin,
-        BOOL upload_joints,
-        BOOL lock_scale_if_joint_position,
-        BOOL nowrite = FALSE,
-        BOOL as_slm = FALSE,
-        int submodel_id = 0);
-
-    static LLSD writeModelToStream(
-        std::ostream& ostr,
-        LLSD& mdl,
-        BOOL nowrite = FALSE, BOOL as_slm = FALSE);
-
-    void ClearFacesAndMaterials() { mVolumeFaces.clear(); mMaterialList.clear(); }
-
-    std::string getName() const;
-    EModelStatus getStatus() const {return mStatus;}
-    static std::string getStatusString(U32 status) ;
-
-    void setNumVolumeFaces(S32 count);
-    void setVolumeFaceData(
-        S32 f,
-        LLStrider<LLVector3> pos,
-        LLStrider<LLVector3> norm,
-        LLStrider<LLVector2> tc,
-        LLStrider<U16> ind,
-        U32 num_verts,
-        U32 num_indices);
-
-    void generateNormals(F32 angle_cutoff);
-
-    void addFace(const LLVolumeFace& face);
-
-    void sortVolumeFacesByMaterialName();
-    void normalizeVolumeFaces();
-    void trimVolumeFacesToSize(U32 new_count = LL_SCULPT_MESH_MAX_FACES, LLVolume::face_list_t* remainder = NULL);
-    void remapVolumeFaces();
-    void optimizeVolumeFaces();
-    void offsetMesh( const LLVector3& pivotPoint );
-    void getNormalizedScaleTranslation(LLVector3& scale_out, LLVector3& translation_out);
-    LLVector3 getTransformedCenter(const LLMatrix4& mat);
-
-    //reorder face list based on mMaterialList in this and reference so
-    //order matches that of reference (material ordering touchup)
-    bool matchMaterialOrder(LLModel* ref, int& refFaceCnt, int& modelFaceCnt );
-    bool isMaterialListSubset( LLModel* ref );
-    bool needToAddFaces( LLModel* ref, int& refFaceCnt, int& modelFaceCnt );
-
-    typedef std::vector<std::string> material_list;
-
-    material_list mMaterialList;
-
-    material_list& getMaterialList() { return mMaterialList; }
-
-    //data used for skin weights
-    class JointWeight
-    {
-    public:
-        S32 mJointIdx;
-        F32 mWeight;
-
-        JointWeight()
-        {
-            mJointIdx = 0;
-            mWeight = 0.f;
-        }
-
-        JointWeight(S32 idx, F32 weight)
-            : mJointIdx(idx), mWeight(weight)
-        {
-        }
-
-        bool operator<(const JointWeight& rhs) const
-        {
-            if (mWeight == rhs.mWeight)
-            {
-                return mJointIdx < rhs.mJointIdx;
-            }
-
-            return mWeight < rhs.mWeight;
-        }
-
-    };
-
-    struct CompareWeightGreater
-    {
-        bool operator()(const JointWeight& lhs, const JointWeight& rhs)
-        {
-            return rhs < lhs; // strongest = first
-        }
-    };
-
-
-    //Are the doubles the same w/in epsilon specified tolerance
-    bool areEqual( double a, double b )
-    {
-        const float epsilon = 1e-5f;
-        return (fabs((a - b)) < epsilon) ? true : false ;
-    }
-    //Make sure that we return false for any values that are within the tolerance for equivalence
-    bool jointPositionalLookup( const LLVector3& a, const LLVector3& b )
-    {
-         return ( areEqual( a[0],b[0]) && areEqual( a[1],b[1] ) && areEqual( a[2],b[2]) ) ? true : false;
-    }
-
-    //copy of position array for this model -- mPosition[idx].mV[X,Y,Z]
-    std::vector<LLVector3> mPosition;
-
-    //map of positions to skin weights --- mSkinWeights[pos].mV[0..4] == <joint_index>.<weight>
-    //joint_index corresponds to mJointList
-    typedef std::vector<JointWeight> weight_list;
-    typedef std::map<LLVector3, weight_list > weight_map;
-    weight_map mSkinWeights;
-
-    //get list of weight influences closest to given position
-    weight_list& getJointInfluences(const LLVector3& pos);
-
-    LLMeshSkinInfo mSkinInfo;
-
-    std::string mRequestedLabel; // name requested in UI, if any.
-    std::string mLabel; // name computed from dae.
-
-    LLVector3 mNormalizedScale;
-    LLVector3 mNormalizedTranslation;
-
-    float   mPelvisOffset;
-    // convex hull decomposition
-    S32 mDecompID;
-
-    void setConvexHullDecomposition(
-        const convex_hull_decomposition& decomp);
-    void updateHullCenters();
-
-    LLVector3 mCenterOfHullCenters;
-    std::vector<LLVector3> mHullCenter;
-    U32 mHullPoints;
-
-    //ID for storing this model in a .slm file
-    S32 mLocalID;
-
-    Decomposition mPhysics;
-
-    EModelStatus mStatus ;
->>>>>>> e1623bb2
-
-    // A model/object can only have 8 faces, spillover faces will
-    // be moved to new model/object and assigned a submodel id.
-    int mSubmodelID;
-} LL_ALIGN_POSTFIX(16);
-
-typedef std::vector<LLPointer<LLModel> >    model_list;
-typedef std::queue<LLPointer<LLModel> > model_queue;
-
-class LLModelMaterialBase
-{
-public:
-    std::string mDiffuseMapFilename;
-    std::string mDiffuseMapLabel;
-    std::string mBinding;
-    LLColor4        mDiffuseColor;
-    bool            mFullbright;
-
-    LLModelMaterialBase()
-        : mFullbright(false)
-    {
-        mDiffuseColor.set(1,1,1,1);
-    }
-};
-
-class LLImportMaterial : public LLModelMaterialBase
-{
-public:
-    friend class LLMeshUploadThread;
-    friend class LLModelPreview;
-
-    bool operator<(const LLImportMaterial &params) const;
-
-    LLImportMaterial() : LLModelMaterialBase()
-    {
-        mDiffuseColor.set(1,1,1,1);
-    }
-
-    LLImportMaterial(LLSD& data);
-    virtual ~LLImportMaterial();
-
-    LLSD asLLSD();
-
-    const LLUUID&   getDiffuseMap() const                   { return mDiffuseMapID;     }
-    void                setDiffuseMap(const LLUUID& texId)  { mDiffuseMapID = texId;    }
-
-protected:
-
-    LLUUID      mDiffuseMapID;
-    void*           mOpaqueData;    // allow refs to viewer/platform-specific structs for each material
-    // currently only stores an LLPointer< LLViewerFetchedTexture > > to
-    // maintain refs to textures associated with each material for free
-    // ref counting.
-};
-
-typedef std::map<std::string, LLImportMaterial> material_map;
-
-class LLModelInstanceBase
-{
-public:
-    LLPointer<LLModel> mModel;
-    LLPointer<LLModel> mLOD[LLModel::NUM_LODS];
-    LLUUID mMeshID;
-
-    LLMatrix4 mTransform;
-    material_map mMaterial;
-
-<<<<<<< HEAD
-	LLModelInstanceBase(LLModel* model, const LLMatrix4& transform, const material_map& materials)
-		: mModel(model), mTransform(transform), mMaterial(materials)
-	{
-	}
-=======
-    LLModelInstanceBase(LLModel* model, LLMatrix4& transform, material_map& materials)
-        : mModel(model), mTransform(transform), mMaterial(materials)
-    {
-    }
->>>>>>> e1623bb2
-
-    LLModelInstanceBase()
-        : mModel(NULL)
-    {
-    }
-
-    virtual ~LLModelInstanceBase()
-    {
-        mModel = NULL;
-        for (int j = 0; j < LLModel::NUM_LODS; ++j)
-        {
-            mLOD[j] = NULL;
-        }
-    };
-};
-
-typedef std::vector<LLModelInstanceBase> model_instance_list;
-
-class LLModelInstance : public LLModelInstanceBase
-{
-public:
-    std::string mLabel;
-    LLUUID mMeshID;
-    S32 mLocalMeshID;
-
-<<<<<<< HEAD
-	LLModelInstance(LLModel* model, const std::string& label, const LLMatrix4& transform, const material_map& materials)
-		: LLModelInstanceBase(model, transform, materials), mLabel(label)
-	{
-		mLocalMeshID = -1;
-	}
-=======
-    LLModelInstance(LLModel* model, const std::string& label, LLMatrix4& transform, material_map& materials)
-        : LLModelInstanceBase(model, transform, materials), mLabel(label)
-    {
-        mLocalMeshID = -1;
-    }
->>>>>>> e1623bb2
-
-    LLModelInstance(LLSD& data);
-
-    ~LLModelInstance() {}
-
-    LLSD asLLSD();
-};
-
-#define LL_DEGENERACY_TOLERANCE  1e-7f
-
-inline F32 dot3fpu(const LLVector4a& a, const LLVector4a& b)
-{
-    volatile F32 p0 = a[0] * b[0];
-    volatile F32 p1 = a[1] * b[1];
-    volatile F32 p2 = a[2] * b[2];
-    return p0 + p1 + p2;
-}
-
-bool ll_is_degenerate(const LLVector4a& a, const LLVector4a& b, const LLVector4a& c, F32 tolerance = LL_DEGENERACY_TOLERANCE);
-
-bool validate_face(const LLVolumeFace& face);
-bool validate_model(const LLModel* mdl);
-
-#endif //LL_LLMODEL_H+/**
+ * @file llmodel.h
+ * @brief Model handling class definitions
+ *
+ * $LicenseInfo:firstyear=2001&license=viewerlgpl$
+ * Second Life Viewer Source Code
+ * Copyright (C) 2010, Linden Research, Inc.
+ *
+ * This library is free software; you can redistribute it and/or
+ * modify it under the terms of the GNU Lesser General Public
+ * License as published by the Free Software Foundation;
+ * version 2.1 of the License only.
+ *
+ * This library is distributed in the hope that it will be useful,
+ * but WITHOUT ANY WARRANTY; without even the implied warranty of
+ * MERCHANTABILITY or FITNESS FOR A PARTICULAR PURPOSE.  See the GNU
+ * Lesser General Public License for more details.
+ *
+ * You should have received a copy of the GNU Lesser General Public
+ * License along with this library; if not, write to the Free Software
+ * Foundation, Inc., 51 Franklin Street, Fifth Floor, Boston, MA  02110-1301  USA
+ *
+ * Linden Research, Inc., 945 Battery Street, San Francisco, CA  94111  USA
+ * $/LicenseInfo$
+ */
+
+#ifndef LL_LLMODEL_H
+#define LL_LLMODEL_H
+
+#include "llpointer.h"
+#include "llvolume.h"
+#include "v4math.h"
+#include "m4math.h"
+#include <queue>
+
+#include <boost/align/aligned_allocator.hpp>
+
+class daeElement;
+class domMesh;
+
+#define MAX_MODEL_FACES 8
+
+LL_ALIGN_PREFIX(16)
+class LLMeshSkinInfo : public LLRefCount
+{
+    LL_ALIGN_NEW
+public:
+    LLMeshSkinInfo();
+    LLMeshSkinInfo(LLSD& data);
+    LLMeshSkinInfo(const LLUUID& mesh_id, LLSD& data);
+    void fromLLSD(LLSD& data);
+    LLSD asLLSD(bool include_joints, bool lock_scale_if_joint_position) const;
+    void updateHash();
+    U32 sizeBytes() const;
+
+    LLUUID mMeshID;
+    std::vector<std::string> mJointNames;
+    mutable std::vector<S32> mJointNums;
+    typedef std::vector<LLMatrix4a, boost::alignment::aligned_allocator<LLMatrix4a, 16>> matrix_list_t;
+    matrix_list_t mInvBindMatrix;
+
+    // bones/joints position overrides
+    matrix_list_t mAlternateBindMatrix;
+
+    LL_ALIGN_16(LLMatrix4a mBindShapeMatrix);
+
+    float mPelvisOffset;
+    bool mLockScaleIfJointPosition;
+    bool mInvalidJointsScrubbed;
+    bool mJointNumsInitialized;
+    U64 mHash = 0;
+} LL_ALIGN_POSTFIX(16);
+
+LL_ALIGN_PREFIX(16)
+class LLModel : public LLVolume
+{
+    LL_ALIGN_NEW
+public:
+
+    enum
+    {
+        LOD_IMPOSTOR = 0,
+        LOD_LOW,
+        LOD_MEDIUM,
+        LOD_HIGH,
+        LOD_PHYSICS,
+        NUM_LODS
+    };
+
+    enum EModelStatus
+    {
+        NO_ERRORS = 0,
+        VERTEX_NUMBER_OVERFLOW, //vertex number is >= 65535.
+        BAD_ELEMENT,
+        INVALID_STATUS
+    } ;
+
+    //convex_hull_decomposition is a vector of convex hulls
+    //each convex hull is a set of points
+    typedef std::vector<std::vector<LLVector3> > convex_hull_decomposition;
+    typedef std::vector<LLVector3> hull;
+
+    class PhysicsMesh
+    {
+    public:
+        std::vector<LLVector3> mPositions;
+        std::vector<LLVector3> mNormals;
+
+        ~PhysicsMesh() {}
+
+        void clear()
+        {
+            mPositions.clear();
+            mNormals.clear();
+        }
+
+        bool empty() const
+        {
+            return mPositions.empty();
+        }
+
+        U32 sizeBytes() const
+        {
+            U32 res = sizeof(std::vector<LLVector3>) * 2;
+            res += sizeof(LLVector3) * mPositions.size();
+            res += sizeof(LLVector3) * mNormals.size();
+            return res;
+        }
+    };
+
+    class Decomposition
+    {
+    public:
+        Decomposition() { }
+        Decomposition(LLSD& data);
+        ~Decomposition() { }
+        void fromLLSD(LLSD& data);
+        LLSD asLLSD() const;
+        bool hasHullList() const;
+        U32 sizeBytes() const;
+
+        void merge(const Decomposition* rhs);
+
+        LLUUID mMeshID;
+        LLModel::convex_hull_decomposition mHull;
+        LLModel::hull mBaseHull;
+
+        std::vector<LLModel::PhysicsMesh> mMesh;
+        LLModel::PhysicsMesh mBaseHullMesh;
+        LLModel::PhysicsMesh mPhysicsShapeMesh;
+    };
+
+    LLModel(const LLVolumeParams& params, F32 detail);
+    ~LLModel();
+
+    bool loadModel(std::istream& is);
+    bool loadSkinInfo(LLSD& header, std::istream& is);
+    bool loadDecomposition(LLSD& header, std::istream& is);
+
+    static LLSD writeModel(
+        std::ostream& ostr,
+        LLModel* physics,
+        LLModel* high,
+        LLModel* medium,
+        LLModel* low,
+        LLModel* imposotr,
+        const LLModel::Decomposition& decomp,
+        bool upload_skin,
+        bool upload_joints,
+        bool lock_scale_if_joint_position,
+        bool nowrite = false,
+        bool as_slm = false,
+        int submodel_id = 0);
+
+    static LLSD writeModelToStream(
+        std::ostream& ostr,
+        LLSD& mdl,
+        bool nowrite = false, bool as_slm = false);
+
+    void ClearFacesAndMaterials() { mVolumeFaces.clear(); mMaterialList.clear(); }
+
+    std::string getName() const;
+    EModelStatus getStatus() const {return mStatus;}
+    static std::string getStatusString(U32 status) ;
+
+    void setNumVolumeFaces(S32 count);
+    void setVolumeFaceData(
+        S32 f,
+        LLStrider<LLVector3> pos,
+        LLStrider<LLVector3> norm,
+        LLStrider<LLVector2> tc,
+        LLStrider<U16> ind,
+        U32 num_verts,
+        U32 num_indices);
+
+    void generateNormals(F32 angle_cutoff);
+
+    void addFace(const LLVolumeFace& face);
+
+    void sortVolumeFacesByMaterialName();
+    void normalizeVolumeFaces();
+    void trimVolumeFacesToSize(U32 new_count = LL_SCULPT_MESH_MAX_FACES, LLVolume::face_list_t* remainder = NULL);
+    void remapVolumeFaces();
+    void optimizeVolumeFaces();
+    void offsetMesh( const LLVector3& pivotPoint );
+    void getNormalizedScaleTranslation(LLVector3& scale_out, LLVector3& translation_out);
+    LLVector3 getTransformedCenter(const LLMatrix4& mat);
+
+    //reorder face list based on mMaterialList in this and reference so
+    //order matches that of reference (material ordering touchup)
+    bool matchMaterialOrder(LLModel* ref, int& refFaceCnt, int& modelFaceCnt );
+    bool isMaterialListSubset( LLModel* ref );
+    bool needToAddFaces( LLModel* ref, int& refFaceCnt, int& modelFaceCnt );
+
+    typedef std::vector<std::string> material_list;
+
+    material_list mMaterialList;
+
+    material_list& getMaterialList() { return mMaterialList; }
+
+    //data used for skin weights
+    class JointWeight
+    {
+    public:
+        S32 mJointIdx;
+        F32 mWeight;
+
+        JointWeight()
+        {
+            mJointIdx = 0;
+            mWeight = 0.f;
+        }
+
+        JointWeight(S32 idx, F32 weight)
+            : mJointIdx(idx), mWeight(weight)
+        {
+        }
+
+        bool operator<(const JointWeight& rhs) const
+        {
+            if (mWeight == rhs.mWeight)
+            {
+                return mJointIdx < rhs.mJointIdx;
+            }
+
+            return mWeight < rhs.mWeight;
+        }
+
+    };
+
+    struct CompareWeightGreater
+    {
+        bool operator()(const JointWeight& lhs, const JointWeight& rhs)
+        {
+            return rhs < lhs; // strongest = first
+        }
+    };
+
+    //Are the doubles the same w/in epsilon specified tolerance
+    bool areEqual( double a, double b )
+    {
+        const float epsilon = 1e-5f;
+        return fabs(a - b) < epsilon;
+    }
+
+    //Make sure that we return false for any values that are within the tolerance for equivalence
+    bool jointPositionalLookup( const LLVector3& a, const LLVector3& b )
+    {
+        const float epsilon = 1e-5f;
+        return (a - b).length() < epsilon;
+    }
+
+    //copy of position array for this model -- mPosition[idx].mV[X,Y,Z]
+    std::vector<LLVector3> mPosition;
+
+    //map of positions to skin weights --- mSkinWeights[pos].mV[0..4] == <joint_index>.<weight>
+    //joint_index corresponds to mJointList
+    typedef std::vector<JointWeight> weight_list;
+    typedef std::map<LLVector3, weight_list > weight_map;
+    weight_map mSkinWeights;
+
+    //get list of weight influences closest to given position
+    weight_list& getJointInfluences(const LLVector3& pos);
+
+    LLMeshSkinInfo mSkinInfo;
+
+    std::string mRequestedLabel; // name requested in UI, if any.
+    std::string mLabel; // name computed from dae.
+
+    LLVector3 mNormalizedScale;
+    LLVector3 mNormalizedTranslation;
+
+    float   mPelvisOffset;
+    // convex hull decomposition
+    S32 mDecompID;
+
+    void setConvexHullDecomposition(
+        const convex_hull_decomposition& decomp);
+    void updateHullCenters();
+
+    LLVector3 mCenterOfHullCenters;
+    std::vector<LLVector3> mHullCenter;
+    U32 mHullPoints;
+
+    //ID for storing this model in a .slm file
+    S32 mLocalID;
+
+    Decomposition mPhysics;
+
+    EModelStatus mStatus ;
+
+    // A model/object can only have 8 faces, spillover faces will
+    // be moved to new model/object and assigned a submodel id.
+    int mSubmodelID;
+} LL_ALIGN_POSTFIX(16);
+
+typedef std::vector<LLPointer<LLModel> >    model_list;
+typedef std::queue<LLPointer<LLModel> > model_queue;
+
+class LLModelMaterialBase
+{
+public:
+    std::string mDiffuseMapFilename;
+    std::string mDiffuseMapLabel;
+    std::string mBinding;
+    LLColor4        mDiffuseColor;
+    bool            mFullbright;
+
+    LLModelMaterialBase()
+        : mFullbright(false)
+    {
+        mDiffuseColor.set(1,1,1,1);
+    }
+};
+
+class LLImportMaterial : public LLModelMaterialBase
+{
+public:
+    friend class LLMeshUploadThread;
+    friend class LLModelPreview;
+
+    bool operator<(const LLImportMaterial &params) const;
+
+    LLImportMaterial() : LLModelMaterialBase()
+    {
+        mDiffuseColor.set(1,1,1,1);
+    }
+
+    LLImportMaterial(LLSD& data);
+    virtual ~LLImportMaterial();
+
+    LLSD asLLSD();
+
+    const LLUUID&   getDiffuseMap() const                   { return mDiffuseMapID;     }
+    void                setDiffuseMap(const LLUUID& texId)  { mDiffuseMapID = texId;    }
+
+protected:
+
+    LLUUID      mDiffuseMapID;
+    void*           mOpaqueData;    // allow refs to viewer/platform-specific structs for each material
+    // currently only stores an LLPointer< LLViewerFetchedTexture > > to
+    // maintain refs to textures associated with each material for free
+    // ref counting.
+};
+
+typedef std::map<std::string, LLImportMaterial> material_map;
+
+class LLModelInstanceBase
+{
+public:
+    LLPointer<LLModel> mModel;
+    LLPointer<LLModel> mLOD[LLModel::NUM_LODS];
+    LLUUID mMeshID;
+
+    LLMatrix4 mTransform;
+    material_map mMaterial;
+
+    LLModelInstanceBase(LLModel* model, const LLMatrix4& transform, const material_map& materials)
+        : mModel(model), mTransform(transform), mMaterial(materials)
+    {
+    }
+
+    LLModelInstanceBase()
+        : mModel(NULL)
+    {
+    }
+
+    virtual ~LLModelInstanceBase()
+    {
+        mModel = NULL;
+        for (int j = 0; j < LLModel::NUM_LODS; ++j)
+        {
+            mLOD[j] = NULL;
+        }
+    };
+};
+
+typedef std::vector<LLModelInstanceBase> model_instance_list;
+
+class LLModelInstance : public LLModelInstanceBase
+{
+public:
+    std::string mLabel;
+    LLUUID mMeshID;
+    S32 mLocalMeshID;
+
+    LLModelInstance(LLModel* model, const std::string& label, const LLMatrix4& transform, const material_map& materials)
+        : LLModelInstanceBase(model, transform, materials), mLabel(label)
+    {
+        mLocalMeshID = -1;
+    }
+
+    LLModelInstance(LLSD& data);
+
+    ~LLModelInstance() {}
+
+    LLSD asLLSD();
+};
+
+#define LL_DEGENERACY_TOLERANCE  1e-7f
+
+inline F32 dot3fpu(const LLVector4a& a, const LLVector4a& b)
+{
+    volatile F32 p0 = a[0] * b[0];
+    volatile F32 p1 = a[1] * b[1];
+    volatile F32 p2 = a[2] * b[2];
+    return p0 + p1 + p2;
+}
+
+bool ll_is_degenerate(const LLVector4a& a, const LLVector4a& b, const LLVector4a& c, F32 tolerance = LL_DEGENERACY_TOLERANCE);
+
+bool validate_face(const LLVolumeFace& face);
+bool validate_model(const LLModel* mdl);
+
+#endif //LL_LLMODEL_H