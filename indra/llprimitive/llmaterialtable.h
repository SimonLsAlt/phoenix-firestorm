/**
 * @file llmaterialtable.h
 * @brief Table of material information for the viewer UI
 *
 * $LicenseInfo:firstyear=2001&license=viewerlgpl$
 * Second Life Viewer Source Code
 * Copyright (C) 2010, Linden Research, Inc.
 *
 * This library is free software; you can redistribute it and/or
 * modify it under the terms of the GNU Lesser General Public
 * License as published by the Free Software Foundation;
 * version 2.1 of the License only.
 *
 * This library is distributed in the hope that it will be useful,
 * but WITHOUT ANY WARRANTY; without even the implied warranty of
 * MERCHANTABILITY or FITNESS FOR A PARTICULAR PURPOSE.  See the GNU
 * Lesser General Public License for more details.
 *
 * You should have received a copy of the GNU Lesser General Public
 * License along with this library; if not, write to the Free Software
 * Foundation, Inc., 51 Franklin Street, Fifth Floor, Boston, MA  02110-1301  USA
 *
 * Linden Research, Inc., 945 Battery Street, San Francisco, CA  94111  USA
 * $/LicenseInfo$
 */

#ifndef LL_LLMATERIALTABLE_H
#define LL_LLMATERIALTABLE_H

#include "lluuid.h"
#include "llstring.h"

#include <list>

class LLMaterialInfo;

const U32 LLMATERIAL_INFO_NAME_LENGTH = 256;

// We've moved toward more reasonable mass values for the Havok4 engine.
// The LEGACY_DEFAULT_OBJECT_DENSITY is used to maintain support for
// legacy scripts code (llGetMass()) and script energy consumption.
const F32 DEFAULT_OBJECT_DENSITY = 1000.0f;         // per m^3
const F32 LEGACY_DEFAULT_OBJECT_DENSITY = 10.0f;

// Avatars density depends on the collision shape used.  The approximate
// legacy volumes of avatars are:
// Body_Length Body_Width Body_Fat Leg_Length  Volume(m^3)
// -------------------------------------------------------
//    min     |   min    |  min   |    min    |   0.123   |
//    max     |   max    |  max   |    max    |   0.208   |
//
// Either the avatar shape must be tweaked to match those volumes
// or the DEFAULT_AVATAR_DENSITY must be adjusted to achieve the
// legacy mass.
//
// The current density appears to be low because the mass and
// inertia are computed as if the avatar were a cylinder which
// has more volume than the actual collision shape of the avatar.
// See the physics engine mass properties code for more info.
const F32 DEFAULT_AVATAR_DENSITY = 445.3f;      // was 444.24f;


class LLMaterialTable
{
public:
    static const F32 FRICTION_MIN;
    static const F32 FRICTION_GLASS;
    static const F32 FRICTION_LIGHT;
    static const F32 FRICTION_METAL;
    static const F32 FRICTION_PLASTIC;
    static const F32 FRICTION_WOOD;
    static const F32 FRICTION_LAND;
    static const F32 FRICTION_STONE;
    static const F32 FRICTION_FLESH;
    static const F32 FRICTION_RUBBER;
    static const F32 FRICTION_MAX;

    static const F32 RESTITUTION_MIN;
    static const F32 RESTITUTION_LAND;
    static const F32 RESTITUTION_FLESH;
    static const F32 RESTITUTION_STONE;
    static const F32 RESTITUTION_METAL;
    static const F32 RESTITUTION_WOOD;
    static const F32 RESTITUTION_GLASS;
    static const F32 RESTITUTION_PLASTIC;
    static const F32 RESTITUTION_LIGHT;
    static const F32 RESTITUTION_RUBBER;
    static const F32 RESTITUTION_MAX;

    typedef std::list<LLMaterialInfo*> info_list_t;
    info_list_t mMaterialInfoList;

    LLUUID *mCollisionSoundMatrix;
    LLUUID *mSlidingSoundMatrix;
    LLUUID *mRollingSoundMatrix;

    static const F32 DEFAULT_FRICTION;
    static const F32 DEFAULT_RESTITUTION;

public:
<<<<<<< HEAD
	LLMaterialTable();
	LLMaterialTable(U8);  // cheat with an overloaded constructor to build our basic table
	~LLMaterialTable();

	void initBasicTable();

	void initTableTransNames(std::map<std::string, std::string> namemap);
	
	BOOL add(U8 mcode, const std::string& name, const LLUUID &uuid);	                 
	BOOL addCollisionSound(U8 mcode, U8 mcode2, const LLUUID &uuid);
	BOOL addSlidingSound(U8 mcode, U8 mcode2, const LLUUID &uuid);
	BOOL addRollingSound(U8 mcode, U8 mcode2, const LLUUID &uuid);
	BOOL addShatterSound(U8 mcode, const LLUUID &uuid);
	BOOL addDensity(U8 mcode, const F32 &density);
	BOOL addFriction(U8 mcode, const F32 &friction);
	BOOL addRestitution(U8 mcode, const F32 &restitution);
	BOOL addDamageAndEnergy(U8 mcode, const F32 &hp_mod, const F32 &damage_mod, const F32 &ep_mod);

	// <FS:Beq> FIRE-31628 Use OpenSim collision sounds when in OpenSim
	#ifdef OPENSIM
	void replaceCollsionSounds(bool useOpenSim=false);
	#endif
	// </FS:Beq>

	LLUUID getDefaultTextureID(const std::string& name);					// LLUUID::null if not found
	LLUUID getDefaultTextureID(U8 mcode);					// LLUUID::null if not found
	U8     getMCode(const std::string& name);						// 0 if not found
	std::string getName(U8 mcode);

	F32 getDensity(U8 mcode);						        // kg/m^3, 0 if not found
	F32 getFriction(U8 mcode);						        // physics values
	F32 getRestitution(U8 mcode);						    // physics values
	F32 getHPMod(U8 mcode);
	F32 getDamageMod(U8 mcode);
	F32 getEPMod(U8 mcode);

	bool isCollisionSound(const LLUUID &uuid);

	LLUUID getCollisionSoundUUID(U8 mcode, U8 mcode2); 
	LLUUID getSlidingSoundUUID(U8 mcode, U8 mcode2); 
	LLUUID getRollingSoundUUID(U8 mcode, U8 mcode2); 
	LLUUID getShatterSoundUUID(U8 mcode);					// LLUUID::null if not found

	LLUUID getGroundCollisionSoundUUID(U8 mcode);
	LLUUID getGroundSlidingSoundUUID(U8 mcode);
	LLUUID getGroundRollingSoundUUID(U8 mcode);
	LLUUID getCollisionParticleUUID(U8 mcode, U8 mcode2);
	LLUUID getGroundCollisionParticleUUID(U8 mcode);

	static LLMaterialTable basic;
=======
    LLMaterialTable();
    LLMaterialTable(U8);  // cheat with an overloaded constructor to build our basic table
    ~LLMaterialTable();

    void initBasicTable();

    void initTableTransNames(std::map<std::string, std::string> namemap);

    BOOL add(U8 mcode, const std::string& name, const LLUUID &uuid);
    BOOL addCollisionSound(U8 mcode, U8 mcode2, const LLUUID &uuid);
    BOOL addSlidingSound(U8 mcode, U8 mcode2, const LLUUID &uuid);
    BOOL addRollingSound(U8 mcode, U8 mcode2, const LLUUID &uuid);
    BOOL addShatterSound(U8 mcode, const LLUUID &uuid);
    BOOL addDensity(U8 mcode, const F32 &density);
    BOOL addFriction(U8 mcode, const F32 &friction);
    BOOL addRestitution(U8 mcode, const F32 &restitution);
    BOOL addDamageAndEnergy(U8 mcode, const F32 &hp_mod, const F32 &damage_mod, const F32 &ep_mod);

    LLUUID getDefaultTextureID(const std::string& name);                    // LLUUID::null if not found
    LLUUID getDefaultTextureID(U8 mcode);                   // LLUUID::null if not found
    U8     getMCode(const std::string& name);                       // 0 if not found
    std::string getName(U8 mcode);

    F32 getDensity(U8 mcode);                               // kg/m^3, 0 if not found
    F32 getFriction(U8 mcode);                              // physics values
    F32 getRestitution(U8 mcode);                           // physics values
    F32 getHPMod(U8 mcode);
    F32 getDamageMod(U8 mcode);
    F32 getEPMod(U8 mcode);

    bool isCollisionSound(const LLUUID &uuid);

    LLUUID getCollisionSoundUUID(U8 mcode, U8 mcode2);
    LLUUID getSlidingSoundUUID(U8 mcode, U8 mcode2);
    LLUUID getRollingSoundUUID(U8 mcode, U8 mcode2);
    LLUUID getShatterSoundUUID(U8 mcode);                   // LLUUID::null if not found

    LLUUID getGroundCollisionSoundUUID(U8 mcode);
    LLUUID getGroundSlidingSoundUUID(U8 mcode);
    LLUUID getGroundRollingSoundUUID(U8 mcode);
    LLUUID getCollisionParticleUUID(U8 mcode, U8 mcode2);
    LLUUID getGroundCollisionParticleUUID(U8 mcode);

    static LLMaterialTable basic;
>>>>>>> 38c2a5bd
};


class LLMaterialInfo
{
public:
    U8          mMCode;
    std::string mName;
    LLUUID      mDefaultTextureID;
    LLUUID      mShatterSoundID;
    F32         mDensity;           // kg/m^3
    F32         mFriction;
    F32         mRestitution;

    // damage and energy constants
    F32         mHPModifier;        // modifier on mass based HP total
    F32         mDamageModifier;    // modifier on KE based damage
    F32         mEPModifier;        // modifier on mass based EP total

    LLMaterialInfo(U8 mcode, const std::string& name, const LLUUID &uuid)
    {
        init(mcode,name,uuid);
    };

    void init(U8 mcode, const std::string& name, const LLUUID &uuid)
    {
        mDensity = 1000.f;             // default to 1000.0 (water)
        mFriction = LLMaterialTable::DEFAULT_FRICTION;
        mRestitution = LLMaterialTable::DEFAULT_RESTITUTION;
        mHPModifier = 1.f;
        mDamageModifier = 1.f;
        mEPModifier = 1.f;

        mMCode = mcode;
        mName = name;
        mDefaultTextureID = uuid;
    };

    ~LLMaterialInfo()
    {
    };

};

#endif
<|MERGE_RESOLUTION|>--- conflicted
+++ resolved
@@ -98,58 +98,6 @@
     static const F32 DEFAULT_RESTITUTION;
 
 public:
-<<<<<<< HEAD
-	LLMaterialTable();
-	LLMaterialTable(U8);  // cheat with an overloaded constructor to build our basic table
-	~LLMaterialTable();
-
-	void initBasicTable();
-
-	void initTableTransNames(std::map<std::string, std::string> namemap);
-	
-	BOOL add(U8 mcode, const std::string& name, const LLUUID &uuid);	                 
-	BOOL addCollisionSound(U8 mcode, U8 mcode2, const LLUUID &uuid);
-	BOOL addSlidingSound(U8 mcode, U8 mcode2, const LLUUID &uuid);
-	BOOL addRollingSound(U8 mcode, U8 mcode2, const LLUUID &uuid);
-	BOOL addShatterSound(U8 mcode, const LLUUID &uuid);
-	BOOL addDensity(U8 mcode, const F32 &density);
-	BOOL addFriction(U8 mcode, const F32 &friction);
-	BOOL addRestitution(U8 mcode, const F32 &restitution);
-	BOOL addDamageAndEnergy(U8 mcode, const F32 &hp_mod, const F32 &damage_mod, const F32 &ep_mod);
-
-	// <FS:Beq> FIRE-31628 Use OpenSim collision sounds when in OpenSim
-	#ifdef OPENSIM
-	void replaceCollsionSounds(bool useOpenSim=false);
-	#endif
-	// </FS:Beq>
-
-	LLUUID getDefaultTextureID(const std::string& name);					// LLUUID::null if not found
-	LLUUID getDefaultTextureID(U8 mcode);					// LLUUID::null if not found
-	U8     getMCode(const std::string& name);						// 0 if not found
-	std::string getName(U8 mcode);
-
-	F32 getDensity(U8 mcode);						        // kg/m^3, 0 if not found
-	F32 getFriction(U8 mcode);						        // physics values
-	F32 getRestitution(U8 mcode);						    // physics values
-	F32 getHPMod(U8 mcode);
-	F32 getDamageMod(U8 mcode);
-	F32 getEPMod(U8 mcode);
-
-	bool isCollisionSound(const LLUUID &uuid);
-
-	LLUUID getCollisionSoundUUID(U8 mcode, U8 mcode2); 
-	LLUUID getSlidingSoundUUID(U8 mcode, U8 mcode2); 
-	LLUUID getRollingSoundUUID(U8 mcode, U8 mcode2); 
-	LLUUID getShatterSoundUUID(U8 mcode);					// LLUUID::null if not found
-
-	LLUUID getGroundCollisionSoundUUID(U8 mcode);
-	LLUUID getGroundSlidingSoundUUID(U8 mcode);
-	LLUUID getGroundRollingSoundUUID(U8 mcode);
-	LLUUID getCollisionParticleUUID(U8 mcode, U8 mcode2);
-	LLUUID getGroundCollisionParticleUUID(U8 mcode);
-
-	static LLMaterialTable basic;
-=======
     LLMaterialTable();
     LLMaterialTable(U8);  // cheat with an overloaded constructor to build our basic table
     ~LLMaterialTable();
@@ -167,6 +115,12 @@
     BOOL addFriction(U8 mcode, const F32 &friction);
     BOOL addRestitution(U8 mcode, const F32 &restitution);
     BOOL addDamageAndEnergy(U8 mcode, const F32 &hp_mod, const F32 &damage_mod, const F32 &ep_mod);
+
+    // <FS:Beq> FIRE-31628 Use OpenSim collision sounds when in OpenSim
+    #ifdef OPENSIM
+    void replaceCollsionSounds(bool useOpenSim=false);
+    #endif
+    // </FS:Beq>
 
     LLUUID getDefaultTextureID(const std::string& name);                    // LLUUID::null if not found
     LLUUID getDefaultTextureID(U8 mcode);                   // LLUUID::null if not found
@@ -194,7 +148,6 @@
     LLUUID getGroundCollisionParticleUUID(U8 mcode);
 
     static LLMaterialTable basic;
->>>>>>> 38c2a5bd
 };
 
 
