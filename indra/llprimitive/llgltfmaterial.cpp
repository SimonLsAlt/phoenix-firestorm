/**
 * @file llgltfmaterial.cpp
 * @brief Material definition
 *
 * $LicenseInfo:firstyear=2022&license=viewerlgpl$
 * Second Life Viewer Source Code
 * Copyright (C) 2022, Linden Research, Inc.
 * 
 * This library is free software; you can redistribute it and/or
 * modify it under the terms of the GNU Lesser General Public
 * License as published by the Free Software Foundation;
 * version 2.1 of the License only.
 * 
 * This library is distributed in the hope that it will be useful,
 * but WITHOUT ANY WARRANTY; without even the implied warranty of
 * MERCHANTABILITY or FITNESS FOR A PARTICULAR PURPOSE.  See the GNU
 * Lesser General Public License for more details.
 * 
 * You should have received a copy of the GNU Lesser General Public
 * License along with this library; if not, write to the Free Software
 * Foundation, Inc., 51 Franklin Street, Fifth Floor, Boston, MA  02110-1301  USA
 * 
 * Linden Research, Inc., 945 Battery Street, San Francisco, CA  94111  USA
 * $/LicenseInfo$
 */


#include "linden_common.h"

#include "llgltfmaterial.h"

#include "llsdserialize.h"

// NOTE -- this should be the one and only place tiny_gltf.h is included
#include "tinygltf/tiny_gltf.h"
#include "llgltfmaterial_templates.h"

const char* const LLGLTFMaterial::ASSET_VERSION = "1.1";
const char* const LLGLTFMaterial::ASSET_TYPE = "GLTF 2.0";
const std::array<std::string, 2> LLGLTFMaterial::ACCEPTED_ASSET_VERSIONS = { "1.0", "1.1" };

const char* const LLGLTFMaterial::GLTF_FILE_EXTENSION_TRANSFORM = "KHR_texture_transform";
const char* const LLGLTFMaterial::GLTF_FILE_EXTENSION_TRANSFORM_SCALE = "scale";
const char* const LLGLTFMaterial::GLTF_FILE_EXTENSION_TRANSFORM_OFFSET = "offset";
const char* const LLGLTFMaterial::GLTF_FILE_EXTENSION_TRANSFORM_ROTATION = "rotation";

// special UUID that indicates a null UUID in override data
const LLUUID LLGLTFMaterial::GLTF_OVERRIDE_NULL_UUID = LLUUID("ffffffff-ffff-ffff-ffff-ffffffffffff");

LLGLTFMaterial::LLGLTFMaterial()
{
    // IMPORTANT: since we use the hash of the member variables memory block of
    // this class to detect changes, we must ensure that all its padding bytes
    // have been zeroed out. But of course, we must leave the LLRefCount member
    // variable untouched (and skip it when hashing), and we cannot either
    // touch the local texture overrides map (else we destroy pointers, and
    // sundry private data, which would lead to a crash when using that map).
    // The variable members have therefore been arranged so that anything,
    // starting at mLocalTexDataDigest and up to the end of the members, can be
    // safely zeroed. HB
    const size_t offset = intptr_t(&mLocalTexDataDigest) - intptr_t(this);
    memset((void*)((const char*)this + offset), 0, sizeof(*this) - offset);

    // Now that we zeroed out our member variables, we can set the ones that
    // should not be zero to their default value. HB
    mBaseColor.set(1.f, 1.f, 1.f, 1.f);
    mMetallicFactor = mRoughnessFactor = 1.f;
    mAlphaCutoff = 0.5f;
    for (U32 i = 0; i < GLTF_TEXTURE_INFO_COUNT; ++i)
    {
        mTextureTransform[i].mScale.set(1.f, 1.f);
#if 0
        mTextureTransform[i].mOffset.clear();
        mTextureTransform[i].mRotation = 0.f;
#endif    
    }
#if 0
    mLocalTexDataDigest = 0;
    mAlphaMode = ALPHA_MODE_OPAQUE;    // This is 0
    mOverrideDoubleSided = mOverrideAlphaMode = false;
#endif
}

<<<<<<< HEAD
void LLGLTFMaterial::TextureTransform::getPacked(F32 (&packed)[8]) const
=======
void LLGLTFMaterial::TextureTransform::getPacked(Pack& packed) const
>>>>>>> 1c2cf6a0
{
    packed[0] = mScale.mV[VX];
    packed[1] = mScale.mV[VY];
    packed[2] = mRotation;
    packed[4] = mOffset.mV[VX];
    packed[5] = mOffset.mV[VY];
    // Not used but nonetheless zeroed for proper hashing. HB
    packed[3] = packed[6] = packed[7] = 0.f;
<<<<<<< HEAD
=======
}

void LLGLTFMaterial::TextureTransform::getPackedTight(PackTight& packed) const
{
    packed[0] = mScale.mV[VX];
    packed[1] = mScale.mV[VY];
    packed[2] = mRotation;
    packed[3] = mOffset.mV[VX];
    packed[4] = mOffset.mV[VY];
>>>>>>> 1c2cf6a0
}

bool LLGLTFMaterial::TextureTransform::operator==(const TextureTransform& other) const
{
    return mOffset == other.mOffset && mScale == other.mScale && mRotation == other.mRotation;
}

LLGLTFMaterial::LLGLTFMaterial(const LLGLTFMaterial& rhs)
{
    *this = rhs;
}

LLGLTFMaterial& LLGLTFMaterial::operator=(const LLGLTFMaterial& rhs)
{
    //have to do a manual operator= because of LLRefCount
    mTextureId = rhs.mTextureId;

    mTextureTransform = rhs.mTextureTransform;

    mBaseColor = rhs.mBaseColor;
    mEmissiveColor = rhs.mEmissiveColor;

    mMetallicFactor = rhs.mMetallicFactor;
    mRoughnessFactor = rhs.mRoughnessFactor;
    mAlphaCutoff = rhs.mAlphaCutoff;

    mDoubleSided = rhs.mDoubleSided;
    mAlphaMode = rhs.mAlphaMode;

    mOverrideDoubleSided = rhs.mOverrideDoubleSided;
    mOverrideAlphaMode = rhs.mOverrideAlphaMode;

    if (rhs.mTrackingIdToLocalTexture.empty())
    {
        mTrackingIdToLocalTexture.clear();
        mLocalTexDataDigest = 0;
    }
    else
    {
        mTrackingIdToLocalTexture = rhs.mTrackingIdToLocalTexture;
        updateLocalTexDataDigest();
        updateTextureTracking();
    }

    return *this;
}

void LLGLTFMaterial::updateLocalTexDataDigest()
{
    mLocalTexDataDigest = 0;
    if (!mTrackingIdToLocalTexture.empty())
    {
        for (local_tex_map_t::const_iterator
                it = mTrackingIdToLocalTexture.begin(),
                end = mTrackingIdToLocalTexture.end();
             it != end; ++it)
        {
            mLocalTexDataDigest ^= it->first.getDigest64() ^
                                   it->second.getDigest64();
        }
    }
}

bool LLGLTFMaterial::operator==(const LLGLTFMaterial& rhs) const
{
    return mTextureId == rhs.mTextureId &&

        mTextureTransform == rhs.mTextureTransform &&

        mBaseColor == rhs.mBaseColor &&
        mEmissiveColor == rhs.mEmissiveColor &&

        mMetallicFactor == rhs.mMetallicFactor &&
        mRoughnessFactor == rhs.mRoughnessFactor &&
        mAlphaCutoff == rhs.mAlphaCutoff &&

        mDoubleSided == rhs.mDoubleSided &&
        mAlphaMode == rhs.mAlphaMode &&

        mOverrideDoubleSided == rhs.mOverrideDoubleSided &&
        mOverrideAlphaMode == rhs.mOverrideAlphaMode;
}

bool LLGLTFMaterial::fromJSON(const std::string& json, std::string& warn_msg, std::string& error_msg)
{
    LL_PROFILE_ZONE_SCOPED;
    tinygltf::TinyGLTF gltf;

    tinygltf::Model model_in;

    if (gltf.LoadASCIIFromString(&model_in, &error_msg, &warn_msg, json.c_str(), json.length(), ""))
    {
        setFromModel(model_in, 0);

        return true;
    }

    return false;
}

std::string LLGLTFMaterial::asJSON(bool prettyprint) const
{
    LL_PROFILE_ZONE_SCOPED;
    tinygltf::TinyGLTF gltf;

    tinygltf::Model model_out;

    std::ostringstream str;

    writeToModel(model_out, 0);

    // To ensure consistency in asset upload, this should be the only reference
    // to WriteGltfSceneToStream in the viewer.
    gltf.WriteGltfSceneToStream(&model_out, str, prettyprint, false);

    return str.str();
}

void LLGLTFMaterial::setFromModel(const tinygltf::Model& model, S32 mat_index)
{
    LL_PROFILE_ZONE_SCOPED;
    if (model.materials.size() <= mat_index)
    {
        return;
    }

    const tinygltf::Material& material_in = model.materials[mat_index];

    // Apply base color texture
    setFromTexture(model, material_in.pbrMetallicRoughness.baseColorTexture, GLTF_TEXTURE_INFO_BASE_COLOR);
    // Apply normal map
    setFromTexture(model, material_in.normalTexture, GLTF_TEXTURE_INFO_NORMAL);
    // Apply metallic-roughness texture
    setFromTexture(model, material_in.pbrMetallicRoughness.metallicRoughnessTexture, GLTF_TEXTURE_INFO_METALLIC_ROUGHNESS);
    // Apply emissive texture
    setFromTexture(model, material_in.emissiveTexture, GLTF_TEXTURE_INFO_EMISSIVE);

    setAlphaMode(material_in.alphaMode);
    mAlphaCutoff = llclamp((F32)material_in.alphaCutoff, 0.f, 1.f);

    mBaseColor.set(material_in.pbrMetallicRoughness.baseColorFactor);
    mEmissiveColor.set(material_in.emissiveFactor);

    mMetallicFactor = llclamp((F32)material_in.pbrMetallicRoughness.metallicFactor, 0.f, 1.f);
    mRoughnessFactor = llclamp((F32)material_in.pbrMetallicRoughness.roughnessFactor, 0.f, 1.f);

    mDoubleSided = material_in.doubleSided;

    if (material_in.extras.IsObject())
    {
        tinygltf::Value::Object extras = material_in.extras.Get<tinygltf::Value::Object>();
        const auto& alpha_mode = extras.find("override_alpha_mode");
        if (alpha_mode != extras.end())
        {
            mOverrideAlphaMode = alpha_mode->second.Get<bool>();
        }

        const auto& double_sided = extras.find("override_double_sided");
        if (double_sided != extras.end())
        {
            mOverrideDoubleSided = double_sided->second.Get<bool>();
        }
    }
}

// static
LLVector2 LLGLTFMaterial::vec2FromJson(const tinygltf::Value::Object& object, const char* key, const LLVector2& default_value)
{
    const auto it = object.find(key);
    if (it == object.end())
    {
        return default_value;
    }
    const tinygltf::Value& vec2_json = std::get<1>(*it);
    if (!vec2_json.IsArray() || vec2_json.ArrayLen() < LENGTHOFVECTOR2)
    {
        return default_value;
    }
    LLVector2 value;
    for (U32 i = 0; i < LENGTHOFVECTOR2; ++i)
    {
        const tinygltf::Value& real_json = vec2_json.Get(i);
        if (!real_json.IsReal())
        {
            return default_value;
        }
        value.mV[i] = (F32)real_json.Get<double>();
    }
    return value;
}

// static
F32 LLGLTFMaterial::floatFromJson(const tinygltf::Value::Object& object, const char* key, const F32 default_value)
{
    const auto it = object.find(key);
    if (it == object.end())
    {
        return default_value;
    }
    const tinygltf::Value& real_json = std::get<1>(*it);
    if (!real_json.IsReal())
    {
        return default_value;
    }
    return (F32)real_json.GetNumberAsDouble();
}

void LLGLTFMaterial::writeToModel(tinygltf::Model& model, S32 mat_index) const
{
    LL_PROFILE_ZONE_SCOPED;
    if (model.materials.size() < mat_index+1)
    {
        model.materials.resize(mat_index + 1);
    }

    tinygltf::Material& material_out = model.materials[mat_index];

    // set base color texture
    writeToTexture(model, material_out.pbrMetallicRoughness.baseColorTexture, GLTF_TEXTURE_INFO_BASE_COLOR);
    // set normal texture
    writeToTexture(model, material_out.normalTexture, GLTF_TEXTURE_INFO_NORMAL);
    // set metallic-roughness texture
    writeToTexture(model, material_out.pbrMetallicRoughness.metallicRoughnessTexture, GLTF_TEXTURE_INFO_METALLIC_ROUGHNESS);
    // set emissive texture
    writeToTexture(model, material_out.emissiveTexture, GLTF_TEXTURE_INFO_EMISSIVE);
    // set occlusion texture
    // *NOTE: This is required for ORM materials for GLTF compliance.
    // See: https://registry.khronos.org/glTF/specs/2.0/glTF-2.0.html#_material_occlusiontexture
    writeToTexture(model, material_out.occlusionTexture, GLTF_TEXTURE_INFO_OCCLUSION);


    material_out.alphaMode = getAlphaMode();
    material_out.alphaCutoff = mAlphaCutoff;

    mBaseColor.write(material_out.pbrMetallicRoughness.baseColorFactor);

    if (mEmissiveColor != LLGLTFMaterial::getDefaultEmissiveColor())
    {
        material_out.emissiveFactor.resize(3);
        mEmissiveColor.write(material_out.emissiveFactor);
    }

    material_out.pbrMetallicRoughness.metallicFactor = mMetallicFactor;
    material_out.pbrMetallicRoughness.roughnessFactor = mRoughnessFactor;

    material_out.doubleSided = mDoubleSided;

    // generate "extras" string
    tinygltf::Value::Object extras;
    bool write_extras = false;
    if (mOverrideAlphaMode && mAlphaMode == getDefaultAlphaMode())
    {
        extras["override_alpha_mode"] = tinygltf::Value(mOverrideAlphaMode);
        write_extras = true;
    }

    if (mOverrideDoubleSided && mDoubleSided == getDefaultDoubleSided())
    {
        extras["override_double_sided"] = tinygltf::Value(mOverrideDoubleSided);
        write_extras = true;
    }

    if (write_extras)
    {
        material_out.extras = tinygltf::Value(extras);
    }

    model.asset.version = "2.0";
}

void LLGLTFMaterial::sanitizeAssetMaterial()
{
    mTextureTransform = sDefault.mTextureTransform;
}

bool LLGLTFMaterial::setBaseMaterial()
{
    const LLGLTFMaterial old_override = *this;
    *this = sDefault;
    setBaseMaterial(old_override);
    return *this != old_override;
}

// For material overrides only. Copies transforms from the old override.
void LLGLTFMaterial::setBaseMaterial(const LLGLTFMaterial& old_override_mat)
{
    mTextureTransform = old_override_mat.mTextureTransform;
}

bool LLGLTFMaterial::isClearedForBaseMaterial() const
{
    LLGLTFMaterial cleared_override = sDefault;
    cleared_override.setBaseMaterial(*this);
    return *this == cleared_override;
}


// static
void LLGLTFMaterial::hackOverrideUUID(LLUUID& id)
{
    if (id == LLUUID::null)
    {
        id = GLTF_OVERRIDE_NULL_UUID;
    }
}

void LLGLTFMaterial::setTextureId(TextureInfo texture_info, const LLUUID& id, bool for_override)
{
    mTextureId[texture_info] = id;
    if (for_override)
    {
        hackOverrideUUID(mTextureId[texture_info]);
    }
}

void LLGLTFMaterial::setBaseColorId(const LLUUID& id, bool for_override)
{
    setTextureId(GLTF_TEXTURE_INFO_BASE_COLOR, id, for_override);
}

void LLGLTFMaterial::setNormalId(const LLUUID& id, bool for_override)
{
    setTextureId(GLTF_TEXTURE_INFO_NORMAL, id, for_override);
}

void LLGLTFMaterial::setOcclusionRoughnessMetallicId(const LLUUID& id, bool for_override)
{
    setTextureId(GLTF_TEXTURE_INFO_METALLIC_ROUGHNESS, id, for_override);
}

void LLGLTFMaterial::setEmissiveId(const LLUUID& id, bool for_override)
{
    setTextureId(GLTF_TEXTURE_INFO_EMISSIVE, id, for_override);
}

void LLGLTFMaterial::setBaseColorFactor(const LLColor4& baseColor, bool for_override)
{
    mBaseColor.set(baseColor);
    mBaseColor.clamp();

    if (for_override)
    { // hack -- nudge off of default value
        if (mBaseColor == getDefaultBaseColor())
        {
            mBaseColor.mV[3] -= FLT_EPSILON;
        }
    }
}

void LLGLTFMaterial::setAlphaCutoff(F32 cutoff, bool for_override)
{
    mAlphaCutoff = llclamp(cutoff, 0.f, 1.f);
    if (for_override)
    { // hack -- nudge off of default value
        if (mAlphaCutoff == getDefaultAlphaCutoff())
        {
            mAlphaCutoff -= FLT_EPSILON;
        }
    }
}

void LLGLTFMaterial::setEmissiveColorFactor(const LLColor3& emissiveColor, bool for_override)
{
    mEmissiveColor = emissiveColor;
    mEmissiveColor.clamp();

    if (for_override)
    { // hack -- nudge off of default value
        if (mEmissiveColor == getDefaultEmissiveColor())
        {
            mEmissiveColor.mV[0] += FLT_EPSILON;
        }
    }
}

void LLGLTFMaterial::setMetallicFactor(F32 metallic, bool for_override)
{
    mMetallicFactor = llclamp(metallic, 0.f, for_override ? 1.f - FLT_EPSILON : 1.f);
}

void LLGLTFMaterial::setRoughnessFactor(F32 roughness, bool for_override)
{
    mRoughnessFactor = llclamp(roughness, 0.f, for_override ? 1.f - FLT_EPSILON : 1.f);
}

void LLGLTFMaterial::setAlphaMode(const std::string& mode, bool for_override)
{
    S32 m = getDefaultAlphaMode();
    if (mode == "MASK")
    {
        m = ALPHA_MODE_MASK;
    }
    else if (mode == "BLEND")
    {
        m = ALPHA_MODE_BLEND;
    }

    setAlphaMode(m, for_override);
}

const char* LLGLTFMaterial::getAlphaMode() const
{
    switch (mAlphaMode)
    {
    case ALPHA_MODE_MASK: return "MASK";
    case ALPHA_MODE_BLEND: return "BLEND";
    default: return "OPAQUE";
    }
}

void LLGLTFMaterial::setAlphaMode(S32 mode, bool for_override)
{
    mAlphaMode = (AlphaMode) llclamp(mode, (S32) ALPHA_MODE_OPAQUE, (S32) ALPHA_MODE_MASK);
    mOverrideAlphaMode = for_override && mAlphaMode == getDefaultAlphaMode();
}

void LLGLTFMaterial::setDoubleSided(bool double_sided, bool for_override)
{
    // sure, no clamping will ever be needed for a bool, but include the
    // setter for consistency with the clamping API
    mDoubleSided = double_sided;
    mOverrideDoubleSided = for_override && mDoubleSided == getDefaultDoubleSided();
}

void LLGLTFMaterial::setTextureOffset(TextureInfo texture_info, const LLVector2& offset)
{
    mTextureTransform[texture_info].mOffset = offset;
}

void LLGLTFMaterial::setTextureScale(TextureInfo texture_info, const LLVector2& scale)
{
    mTextureTransform[texture_info].mScale = scale;
}

void LLGLTFMaterial::setTextureRotation(TextureInfo texture_info, float rotation)
{
    mTextureTransform[texture_info].mRotation = rotation;
}

// Default value accessors (NOTE: these MUST match the GLTF specification)

// Make a static default material for accessors
const LLGLTFMaterial LLGLTFMaterial::sDefault;

F32 LLGLTFMaterial::getDefaultAlphaCutoff()
{
    return sDefault.mAlphaCutoff;
}

S32 LLGLTFMaterial::getDefaultAlphaMode()
{
    return (S32) sDefault.mAlphaMode;
}

F32 LLGLTFMaterial::getDefaultMetallicFactor()
{
    return sDefault.mMetallicFactor;
}

F32 LLGLTFMaterial::getDefaultRoughnessFactor()
{
    return sDefault.mRoughnessFactor;
}

LLColor4 LLGLTFMaterial::getDefaultBaseColor()
{
    return sDefault.mBaseColor;
}

LLColor3 LLGLTFMaterial::getDefaultEmissiveColor()
{
    return sDefault.mEmissiveColor;
}

bool LLGLTFMaterial::getDefaultDoubleSided()
{
    return sDefault.mDoubleSided;
}

LLVector2 LLGLTFMaterial::getDefaultTextureOffset()
{
    return sDefault.mTextureTransform[0].mOffset;
}

LLVector2 LLGLTFMaterial::getDefaultTextureScale()
{
    return sDefault.mTextureTransform[0].mScale;
}

F32 LLGLTFMaterial::getDefaultTextureRotation()
{
    return sDefault.mTextureTransform[0].mRotation;
}

// static
void LLGLTFMaterial::applyOverrideUUID(LLUUID& dst_id, const LLUUID& override_id)
{
    if (override_id != GLTF_OVERRIDE_NULL_UUID)
    {
        if (override_id != LLUUID::null)
        {
            dst_id = override_id;
        }
    }
    else
    {
        dst_id = LLUUID::null;
    }
}

void LLGLTFMaterial::applyOverride(const LLGLTFMaterial& override_mat)
{
    LL_PROFILE_ZONE_SCOPED;

    for (U32 i = 0; i < GLTF_TEXTURE_INFO_COUNT; ++i)
    {
        LLUUID& texture_id = mTextureId[i];
        const LLUUID& override_texture_id = override_mat.mTextureId[i];
        applyOverrideUUID(texture_id, override_texture_id);
    }

    if (override_mat.mBaseColor != getDefaultBaseColor())
    {
        mBaseColor = override_mat.mBaseColor;
    }

    if (override_mat.mEmissiveColor != getDefaultEmissiveColor())
    {
        mEmissiveColor = override_mat.mEmissiveColor;
    }

    if (override_mat.mMetallicFactor != getDefaultMetallicFactor())
    {
        mMetallicFactor = override_mat.mMetallicFactor;
    }

    if (override_mat.mRoughnessFactor != getDefaultRoughnessFactor())
    {
        mRoughnessFactor = override_mat.mRoughnessFactor;
    }

    if (override_mat.mAlphaMode != getDefaultAlphaMode() || override_mat.mOverrideAlphaMode)
    {
        mAlphaMode = override_mat.mAlphaMode;
    }
    if (override_mat.mAlphaCutoff != getDefaultAlphaCutoff())
    {
        mAlphaCutoff = override_mat.mAlphaCutoff;
    }

    if (override_mat.mDoubleSided != getDefaultDoubleSided() || override_mat.mOverrideDoubleSided)
    {
        mDoubleSided = override_mat.mDoubleSided;
    }

    for (U32 i = 0; i < GLTF_TEXTURE_INFO_COUNT; ++i)
    {
        if (override_mat.mTextureTransform[i].mOffset != getDefaultTextureOffset())
        {
            mTextureTransform[i].mOffset = override_mat.mTextureTransform[i].mOffset;
        }

        if (override_mat.mTextureTransform[i].mScale != getDefaultTextureScale())
        {
            mTextureTransform[i].mScale = override_mat.mTextureTransform[i].mScale;
        }

        if (override_mat.mTextureTransform[i].mRotation != getDefaultTextureRotation())
        {
            mTextureTransform[i].mRotation = override_mat.mTextureTransform[i].mRotation;
        }
    }

    if (!override_mat.mTrackingIdToLocalTexture.empty())
    {
        auto it = override_mat.mTrackingIdToLocalTexture.begin();
        mTrackingIdToLocalTexture.insert(it, it);
        updateLocalTexDataDigest();
        updateTextureTracking();
    }
}

void LLGLTFMaterial::getOverrideLLSD(const LLGLTFMaterial& override_mat, LLSD& data)
{
    LL_PROFILE_ZONE_SCOPED;
    llassert(data.isUndefined());

    // make every effort to shave bytes here

    for (U32 i = 0; i < GLTF_TEXTURE_INFO_COUNT; ++i)
    {
        LLUUID& texture_id = mTextureId[i];
        const LLUUID& override_texture_id = override_mat.mTextureId[i];
        if (override_texture_id.notNull() && override_texture_id != texture_id)
        {
            data["tex"][i] = LLSD::UUID(override_texture_id);
        }
    }

    if (override_mat.mBaseColor != getDefaultBaseColor())
    {
        data["bc"] = override_mat.mBaseColor.getValue();
    }

    if (override_mat.mEmissiveColor != getDefaultEmissiveColor())
    {
        data["ec"] = override_mat.mEmissiveColor.getValue();
    }

    if (override_mat.mMetallicFactor != getDefaultMetallicFactor())
    {
        data["mf"] = override_mat.mMetallicFactor;
    }

    if (override_mat.mRoughnessFactor != getDefaultRoughnessFactor())
    {
        data["rf"] = override_mat.mRoughnessFactor;
    }

    if (override_mat.mAlphaMode != getDefaultAlphaMode() || override_mat.mOverrideAlphaMode)
    {
        data["am"] = override_mat.mAlphaMode;
    }

    if (override_mat.mAlphaCutoff != getDefaultAlphaCutoff())
    {
        data["ac"] = override_mat.mAlphaCutoff;
    }

    if (override_mat.mDoubleSided != getDefaultDoubleSided() || override_mat.mOverrideDoubleSided)
    {
        data["ds"] = override_mat.mDoubleSided;
    }

    for (U32 i = 0; i < GLTF_TEXTURE_INFO_COUNT; ++i)
    {
        if (override_mat.mTextureTransform[i].mOffset != getDefaultTextureOffset())
        {
            data["ti"][i]["o"] = override_mat.mTextureTransform[i].mOffset.getValue();
        }

        if (override_mat.mTextureTransform[i].mScale != getDefaultTextureScale())
        {
            data["ti"][i]["s"] = override_mat.mTextureTransform[i].mScale.getValue();
        }

        if (override_mat.mTextureTransform[i].mRotation != getDefaultTextureRotation())
        {
            data["ti"][i]["r"] = override_mat.mTextureTransform[i].mRotation;
        }
    }
}


void LLGLTFMaterial::applyOverrideLLSD(const LLSD& data)
{
    const LLSD& tex = data["tex"];

    if (tex.isArray())
    {
        for (int i = 0; i < tex.size(); ++i)
        {
            mTextureId[i] = tex[i].asUUID();
        }
    }

    const LLSD& bc = data["bc"];
    if (bc.isDefined())
    {
        mBaseColor.setValue(bc);
        if (mBaseColor == getDefaultBaseColor())
        {
            // HACK -- nudge by epsilon if we receive a default value (indicates override to default)
            mBaseColor.mV[3] -= FLT_EPSILON;
        }
    }

    const LLSD& ec = data["ec"];
    if (ec.isDefined())
    {
        mEmissiveColor.setValue(ec);
        if (mEmissiveColor == getDefaultEmissiveColor())
        {
            // HACK -- nudge by epsilon if we receive a default value (indicates override to default)
            mEmissiveColor.mV[0] += FLT_EPSILON;
        }
    }

    const LLSD& mf = data["mf"];
    if (mf.isReal())
    {
        mMetallicFactor = mf.asReal();
        if (mMetallicFactor == getDefaultMetallicFactor())
        { 
            // HACK -- nudge by epsilon if we receive a default value (indicates override to default)
            mMetallicFactor -= FLT_EPSILON;
        }
    }

    const LLSD& rf = data["rf"];
    if (rf.isReal())
    {
        mRoughnessFactor = rf.asReal();
        if (mRoughnessFactor == getDefaultRoughnessFactor())
        { 
            // HACK -- nudge by epsilon if we receive a default value (indicates override to default)
            mRoughnessFactor -= FLT_EPSILON;
        }
    }

    const LLSD& am = data["am"];
    if (am.isInteger())
    {
        mAlphaMode = (AlphaMode) am.asInteger();
        mOverrideAlphaMode = true;
    }

    const LLSD& ac = data["ac"];
    if (ac.isReal())
    {
        mAlphaCutoff = ac.asReal();
        if (mAlphaCutoff == getDefaultAlphaCutoff())
        {
            // HACK -- nudge by epsilon if we receive a default value (indicates override to default)
            mAlphaCutoff -= FLT_EPSILON;
        }
    }

    const LLSD& ds = data["ds"];
    if (ds.isBoolean())
    {
        mDoubleSided = ds.asBoolean();
        mOverrideDoubleSided = true;
    }

    const LLSD& ti = data["ti"];
    if (ti.isArray())
    {
        for (U32 i = 0; i < GLTF_TEXTURE_INFO_COUNT; ++i)
        {
            const LLSD& o = ti[i]["o"];
            if (o.isDefined())
            {
                mTextureTransform[i].mOffset.setValue(o);
            }

            const LLSD& s = ti[i]["s"];
            if (s.isDefined())
            {
                mTextureTransform[i].mScale.setValue(s);
            }

            const LLSD& r = ti[i]["r"];
            if (r.isReal())
            {
                mTextureTransform[i].mRotation = r.asReal();
            }
        }
    }
}

LLUUID LLGLTFMaterial::getHash() const
{
    LL_PROFILE_ZONE_SCOPED_CATEGORY_TEXTURE;
    // *HACK: hash the bytes of this object but do not include the ref count
    // neither the local texture overrides (which is a map, with pointers to
    // key/value pairs that would change from one LLGLTFMaterial instance to
    // the other, even though the key/value pairs could be the same, and stored
    // elsewhere in the memory heap or on the stack).
    // Note: this does work properly to compare two LLGLTFMaterial instances
    // only because the padding bytes between their member variables have been
    // dutifully zeroed in the constructor. HB
    const size_t offset = intptr_t(&mLocalTexDataDigest) - intptr_t(this);
    return HBXXH128::digest((const void*)((const char*)this + offset),
                            sizeof(*this) - offset);
}

void LLGLTFMaterial::addLocalTextureTracking(const LLUUID& tracking_id, const LLUUID& tex_id)
{
    mTrackingIdToLocalTexture[tracking_id] = tex_id;
    updateLocalTexDataDigest();
}

void LLGLTFMaterial::removeLocalTextureTracking(const LLUUID& tracking_id)
{
    mTrackingIdToLocalTexture.erase(tracking_id);
    updateLocalTexDataDigest();
}

bool LLGLTFMaterial::replaceLocalTexture(const LLUUID& tracking_id, const LLUUID& old_id, const LLUUID& new_id)
{
    bool res = false;

    for (U32 i = 0; i < GLTF_TEXTURE_INFO_COUNT; ++i)
    {
        if (mTextureId[i] == old_id)
        {
            mTextureId[i] = new_id;
            res = true;
        }
        else if (mTextureId[i] == new_id)
        {
            res = true;
        }
    }

    if (res)
    {
        mTrackingIdToLocalTexture[tracking_id] = new_id;
    }
    else
    {
        mTrackingIdToLocalTexture.erase(tracking_id);
    }
    updateLocalTexDataDigest();

    return res;
}

void LLGLTFMaterial::updateTextureTracking()
{
    // setTEGLTFMaterialOverride is responsible for tracking
    // for material overrides editor will set it
}<|MERGE_RESOLUTION|>--- conflicted
+++ resolved
@@ -81,11 +81,7 @@
 #endif
 }
 
-<<<<<<< HEAD
-void LLGLTFMaterial::TextureTransform::getPacked(F32 (&packed)[8]) const
-=======
 void LLGLTFMaterial::TextureTransform::getPacked(Pack& packed) const
->>>>>>> 1c2cf6a0
 {
     packed[0] = mScale.mV[VX];
     packed[1] = mScale.mV[VY];
@@ -94,8 +90,6 @@
     packed[5] = mOffset.mV[VY];
     // Not used but nonetheless zeroed for proper hashing. HB
     packed[3] = packed[6] = packed[7] = 0.f;
-<<<<<<< HEAD
-=======
 }
 
 void LLGLTFMaterial::TextureTransform::getPackedTight(PackTight& packed) const
@@ -105,7 +99,6 @@
     packed[2] = mRotation;
     packed[3] = mOffset.mV[VX];
     packed[4] = mOffset.mV[VY];
->>>>>>> 1c2cf6a0
 }
 
 bool LLGLTFMaterial::TextureTransform::operator==(const TextureTransform& other) const
