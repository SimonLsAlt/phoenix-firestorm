--- conflicted
+++ resolved
@@ -1570,12 +1570,7 @@
 
 	for (i = 0; i < face_count; i++)
 	{
-<<<<<<< HEAD
-		memcpy( image_ids[ i ].mData, &image_data[ i*UUID_BYTES ], UUID_BYTES );	/* Flawfinder: ignore */
-		material_ids[ i ].set( &material_data[ i * UUID_BYTES ] );
-=======
 		material_ids[i].set(&(material_data[i]));
->>>>>>> 73303d91
 	}
 	
 	LLColor4 color;
