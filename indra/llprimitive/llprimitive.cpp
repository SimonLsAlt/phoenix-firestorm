/** 
 * @file llprimitive.cpp
 * @brief LLPrimitive base class
 *
 * $LicenseInfo:firstyear=2001&license=viewergpl$
 * 
 * Copyright (c) 2001-2009, Linden Research, Inc.
 * 
 * Second Life Viewer Source Code
 * The source code in this file ("Source Code") is provided by Linden Lab
 * to you under the terms of the GNU General Public License, version 2.0
 * ("GPL"), unless you have obtained a separate licensing agreement
 * ("Other License"), formally executed by you and Linden Lab.  Terms of
 * the GPL can be found in doc/GPL-license.txt in this distribution, or
 * online at http://secondlifegrid.net/programs/open_source/licensing/gplv2
 * 
 * There are special exceptions to the terms and conditions of the GPL as
 * it is applied to this Source Code. View the full text of the exception
 * in the file doc/FLOSS-exception.txt in this software distribution, or
 * online at
 * http://secondlifegrid.net/programs/open_source/licensing/flossexception
 * 
 * By copying, modifying or distributing this software, you acknowledge
 * that you have read and understood your obligations described above,
 * and agree to abide by those obligations.
 * 
 * ALL LINDEN LAB SOURCE CODE IS PROVIDED "AS IS." LINDEN LAB MAKES NO
 * WARRANTIES, EXPRESS, IMPLIED OR OTHERWISE, REGARDING ITS ACCURACY,
 * COMPLETENESS OR PERFORMANCE.
 * $/LicenseInfo$
 */

#include "linden_common.h"

#include "material_codes.h"
#include "llmemtype.h"
#include "llerror.h"
#include "message.h"
#include "llprimitive.h"
#include "llvolume.h"
#include "legacy_object_types.h"
#include "v4coloru.h"
#include "llvolumemgr.h"
#include "llstring.h"
#include "lldatapacker.h"
#include "llsdutil_math.h"
#include "llprimtexturelist.h"

/**
 * exported constants
 */

const F32 OBJECT_CUT_MIN = 0.f;
const F32 OBJECT_CUT_MAX = 1.f;
const F32 OBJECT_CUT_INC = 0.05f;
const F32 OBJECT_MIN_CUT_INC = 0.02f;
const F32 OBJECT_ROTATION_PRECISION = 0.05f;

const F32 OBJECT_TWIST_MIN = -360.f;
const F32 OBJECT_TWIST_MAX =  360.f;
const F32 OBJECT_TWIST_INC =   18.f;

// This is used for linear paths,
// since twist is used in a slightly different manner.
const F32 OBJECT_TWIST_LINEAR_MIN	= -180.f;
const F32 OBJECT_TWIST_LINEAR_MAX	=  180.f;
const F32 OBJECT_TWIST_LINEAR_INC	=    9.f;

const F32 OBJECT_MIN_HOLE_SIZE = 0.05f;
const F32 OBJECT_MAX_HOLE_SIZE_X = 1.0f;
const F32 OBJECT_MAX_HOLE_SIZE_Y = 0.5f;

// Revolutions parameters.
const F32 OBJECT_REV_MIN = 1.0f;
const F32 OBJECT_REV_MAX = 4.0f;
const F32 OBJECT_REV_INC = 0.1f;

// lights
const F32 LIGHT_MIN_RADIUS = 0.0f;
const F32 LIGHT_DEFAULT_RADIUS = 5.0f;
const F32 LIGHT_MAX_RADIUS = 20.0f;
const F32 LIGHT_MIN_FALLOFF = 0.0f;
const F32 LIGHT_DEFAULT_FALLOFF = 1.0f;
const F32 LIGHT_MAX_FALLOFF = 2.0f;
const F32 LIGHT_MIN_CUTOFF = 0.0f;
const F32 LIGHT_DEFAULT_CUTOFF = 0.0f;
const F32 LIGHT_MAX_CUTOFF = 180.f;

// "Tension" => [0,10], increments of 0.1
const F32 FLEXIBLE_OBJECT_MIN_TENSION = 0.0f;
const F32 FLEXIBLE_OBJECT_DEFAULT_TENSION = 1.0f;
const F32 FLEXIBLE_OBJECT_MAX_TENSION = 10.0f; 

// "Drag" => [0,10], increments of 0.1
const F32 FLEXIBLE_OBJECT_MIN_AIR_FRICTION = 0.0f;
const F32 FLEXIBLE_OBJECT_DEFAULT_AIR_FRICTION = 2.0f;
const F32 FLEXIBLE_OBJECT_MAX_AIR_FRICTION = 10.0f;

// "Gravity" = [-10,10], increments of 0.1
const F32 FLEXIBLE_OBJECT_MIN_GRAVITY = -10.0f;
const F32 FLEXIBLE_OBJECT_DEFAULT_GRAVITY = 0.3f;
const F32 FLEXIBLE_OBJECT_MAX_GRAVITY = 10.0f;

// "Wind" = [0,10], increments of 0.1
const F32 FLEXIBLE_OBJECT_MIN_WIND_SENSITIVITY = 0.0f;
const F32 FLEXIBLE_OBJECT_DEFAULT_WIND_SENSITIVITY = 0.0f;
const F32 FLEXIBLE_OBJECT_MAX_WIND_SENSITIVITY = 10.0f;

// I'll explain later...
const F32 FLEXIBLE_OBJECT_MAX_INTERNAL_TENSION_FORCE = 0.99f; 

const F32 FLEXIBLE_OBJECT_DEFAULT_LENGTH = 1.0f;
const BOOL FLEXIBLE_OBJECT_DEFAULT_USING_COLLISION_SPHERE = FALSE;
const BOOL FLEXIBLE_OBJECT_DEFAULT_RENDERING_COLLISION_SPHERE = FALSE;

const S32 MAX_FACE_BITS = 9;

const char *SCULPT_DEFAULT_TEXTURE = "be293869-d0d9-0a69-5989-ad27f1946fd4"; // old inverted texture: "7595d345-a24c-e7ef-f0bd-78793792133e";

// Texture rotations are sent over the wire as a S16.  This is used to scale the actual float
// value to a S16.   Don't use 7FFF as it introduces some odd rounding with 180 since it 
// can't be divided by 2.   See DEV-19108
const F32	TEXTURE_ROTATION_PACK_FACTOR = ((F32) 0x08000);

//static 
// LEGACY: by default we use the LLVolumeMgr::gVolumeMgr global
// TODO -- eliminate this global from the codebase!
LLVolumeMgr* LLPrimitive::sVolumeManager = NULL;

// static
void LLPrimitive::setVolumeManager( LLVolumeMgr* volume_manager )
{
	if ( !volume_manager || sVolumeManager )
	{
		llerrs << "LLPrimitive::sVolumeManager attempting to be set to NULL or it already has been set." << llendl;
	}
	sVolumeManager = volume_manager;
}

// static
bool LLPrimitive::cleanupVolumeManager()
{
	BOOL res = FALSE;
	if (sVolumeManager) 
	{
		res = sVolumeManager->cleanup();
		delete sVolumeManager;
		sVolumeManager = NULL;
	}
	return res;
}


//===============================================================
LLPrimitive::LLPrimitive()
:	mTextureList(),
	mMiscFlags(0)
{
	mPrimitiveCode = 0;

	mMaterial = LL_MCODE_STONE;
	mVolumep  = NULL;

	mChanged  = UNCHANGED;

	mPosition.setVec(0.f,0.f,0.f);
	mVelocity.setVec(0.f,0.f,0.f);
	mAcceleration.setVec(0.f,0.f,0.f);

	mRotation.loadIdentity();
	mAngularVelocity.setVec(0.f,0.f,0.f);
	
	mScale.setVec(1.f,1.f,1.f);
}

//===============================================================
LLPrimitive::~LLPrimitive()
{
	clearTextureList();
	// Cleanup handled by volume manager
	if (mVolumep)
	{
		sVolumeManager->unrefVolume(mVolumep);
	}
	mVolumep = NULL;
}

void LLPrimitive::clearTextureList()
{
}

//===============================================================
// static
LLPrimitive *LLPrimitive::createPrimitive(LLPCode p_code)
{
	LLMemType m1(LLMemType::MTYPE_PRIMITIVE);
	LLPrimitive *retval = new LLPrimitive();
	
	if (retval)
	{
		retval->init_primitive(p_code);
	}
	else
	{
		llerrs << "primitive allocation failed" << llendl;
	}

	return retval;
}

//===============================================================
void LLPrimitive::init_primitive(LLPCode p_code)
{
	LLMemType m1(LLMemType::MTYPE_PRIMITIVE);
	clearTextureList();
	mPrimitiveCode = p_code;
}

void LLPrimitive::setPCode(const U8 p_code)
{
	mPrimitiveCode = p_code;
}

//===============================================================
LLTextureEntry* LLPrimitive::getTE(const U8 index) const
{
	return mTextureList.getTexture(index);
}

//===============================================================
void LLPrimitive::setNumTEs(const U8 num_tes)
{
	mTextureList.setSize(num_tes);
}

//===============================================================
void  LLPrimitive::setAllTETextures(const LLUUID &tex_id)
{
	mTextureList.setAllIDs(tex_id);
}

//===============================================================
void LLPrimitive::setTE(const U8 index, const LLTextureEntry& te)
{
	mTextureList.copyTexture(index, te);
}

S32  LLPrimitive::setTETexture(const U8 index, const LLUUID &id)
{
	return mTextureList.setID(index, id);
}

S32  LLPrimitive::setTEColor(const U8 index, const LLColor4 &color)
{
	return mTextureList.setColor(index, color);
}

S32  LLPrimitive::setTEColor(const U8 index, const LLColor3 &color)
{
	return mTextureList.setColor(index, color);
}

S32  LLPrimitive::setTEAlpha(const U8 index, const F32 alpha)
{
	return mTextureList.setAlpha(index, alpha);
}

//===============================================================
S32  LLPrimitive::setTEScale(const U8 index, const F32 s, const F32 t)
{
	return mTextureList.setScale(index, s, t);
}


// BUG: slow - done this way because texture entries have some
// voodoo related to texture coords
S32 LLPrimitive::setTEScaleS(const U8 index, const F32 s)
{
	return mTextureList.setScaleS(index, s);
}


// BUG: slow - done this way because texture entries have some
// voodoo related to texture coords
S32 LLPrimitive::setTEScaleT(const U8 index, const F32 t)
{
	return mTextureList.setScaleT(index, t);
}


//===============================================================
S32  LLPrimitive::setTEOffset(const U8 index, const F32 s, const F32 t)
{
	return mTextureList.setOffset(index, s, t);
}


// BUG: slow - done this way because texture entries have some
// voodoo related to texture coords
S32 LLPrimitive::setTEOffsetS(const U8 index, const F32 s)
{
	return mTextureList.setOffsetS(index, s);
}


// BUG: slow - done this way because texture entries have some
// voodoo related to texture coords
S32 LLPrimitive::setTEOffsetT(const U8 index, const F32 t)
{
	return mTextureList.setOffsetT(index, t);
}


//===============================================================
S32  LLPrimitive::setTERotation(const U8 index, const F32 r)
{
	return mTextureList.setRotation(index, r);
}


//===============================================================
S32  LLPrimitive::setTEBumpShinyFullbright(const U8 index, const U8 bump)
{
	return mTextureList.setBumpShinyFullbright(index, bump);
}

S32  LLPrimitive::setTEMediaTexGen(const U8 index, const U8 media)
{
	return mTextureList.setMediaTexGen(index, media);
}

S32  LLPrimitive::setTEBumpmap(const U8 index, const U8 bump)
{
	return mTextureList.setBumpMap(index, bump);
}

S32  LLPrimitive::setTEBumpShiny(const U8 index, const U8 bump_shiny)
{
	return mTextureList.setBumpShiny(index, bump_shiny);
}

S32  LLPrimitive::setTETexGen(const U8 index, const U8 texgen)
{
	return mTextureList.setTexGen(index, texgen);
}

S32  LLPrimitive::setTEShiny(const U8 index, const U8 shiny)
{
	return mTextureList.setShiny(index, shiny);
}

S32  LLPrimitive::setTEFullbright(const U8 index, const U8 fullbright)
{
	return mTextureList.setFullbright(index, fullbright);
}

S32  LLPrimitive::setTEMediaFlags(const U8 index, const U8 media_flags)
{
	return mTextureList.setMediaFlags(index, media_flags);
}

S32 LLPrimitive::setTEGlow(const U8 index, const F32 glow)
{
	return mTextureList.setGlow(index, glow);
}


LLPCode LLPrimitive::legacyToPCode(const U8 legacy)
{
	// TODO: Should this default to something valid?
	// Maybe volume?
	LLPCode pcode = 0;

	switch (legacy)
	{
		/*
	case BOX:
		pcode = LL_PCODE_CUBE;
		break;
	case CYLINDER:
		pcode = LL_PCODE_CYLINDER;
		break;
	case CONE:
		pcode = LL_PCODE_CONE;
		break;
	case HALF_CONE:
		pcode = LL_PCODE_CONE_HEMI;
		break;
	case HALF_CYLINDER:
		pcode = LL_PCODE_CYLINDER_HEMI;
		break;
	case HALF_SPHERE:
		pcode = LL_PCODE_SPHERE_HEMI;
		break;
	case PRISM:
		pcode = LL_PCODE_PRISM;
		break;
	case PYRAMID:
		pcode = LL_PCODE_PYRAMID;
		break;
	case SPHERE:
		pcode = LL_PCODE_SPHERE;
		break;
	case TETRAHEDRON:
		pcode = LL_PCODE_TETRAHEDRON;
		break;
	case DEMON:
		pcode = LL_PCODE_LEGACY_DEMON;
		break;
	case LSL_TEST:
		pcode = LL_PCODE_LEGACY_LSL_TEST;
		break;
	case ORACLE:
		pcode = LL_PCODE_LEGACY_ORACLE;
		break;
	case TEXTBUBBLE:
		pcode = LL_PCODE_LEGACY_TEXT_BUBBLE;
		break;
	case ATOR:
		pcode = LL_PCODE_LEGACY_ATOR;
		break;
	case BASIC_SHOT:
		pcode = LL_PCODE_LEGACY_SHOT;
		break;
	case BIG_SHOT:
		pcode = LL_PCODE_LEGACY_SHOT_BIG;
		break;
	case BIRD:
		pcode = LL_PCODE_LEGACY_BIRD;
		break;
	case ROCK:
		pcode = LL_PCODE_LEGACY_ROCK;
		break;
	case SMOKE:
		pcode = LL_PCODE_LEGACY_SMOKE;
		break;
	case SPARK:
		pcode = LL_PCODE_LEGACY_SPARK;
		break;
		*/
	case PRIMITIVE_VOLUME:
		pcode = LL_PCODE_VOLUME;
		break;
	case GRASS:
		pcode = LL_PCODE_LEGACY_GRASS;
		break;
	case PART_SYS:
		pcode = LL_PCODE_LEGACY_PART_SYS;
		break;
	case PLAYER:
		pcode = LL_PCODE_LEGACY_AVATAR;
		break;
	case TREE:
		pcode = LL_PCODE_LEGACY_TREE;
		break;
	case TREE_NEW:
		pcode = LL_PCODE_TREE_NEW;
		break;
	default:
		llwarns << "Unknown legacy code " << legacy << " [" << (S32)legacy << "]!" << llendl;
	}

	return pcode;
}

U8 LLPrimitive::pCodeToLegacy(const LLPCode pcode)
{
	U8 legacy;
	switch (pcode)
	{
/*
	case LL_PCODE_CUBE:
		legacy = BOX;
		break;
	case LL_PCODE_CYLINDER:
		legacy = CYLINDER;
		break;
	case LL_PCODE_CONE:
		legacy = CONE;
		break;
	case LL_PCODE_CONE_HEMI:
		legacy = HALF_CONE;
		break;
	case LL_PCODE_CYLINDER_HEMI:
		legacy = HALF_CYLINDER;
		break;
	case LL_PCODE_SPHERE_HEMI:
		legacy = HALF_SPHERE;
		break;
	case LL_PCODE_PRISM:
		legacy = PRISM;
		break;
	case LL_PCODE_PYRAMID:
		legacy = PYRAMID;
		break;
	case LL_PCODE_SPHERE:
		legacy = SPHERE;
		break;
	case LL_PCODE_TETRAHEDRON:
		legacy = TETRAHEDRON;
		break;
	case LL_PCODE_LEGACY_ATOR:
		legacy = ATOR;
		break;
	case LL_PCODE_LEGACY_SHOT:
		legacy = BASIC_SHOT;
		break;
	case LL_PCODE_LEGACY_SHOT_BIG:
		legacy = BIG_SHOT;
		break;
	case LL_PCODE_LEGACY_BIRD:
		legacy = BIRD;
		break;		
	case LL_PCODE_LEGACY_DEMON:
		legacy = DEMON;
		break;
	case LL_PCODE_LEGACY_LSL_TEST:
		legacy = LSL_TEST;
		break;
	case LL_PCODE_LEGACY_ORACLE:
		legacy = ORACLE;
		break;
	case LL_PCODE_LEGACY_ROCK:
		legacy = ROCK;
		break;
	case LL_PCODE_LEGACY_TEXT_BUBBLE:
		legacy = TEXTBUBBLE;
		break;
	case LL_PCODE_LEGACY_SMOKE:
		legacy = SMOKE;
		break;
	case LL_PCODE_LEGACY_SPARK:
		legacy = SPARK;
		break;
*/
	case LL_PCODE_VOLUME:
		legacy = PRIMITIVE_VOLUME;
		break;
	case LL_PCODE_LEGACY_GRASS:
		legacy = GRASS;
		break;
	case LL_PCODE_LEGACY_PART_SYS:
		legacy = PART_SYS;
		break;
	case LL_PCODE_LEGACY_AVATAR:
		legacy = PLAYER;
		break;
	case LL_PCODE_LEGACY_TREE:
		legacy = TREE;
		break;
	case LL_PCODE_TREE_NEW:
		legacy = TREE_NEW;
		break;
	default:
		llwarns << "Unknown pcode " << (S32)pcode << ":" << pcode << "!" << llendl;
		return 0;
	}
	return legacy;
}


// static
// Don't crash or llerrs here!  This function is used for debug strings.
std::string LLPrimitive::pCodeToString(const LLPCode pcode)
{
	std::string pcode_string;

	U8 base_code = pcode & LL_PCODE_BASE_MASK;
	if (!pcode)
	{
		pcode_string = "null";
	}
	else if ((base_code) == LL_PCODE_LEGACY)
	{
		// It's a legacy object
		switch (pcode)
		{
		case LL_PCODE_LEGACY_GRASS:
		  pcode_string = "grass";
			break;
		case LL_PCODE_LEGACY_PART_SYS:
		  pcode_string = "particle system";
			break;
		case LL_PCODE_LEGACY_AVATAR:
		  pcode_string = "avatar";
			break;
		case LL_PCODE_LEGACY_TEXT_BUBBLE:
		  pcode_string = "text bubble";
			break;
		case LL_PCODE_LEGACY_TREE:
		  pcode_string = "tree";
			break;
		case LL_PCODE_TREE_NEW:
		  pcode_string = "tree_new";
			break;
		default:
		  pcode_string = llformat( "unknown legacy pcode %i",(U32)pcode);
		}
	}
	else
	{
		std::string shape;
		std::string mask;
		if (base_code == LL_PCODE_CUBE)
		{
			shape = "cube";
		}
		else if (base_code == LL_PCODE_CYLINDER)
		{
			shape = "cylinder";
		}
		else if (base_code == LL_PCODE_CONE)
		{
			shape = "cone";
		}
		else if (base_code == LL_PCODE_PRISM)
		{
			shape = "prism";
		}
		else if (base_code == LL_PCODE_PYRAMID)
		{
			shape = "pyramid";
		}
		else if (base_code == LL_PCODE_SPHERE)
		{
			shape = "sphere";
		}
		else if (base_code == LL_PCODE_TETRAHEDRON)
		{
			shape = "tetrahedron";
		}
		else if (base_code == LL_PCODE_VOLUME)
		{
			shape = "volume";
		}
		else if (base_code == LL_PCODE_APP)
		{
			shape = "app";
		}
		else
		{
			llwarns << "Unknown base mask for pcode: " << base_code << llendl;
		}

		U8 mask_code = pcode & (~LL_PCODE_BASE_MASK);
		if (base_code == LL_PCODE_APP)
		{
			mask = llformat( "%x", mask_code);
		}
		else if (mask_code & LL_PCODE_HEMI_MASK)
		{
			mask = "hemi";
		}
		else 
		{
			mask = llformat( "%x", mask_code);
		}

		if (mask[0])
		{
			pcode_string = llformat( "%s-%s", shape.c_str(), mask.c_str());
		}
		else
		{
			pcode_string = llformat( "%s", shape.c_str());
		}
	}

	return pcode_string;
}


void LLPrimitive::copyTEs(const LLPrimitive *primitivep)
{
	U32 i;
	if (primitivep->getExpectedNumTEs() != getExpectedNumTEs())
	{
		llwarns << "Primitives don't have same expected number of TE's" << llendl;
	}
	U32 num_tes = llmin(primitivep->getExpectedNumTEs(), getExpectedNumTEs());
	if (mTextureList.size() < getExpectedNumTEs())
	{
		mTextureList.setSize(getExpectedNumTEs());
	}
	for (i = 0; i < num_tes; i++)
	{
		mTextureList.copyTexture(i, *(primitivep->getTE(i)));
	}
}

S32	face_index_from_id(LLFaceID face_ID, const std::vector<LLProfile::Face>& faceArray)
{
	S32 i;
	for (i = 0; i < (S32)faceArray.size(); i++)
	{
		if (faceArray[i].mFaceID == face_ID)
		{
			return i;
		}
	}
	return -1;
}

BOOL LLPrimitive::setVolume(const LLVolumeParams &volume_params, const S32 detail, bool unique_volume)
{
	LLMemType m1(LLMemType::MTYPE_VOLUME);
	LLVolume *volumep;
	if (unique_volume)
	{
		F32 volume_detail = LLVolumeLODGroup::getVolumeScaleFromDetail(detail);
		if (mVolumep.notNull() && volume_params == mVolumep->getParams() && (volume_detail == mVolumep->getDetail()))
		{
			return FALSE;
		}
		volumep = new LLVolume(volume_params, volume_detail, FALSE, TRUE);
	}
	else
	{
		if (mVolumep.notNull())
		{
			F32 volume_detail = LLVolumeLODGroup::getVolumeScaleFromDetail(detail);
			if (volume_params == mVolumep->getParams() && (volume_detail == mVolumep->getDetail()))
			{
				return FALSE;
			}
		}

		volumep = sVolumeManager->refVolume(volume_params, detail);
		if (volumep == mVolumep)
		{
			sVolumeManager->unrefVolume( volumep );  // LLVolumeMgr::refVolume() creates a reference, but we don't need a second one.
			return TRUE;
		}
	}

	setChanged(GEOMETRY);

	
	if (!mVolumep)
	{
		mVolumep = volumep;
		//mFaceMask = mVolumep->generateFaceMask();
		setNumTEs(mVolumep->getNumFaces());
		return TRUE;
	}

<<<<<<< HEAD
	// build the new object
	sVolumeManager->unrefVolume(mVolumep);
	mVolumep = volumep;
	setNumTEs(mVolumep->getNumFaces());
		
=======
	U32 old_face_mask = mVolumep->mFaceMask;

	S32 face_bit = 0;
	S32 cur_mask = 0;

	// Grab copies of the old faces from the original shape, ordered by type.
	// We will use these to figure out what old texture info gets mapped to new
	// faces in the new shape.
	std::vector<LLProfile::Face> old_faces; 
	for (S32 face = 0; face < mVolumep->getNumFaces(); face++)
	{
		old_faces.push_back(mVolumep->getProfile().mFaces[face]);
	}

	// Copy the old texture info off to the side, but not in the order in which
	// they live in the mTextureList, rather in order of ther "face id" which
	// is the corresponding value of LLVolueParams::LLProfile::mFaces::mIndex.
	//
	// Hence, some elements of old_tes::mEntryList will be invalid.  It is
	// initialized to a size of 9 (max number of possible faces on a volume?)
	// and only the ones with valid types are filled in.
	LLPrimTextureList old_tes;
	old_tes.setSize(9);
	for (face_bit = 0; face_bit < 9; face_bit++)
	{
		cur_mask = 0x1 << face_bit;
		if (old_face_mask & cur_mask)
		{
			S32 te_index = face_index_from_id(cur_mask, old_faces);
			old_tes.copyTexture(face_bit, *(getTE(te_index)));
			//llinfos << face_bit << ":" << te_index << ":" << old_tes[face_bit].getID() << llendl;
		}
	}


	// build the new object
	sVolumeManager->unrefVolume(mVolumep);
	mVolumep = volumep;
	
	U32 new_face_mask = mVolumep->mFaceMask;
	S32 i;

	if (old_face_mask == new_face_mask) 
	{
		// nothing to do
		return TRUE;
	}

	if (mVolumep->getNumFaces() == 0 && new_face_mask != 0)
	{
		llwarns << "Object with 0 faces found...INCORRECT!" << llendl;
		setNumTEs(mVolumep->getNumFaces());
		return TRUE;
	}

	// initialize face_mapping
	S32 face_mapping[9];
	for (face_bit = 0; face_bit < 9; face_bit++)
	{
		face_mapping[face_bit] = face_bit;
	}

	// The new shape may have more faces than the original, but we can't just
	// add them to the end -- the ordering matters and it may be that we must
	// insert the new faces in the middle of the list.  When we add a face it
	// will pick up the texture/color info of one of the old faces an so we
	// now figure out which old face info gets mapped to each new face, and 
	// store in the face_mapping lookup table.
	for (face_bit = 0; face_bit < 9; face_bit++)
	{
		cur_mask = 0x1 << face_bit;
		if (!(new_face_mask & cur_mask))
		{
			// Face doesn't exist in new map.
			face_mapping[face_bit] = -1;
			continue;
		}
		else if (old_face_mask & cur_mask)
		{
			// Face exists in new and old map.
			face_mapping[face_bit] = face_bit;
			continue;
		}

		// OK, how we've got a mismatch, where we have to fill a new face with one from
		// the old face.
		if (cur_mask & (LL_FACE_PATH_BEGIN | LL_FACE_PATH_END | LL_FACE_INNER_SIDE))
		{
			// It's a top/bottom/hollow interior face.
			if (old_face_mask & LL_FACE_PATH_END)
			{
				face_mapping[face_bit] = 1;
				continue;
			}
			else
			{
				S32 cur_outer_mask = LL_FACE_OUTER_SIDE_0;
				for (i = 0; i < 4; i++)
				{
					if (old_face_mask & cur_outer_mask)
					{
						face_mapping[face_bit] = 5 + i;
						break;
					}
					cur_outer_mask <<= 1;
				}
				if (i == 4)
				{
					llwarns << "No path end or outer face in volume!" << llendl;
				}
				continue;
			}
		}

		if (cur_mask & (LL_FACE_PROFILE_BEGIN | LL_FACE_PROFILE_END))
		{
			// A cut slice.  Use the hollow interior if we have it.
			if (old_face_mask & LL_FACE_INNER_SIDE)
			{
				face_mapping[face_bit] = 2;
				continue;
			}

			// No interior, use the bottom face.
			// Could figure out which of the outer faces was nearest, but that would be harder.
			if (old_face_mask & LL_FACE_PATH_END)
			{
				face_mapping[face_bit] = 1;
				continue;
			}
			else
			{
				S32 cur_outer_mask = LL_FACE_OUTER_SIDE_0;
				for (i = 0; i < 4; i++)
				{
					if (old_face_mask & cur_outer_mask)
					{
						face_mapping[face_bit] = 5 + i;
						break;
					}
					cur_outer_mask <<= 1;
				}
				if (i == 4)
				{
					llwarns << "No path end or outer face in volume!" << llendl;
				}
				continue;
			}
		}

		// OK, the face that's missing is an outer face...
		// Pull from the nearest adjacent outer face (there's always guaranteed to be one...
		S32 cur_outer = face_bit - 5;
		S32 min_dist = 5;
		S32 min_outer_bit = -1;
		S32 i;
		for (i = 0; i < 4; i++)
		{
			if (old_face_mask & (LL_FACE_OUTER_SIDE_0 << i))
			{
				S32 dist = abs(i - cur_outer);
				if (dist < min_dist)
				{
					min_dist = dist;
					min_outer_bit = i + 5;
				}
			}
		}
		if (-1 == min_outer_bit)
		{
			llinfos << (LLVolume *)mVolumep << llendl;
			llwarns << "Bad!  No outer faces, impossible!" << llendl;
		}
		face_mapping[face_bit] = min_outer_bit;
	}
	

	setNumTEs(mVolumep->getNumFaces());
	for (face_bit = 0; face_bit < 9; face_bit++)
	{
		// For each possible face type on the new shape we check to see if that
		// face exists and if it does we create a texture entry that is a copy
		// of one of the originals.  Since the originals might not have a
		// matching face, we use the face_mapping lookup table to figure out
		// which face information to copy.
		cur_mask = 0x1 << face_bit;
		if (new_face_mask & cur_mask)
		{
			if (-1 == face_mapping[face_bit])
			{
				llwarns << "No mapping from old face to new face!" << llendl;
			}

			S32 te_num = face_index_from_id(cur_mask, mVolumep->getProfile().mFaces);
			setTE(te_num, *(old_tes.getTexture(face_mapping[face_bit])));
		}
	}
>>>>>>> 74dda61d
	return TRUE;
}

BOOL LLPrimitive::setMaterial(U8 material)
{
	if (material != mMaterial)
	{
		mMaterial = material;
		return TRUE;
	}
	else
	{
		return FALSE;
	}
}

const F32 LL_MAX_SCALE_S = 100.0f;
const F32 LL_MAX_SCALE_T = 100.0f;
S32 LLPrimitive::packTEField(U8 *cur_ptr, U8 *data_ptr, U8 data_size, U8 last_face_index, EMsgVariableType type) const
{
	S32 face_index;
	S32 i;
	U64 exception_faces;
	U8 *start_loc = cur_ptr;

	htonmemcpy(cur_ptr,data_ptr + (last_face_index * data_size), type, data_size);
	cur_ptr += data_size;
	
	for (face_index = last_face_index-1; face_index >= 0; face_index--)
	{
		BOOL already_sent = FALSE;
		for (i = face_index+1; i <= last_face_index; i++)
		{ 
			if (!memcmp(data_ptr+(data_size *face_index), data_ptr+(data_size *i), data_size))
			{
				already_sent = TRUE;
				break;
			}
		}

		if (!already_sent)
		{
			exception_faces = 0;
			for (i = face_index; i >= 0; i--)
			{ 
				if (!memcmp(data_ptr+(data_size *face_index), data_ptr+(data_size *i), data_size))
				{
					exception_faces |= ((U64)1 << i); 
				}
			}
			
			//assign exception faces to cur_ptr
			if (exception_faces >= (0x1 << 7))
			{
				if (exception_faces >= (0x1 << 14))
				{
					if (exception_faces >= (0x1 << 21))
					{
						if (exception_faces >= (0x1 << 28))
						{
							*cur_ptr++ = (U8)(((exception_faces >> 28) & 0x7F) | 0x80);
						}
						*cur_ptr++ = (U8)(((exception_faces >> 21) & 0x7F) | 0x80);
					}
					*cur_ptr++ = (U8)(((exception_faces >> 14) & 0x7F) | 0x80);
				}
				*cur_ptr++ = (U8)(((exception_faces >> 7) & 0x7F) | 0x80);
			}
			
			*cur_ptr++ = (U8)(exception_faces & 0x7F);
			
			htonmemcpy(cur_ptr,data_ptr + (face_index * data_size), type, data_size);
			cur_ptr += data_size;
   		}
	}
	return (S32)(cur_ptr - start_loc);
}

S32 LLPrimitive::unpackTEField(U8 *cur_ptr, U8 *buffer_end, U8 *data_ptr, U8 data_size, U8 face_count, EMsgVariableType type)
{
	U8 *start_loc = cur_ptr;
	U64 i;
	htonmemcpy(data_ptr,cur_ptr, type,data_size);
	cur_ptr += data_size;

	for (i = 1; i < face_count; i++)
	{
		// Already unswizzled, don't need to unswizzle it again!
		memcpy(data_ptr+(i*data_size),data_ptr,data_size);	/* Flawfinder: ignore */ 
	}
	
	while ((cur_ptr < buffer_end) && (*cur_ptr != 0))
	{
//		llinfos << "TE exception" << llendl;
		i = 0;
		while (*cur_ptr & 0x80)
		{
			i |= ((*cur_ptr++) & 0x7F);
			i = i << 7;
		}

		i |= *cur_ptr++;

		for (S32 j = 0; j < face_count; j++)
		{
			if (i & 0x01)
			{
				htonmemcpy(data_ptr+(j*data_size),cur_ptr,type,data_size);
//				char foo[64];
//				sprintf(foo,"%x %x",*(data_ptr+(j*data_size)), *(data_ptr+(j*data_size)+1));
//				llinfos << "Assigning " << foo << " to face " << j << llendl;			
			}
			i = i >> 1;
		}
		cur_ptr += data_size;		
	}
	return (S32)(cur_ptr - start_loc);
}


// Pack information about all texture entries into container:
// { TextureEntry Variable 2 }
// Includes information about image ID, color, scale S,T, offset S,T and rotation
BOOL LLPrimitive::packTEMessage(LLMessageSystem *mesgsys) const
{
	const U32 MAX_TES = 32;

	U8     image_ids[MAX_TES*16];
	U8     colors[MAX_TES*4];
	F32    scale_s[MAX_TES];
	F32    scale_t[MAX_TES];
	S16    offset_s[MAX_TES];
	S16    offset_t[MAX_TES];
	S16    image_rot[MAX_TES];
	U8	   bump[MAX_TES];
	U8	   media_flags[MAX_TES];
    U8     glow[MAX_TES];
	
	const U32 MAX_TE_BUFFER = 4096;
	U8 packed_buffer[MAX_TE_BUFFER];
	U8 *cur_ptr = packed_buffer;
	
	S32 last_face_index = llmin((U32) getNumTEs(), MAX_TES) - 1;
	
	if (last_face_index > -1)
	{
		// ...if we hit the front, send one image id
		S8 face_index;
		LLColor4U coloru;
		for (face_index = 0; face_index <= last_face_index; face_index++)
		{
			// Directly sending image_ids is not safe!
			memcpy(&image_ids[face_index*16],getTE(face_index)->getID().mData,16);	/* Flawfinder: ignore */ 

			// Cast LLColor4 to LLColor4U
			coloru.setVec( getTE(face_index)->getColor() );

			// Note:  This is an optimization to send common colors (1.f, 1.f, 1.f, 1.f)
			// as all zeros.  However, the subtraction and addition must be done in unsigned
			// byte space, not in float space, otherwise off-by-one errors occur. JC
			colors[4*face_index]     = 255 - coloru.mV[0];
			colors[4*face_index + 1] = 255 - coloru.mV[1];
			colors[4*face_index + 2] = 255 - coloru.mV[2];
			colors[4*face_index + 3] = 255 - coloru.mV[3];

			const LLTextureEntry* te = getTE(face_index);
			scale_s[face_index] = (F32) te->mScaleS;
			scale_t[face_index] = (F32) te->mScaleT;
			offset_s[face_index] = (S16) llround((llclamp(te->mOffsetS,-1.0f,1.0f) * (F32)0x7FFF)) ;
			offset_t[face_index] = (S16) llround((llclamp(te->mOffsetT,-1.0f,1.0f) * (F32)0x7FFF)) ;
			image_rot[face_index] = (S16) llround(((fmod(te->mRotation, F_TWO_PI)/F_TWO_PI) * TEXTURE_ROTATION_PACK_FACTOR));
			bump[face_index] = te->getBumpShinyFullbright();
			media_flags[face_index] = te->getMediaTexGen();
			glow[face_index] = (U8) llround((llclamp(te->getGlow(), 0.0f, 1.0f) * (F32)0xFF));
		}

		cur_ptr += packTEField(cur_ptr, (U8 *)image_ids, sizeof(LLUUID),last_face_index, MVT_LLUUID);
		*cur_ptr++ = 0;
		cur_ptr += packTEField(cur_ptr, (U8 *)colors, 4 ,last_face_index, MVT_U8);
		*cur_ptr++ = 0;
		cur_ptr += packTEField(cur_ptr, (U8 *)scale_s, 4 ,last_face_index, MVT_F32);
		*cur_ptr++ = 0;
		cur_ptr += packTEField(cur_ptr, (U8 *)scale_t, 4 ,last_face_index, MVT_F32);
		*cur_ptr++ = 0;
		cur_ptr += packTEField(cur_ptr, (U8 *)offset_s, 2 ,last_face_index, MVT_S16Array);
		*cur_ptr++ = 0;
		cur_ptr += packTEField(cur_ptr, (U8 *)offset_t, 2 ,last_face_index, MVT_S16Array);
		*cur_ptr++ = 0;
		cur_ptr += packTEField(cur_ptr, (U8 *)image_rot, 2 ,last_face_index, MVT_S16Array);
		*cur_ptr++ = 0;
		cur_ptr += packTEField(cur_ptr, (U8 *)bump, 1 ,last_face_index, MVT_U8);
		*cur_ptr++ = 0;
		cur_ptr += packTEField(cur_ptr, (U8 *)media_flags, 1 ,last_face_index, MVT_U8);
		*cur_ptr++ = 0;
		cur_ptr += packTEField(cur_ptr, (U8 *)glow, 1 ,last_face_index, MVT_U8);
	}
   	mesgsys->addBinaryDataFast(_PREHASH_TextureEntry, packed_buffer, (S32)(cur_ptr - packed_buffer));

	return FALSE;
}


BOOL LLPrimitive::packTEMessage(LLDataPacker &dp) const
{
	const U32 MAX_TES = 32;

	U8     image_ids[MAX_TES*16];
	U8     colors[MAX_TES*4];
	F32    scale_s[MAX_TES];
	F32    scale_t[MAX_TES];
	S16    offset_s[MAX_TES];
	S16    offset_t[MAX_TES];
	S16    image_rot[MAX_TES];
	U8	   bump[MAX_TES];
	U8	   media_flags[MAX_TES];
    U8     glow[MAX_TES];
	
	const U32 MAX_TE_BUFFER = 4096;
	U8 packed_buffer[MAX_TE_BUFFER];
	U8 *cur_ptr = packed_buffer;
	
	S32 last_face_index = getNumTEs() - 1;
	
	if (last_face_index > -1)
	{
		// ...if we hit the front, send one image id
		S8 face_index;
		LLColor4U coloru;
		for (face_index = 0; face_index <= last_face_index; face_index++)
		{
			// Directly sending image_ids is not safe!
			memcpy(&image_ids[face_index*16],getTE(face_index)->getID().mData,16);	/* Flawfinder: ignore */ 

			// Cast LLColor4 to LLColor4U
			coloru.setVec( getTE(face_index)->getColor() );

			// Note:  This is an optimization to send common colors (1.f, 1.f, 1.f, 1.f)
			// as all zeros.  However, the subtraction and addition must be done in unsigned
			// byte space, not in float space, otherwise off-by-one errors occur. JC
			colors[4*face_index]     = 255 - coloru.mV[0];
			colors[4*face_index + 1] = 255 - coloru.mV[1];
			colors[4*face_index + 2] = 255 - coloru.mV[2];
			colors[4*face_index + 3] = 255 - coloru.mV[3];

			const LLTextureEntry* te = getTE(face_index);
			scale_s[face_index] = (F32) te->mScaleS;
			scale_t[face_index] = (F32) te->mScaleT;
			offset_s[face_index] = (S16) llround((llclamp(te->mOffsetS,-1.0f,1.0f) * (F32)0x7FFF)) ;
			offset_t[face_index] = (S16) llround((llclamp(te->mOffsetT,-1.0f,1.0f) * (F32)0x7FFF)) ;
			image_rot[face_index] = (S16) llround(((fmod(te->mRotation, F_TWO_PI)/F_TWO_PI) * TEXTURE_ROTATION_PACK_FACTOR));
			bump[face_index] = te->getBumpShinyFullbright();
			media_flags[face_index] = te->getMediaTexGen();
            glow[face_index] = (U8) llround((llclamp(te->getGlow(), 0.0f, 1.0f) * (F32)0xFF));
		}

		cur_ptr += packTEField(cur_ptr, (U8 *)image_ids, sizeof(LLUUID),last_face_index, MVT_LLUUID);
		*cur_ptr++ = 0;
		cur_ptr += packTEField(cur_ptr, (U8 *)colors, 4 ,last_face_index, MVT_U8);
		*cur_ptr++ = 0;
		cur_ptr += packTEField(cur_ptr, (U8 *)scale_s, 4 ,last_face_index, MVT_F32);
		*cur_ptr++ = 0;
		cur_ptr += packTEField(cur_ptr, (U8 *)scale_t, 4 ,last_face_index, MVT_F32);
		*cur_ptr++ = 0;
		cur_ptr += packTEField(cur_ptr, (U8 *)offset_s, 2 ,last_face_index, MVT_S16Array);
		*cur_ptr++ = 0;
		cur_ptr += packTEField(cur_ptr, (U8 *)offset_t, 2 ,last_face_index, MVT_S16Array);
		*cur_ptr++ = 0;
		cur_ptr += packTEField(cur_ptr, (U8 *)image_rot, 2 ,last_face_index, MVT_S16Array);
		*cur_ptr++ = 0;
		cur_ptr += packTEField(cur_ptr, (U8 *)bump, 1 ,last_face_index, MVT_U8);
		*cur_ptr++ = 0;
		cur_ptr += packTEField(cur_ptr, (U8 *)media_flags, 1 ,last_face_index, MVT_U8);
		*cur_ptr++ = 0;
		cur_ptr += packTEField(cur_ptr, (U8 *)glow, 1 ,last_face_index, MVT_U8);
	}

	dp.packBinaryData(packed_buffer, (S32)(cur_ptr - packed_buffer), "TextureEntry");
	return FALSE;
}

S32 LLPrimitive::unpackTEMessage(LLMessageSystem *mesgsys, char *block_name)
{
	return(unpackTEMessage(mesgsys,block_name,-1));
}

S32 LLPrimitive::unpackTEMessage(LLMessageSystem *mesgsys, char *block_name, const S32 block_num)
{
	// use a negative block_num to indicate a single-block read (a non-variable block)
	S32 retval = 0;
	const U32 MAX_TES = 32;

	// Avoid construction of 32 UUIDs per call. JC

	U8     image_data[MAX_TES*16];
	U8	  colors[MAX_TES*4];
	F32    scale_s[MAX_TES];
	F32    scale_t[MAX_TES];
	S16    offset_s[MAX_TES];
	S16    offset_t[MAX_TES];
	S16    image_rot[MAX_TES];
	U8	   bump[MAX_TES];
	U8	   media_flags[MAX_TES];
    U8     glow[MAX_TES];
	
	const U32 MAX_TE_BUFFER = 4096;
	U8 packed_buffer[MAX_TE_BUFFER];
	U8 *cur_ptr = packed_buffer;

	U32 size;
	U32 face_count = 0;

	if (block_num < 0)
	{
		size = mesgsys->getSizeFast(block_name, _PREHASH_TextureEntry);
	}
	else
	{
		size = mesgsys->getSizeFast(block_name, block_num, _PREHASH_TextureEntry);
	}

	if (size == 0)
	{
		return retval;
	}

	if (block_num < 0)
	{
		mesgsys->getBinaryDataFast(block_name, _PREHASH_TextureEntry, packed_buffer, 0, 0, MAX_TE_BUFFER);
	}
	else
	{
		mesgsys->getBinaryDataFast(block_name, _PREHASH_TextureEntry, packed_buffer, 0, block_num, MAX_TE_BUFFER);
	}

	face_count = getNumTEs();

	cur_ptr += unpackTEField(cur_ptr, packed_buffer+size, (U8 *)image_data, 16, face_count, MVT_LLUUID);
	cur_ptr++;
	cur_ptr += unpackTEField(cur_ptr, packed_buffer+size, (U8 *)colors, 4, face_count, MVT_U8);
	cur_ptr++;
	cur_ptr += unpackTEField(cur_ptr, packed_buffer+size, (U8 *)scale_s, 4, face_count, MVT_F32);
	cur_ptr++;
	cur_ptr += unpackTEField(cur_ptr, packed_buffer+size, (U8 *)scale_t, 4, face_count, MVT_F32);
	cur_ptr++;
	cur_ptr += unpackTEField(cur_ptr, packed_buffer+size, (U8 *)offset_s, 2, face_count, MVT_S16Array);
	cur_ptr++;
	cur_ptr += unpackTEField(cur_ptr, packed_buffer+size, (U8 *)offset_t, 2, face_count, MVT_S16Array);
	cur_ptr++;
	cur_ptr += unpackTEField(cur_ptr, packed_buffer+size, (U8 *)image_rot, 2, face_count, MVT_S16Array);
	cur_ptr++;
	cur_ptr += unpackTEField(cur_ptr, packed_buffer+size, (U8 *)bump, 1, face_count, MVT_U8);
	cur_ptr++;
	cur_ptr += unpackTEField(cur_ptr, packed_buffer+size, (U8 *)media_flags, 1, face_count, MVT_U8);
	cur_ptr++;
	cur_ptr += unpackTEField(cur_ptr, packed_buffer+size, (U8 *)glow, 1, face_count, MVT_U8);
	
	LLColor4 color;
	LLColor4U coloru;
	for (U32 i = 0; i < face_count; i++)
	{
		retval |= setTETexture(i, ((LLUUID*)image_data)[i]);
		retval |= setTEScale(i, scale_s[i], scale_t[i]);
		retval |= setTEOffset(i, (F32)offset_s[i] / (F32)0x7FFF, (F32) offset_t[i] / (F32) 0x7FFF);
		retval |= setTERotation(i, ((F32)image_rot[i] / TEXTURE_ROTATION_PACK_FACTOR) * F_TWO_PI);
		retval |= setTEBumpShinyFullbright(i, bump[i]);
		retval |= setTEMediaTexGen(i, media_flags[i]);
		retval |= setTEGlow(i, (F32)glow[i] / (F32)0xFF);
		coloru = LLColor4U(colors + 4*i);

		// Note:  This is an optimization to send common colors (1.f, 1.f, 1.f, 1.f)
		// as all zeros.  However, the subtraction and addition must be done in unsigned
		// byte space, not in float space, otherwise off-by-one errors occur. JC
		color.mV[VRED]		= F32(255 - coloru.mV[VRED])   / 255.f;
		color.mV[VGREEN]	= F32(255 - coloru.mV[VGREEN]) / 255.f;
		color.mV[VBLUE]		= F32(255 - coloru.mV[VBLUE])  / 255.f;
		color.mV[VALPHA]	= F32(255 - coloru.mV[VALPHA]) / 255.f;

		retval |= setTEColor(i, color);

	}

	return retval;
}

S32 LLPrimitive::unpackTEMessage(LLDataPacker &dp)
{
	// use a negative block_num to indicate a single-block read (a non-variable block)
	S32 retval = 0;
	const U32 MAX_TES = 32;

	// Avoid construction of 32 UUIDs per call
	static LLUUID image_ids[MAX_TES];

	U8     image_data[MAX_TES*16];
	U8	   colors[MAX_TES*4];
	F32    scale_s[MAX_TES];
	F32    scale_t[MAX_TES];
	S16    offset_s[MAX_TES];
	S16    offset_t[MAX_TES];
	S16    image_rot[MAX_TES];
	U8	   bump[MAX_TES];
	U8	   media_flags[MAX_TES];
    U8     glow[MAX_TES];

	const U32 MAX_TE_BUFFER = 4096;
	U8 packed_buffer[MAX_TE_BUFFER];
	U8 *cur_ptr = packed_buffer;

	S32 size;
	U32 face_count = 0;

	if (!dp.unpackBinaryData(packed_buffer, size, "TextureEntry"))
	{
		retval = TEM_INVALID;
		llwarns << "Bad texture entry block!  Abort!" << llendl;
		return retval;
	}

	if (size == 0)
	{
		return retval;
	}

	face_count = llmin((U32) getNumTEs(), MAX_TES);
	U32 i;

	cur_ptr += unpackTEField(cur_ptr, packed_buffer+size, (U8 *)image_data, 16, face_count, MVT_LLUUID);
	cur_ptr++;
	cur_ptr += unpackTEField(cur_ptr, packed_buffer+size, (U8 *)colors, 4, face_count, MVT_U8);
	cur_ptr++;
	cur_ptr += unpackTEField(cur_ptr, packed_buffer+size, (U8 *)scale_s, 4, face_count, MVT_F32);
	cur_ptr++;
	cur_ptr += unpackTEField(cur_ptr, packed_buffer+size, (U8 *)scale_t, 4, face_count, MVT_F32);
	cur_ptr++;
	cur_ptr += unpackTEField(cur_ptr, packed_buffer+size, (U8 *)offset_s, 2, face_count, MVT_S16Array);
	cur_ptr++;
	cur_ptr += unpackTEField(cur_ptr, packed_buffer+size, (U8 *)offset_t, 2, face_count, MVT_S16Array);
	cur_ptr++;
	cur_ptr += unpackTEField(cur_ptr, packed_buffer+size, (U8 *)image_rot, 2, face_count, MVT_S16Array);
	cur_ptr++;
	cur_ptr += unpackTEField(cur_ptr, packed_buffer+size, (U8 *)bump, 1, face_count, MVT_U8);
	cur_ptr++;
	cur_ptr += unpackTEField(cur_ptr, packed_buffer+size, (U8 *)media_flags, 1, face_count, MVT_U8);
	cur_ptr++;
	cur_ptr += unpackTEField(cur_ptr, packed_buffer+size, (U8 *)glow, 1, face_count, MVT_U8);

	for (i = 0; i < face_count; i++)
	{
		memcpy(image_ids[i].mData,&image_data[i*16],16);	/* Flawfinder: ignore */ 	
	}
	
	LLColor4 color;
	LLColor4U coloru;
	for (i = 0; i < face_count; i++)
	{
		retval |= setTETexture(i, image_ids[i]);
		retval |= setTEScale(i, scale_s[i], scale_t[i]);
		retval |= setTEOffset(i, (F32)offset_s[i] / (F32)0x7FFF, (F32) offset_t[i] / (F32) 0x7FFF);
		retval |= setTERotation(i, ((F32)image_rot[i] / TEXTURE_ROTATION_PACK_FACTOR) * F_TWO_PI);
		retval |= setTEBumpShinyFullbright(i, bump[i]);
		retval |= setTEMediaTexGen(i, media_flags[i]);
		retval |= setTEGlow(i, (F32)glow[i] / (F32)0xFF);
		coloru = LLColor4U(colors + 4*i);

		// Note:  This is an optimization to send common colors (1.f, 1.f, 1.f, 1.f)
		// as all zeros.  However, the subtraction and addition must be done in unsigned
		// byte space, not in float space, otherwise off-by-one errors occur. JC
		color.mV[VRED]		= F32(255 - coloru.mV[VRED])   / 255.f;
		color.mV[VGREEN]	= F32(255 - coloru.mV[VGREEN]) / 255.f;
		color.mV[VBLUE]		= F32(255 - coloru.mV[VBLUE])  / 255.f;
		color.mV[VALPHA]	= F32(255 - coloru.mV[VALPHA]) / 255.f;

		retval |= setTEColor(i, color);
	}

	return retval;
}

U8	LLPrimitive::getExpectedNumTEs() const
{
	U8 expected_face_count = 0;
	if (mVolumep)
	{
		expected_face_count = mVolumep->getNumFaces();
	}
	return expected_face_count;
}

void LLPrimitive::copyTextureList(const LLPrimTextureList& other_list)
{
	mTextureList.copy(other_list);
}

void LLPrimitive::takeTextureList(LLPrimTextureList& other_list)
{
	mTextureList.take(other_list);
}

//============================================================================

// Moved from llselectmgr.cpp
// BUG: Only works for boxes.
// Face numbering for flex boxes as of 1.14.2

// static
bool LLPrimitive::getTESTAxes(const U8 face, U32* s_axis, U32* t_axis)
{
	if (face == 0)
	{
		*s_axis = VX; *t_axis = VY;
		return true;
	}
	else if (face == 1)
	{
		*s_axis = VX; *t_axis = VZ;
		return true;
	}
	else if (face == 2)
	{
		*s_axis = VY; *t_axis = VZ;
		return true;
	}
	else if (face == 3)
	{
		*s_axis = VX; *t_axis = VZ;
		return true;
	}
	else if (face == 4)
	{
		*s_axis = VY; *t_axis = VZ;
		return true;
	}
	else if (face == 5)
	{
		*s_axis = VX; *t_axis = VY;
		return true;
	}
	else
	{
		// unknown face
		return false;
	}
}

//============================================================================

//static 
BOOL LLNetworkData::isValid(U16 param_type, U32 size)
{
	// ew - better mechanism needed
	
	switch(param_type)
	{
	case PARAMS_FLEXIBLE:
		return (size == 16);
	case PARAMS_LIGHT:
		return (size == 16);
	case PARAMS_SCULPT:
		return (size == 17);
	case PARAMS_LIGHT_IMAGE:
		return (size == 28);
	}
	
	return FALSE;
}

//============================================================================

LLLightParams::LLLightParams()
{
	mColor.setToWhite();
	mRadius = 10.f;
	mCutoff = 0.0f;
	mFalloff = 0.75f;

	mType = PARAMS_LIGHT;
}

BOOL LLLightParams::pack(LLDataPacker &dp) const
{
	LLColor4U color4u(mColor);
	dp.packColor4U(color4u, "color");
	dp.packF32(mRadius, "radius");
	dp.packF32(mCutoff, "cutoff");
	dp.packF32(mFalloff, "falloff");
	return TRUE;
}

BOOL LLLightParams::unpack(LLDataPacker &dp)
{
	LLColor4U color;
	dp.unpackColor4U(color, "color");
	setColor(LLColor4(color));

	F32 radius;
	dp.unpackF32(radius, "radius");
	setRadius(radius);

	F32 cutoff;
	dp.unpackF32(cutoff, "cutoff");
	setCutoff(cutoff);

	F32 falloff;
	dp.unpackF32(falloff, "falloff");
	setFalloff(falloff);
	
	return TRUE;
}

bool LLLightParams::operator==(const LLNetworkData& data) const
{
	if (data.mType != PARAMS_LIGHT)
	{
		return false;
	}
	const LLLightParams *param = (const LLLightParams*)&data;
	if (param->mColor != mColor ||
		param->mRadius != mRadius ||
		param->mCutoff != mCutoff ||
		param->mFalloff != mFalloff)
	{
		return false;
	}
	return true;
}

void LLLightParams::copy(const LLNetworkData& data)
{
	const LLLightParams *param = (LLLightParams*)&data;
	mType = param->mType;
	mColor = param->mColor;
	mRadius = param->mRadius;
	mCutoff = param->mCutoff;
	mFalloff = param->mFalloff;
}

LLSD LLLightParams::asLLSD() const
{
	LLSD sd;
	
	sd["color"] = ll_sd_from_color4(getColor());
	sd["radius"] = getRadius();
	sd["falloff"] = getFalloff();
	sd["cutoff"] = getCutoff();
		
	return sd;
}

bool LLLightParams::fromLLSD(LLSD& sd)
{
	const char *w;
	w = "color";
	if (sd.has(w))
	{
		setColor( ll_color4_from_sd(sd["color"]) );
	} else goto fail;
	w = "radius";
	if (sd.has(w))
	{
		setRadius( (F32)sd[w].asReal() );
	} else goto fail;
	w = "falloff";
	if (sd.has(w))
	{
		setFalloff( (F32)sd[w].asReal() );
	} else goto fail;
	w = "cutoff";
	if (sd.has(w))
	{
		setCutoff( (F32)sd[w].asReal() );
	} else goto fail;
	
	return true;
 fail:
	return false;
}

//============================================================================

LLFlexibleObjectData::LLFlexibleObjectData()
{
	mSimulateLOD				= FLEXIBLE_OBJECT_DEFAULT_NUM_SECTIONS;
	mGravity					= FLEXIBLE_OBJECT_DEFAULT_GRAVITY;
	mAirFriction				= FLEXIBLE_OBJECT_DEFAULT_AIR_FRICTION;
	mWindSensitivity			= FLEXIBLE_OBJECT_DEFAULT_WIND_SENSITIVITY;
	mTension					= FLEXIBLE_OBJECT_DEFAULT_TENSION;
	//mUsingCollisionSphere		= FLEXIBLE_OBJECT_DEFAULT_USING_COLLISION_SPHERE;
	//mRenderingCollisionSphere	= FLEXIBLE_OBJECT_DEFAULT_RENDERING_COLLISION_SPHERE;
	mUserForce					= LLVector3(0.f, 0.f, 0.f);

	mType = PARAMS_FLEXIBLE;
}

BOOL LLFlexibleObjectData::pack(LLDataPacker &dp) const
{
	// Custom, uber-svelte pack "softness" in upper bits of tension & drag
	U8 bit1 = (mSimulateLOD & 2) << 6;
	U8 bit2 = (mSimulateLOD & 1) << 7;
	dp.packU8((U8)(mTension*10.01f) + bit1, "tension");
	dp.packU8((U8)(mAirFriction*10.01f) + bit2, "drag");
	dp.packU8((U8)((mGravity+10.f)*10.01f), "gravity");
	dp.packU8((U8)(mWindSensitivity*10.01f), "wind");
	dp.packVector3(mUserForce, "userforce");
	return TRUE;
}

BOOL LLFlexibleObjectData::unpack(LLDataPacker &dp)
{
	U8 tension, friction, gravity, wind;
	U8 bit1, bit2;
	dp.unpackU8(tension, "tension");	bit1 = (tension >> 6) & 2;
										mTension = ((F32)(tension&0x7f))/10.f;
	dp.unpackU8(friction, "drag");		bit2 = (friction >> 7) & 1;
										mAirFriction = ((F32)(friction&0x7f))/10.f;
										mSimulateLOD = bit1 | bit2;
	dp.unpackU8(gravity, "gravity");	mGravity = ((F32)gravity)/10.f - 10.f;
	dp.unpackU8(wind, "wind");			mWindSensitivity = ((F32)wind)/10.f;
	if (dp.hasNext())
	{
		dp.unpackVector3(mUserForce, "userforce");
	}
	else
	{
		mUserForce.setVec(0.f, 0.f, 0.f);
	}
	return TRUE;
}

bool LLFlexibleObjectData::operator==(const LLNetworkData& data) const
{
	if (data.mType != PARAMS_FLEXIBLE)
	{
		return false;
	}
	LLFlexibleObjectData *flex_data = (LLFlexibleObjectData*)&data;
	return (mSimulateLOD == flex_data->mSimulateLOD &&
			mGravity == flex_data->mGravity &&
			mAirFriction == flex_data->mAirFriction &&
			mWindSensitivity == flex_data->mWindSensitivity &&
			mTension == flex_data->mTension &&
			mUserForce == flex_data->mUserForce);
			//mUsingCollisionSphere == flex_data->mUsingCollisionSphere &&
			//mRenderingCollisionSphere == flex_data->mRenderingCollisionSphere
}

void LLFlexibleObjectData::copy(const LLNetworkData& data)
{
	const LLFlexibleObjectData *flex_data = (LLFlexibleObjectData*)&data;
	mSimulateLOD = flex_data->mSimulateLOD;
	mGravity = flex_data->mGravity;
	mAirFriction = flex_data->mAirFriction;
	mWindSensitivity = flex_data->mWindSensitivity;
	mTension = flex_data->mTension;
	mUserForce = flex_data->mUserForce;
	//mUsingCollisionSphere = flex_data->mUsingCollisionSphere;
	//mRenderingCollisionSphere = flex_data->mRenderingCollisionSphere;
}

LLSD LLFlexibleObjectData::asLLSD() const
{
	LLSD sd;

	sd["air_friction"] = getAirFriction();
	sd["gravity"] = getGravity();
	sd["simulate_lod"] = getSimulateLOD();
	sd["tension"] = getTension();
	sd["user_force"] = getUserForce().getValue();
	sd["wind_sensitivity"] = getWindSensitivity();
	
	return sd;
}

bool LLFlexibleObjectData::fromLLSD(LLSD& sd)
{
	const char *w;
	w = "air_friction";
	if (sd.has(w))
	{
		setAirFriction( (F32)sd[w].asReal() );
	} else goto fail;
	w = "gravity";
	if (sd.has(w))
	{
		setGravity( (F32)sd[w].asReal() );
	} else goto fail;
	w = "simulate_lod";
	if (sd.has(w))
	{
		setSimulateLOD( sd[w].asInteger() );
	} else goto fail;
	w = "tension";
	if (sd.has(w))
	{
		setTension( (F32)sd[w].asReal() );
	} else goto fail;
	w = "user_force";
	if (sd.has(w))
	{
		LLVector3 user_force = ll_vector3_from_sd(sd[w], 0);
		setUserForce( user_force );
	} else goto fail;
	w = "wind_sensitivity";
	if (sd.has(w))
	{
		setWindSensitivity( (F32)sd[w].asReal() );
	} else goto fail;
	
	return true;
 fail:
	return false;
}

//============================================================================

LLSculptParams::LLSculptParams()
{
	mType = PARAMS_SCULPT;
	mSculptTexture.set(SCULPT_DEFAULT_TEXTURE);
	mSculptType = LL_SCULPT_TYPE_SPHERE;
}

BOOL LLSculptParams::pack(LLDataPacker &dp) const
{
	dp.packUUID(mSculptTexture, "texture");
	dp.packU8(mSculptType, "type");
	
	return TRUE;
}

BOOL LLSculptParams::unpack(LLDataPacker &dp)
{
	dp.unpackUUID(mSculptTexture, "texture");
	dp.unpackU8(mSculptType, "type");
	
	return TRUE;
}

bool LLSculptParams::operator==(const LLNetworkData& data) const
{
	if (data.mType != PARAMS_SCULPT)
	{
		return false;
	}
	
	const LLSculptParams *param = (const LLSculptParams*)&data;
	if ( (param->mSculptTexture != mSculptTexture) ||
		 (param->mSculptType != mSculptType) )
		 
	{
		return false;
	}
	
	return true;
}

void LLSculptParams::copy(const LLNetworkData& data)
{
	const LLSculptParams *param = (LLSculptParams*)&data;
	mSculptTexture = param->mSculptTexture;
	mSculptType = param->mSculptType;
}



LLSD LLSculptParams::asLLSD() const
{
	LLSD sd;
	
	sd["texture"] = mSculptTexture;
	sd["type"] = mSculptType;
		
	return sd;
}

bool LLSculptParams::fromLLSD(LLSD& sd)
{
	const char *w;
	w = "texture";
	if (sd.has(w))
	{
		setSculptTexture( sd[w] );
	} else goto fail;
	w = "type";
	if (sd.has(w))
	{
		setSculptType( (U8)sd[w].asInteger() );
	} else goto fail;
	
	return true;
 fail:
	return false;
}

//============================================================================

LLLightImageParams::LLLightImageParams()
{
	mType = PARAMS_LIGHT_IMAGE;
	mParams.setVec(F_PI*0.5f, 0.f, 0.f);
}

BOOL LLLightImageParams::pack(LLDataPacker &dp) const
{
	dp.packUUID(mLightTexture, "texture");
	dp.packVector3(mParams, "params");

	return TRUE;
}

BOOL LLLightImageParams::unpack(LLDataPacker &dp)
{
	dp.unpackUUID(mLightTexture, "texture");
	dp.unpackVector3(mParams, "params");
	
	return TRUE;
}

bool LLLightImageParams::operator==(const LLNetworkData& data) const
{
	if (data.mType != PARAMS_LIGHT_IMAGE)
	{
		return false;
	}
	
	const LLLightImageParams *param = (const LLLightImageParams*)&data;
	if ( (param->mLightTexture != mLightTexture) )
	{
		return false;
	}

	if ( (param->mParams != mParams ) )
	{
		return false;
	}
	
	return true;
}

void LLLightImageParams::copy(const LLNetworkData& data)
{
	const LLLightImageParams *param = (LLLightImageParams*)&data;
	mLightTexture = param->mLightTexture;
	mParams = param->mParams;
}



LLSD LLLightImageParams::asLLSD() const
{
	LLSD sd;
	
	sd["texture"] = mLightTexture;
	sd["params"] = mParams.getValue();
		
	return sd;
}

bool LLLightImageParams::fromLLSD(LLSD& sd)
{
	if (sd.has("texture"))
	{
		setLightTexture( sd["texture"] );
		setParams( LLVector3( sd["params"] ) );
		return true;
	} 
	
	return false;
}<|MERGE_RESOLUTION|>--- conflicted
+++ resolved
@@ -744,15 +744,6 @@
 		return TRUE;
 	}
 
-<<<<<<< HEAD
-	// build the new object
-	sVolumeManager->unrefVolume(mVolumep);
-	mVolumep = volumep;
-	setNumTEs(mVolumep->getNumFaces());
-		
-=======
-	U32 old_face_mask = mVolumep->mFaceMask;
-
 	S32 face_bit = 0;
 	S32 cur_mask = 0;
 
@@ -948,7 +939,6 @@
 			setTE(te_num, *(old_tes.getTexture(face_mapping[face_bit])));
 		}
 	}
->>>>>>> 74dda61d
 	return TRUE;
 }
 
