--- conflicted
+++ resolved
@@ -124,10 +124,7 @@
 	S32  setMediaTexGen(U8 media);
     S32  setGlow(F32 glow);
 	S32  setMaterialID(const LLMaterialID& pMaterialID);
-<<<<<<< HEAD
-=======
 	S32  setMaterialParams(const LLMaterialPtr pMaterialParams);
->>>>>>> 7cc7ae87
 	
 	virtual const LLUUID &getID() const { return mID; }
 	const LLColor4 &getColor() const { return mColor; }
@@ -147,10 +144,7 @@
 	U8	 getMediaTexGen() const { return mMediaFlags; }
     F32  getGlow() const { return mGlow; }
 	const LLMaterialID& getMaterialID() const { return mMaterialID; };
-<<<<<<< HEAD
-=======
 	const LLMaterialPtr getMaterialParams() const { return mMaterial; };
->>>>>>> 7cc7ae87
 
     // *NOTE: it is possible for hasMedia() to return true, but getMediaData() to return NULL.
     // CONVERSELY, it is also possible for hasMedia() to return false, but getMediaData()
