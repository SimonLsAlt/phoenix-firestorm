/** 
 * @file lltextureentry.h
 * @brief LLTextureEntry base class
 *
 * $LicenseInfo:firstyear=2001&license=viewerlgpl$
 * Second Life Viewer Source Code
 * Copyright (C) 2010, Linden Research, Inc.
 * 
 * This library is free software; you can redistribute it and/or
 * modify it under the terms of the GNU Lesser General Public
 * License as published by the Free Software Foundation;
 * version 2.1 of the License only.
 * 
 * This library is distributed in the hope that it will be useful,
 * but WITHOUT ANY WARRANTY; without even the implied warranty of
 * MERCHANTABILITY or FITNESS FOR A PARTICULAR PURPOSE.  See the GNU
 * Lesser General Public License for more details.
 * 
 * You should have received a copy of the GNU Lesser General Public
 * License along with this library; if not, write to the Free Software
 * Foundation, Inc., 51 Franklin Street, Fifth Floor, Boston, MA  02110-1301  USA
 * 
 * Linden Research, Inc., 945 Battery Street, San Francisco, CA  94111  USA
 * $/LicenseInfo$
 */

#ifndef LL_LLTEXTUREENTRY_H
#define LL_LLTEXTUREENTRY_H

#include "lluuid.h"
#include "v4color.h"
#include "llsd.h"
#include "llmaterialid.h"
#include "llmaterial.h"
#include "llgltfmaterial.h"

// These bits are used while unpacking TEM messages to tell which aspects of
// the texture entry changed.
const S32 TEM_CHANGE_NONE = 0x0;
const S32 TEM_CHANGE_COLOR = 0x1;
const S32 TEM_CHANGE_TEXTURE = 0x2;
const S32 TEM_CHANGE_MEDIA = 0x4;
const S32 TEM_INVALID = 0x8;

const S32 TEM_BUMPMAP_COUNT = 32;

// The Bump Shiny Fullbright values are bits in an eight bit field:
// +----------+
// | SSFBBBBB | S = Shiny, F = Fullbright, B = Bumpmap
// | 76543210 |
// +----------+
const S32 TEM_BUMP_MASK 		= 0x1f; // 5 bits
const S32 TEM_FULLBRIGHT_MASK 	= 0x01; // 1 bit
const S32 TEM_SHINY_MASK 		= 0x03; // 2 bits
const S32 TEM_BUMP_SHINY_MASK 	= (0xc0 | 0x1f);
const S32 TEM_FULLBRIGHT_SHIFT 	= 5;
const S32 TEM_SHINY_SHIFT 		= 6;

// The Media Tex Gen values are bits in a bit field:
// +----------+
// | .....TTM | M = Media Flags (web page), T = LLTextureEntry::eTexGen, . = unused
// | 76543210 |
// +----------+
const S32 TEM_MEDIA_MASK		= 0x01;
const S32 TEM_TEX_GEN_MASK		= 0x06;
const S32 TEM_TEX_GEN_SHIFT		= 1;

// forward declarations
class LLMediaEntry;

class LLTextureEntry
{
public:	
	static LLTextureEntry* newTextureEntry();

	typedef enum e_texgen
	{
		TEX_GEN_DEFAULT			= 0x00,
		TEX_GEN_PLANAR			= 0x02,
		TEX_GEN_SPHERICAL		= 0x04,
		TEX_GEN_CYLINDRICAL		= 0x06
	} eTexGen;

	LLTextureEntry();
	LLTextureEntry(const LLUUID& tex_id);
	LLTextureEntry(const LLTextureEntry &rhs);

	LLTextureEntry &operator=(const LLTextureEntry &rhs);
    virtual ~LLTextureEntry();

	bool operator==(const LLTextureEntry &rhs) const;
	bool operator!=(const LLTextureEntry &rhs) const;
	
	// Added to allow use with std::map
	//
	bool operator <(const LLTextureEntry &rhs) const;

	LLSD asLLSD() const;
	void asLLSD(LLSD& sd) const;
	operator LLSD() const { return asLLSD(); }
	bool fromLLSD(const LLSD& sd);

	virtual LLTextureEntry* newBlank() const;
	virtual LLTextureEntry* newCopy() const;

	void init(const LLUUID& tex_id, F32 scale_s, F32 scale_t, F32 offset_s, F32 offset_t, F32 rotation, U8 bump);

	bool hasPendingMaterialUpdate() const { return mMaterialUpdatePending; }
	bool isSelected() const { return mSelected; }
	bool setSelected(bool sel) { bool prev_sel = mSelected; mSelected = sel; return prev_sel; }

	// These return a TEM_ flag from above to indicate if something changed.
	S32  setID (const LLUUID &tex_id);
	S32  setColor(const LLColor4 &color);
	S32  setColor(const LLColor3 &color);
	S32  setAlpha(const F32 alpha);
	S32  setScale(F32 s, F32 t);
	S32  setScaleS(F32 s);
	S32  setScaleT(F32 t);
	S32  setOffset(F32 s, F32 t);
	S32  setOffsetS(F32 s);
	S32  setOffsetT(F32 t);
	S32  setRotation(F32 theta);

	S32  setBumpmap(U8 bump);
	S32  setFullbright(U8 bump);
	S32  setShiny(U8 bump);
	S32  setBumpShiny(U8 bump);
 	S32  setBumpShinyFullbright(U8 bump);

	S32  setMediaFlags(U8 media_flags);
	S32	 setTexGen(U8 texGen);
	S32  setMediaTexGen(U8 media);
    S32  setGlow(F32 glow);
	S32  setMaterialID(const LLMaterialID& pMaterialID);
	S32  setMaterialParams(const LLMaterialPtr pMaterialParams);
	
	virtual const LLUUID &getID() const { return mID; }
	const LLColor4 &getColor() const { return mColor; }
    const F32 getAlpha() const { return mColor.mV[VALPHA]; }

	void getScale(F32 *s, F32 *t) const { *s = mScaleS; *t = mScaleT; }
	F32  getScaleS() const { return mScaleS; }
	F32  getScaleT() const { return mScaleT; }

	void getOffset(F32 *s, F32 *t) const { *s = mOffsetS; *t = mOffsetT; }
	F32  getOffsetS() const { return mOffsetS; }
	F32  getOffsetT() const { return mOffsetT; }

	F32  getRotation() const { return mRotation; }
	void getRotation(F32 *theta) const { *theta = mRotation; }

	U8	 getBumpmap() const { return mBump & TEM_BUMP_MASK; }
	U8	 getFullbright() const { return (mBump>>TEM_FULLBRIGHT_SHIFT) & TEM_FULLBRIGHT_MASK; }
	U8	 getShiny() const { return (mBump>>TEM_SHINY_SHIFT) & TEM_SHINY_MASK; }
	U8	 getBumpShiny() const { return mBump & TEM_BUMP_SHINY_MASK; }
 	U8	 getBumpShinyFullbright() const { return mBump; }

	U8	 getMediaFlags() const { return mMediaFlags & TEM_MEDIA_MASK; }
	LLTextureEntry::e_texgen	 getTexGen() const	{ return LLTextureEntry::e_texgen(mMediaFlags & TEM_TEX_GEN_MASK); }
	U8	 getMediaTexGen() const { return mMediaFlags; }
    F32  getGlow() const { return mGlow; }
	const LLMaterialID& getMaterialID() const { return mMaterialID; };
	const LLMaterialPtr getMaterialParams() const { return mMaterial; };

    // *NOTE: it is possible for hasMedia() to return true, but getMediaData() to return NULL.
    // CONVERSELY, it is also possible for hasMedia() to return false, but getMediaData()
    // to NOT return NULL.  
	bool hasMedia() const { return (bool)(mMediaFlags & MF_HAS_MEDIA); } 
	LLMediaEntry* getMediaData() const { return mMediaEntry; }

    // Completely change the media data on this texture entry.
    void setMediaData(const LLMediaEntry &media_entry);
	// Returns true if media data was updated, false if it was cleared
	bool updateMediaData(const LLSD& media_data);
    // Clears media data, and sets the media flags bit to 0
    void clearMediaData();
    // Merges the given LLSD of media fields with this media entry.
    // Only those fields that are set that match the keys in
    // LLMediaEntry will be affected.  If no fields are set or if
    // the LLSD is undefined, this is a no-op.
    void mergeIntoMediaData(const LLSD& media_fields);

    // Takes a media version string (an empty string or a previously-returned string)
    // and returns a "touched" string, touched by agent_id
    static std::string touchMediaVersionString(const std::string &in_version, const LLUUID &agent_id);
    // Given a media version string, return the version
    static U32 getVersionFromMediaVersionString(const std::string &version_string);
    // Given a media version string, return the UUID of the agent
    static LLUUID getAgentIDFromMediaVersionString(const std::string &version_string);
	// Return whether or not the given string is actually a media version
	static bool isMediaVersionString(const std::string &version_string);
	
	// Media flags
	enum { MF_NONE = 0x0, MF_HAS_MEDIA = 0x1 };

    // GLTF asset
    void setGLTFMaterial(LLGLTFMaterial* material);
    LLGLTFMaterial* getGLTFMaterial() const { return mGLTFMaterial; }

    // GLTF override
<<<<<<< HEAD
    LLGLTFMaterial* getGLTFMaterialOverride() { return mGLTFMaterialOverrides; }
=======
    LLGLTFMaterial* getGLTFMaterialOverride() const { return mGLTFMaterialOverrides; }
>>>>>>> 1dad0f8e
    void setGLTFMaterialOverride(LLGLTFMaterial* mat) { mGLTFMaterialOverrides = mat; }

    // GLTF render material
    // nuanced behavior here -- if there is no render material, fall back to getGLTFMaterial, but ONLY for the getter, not the setter
<<<<<<< HEAD
    LLGLTFMaterial* getGLTFRenderMaterial() const { return mGLTFRenderMaterial.notNull() ? mGLTFRenderMaterial.get() : getGLTFMaterial(); }
=======
    LLGLTFMaterial* getGLTFRenderMaterial() const;
>>>>>>> 1dad0f8e
    S32 setGLTFRenderMaterial(LLGLTFMaterial* mat);

public:
	F32                 mScaleS;                // S, T offset
	F32                 mScaleT;                // S, T offset
	F32                 mOffsetS;               // S, T offset
	F32                 mOffsetT;               // S, T offset
	F32                 mRotation;              // anti-clockwise rotation in rad about the bottom left corner

	static const LLTextureEntry null;

	// LLSD key defines
	static const char* OBJECT_ID_KEY;
	static const char* OBJECT_MEDIA_DATA_KEY;
    static const char* MEDIA_VERSION_KEY;
	static const char* TEXTURE_INDEX_KEY;
	static const char* TEXTURE_MEDIA_DATA_KEY;

protected:
	bool                mSelected;
	LLUUID				mID;					// Texture GUID
	LLColor4			mColor;
	U8					mBump;					// Bump map, shiny, and fullbright
	U8					mMediaFlags;			// replace with web page, movie, etc.
	F32                 mGlow;
	bool                mMaterialUpdatePending;
	LLMaterialID        mMaterialID;
	LLMaterialPtr		mMaterial;
    
    // Reference to GLTF material asset state
    // On the viewer, this should be the same LLGLTFMaterial instance that exists in LLGLTFMaterialList
    LLPointer<LLGLTFMaterial> mGLTFMaterial;  

    // GLTF material parameter overrides -- the viewer will use this data to override material parameters
    // set by the asset and store the results in mRenderGLTFMaterial
    LLPointer<LLGLTFMaterial> mGLTFMaterialOverrides;

    // GLTF material to use for rendering -- will always be an LLFetchedGLTFMaterial
    LLPointer<LLGLTFMaterial> mGLTFRenderMaterial; 

	// Note the media data is not sent via the same message structure as the rest of the TE
	LLMediaEntry*		mMediaEntry;			// The media data for the face

	// NOTE: when adding new data to this class, in addition to adding it to the serializers asLLSD/fromLLSD and the
	// message packers (e.g. LLPrimitive::packTEMessage) you must also implement its copy in LLPrimitive::copyTEs()

	
};

#endif<|MERGE_RESOLUTION|>--- conflicted
+++ resolved
@@ -199,20 +199,12 @@
     LLGLTFMaterial* getGLTFMaterial() const { return mGLTFMaterial; }
 
     // GLTF override
-<<<<<<< HEAD
-    LLGLTFMaterial* getGLTFMaterialOverride() { return mGLTFMaterialOverrides; }
-=======
     LLGLTFMaterial* getGLTFMaterialOverride() const { return mGLTFMaterialOverrides; }
->>>>>>> 1dad0f8e
     void setGLTFMaterialOverride(LLGLTFMaterial* mat) { mGLTFMaterialOverrides = mat; }
 
     // GLTF render material
     // nuanced behavior here -- if there is no render material, fall back to getGLTFMaterial, but ONLY for the getter, not the setter
-<<<<<<< HEAD
-    LLGLTFMaterial* getGLTFRenderMaterial() const { return mGLTFRenderMaterial.notNull() ? mGLTFRenderMaterial.get() : getGLTFMaterial(); }
-=======
     LLGLTFMaterial* getGLTFRenderMaterial() const;
->>>>>>> 1dad0f8e
     S32 setGLTFRenderMaterial(LLGLTFMaterial* mat);
 
 public:
