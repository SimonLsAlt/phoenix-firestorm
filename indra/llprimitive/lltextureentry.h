/**
 * @file lltextureentry.h
 * @brief LLTextureEntry base class
 *
 * $LicenseInfo:firstyear=2001&license=viewerlgpl$
 * Second Life Viewer Source Code
 * Copyright (C) 2010, Linden Research, Inc.
 *
 * This library is free software; you can redistribute it and/or
 * modify it under the terms of the GNU Lesser General Public
 * License as published by the Free Software Foundation;
 * version 2.1 of the License only.
 *
 * This library is distributed in the hope that it will be useful,
 * but WITHOUT ANY WARRANTY; without even the implied warranty of
 * MERCHANTABILITY or FITNESS FOR A PARTICULAR PURPOSE.  See the GNU
 * Lesser General Public License for more details.
 *
 * You should have received a copy of the GNU Lesser General Public
 * License along with this library; if not, write to the Free Software
 * Foundation, Inc., 51 Franklin Street, Fifth Floor, Boston, MA  02110-1301  USA
 *
 * Linden Research, Inc., 945 Battery Street, San Francisco, CA  94111  USA
 * $/LicenseInfo$
 */

#ifndef LL_LLTEXTUREENTRY_H
#define LL_LLTEXTUREENTRY_H

#include "lluuid.h"
#include "v4color.h"
#include "llsd.h"
#include "llmaterialid.h"
#include "llmaterial.h"
#include "llgltfmaterial.h"

// These bits are used while unpacking TEM messages to tell which aspects of
// the texture entry changed.
const S32 TEM_CHANGE_NONE = 0x0;
const S32 TEM_CHANGE_COLOR = 0x1;
const S32 TEM_CHANGE_TEXTURE = 0x2;
const S32 TEM_CHANGE_MEDIA = 0x4;
const S32 TEM_INVALID = 0x8;

const S32 TEM_BUMPMAP_COUNT = 32;

// The Bump Shiny Fullbright values are bits in an eight bit field:
// +----------+
// | SSFBBBBB | S = Shiny, F = Fullbright, B = Bumpmap
// | 76543210 |
// +----------+
const S32 TEM_BUMP_MASK         = 0x1f; // 5 bits
const S32 TEM_FULLBRIGHT_MASK   = 0x01; // 1 bit
const S32 TEM_SHINY_MASK        = 0x03; // 2 bits
const S32 TEM_BUMP_SHINY_MASK   = (0xc0 | 0x1f);
const S32 TEM_FULLBRIGHT_SHIFT  = 5;
const S32 TEM_SHINY_SHIFT       = 6;

// The Media Tex Gen values are bits in a bit field:
// +----------+
// | .....TTM | M = Media Flags (web page), T = LLTextureEntry::eTexGen, . = unused
// | 76543210 |
// +----------+
const S32 TEM_MEDIA_MASK        = 0x01;
const S32 TEM_TEX_GEN_MASK      = 0x06;
const S32 TEM_TEX_GEN_SHIFT     = 1;

// forward declarations
class LLMediaEntry;

class LLTextureEntry
{
public:
    static LLTextureEntry* newTextureEntry();

    typedef enum e_texgen
    {
        TEX_GEN_DEFAULT         = 0x00,
        TEX_GEN_PLANAR          = 0x02,
        TEX_GEN_SPHERICAL       = 0x04,
        TEX_GEN_CYLINDRICAL     = 0x06
    } eTexGen;

    LLTextureEntry();
    LLTextureEntry(const LLUUID& tex_id);
    LLTextureEntry(const LLTextureEntry &rhs);

    LLTextureEntry &operator=(const LLTextureEntry &rhs);
    virtual ~LLTextureEntry();

    bool operator==(const LLTextureEntry &rhs) const;
    bool operator!=(const LLTextureEntry &rhs) const;

    // Added to allow use with std::map
    //
    bool operator <(const LLTextureEntry &rhs) const;

    LLSD asLLSD() const;
    void asLLSD(LLSD& sd) const;
    operator LLSD() const { return asLLSD(); }
    bool fromLLSD(const LLSD& sd);

    virtual LLTextureEntry* newBlank() const;
    virtual LLTextureEntry* newCopy() const;

    void init(const LLUUID& tex_id, F32 scale_s, F32 scale_t, F32 offset_s, F32 offset_t, F32 rotation, U8 bump);

    bool hasPendingMaterialUpdate() const { return mMaterialUpdatePending; }
    bool isSelected() const { return mSelected; }
    bool setSelected(bool sel) { bool prev_sel = mSelected; mSelected = sel; return prev_sel; }

    // These return a TEM_ flag from above to indicate if something changed.
    S32  setID (const LLUUID &tex_id);
    S32  setColor(const LLColor4 &color);
    S32  setColor(const LLColor3 &color);
    S32  setAlpha(const F32 alpha);
    S32  setScale(F32 s, F32 t);
    S32  setScaleS(F32 s);
    S32  setScaleT(F32 t);
    S32  setOffset(F32 s, F32 t);
    S32  setOffsetS(F32 s);
    S32  setOffsetT(F32 t);
    S32  setRotation(F32 theta);

    S32  setBumpmap(U8 bump);
    S32  setFullbright(U8 bump);
    S32  setShiny(U8 bump);
    S32  setBumpShiny(U8 bump);
    S32  setBumpShinyFullbright(U8 bump);

    S32  setMediaFlags(U8 media_flags);
    S32  setTexGen(U8 texGen);
    S32  setMediaTexGen(U8 media);
    S32  setGlow(F32 glow);
<<<<<<< HEAD
	S32  setMaterialID(const LLMaterialID& pMaterialID);
	S32  setMaterialParams(const LLMaterialPtr pMaterialParams);
    
	virtual const LLUUID &getID() const { return mID; }
	const LLColor4 &getColor() const { return mColor; }
=======
    S32  setMaterialID(const LLMaterialID& pMaterialID);
    S32  setMaterialParams(const LLMaterialPtr pMaterialParams);

    virtual const LLUUID &getID() const { return mID; }
    const LLColor4 &getColor() const { return mColor; }
>>>>>>> 1a8a5404
    const F32 getAlpha() const { return mColor.mV[VALPHA]; }

    void getScale(F32 *s, F32 *t) const { *s = mScaleS; *t = mScaleT; }
    F32  getScaleS() const { return mScaleS; }
    F32  getScaleT() const { return mScaleT; }

    void getOffset(F32 *s, F32 *t) const { *s = mOffsetS; *t = mOffsetT; }
    F32  getOffsetS() const { return mOffsetS; }
    F32  getOffsetT() const { return mOffsetT; }

    F32  getRotation() const { return mRotation; }
    void getRotation(F32 *theta) const { *theta = mRotation; }

    U8   getBumpmap() const { return mBump & TEM_BUMP_MASK; }
    U8   getFullbright() const { return (mBump>>TEM_FULLBRIGHT_SHIFT) & TEM_FULLBRIGHT_MASK; }
    U8   getShiny() const { return (mBump>>TEM_SHINY_SHIFT) & TEM_SHINY_MASK; }
    U8   getBumpShiny() const { return mBump & TEM_BUMP_SHINY_MASK; }
    U8   getBumpShinyFullbright() const { return mBump; }

    U8   getMediaFlags() const { return mMediaFlags & TEM_MEDIA_MASK; }
    LLTextureEntry::e_texgen     getTexGen() const  { return LLTextureEntry::e_texgen(mMediaFlags & TEM_TEX_GEN_MASK); }
    U8   getMediaTexGen() const { return mMediaFlags; }
    F32  getGlow() const { return mGlow; }
    const LLMaterialID& getMaterialID() const { return mMaterialID; };
    const LLMaterialPtr getMaterialParams() const { return mMaterial; };

    // *NOTE: it is possible for hasMedia() to return true, but getMediaData() to return NULL.
    // CONVERSELY, it is also possible for hasMedia() to return false, but getMediaData()
    // to NOT return NULL.
    bool hasMedia() const { return (bool)(mMediaFlags & MF_HAS_MEDIA); }
    LLMediaEntry* getMediaData() const { return mMediaEntry; }

    // Completely change the media data on this texture entry.
    void setMediaData(const LLMediaEntry &media_entry);
    // Returns true if media data was updated, false if it was cleared
    bool updateMediaData(const LLSD& media_data);
    // Clears media data, and sets the media flags bit to 0
    void clearMediaData();
    // Merges the given LLSD of media fields with this media entry.
    // Only those fields that are set that match the keys in
    // LLMediaEntry will be affected.  If no fields are set or if
    // the LLSD is undefined, this is a no-op.
    void mergeIntoMediaData(const LLSD& media_fields);

    // Takes a media version string (an empty string or a previously-returned string)
    // and returns a "touched" string, touched by agent_id
    static std::string touchMediaVersionString(const std::string &in_version, const LLUUID &agent_id);
    // Given a media version string, return the version
    static U32 getVersionFromMediaVersionString(const std::string &version_string);
    // Given a media version string, return the UUID of the agent
    static LLUUID getAgentIDFromMediaVersionString(const std::string &version_string);
    // Return whether or not the given string is actually a media version
    static bool isMediaVersionString(const std::string &version_string);

    // Media flags
    enum { MF_NONE = 0x0, MF_HAS_MEDIA = 0x1 };

    // GLTF asset
    void setGLTFMaterial(LLGLTFMaterial* material, bool local_origin = true);
    LLGLTFMaterial* getGLTFMaterial() const { return mGLTFMaterial; }

    // GLTF override
    LLGLTFMaterial* getGLTFMaterialOverride() const { return mGLTFMaterialOverrides; }
    S32 setGLTFMaterialOverride(LLGLTFMaterial* mat);
    // Clear most overrides so the render material better matches the material
    // ID (preserve transforms). If the overrides become passthrough, set the
    // overrides to nullptr.
    S32 setBaseMaterial();

    // GLTF render material
    // nuanced behavior here -- if there is no render material, fall back to getGLTFMaterial, but ONLY for the getter, not the setter
    LLGLTFMaterial* getGLTFRenderMaterial() const;
    S32 setGLTFRenderMaterial(LLGLTFMaterial* mat);

public:
    F32                 mScaleS;                // S, T offset
    F32                 mScaleT;                // S, T offset
    F32                 mOffsetS;               // S, T offset
    F32                 mOffsetT;               // S, T offset
    F32                 mRotation;              // anti-clockwise rotation in rad about the bottom left corner

    static const LLTextureEntry null;

    // LLSD key defines
    static const char* OBJECT_ID_KEY;
    static const char* OBJECT_MEDIA_DATA_KEY;
    static const char* MEDIA_VERSION_KEY;
    static const char* TEXTURE_INDEX_KEY;
    static const char* TEXTURE_MEDIA_DATA_KEY;

protected:
    bool                mSelected;
    LLUUID              mID;                    // Texture GUID
    LLColor4            mColor;
    U8                  mBump;                  // Bump map, shiny, and fullbright
    U8                  mMediaFlags;            // replace with web page, movie, etc.
    F32                 mGlow;
    bool                mMaterialUpdatePending;
    LLMaterialID        mMaterialID;
    LLMaterialPtr       mMaterial;

    // Reference to GLTF material asset state
    // On the viewer, this should be the same LLGLTFMaterial instance that exists in LLGLTFMaterialList
    LLPointer<LLGLTFMaterial> mGLTFMaterial;

    // GLTF material parameter overrides -- the viewer will use this data to override material parameters
    // set by the asset and store the results in mRenderGLTFMaterial
    LLPointer<LLGLTFMaterial> mGLTFMaterialOverrides;

    // GLTF material to use for rendering -- will always be an LLFetchedGLTFMaterial
    LLPointer<LLGLTFMaterial> mGLTFRenderMaterial;

    // Note the media data is not sent via the same message structure as the rest of the TE
    LLMediaEntry*       mMediaEntry;            // The media data for the face

    // NOTE: when adding new data to this class, in addition to adding it to the serializers asLLSD/fromLLSD and the
    // message packers (e.g. LLPrimitive::packTEMessage) you must also implement its copy in LLPrimitive::copyTEs()


};

#endif<|MERGE_RESOLUTION|>--- conflicted
+++ resolved
@@ -132,19 +132,11 @@
     S32  setTexGen(U8 texGen);
     S32  setMediaTexGen(U8 media);
     S32  setGlow(F32 glow);
-<<<<<<< HEAD
-	S32  setMaterialID(const LLMaterialID& pMaterialID);
-	S32  setMaterialParams(const LLMaterialPtr pMaterialParams);
-    
-	virtual const LLUUID &getID() const { return mID; }
-	const LLColor4 &getColor() const { return mColor; }
-=======
     S32  setMaterialID(const LLMaterialID& pMaterialID);
     S32  setMaterialParams(const LLMaterialPtr pMaterialParams);
 
     virtual const LLUUID &getID() const { return mID; }
     const LLColor4 &getColor() const { return mColor; }
->>>>>>> 1a8a5404
     const F32 getAlpha() const { return mColor.mV[VALPHA]; }
 
     void getScale(F32 *s, F32 *t) const { *s = mScaleS; *t = mScaleT; }
