/** 
 * @file llprimtexturelist.h
 * @brief LLPrimTextureList (virtual) base class
 *
 * $LicenseInfo:firstyear=2008&license=viewerlgpl$
 * Second Life Viewer Source Code
 * Copyright (C) 2010, Linden Research, Inc.
 * 
 * This library is free software; you can redistribute it and/or
 * modify it under the terms of the GNU Lesser General Public
 * License as published by the Free Software Foundation;
 * version 2.1 of the License only.
 * 
 * This library is distributed in the hope that it will be useful,
 * but WITHOUT ANY WARRANTY; without even the implied warranty of
 * MERCHANTABILITY or FITNESS FOR A PARTICULAR PURPOSE.  See the GNU
 * Lesser General Public License for more details.
 * 
 * You should have received a copy of the GNU Lesser General Public
 * License along with this library; if not, write to the Free Software
 * Foundation, Inc., 51 Franklin Street, Fifth Floor, Boston, MA  02110-1301  USA
 * 
 * Linden Research, Inc., 945 Battery Street, San Francisco, CA  94111  USA
 * $/LicenseInfo$
 */

#ifndef LL_LLPRIMTEXTURELIST_H
#define LL_LLPRIMTEXTURELIST_H

#include <vector>
#include "lluuid.h"
#include "v3color.h"
#include "v4color.h"
#include "llmaterial.h"


class LLTextureEntry;
class LLMaterialID;

// this is a list of LLTextureEntry*'s because in practice the list's elements
// are of some derived class: LLFooTextureEntry
typedef std::vector<LLTextureEntry*> texture_list_t;

class LLPrimTextureList
{
public:
	// the LLPrimTextureList needs to know what type of LLTextureEntry 
	// to generate when it needs a new one, so we may need to set a 
	// callback for generating it, (or else use the base class default: 
	// static LLPrimTextureEntry::newTextureEntry() )
	//typedef LLTextureEntry* (__stdcall *NewTextureEntryFunction)();
	//static NewTextureEntryFunction sNewTextureEntryCallback;
	static LLTextureEntry* newTextureEntry();
	static void setNewTextureEntryCallback( LLTextureEntry* (*callback)() );
	static LLTextureEntry* (*sNewTextureEntryCallback)(); 

	LLPrimTextureList();
	virtual ~LLPrimTextureList();

	void clear();

	// clears current entries
	// copies contents of other_list
	// this is somewhat expensive, so it must be called explicitly
	void copy(const LLPrimTextureList& other_list);

	// clears current copies
	// takes contents of other_list
	// clears other_list
	void take(LLPrimTextureList& other_list);

	// copies LLTextureEntry 'te'
	// returns TEM_CHANGE_TEXTURE if successful, otherwise TEM_CHANGE_NONE
	S32 copyTexture(const U8 index, const LLTextureEntry& te);

	// takes ownership of LLTextureEntry* 'te'
	// returns TEM_CHANGE_TEXTURE if successful, otherwise TEM_CHANGE_NONE
	// IMPORTANT! -- if you use this function you must check the return value
	S32 takeTexture(const U8 index, LLTextureEntry* te);

//	// copies contents of 'entry' and stores it in 'index' slot
//	void copyTexture(const U8 index, const LLTextureEntry* entry);

	// returns pointer to texture at 'index' slot
	LLTextureEntry* getTexture(const U8 index) const;

	S32 setID(const U8 index, const LLUUID& id);
	S32 setColor(const U8 index, const LLColor3& color);
	S32 setColor(const U8 index, const LLColor4& color);
	S32 setAlpha(const U8 index, const F32 alpha);
	S32 setScale(const U8 index, const F32 s, const F32 t);
	S32 setScaleS(const U8 index, const F32 s);
	S32 setScaleT(const U8 index, const F32 t);
	S32 setOffset(const U8 index, const F32 s, const F32 t);
	S32 setOffsetS(const U8 index, const F32 s);
	S32 setOffsetT(const U8 index, const F32 t);
	S32 setRotation(const U8 index, const F32 r);
	S32 setBumpShinyFullbright(const U8 index, const U8 bump);
	S32 setMediaTexGen(const U8 index, const U8 media);
	S32 setBumpMap(const U8 index, const U8 bump);
	S32 setBumpShiny(const U8 index, const U8 bump_shiny);
	S32 setTexGen(const U8 index, const U8 texgen);
	S32 setShiny(const U8 index, const U8 shiny);
	S32 setFullbright(const U8 index, const U8 t);
	S32 setMediaFlags(const U8 index, const U8 media_flags);
	S32 setGlow(const U8 index, const F32 glow);
	S32 setMaterialID(const U8 index, const LLMaterialID& pMaterialID);
<<<<<<< HEAD
=======
	S32 setMaterialParams(const U8 index, const LLMaterialPtr pMaterialParams);
>>>>>>> 7cc7ae87

	S32 size() const;

//	void forceResize(S32 new_size);
	void setSize(S32 new_size);

	void setAllIDs(const LLUUID& id);
protected:
	texture_list_t mEntryList;
private:
	LLPrimTextureList(const LLPrimTextureList& other_list)
	{
		// private so that it can't be used
	}
};

#endif<|MERGE_RESOLUTION|>--- conflicted
+++ resolved
@@ -105,10 +105,7 @@
 	S32 setMediaFlags(const U8 index, const U8 media_flags);
 	S32 setGlow(const U8 index, const F32 glow);
 	S32 setMaterialID(const U8 index, const LLMaterialID& pMaterialID);
-<<<<<<< HEAD
-=======
 	S32 setMaterialParams(const U8 index, const LLMaterialPtr pMaterialParams);
->>>>>>> 7cc7ae87
 
 	S32 size() const;
 
