/**
 * @file lltexturelist.cpp
 * @brief LLPrimTextureList (virtual) base class
 *
 * $LicenseInfo:firstyear=2008&license=viewerlgpl$
 * Second Life Viewer Source Code
 * Copyright (C) 2010, Linden Research, Inc.
 *
 * This library is free software; you can redistribute it and/or
 * modify it under the terms of the GNU Lesser General Public
 * License as published by the Free Software Foundation;
 * version 2.1 of the License only.
 *
 * This library is distributed in the hope that it will be useful,
 * but WITHOUT ANY WARRANTY; without even the implied warranty of
 * MERCHANTABILITY or FITNESS FOR A PARTICULAR PURPOSE.  See the GNU
 * Lesser General Public License for more details.
 *
 * You should have received a copy of the GNU Lesser General Public
 * License along with this library; if not, write to the Free Software
 * Foundation, Inc., 51 Franklin Street, Fifth Floor, Boston, MA  02110-1301  USA
 *
 * Linden Research, Inc., 945 Battery Street, San Francisco, CA  94111  USA
 * $/LicenseInfo$
 */

#include "linden_common.h"

#include "llprimtexturelist.h"
#include "llmaterialid.h"
#include "lltextureentry.h"

// static
//int (TMyClass::*pt2Member)(float, char, char) = NULL;                // C++
LLTextureEntry* (*LLPrimTextureList::sNewTextureEntryCallback)() = &(LLTextureEntry::newTextureEntry);

// static
void LLPrimTextureList::setNewTextureEntryCallback( LLTextureEntry* (*callback)() )
{
    if (callback)
    {
        LLPrimTextureList::sNewTextureEntryCallback = callback;
    }
    else
    {
        LLPrimTextureList::sNewTextureEntryCallback = &(LLTextureEntry::newTextureEntry);
    }
}

// static
// call this to get a new texture entry
LLTextureEntry* LLPrimTextureList::newTextureEntry()
{
    return (*sNewTextureEntryCallback)();
}

LLPrimTextureList::LLPrimTextureList()
{
}

// virtual
LLPrimTextureList::~LLPrimTextureList()
{
    clear();
}

void LLPrimTextureList::clear()
{
    texture_list_t::iterator itr = mEntryList.begin();
    while (itr != mEntryList.end())
    {
        delete (*itr);
        (*itr) = NULL;
        ++itr;
    }
    mEntryList.clear();
}


// clears current entries
// copies contents of other_list
// this is somewhat expensive, so it must be called explicitly
void LLPrimTextureList::copy(const LLPrimTextureList& other_list)
{
    // compare the sizes
    S32 this_size = mEntryList.size();
    S32 other_size = other_list.mEntryList.size();

    if (this_size > other_size)
    {
        // remove the extra entries
        for (S32 index = this_size; index > other_size; --index)
        {
            delete mEntryList[index-1];
        }
        mEntryList.resize(other_size);
        this_size = other_size;
    }

    S32 index = 0;
    // copy for the entries that already exist
    for ( ; index < this_size; ++index)
    {
        delete mEntryList[index];
        mEntryList[index] = other_list.getTexture(index)->newCopy();
    }

    // add new entires if needed
    for ( ; index < other_size; ++index)
    {
        mEntryList.push_back( other_list.getTexture(index)->newCopy() );
    }
}

// clears current copies
// takes contents of other_list
// clears other_list
void LLPrimTextureList::take(LLPrimTextureList& other_list)
{
    clear();
    mEntryList = other_list.mEntryList;
    other_list.mEntryList.clear();
}

// virtual
// copies LLTextureEntry 'te'
// returns TEM_CHANGE_TEXTURE if successful, otherwise TEM_CHANGE_NONE
S32 LLPrimTextureList::copyTexture(const U8 index, const LLTextureEntry& te)
{
<<<<<<< HEAD
	if (S32(index) >= mEntryList.size())
	{
		S32 current_size = mEntryList.size();
		LL_WARNS() << "ignore copy of index = " << S32(index) << " into texture entry list of size = " << current_size << LL_ENDL;
		return TEM_CHANGE_NONE;
	}

		// we're changing an existing entry
	llassert(mEntryList[index]);
	delete (mEntryList[index]);
	mEntryList[index] = te.newCopy();

	return TEM_CHANGE_TEXTURE;
}

// virtual 
=======
    if (S32(index) >= mEntryList.size())
    {
        S32 current_size = mEntryList.size();
        LL_WARNS() << "ignore copy of index = " << S32(index) << " into texture entry list of size = " << current_size << LL_ENDL;
        return TEM_CHANGE_NONE;
    }

        // we're changing an existing entry
    llassert(mEntryList[index]);
    delete (mEntryList[index]);
    if  (&te)
    {
        mEntryList[index] = te.newCopy();
    }
    else
    {
        mEntryList[index] = LLPrimTextureList::newTextureEntry();
    }
    return TEM_CHANGE_TEXTURE;
}

// virtual
>>>>>>> 38c2a5bd
// takes ownership of LLTextureEntry* 'te'
// returns TEM_CHANGE_TEXTURE if successful, otherwise TEM_CHANGE_NONE
// IMPORTANT! -- if you use this function you must check the return value
S32 LLPrimTextureList::takeTexture(const U8 index, LLTextureEntry* te)
{
    if (S32(index) >= mEntryList.size())
    {
        return TEM_CHANGE_NONE;
    }

    // we're changing an existing entry
    llassert(mEntryList[index]);
    delete (mEntryList[index]);
    mEntryList[index] = te;
    return TEM_CHANGE_TEXTURE;
}

// returns pointer to texture at 'index' slot
LLTextureEntry* LLPrimTextureList::getTexture(const U8 index) const
{
    if (index < mEntryList.size())
    {
        return mEntryList[index];
    }
    return NULL;
}

<<<<<<< HEAD
LLTextureEntry& LLPrimTextureList::getTextureRef( const U8 index ) const
{
	if( index >= mEntryList.size() )
	{
		LL_ERRS() << "Texture index out of bounds, index: " << (U32)index << " mEntryList.size(): " << mEntryList.size() << LL_ENDL;
	}

	return *mEntryList[ index ];
}


//virtual 
=======
//virtual
>>>>>>> 38c2a5bd
//S32 setTE(const U8 index, const LLTextureEntry& te) = 0;

S32 LLPrimTextureList::setID(const U8 index, const LLUUID& id)
{
    if (index < mEntryList.size())
    {
        return mEntryList[index]->setID(id);
    }
    return TEM_CHANGE_NONE;
}

S32 LLPrimTextureList::setColor(const U8 index, const LLColor3& color)
{
    if (index < mEntryList.size())
    {
        return mEntryList[index]->setColor(color);
    }
    return TEM_CHANGE_NONE;
}

S32 LLPrimTextureList::setColor(const U8 index, const LLColor4& color)
{
    if (index < mEntryList.size())
    {
        return mEntryList[index]->setColor(color);
    }
    return TEM_CHANGE_NONE;
}

S32 LLPrimTextureList::setAlpha(const U8 index, const F32 alpha)
{
    if (index < mEntryList.size())
    {
        return mEntryList[index]->setAlpha(alpha);
    }
    return TEM_CHANGE_NONE;
}

S32 LLPrimTextureList::setScale(const U8 index, const F32 s, const F32 t)
{
    if (index < mEntryList.size())
    {
        return mEntryList[index]->setScale(s, t);
    }
    return TEM_CHANGE_NONE;
}

S32 LLPrimTextureList::setScaleS(const U8 index, const F32 s)
{
    if (index < mEntryList.size())
    {
        return mEntryList[index]->setScaleS(s);
    }
    return TEM_CHANGE_NONE;
}

S32 LLPrimTextureList::setScaleT(const U8 index, const F32 t)
{
    if (index < mEntryList.size())
    {
        return mEntryList[index]->setScaleT(t);
    }
    return TEM_CHANGE_NONE;
}

S32 LLPrimTextureList::setOffset(const U8 index, const F32 s, const F32 t)
{
    if (index < mEntryList.size())
    {
        return mEntryList[index]->setOffset(s, t);
    }
    return TEM_CHANGE_NONE;
}

S32 LLPrimTextureList::setOffsetS(const U8 index, const F32 s)
{
    if (index < mEntryList.size())
    {
        return mEntryList[index]->setOffsetS(s);
    }
    return TEM_CHANGE_NONE;
}

S32 LLPrimTextureList::setOffsetT(const U8 index, const F32 t)
{
    if (index < mEntryList.size())
    {
        return mEntryList[index]->setOffsetT(t);
    }
    return TEM_CHANGE_NONE;
}

S32 LLPrimTextureList::setRotation(const U8 index, const F32 r)
{
    if (index < mEntryList.size())
    {
        return mEntryList[index]->setRotation(r);
    }
    return TEM_CHANGE_NONE;
}

S32 LLPrimTextureList::setBumpShinyFullbright(const U8 index, const U8 bump)
{
    if (index < mEntryList.size())
    {
        return mEntryList[index]->setBumpShinyFullbright(bump);
    }
    return TEM_CHANGE_NONE;
}

S32 LLPrimTextureList::setMediaTexGen(const U8 index, const U8 media)
{
    if (index < mEntryList.size())
    {
        return mEntryList[index]->setMediaTexGen(media);
    }
    return TEM_CHANGE_NONE;
}

S32 LLPrimTextureList::setBumpMap(const U8 index, const U8 bump)
{
    if (index < mEntryList.size())
    {
        return mEntryList[index]->setBumpmap(bump);
    }
    return TEM_CHANGE_NONE;
}

S32 LLPrimTextureList::setBumpShiny(const U8 index, const U8 bump_shiny)
{
    if (index < mEntryList.size())
    {
        return mEntryList[index]->setBumpShiny(bump_shiny);
    }
    return TEM_CHANGE_NONE;
}

S32 LLPrimTextureList::setTexGen(const U8 index, const U8 texgen)
{
    if (index < mEntryList.size())
    {
        return mEntryList[index]->setTexGen(texgen);
    }
    return TEM_CHANGE_NONE;
}

S32 LLPrimTextureList::setShiny(const U8 index, const U8 shiny)
{
    if (index < mEntryList.size())
    {
        return mEntryList[index]->setShiny(shiny);
    }
    return TEM_CHANGE_NONE;
}

S32 LLPrimTextureList::setFullbright(const U8 index, const U8 fullbright)
{
    if (index < mEntryList.size())
    {
        return mEntryList[index]->setFullbright(fullbright);
    }
    return TEM_CHANGE_NONE;
}

S32 LLPrimTextureList::setMediaFlags(const U8 index, const U8 media_flags)
{
    if (index < mEntryList.size())
    {
        return mEntryList[index]->setMediaFlags(media_flags);
    }
    return TEM_CHANGE_NONE;
}

S32 LLPrimTextureList::setGlow(const U8 index, const F32 glow)
{
    if (index < mEntryList.size())
    {
        return mEntryList[index]->setGlow(glow);
    }
    return TEM_CHANGE_NONE;
}

S32 LLPrimTextureList::setMaterialID(const U8 index, const LLMaterialID& pMaterialID)
{
    if (index < mEntryList.size())
    {
        return mEntryList[index]->setMaterialID(pMaterialID);
    }
    return TEM_CHANGE_NONE;
}

S32 LLPrimTextureList::setMaterialParams(const U8 index, const LLMaterialPtr pMaterialParams)
{
    if (index < mEntryList.size())
    {
        return mEntryList[index]->setMaterialParams(pMaterialParams);
    }
    return TEM_CHANGE_NONE;
}

LLMaterialPtr LLPrimTextureList::getMaterialParams(const U8 index)
{
    if (index < mEntryList.size())
    {
        return mEntryList[index]->getMaterialParams();
    }

    return LLMaterialPtr();
}

S32 LLPrimTextureList::size() const
{
    return mEntryList.size();
}

// sets the size of the mEntryList container
void LLPrimTextureList::setSize(S32 new_size)
{
    if (new_size < 0)
    {
        new_size = 0;
    }

    S32 current_size = mEntryList.size();

    if (new_size > current_size)
    {
        mEntryList.resize(new_size);
        for (S32 index = current_size; index < new_size; ++index)
        {
            if (current_size > 0
                && mEntryList[current_size - 1])
            {
                // copy the last valid entry for the new one
                mEntryList[index] = mEntryList[current_size - 1]->newCopy();
            }
            else
            {
                // no valid enries to copy, so we new one up
                LLTextureEntry* new_entry = LLPrimTextureList::newTextureEntry();
                mEntryList[index] = new_entry;
            }
        }
    }
    else if (new_size < current_size)
    {
        for (S32 index = current_size-1; index >= new_size; --index)
        {
            delete mEntryList[index];
        }
        mEntryList.resize(new_size);
    }
}


void LLPrimTextureList::setAllIDs(const LLUUID& id)
{
    texture_list_t::iterator itr = mEntryList.begin();
    while (itr != mEntryList.end())
    {
        (*itr)->setID(id);
        ++itr;
    }
}

<|MERGE_RESOLUTION|>--- conflicted
+++ resolved
@@ -127,24 +127,6 @@
 // returns TEM_CHANGE_TEXTURE if successful, otherwise TEM_CHANGE_NONE
 S32 LLPrimTextureList::copyTexture(const U8 index, const LLTextureEntry& te)
 {
-<<<<<<< HEAD
-	if (S32(index) >= mEntryList.size())
-	{
-		S32 current_size = mEntryList.size();
-		LL_WARNS() << "ignore copy of index = " << S32(index) << " into texture entry list of size = " << current_size << LL_ENDL;
-		return TEM_CHANGE_NONE;
-	}
-
-		// we're changing an existing entry
-	llassert(mEntryList[index]);
-	delete (mEntryList[index]);
-	mEntryList[index] = te.newCopy();
-
-	return TEM_CHANGE_TEXTURE;
-}
-
-// virtual 
-=======
     if (S32(index) >= mEntryList.size())
     {
         S32 current_size = mEntryList.size();
@@ -155,19 +137,12 @@
         // we're changing an existing entry
     llassert(mEntryList[index]);
     delete (mEntryList[index]);
-    if  (&te)
-    {
-        mEntryList[index] = te.newCopy();
-    }
-    else
-    {
-        mEntryList[index] = LLPrimTextureList::newTextureEntry();
-    }
+    mEntryList[index] = te.newCopy();
+
     return TEM_CHANGE_TEXTURE;
 }
 
 // virtual
->>>>>>> 38c2a5bd
 // takes ownership of LLTextureEntry* 'te'
 // returns TEM_CHANGE_TEXTURE if successful, otherwise TEM_CHANGE_NONE
 // IMPORTANT! -- if you use this function you must check the return value
@@ -195,22 +170,18 @@
     return NULL;
 }
 
-<<<<<<< HEAD
 LLTextureEntry& LLPrimTextureList::getTextureRef( const U8 index ) const
 {
-	if( index >= mEntryList.size() )
-	{
-		LL_ERRS() << "Texture index out of bounds, index: " << (U32)index << " mEntryList.size(): " << mEntryList.size() << LL_ENDL;
-	}
-
-	return *mEntryList[ index ];
-}
-
-
-//virtual 
-=======
+    if( index >= mEntryList.size() )
+    {
+        LL_ERRS() << "Texture index out of bounds, index: " << (U32)index << " mEntryList.size(): " << mEntryList.size() << LL_ENDL;
+    }
+
+    return *mEntryList[ index ];
+}
+
+
 //virtual
->>>>>>> 38c2a5bd
 //S32 setTE(const U8 index, const LLTextureEntry& te) = 0;
 
 S32 LLPrimTextureList::setID(const U8 index, const LLUUID& id)
