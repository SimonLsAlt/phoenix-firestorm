--- conflicted
+++ resolved
@@ -50,21 +50,14 @@
 #include <curl/curl.h>
 #include <openssl/crypto.h>
 
-<<<<<<< HEAD
-
 // [SL:KB] - Patch: Viewer-CrashLookup | Checked: 2011-03-24 (Catznip-2.6.0a) | Added: Catznip-2.6.0a
 #ifdef LL_WINDOWS
 	#include <shellapi.h>
 #endif // LL_WINDOWS
 // [/SL:KB]
 
-
-BOOL gBreak = false;
-BOOL gSent = false;
-=======
 bool gBreak = false;
 bool gSent = false;
->>>>>>> 364bd173
 
 // <FS:CR> Various missing prototypes
 void trimSLLog(std::string& sllog);
