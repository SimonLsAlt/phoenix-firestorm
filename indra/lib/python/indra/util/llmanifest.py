--- conflicted
+++ resolved
@@ -155,18 +155,8 @@
          default=None),
     dict(name='versionfile',
          description="""The name of a file containing the full version number."""),
-<<<<<<< HEAD
-    dict(name='bundleid',
-         description="""The Mac OS X Bundle identifier.""",
-         default="com.secondlife.indra.viewer"),
-    dict(name='signature',
-         description="""This specifies an identity to sign the viewer with, if any.
-        If no value is supplied, the default signature will be used, if any. Currently
-        only used on Mac OS X.""",
-         default=None),
-    dict(name='viewer_flavor', description='Type of viewer build. Can be oss or hvk.', default="oss"),
-=======
->>>>>>> aa6d178b
+    dict(name='viewer_flavor',
+         description='Type of viewer build. Can be oss or hvk.', default="oss"),
     ]
 
 def usage(arguments, srctree=""):
