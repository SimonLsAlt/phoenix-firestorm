/**
 * @file llxmltree.h
 * @author Aaron Yonas, Richard Nelson
 * @brief LLXmlTree class definition
 *
 * $LicenseInfo:firstyear=2001&license=viewerlgpl$
 * Second Life Viewer Source Code
 * Copyright (C) 2010, Linden Research, Inc.
 *
 * This library is free software; you can redistribute it and/or
 * modify it under the terms of the GNU Lesser General Public
 * License as published by the Free Software Foundation;
 * version 2.1 of the License only.
 *
 * This library is distributed in the hope that it will be useful,
 * but WITHOUT ANY WARRANTY; without even the implied warranty of
 * MERCHANTABILITY or FITNESS FOR A PARTICULAR PURPOSE.  See the GNU
 * Lesser General Public License for more details.
 *
 * You should have received a copy of the GNU Lesser General Public
 * License along with this library; if not, write to the Free Software
 * Foundation, Inc., 51 Franklin Street, Fifth Floor, Boston, MA  02110-1301  USA
 *
 * Linden Research, Inc., 945 Battery Street, San Francisco, CA  94111  USA
 * $/LicenseInfo$
 */

#ifndef LL_LLXMLTREE_H
#define LL_LLXMLTREE_H

#include <map>
#include <list>
#include "llstring.h"
#include "llxmlparser.h"
#include "llstringtable.h"

class LLColor4;
class LLColor4U;
class LLQuaternion;
class LLUUID;
class LLVector3;
class LLVector3d;
class LLXmlTreeNode;
class LLXmlTreeParser;

//////////////////////////////////////////////////////////////
// LLXmlTree

class LLXmlTree
{
    friend class LLXmlTreeNode;

public:
    LLXmlTree();
    virtual ~LLXmlTree();
    void cleanup();

    virtual BOOL    parseFile(const std::string &path, BOOL keep_contents = TRUE);

<<<<<<< HEAD
	virtual bool	parseFile(const std::string &path, bool keep_contents = true);
=======
    LLXmlTreeNode*  getRoot() { return mRoot; }
>>>>>>> e1623bb2

    void            dump();
    void            dumpNode( LLXmlTreeNode* node, const std::string& prefix );

    static LLStdStringHandle addAttributeString( const std::string& name)
    {
        return sAttributeKeys.addString( name );
    }

public:
    // global
    static LLStdStringTable sAttributeKeys;

protected:
    LLXmlTreeNode* mRoot;

    // local
    LLStdStringTable mNodeNames;
};

//////////////////////////////////////////////////////////////
// LLXmlTreeNode

class LLXmlTreeNode
{
    friend class LLXmlTree;
    friend class LLXmlTreeParser;

protected:
    // Protected since nodes are only created and destroyed by friend classes and other LLXmlTreeNodes
    LLXmlTreeNode( const std::string& name, LLXmlTreeNode* parent, LLXmlTree* tree );

public:
<<<<<<< HEAD
	virtual ~LLXmlTreeNode();

	const std::string&	getName()
	{
		return mName;
	}
	bool hasName( const std::string& name )
	{
		return mName == name;
	}

	bool hasAttribute( const std::string& name );

	// Fast versions use cannonical_name handlee to entru in LLXmlTree::sAttributeKeys string table
	bool			getFastAttributeBOOL(		LLStdStringHandle cannonical_name, bool& value );
	bool			getFastAttributeU8(			LLStdStringHandle cannonical_name, U8& value );
	bool			getFastAttributeS8(			LLStdStringHandle cannonical_name, S8& value );
	bool			getFastAttributeU16(		LLStdStringHandle cannonical_name, U16& value );
	bool			getFastAttributeS16(		LLStdStringHandle cannonical_name, S16& value );
	bool			getFastAttributeU32(		LLStdStringHandle cannonical_name, U32& value );
	bool			getFastAttributeS32(		LLStdStringHandle cannonical_name, S32& value );
	bool			getFastAttributeF32(		LLStdStringHandle cannonical_name, F32& value );
	bool			getFastAttributeF64(		LLStdStringHandle cannonical_name, F64& value );
	bool			getFastAttributeColor(		LLStdStringHandle cannonical_name, LLColor4& value );
	bool			getFastAttributeColor4(		LLStdStringHandle cannonical_name, LLColor4& value );
	bool			getFastAttributeColor4U(	LLStdStringHandle cannonical_name, LLColor4U& value );
	bool			getFastAttributeVector3(	LLStdStringHandle cannonical_name, LLVector3& value );
	bool			getFastAttributeVector3d(	LLStdStringHandle cannonical_name, LLVector3d& value );
	bool			getFastAttributeQuat(		LLStdStringHandle cannonical_name, LLQuaternion& value );
	bool			getFastAttributeUUID(		LLStdStringHandle cannonical_name, LLUUID& value );
	bool			getFastAttributeString(		LLStdStringHandle cannonical_name, std::string& value );

	// Normal versions find 'name' in LLXmlTree::sAttributeKeys then call fast versions
	virtual bool		getAttributeBOOL(		const std::string& name, bool& value );
	virtual bool		getAttributeU8(			const std::string& name, U8& value );
	virtual bool		getAttributeS8(			const std::string& name, S8& value );
	virtual bool		getAttributeU16(		const std::string& name, U16& value );
	virtual bool		getAttributeS16(		const std::string& name, S16& value );
	virtual bool		getAttributeU32(		const std::string& name, U32& value );
	virtual bool		getAttributeS32(		const std::string& name, S32& value );
	virtual bool		getAttributeF32(		const std::string& name, F32& value );
	virtual bool		getAttributeF64(		const std::string& name, F64& value );
	virtual bool		getAttributeColor(		const std::string& name, LLColor4& value );
	virtual bool		getAttributeColor4(		const std::string& name, LLColor4& value );
	virtual bool		getAttributeColor4U(	const std::string& name, LLColor4U& value );
	virtual bool		getAttributeVector3(	const std::string& name, LLVector3& value );
	virtual bool		getAttributeVector3d(	const std::string& name, LLVector3d& value );
	virtual bool		getAttributeQuat(		const std::string& name, LLQuaternion& value );
	virtual bool		getAttributeUUID(		const std::string& name, LLUUID& value );
	virtual bool		getAttributeString(		const std::string& name, std::string& value );

	const std::string& getContents()
	{
		return mContents;
	}
	std::string getTextContents();

	LLXmlTreeNode*	getParent()							{ return mParent; }
	LLXmlTreeNode*	getFirstChild();
	LLXmlTreeNode*	getNextChild();
	S32				getChildCount()						{ return (S32)mChildren.size(); }
	LLXmlTreeNode*  getChildByName( const std::string& name );	// returns first child with name, NULL if none
	LLXmlTreeNode*  getNextNamedChild();				// returns next child with name, NULL if none
=======
    virtual ~LLXmlTreeNode();

    const std::string&  getName()
    {
        return mName;
    }
    BOOL hasName( const std::string& name )
    {
        return mName == name;
    }

    BOOL hasAttribute( const std::string& name );

    // Fast versions use cannonical_name handlee to entru in LLXmlTree::sAttributeKeys string table
    BOOL            getFastAttributeBOOL(       LLStdStringHandle cannonical_name, BOOL& value );
    BOOL            getFastAttributeU8(         LLStdStringHandle cannonical_name, U8& value );
    BOOL            getFastAttributeS8(         LLStdStringHandle cannonical_name, S8& value );
    BOOL            getFastAttributeU16(        LLStdStringHandle cannonical_name, U16& value );
    BOOL            getFastAttributeS16(        LLStdStringHandle cannonical_name, S16& value );
    BOOL            getFastAttributeU32(        LLStdStringHandle cannonical_name, U32& value );
    BOOL            getFastAttributeS32(        LLStdStringHandle cannonical_name, S32& value );
    BOOL            getFastAttributeF32(        LLStdStringHandle cannonical_name, F32& value );
    BOOL            getFastAttributeF64(        LLStdStringHandle cannonical_name, F64& value );
    BOOL            getFastAttributeColor(      LLStdStringHandle cannonical_name, LLColor4& value );
    BOOL            getFastAttributeColor4(     LLStdStringHandle cannonical_name, LLColor4& value );
    BOOL            getFastAttributeColor4U(    LLStdStringHandle cannonical_name, LLColor4U& value );
    BOOL            getFastAttributeVector3(    LLStdStringHandle cannonical_name, LLVector3& value );
    BOOL            getFastAttributeVector3d(   LLStdStringHandle cannonical_name, LLVector3d& value );
    BOOL            getFastAttributeQuat(       LLStdStringHandle cannonical_name, LLQuaternion& value );
    BOOL            getFastAttributeUUID(       LLStdStringHandle cannonical_name, LLUUID& value );
    BOOL            getFastAttributeString(     LLStdStringHandle cannonical_name, std::string& value );

    // Normal versions find 'name' in LLXmlTree::sAttributeKeys then call fast versions
    virtual BOOL        getAttributeBOOL(       const std::string& name, BOOL& value );
    virtual BOOL        getAttributeU8(         const std::string& name, U8& value );
    virtual BOOL        getAttributeS8(         const std::string& name, S8& value );
    virtual BOOL        getAttributeU16(        const std::string& name, U16& value );
    virtual BOOL        getAttributeS16(        const std::string& name, S16& value );
    virtual BOOL        getAttributeU32(        const std::string& name, U32& value );
    virtual BOOL        getAttributeS32(        const std::string& name, S32& value );
    virtual BOOL        getAttributeF32(        const std::string& name, F32& value );
    virtual BOOL        getAttributeF64(        const std::string& name, F64& value );
    virtual BOOL        getAttributeColor(      const std::string& name, LLColor4& value );
    virtual BOOL        getAttributeColor4(     const std::string& name, LLColor4& value );
    virtual BOOL        getAttributeColor4U(    const std::string& name, LLColor4U& value );
    virtual BOOL        getAttributeVector3(    const std::string& name, LLVector3& value );
    virtual BOOL        getAttributeVector3d(   const std::string& name, LLVector3d& value );
    virtual BOOL        getAttributeQuat(       const std::string& name, LLQuaternion& value );
    virtual BOOL        getAttributeUUID(       const std::string& name, LLUUID& value );
    virtual BOOL        getAttributeString(     const std::string& name, std::string& value );

    const std::string& getContents()
    {
        return mContents;
    }
    std::string getTextContents();

    LLXmlTreeNode*  getParent()                         { return mParent; }
    LLXmlTreeNode*  getFirstChild();
    LLXmlTreeNode*  getNextChild();
    S32             getChildCount()                     { return (S32)mChildren.size(); }
    LLXmlTreeNode*  getChildByName( const std::string& name );  // returns first child with name, NULL if none
    LLXmlTreeNode*  getNextNamedChild();                // returns next child with name, NULL if none
>>>>>>> e1623bb2

protected:
    const std::string* getAttribute( LLStdStringHandle name)
    {
        attribute_map_t::iterator iter = mAttributes.find(name);
        return (iter == mAttributes.end()) ? 0 : iter->second;
    }

private:
    void            addAttribute( const std::string& name, const std::string& value );
    void            appendContents( const std::string& str );
    void            addChild( LLXmlTreeNode* child );

    void            dump( const std::string& prefix );

protected:
    typedef std::map<LLStdStringHandle, const std::string*> attribute_map_t;
    attribute_map_t                     mAttributes;

private:
    std::string                         mName;
    std::string                         mContents;

    typedef std::vector<class LLXmlTreeNode *> children_t;
    children_t                          mChildren;
    children_t::iterator                mChildrenIter;

    typedef std::multimap<LLStdStringHandle, LLXmlTreeNode *> child_map_t;
    child_map_t                         mChildMap;      // for fast name lookups
    child_map_t::iterator               mChildMapIter;
    child_map_t::iterator               mChildMapEndIter;

    LLXmlTreeNode*                      mParent;
    LLXmlTree*                          mTree;
};

//////////////////////////////////////////////////////////////
// LLXmlTreeParser

class LLXmlTreeParser : public LLXmlParser
{
public:
    LLXmlTreeParser(LLXmlTree* tree);
    virtual ~LLXmlTreeParser();

<<<<<<< HEAD
	bool parseFile(const std::string &path, LLXmlTreeNode** root, bool keep_contents );
=======
    BOOL parseFile(const std::string &path, LLXmlTreeNode** root, BOOL keep_contents );
>>>>>>> e1623bb2

protected:
    const std::string& tabs();

    // Overrides from LLXmlParser
    virtual void    startElement(const char *name, const char **attributes);
    virtual void    endElement(const char *name);
    virtual void    characterData(const char *s, int len);
    virtual void    processingInstruction(const char *target, const char *data);
    virtual void    comment(const char *data);
    virtual void    startCdataSection();
    virtual void    endCdataSection();
    virtual void    defaultData(const char *s, int len);
    virtual void    unparsedEntityDecl(
        const char* entity_name,
        const char* base,
        const char* system_id,
        const char* public_id,
        const char* notation_name);

    //template method pattern
    virtual LLXmlTreeNode* CreateXmlTreeNode(const std::string& name, LLXmlTreeNode* parent);

protected:
<<<<<<< HEAD
	LLXmlTree*		mTree;
	LLXmlTreeNode*	mRoot;
	LLXmlTreeNode*  mCurrent;
	bool			mDump;	// Dump parse tree to LL_INFOS() as it is read.
	bool			mKeepContents;
=======
    LLXmlTree*      mTree;
    LLXmlTreeNode*  mRoot;
    LLXmlTreeNode*  mCurrent;
    BOOL            mDump;  // Dump parse tree to LL_INFOS() as it is read.
    BOOL            mKeepContents;
>>>>>>> e1623bb2
};

#endif  // LL_LLXMLTREE_H<|MERGE_RESOLUTION|>--- conflicted
+++ resolved
@@ -1,316 +1,234 @@
-/**
- * @file llxmltree.h
- * @author Aaron Yonas, Richard Nelson
- * @brief LLXmlTree class definition
- *
- * $LicenseInfo:firstyear=2001&license=viewerlgpl$
- * Second Life Viewer Source Code
- * Copyright (C) 2010, Linden Research, Inc.
- *
- * This library is free software; you can redistribute it and/or
- * modify it under the terms of the GNU Lesser General Public
- * License as published by the Free Software Foundation;
- * version 2.1 of the License only.
- *
- * This library is distributed in the hope that it will be useful,
- * but WITHOUT ANY WARRANTY; without even the implied warranty of
- * MERCHANTABILITY or FITNESS FOR A PARTICULAR PURPOSE.  See the GNU
- * Lesser General Public License for more details.
- *
- * You should have received a copy of the GNU Lesser General Public
- * License along with this library; if not, write to the Free Software
- * Foundation, Inc., 51 Franklin Street, Fifth Floor, Boston, MA  02110-1301  USA
- *
- * Linden Research, Inc., 945 Battery Street, San Francisco, CA  94111  USA
- * $/LicenseInfo$
- */
-
-#ifndef LL_LLXMLTREE_H
-#define LL_LLXMLTREE_H
-
-#include <map>
-#include <list>
-#include "llstring.h"
-#include "llxmlparser.h"
-#include "llstringtable.h"
-
-class LLColor4;
-class LLColor4U;
-class LLQuaternion;
-class LLUUID;
-class LLVector3;
-class LLVector3d;
-class LLXmlTreeNode;
-class LLXmlTreeParser;
-
-//////////////////////////////////////////////////////////////
-// LLXmlTree
-
-class LLXmlTree
-{
-    friend class LLXmlTreeNode;
-
-public:
-    LLXmlTree();
-    virtual ~LLXmlTree();
-    void cleanup();
-
-    virtual BOOL    parseFile(const std::string &path, BOOL keep_contents = TRUE);
-
-<<<<<<< HEAD
-	virtual bool	parseFile(const std::string &path, bool keep_contents = true);
-=======
-    LLXmlTreeNode*  getRoot() { return mRoot; }
->>>>>>> e1623bb2
-
-    void            dump();
-    void            dumpNode( LLXmlTreeNode* node, const std::string& prefix );
-
-    static LLStdStringHandle addAttributeString( const std::string& name)
-    {
-        return sAttributeKeys.addString( name );
-    }
-
-public:
-    // global
-    static LLStdStringTable sAttributeKeys;
-
-protected:
-    LLXmlTreeNode* mRoot;
-
-    // local
-    LLStdStringTable mNodeNames;
-};
-
-//////////////////////////////////////////////////////////////
-// LLXmlTreeNode
-
-class LLXmlTreeNode
-{
-    friend class LLXmlTree;
-    friend class LLXmlTreeParser;
-
-protected:
-    // Protected since nodes are only created and destroyed by friend classes and other LLXmlTreeNodes
-    LLXmlTreeNode( const std::string& name, LLXmlTreeNode* parent, LLXmlTree* tree );
-
-public:
-<<<<<<< HEAD
-	virtual ~LLXmlTreeNode();
-
-	const std::string&	getName()
-	{
-		return mName;
-	}
-	bool hasName( const std::string& name )
-	{
-		return mName == name;
-	}
-
-	bool hasAttribute( const std::string& name );
-
-	// Fast versions use cannonical_name handlee to entru in LLXmlTree::sAttributeKeys string table
-	bool			getFastAttributeBOOL(		LLStdStringHandle cannonical_name, bool& value );
-	bool			getFastAttributeU8(			LLStdStringHandle cannonical_name, U8& value );
-	bool			getFastAttributeS8(			LLStdStringHandle cannonical_name, S8& value );
-	bool			getFastAttributeU16(		LLStdStringHandle cannonical_name, U16& value );
-	bool			getFastAttributeS16(		LLStdStringHandle cannonical_name, S16& value );
-	bool			getFastAttributeU32(		LLStdStringHandle cannonical_name, U32& value );
-	bool			getFastAttributeS32(		LLStdStringHandle cannonical_name, S32& value );
-	bool			getFastAttributeF32(		LLStdStringHandle cannonical_name, F32& value );
-	bool			getFastAttributeF64(		LLStdStringHandle cannonical_name, F64& value );
-	bool			getFastAttributeColor(		LLStdStringHandle cannonical_name, LLColor4& value );
-	bool			getFastAttributeColor4(		LLStdStringHandle cannonical_name, LLColor4& value );
-	bool			getFastAttributeColor4U(	LLStdStringHandle cannonical_name, LLColor4U& value );
-	bool			getFastAttributeVector3(	LLStdStringHandle cannonical_name, LLVector3& value );
-	bool			getFastAttributeVector3d(	LLStdStringHandle cannonical_name, LLVector3d& value );
-	bool			getFastAttributeQuat(		LLStdStringHandle cannonical_name, LLQuaternion& value );
-	bool			getFastAttributeUUID(		LLStdStringHandle cannonical_name, LLUUID& value );
-	bool			getFastAttributeString(		LLStdStringHandle cannonical_name, std::string& value );
-
-	// Normal versions find 'name' in LLXmlTree::sAttributeKeys then call fast versions
-	virtual bool		getAttributeBOOL(		const std::string& name, bool& value );
-	virtual bool		getAttributeU8(			const std::string& name, U8& value );
-	virtual bool		getAttributeS8(			const std::string& name, S8& value );
-	virtual bool		getAttributeU16(		const std::string& name, U16& value );
-	virtual bool		getAttributeS16(		const std::string& name, S16& value );
-	virtual bool		getAttributeU32(		const std::string& name, U32& value );
-	virtual bool		getAttributeS32(		const std::string& name, S32& value );
-	virtual bool		getAttributeF32(		const std::string& name, F32& value );
-	virtual bool		getAttributeF64(		const std::string& name, F64& value );
-	virtual bool		getAttributeColor(		const std::string& name, LLColor4& value );
-	virtual bool		getAttributeColor4(		const std::string& name, LLColor4& value );
-	virtual bool		getAttributeColor4U(	const std::string& name, LLColor4U& value );
-	virtual bool		getAttributeVector3(	const std::string& name, LLVector3& value );
-	virtual bool		getAttributeVector3d(	const std::string& name, LLVector3d& value );
-	virtual bool		getAttributeQuat(		const std::string& name, LLQuaternion& value );
-	virtual bool		getAttributeUUID(		const std::string& name, LLUUID& value );
-	virtual bool		getAttributeString(		const std::string& name, std::string& value );
-
-	const std::string& getContents()
-	{
-		return mContents;
-	}
-	std::string getTextContents();
-
-	LLXmlTreeNode*	getParent()							{ return mParent; }
-	LLXmlTreeNode*	getFirstChild();
-	LLXmlTreeNode*	getNextChild();
-	S32				getChildCount()						{ return (S32)mChildren.size(); }
-	LLXmlTreeNode*  getChildByName( const std::string& name );	// returns first child with name, NULL if none
-	LLXmlTreeNode*  getNextNamedChild();				// returns next child with name, NULL if none
-=======
-    virtual ~LLXmlTreeNode();
-
-    const std::string&  getName()
-    {
-        return mName;
-    }
-    BOOL hasName( const std::string& name )
-    {
-        return mName == name;
-    }
-
-    BOOL hasAttribute( const std::string& name );
-
-    // Fast versions use cannonical_name handlee to entru in LLXmlTree::sAttributeKeys string table
-    BOOL            getFastAttributeBOOL(       LLStdStringHandle cannonical_name, BOOL& value );
-    BOOL            getFastAttributeU8(         LLStdStringHandle cannonical_name, U8& value );
-    BOOL            getFastAttributeS8(         LLStdStringHandle cannonical_name, S8& value );
-    BOOL            getFastAttributeU16(        LLStdStringHandle cannonical_name, U16& value );
-    BOOL            getFastAttributeS16(        LLStdStringHandle cannonical_name, S16& value );
-    BOOL            getFastAttributeU32(        LLStdStringHandle cannonical_name, U32& value );
-    BOOL            getFastAttributeS32(        LLStdStringHandle cannonical_name, S32& value );
-    BOOL            getFastAttributeF32(        LLStdStringHandle cannonical_name, F32& value );
-    BOOL            getFastAttributeF64(        LLStdStringHandle cannonical_name, F64& value );
-    BOOL            getFastAttributeColor(      LLStdStringHandle cannonical_name, LLColor4& value );
-    BOOL            getFastAttributeColor4(     LLStdStringHandle cannonical_name, LLColor4& value );
-    BOOL            getFastAttributeColor4U(    LLStdStringHandle cannonical_name, LLColor4U& value );
-    BOOL            getFastAttributeVector3(    LLStdStringHandle cannonical_name, LLVector3& value );
-    BOOL            getFastAttributeVector3d(   LLStdStringHandle cannonical_name, LLVector3d& value );
-    BOOL            getFastAttributeQuat(       LLStdStringHandle cannonical_name, LLQuaternion& value );
-    BOOL            getFastAttributeUUID(       LLStdStringHandle cannonical_name, LLUUID& value );
-    BOOL            getFastAttributeString(     LLStdStringHandle cannonical_name, std::string& value );
-
-    // Normal versions find 'name' in LLXmlTree::sAttributeKeys then call fast versions
-    virtual BOOL        getAttributeBOOL(       const std::string& name, BOOL& value );
-    virtual BOOL        getAttributeU8(         const std::string& name, U8& value );
-    virtual BOOL        getAttributeS8(         const std::string& name, S8& value );
-    virtual BOOL        getAttributeU16(        const std::string& name, U16& value );
-    virtual BOOL        getAttributeS16(        const std::string& name, S16& value );
-    virtual BOOL        getAttributeU32(        const std::string& name, U32& value );
-    virtual BOOL        getAttributeS32(        const std::string& name, S32& value );
-    virtual BOOL        getAttributeF32(        const std::string& name, F32& value );
-    virtual BOOL        getAttributeF64(        const std::string& name, F64& value );
-    virtual BOOL        getAttributeColor(      const std::string& name, LLColor4& value );
-    virtual BOOL        getAttributeColor4(     const std::string& name, LLColor4& value );
-    virtual BOOL        getAttributeColor4U(    const std::string& name, LLColor4U& value );
-    virtual BOOL        getAttributeVector3(    const std::string& name, LLVector3& value );
-    virtual BOOL        getAttributeVector3d(   const std::string& name, LLVector3d& value );
-    virtual BOOL        getAttributeQuat(       const std::string& name, LLQuaternion& value );
-    virtual BOOL        getAttributeUUID(       const std::string& name, LLUUID& value );
-    virtual BOOL        getAttributeString(     const std::string& name, std::string& value );
-
-    const std::string& getContents()
-    {
-        return mContents;
-    }
-    std::string getTextContents();
-
-    LLXmlTreeNode*  getParent()                         { return mParent; }
-    LLXmlTreeNode*  getFirstChild();
-    LLXmlTreeNode*  getNextChild();
-    S32             getChildCount()                     { return (S32)mChildren.size(); }
-    LLXmlTreeNode*  getChildByName( const std::string& name );  // returns first child with name, NULL if none
-    LLXmlTreeNode*  getNextNamedChild();                // returns next child with name, NULL if none
->>>>>>> e1623bb2
-
-protected:
-    const std::string* getAttribute( LLStdStringHandle name)
-    {
-        attribute_map_t::iterator iter = mAttributes.find(name);
-        return (iter == mAttributes.end()) ? 0 : iter->second;
-    }
-
-private:
-    void            addAttribute( const std::string& name, const std::string& value );
-    void            appendContents( const std::string& str );
-    void            addChild( LLXmlTreeNode* child );
-
-    void            dump( const std::string& prefix );
-
-protected:
-    typedef std::map<LLStdStringHandle, const std::string*> attribute_map_t;
-    attribute_map_t                     mAttributes;
-
-private:
-    std::string                         mName;
-    std::string                         mContents;
-
-    typedef std::vector<class LLXmlTreeNode *> children_t;
-    children_t                          mChildren;
-    children_t::iterator                mChildrenIter;
-
-    typedef std::multimap<LLStdStringHandle, LLXmlTreeNode *> child_map_t;
-    child_map_t                         mChildMap;      // for fast name lookups
-    child_map_t::iterator               mChildMapIter;
-    child_map_t::iterator               mChildMapEndIter;
-
-    LLXmlTreeNode*                      mParent;
-    LLXmlTree*                          mTree;
-};
-
-//////////////////////////////////////////////////////////////
-// LLXmlTreeParser
-
-class LLXmlTreeParser : public LLXmlParser
-{
-public:
-    LLXmlTreeParser(LLXmlTree* tree);
-    virtual ~LLXmlTreeParser();
-
-<<<<<<< HEAD
-	bool parseFile(const std::string &path, LLXmlTreeNode** root, bool keep_contents );
-=======
-    BOOL parseFile(const std::string &path, LLXmlTreeNode** root, BOOL keep_contents );
->>>>>>> e1623bb2
-
-protected:
-    const std::string& tabs();
-
-    // Overrides from LLXmlParser
-    virtual void    startElement(const char *name, const char **attributes);
-    virtual void    endElement(const char *name);
-    virtual void    characterData(const char *s, int len);
-    virtual void    processingInstruction(const char *target, const char *data);
-    virtual void    comment(const char *data);
-    virtual void    startCdataSection();
-    virtual void    endCdataSection();
-    virtual void    defaultData(const char *s, int len);
-    virtual void    unparsedEntityDecl(
-        const char* entity_name,
-        const char* base,
-        const char* system_id,
-        const char* public_id,
-        const char* notation_name);
-
-    //template method pattern
-    virtual LLXmlTreeNode* CreateXmlTreeNode(const std::string& name, LLXmlTreeNode* parent);
-
-protected:
-<<<<<<< HEAD
-	LLXmlTree*		mTree;
-	LLXmlTreeNode*	mRoot;
-	LLXmlTreeNode*  mCurrent;
-	bool			mDump;	// Dump parse tree to LL_INFOS() as it is read.
-	bool			mKeepContents;
-=======
-    LLXmlTree*      mTree;
-    LLXmlTreeNode*  mRoot;
-    LLXmlTreeNode*  mCurrent;
-    BOOL            mDump;  // Dump parse tree to LL_INFOS() as it is read.
-    BOOL            mKeepContents;
->>>>>>> e1623bb2
-};
-
-#endif  // LL_LLXMLTREE_H+/**
+ * @file llxmltree.h
+ * @author Aaron Yonas, Richard Nelson
+ * @brief LLXmlTree class definition
+ *
+ * $LicenseInfo:firstyear=2001&license=viewerlgpl$
+ * Second Life Viewer Source Code
+ * Copyright (C) 2010, Linden Research, Inc.
+ *
+ * This library is free software; you can redistribute it and/or
+ * modify it under the terms of the GNU Lesser General Public
+ * License as published by the Free Software Foundation;
+ * version 2.1 of the License only.
+ *
+ * This library is distributed in the hope that it will be useful,
+ * but WITHOUT ANY WARRANTY; without even the implied warranty of
+ * MERCHANTABILITY or FITNESS FOR A PARTICULAR PURPOSE.  See the GNU
+ * Lesser General Public License for more details.
+ *
+ * You should have received a copy of the GNU Lesser General Public
+ * License along with this library; if not, write to the Free Software
+ * Foundation, Inc., 51 Franklin Street, Fifth Floor, Boston, MA  02110-1301  USA
+ *
+ * Linden Research, Inc., 945 Battery Street, San Francisco, CA  94111  USA
+ * $/LicenseInfo$
+ */
+
+#ifndef LL_LLXMLTREE_H
+#define LL_LLXMLTREE_H
+
+#include <map>
+#include <list>
+#include "llstring.h"
+#include "llxmlparser.h"
+#include "llstringtable.h"
+
+class LLColor4;
+class LLColor4U;
+class LLQuaternion;
+class LLUUID;
+class LLVector3;
+class LLVector3d;
+class LLXmlTreeNode;
+class LLXmlTreeParser;
+
+//////////////////////////////////////////////////////////////
+// LLXmlTree
+
+class LLXmlTree
+{
+    friend class LLXmlTreeNode;
+
+public:
+    LLXmlTree();
+    virtual ~LLXmlTree();
+    void cleanup();
+
+    virtual bool    parseFile(const std::string &path, bool keep_contents = true);
+
+    LLXmlTreeNode*  getRoot() { return mRoot; }
+
+    void            dump();
+    void            dumpNode( LLXmlTreeNode* node, const std::string& prefix );
+
+    static LLStdStringHandle addAttributeString( const std::string& name)
+    {
+        return sAttributeKeys.addString( name );
+    }
+
+public:
+    // global
+    static LLStdStringTable sAttributeKeys;
+
+protected:
+    LLXmlTreeNode* mRoot;
+
+    // local
+    LLStdStringTable mNodeNames;
+};
+
+//////////////////////////////////////////////////////////////
+// LLXmlTreeNode
+
+class LLXmlTreeNode
+{
+    friend class LLXmlTree;
+    friend class LLXmlTreeParser;
+
+protected:
+    // Protected since nodes are only created and destroyed by friend classes and other LLXmlTreeNodes
+    LLXmlTreeNode( const std::string& name, LLXmlTreeNode* parent, LLXmlTree* tree );
+
+public:
+    virtual ~LLXmlTreeNode();
+
+    const std::string&  getName()
+    {
+        return mName;
+    }
+    bool hasName( const std::string& name )
+    {
+        return mName == name;
+    }
+
+    bool hasAttribute( const std::string& name );
+
+    // Fast versions use cannonical_name handlee to entru in LLXmlTree::sAttributeKeys string table
+    bool            getFastAttributeBOOL(       LLStdStringHandle cannonical_name, bool& value );
+    bool            getFastAttributeU8(         LLStdStringHandle cannonical_name, U8& value );
+    bool            getFastAttributeS8(         LLStdStringHandle cannonical_name, S8& value );
+    bool            getFastAttributeU16(        LLStdStringHandle cannonical_name, U16& value );
+    bool            getFastAttributeS16(        LLStdStringHandle cannonical_name, S16& value );
+    bool            getFastAttributeU32(        LLStdStringHandle cannonical_name, U32& value );
+    bool            getFastAttributeS32(        LLStdStringHandle cannonical_name, S32& value );
+    bool            getFastAttributeF32(        LLStdStringHandle cannonical_name, F32& value );
+    bool            getFastAttributeF64(        LLStdStringHandle cannonical_name, F64& value );
+    bool            getFastAttributeColor(      LLStdStringHandle cannonical_name, LLColor4& value );
+    bool            getFastAttributeColor4(     LLStdStringHandle cannonical_name, LLColor4& value );
+    bool            getFastAttributeColor4U(    LLStdStringHandle cannonical_name, LLColor4U& value );
+    bool            getFastAttributeVector3(    LLStdStringHandle cannonical_name, LLVector3& value );
+    bool            getFastAttributeVector3d(   LLStdStringHandle cannonical_name, LLVector3d& value );
+    bool            getFastAttributeQuat(       LLStdStringHandle cannonical_name, LLQuaternion& value );
+    bool            getFastAttributeUUID(       LLStdStringHandle cannonical_name, LLUUID& value );
+    bool            getFastAttributeString(     LLStdStringHandle cannonical_name, std::string& value );
+
+    // Normal versions find 'name' in LLXmlTree::sAttributeKeys then call fast versions
+    virtual bool        getAttributeBOOL(       const std::string& name, bool& value );
+    virtual bool        getAttributeU8(         const std::string& name, U8& value );
+    virtual bool        getAttributeS8(         const std::string& name, S8& value );
+    virtual bool        getAttributeU16(        const std::string& name, U16& value );
+    virtual bool        getAttributeS16(        const std::string& name, S16& value );
+    virtual bool        getAttributeU32(        const std::string& name, U32& value );
+    virtual bool        getAttributeS32(        const std::string& name, S32& value );
+    virtual bool        getAttributeF32(        const std::string& name, F32& value );
+    virtual bool        getAttributeF64(        const std::string& name, F64& value );
+    virtual bool        getAttributeColor(      const std::string& name, LLColor4& value );
+    virtual bool        getAttributeColor4(     const std::string& name, LLColor4& value );
+    virtual bool        getAttributeColor4U(    const std::string& name, LLColor4U& value );
+    virtual bool        getAttributeVector3(    const std::string& name, LLVector3& value );
+    virtual bool        getAttributeVector3d(   const std::string& name, LLVector3d& value );
+    virtual bool        getAttributeQuat(       const std::string& name, LLQuaternion& value );
+    virtual bool        getAttributeUUID(       const std::string& name, LLUUID& value );
+    virtual bool        getAttributeString(     const std::string& name, std::string& value );
+
+    const std::string& getContents()
+    {
+        return mContents;
+    }
+    std::string getTextContents();
+
+    LLXmlTreeNode*  getParent()                         { return mParent; }
+    LLXmlTreeNode*  getFirstChild();
+    LLXmlTreeNode*  getNextChild();
+    S32             getChildCount()                     { return (S32)mChildren.size(); }
+    LLXmlTreeNode*  getChildByName( const std::string& name );  // returns first child with name, NULL if none
+    LLXmlTreeNode*  getNextNamedChild();                // returns next child with name, NULL if none
+
+protected:
+    const std::string* getAttribute( LLStdStringHandle name)
+    {
+        attribute_map_t::iterator iter = mAttributes.find(name);
+        return (iter == mAttributes.end()) ? 0 : iter->second;
+    }
+
+private:
+    void            addAttribute( const std::string& name, const std::string& value );
+    void            appendContents( const std::string& str );
+    void            addChild( LLXmlTreeNode* child );
+
+    void            dump( const std::string& prefix );
+
+protected:
+    typedef std::map<LLStdStringHandle, const std::string*> attribute_map_t;
+    attribute_map_t                     mAttributes;
+
+private:
+    std::string                         mName;
+    std::string                         mContents;
+
+    typedef std::vector<class LLXmlTreeNode *> children_t;
+    children_t                          mChildren;
+    children_t::iterator                mChildrenIter;
+
+    typedef std::multimap<LLStdStringHandle, LLXmlTreeNode *> child_map_t;
+    child_map_t                         mChildMap;      // for fast name lookups
+    child_map_t::iterator               mChildMapIter;
+    child_map_t::iterator               mChildMapEndIter;
+
+    LLXmlTreeNode*                      mParent;
+    LLXmlTree*                          mTree;
+};
+
+//////////////////////////////////////////////////////////////
+// LLXmlTreeParser
+
+class LLXmlTreeParser : public LLXmlParser
+{
+public:
+    LLXmlTreeParser(LLXmlTree* tree);
+    virtual ~LLXmlTreeParser();
+
+    bool parseFile(const std::string &path, LLXmlTreeNode** root, bool keep_contents );
+
+protected:
+    const std::string& tabs();
+
+    // Overrides from LLXmlParser
+    virtual void    startElement(const char *name, const char **attributes);
+    virtual void    endElement(const char *name);
+    virtual void    characterData(const char *s, int len);
+    virtual void    processingInstruction(const char *target, const char *data);
+    virtual void    comment(const char *data);
+    virtual void    startCdataSection();
+    virtual void    endCdataSection();
+    virtual void    defaultData(const char *s, int len);
+    virtual void    unparsedEntityDecl(
+        const char* entity_name,
+        const char* base,
+        const char* system_id,
+        const char* public_id,
+        const char* notation_name);
+
+    //template method pattern
+    virtual LLXmlTreeNode* CreateXmlTreeNode(const std::string& name, LLXmlTreeNode* parent);
+
+protected:
+    LLXmlTree*      mTree;
+    LLXmlTreeNode*  mRoot;
+    LLXmlTreeNode*  mCurrent;
+    bool            mDump;  // Dump parse tree to LL_INFOS() as it is read.
+    bool            mKeepContents;
+};
+
+#endif  // LL_LLXMLTREE_H