--- conflicted
+++ resolved
@@ -1,194 +1,154 @@
-/**
- * @file llcontrol_tut.cpp
- * @date   February 2008
- * @brief control group unit tests
- *
- * $LicenseInfo:firstyear=2008&license=viewerlgpl$
- * Second Life Viewer Source Code
- * Copyright (C) 2010, Linden Research, Inc.
- *
- * This library is free software; you can redistribute it and/or
- * modify it under the terms of the GNU Lesser General Public
- * License as published by the Free Software Foundation;
- * version 2.1 of the License only.
- *
- * This library is distributed in the hope that it will be useful,
- * but WITHOUT ANY WARRANTY; without even the implied warranty of
- * MERCHANTABILITY or FITNESS FOR A PARTICULAR PURPOSE.  See the GNU
- * Lesser General Public License for more details.
- *
- * You should have received a copy of the GNU Lesser General Public
- * License along with this library; if not, write to the Free Software
- * Foundation, Inc., 51 Franklin Street, Fifth Floor, Boston, MA  02110-1301  USA
- *
- * Linden Research, Inc., 945 Battery Street, San Francisco, CA  94111  USA
- * $/LicenseInfo$
- */
-
-#include "linden_common.h"
-#include "llsdserialize.h"
-#include "llfile.h"
-#include "stringize.h"
-
-#include "../llcontrol.h"
-
-#include "../test/lltut.h"
-#include <memory>
-#include <vector>
-
-namespace tut
-{
-    struct control_group
-    {
-        std::unique_ptr<LLControlGroup> mCG;
-        std::string mTestConfigDir;
-        std::string mTestConfigFile;
-        std::vector<std::string> mCleanups;
-        static bool mListenerFired;
-        control_group()
-        {
-            mCG.reset(new LLControlGroup("foo"));
-            LLUUID random;
-            random.generate();
-            // generate temp dir
-            mTestConfigDir = STRINGIZE(LLFile::tmpdir() << "llcontrol-test-" << random << "/");
-            mTestConfigFile = mTestConfigDir + "settings.xml";
-            LLFile::mkdir(mTestConfigDir);
-            LLSD config;
-            config["TestSetting"]["Comment"] = "Dummy setting used for testing";
-            config["TestSetting"]["Persist"] = 1;
-            config["TestSetting"]["Type"] = "U32";
-            config["TestSetting"]["Value"] = 12;
-            writeSettingsFile(config);
-        }
-        ~control_group()
-        {
-            //Remove test files
-            for (auto filename : mCleanups)
-            {
-                LLFile::remove(filename);
-            }
-            LLFile::remove(mTestConfigFile);
-            LLFile::rmdir(mTestConfigDir);
-        }
-        void writeSettingsFile(const LLSD& config)
-        {
-            llofstream file(mTestConfigFile.c_str());
-            if (file.is_open())
-            {
-                LLSDSerialize::toPrettyXML(config, file);
-            }
-            file.close();
-        }
-        static bool handleListenerTest()
-        {
-            control_group::mListenerFired = true;
-            return true;
-        }
-    };
-
-    bool control_group::mListenerFired = false;
-
-    typedef test_group<control_group> control_group_test;
-    typedef control_group_test::object control_group_t;
-    control_group_test tut_control_group("control_group");
-
-    //load settings from files - LLSD
-    template<> template<>
-    void control_group_t::test<1>()
-    {
-        int results = mCG->loadFromFile(mTestConfigFile.c_str());
-        ensure("number of settings", (results == 1));
-        ensure("value of setting", (mCG->getU32("TestSetting") == 12));
-    }
-
-    //save settings to files
-    template<> template<>
-    void control_group_t::test<2>()
-    {
-        int results = mCG->loadFromFile(mTestConfigFile.c_str());
-        mCG->setU32("TestSetting", 13);
-        ensure_equals("value of changed setting", mCG->getU32("TestSetting"), 13);
-        LLControlGroup test_cg("foo2");
-        std::string temp_test_file = (mTestConfigDir + "setting_llsd_temp.xml");
-        mCleanups.push_back(temp_test_file);
-        mCG->saveToFile(temp_test_file.c_str(), TRUE);
-        results = test_cg.loadFromFile(temp_test_file.c_str());
-        ensure("number of changed settings loaded", (results == 1));
-        ensure("value of changed settings loaded", (test_cg.getU32("TestSetting") == 13));
-    }
-
-<<<<<<< HEAD
-	//save settings to files
-	template<> template<>
-	void control_group_t::test<2>()
-	{
-		int results = mCG->loadFromFile(mTestConfigFile.c_str());
-		mCG->setU32("TestSetting", 13);
-		ensure_equals("value of changed setting", mCG->getU32("TestSetting"), 13);
-		LLControlGroup test_cg("foo2");
-		std::string temp_test_file = (mTestConfigDir + "setting_llsd_temp.xml");
-		mCleanups.push_back(temp_test_file);
-		mCG->saveToFile(temp_test_file.c_str(), true);
-		results = test_cg.loadFromFile(temp_test_file.c_str());
-		ensure("number of changed settings loaded", (results == 1));
-		ensure("value of changed settings loaded", (test_cg.getU32("TestSetting") == 13));
-	}
-   
-	//priorities
-	template<> template<>
-	void control_group_t::test<3>()
-	{
-		// Pass default_values = true. This tells loadFromFile() we're loading
-		// a default settings file that declares variables, rather than a user
-		// settings file. When loadFromFile() encounters an unrecognized user
-		// settings variable, it forcibly preserves it (CHOP-962).
-		int results = mCG->loadFromFile(mTestConfigFile.c_str(), true);
-		LLControlVariable* control = mCG->getControl("TestSetting");
-		LLSD new_value = 13;
-		control->setValue(new_value, false);
-		ensure_equals("value of changed setting", mCG->getU32("TestSetting"), 13);
-		LLControlGroup test_cg("foo3");
-		std::string temp_test_file = (mTestConfigDir + "setting_llsd_persist_temp.xml");
-		mCleanups.push_back(temp_test_file);
-		mCG->saveToFile(temp_test_file.c_str(), true);
-		results = test_cg.loadFromFile(temp_test_file.c_str());
-		//If we haven't changed any settings, then we shouldn't have any settings to load
-		ensure("number of non-persisted changed settings loaded", (results == 0));
-	}
-=======
-    //priorities
-    template<> template<>
-    void control_group_t::test<3>()
-    {
-        // Pass default_values = true. This tells loadFromFile() we're loading
-        // a default settings file that declares variables, rather than a user
-        // settings file. When loadFromFile() encounters an unrecognized user
-        // settings variable, it forcibly preserves it (CHOP-962).
-        int results = mCG->loadFromFile(mTestConfigFile.c_str(), true);
-        LLControlVariable* control = mCG->getControl("TestSetting");
-        LLSD new_value = 13;
-        control->setValue(new_value, FALSE);
-        ensure_equals("value of changed setting", mCG->getU32("TestSetting"), 13);
-        LLControlGroup test_cg("foo3");
-        std::string temp_test_file = (mTestConfigDir + "setting_llsd_persist_temp.xml");
-        mCleanups.push_back(temp_test_file);
-        mCG->saveToFile(temp_test_file.c_str(), TRUE);
-        results = test_cg.loadFromFile(temp_test_file.c_str());
-        //If we haven't changed any settings, then we shouldn't have any settings to load
-        ensure("number of non-persisted changed settings loaded", (results == 0));
-    }
->>>>>>> e1623bb2
-
-    //listeners
-    template<> template<>
-    void control_group_t::test<4>()
-    {
-        int results = mCG->loadFromFile(mTestConfigFile.c_str());
-        ensure("number of settings", (results == 1));
-        mCG->getControl("TestSetting")->getSignal()->connect(boost::bind(&this->handleListenerTest));
-        mCG->setU32("TestSetting", 13);
-        ensure("listener fired on changed setting", mListenerFired);
-    }
-
-}+/**
+ * @file llcontrol_tut.cpp
+ * @date   February 2008
+ * @brief control group unit tests
+ *
+ * $LicenseInfo:firstyear=2008&license=viewerlgpl$
+ * Second Life Viewer Source Code
+ * Copyright (C) 2010, Linden Research, Inc.
+ *
+ * This library is free software; you can redistribute it and/or
+ * modify it under the terms of the GNU Lesser General Public
+ * License as published by the Free Software Foundation;
+ * version 2.1 of the License only.
+ *
+ * This library is distributed in the hope that it will be useful,
+ * but WITHOUT ANY WARRANTY; without even the implied warranty of
+ * MERCHANTABILITY or FITNESS FOR A PARTICULAR PURPOSE.  See the GNU
+ * Lesser General Public License for more details.
+ *
+ * You should have received a copy of the GNU Lesser General Public
+ * License along with this library; if not, write to the Free Software
+ * Foundation, Inc., 51 Franklin Street, Fifth Floor, Boston, MA  02110-1301  USA
+ *
+ * Linden Research, Inc., 945 Battery Street, San Francisco, CA  94111  USA
+ * $/LicenseInfo$
+ */
+
+#include "linden_common.h"
+#include "llsdserialize.h"
+#include "llfile.h"
+#include "stringize.h"
+
+#include "../llcontrol.h"
+
+#include "../test/lltut.h"
+#include <memory>
+#include <vector>
+
+namespace tut
+{
+    struct control_group
+    {
+        std::unique_ptr<LLControlGroup> mCG;
+        std::string mTestConfigDir;
+        std::string mTestConfigFile;
+        std::vector<std::string> mCleanups;
+        static bool mListenerFired;
+        control_group()
+        {
+            mCG.reset(new LLControlGroup("foo"));
+            LLUUID random;
+            random.generate();
+            // generate temp dir
+            mTestConfigDir = STRINGIZE(LLFile::tmpdir() << "llcontrol-test-" << random << "/");
+            mTestConfigFile = mTestConfigDir + "settings.xml";
+            LLFile::mkdir(mTestConfigDir);
+            LLSD config;
+            config["TestSetting"]["Comment"] = "Dummy setting used for testing";
+            config["TestSetting"]["Persist"] = 1;
+            config["TestSetting"]["Type"] = "U32";
+            config["TestSetting"]["Value"] = 12;
+            writeSettingsFile(config);
+        }
+        ~control_group()
+        {
+            //Remove test files
+            for (auto filename : mCleanups)
+            {
+                LLFile::remove(filename);
+            }
+            LLFile::remove(mTestConfigFile);
+            LLFile::rmdir(mTestConfigDir);
+        }
+        void writeSettingsFile(const LLSD& config)
+        {
+            llofstream file(mTestConfigFile.c_str());
+            if (file.is_open())
+            {
+                LLSDSerialize::toPrettyXML(config, file);
+            }
+            file.close();
+        }
+        static bool handleListenerTest()
+        {
+            control_group::mListenerFired = true;
+            return true;
+        }
+    };
+
+    bool control_group::mListenerFired = false;
+
+    typedef test_group<control_group> control_group_test;
+    typedef control_group_test::object control_group_t;
+    control_group_test tut_control_group("control_group");
+
+    //load settings from files - LLSD
+    template<> template<>
+    void control_group_t::test<1>()
+    {
+        int results = mCG->loadFromFile(mTestConfigFile.c_str());
+        ensure("number of settings", (results == 1));
+        ensure("value of setting", (mCG->getU32("TestSetting") == 12));
+    }
+
+    //save settings to files
+    template<> template<>
+    void control_group_t::test<2>()
+    {
+        int results = mCG->loadFromFile(mTestConfigFile.c_str());
+        mCG->setU32("TestSetting", 13);
+        ensure_equals("value of changed setting", mCG->getU32("TestSetting"), 13);
+        LLControlGroup test_cg("foo2");
+        std::string temp_test_file = (mTestConfigDir + "setting_llsd_temp.xml");
+        mCleanups.push_back(temp_test_file);
+        mCG->saveToFile(temp_test_file.c_str(), true);
+        results = test_cg.loadFromFile(temp_test_file.c_str());
+        ensure("number of changed settings loaded", (results == 1));
+        ensure("value of changed settings loaded", (test_cg.getU32("TestSetting") == 13));
+    }
+
+    //priorities
+    template<> template<>
+    void control_group_t::test<3>()
+    {
+        // Pass default_values = true. This tells loadFromFile() we're loading
+        // a default settings file that declares variables, rather than a user
+        // settings file. When loadFromFile() encounters an unrecognized user
+        // settings variable, it forcibly preserves it (CHOP-962).
+        int results = mCG->loadFromFile(mTestConfigFile.c_str(), true);
+        LLControlVariable* control = mCG->getControl("TestSetting");
+        LLSD new_value = 13;
+        control->setValue(new_value, false);
+        ensure_equals("value of changed setting", mCG->getU32("TestSetting"), 13);
+        LLControlGroup test_cg("foo3");
+        std::string temp_test_file = (mTestConfigDir + "setting_llsd_persist_temp.xml");
+        mCleanups.push_back(temp_test_file);
+        mCG->saveToFile(temp_test_file.c_str(), true);
+        results = test_cg.loadFromFile(temp_test_file.c_str());
+        //If we haven't changed any settings, then we shouldn't have any settings to load
+        ensure("number of non-persisted changed settings loaded", (results == 0));
+    }
+
+    //listeners
+    template<> template<>
+    void control_group_t::test<4>()
+    {
+        int results = mCG->loadFromFile(mTestConfigFile.c_str());
+        ensure("number of settings", (results == 1));
+        mCG->getControl("TestSetting")->getSignal()->connect(boost::bind(&this->handleListenerTest));
+        mCG->setU32("TestSetting", 13);
+        ensure("listener fired on changed setting", mListenerFired);
+    }
+
+}