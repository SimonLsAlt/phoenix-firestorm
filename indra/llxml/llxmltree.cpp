--- conflicted
+++ resolved
@@ -66,19 +66,8 @@
     delete mRoot;
     mRoot = NULL;
 
-<<<<<<< HEAD
-	LLXmlTreeParser parser(this);
-	bool success = parser.parseFile( path, &mRoot, keep_contents );
-	if( !success )
-	{
-		S32 line_number = parser.getCurrentLineNumber();
-		const char* error =  parser.getErrorString();
-		LL_WARNS() << "LLXmlTree parse failed.  Line " << line_number << ": " << error << LL_ENDL;
-	}
-	return success;
-=======
     LLXmlTreeParser parser(this);
-    BOOL success = parser.parseFile( path, &mRoot, keep_contents );
+    bool success = parser.parseFile( path, &mRoot, keep_contents );
     if( !success )
     {
         S32 line_number = parser.getCurrentLineNumber();
@@ -86,31 +75,16 @@
         LL_WARNS() << "LLXmlTree parse failed.  Line " << line_number << ": " << error << LL_ENDL;
     }
     return success;
->>>>>>> c06fb4e0
 }
 
 
 bool LLXmlTree::parseString(const std::string &string, bool keep_contents)
 {
-<<<<<<< HEAD
-	delete mRoot;
-	mRoot = NULL;
-	
-	LLXmlTreeParser parser(this);
-	bool success = parser.parseString( string, &mRoot, keep_contents );
-	if( !success )
-	{
-		S32 line_number = parser.getCurrentLineNumber();
-		const char* error =  parser.getErrorString();
-		LL_WARNS() << "LLXmlTree parse failed.  Line " << line_number << ": " << error << LL_ENDL;
-	}
-	return success;
-=======
     delete mRoot;
     mRoot = NULL;
 
     LLXmlTreeParser parser(this);
-    BOOL success = parser.parseString( string, &mRoot, keep_contents );
+    bool success = parser.parseString( string, &mRoot, keep_contents );
     if( !success )
     {
         S32 line_number = parser.getCurrentLineNumber();
@@ -118,7 +92,6 @@
         LL_WARNS() << "LLXmlTree parse failed.  Line " << line_number << ": " << error << LL_ENDL;
     }
     return success;
->>>>>>> c06fb4e0
 }
 
 void LLXmlTree::dump()
@@ -181,28 +154,16 @@
 
 bool LLXmlTreeNode::hasAttribute(const std::string& name)
 {
-<<<<<<< HEAD
-	LLStdStringHandle canonical_name = LLXmlTree::sAttributeKeys.addString(name);
-	attribute_map_t::iterator iter = mAttributes.find(canonical_name);
-	return iter != mAttributes.end();
-=======
-    LLStdStringHandle canonical_name = LLXmlTree::sAttributeKeys.addString( name );
+    LLStdStringHandle canonical_name = LLXmlTree::sAttributeKeys.addString(name);
     attribute_map_t::iterator iter = mAttributes.find(canonical_name);
-    return (iter == mAttributes.end()) ? false : true;
->>>>>>> c06fb4e0
+    return iter != mAttributes.end();
 }
 
 void LLXmlTreeNode::addAttribute(const std::string& name, const std::string& value)
 {
-<<<<<<< HEAD
-	LLStdStringHandle canonical_name = LLXmlTree::sAttributeKeys.addString(name);
-	const std::string *newstr = new std::string(value);
-	mAttributes[canonical_name] = newstr; // insert + copy
-=======
-    LLStdStringHandle canonical_name = LLXmlTree::sAttributeKeys.addString( name );
+    LLStdStringHandle canonical_name = LLXmlTree::sAttributeKeys.addString(name);
     const std::string *newstr = new std::string(value);
     mAttributes[canonical_name] = newstr; // insert + copy
->>>>>>> c06fb4e0
 }
 
 LLXmlTreeNode*  LLXmlTreeNode::getFirstChild()
@@ -311,102 +272,56 @@
 
 bool LLXmlTreeNode::getFastAttributeColor(LLStdStringHandle canonical_name, LLColor4& value)
 {
-<<<<<<< HEAD
-	const std::string *s = getAttribute( canonical_name );
-	return s ? LLColor4::parseColor(*s, &value) : false;
-=======
-    const std::string *s = getAttribute( canonical_name );
-    return s ? LLColor4::parseColor(*s, &value) : FALSE;
->>>>>>> c06fb4e0
+    const std::string *s = getAttribute( canonical_name );
+    return s ? LLColor4::parseColor(*s, &value) : false;
 }
 
 bool LLXmlTreeNode::getFastAttributeColor4(LLStdStringHandle canonical_name, LLColor4& value)
 {
-<<<<<<< HEAD
-	const std::string *s = getAttribute( canonical_name );
-	return s ? LLColor4::parseColor4(*s, &value) : false;
-=======
-    const std::string *s = getAttribute( canonical_name );
-    return s ? LLColor4::parseColor4(*s, &value) : FALSE;
->>>>>>> c06fb4e0
+    const std::string *s = getAttribute( canonical_name );
+    return s ? LLColor4::parseColor4(*s, &value) : false;
 }
 
 bool LLXmlTreeNode::getFastAttributeColor4U(LLStdStringHandle canonical_name, LLColor4U& value)
 {
-<<<<<<< HEAD
-	const std::string *s = getAttribute( canonical_name );
-	return s ? LLColor4U::parseColor4U(*s, &value ) : false;
-=======
-    const std::string *s = getAttribute( canonical_name );
-    return s ? LLColor4U::parseColor4U(*s, &value ) : FALSE;
->>>>>>> c06fb4e0
+    const std::string *s = getAttribute( canonical_name );
+    return s ? LLColor4U::parseColor4U(*s, &value ) : false;
 }
 
 bool LLXmlTreeNode::getFastAttributeVector3(LLStdStringHandle canonical_name, LLVector3& value)
 {
-<<<<<<< HEAD
-	const std::string *s = getAttribute( canonical_name );
-	return s ? LLVector3::parseVector3(*s, &value ) : false;
-=======
-    const std::string *s = getAttribute( canonical_name );
-    return s ? LLVector3::parseVector3(*s, &value ) : FALSE;
->>>>>>> c06fb4e0
+    const std::string *s = getAttribute( canonical_name );
+    return s ? LLVector3::parseVector3(*s, &value ) : false;
 }
 
 bool LLXmlTreeNode::getFastAttributeVector3d(LLStdStringHandle canonical_name, LLVector3d& value)
 {
-<<<<<<< HEAD
-	const std::string *s = getAttribute( canonical_name );
-	return s ? LLVector3d::parseVector3d(*s,  &value ) : false;
-=======
-    const std::string *s = getAttribute( canonical_name );
-    return s ? LLVector3d::parseVector3d(*s,  &value ) : FALSE;
->>>>>>> c06fb4e0
+    const std::string *s = getAttribute( canonical_name );
+    return s ? LLVector3d::parseVector3d(*s,  &value ) : false;
 }
 
 bool LLXmlTreeNode::getFastAttributeQuat(LLStdStringHandle canonical_name, LLQuaternion& value)
 {
-<<<<<<< HEAD
-	const std::string *s = getAttribute( canonical_name );
-	return s ? LLQuaternion::parseQuat(*s, &value ) : false;
-=======
-    const std::string *s = getAttribute( canonical_name );
-    return s ? LLQuaternion::parseQuat(*s, &value ) : FALSE;
->>>>>>> c06fb4e0
+    const std::string *s = getAttribute( canonical_name );
+    return s ? LLQuaternion::parseQuat(*s, &value ) : false;
 }
 
 bool LLXmlTreeNode::getFastAttributeUUID(LLStdStringHandle canonical_name, LLUUID& value)
 {
-<<<<<<< HEAD
-	const std::string *s = getAttribute( canonical_name );
-	return s ? LLUUID::parseUUID(*s, &value ) : false;
-=======
-    const std::string *s = getAttribute( canonical_name );
-    return s ? LLUUID::parseUUID(*s, &value ) : FALSE;
->>>>>>> c06fb4e0
+    const std::string *s = getAttribute( canonical_name );
+    return s ? LLUUID::parseUUID(*s, &value ) : false;
 }
 
 bool LLXmlTreeNode::getFastAttributeString(LLStdStringHandle canonical_name, std::string& value)
 {
-<<<<<<< HEAD
-	const std::string *s = getAttribute( canonical_name );
-	if( !s )
-	{
-		return false;
-	}
-
-	value = *s;
-	return true;
-=======
     const std::string *s = getAttribute( canonical_name );
     if( !s )
     {
-        return FALSE;
+        return false;
     }
 
     value = *s;
-    return TRUE;
->>>>>>> c06fb4e0
+    return true;
 }
 
 
@@ -604,21 +519,12 @@
 //////////////////////////////////////////////////////////////
 // LLXmlTreeParser
 
-<<<<<<< HEAD
-LLXmlTreeParser::LLXmlTreeParser(LLXmlTree* tree) 
-	: mTree(tree),
-	  mRoot( NULL ),
-	  mCurrent( NULL ),
-	  mDump( false ),
-	  mKeepContents(false)
-=======
 LLXmlTreeParser::LLXmlTreeParser(LLXmlTree* tree)
     : mTree(tree),
       mRoot( NULL ),
       mCurrent( NULL ),
-      mDump( FALSE ),
-      mKeepContents(FALSE)
->>>>>>> c06fb4e0
+      mDump( false ),
+      mKeepContents(false)
 {
 }
 
@@ -633,11 +539,7 @@
 
     mKeepContents = keep_contents;
 
-<<<<<<< HEAD
-	bool success = LLXmlParser::parseFile(path);
-=======
-    BOOL success = LLXmlParser::parseFile(path);
->>>>>>> c06fb4e0
+    bool success = LLXmlParser::parseFile(path);
 
     *root = mRoot;
     mRoot = NULL;
@@ -653,31 +555,12 @@
 
 bool LLXmlTreeParser::parseString(const std::string &string, LLXmlTreeNode** root, bool keep_contents)
 {
-<<<<<<< HEAD
-	llassert( !mRoot );
-	llassert( !mCurrent );
-	
-	mKeepContents = keep_contents;
-	
-	bool success = LLXmlParser::parse(string.c_str(), string.length(), true);
-	
-	*root = mRoot;
-	mRoot = NULL;
-	
-	if( success )
-	{
-		llassert( !mCurrent );
-	}
-	mCurrent = NULL;
-	
-	return success;
-=======
     llassert( !mRoot );
     llassert( !mCurrent );
 
     mKeepContents = keep_contents;
 
-    BOOL success = LLXmlParser::parse(string.c_str(), string.length(), true);
+    bool success = LLXmlParser::parse(string.c_str(), string.length(), true);
 
     *root = mRoot;
     mRoot = NULL;
@@ -689,7 +572,6 @@
     mCurrent = NULL;
 
     return success;
->>>>>>> c06fb4e0
 }
 
 
@@ -840,19 +722,10 @@
 
 void test_llxmltree()
 {
-<<<<<<< HEAD
-	LLXmlTree tree;
-	bool success = tree.parseFile( "test.xml" );
-	if( success )
-	{
-		tree.dump();
-	}
-=======
     LLXmlTree tree;
-    BOOL success = tree.parseFile( "test.xml" );
+    bool success = tree.parseFile( "test.xml" );
     if( success )
     {
         tree.dump();
     }
->>>>>>> c06fb4e0
-}
+}
