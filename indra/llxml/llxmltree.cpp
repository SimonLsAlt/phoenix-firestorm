--- conflicted
+++ resolved
@@ -35,7 +35,6 @@
 #include "v4math.h"
 #include "llquaternion.h"
 #include "lluuid.h"
-#include "lldir.h"
 
 //////////////////////////////////////////////////////////////
 // LLXmlTree
@@ -61,44 +60,12 @@
     mNodeNames.cleanup();
 }
 
-bool LLXmlTree::parseFile(const std::string & filename, bool keep_contents)
-{
-	delete mRoot;
-	mRoot = NULL;
-
-	std::string xml = gDirUtilp->getFileContents(filename);
-	if (xml.empty())
-	{
-		LL_WARNS() << "LLXmlTree parse failed. No XML file: " << filename << LL_ENDL;
-		return false;
-	}
-
-	bool success = parseString(xml, keep_contents);
-
-	return success;
-}
-
-<<<<<<< HEAD
-bool LLXmlTree::parseString(const std::string &xml, bool keep_contents)
-=======
+
 bool LLXmlTree::parseFile(const std::string &path, bool keep_contents)
->>>>>>> 1a8a5404
 {
     delete mRoot;
     mRoot = NULL;
 
-<<<<<<< HEAD
-	LLXmlTreeParser parser(this);
-	bool success = parser.parseString(xml, &mRoot, keep_contents);
-	if (!success)
-	{
-		S32 line_number = parser.getCurrentLineNumber();
-		const char* error =  parser.getErrorString();
-		LL_WARNS() << "LLXmlTree parse failed.  Line " << line_number << ": " << error << LL_ENDL;
-	}
-
-	return success;
-=======
     LLXmlTreeParser parser(this);
     bool success = parser.parseFile( path, &mRoot, keep_contents );
     if( !success )
@@ -125,7 +92,6 @@
         LL_WARNS() << "LLXmlTree parse failed.  Line " << line_number << ": " << error << LL_ENDL;
     }
     return success;
->>>>>>> 1a8a5404
 }
 
 void LLXmlTree::dump()
@@ -193,28 +159,16 @@
 
 bool LLXmlTreeNode::hasAttribute(const std::string& name)
 {
-<<<<<<< HEAD
-	LLStdStringHandle canonical_name = LLXmlTree::sAttributeKeys.addString(name);
-	attribute_map_t::iterator iter = mAttributes.find(canonical_name);
-	return iter != mAttributes.end();
-=======
     LLStdStringHandle canonical_name = LLXmlTree::sAttributeKeys.addString(name);
     attribute_map_t::iterator iter = mAttributes.find(canonical_name);
     return iter != mAttributes.end();
->>>>>>> 1a8a5404
 }
 
 void LLXmlTreeNode::addAttribute(const std::string& name, const std::string& value)
 {
-<<<<<<< HEAD
-	LLStdStringHandle canonical_name = LLXmlTree::sAttributeKeys.addString(name);
-	const std::string *newstr = new std::string(value);
-	mAttributes[canonical_name] = newstr; // insert + copy
-=======
     LLStdStringHandle canonical_name = LLXmlTree::sAttributeKeys.addString(name);
     const std::string *newstr = new std::string(value);
     mAttributes[canonical_name] = newstr; // insert + copy
->>>>>>> 1a8a5404
 }
 
 LLXmlTreeNode*  LLXmlTreeNode::getFirstChild()
@@ -323,93 +277,48 @@
 
 bool LLXmlTreeNode::getFastAttributeColor(LLStdStringHandle canonical_name, LLColor4& value)
 {
-<<<<<<< HEAD
-	const std::string *s = getAttribute( canonical_name );
-	return s ? LLColor4::parseColor(*s, &value) : false;
-=======
     const std::string *s = getAttribute( canonical_name );
     return s ? LLColor4::parseColor(*s, &value) : false;
->>>>>>> 1a8a5404
 }
 
 bool LLXmlTreeNode::getFastAttributeColor4(LLStdStringHandle canonical_name, LLColor4& value)
 {
-<<<<<<< HEAD
-	const std::string *s = getAttribute( canonical_name );
-	return s ? LLColor4::parseColor4(*s, &value) : false;
-=======
     const std::string *s = getAttribute( canonical_name );
     return s ? LLColor4::parseColor4(*s, &value) : false;
->>>>>>> 1a8a5404
 }
 
 bool LLXmlTreeNode::getFastAttributeColor4U(LLStdStringHandle canonical_name, LLColor4U& value)
 {
-<<<<<<< HEAD
-	const std::string *s = getAttribute( canonical_name );
-	return s ? LLColor4U::parseColor4U(*s, &value ) : false;
-=======
     const std::string *s = getAttribute( canonical_name );
     return s ? LLColor4U::parseColor4U(*s, &value ) : false;
->>>>>>> 1a8a5404
 }
 
 bool LLXmlTreeNode::getFastAttributeVector3(LLStdStringHandle canonical_name, LLVector3& value)
 {
-<<<<<<< HEAD
-	const std::string *s = getAttribute( canonical_name );
-	return s ? LLVector3::parseVector3(*s, &value ) : false;
-=======
     const std::string *s = getAttribute( canonical_name );
     return s ? LLVector3::parseVector3(*s, &value ) : false;
->>>>>>> 1a8a5404
 }
 
 bool LLXmlTreeNode::getFastAttributeVector3d(LLStdStringHandle canonical_name, LLVector3d& value)
 {
-<<<<<<< HEAD
-	const std::string *s = getAttribute( canonical_name );
-	return s ? LLVector3d::parseVector3d(*s,  &value ) : false;
-=======
     const std::string *s = getAttribute( canonical_name );
     return s ? LLVector3d::parseVector3d(*s,  &value ) : false;
->>>>>>> 1a8a5404
 }
 
 bool LLXmlTreeNode::getFastAttributeQuat(LLStdStringHandle canonical_name, LLQuaternion& value)
 {
-<<<<<<< HEAD
-	const std::string *s = getAttribute( canonical_name );
-	return s ? LLQuaternion::parseQuat(*s, &value ) : false;
-=======
     const std::string *s = getAttribute( canonical_name );
     return s ? LLQuaternion::parseQuat(*s, &value ) : false;
->>>>>>> 1a8a5404
 }
 
 bool LLXmlTreeNode::getFastAttributeUUID(LLStdStringHandle canonical_name, LLUUID& value)
 {
-<<<<<<< HEAD
-	const std::string *s = getAttribute( canonical_name );
-	return s ? LLUUID::parseUUID(*s, &value ) : false;
-=======
     const std::string *s = getAttribute( canonical_name );
     return s ? LLUUID::parseUUID(*s, &value ) : false;
->>>>>>> 1a8a5404
 }
 
 bool LLXmlTreeNode::getFastAttributeString(LLStdStringHandle canonical_name, std::string& value)
 {
-<<<<<<< HEAD
-	const std::string *s = getAttribute( canonical_name );
-	if( !s )
-	{
-		return false;
-	}
-
-	value = *s;
-	return true;
-=======
     const std::string *s = getAttribute( canonical_name );
     if( !s )
     {
@@ -418,7 +327,6 @@
 
     value = *s;
     return true;
->>>>>>> 1a8a5404
 }
 
 
@@ -616,21 +524,12 @@
 //////////////////////////////////////////////////////////////
 // LLXmlTreeParser
 
-<<<<<<< HEAD
-LLXmlTreeParser::LLXmlTreeParser(LLXmlTree* tree) 
-	: mTree(tree),
-	  mRoot( NULL ),
-	  mCurrent( NULL ),
-	  mDump( false ),
-	  mKeepContents(false)
-=======
 LLXmlTreeParser::LLXmlTreeParser(LLXmlTree* tree)
     : mTree(tree),
       mRoot( NULL ),
       mCurrent( NULL ),
       mDump( false ),
       mKeepContents(false)
->>>>>>> 1a8a5404
 {
 }
 
@@ -668,20 +567,6 @@
 
     bool success = LLXmlParser::parse(string.c_str(), string.length(), true);
 
-<<<<<<< HEAD
-	bool success = LLXmlParser::parseFile(path);
-
-	*root = mRoot;
-	mRoot = NULL;
-	
-	if( success )
-	{
-		llassert( !mCurrent );
-	}
-	mCurrent = NULL;
-	
-	return success;
-=======
     *root = mRoot;
     mRoot = NULL;
 
@@ -692,30 +577,8 @@
     mCurrent = NULL;
 
     return success;
->>>>>>> 1a8a5404
-}
-
-bool LLXmlTreeParser::parseString(const std::string& xml, LLXmlTreeNode** root, bool keep_contents)
-{
-	llassert( !mRoot );
-	llassert( !mCurrent );
-
-	mKeepContents = keep_contents;
-
-	bool success = LLXmlParser::parse(xml.data(), (int)xml.size(), true);
-
-	*root = mRoot;
-	mRoot = NULL;
-
-	if (success)
-	{
-		llassert(!mCurrent);
-	}
-
-	mCurrent = NULL;
-	
-	return success;
-}
+}
+
 
 const std::string& LLXmlTreeParser::tabs()
 {
@@ -864,19 +727,10 @@
 
 void test_llxmltree()
 {
-<<<<<<< HEAD
-	LLXmlTree tree;
-	bool success = tree.parseFile( "test.xml" );
-	if( success )
-	{
-		tree.dump();
-	}
-=======
     LLXmlTree tree;
     bool success = tree.parseFile( "test.xml" );
     if( success )
     {
         tree.dump();
     }
->>>>>>> 1a8a5404
-}
+}
