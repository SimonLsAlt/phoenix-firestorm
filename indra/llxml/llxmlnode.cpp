/** 
 * @file llxmlnode.cpp
 * @author Tom Yedwab
 * @brief LLXMLNode implementation
 *
 * $LicenseInfo:firstyear=2005&license=viewerlgpl$
 * Second Life Viewer Source Code
 * Copyright (C) 2010, Linden Research, Inc.
 * 
 * This library is free software; you can redistribute it and/or
 * modify it under the terms of the GNU Lesser General Public
 * License as published by the Free Software Foundation;
 * version 2.1 of the License only.
 * 
 * This library is distributed in the hope that it will be useful,
 * but WITHOUT ANY WARRANTY; without even the implied warranty of
 * MERCHANTABILITY or FITNESS FOR A PARTICULAR PURPOSE.  See the GNU
 * Lesser General Public License for more details.
 * 
 * You should have received a copy of the GNU Lesser General Public
 * License along with this library; if not, write to the Free Software
 * Foundation, Inc., 51 Franklin Street, Fifth Floor, Boston, MA  02110-1301  USA
 * 
 * Linden Research, Inc., 945 Battery Street, San Francisco, CA  94111  USA
 * $/LicenseInfo$
 */

#include "linden_common.h"

#include <iostream>
#include <map>

#include "llxmlnode.h"

#include "v3color.h"
#include "v4color.h"
#include "v4coloru.h"
#include "v3math.h"
#include "v3dmath.h"
#include "v4math.h"
#include "llquaternion.h"
#include "llstring.h"
#include "lluuid.h"
#include "lldir.h"

// static
bool LLXMLNode::sStripEscapedStrings = true;
bool LLXMLNode::sStripWhitespaceValues = false;

LLXMLNode::LLXMLNode() : 
	mID(""),
	mParser(NULL),
	mIsAttribute(false),
	mVersionMajor(0), 
	mVersionMinor(0), 
	mLength(0), 
	mPrecision(64),
	mType(TYPE_CONTAINER),
	mEncoding(ENCODING_DEFAULT),
	mLineNumber(-1),
	mParent(NULL),
	mChildren(NULL),
	mAttributes(),
	mPrev(NULL),
	mNext(NULL),
	mName(NULL), 
	mValue(""), 
	mDefault(NULL)
{
}

LLXMLNode::LLXMLNode(const char* name, bool is_attribute) : 
	mID(""),
	mParser(NULL),
	mIsAttribute(is_attribute),
	mVersionMajor(0), 
	mVersionMinor(0), 
	mLength(0), 
	mPrecision(64),
	mType(TYPE_CONTAINER), 
	mEncoding(ENCODING_DEFAULT),
	mLineNumber(-1),
	mParent(NULL),
	mChildren(NULL),
	mAttributes(),
	mPrev(NULL),
	mNext(NULL),
	mValue(""), 
	mDefault(NULL)
{
    mName = gStringTable.addStringEntry(name);
}

LLXMLNode::LLXMLNode(LLStringTableEntry* name, bool is_attribute) : 
	mID(""),
	mParser(NULL),
	mIsAttribute(is_attribute),
	mVersionMajor(0), 
	mVersionMinor(0), 
	mLength(0), 
	mPrecision(64),
	mType(TYPE_CONTAINER), 
	mEncoding(ENCODING_DEFAULT),
	mLineNumber(-1),
	mParent(NULL),
	mChildren(NULL),
	mAttributes(),
	mPrev(NULL),
	mNext(NULL),
	mName(name),
	mValue(""), 
	mDefault(NULL)
{
}

// copy constructor (except for the children)
LLXMLNode::LLXMLNode(const LLXMLNode& rhs) : 
	mID(rhs.mID),
	mIsAttribute(rhs.mIsAttribute),
	mVersionMajor(rhs.mVersionMajor), 
	mVersionMinor(rhs.mVersionMinor), 
	mLength(rhs.mLength), 
	mPrecision(rhs.mPrecision),
	mType(rhs.mType),
	mEncoding(rhs.mEncoding),
	mLineNumber(0),
	mParser(NULL),
	mParent(NULL),
	mChildren(NULL),
	mAttributes(),
	mPrev(NULL),
	mNext(NULL),
	mName(rhs.mName), 
	mValue(rhs.mValue), 
	mDefault(rhs.mDefault)
{
}

// returns a new copy of this node and all its children
LLXMLNodePtr LLXMLNode::deepCopy()
{
	LLXMLNodePtr newnode = LLXMLNodePtr(new LLXMLNode(*this));
	if (mChildren.notNull())
	{
		for (LLXMLChildList::iterator iter = mChildren->map.begin();
			 iter != mChildren->map.end(); ++iter)	
		{
			LLXMLNodePtr temp_ptr_for_gcc(iter->second->deepCopy());
			newnode->addChild(temp_ptr_for_gcc);
		}
	}
	for (LLXMLAttribList::iterator iter = mAttributes.begin();
		 iter != mAttributes.end(); ++iter)
	{
		LLXMLNodePtr temp_ptr_for_gcc(iter->second->deepCopy());
		newnode->addChild(temp_ptr_for_gcc);
	}

	return newnode;
}

// virtual
LLXMLNode::~LLXMLNode()
{
	// Strictly speaking none of this should be required execept 'delete mChildren'...
	// Sadly, that's only true if we hadn't had reference-counted smart pointers linked
	// in three different directions. This entire class is a frightening, hard-to-maintain
	// mess.
	if (mChildren.notNull())
	{
		for (LLXMLChildList::iterator iter = mChildren->map.begin();
			 iter != mChildren->map.end(); ++iter)
		{
			LLXMLNodePtr child = iter->second;
			child->mParent = NULL;
			child->mNext = NULL;
			child->mPrev = NULL;
		}
		mChildren->map.clear();
		mChildren->head = NULL;
		mChildren->tail = NULL;
		mChildren = NULL;
	}
	for (LLXMLAttribList::iterator iter = mAttributes.begin();
		 iter != mAttributes.end(); ++iter)
	{
		LLXMLNodePtr attr = iter->second;
		attr->mParent = NULL;
		attr->mNext = NULL;
		attr->mPrev = NULL;
	}
	llassert(mParent == NULL);
	mDefault = NULL;
}

bool LLXMLNode::isNull()
{	
	return (mName == NULL);
}

// protected
bool LLXMLNode::removeChild(LLXMLNode *target_child) 
{
	if (!target_child)
	{
		return false;
	}
	if (target_child->mIsAttribute)
	{
		LLXMLAttribList::iterator children_itr = mAttributes.find(target_child->mName);
		if (children_itr != mAttributes.end())
		{
			target_child->mParent = NULL;
			mAttributes.erase(children_itr);
			return true;
		}
	}
	else if (mChildren.notNull())
	{
		LLXMLChildList::iterator children_itr = mChildren->map.find(target_child->mName);
		while (children_itr != mChildren->map.end())
		{
			if (target_child == children_itr->second)
			{
				if (target_child == mChildren->head)
				{
					mChildren->head = target_child->mNext;
				}
				if (target_child == mChildren->tail)
				{
					mChildren->tail = target_child->mPrev;
				}

				LLXMLNodePtr prev = target_child->mPrev;
				LLXMLNodePtr next = target_child->mNext;
				if (prev.notNull()) prev->mNext = next;
				if (next.notNull()) next->mPrev = prev;

				target_child->mPrev = NULL;
				target_child->mNext = NULL;
				target_child->mParent = NULL;
				mChildren->map.erase(children_itr);
				if (mChildren->map.empty())
				{
					mChildren = NULL;
				}
				return true;
			}
			else if (children_itr->first != target_child->mName)
			{
				break;
			}
			else
			{
				++children_itr;
			}
		}
	}
	return false;
}

void LLXMLNode::addChild(LLXMLNodePtr& new_child)
{
	if (new_child->mParent != NULL)
	{
		if (new_child->mParent == this)
		{
			return;
		}
		new_child->mParent->removeChild(new_child);
	}

	new_child->mParent = this;
	if (new_child->mIsAttribute)
	{
		LLXMLAttribList::iterator found_it = mAttributes.find(new_child->mName);
		if (found_it != mAttributes.end())
		{
			removeChild(found_it->second);
		}
		mAttributes.insert(std::make_pair(new_child->mName, new_child));
	}
	else
	{
		if (mChildren.isNull())
		{
			mChildren = new LLXMLChildren();
			mChildren->head = new_child;
			mChildren->tail = new_child;
		}
		mChildren->map.insert(std::make_pair(new_child->mName, new_child));

		if (mChildren->tail != new_child)
		{
			mChildren->tail->mNext = new_child;
			new_child->mPrev = mChildren->tail;
			mChildren->tail = new_child;
		}
	}

	new_child->updateDefault();
}

// virtual 
LLXMLNodePtr LLXMLNode::createChild(const char* name, bool is_attribute)
{
	return createChild(gStringTable.addStringEntry(name), is_attribute);
}

// virtual 
LLXMLNodePtr LLXMLNode::createChild(LLStringTableEntry* name, bool is_attribute)
{
	LLXMLNodePtr ret(new LLXMLNode(name, is_attribute));
	ret->mID.clear();
	
	addChild(ret);
	return ret;
}

bool LLXMLNode::deleteChild(LLXMLNode *child)
{
	if (removeChild(child))
	{
		return true;
	}
	return false;
}

void LLXMLNode::setParent(LLXMLNodePtr& new_parent)
{
	if (new_parent.notNull())
	{
		LLXMLNodePtr this_ptr(this);
		new_parent->addChild(this_ptr);
	}
	else
	{
		if (mParent != NULL)
		{
		    LLXMLNodePtr old_parent = mParent;
			mParent = NULL;
			old_parent->removeChild(this);
		}
	}
}


void LLXMLNode::updateDefault()
{
	if (mParent != NULL && !mParent->mDefault.isNull())
	{
		mDefault = NULL;

		// Find default value in parent's default tree
		if (!mParent->mDefault.isNull())
		{
			findDefault(mParent->mDefault);
		}
	}

	if (mChildren.notNull())
	{
		LLXMLChildList::const_iterator children_itr;
		LLXMLChildList::const_iterator children_end = mChildren->map.end();
		for (children_itr = mChildren->map.begin(); children_itr != children_end; ++children_itr)
		{
			LLXMLNodePtr child = (*children_itr).second;
			child->updateDefault();
		}
	}
}

void XMLCALL StartXMLNode(void *userData,
                          const XML_Char *name,
                          const XML_Char **atts)
{
	// Create a new node
	LLXMLNode *new_node_ptr = new LLXMLNode(name, false);

	LLXMLNodePtr new_node = new_node_ptr;
	new_node->mID.clear();
	LLXMLNodePtr ptr_new_node = new_node;

	// Set the parent-child relationship with the current active node
	LLXMLNode* parent = (LLXMLNode *)userData;

	if (NULL == parent)
	{
		LL_WARNS() << "parent (userData) is NULL; aborting function" << LL_ENDL;
		return;
	}

	new_node_ptr->mParser = parent->mParser;
	new_node_ptr->setLineNumber(XML_GetCurrentLineNumber(*new_node_ptr->mParser));
	
	// Set the current active node to the new node
	XML_Parser *parser = parent->mParser;
	XML_SetUserData(*parser, (void *)new_node_ptr);

	// Parse attributes
	U32 pos = 0;
	while (atts[pos] != NULL)
	{
		std::string attr_name = atts[pos];
		std::string attr_value = atts[pos+1];

		// Special cases
		if ('i' == attr_name[0] && "id" == attr_name)
		{
			new_node->mID = attr_value;
		}
		else if ('v' == attr_name[0] && "version" == attr_name)
		{
			U32 version_major = 0;
			U32 version_minor = 0;
			if (sscanf(attr_value.c_str(), "%d.%d", &version_major, &version_minor) > 0)
			{
				new_node->mVersionMajor = version_major;
				new_node->mVersionMinor = version_minor;
			}
		}
		else if (('s' == attr_name[0] && "size" == attr_name) || ('l' == attr_name[0] && "length" == attr_name))
		{
			U32 length;
			if (sscanf(attr_value.c_str(), "%d", &length) > 0)
			{
				new_node->mLength = length;
			}
		}
		else if ('p' == attr_name[0] && "precision" == attr_name)
		{
			U32 precision;
			if (sscanf(attr_value.c_str(), "%d", &precision) > 0)
			{
				new_node->mPrecision = precision;
			}
		}
		else if ('t' == attr_name[0] && "type" == attr_name)
		{
			if ("boolean" == attr_value)
			{
				new_node->mType = LLXMLNode::TYPE_BOOLEAN;
			}
			else if ("integer" == attr_value)
			{
				new_node->mType = LLXMLNode::TYPE_INTEGER;
			}
			else if ("float" == attr_value)
			{
				new_node->mType = LLXMLNode::TYPE_FLOAT;
			}
			else if ("string" == attr_value)
			{
				new_node->mType = LLXMLNode::TYPE_STRING;
			}
			else if ("uuid" == attr_value)
			{
				new_node->mType = LLXMLNode::TYPE_UUID;
			}
			else if ("noderef" == attr_value)
			{
				new_node->mType = LLXMLNode::TYPE_NODEREF;
			}
		}
		else if ('e' == attr_name[0] && "encoding" == attr_name)
		{
			if ("decimal" == attr_value)
			{
				new_node->mEncoding = LLXMLNode::ENCODING_DECIMAL;
			}
			else if ("hex" == attr_value)
			{
				new_node->mEncoding = LLXMLNode::ENCODING_HEX;
			}
			/*else if (attr_value == "base32")
			{
				new_node->mEncoding = LLXMLNode::ENCODING_BASE32;
			}*/
		}

		// only one attribute child per description
		LLXMLNodePtr attr_node;
		if (!new_node->getAttribute(attr_name.c_str(), attr_node, false))
		{
			attr_node = new LLXMLNode(attr_name.c_str(), true);
			attr_node->setLineNumber(XML_GetCurrentLineNumber(*new_node_ptr->mParser));
		}
		attr_node->setValue(attr_value);
		new_node->addChild(attr_node);

		pos += 2;
	}

	if (parent)
	{
		parent->addChild(new_node);
	}
}

void XMLCALL EndXMLNode(void *userData,
                        const XML_Char *name)
{
	// [FUGLY] Set the current active node to the current node's parent
	LLXMLNode *node = (LLXMLNode *)userData;
	XML_Parser *parser = node->mParser;
	XML_SetUserData(*parser, (void *)node->mParent);
	// SJB: total hack:
	if (LLXMLNode::sStripWhitespaceValues)
	{
		std::string value = node->getValue();
		bool is_empty = true;
		for (std::string::size_type s = 0; s < value.length(); s++)
		{
			char c = value[s];
			if (c != ' ' && c != '\t' && c != '\n')
			{
				is_empty = false;
				break;
			}
		}
		if (is_empty)
		{
			value.clear();
			node->setValue(value);
		}
	}
}

void XMLCALL XMLData(void *userData,
                     const XML_Char *s,
                     int len)
{
	LLXMLNode* current_node = (LLXMLNode *)userData;
	std::string value = current_node->getValue();
	if (LLXMLNode::sStripEscapedStrings)
	{
		if (s[0] == '\"' && s[len-1] == '\"')
		{
			// Special-case: Escaped string.
			std::string unescaped_string;
			for (S32 pos=1; pos<len-1; ++pos)
			{
				if (s[pos] == '\\' && s[pos+1] == '\\')
				{
					unescaped_string.append("\\");
					++pos;
				}
				else if (s[pos] == '\\' && s[pos+1] == '\"')
				{
					unescaped_string.append("\"");
					++pos;
				}
				else
				{
					unescaped_string.append(&s[pos], 1);
				}
			}
			value.append(unescaped_string);
			current_node->setValue(value);
			return;
		}
	}
	value.append(std::string(s, len));
	current_node->setValue(value);
}



// static 
bool LLXMLNode::updateNode(
	LLXMLNodePtr& node,
	LLXMLNodePtr& update_node)
{

	if (!node || !update_node)
	{
		LL_WARNS() << "Node invalid" << LL_ENDL;
		return false;
	}

	//update the node value
	node->mValue = update_node->mValue;

	//update all attribute values
	LLXMLAttribList::const_iterator itor;

	for(itor = update_node->mAttributes.begin(); itor != update_node->mAttributes.end(); ++itor)
	{
		const LLStringTableEntry* attribNameEntry = (*itor).first;
		LLXMLNodePtr updateAttribNode = (*itor).second;

		LLXMLNodePtr attribNode;

		node->getAttribute(attribNameEntry, attribNode, 0);

		if (attribNode)
		{
			attribNode->mValue = updateAttribNode->mValue;
		}
	}

	//update all of node's children with updateNodes children that match name
	LLXMLNodePtr child = node->getFirstChild();
	LLXMLNodePtr last_child = child;
	LLXMLNodePtr updateChild;
	
	for (updateChild = update_node->getFirstChild(); updateChild.notNull(); 
		 updateChild = updateChild->getNextSibling())
	{
		while(child.notNull())
		{
			std::string nodeName;
			std::string updateName;

			updateChild->getAttributeString("name", updateName);
			child->getAttributeString("name", nodeName);		


			//if it's a combobox there's no name, but there is a value
			if (updateName.empty())
			{
				updateChild->getAttributeString("value", updateName);
				child->getAttributeString("value", nodeName);
			}

			if ((nodeName != "") && (updateName == nodeName))
			{
				updateNode(child, updateChild);
				last_child = child;
				child = child->getNextSibling();
				if (child.isNull())
				{
					child = node->getFirstChild();
				}
				break;
			}
			
			child = child->getNextSibling();
			if (child.isNull())
			{
				child = node->getFirstChild();
			}
			if (child == last_child)
			{
				break;
			}
		}
	}

	return true;
}

static std::map<std::string, LLXMLNodePtr> sXMLCache;
static LLSharedMutex sXMLCacheMutex;

static void saveToCache(const std::string& filename, LLXMLNodePtr& node)
{
<<<<<<< HEAD
	// Read file
#ifdef LL_RELEASE_WITH_DEBUG_INFO
		LL_INFOS("XMLNode") << "parsing XML file: " << filename << LL_ENDL;
#elif defined LL_DEBUG
		LL_INFOS("XMLNode") << "parsing XML file: " << filename << LL_ENDL;
#else
		LL_DEBUGS("XMLNode") << "parsing XML file: " << filename << LL_ENDL;
#endif //LL_RELEASE_WITH_DEBUG_INFO
	LLFILE* fp = LLFile::fopen(filename, "rb");		/* Flawfinder: ignore */
	if (fp == NULL)
	{
		node = NULL ;
		return false;
	}
	fseek(fp, 0, SEEK_END);
	U32 length = ftell(fp);
	fseek(fp, 0, SEEK_SET);
=======
    LLExclusiveMutexLock lock(&sXMLCacheMutex);
    sXMLCache.emplace(filename, node.notNull() ? node->deepCopy() : nullptr);
}
>>>>>>> 748c0eb5

static bool loadFromCache(const std::string& filename, LLXMLNodePtr& node)
{
    LLSharedMutexLock lock(&sXMLCacheMutex);
    auto it = sXMLCache.find(filename);
    if (it == sXMLCache.end())
        return false;
    node = it->second.notNull() ? it->second->deepCopy() : nullptr;
    return node.notNull();
}

// static
bool LLXMLNode::parseFile(const std::string& filename, LLXMLNodePtr& node, LLXMLNode* defaults_tree, bool cacheable)
{
    // Try to read from cache
    if (cacheable)
    {
        if (loadFromCache(filename, node))
            return true;
    }

    std::string xml = gDirUtilp->getFileContents(filename);
    if (xml.empty())
    {
        LL_WARNS("XMLNode") << "no XML file: " << filename << LL_ENDL;
    }
    else if (parseBuffer(xml.data(), xml.size(), node, defaults_tree))
    {
        if (cacheable)
        {
            saveToCache(filename, node);
        }
        return true;
    }

    node = nullptr;
    return false;
}

// static
bool LLXMLNode::parseBuffer(
	const char* buffer,
	U32 length,
	LLXMLNodePtr& node, 
	LLXMLNode* defaults)
{
	// Init
	XML_Parser my_parser = XML_ParserCreate(NULL);
	XML_SetElementHandler(my_parser, StartXMLNode, EndXMLNode);
	XML_SetCharacterDataHandler(my_parser, XMLData);

	// Create a root node
	LLXMLNode *file_node_ptr = new LLXMLNode("XML", false);
	LLXMLNodePtr file_node = file_node_ptr;

	file_node->mParser = &my_parser;

	XML_SetUserData(my_parser, (void *)file_node_ptr);

	// Do the parsing
	if (XML_Parse(my_parser, buffer, length, true) != XML_STATUS_OK)
	{
#ifdef LL_RELEASE_WITH_DEBUG_INFO
		LL_ERRS() << "";
#elif defined LL_DEBUG
		LL_ERRS() << "";
#else
		LL_WARNS() << "";
#endif //LL_RELEASE_WITH_DEBUG_INFO
		LL_CONT<< "Error parsing xml error code: "
				<< XML_ErrorString(XML_GetErrorCode(my_parser))
				<< " on line " << XML_GetCurrentLineNumber(my_parser)
				<< LL_ENDL;
	}

	// Deinit
	XML_ParserFree(my_parser);

	if (!file_node->mChildren || file_node->mChildren->map.size() != 1)
	{
		LL_WARNS() << "Parse failure - wrong number of top-level nodes xml."
				<< LL_ENDL;
		node = NULL ;
		return false;
	}

	LLXMLNode *return_node = file_node->mChildren->map.begin()->second;

	return_node->setDefault(defaults);
	return_node->updateDefault();

	node = return_node;
	return true;
}

// static
bool LLXMLNode::parseStream(
	std::istream& str,
	LLXMLNodePtr& node, 
	LLXMLNode* defaults)
{
	// Init
	XML_Parser my_parser = XML_ParserCreate(NULL);
	XML_SetElementHandler(my_parser, StartXMLNode, EndXMLNode);
	XML_SetCharacterDataHandler(my_parser, XMLData);

	// Create a root node
	LLXMLNode *file_node_ptr = new LLXMLNode("XML", false);
	LLXMLNodePtr file_node = file_node_ptr;

	file_node->mParser = &my_parser;

	XML_SetUserData(my_parser, (void *)file_node_ptr);

	const int BUFSIZE = 1024; 
	U8* buffer = new U8[BUFSIZE];

	while(str.good())
	{
		str.read((char*)buffer, BUFSIZE);
		int count = (int)str.gcount();
		
		if (XML_Parse(my_parser, (const char *)buffer, count, !str.good()) != XML_STATUS_OK)
		{
			LL_WARNS() << "Error parsing xml error code: "
					<< XML_ErrorString(XML_GetErrorCode(my_parser))
					// <FS:AW> Return false and a NULL node if failing instead of a broken node and true 
					//<< " on lne " << XML_GetCurrentLineNumber(my_parser)
					<< " line:   " << XML_GetCurrentLineNumber(my_parser)
					<< " column: " << XML_GetCurrentColumnNumber(my_parser)
					// </FS:AW> Return false and a NULL node if failing instead of a broken node and true 
					<< LL_ENDL;
			// <FS:AW> Return false and a NULL node if failing instead of a broken node and true 
			//break;
			delete []buffer;
			node = NULL;
			return false;
			// </FS:AW> Return false and a NULL node if failing instead of a broken node and true 
		}
	}
	
	delete [] buffer;

	// Deinit
	XML_ParserFree(my_parser);

	if (!file_node->mChildren || file_node->mChildren->map.size() != 1)
	{
		LL_WARNS() << "Parse failure - wrong number of top-level nodes xml."
				<< LL_ENDL;
		node = NULL;
		return false;
	}

	LLXMLNode *return_node = file_node->mChildren->map.begin()->second;

	return_node->setDefault(defaults);
	return_node->updateDefault();

	node = return_node;
	return true;
}


bool LLXMLNode::isFullyDefault()
{
	if (mDefault.isNull())
	{
		return false;
	}
	bool has_default_value = (mValue == mDefault->mValue);
	bool has_default_attribute = (mIsAttribute == mDefault->mIsAttribute);
	bool has_default_type = mIsAttribute || (mType == mDefault->mType);
	bool has_default_encoding = mIsAttribute || (mEncoding == mDefault->mEncoding);
	bool has_default_precision = mIsAttribute || (mPrecision == mDefault->mPrecision);
	bool has_default_length = mIsAttribute || (mLength == mDefault->mLength);

	if (has_default_value 
		&& has_default_type 
		&& has_default_encoding 
		&& has_default_precision
		&& has_default_length
		&& has_default_attribute)
	{
		if (mChildren.notNull())
		{
			LLXMLChildList::const_iterator children_itr;
			LLXMLChildList::const_iterator children_end = mChildren->map.end();
			for (children_itr = mChildren->map.begin(); children_itr != children_end; ++children_itr)
			{
				LLXMLNodePtr child = (*children_itr).second;
				if (!child->isFullyDefault())
				{
					return false;
				}
			}
		}
		return true;
	}

	return false;
}

// static
bool LLXMLNode::getLayeredXMLNode(LLXMLNodePtr& root, const std::vector<std::string>& paths, bool cacheable)
{
	if (paths.empty())
	{
		return false;
	}

	std::string filename = paths.front();
	if (filename.empty())
	{
		return false;
	}

	if (!LLXMLNode::parseFile(filename, root, nullptr, cacheable))
	{
		LL_WARNS() << "Problem reading UI description file: " << filename << LL_ENDL;
		return false;
	}

	LLXMLNodePtr updateRoot;

	std::vector<std::string>::const_iterator itor;

	// We've already dealt with the first item, skip that one
	for (itor = paths.begin() + 1; itor != paths.end(); ++itor)
	{
		std::string layer_filename = *itor;
		if(layer_filename.empty() || layer_filename == filename)
		{
			// no localized version of this file, that's ok, keep looking
			continue;
		}

		if (!LLXMLNode::parseFile(layer_filename, updateRoot, NULL))
		{
			LL_WARNS() << "Problem reading localized UI description file: " << layer_filename << LL_ENDL;
			return false;
		}

		std::string nodeName;
		std::string updateName;

		updateRoot->getAttributeString("name", updateName);
		root->getAttributeString("name", nodeName);

		if (updateName == nodeName)
		{
			LLXMLNode::updateNode(root, updateRoot);
		}
	}

	return true;
}

// static
void LLXMLNode::writeHeaderToFile(LLFILE *out_file)
{
	fprintf(out_file, "<?xml version=\"1.0\" encoding=\"utf-8\" standalone=\"yes\" ?>\n");
}

void LLXMLNode::writeToFile(LLFILE *out_file, const std::string& indent, bool use_type_decorations)
{
	if (isFullyDefault())
	{
		// Don't write out nodes that are an exact match to defaults
		return;
	}

	std::ostringstream ostream;
	writeToOstream(ostream, indent, use_type_decorations);
	std::string outstring = ostream.str();
	size_t written = fwrite(outstring.c_str(), 1, outstring.length(), out_file);
	if (written != outstring.length())
	{
		LL_WARNS() << "Short write" << LL_ENDL;
	}
}

void LLXMLNode::writeToOstream(std::ostream& output_stream, const std::string& indent, bool use_type_decorations)
{
	if (isFullyDefault())
	{
		// Don't write out nodes that are an exact match to defaults
		return;
	}

	bool has_default_type = mDefault.isNull()?false:(mType == mDefault->mType);
	bool has_default_encoding = mDefault.isNull()?false:(mEncoding == mDefault->mEncoding);
	bool has_default_precision = mDefault.isNull()?false:(mPrecision == mDefault->mPrecision);
	bool has_default_length = mDefault.isNull()?false:(mLength == mDefault->mLength);

	// stream the name
	output_stream << indent << "<" << mName->mString << "\n";

	if (use_type_decorations)
	{
		// ID
		if (mID != "")
		{
			output_stream << indent << " id=\"" << mID << "\"\n";
		}

		// Type
		if (!has_default_type)
		{
			switch (mType)
			{
			case TYPE_BOOLEAN:
				output_stream << indent << " type=\"boolean\"\n";
				break;
			case TYPE_INTEGER:
				output_stream << indent << " type=\"integer\"\n";
				break;
			case TYPE_FLOAT:
				output_stream << indent << " type=\"float\"\n";
				break;
			case TYPE_STRING:
				output_stream << indent << " type=\"string\"\n";
				break;
			case TYPE_UUID:
				output_stream << indent << " type=\"uuid\"\n";
				break;
			case TYPE_NODEREF:
				output_stream << indent << " type=\"noderef\"\n";
				break;
			default:
				// default on switch(enum) eliminates a warning on linux
				break;
			};
		}

		// Encoding
		if (!has_default_encoding)
		{
			switch (mEncoding)
			{
			case ENCODING_DECIMAL:
				output_stream << indent << " encoding=\"decimal\"\n";
				break;
			case ENCODING_HEX:
				output_stream << indent << " encoding=\"hex\"\n";
				break;
			/*case ENCODING_BASE32:
				output_stream << indent << " encoding=\"base32\"\n";
				break;*/
			default:
				// default on switch(enum) eliminates a warning on linux
				break;
			};
		}

		// Precision
		if (!has_default_precision && (mType == TYPE_INTEGER || mType == TYPE_FLOAT))
		{
			output_stream << indent << " precision=\"" << mPrecision << "\"\n";
		}

		// Version
		if (mVersionMajor > 0 || mVersionMinor > 0)
		{
			output_stream << indent << " version=\"" << mVersionMajor << "." << mVersionMinor << "\"\n";
		}

		// Array length
		if (!has_default_length && mLength > 0)
		{
			output_stream << indent << " length=\"" << mLength << "\"\n";
		}
	}

	{
		// Write out attributes
		LLXMLAttribList::const_iterator attr_itr;
		LLXMLAttribList::const_iterator attr_end = mAttributes.end();
		for (attr_itr = mAttributes.begin(); attr_itr != attr_end; ++attr_itr)
		{
			LLXMLNodePtr child = (*attr_itr).second;
			if (child->mDefault.isNull() || child->mDefault->mValue != child->mValue)
			{
				std::string attr = child->mName->mString;
				if (use_type_decorations
					&& (attr == "id" ||
						attr == "type" ||
						attr == "encoding" ||
						attr == "precision" ||
						attr == "version" ||
						attr == "length"))
				{
					continue; // skip built-in attributes
				}
				
				std::string attr_str = llformat(" %s=\"%s\"",
											 attr.c_str(),
											 escapeXML(child->mValue).c_str());
				output_stream << indent << attr_str << "\n";
			}
		}
	}

	// erase last \n before attaching final > or />
	output_stream.seekp(-1, std::ios::cur);

	if (mChildren.isNull() && mValue == "")
	{
		output_stream << " />\n";
		return;
	}
	else
	{
		output_stream << ">\n";
		if (mChildren.notNull())
		{
			// stream non-attributes
			std::string next_indent = indent + "    ";
			for (LLXMLNode* child = getFirstChild(); child; child = child->getNextSibling())
			{
				child->writeToOstream(output_stream, next_indent, use_type_decorations);
			}
		}
		if (!mValue.empty())
		{
			std::string contents = getTextContents();
			output_stream << indent << "    " << escapeXML(contents) << "\n";
		}
		output_stream << indent << "</" << mName->mString << ">\n";
	}
}

void LLXMLNode::findName(const std::string& name, LLXMLNodeList &results)
{
    LLStringTableEntry* name_entry = gStringTable.checkStringEntry(name);
	if (name_entry == mName)
	{
		results.insert(std::make_pair(this->mName->mString, this));
		return;
	}
	if (mChildren.notNull())
	{
		LLXMLChildList::const_iterator children_itr;
		LLXMLChildList::const_iterator children_end = mChildren->map.end();
		for (children_itr = mChildren->map.begin(); children_itr != children_end; ++children_itr)
		{
			LLXMLNodePtr child = (*children_itr).second;
			child->findName(name_entry, results);
		}
	}
}

void LLXMLNode::findName(LLStringTableEntry* name, LLXMLNodeList &results)
{
	if (name == mName)
	{
		results.insert(std::make_pair(this->mName->mString, this));
		return;
	}
	if (mChildren.notNull())
	{
		LLXMLChildList::const_iterator children_itr;
		LLXMLChildList::const_iterator children_end = mChildren->map.end();
		for (children_itr = mChildren->map.begin(); children_itr != children_end; ++children_itr)
		{
			LLXMLNodePtr child = (*children_itr).second;
			child->findName(name, results);
		}
	}
}

void LLXMLNode::findID(const std::string& id, LLXMLNodeList &results)
{
	if (id == mID)
	{
		results.insert(std::make_pair(this->mName->mString, this));
		return;
	}
	if (mChildren.notNull())
	{
		LLXMLChildList::const_iterator children_itr;
		LLXMLChildList::const_iterator children_end = mChildren->map.end();
		for (children_itr = mChildren->map.begin(); children_itr != children_end; ++children_itr)
		{
			LLXMLNodePtr child = (*children_itr).second;
			child->findID(id, results);
		}
	}
}

void LLXMLNode::scrubToTree(LLXMLNode *tree)
{
	if (!tree || tree->mChildren.isNull())
	{
		return;
	}
	if (mChildren.notNull())
	{
		std::vector<LLXMLNodePtr> to_delete_list;
		LLXMLChildList::iterator itor = mChildren->map.begin();
		while (itor != mChildren->map.end())
		{
			LLXMLNodePtr child = itor->second;
			LLXMLNodePtr child_tree = NULL;
			// Look for this child in the default's children
			bool found = false;
			LLXMLChildList::iterator itor2 = tree->mChildren->map.begin();
			while (itor2 != tree->mChildren->map.end())
			{
				if (child->mName == itor2->second->mName)
				{
					child_tree = itor2->second;
					found = true;
				}
				++itor2;
			}
			if (!found)
			{
				to_delete_list.push_back(child);
			}
			else
			{
				child->scrubToTree(child_tree);
			}
			++itor;
		}
		std::vector<LLXMLNodePtr>::iterator itor3;
		for (itor3=to_delete_list.begin(); itor3!=to_delete_list.end(); ++itor3)
		{
			LLXMLNodePtr ptr;
			(*itor3)->setParent(ptr);
		}
	}
}

bool LLXMLNode::getChild(const char* name, LLXMLNodePtr& node, bool use_default_if_missing)
{
    return getChild(gStringTable.checkStringEntry(name), node, use_default_if_missing);
}

bool LLXMLNode::getChild(const LLStringTableEntry* name, LLXMLNodePtr& node, bool use_default_if_missing)
{
	if (mChildren.notNull())
	{
		LLXMLChildList::const_iterator child_itr = mChildren->map.find(name);
		if (child_itr != mChildren->map.end())
		{
			node = (*child_itr).second;
			return true;
		}
	}
	if (use_default_if_missing && !mDefault.isNull())
	{
		return mDefault->getChild(name, node, false);
	}
	node = NULL;
	return false;
}

void LLXMLNode::getChildren(const char* name, LLXMLNodeList &children, bool use_default_if_missing) const
{
    getChildren(gStringTable.checkStringEntry(name), children, use_default_if_missing);
}

void LLXMLNode::getChildren(const LLStringTableEntry* name, LLXMLNodeList &children, bool use_default_if_missing) const
{
	if (mChildren.notNull())
	{
		LLXMLChildList::const_iterator child_itr = mChildren->map.find(name);
		if (child_itr != mChildren->map.end())
		{
			LLXMLChildList::const_iterator children_end = mChildren->map.end();
			while (child_itr != children_end)
			{
				LLXMLNodePtr child = (*child_itr).second;
				if (name != child->mName)
				{
					break;
				}
				children.insert(std::make_pair(child->mName->mString, child));
				child_itr++;
			}
		}
	}
	if (children.size() == 0 && use_default_if_missing && !mDefault.isNull())
	{
		mDefault->getChildren(name, children, false);
	}
}

// recursively walks the tree and returns all children at all nesting levels matching the name
void LLXMLNode::getDescendants(const LLStringTableEntry* name, LLXMLNodeList &children) const
{
	if (mChildren.notNull())
	{
		for (LLXMLChildList::const_iterator child_itr = mChildren->map.begin();
			 child_itr != mChildren->map.end(); ++child_itr)
		{
			LLXMLNodePtr child = (*child_itr).second;
			if (name == child->mName)
			{
				children.insert(std::make_pair(child->mName->mString, child));
			}
			// and check each child as well
			child->getDescendants(name, children);
		}
	}
}

bool LLXMLNode::getAttribute(const char* name, LLXMLNodePtr& node, bool use_default_if_missing)
{
    return getAttribute(gStringTable.checkStringEntry(name), node, use_default_if_missing);
}

bool LLXMLNode::getAttribute(const LLStringTableEntry* name, LLXMLNodePtr& node, bool use_default_if_missing)
{
	LLXMLAttribList::const_iterator child_itr = mAttributes.find(name);
	if (child_itr != mAttributes.end())
	{
		node = (*child_itr).second;
		return true;
	}
	if (use_default_if_missing && !mDefault.isNull())
	{
		return mDefault->getAttribute(name, node, false);
	}
	
	return false;
}

bool LLXMLNode::setAttributeString(const char* attr, const std::string& value)
{
	LLStringTableEntry* name = gStringTable.checkStringEntry(attr);
	LLXMLAttribList::const_iterator child_itr = mAttributes.find(name);
	if (child_itr != mAttributes.end())
	{
		LLXMLNodePtr node = (*child_itr).second;
		node->setValue(value);
		return true;
	}
	return false;
}

bool LLXMLNode::hasAttribute(const char* name )
{
	LLXMLNodePtr node;
	return getAttribute(name, node);
}

bool LLXMLNode::getAttributeBOOL(const char* name, bool& value )
{
	LLXMLNodePtr node;
	return (getAttribute(name, node) && node->getBoolValue(1, &value));
}

bool LLXMLNode::getAttributeU8(const char* name, U8& value )
{
	LLXMLNodePtr node;
	return (getAttribute(name, node) && node->getByteValue(1, &value));
}

bool LLXMLNode::getAttributeS8(const char* name, S8& value )
{
	LLXMLNodePtr node;
	S32 val;
	if (!(getAttribute(name, node) && node->getIntValue(1, &val)))
	{
		return false;
	}
	value = val;
	return true;
}

bool LLXMLNode::getAttributeU16(const char* name, U16& value )
{
	LLXMLNodePtr node;
	U32 val;
	if (!(getAttribute(name, node) && node->getUnsignedValue(1, &val)))
	{
		return false;
	}
	value = val;
	return true;
}

bool LLXMLNode::getAttributeS16(const char* name, S16& value )
{
	LLXMLNodePtr node;
	S32 val;
	if (!(getAttribute(name, node) && node->getIntValue(1, &val)))
	{
		return false;
	}
	value = val;
	return true;
}

bool LLXMLNode::getAttributeU32(const char* name, U32& value )
{
	LLXMLNodePtr node;
	return (getAttribute(name, node) && node->getUnsignedValue(1, &value));
}

bool LLXMLNode::getAttributeS32(const char* name, S32& value )
{
	LLXMLNodePtr node;
	return (getAttribute(name, node) && node->getIntValue(1, &value));
}

bool LLXMLNode::getAttributeF32(const char* name, F32& value )
{
	LLXMLNodePtr node;
	return (getAttribute(name, node) && node->getFloatValue(1, &value));
}

bool LLXMLNode::getAttributeF64(const char* name, F64& value )
{
	LLXMLNodePtr node;
	return (getAttribute(name, node) && node->getDoubleValue(1, &value));
}

bool LLXMLNode::getAttributeColor(const char* name, LLColor4& value )
{
	LLXMLNodePtr node;
	return (getAttribute(name, node) && node->getFloatValue(4, value.mV));
}

bool LLXMLNode::getAttributeColor4(const char* name, LLColor4& value )
{
	LLXMLNodePtr node;
	return (getAttribute(name, node) && node->getFloatValue(4, value.mV));
}

bool LLXMLNode::getAttributeColor4U(const char* name, LLColor4U& value )
{
	LLXMLNodePtr node;
	return (getAttribute(name, node) && node->getByteValue(4, value.mV));
}

bool LLXMLNode::getAttributeVector3(const char* name, LLVector3& value )
{
	LLXMLNodePtr node;
	return (getAttribute(name, node) && node->getFloatValue(3, value.mV));
}

bool LLXMLNode::getAttributeVector3d(const char* name, LLVector3d& value )
{
	LLXMLNodePtr node;
	return (getAttribute(name, node) && node->getDoubleValue(3, value.mdV));
}

bool LLXMLNode::getAttributeQuat(const char* name, LLQuaternion& value )
{
	LLXMLNodePtr node;
	return (getAttribute(name, node) && node->getFloatValue(4, value.mQ));
}

bool LLXMLNode::getAttributeUUID(const char* name, LLUUID& value )
{
	LLXMLNodePtr node;
	return (getAttribute(name, node) && node->getUUIDValue(1, &value));
}

bool LLXMLNode::getAttributeString(const char* name, std::string& value )
{
	LLXMLNodePtr node;
	if (!getAttribute(name, node))
	{
		return false;
	}
	value = node->getValue();
	return true;
}

LLXMLNodePtr LLXMLNode::getRoot()
{
	if (mParent == NULL)
	{
		return this;
	}
	return mParent->getRoot();
}

/*static */
const char *LLXMLNode::skipWhitespace(const char *str)
{
	// skip whitespace characters
	while (str[0] == ' ' || str[0] == '\t' || str[0] == '\n') ++str;
	return str;
}

/*static */
const char *LLXMLNode::skipNonWhitespace(const char *str)
{
	// skip non-whitespace characters
	while (str[0] != ' ' && str[0] != '\t' && str[0] != '\n' && str[0] != 0) ++str;
	return str;
}

/*static */
const char *LLXMLNode::parseInteger(const char *str, U64 *dest, bool *is_negative, U32 precision, Encoding encoding)
{
	*dest = 0;
	*is_negative = false;

	str = skipWhitespace(str);

	if (str[0] == 0) return NULL;

	if (encoding == ENCODING_DECIMAL || encoding == ENCODING_DEFAULT)
	{
		if (str[0] == '+')
		{
			++str;
		}
		if (str[0] == '-')
		{
			*is_negative = true;
			++str;
		}

		str = skipWhitespace(str);

		U64 ret = 0;
		while (str[0] >= '0' && str[0] <= '9')
		{
			ret *= 10;
			ret += str[0] - '0';
			++str;
		}

		if (str[0] == '.')
		{
			// If there is a fractional part, skip it
			str = skipNonWhitespace(str);
		}

		*dest = ret;
		return str;
	}
	if (encoding == ENCODING_HEX)
	{
		U64 ret = 0;
		str = skipWhitespace(str);
		for (U32 pos=0; pos<(precision/4); ++pos)
		{
			ret <<= 4;
			str = skipWhitespace(str);
			if (str[0] >= '0' && str[0] <= '9')
			{
				ret += str[0] - '0';
			} 
			else if (str[0] >= 'a' && str[0] <= 'f')
			{
				ret += str[0] - 'a' + 10;
			}
			else if (str[0] >= 'A' && str[0] <= 'F')
			{
				ret += str[0] - 'A' + 10;
			}
			else
			{
				return NULL;
			}
			++str;
		}

		*dest = ret;
		return str;
	}
	return NULL;
}

// 25 elements - decimal expansions of 1/(2^n), multiplied by 10 each iteration
const U64 float_coeff_table[] = 
	{ 5, 25, 125, 625, 3125, 
	  15625, 78125, 390625, 1953125, 9765625,
	  48828125, 244140625, 1220703125, 6103515625LL, 30517578125LL,
	  152587890625LL, 762939453125LL, 3814697265625LL, 19073486328125LL, 95367431640625LL,
	  476837158203125LL, 2384185791015625LL, 11920928955078125LL, 59604644775390625LL, 298023223876953125LL };

// 36 elements - decimal expansions of 1/(2^n) after the last 28, truncated, no multiply each iteration
const U64 float_coeff_table_2[] =
	{  149011611938476562LL,74505805969238281LL,
	   37252902984619140LL, 18626451492309570LL, 9313225746154785LL, 4656612873077392LL,
	   2328306436538696LL,  1164153218269348LL,  582076609134674LL,  291038304567337LL,
	   145519152283668LL,   72759576141834LL,    36379788070917LL,   18189894035458LL,
	   9094947017729LL,     4547473508864LL,     2273736754432LL,    1136868377216LL,
	   568434188608LL,      284217094304LL,      142108547152LL,     71054273576LL,
	   35527136788LL,       17763568394LL,       8881784197LL,       4440892098LL,
	   2220446049LL,        1110223024LL,        555111512LL,        277555756LL,
	   138777878,         69388939,          34694469,         17347234,
	   8673617,           4336808,           2168404,          1084202,
	   542101,            271050,            135525,           67762,
	};

/*static */
const char *LLXMLNode::parseFloat(const char *str, F64 *dest, U32 precision, Encoding encoding)
{
	str = skipWhitespace(str);

	if (str[0] == 0) return NULL;

	if (encoding == ENCODING_DECIMAL || encoding == ENCODING_DEFAULT)
	{
		str = skipWhitespace(str);

		// <FS> Fix potential heap buffer overflow from using memcmp in llxmlnode; by Sovereign Engineer
		//if (memcmp(str, "inf", 3) == 0)
		if (strncmp(str, "inf", 3) == 0)
		// </FS>
		{
			*(U64 *)dest = 0x7FF0000000000000ll;
			return str + 3;
		}
		// <FS> Fix potential heap buffer overflow from using memcmp in llxmlnode; by Sovereign Engineer
		//if (memcmp(str, "-inf", 4) == 0)
		if (strncmp(str, "-inf", 4) == 0)
		// </FS>
		{
			*(U64 *)dest = 0xFFF0000000000000ll;
			return str + 4;
		}
		// <FS> Fix potential heap buffer overflow from using memcmp in llxmlnode; by Sovereign Engineer
		//if (memcmp(str, "1.#INF", 6) == 0)
		if (strncmp(str, "1.#INF", 6) == 0)
		// </FS>
		{
			*(U64 *)dest = 0x7FF0000000000000ll;
			return str + 6;
		}
		// <FS> Fix potential heap buffer overflow from using memcmp in llxmlnode; by Sovereign Engineer
		//if (memcmp(str, "-1.#INF", 7) == 0)
		if (strncmp(str, "-1.#INF", 7) == 0)
		// </FS>
		{
			*(U64 *)dest = 0xFFF0000000000000ll;
			return str + 7;
		}

		F64 negative = 1.0f;
		if (str[0] == '+')
		{
			++str;
		}
		if (str[0] == '-')
		{
			negative = -1.0f;
			++str;
		}

		const char* base_str = str;
		str = skipWhitespace(str);

		// Parse the integer part of the expression
		U64 int_part = 0;
		while (str[0] >= '0' && str[0] <= '9')
		{
			int_part *= 10;
			int_part += U64(str[0] - '0');
			++str;
		}

		U64 f_part = 0;//, f_decimal = 1;
		if (str[0] == '.')
		{
			++str;
			U64 remainder = 0;
			U32 pos = 0;
			// Parse the decimal part of the expression
			while (str[0] >= '0' && str[0] <= '9' && pos < 25)
			{
				remainder = (remainder*10) + U64(str[0] - '0');
				f_part <<= 1;
				//f_decimal <<= 1;
				// Check the n'th bit
				if (remainder >= float_coeff_table[pos])
				{
					remainder -= float_coeff_table[pos];
					f_part |= 1;
				}
				++pos;
				++str;
			}
			if (pos == 25)
			{
				// Drop any excessive digits
				while (str[0] >= '0' && str[0] <= '9')
				{
					++str;
				}
			}
			else
			{
				while (pos < 25)
				{
					remainder *= 10;
					f_part <<= 1;
					//f_decimal <<= 1;
					// Check the n'th bit
					if (remainder >= float_coeff_table[pos])
					{
						remainder -= float_coeff_table[pos];
						f_part |= 1;
					}
					++pos;
				}
			}
			pos = 0;
			while (pos < 36)
			{
				f_part <<= 1;
				//f_decimal <<= 1;
				if (remainder >= float_coeff_table_2[pos])
				{
					remainder -= float_coeff_table_2[pos];
					f_part |= 1;
				}
				++pos;
			}
		}
		
		F64 ret = F64(int_part) + (F64(f_part)/F64(1LL<<61));

		F64 exponent = 1.f;
		if (str[0] == 'e')
		{
			// Scientific notation!
			++str;
			U64 exp;
			bool is_negative;
			str = parseInteger(str, &exp, &is_negative, 64, ENCODING_DECIMAL);
			if (str == NULL)
			{
				exp = 1;
			}
			F64 exp_d = F64(exp) * (is_negative?-1:1);
			exponent = pow(10.0, exp_d);
		}

		if (str == base_str)
		{
			// no digits parsed
			return NULL;
		}
		else
		{
			*dest = ret*negative*exponent;
			return str;
		}
	}
	if (encoding == ENCODING_HEX)
	{
		U64 bytes_dest;
		bool is_negative;
		str = parseInteger(str, (U64 *)&bytes_dest, &is_negative, precision, ENCODING_HEX);
		// Upcast to F64
		switch (precision)
		{
		case 32:
			{
				U32 short_dest = (U32)bytes_dest;
				F32 ret_val = *(F32 *)&short_dest;
				*dest = ret_val;
			}
			break;
		case 64:
			*dest = *(F64 *)&bytes_dest;
			break;
		default:
			return NULL;
		}
		return str;
	}
	return NULL;
}

U32 LLXMLNode::getBoolValue(U32 expected_length, bool *array)
{
	llassert(array);

	// Check type - accept booleans or strings
	if (mType != TYPE_BOOLEAN && mType != TYPE_STRING && mType != TYPE_UNKNOWN)
	{
		return 0;
	}

	std::string *str_array = new std::string[expected_length];

	U32 length = getStringValue(expected_length, str_array);

	U32 ret_length = 0;
	for (U32 i=0; i<length; ++i)
	{
		LLStringUtil::toLower(str_array[i]);
		if (str_array[i] == "false")
		{
			array[ret_length++] = false;
		}
		else if (str_array[i] == "true")
		{
			array[ret_length++] = true;
		}
	}

	delete[] str_array;

#if LL_DEBUG
	if (ret_length != expected_length)
	{
		LL_DEBUGS() << "LLXMLNode::getBoolValue() failed for node named '" 
			<< mName->mString << "' -- expected " << expected_length << " but "
			<< "only found " << ret_length << LL_ENDL;
	}
#endif
	return ret_length;
}

U32 LLXMLNode::getByteValue(U32 expected_length, U8 *array, Encoding encoding)
{
	llassert(array);

	// Check type - accept bytes or integers (below 256 only)
	if (mType != TYPE_INTEGER 
		&& mType != TYPE_UNKNOWN)
	{
		return 0;
	}

	if (mLength > 0 && mLength != expected_length)
	{
		LL_WARNS() << "XMLNode::getByteValue asked for " << expected_length 
			<< " elements, while node has " << mLength << LL_ENDL;
		return 0;
	}

	if (encoding == ENCODING_DEFAULT)
	{
		encoding = mEncoding;
	}

	const char *value_string = mValue.c_str();

	U32 i;
	for (i=0; i<expected_length; ++i)
	{
		U64 value;
		bool is_negative;
		value_string = parseInteger(value_string, &value, &is_negative, 8, encoding);
		if (value_string == NULL)
		{
			break;
		}
		if (value > 255 || is_negative)
		{
			LL_WARNS() << "getByteValue: Value outside of valid range." << LL_ENDL;
			break;
		}
		array[i] = U8(value);
	}
#if LL_DEBUG
	if (i != expected_length)
	{
		LL_DEBUGS() << "LLXMLNode::getByteValue() failed for node named '" 
			<< mName->mString << "' -- expected " << expected_length << " but "
			<< "only found " << i << LL_ENDL;
	}
#endif
	return i;
}

U32 LLXMLNode::getIntValue(U32 expected_length, S32 *array, Encoding encoding)
{
	llassert(array);

	// Check type - accept bytes or integers
	if (mType != TYPE_INTEGER && mType != TYPE_UNKNOWN)
	{
		return 0;
	}

	if (mLength > 0 && mLength != expected_length)
	{
		LL_WARNS() << "XMLNode::getIntValue asked for " << expected_length 
			<< " elements, while node has " << mLength << LL_ENDL;
		return 0;
	}

	if (encoding == ENCODING_DEFAULT)
	{
		encoding = mEncoding;
	}

	const char *value_string = mValue.c_str();

	U32 i = 0;
	for (i=0; i<expected_length; ++i)
	{
		U64 value;
		bool is_negative;
		value_string = parseInteger(value_string, &value, &is_negative, 32, encoding);
		if (value_string == NULL)
		{
			break;
		}
		if (value > 0x7fffffff)
		{
			LL_WARNS() << "getIntValue: Value outside of valid range." << LL_ENDL;
			break;
		}
		array[i] = S32(value) * (is_negative?-1:1);
	}

#if LL_DEBUG
	if (i != expected_length)
	{
		LL_DEBUGS() << "LLXMLNode::getIntValue() failed for node named '" 
			<< mName->mString << "' -- expected " << expected_length << " but "
			<< "only found " << i << LL_ENDL;
	}
#endif
	return i;
}

U32 LLXMLNode::getUnsignedValue(U32 expected_length, U32 *array, Encoding encoding)
{
	llassert(array);

	// Check type - accept bytes or integers
	if (mType != TYPE_INTEGER && mType != TYPE_UNKNOWN)
	{
		return 0;
	}

	if (mLength > 0 && mLength != expected_length)
	{
		LL_WARNS() << "XMLNode::getUnsignedValue asked for " << expected_length 
			<< " elements, while node has " << mLength << LL_ENDL;
		return 0;
	}

	if (encoding == ENCODING_DEFAULT)
	{
		encoding = mEncoding;
	}

	const char *value_string = mValue.c_str();

	U32 i = 0;
	// Int type
	for (i=0; i<expected_length; ++i)
	{
		U64 value;
		bool is_negative;
		value_string = parseInteger(value_string, &value, &is_negative, 32, encoding);
		if (value_string == NULL)
		{
			break;
		}
		if (is_negative || value > 0xffffffff)
		{
			LL_WARNS() << "getUnsignedValue: Value outside of valid range." << LL_ENDL;
			break;
		}
		array[i] = U32(value);
	}

#if LL_DEBUG
	if (i != expected_length)
	{
		LL_DEBUGS() << "LLXMLNode::getUnsignedValue() failed for node named '" 
			<< mName->mString << "' -- expected " << expected_length << " but "
			<< "only found " << i << LL_ENDL;
	}
#endif

	return i;
}

U32 LLXMLNode::getLongValue(U32 expected_length, U64 *array, Encoding encoding)
{
	llassert(array);

	// Check type - accept bytes or integers
	if (mType != TYPE_INTEGER && mType != TYPE_UNKNOWN)
	{
		return 0;
	}

	if (mLength > 0 && mLength != expected_length)
	{
		LL_WARNS() << "XMLNode::getLongValue asked for " << expected_length << " elements, while node has " << mLength << LL_ENDL;
		return 0;
	}

	if (encoding == ENCODING_DEFAULT)
	{
		encoding = mEncoding;
	}

	const char *value_string = mValue.c_str();

	U32 i = 0;
	// Int type
	for (i=0; i<expected_length; ++i)
	{
		U64 value;
		bool is_negative;
		value_string = parseInteger(value_string, &value, &is_negative, 64, encoding);
		if (value_string == NULL)
		{
			break;
		}
		if (is_negative)
		{
			LL_WARNS() << "getLongValue: Value outside of valid range." << LL_ENDL;
			break;
		}
		array[i] = value;
	}

#if LL_DEBUG
	if (i != expected_length)
	{
		LL_DEBUGS() << "LLXMLNode::getLongValue() failed for node named '" 
			<< mName->mString << "' -- expected " << expected_length << " but "
			<< "only found " << i << LL_ENDL;
	}
#endif

	return i;
}

U32 LLXMLNode::getFloatValue(U32 expected_length, F32 *array, Encoding encoding)
{
	llassert(array);

	// Check type - accept only floats or doubles
	if (mType != TYPE_FLOAT && mType != TYPE_UNKNOWN)
	{
		return 0;
	}

	if (mLength > 0 && mLength != expected_length)
	{
		LL_WARNS() << "XMLNode::getFloatValue asked for " << expected_length << " elements, while node has " << mLength << LL_ENDL;
		return 0;
	}

	if (encoding == ENCODING_DEFAULT)
	{
		encoding = mEncoding;
	}

	const char *value_string = mValue.c_str();

	U32 i;
	for (i=0; i<expected_length; ++i)
	{
		F64 value;
		value_string = parseFloat(value_string, &value, 32, encoding);
		if (value_string == NULL)
		{
			break;
		}
		array[i] = F32(value);
	}
#if LL_DEBUG
	if (i != expected_length)
	{
		LL_DEBUGS() << "LLXMLNode::getFloatValue() failed for node named '" 
			<< mName->mString << "' -- expected " << expected_length << " but "
			<< "only found " << i << LL_ENDL;
	}
#endif
	return i;
}

U32 LLXMLNode::getDoubleValue(U32 expected_length, F64 *array, Encoding encoding)
{
	llassert(array);

	// Check type - accept only floats or doubles
	if (mType != TYPE_FLOAT && mType != TYPE_UNKNOWN)
	{
		return 0;
	}

	if (mLength > 0 && mLength != expected_length)
	{
		LL_WARNS() << "XMLNode::getDoubleValue asked for " << expected_length << " elements, while node has " << mLength << LL_ENDL;
		return 0;
	}

	if (encoding == ENCODING_DEFAULT)
	{
		encoding = mEncoding;
	}

	const char *value_string = mValue.c_str();

	U32 i;
	for (i=0; i<expected_length; ++i)
	{
		F64 value;
		value_string = parseFloat(value_string, &value, 64, encoding);
		if (value_string == NULL)
		{
			break;
		}
		array[i] = value;
	}
#if LL_DEBUG
	if (i != expected_length)
	{
		LL_DEBUGS() << "LLXMLNode::getDoubleValue() failed for node named '" 
			<< mName->mString << "' -- expected " << expected_length << " but "
			<< "only found " << i << LL_ENDL;
	}
#endif
	return i;
}

U32 LLXMLNode::getStringValue(U32 expected_length, std::string *array)
{
	llassert(array);

	// Can always return any value as a string

	if (mLength > 0 && mLength != expected_length)
	{
		LL_WARNS() << "XMLNode::getStringValue asked for " << expected_length << " elements, while node has " << mLength << LL_ENDL;
		return 0;
	}

	U32 num_returned_strings = 0;

	// Array of strings is whitespace-separated
	const std::string sep(" \n\t");
	
	std::string::size_type n = 0;
	std::string::size_type m = 0;
	while(1)
	{
		if (num_returned_strings >= expected_length)
		{
			break;
		}
		n = mValue.find_first_not_of(sep, m);
		m = mValue.find_first_of(sep, n);
		if (m == std::string::npos)
		{
			break;
		}
		array[num_returned_strings++] = mValue.substr(n,m-n);
	}
	if (n != std::string::npos && num_returned_strings < expected_length)
	{
		array[num_returned_strings++] = mValue.substr(n);
	}
#if LL_DEBUG
	if (num_returned_strings != expected_length)
	{
		LL_DEBUGS() << "LLXMLNode::getStringValue() failed for node named '" 
			<< mName->mString << "' -- expected " << expected_length << " but "
			<< "only found " << num_returned_strings << LL_ENDL;
	}
#endif

	return num_returned_strings;
}

U32 LLXMLNode::getUUIDValue(U32 expected_length, LLUUID *array)
{
	llassert(array);

	// Check type
	if (mType != TYPE_UUID && mType != TYPE_UNKNOWN)
	{
		return 0;
	}

	const char *value_string = mValue.c_str();

	U32 i;
	for (i=0; i<expected_length; ++i)
	{
		LLUUID uuid_value;
		value_string = skipWhitespace(value_string);

		if (strlen(value_string) < (UUID_STR_LENGTH-1))		/* Flawfinder: ignore */
		{
			break;
		}
		char uuid_string[UUID_STR_LENGTH];		/* Flawfinder: ignore */
		memcpy(uuid_string, value_string, (UUID_STR_LENGTH-1));		/* Flawfinder: ignore */
		uuid_string[(UUID_STR_LENGTH-1)] = 0;

		if (!LLUUID::parseUUID(std::string(uuid_string), &uuid_value))
		{
			break;
		}
		value_string = &value_string[(UUID_STR_LENGTH-1)];
		array[i] = uuid_value;
	}
#if LL_DEBUG
	if (i != expected_length)
	{
		LL_DEBUGS() << "LLXMLNode::getUUIDValue() failed for node named '" 
			<< mName->mString << "' -- expected " << expected_length << " but "
			<< "only found " << i << LL_ENDL;
	}
#endif
	return i;
}

U32 LLXMLNode::getNodeRefValue(U32 expected_length, LLXMLNode **array)
{
	llassert(array);

	// Check type
	if (mType != TYPE_NODEREF && mType != TYPE_UNKNOWN)
	{
		return 0;
	}

	std::string *string_array = new std::string[expected_length];

	U32 num_strings = getStringValue(expected_length, string_array);

	U32 num_returned_refs = 0;

	LLXMLNodePtr root = getRoot();
	for (U32 strnum=0; strnum<num_strings; ++strnum)
	{
		LLXMLNodeList node_list;
		root->findID(string_array[strnum], node_list);
		if (node_list.empty())
		{
			LL_WARNS() << "XML: Could not find node ID: " << string_array[strnum] << LL_ENDL;
		}
		else if (node_list.size() > 1)
		{
			LL_WARNS() << "XML: Node ID not unique: " << string_array[strnum] << LL_ENDL;
		}
		else
		{
			LLXMLNodeList::const_iterator list_itr = node_list.begin(); 
			if (list_itr != node_list.end())
			{
				LLXMLNode* child = (*list_itr).second;

				array[num_returned_refs++] = child;
			}
		}
	}

	delete[] string_array;

	return num_returned_refs;
}

void LLXMLNode::setBoolValue(U32 length, const bool *array)
{
	if (length == 0) return;

	std::string new_value;
	for (U32 pos=0; pos<length; ++pos)
	{
		if (pos > 0)
		{
			new_value = llformat("%s %s", new_value.c_str(), array[pos]?"true":"false");
		}
		else
		{
			new_value = array[pos]?"true":"false";
		}
	}

	mValue = new_value;
	mEncoding = ENCODING_DEFAULT;
	mLength = length;
	mType = TYPE_BOOLEAN;
}

void LLXMLNode::setByteValue(U32 length, const U8* const array, Encoding encoding)
{
	if (length == 0) return;

	std::string new_value;
	if (encoding == ENCODING_DEFAULT || encoding == ENCODING_DECIMAL)
	{
		for (U32 pos=0; pos<length; ++pos)
		{
			if (pos > 0)
			{
				new_value.append(llformat(" %u", array[pos]));
			}
			else
			{
				new_value = llformat("%u", array[pos]);
			}
		}
	}
	if (encoding == ENCODING_HEX)
	{
		for (U32 pos=0; pos<length; ++pos)
		{
			if (pos > 0 && pos % 16 == 0)
			{
				new_value.append(llformat(" %02X", array[pos]));
			}
			else
			{
				new_value.append(llformat("%02X", array[pos]));
			}
		}
	}
	// TODO -- Handle Base32

	mValue = new_value;
	mEncoding = encoding;
	mLength = length;
	mType = TYPE_INTEGER;
	mPrecision = 8;
}


void LLXMLNode::setIntValue(U32 length, const S32 *array, Encoding encoding)
{
	if (length == 0) return;

	std::string new_value;
	if (encoding == ENCODING_DEFAULT || encoding == ENCODING_DECIMAL)
	{
		for (U32 pos=0; pos<length; ++pos)
		{
			if (pos > 0)
			{
				new_value.append(llformat(" %d", array[pos]));
			}
			else
			{
				new_value = llformat("%d", array[pos]);
			}
		}
		mValue = new_value;
	}
	else if (encoding == ENCODING_HEX)
	{
		for (U32 pos=0; pos<length; ++pos)
		{
			if (pos > 0 && pos % 16 == 0)
			{
				new_value.append(llformat(" %08X", ((U32 *)array)[pos]));
			}
			else
			{
				new_value.append(llformat("%08X", ((U32 *)array)[pos]));
			}
		}
		mValue = new_value;
	}
	else
	{
		mValue = new_value;
	}
	// TODO -- Handle Base32

	mEncoding = encoding;
	mLength = length;
	mType = TYPE_INTEGER;
	mPrecision = 32;
}

void LLXMLNode::setUnsignedValue(U32 length, const U32* array, Encoding encoding)
{
	if (length == 0) return;

	std::string new_value;
	if (encoding == ENCODING_DEFAULT || encoding == ENCODING_DECIMAL)
	{
		for (U32 pos=0; pos<length; ++pos)
		{
			if (pos > 0)
			{
				new_value.append(llformat(" %u", array[pos]));
			}
			else
			{
				new_value = llformat("%u", array[pos]);
			}
		}
	}
	if (encoding == ENCODING_HEX)
	{
		for (U32 pos=0; pos<length; ++pos)
		{
			if (pos > 0 && pos % 16 == 0)
			{
				new_value.append(llformat(" %08X", array[pos]));
			}
			else
			{
				new_value.append(llformat("%08X", array[pos]));
			}
		}
		mValue = new_value;
	}
	// TODO -- Handle Base32

	mValue = new_value;
	mEncoding = encoding;
	mLength = length;
	mType = TYPE_INTEGER;
	mPrecision = 32;
}

#if LL_WINDOWS
#define PU64 "I64u"
#else
#define PU64 "llu"
#endif

void LLXMLNode::setLongValue(U32 length, const U64* array, Encoding encoding)
{
	if (length == 0) return;

	std::string new_value;
	if (encoding == ENCODING_DEFAULT || encoding == ENCODING_DECIMAL)
	{
		for (U32 pos=0; pos<length; ++pos)
		{
			if (pos > 0)
			{
				new_value.append(llformat(" %" PU64, array[pos]));
			}
			else
			{
				new_value = llformat("%" PU64, array[pos]);
			}
		}
		mValue = new_value;
	}
	if (encoding == ENCODING_HEX)
	{
		for (U32 pos=0; pos<length; ++pos)
		{
			U32 upper_32 = U32(array[pos]>>32);
			U32 lower_32 = U32(array[pos]&0xffffffff);
			if (pos > 0 && pos % 8 == 0)
			{
				new_value.append(llformat(" %08X%08X", upper_32, lower_32));
			}
			else
			{
				new_value.append(llformat("%08X%08X", upper_32, lower_32));
			}
		}
		mValue = new_value;
	}
	else
	{
		mValue = new_value;
	}
	// TODO -- Handle Base32

	mEncoding = encoding;
	mLength = length;
	mType = TYPE_INTEGER;
	mPrecision = 64;
}

void LLXMLNode::setFloatValue(U32 length, const F32 *array, Encoding encoding, U32 precision)
{
	if (length == 0) return;

	std::string new_value;
	if (encoding == ENCODING_DEFAULT || encoding == ENCODING_DECIMAL)
	{
		std::string format_string;
		if (precision > 0)
		{
			if (precision > 25)
			{
				precision = 25;
			}
			format_string = llformat( "%%.%dg", precision);
		}
		else
		{
			format_string = llformat( "%%g");
		}

		for (U32 pos=0; pos<length; ++pos)
		{
			if (pos > 0)
			{
				new_value.append(" ");
				new_value.append(llformat(format_string.c_str(), array[pos]));
			}
			else
			{
				new_value.assign(llformat(format_string.c_str(), array[pos]));
			}
		}
		mValue = new_value;
	}
	else if (encoding == ENCODING_HEX)
	{
		U32 *byte_array = (U32 *)array;
		setUnsignedValue(length, byte_array, ENCODING_HEX);
	}
	else
	{
		mValue = new_value;
	}

	mEncoding = encoding;
	mLength = length;
	mType = TYPE_FLOAT;
	mPrecision = 32;
}

void LLXMLNode::setDoubleValue(U32 length, const F64 *array, Encoding encoding, U32 precision)
{
	if (length == 0) return;

	std::string new_value;
	if (encoding == ENCODING_DEFAULT || encoding == ENCODING_DECIMAL)
	{
		std::string format_string;
		if (precision > 0)
		{
			if (precision > 25)
			{
				precision = 25;
			}
			format_string = llformat( "%%.%dg", precision);
		}
		else
		{
			format_string = llformat( "%%g");
		}
		for (U32 pos=0; pos<length; ++pos)
		{
			if (pos > 0)
			{
				new_value.append(" ");
				new_value.append(llformat(format_string.c_str(), array[pos]));
			}
			else
			{
				new_value.assign(llformat(format_string.c_str(), array[pos]));
			}
		}
		mValue = new_value;
	}
	if (encoding == ENCODING_HEX)
	{
		U64 *byte_array = (U64 *)array;
		setLongValue(length, byte_array, ENCODING_HEX);
	}
	else
	{
		mValue = new_value;
	}
	// TODO -- Handle Base32

	mEncoding = encoding;
	mLength = length;
	mType = TYPE_FLOAT;
	mPrecision = 64;
}

// static
std::string LLXMLNode::escapeXML(const std::string& xml)
{
	std::string out;
	for (std::string::size_type i = 0; i < xml.size(); ++i)
	{
		char c = xml[i];
		
		// <FS:ND> Skip invalid characters. There a s few more, but those would need inspecting of the UTF-8 sequence.
		// See http://en.wikipedia.org/wiki/Valid_characters_in_XML
		if( c >= 0 && c < 20 && c != 0x09 && c != 0x0A && c != 0x0D )
		{
			out.append( "?" );
			continue;
		}
		// </FS:ND>
		
		switch(c)
		{
		case '"':	out.append("&quot;");	break;
		case '\'':	out.append("&apos;");	break;
		case '&':	out.append("&amp;");	break;
		case '<':	out.append("&lt;");		break;
		case '>':	out.append("&gt;");		break;
		default:	out.push_back(c);		break;
		}
	}
	return out;
}

void LLXMLNode::setStringValue(U32 length, const std::string *strings)
{
	if (length == 0) return;

	std::string new_value;
	for (U32 pos=0; pos<length; ++pos)
	{
		// *NOTE: Do not escape strings here - do it on output
		new_value.append( strings[pos] );
		if (pos < length-1) new_value.append(" ");
	}

	mValue = new_value;
	mEncoding = ENCODING_DEFAULT;
	mLength = length;
	mType = TYPE_STRING;
}

void LLXMLNode::setUUIDValue(U32 length, const LLUUID *array)
{
	if (length == 0) return;

	std::string new_value;
	for (U32 pos=0; pos<length; ++pos)
	{
		new_value.append(array[pos].asString());
		if (pos < length-1) new_value.append(" ");
	}

	mValue = new_value;
	mEncoding = ENCODING_DEFAULT;
	mLength = length;
	mType = TYPE_UUID;
}

void LLXMLNode::setNodeRefValue(U32 length, const LLXMLNode **array)
{
	if (length == 0) return;

	std::string new_value;
	for (U32 pos=0; pos<length; ++pos)
	{
		if (array[pos]->mID != "")
		{
			new_value.append(array[pos]->mID);
		}
		else
		{
			new_value.append("(null)");
		}
		if (pos < length-1) new_value.append(" ");
	}

	mValue = new_value;
	mEncoding = ENCODING_DEFAULT;
	mLength = length;
	mType = TYPE_NODEREF;
}

void LLXMLNode::setValue(const std::string& value)
{
	if (TYPE_CONTAINER == mType)
	{
		mType = TYPE_UNKNOWN;
	}
	mValue = value;
}

void LLXMLNode::setDefault(LLXMLNode *default_node)
{
	mDefault = default_node;
}

void LLXMLNode::findDefault(LLXMLNode *defaults_list)
{
	if (defaults_list)
	{
		LLXMLNodeList children;
		defaults_list->getChildren(mName->mString, children);

		LLXMLNodeList::const_iterator children_itr;
		LLXMLNodeList::const_iterator children_end = children.end();
		for (children_itr = children.begin(); children_itr != children_end; ++children_itr)
		{
			LLXMLNode* child = (*children_itr).second;
			if (child->mVersionMajor == mVersionMajor &&
				child->mVersionMinor == mVersionMinor)
			{
				mDefault = child;
				return;
			}
		}
	}
	mDefault = NULL;
}

bool LLXMLNode::deleteChildren(const std::string& name)
{
	U32 removed_count = 0;
	LLXMLNodeList node_list;
	findName(name, node_list);
	if (!node_list.empty())
	{
		// TODO -- use multimap::find()
		// TODO -- need to watch out for invalid iterators
		LLXMLNodeList::iterator children_itr;
		for (children_itr = node_list.begin(); children_itr != node_list.end(); ++children_itr)
		{ 
			LLXMLNode* child = (*children_itr).second;
			if (deleteChild(child))
			{
				removed_count++;
			}
		}
	}
	return removed_count > 0;
}

bool LLXMLNode::deleteChildren(LLStringTableEntry* name)
{
	U32 removed_count = 0;
	LLXMLNodeList node_list;
	findName(name, node_list);
	if (!node_list.empty())
	{
		// TODO -- use multimap::find()
		// TODO -- need to watch out for invalid iterators
		LLXMLNodeList::iterator children_itr;
		for (children_itr = node_list.begin(); children_itr != node_list.end(); ++children_itr)
		{ 
			LLXMLNode* child = (*children_itr).second;
			if (deleteChild(child))
			{
				removed_count++;
			}
		}
	}
	return removed_count > 0;
}

void LLXMLNode::setAttributes(LLXMLNode::ValueType type, U32 precision, LLXMLNode::Encoding encoding, U32 length)
{
	mType = type;
	mEncoding = encoding;
	mPrecision = precision;
	mLength = length;
}

void LLXMLNode::setName(const std::string& name)
{
	setName(gStringTable.addStringEntry(name));
}

void LLXMLNode::setName(LLStringTableEntry* name)
{
	LLXMLNode* old_parent = mParent;
	if (mParent)
	{
		// we need to remove and re-add to the parent so that
		// the multimap key agrees with this node's name
		mParent->removeChild(this);
	}
	mName = name;
	if (old_parent)
	{
		LLXMLNodePtr this_ptr(this);
		old_parent->addChild(this_ptr);
	}
}

// Unused
// void LLXMLNode::appendValue(const std::string& value)
// {
// 	mValue.append(value);
// }

U32 LLXMLNode::getChildCount() const 
{ 
	if (mChildren.notNull())
	{
		return mChildren->map.size(); 
	}
	return 0;
}

//***************************************************
//  UNIT TESTING 
//***************************************************

U32 get_rand(U32 max_value)
{
	U32 random_num = rand() + ((U32)rand() << 16);
	return (random_num % max_value);
}

LLXMLNode *get_rand_node(LLXMLNode *node)
{
	if (node->mChildren.notNull())
	{
		U32 num_children = node->mChildren->map.size();
		if (get_rand(2) == 0)
		{
			while (true)
			{
				S32 child_num = S32(get_rand(num_children*2)) - num_children;
				LLXMLChildList::iterator itor = node->mChildren->map.begin();
				while (child_num > 0)
				{
					--child_num;
					++itor;
				}
				if (!itor->second->mIsAttribute)
				{
					return get_rand_node(itor->second);
				}
			}
		}
	}
	return node;
}

void LLXMLNode::createUnitTest(S32 max_num_children)
{
	// Random ID
	std::string rand_id;
	U32 rand_id_len = get_rand(10)+5;
	for (U32 pos = 0; pos<rand_id_len; ++pos)
	{
		char c = 'a' + get_rand(26);
		rand_id.append(1, c);
	}
	mID = rand_id;

	if (max_num_children < 2)
	{
		setStringValue(1, &mID);
		return;
	}

	// Checksums
	U32 integer_checksum = 0;
	U64 long_checksum = 0;
	U32 bool_true_count = 0;
	LLUUID uuid_checksum;
	U32 noderef_checksum = 0;
	U32 float_checksum = 0;

	// Create a random number of children
	U32 num_children = get_rand(max_num_children)+1;
	for (U32 child_num=0; child_num<num_children; ++child_num)
	{
		// Random Name
		std::string child_name;
		U32 child_name_len = get_rand(10)+5;
		for (U32 pos = 0; pos<child_name_len; ++pos)
		{
			char c = 'a' + get_rand(26);
			child_name.append(1, c);
		}

		LLXMLNode *new_child = createChild(child_name.c_str(), false);

		// Random ID
		std::string child_id;
		U32 child_id_len = get_rand(10)+5;
		for (U32 pos=0; pos<child_id_len; ++pos)
		{
			char c = 'a' + get_rand(26);
			child_id.append(1, c);
		}
		new_child->mID = child_id;

		// Random Length
		U32 array_size = get_rand(28)+1;

		// Random Encoding
		Encoding new_encoding = get_rand(2)?ENCODING_DECIMAL:ENCODING_HEX;

		// Random Type
		int type = get_rand(8);
		switch (type)
		{
		case 0: // TYPE_CONTAINER
			new_child->createUnitTest(max_num_children/2);
			break;
		case 1: // TYPE_BOOLEAN
			{
				bool random_bool_values[30];
				for (U32 value=0; value<array_size; ++value)
				{
					random_bool_values[value] = get_rand(2);
					if (random_bool_values[value])
					{
						++bool_true_count;
					}
				}
				new_child->setBoolValue(array_size, random_bool_values);
			}
			break;
		case 2: // TYPE_INTEGER (32-bit)
			{
				U32 random_int_values[30];
				for (U32 value=0; value<array_size; ++value)
				{
					random_int_values[value] = get_rand(0xffffffff);
					integer_checksum ^= random_int_values[value];
				}
				new_child->setUnsignedValue(array_size, random_int_values, new_encoding);
			}
			break;
		case 3: // TYPE_INTEGER (64-bit)
			{
				U64 random_int_values[30];
				for (U64 value=0; value<array_size; ++value)
				{
					random_int_values[value] = (U64(get_rand(0xffffffff)) << 32) + get_rand(0xffffffff);
					long_checksum ^= random_int_values[value];
				}
				new_child->setLongValue(array_size, random_int_values, new_encoding);
			}
			break;
		case 4: // TYPE_FLOAT (32-bit)
			{
				F32 random_float_values[30];
				for (U32 value=0; value<array_size; ++value)
				{
					S32 exponent = get_rand(256) - 128;
					S32 fractional_part = get_rand(0xffffffff);
					S32 sign = get_rand(2) * 2 - 1;
					random_float_values[value] = F32(fractional_part) / F32(0xffffffff) * exp(F32(exponent)) * F32(sign);

					U32 *float_bits = &((U32 *)random_float_values)[value];
					if (*float_bits == 0x80000000)
					{
						*float_bits = 0x00000000;
					}
					float_checksum ^= (*float_bits & 0xfffff000);
				}
				new_child->setFloatValue(array_size, random_float_values, new_encoding, 12);
			}
			break;
		case 5: // TYPE_FLOAT (64-bit)
			{
				F64 random_float_values[30];
				for (U32 value=0; value<array_size; ++value)
				{
					S32 exponent = get_rand(2048) - 1024;
					S32 fractional_part = get_rand(0xffffffff);
					S32 sign = get_rand(2) * 2 - 1;
					random_float_values[value] = F64(fractional_part) / F64(0xffffffff) * exp(F64(exponent)) * F64(sign);

					U64 *float_bits = &((U64 *)random_float_values)[value];
					if (*float_bits == 0x8000000000000000ll)
					{
						*float_bits = 0x0000000000000000ll;
					}
					float_checksum ^= ((*float_bits & 0xfffffff000000000ll) >> 32);
				}
				new_child->setDoubleValue(array_size, random_float_values, new_encoding, 12);
			}
			break;
		case 6: // TYPE_UUID
			{
				LLUUID random_uuid_values[30];
				for (U32 value=0; value<array_size; ++value)
				{
					random_uuid_values[value].generate();
					for (S32 byte=0; byte<UUID_BYTES; ++byte)
					{
						uuid_checksum.mData[byte] ^= random_uuid_values[value].mData[byte];
					}
				}
				new_child->setUUIDValue(array_size, random_uuid_values);
			}
			break;
		case 7: // TYPE_NODEREF
			{
				LLXMLNode *random_node_array[30];
				LLXMLNode *root = getRoot();
				for (U32 value=0; value<array_size; ++value)
				{
					random_node_array[value] = get_rand_node(root);
					const char *node_name = random_node_array[value]->mName->mString;
					for (U32 pos=0; pos<strlen(node_name); ++pos)		/* Flawfinder: ignore */
					{
						U32 hash_contrib = U32(node_name[pos]) << ((pos % 4) * 8);
						noderef_checksum ^= hash_contrib;
					}
				}
				new_child->setNodeRefValue(array_size, (const LLXMLNode **)random_node_array);
			}
			break;
		}
	}

	createChild("integer_checksum", true)->setUnsignedValue(1, &integer_checksum, LLXMLNode::ENCODING_HEX);
	createChild("long_checksum", true)->setLongValue(1, &long_checksum, LLXMLNode::ENCODING_HEX);
	createChild("bool_true_count", true)->setUnsignedValue(1, &bool_true_count, LLXMLNode::ENCODING_HEX);
	createChild("uuid_checksum", true)->setUUIDValue(1, &uuid_checksum);
	createChild("noderef_checksum", true)->setUnsignedValue(1, &noderef_checksum, LLXMLNode::ENCODING_HEX);
	createChild("float_checksum", true)->setUnsignedValue(1, &float_checksum, LLXMLNode::ENCODING_HEX);
}

bool LLXMLNode::performUnitTest(std::string &error_buffer)
{
	if (mChildren.isNull())
	{
		error_buffer.append(llformat("ERROR Node %s: No children found.\n", mName->mString));
		return false;
	}

	// Checksums
	U32 integer_checksum = 0;
	U32 bool_true_count = 0;
	LLUUID uuid_checksum;
	U32 noderef_checksum = 0;
	U32 float_checksum = 0;
	U64 long_checksum = 0;

	LLXMLChildList::iterator itor;
	for (itor=mChildren->map.begin(); itor!=mChildren->map.end(); ++itor)
	{
		LLXMLNode *node = itor->second;
		if (node->mIsAttribute)
		{
			continue;
		}
		if (node->mType == TYPE_CONTAINER)
		{
			if (!node->performUnitTest(error_buffer))
			{
				error_buffer.append(llformat("Child test failed for %s.\n", mName->mString));
				//return false;
			}
			continue;
		}
		if (node->mLength < 1 || node->mLength > 30)
		{
			error_buffer.append(llformat("ERROR Node %s: Invalid array length %d, child %s.\n", mName->mString, node->mLength, node->mName->mString));
			return false;
		}
		switch (node->mType)
		{
		case TYPE_CONTAINER:
		case TYPE_UNKNOWN:
			break;
		case TYPE_BOOLEAN:
			{
				bool bool_array[30];
				if (node->getBoolValue(node->mLength, bool_array) < node->mLength)
				{
					error_buffer.append(llformat("ERROR Node %s: Could not read boolean array, child %s.\n", mName->mString, node->mName->mString));
					return false;
				}
				for (U32 pos=0; pos<(U32)node->mLength; ++pos)
				{
					if (bool_array[pos])
					{
						++bool_true_count;
					}
				}
			}
			break;
		case TYPE_INTEGER:
			{
				if (node->mPrecision == 32)
				{
					U32 integer_array[30];
					if (node->getUnsignedValue(node->mLength, integer_array, node->mEncoding) < node->mLength)
					{
						error_buffer.append(llformat("ERROR Node %s: Could not read integer array, child %s.\n", mName->mString, node->mName->mString));
						return false;
					}
					for (U32 pos=0; pos<(U32)node->mLength; ++pos)
					{
						integer_checksum ^= integer_array[pos];
					}
				}
				else
				{
					U64 integer_array[30];
					if (node->getLongValue(node->mLength, integer_array, node->mEncoding) < node->mLength)
					{
						error_buffer.append(llformat("ERROR Node %s: Could not read long integer array, child %s.\n", mName->mString, node->mName->mString));
						return false;
					}
					for (U32 pos=0; pos<(U32)node->mLength; ++pos)
					{
						long_checksum ^= integer_array[pos];
					}
				}
			}
			break;
		case TYPE_FLOAT:
			{
				if (node->mPrecision == 32)
				{
					F32 float_array[30];
					if (node->getFloatValue(node->mLength, float_array, node->mEncoding) < node->mLength)
					{
						error_buffer.append(llformat("ERROR Node %s: Could not read float array, child %s.\n", mName->mString, node->mName->mString));
						return false;
					}
					for (U32 pos=0; pos<(U32)node->mLength; ++pos)
					{
						U32 float_bits = ((U32 *)float_array)[pos];
						float_checksum ^= (float_bits & 0xfffff000);
					}
				}
				else
				{
					F64 float_array[30];
					if (node->getDoubleValue(node->mLength, float_array, node->mEncoding) < node->mLength)
					{
						error_buffer.append(llformat("ERROR Node %s: Could not read float array, child %s.\n", mName->mString, node->mName->mString));
						return false;
					}
					for (U32 pos=0; pos<(U32)node->mLength; ++pos)
					{
						U64 float_bits = ((U64 *)float_array)[pos];
						float_checksum ^= ((float_bits & 0xfffffff000000000ll) >> 32);
					}
				}
			}
			break;
		case TYPE_STRING:
			break;
		case TYPE_UUID:
			{
				LLUUID uuid_array[30];
				if (node->getUUIDValue(node->mLength, uuid_array) < node->mLength)
				{
					error_buffer.append(llformat("ERROR Node %s: Could not read uuid array, child %s.\n", mName->mString, node->mName->mString));
					return false;
				}
				for (U32 pos=0; pos<(U32)node->mLength; ++pos)
				{
					for (S32 byte=0; byte<UUID_BYTES; ++byte)
					{
						uuid_checksum.mData[byte] ^= uuid_array[pos].mData[byte];
					}
				}
			}
			break;
		case TYPE_NODEREF:
			{
				LLXMLNode *node_array[30];
				if (node->getNodeRefValue(node->mLength, node_array) < node->mLength)
				{
					error_buffer.append(llformat("ERROR Node %s: Could not read node ref array, child %s.\n", mName->mString, node->mName->mString));
					return false;
				}
				for (U32 pos=0; pos<node->mLength; ++pos)
				{
					const char *node_name = node_array[pos]->mName->mString;
					for (U32 pos2=0; pos2<strlen(node_name); ++pos2)		/* Flawfinder: ignore */
					{
						U32 hash_contrib = U32(node_name[pos2]) << ((pos2 % 4) * 8);
						noderef_checksum ^= hash_contrib;
					}
				}
			}
			break;
		}
	}

	LLXMLNodePtr checksum_node;

	// Compare checksums
	{
		U32 node_integer_checksum = 0;
		if (!getAttribute("integer_checksum", checksum_node, false) || 
			checksum_node->getUnsignedValue(1, &node_integer_checksum, ENCODING_HEX) != 1)
		{
			error_buffer.append(llformat("ERROR Node %s: Integer checksum missing.\n", mName->mString));
			return false;
		}
		if (node_integer_checksum != integer_checksum)
		{
			error_buffer.append(llformat("ERROR Node %s: Integer checksum mismatch: read %X / calc %X.\n", mName->mString, node_integer_checksum, integer_checksum));
			return false;
		}
	}

	{
		U64 node_long_checksum = 0;
		if (!getAttribute("long_checksum", checksum_node, false) || 
			checksum_node->getLongValue(1, &node_long_checksum, ENCODING_HEX) != 1)
		{
			error_buffer.append(llformat("ERROR Node %s: Long Integer checksum missing.\n", mName->mString));
			return false;
		}
		if (node_long_checksum != long_checksum)
		{
			U32 *pp1 = (U32 *)&node_long_checksum;
			U32 *pp2 = (U32 *)&long_checksum;
			error_buffer.append(llformat("ERROR Node %s: Long Integer checksum mismatch: read %08X%08X / calc %08X%08X.\n", mName->mString, pp1[1], pp1[0], pp2[1], pp2[0]));
			return false;
		}
	}

	{
		U32 node_bool_true_count = 0;
		if (!getAttribute("bool_true_count", checksum_node, false) || 
			checksum_node->getUnsignedValue(1, &node_bool_true_count, ENCODING_HEX) != 1)
		{
			error_buffer.append(llformat("ERROR Node %s: Boolean checksum missing.\n", mName->mString));
			return false;
		}
		if (node_bool_true_count != bool_true_count)
		{
			error_buffer.append(llformat("ERROR Node %s: Boolean checksum mismatch: read %X / calc %X.\n", mName->mString, node_bool_true_count, bool_true_count));
			return false;
		}
	}

	{
		LLUUID node_uuid_checksum;
		if (!getAttribute("uuid_checksum", checksum_node, false) || 
			checksum_node->getUUIDValue(1, &node_uuid_checksum) != 1)
		{
			error_buffer.append(llformat("ERROR Node %s: UUID checksum missing.\n", mName->mString));
			return false;
		}
		if (node_uuid_checksum != uuid_checksum)
		{
			error_buffer.append(llformat("ERROR Node %s: UUID checksum mismatch: read %s / calc %s.\n", mName->mString, node_uuid_checksum.asString().c_str(), uuid_checksum.asString().c_str()));
			return false;
		}
	}

	{
		U32 node_noderef_checksum = 0;
		if (!getAttribute("noderef_checksum", checksum_node, false) || 
			checksum_node->getUnsignedValue(1, &node_noderef_checksum, ENCODING_HEX) != 1)
		{
			error_buffer.append(llformat("ERROR Node %s: Node Ref checksum missing.\n", mName->mString));
			return false;
		}
		if (node_noderef_checksum != noderef_checksum)
		{
			error_buffer.append(llformat("ERROR Node %s: Node Ref checksum mismatch: read %X / calc %X.\n", mName->mString, node_noderef_checksum, noderef_checksum));
			return false;
		}
	}

	{
		U32 node_float_checksum = 0;
		if (!getAttribute("float_checksum", checksum_node, false) || 
			checksum_node->getUnsignedValue(1, &node_float_checksum, ENCODING_HEX) != 1)
		{
			error_buffer.append(llformat("ERROR Node %s: Float checksum missing.\n", mName->mString));
			return false;
		}
		if (node_float_checksum != float_checksum)
		{
			error_buffer.append(llformat("ERROR Node %s: Float checksum mismatch: read %X / calc %X.\n", mName->mString, node_float_checksum, float_checksum));
			return false;
		}
	}

	return true;
}

LLXMLNodePtr LLXMLNode::getFirstChild() const
{
	if (mChildren.isNull()) return NULL;
	LLXMLNodePtr ret = mChildren->head;
	return ret;
}

LLXMLNodePtr LLXMLNode::getNextSibling() const
{
	LLXMLNodePtr ret = mNext;
	return ret;
}

std::string LLXMLNode::getSanitizedValue() const 
{ 
	if (mIsAttribute) 
	{
		return getValue() ;
	}
	else 
	{
		return getTextContents(); 
	}
}


std::string LLXMLNode::getTextContents() const
{
	std::string msg;
	std::string contents = mValue;
	std::string::size_type n = contents.find_first_not_of(" \t\n");
	if (n != std::string::npos && contents[n] == '\"')
	{
		// Case 1: node has quoted text
		S32 num_lines = 0;
		while(1)
		{
			// mContents[n] == '"'
			++n;
			std::string::size_type t = n;
			std::string::size_type m = 0;
			// fix-up escaped characters
			while(1)
			{
				m = contents.find_first_of("\\\"", t); // find first \ or "
				if ((m == std::string::npos) || (contents[m] == '\"'))
				{
					break;
				}
				contents.erase(m,1);
				t = m+1;
			}
			if (m == std::string::npos)
			{
				break;
			}
			// mContents[m] == '"'
			num_lines++;
			msg += contents.substr(n,m-n) + "\n";
			n = contents.find_first_of("\"", m+1);
			if (n == std::string::npos)
			{
				if (num_lines == 1)
				{
					msg.erase(msg.size()-1); // remove "\n" if only one line
				}
				break;
			}
		}
	}
	else
	{
		// Case 2: node has embedded text (beginning and trailing whitespace trimmed)
		std::string::size_type start = mValue.find_first_not_of(" \t\n");
		if (start != mValue.npos)
		{
			std::string::size_type end = mValue.find_last_not_of(" \t\n");
			if (end != mValue.npos)
			{
				msg = mValue.substr(start, end+1-start);
			}
			else
			{
				msg = mValue.substr(start);
			}
		}
		// Convert any internal CR to LF
		msg = utf8str_removeCRLF(msg);
	}
	return msg;
}

void LLXMLNode::setLineNumber(S32 line_number)
{
	mLineNumber = line_number;
}

S32 LLXMLNode::getLineNumber()
{
	return mLineNumber;
}<|MERGE_RESOLUTION|>--- conflicted
+++ resolved
@@ -655,29 +655,9 @@
 
 static void saveToCache(const std::string& filename, LLXMLNodePtr& node)
 {
-<<<<<<< HEAD
-	// Read file
-#ifdef LL_RELEASE_WITH_DEBUG_INFO
-		LL_INFOS("XMLNode") << "parsing XML file: " << filename << LL_ENDL;
-#elif defined LL_DEBUG
-		LL_INFOS("XMLNode") << "parsing XML file: " << filename << LL_ENDL;
-#else
-		LL_DEBUGS("XMLNode") << "parsing XML file: " << filename << LL_ENDL;
-#endif //LL_RELEASE_WITH_DEBUG_INFO
-	LLFILE* fp = LLFile::fopen(filename, "rb");		/* Flawfinder: ignore */
-	if (fp == NULL)
-	{
-		node = NULL ;
-		return false;
-	}
-	fseek(fp, 0, SEEK_END);
-	U32 length = ftell(fp);
-	fseek(fp, 0, SEEK_SET);
-=======
     LLExclusiveMutexLock lock(&sXMLCacheMutex);
     sXMLCache.emplace(filename, node.notNull() ? node->deepCopy() : nullptr);
 }
->>>>>>> 748c0eb5
 
 static bool loadFromCache(const std::string& filename, LLXMLNodePtr& node)
 {
