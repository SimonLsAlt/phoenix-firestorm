--- conflicted
+++ resolved
@@ -3424,11 +3424,7 @@
 
     if (childp->hasName("string"))
     {
-<<<<<<< HEAD
-        target.assign(childp->getValue());
-=======
         target.assign(LLStringFn::xml_decode(childp->getXMLRPCTextContents()));
->>>>>>> 8dfc1d04
         return true;
     }
 
