--- conflicted
+++ resolved
@@ -168,26 +168,6 @@
 // [RLVa:KB] - Patch: RLVa-2.1.0
     bool hasUnsavedValue() { return mValues.size() > 2; }
 // [/RLVa:KB]
-<<<<<<< HEAD
-	bool isDefault() { return (mValues.size() == 1); }
-	bool isSane();
-	bool shouldSave(bool nondefault_only);
-	bool isPersisted() { return mPersist != PERSIST_NO; }
-	bool isBackupable() { return mCanBackup; }		// <FS:Zi> Backup Settings
-	bool isHiddenFromSettingsEditor() { return mHideFromSettingsEditor; }
-	LLSD get()			const	{ return getValue(); }
-	LLSD getValue()		const	{ return mValues.back(); }
-	LLSD getDefault()	const	{ return mValues.front(); }
-	LLSD getSaveValue() const;
-
-	void set(const LLSD& val)	{ setValue(val); }
-	void setValue(const LLSD& value, bool saved_value = true);
-	void setDefaultValue(const LLSD& value);
-	void setPersist(ePersist);
-	void setBackupable(bool state);		// <FS:Zi> Backup Settings
-	void setHiddenFromSettingsEditor(bool hide);
-	void setComment(const std::string& comment);
-=======
     bool isDefault() { return (mValues.size() == 1); }
     bool isSane();
     bool shouldSave(bool nondefault_only);
@@ -200,13 +180,12 @@
     LLSD getSaveValue() const;
 
     void set(const LLSD& val)   { setValue(val); }
-    void setValue(const LLSD& value, bool saved_value = TRUE);
+    void setValue(const LLSD& value, bool saved_value = true);
     void setDefaultValue(const LLSD& value);
     void setPersist(ePersist);
     void setBackupable(bool state);     // <FS:Zi> Backup Settings
     void setHiddenFromSettingsEditor(bool hide);
     void setComment(const std::string& comment);
->>>>>>> c06fb4e0
 
 private:
     void firePropertyChanged(const LLSD &pPreviousValue)
@@ -253,127 +232,6 @@
     static const std::string mSanityTypeString[SANITY_TYPE_COUNT];
 
 public:
-<<<<<<< HEAD
-	static eControlType typeStringToEnum(const std::string& typestr);
-	static eSanityType sanityTypeStringToEnum(const std::string& sanitystr);
-	static std::string typeEnumToString(eControlType typeenum);	
-	static std::string sanityTypeEnumToString(eSanityType sanitytypeenum);	
-
-	LLControlGroup(const std::string& name);
-	~LLControlGroup();
-	void cleanup();
-
-	LLControlVariablePtr getControl(std::string_view name);
-
-	struct ApplyFunctor
-	{
-		virtual ~ApplyFunctor() {};
-		virtual void apply(const std::string& name, LLControlVariable* control) = 0;
-	};
-	void applyToAll(ApplyFunctor* func);
-
-	// <FS:Zi> Backup Settings
-	//LLControlVariable* declareControl(const std::string& name, eControlType type, const LLSD initial_val, const std::string& comment, LLControlVariable::ePersist persist, bool hidefromsettingseditor = false);
-	LLControlVariable* declareControl(const std::string& name, eControlType type, const LLSD initial_val, const std::string& comment, eSanityType sanity_type, LLSD sanity_value, const std::string& sanity_comment, LLControlVariable::ePersist persist, bool can_backup = true, bool hidefromsettingseditor = false);
-	// </FS:Zi>
-
-	LLControlVariable* declareU32(const std::string& name, U32 initial_val, const std::string& comment, LLControlVariable::ePersist persist = LLControlVariable::PERSIST_NONDFT);
-	LLControlVariable* declareS32(const std::string& name, S32 initial_val, const std::string& comment, LLControlVariable::ePersist persist = LLControlVariable::PERSIST_NONDFT);
-	LLControlVariable* declareF32(const std::string& name, F32 initial_val, const std::string& comment, LLControlVariable::ePersist persist = LLControlVariable::PERSIST_NONDFT);
-	LLControlVariable* declareBOOL(const std::string& name, bool initial_val, const std::string& comment, LLControlVariable::ePersist persist = LLControlVariable::PERSIST_NONDFT);
-	LLControlVariable* declareString(const std::string& name, const std::string &initial_val, const std::string& comment, LLControlVariable::ePersist persist = LLControlVariable::PERSIST_NONDFT);
-	LLControlVariable* declareVec3(const std::string& name, const LLVector3 &initial_val,const std::string& comment,  LLControlVariable::ePersist persist = LLControlVariable::PERSIST_NONDFT);
-	LLControlVariable* declareVec3d(const std::string& name, const LLVector3d &initial_val, const std::string& comment, LLControlVariable::ePersist persist = LLControlVariable::PERSIST_NONDFT);
-	LLControlVariable* declareQuat(const std::string& name, const LLQuaternion &initial_val, const std::string& comment, LLControlVariable::ePersist persist = LLControlVariable::PERSIST_NONDFT);
-	LLControlVariable* declareRect(const std::string& name, const LLRect &initial_val, const std::string& comment, LLControlVariable::ePersist persist = LLControlVariable::PERSIST_NONDFT);
-	LLControlVariable* declareColor4(const std::string& name, const LLColor4 &initial_val, const std::string& comment, LLControlVariable::ePersist persist = LLControlVariable::PERSIST_NONDFT);
-	LLControlVariable* declareColor3(const std::string& name, const LLColor3 &initial_val, const std::string& comment, LLControlVariable::ePersist persist = LLControlVariable::PERSIST_NONDFT);
-	LLControlVariable* declareLLSD(const std::string& name, const LLSD &initial_val, const std::string& comment, LLControlVariable::ePersist persist = LLControlVariable::PERSIST_NONDFT);
-
-	std::string getString(std::string_view name);
-	std::string getText(std::string_view name);
-	bool		getBOOL(std::string_view name);
-	S32			getS32(std::string_view name);
-	F32			getF32(std::string_view name);
-	U32			getU32(std::string_view name);
-	
-	LLWString	getWString(std::string_view name);
-	LLVector3	getVector3(std::string_view name);
-	LLVector3d	getVector3d(std::string_view name);
-	LLRect		getRect(std::string_view name);
-	LLSD        getLLSD(std::string_view name);
-	LLQuaternion	getQuaternion(std::string_view name);
-
-	LLColor4	getColor(std::string_view name);
-	LLColor4	getColor4(std::string_view name);
-	LLColor3	getColor3(std::string_view name);
-
-	LLSD		asLLSD(bool diffs_only);
-	
-	// generic getter
-	template<typename T> T get(std::string_view name)
-	{
-        LL_PROFILE_ZONE_SCOPED_CATEGORY_LLSD;
-		LLControlVariable* control = getControl(name);
-		LLSD value;
-		eControlType type = TYPE_COUNT;
-
-		if (control)		
-		{
-			value = control->get();
-			type = control->type();
-		}
-		else
-		{
-			LL_WARNS() << "Control " << name << " not found." << LL_ENDL;
-			return T();
-		}
-		return convert_from_llsd<T>(value, type, name);
-	}
-
-	void	setBOOL(std::string_view name, bool val);
-	void	setS32(std::string_view name, S32 val);
-	void	setF32(std::string_view name, F32 val);
-	void	setU32(std::string_view name, U32 val);
-	void	setString(std::string_view  name, const std::string& val);
-	void	setVector3(std::string_view name, const LLVector3 &val);
-	void	setVector3d(std::string_view name, const LLVector3d &val);
-	void	setQuaternion(std::string_view name, const LLQuaternion &val);
-	void	setRect(std::string_view name, const LLRect &val);
-	void	setColor4(std::string_view name, const LLColor4 &val);
-	void    setLLSD(std::string_view name, const LLSD& val);
-
-	// type agnostic setter that takes LLSD
-	void	setUntypedValue(std::string_view name, const LLSD& val);
-
-	// generic setter
-	template<typename T> void set(std::string_view name, const T& val)
-	{
-		LLControlVariable* control = getControl(name);
-	
-		if (control && control->isType(get_control_type<T>()))
-		{
-			control->set(convert_to_llsd(val));
-		}
-		else
-		{
-			LL_WARNS() << "Invalid control " << name << LL_ENDL;
-		}
-	}
-	
-	bool    controlExists(const std::string& name);
-
-	// Returns number of controls loaded, 0 if failed
-	// If require_declaration is false, will auto-declare controls it finds
-	// as the given type.
-	U32	loadFromFileLegacy(const std::string& filename, bool require_declaration = true, eControlType declare_as = TYPE_STRING);
- 	U32 saveToFile(const std::string& filename, bool nondefault_only);
- 	U32	loadFromFile(const std::string& filename, bool default_values = false, bool save_values = true);
-	void	resetToDefaults();
-	void	incrCount(std::string_view name);
-
-	bool	mSettingsProfile;
-=======
     static eControlType typeStringToEnum(const std::string& typestr);
     static eSanityType sanityTypeStringToEnum(const std::string& sanitystr);
     static std::string typeEnumToString(eControlType typeenum);
@@ -383,7 +241,7 @@
     ~LLControlGroup();
     void cleanup();
 
-    LLControlVariablePtr getControl(const std::string& name);
+    LLControlVariablePtr getControl(std::string_view name);
 
     struct ApplyFunctor
     {
@@ -393,14 +251,14 @@
     void applyToAll(ApplyFunctor* func);
 
     // <FS:Zi> Backup Settings
-    //LLControlVariable* declareControl(const std::string& name, eControlType type, const LLSD initial_val, const std::string& comment, LLControlVariable::ePersist persist, BOOL hidefromsettingseditor = FALSE);
-    LLControlVariable* declareControl(const std::string& name, eControlType type, const LLSD initial_val, const std::string& comment, eSanityType sanity_type, LLSD sanity_value, const std::string& sanity_comment, LLControlVariable::ePersist persist, BOOL can_backup = TRUE, BOOL hidefromsettingseditor = FALSE);
+    //LLControlVariable* declareControl(const std::string& name, eControlType type, const LLSD initial_val, const std::string& comment, LLControlVariable::ePersist persist, bool hidefromsettingseditor = false);
+    LLControlVariable* declareControl(const std::string& name, eControlType type, const LLSD initial_val, const std::string& comment, eSanityType sanity_type, LLSD sanity_value, const std::string& sanity_comment, LLControlVariable::ePersist persist, bool can_backup = true, bool hidefromsettingseditor = false);
     // </FS:Zi>
 
     LLControlVariable* declareU32(const std::string& name, U32 initial_val, const std::string& comment, LLControlVariable::ePersist persist = LLControlVariable::PERSIST_NONDFT);
     LLControlVariable* declareS32(const std::string& name, S32 initial_val, const std::string& comment, LLControlVariable::ePersist persist = LLControlVariable::PERSIST_NONDFT);
     LLControlVariable* declareF32(const std::string& name, F32 initial_val, const std::string& comment, LLControlVariable::ePersist persist = LLControlVariable::PERSIST_NONDFT);
-    LLControlVariable* declareBOOL(const std::string& name, BOOL initial_val, const std::string& comment, LLControlVariable::ePersist persist = LLControlVariable::PERSIST_NONDFT);
+    LLControlVariable* declareBOOL(const std::string& name, bool initial_val, const std::string& comment, LLControlVariable::ePersist persist = LLControlVariable::PERSIST_NONDFT);
     LLControlVariable* declareString(const std::string& name, const std::string &initial_val, const std::string& comment, LLControlVariable::ePersist persist = LLControlVariable::PERSIST_NONDFT);
     LLControlVariable* declareVec3(const std::string& name, const LLVector3 &initial_val,const std::string& comment,  LLControlVariable::ePersist persist = LLControlVariable::PERSIST_NONDFT);
     LLControlVariable* declareVec3d(const std::string& name, const LLVector3d &initial_val, const std::string& comment, LLControlVariable::ePersist persist = LLControlVariable::PERSIST_NONDFT);
@@ -410,28 +268,28 @@
     LLControlVariable* declareColor3(const std::string& name, const LLColor3 &initial_val, const std::string& comment, LLControlVariable::ePersist persist = LLControlVariable::PERSIST_NONDFT);
     LLControlVariable* declareLLSD(const std::string& name, const LLSD &initial_val, const std::string& comment, LLControlVariable::ePersist persist = LLControlVariable::PERSIST_NONDFT);
 
-    std::string getString(const std::string& name);
-    std::string getText(const std::string& name);
-    BOOL        getBOOL(const std::string& name);
-    S32         getS32(const std::string& name);
-    F32         getF32(const std::string& name);
-    U32         getU32(const std::string& name);
-
-    LLWString   getWString(const std::string& name);
-    LLVector3   getVector3(const std::string& name);
-    LLVector3d  getVector3d(const std::string& name);
-    LLRect      getRect(const std::string& name);
-    LLSD        getLLSD(const std::string& name);
-    LLQuaternion    getQuaternion(const std::string& name);
-
-    LLColor4    getColor(const std::string& name);
-    LLColor4    getColor4(const std::string& name);
-    LLColor3    getColor3(const std::string& name);
+    std::string getString(std::string_view name);
+    std::string getText(std::string_view name);
+    bool        getBOOL(std::string_view name);
+    S32         getS32(std::string_view name);
+    F32         getF32(std::string_view name);
+    U32         getU32(std::string_view name);
+
+    LLWString   getWString(std::string_view name);
+    LLVector3   getVector3(std::string_view name);
+    LLVector3d  getVector3d(std::string_view name);
+    LLRect      getRect(std::string_view name);
+    LLSD        getLLSD(std::string_view name);
+    LLQuaternion    getQuaternion(std::string_view name);
+
+    LLColor4    getColor(std::string_view name);
+    LLColor4    getColor4(std::string_view name);
+    LLColor3    getColor3(std::string_view name);
 
     LLSD        asLLSD(bool diffs_only);
 
     // generic getter
-    template<typename T> T get(const std::string& name)
+    template<typename T> T get(std::string_view name)
     {
         LL_PROFILE_ZONE_SCOPED_CATEGORY_LLSD;
         LLControlVariable* control = getControl(name);
@@ -451,23 +309,23 @@
         return convert_from_llsd<T>(value, type, name);
     }
 
-    void    setBOOL(const std::string& name, BOOL val);
-    void    setS32(const std::string& name, S32 val);
-    void    setF32(const std::string& name, F32 val);
-    void    setU32(const std::string& name, U32 val);
-    void    setString(const std::string&  name, const std::string& val);
-    void    setVector3(const std::string& name, const LLVector3 &val);
-    void    setVector3d(const std::string& name, const LLVector3d &val);
-    void    setQuaternion(const std::string& name, const LLQuaternion &val);
-    void    setRect(const std::string& name, const LLRect &val);
-    void    setColor4(const std::string& name, const LLColor4 &val);
-    void    setLLSD(const std::string& name, const LLSD& val);
+    void    setBOOL(std::string_view name, bool val);
+    void    setS32(std::string_view name, S32 val);
+    void    setF32(std::string_view name, F32 val);
+    void    setU32(std::string_view name, U32 val);
+    void    setString(std::string_view  name, const std::string& val);
+    void    setVector3(std::string_view name, const LLVector3 &val);
+    void    setVector3d(std::string_view name, const LLVector3d &val);
+    void    setQuaternion(std::string_view name, const LLQuaternion &val);
+    void    setRect(std::string_view name, const LLRect &val);
+    void    setColor4(std::string_view name, const LLColor4 &val);
+    void    setLLSD(std::string_view name, const LLSD& val);
 
     // type agnostic setter that takes LLSD
-    void    setUntypedValue(const std::string& name, const LLSD& val);
+    void    setUntypedValue(std::string_view name, const LLSD& val);
 
     // generic setter
-    template<typename T> void set(const std::string& name, const T& val)
+    template<typename T> void set(std::string_view name, const T& val)
     {
         LLControlVariable* control = getControl(name);
 
@@ -481,19 +339,18 @@
         }
     }
 
-    BOOL    controlExists(const std::string& name);
+    bool    controlExists(const std::string& name);
 
     // Returns number of controls loaded, 0 if failed
     // If require_declaration is false, will auto-declare controls it finds
     // as the given type.
-    U32 loadFromFileLegacy(const std::string& filename, BOOL require_declaration = TRUE, eControlType declare_as = TYPE_STRING);
-    U32 saveToFile(const std::string& filename, BOOL nondefault_only);
+    U32 loadFromFileLegacy(const std::string& filename, bool require_declaration = true, eControlType declare_as = TYPE_STRING);
+    U32 saveToFile(const std::string& filename, bool nondefault_only);
     U32 loadFromFile(const std::string& filename, bool default_values = false, bool save_values = true);
     void    resetToDefaults();
-    void    incrCount(const std::string& name);
+    void    incrCount(std::string_view name);
 
     bool    mSettingsProfile;
->>>>>>> c06fb4e0
 };
 
 
@@ -624,13 +481,7 @@
 template <> eControlType get_control_type<U32>();
 template <> eControlType get_control_type<S32>();
 template <> eControlType get_control_type<F32>();
-<<<<<<< HEAD
-template <> eControlType get_control_type<bool>(); 
-=======
 template <> eControlType get_control_type<bool>();
-// Yay BOOL, its really an S32.
-//template <> eControlType get_control_type<BOOL> ()
->>>>>>> c06fb4e0
 template <> eControlType get_control_type<std::string>();
 template <> eControlType get_control_type<LLVector3>();
 template <> eControlType get_control_type<LLVector3d>();
