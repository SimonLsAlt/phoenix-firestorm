/**
 * @file llcontrol.h
 * @brief A mechanism for storing "control state" for a program
 *
 * $LicenseInfo:firstyear=2001&license=viewerlgpl$
 * Second Life Viewer Source Code
 * Copyright (C) 2010, Linden Research, Inc.
 *
 * This library is free software; you can redistribute it and/or
 * modify it under the terms of the GNU Lesser General Public
 * License as published by the Free Software Foundation;
 * version 2.1 of the License only.
 *
 * This library is distributed in the hope that it will be useful,
 * but WITHOUT ANY WARRANTY; without even the implied warranty of
 * MERCHANTABILITY or FITNESS FOR A PARTICULAR PURPOSE.  See the GNU
 * Lesser General Public License for more details.
 *
 * You should have received a copy of the GNU Lesser General Public
 * License along with this library; if not, write to the Free Software
 * Foundation, Inc., 51 Franklin Street, Fifth Floor, Boston, MA  02110-1301  USA
 *
 * Linden Research, Inc., 945 Battery Street, San Francisco, CA  94111  USA
 * $/LicenseInfo$
 */

#ifndef LL_LLCONTROL_H
#define LL_LLCONTROL_H

#include "llboost.h"
#include "llevent.h"
#include "llstring.h"
#include "llrect.h"
#include "llrefcount.h"
#include "llinstancetracker.h"

#include <vector>

// *NOTE: boost::visit_each<> generates warning 4675 on .net 2003
// Disable the warning for the boost includes.
#if LL_WINDOWS
# if (_MSC_VER >= 1300 && _MSC_VER < 1400)
#   pragma warning(push)
#   pragma warning( disable : 4675 )
# endif
#endif

#include <boost/bind.hpp>

#if LL_WINDOWS
    #pragma warning (push)
    #pragma warning (disable : 4263) // boost::signals2::expired_slot::what() has const mismatch
    #pragma warning (disable : 4264)
#endif
#include <boost/signals2.hpp>
#if LL_WINDOWS
    #pragma warning (pop)
#endif

#if LL_WINDOWS
# if (_MSC_VER >= 1300 && _MSC_VER < 1400)
#   pragma warning(pop)
# endif
#endif

class LLVector3;
class LLVector3d;
class LLQuaternion;
class LLColor4;
class LLColor3;

// if this is changed, also modify mTypeString in llcontrol.h
typedef enum e_control_type
{
    TYPE_U32 = 0,
    TYPE_S32,
    TYPE_F32,
    TYPE_BOOLEAN,
    TYPE_STRING,
    TYPE_VEC3,
    TYPE_VEC3D,
    TYPE_QUAT,
    TYPE_RECT,
    TYPE_COL4,
    TYPE_COL3,
    TYPE_LLSD,
    TYPE_COUNT
} eControlType;

typedef enum e_sanity_type
{
    SANITY_TYPE_NONE = 0,
    SANITY_TYPE_EQUALS,
    SANITY_TYPE_NOT_EQUALS,
    SANITY_TYPE_LESS_THAN,
    SANITY_TYPE_GREATER_THAN,
    SANITY_TYPE_LESS_THAN_EQUALS,
    SANITY_TYPE_GREATER_THAN_EQUALS,
    SANITY_TYPE_BETWEEN,
    SANITY_TYPE_NOT_BETWEEN,
    SANITY_TYPE_COUNT
} eSanityType;

class LLControlVariable : public LLRefCount
{
    LOG_CLASS(LLControlVariable);

    friend class LLControlGroup;

public:
    typedef boost::signals2::signal<bool(LLControlVariable* control, const LLSD&), boost_boolean_combiner> validate_signal_t;
    typedef boost::signals2::signal<void(LLControlVariable* control, const LLSD&, const LLSD&)> commit_signal_t;
    typedef boost::signals2::signal<void(LLControlVariable* control, const LLSD&)> sanity_signal_t;

    enum ePersist
    {
        PERSIST_NO,                 // don't save this var
        PERSIST_NONDFT,             // save this var if differs from default
        PERSIST_ALWAYS              // save this var even if has default value
    };

private:
    std::string     mName;
    std::string     mComment;
    eControlType        mType;
    eSanityType     mSanityType;
    std::string     mSanityComment;
    ePersist        mPersist;
    bool            mCanBackup;     // <FS:Zi> Backup Settings
    bool            mHideFromSettingsEditor;
    std::vector<LLSD> mValues;
    std::vector<LLSD> mSanityValues;

    commit_signal_t mCommitSignal;
    validate_signal_t mValidateSignal;
    sanity_signal_t mSanitySignal;

public:
    LLControlVariable(const std::string& name, eControlType type,
        LLSD initial, const std::string& comment,
        eSanityType sanityType,
        LLSD sanityValues,
        const std::string& sanityComment,
        // <FS:Zi> Backup Settings
        // ePersist persist = PERSIST_NONDFT, bool hidefromsettingseditor = false
        ePersist persist = PERSIST_NONDFT, bool can_backup = true, bool hidefromsettingseditor = false
        // </FS:Zi>
    );

    virtual ~LLControlVariable();

    const std::string& getName() const { return mName; }
    const std::string& getComment() const { return mComment; }
    eSanityType getSanityType() { return mSanityType; }
    const std::string& getSanityComment() const { return mSanityComment; }
    const std::vector<LLSD>& getSanityValues() { return mSanityValues; };

    eControlType type()     { return mType; }
    bool isType(eControlType tp) { return tp == mType; }

    void resetToDefault(bool fire_signal = false);

    commit_signal_t* getSignal() { return &mCommitSignal; } // shorthand for commit signal
    commit_signal_t* getCommitSignal() { return &mCommitSignal; }
    validate_signal_t* getValidateSignal() { return &mValidateSignal; }
    sanity_signal_t* getSanitySignal() { return &mSanitySignal; }

// [RLVa:KB] - Patch: RLVa-2.1.0
    bool hasUnsavedValue() { return mValues.size() > 2; }
// [/RLVa:KB]
    bool isDefault() { return (mValues.size() == 1); }
    bool isSane();
    bool shouldSave(bool nondefault_only);
    bool isPersisted() { return mPersist != PERSIST_NO; }
    bool isBackupable() { return mCanBackup; }      // <FS:Zi> Backup Settings
    bool isHiddenFromSettingsEditor() { return mHideFromSettingsEditor; }
    LLSD get()          const   { return getValue(); }
    LLSD getValue()     const   { return mValues.back(); }
    LLSD getDefault()   const   { return mValues.front(); }
    LLSD getSaveValue() const;

    void set(const LLSD& val)   { setValue(val); }
    void setValue(const LLSD& value, bool saved_value = true);
    void setDefaultValue(const LLSD& value);
    void setPersist(ePersist);
    void setBackupable(bool state);     // <FS:Zi> Backup Settings
    void setHiddenFromSettingsEditor(bool hide);
    void setComment(const std::string& comment);

private:
    void firePropertyChanged(const LLSD &pPreviousValue)
    {
        mCommitSignal(this, mValues.back(), pPreviousValue);
    }
    LLSD getComparableValue(const LLSD& value);
    bool llsd_compare(const LLSD& a, const LLSD & b);
};

typedef LLPointer<LLControlVariable> LLControlVariablePtr;

//! Helper functions for converting between static types and LLControl values
template <class T>
eControlType get_control_type()
{
    LL_WARNS() << "Usupported control type: " << typeid(T).name() << "." << LL_ENDL;
    return TYPE_COUNT;
}

template <class T>
LLSD convert_to_llsd(const T& in)
{
    // default implementation
    return LLSD(in);
}

template <class T>
T convert_from_llsd(const LLSD& sd, eControlType type, std::string_view control_name)
{
    // needs specialization
    return T(sd);
}

//const U32 STRING_CACHE_SIZE = 10000;
class LLControlGroup : public LLInstanceTracker<LLControlGroup, std::string>
{
    LOG_CLASS(LLControlGroup);

protected:
    typedef std::map<std::string, LLControlVariablePtr > ctrl_name_table_t;
    ctrl_name_table_t mNameTable;
    static const std::string mTypeString[TYPE_COUNT];
    static const std::string mSanityTypeString[SANITY_TYPE_COUNT];

public:
    static eControlType typeStringToEnum(const std::string& typestr);
    static eSanityType sanityTypeStringToEnum(const std::string& sanitystr);
    static std::string typeEnumToString(eControlType typeenum);
    static std::string sanityTypeEnumToString(eSanityType sanitytypeenum);

    LLControlGroup(const std::string& name);
    ~LLControlGroup();
    void cleanup();

    LLControlVariablePtr getControl(std::string_view name);

    struct ApplyFunctor
    {
        virtual ~ApplyFunctor() {};
        virtual void apply(const std::string& name, LLControlVariable* control) = 0;
    };
    void applyToAll(ApplyFunctor* func);

    // <FS:Zi> Backup Settings
<<<<<<< HEAD
    //LLControlVariable* declareControl(const std::string& name, eControlType type, const LLSD initial_val, const std::string& comment, LLControlVariable::ePersist persist, BOOL hidefromsettingseditor = FALSE);
    LLControlVariable* declareControl(const std::string& name, eControlType type, const LLSD initial_val, const std::string& comment, eSanityType sanity_type, LLSD sanity_value, const std::string& sanity_comment, LLControlVariable::ePersist persist, BOOL can_backup = TRUE, BOOL hidefromsettingseditor = FALSE);
=======
    //LLControlVariable* declareControl(const std::string& name, eControlType type, const LLSD initial_val, const std::string& comment, LLControlVariable::ePersist persist, bool hidefromsettingseditor = false);
    LLControlVariable* declareControl(const std::string& name, eControlType type, const LLSD initial_val, const std::string& comment, eSanityType sanity_type, LLSD sanity_value, const std::string& sanity_comment, LLControlVariable::ePersist persist, bool can_backup = true, bool hidefromsettingseditor = false);
>>>>>>> 050d2fef
    // </FS:Zi>

    LLControlVariable* declareU32(const std::string& name, U32 initial_val, const std::string& comment, LLControlVariable::ePersist persist = LLControlVariable::PERSIST_NONDFT);
    LLControlVariable* declareS32(const std::string& name, S32 initial_val, const std::string& comment, LLControlVariable::ePersist persist = LLControlVariable::PERSIST_NONDFT);
    LLControlVariable* declareF32(const std::string& name, F32 initial_val, const std::string& comment, LLControlVariable::ePersist persist = LLControlVariable::PERSIST_NONDFT);
    LLControlVariable* declareBOOL(const std::string& name, bool initial_val, const std::string& comment, LLControlVariable::ePersist persist = LLControlVariable::PERSIST_NONDFT);
    LLControlVariable* declareString(const std::string& name, const std::string &initial_val, const std::string& comment, LLControlVariable::ePersist persist = LLControlVariable::PERSIST_NONDFT);
    LLControlVariable* declareVec3(const std::string& name, const LLVector3 &initial_val,const std::string& comment,  LLControlVariable::ePersist persist = LLControlVariable::PERSIST_NONDFT);
    LLControlVariable* declareVec3d(const std::string& name, const LLVector3d &initial_val, const std::string& comment, LLControlVariable::ePersist persist = LLControlVariable::PERSIST_NONDFT);
    LLControlVariable* declareQuat(const std::string& name, const LLQuaternion &initial_val, const std::string& comment, LLControlVariable::ePersist persist = LLControlVariable::PERSIST_NONDFT);
    LLControlVariable* declareRect(const std::string& name, const LLRect &initial_val, const std::string& comment, LLControlVariable::ePersist persist = LLControlVariable::PERSIST_NONDFT);
    LLControlVariable* declareColor4(const std::string& name, const LLColor4 &initial_val, const std::string& comment, LLControlVariable::ePersist persist = LLControlVariable::PERSIST_NONDFT);
    LLControlVariable* declareColor3(const std::string& name, const LLColor3 &initial_val, const std::string& comment, LLControlVariable::ePersist persist = LLControlVariable::PERSIST_NONDFT);
    LLControlVariable* declareLLSD(const std::string& name, const LLSD &initial_val, const std::string& comment, LLControlVariable::ePersist persist = LLControlVariable::PERSIST_NONDFT);

    std::string getString(std::string_view name);
    std::string getText(std::string_view name);
    bool        getBOOL(std::string_view name);
    S32         getS32(std::string_view name);
    F32         getF32(std::string_view name);
    U32         getU32(std::string_view name);

    LLWString   getWString(std::string_view name);
    LLVector3   getVector3(std::string_view name);
    LLVector3d  getVector3d(std::string_view name);
    LLRect      getRect(std::string_view name);
    LLSD        getLLSD(std::string_view name);
    LLQuaternion    getQuaternion(std::string_view name);

    LLColor4    getColor(std::string_view name);
    LLColor4    getColor4(std::string_view name);
    LLColor3    getColor3(std::string_view name);

    LLSD        asLLSD(bool diffs_only);

    // generic getter
    template<typename T> T get(std::string_view name)
    {
        LL_PROFILE_ZONE_SCOPED_CATEGORY_LLSD;
        LLControlVariable* control = getControl(name);
        LLSD value;
        eControlType type = TYPE_COUNT;

        if (control)
        {
            value = control->get();
            type = control->type();
        }
        else
        {
            LL_WARNS() << "Control " << name << " not found." << LL_ENDL;
            return T();
        }
        return convert_from_llsd<T>(value, type, name);
    }

    void    setBOOL(std::string_view name, bool val);
    void    setS32(std::string_view name, S32 val);
    void    setF32(std::string_view name, F32 val);
    void    setU32(std::string_view name, U32 val);
    void    setString(std::string_view  name, const std::string& val);
    void    setVector3(std::string_view name, const LLVector3 &val);
    void    setVector3d(std::string_view name, const LLVector3d &val);
    void    setQuaternion(std::string_view name, const LLQuaternion &val);
    void    setRect(std::string_view name, const LLRect &val);
    void    setColor4(std::string_view name, const LLColor4 &val);
    void    setLLSD(std::string_view name, const LLSD& val);

    // type agnostic setter that takes LLSD
    void    setUntypedValue(std::string_view name, const LLSD& val);

    // generic setter
    template<typename T> void set(std::string_view name, const T& val)
    {
        LLControlVariable* control = getControl(name);

        if (control && control->isType(get_control_type<T>()))
        {
            control->set(convert_to_llsd(val));
        }
        else
        {
            LL_WARNS() << "Invalid control " << name << LL_ENDL;
        }
    }

    bool    controlExists(const std::string& name);

    // Returns number of controls loaded, 0 if failed
    // If require_declaration is false, will auto-declare controls it finds
    // as the given type.
    U32 loadFromFileLegacy(const std::string& filename, bool require_declaration = true, eControlType declare_as = TYPE_STRING);
    U32 saveToFile(const std::string& filename, bool nondefault_only);
    U32 loadFromFile(const std::string& filename, bool default_values = false, bool save_values = true);
    void    resetToDefaults();
    void    incrCount(std::string_view name);

    bool    mSettingsProfile;
};


//! Publish/Subscribe object to interact with LLControlGroups.

//! Use an LLCachedControl instance to connect to a LLControlVariable
//! without have to manually create and bind a listener to a local
//! object.
template <class T>
class LLControlCache : public LLRefCount, public LLInstanceTracker<LLControlCache<T>, std::string>
{
public:
    // This constructor will declare a control if it doesn't exist in the contol group
    LLControlCache(LLControlGroup& group,
                    const std::string& name,
                    const T& default_value,
                    const std::string& comment)
    :   LLInstanceTracker<LLControlCache<T>, std::string >(name)
    {
        if(!group.controlExists(name))
        {
            if(!declareTypedControl(group, name, default_value, comment))
            {
                LL_ERRS() << "The control could not be created!!!" << LL_ENDL;
            }
        }

        bindToControl(group, name);
    }

    LLControlCache(LLControlGroup& group,
                    const std::string& name)
    :   LLInstanceTracker<LLControlCache<T>, std::string >(name)
    {
        if(!group.controlExists(name))
        {
            LL_ERRS() << "Control named \"" << name << "\" not found." << LL_ENDL;
        }

        bindToControl(group, name);
    }

    ~LLControlCache()
    {
    }

    const T& getValue() const { return mCachedValue; }

private:
    void bindToControl(LLControlGroup& group, const std::string& name)
    {
        LLControlVariablePtr controlp = group.getControl(name);
        mType = controlp->type();
        mCachedValue = convert_from_llsd<T>(controlp->get(), mType, name);

        // Add a listener to the controls signal...
        // NOTE: All listeners connected to 0 group, for guaranty that variable handlers (gSavedSettings) call last
        mConnection = controlp->getSignal()->connect(0,
            boost::bind(&LLControlCache<T>::handleValueChange, this, _2)
            );
        mType = controlp->type();
    }
    bool declareTypedControl(LLControlGroup& group,
                            const std::string& name,
                             const T& default_value,
                             const std::string& comment)
    {
        LLSD init_value;
        eControlType type = get_control_type<T>();
        init_value = convert_to_llsd(default_value);
        if(type < TYPE_COUNT)
        {
            // <FS:Zi> Backup Settings
            // group.declareControl(name, type, init_value, comment, SANITY_TYPE_NONE, LLSD(), std::string(""), LLControlVariable::PERSIST_NO);
            group.declareControl(name, type, init_value, comment, SANITY_TYPE_NONE, LLSD(), std::string(""), LLControlVariable::PERSIST_NO);
            // </FS_Zi>
            return true;
        }
        return false;
    }

    bool handleValueChange(const LLSD& newvalue)
    {
        mCachedValue = convert_from_llsd<T>(newvalue, mType, "");
        return true;
    }

private:
    T                           mCachedValue;
    eControlType                mType;
    boost::signals2::scoped_connection  mConnection;
};

template <typename T>
class LLCachedControl
{
public:
    LLCachedControl(LLControlGroup& group,
                    const std::string& name,
                    const T& default_value,
                    const std::string& comment = "Declared In Code")
    {
        mCachedControlPtr = LLControlCache<T>::getInstance(name).get();
        if (! mCachedControlPtr)
        {
            mCachedControlPtr = new LLControlCache<T>(group, name, default_value, comment);
        }
    }

    LLCachedControl(LLControlGroup& group,
                    const std::string& name)
    {
        mCachedControlPtr = LLControlCache<T>::getInstance(name).get();
        if (! mCachedControlPtr)
        {
            mCachedControlPtr = new LLControlCache<T>(group, name);
        }
    }

    operator const T&() const { return mCachedControlPtr->getValue(); }
    operator boost::function<const T&()> () const { return boost::function<const T&()>(*this); }
    const T& operator()() { return mCachedControlPtr->getValue(); }

private:
    LLPointer<LLControlCache<T> > mCachedControlPtr;
};

template <> eControlType get_control_type<U32>();
template <> eControlType get_control_type<S32>();
template <> eControlType get_control_type<F32>();
template <> eControlType get_control_type<bool>();
template <> eControlType get_control_type<std::string>();
template <> eControlType get_control_type<LLVector3>();
template <> eControlType get_control_type<LLVector3d>();
template <> eControlType get_control_type<LLQuaternion>();
template <> eControlType get_control_type<LLRect>();
template <> eControlType get_control_type<LLColor4>();
template <> eControlType get_control_type<LLColor3>();
template <> eControlType get_control_type<LLSD>();

template <> LLSD convert_to_llsd<U32>(const U32& in);
template <> LLSD convert_to_llsd<LLVector3>(const LLVector3& in);
template <> LLSD convert_to_llsd<LLVector3d>(const LLVector3d& in);
template <> LLSD convert_to_llsd<LLQuaternion>(const LLQuaternion& in);
template <> LLSD convert_to_llsd<LLRect>(const LLRect& in);
template <> LLSD convert_to_llsd<LLColor4>(const LLColor4& in);
template <> LLSD convert_to_llsd<LLColor3>(const LLColor3& in);

template<> std::string convert_from_llsd<std::string>(const LLSD& sd, eControlType type, std::string_view control_name);
template<> LLWString convert_from_llsd<LLWString>(const LLSD& sd, eControlType type, std::string_view control_name);
template<> LLVector3 convert_from_llsd<LLVector3>(const LLSD& sd, eControlType type, std::string_view control_name);
template<> LLVector3d convert_from_llsd<LLVector3d>(const LLSD& sd, eControlType type, std::string_view control_name);
template<> LLQuaternion convert_from_llsd<LLQuaternion>(const LLSD& sd, eControlType type, std::string_view control_name);
template<> LLRect convert_from_llsd<LLRect>(const LLSD& sd, eControlType type, std::string_view control_name);
template<> bool convert_from_llsd<bool>(const LLSD& sd, eControlType type, std::string_view control_name);
template<> S32 convert_from_llsd<S32>(const LLSD& sd, eControlType type, std::string_view control_name);
template<> F32 convert_from_llsd<F32>(const LLSD& sd, eControlType type, std::string_view control_name);
template<> U32 convert_from_llsd<U32>(const LLSD& sd, eControlType type, std::string_view control_name);
template<> LLColor3 convert_from_llsd<LLColor3>(const LLSD& sd, eControlType type, std::string_view control_name);
template<> LLColor4 convert_from_llsd<LLColor4>(const LLSD& sd, eControlType type, std::string_view control_name);
template<> LLSD convert_from_llsd<LLSD>(const LLSD& sd, eControlType type, std::string_view control_name);

//#define TEST_CACHED_CONTROL 1
#ifdef TEST_CACHED_CONTROL
void test_cached_control();
#endif // TEST_CACHED_CONTROL

#endif<|MERGE_RESOLUTION|>--- conflicted
+++ resolved
@@ -251,13 +251,8 @@
     void applyToAll(ApplyFunctor* func);
 
     // <FS:Zi> Backup Settings
-<<<<<<< HEAD
-    //LLControlVariable* declareControl(const std::string& name, eControlType type, const LLSD initial_val, const std::string& comment, LLControlVariable::ePersist persist, BOOL hidefromsettingseditor = FALSE);
-    LLControlVariable* declareControl(const std::string& name, eControlType type, const LLSD initial_val, const std::string& comment, eSanityType sanity_type, LLSD sanity_value, const std::string& sanity_comment, LLControlVariable::ePersist persist, BOOL can_backup = TRUE, BOOL hidefromsettingseditor = FALSE);
-=======
     //LLControlVariable* declareControl(const std::string& name, eControlType type, const LLSD initial_val, const std::string& comment, LLControlVariable::ePersist persist, bool hidefromsettingseditor = false);
     LLControlVariable* declareControl(const std::string& name, eControlType type, const LLSD initial_val, const std::string& comment, eSanityType sanity_type, LLSD sanity_value, const std::string& sanity_comment, LLControlVariable::ePersist persist, bool can_backup = true, bool hidefromsettingseditor = false);
->>>>>>> 050d2fef
     // </FS:Zi>
 
     LLControlVariable* declareU32(const std::string& name, U32 initial_val, const std::string& comment, LLControlVariable::ePersist persist = LLControlVariable::PERSIST_NONDFT);
