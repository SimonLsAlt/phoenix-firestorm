/**
 * @file llcontrol.h
 * @brief A mechanism for storing "control state" for a program
 *
 * $LicenseInfo:firstyear=2001&license=viewerlgpl$
 * Second Life Viewer Source Code
 * Copyright (C) 2010, Linden Research, Inc.
 *
 * This library is free software; you can redistribute it and/or
 * modify it under the terms of the GNU Lesser General Public
 * License as published by the Free Software Foundation;
 * version 2.1 of the License only.
 *
 * This library is distributed in the hope that it will be useful,
 * but WITHOUT ANY WARRANTY; without even the implied warranty of
 * MERCHANTABILITY or FITNESS FOR A PARTICULAR PURPOSE.  See the GNU
 * Lesser General Public License for more details.
 *
 * You should have received a copy of the GNU Lesser General Public
 * License along with this library; if not, write to the Free Software
 * Foundation, Inc., 51 Franklin Street, Fifth Floor, Boston, MA  02110-1301  USA
 *
 * Linden Research, Inc., 945 Battery Street, San Francisco, CA  94111  USA
 * $/LicenseInfo$
 */

#ifndef LL_LLCONTROL_H
#define LL_LLCONTROL_H

#include "llboost.h"
#include "llevent.h"
#include "llstring.h"
#include "llrect.h"
#include "llrefcount.h"
#include "llinstancetracker.h"

#include <vector>

// *NOTE: boost::visit_each<> generates warning 4675 on .net 2003
// Disable the warning for the boost includes.
#if LL_WINDOWS
# if (_MSC_VER >= 1300 && _MSC_VER < 1400)
#   pragma warning(push)
#   pragma warning( disable : 4675 )
# endif
#endif

#include <boost/bind.hpp>

#if LL_WINDOWS
    #pragma warning (push)
    #pragma warning (disable : 4263) // boost::signals2::expired_slot::what() has const mismatch
    #pragma warning (disable : 4264)
#endif
#include <boost/signals2.hpp>
#if LL_WINDOWS
    #pragma warning (pop)
#endif

#if LL_WINDOWS
# if (_MSC_VER >= 1300 && _MSC_VER < 1400)
#   pragma warning(pop)
# endif
#endif

class LLVector3;
class LLVector3d;
class LLQuaternion;
class LLColor4;
class LLColor3;

// if this is changed, also modify mTypeString in llcontrol.h
typedef enum e_control_type
{
    TYPE_U32 = 0,
    TYPE_S32,
    TYPE_F32,
    TYPE_BOOLEAN,
    TYPE_STRING,
    TYPE_VEC3,
    TYPE_VEC3D,
    TYPE_QUAT,
    TYPE_RECT,
    TYPE_COL4,
    TYPE_COL3,
    TYPE_LLSD,
    TYPE_COUNT
} eControlType;

typedef enum e_sanity_type
{
<<<<<<< HEAD
	SANITY_TYPE_NONE = 0,
	SANITY_TYPE_EQUALS,
	SANITY_TYPE_NOT_EQUALS,
	SANITY_TYPE_LESS_THAN,
	SANITY_TYPE_GREATER_THAN,
	SANITY_TYPE_LESS_THAN_EQUALS,
	SANITY_TYPE_GREATER_THAN_EQUALS,
	SANITY_TYPE_BETWEEN,
	SANITY_TYPE_NOT_BETWEEN,
	SANITY_TYPE_COUNT
=======
    SANITY_TYPE_NONE = 0,
    SANITY_TYPE_EQUALS,
    SANITY_TYPE_NOT_EQUALS,
    SANITY_TYPE_LESS_THAN,
    SANITY_TYPE_GREATER_THAN,
    SANITY_TYPE_LESS_THAN_EQUALS,
    SANITY_TYPE_GREATER_THAN_EQUALS,
    SANITY_TYPE_BETWEEN,
    SANITY_TYPE_NOT_BETWEEN,
    SANITY_TYPE_COUNT
>>>>>>> 1a8a5404
} eSanityType;

class LLControlVariable : public LLRefCount
{
    LOG_CLASS(LLControlVariable);

    friend class LLControlGroup;

public:
<<<<<<< HEAD
	typedef boost::signals2::signal<bool(LLControlVariable* control, const LLSD&), boost_boolean_combiner> validate_signal_t;
	typedef boost::signals2::signal<void(LLControlVariable* control, const LLSD&, const LLSD&)> commit_signal_t;
	typedef boost::signals2::signal<void(LLControlVariable* control, const LLSD&)> sanity_signal_t;
=======
    typedef boost::signals2::signal<bool(LLControlVariable* control, const LLSD&), boost_boolean_combiner> validate_signal_t;
    typedef boost::signals2::signal<void(LLControlVariable* control, const LLSD&, const LLSD&)> commit_signal_t;
    typedef boost::signals2::signal<void(LLControlVariable* control, const LLSD&)> sanity_signal_t;
>>>>>>> 1a8a5404

    enum ePersist
    {
        PERSIST_NO,                 // don't save this var
        PERSIST_NONDFT,             // save this var if differs from default
        PERSIST_ALWAYS              // save this var even if has default value
    };

private:
<<<<<<< HEAD
	std::string		mName;
	std::string		mComment;
	eControlType		mType;
	eSanityType		mSanityType;
	std::string		mSanityComment;
	ePersist		mPersist;
	bool			mCanBackup;		// <FS:Zi> Backup Settings
	bool			mHideFromSettingsEditor;
	std::vector<LLSD> mValues;
	std::vector<LLSD> mSanityValues;

	commit_signal_t mCommitSignal;
	validate_signal_t mValidateSignal;
	sanity_signal_t mSanitySignal;
	
public:
	LLControlVariable(const std::string& name, eControlType type,
		LLSD initial, const std::string& comment,
		eSanityType sanityType,
		LLSD sanityValues,
		const std::string& sanityComment,
		// <FS:Zi> Backup Settings
		// ePersist persist = PERSIST_NONDFT, bool hidefromsettingseditor = false
		ePersist persist = PERSIST_NONDFT, bool can_backup = true, bool hidefromsettingseditor = false
		// </FS:Zi>
	);

	virtual ~LLControlVariable();
	
	const std::string& getName() const { return mName; }
	const std::string& getComment() const { return mComment; }
	eSanityType getSanityType() { return mSanityType; }
	const std::string& getSanityComment() const { return mSanityComment; }
	const std::vector<LLSD>& getSanityValues() { return mSanityValues; };

	eControlType type()		{ return mType; }
	bool isType(eControlType tp) { return tp == mType; }

	void resetToDefault(bool fire_signal = false);

	commit_signal_t* getSignal() { return &mCommitSignal; } // shorthand for commit signal
	commit_signal_t* getCommitSignal() { return &mCommitSignal; }
	validate_signal_t* getValidateSignal() { return &mValidateSignal; }
	sanity_signal_t* getSanitySignal() { return &mSanitySignal; }

// [RLVa:KB] - Patch: RLVa-2.1.0
	bool hasUnsavedValue() { return mValues.size() > 2; }
// [/RLVa:KB]
	bool isDefault() { return (mValues.size() == 1); }
	bool isSane();
	bool shouldSave(bool nondefault_only);
	bool isPersisted() { return mPersist != PERSIST_NO; }
	bool isBackupable() { return mCanBackup; }		// <FS:Zi> Backup Settings
	bool isHiddenFromSettingsEditor() { return mHideFromSettingsEditor; }
	LLSD get()			const	{ return getValue(); }
	LLSD getValue()		const	{ return mValues.back(); }
	LLSD getDefault()	const	{ return mValues.front(); }
	LLSD getSaveValue() const;

	void set(const LLSD& val)	{ setValue(val); }
	void setValue(const LLSD& value, bool saved_value = true);
	void setDefaultValue(const LLSD& value);
	void setPersist(ePersist);
	void setBackupable(bool state);		// <FS:Zi> Backup Settings
	void setHiddenFromSettingsEditor(bool hide);
	void setComment(const std::string& comment);
=======
    std::string     mName;
    std::string     mComment;
    eControlType        mType;
    eSanityType     mSanityType;
    std::string     mSanityComment;
    ePersist        mPersist;
    bool            mCanBackup;     // <FS:Zi> Backup Settings
    bool            mHideFromSettingsEditor;
    std::vector<LLSD> mValues;
    std::vector<LLSD> mSanityValues;

    commit_signal_t mCommitSignal;
    validate_signal_t mValidateSignal;
    sanity_signal_t mSanitySignal;

public:
    LLControlVariable(const std::string& name, eControlType type,
        LLSD initial, const std::string& comment,
        eSanityType sanityType,
        LLSD sanityValues,
        const std::string& sanityComment,
        // <FS:Zi> Backup Settings
        // ePersist persist = PERSIST_NONDFT, bool hidefromsettingseditor = false
        ePersist persist = PERSIST_NONDFT, bool can_backup = true, bool hidefromsettingseditor = false
        // </FS:Zi>
    );

    virtual ~LLControlVariable();

    const std::string& getName() const { return mName; }
    const std::string& getComment() const { return mComment; }
    eSanityType getSanityType() { return mSanityType; }
    const std::string& getSanityComment() const { return mSanityComment; }
    const std::vector<LLSD>& getSanityValues() { return mSanityValues; };

    eControlType type()     { return mType; }
    bool isType(eControlType tp) { return tp == mType; }

    void resetToDefault(bool fire_signal = false);

    commit_signal_t* getSignal() { return &mCommitSignal; } // shorthand for commit signal
    commit_signal_t* getCommitSignal() { return &mCommitSignal; }
    validate_signal_t* getValidateSignal() { return &mValidateSignal; }
    sanity_signal_t* getSanitySignal() { return &mSanitySignal; }

// [RLVa:KB] - Patch: RLVa-2.1.0
    bool hasUnsavedValue() { return mValues.size() > 2; }
// [/RLVa:KB]
    bool isDefault() { return (mValues.size() == 1); }
    bool isSane();
    bool shouldSave(bool nondefault_only);
    bool isPersisted() { return mPersist != PERSIST_NO; }
    bool isBackupable() { return mCanBackup; }      // <FS:Zi> Backup Settings
    bool isHiddenFromSettingsEditor() { return mHideFromSettingsEditor; }
    LLSD get()          const   { return getValue(); }
    LLSD getValue()     const   { return mValues.back(); }
    LLSD getDefault()   const   { return mValues.front(); }
    LLSD getSaveValue() const;

    void set(const LLSD& val)   { setValue(val); }
    void setValue(const LLSD& value, bool saved_value = true);
    void setDefaultValue(const LLSD& value);
    void setPersist(ePersist);
    void setBackupable(bool state);     // <FS:Zi> Backup Settings
    void setHiddenFromSettingsEditor(bool hide);
    void setComment(const std::string& comment);
>>>>>>> 1a8a5404

private:
    void firePropertyChanged(const LLSD &pPreviousValue)
    {
        mCommitSignal(this, mValues.back(), pPreviousValue);
    }
    LLSD getComparableValue(const LLSD& value);
    bool llsd_compare(const LLSD& a, const LLSD & b);
};

typedef LLPointer<LLControlVariable> LLControlVariablePtr;

//! Helper functions for converting between static types and LLControl values
template <class T>
eControlType get_control_type()
{
    LL_WARNS() << "Usupported control type: " << typeid(T).name() << "." << LL_ENDL;
    return TYPE_COUNT;
}

template <class T>
LLSD convert_to_llsd(const T& in)
{
    // default implementation
    return LLSD(in);
}

template <class T>
T convert_from_llsd(const LLSD& sd, eControlType type, std::string_view control_name)
{
    // needs specialization
    return T(sd);
}

//const U32 STRING_CACHE_SIZE = 10000;
class LLControlGroup : public LLInstanceTracker<LLControlGroup, std::string>
{
    LOG_CLASS(LLControlGroup);

protected:
<<<<<<< HEAD
	typedef std::map<std::string, LLControlVariablePtr > ctrl_name_table_t;
	ctrl_name_table_t mNameTable;
	static const std::string mTypeString[TYPE_COUNT];
	static const std::string mSanityTypeString[SANITY_TYPE_COUNT];

public:
	static eControlType typeStringToEnum(const std::string& typestr);
	static eSanityType sanityTypeStringToEnum(const std::string& sanitystr);
	static std::string typeEnumToString(eControlType typeenum);	
	static std::string sanityTypeEnumToString(eSanityType sanitytypeenum);	

	LLControlGroup(const std::string& name);
	~LLControlGroup();
	void cleanup();

	LLControlVariablePtr getControl(std::string_view name);

	struct ApplyFunctor
	{
		virtual ~ApplyFunctor() {};
		virtual void apply(const std::string& name, LLControlVariable* control) = 0;
	};
	void applyToAll(ApplyFunctor* func);

	// <FS:Zi> Backup Settings
	//LLControlVariable* declareControl(const std::string& name, eControlType type, const LLSD initial_val, const std::string& comment, LLControlVariable::ePersist persist, bool hidefromsettingseditor = false);
	LLControlVariable* declareControl(const std::string& name, eControlType type, const LLSD initial_val, const std::string& comment, eSanityType sanity_type, LLSD sanity_value, const std::string& sanity_comment, LLControlVariable::ePersist persist, bool can_backup = true, bool hidefromsettingseditor = false);
	// </FS:Zi>

	LLControlVariable* declareU32(const std::string& name, U32 initial_val, const std::string& comment, LLControlVariable::ePersist persist = LLControlVariable::PERSIST_NONDFT);
	LLControlVariable* declareS32(const std::string& name, S32 initial_val, const std::string& comment, LLControlVariable::ePersist persist = LLControlVariable::PERSIST_NONDFT);
	LLControlVariable* declareF32(const std::string& name, F32 initial_val, const std::string& comment, LLControlVariable::ePersist persist = LLControlVariable::PERSIST_NONDFT);
	LLControlVariable* declareBOOL(const std::string& name, bool initial_val, const std::string& comment, LLControlVariable::ePersist persist = LLControlVariable::PERSIST_NONDFT);
	LLControlVariable* declareString(const std::string& name, const std::string &initial_val, const std::string& comment, LLControlVariable::ePersist persist = LLControlVariable::PERSIST_NONDFT);
	LLControlVariable* declareVec3(const std::string& name, const LLVector3 &initial_val,const std::string& comment,  LLControlVariable::ePersist persist = LLControlVariable::PERSIST_NONDFT);
	LLControlVariable* declareVec3d(const std::string& name, const LLVector3d &initial_val, const std::string& comment, LLControlVariable::ePersist persist = LLControlVariable::PERSIST_NONDFT);
	LLControlVariable* declareQuat(const std::string& name, const LLQuaternion &initial_val, const std::string& comment, LLControlVariable::ePersist persist = LLControlVariable::PERSIST_NONDFT);
	LLControlVariable* declareRect(const std::string& name, const LLRect &initial_val, const std::string& comment, LLControlVariable::ePersist persist = LLControlVariable::PERSIST_NONDFT);
	LLControlVariable* declareColor4(const std::string& name, const LLColor4 &initial_val, const std::string& comment, LLControlVariable::ePersist persist = LLControlVariable::PERSIST_NONDFT);
	LLControlVariable* declareColor3(const std::string& name, const LLColor3 &initial_val, const std::string& comment, LLControlVariable::ePersist persist = LLControlVariable::PERSIST_NONDFT);
	LLControlVariable* declareLLSD(const std::string& name, const LLSD &initial_val, const std::string& comment, LLControlVariable::ePersist persist = LLControlVariable::PERSIST_NONDFT);

	std::string getString(std::string_view name);
	std::string getText(std::string_view name);
	bool		getBOOL(std::string_view name);
	S32			getS32(std::string_view name);
	F32			getF32(std::string_view name);
	U32			getU32(std::string_view name);
	
	LLWString	getWString(std::string_view name);
	LLVector3	getVector3(std::string_view name);
	LLVector3d	getVector3d(std::string_view name);
	LLRect		getRect(std::string_view name);
	LLSD        getLLSD(std::string_view name);
	LLQuaternion	getQuaternion(std::string_view name);

	LLColor4	getColor(std::string_view name);
	LLColor4	getColor4(std::string_view name);
	LLColor3	getColor3(std::string_view name);

	LLSD		asLLSD(bool diffs_only);
	
	// generic getter
	template<typename T> T get(std::string_view name)
	{
        LL_PROFILE_ZONE_SCOPED_CATEGORY_LLSD;
		LLControlVariable* control = getControl(name);
		LLSD value;
		eControlType type = TYPE_COUNT;

		if (control)		
		{
			value = control->get();
			type = control->type();
		}
		else
		{
			LL_WARNS() << "Control " << name << " not found." << LL_ENDL;
			return T();
		}
		return convert_from_llsd<T>(value, type, name);
	}

	void	setBOOL(std::string_view name, bool val);
	void	setS32(std::string_view name, S32 val);
	void	setF32(std::string_view name, F32 val);
	void	setU32(std::string_view name, U32 val);
	void	setString(std::string_view  name, const std::string& val);
	void	setVector3(std::string_view name, const LLVector3 &val);
	void	setVector3d(std::string_view name, const LLVector3d &val);
	void	setQuaternion(std::string_view name, const LLQuaternion &val);
	void	setRect(std::string_view name, const LLRect &val);
	void	setColor4(std::string_view name, const LLColor4 &val);
	void    setLLSD(std::string_view name, const LLSD& val);

	// type agnostic setter that takes LLSD
	void	setUntypedValue(std::string_view name, const LLSD& val);

	// generic setter
	template<typename T> void set(std::string_view name, const T& val)
	{
		LLControlVariable* control = getControl(name);
	
		if (control && control->isType(get_control_type<T>()))
		{
			control->set(convert_to_llsd(val));
		}
		else
		{
			LL_WARNS() << "Invalid control " << name << LL_ENDL;
		}
	}
	
	bool    controlExists(const std::string& name);

	// Returns number of controls loaded, 0 if failed
	// If require_declaration is false, will auto-declare controls it finds
	// as the given type.
	U32	loadFromFileLegacy(const std::string& filename, const std::string& xml, bool require_declaration = true, eControlType declare_as = TYPE_STRING);
 	U32 saveToFile(const std::string& filename, bool nondefault_only);
 	U32	loadFromFile(const std::string& filename, bool default_values = false, bool save_values = true);
	void	resetToDefaults();
	void	incrCount(std::string_view name);

	bool	mSettingsProfile;
=======
    typedef std::map<std::string, LLControlVariablePtr > ctrl_name_table_t;
    ctrl_name_table_t mNameTable;
    static const std::string mTypeString[TYPE_COUNT];
    static const std::string mSanityTypeString[SANITY_TYPE_COUNT];

public:
    static eControlType typeStringToEnum(const std::string& typestr);
    static eSanityType sanityTypeStringToEnum(const std::string& sanitystr);
    static std::string typeEnumToString(eControlType typeenum);
    static std::string sanityTypeEnumToString(eSanityType sanitytypeenum);

    LLControlGroup(const std::string& name);
    ~LLControlGroup();
    void cleanup();

    LLControlVariablePtr getControl(std::string_view name);

    struct ApplyFunctor
    {
        virtual ~ApplyFunctor() {};
        virtual void apply(const std::string& name, LLControlVariable* control) = 0;
    };
    void applyToAll(ApplyFunctor* func);

    // <FS:Zi> Backup Settings
    //LLControlVariable* declareControl(const std::string& name, eControlType type, const LLSD initial_val, const std::string& comment, LLControlVariable::ePersist persist, bool hidefromsettingseditor = false);
    LLControlVariable* declareControl(const std::string& name, eControlType type, const LLSD initial_val, const std::string& comment, eSanityType sanity_type, LLSD sanity_value, const std::string& sanity_comment, LLControlVariable::ePersist persist, bool can_backup = true, bool hidefromsettingseditor = false);
    // </FS:Zi>

    LLControlVariable* declareU32(const std::string& name, U32 initial_val, const std::string& comment, LLControlVariable::ePersist persist = LLControlVariable::PERSIST_NONDFT);
    LLControlVariable* declareS32(const std::string& name, S32 initial_val, const std::string& comment, LLControlVariable::ePersist persist = LLControlVariable::PERSIST_NONDFT);
    LLControlVariable* declareF32(const std::string& name, F32 initial_val, const std::string& comment, LLControlVariable::ePersist persist = LLControlVariable::PERSIST_NONDFT);
    LLControlVariable* declareBOOL(const std::string& name, bool initial_val, const std::string& comment, LLControlVariable::ePersist persist = LLControlVariable::PERSIST_NONDFT);
    LLControlVariable* declareString(const std::string& name, const std::string &initial_val, const std::string& comment, LLControlVariable::ePersist persist = LLControlVariable::PERSIST_NONDFT);
    LLControlVariable* declareVec3(const std::string& name, const LLVector3 &initial_val,const std::string& comment,  LLControlVariable::ePersist persist = LLControlVariable::PERSIST_NONDFT);
    LLControlVariable* declareVec3d(const std::string& name, const LLVector3d &initial_val, const std::string& comment, LLControlVariable::ePersist persist = LLControlVariable::PERSIST_NONDFT);
    LLControlVariable* declareQuat(const std::string& name, const LLQuaternion &initial_val, const std::string& comment, LLControlVariable::ePersist persist = LLControlVariable::PERSIST_NONDFT);
    LLControlVariable* declareRect(const std::string& name, const LLRect &initial_val, const std::string& comment, LLControlVariable::ePersist persist = LLControlVariable::PERSIST_NONDFT);
    LLControlVariable* declareColor4(const std::string& name, const LLColor4 &initial_val, const std::string& comment, LLControlVariable::ePersist persist = LLControlVariable::PERSIST_NONDFT);
    LLControlVariable* declareColor3(const std::string& name, const LLColor3 &initial_val, const std::string& comment, LLControlVariable::ePersist persist = LLControlVariable::PERSIST_NONDFT);
    LLControlVariable* declareLLSD(const std::string& name, const LLSD &initial_val, const std::string& comment, LLControlVariable::ePersist persist = LLControlVariable::PERSIST_NONDFT);

    std::string getString(std::string_view name);
    std::string getText(std::string_view name);
    bool        getBOOL(std::string_view name);
    S32         getS32(std::string_view name);
    F32         getF32(std::string_view name);
    U32         getU32(std::string_view name);

    LLWString   getWString(std::string_view name);
    LLVector3   getVector3(std::string_view name);
    LLVector3d  getVector3d(std::string_view name);
    LLRect      getRect(std::string_view name);
    LLSD        getLLSD(std::string_view name);
    LLQuaternion    getQuaternion(std::string_view name);

    LLColor4    getColor(std::string_view name);
    LLColor4    getColor4(std::string_view name);
    LLColor3    getColor3(std::string_view name);

    LLSD        asLLSD(bool diffs_only);

    // generic getter
    template<typename T> T get(std::string_view name)
    {
        LL_PROFILE_ZONE_SCOPED_CATEGORY_LLSD;
        LLControlVariable* control = getControl(name);
        LLSD value;
        eControlType type = TYPE_COUNT;

        if (control)
        {
            value = control->get();
            type = control->type();
        }
        else
        {
            LL_WARNS() << "Control " << name << " not found." << LL_ENDL;
            return T();
        }
        return convert_from_llsd<T>(value, type, name);
    }

    void    setBOOL(std::string_view name, bool val);
    void    setS32(std::string_view name, S32 val);
    void    setF32(std::string_view name, F32 val);
    void    setU32(std::string_view name, U32 val);
    void    setString(std::string_view  name, const std::string& val);
    void    setVector3(std::string_view name, const LLVector3 &val);
    void    setVector3d(std::string_view name, const LLVector3d &val);
    void    setQuaternion(std::string_view name, const LLQuaternion &val);
    void    setRect(std::string_view name, const LLRect &val);
    void    setColor4(std::string_view name, const LLColor4 &val);
    void    setLLSD(std::string_view name, const LLSD& val);

    // type agnostic setter that takes LLSD
    void    setUntypedValue(std::string_view name, const LLSD& val);

    // generic setter
    template<typename T> void set(std::string_view name, const T& val)
    {
        LLControlVariable* control = getControl(name);

        if (control && control->isType(get_control_type<T>()))
        {
            control->set(convert_to_llsd(val));
        }
        else
        {
            LL_WARNS() << "Invalid control " << name << LL_ENDL;
        }
    }

    bool    controlExists(const std::string& name);

    // Returns number of controls loaded, 0 if failed
    // If require_declaration is false, will auto-declare controls it finds
    // as the given type.
    U32 loadFromFileLegacy(const std::string& filename, bool require_declaration = true, eControlType declare_as = TYPE_STRING);
    U32 saveToFile(const std::string& filename, bool nondefault_only);
    U32 loadFromFile(const std::string& filename, bool default_values = false, bool save_values = true);
    void    resetToDefaults();
    void    incrCount(std::string_view name);

    bool    mSettingsProfile;
>>>>>>> 1a8a5404
};


//! Publish/Subscribe object to interact with LLControlGroups.

//! Use an LLCachedControl instance to connect to a LLControlVariable
//! without have to manually create and bind a listener to a local
//! object.
template <class T>
class LLControlCache : public LLRefCount, public LLInstanceTracker<LLControlCache<T>, std::string>
{
public:
<<<<<<< HEAD
	// This constructor will declare a control if it doesn't exist in the contol group
	LLControlCache(LLControlGroup& group,
					const std::string& name, 
					const T& default_value, 
					const std::string& comment)
	:	LLInstanceTracker<LLControlCache<T>, std::string >(name)
	{
		if(!group.controlExists(name))
		{
			if(!declareTypedControl(group, name, default_value, comment))
			{
				LL_ERRS() << "The control could not be created!!!" << LL_ENDL;
			}
		}

		bindToControl(group, name);
	}

	LLControlCache(LLControlGroup& group,
					const std::string& name)
	:	LLInstanceTracker<LLControlCache<T>, std::string >(name)
	{
		if(!group.controlExists(name))
		{
			LL_ERRS() << "Control named \"" << name << "\" not found." << LL_ENDL;
		}

		bindToControl(group, name);
	}

	~LLControlCache()
	{
	}

	const T& getValue() const { return mCachedValue; }
	
private:
	void bindToControl(LLControlGroup& group, const std::string& name)
	{
		LLControlVariablePtr controlp = group.getControl(name);
		mType = controlp->type();
		mCachedValue = convert_from_llsd<T>(controlp->get(), mType, name);

		// Add a listener to the controls signal...
		// NOTE: All listeners connected to 0 group, for guaranty that variable handlers (gSavedSettings) call last
		mConnection = controlp->getSignal()->connect(0,
			boost::bind(&LLControlCache<T>::handleValueChange, this, _2)
			);
		mType = controlp->type();
	}
	bool declareTypedControl(LLControlGroup& group,
							const std::string& name, 
							 const T& default_value,
							 const std::string& comment)
	{
		LLSD init_value;
		eControlType type = get_control_type<T>();
		init_value = convert_to_llsd(default_value);
		if(type < TYPE_COUNT)
		{
			// <FS:Zi> Backup Settings
			// group.declareControl(name, type, init_value, comment, SANITY_TYPE_NONE, LLSD(), std::string(""), LLControlVariable::PERSIST_NO);
			group.declareControl(name, type, init_value, comment, SANITY_TYPE_NONE, LLSD(), std::string(""), LLControlVariable::PERSIST_NO);
			// </FS_Zi>
			return true;
		}
		return false;
	}

	bool handleValueChange(const LLSD& newvalue)
	{
		mCachedValue = convert_from_llsd<T>(newvalue, mType, "");
		return true;
	}
=======
    // This constructor will declare a control if it doesn't exist in the contol group
    LLControlCache(LLControlGroup& group,
                    const std::string& name,
                    const T& default_value,
                    const std::string& comment)
    :   LLInstanceTracker<LLControlCache<T>, std::string >(name)
    {
        if(!group.controlExists(name))
        {
            if(!declareTypedControl(group, name, default_value, comment))
            {
                LL_ERRS() << "The control could not be created!!!" << LL_ENDL;
            }
        }

        bindToControl(group, name);
    }

    LLControlCache(LLControlGroup& group,
                    const std::string& name)
    :   LLInstanceTracker<LLControlCache<T>, std::string >(name)
    {
        if(!group.controlExists(name))
        {
            LL_ERRS() << "Control named \"" << name << "\" not found." << LL_ENDL;
        }

        bindToControl(group, name);
    }

    ~LLControlCache()
    {
    }

    const T& getValue() const { return mCachedValue; }

private:
    void bindToControl(LLControlGroup& group, const std::string& name)
    {
        LLControlVariablePtr controlp = group.getControl(name);
        mType = controlp->type();
        mCachedValue = convert_from_llsd<T>(controlp->get(), mType, name);

        // Add a listener to the controls signal...
        // NOTE: All listeners connected to 0 group, for guaranty that variable handlers (gSavedSettings) call last
        mConnection = controlp->getSignal()->connect(0,
            boost::bind(&LLControlCache<T>::handleValueChange, this, _2)
            );
        mType = controlp->type();
    }
    bool declareTypedControl(LLControlGroup& group,
                            const std::string& name,
                             const T& default_value,
                             const std::string& comment)
    {
        LLSD init_value;
        eControlType type = get_control_type<T>();
        init_value = convert_to_llsd(default_value);
        if(type < TYPE_COUNT)
        {
            // <FS:Zi> Backup Settings
            // group.declareControl(name, type, init_value, comment, SANITY_TYPE_NONE, LLSD(), std::string(""), LLControlVariable::PERSIST_NO);
            group.declareControl(name, type, init_value, comment, SANITY_TYPE_NONE, LLSD(), std::string(""), LLControlVariable::PERSIST_NO);
            // </FS_Zi>
            return true;
        }
        return false;
    }

    bool handleValueChange(const LLSD& newvalue)
    {
        mCachedValue = convert_from_llsd<T>(newvalue, mType, "");
        return true;
    }
>>>>>>> 1a8a5404

private:
    T                           mCachedValue;
    eControlType                mType;
    boost::signals2::scoped_connection  mConnection;
};

template <typename T>
class LLCachedControl
{
public:
    LLCachedControl(LLControlGroup& group,
                    const std::string& name,
                    const T& default_value,
                    const std::string& comment = "Declared In Code")
    {
        mCachedControlPtr = LLControlCache<T>::getInstance(name).get();
        if (! mCachedControlPtr)
        {
            mCachedControlPtr = new LLControlCache<T>(group, name, default_value, comment);
        }
    }

    LLCachedControl(LLControlGroup& group,
                    const std::string& name)
    {
        mCachedControlPtr = LLControlCache<T>::getInstance(name).get();
        if (! mCachedControlPtr)
        {
            mCachedControlPtr = new LLControlCache<T>(group, name);
        }
    }

    operator const T&() const { return mCachedControlPtr->getValue(); }
    operator boost::function<const T&()> () const { return boost::function<const T&()>(*this); }
    const T& operator()() { return mCachedControlPtr->getValue(); }

private:
    LLPointer<LLControlCache<T> > mCachedControlPtr;
};

template <> eControlType get_control_type<U32>();
template <> eControlType get_control_type<S32>();
template <> eControlType get_control_type<F32>();
<<<<<<< HEAD
template <> eControlType get_control_type<bool>(); 
=======
template <> eControlType get_control_type<bool>();
>>>>>>> 1a8a5404
template <> eControlType get_control_type<std::string>();
template <> eControlType get_control_type<LLVector3>();
template <> eControlType get_control_type<LLVector3d>();
template <> eControlType get_control_type<LLQuaternion>();
template <> eControlType get_control_type<LLRect>();
template <> eControlType get_control_type<LLColor4>();
template <> eControlType get_control_type<LLColor3>();
template <> eControlType get_control_type<LLSD>();

template <> LLSD convert_to_llsd<U32>(const U32& in);
template <> LLSD convert_to_llsd<LLVector3>(const LLVector3& in);
template <> LLSD convert_to_llsd<LLVector3d>(const LLVector3d& in);
template <> LLSD convert_to_llsd<LLQuaternion>(const LLQuaternion& in);
template <> LLSD convert_to_llsd<LLRect>(const LLRect& in);
template <> LLSD convert_to_llsd<LLColor4>(const LLColor4& in);
template <> LLSD convert_to_llsd<LLColor3>(const LLColor3& in);

template<> std::string convert_from_llsd<std::string>(const LLSD& sd, eControlType type, std::string_view control_name);
template<> LLWString convert_from_llsd<LLWString>(const LLSD& sd, eControlType type, std::string_view control_name);
template<> LLVector3 convert_from_llsd<LLVector3>(const LLSD& sd, eControlType type, std::string_view control_name);
template<> LLVector3d convert_from_llsd<LLVector3d>(const LLSD& sd, eControlType type, std::string_view control_name);
template<> LLQuaternion convert_from_llsd<LLQuaternion>(const LLSD& sd, eControlType type, std::string_view control_name);
template<> LLRect convert_from_llsd<LLRect>(const LLSD& sd, eControlType type, std::string_view control_name);
template<> bool convert_from_llsd<bool>(const LLSD& sd, eControlType type, std::string_view control_name);
template<> S32 convert_from_llsd<S32>(const LLSD& sd, eControlType type, std::string_view control_name);
template<> F32 convert_from_llsd<F32>(const LLSD& sd, eControlType type, std::string_view control_name);
template<> U32 convert_from_llsd<U32>(const LLSD& sd, eControlType type, std::string_view control_name);
template<> LLColor3 convert_from_llsd<LLColor3>(const LLSD& sd, eControlType type, std::string_view control_name);
template<> LLColor4 convert_from_llsd<LLColor4>(const LLSD& sd, eControlType type, std::string_view control_name);
template<> LLSD convert_from_llsd<LLSD>(const LLSD& sd, eControlType type, std::string_view control_name);

//#define TEST_CACHED_CONTROL 1
#ifdef TEST_CACHED_CONTROL
void test_cached_control();
#endif // TEST_CACHED_CONTROL

#endif<|MERGE_RESOLUTION|>--- conflicted
+++ resolved
@@ -89,18 +89,6 @@
 
 typedef enum e_sanity_type
 {
-<<<<<<< HEAD
-	SANITY_TYPE_NONE = 0,
-	SANITY_TYPE_EQUALS,
-	SANITY_TYPE_NOT_EQUALS,
-	SANITY_TYPE_LESS_THAN,
-	SANITY_TYPE_GREATER_THAN,
-	SANITY_TYPE_LESS_THAN_EQUALS,
-	SANITY_TYPE_GREATER_THAN_EQUALS,
-	SANITY_TYPE_BETWEEN,
-	SANITY_TYPE_NOT_BETWEEN,
-	SANITY_TYPE_COUNT
-=======
     SANITY_TYPE_NONE = 0,
     SANITY_TYPE_EQUALS,
     SANITY_TYPE_NOT_EQUALS,
@@ -111,7 +99,6 @@
     SANITY_TYPE_BETWEEN,
     SANITY_TYPE_NOT_BETWEEN,
     SANITY_TYPE_COUNT
->>>>>>> 1a8a5404
 } eSanityType;
 
 class LLControlVariable : public LLRefCount
@@ -121,15 +108,9 @@
     friend class LLControlGroup;
 
 public:
-<<<<<<< HEAD
-	typedef boost::signals2::signal<bool(LLControlVariable* control, const LLSD&), boost_boolean_combiner> validate_signal_t;
-	typedef boost::signals2::signal<void(LLControlVariable* control, const LLSD&, const LLSD&)> commit_signal_t;
-	typedef boost::signals2::signal<void(LLControlVariable* control, const LLSD&)> sanity_signal_t;
-=======
     typedef boost::signals2::signal<bool(LLControlVariable* control, const LLSD&), boost_boolean_combiner> validate_signal_t;
     typedef boost::signals2::signal<void(LLControlVariable* control, const LLSD&, const LLSD&)> commit_signal_t;
     typedef boost::signals2::signal<void(LLControlVariable* control, const LLSD&)> sanity_signal_t;
->>>>>>> 1a8a5404
 
     enum ePersist
     {
@@ -139,74 +120,6 @@
     };
 
 private:
-<<<<<<< HEAD
-	std::string		mName;
-	std::string		mComment;
-	eControlType		mType;
-	eSanityType		mSanityType;
-	std::string		mSanityComment;
-	ePersist		mPersist;
-	bool			mCanBackup;		// <FS:Zi> Backup Settings
-	bool			mHideFromSettingsEditor;
-	std::vector<LLSD> mValues;
-	std::vector<LLSD> mSanityValues;
-
-	commit_signal_t mCommitSignal;
-	validate_signal_t mValidateSignal;
-	sanity_signal_t mSanitySignal;
-	
-public:
-	LLControlVariable(const std::string& name, eControlType type,
-		LLSD initial, const std::string& comment,
-		eSanityType sanityType,
-		LLSD sanityValues,
-		const std::string& sanityComment,
-		// <FS:Zi> Backup Settings
-		// ePersist persist = PERSIST_NONDFT, bool hidefromsettingseditor = false
-		ePersist persist = PERSIST_NONDFT, bool can_backup = true, bool hidefromsettingseditor = false
-		// </FS:Zi>
-	);
-
-	virtual ~LLControlVariable();
-	
-	const std::string& getName() const { return mName; }
-	const std::string& getComment() const { return mComment; }
-	eSanityType getSanityType() { return mSanityType; }
-	const std::string& getSanityComment() const { return mSanityComment; }
-	const std::vector<LLSD>& getSanityValues() { return mSanityValues; };
-
-	eControlType type()		{ return mType; }
-	bool isType(eControlType tp) { return tp == mType; }
-
-	void resetToDefault(bool fire_signal = false);
-
-	commit_signal_t* getSignal() { return &mCommitSignal; } // shorthand for commit signal
-	commit_signal_t* getCommitSignal() { return &mCommitSignal; }
-	validate_signal_t* getValidateSignal() { return &mValidateSignal; }
-	sanity_signal_t* getSanitySignal() { return &mSanitySignal; }
-
-// [RLVa:KB] - Patch: RLVa-2.1.0
-	bool hasUnsavedValue() { return mValues.size() > 2; }
-// [/RLVa:KB]
-	bool isDefault() { return (mValues.size() == 1); }
-	bool isSane();
-	bool shouldSave(bool nondefault_only);
-	bool isPersisted() { return mPersist != PERSIST_NO; }
-	bool isBackupable() { return mCanBackup; }		// <FS:Zi> Backup Settings
-	bool isHiddenFromSettingsEditor() { return mHideFromSettingsEditor; }
-	LLSD get()			const	{ return getValue(); }
-	LLSD getValue()		const	{ return mValues.back(); }
-	LLSD getDefault()	const	{ return mValues.front(); }
-	LLSD getSaveValue() const;
-
-	void set(const LLSD& val)	{ setValue(val); }
-	void setValue(const LLSD& value, bool saved_value = true);
-	void setDefaultValue(const LLSD& value);
-	void setPersist(ePersist);
-	void setBackupable(bool state);		// <FS:Zi> Backup Settings
-	void setHiddenFromSettingsEditor(bool hide);
-	void setComment(const std::string& comment);
-=======
     std::string     mName;
     std::string     mComment;
     eControlType        mType;
@@ -273,7 +186,6 @@
     void setBackupable(bool state);     // <FS:Zi> Backup Settings
     void setHiddenFromSettingsEditor(bool hide);
     void setComment(const std::string& comment);
->>>>>>> 1a8a5404
 
 private:
     void firePropertyChanged(const LLSD &pPreviousValue)
@@ -314,133 +226,6 @@
     LOG_CLASS(LLControlGroup);
 
 protected:
-<<<<<<< HEAD
-	typedef std::map<std::string, LLControlVariablePtr > ctrl_name_table_t;
-	ctrl_name_table_t mNameTable;
-	static const std::string mTypeString[TYPE_COUNT];
-	static const std::string mSanityTypeString[SANITY_TYPE_COUNT];
-
-public:
-	static eControlType typeStringToEnum(const std::string& typestr);
-	static eSanityType sanityTypeStringToEnum(const std::string& sanitystr);
-	static std::string typeEnumToString(eControlType typeenum);	
-	static std::string sanityTypeEnumToString(eSanityType sanitytypeenum);	
-
-	LLControlGroup(const std::string& name);
-	~LLControlGroup();
-	void cleanup();
-
-	LLControlVariablePtr getControl(std::string_view name);
-
-	struct ApplyFunctor
-	{
-		virtual ~ApplyFunctor() {};
-		virtual void apply(const std::string& name, LLControlVariable* control) = 0;
-	};
-	void applyToAll(ApplyFunctor* func);
-
-	// <FS:Zi> Backup Settings
-	//LLControlVariable* declareControl(const std::string& name, eControlType type, const LLSD initial_val, const std::string& comment, LLControlVariable::ePersist persist, bool hidefromsettingseditor = false);
-	LLControlVariable* declareControl(const std::string& name, eControlType type, const LLSD initial_val, const std::string& comment, eSanityType sanity_type, LLSD sanity_value, const std::string& sanity_comment, LLControlVariable::ePersist persist, bool can_backup = true, bool hidefromsettingseditor = false);
-	// </FS:Zi>
-
-	LLControlVariable* declareU32(const std::string& name, U32 initial_val, const std::string& comment, LLControlVariable::ePersist persist = LLControlVariable::PERSIST_NONDFT);
-	LLControlVariable* declareS32(const std::string& name, S32 initial_val, const std::string& comment, LLControlVariable::ePersist persist = LLControlVariable::PERSIST_NONDFT);
-	LLControlVariable* declareF32(const std::string& name, F32 initial_val, const std::string& comment, LLControlVariable::ePersist persist = LLControlVariable::PERSIST_NONDFT);
-	LLControlVariable* declareBOOL(const std::string& name, bool initial_val, const std::string& comment, LLControlVariable::ePersist persist = LLControlVariable::PERSIST_NONDFT);
-	LLControlVariable* declareString(const std::string& name, const std::string &initial_val, const std::string& comment, LLControlVariable::ePersist persist = LLControlVariable::PERSIST_NONDFT);
-	LLControlVariable* declareVec3(const std::string& name, const LLVector3 &initial_val,const std::string& comment,  LLControlVariable::ePersist persist = LLControlVariable::PERSIST_NONDFT);
-	LLControlVariable* declareVec3d(const std::string& name, const LLVector3d &initial_val, const std::string& comment, LLControlVariable::ePersist persist = LLControlVariable::PERSIST_NONDFT);
-	LLControlVariable* declareQuat(const std::string& name, const LLQuaternion &initial_val, const std::string& comment, LLControlVariable::ePersist persist = LLControlVariable::PERSIST_NONDFT);
-	LLControlVariable* declareRect(const std::string& name, const LLRect &initial_val, const std::string& comment, LLControlVariable::ePersist persist = LLControlVariable::PERSIST_NONDFT);
-	LLControlVariable* declareColor4(const std::string& name, const LLColor4 &initial_val, const std::string& comment, LLControlVariable::ePersist persist = LLControlVariable::PERSIST_NONDFT);
-	LLControlVariable* declareColor3(const std::string& name, const LLColor3 &initial_val, const std::string& comment, LLControlVariable::ePersist persist = LLControlVariable::PERSIST_NONDFT);
-	LLControlVariable* declareLLSD(const std::string& name, const LLSD &initial_val, const std::string& comment, LLControlVariable::ePersist persist = LLControlVariable::PERSIST_NONDFT);
-
-	std::string getString(std::string_view name);
-	std::string getText(std::string_view name);
-	bool		getBOOL(std::string_view name);
-	S32			getS32(std::string_view name);
-	F32			getF32(std::string_view name);
-	U32			getU32(std::string_view name);
-	
-	LLWString	getWString(std::string_view name);
-	LLVector3	getVector3(std::string_view name);
-	LLVector3d	getVector3d(std::string_view name);
-	LLRect		getRect(std::string_view name);
-	LLSD        getLLSD(std::string_view name);
-	LLQuaternion	getQuaternion(std::string_view name);
-
-	LLColor4	getColor(std::string_view name);
-	LLColor4	getColor4(std::string_view name);
-	LLColor3	getColor3(std::string_view name);
-
-	LLSD		asLLSD(bool diffs_only);
-	
-	// generic getter
-	template<typename T> T get(std::string_view name)
-	{
-        LL_PROFILE_ZONE_SCOPED_CATEGORY_LLSD;
-		LLControlVariable* control = getControl(name);
-		LLSD value;
-		eControlType type = TYPE_COUNT;
-
-		if (control)		
-		{
-			value = control->get();
-			type = control->type();
-		}
-		else
-		{
-			LL_WARNS() << "Control " << name << " not found." << LL_ENDL;
-			return T();
-		}
-		return convert_from_llsd<T>(value, type, name);
-	}
-
-	void	setBOOL(std::string_view name, bool val);
-	void	setS32(std::string_view name, S32 val);
-	void	setF32(std::string_view name, F32 val);
-	void	setU32(std::string_view name, U32 val);
-	void	setString(std::string_view  name, const std::string& val);
-	void	setVector3(std::string_view name, const LLVector3 &val);
-	void	setVector3d(std::string_view name, const LLVector3d &val);
-	void	setQuaternion(std::string_view name, const LLQuaternion &val);
-	void	setRect(std::string_view name, const LLRect &val);
-	void	setColor4(std::string_view name, const LLColor4 &val);
-	void    setLLSD(std::string_view name, const LLSD& val);
-
-	// type agnostic setter that takes LLSD
-	void	setUntypedValue(std::string_view name, const LLSD& val);
-
-	// generic setter
-	template<typename T> void set(std::string_view name, const T& val)
-	{
-		LLControlVariable* control = getControl(name);
-	
-		if (control && control->isType(get_control_type<T>()))
-		{
-			control->set(convert_to_llsd(val));
-		}
-		else
-		{
-			LL_WARNS() << "Invalid control " << name << LL_ENDL;
-		}
-	}
-	
-	bool    controlExists(const std::string& name);
-
-	// Returns number of controls loaded, 0 if failed
-	// If require_declaration is false, will auto-declare controls it finds
-	// as the given type.
-	U32	loadFromFileLegacy(const std::string& filename, const std::string& xml, bool require_declaration = true, eControlType declare_as = TYPE_STRING);
- 	U32 saveToFile(const std::string& filename, bool nondefault_only);
- 	U32	loadFromFile(const std::string& filename, bool default_values = false, bool save_values = true);
-	void	resetToDefaults();
-	void	incrCount(std::string_view name);
-
-	bool	mSettingsProfile;
-=======
     typedef std::map<std::string, LLControlVariablePtr > ctrl_name_table_t;
     ctrl_name_table_t mNameTable;
     static const std::string mTypeString[TYPE_COUNT];
@@ -566,7 +351,6 @@
     void    incrCount(std::string_view name);
 
     bool    mSettingsProfile;
->>>>>>> 1a8a5404
 };
 
 
@@ -579,82 +363,6 @@
 class LLControlCache : public LLRefCount, public LLInstanceTracker<LLControlCache<T>, std::string>
 {
 public:
-<<<<<<< HEAD
-	// This constructor will declare a control if it doesn't exist in the contol group
-	LLControlCache(LLControlGroup& group,
-					const std::string& name, 
-					const T& default_value, 
-					const std::string& comment)
-	:	LLInstanceTracker<LLControlCache<T>, std::string >(name)
-	{
-		if(!group.controlExists(name))
-		{
-			if(!declareTypedControl(group, name, default_value, comment))
-			{
-				LL_ERRS() << "The control could not be created!!!" << LL_ENDL;
-			}
-		}
-
-		bindToControl(group, name);
-	}
-
-	LLControlCache(LLControlGroup& group,
-					const std::string& name)
-	:	LLInstanceTracker<LLControlCache<T>, std::string >(name)
-	{
-		if(!group.controlExists(name))
-		{
-			LL_ERRS() << "Control named \"" << name << "\" not found." << LL_ENDL;
-		}
-
-		bindToControl(group, name);
-	}
-
-	~LLControlCache()
-	{
-	}
-
-	const T& getValue() const { return mCachedValue; }
-	
-private:
-	void bindToControl(LLControlGroup& group, const std::string& name)
-	{
-		LLControlVariablePtr controlp = group.getControl(name);
-		mType = controlp->type();
-		mCachedValue = convert_from_llsd<T>(controlp->get(), mType, name);
-
-		// Add a listener to the controls signal...
-		// NOTE: All listeners connected to 0 group, for guaranty that variable handlers (gSavedSettings) call last
-		mConnection = controlp->getSignal()->connect(0,
-			boost::bind(&LLControlCache<T>::handleValueChange, this, _2)
-			);
-		mType = controlp->type();
-	}
-	bool declareTypedControl(LLControlGroup& group,
-							const std::string& name, 
-							 const T& default_value,
-							 const std::string& comment)
-	{
-		LLSD init_value;
-		eControlType type = get_control_type<T>();
-		init_value = convert_to_llsd(default_value);
-		if(type < TYPE_COUNT)
-		{
-			// <FS:Zi> Backup Settings
-			// group.declareControl(name, type, init_value, comment, SANITY_TYPE_NONE, LLSD(), std::string(""), LLControlVariable::PERSIST_NO);
-			group.declareControl(name, type, init_value, comment, SANITY_TYPE_NONE, LLSD(), std::string(""), LLControlVariable::PERSIST_NO);
-			// </FS_Zi>
-			return true;
-		}
-		return false;
-	}
-
-	bool handleValueChange(const LLSD& newvalue)
-	{
-		mCachedValue = convert_from_llsd<T>(newvalue, mType, "");
-		return true;
-	}
-=======
     // This constructor will declare a control if it doesn't exist in the contol group
     LLControlCache(LLControlGroup& group,
                     const std::string& name,
@@ -729,7 +437,6 @@
         mCachedValue = convert_from_llsd<T>(newvalue, mType, "");
         return true;
     }
->>>>>>> 1a8a5404
 
 private:
     T                           mCachedValue;
@@ -774,11 +481,7 @@
 template <> eControlType get_control_type<U32>();
 template <> eControlType get_control_type<S32>();
 template <> eControlType get_control_type<F32>();
-<<<<<<< HEAD
-template <> eControlType get_control_type<bool>(); 
-=======
 template <> eControlType get_control_type<bool>();
->>>>>>> 1a8a5404
 template <> eControlType get_control_type<std::string>();
 template <> eControlType get_control_type<LLVector3>();
 template <> eControlType get_control_type<LLVector3d>();
