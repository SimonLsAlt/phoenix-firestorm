--- conflicted
+++ resolved
@@ -42,11 +42,7 @@
 add_library (llxml ${llxml_SOURCE_FILES})
 # Libraries on which this library depends, needed for Linux builds
 # Sort by high-level to low-level
-<<<<<<< HEAD
-target_link_libraries(llxml
-=======
 target_link_libraries( llxml
->>>>>>> 70c1e219
     ${LLVFS_LIBRARIES}
     ${LLMATH_LIBRARIES}
     ${LLCOMMON_LIBRARIES}
