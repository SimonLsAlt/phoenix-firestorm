/**
 * @file llcontrol.cpp
 * @brief Holds global state for viewer.
 *
 * $LicenseInfo:firstyear=2001&license=viewerlgpl$
 * Second Life Viewer Source Code
 * Copyright (C) 2010, Linden Research, Inc.
 *
 * This library is free software; you can redistribute it and/or
 * modify it under the terms of the GNU Lesser General Public
 * License as published by the Free Software Foundation;
 * version 2.1 of the License only.
 *
 * This library is distributed in the hope that it will be useful,
 * but WITHOUT ANY WARRANTY; without even the implied warranty of
 * MERCHANTABILITY or FITNESS FOR A PARTICULAR PURPOSE.  See the GNU
 * Lesser General Public License for more details.
 *
 * You should have received a copy of the GNU Lesser General Public
 * License along with this library; if not, write to the Free Software
 * Foundation, Inc., 51 Franklin Street, Fifth Floor, Boston, MA  02110-1301  USA
 *
 * Linden Research, Inc., 945 Battery Street, San Francisco, CA  94111  USA
 * $/LicenseInfo$
 */

#include "linden_common.h"

#include <iostream>
#include <fstream>
#include <algorithm>

#include "llcontrol.h"

#include "llstl.h"

#include "llstring.h"
#include "v3math.h"
#include "v3dmath.h"
#include "v4coloru.h"
#include "v4color.h"
#include "v3color.h"
#include "llquaternion.h"
#include "llrect.h"
#include "llxmltree.h"
#include "llsdserialize.h"
#include "llfile.h"
#include "lltimer.h"
#include "lldir.h"

#if LL_RELEASE_WITH_DEBUG_INFO || LL_DEBUG
#define CONTROL_ERRS LL_ERRS("ControlErrors")
#else
#define CONTROL_ERRS LL_WARNS("ControlErrors")
#endif


template <> eControlType get_control_type<U32>();
template <> eControlType get_control_type<S32>();
template <> eControlType get_control_type<F32>();
template <> eControlType get_control_type<bool>();
// Yay BOOL, its really an S32.
//template <> eControlType get_control_type<BOOL> () ;
template <> eControlType get_control_type<std::string>();

template <> eControlType get_control_type<LLVector3>();
template <> eControlType get_control_type<LLVector3d>();
template <> eControlType get_control_type<LLRect>();
template <> eControlType get_control_type<LLColor4>();
template <> eControlType get_control_type<LLColor3>();
template <> eControlType get_control_type<LLColor4U>();
template <> eControlType get_control_type<LLSD>();

template <> LLSD convert_to_llsd<U32>(const U32& in);
template <> LLSD convert_to_llsd<LLVector3>(const LLVector3& in);
template <> LLSD convert_to_llsd<LLVector3d>(const LLVector3d& in);
template <> LLSD convert_to_llsd<LLRect>(const LLRect& in);
template <> LLSD convert_to_llsd<LLColor4>(const LLColor4& in);
template <> LLSD convert_to_llsd<LLColor3>(const LLColor3& in);
template <> LLSD convert_to_llsd<LLColor4U>(const LLColor4U& in);

template <> bool convert_from_llsd<bool>(const LLSD& sd, eControlType type, const std::string& control_name);
template <> S32 convert_from_llsd<S32>(const LLSD& sd, eControlType type, const std::string& control_name);
template <> U32 convert_from_llsd<U32>(const LLSD& sd, eControlType type, const std::string& control_name);
template <> F32 convert_from_llsd<F32>(const LLSD& sd, eControlType type, const std::string& control_name);
template <> std::string convert_from_llsd<std::string>(const LLSD& sd, eControlType type, const std::string& control_name);
template <> LLWString convert_from_llsd<LLWString>(const LLSD& sd, eControlType type, const std::string& control_name);
template <> LLVector3 convert_from_llsd<LLVector3>(const LLSD& sd, eControlType type, const std::string& control_name);
template <> LLVector3d convert_from_llsd<LLVector3d>(const LLSD& sd, eControlType type, const std::string& control_name);
template <> LLRect convert_from_llsd<LLRect>(const LLSD& sd, eControlType type, const std::string& control_name);
template <> LLColor4 convert_from_llsd<LLColor4>(const LLSD& sd, eControlType type, const std::string& control_name);
template <> LLColor4U convert_from_llsd<LLColor4U>(const LLSD& sd, eControlType type, const std::string& control_name);
template <> LLColor3 convert_from_llsd<LLColor3>(const LLSD& sd, eControlType type, const std::string& control_name);
template <> LLSD convert_from_llsd<LLSD>(const LLSD& sd, eControlType type, const std::string& control_name);

//this defines the current version of the settings file
const S32 CURRENT_VERSION = 101;

// If you define the environment variable LL_SETTINGS_PROFILE to any value this will activate
// the gSavedSettings profiling code.  This code tracks the calls to get a saved (debug) setting.
// When the viewer exits the results are written to the log directory to the file specified
// by SETTINGS_PROFILE below.  Only settings with an average access rate >= 2/second are output.
typedef std::pair<std::string, U32> settings_pair_t;
typedef std::vector<settings_pair_t> settings_vec_t;
LLSD getCount;
settings_vec_t getCount_v;
F64 start_time = 0;
std::string SETTINGS_PROFILE = "settings_profile.log";

bool LLControlVariable::llsd_compare(const LLSD& a, const LLSD & b)
{
    bool result = false;
    switch (mType)
    {
    case TYPE_U32:
    case TYPE_S32:
        result = a.asInteger() == b.asInteger();
        break;
    case TYPE_BOOLEAN:
        result = a.asBoolean() == b.asBoolean();
        break;
    case TYPE_F32:
        result = a.asReal() == b.asReal();
        break;
    case TYPE_VEC3:
    case TYPE_VEC3D:
        result = LLVector3d(a) == LLVector3d(b);
        break;
    case TYPE_QUAT:
        result = LLQuaternion(a) == LLQuaternion(b);
        break;
    case TYPE_RECT:
        result = LLRect(a) == LLRect(b);
        break;
    case TYPE_COL4:
        result = LLColor4(a) == LLColor4(b);
        break;
    case TYPE_COL3:
        result = LLColor3(a) == LLColor3(b);
        break;
    case TYPE_STRING:
        result = a.asString() == b.asString();
        break;
    default:
        break;
    }

    return result;
}

LLControlVariable::LLControlVariable(const std::string& name, eControlType type,
                             LLSD initial, const std::string& comment,
                             ePersist persist, bool hidefromsettingseditor)
    : mName(name),
      mComment(comment),
      mType(type),
      mPersist(persist),
      mHideFromSettingsEditor(hidefromsettingseditor)
{
    if ((persist != PERSIST_NO) && mComment.empty())
    {
        LL_ERRS() << "Must supply a comment for control " << mName << LL_ENDL;
    }
    //Push back versus setValue'ing here, since we don't want to call a signal yet
    mValues.push_back(initial);
}



LLControlVariable::~LLControlVariable()
{
}

LLSD LLControlVariable::getComparableValue(const LLSD& value)
{
    // *FIX:MEP - The following is needed to make the LLSD::ImplString
    // work with boolean controls...
    LLSD storable_value;
    if(TYPE_BOOLEAN == type() && value.isString())
    {
        BOOL temp;
        if(LLStringUtil::convertToBOOL(value.asString(), temp))
        {
            storable_value = (bool)temp;
        }
        else
        {
            storable_value = false;
        }
    }
    else if (TYPE_LLSD == type() && value.isString())
    {
        LLPointer<LLSDNotationParser> parser = new LLSDNotationParser;
        LLSD result;
        std::stringstream value_stream(value.asString());
        if (parser->parse(value_stream, result, LLSDSerialize::SIZE_UNLIMITED) != LLSDParser::PARSE_FAILURE)
        {
            storable_value = result;
        }
        else
        {
            storable_value = value;
        }
    }
    else
    {
        storable_value = value;
    }

    return storable_value;
}

void LLControlVariable::setValue(const LLSD& new_value, bool saved_value)
{
    if (mValidateSignal(this, new_value) == false)
    {
        // can not set new value, exit
        return;
    }

    LLSD storable_value = getComparableValue(new_value);
    LLSD original_value = getValue();
    bool value_changed = llsd_compare(original_value, storable_value) == FALSE;
    if(saved_value)
    {
        // If we're going to save this value, return to default but don't fire
        resetToDefault(false);
        if (llsd_compare(mValues.back(), storable_value) == FALSE)
        {
            mValues.push_back(storable_value);
        }
    }
    else
    {
        // This is an unsaved value. Its needs to reside at
        // mValues[2] (or greater). It must not affect
        // the result of getSaveValue()
        if (llsd_compare(mValues.back(), storable_value) == FALSE)
        {
            while(mValues.size() > 2)
            {
                // Remove any unsaved values.
                mValues.pop_back();
            }

            if(mValues.size() < 2)
            {
                // Add the default to the 'save' value.
                mValues.push_back(mValues[0]);
            }

            // Add the 'un-save' value.
            mValues.push_back(storable_value);
        }
    }

    if(value_changed)
    {
        firePropertyChanged(original_value);
    }
}

void LLControlVariable::setDefaultValue(const LLSD& value)
{
    // Set the control variables value and make it
    // the default value. If the active value is changed,
    // send the signal.
    // *NOTE: Default values are not saved, only read.

    LLSD comparable_value = getComparableValue(value);
    LLSD original_value = getValue();
    bool value_changed = (llsd_compare(original_value, comparable_value) == FALSE);
    resetToDefault(false);
    mValues[0] = comparable_value;
    if(value_changed)
    {
        firePropertyChanged(original_value);
    }
}

void LLControlVariable::setPersist(ePersist state)
{
    mPersist = state;
}

void LLControlVariable::setHiddenFromSettingsEditor(bool hide)
{
    mHideFromSettingsEditor = hide;
}

void LLControlVariable::setComment(const std::string& comment)
{
    mComment = comment;
}

void LLControlVariable::resetToDefault(bool fire_signal)
{
    //The first setting is always the default
    //Pop to it and fire off the listener
    LLSD originalValue = mValues.back();

    while(mValues.size() > 1)
    {
        mValues.pop_back();
    }

    if(fire_signal)
    {
        firePropertyChanged(originalValue);
    }
}

bool LLControlVariable::shouldSave(bool nondefault_only)
{
    // This method is used to decide whether we should save a given
    // variable. Two of the three values of mPersist are easy.
    if (mPersist == PERSIST_NO)
        return false;

    if (mPersist == PERSIST_ALWAYS)
        return true;

    // PERSIST_NONDFT
    // If caller doesn't need us to filter, just save.
    if (! nondefault_only)
        return true;

    // PERSIST_NONDFT: caller only wants us to save this variable if its value
    // differs from default.
    if (isDefault())                // never been altered
        return false;

    // We've set at least one other value: compare it to default. Save only if
    // they differ.
    return ! llsd_compare(getSaveValue(), getDefault());
}

LLSD LLControlVariable::getSaveValue() const
{
    //The first level of the stack is default
    //We assume that the second level is user preferences that should be saved
    if(mValues.size() > 1) return mValues[1];
    return mValues[0];
}

LLPointer<LLControlVariable> LLControlGroup::getControl(const std::string& name)
{
    if (mSettingsProfile)
    {
        incrCount(name);
    }

    ctrl_name_table_t::iterator iter = mNameTable.find(name);
    return iter == mNameTable.end() ? LLPointer<LLControlVariable>() : iter->second;
}


////////////////////////////////////////////////////////////////////////////

// Must match the type definition in llcontrol.h
const std::string LLControlGroup::mTypeString[TYPE_COUNT] = { "U32"
                                                             ,"S32"
                                                             ,"F32"
                                                             ,"Boolean"
                                                             ,"String"
                                                             ,"Vector3"
                                                             ,"Vector3D"
                                                             ,"Quaternion"
                                                             ,"Rect"
                                                             ,"Color4"
                                                             ,"Color3"
                                                             ,"LLSD"
                                                             };

LLControlGroup::LLControlGroup(const std::string& name)
:   LLInstanceTracker<LLControlGroup, std::string>(name),
    mSettingsProfile(false)
{

    if (NULL != getenv("LL_SETTINGS_PROFILE"))
    {
        mSettingsProfile = true;
    }
}

LLControlGroup::~LLControlGroup()
{
    cleanup();
}

static bool compareRoutine(settings_pair_t lhs, settings_pair_t rhs)
{
    return lhs.second > rhs.second;
};

void LLControlGroup::cleanup()
{
    if(mSettingsProfile && getCount.size() != 0)
    {
        std::string file = gDirUtilp->getExpandedFilename(LL_PATH_LOGS, SETTINGS_PROFILE);
        LLFILE* out = LLFile::fopen(file, "w"); /* Flawfinder: ignore */
        if(!out)
        {
            LL_WARNS("SettingsProfile") << "Error opening " << SETTINGS_PROFILE << LL_ENDL;
        }
        else
        {
            F64 end_time = LLTimer::getTotalSeconds();
            U32 total_seconds = (U32)(end_time - start_time);

            std::string msg = llformat("Runtime (seconds): %d\n\n No. accesses   Avg. accesses/sec  Name\n", total_seconds);
            std::ostringstream data_msg;

            data_msg << msg;
            size_t data_size = data_msg.str().size();
            if (fwrite(data_msg.str().c_str(), 1, data_size, out) != data_size)
            {
                LL_WARNS("SettingsProfile") << "Failed to write settings profile header" << LL_ENDL;
            }

            for (LLSD::map_const_iterator iter = getCount.beginMap(); iter != getCount.endMap(); ++iter)
            {
                getCount_v.push_back(settings_pair_t(iter->first, iter->second.asInteger()));
            }
            sort(getCount_v.begin(), getCount_v.end(), compareRoutine);

            for (settings_vec_t::iterator iter = getCount_v.begin(); iter != getCount_v.end(); ++iter)
            {
                U32 access_rate = 0;
                if (total_seconds != 0)
                {
                    access_rate = iter->second / total_seconds;
                }
                if (access_rate >= 2)
                {
                    std::ostringstream data_msg;
                    msg = llformat("%13d        %7d       %s", iter->second, access_rate, iter->first.c_str());
                    data_msg << msg << "\n";
                    size_t data_size = data_msg.str().size();
                    if (fwrite(data_msg.str().c_str(), 1, data_size, out) != data_size)
                    {
                        LL_WARNS("SettingsProfile") << "Failed to write settings profile" << LL_ENDL;
                    }
                }
            }
            getCount = LLSD::emptyMap();
            fclose(out);
        }
    }

    mNameTable.clear();
}

eControlType LLControlGroup::typeStringToEnum(const std::string& typestr)
{
    for(int i = 0; i < (int)TYPE_COUNT; ++i)
    {
        if(mTypeString[i] == typestr) return (eControlType)i;
    }
    return (eControlType)-1;
}

std::string LLControlGroup::typeEnumToString(eControlType typeenum)
{
    return mTypeString[typeenum];
}

LLControlVariable* LLControlGroup::declareControl(const std::string& name, eControlType type, const LLSD initial_val, const std::string& comment, LLControlVariable::ePersist persist, BOOL hidefromsettingseditor)
{
    LLControlVariable* existing_control = getControl(name);
    if (existing_control)
    {
        if ((persist != LLControlVariable::PERSIST_NO) && existing_control->isType(type))
        {
            if (!existing_control->llsd_compare(existing_control->getDefault(), initial_val))
            {
                // Sometimes we need to declare a control *after* it has been loaded from a settings file.
                LLSD cur_value = existing_control->getValue(); // get the current value
                existing_control->setDefaultValue(initial_val); // set the default to the declared value
                existing_control->setValue(cur_value); // now set to the loaded value
            }
        }
        else
        {
            LL_WARNS("Settings") << "Control named " << name << " already exists, ignoring new declaration." << LL_ENDL;
        }
        return existing_control;
    }

    // if not, create the control and add it to the name table
    LLControlVariable* control = new LLControlVariable(name, type, initial_val, comment, persist, hidefromsettingseditor);
    mNameTable[name] = control;
    return control;
}

LLControlVariable* LLControlGroup::declareU32(const std::string& name, const U32 initial_val, const std::string& comment, LLControlVariable::ePersist persist)
{
    return declareControl(name, TYPE_U32, (LLSD::Integer) initial_val, comment, persist);
}

LLControlVariable* LLControlGroup::declareS32(const std::string& name, const S32 initial_val, const std::string& comment, LLControlVariable::ePersist persist)
{
    return declareControl(name, TYPE_S32, initial_val, comment, persist);
}

LLControlVariable* LLControlGroup::declareF32(const std::string& name, const F32 initial_val, const std::string& comment, LLControlVariable::ePersist persist)
{
    return declareControl(name, TYPE_F32, initial_val, comment, persist);
}

LLControlVariable* LLControlGroup::declareBOOL(const std::string& name, const BOOL initial_val, const std::string& comment, LLControlVariable::ePersist persist)
{
    return declareControl(name, TYPE_BOOLEAN, initial_val, comment, persist);
}

LLControlVariable* LLControlGroup::declareString(const std::string& name, const std::string& initial_val, const std::string& comment, LLControlVariable::ePersist persist)
{
    return declareControl(name, TYPE_STRING, initial_val, comment, persist);
}

LLControlVariable* LLControlGroup::declareVec3(const std::string& name, const LLVector3 &initial_val, const std::string& comment, LLControlVariable::ePersist persist)
{
    return declareControl(name, TYPE_VEC3, initial_val.getValue(), comment, persist);
}

LLControlVariable* LLControlGroup::declareVec3d(const std::string& name, const LLVector3d &initial_val, const std::string& comment, LLControlVariable::ePersist persist)
{
    return declareControl(name, TYPE_VEC3D, initial_val.getValue(), comment, persist);
}

LLControlVariable* LLControlGroup::declareQuat(const std::string& name, const LLQuaternion &initial_val, const std::string& comment, LLControlVariable::ePersist persist)
{
    return declareControl(name, TYPE_QUAT, initial_val.getValue(), comment, persist);
}

LLControlVariable* LLControlGroup::declareRect(const std::string& name, const LLRect &initial_val, const std::string& comment, LLControlVariable::ePersist persist)
{
    return declareControl(name, TYPE_RECT, initial_val.getValue(), comment, persist);
}

LLControlVariable* LLControlGroup::declareColor4(const std::string& name, const LLColor4 &initial_val, const std::string& comment, LLControlVariable::ePersist persist )
{
    return declareControl(name, TYPE_COL4, initial_val.getValue(), comment, persist);
}

LLControlVariable* LLControlGroup::declareColor3(const std::string& name, const LLColor3 &initial_val, const std::string& comment, LLControlVariable::ePersist persist )
{
    return declareControl(name, TYPE_COL3, initial_val.getValue(), comment, persist);
}

LLControlVariable* LLControlGroup::declareLLSD(const std::string& name, const LLSD &initial_val, const std::string& comment, LLControlVariable::ePersist persist )
{
    return declareControl(name, TYPE_LLSD, initial_val, comment, persist);
}

void LLControlGroup::incrCount(const std::string& name)
{
    if (0.0 == start_time)
    {
        start_time = LLTimer::getTotalSeconds();
    }
    getCount[name] = getCount[name].asInteger() + 1;
}

BOOL LLControlGroup::getBOOL(const std::string& name)
{
    return (BOOL)get<bool>(name);
}

S32 LLControlGroup::getS32(const std::string& name)
{
    return get<S32>(name);
}

U32 LLControlGroup::getU32(const std::string& name)
{
    return get<U32>(name);
}

F32 LLControlGroup::getF32(const std::string& name)
{
    return get<F32>(name);
}

std::string LLControlGroup::getString(const std::string& name)
{
    return get<std::string>(name);
}

LLWString LLControlGroup::getWString(const std::string& name)
{
    return get<LLWString>(name);
}

std::string LLControlGroup::getText(const std::string& name)
{
    std::string utf8_string = getString(name);
    LLStringUtil::replaceChar(utf8_string, '^', '\n');
    LLStringUtil::replaceChar(utf8_string, '%', ' ');
    return (utf8_string);
}

LLVector3 LLControlGroup::getVector3(const std::string& name)
{
    return get<LLVector3>(name);
}

LLVector3d LLControlGroup::getVector3d(const std::string& name)
{
    return get<LLVector3d>(name);
}

LLQuaternion LLControlGroup::getQuaternion(const std::string& name)
{
    return get<LLQuaternion>(name);
}

LLRect LLControlGroup::getRect(const std::string& name)
{
    return get<LLRect>(name);
}


LLColor4 LLControlGroup::getColor(const std::string& name)
{
    return get<LLColor4>(name);
}

LLColor4 LLControlGroup::getColor4(const std::string& name)
{
    return get<LLColor4>(name);
}

LLColor3 LLControlGroup::getColor3(const std::string& name)
{
    return get<LLColor3>(name);
}

LLSD LLControlGroup::getLLSD(const std::string& name)
{
    return get<LLSD>(name);
}

LLSD LLControlGroup::asLLSD(bool diffs_only)
{
    // Dump all stored values as LLSD
    LLSD result = LLSD::emptyArray();
    for (ctrl_name_table_t::iterator iter = mNameTable.begin();
         iter != mNameTable.end(); iter++)
    {
        LLControlVariable *control = iter->second;
        if (!control || control->isType(TYPE_STRING) || (diffs_only && control->isDefault()))
        {
            continue;
        }
        const std::string& name = iter->first;
        result[name] = getLLSD(name);
    }
    return result;
}

BOOL LLControlGroup::controlExists(const std::string& name)
{
    ctrl_name_table_t::iterator iter = mNameTable.find(name);
    return iter != mNameTable.end();
}


//-------------------------------------------------------------------
// Set functions
//-------------------------------------------------------------------

void LLControlGroup::setBOOL(const std::string& name, BOOL val)
{
    set<bool>(name, val);
}


void LLControlGroup::setS32(const std::string& name, S32 val)
{
    set(name, val);
}


void LLControlGroup::setF32(const std::string& name, F32 val)
{
    set(name, val);
}


void LLControlGroup::setU32(const std::string& name, U32 val)
{
    set(name, val);
}


void LLControlGroup::setString(const std::string& name, const std::string &val)
{
    set(name, val);
}


void LLControlGroup::setVector3(const std::string& name, const LLVector3 &val)
{
    set(name, val);
}

void LLControlGroup::setVector3d(const std::string& name, const LLVector3d &val)
{
    set(name, val);
}

void LLControlGroup::setQuaternion(const std::string& name, const LLQuaternion &val)
{
    set(name, val);
}

void LLControlGroup::setRect(const std::string& name, const LLRect &val)
{
    set(name, val);
}

void LLControlGroup::setColor4(const std::string& name, const LLColor4 &val)
{
    set(name, val);
}

void LLControlGroup::setLLSD(const std::string& name, const LLSD& val)
{
    set(name, val);
}

void LLControlGroup::setUntypedValue(const std::string& name, const LLSD& val)
{
    if (name.empty())
    {
        return;
    }

    LLControlVariable* control = getControl(name);

    if (control)
    {
        control->setValue(val);
    }
    else
    {
        CONTROL_ERRS << "Invalid control " << name << LL_ENDL;
    }
}


//---------------------------------------------------------------
// Load and save
//---------------------------------------------------------------

// Returns number of controls loaded, so 0 if failure
U32 LLControlGroup::loadFromFileLegacy(const std::string& filename, BOOL require_declaration, eControlType declare_as)
{
    std::string name;

    LLXmlTree xml_controls;

    if (!xml_controls.parseFile(filename))
    {
        LL_WARNS("Settings") << "Unable to open control file " << filename << LL_ENDL;
        return 0;
    }

    LLXmlTreeNode* rootp = xml_controls.getRoot();
    if (!rootp || !rootp->hasAttribute("version"))
    {
        LL_WARNS("Settings") << "No valid settings header found in control file " << filename << LL_ENDL;
        return 0;
    }

    U32     validitems = 0;
    S32 version;

    rootp->getAttributeS32("version", version);

    // Check file version
    if (version != CURRENT_VERSION)
    {
        LL_INFOS("Settings") << filename << " does not appear to be a version " << CURRENT_VERSION << " controls file" << LL_ENDL;
        return 0;
    }

    LLXmlTreeNode* child_nodep = rootp->getFirstChild();
    while(child_nodep)
    {
        name = child_nodep->getName();

        BOOL declared = controlExists(name);

        if (require_declaration && !declared)
        {
            // Declaration required, but this name not declared.
            // Complain about non-empty names.
            if (!name.empty())
            {
                //read in to end of line
                LL_WARNS("Settings") << "LLControlGroup::loadFromFile() : Trying to set \"" << name << "\", setting doesn't exist." << LL_ENDL;
            }
            child_nodep = rootp->getNextChild();
            continue;
        }

        // Got an item.  Load it up.
        // If not declared, assume it's a string
        if (!declared)
        {
            switch(declare_as)
            {
            case TYPE_COL4:
                declareColor4(name, LLColor4::white, LLStringUtil::null, LLControlVariable::PERSIST_NO);
                break;
            case TYPE_STRING:
            default:
                declareString(name, LLStringUtil::null, LLStringUtil::null, LLControlVariable::PERSIST_NO);
                break;
            }
        }

        // Control name has been declared in code.
        LLControlVariable *control = getControl(name);

        llassert(control);

        switch(control->mType)
        {
        case TYPE_F32:
            {
                F32 initial = 0.f;

                child_nodep->getAttributeF32("value", initial);

                control->set(initial);
                validitems++;
            }
            break;
        case TYPE_S32:
            {
                S32 initial = 0;

                child_nodep->getAttributeS32("value", initial);

                control->set(initial);
                validitems++;
            }
            break;
        case TYPE_U32:
            {
                U32 initial = 0;
                child_nodep->getAttributeU32("value", initial);
                control->set((LLSD::Integer) initial);
                validitems++;
            }
            break;
        case TYPE_BOOLEAN:
            {
                BOOL initial = FALSE;

                child_nodep->getAttributeBOOL("value", initial);
                control->set(initial);

                validitems++;
            }
            break;
        case TYPE_STRING:
            {
                std::string string;
                child_nodep->getAttributeString("value", string);
                control->set(string);
                validitems++;
            }
            break;
        case TYPE_VEC3:
            {
                LLVector3 vector;

                child_nodep->getAttributeVector3("value", vector);
                control->set(vector.getValue());
                validitems++;
            }
            break;
        case TYPE_VEC3D:
            {
                LLVector3d vector;

                child_nodep->getAttributeVector3d("value", vector);

                control->set(vector.getValue());
                validitems++;
            }
            break;
        case TYPE_QUAT:
            {
                LLQuaternion quat;

                child_nodep->getAttributeQuat("value", quat);

                control->set(quat.getValue());
                validitems++;
            }
            break;
        case TYPE_RECT:
            {
                //RN: hack to support reading rectangles from a string
                std::string rect_string;

                child_nodep->getAttributeString("value", rect_string);
                std::istringstream istream(rect_string);
                S32 left, bottom, width, height;

                istream >> left >> bottom >> width >> height;

                LLRect rect;
                rect.setOriginAndSize(left, bottom, width, height);

                control->set(rect.getValue());
                validitems++;
            }
            break;
        case TYPE_COL4:
            {
                LLColor4 color;

                child_nodep->getAttributeColor4("value", color);
                control->set(color.getValue());
                validitems++;
            }
            break;
        case TYPE_COL3:
            {
                LLVector3 color;

                child_nodep->getAttributeVector3("value", color);
                control->set(LLColor3(color.mV).getValue());
                validitems++;
            }
            break;

        default:
          break;

        }

        child_nodep = rootp->getNextChild();
    }

    return validitems;
}

U32 LLControlGroup::saveToFile(const std::string& filename, BOOL nondefault_only)
{
    LLSD settings;
    int num_saved = 0;
    for (ctrl_name_table_t::iterator iter = mNameTable.begin();
         iter != mNameTable.end(); iter++)
    {
        LLControlVariable* control = iter->second;
        if (!control)
        {
            LL_WARNS("Settings") << "Tried to save invalid control: " << iter->first << LL_ENDL;
        }
        else if( control->shouldSave(nondefault_only) )
        {
            settings[iter->first]["Type"] = typeEnumToString(control->type());
            settings[iter->first]["Comment"] = control->getComment();
            settings[iter->first]["Value"] = control->getSaveValue();
            ++num_saved;
        }
    }
    llofstream file;
    file.open(filename.c_str());
    if (file.is_open())
    {
        LLSDSerialize::toPrettyXML(settings, file);
        file.close();
        LL_INFOS("Settings") << "Saved to " << filename << LL_ENDL;
    }
    else
    {
        // This is a warning because sometime we want to use settings files which can't be written...
        LL_WARNS("Settings") << "Unable to open settings file: " << filename << LL_ENDL;
        return 0;
    }
    return num_saved;
}

U32 LLControlGroup::loadFromFile(const std::string& filename, bool set_default_values, bool save_values)
{
    LLSD settings;
    llifstream infile;
    infile.open(filename.c_str());
    if(!infile.is_open())
    {
        LL_WARNS("Settings") << "Cannot find file " << filename << " to load." << LL_ENDL;
        return 0;
    }

    if (LLSDParser::PARSE_FAILURE == LLSDSerialize::fromXML(settings, infile))
    {
        infile.close();
        LL_WARNS("Settings") << "Unable to parse LLSD control file " << filename << ". Trying Legacy Method." << LL_ENDL;
        return loadFromFileLegacy(filename, TRUE, TYPE_STRING);
    }

    U32 validitems = 0;
    bool hidefromsettingseditor = false;

    for(LLSD::map_const_iterator itr = settings.beginMap(); itr != settings.endMap(); ++itr)
    {
        LLControlVariable::ePersist persist = LLControlVariable::PERSIST_NONDFT;
        std::string const & name = itr->first;
        LLSD const & control_map = itr->second;

        if(control_map.has("Persist"))
        {
            persist = control_map["Persist"].asInteger()?
                      LLControlVariable::PERSIST_NONDFT : LLControlVariable::PERSIST_NO;
        }

        // Sometimes we want to use the settings system to provide cheap persistence, but we
        // don't want the settings themselves to be easily manipulated in the UI because
        // doing so can cause support problems. So we have this option:
        if(control_map.has("HideFromEditor"))
        {
            hidefromsettingseditor = control_map["HideFromEditor"].asInteger();
        }
        else
        {
            hidefromsettingseditor = false;
        }

        // If the control exists just set the value from the input file.
        LLControlVariable* existing_control = getControl(name);
        if(existing_control)
        {
            // set_default_values is true when we're loading the initial,
            // immutable files from app_settings, e.g. settings.xml.
            if(set_default_values)
            {
                // Override all previously set properties of this control.
                // ... except for type. The types must match.
                eControlType new_type = typeStringToEnum(control_map["Type"].asString());
                if(existing_control->isType(new_type))
                {
                    existing_control->setDefaultValue(control_map["Value"]);
                    existing_control->setPersist(persist);
                    existing_control->setHiddenFromSettingsEditor(hidefromsettingseditor);
                    existing_control->setComment(control_map["Comment"].asString());
                }
                else
                {
                    LL_ERRS() << "Mismatched type of control variable '"
                           << name << "' found while loading '"
                           << filename << "'." << LL_ENDL;
                }
            }
            else if(existing_control->isPersisted())
            {
                // save_values is specifically false for (e.g.)
                // SessionSettingsFile and UserSessionSettingsFile -- in other
                // words, for a file that's supposed to be transient.
                existing_control->setValue(control_map["Value"], save_values);
            }
            // *NOTE: If not persisted and not setting defaults,
            // the value should not get loaded.
        }
        else
        {
            // We've never seen this control before. Either we're loading up
            // the initial set of default settings files (set_default_values)
            // -- or we're loading user settings last saved by a viewer that
            // supports a superset of the variables we know.
            // CHOP-962: if we're loading an unrecognized user setting, make
            // sure we save it later. If you try an experimental viewer, tweak
            // a new setting, briefly revert to an old viewer, then return to
            // the new one, we don't want the old viewer to discard the
            // setting you changed.
            if (! set_default_values)
            {
                // Using PERSIST_ALWAYS insists that saveToFile() (which calls
                // LLControlVariable::shouldSave()) must save this control
                // variable regardless of its value. We can safely set this
                // LLControlVariable persistent because the 'persistent' flag
                // is not itself persisted!
                persist = LLControlVariable::PERSIST_ALWAYS;
                // We want to mention unrecognized user settings variables
                // (e.g. from a newer version of the viewer) in the log. But
                // we also arrive here for Boolean variables generated by
                // the notifications subsystem when the user checks "Don't
                // show me this again." These aren't declared in settings.xml;
                // they're actually named for the notification they suppress.
                // We don't want to mention those. Apologies, this is a bit of
                // a hack: we happen to know that user settings go into an
                // LLControlGroup whose name is "Global".
                if (getKey() == "Global")
                {
                    LL_INFOS("LLControlGroup") << "preserving unrecognized " << getKey()
                                               << " settings variable " << name << LL_ENDL;
                }
            }

            declareControl(name,
                           typeStringToEnum(control_map["Type"].asString()),
                           control_map["Value"],
                           control_map["Comment"].asString(),
                           persist,
                           hidefromsettingseditor
                           );
        }

        ++validitems;
    }

    LL_DEBUGS("Settings") << "Loaded " << validitems << " settings from " << filename << LL_ENDL;
    return validitems;
}

void LLControlGroup::resetToDefaults()
{
    ctrl_name_table_t::iterator control_iter;
    for (control_iter = mNameTable.begin();
        control_iter != mNameTable.end();
        ++control_iter)
    {
        LLControlVariable* control = (*control_iter).second;
        control->resetToDefault();
    }
}

void LLControlGroup::applyToAll(ApplyFunctor* func)
{
    for (ctrl_name_table_t::iterator iter = mNameTable.begin();
         iter != mNameTable.end(); iter++)
    {
        func->apply(iter->first, iter->second);
    }
}

//============================================================================

#ifdef TEST_HARNESS
void main()
{
    F32_CONTROL foo, getfoo;

    S32_CONTROL bar, getbar;

    BOOL_CONTROL baz;

    U32 count = gGlobals.loadFromFile("controls.ini");
    LL_INFOS("Settings") << "Loaded " << count << " controls" << LL_ENDL;

    // test insertion
    foo = new LLControlVariable<F32>("gFoo", 5.f, 1.f, 20.f);
    gGlobals.addEntry("gFoo", foo);

    bar = new LLControlVariable<S32>("gBar", 10, 2, 22);
    gGlobals.addEntry("gBar", bar);

    baz = new LLControlVariable<BOOL>("gBaz", FALSE);
    gGlobals.addEntry("gBaz", baz);

    // test retrieval
    getfoo = (LLControlVariable<F32>*) gGlobals.resolveName("gFoo");
    getfoo->dump();

    getbar = (S32_CONTROL) gGlobals.resolveName("gBar");
    getbar->dump();

    // change data
    getfoo->set(10.f);
    getfoo->dump();

    // Failure modes

    // ...min > max
    // badfoo = new LLControlVariable<F32>("gFoo2", 100.f, 20.f, 5.f);

    // ...initial > max
    // badbar = new LLControlVariable<S32>("gBar2", 10, 20, 100000);

    // ...misspelled name
    // getfoo = (F32_CONTROL) gGlobals.resolveName("fooMisspelled");
    // getfoo->dump();

    // ...invalid data type
    getfoo = (F32_CONTROL) gGlobals.resolveName("gFoo");
    getfoo->set(TRUE);
    getfoo->dump();

    // ...out of range data
    // getfoo->set(100000000.f);
    // getfoo->dump();

    // Clean Up
    delete foo;
    delete bar;
    delete baz;
}
#endif


template <> eControlType get_control_type<U32>()
{
    return TYPE_U32;
}

template <> eControlType get_control_type<S32>()
{
    return TYPE_S32;
}

template <> eControlType get_control_type<F32>()
{
    return TYPE_F32;
}

template <> eControlType get_control_type<bool> ()
{
    return TYPE_BOOLEAN;
}
/*
// Yay BOOL, its really an S32.
template <> eControlType get_control_type<BOOL> ()
{
    return TYPE_BOOLEAN;
}
*/
template <> eControlType get_control_type<std::string>()
{
    return TYPE_STRING;
}

template <> eControlType get_control_type<LLVector3>()
{
    return TYPE_VEC3;
}

template <> eControlType get_control_type<LLVector3d>()
{
    return TYPE_VEC3D;
}

template <> eControlType get_control_type<LLQuaternion>()
{
    return TYPE_QUAT;
}

template <> eControlType get_control_type<LLRect>()
{
    return TYPE_RECT;
}

template <> eControlType get_control_type<LLColor4>()
{
    return TYPE_COL4;
}

template <> eControlType get_control_type<LLColor3>()
{
    return TYPE_COL3;
}

template <> eControlType get_control_type<LLSD>()
{
    return TYPE_LLSD;
}


template <> LLSD convert_to_llsd<U32>(const U32& in)
{
    return (LLSD::Integer)in;
}

template <> LLSD convert_to_llsd<LLVector3>(const LLVector3& in)
{
    return in.getValue();
}

template <> LLSD convert_to_llsd<LLVector3d>(const LLVector3d& in)
{
    return in.getValue();
}
template <> LLSD convert_to_llsd<LLQuaternion>(const LLQuaternion& in)
{
    return in.getValue();
}

template <> LLSD convert_to_llsd<LLRect>(const LLRect& in)
{
    return in.getValue();
}

template <> LLSD convert_to_llsd<LLColor4>(const LLColor4& in)
{
    return in.getValue();
}

template <> LLSD convert_to_llsd<LLColor3>(const LLColor3& in)
{
    return in.getValue();
}

template <> LLSD convert_to_llsd<LLColor4U>(const LLColor4U& in)
{
    return in.getValue();
}


template<>
bool convert_from_llsd<bool>(const LLSD& sd, eControlType type, const std::string& control_name)
{
    if (type == TYPE_BOOLEAN)
        return sd.asBoolean();
    else
    {
        CONTROL_ERRS << "Invalid BOOL value for " << control_name << ": " << LLControlGroup::typeEnumToString(type) << " " << sd << LL_ENDL;
        return FALSE;
    }
}

template<>
S32 convert_from_llsd<S32>(const LLSD& sd, eControlType type, const std::string& control_name)
{
    if (type == TYPE_S32)
        return sd.asInteger();
    else
    {
        CONTROL_ERRS << "Invalid S32 value for " << control_name << ": " << LLControlGroup::typeEnumToString(type) << " " << sd << LL_ENDL;
        return 0;
    }
}

template<>
U32 convert_from_llsd<U32>(const LLSD& sd, eControlType type, const std::string& control_name)
{
    if (type == TYPE_U32)
        return sd.asInteger();
    else
    {
        CONTROL_ERRS << "Invalid U32 value for " << control_name << ": " << LLControlGroup::typeEnumToString(type) << " " << sd << LL_ENDL;
        return 0;
    }
}

template<>
F32 convert_from_llsd<F32>(const LLSD& sd, eControlType type, const std::string& control_name)
{
    if (type == TYPE_F32)
        return (F32) sd.asReal();
    else
    {
        CONTROL_ERRS << "Invalid F32 value for " << control_name << ": " << LLControlGroup::typeEnumToString(type) << " " << sd << LL_ENDL;
        return 0.0f;
    }
}

template<>
std::string convert_from_llsd<std::string>(const LLSD& sd, eControlType type, const std::string& control_name)
{
    if (type == TYPE_STRING)
        return sd.asString();
    else
    {
        CONTROL_ERRS << "Invalid string value for " << control_name << ": " << LLControlGroup::typeEnumToString(type) << " " << sd << LL_ENDL;
        return LLStringUtil::null;
    }
}

template<>
LLWString convert_from_llsd<LLWString>(const LLSD& sd, eControlType type, const std::string& control_name)
{
    return utf8str_to_wstring(convert_from_llsd<std::string>(sd, type, control_name));
}

template<>
LLVector3 convert_from_llsd<LLVector3>(const LLSD& sd, eControlType type, const std::string& control_name)
{
    if (type == TYPE_VEC3)
        return (LLVector3)sd;
    else
    {
        CONTROL_ERRS << "Invalid LLVector3 value for " << control_name << ": " << LLControlGroup::typeEnumToString(type) << " " << sd << LL_ENDL;
        return LLVector3::zero;
    }
}

template<>
LLVector3d convert_from_llsd<LLVector3d>(const LLSD& sd, eControlType type, const std::string& control_name)
{
    if (type == TYPE_VEC3D)
        return (LLVector3d)sd;
    else
    {
        CONTROL_ERRS << "Invalid LLVector3d value for " << control_name << ": " << LLControlGroup::typeEnumToString(type) << " " << sd << LL_ENDL;
        return LLVector3d::zero;
    }
}

template<>
LLQuaternion convert_from_llsd<LLQuaternion>(const LLSD& sd, eControlType type, const std::string& control_name)
{
    if (type == TYPE_QUAT)
        return (LLQuaternion)sd;
    else
    {
        CONTROL_ERRS << "Invalid LLQuaternion value for " << control_name << ": " << LLControlGroup::typeEnumToString(type) << " " << sd << LL_ENDL;
        return LLQuaternion();
    }
}

template<>
LLRect convert_from_llsd<LLRect>(const LLSD& sd, eControlType type, const std::string& control_name)
{
    if (type == TYPE_RECT)
        return LLRect(sd);
    else
    {
        CONTROL_ERRS << "Invalid rect value for " << control_name << ": " << LLControlGroup::typeEnumToString(type) << " " << sd << LL_ENDL;
        return LLRect::null;
    }
}


template<>
LLColor4 convert_from_llsd<LLColor4>(const LLSD& sd, eControlType type, const std::string& control_name)
{
    if (type == TYPE_COL4)
    {
        LLColor4 color(sd);
        if (color.mV[VRED] < 0.f || color.mV[VRED] > 1.f)
        {
            LL_WARNS("Settings") << "Color " << control_name << " red value out of range: " << color << LL_ENDL;
        }
        else if (color.mV[VGREEN] < 0.f || color.mV[VGREEN] > 1.f)
        {
            LL_WARNS("Settings") << "Color " << control_name << " green value out of range: " << color << LL_ENDL;
        }
        else if (color.mV[VBLUE] < 0.f || color.mV[VBLUE] > 1.f)
        {
            LL_WARNS("Settings") << "Color " << control_name << " blue value out of range: " << color << LL_ENDL;
        }
        else if (color.mV[VALPHA] < 0.f || color.mV[VALPHA] > 1.f)
        {
            LL_WARNS("Settings") << "Color " << control_name << " alpha value out of range: " << color << LL_ENDL;
        }

        return LLColor4(sd);
    }
    else
    {
        CONTROL_ERRS << "Control " << control_name << " not a color" << LL_ENDL;
        return LLColor4::white;
    }
}

template<>
LLColor3 convert_from_llsd<LLColor3>(const LLSD& sd, eControlType type, const std::string& control_name)
{
    if (type == TYPE_COL3)
        return sd;
    else
    {
        CONTROL_ERRS << "Invalid LLColor3 value for " << control_name << ": " << LLControlGroup::typeEnumToString(type) << " " << sd << LL_ENDL;
        return LLColor3::white;
    }
}

template<>
LLSD convert_from_llsd<LLSD>(const LLSD& sd, eControlType type, const std::string& control_name)
{
    return sd;
}


#if TEST_CACHED_CONTROL

#define DECL_LLCC(T, V) static LLCachedControl<T> mySetting_##T("TestCachedControl"#T, V)
DECL_LLCC(U32, (U32)666);
DECL_LLCC(S32, (S32)-666);
DECL_LLCC(F32, (F32)-666.666);
DECL_LLCC(bool, true);
DECL_LLCC(BOOL, FALSE);
static LLCachedControl<std::string> mySetting_string("TestCachedControlstring", "Default String Value");
DECL_LLCC(LLVector3, LLVector3(1.0f, 2.0f, 3.0f));
DECL_LLCC(LLVector3d, LLVector3d(6.0f, 5.0f, 4.0f));
DECL_LLCC(LLRect, LLRect(0, 0, 100, 500));
DECL_LLCC(LLColor4, LLColor4(0.0f, 0.5f, 1.0f));
DECL_LLCC(LLColor3, LLColor3(1.0f, 0.f, 0.5f));
DECL_LLCC(LLColor4U, LLColor4U(255, 200, 100, 255));

LLSD test_llsd = LLSD()["testing1"] = LLSD()["testing2"];
DECL_LLCC(LLSD, test_llsd);

void test_cached_control()
{
#define TEST_LLCC(T, V) if((T)mySetting_##T != V) LL_ERRS() << "Fail "#T << LL_ENDL
    TEST_LLCC(U32, 666);
    TEST_LLCC(S32, (S32)-666);
    TEST_LLCC(F32, (F32)-666.666);
    TEST_LLCC(bool, true);
    TEST_LLCC(BOOL, FALSE);
    if((std::string)mySetting_string != "Default String Value") LL_ERRS() << "Fail string" << LL_ENDL;
    TEST_LLCC(LLVector3, LLVector3(1.0f, 2.0f, 3.0f));
    TEST_LLCC(LLVector3d, LLVector3d(6.0f, 5.0f, 4.0f));
    TEST_LLCC(LLRect, LLRect(0, 0, 100, 500));
    TEST_LLCC(LLColor4, LLColor4(0.0f, 0.5f, 1.0f));
    TEST_LLCC(LLColor3, LLColor3(1.0f, 0.f, 0.5f));
    TEST_LLCC(LLColor4U, LLColor4U(255, 200, 100, 255));
//There's no LLSD comparsion for LLCC yet. TEST_LLCC(LLSD, test_llsd);
<<<<<<< HEAD

    if((std::string)test_BrowserHomePage != "http://www.secondlife.com") LL_ERRS() << "Fail BrowserHomePage" << LL_ENDL;
=======
>>>>>>> 33ad8db7
}
#endif // TEST_CACHED_CONTROL
<|MERGE_RESOLUTION|>--- conflicted
+++ resolved
@@ -1513,10 +1513,5 @@
     TEST_LLCC(LLColor3, LLColor3(1.0f, 0.f, 0.5f));
     TEST_LLCC(LLColor4U, LLColor4U(255, 200, 100, 255));
 //There's no LLSD comparsion for LLCC yet. TEST_LLCC(LLSD, test_llsd);
-<<<<<<< HEAD
-
-    if((std::string)test_BrowserHomePage != "http://www.secondlife.com") LL_ERRS() << "Fail BrowserHomePage" << LL_ENDL;
-=======
->>>>>>> 33ad8db7
 }
 #endif // TEST_CACHED_CONTROL
