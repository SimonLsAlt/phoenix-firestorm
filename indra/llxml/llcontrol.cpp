--- conflicted
+++ resolved
@@ -1,1979 +1,1508 @@
-/**
- * @file llcontrol.cpp
- * @brief Holds global state for viewer.
- *
- * $LicenseInfo:firstyear=2001&license=viewerlgpl$
- * Second Life Viewer Source Code
- * Copyright (C) 2010, Linden Research, Inc.
- *
- * This library is free software; you can redistribute it and/or
- * modify it under the terms of the GNU Lesser General Public
- * License as published by the Free Software Foundation;
- * version 2.1 of the License only.
- *
- * This library is distributed in the hope that it will be useful,
- * but WITHOUT ANY WARRANTY; without even the implied warranty of
- * MERCHANTABILITY or FITNESS FOR A PARTICULAR PURPOSE.  See the GNU
- * Lesser General Public License for more details.
- *
- * You should have received a copy of the GNU Lesser General Public
- * License along with this library; if not, write to the Free Software
- * Foundation, Inc., 51 Franklin Street, Fifth Floor, Boston, MA  02110-1301  USA
- *
- * Linden Research, Inc., 945 Battery Street, San Francisco, CA  94111  USA
- * $/LicenseInfo$
- */
-
-#include "linden_common.h"
-
-#include <iostream>
-#include <fstream>
-#include <algorithm>
-
-#include "llcontrol.h"
-
-#include "llstl.h"
-
-#include "llstring.h"
-#include "v3math.h"
-#include "v3dmath.h"
-#include "v4coloru.h"
-#include "v4color.h"
-#include "v3color.h"
-#include "llquaternion.h"
-#include "llrect.h"
-#include "llxmltree.h"
-#include "llsdserialize.h"
-#include "llfile.h"
-#include "lltimer.h"
-#include "lldir.h"
-
-#if LL_RELEASE_WITH_DEBUG_INFO || LL_DEBUG
-#define CONTROL_ERRS LL_ERRS("ControlErrors")
-#else
-#define CONTROL_ERRS LL_WARNS("ControlErrors")
-#endif
-
-
-template <> eControlType get_control_type<U32>();
-template <> eControlType get_control_type<S32>();
-template <> eControlType get_control_type<F32>();
-template <> eControlType get_control_type<bool>();
-template <> eControlType get_control_type<std::string>();
-
-template <> eControlType get_control_type<LLVector3>();
-template <> eControlType get_control_type<LLVector3d>();
-template <> eControlType get_control_type<LLRect>();
-template <> eControlType get_control_type<LLColor4>();
-template <> eControlType get_control_type<LLColor3>();
-template <> eControlType get_control_type<LLColor4U>();
-template <> eControlType get_control_type<LLSD>();
-
-template <> LLSD convert_to_llsd<U32>(const U32& in);
-template <> LLSD convert_to_llsd<LLVector3>(const LLVector3& in);
-template <> LLSD convert_to_llsd<LLVector3d>(const LLVector3d& in);
-template <> LLSD convert_to_llsd<LLRect>(const LLRect& in);
-template <> LLSD convert_to_llsd<LLColor4>(const LLColor4& in);
-template <> LLSD convert_to_llsd<LLColor3>(const LLColor3& in);
-template <> LLSD convert_to_llsd<LLColor4U>(const LLColor4U& in);
-
-template <> bool convert_from_llsd<bool>(const LLSD& sd, eControlType type, std::string_view control_name);
-template <> S32 convert_from_llsd<S32>(const LLSD& sd, eControlType type, std::string_view control_name);
-template <> U32 convert_from_llsd<U32>(const LLSD& sd, eControlType type, std::string_view control_name);
-template <> F32 convert_from_llsd<F32>(const LLSD& sd, eControlType type, std::string_view control_name);
-template <> std::string convert_from_llsd<std::string>(const LLSD& sd, eControlType type, std::string_view control_name);
-template <> LLWString convert_from_llsd<LLWString>(const LLSD& sd, eControlType type, std::string_view control_name);
-template <> LLVector3 convert_from_llsd<LLVector3>(const LLSD& sd, eControlType type, std::string_view control_name);
-template <> LLVector3d convert_from_llsd<LLVector3d>(const LLSD& sd, eControlType type, std::string_view control_name);
-template <> LLRect convert_from_llsd<LLRect>(const LLSD& sd, eControlType type, std::string_view control_name);
-template <> LLColor4 convert_from_llsd<LLColor4>(const LLSD& sd, eControlType type, std::string_view control_name);
-template <> LLColor4U convert_from_llsd<LLColor4U>(const LLSD& sd, eControlType type, std::string_view control_name);
-template <> LLColor3 convert_from_llsd<LLColor3>(const LLSD& sd, eControlType type, std::string_view control_name);
-template <> LLSD convert_from_llsd<LLSD>(const LLSD& sd, eControlType type, std::string_view control_name);
-
-//this defines the current version of the settings file
-const S32 CURRENT_VERSION = 101;
-
-// If you define the environment variable LL_SETTINGS_PROFILE to any value this will activate
-// the gSavedSettings profiling code.  This code tracks the calls to get a saved (debug) setting.
-// When the viewer exits the results are written to the log directory to the file specified
-// by SETTINGS_PROFILE below.  Only settings with an average access rate >= 2/second are output.
-typedef std::pair<std::string, U32> settings_pair_t;
-typedef std::vector<settings_pair_t> settings_vec_t;
-LLSD getCount;
-settings_vec_t getCount_v;
-F64 start_time = 0;
-std::string SETTINGS_PROFILE = "settings_profile.log";
-
-bool LLControlVariable::llsd_compare(const LLSD& a, const LLSD & b)
-{
-    bool result = false;
-    switch (mType)
-    {
-    case TYPE_U32:
-    case TYPE_S32:
-        result = a.asInteger() == b.asInteger();
-        break;
-    case TYPE_BOOLEAN:
-        result = a.asBoolean() == b.asBoolean();
-        break;
-    case TYPE_F32:
-        result = a.asReal() == b.asReal();
-        break;
-    case TYPE_VEC3:
-    case TYPE_VEC3D:
-        result = LLVector3d(a) == LLVector3d(b);
-        break;
-    case TYPE_QUAT:
-        result = LLQuaternion(a) == LLQuaternion(b);
-        break;
-    case TYPE_RECT:
-        result = LLRect(a) == LLRect(b);
-        break;
-    case TYPE_COL4:
-        result = LLColor4(a) == LLColor4(b);
-        break;
-    case TYPE_COL3:
-        result = LLColor3(a) == LLColor3(b);
-        break;
-    case TYPE_STRING:
-        result = a.asString() == b.asString();
-        break;
-    default:
-        break;
-    }
-
-    return result;
-}
-
-LLControlVariable::LLControlVariable(const std::string& name, eControlType type,
-                             LLSD initial, const std::string& comment,
-                             ePersist persist, bool hidefromsettingseditor)
-    : mName(name),
-      mComment(comment),
-      mType(type),
-      mPersist(persist),
-      mHideFromSettingsEditor(hidefromsettingseditor)
-{
-    if ((persist != PERSIST_NO) && mComment.empty())
-    {
-        LL_ERRS() << "Must supply a comment for control " << mName << LL_ENDL;
-    }
-    //Push back versus setValue'ing here, since we don't want to call a signal yet
-    mValues.push_back(initial);
-}
-
-
-
-LLControlVariable::~LLControlVariable()
-{
-}
-
-LLSD LLControlVariable::getComparableValue(const LLSD& value)
-{
-<<<<<<< HEAD
-	// *FIX:MEP - The following is needed to make the LLSD::ImplString 
-	// work with boolean controls...
-	LLSD storable_value;
-	if(TYPE_BOOLEAN == type() && value.isString())
-	{
-		bool temp;
-		if(LLStringUtil::convertToBOOL(value.asString(), temp))
-		{
-			storable_value = temp;
-		}
-		else
-		{
-			storable_value = false;
-		}
-	}
-	else if (TYPE_LLSD == type() && value.isString())
-	{
-		LLPointer<LLSDNotationParser> parser = new LLSDNotationParser;
-		LLSD result;
-		std::stringstream value_stream(value.asString());
-		if (parser->parse(value_stream, result, LLSDSerialize::SIZE_UNLIMITED) != LLSDParser::PARSE_FAILURE)
-		{
-			storable_value = result;
-		}
-		else
-		{
-			storable_value = value;
-		}
-	}
-	else
-	{
-		storable_value = value;
-	}
-
-	return storable_value;
-=======
-    // *FIX:MEP - The following is needed to make the LLSD::ImplString
-    // work with boolean controls...
-    LLSD storable_value;
-    if(TYPE_BOOLEAN == type() && value.isString())
-    {
-        BOOL temp;
-        if(LLStringUtil::convertToBOOL(value.asString(), temp))
-        {
-            storable_value = (bool)temp;
-        }
-        else
-        {
-            storable_value = false;
-        }
-    }
-    else if (TYPE_LLSD == type() && value.isString())
-    {
-        LLPointer<LLSDNotationParser> parser = new LLSDNotationParser;
-        LLSD result;
-        std::stringstream value_stream(value.asString());
-        if (parser->parse(value_stream, result, LLSDSerialize::SIZE_UNLIMITED) != LLSDParser::PARSE_FAILURE)
-        {
-            storable_value = result;
-        }
-        else
-        {
-            storable_value = value;
-        }
-    }
-    else
-    {
-        storable_value = value;
-    }
-
-    return storable_value;
->>>>>>> e1623bb2
-}
-
-void LLControlVariable::setValue(const LLSD& new_value, bool saved_value)
-{
-<<<<<<< HEAD
-	if (!mValidateSignal(this, new_value))
-	{
-		// can not set new value, exit
-		return;
-	}
-	
-	LLSD storable_value = getComparableValue(new_value);
-	LLSD original_value = getValue();
-	bool value_changed = !llsd_compare(original_value, storable_value);
-	if(saved_value)
-	{
-    	// If we're going to save this value, return to default but don't fire
-		resetToDefault(false);
-	    if (!llsd_compare(mValues.back(), storable_value))
-	    {
-		    mValues.push_back(storable_value);
-	    }
-	}
-=======
-    if (mValidateSignal(this, new_value) == false)
-    {
-        // can not set new value, exit
-        return;
-    }
-
-    LLSD storable_value = getComparableValue(new_value);
-    LLSD original_value = getValue();
-    bool value_changed = llsd_compare(original_value, storable_value) == FALSE;
-    if(saved_value)
-    {
-        // If we're going to save this value, return to default but don't fire
-        resetToDefault(false);
-        if (llsd_compare(mValues.back(), storable_value) == FALSE)
-        {
-            mValues.push_back(storable_value);
-        }
-    }
->>>>>>> e1623bb2
-    else
-    {
-        // This is an unsaved value. Its needs to reside at
-        // mValues[2] (or greater). It must not affect
-        // the result of getSaveValue()
-<<<<<<< HEAD
-	    if (!llsd_compare(mValues.back(), storable_value))
-	    {
-=======
-        if (llsd_compare(mValues.back(), storable_value) == FALSE)
-        {
->>>>>>> e1623bb2
-            while(mValues.size() > 2)
-            {
-                // Remove any unsaved values.
-                mValues.pop_back();
-            }
-
-            if(mValues.size() < 2)
-            {
-                // Add the default to the 'save' value.
-                mValues.push_back(mValues[0]);
-            }
-
-            // Add the 'un-save' value.
-            mValues.push_back(storable_value);
-        }
-    }
-
-    if(value_changed)
-    {
-        firePropertyChanged(original_value);
-    }
-}
-
-void LLControlVariable::setDefaultValue(const LLSD& value)
-{
-    // Set the control variables value and make it
-    // the default value. If the active value is changed,
-    // send the signal.
-    // *NOTE: Default values are not saved, only read.
-
-<<<<<<< HEAD
-	LLSD comparable_value = getComparableValue(value);
-	LLSD original_value = getValue();
-	bool value_changed = !llsd_compare(original_value, comparable_value);
-	resetToDefault(false);
-	mValues[0] = comparable_value;
-	if (value_changed)
-	{
-		firePropertyChanged(original_value);
-	}
-=======
-    LLSD comparable_value = getComparableValue(value);
-    LLSD original_value = getValue();
-    bool value_changed = (llsd_compare(original_value, comparable_value) == FALSE);
-    resetToDefault(false);
-    mValues[0] = comparable_value;
-    if(value_changed)
-    {
-        firePropertyChanged(original_value);
-    }
->>>>>>> e1623bb2
-}
-
-void LLControlVariable::setPersist(ePersist state)
-{
-    mPersist = state;
-}
-
-void LLControlVariable::setHiddenFromSettingsEditor(bool hide)
-{
-    mHideFromSettingsEditor = hide;
-}
-
-void LLControlVariable::setComment(const std::string& comment)
-{
-    mComment = comment;
-}
-
-void LLControlVariable::resetToDefault(bool fire_signal)
-{
-    //The first setting is always the default
-    //Pop to it and fire off the listener
-    LLSD originalValue = mValues.back();
-
-    while(mValues.size() > 1)
-    {
-        mValues.pop_back();
-    }
-
-    if(fire_signal)
-    {
-        firePropertyChanged(originalValue);
-    }
-}
-
-bool LLControlVariable::shouldSave(bool nondefault_only)
-{
-    // This method is used to decide whether we should save a given
-    // variable. Two of the three values of mPersist are easy.
-    if (mPersist == PERSIST_NO)
-        return false;
-
-    if (mPersist == PERSIST_ALWAYS)
-        return true;
-
-    // PERSIST_NONDFT
-    // If caller doesn't need us to filter, just save.
-    if (! nondefault_only)
-        return true;
-
-    // PERSIST_NONDFT: caller only wants us to save this variable if its value
-    // differs from default.
-    if (isDefault())                // never been altered
-        return false;
-
-    // We've set at least one other value: compare it to default. Save only if
-    // they differ.
-    return ! llsd_compare(getSaveValue(), getDefault());
-}
-
-LLSD LLControlVariable::getSaveValue() const
-{
-    //The first level of the stack is default
-    //We assume that the second level is user preferences that should be saved
-    if(mValues.size() > 1) return mValues[1];
-    return mValues[0];
-}
-
-LLPointer<LLControlVariable> LLControlGroup::getControl(std::string_view name)
-{
-    if (mSettingsProfile)
-    {
-        incrCount(name);
-    }
-
-<<<<<<< HEAD
-	ctrl_name_table_t::iterator iter = mNameTable.find(name.data());
-	return iter == mNameTable.end() ? LLPointer<LLControlVariable>() : iter->second;
-=======
-    ctrl_name_table_t::iterator iter = mNameTable.find(name);
-    return iter == mNameTable.end() ? LLPointer<LLControlVariable>() : iter->second;
->>>>>>> e1623bb2
-}
-
-
-////////////////////////////////////////////////////////////////////////////
-
-// Must match the type definition in llcontrol.h
-const std::string LLControlGroup::mTypeString[TYPE_COUNT] = { "U32"
-                                                             ,"S32"
-                                                             ,"F32"
-                                                             ,"Boolean"
-                                                             ,"String"
-                                                             ,"Vector3"
-                                                             ,"Vector3D"
-                                                             ,"Quaternion"
-                                                             ,"Rect"
-                                                             ,"Color4"
-                                                             ,"Color3"
-                                                             ,"LLSD"
-                                                             };
-
-LLControlGroup::LLControlGroup(const std::string& name)
-:   LLInstanceTracker<LLControlGroup, std::string>(name),
-    mSettingsProfile(false)
-{
-
-    if (NULL != getenv("LL_SETTINGS_PROFILE"))
-    {
-        mSettingsProfile = true;
-    }
-}
-
-LLControlGroup::~LLControlGroup()
-{
-    cleanup();
-}
-
-static bool compareRoutine(settings_pair_t lhs, settings_pair_t rhs)
-{
-    return lhs.second > rhs.second;
-};
-
-void LLControlGroup::cleanup()
-{
-    if(mSettingsProfile && getCount.size() != 0)
-    {
-        std::string file = gDirUtilp->getExpandedFilename(LL_PATH_LOGS, SETTINGS_PROFILE);
-        LLFILE* out = LLFile::fopen(file, "w"); /* Flawfinder: ignore */
-        if(!out)
-        {
-            LL_WARNS("SettingsProfile") << "Error opening " << SETTINGS_PROFILE << LL_ENDL;
-        }
-        else
-        {
-            F64 end_time = LLTimer::getTotalSeconds();
-            U32 total_seconds = (U32)(end_time - start_time);
-
-            std::string msg = llformat("Runtime (seconds): %d\n\n No. accesses   Avg. accesses/sec  Name\n", total_seconds);
-            std::ostringstream data_msg;
-
-            data_msg << msg;
-            size_t data_size = data_msg.str().size();
-            if (fwrite(data_msg.str().c_str(), 1, data_size, out) != data_size)
-            {
-                LL_WARNS("SettingsProfile") << "Failed to write settings profile header" << LL_ENDL;
-            }
-
-            for (LLSD::map_const_iterator iter = getCount.beginMap(); iter != getCount.endMap(); ++iter)
-            {
-                getCount_v.push_back(settings_pair_t(iter->first, iter->second.asInteger()));
-            }
-            sort(getCount_v.begin(), getCount_v.end(), compareRoutine);
-
-            for (settings_vec_t::iterator iter = getCount_v.begin(); iter != getCount_v.end(); ++iter)
-            {
-                U32 access_rate = 0;
-                if (total_seconds != 0)
-                {
-                    access_rate = iter->second / total_seconds;
-                }
-                if (access_rate >= 2)
-                {
-                    std::ostringstream data_msg;
-                    msg = llformat("%13d        %7d       %s", iter->second, access_rate, iter->first.c_str());
-                    data_msg << msg << "\n";
-                    size_t data_size = data_msg.str().size();
-                    if (fwrite(data_msg.str().c_str(), 1, data_size, out) != data_size)
-                    {
-                        LL_WARNS("SettingsProfile") << "Failed to write settings profile" << LL_ENDL;
-                    }
-                }
-            }
-            getCount = LLSD::emptyMap();
-            fclose(out);
-        }
-    }
-
-    mNameTable.clear();
-}
-
-eControlType LLControlGroup::typeStringToEnum(const std::string& typestr)
-{
-    for(int i = 0; i < (int)TYPE_COUNT; ++i)
-    {
-        if(mTypeString[i] == typestr) return (eControlType)i;
-    }
-    return (eControlType)-1;
-}
-
-std::string LLControlGroup::typeEnumToString(eControlType typeenum)
-{
-    return mTypeString[typeenum];
-}
-
-LLControlVariable* LLControlGroup::declareControl(const std::string& name, eControlType type, const LLSD initial_val, const std::string& comment, LLControlVariable::ePersist persist, bool hidefromsettingseditor)
-{
-    LLControlVariable* existing_control = getControl(name);
-    if (existing_control)
-    {
-        if ((persist != LLControlVariable::PERSIST_NO) && existing_control->isType(type))
-        {
-            if (!existing_control->llsd_compare(existing_control->getDefault(), initial_val))
-            {
-                // Sometimes we need to declare a control *after* it has been loaded from a settings file.
-                LLSD cur_value = existing_control->getValue(); // get the current value
-                existing_control->setDefaultValue(initial_val); // set the default to the declared value
-                existing_control->setValue(cur_value); // now set to the loaded value
-            }
-        }
-        else
-        {
-            LL_WARNS("Settings") << "Control named " << name << " already exists, ignoring new declaration." << LL_ENDL;
-        }
-        return existing_control;
-    }
-
-    // if not, create the control and add it to the name table
-    LLControlVariable* control = new LLControlVariable(name, type, initial_val, comment, persist, hidefromsettingseditor);
-    mNameTable[name] = control;
-    return control;
-}
-
-LLControlVariable* LLControlGroup::declareU32(const std::string& name, const U32 initial_val, const std::string& comment, LLControlVariable::ePersist persist)
-{
-    return declareControl(name, TYPE_U32, (LLSD::Integer) initial_val, comment, persist);
-}
-
-LLControlVariable* LLControlGroup::declareS32(const std::string& name, const S32 initial_val, const std::string& comment, LLControlVariable::ePersist persist)
-{
-    return declareControl(name, TYPE_S32, initial_val, comment, persist);
-}
-
-LLControlVariable* LLControlGroup::declareF32(const std::string& name, const F32 initial_val, const std::string& comment, LLControlVariable::ePersist persist)
-{
-    return declareControl(name, TYPE_F32, initial_val, comment, persist);
-}
-
-LLControlVariable* LLControlGroup::declareBOOL(const std::string& name, const bool initial_val, const std::string& comment, LLControlVariable::ePersist persist)
-{
-    return declareControl(name, TYPE_BOOLEAN, initial_val, comment, persist);
-}
-
-LLControlVariable* LLControlGroup::declareString(const std::string& name, const std::string& initial_val, const std::string& comment, LLControlVariable::ePersist persist)
-{
-    return declareControl(name, TYPE_STRING, initial_val, comment, persist);
-}
-
-LLControlVariable* LLControlGroup::declareVec3(const std::string& name, const LLVector3 &initial_val, const std::string& comment, LLControlVariable::ePersist persist)
-{
-    return declareControl(name, TYPE_VEC3, initial_val.getValue(), comment, persist);
-}
-
-LLControlVariable* LLControlGroup::declareVec3d(const std::string& name, const LLVector3d &initial_val, const std::string& comment, LLControlVariable::ePersist persist)
-{
-    return declareControl(name, TYPE_VEC3D, initial_val.getValue(), comment, persist);
-}
-
-LLControlVariable* LLControlGroup::declareQuat(const std::string& name, const LLQuaternion &initial_val, const std::string& comment, LLControlVariable::ePersist persist)
-{
-    return declareControl(name, TYPE_QUAT, initial_val.getValue(), comment, persist);
-}
-
-LLControlVariable* LLControlGroup::declareRect(const std::string& name, const LLRect &initial_val, const std::string& comment, LLControlVariable::ePersist persist)
-{
-    return declareControl(name, TYPE_RECT, initial_val.getValue(), comment, persist);
-}
-
-LLControlVariable* LLControlGroup::declareColor4(const std::string& name, const LLColor4 &initial_val, const std::string& comment, LLControlVariable::ePersist persist )
-{
-    return declareControl(name, TYPE_COL4, initial_val.getValue(), comment, persist);
-}
-
-LLControlVariable* LLControlGroup::declareColor3(const std::string& name, const LLColor3 &initial_val, const std::string& comment, LLControlVariable::ePersist persist )
-{
-    return declareControl(name, TYPE_COL3, initial_val.getValue(), comment, persist);
-}
-
-LLControlVariable* LLControlGroup::declareLLSD(const std::string& name, const LLSD &initial_val, const std::string& comment, LLControlVariable::ePersist persist )
-{
-    return declareControl(name, TYPE_LLSD, initial_val, comment, persist);
-}
-
-void LLControlGroup::incrCount(std::string_view name)
-{
-<<<<<<< HEAD
-	if (0.0 == start_time)
-	{
-		start_time = LLTimer::getTotalSeconds();
-	}
-	getCount[name.data()] = getCount[name.data()].asInteger() + 1;
-=======
-    if (0.0 == start_time)
-    {
-        start_time = LLTimer::getTotalSeconds();
-    }
-    getCount[name] = getCount[name].asInteger() + 1;
->>>>>>> e1623bb2
-}
-
-bool LLControlGroup::getBOOL(std::string_view name)
-{
-<<<<<<< HEAD
-	return get<bool>(name);
-=======
-    return (BOOL)get<bool>(name);
->>>>>>> e1623bb2
-}
-
-S32 LLControlGroup::getS32(std::string_view name)
-{
-    return get<S32>(name);
-}
-
-U32 LLControlGroup::getU32(std::string_view name)
-{
-    return get<U32>(name);
-}
-
-F32 LLControlGroup::getF32(std::string_view name)
-{
-    return get<F32>(name);
-}
-
-std::string LLControlGroup::getString(std::string_view name)
-{
-    return get<std::string>(name);
-}
-
-LLWString LLControlGroup::getWString(std::string_view name)
-{
-    return get<LLWString>(name);
-}
-
-std::string LLControlGroup::getText(std::string_view name)
-{
-    std::string utf8_string = getString(name);
-    LLStringUtil::replaceChar(utf8_string, '^', '\n');
-    LLStringUtil::replaceChar(utf8_string, '%', ' ');
-    return (utf8_string);
-}
-
-LLVector3 LLControlGroup::getVector3(std::string_view name)
-{
-    return get<LLVector3>(name);
-}
-
-LLVector3d LLControlGroup::getVector3d(std::string_view name)
-{
-    return get<LLVector3d>(name);
-}
-
-LLQuaternion LLControlGroup::getQuaternion(std::string_view name)
-{
-    return get<LLQuaternion>(name);
-}
-
-LLRect LLControlGroup::getRect(std::string_view name)
-{
-    return get<LLRect>(name);
-}
-
-
-LLColor4 LLControlGroup::getColor(std::string_view name)
-{
-    return get<LLColor4>(name);
-}
-
-LLColor4 LLControlGroup::getColor4(std::string_view name)
-{
-    return get<LLColor4>(name);
-}
-
-LLColor3 LLControlGroup::getColor3(std::string_view name)
-{
-    return get<LLColor3>(name);
-}
-
-LLSD LLControlGroup::getLLSD(std::string_view name)
-{
-    return get<LLSD>(name);
-}
-
-LLSD LLControlGroup::asLLSD(bool diffs_only)
-{
-    // Dump all stored values as LLSD
-    LLSD result = LLSD::emptyArray();
-    for (ctrl_name_table_t::iterator iter = mNameTable.begin();
-         iter != mNameTable.end(); iter++)
-    {
-        LLControlVariable *control = iter->second;
-        if (!control || control->isType(TYPE_STRING) || (diffs_only && control->isDefault()))
-        {
-            continue;
-        }
-        const std::string& name = iter->first;
-        result[name] = getLLSD(name);
-    }
-    return result;
-}
-
-bool LLControlGroup::controlExists(const std::string& name)
-{
-    ctrl_name_table_t::iterator iter = mNameTable.find(name);
-    return iter != mNameTable.end();
-}
-
-
-//-------------------------------------------------------------------
-// Set functions
-//-------------------------------------------------------------------
-
-void LLControlGroup::setBOOL(std::string_view name, bool val)
-{
-    set<bool>(name, val);
-}
-
-
-void LLControlGroup::setS32(std::string_view name, S32 val)
-{
-    set(name, val);
-}
-
-
-void LLControlGroup::setF32(std::string_view name, F32 val)
-{
-    set(name, val);
-}
-
-
-void LLControlGroup::setU32(std::string_view name, U32 val)
-{
-    set(name, val);
-}
-
-
-void LLControlGroup::setString(std::string_view name, const std::string &val)
-{
-    set(name, val);
-}
-
-
-void LLControlGroup::setVector3(std::string_view name, const LLVector3 &val)
-{
-    set(name, val);
-}
-
-void LLControlGroup::setVector3d(std::string_view name, const LLVector3d &val)
-{
-    set(name, val);
-}
-
-void LLControlGroup::setQuaternion(std::string_view name, const LLQuaternion &val)
-{
-    set(name, val);
-}
-
-void LLControlGroup::setRect(std::string_view name, const LLRect &val)
-{
-    set(name, val);
-}
-
-void LLControlGroup::setColor4(std::string_view name, const LLColor4 &val)
-{
-    set(name, val);
-}
-
-void LLControlGroup::setLLSD(std::string_view name, const LLSD& val)
-{
-    set(name, val);
-}
-
-void LLControlGroup::setUntypedValue(std::string_view name, const LLSD& val)
-{
-    if (name.empty())
-    {
-        return;
-    }
-
-    LLControlVariable* control = getControl(name);
-
-    if (control)
-    {
-        control->setValue(val);
-    }
-    else
-    {
-        CONTROL_ERRS << "Invalid control " << name << LL_ENDL;
-    }
-}
-
-
-//---------------------------------------------------------------
-// Load and save
-//---------------------------------------------------------------
-
-// Returns number of controls loaded, so 0 if failure
-U32 LLControlGroup::loadFromFileLegacy(const std::string& filename, bool require_declaration, eControlType declare_as)
-{
-<<<<<<< HEAD
-	std::string name;
-
-	LLXmlTree xml_controls;
-
-	if (!xml_controls.parseFile(filename))
-	{
-		LL_WARNS("Settings") << "Unable to open control file " << filename << LL_ENDL;
-		return 0;
-	}
-
-	LLXmlTreeNode* rootp = xml_controls.getRoot();
-	if (!rootp || !rootp->hasAttribute("version"))
-	{
-		LL_WARNS("Settings") << "No valid settings header found in control file " << filename << LL_ENDL;
-		return 0;
-	}
-
-	U32		validitems = 0;
-	S32 version;
-	
-	rootp->getAttributeS32("version", version);
-
-	// Check file version
-	if (version != CURRENT_VERSION)
-	{
-		LL_INFOS("Settings") << filename << " does not appear to be a version " << CURRENT_VERSION << " controls file" << LL_ENDL;
-		return 0;
-	}
-
-	LLXmlTreeNode* child_nodep = rootp->getFirstChild();
-	while(child_nodep)
-	{
-		name = child_nodep->getName();		
-		
-		bool declared = controlExists(name);
-
-		if (require_declaration && !declared)
-		{
-			// Declaration required, but this name not declared.
-			// Complain about non-empty names.
-			if (!name.empty())
-			{
-				//read in to end of line
-				LL_WARNS("Settings") << "LLControlGroup::loadFromFile() : Trying to set \"" << name << "\", setting doesn't exist." << LL_ENDL;
-			}
-			child_nodep = rootp->getNextChild();
-			continue;
-		}
-
-		// Got an item.  Load it up.
-		// If not declared, assume it's a string
-		if (!declared)
-		{
-			switch(declare_as)
-			{
-			case TYPE_COL4:
-				declareColor4(name, LLColor4::white, LLStringUtil::null, LLControlVariable::PERSIST_NO);
-				break;
-			case TYPE_STRING:
-			default:
-				declareString(name, LLStringUtil::null, LLStringUtil::null, LLControlVariable::PERSIST_NO);
-				break;
-			}
-		}
-
-		// Control name has been declared in code.
-		LLControlVariable *control = getControl(name);
-
-		llassert(control);
-		
-		switch(control->mType)
-		{
-		case TYPE_F32:
-			{
-				F32 initial = 0.f;
-
-				child_nodep->getAttributeF32("value", initial);
-
-				control->set(initial);
-				validitems++;
-			}
-			break;
-		case TYPE_S32:
-			{
-				S32 initial = 0;
-
-				child_nodep->getAttributeS32("value", initial);
-
-				control->set(initial);
-				validitems++;
-			}
-			break;
-		case TYPE_U32:
-			{
-				U32 initial = 0;
-				child_nodep->getAttributeU32("value", initial);
-				control->set((LLSD::Integer) initial);
-				validitems++;
-			}
-			break;
-		case TYPE_BOOLEAN:
-			{
-				bool initial = false;
-
-				child_nodep->getAttributeBOOL("value", initial);
-				control->set(initial);
-
-				validitems++;
-			}
-			break;
-		case TYPE_STRING:
-			{
-				std::string string;
-				child_nodep->getAttributeString("value", string);
-				control->set(string);
-				validitems++;
-			}
-			break;
-		case TYPE_VEC3:
-			{
-				LLVector3 vector;
-
-				child_nodep->getAttributeVector3("value", vector);
-				control->set(vector.getValue());
-				validitems++;
-			}
-			break;
-		case TYPE_VEC3D:
-			{
-				LLVector3d vector;
-
-				child_nodep->getAttributeVector3d("value", vector);
-
-				control->set(vector.getValue());
-				validitems++;
-			}
-			break;
-		case TYPE_QUAT:
-			{
-				LLQuaternion quat;
-
-				child_nodep->getAttributeQuat("value", quat);
-
-				control->set(quat.getValue());
-				validitems++;
-			}
-			break;
-		case TYPE_RECT:
-			{
-				//RN: hack to support reading rectangles from a string
-				std::string rect_string;
-
-				child_nodep->getAttributeString("value", rect_string);
-				std::istringstream istream(rect_string);
-				S32 left, bottom, width, height;
-
-				istream >> left >> bottom >> width >> height;
-
-				LLRect rect;
-				rect.setOriginAndSize(left, bottom, width, height);
-
-				control->set(rect.getValue());
-				validitems++;
-			}
-			break;
-		case TYPE_COL4:
-			{
-				LLColor4 color;
-				
-				child_nodep->getAttributeColor4("value", color);
-				control->set(color.getValue());
-				validitems++;
-			}
-			break;
-		case TYPE_COL3:
-			{
-				LLVector3 color;
-				
-				child_nodep->getAttributeVector3("value", color);
-				control->set(LLColor3(color.mV).getValue());
-				validitems++;
-			}
-			break;
-
-		default:
-		  break;
-
-		}
-	
-		child_nodep = rootp->getNextChild();
-	}
-
-	return validitems;
-=======
-    std::string name;
-
-    LLXmlTree xml_controls;
-
-    if (!xml_controls.parseFile(filename))
-    {
-        LL_WARNS("Settings") << "Unable to open control file " << filename << LL_ENDL;
-        return 0;
-    }
-
-    LLXmlTreeNode* rootp = xml_controls.getRoot();
-    if (!rootp || !rootp->hasAttribute("version"))
-    {
-        LL_WARNS("Settings") << "No valid settings header found in control file " << filename << LL_ENDL;
-        return 0;
-    }
-
-    U32     validitems = 0;
-    S32 version;
-
-    rootp->getAttributeS32("version", version);
-
-    // Check file version
-    if (version != CURRENT_VERSION)
-    {
-        LL_INFOS("Settings") << filename << " does not appear to be a version " << CURRENT_VERSION << " controls file" << LL_ENDL;
-        return 0;
-    }
-
-    LLXmlTreeNode* child_nodep = rootp->getFirstChild();
-    while(child_nodep)
-    {
-        name = child_nodep->getName();
-
-        BOOL declared = controlExists(name);
-
-        if (require_declaration && !declared)
-        {
-            // Declaration required, but this name not declared.
-            // Complain about non-empty names.
-            if (!name.empty())
-            {
-                //read in to end of line
-                LL_WARNS("Settings") << "LLControlGroup::loadFromFile() : Trying to set \"" << name << "\", setting doesn't exist." << LL_ENDL;
-            }
-            child_nodep = rootp->getNextChild();
-            continue;
-        }
-
-        // Got an item.  Load it up.
-        // If not declared, assume it's a string
-        if (!declared)
-        {
-            switch(declare_as)
-            {
-            case TYPE_COL4:
-                declareColor4(name, LLColor4::white, LLStringUtil::null, LLControlVariable::PERSIST_NO);
-                break;
-            case TYPE_STRING:
-            default:
-                declareString(name, LLStringUtil::null, LLStringUtil::null, LLControlVariable::PERSIST_NO);
-                break;
-            }
-        }
-
-        // Control name has been declared in code.
-        LLControlVariable *control = getControl(name);
-
-        llassert(control);
-
-        switch(control->mType)
-        {
-        case TYPE_F32:
-            {
-                F32 initial = 0.f;
-
-                child_nodep->getAttributeF32("value", initial);
-
-                control->set(initial);
-                validitems++;
-            }
-            break;
-        case TYPE_S32:
-            {
-                S32 initial = 0;
-
-                child_nodep->getAttributeS32("value", initial);
-
-                control->set(initial);
-                validitems++;
-            }
-            break;
-        case TYPE_U32:
-            {
-                U32 initial = 0;
-                child_nodep->getAttributeU32("value", initial);
-                control->set((LLSD::Integer) initial);
-                validitems++;
-            }
-            break;
-        case TYPE_BOOLEAN:
-            {
-                BOOL initial = FALSE;
-
-                child_nodep->getAttributeBOOL("value", initial);
-                control->set(initial);
-
-                validitems++;
-            }
-            break;
-        case TYPE_STRING:
-            {
-                std::string string;
-                child_nodep->getAttributeString("value", string);
-                control->set(string);
-                validitems++;
-            }
-            break;
-        case TYPE_VEC3:
-            {
-                LLVector3 vector;
-
-                child_nodep->getAttributeVector3("value", vector);
-                control->set(vector.getValue());
-                validitems++;
-            }
-            break;
-        case TYPE_VEC3D:
-            {
-                LLVector3d vector;
-
-                child_nodep->getAttributeVector3d("value", vector);
-
-                control->set(vector.getValue());
-                validitems++;
-            }
-            break;
-        case TYPE_QUAT:
-            {
-                LLQuaternion quat;
-
-                child_nodep->getAttributeQuat("value", quat);
-
-                control->set(quat.getValue());
-                validitems++;
-            }
-            break;
-        case TYPE_RECT:
-            {
-                //RN: hack to support reading rectangles from a string
-                std::string rect_string;
-
-                child_nodep->getAttributeString("value", rect_string);
-                std::istringstream istream(rect_string);
-                S32 left, bottom, width, height;
-
-                istream >> left >> bottom >> width >> height;
-
-                LLRect rect;
-                rect.setOriginAndSize(left, bottom, width, height);
-
-                control->set(rect.getValue());
-                validitems++;
-            }
-            break;
-        case TYPE_COL4:
-            {
-                LLColor4 color;
-
-                child_nodep->getAttributeColor4("value", color);
-                control->set(color.getValue());
-                validitems++;
-            }
-            break;
-        case TYPE_COL3:
-            {
-                LLVector3 color;
-
-                child_nodep->getAttributeVector3("value", color);
-                control->set(LLColor3(color.mV).getValue());
-                validitems++;
-            }
-            break;
-
-        default:
-          break;
-
-        }
-
-        child_nodep = rootp->getNextChild();
-    }
-
-    return validitems;
->>>>>>> e1623bb2
-}
-
-U32 LLControlGroup::saveToFile(const std::string& filename, bool nondefault_only)
-{
-    LLSD settings;
-    int num_saved = 0;
-    for (ctrl_name_table_t::iterator iter = mNameTable.begin();
-         iter != mNameTable.end(); iter++)
-    {
-        LLControlVariable* control = iter->second;
-        if (!control)
-        {
-            LL_WARNS("Settings") << "Tried to save invalid control: " << iter->first << LL_ENDL;
-        }
-        else if( control->shouldSave(nondefault_only) )
-        {
-            settings[iter->first]["Type"] = typeEnumToString(control->type());
-            settings[iter->first]["Comment"] = control->getComment();
-            settings[iter->first]["Value"] = control->getSaveValue();
-            ++num_saved;
-        }
-    }
-    llofstream file;
-    file.open(filename.c_str());
-    if (file.is_open())
-    {
-        LLSDSerialize::toPrettyXML(settings, file);
-        file.close();
-        LL_INFOS("Settings") << "Saved to " << filename << LL_ENDL;
-    }
-    else
-    {
-        // This is a warning because sometime we want to use settings files which can't be written...
-        LL_WARNS("Settings") << "Unable to open settings file: " << filename << LL_ENDL;
-        return 0;
-    }
-    return num_saved;
-}
-
-U32 LLControlGroup::loadFromFile(const std::string& filename, bool set_default_values, bool save_values)
-{
-<<<<<<< HEAD
-	LLSD settings;
-	llifstream infile;
-	infile.open(filename.c_str());
-	if(!infile.is_open())
-	{
-		LL_WARNS("Settings") << "Cannot find file " << filename << " to load." << LL_ENDL;
-		return 0;
-	}
-
-	if (LLSDParser::PARSE_FAILURE == LLSDSerialize::fromXML(settings, infile))
-	{
-		infile.close();
-		LL_WARNS("Settings") << "Unable to parse LLSD control file " << filename << ". Trying Legacy Method." << LL_ENDL;
-		return loadFromFileLegacy(filename, true, TYPE_STRING);
-	}
-
-	U32	validitems = 0;
-	bool hidefromsettingseditor = false;
-	
-	for(LLSD::map_const_iterator itr = settings.beginMap(); itr != settings.endMap(); ++itr)
-	{
-		LLControlVariable::ePersist persist = LLControlVariable::PERSIST_NONDFT;
-		std::string const & name = itr->first;
-		LLSD const & control_map = itr->second;
-		
-		if(control_map.has("Persist")) 
-		{
-			persist = control_map["Persist"].asInteger()?
-					  LLControlVariable::PERSIST_NONDFT : LLControlVariable::PERSIST_NO;
-		}
-		
-		// Sometimes we want to use the settings system to provide cheap persistence, but we
-		// don't want the settings themselves to be easily manipulated in the UI because 
-		// doing so can cause support problems. So we have this option:
-		if(control_map.has("HideFromEditor"))
-		{
-			hidefromsettingseditor = control_map["HideFromEditor"].asInteger();
-		}
-		else
-		{
-			hidefromsettingseditor = false;
-		}
-		
-		// If the control exists just set the value from the input file.
-		LLControlVariable* existing_control = getControl(name);
-		if(existing_control)
-		{
-			// set_default_values is true when we're loading the initial,
-			// immutable files from app_settings, e.g. settings.xml.
-			if(set_default_values)
-			{
-				// Override all previously set properties of this control.
-				// ... except for type. The types must match.
-				eControlType new_type = typeStringToEnum(control_map["Type"].asString());
-				if(existing_control->isType(new_type))
-				{
-					existing_control->setDefaultValue(control_map["Value"]);
-					existing_control->setPersist(persist);
-					existing_control->setHiddenFromSettingsEditor(hidefromsettingseditor);
-					existing_control->setComment(control_map["Comment"].asString());
-				}
-				else
-				{
-					LL_ERRS() << "Mismatched type of control variable '"
-						   << name << "' found while loading '"
-						   << filename << "'." << LL_ENDL;
-				}
-			}
-			else if(existing_control->isPersisted())
-			{
-				// save_values is specifically false for (e.g.)
-				// SessionSettingsFile and UserSessionSettingsFile -- in other
-				// words, for a file that's supposed to be transient.
-				existing_control->setValue(control_map["Value"], save_values);
-			}
-			// *NOTE: If not persisted and not setting defaults, 
-			// the value should not get loaded.
-		}
-		else
-		{
-			// We've never seen this control before. Either we're loading up
-			// the initial set of default settings files (set_default_values)
-			// -- or we're loading user settings last saved by a viewer that
-			// supports a superset of the variables we know.
-			// CHOP-962: if we're loading an unrecognized user setting, make
-			// sure we save it later. If you try an experimental viewer, tweak
-			// a new setting, briefly revert to an old viewer, then return to
-			// the new one, we don't want the old viewer to discard the
-			// setting you changed.
-			if (! set_default_values)
-			{
-				// Using PERSIST_ALWAYS insists that saveToFile() (which calls
-				// LLControlVariable::shouldSave()) must save this control
-				// variable regardless of its value. We can safely set this
-				// LLControlVariable persistent because the 'persistent' flag
-				// is not itself persisted!
-				persist = LLControlVariable::PERSIST_ALWAYS;
-				// We want to mention unrecognized user settings variables
-				// (e.g. from a newer version of the viewer) in the log. But
-				// we also arrive here for Boolean variables generated by
-				// the notifications subsystem when the user checks "Don't
-				// show me this again." These aren't declared in settings.xml;
-				// they're actually named for the notification they suppress.
-				// We don't want to mention those. Apologies, this is a bit of
-				// a hack: we happen to know that user settings go into an
-				// LLControlGroup whose name is "Global".
-				if (getKey() == "Global")
-				{
-					LL_INFOS("LLControlGroup") << "preserving unrecognized " << getKey()
-											   << " settings variable " << name << LL_ENDL;
-				}
-			}
-
-			declareControl(name, 
-						   typeStringToEnum(control_map["Type"].asString()), 
-						   control_map["Value"], 
-						   control_map["Comment"].asString(), 
-						   persist,
-						   hidefromsettingseditor
-						   );
-		}
-
-		++validitems;
-	}
-
-	LL_DEBUGS("Settings") << "Loaded " << validitems << " settings from " << filename << LL_ENDL;
-	return validitems;
-=======
-    LLSD settings;
-    llifstream infile;
-    infile.open(filename.c_str());
-    if(!infile.is_open())
-    {
-        LL_WARNS("Settings") << "Cannot find file " << filename << " to load." << LL_ENDL;
-        return 0;
-    }
-
-    if (LLSDParser::PARSE_FAILURE == LLSDSerialize::fromXML(settings, infile))
-    {
-        infile.close();
-        LL_WARNS("Settings") << "Unable to parse LLSD control file " << filename << ". Trying Legacy Method." << LL_ENDL;
-        return loadFromFileLegacy(filename, TRUE, TYPE_STRING);
-    }
-
-    U32 validitems = 0;
-    bool hidefromsettingseditor = false;
-
-    for(LLSD::map_const_iterator itr = settings.beginMap(); itr != settings.endMap(); ++itr)
-    {
-        LLControlVariable::ePersist persist = LLControlVariable::PERSIST_NONDFT;
-        std::string const & name = itr->first;
-        LLSD const & control_map = itr->second;
-
-        if(control_map.has("Persist"))
-        {
-            persist = control_map["Persist"].asInteger()?
-                      LLControlVariable::PERSIST_NONDFT : LLControlVariable::PERSIST_NO;
-        }
-
-        // Sometimes we want to use the settings system to provide cheap persistence, but we
-        // don't want the settings themselves to be easily manipulated in the UI because
-        // doing so can cause support problems. So we have this option:
-        if(control_map.has("HideFromEditor"))
-        {
-            hidefromsettingseditor = control_map["HideFromEditor"].asInteger();
-        }
-        else
-        {
-            hidefromsettingseditor = false;
-        }
-
-        // If the control exists just set the value from the input file.
-        LLControlVariable* existing_control = getControl(name);
-        if(existing_control)
-        {
-            // set_default_values is true when we're loading the initial,
-            // immutable files from app_settings, e.g. settings.xml.
-            if(set_default_values)
-            {
-                // Override all previously set properties of this control.
-                // ... except for type. The types must match.
-                eControlType new_type = typeStringToEnum(control_map["Type"].asString());
-                if(existing_control->isType(new_type))
-                {
-                    existing_control->setDefaultValue(control_map["Value"]);
-                    existing_control->setPersist(persist);
-                    existing_control->setHiddenFromSettingsEditor(hidefromsettingseditor);
-                    existing_control->setComment(control_map["Comment"].asString());
-                }
-                else
-                {
-                    LL_ERRS() << "Mismatched type of control variable '"
-                           << name << "' found while loading '"
-                           << filename << "'." << LL_ENDL;
-                }
-            }
-            else if(existing_control->isPersisted())
-            {
-                // save_values is specifically false for (e.g.)
-                // SessionSettingsFile and UserSessionSettingsFile -- in other
-                // words, for a file that's supposed to be transient.
-                existing_control->setValue(control_map["Value"], save_values);
-            }
-            // *NOTE: If not persisted and not setting defaults,
-            // the value should not get loaded.
-        }
-        else
-        {
-            // We've never seen this control before. Either we're loading up
-            // the initial set of default settings files (set_default_values)
-            // -- or we're loading user settings last saved by a viewer that
-            // supports a superset of the variables we know.
-            // CHOP-962: if we're loading an unrecognized user setting, make
-            // sure we save it later. If you try an experimental viewer, tweak
-            // a new setting, briefly revert to an old viewer, then return to
-            // the new one, we don't want the old viewer to discard the
-            // setting you changed.
-            if (! set_default_values)
-            {
-                // Using PERSIST_ALWAYS insists that saveToFile() (which calls
-                // LLControlVariable::shouldSave()) must save this control
-                // variable regardless of its value. We can safely set this
-                // LLControlVariable persistent because the 'persistent' flag
-                // is not itself persisted!
-                persist = LLControlVariable::PERSIST_ALWAYS;
-                // We want to mention unrecognized user settings variables
-                // (e.g. from a newer version of the viewer) in the log. But
-                // we also arrive here for Boolean variables generated by
-                // the notifications subsystem when the user checks "Don't
-                // show me this again." These aren't declared in settings.xml;
-                // they're actually named for the notification they suppress.
-                // We don't want to mention those. Apologies, this is a bit of
-                // a hack: we happen to know that user settings go into an
-                // LLControlGroup whose name is "Global".
-                if (getKey() == "Global")
-                {
-                    LL_INFOS("LLControlGroup") << "preserving unrecognized " << getKey()
-                                               << " settings variable " << name << LL_ENDL;
-                }
-            }
-
-            declareControl(name,
-                           typeStringToEnum(control_map["Type"].asString()),
-                           control_map["Value"],
-                           control_map["Comment"].asString(),
-                           persist,
-                           hidefromsettingseditor
-                           );
-        }
-
-        ++validitems;
-    }
-
-    LL_DEBUGS("Settings") << "Loaded " << validitems << " settings from " << filename << LL_ENDL;
-    return validitems;
->>>>>>> e1623bb2
-}
-
-void LLControlGroup::resetToDefaults()
-{
-    ctrl_name_table_t::iterator control_iter;
-    for (control_iter = mNameTable.begin();
-        control_iter != mNameTable.end();
-        ++control_iter)
-    {
-        LLControlVariable* control = (*control_iter).second;
-        control->resetToDefault();
-    }
-}
-
-void LLControlGroup::applyToAll(ApplyFunctor* func)
-{
-    for (ctrl_name_table_t::iterator iter = mNameTable.begin();
-         iter != mNameTable.end(); iter++)
-    {
-        func->apply(iter->first, iter->second);
-    }
-}
-
-//============================================================================
-
-#ifdef TEST_HARNESS
-void main()
-{
-    F32_CONTROL foo, getfoo;
-
-    S32_CONTROL bar, getbar;
-
-    BOOL_CONTROL baz;
-
-    U32 count = gGlobals.loadFromFile("controls.ini");
-    LL_INFOS("Settings") << "Loaded " << count << " controls" << LL_ENDL;
-
-    // test insertion
-    foo = new LLControlVariable<F32>("gFoo", 5.f, 1.f, 20.f);
-    gGlobals.addEntry("gFoo", foo);
-
-    bar = new LLControlVariable<S32>("gBar", 10, 2, 22);
-    gGlobals.addEntry("gBar", bar);
-
-<<<<<<< HEAD
-	baz = new LLControlVariable<bool>("gBaz", false);
-	gGlobals.addEntry("gBaz", baz);
-=======
-    baz = new LLControlVariable<BOOL>("gBaz", FALSE);
-    gGlobals.addEntry("gBaz", baz);
->>>>>>> e1623bb2
-
-    // test retrieval
-    getfoo = (LLControlVariable<F32>*) gGlobals.resolveName("gFoo");
-    getfoo->dump();
-
-    getbar = (S32_CONTROL) gGlobals.resolveName("gBar");
-    getbar->dump();
-
-    // change data
-    getfoo->set(10.f);
-    getfoo->dump();
-
-    // Failure modes
-
-    // ...min > max
-    // badfoo = new LLControlVariable<F32>("gFoo2", 100.f, 20.f, 5.f);
-
-    // ...initial > max
-    // badbar = new LLControlVariable<S32>("gBar2", 10, 20, 100000);
-
-    // ...misspelled name
-    // getfoo = (F32_CONTROL) gGlobals.resolveName("fooMisspelled");
-    // getfoo->dump();
-
-<<<<<<< HEAD
-	// ...invalid data type
-	getfoo = (F32_CONTROL) gGlobals.resolveName("gFoo");
-	getfoo->set(true);
-	getfoo->dump();
-=======
-    // ...invalid data type
-    getfoo = (F32_CONTROL) gGlobals.resolveName("gFoo");
-    getfoo->set(TRUE);
-    getfoo->dump();
->>>>>>> e1623bb2
-
-    // ...out of range data
-    // getfoo->set(100000000.f);
-    // getfoo->dump();
-
-    // Clean Up
-    delete foo;
-    delete bar;
-    delete baz;
-}
-#endif
-
-
-template <> eControlType get_control_type<U32>()
-{
-    return TYPE_U32;
-}
-
-template <> eControlType get_control_type<S32>()
-{
-    return TYPE_S32;
-}
-
-template <> eControlType get_control_type<F32>()
-{
-    return TYPE_F32;
-}
-
-template <> eControlType get_control_type<bool> ()
-{
-    return TYPE_BOOLEAN;
-}
-<<<<<<< HEAD
-
-template <> eControlType get_control_type<std::string>() 
-{ 
-	return TYPE_STRING; 
-=======
-/*
-// Yay BOOL, its really an S32.
-template <> eControlType get_control_type<BOOL> ()
-{
-    return TYPE_BOOLEAN;
-}
-*/
-template <> eControlType get_control_type<std::string>()
-{
-    return TYPE_STRING;
->>>>>>> e1623bb2
-}
-
-template <> eControlType get_control_type<LLVector3>()
-{
-    return TYPE_VEC3;
-}
-
-template <> eControlType get_control_type<LLVector3d>()
-{
-    return TYPE_VEC3D;
-}
-
-template <> eControlType get_control_type<LLQuaternion>()
-{
-    return TYPE_QUAT;
-}
-
-template <> eControlType get_control_type<LLRect>()
-{
-    return TYPE_RECT;
-}
-
-template <> eControlType get_control_type<LLColor4>()
-{
-    return TYPE_COL4;
-}
-
-template <> eControlType get_control_type<LLColor3>()
-{
-    return TYPE_COL3;
-}
-
-template <> eControlType get_control_type<LLSD>()
-{
-    return TYPE_LLSD;
-}
-
-
-template <> LLSD convert_to_llsd<U32>(const U32& in)
-{
-    return (LLSD::Integer)in;
-}
-
-template <> LLSD convert_to_llsd<LLVector3>(const LLVector3& in)
-{
-    return in.getValue();
-}
-
-template <> LLSD convert_to_llsd<LLVector3d>(const LLVector3d& in)
-{
-    return in.getValue();
-}
-template <> LLSD convert_to_llsd<LLQuaternion>(const LLQuaternion& in)
-{
-    return in.getValue();
-}
-
-template <> LLSD convert_to_llsd<LLRect>(const LLRect& in)
-{
-    return in.getValue();
-}
-
-template <> LLSD convert_to_llsd<LLColor4>(const LLColor4& in)
-{
-    return in.getValue();
-}
-
-template <> LLSD convert_to_llsd<LLColor3>(const LLColor3& in)
-{
-    return in.getValue();
-}
-
-template <> LLSD convert_to_llsd<LLColor4U>(const LLColor4U& in)
-{
-    return in.getValue();
-}
-
-
-template<>
-bool convert_from_llsd<bool>(const LLSD& sd, eControlType type, std::string_view control_name)
-{
-<<<<<<< HEAD
-	if (type == TYPE_BOOLEAN)
-		return sd.asBoolean();
-	else
-	{
-		CONTROL_ERRS << "Invalid bool value for " << control_name << ": " << LLControlGroup::typeEnumToString(type) << " " << sd << LL_ENDL;
-		return false;
-	}
-=======
-    if (type == TYPE_BOOLEAN)
-        return sd.asBoolean();
-    else
-    {
-        CONTROL_ERRS << "Invalid BOOL value for " << control_name << ": " << LLControlGroup::typeEnumToString(type) << " " << sd << LL_ENDL;
-        return FALSE;
-    }
->>>>>>> e1623bb2
-}
-
-template<>
-S32 convert_from_llsd<S32>(const LLSD& sd, eControlType type, std::string_view control_name)
-{
-    if (type == TYPE_S32)
-        return sd.asInteger();
-    else
-    {
-        CONTROL_ERRS << "Invalid S32 value for " << control_name << ": " << LLControlGroup::typeEnumToString(type) << " " << sd << LL_ENDL;
-        return 0;
-    }
-}
-
-template<>
-U32 convert_from_llsd<U32>(const LLSD& sd, eControlType type, std::string_view control_name)
-{
-    if (type == TYPE_U32)
-        return sd.asInteger();
-    else
-    {
-        CONTROL_ERRS << "Invalid U32 value for " << control_name << ": " << LLControlGroup::typeEnumToString(type) << " " << sd << LL_ENDL;
-        return 0;
-    }
-}
-
-template<>
-F32 convert_from_llsd<F32>(const LLSD& sd, eControlType type, std::string_view control_name)
-{
-    if (type == TYPE_F32)
-        return (F32) sd.asReal();
-    else
-    {
-        CONTROL_ERRS << "Invalid F32 value for " << control_name << ": " << LLControlGroup::typeEnumToString(type) << " " << sd << LL_ENDL;
-        return 0.0f;
-    }
-}
-
-template<>
-std::string convert_from_llsd<std::string>(const LLSD& sd, eControlType type, std::string_view control_name)
-{
-    if (type == TYPE_STRING)
-        return sd.asString();
-    else
-    {
-        CONTROL_ERRS << "Invalid string value for " << control_name << ": " << LLControlGroup::typeEnumToString(type) << " " << sd << LL_ENDL;
-        return LLStringUtil::null;
-    }
-}
-
-template<>
-LLWString convert_from_llsd<LLWString>(const LLSD& sd, eControlType type, std::string_view control_name)
-{
-    return utf8str_to_wstring(convert_from_llsd<std::string>(sd, type, control_name));
-}
-
-template<>
-LLVector3 convert_from_llsd<LLVector3>(const LLSD& sd, eControlType type, std::string_view control_name)
-{
-    if (type == TYPE_VEC3)
-        return (LLVector3)sd;
-    else
-    {
-        CONTROL_ERRS << "Invalid LLVector3 value for " << control_name << ": " << LLControlGroup::typeEnumToString(type) << " " << sd << LL_ENDL;
-        return LLVector3::zero;
-    }
-}
-
-template<>
-LLVector3d convert_from_llsd<LLVector3d>(const LLSD& sd, eControlType type, std::string_view control_name)
-{
-    if (type == TYPE_VEC3D)
-        return (LLVector3d)sd;
-    else
-    {
-        CONTROL_ERRS << "Invalid LLVector3d value for " << control_name << ": " << LLControlGroup::typeEnumToString(type) << " " << sd << LL_ENDL;
-        return LLVector3d::zero;
-    }
-}
-
-template<>
-LLQuaternion convert_from_llsd<LLQuaternion>(const LLSD& sd, eControlType type, std::string_view control_name)
-{
-    if (type == TYPE_QUAT)
-        return (LLQuaternion)sd;
-    else
-    {
-        CONTROL_ERRS << "Invalid LLQuaternion value for " << control_name << ": " << LLControlGroup::typeEnumToString(type) << " " << sd << LL_ENDL;
-        return LLQuaternion();
-    }
-}
-
-template<>
-LLRect convert_from_llsd<LLRect>(const LLSD& sd, eControlType type, std::string_view control_name)
-{
-    if (type == TYPE_RECT)
-        return LLRect(sd);
-    else
-    {
-        CONTROL_ERRS << "Invalid rect value for " << control_name << ": " << LLControlGroup::typeEnumToString(type) << " " << sd << LL_ENDL;
-        return LLRect::null;
-    }
-}
-
-
-template<>
-LLColor4 convert_from_llsd<LLColor4>(const LLSD& sd, eControlType type, std::string_view control_name)
-{
-    if (type == TYPE_COL4)
-    {
-        LLColor4 color(sd);
-        if (color.mV[VRED] < 0.f || color.mV[VRED] > 1.f)
-        {
-            LL_WARNS("Settings") << "Color " << control_name << " red value out of range: " << color << LL_ENDL;
-        }
-        else if (color.mV[VGREEN] < 0.f || color.mV[VGREEN] > 1.f)
-        {
-            LL_WARNS("Settings") << "Color " << control_name << " green value out of range: " << color << LL_ENDL;
-        }
-        else if (color.mV[VBLUE] < 0.f || color.mV[VBLUE] > 1.f)
-        {
-            LL_WARNS("Settings") << "Color " << control_name << " blue value out of range: " << color << LL_ENDL;
-        }
-        else if (color.mV[VALPHA] < 0.f || color.mV[VALPHA] > 1.f)
-        {
-            LL_WARNS("Settings") << "Color " << control_name << " alpha value out of range: " << color << LL_ENDL;
-        }
-
-        return LLColor4(sd);
-    }
-    else
-    {
-        CONTROL_ERRS << "Control " << control_name << " not a color" << LL_ENDL;
-        return LLColor4::white;
-    }
-}
-
-template<>
-LLColor3 convert_from_llsd<LLColor3>(const LLSD& sd, eControlType type, std::string_view control_name)
-{
-    if (type == TYPE_COL3)
-        return sd;
-    else
-    {
-        CONTROL_ERRS << "Invalid LLColor3 value for " << control_name << ": " << LLControlGroup::typeEnumToString(type) << " " << sd << LL_ENDL;
-        return LLColor3::white;
-    }
-}
-
-template<>
-LLSD convert_from_llsd<LLSD>(const LLSD& sd, eControlType type, std::string_view control_name)
-{
-    return sd;
-}
-
-
-#if TEST_CACHED_CONTROL
-
-#define DECL_LLCC(T, V) static LLCachedControl<T> mySetting_##T("TestCachedControl"#T, V)
-DECL_LLCC(U32, (U32)666);
-DECL_LLCC(S32, (S32)-666);
-DECL_LLCC(F32, (F32)-666.666);
-DECL_LLCC(bool, true);
-static LLCachedControl<std::string> mySetting_string("TestCachedControlstring", "Default String Value");
-DECL_LLCC(LLVector3, LLVector3(1.0f, 2.0f, 3.0f));
-DECL_LLCC(LLVector3d, LLVector3d(6.0f, 5.0f, 4.0f));
-DECL_LLCC(LLRect, LLRect(0, 0, 100, 500));
-DECL_LLCC(LLColor4, LLColor4(0.0f, 0.5f, 1.0f));
-DECL_LLCC(LLColor3, LLColor3(1.0f, 0.f, 0.5f));
-DECL_LLCC(LLColor4U, LLColor4U(255, 200, 100, 255));
-
-LLSD test_llsd = LLSD()["testing1"] = LLSD()["testing2"];
-DECL_LLCC(LLSD, test_llsd);
-
-void test_cached_control()
-{
-#define TEST_LLCC(T, V) if((T)mySetting_##T != V) LL_ERRS() << "Fail "#T << LL_ENDL
-<<<<<<< HEAD
-	TEST_LLCC(U32, 666);
-	TEST_LLCC(S32, (S32)-666);
-	TEST_LLCC(F32, (F32)-666.666);
-	TEST_LLCC(bool, true);
-	if((std::string)mySetting_string != "Default String Value") LL_ERRS() << "Fail string" << LL_ENDL;
-	TEST_LLCC(LLVector3, LLVector3(1.0f, 2.0f, 3.0f));
-	TEST_LLCC(LLVector3d, LLVector3d(6.0f, 5.0f, 4.0f));
-	TEST_LLCC(LLRect, LLRect(0, 0, 100, 500));
-	TEST_LLCC(LLColor4, LLColor4(0.0f, 0.5f, 1.0f));
-	TEST_LLCC(LLColor3, LLColor3(1.0f, 0.f, 0.5f));
-	TEST_LLCC(LLColor4U, LLColor4U(255, 200, 100, 255));
-//There's no LLSD comparsion for LLCC yet. TEST_LLCC(LLSD, test_llsd); 
-
-	if((std::string)test_BrowserHomePage != "http://www.secondlife.com") LL_ERRS() << "Fail BrowserHomePage" << LL_ENDL;
-=======
-    TEST_LLCC(U32, 666);
-    TEST_LLCC(S32, (S32)-666);
-    TEST_LLCC(F32, (F32)-666.666);
-    TEST_LLCC(bool, true);
-    TEST_LLCC(BOOL, FALSE);
-    if((std::string)mySetting_string != "Default String Value") LL_ERRS() << "Fail string" << LL_ENDL;
-    TEST_LLCC(LLVector3, LLVector3(1.0f, 2.0f, 3.0f));
-    TEST_LLCC(LLVector3d, LLVector3d(6.0f, 5.0f, 4.0f));
-    TEST_LLCC(LLRect, LLRect(0, 0, 100, 500));
-    TEST_LLCC(LLColor4, LLColor4(0.0f, 0.5f, 1.0f));
-    TEST_LLCC(LLColor3, LLColor3(1.0f, 0.f, 0.5f));
-    TEST_LLCC(LLColor4U, LLColor4U(255, 200, 100, 255));
-//There's no LLSD comparsion for LLCC yet. TEST_LLCC(LLSD, test_llsd);
->>>>>>> e1623bb2
-}
-#endif // TEST_CACHED_CONTROL
+/**
+ * @file llcontrol.cpp
+ * @brief Holds global state for viewer.
+ *
+ * $LicenseInfo:firstyear=2001&license=viewerlgpl$
+ * Second Life Viewer Source Code
+ * Copyright (C) 2010, Linden Research, Inc.
+ *
+ * This library is free software; you can redistribute it and/or
+ * modify it under the terms of the GNU Lesser General Public
+ * License as published by the Free Software Foundation;
+ * version 2.1 of the License only.
+ *
+ * This library is distributed in the hope that it will be useful,
+ * but WITHOUT ANY WARRANTY; without even the implied warranty of
+ * MERCHANTABILITY or FITNESS FOR A PARTICULAR PURPOSE.  See the GNU
+ * Lesser General Public License for more details.
+ *
+ * You should have received a copy of the GNU Lesser General Public
+ * License along with this library; if not, write to the Free Software
+ * Foundation, Inc., 51 Franklin Street, Fifth Floor, Boston, MA  02110-1301  USA
+ *
+ * Linden Research, Inc., 945 Battery Street, San Francisco, CA  94111  USA
+ * $/LicenseInfo$
+ */
+
+#include "linden_common.h"
+
+#include <iostream>
+#include <fstream>
+#include <algorithm>
+
+#include "llcontrol.h"
+
+#include "llstl.h"
+
+#include "llstring.h"
+#include "v3math.h"
+#include "v3dmath.h"
+#include "v4coloru.h"
+#include "v4color.h"
+#include "v3color.h"
+#include "llquaternion.h"
+#include "llrect.h"
+#include "llxmltree.h"
+#include "llsdserialize.h"
+#include "llfile.h"
+#include "lltimer.h"
+#include "lldir.h"
+
+#if LL_RELEASE_WITH_DEBUG_INFO || LL_DEBUG
+#define CONTROL_ERRS LL_ERRS("ControlErrors")
+#else
+#define CONTROL_ERRS LL_WARNS("ControlErrors")
+#endif
+
+
+template <> eControlType get_control_type<U32>();
+template <> eControlType get_control_type<S32>();
+template <> eControlType get_control_type<F32>();
+template <> eControlType get_control_type<bool>();
+template <> eControlType get_control_type<std::string>();
+
+template <> eControlType get_control_type<LLVector3>();
+template <> eControlType get_control_type<LLVector3d>();
+template <> eControlType get_control_type<LLRect>();
+template <> eControlType get_control_type<LLColor4>();
+template <> eControlType get_control_type<LLColor3>();
+template <> eControlType get_control_type<LLColor4U>();
+template <> eControlType get_control_type<LLSD>();
+
+template <> LLSD convert_to_llsd<U32>(const U32& in);
+template <> LLSD convert_to_llsd<LLVector3>(const LLVector3& in);
+template <> LLSD convert_to_llsd<LLVector3d>(const LLVector3d& in);
+template <> LLSD convert_to_llsd<LLRect>(const LLRect& in);
+template <> LLSD convert_to_llsd<LLColor4>(const LLColor4& in);
+template <> LLSD convert_to_llsd<LLColor3>(const LLColor3& in);
+template <> LLSD convert_to_llsd<LLColor4U>(const LLColor4U& in);
+
+template <> bool convert_from_llsd<bool>(const LLSD& sd, eControlType type, std::string_view control_name);
+template <> S32 convert_from_llsd<S32>(const LLSD& sd, eControlType type, std::string_view control_name);
+template <> U32 convert_from_llsd<U32>(const LLSD& sd, eControlType type, std::string_view control_name);
+template <> F32 convert_from_llsd<F32>(const LLSD& sd, eControlType type, std::string_view control_name);
+template <> std::string convert_from_llsd<std::string>(const LLSD& sd, eControlType type, std::string_view control_name);
+template <> LLWString convert_from_llsd<LLWString>(const LLSD& sd, eControlType type, std::string_view control_name);
+template <> LLVector3 convert_from_llsd<LLVector3>(const LLSD& sd, eControlType type, std::string_view control_name);
+template <> LLVector3d convert_from_llsd<LLVector3d>(const LLSD& sd, eControlType type, std::string_view control_name);
+template <> LLRect convert_from_llsd<LLRect>(const LLSD& sd, eControlType type, std::string_view control_name);
+template <> LLColor4 convert_from_llsd<LLColor4>(const LLSD& sd, eControlType type, std::string_view control_name);
+template <> LLColor4U convert_from_llsd<LLColor4U>(const LLSD& sd, eControlType type, std::string_view control_name);
+template <> LLColor3 convert_from_llsd<LLColor3>(const LLSD& sd, eControlType type, std::string_view control_name);
+template <> LLSD convert_from_llsd<LLSD>(const LLSD& sd, eControlType type, std::string_view control_name);
+
+//this defines the current version of the settings file
+const S32 CURRENT_VERSION = 101;
+
+// If you define the environment variable LL_SETTINGS_PROFILE to any value this will activate
+// the gSavedSettings profiling code.  This code tracks the calls to get a saved (debug) setting.
+// When the viewer exits the results are written to the log directory to the file specified
+// by SETTINGS_PROFILE below.  Only settings with an average access rate >= 2/second are output.
+typedef std::pair<std::string, U32> settings_pair_t;
+typedef std::vector<settings_pair_t> settings_vec_t;
+LLSD getCount;
+settings_vec_t getCount_v;
+F64 start_time = 0;
+std::string SETTINGS_PROFILE = "settings_profile.log";
+
+bool LLControlVariable::llsd_compare(const LLSD& a, const LLSD & b)
+{
+    bool result = false;
+    switch (mType)
+    {
+    case TYPE_U32:
+    case TYPE_S32:
+        result = a.asInteger() == b.asInteger();
+        break;
+    case TYPE_BOOLEAN:
+        result = a.asBoolean() == b.asBoolean();
+        break;
+    case TYPE_F32:
+        result = a.asReal() == b.asReal();
+        break;
+    case TYPE_VEC3:
+    case TYPE_VEC3D:
+        result = LLVector3d(a) == LLVector3d(b);
+        break;
+    case TYPE_QUAT:
+        result = LLQuaternion(a) == LLQuaternion(b);
+        break;
+    case TYPE_RECT:
+        result = LLRect(a) == LLRect(b);
+        break;
+    case TYPE_COL4:
+        result = LLColor4(a) == LLColor4(b);
+        break;
+    case TYPE_COL3:
+        result = LLColor3(a) == LLColor3(b);
+        break;
+    case TYPE_STRING:
+        result = a.asString() == b.asString();
+        break;
+    default:
+        break;
+    }
+
+    return result;
+}
+
+LLControlVariable::LLControlVariable(const std::string& name, eControlType type,
+                             LLSD initial, const std::string& comment,
+                             ePersist persist, bool hidefromsettingseditor)
+    : mName(name),
+      mComment(comment),
+      mType(type),
+      mPersist(persist),
+      mHideFromSettingsEditor(hidefromsettingseditor)
+{
+    if ((persist != PERSIST_NO) && mComment.empty())
+    {
+        LL_ERRS() << "Must supply a comment for control " << mName << LL_ENDL;
+    }
+    //Push back versus setValue'ing here, since we don't want to call a signal yet
+    mValues.push_back(initial);
+}
+
+
+
+LLControlVariable::~LLControlVariable()
+{
+}
+
+LLSD LLControlVariable::getComparableValue(const LLSD& value)
+{
+    // *FIX:MEP - The following is needed to make the LLSD::ImplString
+    // work with boolean controls...
+    LLSD storable_value;
+    if(TYPE_BOOLEAN == type() && value.isString())
+    {
+        bool temp;
+        if(LLStringUtil::convertToBOOL(value.asString(), temp))
+        {
+            storable_value = temp;
+        }
+        else
+        {
+            storable_value = false;
+        }
+    }
+    else if (TYPE_LLSD == type() && value.isString())
+    {
+        LLPointer<LLSDNotationParser> parser = new LLSDNotationParser;
+        LLSD result;
+        std::stringstream value_stream(value.asString());
+        if (parser->parse(value_stream, result, LLSDSerialize::SIZE_UNLIMITED) != LLSDParser::PARSE_FAILURE)
+        {
+            storable_value = result;
+        }
+        else
+        {
+            storable_value = value;
+        }
+    }
+    else
+    {
+        storable_value = value;
+    }
+
+    return storable_value;
+}
+
+void LLControlVariable::setValue(const LLSD& new_value, bool saved_value)
+{
+    if (!mValidateSignal(this, new_value))
+    {
+        // can not set new value, exit
+        return;
+    }
+
+    LLSD storable_value = getComparableValue(new_value);
+    LLSD original_value = getValue();
+    bool value_changed = !llsd_compare(original_value, storable_value);
+    if(saved_value)
+    {
+        // If we're going to save this value, return to default but don't fire
+        resetToDefault(false);
+        if (!llsd_compare(mValues.back(), storable_value))
+        {
+            mValues.push_back(storable_value);
+        }
+    }
+    else
+    {
+        // This is an unsaved value. Its needs to reside at
+        // mValues[2] (or greater). It must not affect
+        // the result of getSaveValue()
+        if (!llsd_compare(mValues.back(), storable_value))
+        {
+            while(mValues.size() > 2)
+            {
+                // Remove any unsaved values.
+                mValues.pop_back();
+            }
+
+            if(mValues.size() < 2)
+            {
+                // Add the default to the 'save' value.
+                mValues.push_back(mValues[0]);
+            }
+
+            // Add the 'un-save' value.
+            mValues.push_back(storable_value);
+        }
+    }
+
+    if(value_changed)
+    {
+        firePropertyChanged(original_value);
+    }
+}
+
+void LLControlVariable::setDefaultValue(const LLSD& value)
+{
+    // Set the control variables value and make it
+    // the default value. If the active value is changed,
+    // send the signal.
+    // *NOTE: Default values are not saved, only read.
+
+    LLSD comparable_value = getComparableValue(value);
+    LLSD original_value = getValue();
+    bool value_changed = !llsd_compare(original_value, comparable_value);
+    resetToDefault(false);
+    mValues[0] = comparable_value;
+    if (value_changed)
+    {
+        firePropertyChanged(original_value);
+    }
+}
+
+void LLControlVariable::setPersist(ePersist state)
+{
+    mPersist = state;
+}
+
+void LLControlVariable::setHiddenFromSettingsEditor(bool hide)
+{
+    mHideFromSettingsEditor = hide;
+}
+
+void LLControlVariable::setComment(const std::string& comment)
+{
+    mComment = comment;
+}
+
+void LLControlVariable::resetToDefault(bool fire_signal)
+{
+    //The first setting is always the default
+    //Pop to it and fire off the listener
+    LLSD originalValue = mValues.back();
+
+    while(mValues.size() > 1)
+    {
+        mValues.pop_back();
+    }
+
+    if(fire_signal)
+    {
+        firePropertyChanged(originalValue);
+    }
+}
+
+bool LLControlVariable::shouldSave(bool nondefault_only)
+{
+    // This method is used to decide whether we should save a given
+    // variable. Two of the three values of mPersist are easy.
+    if (mPersist == PERSIST_NO)
+        return false;
+
+    if (mPersist == PERSIST_ALWAYS)
+        return true;
+
+    // PERSIST_NONDFT
+    // If caller doesn't need us to filter, just save.
+    if (! nondefault_only)
+        return true;
+
+    // PERSIST_NONDFT: caller only wants us to save this variable if its value
+    // differs from default.
+    if (isDefault())                // never been altered
+        return false;
+
+    // We've set at least one other value: compare it to default. Save only if
+    // they differ.
+    return ! llsd_compare(getSaveValue(), getDefault());
+}
+
+LLSD LLControlVariable::getSaveValue() const
+{
+    //The first level of the stack is default
+    //We assume that the second level is user preferences that should be saved
+    if(mValues.size() > 1) return mValues[1];
+    return mValues[0];
+}
+
+LLPointer<LLControlVariable> LLControlGroup::getControl(std::string_view name)
+{
+    if (mSettingsProfile)
+    {
+        incrCount(name);
+    }
+
+    ctrl_name_table_t::iterator iter = mNameTable.find(name.data());
+    return iter == mNameTable.end() ? LLPointer<LLControlVariable>() : iter->second;
+}
+
+
+////////////////////////////////////////////////////////////////////////////
+
+// Must match the type definition in llcontrol.h
+const std::string LLControlGroup::mTypeString[TYPE_COUNT] = { "U32"
+                                                             ,"S32"
+                                                             ,"F32"
+                                                             ,"Boolean"
+                                                             ,"String"
+                                                             ,"Vector3"
+                                                             ,"Vector3D"
+                                                             ,"Quaternion"
+                                                             ,"Rect"
+                                                             ,"Color4"
+                                                             ,"Color3"
+                                                             ,"LLSD"
+                                                             };
+
+LLControlGroup::LLControlGroup(const std::string& name)
+:   LLInstanceTracker<LLControlGroup, std::string>(name),
+    mSettingsProfile(false)
+{
+
+    if (NULL != getenv("LL_SETTINGS_PROFILE"))
+    {
+        mSettingsProfile = true;
+    }
+}
+
+LLControlGroup::~LLControlGroup()
+{
+    cleanup();
+}
+
+static bool compareRoutine(settings_pair_t lhs, settings_pair_t rhs)
+{
+    return lhs.second > rhs.second;
+};
+
+void LLControlGroup::cleanup()
+{
+    if(mSettingsProfile && getCount.size() != 0)
+    {
+        std::string file = gDirUtilp->getExpandedFilename(LL_PATH_LOGS, SETTINGS_PROFILE);
+        LLFILE* out = LLFile::fopen(file, "w"); /* Flawfinder: ignore */
+        if(!out)
+        {
+            LL_WARNS("SettingsProfile") << "Error opening " << SETTINGS_PROFILE << LL_ENDL;
+        }
+        else
+        {
+            F64 end_time = LLTimer::getTotalSeconds();
+            U32 total_seconds = (U32)(end_time - start_time);
+
+            std::string msg = llformat("Runtime (seconds): %d\n\n No. accesses   Avg. accesses/sec  Name\n", total_seconds);
+            std::ostringstream data_msg;
+
+            data_msg << msg;
+            size_t data_size = data_msg.str().size();
+            if (fwrite(data_msg.str().c_str(), 1, data_size, out) != data_size)
+            {
+                LL_WARNS("SettingsProfile") << "Failed to write settings profile header" << LL_ENDL;
+            }
+
+            for (LLSD::map_const_iterator iter = getCount.beginMap(); iter != getCount.endMap(); ++iter)
+            {
+                getCount_v.push_back(settings_pair_t(iter->first, iter->second.asInteger()));
+            }
+            sort(getCount_v.begin(), getCount_v.end(), compareRoutine);
+
+            for (settings_vec_t::iterator iter = getCount_v.begin(); iter != getCount_v.end(); ++iter)
+            {
+                U32 access_rate = 0;
+                if (total_seconds != 0)
+                {
+                    access_rate = iter->second / total_seconds;
+                }
+                if (access_rate >= 2)
+                {
+                    std::ostringstream data_msg;
+                    msg = llformat("%13d        %7d       %s", iter->second, access_rate, iter->first.c_str());
+                    data_msg << msg << "\n";
+                    size_t data_size = data_msg.str().size();
+                    if (fwrite(data_msg.str().c_str(), 1, data_size, out) != data_size)
+                    {
+                        LL_WARNS("SettingsProfile") << "Failed to write settings profile" << LL_ENDL;
+                    }
+                }
+            }
+            getCount = LLSD::emptyMap();
+            fclose(out);
+        }
+    }
+
+    mNameTable.clear();
+}
+
+eControlType LLControlGroup::typeStringToEnum(const std::string& typestr)
+{
+    for(int i = 0; i < (int)TYPE_COUNT; ++i)
+    {
+        if(mTypeString[i] == typestr) return (eControlType)i;
+    }
+    return (eControlType)-1;
+}
+
+std::string LLControlGroup::typeEnumToString(eControlType typeenum)
+{
+    return mTypeString[typeenum];
+}
+
+LLControlVariable* LLControlGroup::declareControl(const std::string& name, eControlType type, const LLSD initial_val, const std::string& comment, LLControlVariable::ePersist persist, bool hidefromsettingseditor)
+{
+    LLControlVariable* existing_control = getControl(name);
+    if (existing_control)
+    {
+        if ((persist != LLControlVariable::PERSIST_NO) && existing_control->isType(type))
+        {
+            if (!existing_control->llsd_compare(existing_control->getDefault(), initial_val))
+            {
+                // Sometimes we need to declare a control *after* it has been loaded from a settings file.
+                LLSD cur_value = existing_control->getValue(); // get the current value
+                existing_control->setDefaultValue(initial_val); // set the default to the declared value
+                existing_control->setValue(cur_value); // now set to the loaded value
+            }
+        }
+        else
+        {
+            LL_WARNS("Settings") << "Control named " << name << " already exists, ignoring new declaration." << LL_ENDL;
+        }
+        return existing_control;
+    }
+
+    // if not, create the control and add it to the name table
+    LLControlVariable* control = new LLControlVariable(name, type, initial_val, comment, persist, hidefromsettingseditor);
+    mNameTable[name] = control;
+    return control;
+}
+
+LLControlVariable* LLControlGroup::declareU32(const std::string& name, const U32 initial_val, const std::string& comment, LLControlVariable::ePersist persist)
+{
+    return declareControl(name, TYPE_U32, (LLSD::Integer) initial_val, comment, persist);
+}
+
+LLControlVariable* LLControlGroup::declareS32(const std::string& name, const S32 initial_val, const std::string& comment, LLControlVariable::ePersist persist)
+{
+    return declareControl(name, TYPE_S32, initial_val, comment, persist);
+}
+
+LLControlVariable* LLControlGroup::declareF32(const std::string& name, const F32 initial_val, const std::string& comment, LLControlVariable::ePersist persist)
+{
+    return declareControl(name, TYPE_F32, initial_val, comment, persist);
+}
+
+LLControlVariable* LLControlGroup::declareBOOL(const std::string& name, const bool initial_val, const std::string& comment, LLControlVariable::ePersist persist)
+{
+    return declareControl(name, TYPE_BOOLEAN, initial_val, comment, persist);
+}
+
+LLControlVariable* LLControlGroup::declareString(const std::string& name, const std::string& initial_val, const std::string& comment, LLControlVariable::ePersist persist)
+{
+    return declareControl(name, TYPE_STRING, initial_val, comment, persist);
+}
+
+LLControlVariable* LLControlGroup::declareVec3(const std::string& name, const LLVector3 &initial_val, const std::string& comment, LLControlVariable::ePersist persist)
+{
+    return declareControl(name, TYPE_VEC3, initial_val.getValue(), comment, persist);
+}
+
+LLControlVariable* LLControlGroup::declareVec3d(const std::string& name, const LLVector3d &initial_val, const std::string& comment, LLControlVariable::ePersist persist)
+{
+    return declareControl(name, TYPE_VEC3D, initial_val.getValue(), comment, persist);
+}
+
+LLControlVariable* LLControlGroup::declareQuat(const std::string& name, const LLQuaternion &initial_val, const std::string& comment, LLControlVariable::ePersist persist)
+{
+    return declareControl(name, TYPE_QUAT, initial_val.getValue(), comment, persist);
+}
+
+LLControlVariable* LLControlGroup::declareRect(const std::string& name, const LLRect &initial_val, const std::string& comment, LLControlVariable::ePersist persist)
+{
+    return declareControl(name, TYPE_RECT, initial_val.getValue(), comment, persist);
+}
+
+LLControlVariable* LLControlGroup::declareColor4(const std::string& name, const LLColor4 &initial_val, const std::string& comment, LLControlVariable::ePersist persist )
+{
+    return declareControl(name, TYPE_COL4, initial_val.getValue(), comment, persist);
+}
+
+LLControlVariable* LLControlGroup::declareColor3(const std::string& name, const LLColor3 &initial_val, const std::string& comment, LLControlVariable::ePersist persist )
+{
+    return declareControl(name, TYPE_COL3, initial_val.getValue(), comment, persist);
+}
+
+LLControlVariable* LLControlGroup::declareLLSD(const std::string& name, const LLSD &initial_val, const std::string& comment, LLControlVariable::ePersist persist )
+{
+    return declareControl(name, TYPE_LLSD, initial_val, comment, persist);
+}
+
+void LLControlGroup::incrCount(std::string_view name)
+{
+    if (0.0 == start_time)
+    {
+        start_time = LLTimer::getTotalSeconds();
+    }
+    getCount[name.data()] = getCount[name.data()].asInteger() + 1;
+}
+
+bool LLControlGroup::getBOOL(std::string_view name)
+{
+    return get<bool>(name);
+}
+
+S32 LLControlGroup::getS32(std::string_view name)
+{
+    return get<S32>(name);
+}
+
+U32 LLControlGroup::getU32(std::string_view name)
+{
+    return get<U32>(name);
+}
+
+F32 LLControlGroup::getF32(std::string_view name)
+{
+    return get<F32>(name);
+}
+
+std::string LLControlGroup::getString(std::string_view name)
+{
+    return get<std::string>(name);
+}
+
+LLWString LLControlGroup::getWString(std::string_view name)
+{
+    return get<LLWString>(name);
+}
+
+std::string LLControlGroup::getText(std::string_view name)
+{
+    std::string utf8_string = getString(name);
+    LLStringUtil::replaceChar(utf8_string, '^', '\n');
+    LLStringUtil::replaceChar(utf8_string, '%', ' ');
+    return (utf8_string);
+}
+
+LLVector3 LLControlGroup::getVector3(std::string_view name)
+{
+    return get<LLVector3>(name);
+}
+
+LLVector3d LLControlGroup::getVector3d(std::string_view name)
+{
+    return get<LLVector3d>(name);
+}
+
+LLQuaternion LLControlGroup::getQuaternion(std::string_view name)
+{
+    return get<LLQuaternion>(name);
+}
+
+LLRect LLControlGroup::getRect(std::string_view name)
+{
+    return get<LLRect>(name);
+}
+
+
+LLColor4 LLControlGroup::getColor(std::string_view name)
+{
+    return get<LLColor4>(name);
+}
+
+LLColor4 LLControlGroup::getColor4(std::string_view name)
+{
+    return get<LLColor4>(name);
+}
+
+LLColor3 LLControlGroup::getColor3(std::string_view name)
+{
+    return get<LLColor3>(name);
+}
+
+LLSD LLControlGroup::getLLSD(std::string_view name)
+{
+    return get<LLSD>(name);
+}
+
+LLSD LLControlGroup::asLLSD(bool diffs_only)
+{
+    // Dump all stored values as LLSD
+    LLSD result = LLSD::emptyArray();
+    for (ctrl_name_table_t::iterator iter = mNameTable.begin();
+         iter != mNameTable.end(); iter++)
+    {
+        LLControlVariable *control = iter->second;
+        if (!control || control->isType(TYPE_STRING) || (diffs_only && control->isDefault()))
+        {
+            continue;
+        }
+        const std::string& name = iter->first;
+        result[name] = getLLSD(name);
+    }
+    return result;
+}
+
+bool LLControlGroup::controlExists(const std::string& name)
+{
+    ctrl_name_table_t::iterator iter = mNameTable.find(name);
+    return iter != mNameTable.end();
+}
+
+
+//-------------------------------------------------------------------
+// Set functions
+//-------------------------------------------------------------------
+
+void LLControlGroup::setBOOL(std::string_view name, bool val)
+{
+    set<bool>(name, val);
+}
+
+
+void LLControlGroup::setS32(std::string_view name, S32 val)
+{
+    set(name, val);
+}
+
+
+void LLControlGroup::setF32(std::string_view name, F32 val)
+{
+    set(name, val);
+}
+
+
+void LLControlGroup::setU32(std::string_view name, U32 val)
+{
+    set(name, val);
+}
+
+
+void LLControlGroup::setString(std::string_view name, const std::string &val)
+{
+    set(name, val);
+}
+
+
+void LLControlGroup::setVector3(std::string_view name, const LLVector3 &val)
+{
+    set(name, val);
+}
+
+void LLControlGroup::setVector3d(std::string_view name, const LLVector3d &val)
+{
+    set(name, val);
+}
+
+void LLControlGroup::setQuaternion(std::string_view name, const LLQuaternion &val)
+{
+    set(name, val);
+}
+
+void LLControlGroup::setRect(std::string_view name, const LLRect &val)
+{
+    set(name, val);
+}
+
+void LLControlGroup::setColor4(std::string_view name, const LLColor4 &val)
+{
+    set(name, val);
+}
+
+void LLControlGroup::setLLSD(std::string_view name, const LLSD& val)
+{
+    set(name, val);
+}
+
+void LLControlGroup::setUntypedValue(std::string_view name, const LLSD& val)
+{
+    if (name.empty())
+    {
+        return;
+    }
+
+    LLControlVariable* control = getControl(name);
+
+    if (control)
+    {
+        control->setValue(val);
+    }
+    else
+    {
+        CONTROL_ERRS << "Invalid control " << name << LL_ENDL;
+    }
+}
+
+
+//---------------------------------------------------------------
+// Load and save
+//---------------------------------------------------------------
+
+// Returns number of controls loaded, so 0 if failure
+U32 LLControlGroup::loadFromFileLegacy(const std::string& filename, bool require_declaration, eControlType declare_as)
+{
+    std::string name;
+
+    LLXmlTree xml_controls;
+
+    if (!xml_controls.parseFile(filename))
+    {
+        LL_WARNS("Settings") << "Unable to open control file " << filename << LL_ENDL;
+        return 0;
+    }
+
+    LLXmlTreeNode* rootp = xml_controls.getRoot();
+    if (!rootp || !rootp->hasAttribute("version"))
+    {
+        LL_WARNS("Settings") << "No valid settings header found in control file " << filename << LL_ENDL;
+        return 0;
+    }
+
+    U32     validitems = 0;
+    S32 version;
+
+    rootp->getAttributeS32("version", version);
+
+    // Check file version
+    if (version != CURRENT_VERSION)
+    {
+        LL_INFOS("Settings") << filename << " does not appear to be a version " << CURRENT_VERSION << " controls file" << LL_ENDL;
+        return 0;
+    }
+
+    LLXmlTreeNode* child_nodep = rootp->getFirstChild();
+    while(child_nodep)
+    {
+        name = child_nodep->getName();
+
+        bool declared = controlExists(name);
+
+        if (require_declaration && !declared)
+        {
+            // Declaration required, but this name not declared.
+            // Complain about non-empty names.
+            if (!name.empty())
+            {
+                //read in to end of line
+                LL_WARNS("Settings") << "LLControlGroup::loadFromFile() : Trying to set \"" << name << "\", setting doesn't exist." << LL_ENDL;
+            }
+            child_nodep = rootp->getNextChild();
+            continue;
+        }
+
+        // Got an item.  Load it up.
+        // If not declared, assume it's a string
+        if (!declared)
+        {
+            switch(declare_as)
+            {
+            case TYPE_COL4:
+                declareColor4(name, LLColor4::white, LLStringUtil::null, LLControlVariable::PERSIST_NO);
+                break;
+            case TYPE_STRING:
+            default:
+                declareString(name, LLStringUtil::null, LLStringUtil::null, LLControlVariable::PERSIST_NO);
+                break;
+            }
+        }
+
+        // Control name has been declared in code.
+        LLControlVariable *control = getControl(name);
+
+        llassert(control);
+
+        switch(control->mType)
+        {
+        case TYPE_F32:
+            {
+                F32 initial = 0.f;
+
+                child_nodep->getAttributeF32("value", initial);
+
+                control->set(initial);
+                validitems++;
+            }
+            break;
+        case TYPE_S32:
+            {
+                S32 initial = 0;
+
+                child_nodep->getAttributeS32("value", initial);
+
+                control->set(initial);
+                validitems++;
+            }
+            break;
+        case TYPE_U32:
+            {
+                U32 initial = 0;
+                child_nodep->getAttributeU32("value", initial);
+                control->set((LLSD::Integer) initial);
+                validitems++;
+            }
+            break;
+        case TYPE_BOOLEAN:
+            {
+                bool initial = false;
+
+                child_nodep->getAttributeBOOL("value", initial);
+                control->set(initial);
+
+                validitems++;
+            }
+            break;
+        case TYPE_STRING:
+            {
+                std::string string;
+                child_nodep->getAttributeString("value", string);
+                control->set(string);
+                validitems++;
+            }
+            break;
+        case TYPE_VEC3:
+            {
+                LLVector3 vector;
+
+                child_nodep->getAttributeVector3("value", vector);
+                control->set(vector.getValue());
+                validitems++;
+            }
+            break;
+        case TYPE_VEC3D:
+            {
+                LLVector3d vector;
+
+                child_nodep->getAttributeVector3d("value", vector);
+
+                control->set(vector.getValue());
+                validitems++;
+            }
+            break;
+        case TYPE_QUAT:
+            {
+                LLQuaternion quat;
+
+                child_nodep->getAttributeQuat("value", quat);
+
+                control->set(quat.getValue());
+                validitems++;
+            }
+            break;
+        case TYPE_RECT:
+            {
+                //RN: hack to support reading rectangles from a string
+                std::string rect_string;
+
+                child_nodep->getAttributeString("value", rect_string);
+                std::istringstream istream(rect_string);
+                S32 left, bottom, width, height;
+
+                istream >> left >> bottom >> width >> height;
+
+                LLRect rect;
+                rect.setOriginAndSize(left, bottom, width, height);
+
+                control->set(rect.getValue());
+                validitems++;
+            }
+            break;
+        case TYPE_COL4:
+            {
+                LLColor4 color;
+
+                child_nodep->getAttributeColor4("value", color);
+                control->set(color.getValue());
+                validitems++;
+            }
+            break;
+        case TYPE_COL3:
+            {
+                LLVector3 color;
+
+                child_nodep->getAttributeVector3("value", color);
+                control->set(LLColor3(color.mV).getValue());
+                validitems++;
+            }
+            break;
+
+        default:
+          break;
+
+        }
+
+        child_nodep = rootp->getNextChild();
+    }
+
+    return validitems;
+}
+
+U32 LLControlGroup::saveToFile(const std::string& filename, bool nondefault_only)
+{
+    LLSD settings;
+    int num_saved = 0;
+    for (ctrl_name_table_t::iterator iter = mNameTable.begin();
+         iter != mNameTable.end(); iter++)
+    {
+        LLControlVariable* control = iter->second;
+        if (!control)
+        {
+            LL_WARNS("Settings") << "Tried to save invalid control: " << iter->first << LL_ENDL;
+        }
+        else if( control->shouldSave(nondefault_only) )
+        {
+            settings[iter->first]["Type"] = typeEnumToString(control->type());
+            settings[iter->first]["Comment"] = control->getComment();
+            settings[iter->first]["Value"] = control->getSaveValue();
+            ++num_saved;
+        }
+    }
+    llofstream file;
+    file.open(filename.c_str());
+    if (file.is_open())
+    {
+        LLSDSerialize::toPrettyXML(settings, file);
+        file.close();
+        LL_INFOS("Settings") << "Saved to " << filename << LL_ENDL;
+    }
+    else
+    {
+        // This is a warning because sometime we want to use settings files which can't be written...
+        LL_WARNS("Settings") << "Unable to open settings file: " << filename << LL_ENDL;
+        return 0;
+    }
+    return num_saved;
+}
+
+U32 LLControlGroup::loadFromFile(const std::string& filename, bool set_default_values, bool save_values)
+{
+    LLSD settings;
+    llifstream infile;
+    infile.open(filename.c_str());
+    if(!infile.is_open())
+    {
+        LL_WARNS("Settings") << "Cannot find file " << filename << " to load." << LL_ENDL;
+        return 0;
+    }
+
+    if (LLSDParser::PARSE_FAILURE == LLSDSerialize::fromXML(settings, infile))
+    {
+        infile.close();
+        LL_WARNS("Settings") << "Unable to parse LLSD control file " << filename << ". Trying Legacy Method." << LL_ENDL;
+        return loadFromFileLegacy(filename, true, TYPE_STRING);
+    }
+
+    U32 validitems = 0;
+    bool hidefromsettingseditor = false;
+
+    for(LLSD::map_const_iterator itr = settings.beginMap(); itr != settings.endMap(); ++itr)
+    {
+        LLControlVariable::ePersist persist = LLControlVariable::PERSIST_NONDFT;
+        std::string const & name = itr->first;
+        LLSD const & control_map = itr->second;
+
+        if(control_map.has("Persist"))
+        {
+            persist = control_map["Persist"].asInteger()?
+                      LLControlVariable::PERSIST_NONDFT : LLControlVariable::PERSIST_NO;
+        }
+
+        // Sometimes we want to use the settings system to provide cheap persistence, but we
+        // don't want the settings themselves to be easily manipulated in the UI because
+        // doing so can cause support problems. So we have this option:
+        if(control_map.has("HideFromEditor"))
+        {
+            hidefromsettingseditor = control_map["HideFromEditor"].asInteger();
+        }
+        else
+        {
+            hidefromsettingseditor = false;
+        }
+
+        // If the control exists just set the value from the input file.
+        LLControlVariable* existing_control = getControl(name);
+        if(existing_control)
+        {
+            // set_default_values is true when we're loading the initial,
+            // immutable files from app_settings, e.g. settings.xml.
+            if(set_default_values)
+            {
+                // Override all previously set properties of this control.
+                // ... except for type. The types must match.
+                eControlType new_type = typeStringToEnum(control_map["Type"].asString());
+                if(existing_control->isType(new_type))
+                {
+                    existing_control->setDefaultValue(control_map["Value"]);
+                    existing_control->setPersist(persist);
+                    existing_control->setHiddenFromSettingsEditor(hidefromsettingseditor);
+                    existing_control->setComment(control_map["Comment"].asString());
+                }
+                else
+                {
+                    LL_ERRS() << "Mismatched type of control variable '"
+                           << name << "' found while loading '"
+                           << filename << "'." << LL_ENDL;
+                }
+            }
+            else if(existing_control->isPersisted())
+            {
+                // save_values is specifically false for (e.g.)
+                // SessionSettingsFile and UserSessionSettingsFile -- in other
+                // words, for a file that's supposed to be transient.
+                existing_control->setValue(control_map["Value"], save_values);
+            }
+            // *NOTE: If not persisted and not setting defaults,
+            // the value should not get loaded.
+        }
+        else
+        {
+            // We've never seen this control before. Either we're loading up
+            // the initial set of default settings files (set_default_values)
+            // -- or we're loading user settings last saved by a viewer that
+            // supports a superset of the variables we know.
+            // CHOP-962: if we're loading an unrecognized user setting, make
+            // sure we save it later. If you try an experimental viewer, tweak
+            // a new setting, briefly revert to an old viewer, then return to
+            // the new one, we don't want the old viewer to discard the
+            // setting you changed.
+            if (! set_default_values)
+            {
+                // Using PERSIST_ALWAYS insists that saveToFile() (which calls
+                // LLControlVariable::shouldSave()) must save this control
+                // variable regardless of its value. We can safely set this
+                // LLControlVariable persistent because the 'persistent' flag
+                // is not itself persisted!
+                persist = LLControlVariable::PERSIST_ALWAYS;
+                // We want to mention unrecognized user settings variables
+                // (e.g. from a newer version of the viewer) in the log. But
+                // we also arrive here for Boolean variables generated by
+                // the notifications subsystem when the user checks "Don't
+                // show me this again." These aren't declared in settings.xml;
+                // they're actually named for the notification they suppress.
+                // We don't want to mention those. Apologies, this is a bit of
+                // a hack: we happen to know that user settings go into an
+                // LLControlGroup whose name is "Global".
+                if (getKey() == "Global")
+                {
+                    LL_INFOS("LLControlGroup") << "preserving unrecognized " << getKey()
+                                               << " settings variable " << name << LL_ENDL;
+                }
+            }
+
+            declareControl(name,
+                           typeStringToEnum(control_map["Type"].asString()),
+                           control_map["Value"],
+                           control_map["Comment"].asString(),
+                           persist,
+                           hidefromsettingseditor
+                           );
+        }
+
+        ++validitems;
+    }
+
+    LL_DEBUGS("Settings") << "Loaded " << validitems << " settings from " << filename << LL_ENDL;
+    return validitems;
+}
+
+void LLControlGroup::resetToDefaults()
+{
+    ctrl_name_table_t::iterator control_iter;
+    for (control_iter = mNameTable.begin();
+        control_iter != mNameTable.end();
+        ++control_iter)
+    {
+        LLControlVariable* control = (*control_iter).second;
+        control->resetToDefault();
+    }
+}
+
+void LLControlGroup::applyToAll(ApplyFunctor* func)
+{
+    for (ctrl_name_table_t::iterator iter = mNameTable.begin();
+         iter != mNameTable.end(); iter++)
+    {
+        func->apply(iter->first, iter->second);
+    }
+}
+
+//============================================================================
+
+#ifdef TEST_HARNESS
+void main()
+{
+    F32_CONTROL foo, getfoo;
+
+    S32_CONTROL bar, getbar;
+
+    BOOL_CONTROL baz;
+
+    U32 count = gGlobals.loadFromFile("controls.ini");
+    LL_INFOS("Settings") << "Loaded " << count << " controls" << LL_ENDL;
+
+    // test insertion
+    foo = new LLControlVariable<F32>("gFoo", 5.f, 1.f, 20.f);
+    gGlobals.addEntry("gFoo", foo);
+
+    bar = new LLControlVariable<S32>("gBar", 10, 2, 22);
+    gGlobals.addEntry("gBar", bar);
+
+    baz = new LLControlVariable<bool>("gBaz", false);
+    gGlobals.addEntry("gBaz", baz);
+
+    // test retrieval
+    getfoo = (LLControlVariable<F32>*) gGlobals.resolveName("gFoo");
+    getfoo->dump();
+
+    getbar = (S32_CONTROL) gGlobals.resolveName("gBar");
+    getbar->dump();
+
+    // change data
+    getfoo->set(10.f);
+    getfoo->dump();
+
+    // Failure modes
+
+    // ...min > max
+    // badfoo = new LLControlVariable<F32>("gFoo2", 100.f, 20.f, 5.f);
+
+    // ...initial > max
+    // badbar = new LLControlVariable<S32>("gBar2", 10, 20, 100000);
+
+    // ...misspelled name
+    // getfoo = (F32_CONTROL) gGlobals.resolveName("fooMisspelled");
+    // getfoo->dump();
+
+    // ...invalid data type
+    getfoo = (F32_CONTROL) gGlobals.resolveName("gFoo");
+    getfoo->set(true);
+    getfoo->dump();
+
+    // ...out of range data
+    // getfoo->set(100000000.f);
+    // getfoo->dump();
+
+    // Clean Up
+    delete foo;
+    delete bar;
+    delete baz;
+}
+#endif
+
+
+template <> eControlType get_control_type<U32>()
+{
+    return TYPE_U32;
+}
+
+template <> eControlType get_control_type<S32>()
+{
+    return TYPE_S32;
+}
+
+template <> eControlType get_control_type<F32>()
+{
+    return TYPE_F32;
+}
+
+template <> eControlType get_control_type<bool> ()
+{
+    return TYPE_BOOLEAN;
+}
+
+template <> eControlType get_control_type<std::string>()
+{
+    return TYPE_STRING;
+}
+
+template <> eControlType get_control_type<LLVector3>()
+{
+    return TYPE_VEC3;
+}
+
+template <> eControlType get_control_type<LLVector3d>()
+{
+    return TYPE_VEC3D;
+}
+
+template <> eControlType get_control_type<LLQuaternion>()
+{
+    return TYPE_QUAT;
+}
+
+template <> eControlType get_control_type<LLRect>()
+{
+    return TYPE_RECT;
+}
+
+template <> eControlType get_control_type<LLColor4>()
+{
+    return TYPE_COL4;
+}
+
+template <> eControlType get_control_type<LLColor3>()
+{
+    return TYPE_COL3;
+}
+
+template <> eControlType get_control_type<LLSD>()
+{
+    return TYPE_LLSD;
+}
+
+
+template <> LLSD convert_to_llsd<U32>(const U32& in)
+{
+    return (LLSD::Integer)in;
+}
+
+template <> LLSD convert_to_llsd<LLVector3>(const LLVector3& in)
+{
+    return in.getValue();
+}
+
+template <> LLSD convert_to_llsd<LLVector3d>(const LLVector3d& in)
+{
+    return in.getValue();
+}
+template <> LLSD convert_to_llsd<LLQuaternion>(const LLQuaternion& in)
+{
+    return in.getValue();
+}
+
+template <> LLSD convert_to_llsd<LLRect>(const LLRect& in)
+{
+    return in.getValue();
+}
+
+template <> LLSD convert_to_llsd<LLColor4>(const LLColor4& in)
+{
+    return in.getValue();
+}
+
+template <> LLSD convert_to_llsd<LLColor3>(const LLColor3& in)
+{
+    return in.getValue();
+}
+
+template <> LLSD convert_to_llsd<LLColor4U>(const LLColor4U& in)
+{
+    return in.getValue();
+}
+
+
+template<>
+bool convert_from_llsd<bool>(const LLSD& sd, eControlType type, std::string_view control_name)
+{
+    if (type == TYPE_BOOLEAN)
+        return sd.asBoolean();
+    else
+    {
+        CONTROL_ERRS << "Invalid bool value for " << control_name << ": " << LLControlGroup::typeEnumToString(type) << " " << sd << LL_ENDL;
+        return false;
+    }
+}
+
+template<>
+S32 convert_from_llsd<S32>(const LLSD& sd, eControlType type, std::string_view control_name)
+{
+    if (type == TYPE_S32)
+        return sd.asInteger();
+    else
+    {
+        CONTROL_ERRS << "Invalid S32 value for " << control_name << ": " << LLControlGroup::typeEnumToString(type) << " " << sd << LL_ENDL;
+        return 0;
+    }
+}
+
+template<>
+U32 convert_from_llsd<U32>(const LLSD& sd, eControlType type, std::string_view control_name)
+{
+    if (type == TYPE_U32)
+        return sd.asInteger();
+    else
+    {
+        CONTROL_ERRS << "Invalid U32 value for " << control_name << ": " << LLControlGroup::typeEnumToString(type) << " " << sd << LL_ENDL;
+        return 0;
+    }
+}
+
+template<>
+F32 convert_from_llsd<F32>(const LLSD& sd, eControlType type, std::string_view control_name)
+{
+    if (type == TYPE_F32)
+        return (F32) sd.asReal();
+    else
+    {
+        CONTROL_ERRS << "Invalid F32 value for " << control_name << ": " << LLControlGroup::typeEnumToString(type) << " " << sd << LL_ENDL;
+        return 0.0f;
+    }
+}
+
+template<>
+std::string convert_from_llsd<std::string>(const LLSD& sd, eControlType type, std::string_view control_name)
+{
+    if (type == TYPE_STRING)
+        return sd.asString();
+    else
+    {
+        CONTROL_ERRS << "Invalid string value for " << control_name << ": " << LLControlGroup::typeEnumToString(type) << " " << sd << LL_ENDL;
+        return LLStringUtil::null;
+    }
+}
+
+template<>
+LLWString convert_from_llsd<LLWString>(const LLSD& sd, eControlType type, std::string_view control_name)
+{
+    return utf8str_to_wstring(convert_from_llsd<std::string>(sd, type, control_name));
+}
+
+template<>
+LLVector3 convert_from_llsd<LLVector3>(const LLSD& sd, eControlType type, std::string_view control_name)
+{
+    if (type == TYPE_VEC3)
+        return (LLVector3)sd;
+    else
+    {
+        CONTROL_ERRS << "Invalid LLVector3 value for " << control_name << ": " << LLControlGroup::typeEnumToString(type) << " " << sd << LL_ENDL;
+        return LLVector3::zero;
+    }
+}
+
+template<>
+LLVector3d convert_from_llsd<LLVector3d>(const LLSD& sd, eControlType type, std::string_view control_name)
+{
+    if (type == TYPE_VEC3D)
+        return (LLVector3d)sd;
+    else
+    {
+        CONTROL_ERRS << "Invalid LLVector3d value for " << control_name << ": " << LLControlGroup::typeEnumToString(type) << " " << sd << LL_ENDL;
+        return LLVector3d::zero;
+    }
+}
+
+template<>
+LLQuaternion convert_from_llsd<LLQuaternion>(const LLSD& sd, eControlType type, std::string_view control_name)
+{
+    if (type == TYPE_QUAT)
+        return (LLQuaternion)sd;
+    else
+    {
+        CONTROL_ERRS << "Invalid LLQuaternion value for " << control_name << ": " << LLControlGroup::typeEnumToString(type) << " " << sd << LL_ENDL;
+        return LLQuaternion();
+    }
+}
+
+template<>
+LLRect convert_from_llsd<LLRect>(const LLSD& sd, eControlType type, std::string_view control_name)
+{
+    if (type == TYPE_RECT)
+        return LLRect(sd);
+    else
+    {
+        CONTROL_ERRS << "Invalid rect value for " << control_name << ": " << LLControlGroup::typeEnumToString(type) << " " << sd << LL_ENDL;
+        return LLRect::null;
+    }
+}
+
+
+template<>
+LLColor4 convert_from_llsd<LLColor4>(const LLSD& sd, eControlType type, std::string_view control_name)
+{
+    if (type == TYPE_COL4)
+    {
+        LLColor4 color(sd);
+        if (color.mV[VRED] < 0.f || color.mV[VRED] > 1.f)
+        {
+            LL_WARNS("Settings") << "Color " << control_name << " red value out of range: " << color << LL_ENDL;
+        }
+        else if (color.mV[VGREEN] < 0.f || color.mV[VGREEN] > 1.f)
+        {
+            LL_WARNS("Settings") << "Color " << control_name << " green value out of range: " << color << LL_ENDL;
+        }
+        else if (color.mV[VBLUE] < 0.f || color.mV[VBLUE] > 1.f)
+        {
+            LL_WARNS("Settings") << "Color " << control_name << " blue value out of range: " << color << LL_ENDL;
+        }
+        else if (color.mV[VALPHA] < 0.f || color.mV[VALPHA] > 1.f)
+        {
+            LL_WARNS("Settings") << "Color " << control_name << " alpha value out of range: " << color << LL_ENDL;
+        }
+
+        return LLColor4(sd);
+    }
+    else
+    {
+        CONTROL_ERRS << "Control " << control_name << " not a color" << LL_ENDL;
+        return LLColor4::white;
+    }
+}
+
+template<>
+LLColor3 convert_from_llsd<LLColor3>(const LLSD& sd, eControlType type, std::string_view control_name)
+{
+    if (type == TYPE_COL3)
+        return sd;
+    else
+    {
+        CONTROL_ERRS << "Invalid LLColor3 value for " << control_name << ": " << LLControlGroup::typeEnumToString(type) << " " << sd << LL_ENDL;
+        return LLColor3::white;
+    }
+}
+
+template<>
+LLSD convert_from_llsd<LLSD>(const LLSD& sd, eControlType type, std::string_view control_name)
+{
+    return sd;
+}
+
+
+#if TEST_CACHED_CONTROL
+
+#define DECL_LLCC(T, V) static LLCachedControl<T> mySetting_##T("TestCachedControl"#T, V)
+DECL_LLCC(U32, (U32)666);
+DECL_LLCC(S32, (S32)-666);
+DECL_LLCC(F32, (F32)-666.666);
+DECL_LLCC(bool, true);
+static LLCachedControl<std::string> mySetting_string("TestCachedControlstring", "Default String Value");
+DECL_LLCC(LLVector3, LLVector3(1.0f, 2.0f, 3.0f));
+DECL_LLCC(LLVector3d, LLVector3d(6.0f, 5.0f, 4.0f));
+DECL_LLCC(LLRect, LLRect(0, 0, 100, 500));
+DECL_LLCC(LLColor4, LLColor4(0.0f, 0.5f, 1.0f));
+DECL_LLCC(LLColor3, LLColor3(1.0f, 0.f, 0.5f));
+DECL_LLCC(LLColor4U, LLColor4U(255, 200, 100, 255));
+
+LLSD test_llsd = LLSD()["testing1"] = LLSD()["testing2"];
+DECL_LLCC(LLSD, test_llsd);
+
+void test_cached_control()
+{
+#define TEST_LLCC(T, V) if((T)mySetting_##T != V) LL_ERRS() << "Fail "#T << LL_ENDL
+    TEST_LLCC(U32, 666);
+    TEST_LLCC(S32, (S32)-666);
+    TEST_LLCC(F32, (F32)-666.666);
+    TEST_LLCC(bool, true);
+    if((std::string)mySetting_string != "Default String Value") LL_ERRS() << "Fail string" << LL_ENDL;
+    TEST_LLCC(LLVector3, LLVector3(1.0f, 2.0f, 3.0f));
+    TEST_LLCC(LLVector3d, LLVector3d(6.0f, 5.0f, 4.0f));
+    TEST_LLCC(LLRect, LLRect(0, 0, 100, 500));
+    TEST_LLCC(LLColor4, LLColor4(0.0f, 0.5f, 1.0f));
+    TEST_LLCC(LLColor3, LLColor3(1.0f, 0.f, 0.5f));
+    TEST_LLCC(LLColor4U, LLColor4U(255, 200, 100, 255));
+//There's no LLSD comparsion for LLCC yet. TEST_LLCC(LLSD, test_llsd);
+}
+#endif // TEST_CACHED_CONTROL
+