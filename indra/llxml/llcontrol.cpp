--- conflicted
+++ resolved
@@ -908,10 +908,7 @@
 			continue;
 		}
 
-<<<<<<< HEAD
-=======
 		// Got an item.  Load it up.
->>>>>>> 169847ad
 		// If not declared, assume it's a string
 		if (!declared)
 		{
