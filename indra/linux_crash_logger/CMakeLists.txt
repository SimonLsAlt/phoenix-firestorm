# -*- cmake -*-

project(linux_crash_logger)

include(00-Common)
include(Linking)
include(UI)
include(CURL)
include(OpenSSL)
include(ZLIBNG)

include_directories(
    ${LLCOREHTTP_INCLUDE_DIRS}
    ${LLCOMMON_INCLUDE_DIRS}
    ${LLCRASHLOGGER_INCLUDE_DIRS}
    ${LLMATH_INCLUDE_DIRS}
    ${LLFILESYSTEM_INCLUDE_DIRS}
    ${LLXML_INCLUDE_DIRS}
    ${FREETYPE_INCLUDE_DIRS}
    )
include_directories(SYSTEM
    ${LLCOMMON_SYSTEM_INCLUDE_DIRS}
    ${LLXML_SYSTEM_INCLUDE_DIRS}
    )
include_directories(SYSTEM
    ${LLCOMMON_SYSTEM_INCLUDE_DIRS}
    ${LLXML_SYSTEM_INCLUDE_DIRS}
    )

set(linux_crash_logger_SOURCE_FILES
    linux_crash_logger.cpp
    )

set(linux_crash_logger_HEADER_FILES
    CMakeLists.txt

    llcrashloggerlinux.h
    )

list(APPEND linux_crash_logger_SOURCE_FILES
     ${linux_crash_logger_HEADER_FILES}
     )

set(CMAKE_EXE_LINKER_FLAGS "${CMAKE_EXE_LINKER_FLAGS} -Wl,--as-needed")

add_executable(linux-crash-logger ${linux_crash_logger_SOURCE_FILES})

# llcommon uses `clock_gettime' which is provided by librt on linux.
set(LIBRT_LIBRARY rt)


target_link_libraries(linux-crash-logger
<<<<<<< HEAD
        llcrashlogger
=======
#        llcrashlogger
>>>>>>> 7625a540
        llfilesystem
        llxml
        llmessage
        llmath
        llcorehttp
        llcommon
        ll::uilibraries
    X11
    )

add_custom_target(linux-crash-logger-target ALL
    DEPENDS linux-crash-logger)<|MERGE_RESOLUTION|>--- conflicted
+++ resolved
@@ -50,11 +50,7 @@
 
 
 target_link_libraries(linux-crash-logger
-<<<<<<< HEAD
-        llcrashlogger
-=======
 #        llcrashlogger
->>>>>>> 7625a540
         llfilesystem
         llxml
         llmessage
