/**
 * @file llinspectobject.cpp
 *
 * $LicenseInfo:firstyear=2009&license=viewerlgpl$
 * Second Life Viewer Source Code
 * Copyright (C) 2010, Linden Research, Inc.
 *
 * This library is free software; you can redistribute it and/or
 * modify it under the terms of the GNU Lesser General Public
 * License as published by the Free Software Foundation;
 * version 2.1 of the License only.
 *
 * This library is distributed in the hope that it will be useful,
 * but WITHOUT ANY WARRANTY; without even the implied warranty of
 * MERCHANTABILITY or FITNESS FOR A PARTICULAR PURPOSE.  See the GNU
 * Lesser General Public License for more details.
 *
 * You should have received a copy of the GNU Lesser General Public
 * License along with this library; if not, write to the Free Software
 * Foundation, Inc., 51 Franklin Street, Fifth Floor, Boston, MA  02110-1301  USA
 *
 * Linden Research, Inc., 945 Battery Street, San Francisco, CA  94111  USA
 * $/LicenseInfo$
 */

#include "llviewerprecompiledheaders.h"

#include "llinspectobject.h"

// Viewer
#include "llagent.h"            // To standup
#include "llfloatersidepanelcontainer.h"
#include "llinspect.h"
#include "llmediaentry.h"
#include "llselectmgr.h"
#include "llslurl.h"
#include "llviewermenu.h"       // handle_object_touch(), handle_buy()
#include "llviewermedia.h"
#include "llviewermediafocus.h"
#include "llviewerobjectlist.h" // to select the requested object
#include "llvoavatarself.h"
// [RLVa:KB] - Checked: 2010-02-27 (RLVa-1.2.0c)
#include "rlvactions.h"
#include "rlvhandler.h"
#include "rlvcommon.h"
#include "lltoolpie.h"
// [/RLVa:KB]

// Linden libraries
#include "llbutton.h"           // setLabel(), not virtual!
#include "llclickaction.h"
#include "llfloaterreg.h"
#include "llmenubutton.h"
#include "llresmgr.h"           // getMonetaryString
#include "llsafehandle.h"
#include "lltextbox.h"          // for description truncation
#include "lltoggleablemenu.h"
#include "lltrans.h"
#include "lluictrl.h"

class LLViewerObject;

//////////////////////////////////////////////////////////////////////////////
// LLInspectObject
//////////////////////////////////////////////////////////////////////////////

// Object Inspector, a small information window used when clicking
// in the ambient inspector widget for objects in the 3D world.
class LLInspectObject : public LLInspect
{
    friend class LLFloaterReg;

public:
<<<<<<< HEAD
	// object_id - Root object ID for which to show information
	// Inspector will be positioned relative to current mouse position
	LLInspectObject(const LLSD& object_id);
	virtual ~LLInspectObject();
	
	/*virtual*/ bool postBuild(void);
	
	// Because floater is single instance, need to re-parse data on each spawn
	// (for example, inspector about same avatar but in different position)
	/*virtual*/ void onOpen(const LLSD& avatar_id);
	
	// Release the selection and do other cleanup
	/*virtual*/ void onClose(bool app_quitting);
	
	// override the inspector mouse leave so timer is only paused if 
	// gear menu is not open
	/* virtual */ void onMouseLeave(S32 x, S32 y, MASK mask);
	
=======
    // object_id - Root object ID for which to show information
    // Inspector will be positioned relative to current mouse position
    LLInspectObject(const LLSD& object_id);
    virtual ~LLInspectObject();

    /*virtual*/ BOOL postBuild(void);

    // Because floater is single instance, need to re-parse data on each spawn
    // (for example, inspector about same avatar but in different position)
    /*virtual*/ void onOpen(const LLSD& avatar_id);

    // Release the selection and do other cleanup
    /*virtual*/ void onClose(bool app_quitting);

    // override the inspector mouse leave so timer is only paused if
    // gear menu is not open
    /* virtual */ void onMouseLeave(S32 x, S32 y, MASK mask);

>>>>>>> c06fb4e0
private:
    // Refresh displayed data with information from selection manager
    void update();

    void hideButtons();
    void updateButtons(LLSelectNode* nodep);
    void updateSitLabel(LLSelectNode* nodep);
    void updateTouchLabel(LLSelectNode* nodep);

    void updateName(LLSelectNode* nodep);
    void updateDescription(LLSelectNode* nodep);
    void updatePrice(LLSelectNode* nodep);
    void updateCreator(LLSelectNode* nodep);

    void updateMediaCurrentURL();
    void updateSecureBrowsing();

    void onClickBuy();
    void onClickPay();
    void onClickTakeFreeCopy();
    void onClickTouch();
    void onClickSit();
    void onClickOpen();
    void onClickMoreInfo();
    void onClickZoomIn();

private:
    LLUUID              mObjectID;
    LLUUID              mPreviousObjectID;
    S32                 mObjectFace;
    viewer_media_t      mMediaImpl;
    LLMediaEntry*       mMediaEntry;
    LLSafeHandle<LLObjectSelection> mObjectSelection;
    boost::signals2::connection mSelectionUpdateSlot;
};

LLInspectObject::LLInspectObject(const LLSD& sd)
:   LLInspect( LLSD() ),    // single_instance, doesn't really need key
    mObjectID(NULL),            // set in onOpen()
    mObjectFace(0),
    mObjectSelection(NULL),
    mMediaImpl(NULL),
    mMediaEntry(NULL)
{
    // can't make the properties request until the widgets are constructed
    // as it might return immediately, so do it in postBuild.
    mCommitCallbackRegistrar.add("InspectObject.Buy",   boost::bind(&LLInspectObject::onClickBuy, this));
    mCommitCallbackRegistrar.add("InspectObject.Pay",   boost::bind(&LLInspectObject::onClickPay, this));
    mCommitCallbackRegistrar.add("InspectObject.TakeFreeCopy",  boost::bind(&LLInspectObject::onClickTakeFreeCopy, this));
    mCommitCallbackRegistrar.add("InspectObject.Touch", boost::bind(&LLInspectObject::onClickTouch, this));
    mCommitCallbackRegistrar.add("InspectObject.Sit",   boost::bind(&LLInspectObject::onClickSit, this));
    mCommitCallbackRegistrar.add("InspectObject.Open",  boost::bind(&LLInspectObject::onClickOpen, this));
    mCommitCallbackRegistrar.add("InspectObject.MoreInfo",  boost::bind(&LLInspectObject::onClickMoreInfo, this));
    mCommitCallbackRegistrar.add("InspectObject.ZoomIn", boost::bind(&LLInspectObject::onClickZoomIn, this));
}


LLInspectObject::~LLInspectObject()
{
    if (mSelectionUpdateSlot.connected())
    {
        mSelectionUpdateSlot.disconnect();
    }
}

/*virtual*/
bool LLInspectObject::postBuild(void)
{
    // The XML file has sample data in it.  Clear that out so we don't
    // flicker when data arrives off network.
    getChild<LLUICtrl>("object_name")->setValue("");
    getChild<LLUICtrl>("object_creator")->setValue("");
    getChild<LLUICtrl>("object_description")->setValue("");
    getChild<LLUICtrl>("object_media_url")->setValue("");
    // Set buttons invisible until we know what this object can do
    hideButtons();

    // Hide floater when name links clicked
    LLTextBox* textbox = getChild<LLTextBox>("object_creator");
    textbox->setURLClickedCallback(boost::bind(&LLInspectObject::closeFloater, this, false) );

    // Hook up functionality
    getChild<LLUICtrl>("buy_btn")->setCommitCallback(
        boost::bind(&LLInspectObject::onClickBuy, this));
    getChild<LLUICtrl>("pay_btn")->setCommitCallback(
        boost::bind(&LLInspectObject::onClickPay, this));
    getChild<LLUICtrl>("take_free_copy_btn")->setCommitCallback(
        boost::bind(&LLInspectObject::onClickTakeFreeCopy, this));
    getChild<LLUICtrl>("touch_btn")->setCommitCallback(
        boost::bind(&LLInspectObject::onClickTouch, this));
    getChild<LLUICtrl>("sit_btn")->setCommitCallback(
        boost::bind(&LLInspectObject::onClickSit, this));
    getChild<LLUICtrl>("open_btn")->setCommitCallback(
        boost::bind(&LLInspectObject::onClickOpen, this));
    getChild<LLUICtrl>("more_info_btn")->setCommitCallback(
        boost::bind(&LLInspectObject::onClickMoreInfo, this));

    if (!mSelectionUpdateSlot.connected())
    {
        // Watch for updates to selection properties off the network
        mSelectionUpdateSlot = LLSelectMgr::getInstance()->mUpdateSignal.connect(
            boost::bind(&LLInspectObject::update, this));
    }

<<<<<<< HEAD
	return true;
=======
    return TRUE;
>>>>>>> c06fb4e0
}

// Multiple calls to showInstance("inspect_avatar", foo) will provide different
// LLSD for foo, which we will catch here.
//virtual
void LLInspectObject::onOpen(const LLSD& data)
{
<<<<<<< HEAD
	// Start animation
	LLInspect::onOpen(data);

	// Extract appropriate avatar id
	mObjectID = data["object_id"];
	
	if(data.has("object_face"))
	{
		mObjectFace = data["object_face"];
	}

	LLInspect::repositionInspector(data);

	// Promote hovered object to a complete selection, which will also force
	// a request for selected object data off the network
	LLViewerObject* obj = gObjectList.findObject( mObjectID );
	if (obj)
	{
		// Media focus and this code fight over the select manager.  
		// Make sure any media is unfocused before changing the selection here.
		LLViewerMediaFocus::getInstance()->clearFocus();
		
		LLSelectMgr::instance().deselectAll();
		mObjectSelection = LLSelectMgr::instance().selectObjectAndFamily(obj,false,true);

		// Mark this as a transient selection
		struct SetTransient : public LLSelectedNodeFunctor
		{
			bool apply(LLSelectNode* node)
			{
				node->setTransient(true);
				return true;
			}
		} functor;
		mObjectSelection->applyToNodes(&functor);
		
		// Does this face have media?
		const LLTextureEntry* tep = obj->getTE(mObjectFace);
		if (!tep)
			return;
		
		mMediaEntry = tep->hasMedia() ? tep->getMediaData() : NULL;
		if(!mMediaEntry)
			return;
		
		mMediaImpl = LLViewerMedia::getInstance()->getMediaImplFromTextureID(mMediaEntry->getMediaID());
	}
=======
    // Start animation
    LLInspect::onOpen(data);

    // Extract appropriate avatar id
    mObjectID = data["object_id"];

    if(data.has("object_face"))
    {
        mObjectFace = data["object_face"];
    }

    LLInspect::repositionInspector(data);

    // Promote hovered object to a complete selection, which will also force
    // a request for selected object data off the network
    LLViewerObject* obj = gObjectList.findObject( mObjectID );
    if (obj)
    {
        // Media focus and this code fight over the select manager.
        // Make sure any media is unfocused before changing the selection here.
        LLViewerMediaFocus::getInstance()->clearFocus();

        LLSelectMgr::instance().deselectAll();
        mObjectSelection = LLSelectMgr::instance().selectObjectAndFamily(obj,FALSE,TRUE);

        // Mark this as a transient selection
        struct SetTransient : public LLSelectedNodeFunctor
        {
            bool apply(LLSelectNode* node)
            {
                node->setTransient(TRUE);
                return true;
            }
        } functor;
        mObjectSelection->applyToNodes(&functor);

        // Does this face have media?
        const LLTextureEntry* tep = obj->getTE(mObjectFace);
        if (!tep)
            return;

        mMediaEntry = tep->hasMedia() ? tep->getMediaData() : NULL;
        if(!mMediaEntry)
            return;

        mMediaImpl = LLViewerMedia::getInstance()->getMediaImplFromTextureID(mMediaEntry->getMediaID());
    }
>>>>>>> c06fb4e0
}

// virtual
void LLInspectObject::onClose(bool app_quitting)
{
    // Release selection to deselect
    mObjectSelection = NULL;
    mPreviousObjectID = mObjectID;

    getChild<LLMenuButton>("gear_btn")->hideMenu();
}


void LLInspectObject::update()
{
    // Performance optimization, because we listen to updates from select mgr
    // but we're never destroyed.
    if (!getVisible()) return;

    LLObjectSelection* selection = LLSelectMgr::getInstance()->getSelection();
    if (!selection) return;

    LLSelectNode* nodep = selection->getFirstRootNode();
    if (!nodep) return;

    // If we don't have fresh object info yet and it's the object we inspected last time,
    // keep showing the previously retrieved data until we get the update.
    if (!nodep->mValid && nodep->getObject()->getID() == mPreviousObjectID)
    {
        return;
    }

    updateButtons(nodep);
    updateName(nodep);
    updateDescription(nodep);
    updateCreator(nodep);
    updatePrice(nodep);

    LLViewerObject* obj = nodep->getObject();
    if(!obj)
        return;

    if ( mObjectFace < 0
        ||  mObjectFace >= obj->getNumTEs() )
    {
        return;
    }

    // Does this face have media?
    const LLTextureEntry* tep = obj->getTE(mObjectFace);
    if (!tep)
        return;

    mMediaEntry = tep->hasMedia() ? tep->getMediaData() : NULL;
    if(!mMediaEntry)
        return;

    mMediaImpl = LLViewerMedia::getInstance()->getMediaImplFromTextureID(mMediaEntry->getMediaID());

    updateMediaCurrentURL();
    updateSecureBrowsing();
}

void LLInspectObject::hideButtons()
{
    getChild<LLUICtrl>("buy_btn")->setVisible(false);
    getChild<LLUICtrl>("pay_btn")->setVisible(false);
    getChild<LLUICtrl>("take_free_copy_btn")->setVisible(false);
    getChild<LLUICtrl>("touch_btn")->setVisible(false);
    getChild<LLUICtrl>("sit_btn")->setVisible(false);
    getChild<LLUICtrl>("open_btn")->setVisible(false);
}

// *TODO: Extract this method from lltoolpie.cpp and put somewhere shared
extern U8 final_click_action(LLViewerObject*);

// Choose the "most relevant" operation for this object, and show a button for
// that operation as the left-most button in the inspector.
void LLInspectObject::updateButtons(LLSelectNode* nodep)
{
    // We'll start with everyone hidden and show the ones we need
    hideButtons();

    LLViewerObject* object = nodep->getObject();
    LLViewerObject *parent = (LLViewerObject*)object->getParent();
    bool for_copy = anyone_copy_selection(nodep);
    bool for_sale = enable_buy_object();
    S32 price = nodep->mSaleInfo.getSalePrice();
    U8 click_action = final_click_action(object);

    if (for_copy
        || (for_sale && price == 0))
    {
        // Free copies have priority over other operations
        getChild<LLUICtrl>("take_free_copy_btn")->setVisible(true);
    }
    else if (for_sale)
    {
        getChild<LLUICtrl>("buy_btn")->setVisible(true);
    }
    else if ( enable_pay_object() )
    {
        getChild<LLUICtrl>("pay_btn")->setVisible(true);
    }
    else if (click_action == CLICK_ACTION_SIT)
    {
        // Click-action sit must come before "open" because many objects on
        // which you can sit have scripts, and hence can be opened
        getChild<LLUICtrl>("sit_btn")->setVisible(true);
        updateSitLabel(nodep);
    }
    else if (object->flagHandleTouch()
        || (parent && parent->flagHandleTouch()))
    {
        getChild<LLUICtrl>("touch_btn")->setVisible(true);
// [RLVa:KB] - Checked: RLVa-1.2.1
        if (RlvActions::isRlvEnabled())
            getChild<LLUICtrl>("touch_btn")->setEnabled(RlvActions::canTouch(object));
// [/RLVa:KB]
<<<<<<< HEAD
		updateTouchLabel(nodep);
	}
	else if ( enable_object_open() )
	{
		// Open is last because anything with a script in it can be opened
		getChild<LLUICtrl>("open_btn")->setVisible(true);
	}
	else
	{
		// By default, we can sit on anything
		getChild<LLUICtrl>("sit_btn")->setVisible(true);
		updateSitLabel(nodep);
	}

	// No flash
	focusFirstItem(false, false);
=======
        updateTouchLabel(nodep);
    }
    else if ( enable_object_open() )
    {
        // Open is last because anything with a script in it can be opened
        getChild<LLUICtrl>("open_btn")->setVisible(true);
    }
    else
    {
        // By default, we can sit on anything
        getChild<LLUICtrl>("sit_btn")->setVisible(true);
        updateSitLabel(nodep);
    }

    // No flash
    focusFirstItem(FALSE, FALSE);
>>>>>>> c06fb4e0
}

void LLInspectObject::updateSitLabel(LLSelectNode* nodep)
{
    LLButton* sit_btn = getChild<LLButton>("sit_btn");
    if (!nodep->mSitName.empty())
    {
        sit_btn->setLabel( nodep->mSitName );
    }
    else
    {
        sit_btn->setLabel( getString("Sit") );
    }

// [RLVa:KB] - Checked: 2010-03-06 (RLVa-1.2.0c) | Added: RLVa-1.2.0a
    // RELEASE-RLVa: [SL-2.0.0] Make sure we're examining the same object that handle_sit_or_stand() will request a sit for
    if (RlvActions::isRlvEnabled())
    {
        const LLPickInfo& pick = LLToolPie::getInstance()->getPick();
        sit_btn->setEnabled( (pick.mObjectID.notNull()) && (RlvActions::canSit(pick.getObject(), pick.mObjectOffset)) );
    }
// [/RLVa:KB]
}

void LLInspectObject::updateTouchLabel(LLSelectNode* nodep)
{
    LLButton* sit_btn = getChild<LLButton>("touch_btn");
    if (!nodep->mTouchName.empty())
    {
        sit_btn->setLabel( nodep->mTouchName );
    }
    else
    {
        sit_btn->setLabel( getString("Touch") );
    }
}

void LLInspectObject::updateName(LLSelectNode* nodep)
{
    std::string name;
    if (!nodep->mName.empty())
    {
        name = nodep->mName;
    }
    else
    {
        name = LLTrans::getString("TooltipNoName");
    }
    getChild<LLUICtrl>("object_name")->setValue(name);
}

void LLInspectObject::updateDescription(LLSelectNode* nodep)
{
    const char* const DEFAULT_DESC = "(No Description)";
    std::string desc;
    if (!nodep->mDescription.empty()
        && nodep->mDescription != DEFAULT_DESC)
    {
        desc = nodep->mDescription;
    }

    LLTextBox* textbox = getChild<LLTextBox>("object_description");
    textbox->setValue(desc);
}

void LLInspectObject::updateMediaCurrentURL()
{
    if(!mMediaEntry)
        return;
    LLTextBox* textbox = getChild<LLTextBox>("object_media_url");
    std::string media_url = "";
    textbox->setValue(media_url);
    textbox->setToolTip(media_url);
    LLStringUtil::format_map_t args;

    if(mMediaImpl.notNull() && mMediaImpl->hasMedia())
    {

        LLPluginClassMedia* media_plugin = NULL;
        media_plugin = mMediaImpl->getMediaPlugin();
        if(media_plugin)
        {
            if(media_plugin->pluginSupportsMediaTime())
            {
                args["[CurrentURL]"] =  mMediaImpl->getMediaURL();
            }
            else
            {
                args["[CurrentURL]"] =  media_plugin->getLocation();
            }
            media_url = LLTrans::getString("CurrentURL", args);

        }
    }
    else if(mMediaEntry->getCurrentURL() != "")
    {
        args["[CurrentURL]"] = mMediaEntry->getCurrentURL();
        media_url = LLTrans::getString("CurrentURL", args);
    }

    textbox->setText(media_url);
    textbox->setToolTip(media_url);
}

void LLInspectObject::updateCreator(LLSelectNode* nodep)
{
    // final information for display
    LLStringUtil::format_map_t args;
    std::string text;

    // Leave text blank until data loaded
    if (nodep->mValid)
    {
        // Utilize automatic translation of SLURL into name to display
        // a clickable link
        // Objects cannot be created by a group, so use agent URL format
        LLUUID creator_id = nodep->mPermissions->getCreator();
//      std::string creator_url =
//          LLSLURL("agent", creator_id, "about").getSLURLString();
// [RLVa:KB] - Checked: RLVa-1.2.2
        // Only anonymize the creator if they're also the owner or if they're a nearby avie
        bool fRlvHideCreator = (!RlvActions::canShowName(RlvActions::SNC_DEFAULT, creator_id)) && ((nodep->mPermissions->getOwner() == creator_id) || (RlvUtil::isNearbyAgent(creator_id)));
        const std::string creator_url = LLSLURL("agent", creator_id, (!fRlvHideCreator) ? "about" : "rlvanonym").getSLURLString();
// [/RLVa:KB]
        args["[CREATOR]"] = creator_url;

        // created by one user but owned by another
        std::string owner_url;
        LLUUID owner_id;
        bool group_owned = nodep->mPermissions->isGroupOwned();
        if (group_owned)
        {
            owner_id = nodep->mPermissions->getGroup();
            owner_url = LLSLURL("group", owner_id, "about").getSLURLString();
        }
        else
        {
            owner_id = nodep->mPermissions->getOwner();
//          owner_url = LLSLURL("agent", owner_id, "about").getSLURLString();
// [RLVa:KB] - Checked: RLVa-1.2.2
            bool fRlvHideOwner = (!RlvActions::canShowName(RlvActions::SNC_DEFAULT, owner_id));
            owner_url = LLSLURL("agent", owner_id, (!fRlvHideOwner) ? "about" : "rlvanonym").getSLURLString();
// [/RLVa:KB]
        }
        args["[OWNER]"] = owner_url;

        if (creator_id == owner_id)
        {
            // common case, created and owned by one user
            text = getString("Creator", args);
        }
        else
        {
            text = getString("CreatorAndOwner", args);
        }
    }
    getChild<LLUICtrl>("object_creator")->setValue(text);
}

void LLInspectObject::updatePrice(LLSelectNode* nodep)
{
    // *TODO: Only look these up once and use for both updateButtons and here
    bool for_copy = anyone_copy_selection(nodep);
    bool for_sale = enable_buy_object();
    S32 price = nodep->mSaleInfo.getSalePrice();

    bool show_price_icon = false;
    std::string line;
    if (for_copy
        || (for_sale && price == 0))
    {
        line = getString("PriceFree");
        show_price_icon = true;
    }
    else if (for_sale)
    {
        LLStringUtil::format_map_t args;
        args["[AMOUNT]"] = LLResMgr::getInstance()->getMonetaryString(price);
        line = getString("Price", args);
        show_price_icon = true;
    }
    getChild<LLUICtrl>("price_text")->setValue(line);
    getChild<LLUICtrl>("price_icon")->setVisible(show_price_icon);
}

void LLInspectObject::updateSecureBrowsing()
{
    bool is_secure_browsing = false;

    if(mMediaImpl.notNull()
       && mMediaImpl->hasMedia())
    {
        LLPluginClassMedia* media_plugin = NULL;
        std::string current_url = "";
        media_plugin = mMediaImpl->getMediaPlugin();
        if(media_plugin)
        {
            if(media_plugin->pluginSupportsMediaTime())
            {
                current_url = mMediaImpl->getMediaURL();
            }
            else
            {
                current_url =  media_plugin->getLocation();
            }
        }

        std::string prefix =  std::string("https://");
        std::string test_prefix = current_url.substr(0, prefix.length());
        LLStringUtil::toLower(test_prefix);
        if(test_prefix == prefix)
        {
            is_secure_browsing = true;
        }
    }
    getChild<LLUICtrl>("secure_browsing")->setVisible(is_secure_browsing);
}

// For the object inspector, only unpause the fade timer
// if the gear menu is not open
void LLInspectObject::onMouseLeave(S32 x, S32 y, MASK mask)
{
    LLToggleableMenu* gear_menu = getChild<LLMenuButton>("gear_btn")->getMenu();
    if ( gear_menu && gear_menu->getVisible() )
    {
        return;
    }

    if(childHasVisiblePopupMenu())
    {
        return;
    }

    mOpenTimer.unpause();
}

void LLInspectObject::onClickBuy()
{
    handle_buy();
    closeFloater();
}

void LLInspectObject::onClickPay()
{
    handle_give_money_dialog();
    closeFloater();
}

void LLInspectObject::onClickTakeFreeCopy()
{
    LLObjectSelection* selection = LLSelectMgr::getInstance()->getSelection();
    if (!selection) return;

    LLSelectNode* nodep = selection->getFirstRootNode();
    if (!nodep) return;

    // Figure out if this is a "free buy" or a "take copy"
    bool for_copy = anyone_copy_selection(nodep);
    // Prefer to just take a free copy
    if (for_copy)
    {
        handle_take_copy();
    }
    else
    {
        // Buy for free (confusing, but that's how it is)
        handle_buy();
    }
    closeFloater();
}

void LLInspectObject::onClickTouch()
{
    handle_object_touch();
    closeFloater();
}

void LLInspectObject::onClickSit()
{
    bool is_sitting = false;
    if (mObjectSelection)
    {
        LLSelectNode* node = mObjectSelection->getFirstRootNode();
        if (node && node->mValid)
        {
            LLViewerObject* root_object = node->getObject();
            if (root_object
                && isAgentAvatarValid()
                && gAgentAvatarp->isSitting()
                && gAgentAvatarp->getRoot() == root_object)
            {
                is_sitting = true;
            }
        }
    }

    if (is_sitting)
    {
        // <FS:Ansariel> RLVa fix
        //gAgent.standUp();
        if (!rlv_handler_t::isEnabled() || RlvActions::canStand())
        {
            gAgent.standUp();
        }
        // </FS:Ansariel>
    }
    else
    {
        handle_object_sit(mObjectID);
    }
    closeFloater();
}

void LLInspectObject::onClickOpen()
{
    LLFloaterReg::showInstance("openobject");
    closeFloater();
}

void LLInspectObject::onClickMoreInfo()
{
    LLFloaterReg::showInstance("task_properties");
    closeFloater();
}

void LLInspectObject::onClickZoomIn()
{
    handle_look_at_selection("zoom");
    closeFloater();
}

//////////////////////////////////////////////////////////////////////////////
// LLInspectObjectUtil
//////////////////////////////////////////////////////////////////////////////
void LLInspectObjectUtil::registerFloater()
{
    LLFloaterReg::add("inspect_object", "inspect_object.xml",
                      &LLFloaterReg::build<LLInspectObject>);
}
<|MERGE_RESOLUTION|>--- conflicted
+++ resolved
@@ -71,32 +71,12 @@
     friend class LLFloaterReg;
 
 public:
-<<<<<<< HEAD
-	// object_id - Root object ID for which to show information
-	// Inspector will be positioned relative to current mouse position
-	LLInspectObject(const LLSD& object_id);
-	virtual ~LLInspectObject();
-	
-	/*virtual*/ bool postBuild(void);
-	
-	// Because floater is single instance, need to re-parse data on each spawn
-	// (for example, inspector about same avatar but in different position)
-	/*virtual*/ void onOpen(const LLSD& avatar_id);
-	
-	// Release the selection and do other cleanup
-	/*virtual*/ void onClose(bool app_quitting);
-	
-	// override the inspector mouse leave so timer is only paused if 
-	// gear menu is not open
-	/* virtual */ void onMouseLeave(S32 x, S32 y, MASK mask);
-	
-=======
     // object_id - Root object ID for which to show information
     // Inspector will be positioned relative to current mouse position
     LLInspectObject(const LLSD& object_id);
     virtual ~LLInspectObject();
 
-    /*virtual*/ BOOL postBuild(void);
+    /*virtual*/ bool postBuild(void);
 
     // Because floater is single instance, need to re-parse data on each spawn
     // (for example, inspector about same avatar but in different position)
@@ -109,7 +89,6 @@
     // gear menu is not open
     /* virtual */ void onMouseLeave(S32 x, S32 y, MASK mask);
 
->>>>>>> c06fb4e0
 private:
     // Refresh displayed data with information from selection manager
     void update();
@@ -214,11 +193,7 @@
             boost::bind(&LLInspectObject::update, this));
     }
 
-<<<<<<< HEAD
-	return true;
-=======
-    return TRUE;
->>>>>>> c06fb4e0
+    return true;
 }
 
 // Multiple calls to showInstance("inspect_avatar", foo) will provide different
@@ -226,55 +201,6 @@
 //virtual
 void LLInspectObject::onOpen(const LLSD& data)
 {
-<<<<<<< HEAD
-	// Start animation
-	LLInspect::onOpen(data);
-
-	// Extract appropriate avatar id
-	mObjectID = data["object_id"];
-	
-	if(data.has("object_face"))
-	{
-		mObjectFace = data["object_face"];
-	}
-
-	LLInspect::repositionInspector(data);
-
-	// Promote hovered object to a complete selection, which will also force
-	// a request for selected object data off the network
-	LLViewerObject* obj = gObjectList.findObject( mObjectID );
-	if (obj)
-	{
-		// Media focus and this code fight over the select manager.  
-		// Make sure any media is unfocused before changing the selection here.
-		LLViewerMediaFocus::getInstance()->clearFocus();
-		
-		LLSelectMgr::instance().deselectAll();
-		mObjectSelection = LLSelectMgr::instance().selectObjectAndFamily(obj,false,true);
-
-		// Mark this as a transient selection
-		struct SetTransient : public LLSelectedNodeFunctor
-		{
-			bool apply(LLSelectNode* node)
-			{
-				node->setTransient(true);
-				return true;
-			}
-		} functor;
-		mObjectSelection->applyToNodes(&functor);
-		
-		// Does this face have media?
-		const LLTextureEntry* tep = obj->getTE(mObjectFace);
-		if (!tep)
-			return;
-		
-		mMediaEntry = tep->hasMedia() ? tep->getMediaData() : NULL;
-		if(!mMediaEntry)
-			return;
-		
-		mMediaImpl = LLViewerMedia::getInstance()->getMediaImplFromTextureID(mMediaEntry->getMediaID());
-	}
-=======
     // Start animation
     LLInspect::onOpen(data);
 
@@ -298,14 +224,14 @@
         LLViewerMediaFocus::getInstance()->clearFocus();
 
         LLSelectMgr::instance().deselectAll();
-        mObjectSelection = LLSelectMgr::instance().selectObjectAndFamily(obj,FALSE,TRUE);
+        mObjectSelection = LLSelectMgr::instance().selectObjectAndFamily(obj,false,true);
 
         // Mark this as a transient selection
         struct SetTransient : public LLSelectedNodeFunctor
         {
             bool apply(LLSelectNode* node)
             {
-                node->setTransient(TRUE);
+                node->setTransient(true);
                 return true;
             }
         } functor;
@@ -322,7 +248,6 @@
 
         mMediaImpl = LLViewerMedia::getInstance()->getMediaImplFromTextureID(mMediaEntry->getMediaID());
     }
->>>>>>> c06fb4e0
 }
 
 // virtual
@@ -442,24 +367,6 @@
         if (RlvActions::isRlvEnabled())
             getChild<LLUICtrl>("touch_btn")->setEnabled(RlvActions::canTouch(object));
 // [/RLVa:KB]
-<<<<<<< HEAD
-		updateTouchLabel(nodep);
-	}
-	else if ( enable_object_open() )
-	{
-		// Open is last because anything with a script in it can be opened
-		getChild<LLUICtrl>("open_btn")->setVisible(true);
-	}
-	else
-	{
-		// By default, we can sit on anything
-		getChild<LLUICtrl>("sit_btn")->setVisible(true);
-		updateSitLabel(nodep);
-	}
-
-	// No flash
-	focusFirstItem(false, false);
-=======
         updateTouchLabel(nodep);
     }
     else if ( enable_object_open() )
@@ -475,8 +382,7 @@
     }
 
     // No flash
-    focusFirstItem(FALSE, FALSE);
->>>>>>> c06fb4e0
+    focusFirstItem(false, false);
 }
 
 void LLInspectObject::updateSitLabel(LLSelectNode* nodep)
