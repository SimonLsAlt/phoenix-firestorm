--- conflicted
+++ resolved
@@ -65,52 +65,30 @@
 // Constants
 
 LLPreview::LLPreview(const LLSD& key)
-<<<<<<< HEAD
-:	LLFloater(key),
-	mItemUUID(key.has("itemid") ? key.get("itemid").asUUID() : key.asUUID()),
-	mObjectUUID(),			// set later by setObjectID()
-	mCopyToInvBtn( NULL ),
-	mForceClose(false),
-	mUserResized(false),
-	mCloseAfterSave(false),
-	mAssetStatus(PREVIEW_ASSET_UNLOADED),
-	mDirty(true),
-	mSaveDialogShown(false)
-{
-	mAuxItem = new LLInventoryItem;
-	// don't necessarily steal focus on creation -- sometimes these guys pop up without user action
-	setAutoFocus(false);
-=======
 :   LLFloater(key),
     mItemUUID(key.has("itemid") ? key.get("itemid").asUUID() : key.asUUID()),
     mObjectUUID(),          // set later by setObjectID()
     mCopyToInvBtn( NULL ),
-    mForceClose(FALSE),
-    mUserResized(FALSE),
-    mCloseAfterSave(FALSE),
+    mForceClose(false),
+    mUserResized(false),
+    mCloseAfterSave(false),
     mAssetStatus(PREVIEW_ASSET_UNLOADED),
-    mDirty(TRUE),
-    mSaveDialogShown(FALSE)
+    mDirty(true),
+    mSaveDialogShown(false)
 {
     mAuxItem = new LLInventoryItem;
     // don't necessarily steal focus on creation -- sometimes these guys pop up without user action
-    setAutoFocus(FALSE);
+    setAutoFocus(false);
 
     gInventory.addObserver(this);
->>>>>>> c06fb4e0
 
     refreshFromItem();
 }
 
 bool LLPreview::postBuild()
 {
-<<<<<<< HEAD
-	refreshFromItem();
-	return true;
-=======
     refreshFromItem();
-    return TRUE;
->>>>>>> c06fb4e0
+    return true;
 }
 
 LLPreview::~LLPreview()
@@ -186,74 +164,13 @@
 // Sub-classes should override this function if they allow editing
 void LLPreview::onCommit()
 {
-<<<<<<< HEAD
-	const LLViewerInventoryItem *item = dynamic_cast<const LLViewerInventoryItem*>(getItem());
-	if(item)
-	{
-		if (!item->isFinished())
-		{
-			// We are attempting to save an item that was never loaded
-			LL_WARNS() << "LLPreview::onCommit() called with mIsComplete == false"
-					<< " Type: " << item->getType()
-					<< " ID: " << item->getUUID()
-					<< LL_ENDL;
-			return;
-		}
-		
-		LLPointer<LLViewerInventoryItem> new_item = new LLViewerInventoryItem(item);
-		new_item->setDescription(getChild<LLUICtrl>("desc")->getValue().asString());
-
-		std::string new_name = getChild<LLUICtrl>("name")->getValue().asString();
-		if ( (new_item->getName() != new_name) && !new_name.empty())
-		{
-			new_item->rename(getChild<LLUICtrl>("name")->getValue().asString());
-		}
-
-		if(mObjectUUID.notNull())
-		{
-			// must be in an object
-			LLViewerObject* object = gObjectList.findObject(mObjectUUID);
-			if(object)
-			{
-				object->updateInventory(
-					new_item,
-					TASK_INVENTORY_ITEM_KEY,
-					false);
-			}
-		}
-		else if(item->getPermissions().getOwner() == gAgent.getID())
-		{
-			new_item->updateServer(false);
-			gInventory.updateItem(new_item);
-			gInventory.notifyObservers();
-
-			// If the item is an attachment that is currently being worn,
-			// update the object itself.
-			if( item->getType() == LLAssetType::AT_OBJECT )
-			{
-				if (isAgentAvatarValid())
-				{
-					LLViewerObject* obj = gAgentAvatarp->getWornAttachment( item->getUUID() );
-					if( obj )
-					{
-						LLSelectMgr::getInstance()->deselectAll();
-						LLSelectMgr::getInstance()->addAsIndividual( obj, SELECT_ALL_TES, false );
-						LLSelectMgr::getInstance()->selectionSetObjectDescription( getChild<LLUICtrl>("desc")->getValue().asString() );
-
-						LLSelectMgr::getInstance()->deselectAll();
-					}
-				}
-			}
-		}
-	}
-=======
     const LLViewerInventoryItem *item = dynamic_cast<const LLViewerInventoryItem*>(getItem());
     if(item)
     {
         if (!item->isFinished())
         {
             // We are attempting to save an item that was never loaded
-            LL_WARNS() << "LLPreview::onCommit() called with mIsComplete == FALSE"
+            LL_WARNS() << "LLPreview::onCommit() called with mIsComplete == false"
                     << " Type: " << item->getType()
                     << " ID: " << item->getUUID()
                     << LL_ENDL;
@@ -283,7 +200,7 @@
         }
         else if(item->getPermissions().getOwner() == gAgent.getID())
         {
-            new_item->updateServer(FALSE);
+            new_item->updateServer(false);
             gInventory.updateItem(new_item);
             gInventory.notifyObservers();
 
@@ -297,7 +214,7 @@
                     if( obj )
                     {
                         LLSelectMgr::getInstance()->deselectAll();
-                        LLSelectMgr::getInstance()->addAsIndividual( obj, SELECT_ALL_TES, FALSE );
+                        LLSelectMgr::getInstance()->addAsIndividual( obj, SELECT_ALL_TES, false );
                         LLSelectMgr::getInstance()->selectionSetObjectDescription( getChild<LLUICtrl>("desc")->getValue().asString() );
 
                         LLSelectMgr::getInstance()->deselectAll();
@@ -306,16 +223,11 @@
             }
         }
     }
->>>>>>> c06fb4e0
 }
 
 void LLPreview::changed(U32 mask)
 {
-<<<<<<< HEAD
-	mDirty = true;
-=======
-    mDirty = TRUE;
->>>>>>> c06fb4e0
+    mDirty = true;
 }
 
 void LLPreview::setNotecardInfo(const LLUUID& notecard_inv_id,
@@ -327,21 +239,12 @@
 
 void LLPreview::draw()
 {
-<<<<<<< HEAD
-	LLFloater::draw();
-	if (mDirty)
-	{
-		mDirty = false;
-		refreshFromItem();
-	}
-=======
     LLFloater::draw();
     if (mDirty)
     {
-        mDirty = FALSE;
+        mDirty = false;
         refreshFromItem();
     }
->>>>>>> c06fb4e0
 }
 
 void LLPreview::refreshFromItem()
@@ -389,13 +292,8 @@
     if (object && !object->permModify())
     {
         // No permission to edit in-world inventory
-<<<<<<< HEAD
         return false;
-	}
-=======
-        return FALSE;
-    }
->>>>>>> c06fb4e0
+    }
 
     return item && gAgent.allowOperation(PERM_MODIFY, item->getPermissions(), GP_OBJECT_MANIPULATE);
 }
@@ -417,28 +315,6 @@
 // static
 void LLPreview::hide(const LLUUID& item_uuid, bool no_saving /* = false */ )
 {
-<<<<<<< HEAD
-	// <FS:Ansariel> FIRE-14195: Deleting item from inventory doesn't close preview
-	//LLFloater* floater = LLFloaterReg::findInstance("preview", LLSD(item_uuid));
-	LLFloater* floater = LLFloaterReg::findInstance("preview_anim", LLSD(item_uuid));
-	if (!floater) floater = LLFloaterReg::findInstance("preview_gesture", LLSD(item_uuid));
-	if (!floater) floater = LLFloaterReg::findInstance("preview_notecard", LLSD(item_uuid));
-	if (!floater) floater = LLFloaterReg::findInstance("preview_script", LLSD(item_uuid));
-	if (!floater) floater = LLFloaterReg::findInstance("preview_sound", LLSD(item_uuid));
-	if (!floater) floater = LLFloaterReg::findInstance("preview_texture", LLSD(item_uuid));
-	// </FS:Ansariel>
-	if (!floater) floater = LLFloaterReg::findInstance("preview_avatar", LLSD(item_uuid));
-	
-	LLPreview* preview = dynamic_cast<LLPreview*>(floater);
-	if (preview)
-	{
-		if ( no_saving )
-		{
-			preview->mForceClose = true;
-		}
-		preview->closeFloater();
-	}
-=======
     // <FS:Ansariel> FIRE-14195: Deleting item from inventory doesn't close preview
     //LLFloater* floater = LLFloaterReg::findInstance("preview", LLSD(item_uuid));
     LLFloater* floater = LLFloaterReg::findInstance("preview_anim", LLSD(item_uuid));
@@ -455,54 +331,27 @@
     {
         if ( no_saving )
         {
-            preview->mForceClose = TRUE;
+            preview->mForceClose = true;
         }
         preview->closeFloater();
     }
->>>>>>> c06fb4e0
 }
 
 // static
 void LLPreview::dirty(const LLUUID& item_uuid)
 {
-<<<<<<< HEAD
-	LLFloater* floater = LLFloaterReg::findInstance("preview", LLSD(item_uuid));
-	if (!floater) floater = LLFloaterReg::findInstance("preview_avatar", LLSD(item_uuid));
-	
-	LLPreview* preview = dynamic_cast<LLPreview*>(floater);
-	if(preview)
-	{
-		preview->mDirty = true;
-	}
-=======
     LLFloater* floater = LLFloaterReg::findInstance("preview", LLSD(item_uuid));
     if (!floater) floater = LLFloaterReg::findInstance("preview_avatar", LLSD(item_uuid));
 
     LLPreview* preview = dynamic_cast<LLPreview*>(floater);
     if(preview)
     {
-        preview->mDirty = TRUE;
-    }
->>>>>>> c06fb4e0
+        preview->mDirty = true;
+    }
 }
 
 bool LLPreview::handleMouseDown(S32 x, S32 y, MASK mask)
 {
-<<<<<<< HEAD
-	if(mClientRect.pointInRect(x, y))
-	{
-		// No handler needed for focus lost since this class has no
-		// state that depends on it.
-		bringToFront(x, y);
-		gFocusMgr.setMouseCapture(this);
-		S32 screen_x;
-		S32 screen_y;
-		localPointToScreen(x, y, &screen_x, &screen_y );
-		LLToolDragAndDrop::getInstance()->setDragStart(screen_x, screen_y);
-		return true;
-	}
-	return LLFloater::handleMouseDown(x, y, mask);
-=======
     if(mClientRect.pointInRect(x, y))
     {
         // No handler needed for focus lost since this class has no
@@ -513,29 +362,19 @@
         S32 screen_y;
         localPointToScreen(x, y, &screen_x, &screen_y );
         LLToolDragAndDrop::getInstance()->setDragStart(screen_x, screen_y);
-        return TRUE;
+        return true;
     }
     return LLFloater::handleMouseDown(x, y, mask);
->>>>>>> c06fb4e0
 }
 
 bool LLPreview::handleMouseUp(S32 x, S32 y, MASK mask)
 {
-<<<<<<< HEAD
-	if(hasMouseCapture())
-	{
-		gFocusMgr.setMouseCapture(NULL);
-		return true;
-	}
-	return LLFloater::handleMouseUp(x, y, mask);
-=======
     if(hasMouseCapture())
     {
         gFocusMgr.setMouseCapture(NULL);
-        return TRUE;
+        return true;
     }
     return LLFloater::handleMouseUp(x, y, mask);
->>>>>>> c06fb4e0
 }
 
 bool LLPreview::handleHover(S32 x, S32 y, MASK mask)
@@ -575,22 +414,6 @@
 
 void LLPreview::onOpen(const LLSD& key)
 {
-<<<<<<< HEAD
-	if (!getFloaterHost() && !getHost() && getAssetStatus() == PREVIEW_ASSET_UNLOADED)
-	{
-		loadAsset();
-	}
-
-	// <FS:Ansariel> Multi preview layout fix; Anim, gesture and sound previews can't be resized
-	if (getHost() &&
-		(dynamic_cast<LLPreviewAnim*>(this) ||
-		dynamic_cast<LLPreviewGesture*>(this) ||
-		dynamic_cast<LLPreviewSound*>(this)))
-	{
-		getHost()->setCanResize(false);
-	}
-	// </FS:Ansariel>
-=======
     if (!getFloaterHost() && !getHost() && getAssetStatus() == PREVIEW_ASSET_UNLOADED)
     {
         loadAsset();
@@ -602,10 +425,9 @@
         dynamic_cast<LLPreviewGesture*>(this) ||
         dynamic_cast<LLPreviewSound*>(this)))
     {
-        getHost()->setCanResize(FALSE);
+        getHost()->setCanResize(false);
     }
     // </FS:Ansariel>
->>>>>>> c06fb4e0
 }
 
 void LLPreview::setAuxItem( const LLInventoryItem* item )
@@ -669,41 +491,12 @@
 // static
 void LLPreview::onDiscardBtn(void* data)
 {
-<<<<<<< HEAD
-	LLPreview* self = (LLPreview*)data;
-
-	const LLInventoryItem* item = self->getItem();
-	if (!item) return;
-
-	self->mForceClose = true;
-	self->closeFloater();
-
-	// Move the item to the trash
-	const LLUUID trash_id = gInventory.findCategoryUUIDForType(LLFolderType::FT_TRASH);
-	if (item->getParentUUID() != trash_id)
-	{
-		LLInventoryModel::update_list_t update;
-		LLInventoryModel::LLCategoryUpdate old_folder(item->getParentUUID(),-1);
-		update.push_back(old_folder);
-		LLInventoryModel::LLCategoryUpdate new_folder(trash_id, 1);
-		update.push_back(new_folder);
-		gInventory.accountForUpdate(update);
-
-		LLPointer<LLViewerInventoryItem> new_item = new LLViewerInventoryItem(item);
-		new_item->setParent(trash_id);
-		// no need to restamp it though it's a move into trash because
-		// it's a brand new item already.
-		new_item->updateParentOnServer(false);
-		gInventory.updateItem(new_item);
-		gInventory.notifyObservers();
-	}
-=======
     LLPreview* self = (LLPreview*)data;
 
     const LLInventoryItem* item = self->getItem();
     if (!item) return;
 
-    self->mForceClose = TRUE;
+    self->mForceClose = true;
     self->closeFloater();
 
     // Move the item to the trash
@@ -721,11 +514,10 @@
         new_item->setParent(trash_id);
         // no need to restamp it though it's a move into trash because
         // it's a brand new item already.
-        new_item->updateParentOnServer(FALSE);
+        new_item->updateParentOnServer(false);
         gInventory.updateItem(new_item);
         gInventory.notifyObservers();
     }
->>>>>>> c06fb4e0
 }
 
 void LLPreview::handleReshape(const LLRect& new_rect, bool by_user)
@@ -745,24 +537,6 @@
 LLMultiPreview::LLMultiPreview()
     : LLMultiFloater(LLSD())
 {
-<<<<<<< HEAD
-	// start with a rect in the top-left corner ; will get resized
-	LLRect rect;
-	// <FS:Ansariel> Multi preview layout fix
-	//rect.setLeftTopAndSize(0, gViewerWindow->getWindowHeightScaled(), 200, 400);
-	rect.setLeftTopAndSize(0, gViewerWindow->getWindowHeightScaled(), 10, 10);
-	// </FS:Ansariel>
-	setRect(rect);
-
-	LLFloater* last_floater = LLFloaterReg::getLastFloaterInGroup("preview");
-	if (last_floater)
-	{
-		stackWith(*last_floater);
-	}
-	setTitle(LLTrans::getString("MultiPreviewTitle"));
-	buildTabContainer();
-	setCanResize(true);
-=======
     // start with a rect in the top-left corner ; will get resized
     LLRect rect;
     // <FS:Ansariel> Multi preview layout fix
@@ -778,8 +552,7 @@
     }
     setTitle(LLTrans::getString("MultiPreviewTitle"));
     buildTabContainer();
-    setCanResize(TRUE);
->>>>>>> c06fb4e0
+    setCanResize(true);
 }
 
 void LLMultiPreview::onOpen(const LLSD& key)
@@ -816,46 +589,6 @@
 
 void LLMultiPreview::tabOpen(LLFloater* opened_floater, bool from_click)
 {
-<<<<<<< HEAD
-	// Floater could be something else than LLPreview, eg LLFloaterProfile.
-	LLPreview* opened_preview = dynamic_cast<LLPreview*>(opened_floater);
-
-	if (opened_preview && opened_preview->getAssetStatus() == LLPreview::PREVIEW_ASSET_UNLOADED)
-	{
-		opened_preview->loadAsset();
-	}
-
-	// <FS:Ansariel> Update preview dimensions for multi texture preview upon tab change
-	LLPreviewTexture* texture_preview = dynamic_cast<LLPreviewTexture*>(opened_floater);
-	if (texture_preview)
-	{
-		texture_preview->setUpdateDimensions(true);
-	}
-	// </FS:Ansariel>
-
-// [SL:KB] - Patch: UI-FloaterSearchReplace | Checked: 2010-11-05 (Catznip-2.3.0a) | Added: Catznip-2.3.0a
-	LLFloaterSearchReplace* pSearchFloater = LLFloaterReg::getTypedInstance<LLFloaterSearchReplace>("search_replace");
-	if ( (pSearchFloater) && (pSearchFloater->getDependee() == this) )
-	{
-		LLPreviewNotecard* pPreviewNotecard = NULL; LLPreviewLSL* pPreviewScript = NULL; LLLiveLSLEditor* pPreviewScriptLive = NULL;
-		if ((pPreviewNotecard = dynamic_cast<LLPreviewNotecard*>(opened_preview)) != NULL)
-		{
-			LLFloaterSearchReplace::show(pPreviewNotecard->getEditor());
-		}
-		else if ((pPreviewScript = dynamic_cast<LLPreviewLSL*>(opened_preview)) != NULL)
-		{
-			LLFloaterSearchReplace::show(pPreviewScript->getEditor());
-		}
-		else if ((pPreviewScriptLive = dynamic_cast<LLLiveLSLEditor*>(opened_preview)) != NULL)
-		{
-			LLFloaterSearchReplace::show(pPreviewScriptLive->getEditor());
-		}
-		else
-		{
-			pSearchFloater->setVisible(false);
-		}
-	}
-=======
     // Floater could be something else than LLPreview, eg LLFloaterProfile.
     LLPreview* opened_preview = dynamic_cast<LLPreview*>(opened_floater);
 
@@ -868,7 +601,7 @@
     LLPreviewTexture* texture_preview = dynamic_cast<LLPreviewTexture*>(opened_floater);
     if (texture_preview)
     {
-        texture_preview->setUpdateDimensions(TRUE);
+        texture_preview->setUpdateDimensions(true);
     }
     // </FS:Ansariel>
 
@@ -891,10 +624,9 @@
         }
         else
         {
-            pSearchFloater->setVisible(FALSE);
-        }
-    }
->>>>>>> c06fb4e0
+            pSearchFloater->setVisible(false);
+        }
+    }
 // [/SL:KB]
 }
 
