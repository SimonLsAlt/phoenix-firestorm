/**
 * @file llpreview.cpp
 * @brief LLPreview class implementation
 *
 * $LicenseInfo:firstyear=2002&license=viewerlgpl$
 * Second Life Viewer Source Code
 * Copyright (C) 2010, Linden Research, Inc.
 *
 * This library is free software; you can redistribute it and/or
 * modify it under the terms of the GNU Lesser General Public
 * License as published by the Free Software Foundation;
 * version 2.1 of the License only.
 *
 * This library is distributed in the hope that it will be useful,
 * but WITHOUT ANY WARRANTY; without even the implied warranty of
 * MERCHANTABILITY or FITNESS FOR A PARTICULAR PURPOSE.  See the GNU
 * Lesser General Public License for more details.
 *
 * You should have received a copy of the GNU Lesser General Public
 * License along with this library; if not, write to the Free Software
 * Foundation, Inc., 51 Franklin Street, Fifth Floor, Boston, MA  02110-1301  USA
 *
 * Linden Research, Inc., 945 Battery Street, San Francisco, CA  94111  USA
 * $/LicenseInfo$
 */

#include "llviewerprecompiledheaders.h"

#include "llpreview.h"

#include "lllineeditor.h"
#include "llinventorydefines.h"
#include "llinventorymodel.h"
#include "llresmgr.h"
#include "lltextbox.h"
#include "llfloaterreg.h"
#include "llfocusmgr.h"
#include "lltooldraganddrop.h"
#include "llradiogroup.h"
#include "llassetstorage.h"
#include "llviewerassettype.h"
#include "llviewermessage.h"
#include "llviewerobject.h"
#include "llviewerobjectlist.h"
#include "lldbstrings.h"
#include "llagent.h"
#include "llvoavatarself.h"
#include "llselectmgr.h"
#include "llviewerinventory.h"
#include "llviewerwindow.h"
#include "lltrans.h"
#include "roles_constants.h"

// [SL:KB] - Patch: UI-FloaterSearchReplace | Checked: 2010-11-05 (Catznip-2.3.0a) | Added: Catznip-2.3.0a
#include "llfloatersearchreplace.h"
#include "llpreviewnotecard.h"
#include "llpreviewscript.h"
#include "llscripteditor.h"
// [/SL:KB]
#include "llpreviewanim.h"
#include "llpreviewgesture.h"
#include "llpreviewsound.h"
#include "llpreviewtexture.h"

// Constants

LLPreview::LLPreview(const LLSD& key)
:   LLFloater(key),
    mItemUUID(key.has("itemid") ? key.get("itemid").asUUID() : key.asUUID()),
    mObjectUUID(),          // set later by setObjectID()
    mCopyToInvBtn( NULL ),
    mForceClose(false),
    mUserResized(false),
    mCloseAfterSave(false),
    mAssetStatus(PREVIEW_ASSET_UNLOADED),
    mDirty(true),
    mSaveDialogShown(false)
{
    mAuxItem = new LLInventoryItem;
    // don't necessarily steal focus on creation -- sometimes these guys pop up without user action
    setAutoFocus(false);

    gInventory.addObserver(this);

    refreshFromItem();
}

bool LLPreview::postBuild()
{
    refreshFromItem();
    return true;
}

LLPreview::~LLPreview()
{
    gFocusMgr.releaseFocusIfNeeded( this ); // calls onCommit()
    gInventory.removeObserver(this);
}

void LLPreview::setObjectID(const LLUUID& object_id)
{
    mObjectUUID = object_id;
    if (getAssetStatus() == PREVIEW_ASSET_UNLOADED)
    {
        loadAsset();
    }
    refreshFromItem();
}

void LLPreview::setItem( LLInventoryItem* item )
{
    mItem = item;
    if (mItem && getAssetStatus() == PREVIEW_ASSET_UNLOADED)
    {
        loadAsset();
    }
    refreshFromItem();
}

const LLInventoryItem *LLPreview::getItem() const
{
    const LLInventoryItem *item = NULL;
    if (mItem.notNull())
    {
        item = mItem;
    }
    else if (mObjectUUID.isNull())
    {
// [SL:KB] - Patch: UI-Notecards | Checked: 2010-09-11 (Catznip-2.1.2d) | Added: Catznip-2.1.2d
        if (mIsMaterialPreview)
        {
            if (mItemUUID.notNull())
            {
                // it's an inventory item, so get the item.
                item = gInventory.getItem(mItemUUID);
            }
        }
        else
        {
            if (LLInventoryType::IT_NONE == mAuxItem->getInventoryType())
                item = gInventory.getItem(mItemUUID);
            else
                item = mAuxItem;
        }
// [/SL:KB]
        //if (mItemUUID.notNull())
        //{
        //    // it's an inventory item, so get the item.
        //    item = gInventory.getItem(mItemUUID);
        //}
    }
    else
    {
        // it's an object's inventory item.
        LLViewerObject* object = gObjectList.findObject(mObjectUUID);
        if(object)
        {
            item = dynamic_cast<LLInventoryItem*>(object->getInventoryObject(mItemUUID));
        }
    }
    return item;
}

// Sub-classes should override this function if they allow editing
void LLPreview::onCommit()
{
    const LLViewerInventoryItem *item = dynamic_cast<const LLViewerInventoryItem*>(getItem());
    if(item)
    {
        if (!item->isFinished())
        {
            // We are attempting to save an item that was never loaded
            LL_WARNS() << "LLPreview::onCommit() called with mIsComplete == false"
                    << " Type: " << item->getType()
                    << " ID: " << item->getUUID()
                    << LL_ENDL;
            return;
        }

        LLPointer<LLViewerInventoryItem> new_item = new LLViewerInventoryItem(item);
        new_item->setDescription(getChild<LLUICtrl>("desc")->getValue().asString());

        std::string new_name = getChild<LLUICtrl>("name")->getValue().asString();
        if ( (new_item->getName() != new_name) && !new_name.empty())
        {
            new_item->rename(getChild<LLUICtrl>("name")->getValue().asString());
        }

        if(mObjectUUID.notNull())
        {
            // must be in an object
            LLViewerObject* object = gObjectList.findObject(mObjectUUID);
            if(object)
            {
                object->updateInventory(
                    new_item,
                    TASK_INVENTORY_ITEM_KEY,
                    false);
            }
        }
        else if(item->getPermissions().getOwner() == gAgent.getID())
        {
            new_item->updateServer(false);
            gInventory.updateItem(new_item);
            gInventory.notifyObservers();

            // If the item is an attachment that is currently being worn,
            // update the object itself.
            if( item->getType() == LLAssetType::AT_OBJECT )
            {
                if (isAgentAvatarValid())
                {
                    LLViewerObject* obj = gAgentAvatarp->getWornAttachment( item->getUUID() );
                    if( obj )
                    {
                        LLSelectMgr::getInstance()->deselectAll();
                        LLSelectMgr::getInstance()->addAsIndividual( obj, SELECT_ALL_TES, false );
                        LLSelectMgr::getInstance()->selectionSetObjectDescription( getChild<LLUICtrl>("desc")->getValue().asString() );

                        LLSelectMgr::getInstance()->deselectAll();
                    }
                }
            }
        }
    }
}

void LLPreview::changed(U32 mask)
{
    mDirty = true;
}

void LLPreview::setNotecardInfo(const LLUUID& notecard_inv_id,
                                const LLUUID& object_id)
{
    mNotecardInventoryID = notecard_inv_id;
    mNotecardObjectID = object_id;
}

void LLPreview::draw()
{
    LLFloater::draw();
    if (mDirty)
    {
        mDirty = false;
        refreshFromItem();
    }
}

void LLPreview::refreshFromItem()
{
    const LLInventoryItem* item = getItem();
    if (!item)
    {
        return;
    }
    if (hasString("Title"))
    {
        LLStringUtil::format_map_t args;
        args["[NAME]"] = item->getName();
        LLUIString title = getString("Title", args);
        setTitle(title.getString());
    }
    // <FS:Ansariel> Is called from ctor when controls aren't created yet
    //getChild<LLUICtrl>("desc")->setValue(item->getDescription());

    //getChildView("desc")->setEnabled(canModify(mObjectUUID, item));
    LLUICtrl* desc_control = findChild<LLUICtrl>("desc");
    if (desc_control)
    {
        desc_control->setValue(item->getDescription());
        desc_control->setEnabled(canModify(mObjectUUID, item));
    }
    // </FS:Ansariel>
}

// static
bool LLPreview::canModify(const LLUUID taskUUID, const LLInventoryItem* item)
{
    const LLViewerObject* object = nullptr;
    if (taskUUID.notNull())
    {
        object = gObjectList.findObject(taskUUID);
    }

    return canModify(object, item);
}

// static
bool LLPreview::canModify(const LLViewerObject* object, const LLInventoryItem* item)
{
    if (object && !object->permModify())
    {
        // No permission to edit in-world inventory
        return false;
    }

    return item && gAgent.allowOperation(PERM_MODIFY, item->getPermissions(), GP_OBJECT_MANIPULATE);
}

// static
void LLPreview::onText(LLUICtrl*, void* userdata)
{
    LLPreview* self = (LLPreview*) userdata;
    self->onCommit();
}

// static
void LLPreview::onRadio(LLUICtrl*, void* userdata)
{
    LLPreview* self = (LLPreview*) userdata;
    self->onCommit();
}

// static
void LLPreview::hide(const LLUUID& item_uuid, bool no_saving /* = false */ )
{
    // <FS:Ansariel> FIRE-14195: Deleting item from inventory doesn't close preview
    //LLFloater* floater = LLFloaterReg::findInstance("preview", LLSD(item_uuid));
    LLFloater* floater = LLFloaterReg::findInstance("preview_anim", LLSD(item_uuid));
    if (!floater) floater = LLFloaterReg::findInstance("preview_gesture", LLSD(item_uuid));
    if (!floater) floater = LLFloaterReg::findInstance("preview_notecard", LLSD(item_uuid));
    if (!floater) floater = LLFloaterReg::findInstance("preview_script", LLSD(item_uuid));
    if (!floater) floater = LLFloaterReg::findInstance("preview_sound", LLSD(item_uuid));
    if (!floater) floater = LLFloaterReg::findInstance("preview_texture", LLSD(item_uuid));
    // </FS:Ansariel>
    if (!floater) floater = LLFloaterReg::findInstance("preview_avatar", LLSD(item_uuid));

    LLPreview* preview = dynamic_cast<LLPreview*>(floater);
    if (preview)
    {
        if ( no_saving )
        {
            preview->mForceClose = true;
        }
        preview->closeFloater();
    }
}

// static
void LLPreview::dirty(const LLUUID& item_uuid)
{
    LLFloater* floater = LLFloaterReg::findInstance("preview", LLSD(item_uuid));
    if (!floater) floater = LLFloaterReg::findInstance("preview_avatar", LLSD(item_uuid));

    LLPreview* preview = dynamic_cast<LLPreview*>(floater);
    if(preview)
    {
        preview->mDirty = true;
    }
}

bool LLPreview::handleMouseDown(S32 x, S32 y, MASK mask)
{
    if(mClientRect.pointInRect(x, y))
    {
        // No handler needed for focus lost since this class has no
        // state that depends on it.
        bringToFront(x, y);
        gFocusMgr.setMouseCapture(this);
        S32 screen_x;
        S32 screen_y;
        localPointToScreen(x, y, &screen_x, &screen_y );
        LLToolDragAndDrop::getInstance()->setDragStart(screen_x, screen_y);
        return true;
    }
    return LLFloater::handleMouseDown(x, y, mask);
}

bool LLPreview::handleMouseUp(S32 x, S32 y, MASK mask)
{
    if(hasMouseCapture())
    {
        gFocusMgr.setMouseCapture(NULL);
        return true;
    }
    return LLFloater::handleMouseUp(x, y, mask);
}

bool LLPreview::handleHover(S32 x, S32 y, MASK mask)
{
    if(hasMouseCapture())
    {
        S32 screen_x;
        S32 screen_y;
        const LLInventoryItem *item = getItem();

        localPointToScreen(x, y, &screen_x, &screen_y );
        if(item
           && item->getPermissions().allowCopyBy(gAgent.getID(),
                                                 gAgent.getGroupID())
           && LLToolDragAndDrop::getInstance()->isOverThreshold(screen_x, screen_y))
        {
            EDragAndDropType type;
            type = LLViewerAssetType::lookupDragAndDropType(item->getType());
            LLToolDragAndDrop::ESource src = LLToolDragAndDrop::SOURCE_LIBRARY;
            if(!mObjectUUID.isNull())
            {
                src = LLToolDragAndDrop::SOURCE_WORLD;
            }
            else if(item->getPermissions().getOwner() == gAgent.getID())
            {
                src = LLToolDragAndDrop::SOURCE_AGENT;
            }
            LLToolDragAndDrop::getInstance()->beginDrag(type,
                                        item->getUUID(),
                                        src,
                                        mObjectUUID);
            return LLToolDragAndDrop::getInstance()->handleHover(x, y, mask );
        }
    }
    return LLFloater::handleHover(x,y,mask);
}

void LLPreview::onOpen(const LLSD& key)
{
    if (!getFloaterHost() && !getHost() && getAssetStatus() == PREVIEW_ASSET_UNLOADED)
    {
        loadAsset();
    }

    // <FS:Ansariel> Multi preview layout fix; Anim, gesture and sound previews can't be resized
    if (getHost() &&
        (dynamic_cast<LLPreviewAnim*>(this) ||
        dynamic_cast<LLPreviewGesture*>(this) ||
        dynamic_cast<LLPreviewSound*>(this)))
    {
<<<<<<< HEAD
        getHost()->setCanResize(FALSE);
=======
        getHost()->setCanResize(false);
>>>>>>> 050d2fef
    }
    // </FS:Ansariel>
}

void LLPreview::setAuxItem( const LLInventoryItem* item )
{
    if ( mAuxItem )
        mAuxItem->copyItem(item);
}

// static
void LLPreview::onBtnCopyToInv(void* userdata)
{
    LLPreview* self = (LLPreview*) userdata;
    LLInventoryItem *item = self->mAuxItem;

    if(item && item->getUUID().notNull())
    {
        // Copy to inventory
        if (self->mNotecardInventoryID.notNull())
        {
            copy_inventory_from_notecard(LLUUID::null,
                                         self->mNotecardObjectID,
                                         self->mNotecardInventoryID,
                                         item);
        }
        else if (self->mObjectUUID.notNull())
        {
            // item is in in-world inventory
            LLViewerObject* object = gObjectList.findObject(self->mObjectUUID);
            LLPermissions perm(item->getPermissions());
            if(object
                &&(perm.allowCopyBy(gAgent.getID(), gAgent.getGroupID())
                && perm.allowTransferTo(gAgent.getID())))
            {
                // copy to default folder
                set_dad_inventory_item(item, LLUUID::null);
                object->moveInventory(LLUUID::null, item->getUUID());
            }
        }
        else
        {
            LLPointer<LLInventoryCallback> cb = NULL;
            copy_inventory_item(
                gAgent.getID(),
                item->getPermissions().getOwner(),
                item->getUUID(),
                LLUUID::null,
                std::string(),
                cb);
        }
    }
    self->closeFloater();
}

// static
void LLPreview::onKeepBtn(void* data)
{
    LLPreview* self = (LLPreview*)data;
    self->closeFloater();
}

// static
void LLPreview::onDiscardBtn(void* data)
{
    LLPreview* self = (LLPreview*)data;

    const LLInventoryItem* item = self->getItem();
    if (!item) return;

    self->mForceClose = true;
    self->closeFloater();

    // Move the item to the trash
    const LLUUID trash_id = gInventory.findCategoryUUIDForType(LLFolderType::FT_TRASH);
    if (item->getParentUUID() != trash_id)
    {
        LLInventoryModel::update_list_t update;
        LLInventoryModel::LLCategoryUpdate old_folder(item->getParentUUID(),-1);
        update.push_back(old_folder);
        LLInventoryModel::LLCategoryUpdate new_folder(trash_id, 1);
        update.push_back(new_folder);
        gInventory.accountForUpdate(update);

        LLPointer<LLViewerInventoryItem> new_item = new LLViewerInventoryItem(item);
        new_item->setParent(trash_id);
        // no need to restamp it though it's a move into trash because
        // it's a brand new item already.
        new_item->updateParentOnServer(false);
        gInventory.updateItem(new_item);
        gInventory.notifyObservers();
    }
}

void LLPreview::handleReshape(const LLRect& new_rect, bool by_user)
{
    if(by_user
        && (new_rect.getWidth() != getRect().getWidth() || new_rect.getHeight() != getRect().getHeight()))
    {
        userResized();
    }
    LLFloater::handleReshape(new_rect, by_user);
}

//
// LLMultiPreview
//

LLMultiPreview::LLMultiPreview()
    : LLMultiFloater(LLSD())
{
    // start with a rect in the top-left corner ; will get resized
    LLRect rect;
    // <FS:Ansariel> Multi preview layout fix
    //rect.setLeftTopAndSize(0, gViewerWindow->getWindowHeightScaled(), 200, 400);
    rect.setLeftTopAndSize(0, gViewerWindow->getWindowHeightScaled(), 10, 10);
    // </FS:Ansariel>
    setRect(rect);

    LLFloater* last_floater = LLFloaterReg::getLastFloaterInGroup("preview");
    if (last_floater)
    {
        stackWith(*last_floater);
    }
    setTitle(LLTrans::getString("MultiPreviewTitle"));
    buildTabContainer();
    setCanResize(true);
}

void LLMultiPreview::onOpen(const LLSD& key)
{
    // Floater could be something else than LLPreview, eg LLFloaterProfile.
    LLPreview* frontmost_preview = dynamic_cast<LLPreview*>(mTabContainer->getCurrentPanel());

    if (frontmost_preview && frontmost_preview->getAssetStatus() == LLPreview::PREVIEW_ASSET_UNLOADED)
    {
        frontmost_preview->loadAsset();
    }
    LLMultiFloater::onOpen(key);

    // <FS:Ansariel> Multi preview layout fix
    center();
}


void LLMultiPreview::handleReshape(const LLRect& new_rect, bool by_user)
{
    if(new_rect.getWidth() != getRect().getWidth() || new_rect.getHeight() != getRect().getHeight())
    {
        // Floater could be something else than LLPreview, eg LLFloaterProfile.
        LLPreview* frontmost_preview = dynamic_cast<LLPreview*>(mTabContainer->getCurrentPanel());

        if (frontmost_preview)
        {
            frontmost_preview->userResized();
        }
    }
    LLFloater::handleReshape(new_rect, by_user);
}


void LLMultiPreview::tabOpen(LLFloater* opened_floater, bool from_click)
{
    // Floater could be something else than LLPreview, eg LLFloaterProfile.
    LLPreview* opened_preview = dynamic_cast<LLPreview*>(opened_floater);

    if (opened_preview && opened_preview->getAssetStatus() == LLPreview::PREVIEW_ASSET_UNLOADED)
    {
        opened_preview->loadAsset();
    }

    // <FS:Ansariel> Update preview dimensions for multi texture preview upon tab change
    LLPreviewTexture* texture_preview = dynamic_cast<LLPreviewTexture*>(opened_floater);
    if (texture_preview)
    {
<<<<<<< HEAD
        texture_preview->setUpdateDimensions(TRUE);
=======
        texture_preview->setUpdateDimensions(true);
>>>>>>> 050d2fef
    }
    // </FS:Ansariel>

// [SL:KB] - Patch: UI-FloaterSearchReplace | Checked: 2010-11-05 (Catznip-2.3.0a) | Added: Catznip-2.3.0a
    LLFloaterSearchReplace* pSearchFloater = LLFloaterReg::getTypedInstance<LLFloaterSearchReplace>("search_replace");
    if ( (pSearchFloater) && (pSearchFloater->getDependee() == this) )
    {
        LLPreviewNotecard* pPreviewNotecard = NULL; LLPreviewLSL* pPreviewScript = NULL; LLLiveLSLEditor* pPreviewScriptLive = NULL;
        if ((pPreviewNotecard = dynamic_cast<LLPreviewNotecard*>(opened_preview)) != NULL)
        {
            LLFloaterSearchReplace::show(pPreviewNotecard->getEditor());
        }
        else if ((pPreviewScript = dynamic_cast<LLPreviewLSL*>(opened_preview)) != NULL)
        {
            LLFloaterSearchReplace::show(pPreviewScript->getEditor());
        }
        else if ((pPreviewScriptLive = dynamic_cast<LLLiveLSLEditor*>(opened_preview)) != NULL)
        {
            LLFloaterSearchReplace::show(pPreviewScriptLive->getEditor());
        }
        else
        {
<<<<<<< HEAD
            pSearchFloater->setVisible(FALSE);
=======
            pSearchFloater->setVisible(false);
>>>>>>> 050d2fef
        }
    }
// [/SL:KB]
}


void LLPreview::setAssetId(const LLUUID& asset_id)
{
    const LLViewerInventoryItem* item = dynamic_cast<const LLViewerInventoryItem*>(getItem());
    if(NULL == item)
    {
        return;
    }

    if(mObjectUUID.isNull())
    {
        // Update avatar inventory asset_id.
        LLPointer<LLViewerInventoryItem> new_item = new LLViewerInventoryItem(item);
        new_item->setAssetUUID(asset_id);
        gInventory.updateItem(new_item);
        gInventory.notifyObservers();
    }
    else
    {
        // Update object inventory asset_id.
        LLViewerObject* object = gObjectList.findObject(mObjectUUID);
        if(NULL == object)
        {
            return;
        }
        object->updateViewerInventoryAsset(item, asset_id);
    }
}<|MERGE_RESOLUTION|>--- conflicted
+++ resolved
@@ -425,11 +425,7 @@
         dynamic_cast<LLPreviewGesture*>(this) ||
         dynamic_cast<LLPreviewSound*>(this)))
     {
-<<<<<<< HEAD
-        getHost()->setCanResize(FALSE);
-=======
         getHost()->setCanResize(false);
->>>>>>> 050d2fef
     }
     // </FS:Ansariel>
 }
@@ -605,11 +601,7 @@
     LLPreviewTexture* texture_preview = dynamic_cast<LLPreviewTexture*>(opened_floater);
     if (texture_preview)
     {
-<<<<<<< HEAD
-        texture_preview->setUpdateDimensions(TRUE);
-=======
         texture_preview->setUpdateDimensions(true);
->>>>>>> 050d2fef
     }
     // </FS:Ansariel>
 
@@ -632,11 +624,7 @@
         }
         else
         {
-<<<<<<< HEAD
-            pSearchFloater->setVisible(FALSE);
-=======
             pSearchFloater->setVisible(false);
->>>>>>> 050d2fef
         }
     }
 // [/SL:KB]
