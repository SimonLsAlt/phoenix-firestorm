/** 
* @file   llpathfindingpathtool.h
* @brief  Header file for llpathfindingpathtool
* @author Stinson@lindenlab.com
*
* $LicenseInfo:firstyear=2012&license=viewerlgpl$
* Second Life Viewer Source Code
* Copyright (C) 2012, Linden Research, Inc.
*
* This library is free software; you can redistribute it and/or
* modify it under the terms of the GNU Lesser General Public
* License as published by the Free Software Foundation;
* version 2.1 of the License only.
*
* This library is distributed in the hope that it will be useful,
* but WITHOUT ANY WARRANTY; without even the implied warranty of
* MERCHANTABILITY or FITNESS FOR A PARTICULAR PURPOSE.  See the GNU
* Lesser General Public License for more details.
*
* You should have received a copy of the GNU Lesser General Public
* License along with this library; if not, write to the Free Software
* Foundation, Inc., 51 Franklin Street, Fifth Floor, Boston, MA  02110-1301  USA
*
* Linden Research, Inc., 945 Battery Street, San Francisco, CA  94111  USA
* $/LicenseInfo$
*/
#ifndef LL_LLPATHFINDINGPATHTOOL_H
#define LL_LLPATHFINDINGPATHTOOL_H

#include <boost/function.hpp>
#include <boost/signals2.hpp>

#include "llpathinglib.h"
#include "llsingleton.h"
#include "lltool.h"

class LLPathfindingPathTool : public LLTool, public LLSingleton<LLPathfindingPathTool>
{
	LLSINGLETON(LLPathfindingPathTool);
	virtual ~LLPathfindingPathTool();

public:
	typedef enum
	{
		kPathStatusUnknown,
		kPathStatusChooseStartAndEndPoints,
		kPathStatusChooseStartPoint,
		kPathStatusChooseEndPoint,
		kPathStatusHasValidPath,
		kPathStatusHasInvalidPath,
		kPathStatusNotEnabled,
		kPathStatusNotImplemented,
		kPathStatusError
	} EPathStatus;

	typedef enum
	{
		kCharacterTypeNone,
		kCharacterTypeA,
		kCharacterTypeB,
		kCharacterTypeC,
		kCharacterTypeD
	} ECharacterType;

	typedef boost::function<void (void)>         path_event_callback_t;
	typedef boost::signals2::signal<void (void)> path_event_signal_t;
	typedef boost::signals2::connection          path_event_slot_t;

<<<<<<< HEAD
	virtual bool      handleMouseDown(S32 pX, S32 pY, MASK pMask);
	virtual bool      handleMouseUp(S32 pX, S32 pY, MASK pMask);
	virtual bool      handleMiddleMouseDown(S32 pX, S32 pY, MASK pMask);
	virtual bool      handleMiddleMouseUp(S32 pX, S32 pY, MASK pMask);
	virtual bool      handleRightMouseDown(S32 pX, S32 pY, MASK pMask);
	virtual bool      handleRightMouseUp(S32 pX, S32 pY, MASK pMask);
	virtual bool      handleDoubleClick(S32 x, S32 y, MASK mask);

	virtual bool      handleHover(S32 pX, S32 pY, MASK pMask);

	virtual bool      handleKey(KEY pKey, MASK pMask);
=======
	virtual BOOL      handleMouseDown(S32 pX, S32 pY, MASK pMask) override;
	virtual BOOL      handleMouseUp(S32 pX, S32 pY, MASK pMask) override;
	virtual BOOL      handleMiddleMouseDown(S32 pX, S32 pY, MASK pMask) override;
	virtual BOOL      handleMiddleMouseUp(S32 pX, S32 pY, MASK pMask) override;
	virtual BOOL      handleRightMouseDown(S32 pX, S32 pY, MASK pMask) override;
	virtual BOOL      handleRightMouseUp(S32 pX, S32 pY, MASK pMask) override;
	virtual BOOL      handleDoubleClick(S32 x, S32 y, MASK mask) override;

	virtual BOOL      handleHover(S32 pX, S32 pY, MASK pMask) override;

	virtual BOOL      handleKey(KEY pKey, MASK pMask) override;
>>>>>>> cfdca912

	EPathStatus       getPathStatus() const;

	F32               getCharacterWidth() const;
	void              setCharacterWidth(F32 pCharacterWidth);

	ECharacterType    getCharacterType() const;
	void              setCharacterType(ECharacterType pCharacterType);

	bool              isRenderPath() const;
	void              clearPath();

	path_event_slot_t registerPathEventListener(path_event_callback_t pPathEventCallback);

protected:

private:
	bool              isAnyPathToolModKeys(MASK pMask) const;
	bool              isPointAModKeys(MASK pMask) const;
	bool              isPointBModKeys(MASK pMask) const;
	bool              isCameraModKeys(MASK pMask) const;

	void              getRayPoints(S32 pX, S32 pY, LLVector3 &pRayStart, LLVector3 &pRayEnd) const;
	void              computeFinalPoints(S32 pX, S32 pY, MASK pMask);
	void              computeTempPoints(S32 pX, S32 pY, MASK pMask);

	void              setFinalA(const LLVector3 &pStartPoint, const LLVector3 &pEndPoint);
	bool              hasFinalA() const;

	// <FS:ND> Cannot return reference here, due to stub returning a temporary

	// const LLVector3   &getFinalAStart() const;
	// const LLVector3   &getFinalAEnd() const;

	LLVector3   getFinalAStart() const;
	LLVector3   getFinalAEnd() const; 

	// </FS:ND>

	void              setTempA(const LLVector3 &pStartPoint, const LLVector3 &pEndPoint);
	bool              hasTempA() const;

	void              setFinalB(const LLVector3 &pStartPoint, const LLVector3 &pEndPoint);
	bool              hasFinalB() const;

	// <FS:ND> Cannot return reference here, due to stub returning a temporary

	// const LLVector3   &getFinalBStart() const;
	// const LLVector3   &getFinalBEnd() const;

	LLVector3   getFinalBStart() const;
	LLVector3   getFinalBEnd() const;

	// </FS:ND>

	void              setTempB(const LLVector3 &pStartPoint, const LLVector3 &pEndPoint);
	bool              hasTempB() const;

	void              clearFinal();
	void              clearTemp();

	void              computeFinalPath();
	void              computeTempPath();

	LLPathingLib::PathingPacket mFinalPathData;
	LLPathingLib::PathingPacket mTempPathData;
	LLPathingLib::LLPLResult    mPathResult;
	ECharacterType              mCharacterType;
	path_event_signal_t         mPathEventSignal;
	bool                        mIsLeftMouseButtonHeld;
	bool                        mIsMiddleMouseButtonHeld;
	bool                        mIsRightMouseButtonHeld;
};

#endif // LL_LLPATHFINDINGPATHTOOL_H<|MERGE_RESOLUTION|>--- conflicted
+++ resolved
@@ -66,31 +66,17 @@
 	typedef boost::signals2::signal<void (void)> path_event_signal_t;
 	typedef boost::signals2::connection          path_event_slot_t;
 
-<<<<<<< HEAD
-	virtual bool      handleMouseDown(S32 pX, S32 pY, MASK pMask);
-	virtual bool      handleMouseUp(S32 pX, S32 pY, MASK pMask);
-	virtual bool      handleMiddleMouseDown(S32 pX, S32 pY, MASK pMask);
-	virtual bool      handleMiddleMouseUp(S32 pX, S32 pY, MASK pMask);
-	virtual bool      handleRightMouseDown(S32 pX, S32 pY, MASK pMask);
-	virtual bool      handleRightMouseUp(S32 pX, S32 pY, MASK pMask);
-	virtual bool      handleDoubleClick(S32 x, S32 y, MASK mask);
+	virtual bool      handleMouseDown(S32 pX, S32 pY, MASK pMask) override;
+	virtual bool      handleMouseUp(S32 pX, S32 pY, MASK pMask) override;
+	virtual bool      handleMiddleMouseDown(S32 pX, S32 pY, MASK pMask) override;
+	virtual bool      handleMiddleMouseUp(S32 pX, S32 pY, MASK pMask) override;
+	virtual bool      handleRightMouseDown(S32 pX, S32 pY, MASK pMask) override;
+	virtual bool      handleRightMouseUp(S32 pX, S32 pY, MASK pMask) override;
+	virtual bool      handleDoubleClick(S32 x, S32 y, MASK mask) override;
 
-	virtual bool      handleHover(S32 pX, S32 pY, MASK pMask);
+	virtual bool      handleHover(S32 pX, S32 pY, MASK pMask) override;
 
-	virtual bool      handleKey(KEY pKey, MASK pMask);
-=======
-	virtual BOOL      handleMouseDown(S32 pX, S32 pY, MASK pMask) override;
-	virtual BOOL      handleMouseUp(S32 pX, S32 pY, MASK pMask) override;
-	virtual BOOL      handleMiddleMouseDown(S32 pX, S32 pY, MASK pMask) override;
-	virtual BOOL      handleMiddleMouseUp(S32 pX, S32 pY, MASK pMask) override;
-	virtual BOOL      handleRightMouseDown(S32 pX, S32 pY, MASK pMask) override;
-	virtual BOOL      handleRightMouseUp(S32 pX, S32 pY, MASK pMask) override;
-	virtual BOOL      handleDoubleClick(S32 x, S32 y, MASK mask) override;
-
-	virtual BOOL      handleHover(S32 pX, S32 pY, MASK pMask) override;
-
-	virtual BOOL      handleKey(KEY pKey, MASK pMask) override;
->>>>>>> cfdca912
+	virtual bool      handleKey(KEY pKey, MASK pMask) override;
 
 	EPathStatus       getPathStatus() const;
 
