--- conflicted
+++ resolved
@@ -1,191 +1,138 @@
-/**
-* @file   llpathfindingpathtool.h
-* @brief  Header file for llpathfindingpathtool
-* @author Stinson@lindenlab.com
-*
-* $LicenseInfo:firstyear=2012&license=viewerlgpl$
-* Second Life Viewer Source Code
-* Copyright (C) 2012, Linden Research, Inc.
-*
-* This library is free software; you can redistribute it and/or
-* modify it under the terms of the GNU Lesser General Public
-* License as published by the Free Software Foundation;
-* version 2.1 of the License only.
-*
-* This library is distributed in the hope that it will be useful,
-* but WITHOUT ANY WARRANTY; without even the implied warranty of
-* MERCHANTABILITY or FITNESS FOR A PARTICULAR PURPOSE.  See the GNU
-* Lesser General Public License for more details.
-*
-* You should have received a copy of the GNU Lesser General Public
-* License along with this library; if not, write to the Free Software
-* Foundation, Inc., 51 Franklin Street, Fifth Floor, Boston, MA  02110-1301  USA
-*
-* Linden Research, Inc., 945 Battery Street, San Francisco, CA  94111  USA
-* $/LicenseInfo$
-*/
-#ifndef LL_LLPATHFINDINGPATHTOOL_H
-#define LL_LLPATHFINDINGPATHTOOL_H
-
-#include <boost/function.hpp>
-#include <boost/signals2.hpp>
-
-#include "llpathinglib.h"
-#include "llsingleton.h"
-#include "lltool.h"
-
-class LLPathfindingPathTool : public LLTool, public LLSingleton<LLPathfindingPathTool>
-{
-    LLSINGLETON(LLPathfindingPathTool);
-    virtual ~LLPathfindingPathTool();
-
-public:
-<<<<<<< HEAD
-	typedef enum
-	{
-		kPathStatusUnknown,
-		kPathStatusChooseStartAndEndPoints,
-		kPathStatusChooseStartPoint,
-		kPathStatusChooseEndPoint,
-		kPathStatusHasValidPath,
-		kPathStatusHasInvalidPath,
-		kPathStatusNotEnabled,
-		kPathStatusNotImplemented,
-		kPathStatusError
-	} EPathStatus;
-
-	typedef enum
-	{
-		kCharacterTypeNone,
-		kCharacterTypeA,
-		kCharacterTypeB,
-		kCharacterTypeC,
-		kCharacterTypeD
-	} ECharacterType;
-
-	typedef boost::function<void (void)>         path_event_callback_t;
-	typedef boost::signals2::signal<void (void)> path_event_signal_t;
-	typedef boost::signals2::connection          path_event_slot_t;
-
-	virtual bool      handleMouseDown(S32 pX, S32 pY, MASK pMask) override;
-	virtual bool      handleMouseUp(S32 pX, S32 pY, MASK pMask) override;
-	virtual bool      handleMiddleMouseDown(S32 pX, S32 pY, MASK pMask) override;
-	virtual bool      handleMiddleMouseUp(S32 pX, S32 pY, MASK pMask) override;
-	virtual bool      handleRightMouseDown(S32 pX, S32 pY, MASK pMask) override;
-	virtual bool      handleRightMouseUp(S32 pX, S32 pY, MASK pMask) override;
-	virtual bool      handleDoubleClick(S32 x, S32 y, MASK mask) override;
-
-	virtual bool      handleHover(S32 pX, S32 pY, MASK pMask) override;
-
-	virtual bool      handleKey(KEY pKey, MASK pMask) override;
-
-	EPathStatus       getPathStatus() const;
-
-	F32               getCharacterWidth() const;
-	void              setCharacterWidth(F32 pCharacterWidth);
-
-	ECharacterType    getCharacterType() const;
-	void              setCharacterType(ECharacterType pCharacterType);
-
-	bool              isRenderPath() const;
-	void              clearPath();
-
-	path_event_slot_t registerPathEventListener(path_event_callback_t pPathEventCallback);
-=======
-    typedef enum
-    {
-        kPathStatusUnknown,
-        kPathStatusChooseStartAndEndPoints,
-        kPathStatusChooseStartPoint,
-        kPathStatusChooseEndPoint,
-        kPathStatusHasValidPath,
-        kPathStatusHasInvalidPath,
-        kPathStatusNotEnabled,
-        kPathStatusNotImplemented,
-        kPathStatusError
-    } EPathStatus;
-
-    typedef enum
-    {
-        kCharacterTypeNone,
-        kCharacterTypeA,
-        kCharacterTypeB,
-        kCharacterTypeC,
-        kCharacterTypeD
-    } ECharacterType;
-
-    typedef boost::function<void (void)>         path_event_callback_t;
-    typedef boost::signals2::signal<void (void)> path_event_signal_t;
-    typedef boost::signals2::connection          path_event_slot_t;
-
-    virtual BOOL      handleMouseDown(S32 pX, S32 pY, MASK pMask) override;
-    virtual BOOL      handleMouseUp(S32 pX, S32 pY, MASK pMask) override;
-    virtual BOOL      handleMiddleMouseDown(S32 pX, S32 pY, MASK pMask) override;
-    virtual BOOL      handleMiddleMouseUp(S32 pX, S32 pY, MASK pMask) override;
-    virtual BOOL      handleRightMouseDown(S32 pX, S32 pY, MASK pMask) override;
-    virtual BOOL      handleRightMouseUp(S32 pX, S32 pY, MASK pMask) override;
-    virtual BOOL      handleDoubleClick(S32 x, S32 y, MASK mask) override;
-
-    virtual BOOL      handleHover(S32 pX, S32 pY, MASK pMask) override;
-
-    virtual BOOL      handleKey(KEY pKey, MASK pMask) override;
-
-    EPathStatus       getPathStatus() const;
-
-    F32               getCharacterWidth() const;
-    void              setCharacterWidth(F32 pCharacterWidth);
-
-    ECharacterType    getCharacterType() const;
-    void              setCharacterType(ECharacterType pCharacterType);
-
-    bool              isRenderPath() const;
-    void              clearPath();
-
-    path_event_slot_t registerPathEventListener(path_event_callback_t pPathEventCallback);
->>>>>>> e1623bb2
-
-protected:
-
-private:
-    bool              isAnyPathToolModKeys(MASK pMask) const;
-    bool              isPointAModKeys(MASK pMask) const;
-    bool              isPointBModKeys(MASK pMask) const;
-    bool              isCameraModKeys(MASK pMask) const;
-
-    void              getRayPoints(S32 pX, S32 pY, LLVector3 &pRayStart, LLVector3 &pRayEnd) const;
-    void              computeFinalPoints(S32 pX, S32 pY, MASK pMask);
-    void              computeTempPoints(S32 pX, S32 pY, MASK pMask);
-
-    void              setFinalA(const LLVector3 &pStartPoint, const LLVector3 &pEndPoint);
-    bool              hasFinalA() const;
-    const LLVector3   &getFinalAStart() const;
-    const LLVector3   &getFinalAEnd() const;
-
-    void              setTempA(const LLVector3 &pStartPoint, const LLVector3 &pEndPoint);
-    bool              hasTempA() const;
-
-    void              setFinalB(const LLVector3 &pStartPoint, const LLVector3 &pEndPoint);
-    bool              hasFinalB() const;
-    const LLVector3   &getFinalBStart() const;
-    const LLVector3   &getFinalBEnd() const;
-
-    void              setTempB(const LLVector3 &pStartPoint, const LLVector3 &pEndPoint);
-    bool              hasTempB() const;
-
-    void              clearFinal();
-    void              clearTemp();
-
-    void              computeFinalPath();
-    void              computeTempPath();
-
-    LLPathingLib::PathingPacket mFinalPathData;
-    LLPathingLib::PathingPacket mTempPathData;
-    LLPathingLib::LLPLResult    mPathResult;
-    ECharacterType              mCharacterType;
-    path_event_signal_t         mPathEventSignal;
-    bool                        mIsLeftMouseButtonHeld;
-    bool                        mIsMiddleMouseButtonHeld;
-    bool                        mIsRightMouseButtonHeld;
-};
-
-#endif // LL_LLPATHFINDINGPATHTOOL_H+/**
+* @file   llpathfindingpathtool.h
+* @brief  Header file for llpathfindingpathtool
+* @author Stinson@lindenlab.com
+*
+* $LicenseInfo:firstyear=2012&license=viewerlgpl$
+* Second Life Viewer Source Code
+* Copyright (C) 2012, Linden Research, Inc.
+*
+* This library is free software; you can redistribute it and/or
+* modify it under the terms of the GNU Lesser General Public
+* License as published by the Free Software Foundation;
+* version 2.1 of the License only.
+*
+* This library is distributed in the hope that it will be useful,
+* but WITHOUT ANY WARRANTY; without even the implied warranty of
+* MERCHANTABILITY or FITNESS FOR A PARTICULAR PURPOSE.  See the GNU
+* Lesser General Public License for more details.
+*
+* You should have received a copy of the GNU Lesser General Public
+* License along with this library; if not, write to the Free Software
+* Foundation, Inc., 51 Franklin Street, Fifth Floor, Boston, MA  02110-1301  USA
+*
+* Linden Research, Inc., 945 Battery Street, San Francisco, CA  94111  USA
+* $/LicenseInfo$
+*/
+#ifndef LL_LLPATHFINDINGPATHTOOL_H
+#define LL_LLPATHFINDINGPATHTOOL_H
+
+#include <boost/function.hpp>
+#include <boost/signals2.hpp>
+
+#include "llpathinglib.h"
+#include "llsingleton.h"
+#include "lltool.h"
+
+class LLPathfindingPathTool : public LLTool, public LLSingleton<LLPathfindingPathTool>
+{
+    LLSINGLETON(LLPathfindingPathTool);
+    virtual ~LLPathfindingPathTool();
+
+public:
+    typedef enum
+    {
+        kPathStatusUnknown,
+        kPathStatusChooseStartAndEndPoints,
+        kPathStatusChooseStartPoint,
+        kPathStatusChooseEndPoint,
+        kPathStatusHasValidPath,
+        kPathStatusHasInvalidPath,
+        kPathStatusNotEnabled,
+        kPathStatusNotImplemented,
+        kPathStatusError
+    } EPathStatus;
+
+    typedef enum
+    {
+        kCharacterTypeNone,
+        kCharacterTypeA,
+        kCharacterTypeB,
+        kCharacterTypeC,
+        kCharacterTypeD
+    } ECharacterType;
+
+    typedef boost::function<void (void)>         path_event_callback_t;
+    typedef boost::signals2::signal<void (void)> path_event_signal_t;
+    typedef boost::signals2::connection          path_event_slot_t;
+
+    virtual bool      handleMouseDown(S32 pX, S32 pY, MASK pMask) override;
+    virtual bool      handleMouseUp(S32 pX, S32 pY, MASK pMask) override;
+    virtual bool      handleMiddleMouseDown(S32 pX, S32 pY, MASK pMask) override;
+    virtual bool      handleMiddleMouseUp(S32 pX, S32 pY, MASK pMask) override;
+    virtual bool      handleRightMouseDown(S32 pX, S32 pY, MASK pMask) override;
+    virtual bool      handleRightMouseUp(S32 pX, S32 pY, MASK pMask) override;
+    virtual bool      handleDoubleClick(S32 x, S32 y, MASK mask) override;
+
+    virtual bool      handleHover(S32 pX, S32 pY, MASK pMask) override;
+
+    virtual bool      handleKey(KEY pKey, MASK pMask) override;
+
+    EPathStatus       getPathStatus() const;
+
+    F32               getCharacterWidth() const;
+    void              setCharacterWidth(F32 pCharacterWidth);
+
+    ECharacterType    getCharacterType() const;
+    void              setCharacterType(ECharacterType pCharacterType);
+
+    bool              isRenderPath() const;
+    void              clearPath();
+
+    path_event_slot_t registerPathEventListener(path_event_callback_t pPathEventCallback);
+
+protected:
+
+private:
+    bool              isAnyPathToolModKeys(MASK pMask) const;
+    bool              isPointAModKeys(MASK pMask) const;
+    bool              isPointBModKeys(MASK pMask) const;
+    bool              isCameraModKeys(MASK pMask) const;
+
+    void              getRayPoints(S32 pX, S32 pY, LLVector3 &pRayStart, LLVector3 &pRayEnd) const;
+    void              computeFinalPoints(S32 pX, S32 pY, MASK pMask);
+    void              computeTempPoints(S32 pX, S32 pY, MASK pMask);
+
+    void              setFinalA(const LLVector3 &pStartPoint, const LLVector3 &pEndPoint);
+    bool              hasFinalA() const;
+    const LLVector3   &getFinalAStart() const;
+    const LLVector3   &getFinalAEnd() const;
+
+    void              setTempA(const LLVector3 &pStartPoint, const LLVector3 &pEndPoint);
+    bool              hasTempA() const;
+
+    void              setFinalB(const LLVector3 &pStartPoint, const LLVector3 &pEndPoint);
+    bool              hasFinalB() const;
+    const LLVector3   &getFinalBStart() const;
+    const LLVector3   &getFinalBEnd() const;
+
+    void              setTempB(const LLVector3 &pStartPoint, const LLVector3 &pEndPoint);
+    bool              hasTempB() const;
+
+    void              clearFinal();
+    void              clearTemp();
+
+    void              computeFinalPath();
+    void              computeTempPath();
+
+    LLPathingLib::PathingPacket mFinalPathData;
+    LLPathingLib::PathingPacket mTempPathData;
+    LLPathingLib::LLPLResult    mPathResult;
+    ECharacterType              mCharacterType;
+    path_event_signal_t         mPathEventSignal;
+    bool                        mIsLeftMouseButtonHeld;
+    bool                        mIsMiddleMouseButtonHeld;
+    bool                        mIsRightMouseButtonHeld;
+};
+
+#endif // LL_LLPATHFINDINGPATHTOOL_H