--- conflicted
+++ resolved
@@ -88,91 +88,6 @@
     }
 // [/RLVa:KB]
 
-<<<<<<< HEAD
-	// <FS:Ansariel> Use faster LLCachedControls
-	static LLCachedControl<F32> maxSelectDistance(gSavedSettings, "MaxSelectDistance");
-	static LLCachedControl<bool> limitSelectDistance(gSavedSettings, "LimitSelectDistance");
-	// </FS:Ansariel>
-
-	LLVector3 av_pos = gAgent.getPositionAgent();
-	// <FS:Ansariel> Use faster LLCachedControls
-	//F32 select_dist_squared = gSavedSettings.getF32("MaxSelectDistance");
-	//select_dist_squared = select_dist_squared * select_dist_squared;
-	F32 select_dist_squared = maxSelectDistance * maxSelectDistance;
-	// </FS:Ansariel>
-
-	bool deselect = (mask == MASK_CONTROL);
-	S32 left =	llmin(x, mDragStartX);
-	S32 right =	llmax(x, mDragStartX);
-	S32 top =	llmax(y, mDragStartY);
-	S32 bottom =llmin(y, mDragStartY);
-
-	// <FS:Ansariel> Factor out getInstance calls
-	LLViewerCamera& camera = LLViewerCamera::instance();
-	LLVector2& scale_factor = LLUI::getScaleFactor();
-
-	left = ll_round((F32) left * scale_factor.mV[VX]);
-	right = ll_round((F32) right * scale_factor.mV[VX]);
-	top = ll_round((F32) top * scale_factor.mV[VY]);
-	bottom = ll_round((F32) bottom * scale_factor.mV[VY]);
-
-	F32 old_far_plane = camera.getFar();
-	F32 old_near_plane = camera.getNear();
-
-	S32 width = right - left + 1;
-	S32 height = top - bottom + 1;
-
-	bool grow_selection = false;
-	bool shrink_selection = false;
-
-	if (height > mDragLastHeight || width > mDragLastWidth)
-	{
-		grow_selection = true;
-	}
-	if (height < mDragLastHeight || width < mDragLastWidth)
-	{
-		shrink_selection = true;
-	}
-
-	if (!grow_selection && !shrink_selection)
-	{
-		// nothing to do
-		return;
-	}
-
-	mDragLastHeight = height;
-	mDragLastWidth = width;
-
-	S32 center_x = (left + right) / 2;
-	S32 center_y = (top + bottom) / 2;
-
-	// save drawing mode
-	gGL.matrixMode(LLRender::MM_PROJECTION);
-	gGL.pushMatrix();
-
-	// <FS:Ansariel> Use faster LLCachedControls
-	//bool limit_select_distance = gSavedSettings.getBOOL("LimitSelectDistance");
-	bool limit_select_distance = limitSelectDistance();
-	// </FS:Ansariel>
-	if (limit_select_distance)
-	{
-		// ...select distance from control
-		LLVector3 relative_av_pos = av_pos;
-		relative_av_pos -= camera.getOrigin();
-
-		// <FS:Ansariel> Use faster LLCachedControls
-		//F32 new_far = relative_av_pos * LLViewerCamera::getInstance()->getAtAxis() + gSavedSettings.getF32("MaxSelectDistance");
-		//F32 new_near = relative_av_pos * LLViewerCamera::getInstance()->getAtAxis() - gSavedSettings.getF32("MaxSelectDistance");
-		F32 new_far = relative_av_pos * camera.getAtAxis() + maxSelectDistance;
-		F32 new_near = relative_av_pos * camera.getAtAxis() - maxSelectDistance;
-		// </FS:Ansariel>
-
-		new_near = llmax(new_near, 0.1f);
-
-		camera.setFar(new_far);
-		camera.setNear(new_near);
-	}
-=======
     // <FS:Ansariel> Use faster LLCachedControls
     static LLCachedControl<F32> maxSelectDistance(gSavedSettings, "MaxSelectDistance");
     static LLCachedControl<bool> limitSelectDistance(gSavedSettings, "LimitSelectDistance");
@@ -185,7 +100,7 @@
     F32 select_dist_squared = maxSelectDistance * maxSelectDistance;
     // </FS:Ansariel>
 
-    BOOL deselect = (mask == MASK_CONTROL);
+    bool deselect = (mask == MASK_CONTROL);
     S32 left =  llmin(x, mDragStartX);
     S32 right = llmax(x, mDragStartX);
     S32 top =   llmax(y, mDragStartY);
@@ -206,16 +121,16 @@
     S32 width = right - left + 1;
     S32 height = top - bottom + 1;
 
-    BOOL grow_selection = FALSE;
-    BOOL shrink_selection = FALSE;
+    bool grow_selection = false;
+    bool shrink_selection = false;
 
     if (height > mDragLastHeight || width > mDragLastWidth)
     {
-        grow_selection = TRUE;
+        grow_selection = true;
     }
     if (height < mDragLastHeight || width < mDragLastWidth)
     {
-        shrink_selection = TRUE;
+        shrink_selection = true;
     }
 
     if (!grow_selection && !shrink_selection)
@@ -235,8 +150,8 @@
     gGL.pushMatrix();
 
     // <FS:Ansariel> Use faster LLCachedControls
-    //BOOL limit_select_distance = gSavedSettings.getBOOL("LimitSelectDistance");
-    BOOL limit_select_distance = (BOOL)limitSelectDistance;
+    //bool limit_select_distance = gSavedSettings.getBOOL("LimitSelectDistance");
+    bool limit_select_distance = limitSelectDistance();
     // </FS:Ansariel>
     if (limit_select_distance)
     {
@@ -256,7 +171,6 @@
         camera.setFar(new_far);
         camera.setNear(new_near);
     }
->>>>>>> c06fb4e0
 // [RLVa:KB] - Checked: 2010-04-11 (RLVa-1.2.0e) | Modified: RLVa-1.0.0g
     if (gRlvHandler.hasBehaviour(RLV_BHVR_FARTOUCH))
     {
@@ -275,97 +189,8 @@
         camera.setFar(new_far);
         camera.setNear(new_near);
 
-<<<<<<< HEAD
-		// Usurp these two
-		limit_select_distance = true;
-		select_dist_squared = s_nFartouchDist * s_nFartouchDist;
-	}
-// [/RLVa:KB]
-	camera.setPerspective(FOR_SELECTION, 
-							center_x-width/2, center_y-height/2, width, height, 
-							limit_select_distance);
-
-	if (shrink_selection)
-	{
-		struct f : public LLSelectedObjectFunctor
-		{
-			virtual bool apply(LLViewerObject* vobjp)
-			{
-				LLDrawable* drawable = vobjp->mDrawable;
-				if (!drawable || vobjp->getPCode() != LL_PCODE_VOLUME || vobjp->isAttachment())
-				{
-					return true;
-				}
-				S32 result = LLViewerCamera::getInstance()->sphereInFrustum(drawable->getPositionAgent(), drawable->getRadius());
-				switch (result)
-				{
-				  case 0:
-					LLSelectMgr::getInstance()->unhighlightObjectOnly(vobjp);
-					break;
-				  case 1:
-					// check vertices
-					if (!LLViewerCamera::getInstance()->areVertsVisible(vobjp, LLSelectMgr::sRectSelectInclusive))
-					{
-						LLSelectMgr::getInstance()->unhighlightObjectOnly(vobjp);
-					}
-					break;
-				  default:
-					break;
-				}
-				return true;
-			}
-		} func;
-		LLSelectMgr::getInstance()->getHighlightedObjects()->applyToObjects(&func);
-	}
-
-	if (grow_selection)
-	{
-		std::vector<LLDrawable*> potentials;
-				
-		for (LLWorld::region_list_t::const_iterator iter = LLWorld::getInstance()->getRegionList().begin(); 
-			iter != LLWorld::getInstance()->getRegionList().end(); ++iter)
-		{
-			LLViewerRegion* region = *iter;
-			for (U32 i = 0; i < LLViewerRegion::NUM_PARTITIONS; i++)
-			{
-				LLSpatialPartition* part = region->getSpatialPartition(i);
-				if (part)
-				{	
-					part->cull(camera, &potentials, true);
-				}
-			}
-		}
-		
-		for (std::vector<LLDrawable*>::iterator iter = potentials.begin();
-			 iter != potentials.end(); iter++)
-		{
-			LLDrawable* drawable = *iter;
-			// <FS:Ansariel> FIRE-15206: Crash fixing
-			if (!drawable)
-			{
-				continue;
-			}
-			// </FS:Ansariel>
-			LLViewerObject* vobjp = drawable->getVObj();
-
-			// <FS:Ansariel> FIRE-15206: Crash fixing
-			//if (!drawable || !vobjp ||
-			if (!vobjp ||
-			// </FS:Ansariel>
-				vobjp->getPCode() != LL_PCODE_VOLUME || 
-				vobjp->isAttachment() ||
-				(deselect && !vobjp->isSelected()))
-			{
-				continue;
-			}
-
-			if (limit_select_distance && dist_vec_squared(drawable->getWorldPosition(), av_pos) > select_dist_squared)
-			{
-				continue;
-			}
-=======
         // Usurp these two
-        limit_select_distance = TRUE;
+        limit_select_distance = true;
         select_dist_squared = s_nFartouchDist * s_nFartouchDist;
     }
 // [/RLVa:KB]
@@ -419,7 +244,7 @@
                 LLSpatialPartition* part = region->getSpatialPartition(i);
                 if (part)
                 {
-                    part->cull(camera, &potentials, TRUE);
+                    part->cull(camera, &potentials, true);
                 }
             }
         }
@@ -451,7 +276,6 @@
             {
                 continue;
             }
->>>>>>> c06fb4e0
 
 // [RLVa:KB] - Checked: 2010-11-29 (RLVa-1.3.0c) | Added: RLVa-1.3.0c
             if ( (RlvActions::isRlvEnabled()) && (!RlvActions::canEdit(vobjp)) )
@@ -1110,104 +934,6 @@
 
 void LLViewerObjectList::renderObjectBeacons()
 {
-<<<<<<< HEAD
-	if (mDebugBeacons.empty())
-	{
-		return;
-	}
-
-	LLGLSUIDefault gls_ui;
-
-	gUIProgram.bind();
-
-	{
-		gGL.getTexUnit(0)->unbind(LLTexUnit::TT_TEXTURE);
-
-		S32 last_line_width = -1;
-		// gGL.begin(LLRender::LINES); // Always happens in (line_width != last_line_width)
-		
-		for (std::vector<LLDebugBeacon>::iterator iter = mDebugBeacons.begin(); iter != mDebugBeacons.end(); ++iter)
-		{
-			const LLDebugBeacon &debug_beacon = *iter;
-			LLColor4 color = debug_beacon.mColor;
-			color.mV[3] *= 0.25f;
-			S32 line_width = debug_beacon.mLineWidth;
-			if (line_width != last_line_width)
-			{
-				// <FS> Line width OGL core profile fix by Rye Mutt
-				//gGL.flush();
-				//glLineWidth( (F32)line_width );
-				gGL.setLineWidth((F32)line_width);
-				last_line_width = line_width;
-			}
-
-			const LLVector3 &thisline = debug_beacon.mPositionAgent;
-		
-			gGL.begin(LLRender::LINES);
-			gGL.color4fv(linearColor4(color).mV);
-			draw_cross_lines(thisline, 2.0f, 2.0f, 50.f);
-			draw_line_cube(0.10f, thisline);
-			
-			gGL.end();
-		}
-	}
-
-	{
-		gGL.getTexUnit(0)->unbind(LLTexUnit::TT_TEXTURE);
-		LLGLDepthTest gls_depth(GL_TRUE);
-		
-		S32 last_line_width = -1;
-		// gGL.begin(LLRender::LINES); // Always happens in (line_width != last_line_width)
-		
-		for (std::vector<LLDebugBeacon>::iterator iter = mDebugBeacons.begin(); iter != mDebugBeacons.end(); ++iter)
-		{
-			const LLDebugBeacon &debug_beacon = *iter;
-
-			S32 line_width = debug_beacon.mLineWidth;
-			if (line_width != last_line_width)
-			{
-				// <FS> Line width OGL core profile fix by Rye Mutt
-				//gGL.flush();
-				//glLineWidth( (F32)line_width );
-				gGL.setLineWidth((F32)line_width);
-				last_line_width = line_width;
-			}
-
-			const LLVector3 &thisline = debug_beacon.mPositionAgent;
-			gGL.begin(LLRender::LINES);
-			gGL.color4fv(linearColor4(debug_beacon.mColor).mV);
-			draw_cross_lines(thisline, 0.5f, 0.5f, 0.5f);
-			draw_line_cube(0.10f, thisline);
-
-			gGL.end();
-		}
-		
-		// <FS> Line width OGL core profile fix by Rye Mutt
-		//gGL.flush();
-		//glLineWidth(1.f);
-		gGL.setLineWidth(1.f);
-
-		for (std::vector<LLDebugBeacon>::iterator iter = mDebugBeacons.begin(); iter != mDebugBeacons.end(); ++iter)
-		{
-			LLDebugBeacon &debug_beacon = *iter;
-			if (debug_beacon.mString == "")
-			{
-				continue;
-			}
-			LLHUDText *hud_textp = (LLHUDText *)LLHUDObject::addHUDObject(LLHUDObject::LL_HUD_TEXT);
-
-			hud_textp->setZCompare(false);
-			LLColor4 color;
-			color = debug_beacon.mTextColor;
-			color.mV[3] *= 1.f;
-
-			hud_textp->setString(debug_beacon.mString);
-			hud_textp->setColor(color);
-			hud_textp->setPositionAgent(debug_beacon.mPositionAgent);
-			debug_beacon.mHUDObject = hud_textp;
-		}
-	}
-=======
     if (mDebugBeacons.empty())
     {
         return;
@@ -1293,7 +1019,7 @@
             }
             LLHUDText *hud_textp = (LLHUDText *)LLHUDObject::addHUDObject(LLHUDObject::LL_HUD_TEXT);
 
-            hud_textp->setZCompare(FALSE);
+            hud_textp->setZCompare(false);
             LLColor4 color;
             color = debug_beacon.mTextColor;
             color.mV[3] *= 1.f;
@@ -1304,7 +1030,6 @@
             debug_beacon.mHUDObject = hud_textp;
         }
     }
->>>>>>> c06fb4e0
 }
 
 void LLSky::renderSunMoonBeacons(const LLVector3& pos_agent, const LLVector3& direction, LLColor4 color)
