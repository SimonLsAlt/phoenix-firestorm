/**
 * @file llglsandbox.cpp
 * @brief GL functionality access
 *
 * $LicenseInfo:firstyear=2003&license=viewerlgpl$
 * Second Life Viewer Source Code
 * Copyright (C) 2010, Linden Research, Inc.
 *
 * This library is free software; you can redistribute it and/or
 * modify it under the terms of the GNU Lesser General Public
 * License as published by the Free Software Foundation;
 * version 2.1 of the License only.
 *
 * This library is distributed in the hope that it will be useful,
 * but WITHOUT ANY WARRANTY; without even the implied warranty of
 * MERCHANTABILITY or FITNESS FOR A PARTICULAR PURPOSE.  See the GNU
 * Lesser General Public License for more details.
 *
 * You should have received a copy of the GNU Lesser General Public
 * License along with this library; if not, write to the Free Software
 * Foundation, Inc., 51 Franklin Street, Fifth Floor, Boston, MA  02110-1301  USA
 *
 * Linden Research, Inc., 945 Battery Street, San Francisco, CA  94111  USA
 * $/LicenseInfo$
 */

/**
 * Contains ALL methods which directly access GL functionality
 * except for core rendering engine functionality.
 */

#include "llviewerprecompiledheaders.h"

#include "llviewercontrol.h"

#include "llgl.h"
#include "llrender.h"
#include "llglheaders.h"
#include "llparcel.h"
#include "llui.h"

#include "lldrawable.h"
#include "lltextureentry.h"
#include "llviewercamera.h"

#include "llvoavatarself.h"
#include "llsky.h"
#include "llagent.h"
#include "lltoolmgr.h"
#include "llselectmgr.h"
#include "llhudmanager.h"
#include "llhudtext.h"
#include "llrendersphere.h"
#include "llviewerobjectlist.h"
#include "lltoolselectrect.h"
#include "llviewerwindow.h"
#include "llsurface.h"
#include "llwind.h"
#include "llworld.h"
#include "llviewerparcelmgr.h"
#include "llviewerregion.h"
#include "llpreviewtexture.h"
#include "llresmgr.h"
#include "pipeline.h"
#include "llspatialpartition.h"
#include "llviewershadermgr.h"
// [RLVa:KB] - Checked: 2010-04-11 (RLVa-1.2.0e)
#include "rlvactions.h"
#include "rlvhandler.h"
#include "rlvmodifiers.h"
// [/RLVa:KB]

#include <vector>

// Height of the yellow selection highlight posts for land
const F32 PARCEL_POST_HEIGHT = 0.666f;

// Returns true if you got at least one object
void LLToolSelectRect::handleRectangleSelection(S32 x, S32 y, MASK mask)
{
// [RLVa:KB] - @edit* and @interact
    // Block rectangle selection if:
    //   - prevented from editing anything at all
    //   - prevented from interacting at all
    if (RlvActions::isRlvEnabled() && (RlvActions::canEdit(ERlvCheckType::Nothing) || RlvActions::hasBehaviour(RLV_BHVR_INTERACT)) )
    {
        return;
    }
// [/RLVa:KB]

    // <FS:Ansariel> Use faster LLCachedControls
    static LLCachedControl<F32> maxSelectDistance(gSavedSettings, "MaxSelectDistance");
    static LLCachedControl<bool> limitSelectDistance(gSavedSettings, "LimitSelectDistance");
    // </FS:Ansariel>

    LLVector3 av_pos = gAgent.getPositionAgent();
    // <FS:Ansariel> Use faster LLCachedControls
    //F32 select_dist_squared = gSavedSettings.getF32("MaxSelectDistance");
    //select_dist_squared = select_dist_squared * select_dist_squared;
    F32 select_dist_squared = maxSelectDistance * maxSelectDistance;
    // </FS:Ansariel>

    bool deselect = (mask == MASK_CONTROL);
    S32 left =  llmin(x, mDragStartX);
    S32 right = llmax(x, mDragStartX);
    S32 top =   llmax(y, mDragStartY);
    S32 bottom =llmin(y, mDragStartY);

    // <FS:Ansariel> Factor out getInstance calls
    LLViewerCamera& camera = LLViewerCamera::instance();
    LLVector2& scale_factor = LLUI::getScaleFactor();

    left = ll_round((F32) left * scale_factor.mV[VX]);
    right = ll_round((F32) right * scale_factor.mV[VX]);
    top = ll_round((F32) top * scale_factor.mV[VY]);
    bottom = ll_round((F32) bottom * scale_factor.mV[VY]);

    F32 old_far_plane = camera.getFar();
    F32 old_near_plane = camera.getNear();

    S32 width = right - left + 1;
    S32 height = top - bottom + 1;

    bool grow_selection = false;
    bool shrink_selection = false;

    if (height > mDragLastHeight || width > mDragLastWidth)
    {
        grow_selection = true;
    }
    if (height < mDragLastHeight || width < mDragLastWidth)
    {
        shrink_selection = true;
    }

    if (!grow_selection && !shrink_selection)
    {
        // nothing to do
        return;
    }

    mDragLastHeight = height;
    mDragLastWidth = width;

    S32 center_x = (left + right) / 2;
    S32 center_y = (top + bottom) / 2;

    // save drawing mode
    gGL.matrixMode(LLRender::MM_PROJECTION);
    gGL.pushMatrix();

    // <FS:Ansariel> Use faster LLCachedControls
<<<<<<< HEAD
    //BOOL limit_select_distance = gSavedSettings.getBOOL("LimitSelectDistance");
    BOOL limit_select_distance = (BOOL)limitSelectDistance;
=======
    //bool limit_select_distance = gSavedSettings.getBOOL("LimitSelectDistance");
    bool limit_select_distance = limitSelectDistance();
>>>>>>> 050d2fef
    // </FS:Ansariel>
    if (limit_select_distance)
    {
        // ...select distance from control
        LLVector3 relative_av_pos = av_pos;
        relative_av_pos -= camera.getOrigin();

        // <FS:Ansariel> Use faster LLCachedControls
        //F32 new_far = relative_av_pos * LLViewerCamera::getInstance()->getAtAxis() + gSavedSettings.getF32("MaxSelectDistance");
        //F32 new_near = relative_av_pos * LLViewerCamera::getInstance()->getAtAxis() - gSavedSettings.getF32("MaxSelectDistance");
        F32 new_far = relative_av_pos * camera.getAtAxis() + maxSelectDistance;
        F32 new_near = relative_av_pos * camera.getAtAxis() - maxSelectDistance;
        // </FS:Ansariel>

        new_near = llmax(new_near, 0.1f);

        camera.setFar(new_far);
        camera.setNear(new_near);
    }
// [RLVa:KB] - Checked: 2010-04-11 (RLVa-1.2.0e) | Modified: RLVa-1.0.0g
    if (gRlvHandler.hasBehaviour(RLV_BHVR_FARTOUCH))
    {
        static RlvCachedBehaviourModifier<float> s_nFartouchDist(RLV_MODIFIER_FARTOUCHDIST);

        // We'll allow drag selection under fartouch, but only within the fartouch range
        // (just copy/paste the code above us to make that work, thank you Lindens!)
        LLVector3 relative_av_pos = av_pos;
        relative_av_pos -= camera.getOrigin();

        F32 new_far = relative_av_pos * camera.getAtAxis() + s_nFartouchDist;
        F32 new_near = relative_av_pos * camera.getAtAxis() - s_nFartouchDist;

        new_near = llmax(new_near, 0.1f);

        camera.setFar(new_far);
        camera.setNear(new_near);

        // Usurp these two
<<<<<<< HEAD
        limit_select_distance = TRUE;
=======
        limit_select_distance = true;
>>>>>>> 050d2fef
        select_dist_squared = s_nFartouchDist * s_nFartouchDist;
    }
// [/RLVa:KB]
    camera.setPerspective(FOR_SELECTION,
                            center_x-width/2, center_y-height/2, width, height,
                            limit_select_distance);

    if (shrink_selection)
    {
        struct f : public LLSelectedObjectFunctor
        {
            virtual bool apply(LLViewerObject* vobjp)
            {
                LLDrawable* drawable = vobjp->mDrawable;
                if (!drawable || vobjp->getPCode() != LL_PCODE_VOLUME || vobjp->isAttachment())
                {
                    return true;
                }
                S32 result = LLViewerCamera::getInstance()->sphereInFrustum(drawable->getPositionAgent(), drawable->getRadius());
                switch (result)
                {
                  case 0:
                    LLSelectMgr::getInstance()->unhighlightObjectOnly(vobjp);
                    break;
                  case 1:
                    // check vertices
                    if (!LLViewerCamera::getInstance()->areVertsVisible(vobjp, LLSelectMgr::sRectSelectInclusive))
                    {
                        LLSelectMgr::getInstance()->unhighlightObjectOnly(vobjp);
                    }
                    break;
                  default:
                    break;
                }
                return true;
            }
        } func;
        LLSelectMgr::getInstance()->getHighlightedObjects()->applyToObjects(&func);
    }

    if (grow_selection)
    {
        std::vector<LLDrawable*> potentials;

        for (LLWorld::region_list_t::const_iterator iter = LLWorld::getInstance()->getRegionList().begin();
            iter != LLWorld::getInstance()->getRegionList().end(); ++iter)
        {
            LLViewerRegion* region = *iter;
            for (U32 i = 0; i < LLViewerRegion::NUM_PARTITIONS; i++)
            {
                LLSpatialPartition* part = region->getSpatialPartition(i);
                if (part)
                {
<<<<<<< HEAD
                    part->cull(camera, &potentials, TRUE);
=======
                    part->cull(camera, &potentials, true);
>>>>>>> 050d2fef
                }
            }
        }

        for (std::vector<LLDrawable*>::iterator iter = potentials.begin();
             iter != potentials.end(); iter++)
        {
            LLDrawable* drawable = *iter;
            // <FS:Ansariel> FIRE-15206: Crash fixing
            if (!drawable)
            {
                continue;
            }
            // </FS:Ansariel>
            LLViewerObject* vobjp = drawable->getVObj();

            // <FS:Ansariel> FIRE-15206: Crash fixing
            //if (!drawable || !vobjp ||
            if (!vobjp ||
            // </FS:Ansariel>
                vobjp->getPCode() != LL_PCODE_VOLUME ||
                vobjp->isAttachment() ||
                (deselect && !vobjp->isSelected()))
            {
                continue;
            }

            if (limit_select_distance && dist_vec_squared(drawable->getWorldPosition(), av_pos) > select_dist_squared)
            {
                continue;
            }

// [RLVa:KB] - Checked: 2010-11-29 (RLVa-1.3.0c) | Added: RLVa-1.3.0c
            if ( (RlvActions::isRlvEnabled()) && (!RlvActions::canEdit(vobjp)) )
            {
                continue;
            }
// [/RLVa:KB]

            S32 result = camera.sphereInFrustum(drawable->getPositionAgent(), drawable->getRadius());
            if (result)
            {
                switch (result)
                {
                case 1:
                    // check vertices
                    if (camera.areVertsVisible(vobjp, LLSelectMgr::sRectSelectInclusive))
                    {
                        LLSelectMgr::getInstance()->highlightObjectOnly(vobjp);
                    }
                    break;
                case 2:
                    LLSelectMgr::getInstance()->highlightObjectOnly(vobjp);
                    break;
                default:
                    break;
                }
            }
        }
    }

    // restore drawing mode
    gGL.matrixMode(LLRender::MM_PROJECTION);
    gGL.popMatrix();
    gGL.matrixMode(LLRender::MM_MODELVIEW);

    // restore camera
    camera.setFar(old_far_plane);
    camera.setNear(old_near_plane);
    gViewerWindow->setup3DRender();
}

const F32 WIND_RELATIVE_ALTITUDE            = 25.f;

void LLWind::renderVectors()
{
    // Renders the wind as vectors (used for debug)
    S32 i,j;
    F32 x,y;

// <FS:CR> Aurora Sim
    //F32 region_width_meters = LLWorld::getInstance()->getRegionWidthInMeters();
    F32 region_width_meters = gAgent.getRegion()->getWidth();
// </FS:CR> Aurora Sim

    gGL.getTexUnit(0)->unbind(LLTexUnit::TT_TEXTURE);
    gGL.pushMatrix();
    LLVector3 origin_agent;
    origin_agent = gAgent.getPosAgentFromGlobal(mOriginGlobal);
    gGL.translatef(origin_agent.mV[VX], origin_agent.mV[VY], gAgent.getPositionAgent().mV[VZ] + WIND_RELATIVE_ALTITUDE);
    for (j = 0; j < mSize; j++)
    {
        for (i = 0; i < mSize; i++)
        {
            x = mVelX[i + j*mSize] * WIND_SCALE_HACK;
            y = mVelY[i + j*mSize] * WIND_SCALE_HACK;
            gGL.pushMatrix();
            gGL.translatef((F32)i * region_width_meters/mSize, (F32)j * region_width_meters/mSize, 0.0);
            gGL.color3f(0,1,0);
            gGL.begin(LLRender::POINTS);
                gGL.vertex3f(0,0,0);
            gGL.end();
            gGL.color3f(1,0,0);
            gGL.begin(LLRender::LINES);
                gGL.vertex3f(x * 0.1f, y * 0.1f ,0.f);
                gGL.vertex3f(x, y, 0.f);
            gGL.end();
            gGL.popMatrix();
        }
    }
    gGL.popMatrix();
}




// Used by lltoolselectland
void LLViewerParcelMgr::renderRect(const LLVector3d &west_south_bottom_global,
                                   const LLVector3d &east_north_top_global )
{
    LLGLSUIDefault gls_ui;
    gGL.getTexUnit(0)->unbind(LLTexUnit::TT_TEXTURE);
    LLGLDepthTest gls_depth(GL_TRUE);

    LLVector3 west_south_bottom_agent = gAgent.getPosAgentFromGlobal(west_south_bottom_global);
    F32 west    = west_south_bottom_agent.mV[VX];
    F32 south   = west_south_bottom_agent.mV[VY];
//  F32 bottom  = west_south_bottom_agent.mV[VZ] - 1.f;

    LLVector3 east_north_top_agent = gAgent.getPosAgentFromGlobal(east_north_top_global);
    F32 east    = east_north_top_agent.mV[VX];
    F32 north   = east_north_top_agent.mV[VY];
//  F32 top     = east_north_top_agent.mV[VZ] + 1.f;

    // HACK: At edge of last region of world, we need to make sure the region
    // resolves correctly so we can get a height value.
    const F32 FUDGE = 0.01f;

    // <FS:Ansariel> Factor out getInstance calls
    LLWorld& world = LLWorld::instance();
    F32 sw_bottom = world.resolveLandHeightAgent( LLVector3( west, south, 0.f ) );
    F32 se_bottom = world.resolveLandHeightAgent( LLVector3( east-FUDGE, south, 0.f ) );
    F32 ne_bottom = world.resolveLandHeightAgent( LLVector3( east-FUDGE, north-FUDGE, 0.f ) );
    F32 nw_bottom = world.resolveLandHeightAgent( LLVector3( west, north-FUDGE, 0.f ) );

    F32 sw_top = sw_bottom + PARCEL_POST_HEIGHT;
    F32 se_top = se_bottom + PARCEL_POST_HEIGHT;
    F32 ne_top = ne_bottom + PARCEL_POST_HEIGHT;
    F32 nw_top = nw_bottom + PARCEL_POST_HEIGHT;

    LLUI::setLineWidth(2.f);
    gGL.color4f(1.f, 1.f, 0.f, 1.f);

    // Cheat and give this the same pick-name as land
    gGL.begin(LLRender::LINES);

    gGL.vertex3f(west, north, nw_bottom);
    gGL.vertex3f(west, north, nw_top);

    gGL.vertex3f(east, north, ne_bottom);
    gGL.vertex3f(east, north, ne_top);

    gGL.vertex3f(east, south, se_bottom);
    gGL.vertex3f(east, south, se_top);

    gGL.vertex3f(west, south, sw_bottom);
    gGL.vertex3f(west, south, sw_top);

    gGL.end();

    gGL.color4f(1.f, 1.f, 0.f, 0.2f);
    // <FS:Ansariel> Remove QUADS rendering mode
    //gGL.begin(LLRender::QUADS);

    //gGL.vertex3f(west, north, nw_bottom);
    //gGL.vertex3f(west, north, nw_top);
    //gGL.vertex3f(east, north, ne_top);
    //gGL.vertex3f(east, north, ne_bottom);

    //gGL.vertex3f(east, north, ne_bottom);
    //gGL.vertex3f(east, north, ne_top);
    //gGL.vertex3f(east, south, se_top);
    //gGL.vertex3f(east, south, se_bottom);

    //gGL.vertex3f(east, south, se_bottom);
    //gGL.vertex3f(east, south, se_top);
    //gGL.vertex3f(west, south, sw_top);
    //gGL.vertex3f(west, south, sw_bottom);

    //gGL.vertex3f(west, south, sw_bottom);
    //gGL.vertex3f(west, south, sw_top);
    //gGL.vertex3f(west, north, nw_top);
    //gGL.vertex3f(west, north, nw_bottom);

    //gGL.end();
    gGL.begin(LLRender::TRIANGLE_STRIP);
    {
        gGL.vertex3f(west, north, nw_bottom);
        gGL.vertex3f(west, north, nw_top);
        gGL.vertex3f(east, north, ne_bottom);
        gGL.vertex3f(east, north, ne_top);
        gGL.vertex3f(east, south, se_bottom);
        gGL.vertex3f(east, south, se_top);
        gGL.vertex3f(west, south, sw_top);
        gGL.vertex3f(west, south, sw_bottom);
        gGL.vertex3f(west, north, nw_top);
        gGL.vertex3f(west, north, nw_bottom);
    }
    gGL.end();
    // </FS:Ansariel>

    LLUI::setLineWidth(1.f);
}

/*
void LLViewerParcelMgr::renderParcel(LLParcel* parcel )
{
    S32 i;
    S32 count = parcel->getBoxCount();
    for (i = 0; i < count; i++)
    {
        const LLParcelBox& box = parcel->getBox(i);

        F32 west = box.mMin.mV[VX];
        F32 south = box.mMin.mV[VY];

        F32 east = box.mMax.mV[VX];
        F32 north = box.mMax.mV[VY];

        // HACK: At edge of last region of world, we need to make sure the region
        // resolves correctly so we can get a height value.
        const F32 FUDGE = 0.01f;

        F32 sw_bottom = LLWorld::getInstance()->resolveLandHeightAgent( LLVector3( west, south, 0.f ) );
        F32 se_bottom = LLWorld::getInstance()->resolveLandHeightAgent( LLVector3( east-FUDGE, south, 0.f ) );
        F32 ne_bottom = LLWorld::getInstance()->resolveLandHeightAgent( LLVector3( east-FUDGE, north-FUDGE, 0.f ) );
        F32 nw_bottom = LLWorld::getInstance()->resolveLandHeightAgent( LLVector3( west, north-FUDGE, 0.f ) );

        // little hack to make nearby lines not Z-fight
        east -= 0.1f;
        north -= 0.1f;

        F32 sw_top = sw_bottom + POST_HEIGHT;
        F32 se_top = se_bottom + POST_HEIGHT;
        F32 ne_top = ne_bottom + POST_HEIGHT;
        F32 nw_top = nw_bottom + POST_HEIGHT;

        gGL.getTexUnit(0)->unbind(LLTexUnit::TT_TEXTURE);
        LLGLDepthTest gls_depth(GL_TRUE);

        LLUI::setLineWidth(2.f);
        gGL.color4f(0.f, 1.f, 1.f, 1.f);

        // Cheat and give this the same pick-name as land
        gGL.begin(LLRender::LINES);

        gGL.vertex3f(west, north, nw_bottom);
        gGL.vertex3f(west, north, nw_top);

        gGL.vertex3f(east, north, ne_bottom);
        gGL.vertex3f(east, north, ne_top);

        gGL.vertex3f(east, south, se_bottom);
        gGL.vertex3f(east, south, se_top);

        gGL.vertex3f(west, south, sw_bottom);
        gGL.vertex3f(west, south, sw_top);

        gGL.end();

        gGL.color4f(0.f, 1.f, 1.f, 0.2f);
        gGL.begin(LLRender::QUADS);

        gGL.vertex3f(west, north, nw_bottom);
        gGL.vertex3f(west, north, nw_top);
        gGL.vertex3f(east, north, ne_top);
        gGL.vertex3f(east, north, ne_bottom);

        gGL.vertex3f(east, north, ne_bottom);
        gGL.vertex3f(east, north, ne_top);
        gGL.vertex3f(east, south, se_top);
        gGL.vertex3f(east, south, se_bottom);

        gGL.vertex3f(east, south, se_bottom);
        gGL.vertex3f(east, south, se_top);
        gGL.vertex3f(west, south, sw_top);
        gGL.vertex3f(west, south, sw_bottom);

        gGL.vertex3f(west, south, sw_bottom);
        gGL.vertex3f(west, south, sw_top);
        gGL.vertex3f(west, north, nw_top);
        gGL.vertex3f(west, north, nw_bottom);

        gGL.end();

        LLUI::setLineWidth(1.f);
    }
}
*/


// north = a wall going north/south.  Need that info to set up texture
// coordinates correctly.
// <FS:Ansariel> FIRE-10546: Show parcel boundary up to max. build level
//void LLViewerParcelMgr::renderOneSegment(F32 x1, F32 y1, F32 x2, F32 y2, F32 height, U8 direction, LLViewerRegion* regionp)
void LLViewerParcelMgr::renderOneSegment(F32 x1, F32 y1, F32 x2, F32 y2, F32 height, U8 direction, LLViewerRegion* regionp, bool absolute_height /* = false */)
// </FS:Ansariel>
{
    // HACK: At edge of last region of world, we need to make sure the region
    // resolves correctly so we can get a height value.
// <FS:CR> Aurora Sim
    //const F32 BORDER = REGION_WIDTH_METERS - 0.1f;
    const F32 BORDER = regionp->getWidth() - 0.1f;
// </FS:CR> Aurora Sim

    F32 clamped_x1 = x1;
    F32 clamped_y1 = y1;
    F32 clamped_x2 = x2;
    F32 clamped_y2 = y2;

    if (clamped_x1 > BORDER) clamped_x1 = BORDER;
    if (clamped_y1 > BORDER) clamped_y1 = BORDER;
    if (clamped_x2 > BORDER) clamped_x2 = BORDER;
    if (clamped_y2 > BORDER) clamped_y2 = BORDER;

    F32 z;
    F32 z1;
    F32 z2;

    z1 = regionp->getLand().resolveHeightRegion( LLVector3( clamped_x1, clamped_y1, 0.f ) );
    z2 = regionp->getLand().resolveHeightRegion( LLVector3( clamped_x2, clamped_y2, 0.f ) );

    // Convert x1 and x2 from region-local to agent coords.
    LLVector3 origin = regionp->getOriginAgent();
    x1 += origin.mV[VX];
    x2 += origin.mV[VX];
    y1 += origin.mV[VY];
    y2 += origin.mV[VY];

    if (height < 1.f)
    {
        // <FS:Ansariel> FIRE-10546: Show parcel boundary up to max. build level
        //z = z1+height;
        z = absolute_height ? height : z1+height;
        // </FS:Ansariel>
        gGL.vertex3f(x1, y1, z);

        gGL.vertex3f(x1, y1, z1);

        gGL.vertex3f(x2, y2, z2);

        // <FS:Ansariel> Remove QUADS rendering mode
        gGL.vertex3f(x1, y1, z);
        gGL.vertex3f(x2, y2, z2);
        // </FS:Ansariel>

        // <FS:Ansariel> FIRE-10546: Show parcel boundary up to max. build level
        //z = z2+height;
        z = absolute_height ? height : z2+height;
        // </FS:Ansariel>
        gGL.vertex3f(x2, y2, z);
    }
    else
    {
        F32 tex_coord1;
        F32 tex_coord2;

        if (WEST_MASK == direction)
        {
            tex_coord1 = y1;
            tex_coord2 = y2;
        }
        else if (SOUTH_MASK == direction)
        {
            tex_coord1 = x1;
            tex_coord2 = x2;
        }
        else if (EAST_MASK == direction)
        {
            tex_coord1 = y2;
            tex_coord2 = y1;
        }
        else /* (NORTH_MASK == direction) */
        {
            tex_coord1 = x2;
            tex_coord2 = x1;
        }


        gGL.texCoord2f(tex_coord1*0.5f+0.5f, z1*0.5f);
        gGL.vertex3f(x1, y1, z1);

        gGL.texCoord2f(tex_coord2*0.5f+0.5f, z2*0.5f);
        gGL.vertex3f(x2, y2, z2);

        // top edge stairsteps
        // <FS:Ansariel> FIRE-10546: Show parcel boundary up to max. build level
        //z = llmax(z2+height, z1+height);
        z = absolute_height ? height : llmax(z2+height, z1+height);
        // </FS:Ansariel>
        gGL.texCoord2f(tex_coord2*0.5f+0.5f, z*0.5f);
        gGL.vertex3f(x2, y2, z);

        // <FS:Ansariel> Remove QUADS rendering mode
        gGL.texCoord2f(tex_coord1*0.5f+0.5f, z1*0.5f);
        gGL.vertex3f(x1, y1, z1);

        gGL.texCoord2f(tex_coord2*0.5f+0.5f, z*0.5f);
        gGL.vertex3f(x2, y2, z);
        // </FS:Ansariel>

        gGL.texCoord2f(tex_coord1*0.5f+0.5f, z*0.5f);
        gGL.vertex3f(x1, y1, z);
    }
}


void LLViewerParcelMgr::renderHighlightSegments(const U8* segments, LLViewerRegion* regionp)
{
    S32 x, y;
    F32 x1, y1; // start point
    F32 x2, y2; // end point
    bool has_segments = false;

    LLGLSUIDefault gls_ui;
    gGL.getTexUnit(0)->unbind(LLTexUnit::TT_TEXTURE);
    // <FS:Ansariel> FIRE-10546: Show parcel boundary up to max. build level
    //LLGLDepthTest gls_depth(GL_TRUE);
    LLGLDepthTest gls_depth(GL_TRUE, GL_FALSE);
    LLGLDisable cull(GL_CULL_FACE);

    static LLCachedControl<bool> fsRenderParcelSelectionToMaxBuildHeight(gSavedSettings, "FSRenderParcelSelectionToMaxBuildHeight");
    F32 height = fsRenderParcelSelectionToMaxBuildHeight ? LLWorld::instance().getMaxPrimZPos() + PARCEL_POST_HEIGHT : PARCEL_POST_HEIGHT;
    // </FS:Ansariel>

    gGL.color4f(1.f, 1.f, 0.f, 0.2f);

    const S32 STRIDE = (mParcelsPerEdge+1);

    // Cheat and give this the same pick-name as land


    for (y = 0; y < STRIDE; y++)
    {
        for (x = 0; x < STRIDE; x++)
        {
            U8 segment_mask = segments[x + y*STRIDE];

            if (segment_mask & SOUTH_MASK)
            {
                x1 = x * PARCEL_GRID_STEP_METERS;
                y1 = y * PARCEL_GRID_STEP_METERS;

                x2 = x1 + PARCEL_GRID_STEP_METERS;
                y2 = y1;

                if (!has_segments)
                {
                    has_segments = true;
                    // <FS:Ansariel> Remove QUADS rendering mode
                    //gGL.begin(LLRender::QUADS);
                    gGL.begin(LLRender::TRIANGLES);
                    // </FS:Ansariel>
                }
                // <FS:Ansariel> FIRE-10546: Show parcel boundary up to max. build level
                //renderOneSegment(x1, y1, x2, y2, PARCEL_POST_HEIGHT, SOUTH_MASK, regionp);
                renderOneSegment(x1, y1, x2, y2, height, SOUTH_MASK, regionp, fsRenderParcelSelectionToMaxBuildHeight);
                // </FS:Ansariel>
            }

            if (segment_mask & WEST_MASK)
            {
                x1 = x * PARCEL_GRID_STEP_METERS;
                y1 = y * PARCEL_GRID_STEP_METERS;

                x2 = x1;
                y2 = y1 + PARCEL_GRID_STEP_METERS;

                if (!has_segments)
                {
                    has_segments = true;
                    // <FS:Ansariel> Remove QUADS rendering mode
                    //gGL.begin(LLRender::QUADS);
                    gGL.begin(LLRender::TRIANGLES);
                    // </FS:Ansariel>
                }
                // <FS:Ansariel> FIRE-10546: Show parcel boundary up to max. build level
                //renderOneSegment(x1, y1, x2, y2, PARCEL_POST_HEIGHT, WEST_MASK, regionp);
                renderOneSegment(x1, y1, x2, y2, height, WEST_MASK, regionp, fsRenderParcelSelectionToMaxBuildHeight);
                // </FS:Ansariel>
            }
        }
    }

    if (has_segments)
    {
        gGL.end();
    }
}


void LLViewerParcelMgr::renderCollisionSegments(U8* segments, bool use_pass, LLViewerRegion* regionp)
{

    S32 x, y;
    F32 x1, y1; // start point
    F32 x2, y2; // end point
    F32 alpha = 0;
    F32 dist = 0;
    F32 dx, dy;
    F32 collision_height;

    const S32 STRIDE = (mParcelsPerEdge+1);

    LLVector3 pos = gAgent.getPositionAgent();

    F32 pos_x = pos.mV[VX];
    F32 pos_y = pos.mV[VY];

    LLGLSUIDefault gls_ui;
    LLGLDepthTest gls_depth(GL_TRUE, GL_FALSE);
    LLGLDisable cull(GL_CULL_FACE);

    if (mCollisionBanned == BA_BANNED ||
        regionp->getRegionFlag(REGION_FLAGS_BLOCK_FLYOVER))
    {
        collision_height = BAN_HEIGHT;
    }
    else
    {
        collision_height = PARCEL_HEIGHT;
    }


    if (use_pass && (mCollisionBanned == BA_NOT_ON_LIST))
    {
        gGL.getTexUnit(0)->bind(mPassImage);
    }
    else
    {
        gGL.getTexUnit(0)->bind(mBlockedImage);
    }

    // <FS:Ansariel> Remove QUADS rendering mode
    //gGL.begin(LLRender::QUADS);
    gGL.begin(LLRender::TRIANGLES);
    // </FS:Ansariel>

    for (y = 0; y < STRIDE; y++)
    {
        for (x = 0; x < STRIDE; x++)
        {
            U8 segment_mask = segments[x + y*STRIDE];
            U8 direction;
            const F32 MAX_ALPHA = 0.95f;
            const S32 DIST_OFFSET = 5;
            const S32 MIN_DIST_SQ = DIST_OFFSET*DIST_OFFSET;
            const S32 MAX_DIST_SQ = 169;

            if (segment_mask & SOUTH_MASK)
            {
                x1 = x * PARCEL_GRID_STEP_METERS;
                y1 = y * PARCEL_GRID_STEP_METERS;

                x2 = x1 + PARCEL_GRID_STEP_METERS;
                y2 = y1;

                dy = (pos_y - y1) + DIST_OFFSET;

                if (pos_x < x1)
                    dx = pos_x - x1;
                else if (pos_x > x2)
                    dx = pos_x - x2;
                else
                    dx = 0;

                dist = dx*dx+dy*dy;

                if (dist < MIN_DIST_SQ)
                    alpha = MAX_ALPHA;
                else if (dist > MAX_DIST_SQ)
                    alpha = 0.0f;
                else
                    alpha = 30/dist;

                alpha = llclamp(alpha, 0.0f, MAX_ALPHA);

                gGL.color4f(1.f, 1.f, 1.f, alpha);

                if ((pos_y - y1) < 0) direction = SOUTH_MASK;
                else        direction = NORTH_MASK;

                // avoid Z fighting
                renderOneSegment(x1+0.1f, y1+0.1f, x2+0.1f, y2+0.1f, collision_height, direction, regionp);

            }

            if (segment_mask & WEST_MASK)
            {
                x1 = x * PARCEL_GRID_STEP_METERS;
                y1 = y * PARCEL_GRID_STEP_METERS;

                x2 = x1;
                y2 = y1 + PARCEL_GRID_STEP_METERS;

                dx = (pos_x - x1) + DIST_OFFSET;

                if (pos_y < y1)
                    dy = pos_y - y1;
                else if (pos_y > y2)
                    dy = pos_y - y2;
                else
                    dy = 0;

                dist = dx*dx+dy*dy;

                if (dist < MIN_DIST_SQ)
                    alpha = MAX_ALPHA;
                else if (dist > MAX_DIST_SQ)
                    alpha = 0.0f;
                else
                    alpha = 30/dist;

                alpha = llclamp(alpha, 0.0f, MAX_ALPHA);

                gGL.color4f(1.f, 1.f, 1.f, alpha);

                if ((pos_x - x1) > 0) direction = WEST_MASK;
                else        direction = EAST_MASK;

                // avoid Z fighting
                renderOneSegment(x1+0.1f, y1+0.1f, x2+0.1f, y2+0.1f, collision_height, direction, regionp);

            }
        }
    }

    gGL.end();
}

void LLViewerParcelMgr::resetCollisionTimer()
{
    mCollisionTimer.reset();
    mRenderCollision = true;
}

void draw_line_cube(F32 width, const LLVector3& center)
{
    width = 0.5f * width;
    gGL.vertex3f(center.mV[VX] + width ,center.mV[VY] + width,center.mV[VZ] + width);
    gGL.vertex3f(center.mV[VX] - width ,center.mV[VY] + width,center.mV[VZ] + width);
    gGL.vertex3f(center.mV[VX] - width ,center.mV[VY] + width,center.mV[VZ] + width);
    gGL.vertex3f(center.mV[VX] - width ,center.mV[VY] - width,center.mV[VZ] + width);
    gGL.vertex3f(center.mV[VX] - width ,center.mV[VY] - width,center.mV[VZ] + width);
    gGL.vertex3f(center.mV[VX] + width ,center.mV[VY] - width,center.mV[VZ] + width);
    gGL.vertex3f(center.mV[VX] + width ,center.mV[VY] - width,center.mV[VZ] + width);
    gGL.vertex3f(center.mV[VX] + width ,center.mV[VY] + width,center.mV[VZ] + width);

    gGL.vertex3f(center.mV[VX] + width ,center.mV[VY] + width,center.mV[VZ] - width);
    gGL.vertex3f(center.mV[VX] - width ,center.mV[VY] + width,center.mV[VZ] - width);
    gGL.vertex3f(center.mV[VX] - width ,center.mV[VY] + width,center.mV[VZ] - width);
    gGL.vertex3f(center.mV[VX] - width ,center.mV[VY] - width,center.mV[VZ] - width);
    gGL.vertex3f(center.mV[VX] - width ,center.mV[VY] - width,center.mV[VZ] - width);
    gGL.vertex3f(center.mV[VX] + width ,center.mV[VY] - width,center.mV[VZ] - width);
    gGL.vertex3f(center.mV[VX] + width ,center.mV[VY] - width,center.mV[VZ] - width);
    gGL.vertex3f(center.mV[VX] + width ,center.mV[VY] + width,center.mV[VZ] - width);

    gGL.vertex3f(center.mV[VX] + width ,center.mV[VY] + width,center.mV[VZ] + width);
    gGL.vertex3f(center.mV[VX] + width ,center.mV[VY] + width,center.mV[VZ] - width);
    gGL.vertex3f(center.mV[VX] - width ,center.mV[VY] + width,center.mV[VZ] + width);
    gGL.vertex3f(center.mV[VX] - width ,center.mV[VY] + width,center.mV[VZ] - width);
    gGL.vertex3f(center.mV[VX] - width ,center.mV[VY] - width,center.mV[VZ] + width);
    gGL.vertex3f(center.mV[VX] - width ,center.mV[VY] - width,center.mV[VZ] - width);
    gGL.vertex3f(center.mV[VX] + width ,center.mV[VY] - width,center.mV[VZ] + width);
    gGL.vertex3f(center.mV[VX] + width ,center.mV[VY] - width,center.mV[VZ] - width);
}

void draw_cross_lines(const LLVector3& center, F32 dx, F32 dy, F32 dz)
{
    gGL.vertex3f(center.mV[VX] - dx, center.mV[VY], center.mV[VZ]);
    gGL.vertex3f(center.mV[VX] + dx, center.mV[VY], center.mV[VZ]);
    gGL.vertex3f(center.mV[VX], center.mV[VY] - dy, center.mV[VZ]);
    gGL.vertex3f(center.mV[VX], center.mV[VY] + dy, center.mV[VZ]);
    gGL.vertex3f(center.mV[VX], center.mV[VY], center.mV[VZ] - dz);
    gGL.vertex3f(center.mV[VX], center.mV[VY], center.mV[VZ] + dz);
}

void LLViewerObjectList::renderObjectBeacons()
{
    if (mDebugBeacons.empty())
    {
        return;
    }

    LLGLSUIDefault gls_ui;

    gUIProgram.bind();

    {
        gGL.getTexUnit(0)->unbind(LLTexUnit::TT_TEXTURE);

        S32 last_line_width = -1;
        // gGL.begin(LLRender::LINES); // Always happens in (line_width != last_line_width)

        for (std::vector<LLDebugBeacon>::iterator iter = mDebugBeacons.begin(); iter != mDebugBeacons.end(); ++iter)
        {
            const LLDebugBeacon &debug_beacon = *iter;
            LLColor4 color = debug_beacon.mColor;
            color.mV[3] *= 0.25f;
            S32 line_width = debug_beacon.mLineWidth;
            if (line_width != last_line_width)
            {
                // <FS> Line width OGL core profile fix by Rye Mutt
                //gGL.flush();
                //glLineWidth( (F32)line_width );
                gGL.setLineWidth((F32)line_width);
                last_line_width = line_width;
            }

            const LLVector3 &thisline = debug_beacon.mPositionAgent;

            gGL.begin(LLRender::LINES);
            gGL.color4fv(linearColor4(color).mV);
            draw_cross_lines(thisline, 2.0f, 2.0f, 50.f);
            draw_line_cube(0.10f, thisline);

            gGL.end();
        }
    }

    {
        gGL.getTexUnit(0)->unbind(LLTexUnit::TT_TEXTURE);
        LLGLDepthTest gls_depth(GL_TRUE);

        S32 last_line_width = -1;
        // gGL.begin(LLRender::LINES); // Always happens in (line_width != last_line_width)

        for (std::vector<LLDebugBeacon>::iterator iter = mDebugBeacons.begin(); iter != mDebugBeacons.end(); ++iter)
        {
            const LLDebugBeacon &debug_beacon = *iter;

            S32 line_width = debug_beacon.mLineWidth;
            if (line_width != last_line_width)
            {
                // <FS> Line width OGL core profile fix by Rye Mutt
                //gGL.flush();
                //glLineWidth( (F32)line_width );
                gGL.setLineWidth((F32)line_width);
                last_line_width = line_width;
            }

            const LLVector3 &thisline = debug_beacon.mPositionAgent;
            gGL.begin(LLRender::LINES);
            gGL.color4fv(linearColor4(debug_beacon.mColor).mV);
            draw_cross_lines(thisline, 0.5f, 0.5f, 0.5f);
            draw_line_cube(0.10f, thisline);

            gGL.end();
        }

        // <FS> Line width OGL core profile fix by Rye Mutt
        //gGL.flush();
        //glLineWidth(1.f);
        gGL.setLineWidth(1.f);

        for (std::vector<LLDebugBeacon>::iterator iter = mDebugBeacons.begin(); iter != mDebugBeacons.end(); ++iter)
        {
            LLDebugBeacon &debug_beacon = *iter;
            if (debug_beacon.mString == "")
            {
                continue;
            }
            LLHUDText *hud_textp = (LLHUDText *)LLHUDObject::addHUDObject(LLHUDObject::LL_HUD_TEXT);

            hud_textp->setZCompare(false);
            LLColor4 color;
            color = debug_beacon.mTextColor;
            color.mV[3] *= 1.f;

            hud_textp->setString(debug_beacon.mString);
            hud_textp->setColor(color);
            hud_textp->setPositionAgent(debug_beacon.mPositionAgent);
            debug_beacon.mHUDObject = hud_textp;
        }
    }
}

void LLSky::renderSunMoonBeacons(const LLVector3& pos_agent, const LLVector3& direction, LLColor4 color)
{
    LLGLSUIDefault gls_ui;
    gUIProgram.bind();
    gGL.getTexUnit(0)->unbind(LLTexUnit::TT_TEXTURE);

    LLVector3 pos_end;
    for (S32 i = 0; i < 3; ++i)
    {
        pos_end.mV[i] = pos_agent.mV[i] + (50 * direction.mV[i]);
    }
    gGL.setLineWidth(LLPipeline::DebugBeaconLineWidth); // <FS> Line width OGL core profile fix by Rye Mutt
    gGL.begin(LLRender::LINES);
    color.mV[3] *= 0.5f;
    gGL.color4fv(color.mV);
    draw_cross_lines(pos_agent, 0.5f, 0.5f, 0.5f);
    draw_cross_lines(pos_end, 2.f, 2.f, 2.f);
    gGL.vertex3fv(pos_agent.mV);
    gGL.vertex3fv(pos_end.mV);
    gGL.end();

    gGL.flush();
    gGL.setLineWidth(1.f); // <FS> Line width OGL core profile fix by Rye Mutt

}

//-----------------------------------------------------------------------------
// gpu_benchmark() helper classes
//-----------------------------------------------------------------------------

// This struct is used to ensure that once we call initProfile(), it will
// definitely be matched by a corresponding call to finishProfile(). It's
// a struct rather than a class simply because every member is public.
struct ShaderProfileHelper
{
    ShaderProfileHelper()
    {
        LLGLSLShader::initProfile();
    }
    ~ShaderProfileHelper()
    {
        LLGLSLShader::finishProfile(false);
    }
};

// This helper class is used to ensure that each generateTextures() call
// is matched by a corresponding deleteTextures() call. It also handles
// the bindManual() calls using those textures.
class TextureHolder
{
public:
    TextureHolder(U32 unit, U32 size) :
        texUnit(gGL.getTexUnit(unit)),
        source(size)            // preallocate vector
    {
        // takes (count, pointer)
        // &vector[0] gets pointer to contiguous array
        LLImageGL::generateTextures(static_cast<S32>(source.size()), &source[0]);
    }

    ~TextureHolder()
    {
        // unbind
        if (texUnit)
        {
                texUnit->unbind(LLTexUnit::TT_TEXTURE);
        }
        // ensure that we delete these textures regardless of how we exit
        LLImageGL::deleteTextures(static_cast<S32>(source.size()), &source[0]);
    }

    bool bind(U32 index)
    {
        if (texUnit) // should always be there with dummy (-1), but just in case
        {
            return texUnit->bindManual(LLTexUnit::TT_TEXTURE, source[index]);
        }
        return false;
    }

private:
    // capture which LLTexUnit we're going to use
    LLTexUnit* texUnit;

    // use std::vector for implicit resource management
    std::vector<U32> source;
};

class ShaderBinder
{
public:
    ShaderBinder(LLGLSLShader& shader) :
        mShader(shader)
    {
        mShader.bind();
    }
    ~ShaderBinder()
    {
        mShader.unbind();
    }

private:
    LLGLSLShader& mShader;
};


//-----------------------------------------------------------------------------
// gpu_benchmark()
//  returns measured memory bandwidth of GPU in gigabytes per second
//-----------------------------------------------------------------------------
F32 gpu_benchmark()
{
    if (gGLManager.mGLVersion < 3.3f)
    { // don't bother benchmarking venerable drivers which don't support accurate timing anyway
        return -1.f;
    }

    if (gBenchmarkProgram.mProgramObject == 0)
    {
        LLViewerShaderMgr::instance()->initAttribsAndUniforms();

        gBenchmarkProgram.mName = "Benchmark Shader";
        gBenchmarkProgram.mFeatures.attachNothing = true;
        gBenchmarkProgram.mShaderFiles.clear();
        gBenchmarkProgram.mShaderFiles.push_back(std::make_pair("interface/benchmarkV.glsl", GL_VERTEX_SHADER));
        gBenchmarkProgram.mShaderFiles.push_back(std::make_pair("interface/benchmarkF.glsl", GL_FRAGMENT_SHADER));
        gBenchmarkProgram.mShaderLevel = 1;
        if (!gBenchmarkProgram.createShader())
        {
            return -1.f;
        }
    }

    LLGLDisable blend(GL_BLEND);

    //measure memory bandwidth by:
    // - allocating a batch of textures and render targets
    // - rendering those textures to those render targets
    // - recording time taken
    // - taking the median time for a given number of samples

    //resolution of textures/render targets
    const U32 res = 1024;

    //number of textures
    const U32 count = 32;

    //number of samples to take
    const S32 samples = 64;

    //time limit, allocation operations shouldn't take longer then 30 seconds, same for actual benchmark.
    const F32 time_limit = 30.f;

    std::vector<LLRenderTarget> dest(count);
    TextureHolder texHolder(0, count);
    std::vector<F32> results;

    //build a random texture
    U8* pixels = new U8[res*res*4];

    for (U32 i = 0; i < res*res*4; ++i)
    {
        pixels[i] = (U8) ll_rand(255);
    }

    gGL.setColorMask(true, true);
    LLGLDepthTest depth(GL_FALSE);

    LLTimer alloc_timer;
    alloc_timer.start();
    for (U32 i = 0; i < count; ++i)
    {
        //allocate render targets and textures
        if (!dest[i].allocate(res, res, GL_RGBA))
        {
            LL_WARNS("Benchmark") << "Failed to allocate render target." << LL_ENDL;
            // abandon the benchmark test
            delete[] pixels;
            return -1.f;
        }
        dest[i].bindTarget();
        dest[i].clear();
        dest[i].flush();

        if (!texHolder.bind(i))
        {
            // can use a dummy value mDummyTexUnit = new LLTexUnit(-1);
            LL_WARNS("Benchmark") << "Failed to bind tex unit." << LL_ENDL;
            // abandon the benchmark test
            delete[] pixels;
            return -1.f;
        }
        LLImageGL::setManualImage(GL_TEXTURE_2D, 0, GL_RGBA, res,res,GL_RGBA, GL_UNSIGNED_BYTE, pixels);

        if (alloc_timer.getElapsedTimeF32() > time_limit)
        {
            // abandon the benchmark test
            LL_WARNS("Benchmark") << "Allocation operation took longer then 30 seconds, stopping." << LL_ENDL;
            delete[] pixels;
            return -1.f;
        }
    }

    delete [] pixels;

    //make a dummy triangle to draw with
    LLPointer<LLVertexBuffer> buff = new LLVertexBuffer(LLVertexBuffer::MAP_VERTEX);

    if (!buff->allocateBuffer(3, 0))
    {
        LL_WARNS("Benchmark") << "Failed to allocate buffer during benchmark." << LL_ENDL;
        // abandon the benchmark test
        return -1.f;
    }

    LLStrider<LLVector3> v;

    if (! buff->getVertexStrider(v))
    {
        LL_WARNS("Benchmark") << "GL LLVertexBuffer::getVertexStrider() returned false, "
                   << "buff->getMappedData() is"
                   << (buff->getMappedData()? " not" : "")
                   << " NULL" << LL_ENDL;
        // abandon the benchmark test
        return -1.f;
    }

    // generate dummy triangle
    v[0].set(-1, 1, 0);
    v[1].set(-1, -3, 0);
    v[2].set(3, 1, 0);

    buff->unmapBuffer();

    LLGLSLShader::unbind();

    F32 time_passed = 0.f; // seconds

    { //run CPU timer benchmark
        glFinish();
        gBenchmarkProgram.bind();
        for (S32 c = -1; c < samples && time_passed < time_limit; ++c)
        {
            LLTimer timer;
            timer.start();

            for (U32 i = 0; i < count; ++i)
            {
                dest[i].bindTarget();
                texHolder.bind(i);
                buff->setBuffer();
                buff->drawArrays(LLRender::TRIANGLES, 0, 3);
                dest[i].flush();
            }

            //wait for current batch of copies to finish
            glFinish();

            F32 time = timer.getElapsedTimeF32();
            time_passed += time;

            if (c >= 0) // <-- ignore the first sample as it tends to be artificially slow
            {
                //store result in gigabytes per second
                F32 gb = (F32)((F64)(res * res * 8 * count)) / (1000000000);
                F32 gbps = gb / time;
                results.push_back(gbps);
            }
        }
        gBenchmarkProgram.unbind();
    }

    std::sort(results.begin(), results.end());

    F32 gbps = results[results.size()/2];

    LL_INFOS("Benchmark") << "Memory bandwidth is " << llformat("%.3f", gbps) << " GB/sec according to CPU timers, " << (F32)results.size() << " tests took " << time_passed << " seconds" << LL_ENDL;

#if LL_DARWIN
    if (gbps > 512.f)
    {
        LL_WARNS("Benchmark") << "Memory bandwidth is improbably high and likely incorrect; discarding result." << LL_ENDL;
        //OSX is probably lying, discard result
        return -1.f;
    }
#endif

    // run GPU timer benchmark
    {
        ShaderProfileHelper initProfile;
        dest[0].bindTarget();
        gBenchmarkProgram.bind();
        for (S32 c = 0; c < samples; ++c)
        {
            for (U32 i = 0; i < count; ++i)
            {
                texHolder.bind(i);
                buff->setBuffer();
                buff->drawArrays(LLRender::TRIANGLES, 0, 3);
            }
        }
        gBenchmarkProgram.unbind();
        dest[0].flush();
    }

    F32 ms = gBenchmarkProgram.mTimeElapsed/1000000.f;
    F32 seconds = ms/1000.f;

    F64 samples_drawn = gBenchmarkProgram.mSamplesDrawn;
    F32 samples_sec = (samples_drawn/1000000000.0)/seconds;
    gbps = samples_sec*4;  // 4 bytes per sample

    LL_INFOS("Benchmark") << "Memory bandwidth is " << llformat("%.3f", gbps) << " GB/sec according to ARB_timer_query, total time " << seconds << " seconds" << LL_ENDL;

    return gbps;
}<|MERGE_RESOLUTION|>--- conflicted
+++ resolved
@@ -150,13 +150,8 @@
     gGL.pushMatrix();
 
     // <FS:Ansariel> Use faster LLCachedControls
-<<<<<<< HEAD
-    //BOOL limit_select_distance = gSavedSettings.getBOOL("LimitSelectDistance");
-    BOOL limit_select_distance = (BOOL)limitSelectDistance;
-=======
     //bool limit_select_distance = gSavedSettings.getBOOL("LimitSelectDistance");
     bool limit_select_distance = limitSelectDistance();
->>>>>>> 050d2fef
     // </FS:Ansariel>
     if (limit_select_distance)
     {
@@ -195,11 +190,7 @@
         camera.setNear(new_near);
 
         // Usurp these two
-<<<<<<< HEAD
-        limit_select_distance = TRUE;
-=======
         limit_select_distance = true;
->>>>>>> 050d2fef
         select_dist_squared = s_nFartouchDist * s_nFartouchDist;
     }
 // [/RLVa:KB]
@@ -253,11 +244,7 @@
                 LLSpatialPartition* part = region->getSpatialPartition(i);
                 if (part)
                 {
-<<<<<<< HEAD
-                    part->cull(camera, &potentials, TRUE);
-=======
                     part->cull(camera, &potentials, true);
->>>>>>> 050d2fef
                 }
             }
         }
