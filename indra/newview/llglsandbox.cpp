/** 
 * @file llglsandbox.cpp
 * @brief GL functionality access
 *
 * $LicenseInfo:firstyear=2003&license=viewerlgpl$
 * Second Life Viewer Source Code
 * Copyright (C) 2010, Linden Research, Inc.
 * 
 * This library is free software; you can redistribute it and/or
 * modify it under the terms of the GNU Lesser General Public
 * License as published by the Free Software Foundation;
 * version 2.1 of the License only.
 * 
 * This library is distributed in the hope that it will be useful,
 * but WITHOUT ANY WARRANTY; without even the implied warranty of
 * MERCHANTABILITY or FITNESS FOR A PARTICULAR PURPOSE.  See the GNU
 * Lesser General Public License for more details.
 * 
 * You should have received a copy of the GNU Lesser General Public
 * License along with this library; if not, write to the Free Software
 * Foundation, Inc., 51 Franklin Street, Fifth Floor, Boston, MA  02110-1301  USA
 * 
 * Linden Research, Inc., 945 Battery Street, San Francisco, CA  94111  USA
 * $/LicenseInfo$
 */

/** 
 * Contains ALL methods which directly access GL functionality 
 * except for core rendering engine functionality.
 */

#include "llviewerprecompiledheaders.h"

#include "llviewercontrol.h"

#include "llgl.h"
#include "llrender.h"
#include "llglheaders.h"
#include "llparcel.h"
#include "llui.h"

#include "lldrawable.h"
#include "lltextureentry.h"
#include "llviewercamera.h"

#include "llvoavatarself.h"
#include "llagent.h"
#include "lltoolmgr.h"
#include "llselectmgr.h"
#include "llhudmanager.h"
#include "llhudtext.h"
#include "llrendersphere.h"
#include "llviewerobjectlist.h"
#include "lltoolselectrect.h"
#include "llviewerwindow.h"
#include "llsurface.h"
#include "llwind.h"
#include "llworld.h"
#include "llviewerparcelmgr.h"
#include "llviewerregion.h"
#include "llpreviewtexture.h"
#include "llresmgr.h"
#include "pipeline.h"
#include "llspatialpartition.h"
// [RLVa:KB] - Checked: 2010-04-11 (RLVa-1.2.0e)
#include "rlvhandler.h"
// [/RLVa:KB]

// Height of the yellow selection highlight posts for land
const F32 PARCEL_POST_HEIGHT = 0.666f;

// Returns true if you got at least one object
void LLToolSelectRect::handleRectangleSelection(S32 x, S32 y, MASK mask)
{
<<<<<<< HEAD
// [RLVa:KB] - Checked: 2010-04-11 (RLVa-1.2.0e) | Modified: RLVa-1.1.0l
	if ( (rlv_handler_t::isEnabled()) && ((gRlvHandler.hasBehaviour(RLV_BHVR_EDIT)) || (gRlvHandler.hasBehaviour(RLV_BHVR_INTERACT))) )
=======
// [RLVa:KB] - Checked: 2010-11-29 (RLVa-1.3.0c) | Modified: RLVa-1.3.0c
	// Block rectangle selection if:
	//   - prevented from editing and no exceptions are set (see below for the case where exceptions are set)
	//   - prevented from interacting at all
	if ( (rlv_handler_t::isEnabled()) && 
		 ( ((gRlvHandler.hasBehaviour(RLV_BHVR_EDIT)) && (!gRlvHandler.hasException(RLV_BHVR_EDIT))) || 
		   (gRlvHandler.hasBehaviour(RLV_BHVR_INTERACT)) ) )
>>>>>>> 7b0455ba
	{
		return;
	}
// [/RLVa:KB]

	LLVector3 av_pos = gAgent.getPositionAgent();
	F32 select_dist_squared = gSavedSettings.getF32("MaxSelectDistance");
	select_dist_squared = select_dist_squared * select_dist_squared;

	BOOL deselect = (mask == MASK_CONTROL);
	S32 left =	llmin(x, mDragStartX);
	S32 right =	llmax(x, mDragStartX);
	S32 top =	llmax(y, mDragStartY);
	S32 bottom =llmin(y, mDragStartY);

	left = llround((F32) left * LLUI::sGLScaleFactor.mV[VX]);
	right = llround((F32) right * LLUI::sGLScaleFactor.mV[VX]);
	top = llround((F32) top * LLUI::sGLScaleFactor.mV[VY]);
	bottom = llround((F32) bottom * LLUI::sGLScaleFactor.mV[VY]);

	F32 old_far_plane = LLViewerCamera::getInstance()->getFar();
	F32 old_near_plane = LLViewerCamera::getInstance()->getNear();

	S32 width = right - left + 1;
	S32 height = top - bottom + 1;

	BOOL grow_selection = FALSE;
	BOOL shrink_selection = FALSE;

	if (height > mDragLastHeight || width > mDragLastWidth)
	{
		grow_selection = TRUE;
	}
	if (height < mDragLastHeight || width < mDragLastWidth)
	{
		shrink_selection = TRUE;
	}

	if (!grow_selection && !shrink_selection)
	{
		// nothing to do
		return;
	}

	mDragLastHeight = height;
	mDragLastWidth = width;

	S32 center_x = (left + right) / 2;
	S32 center_y = (top + bottom) / 2;

	// save drawing mode
	glMatrixMode(GL_PROJECTION);
	gGL.pushMatrix();

	BOOL limit_select_distance = gSavedSettings.getBOOL("LimitSelectDistance");
	if (limit_select_distance)
	{
		// ...select distance from control
		LLVector3 relative_av_pos = av_pos;
		relative_av_pos -= LLViewerCamera::getInstance()->getOrigin();

		F32 new_far = relative_av_pos * LLViewerCamera::getInstance()->getAtAxis() + gSavedSettings.getF32("MaxSelectDistance");
		F32 new_near = relative_av_pos * LLViewerCamera::getInstance()->getAtAxis() - gSavedSettings.getF32("MaxSelectDistance");

		new_near = llmax(new_near, 0.1f);

		LLViewerCamera::getInstance()->setFar(new_far);
		LLViewerCamera::getInstance()->setNear(new_near);
	}
// [RLVa:KB] - Checked: 2010-04-11 (RLVa-1.2.0e) | Modified: RLVa-1.0.0g
	if (gRlvHandler.hasBehaviour(RLV_BHVR_FARTOUCH))
	{
		// We'll allow drag selection under fartouch, but only within the fartouch range
		// (just copy/paste the code above us to make that work, thank you Lindens!)
		LLVector3 relative_av_pos = av_pos;
		relative_av_pos -= LLViewerCamera::getInstance()->getOrigin();

		F32 new_far = relative_av_pos * LLViewerCamera::getInstance()->getAtAxis() + 1.5f;
		F32 new_near = relative_av_pos * LLViewerCamera::getInstance()->getAtAxis() - 1.5f;

		new_near = llmax(new_near, 0.1f);

		LLViewerCamera::getInstance()->setFar(new_far);
		LLViewerCamera::getInstance()->setNear(new_near);

		// Usurp these two
		limit_select_distance = TRUE;
		select_dist_squared = 1.5f * 1.5f;
	}
// [/RLVa:KB]
	LLViewerCamera::getInstance()->setPerspective(FOR_SELECTION, 
							center_x-width/2, center_y-height/2, width, height, 
							limit_select_distance);

	if (shrink_selection)
	{
		struct f : public LLSelectedObjectFunctor
		{
			virtual bool apply(LLViewerObject* vobjp)
			{
				LLDrawable* drawable = vobjp->mDrawable;
				if (!drawable || vobjp->getPCode() != LL_PCODE_VOLUME || vobjp->isAttachment())
				{
					return true;
				}
				S32 result = LLViewerCamera::getInstance()->sphereInFrustum(drawable->getPositionAgent(), drawable->getRadius());
				switch (result)
				{
				  case 0:
					LLSelectMgr::getInstance()->unhighlightObjectOnly(vobjp);
					break;
				  case 1:
					// check vertices
					if (!LLViewerCamera::getInstance()->areVertsVisible(vobjp, LLSelectMgr::sRectSelectInclusive))
					{
						LLSelectMgr::getInstance()->unhighlightObjectOnly(vobjp);
					}
					break;
				  default:
					break;
				}
				return true;
			}
		} func;
		LLSelectMgr::getInstance()->getHighlightedObjects()->applyToObjects(&func);
	}

	if (grow_selection)
	{
		std::vector<LLDrawable*> potentials;
				
		for (LLWorld::region_list_t::const_iterator iter = LLWorld::getInstance()->getRegionList().begin(); 
			iter != LLWorld::getInstance()->getRegionList().end(); ++iter)
		{
			LLViewerRegion* region = *iter;
			for (U32 i = 0; i < LLViewerRegion::NUM_PARTITIONS; i++)
			{
				LLSpatialPartition* part = region->getSpatialPartition(i);
				if (part)
				{	
					part->cull(*LLViewerCamera::getInstance(), &potentials, TRUE);
				}
			}
		}
		
		for (std::vector<LLDrawable*>::iterator iter = potentials.begin();
			 iter != potentials.end(); iter++)
		{
			LLDrawable* drawable = *iter;
			LLViewerObject* vobjp = drawable->getVObj();

			if (!drawable || !vobjp ||
				vobjp->getPCode() != LL_PCODE_VOLUME || 
				vobjp->isAttachment() ||
				(deselect && !vobjp->isSelected()))
			{
				continue;
			}

			if (limit_select_distance && dist_vec_squared(drawable->getWorldPosition(), av_pos) > select_dist_squared)
			{
				continue;
			}

// [RLVa:KB] - Checked: 2010-11-29 (RLVa-1.3.0c) | Added: RLVa-1.3.0c
			if ( (rlv_handler_t::isEnabled()) && (!gRlvHandler.canEdit(vobjp)) )
			{
				continue;
			}
// [/RLVa:KB]

			S32 result = LLViewerCamera::getInstance()->sphereInFrustum(drawable->getPositionAgent(), drawable->getRadius());
			if (result)
			{
				switch (result)
				{
				case 1:
					// check vertices
					if (LLViewerCamera::getInstance()->areVertsVisible(vobjp, LLSelectMgr::sRectSelectInclusive))
					{
						LLSelectMgr::getInstance()->highlightObjectOnly(vobjp);
					}
					break;
				case 2:
					LLSelectMgr::getInstance()->highlightObjectOnly(vobjp);
					break;
				default:
					break;
				}
			}
		}
	}

	// restore drawing mode
	glMatrixMode(GL_PROJECTION);
	gGL.popMatrix();
	glMatrixMode(GL_MODELVIEW);

	// restore camera
	LLViewerCamera::getInstance()->setFar(old_far_plane);
	LLViewerCamera::getInstance()->setNear(old_near_plane);
	gViewerWindow->setup3DRender();
}

const F32 WIND_ALTITUDE			= 180.f;

void LLWind::renderVectors()
{
	// Renders the wind as vectors (used for debug)
	S32 i,j;
	F32 x,y;

	F32 region_width_meters = LLWorld::getInstance()->getRegionWidthInMeters();

	gGL.getTexUnit(0)->unbind(LLTexUnit::TT_TEXTURE);
	gGL.pushMatrix();
	LLVector3 origin_agent;
	origin_agent = gAgent.getPosAgentFromGlobal(mOriginGlobal);
	gGL.translatef(origin_agent.mV[VX], origin_agent.mV[VY], WIND_ALTITUDE);
	for (j = 0; j < mSize; j++)
	{
		for (i = 0; i < mSize; i++)
		{
			x = mCloudVelX[i + j*mSize] * WIND_SCALE_HACK;
			y = mCloudVelY[i + j*mSize] * WIND_SCALE_HACK;
			gGL.pushMatrix();
			gGL.translatef((F32)i * region_width_meters/mSize, (F32)j * region_width_meters/mSize, 0.0);
			gGL.color3f(0,1,0);
			gGL.begin(LLRender::POINTS);
				gGL.vertex3f(0,0,0);
			gGL.end();
			gGL.color3f(1,0,0);
			gGL.begin(LLRender::LINES);
				gGL.vertex3f(x * 0.1f, y * 0.1f ,0.f);
				gGL.vertex3f(x, y, 0.f);
			gGL.end();
			gGL.popMatrix();
		}
	}
	gGL.popMatrix();
}




// Used by lltoolselectland
void LLViewerParcelMgr::renderRect(const LLVector3d &west_south_bottom_global, 
								   const LLVector3d &east_north_top_global )
{
	LLGLSUIDefault gls_ui;
	gGL.getTexUnit(0)->unbind(LLTexUnit::TT_TEXTURE);
	LLGLDepthTest gls_depth(GL_TRUE);

	LLVector3 west_south_bottom_agent = gAgent.getPosAgentFromGlobal(west_south_bottom_global);
	F32 west	= west_south_bottom_agent.mV[VX];
	F32 south	= west_south_bottom_agent.mV[VY];
//	F32 bottom	= west_south_bottom_agent.mV[VZ] - 1.f;

	LLVector3 east_north_top_agent = gAgent.getPosAgentFromGlobal(east_north_top_global);
	F32 east	= east_north_top_agent.mV[VX];
	F32 north	= east_north_top_agent.mV[VY];
//	F32 top		= east_north_top_agent.mV[VZ] + 1.f;

	// HACK: At edge of last region of world, we need to make sure the region
	// resolves correctly so we can get a height value.
	const F32 FUDGE = 0.01f;

	F32 sw_bottom = LLWorld::getInstance()->resolveLandHeightAgent( LLVector3( west, south, 0.f ) );
	F32 se_bottom = LLWorld::getInstance()->resolveLandHeightAgent( LLVector3( east-FUDGE, south, 0.f ) );
	F32 ne_bottom = LLWorld::getInstance()->resolveLandHeightAgent( LLVector3( east-FUDGE, north-FUDGE, 0.f ) );
	F32 nw_bottom = LLWorld::getInstance()->resolveLandHeightAgent( LLVector3( west, north-FUDGE, 0.f ) );

	F32 sw_top = sw_bottom + PARCEL_POST_HEIGHT;
	F32 se_top = se_bottom + PARCEL_POST_HEIGHT;
	F32 ne_top = ne_bottom + PARCEL_POST_HEIGHT;
	F32 nw_top = nw_bottom + PARCEL_POST_HEIGHT;

	LLUI::setLineWidth(2.f);
	gGL.color4f(1.f, 1.f, 0.f, 1.f);

	// Cheat and give this the same pick-name as land
	gGL.begin(LLRender::LINES);

	gGL.vertex3f(west, north, nw_bottom);
	gGL.vertex3f(west, north, nw_top);

	gGL.vertex3f(east, north, ne_bottom);
	gGL.vertex3f(east, north, ne_top);

	gGL.vertex3f(east, south, se_bottom);
	gGL.vertex3f(east, south, se_top);

	gGL.vertex3f(west, south, sw_bottom);
	gGL.vertex3f(west, south, sw_top);

	gGL.end();

	gGL.color4f(1.f, 1.f, 0.f, 0.2f);
	gGL.begin(LLRender::QUADS);

	gGL.vertex3f(west, north, nw_bottom);
	gGL.vertex3f(west, north, nw_top);
	gGL.vertex3f(east, north, ne_top);
	gGL.vertex3f(east, north, ne_bottom);

	gGL.vertex3f(east, north, ne_bottom);
	gGL.vertex3f(east, north, ne_top);
	gGL.vertex3f(east, south, se_top);
	gGL.vertex3f(east, south, se_bottom);

	gGL.vertex3f(east, south, se_bottom);
	gGL.vertex3f(east, south, se_top);
	gGL.vertex3f(west, south, sw_top);
	gGL.vertex3f(west, south, sw_bottom);

	gGL.vertex3f(west, south, sw_bottom);
	gGL.vertex3f(west, south, sw_top);
	gGL.vertex3f(west, north, nw_top);
	gGL.vertex3f(west, north, nw_bottom);

	gGL.end();

	LLUI::setLineWidth(1.f);
}

/*
void LLViewerParcelMgr::renderParcel(LLParcel* parcel )
{
	S32 i;
	S32 count = parcel->getBoxCount();
	for (i = 0; i < count; i++)
	{
		const LLParcelBox& box = parcel->getBox(i);

		F32 west = box.mMin.mV[VX];
		F32 south = box.mMin.mV[VY];

		F32 east = box.mMax.mV[VX];
		F32 north = box.mMax.mV[VY];

		// HACK: At edge of last region of world, we need to make sure the region
		// resolves correctly so we can get a height value.
		const F32 FUDGE = 0.01f;

		F32 sw_bottom = LLWorld::getInstance()->resolveLandHeightAgent( LLVector3( west, south, 0.f ) );
		F32 se_bottom = LLWorld::getInstance()->resolveLandHeightAgent( LLVector3( east-FUDGE, south, 0.f ) );
		F32 ne_bottom = LLWorld::getInstance()->resolveLandHeightAgent( LLVector3( east-FUDGE, north-FUDGE, 0.f ) );
		F32 nw_bottom = LLWorld::getInstance()->resolveLandHeightAgent( LLVector3( west, north-FUDGE, 0.f ) );

		// little hack to make nearby lines not Z-fight
		east -= 0.1f;
		north -= 0.1f;

		F32 sw_top = sw_bottom + POST_HEIGHT;
		F32 se_top = se_bottom + POST_HEIGHT;
		F32 ne_top = ne_bottom + POST_HEIGHT;
		F32 nw_top = nw_bottom + POST_HEIGHT;

		gGL.getTexUnit(0)->unbind(LLTexUnit::TT_TEXTURE);
		LLGLDepthTest gls_depth(GL_TRUE);

		LLUI::setLineWidth(2.f);
		gGL.color4f(0.f, 1.f, 1.f, 1.f);

		// Cheat and give this the same pick-name as land
		gGL.begin(LLRender::LINES);

		gGL.vertex3f(west, north, nw_bottom);
		gGL.vertex3f(west, north, nw_top);

		gGL.vertex3f(east, north, ne_bottom);
		gGL.vertex3f(east, north, ne_top);

		gGL.vertex3f(east, south, se_bottom);
		gGL.vertex3f(east, south, se_top);

		gGL.vertex3f(west, south, sw_bottom);
		gGL.vertex3f(west, south, sw_top);

		gGL.end();

		gGL.color4f(0.f, 1.f, 1.f, 0.2f);
		gGL.begin(LLRender::QUADS);

		gGL.vertex3f(west, north, nw_bottom);
		gGL.vertex3f(west, north, nw_top);
		gGL.vertex3f(east, north, ne_top);
		gGL.vertex3f(east, north, ne_bottom);

		gGL.vertex3f(east, north, ne_bottom);
		gGL.vertex3f(east, north, ne_top);
		gGL.vertex3f(east, south, se_top);
		gGL.vertex3f(east, south, se_bottom);

		gGL.vertex3f(east, south, se_bottom);
		gGL.vertex3f(east, south, se_top);
		gGL.vertex3f(west, south, sw_top);
		gGL.vertex3f(west, south, sw_bottom);

		gGL.vertex3f(west, south, sw_bottom);
		gGL.vertex3f(west, south, sw_top);
		gGL.vertex3f(west, north, nw_top);
		gGL.vertex3f(west, north, nw_bottom);

		gGL.end();

		LLUI::setLineWidth(1.f);
	}
}
*/


// north = a wall going north/south.  Need that info to set up texture
// coordinates correctly.
void LLViewerParcelMgr::renderOneSegment(F32 x1, F32 y1, F32 x2, F32 y2, F32 height, U8 direction, LLViewerRegion* regionp)
{
	// HACK: At edge of last region of world, we need to make sure the region
	// resolves correctly so we can get a height value.
	const F32 BORDER = REGION_WIDTH_METERS - 0.1f;

	F32 clamped_x1 = x1;
	F32 clamped_y1 = y1;
	F32 clamped_x2 = x2;
	F32 clamped_y2 = y2;

	if (clamped_x1 > BORDER) clamped_x1 = BORDER;
	if (clamped_y1 > BORDER) clamped_y1 = BORDER;
	if (clamped_x2 > BORDER) clamped_x2 = BORDER;
	if (clamped_y2 > BORDER) clamped_y2 = BORDER;

	F32 z;
	F32 z1;
	F32 z2;

	z1 = regionp->getLand().resolveHeightRegion( LLVector3( clamped_x1, clamped_y1, 0.f ) );
	z2 = regionp->getLand().resolveHeightRegion( LLVector3( clamped_x2, clamped_y2, 0.f ) );

	// Convert x1 and x2 from region-local to agent coords.
	LLVector3 origin = regionp->getOriginAgent();
	x1 += origin.mV[VX];
	x2 += origin.mV[VX];
	y1 += origin.mV[VY];
	y2 += origin.mV[VY];

	if (height < 1.f)
	{
		z = z1+height;
		gGL.vertex3f(x1, y1, z);

		gGL.vertex3f(x1, y1, z1);

		gGL.vertex3f(x2, y2, z2);

		z = z2+height;
		gGL.vertex3f(x2, y2, z);
	}
	else
	{
		F32 tex_coord1;
		F32 tex_coord2;

		if (WEST_MASK == direction)
		{
			tex_coord1 = y1;
			tex_coord2 = y2;
		}
		else if (SOUTH_MASK == direction)
		{
			tex_coord1 = x1;
			tex_coord2 = x2;
		}
		else if (EAST_MASK == direction)
		{
			tex_coord1 = y2;
			tex_coord2 = y1;
		}
		else /* (NORTH_MASK == direction) */
		{
			tex_coord1 = x2;
			tex_coord2 = x1;
		}


		gGL.texCoord2f(tex_coord1*0.5f+0.5f, z1*0.5f);
		gGL.vertex3f(x1, y1, z1);

		gGL.texCoord2f(tex_coord2*0.5f+0.5f, z2*0.5f);
		gGL.vertex3f(x2, y2, z2);

		// top edge stairsteps
		z = llmax(z2+height, z1+height);
		gGL.texCoord2f(tex_coord2*0.5f+0.5f, z*0.5f);
		gGL.vertex3f(x2, y2, z);

		gGL.texCoord2f(tex_coord1*0.5f+0.5f, z*0.5f);
		gGL.vertex3f(x1, y1, z);
	}
}


void LLViewerParcelMgr::renderHighlightSegments(const U8* segments, LLViewerRegion* regionp)
{
	S32 x, y;
	F32 x1, y1;	// start point
	F32 x2, y2;	// end point
	bool has_segments = false;

	LLGLSUIDefault gls_ui;
	gGL.getTexUnit(0)->unbind(LLTexUnit::TT_TEXTURE);
	LLGLDepthTest gls_depth(GL_TRUE);

	gGL.color4f(1.f, 1.f, 0.f, 0.2f);

	const S32 STRIDE = (mParcelsPerEdge+1);

	// Cheat and give this the same pick-name as land
	
	
	for (y = 0; y < STRIDE; y++)
	{
		for (x = 0; x < STRIDE; x++)
		{
			U8 segment_mask = segments[x + y*STRIDE];

			if (segment_mask & SOUTH_MASK)
			{
				x1 = x * PARCEL_GRID_STEP_METERS;
				y1 = y * PARCEL_GRID_STEP_METERS;

				x2 = x1 + PARCEL_GRID_STEP_METERS;
				y2 = y1;
				
				if (!has_segments)
				{
					has_segments = true;
					gGL.begin(LLRender::QUADS);
				}
				renderOneSegment(x1, y1, x2, y2, PARCEL_POST_HEIGHT, SOUTH_MASK, regionp);
			}

			if (segment_mask & WEST_MASK)
			{
				x1 = x * PARCEL_GRID_STEP_METERS;
				y1 = y * PARCEL_GRID_STEP_METERS;

				x2 = x1;
				y2 = y1 + PARCEL_GRID_STEP_METERS;

				if (!has_segments)
				{
					has_segments = true;
					gGL.begin(LLRender::QUADS);
				}
				renderOneSegment(x1, y1, x2, y2, PARCEL_POST_HEIGHT, WEST_MASK, regionp);
			}
		}
	}

	if (has_segments)
	{
		gGL.end();
	}
}


void LLViewerParcelMgr::renderCollisionSegments(U8* segments, BOOL use_pass, LLViewerRegion* regionp)
{

	S32 x, y;
	F32 x1, y1;	// start point
	F32 x2, y2;	// end point
	F32 alpha = 0;
	F32 dist = 0;
	F32 dx, dy;
	F32 collision_height;

	const S32 STRIDE = (mParcelsPerEdge+1);
	
	LLVector3 pos = gAgent.getPositionAgent();

	F32 pos_x = pos.mV[VX];
	F32 pos_y = pos.mV[VY];

	LLGLSUIDefault gls_ui;
	LLGLDepthTest gls_depth(GL_TRUE);
	LLGLDisable cull(GL_CULL_FACE);
	
	if (mCollisionBanned == BA_BANNED)
	{
		collision_height = BAN_HEIGHT;
	}
	else
	{
		collision_height = PARCEL_HEIGHT;
	}

	
	if (use_pass && (mCollisionBanned == BA_NOT_ON_LIST))
	{
		gGL.getTexUnit(0)->bind(mPassImage);
	}
	else
	{
		gGL.getTexUnit(0)->bind(mBlockedImage);
	}

	gGL.begin(LLRender::QUADS);

	for (y = 0; y < STRIDE; y++)
	{
		for (x = 0; x < STRIDE; x++)
		{
			U8 segment_mask = segments[x + y*STRIDE];
			U8 direction;
			const F32 MAX_ALPHA = 0.95f;
			const S32 DIST_OFFSET = 5;
			const S32 MIN_DIST_SQ = DIST_OFFSET*DIST_OFFSET;
			const S32 MAX_DIST_SQ = 169;

			if (segment_mask & SOUTH_MASK)
			{
				x1 = x * PARCEL_GRID_STEP_METERS;
				y1 = y * PARCEL_GRID_STEP_METERS;

				x2 = x1 + PARCEL_GRID_STEP_METERS;
				y2 = y1;

				dy = (pos_y - y1) + DIST_OFFSET;
					
				if (pos_x < x1)
					dx = pos_x - x1;
				else if (pos_x > x2)
					dx = pos_x - x2;
				else 
					dx = 0;
				
				dist = dx*dx+dy*dy;
				
				if (dist < MIN_DIST_SQ)
					alpha = MAX_ALPHA;
				else if (dist > MAX_DIST_SQ)
					alpha = 0.0f;
				else
					alpha = 30/dist;
				
				alpha = llclamp(alpha, 0.0f, MAX_ALPHA);
				
				gGL.color4f(1.f, 1.f, 1.f, alpha);

				if ((pos_y - y1) < 0) direction = SOUTH_MASK;
				else 		direction = NORTH_MASK;

				// avoid Z fighting
				renderOneSegment(x1+0.1f, y1+0.1f, x2+0.1f, y2+0.1f, collision_height, direction, regionp);

			}

			if (segment_mask & WEST_MASK)
			{
				x1 = x * PARCEL_GRID_STEP_METERS;
				y1 = y * PARCEL_GRID_STEP_METERS;

				x2 = x1;
				y2 = y1 + PARCEL_GRID_STEP_METERS;

				dx = (pos_x - x1) + DIST_OFFSET;
				
				if (pos_y < y1) 
					dy = pos_y - y1;
				else if (pos_y > y2)
					dy = pos_y - y2;
				else 
					dy = 0;
				
				dist = dx*dx+dy*dy;
				
				if (dist < MIN_DIST_SQ) 
					alpha = MAX_ALPHA;
				else if (dist > MAX_DIST_SQ)
					alpha = 0.0f;
				else
					alpha = 30/dist;
				
				alpha = llclamp(alpha, 0.0f, MAX_ALPHA);

				gGL.color4f(1.f, 1.f, 1.f, alpha);

				if ((pos_x - x1) > 0) direction = WEST_MASK;
				else 		direction = EAST_MASK;
				
				// avoid Z fighting
				renderOneSegment(x1+0.1f, y1+0.1f, x2+0.1f, y2+0.1f, collision_height, direction, regionp);

			}
		}
	}

	gGL.end();
}

void draw_line_cube(F32 width, const LLVector3& center)
{
	width = 0.5f * width;
	gGL.vertex3f(center.mV[VX] + width ,center.mV[VY] + width,center.mV[VZ] + width);
	gGL.vertex3f(center.mV[VX] - width ,center.mV[VY] + width,center.mV[VZ] + width);
	gGL.vertex3f(center.mV[VX] - width ,center.mV[VY] + width,center.mV[VZ] + width);
	gGL.vertex3f(center.mV[VX] - width ,center.mV[VY] - width,center.mV[VZ] + width);
	gGL.vertex3f(center.mV[VX] - width ,center.mV[VY] - width,center.mV[VZ] + width);
	gGL.vertex3f(center.mV[VX] + width ,center.mV[VY] - width,center.mV[VZ] + width);
	gGL.vertex3f(center.mV[VX] + width ,center.mV[VY] - width,center.mV[VZ] + width);
	gGL.vertex3f(center.mV[VX] + width ,center.mV[VY] + width,center.mV[VZ] + width);

	gGL.vertex3f(center.mV[VX] + width ,center.mV[VY] + width,center.mV[VZ] - width);
	gGL.vertex3f(center.mV[VX] - width ,center.mV[VY] + width,center.mV[VZ] - width);
	gGL.vertex3f(center.mV[VX] - width ,center.mV[VY] + width,center.mV[VZ] - width);
	gGL.vertex3f(center.mV[VX] - width ,center.mV[VY] - width,center.mV[VZ] - width);
	gGL.vertex3f(center.mV[VX] - width ,center.mV[VY] - width,center.mV[VZ] - width);
	gGL.vertex3f(center.mV[VX] + width ,center.mV[VY] - width,center.mV[VZ] - width);
	gGL.vertex3f(center.mV[VX] + width ,center.mV[VY] - width,center.mV[VZ] - width);
	gGL.vertex3f(center.mV[VX] + width ,center.mV[VY] + width,center.mV[VZ] - width);

	gGL.vertex3f(center.mV[VX] + width ,center.mV[VY] + width,center.mV[VZ] + width);
	gGL.vertex3f(center.mV[VX] + width ,center.mV[VY] + width,center.mV[VZ] - width);
	gGL.vertex3f(center.mV[VX] - width ,center.mV[VY] + width,center.mV[VZ] + width);
	gGL.vertex3f(center.mV[VX] - width ,center.mV[VY] + width,center.mV[VZ] - width);
	gGL.vertex3f(center.mV[VX] - width ,center.mV[VY] - width,center.mV[VZ] + width);
	gGL.vertex3f(center.mV[VX] - width ,center.mV[VY] - width,center.mV[VZ] - width);
	gGL.vertex3f(center.mV[VX] + width ,center.mV[VY] - width,center.mV[VZ] + width);
	gGL.vertex3f(center.mV[VX] + width ,center.mV[VY] - width,center.mV[VZ] - width);
}


void LLViewerObjectList::renderObjectBeacons()
{
	if (mDebugBeacons.empty())
	{
		return;
	}

	LLGLSUIDefault gls_ui;

	{
		gGL.getTexUnit(0)->unbind(LLTexUnit::TT_TEXTURE);

		S32 last_line_width = -1;
		// gGL.begin(LLRender::LINES); // Always happens in (line_width != last_line_width)
		
		BOOL flush = FALSE;
		for (std::vector<LLDebugBeacon>::iterator iter = mDebugBeacons.begin(); iter != mDebugBeacons.end(); ++iter)
		{
			const LLDebugBeacon &debug_beacon = *iter;
			LLColor4 color = debug_beacon.mColor;
			color.mV[3] *= 0.25f;
			S32 line_width = debug_beacon.mLineWidth;
			if (line_width != last_line_width)
			{
				if (flush)
				{
					gGL.end();
				}
				flush = TRUE;
				gGL.flush();
				glLineWidth( (F32)line_width );
				last_line_width = line_width;
				gGL.begin(LLRender::LINES);
			}

			const LLVector3 &thisline = debug_beacon.mPositionAgent;
			gGL.color4fv(color.mV);
			gGL.vertex3f(thisline.mV[VX],thisline.mV[VY],thisline.mV[VZ] - 50.f);
			gGL.vertex3f(thisline.mV[VX],thisline.mV[VY],thisline.mV[VZ] + 50.f);
			gGL.vertex3f(thisline.mV[VX] - 2.f,thisline.mV[VY],thisline.mV[VZ]);
			gGL.vertex3f(thisline.mV[VX] + 2.f,thisline.mV[VY],thisline.mV[VZ]);
			gGL.vertex3f(thisline.mV[VX],thisline.mV[VY] - 2.f,thisline.mV[VZ]);
			gGL.vertex3f(thisline.mV[VX],thisline.mV[VY] + 2.f,thisline.mV[VZ]);

			draw_line_cube(0.10f, thisline);
		}
		gGL.end();
	}

	{
		gGL.getTexUnit(0)->unbind(LLTexUnit::TT_TEXTURE);
		LLGLDepthTest gls_depth(GL_TRUE);
		
		S32 last_line_width = -1;
		// gGL.begin(LLRender::LINES); // Always happens in (line_width != last_line_width)
		
		BOOL flush = FALSE;
		for (std::vector<LLDebugBeacon>::iterator iter = mDebugBeacons.begin(); iter != mDebugBeacons.end(); ++iter)
		{
			const LLDebugBeacon &debug_beacon = *iter;

			S32 line_width = debug_beacon.mLineWidth;
			if (line_width != last_line_width)
			{
				if (flush)
				{
					gGL.end();
				}
				flush = TRUE;
				gGL.flush();
				glLineWidth( (F32)line_width );
				last_line_width = line_width;
				gGL.begin(LLRender::LINES);
			}

			const LLVector3 &thisline = debug_beacon.mPositionAgent;
			gGL.color4fv(debug_beacon.mColor.mV);
			gGL.vertex3f(thisline.mV[VX],thisline.mV[VY],thisline.mV[VZ] - 0.5f);
			gGL.vertex3f(thisline.mV[VX],thisline.mV[VY],thisline.mV[VZ] + 0.5f);
			gGL.vertex3f(thisline.mV[VX] - 0.5f,thisline.mV[VY],thisline.mV[VZ]);
			gGL.vertex3f(thisline.mV[VX] + 0.5f,thisline.mV[VY],thisline.mV[VZ]);
			gGL.vertex3f(thisline.mV[VX],thisline.mV[VY] - 0.5f,thisline.mV[VZ]);
			gGL.vertex3f(thisline.mV[VX],thisline.mV[VY] + 0.5f,thisline.mV[VZ]);

			draw_line_cube(0.10f, thisline);
		}
		
		gGL.end();
		gGL.flush();
		glLineWidth(1.f);

		for (std::vector<LLDebugBeacon>::iterator iter = mDebugBeacons.begin(); iter != mDebugBeacons.end(); ++iter)
		{
			LLDebugBeacon &debug_beacon = *iter;
			if (debug_beacon.mString == "")
			{
				continue;
			}
			LLHUDText *hud_textp = (LLHUDText *)LLHUDObject::addHUDObject(LLHUDObject::LL_HUD_TEXT);

			hud_textp->setZCompare(FALSE);
			LLColor4 color;
			color = debug_beacon.mTextColor;
			color.mV[3] *= 1.f;

			hud_textp->setString(debug_beacon.mString);
			hud_textp->setColor(color);
			hud_textp->setPositionAgent(debug_beacon.mPositionAgent);
			debug_beacon.mHUDObject = hud_textp;
		}
	}
}

<|MERGE_RESOLUTION|>--- conflicted
+++ resolved
@@ -72,10 +72,6 @@
 // Returns true if you got at least one object
 void LLToolSelectRect::handleRectangleSelection(S32 x, S32 y, MASK mask)
 {
-<<<<<<< HEAD
-// [RLVa:KB] - Checked: 2010-04-11 (RLVa-1.2.0e) | Modified: RLVa-1.1.0l
-	if ( (rlv_handler_t::isEnabled()) && ((gRlvHandler.hasBehaviour(RLV_BHVR_EDIT)) || (gRlvHandler.hasBehaviour(RLV_BHVR_INTERACT))) )
-=======
 // [RLVa:KB] - Checked: 2010-11-29 (RLVa-1.3.0c) | Modified: RLVa-1.3.0c
 	// Block rectangle selection if:
 	//   - prevented from editing and no exceptions are set (see below for the case where exceptions are set)
@@ -83,7 +79,6 @@
 	if ( (rlv_handler_t::isEnabled()) && 
 		 ( ((gRlvHandler.hasBehaviour(RLV_BHVR_EDIT)) && (!gRlvHandler.hasException(RLV_BHVR_EDIT))) || 
 		   (gRlvHandler.hasBehaviour(RLV_BHVR_INTERACT)) ) )
->>>>>>> 7b0455ba
 	{
 		return;
 	}
