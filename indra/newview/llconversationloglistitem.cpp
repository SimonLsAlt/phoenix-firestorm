/**
 * @file llconversationloglistitem.cpp
 *
 * $LicenseInfo:firstyear=2012&license=viewerlgpl$
 * Second Life Viewer Source Code
 * Copyright (C) 2012, Linden Research, Inc.
 *
 * This library is free software; you can redistribute it and/or
 * modify it under the terms of the GNU Lesser General Public
 * License as published by the Free Software Foundation;
 * version 2.1 of the License only.
 *
 * This library is distributed in the hope that it will be useful,
 * but WITHOUT ANY WARRANTY; without even the implied warranty of
 * MERCHANTABILITY or FITNESS FOR A PARTICULAR PURPOSE.  See the GNU
 * Lesser General Public License for more details.
 *
 * You should have received a copy of the GNU Lesser General Public
 * License along with this library; if not, write to the Free Software
 * Foundation, Inc., 51 Franklin Street, Fifth Floor, Boston, MA  02110-1301  USA
 *
 * Linden Research, Inc., 945 Battery Street, San Francisco, CA  94111  USA
 * $/LicenseInfo$
 */

#include "llviewerprecompiledheaders.h"

// llui
#include "lliconctrl.h"
#include "lltextbox.h"
#include "lltextutil.h"
<<<<<<< HEAD
#include "llbutton.h"	// <FS:CR>
=======
#include "llbutton.h"   // <FS:CR>
>>>>>>> 1a8a5404

// newview
#include "llavataractions.h"
#include "llavatariconctrl.h"
#include "llconversationlog.h"
#include "llconversationloglistitem.h"
#include "llgroupactions.h"
#include "llgroupiconctrl.h"
#include "llinventoryicon.h"

LLConversationLogListItem::LLConversationLogListItem(const LLConversation* conversation)
:   LLPanel(),
    mConversation(conversation),
    mConversationName(NULL),
    mConversationDate(NULL)
{
<<<<<<< HEAD
	buildFromFile("panel_conversation_log_list_item.xml");

	// <FS:CR> [Firestorm Communications UI]
	//LLFloaterIMSession* floater = LLFloaterIMSession::findInstance(mConversation->getSessionID());
	FSFloaterIM* floater = FSFloaterIM::findInstance(mConversation->getSessionID());
	//bool ims_are_read = LLFloaterIMSession::isVisible(floater) && floater->hasFocus();
	bool ims_are_read = FSFloaterIM::isVisible(floater) && floater->hasFocus();

	if (mConversation->hasOfflineMessages() && !ims_are_read)
	{
		//mIMFloaterShowedConnection = LLFloaterIMSession::setIMFloaterShowedCallback(boost::bind(&LLConversationLogListItem::onIMFloaterShown, this, _1));
		mIMFloaterShowedConnection = FSFloaterIM::setIMFloaterShowedCallback(boost::bind(&LLConversationLogListItem::onIMFloaterShown, this, _1));
		// </FS:CR>
	}
=======
    buildFromFile("panel_conversation_log_list_item.xml");

    // <FS:CR> [Firestorm Communications UI]
    //LLFloaterIMSession* floater = LLFloaterIMSession::findInstance(mConversation->getSessionID());
    FSFloaterIM* floater = FSFloaterIM::findInstance(mConversation->getSessionID());
    //bool ims_are_read = LLFloaterIMSession::isVisible(floater) && floater->hasFocus();
    bool ims_are_read = FSFloaterIM::isVisible(floater) && floater->hasFocus();

    if (mConversation->hasOfflineMessages() && !ims_are_read)
    {
        //mIMFloaterShowedConnection = LLFloaterIMSession::setIMFloaterShowedCallback(boost::bind(&LLConversationLogListItem::onIMFloaterShown, this, _1));
        mIMFloaterShowedConnection = FSFloaterIM::setIMFloaterShowedCallback(boost::bind(&LLConversationLogListItem::onIMFloaterShown, this, _1));
        // </FS:CR>
    }
>>>>>>> 1a8a5404
}

LLConversationLogListItem::~LLConversationLogListItem()
{
    mIMFloaterShowedConnection.disconnect();
}

bool LLConversationLogListItem::postBuild()
{
    initIcons();

    // set conversation name
    mConversationName = getChild<LLTextBox>("conversation_name");
    mConversationName->setValue(mConversation->getConversationName());

    // set conversation date and time
    mConversationDate = getChild<LLTextBox>("date_time");
    mConversationDate->setValue(mConversation->getTimestamp());

    getChild<LLButton>("delete_btn")->setClickedCallback(boost::bind(&LLConversationLogListItem::onRemoveBtnClicked, this));
    setDoubleClickCallback(boost::bind(&LLConversationLogListItem::onDoubleClick, this));

<<<<<<< HEAD
	return true;
=======
    return true;
>>>>>>> 1a8a5404
}

void LLConversationLogListItem::initIcons()
{
<<<<<<< HEAD
	switch (mConversation->getConversationType())
	{
		case LLIMModel::LLIMSession::P2P_SESSION:
		case LLIMModel::LLIMSession::ADHOC_SESSION:
		{
			LLAvatarIconCtrl* avatar_icon = getChild<LLAvatarIconCtrl>("avatar_icon");
			avatar_icon->setVisible(true);
			avatar_icon->setValue(mConversation->getParticipantID());
			break;
		}
		case LLIMModel::LLIMSession::GROUP_SESSION:
		{
			LLGroupIconCtrl* group_icon = getChild<LLGroupIconCtrl>("group_icon");
			group_icon->setVisible(true);
			group_icon->setValue(mConversation->getSessionID());
			break;
		}
		default:
			break;
	}

	if (mConversation->hasOfflineMessages())
	{
			getChild<LLIconCtrl>("unread_ims_icon")->setVisible(true);
	}
=======
    switch (mConversation->getConversationType())
    {
        case LLIMModel::LLIMSession::P2P_SESSION:
        case LLIMModel::LLIMSession::ADHOC_SESSION:
        {
            LLAvatarIconCtrl* avatar_icon = getChild<LLAvatarIconCtrl>("avatar_icon");
            avatar_icon->setVisible(true);
            avatar_icon->setValue(mConversation->getParticipantID());
            break;
        }
        case LLIMModel::LLIMSession::GROUP_SESSION:
        {
            LLGroupIconCtrl* group_icon = getChild<LLGroupIconCtrl>("group_icon");
            group_icon->setVisible(true);
            group_icon->setValue(mConversation->getSessionID());
            break;
        }
        default:
            break;
    }

    if (mConversation->hasOfflineMessages())
    {
            getChild<LLIconCtrl>("unread_ims_icon")->setVisible(true);
    }
>>>>>>> 1a8a5404
}

void LLConversationLogListItem::updateTimestamp()
{
    mConversationDate->setValue(mConversation->getTimestamp());
}

void LLConversationLogListItem::updateName()
{
    mConversationName->setValue(mConversation->getConversationName());
}

void LLConversationLogListItem::updateOfflineIMs()
{
    getChild<LLIconCtrl>("unread_ims_icon")->setVisible(mConversation->hasOfflineMessages());
}

void LLConversationLogListItem::onMouseEnter(S32 x, S32 y, MASK mask)
{
    getChildView("hovered_icon")->setVisible(true);
    LLPanel::onMouseEnter(x, y, mask);
}

void LLConversationLogListItem::onMouseLeave(S32 x, S32 y, MASK mask)
{
    getChildView("hovered_icon")->setVisible(false);
    LLPanel::onMouseLeave(x, y, mask);
}

void LLConversationLogListItem::setValue(const LLSD& value)
{
    if (!value.isMap() || !value.has("selected"))
    {
        return;
    }

    getChildView("selected_icon")->setVisible(value["selected"]);
}

void LLConversationLogListItem::onIMFloaterShown(const LLUUID& session_id)
{
<<<<<<< HEAD
	if (mConversation->getSessionID() == session_id)
	{
		getChild<LLIconCtrl>("unread_ims_icon")->setVisible(false);
	}
=======
    if (mConversation->getSessionID() == session_id)
    {
        getChild<LLIconCtrl>("unread_ims_icon")->setVisible(false);
    }
>>>>>>> 1a8a5404
}

void LLConversationLogListItem::onRemoveBtnClicked()
{
    LLConversationLog::instance().removeConversation(*mConversation);
}

void LLConversationLogListItem::highlightNameDate(const std::string& highlited_text)
{
    LLStyle::Params params;
    LLTextUtil::textboxSetHighlightedVal(mConversationName, params, mConversation->getConversationName(), highlited_text);
    LLTextUtil::textboxSetHighlightedVal(mConversationDate, params, mConversation->getTimestamp(), highlited_text);
}

void LLConversationLogListItem::onDoubleClick()
{
    switch (mConversation->getConversationType())
    {
    case LLIMModel::LLIMSession::P2P_SESSION:
        LLAvatarActions::startIM(mConversation->getParticipantID());
        break;

    case LLIMModel::LLIMSession::GROUP_SESSION:
        LLGroupActions::startIM(mConversation->getSessionID());
        break;

    default:
        break;
    }
}<|MERGE_RESOLUTION|>--- conflicted
+++ resolved
@@ -29,11 +29,7 @@
 #include "lliconctrl.h"
 #include "lltextbox.h"
 #include "lltextutil.h"
-<<<<<<< HEAD
-#include "llbutton.h"	// <FS:CR>
-=======
 #include "llbutton.h"   // <FS:CR>
->>>>>>> 1a8a5404
 
 // newview
 #include "llavataractions.h"
@@ -50,22 +46,6 @@
     mConversationName(NULL),
     mConversationDate(NULL)
 {
-<<<<<<< HEAD
-	buildFromFile("panel_conversation_log_list_item.xml");
-
-	// <FS:CR> [Firestorm Communications UI]
-	//LLFloaterIMSession* floater = LLFloaterIMSession::findInstance(mConversation->getSessionID());
-	FSFloaterIM* floater = FSFloaterIM::findInstance(mConversation->getSessionID());
-	//bool ims_are_read = LLFloaterIMSession::isVisible(floater) && floater->hasFocus();
-	bool ims_are_read = FSFloaterIM::isVisible(floater) && floater->hasFocus();
-
-	if (mConversation->hasOfflineMessages() && !ims_are_read)
-	{
-		//mIMFloaterShowedConnection = LLFloaterIMSession::setIMFloaterShowedCallback(boost::bind(&LLConversationLogListItem::onIMFloaterShown, this, _1));
-		mIMFloaterShowedConnection = FSFloaterIM::setIMFloaterShowedCallback(boost::bind(&LLConversationLogListItem::onIMFloaterShown, this, _1));
-		// </FS:CR>
-	}
-=======
     buildFromFile("panel_conversation_log_list_item.xml");
 
     // <FS:CR> [Firestorm Communications UI]
@@ -80,7 +60,6 @@
         mIMFloaterShowedConnection = FSFloaterIM::setIMFloaterShowedCallback(boost::bind(&LLConversationLogListItem::onIMFloaterShown, this, _1));
         // </FS:CR>
     }
->>>>>>> 1a8a5404
 }
 
 LLConversationLogListItem::~LLConversationLogListItem()
@@ -103,42 +82,11 @@
     getChild<LLButton>("delete_btn")->setClickedCallback(boost::bind(&LLConversationLogListItem::onRemoveBtnClicked, this));
     setDoubleClickCallback(boost::bind(&LLConversationLogListItem::onDoubleClick, this));
 
-<<<<<<< HEAD
-	return true;
-=======
     return true;
->>>>>>> 1a8a5404
 }
 
 void LLConversationLogListItem::initIcons()
 {
-<<<<<<< HEAD
-	switch (mConversation->getConversationType())
-	{
-		case LLIMModel::LLIMSession::P2P_SESSION:
-		case LLIMModel::LLIMSession::ADHOC_SESSION:
-		{
-			LLAvatarIconCtrl* avatar_icon = getChild<LLAvatarIconCtrl>("avatar_icon");
-			avatar_icon->setVisible(true);
-			avatar_icon->setValue(mConversation->getParticipantID());
-			break;
-		}
-		case LLIMModel::LLIMSession::GROUP_SESSION:
-		{
-			LLGroupIconCtrl* group_icon = getChild<LLGroupIconCtrl>("group_icon");
-			group_icon->setVisible(true);
-			group_icon->setValue(mConversation->getSessionID());
-			break;
-		}
-		default:
-			break;
-	}
-
-	if (mConversation->hasOfflineMessages())
-	{
-			getChild<LLIconCtrl>("unread_ims_icon")->setVisible(true);
-	}
-=======
     switch (mConversation->getConversationType())
     {
         case LLIMModel::LLIMSession::P2P_SESSION:
@@ -164,7 +112,6 @@
     {
             getChild<LLIconCtrl>("unread_ims_icon")->setVisible(true);
     }
->>>>>>> 1a8a5404
 }
 
 void LLConversationLogListItem::updateTimestamp()
@@ -206,17 +153,10 @@
 
 void LLConversationLogListItem::onIMFloaterShown(const LLUUID& session_id)
 {
-<<<<<<< HEAD
-	if (mConversation->getSessionID() == session_id)
-	{
-		getChild<LLIconCtrl>("unread_ims_icon")->setVisible(false);
-	}
-=======
     if (mConversation->getSessionID() == session_id)
     {
         getChild<LLIconCtrl>("unread_ims_icon")->setVisible(false);
     }
->>>>>>> 1a8a5404
 }
 
 void LLConversationLogListItem::onRemoveBtnClicked()
