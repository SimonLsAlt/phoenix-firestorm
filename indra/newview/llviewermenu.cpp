/** 
 * @file llviewermenu.cpp
 * @brief Builds menus out of items.
 *
 * $LicenseInfo:firstyear=2002&license=viewerlgpl$
 * Second Life Viewer Source Code
 * Copyright (C) 2014, Linden Research, Inc.
 * 
 * This library is free software; you can redistribute it and/or
 * modify it under the terms of the GNU Lesser General Public
 * License as published by the Free Software Foundation;
 * version 2.1 of the License only.
 * 
 * This library is distributed in the hope that it will be useful,
 * but WITHOUT ANY WARRANTY; without even the implied warranty of
 * MERCHANTABILITY or FITNESS FOR A PARTICULAR PURPOSE.  See the GNU
 * Lesser General Public License for more details.
 * 
 * You should have received a copy of the GNU Lesser General Public
 * License along with this library; if not, write to the Free Software
 * Foundation, Inc., 51 Franklin Street, Fifth Floor, Boston, MA  02110-1301  USA
 * 
 * Linden Research, Inc., 945 Battery Street, San Francisco, CA  94111  USA
 * $/LicenseInfo$
 */

#include "llviewerprecompiledheaders.h"

#ifdef INCLUDE_VLD
#define VLD_FORCE_ENABLE 1
#include "vld.h"
#endif

#include "llviewermenu.h" 

// linden library includes
#include "llavatarnamecache.h"	// IDEVO
#include "llfloaterreg.h"
#include "llfloatersidepanelcontainer.h"
#include "llcombobox.h"
#include "llinventorypanel.h"
#include "llnotifications.h"
#include "llnotificationsutil.h"
#include "llviewereventrecorder.h"

// newview includes
#include "llagent.h"
#include "llagentaccess.h"
#include "llagentbenefits.h"
#include "llagentcamera.h"
#include "llagentui.h"
#include "llagentwearables.h"
#include "llagentpilot.h"
// [SL:KB] - Patch: Appearance-PhantomAttach | Checked: Catznip-5.0
#include "llattachmentsmgr.h"
// [/SL:KB]
#include "llcompilequeue.h"
#include "llconsole.h"
#include "lldebugview.h"
#include "llenvironment.h"
#include "llfilepicker.h"
#include "llfirstuse.h"
#include "llfloaterabout.h"
#include "llfloaterbuy.h"
#include "llfloaterbuycontents.h"
#include "llbuycurrencyhtml.h"
#include "llfloatergodtools.h"
#include "llfloaterimcontainer.h"
#include "llfloaterland.h"
#include "llfloaterimnearbychat.h"
#include "llfloaterpathfindingcharacters.h"
#include "llfloaterpathfindinglinksets.h"
#include "llfloaterpay.h"
#include "llfloaterreporter.h"
#include "llfloatersearch.h"
#include "llfloaterscriptdebug.h"
#include "llfloatersnapshot.h"
#include "llfloatertools.h"
#include "llfloaterworldmap.h"
#include "llfloaterbuildoptions.h"
#include "llavataractions.h"
#include "lllandmarkactions.h"
#include "llgroupmgr.h"
#include "lltooltip.h"
#include "lltoolface.h"
#include "llhints.h"
#include "llhudeffecttrail.h"
#include "llhudmanager.h"
#include "llimview.h"
#include "llinventorybridge.h"
#include "llinventorydefines.h"
#include "llinventoryfunctions.h"
#include "llpanellogin.h"
#include "llpanelblockedlist.h"
#include "llpanelmaininventory.h"
#include "llmarketplacefunctions.h"
#include "llmenuoptionpathfindingrebakenavmesh.h"
#include "llmoveview.h"
#include "llparcel.h"
#include "llrootview.h"
#include "llsceneview.h"
#include "llscenemonitor.h"
#include "llselectmgr.h"
#include "llspellcheckmenuhandler.h"
#include "llstatusbar.h"
#include "lltextureview.h"
#include "lltoolbarview.h"
#include "lltoolcomp.h"
#include "lltoolmgr.h"
#include "lltoolpie.h"
#include "lltoolselectland.h"
#include "lltrans.h"
#include "llviewerdisplay.h" //for gWindowResized
#include "llviewergenericmessage.h"
#include "llviewerhelp.h"
#include "llviewermenufile.h"	// init_menu_file()
#include "llviewermessage.h"
#include "llviewernetwork.h"
#include "llviewerobjectlist.h"
#include "llviewerparcelmgr.h"
#include "llviewerstats.h"
#include "llvoavatarself.h"
#include "llvoicevivox.h"
#include "llworldmap.h"
#include "pipeline.h"
#include "llviewerjoystick.h"
#include "llfloatercamera.h"
#include "lluilistener.h"
#include "llappearancemgr.h"
#include "lltrans.h"
#include "lltoolgrab.h"
#include "llwindow.h"
#include "llpathfindingmanager.h"
#include "llstartup.h"
#include "boost/unordered_map.hpp"
#include <boost/regex.hpp>
#include <boost/algorithm/string.hpp>
#include "llcleanup.h"
#include "llviewershadermgr.h"
// [RLVa:KB] - Checked: 2011-05-22 (RLVa-1.3.1a)
#include "fsavatarrenderpersistence.h"
#include "rlvactions.h"
#include "rlvhandler.h"
#include "rlvlocks.h"
// [/RLVa:KB]

// Firestorm includes
#include "fsassetblacklist.h"
#include "fsdata.h"
#include "fslslbridge.h"
#include "fscommon.h"
#include "fsfloaterexport.h"
#include "fsfloatercontacts.h"
#include "fsfloaterplacedetails.h"
#include "fspose.h"
#include "lfsimfeaturehandler.h"
#include "llavatarpropertiesprocessor.h"
#include "llcheckboxctrl.h"
#include "llfloatergridstatus.h"
#include "llfloaterpreference.h"
#include "lllogininstance.h"
#include "llscenemonitor.h"
#include "llsdserialize.h"
#include "lltexturecache.h"
#include "llvovolume.h"
#include "particleeditor.h"

using namespace LLAvatarAppearanceDefines;

typedef LLPointer<LLViewerObject> LLViewerObjectPtr;

static boost::unordered_map<std::string, LLStringExplicit> sDefaultItemLabels;

BOOL enable_land_build(void*);
BOOL enable_object_build(void*);

LLVOAvatar* find_avatar_from_object( LLViewerObject* object );
LLVOAvatar* find_avatar_from_object( const LLUUID& object_id );

void handle_test_load_url(void*);

//
// Evil hackish imported globals

//extern BOOL	gHideSelectedObjects;
//extern BOOL gAllowSelectAvatar;
//extern BOOL gDebugAvatarRotation;
extern BOOL gDebugClicks;
extern BOOL gDebugWindowProc;
extern BOOL gShaderProfileFrame;

//extern BOOL gDebugTextEditorTips;
//extern BOOL gDebugSelectMgr;

//
// Globals
//

LLMenuBarGL		*gMenuBarView = NULL;
LLViewerMenuHolderGL	*gMenuHolder = NULL;
LLMenuGL		*gPopupMenuView = NULL;
LLMenuGL		*gEditMenu = NULL;
LLMenuBarGL		*gLoginMenuBarView = NULL;

// Context menus
LLContextMenu	*gMenuAvatarSelf	= NULL;
LLContextMenu	*gMenuAvatarOther = NULL;
LLContextMenu	*gMenuObject = NULL;
LLContextMenu	*gMenuAttachmentSelf = NULL;
LLContextMenu	*gMenuAttachmentOther = NULL;
LLContextMenu	*gMenuLand	= NULL;
LLContextMenu	*gMenuMuteParticle = NULL;

// <FS:Zi> Pie menu
// Pie menus
PieMenu		*gPieMenuAvatarSelf	= NULL;
PieMenu		*gPieMenuAvatarOther = NULL;
PieMenu		*gPieMenuObject = NULL;
PieMenu		*gPieMenuAttachmentSelf = NULL;
PieMenu		*gPieMenuAttachmentOther = NULL;
PieMenu		*gPieMenuLand	= NULL;
PieMenu		*gPieMenuMuteParticle = NULL;
// <FS:Zi> Pie menu

// <FS:Ansariel> FIRE-7893: Detach function on inspect self toast without function
LLToggleableMenu	*gMenuInspectSelf	= NULL;
LLContextMenu		*gInspectSelfDetachScreenMenu = NULL;
LLContextMenu		*gInspectSelfDetachMenu = NULL;
// </FS:Ansariel>

const std::string SAVE_INTO_TASK_INVENTORY("Save Object Back to Object Contents");

LLMenuGL* gAttachSubMenu = NULL;
LLMenuGL* gDetachSubMenu = NULL;
LLMenuGL* gTakeOffClothes = NULL;
LLContextMenu* gAttachScreenPieMenu = NULL;
LLContextMenu* gAttachPieMenu = NULL;
LLContextMenu* gAttachBodyPartPieMenus[9];
LLContextMenu* gDetachPieMenu = NULL;
LLContextMenu* gDetachScreenPieMenu = NULL;
LLContextMenu* gDetachBodyPartPieMenus[9];

// <FS:Zi> Pie menu
PieMenu* gPieAttachScreenMenu = NULL;
PieMenu* gPieAttachMenu = NULL;
PieMenu* gPieAttachBodyPartMenus[PIE_MAX_SLICES];
PieMenu* gPieDetachMenu = NULL;
PieMenu* gPieDetachScreenMenu = NULL;
PieMenu* gPieDetachBodyPartMenus[PIE_MAX_SLICES];
// <FS:Zi> Pie menu

LLMenuItemCallGL* gAutorespondMenu = NULL;
LLMenuItemCallGL* gAutorespondNonFriendsMenu = NULL;
//
// Local prototypes

// File Menu
void handle_compress_image(void*);


// Edit menu
void handle_dump_group_info(void *);
void handle_dump_capabilities_info(void *);

// Advanced->Consoles menu
void handle_region_dump_settings(void*);
void handle_region_dump_temp_asset_data(void*);
void handle_region_clear_temp_asset_data(void*);

// Object pie menu
BOOL sitting_on_selection();

void near_sit_object();
//void label_sit_or_stand(std::string& label, void*);
// buy and take alias into the same UI positions, so these
// declarations handle this mess.
BOOL is_selection_buy_not_take();
S32 selection_price();
BOOL enable_take();
void handle_object_show_inspector();
void handle_avatar_show_inspector();
bool confirm_take(const LLSD& notification, const LLSD& response, LLObjectSelectionHandle selection_handle);

void handle_buy_object(LLSaleInfo sale_info);
void handle_buy_contents(LLSaleInfo sale_info);

// Land pie menu
void near_sit_down_point(BOOL success, void *);

// Avatar pie menu

// Debug menu


void velocity_interpolate( void* );
void handle_visual_leak_detector_toggle(void*);
void handle_rebake_textures(void*);
BOOL check_admin_override(void*);
void handle_admin_override_toggle(void*);
#ifdef TOGGLE_HACKED_GODLIKE_VIEWER
void handle_toggle_hacked_godmode(void*);
BOOL check_toggle_hacked_godmode(void*);
bool enable_toggle_hacked_godmode(void*);
#endif

void toggle_show_xui_names(void *);
BOOL check_show_xui_names(void *);

// Debug UI

void handle_buy_currency_test(void*);
void handle_save_to_xml(void*);
void handle_load_from_xml(void*);

void handle_god_mode(void*);

// God menu
void handle_leave_god_mode(void*);


void handle_reset_view();

void handle_duplicate_in_place(void*);


void handle_object_owner_self(void*);
void handle_object_owner_permissive(void*);
void handle_object_lock(void*);
void handle_object_asset_ids(void*);
void force_take_copy(void*);
#ifdef _CORY_TESTING
void force_export_copy(void*);
void force_import_geometry(void*);
#endif

void handle_force_parcel_owner_to_me(void*);
void handle_force_parcel_to_content(void*);
void handle_claim_public_land(void*);

void handle_god_request_avatar_geometry(void *);	// Hack for easy testing of new avatar geometry
void reload_vertex_shader(void *);
void handle_disconnect_viewer(void *);

void force_error_breakpoint(void *);
void force_error_llerror(void *);
void force_error_bad_memory_access(void *);
void force_error_infinite_loop(void *);
void force_error_software_exception(void *);
void force_error_driver_crash(void *);

void handle_force_delete(void*);
void print_object_info(void*);
void print_agent_nvpairs(void*);
void toggle_debug_menus(void*);
void upload_done_callback(const LLUUID& uuid, void* user_data, S32 result, LLExtStat ext_status);
void dump_select_mgr(void*);

void dump_inventory(void*);
void toggle_visibility(void*);
BOOL get_visibility(void*);

// Avatar Pie menu
void request_friendship(const LLUUID& agent_id);

// Tools menu
void handle_selected_texture_info(void*);
void handle_selected_material_info();

void handle_dump_followcam(void*);
void handle_viewer_enable_message_log(void*);
void handle_viewer_disable_message_log(void*);

BOOL enable_buy_land(void*);

// Help menu

void handle_test_male(void *);
void handle_test_female(void *);
void handle_dump_attachments(void *);
void handle_dump_avatar_local_textures(void*);
void handle_debug_avatar_textures(void*);
void handle_grab_baked_texture(void*);
BOOL enable_grab_baked_texture(void*);
void handle_dump_region_object_cache(void*);

BOOL enable_save_into_task_inventory(void*);

BOOL enable_detach(const LLSD& = LLSD());
void menu_toggle_attached_lights(void* user_data);
void menu_toggle_attached_particles(void* user_data);

void avatar_tex_refresh(LLVOAvatar* avatar);	// <FS:CR> FIRE-11800

class LLMenuParcelObserver : public LLParcelObserver
{
public:
	LLMenuParcelObserver();
	~LLMenuParcelObserver();
	virtual void changed();
};

static LLMenuParcelObserver* gMenuParcelObserver = NULL;

static LLUIListener sUIListener;

LLMenuParcelObserver::LLMenuParcelObserver()
{
	LLViewerParcelMgr::getInstance()->addObserver(this);
}

LLMenuParcelObserver::~LLMenuParcelObserver()
{
	LLViewerParcelMgr::getInstance()->removeObserver(this);
}

void LLMenuParcelObserver::changed()
{
	LLParcel *parcel = LLViewerParcelMgr::getInstance()->getParcelSelection()->getParcel();
	// <FS:Ansariel> FIRE-4454: Cache controls because of performance reasons
	//gMenuHolder->childSetEnabled("Land Buy Pass", LLPanelLandGeneral::enableBuyPass(NULL) && !(parcel->getOwnerID()== gAgent.getID()));
	//
	//BOOL buyable = enable_buy_land(NULL);
	//gMenuHolder->childSetEnabled("Land Buy", buyable);
	//gMenuHolder->childSetEnabled("Buy Land...", buyable);

	static LLView* land_buy_pass = gMenuHolder->getChildView("Land Buy Pass");
	static LLView* land_buy_pass_pie = gMenuHolder->getChildView("Land Buy Pass Pie");
	static LLView* land_buy = gMenuHolder->getChildView("Land Buy");
	static LLView* land_buy_pie = gMenuHolder->getChildView("Land Buy Pie");

	BOOL pass_buyable = LLPanelLandGeneral::enableBuyPass(NULL) && parcel->getOwnerID() != gAgentID;
	land_buy_pass->setEnabled(pass_buyable);
	land_buy_pass_pie->setEnabled(pass_buyable);

	BOOL buyable = enable_buy_land(NULL);
	land_buy->setEnabled(buyable);
	land_buy_pie->setEnabled(buyable);
	// </FS:Ansariel> FIRE-4454: Cache controls because of performance reasons
}


void initialize_menus();

//-----------------------------------------------------------------------------
// Initialize main menus
//
// HOW TO NAME MENUS:
//
// First Letter Of Each Word Is Capitalized, Even At Or And
//
// Items that lead to dialog boxes end in "..."
//
// Break up groups of more than 6 items with separators
//-----------------------------------------------------------------------------

void set_merchant_SLM_menu()
{
    // All other cases (new merchant, not merchant, migrated merchant): show the new Marketplace Listings menu and enable the tool
    gMenuHolder->getChild<LLView>("MarketplaceListings")->setVisible(TRUE);
    LLCommand* command = LLCommandManager::instance().getCommand("marketplacelistings");
	gToolBarView->enableCommand(command->id(), true);
}

void check_merchant_status(bool force)
{
	// <FS:Ansariel> Don't show merchant outbox or SL Marketplace stuff outside SL
	if (!LLGridManager::getInstance()->isInSecondLife())
	{
		gMenuHolder->getChild<LLView>("MarketplaceListings")->setVisible(FALSE);
		return;
	}
	// </FS:Ansariel>

    if (force)
    {
        // Reset the SLM status: we actually want to check again, that's the point of calling check_merchant_status()
        LLMarketplaceData::instance().setSLMStatus(MarketplaceStatusCodes::MARKET_PLACE_NOT_INITIALIZED);
    }
    // Hide SLM related menu item
    gMenuHolder->getChild<LLView>("MarketplaceListings")->setVisible(FALSE);

    // Also disable the toolbar button for Marketplace Listings
    LLCommand* command = LLCommandManager::instance().getCommand("marketplacelistings");
    gToolBarView->enableCommand(command->id(), false);

    // Launch an SLM test connection to get the merchant status
    LLMarketplaceData::instance().initializeSLM(boost::bind(&set_merchant_SLM_menu));
}

void init_menus()
{
	// Initialize actions
	initialize_menus();

	///
	/// Popup menu
	///
	/// The popup menu is now populated by the show_context_menu()
	/// method.
	
	LLMenuGL::Params menu_params;
	menu_params.name = "Popup";
	menu_params.visible = false;
	gPopupMenuView = LLUICtrlFactory::create<LLMenuGL>(menu_params);
	gMenuHolder->addChild( gPopupMenuView );

	///
	/// Context menus
	///

	const widget_registry_t& registry =
		LLViewerMenuHolderGL::child_registry_t::instance();
	gEditMenu = LLUICtrlFactory::createFromFile<LLMenuGL>("menu_edit.xml", gMenuHolder, registry);
	gMenuAvatarSelf = LLUICtrlFactory::createFromFile<LLContextMenu>(
		"menu_avatar_self.xml", gMenuHolder, registry);
	gMenuAvatarOther = LLUICtrlFactory::createFromFile<LLContextMenu>(
		"menu_avatar_other.xml", gMenuHolder, registry);

	gDetachScreenPieMenu = gMenuHolder->getChild<LLContextMenu>("Object Detach HUD", true);
	gDetachPieMenu = gMenuHolder->getChild<LLContextMenu>("Object Detach", true);

	gMenuObject = LLUICtrlFactory::createFromFile<LLContextMenu>(
		"menu_object.xml", gMenuHolder, registry);

	gAttachScreenPieMenu = gMenuHolder->getChild<LLContextMenu>("Object Attach HUD");
	gAttachPieMenu = gMenuHolder->getChild<LLContextMenu>("Object Attach");

	gMenuAttachmentSelf = LLUICtrlFactory::createFromFile<LLContextMenu>(
		"menu_attachment_self.xml", gMenuHolder, registry);
	gMenuAttachmentOther = LLUICtrlFactory::createFromFile<LLContextMenu>(
		"menu_attachment_other.xml", gMenuHolder, registry);

	gMenuLand = LLUICtrlFactory::createFromFile<LLContextMenu>(
		"menu_land.xml", gMenuHolder, registry);

	gMenuMuteParticle = LLUICtrlFactory::createFromFile<LLContextMenu>(
		"menu_mute_particle.xml", gMenuHolder, registry);

// <FS:Zi> Pie menu
	gPieMenuAvatarSelf = LLUICtrlFactory::createFromFile<PieMenu>(
		"menu_pie_avatar_self.xml", gMenuHolder, registry);
	gPieMenuAvatarOther = LLUICtrlFactory::createFromFile<PieMenu>(
		"menu_pie_avatar_other.xml", gMenuHolder, registry);

	// added "Pie" to the control names to keep them unique
	gPieDetachScreenMenu = gMenuHolder->getChild<PieMenu>("Pie Object Detach HUD", true);
	gPieDetachMenu = gMenuHolder->getChild<PieMenu>("Pie Object Detach", true);

	gPieMenuObject = LLUICtrlFactory::createFromFile<PieMenu>(
		"menu_pie_object.xml", gMenuHolder, registry);

	// added "Pie" to the control names to keep them unique
	gPieAttachScreenMenu = gMenuHolder->getChild<PieMenu>("Pie Object Attach HUD");
	gPieAttachMenu = gMenuHolder->getChild<PieMenu>("Pie Object Attach");

	gPieMenuAttachmentSelf = LLUICtrlFactory::createFromFile<PieMenu>(
		"menu_pie_attachment_self.xml", gMenuHolder, registry);
	gPieMenuAttachmentOther = LLUICtrlFactory::createFromFile<PieMenu>(
		"menu_pie_attachment_other.xml", gMenuHolder, registry);

	gPieMenuLand = LLUICtrlFactory::createFromFile<PieMenu>(
		"menu_pie_land.xml", gMenuHolder, registry);

	gPieMenuMuteParticle = LLUICtrlFactory::createFromFile<PieMenu>(
		"menu_pie_mute_particle.xml", gMenuHolder, registry);
// </FS:Zi> Pie menu

	// <FS:Ansariel> FIRE-7893: Detach function on inspect self toast without function
	gMenuInspectSelf = LLUICtrlFactory::createFromFile<LLToggleableMenu>(
		"menu_inspect_self_gear.xml", gMenuHolder, registry);

	gInspectSelfDetachScreenMenu = gMenuHolder->getChild<LLContextMenu>("Inspect Self Detach HUD", true);
	gInspectSelfDetachMenu = gMenuHolder->getChild<LLContextMenu>("Inspect Self Detach", true);
	// </FS:Ansariel>

	///
	/// set up the colors
	///
	LLColor4 color;

	// do not set colors in code, let the skin decide. -Zi
	/*
	LLColor4 context_menu_color = LLUIColorTable::instance().getColor("MenuPopupBgColor");
	
	gMenuAvatarSelf->setBackgroundColor( context_menu_color );
	gMenuAvatarOther->setBackgroundColor( context_menu_color );
	gMenuObject->setBackgroundColor( context_menu_color );
	gMenuAttachmentSelf->setBackgroundColor( context_menu_color );
	gMenuAttachmentOther->setBackgroundColor( context_menu_color );

	gMenuLand->setBackgroundColor( context_menu_color );

	color = LLUIColorTable::instance().getColor( "MenuPopupBgColor" );
	gPopupMenuView->setBackgroundColor( color );
	*/

	// <FS> Changed for grid manager
	// If we are not in production, use a different color to make it apparent.
	//if (LLGridManager::getInstance()->isInProductionGrid())
	//{
	//	color = LLUIColorTable::instance().getColor( "MenuBarBgColor" );
	//}
	//else
	//{
	//	color = LLUIColorTable::instance().getColor( "MenuNonProductionBgColor" );
	//}

	//LLView* menu_bar_holder = gViewerWindow->getRootView()->getChildView("menu_bar_holder");

	//gMenuBarView = LLUICtrlFactory::getInstance()->createFromFile<LLMenuBarGL>("menu_viewer.xml", gMenuHolder, LLViewerMenuHolderGL::child_registry_t::instance());
	//gMenuBarView->setRect(LLRect(0, menu_bar_holder->getRect().mTop, 0, menu_bar_holder->getRect().mTop - MENU_BAR_HEIGHT));
	//gMenuBarView->setBackgroundColor( color );

	gMenuBarView = LLUICtrlFactory::getInstance()->createFromFile<LLMenuBarGL>("menu_viewer.xml", gMenuHolder, LLViewerMenuHolderGL::child_registry_t::instance());
	// ONLY change the color IF we are in beta. Otherwise leave it alone so it can use the skinned color. -Zi
	if(LLGridManager::getInstance()->isInSLBeta())
	{
		color = LLUIColorTable::instance().getColor( "MenuNonProductionBgColor" );
		gMenuBarView->setBackgroundColor( color );
	}

	LLView* menu_bar_holder = gViewerWindow->getRootView()->getChildView("menu_bar_holder");
	gMenuBarView->setRect(LLRect(0, menu_bar_holder->getRect().mTop, 0, menu_bar_holder->getRect().mTop - MENU_BAR_HEIGHT));
	// </FS> Changed for grid manager

	menu_bar_holder->addChild(gMenuBarView);
  
    gViewerWindow->setMenuBackgroundColor(false, 
        !LLGridManager::getInstance()->isInSLBeta());
	// *TODO:Also fix cost in llfolderview.cpp for Inventory menus
	const std::string texture_upload_cost_str = std::to_string(LLAgentBenefitsMgr::current().getTextureUploadCost());
	const std::string sound_upload_cost_str = std::to_string(LLAgentBenefitsMgr::current().getSoundUploadCost());
	const std::string animation_upload_cost_str = std::to_string(LLAgentBenefitsMgr::current().getAnimationUploadCost());
	gMenuHolder->childSetLabelArg("Upload Image", "[COST]", texture_upload_cost_str);
	gMenuHolder->childSetLabelArg("Upload Sound", "[COST]", sound_upload_cost_str);
	gMenuHolder->childSetLabelArg("Upload Animation", "[COST]", animation_upload_cost_str);

	gAutorespondMenu = gMenuBarView->getChild<LLMenuItemCallGL>("Set Autorespond", TRUE);
	gAutorespondNonFriendsMenu = gMenuBarView->getChild<LLMenuItemCallGL>("Set Autorespond to non-friends", TRUE);
	gAttachSubMenu = gMenuBarView->findChildMenuByName("Attach Object", TRUE);
	gDetachSubMenu = gMenuBarView->findChildMenuByName("Detach Object", TRUE);

	// Don't display the Memory console menu if the feature is turned off
	LLMenuItemCheckGL *memoryMenu = gMenuBarView->getChild<LLMenuItemCheckGL>("Memory", TRUE);
	if (memoryMenu)
	{
		memoryMenu->setVisible(FALSE);
	}

	gMenuBarView->createJumpKeys();

	// Let land based option enable when parcel changes
	gMenuParcelObserver = new LLMenuParcelObserver();

	gLoginMenuBarView = LLUICtrlFactory::getInstance()->createFromFile<LLMenuBarGL>("menu_login.xml", gMenuHolder, LLViewerMenuHolderGL::child_registry_t::instance());
	gLoginMenuBarView->arrangeAndClear();
	LLRect menuBarRect = gLoginMenuBarView->getRect();
	menuBarRect.setLeftTopAndSize(0, menu_bar_holder->getRect().getHeight(), menuBarRect.getWidth(), menuBarRect.getHeight());
	gLoginMenuBarView->setRect(menuBarRect);
	// do not set colors in code, always lat the skin decide. -Zi
	// gLoginMenuBarView->setBackgroundColor( color );
	menu_bar_holder->addChild(gLoginMenuBarView);
	
	// tooltips are on top of EVERYTHING, including menus
	gViewerWindow->getRootView()->sendChildToFront(gToolTipView);
}

///////////////////
// SHOW CONSOLES //
///////////////////


class LLAdvancedToggleConsole : public view_listener_t
{
	bool handleEvent(const LLSD& userdata)
	{
		std::string console_type = userdata.asString();
		if ("texture" == console_type)
		{
			toggle_visibility( (void*)gTextureView );
		}
		else if ("debug" == console_type)
		{
			toggle_visibility( (void*)static_cast<LLUICtrl*>(gDebugView->mDebugConsolep));
		}
		else if ("fast timers" == console_type)
		{
			LLFloaterReg::toggleInstance("block_timers");
		}
		else if ("scene view" == console_type)
		{
			toggle_visibility( (void*)gSceneView);
		}
		else if ("scene monitor" == console_type)
		{
			toggle_visibility( (void*)gSceneMonitorView);
		}

		return true;
	}
};
class LLAdvancedCheckConsole : public view_listener_t
{
	bool handleEvent(const LLSD& userdata)
	{
		std::string console_type = userdata.asString();
		bool new_value = false;
		if ("texture" == console_type)
		{
			new_value = get_visibility( (void*)gTextureView );
		}
		else if ("debug" == console_type)
		{
			new_value = get_visibility( (void*)((LLView*)gDebugView->mDebugConsolep) );
		}
		else if ("fast timers" == console_type)
		{
			new_value = LLFloaterReg::instanceVisible("block_timers");
		}
		else if ("scene view" == console_type)
		{
			new_value = get_visibility( (void*) gSceneView);
		}
		else if ("scene monitor" == console_type)
		{
			new_value = get_visibility( (void*) gSceneMonitorView);
		}
		
		return new_value;
	}
};


//////////////////////////
// DUMP INFO TO CONSOLE //
//////////////////////////


class LLAdvancedDumpInfoToConsole : public view_listener_t
{
	bool handleEvent(const LLSD& userdata)
	{
		gDebugView->mDebugConsolep->setVisible(TRUE);
		std::string info_type = userdata.asString();
		if ("region" == info_type)
		{
			handle_region_dump_settings(NULL);
		}
		else if ("group" == info_type)
		{
			handle_dump_group_info(NULL);
		}
		else if ("capabilities" == info_type)
		{
			handle_dump_capabilities_info(NULL);
		}
		return true;
	}
};


//////////////
// HUD INFO //
//////////////


class LLAdvancedToggleHUDInfo : public view_listener_t
{
	bool handleEvent(const LLSD& userdata)
	{
		std::string info_type = userdata.asString();

		if ("camera" == info_type)
		{
			gDisplayCameraPos = !(gDisplayCameraPos);
		}
		else if ("wind" == info_type)
		{
			gDisplayWindInfo = !(gDisplayWindInfo);
		}
		else if ("fov" == info_type)
		{
			gDisplayFOV = !(gDisplayFOV);
		}
		else if ("badge" == info_type)
		{
			report_to_nearby_chat("Hippos!");
		}
		else if ("cookies" == info_type)
		{
			report_to_nearby_chat("Cookies!");
		}
		// <FS:PP>
		else if ("motd" == info_type)
		{
			report_to_nearby_chat(gAgent.mMOTD);
		}
		// </FS:PP>
		return true;
	}
};

class LLAdvancedCheckHUDInfo : public view_listener_t
{
	bool handleEvent(const LLSD& userdata)
	{
		std::string info_type = userdata.asString();
		bool new_value = false;
		if ("camera" == info_type)
		{
			new_value = gDisplayCameraPos;
		}
		else if ("wind" == info_type)
		{
			new_value = gDisplayWindInfo;
		}
		else if ("fov" == info_type)
		{
			new_value = gDisplayFOV;
		}
		return new_value;
	}
};


//////////////
// FLYING   //
//////////////

class LLAdvancedAgentFlyingInfo : public view_listener_t
{
	bool handleEvent(const LLSD&)
	{
		return gAgent.getFlying();
	}
};


///////////////////////
// CLEAR GROUP CACHE //
///////////////////////

class LLAdvancedClearGroupCache : public view_listener_t
{
	bool handleEvent(const LLSD& userdata)
	{
		LLGroupMgr::debugClearAllGroups(NULL);
		return true;
	}
};




/////////////////
// RENDER TYPE //
/////////////////
U32 render_type_from_string(std::string render_type)
{
	if ("simple" == render_type)
	{
		return LLPipeline::RENDER_TYPE_SIMPLE;
	}
	else if ("alpha" == render_type)
	{
		return LLPipeline::RENDER_TYPE_ALPHA;
	}
	else if ("tree" == render_type)
	{
		return LLPipeline::RENDER_TYPE_TREE;
	}
	else if ("character" == render_type)
	{
		return LLPipeline::RENDER_TYPE_AVATAR;
	}
	else if ("controlAV" == render_type) // Animesh
	{
		return LLPipeline::RENDER_TYPE_CONTROL_AV;
	}
	else if ("surfacePatch" == render_type)
	{
		return LLPipeline::RENDER_TYPE_TERRAIN;
	}
	else if ("sky" == render_type)
	{
		return LLPipeline::RENDER_TYPE_SKY;
	}
	else if ("water" == render_type)
	{
		return LLPipeline::RENDER_TYPE_WATER;
	}
	else if ("ground" == render_type)
	{
		return LLPipeline::RENDER_TYPE_GROUND;
	}
	else if ("volume" == render_type)
	{
		return LLPipeline::RENDER_TYPE_VOLUME;
	}
	else if ("grass" == render_type)
	{
		return LLPipeline::RENDER_TYPE_GRASS;
	}
	else if ("clouds" == render_type)
	{
		return LLPipeline::RENDER_TYPE_CLOUDS;
	}
	else if ("particles" == render_type)
	{
		return LLPipeline::RENDER_TYPE_PARTICLES;
	}
	else if ("bump" == render_type)
	{
		return LLPipeline::RENDER_TYPE_BUMP;
	}
	else
	{
		return 0;
	}
}


class LLAdvancedToggleRenderType : public view_listener_t
{
	bool handleEvent(const LLSD& userdata)
	{
		U32 render_type = render_type_from_string( userdata.asString() );
		if ( render_type != 0 )
		{
			LLPipeline::toggleRenderTypeControl( render_type );
			if(render_type == LLPipeline::RENDER_TYPE_PARTICLES)
			{
				gPipeline.sRenderParticles = gPipeline.hasRenderType(LLPipeline::RENDER_TYPE_PARTICLES);
			}
		}
		return true;
	}
};


class LLAdvancedCheckRenderType : public view_listener_t
{
	bool handleEvent(const LLSD& userdata)
	{
		U32 render_type = render_type_from_string( userdata.asString() );
		bool new_value = false;

		if ( render_type != 0 )
		{
			new_value = LLPipeline::hasRenderTypeControl( render_type );
		}

		return new_value;
	}
};


/////////////
// FEATURE //
/////////////
U32 feature_from_string(std::string feature)
{ 
	if ("ui" == feature)
	{ 
		return LLPipeline::RENDER_DEBUG_FEATURE_UI;
	}
	else if ("selected" == feature)
	{
		return LLPipeline::RENDER_DEBUG_FEATURE_SELECTED;
	}
	else if ("highlighted" == feature)
	{
		return LLPipeline::RENDER_DEBUG_FEATURE_HIGHLIGHTED;
	}
	else if ("dynamic textures" == feature)
	{
		return LLPipeline::RENDER_DEBUG_FEATURE_DYNAMIC_TEXTURES;
	}
	else if ("foot shadows" == feature)
	{
		return LLPipeline::RENDER_DEBUG_FEATURE_FOOT_SHADOWS;
	}
	else if ("fog" == feature)
	{
		return LLPipeline::RENDER_DEBUG_FEATURE_FOG;
	}
	else if ("fr info" == feature)
	{
		return LLPipeline::RENDER_DEBUG_FEATURE_FR_INFO;
	}
	else if ("flexible" == feature)
	{
		return LLPipeline::RENDER_DEBUG_FEATURE_FLEXIBLE;
	}
	else
	{
		return 0;
	}
};


class LLAdvancedToggleFeature : public view_listener_t
{
	bool handleEvent(const LLSD& userdata)
	{
		U32 feature = feature_from_string( userdata.asString() );
		if ( feature != 0 )
		{
			LLPipeline::toggleRenderDebugFeature( feature );
		}
		return true;
	}
};

class LLAdvancedCheckFeature : public view_listener_t
{
	bool handleEvent(const LLSD& userdata)
{
	U32 feature = feature_from_string( userdata.asString() );
	bool new_value = false;

	if ( feature != 0 )
	{
		new_value = LLPipeline::toggleRenderDebugFeatureControl( feature );
	}

	return new_value;
}
};

class LLAdvancedCheckDisplayTextureDensity : public view_listener_t
{
	bool handleEvent(const LLSD& userdata)
	{
		std::string mode = userdata.asString();
		if (!gPipeline.hasRenderDebugMask(LLPipeline::RENDER_DEBUG_TEXEL_DENSITY))
		{
			return mode == "none";
		}
		if (mode == "current")
		{
			return LLViewerTexture::sDebugTexelsMode == LLViewerTexture::DEBUG_TEXELS_CURRENT;
		}
		else if (mode == "desired")
		{
			return LLViewerTexture::sDebugTexelsMode == LLViewerTexture::DEBUG_TEXELS_DESIRED;
		}
		else if (mode == "full")
		{
			return LLViewerTexture::sDebugTexelsMode == LLViewerTexture::DEBUG_TEXELS_FULL;
		}
		return false;
	}
};

class LLAdvancedSetDisplayTextureDensity : public view_listener_t
{
	bool handleEvent(const LLSD& userdata)
	{
		std::string mode = userdata.asString();
		if (mode == "none")
		{
			if (gPipeline.hasRenderDebugMask(LLPipeline::RENDER_DEBUG_TEXEL_DENSITY) == TRUE) 
			{
				gPipeline.toggleRenderDebug(LLPipeline::RENDER_DEBUG_TEXEL_DENSITY);
			}
			LLViewerTexture::sDebugTexelsMode = LLViewerTexture::DEBUG_TEXELS_OFF;
		}
		else if (mode == "current")
		{
			if (gPipeline.hasRenderDebugMask(LLPipeline::RENDER_DEBUG_TEXEL_DENSITY) == FALSE) 
			{
				gPipeline.toggleRenderDebug(LLPipeline::RENDER_DEBUG_TEXEL_DENSITY);
			}
			LLViewerTexture::sDebugTexelsMode = LLViewerTexture::DEBUG_TEXELS_CURRENT;
		}
		else if (mode == "desired")
		{
			if (gPipeline.hasRenderDebugMask(LLPipeline::RENDER_DEBUG_TEXEL_DENSITY) == FALSE) 
			{
				gPipeline.toggleRenderDebug(LLPipeline::RENDER_DEBUG_TEXEL_DENSITY);
			}
			gPipeline.setRenderDebugFeatureControl(LLPipeline::RENDER_DEBUG_TEXEL_DENSITY, true);
			LLViewerTexture::sDebugTexelsMode = LLViewerTexture::DEBUG_TEXELS_DESIRED;
		}
		else if (mode == "full")
		{
			if (gPipeline.hasRenderDebugMask(LLPipeline::RENDER_DEBUG_TEXEL_DENSITY) == FALSE) 
			{
				gPipeline.toggleRenderDebug(LLPipeline::RENDER_DEBUG_TEXEL_DENSITY);
			}
			LLViewerTexture::sDebugTexelsMode = LLViewerTexture::DEBUG_TEXELS_FULL;
		}
		return true;
	}
};


//////////////////
// INFO DISPLAY //
//////////////////
U64 info_display_from_string(std::string info_display)
{
	if ("verify" == info_display)
	{
		return LLPipeline::RENDER_DEBUG_VERIFY;
	}
	else if ("bboxes" == info_display)
	{
		return LLPipeline::RENDER_DEBUG_BBOXES;
	}
	else if ("normals" == info_display)
	{
		return LLPipeline::RENDER_DEBUG_NORMALS;
	}
	else if ("points" == info_display)
	{
		return LLPipeline::RENDER_DEBUG_POINTS;
	}
	else if ("octree" == info_display)
	{
		return LLPipeline::RENDER_DEBUG_OCTREE;
	}
	else if ("shadow frusta" == info_display)
	{
		return LLPipeline::RENDER_DEBUG_SHADOW_FRUSTA;
	}
	else if ("physics shapes" == info_display)
	{
		return LLPipeline::RENDER_DEBUG_PHYSICS_SHAPES;
	}
	else if ("occlusion" == info_display)
	{
		return LLPipeline::RENDER_DEBUG_OCCLUSION;
	}
	else if ("render batches" == info_display)
	{
		return LLPipeline::RENDER_DEBUG_BATCH_SIZE;
	}
	else if ("update type" == info_display)
	{
		return LLPipeline::RENDER_DEBUG_UPDATE_TYPE;
	}
	else if ("texture anim" == info_display)
	{
		return LLPipeline::RENDER_DEBUG_TEXTURE_ANIM;
	}
	else if ("texture priority" == info_display)
	{
		return LLPipeline::RENDER_DEBUG_TEXTURE_PRIORITY;
	}
	else if ("texture area" == info_display)
	{
		return LLPipeline::RENDER_DEBUG_TEXTURE_AREA;
	}
	else if ("face area" == info_display)
	{
		return LLPipeline::RENDER_DEBUG_FACE_AREA;
	}
	else if ("lod info" == info_display)
	{
		return LLPipeline::RENDER_DEBUG_LOD_INFO;
	}
	else if ("build queue" == info_display)
	{
		return LLPipeline::RENDER_DEBUG_BUILD_QUEUE;
	}
	else if ("lights" == info_display)
	{
		return LLPipeline::RENDER_DEBUG_LIGHTS;
	}
	else if ("particles" == info_display)
	{
		return LLPipeline::RENDER_DEBUG_PARTICLES;
	}
	else if ("composition" == info_display)
	{
		return LLPipeline::RENDER_DEBUG_COMPOSITION;
	}
	else if ("avatardrawinfo" == info_display)
	{
		return (LLPipeline::RENDER_DEBUG_AVATAR_DRAW_INFO);
	}
	else if ("glow" == info_display)
	{
		return LLPipeline::RENDER_DEBUG_GLOW;
	}
	else if ("collision skeleton" == info_display)
	{
		return LLPipeline::RENDER_DEBUG_AVATAR_VOLUME;
	}
	else if ("joints" == info_display)
	{
		return LLPipeline::RENDER_DEBUG_AVATAR_JOINTS;
	}
	else if ("raycast" == info_display)
	{
		return LLPipeline::RENDER_DEBUG_RAYCAST;
	}
	else if ("agent target" == info_display)
	{
		return LLPipeline::RENDER_DEBUG_AGENT_TARGET;
	}
	else if ("sculpt" == info_display)
	{
		return LLPipeline::RENDER_DEBUG_SCULPTED;
	}
	else if ("wind vectors" == info_display)
	{
		return LLPipeline::RENDER_DEBUG_WIND_VECTORS;
	}
	else if ("texel density" == info_display)
	{
		return LLPipeline::RENDER_DEBUG_TEXEL_DENSITY;
	}
	else if ("triangle count" == info_display)
	{
		return LLPipeline::RENDER_DEBUG_TRIANGLE_COUNT;
	}
	else if ("impostors" == info_display)
	{
		return LLPipeline::RENDER_DEBUG_IMPOSTORS;
	}
	else if ("texture size" == info_display)
	{
		return LLPipeline::RENDER_DEBUG_TEXTURE_SIZE;
	}
	else
	{
		LL_WARNS() << "unrecognized feature name '" << info_display << "'" << LL_ENDL;
		return 0;
	}
};

class LLAdvancedToggleInfoDisplay : public view_listener_t
{
	bool handleEvent(const LLSD& userdata)
	{
		U64 info_display = info_display_from_string( userdata.asString() );

		LL_INFOS("ViewerMenu") << "toggle " << userdata.asString() << LL_ENDL;
		
		if ( info_display != 0 )
		{
			LLPipeline::toggleRenderDebug( info_display );
		}

		return true;
	}
};


class LLAdvancedCheckInfoDisplay : public view_listener_t
{
	bool handleEvent(const LLSD& userdata)
	{
		U64 info_display = info_display_from_string( userdata.asString() );
		bool new_value = false;

		if ( info_display != 0 )
		{
			new_value = LLPipeline::toggleRenderDebugControl( info_display );
		}

		return new_value;
	}
};


///////////////////////////
//// RANDOMIZE FRAMERATE //
///////////////////////////


class LLAdvancedToggleRandomizeFramerate : public view_listener_t
{
	bool handleEvent(const LLSD& userdata)
	{
		gRandomizeFramerate = !(gRandomizeFramerate);
		return true;
	}
};

class LLAdvancedCheckRandomizeFramerate : public view_listener_t
{
	bool handleEvent(const LLSD& userdata)
	{
		bool new_value = gRandomizeFramerate;
		return new_value;
	}
};

///////////////////////////
//// PERIODIC SLOW FRAME //
///////////////////////////


class LLAdvancedTogglePeriodicSlowFrame : public view_listener_t
{
	bool handleEvent(const LLSD& userdata)
	{
		gPeriodicSlowFrame = !(gPeriodicSlowFrame);
		return true;
	}
};

class LLAdvancedCheckPeriodicSlowFrame : public view_listener_t
{
	bool handleEvent(const LLSD& userdata)
	{
		bool new_value = gPeriodicSlowFrame;
		return new_value;
	}
};



////////////////
// FRAME TEST //
////////////////


class LLAdvancedToggleFrameTest : public view_listener_t
{
	bool handleEvent(const LLSD& userdata)
	{
		LLPipeline::sRenderFrameTest = !(LLPipeline::sRenderFrameTest);
		return true;
	}
};

class LLAdvancedCheckFrameTest : public view_listener_t
{
	bool handleEvent(const LLSD& userdata)
	{
		bool new_value = LLPipeline::sRenderFrameTest;
		return new_value;
	}
};


///////////////////////////
// SELECTED TEXTURE INFO //
///////////////////////////


class LLAdvancedSelectedTextureInfo : public view_listener_t
{
	bool handleEvent(const LLSD& userdata)
	{
		handle_selected_texture_info(NULL);
		return true;
	}
};

//////////////////////
// TOGGLE WIREFRAME //
//////////////////////

class LLAdvancedToggleWireframe : public view_listener_t
{
	bool handleEvent(const LLSD& userdata)
	{
// [RLVa:KB] - Checked: RLVa-2.0.0
		bool fRlvBlockWireframe = gRlvAttachmentLocks.hasLockedHUD();
		if ( (!gUseWireframe) && (fRlvBlockWireframe) )
			RlvUtil::notifyBlocked(RlvStringKeys::Blocked::Wireframe);
		set_use_wireframe( (!gUseWireframe) && (!fRlvBlockWireframe) );
		return true;
	}
};

// Called from rlvhandler.cpp
void set_use_wireframe(bool useWireframe)
	{
		if (gUseWireframe == useWireframe)
			return;

		gUseWireframe = useWireframe;
// [/RLVa:KB]
//		gUseWireframe = !(gUseWireframe);
		gWindowResized = TRUE;

		LLPipeline::updateRenderDeferred();

		if (gUseWireframe)
		{
			gInitialDeferredModeForWireframe = LLPipeline::sRenderDeferred;
		}

		gPipeline.resetVertexBuffers();

		if (!gUseWireframe && !gInitialDeferredModeForWireframe && LLPipeline::sRenderDeferred != bool(gInitialDeferredModeForWireframe) && gPipeline.isInit())
		{
			LLPipeline::refreshCachedSettings();
			gPipeline.releaseGLBuffers();
			gPipeline.createGLBuffers();
			LLViewerShaderMgr::instance()->setShaders();
		}

//		return true;
	}
//};

class LLAdvancedCheckWireframe : public view_listener_t
{
	bool handleEvent(const LLSD& userdata)
	{
		bool new_value = gUseWireframe;
		return new_value;
	}
};
	

//////////////////////////
// DUMP SCRIPTED CAMERA //
//////////////////////////
	
class LLAdvancedDumpScriptedCamera : public view_listener_t
{
	bool handleEvent(const LLSD& userdata)
	{
		handle_dump_followcam(NULL);
		return true;
	}
};



//////////////////////////////
// DUMP REGION OBJECT CACHE //
//////////////////////////////


class LLAdvancedDumpRegionObjectCache : public view_listener_t
{
	bool handleEvent(const LLSD& userdata)
{
		handle_dump_region_object_cache(NULL);
		return true;
	}
};

class LLAdvancedBuyCurrencyTest : public view_listener_t
	{
	bool handleEvent(const LLSD& userdata)
	{
		handle_buy_currency_test(NULL);
		return true;
	}
};


/////////////////////
// DUMP SELECT MGR //
/////////////////////


class LLAdvancedDumpSelectMgr : public view_listener_t
{
	bool handleEvent(const LLSD& userdata)
	{
		dump_select_mgr(NULL);
		return true;
	}
};



////////////////////
// DUMP INVENTORY //
////////////////////


class LLAdvancedDumpInventory : public view_listener_t
{
	bool handleEvent(const LLSD& userdata)
	{
		dump_inventory(NULL);
		return true;
	}
};



////////////////////////////////
// PRINT SELECTED OBJECT INFO //
////////////////////////////////


class LLAdvancedPrintSelectedObjectInfo : public view_listener_t
{
	bool handleEvent(const LLSD& userdata)
	{
		print_object_info(NULL);
		return true;
	}
};



//////////////////////
// PRINT AGENT INFO //
//////////////////////


class LLAdvancedPrintAgentInfo : public view_listener_t
{
	bool handleEvent(const LLSD& userdata)
	{
		print_agent_nvpairs(NULL);
		return true;
	}
};

//////////////////
// DEBUG CLICKS //
//////////////////


class LLAdvancedToggleDebugClicks : public view_listener_t
{
	bool handleEvent(const LLSD& userdata)
	{
		gDebugClicks = !(gDebugClicks);
		return true;
	}
};

class LLAdvancedCheckDebugClicks : public view_listener_t
{
	bool handleEvent(const LLSD& userdata)
	{
		bool new_value = gDebugClicks;
		return new_value;
	}
};



/////////////////
// DEBUG VIEWS //
/////////////////


class LLAdvancedToggleDebugViews : public view_listener_t
{
	bool handleEvent(const LLSD& userdata)
	{
		LLView::sDebugRects = !(LLView::sDebugRects);
		return true;
	}
};

class LLAdvancedCheckDebugViews : public view_listener_t
{
	bool handleEvent(const LLSD& userdata)
	{
		bool new_value = LLView::sDebugRects;
		return new_value;
	}
};



///////////////////////
// XUI NAME TOOLTIPS //
///////////////////////


class LLAdvancedToggleXUINameTooltips : public view_listener_t
{
	bool handleEvent(const LLSD& userdata)
	{
		toggle_show_xui_names(NULL);
		return true;
	}
};

class LLAdvancedCheckXUINameTooltips : public view_listener_t
{
	bool handleEvent(const LLSD& userdata)
	{
		bool new_value = check_show_xui_names(NULL);
		return new_value;
	}
};



////////////////////////
// DEBUG MOUSE EVENTS //
////////////////////////


class LLAdvancedToggleDebugMouseEvents : public view_listener_t
{
	bool handleEvent(const LLSD& userdata)
	{
		LLView::sDebugMouseHandling = !(LLView::sDebugMouseHandling);
		return true;
	}
};

class LLAdvancedCheckDebugMouseEvents : public view_listener_t
{
	bool handleEvent(const LLSD& userdata)
	{
		bool new_value = LLView::sDebugMouseHandling;
		return new_value;
	}
};



////////////////
// DEBUG KEYS //
////////////////


class LLAdvancedToggleDebugKeys : public view_listener_t
{
	bool handleEvent(const LLSD& userdata)
	{
		LLView::sDebugKeys = !(LLView::sDebugKeys);
		return true;
	}
};
	
class LLAdvancedCheckDebugKeys : public view_listener_t
{
	bool handleEvent(const LLSD& userdata)
	{
		bool new_value = LLView::sDebugKeys;
		return new_value;
	}
};
	


///////////////////////
// DEBUG WINDOW PROC //
///////////////////////


class LLAdvancedToggleDebugWindowProc : public view_listener_t
{
	bool handleEvent(const LLSD& userdata)
	{
		gDebugWindowProc = !(gDebugWindowProc);
		return true;
	}
};

class LLAdvancedCheckDebugWindowProc : public view_listener_t
	{
	bool handleEvent(const LLSD& userdata)
	{
		bool new_value = gDebugWindowProc;
		return new_value;
	}
};

// ------------------------------XUI MENU ---------------------------

//////////////////////
// LOAD UI FROM XML //
//////////////////////


class LLAdvancedLoadUIFromXML : public view_listener_t
{
	bool handleEvent(const LLSD& userdata)
	{
		handle_load_from_xml(NULL);
		return true;
	}
};



////////////////////
// SAVE UI TO XML //
////////////////////


class LLAdvancedSaveUIToXML : public view_listener_t
{
	bool handleEvent(const LLSD& userdata)
	{
		handle_save_to_xml(NULL);
		return true;
	}
};


class LLAdvancedSendTestIms : public view_listener_t
{
	bool handleEvent(const LLSD& userdata)
	{
		LLIMModel::instance().testMessages();
		return true;
	}
};


///////////////
// XUI NAMES //
///////////////


class LLAdvancedToggleXUINames : public view_listener_t
{
	bool handleEvent(const LLSD& userdata)
	{
		toggle_show_xui_names(NULL);
		return true;
	}
};

class LLAdvancedCheckXUINames : public view_listener_t
{
	bool handleEvent(const LLSD& userdata)
	{
		bool new_value = check_show_xui_names(NULL);
		return new_value;
	}
};


////////////////////////
// GRAB BAKED TEXTURE //
////////////////////////


class LLAdvancedGrabBakedTexture : public view_listener_t
{
	bool handleEvent(const LLSD& userdata)
	{
		std::string texture_type = userdata.asString();
		if ("iris" == texture_type)
		{
			handle_grab_baked_texture( (void*)BAKED_EYES );
		}
		else if ("head" == texture_type)
		{
			handle_grab_baked_texture( (void*)BAKED_HEAD );
		}
		else if ("upper" == texture_type)
		{
			handle_grab_baked_texture( (void*)BAKED_UPPER );
		}
		else if ("lower" == texture_type)
		{
			handle_grab_baked_texture( (void*)BAKED_LOWER );
		}
		else if ("skirt" == texture_type)
		{
			handle_grab_baked_texture( (void*)BAKED_SKIRT );
		}
		else if ("hair" == texture_type)
		{
			handle_grab_baked_texture( (void*)BAKED_HAIR );
		}

		return true;
	}
};

class LLAdvancedEnableGrabBakedTexture : public view_listener_t
{
	bool handleEvent(const LLSD& userdata)
{
		std::string texture_type = userdata.asString();
		bool new_value = false;

		if ("iris" == texture_type)
		{
			new_value = enable_grab_baked_texture( (void*)BAKED_EYES );
		}
		else if ("head" == texture_type)
		{
			new_value = enable_grab_baked_texture( (void*)BAKED_HEAD );
		}
		else if ("upper" == texture_type)
		{
			new_value = enable_grab_baked_texture( (void*)BAKED_UPPER );
		}
		else if ("lower" == texture_type)
		{
			new_value = enable_grab_baked_texture( (void*)BAKED_LOWER );
		}
		else if ("skirt" == texture_type)
		{
			new_value = enable_grab_baked_texture( (void*)BAKED_SKIRT );
		}
		else if ("hair" == texture_type)
		{
			new_value = enable_grab_baked_texture( (void*)BAKED_HAIR );
		}
	
		return new_value;
}
};

///////////////////////
// APPEARANCE TO XML //
///////////////////////


class LLAdvancedEnableAppearanceToXML : public view_listener_t
{
	bool handleEvent(const LLSD& userdata)
	{
        LLViewerObject *obj = LLSelectMgr::getInstance()->getSelection()->getPrimaryObject();
        if (obj && obj->isAnimatedObject() && obj->getControlAvatar())
        {
            return gSavedSettings.getBOOL("DebugAnimatedObjects");
        }
        else if (obj && obj->isAttachment() && obj->getAvatar())
        {
            return gSavedSettings.getBOOL("DebugAvatarAppearanceMessage");
        }
        else if (obj && obj->isAvatar())
        {
            // This has to be a non-control avatar, because control avs are invisible and unclickable.
            return gSavedSettings.getBOOL("DebugAvatarAppearanceMessage");
        }
		else
		{
			return false;
		}
	}
};

class LLAdvancedAppearanceToXML : public view_listener_t
{
	bool handleEvent(const LLSD& userdata)
	{
		std::string emptyname;
        LLViewerObject *obj = LLSelectMgr::getInstance()->getSelection()->getPrimaryObject();
        LLVOAvatar *avatar = NULL;
        if (obj)
        {
            if (obj->isAvatar())
            {
                avatar = obj->asAvatar();
            }
            else
            {
                // If there is a selection, find the associated
                // avatar. Normally there's only one obvious choice. But
                // what should be returned if the object is in an attached
                // animated object? getAvatar() will give the skeleton of
                // the animated object. getAvatarAncestor() will give the
                // actual human-driven avatar.
                avatar = obj->getAvatar();
            }
        }
        else
        {
            // If no selection, use the self avatar.
			avatar = gAgentAvatarp;
        }
        if (avatar)
        {
            avatar->dumpArchetypeXML(emptyname);
        }
		return true;
	}
};



///////////////////////////////
// TOGGLE CHARACTER GEOMETRY //
///////////////////////////////


class LLAdvancedToggleCharacterGeometry : public view_listener_t
{
	bool handleEvent(const LLSD& userdata)
	{
		handle_god_request_avatar_geometry(NULL);
		return true;
	}
};


	/////////////////////////////
// TEST MALE / TEST FEMALE //
/////////////////////////////

class LLAdvancedTestMale : public view_listener_t
{
	bool handleEvent(const LLSD& userdata)
	{
		handle_test_male(NULL);
		return true;
	}
};


class LLAdvancedTestFemale : public view_listener_t
{
	bool handleEvent(const LLSD& userdata)
	{
		handle_test_female(NULL);
		return true;
	}
};

class LLAdvancedForceParamsToDefault : public view_listener_t
{
	bool handleEvent(const LLSD& userdata)
	{
		LLAgent::clearVisualParams(NULL);
		return true;
	}
};


//////////////////////////
//   ANIMATION SPEED    //
//////////////////////////

// Utility function to set all AV time factors to the same global value
static void set_all_animation_time_factors(F32	time_factor)
{
	LLMotionController::setCurrentTimeFactor(time_factor);
	for (std::vector<LLCharacter*>::iterator iter = LLCharacter::sInstances.begin();
		iter != LLCharacter::sInstances.end(); ++iter)
	{
		(*iter)->setAnimTimeFactor(time_factor);
	}
}

class LLAdvancedAnimTenFaster : public view_listener_t
{
	bool handleEvent(const LLSD& userdata)
	{
		//LL_INFOS() << "LLAdvancedAnimTenFaster" << LL_ENDL;
		F32 time_factor = LLMotionController::getCurrentTimeFactor();
		time_factor = llmin(time_factor + 0.1f, 2.f);	// Upper limit is 200% speed
		set_all_animation_time_factors(time_factor);
		return true;
	}
};

class LLAdvancedAnimTenSlower : public view_listener_t
{
	bool handleEvent(const LLSD& userdata)
	{
		//LL_INFOS() << "LLAdvancedAnimTenSlower" << LL_ENDL;
		F32 time_factor = LLMotionController::getCurrentTimeFactor();
		time_factor = llmax(time_factor - 0.1f, 0.1f);	// Lower limit is at 10% of normal speed
		set_all_animation_time_factors(time_factor);
		return true;
	}
};

class LLAdvancedAnimResetAll : public view_listener_t
{
	bool handleEvent(const LLSD& userdata)
	{
		set_all_animation_time_factors(1.f);
		return true;
	}
};


//////////////////////////
// RELOAD VERTEX SHADER //
//////////////////////////


class LLAdvancedReloadVertexShader : public view_listener_t
{
	bool handleEvent(const LLSD& userdata)
	{
		reload_vertex_shader(NULL);
		return true;
	}
};



////////////////////
// ANIMATION INFO //
////////////////////


class LLAdvancedToggleAnimationInfo : public view_listener_t
{
	bool handleEvent(const LLSD& userdata)
	{
		LLVOAvatar::sShowAnimationDebug = !(LLVOAvatar::sShowAnimationDebug);
		return true;
	}
};

class LLAdvancedCheckAnimationInfo : public view_listener_t
{
	bool handleEvent(const LLSD& userdata)
	{
		bool new_value = LLVOAvatar::sShowAnimationDebug;
		return new_value;
	}
};


//////////////////
// SHOW LOOK AT //
//////////////////


class LLAdvancedToggleShowLookAt : public view_listener_t
{
	bool handleEvent(const LLSD& userdata)
	{
		//LLHUDEffectLookAt::sDebugLookAt = !(LLHUDEffectLookAt::sDebugLookAt);
		//<FS:AO improve use of controls with radiogroups>
		//bool value = !gSavedPerAccountSettings.getBOOL("DebugLookAt");
		//gSavedPerAccountSettings.setBOOL("DebugLookAt",value);
		S32 value = !gSavedPerAccountSettings.getS32("DebugLookAt");
		gSavedPerAccountSettings.setS32("DebugLookAt",value);
		//</FS:AO>
		return true;
	}
};

// <AO>
class LLAdvancedToggleShowColor : public view_listener_t
{
        bool handleEvent(const LLSD& userdata)
        {
                S32 value = !gSavedSettings.getS32("DebugShowColor");
                gSavedSettings.setS32("DebugShowColor",value);
                return true;
        }
};

class LLAdvancedCheckShowColor : public view_listener_t
{
        bool handleEvent(const LLSD& userdata)
        {
                S32 new_value = gSavedSettings.getS32("DebugShowColor");
                return (bool)new_value;
        }
};
// </AO>

class LLAdvancedCheckShowLookAt : public view_listener_t
{
	bool handleEvent(const LLSD& userdata)
	{
		//bool new_value = LLHUDEffectLookAt::sDebugLookAt;
		//<FS:AO improve use of controls with radiogroups>
		//bool new_value = gSavedPerAccountSettings.getBOOL("DebugLookAt");
		S32 new_value = gSavedPerAccountSettings.getS32("DebugLookAt");
		return (bool)new_value;
	}
};



///////////////////
// SHOW POINT AT //
///////////////////


class LLAdvancedToggleShowPointAt : public view_listener_t
{
	bool handleEvent(const LLSD& userdata)
	{
		LLHUDEffectPointAt::sDebugPointAt = !(LLHUDEffectPointAt::sDebugPointAt);
		return true;
	}
};

class LLAdvancedCheckShowPointAt : public view_listener_t
{
	bool handleEvent(const LLSD& userdata)
	{
		bool new_value = LLHUDEffectPointAt::sDebugPointAt;
		return new_value;
	}
};


///////////////////// 
// PRIVATE LOOK AT // 
///////////////////// 

class LLAdvancedTogglePrivateLookPointAt : public view_listener_t 
{ 
	bool handleEvent(const LLSD& userdata) 
	{ 
		std::string command = userdata.asString(); 
		if ("Look" == command) 
		{ 
			bool new_value = !gSavedSettings.getBOOL("PrivateLookAtTarget"); 
			gSavedSettings.setBOOL("PrivateLookAtTarget", new_value); 
		} 
		else if ("Point" == command) 
		{ 
			bool new_value = !gSavedSettings.getBOOL("PrivatePointAtTarget"); 
			gSavedSettings.setBOOL("PrivatePointAtTarget", new_value); 
		} 
	return true; 
	} 
}; 

class LLAdvancedCheckPrivateLookPointAt : public view_listener_t 
{ 
	bool handleEvent(const LLSD& userdata) 
	{ 
		std::string command = userdata["data"].asString(); 
		if ("Look" == command) 
		{ 
			bool new_value = gSavedSettings.getBOOL("PrivateLookAtTarget"); 
			std::string control_name = userdata["control"].asString(); 
			gMenuHolder->findControl(control_name)->setValue(new_value); 
		} 
		else if ("Point" == command) 
		{ 
			bool new_value = gSavedSettings.getBOOL("PrivatePointAtTarget"); 
			std::string control_name = userdata["control"].asString(); 
			gMenuHolder->findControl(control_name)->setValue(new_value); 
		} 
	return true; 
	} 
};

/////////////////////////
// DEBUG JOINT UPDATES //
/////////////////////////


class LLAdvancedToggleDebugJointUpdates : public view_listener_t
{
	bool handleEvent(const LLSD& userdata)
	{
		LLVOAvatar::sJointDebug = !(LLVOAvatar::sJointDebug);
		return true;
	}
};

class LLAdvancedCheckDebugJointUpdates : public view_listener_t
{
	bool handleEvent(const LLSD& userdata)
	{
		bool new_value = LLVOAvatar::sJointDebug;
		return new_value;
	}
};



/////////////////
// DISABLE LOD //
/////////////////


class LLAdvancedToggleDisableLOD : public view_listener_t
{
	bool handleEvent(const LLSD& userdata)
	{
		LLViewerJoint::sDisableLOD = !(LLViewerJoint::sDisableLOD);
		return true;
	}
};
		
class LLAdvancedCheckDisableLOD : public view_listener_t
{
	bool handleEvent(const LLSD& userdata)
	{
		bool new_value = LLViewerJoint::sDisableLOD;
		return new_value;
	}
};



/////////////////////////
// DEBUG CHARACTER VIS //
/////////////////////////


class LLAdvancedToggleDebugCharacterVis : public view_listener_t
{
	bool handleEvent(const LLSD& userdata)
	{
		LLVOAvatar::sDebugInvisible = !(LLVOAvatar::sDebugInvisible);
		return true;
	}
};

class LLAdvancedCheckDebugCharacterVis : public view_listener_t
{
	bool handleEvent(const LLSD& userdata)
	{
		bool new_value = LLVOAvatar::sDebugInvisible;
		return new_value;
	}
};


//////////////////////
// DUMP ATTACHMENTS //
//////////////////////

	
class LLAdvancedDumpAttachments : public view_listener_t
{
	bool handleEvent(const LLSD& userdata)
	{
		handle_dump_attachments(NULL);
		return true;
	}
};


	
/////////////////////
// REBAKE TEXTURES //
/////////////////////
	
	
class LLAdvancedRebakeTextures : public view_listener_t
{
	bool handleEvent(const LLSD& userdata)
	{
		handle_rebake_textures(NULL);
		return true;
	}
};
	
	
// [SL:KB] - Patch: Appearance-PhantomAttach | Checked: Catznip-5.0
void handle_refresh_attachments()
{
	LLAttachmentsMgr::instance().refreshAttachments();
}
// [/SL:KB]

#if 1 //ndef LL_RELEASE_FOR_DOWNLOAD
///////////////////////////
// DEBUG AVATAR TEXTURES //
///////////////////////////


class LLAdvancedDebugAvatarTextures : public view_listener_t
{
	bool handleEvent(const LLSD& userdata)
	{
		if (gAgent.isGodlike())
		{
			handle_debug_avatar_textures(NULL);
		}
		return true;
	}
};

////////////////////////////////
// DUMP AVATAR LOCAL TEXTURES //
////////////////////////////////


class LLAdvancedDumpAvatarLocalTextures : public view_listener_t
{
	bool handleEvent(const LLSD& userdata)
	{
#ifndef LL_RELEASE_FOR_DOWNLOAD
		handle_dump_avatar_local_textures(NULL);
#endif
		return true;
	}
};

#endif

///////////////////////////////////
// Reload Avatar Cloud Particles //
///////////////////////////////////
class LLAdvancedReloadAvatarCloudParticle : public view_listener_t
{
	bool handleEvent(const LLSD& userdata)
	{
		LLVOAvatar::initCloud();
		return true;
	}
};

/////////////////
// MESSAGE LOG //
/////////////////


class LLAdvancedEnableMessageLog : public view_listener_t
{
	bool handleEvent(const LLSD& userdata)
	{
		handle_viewer_enable_message_log(NULL);
		return true;
	}
};

class LLAdvancedDisableMessageLog : public view_listener_t
{
	bool handleEvent(const LLSD& userdata)
	{
		handle_viewer_disable_message_log(NULL);
		return true;
	}
};

/////////////////
// DROP PACKET //
/////////////////


class LLAdvancedDropPacket : public view_listener_t
{
	bool handleEvent(const LLSD& userdata)
	{
		gMessageSystem->mPacketRing.dropPackets(1);
		return true;
	}
};


////////////////////
// EVENT Recorder //
///////////////////


class LLAdvancedViewerEventRecorder : public view_listener_t
{
	bool handleEvent(const LLSD& userdata)
	{
		std::string command = userdata.asString();
		if ("start playback" == command)
		{
			LL_INFOS() << "Event Playback starting" << LL_ENDL;
			LLViewerEventRecorder::instance().playbackRecording();
			LL_INFOS() << "Event Playback completed" << LL_ENDL;
		}
		else if ("stop playback" == command)
		{
			// Future
		}
		else if ("start recording" == command)
		{
			LLViewerEventRecorder::instance().setEventLoggingOn();
			LL_INFOS() << "Event recording started" << LL_ENDL;
		}
		else if ("stop recording" == command)
		{
			LLViewerEventRecorder::instance().setEventLoggingOff();
			LL_INFOS() << "Event recording stopped" << LL_ENDL;
		} 

		return true;
	}		
};




/////////////////
// AGENT PILOT //
/////////////////


class LLAdvancedAgentPilot : public view_listener_t
{
	bool handleEvent(const LLSD& userdata)
	{
		std::string command = userdata.asString();
		if ("start playback" == command)
		{
			gAgentPilot.setNumRuns(-1);
			gAgentPilot.startPlayback();
		}
		else if ("stop playback" == command)
		{
			gAgentPilot.stopPlayback();
		}
		else if ("start record" == command)
		{
			gAgentPilot.startRecord();
		}
		else if ("stop record" == command)
		{
			gAgentPilot.stopRecord();
		}

		return true;
	}		
};



//////////////////////
// AGENT PILOT LOOP //
//////////////////////


class LLAdvancedToggleAgentPilotLoop : public view_listener_t
{
	bool handleEvent(const LLSD& userdata)
	{
		gAgentPilot.setLoop(!gAgentPilot.getLoop());
		return true;
	}
};

class LLAdvancedCheckAgentPilotLoop : public view_listener_t
{
	bool handleEvent(const LLSD& userdata)
	{
		bool new_value = gAgentPilot.getLoop();
		return new_value;
	}
};


/////////////////////////
// SHOW OBJECT UPDATES //
/////////////////////////


class LLAdvancedToggleShowObjectUpdates : public view_listener_t
{
	bool handleEvent(const LLSD& userdata)
	{
		gShowObjectUpdates = !(gShowObjectUpdates);
		return true;
	}
};

class LLAdvancedCheckShowObjectUpdates : public view_listener_t
{
	bool handleEvent(const LLSD& userdata)
	{
		bool new_value = gShowObjectUpdates;
		return new_value;
	}
};



////////////////////
// COMPRESS IMAGE //
////////////////////


class LLAdvancedCompressImage : public view_listener_t
{
	bool handleEvent(const LLSD& userdata)
	{
		handle_compress_image(NULL);
		return true;
	}
};


/////////////////////////
// SHOW DEBUG SETTINGS //
/////////////////////////


class LLAdvancedShowDebugSettings : public view_listener_t
{
	bool handleEvent(const LLSD& userdata)
	{
		LLFloaterReg::showInstance("settings_debug",userdata);
		return true;
	}
};



////////////////////////
// VIEW ADMIN OPTIONS //
////////////////////////

class LLAdvancedEnableViewAdminOptions : public view_listener_t
{
	bool handleEvent(const LLSD& userdata)
	{
		// Don't enable in god mode since the admin menu is shown anyway.
		// Only enable if the user has set the appropriate debug setting.
		bool new_value = !gAgent.getAgentAccess().isGodlikeWithoutAdminMenuFakery() && gSavedSettings.getBOOL("AdminMenu");
		return new_value;
	}
};

class LLAdvancedToggleViewAdminOptions : public view_listener_t
{
	bool handleEvent(const LLSD& userdata)
	{
		handle_admin_override_toggle(NULL);
		return true;
	}
};

class LLAdvancedToggleVisualLeakDetector : public view_listener_t
{
	bool handleEvent(const LLSD& userdata)
	{
		handle_visual_leak_detector_toggle(NULL);
		return true;
	}
};

class LLAdvancedCheckViewAdminOptions : public view_listener_t
{
	bool handleEvent(const LLSD& userdata)
	{
		bool new_value = check_admin_override(NULL) || gAgent.isGodlike();
		return new_value;
	}
};

/////////////////////////////////////
// Enable Object Object Occlusion ///
/////////////////////////////////////
class LLAdvancedEnableObjectObjectOcclusion: public view_listener_t
{
	bool handleEvent(const LLSD& userdata)
	{
	
		bool new_value = gGLManager.mHasOcclusionQuery; // && LLFeatureManager::getInstance()->isFeatureAvailable(userdata.asString());
		return new_value;
}
};

/////////////////////////////////////
// Enable Framebuffer Objects	  ///
/////////////////////////////////////
class LLAdvancedEnableRenderFBO: public view_listener_t
{
	bool handleEvent(const LLSD& userdata)
	{
		bool new_value = gGLManager.mHasFramebufferObject;
		return new_value;
	}
};

/////////////////////////////////////
// Enable Advanced Lighting Model ///
/////////////////////////////////////
class LLAdvancedEnableRenderDeferred: public view_listener_t
{
	bool handleEvent(const LLSD& userdata)
	{
		bool new_value = gGLManager.mHasFramebufferObject && LLViewerShaderMgr::instance()->getShaderLevel(LLViewerShaderMgr::SHADER_WINDLIGHT) > 1 &&
			LLViewerShaderMgr::instance()->getShaderLevel(LLViewerShaderMgr::SHADER_AVATAR) > 0;
		return new_value;
	}
};

/////////////////////////////////////
// Enable Advanced Lighting Model sub-options
/////////////////////////////////////
class LLAdvancedEnableRenderDeferredOptions: public view_listener_t
{
	bool handleEvent(const LLSD& userdata)
	{
		bool new_value = gGLManager.mHasFramebufferObject && LLViewerShaderMgr::instance()->getShaderLevel(LLViewerShaderMgr::SHADER_WINDLIGHT) > 1 &&
			LLViewerShaderMgr::instance()->getShaderLevel(LLViewerShaderMgr::SHADER_AVATAR) > 0 && gSavedSettings.getBOOL("RenderDeferred");
		return new_value;
	}
};



//////////////////
// ADMIN STATUS //
//////////////////


class LLAdvancedRequestAdminStatus : public view_listener_t
{
	bool handleEvent(const LLSD& userdata)
	{
		handle_god_mode(NULL);
		return true;
	}
};

class LLAdvancedLeaveAdminStatus : public view_listener_t
{
	bool handleEvent(const LLSD& userdata)
	{
		handle_leave_god_mode(NULL);
		return true;
	}
};

//////////////////////////
// Advanced > Debugging //
//////////////////////////


class LLAdvancedForceErrorBreakpoint : public view_listener_t
{
	bool handleEvent(const LLSD& userdata)
	{
		force_error_breakpoint(NULL);
		return true;
	}
};

class LLAdvancedForceErrorLlerror : public view_listener_t
{
	bool handleEvent(const LLSD& userdata)
	{
		force_error_llerror(NULL);
		return true;
	}
};
class LLAdvancedForceErrorBadMemoryAccess : public view_listener_t
{
	bool handleEvent(const LLSD& userdata)
	{
		force_error_bad_memory_access(NULL);
		return true;
	}
};

class LLAdvancedForceErrorInfiniteLoop : public view_listener_t
{
	bool handleEvent(const LLSD& userdata)
	{
		force_error_infinite_loop(NULL);
		return true;
	}
};

class LLAdvancedForceErrorSoftwareException : public view_listener_t
{
	bool handleEvent(const LLSD& userdata)
	{
		force_error_software_exception(NULL);
		return true;
	}
};

class LLAdvancedForceErrorDriverCrash : public view_listener_t
{
	bool handleEvent(const LLSD& userdata)
	{
		force_error_driver_crash(NULL);
		return true;
	}
};

class LLAdvancedForceErrorDisconnectViewer : public view_listener_t
{
	bool handleEvent(const LLSD& userdata)
	{
		handle_disconnect_viewer(NULL);
		return true;
}
};


#ifdef TOGGLE_HACKED_GODLIKE_VIEWER

class LLAdvancedHandleToggleHackedGodmode : public view_listener_t
{
	bool handleEvent(const LLSD& userdata)
	{
		handle_toggle_hacked_godmode(NULL);
		return true;
	}
};

class LLAdvancedCheckToggleHackedGodmode : public view_listener_t
{
	bool handleEvent(const LLSD& userdata)
	{
		check_toggle_hacked_godmode(NULL);
		return true;
	}
};

class LLAdvancedEnableToggleHackedGodmode : public view_listener_t
{
	bool handleEvent(const LLSD& userdata)
	{
		bool new_value = enable_toggle_hacked_godmode(NULL);
		return new_value;
	}
};
#endif


//
////-------------------------------------------------------------------
//// Advanced menu
////-------------------------------------------------------------------


//////////////////
// DEVELOP MENU //
//////////////////

class LLDevelopCheckLoggingLevel : public view_listener_t
{
	bool handleEvent(const LLSD& userdata)
	{
		U32 level = userdata.asInteger();
		return (static_cast<LLError::ELevel>(level) == LLError::getDefaultLevel());
	}
};

class LLDevelopSetLoggingLevel : public view_listener_t
{
	bool handleEvent(const LLSD& userdata)
	{
		U32 level = userdata.asInteger();
		LLError::setDefaultLevel(static_cast<LLError::ELevel>(level));
		return true;
	}
};

class LLDevelopTextureFetchDebugger : public view_listener_t
{
	bool handleEvent(const LLSD& userdata)
	{
		return gSavedSettings.getBOOL("TextureFetchDebuggerEnabled");
	}
};

//////////////////
// ADMIN MENU   //
//////////////////

// Admin > Object
class LLAdminForceTakeCopy : public view_listener_t
{
	bool handleEvent(const LLSD& userdata)
	{
		force_take_copy(NULL);
		return true;
	}
};

class LLAdminHandleObjectOwnerSelf : public view_listener_t
{
	bool handleEvent(const LLSD& userdata)
	{
		handle_object_owner_self(NULL);
		return true;
	}
};
class LLAdminHandleObjectOwnerPermissive : public view_listener_t
{
	bool handleEvent(const LLSD& userdata)
	{
		handle_object_owner_permissive(NULL);
		return true;
	}
};

class LLAdminHandleForceDelete : public view_listener_t
{
	bool handleEvent(const LLSD& userdata)
	{
		handle_force_delete(NULL);
		return true;
	}
};

class LLAdminHandleObjectLock : public view_listener_t
{
	bool handleEvent(const LLSD& userdata)
	{
		handle_object_lock(NULL);
		return true;
	}
};

class LLAdminHandleObjectAssetIDs: public view_listener_t
{
	bool handleEvent(const LLSD& userdata)
	{
		handle_object_asset_ids(NULL);
		return true;
	}	
};

//Admin >Parcel
class LLAdminHandleForceParcelOwnerToMe: public view_listener_t
{
	bool handleEvent(const LLSD& userdata)
	{
		handle_force_parcel_owner_to_me(NULL);
		return true;
	}
};
class LLAdminHandleForceParcelToContent: public view_listener_t
{
	bool handleEvent(const LLSD& userdata)
	{
		handle_force_parcel_to_content(NULL);
		return true;
	}
};
class LLAdminHandleClaimPublicLand: public view_listener_t
{
	bool handleEvent(const LLSD& userdata)
	{
		handle_claim_public_land(NULL);
		return true;
	}
};

// Admin > Region
class LLAdminHandleRegionDumpTempAssetData: public view_listener_t
{
	bool handleEvent(const LLSD& userdata)
	{
		handle_region_dump_temp_asset_data(NULL);
		return true;
	}
};
//Admin (Top Level)

class LLAdminOnSaveState: public view_listener_t
{
	bool handleEvent(const LLSD& userdata)
	{
		LLPanelRegionTools::onSaveState(NULL);
		return true;
}
};


//-----------------------------------------------------------------------------
// cleanup_menus()
//-----------------------------------------------------------------------------
void cleanup_menus()
{
	delete gMenuParcelObserver;
	gMenuParcelObserver = NULL;

	delete gMenuAvatarSelf;
	gMenuAvatarSelf = NULL;

	delete gMenuAvatarOther;
	gMenuAvatarOther = NULL;

	delete gMenuObject;
	gMenuObject = NULL;

	delete gMenuAttachmentSelf;
	gMenuAttachmentSelf = NULL;

	delete gMenuAttachmentOther;
	gMenuAttachmentSelf = NULL;

	delete gMenuLand;
	gMenuLand = NULL;

	delete gMenuMuteParticle;
	gMenuMuteParticle = NULL;

	// <FS:Ansariel> Pie menu
	delete gPieMenuAvatarSelf;
	gPieMenuAvatarSelf = NULL;

	delete gPieMenuAvatarOther;
	gPieMenuAvatarOther = NULL;

	delete gPieMenuObject;
	gPieMenuObject = NULL;

	delete gPieMenuAttachmentSelf;
	gPieMenuAttachmentSelf = NULL;

	delete gPieMenuAttachmentOther;
	gPieMenuAttachmentOther = NULL;

	delete gPieMenuLand;
	gPieMenuLand = NULL;

	delete gPieMenuMuteParticle;
	gPieMenuMuteParticle = NULL;
	// </FS:Ansariel>

	// <FS:Ansariel> FIRE-7893: Detach function on inspect self toast without function
	delete gMenuInspectSelf;
	gMenuInspectSelf = NULL;
	// </FS:Ansariel>

	delete gMenuBarView;
	gMenuBarView = NULL;

	delete gPopupMenuView;
	gPopupMenuView = NULL;

	delete gMenuHolder;
	gMenuHolder = NULL;
}

//-----------------------------------------------------------------------------
// Object pie menu
//-----------------------------------------------------------------------------

// <FS:Ansariel> FIRE-6970/FIRE-6998: Optional permanent derendering of multiple objects
void derenderObject(bool permanent)
{
	bool need_save = false;
	LLViewerObject* objp;
	LLSelectMgr* select_mgr = LLSelectMgr::getInstance();

	while ((objp = select_mgr->getSelection()->getFirstRootObject(TRUE)))
	{
//		if ( (objp) && (gAgentID != objp->getID()) )
// [RLVa:KB] - Checked: 2012-03-11 (RLVa-1.4.5) | Added: RLVa-1.4.5 | FS-specific
		// Don't allow derendering of own attachments when RLVa is enabled
		if ( (objp) && (gAgentID != objp->getID()) && ((!rlv_handler_t::isEnabled()) || (!objp->isAttachment()) || (!objp->permYouOwner())) )
// [/RLVa:KB]
		{
			LLUUID id = objp->getID();
			std::string entry_name = "";
			std::string region_name;
			LLAssetType::EType asset_type;

			if (objp->isAvatar())
			{
				LLNameValue* firstname = objp->getNVPair("FirstName");
				LLNameValue* lastname = objp->getNVPair("LastName");
				entry_name = llformat("%s %s", firstname->getString(), lastname->getString());
				asset_type = LLAssetType::AT_PERSON;
			}
			else
			{
				bool next_object = false;
				LLViewerObject::child_list_t object_children = objp->getChildren();
				for (LLViewerObject::child_list_t::const_iterator it = object_children.begin(); it != object_children.end(); it++)
				{
					LLViewerObject* child = *it;
					if (child->isAvatar() && child->asAvatar()->isSelf())
					{
						if (gRlvHandler.hasBehaviour(RLV_BHVR_UNSIT))
						{
							// RLVa: Prevent cheating out of sitting by derendering the object
							select_mgr->deselectObjectOnly(objp);
							next_object = true;
						}
						else
						{
							gAgent.standUp();
						}
						break;
					}
				}

				if (next_object)
				{
					continue;
				}

				LLSelectNode* nodep = select_mgr->getSelection()->getFirstRootNode();
				if (nodep)
				{
					if (!nodep->mName.empty())
					{
						entry_name = nodep->mName;
					}
				}
				LLViewerRegion* region = objp->getRegion();
				if (region)
				{
					region_name = region->getName();
				}
				asset_type = LLAssetType::AT_OBJECT;
			}
			
			FSAssetBlacklist::getInstance()->addNewItemToBlacklist(id, entry_name, region_name, asset_type, permanent, false);
			
			if (permanent)
			{
				need_save = true;
			}

			select_mgr->deselectObjectOnly(objp);
			gObjectList.addDerenderedItem(id, permanent);
			gObjectList.killObject(objp);
			if (LLViewerRegion::sVOCacheCullingEnabled && objp->getRegion())
			{
				objp->getRegion()->killCacheEntry(objp->getLocalID());
			}

			LLTool* tool = LLToolMgr::getInstance()->getCurrentTool();
			LLViewerObject* tool_editing_object = tool->getEditingObject();
			if (tool_editing_object && tool_editing_object->mID == id)
			{
				tool->stopEditing();
			}

		}
		else if( (objp) && (gAgentID != objp->getID()) && ((rlv_handler_t::isEnabled()) || (objp->isAttachment()) || (objp->permYouOwner())) )
		{
			select_mgr->deselectObjectOnly(objp);
			return;
		}
	}

	if (need_save)
	{
		FSAssetBlacklist::getInstance()->saveBlacklist();
	}
}

class LLObjectDerenderPermanent : public view_listener_t
{
	bool handleEvent(const LLSD& userdata)
	{
		derenderObject(true);
		return true;
	}
};

class LLObjectDerender : public view_listener_t
{
    bool handleEvent(const LLSD& userdata)
    {
		derenderObject(false);
		return true;
    }
};
// </FS:Ansariel>

// <FS:CR> FIRE-10082 - Don't enable derendering own attachments when RLVa is enabled
bool enable_derender_object()
{
	return (!rlv_handler_t::isEnabled());
}
// </FS:CR>

class LLEnableEditParticleSource : public view_listener_t
{
	bool handleEvent(const LLSD& userdata)
	{
		LLObjectSelectionHandle handle = LLSelectMgr::instance().getSelection();

		if (handle->getObjectCount() >= 1)
		{
			LLObjectSelection::valid_iterator iter = handle->valid_begin();
			if (iter == handle->valid_end())
			{
				return false;
			}

			LLSelectNode* node = *iter;

			if (!node || !node->mPermissions)
			{
				return false;
			}

			if (node->mPermissions->getOwner() == gAgentID)
			{
				return true;
			}
		}
		return false;
	}
};

class LLEditParticleSource : public view_listener_t
{
	bool handleEvent(const LLSD& userdata)
	{
		LLViewerObject* objectp = LLSelectMgr::getInstance()->getSelection()->getPrimaryObject();
		if (objectp)
		{
			ParticleEditor* particleEditor = LLFloaterReg::showTypedInstance<ParticleEditor>("particle_editor", LLSD(objectp->getID()), TAKE_FOCUS_YES);
			if (particleEditor)
			{
				particleEditor->setObject(objectp);
			}
		}
		return true;
	}
};

// <FS:Zi> Texture Refresh
void destroy_texture(const LLUUID& id)		// will be used by the texture refresh functions below
{
	if (id.isNull() || id == IMG_DEFAULT || FSCommon::isDefaultTexture(id))
	{
		return;
	}

	LLViewerFetchedTexture* tx = LLViewerTextureManager::getFetchedTexture(id);
	if (tx)
	{
		tx->clearFetchedResults();
	}
	LLAppViewer::getTextureCache()->removeFromCache(id);
}

void handle_object_tex_refresh(LLViewerObject* object, LLSelectNode* node)
{
	U8 te_count = object->getNumTEs();
	// map from texture ID to list of faces using it
	typedef std::map< LLUUID, std::vector<U8> > map_t;
	map_t faces_per_texture;
	for (U8 i = 0; i < te_count; ++i)
	{
		// "node" will be NULL when invoked from inventory menu,
		// otherwise it will hold the root node of the selection and we
		// need to make sure only to refresh the selected faces
		if (node && !node->isTESelected(i)) continue;

		LLViewerTexture* img = object->getTEImage(i);
		faces_per_texture[img->getID()].push_back(i);

		if (object->getTE(i)->getMaterialParams().notNull())
		{
			LLViewerTexture* norm_img = object->getTENormalMap(i);
			faces_per_texture[norm_img->getID()].push_back(i);

			LLViewerTexture* spec_img = object->getTESpecularMap(i);
			faces_per_texture[spec_img->getID()].push_back(i);
		}
	}

	map_t::iterator it;
	for (it = faces_per_texture.begin(); it != faces_per_texture.end(); ++it)
	{
		destroy_texture(it->first);
	}

	// Refresh sculpt texture
	if (object->isSculpted())
	{
		LLSculptParams *sculpt_params = (LLSculptParams *)object->getParameterEntry(LLNetworkData::PARAMS_SCULPT);
		if (sculpt_params)
		{
			LLUUID sculpt_uuid = sculpt_params->getSculptTexture();

			LLViewerFetchedTexture* tx = LLViewerTextureManager::getFetchedTexture(sculpt_uuid);
			if (tx)
			{
				S32 num_volumes = tx->getNumVolumes(LLRender::SCULPT_TEX);
				const LLViewerTexture::ll_volume_list_t* pVolumeList = tx->getVolumeList(LLRender::SCULPT_TEX);

				destroy_texture(sculpt_uuid);

				for (S32 idxVolume = 0; idxVolume < num_volumes; ++idxVolume)
				{
					LLVOVolume* pVolume = pVolumeList->at(idxVolume);
					if (pVolume)
					{
						pVolume->notifyMeshLoaded();
					}
				}
			}
		}
	}
}

class LLObjectTexRefresh : public view_listener_t
{
	bool handleEvent(const LLSD& userdata)
	{
		// partly copied from the texture info code in handle_selected_texture_info()
		for (LLObjectSelection::valid_iterator iter = LLSelectMgr::getInstance()->getSelection()->valid_begin();
			iter != LLSelectMgr::getInstance()->getSelection()->valid_end(); iter++)
		{
			LLSelectNode* node = *iter;
			handle_object_tex_refresh(node->getObject(),node);
		}

		return true;
	}
};

void avatar_tex_refresh(LLVOAvatar* avatar)
{
	// I bet this can be done more elegantly, but this is just straightforward
	destroy_texture(avatar->getTE(TEX_HEAD_BAKED)->getID());
	destroy_texture(avatar->getTE(TEX_UPPER_BAKED)->getID());
	destroy_texture(avatar->getTE(TEX_LOWER_BAKED)->getID());
	destroy_texture(avatar->getTE(TEX_EYES_BAKED)->getID());
	destroy_texture(avatar->getTE(TEX_SKIRT_BAKED)->getID());
	destroy_texture(avatar->getTE(TEX_HAIR_BAKED)->getID());
	LLAvatarPropertiesProcessor::getInstance()->sendAvatarTexturesRequest(avatar->getID());
}

class LLAvatarTexRefresh : public view_listener_t
{
	bool handleEvent(const LLSD& userdata)
	{
		LLVOAvatar* avatar = find_avatar_from_object(LLSelectMgr::getInstance()->getSelection()->getPrimaryObject());
		if (avatar)
		{
			avatar_tex_refresh(avatar);
		}

		return true;
	}
};
// </FS:Zi> Texture Refresh

class LLObjectReportAbuse : public view_listener_t
{
	bool handleEvent(const LLSD& userdata)
	{
		LLViewerObject* objectp = LLSelectMgr::getInstance()->getSelection()->getPrimaryObject();
		if (objectp)
		{
			LLFloaterReporter::showFromObject(objectp->getID());
		}
		return true;
	}
};

// Enabled it you clicked an object
class LLObjectEnableReportAbuse : public view_listener_t
{
	bool handleEvent(const LLSD& userdata)
	{
		bool new_value = LLSelectMgr::getInstance()->getSelection()->getObjectCount() != 0;
		return new_value;
	}
};


void handle_object_touch()
{
	LLViewerObject* object = LLSelectMgr::getInstance()->getSelection()->getPrimaryObject();
	if (!object) return;

	LLPickInfo pick = LLToolPie::getInstance()->getPick();

// [RLVa:KB] - Checked: 2010-04-11 (RLVa-1.2.0e) | Modified: RLVa-1.1.0l
	// NOTE: fallback code since we really shouldn't be getting an active selection if we can't touch this
	if ( (RlvActions::isRlvEnabled()) && (!RlvActions::canTouch(object, pick.mObjectOffset)) )
	{
		RLV_ASSERT(false);
		return;
	}
// [/RLVa:KB]

	// *NOTE: Hope the packets arrive safely and in order or else
	// there will be some problems.
	// *TODO: Just fix this bad assumption.
	send_ObjectGrab_message(object, pick, LLVector3::zero);
	send_ObjectDeGrab_message(object, pick);
}


static void init_default_item_label(const std::string& item_name)
{
	boost::unordered_map<std::string, LLStringExplicit>::iterator it = sDefaultItemLabels.find(item_name);
	if (it == sDefaultItemLabels.end())
	{
		// *NOTE: This will not work for items of type LLMenuItemCheckGL because they return boolean value
		//       (doesn't seem to matter much ATM).
		LLStringExplicit default_label = gMenuHolder->childGetValue(item_name).asString();
		if (!default_label.empty())
		{
			sDefaultItemLabels.insert(std::pair<std::string, LLStringExplicit>(item_name, default_label));
		}
	}
}

static LLStringExplicit get_default_item_label(const std::string& item_name)
{
	LLStringExplicit res("");
	boost::unordered_map<std::string, LLStringExplicit>::iterator it = sDefaultItemLabels.find(item_name);
	if (it != sDefaultItemLabels.end())
	{
		res = it->second;
	}

	return res;
}


bool enable_object_touch(LLUICtrl* ctrl)
{
	bool new_value = false;
	LLViewerObject* obj = LLSelectMgr::getInstance()->getSelection()->getPrimaryObject();
	if (obj)
	{
		LLViewerObject* parent = (LLViewerObject*)obj->getParent();
		new_value = obj->flagHandleTouch() || (parent && parent->flagHandleTouch());
	}

// [RLVa:KB] - Checked: 2010-11-12 (RLVa-1.2.1g) | Added: RLVa-1.2.1g
	if ( (RlvActions::isRlvEnabled()) && (new_value) )
	{
		// RELEASE-RLVa: [RLVa-1.2.1] Make sure this stays in sync with handle_object_touch()
		new_value = RlvActions::canTouch(obj, LLToolPie::getInstance()->getPick().mObjectOffset);
	}
// [/RLVa:KB]

	std::string item_name = ctrl->getName();
	init_default_item_label(item_name);

	// Update label based on the node touch name if available.
	LLSelectNode* node = LLSelectMgr::getInstance()->getSelection()->getFirstRootNode();
	if (node && node->mValid && !node->mTouchName.empty())
	{
		gMenuHolder->childSetValue(item_name, node->mTouchName);
	}
	else
	{
		gMenuHolder->childSetValue(item_name, get_default_item_label(item_name));
	}

	return new_value;
};

//void label_touch(std::string& label, void*)
//{
//	LLSelectNode* node = LLSelectMgr::getInstance()->getSelection()->getFirstRootNode();
//	if (node && node->mValid && !node->mTouchName.empty())
//	{
//		label.assign(node->mTouchName);
//	}
//	else
//	{
//		label.assign("Touch");
//	}
//}

void handle_object_open()
{
// [RLVa:KB] - Checked: 2010-04-11 (RLVa-1.2.0e) | Added: RLVa-1.2.0e
	if (enable_object_open())
		LLFloaterReg::showInstance("openobject");
// [/RLVa:KB]
//	LLFloaterReg::showInstance("openobject");
}

bool enable_object_open()
{
	// Look for contents in root object, which is all the LLFloaterOpenObject
	// understands.
	LLViewerObject* obj = LLSelectMgr::getInstance()->getSelection()->getPrimaryObject();
	if (!obj) return false;

	LLViewerObject* root = obj->getRootEdit();
	if (!root) return false;

	return root->allowOpen();
}


class LLViewJoystickFlycam : public view_listener_t
{
	bool handleEvent(const LLSD& userdata)
	{
		handle_toggle_flycam();
		return true;
	}
};

class LLViewCheckJoystickFlycam : public view_listener_t
{
	bool handleEvent(const LLSD& userdata)
	{
		bool new_value = LLViewerJoystick::getInstance()->getOverrideCamera();
		return new_value;
	}
};

void handle_toggle_flycam()
{
	LLViewerJoystick::getInstance()->toggleFlycam();
}

class LLObjectBuild : public view_listener_t
{
	bool handleEvent(const LLSD& userdata)
	{
		if (gAgentCamera.getFocusOnAvatar() && !LLToolMgr::getInstance()->inEdit() && gSavedSettings.getBOOL("EditCameraMovement") )
		{
			// zoom in if we're looking at the avatar
			gAgentCamera.setFocusOnAvatar(FALSE, ANIMATE);
			gAgentCamera.setFocusGlobal(LLToolPie::getInstance()->getPick());
			gAgentCamera.cameraZoomIn(0.666f);
			gAgentCamera.cameraOrbitOver( 30.f * DEG_TO_RAD );
			gViewerWindow->moveCursorToCenter();
		}
		else if ( gSavedSettings.getBOOL("EditCameraMovement") )
		{
			gAgentCamera.setFocusGlobal(LLToolPie::getInstance()->getPick());
			gViewerWindow->moveCursorToCenter();
		}

		LLToolMgr::getInstance()->setCurrentToolset(gBasicToolset);
		LLToolMgr::getInstance()->getCurrentToolset()->selectTool( LLToolCompCreate::getInstance() );

		// Could be first use
		//LLFirstUse::useBuild();
		return true;
	}
};

void handle_object_edit()
{
	LLViewerParcelMgr::getInstance()->deselectLand();

	if (gAgentCamera.getFocusOnAvatar() && !LLToolMgr::getInstance()->inEdit())
	{
		LLFloaterTools::sPreviousFocusOnAvatar = true;
		LLObjectSelectionHandle selection = LLSelectMgr::getInstance()->getSelection();

		if (selection->getSelectType() == SELECT_TYPE_HUD || !gSavedSettings.getBOOL("EditCameraMovement"))
		{
			// always freeze camera in space, even if camera doesn't move
			// so, for example, follow cam scripts can't affect you when in build mode
			gAgentCamera.setFocusGlobal(gAgentCamera.calcFocusPositionTargetGlobal(), LLUUID::null);
			gAgentCamera.setFocusOnAvatar(FALSE, ANIMATE);
		}
		else
		{
			gAgentCamera.setFocusOnAvatar(FALSE, ANIMATE);
			LLViewerObject* selected_objectp = selection->getFirstRootObject();
			if (selected_objectp)
			{
			  // zoom in on object center instead of where we clicked, as we need to see the manipulator handles
			  gAgentCamera.setFocusGlobal(selected_objectp->getPositionGlobal(), selected_objectp->getID());
			  gAgentCamera.cameraZoomIn(0.666f);
			  gAgentCamera.cameraOrbitOver( 30.f * DEG_TO_RAD );
			  gViewerWindow->moveCursorToCenter();
			}
		}
	}
	
	LLFloaterReg::showInstance("build");
	
	LLToolMgr::getInstance()->setCurrentToolset(gBasicToolset);
	gFloaterTools->setEditTool( LLToolCompTranslate::getInstance() );
	
	LLViewerJoystick::getInstance()->moveObjects(true);
	LLViewerJoystick::getInstance()->setNeedsReset(true);
	
	// Could be first use
	//LLFirstUse::useBuild();
	return;
}

void handle_attachment_edit(const LLUUID& inv_item_id)
{
	if (isAgentAvatarValid())
	{
		if (LLViewerObject* attached_obj = gAgentAvatarp->getWornAttachment(inv_item_id))
		{
			LLSelectMgr::getInstance()->deselectAll();
			LLSelectMgr::getInstance()->selectObjectAndFamily(attached_obj);

			handle_object_edit();
		}
	}
}

void handle_attachment_touch(const LLUUID& inv_item_id)
{
	if ( (isAgentAvatarValid()) && (enable_attachment_touch(inv_item_id)) )
	{
		if (LLViewerObject* attach_obj = gAgentAvatarp->getWornAttachment(gInventory.getLinkedItemID(inv_item_id)))
		{
			LLSelectMgr::getInstance()->deselectAll();

			LLObjectSelectionHandle sel = LLSelectMgr::getInstance()->selectObjectAndFamily(attach_obj);
			if (!LLToolMgr::getInstance()->inBuildMode())
			{
				struct SetTransient : public LLSelectedNodeFunctor
				{
					bool apply(LLSelectNode* node)
					{
						node->setTransient(TRUE);
						return true;
					}
				} f;
				sel->applyToNodes(&f);
			}

			handle_object_touch();
		}
	}
}

bool enable_attachment_touch(const LLUUID& inv_item_id)
{
	if (isAgentAvatarValid())
	{
		const LLViewerObject* attach_obj = gAgentAvatarp->getWornAttachment(gInventory.getLinkedItemID(inv_item_id));
		return (attach_obj) && (attach_obj->flagHandleTouch()) && ( (!RlvActions::isRlvEnabled()) || (RlvActions::canTouch(gAgentAvatarp->getWornAttachment(inv_item_id))) );
// [RLVa:KB] - Checked: 2012-08-15 (RLVa-1.4.7)
		//return (attach_obj) && (attach_obj->flagHandleTouch());
// [/RLVa:KB]
	}
	return false;
}

void handle_object_inspect()
{
	LLObjectSelectionHandle selection = LLSelectMgr::getInstance()->getSelection();
	LLViewerObject* selected_objectp = selection->getFirstRootObject();
	if (selected_objectp)
	{
		LLSD key;
		key["task"] = "task";
		LLFloaterSidePanelContainer::showPanel("inventory", key);
	}
	
	/*
	// Old floater properties
	LLFloaterReg::showInstance("inspect", LLSD());
	*/
}

//---------------------------------------------------------------------------
// Land pie menu
//---------------------------------------------------------------------------
class LLLandBuild : public view_listener_t
{
	bool handleEvent(const LLSD& userdata)
	{
		LLViewerParcelMgr::getInstance()->deselectLand();

		if (gAgentCamera.getFocusOnAvatar() && !LLToolMgr::getInstance()->inEdit() && gSavedSettings.getBOOL("EditCameraMovement") )
		{
			// zoom in if we're looking at the avatar
			gAgentCamera.setFocusOnAvatar(FALSE, ANIMATE);
			gAgentCamera.setFocusGlobal(LLToolPie::getInstance()->getPick());
			gAgentCamera.cameraZoomIn(0.666f);
			gAgentCamera.cameraOrbitOver( 30.f * DEG_TO_RAD );
			gViewerWindow->moveCursorToCenter();
		}
		else if ( gSavedSettings.getBOOL("EditCameraMovement")  )
		{
			// otherwise just move focus
			gAgentCamera.setFocusGlobal(LLToolPie::getInstance()->getPick());
			gViewerWindow->moveCursorToCenter();
		}


		LLToolMgr::getInstance()->setCurrentToolset(gBasicToolset);
		LLToolMgr::getInstance()->getCurrentToolset()->selectTool( LLToolCompCreate::getInstance() );

		// Could be first use
		//LLFirstUse::useBuild();
		return true;
	}
};

class LLLandBuyPass : public view_listener_t
{
	bool handleEvent(const LLSD& userdata)
	{
		LLPanelLandGeneral::onClickBuyPass((void *)FALSE);
		return true;
	}
};

class LLLandEnableBuyPass : public view_listener_t
{
	bool handleEvent(const LLSD& userdata)
	{
		bool new_value = LLPanelLandGeneral::enableBuyPass(NULL);
		return new_value;
	}
};

// BUG: Should really check if CLICK POINT is in a parcel where you can build.
BOOL enable_land_build(void*)
{
	if (gAgent.isGodlike()) return TRUE;
	if (gAgent.inPrelude()) return FALSE;

	BOOL can_build = FALSE;
	LLParcel* agent_parcel = LLViewerParcelMgr::getInstance()->getAgentParcel();
	if (agent_parcel)
	{
		can_build = agent_parcel->getAllowModify();
	}
	return can_build;
}

// BUG: Should really check if OBJECT is in a parcel where you can build.
BOOL enable_object_build(void*)
{
	if (gAgent.isGodlike()) return TRUE;
	if (gAgent.inPrelude()) return FALSE;

	BOOL can_build = FALSE;
	LLParcel* agent_parcel = LLViewerParcelMgr::getInstance()->getAgentParcel();
	if (agent_parcel)
	{
		can_build = agent_parcel->getAllowModify();
	}
	return can_build;
}

bool enable_object_edit()
{
	if (!isAgentAvatarValid()) return false;
	
	// *HACK:  The new "prelude" Help Islands have a build sandbox area,
	// so users need the Edit and Create pie menu options when they are
	// there.  Eventually this needs to be replaced with code that only 
	// lets you edit objects if you have permission to do so (edit perms,
	// group edit, god).  See also lltoolbar.cpp.  JC
	bool enable = false;
	if (gAgent.inPrelude())
	{
		enable = LLViewerParcelMgr::getInstance()->allowAgentBuild()
			|| LLSelectMgr::getInstance()->getSelection()->isAttachment();
	} 
	else if (LLSelectMgr::getInstance()->selectGetAllValidAndObjectsFound())
	{
//		enable = true;
// [RLVa:KB] - Checked: 2010-11-29 (RLVa-1.3.0c) | Modified: RLVa-1.3.0c
		bool fRlvCanEdit = (!gRlvHandler.hasBehaviour(RLV_BHVR_EDIT)) && (!gRlvHandler.hasBehaviour(RLV_BHVR_EDITOBJ));
		if (!fRlvCanEdit)
		{
			LLObjectSelectionHandle hSel = LLSelectMgr::getInstance()->getSelection();
			RlvSelectIsEditable f;
			fRlvCanEdit = (hSel.notNull()) && ((hSel->getFirstRootNode(&f, TRUE)) == NULL);
		}
		enable = fRlvCanEdit;
// [/RLVa:KB]
	}

	return enable;
}

bool enable_mute_particle()
{
	const LLPickInfo& pick = LLToolPie::getInstance()->getPick();

	return pick.mParticleOwnerID != LLUUID::null && pick.mParticleOwnerID != gAgent.getID();
}

// mutually exclusive - show either edit option or build in menu
bool enable_object_build()
{
	return !enable_object_edit();
}

bool enable_object_select_in_pathfinding_linksets()
{
	return LLPathfindingManager::getInstance()->isPathfindingEnabledForCurrentRegion() && LLSelectMgr::getInstance()->selectGetEditableLinksets();
}

bool visible_object_select_in_pathfinding_linksets()
{
	return LLPathfindingManager::getInstance()->isPathfindingEnabledForCurrentRegion();
}

bool enable_object_select_in_pathfinding_characters()
{
	return LLPathfindingManager::getInstance()->isPathfindingEnabledForCurrentRegion() &&  LLSelectMgr::getInstance()->selectGetViewableCharacters();
}

class LLSelfRemoveAllAttachments : public view_listener_t
{
	bool handleEvent(const LLSD& userdata)
	{
		LLAppearanceMgr::instance().removeAllAttachmentsFromAvatar();
		return true;
	}
};

class LLSelfEnableRemoveAllAttachments : public view_listener_t
{
	bool handleEvent(const LLSD& userdata)
	{
		bool new_value = false;
		if (isAgentAvatarValid())
		{
			for (LLVOAvatar::attachment_map_t::iterator iter = gAgentAvatarp->mAttachmentPoints.begin(); 
				 iter != gAgentAvatarp->mAttachmentPoints.end(); )
			{
				LLVOAvatar::attachment_map_t::iterator curiter = iter++;
				LLViewerJointAttachment* attachment = curiter->second;
//				if (attachment->getNumObjects() > 0)
// [RLVa:KB] - Checked: 2010-03-04 (RLVa-1.2.0a) | Added: RLVa-1.2.0a
				if ( (attachment->getNumObjects() > 0) && ((!rlv_handler_t::isEnabled()) || (gRlvAttachmentLocks.canDetach(attachment))) )
// [/RLVa:KB]
				{
					new_value = true;
					break;
				}
			}
		}
		return new_value;
	}
};

BOOL enable_has_attachments(void*)
{

	return FALSE;
}

//---------------------------------------------------------------------------
// Avatar pie menu
//---------------------------------------------------------------------------
//void handle_follow(void *userdata)
//{
//	// follow a given avatar by ID
//	LLViewerObject* objectp = LLSelectMgr::getInstance()->getSelection()->getPrimaryObject();
//	if (objectp)
//	{
//		gAgent.startFollowPilot(objectp->getID());
//	}
//}

bool enable_object_mute()
{
	LLViewerObject* object = LLSelectMgr::getInstance()->getSelection()->getPrimaryObject();
	if (!object) return false;

	LLVOAvatar* avatar = find_avatar_from_object(object); 
	if (avatar)
	{
		// It's an avatar
		LLNameValue *lastname = avatar->getNVPair("LastName");
		bool is_linden =
			lastname && !LLStringUtil::compareStrings(lastname->getString(), "Linden");
		bool is_self = avatar->isSelf();
//		return !is_linden && !is_self;
// [RLVa:KB] - Checked: RLVa-1.2.1
//		return !is_linden && !is_self && (RlvActions::canShowName(RlvActions::SNC_DEFAULT, avatar->getID()));
// [/RLVa:KB]

		// <FS:Zi> Make enable/disable of block/unblock menu items work for avatars
		if(is_linden || is_self)
			return false;

		if (!RlvActions::canShowName(RlvActions::SNC_DEFAULT, avatar->getID()))
			return false;

		LLNameValue *firstname = avatar->getNVPair("FirstName");

		std::string name;
		if (firstname && lastname)
		{
			name = LLCacheName::buildFullName(
				firstname->getString(), lastname->getString());
		}

		LLMute mute(avatar->getID(),name,LLMute::AGENT);
		return !LLMuteList::getInstance()->isMuted(mute.mID);
		// </FS:Zi>
	}
	else
	{
		// Just a regular object
		return LLSelectMgr::getInstance()->getSelection()->contains( object, SELECT_ALL_TES ) &&
			   !LLMuteList::getInstance()->isMuted(object->getID());
	}
}

bool enable_object_unmute()
{
	LLViewerObject* object = LLSelectMgr::getInstance()->getSelection()->getPrimaryObject();
	if (!object) return false;

	LLVOAvatar* avatar = find_avatar_from_object(object); 
	if (avatar)
	{
		// It's an avatar
		LLNameValue *lastname = avatar->getNVPair("LastName");
		bool is_linden =
			lastname && !LLStringUtil::compareStrings(lastname->getString(), "Linden");
		bool is_self = avatar->isSelf();
		// <FS:Zi> Make enable/disable of block/unblock menu items work for avatars
		// return !is_linden && !is_self;
		if(is_linden || is_self)
			return false;

		LLNameValue *firstname = avatar->getNVPair("FirstName");
		std::string name;
		if (firstname && lastname)
		{
			name = LLCacheName::buildFullName(
				firstname->getString(), lastname->getString());
		}

		LLMute mute(avatar->getID(),name,LLMute::AGENT);
		return LLMuteList::getInstance()->isMuted(mute.mID);
		// </FS:Zi>
	}
	else
	{
		// Just a regular object
		return LLSelectMgr::getInstance()->getSelection()->contains( object, SELECT_ALL_TES ) &&
			   LLMuteList::getInstance()->isMuted(object->getID());;
	}
}

// <FS:Ansariel> Avatar render more check for pie menu
bool check_avatar_render_mode(U32 mode)
{
	LLViewerObject* object = LLSelectMgr::getInstance()->getSelection()->getPrimaryObject();
	if (!object) return false;

	LLVOAvatar* avatar = find_avatar_from_object(object); 
	if (!avatar) return false;
		
	switch (mode) 
	{
		case 0:
// [RLVa:KB] - Checked: RLVa-2.2 (@setcam_avdist)
				return FSAvatarRenderPersistence::instance().getAvatarRenderSettings(avatar->getID()) == LLVOAvatar::AV_RENDER_NORMALLY;
// [/RLVa:KB]
//				return (avatar->getVisualMuteSettings() == LLVOAvatar::AV_RENDER_NORMALLY);
		case 1:
// [RLVa:KB] - Checked: RLVa-2.2 (@setcam_avdist)
				return FSAvatarRenderPersistence::instance().getAvatarRenderSettings(avatar->getID()) == LLVOAvatar::AV_DO_NOT_RENDER;
// [/RLVa:KB]
//				return (avatar->getVisualMuteSettings() == LLVOAvatar::AV_DO_NOT_RENDER);
		case 2:
// [RLVa:KB] - Checked: RLVa-2.2 (@setcam_avdist)
				return FSAvatarRenderPersistence::instance().getAvatarRenderSettings(avatar->getID()) == LLVOAvatar::AV_ALWAYS_RENDER;
// [/RLVa:KB]
//				return (avatar->getVisualMuteSettings() == LLVOAvatar::AV_ALWAYS_RENDER);
		default:
			return false;
	}
}
// </FS:Ansariel>

// 0 = normal, 1 = always, 2 = never
class LLAvatarCheckImpostorMode : public view_listener_t
{	
	bool handleEvent(const LLSD& userdata)
	{
		// <FS:Ansariel> Avatar render more check for pie menu
		//LLViewerObject* object = LLSelectMgr::getInstance()->getSelection()->getPrimaryObject();
		//if (!object) return false;

		//LLVOAvatar* avatar = find_avatar_from_object(object); 
		//if (!avatar) return false;
		//
		//U32 mode = userdata.asInteger();
		//switch (mode) 
		//{
		//	case 0:
		//		return (avatar->getVisualMuteSettings() == LLVOAvatar::AV_RENDER_NORMALLY);
		//	case 1:
		//		return (avatar->getVisualMuteSettings() == LLVOAvatar::AV_DO_NOT_RENDER);
		//	case 2:
		//		return (avatar->getVisualMuteSettings() == LLVOAvatar::AV_ALWAYS_RENDER);
		//	default:
		//		return false;
		//}
		return check_avatar_render_mode(userdata.asInteger());
		// </FS:Ansariel>
	}	// handleEvent()
};

// 0 = normal, 1 = always, 2 = never
class LLAvatarSetImpostorMode : public view_listener_t
{
	bool handleEvent(const LLSD& userdata)
	{
		LLViewerObject* object = LLSelectMgr::getInstance()->getSelection()->getPrimaryObject();
		if (!object) return false;

		LLVOAvatar* avatar = find_avatar_from_object(object); 
		if (!avatar) return false;
		
		U32 mode = userdata.asInteger();
		switch (mode) 
		{
			case 0:
				avatar->setVisualMuteSettings(LLVOAvatar::AV_RENDER_NORMALLY);
				break;
			case 1:
				avatar->setVisualMuteSettings(LLVOAvatar::AV_DO_NOT_RENDER);
				break;
			case 2:
				avatar->setVisualMuteSettings(LLVOAvatar::AV_ALWAYS_RENDER);
				break;
			default:
				return false;
		}

		LLVOAvatar::cullAvatarsByPixelArea();
		return true;
	}	// handleEvent()
};


class LLObjectMute : public view_listener_t
{
	bool handleEvent(const LLSD& userdata)
	{
		LLViewerObject* object = LLSelectMgr::getInstance()->getSelection()->getPrimaryObject();
		if (!object) return true;
		
		LLUUID id;
		std::string name;
		LLMute::EType type;
		LLVOAvatar* avatar = find_avatar_from_object(object); 
		if (avatar)
		{
			id = avatar->getID();
// [RLVa:KB] - Checked: RLVa-1.0.0
			if (!RlvActions::canShowName(RlvActions::SNC_DEFAULT, id))
				return true;
// [/RLVa:KB]

			avatar->mNeedsImpostorUpdate = TRUE;


			LLNameValue *firstname = avatar->getNVPair("FirstName");
			LLNameValue *lastname = avatar->getNVPair("LastName");
			if (firstname && lastname)
			{
				name = LLCacheName::buildFullName(
					firstname->getString(), lastname->getString());
			}
			
			type = LLMute::AGENT;
		}
		else
		{
			// it's an object
			id = object->getID();

			LLSelectNode* node = LLSelectMgr::getInstance()->getSelection()->getFirstRootNode();
			if (node)
			{
				name = node->mName;
			}
			
			type = LLMute::OBJECT;
		}
		
		LLMute mute(id, name, type);
		if (LLMuteList::getInstance()->isMuted(mute.mID))
		{
			LLMuteList::getInstance()->remove(mute);
		}
		else
		{
			LLMuteList::getInstance()->add(mute);
			LLPanelBlockedList::showPanelAndSelect(mute.mID);
		}
		
		return true;
	}
};

bool handle_go_to()
{
	// try simulator autopilot
	std::vector<std::string> strings;
	std::string val;
	LLVector3d pos = LLToolPie::getInstance()->getPick().mPosGlobal;
	val = llformat("%g", pos.mdV[VX]);
	strings.push_back(val);
	val = llformat("%g", pos.mdV[VY]);
	strings.push_back(val);
	val = llformat("%g", pos.mdV[VZ]);
	strings.push_back(val);
	send_generic_message("autopilot", strings);

	LLViewerParcelMgr::getInstance()->deselectLand();

	if (isAgentAvatarValid() && !gSavedSettings.getBOOL("AutoPilotLocksCamera"))
	{
		gAgentCamera.setFocusGlobal(gAgentCamera.getFocusTargetGlobal(), gAgentAvatarp->getID());
	}
	else 
	{
		// Snap camera back to behind avatar
		gAgentCamera.setFocusOnAvatar(TRUE, ANIMATE);
	}

	// Could be first use
	//LLFirstUse::useGoTo();
	return true;
}

class LLGoToObject : public view_listener_t
{
	bool handleEvent(const LLSD& userdata)
	{
		return handle_go_to();
	}
};

class LLAvatarReportAbuse : public view_listener_t
{
	bool handleEvent(const LLSD& userdata)
	{
		LLVOAvatar* avatar = find_avatar_from_object( LLSelectMgr::getInstance()->getSelection()->getPrimaryObject() );
		if(avatar)
		{
			LLFloaterReporter::showFromObject(avatar->getID());
		}
		return true;
	}
};


//---------------------------------------------------------------------------
// Parcel freeze, eject, etc.
//---------------------------------------------------------------------------
//bool callback_freeze(const LLSD& notification, const LLSD& response)
//{
//	LLUUID avatar_id = notification["payload"]["avatar_id"].asUUID();
//	S32 option = LLNotificationsUtil::getSelectedOption(notification, response);
//
//	if (0 == option || 1 == option)
//	{
//		U32 flags = 0x0;
//		if (1 == option)
//		{
//			// unfreeze
//			flags |= 0x1;
//		}
//
//		LLMessageSystem* msg = gMessageSystem;
//		LLViewerObject* avatar = gObjectList.findObject(avatar_id);
//
//		if (avatar)
//		{
//			msg->newMessage("FreezeUser");
//			msg->nextBlock("AgentData");
//			msg->addUUID("AgentID", gAgent.getID());
//			msg->addUUID("SessionID", gAgent.getSessionID());
//			msg->nextBlock("Data");
//			msg->addUUID("TargetID", avatar_id );
//			msg->addU32("Flags", flags );
//			msg->sendReliable( avatar->getRegion()->getHost() );
//		}
//	}
//	return false;
//}


void handle_avatar_freeze(const LLSD& avatar_id)
{
// [SL:KB] - Patch: UI-AvatarNearbyActions | Checked: 2011-05-13 (Catznip-2.6.0a) | Added: Catznip-2.6.0a
	// Use avatar_id if available, otherwise default to right-click avatar
	LLUUID idAgent = avatar_id.asUUID();
	if (idAgent.isNull())
	{
		/*const*/ LLVOAvatar* pAvatar = find_avatar_from_object(LLSelectMgr::getInstance()->getSelection()->getPrimaryObject());
		if (pAvatar)
			idAgent = pAvatar->getID();
	}
	if (idAgent.notNull())
	{
		LLAvatarActions::landFreeze(idAgent);
	}
// [/SL:KB]
//		// Use avatar_id if available, otherwise default to right-click avatar
//		LLVOAvatar* avatar = NULL;
//		if (avatar_id.asUUID().notNull())
//		{
//			avatar = find_avatar_from_object(avatar_id.asUUID());
//		}
//		else
//		{
//			avatar = find_avatar_from_object(
//				LLSelectMgr::getInstance()->getSelection()->getPrimaryObject());
//		}
//
//		if( avatar )
//		{
//			std::string fullname = avatar->getFullname();
//			LLSD payload;
//			payload["avatar_id"] = avatar->getID();
//
//			if (!fullname.empty())
//			{
//				LLSD args;
//				args["AVATAR_NAME"] = fullname;
// [RLVa:KB] - Checked: RLVa-1.0.0
//				args["AVATAR_NAME"] = (RlvActions::canShowName(RlvActions::SNC_DEFAULT, avatar->getID())) ? fullname : RlvStrings::getAnonym(fullname);
// [/RLVa:KB]
//				LLNotificationsUtil::add("FreezeAvatarFullname",
//							args,
//							payload,
//							callback_freeze);
//			}
//			else
//			{
//				LLNotificationsUtil::add("FreezeAvatar",
//							LLSD(),
//							payload,
//							callback_freeze);
//			}
//		}
}

class LLAvatarVisibleDebug : public view_listener_t
{
	bool handleEvent(const LLSD& userdata)
	{
		return gAgent.isGodlike();
	}
};

class LLAvatarDebug : public view_listener_t
{
	bool handleEvent(const LLSD& userdata)
	{
		LLVOAvatar* avatar = find_avatar_from_object( LLSelectMgr::getInstance()->getSelection()->getPrimaryObject() );
		if( avatar )
		{
			if (avatar->isSelf())
			{
				((LLVOAvatarSelf *)avatar)->dumpLocalTextures();
			}
			LL_INFOS() << "Dumping temporary asset data to simulator logs for avatar " << avatar->getID() << LL_ENDL;
			// <FS:Ansariel> Disable message - spawns error "generic request failed"
			//std::vector<std::string> strings;
			//strings.push_back(avatar->getID().asString());
			//LLUUID invoice;
			//send_generic_message("dumptempassetdata", strings, invoice);
			// </FS:Ansariel>
			LLFloaterReg::showInstance( "avatar_textures", LLSD(avatar->getID()) );
		}
		return true;
	}
};

//bool callback_eject(const LLSD& notification, const LLSD& response)
//{
//	S32 option = LLNotificationsUtil::getSelectedOption(notification, response);
//	if (2 == option)
//	{
//		// Cancel button.
//		return false;
//	}
//	LLUUID avatar_id = notification["payload"]["avatar_id"].asUUID();
//	bool ban_enabled = notification["payload"]["ban_enabled"].asBoolean();
//
//	if (0 == option)
//	{
//		// Eject button
//		LLMessageSystem* msg = gMessageSystem;
//		LLViewerObject* avatar = gObjectList.findObject(avatar_id);
//
//		if (avatar)
//		{
//			U32 flags = 0x0;
//			msg->newMessage("EjectUser");
//			msg->nextBlock("AgentData");
//			msg->addUUID("AgentID", gAgent.getID() );
//			msg->addUUID("SessionID", gAgent.getSessionID() );
//			msg->nextBlock("Data");
//			msg->addUUID("TargetID", avatar_id );
//			msg->addU32("Flags", flags );
//			msg->sendReliable( avatar->getRegion()->getHost() );
//		}
//	}
//	else if (ban_enabled)
//	{
//		// This is tricky. It is similar to say if it is not an 'Eject' button,
//		// and it is also not an 'Cancle' button, and ban_enabled==ture, 
//		// it should be the 'Eject and Ban' button.
//		LLMessageSystem* msg = gMessageSystem;
//		LLViewerObject* avatar = gObjectList.findObject(avatar_id);
//
//		if (avatar)
//		{
//			U32 flags = 0x1;
//			msg->newMessage("EjectUser");
//			msg->nextBlock("AgentData");
//			msg->addUUID("AgentID", gAgent.getID() );
//			msg->addUUID("SessionID", gAgent.getSessionID() );
//			msg->nextBlock("Data");
//			msg->addUUID("TargetID", avatar_id );
//			msg->addU32("Flags", flags );
//			msg->sendReliable( avatar->getRegion()->getHost() );
//		}
//	}
//	return false;
//}

void handle_avatar_eject(const LLSD& avatar_id)
{
// [SL:KB] - Patch: UI-AvatarNearbyActions | Checked: 2011-05-13 (Catznip-2.6.0a) | Added: Catznip-2.6.0a
	// Use avatar_id if available, otherwise default to right-click avatar
	LLUUID idAgent = avatar_id.asUUID();
	if (idAgent.isNull())
	{
		/*const*/ LLVOAvatar* pAvatar = find_avatar_from_object(LLSelectMgr::getInstance()->getSelection()->getPrimaryObject());
		if (pAvatar)
			idAgent = pAvatar->getID();
	}
	if (idAgent.notNull())
	{
		LLAvatarActions::landEject(idAgent);
	}
// [/SL:KB]
//		// Use avatar_id if available, otherwise default to right-click avatar
//		LLVOAvatar* avatar = NULL;
//		if (avatar_id.asUUID().notNull())
//		{
//			avatar = find_avatar_from_object(avatar_id.asUUID());
//		}
//		else
//		{
//			avatar = find_avatar_from_object(
//				LLSelectMgr::getInstance()->getSelection()->getPrimaryObject());
//		}
//
//		if( avatar )
//		{
//			LLSD payload;
//			payload["avatar_id"] = avatar->getID();
//			std::string fullname = avatar->getFullname();
//
//			const LLVector3d& pos = avatar->getPositionGlobal();
//			LLParcel* parcel = LLViewerParcelMgr::getInstance()->selectParcelAt(pos)->getParcel();
//			
//			if (LLViewerParcelMgr::getInstance()->isParcelOwnedByAgent(parcel,GP_LAND_MANAGE_BANNED))
//			{
//                payload["ban_enabled"] = true;
//				if (!fullname.empty())
//				{
//    				LLSD args;
//					args["AVATAR_NAME"] = fullname;
// [RLVa:KB] - Checked: RLVa-1.0.0
//					args["AVATAR_NAME"] = (RlvActions::canShowName(RlvActions::SNC_DEFAULT, avatar->getID())) ? fullname : RlvStrings::getAnonym(fullname);
// [/RLVa:KB]
//    				LLNotificationsUtil::add("EjectAvatarFullname",
//    							args,
//    							payload,
//    							callback_eject);
//				}
//				else
//				{
//    				LLNotificationsUtil::add("EjectAvatarFullname",
//    							LLSD(),
//    							payload,
//    							callback_eject);
//				}
//			}
//			else
//			{
//                payload["ban_enabled"] = false;
//				if (!fullname.empty())
//				{
//    				LLSD args;
//					args["AVATAR_NAME"] = fullname;
// [RLVa:KB] - Checked: RLVa-1.0.0
//					args["AVATAR_NAME"] = (RlvActions::canShowName(RlvActions::SNC_DEFAULT, avatar->getID())) ? fullname : RlvStrings::getAnonym(fullname);
// [/RLVa:KB]
//    				LLNotificationsUtil::add("EjectAvatarFullnameNoBan",
//    							args,
//    							payload,
//    							callback_eject);
//				}
//				else
//				{
//    				LLNotificationsUtil::add("EjectAvatarNoBan",
//    							LLSD(),
//    							payload,
//    							callback_eject);
//				}
//			}
//		}
}

bool my_profile_visible()
{
	LLFloater* floaterp = LLAvatarActions::getProfileFloater(gAgentID);
	return floaterp && floaterp->isInVisibleChain();
}

bool enable_freeze_eject(const LLSD& avatar_id)
{
// [SL:KB] - Patch: UI-AvatarNearbyActions | Checked: 2011-05-13 (Catznip-2.6.0a) | Added: Catznip-2.6.0a
	// Use avatar_id if available, otherwise default to right-click avatar
	LLUUID idAgent = avatar_id.asUUID();
	if (idAgent.isNull())
	{
		/*const*/ LLVOAvatar* pAvatar = find_avatar_from_object(LLSelectMgr::getInstance()->getSelection()->getPrimaryObject());
		if (pAvatar)
			idAgent = pAvatar->getID();
	}
	return (idAgent.notNull()) ? LLAvatarActions::canLandFreezeOrEject(idAgent) : false;
// [/SL:KB]
//	// Use avatar_id if available, otherwise default to right-click avatar
//	LLVOAvatar* avatar = NULL;
//	if (avatar_id.asUUID().notNull())
//	{
//		avatar = find_avatar_from_object(avatar_id.asUUID());
//	}
//	else
//	{
//		avatar = find_avatar_from_object(
//			LLSelectMgr::getInstance()->getSelection()->getPrimaryObject());
//	}
//	if (!avatar) return false;
//
//	// Gods can always freeze
//	if (gAgent.isGodlike()) return true;
//
//	// Estate owners / managers can freeze
//	// Parcel owners can also freeze
//	const LLVector3& pos = avatar->getPositionRegion();
//	const LLVector3d& pos_global = avatar->getPositionGlobal();
//	LLParcel* parcel = LLViewerParcelMgr::getInstance()->selectParcelAt(pos_global)->getParcel();
//	LLViewerRegion* region = avatar->getRegion();
//	if (!region) return false;
//				
//	bool new_value = region->isOwnedSelf(pos);
//	if (!new_value || region->isOwnedGroup(pos))
//	{
//		new_value = LLViewerParcelMgr::getInstance()->isParcelOwnedByAgent(parcel,GP_LAND_ADMIN);
//	}
//	return new_value;
}

// <FS:Ansariel> FIRE-13515: Re-add give calling card
class LLAvatarGiveCard : public view_listener_t
{
	bool handleEvent(const LLSD& userdata)
	{
		LL_INFOS("LLAvatarGiveCard") << "handle_give_card()" << LL_ENDL;
		LLViewerObject* dest = LLSelectMgr::getInstance()->getSelection()->getPrimaryObject();
// [RLVa:KB] - Checked: 2010-06-04 (RLVa-1.2.0d) | Modified: RLVa-1.2.0d | OK
		//if(dest && dest->isAvatar())
		if ( (dest && dest->isAvatar()) && (!gRlvHandler.hasBehaviour(RLV_BHVR_SHOWNAMES)) )
// [/RLVa:KB]
		{
			bool found_name = false;
			LLSD args;
			LLSD old_args;
			LLNameValue* nvfirst = dest->getNVPair("FirstName");
			LLNameValue* nvlast = dest->getNVPair("LastName");
			if(nvfirst && nvlast)
			{
				std::string full_name = gCacheName->buildFullName(nvfirst->getString(), nvlast->getString());
				args["NAME"] = full_name;
				old_args["NAME"] = full_name;
				found_name = true;
			}
			LLViewerRegion* region = dest->getRegion();
			LLHost dest_host;
			if(region)
			{
				dest_host = region->getHost();
			}
			if(found_name && dest_host.isOk())
			{
				LLMessageSystem* msg = gMessageSystem;
				msg->newMessage("OfferCallingCard");
				msg->nextBlockFast(_PREHASH_AgentData);
				msg->addUUIDFast(_PREHASH_AgentID, gAgent.getID());
				msg->addUUIDFast(_PREHASH_SessionID, gAgent.getSessionID());
				msg->nextBlockFast(_PREHASH_AgentBlock);
				msg->addUUIDFast(_PREHASH_DestID, dest->getID());
				LLUUID transaction_id;
				transaction_id.generate();
				msg->addUUIDFast(_PREHASH_TransactionID, transaction_id);
				msg->sendReliable(dest_host);
				LLNotificationsUtil::add("OfferedCard", args);
			}
			else
			{
				LLNotificationsUtil::add("CantOfferCallingCard", old_args);
			}
		}
		return true;
	}
};
// </FS:Ansariel> FIRE-13515: Re-add give calling card

bool callback_leave_group(const LLSD& notification, const LLSD& response)
{
	S32 option = LLNotificationsUtil::getSelectedOption(notification, response);
	if (option == 0)
	{
		LLMessageSystem *msg = gMessageSystem;

		msg->newMessageFast(_PREHASH_LeaveGroupRequest);
		msg->nextBlockFast(_PREHASH_AgentData);
		msg->addUUIDFast(_PREHASH_AgentID, gAgent.getID() );
		msg->addUUIDFast(_PREHASH_SessionID, gAgent.getSessionID());
		msg->nextBlockFast(_PREHASH_GroupData);
		msg->addUUIDFast(_PREHASH_GroupID, gAgent.getGroupID() );
		gAgent.sendReliableMessage();
	}
	return false;
}

void append_aggregate(std::string& string, const LLAggregatePermissions& ag_perm, PermissionBit bit, const char* txt)
{
	LLAggregatePermissions::EValue val = ag_perm.getValue(bit);
	std::string buffer;
	switch(val)
	{
	  case LLAggregatePermissions::AP_NONE:
		buffer = llformat( "* %s None\n", txt);
		break;
	  case LLAggregatePermissions::AP_SOME:
		buffer = llformat( "* %s Some\n", txt);
		break;
	  case LLAggregatePermissions::AP_ALL:
		buffer = llformat( "* %s All\n", txt);
		break;
	  case LLAggregatePermissions::AP_EMPTY:
	  default:
		break;
	}
	string.append(buffer);
}

bool enable_buy_object()
{
    // In order to buy, there must only be 1 purchaseable object in
    // the selection manager.
	if(LLSelectMgr::getInstance()->getSelection()->getRootObjectCount() != 1) return false;
    LLViewerObject* obj = NULL;
    LLSelectNode* node = LLSelectMgr::getInstance()->getSelection()->getFirstRootNode();
	if(node)
    {
        obj = node->getObject();
        if(!obj) return false;

		if( for_sale_selection(node) )
		{
// [RLVa:KB] - @buy
			if (!RlvActions::canBuyObject(obj->getID()))
				return false;
// [/RLVa:KB]

			// *NOTE: Is this needed?  This checks to see if anyone owns the
			// object, dating back to when we had "public" objects owned by
			// no one.  JC
			if(obj->permAnyOwner()) return true;
		}
    }
	return false;
}

// Note: This will only work if the selected object's data has been
// received by the viewer and cached in the selection manager.
void handle_buy_object(LLSaleInfo sale_info)
{
	if(!LLSelectMgr::getInstance()->selectGetAllRootsValid())
	{
		LLNotificationsUtil::add("UnableToBuyWhileDownloading");
		return;
	}

	LLUUID owner_id;
	std::string owner_name;
	BOOL owners_identical = LLSelectMgr::getInstance()->selectGetOwner(owner_id, owner_name);
	if (!owners_identical)
	{
		LLNotificationsUtil::add("CannotBuyObjectsFromDifferentOwners");
		return;
	}

	LLPermissions perm;
	BOOL valid = LLSelectMgr::getInstance()->selectGetPermissions(perm);
	LLAggregatePermissions ag_perm;
	valid &= LLSelectMgr::getInstance()->selectGetAggregatePermissions(ag_perm);
	if(!valid || !sale_info.isForSale() || !perm.allowTransferTo(gAgent.getID()))
	{
		LLNotificationsUtil::add("ObjectNotForSale");
		return;
	}

	LLFloaterBuy::show(sale_info);
}


void handle_buy_contents(LLSaleInfo sale_info)
{
	LLFloaterBuyContents::show(sale_info);
}

void handle_region_dump_temp_asset_data(void*)
{
	LL_INFOS() << "Dumping temporary asset data to simulator logs" << LL_ENDL;
	std::vector<std::string> strings;
	LLUUID invoice;
	send_generic_message("dumptempassetdata", strings, invoice);
}

void handle_region_clear_temp_asset_data(void*)
{
	LL_INFOS() << "Clearing temporary asset data" << LL_ENDL;
	std::vector<std::string> strings;
	LLUUID invoice;
	send_generic_message("cleartempassetdata", strings, invoice);
}

void handle_region_dump_settings(void*)
{
	LLViewerRegion* regionp = gAgent.getRegion();
	if (regionp)
	{
		LL_INFOS() << "Damage:    " << (regionp->getAllowDamage() ? "on" : "off") << LL_ENDL;
		LL_INFOS() << "Landmark:  " << (regionp->getAllowLandmark() ? "on" : "off") << LL_ENDL;
		LL_INFOS() << "SetHome:   " << (regionp->getAllowSetHome() ? "on" : "off") << LL_ENDL;
		LL_INFOS() << "ResetHome: " << (regionp->getResetHomeOnTeleport() ? "on" : "off") << LL_ENDL;
		LL_INFOS() << "SunFixed:  " << (regionp->getSunFixed() ? "on" : "off") << LL_ENDL;
		LL_INFOS() << "BlockFly:  " << (regionp->getBlockFly() ? "on" : "off") << LL_ENDL;
		LL_INFOS() << "AllowP2P:  " << (regionp->getAllowDirectTeleport() ? "on" : "off") << LL_ENDL;
		LL_INFOS() << "Water:     " << (regionp->getWaterHeight()) << LL_ENDL;
	}
}

void handle_dump_group_info(void *)
{
	gAgent.dumpGroupInfo();
}

void handle_dump_capabilities_info(void *)
{
	LLViewerRegion* regionp = gAgent.getRegion();
	if (regionp)
	{
		regionp->logActiveCapabilities();
	}
}

void handle_dump_region_object_cache(void*)
{
	LLViewerRegion* regionp = gAgent.getRegion();
	if (regionp)
	{
		regionp->dumpCache();
	}
}

void handle_dump_focus()
{
	LLUICtrl *ctrl = dynamic_cast<LLUICtrl*>(gFocusMgr.getKeyboardFocus());

	LL_INFOS() << "Keyboard focus " << (ctrl ? ctrl->getName() : "(none)") << LL_ENDL;
}

class LLSelfStandUp : public view_listener_t
{
	bool handleEvent(const LLSD& userdata)
	{
		gAgent.standUp();
		return true;
	}
};

bool enable_standup_self()
{
// [RLVa:KB] - Checked: 2010-04-01 (RLVa-1.2.0c) | Modified: RLVa-1.0.0g
	return isAgentAvatarValid() && gAgentAvatarp->isSitting() && RlvActions::canStand();
// [/RLVa:KB]
//	return isAgentAvatarValid() && gAgentAvatarp->isSitting();
}

class LLSelfSitDown : public view_listener_t
    {
        bool handleEvent(const LLSD& userdata)
        {
            gAgent.sitDown();
            return true;
        }
    };



bool show_sitdown_self()
{
	return isAgentAvatarValid() && !gAgentAvatarp->isSitting();
}

bool enable_sitdown_self()
{
// [RLVa:KB] - Checked: 2010-08-28 (RLVa-1.2.1a) | Added: RLVa-1.2.1a
	return show_sitdown_self() && !gAgentAvatarp->isEditingAppearance() && !gAgent.getFlying() && !gRlvHandler.hasBehaviour(RLV_BHVR_SIT);
// [/RLVa:KB]
//	return show_sitdown_self() && !gAgentAvatarp->isEditingAppearance() && !gAgent.getFlying();
}

// Force sit -KC
class FSSelfForceSit : public view_listener_t
{
	bool handleEvent(const LLSD& userdata)
	{
		if (!gAgentAvatarp->isSitting() && !gRlvHandler.hasBehaviour(RLV_BHVR_SIT))
		{
			gAgent.sitDown();
		}
		else if (gAgentAvatarp->isSitting() && !gRlvHandler.hasBehaviour(RLV_BHVR_UNSIT))
		{
			gAgent.standUp();
		}

		return true;
	}
};

bool enable_forcesit_self()
{
	return isAgentAvatarValid() &&
		((!gAgentAvatarp->isSitting() && !gRlvHandler.hasBehaviour(RLV_BHVR_SIT)) || 
		(gAgentAvatarp->isSitting() && !gRlvHandler.hasBehaviour(RLV_BHVR_UNSIT)));
}

class FSSelfCheckForceSit : public view_listener_t
{
	bool handleEvent(const LLSD& userdata)
	{
		if (!isAgentAvatarValid())
		{
			return false;
		}

		return gAgentAvatarp->isSitting();
	}
};

// Phantom mode -KC & <FS:CR>
class FSSelfToggleMoveLock : public view_listener_t
{
	bool handleEvent(const LLSD& userdata)
	{
		if (LLGridManager::getInstance()->isInSecondLife())
		{
			make_ui_sound("UISndMovelockToggle");
			bool new_value = !gSavedPerAccountSettings.getBOOL("UseMoveLock");
			gSavedPerAccountSettings.setBOOL("UseMoveLock", new_value);
			if (new_value)
			{
				report_to_nearby_chat(LLTrans::getString("MovelockEnabling"));
			}
			else
			{
				report_to_nearby_chat(LLTrans::getString("MovelockDisabling"));
			}
		}
#ifdef OPENSIM
		else
		{
			gAgent.togglePhantom();
		}
#endif // OPENSIM
		//TODO: feedback to local chat
		return true;
	}
};


class FSSelfCheckMoveLock : public view_listener_t
{
	bool handleEvent(const LLSD& userdata)
	{
		bool new_value(false);
		if (LLGridManager::getInstance()->isInSecondLife())
		{
			new_value = gSavedPerAccountSettings.getBOOL("UseMoveLock");
		}
#ifdef OPENSIM
		else
		{
			new_value = gAgent.getPhantom();
		}
#endif // OPENSIM
		return new_value;
	}
};

bool enable_bridge_function()
{
	return FSLSLBridge::instance().canUseBridge();
}

bool enable_move_lock()
{
#ifdef OPENSIM
	// Phantom mode always works on opensim, at least right now.
	if (LLGridManager::getInstance()->isInOpenSim())
		return true;
#endif // OPENSIM
	return enable_bridge_function();
}

bool enable_script_info()
{
	return (!LLSelectMgr::getInstance()->getSelection()->isEmpty()
			&& enable_bridge_function());
}
// </FS:CR>

// [SJ - Adding IgnorePrejump in Menu ]
class FSSelfToggleIgnorePreJump : public view_listener_t
{
	bool handleEvent(const LLSD& userdata)
	{
		gSavedSettings.setBOOL("FSIgnoreFinishAnimation", !gSavedSettings.getBOOL("FSIgnoreFinishAnimation"));
		return true;
	}
};

// [SJ - Adding IgnorePrejump in Menu ]
class FSSelfCheckIgnorePreJump : public view_listener_t
{
	bool handleEvent(const LLSD& userdata)
	{
		bool new_value = gSavedSettings.getBOOL("FSIgnoreFinishAnimation");
		return new_value;
	}
};

class LLCheckPanelPeopleTab : public view_listener_t
{
	bool handleEvent(const LLSD& userdata)
		{
			std::string panel_name = userdata.asString();

			LLPanel *panel = LLFloaterSidePanelContainer::getPanel("people", panel_name);
			if(panel && panel->isInVisibleChain())
			{
				return true;
			}
			return false;
		}
};
// Toggle one of "People" panel tabs in side tray.
class LLTogglePanelPeopleTab : public view_listener_t
{
	bool handleEvent(const LLSD& userdata)
	{
		std::string panel_name = userdata.asString();

		LLSD param;
		param["people_panel_tab_name"] = panel_name;

		// <FS:Ansariel> Handle blocklist separately because of standalone option
		if (panel_name == "blocked_panel")
		{
			if (gSavedSettings.getBOOL("FSUseStandaloneBlocklistFloater"))
			{
				LLFloaterReg::showInstance("fs_blocklist");
			}
			else
			{
				togglePeoplePanel(panel_name, param);
			}
			return true;
		}
		// </FS:Ansariel>

		// <FS:Zi> Open groups and friends lists in communicate floater
		// <FS:Lo> Adding an option to still use v2 windows
		if(gSavedSettings.getBOOL("FSUseV2Friends") && gSavedSettings.getString("FSInternalSkinCurrent") != "Vintage")
		{
			if (   panel_name == "friends_panel"
				|| panel_name == "groups_panel"
				|| panel_name == "nearby_panel"
				|| panel_name == "blocked_panel"
				|| panel_name == "contact_sets_panel")
			{
				return togglePeoplePanel(panel_name, param);
			}
			else
			{
				return false;
			}
		}
		else
		{
			if(panel_name=="nearby_panel")
			{
				return togglePeoplePanel(panel_name,param);
			}
			else if(panel_name=="groups_panel")
			{
				if (gSavedSettings.getBOOL("ContactsTornOff"))
				{
					FSFloaterContacts* instance = FSFloaterContacts::getInstance();
					std::string activetab = instance->getChild<LLTabContainer>("friends_and_groups")->getCurrentPanel()->getName();
					if (instance->getVisible() && activetab == panel_name) 
					{
						instance->closeFloater();
					}
					else
					{
						instance->openTab("groups");
					}
				}
				else
				{
					FSFloaterContacts::getInstance()->openTab("groups");
				}
				return true;
			}
			else if(panel_name=="friends_panel")
			{
				if (gSavedSettings.getBOOL("ContactsTornOff"))
				{
					FSFloaterContacts* instance = FSFloaterContacts::getInstance();
					std::string activetab = instance->getChild<LLTabContainer>("friends_and_groups")->getCurrentPanel()->getName();
					if (instance->getVisible() && activetab == panel_name) 
					{
						instance->closeFloater();
					}
					else
					{
						instance->openTab("friends");
					}
				}
				else
				{
					FSFloaterContacts::getInstance()->openTab("friends");
				}
				return true;
			}
			else if(panel_name=="contact_sets_panel")
			{
				if (gSavedSettings.getBOOL("ContactsTornOff"))
				{
					FSFloaterContacts* instance = FSFloaterContacts::getInstance();
					std::string activetab = instance->getChild<LLTabContainer>("friends_and_groups")->getCurrentPanel()->getName();
					if (instance->getVisible() && activetab == panel_name)
					{
						instance->closeFloater();
					}
					else
					{
						instance->openTab("contact_sets");
					}
				}
				else
				{
					FSFloaterContacts::getInstance()->openTab("contact_sets");
				}
				return true;
			}
			else
			{
				return false;
			}
		}
		// </FS:Lo>
		// </FS:Zi>
	}

	static bool togglePeoplePanel(const std::string& panel_name, const LLSD& param)
	{
		LLPanel	*panel = LLFloaterSidePanelContainer::getPanel("people", panel_name);
		if(!panel)
			return false;

		if (panel->isInVisibleChain())
		{
			LLFloaterReg::hideInstance("people");
		}
		else
		{
			LLFloaterSidePanelContainer::showPanel("people", "panel_people", param) ;
		}

		return true;
	}
};

BOOL check_admin_override(void*)
{
	return gAgent.getAdminOverride();
}

void handle_admin_override_toggle(void*)
{
	gAgent.setAdminOverride(!gAgent.getAdminOverride());

	// The above may have affected which debug menus are visible
	show_debug_menus();
}

void handle_visual_leak_detector_toggle(void*)
{
	static bool vld_enabled = false;

	if ( vld_enabled )
	{
#ifdef INCLUDE_VLD
		// only works for debug builds (hard coded into vld.h)
#if defined(_DEBUG) || defined(VLD_FORCE_ENABLE)
		// start with Visual Leak Detector turned off
		VLDDisable();
#endif // _DEBUG
#endif // INCLUDE_VLD
		vld_enabled = false;
	}
	else
	{
#ifdef INCLUDE_VLD
		// only works for debug builds (hard coded into vld.h)
#if defined(_DEBUG) || defined(VLD_FORCE_ENABLE)
		// start with Visual Leak Detector turned off
		VLDEnable();
#endif // _DEBUG
#endif // INCLUDE_VLD

		vld_enabled = true;
	};
}

void handle_god_mode(void*)
{
	gAgent.requestEnterGodMode();
}

void handle_leave_god_mode(void*)
{
	gAgent.requestLeaveGodMode();
}

void set_god_level(U8 god_level)
{
	U8 old_god_level = gAgent.getGodLevel();
	gAgent.setGodLevel( god_level );
	LLViewerParcelMgr::getInstance()->notifyObservers();

	// God mode changes region visibility
	LLWorldMap::getInstance()->reloadItems(true);

	// inventory in items may change in god mode
	gObjectList.dirtyAllObjectInventory();

        if(gViewerWindow)
        {
            gViewerWindow->setMenuBackgroundColor(god_level > GOD_NOT,
            !LLGridManager::getInstance()->isInSLBeta());
        }
    
        LLSD args;
	if(god_level > GOD_NOT)
	{
		args["LEVEL"] = llformat("%d",(S32)god_level);
		LLNotificationsUtil::add("EnteringGodMode", args);
	}
	else
	{
		args["LEVEL"] = llformat("%d",(S32)old_god_level);
		LLNotificationsUtil::add("LeavingGodMode", args);
	}

	// changing god-level can affect which menus we see
	show_debug_menus();

	// changing god-level can invalidate search results
	LLFloaterSearch *search = dynamic_cast<LLFloaterSearch*>(LLFloaterReg::getInstance("search"));
	if (search)
	{
		search->godLevelChanged(god_level);
	}
}

#ifdef TOGGLE_HACKED_GODLIKE_VIEWER
void handle_toggle_hacked_godmode(void*)
{
	gHackGodmode = !gHackGodmode;
	set_god_level(gHackGodmode ? GOD_MAINTENANCE : GOD_NOT);
}

BOOL check_toggle_hacked_godmode(void*)
{
	return gHackGodmode;
}

bool enable_toggle_hacked_godmode(void*)
{
  return LLGridManager::getInstance()->isInSLBeta();
}
#endif

void process_grant_godlike_powers(LLMessageSystem* msg, void**)
{
	LLUUID agent_id;
	msg->getUUIDFast(_PREHASH_AgentData, _PREHASH_AgentID, agent_id);
	LLUUID session_id;
	msg->getUUIDFast(_PREHASH_AgentData, _PREHASH_SessionID, session_id);
	if((agent_id == gAgent.getID()) && (session_id == gAgent.getSessionID()))
	{
		U8 god_level;
		msg->getU8Fast(_PREHASH_GrantData, _PREHASH_GodLevel, god_level);
		set_god_level(god_level);
	}
	else
	{
		LL_WARNS() << "Grant godlike for wrong agent " << agent_id << LL_ENDL;
	}
}

/*
class LLHaveCallingcard : public LLInventoryCollectFunctor
{
public:
	LLHaveCallingcard(const LLUUID& agent_id);
	virtual ~LLHaveCallingcard() {}
	virtual bool operator()(LLInventoryCategory* cat,
							LLInventoryItem* item);
	BOOL isThere() const { return mIsThere;}
protected:
	LLUUID mID;
	BOOL mIsThere;
};

LLHaveCallingcard::LLHaveCallingcard(const LLUUID& agent_id) :
	mID(agent_id),
	mIsThere(FALSE)
{
}

bool LLHaveCallingcard::operator()(LLInventoryCategory* cat,
								   LLInventoryItem* item)
{
	if(item)
	{
		if((item->getType() == LLAssetType::AT_CALLINGCARD)
		   && (item->getCreatorUUID() == mID))
		{
			mIsThere = TRUE;
		}
	}
	return FALSE;
}
*/

BOOL is_agent_mappable(const LLUUID& agent_id)
{
	const LLRelationship* buddy_info = NULL;
	bool is_friend = LLAvatarActions::isFriend(agent_id);

	if (is_friend)
		buddy_info = LLAvatarTracker::instance().getBuddyInfo(agent_id);

	return (buddy_info &&
		buddy_info->isOnline() &&
		buddy_info->isRightGrantedFrom(LLRelationship::GRANT_MAP_LOCATION)
		);
}


// Enable a menu item when you don't have someone's card.
class LLAvatarEnableAddFriend : public view_listener_t
{
	bool handleEvent(const LLSD& userdata)
	{
		LLVOAvatar* avatar = find_avatar_from_object(LLSelectMgr::getInstance()->getSelection()->getPrimaryObject());
//		bool new_value = avatar && !LLAvatarActions::isFriend(avatar->getID());
// [RLVa:KB] - Checked: RLVa-1.2.0
		bool new_value = avatar && !LLAvatarActions::isFriend(avatar->getID()) && (RlvActions::canShowName(RlvActions::SNC_DEFAULT, avatar->getID()));
// [/RLVa:KB]
		return new_value;
	}
};

void request_friendship(const LLUUID& dest_id)
{
	LLViewerObject* dest = gObjectList.findObject(dest_id);
	if(dest && dest->isAvatar())
	{
		std::string full_name;
		LLNameValue* nvfirst = dest->getNVPair("FirstName");
		LLNameValue* nvlast = dest->getNVPair("LastName");
		if(nvfirst && nvlast)
		{
			full_name = LLCacheName::buildFullName(
				nvfirst->getString(), nvlast->getString());
		}
		if (!full_name.empty())
		{
			LLAvatarActions::requestFriendshipDialog(dest_id, full_name);
		}
		else
		{
			LLNotificationsUtil::add("CantOfferFriendship");
		}
	}
}


class LLEditEnableCustomizeAvatar : public view_listener_t
{
	bool handleEvent(const LLSD& userdata)
	{
//		bool new_value = gAgentWearables.areWearablesLoaded();
// [RLVa:KB] - Checked: 2010-04-01 (RLVa-1.2.0c) | Modified: RLVa-1.0.0g
		bool new_value = gAgentWearables.areWearablesLoaded() && ((!rlv_handler_t::isEnabled()) || (RlvActions::canStand()));
// [/RLVa:KB]
		return new_value;
	}
};

class LLEnableEditShape : public view_listener_t
{
	bool handleEvent(const LLSD& userdata)
	{
		return gAgentWearables.isWearableModifiable(LLWearableType::WT_SHAPE, 0);
	}
};

class LLEnableHoverHeight : public view_listener_t
{
	bool handleEvent(const LLSD& userdata)
	{
		// <FS:Ansariel> Legacy baking avatar z-offset
		//return gAgent.getRegion() && gAgent.getRegion()->avatarHoverHeightEnabled();
		return (gAgent.getRegion() && gAgent.getRegion()->avatarHoverHeightEnabled()) || (isAgentAvatarValid() && !gAgentAvatarp->isUsingServerBakes());
		// </FS:Ansariel>
	}
};

class LLEnableEditPhysics : public view_listener_t
{
	bool handleEvent(const LLSD& userdata)
	{
		//return gAgentWearables.isWearableModifiable(LLWearableType::WT_SHAPE, 0);
		return TRUE;
	}
};

bool is_object_sittable()
{
// [RLVa:KB] - Checked: 2010-03-06 (RLVa-1.2.0c) | Added: RLVa-1.1.0j
	// RELEASE-RLVa: [SL-2.2.0] Make sure we're examining the same object that handle_sit_or_stand() will request a sit for
	if (rlv_handler_t::isEnabled())
	{
		const LLPickInfo& pick = LLToolPie::getInstance()->getPick();
		if ( (pick.mObjectID.notNull()) && (!RlvActions::canSit(pick.getObject(), pick.mObjectOffset)) )
			return false;
	}
// [/RLVa:KB]

	LLViewerObject* object = LLSelectMgr::getInstance()->getSelection()->getPrimaryObject();

	if (object && object->getPCode() == LL_PCODE_VOLUME)
	{
		return true;
	}
	else
	{
		return false;
	}
}


// only works on pie menu
void handle_object_sit_or_stand()
{
	LLPickInfo pick = LLToolPie::getInstance()->getPick();
	LLViewerObject *object = pick.getObject();;
	if (!object || pick.mPickType == LLPickInfo::PICK_FLORA)
	{
		return;
	}

	if (sitting_on_selection())
	{
		gAgent.standUp();
		return;
	}

	// get object selection offset 

//	if (object && object->getPCode() == LL_PCODE_VOLUME)
// [RLVa:KB] - Checked: 2010-03-06 (RLVa-1.2.0c) | Modified: RLVa-1.2.0c
	if ( (object && object->getPCode() == LL_PCODE_VOLUME) && 
		 ((!rlv_handler_t::isEnabled()) || (RlvActions::canSit(object, pick.mObjectOffset))) )
// [/RLVa:KB]
	{
// [RLVa:KB] - Checked: 2010-08-29 (RLVa-1.2.1c) | Added: RLVa-1.2.1c
		if ( (gRlvHandler.hasBehaviour(RLV_BHVR_STANDTP)) && (isAgentAvatarValid()) )
		{
			if (gAgentAvatarp->isSitting())
			{
				gAgent.standUp();
				return;
			}
			gRlvHandler.setSitSource(gAgent.getPositionGlobal());
		}
// [/RLVa:KB]

		gMessageSystem->newMessageFast(_PREHASH_AgentRequestSit);
		gMessageSystem->nextBlockFast(_PREHASH_AgentData);
		gMessageSystem->addUUIDFast(_PREHASH_AgentID, gAgent.getID());
		gMessageSystem->addUUIDFast(_PREHASH_SessionID, gAgent.getSessionID());
		gMessageSystem->nextBlockFast(_PREHASH_TargetObject);
		gMessageSystem->addUUIDFast(_PREHASH_TargetID, object->mID);
		gMessageSystem->addVector3Fast(_PREHASH_Offset, pick.mObjectOffset);

		object->getRegion()->sendReliableMessage();
	}
}

void near_sit_down_point(BOOL success, void *)
{
	if (success)
	{
		gAgent.setFlying(FALSE);
		gAgent.clearControlFlags(AGENT_CONTROL_STAND_UP); // might have been set by autopilot
		gAgent.setControlFlags(AGENT_CONTROL_SIT_ON_GROUND);
	}
}

class LLLandSit : public view_listener_t
{
	bool handleEvent(const LLSD& userdata)
	{
// [RLVa:KB] - Checked: 2010-09-28 (RLVa-1.2.1f) | Modified: RLVa-1.2.1f
		if ( (rlv_handler_t::isEnabled()) && ((!RlvActions::canStand()) || (gRlvHandler.hasBehaviour(RLV_BHVR_SIT))) )
			return true;
// [/RLVa:KB]

		gAgent.standUp();
		LLViewerParcelMgr::getInstance()->deselectLand();

		LLVector3d posGlobal = LLToolPie::getInstance()->getPick().mPosGlobal;
		
		LLQuaternion target_rot;
		if (isAgentAvatarValid())
		{
			target_rot = gAgentAvatarp->getRotation();
		}
		else
		{
			target_rot = gAgent.getFrameAgent().getQuaternion();
		}
		gAgent.startAutoPilotGlobal(posGlobal, "Sit", &target_rot, near_sit_down_point, NULL, 0.7f);
		return true;
	}
};

//-------------------------------------------------------------------
// Help menu functions
//-------------------------------------------------------------------

//
// Major mode switching
//
void reset_view_final( BOOL proceed );

void handle_reset_view()
{
	if (gAgentCamera.cameraCustomizeAvatar())
	{
		// switching to outfit selector should automagically save any currently edited wearable
		LLFloaterSidePanelContainer::showPanel("appearance", LLSD().with("type", "my_outfits"));
	}
	
	// <FS:Zi> Added optional V1 behavior so the avatar turns into camera direction after hitting ESC
	if (!gSavedSettings.getBOOL("ResetViewTurnsAvatar"))
	{
		// The only thing we actually want to do here is set LLAgent::mFocusOnAvatar to TRUE,
		// since this prevents the avatar from turning.
		gAgentCamera.setFocusOnAvatar(TRUE, FALSE, FALSE);
	}
	// </FS:Zi>

	reset_view_final( TRUE );
	LLFloaterCamera::resetCameraMode();
}

// <FS:Zi> Add reset camera angles menu
void handle_reset_camera_angles()
{
	handle_reset_view();

	// Camera focus and offset with CTRL/SHIFT + Scroll wheel
	gSavedSettings.getControl("FocusOffsetRearView")->resetToDefault();
	gSavedSettings.getControl("CameraOffsetRearView")->resetToDefault();
}
// </FS:Zi>

class LLViewResetView : public view_listener_t
{
	bool handleEvent(const LLSD& userdata)
	{
		handle_reset_view();
		return true;
	}
};

// <FS:Zi> Add reset camera angles menu
class LLViewResetCameraAngles : public view_listener_t
{
	bool handleEvent(const LLSD& userdata)
	{
		handle_reset_camera_angles();
		return true;
	}
};
// </FS:Zi>

// Note: extra parameters allow this function to be called from dialog.
void reset_view_final( BOOL proceed ) 
{
	if( !proceed )
	{
		return;
	}

	gAgentCamera.resetView(TRUE, TRUE);
	gAgentCamera.setLookAt(LOOKAT_TARGET_CLEAR);
}

class LLViewLookAtLastChatter : public view_listener_t
{
	bool handleEvent(const LLSD& userdata)
	{
		gAgentCamera.lookAtLastChat();
		return true;
	}
};

class LLViewMouselook : public view_listener_t
{
	bool handleEvent(const LLSD& userdata)
	{
		if (!gAgentCamera.cameraMouselook())
		{
			gAgentCamera.changeCameraToMouselook();
		}
		else
		{
			// NaCl - Rightclick-mousewheel zoom
			static LLCachedControl<LLVector3> _NACL_MLFovValues(gSavedSettings,"_NACL_MLFovValues");
			static LLCachedControl<F32> CameraAngle(gSavedSettings,"CameraAngle");
			LLVector3 vTemp=_NACL_MLFovValues;
			if(vTemp.mV[2] > 0.0f)
			{
				vTemp.mV[1]=CameraAngle;
				vTemp.mV[2]=0.0f;
				gSavedSettings.setVector3("_NACL_MLFovValues",vTemp);
				gSavedSettings.setF32("CameraAngle",vTemp.mV[0]);
			}
			// NaCl End
			gAgentCamera.changeCameraToDefault();
		}
		return true;
	}
};

class LLViewDefaultUISize : public view_listener_t
{
	bool handleEvent(const LLSD& userdata)
	{
		gSavedSettings.setF32("UIScaleFactor", 1.0f);
		gSavedSettings.setBOOL("UIAutoScale", FALSE);	
		gViewerWindow->reshape(gViewerWindow->getWindowWidthRaw(), gViewerWindow->getWindowHeightRaw());
		return true;
	}
};

class LLViewToggleUI : public view_listener_t
{
	bool handleEvent(const LLSD& userdata)
	{
		if(gAgentCamera.getCameraMode() != CAMERA_MODE_MOUSELOOK)
		{
			LLNotification::Params params("ConfirmHideUI");
			params.functor.function(boost::bind(&LLViewToggleUI::confirm, this, _1, _2));
			LLSD substitutions;
			// <FS:Ansariel> Notification not showing if hiding the UI
//#if LL_DARWIN
//			substitutions["SHORTCUT"] = "Cmd+Shift+U";
//#else
//			substitutions["SHORTCUT"] = "Ctrl+Shift+U";
//#endif
			substitutions["SHORTCUT"] = "Alt+Shift+U";
			// </FS:Ansariel>
			params.substitutions = substitutions;
			if (!gSavedSettings.getBOOL("HideUIControls"))
			{
				// hiding, so show notification
				LLNotifications::instance().add(params);
			}
			else
			{
				LLNotifications::instance().forceResponse(params, 0);
			}
		}
		return true;
	}

	void confirm(const LLSD& notification, const LLSD& response)
	{
		S32 option = LLNotificationsUtil::getSelectedOption(notification, response);

		if (option == 0) // OK
		{
			gViewerWindow->setUIVisibility(gSavedSettings.getBOOL("HideUIControls"));
			LLPanelStandStopFlying::getInstance()->setVisible(gSavedSettings.getBOOL("HideUIControls"));
			gSavedSettings.setBOOL("HideUIControls",!gSavedSettings.getBOOL("HideUIControls"));
		}
	}
};

// <FS:Ansariel> Notification not showing if hiding the UI
class LLViewCheckToggleUI : public view_listener_t
{
	bool handleEvent(const LLSD& userdata)
	{
		return gViewerWindow->getUIVisibility();
	}
};
// </FS:Ansariel>

void handle_duplicate_in_place(void*)
{
	LL_INFOS() << "handle_duplicate_in_place" << LL_ENDL;

	LLVector3 offset(0.f, 0.f, 0.f);
	LLSelectMgr::getInstance()->selectDuplicate(offset, TRUE);
}

/* dead code 30-apr-2008
void handle_deed_object_to_group(void*)
{
	LLUUID group_id;
	
	LLSelectMgr::getInstance()->selectGetGroup(group_id);
	LLSelectMgr::getInstance()->sendOwner(LLUUID::null, group_id, FALSE);
	LLViewerStats::getInstance()->incStat(LLViewerStats::ST_RELEASE_COUNT);
}

BOOL enable_deed_object_to_group(void*)
{
	if(LLSelectMgr::getInstance()->getSelection()->isEmpty()) return FALSE;
	LLPermissions perm;
	LLUUID group_id;

	if (LLSelectMgr::getInstance()->selectGetGroup(group_id) &&
		gAgent.hasPowerInGroup(group_id, GP_OBJECT_DEED) &&
		LLSelectMgr::getInstance()->selectGetPermissions(perm) &&
		perm.deedToGroup(gAgent.getID(), group_id))
	{
		return TRUE;
	}
	return FALSE;
}

*/


/*
 * No longer able to support viewer side manipulations in this way
 *
void god_force_inv_owner_permissive(LLViewerObject* object,
									LLInventoryObject::object_list_t* inventory,
									S32 serial_num,
									void*)
{
	typedef std::vector<LLPointer<LLViewerInventoryItem> > item_array_t;
	item_array_t items;

	LLInventoryObject::object_list_t::const_iterator inv_it = inventory->begin();
	LLInventoryObject::object_list_t::const_iterator inv_end = inventory->end();
	for ( ; inv_it != inv_end; ++inv_it)
	{
		if(((*inv_it)->getType() != LLAssetType::AT_CATEGORY))
		{
			LLInventoryObject* obj = *inv_it;
			LLPointer<LLViewerInventoryItem> new_item = new LLViewerInventoryItem((LLViewerInventoryItem*)obj);
			LLPermissions perm(new_item->getPermissions());
			perm.setMaskBase(PERM_ALL);
			perm.setMaskOwner(PERM_ALL);
			new_item->setPermissions(perm);
			items.push_back(new_item);
		}
	}
	item_array_t::iterator end = items.end();
	item_array_t::iterator it;
	for(it = items.begin(); it != end; ++it)
	{
		// since we have the inventory item in the callback, it should not
		// invalidate iteration through the selection manager.
		object->updateInventory((*it), TASK_INVENTORY_ITEM_KEY, false);
	}
}
*/

void handle_object_owner_permissive(void*)
{
	// only send this if they're a god.
	if(gAgent.isGodlike())
	{
		// do the objects.
		LLSelectMgr::getInstance()->selectionSetObjectPermissions(PERM_BASE, TRUE, PERM_ALL, TRUE);
		LLSelectMgr::getInstance()->selectionSetObjectPermissions(PERM_OWNER, TRUE, PERM_ALL, TRUE);
	}
}

void handle_object_owner_self(void*)
{
	// only send this if they're a god.
	if(gAgent.isGodlike())
	{
		LLSelectMgr::getInstance()->sendOwner(gAgent.getID(), gAgent.getGroupID(), TRUE);
	}
}

// Shortcut to set owner permissions to not editable.
void handle_object_lock(void*)
{
	LLSelectMgr::getInstance()->selectionSetObjectPermissions(PERM_OWNER, FALSE, PERM_MODIFY);
}

void handle_object_asset_ids(void*)
{
	// only send this if they're a god.
	if (gAgent.isGodlike())
	{
		LLSelectMgr::getInstance()->sendGodlikeRequest("objectinfo", "assetids");
	}
}

void handle_force_parcel_owner_to_me(void*)
{
	LLViewerParcelMgr::getInstance()->sendParcelGodForceOwner( gAgent.getID() );
}

void handle_force_parcel_to_content(void*)
{
	LLViewerParcelMgr::getInstance()->sendParcelGodForceToContent();
}

void handle_claim_public_land(void*)
{
	if (LLViewerParcelMgr::getInstance()->getSelectionRegion() != gAgent.getRegion())
	{
		LLNotificationsUtil::add("ClaimPublicLand");
		return;
	}

	LLVector3d west_south_global;
	LLVector3d east_north_global;
	LLViewerParcelMgr::getInstance()->getSelection(west_south_global, east_north_global);
	LLVector3 west_south = gAgent.getPosAgentFromGlobal(west_south_global);
	LLVector3 east_north = gAgent.getPosAgentFromGlobal(east_north_global);

	LLMessageSystem* msg = gMessageSystem;
	msg->newMessage("GodlikeMessage");
	msg->nextBlock("AgentData");
	msg->addUUID("AgentID", gAgent.getID());
	msg->addUUID("SessionID", gAgent.getSessionID());
	msg->addUUIDFast(_PREHASH_TransactionID, LLUUID::null); //not used
	msg->nextBlock("MethodData");
	msg->addString("Method", "claimpublicland");
	msg->addUUID("Invoice", LLUUID::null);
	std::string buffer;
	buffer = llformat( "%f", west_south.mV[VX]);
	msg->nextBlock("ParamList");
	msg->addString("Parameter", buffer);
	buffer = llformat( "%f", west_south.mV[VY]);
	msg->nextBlock("ParamList");
	msg->addString("Parameter", buffer);
	buffer = llformat( "%f", east_north.mV[VX]);
	msg->nextBlock("ParamList");
	msg->addString("Parameter", buffer);
	buffer = llformat( "%f", east_north.mV[VY]);
	msg->nextBlock("ParamList");
	msg->addString("Parameter", buffer);
	gAgent.sendReliableMessage();
}



// HACK for easily testing new avatar geometry
void handle_god_request_avatar_geometry(void *)
{
	if (gAgent.isGodlike())
	{
		LLSelectMgr::getInstance()->sendGodlikeRequest("avatar toggle", "");
	}
}

static bool get_derezzable_objects(
	EDeRezDestination dest,
	std::string& error,
	LLViewerRegion*& first_region,
	std::vector<LLViewerObjectPtr>* derez_objectsp,
	bool only_check = false)
{
	bool found = false;

	LLObjectSelectionHandle selection = LLSelectMgr::getInstance()->getSelection();
	
	if (derez_objectsp)
		derez_objectsp->reserve(selection->getRootObjectCount());

	// Check conditions that we can't deal with, building a list of
	// everything that we'll actually be derezzing.
	for (LLObjectSelection::valid_root_iterator iter = selection->valid_root_begin();
		 iter != selection->valid_root_end(); iter++)
	{
		LLSelectNode* node = *iter;
		LLViewerObject* object = node->getObject();
		LLViewerRegion* region = object->getRegion();
		if (!first_region)
		{
			first_region = region;
		}
		else
		{
			if(region != first_region)
			{
				// Derez doesn't work at all if the some of the objects
				// are in regions besides the first object selected.
				
				// ...crosses region boundaries
				error = "AcquireErrorObjectSpan";
				break;
			}
		}
		if (object->isAvatar())
		{
			// ...don't acquire avatars
			continue;
		}

		// If AssetContainers are being sent back, they will appear as 
		// boxes in the owner's inventory.
		if (object->getNVPair("AssetContainer")
			&& dest != DRD_RETURN_TO_OWNER)
		{
			// this object is an asset container, derez its contents, not it
			LL_WARNS() << "Attempt to derez deprecated AssetContainer object type not supported." << LL_ENDL;
			/*
			object->requestInventory(container_inventory_arrived, 
				(void *)(BOOL)(DRD_TAKE_INTO_AGENT_INVENTORY == dest));
			*/
			continue;
		}
		BOOL can_derez_current = FALSE;
		switch(dest)
		{
		case DRD_TAKE_INTO_AGENT_INVENTORY:
		case DRD_TRASH:
			if (!object->isPermanentEnforced() &&
				((node->mPermissions->allowTransferTo(gAgent.getID()) && object->permModify())
				|| (node->allowOperationOnNode(PERM_OWNER, GP_OBJECT_MANIPULATE))))
			{
				can_derez_current = TRUE;
			}
			break;

		case DRD_RETURN_TO_OWNER:
			if(!object->isAttachment())
			{
				can_derez_current = TRUE;
			}
			break;

		default:
			if((node->mPermissions->allowTransferTo(gAgent.getID())
				&& object->permCopy())
			   || gAgent.isGodlike())
			{
				can_derez_current = TRUE;
			}
			break;
		}
		if(can_derez_current)
		{
			found = true;

			if (only_check)
				// one found, no need to traverse to the end
				break;

			if (derez_objectsp)
				derez_objectsp->push_back(object);

		}
	}

	return found;
}

static bool can_derez(EDeRezDestination dest)
{
	LLViewerRegion* first_region = NULL;
	std::string error;
	return get_derezzable_objects(dest, error, first_region, NULL, true);
}

static void derez_objects(
	EDeRezDestination dest,
	const LLUUID& dest_id,
	LLViewerRegion*& first_region,
	std::string& error,
	std::vector<LLViewerObjectPtr>* objectsp)
{
	std::vector<LLViewerObjectPtr> derez_objects;

	if (!objectsp) // if objects to derez not specified
	{
		// get them from selection
		if (!get_derezzable_objects(dest, error, first_region, &derez_objects, false))
		{
			LL_WARNS() << "No objects to derez" << LL_ENDL;
			return;
		}

		objectsp = &derez_objects;
	}


	if(gAgentCamera.cameraMouselook())
	{
		gAgentCamera.changeCameraToDefault();
	}

	// This constant is based on (1200 - HEADER_SIZE) / 4 bytes per
	// root.  I lopped off a few (33) to provide a bit
	// pad. HEADER_SIZE is currently 67 bytes, most of which is UUIDs.
	// This gives us a maximum of 63500 root objects - which should
	// satisfy anybody.
	const S32 MAX_ROOTS_PER_PACKET = 250;
	const S32 MAX_PACKET_COUNT = 254;
	F32 packets = ceil((F32)objectsp->size() / (F32)MAX_ROOTS_PER_PACKET);
	if(packets > (F32)MAX_PACKET_COUNT)
	{
		error = "AcquireErrorTooManyObjects";
	}

	if(error.empty() && objectsp->size() > 0)
	{
		U8 d = (U8)dest;
		LLUUID tid;
		tid.generate();
		U8 packet_count = (U8)packets;
		S32 object_index = 0;
		S32 objects_in_packet = 0;
		LLMessageSystem* msg = gMessageSystem;
		for(U8 packet_number = 0;
			packet_number < packet_count;
			++packet_number)
		{
			msg->newMessageFast(_PREHASH_DeRezObject);
			msg->nextBlockFast(_PREHASH_AgentData);
			msg->addUUIDFast(_PREHASH_AgentID, gAgent.getID());
			msg->addUUIDFast(_PREHASH_SessionID, gAgent.getSessionID());
			msg->nextBlockFast(_PREHASH_AgentBlock);
			msg->addUUIDFast(_PREHASH_GroupID, gAgent.getGroupID());
			msg->addU8Fast(_PREHASH_Destination, d);	
			msg->addUUIDFast(_PREHASH_DestinationID, dest_id);
			msg->addUUIDFast(_PREHASH_TransactionID, tid);
			msg->addU8Fast(_PREHASH_PacketCount, packet_count);
			msg->addU8Fast(_PREHASH_PacketNumber, packet_number);
			objects_in_packet = 0;
			while((object_index < objectsp->size())
				  && (objects_in_packet++ < MAX_ROOTS_PER_PACKET))

			{
				LLViewerObject* object = objectsp->at(object_index++);
				msg->nextBlockFast(_PREHASH_ObjectData);
				msg->addU32Fast(_PREHASH_ObjectLocalID, object->getLocalID());
				// VEFFECT: DerezObject
				LLHUDEffectSpiral* effectp = (LLHUDEffectSpiral*)LLHUDManager::getInstance()->createViewerEffect(LLHUDObject::LL_HUD_EFFECT_POINT, TRUE);
				effectp->setPositionGlobal(object->getPositionGlobal());
				effectp->setColor(LLColor4U(gAgent.getEffectColor()));
			}
			msg->sendReliable(first_region->getHost());
		}
		make_ui_sound("UISndObjectRezOut");

		// Busy count decremented by inventory update, so only increment
		// if will be causing an update.
		if (dest != DRD_RETURN_TO_OWNER)
		{
			gViewerWindow->getWindow()->incBusyCount();
		}
	}
	else if(!error.empty())
	{
		LLNotificationsUtil::add(error);
	}
}

static void derez_objects(EDeRezDestination dest, const LLUUID& dest_id)
{
	LLViewerRegion* first_region = NULL;
	std::string error;
	derez_objects(dest, dest_id, first_region, error, NULL);
}

void handle_take_copy()
{
	if (LLSelectMgr::getInstance()->getSelection()->isEmpty()) return;

// [RLVa:KB] - Checked: 2010-03-07 (RLVa-1.2.0c) | Modified: RLVa-1.2.0a
	if ( (rlv_handler_t::isEnabled()) && (!RlvActions::canStand()) )
	{
		// Allow only if the avie isn't sitting on any of the selected objects
		LLObjectSelectionHandle hSel = LLSelectMgr::getInstance()->getSelection();
		RlvSelectIsSittingOn f(gAgentAvatarp);
		if ( (hSel.notNull()) && (hSel->getFirstRootNode(&f, TRUE) != NULL) )
			return;
	}
// [/RLVa:KB]

	const LLUUID category_id = gInventory.findCategoryUUIDForType(LLFolderType::FT_OBJECT);
	derez_objects(DRD_ACQUIRE_TO_AGENT_INVENTORY, category_id);
}

// You can return an object to its owner if it is on your land.
class LLObjectReturn : public view_listener_t
{
public:
	LLObjectReturn() : mFirstRegion(NULL) {}

private:
	bool handleEvent(const LLSD& userdata)
	{
		if (LLSelectMgr::getInstance()->getSelection()->isEmpty()) return true;
// [RLVa:KB] - Checked: 2010-03-24 (RLVa-1.4.0a) | Modified: RLVa-1.0.0b
		if ( (rlv_handler_t::isEnabled()) && (!rlvCanDeleteOrReturn()) ) return true;
// [/RLVa:KB]

		mObjectSelection = LLSelectMgr::getInstance()->getEditSelection();

		// Save selected objects, so that we still know what to return after the confirmation dialog resets selection.
		get_derezzable_objects(DRD_RETURN_TO_OWNER, mError, mFirstRegion, &mReturnableObjects);

		LLNotificationsUtil::add("ReturnToOwner", LLSD(), LLSD(), boost::bind(&LLObjectReturn::onReturnToOwner, this, _1, _2));
		return true;
	}

	bool onReturnToOwner(const LLSD& notification, const LLSD& response)
	{
		S32 option = LLNotificationsUtil::getSelectedOption(notification, response);
		if (0 == option)
		{
			// Ignore category ID for this derez destination.
			derez_objects(DRD_RETURN_TO_OWNER, LLUUID::null, mFirstRegion, mError, &mReturnableObjects);
		}

		mReturnableObjects.clear();
		mError.clear();
		mFirstRegion = NULL;

		// drop reference to current selection
		mObjectSelection = NULL;
		return false;
	}

	LLObjectSelectionHandle mObjectSelection;

	std::vector<LLViewerObjectPtr> mReturnableObjects;
	std::string mError;
	LLViewerRegion* mFirstRegion;
};


// Allow return to owner if one or more of the selected items is
// over land you own.
class LLObjectEnableReturn : public view_listener_t
{
	bool handleEvent(const LLSD& userdata)
	{
		if (LLSelectMgr::getInstance()->getSelection()->isEmpty())
		{
			// Do not enable if nothing selected
			return false;
		}
// [RLVa:KB] - Checked: 2011-05-28 (RLVa-1.4.0a) | Modified: RLVa-1.4.0a
		if ( (rlv_handler_t::isEnabled()) && (!rlvCanDeleteOrReturn()) )
		{
			return false;
		}
// [/RLVa:KB]
#ifdef HACKED_GODLIKE_VIEWER
		bool new_value = true;
#else
		bool new_value = false;
		if (gAgent.isGodlike())
		{
			new_value = true;
		}
		else
		{
			new_value = can_derez(DRD_RETURN_TO_OWNER);
		}
#endif
		return new_value;
	}
};

void force_take_copy(void*)
{
	if (LLSelectMgr::getInstance()->getSelection()->isEmpty()) return;
	const LLUUID category_id = gInventory.findCategoryUUIDForType(LLFolderType::FT_OBJECT);
	derez_objects(DRD_FORCE_TO_GOD_INVENTORY, category_id);
}

void handle_take()
{
	// we want to use the folder this was derezzed from if it's
	// available. Otherwise, derez to the normal place.
//	if(LLSelectMgr::getInstance()->getSelection()->isEmpty())
// [RLVa:KB] - Checked: 2010-03-24 (RLVa-1.2.0e) | Modified: RLVa-1.0.0b
	if ( (LLSelectMgr::getInstance()->getSelection()->isEmpty()) || ((rlv_handler_t::isEnabled()) && (!rlvCanDeleteOrReturn())) )
// [/RLVa:KB]
	{
		return;
	}

	BOOL you_own_everything = TRUE;
	BOOL locked_but_takeable_object = FALSE;
	LLUUID category_id;
	
	for (LLObjectSelection::root_iterator iter = LLSelectMgr::getInstance()->getSelection()->root_begin();
		 iter != LLSelectMgr::getInstance()->getSelection()->root_end(); iter++)
	{
		LLSelectNode* node = *iter;
		LLViewerObject* object = node->getObject();
		if(object)
		{
			if(!object->permYouOwner())
			{
				you_own_everything = FALSE;
			}

			if(!object->permMove())
			{
				locked_but_takeable_object = TRUE;
			}
		}
		if(node->mFolderID.notNull())
		{
			if(category_id.isNull())
			{
				category_id = node->mFolderID;
				LL_DEBUGS("HandleTake") << "Node destination folder ID = " << category_id.asString() << LL_ENDL;
			}
			else if(category_id != node->mFolderID)
			{
				// we have found two potential destinations. break out
				// now and send to the default location.
				category_id.setNull();
				LL_DEBUGS("HandleTake") << "Conflicting node destination folders - setting to null UUID" << LL_ENDL;
				break;
			}
		}
	}
	if(category_id.notNull())
	{
		LL_DEBUGS("HandleTake") << "Selected destination folder ID: " << category_id.asString() << " - checking if category exists in inventory model" << LL_ENDL;

		// there is an unambiguous destination. See if this agent has
		// such a location and it is not in the trash or library
		if(!gInventory.getCategory(category_id))
		{
			// nope, set to NULL.
			category_id.setNull();
			LL_DEBUGS("HandleTake") << "Destination folder not found in inventory model - setting to null UUID" << LL_ENDL;
		}
		if(category_id.notNull())
		{
		        // check trash
			const LLUUID trash = gInventory.findCategoryUUIDForType(LLFolderType::FT_TRASH);
			if(category_id == trash || gInventory.isObjectDescendentOf(category_id, trash))
			{
				category_id.setNull();
				LL_DEBUGS("HandleTake") << "Destination folder is descendent of trash folder - setting to null UUID" << LL_ENDL;
			}

			// check library
			if(gInventory.isObjectDescendentOf(category_id, gInventory.getLibraryRootFolderID()))
			{
				category_id.setNull();
				LL_DEBUGS("HandleTake") << "Destination folder is descendent of library folder - setting to null UUID" << LL_ENDL;
			}

			// check inbox
			// <FS:Ansariel> Undo the SL-1579 fail
			//const LLUUID inbox_id = gInventory.findCategoryUUIDForType(LLFolderType::FT_INBOX);
			//if (category_id == inbox_id || gInventory.isObjectDescendentOf(category_id, inbox_id))
			//{
			//	category_id.setNull();
			//}
			// </FS:Ansariel>
		}
	}
	if(category_id.isNull())
	{
		category_id = gInventory.findCategoryUUIDForType(LLFolderType::FT_OBJECT);
		LL_DEBUGS("HandleTake") << "Destination folder = null UUID - determined default category: " << category_id.asString() << LL_ENDL;
	}
	LLSD payload;
	payload["folder_id"] = category_id;
	LL_DEBUGS("HandleTake") << "Final destination folder UUID being sent to sim: " << category_id.asString() << LL_ENDL;

	LLNotification::Params params("ConfirmObjectTakeLock");
	params.payload(payload);
	// MAINT-290
	// Reason: Showing the confirmation dialog resets object selection,	thus there is nothing to derez.
	// Fix: pass selection to the confirm_take, so that selection doesn't "die" after confirmation dialog is opened
	params.functor.function(boost::bind(confirm_take, _1, _2, LLSelectMgr::instance().getSelection()));

	if(locked_but_takeable_object ||
	   !you_own_everything)
	{
		if(locked_but_takeable_object && you_own_everything)
		{
			params.name("ConfirmObjectTakeLock");
		}
		else if(!locked_but_takeable_object && !you_own_everything)
		{
			params.name("ConfirmObjectTakeNoOwn");
		}
		else
		{
			params.name("ConfirmObjectTakeLockNoOwn");
		}
	
		LLNotifications::instance().add(params);
	}
	else
	{
		LLNotifications::instance().forceResponse(params, 0);
	}
}

void handle_object_show_inspector()
{
	LLObjectSelectionHandle selection = LLSelectMgr::getInstance()->getSelection();
	LLViewerObject* objectp = selection->getFirstRootObject(TRUE);
 	if (!objectp)
 	{
 		return;
 	}

	LLSD params;
	params["object_id"] = objectp->getID();
	LLFloaterReg::showInstance("inspect_object", params);
}

void handle_avatar_show_inspector()
{
	LLVOAvatar* avatar = find_avatar_from_object( LLSelectMgr::getInstance()->getSelection()->getPrimaryObject() );
	if(avatar)
	{
		LLSD params;
		params["avatar_id"] = avatar->getID();
		LLFloaterReg::showInstance("inspect_avatar", params);
	}
}



bool confirm_take(const LLSD& notification, const LLSD& response, LLObjectSelectionHandle selection_handle)
{
	S32 option = LLNotificationsUtil::getSelectedOption(notification, response);
	if(enable_take() && (option == 0))
	{
		derez_objects(DRD_TAKE_INTO_AGENT_INVENTORY, notification["payload"]["folder_id"].asUUID());
	}
	return false;
}

// You can take an item when it is public and transferrable, or when
// you own it. We err on the side of enabling the item when at least
// one item selected can be copied to inventory.
BOOL enable_take()
{
//	if (sitting_on_selection())
// [RLVa:KB] - Checked: 2010-03-24 (RLVa-1.2.0e) | Modified: RLVa-1.0.0b
	if ( (sitting_on_selection()) || ((rlv_handler_t::isEnabled()) && (!rlvCanDeleteOrReturn())) )
// [/RLVa:KB]
	{
		return FALSE;
	}

	for (LLObjectSelection::valid_root_iterator iter = LLSelectMgr::getInstance()->getSelection()->valid_root_begin();
		 iter != LLSelectMgr::getInstance()->getSelection()->valid_root_end(); iter++)
	{
		LLSelectNode* node = *iter;
		LLViewerObject* object = node->getObject();
		if (object->isAvatar())
		{
			// ...don't acquire avatars
			continue;
		}

#ifdef HACKED_GODLIKE_VIEWER
		return TRUE;
#else
# ifdef TOGGLE_HACKED_GODLIKE_VIEWER
		if (LLGridManager::getInstance()->isInSLBeta() 
            && gAgent.isGodlike())
		{
			return TRUE;
		}
# endif
		if(!object->isPermanentEnforced() &&
			((node->mPermissions->allowTransferTo(gAgent.getID())
			&& object->permModify())
			|| (node->mPermissions->getOwner() == gAgent.getID())))
		{
			return !object->isAttachment();
		}
#endif
	}
	return FALSE;
}


void handle_buy_or_take()
{
	if (LLSelectMgr::getInstance()->getSelection()->isEmpty())
	{
		return;
	}

	if (is_selection_buy_not_take())
	{
		S32 total_price = selection_price();

		if (total_price <= gStatusBar->getBalance() || total_price == 0)
		{
			handle_buy();
		}
		else
		{
			LLStringUtil::format_map_t args;
			args["AMOUNT"] = llformat("%d", total_price);
			LLBuyCurrencyHTML::openCurrencyFloater( LLTrans::getString( "BuyingCosts", args ), total_price );
		}
	}
	else
	{
		handle_take();
	}
}

bool visible_buy_object()
{
	return is_selection_buy_not_take() && enable_buy_object();
}

bool visible_take_object()
{
	return !is_selection_buy_not_take() && enable_take();
}

bool tools_visible_buy_object()
{
	return is_selection_buy_not_take();
}

bool tools_visible_take_object()
{
	return !is_selection_buy_not_take();
}

bool enable_how_to_visible(const LLSD& param)
{
	LLFloaterWebContent::Params p;
	p.target = "__help_how_to";
	return LLFloaterReg::instanceVisible("how_to", p);
}

class LLToolsEnableBuyOrTake : public view_listener_t
{
	bool handleEvent(const LLSD& userdata)
	{
		bool is_buy = is_selection_buy_not_take();
		bool new_value = is_buy ? enable_buy_object() : enable_take();
		return new_value;
	}
};

// This is a small helper function to determine if we have a buy or a
// take in the selection. This method is to help with the aliasing
// problems of putting buy and take in the same pie menu space. After
// a fair amont of discussion, it was determined to prefer buy over
// take. The reasoning follows from the fact that when users walk up
// to buy something, they will click on one or more items. Thus, if
// anything is for sale, it becomes a buy operation, and the server
// will group all of the buy items, and copyable/modifiable items into
// one package and give the end user as much as the permissions will
// allow. If the user wanted to take something, they will select fewer
// and fewer items until only 'takeable' items are left. The one
// exception is if you own everything in the selection that is for
// sale, in this case, you can't buy stuff from yourself, so you can
// take it.
// return value = TRUE if selection is a 'buy'.
//                FALSE if selection is a 'take'
BOOL is_selection_buy_not_take()
{
	for (LLObjectSelection::root_iterator iter = LLSelectMgr::getInstance()->getSelection()->root_begin();
		 iter != LLSelectMgr::getInstance()->getSelection()->root_end(); iter++)
	{
		LLSelectNode* node = *iter;
		LLViewerObject* obj = node->getObject();
		if(obj && !(obj->permYouOwner()) && (node->mSaleInfo.isForSale()))
		{
// [RLVa:KB] - @buy
			if (!RlvActions::canBuyObject(obj->getID()))
				continue;
// [/RLVa:KB]

			// you do not own the object and it is for sale, thus,
			// it's a buy
			return TRUE;
		}
	}
	return FALSE;
}

S32 selection_price()
{
	S32 total_price = 0;
	for (LLObjectSelection::root_iterator iter = LLSelectMgr::getInstance()->getSelection()->root_begin();
		 iter != LLSelectMgr::getInstance()->getSelection()->root_end(); iter++)
	{
		LLSelectNode* node = *iter;
		LLViewerObject* obj = node->getObject();
		if(obj && !(obj->permYouOwner()) && (node->mSaleInfo.isForSale()))
		{
			// you do not own the object and it is for sale.
			// Add its price.
			total_price += node->mSaleInfo.getSalePrice();
		}
	}

	return total_price;
}
/*
bool callback_show_buy_currency(const LLSD& notification, const LLSD& response)
{
	S32 option = LLNotificationsUtil::getSelectedOption(notification, response);
	if (0 == option)
	{
		LL_INFOS() << "Loading page " << LLNotifications::instance().getGlobalString("BUY_CURRENCY_URL") << LL_ENDL;
		LLWeb::loadURL(LLNotifications::instance().getGlobalString("BUY_CURRENCY_URL"));
	}
	return false;
}
*/

void show_buy_currency(const char* extra)
{
	// Don't show currency web page for branded clients.
/*
	std::ostringstream mesg;
	if (extra != NULL)
	{	
		mesg << extra << "\n \n";
	}
	mesg << "Go to " << LLNotifications::instance().getGlobalString("BUY_CURRENCY_URL")<< "\nfor information on purchasing currency?";
*/
	LLSD args;
	if (extra != NULL)
	{
		args["EXTRA"] = extra;
	}
	LLNotificationsUtil::add("PromptGoToCurrencyPage", args);//, LLSD(), callback_show_buy_currency);
}

void handle_buy()
{
	if (LLSelectMgr::getInstance()->getSelection()->isEmpty()) return;

	LLSaleInfo sale_info;
	BOOL valid = LLSelectMgr::getInstance()->selectGetSaleInfo(sale_info);
	if (!valid) return;

	S32 price = sale_info.getSalePrice();
	
	if (price > 0 && price > gStatusBar->getBalance())
	{
		LLStringUtil::format_map_t args;
		args["AMOUNT"] = llformat("%d", price);
		LLBuyCurrencyHTML::openCurrencyFloater( LLTrans::getString("this_object_costs", args), price );
		return;
	}

	if (sale_info.getSaleType() == LLSaleInfo::FS_CONTENTS)
	{
		handle_buy_contents(sale_info);
	}
	else
	{
		handle_buy_object(sale_info);
	}
}

bool anyone_copy_selection(LLSelectNode* nodep)
{
	bool perm_copy = (bool)(nodep->getObject()->permCopy());
	bool all_copy = (bool)(nodep->mPermissions->getMaskEveryone() & PERM_COPY);
	return perm_copy && all_copy;
}

bool for_sale_selection(LLSelectNode* nodep)
{
	return nodep->mSaleInfo.isForSale()
		&& nodep->mPermissions->getMaskOwner() & PERM_TRANSFER
		&& (nodep->mPermissions->getMaskOwner() & PERM_COPY
			|| nodep->mSaleInfo.getSaleType() != LLSaleInfo::FS_COPY);
}

BOOL sitting_on_selection()
{
	LLSelectNode* node = LLSelectMgr::getInstance()->getSelection()->getFirstRootNode();
	if (!node)
	{
		return FALSE;
	}

	if (!node->mValid)
	{
		return FALSE;
	}

	LLViewerObject* root_object = node->getObject();
	if (!root_object)
	{
		return FALSE;
	}

	// Need to determine if avatar is sitting on this object
	if (!isAgentAvatarValid()) return FALSE;

	return (gAgentAvatarp->isSitting() && gAgentAvatarp->getRoot() == root_object);
}

class LLToolsSaveToObjectInventory : public view_listener_t
{
	bool handleEvent(const LLSD& userdata)
	{
		LLSelectNode* node = LLSelectMgr::getInstance()->getSelection()->getFirstRootNode();
		if(node && (node->mValid) && (!node->mFromTaskID.isNull()))
		{
			// *TODO: check to see if the fromtaskid object exists.
			derez_objects(DRD_SAVE_INTO_TASK_INVENTORY, node->mFromTaskID);
		}
		return true;
	}
};

class LLToolsEnablePathfinding : public view_listener_t
{
	bool handleEvent(const LLSD& userdata)
	{
		return (LLPathfindingManager::getInstance() != NULL) && LLPathfindingManager::getInstance()->isPathfindingEnabledForCurrentRegion();
	}
};

class LLToolsEnablePathfindingView : public view_listener_t
{
	bool handleEvent(const LLSD& userdata)
	{
		return (LLPathfindingManager::getInstance() != NULL) && LLPathfindingManager::getInstance()->isPathfindingEnabledForCurrentRegion() && LLPathfindingManager::getInstance()->isPathfindingViewEnabled();
	}
};

class LLToolsDoPathfindingRebakeRegion : public view_listener_t
{
	bool handleEvent(const LLSD& userdata)
	{
		bool hasPathfinding = (LLPathfindingManager::getInstance() != NULL);

		if (hasPathfinding)
		{
			LLMenuOptionPathfindingRebakeNavmesh::getInstance()->sendRequestRebakeNavmesh();
		}

		return hasPathfinding;
	}
};

class LLToolsEnablePathfindingRebakeRegion : public view_listener_t
{
	bool handleEvent(const LLSD& userdata)
	{
		bool returnValue = false;

		if (LLPathfindingManager::getInstance() != NULL)
		{
			LLMenuOptionPathfindingRebakeNavmesh *rebakeInstance = LLMenuOptionPathfindingRebakeNavmesh::getInstance();
			returnValue = (rebakeInstance->canRebakeRegion() &&
				(rebakeInstance->getMode() == LLMenuOptionPathfindingRebakeNavmesh::kRebakeNavMesh_Available));
		}
		return returnValue;
	}
};

// Round the position of all root objects to the grid
class LLToolsSnapObjectXY : public view_listener_t
{
	bool handleEvent(const LLSD& userdata)
	{
		F64 snap_size = (F64)gSavedSettings.getF32("GridResolution");

		for (LLObjectSelection::root_iterator iter = LLSelectMgr::getInstance()->getSelection()->root_begin();
			 iter != LLSelectMgr::getInstance()->getSelection()->root_end(); iter++)
		{
			LLSelectNode* node = *iter;
			LLViewerObject* obj = node->getObject();
			if (obj->permModify())
			{
				LLVector3d pos_global = obj->getPositionGlobal();
				F64 round_x = fmod(pos_global.mdV[VX], snap_size);
				if (round_x < snap_size * 0.5)
				{
					// closer to round down
					pos_global.mdV[VX] -= round_x;
				}
				else
				{
					// closer to round up
					pos_global.mdV[VX] -= round_x;
					pos_global.mdV[VX] += snap_size;
				}

				F64 round_y = fmod(pos_global.mdV[VY], snap_size);
				if (round_y < snap_size * 0.5)
				{
					pos_global.mdV[VY] -= round_y;
				}
				else
				{
					pos_global.mdV[VY] -= round_y;
					pos_global.mdV[VY] += snap_size;
				}

				obj->setPositionGlobal(pos_global, FALSE);
			}
		}
		LLSelectMgr::getInstance()->sendMultipleUpdate(UPD_POSITION);
		return true;
	}
};

// Determine if the option to cycle between linked prims is shown
class LLToolsEnableSelectNextPart : public view_listener_t
{
	bool handleEvent(const LLSD& userdata)
	{
        bool new_value = (!LLSelectMgr::getInstance()->getSelection()->isEmpty()
                          && (gSavedSettings.getBOOL("EditLinkedParts")
                              || LLToolFace::getInstance() == LLToolMgr::getInstance()->getCurrentTool()));
		return new_value;
	}
};

// Cycle selection through linked children or/and faces in selected object.
// FIXME: Order of children list is not always the same as sim's idea of link order. This may confuse
// resis. Need link position added to sim messages to address this.
class LLToolsSelectNextPartFace : public view_listener_t
{
    bool handleEvent(const LLSD& userdata)
    {
        bool cycle_faces = LLToolFace::getInstance() == LLToolMgr::getInstance()->getCurrentTool();
        bool cycle_linked = gSavedSettings.getBOOL("EditLinkedParts");

        if (!cycle_faces && !cycle_linked)
        {
            // Nothing to do
            return true;
        }

        bool fwd = (userdata.asString() == "next");
        bool prev = (userdata.asString() == "previous");
        bool ifwd = (userdata.asString() == "includenext");
        bool iprev = (userdata.asString() == "includeprevious");

        LLViewerObject* to_select = NULL;
        bool restart_face_on_part = !cycle_faces;
        S32 new_te = 0;

        if (cycle_faces)
        {
            // Cycle through faces of current selection, if end is reached, swithc to next part (if present)
            LLSelectNode* nodep = LLSelectMgr::getInstance()->getSelection()->getFirstNode();
            if (!nodep) return false;
            to_select = nodep->getObject();
            if (!to_select) return false;

            S32 te_count = to_select->getNumTEs();
            S32 selected_te = nodep->getLastOperatedTE();

            if (fwd || ifwd)
            {
                if (selected_te < 0)
                {
                    new_te = 0;
                }
                else if (selected_te + 1 < te_count)
                {
                    // select next face
                    new_te = selected_te + 1;
                }
                else
                {
                    // restart from first face on next part
                    restart_face_on_part = true;
                }
            }
            else if (prev || iprev)
            {
                if (selected_te > te_count)
                {
                    new_te = te_count - 1;
                }
                else if (selected_te - 1 >= 0)
                {
                    // select previous face
                    new_te = selected_te - 1;
                }
                else
                {
                    // restart from last face on next part
                    restart_face_on_part = true;
                }
            }
        }

		S32 object_count = LLSelectMgr::getInstance()->getSelection()->getObjectCount();
		if (cycle_linked && object_count && restart_face_on_part)
		{
			LLViewerObject* selected = LLSelectMgr::getInstance()->getSelection()->getFirstObject();
			if (selected && selected->getRootEdit())
			{
				LLViewerObject::child_list_t children = selected->getRootEdit()->getChildren();
				children.push_front(selected->getRootEdit());	// need root in the list too

				for (LLViewerObject::child_list_t::iterator iter = children.begin(); iter != children.end(); ++iter)
				{
					if ((*iter)->isSelected())
					{
						if (object_count > 1 && (fwd || prev))	// multiple selection, find first or last selected if not include
						{
							to_select = *iter;
							if (fwd)
							{
								// stop searching if going forward; repeat to get last hit if backward
								break;
							}
						}
						else if ((object_count == 1) || (ifwd || iprev))	// single selection or include
						{
							if (fwd || ifwd)
							{
								++iter;
								while (iter != children.end() && ((*iter)->isAvatar() || (ifwd && (*iter)->isSelected())))
								{
									++iter;	// skip sitting avatars and selected if include
								}
							}
							else // backward
							{
								iter = (iter == children.begin() ? children.end() : iter);
								--iter;
								while (iter != children.begin() && ((*iter)->isAvatar() || (iprev && (*iter)->isSelected())))
								{
									--iter;	// skip sitting avatars and selected if include
								}
							}
							iter = (iter == children.end() ? children.begin() : iter);
							to_select = *iter;
							break;
						}
					}
				}
			}
		}

        if (to_select)
        {
            if (gFocusMgr.childHasKeyboardFocus(gFloaterTools))
            {
                gFocusMgr.setKeyboardFocus(NULL);	// force edit toolbox to commit any changes
            }
            if (fwd || prev)
            {
                LLSelectMgr::getInstance()->deselectAll();
            }
            if (cycle_faces)
            {
                if (restart_face_on_part)
                {
                    if (fwd || ifwd)
                    {
                        new_te = 0;
                    }
                    else
                    {
                        new_te = to_select->getNumTEs() - 1;
                    }
                }
                LLSelectMgr::getInstance()->addAsIndividual(to_select, new_te, FALSE);
            }
            else
            {
                LLSelectMgr::getInstance()->selectObjectOnly(to_select);
            }
            return true;
        }
		return true;
	}
};

class LLToolsStopAllAnimations : public view_listener_t
{
	bool handleEvent(const LLSD& userdata)
	{
		// <FS:Ansariel> Allow legacy stop animations without revoking script permissions
		//gAgent.stopCurrentAnimations();
		std::string param = userdata.asString();
		if (param.empty() || param == "stoprevoke")
		{
			gAgent.stopCurrentAnimations();
		}
		else if (param == "stop")
		{
			gAgent.stopCurrentAnimations(true);
		}
		// </FS:Ansariel>
		return true;
	}
};

class LLToolsReleaseKeys : public view_listener_t
{
	bool handleEvent(const LLSD& userdata)
	{
// [RLVa:KB] - Checked: 2010-04-19 (RLVa-1.2.0f) | Modified: RLVa-1.0.5a
		if ( (rlv_handler_t::isEnabled()) && (gRlvAttachmentLocks.hasLockedAttachmentPoint(RLV_LOCK_REMOVE)) )
			return true;
// [/RLVa:KB]

		gAgent.forceReleaseControls();
		return true;
	}
};

class LLToolsEnableReleaseKeys : public view_listener_t
{
	bool handleEvent(const LLSD& userdata)
	{
// [RLVa:KB] - Checked: 2010-04-19 (RLVa-1.2.0f) | Modified: RLVa-1.0.5a
		return (gAgent.anyControlGrabbed()) && 
			( (!rlv_handler_t::isEnabled()) || (!gRlvAttachmentLocks.hasLockedAttachmentPoint(RLV_LOCK_REMOVE)) );
// [/RLVa:KB]
//		return gAgent.anyControlGrabbed();
	}
};


class LLEditEnableCut : public view_listener_t
{
	bool handleEvent(const LLSD& userdata)
	{
		bool new_value = LLEditMenuHandler::gEditMenuHandler && LLEditMenuHandler::gEditMenuHandler->canCut();
		return new_value;
	}
};

class LLEditCut : public view_listener_t
{
	bool handleEvent(const LLSD& userdata)
	{
		if( LLEditMenuHandler::gEditMenuHandler )
		{
			LLEditMenuHandler::gEditMenuHandler->cut();
		}
		return true;
	}
};

class LLEditEnableCopy : public view_listener_t
{
	bool handleEvent(const LLSD& userdata)
	{
		bool new_value = LLEditMenuHandler::gEditMenuHandler && LLEditMenuHandler::gEditMenuHandler->canCopy();
		return new_value;
	}
};

class LLEditCopy : public view_listener_t
{
	bool handleEvent(const LLSD& userdata)
	{
		if( LLEditMenuHandler::gEditMenuHandler )
		{
			LLEditMenuHandler::gEditMenuHandler->copy();
		}
		return true;
	}
};

class LLEditEnablePaste : public view_listener_t
{
	bool handleEvent(const LLSD& userdata)
	{
		bool new_value = LLEditMenuHandler::gEditMenuHandler && LLEditMenuHandler::gEditMenuHandler->canPaste();
		return new_value;
	}
};

class LLEditPaste : public view_listener_t
{
	bool handleEvent(const LLSD& userdata)
	{
		if( LLEditMenuHandler::gEditMenuHandler )
		{
			LLEditMenuHandler::gEditMenuHandler->paste();
		}
		return true;
	}
};

class LLEditEnableDelete : public view_listener_t
{
	bool handleEvent(const LLSD& userdata)
	{
		bool new_value = LLEditMenuHandler::gEditMenuHandler && LLEditMenuHandler::gEditMenuHandler->canDoDelete();
		return new_value;
	}
};

class LLEditDelete : public view_listener_t
{
	bool handleEvent(const LLSD& userdata)
	{
		// If a text field can do a deletion, it gets precedence over deleting
		// an object in the world.
		if( LLEditMenuHandler::gEditMenuHandler && LLEditMenuHandler::gEditMenuHandler->canDoDelete())
		{
			LLEditMenuHandler::gEditMenuHandler->doDelete();
		}

		// and close any pie/context menus when done
		gMenuHolder->hideMenus();

		// When deleting an object we may not actually be done
		// Keep selection so we know what to delete when confirmation is needed about the delete
		gMenuObject->hide();
		return true;
	}
};

void handle_spellcheck_replace_with_suggestion(const LLUICtrl* ctrl, const LLSD& param)
{
	const LLContextMenu* menu = dynamic_cast<const LLContextMenu*>(ctrl->getParent());
	LLSpellCheckMenuHandler* spellcheck_handler = (menu) ? dynamic_cast<LLSpellCheckMenuHandler*>(menu->getSpawningView()) : NULL;
	if ( (!spellcheck_handler) || (!spellcheck_handler->getSpellCheck()) )
	{
		return;
	}

	U32 index = 0;
	if ( (!LLStringUtil::convertToU32(param.asString(), index)) || (index >= spellcheck_handler->getSuggestionCount()) )
	{
		return;
	}

	spellcheck_handler->replaceWithSuggestion(index);
}

bool visible_spellcheck_suggestion(LLUICtrl* ctrl, const LLSD& param)
{
	LLMenuItemGL* item = dynamic_cast<LLMenuItemGL*>(ctrl);
	const LLContextMenu* menu = (item) ? dynamic_cast<const LLContextMenu*>(item->getParent()) : NULL;
	const LLSpellCheckMenuHandler* spellcheck_handler = (menu) ? dynamic_cast<const LLSpellCheckMenuHandler*>(menu->getSpawningView()) : NULL;
	if ( (!spellcheck_handler) || (!spellcheck_handler->getSpellCheck()) )
	{
		return false;
	}

	U32 index = 0;
	if ( (!LLStringUtil::convertToU32(param.asString(), index)) || (index >= spellcheck_handler->getSuggestionCount()) )
	{
		return false;
	}

	item->setLabel(spellcheck_handler->getSuggestion(index));
	return true;
}

void handle_spellcheck_add_to_dictionary(const LLUICtrl* ctrl)
{
	const LLContextMenu* menu = dynamic_cast<const LLContextMenu*>(ctrl->getParent());
	LLSpellCheckMenuHandler* spellcheck_handler = (menu) ? dynamic_cast<LLSpellCheckMenuHandler*>(menu->getSpawningView()) : NULL;
	if ( (spellcheck_handler) && (spellcheck_handler->canAddToDictionary()) )
	{
		spellcheck_handler->addToDictionary();
	}
}

bool enable_spellcheck_add_to_dictionary(const LLUICtrl* ctrl)
{
	const LLContextMenu* menu = dynamic_cast<const LLContextMenu*>(ctrl->getParent());
	const LLSpellCheckMenuHandler* spellcheck_handler = (menu) ? dynamic_cast<const LLSpellCheckMenuHandler*>(menu->getSpawningView()) : NULL;
	return (spellcheck_handler) && (spellcheck_handler->canAddToDictionary());
}

void handle_spellcheck_add_to_ignore(const LLUICtrl* ctrl)
{
	const LLContextMenu* menu = dynamic_cast<const LLContextMenu*>(ctrl->getParent());
	LLSpellCheckMenuHandler* spellcheck_handler = (menu) ? dynamic_cast<LLSpellCheckMenuHandler*>(menu->getSpawningView()) : NULL;
	if ( (spellcheck_handler) && (spellcheck_handler->canAddToIgnore()) )
	{
		spellcheck_handler->addToIgnore();
	}
}

bool enable_spellcheck_add_to_ignore(const LLUICtrl* ctrl)
{
	const LLContextMenu* menu = dynamic_cast<const LLContextMenu*>(ctrl->getParent());
	const LLSpellCheckMenuHandler* spellcheck_handler = (menu) ? dynamic_cast<const LLSpellCheckMenuHandler*>(menu->getSpawningView()) : NULL;
	return (spellcheck_handler) && (spellcheck_handler->canAddToIgnore());
}

bool enable_object_return()
{
	return (!LLSelectMgr::getInstance()->getSelection()->isEmpty() &&
		(gAgent.isGodlike() || can_derez(DRD_RETURN_TO_OWNER)));
}

bool enable_object_delete()
{
	bool new_value = 
#ifdef HACKED_GODLIKE_VIEWER
	TRUE;
#else
# ifdef TOGGLE_HACKED_GODLIKE_VIEWER
	(LLGridManager::getInstance()->isInSLBeta()
     && gAgent.isGodlike()) ||
# endif
	LLSelectMgr::getInstance()->canDoDelete();
#endif
	return new_value;
}

class LLObjectsReturnPackage
{
public:
	LLObjectsReturnPackage() : mObjectSelection(), mReturnableObjects(), mError(),	mFirstRegion(NULL) {};
	~LLObjectsReturnPackage()
	{
		mObjectSelection.clear();
		mReturnableObjects.clear();
		mError.clear();
		mFirstRegion = NULL;
	};

	LLObjectSelectionHandle mObjectSelection;
	std::vector<LLViewerObjectPtr> mReturnableObjects;
	std::string mError;
	LLViewerRegion *mFirstRegion;
};

static void return_objects(LLObjectsReturnPackage *objectsReturnPackage, const LLSD& notification, const LLSD& response)
{
	if (LLNotificationsUtil::getSelectedOption(notification, response) == 0)
	{
		// Ignore category ID for this derez destination.
		derez_objects(DRD_RETURN_TO_OWNER, LLUUID::null, objectsReturnPackage->mFirstRegion, objectsReturnPackage->mError, &objectsReturnPackage->mReturnableObjects);
	}

	delete objectsReturnPackage;
}

void handle_object_return()
{
	if (!LLSelectMgr::getInstance()->getSelection()->isEmpty())
	{
		LLObjectsReturnPackage *objectsReturnPackage = new LLObjectsReturnPackage();
		objectsReturnPackage->mObjectSelection = LLSelectMgr::getInstance()->getEditSelection();

		// Save selected objects, so that we still know what to return after the confirmation dialog resets selection.
		get_derezzable_objects(DRD_RETURN_TO_OWNER, objectsReturnPackage->mError, objectsReturnPackage->mFirstRegion, &objectsReturnPackage->mReturnableObjects);

		LLNotificationsUtil::add("ReturnToOwner", LLSD(), LLSD(), boost::bind(&return_objects, objectsReturnPackage, _1, _2));
	}
}

void handle_object_delete()
{

		if (LLSelectMgr::getInstance())
		{
			LLSelectMgr::getInstance()->doDelete();
		}

		// and close any pie/context menus when done
		gMenuHolder->hideMenus();

		// When deleting an object we may not actually be done
		// Keep selection so we know what to delete when confirmation is needed about the delete
		gMenuObject->hide();
		return;
}

void handle_force_delete(void*)
{
	LLSelectMgr::getInstance()->selectForceDelete();
}

class LLViewEnableJoystickFlycam : public view_listener_t
{
	bool handleEvent(const LLSD& userdata)
	{
		bool new_value = (gSavedSettings.getBOOL("JoystickEnabled") && gSavedSettings.getBOOL("JoystickFlycamEnabled"));
		return new_value;
	}
};

class LLViewEnableLastChatter : public view_listener_t
{
	bool handleEvent(const LLSD& userdata)
	{
		// *TODO: add check that last chatter is in range
		bool new_value = (gAgentCamera.cameraThirdPerson() && gAgent.getLastChatter().notNull());
		return new_value;
	}
};

class LLEditEnableDeselect : public view_listener_t
{
	bool handleEvent(const LLSD& userdata)
	{
		bool new_value = LLEditMenuHandler::gEditMenuHandler && LLEditMenuHandler::gEditMenuHandler->canDeselect();
		return new_value;
	}
};

class LLEditDeselect : public view_listener_t
{
	bool handleEvent(const LLSD& userdata)
	{
		if( LLEditMenuHandler::gEditMenuHandler )
		{
			LLEditMenuHandler::gEditMenuHandler->deselect();
		}
		return true;
	}
};

class LLEditEnableSelectAll : public view_listener_t
{
	bool handleEvent(const LLSD& userdata)
	{
		bool new_value = LLEditMenuHandler::gEditMenuHandler && LLEditMenuHandler::gEditMenuHandler->canSelectAll();
		return new_value;
	}
};


class LLEditSelectAll : public view_listener_t
{
	bool handleEvent(const LLSD& userdata)
	{
		if( LLEditMenuHandler::gEditMenuHandler )
		{
			LLEditMenuHandler::gEditMenuHandler->selectAll();
		}
		return true;
	}
};


class LLEditEnableUndo : public view_listener_t
{
	bool handleEvent(const LLSD& userdata)
	{
		bool new_value = LLEditMenuHandler::gEditMenuHandler && LLEditMenuHandler::gEditMenuHandler->canUndo();
		return new_value;
	}
};

class LLEditUndo : public view_listener_t
{
	bool handleEvent(const LLSD& userdata)
	{
		if( LLEditMenuHandler::gEditMenuHandler && LLEditMenuHandler::gEditMenuHandler->canUndo() )
		{
			LLEditMenuHandler::gEditMenuHandler->undo();
		}
		return true;
	}
};

class LLEditEnableRedo : public view_listener_t
{
	bool handleEvent(const LLSD& userdata)
	{
		bool new_value = LLEditMenuHandler::gEditMenuHandler && LLEditMenuHandler::gEditMenuHandler->canRedo();
		return new_value;
	}
};

class LLEditRedo : public view_listener_t
{
	bool handleEvent(const LLSD& userdata)
	{
		if( LLEditMenuHandler::gEditMenuHandler && LLEditMenuHandler::gEditMenuHandler->canRedo() )
		{
			LLEditMenuHandler::gEditMenuHandler->redo();
		}
		return true;
	}
};



void print_object_info(void*)
{
	LLSelectMgr::getInstance()->selectionDump();
}

void print_agent_nvpairs(void*)
{
	LLViewerObject *objectp;

	LL_INFOS() << "Agent Name Value Pairs" << LL_ENDL;

	objectp = gObjectList.findObject(gAgentID);
	if (objectp)
	{
		objectp->printNameValuePairs();
	}
	else
	{
		LL_INFOS() << "Can't find agent object" << LL_ENDL;
	}

	LL_INFOS() << "Camera at " << gAgentCamera.getCameraPositionGlobal() << LL_ENDL;
}

void show_debug_menus()
{
	// this might get called at login screen where there is no menu so only toggle it if one exists
	if ( gMenuBarView )
	{
		BOOL debug = gSavedSettings.getBOOL("UseDebugMenus");
		BOOL qamode = gSavedSettings.getBOOL("QAMode");

		gMenuBarView->setItemVisible("Advanced", debug);
// 		gMenuBarView->setItemEnabled("Advanced", debug); // Don't disable Advanced keyboard shortcuts when hidden

// [RLVa:KB] - Checked: 2011-08-16 (RLVa-1.4.0b) | Modified: RLVa-1.4.0b
		// NOTE: this is supposed to execute whether RLVa is enabled or not
		rlvMenuToggleVisible();
// [/RLVa:KB]
		
		gMenuBarView->setItemVisible("Debug", qamode);
		gMenuBarView->setItemEnabled("Debug", qamode);

		gMenuBarView->setItemVisible("Develop", qamode);
		gMenuBarView->setItemEnabled("Develop", qamode);

		// Server ('Admin') menu hidden when not in godmode.
		const bool show_server_menu = (gAgent.getGodLevel() > GOD_NOT || (debug && gAgent.getAdminOverride()));
		gMenuBarView->setItemVisible("Admin", show_server_menu);
		gMenuBarView->setItemEnabled("Admin", show_server_menu);
	}
	if (gLoginMenuBarView)
	{
		BOOL debug = gSavedSettings.getBOOL("UseDebugMenus");
		gLoginMenuBarView->setItemVisible("Debug", debug);
		gLoginMenuBarView->setItemEnabled("Debug", debug);
	}
}

void toggle_debug_menus(void*)
{
	BOOL visible = ! gSavedSettings.getBOOL("UseDebugMenus");
	gSavedSettings.setBOOL("UseDebugMenus", visible);
	show_debug_menus();
}

// LLUUID gExporterRequestID;
// std::string gExportDirectory;

// LLUploadDialog *gExportDialog = NULL;

// void handle_export_selected( void * )
// {
// 	LLObjectSelectionHandle selection = LLSelectMgr::getInstance()->getSelection();
// 	if (selection->isEmpty())
// 	{
// 		return;
// 	}
// 	LL_INFOS() << "Exporting selected objects:" << LL_ENDL;

// 	gExporterRequestID.generate();
// 	gExportDirectory = "";

// 	LLMessageSystem* msg = gMessageSystem;
// 	msg->newMessageFast(_PREHASH_ObjectExportSelected);
// 	msg->nextBlockFast(_PREHASH_AgentData);
// 	msg->addUUIDFast(_PREHASH_AgentID, gAgent.getID());
// 	msg->addUUIDFast(_PREHASH_RequestID, gExporterRequestID);
// 	msg->addS16Fast(_PREHASH_VolumeDetail, 4);

// 	for (LLObjectSelection::root_iterator iter = selection->root_begin();
// 		 iter != selection->root_end(); iter++)
// 	{
// 		LLSelectNode* node = *iter;
// 		LLViewerObject* object = node->getObject();
// 		msg->nextBlockFast(_PREHASH_ObjectData);
// 		msg->addUUIDFast(_PREHASH_ObjectID, object->getID());
// 		LL_INFOS() << "Object: " << object->getID() << LL_ENDL;
// 	}
// 	msg->sendReliable(gAgent.getRegion()->getHost());

// 	gExportDialog = LLUploadDialog::modalUploadDialog("Exporting selected objects...");
// }
//

// <FS:Ansariel> [FS Communication UI]
//class LLCommunicateNearbyChat : public view_listener_t
//{
//	bool handleEvent(const LLSD& userdata)
//	{
//		LLFloaterIMContainer* im_box = LLFloaterIMContainer::getInstance();
//		bool nearby_visible	= LLFloaterReg::getTypedInstance<LLFloaterIMNearbyChat>("nearby_chat")->isInVisibleChain();
//		if(nearby_visible && im_box->getSelectedSession() == LLUUID() && im_box->getConversationListItemSize() > 1)
//		{
//			im_box->selectNextorPreviousConversation(false);
//		}
//		else
//		{
//			LLFloaterReg::toggleInstanceOrBringToFront("nearby_chat");
//		}
//		return true;
//	}
//};
// </FS:Ansariel> [FS Communication UI]

class LLWorldSetHomeLocation : public view_listener_t
{
	bool handleEvent(const LLSD& userdata)
	{
		// we just send the message and let the server check for failure cases
		// server will echo back a "Home position set." alert if it succeeds
		// and the home location screencapture happens when that alert is recieved
		gAgent.setStartPosition(START_LOCATION_ID_HOME);
		return true;
	}
};

class LLWorldTeleportHome : public view_listener_t
{
	bool handleEvent(const LLSD& userdata)
	{
		gAgent.teleportHome();
		return true;
	}
};

class LLWorldAlwaysRun : public view_listener_t
{
	bool handleEvent(const LLSD& userdata)
	{
		// as well as altering the default walk-vs-run state,
		// we also change the *current* walk-vs-run state.
		if (gAgent.getAlwaysRun())
		{
			gAgent.clearAlwaysRun();
//			gAgent.clearRunning();
			report_to_nearby_chat(LLTrans::getString("AlwaysRunDisabled"));
		}
		else
		{
			gAgent.setAlwaysRun();
//			gAgent.setRunning();
			report_to_nearby_chat(LLTrans::getString("AlwaysRunEnabled"));
		}

		// tell the simulator.
//		gAgent.sendWalkRun(gAgent.getAlwaysRun());

		// Update Movement Controls according to AlwaysRun mode
		LLFloaterMove::setAlwaysRunMode(gAgent.getAlwaysRun());

		return true;
	}
};

class LLWorldCheckAlwaysRun : public view_listener_t
{
	bool handleEvent(const LLSD& userdata)
	{
		bool new_value = gAgent.getAlwaysRun();
		return new_value;
	}
};

class LLWorldSetAway : public view_listener_t
{
	bool handleEvent(const LLSD& userdata)
	{
		if (gAgent.getAFK())
		{
			gAgent.clearAFK();
		}
		else
		{
			gAgent.setAFK();
		}
		return true;
	}
};
// [SJ - FIRE-2177 - Making Autorespons a simple Check in the menu again for clarity]
class LLWorldGetAway : public view_listener_t
{
	bool handleEvent(const LLSD& userdata)
	{
		bool new_value = gAgent.getAFK();
		return new_value;
	}
};

class LLWorldSetDoNotDisturb : public view_listener_t
{
	bool handleEvent(const LLSD& userdata)
	{
		if (gAgent.isDoNotDisturb())
		{
			gAgent.setDoNotDisturb(false);
		}
		else
		{
			gAgent.setDoNotDisturb(true);
			LLNotificationsUtil::add("DoNotDisturbModeSet");
		}
		return true;
	}
};

// [SJ - FIRE-2177 - Making Autorespons a simple Check in the menu again for clarity]
class LLWorldGetBusy : public view_listener_t
{
	bool handleEvent(const LLSD& userdata)
	{
		bool new_value = gAgent.isDoNotDisturb();
		return new_value;
	}
};


class LLWorldSetAutorespond : public view_listener_t
{
	bool handleEvent(const LLSD& userdata)
	{
		if (gAgent.getAutorespond())
		{
			gAgent.clearAutorespond();
		}
		else
		{
			gAgent.setAutorespond();
			LLNotificationsUtil::add("AutorespondModeSet");
		}
		return true;
	}
};

// [SJ - FIRE-2177 - Making Autorespons a simple Check in the menu again for clarity]
class LLWorldGetAutorespond : public view_listener_t
{
	bool handleEvent(const LLSD& userdata)
	{
		bool new_value = gAgent.getAutorespond();
		return new_value;
	}
};


class LLWorldSetAutorespondNonFriends : public view_listener_t
{
	bool handleEvent(const LLSD& userdata)
	{
		if (gAgent.getAutorespondNonFriends())
		{
			gAgent.clearAutorespondNonFriends();
		}
		else
		{
			gAgent.setAutorespondNonFriends();
			LLNotificationsUtil::add("AutorespondNonFriendsModeSet");
		}
		return true;
	}
};

// [SJ - FIRE-2177 - Making Autorespons a simple Check in the menu again for clarity]
class LLWorldGetAutorespondNonFriends : public view_listener_t
{
	bool handleEvent(const LLSD& userdata)
	{
		bool new_value = gAgent.getAutorespondNonFriends();
		return new_value;
	}
};

// <FS:PP> FIRE-1245: Option to block/reject teleport offers
class LLWorldSetRejectTeleportOffers : public view_listener_t
{
	bool handleEvent(const LLSD& userdata)
	{
		if (gAgent.getRejectTeleportOffers())
		{
			gAgent.clearRejectTeleportOffers();
		}
		else
		{
			gAgent.setRejectTeleportOffers();
			LLNotificationsUtil::add("RejectTeleportOffersModeSet");
		}
		return true;
	}
};

// [SJ - FIRE-2177 - Making Autorespons a simple Check in the menu again for clarity]
class LLWorldGetRejectTeleportOffers : public view_listener_t
{
	bool handleEvent(const LLSD& userdata)
	{
		bool new_value = gAgent.getRejectTeleportOffers();
		return new_value;
	}
};
// </FS:PP> FIRE-1245: Option to block/reject teleport offers

// <FS:PP> FIRE-15233: Automatic friendship request refusal
class LLWorldSetRejectFriendshipRequests : public view_listener_t
{
	bool handleEvent(const LLSD& userdata)
	{
		if (gAgent.getRejectFriendshipRequests())
		{
			gAgent.clearRejectFriendshipRequests();
		}
		else
		{
			gAgent.setRejectFriendshipRequests();
			LLNotificationsUtil::add("RejectFriendshipRequestsModeSet");
		}
		return true;
	}
};

// [SJ - FIRE-2177 - Making Autorespons a simple Check in the menu again for clarity]
class LLWorldGetRejectFriendshipRequests : public view_listener_t
{
	bool handleEvent(const LLSD& userdata)
	{
		bool new_value = gAgent.getRejectFriendshipRequests();
		return new_value;
	}
};
// </FS:PP> FIRE-15233: Automatic friendship request refusal

// <FS:PP> Option to block/reject all group invites
class LLWorldSetRejectAllGroupInvites : public view_listener_t
{
	bool handleEvent(const LLSD& userdata)
	{
		if (gAgent.getRejectAllGroupInvites())
		{
			gAgent.clearRejectAllGroupInvites();
		}
		else
		{
			gAgent.setRejectAllGroupInvites();
			LLNotificationsUtil::add("RejectAllGroupInvitesModeSet");
		}
		return true;
	}
};

// [SJ - FIRE-2177 - Making Autorespons a simple Check in the menu again for clarity]
class LLWorldGetRejectAllGroupInvites : public view_listener_t
{
	bool handleEvent(const LLSD& userdata)
	{
		bool new_value = gAgent.getRejectAllGroupInvites();
		return new_value;
	}
};
// </FS:PP> Option to block/reject all group invites

class LLWorldCreateLandmark : public view_listener_t
{
	bool handleEvent(const LLSD& userdata)
	{
// [RLVa:KB] - Checked: 2010-09-28 (RLVa-1.4.5) | Added: RLVa-1.0.0
		if (gRlvHandler.hasBehaviour(RLV_BHVR_SHOWLOC))
			return true;
// [/RLVa:KB]

		// <FS:Ansariel> FIRE-817: Separate place details floater
		//LLFloaterSidePanelContainer::showPanel("places", LLSD().with("type", "create_landmark"));
		FSFloaterPlaceDetails::showPlaceDetails(LLSD().with("type", "create_landmark"));
		// </FS:Ansariel>

		return true;
	}
};

class LLWorldPlaceProfile : public view_listener_t
{
	bool handleEvent(const LLSD& userdata)
	{
// [RLVa:KB] - Checked: 2012-02-08 (RLVa-1.4.5) | Added: RLVa-1.4.5
		if (gRlvHandler.hasBehaviour(RLV_BHVR_SHOWLOC))
			return true;
// [/RLVa:KB]

		// <FS:Ansariel> FIRE-817: Separate place details floater
		//LLFloaterSidePanelContainer::showPanel("places", LLSD().with("type", "agent"));
		FSFloaterPlaceDetails::showPlaceDetails(LLSD().with("type", "agent"));
		// </FS:Ansariel>

		return true;
	}
};

// [RLVa:KB] - Checked: 2012-02-08 (RLVa-1.4.5) | Added: RLVa-1.4.5
bool enable_place_profile()
{
	return LLFloaterSidePanelContainer::canShowPanel("places", LLSD().with("type", "agent"));
}
// [/RLVa:KB]

void handle_script_info()
{
	LLUUID object_id;
	if (LLSelectMgr::getInstance()->getSelection()->getPrimaryObject())
	{
		object_id = LLSelectMgr::getInstance()->getSelection()->getPrimaryObject()->mID;
		LL_INFOS() << "Reporting Script Info for object: " << object_id.asString() << LL_ENDL;
		FSLSLBridge::instance().viewerToLSL("getScriptInfo|" + object_id.asString() + "|" + (gSavedSettings.getBOOL("FSScriptInfoExtended") ? "1" : "0"));
	}
}

void handle_look_at_selection(const LLSD& param)
{
	const F32 PADDING_FACTOR = 1.75f;
	BOOL zoom = (param.asString() == "zoom");
	if (!LLSelectMgr::getInstance()->getSelection()->isEmpty())
	{
		gAgentCamera.setFocusOnAvatar(FALSE, ANIMATE);

		LLBBox selection_bbox = LLSelectMgr::getInstance()->getBBoxOfSelection();
		F32 angle_of_view = llmax(0.1f, LLViewerCamera::getInstance()->getAspect() > 1.f ? LLViewerCamera::getInstance()->getView() * LLViewerCamera::getInstance()->getAspect() : LLViewerCamera::getInstance()->getView());
		F32 distance = selection_bbox.getExtentLocal().magVec() * PADDING_FACTOR / atan(angle_of_view);

		LLVector3 obj_to_cam = LLViewerCamera::getInstance()->getOrigin() - selection_bbox.getCenterAgent();
		obj_to_cam.normVec();

		LLUUID object_id;
		if (LLSelectMgr::getInstance()->getSelection()->getPrimaryObject())
		{
			object_id = LLSelectMgr::getInstance()->getSelection()->getPrimaryObject()->mID;
		}
		if (zoom)
		{
			// Make sure we are not increasing the distance between the camera and object
			LLVector3d orig_distance = gAgentCamera.getCameraPositionGlobal() - LLSelectMgr::getInstance()->getSelectionCenterGlobal();
			distance = llmin(distance, (F32) orig_distance.length());
				
			gAgentCamera.setCameraPosAndFocusGlobal(LLSelectMgr::getInstance()->getSelectionCenterGlobal() + LLVector3d(obj_to_cam * distance), 
										LLSelectMgr::getInstance()->getSelectionCenterGlobal(), 
										object_id );
			
		}
		else
		{
			gAgentCamera.setFocusGlobal( LLSelectMgr::getInstance()->getSelectionCenterGlobal(), object_id );
		}	
	}
}

// <FS:Ansariel> Option to try via exact position
//void handle_zoom_to_object(LLUUID object_id)
void handle_zoom_to_object(LLUUID object_id, const LLVector3d& object_pos)
// </FS:Ansariel> Option to try via exact position
{
	// <FS:Zi> Fix camera zoom to look at the avatar's face from the front
	// const F32 PADDING_FACTOR = 2.f;
	// </FS:Zi>

	LLViewerObject* object = gObjectList.findObject(object_id);

	if (object)
	{
		gAgentCamera.setFocusOnAvatar(FALSE, ANIMATE);

		// <FS:Zi> Fix camera zoom to look at the avatar's face from the front
		// LLBBox bbox = object->getBoundingBoxAgent() ;
		// F32 angle_of_view = llmax(0.1f, LLViewerCamera::getInstance()->getAspect() > 1.f ? LLViewerCamera::getInstance()->getView() * LLViewerCamera::getInstance()->getAspect() : LLViewerCamera::getInstance()->getView());
		// F32 distance = bbox.getExtentLocal().magVec() * PADDING_FACTOR / atan(angle_of_view);

		// LLVector3 obj_to_cam = LLViewerCamera::getInstance()->getOrigin() - bbox.getCenterAgent();
		// obj_to_cam.normVec();


		//	LLVector3d object_center_global = gAgent.getPosGlobalFromAgent(bbox.getCenterAgent());

		// 	gAgentCamera.setCameraPosAndFocusGlobal(object_center_global + LLVector3d(obj_to_cam * distance), 
		// 									object_center_global, 

		LLVector3d object_center_global=object->getPositionGlobal();

		float eye_distance=gSavedSettings.getF32("CameraZoomDistance");
		float eye_z_offset=gSavedSettings.getF32("CameraZoomEyeZOffset");
		LLVector3d focus_z_offset=LLVector3d(0.0f,0.0f,gSavedSettings.getF32("CameraZoomFocusZOffset"));

		LLVector3d eye_offset(eye_distance,0.0f,eye_z_offset);
		eye_offset=eye_offset*object->getRotationRegion();

		gAgentCamera.setCameraPosAndFocusGlobal(object_center_global+eye_offset, 
										object_center_global+focus_z_offset, 
		// </FS:Zi>
											object_id );
	}
	// <FS:Ansariel> Option to try via exact position
	else if (object_pos != LLVector3d(-1.f, -1.f, -1.f))
	{
		LLVector3d obj_to_cam = object_pos - gAgent.getPositionGlobal();
		obj_to_cam.normVec();
		obj_to_cam = obj_to_cam * -4.f;
		obj_to_cam.mdV[VZ] += 0.5;

		gAgentCamera.changeCameraToThirdPerson();
		gAgentCamera.unlockView();
		gAgentCamera.setCameraPosAndFocusGlobal(object_pos + obj_to_cam, object_pos, object_id);
	}
	// </FS:Ansariel> Option to try via exact position
}

class LLAvatarInviteToGroup : public view_listener_t
{
	bool handleEvent(const LLSD& userdata)
	{
		LLVOAvatar* avatar = find_avatar_from_object( LLSelectMgr::getInstance()->getSelection()->getPrimaryObject() );
//		if(avatar)
// [RLVa:KB] - Checked: RLVa-1.2.0
		if ( (avatar) && (RlvActions::canShowName(RlvActions::SNC_DEFAULT, avatar->getID())) )
// [/RLVa:KB]
		{
			LLAvatarActions::inviteToGroup(avatar->getID());
		}
		return true;
	}
};

class LLAvatarAddFriend : public view_listener_t
{
	bool handleEvent(const LLSD& userdata)
	{
		LLVOAvatar* avatar = find_avatar_from_object( LLSelectMgr::getInstance()->getSelection()->getPrimaryObject() );
//		if(avatar && !LLAvatarActions::isFriend(avatar->getID()))
// [RLVa:KB] - Checked: RLVa-1.2.0
		if ( (avatar && !LLAvatarActions::isFriend(avatar->getID())) && (RlvActions::canShowName(RlvActions::SNC_DEFAULT, avatar->getID())) )
// [/RLVa:KB]
		{
			request_friendship(avatar->getID());
		}
		return true;
	}
};


class LLAvatarToggleMyProfile : public view_listener_t
{
	bool handleEvent(const LLSD& userdata)
	{
		LLFloater* instance = LLAvatarActions::getProfileFloater(gAgent.getID());
		if (LLFloater::isMinimized(instance))
		{
			instance->setMinimized(FALSE);
			instance->setFocus(TRUE);
		}
		else if (!LLFloater::isShown(instance))
		{
			LLAvatarActions::showProfile(gAgent.getID());
		}
		else if (!instance->hasFocus() && !instance->getIsChrome())
		{
			instance->setFocus(TRUE);
		}
		else
		{
			instance->closeFloater();
		}
		return true;
	}
};

class LLAvatarResetSkeleton: public view_listener_t
{
    bool handleEvent(const LLSD& userdata)
    {
        // <FS:Ansariel> Fix reset skeleton not working
		//LLVOAvatar* avatar = NULL;
        //LLViewerObject *obj = LLSelectMgr::getInstance()->getSelection()->getPrimaryObject();
        //if (obj)
        //{
        //    avatar = obj->getAvatar();
        //}
        LLVOAvatar* avatar = find_avatar_from_object(LLSelectMgr::getInstance()->getSelection()->getPrimaryObject());
        // </FS:Ansariel>
		if(avatar)
        {
            avatar->resetSkeleton(false);
        }
        return true;
    }
};

class LLAvatarEnableResetSkeleton: public view_listener_t
{
    bool handleEvent(const LLSD& userdata)
    {
        LLViewerObject *obj = LLSelectMgr::getInstance()->getSelection()->getPrimaryObject();
        if (obj && obj->getAvatar())
        {
            return true;
        }
        return false;
    }
};


class LLAvatarResetSkeletonAndAnimations : public view_listener_t
{
	bool handleEvent(const LLSD& userdata)
	{
		LLVOAvatar* avatar = find_avatar_from_object(LLSelectMgr::getInstance()->getSelection()->getPrimaryObject());
		if (avatar)
		{
			avatar->resetSkeleton(true);
		}
		return true;
	}
};

class LLAvatarAddContact : public view_listener_t
{
	bool handleEvent(const LLSD& userdata)
	{
		LLVOAvatar* avatar = find_avatar_from_object( LLSelectMgr::getInstance()->getSelection()->getPrimaryObject() );
//		if(avatar)
// [RLVa:KB] - Checked: RLVa-1.2.0
		if ( (avatar) && (RlvActions::canShowName(RlvActions::SNC_DEFAULT, avatar->getID())) )
// [/RLVa:KB]
		{
			create_inventory_callingcard(avatar->getID());
		}
		return true;
	}
};

bool complete_give_money(const LLSD& notification, const LLSD& response, LLObjectSelectionHandle selection)
{
	S32 option = LLNotificationsUtil::getSelectedOption(notification, response);
	if (option == 0)
	{
		gAgent.setDoNotDisturb(false);
	}

	LLViewerObject* objectp = selection->getPrimaryObject();

	// Show avatar's name if paying attachment
	if (objectp && objectp->isAttachment())
	{
		while (objectp && !objectp->isAvatar())
		{
			objectp = (LLViewerObject*)objectp->getParent();
		}
	}

	if (objectp)
	{
		if (objectp->isAvatar())
		{
			const bool is_group = false;
			LLFloaterPayUtil::payDirectly(&give_money,
									  objectp->getID(),
									  is_group);
		}
		else
		{
			LLFloaterPayUtil::payViaObject(&give_money, selection);
		}
	}
	return false;
}

void handle_give_money_dialog()
{
	LLNotification::Params params("DoNotDisturbModePay");
	params.functor.function(boost::bind(complete_give_money, _1, _2, LLSelectMgr::getInstance()->getSelection()));

	if (gAgent.isDoNotDisturb())
	{
		// warn users of being in do not disturb mode during a transaction
		LLNotifications::instance().add(params);
	}
	else
	{
		LLNotifications::instance().forceResponse(params, 1);
	}
}

bool enable_pay_avatar()
{
	LLViewerObject* obj = LLSelectMgr::getInstance()->getSelection()->getPrimaryObject();
	LLVOAvatar* avatar = find_avatar_from_object(obj);
//	return (avatar != NULL);
// [RLVa:KB] - @shownames and @pay
	return (avatar != NULL) && (RlvActions::canShowName(RlvActions::SNC_DEFAULT, avatar->getID())) && (RlvActions::canPayAvatar(avatar->getID()));
// [/RLVa:KB]
}

bool enable_pay_object()
{
	LLViewerObject* object = LLSelectMgr::getInstance()->getSelection()->getPrimaryObject();
	if( object )
	{
		LLViewerObject *parent = (LLViewerObject *)object->getParent();
		if((object->flagTakesMoney()) || (parent && parent->flagTakesMoney()))
		{
// [RLVa:KB] - @buy
			return RlvActions::canBuyObject(object->getID());
// [/RLVa:KB]
//			return true;
		}
	}
	return false;
}

bool enable_object_stand_up()
{
	// 'Object Stand Up' menu item is enabled when agent is sitting on selection
//	return sitting_on_selection();
// [RLVa:KB] - Checked: 2010-07-24 (RLVa-1.2.0g) | Added: RLVa-1.2.0g
	return sitting_on_selection() && ( (!rlv_handler_t::isEnabled()) || (RlvActions::canStand()) );
// [/RLVa:KB]
}

bool enable_object_sit(LLUICtrl* ctrl)
{
	// 'Object Sit' menu item is enabled when agent is not sitting on selection
	bool sitting_on_sel = sitting_on_selection();
	if (!sitting_on_sel)
	{
		std::string item_name = ctrl->getName();

		// init default labels
		init_default_item_label(item_name);

		// Update label
		LLSelectNode* node = LLSelectMgr::getInstance()->getSelection()->getFirstRootNode();
		if (node && node->mValid && !node->mSitName.empty())
		{
			gMenuHolder->childSetValue(item_name, node->mSitName);
		}
		else
		{
			gMenuHolder->childSetValue(item_name, get_default_item_label(item_name));
		}
	}

// [RLVa:KB] - Checked: 2010-04-01 (RLVa-1.2.0c) | Modified: RLVa-1.2.0c
		// RELEASE-RLVA: [SL-2.2.0] Make this match what happens in handle_object_sit_or_stand()
		if (rlv_handler_t::isEnabled())
		{
			const LLPickInfo& pick = LLToolPie::getInstance()->getPick();
			if (pick.mObjectID.notNull())
				sitting_on_sel = !RlvActions::canSit(pick.getObject(), pick.mObjectOffset);
		}
// [/RLVa:KB]

	return !sitting_on_sel && is_object_sittable();
}

void dump_select_mgr(void*)
{
	LLSelectMgr::getInstance()->dump();
}

void dump_inventory(void*)
{
	gInventory.dumpInventory();
}


void handle_dump_followcam(void*)
{
	LLFollowCamMgr::getInstance()->dump();
}

void handle_viewer_enable_message_log(void*)
{
	gMessageSystem->startLogging();
}

void handle_viewer_disable_message_log(void*)
{
	gMessageSystem->stopLogging();
}

void handle_customize_avatar()
{
	// <FS:Ansariel> FIRE-19614: Make CTRL-O toggle the appearance floater
	LLFloater* floater = LLFloaterReg::findInstance("appearance");
	if (floater && floater->isMinimized())
	{
		floater->setMinimized(FALSE);
	}
	else if (LLFloater::isShown(floater))
	{
		LLFloaterReg::hideInstance("appearance");
	}
	else
	// </FS:Ansariel>
	LLFloaterSidePanelContainer::showPanel("appearance", LLSD().with("type", "my_outfits"));
}

void handle_edit_outfit()
{
	LLFloaterSidePanelContainer::showPanel("appearance", LLSD().with("type", "edit_outfit"));
}

void handle_edit_shape()
{
	LLFloaterSidePanelContainer::showPanel("appearance", LLSD().with("type", "edit_shape"));
}

void handle_hover_height()
{
	LLFloaterReg::showInstance("edit_hover_height");
}

void handle_edit_physics()
{
	LLFloaterSidePanelContainer::showPanel("appearance", LLSD().with("type", "edit_physics"));
}

void handle_report_abuse()
{
	// Prevent menu from appearing in screen shot.
	gMenuHolder->hideMenus();
	LLFloaterReporter::showFromMenu(COMPLAINT_REPORT);
}

void handle_buy_currency()
{
	LLBuyCurrencyHTML::openCurrencyFloater();
}

void handle_recreate_lsl_bridge()
{
	FSLSLBridge::instance().recreateBridge();
}

class LLFloaterVisible : public view_listener_t
{
	bool handleEvent(const LLSD& userdata)
	{
		std::string floater_name = userdata.asString();
		bool new_value = false;
		{
			new_value = LLFloaterReg::instanceVisible(floater_name);
		}
		return new_value;
	}
};

class LLShowHelp : public view_listener_t
{
	bool handleEvent(const LLSD& userdata)
	{
		std::string help_topic = userdata.asString();
#ifdef OPENSIM
		if (help_topic.find("grid_") != std::string::npos)
		{
			help_topic.erase(0,5);
			
			std::string url;
			LLSD grid_info;
			LLGridManager::getInstance()->getGridData(grid_info);
			if (grid_info.has(help_topic))
			{
				url = grid_info[help_topic].asString();
			}
			
			if(!url.empty())
			{
				LLWeb::loadURLInternal(url);
			}
			LL_DEBUGS() << "grid_help " <<  help_topic << " url " << url << LL_ENDL;

			return true;
		}
#endif // OPENSIM
		LLViewerHelp* vhelp = LLViewerHelp::getInstance();
		vhelp->showTopic(help_topic);
		
		return true;
	}
};

// <AW: OpenSim>
bool update_grid_help()
{
// <FS:AW  grid management>
	if (!gMenuHolder) //defend crash on shutdown
	{
		return false;
	}
// </FS:AW  grid management>

	bool needs_seperator = false;

#ifdef OPENSIM // <FS:AW optional opensim support>
	LLSD grid_info;
	LLGridManager::getInstance()->getGridData(grid_info);
	std::string grid_label = LLGridManager::getInstance()->getGridLabel();
	bool is_opensim = LLGridManager::getInstance()->isInOpenSim();
	if (is_opensim && grid_info.has("help"))
	{
		needs_seperator = true;
		gMenuHolder->childSetVisible("current_grid_help",true);
		gMenuHolder->childSetLabelArg("current_grid_help", "[CURRENT_GRID]", grid_label);
		gMenuHolder->childSetVisible("current_grid_help_login",true);
		gMenuHolder->childSetLabelArg("current_grid_help_login", "[CURRENT_GRID]", grid_label);
	}
	else
#endif // OPENSIM // <FS:AW optional opensim support>
	{
		gMenuHolder->childSetVisible("current_grid_help",false);
		gMenuHolder->childSetVisible("current_grid_help_login",false);
	}
#ifdef OPENSIM // <FS:AW optional opensim support>
	if (is_opensim && grid_info.has("about"))
	{
		needs_seperator = true;
		gMenuHolder->childSetVisible("current_grid_about",true);
		gMenuHolder->childSetLabelArg("current_grid_about", "[CURRENT_GRID]", grid_label);
		gMenuHolder->childSetVisible("current_grid_about_login",true);
		gMenuHolder->childSetLabelArg("current_grid_about_login", "[CURRENT_GRID]", grid_label);
	}
	else
#endif // OPENSIM // <FS:AW optional opensim support>
	{
		gMenuHolder->childSetVisible("current_grid_about",false);
		gMenuHolder->childSetVisible("current_grid_about_login",false);
	}
	//FIXME: this does nothing
	gMenuHolder->childSetVisible("grid_help_seperator",needs_seperator);
	gMenuHolder->childSetVisible("grid_help_seperator_login",needs_seperator);

// <FS:AW  opensim destinations and avatar picker>
#ifdef OPENSIM // <FS:AW optional opensim support>
	if (is_opensim)
	{
		if (!LLLoginInstance::getInstance()->hasResponse("destination_guide_url") 
		||LLLoginInstance::getInstance()->getResponse("destination_guide_url").asString().empty()
		)
		{
			gMenuHolder->childSetVisible("Avatar Picker", false);
		}
	
		if (!LLLoginInstance::getInstance()->hasResponse("avatar_picker_url") 
		||LLLoginInstance::getInstance()->getResponse("avatar_picker_url").asString().empty()
		)
		{
			gMenuHolder->childSetVisible("Destinations", false);
		}
	}
#endif // OPENSIM // <FS:AW optional opensim support>
// </FS:AW  opensim destinations and avatar picker>

	return true;
}
// </AW: OpenSim>

class LLToggleHelp : public view_listener_t
{
	bool handleEvent(const LLSD& userdata)
	{
		LLFloater* help_browser = (LLFloaterReg::findInstance("help_browser"));
		if (help_browser && help_browser->isInVisibleChain())
		{
			help_browser->closeFloater();
		}
		else
		{
			std::string help_topic = userdata.asString();
			LLViewerHelp* vhelp = LLViewerHelp::getInstance();
			vhelp->showTopic(help_topic);
		}
		return true;
	}
};

class LLToggleSpeak : public view_listener_t
{
	bool handleEvent(const LLSD& userdata)
	{
		LLVoiceClient::getInstance()->toggleUserPTTState();
		return true;
	}
};

bool callback_show_url(const LLSD& notification, const LLSD& response)
{
	S32 option = LLNotificationsUtil::getSelectedOption(notification, response);
	if (0 == option)
	{
		LLWeb::loadURL(notification["payload"]["url"].asString());
	}
	return false;
}

class LLPromptShowURL : public view_listener_t
{
	bool handleEvent(const LLSD& userdata)
	{
		std::string param = userdata.asString();
		std::string::size_type offset = param.find(",");
		if (offset != param.npos)
		{
			std::string alert = param.substr(0, offset);
			std::string url = param.substr(offset+1);

			if (LLWeb::useExternalBrowser(url))
			{ 
				// <FS:Ansariel> FS-1951: LLWeb::loadURL() will spawn the WebLaunchExternalTarget
				//               confirmation if opening with an external browser
    			//LLSD payload;
    			//payload["url"] = url;
    			//LLNotificationsUtil::add(alert, LLSD(), payload, callback_show_url);
				if (alert == "WebLaunchExternalTarget")
				{
					LLWeb::loadURL(url);
				}
				else
				{
					LLSD payload;
					payload["url"] = url;
					LLNotificationsUtil::add(alert, LLSD(), payload, callback_show_url);
				}
				// </FS:Ansariel>
			}
			else
			{
		        LLWeb::loadURL(url);
			}
		}
		else
		{
			LL_INFOS() << "PromptShowURL invalid parameters! Expecting \"ALERT,URL\"." << LL_ENDL;
		}
		return true;
	}
};

bool callback_show_file(const LLSD& notification, const LLSD& response)
{
	S32 option = LLNotificationsUtil::getSelectedOption(notification, response);
	if (0 == option)
	{
		LLWeb::loadURL(notification["payload"]["url"]);
	}
	return false;
}

class LLPromptShowFile : public view_listener_t
{
	bool handleEvent(const LLSD& userdata)
	{
		std::string param = userdata.asString();
		std::string::size_type offset = param.find(",");
		if (offset != param.npos)
		{
			std::string alert = param.substr(0, offset);
			std::string file = param.substr(offset+1);

			LLSD payload;
			payload["url"] = file;
			LLNotificationsUtil::add(alert, LLSD(), payload, callback_show_file);
		}
		else
		{
			LL_INFOS() << "PromptShowFile invalid parameters! Expecting \"ALERT,FILE\"." << LL_ENDL;
		}
		return true;
	}
};

class LLShowAgentProfile : public view_listener_t
{
	bool handleEvent(const LLSD& userdata)
	{
		LLUUID agent_id;
		if (userdata.asString() == "agent")
		{
			agent_id = gAgent.getID();
		}
		else if (userdata.asString() == "hit object")
		{
			LLViewerObject* objectp = LLSelectMgr::getInstance()->getSelection()->getPrimaryObject();
			if (objectp)
			{
				agent_id = objectp->getID();
			}
		}
		else
		{
			agent_id = userdata.asUUID();
		}

		LLVOAvatar* avatar = find_avatar_from_object(agent_id);
//		if (avatar)
// [RLVa:KB] - Checked: RLVa-1.2.0
		if ( (avatar) && ((RlvActions::canShowName(RlvActions::SNC_DEFAULT, agent_id)) || (gAgent.getID() == agent_id)) )
// [/RLVa:KB]
		{
			LLAvatarActions::showProfile(avatar->getID());
		}
		return true;
	}
};

class LLToggleAgentProfile : public view_listener_t
{
	bool handleEvent(const LLSD& userdata)
	{
		LLUUID agent_id;
		if (userdata.asString() == "agent")
		{
			agent_id = gAgent.getID();
		}
		else if (userdata.asString() == "hit object")
		{
			LLViewerObject* objectp = LLSelectMgr::getInstance()->getSelection()->getPrimaryObject();
			if (objectp)
			{
				agent_id = objectp->getID();
			}
		}
		else
		{
			agent_id = userdata.asUUID();
		}

		LLVOAvatar* avatar = find_avatar_from_object(agent_id);
		if (avatar)
		{
			if (!LLAvatarActions::profileVisible(avatar->getID()))
			{
				LLAvatarActions::showProfile(avatar->getID());
			}
			else
			{
				LLAvatarActions::hideProfile(avatar->getID());
			}
		}
		return true;
	}
};

class LLLandEdit : public view_listener_t
{
	bool handleEvent(const LLSD& userdata)
	{
		if (gAgentCamera.getFocusOnAvatar() && gSavedSettings.getBOOL("EditCameraMovement") )
		{
			// zoom in if we're looking at the avatar
			gAgentCamera.setFocusOnAvatar(FALSE, ANIMATE);
			gAgentCamera.setFocusGlobal(LLToolPie::getInstance()->getPick());

			gAgentCamera.cameraOrbitOver( F_PI * 0.25f );
			gViewerWindow->moveCursorToCenter();
		}
		else if ( gSavedSettings.getBOOL("EditCameraMovement") )
		{
			gAgentCamera.setFocusGlobal(LLToolPie::getInstance()->getPick());
			gViewerWindow->moveCursorToCenter();
		}


		LLViewerParcelMgr::getInstance()->selectParcelAt( LLToolPie::getInstance()->getPick().mPosGlobal );

		LLFloaterReg::showInstance("build");

		// Switch to land edit toolset
		LLToolMgr::getInstance()->getCurrentToolset()->selectTool( LLToolSelectLand::getInstance() );
		return true;
	}
};

class LLMuteParticle : public view_listener_t
{
	// <FS:Ansariel> Blocklist sometimes shows "(waiting)" as avatar name when blocking particle owners
	void onAvatarNameCache(const LLUUID& av_id, const LLAvatarName& av_name)
	{
		LLMute mute(av_id, av_name.getUserName(), LLMute::AGENT);
		if (LLMuteList::getInstance()->isMuted(mute.mID))
		{
			LLMuteList::getInstance()->remove(mute);
		}
		else
		{
			LLMuteList::getInstance()->add(mute);
			LLPanelBlockedList::showPanelAndSelect(mute.mID);
		}
	}
	// </FS:Ansariel>

	bool handleEvent(const LLSD& userdata)
	{
		LLUUID id = LLToolPie::getInstance()->getPick().mParticleOwnerID;
		
		if (id.notNull())
		{
			// <FS:Ansariel> Blocklist sometimes shows "(waiting)" as avatar name when blocking particle owners
			//LLAvatarName av_name;
			//LLAvatarNameCache::get(id, &av_name);

			//LLMute mute(id, av_name.getUserName(), LLMute::AGENT);
			//if (LLMuteList::getInstance()->isMuted(mute.mID))
			//{
			//	LLMuteList::getInstance()->remove(mute);
			//}
			//else
			//{
			//	LLMuteList::getInstance()->add(mute);
			//	LLPanelBlockedList::showPanelAndSelect(mute.mID);
			//}
			LLAvatarNameCache::get(id, boost::bind(&LLMuteParticle::onAvatarNameCache, this, _1, _2));
			// </FS:Ansariel>
		}

		return true;
	}
};

class LLWorldEnableBuyLand : public view_listener_t
{
	bool handleEvent(const LLSD& userdata)
	{
		bool new_value = LLViewerParcelMgr::getInstance()->canAgentBuyParcel(
								LLViewerParcelMgr::getInstance()->selectionEmpty()
									? LLViewerParcelMgr::getInstance()->getAgentParcel()
									: LLViewerParcelMgr::getInstance()->getParcelSelection()->getParcel(),
								false);
		return new_value;
	}
};

BOOL enable_buy_land(void*)
{
	return LLViewerParcelMgr::getInstance()->canAgentBuyParcel(
				LLViewerParcelMgr::getInstance()->getParcelSelection()->getParcel(), false);
}

void handle_buy_land()
{
	LLViewerParcelMgr* vpm = LLViewerParcelMgr::getInstance();
	if (vpm->selectionEmpty())
	{
		vpm->selectParcelAt(gAgent.getPositionGlobal());
	}
	vpm->startBuyLand();
}

class LLObjectAttachToAvatar : public view_listener_t
{
public:
	LLObjectAttachToAvatar(bool replace) : mReplace(replace) {}
	static void setObjectSelection(LLObjectSelectionHandle selection) { sObjectSelection = selection; }

private:
	bool handleEvent(const LLSD& userdata)
	{
		setObjectSelection(LLSelectMgr::getInstance()->getSelection());
		LLViewerObject* selectedObject = sObjectSelection->getFirstRootObject();
		if (selectedObject)
		{
			S32 index = userdata.asInteger();
			LLViewerJointAttachment* attachment_point = NULL;
			if (index > 0)
				attachment_point = get_if_there(gAgentAvatarp->mAttachmentPoints, index, (LLViewerJointAttachment*)NULL);

// [RLVa:KB] - Checked: 2010-09-28 (RLVa-1.2.1f) | Modified: RLVa-1.2.1f
			// RELEASE-RLVa: [SL-2.2.0] If 'index != 0' then the object will be "add attached" [see LLSelectMgr::sendAttach()]
			if ( (rlv_handler_t::isEnabled()) &&
				 ( ((!index) && (gRlvAttachmentLocks.hasLockedAttachmentPoint(RLV_LOCK_ANY))) ||		    // Can't wear on default
				   ((index) && ((RLV_WEAR_ADD & gRlvAttachmentLocks.canAttach(attachment_point)) == 0)) ||	// or non-attachable attachpt
				   (gRlvHandler.hasBehaviour(RLV_BHVR_REZ)) ) )											    // Attach on object == "Take"
			{
				setObjectSelection(NULL); // Clear the selection or it'll get stuck
				return true;
			}
// [/RLVa:KB]

			confirmReplaceAttachment(0, attachment_point);
		}
		return true;
	}

	static void onNearAttachObject(BOOL success, void *user_data);
	void confirmReplaceAttachment(S32 option, LLViewerJointAttachment* attachment_point);
	class CallbackData : public LLSelectionCallbackData
	{
	public:
		CallbackData(LLViewerJointAttachment* point, bool replace) : LLSelectionCallbackData(), mAttachmentPoint(point), mReplace(replace) {}

		LLViewerJointAttachment*	mAttachmentPoint;
		bool						mReplace;
	};

protected:
	static LLObjectSelectionHandle sObjectSelection;
	bool mReplace;
};

LLObjectSelectionHandle LLObjectAttachToAvatar::sObjectSelection;

// static
void LLObjectAttachToAvatar::onNearAttachObject(BOOL success, void *user_data)
{
	if (!user_data) return;
	CallbackData* cb_data = static_cast<CallbackData*>(user_data);

	if (success)
	{
		const LLViewerJointAttachment *attachment = cb_data->mAttachmentPoint;
		
		U8 attachment_id = 0;
		if (attachment)
		{
			for (LLVOAvatar::attachment_map_t::const_iterator iter = gAgentAvatarp->mAttachmentPoints.begin();
				 iter != gAgentAvatarp->mAttachmentPoints.end(); ++iter)
			{
				if (iter->second == attachment)
				{
					attachment_id = iter->first;
					break;
				}
			}
		}
		else
		{
			// interpret 0 as "default location"
			attachment_id = 0;
		}
		LLSelectMgr::getInstance()->sendAttach(cb_data->getSelection(), attachment_id, cb_data->mReplace);
	}
	LLObjectAttachToAvatar::setObjectSelection(NULL);

	delete cb_data;
}

// static
void LLObjectAttachToAvatar::confirmReplaceAttachment(S32 option, LLViewerJointAttachment* attachment_point)
{
	if (option == 0/*YES*/)
	{
		LLViewerObject* selectedObject = LLSelectMgr::getInstance()->getSelection()->getFirstRootObject();
		if (selectedObject)
		{
			const F32 MIN_STOP_DISTANCE = 1.f;	// meters
			const F32 ARM_LENGTH = 0.5f;		// meters
			const F32 SCALE_FUDGE = 1.5f;

			F32 stop_distance = SCALE_FUDGE * selectedObject->getMaxScale() + ARM_LENGTH;
			if (stop_distance < MIN_STOP_DISTANCE)
			{
				stop_distance = MIN_STOP_DISTANCE;
			}

			LLVector3 walkToSpot = selectedObject->getPositionAgent();
			
			// make sure we stop in front of the object
			LLVector3 delta = walkToSpot - gAgent.getPositionAgent();
			delta.normVec();
			delta = delta * 0.5f;
			walkToSpot -= delta;

			// The callback will be called even if avatar fails to get close enough to the object, so we won't get a memory leak.
			CallbackData* user_data = new CallbackData(attachment_point, mReplace);
			gAgent.startAutoPilotGlobal(gAgent.getPosGlobalFromAgent(walkToSpot), "Attach", NULL, onNearAttachObject, user_data, stop_distance);
			gAgentCamera.clearFocusObject();
		}
	}
}

void callback_attachment_drop(const LLSD& notification, const LLSD& response)
{
	// Ensure user confirmed the drop
	S32 option = LLNotificationsUtil::getSelectedOption(notification, response);
	if (option != 0) return;

	// Called when the user clicked on an object attached to them
	// and selected "Drop".
	LLUUID object_id = notification["payload"]["object_id"].asUUID();
	LLViewerObject *object = gObjectList.findObject(object_id);
	
	if (!object)
	{
		LL_WARNS() << "handle_drop_attachment() - no object to drop" << LL_ENDL;
		return;
	}

	LLViewerObject *parent = (LLViewerObject*)object->getParent();
	while (parent)
	{
		if(parent->isAvatar())
		{
			break;
		}
		object = parent;
		parent = (LLViewerObject*)parent->getParent();
	}

	if (!object)
	{
		LL_WARNS() << "handle_detach() - no object to detach" << LL_ENDL;
		return;
	}

	if (object->isAvatar())
	{
		LL_WARNS() << "Trying to detach avatar from avatar." << LL_ENDL;
		return;
	}
	
	// reselect the object
	LLSelectMgr::getInstance()->selectObjectAndFamily(object);

	LLSelectMgr::getInstance()->sendDropAttachment();

	return;
}

class LLAttachmentDrop : public view_listener_t
{
	bool handleEvent(const LLSD& userdata)
	{
// [RLVa:KB] - Checked: 2010-03-15 (RLVa-1.2.0e) | Modified: RLVa-1.0.5
		if (rlv_handler_t::isEnabled())
		{
			if (gRlvAttachmentLocks.hasLockedAttachmentPoint(RLV_LOCK_REMOVE))
			{
				// NOTE: copy/paste of the code in enable_detach()
				LLObjectSelectionHandle hSelect = LLSelectMgr::getInstance()->getSelection();
				RlvSelectHasLockedAttach f;
				if ( (hSelect->isAttachment()) && (hSelect->getFirstRootNode(&f, FALSE) != NULL) )
					return true;
			}
			if (gRlvHandler.hasBehaviour(RLV_BHVR_REZ))
			{
				return true;
			}
		}
// [/RLVa:KB]

		LLSD payload;
		LLViewerObject *object = LLSelectMgr::getInstance()->getSelection()->getPrimaryObject();

		if (object) 
		{
			payload["object_id"] = object->getID();
		}
		else
		{
			LL_WARNS() << "Drop object not found" << LL_ENDL;
			return true;
		}

		LLNotificationsUtil::add("AttachmentDrop", LLSD(), payload, &callback_attachment_drop);
		return true;
	}
};

// called from avatar pie menu
class LLAttachmentDetachFromPoint : public view_listener_t
{
	bool handleEvent(const LLSD& user_data)
	{
		uuid_vec_t ids_to_remove;
		const LLViewerJointAttachment *attachment = get_if_there(gAgentAvatarp->mAttachmentPoints, user_data.asInteger(), (LLViewerJointAttachment*)NULL);
//		if (attachment->getNumObjects() > 0)
// [RLVa:KB] - Checked: 2010-03-04 (RLVa-1.2.0a) | Added: RLVa-1.2.0a
		if ( (attachment->getNumObjects() > 0) && ((!rlv_handler_t::isEnabled()) || (gRlvAttachmentLocks.canDetach(attachment))) )
// [/RLVa:KB]
		{
			for (LLViewerJointAttachment::attachedobjs_vec_t::const_iterator iter = attachment->mAttachedObjects.begin();
				 iter != attachment->mAttachedObjects.end();
				 iter++)
			{
				LLViewerObject *attached_object = iter->get();
// [RLVa:KB] - Checked: 2010-03-04 (RLVa-1.2.0a) | Added: RLVa-1.2.0a
				if ( (rlv_handler_t::isEnabled()) && (gRlvAttachmentLocks.isLockedAttachment(attached_object)) )
					continue;
				ids_to_remove.push_back(attached_object->getAttachmentItemID());
// [/RLVa:KB]
			}
        }
		if (!ids_to_remove.empty())
		{
			LLAppearanceMgr::instance().removeItemsFromAvatar(ids_to_remove);
		}
		return true;
	}
};

static bool onEnableAttachmentLabel(LLUICtrl* ctrl, const LLSD& data)
{
// [RLVa:KB] - Checked: 2010-09-28 (RLVa-1.2.1f) | Modified: RLVa-1.2.1f
	// RELEASE-RLVa: [SL-2.2.0] When attaching to a specific point the object will be "add attached" [see LLSelectMgr::sendAttach()]
	bool fRlvEnable = true;
// [/RLVa:KB]
	std::string label;
	LLMenuItemGL* menu = dynamic_cast<LLMenuItemGL*>(ctrl);
	if (menu)
	{
		const LLViewerJointAttachment *attachment = get_if_there(gAgentAvatarp->mAttachmentPoints, data["index"].asInteger(), (LLViewerJointAttachment*)NULL);
		if (attachment)
		{
			label = data["label"].asString();
			for (LLViewerJointAttachment::attachedobjs_vec_t::const_iterator attachment_iter = attachment->mAttachedObjects.begin();
				 attachment_iter != attachment->mAttachedObjects.end();
				 ++attachment_iter)
			{
				const LLViewerObject* attached_object = attachment_iter->get();
				if (attached_object)
				{
					LLViewerInventoryItem* itemp = gInventory.getItem(attached_object->getAttachmentItemID());
					// <FS:Ansariel> Hide bridge from attach to HUD menus
					//if (itemp)
					if (itemp && !(FSLSLBridge::instance().getBridge() && FSLSLBridge::instance().getBridge()->getUUID() == itemp->getUUID() && data["index"].asInteger() == FS_BRIDGE_POINT))
					// </FS:Ansariel>
					{
						label += std::string(" (") + itemp->getName() + std::string(")");
						break;
					}
				}
			}
		}

// [RLVa:KB] - Checked: 2010-09-28 (RLVa-1.2.1f) | Modified: RLVa-1.2.1f
		if (rlv_handler_t::isEnabled())
			fRlvEnable = (!gRlvAttachmentLocks.isLockedAttachmentPoint(attachment, RLV_LOCK_ADD));
// [/RLVa:KB]

		menu->setLabel(label);
	}
//	return true;
// [RLVa:KB] - Checked: 2010-02-27 (RLVa-1.2.0a) | Added: RLVa-1.2.0a
	return fRlvEnable;
// [/RLVa:KB]
}

class LLAttachmentDetach : public view_listener_t
{
	bool handleEvent(const LLSD& userdata)
	{
		// Called when the user clicked on an object attached to them
		// and selected "Detach".
		LLViewerObject *object = LLSelectMgr::getInstance()->getSelection()->getPrimaryObject();
		if (!object)
		{
			LL_WARNS() << "handle_detach() - no object to detach" << LL_ENDL;
			return true;
		}

		LLViewerObject *parent = (LLViewerObject*)object->getParent();
		while (parent)
		{
			if(parent->isAvatar())
			{
				break;
			}
			object = parent;
			parent = (LLViewerObject*)parent->getParent();
		}

		if (!object)
		{
			LL_WARNS() << "handle_detach() - no object to detach" << LL_ENDL;
			return true;
		}

		if (object->isAvatar())
		{
			LL_WARNS() << "Trying to detach avatar from avatar." << LL_ENDL;
			return true;
		}

// [RLVa:KB] - Checked: 2010-03-15 (RLVa-1.2.0a) | Modified: RLVa-1.0.5
		// NOTE: copy/paste of the code in enable_detach()
		if ( (rlv_handler_t::isEnabled()) && (gRlvAttachmentLocks.hasLockedAttachmentPoint(RLV_LOCK_REMOVE)) )
		{
			LLObjectSelectionHandle hSelect = LLSelectMgr::getInstance()->getSelection();
			RlvSelectHasLockedAttach f;
			if ( (hSelect->isAttachment()) && (hSelect->getFirstRootNode(&f, FALSE) != NULL) )
				return true;
		}
// [/RLVa:KB]

		LLAppearanceMgr::instance().removeItemFromAvatar(object->getAttachmentItemID());

		return true;
	}
};

//Adding an observer for a Jira 2422 and needs to be a fetch observer
//for Jira 3119
class LLWornItemFetchedObserver : public LLInventoryFetchItemsObserver
{
public:
	LLWornItemFetchedObserver(const LLUUID& worn_item_id) :
		LLInventoryFetchItemsObserver(worn_item_id)
	{}
	virtual ~LLWornItemFetchedObserver() {}

protected:
	virtual void done()
	{
		gMenuAttachmentSelf->buildDrawLabels();
		gInventory.removeObserver(this);
		delete this;
	}
};

// You can only drop items on parcels where you can build.
class LLAttachmentEnableDrop : public view_listener_t
{
	bool handleEvent(const LLSD& userdata)
	{
		BOOL can_build   = gAgent.isGodlike() || (LLViewerParcelMgr::getInstance()->allowAgentBuild());

		//Add an inventory observer to only allow dropping the newly attached item
		//once it exists in your inventory.  Look at Jira 2422.
		//-jwolk

		// A bug occurs when you wear/drop an item before it actively is added to your inventory
		// if this is the case (you're on a slow sim, etc.) a copy of the object,
		// well, a newly created object with the same properties, is placed
		// in your inventory.  Therefore, we disable the drop option until the
		// item is in your inventory

		LLViewerObject*              object         = LLSelectMgr::getInstance()->getSelection()->getPrimaryObject();
		LLViewerJointAttachment*     attachment     = NULL;
		LLInventoryItem*             item           = NULL;

		// Do not enable drop if all faces of object are not enabled
		if (object && LLSelectMgr::getInstance()->getSelection()->contains(object,SELECT_ALL_TES ))
		{
    		S32 attachmentID  = ATTACHMENT_ID_FROM_STATE(object->getAttachmentState());
			attachment = get_if_there(gAgentAvatarp->mAttachmentPoints, attachmentID, (LLViewerJointAttachment*)NULL);

			if (attachment)
			{
				for (LLViewerJointAttachment::attachedobjs_vec_t::iterator attachment_iter = attachment->mAttachedObjects.begin();
					 attachment_iter != attachment->mAttachedObjects.end();
					 ++attachment_iter)
				{
					// make sure item is in your inventory (it could be a delayed attach message being sent from the sim)
					// so check to see if the item is in the inventory already
					item = gInventory.getItem(attachment_iter->get()->getAttachmentItemID());
					if (!item)
					{
						// Item does not exist, make an observer to enable the pie menu 
						// when the item finishes fetching worst case scenario 
						// if a fetch is already out there (being sent from a slow sim)
						// we refetch and there are 2 fetches
						LLWornItemFetchedObserver* worn_item_fetched = new LLWornItemFetchedObserver((*attachment_iter)->getAttachmentItemID());		
						worn_item_fetched->startFetch();
						gInventory.addObserver(worn_item_fetched);
					}
				}
			}
		}
		
		//now check to make sure that the item is actually in the inventory before we enable dropping it
//		bool new_value = enable_detach() && can_build && item;
// [RLVa:KB] - Checked: 2010-03-24 (RLVa-1.0.0b) | Modified: RLVa-1.0.0b
		bool new_value = enable_detach() && can_build && item && (!gRlvHandler.hasBehaviour(RLV_BHVR_REZ));
// [/RLVa:KB]

		return new_value;
	}
};

BOOL enable_detach(const LLSD&)
{
	LLViewerObject* object = LLSelectMgr::getInstance()->getSelection()->getPrimaryObject();
	
	// Only enable detach if all faces of object are selected
	if (!object ||
		!object->isAttachment() ||
		!LLSelectMgr::getInstance()->getSelection()->contains(object,SELECT_ALL_TES ))
	{
		return FALSE;
	}

	// Find the avatar who owns this attachment
	LLViewerObject* avatar = object;
	while (avatar)
	{
		// ...if it's you, good to detach
		if (avatar->getID() == gAgent.getID())
		{
// [RLVa:KB] - Checked: 2010-03-15 (RLVa-1.2.0a) | Modified: RLVa-1.0.5
			// NOTE: this code is reused as-is in LLAttachmentDetach::handleEvent() and LLAttachmentDrop::handleEvent()
			//       so any changes here should be reflected there as well

			// RELEASE-RLVa: [SL-2.2.0] LLSelectMgr::sendDetach() and LLSelectMgr::sendDropAttachment() call sendListToRegions with
			//                          SEND_ONLY_ROOTS so we only need to examine the roots which saves us time
			if ( (rlv_handler_t::isEnabled()) && (gRlvAttachmentLocks.hasLockedAttachmentPoint(RLV_LOCK_REMOVE)) )
			{
				LLObjectSelectionHandle hSelect = LLSelectMgr::getInstance()->getSelection();
				RlvSelectHasLockedAttach f;
				if ( (hSelect->isAttachment()) && (hSelect->getFirstRootNode(&f, FALSE) != NULL) )
					return FALSE;
			}
// [/RLVa:KB]
			return TRUE;
		}

		avatar = (LLViewerObject*)avatar->getParent();
	}

	return FALSE;
}

class LLAttachmentEnableDetach : public view_listener_t
{
	bool handleEvent(const LLSD& userdata)
	{
		bool new_value = enable_detach();
		return new_value;
	}
};

// Used to tell if the selected object can be attached to your avatar.
//BOOL object_selected_and_point_valid()
// [RLVa:KB] - Checked: 2010-03-16 (RLVa-1.2.0a) | Added: RLVa-1.2.0a
BOOL object_selected_and_point_valid(const LLSD& sdParam)
// [/RLVa:KB]
{
// [RLVa:KB] - Checked: 2010-09-28 (RLVa-1.2.1f) | Modified: RLVa-1.2.1f
	if (rlv_handler_t::isEnabled())
	{
		if (!isAgentAvatarValid())
			return FALSE;

		// RELEASE-RLVa: [SL-2.2.0] Look at the caller graph for this function on every new release
		//   - object_is_wearable() => dead code [sdParam == 0 => default attach point => OK!]
		//   - enabler set up in LLVOAvatarSelf::buildMenus() => Rezzed prim / Put On / "Attach To" [sdParam == idxAttachPt]
		//   - "Object.EnableWear" enable => Rezzed prim / Put On / "Wear" or "Add" [sdParam blank]
		// RELEASE-RLVa: [SL-2.2.0] If 'idxAttachPt != 0' then the object will be "add attached" [see LLSelectMgr::sendAttach()]
		const LLViewerJointAttachment* pAttachPt = 
			get_if_there(gAgentAvatarp->mAttachmentPoints, sdParam.asInteger(), (LLViewerJointAttachment*)NULL);
		if ( ((!pAttachPt) && (gRlvAttachmentLocks.hasLockedAttachmentPoint(RLV_LOCK_ANY))) ||		// Can't wear on default attach point
			 ((pAttachPt) && ((RLV_WEAR_ADD & gRlvAttachmentLocks.canAttach(pAttachPt)) == 0)) ||	// or non-attachable attach point
			 (gRlvHandler.hasBehaviour(RLV_BHVR_REZ)) )												// Attach on object == "Take"
		{
			return FALSE;
		}
	}
// [/RLVa:KB]

	LLObjectSelectionHandle selection = LLSelectMgr::getInstance()->getSelection();
	for (LLObjectSelection::root_iterator iter = selection->root_begin();
		 iter != selection->root_end(); iter++)
	{
		LLSelectNode* node = *iter;
		LLViewerObject* object = node->getObject();
		LLViewerObject::const_child_list_t& child_list = object->getChildren();
		for (LLViewerObject::child_list_t::const_iterator iter = child_list.begin();
			 iter != child_list.end(); iter++)
		{
			LLViewerObject* child = *iter;
			if (child->isAvatar())
			{
				return FALSE;
			}
		}
	}

	return (selection->getRootObjectCount() == 1) && 
		(selection->getFirstRootObject()->getPCode() == LL_PCODE_VOLUME) && 
		selection->getFirstRootObject()->permYouOwner() &&
		selection->getFirstRootObject()->flagObjectMove() &&
		!selection->getFirstRootObject()->flagObjectPermanent() &&
		!((LLViewerObject*)selection->getFirstRootObject()->getRoot())->isAvatar() && 
		(selection->getFirstRootObject()->getNVPair("AssetContainer") == NULL);
}


BOOL object_is_wearable()
{
	if (!isAgentAvatarValid())
	{
		return FALSE;
	}
//	if (!object_selected_and_point_valid())
// [RLVa:KB] - Checked: 2010-03-16 (RLVa-1.2.0a) | Added: RLVa-1.2.0a
	if (!object_selected_and_point_valid(LLSD(0)))
// [/RLVa:KB]
	{
		return FALSE;
	}
	if (sitting_on_selection())
	{
		return FALSE;
	}
	return gAgentAvatarp->canAttachMoreObjects();
}

class LLAttachmentPointFilled : public view_listener_t
{
	bool handleEvent(const LLSD& user_data)
	{
		bool enable = false;
		LLVOAvatar::attachment_map_t::iterator found_it = gAgentAvatarp->mAttachmentPoints.find(user_data.asInteger());
		if (found_it != gAgentAvatarp->mAttachmentPoints.end())
		{
//			enable = found_it->second->getNumObjects() > 0;
// [RLVa:KB] - Checked: 2010-03-04 (RLVa-1.2.0a) | Added: RLVa-1.2.0a
			// Enable the option if there is at least one attachment on this attachment point that can be detached
			enable = (found_it->second->getNumObjects() > 0) && 
				((!rlv_handler_t::isEnabled()) || (gRlvAttachmentLocks.canDetach(found_it->second)));
// [/RLVa:KB]
		}
		return enable;
	}
};

class LLAvatarSendIM : public view_listener_t
{
	bool handleEvent(const LLSD& userdata)
	{
		LLVOAvatar* avatar = find_avatar_from_object( LLSelectMgr::getInstance()->getSelection()->getPrimaryObject() );
//		if(avatar)
// [RLVa:KB] - Checked: RLVa-1.2.0
		if ( (avatar) && (RlvActions::canShowName(RlvActions::SNC_DEFAULT, avatar->getID())) )
// [/RLVa:KB]
		{
			LLAvatarActions::startIM(avatar->getID());
		}
		return true;
	}
};

class LLAvatarCall : public view_listener_t
{
	bool handleEvent(const LLSD& userdata)
	{
		LLVOAvatar* avatar = find_avatar_from_object( LLSelectMgr::getInstance()->getSelection()->getPrimaryObject() );
//		if(avatar)
// [RLVa:KB] - Checked: RLVa-1.2.0
		if ( (avatar) && (RlvActions::canShowName(RlvActions::SNC_DEFAULT, avatar->getID())) )
// [/RLVa:KB]
		{
			LLAvatarActions::startCall(avatar->getID());
		}
		return true;
	}
};

// [RLVa:KB] - Checked: RLVa-1.2.1
bool enable_avatar_call()
{
	if (RlvActions::isRlvEnabled())
	{
		const LLVOAvatar* pAvatar = find_avatar_from_object(LLSelectMgr::getInstance()->getSelection()->getPrimaryObject());
		if ((!pAvatar) || (!RlvActions::canShowName(RlvActions::SNC_DEFAULT, pAvatar->getID())))
			return false;
	}
	return LLAvatarActions::canCall();
}
// [/RLVa:KB]

namespace
{
	struct QueueObjects : public LLSelectedNodeFunctor
	{
		BOOL scripted;
		BOOL modifiable;
		LLFloaterScriptQueue* mQueue;
		QueueObjects(LLFloaterScriptQueue* q) : mQueue(q), scripted(FALSE), modifiable(FALSE) {}
		virtual bool apply(LLSelectNode* node)
		{
			LLViewerObject* obj = node->getObject();
			if (!obj)
			{
				return true;
			}
			scripted = obj->flagScripted();
			modifiable = obj->permModify();

			if( scripted && modifiable )
			{
				mQueue->addObject(obj->getID(), node->mName);
				return false;
			}
			else
			{
				return true; // fail: stop applying
			}
		}
	};
}

void queue_actions(LLFloaterScriptQueue* q, const std::string& msg)
{
	QueueObjects func(q);
	LLSelectMgr *mgr = LLSelectMgr::getInstance();
	LLObjectSelectionHandle selectHandle = mgr->getSelection();
	bool fail = selectHandle->applyToNodes(&func);
	if(fail)
	{
		if ( !func.scripted )
		{
			std::string noscriptmsg = std::string("Cannot") + msg + "SelectObjectsNoScripts";
			LLNotificationsUtil::add(noscriptmsg);
		}
		else if ( !func.modifiable )
		{
			std::string nomodmsg = std::string("Cannot") + msg + "SelectObjectsNoPermission";
			LLNotificationsUtil::add(nomodmsg);
		}
		else
		{
			LL_ERRS() << "Bad logic." << LL_ENDL;
		}
	}
	else
	{
		if (!q->start())
		{
			LL_WARNS() << "Unexpected script compile failure." << LL_ENDL;
		}
	}
}

class LLToolsSelectedScriptAction : public view_listener_t
{
	bool handleEvent(const LLSD& userdata)
	{
// [RLVa:KB] - Checked: 2010-04-19 (RLVa-1.2.0f) | Modified: RLVa-1.0.5a
		// We'll allow resetting the scripts of objects on a non-attachable attach point since they wouldn't be able to circumvent anything
		if ( (rlv_handler_t::isEnabled()) && (gRlvAttachmentLocks.hasLockedAttachmentPoint(RLV_LOCK_REMOVE)) )
		{
			LLObjectSelectionHandle hSel = LLSelectMgr::getInstance()->getSelection();
			RlvSelectHasLockedAttach f;
			if ( (hSel->isAttachment()) && (hSel->getFirstNode(&f) != NULL) )
				return true;
		}
// [/RLVa:KB]

		std::string action = userdata.asString();
		bool mono = false;
		std::string msg, name;
		std::string title;
		if (action == "compile mono")
		{
			name = "compile_queue";
			mono = true;
			msg = "Recompile";
			title = LLTrans::getString("CompileQueueTitle");
		}
		if (action == "compile lsl")
		{
			name = "compile_queue";
			msg = "Recompile";
			title = LLTrans::getString("CompileQueueTitle");
		}
		else if (action == "reset")
		{
			name = "reset_queue";
			msg = "Reset";
			title = LLTrans::getString("ResetQueueTitle");
		}
		else if (action == "start")
		{
			name = "start_queue";
			msg = "SetRunning";
			title = LLTrans::getString("RunQueueTitle");
		}
		else if (action == "stop")
		{
			name = "stop_queue";
			msg = "SetRunningNot";
			title = LLTrans::getString("NotRunQueueTitle");
		}
		// <FS> Delete scripts
		else if (action == "delete")
		{
			name = "delete_queue";
			msg = "delete";
			title = LLTrans::getString("DeleteQueueTitle");
		}
		// </FS> Delete scripts
		LLUUID id; id.generate();
		
		LLFloaterScriptQueue* queue =LLFloaterReg::getTypedInstance<LLFloaterScriptQueue>(name, LLSD(id));
		if (queue)
		{
			queue->setMono(mono);
			queue_actions(queue, msg);
			queue->setTitle(title);
		}
		else
		{
			LL_WARNS() << "Failed to generate LLFloaterScriptQueue with action: " << action << LL_ENDL;
		}
		return true;
	}
};

void handle_selected_texture_info(void*)
{
	for (LLObjectSelection::valid_iterator iter = LLSelectMgr::getInstance()->getSelection()->valid_begin();
   		iter != LLSelectMgr::getInstance()->getSelection()->valid_end(); iter++)
	{
		LLSelectNode* node = *iter;
	   	
   		std::string msg;
   		msg.assign("Texture info for: ");
   		msg.append(node->mName);
	   
   		U8 te_count = node->getObject()->getNumTEs();
   		// map from texture ID to list of faces using it
   		typedef std::map< LLUUID, std::vector<U8> > map_t;
   		map_t faces_per_texture;
   		for (U8 i = 0; i < te_count; i++)
   		{
   			if (!node->isTESelected(i)) continue;
	   
   			LLViewerTexture* img = node->getObject()->getTEImage(i);
   			LLUUID image_id = img->getID();
   			faces_per_texture[image_id].push_back(i);
   		}
   		// Per-texture, dump which faces are using it.
   		map_t::iterator it;
   		for (it = faces_per_texture.begin(); it != faces_per_texture.end(); ++it)
   		{
   			LLUUID image_id = it->first;
   			U8 te = it->second[0];
   			LLViewerTexture* img = node->getObject()->getTEImage(te);
   			S32 height = img->getHeight();
   			S32 width = img->getWidth();
   			S32 components = img->getComponents();
   			msg.append(llformat("\n%dx%d %s on face ",
   								width,
   								height,
   								(components == 4 ? "alpha" : "opaque")));
   			for (U8 i = 0; i < it->second.size(); ++i)
   			{
   				msg.append( llformat("%d ", (S32)(it->second[i])));
   			}
   		}
		// <FS:Ansariel> Report texture info to local chat instead of toasts
   		//LLSD args;
   		//args["MESSAGE"] = msg;
   		//LLNotificationsUtil::add("SystemMessage", args);
		report_to_nearby_chat(msg);
		// </FS:Ansariel>
	}
}

void handle_selected_material_info()
{
	for (LLObjectSelection::valid_iterator iter = LLSelectMgr::getInstance()->getSelection()->valid_begin();
		iter != LLSelectMgr::getInstance()->getSelection()->valid_end(); iter++)
	{
		LLSelectNode* node = *iter;
		
		std::string msg;
		msg.assign("Material info for: \n");
		msg.append(node->mName);
		
		U8 te_count = node->getObject()->getNumTEs();
		// map from material ID to list of faces using it
		typedef std::map<LLMaterialID, std::vector<U8> > map_t;
		map_t faces_per_material;
		for (U8 i = 0; i < te_count; i++)
		{
			if (!node->isTESelected(i)) continue;
	
			const LLMaterialID& material_id = node->getObject()->getTEref(i).getMaterialID();
			faces_per_material[material_id].push_back(i);
		}
		// Per-material, dump which faces are using it.
		map_t::iterator it;
		for (it = faces_per_material.begin(); it != faces_per_material.end(); ++it)
		{
			const LLMaterialID& material_id = it->first;
			msg += llformat("%s on face ", material_id.asString().c_str());
			for (U8 i = 0; i < it->second.size(); ++i)
			{
				msg.append( llformat("%d ", (S32)(it->second[i])));
			}
			msg.append("\n");
		}

		LLSD args;
		args["MESSAGE"] = msg;
		LLNotificationsUtil::add("SystemMessage", args);
	}
}

void handle_test_male(void*)
{
// [RLVa:KB] - Checked: 2010-03-19 (RLVa-1.2.0c) | Modified: RLVa-1.2.0a
	// TODO-RLVa: [RLVa-1.2.1] Is there any reason to still block this?
	if ( (rlv_handler_t::isEnabled()) && 
		 ((gRlvAttachmentLocks.hasLockedAttachmentPoint(RLV_LOCK_ANY)) || (gRlvWearableLocks.hasLockedWearableType(RLV_LOCK_ANY))) )
	{
		return;
	}
// [/RLVa:KB]

	LLAppearanceMgr::instance().wearOutfitByName("Male Shape & Outfit");
	//gGestureList.requestResetFromServer( TRUE );
}

void handle_test_female(void*)
{
// [RLVa:KB] - Checked: 2010-03-19 (RLVa-1.2.0c) | Modified: RLVa-1.2.0a
	// TODO-RLVa: [RLVa-1.2.1] Is there any reason to still block this?
	if ( (rlv_handler_t::isEnabled()) && 
		 ((gRlvAttachmentLocks.hasLockedAttachmentPoint(RLV_LOCK_ANY)) || (gRlvWearableLocks.hasLockedWearableType(RLV_LOCK_ANY))) )
	{
		return;
	}
// [/RLVa:KB]

	LLAppearanceMgr::instance().wearOutfitByName("Female Shape & Outfit");
	//gGestureList.requestResetFromServer( FALSE );
}

void handle_dump_attachments(void*)
{
	if(!isAgentAvatarValid()) return;

	for (LLVOAvatar::attachment_map_t::iterator iter = gAgentAvatarp->mAttachmentPoints.begin(); 
		 iter != gAgentAvatarp->mAttachmentPoints.end(); )
	{
		LLVOAvatar::attachment_map_t::iterator curiter = iter++;
		LLViewerJointAttachment* attachment = curiter->second;
		S32 key = curiter->first;
		for (LLViewerJointAttachment::attachedobjs_vec_t::iterator attachment_iter = attachment->mAttachedObjects.begin();
			 attachment_iter != attachment->mAttachedObjects.end();
			 ++attachment_iter)
		{
			LLViewerObject *attached_object = attachment_iter->get();
			BOOL visible = (attached_object != NULL &&
							attached_object->mDrawable.notNull() && 
							!attached_object->mDrawable->isRenderType(0));
			LLVector3 pos;
			if (visible) pos = attached_object->mDrawable->getPosition();
			LL_INFOS() << "ATTACHMENT " << key << ": item_id=" << attached_object->getAttachmentItemID()
					<< (attached_object ? " present " : " absent ")
					<< (visible ? "visible " : "invisible ")
					<<  " at " << pos
					<< " and " << (visible ? attached_object->getPosition() : LLVector3::zero)
					<< LL_ENDL;
		}
	}
}


// these are used in the gl menus to set control values, generically.
class LLToggleControl : public view_listener_t
{
protected:

	bool handleEvent(const LLSD& userdata)
	{
		std::string control_name = userdata.asString();
		BOOL checked = gSavedSettings.getBOOL( control_name );
		gSavedSettings.setBOOL( control_name, !checked );
		return true;
	}
};

class LLCheckControl : public view_listener_t
{
	bool handleEvent( const LLSD& userdata)
	{
		std::string callback_data = userdata.asString();
		bool new_value = gSavedSettings.getBOOL(callback_data);
		return new_value;
	}
};

// <FS:Ansariel> Control enhancements
class LLTogglePerAccountControl : public view_listener_t
{
	bool handleEvent(const LLSD& userdata)
	{
		std::string control_name = userdata.asString();
		BOOL checked = gSavedPerAccountSettings.getBOOL( control_name );
		gSavedPerAccountSettings.setBOOL( control_name, !checked );
		return true;
	}
};

class LLCheckPerAccountControl : public view_listener_t
{
	bool handleEvent( const LLSD& userdata)
	{
		std::string callback_data = userdata.asString();
		bool new_value = gSavedPerAccountSettings.getBOOL(callback_data);
		return new_value;
	}
};

class FSResetControl : public view_listener_t
{
	bool handleEvent( const LLSD& userdata)
	{
		std::string callback_data = userdata.asString();
		gSavedSettings.getControl(callback_data)->resetToDefault(true);
		return true;
	}
};
class FSResetPerAccountControl : public view_listener_t
{
	bool handleEvent( const LLSD& userdata)
	{
		std::string callback_data = userdata.asString();
		gSavedPerAccountSettings.getControl(callback_data)->resetToDefault(true);
		return true;
	}
};
// </FS:Ansariel> Control enhancements

// <FS:Ansariel> Reset Mesh LOD; Forcing highest LOD on each mesh briefly should fix
//               broken meshes bursted into triangles
static void reset_mesh_lod(LLVOAvatar* avatar)
{
	for (LLVOAvatar::attachment_map_t::iterator it = avatar->mAttachmentPoints.begin(); it != avatar->mAttachmentPoints.end(); it++)
	{
		LLViewerJointAttachment::attachedobjs_vec_t& att_objects = (*it).second->mAttachedObjects;

		for (LLViewerJointAttachment::attachedobjs_vec_t::iterator at_it = att_objects.begin(); at_it != att_objects.end(); at_it++)
		{
			LLViewerObject* objectp = *at_it;
			if (objectp)
			{
				if (objectp->getPCode() == LL_PCODE_VOLUME)
				{
					LLVOVolume* vol = (LLVOVolume*)objectp;
					if (vol && vol->isMesh())
					{
						vol->forceLOD(LLModel::LOD_HIGH);
					}
				}

				LLViewerObject::const_child_list_t& children = objectp->getChildren();
				for (LLViewerObject::const_child_list_t::const_iterator cit = children.begin(); cit != children.end(); cit++)
				{
					LLViewerObject* child_objectp = *cit;
					if (!child_objectp || (child_objectp->getPCode() != LL_PCODE_VOLUME))
					{
						continue;
					}

					LLVOVolume* child_vol = (LLVOVolume*)child_objectp;
					if (child_vol && child_vol->isMesh())
					{
						child_vol->forceLOD(LLModel::LOD_HIGH);
					}
				}
			}
		}
	}
}

class FSResetMeshLOD : public view_listener_t
{
	bool handleEvent( const LLSD& userdata)
	{
		LLVOAvatar* avatar = find_avatar_from_object(LLSelectMgr::getInstance()->getSelection()->getPrimaryObject());
		if (avatar)
		{
			reset_mesh_lod(avatar);
		}

		return true;
	}
};
// </FS:Ansariel>

// not so generic

class LLAdvancedCheckRenderShadowOption: public view_listener_t
{
	bool handleEvent(const LLSD& userdata)
	{
		std::string control_name = userdata.asString();
		S32 current_shadow_level = gSavedSettings.getS32(control_name);
		if (current_shadow_level == 0) // is off
		{
			return false;
		}
		else // is on
		{
			return true;
		}
	}
};

class LLAdvancedClickRenderShadowOption: public view_listener_t
{
	bool handleEvent(const LLSD& userdata)
	{
		std::string control_name = userdata.asString();
		S32 current_shadow_level = gSavedSettings.getS32(control_name);
		if (current_shadow_level == 0) // upgrade to level 2
		{
			gSavedSettings.setS32(control_name, 2);
		}
		else // downgrade to level 0
		{
			gSavedSettings.setS32(control_name, 0);
		}
		return true;
	}
};

class LLAdvancedClickRenderProfile: public view_listener_t
{
	bool handleEvent(const LLSD& userdata)
	{
		gShaderProfileFrame = TRUE;
		return true;
	}
};

F32 gpu_benchmark();

class LLAdvancedClickRenderBenchmark: public view_listener_t
{
	bool handleEvent(const LLSD& userdata)
	{
		gpu_benchmark();
		return true;
	}
};

// these are used in the gl menus to set control values that require shader recompilation
class LLToggleShaderControl : public view_listener_t
{
	bool handleEvent(const LLSD& userdata)
	{
        std::string control_name = userdata.asString();
		BOOL checked = gSavedSettings.getBOOL( control_name );
		gSavedSettings.setBOOL( control_name, !checked );
        LLPipeline::refreshCachedSettings();
        //gPipeline.updateRenderDeferred();
		//gPipeline.releaseGLBuffers();
		//gPipeline.createGLBuffers();
		//gPipeline.resetVertexBuffers();
        LLViewerShaderMgr::instance()->setShaders();
		return !checked;
	}
};

//[FIX FIRE-1927 - enable DoubleClickTeleport shortcut : SJ]
class LLAdvancedToggleDoubleClickTeleport: public view_listener_t
{
	bool handleEvent(const LLSD& userdata)
	{
		BOOL checked = gSavedSettings.getBOOL("DoubleClickTeleport");
		if (checked)
		{
			gSavedSettings.setBOOL("DoubleClickTeleport", FALSE);
			report_to_nearby_chat(LLTrans::getString("DoubleClickTeleportDisabled"));
		}
		else
		{
			gSavedSettings.setBOOL("DoubleClickTeleport", TRUE);
			gSavedSettings.setBOOL("DoubleClickAutoPilot", FALSE);
			report_to_nearby_chat(LLTrans::getString("DoubleClickTeleportEnabled"));
		}
		return true;
	}
};

void menu_toggle_attached_lights(void* user_data)
{
	LLPipeline::sRenderAttachedLights = gSavedSettings.getBOOL("RenderAttachedLights");
}

void menu_toggle_attached_particles(void* user_data)
{
	LLPipeline::sRenderAttachedParticles = gSavedSettings.getBOOL("RenderAttachedParticles");
}

class LLAdvancedHandleAttachedLightParticles: public view_listener_t
{
	bool handleEvent(const LLSD& userdata)
	{
		std::string control_name = userdata.asString();

		// toggle the control
		gSavedSettings.setBOOL(control_name,
				       !gSavedSettings.getBOOL(control_name));

		// update internal flags
		// <FS:Ansariel> Make change to RenderAttachedLights & RenderAttachedParticles instant
		//if (control_name == "RenderAttachedLights")
		//{
		//	menu_toggle_attached_lights(NULL);
		//}
		//else if (control_name == "RenderAttachedParticles")
		//{
		//	menu_toggle_attached_particles(NULL);
		//}
		// </FS:Ansariel>
		return true;
	}
};

class LLSomethingSelected : public view_listener_t
{
	bool handleEvent(const LLSD& userdata)
	{
		bool new_value = !(LLSelectMgr::getInstance()->getSelection()->isEmpty());
		return new_value;
	}
};

class LLSomethingSelectedNoHUD : public view_listener_t
{
	bool handleEvent(const LLSD& userdata)
	{
		LLObjectSelectionHandle selection = LLSelectMgr::getInstance()->getSelection();
		bool new_value = !(selection->isEmpty()) && !(selection->getSelectType() == SELECT_TYPE_HUD);
		return new_value;
	}
};

static bool is_editable_selected()
{
// [RLVa:KB] - Checked: 2010-09-28 (RLVa-1.2.1f) | Modified: RLVa-1.0.5a
	// Changed for Firestorm because of script reset function in object menus (see FIRE-8213)
	if (rlv_handler_t::isEnabled())
	{
		LLObjectSelectionHandle hSelection = LLSelectMgr::getInstance()->getSelection();

		// NOTE: this is called for 5 different menu items so we'll trade accuracy for efficiency and only
		//       examine root nodes (LLToolsSelectedScriptAction::handleEvent() will catch what we miss)
		if (hSelection->isAttachment())
		{
			RlvSelectHasLockedAttach f;
			if (gRlvAttachmentLocks.hasLockedAttachmentPoint(RLV_LOCK_REMOVE) && hSelection->getFirstRootNode(&f))
			{
				return false;
			}
		}
		else
		{
			// RlvSelectIsEditable will sort out all editable objects
			// => if result = NULL, we can't edit all selected objects
			RlvSelectIsEditable f;
			if (hSelection->getFirstRootNode(&f) != NULL)
			{
				return false;
			}
		}
	}
// [/RLVa:KB]

	return (LLSelectMgr::getInstance()->getSelection()->getFirstEditableObject() != NULL);
}

class LLEditableSelected : public view_listener_t
{
	bool handleEvent(const LLSD& userdata)
	{
		return is_editable_selected();
	}
};

class LLEditableSelectedMono : public view_listener_t
{
	bool handleEvent(const LLSD& userdata)
	{
		bool new_value = false;
		LLViewerRegion* region = gAgent.getRegion();
		if(region && gMenuHolder)
		{
			bool have_cap = (! region->getCapability("UpdateScriptTask").empty());
			new_value = is_editable_selected() && have_cap;
		}
		return new_value;
	}
};

bool enable_object_take_copy()
{
	bool all_valid = false;
	if (LLSelectMgr::getInstance())
	{
		if (!LLSelectMgr::getInstance()->getSelection()->isEmpty())
		{
		all_valid = true;
#ifndef HACKED_GODLIKE_VIEWER
# ifdef TOGGLE_HACKED_GODLIKE_VIEWER
		if (!LLGridManager::getInstance()->isInSLBeta()
            || !gAgent.isGodlike())
# endif
		{
			struct f : public LLSelectedObjectFunctor
			{
				virtual bool apply(LLViewerObject* obj)
				{
//					return (!obj->permCopy() || obj->isAttachment());
// [RLVa:KB] - Checked: 2010-04-01 (RLVa-1.2.0c) | Modified: RLVa-1.0.0g
					return (!obj->permCopy() || obj->isAttachment()) || 
						( (gRlvHandler.hasBehaviour(RLV_BHVR_UNSIT)) && (isAgentAvatarValid()) && (gAgentAvatarp->getRoot() == obj) );
// [/RLVa:KB]
				}
			} func;
			const bool firstonly = true;
			bool any_invalid = LLSelectMgr::getInstance()->getSelection()->applyToRootObjects(&func, firstonly);
			all_valid = !any_invalid;
		}
#endif // HACKED_GODLIKE_VIEWER
		}
	}

	return all_valid;
}


class LLHasAsset : public LLInventoryCollectFunctor
{
public:
	LLHasAsset(const LLUUID& id) : mAssetID(id), mHasAsset(FALSE) {}
	virtual ~LLHasAsset() {}
	virtual bool operator()(LLInventoryCategory* cat,
							LLInventoryItem* item);
	BOOL hasAsset() const { return mHasAsset; }

protected:
	LLUUID mAssetID;
	BOOL mHasAsset;
};

bool LLHasAsset::operator()(LLInventoryCategory* cat,
							LLInventoryItem* item)
{
	if(item && item->getAssetUUID() == mAssetID)
	{
		mHasAsset = TRUE;
	}
	return FALSE;
}


BOOL enable_save_into_task_inventory(void*)
{
	LLSelectNode* node = LLSelectMgr::getInstance()->getSelection()->getFirstRootNode();
	if(node && (node->mValid) && (!node->mFromTaskID.isNull()))
	{
		// *TODO: check to see if the fromtaskid object exists.
		LLViewerObject* obj = node->getObject();
		if( obj && !obj->isAttachment() )
		{
			return TRUE;
		}
	}
	return FALSE;
}

class LLToolsEnableSaveToObjectInventory : public view_listener_t
{
	bool handleEvent(const LLSD& userdata)
	{
		bool new_value = enable_save_into_task_inventory(NULL);
		return new_value;
	}
};

class LLToggleHowTo : public view_listener_t
{
	bool handleEvent(const LLSD& userdata)
	{
		LLFloaterWebContent::Params p;
		std::string url = gSavedSettings.getString("HowToHelpURL");
		p.url = LLWeb::expandURLSubstitutions(url, LLSD());
		p.show_chrome = false;
		p.target = "__help_how_to";
		p.show_page_title = false;
		p.preferred_media_size = LLRect(0, 460, 335, 0);

		LLFloaterReg::toggleInstanceOrBringToFront("how_to", p);
		return true;
	}
};

class LLViewEnableMouselook : public view_listener_t
{
	bool handleEvent(const LLSD& userdata)
	{
		// You can't go directly from customize avatar to mouselook.
		// TODO: write code with appropriate dialogs to handle this transition.
		bool new_value = (CAMERA_MODE_CUSTOMIZE_AVATAR != gAgentCamera.getCameraMode() && !gSavedSettings.getBOOL("FreezeTime"));
		return new_value;
	}
};

class LLToolsEnableToolNotPie : public view_listener_t
{
	bool handleEvent(const LLSD& userdata)
	{
		bool new_value = ( LLToolMgr::getInstance()->getBaseTool() != LLToolPie::getInstance() );
		return new_value;
	}
};

class LLWorldEnableCreateLandmark : public view_listener_t
{
	bool handleEvent(const LLSD& userdata)
	{
//		return !LLLandmarkActions::landmarkAlreadyExists();
// [RLVa:KB] - Checked: 2010-09-28 (RLVa-1.4.5) | Added: RLVa-1.2.1
		return (!LLLandmarkActions::landmarkAlreadyExists()) && (!gRlvHandler.hasBehaviour(RLV_BHVR_SHOWLOC));
// [/RLVa:KB]
	}
};

class LLWorldEnableSetHomeLocation : public view_listener_t
{
	bool handleEvent(const LLSD& userdata)
	{
		bool new_value = gAgent.isGodlike() || 
			(gAgent.getRegion() && gAgent.getRegion()->getAllowSetHome());
		return new_value;
	}
};

class LLWorldEnableTeleportHome : public view_listener_t
{
	bool handleEvent(const LLSD& userdata)
	{
		LLViewerRegion* regionp = gAgent.getRegion();
		bool agent_on_prelude = (regionp && regionp->isPrelude());
		bool enable_teleport_home = gAgent.isGodlike() || !agent_on_prelude;
// [RLVa:KB] - Checked: 2010-09-28 (RLVa-1.2.1f) | Modified: RLVa-1.2.1f
		enable_teleport_home &= 
			(!rlv_handler_t::isEnabled()) || ((!gRlvHandler.hasBehaviour(RLV_BHVR_TPLM)) && (!gRlvHandler.hasBehaviour(RLV_BHVR_TPLOC)));
// [/RLVa:KB]
		return enable_teleport_home;
	}
};

BOOL enable_god_full(void*)
{
	return gAgent.getGodLevel() >= GOD_FULL;
}

BOOL enable_god_liaison(void*)
{
	return gAgent.getGodLevel() >= GOD_LIAISON;
}

bool is_god_customer_service()
{
	return gAgent.getGodLevel() >= GOD_CUSTOMER_SERVICE;
}

BOOL enable_god_basic(void*)
{
	return gAgent.getGodLevel() > GOD_NOT;
}


void toggle_show_xui_names(void *)
{
	gSavedSettings.setBOOL("DebugShowXUINames", !gSavedSettings.getBOOL("DebugShowXUINames"));
}

BOOL check_show_xui_names(void *)
{
	return gSavedSettings.getBOOL("DebugShowXUINames");
}

// <FS:CR> Resync Animations
class FSToolsResyncAnimations : public view_listener_t
{
	bool handleEvent(const LLSD& userdata)
	{
		for (U32 i = 0; i < gObjectList.getNumObjects(); i++)
		{
			LLViewerObject* object = gObjectList.getObject(i);
			if (object &&
				object->isAvatar())
			{
				LLVOAvatar* avatarp = (LLVOAvatar*)object;
				if (avatarp)
				{
					for (LLVOAvatar::AnimIterator anim_it = avatarp->mPlayingAnimations.begin();
						 anim_it != avatarp->mPlayingAnimations.end();
						 anim_it++)
					{
						avatarp->stopMotion(anim_it->first, TRUE);
						avatarp->startMotion(anim_it->first);
					}
				}
			}
		}
		return true;
	}
};
// </FS:CR> Resync Animations

// <FS:CR> FIRE-4345: Undeform
class FSToolsUndeform : public view_listener_t
{
	bool handleEvent(const LLSD& userdata)
	{
		if (isAgentAvatarValid())
		{
			gAgentAvatarp->resetSkeleton(true);

			FSPose::getInstance()->setPose(gSavedSettings.getString("FSUndeformUUID"), false);
			gAgentAvatarp->updateVisualParams();
		}

		return true;
	}
};
// </FS:CR> FIRE-4345: Undeform

// <FS:CR> Stream list import/export
class FSStreamListExportXML :public view_listener_t
{
	bool handleEvent(const LLSD& userdata)
	{
		LLFilePicker& file_picker = LLFilePicker::instance();
		if(file_picker.getSaveFile(LLFilePicker::FFSAVE_XML, LLDir::getScrubbedFileName("stream_list.xml")))
		{
			std::string filename = file_picker.getFirstFile();
			llofstream export_file(filename.c_str());
			LLSDSerialize::toPrettyXML(gSavedSettings.getLLSD("FSStreamList"), export_file);
			export_file.close();
			LLSD args;
			args["FILENAME"] = filename;
			LLNotificationsUtil::add("StreamListExportSuccess", args);
		}
		else
			LL_INFOS() << "User closed the filepicker. Aborting!" << LL_ENDL;

		return true;
	}
};

class FSStreamListImportXML :public view_listener_t
{
	bool handleEvent(const LLSD& userdata)
	{
		LLFilePicker& file_picker = LLFilePicker::instance();
		if(file_picker.getOpenFile(LLFilePicker::FFLOAD_XML))
		{
			std::string filename = file_picker.getFirstFile();
			llifstream stream_list(filename.c_str());
			if(!stream_list.is_open())
			{
				LL_WARNS() << "Couldn't open the xml file for reading. Aborting import!" << LL_ENDL;
				return true;
			}
			LLSD stream_data;
			if(LLSDSerialize::fromXML(stream_data, stream_list) >= 1)
			{
				gSavedSettings.setLLSD("FSStreamList", stream_data);
				LLNotificationsUtil::add("StreamListImportSuccess");
			}
			stream_list.close();
		}
		
		return true;
	}
};
// </FS:CR> Stream list import/export

// <FS:CR> Dump SimulatorFeatures to chat
class FSDumpSimulatorFeaturesToChat : public view_listener_t
{
	bool handleEvent(const LLSD& userdata)
	{
		if (LLViewerRegion* region = gAgent.getRegion())
		{
			LLSD sim_features;
			std::stringstream out_str;
			region->getSimulatorFeatures(sim_features);
			LLSDSerialize::toPrettyXML(sim_features, out_str);
			report_to_nearby_chat(out_str.str());
		}
		return true;
	}
};
// </FS:CR> Dump SimulatorFeatures to chat

// <FS:CR> Add to contact set
class FSAddToContactSet : public view_listener_t
{
	bool handleEvent(const LLSD& userdata)
	{
		if (!rlv_handler_t::isEnabled() || !gRlvHandler.hasBehaviour(RLV_BHVR_SHOWNAMES))
		{
			LLVOAvatar* avatarp = find_avatar_from_object(LLSelectMgr::getInstance()->getSelection()->getPrimaryObject());
			if (avatarp)
			{
				LLFloaterReg::showInstance("fs_add_contact", LLSD(avatarp->getID()), TRUE);
			}
		}
		return true;
	}
};
// </FS:CR> Add to contact set

// <FS:CR> Opensim menu item visibility control
bool checkIsGrid(const LLSD& userdata)
{
	std::string grid_type = userdata.asString();
	if ("secondlife" == grid_type)
	{
		return LLGridManager::getInstance()->isInSecondLife();
	}
#ifdef OPENSIM
	else if ("opensim" == grid_type)
	{
		return LLGridManager::getInstance()->isInOpenSim();
	}
	else if ("aurorasim" == grid_type)
	{
		return LLGridManager::getInstance()->isInAuroraSim();
	}
#else // !OPENSIM
	else if ("opensim" == grid_type || "aurorasim" == grid_type)
	{
		LL_DEBUGS("ViewerMenu") << grid_type << "is not a supported platform on Havok builds. Disabling item." << LL_ENDL;
		return false;
	}
#endif // OPENSIM
	else
	{
		LL_WARNS("ViewerMenu") << "Unhandled or bad on_visible gridcheck parameter! (" << grid_type << ")" << LL_ENDL;
	}
	return true;
}

bool isGridFeatureEnabled(const LLSD& userdata)
{
	if (LFSimFeatureHandler::instanceExists())
	{
		const std::string feature = userdata.asString();

		if (feature == "avatar_picker")
		{
			return LFSimFeatureHandler::instance().hasAvatarPicker();
		}
		else if (feature == "destination_guide")
		{
			return LFSimFeatureHandler::instance().hasDestinationGuide();
		}
		else
		{
			LL_WARNS("ViewerMenu") << "Unhandled or bad grid feature check parameter! (" << feature << ")" << LL_ENDL;
		}
	}

	return false;
}
// </FS:CR>

// <FS:Ansariel> FIRE-21236 - Help Menu - Check Grid Status doesn't open using External Browser
void openGridStatus()
{
	if (LLWeb::useExternalBrowser(DEFAULT_GRID_STATUS_URL))
	{
		LLWeb::loadURLExternal(DEFAULT_GRID_STATUS_URL);
	}
	else
	{
		LLFloaterReg::toggleInstance("grid_status");
	}
}
// </FS:Ansariel>

class LLToolsSelectOnlyMyObjects : public view_listener_t
{
	bool handleEvent(const LLSD& userdata)
	{
		BOOL cur_val = gSavedSettings.getBOOL("SelectOwnedOnly");

		gSavedSettings.setBOOL("SelectOwnedOnly", ! cur_val );

		return true;
	}
};

class LLToolsSelectOnlyMovableObjects : public view_listener_t
{
	bool handleEvent(const LLSD& userdata)
	{
		BOOL cur_val = gSavedSettings.getBOOL("SelectMovableOnly");

		gSavedSettings.setBOOL("SelectMovableOnly", ! cur_val );

		return true;
	}
};

class LLToolsSelectBySurrounding : public view_listener_t
{
	bool handleEvent(const LLSD& userdata)
	{
		LLSelectMgr::sRectSelectInclusive = !LLSelectMgr::sRectSelectInclusive;

		gSavedSettings.setBOOL("RectangleSelectInclusive", LLSelectMgr::sRectSelectInclusive);
		return true;
	}
};

class LLToolsShowHiddenSelection : public view_listener_t
{
	bool handleEvent(const LLSD& userdata)
	{
		// TomY TODO Merge these
		LLSelectMgr::sRenderHiddenSelections = !LLSelectMgr::sRenderHiddenSelections;

		gSavedSettings.setBOOL("RenderHiddenSelections", LLSelectMgr::sRenderHiddenSelections);
		return true;
	}
};

class LLToolsShowSelectionLightRadius : public view_listener_t
{
	bool handleEvent(const LLSD& userdata)
	{
		// TomY TODO merge these
		LLSelectMgr::sRenderLightRadius = !LLSelectMgr::sRenderLightRadius;

		gSavedSettings.setBOOL("RenderLightRadius", LLSelectMgr::sRenderLightRadius);
		return true;
	}
};

class LLToolsEditLinkedParts : public view_listener_t
{
	bool handleEvent(const LLSD& userdata)
	{
		BOOL select_individuals = !gSavedSettings.getBOOL("EditLinkedParts");
		gSavedSettings.setBOOL( "EditLinkedParts", select_individuals );
		if (select_individuals)
		{
			LLSelectMgr::getInstance()->demoteSelectionToIndividuals();
		}
		else
		{
			LLSelectMgr::getInstance()->promoteSelectionToRoot();
		}
		return true;
	}
};

void reload_vertex_shader(void *)
{
	//THIS WOULD BE AN AWESOME PLACE TO RELOAD SHADERS... just a thought	- DaveP
}

void handle_dump_avatar_local_textures(void*)
{
	gAgentAvatarp->dumpLocalTextures();
}

void handle_dump_timers()
{
	LLTrace::BlockTimer::dumpCurTimes();
}

void handle_debug_avatar_textures(void*)
{
	LLViewerObject* objectp = LLSelectMgr::getInstance()->getSelection()->getPrimaryObject();
	if (objectp)
	{
		LLFloaterReg::showInstance( "avatar_textures", LLSD(objectp->getID()) );
	}
}

void handle_grab_baked_texture(void* data)
{
	EBakedTextureIndex baked_tex_index = (EBakedTextureIndex)((intptr_t)data);
	if (!isAgentAvatarValid()) return;

	const LLUUID& asset_id = gAgentAvatarp->grabBakedTexture(baked_tex_index);
	LL_INFOS("texture") << "Adding baked texture " << asset_id << " to inventory." << LL_ENDL;
	LLAssetType::EType asset_type = LLAssetType::AT_TEXTURE;
	LLInventoryType::EType inv_type = LLInventoryType::IT_TEXTURE;
	const LLUUID folder_id = gInventory.findCategoryUUIDForType(LLFolderType::assetTypeToFolderType(asset_type));
	if(folder_id.notNull())
	{
		std::string name;
		name = "Baked " + LLAvatarAppearanceDictionary::getInstance()->getBakedTexture(baked_tex_index)->mNameCapitalized + " Texture";

		LLUUID item_id;
		item_id.generate();
		LLPermissions perm;
		perm.init(gAgentID,
				  gAgentID,
				  LLUUID::null,
				  LLUUID::null);
		U32 next_owner_perm = PERM_MOVE | PERM_TRANSFER;
		perm.initMasks(PERM_ALL,
					   PERM_ALL,
					   PERM_NONE,
					   PERM_NONE,
					   next_owner_perm);
		time_t creation_date_now = time_corrected();
		LLPointer<LLViewerInventoryItem> item
			= new LLViewerInventoryItem(item_id,
										folder_id,
										perm,
										asset_id,
										asset_type,
										inv_type,
										name,
										LLStringUtil::null,
										LLSaleInfo::DEFAULT,
										LLInventoryItemFlags::II_FLAGS_NONE,
										creation_date_now);

		item->updateServer(TRUE);
		gInventory.updateItem(item);
		gInventory.notifyObservers();

		// Show the preview panel for textures to let
		// user know that the image is now in inventory.
		LLInventoryPanel *active_panel = LLInventoryPanel::getActiveInventoryPanel();
		if(active_panel)
		{
			LLFocusableElement* focus_ctrl = gFocusMgr.getKeyboardFocus();

			active_panel->setSelection(item_id, TAKE_FOCUS_NO);
			active_panel->openSelected();
			//LLFloaterInventory::dumpSelectionInformation((void*)view);
			// restore keyboard focus
			gFocusMgr.setKeyboardFocus(focus_ctrl);
		}
	}
	else
	{
		LL_WARNS() << "Can't find a folder to put it in" << LL_ENDL;
	}
}

BOOL enable_grab_baked_texture(void* data)
{
	EBakedTextureIndex index = (EBakedTextureIndex)((intptr_t)data);
	if (isAgentAvatarValid())
	{
		return gAgentAvatarp->canGrabBakedTexture(index);
	}
	return FALSE;
}

// Returns a pointer to the avatar give the UUID of the avatar OR of an attachment the avatar is wearing.
// Returns NULL on failure.
LLVOAvatar* find_avatar_from_object( LLViewerObject* object )
{
	if (object)
	{
		if( object->isAttachment() )
		{
			do
			{
				object = (LLViewerObject*) object->getParent();
			}
			while( object && !object->isAvatar() );
		}
		else if( !object->isAvatar() )
		{
			object = NULL;
		}
	}

	return (LLVOAvatar*) object;
}


// Returns a pointer to the avatar give the UUID of the avatar OR of an attachment the avatar is wearing.
// Returns NULL on failure.
LLVOAvatar* find_avatar_from_object( const LLUUID& object_id )
{
	return find_avatar_from_object( gObjectList.findObject(object_id) );
}


void handle_disconnect_viewer(void *)
{
	LLAppViewer::instance()->forceDisconnect(LLTrans::getString("TestingDisconnect"));
}

void force_error_breakpoint(void *)
{
    LLAppViewer::instance()->forceErrorBreakpoint();
}

void force_error_llerror(void *)
{
    LLAppViewer::instance()->forceErrorLLError();
}

void force_error_bad_memory_access(void *)
{
    LLAppViewer::instance()->forceErrorBadMemoryAccess();
}

void force_error_infinite_loop(void *)
{
    LLAppViewer::instance()->forceErrorInfiniteLoop();
}

void force_error_software_exception(void *)
{
    LLAppViewer::instance()->forceErrorSoftwareException();
}

void force_error_driver_crash(void *)
{
    LLAppViewer::instance()->forceErrorDriverCrash();
}

class LLToolsUseSelectionForGrid : public view_listener_t
{
	bool handleEvent(const LLSD& userdata)
	{
		LLSelectMgr::getInstance()->clearGridObjects();
		struct f : public LLSelectedObjectFunctor
		{
			virtual bool apply(LLViewerObject* objectp)
			{
				LLSelectMgr::getInstance()->addGridObject(objectp);
				return true;
			}
		} func;
		LLSelectMgr::getInstance()->getSelection()->applyToRootObjects(&func);
		LLSelectMgr::getInstance()->setGridMode(GRID_MODE_REF_OBJECT);
		LLFloaterTools::setGridMode((S32)GRID_MODE_REF_OBJECT);
		return true;
	}
};

void handle_test_load_url(void*)
{
	LLWeb::loadURL("");
	LLWeb::loadURL("hacker://www.google.com/");
	LLWeb::loadURL("http");
	LLWeb::loadURL("http://www.google.com/");
}

//
// LLViewerMenuHolderGL
//
static LLDefaultChildRegistry::Register<LLViewerMenuHolderGL> r("menu_holder");

LLViewerMenuHolderGL::LLViewerMenuHolderGL(const LLViewerMenuHolderGL::Params& p)
: LLMenuHolderGL(p)
{}

BOOL LLViewerMenuHolderGL::hideMenus()
{
	BOOL handled = FALSE;
	
	if (LLMenuHolderGL::hideMenus())
	{
		LLToolPie::instance().blockClickToWalk();
		handled = TRUE;
	}

	// drop pie menu selection
	mParcelSelection = NULL;
	mObjectSelection = NULL;

	if (gMenuBarView)
	{
		gMenuBarView->clearHoverItem();
		gMenuBarView->resetMenuTrigger();
	}

	return handled;
}

void LLViewerMenuHolderGL::setParcelSelection(LLSafeHandle<LLParcelSelection> selection) 
{ 
	mParcelSelection = selection; 
}

void LLViewerMenuHolderGL::setObjectSelection(LLSafeHandle<LLObjectSelection> selection) 
{ 
	mObjectSelection = selection; 
}


const LLRect LLViewerMenuHolderGL::getMenuRect() const
{
	return LLRect(0, getRect().getHeight() - MENU_BAR_HEIGHT, getRect().getWidth(), STATUS_BAR_HEIGHT);
}

void handle_save_to_xml(void*)
{
	LLFloater* frontmost = gFloaterView->getFrontmost();
	if (!frontmost)
	{
        LLNotificationsUtil::add("NoFrontmostFloater");
		return;
	}

	std::string default_name = "floater_";
	default_name += frontmost->getTitle();
	default_name += ".xml";

	LLStringUtil::toLower(default_name);
	LLStringUtil::replaceChar(default_name, ' ', '_');
	LLStringUtil::replaceChar(default_name, '/', '_');
	LLStringUtil::replaceChar(default_name, ':', '_');
	LLStringUtil::replaceChar(default_name, '"', '_');

	LLFilePicker& picker = LLFilePicker::instance();
	if (picker.getSaveFile(LLFilePicker::FFSAVE_XML, default_name))
	{
		std::string filename = picker.getFirstFile();
		LLUICtrlFactory::getInstance()->saveToXML(frontmost, filename);
	}
}

void handle_load_from_xml(void*)
{
	LLFilePicker& picker = LLFilePicker::instance();
	if (picker.getOpenFile(LLFilePicker::FFLOAD_XML))
	{
		std::string filename = picker.getFirstFile();
		LLFloater* floater = new LLFloater(LLSD());
		floater->buildFromFile(filename);
	}
}

void handle_web_browser_test(const LLSD& param)
{
	std::string url = param.asString();
	if (url.empty())
	{
		url = "about:blank";
	}
	LLWeb::loadURLInternal(url);
}

bool callback_clear_cache_immediately(const LLSD& notification, const LLSD& response)
{
	S32 option = LLNotificationsUtil::getSelectedOption(notification, response);
	if ( option == 0 ) // YES
	{
		//clear cache
		LLAppViewer::instance()->purgeCacheImmediate();
	}

	return false;
}

void handle_cache_clear_immediately()
{
	LLNotificationsUtil::add("ConfirmClearCache", LLSD(), LLSD(), callback_clear_cache_immediately);
}

void handle_web_content_test(const LLSD& param)
{
	std::string url = param.asString();
	// <FS:LO> Add a user settable home page for the built in web browser
	if (url == "HOME_PAGE")
	{
		url = gSavedSettings.getString("FSBrowserHomePage");
	}
	// </FS:LO>
	LLWeb::loadURLInternal(url, LLStringUtil::null, LLStringUtil::null, true);
}

void handle_show_url(const LLSD& param)
{
	std::string url = param.asString();
	if (LLWeb::useExternalBrowser(url))
	{
		LLWeb::loadURLExternal(url);
	}
	else
	{
		LLWeb::loadURLInternal(url);
	}

}

void handle_report_bug(const LLSD& param)
{
	LLUIString url(param.asString());
	
	LLStringUtil::format_map_t replace;
	// <FS:Ansariel> FIRE-14001: JIRA report is being cut off when using Help -> Report Bug
	//std::string environment = LLAppViewer::instance()->getViewerInfoString(true);
	//boost::regex regex;
	//regex.assign("</?nolink>");
	//std::string stripped_env = boost::regex_replace(environment, regex, "");

	//replace["[ENVIRONMENT]"] = LLURI::escape(stripped_env);
	LLSD sysinfo = FSData::getSystemInfo();
	replace["[ENVIRONMENT]"] = LLURI::escape(sysinfo["Part1"].asString().substr(1) + sysinfo["Part2"].asString().substr(1));
	// </FS:Ansariel>
	LLSLURL location_url;
	LLAgentUI::buildSLURL(location_url);
	replace["[LOCATION]"] = LLURI::escape(location_url.getSLURLString());

	LLUIString file_bug_url = gSavedSettings.getString("ReportBugURL");
	file_bug_url.setArgs(replace);

	LLWeb::loadURLExternal(file_bug_url.getString());
}

void handle_buy_currency_test(void*)
{
	std::string url =
		"http://sarahd-sl-13041.webdev.lindenlab.com/app/lindex/index.php?agent_id=[AGENT_ID]&secure_session_id=[SESSION_ID]&lang=[LANGUAGE]";

	LLStringUtil::format_map_t replace;
	replace["[AGENT_ID]"] = gAgent.getID().asString();
	replace["[SESSION_ID]"] = gAgent.getSecureSessionID().asString();
	replace["[LANGUAGE]"] = LLUI::getLanguage();
	LLStringUtil::format(url, replace);

	LL_INFOS() << "buy currency url " << url << LL_ENDL;

	LLFloaterReg::showInstance("buy_currency_html", LLSD(url));
}

//-- SUNSHINE CLEANUP - is only the request update at the end needed now?
void handle_rebake_textures(void*)
{
	if (!isAgentAvatarValid()) return;

	// Slam pending upload count to "unstick" things
	bool slam_for_debug = true;
	gAgentAvatarp->forceBakeAllTextures(slam_for_debug);
	if (gAgent.getRegion() && gAgent.getRegion()->getCentralBakeVersion())
	{
// [SL:KB] - Patch: Appearance-Misc | Checked: 2015-06-27 (Catznip-3.7)
		if (!gAgent.getRegionCapability("IncrementCOFVersion").empty())
		{
			LLAppearanceMgr::instance().syncCofVersionAndRefresh();
		}
		else
		{
			LLAppearanceMgr::instance().requestServerAppearanceUpdate();
		}
// [/SL:KB]
//		LLAppearanceMgr::instance().requestServerAppearanceUpdate();
		avatar_tex_refresh(gAgentAvatarp); // <FS:CR> FIRE-11800 - Refresh the textures too
	}
	reset_mesh_lod(gAgentAvatarp); // <FS:Ansariel> Reset Mesh LOD
	gAgentAvatarp->setIsCrossingRegion(false); // <FS:Ansariel> FIRE-12004: Attachments getting lost on TP
}

void toggle_visibility(void* user_data)
{
	LLView* viewp = (LLView*)user_data;
	viewp->setVisible(!viewp->getVisible());
}

BOOL get_visibility(void* user_data)
{
	LLView* viewp = (LLView*)user_data;
	return viewp->getVisible();
}

// TomY TODO: Get rid of these?
class LLViewShowHoverTips : public view_listener_t
{
	bool handleEvent(const LLSD& userdata)
	{
		gSavedSettings.setBOOL("ShowHoverTips", !gSavedSettings.getBOOL("ShowHoverTips"));
		return true;
	}
};

class LLViewCheckShowHoverTips : public view_listener_t
{
	bool handleEvent(const LLSD& userdata)
	{
		bool new_value = gSavedSettings.getBOOL("ShowHoverTips");
		return new_value;
	}
};

// TomY TODO: Get rid of these?
class LLViewHighlightTransparent : public view_listener_t
{
	bool handleEvent(const LLSD& userdata)
	{
//		LLDrawPoolAlpha::sShowDebugAlpha = !LLDrawPoolAlpha::sShowDebugAlpha;
// [RLVa:KB] - Checked: 2010-11-29 (RLVa-1.3.0c) | Modified: RLVa-1.3.0c
		LLDrawPoolAlpha::sShowDebugAlpha = (!LLDrawPoolAlpha::sShowDebugAlpha) && (!gRlvHandler.hasBehaviour(RLV_BHVR_EDIT));
// [/RLVa:KB]
		return true;
	}
};

class LLViewCheckHighlightTransparent : public view_listener_t
{
	bool handleEvent(const LLSD& userdata)
	{
		bool new_value = LLDrawPoolAlpha::sShowDebugAlpha;
		return new_value;
	}
};

class LLViewBeaconWidth : public view_listener_t
{
	bool handleEvent(const LLSD& userdata)
	{
		std::string width = userdata.asString();
		if(width == "1")
		{
			gSavedSettings.setS32("DebugBeaconLineWidth", 1);
		}
		else if(width == "4")
		{
			gSavedSettings.setS32("DebugBeaconLineWidth", 4);
		}
		else if(width == "16")
		{
			gSavedSettings.setS32("DebugBeaconLineWidth", 16);
		}
		else if(width == "32")
		{
			gSavedSettings.setS32("DebugBeaconLineWidth", 32);
		}

		return true;
	}
};


class LLViewToggleBeacon : public view_listener_t
{
	bool handleEvent(const LLSD& userdata)
	{
		std::string beacon = userdata.asString();
		if (beacon == "scriptsbeacon")
		{
			LLPipeline::toggleRenderScriptedBeacons();
			gSavedSettings.setBOOL( "scriptsbeacon", LLPipeline::getRenderScriptedBeacons() );
			// toggle the other one off if it's on
			if (LLPipeline::getRenderScriptedBeacons() && LLPipeline::getRenderScriptedTouchBeacons())
			{
				LLPipeline::toggleRenderScriptedTouchBeacons();
				gSavedSettings.setBOOL( "scripttouchbeacon", LLPipeline::getRenderScriptedTouchBeacons() );
			}
		}
		else if (beacon == "physicalbeacon")
		{
			LLPipeline::toggleRenderPhysicalBeacons();
			gSavedSettings.setBOOL( "physicalbeacon", LLPipeline::getRenderPhysicalBeacons() );
		}
		else if (beacon == "moapbeacon")
		{
			LLPipeline::toggleRenderMOAPBeacons();
			gSavedSettings.setBOOL( "moapbeacon", LLPipeline::getRenderMOAPBeacons() );
		}
		else if (beacon == "soundsbeacon")
		{
			LLPipeline::toggleRenderSoundBeacons();
			gSavedSettings.setBOOL( "soundsbeacon", LLPipeline::getRenderSoundBeacons() );
		}
		else if (beacon == "particlesbeacon")
		{
			LLPipeline::toggleRenderParticleBeacons();
			gSavedSettings.setBOOL( "particlesbeacon", LLPipeline::getRenderParticleBeacons() );
		}
		else if (beacon == "scripttouchbeacon")
		{
			LLPipeline::toggleRenderScriptedTouchBeacons();
			gSavedSettings.setBOOL( "scripttouchbeacon", LLPipeline::getRenderScriptedTouchBeacons() );
			// toggle the other one off if it's on
			if (LLPipeline::getRenderScriptedBeacons() && LLPipeline::getRenderScriptedTouchBeacons())
			{
				LLPipeline::toggleRenderScriptedBeacons();
				gSavedSettings.setBOOL( "scriptsbeacon", LLPipeline::getRenderScriptedBeacons() );
			}
		}
		else if (beacon == "sunbeacon")
		{
			gSavedSettings.setBOOL("sunbeacon", !gSavedSettings.getBOOL("sunbeacon"));
		}
		else if (beacon == "moonbeacon")
		{
			gSavedSettings.setBOOL("moonbeacon", !gSavedSettings.getBOOL("moonbeacon"));
		}
		else if (beacon == "renderbeacons")
		{
			LLPipeline::toggleRenderBeacons();
			gSavedSettings.setBOOL( "renderbeacons", LLPipeline::getRenderBeacons() );
			// toggle the other one on if it's not
			if (!LLPipeline::getRenderBeacons() && !LLPipeline::getRenderHighlights())
			{
				LLPipeline::toggleRenderHighlights();
				gSavedSettings.setBOOL( "renderhighlights", LLPipeline::getRenderHighlights() );
			}
		}
		else if (beacon == "renderhighlights")
		{
			LLPipeline::toggleRenderHighlights();
			gSavedSettings.setBOOL( "renderhighlights", LLPipeline::getRenderHighlights() );
			// toggle the other one on if it's not
			if (!LLPipeline::getRenderBeacons() && !LLPipeline::getRenderHighlights())
			{
				LLPipeline::toggleRenderBeacons();
				gSavedSettings.setBOOL( "renderbeacons", LLPipeline::getRenderBeacons() );
			}
		}

		return true;
	}
};

class LLViewCheckBeaconEnabled : public view_listener_t
{
	bool handleEvent(const LLSD& userdata)
	{
		std::string beacon = userdata.asString();
		bool new_value = false;
		if (beacon == "scriptsbeacon")
		{
			new_value = gSavedSettings.getBOOL( "scriptsbeacon");
			LLPipeline::setRenderScriptedBeacons(new_value);
		}
		else if (beacon == "moapbeacon")
		{
			new_value = gSavedSettings.getBOOL( "moapbeacon");
			LLPipeline::setRenderMOAPBeacons(new_value);
		}
		else if (beacon == "physicalbeacon")
		{
			new_value = gSavedSettings.getBOOL( "physicalbeacon");
			LLPipeline::setRenderPhysicalBeacons(new_value);
		}
		else if (beacon == "soundsbeacon")
		{
			new_value = gSavedSettings.getBOOL( "soundsbeacon");
			LLPipeline::setRenderSoundBeacons(new_value);
		}
		else if (beacon == "particlesbeacon")
		{
			new_value = gSavedSettings.getBOOL( "particlesbeacon");
			LLPipeline::setRenderParticleBeacons(new_value);
		}
		else if (beacon == "scripttouchbeacon")
		{
			new_value = gSavedSettings.getBOOL( "scripttouchbeacon");
			LLPipeline::setRenderScriptedTouchBeacons(new_value);
		}
		else if (beacon == "renderbeacons")
		{
			new_value = gSavedSettings.getBOOL( "renderbeacons");
			LLPipeline::setRenderBeacons(new_value);
		}
		else if (beacon == "renderhighlights")
		{
			new_value = gSavedSettings.getBOOL( "renderhighlights");
			LLPipeline::setRenderHighlights(new_value);
		}
		return new_value;
	}
};

class LLViewToggleRenderType : public view_listener_t
{
	bool handleEvent(const LLSD& userdata)
	{
		std::string type = userdata.asString();
		if (type == "hideparticles")
		{
			LLPipeline::toggleRenderType(LLPipeline::RENDER_TYPE_PARTICLES);
			gPipeline.sRenderParticles = gPipeline.hasRenderType(LLPipeline::RENDER_TYPE_PARTICLES);
		}
		return true;
	}
};

class LLViewCheckRenderType : public view_listener_t
{
	bool handleEvent(const LLSD& userdata)
	{
		std::string type = userdata.asString();
		bool new_value = false;
		if (type == "hideparticles")
		{
			new_value = LLPipeline::toggleRenderTypeControlNegated(LLPipeline::RENDER_TYPE_PARTICLES);
		}
		return new_value;
	}
};

class LLViewStatusAway : public view_listener_t
{
	bool handleEvent(const LLSD& userdata)
	{
		return (gAgent.isInitialized() && gAgent.getAFK());
	}
};

class LLViewStatusDoNotDisturb : public view_listener_t
{
	bool handleEvent(const LLSD& userdata)
	{
		return (gAgent.isInitialized() && gAgent.isDoNotDisturb());
	}
};

class LLViewShowHUDAttachments : public view_listener_t
{
	bool handleEvent(const LLSD& userdata)
	{
// [RLVa:KB] - Checked: 2010-04-19 (RLVa-1.2.1a) | Modified: RLVa-1.0.0c
		if ( (rlv_handler_t::isEnabled()) && (gRlvAttachmentLocks.hasLockedHUD()) && (LLPipeline::sShowHUDAttachments) )
			return true;
// [/RLVa:KB]

		LLPipeline::sShowHUDAttachments = !LLPipeline::sShowHUDAttachments;
		return true;
	}
};

class LLViewCheckHUDAttachments : public view_listener_t
{
	bool handleEvent(const LLSD& userdata)
	{
		bool new_value = LLPipeline::sShowHUDAttachments;
		return new_value;
	}
};

// <FS:Ansariel> Disable Show HUD attachments if prevented by RLVa
bool enable_show_HUD_attachments()
{
	return (!LLPipeline::sShowHUDAttachments || !rlv_handler_t::isEnabled() || !gRlvAttachmentLocks.hasLockedHUD());
};
// </FS:Ansariel>

class LLEditEnableTakeOff : public view_listener_t
{
	bool handleEvent(const LLSD& userdata)
	{
		std::string clothing = userdata.asString();
<<<<<<< HEAD
		LLWearableType::EType type = LLWearableType::typeNameToType(clothing);
//		if (type >= LLWearableType::WT_SHAPE && type < LLWearableType::WT_COUNT)
// [RLVa:KB] - Checked: 2010-03-20 (RLVa-1.2.0c) | Modified: RLVa-1.2.0a
		// NOTE: see below - enable if there is at least one wearable on this type that can be removed
		if ( (type >= LLWearableType::WT_SHAPE && type < LLWearableType::WT_COUNT) && 
			 ((!rlv_handler_t::isEnabled()) || (gRlvWearableLocks.canRemove(type))) )
// [/RLVa:KB]
		{
=======
		LLWearableType::EType type = LLWearableType::getInstance()->typeNameToType(clothing);
		if (type >= LLWearableType::WT_SHAPE && type < LLWearableType::WT_COUNT)
>>>>>>> 92af5af7
			return LLAgentWearables::selfHasWearable(type);
		}
		return false;
	}
};

// <FS:Beq> Xmas present for Ansa, Animesh kill switch
class FSDerenderAnimatedObjects : public view_listener_t
{
	bool handleEvent(const LLSD& userdata)
	{
		gObjectList.killAnimatedObjects();
		return true;
	}
};

// </FS:Beq>
class LLEditTakeOff : public view_listener_t
{
	bool handleEvent(const LLSD& userdata)
	{
		std::string clothing = userdata.asString();
		if (clothing == "all")
			LLAppearanceMgr::instance().removeAllClothesFromAvatar();
		else
		{
			LLWearableType::EType type = LLWearableType::getInstance()->typeNameToType(clothing);
			if (type >= LLWearableType::WT_SHAPE 
				&& type < LLWearableType::WT_COUNT
				&& (gAgentWearables.getWearableCount(type) > 0))
			{
				// MULTI-WEARABLES: assuming user wanted to remove top shirt.
				//<FS:TS> Shut the compiler up about unsigned comparisons <0 or >0
				//U32 wearable_index = gAgentWearables.getWearableCount(type) - 1;
				S32 wearable_index = gAgentWearables.getWearableCount(type) - 1;

// [RLVa:KB] - Checked: 2010-06-09 (RLVa-1.2.0g) | Added: RLVa-1.2.0g
				if ( (rlv_handler_t::isEnabled()) && (gRlvWearableLocks.hasLockedWearable(type)) )
				{
					// We'll use the first wearable we come across that can be removed (moving from top to bottom)
					for (; wearable_index >= 0; wearable_index--)
					{
						const LLViewerWearable* pWearable = gAgentWearables.getViewerWearable(type, wearable_index);
						if (!gRlvWearableLocks.isLockedWearable(pWearable))
							break;
					}
					if (wearable_index < 0)
						return true;	// No wearable found that can be removed
				}
// [/RLVa:KB]

				LLUUID item_id = gAgentWearables.getWearableItemID(type,wearable_index);
				LLAppearanceMgr::instance().removeItemFromAvatar(item_id);
			}
				
		}
		return true;
	}
};

class LLToolsSelectTool : public view_listener_t
{
	bool handleEvent(const LLSD& userdata)
	{
		std::string tool_name = userdata.asString();
		if (tool_name == "focus")
		{
			LLToolMgr::getInstance()->getCurrentToolset()->selectToolByIndex(1);
		}
		else if (tool_name == "move")
		{
			LLToolMgr::getInstance()->getCurrentToolset()->selectToolByIndex(2);
		}
		else if (tool_name == "edit")
		{
			LLToolMgr::getInstance()->getCurrentToolset()->selectToolByIndex(3);
		}
		else if (tool_name == "create")
		{
			LLToolMgr::getInstance()->getCurrentToolset()->selectToolByIndex(4);
		}
		else if (tool_name == "land")
		{
			LLToolMgr::getInstance()->getCurrentToolset()->selectToolByIndex(5);
		}

		// Note: if floater is not visible LLViewerWindow::updateLayout() will
		// attempt to open it, but it won't bring it to front or de-minimize.
		if (gFloaterTools && (gFloaterTools->isMinimized() || !gFloaterTools->isShown() || !gFloaterTools->isFrontmost()))
		{
			gFloaterTools->setMinimized(FALSE);
			gFloaterTools->openFloater();
			gFloaterTools->setVisibleAndFrontmost(TRUE);
		}
		return true;
	}
};

/// WINDLIGHT callbacks
class LLWorldEnvSettings : public view_listener_t
{	
    void defocusEnvFloaters()
    {
        //currently there is only one instance of each floater
        std::vector<std::string> env_floaters_names = { "env_edit_extdaycycle", "env_fixed_environmentent_water", "env_fixed_environmentent_sky" };
        for (std::vector<std::string>::const_iterator it = env_floaters_names.begin(); it != env_floaters_names.end(); ++it)
        {
            LLFloater* env_floater = LLFloaterReg::findTypedInstance<LLFloater>(*it);
            if (env_floater)
            {
                env_floater->setFocus(FALSE);
            }
        }
    }

	bool handleEvent(const LLSD& userdata)
	{
// [RLVa:KB] - @setenv
		if (!RlvActions::canChangeEnvironment())
			return true;
// [/RLVa:KB]

		std::string event_name = userdata.asString();
// <FS:Beq> FIRE-29785 fix daytime shortcuts for non-EEP 
#ifdef OPENSIM
		static std::map<std::string, std::string> sky_presets = {
			{"sunrise", "Sunrise"},
			{"noon", "Midday"},
			{"sunset", "Sunset"},
			{"midnight", "Midnight"}
		};
		auto it = sky_presets.find(event_name);
		if( LLGridManager::getInstance()->isInOpenSim() &&
			!LLEnvironment::instance().isExtendedEnvironmentEnabled() &&
			it != sky_presets.end()
			)
		{
			LLSettingsSky::ptr_t legacysky = nullptr;
			LLSD messages;
			legacysky = LLEnvironment::createSkyFromLegacyPreset(gDirUtilp->getExpandedFilename(LL_PATH_APP_SETTINGS, "windlight", "skies", it->second + ".xml"), messages);
			if (legacysky)
			{
				LLEnvironment::instance().setEnvironment(LLEnvironment::ENV_LOCAL, legacysky);
				LLEnvironment::instance().setSelectedEnvironment(LLEnvironment::ENV_LOCAL);
				LLEnvironment::instance().updateEnvironment(LLEnvironment::TRANSITION_FAST, true);
				defocusEnvFloaters();
			}		
			else
			{
				LL_WARNS() << "Legacy windlight conversion failed for " << it->second << " existing env unchanged." << LL_ENDL;
			}
			return true;
		}
#endif
// </FS:Beq>
		
		if (event_name == "sunrise")
		{
			// <FS:Beq> FIRE-29926 - allow manually selected environments to have a user defined transition time.
			// LLEnvironment::instance().setEnvironment(LLEnvironment::ENV_LOCAL, LLEnvironment::KNOWN_SKY_SUNRISE);
            LLEnvironment::instance().setManualEnvironment(LLEnvironment::ENV_LOCAL, LLEnvironment::KNOWN_SKY_SUNRISE);
			// </FS:Beq>
            LLEnvironment::instance().setSelectedEnvironment(LLEnvironment::ENV_LOCAL);
            LLEnvironment::instance().updateEnvironment();
            defocusEnvFloaters();
		}
		else if (event_name == "noon")
		{
			// <FS:Beq> FIRE-29926 - allow manually selected environments to have a user defined transition time.
            // LLEnvironment::instance().setEnvironment(LLEnvironment::ENV_LOCAL, LLEnvironment::KNOWN_SKY_MIDDAY);
            LLEnvironment::instance().setManualEnvironment(LLEnvironment::ENV_LOCAL, LLEnvironment::KNOWN_SKY_MIDDAY);
			// </FS:Beq>
            LLEnvironment::instance().setSelectedEnvironment(LLEnvironment::ENV_LOCAL);
            LLEnvironment::instance().updateEnvironment();
            defocusEnvFloaters();
		}
		else if (event_name == "sunset")
		{
			// <FS:Beq> FIRE-29926 - allow manually selected environments to have a user defined transition time.
            // LLEnvironment::instance().setEnvironment(LLEnvironment::ENV_LOCAL, LLEnvironment::KNOWN_SKY_SUNSET);
            LLEnvironment::instance().setManualEnvironment(LLEnvironment::ENV_LOCAL, LLEnvironment::KNOWN_SKY_SUNSET);
			// </FS:Beq>
            LLEnvironment::instance().setSelectedEnvironment(LLEnvironment::ENV_LOCAL);
            LLEnvironment::instance().updateEnvironment();
            defocusEnvFloaters();
		}
		else if (event_name == "midnight")
		{
			// <FS:Beq> FIRE-29926 - allow manually selected environments to have a user defined transition time.
            // LLEnvironment::instance().setEnvironment(LLEnvironment::ENV_LOCAL, LLEnvironment::KNOWN_SKY_MIDNIGHT);
            LLEnvironment::instance().setManualEnvironment(LLEnvironment::ENV_LOCAL, LLEnvironment::KNOWN_SKY_MIDNIGHT);
			// </FS:Beq>
            LLEnvironment::instance().setSelectedEnvironment(LLEnvironment::ENV_LOCAL);
            LLEnvironment::instance().updateEnvironment();
            defocusEnvFloaters();
		}
        else if (event_name == "region")
		{
            LLEnvironment::instance().clearEnvironment(LLEnvironment::ENV_LOCAL);
            LLEnvironment::instance().setSelectedEnvironment(LLEnvironment::ENV_LOCAL);
            LLEnvironment::instance().updateEnvironment();
            defocusEnvFloaters();
		}
        else if (event_name == "pause_clouds")
        {
            if (LLEnvironment::instance().isCloudScrollPaused())
                LLEnvironment::instance().resumeCloudScroll();
		else
                LLEnvironment::instance().pauseCloudScroll();
        }
        else if (event_name == "adjust_tool")
		{
            LLFloaterReg::showInstance("env_adjust_snapshot");
        }
        else if (event_name == "my_environs")
        {
            LLFloaterReg::showInstance("my_environments");
		}

		return true;
	}
};

class LLWorldEnableEnvSettings : public view_listener_t
{
	bool handleEvent(const LLSD& userdata)
	{
		bool result = false;
		std::string event_name = userdata.asString();

        if (event_name == "pause_clouds")
		{
            return LLEnvironment::instance().isCloudScrollPaused();
		}

        LLSettingsSky::ptr_t sky = LLEnvironment::instance().getEnvironmentFixedSky(LLEnvironment::ENV_LOCAL);

		if (!sky)
		{
			return (event_name == "region");
		}

        std::string skyname = (sky) ? sky->getName() : "";
        LLUUID skyid = (sky) ? sky->getAssetId() : LLUUID::null;

		if (event_name == "sunrise")
			{
            result = (skyid == LLEnvironment::KNOWN_SKY_SUNRISE);
			}
		else if (event_name == "noon")
			{
            result = (skyid == LLEnvironment::KNOWN_SKY_MIDDAY);
			}
		else if (event_name == "sunset")
			{
            result = (skyid == LLEnvironment::KNOWN_SKY_SUNSET);
			}
		else if (event_name == "midnight")
			{
            result = (skyid == LLEnvironment::KNOWN_SKY_MIDNIGHT);
			}
		else if (event_name == "region")
			{
				return false;
			}
			else
			{
			LL_WARNS() << "Unknown time-of-day item:  " << event_name << LL_ENDL;
		}
		return result;
	}
};

class LLWorldEnvPreset : public view_listener_t
{
	bool handleEvent(const LLSD& userdata)
	{
		std::string item = userdata.asString();

		if (item == "new_water")
		{
            LLFloaterReg::showInstance("env_fixed_environmentent_water", "new");
		}
		else if (item == "edit_water")
		{
            LLFloaterReg::showInstance("env_fixed_environmentent_water", "edit");
		}
		else if (item == "new_sky")
		{
            LLFloaterReg::showInstance("env_fixed_environmentent_sky", "new");
		}
		else if (item == "edit_sky")
		{
            LLFloaterReg::showInstance("env_fixed_environmentent_sky", "edit");
		}
		else if (item == "new_day_cycle")
		{
            LLFloaterReg::showInstance("env_edit_extdaycycle", LLSDMap("edit_context", "inventory"));
		}
		else if (item == "edit_day_cycle")
		{
			LLFloaterReg::showInstance("env_edit_extdaycycle", LLSDMap("edit_context", "inventory"));
		}
		else
		{
			LL_WARNS() << "Unknown item selected" << LL_ENDL;
		}

		return true;
	}
};

class LLWorldEnableEnvPreset : public view_listener_t
{
	bool handleEvent(const LLSD& userdata)
	{

		return false;
	}
};

/// Post-Process callbacks
class LLWorldPostProcess : public view_listener_t
{
	bool handleEvent(const LLSD& userdata)
	{
		LLFloaterReg::showInstance("env_post_process");
		return true;
	}
};

void handle_flush_name_caches()
{
	// <FS:Ansariel> Crash fix
	LLAvatarNameCache::getInstance()->clearCache();
	// </FS:Ansariel>
	if (gCacheName) gCacheName->clear();
}

class LLUploadCostCalculator : public view_listener_t
{
	std::string mCostStr;

	bool handleEvent(const LLSD& userdata)
	{
		std::vector<std::string> fields;
		std::string str = userdata.asString(); 
		boost::split(fields, str, boost::is_any_of(","));
		if (fields.size()<1)
		{
			return false;
		}
		std::string menu_name = fields[0];
		std::string asset_type_str = "texture";
		if (fields.size()>1)
		{
			asset_type_str = fields[1];
		}
		LL_DEBUGS("Benefits") << "userdata " << userdata << " menu_name " << menu_name << " asset_type_str " << asset_type_str << LL_ENDL;
		calculateCost(asset_type_str);
		gMenuHolder->childSetLabelArg(menu_name, "[COST]", mCostStr);

		return true;
	}

	void calculateCost(const std::string& asset_type_str);

public:
	LLUploadCostCalculator()
	{
	}
};

void handle_voice_morphing_subscribe()
{
	LLWeb::loadURL(LLTrans::getString("voice_morphing_url"));
}

void handle_premium_voice_morphing_subscribe()
{
	LLWeb::loadURL(LLTrans::getString("premium_voice_morphing_url"));
}

class LLToggleUIHints : public view_listener_t
{
	bool handleEvent(const LLSD& userdata)
	{
		bool ui_hints_enabled = gSavedSettings.getBOOL("EnableUIHints");
		// toggle
		ui_hints_enabled = !ui_hints_enabled;
		gSavedSettings.setBOOL("EnableUIHints", ui_hints_enabled);
		return true;
	}
};

void LLUploadCostCalculator::calculateCost(const std::string& asset_type_str)
{
	S32 upload_cost = -1;

	if (asset_type_str == "texture")
	{
		upload_cost = LLAgentBenefitsMgr::current().getTextureUploadCost();
	}
	else if (asset_type_str == "animation")
	{
		upload_cost = LLAgentBenefitsMgr::current().getAnimationUploadCost();
	}
	else if (asset_type_str == "sound")
	{
		upload_cost = LLAgentBenefitsMgr::current().getSoundUploadCost();
	}
	if (upload_cost < 0)
	{
		LL_WARNS() << "Unable to find upload cost for asset_type_str " << asset_type_str << LL_ENDL;
	}
	mCostStr = std::to_string(upload_cost);
}

void show_navbar_context_menu(LLView* ctrl, S32 x, S32 y)
{
	static LLMenuGL*	show_navbar_context_menu = LLUICtrlFactory::getInstance()->createFromFile<LLMenuGL>("menu_hide_navbar.xml",
			gMenuHolder, LLViewerMenuHolderGL::child_registry_t::instance());
	if(gMenuHolder->hasVisibleMenu())
	{
		gMenuHolder->hideMenus();
	}
	show_navbar_context_menu->buildDrawLabels();
	show_navbar_context_menu->updateParent(LLMenuGL::sMenuContainer);
	LLMenuGL::showPopup(ctrl, show_navbar_context_menu, x, y);
}

void show_topinfobar_context_menu(LLView* ctrl, S32 x, S32 y)
{
	static LLMenuGL* show_topbarinfo_context_menu = LLUICtrlFactory::getInstance()->createFromFile<LLMenuGL>("menu_topinfobar.xml",
			gMenuHolder, LLViewerMenuHolderGL::child_registry_t::instance());

	LLMenuItemGL* landmark_item = show_topbarinfo_context_menu->getChild<LLMenuItemGL>("Landmark");
	if (!LLLandmarkActions::landmarkAlreadyExists())
	{
		landmark_item->setLabel(LLTrans::getString("AddLandmarkNavBarMenu"));
	}
	else
	{
		landmark_item->setLabel(LLTrans::getString("EditLandmarkNavBarMenu"));
	}
// [RLVa:KB] - Checked: 2012-02-07 (RLVa-1.4.5) | Added: RLVa-1.4.5
	landmark_item->setEnabled(!gRlvHandler.hasBehaviour(RLV_BHVR_SHOWLOC));
// [/RLVa:KB]

	if(gMenuHolder->hasVisibleMenu())
	{
		gMenuHolder->hideMenus();
	}

	show_topbarinfo_context_menu->buildDrawLabels();
	show_topbarinfo_context_menu->updateParent(LLMenuGL::sMenuContainer);
	LLMenuGL::showPopup(ctrl, show_topbarinfo_context_menu, x, y);
}

// <FS:Ansariel> For web browser toolbar button
void toggleWebBrowser(const LLSD& sdParam)
{
	if (LLFloaterReg::instanceVisible("web_content"))
	{
		LLFloaterReg::hideInstance("web_content");
	}
	else
	{
		std::string param = sdParam.asString();
		if (param == "HOME_PAGE")
		{
			param = gSavedSettings.getString("FSBrowserHomePage");
		}
		LLWeb::loadURLInternal(param);
	}
}
// </FS:Ansariel> For web browser toolbar button

// <FS:Ansariel> Toggle debug settings floater
void toggleSettingsDebug()
{
	LLFloaterReg::toggleInstance("settings_debug", "all");
}
// </FS:Ansariel> Toggle debug settings floater

// <FS:Ansariel> Toggle teleport history panel directly
void toggleTeleportHistory()
{
	if (gSavedSettings.getBOOL("FSUseStandaloneTeleportHistoryFloater"))
	{
		LLFloaterReg::toggleInstance("fs_teleporthistory");
	}
	else
	{
		LLFloater* floater = LLFloaterReg::findInstance("places");
		if (floater && floater->isMinimized())
		{
			floater->setMinimized(FALSE);
		}
		else if (LLFloater::isShown(floater))
		{
			LLFloaterReg::hideInstance("places");
		}
		else
		{
			LLFloaterSidePanelContainer::showPanel("places", LLSD().with("type", "open_teleport_history_tab"));
		}
	}
}
// </FS:Ansariel> Toggle teleport history panel directly

// <FS:Techwolf Lupindo> export
bool enable_export_object()
{
	for (LLObjectSelection::root_iterator iter = LLSelectMgr::getInstance()->getSelection()->root_begin();
		 iter != LLSelectMgr::getInstance()->getSelection()->root_end(); iter++)
	{
		LLSelectNode* node = *iter;
		LLViewerObject* obj = node->getObject();
		if (obj || node)
		{
			return gSavedSettings.getBOOL("FSEnableObjectExports");
		}
	}
	return false;
}

class FSObjectExport : public view_listener_t
{
	bool handleEvent( const LLSD& userdata)
	{
		LLViewerObject* objectp = LLSelectMgr::getInstance()->getSelection()->getPrimaryObject();
		if (objectp)
		{
			LLFloaterReg::showInstance("fs_export");
		}
		return true;
	}
};
// </FS:Techwolf Lupindo>

// <FS:CR>
class FSObjectExportCollada : public view_listener_t
{
	bool handleEvent( const LLSD& userdata)
	{
		LLViewerObject* objectp = LLSelectMgr::getInstance()->getSelection()->getPrimaryObject();
		if (objectp)
		{
			LLFloaterReg::showInstance("export_collada");
		}
		return true;
	}
};
// </FS:CR>

// <FS:Zi> Make sure to call this before any of the UI is set up, so all text editors can
//         pick up the menu properly.
void initialize_edit_menu()
{
	view_listener_t::addMenu(new LLEditUndo(), "Edit.Undo");
	view_listener_t::addMenu(new LLEditRedo(), "Edit.Redo");
	view_listener_t::addMenu(new LLEditCut(), "Edit.Cut");
	view_listener_t::addMenu(new LLEditCopy(), "Edit.Copy");
	view_listener_t::addMenu(new LLEditPaste(), "Edit.Paste");
	view_listener_t::addMenu(new LLEditDelete(), "Edit.Delete");
	view_listener_t::addMenu(new LLEditSelectAll(), "Edit.SelectAll");
	view_listener_t::addMenu(new LLEditDeselect(), "Edit.Deselect");
	view_listener_t::addMenu(new LLEditTakeOff(), "Edit.TakeOff");
	view_listener_t::addMenu(new LLEditEnableUndo(), "Edit.EnableUndo");
	view_listener_t::addMenu(new LLEditEnableRedo(), "Edit.EnableRedo");
	view_listener_t::addMenu(new LLEditEnableCut(), "Edit.EnableCut");
	view_listener_t::addMenu(new LLEditEnableCopy(), "Edit.EnableCopy");
	view_listener_t::addMenu(new LLEditEnablePaste(), "Edit.EnablePaste");
	view_listener_t::addMenu(new LLEditEnableDelete(), "Edit.EnableDelete");
	view_listener_t::addMenu(new LLEditEnableSelectAll(), "Edit.EnableSelectAll");
	view_listener_t::addMenu(new LLEditEnableDeselect(), "Edit.EnableDeselect");

}

void initialize_spellcheck_menu()
{
	LLUICtrl::CommitCallbackRegistry::Registrar& commit = LLUICtrl::CommitCallbackRegistry::currentRegistrar();
	LLUICtrl::EnableCallbackRegistry::Registrar& enable = LLUICtrl::EnableCallbackRegistry::currentRegistrar();

	commit.add("SpellCheck.ReplaceWithSuggestion", boost::bind(&handle_spellcheck_replace_with_suggestion, _1, _2));
	enable.add("SpellCheck.VisibleSuggestion", boost::bind(&visible_spellcheck_suggestion, _1, _2));
	commit.add("SpellCheck.AddToDictionary", boost::bind(&handle_spellcheck_add_to_dictionary, _1));
	enable.add("SpellCheck.EnableAddToDictionary", boost::bind(&enable_spellcheck_add_to_dictionary, _1));
	commit.add("SpellCheck.AddToIgnore", boost::bind(&handle_spellcheck_add_to_ignore, _1));
	enable.add("SpellCheck.EnableAddToIgnore", boost::bind(&enable_spellcheck_add_to_ignore, _1));
}

//<FS:KC> Centralize a some of these volume panel callbacks
static void volume_controls_open_volume_prefs()
{
	// bring up the prefs floater
	LLFloaterPreference* prefsfloater = LLFloaterReg::showTypedInstance<LLFloaterPreference>("preferences");
	if (prefsfloater)
	{
		// grab the 'audio' panel from the preferences floater and bring it the front!
		prefsfloater->selectPanel("audio");
	}
}

void volume_controls_on_click_set_sounds(const LLUICtrl* ctrl)
{
	const LLPanel* volume_control_panel = dynamic_cast<const LLPanel*>(ctrl->getParent());
	if (volume_control_panel)
	{
		// Disable Enable gesture/collisions sounds checkbox if the master sound is disabled
		// or if sound effects are disabled.

		// <FS:PP> FIRE-9856: Mute sound effects disable plays sound from collisions and plays sound from gestures checkbox not disable after restart/relog
		// volume_control_panel->getChild<LLCheckBoxCtrl>("gesture_audio_play_btn")->setEnabled(!gSavedSettings.getBOOL("MuteSounds"));
		// volume_control_panel->getChild<LLCheckBoxCtrl>("collisions_audio_play_btn")->setEnabled(!gSavedSettings.getBOOL("MuteSounds"));
		bool mute_sound_effects = gSavedSettings.getBOOL("MuteSounds");
		bool mute_all_sounds = gSavedSettings.getBOOL("MuteAudio");
		volume_control_panel->getChild<LLCheckBoxCtrl>("gesture_audio_play_btn")->setEnabled(!(mute_sound_effects || mute_all_sounds));
		volume_control_panel->getChild<LLCheckBoxCtrl>("collisions_audio_play_btn")->setEnabled(!(mute_sound_effects || mute_all_sounds));
		// </FS:PP> 

	}
}

void volume_controls_set_control_false(const LLUICtrl* ctrl, const LLSD& user_data)
{
	LLPanel* volume_control_panel = dynamic_cast<LLPanel*>(ctrl->getParent());
	if (volume_control_panel)
	{
		std::string control_name = user_data.asString();
		LLControlVariable* control = volume_control_panel->findControl(control_name);
		
		if (control)
			control->set(LLSD(FALSE));
	}
}

void initialize_volume_controls_callbacks()
{
	LLUICtrl::CommitCallbackRegistry::Registrar& commit = LLUICtrl::CommitCallbackRegistry::currentRegistrar();
	commit.add("MediaListCtrl.GoMediaPrefs",	boost::bind(&volume_controls_open_volume_prefs));
	commit.add("Pref.SetSounds",				boost::bind(&volume_controls_on_click_set_sounds, _1));
	commit.add("Pref.setControlFalse",			boost::bind(&volume_controls_set_control_false, _1, _2));
}
//</FS:KC>

// <FS:Ansariel> Force HTTP features on SL
bool use_http_inventory()
{
#ifdef OPENSIM
	return (LLGridManager::getInstance()->isInSecondLife() || gSavedSettings.getBOOL("UseHTTPInventory"));
#else
	return true;
#endif
}

bool use_http_textures()
{
#ifdef OPENSIM
	static LLCachedControl<bool> use_http(gSavedSettings, "ImagePipelineUseHTTP", true);
	return (LLGridManager::getInstance()->isInSecondLife() || use_http);
#else
	return true;
#endif
}
// <FS:Ansariel>

void initialize_menus()
{
	// A parameterized event handler used as ctrl-8/9/0 zoom controls below.
	class LLZoomer : public view_listener_t
	{
	public:
		// The "mult" parameter says whether "val" is a multiplier or used to set the value.
		LLZoomer(F32 val, bool mult=true) : mVal(val), mMult(mult) {}
		bool handleEvent(const LLSD& userdata)
		{
			F32 new_fov_rad = mMult ? LLViewerCamera::getInstance()->getDefaultFOV() * mVal : mVal;
			LLViewerCamera::getInstance()->setDefaultFOV(new_fov_rad);
			gSavedSettings.setF32("CameraAngle", LLViewerCamera::getInstance()->getView()); // setView may have clamped it.
			return true;
		}
	private:
		F32 mVal;
		bool mMult;
	};
	
	LLUICtrl::EnableCallbackRegistry::Registrar& enable = LLUICtrl::EnableCallbackRegistry::currentRegistrar();
	LLUICtrl::CommitCallbackRegistry::Registrar& commit = LLUICtrl::CommitCallbackRegistry::currentRegistrar();
	
	// Generic enable and visible
	// Don't prepend MenuName.Foo because these can be used in any menu.
	enable.add("IsGodCustomerService", boost::bind(&is_god_customer_service));

	enable.add("displayViewerEventRecorderMenuItems",boost::bind(&LLViewerEventRecorder::displayViewerEventRecorderMenuItems,&LLViewerEventRecorder::instance()));

	view_listener_t::addEnable(new LLUploadCostCalculator(), "Upload.CalculateCosts");

	// <FS:Ansariel> [FS communication UI]
	//enable.add("Conversation.IsConversationLoggingAllowed", boost::bind(&LLFloaterIMContainer::isConversationLoggingAllowed));
	
	enable.add("GridCheck", boost::bind(&checkIsGrid, _2)); // <FS:CR> Opensim menu item visibility control
	enable.add("GridFeatureCheck", boost::bind(&isGridFeatureEnabled, _2));
	commit.add("OpenGridStatus", boost::bind(&openGridStatus)); // <FS:Ansariel> FIRE-21236 - Help Menu - Check Grid Status doesn't open using External Browser

	// Agent
	commit.add("Agent.toggleFlying", boost::bind(&LLAgent::toggleFlying));
	enable.add("Agent.enableFlying", boost::bind(&LLAgent::enableFlying));
	commit.add("Agent.PressMicrophone", boost::bind(&LLAgent::pressMicrophone, _2));
	commit.add("Agent.ReleaseMicrophone", boost::bind(&LLAgent::releaseMicrophone, _2));
	commit.add("Agent.ToggleMicrophone", boost::bind(&LLAgent::toggleMicrophone, _2));
	enable.add("Agent.IsMicrophoneOn", boost::bind(&LLAgent::isMicrophoneOn, _2));
	enable.add("Agent.IsActionAllowed", boost::bind(&LLAgent::isActionAllowed, _2));

	// File menu
	init_menu_file();

	view_listener_t::addMenu(new LLEditEnableTakeOff(), "Edit.EnableTakeOff");
	view_listener_t::addMenu(new LLEditEnableCustomizeAvatar(), "Edit.EnableCustomizeAvatar");
	view_listener_t::addMenu(new LLEnableEditShape(), "Edit.EnableEditShape");
	view_listener_t::addMenu(new LLEnableHoverHeight(), "Edit.EnableHoverHeight");
	view_listener_t::addMenu(new LLEnableEditPhysics(), "Edit.EnableEditPhysics");
	commit.add("CustomizeAvatar", boost::bind(&handle_customize_avatar));
	commit.add("EditOutfit", boost::bind(&handle_edit_outfit));
	commit.add("EditShape", boost::bind(&handle_edit_shape));
	commit.add("HoverHeight", boost::bind(&handle_hover_height));
	commit.add("EditPhysics", boost::bind(&handle_edit_physics));
	// <FS:TT> Client LSL Bridge
	commit.add("RecreateLSLBridge", boost::bind(&handle_recreate_lsl_bridge));
	// </FS:TT>

	// View menu
	view_listener_t::addMenu(new LLViewMouselook(), "View.Mouselook");
	view_listener_t::addMenu(new LLViewJoystickFlycam(), "View.JoystickFlycam");
	view_listener_t::addMenu(new LLViewResetView(), "View.ResetView");
	view_listener_t::addMenu(new LLViewLookAtLastChatter(), "View.LookAtLastChatter");
	view_listener_t::addMenu(new LLViewShowHoverTips(), "View.ShowHoverTips");
	view_listener_t::addMenu(new LLViewHighlightTransparent(), "View.HighlightTransparent");
	view_listener_t::addMenu(new LLViewToggleRenderType(), "View.ToggleRenderType");
	view_listener_t::addMenu(new LLViewShowHUDAttachments(), "View.ShowHUDAttachments");
	view_listener_t::addMenu(new LLZoomer(1.2f), "View.ZoomOut");
	view_listener_t::addMenu(new LLZoomer(1/1.2f), "View.ZoomIn");
	view_listener_t::addMenu(new LLZoomer(DEFAULT_FIELD_OF_VIEW, false), "View.ZoomDefault");
	view_listener_t::addMenu(new LLViewDefaultUISize(), "View.DefaultUISize");
	view_listener_t::addMenu(new LLViewToggleUI(), "View.ToggleUI");
	view_listener_t::addMenu(new LLViewCheckToggleUI(), "View.CheckToggleUI"); // <FS:Ansariel> Notification not showing if hiding the UI

	view_listener_t::addMenu(new LLViewEnableMouselook(), "View.EnableMouselook");
	view_listener_t::addMenu(new LLViewEnableJoystickFlycam(), "View.EnableJoystickFlycam");
	view_listener_t::addMenu(new LLViewEnableLastChatter(), "View.EnableLastChatter");

	view_listener_t::addMenu(new LLViewCheckJoystickFlycam(), "View.CheckJoystickFlycam");
	view_listener_t::addMenu(new LLViewCheckShowHoverTips(), "View.CheckShowHoverTips");
	view_listener_t::addMenu(new LLViewCheckHighlightTransparent(), "View.CheckHighlightTransparent");
	view_listener_t::addMenu(new LLViewCheckRenderType(), "View.CheckRenderType");
	view_listener_t::addMenu(new LLViewStatusAway(), "View.Status.CheckAway");
	view_listener_t::addMenu(new LLViewStatusDoNotDisturb(), "View.Status.CheckDoNotDisturb");
	view_listener_t::addMenu(new LLViewCheckHUDAttachments(), "View.CheckHUDAttachments");
	enable.add("View.EnableHUDAttachments", boost::bind(&enable_show_HUD_attachments)); // <FS:Ansariel> Disable Show HUD attachments if prevented by RLVa
	// <FS:Zi> Add reset camera angles menu
	view_listener_t::addMenu(new LLViewResetCameraAngles(), "View.ResetCameraAngles");
	// </FS:Zi>
	
	// Me > Movement
	view_listener_t::addMenu(new LLAdvancedAgentFlyingInfo(), "Agent.getFlying");

	//Communicate Nearby chat
	// <FS:Ansariel> [FS Communication UI]
	//view_listener_t::addMenu(new LLCommunicateNearbyChat(), "Communicate.NearbyChat");

	// Communicate > Voice morphing > Subscribe...
	commit.add("Communicate.VoiceMorphing.Subscribe", boost::bind(&handle_voice_morphing_subscribe));
	// Communicate > Voice morphing > Premium perk...
	commit.add("Communicate.VoiceMorphing.PremiumPerk", boost::bind(&handle_premium_voice_morphing_subscribe));
	LLVivoxVoiceClient * voice_clientp = LLVivoxVoiceClient::getInstance();
	enable.add("Communicate.VoiceMorphing.NoVoiceMorphing.Check"
		, boost::bind(&LLVivoxVoiceClient::onCheckVoiceEffect, voice_clientp, "NoVoiceMorphing"));
	commit.add("Communicate.VoiceMorphing.NoVoiceMorphing.Click"
		, boost::bind(&LLVivoxVoiceClient::onClickVoiceEffect, voice_clientp, "NoVoiceMorphing"));

	// World menu
	view_listener_t::addMenu(new LLWorldAlwaysRun(), "World.AlwaysRun");
	view_listener_t::addMenu(new LLWorldCreateLandmark(), "World.CreateLandmark");
	view_listener_t::addMenu(new LLWorldPlaceProfile(), "World.PlaceProfile");
	view_listener_t::addMenu(new LLWorldSetHomeLocation(), "World.SetHomeLocation");
	view_listener_t::addMenu(new LLWorldTeleportHome(), "World.TeleportHome");
	view_listener_t::addMenu(new LLWorldSetAway(), "World.SetAway");
	view_listener_t::addMenu(new LLWorldSetDoNotDisturb(), "World.SetDoNotDisturb");
	view_listener_t::addMenu(new LLWorldGetAway(), "World.GetAway"); //[SJ FIRE-2177]
	view_listener_t::addMenu(new LLWorldGetBusy(), "World.GetBusy"); //[SJ FIRE-2177]
	view_listener_t::addMenu(new LLWorldSetAutorespond(), "World.SetAutorespond");
	view_listener_t::addMenu(new LLWorldGetAutorespond(), "World.GetAutorespond");  //[SJ FIRE-2177]
	// <FS:PP> FIRE-1245: Option to block/reject teleport requests
	view_listener_t::addMenu(new LLWorldSetRejectTeleportOffers(), "World.SetRejectTeleportOffers");
	view_listener_t::addMenu(new LLWorldGetRejectTeleportOffers(), "World.GetRejectTeleportOffers");
	// </FS:PP>
	// <FS:PP> FIRE-15233: Automatic friendship request refusal
	view_listener_t::addMenu(new LLWorldSetRejectFriendshipRequests(), "World.SetRejectFriendshipRequests");
	view_listener_t::addMenu(new LLWorldGetRejectFriendshipRequests(), "World.GetRejectFriendshipRequests");
	// </FS:PP>
	// <FS:PP> FIRE-1245: Option to block/reject teleport requests
	view_listener_t::addMenu(new LLWorldSetRejectAllGroupInvites(), "World.SetRejectAllGroupInvites");
	view_listener_t::addMenu(new LLWorldGetRejectAllGroupInvites(), "World.GetRejectAllGroupInvites");
	// </FS:PP>
	view_listener_t::addMenu(new LLWorldSetAutorespondNonFriends(), "World.SetAutorespondNonFriends");
	view_listener_t::addMenu(new LLWorldGetAutorespondNonFriends(), "World.GetAutorespondNonFriends");  //[SJ FIRE-2177]
	view_listener_t::addMenu(new LLWorldEnableCreateLandmark(), "World.EnableCreateLandmark");
// [RLVa:KB]
	enable.add("World.EnablePlaceProfile", boost::bind(&enable_place_profile));
// [/RLVa:KB]
	view_listener_t::addMenu(new LLWorldEnableSetHomeLocation(), "World.EnableSetHomeLocation");
	view_listener_t::addMenu(new LLWorldEnableTeleportHome(), "World.EnableTeleportHome");
	view_listener_t::addMenu(new LLWorldEnableBuyLand(), "World.EnableBuyLand");

	view_listener_t::addMenu(new LLWorldCheckAlwaysRun(), "World.CheckAlwaysRun");
	
	view_listener_t::addMenu(new LLWorldEnvSettings(), "World.EnvSettings");
	view_listener_t::addMenu(new LLWorldEnableEnvSettings(), "World.EnableEnvSettings");
	view_listener_t::addMenu(new LLWorldEnvPreset(), "World.EnvPreset");
	view_listener_t::addMenu(new LLWorldEnableEnvPreset(), "World.EnableEnvPreset");
	view_listener_t::addMenu(new LLWorldPostProcess(), "World.PostProcess");

	// Tools menu
	view_listener_t::addMenu(new LLToolsSelectTool(), "Tools.SelectTool");
	view_listener_t::addMenu(new LLToolsSelectOnlyMyObjects(), "Tools.SelectOnlyMyObjects");
	view_listener_t::addMenu(new LLToolsSelectOnlyMovableObjects(), "Tools.SelectOnlyMovableObjects");
	view_listener_t::addMenu(new LLToolsSelectBySurrounding(), "Tools.SelectBySurrounding");
	view_listener_t::addMenu(new LLToolsShowHiddenSelection(), "Tools.ShowHiddenSelection");
	view_listener_t::addMenu(new LLToolsShowSelectionLightRadius(), "Tools.ShowSelectionLightRadius");
	view_listener_t::addMenu(new LLToolsEditLinkedParts(), "Tools.EditLinkedParts");
	view_listener_t::addMenu(new LLToolsSnapObjectXY(), "Tools.SnapObjectXY");
	view_listener_t::addMenu(new LLToolsUseSelectionForGrid(), "Tools.UseSelectionForGrid");
	view_listener_t::addMenu(new LLToolsSelectNextPartFace(), "Tools.SelectNextPart");
	commit.add("Tools.Link", boost::bind(&LLSelectMgr::linkObjects, LLSelectMgr::getInstance()));
	commit.add("Tools.Unlink", boost::bind(&LLSelectMgr::unlinkObjects, LLSelectMgr::getInstance()));
	view_listener_t::addMenu(new LLToolsStopAllAnimations(), "Tools.StopAllAnimations");
	view_listener_t::addMenu(new LLToolsReleaseKeys(), "Tools.ReleaseKeys");
	view_listener_t::addMenu(new LLToolsEnableReleaseKeys(), "Tools.EnableReleaseKeys");	
	commit.add("Tools.LookAtSelection", boost::bind(&handle_look_at_selection, _2));
	commit.add("Tools.ScriptInfo",boost::bind(&handle_script_info));
	commit.add("Tools.BuyOrTake", boost::bind(&handle_buy_or_take));
	commit.add("Tools.TakeCopy", boost::bind(&handle_take_copy));
	view_listener_t::addMenu(new LLToolsSaveToObjectInventory(), "Tools.SaveToObjectInventory");
	view_listener_t::addMenu(new LLToolsSelectedScriptAction(), "Tools.SelectedScriptAction");
	view_listener_t::addMenu(new FSToolsResyncAnimations(), "Tools.ResyncAnimations");	// <FS:CR> Resync Animations
	view_listener_t::addMenu(new FSToolsUndeform(), "Tools.Undeform");	// <FS:CR> FIRE-4345: Undeform
	view_listener_t::addMenu(new FSDerenderAnimatedObjects(), "Tools.DerenderAnimatedObjects");	// <FS:Beq> Animesh Kill switch

	view_listener_t::addMenu(new LLToolsEnableToolNotPie(), "Tools.EnableToolNotPie");
	view_listener_t::addMenu(new LLToolsEnableSelectNextPart(), "Tools.EnableSelectNextPart");
	enable.add("Tools.EnableLink", boost::bind(&LLSelectMgr::enableLinkObjects, LLSelectMgr::getInstance()));
	enable.add("Tools.EnableUnlink", boost::bind(&LLSelectMgr::enableUnlinkObjects, LLSelectMgr::getInstance()));
	view_listener_t::addMenu(new LLToolsEnableBuyOrTake(), "Tools.EnableBuyOrTake");
	enable.add("Tools.EnableTakeCopy", boost::bind(&enable_object_take_copy));
	enable.add("Tools.VisibleBuyObject", boost::bind(&tools_visible_buy_object));
	enable.add("Tools.VisibleTakeObject", boost::bind(&tools_visible_take_object));
	view_listener_t::addMenu(new LLToolsEnableSaveToObjectInventory(), "Tools.EnableSaveToObjectInventory");

	view_listener_t::addMenu(new LLToolsEnablePathfinding(), "Tools.EnablePathfinding");
	view_listener_t::addMenu(new LLToolsEnablePathfindingView(), "Tools.EnablePathfindingView");
	view_listener_t::addMenu(new LLToolsDoPathfindingRebakeRegion(), "Tools.DoPathfindingRebakeRegion");
	view_listener_t::addMenu(new LLToolsEnablePathfindingRebakeRegion(), "Tools.EnablePathfindingRebakeRegion");

	// Help menu
	// most items use the ShowFloater method
	view_listener_t::addMenu(new LLToggleHowTo(), "Help.ToggleHowTo");
	enable.add("Help.HowToVisible", boost::bind(&enable_how_to_visible, _2));

	// Advanced menu
	view_listener_t::addMenu(new LLAdvancedToggleConsole(), "Advanced.ToggleConsole");
	view_listener_t::addMenu(new LLAdvancedCheckConsole(), "Advanced.CheckConsole");
	view_listener_t::addMenu(new LLAdvancedDumpInfoToConsole(), "Advanced.DumpInfoToConsole");

	// Advanced > HUD Info
	view_listener_t::addMenu(new LLAdvancedToggleHUDInfo(), "Advanced.ToggleHUDInfo");
	view_listener_t::addMenu(new LLAdvancedCheckHUDInfo(), "Advanced.CheckHUDInfo");

	// Advanced Other Settings	
	view_listener_t::addMenu(new LLAdvancedClearGroupCache(), "Advanced.ClearGroupCache");
	
	// Advanced > Render > Types
	view_listener_t::addMenu(new LLAdvancedToggleRenderType(), "Advanced.ToggleRenderType");
	view_listener_t::addMenu(new LLAdvancedCheckRenderType(), "Advanced.CheckRenderType");

	//// Advanced > Render > Features
	view_listener_t::addMenu(new LLAdvancedToggleFeature(), "Advanced.ToggleFeature");
	view_listener_t::addMenu(new LLAdvancedCheckFeature(), "Advanced.CheckFeature");

	view_listener_t::addMenu(new LLAdvancedCheckDisplayTextureDensity(), "Advanced.CheckDisplayTextureDensity");
	view_listener_t::addMenu(new LLAdvancedSetDisplayTextureDensity(), "Advanced.SetDisplayTextureDensity");

	// Advanced > Render > Info Displays
	view_listener_t::addMenu(new LLAdvancedToggleInfoDisplay(), "Advanced.ToggleInfoDisplay");
	view_listener_t::addMenu(new LLAdvancedCheckInfoDisplay(), "Advanced.CheckInfoDisplay");
	view_listener_t::addMenu(new LLAdvancedSelectedTextureInfo(), "Advanced.SelectedTextureInfo");
	commit.add("Advanced.SelectedMaterialInfo", boost::bind(&handle_selected_material_info));
	view_listener_t::addMenu(new LLAdvancedToggleWireframe(), "Advanced.ToggleWireframe");
	view_listener_t::addMenu(new LLAdvancedCheckWireframe(), "Advanced.CheckWireframe");
	// Develop > Render
	view_listener_t::addMenu(new LLAdvancedEnableObjectObjectOcclusion(), "Advanced.EnableObjectObjectOcclusion");
	view_listener_t::addMenu(new LLAdvancedEnableRenderFBO(), "Advanced.EnableRenderFBO");
	view_listener_t::addMenu(new LLAdvancedEnableRenderDeferred(), "Advanced.EnableRenderDeferred");
	view_listener_t::addMenu(new LLAdvancedEnableRenderDeferredOptions(), "Advanced.EnableRenderDeferredOptions");
	view_listener_t::addMenu(new LLAdvancedToggleRandomizeFramerate(), "Advanced.ToggleRandomizeFramerate");
	view_listener_t::addMenu(new LLAdvancedCheckRandomizeFramerate(), "Advanced.CheckRandomizeFramerate");
	view_listener_t::addMenu(new LLAdvancedTogglePeriodicSlowFrame(), "Advanced.TogglePeriodicSlowFrame");
	view_listener_t::addMenu(new LLAdvancedCheckPeriodicSlowFrame(), "Advanced.CheckPeriodicSlowFrame");
	view_listener_t::addMenu(new LLAdvancedToggleFrameTest(), "Advanced.ToggleFrameTest");
	view_listener_t::addMenu(new LLAdvancedCheckFrameTest(), "Advanced.CheckFrameTest");
	view_listener_t::addMenu(new LLAdvancedHandleAttachedLightParticles(), "Advanced.HandleAttachedLightParticles");
	view_listener_t::addMenu(new LLAdvancedCheckRenderShadowOption(), "Advanced.CheckRenderShadowOption");
	view_listener_t::addMenu(new LLAdvancedClickRenderShadowOption(), "Advanced.ClickRenderShadowOption");
	view_listener_t::addMenu(new LLAdvancedClickRenderProfile(), "Advanced.ClickRenderProfile");
	view_listener_t::addMenu(new LLAdvancedClickRenderBenchmark(), "Advanced.ClickRenderBenchmark");
	//[FIX FIRE-1927 - enable DoubleClickTeleport shortcut : SJ]
	view_listener_t::addMenu(new LLAdvancedToggleDoubleClickTeleport, "Advanced.ToggleDoubleClickTeleport");

	#ifdef TOGGLE_HACKED_GODLIKE_VIEWER
	view_listener_t::addMenu(new LLAdvancedHandleToggleHackedGodmode(), "Advanced.HandleToggleHackedGodmode");
	view_listener_t::addMenu(new LLAdvancedCheckToggleHackedGodmode(), "Advanced.CheckToggleHackedGodmode");
	view_listener_t::addMenu(new LLAdvancedEnableToggleHackedGodmode(), "Advanced.EnableToggleHackedGodmode");
	#endif

	// Advanced > World
	view_listener_t::addMenu(new LLAdvancedDumpScriptedCamera(), "Advanced.DumpScriptedCamera");
	view_listener_t::addMenu(new LLAdvancedDumpRegionObjectCache(), "Advanced.DumpRegionObjectCache");

	// Advanced > UI
	commit.add("Advanced.WebBrowserTest", boost::bind(&handle_web_browser_test,	_2));	// sigh! this one opens the MEDIA browser
	commit.add("Advanced.WebContentTest", boost::bind(&handle_web_content_test, _2));	// this one opens the Web Content floater
	commit.add("Advanced.ShowURL", boost::bind(&handle_show_url, _2));
	commit.add("Advanced.ReportBug", boost::bind(&handle_report_bug, _2));
	view_listener_t::addMenu(new LLAdvancedBuyCurrencyTest(), "Advanced.BuyCurrencyTest");
	view_listener_t::addMenu(new LLAdvancedDumpSelectMgr(), "Advanced.DumpSelectMgr");
	view_listener_t::addMenu(new LLAdvancedDumpInventory(), "Advanced.DumpInventory");
	commit.add("Advanced.DumpTimers", boost::bind(&handle_dump_timers) );
	commit.add("Advanced.DumpFocusHolder", boost::bind(&handle_dump_focus) );
	view_listener_t::addMenu(new LLAdvancedPrintSelectedObjectInfo(), "Advanced.PrintSelectedObjectInfo");
	view_listener_t::addMenu(new LLAdvancedPrintAgentInfo(), "Advanced.PrintAgentInfo");
	view_listener_t::addMenu(new LLAdvancedToggleDebugClicks(), "Advanced.ToggleDebugClicks");
	view_listener_t::addMenu(new LLAdvancedCheckDebugClicks(), "Advanced.CheckDebugClicks");
	view_listener_t::addMenu(new LLAdvancedCheckDebugViews(), "Advanced.CheckDebugViews");
	view_listener_t::addMenu(new LLAdvancedToggleDebugViews(), "Advanced.ToggleDebugViews");
	view_listener_t::addMenu(new LLAdvancedToggleXUINameTooltips(), "Advanced.ToggleXUINameTooltips");
	view_listener_t::addMenu(new LLAdvancedCheckXUINameTooltips(), "Advanced.CheckXUINameTooltips");
	view_listener_t::addMenu(new LLAdvancedToggleDebugMouseEvents(), "Advanced.ToggleDebugMouseEvents");
	view_listener_t::addMenu(new LLAdvancedCheckDebugMouseEvents(), "Advanced.CheckDebugMouseEvents");
	view_listener_t::addMenu(new LLAdvancedToggleDebugKeys(), "Advanced.ToggleDebugKeys");
	view_listener_t::addMenu(new LLAdvancedCheckDebugKeys(), "Advanced.CheckDebugKeys");
	view_listener_t::addMenu(new LLAdvancedToggleDebugWindowProc(), "Advanced.ToggleDebugWindowProc");
	view_listener_t::addMenu(new LLAdvancedCheckDebugWindowProc(), "Advanced.CheckDebugWindowProc");

	// Advanced > XUI
	commit.add("Advanced.ReloadColorSettings", boost::bind(&LLUIColorTable::loadFromSettings, LLUIColorTable::getInstance()));
	view_listener_t::addMenu(new LLAdvancedLoadUIFromXML(), "Advanced.LoadUIFromXML");
	view_listener_t::addMenu(new LLAdvancedSaveUIToXML(), "Advanced.SaveUIToXML");
	view_listener_t::addMenu(new LLAdvancedToggleXUINames(), "Advanced.ToggleXUINames");
	view_listener_t::addMenu(new LLAdvancedCheckXUINames(), "Advanced.CheckXUINames");
	view_listener_t::addMenu(new LLAdvancedSendTestIms(), "Advanced.SendTestIMs");
	commit.add("Advanced.FlushNameCaches", boost::bind(&handle_flush_name_caches));

	// Advanced > Character > Grab Baked Texture
	view_listener_t::addMenu(new LLAdvancedGrabBakedTexture(), "Advanced.GrabBakedTexture");
	view_listener_t::addMenu(new LLAdvancedEnableGrabBakedTexture(), "Advanced.EnableGrabBakedTexture");

	// Advanced > Character > Character Tests
	view_listener_t::addMenu(new LLAdvancedAppearanceToXML(), "Advanced.AppearanceToXML");
	view_listener_t::addMenu(new LLAdvancedEnableAppearanceToXML(), "Advanced.EnableAppearanceToXML");
	view_listener_t::addMenu(new LLAdvancedToggleCharacterGeometry(), "Advanced.ToggleCharacterGeometry");

	view_listener_t::addMenu(new LLAdvancedTestMale(), "Advanced.TestMale");
	view_listener_t::addMenu(new LLAdvancedTestFemale(), "Advanced.TestFemale");
	
	// Advanced > Character > Animation Speed
	view_listener_t::addMenu(new LLAdvancedAnimTenFaster(), "Advanced.AnimTenFaster");
	view_listener_t::addMenu(new LLAdvancedAnimTenSlower(), "Advanced.AnimTenSlower");
	view_listener_t::addMenu(new LLAdvancedAnimResetAll(), "Advanced.AnimResetAll");

	// Advanced > Character (toplevel)
	view_listener_t::addMenu(new LLAdvancedForceParamsToDefault(), "Advanced.ForceParamsToDefault");
	view_listener_t::addMenu(new LLAdvancedReloadVertexShader(), "Advanced.ReloadVertexShader");
	view_listener_t::addMenu(new LLAdvancedToggleAnimationInfo(), "Advanced.ToggleAnimationInfo");
	view_listener_t::addMenu(new LLAdvancedCheckAnimationInfo(), "Advanced.CheckAnimationInfo");
	view_listener_t::addMenu(new LLAdvancedToggleShowLookAt(), "Advanced.ToggleShowLookAt");
	view_listener_t::addMenu(new LLAdvancedToggleShowColor(), "Advanced.ToggleShowColor");
	view_listener_t::addMenu(new LLAdvancedCheckShowColor(), "Advanced.CheckShowColor");
	view_listener_t::addMenu(new LLAdvancedCheckShowLookAt(), "Advanced.CheckShowLookAt");
	view_listener_t::addMenu(new LLAdvancedToggleShowPointAt(), "Advanced.ToggleShowPointAt");
	view_listener_t::addMenu(new LLAdvancedCheckShowPointAt(), "Advanced.CheckShowPointAt");
	view_listener_t::addMenu(new LLAdvancedTogglePrivateLookPointAt(), "Advanced.TogglePrivateLookPointAt");
	view_listener_t::addMenu(new LLAdvancedCheckPrivateLookPointAt(), "Advanced.CheckPrivateLookPointAt");
	view_listener_t::addMenu(new LLAdvancedToggleDebugJointUpdates(), "Advanced.ToggleDebugJointUpdates");
	view_listener_t::addMenu(new LLAdvancedCheckDebugJointUpdates(), "Advanced.CheckDebugJointUpdates");
	view_listener_t::addMenu(new LLAdvancedToggleDisableLOD(), "Advanced.ToggleDisableLOD");
	view_listener_t::addMenu(new LLAdvancedCheckDisableLOD(), "Advanced.CheckDisableLOD");
	view_listener_t::addMenu(new LLAdvancedToggleDebugCharacterVis(), "Advanced.ToggleDebugCharacterVis");
	view_listener_t::addMenu(new LLAdvancedCheckDebugCharacterVis(), "Advanced.CheckDebugCharacterVis");
	view_listener_t::addMenu(new LLAdvancedDumpAttachments(), "Advanced.DumpAttachments");
	view_listener_t::addMenu(new LLAdvancedRebakeTextures(), "Advanced.RebakeTextures");
// [SL:KB] - Patch: Appearance-PhantomAttach | Checked: Catznip-5.0
	commit.add("Advanced.RefreshAttachments", boost::bind(&handle_refresh_attachments));
// [/SL:KB]
	view_listener_t::addMenu(new LLAdvancedDebugAvatarTextures(), "Advanced.DebugAvatarTextures");
	view_listener_t::addMenu(new LLAdvancedDumpAvatarLocalTextures(), "Advanced.DumpAvatarLocalTextures");
	view_listener_t::addMenu(new LLAdvancedReloadAvatarCloudParticle(), "Advanced.ReloadAvatarCloudParticle");

	// Advanced > Network
	view_listener_t::addMenu(new LLAdvancedEnableMessageLog(), "Advanced.EnableMessageLog");
	view_listener_t::addMenu(new LLAdvancedDisableMessageLog(), "Advanced.DisableMessageLog");
	view_listener_t::addMenu(new LLAdvancedDropPacket(), "Advanced.DropPacket");

	// Advanced > Recorder
	view_listener_t::addMenu(new LLAdvancedAgentPilot(), "Advanced.AgentPilot");
	view_listener_t::addMenu(new LLAdvancedToggleAgentPilotLoop(), "Advanced.ToggleAgentPilotLoop");
	view_listener_t::addMenu(new LLAdvancedCheckAgentPilotLoop(), "Advanced.CheckAgentPilotLoop");
	view_listener_t::addMenu(new LLAdvancedViewerEventRecorder(), "Advanced.EventRecorder");

	// Advanced > Debugging
	view_listener_t::addMenu(new LLAdvancedForceErrorBreakpoint(), "Advanced.ForceErrorBreakpoint");
	view_listener_t::addMenu(new LLAdvancedForceErrorLlerror(), "Advanced.ForceErrorLlerror");
	view_listener_t::addMenu(new LLAdvancedForceErrorBadMemoryAccess(), "Advanced.ForceErrorBadMemoryAccess");
	view_listener_t::addMenu(new LLAdvancedForceErrorInfiniteLoop(), "Advanced.ForceErrorInfiniteLoop");
	view_listener_t::addMenu(new LLAdvancedForceErrorSoftwareException(), "Advanced.ForceErrorSoftwareException");
	view_listener_t::addMenu(new LLAdvancedForceErrorDriverCrash(), "Advanced.ForceErrorDriverCrash");
	view_listener_t::addMenu(new LLAdvancedForceErrorDisconnectViewer(), "Advanced.ForceErrorDisconnectViewer");

	// Advanced (toplevel)
	view_listener_t::addMenu(new LLAdvancedToggleShowObjectUpdates(), "Advanced.ToggleShowObjectUpdates");
	view_listener_t::addMenu(new LLAdvancedCheckShowObjectUpdates(), "Advanced.CheckShowObjectUpdates");
	view_listener_t::addMenu(new LLAdvancedCompressImage(), "Advanced.CompressImage");
	view_listener_t::addMenu(new LLAdvancedShowDebugSettings(), "Advanced.ShowDebugSettings");
	view_listener_t::addMenu(new LLAdvancedEnableViewAdminOptions(), "Advanced.EnableViewAdminOptions");
	view_listener_t::addMenu(new LLAdvancedToggleViewAdminOptions(), "Advanced.ToggleViewAdminOptions");
	view_listener_t::addMenu(new LLAdvancedCheckViewAdminOptions(), "Advanced.CheckViewAdminOptions");
	view_listener_t::addMenu(new LLAdvancedToggleVisualLeakDetector(), "Advanced.ToggleVisualLeakDetector");

	view_listener_t::addMenu(new LLAdvancedRequestAdminStatus(), "Advanced.RequestAdminStatus");
	view_listener_t::addMenu(new LLAdvancedLeaveAdminStatus(), "Advanced.LeaveAdminStatus");

	// Develop >Set logging level
	view_listener_t::addMenu(new LLDevelopCheckLoggingLevel(), "Develop.CheckLoggingLevel");
	view_listener_t::addMenu(new LLDevelopSetLoggingLevel(), "Develop.SetLoggingLevel");
	
	//Develop (Texture Fetch Debug Console)
	view_listener_t::addMenu(new LLDevelopTextureFetchDebugger(), "Develop.SetTexFetchDebugger");
	//Develop (clear cache immediately)
	commit.add("Develop.ClearCache", boost::bind(&handle_cache_clear_immediately) );

	// Admin >Object
	view_listener_t::addMenu(new LLAdminForceTakeCopy(), "Admin.ForceTakeCopy");
	view_listener_t::addMenu(new LLAdminHandleObjectOwnerSelf(), "Admin.HandleObjectOwnerSelf");
	view_listener_t::addMenu(new LLAdminHandleObjectOwnerPermissive(), "Admin.HandleObjectOwnerPermissive");
	view_listener_t::addMenu(new LLAdminHandleForceDelete(), "Admin.HandleForceDelete");
	view_listener_t::addMenu(new LLAdminHandleObjectLock(), "Admin.HandleObjectLock");
	view_listener_t::addMenu(new LLAdminHandleObjectAssetIDs(), "Admin.HandleObjectAssetIDs");

	// Admin >Parcel 
	view_listener_t::addMenu(new LLAdminHandleForceParcelOwnerToMe(), "Admin.HandleForceParcelOwnerToMe");
	view_listener_t::addMenu(new LLAdminHandleForceParcelToContent(), "Admin.HandleForceParcelToContent");
	view_listener_t::addMenu(new LLAdminHandleClaimPublicLand(), "Admin.HandleClaimPublicLand");

	// Admin >Region
	view_listener_t::addMenu(new LLAdminHandleRegionDumpTempAssetData(), "Admin.HandleRegionDumpTempAssetData");
	// Admin top level
	view_listener_t::addMenu(new LLAdminOnSaveState(), "Admin.OnSaveState");

	// Self context menu
	view_listener_t::addMenu(new LLSelfStandUp(), "Self.StandUp");
	enable.add("Self.EnableStandUp", boost::bind(&enable_standup_self));
	view_listener_t::addMenu(new LLSelfSitDown(), "Self.SitDown");
	enable.add("Self.EnableSitDown", boost::bind(&enable_sitdown_self)); 
	enable.add("Self.ShowSitDown", boost::bind(&show_sitdown_self));
	view_listener_t::addMenu(new FSSelfForceSit(), "Self.ForceSit"); //KC
	enable.add("Self.EnableForceSit", boost::bind(&enable_forcesit_self)); //KC
	view_listener_t::addMenu(new FSSelfCheckForceSit(), "Self.getForceSit"); //KC
	view_listener_t::addMenu(new FSSelfToggleMoveLock(), "Self.ToggleMoveLock"); //KC
	view_listener_t::addMenu(new FSSelfCheckMoveLock(), "Self.GetMoveLock"); //KC
	enable.add("Self.EnableMoveLock", boost::bind(&enable_move_lock));	// <FS:CR>
	view_listener_t::addMenu(new FSSelfToggleIgnorePreJump(), "Self.toggleIgnorePreJump"); //SJ
	view_listener_t::addMenu(new FSSelfCheckIgnorePreJump(), "Self.getIgnorePreJump"); //SJ
	view_listener_t::addMenu(new LLSelfRemoveAllAttachments(), "Self.RemoveAllAttachments");

	view_listener_t::addMenu(new LLSelfEnableRemoveAllAttachments(), "Self.EnableRemoveAllAttachments");

	// we don't use boost::bind directly to delay side tray construction
	view_listener_t::addMenu( new LLTogglePanelPeopleTab(), "SideTray.PanelPeopleTab");
	view_listener_t::addMenu( new LLCheckPanelPeopleTab(), "SideTray.CheckPanelPeopleTab");

	 // Avatar pie menu
	view_listener_t::addMenu(new LLAvatarCheckImpostorMode(), "Avatar.CheckImpostorMode");
	view_listener_t::addMenu(new LLAvatarSetImpostorMode(), "Avatar.SetImpostorMode");
	view_listener_t::addMenu(new LLObjectMute(), "Avatar.Mute");
	view_listener_t::addMenu(new LLAvatarAddFriend(), "Avatar.AddFriend");
	view_listener_t::addMenu(new LLAvatarAddContact(), "Avatar.AddContact");
	commit.add("Avatar.Freeze", boost::bind(&handle_avatar_freeze, LLSD()));
	view_listener_t::addMenu(new LLAvatarDebug(), "Avatar.Debug");
	view_listener_t::addMenu(new LLAvatarVisibleDebug(), "Avatar.VisibleDebug");
	view_listener_t::addMenu(new LLAvatarInviteToGroup(), "Avatar.InviteToGroup");
	// <FS:Ansariel> FIRE-13515: Re-add give calling card
	view_listener_t::addMenu(new LLAvatarGiveCard(), "Avatar.GiveCard");
	// </FS:Ansariel> FIRE-13515: Re-add give calling card
	commit.add("Avatar.Eject", boost::bind(&handle_avatar_eject, LLSD()));
	commit.add("Avatar.ShowInspector", boost::bind(&handle_avatar_show_inspector));
	view_listener_t::addMenu(new LLAvatarSendIM(), "Avatar.SendIM");
	view_listener_t::addMenu(new LLAvatarCall(), "Avatar.Call");
//	enable.add("Avatar.EnableCall", boost::bind(&LLAvatarActions::canCall));
// [RLVa:KB] - Checked: 2010-08-25 (RLVa-1.2.1b) | Added: RLVa-1.2.1b
	enable.add("Avatar.EnableCall", boost::bind(&enable_avatar_call));
// [/RLVa:KB]
	view_listener_t::addMenu(new LLAvatarReportAbuse(), "Avatar.ReportAbuse");
	view_listener_t::addMenu(new LLAvatarTexRefresh(), "Avatar.TexRefresh");	// ## Zi: Texture Refresh

	view_listener_t::addMenu(new LLAvatarToggleMyProfile(), "Avatar.ToggleMyProfile");
	view_listener_t::addMenu(new LLAvatarResetSkeleton(), "Avatar.ResetSkeleton");
	view_listener_t::addMenu(new LLAvatarEnableResetSkeleton(), "Avatar.EnableResetSkeleton");
	view_listener_t::addMenu(new LLAvatarResetSkeletonAndAnimations(), "Avatar.ResetSkeletonAndAnimations");
	enable.add("Avatar.IsMyProfileOpen", boost::bind(&my_profile_visible));

	commit.add("Avatar.OpenMarketplace", boost::bind(&LLWeb::loadURLExternal, gSavedSettings.getString("MarketplaceURL")));
	
	view_listener_t::addMenu(new LLAvatarEnableAddFriend(), "Avatar.EnableAddFriend");
	enable.add("Avatar.EnableFreezeEject", boost::bind(&enable_freeze_eject, _2));

	// Object pie menu
	view_listener_t::addMenu(new LLObjectBuild(), "Object.Build");
	commit.add("Object.Touch", boost::bind(&handle_object_touch));
	commit.add("Object.SitOrStand", boost::bind(&handle_object_sit_or_stand));
	commit.add("Object.Delete", boost::bind(&handle_object_delete));
	view_listener_t::addMenu(new LLObjectAttachToAvatar(true), "Object.AttachToAvatar");
	view_listener_t::addMenu(new LLObjectAttachToAvatar(false), "Object.AttachAddToAvatar");
	view_listener_t::addMenu(new LLObjectReturn(), "Object.Return");
	commit.add("Object.Duplicate", boost::bind(&LLSelectMgr::duplicate, LLSelectMgr::getInstance()));
	view_listener_t::addMenu(new LLObjectReportAbuse(), "Object.ReportAbuse");
	view_listener_t::addMenu(new LLObjectMute(), "Object.Mute");
	view_listener_t::addMenu(new LLObjectDerender(), "Object.Derender");
	view_listener_t::addMenu(new LLObjectDerenderPermanent(), "Object.DerenderPermanent"); // <FS:Ansariel> Optional derender & blacklist
	enable.add("Object.EnableDerender", boost::bind(&enable_derender_object));	// <FS:CR> FIRE-10082 - Don't enable derendering own attachments when RLVa is enabled as well
	view_listener_t::addMenu(new LLObjectTexRefresh(), "Object.TexRefresh");	// ## Zi: Texture Refresh
	view_listener_t::addMenu(new LLEditParticleSource(), "Object.EditParticles");
   	view_listener_t::addMenu(new LLEnableEditParticleSource(), "Object.EnableEditParticles");

	enable.add("Object.VisibleTake", boost::bind(&visible_take_object));
	enable.add("Object.VisibleBuy", boost::bind(&visible_buy_object));

	commit.add("Object.Buy", boost::bind(&handle_buy));
	commit.add("Object.Edit", boost::bind(&handle_object_edit));
	commit.add("Object.Inspect", boost::bind(&handle_object_inspect));
	commit.add("Object.Open", boost::bind(&handle_object_open));
	commit.add("Object.Take", boost::bind(&handle_take));
	commit.add("Object.ShowInspector", boost::bind(&handle_object_show_inspector));
	enable.add("Object.EnableOpen", boost::bind(&enable_object_open));
	enable.add("Object.EnableTouch", boost::bind(&enable_object_touch, _1));
	enable.add("Object.EnableDelete", boost::bind(&enable_object_delete));
	enable.add("Object.EnableWear", boost::bind(&object_is_wearable));

	enable.add("Object.EnableStandUp", boost::bind(&enable_object_stand_up));
	enable.add("Object.EnableSit", boost::bind(&enable_object_sit, _1));

	view_listener_t::addMenu(new LLObjectEnableReturn(), "Object.EnableReturn");
	view_listener_t::addMenu(new LLObjectEnableReportAbuse(), "Object.EnableReportAbuse");

	enable.add("Avatar.EnableMute", boost::bind(&enable_object_mute));
	enable.add("Object.EnableMute", boost::bind(&enable_object_mute));
	enable.add("Object.EnableUnmute", boost::bind(&enable_object_unmute));
	enable.add("Object.EnableBuy", boost::bind(&enable_buy_object));
	commit.add("Object.ZoomIn", boost::bind(&handle_look_at_selection, "zoom"));
	enable.add("Object.EnableScriptInfo", boost::bind(&enable_script_info));	// <FS:CR>

	// Attachment pie menu
	enable.add("Attachment.Label", boost::bind(&onEnableAttachmentLabel, _1, _2));
	view_listener_t::addMenu(new LLAttachmentDrop(), "Attachment.Drop");
	view_listener_t::addMenu(new LLAttachmentDetachFromPoint(), "Attachment.DetachFromPoint");
	view_listener_t::addMenu(new LLAttachmentDetach(), "Attachment.Detach");
	view_listener_t::addMenu(new LLAttachmentPointFilled(), "Attachment.PointFilled");
	view_listener_t::addMenu(new LLAttachmentEnableDrop(), "Attachment.EnableDrop");
	view_listener_t::addMenu(new LLAttachmentEnableDetach(), "Attachment.EnableDetach");

	// Land pie menu
	view_listener_t::addMenu(new LLLandBuild(), "Land.Build");
	view_listener_t::addMenu(new LLLandSit(), "Land.Sit");
	view_listener_t::addMenu(new LLLandBuyPass(), "Land.BuyPass");
	view_listener_t::addMenu(new LLLandEdit(), "Land.Edit");

	// Particle muting
	view_listener_t::addMenu(new LLMuteParticle(), "Particle.Mute");

	view_listener_t::addMenu(new LLLandEnableBuyPass(), "Land.EnableBuyPass");
	commit.add("Land.Buy", boost::bind(&handle_buy_land));

	// Generic actions
	commit.add("ReportAbuse", boost::bind(&handle_report_abuse));
	commit.add("BuyCurrency", boost::bind(&handle_buy_currency));
	view_listener_t::addMenu(new LLShowHelp(), "ShowHelp");
	view_listener_t::addMenu(new LLToggleHelp(), "ToggleHelp");
	view_listener_t::addMenu(new LLToggleSpeak(), "ToggleSpeak");
	view_listener_t::addMenu(new LLPromptShowURL(), "PromptShowURL");
	view_listener_t::addMenu(new LLShowAgentProfile(), "ShowAgentProfile");
	view_listener_t::addMenu(new LLToggleAgentProfile(), "ToggleAgentProfile");
	view_listener_t::addMenu(new LLToggleControl(), "ToggleControl");
    view_listener_t::addMenu(new LLToggleShaderControl(), "ToggleShaderControl");
	view_listener_t::addMenu(new LLCheckControl(), "CheckControl");
	view_listener_t::addMenu(new LLGoToObject(), "GoToObject");
	commit.add("PayObject", boost::bind(&handle_give_money_dialog));

	// <FS:Ansariel> Control enhancements
	view_listener_t::addMenu(new LLTogglePerAccountControl(), "TogglePerAccountControl");
	view_listener_t::addMenu(new LLCheckPerAccountControl(), "CheckPerAccountControl");
	view_listener_t::addMenu(new FSResetControl(), "ResetControl");
	view_listener_t::addMenu(new FSResetPerAccountControl(), "ResetPerAccountControl");
	// </FS:Ansariel> Control enhancements

	// <FS:Ansariel> Reset Mesh LOD
	view_listener_t::addMenu(new FSResetMeshLOD(), "Avatar.ResetMeshLOD");

	commit.add("Inventory.NewWindow", boost::bind(&LLPanelMainInventory::newWindow));

	enable.add("EnablePayObject", boost::bind(&enable_pay_object));
	enable.add("EnablePayAvatar", boost::bind(&enable_pay_avatar));
	enable.add("EnableEdit", boost::bind(&enable_object_edit));
	enable.add("EnableMuteParticle", boost::bind(&enable_mute_particle));
	enable.add("VisibleBuild", boost::bind(&enable_object_build));
	commit.add("Pathfinding.Linksets.Select", boost::bind(&LLFloaterPathfindingLinksets::openLinksetsWithSelectedObjects));
	enable.add("EnableSelectInPathfindingLinksets", boost::bind(&enable_object_select_in_pathfinding_linksets));
	enable.add("VisibleSelectInPathfindingLinksets", boost::bind(&visible_object_select_in_pathfinding_linksets));
	commit.add("Pathfinding.Characters.Select", boost::bind(&LLFloaterPathfindingCharacters::openCharactersWithSelectedObjects));
	enable.add("EnableSelectInPathfindingCharacters", boost::bind(&enable_object_select_in_pathfinding_characters));
	enable.add("EnableBridgeFunction", boost::bind(&enable_bridge_function));	// <FS:CR>

	view_listener_t::addMenu(new LLFloaterVisible(), "FloaterVisible");
	view_listener_t::addMenu(new LLSomethingSelected(), "SomethingSelected");
	view_listener_t::addMenu(new LLSomethingSelectedNoHUD(), "SomethingSelectedNoHUD");
	view_listener_t::addMenu(new LLEditableSelected(), "EditableSelected");
	view_listener_t::addMenu(new LLEditableSelectedMono(), "EditableSelectedMono");
	view_listener_t::addMenu(new LLToggleUIHints(), "ToggleUIHints");

// [RLVa:KB] - Checked: RLVa-2.0.0
	enable.add("RLV.MainToggleVisible", boost::bind(&rlvMenuMainToggleVisible, _1));
	enable.add("RLV.CanShowName", boost::bind(&rlvMenuCanShowName));
	enable.add("RLV.EnableIfNot", boost::bind(&rlvMenuEnableIfNot, _2));
// [/RLVa:KB]

	// <FS:Ansariel> Toggle internal web browser
	commit.add("ToggleWebBrowser", boost::bind(&toggleWebBrowser, _2));
	// <FS:Ansariel> Toggle debug settings floater
	commit.add("ToggleSettingsDebug", boost::bind(&toggleSettingsDebug));
	// <FS:Ansariel> Toggle teleport history panel directly
	commit.add("ToggleTeleportHistory", boost::bind(&toggleTeleportHistory));
	// <FS:Ansariel> FIRE-7758: Save/load camera position
	commit.add("Camera.StoreView", boost::bind(&LLAgentCamera::storeCameraPosition, &gAgentCamera));
	commit.add("Camera.LoadView", boost::bind(&LLAgentCamera::loadCameraPosition, &gAgentCamera));
	// </FS:Ansariel>

	// <FS:Ansariel> Script debug floater
	commit.add("ShowScriptDebug", boost::bind(&LLFloaterScriptDebug::show, LLUUID::null));
	
	// <FS:CR> Stream list import/export
	view_listener_t::addMenu(new FSStreamListExportXML(), "Streamlist.xml_export");
	view_listener_t::addMenu(new FSStreamListImportXML(), "Streamlist.xml_import");
	// <FS:CR> Dump SimulatorFeatures to chat
	view_listener_t::addMenu(new FSDumpSimulatorFeaturesToChat(), "Develop.DumpSimFeaturesToChat");
	// <FS:CR> Add to contact set
	view_listener_t::addMenu(new FSAddToContactSet(), "Avatar.AddToContactSet");

	// <FS:Techwolf Lupindo> export
	view_listener_t::addMenu(new FSObjectExport(), "Object.Export");
	view_listener_t::addMenu(new FSObjectExportCollada(), "Object.ExportCollada");
	enable.add("Object.EnableExport", boost::bind(&enable_export_object));
	// </FS:Techwolf Lupindo>
}<|MERGE_RESOLUTION|>--- conflicted
+++ resolved
@@ -10691,8 +10691,7 @@
 	bool handleEvent(const LLSD& userdata)
 	{
 		std::string clothing = userdata.asString();
-<<<<<<< HEAD
-		LLWearableType::EType type = LLWearableType::typeNameToType(clothing);
+		LLWearableType::EType type = LLWearableType::getInstance()->typeNameToType(clothing);
 //		if (type >= LLWearableType::WT_SHAPE && type < LLWearableType::WT_COUNT)
 // [RLVa:KB] - Checked: 2010-03-20 (RLVa-1.2.0c) | Modified: RLVa-1.2.0a
 		// NOTE: see below - enable if there is at least one wearable on this type that can be removed
@@ -10700,10 +10699,6 @@
 			 ((!rlv_handler_t::isEnabled()) || (gRlvWearableLocks.canRemove(type))) )
 // [/RLVa:KB]
 		{
-=======
-		LLWearableType::EType type = LLWearableType::getInstance()->typeNameToType(clothing);
-		if (type >= LLWearableType::WT_SHAPE && type < LLWearableType::WT_COUNT)
->>>>>>> 92af5af7
 			return LLAgentWearables::selfHasWearable(type);
 		}
 		return false;
