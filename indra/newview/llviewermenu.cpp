--- conflicted
+++ resolved
@@ -10129,11 +10129,7 @@
 			}
 			else
 			{
-<<<<<<< HEAD
-				LL_WARNS() << "Unknown item" << LL_ENDL;
-=======
 				LL_WARNS() << "Unknown time-of-day item:  " << tod << LL_ENDL;
->>>>>>> 7c0a06f1
 			}
 		}
 		return result;
