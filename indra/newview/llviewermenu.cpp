/** 
 * @file llviewermenu.cpp
 * @brief Builds menus out of items.
 *
 * $LicenseInfo:firstyear=2002&license=viewerlgpl$
 * Second Life Viewer Source Code
 * Copyright (C) 2014, Linden Research, Inc.
 * 
 * This library is free software; you can redistribute it and/or
 * modify it under the terms of the GNU Lesser General Public
 * License as published by the Free Software Foundation;
 * version 2.1 of the License only.
 * 
 * This library is distributed in the hope that it will be useful,
 * but WITHOUT ANY WARRANTY; without even the implied warranty of
 * MERCHANTABILITY or FITNESS FOR A PARTICULAR PURPOSE.  See the GNU
 * Lesser General Public License for more details.
 * 
 * You should have received a copy of the GNU Lesser General Public
 * License along with this library; if not, write to the Free Software
 * Foundation, Inc., 51 Franklin Street, Fifth Floor, Boston, MA  02110-1301  USA
 * 
 * Linden Research, Inc., 945 Battery Street, San Francisco, CA  94111  USA
 * $/LicenseInfo$
 */

#include "llviewerprecompiledheaders.h"

#ifdef INCLUDE_VLD
#define VLD_FORCE_ENABLE 1
#include "vld.h"
#endif

#include "llviewermenu.h" 

// linden library includes
#include "llavatarnamecache.h"  // IDEVO (I Are Not Men!)
#include "llcombobox.h"
#include "llcoros.h"
#include "llfloaterreg.h"
#include "llfloatersidepanelcontainer.h"
#include "llinventorypanel.h"
#include "llnotifications.h"
#include "llnotificationsutil.h"
#include "llviewereventrecorder.h"

// newview includes
#include "llagent.h"
#include "llagentaccess.h"
#include "llagentbenefits.h"
#include "llagentcamera.h"
#include "llagentui.h"
#include "llagentwearables.h"
#include "llagentpilot.h"
// [SL:KB] - Patch: Appearance-PhantomAttach | Checked: Catznip-5.0
#include "llattachmentsmgr.h"
// [/SL:KB]
#include "llcompilequeue.h"
#include "llconsole.h"
#include "lldebugview.h"
#include "lldiskcache.h"
#include "llenvironment.h"
#include "llfilepicker.h"
#include "llfirstuse.h"
#include "llfloaterabout.h"
#include "llfloaterbuy.h"
#include "llfloaterbuycontents.h"
#include "llbuycurrencyhtml.h"
#include "llfloatergodtools.h"
#include "llfloaterimcontainer.h"
#include "llfloaterland.h"
#include "llfloaterimnearbychat.h"
#include "llfloaterlandholdings.h"
#include "llfloaterpathfindingcharacters.h"
#include "llfloaterpathfindinglinksets.h"
#include "llfloaterpay.h"
#include "llfloaterreporter.h"
#include "llfloatersearch.h"
#include "llfloaterscriptdebug.h"
#include "llfloatersnapshot.h"
#include "llfloatertools.h"
#include "llfloaterworldmap.h"
#include "llfloaterbuildoptions.h"
#include "llavataractions.h"
#include "lllandmarkactions.h"
#include "llgroupmgr.h"
#include "lltooltip.h"
#include "lltoolface.h"
#include "llhints.h"
#include "llhudeffecttrail.h"
#include "llhudmanager.h"
#include "llimview.h"
#include "llinventorybridge.h"
#include "llinventorydefines.h"
#include "llinventoryfunctions.h"
#include "llpanellogin.h"
#include "llpanelblockedlist.h"
#include "llpanelmaininventory.h"
#include "llmarketplacefunctions.h"
#include "llmenuoptionpathfindingrebakenavmesh.h"
#include "llmoveview.h"
#include "llnavigationbar.h"
#include "llparcel.h"
#include "llrootview.h"
#include "llsceneview.h"
#include "llscenemonitor.h"
#include "llselectmgr.h"
#include "llspellcheckmenuhandler.h"
#include "llstatusbar.h"
#include "lltextureview.h"
#include "lltoolbarview.h"
#include "lltoolcomp.h"
#include "lltoolmgr.h"
#include "lltoolpie.h"
#include "lltoolselectland.h"
#include "lltrans.h"
#include "llviewerdisplay.h" //for gWindowResized
#include "llviewergenericmessage.h"
#include "llviewerhelp.h"
#include "llviewermenufile.h"	// init_menu_file()
#include "llviewermessage.h"
#include "llviewernetwork.h"
#include "llviewerobjectlist.h"
#include "llviewerparcelmgr.h"
#include "llviewerstats.h"
#include "llviewerstatsrecorder.h"
#include "llvoavatarself.h"
#include "llvoicevivox.h"
#include "llworld.h"
#include "llworldmap.h"
#include "pipeline.h"
#include "llviewerjoystick.h"
#include "llfloatercamera.h"
#include "lluilistener.h"
#include "llappearancemgr.h"
#include "lltrans.h"
#include "lltoolgrab.h"
#include "llwindow.h"
#include "llpathfindingmanager.h"
#include "llstartup.h"
#include "boost/unordered_map.hpp"
#include <boost/regex.hpp>
#include <boost/algorithm/string.hpp>
#include "llcleanup.h"
#include "llviewershadermgr.h"
// [RLVa:KB] - Checked: 2011-05-22 (RLVa-1.3.1a)
#include "fsavatarrenderpersistence.h"
#include "rlvactions.h"
#include "rlvhandler.h"
#include "rlvlocks.h"
// [/RLVa:KB]

// Firestorm includes
#include "fsassetblacklist.h"
#include "fsdata.h"
#include "fslslbridge.h"
#include "fscommon.h"
#include "fsfloaterexport.h"
#include "fsfloatercontacts.h"
#include "fsfloaterplacedetails.h"
#include "fspose.h"
#include "lfsimfeaturehandler.h"
#include "llavatarpropertiesprocessor.h"
#include "llcheckboxctrl.h"
#include "llfloatergridstatus.h"
#include "llfloaterpreference.h"
#include "llkeyconflict.h"
#include "lllogininstance.h"
#include "llscenemonitor.h"
#include "llsdserialize.h"
#include "lltexturecache.h"
#include "llvovolume.h"
#include "particleeditor.h"
#include "permissionstracker.h"

using namespace LLAvatarAppearanceDefines;

typedef LLPointer<LLViewerObject> LLViewerObjectPtr;

static boost::unordered_map<std::string, LLStringExplicit> sDefaultItemLabels;

BOOL enable_land_build(void*);
BOOL enable_object_build(void*);

LLVOAvatar* find_avatar_from_object( LLViewerObject* object );
LLVOAvatar* find_avatar_from_object( const LLUUID& object_id );

void handle_test_load_url(void*);

//
// Evil hackish imported globals

//extern BOOL	gHideSelectedObjects;
//extern BOOL gAllowSelectAvatar;
//extern BOOL gDebugAvatarRotation;
extern BOOL gDebugClicks;
extern BOOL gDebugWindowProc;
extern BOOL gShaderProfileFrame;

//extern BOOL gDebugTextEditorTips;
//extern BOOL gDebugSelectMgr;

//
// Globals
//

LLMenuBarGL		*gMenuBarView = NULL;
LLViewerMenuHolderGL	*gMenuHolder = NULL;
LLMenuGL		*gPopupMenuView = NULL;
LLMenuGL		*gEditMenu = NULL;
LLMenuBarGL		*gLoginMenuBarView = NULL;

// Context menus
LLContextMenu	*gMenuAvatarSelf	= NULL;
LLContextMenu	*gMenuAvatarOther = NULL;
LLContextMenu	*gMenuObject = NULL;
LLContextMenu	*gMenuAttachmentSelf = NULL;
LLContextMenu	*gMenuAttachmentOther = NULL;
LLContextMenu	*gMenuLand	= NULL;
LLContextMenu	*gMenuMuteParticle = NULL;

// <FS:Zi> Pie menu
// Pie menus
PieMenu		*gPieMenuAvatarSelf	= NULL;
PieMenu		*gPieMenuAvatarOther = NULL;
PieMenu		*gPieMenuObject = NULL;
PieMenu		*gPieMenuAttachmentSelf = NULL;
PieMenu		*gPieMenuAttachmentOther = NULL;
PieMenu		*gPieMenuLand	= NULL;
PieMenu		*gPieMenuMuteParticle = NULL;
// <FS:Zi> Pie menu

// <FS:Ansariel> FIRE-7893: Detach function on inspect self toast without function
LLToggleableMenu	*gMenuInspectSelf	= NULL;
LLContextMenu		*gInspectSelfDetachScreenMenu = NULL;
LLContextMenu		*gInspectSelfDetachMenu = NULL;
// </FS:Ansariel>

const std::string SAVE_INTO_TASK_INVENTORY("Save Object Back to Object Contents");

LLMenuGL* gAttachSubMenu = NULL;
LLMenuGL* gDetachSubMenu = NULL;
LLMenuGL* gTakeOffClothes = NULL;
LLMenuGL* gDetachAvatarMenu = NULL;
LLMenuGL* gDetachHUDAvatarMenu = NULL;
LLContextMenu* gAttachScreenPieMenu = NULL;
LLContextMenu* gAttachPieMenu = NULL;
LLContextMenu* gAttachBodyPartPieMenus[9];
LLContextMenu* gDetachPieMenu = NULL;
LLContextMenu* gDetachScreenPieMenu = NULL;
LLContextMenu* gDetachAttSelfMenu = NULL;
LLContextMenu* gDetachHUDAttSelfMenu = NULL;
LLContextMenu* gDetachBodyPartPieMenus[9];

// <FS:Zi> Pie menu
PieMenu* gPieAttachScreenMenu = NULL;
PieMenu* gPieAttachMenu = NULL;
PieMenu* gPieAttachBodyPartMenus[PIE_MAX_SLICES];
PieMenu* gPieDetachMenu = NULL;
PieMenu* gPieDetachScreenMenu = NULL;
PieMenu* gPieDetachBodyPartMenus[PIE_MAX_SLICES];
// <FS:Zi> Pie menu

LLMenuItemCallGL* gAutorespondMenu = NULL;
LLMenuItemCallGL* gAutorespondNonFriendsMenu = NULL;
//
// Local prototypes

// File Menu
void handle_compress_image(void*);
void handle_compress_file_test(void*);


// Edit menu
void handle_dump_group_info(void *);
void handle_dump_capabilities_info(void *);

// Advanced->Consoles menu
void handle_region_dump_settings(void*);
void handle_region_dump_temp_asset_data(void*);
void handle_region_clear_temp_asset_data(void*);

// Object pie menu
BOOL sitting_on_selection();

void near_sit_object();
//void label_sit_or_stand(std::string& label, void*);
// buy and take alias into the same UI positions, so these
// declarations handle this mess.
BOOL is_selection_buy_not_take();
S32 selection_price();
BOOL enable_take();
void handle_object_show_inspector();
void handle_avatar_show_inspector();
bool confirm_take(const LLSD& notification, const LLSD& response, LLObjectSelectionHandle selection_handle);

void handle_buy_object(LLSaleInfo sale_info);
void handle_buy_contents(LLSaleInfo sale_info);

// Land pie menu
void near_sit_down_point(BOOL success, void *);

// Avatar pie menu

// Debug menu


void velocity_interpolate( void* );
void handle_visual_leak_detector_toggle(void*);
void handle_rebake_textures(void*);
BOOL check_admin_override(void*);
void handle_admin_override_toggle(void*);
#ifdef TOGGLE_HACKED_GODLIKE_VIEWER
void handle_toggle_hacked_godmode(void*);
BOOL check_toggle_hacked_godmode(void*);
bool enable_toggle_hacked_godmode(void*);
#endif

void toggle_show_xui_names(void *);
BOOL check_show_xui_names(void *);

// Debug UI

void handle_buy_currency_test(void*);
void handle_save_to_xml(void*);
void handle_load_from_xml(void*);

void handle_god_mode(void*);

// God menu
void handle_leave_god_mode(void*);


void handle_reset_view();

void handle_duplicate_in_place(void*);


void handle_object_owner_self(void*);
void handle_object_owner_permissive(void*);
void handle_object_lock(void*);
void handle_object_asset_ids(void*);
void force_take_copy(void*);

void handle_force_parcel_owner_to_me(void*);
void handle_force_parcel_to_content(void*);
void handle_claim_public_land(void*);

void handle_god_request_avatar_geometry(void *);	// Hack for easy testing of new avatar geometry
void reload_vertex_shader(void *);
void handle_disconnect_viewer(void *);

void force_error_breakpoint(void *);
void force_error_llerror(void *);
void force_error_bad_memory_access(void *);
void force_error_infinite_loop(void *);
void force_error_software_exception(void *);
void force_error_driver_crash(void *);
void force_error_coroutine_crash(void *);
void force_error_thread_crash(void *);

void handle_force_delete(void*);
void print_object_info(void*);
void print_agent_nvpairs(void*);
void toggle_debug_menus(void*);
void upload_done_callback(const LLUUID& uuid, void* user_data, S32 result, LLExtStat ext_status);
void dump_select_mgr(void*);

void dump_inventory(void*);
void toggle_visibility(void*);
BOOL get_visibility(void*);

// Avatar Pie menu
void request_friendship(const LLUUID& agent_id);

// Tools menu
void handle_selected_texture_info(void*);
void handle_selected_material_info();

void handle_dump_followcam(void*);
void handle_viewer_enable_message_log(void*);
void handle_viewer_disable_message_log(void*);

BOOL enable_buy_land(void*);

// Help menu

void handle_test_male(void *);
void handle_test_female(void *);
void handle_dump_attachments(void *);
void handle_dump_avatar_local_textures(void*);
void handle_debug_avatar_textures(void*);
void handle_grab_baked_texture(void*);
BOOL enable_grab_baked_texture(void*);
void handle_dump_region_object_cache(void*);
void handle_reset_interest_lists(void *);

BOOL enable_save_into_task_inventory(void*);

BOOL enable_detach(const LLSD& = LLSD());
void menu_toggle_attached_lights(void* user_data);
void menu_toggle_attached_particles(void* user_data);

void avatar_tex_refresh(LLVOAvatar* avatar);	// <FS:CR> FIRE-11800

class LLMenuParcelObserver : public LLParcelObserver
{
public:
	LLMenuParcelObserver();
	~LLMenuParcelObserver();
	virtual void changed();
};

static LLMenuParcelObserver* gMenuParcelObserver = NULL;

static LLUIListener sUIListener;

LLMenuParcelObserver::LLMenuParcelObserver()
{
	LLViewerParcelMgr::getInstance()->addObserver(this);
}

LLMenuParcelObserver::~LLMenuParcelObserver()
{
	LLViewerParcelMgr::getInstance()->removeObserver(this);
}

void LLMenuParcelObserver::changed()
{
	LLParcel *parcel = LLViewerParcelMgr::getInstance()->getParcelSelection()->getParcel();
    if (gMenuLand && parcel)
    {
        // <FS:Ansariel> FIRE-4454: Cache controls because of performance reasons
        //LLView* child = gMenuLand->findChild<LLView>("Land Buy Pass");
        //if (child)
        //{
        //    child->setEnabled(LLPanelLandGeneral::enableBuyPass(NULL) && !(parcel->getOwnerID() == gAgent.getID()));
        //}
        //
        //child = gMenuLand->findChild<LLView>("Land Buy");
        //if (child)
        //{
        //    BOOL buyable = enable_buy_land(NULL);
        //    child->setEnabled(buyable);
        //}

        static LLView* land_buy_pass = gMenuHolder->getChildView("Land Buy Pass");
        static LLView* land_buy_pass_pie = gMenuHolder->getChildView("Land Buy Pass Pie");
        static LLView* land_buy = gMenuHolder->getChildView("Land Buy");
        static LLView* land_buy_pie = gMenuHolder->getChildView("Land Buy Pie");

        BOOL pass_buyable = LLPanelLandGeneral::enableBuyPass(NULL) && parcel->getOwnerID() != gAgentID;
        land_buy_pass->setEnabled(pass_buyable);
        land_buy_pass_pie->setEnabled(pass_buyable);

        BOOL buyable = enable_buy_land(NULL);
        land_buy->setEnabled(buyable);
        land_buy_pie->setEnabled(buyable);
        // </FS:Ansariel> FIRE-4454: Cache controls because of performance reasons
    }
}


void initialize_menus();

//-----------------------------------------------------------------------------
// Initialize main menus
//
// HOW TO NAME MENUS:
//
// First Letter Of Each Word Is Capitalized, Even At Or And
//
// Items that lead to dialog boxes end in "..."
//
// Break up groups of more than 6 items with separators
//-----------------------------------------------------------------------------

void set_merchant_SLM_menu()
{
    // All other cases (new merchant, not merchant, migrated merchant): show the new Marketplace Listings menu and enable the tool
    gMenuHolder->getChild<LLView>("MarketplaceListings")->setVisible(TRUE);
    LLCommand* command = LLCommandManager::instance().getCommand("marketplacelistings");
    gToolBarView->enableCommand(command->id(), true);

    const LLUUID marketplacelistings_id = gInventory.findCategoryUUIDForType(LLFolderType::FT_MARKETPLACE_LISTINGS);
    if (marketplacelistings_id.isNull())
    {
        U32 mkt_status = LLMarketplaceData::instance().getSLMStatus();
        bool is_merchant = (mkt_status == MarketplaceStatusCodes::MARKET_PLACE_MERCHANT) || (mkt_status == MarketplaceStatusCodes::MARKET_PLACE_MIGRATED_MERCHANT);
        if (is_merchant)
        {
            gInventory.ensureCategoryForTypeExists(LLFolderType::FT_MARKETPLACE_LISTINGS);
            LL_WARNS("SLM") << "Creating the marketplace listings folder for a merchant" << LL_ENDL;
        }
    }
}

void check_merchant_status(bool force)
{
	// <FS:Ansariel> Don't show merchant outbox or SL Marketplace stuff outside SL
	if (!LLGridManager::getInstance()->isInSecondLife())
	{
		gMenuHolder->getChild<LLView>("MarketplaceListings")->setVisible(FALSE);
		return;
	}
	// </FS:Ansariel>

    if (force)
    {
        // Reset the SLM status: we actually want to check again, that's the point of calling check_merchant_status()
        LLMarketplaceData::instance().setSLMStatus(MarketplaceStatusCodes::MARKET_PLACE_NOT_INITIALIZED);
    }
    // Hide SLM related menu item
    gMenuHolder->getChild<LLView>("MarketplaceListings")->setVisible(FALSE);

    // Also disable the toolbar button for Marketplace Listings
    LLCommand* command = LLCommandManager::instance().getCommand("marketplacelistings");
    gToolBarView->enableCommand(command->id(), false);

    // Launch an SLM test connection to get the merchant status
    LLMarketplaceData::instance().initializeSLM(boost::bind(&set_merchant_SLM_menu));
}

void init_menus()
{
	// Initialize actions
	initialize_menus();

	///
	/// Popup menu
	///
	/// The popup menu is now populated by the show_context_menu()
	/// method.
	
	LLMenuGL::Params menu_params;
	menu_params.name = "Popup";
	menu_params.visible = false;
	gPopupMenuView = LLUICtrlFactory::create<LLMenuGL>(menu_params);
	gMenuHolder->addChild( gPopupMenuView );

	///
	/// Context menus
	///

	const widget_registry_t& registry =
		LLViewerMenuHolderGL::child_registry_t::instance();
	gEditMenu = LLUICtrlFactory::createFromFile<LLMenuGL>("menu_edit.xml", gMenuHolder, registry);
	gMenuAvatarSelf = LLUICtrlFactory::createFromFile<LLContextMenu>(
		"menu_avatar_self.xml", gMenuHolder, registry);
	gMenuAvatarOther = LLUICtrlFactory::createFromFile<LLContextMenu>(
		"menu_avatar_other.xml", gMenuHolder, registry);

	gDetachScreenPieMenu = gMenuHolder->getChild<LLContextMenu>("Object Detach HUD", true);
	gDetachPieMenu = gMenuHolder->getChild<LLContextMenu>("Object Detach", true);

	gMenuObject = LLUICtrlFactory::createFromFile<LLContextMenu>(
		"menu_object.xml", gMenuHolder, registry);

	gAttachScreenPieMenu = gMenuHolder->getChild<LLContextMenu>("Object Attach HUD");
	gAttachPieMenu = gMenuHolder->getChild<LLContextMenu>("Object Attach");

	gMenuAttachmentSelf = LLUICtrlFactory::createFromFile<LLContextMenu>(
		"menu_attachment_self.xml", gMenuHolder, registry);
	gMenuAttachmentOther = LLUICtrlFactory::createFromFile<LLContextMenu>(
		"menu_attachment_other.xml", gMenuHolder, registry);

	gDetachHUDAttSelfMenu = gMenuHolder->getChild<LLContextMenu>("Detach Self HUD", true);
	gDetachAttSelfMenu = gMenuHolder->getChild<LLContextMenu>("Detach Self", true);

	gMenuLand = LLUICtrlFactory::createFromFile<LLContextMenu>(
		"menu_land.xml", gMenuHolder, registry);

	gMenuMuteParticle = LLUICtrlFactory::createFromFile<LLContextMenu>(
		"menu_mute_particle.xml", gMenuHolder, registry);

// <FS:Zi> Pie menu
	gPieMenuAvatarSelf = LLUICtrlFactory::createFromFile<PieMenu>(
		"menu_pie_avatar_self.xml", gMenuHolder, registry);
	gPieMenuAvatarOther = LLUICtrlFactory::createFromFile<PieMenu>(
		"menu_pie_avatar_other.xml", gMenuHolder, registry);

	// added "Pie" to the control names to keep them unique
	gPieDetachScreenMenu = gMenuHolder->getChild<PieMenu>("Pie Object Detach HUD", true);
	gPieDetachMenu = gMenuHolder->getChild<PieMenu>("Pie Object Detach", true);

	gPieMenuObject = LLUICtrlFactory::createFromFile<PieMenu>(
		"menu_pie_object.xml", gMenuHolder, registry);

	// added "Pie" to the control names to keep them unique
	gPieAttachScreenMenu = gMenuHolder->getChild<PieMenu>("Pie Object Attach HUD");
	gPieAttachMenu = gMenuHolder->getChild<PieMenu>("Pie Object Attach");

	gPieMenuAttachmentSelf = LLUICtrlFactory::createFromFile<PieMenu>(
		"menu_pie_attachment_self.xml", gMenuHolder, registry);
	gPieMenuAttachmentOther = LLUICtrlFactory::createFromFile<PieMenu>(
		"menu_pie_attachment_other.xml", gMenuHolder, registry);

	gPieMenuLand = LLUICtrlFactory::createFromFile<PieMenu>(
		"menu_pie_land.xml", gMenuHolder, registry);

	gPieMenuMuteParticle = LLUICtrlFactory::createFromFile<PieMenu>(
		"menu_pie_mute_particle.xml", gMenuHolder, registry);
// </FS:Zi> Pie menu

	// <FS:Ansariel> FIRE-7893: Detach function on inspect self toast without function
	gMenuInspectSelf = LLUICtrlFactory::createFromFile<LLToggleableMenu>(
		"menu_inspect_self_gear.xml", gMenuHolder, registry);

	gInspectSelfDetachScreenMenu = gMenuHolder->getChild<LLContextMenu>("Inspect Self Detach HUD", true);
	gInspectSelfDetachMenu = gMenuHolder->getChild<LLContextMenu>("Inspect Self Detach", true);
	// </FS:Ansariel>

	///
	/// set up the colors
	///
	LLColor4 color;

	// do not set colors in code, let the skin decide. -Zi
	/*
	LLColor4 context_menu_color = LLUIColorTable::instance().getColor("MenuPopupBgColor");
	
	gMenuAvatarSelf->setBackgroundColor( context_menu_color );
	gMenuAvatarOther->setBackgroundColor( context_menu_color );
	gMenuObject->setBackgroundColor( context_menu_color );
	gMenuAttachmentSelf->setBackgroundColor( context_menu_color );
	gMenuAttachmentOther->setBackgroundColor( context_menu_color );

	gMenuLand->setBackgroundColor( context_menu_color );

	color = LLUIColorTable::instance().getColor( "MenuPopupBgColor" );
	gPopupMenuView->setBackgroundColor( color );
	*/

	// <FS> Changed for grid manager
	// If we are not in production, use a different color to make it apparent.
	//if (LLGridManager::getInstance()->isInProductionGrid())
	//{
	//	color = LLUIColorTable::instance().getColor( "MenuBarBgColor" );
	//}
	//else
	//{
	//	color = LLUIColorTable::instance().getColor( "MenuNonProductionBgColor" );
	//}

	//LLView* menu_bar_holder = gViewerWindow->getRootView()->getChildView("menu_bar_holder");

	//gMenuBarView = LLUICtrlFactory::getInstance()->createFromFile<LLMenuBarGL>("menu_viewer.xml", gMenuHolder, LLViewerMenuHolderGL::child_registry_t::instance());
	//gMenuBarView->setRect(LLRect(0, menu_bar_holder->getRect().mTop, 0, menu_bar_holder->getRect().mTop - MENU_BAR_HEIGHT));
	//gMenuBarView->setBackgroundColor( color );

	gMenuBarView = LLUICtrlFactory::getInstance()->createFromFile<LLMenuBarGL>("menu_viewer.xml", gMenuHolder, LLViewerMenuHolderGL::child_registry_t::instance());
	// ONLY change the color IF we are in beta. Otherwise leave it alone so it can use the skinned color. -Zi
	if(LLGridManager::getInstance()->isInSLBeta())
	{
		color = LLUIColorTable::instance().getColor( "MenuNonProductionBgColor" );
		gMenuBarView->setBackgroundColor( color );
	}

	LLView* menu_bar_holder = gViewerWindow->getRootView()->getChildView("menu_bar_holder");
	gMenuBarView->setRect(LLRect(0, menu_bar_holder->getRect().mTop, 0, menu_bar_holder->getRect().mTop - MENU_BAR_HEIGHT));
	// </FS> Changed for grid manager

	menu_bar_holder->addChild(gMenuBarView);
  
    gViewerWindow->setMenuBackgroundColor(false, 
        !LLGridManager::getInstance()->isInSLBeta());
	// *TODO:Also fix cost in llfolderview.cpp for Inventory menus
	const std::string texture_upload_cost_str = std::to_string(LLAgentBenefitsMgr::current().getTextureUploadCost());
	const std::string sound_upload_cost_str = std::to_string(LLAgentBenefitsMgr::current().getSoundUploadCost());
	const std::string animation_upload_cost_str = std::to_string(LLAgentBenefitsMgr::current().getAnimationUploadCost());
	gMenuHolder->childSetLabelArg("Upload Image", "[COST]", texture_upload_cost_str);
	gMenuHolder->childSetLabelArg("Upload Sound", "[COST]", sound_upload_cost_str);
	gMenuHolder->childSetLabelArg("Upload Animation", "[COST]", animation_upload_cost_str);

	gAutorespondMenu = gMenuBarView->getChild<LLMenuItemCallGL>("Set Autorespond", TRUE);
	gAutorespondNonFriendsMenu = gMenuBarView->getChild<LLMenuItemCallGL>("Set Autorespond to non-friends", TRUE);
	gAttachSubMenu = gMenuBarView->findChildMenuByName("Attach Object", TRUE);
	gDetachSubMenu = gMenuBarView->findChildMenuByName("Detach Object", TRUE);

	gDetachAvatarMenu = gMenuHolder->getChild<LLMenuGL>("Avatar Detach", true);
	gDetachHUDAvatarMenu = gMenuHolder->getChild<LLMenuGL>("Avatar Detach HUD", true);

	// Don't display the Memory console menu if the feature is turned off
	LLMenuItemCheckGL *memoryMenu = gMenuBarView->getChild<LLMenuItemCheckGL>("Memory", TRUE);
	if (memoryMenu)
	{
		memoryMenu->setVisible(FALSE);
	}

	gMenuBarView->createJumpKeys();

	// Let land based option enable when parcel changes
	gMenuParcelObserver = new LLMenuParcelObserver();

	gLoginMenuBarView = LLUICtrlFactory::getInstance()->createFromFile<LLMenuBarGL>("menu_login.xml", gMenuHolder, LLViewerMenuHolderGL::child_registry_t::instance());
	gLoginMenuBarView->arrangeAndClear();
	LLRect menuBarRect = gLoginMenuBarView->getRect();
	menuBarRect.setLeftTopAndSize(0, menu_bar_holder->getRect().getHeight(), menuBarRect.getWidth(), menuBarRect.getHeight());
	gLoginMenuBarView->setRect(menuBarRect);
	// do not set colors in code, always lat the skin decide. -Zi
	// gLoginMenuBarView->setBackgroundColor( color );
	menu_bar_holder->addChild(gLoginMenuBarView);
	
	// tooltips are on top of EVERYTHING, including menus
	gViewerWindow->getRootView()->sendChildToFront(gToolTipView);
}

///////////////////
// SHOW CONSOLES //
///////////////////


class LLAdvancedToggleConsole : public view_listener_t
{
	bool handleEvent(const LLSD& userdata)
	{
		std::string console_type = userdata.asString();
		if ("texture" == console_type)
		{
			toggle_visibility( (void*)gTextureView );
		}
		else if ("debug" == console_type)
		{
			toggle_visibility( (void*)static_cast<LLUICtrl*>(gDebugView->mDebugConsolep));
		}
		else if ("fast timers" == console_type)
		{
			LLFloaterReg::toggleInstance("block_timers");
		}
		else if ("scene view" == console_type)
		{
			toggle_visibility( (void*)gSceneView);
		}
		else if ("scene monitor" == console_type)
		{
			toggle_visibility( (void*)gSceneMonitorView);
		}

		return true;
	}
};
class LLAdvancedCheckConsole : public view_listener_t
{
	bool handleEvent(const LLSD& userdata)
	{
		std::string console_type = userdata.asString();
		bool new_value = false;
		if ("texture" == console_type)
		{
			new_value = get_visibility( (void*)gTextureView );
		}
		else if ("debug" == console_type)
		{
			new_value = get_visibility( (void*)((LLView*)gDebugView->mDebugConsolep) );
		}
		else if ("fast timers" == console_type)
		{
			new_value = LLFloaterReg::instanceVisible("block_timers");
		}
		else if ("scene view" == console_type)
		{
			new_value = get_visibility( (void*) gSceneView);
		}
		else if ("scene monitor" == console_type)
		{
			new_value = get_visibility( (void*) gSceneMonitorView);
		}
		
		return new_value;
	}
};


//////////////////////////
// DUMP INFO TO CONSOLE //
//////////////////////////


class LLAdvancedDumpInfoToConsole : public view_listener_t
{
	bool handleEvent(const LLSD& userdata)
	{
		gDebugView->mDebugConsolep->setVisible(TRUE);
		std::string info_type = userdata.asString();
		if ("region" == info_type)
		{
			handle_region_dump_settings(NULL);
		}
		else if ("group" == info_type)
		{
			handle_dump_group_info(NULL);
		}
		else if ("capabilities" == info_type)
		{
			handle_dump_capabilities_info(NULL);
		}
		return true;
	}
};


//////////////
// HUD INFO //
//////////////


class LLAdvancedToggleHUDInfo : public view_listener_t
{
	bool handleEvent(const LLSD& userdata)
	{
		std::string info_type = userdata.asString();

		if ("camera" == info_type)
		{
			gDisplayCameraPos = !(gDisplayCameraPos);
		}
		else if ("wind" == info_type)
		{
			gDisplayWindInfo = !(gDisplayWindInfo);
		}
		else if ("fov" == info_type)
		{
			gDisplayFOV = !(gDisplayFOV);
		}
		else if ("badge" == info_type)
		{
			report_to_nearby_chat("Hippos!");
		}
		else if ("cookies" == info_type)
		{
			report_to_nearby_chat("Cookies!");
		}
		// <FS:PP>
		else if ("motd" == info_type)
		{
			report_to_nearby_chat(gAgent.mMOTD);
		}
		// </FS:PP>
		return true;
	}
};

class LLAdvancedCheckHUDInfo : public view_listener_t
{
	bool handleEvent(const LLSD& userdata)
	{
		std::string info_type = userdata.asString();
		bool new_value = false;
		if ("camera" == info_type)
		{
			new_value = gDisplayCameraPos;
		}
		else if ("wind" == info_type)
		{
			new_value = gDisplayWindInfo;
		}
		else if ("fov" == info_type)
		{
			new_value = gDisplayFOV;
		}
		return new_value;
	}
};


// <FS:Ansariel> Keep this for menu check item
//////////////
// FLYING   //
//////////////

class LLAdvancedAgentFlyingInfo : public view_listener_t
{
	bool handleEvent(const LLSD&)
	{
		return gAgent.getFlying();
	}
};
// </FS:Ansariel>


///////////////////////
// CLEAR GROUP CACHE //
///////////////////////

class LLAdvancedClearGroupCache : public view_listener_t
{
	bool handleEvent(const LLSD& userdata)
	{
		LLGroupMgr::debugClearAllGroups(NULL);
		return true;
	}
};




/////////////////
// RENDER TYPE //
/////////////////
U32 render_type_from_string(std::string render_type)
{
	if ("simple" == render_type)
	{
		return LLPipeline::RENDER_TYPE_SIMPLE;
	}
	else if ("alpha" == render_type)
	{
		return LLPipeline::RENDER_TYPE_ALPHA;
	}
	else if ("tree" == render_type)
	{
		return LLPipeline::RENDER_TYPE_TREE;
	}
	else if ("character" == render_type)
	{
		return LLPipeline::RENDER_TYPE_AVATAR;
	}
	else if ("controlAV" == render_type) // Animesh
	{
		return LLPipeline::RENDER_TYPE_CONTROL_AV;
	}
	else if ("surfacePatch" == render_type)
	{
		return LLPipeline::RENDER_TYPE_TERRAIN;
	}
	else if ("sky" == render_type)
	{
		return LLPipeline::RENDER_TYPE_SKY;
	}
	else if ("water" == render_type)
	{
		return LLPipeline::RENDER_TYPE_WATER;
	}
	else if ("ground" == render_type)
	{
		return LLPipeline::RENDER_TYPE_GROUND;
	}
	else if ("volume" == render_type)
	{
		return LLPipeline::RENDER_TYPE_VOLUME;
	}
	else if ("grass" == render_type)
	{
		return LLPipeline::RENDER_TYPE_GRASS;
	}
	else if ("clouds" == render_type)
	{
		return LLPipeline::RENDER_TYPE_CLOUDS;
	}
	else if ("particles" == render_type)
	{
		return LLPipeline::RENDER_TYPE_PARTICLES;
	}
	else if ("bump" == render_type)
	{
		return LLPipeline::RENDER_TYPE_BUMP;
	}
	else
	{
		return 0;
	}
}


class LLAdvancedToggleRenderType : public view_listener_t
{
	bool handleEvent(const LLSD& userdata)
	{
		U32 render_type = render_type_from_string( userdata.asString() );
		if ( render_type != 0 )
		{
			LLPipeline::toggleRenderTypeControl( render_type );
			if(render_type == LLPipeline::RENDER_TYPE_PARTICLES)
			{
				gPipeline.sRenderParticles = gPipeline.hasRenderType(LLPipeline::RENDER_TYPE_PARTICLES);
			}
		}
		return true;
	}
};


class LLAdvancedCheckRenderType : public view_listener_t
{
	bool handleEvent(const LLSD& userdata)
	{
		U32 render_type = render_type_from_string( userdata.asString() );
		bool new_value = false;

		if ( render_type != 0 )
		{
			new_value = LLPipeline::hasRenderTypeControl( render_type );
		}

		return new_value;
	}
};


/////////////
// FEATURE //
/////////////
U32 feature_from_string(std::string feature)
{ 
	if ("ui" == feature)
	{ 
		return LLPipeline::RENDER_DEBUG_FEATURE_UI;
	}
	else if ("selected" == feature)
	{
		return LLPipeline::RENDER_DEBUG_FEATURE_SELECTED;
	}
	else if ("highlighted" == feature)
	{
		return LLPipeline::RENDER_DEBUG_FEATURE_HIGHLIGHTED;
	}
	else if ("dynamic textures" == feature)
	{
		return LLPipeline::RENDER_DEBUG_FEATURE_DYNAMIC_TEXTURES;
	}
	else if ("foot shadows" == feature)
	{
		return LLPipeline::RENDER_DEBUG_FEATURE_FOOT_SHADOWS;
	}
	else if ("fog" == feature)
	{
		return LLPipeline::RENDER_DEBUG_FEATURE_FOG;
	}
	else if ("fr info" == feature)
	{
		return LLPipeline::RENDER_DEBUG_FEATURE_FR_INFO;
	}
	else if ("flexible" == feature)
	{
		return LLPipeline::RENDER_DEBUG_FEATURE_FLEXIBLE;
	}
	else
	{
		return 0;
	}
};


class LLAdvancedToggleFeature : public view_listener_t
{
	bool handleEvent(const LLSD& userdata)
	{
		U32 feature = feature_from_string( userdata.asString() );
		if ( feature != 0 )
		{
			LLPipeline::toggleRenderDebugFeature( feature );
		}
		return true;
	}
};

class LLAdvancedCheckFeature : public view_listener_t
{
	bool handleEvent(const LLSD& userdata)
{
	U32 feature = feature_from_string( userdata.asString() );
	bool new_value = false;

	if ( feature != 0 )
	{
		new_value = LLPipeline::toggleRenderDebugFeatureControl( feature );
	}

	return new_value;
}
};

class LLAdvancedCheckDisplayTextureDensity : public view_listener_t
{
	bool handleEvent(const LLSD& userdata)
	{
		std::string mode = userdata.asString();
		if (!gPipeline.hasRenderDebugMask(LLPipeline::RENDER_DEBUG_TEXEL_DENSITY))
		{
			return mode == "none";
		}
		if (mode == "current")
		{
			return LLViewerTexture::sDebugTexelsMode == LLViewerTexture::DEBUG_TEXELS_CURRENT;
		}
		else if (mode == "desired")
		{
			return LLViewerTexture::sDebugTexelsMode == LLViewerTexture::DEBUG_TEXELS_DESIRED;
		}
		else if (mode == "full")
		{
			return LLViewerTexture::sDebugTexelsMode == LLViewerTexture::DEBUG_TEXELS_FULL;
		}
		return false;
	}
};

class LLAdvancedSetDisplayTextureDensity : public view_listener_t
{
	bool handleEvent(const LLSD& userdata)
	{
		std::string mode = userdata.asString();
		if (mode == "none")
		{
			if (gPipeline.hasRenderDebugMask(LLPipeline::RENDER_DEBUG_TEXEL_DENSITY) == TRUE) 
			{
				gPipeline.toggleRenderDebug(LLPipeline::RENDER_DEBUG_TEXEL_DENSITY);
			}
			LLViewerTexture::sDebugTexelsMode = LLViewerTexture::DEBUG_TEXELS_OFF;
		}
		else if (mode == "current")
		{
			if (gPipeline.hasRenderDebugMask(LLPipeline::RENDER_DEBUG_TEXEL_DENSITY) == FALSE) 
			{
				gPipeline.toggleRenderDebug(LLPipeline::RENDER_DEBUG_TEXEL_DENSITY);
			}
			LLViewerTexture::sDebugTexelsMode = LLViewerTexture::DEBUG_TEXELS_CURRENT;
		}
		else if (mode == "desired")
		{
			if (gPipeline.hasRenderDebugMask(LLPipeline::RENDER_DEBUG_TEXEL_DENSITY) == FALSE) 
			{
				gPipeline.toggleRenderDebug(LLPipeline::RENDER_DEBUG_TEXEL_DENSITY);
			}
			gPipeline.setRenderDebugFeatureControl(LLPipeline::RENDER_DEBUG_TEXEL_DENSITY, true);
			LLViewerTexture::sDebugTexelsMode = LLViewerTexture::DEBUG_TEXELS_DESIRED;
		}
		else if (mode == "full")
		{
			if (gPipeline.hasRenderDebugMask(LLPipeline::RENDER_DEBUG_TEXEL_DENSITY) == FALSE) 
			{
				gPipeline.toggleRenderDebug(LLPipeline::RENDER_DEBUG_TEXEL_DENSITY);
			}
			LLViewerTexture::sDebugTexelsMode = LLViewerTexture::DEBUG_TEXELS_FULL;
		}
		return true;
	}
};


//////////////////
// INFO DISPLAY //
//////////////////
U64 info_display_from_string(std::string info_display)
{
	if ("verify" == info_display)
	{
		return LLPipeline::RENDER_DEBUG_VERIFY;
	}
	else if ("bboxes" == info_display)
	{
		return LLPipeline::RENDER_DEBUG_BBOXES;
	}
	else if ("normals" == info_display)
	{
		return LLPipeline::RENDER_DEBUG_NORMALS;
	}
	else if ("points" == info_display)
	{
		return LLPipeline::RENDER_DEBUG_POINTS;
	}
	else if ("octree" == info_display)
	{
		return LLPipeline::RENDER_DEBUG_OCTREE;
	}
	else if ("shadow frusta" == info_display)
	{
		return LLPipeline::RENDER_DEBUG_SHADOW_FRUSTA;
	}
	else if ("physics shapes" == info_display)
	{
		return LLPipeline::RENDER_DEBUG_PHYSICS_SHAPES;
	}
	else if ("occlusion" == info_display)
	{
		return LLPipeline::RENDER_DEBUG_OCCLUSION;
	}
	else if ("render batches" == info_display)
	{
		return LLPipeline::RENDER_DEBUG_BATCH_SIZE;
	}
	else if ("update type" == info_display)
	{
		return LLPipeline::RENDER_DEBUG_UPDATE_TYPE;
	}
	else if ("texture anim" == info_display)
	{
		return LLPipeline::RENDER_DEBUG_TEXTURE_ANIM;
	}
	else if ("texture priority" == info_display)
	{
		return LLPipeline::RENDER_DEBUG_TEXTURE_PRIORITY;
	}
	else if ("texture area" == info_display)
	{
		return LLPipeline::RENDER_DEBUG_TEXTURE_AREA;
	}
	else if ("face area" == info_display)
	{
		return LLPipeline::RENDER_DEBUG_FACE_AREA;
	}
	else if ("lod info" == info_display)
	{
		return LLPipeline::RENDER_DEBUG_LOD_INFO;
	}
	else if ("build queue" == info_display)
	{
		return LLPipeline::RENDER_DEBUG_BUILD_QUEUE;
	}
	else if ("lights" == info_display)
	{
		return LLPipeline::RENDER_DEBUG_LIGHTS;
	}
	else if ("particles" == info_display)
	{
		return LLPipeline::RENDER_DEBUG_PARTICLES;
	}
	else if ("composition" == info_display)
	{
		return LLPipeline::RENDER_DEBUG_COMPOSITION;
	}
	else if ("avatardrawinfo" == info_display)
	{
		return (LLPipeline::RENDER_DEBUG_AVATAR_DRAW_INFO);
	}
	else if ("glow" == info_display)
	{
		return LLPipeline::RENDER_DEBUG_GLOW;
	}
	else if ("collision skeleton" == info_display)
	{
		return LLPipeline::RENDER_DEBUG_AVATAR_VOLUME;
	}
	else if ("joints" == info_display)
	{
		return LLPipeline::RENDER_DEBUG_AVATAR_JOINTS;
	}
	else if ("raycast" == info_display)
	{
		return LLPipeline::RENDER_DEBUG_RAYCAST;
	}
	else if ("agent target" == info_display)
	{
		return LLPipeline::RENDER_DEBUG_AGENT_TARGET;
	}
	else if ("sculpt" == info_display)
	{
		return LLPipeline::RENDER_DEBUG_SCULPTED;
	}
	else if ("wind vectors" == info_display)
	{
		return LLPipeline::RENDER_DEBUG_WIND_VECTORS;
	}
	else if ("texel density" == info_display)
	{
		return LLPipeline::RENDER_DEBUG_TEXEL_DENSITY;
	}
	else if ("triangle count" == info_display)
	{
		return LLPipeline::RENDER_DEBUG_TRIANGLE_COUNT;
	}
	else if ("impostors" == info_display)
	{
		return LLPipeline::RENDER_DEBUG_IMPOSTORS;
	}
	else if ("texture size" == info_display)
	{
		return LLPipeline::RENDER_DEBUG_TEXTURE_SIZE;
	}
	else
	{
		LL_WARNS() << "unrecognized feature name '" << info_display << "'" << LL_ENDL;
		return 0;
	}
};

class LLAdvancedToggleInfoDisplay : public view_listener_t
{
	bool handleEvent(const LLSD& userdata)
	{
		U64 info_display = info_display_from_string( userdata.asString() );

		LL_INFOS("ViewerMenu") << "toggle " << userdata.asString() << LL_ENDL;
		
		if ( info_display != 0 )
		{
			LLPipeline::toggleRenderDebug( info_display );
		}

		return true;
	}
};


class LLAdvancedCheckInfoDisplay : public view_listener_t
{
	bool handleEvent(const LLSD& userdata)
	{
		U64 info_display = info_display_from_string( userdata.asString() );
		bool new_value = false;

		if ( info_display != 0 )
		{
			new_value = LLPipeline::toggleRenderDebugControl( info_display );
		}

		return new_value;
	}
};


///////////////////////////
//// RANDOMIZE FRAMERATE //
///////////////////////////


class LLAdvancedToggleRandomizeFramerate : public view_listener_t
{
	bool handleEvent(const LLSD& userdata)
	{
		gRandomizeFramerate = !(gRandomizeFramerate);
		return true;
	}
};

class LLAdvancedCheckRandomizeFramerate : public view_listener_t
{
	bool handleEvent(const LLSD& userdata)
	{
		bool new_value = gRandomizeFramerate;
		return new_value;
	}
};

///////////////////////////
//// PERIODIC SLOW FRAME //
///////////////////////////


class LLAdvancedTogglePeriodicSlowFrame : public view_listener_t
{
	bool handleEvent(const LLSD& userdata)
	{
		gPeriodicSlowFrame = !(gPeriodicSlowFrame);
		return true;
	}
};

class LLAdvancedCheckPeriodicSlowFrame : public view_listener_t
{
	bool handleEvent(const LLSD& userdata)
	{
		bool new_value = gPeriodicSlowFrame;
		return new_value;
	}
};



////////////////
// FRAME TEST //
////////////////


class LLAdvancedToggleFrameTest : public view_listener_t
{
	bool handleEvent(const LLSD& userdata)
	{
		LLPipeline::sRenderFrameTest = !(LLPipeline::sRenderFrameTest);
		return true;
	}
};

class LLAdvancedCheckFrameTest : public view_listener_t
{
	bool handleEvent(const LLSD& userdata)
	{
		bool new_value = LLPipeline::sRenderFrameTest;
		return new_value;
	}
};


///////////////////////////
// SELECTED TEXTURE INFO //
///////////////////////////


class LLAdvancedSelectedTextureInfo : public view_listener_t
{
	bool handleEvent(const LLSD& userdata)
	{
		handle_selected_texture_info(NULL);
		return true;
	}
};

//////////////////////
// TOGGLE WIREFRAME //
//////////////////////

class LLAdvancedToggleWireframe : public view_listener_t
{
	bool handleEvent(const LLSD& userdata)
	{
// [RLVa:KB] - @detach and @viewwireframe
		const bool fRlvCanViewWireframe = RlvActions::canViewWireframe();
		if ( (!gUseWireframe) && (!fRlvCanViewWireframe) )
			RlvUtil::notifyBlocked(RlvStringKeys::Blocked::Wireframe);
		set_use_wireframe( (!gUseWireframe) && (fRlvCanViewWireframe) );
		return true;
	}
};

// Called from rlvhandler.cpp
void set_use_wireframe(bool useWireframe)
	{
		if (gUseWireframe == useWireframe)
			return;

		gUseWireframe = useWireframe;
// [/RLVa:KB]
//		gUseWireframe = !(gUseWireframe);
		gWindowResized = TRUE;

		LLPipeline::updateRenderDeferred();

		if (gUseWireframe)
		{
			gInitialDeferredModeForWireframe = LLPipeline::sRenderDeferred;
		}

		gPipeline.resetVertexBuffers();

		if (!gUseWireframe && !gInitialDeferredModeForWireframe && LLPipeline::sRenderDeferred != bool(gInitialDeferredModeForWireframe) && gPipeline.isInit())
		{
			LLPipeline::refreshCachedSettings();
			gPipeline.releaseGLBuffers();
			gPipeline.createGLBuffers();
			LLViewerShaderMgr::instance()->setShaders();
		}

//		return true;
	}
//};

class LLAdvancedCheckWireframe : public view_listener_t
{
	bool handleEvent(const LLSD& userdata)
	{
		bool new_value = gUseWireframe;
		return new_value;
	}
};
	

//////////////////////////
// DUMP SCRIPTED CAMERA //
//////////////////////////
	
class LLAdvancedDumpScriptedCamera : public view_listener_t
{
	bool handleEvent(const LLSD& userdata)
	{
		handle_dump_followcam(NULL);
		return true;
	}
};



//////////////////////////////
// DUMP REGION OBJECT CACHE //
//////////////////////////////


class LLAdvancedDumpRegionObjectCache : public view_listener_t
{
	bool handleEvent(const LLSD& userdata)
	{
		handle_dump_region_object_cache(NULL);
		return true;
	}
};

class LLAdvancedToggleInterestList360Mode : public view_listener_t
{
public:
    bool handleEvent(const LLSD &userdata)
    {
        // Toggle the mode - regions will get updated
        if (gAgent.getInterestListMode() == LLViewerRegion::IL_MODE_360)
        {
			// <FS:Beq> we need to force the 360 mode "users" to false or this override will fail
			gAgent.setFSAreaSearchActive(false);
			gAgent.set360CaptureActive(false);
			// <FS:Beq/>
			gAgent.changeInterestListMode(LLViewerRegion::IL_MODE_DEFAULT);
		}
		else
		{
			// <FS:Beq> we need to force the 360 mode user flag to true or this override will fail. Don;t set area search though as that can have other effects.
			gAgent.set360CaptureActive(false);
			// <FS:Beq/>
			gAgent.changeInterestListMode(LLViewerRegion::IL_MODE_360);
		}
        return true;
    }
};

class LLAdvancedCheckInterestList360Mode : public view_listener_t
{
	bool handleEvent(const LLSD& userdata)
	{
		return (gAgent.getInterestListMode() == LLViewerRegion::IL_MODE_360);
	}
};

class LLAdvancedToggleStatsRecorder : public view_listener_t
{
    bool handleEvent(const LLSD &userdata)
    {
        if (LLViewerStatsRecorder::instance().isEnabled())
		{	// Turn off both recording and logging
			LLViewerStatsRecorder::instance().enableObjectStatsRecording(false);
		}
		else
		{	// Turn on both recording and logging
			LLViewerStatsRecorder::instance().enableObjectStatsRecording(true, true);
		}
        return true;
    }
};

class LLAdvancedCheckStatsRecorder : public view_listener_t
{
    bool handleEvent(const LLSD &userdata)
    {	// Use the logging state as the indicator of whether the stats recorder is on
        return LLViewerStatsRecorder::instance().isLogging();
    }
};

class LLAdvancedResetInterestLists : public view_listener_t
{
    bool handleEvent(const LLSD &userdata)
    {	// Reset all region interest lists
        handle_reset_interest_lists(NULL);
        return true;
    }
};


class LLAdvancedBuyCurrencyTest : public view_listener_t
	{
	bool handleEvent(const LLSD& userdata)
	{
		handle_buy_currency_test(NULL);
		return true;
	}
};


/////////////////////
// DUMP SELECT MGR //
/////////////////////


class LLAdvancedDumpSelectMgr : public view_listener_t
{
	bool handleEvent(const LLSD& userdata)
	{
		dump_select_mgr(NULL);
		return true;
	}
};



////////////////////
// DUMP INVENTORY //
////////////////////


class LLAdvancedDumpInventory : public view_listener_t
{
	bool handleEvent(const LLSD& userdata)
	{
		dump_inventory(NULL);
		return true;
	}
};



////////////////////////////////
// PRINT SELECTED OBJECT INFO //
////////////////////////////////


class LLAdvancedPrintSelectedObjectInfo : public view_listener_t
{
	bool handleEvent(const LLSD& userdata)
	{
		print_object_info(NULL);
		return true;
	}
};



//////////////////////
// PRINT AGENT INFO //
//////////////////////


class LLAdvancedPrintAgentInfo : public view_listener_t
{
	bool handleEvent(const LLSD& userdata)
	{
		print_agent_nvpairs(NULL);
		return true;
	}
};

//////////////////
// DEBUG CLICKS //
//////////////////


class LLAdvancedToggleDebugClicks : public view_listener_t
{
	bool handleEvent(const LLSD& userdata)
	{
		gDebugClicks = !(gDebugClicks);
		return true;
	}
};

class LLAdvancedCheckDebugClicks : public view_listener_t
{
	bool handleEvent(const LLSD& userdata)
	{
		bool new_value = gDebugClicks;
		return new_value;
	}
};



/////////////////
// DEBUG VIEWS //
/////////////////


class LLAdvancedToggleDebugViews : public view_listener_t
{
	bool handleEvent(const LLSD& userdata)
	{
		LLView::sDebugRects = !(LLView::sDebugRects);
		return true;
	}
};

class LLAdvancedCheckDebugViews : public view_listener_t
{
	bool handleEvent(const LLSD& userdata)
	{
		bool new_value = LLView::sDebugRects;
		return new_value;
	}
};



///////////////////////
// XUI NAME TOOLTIPS //
///////////////////////


class LLAdvancedToggleXUINameTooltips : public view_listener_t
{
	bool handleEvent(const LLSD& userdata)
	{
		toggle_show_xui_names(NULL);
		return true;
	}
};

class LLAdvancedCheckXUINameTooltips : public view_listener_t
{
	bool handleEvent(const LLSD& userdata)
	{
		bool new_value = check_show_xui_names(NULL);
		return new_value;
	}
};



////////////////////////
// DEBUG MOUSE EVENTS //
////////////////////////


class LLAdvancedToggleDebugMouseEvents : public view_listener_t
{
	bool handleEvent(const LLSD& userdata)
	{
		LLView::sDebugMouseHandling = !(LLView::sDebugMouseHandling);
		return true;
	}
};

class LLAdvancedCheckDebugMouseEvents : public view_listener_t
{
	bool handleEvent(const LLSD& userdata)
	{
		bool new_value = LLView::sDebugMouseHandling;
		return new_value;
	}
};



////////////////
// DEBUG KEYS //
////////////////


class LLAdvancedToggleDebugKeys : public view_listener_t
{
	bool handleEvent(const LLSD& userdata)
	{
		LLView::sDebugKeys = !(LLView::sDebugKeys);
		return true;
	}
};
	
class LLAdvancedCheckDebugKeys : public view_listener_t
{
	bool handleEvent(const LLSD& userdata)
	{
		bool new_value = LLView::sDebugKeys;
		return new_value;
	}
};
	


///////////////////////
// DEBUG WINDOW PROC //
///////////////////////


class LLAdvancedToggleDebugWindowProc : public view_listener_t
{
	bool handleEvent(const LLSD& userdata)
	{
		gDebugWindowProc = !(gDebugWindowProc);
		return true;
	}
};

class LLAdvancedCheckDebugWindowProc : public view_listener_t
	{
	bool handleEvent(const LLSD& userdata)
	{
		bool new_value = gDebugWindowProc;
		return new_value;
	}
};

// ------------------------------XUI MENU ---------------------------

//////////////////////
// LOAD UI FROM XML //
//////////////////////


class LLAdvancedLoadUIFromXML : public view_listener_t
{
	bool handleEvent(const LLSD& userdata)
	{
		handle_load_from_xml(NULL);
		return true;
	}
};



////////////////////
// SAVE UI TO XML //
////////////////////


class LLAdvancedSaveUIToXML : public view_listener_t
{
	bool handleEvent(const LLSD& userdata)
	{
		handle_save_to_xml(NULL);
		return true;
	}
};


class LLAdvancedSendTestIms : public view_listener_t
{
	bool handleEvent(const LLSD& userdata)
	{
		LLIMModel::instance().testMessages();
		return true;
	}
};


///////////////
// XUI NAMES //
///////////////


class LLAdvancedToggleXUINames : public view_listener_t
{
	bool handleEvent(const LLSD& userdata)
	{
		toggle_show_xui_names(NULL);
		return true;
	}
};

class LLAdvancedCheckXUINames : public view_listener_t
{
	bool handleEvent(const LLSD& userdata)
	{
		bool new_value = check_show_xui_names(NULL);
		return new_value;
	}
};


////////////////////////
// GRAB BAKED TEXTURE //
////////////////////////


class LLAdvancedGrabBakedTexture : public view_listener_t
{
	bool handleEvent(const LLSD& userdata)
	{
		std::string texture_type = userdata.asString();
		if ("iris" == texture_type)
		{
			handle_grab_baked_texture( (void*)BAKED_EYES );
		}
		else if ("head" == texture_type)
		{
			handle_grab_baked_texture( (void*)BAKED_HEAD );
		}
		else if ("upper" == texture_type)
		{
			handle_grab_baked_texture( (void*)BAKED_UPPER );
		}
		else if ("lower" == texture_type)
		{
			handle_grab_baked_texture( (void*)BAKED_LOWER );
		}
		else if ("skirt" == texture_type)
		{
			handle_grab_baked_texture( (void*)BAKED_SKIRT );
		}
		else if ("hair" == texture_type)
		{
			handle_grab_baked_texture( (void*)BAKED_HAIR );
		}

		return true;
	}
};

class LLAdvancedEnableGrabBakedTexture : public view_listener_t
{
	bool handleEvent(const LLSD& userdata)
{
		std::string texture_type = userdata.asString();
		bool new_value = false;

		if ("iris" == texture_type)
		{
			new_value = enable_grab_baked_texture( (void*)BAKED_EYES );
		}
		else if ("head" == texture_type)
		{
			new_value = enable_grab_baked_texture( (void*)BAKED_HEAD );
		}
		else if ("upper" == texture_type)
		{
			new_value = enable_grab_baked_texture( (void*)BAKED_UPPER );
		}
		else if ("lower" == texture_type)
		{
			new_value = enable_grab_baked_texture( (void*)BAKED_LOWER );
		}
		else if ("skirt" == texture_type)
		{
			new_value = enable_grab_baked_texture( (void*)BAKED_SKIRT );
		}
		else if ("hair" == texture_type)
		{
			new_value = enable_grab_baked_texture( (void*)BAKED_HAIR );
		}
	
		return new_value;
}
};

///////////////////////
// APPEARANCE TO XML //
///////////////////////


class LLAdvancedEnableAppearanceToXML : public view_listener_t
{
	bool handleEvent(const LLSD& userdata)
	{
        LLViewerObject *obj = LLSelectMgr::getInstance()->getSelection()->getPrimaryObject();
        if (obj && obj->isAnimatedObject() && obj->getControlAvatar())
        {
            return gSavedSettings.getBOOL("DebugAnimatedObjects");
        }
        else if (obj && obj->isAttachment() && obj->getAvatar())
        {
            return gSavedSettings.getBOOL("DebugAvatarAppearanceMessage");
        }
        else if (obj && obj->isAvatar())
        {
            // This has to be a non-control avatar, because control avs are invisible and unclickable.
            return gSavedSettings.getBOOL("DebugAvatarAppearanceMessage");
        }
		else
		{
			return false;
		}
	}
};

class LLAdvancedAppearanceToXML : public view_listener_t
{
	bool handleEvent(const LLSD& userdata)
	{
		std::string emptyname;
        LLViewerObject *obj = LLSelectMgr::getInstance()->getSelection()->getPrimaryObject();
        LLVOAvatar *avatar = NULL;
        if (obj)
        {
            if (obj->isAvatar())
            {
                avatar = obj->asAvatar();
            }
            else
            {
                // If there is a selection, find the associated
                // avatar. Normally there's only one obvious choice. But
                // what should be returned if the object is in an attached
                // animated object? getAvatar() will give the skeleton of
                // the animated object. getAvatarAncestor() will give the
                // actual human-driven avatar.
                avatar = obj->getAvatar();
            }
        }
        else
        {
            // If no selection, use the self avatar.
			avatar = gAgentAvatarp;
        }
        if (avatar)
        {
            avatar->dumpArchetypeXML(emptyname);
        }
		return true;
	}
};



///////////////////////////////
// TOGGLE CHARACTER GEOMETRY //
///////////////////////////////


class LLAdvancedToggleCharacterGeometry : public view_listener_t
{
	bool handleEvent(const LLSD& userdata)
	{
		handle_god_request_avatar_geometry(NULL);
		return true;
	}
};


	/////////////////////////////
// TEST MALE / TEST FEMALE //
/////////////////////////////

class LLAdvancedTestMale : public view_listener_t
{
	bool handleEvent(const LLSD& userdata)
	{
		handle_test_male(NULL);
		return true;
	}
};


class LLAdvancedTestFemale : public view_listener_t
{
	bool handleEvent(const LLSD& userdata)
	{
		handle_test_female(NULL);
		return true;
	}
};

class LLAdvancedForceParamsToDefault : public view_listener_t
{
	bool handleEvent(const LLSD& userdata)
	{
		LLAgent::clearVisualParams(NULL);
		return true;
	}
};


//////////////////////////
//   ANIMATION SPEED    //
//////////////////////////

// Utility function to set all AV time factors to the same global value
static void set_all_animation_time_factors(F32	time_factor)
{
	LLMotionController::setCurrentTimeFactor(time_factor);
	for (std::vector<LLCharacter*>::iterator iter = LLCharacter::sInstances.begin();
		iter != LLCharacter::sInstances.end(); ++iter)
	{
		(*iter)->setAnimTimeFactor(time_factor);
	}
}

class LLAdvancedAnimTenFaster : public view_listener_t
{
	bool handleEvent(const LLSD& userdata)
	{
		//LL_INFOS() << "LLAdvancedAnimTenFaster" << LL_ENDL;
		F32 time_factor = LLMotionController::getCurrentTimeFactor();
		time_factor = llmin(time_factor + 0.1f, 2.f);	// Upper limit is 200% speed
		set_all_animation_time_factors(time_factor);
		return true;
	}
};

class LLAdvancedAnimTenSlower : public view_listener_t
{
	bool handleEvent(const LLSD& userdata)
	{
		//LL_INFOS() << "LLAdvancedAnimTenSlower" << LL_ENDL;
		F32 time_factor = LLMotionController::getCurrentTimeFactor();
		time_factor = llmax(time_factor - 0.1f, 0.1f);	// Lower limit is at 10% of normal speed
		set_all_animation_time_factors(time_factor);
		return true;
	}
};

class LLAdvancedAnimResetAll : public view_listener_t
{
	bool handleEvent(const LLSD& userdata)
	{
		set_all_animation_time_factors(1.f);
		return true;
	}
};


//////////////////////////
// RELOAD VERTEX SHADER //
//////////////////////////


class LLAdvancedReloadVertexShader : public view_listener_t
{
	bool handleEvent(const LLSD& userdata)
	{
		reload_vertex_shader(NULL);
		return true;
	}
};



////////////////////
// ANIMATION INFO //
////////////////////


class LLAdvancedToggleAnimationInfo : public view_listener_t
{
	bool handleEvent(const LLSD& userdata)
	{
		LLVOAvatar::sShowAnimationDebug = !(LLVOAvatar::sShowAnimationDebug);
		return true;
	}
};

class LLAdvancedCheckAnimationInfo : public view_listener_t
{
	bool handleEvent(const LLSD& userdata)
	{
		bool new_value = LLVOAvatar::sShowAnimationDebug;
		return new_value;
	}
};


//////////////////
// SHOW LOOK AT //
//////////////////


class LLAdvancedToggleShowLookAt : public view_listener_t
{
	bool handleEvent(const LLSD& userdata)
	{
		//LLHUDEffectLookAt::sDebugLookAt = !(LLHUDEffectLookAt::sDebugLookAt);
		//<FS:AO improve use of controls with radiogroups>
		//bool value = !gSavedPerAccountSettings.getBOOL("DebugLookAt");
		//gSavedPerAccountSettings.setBOOL("DebugLookAt",value);
		S32 value = !gSavedPerAccountSettings.getS32("DebugLookAt");
		gSavedPerAccountSettings.setS32("DebugLookAt",value);
		//</FS:AO>
		return true;
	}
};

// <AO>
class LLAdvancedToggleShowColor : public view_listener_t
{
        bool handleEvent(const LLSD& userdata)
        {
                S32 value = !gSavedSettings.getS32("DebugShowColor");
                gSavedSettings.setS32("DebugShowColor",value);
                return true;
        }
};

class LLAdvancedCheckShowColor : public view_listener_t
{
        bool handleEvent(const LLSD& userdata)
        {
                S32 new_value = gSavedSettings.getS32("DebugShowColor");
                return (bool)new_value;
        }
};
// </AO>

class LLAdvancedCheckShowLookAt : public view_listener_t
{
	bool handleEvent(const LLSD& userdata)
	{
		//bool new_value = LLHUDEffectLookAt::sDebugLookAt;
		//<FS:AO improve use of controls with radiogroups>
		//bool new_value = gSavedPerAccountSettings.getBOOL("DebugLookAt");
		S32 new_value = gSavedPerAccountSettings.getS32("DebugLookAt");
		return (bool)new_value;
	}
};



///////////////////
// SHOW POINT AT //
///////////////////


class LLAdvancedToggleShowPointAt : public view_listener_t
{
	bool handleEvent(const LLSD& userdata)
	{
		LLHUDEffectPointAt::sDebugPointAt = !(LLHUDEffectPointAt::sDebugPointAt);
		return true;
	}
};

class LLAdvancedCheckShowPointAt : public view_listener_t
{
	bool handleEvent(const LLSD& userdata)
	{
		bool new_value = LLHUDEffectPointAt::sDebugPointAt;
		return new_value;
	}
};


///////////////////// 
// PRIVATE LOOK AT // 
///////////////////// 

class LLAdvancedTogglePrivateLookPointAt : public view_listener_t 
{ 
	bool handleEvent(const LLSD& userdata) 
	{ 
		std::string command = userdata.asString(); 
		if ("Look" == command) 
		{ 
			bool new_value = !gSavedSettings.getBOOL("PrivateLookAtTarget"); 
			gSavedSettings.setBOOL("PrivateLookAtTarget", new_value); 
		} 
		else if ("Point" == command) 
		{ 
			bool new_value = !gSavedSettings.getBOOL("PrivatePointAtTarget"); 
			gSavedSettings.setBOOL("PrivatePointAtTarget", new_value); 
		} 
	return true; 
	} 
}; 

class LLAdvancedCheckPrivateLookPointAt : public view_listener_t 
{ 
	bool handleEvent(const LLSD& userdata) 
	{ 
		std::string command = userdata["data"].asString(); 
		if ("Look" == command) 
		{ 
			bool new_value = gSavedSettings.getBOOL("PrivateLookAtTarget"); 
			std::string control_name = userdata["control"].asString(); 
			gMenuHolder->findControl(control_name)->setValue(new_value); 
		} 
		else if ("Point" == command) 
		{ 
			bool new_value = gSavedSettings.getBOOL("PrivatePointAtTarget"); 
			std::string control_name = userdata["control"].asString(); 
			gMenuHolder->findControl(control_name)->setValue(new_value); 
		} 
	return true; 
	} 
};

/////////////////////////
// DEBUG JOINT UPDATES //
/////////////////////////


class LLAdvancedToggleDebugJointUpdates : public view_listener_t
{
	bool handleEvent(const LLSD& userdata)
	{
		LLVOAvatar::sJointDebug = !(LLVOAvatar::sJointDebug);
		return true;
	}
};

class LLAdvancedCheckDebugJointUpdates : public view_listener_t
{
	bool handleEvent(const LLSD& userdata)
	{
		bool new_value = LLVOAvatar::sJointDebug;
		return new_value;
	}
};



/////////////////
// DISABLE LOD //
/////////////////


class LLAdvancedToggleDisableLOD : public view_listener_t
{
	bool handleEvent(const LLSD& userdata)
	{
		LLViewerJoint::sDisableLOD = !(LLViewerJoint::sDisableLOD);
		return true;
	}
};
		
class LLAdvancedCheckDisableLOD : public view_listener_t
{
	bool handleEvent(const LLSD& userdata)
	{
		bool new_value = LLViewerJoint::sDisableLOD;
		return new_value;
	}
};



/////////////////////////
// DEBUG CHARACTER VIS //
/////////////////////////


class LLAdvancedToggleDebugCharacterVis : public view_listener_t
{
	bool handleEvent(const LLSD& userdata)
	{
		LLVOAvatar::sDebugInvisible = !(LLVOAvatar::sDebugInvisible);
		return true;
	}
};

class LLAdvancedCheckDebugCharacterVis : public view_listener_t
{
	bool handleEvent(const LLSD& userdata)
	{
		bool new_value = LLVOAvatar::sDebugInvisible;
		return new_value;
	}
};


//////////////////////
// DUMP ATTACHMENTS //
//////////////////////

	
class LLAdvancedDumpAttachments : public view_listener_t
{
	bool handleEvent(const LLSD& userdata)
	{
		handle_dump_attachments(NULL);
		return true;
	}
};


	
/////////////////////
// REBAKE TEXTURES //
/////////////////////
	
	
class LLAdvancedRebakeTextures : public view_listener_t
{
	bool handleEvent(const LLSD& userdata)
	{
		handle_rebake_textures(NULL);
		return true;
	}
};
	
	
// [SL:KB] - Patch: Appearance-PhantomAttach | Checked: Catznip-5.0
void handle_refresh_attachments()
{
	LLAttachmentsMgr::instance().refreshAttachments();
}
// [/SL:KB]

#if 1 //ndef LL_RELEASE_FOR_DOWNLOAD
///////////////////////////
// DEBUG AVATAR TEXTURES //
///////////////////////////


class LLAdvancedDebugAvatarTextures : public view_listener_t
{
	bool handleEvent(const LLSD& userdata)
	{
		if (gAgent.isGodlike())
		{
			handle_debug_avatar_textures(NULL);
		}
		return true;
	}
};

////////////////////////////////
// DUMP AVATAR LOCAL TEXTURES //
////////////////////////////////


class LLAdvancedDumpAvatarLocalTextures : public view_listener_t
{
	bool handleEvent(const LLSD& userdata)
	{
#ifndef LL_RELEASE_FOR_DOWNLOAD
		handle_dump_avatar_local_textures(NULL);
#endif
		return true;
	}
};

#endif

///////////////////////////////////
// Reload Avatar Cloud Particles //
///////////////////////////////////
class LLAdvancedReloadAvatarCloudParticle : public view_listener_t
{
	bool handleEvent(const LLSD& userdata)
	{
		LLVOAvatar::initCloud();
		return true;
	}
};

/////////////////
// MESSAGE LOG //
/////////////////


class LLAdvancedEnableMessageLog : public view_listener_t
{
	bool handleEvent(const LLSD& userdata)
	{
		handle_viewer_enable_message_log(NULL);
		return true;
	}
};

class LLAdvancedDisableMessageLog : public view_listener_t
{
	bool handleEvent(const LLSD& userdata)
	{
		handle_viewer_disable_message_log(NULL);
		return true;
	}
};

/////////////////
// DROP PACKET //
/////////////////


class LLAdvancedDropPacket : public view_listener_t
{
	bool handleEvent(const LLSD& userdata)
	{
		gMessageSystem->mPacketRing.dropPackets(1);
		return true;
	}
};

//////////////////////
// PURGE DISK CACHE //
//////////////////////


class LLAdvancedPurgeDiskCache : public view_listener_t
{
	bool handleEvent(const LLSD& userdata)
	{
        LL::WorkQueue::ptr_t main_queue = LL::WorkQueue::getInstance("mainloop");
        LL::WorkQueue::ptr_t general_queue = LL::WorkQueue::getInstance("General");
        llassert_always(main_queue);
        llassert_always(general_queue);
        main_queue->postTo(
            general_queue,
            []() // Work done on general queue
            {
                LLDiskCache::getInstance()->purge();
                // Nothing needed to return
            },
            [](){}); // Callback to main thread is empty as there is nothing left to do

		return true;
	}
};


////////////////////
// EVENT Recorder //
///////////////////


class LLAdvancedViewerEventRecorder : public view_listener_t
{
	bool handleEvent(const LLSD& userdata)
	{
		std::string command = userdata.asString();
		if ("start playback" == command)
		{
			LL_INFOS() << "Event Playback starting" << LL_ENDL;
			LLViewerEventRecorder::instance().playbackRecording();
			LL_INFOS() << "Event Playback completed" << LL_ENDL;
		}
		else if ("stop playback" == command)
		{
			// Future
		}
		else if ("start recording" == command)
		{
			LLViewerEventRecorder::instance().setEventLoggingOn();
			LL_INFOS() << "Event recording started" << LL_ENDL;
		}
		else if ("stop recording" == command)
		{
			LLViewerEventRecorder::instance().setEventLoggingOff();
			LL_INFOS() << "Event recording stopped" << LL_ENDL;
		} 

		return true;
	}		
};




/////////////////
// AGENT PILOT //
/////////////////


class LLAdvancedAgentPilot : public view_listener_t
{
	bool handleEvent(const LLSD& userdata)
	{
		std::string command = userdata.asString();
		if ("start playback" == command)
		{
			gAgentPilot.setNumRuns(-1);
			gAgentPilot.startPlayback();
		}
		else if ("stop playback" == command)
		{
			gAgentPilot.stopPlayback();
		}
		else if ("start record" == command)
		{
			gAgentPilot.startRecord();
		}
		else if ("stop record" == command)
		{
			gAgentPilot.stopRecord();
		}

		return true;
	}		
};



//////////////////////
// AGENT PILOT LOOP //
//////////////////////


class LLAdvancedToggleAgentPilotLoop : public view_listener_t
{
	bool handleEvent(const LLSD& userdata)
	{
		gAgentPilot.setLoop(!gAgentPilot.getLoop());
		return true;
	}
};

class LLAdvancedCheckAgentPilotLoop : public view_listener_t
{
	bool handleEvent(const LLSD& userdata)
	{
		bool new_value = gAgentPilot.getLoop();
		return new_value;
	}
};


/////////////////////////
// SHOW OBJECT UPDATES //
/////////////////////////


class LLAdvancedToggleShowObjectUpdates : public view_listener_t
{
	bool handleEvent(const LLSD& userdata)
	{
		gShowObjectUpdates = !(gShowObjectUpdates);
		return true;
	}
};

class LLAdvancedCheckShowObjectUpdates : public view_listener_t
{
	bool handleEvent(const LLSD& userdata)
	{
		bool new_value = gShowObjectUpdates;
		return new_value;
	}
};



////////////////////
// COMPRESS IMAGE //
////////////////////


class LLAdvancedCompressImage : public view_listener_t
{
	bool handleEvent(const LLSD& userdata)
	{
		handle_compress_image(NULL);
		return true;
	}
};



////////////////////////
// COMPRESS FILE TEST //
////////////////////////

class LLAdvancedCompressFileTest : public view_listener_t
{
    bool handleEvent(const LLSD& userdata)
    {
        handle_compress_file_test(NULL);
        return true;
    }
};


/////////////////////////
// SHOW DEBUG SETTINGS //
/////////////////////////


class LLAdvancedShowDebugSettings : public view_listener_t
{
	bool handleEvent(const LLSD& userdata)
	{
		LLFloaterReg::showInstance("settings_debug",userdata);
		return true;
	}
};



////////////////////////
// VIEW ADMIN OPTIONS //
////////////////////////

class LLAdvancedEnableViewAdminOptions : public view_listener_t
{
	bool handleEvent(const LLSD& userdata)
	{
		// Don't enable in god mode since the admin menu is shown anyway.
		// Only enable if the user has set the appropriate debug setting.
		bool new_value = !gAgent.getAgentAccess().isGodlikeWithoutAdminMenuFakery() && gSavedSettings.getBOOL("AdminMenu");
		return new_value;
	}
};

class LLAdvancedToggleViewAdminOptions : public view_listener_t
{
	bool handleEvent(const LLSD& userdata)
	{
		handle_admin_override_toggle(NULL);
		return true;
	}
};

class LLAdvancedToggleVisualLeakDetector : public view_listener_t
{
	bool handleEvent(const LLSD& userdata)
	{
		handle_visual_leak_detector_toggle(NULL);
		return true;
	}
};

class LLAdvancedCheckViewAdminOptions : public view_listener_t
{
	bool handleEvent(const LLSD& userdata)
	{
		bool new_value = check_admin_override(NULL) || gAgent.isGodlike();
		return new_value;
	}
};

/////////////////////////////////////
// Enable Object Object Occlusion ///
/////////////////////////////////////
class LLAdvancedEnableObjectObjectOcclusion: public view_listener_t
{
	bool handleEvent(const LLSD& userdata)
	{
	
		bool new_value = gGLManager.mHasOcclusionQuery; // && LLFeatureManager::getInstance()->isFeatureAvailable(userdata.asString());
		return new_value;
}
};

/////////////////////////////////////
// Enable Advanced Lighting Model ///
/////////////////////////////////////
class LLAdvancedEnableRenderDeferred: public view_listener_t
{
	bool handleEvent(const LLSD& userdata)
	{
		bool new_value = LLViewerShaderMgr::instance()->getShaderLevel(LLViewerShaderMgr::SHADER_WINDLIGHT) > 1 &&
			LLViewerShaderMgr::instance()->getShaderLevel(LLViewerShaderMgr::SHADER_AVATAR) > 0;
		return new_value;
	}
};

/////////////////////////////////////
// Enable Advanced Lighting Model sub-options
/////////////////////////////////////
class LLAdvancedEnableRenderDeferredOptions: public view_listener_t
{
	bool handleEvent(const LLSD& userdata)
	{
		bool new_value = LLViewerShaderMgr::instance()->getShaderLevel(LLViewerShaderMgr::SHADER_WINDLIGHT) > 1 &&
			LLViewerShaderMgr::instance()->getShaderLevel(LLViewerShaderMgr::SHADER_AVATAR) > 0 && gSavedSettings.getBOOL("RenderDeferred");
		return new_value;
	}
};



//////////////////
// ADMIN STATUS //
//////////////////


class LLAdvancedRequestAdminStatus : public view_listener_t
{
	bool handleEvent(const LLSD& userdata)
	{
		handle_god_mode(NULL);
		return true;
	}
};

class LLAdvancedLeaveAdminStatus : public view_listener_t
{
	bool handleEvent(const LLSD& userdata)
	{
		handle_leave_god_mode(NULL);
		return true;
	}
};

//////////////////////////
// Advanced > Debugging //
//////////////////////////

class LLAdvancedForceErrorBreakpoint : public view_listener_t
{
	bool handleEvent(const LLSD& userdata)
	{		
		force_error_breakpoint(NULL);
		return true;
	}
};

class LLAdvancedForceErrorLlerror : public view_listener_t
{
	bool handleEvent(const LLSD& userdata)
	{
		force_error_llerror(NULL);
		return true;
	}
};

class LLAdvancedForceErrorBadMemoryAccess : public view_listener_t
{
	bool handleEvent(const LLSD& userdata)
	{
		force_error_bad_memory_access(NULL);
		return true;
	}
};

class LLAdvancedForceErrorBadMemoryAccessCoro : public view_listener_t
{
    bool handleEvent(const LLSD& userdata)
    {
        LLCoros::instance().launch(
            "AdvancedForceErrorBadMemoryAccessCoro",
            [](){
                // Wait for one mainloop() iteration, letting the enclosing
                // handleEvent() method return.
                llcoro::suspend();
                force_error_bad_memory_access(NULL);
            });
        return true;
    }
};

class LLAdvancedForceErrorInfiniteLoop : public view_listener_t
{
	bool handleEvent(const LLSD& userdata)
	{
		force_error_infinite_loop(NULL);
		return true;
	}
};

class LLAdvancedForceErrorSoftwareException : public view_listener_t
{
	bool handleEvent(const LLSD& userdata)
	{
		force_error_software_exception(NULL);
		return true;
	}
};

class LLAdvancedForceErrorSoftwareExceptionCoro : public view_listener_t
{
    bool handleEvent(const LLSD& userdata)
    {
        LLCoros::instance().launch(
            "AdvancedForceErrorSoftwareExceptionCoro",
            [](){
                // Wait for one mainloop() iteration, letting the enclosing
                // handleEvent() method return.
                llcoro::suspend();
                force_error_software_exception(NULL);
            });
        return true;
    }
};

class LLAdvancedForceErrorDriverCrash : public view_listener_t
{
	bool handleEvent(const LLSD& userdata)
	{
		force_error_driver_crash(NULL);
		return true;
	}
};

// <FS:Ansariel> Wrongly merged back in by LL
//class LLAdvancedForceErrorCoroutineCrash : public view_listener_t
//{
//    bool handleEvent(const LLSD& userdata)
//    {
//        force_error_coroutine_crash(NULL);
//        return true;
//    }
//};
// </FS:Ansariel>

class LLAdvancedForceErrorThreadCrash : public view_listener_t
{
    bool handleEvent(const LLSD& userdata)
    {
        force_error_thread_crash(NULL);
        return true;
    }
};

class LLAdvancedForceErrorDisconnectViewer : public view_listener_t
{
	bool handleEvent(const LLSD& userdata)
	{
		handle_disconnect_viewer(NULL);
		return true;
}
};


#ifdef TOGGLE_HACKED_GODLIKE_VIEWER

class LLAdvancedHandleToggleHackedGodmode : public view_listener_t
{
	bool handleEvent(const LLSD& userdata)
	{
		handle_toggle_hacked_godmode(NULL);
		return true;
	}
};

class LLAdvancedCheckToggleHackedGodmode : public view_listener_t
{
	bool handleEvent(const LLSD& userdata)
	{
		check_toggle_hacked_godmode(NULL);
		return true;
	}
};

class LLAdvancedEnableToggleHackedGodmode : public view_listener_t
{
	bool handleEvent(const LLSD& userdata)
	{
		bool new_value = enable_toggle_hacked_godmode(NULL);
		return new_value;
	}
};
#endif


//
////-------------------------------------------------------------------
//// Advanced menu
////-------------------------------------------------------------------


//////////////////
// DEVELOP MENU //
//////////////////

class LLDevelopCheckLoggingLevel : public view_listener_t
{
	bool handleEvent(const LLSD& userdata)
	{
		U32 level = userdata.asInteger();
		return (static_cast<LLError::ELevel>(level) == LLError::getDefaultLevel());
	}
};

class LLDevelopSetLoggingLevel : public view_listener_t
{
	bool handleEvent(const LLSD& userdata)
	{
		U32 level = userdata.asInteger();
		LLError::setDefaultLevel(static_cast<LLError::ELevel>(level));
		return true;
	}
};

class LLDevelopTextureFetchDebugger : public view_listener_t
{
	bool handleEvent(const LLSD& userdata)
	{
		return gSavedSettings.getBOOL("TextureFetchDebuggerEnabled");
	}
};

//////////////////
// ADMIN MENU   //
//////////////////

// Admin > Object
class LLAdminForceTakeCopy : public view_listener_t
{
	bool handleEvent(const LLSD& userdata)
	{
		force_take_copy(NULL);
		return true;
	}
};

class LLAdminHandleObjectOwnerSelf : public view_listener_t
{
	bool handleEvent(const LLSD& userdata)
	{
		handle_object_owner_self(NULL);
		return true;
	}
};
class LLAdminHandleObjectOwnerPermissive : public view_listener_t
{
	bool handleEvent(const LLSD& userdata)
	{
		handle_object_owner_permissive(NULL);
		return true;
	}
};

class LLAdminHandleForceDelete : public view_listener_t
{
	bool handleEvent(const LLSD& userdata)
	{
		handle_force_delete(NULL);
		return true;
	}
};

class LLAdminHandleObjectLock : public view_listener_t
{
	bool handleEvent(const LLSD& userdata)
	{
		handle_object_lock(NULL);
		return true;
	}
};

class LLAdminHandleObjectAssetIDs: public view_listener_t
{
	bool handleEvent(const LLSD& userdata)
	{
		handle_object_asset_ids(NULL);
		return true;
	}	
};

//Admin >Parcel
class LLAdminHandleForceParcelOwnerToMe: public view_listener_t
{
	bool handleEvent(const LLSD& userdata)
	{
		handle_force_parcel_owner_to_me(NULL);
		return true;
	}
};
class LLAdminHandleForceParcelToContent: public view_listener_t
{
	bool handleEvent(const LLSD& userdata)
	{
		handle_force_parcel_to_content(NULL);
		return true;
	}
};
class LLAdminHandleClaimPublicLand: public view_listener_t
{
	bool handleEvent(const LLSD& userdata)
	{
		handle_claim_public_land(NULL);
		return true;
	}
};

// Admin > Region
class LLAdminHandleRegionDumpTempAssetData: public view_listener_t
{
	bool handleEvent(const LLSD& userdata)
	{
		handle_region_dump_temp_asset_data(NULL);
		return true;
	}
};
//Admin (Top Level)

class LLAdminOnSaveState: public view_listener_t
{
	bool handleEvent(const LLSD& userdata)
	{
		LLPanelRegionTools::onSaveState(NULL);
		return true;
}
};


//-----------------------------------------------------------------------------
// cleanup_menus()
//-----------------------------------------------------------------------------
void cleanup_menus()
{
	delete gMenuParcelObserver;
	gMenuParcelObserver = NULL;

	delete gMenuAvatarSelf;
	gMenuAvatarSelf = NULL;

	delete gMenuAvatarOther;
	gMenuAvatarOther = NULL;

	delete gMenuObject;
	gMenuObject = NULL;

	delete gMenuAttachmentSelf;
	gMenuAttachmentSelf = NULL;

	delete gMenuAttachmentOther;
	gMenuAttachmentSelf = NULL;

	delete gMenuLand;
	gMenuLand = NULL;

	delete gMenuMuteParticle;
	gMenuMuteParticle = NULL;

	// <FS:Ansariel> Pie menu
	delete gPieMenuAvatarSelf;
	gPieMenuAvatarSelf = NULL;

	delete gPieMenuAvatarOther;
	gPieMenuAvatarOther = NULL;

	delete gPieMenuObject;
	gPieMenuObject = NULL;

	delete gPieMenuAttachmentSelf;
	gPieMenuAttachmentSelf = NULL;

	delete gPieMenuAttachmentOther;
	gPieMenuAttachmentOther = NULL;

	delete gPieMenuLand;
	gPieMenuLand = NULL;

	delete gPieMenuMuteParticle;
	gPieMenuMuteParticle = NULL;
	// </FS:Ansariel>

	// <FS:Ansariel> FIRE-7893: Detach function on inspect self toast without function
	delete gMenuInspectSelf;
	gMenuInspectSelf = NULL;
	// </FS:Ansariel>

	delete gMenuBarView;
	gMenuBarView = NULL;

	delete gPopupMenuView;
	gPopupMenuView = NULL;

	delete gMenuHolder;
	gMenuHolder = NULL;
}

//-----------------------------------------------------------------------------
// Object pie menu
//-----------------------------------------------------------------------------

// <FS:Ansariel> FIRE-6970/FIRE-6998: Optional permanent derendering of multiple objects
void derenderObject(bool permanent)
{
	bool need_save = false;
	LLViewerObject* objp;
	LLSelectMgr* select_mgr = LLSelectMgr::getInstance();

	while ((objp = select_mgr->getSelection()->getFirstRootObject(TRUE)))
	{
//		if ( (objp) && (gAgentID != objp->getID()) )
// [RLVa:KB] - Checked: 2012-03-11 (RLVa-1.4.5) | Added: RLVa-1.4.5 | FS-specific
		// Don't allow derendering of own attachments when RLVa is enabled
		if ( (objp) && (gAgentID != objp->getID()) && ((!rlv_handler_t::isEnabled()) || (!objp->isAttachment()) || (!objp->permYouOwner())) )
// [/RLVa:KB]
		{
			LLUUID id = objp->getID();
			std::string entry_name = "";
			std::string region_name;
			LLAssetType::EType asset_type;

			if (objp->isAvatar())
			{
				LLNameValue* firstname = objp->getNVPair("FirstName");
				LLNameValue* lastname = objp->getNVPair("LastName");
				entry_name = llformat("%s %s", firstname->getString(), lastname->getString());
				asset_type = LLAssetType::AT_PERSON;
			}
			else
			{
				bool next_object = false;
				LLViewerObject::child_list_t object_children = objp->getChildren();
				for (LLViewerObject::child_list_t::const_iterator it = object_children.begin(); it != object_children.end(); it++)
				{
					LLViewerObject* child = *it;
					if (child->isAvatar() && child->asAvatar()->isSelf())
					{
						if (gRlvHandler.hasBehaviour(RLV_BHVR_UNSIT))
						{
							// RLVa: Prevent cheating out of sitting by derendering the object
							select_mgr->deselectObjectOnly(objp);
							next_object = true;
						}
						else
						{
							gAgent.standUp();
						}
						break;
					}
				}

				if (next_object)
				{
					continue;
				}

				LLSelectNode* nodep = select_mgr->getSelection()->getFirstRootNode();
				if (nodep)
				{
					if (!nodep->mName.empty())
					{
						entry_name = nodep->mName;
					}
				}
				LLViewerRegion* region = objp->getRegion();
				if (region)
				{
					region_name = region->getName();
				}
				asset_type = LLAssetType::AT_OBJECT;
			}
			
			FSAssetBlacklist::getInstance()->addNewItemToBlacklist(id, entry_name, region_name, asset_type, permanent, false);
			
			if (permanent)
			{
				need_save = true;
			}

			select_mgr->deselectObjectOnly(objp);
			gObjectList.addDerenderedItem(id, permanent);
			gObjectList.killObject(objp);
			if (LLViewerRegion::sVOCacheCullingEnabled && objp->getRegion())
			{
				objp->getRegion()->killCacheEntry(objp->getLocalID());
			}

			LLTool* tool = LLToolMgr::getInstance()->getCurrentTool();
			LLViewerObject* tool_editing_object = tool->getEditingObject();
			if (tool_editing_object && tool_editing_object->mID == id)
			{
				tool->stopEditing();
			}

		}
		else if( (objp) && (gAgentID != objp->getID()) && ((rlv_handler_t::isEnabled()) || (objp->isAttachment()) || (objp->permYouOwner())) )
		{
			select_mgr->deselectObjectOnly(objp);
			return;
		}
	}

	if (need_save)
	{
		FSAssetBlacklist::getInstance()->saveBlacklist();
	}
}

class LLObjectDerenderPermanent : public view_listener_t
{
	bool handleEvent(const LLSD& userdata)
	{
		derenderObject(true);
		return true;
	}
};

class LLObjectDerender : public view_listener_t
{
    bool handleEvent(const LLSD& userdata)
    {
		derenderObject(false);
		return true;
    }
};
// </FS:Ansariel>

// <FS:CR> FIRE-10082 - Don't enable derendering own attachments when RLVa is enabled
bool enable_derender_object()
{
	return (!rlv_handler_t::isEnabled());
}
// </FS:CR>

class LLEnableEditParticleSource : public view_listener_t
{
	bool handleEvent(const LLSD& userdata)
	{
		LLObjectSelectionHandle handle = LLSelectMgr::instance().getSelection();

		if (handle->getObjectCount() >= 1)
		{
			LLObjectSelection::valid_iterator iter = handle->valid_begin();
			if (iter == handle->valid_end())
			{
				return false;
			}

			LLSelectNode* node = *iter;

			if (!node || !node->mPermissions)
			{
				return false;
			}

			if (node->mPermissions->getOwner() == gAgentID)
			{
				return true;
			}
		}
		return false;
	}
};

class LLEditParticleSource : public view_listener_t
{
	bool handleEvent(const LLSD& userdata)
	{
		LLViewerObject* objectp = LLSelectMgr::getInstance()->getSelection()->getPrimaryObject();
		if (objectp)
		{
			ParticleEditor* particleEditor = LLFloaterReg::showTypedInstance<ParticleEditor>("particle_editor", LLSD(objectp->getID()), TAKE_FOCUS_YES);
			if (particleEditor)
			{
				particleEditor->setObject(objectp);
			}
		}
		return true;
	}
};

// <FS:Zi> Texture Refresh
void destroy_texture(const LLUUID& id)		// will be used by the texture refresh functions below
{
	if (id.isNull() || id == IMG_DEFAULT || FSCommon::isDefaultTexture(id))
	{
		return;
	}

	LLViewerFetchedTexture* tx = LLViewerTextureManager::getFetchedTexture(id);
	if (tx)
	{
		tx->clearFetchedResults();
	}
	LLAppViewer::getTextureCache()->removeFromCache(id);
}

void handle_object_tex_refresh(LLViewerObject* object, LLSelectNode* node)
{
	U8 te_count = object->getNumTEs();
	// map from texture ID to list of faces using it
	typedef std::map< LLUUID, std::vector<U8> > map_t;
	map_t faces_per_texture;
	for (U8 i = 0; i < te_count; ++i)
	{
		// "node" will be NULL when invoked from inventory menu,
		// otherwise it will hold the root node of the selection and we
		// need to make sure only to refresh the selected faces
		if (node && !node->isTESelected(i)) continue;

		LLViewerTexture* img = object->getTEImage(i);
		faces_per_texture[img->getID()].push_back(i);

		if (object->getTE(i)->getMaterialParams().notNull())
		{
			LLViewerTexture* norm_img = object->getTENormalMap(i);
			faces_per_texture[norm_img->getID()].push_back(i);

			LLViewerTexture* spec_img = object->getTESpecularMap(i);
			faces_per_texture[spec_img->getID()].push_back(i);
		}
	}

	map_t::iterator it;
	for (it = faces_per_texture.begin(); it != faces_per_texture.end(); ++it)
	{
		destroy_texture(it->first);
	}

	// Refresh sculpt texture
	if (object->isSculpted())
	{
		LLSculptParams *sculpt_params = (LLSculptParams *)object->getParameterEntry(LLNetworkData::PARAMS_SCULPT);
		if (sculpt_params)
		{
			LLUUID sculpt_uuid = sculpt_params->getSculptTexture();

			LLViewerFetchedTexture* tx = LLViewerTextureManager::getFetchedTexture(sculpt_uuid);
			if (tx)
			{
				S32 num_volumes = tx->getNumVolumes(LLRender::SCULPT_TEX);
				const LLViewerTexture::ll_volume_list_t* pVolumeList = tx->getVolumeList(LLRender::SCULPT_TEX);

				destroy_texture(sculpt_uuid);

				for (S32 idxVolume = 0; idxVolume < num_volumes; ++idxVolume)
				{
					LLVOVolume* pVolume = pVolumeList->at(idxVolume);
					if (pVolume)
					{
						pVolume->notifyMeshLoaded();
					}
				}
			}
		}
	}
}

class LLObjectTexRefresh : public view_listener_t
{
	bool handleEvent(const LLSD& userdata)
	{
		// partly copied from the texture info code in handle_selected_texture_info()
		for (LLObjectSelection::valid_iterator iter = LLSelectMgr::getInstance()->getSelection()->valid_begin();
			iter != LLSelectMgr::getInstance()->getSelection()->valid_end(); iter++)
		{
			LLSelectNode* node = *iter;
			handle_object_tex_refresh(node->getObject(),node);
		}

		return true;
	}
};

void avatar_tex_refresh(LLVOAvatar* avatar)
{
	// I bet this can be done more elegantly, but this is just straightforward
	destroy_texture(avatar->getTE(TEX_HEAD_BAKED)->getID());
	destroy_texture(avatar->getTE(TEX_UPPER_BAKED)->getID());
	destroy_texture(avatar->getTE(TEX_LOWER_BAKED)->getID());
	destroy_texture(avatar->getTE(TEX_EYES_BAKED)->getID());
	destroy_texture(avatar->getTE(TEX_SKIRT_BAKED)->getID());
	destroy_texture(avatar->getTE(TEX_HAIR_BAKED)->getID());
	LLAvatarPropertiesProcessor::getInstance()->sendAvatarTexturesRequest(avatar->getID());
}

class LLAvatarTexRefresh : public view_listener_t
{
	bool handleEvent(const LLSD& userdata)
	{
		LLVOAvatar* avatar = find_avatar_from_object(LLSelectMgr::getInstance()->getSelection()->getPrimaryObject());
		if (avatar)
		{
			avatar_tex_refresh(avatar);
		}

		return true;
	}
};
// </FS:Zi> Texture Refresh

class LLObjectReportAbuse : public view_listener_t
{
	bool handleEvent(const LLSD& userdata)
	{
		LLViewerObject* objectp = LLSelectMgr::getInstance()->getSelection()->getPrimaryObject();
		if (objectp)
		{
			LLFloaterReporter::showFromObject(objectp->getID());
		}
		return true;
	}
};

// Enabled it you clicked an object
class LLObjectEnableReportAbuse : public view_listener_t
{
	bool handleEvent(const LLSD& userdata)
	{
		bool new_value = LLSelectMgr::getInstance()->getSelection()->getObjectCount() != 0;
		return new_value;
	}
};


void handle_object_touch()
{
	LLViewerObject* object = LLSelectMgr::getInstance()->getSelection()->getPrimaryObject();
	if (!object) return;

	LLPickInfo pick = LLToolPie::getInstance()->getPick();

// [RLVa:KB] - Checked: 2010-04-11 (RLVa-1.2.0e) | Modified: RLVa-1.1.0l
	// NOTE: fallback code since we really shouldn't be getting an active selection if we can't touch this
	if ( (RlvActions::isRlvEnabled()) && (!RlvActions::canTouch(object, pick.mObjectOffset)) )
	{
		RLV_ASSERT(false);
		return;
	}
// [/RLVa:KB]

	// *NOTE: Hope the packets arrive safely and in order or else
	// there will be some problems.
	// *TODO: Just fix this bad assumption.
	send_ObjectGrab_message(object, pick, LLVector3::zero);
	send_ObjectDeGrab_message(object, pick);
}

void handle_object_show_original()
{
    LLViewerObject* object = LLSelectMgr::getInstance()->getSelection()->getPrimaryObject();
    if (!object)
    {
        return;
    }

    LLViewerObject *parent = (LLViewerObject*)object->getParent();
    while (parent)
    {
        if(parent->isAvatar())
        {
            break;
        }
        object = parent;
        parent = (LLViewerObject*)parent->getParent();
    }

    if (!object || object->isAvatar())
    {
        return;
    }

    show_item_original(object->getAttachmentItemID());
}

// <FS:Ansariel> Disable if prevented by RLVa
bool enable_object_show_original()
{
	return !RlvActions::hasBehaviour(RLV_BHVR_SHOWINV);
}
// </FS:Ansariel>

static void init_default_item_label(LLUICtrl* ctrl)
{
	const std::string& item_name = ctrl->getName();
	boost::unordered_map<std::string, LLStringExplicit>::iterator it = sDefaultItemLabels.find(item_name);
	if (it == sDefaultItemLabels.end())
	{
		// *NOTE: This will not work for items of type LLMenuItemCheckGL because they return boolean value
		//       (doesn't seem to matter much ATM).
		LLStringExplicit default_label = ctrl->getValue().asString();
		if (!default_label.empty())
		{
			sDefaultItemLabels.insert(std::pair<std::string, LLStringExplicit>(item_name, default_label));
		}
	}
}

static LLStringExplicit get_default_item_label(const std::string& item_name)
{
	LLStringExplicit res("");
	boost::unordered_map<std::string, LLStringExplicit>::iterator it = sDefaultItemLabels.find(item_name);
	if (it != sDefaultItemLabels.end())
	{
		res = it->second;
	}

	return res;
}


bool enable_object_touch(LLUICtrl* ctrl)
{
	bool new_value = false;
	LLViewerObject* obj = LLSelectMgr::getInstance()->getSelection()->getPrimaryObject();
	if (obj)
	{
		LLViewerObject* parent = (LLViewerObject*)obj->getParent();
		new_value = obj->flagHandleTouch() || (parent && parent->flagHandleTouch());
	}

// [RLVa:KB] - Checked: 2010-11-12 (RLVa-1.2.1g) | Added: RLVa-1.2.1g
	if ( (RlvActions::isRlvEnabled()) && (new_value) )
	{
		// RELEASE-RLVa: [RLVa-1.2.1] Make sure this stays in sync with handle_object_touch()
		new_value = RlvActions::canTouch(obj, LLToolPie::getInstance()->getPick().mObjectOffset);
	}
// [/RLVa:KB]

	init_default_item_label(ctrl);

	// Update label based on the node touch name if available.
	LLSelectNode* node = LLSelectMgr::getInstance()->getSelection()->getFirstRootNode();
	if (node && node->mValid && !node->mTouchName.empty())
	{
		ctrl->setValue(node->mTouchName);
	}
	else
	{
		ctrl->setValue(get_default_item_label(ctrl->getName()));
	}

	return new_value;
};

//void label_touch(std::string& label, void*)
//{
//	LLSelectNode* node = LLSelectMgr::getInstance()->getSelection()->getFirstRootNode();
//	if (node && node->mValid && !node->mTouchName.empty())
//	{
//		label.assign(node->mTouchName);
//	}
//	else
//	{
//		label.assign("Touch");
//	}
//}

void handle_object_open()
{
// [RLVa:KB] - Checked: 2010-04-11 (RLVa-1.2.0e) | Added: RLVa-1.2.0e
	if (enable_object_open())
		LLFloaterReg::showInstance("openobject");
// [/RLVa:KB]
//	LLFloaterReg::showInstance("openobject");
}

bool enable_object_inspect()
{
    LLObjectSelectionHandle selection = LLSelectMgr::getInstance()->getSelection();
    LLViewerObject* selected_objectp = selection->getFirstRootObject();
    return selected_objectp != NULL;
}

bool enable_object_open()
{
	// Look for contents in root object, which is all the LLFloaterOpenObject
	// understands.
	LLViewerObject* obj = LLSelectMgr::getInstance()->getSelection()->getPrimaryObject();
	if (!obj) return false;

	LLViewerObject* root = obj->getRootEdit();
	if (!root) return false;

	return root->allowOpen();
}


class LLViewJoystickFlycam : public view_listener_t
{
	bool handleEvent(const LLSD& userdata)
	{
		handle_toggle_flycam();
		return true;
	}
};

class LLViewCheckJoystickFlycam : public view_listener_t
{
	bool handleEvent(const LLSD& userdata)
	{
		bool new_value = LLViewerJoystick::getInstance()->getOverrideCamera();
		return new_value;
	}
};

void handle_toggle_flycam()
{
	LLViewerJoystick::getInstance()->toggleFlycam();
}

class LLObjectBuild : public view_listener_t
{
	bool handleEvent(const LLSD& userdata)
	{
		if (gAgentCamera.getFocusOnAvatar() && !LLToolMgr::getInstance()->inEdit() && gSavedSettings.getBOOL("EditCameraMovement") )
		{
			// zoom in if we're looking at the avatar
			gAgentCamera.setFocusOnAvatar(FALSE, ANIMATE);
			gAgentCamera.setFocusGlobal(LLToolPie::getInstance()->getPick());
			gAgentCamera.cameraZoomIn(0.666f);
			gAgentCamera.cameraOrbitOver( 30.f * DEG_TO_RAD );
			gViewerWindow->moveCursorToCenter();
		}
		else if ( gSavedSettings.getBOOL("EditCameraMovement") )
		{
			gAgentCamera.setFocusGlobal(LLToolPie::getInstance()->getPick());
			gViewerWindow->moveCursorToCenter();
		}

		LLToolMgr::getInstance()->setCurrentToolset(gBasicToolset);
		LLToolMgr::getInstance()->getCurrentToolset()->selectTool( LLToolCompCreate::getInstance() );

		// Could be first use
		//LLFirstUse::useBuild();
		return true;
	}
};

void handle_object_edit()
{
	LLViewerParcelMgr::getInstance()->deselectLand();

	if (gAgentCamera.getFocusOnAvatar() && !LLToolMgr::getInstance()->inEdit())
	{
		LLFloaterTools::sPreviousFocusOnAvatar = true;
		LLObjectSelectionHandle selection = LLSelectMgr::getInstance()->getSelection();

		if (selection->getSelectType() == SELECT_TYPE_HUD || !gSavedSettings.getBOOL("EditCameraMovement"))
		{
			// always freeze camera in space, even if camera doesn't move
			// so, for example, follow cam scripts can't affect you when in build mode
			gAgentCamera.setFocusGlobal(gAgentCamera.calcFocusPositionTargetGlobal(), LLUUID::null);
			gAgentCamera.setFocusOnAvatar(FALSE, ANIMATE);
		}
		else
		{
			gAgentCamera.setFocusOnAvatar(FALSE, ANIMATE);
			LLViewerObject* selected_objectp = selection->getFirstRootObject();
			if (selected_objectp)
			{
			  // zoom in on object center instead of where we clicked, as we need to see the manipulator handles
			  gAgentCamera.setFocusGlobal(selected_objectp->getPositionGlobal(), selected_objectp->getID());
			  gAgentCamera.cameraZoomIn(0.666f);
			  gAgentCamera.cameraOrbitOver( 30.f * DEG_TO_RAD );
			  gViewerWindow->moveCursorToCenter();
			}
		}
	}
	
	LLFloaterReg::showInstance("build");
	
	LLToolMgr::getInstance()->setCurrentToolset(gBasicToolset);
	gFloaterTools->setEditTool( LLToolCompTranslate::getInstance() );
	
	LLViewerJoystick::getInstance()->moveObjects(true);
	LLViewerJoystick::getInstance()->setNeedsReset(true);
	
	// Could be first use
	//LLFirstUse::useBuild();
	return;
}

void handle_attachment_edit(const LLUUID& inv_item_id)
{
	if (isAgentAvatarValid())
	{
		if (LLViewerObject* attached_obj = gAgentAvatarp->getWornAttachment(inv_item_id))
		{
			LLSelectMgr::getInstance()->deselectAll();
			LLSelectMgr::getInstance()->selectObjectAndFamily(attached_obj);

			handle_object_edit();
		}
	}
}

void handle_attachment_touch(const LLUUID& inv_item_id)
{
	if ( (isAgentAvatarValid()) && (enable_attachment_touch(inv_item_id)) )
	{
		if (LLViewerObject* attach_obj = gAgentAvatarp->getWornAttachment(gInventory.getLinkedItemID(inv_item_id)))
		{
			LLSelectMgr::getInstance()->deselectAll();

			LLObjectSelectionHandle sel = LLSelectMgr::getInstance()->selectObjectAndFamily(attach_obj);
			if (!LLToolMgr::getInstance()->inBuildMode())
			{
				struct SetTransient : public LLSelectedNodeFunctor
				{
					bool apply(LLSelectNode* node)
					{
						node->setTransient(TRUE);
						return true;
					}
				} f;
				sel->applyToNodes(&f);
			}

			handle_object_touch();
		}
	}
}

bool enable_attachment_touch(const LLUUID& inv_item_id)
{
	if (isAgentAvatarValid())
	{
		const LLViewerObject* attach_obj = gAgentAvatarp->getWornAttachment(gInventory.getLinkedItemID(inv_item_id));
// [RLVa:KB] - @touch*
		return (attach_obj) && (attach_obj->flagHandleTouch()) && (!RlvActions::isRlvEnabled() || RlvActions::canTouch(attach_obj));
// [/RLVa:KB]
//		return (attach_obj) && (attach_obj->flagHandleTouch());
	}
	return false;
}

void handle_object_inspect()
{
	LLObjectSelectionHandle selection = LLSelectMgr::getInstance()->getSelection();
	LLViewerObject* selected_objectp = selection->getFirstRootObject();
	if (selected_objectp)
	{
        LLFloaterReg::showInstance("task_properties");
	}
	
	/*
	// Old floater properties
	LLFloaterReg::showInstance("inspect", LLSD());
	*/
}

//---------------------------------------------------------------------------
// Land pie menu
//---------------------------------------------------------------------------
class LLLandBuild : public view_listener_t
{
	bool handleEvent(const LLSD& userdata)
	{
		LLViewerParcelMgr::getInstance()->deselectLand();

		if (gAgentCamera.getFocusOnAvatar() && !LLToolMgr::getInstance()->inEdit() && gSavedSettings.getBOOL("EditCameraMovement") )
		{
			// zoom in if we're looking at the avatar
			gAgentCamera.setFocusOnAvatar(FALSE, ANIMATE);
			gAgentCamera.setFocusGlobal(LLToolPie::getInstance()->getPick());
			gAgentCamera.cameraZoomIn(0.666f);
			gAgentCamera.cameraOrbitOver( 30.f * DEG_TO_RAD );
			gViewerWindow->moveCursorToCenter();
		}
		else if ( gSavedSettings.getBOOL("EditCameraMovement")  )
		{
			// otherwise just move focus
			gAgentCamera.setFocusGlobal(LLToolPie::getInstance()->getPick());
			gViewerWindow->moveCursorToCenter();
		}


		LLToolMgr::getInstance()->setCurrentToolset(gBasicToolset);
		LLToolMgr::getInstance()->getCurrentToolset()->selectTool( LLToolCompCreate::getInstance() );

		// Could be first use
		//LLFirstUse::useBuild();
		return true;
	}
};

class LLLandBuyPass : public view_listener_t
{
	bool handleEvent(const LLSD& userdata)
	{
		LLPanelLandGeneral::onClickBuyPass((void *)FALSE);
		return true;
	}
};

class LLLandEnableBuyPass : public view_listener_t
{
	bool handleEvent(const LLSD& userdata)
	{
		bool new_value = LLPanelLandGeneral::enableBuyPass(NULL);
		return new_value;
	}
};

// BUG: Should really check if CLICK POINT is in a parcel where you can build.
BOOL enable_land_build(void*)
{
	if (gAgent.isGodlike()) return TRUE;
	if (gAgent.inPrelude()) return FALSE;

	BOOL can_build = FALSE;
	LLParcel* agent_parcel = LLViewerParcelMgr::getInstance()->getAgentParcel();
	if (agent_parcel)
	{
		can_build = agent_parcel->getAllowModify();
	}
	return can_build;
}

// BUG: Should really check if OBJECT is in a parcel where you can build.
BOOL enable_object_build(void*)
{
	if (gAgent.isGodlike()) return TRUE;
	if (gAgent.inPrelude()) return FALSE;

	BOOL can_build = FALSE;
	LLParcel* agent_parcel = LLViewerParcelMgr::getInstance()->getAgentParcel();
	if (agent_parcel)
	{
		can_build = agent_parcel->getAllowModify();
	}
	return can_build;
}

bool enable_object_edit()
{
	if (!isAgentAvatarValid()) return false;
	
	// *HACK:  The new "prelude" Help Islands have a build sandbox area,
	// so users need the Edit and Create pie menu options when they are
	// there.  Eventually this needs to be replaced with code that only 
	// lets you edit objects if you have permission to do so (edit perms,
	// group edit, god).  See also lltoolbar.cpp.  JC
	bool enable = false;
	if (gAgent.inPrelude())
	{
		enable = LLViewerParcelMgr::getInstance()->allowAgentBuild()
			|| LLSelectMgr::getInstance()->getSelection()->isAttachment();
	} 
	else if (LLSelectMgr::getInstance()->selectGetAllValidAndObjectsFound())
	{
// [RLVa:KB] - @edit*
		if (RlvActions::isRlvEnabled() && !RlvActions::canEdit(ERlvCheckType::All))
		{
			LLObjectSelectionHandle hSel = LLSelectMgr::getInstance()->getSelection();
			RlvSelectIsEditable f;
			enable = (hSel.notNull()) && (!hSel->getFirstRootNode(&f, true));
		}
		else
		{
			enable = true;
		}
// [/RLVa:KB]
//		enable = true;
	}

	return enable;
}

bool enable_mute_particle()
{
	const LLPickInfo& pick = LLToolPie::getInstance()->getPick();

	return pick.mParticleOwnerID != LLUUID::null && pick.mParticleOwnerID != gAgent.getID();
}

// mutually exclusive - show either edit option or build in menu
bool enable_object_build()
{
	return !enable_object_edit();
}

bool enable_object_select_in_pathfinding_linksets()
{
	return LLPathfindingManager::getInstance()->isPathfindingEnabledForCurrentRegion() && LLSelectMgr::getInstance()->selectGetEditableLinksets();
}

bool visible_object_select_in_pathfinding_linksets()
{
	return LLPathfindingManager::getInstance()->isPathfindingEnabledForCurrentRegion();
}

bool enable_object_select_in_pathfinding_characters()
{
	return LLPathfindingManager::getInstance()->isPathfindingEnabledForCurrentRegion() &&  LLSelectMgr::getInstance()->selectGetViewableCharacters();
}

class LLSelfRemoveAllAttachments : public view_listener_t
{
	bool handleEvent(const LLSD& userdata)
	{
		LLAppearanceMgr::instance().removeAllAttachmentsFromAvatar();
		return true;
	}
};

class LLSelfEnableRemoveAllAttachments : public view_listener_t
{
	bool handleEvent(const LLSD& userdata)
	{
		bool new_value = false;
		if (isAgentAvatarValid())
		{
			for (LLVOAvatar::attachment_map_t::iterator iter = gAgentAvatarp->mAttachmentPoints.begin(); 
				 iter != gAgentAvatarp->mAttachmentPoints.end(); )
			{
				LLVOAvatar::attachment_map_t::iterator curiter = iter++;
				LLViewerJointAttachment* attachment = curiter->second;
//				if (attachment->getNumObjects() > 0)
// [RLVa:KB] - Checked: 2010-03-04 (RLVa-1.2.0a) | Added: RLVa-1.2.0a
				if ( (attachment->getNumObjects() > 0) && ((!rlv_handler_t::isEnabled()) || (gRlvAttachmentLocks.canDetach(attachment))) )
// [/RLVa:KB]
				{
					new_value = true;
					break;
				}
			}
		}
		return new_value;
	}
};

BOOL enable_has_attachments(void*)
{

	return FALSE;
}

//---------------------------------------------------------------------------
// Avatar pie menu
//---------------------------------------------------------------------------
//void handle_follow(void *userdata)
//{
//	// follow a given avatar by ID
//	LLViewerObject* objectp = LLSelectMgr::getInstance()->getSelection()->getPrimaryObject();
//	if (objectp)
//	{
//		gAgent.startFollowPilot(objectp->getID());
//	}
//}

bool enable_object_mute()
{
	LLViewerObject* object = LLSelectMgr::getInstance()->getSelection()->getPrimaryObject();
	if (!object) return false;

	LLVOAvatar* avatar = find_avatar_from_object(object); 
	if (avatar)
	{
		// It's an avatar
		LLNameValue *lastname = avatar->getNVPair("LastName");
		bool is_linden =
			lastname && !LLStringUtil::compareStrings(lastname->getString(), "Linden");
		bool is_self = avatar->isSelf();
//		return !is_linden && !is_self;
// [RLVa:KB] - Checked: RLVa-1.2.1
//		return !is_linden && !is_self && (RlvActions::canShowName(RlvActions::SNC_DEFAULT, avatar->getID()));
// [/RLVa:KB]

		// <FS:Zi> Make enable/disable of block/unblock menu items work for avatars
		if(is_linden || is_self)
			return false;

		if (!RlvActions::canShowName(RlvActions::SNC_DEFAULT, avatar->getID()))
			return false;

		LLNameValue *firstname = avatar->getNVPair("FirstName");

		std::string name;
		if (firstname && lastname)
		{
			name = LLCacheName::buildFullName(
				firstname->getString(), lastname->getString());
		}

		LLMute mute(avatar->getID(),name,LLMute::AGENT);
		return !LLMuteList::getInstance()->isMuted(mute.mID);
		// </FS:Zi>
	}
	else
	{
		// Just a regular object
		return LLSelectMgr::getInstance()->getSelection()->contains( object, SELECT_ALL_TES ) &&
			   !LLMuteList::getInstance()->isMuted(object->getID());
	}
}

bool enable_object_unmute()
{
	LLViewerObject* object = LLSelectMgr::getInstance()->getSelection()->getPrimaryObject();
	if (!object) return false;

	LLVOAvatar* avatar = find_avatar_from_object(object); 
	if (avatar)
	{
		// It's an avatar
		LLNameValue *lastname = avatar->getNVPair("LastName");
		bool is_linden =
			lastname && !LLStringUtil::compareStrings(lastname->getString(), "Linden");
		bool is_self = avatar->isSelf();
		// <FS:Zi> Make enable/disable of block/unblock menu items work for avatars
		// return !is_linden && !is_self;
		if(is_linden || is_self)
			return false;

		LLNameValue *firstname = avatar->getNVPair("FirstName");
		std::string name;
		if (firstname && lastname)
		{
			name = LLCacheName::buildFullName(
				firstname->getString(), lastname->getString());
		}

		LLMute mute(avatar->getID(),name,LLMute::AGENT);
		return LLMuteList::getInstance()->isMuted(mute.mID);
		// </FS:Zi>
	}
	else
	{
		// Just a regular object
		return LLSelectMgr::getInstance()->getSelection()->contains( object, SELECT_ALL_TES ) &&
			   LLMuteList::getInstance()->isMuted(object->getID());;
	}
}

// <FS:Ansariel> Avatar render more check for pie menu
bool check_avatar_render_mode(U32 mode)
{
	LLViewerObject* object = LLSelectMgr::getInstance()->getSelection()->getPrimaryObject();
	if (!object) return false;

	LLVOAvatar* avatar = find_avatar_from_object(object); 
	if (!avatar) return false;
		
	switch (mode) 
	{
		case 0:
				return FSAvatarRenderPersistence::instance().getAvatarRenderSettings(avatar->getID()) == LLVOAvatar::AV_RENDER_NORMALLY;
//				return (avatar->getVisualMuteSettings() == LLVOAvatar::AV_RENDER_NORMALLY);
		case 1:
				return FSAvatarRenderPersistence::instance().getAvatarRenderSettings(avatar->getID()) == LLVOAvatar::AV_DO_NOT_RENDER;
//				return (avatar->getVisualMuteSettings() == LLVOAvatar::AV_DO_NOT_RENDER);
		case 2:
				return FSAvatarRenderPersistence::instance().getAvatarRenderSettings(avatar->getID()) == LLVOAvatar::AV_ALWAYS_RENDER;
//				return (avatar->getVisualMuteSettings() == LLVOAvatar::AV_ALWAYS_RENDER);
		case 4:
				return FSAvatarRenderPersistence::instance().getAvatarRenderSettings(avatar->getID()) != LLVOAvatar::AV_RENDER_NORMALLY;
				// return FSAvatarRenderPersistence::instance().getAvatarRenderSettings(avatar->getID()) == LLVOAvatar::AV_RENDER_NORMALLY;
		default:
			return false;
	}
}
// </FS:Ansariel>

// 0 = normal, 1 = always, 2 = never
class LLAvatarCheckImpostorMode : public view_listener_t
{	
	bool handleEvent(const LLSD& userdata)
	{
		// <FS:Ansariel> Avatar render more check for pie menu
		//LLViewerObject* object = LLSelectMgr::getInstance()->getSelection()->getPrimaryObject();
		//if (!object) return false;

		//LLVOAvatar* avatar = find_avatar_from_object(object); 
		//if (!avatar) return false;
		//
		//U32 mode = userdata.asInteger();
		//switch (mode) 
		//{
		//	case 0:
		//		return (avatar->getVisualMuteSettings() == LLVOAvatar::AV_RENDER_NORMALLY);
		//	case 1:
		//		return (avatar->getVisualMuteSettings() == LLVOAvatar::AV_DO_NOT_RENDER);
		//	case 2:
		//		return (avatar->getVisualMuteSettings() == LLVOAvatar::AV_ALWAYS_RENDER);
        //    case 4:
        //        return (avatar->getVisualMuteSettings() != LLVOAvatar::AV_RENDER_NORMALLY);
		//	default:
		//		return false;
		//}
		return check_avatar_render_mode(userdata.asInteger());
		// </FS:Ansariel>
	}	// handleEvent()
};

// 0 = normal, 1 = always, 2 = never
class LLAvatarSetImpostorMode : public view_listener_t
{
	bool handleEvent(const LLSD& userdata)
	{
		LLViewerObject* object = LLSelectMgr::getInstance()->getSelection()->getPrimaryObject();
		if (!object) return false;

		LLVOAvatar* avatar = find_avatar_from_object(object); 
		if (!avatar) return false;
		
		U32 mode = userdata.asInteger();
		switch (mode) 
		{
			case 0:
				avatar->setVisualMuteSettings(LLVOAvatar::AV_RENDER_NORMALLY);
				break;
			case 1:
				avatar->setVisualMuteSettings(LLVOAvatar::AV_DO_NOT_RENDER);
				break;
			case 2:
				avatar->setVisualMuteSettings(LLVOAvatar::AV_ALWAYS_RENDER);
				break;
			default:
				return false;
		}

		LLVOAvatar::cullAvatarsByPixelArea();
		return true;
	}	// handleEvent()
};


class LLObjectMute : public view_listener_t
{
	bool handleEvent(const LLSD& userdata)
	{
		LLViewerObject* object = LLSelectMgr::getInstance()->getSelection()->getPrimaryObject();
		if (!object) return true;
		
		LLUUID id;
		std::string name;
		LLMute::EType type;
		LLVOAvatar* avatar = find_avatar_from_object(object); 
		if (avatar)
		{
			id = avatar->getID();
// [RLVa:KB] - Checked: RLVa-1.0.0
			if (!RlvActions::canShowName(RlvActions::SNC_DEFAULT, id))
				return true;
// [/RLVa:KB]

			avatar->mNeedsImpostorUpdate = TRUE;
			avatar->mLastImpostorUpdateReason = 9;


			LLNameValue *firstname = avatar->getNVPair("FirstName");
			LLNameValue *lastname = avatar->getNVPair("LastName");
			if (firstname && lastname)
			{
				name = LLCacheName::buildFullName(
					firstname->getString(), lastname->getString());
			}
			
			type = LLMute::AGENT;
		}
		else
		{
			// it's an object
			id = object->getID();

			LLSelectNode* node = LLSelectMgr::getInstance()->getSelection()->getFirstRootNode();
			if (node)
			{
				name = node->mName;
			}
			
			type = LLMute::OBJECT;
		}
		
		LLMute mute(id, name, type);
		if (LLMuteList::getInstance()->isMuted(mute.mID))
		{
			LLMuteList::getInstance()->remove(mute);
		}
		else
		{
			LLMuteList::getInstance()->add(mute);
			LLPanelBlockedList::showPanelAndSelect(mute.mID);
		}
		
		return true;
	}
};

bool handle_go_to()
{
	// try simulator autopilot
	std::vector<std::string> strings;
	std::string val;
	LLVector3d pos = LLToolPie::getInstance()->getPick().mPosGlobal;
	val = llformat("%g", pos.mdV[VX]);
	strings.push_back(val);
	val = llformat("%g", pos.mdV[VY]);
	strings.push_back(val);
	val = llformat("%g", pos.mdV[VZ]);
	strings.push_back(val);
	send_generic_message("autopilot", strings);

	LLViewerParcelMgr::getInstance()->deselectLand();

	if (isAgentAvatarValid() && !gSavedSettings.getBOOL("AutoPilotLocksCamera"))
	{
		gAgentCamera.setFocusGlobal(gAgentCamera.getFocusTargetGlobal(), gAgentAvatarp->getID());
	}
	else 
	{
		// Snap camera back to behind avatar
		gAgentCamera.setFocusOnAvatar(TRUE, ANIMATE);
	}

	// Could be first use
	//LLFirstUse::useGoTo();
	return true;
}

class LLGoToObject : public view_listener_t
{
	bool handleEvent(const LLSD& userdata)
	{
		return handle_go_to();
	}
};

class LLAvatarReportAbuse : public view_listener_t
{
	bool handleEvent(const LLSD& userdata)
	{
		LLVOAvatar* avatar = find_avatar_from_object( LLSelectMgr::getInstance()->getSelection()->getPrimaryObject() );
		if(avatar)
		{
			LLFloaterReporter::showFromObject(avatar->getID());
		}
		return true;
	}
};


//---------------------------------------------------------------------------
// Parcel freeze, eject, etc.
//---------------------------------------------------------------------------
//bool callback_freeze(const LLSD& notification, const LLSD& response)
//{
//	LLUUID avatar_id = notification["payload"]["avatar_id"].asUUID();
//	S32 option = LLNotificationsUtil::getSelectedOption(notification, response);
//
//	if (0 == option || 1 == option)
//	{
//		U32 flags = 0x0;
//		if (1 == option)
//		{
//			// unfreeze
//			flags |= 0x1;
//		}
//
//		LLMessageSystem* msg = gMessageSystem;
//		LLViewerObject* avatar = gObjectList.findObject(avatar_id);
//
//		if (avatar)
//		{
//			msg->newMessage("FreezeUser");
//			msg->nextBlock("AgentData");
//			msg->addUUID("AgentID", gAgent.getID());
//			msg->addUUID("SessionID", gAgent.getSessionID());
//			msg->nextBlock("Data");
//			msg->addUUID("TargetID", avatar_id );
//			msg->addU32("Flags", flags );
//			msg->sendReliable( avatar->getRegion()->getHost() );
//		}
//	}
//	return false;
//}


void handle_avatar_freeze(const LLSD& avatar_id)
{
// [SL:KB] - Patch: UI-AvatarNearbyActions | Checked: 2011-05-13 (Catznip-2.6.0a) | Added: Catznip-2.6.0a
	// Use avatar_id if available, otherwise default to right-click avatar
	LLUUID idAgent = avatar_id.asUUID();
	if (idAgent.isNull())
	{
		/*const*/ LLVOAvatar* pAvatar = find_avatar_from_object(LLSelectMgr::getInstance()->getSelection()->getPrimaryObject());
		if (pAvatar)
			idAgent = pAvatar->getID();
	}
	if (idAgent.notNull())
	{
		LLAvatarActions::landFreeze(idAgent);
	}
// [/SL:KB]
//		// Use avatar_id if available, otherwise default to right-click avatar
//		LLVOAvatar* avatar = NULL;
//		if (avatar_id.asUUID().notNull())
//		{
//			avatar = find_avatar_from_object(avatar_id.asUUID());
//		}
//		else
//		{
//			avatar = find_avatar_from_object(
//				LLSelectMgr::getInstance()->getSelection()->getPrimaryObject());
//		}
//
//		if( avatar )
//		{
//			std::string fullname = avatar->getFullname();
//			LLSD payload;
//			payload["avatar_id"] = avatar->getID();
//
//			if (!fullname.empty())
//			{
//				LLSD args;
//				args["AVATAR_NAME"] = fullname;
// [RLVa:KB] - Checked: RLVa-1.0.0
//				args["AVATAR_NAME"] = (RlvActions::canShowName(RlvActions::SNC_DEFAULT, avatar->getID())) ? fullname : RlvStrings::getAnonym(fullname);
// [/RLVa:KB]
//				LLNotificationsUtil::add("FreezeAvatarFullname",
//							args,
//							payload,
//							callback_freeze);
//			}
//			else
//			{
//				LLNotificationsUtil::add("FreezeAvatar",
//							LLSD(),
//							payload,
//							callback_freeze);
//			}
//		}
}

class LLAvatarVisibleDebug : public view_listener_t
{
	bool handleEvent(const LLSD& userdata)
	{
		return gAgent.isGodlike();
	}
};

class LLAvatarDebug : public view_listener_t
{
	bool handleEvent(const LLSD& userdata)
	{
		LLVOAvatar* avatar = find_avatar_from_object( LLSelectMgr::getInstance()->getSelection()->getPrimaryObject() );
		if( avatar )
		{
			if (avatar->isSelf())
			{
				((LLVOAvatarSelf *)avatar)->dumpLocalTextures();
			}
			LL_INFOS() << "Dumping temporary asset data to simulator logs for avatar " << avatar->getID() << LL_ENDL;
			// <FS:Ansariel> Disable message - spawns error "generic request failed"
			//std::vector<std::string> strings;
			//strings.push_back(avatar->getID().asString());
			//LLUUID invoice;
			//send_generic_message("dumptempassetdata", strings, invoice);
			// </FS:Ansariel>
			LLFloaterReg::showInstance( "avatar_textures", LLSD(avatar->getID()) );
		}
		return true;
	}
};

//bool callback_eject(const LLSD& notification, const LLSD& response)
//{
//	S32 option = LLNotificationsUtil::getSelectedOption(notification, response);
//	if (2 == option)
//	{
//		// Cancel button.
//		return false;
//	}
//	LLUUID avatar_id = notification["payload"]["avatar_id"].asUUID();
//	bool ban_enabled = notification["payload"]["ban_enabled"].asBoolean();
//
//	if (0 == option)
//	{
//		// Eject button
//		LLMessageSystem* msg = gMessageSystem;
//		LLViewerObject* avatar = gObjectList.findObject(avatar_id);
//
//		if (avatar)
//		{
//			U32 flags = 0x0;
//			msg->newMessage("EjectUser");
//			msg->nextBlock("AgentData");
//			msg->addUUID("AgentID", gAgent.getID() );
//			msg->addUUID("SessionID", gAgent.getSessionID() );
//			msg->nextBlock("Data");
//			msg->addUUID("TargetID", avatar_id );
//			msg->addU32("Flags", flags );
//			msg->sendReliable( avatar->getRegion()->getHost() );
//		}
//	}
//	else if (ban_enabled)
//	{
//		// This is tricky. It is similar to say if it is not an 'Eject' button,
//		// and it is also not an 'Cancle' button, and ban_enabled==ture, 
//		// it should be the 'Eject and Ban' button.
//		LLMessageSystem* msg = gMessageSystem;
//		LLViewerObject* avatar = gObjectList.findObject(avatar_id);
//
//		if (avatar)
//		{
//			U32 flags = 0x1;
//			msg->newMessage("EjectUser");
//			msg->nextBlock("AgentData");
//			msg->addUUID("AgentID", gAgent.getID() );
//			msg->addUUID("SessionID", gAgent.getSessionID() );
//			msg->nextBlock("Data");
//			msg->addUUID("TargetID", avatar_id );
//			msg->addU32("Flags", flags );
//			msg->sendReliable( avatar->getRegion()->getHost() );
//		}
//	}
//	return false;
//}

void handle_avatar_eject(const LLSD& avatar_id)
{
// [SL:KB] - Patch: UI-AvatarNearbyActions | Checked: 2011-05-13 (Catznip-2.6.0a) | Added: Catznip-2.6.0a
	// Use avatar_id if available, otherwise default to right-click avatar
	LLUUID idAgent = avatar_id.asUUID();
	if (idAgent.isNull())
	{
		/*const*/ LLVOAvatar* pAvatar = find_avatar_from_object(LLSelectMgr::getInstance()->getSelection()->getPrimaryObject());
		if (pAvatar)
			idAgent = pAvatar->getID();
	}
	if (idAgent.notNull())
	{
		LLAvatarActions::landEject(idAgent);
	}
// [/SL:KB]
//		// Use avatar_id if available, otherwise default to right-click avatar
//		LLVOAvatar* avatar = NULL;
//		if (avatar_id.asUUID().notNull())
//		{
//			avatar = find_avatar_from_object(avatar_id.asUUID());
//		}
//		else
//		{
//			avatar = find_avatar_from_object(
//				LLSelectMgr::getInstance()->getSelection()->getPrimaryObject());
//		}
//
//		if( avatar )
//		{
//			LLSD payload;
//			payload["avatar_id"] = avatar->getID();
//			std::string fullname = avatar->getFullname();
//
//			const LLVector3d& pos = avatar->getPositionGlobal();
//			LLParcel* parcel = LLViewerParcelMgr::getInstance()->selectParcelAt(pos)->getParcel();
//			
//			if (LLViewerParcelMgr::getInstance()->isParcelOwnedByAgent(parcel,GP_LAND_MANAGE_BANNED))
//			{
//                payload["ban_enabled"] = true;
//				if (!fullname.empty())
//				{
//    				LLSD args;
//					args["AVATAR_NAME"] = fullname;
// [RLVa:KB] - Checked: RLVa-1.0.0
//					args["AVATAR_NAME"] = (RlvActions::canShowName(RlvActions::SNC_DEFAULT, avatar->getID())) ? fullname : RlvStrings::getAnonym(fullname);
// [/RLVa:KB]
//    				LLNotificationsUtil::add("EjectAvatarFullname",
//    							args,
//    							payload,
//    							callback_eject);
//				}
//				else
//				{
//    				LLNotificationsUtil::add("EjectAvatarFullname",
//    							LLSD(),
//    							payload,
//    							callback_eject);
//				}
//			}
//			else
//			{
//                payload["ban_enabled"] = false;
//				if (!fullname.empty())
//				{
//    				LLSD args;
//					args["AVATAR_NAME"] = fullname;
// [RLVa:KB] - Checked: RLVa-1.0.0
//					args["AVATAR_NAME"] = (RlvActions::canShowName(RlvActions::SNC_DEFAULT, avatar->getID())) ? fullname : RlvStrings::getAnonym(fullname);
// [/RLVa:KB]
//    				LLNotificationsUtil::add("EjectAvatarFullnameNoBan",
//    							args,
//    							payload,
//    							callback_eject);
//				}
//				else
//				{
//    				LLNotificationsUtil::add("EjectAvatarNoBan",
//    							LLSD(),
//    							payload,
//    							callback_eject);
//				}
//			}
//		}
}

bool my_profile_visible()
{
	LLFloater* floaterp = LLAvatarActions::getProfileFloater(gAgentID);
	return floaterp && floaterp->isInVisibleChain();
}

bool picks_tab_visible()
{
    return my_profile_visible() && LLAvatarActions::isPickTabSelected(gAgentID);
}

bool enable_freeze_eject(const LLSD& avatar_id)
{
// [SL:KB] - Patch: UI-AvatarNearbyActions | Checked: 2011-05-13 (Catznip-2.6.0a) | Added: Catznip-2.6.0a
	// Use avatar_id if available, otherwise default to right-click avatar
	LLUUID idAgent = avatar_id.asUUID();
	if (idAgent.isNull())
	{
		/*const*/ LLVOAvatar* pAvatar = find_avatar_from_object(LLSelectMgr::getInstance()->getSelection()->getPrimaryObject());
		if (pAvatar)
			idAgent = pAvatar->getID();
	}
	return (idAgent.notNull()) ? LLAvatarActions::canLandFreezeOrEject(idAgent) : false;
// [/SL:KB]
//	// Use avatar_id if available, otherwise default to right-click avatar
//	LLVOAvatar* avatar = NULL;
//	if (avatar_id.asUUID().notNull())
//	{
//		avatar = find_avatar_from_object(avatar_id.asUUID());
//	}
//	else
//	{
//		avatar = find_avatar_from_object(
//			LLSelectMgr::getInstance()->getSelection()->getPrimaryObject());
//	}
//	if (!avatar) return false;
//
//	// Gods can always freeze
//	if (gAgent.isGodlike()) return true;
//
//	// Estate owners / managers can freeze
//	// Parcel owners can also freeze
//	const LLVector3& pos = avatar->getPositionRegion();
//	const LLVector3d& pos_global = avatar->getPositionGlobal();
//	LLParcel* parcel = LLViewerParcelMgr::getInstance()->selectParcelAt(pos_global)->getParcel();
//	LLViewerRegion* region = avatar->getRegion();
//	if (!region) return false;
//				
//	bool new_value = region->isOwnedSelf(pos);
//	if (!new_value || region->isOwnedGroup(pos))
//	{
//		new_value = LLViewerParcelMgr::getInstance()->isParcelOwnedByAgent(parcel,GP_LAND_ADMIN);
//	}
//	return new_value;
}

// <FS:Ansariel> FIRE-13515: Re-add give calling card
class LLAvatarGiveCard : public view_listener_t
{
	bool handleEvent(const LLSD& userdata)
	{
		LL_INFOS("LLAvatarGiveCard") << "handle_give_card()" << LL_ENDL;
		LLViewerObject* dest = LLSelectMgr::getInstance()->getSelection()->getPrimaryObject();
// [RLVa:KB] - Checked: 2010-06-04 (RLVa-1.2.0d) | Modified: RLVa-1.2.0d | OK
		//if(dest && dest->isAvatar())
		if ( (dest && dest->isAvatar()) && (!gRlvHandler.hasBehaviour(RLV_BHVR_SHOWNAMES)) )
// [/RLVa:KB]
		{
			bool found_name = false;
			LLSD args;
			LLSD old_args;
			LLNameValue* nvfirst = dest->getNVPair("FirstName");
			LLNameValue* nvlast = dest->getNVPair("LastName");
			if(nvfirst && nvlast)
			{
				std::string full_name = gCacheName->buildFullName(nvfirst->getString(), nvlast->getString());
				args["NAME"] = full_name;
				old_args["NAME"] = full_name;
				found_name = true;
			}
			LLViewerRegion* region = dest->getRegion();
			LLHost dest_host;
			if(region)
			{
				dest_host = region->getHost();
			}
			if(found_name && dest_host.isOk())
			{
				LLMessageSystem* msg = gMessageSystem;
				msg->newMessage("OfferCallingCard");
				msg->nextBlockFast(_PREHASH_AgentData);
				msg->addUUIDFast(_PREHASH_AgentID, gAgent.getID());
				msg->addUUIDFast(_PREHASH_SessionID, gAgent.getSessionID());
				msg->nextBlockFast(_PREHASH_AgentBlock);
				msg->addUUIDFast(_PREHASH_DestID, dest->getID());
				LLUUID transaction_id;
				transaction_id.generate();
				msg->addUUIDFast(_PREHASH_TransactionID, transaction_id);
				msg->sendReliable(dest_host);
				LLNotificationsUtil::add("OfferedCard", args);
			}
			else
			{
				LLNotificationsUtil::add("CantOfferCallingCard", old_args);
			}
		}
		return true;
	}
};
// </FS:Ansariel> FIRE-13515: Re-add give calling card

bool callback_leave_group(const LLSD& notification, const LLSD& response)
{
	S32 option = LLNotificationsUtil::getSelectedOption(notification, response);
	if (option == 0)
	{
		LLMessageSystem *msg = gMessageSystem;

		msg->newMessageFast(_PREHASH_LeaveGroupRequest);
		msg->nextBlockFast(_PREHASH_AgentData);
		msg->addUUIDFast(_PREHASH_AgentID, gAgent.getID() );
		msg->addUUIDFast(_PREHASH_SessionID, gAgent.getSessionID());
		msg->nextBlockFast(_PREHASH_GroupData);
		msg->addUUIDFast(_PREHASH_GroupID, gAgent.getGroupID() );
		gAgent.sendReliableMessage();
	}
	return false;
}

void append_aggregate(std::string& string, const LLAggregatePermissions& ag_perm, PermissionBit bit, const char* txt)
{
	LLAggregatePermissions::EValue val = ag_perm.getValue(bit);
	std::string buffer;
	switch(val)
	{
	  case LLAggregatePermissions::AP_NONE:
		buffer = llformat( "* %s None\n", txt);
		break;
	  case LLAggregatePermissions::AP_SOME:
		buffer = llformat( "* %s Some\n", txt);
		break;
	  case LLAggregatePermissions::AP_ALL:
		buffer = llformat( "* %s All\n", txt);
		break;
	  case LLAggregatePermissions::AP_EMPTY:
	  default:
		break;
	}
	string.append(buffer);
}

bool enable_buy_object()
{
    // In order to buy, there must only be 1 purchaseable object in
    // the selection manager.
	if(LLSelectMgr::getInstance()->getSelection()->getRootObjectCount() != 1) return false;
    LLViewerObject* obj = NULL;
    LLSelectNode* node = LLSelectMgr::getInstance()->getSelection()->getFirstRootNode();
	if(node)
    {
        obj = node->getObject();
        if(!obj) return false;

		if( for_sale_selection(node) )
		{
// [RLVa:KB] - @buy
			if (!RlvActions::canBuyObject(obj->getID()))
				return false;
// [/RLVa:KB]

			// *NOTE: Is this needed?  This checks to see if anyone owns the
			// object, dating back to when we had "public" objects owned by
			// no one.  JC
			if(obj->permAnyOwner()) return true;
		}
    }
	return false;
}

// Note: This will only work if the selected object's data has been
// received by the viewer and cached in the selection manager.
void handle_buy_object(LLSaleInfo sale_info)
{
	if(!LLSelectMgr::getInstance()->selectGetAllRootsValid())
	{
		LLNotificationsUtil::add("UnableToBuyWhileDownloading");
		return;
	}

	LLUUID owner_id;
	std::string owner_name;
	BOOL owners_identical = LLSelectMgr::getInstance()->selectGetOwner(owner_id, owner_name);
	if (!owners_identical)
	{
		LLNotificationsUtil::add("CannotBuyObjectsFromDifferentOwners");
		return;
	}

	LLPermissions perm;
	BOOL valid = LLSelectMgr::getInstance()->selectGetPermissions(perm);
	LLAggregatePermissions ag_perm;
	valid &= LLSelectMgr::getInstance()->selectGetAggregatePermissions(ag_perm);
	if(!valid || !sale_info.isForSale() || !perm.allowTransferTo(gAgent.getID()))
	{
		LLNotificationsUtil::add("ObjectNotForSale");
		return;
	}

	LLFloaterBuy::show(sale_info);
}


void handle_buy_contents(LLSaleInfo sale_info)
{
	LLFloaterBuyContents::show(sale_info);
}

void handle_region_dump_temp_asset_data(void*)
{
	LL_INFOS() << "Dumping temporary asset data to simulator logs" << LL_ENDL;
	std::vector<std::string> strings;
	LLUUID invoice;
	send_generic_message("dumptempassetdata", strings, invoice);
}

void handle_region_clear_temp_asset_data(void*)
{
	LL_INFOS() << "Clearing temporary asset data" << LL_ENDL;
	std::vector<std::string> strings;
	LLUUID invoice;
	send_generic_message("cleartempassetdata", strings, invoice);
}

void handle_region_dump_settings(void*)
{
	LLViewerRegion* regionp = gAgent.getRegion();
	if (regionp)
	{
		LL_INFOS() << "Damage:    " << (regionp->getAllowDamage() ? "on" : "off") << LL_ENDL;
		LL_INFOS() << "Landmark:  " << (regionp->getAllowLandmark() ? "on" : "off") << LL_ENDL;
		LL_INFOS() << "SetHome:   " << (regionp->getAllowSetHome() ? "on" : "off") << LL_ENDL;
		LL_INFOS() << "ResetHome: " << (regionp->getResetHomeOnTeleport() ? "on" : "off") << LL_ENDL;
		LL_INFOS() << "SunFixed:  " << (regionp->getSunFixed() ? "on" : "off") << LL_ENDL;
		LL_INFOS() << "BlockFly:  " << (regionp->getBlockFly() ? "on" : "off") << LL_ENDL;
		LL_INFOS() << "AllowP2P:  " << (regionp->getAllowDirectTeleport() ? "on" : "off") << LL_ENDL;
		LL_INFOS() << "Water:     " << (regionp->getWaterHeight()) << LL_ENDL;
	}
}

void handle_dump_group_info(void *)
{
	gAgent.dumpGroupInfo();
}

void handle_dump_capabilities_info(void *)
{
	LLViewerRegion* regionp = gAgent.getRegion();
	if (regionp)
	{
		regionp->logActiveCapabilities();
	}
}

void handle_dump_region_object_cache(void*)
{
	LLViewerRegion* regionp = gAgent.getRegion();
	if (regionp)
	{
		regionp->dumpCache();
	}
}

void handle_reset_interest_lists(void *)
{
    // Check all regions and reset their interest list
    for (LLWorld::region_list_t::const_iterator iter = LLWorld::getInstance()->getRegionList().begin();
         iter != LLWorld::getInstance()->getRegionList().end();
         ++iter)
    {
        LLViewerRegion *regionp = *iter;
        if (regionp && regionp->isAlive() && regionp->capabilitiesReceived())
        {
            regionp->resetInterestList();
        }
    }
}


void handle_dump_focus()
{
	LLUICtrl *ctrl = dynamic_cast<LLUICtrl*>(gFocusMgr.getKeyboardFocus());

	LL_INFOS() << "Keyboard focus " << (ctrl ? ctrl->getName() : "(none)") << LL_ENDL;
}

class LLSelfStandUp : public view_listener_t
{
	bool handleEvent(const LLSD& userdata)
	{
		gAgent.standUp();
		return true;
	}
};

bool enable_standup_self()
{
// [RLVa:KB] - Checked: 2010-04-01 (RLVa-1.2.0c) | Modified: RLVa-1.0.0g
	return isAgentAvatarValid() && gAgentAvatarp->isSitting() && RlvActions::canStand();
// [/RLVa:KB]
//	return isAgentAvatarValid() && gAgentAvatarp->isSitting();
}

class LLSelfSitDown : public view_listener_t
    {
        bool handleEvent(const LLSD& userdata)
        {
            gAgent.sitDown();
            return true;
        }
    };



bool show_sitdown_self()
{
	return isAgentAvatarValid() && !gAgentAvatarp->isSitting();
}

bool enable_sitdown_self()
{
// [RLVa:KB] - Checked: 2010-08-28 (RLVa-1.2.1a) | Added: RLVa-1.2.1a
	return show_sitdown_self() && !gAgentAvatarp->isEditingAppearance() && !gAgent.getFlying() && !gRlvHandler.hasBehaviour(RLV_BHVR_SIT);
// [/RLVa:KB]
//	return show_sitdown_self() && !gAgentAvatarp->isEditingAppearance() && !gAgent.getFlying();
}

class LLSelfToggleSitStand : public view_listener_t
{
	bool handleEvent(const LLSD& userdata)
	{
		if (isAgentAvatarValid())
		{
			if (gAgentAvatarp->isSitting())
			{
				gAgent.standUp();
			}
			else
			{
				gAgent.sitDown();
			}
		}
		return true;
	}
};

bool enable_sit_stand()
{
	return enable_sitdown_self() || enable_standup_self();
}

bool enable_fly_land()
{
	return gAgent.getFlying() || LLAgent::enableFlying();
}

// Force sit -KC
class FSSelfForceSit : public view_listener_t
{
	bool handleEvent(const LLSD& userdata)
	{
		if (!gAgentAvatarp->isSitting() && !gRlvHandler.hasBehaviour(RLV_BHVR_SIT))
		{
			gAgent.sitDown();
		}
		else if (gAgentAvatarp->isSitting() && !gRlvHandler.hasBehaviour(RLV_BHVR_UNSIT))
		{
			gAgent.standUp();
		}

		return true;
	}
};

bool enable_forcesit_self()
{
	return isAgentAvatarValid() &&
		((!gAgentAvatarp->isSitting() && !gRlvHandler.hasBehaviour(RLV_BHVR_SIT)) || 
		(gAgentAvatarp->isSitting() && !gRlvHandler.hasBehaviour(RLV_BHVR_UNSIT)));
}

class FSSelfCheckForceSit : public view_listener_t
{
	bool handleEvent(const LLSD& userdata)
	{
		if (!isAgentAvatarValid())
		{
			return false;
		}

		return gAgentAvatarp->isSitting();
	}
};

// Phantom mode -KC & <FS:CR>
class FSSelfToggleMoveLock : public view_listener_t
{
	bool handleEvent(const LLSD& userdata)
	{
		if (LLGridManager::getInstance()->isInSecondLife())
		{
			make_ui_sound("UISndMovelockToggle");
			bool new_value = !gSavedPerAccountSettings.getBOOL("UseMoveLock");
			gSavedPerAccountSettings.setBOOL("UseMoveLock", new_value);
			if (new_value)
			{
				LLNotificationsUtil::add("MovelockEnabling", LLSD());
			}
			else
			{
				LLNotificationsUtil::add("MovelockDisabling", LLSD());
			}
		}
#ifdef OPENSIM
		else
		{
			gAgent.togglePhantom();
		}
#endif // OPENSIM
		//TODO: feedback to local chat
		return true;
	}
};


class FSSelfCheckMoveLock : public view_listener_t
{
	bool handleEvent(const LLSD& userdata)
	{
		bool new_value(false);
		if (LLGridManager::getInstance()->isInSecondLife())
		{
			new_value = gSavedPerAccountSettings.getBOOL("UseMoveLock");
		}
#ifdef OPENSIM
		else
		{
			new_value = gAgent.getPhantom();
		}
#endif // OPENSIM
		return new_value;
	}
};

bool enable_bridge_function()
{
	return FSLSLBridge::instance().canUseBridge();
}

bool enable_move_lock()
{
#ifdef OPENSIM
	// Phantom mode always works on opensim, at least right now.
	if (LLGridManager::getInstance()->isInOpenSim())
		return true;
#endif // OPENSIM
	return enable_bridge_function();
}

bool enable_script_info()
{
	return (!LLSelectMgr::getInstance()->getSelection()->isEmpty()
			&& enable_bridge_function());
}
// </FS:CR>

// [SJ - Adding IgnorePrejump in Menu ]
class FSSelfToggleIgnorePreJump : public view_listener_t
{
	bool handleEvent(const LLSD& userdata)
	{
		gSavedSettings.setBOOL("FSIgnoreFinishAnimation", !gSavedSettings.getBOOL("FSIgnoreFinishAnimation"));
		return true;
	}
};

// [SJ - Adding IgnorePrejump in Menu ]
class FSSelfCheckIgnorePreJump : public view_listener_t
{
	bool handleEvent(const LLSD& userdata)
	{
		bool new_value = gSavedSettings.getBOOL("FSIgnoreFinishAnimation");
		return new_value;
	}
};

class LLCheckPanelPeopleTab : public view_listener_t
{
	bool handleEvent(const LLSD& userdata)
		{
			std::string panel_name = userdata.asString();

			LLPanel *panel = LLFloaterSidePanelContainer::getPanel("people", panel_name);
			if(panel && panel->isInVisibleChain())
			{
				return true;
			}
			return false;
		}
};
// Toggle one of "People" panel tabs in side tray.
class LLTogglePanelPeopleTab : public view_listener_t
{
	bool handleEvent(const LLSD& userdata)
	{
		std::string panel_name = userdata.asString();

		LLSD param;
		param["people_panel_tab_name"] = panel_name;

		// <FS:Ansariel> Handle blocklist separately because of standalone option
		if (panel_name == "blocked_panel")
		{
			if (gSavedSettings.getBOOL("FSUseStandaloneBlocklistFloater"))
			{
				LLFloaterReg::showInstance("fs_blocklist");
			}
			else
			{
				togglePeoplePanel(panel_name, param);
			}
			return true;
		}
		// </FS:Ansariel>

		// <FS:Zi> Open groups and friends lists in communicate floater
		// <FS:Lo> Adding an option to still use v2 windows
		if(gSavedSettings.getBOOL("FSUseV2Friends") && gSavedSettings.getString("FSInternalSkinCurrent") != "Vintage")
		{
			if (   panel_name == "friends_panel"
				|| panel_name == "groups_panel"
				|| panel_name == "nearby_panel"
				|| panel_name == "blocked_panel"
				|| panel_name == "contact_sets_panel")
			{
				return togglePeoplePanel(panel_name, param);
			}
			else
			{
				return false;
			}
		}
		else
		{
			if(panel_name=="nearby_panel")
			{
				return togglePeoplePanel(panel_name,param);
			}
			else if(panel_name=="groups_panel")
			{
				if (gSavedSettings.getBOOL("ContactsTornOff"))
				{
					FSFloaterContacts* instance = FSFloaterContacts::getInstance();
					std::string activetab = instance->getChild<LLTabContainer>("friends_and_groups")->getCurrentPanel()->getName();
					if (instance->getVisible() && activetab == panel_name) 
					{
						instance->closeFloater();
					}
					else
					{
						instance->openTab("groups");
					}
				}
				else
				{
					FSFloaterContacts::getInstance()->openTab("groups");
				}
				return true;
			}
			else if(panel_name=="friends_panel")
			{
				if (gSavedSettings.getBOOL("ContactsTornOff"))
				{
					FSFloaterContacts* instance = FSFloaterContacts::getInstance();
					std::string activetab = instance->getChild<LLTabContainer>("friends_and_groups")->getCurrentPanel()->getName();
					if (instance->getVisible() && activetab == panel_name) 
					{
						instance->closeFloater();
					}
					else
					{
						instance->openTab("friends");
					}
				}
				else
				{
					FSFloaterContacts::getInstance()->openTab("friends");
				}
				return true;
			}
			else if(panel_name=="contact_sets_panel")
			{
				if (gSavedSettings.getBOOL("ContactsTornOff"))
				{
					FSFloaterContacts* instance = FSFloaterContacts::getInstance();
					std::string activetab = instance->getChild<LLTabContainer>("friends_and_groups")->getCurrentPanel()->getName();
					if (instance->getVisible() && activetab == panel_name)
					{
						instance->closeFloater();
					}
					else
					{
						instance->openTab("contact_sets");
					}
				}
				else
				{
					FSFloaterContacts::getInstance()->openTab("contact_sets");
				}
				return true;
			}
			else
			{
				return false;
			}
		}
		// </FS:Lo>
		// </FS:Zi>
	}

	static bool togglePeoplePanel(const std::string& panel_name, const LLSD& param)
	{
		LLPanel	*panel = LLFloaterSidePanelContainer::getPanel("people", panel_name);
		if(!panel)
			return false;

		if (panel->isInVisibleChain())
		{
			LLFloaterReg::hideInstance("people");
		}
		else
		{
			LLFloaterSidePanelContainer::showPanel("people", "panel_people", param) ;
		}

		return true;
	}
};

BOOL check_admin_override(void*)
{
	return gAgent.getAdminOverride();
}

void handle_admin_override_toggle(void*)
{
	gAgent.setAdminOverride(!gAgent.getAdminOverride());

	// The above may have affected which debug menus are visible
	show_debug_menus();
}

void handle_visual_leak_detector_toggle(void*)
{
	static bool vld_enabled = false;

	if ( vld_enabled )
	{
#ifdef INCLUDE_VLD
		// only works for debug builds (hard coded into vld.h)
#if defined(_DEBUG) || defined(VLD_FORCE_ENABLE)
		// start with Visual Leak Detector turned off
		VLDDisable();
#endif // _DEBUG
#endif // INCLUDE_VLD
		vld_enabled = false;
	}
	else
	{
#ifdef INCLUDE_VLD
		// only works for debug builds (hard coded into vld.h)
#if defined(_DEBUG) || defined(VLD_FORCE_ENABLE)
		// start with Visual Leak Detector turned off
		VLDEnable();
#endif // _DEBUG
#endif // INCLUDE_VLD

		vld_enabled = true;
	};
}

void handle_god_mode(void*)
{
	gAgent.requestEnterGodMode();
}

void handle_leave_god_mode(void*)
{
	gAgent.requestLeaveGodMode();
}

void set_god_level(U8 god_level)
{
	U8 old_god_level = gAgent.getGodLevel();
	gAgent.setGodLevel( god_level );
	LLViewerParcelMgr::getInstance()->notifyObservers();

	// God mode changes region visibility
	LLWorldMap::getInstance()->reloadItems(true);

	// inventory in items may change in god mode
	gObjectList.dirtyAllObjectInventory();

        if(gViewerWindow)
        {
            gViewerWindow->setMenuBackgroundColor(god_level > GOD_NOT,
            !LLGridManager::getInstance()->isInSLBeta());
        }
    
        LLSD args;
	if(god_level > GOD_NOT)
	{
		args["LEVEL"] = llformat("%d",(S32)god_level);
		LLNotificationsUtil::add("EnteringGodMode", args);
	}
	else
	{
		args["LEVEL"] = llformat("%d",(S32)old_god_level);
		LLNotificationsUtil::add("LeavingGodMode", args);
	}

	// changing god-level can affect which menus we see
	show_debug_menus();

	// changing god-level can invalidate search results
	LLFloaterSearch *search = dynamic_cast<LLFloaterSearch*>(LLFloaterReg::getInstance("search"));
	if (search)
	{
		search->godLevelChanged(god_level);
	}
}

#ifdef TOGGLE_HACKED_GODLIKE_VIEWER
void handle_toggle_hacked_godmode(void*)
{
	gHackGodmode = !gHackGodmode;
	set_god_level(gHackGodmode ? GOD_MAINTENANCE : GOD_NOT);
}

BOOL check_toggle_hacked_godmode(void*)
{
	return gHackGodmode;
}

bool enable_toggle_hacked_godmode(void*)
{
  return LLGridManager::getInstance()->isInSLBeta();
}
#endif

void process_grant_godlike_powers(LLMessageSystem* msg, void**)
{
	LLUUID agent_id;
	msg->getUUIDFast(_PREHASH_AgentData, _PREHASH_AgentID, agent_id);
	LLUUID session_id;
	msg->getUUIDFast(_PREHASH_AgentData, _PREHASH_SessionID, session_id);
	if((agent_id == gAgent.getID()) && (session_id == gAgent.getSessionID()))
	{
		U8 god_level;
		msg->getU8Fast(_PREHASH_GrantData, _PREHASH_GodLevel, god_level);
		set_god_level(god_level);
	}
	else
	{
		LL_WARNS() << "Grant godlike for wrong agent " << agent_id << LL_ENDL;
	}
}

/*
class LLHaveCallingcard : public LLInventoryCollectFunctor
{
public:
	LLHaveCallingcard(const LLUUID& agent_id);
	virtual ~LLHaveCallingcard() {}
	virtual bool operator()(LLInventoryCategory* cat,
							LLInventoryItem* item);
	BOOL isThere() const { return mIsThere;}
protected:
	LLUUID mID;
	BOOL mIsThere;
};

LLHaveCallingcard::LLHaveCallingcard(const LLUUID& agent_id) :
	mID(agent_id),
	mIsThere(FALSE)
{
}

bool LLHaveCallingcard::operator()(LLInventoryCategory* cat,
								   LLInventoryItem* item)
{
	if(item)
	{
		if((item->getType() == LLAssetType::AT_CALLINGCARD)
		   && (item->getCreatorUUID() == mID))
		{
			mIsThere = TRUE;
		}
	}
	return FALSE;
}
*/

BOOL is_agent_mappable(const LLUUID& agent_id)
{
	const LLRelationship* buddy_info = NULL;
	bool is_friend = LLAvatarActions::isFriend(agent_id);

	if (is_friend)
		buddy_info = LLAvatarTracker::instance().getBuddyInfo(agent_id);

	return (buddy_info &&
		buddy_info->isOnline() &&
		buddy_info->isRightGrantedFrom(LLRelationship::GRANT_MAP_LOCATION)
		);
}


// Enable a menu item when you don't have someone's card.
class LLAvatarEnableAddFriend : public view_listener_t
{
	bool handleEvent(const LLSD& userdata)
	{
		LLVOAvatar* avatar = find_avatar_from_object(LLSelectMgr::getInstance()->getSelection()->getPrimaryObject());
//		bool new_value = avatar && !LLAvatarActions::isFriend(avatar->getID());
// [RLVa:KB] - Checked: RLVa-1.2.0
		bool new_value = avatar && !LLAvatarActions::isFriend(avatar->getID()) && (RlvActions::canShowName(RlvActions::SNC_DEFAULT, avatar->getID()));
// [/RLVa:KB]
		return new_value;
	}
};

void request_friendship(const LLUUID& dest_id)
{
	LLViewerObject* dest = gObjectList.findObject(dest_id);
	if(dest && dest->isAvatar())
	{
		std::string full_name;
		LLNameValue* nvfirst = dest->getNVPair("FirstName");
		LLNameValue* nvlast = dest->getNVPair("LastName");
		if(nvfirst && nvlast)
		{
			full_name = LLCacheName::buildFullName(
				nvfirst->getString(), nvlast->getString());
		}
		if (!full_name.empty())
		{
			LLAvatarActions::requestFriendshipDialog(dest_id, full_name);
		}
		else
		{
			LLNotificationsUtil::add("CantOfferFriendship");
		}
	}
}


class LLEditEnableCustomizeAvatar : public view_listener_t
{
	bool handleEvent(const LLSD& userdata)
	{
//		bool new_value = gAgentWearables.areWearablesLoaded();
// [RLVa:KB] - Checked: 2010-04-01 (RLVa-1.2.0c) | Modified: RLVa-1.0.0g
		bool new_value = gAgentWearables.areWearablesLoaded() && ((!rlv_handler_t::isEnabled()) || (RlvActions::canStand()));
// [/RLVa:KB]
		return new_value;
	}
};

class LLEnableEditShape : public view_listener_t
{
	bool handleEvent(const LLSD& userdata)
	{
		return gAgentWearables.isWearableModifiable(LLWearableType::WT_SHAPE, 0);
	}
};

class LLEnableHoverHeight : public view_listener_t
{
	bool handleEvent(const LLSD& userdata)
	{
		// <FS:Ansariel> Legacy baking avatar z-offset
		//return gAgent.getRegion() && gAgent.getRegion()->avatarHoverHeightEnabled();
		return (gAgent.getRegion() && gAgent.getRegion()->avatarHoverHeightEnabled()) || (isAgentAvatarValid() && !gAgentAvatarp->isUsingServerBakes());
		// </FS:Ansariel>
	}
};

class LLEnableEditPhysics : public view_listener_t
{
	bool handleEvent(const LLSD& userdata)
	{
		//return gAgentWearables.isWearableModifiable(LLWearableType::WT_SHAPE, 0);
		return TRUE;
	}
};

bool is_object_sittable()
{
// [RLVa:KB] - Checked: 2010-03-06 (RLVa-1.2.0c) | Added: RLVa-1.1.0j
	// RELEASE-RLVa: [SL-2.2.0] Make sure we're examining the same object that handle_sit_or_stand() will request a sit for
	if (rlv_handler_t::isEnabled())
	{
		const LLPickInfo& pick = LLToolPie::getInstance()->getPick();
		if ( (pick.mObjectID.notNull()) && (!RlvActions::canSit(pick.getObject(), pick.mObjectOffset)) )
			return false;
	}
// [/RLVa:KB]

	LLViewerObject* object = LLSelectMgr::getInstance()->getSelection()->getPrimaryObject();

	if (object && object->getPCode() == LL_PCODE_VOLUME)
	{
		return true;
	}
	else
	{
		return false;
	}
}

// only works on pie menu
void handle_object_sit(LLViewerObject *object, const LLVector3 &offset)
{
	// get object selection offset 

//	if (object && object->getPCode() == LL_PCODE_VOLUME)
// [RLVa:KB] - Checked: 2010-03-06 (RLVa-1.2.0c) | Modified: RLVa-1.2.0c
	if ( (object && object->getPCode() == LL_PCODE_VOLUME) && 
		 ((!rlv_handler_t::isEnabled()) || (RlvActions::canSit(object, offset))) )
// [/RLVa:KB]
	{
// [RLVa:KB] - Checked: 2010-08-29 (RLVa-1.2.1c) | Added: RLVa-1.2.1c
		if ( (gRlvHandler.hasBehaviour(RLV_BHVR_STANDTP)) && (isAgentAvatarValid()) )
		{
			if (gAgentAvatarp->isSitting())
			{
				gAgent.standUp();
				return;
			}
			gRlvHandler.setSitSource(gAgent.getPositionGlobal());
		}
// [/RLVa:KB]

		gMessageSystem->newMessageFast(_PREHASH_AgentRequestSit);
		gMessageSystem->nextBlockFast(_PREHASH_AgentData);
		gMessageSystem->addUUIDFast(_PREHASH_AgentID, gAgent.getID());
		gMessageSystem->addUUIDFast(_PREHASH_SessionID, gAgent.getSessionID());
		gMessageSystem->nextBlockFast(_PREHASH_TargetObject);
		gMessageSystem->addUUIDFast(_PREHASH_TargetID, object->mID);
		gMessageSystem->addVector3Fast(_PREHASH_Offset, offset);

		object->getRegion()->sendReliableMessage();
	}
}

void handle_object_sit_or_stand()
{
    LLPickInfo pick = LLToolPie::getInstance()->getPick();
    LLViewerObject *object = pick.getObject();
    if (!object || pick.mPickType == LLPickInfo::PICK_FLORA)
    {
        return;
    }

    if (sitting_on_selection())
    {
        gAgent.standUp();
        return;
    }

    handle_object_sit(object, pick.mObjectOffset);
}

void handle_object_sit(const LLUUID& object_id)
{
    LLViewerObject* obj = gObjectList.findObject(object_id);
    if (!obj)
    {
        return;
    }

    LLVector3 offset(0, 0, 0);
    handle_object_sit(obj, offset);
}

void near_sit_down_point(BOOL success, void *)
{
	if (success)
	{
		gAgent.setFlying(FALSE);
		gAgent.clearControlFlags(AGENT_CONTROL_STAND_UP); // might have been set by autopilot
		gAgent.setControlFlags(AGENT_CONTROL_SIT_ON_GROUND);
	}
}

class LLLandSit : public view_listener_t
{
    bool handleEvent(const LLSD& userdata)
    {
// [RLVa:KB] - Checked: 2010-09-28 (RLVa-1.2.1f) | Modified: RLVa-1.2.1f
        if ( (rlv_handler_t::isEnabled()) && ((!RlvActions::canStand()) || (gRlvHandler.hasBehaviour(RLV_BHVR_SIT))) )
            return true;
// [/RLVa:KB]

        if (gAgent.isSitting())
        {
            gAgent.standUp();
        }
        LLVector3d posGlobal = LLToolPie::getInstance()->getPick().mPosGlobal;

        LLQuaternion target_rot;
        if (isAgentAvatarValid())
        {
            target_rot = gAgentAvatarp->getRotation();
        }
        else
        {
            target_rot = gAgent.getFrameAgent().getQuaternion();
        }
        gAgent.startAutoPilotGlobal(posGlobal, "Sit", &target_rot, near_sit_down_point, NULL, 0.7f);
        return true;
    }
};

class LLLandCanSit : public view_listener_t
{
    bool handleEvent(const LLSD& userdata)
    {
        LLVector3d posGlobal = LLToolPie::getInstance()->getPick().mPosGlobal;
        return !posGlobal.isExactlyZero(); // valid position, not beyond draw distance
    }
};

//-------------------------------------------------------------------
// Help menu functions
//-------------------------------------------------------------------

//
// Major mode switching
//
void reset_view_final( BOOL proceed );

void handle_reset_view()
{
	if (gAgentCamera.cameraCustomizeAvatar())
	{
		// switching to outfit selector should automagically save any currently edited wearable
		LLFloaterSidePanelContainer::showPanel("appearance", LLSD().with("type", "my_outfits"));
	}

	// <FS:Zi> Added optional V1 behavior so the avatar turns into camera direction after hitting ESC
	// gAgentCamera.setFocusOnAvatar(TRUE, FALSE, FALSE);
	if (!gSavedSettings.getBOOL("ResetViewTurnsAvatar"))
	{
		// The only thing we actually want to do here is set LLAgent::mFocusOnAvatar to TRUE,
		// since this prevents the avatar from turning.
		gAgentCamera.setFocusOnAvatar(TRUE, FALSE, FALSE);
	}
	// </FS:Zi>

	reset_view_final( TRUE );
	LLFloaterCamera::resetCameraMode();
}

// <FS:Zi> Add reset camera angles menu
void handle_reset_camera_angles()
{
	handle_reset_view();

	// Camera focus and offset with CTRL/SHIFT + Scroll wheel
	gSavedSettings.getControl("FocusOffsetRearView")->resetToDefault();
	gSavedSettings.getControl("CameraOffsetRearView")->resetToDefault();

	// warn the user if there is a scripted followcam active that might stop a camera reset
	PermissionsTracker::instance().warnFollowcam();
}
// </FS:Zi>

class LLViewResetView : public view_listener_t
{
	bool handleEvent(const LLSD& userdata)
	{
		handle_reset_view();
		return true;
	}
};

// <FS:Zi> Add reset camera angles menu
class LLViewResetCameraAngles : public view_listener_t
{
	bool handleEvent(const LLSD& userdata)
	{
		handle_reset_camera_angles();
		return true;
	}
};
// </FS:Zi>

// Note: extra parameters allow this function to be called from dialog.
void reset_view_final( BOOL proceed ) 
{
	if( !proceed )
	{
		return;
	}

	gAgentCamera.resetView(TRUE, TRUE);
	gAgentCamera.setLookAt(LOOKAT_TARGET_CLEAR);
}

class LLViewLookAtLastChatter : public view_listener_t
{
	bool handleEvent(const LLSD& userdata)
	{
		gAgentCamera.lookAtLastChat();
		return true;
	}
};

class LLViewMouselook : public view_listener_t
{
	bool handleEvent(const LLSD& userdata)
	{
		if (!gAgentCamera.cameraMouselook())
		{
			gAgentCamera.changeCameraToMouselook();
		}
		else
		{
			// NaCl - Rightclick-mousewheel zoom
			LLVector3 _NACL_MLFovValues = gSavedSettings.getVector3("_NACL_MLFovValues");
			F32 CameraAngle = gSavedSettings.getF32("CameraAngle");
			if (_NACL_MLFovValues.mV[VZ] > 0.0f)
			{
				_NACL_MLFovValues.mV[VY] = CameraAngle;
				_NACL_MLFovValues.mV[VZ] = 0.0f;
				gSavedSettings.setVector3("_NACL_MLFovValues", _NACL_MLFovValues);
				gSavedSettings.setF32("CameraAngle", _NACL_MLFovValues.mV[VX]);
			}
			// NaCl End
			gAgentCamera.changeCameraToDefault();
		}
		return true;
	}
};

class LLViewDefaultUISize : public view_listener_t
{
	bool handleEvent(const LLSD& userdata)
	{
		gSavedSettings.setF32("UIScaleFactor", 1.0f);
		gSavedSettings.setBOOL("UIAutoScale", FALSE);	
		gViewerWindow->reshape(gViewerWindow->getWindowWidthRaw(), gViewerWindow->getWindowHeightRaw());
		return true;
	}
};

class LLViewToggleUI : public view_listener_t
{
	bool handleEvent(const LLSD& userdata)
	{
		if(gAgentCamera.getCameraMode() != CAMERA_MODE_MOUSELOOK)
		{
			LLNotification::Params params("ConfirmHideUI");
			params.functor.function(boost::bind(&LLViewToggleUI::confirm, this, _1, _2));
			LLSD substitutions;
			// <FS:Ansariel> Notification not showing if hiding the UI
//#if LL_DARWIN
//			substitutions["SHORTCUT"] = "Cmd+Shift+U";
//#else
//			substitutions["SHORTCUT"] = "Ctrl+Shift+U";
//#endif
			substitutions["SHORTCUT"] = "Alt+Shift+U";
			// </FS:Ansariel>
			params.substitutions = substitutions;
			if (!gSavedSettings.getBOOL("HideUIControls"))
			{
				// hiding, so show notification
				LLNotifications::instance().add(params);
			}
			else
			{
				LLNotifications::instance().forceResponse(params, 0);
			}
		}
		return true;
	}

	void confirm(const LLSD& notification, const LLSD& response)
	{
		S32 option = LLNotificationsUtil::getSelectedOption(notification, response);

		if (option == 0) // OK
		{
			gViewerWindow->setUIVisibility(gSavedSettings.getBOOL("HideUIControls"));
			LLPanelStandStopFlying::getInstance()->setVisible(gSavedSettings.getBOOL("HideUIControls"));
			gSavedSettings.setBOOL("HideUIControls",!gSavedSettings.getBOOL("HideUIControls"));
		}
	}
};

// <FS:Ansariel> Notification not showing if hiding the UI
class LLViewCheckToggleUI : public view_listener_t
{
	bool handleEvent(const LLSD& userdata)
	{
		return gViewerWindow->getUIVisibility();
	}
};
// </FS:Ansariel>

void handle_duplicate_in_place(void*)
{
	LL_INFOS() << "handle_duplicate_in_place" << LL_ENDL;

	LLVector3 offset(0.f, 0.f, 0.f);
	LLSelectMgr::getInstance()->selectDuplicate(offset, TRUE);
}



/*
 * No longer able to support viewer side manipulations in this way
 *
void god_force_inv_owner_permissive(LLViewerObject* object,
									LLInventoryObject::object_list_t* inventory,
									S32 serial_num,
									void*)
{
	typedef std::vector<LLPointer<LLViewerInventoryItem> > item_array_t;
	item_array_t items;

	LLInventoryObject::object_list_t::const_iterator inv_it = inventory->begin();
	LLInventoryObject::object_list_t::const_iterator inv_end = inventory->end();
	for ( ; inv_it != inv_end; ++inv_it)
	{
		if(((*inv_it)->getType() != LLAssetType::AT_CATEGORY))
		{
			LLInventoryObject* obj = *inv_it;
			LLPointer<LLViewerInventoryItem> new_item = new LLViewerInventoryItem((LLViewerInventoryItem*)obj);
			LLPermissions perm(new_item->getPermissions());
			perm.setMaskBase(PERM_ALL);
			perm.setMaskOwner(PERM_ALL);
			new_item->setPermissions(perm);
			items.push_back(new_item);
		}
	}
	item_array_t::iterator end = items.end();
	item_array_t::iterator it;
	for(it = items.begin(); it != end; ++it)
	{
		// since we have the inventory item in the callback, it should not
		// invalidate iteration through the selection manager.
		object->updateInventory((*it), TASK_INVENTORY_ITEM_KEY, false);
	}
}
*/

void handle_object_owner_permissive(void*)
{
	// only send this if they're a god.
	if(gAgent.isGodlike())
	{
		// do the objects.
		LLSelectMgr::getInstance()->selectionSetObjectPermissions(PERM_BASE, TRUE, PERM_ALL, TRUE);
		LLSelectMgr::getInstance()->selectionSetObjectPermissions(PERM_OWNER, TRUE, PERM_ALL, TRUE);
	}
}

void handle_object_owner_self(void*)
{
	// only send this if they're a god.
	if(gAgent.isGodlike())
	{
		LLSelectMgr::getInstance()->sendOwner(gAgent.getID(), gAgent.getGroupID(), TRUE);
	}
}

// Shortcut to set owner permissions to not editable.
void handle_object_lock(void*)
{
	LLSelectMgr::getInstance()->selectionSetObjectPermissions(PERM_OWNER, FALSE, PERM_MODIFY);
}

void handle_object_asset_ids(void*)
{
	// only send this if they're a god.
	if (gAgent.isGodlike())
	{
		LLSelectMgr::getInstance()->sendGodlikeRequest("objectinfo", "assetids");
	}
}

void handle_force_parcel_owner_to_me(void*)
{
	LLViewerParcelMgr::getInstance()->sendParcelGodForceOwner( gAgent.getID() );
}

void handle_force_parcel_to_content(void*)
{
	LLViewerParcelMgr::getInstance()->sendParcelGodForceToContent();
}

void handle_claim_public_land(void*)
{
	if (LLViewerParcelMgr::getInstance()->getSelectionRegion() != gAgent.getRegion())
	{
		LLNotificationsUtil::add("ClaimPublicLand");
		return;
	}

	LLVector3d west_south_global;
	LLVector3d east_north_global;
	LLViewerParcelMgr::getInstance()->getSelection(west_south_global, east_north_global);
	LLVector3 west_south = gAgent.getPosAgentFromGlobal(west_south_global);
	LLVector3 east_north = gAgent.getPosAgentFromGlobal(east_north_global);

	LLMessageSystem* msg = gMessageSystem;
	msg->newMessage("GodlikeMessage");
	msg->nextBlock("AgentData");
	msg->addUUID("AgentID", gAgent.getID());
	msg->addUUID("SessionID", gAgent.getSessionID());
	msg->addUUIDFast(_PREHASH_TransactionID, LLUUID::null); //not used
	msg->nextBlock("MethodData");
	msg->addString("Method", "claimpublicland");
	msg->addUUID("Invoice", LLUUID::null);
	std::string buffer;
	buffer = llformat( "%f", west_south.mV[VX]);
	msg->nextBlock("ParamList");
	msg->addString("Parameter", buffer);
	buffer = llformat( "%f", west_south.mV[VY]);
	msg->nextBlock("ParamList");
	msg->addString("Parameter", buffer);
	buffer = llformat( "%f", east_north.mV[VX]);
	msg->nextBlock("ParamList");
	msg->addString("Parameter", buffer);
	buffer = llformat( "%f", east_north.mV[VY]);
	msg->nextBlock("ParamList");
	msg->addString("Parameter", buffer);
	gAgent.sendReliableMessage();
}



// HACK for easily testing new avatar geometry
void handle_god_request_avatar_geometry(void *)
{
	if (gAgent.isGodlike())
	{
		LLSelectMgr::getInstance()->sendGodlikeRequest("avatar toggle", "");
	}
}

static bool get_derezzable_objects(
	EDeRezDestination dest,
	std::string& error,
	LLViewerRegion*& first_region,
	std::vector<LLViewerObjectPtr>* derez_objectsp,
	bool only_check = false)
{
	bool found = false;

	LLObjectSelectionHandle selection = LLSelectMgr::getInstance()->getSelection();
	
	if (derez_objectsp)
		derez_objectsp->reserve(selection->getRootObjectCount());

	// Check conditions that we can't deal with, building a list of
	// everything that we'll actually be derezzing.
	for (LLObjectSelection::valid_root_iterator iter = selection->valid_root_begin();
		 iter != selection->valid_root_end(); iter++)
	{
		LLSelectNode* node = *iter;
		LLViewerObject* object = node->getObject();
		LLViewerRegion* region = object->getRegion();
		if (!first_region)
		{
			first_region = region;
		}
		else
		{
			if(region != first_region)
			{
				// Derez doesn't work at all if the some of the objects
				// are in regions besides the first object selected.
				
				// ...crosses region boundaries
				error = "AcquireErrorObjectSpan";
				break;
			}
		}
		if (object->isAvatar())
		{
			// ...don't acquire avatars
			continue;
		}

		// If AssetContainers are being sent back, they will appear as 
		// boxes in the owner's inventory.
		if (object->getNVPair("AssetContainer")
			&& dest != DRD_RETURN_TO_OWNER)
		{
			// this object is an asset container, derez its contents, not it
			LL_WARNS() << "Attempt to derez deprecated AssetContainer object type not supported." << LL_ENDL;
			/*
			object->requestInventory(container_inventory_arrived, 
				(void *)(BOOL)(DRD_TAKE_INTO_AGENT_INVENTORY == dest));
			*/
			continue;
		}
		BOOL can_derez_current = FALSE;
		switch(dest)
		{
		case DRD_TAKE_INTO_AGENT_INVENTORY:
		case DRD_TRASH:
			if (!object->isPermanentEnforced() &&
				((node->mPermissions->allowTransferTo(gAgent.getID()) && object->permModify())
				|| (node->allowOperationOnNode(PERM_OWNER, GP_OBJECT_MANIPULATE))))
			{
				can_derez_current = TRUE;
			}
			break;

		case DRD_RETURN_TO_OWNER:
			if(!object->isAttachment())
			{
				can_derez_current = TRUE;
			}
			break;

		default:
			if((node->mPermissions->allowTransferTo(gAgent.getID())
				&& object->permCopy())
			   || gAgent.isGodlike())
			{
				can_derez_current = TRUE;
			}
			break;
		}
		if(can_derez_current)
		{
			found = true;

			if (only_check)
				// one found, no need to traverse to the end
				break;

			if (derez_objectsp)
				derez_objectsp->push_back(object);

		}
	}

	return found;
}

static bool can_derez(EDeRezDestination dest)
{
	LLViewerRegion* first_region = NULL;
	std::string error;
	return get_derezzable_objects(dest, error, first_region, NULL, true);
}

static void derez_objects(
	EDeRezDestination dest,
	const LLUUID& dest_id,
	LLViewerRegion*& first_region,
	std::string& error,
	std::vector<LLViewerObjectPtr>* objectsp)
{
	std::vector<LLViewerObjectPtr> derez_objects;

	if (!objectsp) // if objects to derez not specified
	{
		// get them from selection
		if (!get_derezzable_objects(dest, error, first_region, &derez_objects, false))
		{
			LL_WARNS() << "No objects to derez" << LL_ENDL;
			return;
		}

		objectsp = &derez_objects;
	}


	if(gAgentCamera.cameraMouselook())
	{
		gAgentCamera.changeCameraToDefault();
	}

	// This constant is based on (1200 - HEADER_SIZE) / 4 bytes per
	// root.  I lopped off a few (33) to provide a bit
	// pad. HEADER_SIZE is currently 67 bytes, most of which is UUIDs.
	// This gives us a maximum of 63500 root objects - which should
	// satisfy anybody.
	const S32 MAX_ROOTS_PER_PACKET = 250;
	const S32 MAX_PACKET_COUNT = 254;
	F32 packets = ceil((F32)objectsp->size() / (F32)MAX_ROOTS_PER_PACKET);
	if(packets > (F32)MAX_PACKET_COUNT)
	{
		error = "AcquireErrorTooManyObjects";
	}

	if(error.empty() && objectsp->size() > 0)
	{
		U8 d = (U8)dest;
		LLUUID tid;
		tid.generate();
		U8 packet_count = (U8)packets;
		S32 object_index = 0;
		S32 objects_in_packet = 0;
		LLMessageSystem* msg = gMessageSystem;
		for(U8 packet_number = 0;
			packet_number < packet_count;
			++packet_number)
		{
			msg->newMessageFast(_PREHASH_DeRezObject);
			msg->nextBlockFast(_PREHASH_AgentData);
			msg->addUUIDFast(_PREHASH_AgentID, gAgent.getID());
			msg->addUUIDFast(_PREHASH_SessionID, gAgent.getSessionID());
			msg->nextBlockFast(_PREHASH_AgentBlock);
			msg->addUUIDFast(_PREHASH_GroupID, gAgent.getGroupID());
			msg->addU8Fast(_PREHASH_Destination, d);	
			msg->addUUIDFast(_PREHASH_DestinationID, dest_id);
			msg->addUUIDFast(_PREHASH_TransactionID, tid);
			msg->addU8Fast(_PREHASH_PacketCount, packet_count);
			msg->addU8Fast(_PREHASH_PacketNumber, packet_number);
			objects_in_packet = 0;
			while((object_index < objectsp->size())
				  && (objects_in_packet++ < MAX_ROOTS_PER_PACKET))

			{
				LLViewerObject* object = objectsp->at(object_index++);
				msg->nextBlockFast(_PREHASH_ObjectData);
				msg->addU32Fast(_PREHASH_ObjectLocalID, object->getLocalID());
				// VEFFECT: DerezObject
				LLHUDEffectSpiral* effectp = (LLHUDEffectSpiral*)LLHUDManager::getInstance()->createViewerEffect(LLHUDObject::LL_HUD_EFFECT_POINT, TRUE);
				effectp->setPositionGlobal(object->getPositionGlobal());
				effectp->setColor(LLColor4U(gAgent.getEffectColor()));
			}
			msg->sendReliable(first_region->getHost());
		}
		make_ui_sound("UISndObjectRezOut");

		// Busy count decremented by inventory update, so only increment
		// if will be causing an update.
		if (dest != DRD_RETURN_TO_OWNER)
		{
			gViewerWindow->getWindow()->incBusyCount();
		}
	}
	else if(!error.empty())
	{
		LLNotificationsUtil::add(error);
	}
}

static void derez_objects(EDeRezDestination dest, const LLUUID& dest_id)
{
	LLViewerRegion* first_region = NULL;
	std::string error;
	derez_objects(dest, dest_id, first_region, error, NULL);
}

void handle_take_copy()
{
	if (LLSelectMgr::getInstance()->getSelection()->isEmpty()) return;

// [RLVa:KB] - Checked: 2010-03-07 (RLVa-1.2.0c) | Modified: RLVa-1.2.0a
	if ( (rlv_handler_t::isEnabled()) && (!RlvActions::canStand()) )
	{
		// Allow only if the avie isn't sitting on any of the selected objects
		LLObjectSelectionHandle hSel = LLSelectMgr::getInstance()->getSelection();
		RlvSelectIsSittingOn f(gAgentAvatarp);
		if ( (hSel.notNull()) && (hSel->getFirstRootNode(&f, TRUE) != NULL) )
			return;
	}
// [/RLVa:KB]

	const LLUUID category_id = gInventory.findCategoryUUIDForType(LLFolderType::FT_OBJECT);
	derez_objects(DRD_ACQUIRE_TO_AGENT_INVENTORY, category_id);
}

void handle_link_objects()
{
	// <FS:Ansariel> We don't use a shortcut for two completely different functions based on context
	//if (LLSelectMgr::getInstance()->getSelection()->isEmpty())
	//{
	//	LLFloaterReg::toggleInstanceOrBringToFront("places");
	//}
	//else
	// </FS:Ansariel>
	{
		LLSelectMgr::getInstance()->linkObjects();
	}
}

// You can return an object to its owner if it is on your land.
class LLObjectReturn : public view_listener_t
{
public:
	LLObjectReturn() : mFirstRegion(NULL) {}

private:
	bool handleEvent(const LLSD& userdata)
	{
		if (LLSelectMgr::getInstance()->getSelection()->isEmpty()) return true;
// [RLVa:KB] - Checked: 2010-03-24 (RLVa-1.4.0a) | Modified: RLVa-1.0.0b
		if ( (rlv_handler_t::isEnabled()) && (!rlvCanDeleteOrReturn()) ) return true;
// [/RLVa:KB]

		mObjectSelection = LLSelectMgr::getInstance()->getEditSelection();

		// Save selected objects, so that we still know what to return after the confirmation dialog resets selection.
		get_derezzable_objects(DRD_RETURN_TO_OWNER, mError, mFirstRegion, &mReturnableObjects);

		LLNotificationsUtil::add("ReturnToOwner", LLSD(), LLSD(), boost::bind(&LLObjectReturn::onReturnToOwner, this, _1, _2));
		return true;
	}

	bool onReturnToOwner(const LLSD& notification, const LLSD& response)
	{
		S32 option = LLNotificationsUtil::getSelectedOption(notification, response);
		if (0 == option)
		{
			// Ignore category ID for this derez destination.
			derez_objects(DRD_RETURN_TO_OWNER, LLUUID::null, mFirstRegion, mError, &mReturnableObjects);
		}

		mReturnableObjects.clear();
		mError.clear();
		mFirstRegion = NULL;

		// drop reference to current selection
		mObjectSelection = NULL;
		return false;
	}

	LLObjectSelectionHandle mObjectSelection;

	std::vector<LLViewerObjectPtr> mReturnableObjects;
	std::string mError;
	LLViewerRegion* mFirstRegion;
};


// Allow return to owner if one or more of the selected items is
// over land you own.
class LLObjectEnableReturn : public view_listener_t
{
	bool handleEvent(const LLSD& userdata)
	{
		if (LLSelectMgr::getInstance()->getSelection()->isEmpty())
		{
			// Do not enable if nothing selected
			return false;
		}
// [RLVa:KB] - Checked: 2011-05-28 (RLVa-1.4.0a) | Modified: RLVa-1.4.0a
		if ( (rlv_handler_t::isEnabled()) && (!rlvCanDeleteOrReturn()) )
		{
			return false;
		}
// [/RLVa:KB]
#ifdef HACKED_GODLIKE_VIEWER
		bool new_value = true;
#else
		bool new_value = false;
		if (gAgent.isGodlike())
		{
			new_value = true;
		}
		else
		{
			new_value = can_derez(DRD_RETURN_TO_OWNER);
		}
#endif
		return new_value;
	}
};

void force_take_copy(void*)
{
	if (LLSelectMgr::getInstance()->getSelection()->isEmpty()) return;
	const LLUUID category_id = gInventory.findCategoryUUIDForType(LLFolderType::FT_OBJECT);
	derez_objects(DRD_FORCE_TO_GOD_INVENTORY, category_id);
}

void handle_take()
{
	// we want to use the folder this was derezzed from if it's
	// available. Otherwise, derez to the normal place.
//	if(LLSelectMgr::getInstance()->getSelection()->isEmpty())
// [RLVa:KB] - Checked: 2010-03-24 (RLVa-1.2.0e) | Modified: RLVa-1.0.0b
	if ( (LLSelectMgr::getInstance()->getSelection()->isEmpty()) || ((rlv_handler_t::isEnabled()) && (!rlvCanDeleteOrReturn())) )
// [/RLVa:KB]
	{
		return;
	}

	BOOL you_own_everything = TRUE;
	BOOL locked_but_takeable_object = FALSE;
	LLUUID category_id;
	
	for (LLObjectSelection::root_iterator iter = LLSelectMgr::getInstance()->getSelection()->root_begin();
		 iter != LLSelectMgr::getInstance()->getSelection()->root_end(); iter++)
	{
		LLSelectNode* node = *iter;
		LLViewerObject* object = node->getObject();
		if(object)
		{
			if(!object->permYouOwner())
			{
				you_own_everything = FALSE;
			}

			if(!object->permMove())
			{
				locked_but_takeable_object = TRUE;
			}
		}
		if(node->mFolderID.notNull())
		{
			if(category_id.isNull())
			{
				category_id = node->mFolderID;
				LL_DEBUGS("HandleTake") << "Node destination folder ID = " << category_id.asString() << LL_ENDL;
			}
			else if(category_id != node->mFolderID)
			{
				// we have found two potential destinations. break out
				// now and send to the default location.
				category_id.setNull();
				LL_DEBUGS("HandleTake") << "Conflicting node destination folders - setting to null UUID" << LL_ENDL;
				break;
			}
		}
	}
	if(category_id.notNull())
	{
		LL_DEBUGS("HandleTake") << "Selected destination folder ID: " << category_id.asString() << " - checking if category exists in inventory model" << LL_ENDL;

		// there is an unambiguous destination. See if this agent has
		// such a location and it is not in the trash or library
		if(!gInventory.getCategory(category_id))
		{
			// nope, set to NULL.
			category_id.setNull();
			LL_DEBUGS("HandleTake") << "Destination folder not found in inventory model - setting to null UUID" << LL_ENDL;
		}
		if(category_id.notNull())
		{
		        // check trash
			const LLUUID trash = gInventory.findCategoryUUIDForType(LLFolderType::FT_TRASH);
			if(category_id == trash || gInventory.isObjectDescendentOf(category_id, trash))
			{
				category_id.setNull();
				LL_DEBUGS("HandleTake") << "Destination folder is descendent of trash folder - setting to null UUID" << LL_ENDL;
			}

			// check library
			if(gInventory.isObjectDescendentOf(category_id, gInventory.getLibraryRootFolderID()))
			{
				category_id.setNull();
				LL_DEBUGS("HandleTake") << "Destination folder is descendent of library folder - setting to null UUID" << LL_ENDL;
			}

			// check inbox
			// <FS:Ansariel> Undo the SL-1579 fail
			//const LLUUID inbox_id = gInventory.findCategoryUUIDForType(LLFolderType::FT_INBOX);
			//if (category_id == inbox_id || gInventory.isObjectDescendentOf(category_id, inbox_id))
			//{
			//	category_id.setNull();
			//}
			// </FS:Ansariel>
		}
	}
	if(category_id.isNull())
	{
		category_id = gInventory.findCategoryUUIDForType(LLFolderType::FT_OBJECT);
		LL_DEBUGS("HandleTake") << "Destination folder = null UUID - determined default category: " << category_id.asString() << LL_ENDL;
	}
	LLSD payload;
	payload["folder_id"] = category_id;
	LL_DEBUGS("HandleTake") << "Final destination folder UUID being sent to sim: " << category_id.asString() << LL_ENDL;

	LLNotification::Params params("ConfirmObjectTakeLock");
	params.payload(payload);
	// MAINT-290
	// Reason: Showing the confirmation dialog resets object selection,	thus there is nothing to derez.
	// Fix: pass selection to the confirm_take, so that selection doesn't "die" after confirmation dialog is opened
	params.functor.function(boost::bind(confirm_take, _1, _2, LLSelectMgr::instance().getSelection()));

	if(locked_but_takeable_object ||
	   !you_own_everything)
	{
		if(locked_but_takeable_object && you_own_everything)
		{
			params.name("ConfirmObjectTakeLock");
		}
		else if(!locked_but_takeable_object && !you_own_everything)
		{
			params.name("ConfirmObjectTakeNoOwn");
		}
		else
		{
			params.name("ConfirmObjectTakeLockNoOwn");
		}
	
		LLNotifications::instance().add(params);
	}
	else
	{
		LLNotifications::instance().forceResponse(params, 0);
	}
}

void handle_object_show_inspector()
{
	LLObjectSelectionHandle selection = LLSelectMgr::getInstance()->getSelection();
	LLViewerObject* objectp = selection->getFirstRootObject(TRUE);
 	if (!objectp)
 	{
 		return;
 	}

	LLSD params;
	params["object_id"] = objectp->getID();
	LLFloaterReg::showInstance("inspect_object", params);
}

void handle_avatar_show_inspector()
{
	LLVOAvatar* avatar = find_avatar_from_object( LLSelectMgr::getInstance()->getSelection()->getPrimaryObject() );
	if(avatar)
	{
		LLSD params;
		params["avatar_id"] = avatar->getID();
		LLFloaterReg::showInstance("inspect_avatar", params);
	}
}



bool confirm_take(const LLSD& notification, const LLSD& response, LLObjectSelectionHandle selection_handle)
{
	S32 option = LLNotificationsUtil::getSelectedOption(notification, response);
	if(enable_take() && (option == 0))
	{
		derez_objects(DRD_TAKE_INTO_AGENT_INVENTORY, notification["payload"]["folder_id"].asUUID());
	}
	return false;
}

// You can take an item when it is public and transferrable, or when
// you own it. We err on the side of enabling the item when at least
// one item selected can be copied to inventory.
BOOL enable_take()
{
//	if (sitting_on_selection())
// [RLVa:KB] - Checked: 2010-03-24 (RLVa-1.2.0e) | Modified: RLVa-1.0.0b
	if ( (sitting_on_selection()) || ((rlv_handler_t::isEnabled()) && (!rlvCanDeleteOrReturn())) )
// [/RLVa:KB]
	{
		return FALSE;
	}

	for (LLObjectSelection::valid_root_iterator iter = LLSelectMgr::getInstance()->getSelection()->valid_root_begin();
		 iter != LLSelectMgr::getInstance()->getSelection()->valid_root_end(); iter++)
	{
		LLSelectNode* node = *iter;
		LLViewerObject* object = node->getObject();
		if (object->isAvatar())
		{
			// ...don't acquire avatars
			continue;
		}

#ifdef HACKED_GODLIKE_VIEWER
		return TRUE;
#else
# ifdef TOGGLE_HACKED_GODLIKE_VIEWER
		if (LLGridManager::getInstance()->isInSLBeta() 
            && gAgent.isGodlike())
		{
			return TRUE;
		}
# endif
		if(!object->isPermanentEnforced() &&
			((node->mPermissions->allowTransferTo(gAgent.getID())
			&& object->permModify())
			|| (node->mPermissions->getOwner() == gAgent.getID())))
		{
			return !object->isAttachment();
		}
#endif
	}
	return FALSE;
}


void handle_buy_or_take()
{
	if (LLSelectMgr::getInstance()->getSelection()->isEmpty())
	{
		return;
	}

	if (is_selection_buy_not_take())
	{
		S32 total_price = selection_price();

		if (total_price <= gStatusBar->getBalance() || total_price == 0)
		{
			handle_buy();
		}
		else
		{
			LLStringUtil::format_map_t args;
			args["AMOUNT"] = llformat("%d", total_price);
			LLBuyCurrencyHTML::openCurrencyFloater( LLTrans::getString( "this_object_costs", args ), total_price );
		}
	}
	else
	{
		handle_take();
	}
}

bool visible_buy_object()
{
	return is_selection_buy_not_take() && enable_buy_object();
}

bool visible_take_object()
{
	return !is_selection_buy_not_take() && enable_take();
}

bool tools_visible_buy_object()
{
	return is_selection_buy_not_take();
}

bool tools_visible_take_object()
{
	return !is_selection_buy_not_take();
}

class LLToolsEnableBuyOrTake : public view_listener_t
{
	bool handleEvent(const LLSD& userdata)
	{
		bool is_buy = is_selection_buy_not_take();
		bool new_value = is_buy ? enable_buy_object() : enable_take();
		return new_value;
	}
};

// This is a small helper function to determine if we have a buy or a
// take in the selection. This method is to help with the aliasing
// problems of putting buy and take in the same pie menu space. After
// a fair amont of discussion, it was determined to prefer buy over
// take. The reasoning follows from the fact that when users walk up
// to buy something, they will click on one or more items. Thus, if
// anything is for sale, it becomes a buy operation, and the server
// will group all of the buy items, and copyable/modifiable items into
// one package and give the end user as much as the permissions will
// allow. If the user wanted to take something, they will select fewer
// and fewer items until only 'takeable' items are left. The one
// exception is if you own everything in the selection that is for
// sale, in this case, you can't buy stuff from yourself, so you can
// take it.
// return value = TRUE if selection is a 'buy'.
//                FALSE if selection is a 'take'
BOOL is_selection_buy_not_take()
{
	for (LLObjectSelection::root_iterator iter = LLSelectMgr::getInstance()->getSelection()->root_begin();
		 iter != LLSelectMgr::getInstance()->getSelection()->root_end(); iter++)
	{
		LLSelectNode* node = *iter;
		LLViewerObject* obj = node->getObject();
		if(obj && !(obj->permYouOwner()) && (node->mSaleInfo.isForSale()))
		{
// [RLVa:KB] - @buy
			if (!RlvActions::canBuyObject(obj->getID()))
				continue;
// [/RLVa:KB]

			// you do not own the object and it is for sale, thus,
			// it's a buy
			return TRUE;
		}
	}
	return FALSE;
}

S32 selection_price()
{
	S32 total_price = 0;
	for (LLObjectSelection::root_iterator iter = LLSelectMgr::getInstance()->getSelection()->root_begin();
		 iter != LLSelectMgr::getInstance()->getSelection()->root_end(); iter++)
	{
		LLSelectNode* node = *iter;
		LLViewerObject* obj = node->getObject();
		if(obj && !(obj->permYouOwner()) && (node->mSaleInfo.isForSale()))
		{
			// you do not own the object and it is for sale.
			// Add its price.
			total_price += node->mSaleInfo.getSalePrice();
		}
	}

	return total_price;
}
/*
bool callback_show_buy_currency(const LLSD& notification, const LLSD& response)
{
	S32 option = LLNotificationsUtil::getSelectedOption(notification, response);
	if (0 == option)
	{
		LL_INFOS() << "Loading page " << LLNotifications::instance().getGlobalString("BUY_CURRENCY_URL") << LL_ENDL;
		LLWeb::loadURL(LLNotifications::instance().getGlobalString("BUY_CURRENCY_URL"));
	}
	return false;
}
*/

void show_buy_currency(const char* extra)
{
	// Don't show currency web page for branded clients.
/*
	std::ostringstream mesg;
	if (extra != NULL)
	{	
		mesg << extra << "\n \n";
	}
	mesg << "Go to " << LLNotifications::instance().getGlobalString("BUY_CURRENCY_URL")<< "\nfor information on purchasing currency?";
*/
	LLSD args;
	if (extra != NULL)
	{
		args["EXTRA"] = extra;
	}
	LLNotificationsUtil::add("PromptGoToCurrencyPage", args);//, LLSD(), callback_show_buy_currency);
}

void handle_buy()
{
	if (LLSelectMgr::getInstance()->getSelection()->isEmpty()) return;

	LLSaleInfo sale_info;
	BOOL valid = LLSelectMgr::getInstance()->selectGetSaleInfo(sale_info);
	if (!valid) return;

	S32 price = sale_info.getSalePrice();
	
	if (price > 0 && price > gStatusBar->getBalance())
	{
		LLStringUtil::format_map_t args;
		args["AMOUNT"] = llformat("%d", price);
		LLBuyCurrencyHTML::openCurrencyFloater( LLTrans::getString("this_object_costs", args), price );
		return;
	}

	if (sale_info.getSaleType() == LLSaleInfo::FS_CONTENTS)
	{
		handle_buy_contents(sale_info);
	}
	else
	{
		handle_buy_object(sale_info);
	}
}

bool anyone_copy_selection(LLSelectNode* nodep)
{
	bool perm_copy = (bool)(nodep->getObject()->permCopy());
	bool all_copy = (bool)(nodep->mPermissions->getMaskEveryone() & PERM_COPY);
	return perm_copy && all_copy;
}

bool for_sale_selection(LLSelectNode* nodep)
{
	return nodep->mSaleInfo.isForSale()
		&& nodep->mPermissions->getMaskOwner() & PERM_TRANSFER
		&& (nodep->mPermissions->getMaskOwner() & PERM_COPY
			|| nodep->mSaleInfo.getSaleType() != LLSaleInfo::FS_COPY);
}

BOOL sitting_on_selection()
{
	LLSelectNode* node = LLSelectMgr::getInstance()->getSelection()->getFirstRootNode();
	if (!node)
	{
		return FALSE;
	}

	if (!node->mValid)
	{
		return FALSE;
	}

	LLViewerObject* root_object = node->getObject();
	if (!root_object)
	{
		return FALSE;
	}

	// Need to determine if avatar is sitting on this object
	if (!isAgentAvatarValid()) return FALSE;

	return (gAgentAvatarp->isSitting() && gAgentAvatarp->getRoot() == root_object);
}

class LLToolsSaveToObjectInventory : public view_listener_t
{
	bool handleEvent(const LLSD& userdata)
	{
		LLSelectNode* node = LLSelectMgr::getInstance()->getSelection()->getFirstRootNode();
		if(node && (node->mValid) && (!node->mFromTaskID.isNull()))
		{
			// *TODO: check to see if the fromtaskid object exists.
			derez_objects(DRD_SAVE_INTO_TASK_INVENTORY, node->mFromTaskID);
		}
		return true;
	}
};

class LLToolsEnablePathfinding : public view_listener_t
{
	bool handleEvent(const LLSD& userdata)
	{
		return (LLPathfindingManager::getInstance() != NULL) && LLPathfindingManager::getInstance()->isPathfindingEnabledForCurrentRegion();
	}
};

class LLToolsEnablePathfindingView : public view_listener_t
{
	bool handleEvent(const LLSD& userdata)
	{
		return (LLPathfindingManager::getInstance() != NULL) && LLPathfindingManager::getInstance()->isPathfindingEnabledForCurrentRegion() && LLPathfindingManager::getInstance()->isPathfindingViewEnabled();
	}
};

class LLToolsDoPathfindingRebakeRegion : public view_listener_t
{
	bool handleEvent(const LLSD& userdata)
	{
		bool hasPathfinding = (LLPathfindingManager::getInstance() != NULL);

		if (hasPathfinding)
		{
			LLMenuOptionPathfindingRebakeNavmesh::getInstance()->sendRequestRebakeNavmesh();
		}

		return hasPathfinding;
	}
};

class LLToolsEnablePathfindingRebakeRegion : public view_listener_t
{
	bool handleEvent(const LLSD& userdata)
	{
		bool returnValue = false;

        if (LLNavigationBar::instanceExists())
        {
            returnValue = LLNavigationBar::getInstance()->isRebakeNavMeshAvailable();
        }
		return returnValue;
	}
};

// Round the position of all root objects to the grid
class LLToolsSnapObjectXY : public view_listener_t
{
	bool handleEvent(const LLSD& userdata)
	{
		F64 snap_size = (F64)gSavedSettings.getF32("GridResolution");

		for (LLObjectSelection::root_iterator iter = LLSelectMgr::getInstance()->getSelection()->root_begin();
			 iter != LLSelectMgr::getInstance()->getSelection()->root_end(); iter++)
		{
			LLSelectNode* node = *iter;
			LLViewerObject* obj = node->getObject();
			if (obj->permModify())
			{
				LLVector3d pos_global = obj->getPositionGlobal();
				F64 round_x = fmod(pos_global.mdV[VX], snap_size);
				if (round_x < snap_size * 0.5)
				{
					// closer to round down
					pos_global.mdV[VX] -= round_x;
				}
				else
				{
					// closer to round up
					pos_global.mdV[VX] -= round_x;
					pos_global.mdV[VX] += snap_size;
				}

				F64 round_y = fmod(pos_global.mdV[VY], snap_size);
				if (round_y < snap_size * 0.5)
				{
					pos_global.mdV[VY] -= round_y;
				}
				else
				{
					pos_global.mdV[VY] -= round_y;
					pos_global.mdV[VY] += snap_size;
				}

				obj->setPositionGlobal(pos_global, FALSE);
			}
		}
		LLSelectMgr::getInstance()->sendMultipleUpdate(UPD_POSITION);
		return true;
	}
};

// Determine if the option to cycle between linked prims is shown
class LLToolsEnableSelectNextPart : public view_listener_t
{
	bool handleEvent(const LLSD& userdata)
	{
        bool new_value = (!LLSelectMgr::getInstance()->getSelection()->isEmpty()
                          && (gSavedSettings.getBOOL("EditLinkedParts")
                              || LLToolFace::getInstance() == LLToolMgr::getInstance()->getCurrentTool()));
		return new_value;
	}
};

// Cycle selection through linked children or/and faces in selected object.
// FIXME: Order of children list is not always the same as sim's idea of link order. This may confuse
// resis. Need link position added to sim messages to address this.
class LLToolsSelectNextPartFace : public view_listener_t
{
    bool handleEvent(const LLSD& userdata)
    {
        bool cycle_faces = LLToolFace::getInstance() == LLToolMgr::getInstance()->getCurrentTool();
        bool cycle_linked = gSavedSettings.getBOOL("EditLinkedParts");

        if (!cycle_faces && !cycle_linked)
        {
            // Nothing to do
            return true;
        }

        bool fwd = (userdata.asString() == "next");
        bool prev = (userdata.asString() == "previous");
        bool ifwd = (userdata.asString() == "includenext");
        bool iprev = (userdata.asString() == "includeprevious");

		// <FS:Zi> Make shift+click on forward/back buttons work like includenext/previous
		//         (filter out the menu shortcuts by testing for ifwd / iprev)
		if (gKeyboard->currentMask(false) & MASK_SHIFT && !ifwd && !iprev)
		{
			ifwd = fwd;
			iprev = prev;
			fwd = false;
			prev = false;
		}
		// </FS:Zi>

        LLViewerObject* to_select = NULL;
        bool restart_face_on_part = !cycle_faces;
        S32 new_te = 0;

        if (cycle_faces)
        {
            // Cycle through faces of current selection, if end is reached, swithc to next part (if present)
            LLSelectNode* nodep = LLSelectMgr::getInstance()->getSelection()->getFirstNode();
            if (!nodep) return false;
            to_select = nodep->getObject();
            if (!to_select) return false;

            S32 te_count = to_select->getNumTEs();
            S32 selected_te = nodep->getLastOperatedTE();

            if (fwd || ifwd)
            {
                // <FS:Zi> FIRE-32282: fix face selection cycle starting at face 1 instead of face 0
                // is more than one face selected in the whole set?
                if (LLSelectMgr::getInstance()->getSelection()->getTECount() > 1)
                {
                    // count the number of selected faces on the current link
                    S32 count = 0;
                    S32 num_tes = to_select->getNumTEs();
                    for (S32 te = 0; te < num_tes; te++)
                    {
                        if (nodep->isTESelected(te))
                        {
                            ++count;
                        }
                    }

                    // if all faces of the current link are selected, set a flag to make sure the
                    // next selected face will be face 0
                    if (count == num_tes)
                    {
                        selected_te = -1;
                    }
                }
                // </FS:Zi>

                if (selected_te < 0)
                {
                    new_te = 0;
                }
                else if (selected_te + 1 < te_count)
                {
                    // select next face
                    new_te = selected_te + 1;
                }
                else
                {
                    // restart from first face on next part
                    restart_face_on_part = true;
                }
            }
            else if (prev || iprev)
            {
                if (selected_te > te_count)
                {
                    new_te = te_count - 1;
                }
                else if (selected_te - 1 >= 0)
                {
                    // select previous face
                    new_te = selected_te - 1;
                }
                else
                {
                    // restart from last face on next part
                    restart_face_on_part = true;
                }
            }
        }

		S32 object_count = LLSelectMgr::getInstance()->getSelection()->getObjectCount();
		if (cycle_linked && object_count && restart_face_on_part)
		{
			LLViewerObject* selected = LLSelectMgr::getInstance()->getSelection()->getFirstObject();
			if (selected && selected->getRootEdit())
			{
				LLViewerObject::child_list_t children = selected->getRootEdit()->getChildren();
				children.push_front(selected->getRootEdit());	// need root in the list too

				for (LLViewerObject::child_list_t::iterator iter = children.begin(); iter != children.end(); ++iter)
				{
					if ((*iter)->isSelected())
					{
						if (object_count > 1 && (fwd || prev))	// multiple selection, find first or last selected if not include
						{
							to_select = *iter;
							if (fwd)
							{
								// stop searching if going forward; repeat to get last hit if backward
								break;
							}
						}
						else if ((object_count == 1) || (ifwd || iprev))	// single selection or include
						{
							if (fwd || ifwd)
							{
								++iter;
								while (iter != children.end() && ((*iter)->isAvatar() || (ifwd && (*iter)->isSelected())))
								{
									++iter;	// skip sitting avatars and selected if include
								}
							}
							else // backward
							{
								iter = (iter == children.begin() ? children.end() : iter);
								--iter;
								while (iter != children.begin() && ((*iter)->isAvatar() || (iprev && (*iter)->isSelected())))
								{
									--iter;	// skip sitting avatars and selected if include
								}
							}
							iter = (iter == children.end() ? children.begin() : iter);
							to_select = *iter;
							break;
						}
					}
				}
			}
		}

        if (to_select)
        {
            if (gFocusMgr.childHasKeyboardFocus(gFloaterTools))
            {
                gFocusMgr.setKeyboardFocus(NULL);	// force edit toolbox to commit any changes
            }
            if (fwd || prev)
            {
                LLSelectMgr::getInstance()->deselectAll();
            }
            if (cycle_faces)
            {
                if (restart_face_on_part)
                {
                    if (fwd || ifwd)
                    {
                        new_te = 0;
                    }
                    else
                    {
                        new_te = to_select->getNumTEs() - 1;
                    }
                }
                LLSelectMgr::getInstance()->selectObjectOnly(to_select, new_te);
                LLSelectMgr::getInstance()->addAsIndividual(to_select, new_te, false);
            }
            else
            {
                LLSelectMgr::getInstance()->selectObjectOnly(to_select);
            }
            return true;
        }
		return true;
	}
};

class LLToolsStopAllAnimations : public view_listener_t
{
	bool handleEvent(const LLSD& userdata)
	{
		// <FS:Ansariel> Allow legacy stop animations without revoking script permissions
		//gAgent.stopCurrentAnimations();
		std::string param = userdata.asString();
		if (param.empty() || param == "stoprevoke")
		{
			gAgent.stopCurrentAnimations();
		}
		else if (param == "stop")
		{
			gAgent.stopCurrentAnimations(true);
		}
		// </FS:Ansariel>
		return true;
	}
};

class LLToolsReleaseKeys : public view_listener_t
{
	bool handleEvent(const LLSD& userdata)
	{
// [RLVa:KB] - Checked: 2010-04-19 (RLVa-1.2.0f) | Modified: RLVa-1.0.5a
		if ( (rlv_handler_t::isEnabled()) && (gRlvAttachmentLocks.hasLockedAttachmentPoint(RLV_LOCK_REMOVE)) )
			return true;
// [/RLVa:KB]

		gAgent.forceReleaseControls();
		return true;
	}
};

class LLToolsEnableReleaseKeys : public view_listener_t
{
	bool handleEvent(const LLSD& userdata)
	{
// [RLVa:KB] - Checked: 2010-04-19 (RLVa-1.2.0f) | Modified: RLVa-1.0.5a
		return (gAgent.anyControlGrabbed()) && 
			( (!rlv_handler_t::isEnabled()) || (!gRlvAttachmentLocks.hasLockedAttachmentPoint(RLV_LOCK_REMOVE)) );
// [/RLVa:KB]
//		return gAgent.anyControlGrabbed();
	}
};


class LLEditEnableCut : public view_listener_t
{
	bool handleEvent(const LLSD& userdata)
	{
		bool new_value = LLEditMenuHandler::gEditMenuHandler && LLEditMenuHandler::gEditMenuHandler->canCut();
		return new_value;
	}
};

class LLEditCut : public view_listener_t
{
	bool handleEvent(const LLSD& userdata)
	{
		if( LLEditMenuHandler::gEditMenuHandler )
		{
			LLEditMenuHandler::gEditMenuHandler->cut();
		}
		return true;
	}
};

class LLEditEnableCopy : public view_listener_t
{
	bool handleEvent(const LLSD& userdata)
	{
		bool new_value = LLEditMenuHandler::gEditMenuHandler && LLEditMenuHandler::gEditMenuHandler->canCopy();
		return new_value;
	}
};

class LLEditCopy : public view_listener_t
{
	bool handleEvent(const LLSD& userdata)
	{
		if( LLEditMenuHandler::gEditMenuHandler )
		{
			LLEditMenuHandler::gEditMenuHandler->copy();
		}
		return true;
	}
};

class LLEditEnablePaste : public view_listener_t
{
	bool handleEvent(const LLSD& userdata)
	{
		bool new_value = LLEditMenuHandler::gEditMenuHandler && LLEditMenuHandler::gEditMenuHandler->canPaste();
		return new_value;
	}
};

class LLEditPaste : public view_listener_t
{
	bool handleEvent(const LLSD& userdata)
	{
		if( LLEditMenuHandler::gEditMenuHandler )
		{
			LLEditMenuHandler::gEditMenuHandler->paste();
		}
		return true;
	}
};

class LLEditEnableDelete : public view_listener_t
{
	bool handleEvent(const LLSD& userdata)
	{
		bool new_value = LLEditMenuHandler::gEditMenuHandler && LLEditMenuHandler::gEditMenuHandler->canDoDelete();
		return new_value;
	}
};

class LLEditDelete : public view_listener_t
{
	bool handleEvent(const LLSD& userdata)
	{
		// If a text field can do a deletion, it gets precedence over deleting
		// an object in the world.
		if( LLEditMenuHandler::gEditMenuHandler && LLEditMenuHandler::gEditMenuHandler->canDoDelete())
		{
			LLEditMenuHandler::gEditMenuHandler->doDelete();
		}

		// and close any pie/context menus when done
		gMenuHolder->hideMenus();

		// When deleting an object we may not actually be done
		// Keep selection so we know what to delete when confirmation is needed about the delete
		gMenuObject->hide();
		return true;
	}
};

void handle_spellcheck_replace_with_suggestion(const LLUICtrl* ctrl, const LLSD& param)
{
	const LLContextMenu* menu = dynamic_cast<const LLContextMenu*>(ctrl->getParent());
	LLSpellCheckMenuHandler* spellcheck_handler = (menu) ? dynamic_cast<LLSpellCheckMenuHandler*>(menu->getSpawningView()) : NULL;
	if ( (!spellcheck_handler) || (!spellcheck_handler->getSpellCheck()) )
	{
		return;
	}

	U32 index = 0;
	if ( (!LLStringUtil::convertToU32(param.asString(), index)) || (index >= spellcheck_handler->getSuggestionCount()) )
	{
		return;
	}

	spellcheck_handler->replaceWithSuggestion(index);
}

bool visible_spellcheck_suggestion(LLUICtrl* ctrl, const LLSD& param)
{
	LLMenuItemGL* item = dynamic_cast<LLMenuItemGL*>(ctrl);
	const LLContextMenu* menu = (item) ? dynamic_cast<const LLContextMenu*>(item->getParent()) : NULL;
	const LLSpellCheckMenuHandler* spellcheck_handler = (menu) ? dynamic_cast<const LLSpellCheckMenuHandler*>(menu->getSpawningView()) : NULL;
	if ( (!spellcheck_handler) || (!spellcheck_handler->getSpellCheck()) )
	{
		return false;
	}

	U32 index = 0;
	if ( (!LLStringUtil::convertToU32(param.asString(), index)) || (index >= spellcheck_handler->getSuggestionCount()) )
	{
		return false;
	}

	item->setLabel(spellcheck_handler->getSuggestion(index));
	return true;
}

void handle_spellcheck_add_to_dictionary(const LLUICtrl* ctrl)
{
	const LLContextMenu* menu = dynamic_cast<const LLContextMenu*>(ctrl->getParent());
	LLSpellCheckMenuHandler* spellcheck_handler = (menu) ? dynamic_cast<LLSpellCheckMenuHandler*>(menu->getSpawningView()) : NULL;
	if ( (spellcheck_handler) && (spellcheck_handler->canAddToDictionary()) )
	{
		spellcheck_handler->addToDictionary();
	}
}

bool enable_spellcheck_add_to_dictionary(const LLUICtrl* ctrl)
{
	const LLContextMenu* menu = dynamic_cast<const LLContextMenu*>(ctrl->getParent());
	const LLSpellCheckMenuHandler* spellcheck_handler = (menu) ? dynamic_cast<const LLSpellCheckMenuHandler*>(menu->getSpawningView()) : NULL;
	return (spellcheck_handler) && (spellcheck_handler->canAddToDictionary());
}

void handle_spellcheck_add_to_ignore(const LLUICtrl* ctrl)
{
	const LLContextMenu* menu = dynamic_cast<const LLContextMenu*>(ctrl->getParent());
	LLSpellCheckMenuHandler* spellcheck_handler = (menu) ? dynamic_cast<LLSpellCheckMenuHandler*>(menu->getSpawningView()) : NULL;
	if ( (spellcheck_handler) && (spellcheck_handler->canAddToIgnore()) )
	{
		spellcheck_handler->addToIgnore();
	}
}

bool enable_spellcheck_add_to_ignore(const LLUICtrl* ctrl)
{
	const LLContextMenu* menu = dynamic_cast<const LLContextMenu*>(ctrl->getParent());
	const LLSpellCheckMenuHandler* spellcheck_handler = (menu) ? dynamic_cast<const LLSpellCheckMenuHandler*>(menu->getSpawningView()) : NULL;
	return (spellcheck_handler) && (spellcheck_handler->canAddToIgnore());
}

bool enable_object_return()
{
	return (!LLSelectMgr::getInstance()->getSelection()->isEmpty() &&
		(gAgent.isGodlike() || can_derez(DRD_RETURN_TO_OWNER)));
}

bool enable_object_delete()
{
	bool new_value = 
#ifdef HACKED_GODLIKE_VIEWER
	TRUE;
#else
# ifdef TOGGLE_HACKED_GODLIKE_VIEWER
	(LLGridManager::getInstance()->isInSLBeta()
     && gAgent.isGodlike()) ||
# endif
	LLSelectMgr::getInstance()->canDoDelete();
#endif
	return new_value;
}

class LLObjectsReturnPackage
{
public:
	LLObjectsReturnPackage() : mObjectSelection(), mReturnableObjects(), mError(),	mFirstRegion(NULL) {};
	~LLObjectsReturnPackage()
	{
		mObjectSelection.clear();
		mReturnableObjects.clear();
		mError.clear();
		mFirstRegion = NULL;
	};

	LLObjectSelectionHandle mObjectSelection;
	std::vector<LLViewerObjectPtr> mReturnableObjects;
	std::string mError;
	LLViewerRegion *mFirstRegion;
};

static void return_objects(LLObjectsReturnPackage *objectsReturnPackage, const LLSD& notification, const LLSD& response)
{
	if (LLNotificationsUtil::getSelectedOption(notification, response) == 0)
	{
		// Ignore category ID for this derez destination.
		derez_objects(DRD_RETURN_TO_OWNER, LLUUID::null, objectsReturnPackage->mFirstRegion, objectsReturnPackage->mError, &objectsReturnPackage->mReturnableObjects);
	}

	delete objectsReturnPackage;
}

void handle_object_return()
{
	if (!LLSelectMgr::getInstance()->getSelection()->isEmpty())
	{
		LLObjectsReturnPackage *objectsReturnPackage = new LLObjectsReturnPackage();
		objectsReturnPackage->mObjectSelection = LLSelectMgr::getInstance()->getEditSelection();

		// Save selected objects, so that we still know what to return after the confirmation dialog resets selection.
		get_derezzable_objects(DRD_RETURN_TO_OWNER, objectsReturnPackage->mError, objectsReturnPackage->mFirstRegion, &objectsReturnPackage->mReturnableObjects);

		LLNotificationsUtil::add("ReturnToOwner", LLSD(), LLSD(), boost::bind(&return_objects, objectsReturnPackage, _1, _2));
	}
}

void handle_object_delete()
{

		if (LLSelectMgr::getInstance())
		{
			LLSelectMgr::getInstance()->doDelete();
		}

		// and close any pie/context menus when done
		gMenuHolder->hideMenus();

		// When deleting an object we may not actually be done
		// Keep selection so we know what to delete when confirmation is needed about the delete
		gMenuObject->hide();
		return;
}

void handle_force_delete(void*)
{
	LLSelectMgr::getInstance()->selectForceDelete();
}

class LLViewEnableJoystickFlycam : public view_listener_t
{
	bool handleEvent(const LLSD& userdata)
	{
		bool new_value = (gSavedSettings.getBOOL("JoystickEnabled") && gSavedSettings.getBOOL("JoystickFlycamEnabled"));
		return new_value;
	}
};

class LLViewEnableLastChatter : public view_listener_t
{
	bool handleEvent(const LLSD& userdata)
	{
		// *TODO: add check that last chatter is in range
		bool new_value = (gAgentCamera.cameraThirdPerson() && gAgent.getLastChatter().notNull());
		return new_value;
	}
};

class LLEditEnableDeselect : public view_listener_t
{
	bool handleEvent(const LLSD& userdata)
	{
		bool new_value = LLEditMenuHandler::gEditMenuHandler && LLEditMenuHandler::gEditMenuHandler->canDeselect();
		return new_value;
	}
};

class LLEditDeselect : public view_listener_t
{
	bool handleEvent(const LLSD& userdata)
	{
		if( LLEditMenuHandler::gEditMenuHandler )
		{
			LLEditMenuHandler::gEditMenuHandler->deselect();
		}
		return true;
	}
};

class LLEditEnableSelectAll : public view_listener_t
{
	bool handleEvent(const LLSD& userdata)
	{
		bool new_value = LLEditMenuHandler::gEditMenuHandler && LLEditMenuHandler::gEditMenuHandler->canSelectAll();
		return new_value;
	}
};


class LLEditSelectAll : public view_listener_t
{
	bool handleEvent(const LLSD& userdata)
	{
		if( LLEditMenuHandler::gEditMenuHandler )
		{
			LLEditMenuHandler::gEditMenuHandler->selectAll();
		}
		return true;
	}
};


class LLEditEnableUndo : public view_listener_t
{
	bool handleEvent(const LLSD& userdata)
	{
		bool new_value = LLEditMenuHandler::gEditMenuHandler && LLEditMenuHandler::gEditMenuHandler->canUndo();
		return new_value;
	}
};

class LLEditUndo : public view_listener_t
{
	bool handleEvent(const LLSD& userdata)
	{
		if( LLEditMenuHandler::gEditMenuHandler && LLEditMenuHandler::gEditMenuHandler->canUndo() )
		{
			LLEditMenuHandler::gEditMenuHandler->undo();
		}
		return true;
	}
};

class LLEditEnableRedo : public view_listener_t
{
	bool handleEvent(const LLSD& userdata)
	{
		bool new_value = LLEditMenuHandler::gEditMenuHandler && LLEditMenuHandler::gEditMenuHandler->canRedo();
		return new_value;
	}
};

class LLEditRedo : public view_listener_t
{
	bool handleEvent(const LLSD& userdata)
	{
		if( LLEditMenuHandler::gEditMenuHandler && LLEditMenuHandler::gEditMenuHandler->canRedo() )
		{
			LLEditMenuHandler::gEditMenuHandler->redo();
		}
		return true;
	}
};



void print_object_info(void*)
{
	LLSelectMgr::getInstance()->selectionDump();
}

void print_agent_nvpairs(void*)
{
	LLViewerObject *objectp;

	LL_INFOS() << "Agent Name Value Pairs" << LL_ENDL;

	objectp = gObjectList.findObject(gAgentID);
	if (objectp)
	{
		objectp->printNameValuePairs();
	}
	else
	{
		LL_INFOS() << "Can't find agent object" << LL_ENDL;
	}

	LL_INFOS() << "Camera at " << gAgentCamera.getCameraPositionGlobal() << LL_ENDL;
}

void show_debug_menus()
{
	// this might get called at login screen where there is no menu so only toggle it if one exists
	if ( gMenuBarView )
	{
		BOOL debug = gSavedSettings.getBOOL("UseDebugMenus");
		BOOL qamode = gSavedSettings.getBOOL("QAMode");

		gMenuBarView->setItemVisible("Advanced", debug);
// 		gMenuBarView->setItemEnabled("Advanced", debug); // Don't disable Advanced keyboard shortcuts when hidden

// [RLVa:KB] - Checked: 2011-08-16 (RLVa-1.4.0b) | Modified: RLVa-1.4.0b
		// NOTE: this is supposed to execute whether RLVa is enabled or not
		rlvMenuToggleVisible();
// [/RLVa:KB]
		
		gMenuBarView->setItemVisible("Debug", qamode);
		gMenuBarView->setItemEnabled("Debug", qamode);

		gMenuBarView->setItemVisible("Develop", qamode);
		gMenuBarView->setItemEnabled("Develop", qamode);

		// Server ('Admin') menu hidden when not in godmode.
		const bool show_server_menu = (gAgent.getGodLevel() > GOD_NOT || (debug && gAgent.getAdminOverride()));
		gMenuBarView->setItemVisible("Admin", show_server_menu);
		gMenuBarView->setItemEnabled("Admin", show_server_menu);
	}
	if (gLoginMenuBarView)
	{
		BOOL debug = gSavedSettings.getBOOL("UseDebugMenus");
		gLoginMenuBarView->setItemVisible("Debug", debug);
		gLoginMenuBarView->setItemEnabled("Debug", debug);
	}
}

void toggle_debug_menus(void*)
{
	BOOL visible = ! gSavedSettings.getBOOL("UseDebugMenus");
	gSavedSettings.setBOOL("UseDebugMenus", visible);
	show_debug_menus();
}

// LLUUID gExporterRequestID;
// std::string gExportDirectory;

// LLUploadDialog *gExportDialog = NULL;

// void handle_export_selected( void * )
// {
// 	LLObjectSelectionHandle selection = LLSelectMgr::getInstance()->getSelection();
// 	if (selection->isEmpty())
// 	{
// 		return;
// 	}
// 	LL_INFOS() << "Exporting selected objects:" << LL_ENDL;

// 	gExporterRequestID.generate();
// 	gExportDirectory = "";

// 	LLMessageSystem* msg = gMessageSystem;
// 	msg->newMessageFast(_PREHASH_ObjectExportSelected);
// 	msg->nextBlockFast(_PREHASH_AgentData);
// 	msg->addUUIDFast(_PREHASH_AgentID, gAgent.getID());
// 	msg->addUUIDFast(_PREHASH_RequestID, gExporterRequestID);
// 	msg->addS16Fast(_PREHASH_VolumeDetail, 4);

// 	for (LLObjectSelection::root_iterator iter = selection->root_begin();
// 		 iter != selection->root_end(); iter++)
// 	{
// 		LLSelectNode* node = *iter;
// 		LLViewerObject* object = node->getObject();
// 		msg->nextBlockFast(_PREHASH_ObjectData);
// 		msg->addUUIDFast(_PREHASH_ObjectID, object->getID());
// 		LL_INFOS() << "Object: " << object->getID() << LL_ENDL;
// 	}
// 	msg->sendReliable(gAgent.getRegion()->getHost());

// 	gExportDialog = LLUploadDialog::modalUploadDialog("Exporting selected objects...");
// }
//

// <FS:Ansariel> [FS Communication UI]
//class LLCommunicateNearbyChat : public view_listener_t
//{
//	bool handleEvent(const LLSD& userdata)
//	{
//		LLFloaterIMContainer* im_box = LLFloaterIMContainer::getInstance();
//		bool nearby_visible	= LLFloaterReg::getTypedInstance<LLFloaterIMNearbyChat>("nearby_chat")->isInVisibleChain();
//		if(nearby_visible && im_box->getSelectedSession() == LLUUID() && im_box->getConversationListItemSize() > 1)
//		{
//			im_box->selectNextorPreviousConversation(false);
//		}
//		else
//		{
//			LLFloaterReg::toggleInstanceOrBringToFront("nearby_chat");
//		}
//		return true;
//	}
//};
// </FS:Ansariel> [FS Communication UI]

class LLWorldSetHomeLocation : public view_listener_t
{
	bool handleEvent(const LLSD& userdata)
	{
		// we just send the message and let the server check for failure cases
		// server will echo back a "Home position set." alert if it succeeds
		// and the home location screencapture happens when that alert is recieved
		gAgent.setStartPosition(START_LOCATION_ID_HOME);
		return true;
	}
};

class LLWorldLindenHome : public view_listener_t
{
	bool handleEvent(const LLSD& userdata)
	{
		std::string url = LLFloaterLandHoldings::sHasLindenHome ? LLTrans::getString("lindenhomes_my_home_url") : LLTrans::getString("lindenhomes_get_home_url");
		LLWeb::loadURL(url);
		return true;
	}
};

class LLWorldTeleportHome : public view_listener_t
{
	bool handleEvent(const LLSD& userdata)
	{
		gAgent.teleportHome();
		return true;
	}
};

class LLWorldAlwaysRun : public view_listener_t
{
	bool handleEvent(const LLSD& userdata)
	{
		// as well as altering the default walk-vs-run state,
		// we also change the *current* walk-vs-run state.
		if (gAgent.getAlwaysRun())
		{
			gAgent.clearAlwaysRun();
//			gAgent.clearRunning();
			report_to_nearby_chat(LLTrans::getString("AlwaysRunDisabled"));
		}
		else
		{
			gAgent.setAlwaysRun();
//			gAgent.setRunning();
			report_to_nearby_chat(LLTrans::getString("AlwaysRunEnabled"));
		}

		// tell the simulator.
//		gAgent.sendWalkRun(gAgent.getAlwaysRun());

		// Update Movement Controls according to AlwaysRun mode
		LLFloaterMove::setAlwaysRunMode(gAgent.getAlwaysRun());

		return true;
	}
};

class LLWorldCheckAlwaysRun : public view_listener_t
{
	bool handleEvent(const LLSD& userdata)
	{
		bool new_value = gAgent.getAlwaysRun();
		return new_value;
	}
};

class LLWorldSetAway : public view_listener_t
{
	bool handleEvent(const LLSD& userdata)
	{
		if (gAgent.getAFK())
		{
			gAgent.clearAFK();
		}
		else
		{
			gAgent.setAFK();
		}
		return true;
	}
};
// [SJ - FIRE-2177 - Making Autorespons a simple Check in the menu again for clarity]
class LLWorldGetAway : public view_listener_t
{
	bool handleEvent(const LLSD& userdata)
	{
		bool new_value = gAgent.getAFK();
		return new_value;
	}
};

class LLWorldSetDoNotDisturb : public view_listener_t
{
	bool handleEvent(const LLSD& userdata)
	{
		if (gAgent.isDoNotDisturb())
		{
			gAgent.setDoNotDisturb(false);
		}
		else
		{
			gAgent.setDoNotDisturb(true);
			LLNotificationsUtil::add("DoNotDisturbModeSet");
		}
		return true;
	}
};

// [SJ - FIRE-2177 - Making Autorespons a simple Check in the menu again for clarity]
class LLWorldGetBusy : public view_listener_t
{
	bool handleEvent(const LLSD& userdata)
	{
		bool new_value = gAgent.isDoNotDisturb();
		return new_value;
	}
};


class LLWorldSetAutorespond : public view_listener_t
{
	bool handleEvent(const LLSD& userdata)
	{
		if (gAgent.getAutorespond())
		{
			gAgent.clearAutorespond();
		}
		else
		{
			gAgent.setAutorespond();
			LLNotificationsUtil::add("AutorespondModeSet");
		}
		return true;
	}
};

// [SJ - FIRE-2177 - Making Autorespons a simple Check in the menu again for clarity]
class LLWorldGetAutorespond : public view_listener_t
{
	bool handleEvent(const LLSD& userdata)
	{
		bool new_value = gAgent.getAutorespond();
		return new_value;
	}
};


class LLWorldSetAutorespondNonFriends : public view_listener_t
{
	bool handleEvent(const LLSD& userdata)
	{
		if (gAgent.getAutorespondNonFriends())
		{
			gAgent.clearAutorespondNonFriends();
		}
		else
		{
			gAgent.setAutorespondNonFriends();
			LLNotificationsUtil::add("AutorespondNonFriendsModeSet");
		}
		return true;
	}
};

// [SJ - FIRE-2177 - Making Autorespons a simple Check in the menu again for clarity]
class LLWorldGetAutorespondNonFriends : public view_listener_t
{
	bool handleEvent(const LLSD& userdata)
	{
		bool new_value = gAgent.getAutorespondNonFriends();
		return new_value;
	}
};

// <FS:PP> FIRE-1245: Option to block/reject teleport offers
class LLWorldSetRejectTeleportOffers : public view_listener_t
{
	bool handleEvent(const LLSD& userdata)
	{
		if (gAgent.getRejectTeleportOffers())
		{
			gAgent.clearRejectTeleportOffers();
		}
		else
		{
			gAgent.setRejectTeleportOffers();
			LLNotificationsUtil::add("RejectTeleportOffersModeSet");
		}
		return true;
	}
};

// [SJ - FIRE-2177 - Making Autorespons a simple Check in the menu again for clarity]
class LLWorldGetRejectTeleportOffers : public view_listener_t
{
	bool handleEvent(const LLSD& userdata)
	{
		bool new_value = gAgent.getRejectTeleportOffers();
		return new_value;
	}
};
// </FS:PP> FIRE-1245: Option to block/reject teleport offers

// <FS:PP> FIRE-15233: Automatic friendship request refusal
class LLWorldSetRejectFriendshipRequests : public view_listener_t
{
	bool handleEvent(const LLSD& userdata)
	{
		if (gAgent.getRejectFriendshipRequests())
		{
			gAgent.clearRejectFriendshipRequests();
		}
		else
		{
			gAgent.setRejectFriendshipRequests();
			LLNotificationsUtil::add("RejectFriendshipRequestsModeSet");
		}
		return true;
	}
};

// [SJ - FIRE-2177 - Making Autorespons a simple Check in the menu again for clarity]
class LLWorldGetRejectFriendshipRequests : public view_listener_t
{
	bool handleEvent(const LLSD& userdata)
	{
		bool new_value = gAgent.getRejectFriendshipRequests();
		return new_value;
	}
};
// </FS:PP> FIRE-15233: Automatic friendship request refusal

// <FS:PP> Option to block/reject all group invites
class LLWorldSetRejectAllGroupInvites : public view_listener_t
{
	bool handleEvent(const LLSD& userdata)
	{
		if (gAgent.getRejectAllGroupInvites())
		{
			gAgent.clearRejectAllGroupInvites();
		}
		else
		{
			gAgent.setRejectAllGroupInvites();
			LLNotificationsUtil::add("RejectAllGroupInvitesModeSet");
		}
		return true;
	}
};

// [SJ - FIRE-2177 - Making Autorespons a simple Check in the menu again for clarity]
class LLWorldGetRejectAllGroupInvites : public view_listener_t
{
	bool handleEvent(const LLSD& userdata)
	{
		bool new_value = gAgent.getRejectAllGroupInvites();
		return new_value;
	}
};
// </FS:PP> Option to block/reject all group invites

class LLWorldCreateLandmark : public view_listener_t
{
	bool handleEvent(const LLSD& userdata)
	{
// [RLVa:KB] - Checked: 2010-09-28 (RLVa-1.4.5) | Added: RLVa-1.0.0
		if (gRlvHandler.hasBehaviour(RLV_BHVR_SHOWLOC))
			return true;
// [/RLVa:KB]

		LLFloaterReg::showInstance("add_landmark");

		return true;
	}
};

class LLWorldPlaceProfile : public view_listener_t
{
	bool handleEvent(const LLSD& userdata)
	{
// [RLVa:KB] - Checked: 2012-02-08 (RLVa-1.4.5) | Added: RLVa-1.4.5
		if (gRlvHandler.hasBehaviour(RLV_BHVR_SHOWLOC))
			return true;
// [/RLVa:KB]

		// <FS:Ansariel> FIRE-817: Separate place details floater
		//LLFloaterSidePanelContainer::showPanel("places", LLSD().with("type", "agent"));
		FSFloaterPlaceDetails::showPlaceDetails(LLSD().with("type", "agent"));
		// </FS:Ansariel>

		return true;
	}
};

// [RLVa:KB] - Checked: 2012-02-08 (RLVa-1.4.5) | Added: RLVa-1.4.5
bool enable_place_profile()
{
	return LLFloaterSidePanelContainer::canShowPanel("places", LLSD().with("type", "agent"));
}
// [/RLVa:KB]

void handle_script_info()
{
	LLUUID object_id;
	if (LLSelectMgr::getInstance()->getSelection()->getPrimaryObject())
	{
		object_id = LLSelectMgr::getInstance()->getSelection()->getPrimaryObject()->mID;
		LL_INFOS() << "Reporting Script Info for object: " << object_id.asString() << LL_ENDL;
		FSLSLBridge::instance().viewerToLSL("getScriptInfo|" + object_id.asString() + "|" + (gSavedSettings.getBOOL("FSScriptInfoExtended") ? "1" : "0"));
	}
}

void handle_look_at_selection(const LLSD& param)
{
	const F32 PADDING_FACTOR = 1.75f;
	BOOL zoom = (param.asString() == "zoom");
	if (!LLSelectMgr::getInstance()->getSelection()->isEmpty())
	{
		gAgentCamera.setFocusOnAvatar(FALSE, ANIMATE);

		LLBBox selection_bbox = LLSelectMgr::getInstance()->getBBoxOfSelection();
		F32 angle_of_view = llmax(0.1f, LLViewerCamera::getInstance()->getAspect() > 1.f ? LLViewerCamera::getInstance()->getView() * LLViewerCamera::getInstance()->getAspect() : LLViewerCamera::getInstance()->getView());
		F32 distance = selection_bbox.getExtentLocal().magVec() * PADDING_FACTOR / atan(angle_of_view);

		LLVector3 obj_to_cam = LLViewerCamera::getInstance()->getOrigin() - selection_bbox.getCenterAgent();
		obj_to_cam.normVec();

		LLUUID object_id;
		if (LLSelectMgr::getInstance()->getSelection()->getPrimaryObject())
		{
			object_id = LLSelectMgr::getInstance()->getSelection()->getPrimaryObject()->mID;
		}
		if (zoom)
		{
			// Make sure we are not increasing the distance between the camera and object
			LLVector3d orig_distance = gAgentCamera.getCameraPositionGlobal() - LLSelectMgr::getInstance()->getSelectionCenterGlobal();
			distance = llmin(distance, (F32) orig_distance.length());
				
			gAgentCamera.setCameraPosAndFocusGlobal(LLSelectMgr::getInstance()->getSelectionCenterGlobal() + LLVector3d(obj_to_cam * distance), 
										LLSelectMgr::getInstance()->getSelectionCenterGlobal(), 
										object_id );
			
		}
		else
		{
			gAgentCamera.setFocusGlobal( LLSelectMgr::getInstance()->getSelectionCenterGlobal(), object_id );
		}	
	}
}

// <FS:Ansariel> Option to try via exact position
//void handle_zoom_to_object(LLUUID object_id)
void handle_zoom_to_object(LLUUID object_id, const LLVector3d& object_pos)
// </FS:Ansariel> Option to try via exact position
{
	// <FS:Zi> Fix camera zoom to look at the avatar's face from the front
	// const F32 PADDING_FACTOR = 2.f;
	// </FS:Zi>

	LLViewerObject* object = gObjectList.findObject(object_id);

	if (object)
	{
		gAgentCamera.setFocusOnAvatar(FALSE, ANIMATE);

		// <FS:Zi> Fix camera zoom to look at the avatar's face from the front
		// LLBBox bbox = object->getBoundingBoxAgent() ;
		// F32 angle_of_view = llmax(0.1f, LLViewerCamera::getInstance()->getAspect() > 1.f ? LLViewerCamera::getInstance()->getView() * LLViewerCamera::getInstance()->getAspect() : LLViewerCamera::getInstance()->getView());
		// F32 distance = bbox.getExtentLocal().magVec() * PADDING_FACTOR / atan(angle_of_view);

		// LLVector3 obj_to_cam = LLViewerCamera::getInstance()->getOrigin() - bbox.getCenterAgent();
		// obj_to_cam.normVec();


		//	LLVector3d object_center_global = gAgent.getPosGlobalFromAgent(bbox.getCenterAgent());

		// 	gAgentCamera.setCameraPosAndFocusGlobal(object_center_global + LLVector3d(obj_to_cam * distance), 
		// 									object_center_global, 

		LLVector3d object_center_global=object->getPositionGlobal();

		float eye_distance=gSavedSettings.getF32("CameraZoomDistance");
		float eye_z_offset=gSavedSettings.getF32("CameraZoomEyeZOffset");
		LLVector3d focus_z_offset=LLVector3d(0.0f,0.0f,gSavedSettings.getF32("CameraZoomFocusZOffset"));

		LLVector3d eye_offset(eye_distance,0.0f,eye_z_offset);
		eye_offset=eye_offset*object->getRotationRegion();

		gAgentCamera.setCameraPosAndFocusGlobal(object_center_global+eye_offset, 
										object_center_global+focus_z_offset, 
		// </FS:Zi>
											object_id );
	}
	// <FS:Ansariel> Option to try via exact position
	else if (object_pos != LLVector3d(-1.f, -1.f, -1.f))
	{
		LLVector3d obj_to_cam = object_pos - gAgent.getPositionGlobal();
		obj_to_cam.normVec();
		obj_to_cam = obj_to_cam * -4.f;
		obj_to_cam.mdV[VZ] += 0.5;

		gAgentCamera.changeCameraToThirdPerson();
		gAgentCamera.unlockView();
		gAgentCamera.setCameraPosAndFocusGlobal(object_pos + obj_to_cam, object_pos, object_id);
	}
	// </FS:Ansariel> Option to try via exact position
}

class LLAvatarInviteToGroup : public view_listener_t
{
	bool handleEvent(const LLSD& userdata)
	{
		LLVOAvatar* avatar = find_avatar_from_object( LLSelectMgr::getInstance()->getSelection()->getPrimaryObject() );
//		if(avatar)
// [RLVa:KB] - Checked: RLVa-1.2.0
		if ( (avatar) && (RlvActions::canShowName(RlvActions::SNC_DEFAULT, avatar->getID())) )
// [/RLVa:KB]
		{
			LLAvatarActions::inviteToGroup(avatar->getID());
		}
		return true;
	}
};

class LLAvatarAddFriend : public view_listener_t
{
	bool handleEvent(const LLSD& userdata)
	{
		LLVOAvatar* avatar = find_avatar_from_object( LLSelectMgr::getInstance()->getSelection()->getPrimaryObject() );
//		if(avatar && !LLAvatarActions::isFriend(avatar->getID()))
// [RLVa:KB] - Checked: RLVa-1.2.0
		if ( (avatar && !LLAvatarActions::isFriend(avatar->getID())) && (RlvActions::canShowName(RlvActions::SNC_DEFAULT, avatar->getID())) )
// [/RLVa:KB]
		{
			request_friendship(avatar->getID());
		}
		return true;
	}
};


class LLAvatarToggleMyProfile : public view_listener_t
{
	bool handleEvent(const LLSD& userdata)
	{
		LLFloater* instance = LLAvatarActions::getProfileFloater(gAgent.getID());
		if (LLFloater::isMinimized(instance))
		{
			instance->setMinimized(FALSE);
			instance->setFocus(TRUE);
		}
		else if (!LLFloater::isShown(instance))
		{
			LLAvatarActions::showProfile(gAgent.getID());
		}
		else if (!instance->hasFocus() && !instance->getIsChrome())
		{
			instance->setFocus(TRUE);
		}
		else
		{
			instance->closeFloater();
		}
		return true;
	}
};

class LLAvatarTogglePicks : public view_listener_t
{
    bool handleEvent(const LLSD& userdata)
    {
        LLFloater * instance = LLAvatarActions::getProfileFloater(gAgent.getID());
        if (LLFloater::isMinimized(instance) || (instance && !instance->hasFocus() && !instance->getIsChrome()))
        {
            instance->setMinimized(FALSE);
            instance->setFocus(TRUE);
            LLAvatarActions::showPicks(gAgent.getID());
        }
        else if (picks_tab_visible())
        {
            instance->closeFloater();
        }
        else
        {
            LLAvatarActions::showPicks(gAgent.getID());
        }
        return true;
    }
};

class LLAvatarToggleSearch : public view_listener_t
{
	bool handleEvent(const LLSD& userdata)
	{
		LLFloater* instance = LLFloaterReg::findInstance("search");
		if (LLFloater::isMinimized(instance))
		{
			instance->setMinimized(FALSE);
			instance->setFocus(TRUE);
		}
		else if (!LLFloater::isShown(instance))
		{
			LLFloaterReg::showInstance("search");
		}
		else if (!instance->hasFocus() && !instance->getIsChrome())
		{
			instance->setFocus(TRUE);
		}
		else
		{
			instance->closeFloater();
		}
		return true;
	}
};

class LLAvatarResetSkeleton: public view_listener_t
{
    bool handleEvent(const LLSD& userdata)
    {
        // <FS:Ansariel> Fix reset skeleton not working
		//LLVOAvatar* avatar = NULL;
        //LLViewerObject *obj = LLSelectMgr::getInstance()->getSelection()->getPrimaryObject();
        //if (obj)
        //{
        //    avatar = obj->getAvatar();
        //}
        LLVOAvatar* avatar = find_avatar_from_object(LLSelectMgr::getInstance()->getSelection()->getPrimaryObject());
        // </FS:Ansariel>
		if(avatar)
        {
            avatar->resetSkeleton(false);
        }
        return true;
    }
};

class LLAvatarEnableResetSkeleton: public view_listener_t
{
    bool handleEvent(const LLSD& userdata)
    {
        LLViewerObject *obj = LLSelectMgr::getInstance()->getSelection()->getPrimaryObject();
        if (obj && obj->getAvatar())
        {
            return true;
        }
        return false;
    }
};


class LLAvatarResetSkeletonAndAnimations : public view_listener_t
{
	bool handleEvent(const LLSD& userdata)
	{
		LLVOAvatar* avatar = find_avatar_from_object(LLSelectMgr::getInstance()->getSelection()->getPrimaryObject());
		if (avatar)
		{
			avatar->resetSkeleton(true);
		}
		return true;
	}
};

class LLAvatarResetSelfSkeletonAndAnimations : public view_listener_t
{
	bool handleEvent(const LLSD& userdata)
	{
		LLVOAvatar* avatar = find_avatar_from_object(LLSelectMgr::getInstance()->getSelection()->getPrimaryObject());
		if (avatar)
		{
			avatar->resetSkeleton(true);
		}
		else
		{
			gAgentAvatarp->resetSkeleton(true);
		}
		return true;
	}
};


class LLAvatarAddContact : public view_listener_t
{
	bool handleEvent(const LLSD& userdata)
	{
		LLVOAvatar* avatar = find_avatar_from_object( LLSelectMgr::getInstance()->getSelection()->getPrimaryObject() );
//		if(avatar)
// [RLVa:KB] - Checked: RLVa-1.2.0
		if ( (avatar) && (RlvActions::canShowName(RlvActions::SNC_DEFAULT, avatar->getID())) )
// [/RLVa:KB]
		{
			create_inventory_callingcard(avatar->getID());
		}
		return true;
	}
};

bool complete_give_money(const LLSD& notification, const LLSD& response, LLObjectSelectionHandle selection)
{
	S32 option = LLNotificationsUtil::getSelectedOption(notification, response);
	if (option == 0)
	{
		gAgent.setDoNotDisturb(false);
	}

	LLViewerObject* objectp = selection->getPrimaryObject();

	// Show avatar's name if paying attachment
	if (objectp && objectp->isAttachment())
	{
		while (objectp && !objectp->isAvatar())
		{
			objectp = (LLViewerObject*)objectp->getParent();
		}
	}

	if (objectp)
	{
		if (objectp->isAvatar())
		{
			const bool is_group = false;
			LLFloaterPayUtil::payDirectly(&give_money,
									  objectp->getID(),
									  is_group);
		}
		else
		{
			LLFloaterPayUtil::payViaObject(&give_money, selection);
		}
	}
	return false;
}

void handle_give_money_dialog()
{
	LLNotification::Params params("DoNotDisturbModePay");
	params.functor.function(boost::bind(complete_give_money, _1, _2, LLSelectMgr::getInstance()->getSelection()));

	if (gAgent.isDoNotDisturb())
	{
		// warn users of being in do not disturb mode during a transaction
		LLNotifications::instance().add(params);
	}
	else
	{
		LLNotifications::instance().forceResponse(params, 1);
	}
}

bool enable_pay_avatar()
{
	LLViewerObject* obj = LLSelectMgr::getInstance()->getSelection()->getPrimaryObject();
	LLVOAvatar* avatar = find_avatar_from_object(obj);
//	return (avatar != NULL);
// [RLVa:KB] - @shownames and @pay
	return (avatar != NULL) && (RlvActions::canShowName(RlvActions::SNC_DEFAULT, avatar->getID())) && (RlvActions::canPayAvatar(avatar->getID()));
// [/RLVa:KB]
}

bool enable_pay_object()
{
	LLViewerObject* object = LLSelectMgr::getInstance()->getSelection()->getPrimaryObject();
	if( object )
	{
		LLViewerObject *parent = (LLViewerObject *)object->getParent();
		if((object->flagTakesMoney()) || (parent && parent->flagTakesMoney()))
		{
// [RLVa:KB] - @buy
			return RlvActions::canBuyObject(object->getID());
// [/RLVa:KB]
//			return true;
		}
	}
	return false;
}

bool enable_object_stand_up()
{
	// 'Object Stand Up' menu item is enabled when agent is sitting on selection
//	return sitting_on_selection();
// [RLVa:KB] - Checked: 2010-07-24 (RLVa-1.2.0g) | Added: RLVa-1.2.0g
	return sitting_on_selection() && ( (!rlv_handler_t::isEnabled()) || (RlvActions::canStand()) );
// [/RLVa:KB]
}

bool enable_object_sit(LLUICtrl* ctrl)
{
	// 'Object Sit' menu item is enabled when agent is not sitting on selection
	bool sitting_on_sel = sitting_on_selection();
	if (!sitting_on_sel)
	{
		// init default labels
		init_default_item_label(ctrl);

		// Update label
		LLSelectNode* node = LLSelectMgr::getInstance()->getSelection()->getFirstRootNode();
		if (node && node->mValid && !node->mSitName.empty())
		{
			ctrl->setValue(node->mSitName);
		}
		else
		{
			ctrl->setValue(get_default_item_label(ctrl->getName()));
		}
	}

// [RLVa:KB] - Checked: 2010-04-01 (RLVa-1.2.0c) | Modified: RLVa-1.2.0c
		// RELEASE-RLVA: [SL-2.2.0] Make this match what happens in handle_object_sit_or_stand()
		if (rlv_handler_t::isEnabled())
		{
			const LLPickInfo& pick = LLToolPie::getInstance()->getPick();
			if (pick.mObjectID.notNull())
				sitting_on_sel = !RlvActions::canSit(pick.getObject(), pick.mObjectOffset);
		}
// [/RLVa:KB]

	return !sitting_on_sel && is_object_sittable();
}

void dump_select_mgr(void*)
{
	LLSelectMgr::getInstance()->dump();
}

void dump_inventory(void*)
{
	gInventory.dumpInventory();
}


void handle_dump_followcam(void*)
{
	LLFollowCamMgr::getInstance()->dump();
}

void handle_viewer_enable_message_log(void*)
{
	gMessageSystem->startLogging();
}

void handle_viewer_disable_message_log(void*)
{
	gMessageSystem->stopLogging();
}

void handle_customize_avatar()
{
	// <FS:Ansariel> FIRE-19614: Make CTRL-O toggle the appearance floater
	LLFloater* floater = LLFloaterReg::findInstance("appearance");
	if (floater && floater->isMinimized())
	{
		floater->setMinimized(FALSE);
	}
	else if (LLFloater::isShown(floater))
	{
		LLFloaterReg::hideInstance("appearance");
	}
	else
	// </FS:Ansariel>
	LLFloaterSidePanelContainer::showPanel("appearance", LLSD().with("type", "my_outfits"));
}

void handle_edit_outfit()
{
	LLFloaterSidePanelContainer::showPanel("appearance", LLSD().with("type", "edit_outfit"));
}

void handle_now_wearing()
{
    LLFloaterSidePanelContainer::showPanel("appearance", LLSD().with("type", "now_wearing"));
}

void handle_edit_shape()
{
	LLFloaterSidePanelContainer::showPanel("appearance", LLSD().with("type", "edit_shape"));
}

void handle_hover_height()
{
	LLFloaterReg::showInstance("edit_hover_height");
}

void handle_edit_physics()
{
	LLFloaterSidePanelContainer::showPanel("appearance", LLSD().with("type", "edit_physics"));
}

void handle_report_abuse()
{
	// Prevent menu from appearing in screen shot.
	gMenuHolder->hideMenus();
	LLFloaterReporter::showFromMenu(COMPLAINT_REPORT);
}

void handle_buy_currency()
{
	LLBuyCurrencyHTML::openCurrencyFloater();
}

void handle_recreate_lsl_bridge()
{
	FSLSLBridge::instance().recreateBridge();
}

class LLFloaterVisible : public view_listener_t
{
	bool handleEvent(const LLSD& userdata)
	{
		std::string floater_name = userdata.asString();
		bool new_value = false;
		{
			new_value = LLFloaterReg::instanceVisible(floater_name);
		}
		return new_value;
	}
};

class LLShowHelp : public view_listener_t
{
	bool handleEvent(const LLSD& userdata)
	{
		std::string help_topic = userdata.asString();
#ifdef OPENSIM
		if (help_topic.find("grid_") != std::string::npos)
		{
			help_topic.erase(0,5);
			
			std::string url;
			LLSD grid_info;
			LLGridManager::getInstance()->getGridData(grid_info);
			if (grid_info.has(help_topic))
			{
				url = grid_info[help_topic].asString();
			}
			
			if(!url.empty())
			{
				LLWeb::loadURLInternal(url);
			}
			LL_DEBUGS() << "grid_help " <<  help_topic << " url " << url << LL_ENDL;

			return true;
		}
#endif // OPENSIM
		LLViewerHelp* vhelp = LLViewerHelp::getInstance();
		vhelp->showTopic(help_topic);
		
		return true;
	}
};

// <AW: OpenSim>
bool update_grid_help()
{
// <FS:AW  grid management>
	if (!gMenuHolder) //defend crash on shutdown
	{
		return false;
	}
// </FS:AW  grid management>

	bool needs_seperator = false;

#ifdef OPENSIM // <FS:AW optional opensim support>
	LLSD grid_info;
	LLGridManager::getInstance()->getGridData(grid_info);
	std::string grid_label = LLGridManager::getInstance()->getGridLabel();
	bool is_opensim = LLGridManager::getInstance()->isInOpenSim();
	if (is_opensim && grid_info.has("help"))
	{
		needs_seperator = true;
		gMenuHolder->childSetVisible("current_grid_help",true);
		gMenuHolder->childSetLabelArg("current_grid_help", "[CURRENT_GRID]", grid_label);
		gMenuHolder->childSetVisible("current_grid_help_login",true);
		gMenuHolder->childSetLabelArg("current_grid_help_login", "[CURRENT_GRID]", grid_label);
	}
	else
#endif // OPENSIM // <FS:AW optional opensim support>
	{
		gMenuHolder->childSetVisible("current_grid_help",false);
		gMenuHolder->childSetVisible("current_grid_help_login",false);
	}
#ifdef OPENSIM // <FS:AW optional opensim support>
	if (is_opensim && grid_info.has("about"))
	{
		needs_seperator = true;
		gMenuHolder->childSetVisible("current_grid_about",true);
		gMenuHolder->childSetLabelArg("current_grid_about", "[CURRENT_GRID]", grid_label);
		gMenuHolder->childSetVisible("current_grid_about_login",true);
		gMenuHolder->childSetLabelArg("current_grid_about_login", "[CURRENT_GRID]", grid_label);
	}
	else
#endif // OPENSIM // <FS:AW optional opensim support>
	{
		gMenuHolder->childSetVisible("current_grid_about",false);
		gMenuHolder->childSetVisible("current_grid_about_login",false);
	}
	//FIXME: this does nothing
	gMenuHolder->childSetVisible("grid_help_seperator",needs_seperator);
	gMenuHolder->childSetVisible("grid_help_seperator_login",needs_seperator);

// <FS:AW  opensim destinations and avatar picker>
#ifdef OPENSIM // <FS:AW optional opensim support>
	if (is_opensim)
	{
		if (!LLLoginInstance::getInstance()->hasResponse("destination_guide_url") 
		||LLLoginInstance::getInstance()->getResponse("destination_guide_url").asString().empty()
		)
		{
			gMenuHolder->childSetVisible("Avatar Picker", false);
		}
	
		if (!LLLoginInstance::getInstance()->hasResponse("avatar_picker_url") 
		||LLLoginInstance::getInstance()->getResponse("avatar_picker_url").asString().empty()
		)
		{
			gMenuHolder->childSetVisible("Destinations", false);
		}
	}
#endif // OPENSIM // <FS:AW optional opensim support>
// </FS:AW  opensim destinations and avatar picker>

	return true;
}
// </AW: OpenSim>

class LLToggleHelp : public view_listener_t
{
	bool handleEvent(const LLSD& userdata)
	{
		LLFloater* help_browser = (LLFloaterReg::findInstance("help_browser"));
		if (help_browser && help_browser->isInVisibleChain())
		{
			help_browser->closeFloater();
		}
		else
		{
			std::string help_topic = userdata.asString();
			LLViewerHelp* vhelp = LLViewerHelp::getInstance();
			vhelp->showTopic(help_topic);
		}
		return true;
	}
};

class LLToggleSpeak : public view_listener_t
{
	bool handleEvent(const LLSD& userdata)
	{
		LLVoiceClient::getInstance()->toggleUserPTTState();
		return true;
	}
};

bool callback_show_url(const LLSD& notification, const LLSD& response)
{
	S32 option = LLNotificationsUtil::getSelectedOption(notification, response);
	if (0 == option)
	{
		LLWeb::loadURL(notification["payload"]["url"].asString());
	}
	return false;
}

class LLPromptShowURL : public view_listener_t
{
	bool handleEvent(const LLSD& userdata)
	{
		std::string param = userdata.asString();
		std::string::size_type offset = param.find(",");
		if (offset != param.npos)
		{
			std::string alert = param.substr(0, offset);
			std::string url = param.substr(offset+1);

			if (LLWeb::useExternalBrowser(url))
			{ 
				// <FS:Ansariel> FS-1951: LLWeb::loadURL() will spawn the WebLaunchExternalTarget
				//               confirmation if opening with an external browser
    			//LLSD payload;
    			//payload["url"] = url;
    			//LLNotificationsUtil::add(alert, LLSD(), payload, callback_show_url);
				if (alert == "WebLaunchExternalTarget")
				{
					LLWeb::loadURL(url);
				}
				else
				{
					LLSD payload;
					payload["url"] = url;
					LLNotificationsUtil::add(alert, LLSD(), payload, callback_show_url);
				}
				// </FS:Ansariel>
			}
			else
			{
		        LLWeb::loadURL(url);
			}
		}
		else
		{
			LL_INFOS() << "PromptShowURL invalid parameters! Expecting \"ALERT,URL\"." << LL_ENDL;
		}
		return true;
	}
};

bool callback_show_file(const LLSD& notification, const LLSD& response)
{
	S32 option = LLNotificationsUtil::getSelectedOption(notification, response);
	if (0 == option)
	{
		LLWeb::loadURL(notification["payload"]["url"]);
	}
	return false;
}

class LLPromptShowFile : public view_listener_t
{
	bool handleEvent(const LLSD& userdata)
	{
		std::string param = userdata.asString();
		std::string::size_type offset = param.find(",");
		if (offset != param.npos)
		{
			std::string alert = param.substr(0, offset);
			std::string file = param.substr(offset+1);

			LLSD payload;
			payload["url"] = file;
			LLNotificationsUtil::add(alert, LLSD(), payload, callback_show_file);
		}
		else
		{
			LL_INFOS() << "PromptShowFile invalid parameters! Expecting \"ALERT,FILE\"." << LL_ENDL;
		}
		return true;
	}
};

class LLShowAgentProfile : public view_listener_t
{
	bool handleEvent(const LLSD& userdata)
	{
		LLUUID agent_id;
		if (userdata.asString() == "agent")
		{
			agent_id = gAgent.getID();
		}
		else if (userdata.asString() == "hit object")
		{
			LLViewerObject* objectp = LLSelectMgr::getInstance()->getSelection()->getPrimaryObject();
			if (objectp)
			{
				agent_id = objectp->getID();
			}
		}
		else
		{
			agent_id = userdata.asUUID();
		}

		LLVOAvatar* avatar = find_avatar_from_object(agent_id);
//		if (avatar)
// [RLVa:KB] - Checked: RLVa-1.2.0
		if ( (avatar) && ((RlvActions::canShowName(RlvActions::SNC_DEFAULT, agent_id)) || (gAgent.getID() == agent_id)) )
// [/RLVa:KB]
		{
			LLAvatarActions::showProfile(avatar->getID());
		}
		return true;
	}
};

class LLShowAgentProfilePicks : public view_listener_t
{
    bool handleEvent(const LLSD& userdata)
    {
        LLAvatarActions::showPicks(gAgent.getID());
        return true;
    }
};

class LLToggleAgentProfile : public view_listener_t
{
	bool handleEvent(const LLSD& userdata)
	{
		LLUUID agent_id;
		if (userdata.asString() == "agent")
		{
			agent_id = gAgent.getID();
		}
		else if (userdata.asString() == "hit object")
		{
			LLViewerObject* objectp = LLSelectMgr::getInstance()->getSelection()->getPrimaryObject();
			if (objectp)
			{
				agent_id = objectp->getID();
			}
		}
		else
		{
			agent_id = userdata.asUUID();
		}

		LLVOAvatar* avatar = find_avatar_from_object(agent_id);
		if (avatar)
		{
			if (!LLAvatarActions::profileVisible(avatar->getID()))
			{
				LLAvatarActions::showProfile(avatar->getID());
			}
			else
			{
				LLAvatarActions::hideProfile(avatar->getID());
			}
		}
		return true;
	}
};

class LLLandEdit : public view_listener_t
{
	bool handleEvent(const LLSD& userdata)
	{
		if (gAgentCamera.getFocusOnAvatar() && gSavedSettings.getBOOL("EditCameraMovement") )
		{
			// zoom in if we're looking at the avatar
			gAgentCamera.setFocusOnAvatar(FALSE, ANIMATE);
			gAgentCamera.setFocusGlobal(LLToolPie::getInstance()->getPick());

			gAgentCamera.cameraOrbitOver( F_PI * 0.25f );
			gViewerWindow->moveCursorToCenter();
		}
		else if ( gSavedSettings.getBOOL("EditCameraMovement") )
		{
			gAgentCamera.setFocusGlobal(LLToolPie::getInstance()->getPick());
			gViewerWindow->moveCursorToCenter();
		}


		LLViewerParcelMgr::getInstance()->selectParcelAt( LLToolPie::getInstance()->getPick().mPosGlobal );

		LLFloaterReg::showInstance("build");

		// Switch to land edit toolset
		LLToolMgr::getInstance()->getCurrentToolset()->selectTool( LLToolSelectLand::getInstance() );
		return true;
	}
};

class LLMuteParticle : public view_listener_t
{
	// <FS:Ansariel> Blocklist sometimes shows "(waiting)" as avatar name when blocking particle owners
	void onAvatarNameCache(const LLUUID& av_id, const LLAvatarName& av_name)
	{
		LLMute mute(av_id, av_name.getUserName(), LLMute::AGENT);
		if (LLMuteList::getInstance()->isMuted(mute.mID))
		{
			LLMuteList::getInstance()->remove(mute);
		}
		else
		{
			LLMuteList::getInstance()->add(mute);
			LLPanelBlockedList::showPanelAndSelect(mute.mID);
		}
	}
	// </FS:Ansariel>

	bool handleEvent(const LLSD& userdata)
	{
		LLUUID id = LLToolPie::getInstance()->getPick().mParticleOwnerID;
		
		if (id.notNull())
		{
			// <FS:Ansariel> Blocklist sometimes shows "(waiting)" as avatar name when blocking particle owners
			//LLAvatarName av_name;
			//LLAvatarNameCache::get(id, &av_name);

			//LLMute mute(id, av_name.getUserName(), LLMute::AGENT);
			//if (LLMuteList::getInstance()->isMuted(mute.mID))
			//{
			//	LLMuteList::getInstance()->remove(mute);
			//}
			//else
			//{
			//	LLMuteList::getInstance()->add(mute);
			//	LLPanelBlockedList::showPanelAndSelect(mute.mID);
			//}
			LLAvatarNameCache::get(id, boost::bind(&LLMuteParticle::onAvatarNameCache, this, _1, _2));
			// </FS:Ansariel>
		}

		return true;
	}
};

class LLWorldEnableBuyLand : public view_listener_t
{
	bool handleEvent(const LLSD& userdata)
	{
		bool new_value = LLViewerParcelMgr::getInstance()->canAgentBuyParcel(
								LLViewerParcelMgr::getInstance()->selectionEmpty()
									? LLViewerParcelMgr::getInstance()->getAgentParcel()
									: LLViewerParcelMgr::getInstance()->getParcelSelection()->getParcel(),
								false);
		return new_value;
	}
};

BOOL enable_buy_land(void*)
{
	return LLViewerParcelMgr::getInstance()->canAgentBuyParcel(
				LLViewerParcelMgr::getInstance()->getParcelSelection()->getParcel(), false);
}

void handle_buy_land()
{
	LLViewerParcelMgr* vpm = LLViewerParcelMgr::getInstance();
	if (vpm->selectionEmpty())
	{
		vpm->selectParcelAt(gAgent.getPositionGlobal());
	}
	vpm->startBuyLand();
}

class LLObjectAttachToAvatar : public view_listener_t
{
public:
	LLObjectAttachToAvatar(bool replace) : mReplace(replace) {}
	static void setObjectSelection(LLObjectSelectionHandle selection) { sObjectSelection = selection; }

private:
	bool handleEvent(const LLSD& userdata)
	{
		setObjectSelection(LLSelectMgr::getInstance()->getSelection());
		LLViewerObject* selectedObject = sObjectSelection->getFirstRootObject();
		if (selectedObject)
		{
			S32 index = userdata.asInteger();
			LLViewerJointAttachment* attachment_point = NULL;
			if (index > 0)
				attachment_point = get_if_there(gAgentAvatarp->mAttachmentPoints, index, (LLViewerJointAttachment*)NULL);

// [RLVa:KB] - Checked: 2010-09-28 (RLVa-1.2.1f) | Modified: RLVa-1.2.1f
			// RELEASE-RLVa: [SL-2.2.0] If 'index != 0' then the object will be "add attached" [see LLSelectMgr::sendAttach()]
			if ( (rlv_handler_t::isEnabled()) &&
				 ( ((!index) && (gRlvAttachmentLocks.hasLockedAttachmentPoint(RLV_LOCK_ANY))) ||		    // Can't wear on default
				   ((index) && ((RLV_WEAR_ADD & gRlvAttachmentLocks.canAttach(attachment_point)) == 0)) ||	// or non-attachable attachpt
				   (gRlvHandler.hasBehaviour(RLV_BHVR_REZ)) ) )											    // Attach on object == "Take"
			{
				setObjectSelection(NULL); // Clear the selection or it'll get stuck
				return true;
			}
// [/RLVa:KB]

			confirmReplaceAttachment(0, attachment_point);
		}
		return true;
	}

	static void onNearAttachObject(BOOL success, void *user_data);
	void confirmReplaceAttachment(S32 option, LLViewerJointAttachment* attachment_point);
	class CallbackData : public LLSelectionCallbackData
	{
	public:
		CallbackData(LLViewerJointAttachment* point, bool replace) : LLSelectionCallbackData(), mAttachmentPoint(point), mReplace(replace) {}

		LLViewerJointAttachment*	mAttachmentPoint;
		bool						mReplace;
	};

protected:
	static LLObjectSelectionHandle sObjectSelection;
	bool mReplace;
};

LLObjectSelectionHandle LLObjectAttachToAvatar::sObjectSelection;

// static
void LLObjectAttachToAvatar::onNearAttachObject(BOOL success, void *user_data)
{
	if (!user_data) return;
	CallbackData* cb_data = static_cast<CallbackData*>(user_data);

	if (success)
	{
		const LLViewerJointAttachment *attachment = cb_data->mAttachmentPoint;
		
		U8 attachment_id = 0;
		if (attachment)
		{
			for (LLVOAvatar::attachment_map_t::const_iterator iter = gAgentAvatarp->mAttachmentPoints.begin();
				 iter != gAgentAvatarp->mAttachmentPoints.end(); ++iter)
			{
				if (iter->second == attachment)
				{
					attachment_id = iter->first;
					break;
				}
			}
		}
		else
		{
			// interpret 0 as "default location"
			attachment_id = 0;
		}
		LLSelectMgr::getInstance()->sendAttach(cb_data->getSelection(), attachment_id, cb_data->mReplace);
	}
	LLObjectAttachToAvatar::setObjectSelection(NULL);

	delete cb_data;
}

// static
void LLObjectAttachToAvatar::confirmReplaceAttachment(S32 option, LLViewerJointAttachment* attachment_point)
{
	if (option == 0/*YES*/)
	{
		LLViewerObject* selectedObject = LLSelectMgr::getInstance()->getSelection()->getFirstRootObject();
		if (selectedObject)
		{
			const F32 MIN_STOP_DISTANCE = 1.f;	// meters
			const F32 ARM_LENGTH = 0.5f;		// meters
			const F32 SCALE_FUDGE = 1.5f;

			F32 stop_distance = SCALE_FUDGE * selectedObject->getMaxScale() + ARM_LENGTH;
			if (stop_distance < MIN_STOP_DISTANCE)
			{
				stop_distance = MIN_STOP_DISTANCE;
			}

			LLVector3 walkToSpot = selectedObject->getPositionAgent();
			
			// make sure we stop in front of the object
			LLVector3 delta = walkToSpot - gAgent.getPositionAgent();
			delta.normVec();
			delta = delta * 0.5f;
			walkToSpot -= delta;

			// The callback will be called even if avatar fails to get close enough to the object, so we won't get a memory leak.
			CallbackData* user_data = new CallbackData(attachment_point, mReplace);
			gAgent.startAutoPilotGlobal(gAgent.getPosGlobalFromAgent(walkToSpot), "Attach", NULL, onNearAttachObject, user_data, stop_distance);
			gAgentCamera.clearFocusObject();
		}
	}
}

void callback_attachment_drop(const LLSD& notification, const LLSD& response)
{
	// Ensure user confirmed the drop
	S32 option = LLNotificationsUtil::getSelectedOption(notification, response);
	if (option != 0) return;

	// Called when the user clicked on an object attached to them
	// and selected "Drop".
	LLUUID object_id = notification["payload"]["object_id"].asUUID();
	LLViewerObject *object = gObjectList.findObject(object_id);
	
	if (!object)
	{
		LL_WARNS() << "handle_drop_attachment() - no object to drop" << LL_ENDL;
		return;
	}

	LLViewerObject *parent = (LLViewerObject*)object->getParent();
	while (parent)
	{
		if(parent->isAvatar())
		{
			break;
		}
		object = parent;
		parent = (LLViewerObject*)parent->getParent();
	}

	if (!object)
	{
		LL_WARNS() << "handle_detach() - no object to detach" << LL_ENDL;
		return;
	}

	if (object->isAvatar())
	{
		LL_WARNS() << "Trying to detach avatar from avatar." << LL_ENDL;
		return;
	}
	
	// reselect the object
	LLSelectMgr::getInstance()->selectObjectAndFamily(object);

	LLSelectMgr::getInstance()->sendDropAttachment();

	return;
}

class LLAttachmentDrop : public view_listener_t
{
	bool handleEvent(const LLSD& userdata)
	{
// [RLVa:KB] - Checked: 2010-03-15 (RLVa-1.2.0e) | Modified: RLVa-1.0.5
		if (rlv_handler_t::isEnabled())
		{
			if (gRlvAttachmentLocks.hasLockedAttachmentPoint(RLV_LOCK_REMOVE))
			{
				// NOTE: copy/paste of the code in enable_detach()
				LLObjectSelectionHandle hSelect = LLSelectMgr::getInstance()->getSelection();
				RlvSelectHasLockedAttach f;
				if ( (hSelect->isAttachment()) && (hSelect->getFirstRootNode(&f, FALSE) != NULL) )
					return true;
			}
			if (gRlvHandler.hasBehaviour(RLV_BHVR_REZ))
			{
				return true;
			}
		}
// [/RLVa:KB]

		LLSD payload;
		LLViewerObject *object = LLSelectMgr::getInstance()->getSelection()->getPrimaryObject();

		if (object) 
		{
			payload["object_id"] = object->getID();
		}
		else
		{
			LL_WARNS() << "Drop object not found" << LL_ENDL;
			return true;
		}

		LLNotificationsUtil::add("AttachmentDrop", LLSD(), payload, &callback_attachment_drop);
		return true;
	}
};

// called from avatar pie menu
class LLAttachmentDetachFromPoint : public view_listener_t
{
	bool handleEvent(const LLSD& user_data)
	{
		uuid_vec_t ids_to_remove;
		const LLViewerJointAttachment *attachment = get_if_there(gAgentAvatarp->mAttachmentPoints, user_data.asInteger(), (LLViewerJointAttachment*)NULL);
//		if (attachment->getNumObjects() > 0)
// [RLVa:KB] - Checked: 2010-03-04 (RLVa-1.2.0a) | Added: RLVa-1.2.0a
		if ( (attachment->getNumObjects() > 0) && ((!rlv_handler_t::isEnabled()) || (gRlvAttachmentLocks.canDetach(attachment))) )
// [/RLVa:KB]
		{
			for (LLViewerJointAttachment::attachedobjs_vec_t::const_iterator iter = attachment->mAttachedObjects.begin();
				 iter != attachment->mAttachedObjects.end();
				 iter++)
			{
				LLViewerObject *attached_object = iter->get();
// [RLVa:KB] - Checked: 2010-03-04 (RLVa-1.2.0a) | Added: RLVa-1.2.0a
				if ( (rlv_handler_t::isEnabled()) && (gRlvAttachmentLocks.isLockedAttachment(attached_object)) )
					continue;
				ids_to_remove.push_back(attached_object->getAttachmentItemID());
// [/RLVa:KB]
			}
        }
		if (!ids_to_remove.empty())
		{
			LLAppearanceMgr::instance().removeItemsFromAvatar(ids_to_remove);
		}
		return true;
	}
};

static bool onEnableAttachmentLabel(LLUICtrl* ctrl, const LLSD& data)
{
// [RLVa:KB] - Checked: 2010-09-28 (RLVa-1.2.1f) | Modified: RLVa-1.2.1f
	// RELEASE-RLVa: [SL-2.2.0] When attaching to a specific point the object will be "add attached" [see LLSelectMgr::sendAttach()]
	bool fRlvEnable = true;
// [/RLVa:KB]
	std::string label;
	LLMenuItemGL* menu = dynamic_cast<LLMenuItemGL*>(ctrl);
	if (menu)
	{
		const LLViewerJointAttachment *attachment = get_if_there(gAgentAvatarp->mAttachmentPoints, data["index"].asInteger(), (LLViewerJointAttachment*)NULL);
		if (attachment)
		{
			label = data["label"].asString();
			for (LLViewerJointAttachment::attachedobjs_vec_t::const_iterator attachment_iter = attachment->mAttachedObjects.begin();
				 attachment_iter != attachment->mAttachedObjects.end();
				 ++attachment_iter)
			{
				const LLViewerObject* attached_object = attachment_iter->get();
				if (attached_object)
				{
					LLViewerInventoryItem* itemp = gInventory.getItem(attached_object->getAttachmentItemID());
					// <FS:Ansariel> Hide bridge from attach to HUD menus
					//if (itemp)
					if (itemp && !(FSLSLBridge::instance().getBridge() && FSLSLBridge::instance().getBridge()->getUUID() == itemp->getUUID() && data["index"].asInteger() == FS_BRIDGE_POINT))
					// </FS:Ansariel>
					{
						label += std::string(" (") + itemp->getName() + std::string(")");
						break;
					}
				}
			}
		}

// [RLVa:KB] - Checked: 2010-09-28 (RLVa-1.2.1f) | Modified: RLVa-1.2.1f
		if (rlv_handler_t::isEnabled())
			fRlvEnable = (!gRlvAttachmentLocks.isLockedAttachmentPoint(attachment, RLV_LOCK_ADD));
// [/RLVa:KB]

		menu->setLabel(label);
	}
//	return true;
// [RLVa:KB] - Checked: 2010-02-27 (RLVa-1.2.0a) | Added: RLVa-1.2.0a
	return fRlvEnable;
// [/RLVa:KB]
}

class LLAttachmentDetach : public view_listener_t
{
	bool handleEvent(const LLSD& userdata)
	{
		// Called when the user clicked on an object attached to them
		// and selected "Detach".
        LLObjectSelectionHandle selection = LLSelectMgr::getInstance()->getSelection();
		LLViewerObject *object = selection->getPrimaryObject();
		if (!object)
		{
			LL_WARNS() << "handle_detach() - no object to detach" << LL_ENDL;
			return true;
		}

        struct f: public LLSelectedObjectFunctor
        {
            f() : mAvatarsInSelection(false) {}
            virtual bool apply(LLViewerObject* objectp)
            {
                if (!objectp)
                {
                    return false;
                }

                if (objectp->isAvatar())
                {
                    mAvatarsInSelection = true;
                    return false;
                }

                LLViewerObject* parent = (LLViewerObject*)objectp->getParent();
                while (parent)
                {
                    if (parent->isAvatar())
                    {
                        break;
                    }
                    objectp = parent;
                    parent = (LLViewerObject*)parent->getParent();
                }

                // std::set to avoid dupplicate 'roots' from linksets
                mRemoveSet.insert(objectp->getAttachmentItemID());

                return true;
            }
            bool mAvatarsInSelection;
            uuid_set_t mRemoveSet;
        } func;
        // Probbly can run applyToRootObjects instead,
        // but previous version of this code worked for any selected object
        selection->applyToObjects(&func);

        if (func.mAvatarsInSelection)
        {
            // Not possible under normal circumstances
            // Either avatar selection is ON or has to do with animeshes
            // Better stop this than mess something
            LL_WARNS() << "Trying to detach avatar from avatar." << LL_ENDL;
            return true;
        }

        if (func.mRemoveSet.empty())
        {
            LL_WARNS() << "handle_detach() - no valid attachments in selection to detach" << LL_ENDL;
            return true;
        }

<<<<<<< HEAD
// [RLVa:KB] - Checked: 2010-03-15 (RLVa-1.2.0a) | Modified: RLVa-1.0.5
		// NOTE: copy/paste of the code in enable_detach()
		if ( (rlv_handler_t::isEnabled()) && (gRlvAttachmentLocks.hasLockedAttachmentPoint(RLV_LOCK_REMOVE)) )
		{
			LLObjectSelectionHandle hSelect = LLSelectMgr::getInstance()->getSelection();
			RlvSelectHasLockedAttach f;
			if ( (hSelect->isAttachment()) && (hSelect->getFirstRootNode(&f, FALSE) != NULL) )
				return true;
		}
// [/RLVa:KB]

		LLAppearanceMgr::instance().removeItemFromAvatar(object->getAttachmentItemID());
=======
        uuid_vec_t detach_list(func.mRemoveSet.begin(), func.mRemoveSet.end());
		LLAppearanceMgr::instance().removeItemsFromAvatar(detach_list);
>>>>>>> bacdab30

		return true;
	}
};

//Adding an observer for a Jira 2422 and needs to be a fetch observer
//for Jira 3119
class LLWornItemFetchedObserver : public LLInventoryFetchItemsObserver
{
public:
	LLWornItemFetchedObserver(const LLUUID& worn_item_id) :
		LLInventoryFetchItemsObserver(worn_item_id)
	{}
	virtual ~LLWornItemFetchedObserver() {}

protected:
	virtual void done()
	{
		gMenuAttachmentSelf->buildDrawLabels();
		gInventory.removeObserver(this);
		delete this;
	}
};

// You can only drop items on parcels where you can build.
class LLAttachmentEnableDrop : public view_listener_t
{
	bool handleEvent(const LLSD& userdata)
	{
		BOOL can_build   = gAgent.isGodlike() || (LLViewerParcelMgr::getInstance()->allowAgentBuild());

		//Add an inventory observer to only allow dropping the newly attached item
		//once it exists in your inventory.  Look at Jira 2422.
		//-jwolk

		// A bug occurs when you wear/drop an item before it actively is added to your inventory
		// if this is the case (you're on a slow sim, etc.) a copy of the object,
		// well, a newly created object with the same properties, is placed
		// in your inventory.  Therefore, we disable the drop option until the
		// item is in your inventory

		LLViewerObject*              object         = LLSelectMgr::getInstance()->getSelection()->getPrimaryObject();
		LLViewerJointAttachment*     attachment     = NULL;
		LLInventoryItem*             item           = NULL;

		// Do not enable drop if all faces of object are not enabled
		if (object && LLSelectMgr::getInstance()->getSelection()->contains(object,SELECT_ALL_TES ))
		{
    		S32 attachmentID  = ATTACHMENT_ID_FROM_STATE(object->getAttachmentState());
			attachment = get_if_there(gAgentAvatarp->mAttachmentPoints, attachmentID, (LLViewerJointAttachment*)NULL);

			if (attachment)
			{
				for (LLViewerJointAttachment::attachedobjs_vec_t::iterator attachment_iter = attachment->mAttachedObjects.begin();
					 attachment_iter != attachment->mAttachedObjects.end();
					 ++attachment_iter)
				{
					// make sure item is in your inventory (it could be a delayed attach message being sent from the sim)
					// so check to see if the item is in the inventory already
					item = gInventory.getItem(attachment_iter->get()->getAttachmentItemID());
					if (!item)
					{
						// Item does not exist, make an observer to enable the pie menu 
						// when the item finishes fetching worst case scenario 
						// if a fetch is already out there (being sent from a slow sim)
						// we refetch and there are 2 fetches
						LLWornItemFetchedObserver* worn_item_fetched = new LLWornItemFetchedObserver((*attachment_iter)->getAttachmentItemID());		
						worn_item_fetched->startFetch();
						gInventory.addObserver(worn_item_fetched);
					}
				}
			}
		}
		
		//now check to make sure that the item is actually in the inventory before we enable dropping it
//		bool new_value = enable_detach() && can_build && item;
// [RLVa:KB] - Checked: 2010-03-24 (RLVa-1.0.0b) | Modified: RLVa-1.0.0b
		bool new_value = enable_detach() && can_build && item && (!gRlvHandler.hasBehaviour(RLV_BHVR_REZ));
// [/RLVa:KB]

		return new_value;
	}
};

BOOL enable_detach(const LLSD&)
{
	LLViewerObject* object = LLSelectMgr::getInstance()->getSelection()->getPrimaryObject();
	
	// Only enable detach if all faces of object are selected
	if (!object ||
		!object->isAttachment() ||
		!LLSelectMgr::getInstance()->getSelection()->contains(object,SELECT_ALL_TES ))
	{
		return FALSE;
	}

	// Find the avatar who owns this attachment
	LLViewerObject* avatar = object;
	while (avatar)
	{
		// ...if it's you, good to detach
		if (avatar->getID() == gAgent.getID())
		{
// [RLVa:KB] - Checked: 2010-03-15 (RLVa-1.2.0a) | Modified: RLVa-1.0.5
			// NOTE: this code is reused as-is in LLAttachmentDetach::handleEvent() and LLAttachmentDrop::handleEvent()
			//       so any changes here should be reflected there as well

			// RELEASE-RLVa: [SL-2.2.0] LLSelectMgr::sendDetach() and LLSelectMgr::sendDropAttachment() call sendListToRegions with
			//                          SEND_ONLY_ROOTS so we only need to examine the roots which saves us time
			if ( (rlv_handler_t::isEnabled()) && (gRlvAttachmentLocks.hasLockedAttachmentPoint(RLV_LOCK_REMOVE)) )
			{
				LLObjectSelectionHandle hSelect = LLSelectMgr::getInstance()->getSelection();
				RlvSelectHasLockedAttach f;
				if ( (hSelect->isAttachment()) && (hSelect->getFirstRootNode(&f, FALSE) != NULL) )
					return FALSE;
			}
// [/RLVa:KB]
			return TRUE;
		}

		avatar = (LLViewerObject*)avatar->getParent();
	}

	return FALSE;
}

class LLAttachmentEnableDetach : public view_listener_t
{
	bool handleEvent(const LLSD& userdata)
	{
		bool new_value = enable_detach();
		return new_value;
	}
};

// Used to tell if the selected object can be attached to your avatar.
//BOOL object_selected_and_point_valid()
// [RLVa:KB] - Checked: 2010-03-16 (RLVa-1.2.0a) | Added: RLVa-1.2.0a
BOOL object_selected_and_point_valid(const LLSD& sdParam)
// [/RLVa:KB]
{
// [RLVa:KB] - Checked: 2010-09-28 (RLVa-1.2.1f) | Modified: RLVa-1.2.1f
	if (rlv_handler_t::isEnabled())
	{
		if (!isAgentAvatarValid())
			return FALSE;

		// RELEASE-RLVa: [SL-2.2.0] Look at the caller graph for this function on every new release
		//   - object_is_wearable() => dead code [sdParam == 0 => default attach point => OK!]
		//   - enabler set up in LLVOAvatarSelf::buildMenus() => Rezzed prim / Put On / "Attach To" [sdParam == idxAttachPt]
		//   - "Object.EnableWear" enable => Rezzed prim / Put On / "Wear" or "Add" [sdParam blank]
		// RELEASE-RLVa: [SL-2.2.0] If 'idxAttachPt != 0' then the object will be "add attached" [see LLSelectMgr::sendAttach()]
		const LLViewerJointAttachment* pAttachPt = 
			get_if_there(gAgentAvatarp->mAttachmentPoints, sdParam.asInteger(), (LLViewerJointAttachment*)NULL);
		if ( ((!pAttachPt) && (gRlvAttachmentLocks.hasLockedAttachmentPoint(RLV_LOCK_ANY))) ||		// Can't wear on default attach point
			 ((pAttachPt) && ((RLV_WEAR_ADD & gRlvAttachmentLocks.canAttach(pAttachPt)) == 0)) ||	// or non-attachable attach point
			 (gRlvHandler.hasBehaviour(RLV_BHVR_REZ)) )												// Attach on object == "Take"
		{
			return FALSE;
		}
	}
// [/RLVa:KB]

	LLObjectSelectionHandle selection = LLSelectMgr::getInstance()->getSelection();
	for (LLObjectSelection::root_iterator iter = selection->root_begin();
		 iter != selection->root_end(); iter++)
	{
		LLSelectNode* node = *iter;
		LLViewerObject* object = node->getObject();
		LLViewerObject::const_child_list_t& child_list = object->getChildren();
		for (LLViewerObject::child_list_t::const_iterator iter = child_list.begin();
			 iter != child_list.end(); iter++)
		{
			LLViewerObject* child = *iter;
			if (child->isAvatar())
			{
				return FALSE;
			}
		}
	}

	return (selection->getRootObjectCount() == 1) && 
		(selection->getFirstRootObject()->getPCode() == LL_PCODE_VOLUME) && 
		selection->getFirstRootObject()->permYouOwner() &&
		selection->getFirstRootObject()->flagObjectMove() &&
		!selection->getFirstRootObject()->flagObjectPermanent() &&
		!((LLViewerObject*)selection->getFirstRootObject()->getRoot())->isAvatar() && 
		(selection->getFirstRootObject()->getNVPair("AssetContainer") == NULL);
}


BOOL object_is_wearable()
{
	if (!isAgentAvatarValid())
	{
		return FALSE;
	}
//	if (!object_selected_and_point_valid())
// [RLVa:KB] - Checked: 2010-03-16 (RLVa-1.2.0a) | Added: RLVa-1.2.0a
	if (!object_selected_and_point_valid(LLSD(0)))
// [/RLVa:KB]
	{
		return FALSE;
	}
	if (sitting_on_selection())
	{
		return FALSE;
	}
	return gAgentAvatarp->canAttachMoreObjects();
}

class LLAttachmentPointFilled : public view_listener_t
{
	bool handleEvent(const LLSD& user_data)
	{
		bool enable = false;
		LLVOAvatar::attachment_map_t::iterator found_it = gAgentAvatarp->mAttachmentPoints.find(user_data.asInteger());
		if (found_it != gAgentAvatarp->mAttachmentPoints.end())
		{
//			enable = found_it->second->getNumObjects() > 0;
// [RLVa:KB] - Checked: 2010-03-04 (RLVa-1.2.0a) | Added: RLVa-1.2.0a
			// Enable the option if there is at least one attachment on this attachment point that can be detached
			enable = (found_it->second->getNumObjects() > 0) && 
				((!rlv_handler_t::isEnabled()) || (gRlvAttachmentLocks.canDetach(found_it->second)));
// [/RLVa:KB]
		}
		return enable;
	}
};

class LLAvatarSendIM : public view_listener_t
{
	bool handleEvent(const LLSD& userdata)
	{
		LLVOAvatar* avatar = find_avatar_from_object( LLSelectMgr::getInstance()->getSelection()->getPrimaryObject() );
//		if(avatar)
// [RLVa:KB] - Checked: RLVa-1.2.0
		if ( (avatar) && (RlvActions::canShowName(RlvActions::SNC_DEFAULT, avatar->getID())) )
// [/RLVa:KB]
		{
			LLAvatarActions::startIM(avatar->getID());
		}
		return true;
	}
};

class LLAvatarCall : public view_listener_t
{
	bool handleEvent(const LLSD& userdata)
	{
		LLVOAvatar* avatar = find_avatar_from_object( LLSelectMgr::getInstance()->getSelection()->getPrimaryObject() );
//		if(avatar)
// [RLVa:KB] - Checked: RLVa-1.2.0
		if ( (avatar) && (RlvActions::canShowName(RlvActions::SNC_DEFAULT, avatar->getID())) )
// [/RLVa:KB]
		{
			LLAvatarActions::startCall(avatar->getID());
		}
		return true;
	}
};

// [RLVa:KB] - Checked: RLVa-1.2.1
bool enable_avatar_call()
{
	if (RlvActions::isRlvEnabled())
	{
		const LLVOAvatar* pAvatar = find_avatar_from_object(LLSelectMgr::getInstance()->getSelection()->getPrimaryObject());
		if ((!pAvatar) || (!RlvActions::canShowName(RlvActions::SNC_DEFAULT, pAvatar->getID())))
			return false;
	}
	return LLAvatarActions::canCall();
}
// [/RLVa:KB]

namespace
{
	struct QueueObjects : public LLSelectedNodeFunctor
	{
		BOOL scripted;
		BOOL modifiable;
		LLFloaterScriptQueue* mQueue;
		QueueObjects(LLFloaterScriptQueue* q) : mQueue(q), scripted(FALSE), modifiable(FALSE) {}
		virtual bool apply(LLSelectNode* node)
		{
			LLViewerObject* obj = node->getObject();
			if (!obj)
			{
				return true;
			}
			scripted = obj->flagScripted();
			modifiable = obj->permModify();

			if( scripted && modifiable )
			{
				mQueue->addObject(obj->getID(), node->mName);
				return false;
			}
			else
			{
				return true; // fail: stop applying
			}
		}
	};
}

bool queue_actions(LLFloaterScriptQueue* q, const std::string& msg)
{
	QueueObjects func(q);
	LLSelectMgr *mgr = LLSelectMgr::getInstance();
	LLObjectSelectionHandle selectHandle = mgr->getSelection();
	bool fail = selectHandle->applyToNodes(&func);
	if(fail)
	{
		if ( !func.scripted )
		{
			std::string noscriptmsg = std::string("Cannot") + msg + "SelectObjectsNoScripts";
			LLNotificationsUtil::add(noscriptmsg);
		}
		else if ( !func.modifiable )
		{
			std::string nomodmsg = std::string("Cannot") + msg + "SelectObjectsNoPermission";
			LLNotificationsUtil::add(nomodmsg);
		}
		else
		{
			LL_ERRS() << "Bad logic." << LL_ENDL;
		}
		q->closeFloater();
	}
	else
	{
		if (!q->start())
		{
			LL_WARNS() << "Unexpected script compile failure." << LL_ENDL;
		}
	}
	return !fail;
}

class LLToolsSelectedScriptAction : public view_listener_t
{
	bool handleEvent(const LLSD& userdata)
	{
		// <FS> Script reset in edit floater
		//std::string action = userdata.asString();
		//bool mono = false;
		//std::string msg, name;
		//std::string title;
		//if (action == "compile mono")
		//{
		//	name = "compile_queue";
		//	mono = true;
		//	msg = "Recompile";
		//	title = LLTrans::getString("CompileQueueTitle");
		//}
		//if (action == "compile lsl")
		//{
		//	name = "compile_queue";
		//	msg = "Recompile";
		//	title = LLTrans::getString("CompileQueueTitle");
		//}
		//else if (action == "reset")
		//{
		//	name = "reset_queue";
		//	msg = "Reset";
		//	title = LLTrans::getString("ResetQueueTitle");
		//}
		//else if (action == "start")
		//{
		//	name = "start_queue";
		//	msg = "SetRunning";
		//	title = LLTrans::getString("RunQueueTitle");
		//}
		//else if (action == "stop")
		//{
		//	name = "stop_queue";
		//	msg = "SetRunningNot";
		//	title = LLTrans::getString("NotRunQueueTitle");
		//}
		//LLUUID id; id.generate();

		//LLFloaterScriptQueue* queue = LLFloaterReg::getTypedInstance<LLFloaterScriptQueue>(name, LLSD(id));
		//if (queue)
		//{
		//	queue->setMono(mono);
		//	if (queue_actions(queue, msg))
		//	{
		//		queue->setTitle(title);
		//	}
		//}
		//else
		//{
		//	LL_WARNS() << "Failed to generate LLFloaterScriptQueue with action: " << action << LL_ENDL;
		//}
		handle_selected_script_action(userdata.asString());
		// </FS>
		return true;
	}
};

// <FS> Script reset in edit floater
void handle_selected_script_action(const std::string& action)
{
// [RLVa:KB] - Checked: 2010-04-19 (RLVa-1.2.0f) | Modified: RLVa-1.0.5a
		// We'll allow resetting the scripts of objects on a non-attachable attach point since they wouldn't be able to circumvent anything
		if ( (rlv_handler_t::isEnabled()) && (gRlvAttachmentLocks.hasLockedAttachmentPoint(RLV_LOCK_REMOVE)) )
		{
			LLObjectSelectionHandle hSel = LLSelectMgr::getInstance()->getSelection();
			RlvSelectHasLockedAttach f;
			if ( (hSel->isAttachment()) && (hSel->getFirstNode(&f) != NULL) )
				return;
		}
// [/RLVa:KB]

	bool mono = false;
	std::string msg, name;
	std::string title;
	if (action == "compile mono")
	{
		name = "compile_queue";
		mono = true;
		msg = "Recompile";
		title = LLTrans::getString("CompileQueueTitle");
	}
	if (action == "compile lsl")
	{
		name = "compile_queue";
		msg = "Recompile";
		title = LLTrans::getString("CompileQueueTitle");
	}
	else if (action == "reset")
	{
		name = "reset_queue";
		msg = "Reset";
		title = LLTrans::getString("ResetQueueTitle");
	}
	else if (action == "start")
	{
		name = "start_queue";
		msg = "SetRunning";
		title = LLTrans::getString("RunQueueTitle");
	}
	else if (action == "stop")
	{
		name = "stop_queue";
		msg = "SetRunningNot";
		title = LLTrans::getString("NotRunQueueTitle");
	}
	// <FS> Delete scripts
	else if (action == "delete")
	{
		name = "delete_queue";
		msg = "delete";
		title = LLTrans::getString("DeleteQueueTitle");
	}
	// </FS> Delete scripts
	LLUUID id; id.generate();

	LLFloaterScriptQueue* queue = LLFloaterReg::getTypedInstance<LLFloaterScriptQueue>(name, LLSD(id));
	if (queue)
	{
		queue->setMono(mono);
		if (queue_actions(queue, msg))
		{
			queue->setTitle(title);
		}
	}
	else
	{
		LL_WARNS() << "Failed to generate LLFloaterScriptQueue with action: " << action << LL_ENDL;
	}
}
// </FS>

void handle_selected_texture_info(void*)
{
	for (LLObjectSelection::valid_iterator iter = LLSelectMgr::getInstance()->getSelection()->valid_begin();
   		iter != LLSelectMgr::getInstance()->getSelection()->valid_end(); iter++)
	{
		LLSelectNode* node = *iter;
	   	
   		std::string msg;
   		msg.assign("Texture info for: ");
   		msg.append(node->mName);
	   
   		U8 te_count = node->getObject()->getNumTEs();
   		// map from texture ID to list of faces using it
   		typedef std::map< LLUUID, std::vector<U8> > map_t;
   		map_t faces_per_texture;
   		for (U8 i = 0; i < te_count; i++)
   		{
   			if (!node->isTESelected(i)) continue;
	   
   			LLViewerTexture* img = node->getObject()->getTEImage(i);
   			LLUUID image_id = img->getID();
   			faces_per_texture[image_id].push_back(i);
   		}
   		// Per-texture, dump which faces are using it.
   		map_t::iterator it;
   		for (it = faces_per_texture.begin(); it != faces_per_texture.end(); ++it)
   		{
   			U8 te = it->second[0];
   			LLViewerTexture* img = node->getObject()->getTEImage(te);
   			S32 height = img->getHeight();
   			S32 width = img->getWidth();
   			S32 components = img->getComponents();
   			msg.append(llformat("\n%dx%d %s on face ",
   								width,
   								height,
   								(components == 4 ? "alpha" : "opaque")));
   			for (U8 i = 0; i < it->second.size(); ++i)
   			{
   				msg.append( llformat("%d ", (S32)(it->second[i])));
   			}
   		}
		// <FS:Ansariel> Report texture info to local chat instead of toasts
   		//LLSD args;
   		//args["MESSAGE"] = msg;
   		//LLNotificationsUtil::add("SystemMessage", args);
		report_to_nearby_chat(msg);
		// </FS:Ansariel>
	}
}

void handle_selected_material_info()
{
	for (LLObjectSelection::valid_iterator iter = LLSelectMgr::getInstance()->getSelection()->valid_begin();
		iter != LLSelectMgr::getInstance()->getSelection()->valid_end(); iter++)
	{
		LLSelectNode* node = *iter;
		
		std::string msg;
		msg.assign("Material info for: \n");
		msg.append(node->mName);
		
		U8 te_count = node->getObject()->getNumTEs();
		// map from material ID to list of faces using it
		typedef std::map<LLMaterialID, std::vector<U8> > map_t;
		map_t faces_per_material;
		for (U8 i = 0; i < te_count; i++)
		{
			if (!node->isTESelected(i)) continue;
	
			const LLMaterialID& material_id = node->getObject()->getTEref(i).getMaterialID();
			faces_per_material[material_id].push_back(i);
		}
		// Per-material, dump which faces are using it.
		map_t::iterator it;
		for (it = faces_per_material.begin(); it != faces_per_material.end(); ++it)
		{
			const LLMaterialID& material_id = it->first;
			msg += llformat("%s on face ", material_id.asString().c_str());
			for (U8 i = 0; i < it->second.size(); ++i)
			{
				msg.append( llformat("%d ", (S32)(it->second[i])));
			}
			msg.append("\n");
		}

		LLSD args;
		args["MESSAGE"] = msg;
		LLNotificationsUtil::add("SystemMessage", args);
	}
}

void handle_test_male(void*)
{
// [RLVa:KB] - Checked: 2010-03-19 (RLVa-1.2.0c) | Modified: RLVa-1.2.0a
	// TODO-RLVa: [RLVa-1.2.1] Is there any reason to still block this?
	if ( (rlv_handler_t::isEnabled()) && 
		 ((gRlvAttachmentLocks.hasLockedAttachmentPoint(RLV_LOCK_ANY)) || (gRlvWearableLocks.hasLockedWearableType(RLV_LOCK_ANY))) )
	{
		return;
	}
// [/RLVa:KB]

	LLAppearanceMgr::instance().wearOutfitByName("Male Shape & Outfit");
	//gGestureList.requestResetFromServer( TRUE );
}

void handle_test_female(void*)
{
// [RLVa:KB] - Checked: 2010-03-19 (RLVa-1.2.0c) | Modified: RLVa-1.2.0a
	// TODO-RLVa: [RLVa-1.2.1] Is there any reason to still block this?
	if ( (rlv_handler_t::isEnabled()) && 
		 ((gRlvAttachmentLocks.hasLockedAttachmentPoint(RLV_LOCK_ANY)) || (gRlvWearableLocks.hasLockedWearableType(RLV_LOCK_ANY))) )
	{
		return;
	}
// [/RLVa:KB]

	LLAppearanceMgr::instance().wearOutfitByName("Female Shape & Outfit");
	//gGestureList.requestResetFromServer( FALSE );
}

void handle_dump_attachments(void*)
{
	if(!isAgentAvatarValid()) return;

	for (LLVOAvatar::attachment_map_t::iterator iter = gAgentAvatarp->mAttachmentPoints.begin(); 
		 iter != gAgentAvatarp->mAttachmentPoints.end(); )
	{
		LLVOAvatar::attachment_map_t::iterator curiter = iter++;
		LLViewerJointAttachment* attachment = curiter->second;
		S32 key = curiter->first;
		for (LLViewerJointAttachment::attachedobjs_vec_t::iterator attachment_iter = attachment->mAttachedObjects.begin();
			 attachment_iter != attachment->mAttachedObjects.end();
			 ++attachment_iter)
		{
			LLViewerObject *attached_object = attachment_iter->get();
			BOOL visible = (attached_object != NULL &&
							attached_object->mDrawable.notNull() && 
							!attached_object->mDrawable->isRenderType(0));
			LLVector3 pos;
			if (visible) pos = attached_object->mDrawable->getPosition();
			LL_INFOS() << "ATTACHMENT " << key << ": item_id=" << attached_object->getAttachmentItemID()
					<< (attached_object ? " present " : " absent ")
					<< (visible ? "visible " : "invisible ")
					<<  " at " << pos
					<< " and " << (visible ? attached_object->getPosition() : LLVector3::zero)
					<< LL_ENDL;
		}
	}
}


// these are used in the gl menus to set control values, generically.
class LLToggleControl : public view_listener_t
{
protected:

	bool handleEvent(const LLSD& userdata)
	{
		std::string control_name = userdata.asString();
		BOOL checked = gSavedSettings.getBOOL( control_name );
		gSavedSettings.setBOOL( control_name, !checked );
		return true;
	}
};

class LLCheckControl : public view_listener_t
{
	bool handleEvent( const LLSD& userdata)
	{
		std::string callback_data = userdata.asString();
		bool new_value = gSavedSettings.getBOOL(callback_data);
		return new_value;
	}
};

// <FS:Ansariel> Control enhancements
class LLTogglePerAccountControl : public view_listener_t
{
	bool handleEvent(const LLSD& userdata)
	{
		std::string control_name = userdata.asString();
		BOOL checked = gSavedPerAccountSettings.getBOOL( control_name );
		gSavedPerAccountSettings.setBOOL( control_name, !checked );
		return true;
	}
};

class LLCheckPerAccountControl : public view_listener_t
{
	bool handleEvent( const LLSD& userdata)
	{
		std::string callback_data = userdata.asString();
		bool new_value = gSavedPerAccountSettings.getBOOL(callback_data);
		return new_value;
	}
};

class FSResetControl : public view_listener_t
{
	bool handleEvent( const LLSD& userdata)
	{
		std::string callback_data = userdata.asString();
		gSavedSettings.getControl(callback_data)->resetToDefault(true);
		return true;
	}
};
class FSResetPerAccountControl : public view_listener_t
{
	bool handleEvent( const LLSD& userdata)
	{
		std::string callback_data = userdata.asString();
		gSavedPerAccountSettings.getControl(callback_data)->resetToDefault(true);
		return true;
	}
};
// </FS:Ansariel> Control enhancements

// <FS:Ansariel> Reset Mesh LOD; Forcing highest LOD on each mesh briefly should fix
//               broken meshes bursted into triangles
static void reset_mesh_lod(LLVOAvatar* avatar)
{
	for (LLVOAvatar::attachment_map_t::iterator it = avatar->mAttachmentPoints.begin(); it != avatar->mAttachmentPoints.end(); it++)
	{
		LLViewerJointAttachment::attachedobjs_vec_t& att_objects = (*it).second->mAttachedObjects;

		for (LLViewerJointAttachment::attachedobjs_vec_t::iterator at_it = att_objects.begin(); at_it != att_objects.end(); at_it++)
		{
			LLViewerObject* objectp = *at_it;
			if (objectp)
			{
				if (objectp->getPCode() == LL_PCODE_VOLUME)
				{
					LLVOVolume* vol = (LLVOVolume*)objectp;
					if (vol && vol->isMesh())
					{
						vol->forceLOD(LLModel::LOD_HIGH);
					}
				}

				LLViewerObject::const_child_list_t& children = objectp->getChildren();
				for (LLViewerObject::const_child_list_t::const_iterator cit = children.begin(); cit != children.end(); cit++)
				{
					LLViewerObject* child_objectp = *cit;
					if (!child_objectp || (child_objectp->getPCode() != LL_PCODE_VOLUME))
					{
						continue;
					}

					LLVOVolume* child_vol = (LLVOVolume*)child_objectp;
					if (child_vol && child_vol->isMesh())
					{
						child_vol->forceLOD(LLModel::LOD_HIGH);
					}
				}
			}
		}
	}
}

class FSResetMeshLOD : public view_listener_t
{
	bool handleEvent( const LLSD& userdata)
	{
		LLVOAvatar* avatar = find_avatar_from_object(LLSelectMgr::getInstance()->getSelection()->getPrimaryObject());
		if (avatar)
		{
			reset_mesh_lod(avatar);
		}

		return true;
	}
};
// </FS:Ansariel>

// not so generic

class LLAdvancedCheckRenderShadowOption: public view_listener_t
{
	bool handleEvent(const LLSD& userdata)
	{
		std::string control_name = userdata.asString();
		S32 current_shadow_level = gSavedSettings.getS32(control_name);
		if (current_shadow_level == 0) // is off
		{
			return false;
		}
		else // is on
		{
			return true;
		}
	}
};

class LLAdvancedClickRenderShadowOption: public view_listener_t
{
	bool handleEvent(const LLSD& userdata)
	{
		std::string control_name = userdata.asString();
		S32 current_shadow_level = gSavedSettings.getS32(control_name);
		if (current_shadow_level == 0) // upgrade to level 2
		{
			gSavedSettings.setS32(control_name, 2);
		}
		else // downgrade to level 0
		{
			gSavedSettings.setS32(control_name, 0);
		}
		return true;
	}
};

class LLAdvancedClickRenderProfile: public view_listener_t
{
	bool handleEvent(const LLSD& userdata)
	{
		gShaderProfileFrame = TRUE;
		return true;
	}
};

F32 gpu_benchmark();

class LLAdvancedClickRenderBenchmark: public view_listener_t
{
	bool handleEvent(const LLSD& userdata)
	{
		gpu_benchmark();
		return true;
	}
};

// these are used in the gl menus to set control values that require shader recompilation
class LLToggleShaderControl : public view_listener_t
{
	bool handleEvent(const LLSD& userdata)
	{
        std::string control_name = userdata.asString();
		BOOL checked = gSavedSettings.getBOOL( control_name );
		gSavedSettings.setBOOL( control_name, !checked );
        LLPipeline::refreshCachedSettings();
        //gPipeline.updateRenderDeferred();
		//gPipeline.releaseGLBuffers();
		//gPipeline.createGLBuffers();
		//gPipeline.resetVertexBuffers();
        LLViewerShaderMgr::instance()->setShaders();
		return !checked;
	}
};

//[FIX FIRE-1927 - enable DoubleClickTeleport shortcut : SJ]
// This stuff is based on LLPanelPreferenceControls::setKeyBind() and LLPanelPreferenceControls::canKeyBindHandle()
void setDoubleClickAction(const std::string& control)
{
	constexpr LLKeyConflictHandler::ESourceMode mode{ LLKeyConflictHandler::MODE_THIRD_PERSON };
	constexpr EMouseClickType click{ EMouseClickType::CLICK_DOUBLELEFT };
	constexpr KEY key{ KEY_NONE };
	constexpr MASK mask{ MASK_NONE };

	LLKeyConflictHandler conflictHandler;
	conflictHandler.setLoadMode(mode);
	conflictHandler.loadFromSettings(mode);

	if (!conflictHandler.canAssignControl(control))
	{
		return;
	}

	bool is_enabled = conflictHandler.canHandleControl(control, click, key, mask);
	if (!is_enabled)
	{
		// find free spot to add data, if no free spot, assign to first
		S32 index = 0;
		for (S32 i = 0; i < 3; i++)
		{
			if (conflictHandler.getControl(control, i).isEmpty())
			{
				index = i;
				break;
			}
		}

		bool ignore_mask = true;
		conflictHandler.registerControl(control, index, click, key, mask, ignore_mask);
		report_to_nearby_chat(LLTrans::getString("DoubleClickTeleportEnabled"));
	}
	else
	{
		// find specific control and reset it
		for (S32 i = 0; i < 3; i++)
		{
			LLKeyData data = conflictHandler.getControl(control, i);
			if (data.mMouse == click && data.mKey == key && data.mMask == mask)
			{
				conflictHandler.clearControl(control, i);
				report_to_nearby_chat(LLTrans::getString("DoubleClickTeleportDisabled"));
			}
		}
	}

	conflictHandler.saveToSettings();
}

bool isDoubleClickActionEnabled(const std::string& control)
{
	constexpr LLKeyConflictHandler::ESourceMode mode{ LLKeyConflictHandler::MODE_THIRD_PERSON };
	constexpr EMouseClickType click{ EMouseClickType::CLICK_DOUBLELEFT };
	constexpr KEY key{ KEY_NONE };
	constexpr MASK mask{ MASK_NONE };

	LLKeyConflictHandler conflictHandler;
	conflictHandler.loadFromSettings(mode);

	return conflictHandler.canHandleControl(control, click, key, mask);
}

class FSAdvancedToggleDoubleClickAction: public view_listener_t
{
	bool handleEvent(const LLSD& userdata)
	{
		const std::string& control = userdata.asStringRef();
		setDoubleClickAction(control);
		return true;
	}
};

class FSAdvancedCheckEnabledDoubleClickAction : public view_listener_t
{
	bool handleEvent(const LLSD& userdata)
	{
		const std::string& control = userdata.asStringRef();
		return isDoubleClickActionEnabled(control);
	}
};

// <FS:Beq> Add telemetry controls to the viewer menus
class FSProfilerToggle : public view_listener_t
{
	bool handleEvent(const LLSD& userdata)
	{
		BOOL checked = gSavedSettings.getBOOL( "ProfilingActive" );
		gSavedSettings.setBOOL( "ProfilingActive", !checked );
		LLProfiler::active = !checked;
		return true;
	}
};

class FSProfilerCheckEnabled : public view_listener_t
{
	bool handleEvent(const LLSD& userdata)
	{
#ifdef TRACY_ENABLE
		return true;
#else
		return false;
#endif
	}
};
// </FS:Beq>

void menu_toggle_attached_lights(void* user_data)
{
	LLPipeline::sRenderAttachedLights = gSavedSettings.getBOOL("RenderAttachedLights");
}

void menu_toggle_attached_particles(void* user_data)
{
	LLPipeline::sRenderAttachedParticles = gSavedSettings.getBOOL("RenderAttachedParticles");
}

class LLAdvancedHandleAttachedLightParticles: public view_listener_t
{
	bool handleEvent(const LLSD& userdata)
	{
		std::string control_name = userdata.asString();

		// toggle the control
		gSavedSettings.setBOOL(control_name,
				       !gSavedSettings.getBOOL(control_name));

		// update internal flags
		// <FS:Ansariel> Make change to RenderAttachedLights & RenderAttachedParticles instant
		//if (control_name == "RenderAttachedLights")
		//{
		//	menu_toggle_attached_lights(NULL);
		//}
		//else if (control_name == "RenderAttachedParticles")
		//{
		//	menu_toggle_attached_particles(NULL);
		//}
		// </FS:Ansariel>
		return true;
	}
};

class LLSomethingSelected : public view_listener_t
{
	bool handleEvent(const LLSD& userdata)
	{
		bool new_value = !(LLSelectMgr::getInstance()->getSelection()->isEmpty());
		return new_value;
	}
};

class LLSomethingSelectedNoHUD : public view_listener_t
{
	bool handleEvent(const LLSD& userdata)
	{
		LLObjectSelectionHandle selection = LLSelectMgr::getInstance()->getSelection();
		bool new_value = !(selection->isEmpty()) && !(selection->getSelectType() == SELECT_TYPE_HUD);
		return new_value;
	}
};

static bool is_editable_selected()
{
// [RLVa:KB] - Checked: 2010-09-28 (RLVa-1.2.1f) | Modified: RLVa-1.0.5a
	// Changed for Firestorm because of script reset function in object menus (see FIRE-8213)
	if (rlv_handler_t::isEnabled())
	{
		LLObjectSelectionHandle hSelection = LLSelectMgr::getInstance()->getSelection();

		// NOTE: this is called for 5 different menu items so we'll trade accuracy for efficiency and only
		//       examine root nodes (LLToolsSelectedScriptAction::handleEvent() will catch what we miss)
		if (hSelection->isAttachment())
		{
			RlvSelectHasLockedAttach f;
			if (gRlvAttachmentLocks.hasLockedAttachmentPoint(RLV_LOCK_REMOVE) && hSelection->getFirstRootNode(&f))
			{
				return false;
			}
		}
		else
		{
			// RlvSelectIsEditable will sort out all editable objects
			// => if result = NULL, we can't edit all selected objects
			RlvSelectIsEditable f;
			if (hSelection->getFirstRootNode(&f) != NULL)
			{
				return false;
			}
		}
	}
// [/RLVa:KB]

	return (LLSelectMgr::getInstance()->getSelection()->getFirstEditableObject() != NULL);
}

class LLEditableSelected : public view_listener_t
{
	bool handleEvent(const LLSD& userdata)
	{
		return is_editable_selected();
	}
};

class LLEditableSelectedMono : public view_listener_t
{
	bool handleEvent(const LLSD& userdata)
	{
		bool new_value = false;
		LLViewerRegion* region = gAgent.getRegion();
		if(region && gMenuHolder)
		{
			bool have_cap = (! region->getCapability("UpdateScriptTask").empty());
			new_value = is_editable_selected() && have_cap;
		}
		return new_value;
	}
};

bool enable_object_take_copy()
{
	bool all_valid = false;
	if (LLSelectMgr::getInstance())
	{
		if (LLSelectMgr::getInstance()->getSelection()->getRootObjectCount() > 0)
		{
		all_valid = true;
#ifndef HACKED_GODLIKE_VIEWER
# ifdef TOGGLE_HACKED_GODLIKE_VIEWER
		if (!LLGridManager::getInstance()->isInSLBeta()
            || !gAgent.isGodlike())
# endif
		{
			struct f : public LLSelectedObjectFunctor
			{
				virtual bool apply(LLViewerObject* obj)
				{
//					return (!obj->permCopy() || obj->isAttachment());
// [RLVa:KB] - Checked: 2010-04-01 (RLVa-1.2.0c) | Modified: RLVa-1.0.0g
					return (!obj->permCopy() || obj->isAttachment()) || 
						( (gRlvHandler.hasBehaviour(RLV_BHVR_UNSIT)) && (isAgentAvatarValid()) && (gAgentAvatarp->getRoot() == obj) );
// [/RLVa:KB]
				}
			} func;
			const bool firstonly = true;
			bool any_invalid = LLSelectMgr::getInstance()->getSelection()->applyToRootObjects(&func, firstonly);
			all_valid = !any_invalid;
		}
#endif // HACKED_GODLIKE_VIEWER
		}
	}

	return all_valid;
}


class LLHasAsset : public LLInventoryCollectFunctor
{
public:
	LLHasAsset(const LLUUID& id) : mAssetID(id), mHasAsset(FALSE) {}
	virtual ~LLHasAsset() {}
	virtual bool operator()(LLInventoryCategory* cat,
							LLInventoryItem* item);
	BOOL hasAsset() const { return mHasAsset; }

protected:
	LLUUID mAssetID;
	BOOL mHasAsset;
};

bool LLHasAsset::operator()(LLInventoryCategory* cat,
							LLInventoryItem* item)
{
	if(item && item->getAssetUUID() == mAssetID)
	{
		mHasAsset = TRUE;
	}
	return FALSE;
}


BOOL enable_save_into_task_inventory(void*)
{
	LLSelectNode* node = LLSelectMgr::getInstance()->getSelection()->getFirstRootNode();
	if(node && (node->mValid) && (!node->mFromTaskID.isNull()))
	{
		// *TODO: check to see if the fromtaskid object exists.
		LLViewerObject* obj = node->getObject();
		if( obj && !obj->isAttachment() )
		{
			return TRUE;
		}
	}
	return FALSE;
}

class LLToolsEnableSaveToObjectInventory : public view_listener_t
{
	bool handleEvent(const LLSD& userdata)
	{
		bool new_value = enable_save_into_task_inventory(NULL);
		return new_value;
	}
};

class LLToggleHowTo : public view_listener_t
{
	bool handleEvent(const LLSD& userdata)
	{
		LLFloaterReg::toggleInstanceOrBringToFront("guidebook");
		return true;
	}
};

class LLViewEnableMouselook : public view_listener_t
{
	bool handleEvent(const LLSD& userdata)
	{
		// You can't go directly from customize avatar to mouselook.
		// TODO: write code with appropriate dialogs to handle this transition.
		bool new_value = (CAMERA_MODE_CUSTOMIZE_AVATAR != gAgentCamera.getCameraMode() && !gSavedSettings.getBOOL("FreezeTime"));
		return new_value;
	}
};

class LLToolsEnableToolNotPie : public view_listener_t
{
	bool handleEvent(const LLSD& userdata)
	{
		bool new_value = ( LLToolMgr::getInstance()->getBaseTool() != LLToolPie::getInstance() );
		return new_value;
	}
};

class LLWorldEnableCreateLandmark : public view_listener_t
{
	bool handleEvent(const LLSD& userdata)
	{
//		return !LLLandmarkActions::landmarkAlreadyExists();
// [RLVa:KB] - Checked: 2010-09-28 (RLVa-1.4.5) | Added: RLVa-1.2.1
		return (!LLLandmarkActions::landmarkAlreadyExists()) && (!gRlvHandler.hasBehaviour(RLV_BHVR_SHOWLOC));
// [/RLVa:KB]
	}
};

class LLWorldEnableSetHomeLocation : public view_listener_t
{
	bool handleEvent(const LLSD& userdata)
	{
		bool new_value = gAgent.isGodlike() || 
			(gAgent.getRegion() && gAgent.getRegion()->getAllowSetHome());
		return new_value;
	}
};

class LLWorldEnableTeleportHome : public view_listener_t
{
	bool handleEvent(const LLSD& userdata)
	{
		LLViewerRegion* regionp = gAgent.getRegion();
		bool agent_on_prelude = (regionp && regionp->isPrelude());
		bool enable_teleport_home = gAgent.isGodlike() || !agent_on_prelude;
// [RLVa:KB] - Checked: 2010-09-28 (RLVa-1.2.1f) | Modified: RLVa-1.2.1f
		enable_teleport_home &= 
			(!rlv_handler_t::isEnabled()) || ((!gRlvHandler.hasBehaviour(RLV_BHVR_TPLM)) && (!gRlvHandler.hasBehaviour(RLV_BHVR_TPLOC)));
// [/RLVa:KB]
		return enable_teleport_home;
	}
};

BOOL enable_god_full(void*)
{
	return gAgent.getGodLevel() >= GOD_FULL;
}

BOOL enable_god_liaison(void*)
{
	return gAgent.getGodLevel() >= GOD_LIAISON;
}

bool is_god_customer_service()
{
	return gAgent.getGodLevel() >= GOD_CUSTOMER_SERVICE;
}

BOOL enable_god_basic(void*)
{
	return gAgent.getGodLevel() > GOD_NOT;
}


void toggle_show_xui_names(void *)
{
	gSavedSettings.setBOOL("DebugShowXUINames", !gSavedSettings.getBOOL("DebugShowXUINames"));
}

BOOL check_show_xui_names(void *)
{
	return gSavedSettings.getBOOL("DebugShowXUINames");
}

// <FS:CR> Resync Animations
class FSToolsResyncAnimations : public view_listener_t
{
	bool handleEvent(const LLSD& userdata)
	{
		for (U32 i = 0; i < gObjectList.getNumObjects(); i++)
		{
			LLViewerObject* object = gObjectList.getObject(i);
			if (object &&
				object->isAvatar())
			{
				LLVOAvatar* avatarp = (LLVOAvatar*)object;
				if (avatarp)
				{
					for (LLVOAvatar::AnimIterator anim_it = avatarp->mPlayingAnimations.begin();
						 anim_it != avatarp->mPlayingAnimations.end();
						 anim_it++)
					{
						avatarp->stopMotion(anim_it->first, TRUE);
						avatarp->startMotion(anim_it->first);
					}
				}
			}
		}
		return true;
	}
};
// </FS:CR> Resync Animations

// <FS:CR> FIRE-4345: Undeform
class FSToolsUndeform : public view_listener_t
{
	bool handleEvent(const LLSD& userdata)
	{
		if (isAgentAvatarValid())
		{
			gAgentAvatarp->resetSkeleton(true);

			FSPose::getInstance()->setPose(gSavedSettings.getString("FSUndeformUUID"), false);
			gAgentAvatarp->updateVisualParams();
		}

		return true;
	}
};
// </FS:CR> FIRE-4345: Undeform

// <FS:CR> Stream list import/export
class FSStreamListExportXML :public view_listener_t
{
	bool handleEvent(const LLSD& userdata)
	{
		LLFilePicker& file_picker = LLFilePicker::instance();
		if(file_picker.getSaveFile(LLFilePicker::FFSAVE_XML, LLDir::getScrubbedFileName("stream_list.xml")))
		{
			std::string filename = file_picker.getFirstFile();
			llofstream export_file(filename.c_str());
			LLSDSerialize::toPrettyXML(gSavedSettings.getLLSD("FSStreamList"), export_file);
			export_file.close();
			LLSD args;
			args["FILENAME"] = filename;
			LLNotificationsUtil::add("StreamListExportSuccess", args);
		}
		else
			LL_INFOS() << "User closed the filepicker. Aborting!" << LL_ENDL;

		return true;
	}
};

class FSStreamListImportXML :public view_listener_t
{
	bool handleEvent(const LLSD& userdata)
	{
		LLFilePicker& file_picker = LLFilePicker::instance();
		if(file_picker.getOpenFile(LLFilePicker::FFLOAD_XML))
		{
			std::string filename = file_picker.getFirstFile();
			llifstream stream_list(filename.c_str());
			if(!stream_list.is_open())
			{
				LL_WARNS() << "Couldn't open the xml file for reading. Aborting import!" << LL_ENDL;
				return true;
			}
			LLSD stream_data;
			if(LLSDSerialize::fromXML(stream_data, stream_list) >= 1)
			{
				gSavedSettings.setLLSD("FSStreamList", stream_data);
				LLNotificationsUtil::add("StreamListImportSuccess");
			}
			stream_list.close();
		}
		
		return true;
	}
};
// </FS:CR> Stream list import/export

// <FS:CR> Dump SimulatorFeatures to chat
class FSDumpSimulatorFeaturesToChat : public view_listener_t
{
	bool handleEvent(const LLSD& userdata)
	{
		if (LLViewerRegion* region = gAgent.getRegion())
		{
			LLSD sim_features;
			std::stringstream out_str;
			region->getSimulatorFeatures(sim_features);
			LLSDSerialize::toPrettyXML(sim_features, out_str);
			report_to_nearby_chat(out_str.str());
		}
		return true;
	}
};
// </FS:CR> Dump SimulatorFeatures to chat

// <FS:CR> Add to contact set
class FSAddToContactSet : public view_listener_t
{
	bool handleEvent(const LLSD& userdata)
	{
		if (!rlv_handler_t::isEnabled() || !gRlvHandler.hasBehaviour(RLV_BHVR_SHOWNAMES))
		{
			LLVOAvatar* avatarp = find_avatar_from_object(LLSelectMgr::getInstance()->getSelection()->getPrimaryObject());
			if (avatarp)
			{
				LLFloaterReg::showInstance("fs_add_contact", LLSD(avatarp->getID()), TRUE);
			}
		}
		return true;
	}
};
// </FS:CR> Add to contact set

// <FS:CR> Opensim menu item visibility control
bool checkIsGrid(const LLSD& userdata)
{
	std::string grid_type = userdata.asString();
	if ("secondlife" == grid_type)
	{
		return LLGridManager::getInstance()->isInSecondLife();
	}
#ifdef OPENSIM
	else if ("opensim" == grid_type)
	{
		return LLGridManager::getInstance()->isInOpenSim();
	}
	else if ("aurorasim" == grid_type)
	{
		return LLGridManager::getInstance()->isInAuroraSim();
	}
#else // !OPENSIM
	else if ("opensim" == grid_type || "aurorasim" == grid_type)
	{
		LL_DEBUGS("ViewerMenu") << grid_type << "is not a supported platform on Havok builds. Disabling item." << LL_ENDL;
		return false;
	}
#endif // OPENSIM
	else
	{
		LL_WARNS("ViewerMenu") << "Unhandled or bad on_visible gridcheck parameter! (" << grid_type << ")" << LL_ENDL;
	}
	return true;
}

bool isGridFeatureEnabled(const LLSD& userdata)
{
	if (LFSimFeatureHandler::instanceExists())
	{
		const std::string feature = userdata.asString();

		if (feature == "avatar_picker")
		{
			return LFSimFeatureHandler::instance().hasAvatarPicker();
		}
		else if (feature == "destination_guide")
		{
			return LFSimFeatureHandler::instance().hasDestinationGuide();
		}
		else
		{
			LL_WARNS("ViewerMenu") << "Unhandled or bad grid feature check parameter! (" << feature << ")" << LL_ENDL;
		}
	}

	return false;
}
// </FS:CR>

// <FS:Ansariel> FIRE-21236 - Help Menu - Check Grid Status doesn't open using External Browser
void openGridStatus()
{
	if (LLWeb::useExternalBrowser(LFSimFeatureHandler::instance().gridStatusURL()))
	{
		LLWeb::loadURLExternal(LFSimFeatureHandler::instance().gridStatusURL());
	}
	else
	{
		LLFloaterReg::toggleInstance("grid_status");
	}
}
// </FS:Ansariel>

class LLToolsSelectOnlyMyObjects : public view_listener_t
{
	bool handleEvent(const LLSD& userdata)
	{
		BOOL cur_val = gSavedSettings.getBOOL("SelectOwnedOnly");

		gSavedSettings.setBOOL("SelectOwnedOnly", ! cur_val );

		return true;
	}
};

class LLToolsSelectOnlyMovableObjects : public view_listener_t
{
	bool handleEvent(const LLSD& userdata)
	{
		BOOL cur_val = gSavedSettings.getBOOL("SelectMovableOnly");

		gSavedSettings.setBOOL("SelectMovableOnly", ! cur_val );

		return true;
	}
};

class LLToolsSelectBySurrounding : public view_listener_t
{
	bool handleEvent(const LLSD& userdata)
	{
		LLSelectMgr::sRectSelectInclusive = !LLSelectMgr::sRectSelectInclusive;

		gSavedSettings.setBOOL("RectangleSelectInclusive", LLSelectMgr::sRectSelectInclusive);
		return true;
	}
};

class LLToolsShowHiddenSelection : public view_listener_t
{
	bool handleEvent(const LLSD& userdata)
	{
		// TomY TODO Merge these
		LLSelectMgr::sRenderHiddenSelections = !LLSelectMgr::sRenderHiddenSelections;

		gSavedSettings.setBOOL("RenderHiddenSelections", LLSelectMgr::sRenderHiddenSelections);
		return true;
	}
};

class LLToolsShowSelectionLightRadius : public view_listener_t
{
	bool handleEvent(const LLSD& userdata)
	{
		// TomY TODO merge these
		LLSelectMgr::sRenderLightRadius = !LLSelectMgr::sRenderLightRadius;

		gSavedSettings.setBOOL("RenderLightRadius", LLSelectMgr::sRenderLightRadius);
		return true;
	}
};

class LLToolsEditLinkedParts : public view_listener_t
{
	bool handleEvent(const LLSD& userdata)
	{
		BOOL select_individuals = !gSavedSettings.getBOOL("EditLinkedParts");
		gSavedSettings.setBOOL( "EditLinkedParts", select_individuals );
		if (select_individuals)
		{
			LLSelectMgr::getInstance()->demoteSelectionToIndividuals();
		}
		else
		{
			LLSelectMgr::getInstance()->promoteSelectionToRoot();
		}
		return true;
	}
};

void reload_vertex_shader(void *)
{
	//THIS WOULD BE AN AWESOME PLACE TO RELOAD SHADERS... just a thought	- DaveP
}

void handle_dump_avatar_local_textures(void*)
{
	gAgentAvatarp->dumpLocalTextures();
}

void handle_dump_timers()
{
	LLTrace::BlockTimer::dumpCurTimes();
}

void handle_debug_avatar_textures(void*)
{
	LLViewerObject* objectp = LLSelectMgr::getInstance()->getSelection()->getPrimaryObject();
	if (objectp)
	{
		LLFloaterReg::showInstance( "avatar_textures", LLSD(objectp->getID()) );
	}
}

void handle_grab_baked_texture(void* data)
{
	EBakedTextureIndex baked_tex_index = (EBakedTextureIndex)((intptr_t)data);
	if (!isAgentAvatarValid()) return;

	const LLUUID& asset_id = gAgentAvatarp->grabBakedTexture(baked_tex_index);
	LL_INFOS("texture") << "Adding baked texture " << asset_id << " to inventory." << LL_ENDL;
	LLAssetType::EType asset_type = LLAssetType::AT_TEXTURE;
	LLInventoryType::EType inv_type = LLInventoryType::IT_TEXTURE;
	const LLUUID folder_id = gInventory.findCategoryUUIDForType(LLFolderType::assetTypeToFolderType(asset_type));
	if(folder_id.notNull())
	{
		std::string name;
		name = "Baked " + LLAvatarAppearance::getDictionary()->getBakedTexture(baked_tex_index)->mNameCapitalized + " Texture";

		LLUUID item_id;
		item_id.generate();
		LLPermissions perm;
		perm.init(gAgentID,
				  gAgentID,
				  LLUUID::null,
				  LLUUID::null);
		U32 next_owner_perm = PERM_MOVE | PERM_TRANSFER;
		perm.initMasks(PERM_ALL,
					   PERM_ALL,
					   PERM_NONE,
					   PERM_NONE,
					   next_owner_perm);
		time_t creation_date_now = time_corrected();
		LLPointer<LLViewerInventoryItem> item
			= new LLViewerInventoryItem(item_id,
										folder_id,
										perm,
										asset_id,
										asset_type,
										inv_type,
										name,
										LLStringUtil::null,
										LLSaleInfo::DEFAULT,
										LLInventoryItemFlags::II_FLAGS_NONE,
										creation_date_now);

		item->updateServer(TRUE);
		gInventory.updateItem(item);
		gInventory.notifyObservers();

		// Show the preview panel for textures to let
		// user know that the image is now in inventory.
		LLInventoryPanel *active_panel = LLInventoryPanel::getActiveInventoryPanel();
		if(active_panel)
		{
			LLFocusableElement* focus_ctrl = gFocusMgr.getKeyboardFocus();

			active_panel->setSelection(item_id, TAKE_FOCUS_NO);
			active_panel->openSelected();
			//LLFloaterInventory::dumpSelectionInformation((void*)view);
			// restore keyboard focus
			gFocusMgr.setKeyboardFocus(focus_ctrl);
		}
	}
	else
	{
		LL_WARNS() << "Can't find a folder to put it in" << LL_ENDL;
	}
}

BOOL enable_grab_baked_texture(void* data)
{
	EBakedTextureIndex index = (EBakedTextureIndex)((intptr_t)data);
	if (isAgentAvatarValid())
	{
		return gAgentAvatarp->canGrabBakedTexture(index);
	}
	return FALSE;
}

// Returns a pointer to the avatar give the UUID of the avatar OR of an attachment the avatar is wearing.
// Returns NULL on failure.
LLVOAvatar* find_avatar_from_object( LLViewerObject* object )
{
	if (object)
	{
		if( object->isAttachment() )
		{
			do
			{
				object = (LLViewerObject*) object->getParent();
			}
			while( object && !object->isAvatar() );
		}
		else if( !object->isAvatar() )
		{
			object = NULL;
		}
	}

	return (LLVOAvatar*) object;
}


// Returns a pointer to the avatar give the UUID of the avatar OR of an attachment the avatar is wearing.
// Returns NULL on failure.
LLVOAvatar* find_avatar_from_object( const LLUUID& object_id )
{
	return find_avatar_from_object( gObjectList.findObject(object_id) );
}


void handle_disconnect_viewer(void *)
{
	LLAppViewer::instance()->forceDisconnect(LLTrans::getString("TestingDisconnect"));
}

void force_error_breakpoint(void *)
{
    LLAppViewer::instance()->forceErrorBreakpoint();
}

void force_error_llerror(void *)
{
    LLAppViewer::instance()->forceErrorLLError();
}

void force_error_bad_memory_access(void *)
{
    LLAppViewer::instance()->forceErrorBadMemoryAccess();
}

void force_error_infinite_loop(void *)
{
    LLAppViewer::instance()->forceErrorInfiniteLoop();
}

void force_error_software_exception(void *)
{
    LLAppViewer::instance()->forceErrorSoftwareException();
}

void force_error_driver_crash(void *)
{
    LLAppViewer::instance()->forceErrorDriverCrash();
}

// <FS:Ansariel> Wrongly merged back in by LL
//void force_error_coroutine_crash(void *)
//{
//    LLAppViewer::instance()->forceErrorCoroutineCrash();
//}
// </FS:Ansariel>

void force_error_thread_crash(void *)
{
    LLAppViewer::instance()->forceErrorThreadCrash();
}

class LLToolsUseSelectionForGrid : public view_listener_t
{
	bool handleEvent(const LLSD& userdata)
	{
		LLSelectMgr::getInstance()->clearGridObjects();
		struct f : public LLSelectedObjectFunctor
		{
			virtual bool apply(LLViewerObject* objectp)
			{
				LLSelectMgr::getInstance()->addGridObject(objectp);
				return true;
			}
		} func;
		LLSelectMgr::getInstance()->getSelection()->applyToRootObjects(&func);
		LLSelectMgr::getInstance()->setGridMode(GRID_MODE_REF_OBJECT);
		LLFloaterTools::setGridMode((S32)GRID_MODE_REF_OBJECT);
		return true;
	}
};

void handle_test_load_url(void*)
{
	LLWeb::loadURL("");
	LLWeb::loadURL("hacker://www.google.com/");
	LLWeb::loadURL("http");
	LLWeb::loadURL("http://www.google.com/");
}

//
// LLViewerMenuHolderGL
//
static LLDefaultChildRegistry::Register<LLViewerMenuHolderGL> r("menu_holder");

LLViewerMenuHolderGL::LLViewerMenuHolderGL(const LLViewerMenuHolderGL::Params& p)
: LLMenuHolderGL(p)
{}

BOOL LLViewerMenuHolderGL::hideMenus()
{
	BOOL handled = FALSE;
	
	if (LLMenuHolderGL::hideMenus())
	{
		handled = TRUE;
	}

	// drop pie menu selection
	mParcelSelection = NULL;
	mObjectSelection = NULL;

	if (gMenuBarView)
	{
		gMenuBarView->clearHoverItem();
		gMenuBarView->resetMenuTrigger();
	}

	return handled;
}

void LLViewerMenuHolderGL::setParcelSelection(LLSafeHandle<LLParcelSelection> selection) 
{ 
	mParcelSelection = selection; 
}

void LLViewerMenuHolderGL::setObjectSelection(LLSafeHandle<LLObjectSelection> selection) 
{ 
	mObjectSelection = selection; 
}


const LLRect LLViewerMenuHolderGL::getMenuRect() const
{
	return LLRect(0, getRect().getHeight() - MENU_BAR_HEIGHT, getRect().getWidth(), STATUS_BAR_HEIGHT);
}

void handle_save_to_xml(void*)
{
	LLFloater* frontmost = gFloaterView->getFrontmost();
	if (!frontmost)
	{
        LLNotificationsUtil::add("NoFrontmostFloater");
		return;
	}

	std::string default_name = "floater_";
	default_name += frontmost->getTitle();
	default_name += ".xml";

	LLStringUtil::toLower(default_name);
	LLStringUtil::replaceChar(default_name, ' ', '_');
	LLStringUtil::replaceChar(default_name, '/', '_');
	LLStringUtil::replaceChar(default_name, ':', '_');
	LLStringUtil::replaceChar(default_name, '"', '_');

	LLFilePicker& picker = LLFilePicker::instance();
	if (picker.getSaveFile(LLFilePicker::FFSAVE_XML, default_name))
	{
		std::string filename = picker.getFirstFile();
		LLUICtrlFactory::getInstance()->saveToXML(frontmost, filename);
	}
}

void handle_load_from_xml(void*)
{
	LLFilePicker& picker = LLFilePicker::instance();
	if (picker.getOpenFile(LLFilePicker::FFLOAD_XML))
	{
		std::string filename = picker.getFirstFile();
		LLFloater* floater = new LLFloater(LLSD());
		floater->buildFromFile(filename);
	}
}

void handle_web_browser_test(const LLSD& param)
{
	std::string url = param.asString();
	if (url.empty())
	{
		url = "about:blank";
	}
	LLWeb::loadURLInternal(url);
}

bool callback_clear_cache_immediately(const LLSD& notification, const LLSD& response)
{
	S32 option = LLNotificationsUtil::getSelectedOption(notification, response);
	if ( option == 0 ) // YES
	{
		//clear cache
		LLAppViewer::instance()->purgeCacheImmediate();
	}

	return false;
}

void handle_cache_clear_immediately()
{
	LLNotificationsUtil::add("ConfirmClearCache", LLSD(), LLSD(), callback_clear_cache_immediately);
}

void handle_web_content_test(const LLSD& param)
{
	std::string url = param.asString();
	// <FS:LO> Add a user settable home page for the built in web browser
	if (url == "HOME_PAGE")
	{
		url = gSavedSettings.getString("FSBrowserHomePage");
	}
	// </FS:LO>
	LLWeb::loadURLInternal(url, LLStringUtil::null, LLStringUtil::null, true);
}

void handle_show_url(const LLSD& param)
{
	std::string url = param.asString();
	if (LLWeb::useExternalBrowser(url))
	{
		LLWeb::loadURLExternal(url);
	}
	else
	{
		LLWeb::loadURLInternal(url);
	}

}

void handle_report_bug(const LLSD& param)
{
	LLUIString url(param.asString());
	
	LLStringUtil::format_map_t replace;
	// <FS:Ansariel> FIRE-14001: JIRA report is being cut off when using Help -> Report Bug
	//std::string environment = LLAppViewer::instance()->getViewerInfoString(true);
	//boost::regex regex;
	//regex.assign("</?nolink>");
	//std::string stripped_env = boost::regex_replace(environment, regex, "");

	//replace["[ENVIRONMENT]"] = LLURI::escape(stripped_env);
	LLSD sysinfo = FSData::getSystemInfo();
	replace["[ENVIRONMENT]"] = LLURI::escape(sysinfo["Part1"].asString().substr(1) + sysinfo["Part2"].asString().substr(1));
	// </FS:Ansariel>
	LLSLURL location_url;
	LLAgentUI::buildSLURL(location_url);
	replace["[LOCATION]"] = LLURI::escape(location_url.getSLURLString());

	LLUIString file_bug_url = gSavedSettings.getString("ReportBugURL");
	file_bug_url.setArgs(replace);

	LLWeb::loadURLExternal(file_bug_url.getString());
}

void handle_buy_currency_test(void*)
{
	std::string url =
		"http://sarahd-sl-13041.webdev.lindenlab.com/app/lindex/index.php?agent_id=[AGENT_ID]&secure_session_id=[SESSION_ID]&lang=[LANGUAGE]";

	LLStringUtil::format_map_t replace;
	replace["[AGENT_ID]"] = gAgent.getID().asString();
	replace["[SESSION_ID]"] = gAgent.getSecureSessionID().asString();
	replace["[LANGUAGE]"] = LLUI::getLanguage();
	LLStringUtil::format(url, replace);

	LL_INFOS() << "buy currency url " << url << LL_ENDL;

	LLFloaterReg::showInstance("buy_currency_html", LLSD(url));
}

//-- SUNSHINE CLEANUP - is only the request update at the end needed now?
void handle_rebake_textures(void*)
{
	if (!isAgentAvatarValid()) return;

	// Slam pending upload count to "unstick" things
	bool slam_for_debug = true;
	gAgentAvatarp->forceBakeAllTextures(slam_for_debug);
	if (gAgent.getRegion() && gAgent.getRegion()->getCentralBakeVersion())
	{
// [SL:KB] - Patch: Appearance-Misc | Checked: 2015-06-27 (Catznip-3.7)
		if (!gAgent.getRegionCapability("IncrementCOFVersion").empty())
		{
			LLAppearanceMgr::instance().syncCofVersionAndRefresh();
		}
		else
		{
			LLAppearanceMgr::instance().requestServerAppearanceUpdate();
		}
// [/SL:KB]
//		LLAppearanceMgr::instance().requestServerAppearanceUpdate();
		avatar_tex_refresh(gAgentAvatarp); // <FS:CR> FIRE-11800 - Refresh the textures too
	}
	reset_mesh_lod(gAgentAvatarp); // <FS:Ansariel> Reset Mesh LOD
	gAgentAvatarp->setIsCrossingRegion(false); // <FS:Ansariel> FIRE-12004: Attachments getting lost on TP
}

void toggle_visibility(void* user_data)
{
	LLView* viewp = (LLView*)user_data;
	viewp->setVisible(!viewp->getVisible());
}

BOOL get_visibility(void* user_data)
{
	LLView* viewp = (LLView*)user_data;
	return viewp->getVisible();
}

// TomY TODO: Get rid of these?
class LLViewShowHoverTips : public view_listener_t
{
	bool handleEvent(const LLSD& userdata)
	{
		gSavedSettings.setBOOL("ShowHoverTips", !gSavedSettings.getBOOL("ShowHoverTips"));
		return true;
	}
};

class LLViewCheckShowHoverTips : public view_listener_t
{
	bool handleEvent(const LLSD& userdata)
	{
		bool new_value = gSavedSettings.getBOOL("ShowHoverTips");
		return new_value;
	}
};

// TomY TODO: Get rid of these?
class LLViewHighlightTransparent : public view_listener_t
{
	bool handleEvent(const LLSD& userdata)
	{
//		LLDrawPoolAlpha::sShowDebugAlpha = !LLDrawPoolAlpha::sShowDebugAlpha;
// [RLVa:KB] - @edit and @viewtransparent
		LLDrawPoolAlpha::sShowDebugAlpha = (!LLDrawPoolAlpha::sShowDebugAlpha) && (RlvActions::canHighlightTransparent());
// [/RLVa:KB]
        gPipeline.resetVertexBuffers();
		return true;
	}
};

class LLViewCheckHighlightTransparent : public view_listener_t
{
	bool handleEvent(const LLSD& userdata)
	{
		bool new_value = LLDrawPoolAlpha::sShowDebugAlpha;
		return new_value;
	}
};
// <FS:Beq> FIRE-32132 et al. Allow rigged mesh transparency highlights to be toggled
class LLViewHighlightTransparentRigged : public view_listener_t
{
	bool handleEvent(const LLSD& userdata)
	{
		LLDrawPoolAlpha::sShowDebugAlphaRigged = !LLDrawPoolAlpha::sShowDebugAlphaRigged;
        gPipeline.resetVertexBuffers();
		return true;
	}
};

class LLViewCheckHighlightTransparentRigged : public view_listener_t
{
	bool handleEvent(const LLSD& userdata)
	{
		bool new_value = LLDrawPoolAlpha::sShowDebugAlphaRigged;
		return new_value;
	}
};
// </FS:Beq>

class LLViewBeaconWidth : public view_listener_t
{
	bool handleEvent(const LLSD& userdata)
	{
		std::string width = userdata.asString();
		if(width == "1")
		{
			gSavedSettings.setS32("DebugBeaconLineWidth", 1);
		}
		else if(width == "4")
		{
			gSavedSettings.setS32("DebugBeaconLineWidth", 4);
		}
		else if(width == "16")
		{
			gSavedSettings.setS32("DebugBeaconLineWidth", 16);
		}
		else if(width == "32")
		{
			gSavedSettings.setS32("DebugBeaconLineWidth", 32);
		}

		return true;
	}
};


class LLViewToggleBeacon : public view_listener_t
{
	bool handleEvent(const LLSD& userdata)
	{
		std::string beacon = userdata.asString();
		if (beacon == "scriptsbeacon")
		{
			LLPipeline::toggleRenderScriptedBeacons();
			gSavedSettings.setBOOL( "scriptsbeacon", LLPipeline::getRenderScriptedBeacons() );
			// toggle the other one off if it's on
			if (LLPipeline::getRenderScriptedBeacons() && LLPipeline::getRenderScriptedTouchBeacons())
			{
				LLPipeline::toggleRenderScriptedTouchBeacons();
				gSavedSettings.setBOOL( "scripttouchbeacon", LLPipeline::getRenderScriptedTouchBeacons() );
			}
		}
		else if (beacon == "physicalbeacon")
		{
			LLPipeline::toggleRenderPhysicalBeacons();
			gSavedSettings.setBOOL( "physicalbeacon", LLPipeline::getRenderPhysicalBeacons() );
		}
		else if (beacon == "moapbeacon")
		{
			LLPipeline::toggleRenderMOAPBeacons();
			gSavedSettings.setBOOL( "moapbeacon", LLPipeline::getRenderMOAPBeacons() );
		}
		else if (beacon == "soundsbeacon")
		{
			LLPipeline::toggleRenderSoundBeacons();
			gSavedSettings.setBOOL( "soundsbeacon", LLPipeline::getRenderSoundBeacons() );
		}
		else if (beacon == "particlesbeacon")
		{
			LLPipeline::toggleRenderParticleBeacons();
			gSavedSettings.setBOOL( "particlesbeacon", LLPipeline::getRenderParticleBeacons() );
		}
		else if (beacon == "scripttouchbeacon")
		{
			LLPipeline::toggleRenderScriptedTouchBeacons();
			gSavedSettings.setBOOL( "scripttouchbeacon", LLPipeline::getRenderScriptedTouchBeacons() );
			// toggle the other one off if it's on
			if (LLPipeline::getRenderScriptedBeacons() && LLPipeline::getRenderScriptedTouchBeacons())
			{
				LLPipeline::toggleRenderScriptedBeacons();
				gSavedSettings.setBOOL( "scriptsbeacon", LLPipeline::getRenderScriptedBeacons() );
			}
		}
		else if (beacon == "sunbeacon")
		{
			gSavedSettings.setBOOL("sunbeacon", !gSavedSettings.getBOOL("sunbeacon"));
		}
		else if (beacon == "moonbeacon")
		{
			gSavedSettings.setBOOL("moonbeacon", !gSavedSettings.getBOOL("moonbeacon"));
		}
		else if (beacon == "renderbeacons")
		{
			LLPipeline::toggleRenderBeacons();
			gSavedSettings.setBOOL( "renderbeacons", LLPipeline::getRenderBeacons() );
			// toggle the other one on if it's not
			if (!LLPipeline::getRenderBeacons() && !LLPipeline::getRenderHighlights())
			{
				LLPipeline::toggleRenderHighlights();
				gSavedSettings.setBOOL( "renderhighlights", LLPipeline::getRenderHighlights() );
			}
		}
		else if (beacon == "renderhighlights")
		{
			LLPipeline::toggleRenderHighlights();
			gSavedSettings.setBOOL( "renderhighlights", LLPipeline::getRenderHighlights() );
			// toggle the other one on if it's not
			if (!LLPipeline::getRenderBeacons() && !LLPipeline::getRenderHighlights())
			{
				LLPipeline::toggleRenderBeacons();
				gSavedSettings.setBOOL( "renderbeacons", LLPipeline::getRenderBeacons() );
			}
		}

		return true;
	}
};

class LLViewCheckBeaconEnabled : public view_listener_t
{
	bool handleEvent(const LLSD& userdata)
	{
		std::string beacon = userdata.asString();
		bool new_value = false;
		if (beacon == "scriptsbeacon")
		{
			new_value = gSavedSettings.getBOOL( "scriptsbeacon");
			LLPipeline::setRenderScriptedBeacons(new_value);
		}
		else if (beacon == "moapbeacon")
		{
			new_value = gSavedSettings.getBOOL( "moapbeacon");
			LLPipeline::setRenderMOAPBeacons(new_value);
		}
		else if (beacon == "physicalbeacon")
		{
			new_value = gSavedSettings.getBOOL( "physicalbeacon");
			LLPipeline::setRenderPhysicalBeacons(new_value);
		}
		else if (beacon == "soundsbeacon")
		{
			new_value = gSavedSettings.getBOOL( "soundsbeacon");
			LLPipeline::setRenderSoundBeacons(new_value);
		}
		else if (beacon == "particlesbeacon")
		{
			new_value = gSavedSettings.getBOOL( "particlesbeacon");
			LLPipeline::setRenderParticleBeacons(new_value);
		}
		else if (beacon == "scripttouchbeacon")
		{
			new_value = gSavedSettings.getBOOL( "scripttouchbeacon");
			LLPipeline::setRenderScriptedTouchBeacons(new_value);
		}
		else if (beacon == "renderbeacons")
		{
			new_value = gSavedSettings.getBOOL( "renderbeacons");
			LLPipeline::setRenderBeacons(new_value);
		}
		else if (beacon == "renderhighlights")
		{
			new_value = gSavedSettings.getBOOL( "renderhighlights");
			LLPipeline::setRenderHighlights(new_value);
		}
		return new_value;
	}
};

class LLViewToggleRenderType : public view_listener_t
{
	bool handleEvent(const LLSD& userdata)
	{
		std::string type = userdata.asString();
		if (type == "hideparticles")
		{
			LLPipeline::toggleRenderType(LLPipeline::RENDER_TYPE_PARTICLES);
			gPipeline.sRenderParticles = gPipeline.hasRenderType(LLPipeline::RENDER_TYPE_PARTICLES);
		}
		return true;
	}
};

class LLViewCheckRenderType : public view_listener_t
{
	bool handleEvent(const LLSD& userdata)
	{
		std::string type = userdata.asString();
		bool new_value = false;
		if (type == "hideparticles")
		{
			new_value = LLPipeline::toggleRenderTypeControlNegated(LLPipeline::RENDER_TYPE_PARTICLES);
		}
		return new_value;
	}
};

class LLViewStatusAway : public view_listener_t
{
	bool handleEvent(const LLSD& userdata)
	{
		return (gAgent.isInitialized() && gAgent.getAFK());
	}
};

class LLViewStatusDoNotDisturb : public view_listener_t
{
	bool handleEvent(const LLSD& userdata)
	{
		return (gAgent.isInitialized() && gAgent.isDoNotDisturb());
	}
};

class LLViewShowHUDAttachments : public view_listener_t
{
	bool handleEvent(const LLSD& userdata)
	{
// [RLVa:KB] - Checked: 2010-04-19 (RLVa-1.2.1a) | Modified: RLVa-1.0.0c
		if ( (rlv_handler_t::isEnabled()) && (gRlvAttachmentLocks.hasLockedHUD()) && (LLPipeline::sShowHUDAttachments) )
			return true;
// [/RLVa:KB]

		LLPipeline::sShowHUDAttachments = !LLPipeline::sShowHUDAttachments;
		return true;
	}
};

class LLViewCheckHUDAttachments : public view_listener_t
{
	bool handleEvent(const LLSD& userdata)
	{
		bool new_value = LLPipeline::sShowHUDAttachments;
		return new_value;
	}
};

// <FS:Ansariel> Disable Show HUD attachments if prevented by RLVa
bool enable_show_HUD_attachments()
{
	return (!LLPipeline::sShowHUDAttachments || !rlv_handler_t::isEnabled() || !gRlvAttachmentLocks.hasLockedHUD());
};
// </FS:Ansariel>

class LLEditEnableTakeOff : public view_listener_t
{
	bool handleEvent(const LLSD& userdata)
	{
		std::string clothing = userdata.asString();
		LLWearableType::EType type = LLWearableType::getInstance()->typeNameToType(clothing);
//		if (type >= LLWearableType::WT_SHAPE && type < LLWearableType::WT_COUNT)
// [RLVa:KB] - Checked: 2010-03-20 (RLVa-1.2.0c) | Modified: RLVa-1.2.0a
		// NOTE: see below - enable if there is at least one wearable on this type that can be removed
		if ( (type >= LLWearableType::WT_SHAPE && type < LLWearableType::WT_COUNT) && 
			 ((!rlv_handler_t::isEnabled()) || (gRlvWearableLocks.canRemove(type))) )
// [/RLVa:KB]
		{
			return LLAgentWearables::selfHasWearable(type);
		}
		return false;
	}
};

// <FS:Beq> Xmas present for Ansa, Animesh kill switch
class FSDerenderAnimatedObjects : public view_listener_t
{
	bool handleEvent(const LLSD& userdata)
	{
		gObjectList.killAnimatedObjects();
		return true;
	}
};

// </FS:Beq>
class LLEditTakeOff : public view_listener_t
{
	bool handleEvent(const LLSD& userdata)
	{
		std::string clothing = userdata.asString();
		if (clothing == "all")
			LLAppearanceMgr::instance().removeAllClothesFromAvatar();
		else
		{
			LLWearableType::EType type = LLWearableType::getInstance()->typeNameToType(clothing);
			if (type >= LLWearableType::WT_SHAPE 
				&& type < LLWearableType::WT_COUNT
				&& (gAgentWearables.getWearableCount(type) > 0))
			{
				// MULTI-WEARABLES: assuming user wanted to remove top shirt.
				//<FS:TS> Shut the compiler up about unsigned comparisons <0 or >0
				//U32 wearable_index = gAgentWearables.getWearableCount(type) - 1;
				S32 wearable_index = gAgentWearables.getWearableCount(type) - 1;

// [RLVa:KB] - Checked: 2010-06-09 (RLVa-1.2.0g) | Added: RLVa-1.2.0g
				if ( (rlv_handler_t::isEnabled()) && (gRlvWearableLocks.hasLockedWearable(type)) )
				{
					// We'll use the first wearable we come across that can be removed (moving from top to bottom)
					for (; wearable_index >= 0; wearable_index--)
					{
						const LLViewerWearable* pWearable = gAgentWearables.getViewerWearable(type, wearable_index);
						if (!gRlvWearableLocks.isLockedWearable(pWearable))
							break;
					}
					if (wearable_index < 0)
						return true;	// No wearable found that can be removed
				}
// [/RLVa:KB]

				LLUUID item_id = gAgentWearables.getWearableItemID(type,wearable_index);
				LLAppearanceMgr::instance().removeItemFromAvatar(item_id);
			}
				
		}
		return true;
	}
};

class LLToolsSelectTool : public view_listener_t
{
	bool handleEvent(const LLSD& userdata)
	{
		std::string tool_name = userdata.asString();
		if (tool_name == "focus")
		{
			LLToolMgr::getInstance()->getCurrentToolset()->selectToolByIndex(1);
		}
		else if (tool_name == "move")
		{
			LLToolMgr::getInstance()->getCurrentToolset()->selectToolByIndex(2);
		}
		else if (tool_name == "edit")
		{
			LLToolMgr::getInstance()->getCurrentToolset()->selectToolByIndex(3);
		}
		else if (tool_name == "create")
		{
			LLToolMgr::getInstance()->getCurrentToolset()->selectToolByIndex(4);
		}
		else if (tool_name == "land")
		{
			LLToolMgr::getInstance()->getCurrentToolset()->selectToolByIndex(5);
		}

		// Note: if floater is not visible LLViewerWindow::updateLayout() will
		// attempt to open it, but it won't bring it to front or de-minimize.
		if (gFloaterTools && (gFloaterTools->isMinimized() || !gFloaterTools->isShown() || !gFloaterTools->isFrontmost()))
		{
			gFloaterTools->setMinimized(FALSE);
			gFloaterTools->openFloater();
			gFloaterTools->setVisibleAndFrontmost(TRUE);
		}
		return true;
	}
};

/// WINDLIGHT callbacks
class LLWorldEnvSettings : public view_listener_t
{	
    void defocusEnvFloaters()
    {
        //currently there is only one instance of each floater
        std::vector<std::string> env_floaters_names = { "env_edit_extdaycycle", "env_fixed_environmentent_water", "env_fixed_environmentent_sky" };
        for (std::vector<std::string>::const_iterator it = env_floaters_names.begin(); it != env_floaters_names.end(); ++it)
        {
            LLFloater* env_floater = LLFloaterReg::findTypedInstance<LLFloater>(*it);
            if (env_floater)
            {
                env_floater->setFocus(FALSE);
            }
        }
    }

	bool handleEvent(const LLSD& userdata)
	{
// [RLVa:KB] - @setenv
		if (!RlvActions::canChangeEnvironment())
			return true;
// [/RLVa:KB]

		std::string event_name = userdata.asString();
// <FS:Beq> FIRE-29785 fix daytime shortcuts for non-EEP 
#ifdef OPENSIM
		static std::map<std::string, std::string> sky_presets = {
			{"sunrise", "Sunrise"},
			{"noon", "Midday"},
			{"sunset", "Sunset"},
			{"midnight", "Midnight"}
		};
		auto it = sky_presets.find(event_name);
		if( LLGridManager::getInstance()->isInOpenSim() &&
			!LLEnvironment::instance().isExtendedEnvironmentEnabled() &&
			it != sky_presets.end()
			)
		{
			LLSettingsSky::ptr_t legacysky = nullptr;
			LLSD messages;
			legacysky = LLEnvironment::createSkyFromLegacyPreset(gDirUtilp->getExpandedFilename(LL_PATH_APP_SETTINGS, "windlight", "skies", it->second + ".xml"), messages);
			if (legacysky)
			{
				LLEnvironment::instance().setEnvironment(LLEnvironment::ENV_LOCAL, legacysky);
				LLEnvironment::instance().setSelectedEnvironment(LLEnvironment::ENV_LOCAL);
				LLEnvironment::instance().updateEnvironment(LLEnvironment::TRANSITION_FAST, true);
				defocusEnvFloaters();
			}		
			else
			{
				LL_WARNS() << "Legacy windlight conversion failed for " << it->second << " existing env unchanged." << LL_ENDL;
			}
			return true;
		}
#endif
// </FS:Beq>
		
		if (event_name == "sunrise")
		{
            // <FS:Beq> FIRE-29926 - allow manually selected environments to have a user defined transition time.
            //LLEnvironment::instance().setEnvironment(LLEnvironment::ENV_LOCAL, LLEnvironment::KNOWN_SKY_SUNRISE, LLEnvironment::TRANSITION_INSTANT);
            //LLEnvironment::instance().setSelectedEnvironment(LLEnvironment::ENV_LOCAL, LLEnvironment::TRANSITION_INSTANT);
            LLEnvironment::instance().setManualEnvironment(LLEnvironment::ENV_LOCAL, LLEnvironment::KNOWN_SKY_SUNRISE);
            LLEnvironment::instance().setSelectedEnvironment(LLEnvironment::ENV_LOCAL);
            // </FS:Beq>
            defocusEnvFloaters();
		}
		else if (event_name == "noon")
		{
            // <FS:Beq> FIRE-29926 - allow manually selected environments to have a user defined transition time.
            //LLEnvironment::instance().setEnvironment(LLEnvironment::ENV_LOCAL, LLEnvironment::KNOWN_SKY_MIDDAY, LLEnvironment::TRANSITION_INSTANT);
            //LLEnvironment::instance().setSelectedEnvironment(LLEnvironment::ENV_LOCAL, LLEnvironment::TRANSITION_INSTANT);
            LLEnvironment::instance().setManualEnvironment(LLEnvironment::ENV_LOCAL, LLEnvironment::KNOWN_SKY_MIDDAY);
            LLEnvironment::instance().setSelectedEnvironment(LLEnvironment::ENV_LOCAL);
            // </FS:Beq>
            defocusEnvFloaters();
		}
		else if (event_name == "sunset")
		{
            // <FS:Beq> FIRE-29926 - allow manually selected environments to have a user defined transition time.
            //LLEnvironment::instance().setEnvironment(LLEnvironment::ENV_LOCAL, LLEnvironment::KNOWN_SKY_SUNSET, LLEnvironment::TRANSITION_INSTANT);
            //LLEnvironment::instance().setSelectedEnvironment(LLEnvironment::ENV_LOCAL, LLEnvironment::TRANSITION_INSTANT);
            LLEnvironment::instance().setManualEnvironment(LLEnvironment::ENV_LOCAL, LLEnvironment::KNOWN_SKY_SUNSET);
            LLEnvironment::instance().setSelectedEnvironment(LLEnvironment::ENV_LOCAL);            // </FS:Beq>
            defocusEnvFloaters();
		}
		else if (event_name == "midnight")
		{
            // <FS:Beq> FIRE-29926 - allow manually selected environments to have a user defined transition time.
            //LLEnvironment::instance().setEnvironment(LLEnvironment::ENV_LOCAL, LLEnvironment::KNOWN_SKY_MIDNIGHT, LLEnvironment::TRANSITION_INSTANT);
            //LLEnvironment::instance().setSelectedEnvironment(LLEnvironment::ENV_LOCAL, LLEnvironment::TRANSITION_INSTANT);
            LLEnvironment::instance().setManualEnvironment(LLEnvironment::ENV_LOCAL, LLEnvironment::KNOWN_SKY_MIDNIGHT);
            LLEnvironment::instance().setSelectedEnvironment(LLEnvironment::ENV_LOCAL);            // </FS:Beq>
            defocusEnvFloaters();
		}
        else if (event_name == "region")
		{
            LLEnvironment::instance().clearEnvironment(LLEnvironment::ENV_LOCAL);
            LLEnvironment::instance().setSelectedEnvironment(LLEnvironment::ENV_LOCAL, LLEnvironment::TRANSITION_INSTANT);
            defocusEnvFloaters();
		}
        else if (event_name == "pause_clouds")
        {
            if (LLEnvironment::instance().isCloudScrollPaused())
                LLEnvironment::instance().resumeCloudScroll();
		else
                LLEnvironment::instance().pauseCloudScroll();
        }
        else if (event_name == "adjust_tool")
		{
            LLFloaterReg::showInstance("env_adjust_snapshot");
        }
        else if (event_name == "my_environs")
        {
            LLFloaterReg::showInstance("my_environments");
		}

		return true;
	}
};

class LLWorldEnableEnvSettings : public view_listener_t
{
	bool handleEvent(const LLSD& userdata)
	{
		bool result = false;
		std::string event_name = userdata.asString();

        if (event_name == "pause_clouds")
		{
            return LLEnvironment::instance().isCloudScrollPaused();
		}

        LLSettingsSky::ptr_t sky = LLEnvironment::instance().getEnvironmentFixedSky(LLEnvironment::ENV_LOCAL);

		if (!sky)
		{
			return (event_name == "region");
		}

        std::string skyname = (sky) ? sky->getName() : "";
        LLUUID skyid = (sky) ? sky->getAssetId() : LLUUID::null;

		if (event_name == "sunrise")
			{
            result = (skyid == LLEnvironment::KNOWN_SKY_SUNRISE);
			}
		else if (event_name == "noon")
			{
            result = (skyid == LLEnvironment::KNOWN_SKY_MIDDAY);
			}
		else if (event_name == "sunset")
			{
            result = (skyid == LLEnvironment::KNOWN_SKY_SUNSET);
			}
		else if (event_name == "midnight")
			{
            result = (skyid == LLEnvironment::KNOWN_SKY_MIDNIGHT);
			}
		else if (event_name == "region")
			{
				return false;
			}
			else
			{
			LL_WARNS() << "Unknown time-of-day item:  " << event_name << LL_ENDL;
		}
		return result;
	}
};

class LLWorldEnvPreset : public view_listener_t
{
	bool handleEvent(const LLSD& userdata)
	{
		std::string item = userdata.asString();

		if (item == "new_water")
		{
            LLFloaterReg::showInstance("env_fixed_environmentent_water", "new");
		}
		else if (item == "edit_water")
		{
            LLFloaterReg::showInstance("env_fixed_environmentent_water", "edit");
		}
		else if (item == "new_sky")
		{
            LLFloaterReg::showInstance("env_fixed_environmentent_sky", "new");
		}
		else if (item == "edit_sky")
		{
            LLFloaterReg::showInstance("env_fixed_environmentent_sky", "edit");
		}
		else if (item == "new_day_cycle")
		{
            LLFloaterReg::showInstance("env_edit_extdaycycle", LLSDMap("edit_context", "inventory"));
		}
		else if (item == "edit_day_cycle")
		{
			LLFloaterReg::showInstance("env_edit_extdaycycle", LLSDMap("edit_context", "inventory"));
		}
		else
		{
			LL_WARNS() << "Unknown item selected" << LL_ENDL;
		}

		return true;
	}
};

class LLWorldEnableEnvPreset : public view_listener_t
{
	bool handleEvent(const LLSD& userdata)
	{

		return false;
	}
};

/// Post-Process callbacks
class LLWorldPostProcess : public view_listener_t
{
	bool handleEvent(const LLSD& userdata)
	{
		LLFloaterReg::showInstance("env_post_process");
		return true;
	}
};

class LLWorldCheckBanLines : public view_listener_t
{
    bool handleEvent(const LLSD& userdata)
    {
        S32 callback_data = userdata.asInteger();
        return gSavedSettings.getS32("ShowBanLines") == callback_data;
    }
};

class LLWorldShowBanLines : public view_listener_t
{
    bool handleEvent(const LLSD& userdata)
    {
        S32 callback_data = userdata.asInteger();
        gSavedSettings.setS32("ShowBanLines", callback_data);
        return true;
    }
};

void handle_flush_name_caches()
{
	// <FS:Ansariel> Crash fix
	LLAvatarNameCache::getInstance()->clearCache();
	// </FS:Ansariel>
	if (gCacheName) gCacheName->clear();
}

class LLUploadCostCalculator : public view_listener_t
{
	std::string mCostStr;

	bool handleEvent(const LLSD& userdata)
	{
		std::vector<std::string> fields;
		std::string str = userdata.asString(); 
		boost::split(fields, str, boost::is_any_of(","));
		if (fields.size()<1)
		{
			return false;
		}
		std::string menu_name = fields[0];
		std::string asset_type_str = "texture";
		if (fields.size()>1)
		{
			asset_type_str = fields[1];
		}
		LL_DEBUGS("Benefits") << "userdata " << userdata << " menu_name " << menu_name << " asset_type_str " << asset_type_str << LL_ENDL;
		calculateCost(asset_type_str);
		gMenuHolder->childSetLabelArg(menu_name, "[COST]", mCostStr);

		return true;
	}

	void calculateCost(const std::string& asset_type_str);

public:
	LLUploadCostCalculator()
	{
	}
};

class LLUpdateMembershipLabel : public view_listener_t
{
	bool handleEvent(const LLSD& userdata)
	{
		const std::string label_str =  LLAgentBenefitsMgr::isCurrent("Base") ? LLTrans::getString("MembershipUpgradeText") : LLTrans::getString("MembershipPremiumText");
		gMenuHolder->childSetLabelArg("Membership", "[Membership]", label_str);

		// <FS:Ansariel> OpenSim check
		//return true;
		return LLGridManager::instance().isInSecondLife();
		// </FS:Ansariel>
	}
};

void handle_voice_morphing_subscribe()
{
	LLWeb::loadURL(LLTrans::getString("voice_morphing_url"));
}

void handle_premium_voice_morphing_subscribe()
{
	LLWeb::loadURL(LLTrans::getString("premium_voice_morphing_url"));
}

class LLToggleUIHints : public view_listener_t
{
	bool handleEvent(const LLSD& userdata)
	{
		bool ui_hints_enabled = gSavedSettings.getBOOL("EnableUIHints");
		// toggle
		ui_hints_enabled = !ui_hints_enabled;
		gSavedSettings.setBOOL("EnableUIHints", ui_hints_enabled);
		return true;
	}
};

void LLUploadCostCalculator::calculateCost(const std::string& asset_type_str)
{
	S32 upload_cost = -1;

	if (asset_type_str == "texture")
	{
		upload_cost = LLAgentBenefitsMgr::current().getTextureUploadCost();
	}
	else if (asset_type_str == "animation")
	{
		upload_cost = LLAgentBenefitsMgr::current().getAnimationUploadCost();
	}
	else if (asset_type_str == "sound")
	{
		upload_cost = LLAgentBenefitsMgr::current().getSoundUploadCost();
	}
	if (upload_cost < 0)
	{
		LL_WARNS() << "Unable to find upload cost for asset_type_str " << asset_type_str << LL_ENDL;
	}
	mCostStr = std::to_string(upload_cost);
}

void show_navbar_context_menu(LLView* ctrl, S32 x, S32 y)
{
	static LLMenuGL*	show_navbar_context_menu = LLUICtrlFactory::getInstance()->createFromFile<LLMenuGL>("menu_hide_navbar.xml",
			gMenuHolder, LLViewerMenuHolderGL::child_registry_t::instance());
	if(gMenuHolder->hasVisibleMenu())
	{
		gMenuHolder->hideMenus();
	}
	show_navbar_context_menu->buildDrawLabels();
	show_navbar_context_menu->updateParent(LLMenuGL::sMenuContainer);
	LLMenuGL::showPopup(ctrl, show_navbar_context_menu, x, y);
}

void show_topinfobar_context_menu(LLView* ctrl, S32 x, S32 y)
{
	static LLMenuGL* show_topbarinfo_context_menu = LLUICtrlFactory::getInstance()->createFromFile<LLMenuGL>("menu_topinfobar.xml",
			gMenuHolder, LLViewerMenuHolderGL::child_registry_t::instance());

	LLMenuItemGL* landmark_item = show_topbarinfo_context_menu->getChild<LLMenuItemGL>("Landmark");
	if (!LLLandmarkActions::landmarkAlreadyExists())
	{
		landmark_item->setLabel(LLTrans::getString("AddLandmarkNavBarMenu"));
	}
	else
	{
		landmark_item->setLabel(LLTrans::getString("EditLandmarkNavBarMenu"));
	}
// [RLVa:KB] - Checked: 2012-02-07 (RLVa-1.4.5) | Added: RLVa-1.4.5
	landmark_item->setEnabled(!gRlvHandler.hasBehaviour(RLV_BHVR_SHOWLOC));
// [/RLVa:KB]

	if(gMenuHolder->hasVisibleMenu())
	{
		gMenuHolder->hideMenus();
	}

	show_topbarinfo_context_menu->buildDrawLabels();
	show_topbarinfo_context_menu->updateParent(LLMenuGL::sMenuContainer);
	LLMenuGL::showPopup(ctrl, show_topbarinfo_context_menu, x, y);
}

// <FS:Ansariel> For web browser toolbar button
void toggleWebBrowser(const LLSD& sdParam)
{
	if (LLFloaterReg::instanceVisible("web_content"))
	{
		LLFloaterReg::hideInstance("web_content");
	}
	else
	{
		std::string param = sdParam.asString();
		if (param == "HOME_PAGE")
		{
			param = gSavedSettings.getString("FSBrowserHomePage");
		}
		LLWeb::loadURLInternal(param);
	}
}
// </FS:Ansariel> For web browser toolbar button

// <FS:Ansariel> Toggle debug settings floater
void toggleSettingsDebug()
{
	LLFloaterReg::toggleInstance("settings_debug", "all");
}
// </FS:Ansariel> Toggle debug settings floater

// <FS:Ansariel> Toggle teleport history panel directly
void toggleTeleportHistory()
{
	if (gSavedSettings.getBOOL("FSUseStandaloneTeleportHistoryFloater"))
	{
		LLFloaterReg::toggleInstance("fs_teleporthistory");
	}
	else
	{
		LLFloater* floater = LLFloaterReg::findInstance("places");
		if (floater && floater->isMinimized())
		{
			floater->setMinimized(FALSE);
		}
		else if (LLFloater::isShown(floater))
		{
			LLFloaterReg::hideInstance("places");
		}
		else
		{
			LLFloaterSidePanelContainer::showPanel("places", LLSD().with("type", "open_teleport_history_tab"));
		}
	}
}
// </FS:Ansariel> Toggle teleport history panel directly

// <FS:Techwolf Lupindo> export
bool enable_export_object()
{
	for (LLObjectSelection::root_iterator iter = LLSelectMgr::getInstance()->getSelection()->root_begin();
		 iter != LLSelectMgr::getInstance()->getSelection()->root_end(); iter++)
	{
		LLSelectNode* node = *iter;
		LLViewerObject* obj = node->getObject();
		if (obj || node)
		{
			return gSavedSettings.getBOOL("FSEnableObjectExports");
		}
	}
	return false;
}

class FSObjectExport : public view_listener_t
{
	bool handleEvent( const LLSD& userdata)
	{
		LLViewerObject* objectp = LLSelectMgr::getInstance()->getSelection()->getPrimaryObject();
		if (objectp)
		{
			LLFloaterReg::showInstance("fs_export");
		}
		return true;
	}
};
// </FS:Techwolf Lupindo>

// <FS:CR>
class FSObjectExportCollada : public view_listener_t
{
	bool handleEvent( const LLSD& userdata)
	{
		LLViewerObject* objectp = LLSelectMgr::getInstance()->getSelection()->getPrimaryObject();
		if (objectp)
		{
			LLFloaterReg::showInstance("export_collada");
		}
		return true;
	}
};
// </FS:CR>

// <FS:Zi> Make sure to call this before any of the UI is set up, so all text editors can
//         pick up the menu properly.
void initialize_edit_menu()
{
	view_listener_t::addMenu(new LLEditUndo(), "Edit.Undo");
	view_listener_t::addMenu(new LLEditRedo(), "Edit.Redo");
	view_listener_t::addMenu(new LLEditCut(), "Edit.Cut");
	view_listener_t::addMenu(new LLEditCopy(), "Edit.Copy");
	view_listener_t::addMenu(new LLEditPaste(), "Edit.Paste");
	view_listener_t::addMenu(new LLEditDelete(), "Edit.Delete");
	view_listener_t::addMenu(new LLEditSelectAll(), "Edit.SelectAll");
	view_listener_t::addMenu(new LLEditDeselect(), "Edit.Deselect");
	view_listener_t::addMenu(new LLEditTakeOff(), "Edit.TakeOff");
	view_listener_t::addMenu(new LLEditEnableUndo(), "Edit.EnableUndo");
	view_listener_t::addMenu(new LLEditEnableRedo(), "Edit.EnableRedo");
	view_listener_t::addMenu(new LLEditEnableCut(), "Edit.EnableCut");
	view_listener_t::addMenu(new LLEditEnableCopy(), "Edit.EnableCopy");
	view_listener_t::addMenu(new LLEditEnablePaste(), "Edit.EnablePaste");
	view_listener_t::addMenu(new LLEditEnableDelete(), "Edit.EnableDelete");
	view_listener_t::addMenu(new LLEditEnableSelectAll(), "Edit.EnableSelectAll");
	view_listener_t::addMenu(new LLEditEnableDeselect(), "Edit.EnableDeselect");

}

void initialize_spellcheck_menu()
{
	LLUICtrl::CommitCallbackRegistry::Registrar& commit = LLUICtrl::CommitCallbackRegistry::currentRegistrar();
	LLUICtrl::EnableCallbackRegistry::Registrar& enable = LLUICtrl::EnableCallbackRegistry::currentRegistrar();

	commit.add("SpellCheck.ReplaceWithSuggestion", boost::bind(&handle_spellcheck_replace_with_suggestion, _1, _2));
	enable.add("SpellCheck.VisibleSuggestion", boost::bind(&visible_spellcheck_suggestion, _1, _2));
	commit.add("SpellCheck.AddToDictionary", boost::bind(&handle_spellcheck_add_to_dictionary, _1));
	enable.add("SpellCheck.EnableAddToDictionary", boost::bind(&enable_spellcheck_add_to_dictionary, _1));
	commit.add("SpellCheck.AddToIgnore", boost::bind(&handle_spellcheck_add_to_ignore, _1));
	enable.add("SpellCheck.EnableAddToIgnore", boost::bind(&enable_spellcheck_add_to_ignore, _1));
}

//<FS:KC> Centralize a some of these volume panel callbacks
static void volume_controls_open_volume_prefs()
{
	// bring up the prefs floater
	LLFloaterPreference* prefsfloater = LLFloaterReg::showTypedInstance<LLFloaterPreference>("preferences");
	if (prefsfloater)
	{
		// grab the 'audio' panel from the preferences floater and bring it the front!
		prefsfloater->selectPanel("audio");
	}
}

void volume_controls_on_click_set_sounds(const LLUICtrl* ctrl)
{
	const LLPanel* volume_control_panel = dynamic_cast<const LLPanel*>(ctrl->getParent());
	if (volume_control_panel)
	{
		// Disable Enable gesture/collisions sounds checkbox if the master sound is disabled
		// or if sound effects are disabled.

		// <FS:PP> FIRE-9856: Mute sound effects disable plays sound from collisions and plays sound from gestures checkbox not disable after restart/relog
		// volume_control_panel->getChild<LLCheckBoxCtrl>("gesture_audio_play_btn")->setEnabled(!gSavedSettings.getBOOL("MuteSounds"));
		// volume_control_panel->getChild<LLCheckBoxCtrl>("collisions_audio_play_btn")->setEnabled(!gSavedSettings.getBOOL("MuteSounds"));
		bool mute_sound_effects = gSavedSettings.getBOOL("MuteSounds");
		bool mute_all_sounds = gSavedSettings.getBOOL("MuteAudio");
		volume_control_panel->getChild<LLCheckBoxCtrl>("gesture_audio_play_btn")->setEnabled(!(mute_sound_effects || mute_all_sounds));
		volume_control_panel->getChild<LLCheckBoxCtrl>("collisions_audio_play_btn")->setEnabled(!(mute_sound_effects || mute_all_sounds));
		// </FS:PP> 

	}
}

void volume_controls_set_control_false(const LLUICtrl* ctrl, const LLSD& user_data)
{
	LLPanel* volume_control_panel = dynamic_cast<LLPanel*>(ctrl->getParent());
	if (volume_control_panel)
	{
		std::string control_name = user_data.asString();
		LLControlVariable* control = volume_control_panel->findControl(control_name);
		
		if (control)
			control->set(LLSD(FALSE));
	}
}

void initialize_volume_controls_callbacks()
{
	LLUICtrl::CommitCallbackRegistry::Registrar& commit = LLUICtrl::CommitCallbackRegistry::currentRegistrar();
	commit.add("MediaListCtrl.GoMediaPrefs",	boost::bind(&volume_controls_open_volume_prefs));
	commit.add("Pref.SetSounds",				boost::bind(&volume_controls_on_click_set_sounds, _1));
	commit.add("Pref.setControlFalse",			boost::bind(&volume_controls_set_control_false, _1, _2));
}
//</FS:KC>

// <FS:Ansariel> Force HTTP features on SL
bool use_http_inventory()
{
#ifdef OPENSIM
	return (LLGridManager::getInstance()->isInSecondLife() || gSavedSettings.getBOOL("UseHTTPInventory"));
#else
	return true;
#endif
}

bool use_http_textures()
{
#ifdef OPENSIM
	static LLCachedControl<bool> use_http(gSavedSettings, "ImagePipelineUseHTTP", true);
	return (LLGridManager::getInstance()->isInSecondLife() || use_http);
#else
	return true;
#endif
}
// <FS:Ansariel>

// <FS:Ansariel> Optional small camera floater
class FSToggleCameraFloater : public view_listener_t
{
	bool handleEvent(const LLSD& userdata)
	{
		std::string floater_name = gSavedSettings.getBOOL("FSUseSmallCameraFloater") ? "fs_camera_small" : "camera";
		LLFloaterReg::toggleInstance(floater_name);
		return true;
	}
};

class FSCheckCameraFloater : public view_listener_t
{
	bool handleEvent(const LLSD& userdata)
	{
		static LLCachedControl<bool> fsUseSmallCameraFloater(gSavedSettings, "FSUseSmallCameraFloater");
		return LLFloaterReg::instanceVisible(fsUseSmallCameraFloater ? "fs_camera_small" : "camera");
	}
};
// <FS:Ansariel>

void initialize_menus()
{
	// A parameterized event handler used as ctrl-8/9/0 zoom controls below.
	class LLZoomer : public view_listener_t
	{
	public:
		// The "mult" parameter says whether "val" is a multiplier or used to set the value.
		LLZoomer(F32 val, bool mult=true) : mVal(val), mMult(mult) {}
		bool handleEvent(const LLSD& userdata)
		{
			F32 new_fov_rad = mMult ? LLViewerCamera::getInstance()->getDefaultFOV() * mVal : mVal;
			LLViewerCamera::getInstance()->setDefaultFOV(new_fov_rad);
			gSavedSettings.setF32("CameraAngle", LLViewerCamera::getInstance()->getView()); // setView may have clamped it.
			return true;
		}
	private:
		F32 mVal;
		bool mMult;
	};
	
	LLUICtrl::EnableCallbackRegistry::Registrar& enable = LLUICtrl::EnableCallbackRegistry::currentRegistrar();
	LLUICtrl::CommitCallbackRegistry::Registrar& commit = LLUICtrl::CommitCallbackRegistry::currentRegistrar();
	
	// Generic enable and visible
	// Don't prepend MenuName.Foo because these can be used in any menu.
	enable.add("IsGodCustomerService", boost::bind(&is_god_customer_service));

	enable.add("displayViewerEventRecorderMenuItems",boost::bind(&LLViewerEventRecorder::displayViewerEventRecorderMenuItems,&LLViewerEventRecorder::instance()));

	view_listener_t::addEnable(new LLUploadCostCalculator(), "Upload.CalculateCosts");

	view_listener_t::addEnable(new LLUpdateMembershipLabel(), "Membership.UpdateLabel");

	// <FS:Ansariel> [FS communication UI]
	//enable.add("Conversation.IsConversationLoggingAllowed", boost::bind(&LLFloaterIMContainer::isConversationLoggingAllowed));
	
	enable.add("GridCheck", boost::bind(&checkIsGrid, _2)); // <FS:CR> Opensim menu item visibility control
	enable.add("GridFeatureCheck", boost::bind(&isGridFeatureEnabled, _2));
	commit.add("OpenGridStatus", boost::bind(&openGridStatus)); // <FS:Ansariel> FIRE-21236 - Help Menu - Check Grid Status doesn't open using External Browser

	// Agent
	commit.add("Agent.toggleFlying", boost::bind(&LLAgent::toggleFlying));
	enable.add("Agent.enableFlyLand", boost::bind(&enable_fly_land));
	enable.add("Agent.enableFlying", boost::bind(&LLAgent::enableFlying)); // <FS:Ansariel> Keep this
	commit.add("Agent.PressMicrophone", boost::bind(&LLAgent::pressMicrophone, _2));
	commit.add("Agent.ReleaseMicrophone", boost::bind(&LLAgent::releaseMicrophone, _2));
	commit.add("Agent.ToggleMicrophone", boost::bind(&LLAgent::toggleMicrophone, _2));
	enable.add("Agent.IsMicrophoneOn", boost::bind(&LLAgent::isMicrophoneOn, _2));
	enable.add("Agent.IsActionAllowed", boost::bind(&LLAgent::isActionAllowed, _2));

	// File menu
	init_menu_file();

	view_listener_t::addMenu(new LLEditEnableTakeOff(), "Edit.EnableTakeOff");
	view_listener_t::addMenu(new LLEditEnableCustomizeAvatar(), "Edit.EnableCustomizeAvatar");
	view_listener_t::addMenu(new LLEnableEditShape(), "Edit.EnableEditShape");
	view_listener_t::addMenu(new LLEnableHoverHeight(), "Edit.EnableHoverHeight");
	view_listener_t::addMenu(new LLEnableEditPhysics(), "Edit.EnableEditPhysics");
	commit.add("CustomizeAvatar", boost::bind(&handle_customize_avatar));
    commit.add("NowWearing", boost::bind(&handle_now_wearing));
	commit.add("EditOutfit", boost::bind(&handle_edit_outfit));
	commit.add("EditShape", boost::bind(&handle_edit_shape));
	commit.add("HoverHeight", boost::bind(&handle_hover_height));
	commit.add("EditPhysics", boost::bind(&handle_edit_physics));
	// <FS:TT> Client LSL Bridge
	commit.add("RecreateLSLBridge", boost::bind(&handle_recreate_lsl_bridge));
	// </FS:TT>

	// View menu
	view_listener_t::addMenu(new LLViewMouselook(), "View.Mouselook");
	view_listener_t::addMenu(new LLViewJoystickFlycam(), "View.JoystickFlycam");
	view_listener_t::addMenu(new LLViewResetView(), "View.ResetView");
	view_listener_t::addMenu(new LLViewLookAtLastChatter(), "View.LookAtLastChatter");
	view_listener_t::addMenu(new LLViewShowHoverTips(), "View.ShowHoverTips");
	view_listener_t::addMenu(new LLViewHighlightTransparent(), "View.HighlightTransparent");
	view_listener_t::addMenu(new LLViewHighlightTransparentRigged(), "View.HighlightTransparentRigged"); // <FS:Beq/> FIRE-32132 et al. Allow rigged mesh transparency highlights to be toggled
	view_listener_t::addMenu(new LLViewToggleRenderType(), "View.ToggleRenderType");
	view_listener_t::addMenu(new LLViewShowHUDAttachments(), "View.ShowHUDAttachments");
	view_listener_t::addMenu(new LLZoomer(1.2f), "View.ZoomOut");
	view_listener_t::addMenu(new LLZoomer(1/1.2f), "View.ZoomIn");
	view_listener_t::addMenu(new LLZoomer(DEFAULT_FIELD_OF_VIEW, false), "View.ZoomDefault");
	view_listener_t::addMenu(new LLViewDefaultUISize(), "View.DefaultUISize");
	view_listener_t::addMenu(new LLViewToggleUI(), "View.ToggleUI");
	view_listener_t::addMenu(new LLViewCheckToggleUI(), "View.CheckToggleUI"); // <FS:Ansariel> Notification not showing if hiding the UI

	view_listener_t::addMenu(new LLViewEnableMouselook(), "View.EnableMouselook");
	view_listener_t::addMenu(new LLViewEnableJoystickFlycam(), "View.EnableJoystickFlycam");
	view_listener_t::addMenu(new LLViewEnableLastChatter(), "View.EnableLastChatter");

	view_listener_t::addMenu(new LLViewCheckJoystickFlycam(), "View.CheckJoystickFlycam");
	view_listener_t::addMenu(new LLViewCheckShowHoverTips(), "View.CheckShowHoverTips");
	view_listener_t::addMenu(new LLViewCheckHighlightTransparent(), "View.CheckHighlightTransparent");
	view_listener_t::addMenu(new LLViewCheckHighlightTransparentRigged(), "View.CheckHighlightTransparentRigged");// <FS:Beq/> FIRE-32132 et al. Allow rigged mesh transparency highlights to be toggled
	view_listener_t::addMenu(new LLViewCheckRenderType(), "View.CheckRenderType");
	view_listener_t::addMenu(new LLViewStatusAway(), "View.Status.CheckAway");
	view_listener_t::addMenu(new LLViewStatusDoNotDisturb(), "View.Status.CheckDoNotDisturb");
	view_listener_t::addMenu(new LLViewCheckHUDAttachments(), "View.CheckHUDAttachments");
	enable.add("View.EnableHUDAttachments", boost::bind(&enable_show_HUD_attachments)); // <FS:Ansariel> Disable Show HUD attachments if prevented by RLVa
	// <FS:Zi> Add reset camera angles menu
	view_listener_t::addMenu(new LLViewResetCameraAngles(), "View.ResetCameraAngles");
	// </FS:Zi>
	// <FS:Ansariel> Optional small camera floater
	view_listener_t::addMenu(new FSToggleCameraFloater(), "View.ToggleCameraFloater");
	view_listener_t::addMenu(new FSCheckCameraFloater(), "View.CheckCameraFloater");
	// </FS:Ansariel>

	// <FS:Ansariel> Keep this for menu check item
	// Me > Movement
	view_listener_t::addMenu(new LLAdvancedAgentFlyingInfo(), "Agent.getFlying");
	//Communicate Nearby chat
	// <FS:Ansariel> [FS Communication UI]
	//view_listener_t::addMenu(new LLCommunicateNearbyChat(), "Communicate.NearbyChat");

	// Communicate > Voice morphing > Subscribe...
	commit.add("Communicate.VoiceMorphing.Subscribe", boost::bind(&handle_voice_morphing_subscribe));
	// Communicate > Voice morphing > Premium perk...
	commit.add("Communicate.VoiceMorphing.PremiumPerk", boost::bind(&handle_premium_voice_morphing_subscribe));
	LLVivoxVoiceClient * voice_clientp = LLVivoxVoiceClient::getInstance();
	enable.add("Communicate.VoiceMorphing.NoVoiceMorphing.Check"
		, boost::bind(&LLVivoxVoiceClient::onCheckVoiceEffect, voice_clientp, "NoVoiceMorphing"));
	commit.add("Communicate.VoiceMorphing.NoVoiceMorphing.Click"
		, boost::bind(&LLVivoxVoiceClient::onClickVoiceEffect, voice_clientp, "NoVoiceMorphing"));

	// World menu
	view_listener_t::addMenu(new LLWorldAlwaysRun(), "World.AlwaysRun");
	view_listener_t::addMenu(new LLWorldCreateLandmark(), "World.CreateLandmark");
	view_listener_t::addMenu(new LLWorldPlaceProfile(), "World.PlaceProfile");
	view_listener_t::addMenu(new LLWorldSetHomeLocation(), "World.SetHomeLocation");
	view_listener_t::addMenu(new LLWorldTeleportHome(), "World.TeleportHome");
	view_listener_t::addMenu(new LLWorldSetAway(), "World.SetAway");
	view_listener_t::addMenu(new LLWorldSetDoNotDisturb(), "World.SetDoNotDisturb");
	view_listener_t::addMenu(new LLWorldLindenHome(), "World.LindenHome");

	view_listener_t::addMenu(new LLWorldGetAway(), "World.GetAway"); //[SJ FIRE-2177]
	view_listener_t::addMenu(new LLWorldGetBusy(), "World.GetBusy"); //[SJ FIRE-2177]
	view_listener_t::addMenu(new LLWorldSetAutorespond(), "World.SetAutorespond");
	view_listener_t::addMenu(new LLWorldGetAutorespond(), "World.GetAutorespond");  //[SJ FIRE-2177]
	// <FS:PP> FIRE-1245: Option to block/reject teleport requests
	view_listener_t::addMenu(new LLWorldSetRejectTeleportOffers(), "World.SetRejectTeleportOffers");
	view_listener_t::addMenu(new LLWorldGetRejectTeleportOffers(), "World.GetRejectTeleportOffers");
	// </FS:PP>
	// <FS:PP> FIRE-15233: Automatic friendship request refusal
	view_listener_t::addMenu(new LLWorldSetRejectFriendshipRequests(), "World.SetRejectFriendshipRequests");
	view_listener_t::addMenu(new LLWorldGetRejectFriendshipRequests(), "World.GetRejectFriendshipRequests");
	// </FS:PP>
	// <FS:PP> FIRE-1245: Option to block/reject teleport requests
	view_listener_t::addMenu(new LLWorldSetRejectAllGroupInvites(), "World.SetRejectAllGroupInvites");
	view_listener_t::addMenu(new LLWorldGetRejectAllGroupInvites(), "World.GetRejectAllGroupInvites");
	// </FS:PP>
	view_listener_t::addMenu(new LLWorldSetAutorespondNonFriends(), "World.SetAutorespondNonFriends");
	view_listener_t::addMenu(new LLWorldGetAutorespondNonFriends(), "World.GetAutorespondNonFriends");  //[SJ FIRE-2177]
	view_listener_t::addMenu(new LLWorldEnableCreateLandmark(), "World.EnableCreateLandmark");
// [RLVa:KB]
	enable.add("World.EnablePlaceProfile", boost::bind(&enable_place_profile));
// [/RLVa:KB]
	view_listener_t::addMenu(new LLWorldEnableSetHomeLocation(), "World.EnableSetHomeLocation");
	view_listener_t::addMenu(new LLWorldEnableTeleportHome(), "World.EnableTeleportHome");
	view_listener_t::addMenu(new LLWorldEnableBuyLand(), "World.EnableBuyLand");

	view_listener_t::addMenu(new LLWorldCheckAlwaysRun(), "World.CheckAlwaysRun");
	
	view_listener_t::addMenu(new LLWorldEnvSettings(), "World.EnvSettings");
	view_listener_t::addMenu(new LLWorldEnableEnvSettings(), "World.EnableEnvSettings");
	view_listener_t::addMenu(new LLWorldEnvPreset(), "World.EnvPreset");
	view_listener_t::addMenu(new LLWorldEnableEnvPreset(), "World.EnableEnvPreset");
	view_listener_t::addMenu(new LLWorldPostProcess(), "World.PostProcess");
    view_listener_t::addMenu(new LLWorldCheckBanLines() , "World.CheckBanLines");
    view_listener_t::addMenu(new LLWorldShowBanLines() , "World.ShowBanLines");

	// Tools menu
	view_listener_t::addMenu(new LLToolsSelectTool(), "Tools.SelectTool");
	view_listener_t::addMenu(new LLToolsSelectOnlyMyObjects(), "Tools.SelectOnlyMyObjects");
	view_listener_t::addMenu(new LLToolsSelectOnlyMovableObjects(), "Tools.SelectOnlyMovableObjects");
	view_listener_t::addMenu(new LLToolsSelectBySurrounding(), "Tools.SelectBySurrounding");
	view_listener_t::addMenu(new LLToolsShowHiddenSelection(), "Tools.ShowHiddenSelection");
	view_listener_t::addMenu(new LLToolsShowSelectionLightRadius(), "Tools.ShowSelectionLightRadius");
	view_listener_t::addMenu(new LLToolsEditLinkedParts(), "Tools.EditLinkedParts");
	view_listener_t::addMenu(new LLToolsSnapObjectXY(), "Tools.SnapObjectXY");
	view_listener_t::addMenu(new LLToolsUseSelectionForGrid(), "Tools.UseSelectionForGrid");
	view_listener_t::addMenu(new LLToolsSelectNextPartFace(), "Tools.SelectNextPart");
	commit.add("Tools.Link", boost::bind(&handle_link_objects));
	commit.add("Tools.Unlink", boost::bind(&LLSelectMgr::unlinkObjects, LLSelectMgr::getInstance()));
	view_listener_t::addMenu(new LLToolsStopAllAnimations(), "Tools.StopAllAnimations");
	view_listener_t::addMenu(new LLToolsReleaseKeys(), "Tools.ReleaseKeys");
	view_listener_t::addMenu(new LLToolsEnableReleaseKeys(), "Tools.EnableReleaseKeys");	
	commit.add("Tools.LookAtSelection", boost::bind(&handle_look_at_selection, _2));
	commit.add("Tools.ScriptInfo",boost::bind(&handle_script_info));
	commit.add("Tools.BuyOrTake", boost::bind(&handle_buy_or_take));
	commit.add("Tools.TakeCopy", boost::bind(&handle_take_copy));
	view_listener_t::addMenu(new LLToolsSaveToObjectInventory(), "Tools.SaveToObjectInventory");
	view_listener_t::addMenu(new LLToolsSelectedScriptAction(), "Tools.SelectedScriptAction");
	view_listener_t::addMenu(new FSToolsResyncAnimations(), "Tools.ResyncAnimations");	// <FS:CR> Resync Animations
	view_listener_t::addMenu(new FSToolsUndeform(), "Tools.Undeform");	// <FS:CR> FIRE-4345: Undeform
	view_listener_t::addMenu(new FSDerenderAnimatedObjects(), "Tools.DerenderAnimatedObjects");	// <FS:Beq> Animesh Kill switch

	view_listener_t::addMenu(new LLToolsEnableToolNotPie(), "Tools.EnableToolNotPie");
	view_listener_t::addMenu(new LLToolsEnableSelectNextPart(), "Tools.EnableSelectNextPart");
	enable.add("Tools.EnableLink", boost::bind(&LLSelectMgr::enableLinkObjects, LLSelectMgr::getInstance()));
	enable.add("Tools.EnableUnlink", boost::bind(&LLSelectMgr::enableUnlinkObjects, LLSelectMgr::getInstance()));
	view_listener_t::addMenu(new LLToolsEnableBuyOrTake(), "Tools.EnableBuyOrTake");
	enable.add("Tools.EnableTakeCopy", boost::bind(&enable_object_take_copy));
	enable.add("Tools.VisibleBuyObject", boost::bind(&tools_visible_buy_object));
	enable.add("Tools.VisibleTakeObject", boost::bind(&tools_visible_take_object));
	view_listener_t::addMenu(new LLToolsEnableSaveToObjectInventory(), "Tools.EnableSaveToObjectInventory");

	view_listener_t::addMenu(new LLToolsEnablePathfinding(), "Tools.EnablePathfinding");
	view_listener_t::addMenu(new LLToolsEnablePathfindingView(), "Tools.EnablePathfindingView");
	view_listener_t::addMenu(new LLToolsDoPathfindingRebakeRegion(), "Tools.DoPathfindingRebakeRegion");
	view_listener_t::addMenu(new LLToolsEnablePathfindingRebakeRegion(), "Tools.EnablePathfindingRebakeRegion");

	// Help menu
	// most items use the ShowFloater method
	view_listener_t::addMenu(new LLToggleHowTo(), "Help.ToggleHowTo");

	// Advanced menu
	view_listener_t::addMenu(new LLAdvancedToggleConsole(), "Advanced.ToggleConsole");
	view_listener_t::addMenu(new LLAdvancedCheckConsole(), "Advanced.CheckConsole");
	view_listener_t::addMenu(new LLAdvancedDumpInfoToConsole(), "Advanced.DumpInfoToConsole");

	// Advanced > HUD Info
	view_listener_t::addMenu(new LLAdvancedToggleHUDInfo(), "Advanced.ToggleHUDInfo");
	view_listener_t::addMenu(new LLAdvancedCheckHUDInfo(), "Advanced.CheckHUDInfo");

	// Advanced Other Settings	
	view_listener_t::addMenu(new LLAdvancedClearGroupCache(), "Advanced.ClearGroupCache");
	
	// Advanced > Render > Types
	view_listener_t::addMenu(new LLAdvancedToggleRenderType(), "Advanced.ToggleRenderType");
	view_listener_t::addMenu(new LLAdvancedCheckRenderType(), "Advanced.CheckRenderType");

	//// Advanced > Render > Features
	view_listener_t::addMenu(new LLAdvancedToggleFeature(), "Advanced.ToggleFeature");
	view_listener_t::addMenu(new LLAdvancedCheckFeature(), "Advanced.CheckFeature");

	view_listener_t::addMenu(new LLAdvancedCheckDisplayTextureDensity(), "Advanced.CheckDisplayTextureDensity");
	view_listener_t::addMenu(new LLAdvancedSetDisplayTextureDensity(), "Advanced.SetDisplayTextureDensity");

	// Advanced > Render > Info Displays
	view_listener_t::addMenu(new LLAdvancedToggleInfoDisplay(), "Advanced.ToggleInfoDisplay");
	view_listener_t::addMenu(new LLAdvancedCheckInfoDisplay(), "Advanced.CheckInfoDisplay");
	view_listener_t::addMenu(new LLAdvancedSelectedTextureInfo(), "Advanced.SelectedTextureInfo");
	commit.add("Advanced.SelectedMaterialInfo", boost::bind(&handle_selected_material_info));
	view_listener_t::addMenu(new LLAdvancedToggleWireframe(), "Advanced.ToggleWireframe");
	view_listener_t::addMenu(new LLAdvancedCheckWireframe(), "Advanced.CheckWireframe");
	// Develop > Render
	view_listener_t::addMenu(new LLAdvancedEnableObjectObjectOcclusion(), "Advanced.EnableObjectObjectOcclusion");
	view_listener_t::addMenu(new LLAdvancedEnableRenderDeferred(), "Advanced.EnableRenderDeferred");
	view_listener_t::addMenu(new LLAdvancedEnableRenderDeferredOptions(), "Advanced.EnableRenderDeferredOptions");
	view_listener_t::addMenu(new LLAdvancedToggleRandomizeFramerate(), "Advanced.ToggleRandomizeFramerate");
	view_listener_t::addMenu(new LLAdvancedCheckRandomizeFramerate(), "Advanced.CheckRandomizeFramerate");
	view_listener_t::addMenu(new LLAdvancedTogglePeriodicSlowFrame(), "Advanced.TogglePeriodicSlowFrame");
	view_listener_t::addMenu(new LLAdvancedCheckPeriodicSlowFrame(), "Advanced.CheckPeriodicSlowFrame");
	view_listener_t::addMenu(new LLAdvancedToggleFrameTest(), "Advanced.ToggleFrameTest");
	view_listener_t::addMenu(new LLAdvancedCheckFrameTest(), "Advanced.CheckFrameTest");
	view_listener_t::addMenu(new LLAdvancedHandleAttachedLightParticles(), "Advanced.HandleAttachedLightParticles");
	view_listener_t::addMenu(new LLAdvancedCheckRenderShadowOption(), "Advanced.CheckRenderShadowOption");
	view_listener_t::addMenu(new LLAdvancedClickRenderShadowOption(), "Advanced.ClickRenderShadowOption");
	view_listener_t::addMenu(new LLAdvancedClickRenderProfile(), "Advanced.ClickRenderProfile");
	view_listener_t::addMenu(new LLAdvancedClickRenderBenchmark(), "Advanced.ClickRenderBenchmark");
	//[FIX FIRE-1927 - enable DoubleClickTeleport shortcut : SJ]
	view_listener_t::addMenu(new FSAdvancedToggleDoubleClickAction, "Advanced.SetDoubleClickAction");
	view_listener_t::addMenu(new FSAdvancedCheckEnabledDoubleClickAction, "Advanced.CheckEnabledDoubleClickAction");

	#ifdef TOGGLE_HACKED_GODLIKE_VIEWER
	view_listener_t::addMenu(new LLAdvancedHandleToggleHackedGodmode(), "Advanced.HandleToggleHackedGodmode");
	view_listener_t::addMenu(new LLAdvancedCheckToggleHackedGodmode(), "Advanced.CheckToggleHackedGodmode");
	view_listener_t::addMenu(new LLAdvancedEnableToggleHackedGodmode(), "Advanced.EnableToggleHackedGodmode");
	#endif

	// Advanced > World
	view_listener_t::addMenu(new LLAdvancedDumpScriptedCamera(), "Advanced.DumpScriptedCamera");
	view_listener_t::addMenu(new LLAdvancedDumpRegionObjectCache(), "Advanced.DumpRegionObjectCache");
    view_listener_t::addMenu(new LLAdvancedToggleStatsRecorder(), "Advanced.ToggleStatsRecorder");
    view_listener_t::addMenu(new LLAdvancedCheckStatsRecorder(), "Advanced.CheckStatsRecorder");
    view_listener_t::addMenu(new LLAdvancedToggleInterestList360Mode(), "Advanced.ToggleInterestList360Mode");
    view_listener_t::addMenu(new LLAdvancedCheckInterestList360Mode(), "Advanced.CheckInterestList360Mode");
    view_listener_t::addMenu(new LLAdvancedResetInterestLists(), "Advanced.ResetInterestLists");

	// Advanced > UI
	commit.add("Advanced.WebBrowserTest", boost::bind(&handle_web_browser_test,	_2));	// sigh! this one opens the MEDIA browser
	commit.add("Advanced.WebContentTest", boost::bind(&handle_web_content_test, _2));	// this one opens the Web Content floater
	commit.add("Advanced.ShowURL", boost::bind(&handle_show_url, _2));
	commit.add("Advanced.ReportBug", boost::bind(&handle_report_bug, _2));
	view_listener_t::addMenu(new LLAdvancedBuyCurrencyTest(), "Advanced.BuyCurrencyTest");
	view_listener_t::addMenu(new LLAdvancedDumpSelectMgr(), "Advanced.DumpSelectMgr");
	view_listener_t::addMenu(new LLAdvancedDumpInventory(), "Advanced.DumpInventory");
	commit.add("Advanced.DumpTimers", boost::bind(&handle_dump_timers) );
	commit.add("Advanced.DumpFocusHolder", boost::bind(&handle_dump_focus) );
	view_listener_t::addMenu(new LLAdvancedPrintSelectedObjectInfo(), "Advanced.PrintSelectedObjectInfo");
	view_listener_t::addMenu(new LLAdvancedPrintAgentInfo(), "Advanced.PrintAgentInfo");
	view_listener_t::addMenu(new LLAdvancedToggleDebugClicks(), "Advanced.ToggleDebugClicks");
	view_listener_t::addMenu(new LLAdvancedCheckDebugClicks(), "Advanced.CheckDebugClicks");
	view_listener_t::addMenu(new LLAdvancedCheckDebugViews(), "Advanced.CheckDebugViews");
	view_listener_t::addMenu(new LLAdvancedToggleDebugViews(), "Advanced.ToggleDebugViews");
	view_listener_t::addMenu(new LLAdvancedToggleXUINameTooltips(), "Advanced.ToggleXUINameTooltips");
	view_listener_t::addMenu(new LLAdvancedCheckXUINameTooltips(), "Advanced.CheckXUINameTooltips");
	view_listener_t::addMenu(new LLAdvancedToggleDebugMouseEvents(), "Advanced.ToggleDebugMouseEvents");
	view_listener_t::addMenu(new LLAdvancedCheckDebugMouseEvents(), "Advanced.CheckDebugMouseEvents");
	view_listener_t::addMenu(new LLAdvancedToggleDebugKeys(), "Advanced.ToggleDebugKeys");
	view_listener_t::addMenu(new LLAdvancedCheckDebugKeys(), "Advanced.CheckDebugKeys");
	view_listener_t::addMenu(new LLAdvancedToggleDebugWindowProc(), "Advanced.ToggleDebugWindowProc");
	view_listener_t::addMenu(new LLAdvancedCheckDebugWindowProc(), "Advanced.CheckDebugWindowProc");

	// Advanced > XUI
	commit.add("Advanced.ReloadColorSettings", boost::bind(&LLUIColorTable::loadFromSettings, LLUIColorTable::getInstance()));
	view_listener_t::addMenu(new LLAdvancedLoadUIFromXML(), "Advanced.LoadUIFromXML");
	view_listener_t::addMenu(new LLAdvancedSaveUIToXML(), "Advanced.SaveUIToXML");
	view_listener_t::addMenu(new LLAdvancedToggleXUINames(), "Advanced.ToggleXUINames");
	view_listener_t::addMenu(new LLAdvancedCheckXUINames(), "Advanced.CheckXUINames");
	view_listener_t::addMenu(new LLAdvancedSendTestIms(), "Advanced.SendTestIMs");
	commit.add("Advanced.FlushNameCaches", boost::bind(&handle_flush_name_caches));

	// Advanced > Character > Grab Baked Texture
	view_listener_t::addMenu(new LLAdvancedGrabBakedTexture(), "Advanced.GrabBakedTexture");
	view_listener_t::addMenu(new LLAdvancedEnableGrabBakedTexture(), "Advanced.EnableGrabBakedTexture");

	// Advanced > Character > Character Tests
	view_listener_t::addMenu(new LLAdvancedAppearanceToXML(), "Advanced.AppearanceToXML");
	view_listener_t::addMenu(new LLAdvancedEnableAppearanceToXML(), "Advanced.EnableAppearanceToXML");
	view_listener_t::addMenu(new LLAdvancedToggleCharacterGeometry(), "Advanced.ToggleCharacterGeometry");

	view_listener_t::addMenu(new LLAdvancedTestMale(), "Advanced.TestMale");
	view_listener_t::addMenu(new LLAdvancedTestFemale(), "Advanced.TestFemale");
	
	// Advanced > Character > Animation Speed
	view_listener_t::addMenu(new LLAdvancedAnimTenFaster(), "Advanced.AnimTenFaster");
	view_listener_t::addMenu(new LLAdvancedAnimTenSlower(), "Advanced.AnimTenSlower");
	view_listener_t::addMenu(new LLAdvancedAnimResetAll(), "Advanced.AnimResetAll");

	// Advanced > Character (toplevel)
	view_listener_t::addMenu(new LLAdvancedForceParamsToDefault(), "Advanced.ForceParamsToDefault");
	view_listener_t::addMenu(new LLAdvancedReloadVertexShader(), "Advanced.ReloadVertexShader");
	view_listener_t::addMenu(new LLAdvancedToggleAnimationInfo(), "Advanced.ToggleAnimationInfo");
	view_listener_t::addMenu(new LLAdvancedCheckAnimationInfo(), "Advanced.CheckAnimationInfo");
	view_listener_t::addMenu(new LLAdvancedToggleShowLookAt(), "Advanced.ToggleShowLookAt");
	view_listener_t::addMenu(new LLAdvancedToggleShowColor(), "Advanced.ToggleShowColor");
	view_listener_t::addMenu(new LLAdvancedCheckShowColor(), "Advanced.CheckShowColor");
	view_listener_t::addMenu(new LLAdvancedCheckShowLookAt(), "Advanced.CheckShowLookAt");
	view_listener_t::addMenu(new LLAdvancedToggleShowPointAt(), "Advanced.ToggleShowPointAt");
	view_listener_t::addMenu(new LLAdvancedCheckShowPointAt(), "Advanced.CheckShowPointAt");
	view_listener_t::addMenu(new LLAdvancedTogglePrivateLookPointAt(), "Advanced.TogglePrivateLookPointAt");
	view_listener_t::addMenu(new LLAdvancedCheckPrivateLookPointAt(), "Advanced.CheckPrivateLookPointAt");
	view_listener_t::addMenu(new LLAdvancedToggleDebugJointUpdates(), "Advanced.ToggleDebugJointUpdates");
	view_listener_t::addMenu(new LLAdvancedCheckDebugJointUpdates(), "Advanced.CheckDebugJointUpdates");
	view_listener_t::addMenu(new LLAdvancedToggleDisableLOD(), "Advanced.ToggleDisableLOD");
	view_listener_t::addMenu(new LLAdvancedCheckDisableLOD(), "Advanced.CheckDisableLOD");
	view_listener_t::addMenu(new LLAdvancedToggleDebugCharacterVis(), "Advanced.ToggleDebugCharacterVis");
	view_listener_t::addMenu(new LLAdvancedCheckDebugCharacterVis(), "Advanced.CheckDebugCharacterVis");
	view_listener_t::addMenu(new LLAdvancedDumpAttachments(), "Advanced.DumpAttachments");
	view_listener_t::addMenu(new LLAdvancedRebakeTextures(), "Advanced.RebakeTextures");
// [SL:KB] - Patch: Appearance-PhantomAttach | Checked: Catznip-5.0
	commit.add("Advanced.RefreshAttachments", boost::bind(&handle_refresh_attachments));
// [/SL:KB]
	view_listener_t::addMenu(new LLAdvancedDebugAvatarTextures(), "Advanced.DebugAvatarTextures");
	view_listener_t::addMenu(new LLAdvancedDumpAvatarLocalTextures(), "Advanced.DumpAvatarLocalTextures");
	view_listener_t::addMenu(new LLAdvancedReloadAvatarCloudParticle(), "Advanced.ReloadAvatarCloudParticle");

	// Advanced > Network
	view_listener_t::addMenu(new LLAdvancedEnableMessageLog(), "Advanced.EnableMessageLog");
	view_listener_t::addMenu(new LLAdvancedDisableMessageLog(), "Advanced.DisableMessageLog");
	view_listener_t::addMenu(new LLAdvancedDropPacket(), "Advanced.DropPacket");

    // Advanced > Cache
    view_listener_t::addMenu(new LLAdvancedPurgeDiskCache(), "Advanced.PurgeDiskCache");

	// Advanced > Recorder
	view_listener_t::addMenu(new LLAdvancedAgentPilot(), "Advanced.AgentPilot");
	view_listener_t::addMenu(new LLAdvancedToggleAgentPilotLoop(), "Advanced.ToggleAgentPilotLoop");
	view_listener_t::addMenu(new LLAdvancedCheckAgentPilotLoop(), "Advanced.CheckAgentPilotLoop");
	view_listener_t::addMenu(new LLAdvancedViewerEventRecorder(), "Advanced.EventRecorder");

	// Advanced > Debugging
	view_listener_t::addMenu(new LLAdvancedForceErrorBreakpoint(), "Advanced.ForceErrorBreakpoint");
	view_listener_t::addMenu(new LLAdvancedForceErrorLlerror(), "Advanced.ForceErrorLlerror");
	view_listener_t::addMenu(new LLAdvancedForceErrorBadMemoryAccess(), "Advanced.ForceErrorBadMemoryAccess");
	view_listener_t::addMenu(new LLAdvancedForceErrorBadMemoryAccessCoro(), "Advanced.ForceErrorBadMemoryAccessCoro");
	view_listener_t::addMenu(new LLAdvancedForceErrorInfiniteLoop(), "Advanced.ForceErrorInfiniteLoop");
	view_listener_t::addMenu(new LLAdvancedForceErrorSoftwareException(), "Advanced.ForceErrorSoftwareException");
	view_listener_t::addMenu(new LLAdvancedForceErrorSoftwareExceptionCoro(), "Advanced.ForceErrorSoftwareExceptionCoro");
	view_listener_t::addMenu(new LLAdvancedForceErrorDriverCrash(), "Advanced.ForceErrorDriverCrash");
    // <FS:Ansariel> Wrongly merged back in by LL
    //view_listener_t::addMenu(new LLAdvancedForceErrorCoroutineCrash(), "Advanced.ForceErrorCoroutineCrash");
    view_listener_t::addMenu(new LLAdvancedForceErrorThreadCrash(), "Advanced.ForceErrorThreadCrash");
	view_listener_t::addMenu(new LLAdvancedForceErrorDisconnectViewer(), "Advanced.ForceErrorDisconnectViewer");

	// Advanced (toplevel)
	view_listener_t::addMenu(new LLAdvancedToggleShowObjectUpdates(), "Advanced.ToggleShowObjectUpdates");
	view_listener_t::addMenu(new LLAdvancedCheckShowObjectUpdates(), "Advanced.CheckShowObjectUpdates");
	view_listener_t::addMenu(new LLAdvancedCompressImage(), "Advanced.CompressImage");
    view_listener_t::addMenu(new LLAdvancedCompressFileTest(), "Advanced.CompressFileTest");
	view_listener_t::addMenu(new LLAdvancedShowDebugSettings(), "Advanced.ShowDebugSettings");
	view_listener_t::addMenu(new LLAdvancedEnableViewAdminOptions(), "Advanced.EnableViewAdminOptions");
	view_listener_t::addMenu(new LLAdvancedToggleViewAdminOptions(), "Advanced.ToggleViewAdminOptions");
	view_listener_t::addMenu(new LLAdvancedCheckViewAdminOptions(), "Advanced.CheckViewAdminOptions");
	view_listener_t::addMenu(new LLAdvancedToggleVisualLeakDetector(), "Advanced.ToggleVisualLeakDetector");

	view_listener_t::addMenu(new LLAdvancedRequestAdminStatus(), "Advanced.RequestAdminStatus");
	view_listener_t::addMenu(new LLAdvancedLeaveAdminStatus(), "Advanced.LeaveAdminStatus");

	// Develop >Set logging level
	view_listener_t::addMenu(new LLDevelopCheckLoggingLevel(), "Develop.CheckLoggingLevel");
	view_listener_t::addMenu(new LLDevelopSetLoggingLevel(), "Develop.SetLoggingLevel");
	
	//Develop (Texture Fetch Debug Console)
	view_listener_t::addMenu(new LLDevelopTextureFetchDebugger(), "Develop.SetTexFetchDebugger");
	//Develop (clear cache immediately)
	commit.add("Develop.ClearCache", boost::bind(&handle_cache_clear_immediately) );

	// <FS:Beq/> Add telemetry controls to the viewer Develop menu (Toggle profiling)
	view_listener_t::addMenu(new FSProfilerToggle(), "Develop.ToggleProfiling");
	view_listener_t::addMenu(new FSProfilerCheckEnabled(), "Develop.EnableProfiling");

	// Admin >Object
	view_listener_t::addMenu(new LLAdminForceTakeCopy(), "Admin.ForceTakeCopy");
	view_listener_t::addMenu(new LLAdminHandleObjectOwnerSelf(), "Admin.HandleObjectOwnerSelf");
	view_listener_t::addMenu(new LLAdminHandleObjectOwnerPermissive(), "Admin.HandleObjectOwnerPermissive");
	view_listener_t::addMenu(new LLAdminHandleForceDelete(), "Admin.HandleForceDelete");
	view_listener_t::addMenu(new LLAdminHandleObjectLock(), "Admin.HandleObjectLock");
	view_listener_t::addMenu(new LLAdminHandleObjectAssetIDs(), "Admin.HandleObjectAssetIDs");

	// Admin >Parcel 
	view_listener_t::addMenu(new LLAdminHandleForceParcelOwnerToMe(), "Admin.HandleForceParcelOwnerToMe");
	view_listener_t::addMenu(new LLAdminHandleForceParcelToContent(), "Admin.HandleForceParcelToContent");
	view_listener_t::addMenu(new LLAdminHandleClaimPublicLand(), "Admin.HandleClaimPublicLand");

	// Admin >Region
	view_listener_t::addMenu(new LLAdminHandleRegionDumpTempAssetData(), "Admin.HandleRegionDumpTempAssetData");
	// Admin top level
	view_listener_t::addMenu(new LLAdminOnSaveState(), "Admin.OnSaveState");

	// Self context menu
	view_listener_t::addMenu(new LLSelfToggleSitStand(), "Self.ToggleSitStand");
	enable.add("Self.EnableSitStand", boost::bind(&enable_sit_stand));
	// <FS:Ansariel> Keep this for menu check item
	view_listener_t::addMenu(new LLSelfStandUp(), "Self.StandUp");
	enable.add("Self.EnableStandUp", boost::bind(&enable_standup_self));
	view_listener_t::addMenu(new LLSelfSitDown(), "Self.SitDown");
	enable.add("Self.EnableSitDown", boost::bind(&enable_sitdown_self)); 
	enable.add("Self.ShowSitDown", boost::bind(&show_sitdown_self));
	// </FS:Ansariel>
	view_listener_t::addMenu(new FSSelfForceSit(), "Self.ForceSit"); //KC
	enable.add("Self.EnableForceSit", boost::bind(&enable_forcesit_self)); //KC
	view_listener_t::addMenu(new FSSelfCheckForceSit(), "Self.getForceSit"); //KC
	view_listener_t::addMenu(new FSSelfToggleMoveLock(), "Self.ToggleMoveLock"); //KC
	view_listener_t::addMenu(new FSSelfCheckMoveLock(), "Self.GetMoveLock"); //KC
	enable.add("Self.EnableMoveLock", boost::bind(&enable_move_lock));	// <FS:CR>
	view_listener_t::addMenu(new FSSelfToggleIgnorePreJump(), "Self.toggleIgnorePreJump"); //SJ
	view_listener_t::addMenu(new FSSelfCheckIgnorePreJump(), "Self.getIgnorePreJump"); //SJ
	view_listener_t::addMenu(new LLSelfRemoveAllAttachments(), "Self.RemoveAllAttachments");

	view_listener_t::addMenu(new LLSelfEnableRemoveAllAttachments(), "Self.EnableRemoveAllAttachments");

	// we don't use boost::bind directly to delay side tray construction
	view_listener_t::addMenu( new LLTogglePanelPeopleTab(), "SideTray.PanelPeopleTab");
	view_listener_t::addMenu( new LLCheckPanelPeopleTab(), "SideTray.CheckPanelPeopleTab");

	 // Avatar pie menu
	view_listener_t::addMenu(new LLAvatarCheckImpostorMode(), "Avatar.CheckImpostorMode");
	view_listener_t::addMenu(new LLAvatarSetImpostorMode(), "Avatar.SetImpostorMode");
	view_listener_t::addMenu(new LLObjectMute(), "Avatar.Mute");
	view_listener_t::addMenu(new LLAvatarAddFriend(), "Avatar.AddFriend");
	view_listener_t::addMenu(new LLAvatarAddContact(), "Avatar.AddContact");
	commit.add("Avatar.Freeze", boost::bind(&handle_avatar_freeze, LLSD()));
	view_listener_t::addMenu(new LLAvatarDebug(), "Avatar.Debug");
	view_listener_t::addMenu(new LLAvatarVisibleDebug(), "Avatar.VisibleDebug");
	view_listener_t::addMenu(new LLAvatarInviteToGroup(), "Avatar.InviteToGroup");
	// <FS:Ansariel> FIRE-13515: Re-add give calling card
	view_listener_t::addMenu(new LLAvatarGiveCard(), "Avatar.GiveCard");
	// </FS:Ansariel> FIRE-13515: Re-add give calling card
	commit.add("Avatar.Eject", boost::bind(&handle_avatar_eject, LLSD()));
	commit.add("Avatar.ShowInspector", boost::bind(&handle_avatar_show_inspector));
	view_listener_t::addMenu(new LLAvatarSendIM(), "Avatar.SendIM");
	view_listener_t::addMenu(new LLAvatarCall(), "Avatar.Call");
//	enable.add("Avatar.EnableCall", boost::bind(&LLAvatarActions::canCall));
// [RLVa:KB] - Checked: 2010-08-25 (RLVa-1.2.1b) | Added: RLVa-1.2.1b
	enable.add("Avatar.EnableCall", boost::bind(&enable_avatar_call));
// [/RLVa:KB]
	view_listener_t::addMenu(new LLAvatarReportAbuse(), "Avatar.ReportAbuse");
	view_listener_t::addMenu(new LLAvatarTexRefresh(), "Avatar.TexRefresh");	// ## Zi: Texture Refresh

	view_listener_t::addMenu(new LLAvatarToggleMyProfile(), "Avatar.ToggleMyProfile");
	view_listener_t::addMenu(new LLAvatarTogglePicks(), "Avatar.TogglePicks");
	view_listener_t::addMenu(new LLAvatarToggleSearch(), "Avatar.ToggleSearch");
	view_listener_t::addMenu(new LLAvatarResetSkeleton(), "Avatar.ResetSkeleton");
	view_listener_t::addMenu(new LLAvatarEnableResetSkeleton(), "Avatar.EnableResetSkeleton");
	view_listener_t::addMenu(new LLAvatarResetSkeletonAndAnimations(), "Avatar.ResetSkeletonAndAnimations");
	view_listener_t::addMenu(new LLAvatarResetSelfSkeletonAndAnimations(), "Avatar.ResetSelfSkeletonAndAnimations");
	enable.add("Avatar.IsMyProfileOpen", boost::bind(&my_profile_visible));
    enable.add("Avatar.IsPicksTabOpen", boost::bind(&picks_tab_visible));

	commit.add("Avatar.OpenMarketplace", boost::bind(&LLWeb::loadURLExternal, gSavedSettings.getString("MarketplaceURL")));
	
	view_listener_t::addMenu(new LLAvatarEnableAddFriend(), "Avatar.EnableAddFriend");
	enable.add("Avatar.EnableFreezeEject", boost::bind(&enable_freeze_eject, _2));

	// Object pie menu
	view_listener_t::addMenu(new LLObjectBuild(), "Object.Build");
	commit.add("Object.Touch", boost::bind(&handle_object_touch));
	commit.add("Object.ShowOriginal", boost::bind(&handle_object_show_original));
	commit.add("Object.SitOrStand", boost::bind(&handle_object_sit_or_stand));
	commit.add("Object.Delete", boost::bind(&handle_object_delete));
	view_listener_t::addMenu(new LLObjectAttachToAvatar(true), "Object.AttachToAvatar");
	view_listener_t::addMenu(new LLObjectAttachToAvatar(false), "Object.AttachAddToAvatar");
	view_listener_t::addMenu(new LLObjectReturn(), "Object.Return");
	commit.add("Object.Duplicate", boost::bind(&LLSelectMgr::duplicate, LLSelectMgr::getInstance()));
	view_listener_t::addMenu(new LLObjectReportAbuse(), "Object.ReportAbuse");
	view_listener_t::addMenu(new LLObjectMute(), "Object.Mute");
	view_listener_t::addMenu(new LLObjectDerender(), "Object.Derender");
	view_listener_t::addMenu(new LLObjectDerenderPermanent(), "Object.DerenderPermanent"); // <FS:Ansariel> Optional derender & blacklist
	enable.add("Object.EnableDerender", boost::bind(&enable_derender_object));	// <FS:CR> FIRE-10082 - Don't enable derendering own attachments when RLVa is enabled as well
	view_listener_t::addMenu(new LLObjectTexRefresh(), "Object.TexRefresh");	// ## Zi: Texture Refresh
	view_listener_t::addMenu(new LLEditParticleSource(), "Object.EditParticles");
   	view_listener_t::addMenu(new LLEnableEditParticleSource(), "Object.EnableEditParticles");

	enable.add("Object.VisibleTake", boost::bind(&visible_take_object));
	enable.add("Object.VisibleBuy", boost::bind(&visible_buy_object));

	commit.add("Object.Buy", boost::bind(&handle_buy));
	commit.add("Object.Edit", boost::bind(&handle_object_edit));
	commit.add("Object.Inspect", boost::bind(&handle_object_inspect));
	commit.add("Object.Open", boost::bind(&handle_object_open));
	commit.add("Object.Take", boost::bind(&handle_take));
	commit.add("Object.ShowInspector", boost::bind(&handle_object_show_inspector));
    enable.add("Object.EnableInspect", boost::bind(&enable_object_inspect));
	enable.add("Object.EnableOpen", boost::bind(&enable_object_open));
	enable.add("Object.EnableTouch", boost::bind(&enable_object_touch, _1));
	enable.add("Object.EnableDelete", boost::bind(&enable_object_delete));
	enable.add("Object.EnableWear", boost::bind(&object_is_wearable));

	enable.add("Object.EnableStandUp", boost::bind(&enable_object_stand_up));
	enable.add("Object.EnableSit", boost::bind(&enable_object_sit, _1));

	view_listener_t::addMenu(new LLObjectEnableReturn(), "Object.EnableReturn");
	view_listener_t::addMenu(new LLObjectEnableReportAbuse(), "Object.EnableReportAbuse");

	enable.add("Avatar.EnableMute", boost::bind(&enable_object_mute));
	enable.add("Object.EnableMute", boost::bind(&enable_object_mute));
	enable.add("Object.EnableUnmute", boost::bind(&enable_object_unmute));
	enable.add("Object.EnableBuy", boost::bind(&enable_buy_object));
	commit.add("Object.ZoomIn", boost::bind(&handle_look_at_selection, "zoom"));
	enable.add("Object.EnableScriptInfo", boost::bind(&enable_script_info));	// <FS:CR>
	enable.add("Object.EnableShowOriginal", boost::bind(&enable_object_show_original)); // <FS:Ansariel> Disable if prevented by RLVa


	// Attachment pie menu
	enable.add("Attachment.Label", boost::bind(&onEnableAttachmentLabel, _1, _2));
	view_listener_t::addMenu(new LLAttachmentDrop(), "Attachment.Drop");
	view_listener_t::addMenu(new LLAttachmentDetachFromPoint(), "Attachment.DetachFromPoint");
	view_listener_t::addMenu(new LLAttachmentDetach(), "Attachment.Detach");
	view_listener_t::addMenu(new LLAttachmentPointFilled(), "Attachment.PointFilled");
	view_listener_t::addMenu(new LLAttachmentEnableDrop(), "Attachment.EnableDrop");
	view_listener_t::addMenu(new LLAttachmentEnableDetach(), "Attachment.EnableDetach");

	// Land pie menu
	view_listener_t::addMenu(new LLLandBuild(), "Land.Build");
	view_listener_t::addMenu(new LLLandSit(), "Land.Sit");
    view_listener_t::addMenu(new LLLandCanSit(), "Land.CanSit");
	view_listener_t::addMenu(new LLLandBuyPass(), "Land.BuyPass");
	view_listener_t::addMenu(new LLLandEdit(), "Land.Edit");

	// Particle muting
	view_listener_t::addMenu(new LLMuteParticle(), "Particle.Mute");

	view_listener_t::addMenu(new LLLandEnableBuyPass(), "Land.EnableBuyPass");
	commit.add("Land.Buy", boost::bind(&handle_buy_land));

	// Generic actions
	commit.add("ReportAbuse", boost::bind(&handle_report_abuse));
	commit.add("BuyCurrency", boost::bind(&handle_buy_currency));
	view_listener_t::addMenu(new LLShowHelp(), "ShowHelp");
	view_listener_t::addMenu(new LLToggleHelp(), "ToggleHelp");
	view_listener_t::addMenu(new LLToggleSpeak(), "ToggleSpeak");
	view_listener_t::addMenu(new LLPromptShowURL(), "PromptShowURL");
	view_listener_t::addMenu(new LLShowAgentProfile(), "ShowAgentProfile");
    view_listener_t::addMenu(new LLShowAgentProfilePicks(), "ShowAgentProfilePicks");
	view_listener_t::addMenu(new LLToggleAgentProfile(), "ToggleAgentProfile");
	view_listener_t::addMenu(new LLToggleControl(), "ToggleControl");
    view_listener_t::addMenu(new LLToggleShaderControl(), "ToggleShaderControl");
	view_listener_t::addMenu(new LLCheckControl(), "CheckControl");
	view_listener_t::addMenu(new LLGoToObject(), "GoToObject");
	commit.add("PayObject", boost::bind(&handle_give_money_dialog));

	// <FS:Ansariel> Control enhancements
	view_listener_t::addMenu(new LLTogglePerAccountControl(), "TogglePerAccountControl");
	view_listener_t::addMenu(new LLCheckPerAccountControl(), "CheckPerAccountControl");
	view_listener_t::addMenu(new FSResetControl(), "ResetControl");
	view_listener_t::addMenu(new FSResetPerAccountControl(), "ResetPerAccountControl");
	// </FS:Ansariel> Control enhancements

	// <FS:Ansariel> Reset Mesh LOD
	view_listener_t::addMenu(new FSResetMeshLOD(), "Avatar.ResetMeshLOD");

	commit.add("Inventory.NewWindow", boost::bind(&LLPanelMainInventory::newWindow));

	enable.add("EnablePayObject", boost::bind(&enable_pay_object));
	enable.add("EnablePayAvatar", boost::bind(&enable_pay_avatar));
	enable.add("EnableEdit", boost::bind(&enable_object_edit));
	enable.add("EnableMuteParticle", boost::bind(&enable_mute_particle));
	enable.add("VisibleBuild", boost::bind(&enable_object_build));
	commit.add("Pathfinding.Linksets.Select", boost::bind(&LLFloaterPathfindingLinksets::openLinksetsWithSelectedObjects));
	enable.add("EnableSelectInPathfindingLinksets", boost::bind(&enable_object_select_in_pathfinding_linksets));
	enable.add("VisibleSelectInPathfindingLinksets", boost::bind(&visible_object_select_in_pathfinding_linksets));
	commit.add("Pathfinding.Characters.Select", boost::bind(&LLFloaterPathfindingCharacters::openCharactersWithSelectedObjects));
	enable.add("EnableSelectInPathfindingCharacters", boost::bind(&enable_object_select_in_pathfinding_characters));
	enable.add("EnableBridgeFunction", boost::bind(&enable_bridge_function));	// <FS:CR>

	view_listener_t::addMenu(new LLFloaterVisible(), "FloaterVisible");
	view_listener_t::addMenu(new LLSomethingSelected(), "SomethingSelected");
	view_listener_t::addMenu(new LLSomethingSelectedNoHUD(), "SomethingSelectedNoHUD");
	view_listener_t::addMenu(new LLEditableSelected(), "EditableSelected");
	view_listener_t::addMenu(new LLEditableSelectedMono(), "EditableSelectedMono");
	view_listener_t::addMenu(new LLToggleUIHints(), "ToggleUIHints");

// [RLVa:KB] - Checked: RLVa-2.0.0
	enable.add("RLV.MainToggleVisible", boost::bind(&rlvMenuMainToggleVisible, _1));
	enable.add("RLV.CanShowName", boost::bind(&rlvMenuCanShowName));
	enable.add("RLV.EnableIfNot", boost::bind(&rlvMenuEnableIfNot, _2));
// [/RLVa:KB]

	// <FS:Ansariel> Toggle internal web browser
	commit.add("ToggleWebBrowser", boost::bind(&toggleWebBrowser, _2));
	// <FS:Ansariel> Toggle debug settings floater
	commit.add("ToggleSettingsDebug", boost::bind(&toggleSettingsDebug));
	// <FS:Ansariel> Toggle teleport history panel directly
	commit.add("ToggleTeleportHistory", boost::bind(&toggleTeleportHistory));
	// <FS:Ansariel> FIRE-7758: Save/load camera position
	commit.add("Camera.StoreView", boost::bind(&LLAgentCamera::storeCameraPosition, &gAgentCamera));
	commit.add("Camera.LoadView", boost::bind(&LLAgentCamera::loadCameraPosition, &gAgentCamera));
	// </FS:Ansariel>

	// <FS:Ansariel> Script debug floater
	commit.add("ShowScriptDebug", boost::bind(&LLFloaterScriptDebug::show, LLUUID::null));
	
	// <FS:CR> Stream list import/export
	view_listener_t::addMenu(new FSStreamListExportXML(), "Streamlist.xml_export");
	view_listener_t::addMenu(new FSStreamListImportXML(), "Streamlist.xml_import");
	// <FS:CR> Dump SimulatorFeatures to chat
	view_listener_t::addMenu(new FSDumpSimulatorFeaturesToChat(), "Develop.DumpSimFeaturesToChat");
	// <FS:CR> Add to contact set
	view_listener_t::addMenu(new FSAddToContactSet(), "Avatar.AddToContactSet");

	// <FS:Techwolf Lupindo> export
	view_listener_t::addMenu(new FSObjectExport(), "Object.Export");
	view_listener_t::addMenu(new FSObjectExportCollada(), "Object.ExportCollada");
	enable.add("Object.EnableExport", boost::bind(&enable_export_object));
	// </FS:Techwolf Lupindo>
}<|MERGE_RESOLUTION|>--- conflicted
+++ resolved
@@ -9034,6 +9034,18 @@
                     parent = (LLViewerObject*)parent->getParent();
                 }
 
+// [RLVa:KB] - Checked: 2010-03-15 (RLVa-1.2.0a) | Modified: RLVa-1.0.5
+                // NOTE: copy/paste of the code in enable_detach()
+                if ((rlv_handler_t::isEnabled()) && (gRlvAttachmentLocks.hasLockedAttachmentPoint(RLV_LOCK_REMOVE)))
+                {
+                    //LLObjectSelectionHandle hSelect = LLSelectMgr::getInstance()->getSelection();
+                    //RlvSelectHasLockedAttach f;
+                    //if ((hSelect->isAttachment()) && (hSelect->getFirstRootNode(&f, FALSE) != NULL))
+                    //	return true;
+                    return !gRlvAttachmentLocks.isLockedAttachment(objectp->getRootEdit()); // <FS:Ansariel> Kitty will have to check this...
+                }
+// [/RLVa:KB]
+
                 // std::set to avoid dupplicate 'roots' from linksets
                 mRemoveSet.insert(objectp->getAttachmentItemID());
 
@@ -9061,23 +9073,8 @@
             return true;
         }
 
-<<<<<<< HEAD
-// [RLVa:KB] - Checked: 2010-03-15 (RLVa-1.2.0a) | Modified: RLVa-1.0.5
-		// NOTE: copy/paste of the code in enable_detach()
-		if ( (rlv_handler_t::isEnabled()) && (gRlvAttachmentLocks.hasLockedAttachmentPoint(RLV_LOCK_REMOVE)) )
-		{
-			LLObjectSelectionHandle hSelect = LLSelectMgr::getInstance()->getSelection();
-			RlvSelectHasLockedAttach f;
-			if ( (hSelect->isAttachment()) && (hSelect->getFirstRootNode(&f, FALSE) != NULL) )
-				return true;
-		}
-// [/RLVa:KB]
-
-		LLAppearanceMgr::instance().removeItemFromAvatar(object->getAttachmentItemID());
-=======
         uuid_vec_t detach_list(func.mRemoveSet.begin(), func.mRemoveSet.end());
 		LLAppearanceMgr::instance().removeItemsFromAvatar(detach_list);
->>>>>>> bacdab30
 
 		return true;
 	}
