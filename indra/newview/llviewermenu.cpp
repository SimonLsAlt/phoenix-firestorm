--- conflicted
+++ resolved
@@ -3212,7 +3212,6 @@
 }
 // </FS:CR>
 
-<<<<<<< HEAD
 class LLEnableEditParticleSource : public view_listener_t
 {
 	bool handleEvent(const LLSD& userdata)
@@ -3461,16 +3460,6 @@
 }
 // </FS:Ansariel>
 
-static void init_default_item_label(const std::string& item_name)
-{
-	boost::unordered_map<std::string, LLStringExplicit>::iterator it = sDefaultItemLabels.find(item_name);
-	if (it == sDefaultItemLabels.end())
-	{
-		// *NOTE: This will not work for items of type LLMenuItemCheckGL because they return boolean value
-		//       (doesn't seem to matter much ATM).
-		LLStringExplicit default_label = gMenuHolder->childGetValue(item_name).asString();
-=======
-
 static void init_default_item_label(LLUICtrl* ctrl)
 {
 	const std::string& item_name = ctrl->getName();
@@ -3480,7 +3469,6 @@
 		// *NOTE: This will not work for items of type LLMenuItemCheckGL because they return boolean value
 		//       (doesn't seem to matter much ATM).
 		LLStringExplicit default_label = ctrl->getValue().asString();
->>>>>>> 21079869
 		if (!default_label.empty())
 		{
 			sDefaultItemLabels.insert(std::pair<std::string, LLStringExplicit>(item_name, default_label));
@@ -3511,7 +3499,6 @@
 		new_value = obj->flagHandleTouch() || (parent && parent->flagHandleTouch());
 	}
 
-<<<<<<< HEAD
 // [RLVa:KB] - Checked: 2010-11-12 (RLVa-1.2.1g) | Added: RLVa-1.2.1g
 	if ( (RlvActions::isRlvEnabled()) && (new_value) )
 	{
@@ -3520,11 +3507,7 @@
 	}
 // [/RLVa:KB]
 
-	std::string item_name = ctrl->getName();
-	init_default_item_label(item_name);
-=======
 	init_default_item_label(ctrl);
->>>>>>> 21079869
 
 	// Update label based on the node touch name if available.
 	LLSelectNode* node = LLSelectMgr::getInstance()->getSelection()->getFirstRootNode();
