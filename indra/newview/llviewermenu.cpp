--- conflicted
+++ resolved
@@ -1203,13 +1203,6 @@
 		U32 info_display = info_display_from_string( userdata.asString() );
 		bool new_value = false;
 
-<<<<<<< HEAD
-		// <FS:Ansariel> Silence log spam
-		//LL_INFOS("ViewerMenu") << "check " << userdata.asString() << LL_ENDL;
-		LL_DEBUGS("ViewerMenu") << "check " << userdata.asString() << LL_ENDL;
-
-=======
->>>>>>> bd0a8c7e
 		if ( info_display != 0 )
 		{
 			new_value = LLPipeline::toggleRenderDebugControl( (void*)(ptrdiff_t)info_display );
