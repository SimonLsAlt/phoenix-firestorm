--- conflicted
+++ resolved
@@ -145,10 +145,7 @@
 #include <boost/algorithm/string.hpp>
 #include "llcleanup.h"
 #include "llviewershadermgr.h"
-<<<<<<< HEAD
-=======
 #include "gltfscenemanager.h"
->>>>>>> 6fba1530
 // [RLVa:KB] - Checked: 2011-05-22 (RLVa-1.3.1a)
 #include "fsavatarrenderpersistence.h"
 #include "rlvactions.h"
@@ -3158,7 +3155,6 @@
             std::string entry_name = "";
             std::string region_name;
             LLAssetType::EType asset_type;
-<<<<<<< HEAD
 
             if (objp->isAvatar())
             {
@@ -3232,80 +3228,6 @@
             {
                 tool->stopEditing();
             }
-=======
-
-            if (objp->isAvatar())
-            {
-                LLNameValue* firstname = objp->getNVPair("FirstName");
-                LLNameValue* lastname = objp->getNVPair("LastName");
-                entry_name = llformat("%s %s", firstname->getString(), lastname->getString());
-                asset_type = LLAssetType::AT_PERSON;
-            }
-            else
-            {
-                bool next_object = false;
-                LLViewerObject::child_list_t object_children = objp->getChildren();
-                for (LLViewerObject::child_list_t::const_iterator it = object_children.begin(); it != object_children.end(); it++)
-                {
-                    LLViewerObject* child = *it;
-                    if (child->isAvatar() && child->asAvatar()->isSelf())
-                    {
-                        if (gRlvHandler.hasBehaviour(RLV_BHVR_UNSIT))
-                        {
-                            // RLVa: Prevent cheating out of sitting by derendering the object
-                            select_mgr->deselectObjectOnly(objp);
-                            next_object = true;
-                        }
-                        else
-                        {
-                            gAgent.standUp();
-                        }
-                        break;
-                    }
-                }
-
-                if (next_object)
-                {
-                    continue;
-                }
-
-                LLSelectNode* nodep = select_mgr->getSelection()->getFirstRootNode();
-                if (nodep)
-                {
-                    if (!nodep->mName.empty())
-                    {
-                        entry_name = nodep->mName;
-                    }
-                }
-                LLViewerRegion* region = objp->getRegion();
-                if (region)
-                {
-                    region_name = region->getName();
-                }
-                asset_type = LLAssetType::AT_OBJECT;
-            }
-
-            FSAssetBlacklist::getInstance()->addNewItemToBlacklist(id, entry_name, region_name, asset_type, permanent, false);
-
-            if (permanent)
-            {
-                need_save = true;
-            }
-
-            select_mgr->deselectObjectOnly(objp);
-            gObjectList.addDerenderedItem(id, permanent);
-            gObjectList.killObject(objp);
-            if (LLViewerRegion::sVOCacheCullingEnabled && objp->getRegion())
-            {
-                objp->getRegion()->killCacheEntry(objp->getLocalID());
-            }
-
-            LLTool* tool = LLToolMgr::getInstance()->getCurrentTool();
-            LLViewerObject* tool_editing_object = tool->getEditingObject();
-            if (tool_editing_object && tool_editing_object->mID == id)
-            {
-                tool->stopEditing();
-            }
 
         }
         else if( (objp) && (gAgentID != objp->getID()) && ((rlv_handler_t::isEnabled()) || (objp->isAttachment()) || (objp->permYouOwner())) )
@@ -3322,280 +3244,6 @@
 }
 
 class LLObjectDerenderPermanent : public view_listener_t
-{
-    bool handleEvent(const LLSD& userdata)
-    {
-        derenderObject(true);
-        return true;
-    }
-};
-
-class LLObjectDerender : public view_listener_t
-{
-    bool handleEvent(const LLSD& userdata)
-    {
-        derenderObject(false);
-        return true;
-    }
-};
-// </FS:Ansariel>
-
-// <FS:CR> FIRE-10082 - Don't enable derendering own attachments when RLVa is enabled
-bool enable_derender_object()
-{
-    return (!rlv_handler_t::isEnabled());
-}
-// </FS:CR>
-
-class LLEnableEditParticleSource : public view_listener_t
-{
-    bool handleEvent(const LLSD& userdata)
-    {
-        LLObjectSelectionHandle handle = LLSelectMgr::instance().getSelection();
-
-        if (handle->getObjectCount() >= 1)
-        {
-            LLObjectSelection::valid_iterator iter = handle->valid_begin();
-            if (iter == handle->valid_end())
-            {
-                return false;
-            }
-
-            LLSelectNode* node = *iter;
-
-            if (!node || !node->mPermissions)
-            {
-                return false;
-            }
-
-            if (node->mPermissions->getOwner() == gAgentID)
-            {
-                return true;
-            }
-        }
-        return false;
-    }
-};
-
-class LLEditParticleSource : public view_listener_t
-{
-    bool handleEvent(const LLSD& userdata)
-    {
-        LLViewerObject* objectp = LLSelectMgr::getInstance()->getSelection()->getPrimaryObject();
-        if (objectp)
-        {
-            ParticleEditor* particleEditor = LLFloaterReg::showTypedInstance<ParticleEditor>("particle_editor", LLSD(objectp->getID()), TAKE_FOCUS_YES);
-            if (particleEditor)
-            {
-                particleEditor->setObject(objectp);
-            }
-        }
-        return true;
-    }
-};
-
-// <FS:Zi> Texture Refresh
-void destroy_texture(const LLUUID& id)      // will be used by the texture refresh functions below
-{
-    if (id.isNull() || id == IMG_DEFAULT || FSCommon::isDefaultTexture(id))
-    {
-        return;
-    }
-
-    LLViewerFetchedTexture* tx = LLViewerTextureManager::getFetchedTexture(id);
-    if (tx)
-    {
-        tx->clearFetchedResults();
-    }
-    LLAppViewer::getTextureCache()->removeFromCache(id);
-}
-
-void handle_object_tex_refresh(LLViewerObject* object, LLSelectNode* node)
-{
-    U8 te_count = object->getNumTEs();
-    // map from texture ID to list of faces using it
-    typedef std::map< LLUUID, std::vector<U8> > map_t;
-    map_t faces_per_texture;
-    for (U8 i = 0; i < te_count; ++i)
-    {
-        // "node" will be NULL when invoked from inventory menu,
-        // otherwise it will hold the root node of the selection and we
-        // need to make sure only to refresh the selected faces
-        if (node && !node->isTESelected(i)) continue;
-
-        LLViewerTexture* img = object->getTEImage(i);
-        faces_per_texture[img->getID()].push_back(i);
-
-        if (object->getTE(i)->getMaterialParams().notNull())
-        {
-            LLViewerTexture* norm_img = object->getTENormalMap(i);
-            faces_per_texture[norm_img->getID()].push_back(i);
-
-            LLViewerTexture* spec_img = object->getTESpecularMap(i);
-            faces_per_texture[spec_img->getID()].push_back(i);
-        }
-    }
-
-    map_t::iterator it;
-    for (it = faces_per_texture.begin(); it != faces_per_texture.end(); ++it)
-    {
-        destroy_texture(it->first);
-    }
-
-    // Refresh sculpt texture
-    if (object->isSculpted())
-    {
-        LLSculptParams *sculpt_params = (LLSculptParams *)object->getParameterEntry(LLNetworkData::PARAMS_SCULPT);
-        if (sculpt_params)
-        {
-            LLUUID sculpt_uuid = sculpt_params->getSculptTexture();
-
-            LLViewerFetchedTexture* tx = LLViewerTextureManager::getFetchedTexture(sculpt_uuid);
-            if (tx)
-            {
-                S32 num_volumes = tx->getNumVolumes(LLRender::SCULPT_TEX);
-                const LLViewerTexture::ll_volume_list_t* pVolumeList = tx->getVolumeList(LLRender::SCULPT_TEX);
-
-                destroy_texture(sculpt_uuid);
-
-                for (S32 idxVolume = 0; idxVolume < num_volumes; ++idxVolume)
-                {
-                    LLVOVolume* pVolume = pVolumeList->at(idxVolume);
-                    if (pVolume)
-                    {
-                        pVolume->notifyMeshLoaded();
-                    }
-                }
-            }
-        }
-    }
-}
-
-class LLObjectTexRefresh : public view_listener_t
-{
-    bool handleEvent(const LLSD& userdata)
-    {
-        // partly copied from the texture info code in handle_selected_texture_info()
-        for (LLObjectSelection::valid_iterator iter = LLSelectMgr::getInstance()->getSelection()->valid_begin();
-            iter != LLSelectMgr::getInstance()->getSelection()->valid_end(); iter++)
-        {
-            LLSelectNode* node = *iter;
-            handle_object_tex_refresh(node->getObject(),node);
-        }
-
-        return true;
-    }
-};
-
-void avatar_tex_refresh(LLVOAvatar* avatar)
-{
-    // I bet this can be done more elegantly, but this is just straightforward
-    destroy_texture(avatar->getTE(TEX_HEAD_BAKED)->getID());
-    destroy_texture(avatar->getTE(TEX_UPPER_BAKED)->getID());
-    destroy_texture(avatar->getTE(TEX_LOWER_BAKED)->getID());
-    destroy_texture(avatar->getTE(TEX_EYES_BAKED)->getID());
-    destroy_texture(avatar->getTE(TEX_SKIRT_BAKED)->getID());
-    destroy_texture(avatar->getTE(TEX_HAIR_BAKED)->getID());
-    LLAvatarPropertiesProcessor::getInstance()->sendAvatarTexturesRequest(avatar->getID());
-}
-
-class LLAvatarTexRefresh : public view_listener_t
-{
-    bool handleEvent(const LLSD& userdata)
-    {
-        LLVOAvatar* avatar = find_avatar_from_object(LLSelectMgr::getInstance()->getSelection()->getPrimaryObject());
-        if (avatar)
-        {
-            avatar_tex_refresh(avatar);
-        }
-
-        return true;
-    }
-};
-// </FS:Zi> Texture Refresh
-
-class LLObjectReportAbuse : public view_listener_t
-{
-    bool handleEvent(const LLSD& userdata)
-    {
-        LLViewerObject* objectp = LLSelectMgr::getInstance()->getSelection()->getPrimaryObject();
-        if (objectp)
-        {
-            LLFloaterReporter::showFromObject(objectp->getID());
-        }
-        return true;
-    }
-};
-
-// Enabled it you clicked an object
-class LLObjectEnableReportAbuse : public view_listener_t
-{
-    bool handleEvent(const LLSD& userdata)
-    {
-        bool new_value = LLSelectMgr::getInstance()->getSelection()->getObjectCount() != 0;
-        return new_value;
-    }
-};
-
-
-void handle_object_touch()
-{
-    LLViewerObject* object = LLSelectMgr::getInstance()->getSelection()->getPrimaryObject();
-    if (!object) return;
-
-    LLPickInfo pick = LLToolPie::getInstance()->getPick();
-
-// [RLVa:KB] - Checked: 2010-04-11 (RLVa-1.2.0e) | Modified: RLVa-1.1.0l
-    // NOTE: fallback code since we really shouldn't be getting an active selection if we can't touch this
-    if ( (RlvActions::isRlvEnabled()) && (!RlvActions::canTouch(object, pick.mObjectOffset)) )
-    {
-        RLV_ASSERT(false);
-        return;
-    }
-// [/RLVa:KB]
-
-    // *NOTE: Hope the packets arrive safely and in order or else
-    // there will be some problems.
-    // *TODO: Just fix this bad assumption.
-    send_ObjectGrab_message(object, pick, LLVector3::zero);
-    send_ObjectDeGrab_message(object, pick);
-}
-
-void handle_object_show_original()
-{
-    LLViewerObject* object = LLSelectMgr::getInstance()->getSelection()->getPrimaryObject();
-    if (!object)
-    {
-        return;
-    }
->>>>>>> 6fba1530
-
-        }
-        else if( (objp) && (gAgentID != objp->getID()) && ((rlv_handler_t::isEnabled()) || (objp->isAttachment()) || (objp->permYouOwner())) )
-        {
-            select_mgr->deselectObjectOnly(objp);
-            return;
-        }
-    }
-
-    if (need_save)
-    {
-        FSAssetBlacklist::getInstance()->saveBlacklist();
-    }
-}
-
-<<<<<<< HEAD
-class LLObjectDerenderPermanent : public view_listener_t
-=======
-// <FS:Ansariel> Disable if prevented by RLVa
-bool enable_object_show_original()
-{
-    return !RlvActions::hasBehaviour(RLV_BHVR_SHOWINV);
-}
-// </FS:Ansariel>
-
-static void init_default_item_label(LLUICtrl* ctrl)
->>>>>>> 6fba1530
 {
     bool handleEvent(const LLSD& userdata)
     {
@@ -5336,8 +4984,6 @@
 
 // Force sit -KC
 class FSSelfForceSit : public view_listener_t
-<<<<<<< HEAD
-=======
 {
     bool handleEvent(const LLSD& userdata)
     {
@@ -5467,62 +5113,29 @@
 };
 
 class LLCheckPanelPeopleTab : public view_listener_t
->>>>>>> 6fba1530
-{
-    bool handleEvent(const LLSD& userdata)
-    {
-        if (!gAgentAvatarp->isSitting() && !gRlvHandler.hasBehaviour(RLV_BHVR_SIT))
-        {
-            gAgent.sitDown();
-        }
-        else if (gAgentAvatarp->isSitting() && !gRlvHandler.hasBehaviour(RLV_BHVR_UNSIT))
-        {
-            gAgent.standUp();
-        }
-
-        return true;
-    }
-};
-
-bool enable_forcesit_self()
-{
-    return isAgentAvatarValid() &&
-        ((!gAgentAvatarp->isSitting() && !gRlvHandler.hasBehaviour(RLV_BHVR_SIT)) ||
-        (gAgentAvatarp->isSitting() && !gRlvHandler.hasBehaviour(RLV_BHVR_UNSIT)));
-}
-
-class FSSelfCheckForceSit : public view_listener_t
-{
-    bool handleEvent(const LLSD& userdata)
-    {
-        if (!isAgentAvatarValid())
-        {
+{
+    bool handleEvent(const LLSD& userdata)
+        {
+            std::string panel_name = userdata.asString();
+
+            LLPanel *panel = LLFloaterSidePanelContainer::getPanel("people", panel_name);
+            if(panel && panel->isInVisibleChain())
+            {
+                return true;
+            }
             return false;
         }
-
-        return gAgentAvatarp->isSitting();
-    }
-};
-
-<<<<<<< HEAD
-// Phantom mode -KC & <FS:CR>
-class FSSelfToggleMoveLock : public view_listener_t
-{
-    bool handleEvent(const LLSD& userdata)
-    {
-        if (LLGridManager::getInstance()->isInSecondLife())
-        {
-            make_ui_sound("UISndMovelockToggle");
-            bool new_value = !gSavedPerAccountSettings.getBOOL("UseMoveLock");
-            gSavedPerAccountSettings.setBOOL("UseMoveLock", new_value);
-            if (new_value)
-            {
-                LLNotificationsUtil::add("MovelockEnabling", LLSD());
-            }
-            else
-            {
-                LLNotificationsUtil::add("MovelockDisabling", LLSD());
-=======
+};
+// Toggle one of "People" panel tabs in side tray.
+class LLTogglePanelPeopleTab : public view_listener_t
+{
+    bool handleEvent(const LLSD& userdata)
+    {
+        std::string panel_name = userdata.asString();
+
+        LLSD param;
+        param["people_panel_tab_name"] = panel_name;
+
         // <FS:Ansariel> Handle blocklist separately because of standalone option
         if (panel_name == "blocked_panel")
         {
@@ -5553,19 +5166,10 @@
             else
             {
                 return false;
->>>>>>> 6fba1530
             }
         }
-#ifdef OPENSIM
         else
         {
-<<<<<<< HEAD
-            gAgent.togglePhantom();
-        }
-#endif // OPENSIM
-        //TODO: feedback to local chat
-        return true;
-=======
             if(panel_name=="nearby_panel")
             {
                 return togglePeoplePanel(panel_name,param);
@@ -5640,232 +5244,6 @@
         }
         // </FS:Lo>
         // </FS:Zi>
->>>>>>> 6fba1530
-    }
-};
-
-
-class FSSelfCheckMoveLock : public view_listener_t
-{
-    bool handleEvent(const LLSD& userdata)
-    {
-        bool new_value(false);
-        if (LLGridManager::getInstance()->isInSecondLife())
-        {
-            new_value = gSavedPerAccountSettings.getBOOL("UseMoveLock");
-        }
-#ifdef OPENSIM
-        else
-        {
-            new_value = gAgent.getPhantom();
-        }
-#endif // OPENSIM
-        return new_value;
-    }
-};
-
-bool enable_bridge_function()
-{
-    return FSLSLBridge::instance().canUseBridge();
-}
-
-bool enable_move_lock()
-{
-#ifdef OPENSIM
-    // Phantom mode always works on opensim, at least right now.
-    if (LLGridManager::getInstance()->isInOpenSim())
-        return true;
-#endif // OPENSIM
-    return enable_bridge_function();
-}
-
-bool enable_script_info()
-{
-<<<<<<< HEAD
-    return (!LLSelectMgr::getInstance()->getSelection()->isEmpty()
-            && enable_bridge_function());
-=======
-    static bool vld_enabled = false;
-
-    if ( vld_enabled )
-    {
-#ifdef INCLUDE_VLD
-        // only works for debug builds (hard coded into vld.h)
-#if defined(_DEBUG) || defined(VLD_FORCE_ENABLE)
-        // start with Visual Leak Detector turned off
-        VLDDisable();
-#endif // _DEBUG
-#endif // INCLUDE_VLD
-        vld_enabled = false;
-    }
-    else
-    {
-#ifdef INCLUDE_VLD
-        // only works for debug builds (hard coded into vld.h)
-#if defined(_DEBUG) || defined(VLD_FORCE_ENABLE)
-        // start with Visual Leak Detector turned off
-        VLDEnable();
-#endif // _DEBUG
-#endif // INCLUDE_VLD
-
-        vld_enabled = true;
-    };
->>>>>>> 6fba1530
-}
-// </FS:CR>
-
-// [SJ - Adding IgnorePrejump in Menu ]
-class FSSelfToggleIgnorePreJump : public view_listener_t
-{
-    bool handleEvent(const LLSD& userdata)
-    {
-        gSavedSettings.setBOOL("FSIgnoreFinishAnimation", !gSavedSettings.getBOOL("FSIgnoreFinishAnimation"));
-        return true;
-    }
-};
-
-// [SJ - Adding IgnorePrejump in Menu ]
-class FSSelfCheckIgnorePreJump : public view_listener_t
-{
-    bool handleEvent(const LLSD& userdata)
-    {
-        bool new_value = gSavedSettings.getBOOL("FSIgnoreFinishAnimation");
-        return new_value;
-    }
-};
-
-class LLCheckPanelPeopleTab : public view_listener_t
-{
-    bool handleEvent(const LLSD& userdata)
-        {
-            std::string panel_name = userdata.asString();
-
-            LLPanel *panel = LLFloaterSidePanelContainer::getPanel("people", panel_name);
-            if(panel && panel->isInVisibleChain())
-            {
-                return true;
-            }
-            return false;
-        }
-};
-// Toggle one of "People" panel tabs in side tray.
-class LLTogglePanelPeopleTab : public view_listener_t
-{
-    bool handleEvent(const LLSD& userdata)
-    {
-        std::string panel_name = userdata.asString();
-
-        LLSD param;
-        param["people_panel_tab_name"] = panel_name;
-
-        // <FS:Ansariel> Handle blocklist separately because of standalone option
-        if (panel_name == "blocked_panel")
-        {
-            if (gSavedSettings.getBOOL("FSUseStandaloneBlocklistFloater"))
-            {
-                LLFloaterReg::showInstance("fs_blocklist");
-            }
-            else
-            {
-                togglePeoplePanel(panel_name, param);
-            }
-            return true;
-        }
-        // </FS:Ansariel>
-
-        // <FS:Zi> Open groups and friends lists in communicate floater
-        // <FS:Lo> Adding an option to still use v2 windows
-        if(gSavedSettings.getBOOL("FSUseV2Friends") && gSavedSettings.getString("FSInternalSkinCurrent") != "Vintage")
-        {
-            if (   panel_name == "friends_panel"
-                || panel_name == "groups_panel"
-                || panel_name == "nearby_panel"
-                || panel_name == "blocked_panel"
-                || panel_name == "contact_sets_panel")
-            {
-                return togglePeoplePanel(panel_name, param);
-            }
-            else
-            {
-                return false;
-            }
-        }
-        else
-        {
-            if(panel_name=="nearby_panel")
-            {
-                return togglePeoplePanel(panel_name,param);
-            }
-            else if(panel_name=="groups_panel")
-            {
-                if (gSavedSettings.getBOOL("ContactsTornOff"))
-                {
-                    FSFloaterContacts* instance = FSFloaterContacts::getInstance();
-                    std::string activetab = instance->getChild<LLTabContainer>("friends_and_groups")->getCurrentPanel()->getName();
-                    if (instance->getVisible() && activetab == panel_name)
-                    {
-                        instance->closeFloater();
-                    }
-                    else
-                    {
-                        instance->openTab("groups");
-                    }
-                }
-                else
-                {
-                    FSFloaterContacts::getInstance()->openTab("groups");
-                }
-                return true;
-            }
-            else if(panel_name=="friends_panel")
-            {
-                if (gSavedSettings.getBOOL("ContactsTornOff"))
-                {
-                    FSFloaterContacts* instance = FSFloaterContacts::getInstance();
-                    std::string activetab = instance->getChild<LLTabContainer>("friends_and_groups")->getCurrentPanel()->getName();
-                    if (instance->getVisible() && activetab == panel_name)
-                    {
-                        instance->closeFloater();
-                    }
-                    else
-                    {
-                        instance->openTab("friends");
-                    }
-                }
-                else
-                {
-                    FSFloaterContacts::getInstance()->openTab("friends");
-                }
-                return true;
-            }
-            else if(panel_name=="contact_sets_panel")
-            {
-                if (gSavedSettings.getBOOL("ContactsTornOff"))
-                {
-                    FSFloaterContacts* instance = FSFloaterContacts::getInstance();
-                    std::string activetab = instance->getChild<LLTabContainer>("friends_and_groups")->getCurrentPanel()->getName();
-                    if (instance->getVisible() && activetab == panel_name)
-                    {
-                        instance->closeFloater();
-                    }
-                    else
-                    {
-                        instance->openTab("contact_sets");
-                    }
-                }
-                else
-                {
-                    FSFloaterContacts::getInstance()->openTab("contact_sets");
-                }
-                return true;
-            }
-            else
-            {
-                return false;
-            }
-        }
-        // </FS:Lo>
-        // </FS:Zi>
     }
 
     static bool togglePeoplePanel(const std::string& panel_name, const LLSD& param)
@@ -6338,20 +5716,6 @@
 
 // <FS:Zi> Add reset camera angles menu
 class LLViewResetCameraAngles : public view_listener_t
-<<<<<<< HEAD
-{
-    bool handleEvent(const LLSD& userdata)
-    {
-        handle_reset_camera_angles();
-        return true;
-    }
-};
-// </FS:Zi>
-
-// Note: extra parameters allow this function to be called from dialog.
-void reset_view_final( BOOL proceed )
-=======
->>>>>>> 6fba1530
 {
     bool handleEvent(const LLSD& userdata)
     {
@@ -8591,7 +7955,6 @@
         // LLBBox bbox = object->getBoundingBoxAgent() ;
         // F32 angle_of_view = llmax(0.1f, LLViewerCamera::getInstance()->getAspect() > 1.f ? LLViewerCamera::getInstance()->getView() * LLViewerCamera::getInstance()->getAspect() : LLViewerCamera::getInstance()->getView());
         // F32 distance = bbox.getExtentLocal().magVec() * PADDING_FACTOR / atan(angle_of_view);
-<<<<<<< HEAD
 
         // LLVector3 obj_to_cam = LLViewerCamera::getInstance()->getOrigin() - bbox.getCenterAgent();
         // obj_to_cam.normVec();
@@ -8604,20 +7967,6 @@
 
         LLVector3d object_center_global=object->getPositionGlobal();
 
-=======
-
-        // LLVector3 obj_to_cam = LLViewerCamera::getInstance()->getOrigin() - bbox.getCenterAgent();
-        // obj_to_cam.normVec();
-
-
-        //  LLVector3d object_center_global = gAgent.getPosGlobalFromAgent(bbox.getCenterAgent());
-
-        //  gAgentCamera.setCameraPosAndFocusGlobal(object_center_global + LLVector3d(obj_to_cam * distance),
-        //                                  object_center_global,
-
-        LLVector3d object_center_global=object->getPositionGlobal();
-
->>>>>>> 6fba1530
         float eye_distance=gSavedSettings.getF32("CameraZoomDistance");
         float eye_z_offset=gSavedSettings.getF32("CameraZoomEyeZOffset");
         LLVector3d focus_z_offset=LLVector3d(0.0f,0.0f,gSavedSettings.getF32("CameraZoomFocusZOffset"));
@@ -9098,7 +8447,6 @@
 
 // <AW: OpenSim>
 bool update_grid_help()
-<<<<<<< HEAD
 {
 // <FS:AW  grid management>
     if (!gMenuHolder) //defend crash on shutdown
@@ -9173,84 +8521,6 @@
 // </AW: OpenSim>
 
 class LLToggleHelp : public view_listener_t
-=======
->>>>>>> 6fba1530
-{
-// <FS:AW  grid management>
-    if (!gMenuHolder) //defend crash on shutdown
-    {
-        return false;
-    }
-// </FS:AW  grid management>
-
-    bool needs_seperator = false;
-
-#ifdef OPENSIM // <FS:AW optional opensim support>
-    LLSD grid_info;
-    LLGridManager::getInstance()->getGridData(grid_info);
-    std::string grid_label = LLGridManager::getInstance()->getGridLabel();
-    bool is_opensim = LLGridManager::getInstance()->isInOpenSim();
-    if (is_opensim && grid_info.has("help"))
-    {
-        needs_seperator = true;
-        gMenuHolder->childSetVisible("current_grid_help",true);
-        gMenuHolder->childSetLabelArg("current_grid_help", "[CURRENT_GRID]", grid_label);
-        gMenuHolder->childSetVisible("current_grid_help_login",true);
-        gMenuHolder->childSetLabelArg("current_grid_help_login", "[CURRENT_GRID]", grid_label);
-    }
-<<<<<<< HEAD
-=======
-    else
-#endif // OPENSIM // <FS:AW optional opensim support>
-    {
-        gMenuHolder->childSetVisible("current_grid_help",false);
-        gMenuHolder->childSetVisible("current_grid_help_login",false);
-    }
-#ifdef OPENSIM // <FS:AW optional opensim support>
-    if (is_opensim && grid_info.has("about"))
-    {
-        needs_seperator = true;
-        gMenuHolder->childSetVisible("current_grid_about",true);
-        gMenuHolder->childSetLabelArg("current_grid_about", "[CURRENT_GRID]", grid_label);
-        gMenuHolder->childSetVisible("current_grid_about_login",true);
-        gMenuHolder->childSetLabelArg("current_grid_about_login", "[CURRENT_GRID]", grid_label);
-    }
-    else
-#endif // OPENSIM // <FS:AW optional opensim support>
-    {
-        gMenuHolder->childSetVisible("current_grid_about",false);
-        gMenuHolder->childSetVisible("current_grid_about_login",false);
-    }
-    //FIXME: this does nothing
-    gMenuHolder->childSetVisible("grid_help_seperator",needs_seperator);
-    gMenuHolder->childSetVisible("grid_help_seperator_login",needs_seperator);
-
-// <FS:AW  opensim destinations and avatar picker>
-#ifdef OPENSIM // <FS:AW optional opensim support>
-    if (is_opensim)
-    {
-        if (!LLLoginInstance::getInstance()->hasResponse("destination_guide_url")
-        ||LLLoginInstance::getInstance()->getResponse("destination_guide_url").asString().empty()
-        )
-        {
-            gMenuHolder->childSetVisible("Avatar Picker", false);
-        }
-
-        if (!LLLoginInstance::getInstance()->hasResponse("avatar_picker_url")
-        ||LLLoginInstance::getInstance()->getResponse("avatar_picker_url").asString().empty()
-        )
-        {
-            gMenuHolder->childSetVisible("Destinations", false);
-        }
-    }
-#endif // OPENSIM // <FS:AW optional opensim support>
-// </FS:AW  opensim destinations and avatar picker>
-
-    return true;
-}
-// </AW: OpenSim>
-
-class LLToggleHelp : public view_listener_t
 {
     bool handleEvent(const LLSD& userdata)
     {
@@ -9276,7 +8546,6 @@
         LLVoiceClient::getInstance()->toggleUserPTTState();
         return true;
     }
->>>>>>> 6fba1530
 };
 
 bool callback_show_url(const LLSD& notification, const LLSD& response)
@@ -9886,15 +9155,6 @@
                 if ((rlv_handler_t::isEnabled()) && (gRlvAttachmentLocks.hasLockedAttachmentPoint(RLV_LOCK_REMOVE)) &&
                     gRlvAttachmentLocks.isLockedAttachment(objectp->getRootEdit()))
         {
-                    return false;
-                }
-// [/RLVa:KB]
-
-// [RLVa:KB] - Checked: 2010-03-15 (RLVa-1.2.0a) | Modified: RLVa-1.0.5
-                // NOTE: copy/paste of the code in enable_detach()
-                if ((rlv_handler_t::isEnabled()) && (gRlvAttachmentLocks.hasLockedAttachmentPoint(RLV_LOCK_REMOVE)) &&
-                    gRlvAttachmentLocks.isLockedAttachment(objectp->getRootEdit()))
-                {
                     return false;
                 }
 // [/RLVa:KB]
@@ -13209,10 +12469,7 @@
     view_listener_t::addMenu(new LLAdvancedClickHDRIPreview(), "Advanced.ClickHDRIPreview");
     view_listener_t::addMenu(new LLAdvancedClickGLTFScenePreview(), "Advanced.ClickGLTFScenePreview");
     view_listener_t::addMenu(new LLAdvancedPurgeShaderCache(), "Advanced.ClearShaderCache");
-<<<<<<< HEAD
-=======
     view_listener_t::addMenu(new LLAdvancedRebuildTerrain(), "Advanced.RebuildTerrain");
->>>>>>> 6fba1530
     //[FIX FIRE-1927 - enable DoubleClickTeleport shortcut : SJ]
     view_listener_t::addMenu(new FSAdvancedToggleDoubleClickAction, "Advanced.SetDoubleClickAction");
     view_listener_t::addMenu(new FSAdvancedCheckEnabledDoubleClickAction, "Advanced.CheckEnabledDoubleClickAction");
