/** 
 * @file llviewermenu.cpp
 * @brief Builds menus out of items.
 *
 * $LicenseInfo:firstyear=2002&license=viewerlgpl$
 * Second Life Viewer Source Code
 * Copyright (C) 2010, Linden Research, Inc.
 * 
 * This library is free software; you can redistribute it and/or
 * modify it under the terms of the GNU Lesser General Public
 * License as published by the Free Software Foundation;
 * version 2.1 of the License only.
 * 
 * This library is distributed in the hope that it will be useful,
 * but WITHOUT ANY WARRANTY; without even the implied warranty of
 * MERCHANTABILITY or FITNESS FOR A PARTICULAR PURPOSE.  See the GNU
 * Lesser General Public License for more details.
 * 
 * You should have received a copy of the GNU Lesser General Public
 * License along with this library; if not, write to the Free Software
 * Foundation, Inc., 51 Franklin Street, Fifth Floor, Boston, MA  02110-1301  USA
 * 
 * Linden Research, Inc., 945 Battery Street, San Francisco, CA  94111  USA
 * $/LicenseInfo$
 */

#include "llviewerprecompiledheaders.h"

#ifdef INCLUDE_VLD
#include "vld.h"
#endif

#include "llviewermenu.h" 

// linden library includes
#include "llavatarnamecache.h"	// IDEVO
#include "llfloaterreg.h"
#include "llfloatersidepanelcontainer.h"
#include "llcombobox.h"
#include "llinventorypanel.h"
#include "llnotifications.h"
#include "llnotificationsutil.h"

// newview includes
#include "llagent.h"
#include "llagentaccess.h"
#include "llagentcamera.h"
#include "llagentwearables.h"
#include "llagentpilot.h"
#include "llcompilequeue.h"
#include "llconsole.h"
#include "lldaycyclemanager.h"
#include "lldebugview.h"
#include "llenvmanager.h"
#include "llfilepicker.h"
#include "llfirstuse.h"
#include "llfloaterbuy.h"
#include "llfloaterbuycontents.h"
#include "llbuycurrencyhtml.h"
#include "llfloatergodtools.h"
#include "llfloaterinventory.h"
#include "llfloaterland.h"
#include "llfloaterpathfindingcharacters.h"
#include "llfloaterpathfindinglinksets.h"
#include "llfloaterpay.h"
#include "llfloaterreporter.h"
#include "llfloatersearch.h"
#include "llfloaterscriptdebug.h"
#include "llfloatersnapshot.h"
#include "llfloatertools.h"
#include "llfloaterworldmap.h"
#include "llfloaterbuildoptions.h"
#include "llavataractions.h"
#include "lllandmarkactions.h"
#include "llgroupmgr.h"
#include "lltooltip.h"
#include "llhints.h"
#include "llhudeffecttrail.h"
#include "llhudmanager.h"
#include "llimview.h"
#include "llinventorybridge.h"
#include "llinventorydefines.h"
#include "llinventoryfunctions.h"
#include "llpanellogin.h"
#include "llpanelblockedlist.h"
#include "llmenuoptionpathfindingrebakenavmesh.h"
#include "llmoveview.h"
#include "llparcel.h"
#include "llrootview.h"
#include "llsceneview.h"
#include "llselectmgr.h"
#include "llspellcheckmenuhandler.h"
#include "llstatusbar.h"
#include "lltextureview.h"
#include "lltoolcomp.h"
#include "lltoolmgr.h"
#include "lltoolpie.h"
#include "lltoolselectland.h"
#include "lltrans.h"
#include "llviewerdisplay.h" //for gWindowResized
#include "llviewergenericmessage.h"
#include "llviewerhelp.h"
#include "llviewermenufile.h"	// init_menu_file()
#include "llviewermessage.h"
#include "llviewernetwork.h"
#include "llviewerobjectlist.h"
#include "llviewerparcelmgr.h"
#include "llviewerstats.h"
#include "llvoavatarself.h"
#include "llworldmap.h"
#include "pipeline.h"
#include "llviewerjoystick.h"
#include "llwaterparammanager.h"
#include "llwlanimator.h"
#include "llwlparammanager.h"
#include "llfloatercamera.h"
#include "lluilistener.h"
#include "llappearancemgr.h"
#include "lltrans.h"
#include "lleconomy.h"
#include "lltoolgrab.h"
#include "llwindow.h"
#include "llpathfindingmanager.h"
#include "boost/unordered_map.hpp"

// Firestorm includes
// [RLVa:KB] - Checked: 2011-05-22 (RLVa-1.3.1a)
#include "rlvhandler.h"
#include "rlvlocks.h"
// [/RLVa:KB]
#include "fslslbridge.h"
#include "fscommon.h"
#include "fscontactsfloater.h"	// <FS:Zi> Display group list in contacts floater
#include "fswsassetblacklist.h"
#include "llavatarpropertiesprocessor.h"	// ## Zi: Texture Refresh
#include "lltexturecache.h"	// ## Zi: Texture Refresh
#include "lllogininstance.h"	// <FS:AW  opensim destinations and avatar picker>
#include "llvovolume.h"
#include "particleeditor.h"
#include "piemenu.h"	// ## Zi: Pie Menu

using namespace LLVOAvatarDefines;

typedef LLPointer<LLViewerObject> LLViewerObjectPtr;

static boost::unordered_map<std::string, LLStringExplicit> sDefaultItemLabels;

BOOL enable_land_build(void*);
BOOL enable_object_build(void*);

LLVOAvatar* find_avatar_from_object( LLViewerObject* object );
LLVOAvatar* find_avatar_from_object( const LLUUID& object_id );

void handle_test_load_url(void*);

//
// Evil hackish imported globals

//extern BOOL	gHideSelectedObjects;
//extern BOOL gAllowSelectAvatar;
//extern BOOL gDebugAvatarRotation;
extern BOOL gDebugClicks;
extern BOOL gDebugWindowProc;
//extern BOOL gDebugTextEditorTips;
//extern BOOL gDebugSelectMgr;

//
// Globals
//

LLMenuBarGL		*gMenuBarView = NULL;
LLViewerMenuHolderGL	*gMenuHolder = NULL;
LLMenuGL		*gPopupMenuView = NULL;
LLMenuGL		*gEditMenu = NULL;
LLMenuBarGL		*gLoginMenuBarView = NULL;

// Context menus
LLContextMenu	*gMenuAvatarSelf	= NULL;
LLContextMenu	*gMenuAvatarOther = NULL;
LLContextMenu	*gMenuObject = NULL;
LLContextMenu	*gMenuAttachmentSelf = NULL;
LLContextMenu	*gMenuAttachmentOther = NULL;
LLContextMenu	*gMenuLand	= NULL;

<<<<<<< HEAD
// ## Zi: Pie menu
// Pie menus
PieMenu		*gPieMenuAvatarSelf	= NULL;
PieMenu		*gPieMenuAvatarOther = NULL;
PieMenu		*gPieMenuObject = NULL;
PieMenu		*gPieMenuAttachmentSelf = NULL;
PieMenu		*gPieMenuAttachmentOther = NULL;
PieMenu		*gPieMenuLand	= NULL;
// ## Zi: Pie menu

const std::string SAVE_INTO_INVENTORY("Save Object Back to My Inventory");
=======
>>>>>>> cc15a08a
const std::string SAVE_INTO_TASK_INVENTORY("Save Object Back to Object Contents");

LLMenuGL* gAttachSubMenu = NULL;
LLMenuGL* gDetachSubMenu = NULL;
LLMenuGL* gTakeOffClothes = NULL;
LLContextMenu* gAttachScreenPieMenu = NULL;
LLContextMenu* gAttachPieMenu = NULL;
LLContextMenu* gAttachBodyPartPieMenus[10];
LLContextMenu* gDetachPieMenu = NULL;
LLContextMenu* gDetachScreenPieMenu = NULL;
LLContextMenu* gDetachBodyPartPieMenus[10];

// ## Zi: Pie menu
PieMenu* gPieAttachScreenMenu = NULL;
PieMenu* gPieAttachMenu = NULL;
PieMenu* gPieAttachBodyPartMenus[10];
PieMenu* gPieDetachMenu = NULL;
PieMenu* gPieDetachScreenMenu = NULL;
PieMenu* gPieDetachBodyPartMenus[10];
// ## Zi: Pie menu

LLMenuItemCallGL* gAFKMenu = NULL;
LLMenuItemCallGL* gBusyMenu = NULL;
LLMenuItemCallGL* gAutorespondMenu = NULL;
LLMenuItemCallGL* gAutorespondNonFriendsMenu = NULL;

//
// Local prototypes

// File Menu
void handle_compress_image(void*);


// Edit menu
void handle_dump_group_info(void *);
void handle_dump_capabilities_info(void *);

// Advanced->Consoles menu
void handle_region_dump_settings(void*);
void handle_region_dump_temp_asset_data(void*);
void handle_region_clear_temp_asset_data(void*);

// Object pie menu
BOOL sitting_on_selection();

void near_sit_object();
//void label_sit_or_stand(std::string& label, void*);
// buy and take alias into the same UI positions, so these
// declarations handle this mess.
BOOL is_selection_buy_not_take();
S32 selection_price();
BOOL enable_take();
void handle_object_show_inspector();
void handle_avatar_show_inspector();
bool confirm_take(const LLSD& notification, const LLSD& response, LLObjectSelectionHandle selection_handle);

void handle_buy_object(LLSaleInfo sale_info);
void handle_buy_contents(LLSaleInfo sale_info);

// Land pie menu
void near_sit_down_point(BOOL success, void *);

// Avatar pie menu

// Debug menu


void velocity_interpolate( void* );
void handle_visual_leak_detector_toggle(void*);
void handle_rebake_textures(void*);
BOOL check_admin_override(void*);
void handle_admin_override_toggle(void*);
#ifdef TOGGLE_HACKED_GODLIKE_VIEWER
void handle_toggle_hacked_godmode(void*);
BOOL check_toggle_hacked_godmode(void*);
bool enable_toggle_hacked_godmode(void*);
#endif

void toggle_show_xui_names(void *);
BOOL check_show_xui_names(void *);

// Debug UI

void handle_buy_currency_test(void*);
void handle_save_to_xml(void*);
void handle_load_from_xml(void*);

void handle_god_mode(void*);

// God menu
void handle_leave_god_mode(void*);


void handle_reset_view();

void handle_duplicate_in_place(void*);


void handle_object_owner_self(void*);
void handle_object_owner_permissive(void*);
void handle_object_lock(void*);
void handle_object_asset_ids(void*);
void force_take_copy(void*);
#ifdef _CORY_TESTING
void force_export_copy(void*);
void force_import_geometry(void*);
#endif

void handle_force_parcel_owner_to_me(void*);
void handle_force_parcel_to_content(void*);
void handle_claim_public_land(void*);

void handle_god_request_avatar_geometry(void *);	// Hack for easy testing of new avatar geometry
void reload_vertex_shader(void *);
void handle_disconnect_viewer(void *);

void force_error_breakpoint(void *);
void force_error_llerror(void *);
void force_error_bad_memory_access(void *);
void force_error_infinite_loop(void *);
void force_error_software_exception(void *);
void force_error_driver_crash(void *);

void handle_force_delete(void*);
void print_object_info(void*);
void print_agent_nvpairs(void*);
void toggle_debug_menus(void*);
void upload_done_callback(const LLUUID& uuid, void* user_data, S32 result, LLExtStat ext_status);
void dump_select_mgr(void*);

void dump_inventory(void*);
void toggle_visibility(void*);
BOOL get_visibility(void*);

// Avatar Pie menu
void request_friendship(const LLUUID& agent_id);

// Tools menu
void handle_selected_texture_info(void*);

void handle_dump_followcam(void*);
void handle_viewer_enable_message_log(void*);
void handle_viewer_disable_message_log(void*);

BOOL enable_buy_land(void*);

// Help menu

void handle_test_male(void *);
void handle_test_female(void *);
void handle_dump_attachments(void *);
void handle_dump_avatar_local_textures(void*);
void handle_debug_avatar_textures(void*);
void handle_grab_baked_texture(void*);
BOOL enable_grab_baked_texture(void*);
void handle_dump_region_object_cache(void*);

BOOL enable_save_into_task_inventory(void*);

BOOL enable_detach(const LLSD& = LLSD());
void menu_toggle_attached_lights(void* user_data);
void menu_toggle_attached_particles(void* user_data);

class LLMenuParcelObserver : public LLParcelObserver
{
public:
	LLMenuParcelObserver();
	~LLMenuParcelObserver();
	virtual void changed();
};

static LLMenuParcelObserver* gMenuParcelObserver = NULL;

static LLUIListener sUIListener;

LLMenuParcelObserver::LLMenuParcelObserver()
{
	LLViewerParcelMgr::getInstance()->addObserver(this);
}

LLMenuParcelObserver::~LLMenuParcelObserver()
{
	LLViewerParcelMgr::getInstance()->removeObserver(this);
}

void LLMenuParcelObserver::changed()
{
<<<<<<< HEAD
	// <FS:Ansariel> Cache controls
	//gMenuHolder->childSetEnabled("Land Buy Pass", LLPanelLandGeneral::enableBuyPass(NULL));
	//
	//BOOL buyable = enable_buy_land(NULL);
	//gMenuHolder->childSetEnabled("Land Buy", buyable);
	//gMenuHolder->childSetEnabled("Buy Land...", buyable);

	static LLView* land_buy_pass = gMenuHolder->getChildView("Land Buy Pass");
	static LLView* land_buy = gMenuHolder->getChildView("Land Buy");
	static LLView* buy_land = gMenuHolder->getChildView("Buy Land...");

	land_buy_pass->setEnabled(LLPanelLandGeneral::enableBuyPass(NULL));
=======
	LLParcel *parcel = LLViewerParcelMgr::getInstance()->getParcelSelection()->getParcel();
	gMenuHolder->childSetEnabled("Land Buy Pass", LLPanelLandGeneral::enableBuyPass(NULL) && !(parcel->getOwnerID()== gAgent.getID()));
	
>>>>>>> cc15a08a
	BOOL buyable = enable_buy_land(NULL);
	land_buy->setEnabled(buyable);
	buy_land->setEnabled(buyable);
	// </FS:Ansariel> Cache controls
}


void initialize_menus();

//-----------------------------------------------------------------------------
// Initialize main menus
//
// HOW TO NAME MENUS:
//
// First Letter Of Each Word Is Capitalized, Even At Or And
//
// Items that lead to dialog boxes end in "..."
//
// Break up groups of more than 6 items with separators
//-----------------------------------------------------------------------------

void set_underclothes_menu_options()
{
	if (gMenuHolder && gAgent.isTeen())
	{
		gMenuHolder->getChild<LLView>("Self Underpants")->setVisible(FALSE);
		gMenuHolder->getChild<LLView>("Self Undershirt")->setVisible(FALSE);
	}
	if (gMenuBarView && gAgent.isTeen())
	{
		gMenuBarView->getChild<LLView>("Menu Underpants")->setVisible(FALSE);
		gMenuBarView->getChild<LLView>("Menu Undershirt")->setVisible(FALSE);
	}
}

void init_menus()
{
	// Initialize actions
	initialize_menus();

	///
	/// Popup menu
	///
	/// The popup menu is now populated by the show_context_menu()
	/// method.
	
	LLMenuGL::Params menu_params;
	menu_params.name = "Popup";
	menu_params.visible = false;
	gPopupMenuView = LLUICtrlFactory::create<LLMenuGL>(menu_params);
	gMenuHolder->addChild( gPopupMenuView );

	///
	/// Context menus
	///

	const widget_registry_t& registry =
		LLViewerMenuHolderGL::child_registry_t::instance();
	gEditMenu = LLUICtrlFactory::createFromFile<LLMenuGL>("menu_edit.xml", gMenuHolder, registry);
	gMenuAvatarSelf = LLUICtrlFactory::createFromFile<LLContextMenu>(
		"menu_avatar_self.xml", gMenuHolder, registry);
	gMenuAvatarOther = LLUICtrlFactory::createFromFile<LLContextMenu>(
		"menu_avatar_other.xml", gMenuHolder, registry);

	gDetachScreenPieMenu = gMenuHolder->getChild<LLContextMenu>("Object Detach HUD", true);
	gDetachPieMenu = gMenuHolder->getChild<LLContextMenu>("Object Detach", true);

	gMenuObject = LLUICtrlFactory::createFromFile<LLContextMenu>(
		"menu_object.xml", gMenuHolder, registry);

	gAttachScreenPieMenu = gMenuHolder->getChild<LLContextMenu>("Object Attach HUD");
	gAttachPieMenu = gMenuHolder->getChild<LLContextMenu>("Object Attach");

	gMenuAttachmentSelf = LLUICtrlFactory::createFromFile<LLContextMenu>(
		"menu_attachment_self.xml", gMenuHolder, registry);
	gMenuAttachmentOther = LLUICtrlFactory::createFromFile<LLContextMenu>(
		"menu_attachment_other.xml", gMenuHolder, registry);

	gMenuLand = LLUICtrlFactory::createFromFile<LLContextMenu>(
		"menu_land.xml", gMenuHolder, registry);

// ## Zi: Pie menu
	gPieMenuAvatarSelf = LLUICtrlFactory::createFromFile<PieMenu>(
		"menu_pie_avatar_self.xml", gMenuHolder, registry);
	gPieMenuAvatarOther = LLUICtrlFactory::createFromFile<PieMenu>(
		"menu_pie_avatar_other.xml", gMenuHolder, registry);

	// added "Pie" to the control names to keep them unique
	gPieDetachScreenMenu = gMenuHolder->getChild<PieMenu>("Pie Object Detach HUD", true);
	gPieDetachMenu = gMenuHolder->getChild<PieMenu>("Pie Object Detach", true);

	gPieMenuObject = LLUICtrlFactory::createFromFile<PieMenu>(
		"menu_pie_object.xml", gMenuHolder, registry);

	// added "Pie" to the control names to keep them unique
	gPieAttachScreenMenu = gMenuHolder->getChild<PieMenu>("Pie Object Attach HUD");
	gPieAttachMenu = gMenuHolder->getChild<PieMenu>("Pie Object Attach");

	gPieMenuAttachmentSelf = LLUICtrlFactory::createFromFile<PieMenu>(
		"menu_pie_attachment_self.xml", gMenuHolder, registry);
	gPieMenuAttachmentOther = LLUICtrlFactory::createFromFile<PieMenu>(
		"menu_pie_attachment_other.xml", gMenuHolder, registry);

	gPieMenuLand = LLUICtrlFactory::createFromFile<PieMenu>(
		"menu_pie_land.xml", gMenuHolder, registry);
// ## Zi: Pie menu

	///
	/// set up the colors
	///
	LLColor4 color;

	// do not set colors in code, let the skin decide. -Zi
	/*
	LLColor4 context_menu_color = LLUIColorTable::instance().getColor("MenuPopupBgColor");
	
	gMenuAvatarSelf->setBackgroundColor( context_menu_color );
	gMenuAvatarOther->setBackgroundColor( context_menu_color );
	gMenuObject->setBackgroundColor( context_menu_color );
	gMenuAttachmentSelf->setBackgroundColor( context_menu_color );
	gMenuAttachmentOther->setBackgroundColor( context_menu_color );

	gMenuLand->setBackgroundColor( context_menu_color );

	color = LLUIColorTable::instance().getColor( "MenuPopupBgColor" );
	gPopupMenuView->setBackgroundColor( color );
	*/

	// <FS> Changed for grid manager
	// If we are not in production, use a different color to make it apparent.
	//if (LLGridManager::getInstance()->isInProductionGrid())
	//{
	//	color = LLUIColorTable::instance().getColor( "MenuBarBgColor" );
	//}
	//else
	//{
	//	color = LLUIColorTable::instance().getColor( "MenuNonProductionBgColor" );
	//}

	//LLView* menu_bar_holder = gViewerWindow->getRootView()->getChildView("menu_bar_holder");

	//gMenuBarView = LLUICtrlFactory::getInstance()->createFromFile<LLMenuBarGL>("menu_viewer.xml", gMenuHolder, LLViewerMenuHolderGL::child_registry_t::instance());
	//gMenuBarView->setRect(LLRect(0, menu_bar_holder->getRect().mTop, 0, menu_bar_holder->getRect().mTop - MENU_BAR_HEIGHT));
	//gMenuBarView->setBackgroundColor( color );

	gMenuBarView = LLUICtrlFactory::getInstance()->createFromFile<LLMenuBarGL>("menu_viewer.xml", gMenuHolder, LLViewerMenuHolderGL::child_registry_t::instance());
	// ONLY change the color IF we are in beta. Otherwise leave it alone so it can use the skinned color. -Zi
	if(LLGridManager::getInstance()->isInSLBeta())
	{
		color = LLUIColorTable::instance().getColor( "MenuNonProductionBgColor" );
		gMenuBarView->setBackgroundColor( color );
	}

	LLView* menu_bar_holder = gViewerWindow->getRootView()->getChildView("menu_bar_holder");
	gMenuBarView->setRect(LLRect(0, menu_bar_holder->getRect().mTop, 0, menu_bar_holder->getRect().mTop - MENU_BAR_HEIGHT));
	// </FS> Changed for grid manager

	menu_bar_holder->addChild(gMenuBarView);
  
    gViewerWindow->setMenuBackgroundColor(false, 
        !LLGridManager::getInstance()->isInSLBeta());
// <FS:AW opensim currency support>
//	// Assume L$10 for now, the server will tell us the real cost at login
//	// *TODO:Also fix cost in llfolderview.cpp for Inventory menus
//	const std::string upload_cost("10");
	// \0/ Copypasta! See llviewermessage, llviewermenu and llpanelmaininventory
	S32 cost = LLGlobalEconomy::Singleton::getInstance()->getPriceUpload();
	std::string upload_cost;
#ifdef HAS_OPENSIM_SUPPORT // <FS:AW optional opensim support>
	bool in_opensim = LLGridManager::getInstance()->isInOpenSim();
	if(in_opensim)
	{
		upload_cost = cost > 0 ? llformat("%s%d", "L$", cost) : LLTrans::getString("free");
	}
	else
#endif // HAS_OPENSIM_SUPPORT // <FS:AW optional opensim support>
	{
		upload_cost = cost > 0 ? llformat("%s%d", "L$", cost) : llformat("%d", gSavedSettings.getU32("DefaultUploadCost"));
	}
// </FS:AW opensim currency support>
	gMenuHolder->childSetLabelArg("Upload Image", "[COST]", upload_cost);
	gMenuHolder->childSetLabelArg("Upload Sound", "[COST]", upload_cost);
	gMenuHolder->childSetLabelArg("Upload Animation", "[COST]", upload_cost);
	gMenuHolder->childSetLabelArg("Bulk Upload", "[COST]", upload_cost);
	
	gAFKMenu = gMenuBarView->getChild<LLMenuItemCallGL>("Set Away", TRUE);
	gBusyMenu = gMenuBarView->getChild<LLMenuItemCallGL>("Set Busy", TRUE);
	gAutorespondMenu = gMenuBarView->getChild<LLMenuItemCallGL>("Set Autorespond", TRUE);
	gAutorespondNonFriendsMenu = gMenuBarView->getChild<LLMenuItemCallGL>("Set Autorespond to non-friends", TRUE);
	gAttachSubMenu = gMenuBarView->findChildMenuByName("Attach Object", TRUE);
	gDetachSubMenu = gMenuBarView->findChildMenuByName("Detach Object", TRUE);

#if !MEM_TRACK_MEM
	// Don't display the Memory console menu if the feature is turned off
	LLMenuItemCheckGL *memoryMenu = gMenuBarView->getChild<LLMenuItemCheckGL>("Memory", TRUE);
	if (memoryMenu)
	{
		memoryMenu->setVisible(FALSE);
	}
#endif

	gMenuBarView->createJumpKeys();

	// Let land based option enable when parcel changes
	gMenuParcelObserver = new LLMenuParcelObserver();

	gLoginMenuBarView = LLUICtrlFactory::getInstance()->createFromFile<LLMenuBarGL>("menu_login.xml", gMenuHolder, LLViewerMenuHolderGL::child_registry_t::instance());
	gLoginMenuBarView->arrangeAndClear();
	LLRect menuBarRect = gLoginMenuBarView->getRect();
	menuBarRect.setLeftTopAndSize(0, menu_bar_holder->getRect().getHeight(), menuBarRect.getWidth(), menuBarRect.getHeight());
	gLoginMenuBarView->setRect(menuBarRect);
	// do not set colors in code, always lat the skin decide. -Zi
	// gLoginMenuBarView->setBackgroundColor( color );
	menu_bar_holder->addChild(gLoginMenuBarView);
	
	// tooltips are on top of EVERYTHING, including menus
	gViewerWindow->getRootView()->sendChildToFront(gToolTipView);
}

///////////////////
// SHOW CONSOLES //
///////////////////


class LLAdvancedToggleConsole : public view_listener_t
{
	bool handleEvent(const LLSD& userdata)
	{
		std::string console_type = userdata.asString();
		if ("texture" == console_type)
		{
			toggle_visibility( (void*)gTextureView );
		}
		else if ("debug" == console_type)
		{
			toggle_visibility( (void*)static_cast<LLUICtrl*>(gDebugView->mDebugConsolep));
		}
		else if ("fast timers" == console_type)
		{
			LLFloaterReg::toggleInstance("fast_timers");
		}
		else if ("scene view" == console_type)
		{
			toggle_visibility( (void*)gSceneView);
		}

#if MEM_TRACK_MEM
		else if ("memory view" == console_type)
		{
			toggle_visibility( (void*)gDebugView->mMemoryView );
		}
#endif
		return true;
	}
};
class LLAdvancedCheckConsole : public view_listener_t
{
	bool handleEvent(const LLSD& userdata)
	{
		std::string console_type = userdata.asString();
		bool new_value = false;
		if ("texture" == console_type)
		{
			new_value = get_visibility( (void*)gTextureView );
		}
		else if ("debug" == console_type)
		{
			new_value = get_visibility( (void*)((LLView*)gDebugView->mDebugConsolep) );
		}
		else if ("fast timers" == console_type)
		{
			new_value = LLFloaterReg::instanceVisible("fast_timers");
		}
		else if ("scene view" == console_type)
		{
			new_value = get_visibility( (void*) gSceneView);
		}
#if MEM_TRACK_MEM
		else if ("memory view" == console_type)
		{
			new_value = get_visibility( (void*)gDebugView->mMemoryView );
		}
#endif
		
		return new_value;
	}
};


//////////////////////////
// DUMP INFO TO CONSOLE //
//////////////////////////


class LLAdvancedDumpInfoToConsole : public view_listener_t
{
	bool handleEvent(const LLSD& userdata)
	{
		std::string info_type = userdata.asString();
		if ("region" == info_type)
		{
			handle_region_dump_settings(NULL);
		}
		else if ("group" == info_type)
		{
			handle_dump_group_info(NULL);
		}
		else if ("capabilities" == info_type)
		{
			handle_dump_capabilities_info(NULL);
		}
		return true;
	}
};


//////////////
// HUD INFO //
//////////////


class LLAdvancedToggleHUDInfo : public view_listener_t
{
	bool handleEvent(const LLSD& userdata)
	{
		std::string info_type = userdata.asString();

		if ("camera" == info_type)
		{
			gDisplayCameraPos = !(gDisplayCameraPos);
		}
		else if ("wind" == info_type)
		{
			gDisplayWindInfo = !(gDisplayWindInfo);
		}
		else if ("fov" == info_type)
		{
			gDisplayFOV = !(gDisplayFOV);
		}
		else if ("badge" == info_type)
		{
			reportToNearbyChat("hippos!");
		}
		return true;
	}
};

class LLAdvancedCheckHUDInfo : public view_listener_t
{
	bool handleEvent(const LLSD& userdata)
	{
		std::string info_type = userdata.asString();
		bool new_value = false;
		if ("camera" == info_type)
		{
			new_value = gDisplayCameraPos;
		}
		else if ("wind" == info_type)
		{
			new_value = gDisplayWindInfo;
		}
		else if ("fov" == info_type)
		{
			new_value = gDisplayFOV;
		}
		return new_value;
	}
};


//////////////
// FLYING   //
//////////////

class LLAdvancedAgentFlyingInfo : public view_listener_t
{
	bool handleEvent(const LLSD&)
	{
		return gAgent.getFlying();
	}
};


///////////////////////
// CLEAR GROUP CACHE //
///////////////////////

class LLAdvancedClearGroupCache : public view_listener_t
{
	bool handleEvent(const LLSD& userdata)
	{
		LLGroupMgr::debugClearAllGroups(NULL);
		return true;
	}
};




/////////////////
// RENDER TYPE //
/////////////////
U32 render_type_from_string(std::string render_type)
{
	if ("simple" == render_type)
	{
		return LLPipeline::RENDER_TYPE_SIMPLE;
	}
	else if ("alpha" == render_type)
	{
		return LLPipeline::RENDER_TYPE_ALPHA;
	}
	else if ("tree" == render_type)
	{
		return LLPipeline::RENDER_TYPE_TREE;
	}
	else if ("character" == render_type)
	{
		return LLPipeline::RENDER_TYPE_AVATAR;
	}
	else if ("surfacePatch" == render_type)
	{
		return LLPipeline::RENDER_TYPE_TERRAIN;
	}
	else if ("sky" == render_type)
	{
		return LLPipeline::RENDER_TYPE_SKY;
	}
	else if ("water" == render_type)
	{
		return LLPipeline::RENDER_TYPE_WATER;
	}
	else if ("ground" == render_type)
	{
		return LLPipeline::RENDER_TYPE_GROUND;
	}
	else if ("volume" == render_type)
	{
		return LLPipeline::RENDER_TYPE_VOLUME;
	}
	else if ("grass" == render_type)
	{
		return LLPipeline::RENDER_TYPE_GRASS;
	}
	else if ("clouds" == render_type)
	{
		return LLPipeline::RENDER_TYPE_CLOUDS;
	}
	else if ("particles" == render_type)
	{
		return LLPipeline::RENDER_TYPE_PARTICLES;
	}
	else if ("bump" == render_type)
	{
		return LLPipeline::RENDER_TYPE_BUMP;
	}
	else
	{
		return 0;
	}
}


class LLAdvancedToggleRenderType : public view_listener_t
{
	bool handleEvent(const LLSD& userdata)
	{
		U32 render_type = render_type_from_string( userdata.asString() );
		if ( render_type != 0 )
		{
			LLPipeline::toggleRenderTypeControl( (void*)(ptrdiff_t)render_type );
			if(render_type == LLPipeline::RENDER_TYPE_PARTICLES)
			{
				gPipeline.sRenderParticles = gPipeline.hasRenderType(LLPipeline::RENDER_TYPE_PARTICLES);
			}
		}
		return true;
	}
};


class LLAdvancedCheckRenderType : public view_listener_t
{
	bool handleEvent(const LLSD& userdata)
	{
		U32 render_type = render_type_from_string( userdata.asString() );
		bool new_value = false;

		if ( render_type != 0 )
		{
			new_value = LLPipeline::hasRenderTypeControl( (void*)(ptrdiff_t)render_type );
		}

		return new_value;
	}
};


/////////////
// FEATURE //
/////////////
U32 feature_from_string(std::string feature)
{ 
	if ("ui" == feature)
	{ 
		return LLPipeline::RENDER_DEBUG_FEATURE_UI;
	}
	else if ("selected" == feature)
	{
		return LLPipeline::RENDER_DEBUG_FEATURE_SELECTED;
	}
	else if ("highlighted" == feature)
	{
		return LLPipeline::RENDER_DEBUG_FEATURE_HIGHLIGHTED;
	}
	else if ("dynamic textures" == feature)
	{
		return LLPipeline::RENDER_DEBUG_FEATURE_DYNAMIC_TEXTURES;
	}
	else if ("foot shadows" == feature)
	{
		return LLPipeline::RENDER_DEBUG_FEATURE_FOOT_SHADOWS;
	}
	else if ("fog" == feature)
	{
		return LLPipeline::RENDER_DEBUG_FEATURE_FOG;
	}
	else if ("fr info" == feature)
	{
		return LLPipeline::RENDER_DEBUG_FEATURE_FR_INFO;
	}
	else if ("flexible" == feature)
	{
		return LLPipeline::RENDER_DEBUG_FEATURE_FLEXIBLE;
	}
	else
	{
		return 0;
	}
};


class LLAdvancedToggleFeature : public view_listener_t
{
	bool handleEvent(const LLSD& userdata)
	{
		U32 feature = feature_from_string( userdata.asString() );
		if ( feature != 0 )
		{
			LLPipeline::toggleRenderDebugFeature( (void*)(ptrdiff_t)feature );
		}
		return true;
	}
};

class LLAdvancedCheckFeature : public view_listener_t
{
	bool handleEvent(const LLSD& userdata)
{
	U32 feature = feature_from_string( userdata.asString() );
	bool new_value = false;

	if ( feature != 0 )
	{
		new_value = LLPipeline::toggleRenderDebugFeatureControl( (void*)(ptrdiff_t)feature );
	}

	return new_value;
}
};

class LLAdvancedCheckDisplayTextureDensity : public view_listener_t
{
	bool handleEvent(const LLSD& userdata)
	{
		std::string mode = userdata.asString();
		if (!gPipeline.hasRenderDebugMask(LLPipeline::RENDER_DEBUG_TEXEL_DENSITY))
		{
			return mode == "none";
		}
		if (mode == "current")
		{
			return LLViewerTexture::sDebugTexelsMode == LLViewerTexture::DEBUG_TEXELS_CURRENT;
		}
		else if (mode == "desired")
		{
			return LLViewerTexture::sDebugTexelsMode == LLViewerTexture::DEBUG_TEXELS_DESIRED;
		}
		else if (mode == "full")
		{
			return LLViewerTexture::sDebugTexelsMode == LLViewerTexture::DEBUG_TEXELS_FULL;
		}
		return false;
	}
};

class LLAdvancedSetDisplayTextureDensity : public view_listener_t
{
	bool handleEvent(const LLSD& userdata)
	{
		std::string mode = userdata.asString();
		if (mode == "none")
		{
			if (gPipeline.hasRenderDebugMask(LLPipeline::RENDER_DEBUG_TEXEL_DENSITY) == TRUE) 
			{
				gPipeline.toggleRenderDebug((void*)LLPipeline::RENDER_DEBUG_TEXEL_DENSITY);
			}
			LLViewerTexture::sDebugTexelsMode = LLViewerTexture::DEBUG_TEXELS_OFF;
		}
		else if (mode == "current")
		{
			if (gPipeline.hasRenderDebugMask(LLPipeline::RENDER_DEBUG_TEXEL_DENSITY) == FALSE) 
			{
				gPipeline.toggleRenderDebug((void*)LLPipeline::RENDER_DEBUG_TEXEL_DENSITY);
			}
			LLViewerTexture::sDebugTexelsMode = LLViewerTexture::DEBUG_TEXELS_CURRENT;
		}
		else if (mode == "desired")
		{
			if (gPipeline.hasRenderDebugMask(LLPipeline::RENDER_DEBUG_TEXEL_DENSITY) == FALSE) 
			{
				gPipeline.toggleRenderDebug((void*)LLPipeline::RENDER_DEBUG_TEXEL_DENSITY);
			}
			gPipeline.setRenderDebugFeatureControl(LLPipeline::RENDER_DEBUG_TEXEL_DENSITY, true);
			LLViewerTexture::sDebugTexelsMode = LLViewerTexture::DEBUG_TEXELS_DESIRED;
		}
		else if (mode == "full")
		{
			if (gPipeline.hasRenderDebugMask(LLPipeline::RENDER_DEBUG_TEXEL_DENSITY) == FALSE) 
			{
				gPipeline.toggleRenderDebug((void*)LLPipeline::RENDER_DEBUG_TEXEL_DENSITY);
			}
			LLViewerTexture::sDebugTexelsMode = LLViewerTexture::DEBUG_TEXELS_FULL;
		}
		return true;
	}
};


//////////////////
// INFO DISPLAY //
//////////////////
U32 info_display_from_string(std::string info_display)
{
	if ("verify" == info_display)
	{
		return LLPipeline::RENDER_DEBUG_VERIFY;
	}
	else if ("bboxes" == info_display)
	{
		return LLPipeline::RENDER_DEBUG_BBOXES;
	}
	else if ("normals" == info_display)
	{
		return LLPipeline::RENDER_DEBUG_NORMALS;
	}
	else if ("points" == info_display)
	{
		return LLPipeline::RENDER_DEBUG_POINTS;
	}
	else if ("octree" == info_display)
	{
		return LLPipeline::RENDER_DEBUG_OCTREE;
	}
	else if ("shadow frusta" == info_display)
	{
		return LLPipeline::RENDER_DEBUG_SHADOW_FRUSTA;
	}
	else if ("physics shapes" == info_display)
	{
		return LLPipeline::RENDER_DEBUG_PHYSICS_SHAPES;
	}
	else if ("occlusion" == info_display)
	{
		return LLPipeline::RENDER_DEBUG_OCCLUSION;
	}
	else if ("render batches" == info_display)
	{
		return LLPipeline::RENDER_DEBUG_BATCH_SIZE;
	}
	else if ("update type" == info_display)
	{
		return LLPipeline::RENDER_DEBUG_UPDATE_TYPE;
	}
	else if ("texture anim" == info_display)
	{
		return LLPipeline::RENDER_DEBUG_TEXTURE_ANIM;
	}
	else if ("texture priority" == info_display)
	{
		return LLPipeline::RENDER_DEBUG_TEXTURE_PRIORITY;
	}
	else if ("shame" == info_display)
	{
		return LLPipeline::RENDER_DEBUG_SHAME;
	}
	else if ("texture area" == info_display)
	{
		return LLPipeline::RENDER_DEBUG_TEXTURE_AREA;
	}
	else if ("face area" == info_display)
	{
		return LLPipeline::RENDER_DEBUG_FACE_AREA;
	}
	else if ("lod info" == info_display)
	{
		return LLPipeline::RENDER_DEBUG_LOD_INFO;
	}
	else if ("build queue" == info_display)
	{
		return LLPipeline::RENDER_DEBUG_BUILD_QUEUE;
	}
	else if ("lights" == info_display)
	{
		return LLPipeline::RENDER_DEBUG_LIGHTS;
	}
	else if ("particles" == info_display)
	{
		return LLPipeline::RENDER_DEBUG_PARTICLES;
	}
	else if ("composition" == info_display)
	{
		return LLPipeline::RENDER_DEBUG_COMPOSITION;
	}
	else if ("attachment bytes" == info_display)
	{
		return LLPipeline::RENDER_DEBUG_ATTACHMENT_BYTES;
	}
	else if ("glow" == info_display)
	{
		return LLPipeline::RENDER_DEBUG_GLOW;
	}
	else if ("collision skeleton" == info_display)
	{
		return LLPipeline::RENDER_DEBUG_AVATAR_VOLUME;
	}
	else if ("raycast" == info_display)
	{
		return LLPipeline::RENDER_DEBUG_RAYCAST;
	}
	else if ("agent target" == info_display)
	{
		return LLPipeline::RENDER_DEBUG_AGENT_TARGET;
	}
	else if ("sculpt" == info_display)
	{
		return LLPipeline::RENDER_DEBUG_SCULPTED;
	}
	else if ("wind vectors" == info_display)
	{
		return LLPipeline::RENDER_DEBUG_WIND_VECTORS;
	}
	else if ("texel density" == info_display)
	{
		return LLPipeline::RENDER_DEBUG_TEXEL_DENSITY;
	}
	else if ("texture size" == info_display)
	{
		return LLPipeline::RENDER_DEBUG_TEXTURE_SIZE;
	}
	else
	{
		return 0;
	}
};

class LLAdvancedToggleInfoDisplay : public view_listener_t
{
	bool handleEvent(const LLSD& userdata)
	{
		U32 info_display = info_display_from_string( userdata.asString() );

		LL_INFOS("ViewerMenu") << "toggle " << userdata.asString() << LL_ENDL;
		
		if ( info_display != 0 )
		{
			LLPipeline::toggleRenderDebug( (void*)(ptrdiff_t)info_display );
		}

		return true;
	}
};


class LLAdvancedCheckInfoDisplay : public view_listener_t
{
	bool handleEvent(const LLSD& userdata)
	{
		U32 info_display = info_display_from_string( userdata.asString() );
		bool new_value = false;

		// <FS:Ansariel> Silence log spam
		//LL_INFOS("ViewerMenu") << "check " << userdata.asString() << LL_ENDL;
		LL_DEBUGS("ViewerMenu") << "check " << userdata.asString() << LL_ENDL;

		if ( info_display != 0 )
		{
			new_value = LLPipeline::toggleRenderDebugControl( (void*)(ptrdiff_t)info_display );
		}

		return new_value;
	}
};


///////////////////////////
//// RANDOMIZE FRAMERATE //
///////////////////////////


class LLAdvancedToggleRandomizeFramerate : public view_listener_t
{
	bool handleEvent(const LLSD& userdata)
	{
		gRandomizeFramerate = !(gRandomizeFramerate);
		return true;
	}
};

class LLAdvancedCheckRandomizeFramerate : public view_listener_t
{
	bool handleEvent(const LLSD& userdata)
	{
		bool new_value = gRandomizeFramerate;
		return new_value;
	}
};

///////////////////////////
//// PERIODIC SLOW FRAME //
///////////////////////////


class LLAdvancedTogglePeriodicSlowFrame : public view_listener_t
{
	bool handleEvent(const LLSD& userdata)
	{
		gPeriodicSlowFrame = !(gPeriodicSlowFrame);
		return true;
	}
};

class LLAdvancedCheckPeriodicSlowFrame : public view_listener_t
{
	bool handleEvent(const LLSD& userdata)
	{
		bool new_value = gPeriodicSlowFrame;
		return new_value;
	}
};



////////////////
// FRAME TEST //
////////////////


class LLAdvancedToggleFrameTest : public view_listener_t
{
	bool handleEvent(const LLSD& userdata)
	{
		LLPipeline::sRenderFrameTest = !(LLPipeline::sRenderFrameTest);
		return true;
	}
};

class LLAdvancedCheckFrameTest : public view_listener_t
{
	bool handleEvent(const LLSD& userdata)
	{
		bool new_value = LLPipeline::sRenderFrameTest;
		return new_value;
	}
};


///////////////////////////
// SELECTED TEXTURE INFO //
///////////////////////////


class LLAdvancedSelectedTextureInfo : public view_listener_t
{
	bool handleEvent(const LLSD& userdata)
	{
		handle_selected_texture_info(NULL);
		return true;
	}
};

//////////////////////
// TOGGLE WIREFRAME //
//////////////////////

class LLAdvancedToggleWireframe : public view_listener_t
{
	bool handleEvent(const LLSD& userdata)
	{
//		gUseWireframe = !(gUseWireframe);
// [RLVa:KB] - Checked: 2010-08-22 (RLVa-1.2.1a) | Added: RLVa-1.2.1a
		gUseWireframe = (!gUseWireframe) && (!gRlvAttachmentLocks.hasLockedHUD());
// [/RLVa:KB]
		gWindowResized = TRUE;
		LLPipeline::updateRenderDeferred();
		gPipeline.resetVertexBuffers();
		return true;
	}
};

class LLAdvancedCheckWireframe : public view_listener_t
{
	bool handleEvent(const LLSD& userdata)
	{
		bool new_value = gUseWireframe;
		return new_value;
	}
};
	
//////////////////////
// TEXTURE ATLAS //
//////////////////////

class LLAdvancedToggleTextureAtlas : public view_listener_t
{
	bool handleEvent(const LLSD& userdata)
	{
		LLViewerTexture::sUseTextureAtlas = !LLViewerTexture::sUseTextureAtlas;
		gSavedSettings.setBOOL("EnableTextureAtlas", LLViewerTexture::sUseTextureAtlas) ;
		return true;
	}
};

class LLAdvancedCheckTextureAtlas : public view_listener_t
{
	bool handleEvent(const LLSD& userdata)
	{
		bool new_value = LLViewerTexture::sUseTextureAtlas; // <-- make this using LLCacheControl
		return new_value;
	}
};

//////////////////////////
// DUMP SCRIPTED CAMERA //
//////////////////////////
	
class LLAdvancedDumpScriptedCamera : public view_listener_t
{
	bool handleEvent(const LLSD& userdata)
	{
		handle_dump_followcam(NULL);
		return true;
}
};



//////////////////////////////
// DUMP REGION OBJECT CACHE //
//////////////////////////////


class LLAdvancedDumpRegionObjectCache : public view_listener_t
{
	bool handleEvent(const LLSD& userdata)
{
		handle_dump_region_object_cache(NULL);
		return true;
	}
};

class LLAdvancedBuyCurrencyTest : public view_listener_t
	{
	bool handleEvent(const LLSD& userdata)
	{
		handle_buy_currency_test(NULL);
		return true;
	}
};


/////////////////////
// DUMP SELECT MGR //
/////////////////////


class LLAdvancedDumpSelectMgr : public view_listener_t
{
	bool handleEvent(const LLSD& userdata)
	{
		dump_select_mgr(NULL);
		return true;
	}
};



////////////////////
// DUMP INVENTORY //
////////////////////


class LLAdvancedDumpInventory : public view_listener_t
{
	bool handleEvent(const LLSD& userdata)
	{
		dump_inventory(NULL);
		return true;
	}
};



////////////////////////////////
// PRINT SELECTED OBJECT INFO //
////////////////////////////////


class LLAdvancedPrintSelectedObjectInfo : public view_listener_t
{
	bool handleEvent(const LLSD& userdata)
	{
		print_object_info(NULL);
		return true;
	}
};



//////////////////////
// PRINT AGENT INFO //
//////////////////////


class LLAdvancedPrintAgentInfo : public view_listener_t
{
	bool handleEvent(const LLSD& userdata)
	{
		print_agent_nvpairs(NULL);
		return true;
	}
};

//////////////////
// DEBUG CLICKS //
//////////////////


class LLAdvancedToggleDebugClicks : public view_listener_t
{
	bool handleEvent(const LLSD& userdata)
	{
		gDebugClicks = !(gDebugClicks);
		return true;
	}
};

class LLAdvancedCheckDebugClicks : public view_listener_t
{
	bool handleEvent(const LLSD& userdata)
	{
		bool new_value = gDebugClicks;
		return new_value;
	}
};



/////////////////
// DEBUG VIEWS //
/////////////////


class LLAdvancedToggleDebugViews : public view_listener_t
{
	bool handleEvent(const LLSD& userdata)
	{
		LLView::sDebugRects = !(LLView::sDebugRects);
		return true;
	}
};

class LLAdvancedCheckDebugViews : public view_listener_t
{
	bool handleEvent(const LLSD& userdata)
	{
		bool new_value = LLView::sDebugRects;
		return new_value;
	}
};



///////////////////////
// XUI NAME TOOLTIPS //
///////////////////////


class LLAdvancedToggleXUINameTooltips : public view_listener_t
{
	bool handleEvent(const LLSD& userdata)
	{
		toggle_show_xui_names(NULL);
		return true;
	}
};

class LLAdvancedCheckXUINameTooltips : public view_listener_t
{
	bool handleEvent(const LLSD& userdata)
	{
		bool new_value = check_show_xui_names(NULL);
		return new_value;
	}
};



////////////////////////
// DEBUG MOUSE EVENTS //
////////////////////////


class LLAdvancedToggleDebugMouseEvents : public view_listener_t
{
	bool handleEvent(const LLSD& userdata)
	{
		LLView::sDebugMouseHandling = !(LLView::sDebugMouseHandling);
		return true;
	}
};

class LLAdvancedCheckDebugMouseEvents : public view_listener_t
{
	bool handleEvent(const LLSD& userdata)
	{
		bool new_value = LLView::sDebugMouseHandling;
		return new_value;
	}
};



////////////////
// DEBUG KEYS //
////////////////


class LLAdvancedToggleDebugKeys : public view_listener_t
{
	bool handleEvent(const LLSD& userdata)
	{
		LLView::sDebugKeys = !(LLView::sDebugKeys);
		return true;
	}
};
	
class LLAdvancedCheckDebugKeys : public view_listener_t
{
	bool handleEvent(const LLSD& userdata)
	{
		bool new_value = LLView::sDebugKeys;
		return new_value;
	}
};
	


///////////////////////
// DEBUG WINDOW PROC //
///////////////////////


class LLAdvancedToggleDebugWindowProc : public view_listener_t
{
	bool handleEvent(const LLSD& userdata)
	{
		gDebugWindowProc = !(gDebugWindowProc);
		return true;
	}
};

class LLAdvancedCheckDebugWindowProc : public view_listener_t
	{
	bool handleEvent(const LLSD& userdata)
	{
		bool new_value = gDebugWindowProc;
		return new_value;
	}
};

// ------------------------------XUI MENU ---------------------------

//////////////////////
// LOAD UI FROM XML //
//////////////////////


class LLAdvancedLoadUIFromXML : public view_listener_t
{
	bool handleEvent(const LLSD& userdata)
	{
		handle_load_from_xml(NULL);
		return true;
}
};



////////////////////
// SAVE UI TO XML //
////////////////////


class LLAdvancedSaveUIToXML : public view_listener_t
{
	bool handleEvent(const LLSD& userdata)
	{
		handle_save_to_xml(NULL);
		return true;
}
};


class LLAdvancedSendTestIms : public view_listener_t
{
	bool handleEvent(const LLSD& userdata)
	{
		LLIMModel::instance().testMessages();
		return true;
}
};


///////////////
// XUI NAMES //
///////////////


class LLAdvancedToggleXUINames : public view_listener_t
{
	bool handleEvent(const LLSD& userdata)
	{
		toggle_show_xui_names(NULL);
		return true;
	}
};

class LLAdvancedCheckXUINames : public view_listener_t
{
	bool handleEvent(const LLSD& userdata)
	{
		bool new_value = check_show_xui_names(NULL);
		return new_value;
	}
};


////////////////////////
// GRAB BAKED TEXTURE //
////////////////////////


class LLAdvancedGrabBakedTexture : public view_listener_t
{
	bool handleEvent(const LLSD& userdata)
	{
		std::string texture_type = userdata.asString();
		if ("iris" == texture_type)
		{
			handle_grab_baked_texture( (void*)BAKED_EYES );
		}
		else if ("head" == texture_type)
		{
			handle_grab_baked_texture( (void*)BAKED_HEAD );
		}
		else if ("upper" == texture_type)
		{
			handle_grab_baked_texture( (void*)BAKED_UPPER );
		}
		else if ("lower" == texture_type)
		{
			handle_grab_baked_texture( (void*)BAKED_LOWER );
		}
		else if ("skirt" == texture_type)
		{
			handle_grab_baked_texture( (void*)BAKED_SKIRT );
		}
		else if ("hair" == texture_type)
		{
			handle_grab_baked_texture( (void*)BAKED_HAIR );
		}

		return true;
	}
};

class LLAdvancedEnableGrabBakedTexture : public view_listener_t
{
	bool handleEvent(const LLSD& userdata)
{
		std::string texture_type = userdata.asString();
		bool new_value = false;

		if ("iris" == texture_type)
		{
			new_value = enable_grab_baked_texture( (void*)BAKED_EYES );
		}
		else if ("head" == texture_type)
		{
			new_value = enable_grab_baked_texture( (void*)BAKED_HEAD );
		}
		else if ("upper" == texture_type)
		{
			new_value = enable_grab_baked_texture( (void*)BAKED_UPPER );
		}
		else if ("lower" == texture_type)
		{
			new_value = enable_grab_baked_texture( (void*)BAKED_LOWER );
		}
		else if ("skirt" == texture_type)
		{
			new_value = enable_grab_baked_texture( (void*)BAKED_SKIRT );
		}
		else if ("hair" == texture_type)
		{
			new_value = enable_grab_baked_texture( (void*)BAKED_HAIR );
		}
	
		return new_value;
}
};

///////////////////////
// APPEARANCE TO XML //
///////////////////////


class LLAdvancedAppearanceToXML : public view_listener_t
{
	bool handleEvent(const LLSD& userdata)
	{
		LLVOAvatar::dumpArchetypeXML(NULL);
		return true;
	}
};



///////////////////////////////
// TOGGLE CHARACTER GEOMETRY //
///////////////////////////////


class LLAdvancedToggleCharacterGeometry : public view_listener_t
{
	bool handleEvent(const LLSD& userdata)
	{
		handle_god_request_avatar_geometry(NULL);
		return true;
}
};


	/////////////////////////////
// TEST MALE / TEST FEMALE //
/////////////////////////////

class LLAdvancedTestMale : public view_listener_t
{
	bool handleEvent(const LLSD& userdata)
	{
		handle_test_male(NULL);
		return true;
	}
};


class LLAdvancedTestFemale : public view_listener_t
{
	bool handleEvent(const LLSD& userdata)
	{
		handle_test_female(NULL);
		return true;
	}
};

class LLAdvancedForceParamsToDefault : public view_listener_t
{
	bool handleEvent(const LLSD& userdata)
	{
		LLAgent::clearVisualParams(NULL);
		return true;
	}
};


//////////////////////////
//   ANIMATION SPEED    //
//////////////////////////

// Utility function to set all AV time factors to the same global value
static void set_all_animation_time_factors(F32	time_factor)
{
	LLMotionController::setCurrentTimeFactor(time_factor);
	for (std::vector<LLCharacter*>::iterator iter = LLCharacter::sInstances.begin();
		iter != LLCharacter::sInstances.end(); ++iter)
	{
		(*iter)->setAnimTimeFactor(time_factor);
	}
}

class LLAdvancedAnimTenFaster : public view_listener_t
{
	bool handleEvent(const LLSD& userdata)
	{
		//llinfos << "LLAdvancedAnimTenFaster" << llendl;
		F32 time_factor = LLMotionController::getCurrentTimeFactor();
		time_factor = llmin(time_factor + 0.1f, 2.f);	// Upper limit is 200% speed
		set_all_animation_time_factors(time_factor);
		return true;
	}
};

class LLAdvancedAnimTenSlower : public view_listener_t
{
	bool handleEvent(const LLSD& userdata)
	{
		//llinfos << "LLAdvancedAnimTenSlower" << llendl;
		F32 time_factor = LLMotionController::getCurrentTimeFactor();
		time_factor = llmax(time_factor - 0.1f, 0.1f);	// Lower limit is at 10% of normal speed
		set_all_animation_time_factors(time_factor);
		return true;
	}
};

class LLAdvancedAnimResetAll : public view_listener_t
{
	bool handleEvent(const LLSD& userdata)
	{
		set_all_animation_time_factors(1.f);
		return true;
	}
};


//////////////////////////
// RELOAD VERTEX SHADER //
//////////////////////////


class LLAdvancedReloadVertexShader : public view_listener_t
{
	bool handleEvent(const LLSD& userdata)
	{
		reload_vertex_shader(NULL);
		return true;
	}
};



////////////////////
// ANIMATION INFO //
////////////////////


class LLAdvancedToggleAnimationInfo : public view_listener_t
{
	bool handleEvent(const LLSD& userdata)
	{
		LLVOAvatar::sShowAnimationDebug = !(LLVOAvatar::sShowAnimationDebug);
		return true;
	}
};

class LLAdvancedCheckAnimationInfo : public view_listener_t
{
	bool handleEvent(const LLSD& userdata)
	{
		bool new_value = LLVOAvatar::sShowAnimationDebug;
		return new_value;
	}
};


//////////////////
// SHOW LOOK AT //
//////////////////


class LLAdvancedToggleShowLookAt : public view_listener_t
{
	bool handleEvent(const LLSD& userdata)
	{
		//LLHUDEffectLookAt::sDebugLookAt = !(LLHUDEffectLookAt::sDebugLookAt);
		//<FS:AO improve use of controls with radiogroups>
		//bool value = !gSavedPerAccountSettings.getBOOL("DebugLookAt");
		//gSavedPerAccountSettings.setBOOL("DebugLookAt",value);
		S32 value = !gSavedPerAccountSettings.getS32("DebugLookAt");
		gSavedPerAccountSettings.setS32("DebugLookAt",value);
		//</FS:AO>
		return true;
	}
};

// <AO>
class LLAdvancedToggleShowColor : public view_listener_t
{
        bool handleEvent(const LLSD& userdata)
        {
                S32 value = !gSavedSettings.getS32("DebugShowColor");
                gSavedSettings.setS32("DebugShowColor",value);
                return true;
        }
};

class LLAdvancedCheckShowColor : public view_listener_t
{
        bool handleEvent(const LLSD& userdata)
        {
                S32 new_value = gSavedSettings.getS32("DebugShowColor");
                return (bool)new_value;
        }
};
// </AO>

class LLAdvancedCheckShowLookAt : public view_listener_t
{
	bool handleEvent(const LLSD& userdata)
	{
		//bool new_value = LLHUDEffectLookAt::sDebugLookAt;
		//<FS:AO improve use of controls with radiogroups>
		//bool new_value = gSavedPerAccountSettings.getBOOL("DebugLookAt");
		S32 new_value = gSavedPerAccountSettings.getS32("DebugLookAt");
		return (bool)new_value;
	}
};



///////////////////
// SHOW POINT AT //
///////////////////


class LLAdvancedToggleShowPointAt : public view_listener_t
{
	bool handleEvent(const LLSD& userdata)
	{
		LLHUDEffectPointAt::sDebugPointAt = !(LLHUDEffectPointAt::sDebugPointAt);
		return true;
	}
};

class LLAdvancedCheckShowPointAt : public view_listener_t
{
	bool handleEvent(const LLSD& userdata)
	{
		bool new_value = LLHUDEffectPointAt::sDebugPointAt;
		return new_value;
	}
};


///////////////////// 
// PRIVATE LOOK AT // 
///////////////////// 

class LLAdvancedTogglePrivateLookPointAt : public view_listener_t 
{ 
	bool handleEvent(const LLSD& userdata) 
	{ 
		std::string command = userdata.asString(); 
		if ("Look" == command) 
		{ 
			bool new_value = !gSavedSettings.getBOOL("PrivateLookAtTarget"); 
			gSavedSettings.setBOOL("PrivateLookAtTarget", new_value); 
		} 
		else if ("Point" == command) 
		{ 
			bool new_value = !gSavedSettings.getBOOL("PrivatePointAtTarget"); 
			gSavedSettings.setBOOL("PrivatePointAtTarget", new_value); 
		} 
	return true; 
	} 
}; 

class LLAdvancedCheckPrivateLookPointAt : public view_listener_t 
{ 
	bool handleEvent(const LLSD& userdata) 
	{ 
		std::string command = userdata["data"].asString(); 
		if ("Look" == command) 
		{ 
			bool new_value = gSavedSettings.getBOOL("PrivateLookAtTarget"); 
			std::string control_name = userdata["control"].asString(); 
			gMenuHolder->findControl(control_name)->setValue(new_value); 
		} 
		else if ("Point" == command) 
		{ 
			bool new_value = gSavedSettings.getBOOL("PrivatePointAtTarget"); 
			std::string control_name = userdata["control"].asString(); 
			gMenuHolder->findControl(control_name)->setValue(new_value); 
		} 
	return true; 
	} 
};

/////////////////////////
// DEBUG JOINT UPDATES //
/////////////////////////


class LLAdvancedToggleDebugJointUpdates : public view_listener_t
{
	bool handleEvent(const LLSD& userdata)
	{
		LLVOAvatar::sJointDebug = !(LLVOAvatar::sJointDebug);
		return true;
	}
};

class LLAdvancedCheckDebugJointUpdates : public view_listener_t
{
	bool handleEvent(const LLSD& userdata)
	{
		bool new_value = LLVOAvatar::sJointDebug;
		return new_value;
	}
};



/////////////////
// DISABLE LOD //
/////////////////


class LLAdvancedToggleDisableLOD : public view_listener_t
{
	bool handleEvent(const LLSD& userdata)
	{
		LLViewerJoint::sDisableLOD = !(LLViewerJoint::sDisableLOD);
		return true;
	}
};
		
class LLAdvancedCheckDisableLOD : public view_listener_t
{
	bool handleEvent(const LLSD& userdata)
	{
		bool new_value = LLViewerJoint::sDisableLOD;
		return new_value;
	}
};



/////////////////////////
// DEBUG CHARACTER VIS //
/////////////////////////


class LLAdvancedToggleDebugCharacterVis : public view_listener_t
{
	bool handleEvent(const LLSD& userdata)
	{
		LLVOAvatar::sDebugInvisible = !(LLVOAvatar::sDebugInvisible);
		return true;
	}
};

class LLAdvancedCheckDebugCharacterVis : public view_listener_t
{
	bool handleEvent(const LLSD& userdata)
	{
		bool new_value = LLVOAvatar::sDebugInvisible;
		return new_value;
	}
};


//////////////////////
// DUMP ATTACHMENTS //
//////////////////////

	
class LLAdvancedDumpAttachments : public view_listener_t
{
	bool handleEvent(const LLSD& userdata)
	{
		handle_dump_attachments(NULL);
		return true;
	}
};


	
/////////////////////
// REBAKE TEXTURES //
/////////////////////
	
	
class LLAdvancedRebakeTextures : public view_listener_t
{
	bool handleEvent(const LLSD& userdata)
	{
		handle_rebake_textures(NULL);
		return true;
	}
};
	
	
#if 1 //ndef LL_RELEASE_FOR_DOWNLOAD
///////////////////////////
// DEBUG AVATAR TEXTURES //
///////////////////////////


class LLAdvancedDebugAvatarTextures : public view_listener_t
{
	bool handleEvent(const LLSD& userdata)
	{
		if (gAgent.isGodlike())
		{
			handle_debug_avatar_textures(NULL);
		}
		return true;
	}
};

////////////////////////////////
// DUMP AVATAR LOCAL TEXTURES //
////////////////////////////////


class LLAdvancedDumpAvatarLocalTextures : public view_listener_t
{
	bool handleEvent(const LLSD& userdata)
	{
#ifndef LL_RELEASE_FOR_DOWNLOAD
		handle_dump_avatar_local_textures(NULL);
#endif
		return true;
	}
};

#endif

///////////////////////////////////
// Reload Avatar Cloud Particles //
///////////////////////////////////
class LLAdvancedReloadAvatarCloudParticle : public view_listener_t
{
	bool handleEvent(const LLSD& userdata)
	{
		LLVOAvatar::initCloud();
		return true;
	}
};

/////////////////
// MESSAGE LOG //
/////////////////


class LLAdvancedEnableMessageLog : public view_listener_t
{
	bool handleEvent(const LLSD& userdata)
	{
		handle_viewer_enable_message_log(NULL);
		return true;
	}
};

class LLAdvancedDisableMessageLog : public view_listener_t
{
	bool handleEvent(const LLSD& userdata)
	{
		handle_viewer_disable_message_log(NULL);
		return true;
	}
};

/////////////////
// DROP PACKET //
/////////////////


class LLAdvancedDropPacket : public view_listener_t
{
	bool handleEvent(const LLSD& userdata)
	{
		gMessageSystem->mPacketRing.dropPackets(1);
		return true;
	}
};



/////////////////
// AGENT PILOT //
/////////////////


class LLAdvancedAgentPilot : public view_listener_t
{
	bool handleEvent(const LLSD& userdata)
	{
		std::string command = userdata.asString();
		if ("start playback" == command)
		{
			gAgentPilot.setNumRuns(-1);
			gAgentPilot.startPlayback();
		}
		else if ("stop playback" == command)
		{
			gAgentPilot.stopPlayback();
		}
		else if ("start record" == command)
		{
			gAgentPilot.startRecord();
		}
		else if ("stop record" == command)
		{
			gAgentPilot.stopRecord();
		}

		return true;
	}		
};



//////////////////////
// AGENT PILOT LOOP //
//////////////////////


class LLAdvancedToggleAgentPilotLoop : public view_listener_t
{
	bool handleEvent(const LLSD& userdata)
	{
		gAgentPilot.setLoop(!gAgentPilot.getLoop());
		return true;
	}
};

class LLAdvancedCheckAgentPilotLoop : public view_listener_t
{
	bool handleEvent(const LLSD& userdata)
	{
		bool new_value = gAgentPilot.getLoop();
		return new_value;
	}
};


/////////////////////////
// SHOW OBJECT UPDATES //
/////////////////////////


class LLAdvancedToggleShowObjectUpdates : public view_listener_t
{
	bool handleEvent(const LLSD& userdata)
	{
		gShowObjectUpdates = !(gShowObjectUpdates);
		return true;
	}
};

class LLAdvancedCheckShowObjectUpdates : public view_listener_t
{
	bool handleEvent(const LLSD& userdata)
	{
		bool new_value = gShowObjectUpdates;
		return new_value;
	}
};



////////////////////
// COMPRESS IMAGE //
////////////////////


class LLAdvancedCompressImage : public view_listener_t
{
	bool handleEvent(const LLSD& userdata)
	{
		handle_compress_image(NULL);
		return true;
	}
};


/////////////////////////
// SHOW DEBUG SETTINGS //
/////////////////////////


class LLAdvancedShowDebugSettings : public view_listener_t
{
	bool handleEvent(const LLSD& userdata)
	{
		LLFloaterReg::showInstance("settings_debug",userdata);
		return true;
	}
};



////////////////////////
// VIEW ADMIN OPTIONS //
////////////////////////

class LLAdvancedEnableViewAdminOptions : public view_listener_t
{
	bool handleEvent(const LLSD& userdata)
	{
		// Don't enable in god mode since the admin menu is shown anyway.
		// Only enable if the user has set the appropriate debug setting.
		bool new_value = !gAgent.getAgentAccess().isGodlikeWithoutAdminMenuFakery() && gSavedSettings.getBOOL("AdminMenu");
		return new_value;
	}
};

class LLAdvancedToggleViewAdminOptions : public view_listener_t
{
	bool handleEvent(const LLSD& userdata)
	{
		handle_admin_override_toggle(NULL);
		return true;
	}
};

class LLAdvancedToggleVisualLeakDetector : public view_listener_t
{
	bool handleEvent(const LLSD& userdata)
	{
		handle_visual_leak_detector_toggle(NULL);
		return true;
	}
};

class LLAdvancedCheckViewAdminOptions : public view_listener_t
{
	bool handleEvent(const LLSD& userdata)
	{
		bool new_value = check_admin_override(NULL) || gAgent.isGodlike();
		return new_value;
	}
};

/////////////////////////////////////
// Enable Object Object Occlusion ///
/////////////////////////////////////
class LLAdvancedEnableObjectObjectOcclusion: public view_listener_t
{
	bool handleEvent(const LLSD& userdata)
	{
	
		bool new_value = gGLManager.mHasOcclusionQuery; // && LLFeatureManager::getInstance()->isFeatureAvailable(userdata.asString());
		return new_value;
}
};

/////////////////////////////////////
// Enable Framebuffer Objects	  ///
/////////////////////////////////////
class LLAdvancedEnableRenderFBO: public view_listener_t
{
	bool handleEvent(const LLSD& userdata)
	{
		bool new_value = gGLManager.mHasFramebufferObject;
		return new_value;
	}
};

/////////////////////////////////////
// Enable Deferred Rendering	  ///
/////////////////////////////////////
class LLAdvancedEnableRenderDeferred: public view_listener_t
{
	bool handleEvent(const LLSD& userdata)
	{
		bool new_value = gGLManager.mHasFramebufferObject && LLViewerShaderMgr::instance()->getVertexShaderLevel(LLViewerShaderMgr::SHADER_WINDLIGHT) > 1 &&
			LLViewerShaderMgr::instance()->getVertexShaderLevel(LLViewerShaderMgr::SHADER_AVATAR) > 0;
		return new_value;
	}
};

/////////////////////////////////////
// Enable Deferred Rendering sub-options
/////////////////////////////////////
class LLAdvancedEnableRenderDeferredOptions: public view_listener_t
{
	bool handleEvent(const LLSD& userdata)
	{
		bool new_value = gGLManager.mHasFramebufferObject && LLViewerShaderMgr::instance()->getVertexShaderLevel(LLViewerShaderMgr::SHADER_WINDLIGHT) > 1 &&
			LLViewerShaderMgr::instance()->getVertexShaderLevel(LLViewerShaderMgr::SHADER_AVATAR) > 0 && gSavedSettings.getBOOL("RenderDeferred");
		return new_value;
	}
};



//////////////////
// ADMIN STATUS //
//////////////////


class LLAdvancedRequestAdminStatus : public view_listener_t
{
	bool handleEvent(const LLSD& userdata)
	{
		handle_god_mode(NULL);
		return true;
	}
};

class LLAdvancedLeaveAdminStatus : public view_listener_t
{
	bool handleEvent(const LLSD& userdata)
	{
		handle_leave_god_mode(NULL);
		return true;
	}
};

//////////////////////////
// Advanced > Debugging //
//////////////////////////


class LLAdvancedForceErrorBreakpoint : public view_listener_t
{
	bool handleEvent(const LLSD& userdata)
	{
		force_error_breakpoint(NULL);
		return true;
	}
};

class LLAdvancedForceErrorLlerror : public view_listener_t
{
	bool handleEvent(const LLSD& userdata)
	{
		force_error_llerror(NULL);
		return true;
	}
};
class LLAdvancedForceErrorBadMemoryAccess : public view_listener_t
{
	bool handleEvent(const LLSD& userdata)
	{
		force_error_bad_memory_access(NULL);
		return true;
	}
};

class LLAdvancedForceErrorInfiniteLoop : public view_listener_t
{
	bool handleEvent(const LLSD& userdata)
	{
		force_error_infinite_loop(NULL);
		return true;
	}
};

class LLAdvancedForceErrorSoftwareException : public view_listener_t
{
	bool handleEvent(const LLSD& userdata)
	{
		force_error_software_exception(NULL);
		return true;
	}
};

class LLAdvancedForceErrorDriverCrash : public view_listener_t
{
	bool handleEvent(const LLSD& userdata)
	{
		force_error_driver_crash(NULL);
		return true;
	}
};

class LLAdvancedForceErrorDisconnectViewer : public view_listener_t
{
	bool handleEvent(const LLSD& userdata)
	{
		handle_disconnect_viewer(NULL);
		return true;
}
};


#ifdef TOGGLE_HACKED_GODLIKE_VIEWER

class LLAdvancedHandleToggleHackedGodmode : public view_listener_t
{
	bool handleEvent(const LLSD& userdata)
	{
		handle_toggle_hacked_godmode(NULL);
		return true;
	}
};

class LLAdvancedCheckToggleHackedGodmode : public view_listener_t
{
	bool handleEvent(const LLSD& userdata)
	{
		check_toggle_hacked_godmode(NULL);
		return true;
	}
};

class LLAdvancedEnableToggleHackedGodmode : public view_listener_t
{
	bool handleEvent(const LLSD& userdata)
	{
		bool new_value = enable_toggle_hacked_godmode(NULL);
		return new_value;
	}
};
#endif


//
////-------------------------------------------------------------------
//// Advanced menu
////-------------------------------------------------------------------


//////////////////
// DEVELOP MENU //
//////////////////

class LLDevelopCheckLoggingLevel : public view_listener_t
{
	bool handleEvent(const LLSD& userdata)
	{
		U32 level = userdata.asInteger();
		return (static_cast<LLError::ELevel>(level) == LLError::getDefaultLevel());
	}
};

class LLDevelopSetLoggingLevel : public view_listener_t
{
	bool handleEvent(const LLSD& userdata)
	{
		U32 level = userdata.asInteger();
		LLError::setDefaultLevel(static_cast<LLError::ELevel>(level));
		return true;
	}
};

class LLDevelopTextureFetchDebugger : public view_listener_t
{
	bool handleEvent(const LLSD& userdata)
	{
		return gSavedSettings.getBOOL("TextureFetchDebuggerEnabled");
	}
};

//////////////////
// ADMIN MENU   //
//////////////////

// Admin > Object
class LLAdminForceTakeCopy : public view_listener_t
{
	bool handleEvent(const LLSD& userdata)
	{
		force_take_copy(NULL);
		return true;
	}
};

class LLAdminHandleObjectOwnerSelf : public view_listener_t
{
	bool handleEvent(const LLSD& userdata)
	{
		handle_object_owner_self(NULL);
		return true;
	}
};
class LLAdminHandleObjectOwnerPermissive : public view_listener_t
{
	bool handleEvent(const LLSD& userdata)
	{
		handle_object_owner_permissive(NULL);
		return true;
	}
};

class LLAdminHandleForceDelete : public view_listener_t
{
	bool handleEvent(const LLSD& userdata)
	{
		handle_force_delete(NULL);
		return true;
	}
};

class LLAdminHandleObjectLock : public view_listener_t
{
	bool handleEvent(const LLSD& userdata)
	{
		handle_object_lock(NULL);
		return true;
	}
};

class LLAdminHandleObjectAssetIDs: public view_listener_t
{
	bool handleEvent(const LLSD& userdata)
	{
		handle_object_asset_ids(NULL);
		return true;
	}	
};

//Admin >Parcel
class LLAdminHandleForceParcelOwnerToMe: public view_listener_t
{
	bool handleEvent(const LLSD& userdata)
	{
		handle_force_parcel_owner_to_me(NULL);
		return true;
	}
};
class LLAdminHandleForceParcelToContent: public view_listener_t
{
	bool handleEvent(const LLSD& userdata)
	{
		handle_force_parcel_to_content(NULL);
		return true;
	}
};
class LLAdminHandleClaimPublicLand: public view_listener_t
{
	bool handleEvent(const LLSD& userdata)
	{
		handle_claim_public_land(NULL);
		return true;
	}
};

// Admin > Region
class LLAdminHandleRegionDumpTempAssetData: public view_listener_t
{
	bool handleEvent(const LLSD& userdata)
	{
		handle_region_dump_temp_asset_data(NULL);
		return true;
	}
};
//Admin (Top Level)

class LLAdminOnSaveState: public view_listener_t
{
	bool handleEvent(const LLSD& userdata)
	{
		LLPanelRegionTools::onSaveState(NULL);
		return true;
}
};


//-----------------------------------------------------------------------------
// cleanup_menus()
//-----------------------------------------------------------------------------
void cleanup_menus()
{
	delete gMenuParcelObserver;
	gMenuParcelObserver = NULL;

	delete gMenuAvatarSelf;
	gMenuAvatarSelf = NULL;

	delete gMenuAvatarOther;
	gMenuAvatarOther = NULL;

	delete gMenuObject;
	gMenuObject = NULL;

	delete gMenuAttachmentSelf;
	gMenuAttachmentSelf = NULL;

	delete gMenuAttachmentOther;
	gMenuAttachmentSelf = NULL;

	delete gMenuLand;
	gMenuLand = NULL;

	delete gMenuBarView;
	gMenuBarView = NULL;

	delete gPopupMenuView;
	gPopupMenuView = NULL;

	delete gMenuHolder;
	gMenuHolder = NULL;
}

//-----------------------------------------------------------------------------
// Object pie menu
//-----------------------------------------------------------------------------

// <FS:Ansariel> FIRE-6970/FIRE-6998: Optional permanent derendering of multiple objects
void derenderObject(bool permanent)
{
	LLViewerObject* objp;
	LLSelectMgr* select_mgr = LLSelectMgr::getInstance();

	while ((objp = select_mgr->getSelection()->getFirstRootObject()))
	{
//		if ( (objp) && (gAgentID != objp->getID()) )
// [RLVa:KB] - Checked: 2012-03-11 (RLVa-1.4.5) | Added: RLVa-1.4.5 | FS-specific
		// Don't allow derendering of own attachments when RLVa is enabled
		if ( (objp) && (gAgentID != objp->getID()) && ((!rlv_handler_t::isEnabled()) || (!objp->isAttachment()) || (!objp->permYouOwner())) )
// [/RLVa:KB]
		{
			if (permanent)
			{
				std::string entry_name;
				std::string region_name;

				if (objp->isAvatar())
				{
					LLNameValue* firstname = objp->getNVPair("FirstName");
					LLNameValue* lastname = objp->getNVPair("LastName");
					entry_name = llformat("%s %s" ,firstname->getString(), lastname->getString());
				}
				else
				{
					LLSelectNode* nodep = select_mgr->getSelection()->getFirstRootNode();
					if (!nodep->mName.empty())
					{
						entry_name = nodep->mName;
					}

					LLViewerRegion* region = objp->getRegion();
					if (region)
					{
						region_name = region->getName();
					}
				}
			
				FSWSAssetBlacklist::getInstance()->addNewItemToBlacklist(objp->getID(), entry_name, region_name, LLAssetType::AT_OBJECT);
			}

			select_mgr->deselectObjectOnly(objp);
			gObjectList.killObject(objp);
		}
	}
}

class LLObjectDerenderPermanent : public view_listener_t
{
	bool handleEvent(const LLSD& userdata)
	{
		derenderObject(true);
		return true;
	}
};

class LLObjectDerender : public view_listener_t
{
    bool handleEvent(const LLSD& userdata)
    {
		derenderObject(false);
		return true;
    }
};
// </FS:Ansariel>

class LLEnableEditParticleSource : public view_listener_t
{
    bool handleEvent(const LLSD& userdata)
    {
		if(LLSelectMgr::instance().getSelection()->getObjectCount()!=0)
		{
			LLObjectSelection::valid_iterator iter=LLSelectMgr::instance().getSelection()->valid_begin();
			LLSelectNode* node=*iter;

			if(!node || !node->mPermissions)
				return false;

			if(node->mPermissions->getOwner()==gAgent.getID())
				return true;
		}
		return false;
	}
};

class LLEditParticleSource : public view_listener_t
{
    bool handleEvent(const LLSD& userdata)
    {
		LLViewerObject* objectp = LLSelectMgr::getInstance()->getSelection()->getPrimaryObject();
		if (objectp)
		{
			ParticleEditor* particleEditor=LLFloaterReg::showTypedInstance<ParticleEditor>("particle_editor", LLSD(objectp->getID()), TAKE_FOCUS_YES);
			if(particleEditor)
				particleEditor->setObject(objectp);
		}
		return true;
	}
};

// ## Zi: Texture Refresh
void destroy_texture(LLUUID id)		// will be used by the texture refresh functions below
{
	LLViewerFetchedTexture* tx=LLViewerTextureManager::getFetchedTexture(id);
	if (tx)
	{
		tx->clearFetchedResults();
	}
	LLAppViewer::getTextureCache()->removeFromCache(id);
}

class LLObjectTexRefresh : public view_listener_t
{
    bool handleEvent(const LLSD& userdata)
    {
		// partly copied from the texture info code in handle_selected_texture_info()
		for (LLObjectSelection::valid_iterator iter = LLSelectMgr::getInstance()->getSelection()->valid_begin();
			iter != LLSelectMgr::getInstance()->getSelection()->valid_end(); iter++)
		{
			LLSelectNode* node = *iter;

			U8 te_count = node->getObject()->getNumTEs();
			// map from texture ID to list of faces using it
			typedef std::map< LLUUID, std::vector<U8> > map_t;
			map_t faces_per_texture;
			for (U8 i = 0; i < te_count; i++)
			{
				if (!node->isTESelected(i)) continue;

				LLViewerTexture* img = node->getObject()->getTEImage(i);
				LLUUID image_id = img->getID();
				faces_per_texture[image_id].push_back(i);
			}

			map_t::iterator it;
			for (it = faces_per_texture.begin(); it != faces_per_texture.end(); ++it)
				destroy_texture(it->first);

			// Refresh sculpt texture
			if(node->getObject()->isSculpted())
			{
				LLSculptParams *sculpt_params = (LLSculptParams *)node->getObject()->getParameterEntry(LLNetworkData::PARAMS_SCULPT);
				if(sculpt_params)
				{
					LLUUID sculpt_uuid = sculpt_params->getSculptTexture();

					LLViewerFetchedTexture* tx = LLViewerTextureManager::getFetchedTexture(sculpt_uuid);
					if (tx)
					{
						S32 num_volumes = tx->getNumVolumes();
						const LLViewerTexture::ll_volume_list_t* pVolumeList = tx->getVolumeList();

						destroy_texture(sculpt_uuid);

						for (S32 idxVolume = 0; idxVolume < num_volumes; ++idxVolume)
						{
							LLVOVolume* pVolume = pVolumeList->at(idxVolume);
							if (pVolume)
								pVolume->notifyMeshLoaded();
						}
					}
				}
			}
		}

        return true;
    }
};

class LLAvatarTexRefresh : public view_listener_t
{
    bool handleEvent(const LLSD& userdata)
    {
		LLVOAvatar* avatar=find_avatar_from_object(LLSelectMgr::getInstance()->getSelection()->getPrimaryObject());
		if(avatar)
		{
			// I bet this can be done more elegantly, but this is just straightforward
			destroy_texture(avatar->getTE(TEX_HEAD_BAKED)->getID());
			destroy_texture(avatar->getTE(TEX_UPPER_BAKED)->getID());
			destroy_texture(avatar->getTE(TEX_LOWER_BAKED)->getID());
			destroy_texture(avatar->getTE(TEX_EYES_BAKED)->getID());
			destroy_texture(avatar->getTE(TEX_SKIRT_BAKED)->getID());
			destroy_texture(avatar->getTE(TEX_HAIR_BAKED)->getID());
			LLAvatarPropertiesProcessor::getInstance()->sendAvatarTexturesRequest(avatar->getID());
		}

        return true;
    }
};
// ## Zi: Texture Refresh

class LLObjectReportAbuse : public view_listener_t
{
	bool handleEvent(const LLSD& userdata)
	{
		LLViewerObject* objectp = LLSelectMgr::getInstance()->getSelection()->getPrimaryObject();
		if (objectp)
		{
			LLFloaterReporter::showFromObject(objectp->getID());
		}
		return true;
	}
};

// Enabled it you clicked an object
class LLObjectEnableReportAbuse : public view_listener_t
{
	bool handleEvent(const LLSD& userdata)
	{
		bool new_value = LLSelectMgr::getInstance()->getSelection()->getObjectCount() != 0;
		return new_value;
	}
};


void handle_object_touch()
{
	LLViewerObject* object = LLSelectMgr::getInstance()->getSelection()->getPrimaryObject();
	if (!object) return;

	LLPickInfo pick = LLToolPie::getInstance()->getPick();

// [RLVa:KB] - Checked: 2010-04-11 (RLVa-1.2.0e) | Modified: RLVa-1.1.0l
		// NOTE: fallback code since we really shouldn't be getting an active selection if we can't touch this
		if ( (rlv_handler_t::isEnabled()) && (!gRlvHandler.canTouch(object, pick.mObjectOffset)) )
		{
			RLV_ASSERT(false);
			return;
		}
// [/RLVa:KB]

	// *NOTE: Hope the packets arrive safely and in order or else
	// there will be some problems.
	// *TODO: Just fix this bad assumption.
	send_ObjectGrab_message(object, pick, LLVector3::zero);
	send_ObjectDeGrab_message(object, pick);
}


static void init_default_item_label(const std::string& item_name)
{
	boost::unordered_map<std::string, LLStringExplicit>::iterator it = sDefaultItemLabels.find(item_name);
	if (it == sDefaultItemLabels.end())
	{
		// *NOTE: This will not work for items of type LLMenuItemCheckGL because they return boolean value
		//       (doesn't seem to matter much ATM).
		LLStringExplicit default_label = gMenuHolder->childGetValue(item_name).asString();
		if (!default_label.empty())
		{
			sDefaultItemLabels.insert(std::pair<std::string, LLStringExplicit>(item_name, default_label));
		}
	}
}

static LLStringExplicit get_default_item_label(const std::string& item_name)
{
	LLStringExplicit res("");
	boost::unordered_map<std::string, LLStringExplicit>::iterator it = sDefaultItemLabels.find(item_name);
	if (it != sDefaultItemLabels.end())
	{
		res = it->second;
	}

	return res;
}


bool enable_object_touch(LLUICtrl* ctrl)
{
	LLViewerObject* obj = LLSelectMgr::getInstance()->getSelection()->getPrimaryObject();

	bool new_value = obj && obj->flagHandleTouch();
// [RLVa:KB] - Checked: 2010-11-12 (RLVa-1.2.1g) | Added: RLVa-1.2.1g
	if ( (rlv_handler_t::isEnabled()) && (new_value) )
	{
		// RELEASE-RLVa: [RLVa-1.2.1] Make sure this stays in sync with handle_object_touch()
		new_value = gRlvHandler.canTouch(obj, LLToolPie::getInstance()->getPick().mObjectOffset);
	}
// [/RLVa:KB]

	std::string item_name = ctrl->getName();
	init_default_item_label(item_name);

	// Update label based on the node touch name if available.
	LLSelectNode* node = LLSelectMgr::getInstance()->getSelection()->getFirstRootNode();
	if (node && node->mValid && !node->mTouchName.empty())
	{
		gMenuHolder->childSetText(item_name, node->mTouchName);
	}
	else
	{
		gMenuHolder->childSetText(item_name, get_default_item_label(item_name));
	}

	return new_value;
};

//void label_touch(std::string& label, void*)
//{
//	LLSelectNode* node = LLSelectMgr::getInstance()->getSelection()->getFirstRootNode();
//	if (node && node->mValid && !node->mTouchName.empty())
//	{
//		label.assign(node->mTouchName);
//	}
//	else
//	{
//		label.assign("Touch");
//	}
//}

void handle_object_open()
{
// [RLVa:KB] - Checked: 2010-04-11 (RLVa-1.2.0e) | Added: RLVa-1.2.0e
	if (enable_object_open())
		LLFloaterReg::showInstance("openobject");
// [/RLVa:KB]
//	LLFloaterReg::showInstance("openobject");
}

bool enable_object_open()
{
	// Look for contents in root object, which is all the LLFloaterOpenObject
	// understands.
	LLViewerObject* obj = LLSelectMgr::getInstance()->getSelection()->getPrimaryObject();
	if (!obj) return false;

	LLViewerObject* root = obj->getRootEdit();
	if (!root) return false;

	return root->allowOpen();
}


class LLViewJoystickFlycam : public view_listener_t
{
	bool handleEvent(const LLSD& userdata)
	{
		handle_toggle_flycam();
		return true;
	}
};

class LLViewCheckJoystickFlycam : public view_listener_t
{
	bool handleEvent(const LLSD& userdata)
	{
		bool new_value = LLViewerJoystick::getInstance()->getOverrideCamera();
		return new_value;
	}
};

void handle_toggle_flycam()
{
	LLViewerJoystick::getInstance()->toggleFlycam();
}

class LLObjectBuild : public view_listener_t
{
	bool handleEvent(const LLSD& userdata)
	{
		if (gAgentCamera.getFocusOnAvatar() && !LLToolMgr::getInstance()->inEdit() && gSavedSettings.getBOOL("EditCameraMovement") )
		{
			// zoom in if we're looking at the avatar
			gAgentCamera.setFocusOnAvatar(FALSE, ANIMATE);
			gAgentCamera.setFocusGlobal(LLToolPie::getInstance()->getPick());
			gAgentCamera.cameraZoomIn(0.666f);
			gAgentCamera.cameraOrbitOver( 30.f * DEG_TO_RAD );
			gViewerWindow->moveCursorToCenter();
		}
		else if ( gSavedSettings.getBOOL("EditCameraMovement") )
		{
			gAgentCamera.setFocusGlobal(LLToolPie::getInstance()->getPick());
			gViewerWindow->moveCursorToCenter();
		}

		LLToolMgr::getInstance()->setCurrentToolset(gBasicToolset);
		LLToolMgr::getInstance()->getCurrentToolset()->selectTool( LLToolCompCreate::getInstance() );

		// Could be first use
		//LLFirstUse::useBuild();
		return true;
	}
};


void handle_object_edit()
{
	LLViewerParcelMgr::getInstance()->deselectLand();

	if (gAgentCamera.getFocusOnAvatar() && !LLToolMgr::getInstance()->inEdit())
	{
		LLObjectSelectionHandle selection = LLSelectMgr::getInstance()->getSelection();

		if (selection->getSelectType() == SELECT_TYPE_HUD || !gSavedSettings.getBOOL("EditCameraMovement"))
		{
			// always freeze camera in space, even if camera doesn't move
			// so, for example, follow cam scripts can't affect you when in build mode
			gAgentCamera.setFocusGlobal(gAgentCamera.calcFocusPositionTargetGlobal(), LLUUID::null);
			gAgentCamera.setFocusOnAvatar(FALSE, ANIMATE);
		}
		else
		{
			gAgentCamera.setFocusOnAvatar(FALSE, ANIMATE);
			LLViewerObject* selected_objectp = selection->getFirstRootObject();
			if (selected_objectp)
			{
			  // zoom in on object center instead of where we clicked, as we need to see the manipulator handles
			  gAgentCamera.setFocusGlobal(selected_objectp->getPositionGlobal(), selected_objectp->getID());
			  gAgentCamera.cameraZoomIn(0.666f);
			  gAgentCamera.cameraOrbitOver( 30.f * DEG_TO_RAD );
			  gViewerWindow->moveCursorToCenter();
			}
		}
	}
	
	LLFloaterReg::showInstance("build");
	
	LLToolMgr::getInstance()->setCurrentToolset(gBasicToolset);
	gFloaterTools->setEditTool( LLToolCompTranslate::getInstance() );
	
	LLViewerJoystick::getInstance()->moveObjects(true);
	LLViewerJoystick::getInstance()->setNeedsReset(true);
	
	// Could be first use
	//LLFirstUse::useBuild();
	return;
}

// [SL:KB] - Patch: Inventory-AttachmentEdit - Checked: 2010-08-25 (Catznip-2.2.0a) | Added: Catznip-2.1.2a
void handle_attachment_edit(const LLUUID& idItem)
{
	const LLInventoryItem* pItem = gInventory.getItem(idItem);
	if ( (!isAgentAvatarValid()) || (!pItem) )
		return;

	LLViewerObject* pAttachObj = gAgentAvatarp->getWornAttachment(pItem->getLinkedUUID());
	if (!pAttachObj)
		return;

	LLSelectMgr::getInstance()->deselectAll();
	LLSelectMgr::getInstance()->selectObjectAndFamily(pAttachObj);

	handle_object_edit();
}
// [/SL:KB]

void handle_object_inspect()
{
	LLObjectSelectionHandle selection = LLSelectMgr::getInstance()->getSelection();
	LLViewerObject* selected_objectp = selection->getFirstRootObject();
	if (selected_objectp)
	{
		LLSD key;
		key["task"] = "task";
		LLFloaterSidePanelContainer::showPanel("inventory", key);
	}
	
	/*
	// Old floater properties
	LLFloaterReg::showInstance("inspect", LLSD());
	*/
}

//---------------------------------------------------------------------------
// Land pie menu
//---------------------------------------------------------------------------
class LLLandBuild : public view_listener_t
{
	bool handleEvent(const LLSD& userdata)
	{
		LLViewerParcelMgr::getInstance()->deselectLand();

		if (gAgentCamera.getFocusOnAvatar() && !LLToolMgr::getInstance()->inEdit() && gSavedSettings.getBOOL("EditCameraMovement") )
		{
			// zoom in if we're looking at the avatar
			gAgentCamera.setFocusOnAvatar(FALSE, ANIMATE);
			gAgentCamera.setFocusGlobal(LLToolPie::getInstance()->getPick());
			gAgentCamera.cameraZoomIn(0.666f);
			gAgentCamera.cameraOrbitOver( 30.f * DEG_TO_RAD );
			gViewerWindow->moveCursorToCenter();
		}
		else if ( gSavedSettings.getBOOL("EditCameraMovement")  )
		{
			// otherwise just move focus
			gAgentCamera.setFocusGlobal(LLToolPie::getInstance()->getPick());
			gViewerWindow->moveCursorToCenter();
		}


		LLToolMgr::getInstance()->setCurrentToolset(gBasicToolset);
		LLToolMgr::getInstance()->getCurrentToolset()->selectTool( LLToolCompCreate::getInstance() );

		// Could be first use
		//LLFirstUse::useBuild();
		return true;
	}
};

class LLLandBuyPass : public view_listener_t
{
	bool handleEvent(const LLSD& userdata)
	{
		LLPanelLandGeneral::onClickBuyPass((void *)FALSE);
		return true;
	}
};

class LLLandEnableBuyPass : public view_listener_t
{
	bool handleEvent(const LLSD& userdata)
	{
		bool new_value = LLPanelLandGeneral::enableBuyPass(NULL);
		return new_value;
	}
};

// BUG: Should really check if CLICK POINT is in a parcel where you can build.
BOOL enable_land_build(void*)
{
	if (gAgent.isGodlike()) return TRUE;
	if (gAgent.inPrelude()) return FALSE;

	BOOL can_build = FALSE;
	LLParcel* agent_parcel = LLViewerParcelMgr::getInstance()->getAgentParcel();
	if (agent_parcel)
	{
		can_build = agent_parcel->getAllowModify();
	}
	return can_build;
}

// BUG: Should really check if OBJECT is in a parcel where you can build.
BOOL enable_object_build(void*)
{
	if (gAgent.isGodlike()) return TRUE;
	if (gAgent.inPrelude()) return FALSE;

	BOOL can_build = FALSE;
	LLParcel* agent_parcel = LLViewerParcelMgr::getInstance()->getAgentParcel();
	if (agent_parcel)
	{
		can_build = agent_parcel->getAllowModify();
	}
	return can_build;
}

bool enable_object_edit()
{
	// *HACK:  The new "prelude" Help Islands have a build sandbox area,
	// so users need the Edit and Create pie menu options when they are
	// there.  Eventually this needs to be replaced with code that only 
	// lets you edit objects if you have permission to do so (edit perms,
	// group edit, god).  See also lltoolbar.cpp.  JC
	bool enable = false;
	if (gAgent.inPrelude())
	{
		enable = LLViewerParcelMgr::getInstance()->allowAgentBuild()
			|| LLSelectMgr::getInstance()->getSelection()->isAttachment();
	} 
	else if (LLSelectMgr::getInstance()->selectGetAllValidAndObjectsFound())
	{
//		enable = true;
// [RLVa:KB] - Checked: 2010-11-29 (RLVa-1.3.0c) | Modified: RLVa-1.3.0c
		bool fRlvCanEdit = (!gRlvHandler.hasBehaviour(RLV_BHVR_EDIT)) && (!gRlvHandler.hasBehaviour(RLV_BHVR_EDITOBJ));
		if (!fRlvCanEdit)
		{
			LLObjectSelectionHandle hSel = LLSelectMgr::getInstance()->getSelection();
			RlvSelectIsEditable f;
			fRlvCanEdit = (hSel.notNull()) && ((hSel->getFirstRootNode(&f, TRUE)) == NULL);
		}
		enable = fRlvCanEdit;
// [/RLVa:KB]
	}

	return enable;
}

// mutually exclusive - show either edit option or build in menu
bool enable_object_build()
{
	return !enable_object_edit();
}

bool enable_object_select_in_pathfinding_linksets()
{
	return LLPathfindingManager::getInstance()->isPathfindingEnabledForCurrentRegion() && LLSelectMgr::getInstance()->selectGetEditableLinksets();
}

bool enable_object_select_in_pathfinding_characters()
{
	return LLPathfindingManager::getInstance()->isPathfindingEnabledForCurrentRegion() &&  LLSelectMgr::getInstance()->selectGetViewableCharacters();
}

class LLSelfRemoveAllAttachments : public view_listener_t
{
	bool handleEvent(const LLSD& userdata)
	{
		LLAgentWearables::userRemoveAllAttachments();
		return true;
	}
};

class LLSelfEnableRemoveAllAttachments : public view_listener_t
{
	bool handleEvent(const LLSD& userdata)
	{
		bool new_value = false;
		if (isAgentAvatarValid())
		{
			for (LLVOAvatar::attachment_map_t::iterator iter = gAgentAvatarp->mAttachmentPoints.begin(); 
				 iter != gAgentAvatarp->mAttachmentPoints.end(); )
			{
				LLVOAvatar::attachment_map_t::iterator curiter = iter++;
				LLViewerJointAttachment* attachment = curiter->second;
//				if (attachment->getNumObjects() > 0)
// [RLVa:KB] - Checked: 2010-03-04 (RLVa-1.2.0a) | Added: RLVa-1.2.0a
				if ( (attachment->getNumObjects() > 0) && ((!rlv_handler_t::isEnabled()) || (gRlvAttachmentLocks.canDetach(attachment))) )
// [/RLVa:KB]
				{
					new_value = true;
					break;
				}
			}
		}
		return new_value;
	}
};

BOOL enable_has_attachments(void*)
{

	return FALSE;
}

//---------------------------------------------------------------------------
// Avatar pie menu
//---------------------------------------------------------------------------
//void handle_follow(void *userdata)
//{
//	// follow a given avatar by ID
//	LLViewerObject* objectp = LLSelectMgr::getInstance()->getSelection()->getPrimaryObject();
//	if (objectp)
//	{
//		gAgent.startFollowPilot(objectp->getID());
//	}
//}

bool enable_object_mute()
{
	LLViewerObject* object = LLSelectMgr::getInstance()->getSelection()->getPrimaryObject();
	if (!object) return false;

	LLVOAvatar* avatar = find_avatar_from_object(object); 
	if (avatar)
	{
		// It's an avatar
		LLNameValue *lastname = avatar->getNVPair("LastName");
		bool is_linden =
			lastname && !LLStringUtil::compareStrings(lastname->getString(), "Linden");
		bool is_self = avatar->isSelf();
//             return !is_linden && !is_self;
// [RLVa:KB] - Checked: 2010-08-25 (RLVa-1.2.1b) | Added: RLVa-1.2.1b
//             return !is_linden && !is_self && !gRlvHandler.hasBehaviour(RLV_BHVR_SHOWNAMES);
// [/RLVa:KB]

		// <FS:Zi> Make enable/disable of block/unblock menu items work for avatars
		if(is_linden || is_self)
			return false;

		if(gRlvHandler.hasBehaviour(RLV_BHVR_SHOWNAMES))
			return false;

		LLNameValue *firstname = avatar->getNVPair("FirstName");

		std::string name;
		if (firstname && lastname)
		{
			name = LLCacheName::buildFullName(
				firstname->getString(), lastname->getString());
		}

		LLMute mute(avatar->getID(),name,LLMute::AGENT);
		return !LLMuteList::getInstance()->isMuted(mute.mID);
		// </FS:Zi>
	}
	else
	{
		// Just a regular object
		return LLSelectMgr::getInstance()->getSelection()->contains( object, SELECT_ALL_TES ) &&
			   !LLMuteList::getInstance()->isMuted(object->getID());
	}
}

bool enable_object_unmute()
{
	LLViewerObject* object = LLSelectMgr::getInstance()->getSelection()->getPrimaryObject();
	if (!object) return false;

	LLVOAvatar* avatar = find_avatar_from_object(object); 
	if (avatar)
	{
		// It's an avatar
		LLNameValue *lastname = avatar->getNVPair("LastName");
		bool is_linden =
			lastname && !LLStringUtil::compareStrings(lastname->getString(), "Linden");
		bool is_self = avatar->isSelf();
		// <FS:Zi> Make enable/disable of block/unblock menu items work for avatars
		// return !is_linden && !is_self;
		if(is_linden || is_self)
			return false;

		LLNameValue *firstname = avatar->getNVPair("FirstName");
		std::string name;
		if (firstname && lastname)
		{
			name = LLCacheName::buildFullName(
				firstname->getString(), lastname->getString());
		}

		LLMute mute(avatar->getID(),name,LLMute::AGENT);
		return LLMuteList::getInstance()->isMuted(mute.mID);
		// </FS:Zi>
	}
	else
	{
		// Just a regular object
		return LLSelectMgr::getInstance()->getSelection()->contains( object, SELECT_ALL_TES ) &&
			   LLMuteList::getInstance()->isMuted(object->getID());;
	}
}

class LLObjectMute : public view_listener_t
{
	bool handleEvent(const LLSD& userdata)
	{
		LLViewerObject* object = LLSelectMgr::getInstance()->getSelection()->getPrimaryObject();
		if (!object) return true;
		
		LLUUID id;
		std::string name;
		LLMute::EType type;
		LLVOAvatar* avatar = find_avatar_from_object(object); 
		if (avatar)
		{
// [RLVa:KB] - Checked: 2010-08-25 (RLVa-1.2.1b) | Added: RLVa-1.0.0e
			if (gRlvHandler.hasBehaviour(RLV_BHVR_SHOWNAMES))
				return true;
// [/RLVa:KB]
			id = avatar->getID();

			LLNameValue *firstname = avatar->getNVPair("FirstName");
			LLNameValue *lastname = avatar->getNVPair("LastName");
			if (firstname && lastname)
			{
				name = LLCacheName::buildFullName(
					firstname->getString(), lastname->getString());
			}
			
			type = LLMute::AGENT;
		}
		else
		{
			// it's an object
			id = object->getID();

			LLSelectNode* node = LLSelectMgr::getInstance()->getSelection()->getFirstRootNode();
			if (node)
			{
				name = node->mName;
			}
			
			type = LLMute::OBJECT;
		}
		
		LLMute mute(id, name, type);
		if (LLMuteList::getInstance()->isMuted(mute.mID))
		{
			LLMuteList::getInstance()->remove(mute);
		}
		else
		{
			LLMuteList::getInstance()->add(mute);
			LLPanelBlockedList::showPanelAndSelect(mute.mID);
		}
		
		return true;
	}
};

bool handle_go_to()
{
	// try simulator autopilot
	std::vector<std::string> strings;
	std::string val;
	LLVector3d pos = LLToolPie::getInstance()->getPick().mPosGlobal;
	val = llformat("%g", pos.mdV[VX]);
	strings.push_back(val);
	val = llformat("%g", pos.mdV[VY]);
	strings.push_back(val);
	val = llformat("%g", pos.mdV[VZ]);
	strings.push_back(val);
	send_generic_message("autopilot", strings);

	LLViewerParcelMgr::getInstance()->deselectLand();

	if (isAgentAvatarValid() && !gSavedSettings.getBOOL("AutoPilotLocksCamera"))
	{
		gAgentCamera.setFocusGlobal(gAgentCamera.getFocusTargetGlobal(), gAgentAvatarp->getID());
	}
	else 
	{
		// Snap camera back to behind avatar
		gAgentCamera.setFocusOnAvatar(TRUE, ANIMATE);
	}

	// Could be first use
	//LLFirstUse::useGoTo();
	return true;
}

class LLGoToObject : public view_listener_t
{
	bool handleEvent(const LLSD& userdata)
	{
		return handle_go_to();
	}
};

class LLAvatarReportAbuse : public view_listener_t
{
	bool handleEvent(const LLSD& userdata)
	{
		LLVOAvatar* avatar = find_avatar_from_object( LLSelectMgr::getInstance()->getSelection()->getPrimaryObject() );
		if(avatar)
		{
			LLFloaterReporter::showFromObject(avatar->getID());
		}
		return true;
	}
};


//---------------------------------------------------------------------------
// Parcel freeze, eject, etc.
//---------------------------------------------------------------------------
//bool callback_freeze(const LLSD& notification, const LLSD& response)
//{
//	LLUUID avatar_id = notification["payload"]["avatar_id"].asUUID();
//	S32 option = LLNotificationsUtil::getSelectedOption(notification, response);
//
//	if (0 == option || 1 == option)
//	{
//		U32 flags = 0x0;
//		if (1 == option)
//		{
//			// unfreeze
//			flags |= 0x1;
//		}
//
//		LLMessageSystem* msg = gMessageSystem;
//		LLViewerObject* avatar = gObjectList.findObject(avatar_id);
//
//		if (avatar)
//		{
//			msg->newMessage("FreezeUser");
//			msg->nextBlock("AgentData");
//			msg->addUUID("AgentID", gAgent.getID());
//			msg->addUUID("SessionID", gAgent.getSessionID());
//			msg->nextBlock("Data");
//			msg->addUUID("TargetID", avatar_id );
//			msg->addU32("Flags", flags );
//			msg->sendReliable( avatar->getRegion()->getHost() );
//		}
//	}
//	return false;
//}


void handle_avatar_freeze(const LLSD& avatar_id)
{
// [SL:KB] - Patch: UI-AvatarNearbyActions | Checked: 2011-05-13 (Catznip-2.6.0a) | Added: Catznip-2.6.0a
	// Use avatar_id if available, otherwise default to right-click avatar
	LLUUID idAgent = avatar_id.asUUID();
	if (idAgent.isNull())
	{
		/*const*/ LLVOAvatar* pAvatar = find_avatar_from_object(LLSelectMgr::getInstance()->getSelection()->getPrimaryObject());
		if (pAvatar)
			idAgent = pAvatar->getID();
	}
	if (idAgent.notNull())
	{
		LLAvatarActions::landFreeze(idAgent);
	}
// [/SL:KB]
//		// Use avatar_id if available, otherwise default to right-click avatar
//		LLVOAvatar* avatar = NULL;
//		if (avatar_id.asUUID().notNull())
//		{
//			avatar = find_avatar_from_object(avatar_id.asUUID());
//		}
//		else
//		{
//			avatar = find_avatar_from_object(
//				LLSelectMgr::getInstance()->getSelection()->getPrimaryObject());
//		}
//
//		if( avatar )
//		{
//			std::string fullname = avatar->getFullname();
//			LLSD payload;
//			payload["avatar_id"] = avatar->getID();
//
//			if (!fullname.empty())
//			{
//				LLSD args;
//				args["AVATAR_NAME"] = fullname;
// [RLVa:KB] - Checked: 2010-09-28 (RLVa-1.2.1f) | Modified: RLVa-1.0.0e
//				args["AVATAR_NAME"] = (!gRlvHandler.hasBehaviour(RLV_BHVR_SHOWNAMES)) ? fullname : RlvStrings::getAnonym(fullname);
// [/RLVa:KB]
//				LLNotificationsUtil::add("FreezeAvatarFullname",
//							args,
//							payload,
//							callback_freeze);
//			}
//			else
//			{
//				LLNotificationsUtil::add("FreezeAvatar",
//							LLSD(),
//							payload,
//							callback_freeze);
//			}
//		}
}

class LLAvatarVisibleDebug : public view_listener_t
{
	bool handleEvent(const LLSD& userdata)
	{
		return gAgent.isGodlike();
	}
};

class LLAvatarDebug : public view_listener_t
{
	bool handleEvent(const LLSD& userdata)
	{
		LLVOAvatar* avatar = find_avatar_from_object( LLSelectMgr::getInstance()->getSelection()->getPrimaryObject() );
		if( avatar )
		{
			if (avatar->isSelf())
			{
				((LLVOAvatarSelf *)avatar)->dumpLocalTextures();
			}
			llinfos << "Dumping temporary asset data to simulator logs for avatar " << avatar->getID() << llendl;
			std::vector<std::string> strings;
			strings.push_back(avatar->getID().asString());
			LLUUID invoice;
			send_generic_message("dumptempassetdata", strings, invoice);
			LLFloaterReg::showInstance( "avatar_textures", LLSD(avatar->getID()) );
		}
		return true;
	}
};

//bool callback_eject(const LLSD& notification, const LLSD& response)
//{
//	S32 option = LLNotificationsUtil::getSelectedOption(notification, response);
//	if (2 == option)
//	{
//		// Cancel button.
//		return false;
//	}
//	LLUUID avatar_id = notification["payload"]["avatar_id"].asUUID();
//	bool ban_enabled = notification["payload"]["ban_enabled"].asBoolean();
//
//	if (0 == option)
//	{
//		// Eject button
//		LLMessageSystem* msg = gMessageSystem;
//		LLViewerObject* avatar = gObjectList.findObject(avatar_id);
//
//		if (avatar)
//		{
//			U32 flags = 0x0;
//			msg->newMessage("EjectUser");
//			msg->nextBlock("AgentData");
//			msg->addUUID("AgentID", gAgent.getID() );
//			msg->addUUID("SessionID", gAgent.getSessionID() );
//			msg->nextBlock("Data");
//			msg->addUUID("TargetID", avatar_id );
//			msg->addU32("Flags", flags );
//			msg->sendReliable( avatar->getRegion()->getHost() );
//		}
//	}
//	else if (ban_enabled)
//	{
//		// This is tricky. It is similar to say if it is not an 'Eject' button,
//		// and it is also not an 'Cancle' button, and ban_enabled==ture, 
//		// it should be the 'Eject and Ban' button.
//		LLMessageSystem* msg = gMessageSystem;
//		LLViewerObject* avatar = gObjectList.findObject(avatar_id);
//
//		if (avatar)
//		{
//			U32 flags = 0x1;
//			msg->newMessage("EjectUser");
//			msg->nextBlock("AgentData");
//			msg->addUUID("AgentID", gAgent.getID() );
//			msg->addUUID("SessionID", gAgent.getSessionID() );
//			msg->nextBlock("Data");
//			msg->addUUID("TargetID", avatar_id );
//			msg->addU32("Flags", flags );
//			msg->sendReliable( avatar->getRegion()->getHost() );
//		}
//	}
//	return false;
//}

void handle_avatar_eject(const LLSD& avatar_id)
{
// [SL:KB] - Patch: UI-AvatarNearbyActions | Checked: 2011-05-13 (Catznip-2.6.0a) | Added: Catznip-2.6.0a
	// Use avatar_id if available, otherwise default to right-click avatar
	LLUUID idAgent = avatar_id.asUUID();
	if (idAgent.isNull())
	{
		/*const*/ LLVOAvatar* pAvatar = find_avatar_from_object(LLSelectMgr::getInstance()->getSelection()->getPrimaryObject());
		if (pAvatar)
			idAgent = pAvatar->getID();
	}
	if (idAgent.notNull())
	{
		LLAvatarActions::landEject(idAgent);
	}
// [/SL:KB]
//		// Use avatar_id if available, otherwise default to right-click avatar
//		LLVOAvatar* avatar = NULL;
//		if (avatar_id.asUUID().notNull())
//		{
//			avatar = find_avatar_from_object(avatar_id.asUUID());
//		}
//		else
//		{
//			avatar = find_avatar_from_object(
//				LLSelectMgr::getInstance()->getSelection()->getPrimaryObject());
//		}
//
//		if( avatar )
//		{
//			LLSD payload;
//			payload["avatar_id"] = avatar->getID();
//			std::string fullname = avatar->getFullname();
//
//			const LLVector3d& pos = avatar->getPositionGlobal();
//			LLParcel* parcel = LLViewerParcelMgr::getInstance()->selectParcelAt(pos)->getParcel();
//			
//			if (LLViewerParcelMgr::getInstance()->isParcelOwnedByAgent(parcel,GP_LAND_MANAGE_BANNED))
//			{
//                payload["ban_enabled"] = true;
//				if (!fullname.empty())
//				{
//    				LLSD args;
//    				args["AVATAR_NAME"] = fullname;
// [RLVa:KB] - Checked: 2010-09-28 (RLVa-1.2.1f) | Modified: RLVa-1.0.0e
//					args["AVATAR_NAME"] = (!gRlvHandler.hasBehaviour(RLV_BHVR_SHOWNAMES)) ? fullname : RlvStrings::getAnonym(fullname);
// [/RLVa:KB]
//    				LLNotificationsUtil::add("EjectAvatarFullname",
//    							args,
//    							payload,
//    							callback_eject);
//				}
//				else
//				{
//    				LLNotificationsUtil::add("EjectAvatarFullname",
//    							LLSD(),
//    							payload,
//    							callback_eject);
//				}
//			}
//			else
//			{
//                payload["ban_enabled"] = false;
//				if (!fullname.empty())
//				{
//    				LLSD args;
//    				args["AVATAR_NAME"] = fullname;
//    				LLNotificationsUtil::add("EjectAvatarFullnameNoBan",
//    							args,
//    							payload,
//    							callback_eject);
//				}
//				else
//				{
//    				LLNotificationsUtil::add("EjectAvatarNoBan",
//    							LLSD(),
//    							payload,
//    							callback_eject);
//				}
//			}
//		}
}

bool my_profile_visible()
{
	LLFloater* floaterp = LLAvatarActions::getProfileFloater(gAgentID);
	return floaterp && floaterp->isInVisibleChain();
}

bool enable_freeze_eject(const LLSD& avatar_id)
{
// [SL:KB] - Patch: UI-AvatarNearbyActions | Checked: 2011-05-13 (Catznip-2.6.0a) | Added: Catznip-2.6.0a
	// Use avatar_id if available, otherwise default to right-click avatar
	LLUUID idAgent = avatar_id.asUUID();
	if (idAgent.isNull())
	{
		/*const*/ LLVOAvatar* pAvatar = find_avatar_from_object(LLSelectMgr::getInstance()->getSelection()->getPrimaryObject());
		if (pAvatar)
			idAgent = pAvatar->getID();
	}
	return (idAgent.notNull()) ? LLAvatarActions::canLandFreezeOrEject(idAgent) : false;
// [/SL:KB]
//	// Use avatar_id if available, otherwise default to right-click avatar
//	LLVOAvatar* avatar = NULL;
//	if (avatar_id.asUUID().notNull())
//	{
//		avatar = find_avatar_from_object(avatar_id.asUUID());
//	}
//	else
//	{
//		avatar = find_avatar_from_object(
//			LLSelectMgr::getInstance()->getSelection()->getPrimaryObject());
//	}
//	if (!avatar) return false;
//
//	// Gods can always freeze
//	if (gAgent.isGodlike()) return true;
//
//	// Estate owners / managers can freeze
//	// Parcel owners can also freeze
//	const LLVector3& pos = avatar->getPositionRegion();
//	const LLVector3d& pos_global = avatar->getPositionGlobal();
//	LLParcel* parcel = LLViewerParcelMgr::getInstance()->selectParcelAt(pos_global)->getParcel();
//	LLViewerRegion* region = avatar->getRegion();
//	if (!region) return false;
//				
//	bool new_value = region->isOwnedSelf(pos);
//	if (!new_value || region->isOwnedGroup(pos))
//	{
//		new_value = LLViewerParcelMgr::getInstance()->isParcelOwnedByAgent(parcel,GP_LAND_ADMIN);
//	}
//	return new_value;
}


void login_done(S32 which, void *user)
{
	llinfos << "Login done " << which << llendl;

	LLPanelLogin::closePanel();
}


bool callback_leave_group(const LLSD& notification, const LLSD& response)
{
	S32 option = LLNotificationsUtil::getSelectedOption(notification, response);
	if (option == 0)
	{
		LLMessageSystem *msg = gMessageSystem;

		msg->newMessageFast(_PREHASH_LeaveGroupRequest);
		msg->nextBlockFast(_PREHASH_AgentData);
		msg->addUUIDFast(_PREHASH_AgentID, gAgent.getID() );
		msg->addUUIDFast(_PREHASH_SessionID, gAgent.getSessionID());
		msg->nextBlockFast(_PREHASH_GroupData);
		msg->addUUIDFast(_PREHASH_GroupID, gAgent.getGroupID() );
		gAgent.sendReliableMessage();
	}
	return false;
}

void append_aggregate(std::string& string, const LLAggregatePermissions& ag_perm, PermissionBit bit, const char* txt)
{
	LLAggregatePermissions::EValue val = ag_perm.getValue(bit);
	std::string buffer;
	switch(val)
	{
	  case LLAggregatePermissions::AP_NONE:
		buffer = llformat( "* %s None\n", txt);
		break;
	  case LLAggregatePermissions::AP_SOME:
		buffer = llformat( "* %s Some\n", txt);
		break;
	  case LLAggregatePermissions::AP_ALL:
		buffer = llformat( "* %s All\n", txt);
		break;
	  case LLAggregatePermissions::AP_EMPTY:
	  default:
		break;
	}
	string.append(buffer);
}

bool enable_buy_object()
{
    // In order to buy, there must only be 1 purchaseable object in
    // the selection manager.
	if(LLSelectMgr::getInstance()->getSelection()->getRootObjectCount() != 1) return false;
    LLViewerObject* obj = NULL;
    LLSelectNode* node = LLSelectMgr::getInstance()->getSelection()->getFirstRootNode();
	if(node)
    {
        obj = node->getObject();
        if(!obj) return false;

		if( for_sale_selection(node) )
		{
			// *NOTE: Is this needed?  This checks to see if anyone owns the
			// object, dating back to when we had "public" objects owned by
			// no one.  JC
			if(obj->permAnyOwner()) return true;
		}
    }
	return false;
}

// Note: This will only work if the selected object's data has been
// received by the viewer and cached in the selection manager.
void handle_buy_object(LLSaleInfo sale_info)
{
	if(!LLSelectMgr::getInstance()->selectGetAllRootsValid())
	{
		LLNotificationsUtil::add("UnableToBuyWhileDownloading");
		return;
	}

	LLUUID owner_id;
	std::string owner_name;
	BOOL owners_identical = LLSelectMgr::getInstance()->selectGetOwner(owner_id, owner_name);
	if (!owners_identical)
	{
		LLNotificationsUtil::add("CannotBuyObjectsFromDifferentOwners");
		return;
	}

	LLPermissions perm;
	BOOL valid = LLSelectMgr::getInstance()->selectGetPermissions(perm);
	LLAggregatePermissions ag_perm;
	valid &= LLSelectMgr::getInstance()->selectGetAggregatePermissions(ag_perm);
	if(!valid || !sale_info.isForSale() || !perm.allowTransferTo(gAgent.getID()))
	{
		LLNotificationsUtil::add("ObjectNotForSale");
		return;
	}

	LLFloaterBuy::show(sale_info);
}


void handle_buy_contents(LLSaleInfo sale_info)
{
	LLFloaterBuyContents::show(sale_info);
}

void handle_region_dump_temp_asset_data(void*)
{
	llinfos << "Dumping temporary asset data to simulator logs" << llendl;
	std::vector<std::string> strings;
	LLUUID invoice;
	send_generic_message("dumptempassetdata", strings, invoice);
}

void handle_region_clear_temp_asset_data(void*)
{
	llinfos << "Clearing temporary asset data" << llendl;
	std::vector<std::string> strings;
	LLUUID invoice;
	send_generic_message("cleartempassetdata", strings, invoice);
}

void handle_region_dump_settings(void*)
{
	LLViewerRegion* regionp = gAgent.getRegion();
	if (regionp)
	{
		llinfos << "Damage:    " << (regionp->getAllowDamage() ? "on" : "off") << llendl;
		llinfos << "Landmark:  " << (regionp->getAllowLandmark() ? "on" : "off") << llendl;
		llinfos << "SetHome:   " << (regionp->getAllowSetHome() ? "on" : "off") << llendl;
		llinfos << "ResetHome: " << (regionp->getResetHomeOnTeleport() ? "on" : "off") << llendl;
		llinfos << "SunFixed:  " << (regionp->getSunFixed() ? "on" : "off") << llendl;
		llinfos << "BlockFly:  " << (regionp->getBlockFly() ? "on" : "off") << llendl;
		llinfos << "AllowP2P:  " << (regionp->getAllowDirectTeleport() ? "on" : "off") << llendl;
		llinfos << "Water:     " << (regionp->getWaterHeight()) << llendl;
	}
}

void handle_dump_group_info(void *)
{
	gAgent.dumpGroupInfo();
}

void handle_dump_capabilities_info(void *)
{
	LLViewerRegion* regionp = gAgent.getRegion();
	if (regionp)
	{
		regionp->logActiveCapabilities();
	}
}

void handle_dump_region_object_cache(void*)
{
	LLViewerRegion* regionp = gAgent.getRegion();
	if (regionp)
	{
		regionp->dumpCache();
	}
}

void handle_dump_focus()
{
	LLUICtrl *ctrl = dynamic_cast<LLUICtrl*>(gFocusMgr.getKeyboardFocus());

	llinfos << "Keyboard focus " << (ctrl ? ctrl->getName() : "(none)") << llendl;
}

class LLSelfStandUp : public view_listener_t
{
	bool handleEvent(const LLSD& userdata)
	{
		gAgent.standUp();
		return true;
	}
};

bool enable_standup_self()
{
// [RLVa:KB] - Checked: 2010-04-01 (RLVa-1.2.0c) | Modified: RLVa-1.0.0g
	return isAgentAvatarValid() && gAgentAvatarp->isSitting() && !gRlvHandler.hasBehaviour(RLV_BHVR_UNSIT);
// [/RLVa:KB]
//	return isAgentAvatarValid() && gAgentAvatarp->isSitting();
}

class LLSelfSitDown : public view_listener_t
    {
        bool handleEvent(const LLSD& userdata)
        {
            gAgent.sitDown();
            return true;
        }
    };

bool enable_sitdown_self()
{
// [RLVa:KB] - Checked: 2010-08-28 (RLVa-1.2.1a) | Added: RLVa-1.2.1a
	return isAgentAvatarValid() && !gAgentAvatarp->isSitting() && !gAgent.getFlying() && !gRlvHandler.hasBehaviour(RLV_BHVR_SIT);
// [/RLVa:KB]
//    return isAgentAvatarValid() && !gAgentAvatarp->isSitting() && !gAgent.getFlying();
}

// Force sit -KC
class FSSelfForceSit : public view_listener_t
    {
        bool handleEvent(const LLSD& userdata)
        {
			if (!gAgentAvatarp->isSitting() && !gRlvHandler.hasBehaviour(RLV_BHVR_SIT))
				gAgent.sitDown();
			else if (gAgentAvatarp->isSitting() && !gRlvHandler.hasBehaviour(RLV_BHVR_UNSIT))
				gAgent.standUp();

            return true;
        }
    };

bool enable_forcesit_self()
{
	return isAgentAvatarValid() &&
		((!gAgentAvatarp->isSitting() && !gRlvHandler.hasBehaviour(RLV_BHVR_SIT)) || 
		(gAgentAvatarp->isSitting() && !gRlvHandler.hasBehaviour(RLV_BHVR_UNSIT)));
}

<<<<<<< HEAD
class FSSelfCheckForceSit : public view_listener_t
{
	bool handleEvent(const LLSD& userdata)
	{
		// <FS:ND> don't use gAgentAvatarp if it's not valid yet/anymore.
		//		bool new_value = gAgentAvatarp->isSitting();
		//		return new_value;
		if( !isAgentAvatarValid() )
			return false;

		return gAgentAvatarp->isSitting();
		// </FS:ND>
	}
};

// Phantom mode -KC
class FSSelfTogglePhantom : public view_listener_t
    {
        bool handleEvent(const LLSD& userdata)
        {
			gAgent.togglePhantom();
			//TODO: feedback to local chat
            return true;
        }
    };


class FSSelfCheckPhantom : public view_listener_t
{
	bool handleEvent(const LLSD& userdata)
	{
		bool new_value = gAgent.getPhantom();
		return new_value;
	}
};

// [SJ - Adding IgnorePrejump in Menu ]
class FSSelfToggleIgnorePreJump : public view_listener_t
    {
        bool handleEvent(const LLSD& userdata)
        {
			gSavedSettings.setBOOL("FSIgnoreFinishAnimation", !gSavedSettings.getBOOL("FSIgnoreFinishAnimation"));
            return true;
        }
    };

// [SJ - Adding IgnorePrejump in Menu ]
class FSSelfCheckIgnorePreJump : public view_listener_t
{
	bool handleEvent(const LLSD& userdata)
	{
		bool new_value = gSavedSettings.getBOOL("FSIgnoreFinishAnimation");
		return new_value;
	}
};

=======
class LLCheckPanelPeopleTab : public view_listener_t
{
	bool handleEvent(const LLSD& userdata)
		{
			std::string panel_name = userdata.asString();

			LLPanel *panel = LLFloaterSidePanelContainer::getPanel("people", panel_name);
			if(panel && panel->isInVisibleChain())
			{
				return true;
			}
			return false;
		}
};
>>>>>>> cc15a08a
// Toggle one of "People" panel tabs in side tray.
class LLTogglePanelPeopleTab : public view_listener_t
{
	bool handleEvent(const LLSD& userdata)
	{
		std::string panel_name = userdata.asString();

		LLSD param;
		param["people_panel_tab_name"] = panel_name;

		// <FS:Zi> Open groups and friends lists in communicate floater
		// <FS:Lo> Adding an option to still use v2 windows
		if(gSavedSettings.getBOOL("FSUseV2Friends"))
		{
			if (   panel_name == "friends_panel"
				|| panel_name == "groups_panel"
				|| panel_name == "nearby_panel")
			{
				return togglePeoplePanel(panel_name, param);
			}
			else
			{
				return false;
			}
		}
		else
		{
			if(panel_name=="nearby_panel")
			{
				return togglePeoplePanel(panel_name,param);
			}
			else if(panel_name=="groups_panel")
			{
				FSFloaterContacts::getInstance()->openTab("groups");
				return true;
			}
			else if(panel_name=="friends_panel")
			{
				FSFloaterContacts::getInstance()->openTab("friends");
				return true;
			}
			else
			{
				return false;
			}
		}
		// </FS:Lo>
		// </FS:Zi>
	}

	static bool togglePeoplePanel(const std::string& panel_name, const LLSD& param)
	{
		LLPanel	*panel = LLFloaterSidePanelContainer::getPanel("people", panel_name);
		if(!panel)
			return false;

		if (panel->isInVisibleChain())
		{
			LLFloaterReg::hideInstance("people");
		}
		else
		{
			LLFloaterSidePanelContainer::showPanel("people", "panel_people", param) ;
		}

		return true;
	}
};

BOOL check_admin_override(void*)
{
	return gAgent.getAdminOverride();
}

void handle_admin_override_toggle(void*)
{
	gAgent.setAdminOverride(!gAgent.getAdminOverride());

	// The above may have affected which debug menus are visible
	show_debug_menus();
}

void handle_visual_leak_detector_toggle(void*)
{
	static bool vld_enabled = false;

	if ( vld_enabled )
	{
#ifdef INCLUDE_VLD
		// only works for debug builds (hard coded into vld.h)
#ifdef _DEBUG
		// start with Visual Leak Detector turned off
		VLDDisable();
#endif // _DEBUG
#endif // INCLUDE_VLD
		vld_enabled = false;
	}
	else
	{
#ifdef INCLUDE_VLD
		// only works for debug builds (hard coded into vld.h)
	#ifdef _DEBUG
		// start with Visual Leak Detector turned off
		VLDEnable();
	#endif // _DEBUG
#endif // INCLUDE_VLD

		vld_enabled = true;
	};
}

void handle_god_mode(void*)
{
	gAgent.requestEnterGodMode();
}

void handle_leave_god_mode(void*)
{
	gAgent.requestLeaveGodMode();
}

void set_god_level(U8 god_level)
{
	U8 old_god_level = gAgent.getGodLevel();
	gAgent.setGodLevel( god_level );
	LLViewerParcelMgr::getInstance()->notifyObservers();

	// God mode changes region visibility
	LLWorldMap::getInstance()->reloadItems(true);

	// inventory in items may change in god mode
	gObjectList.dirtyAllObjectInventory();

        if(gViewerWindow)
        {
            gViewerWindow->setMenuBackgroundColor(god_level > GOD_NOT,
            !LLGridManager::getInstance()->isInSLBeta());
        }
    
        LLSD args;
	if(god_level > GOD_NOT)
	{
		args["LEVEL"] = llformat("%d",(S32)god_level);
		LLNotificationsUtil::add("EnteringGodMode", args);
	}
	else
	{
		args["LEVEL"] = llformat("%d",(S32)old_god_level);
		LLNotificationsUtil::add("LeavingGodMode", args);
	}

	// changing god-level can affect which menus we see
	show_debug_menus();

	// changing god-level can invalidate search results
	LLFloaterSearch *search = dynamic_cast<LLFloaterSearch*>(LLFloaterReg::getInstance("search"));
	if (search)
	{
		search->godLevelChanged(god_level);
	}
}

#ifdef TOGGLE_HACKED_GODLIKE_VIEWER
void handle_toggle_hacked_godmode(void*)
{
	gHackGodmode = !gHackGodmode;
	set_god_level(gHackGodmode ? GOD_MAINTENANCE : GOD_NOT);
}

BOOL check_toggle_hacked_godmode(void*)
{
	return gHackGodmode;
}

bool enable_toggle_hacked_godmode(void*)
{
  return LLGridManager::getInstance()->isInSLBeta();
}
#endif

void process_grant_godlike_powers(LLMessageSystem* msg, void**)
{
	LLUUID agent_id;
	msg->getUUIDFast(_PREHASH_AgentData, _PREHASH_AgentID, agent_id);
	LLUUID session_id;
	msg->getUUIDFast(_PREHASH_AgentData, _PREHASH_SessionID, session_id);
	if((agent_id == gAgent.getID()) && (session_id == gAgent.getSessionID()))
	{
		U8 god_level;
		msg->getU8Fast(_PREHASH_GrantData, _PREHASH_GodLevel, god_level);
		set_god_level(god_level);
	}
	else
	{
		llwarns << "Grant godlike for wrong agent " << agent_id << llendl;
	}
}

/*
class LLHaveCallingcard : public LLInventoryCollectFunctor
{
public:
	LLHaveCallingcard(const LLUUID& agent_id);
	virtual ~LLHaveCallingcard() {}
	virtual bool operator()(LLInventoryCategory* cat,
							LLInventoryItem* item);
	BOOL isThere() const { return mIsThere;}
protected:
	LLUUID mID;
	BOOL mIsThere;
};

LLHaveCallingcard::LLHaveCallingcard(const LLUUID& agent_id) :
	mID(agent_id),
	mIsThere(FALSE)
{
}

bool LLHaveCallingcard::operator()(LLInventoryCategory* cat,
								   LLInventoryItem* item)
{
	if(item)
	{
		if((item->getType() == LLAssetType::AT_CALLINGCARD)
		   && (item->getCreatorUUID() == mID))
		{
			mIsThere = TRUE;
		}
	}
	return FALSE;
}
*/

BOOL is_agent_mappable(const LLUUID& agent_id)
{
	const LLRelationship* buddy_info = NULL;
	bool is_friend = LLAvatarActions::isFriend(agent_id);

	if (is_friend)
		buddy_info = LLAvatarTracker::instance().getBuddyInfo(agent_id);

	return (buddy_info &&
		buddy_info->isOnline() &&
		buddy_info->isRightGrantedFrom(LLRelationship::GRANT_MAP_LOCATION)
		);
}


// Enable a menu item when you don't have someone's card.
class LLAvatarEnableAddFriend : public view_listener_t
{
	bool handleEvent(const LLSD& userdata)
	{
		LLVOAvatar* avatar = find_avatar_from_object(LLSelectMgr::getInstance()->getSelection()->getPrimaryObject());
//		bool new_value = avatar && !LLAvatarActions::isFriend(avatar->getID());
// [RLVa:KB] - Checked: 2010-04-20 (RLVa-1.2.0f) | Modified: RLVa-1.2.0f
		bool new_value = avatar && !LLAvatarActions::isFriend(avatar->getID()) && (!gRlvHandler.hasBehaviour(RLV_BHVR_SHOWNAMES));
// [/RLVa:KB]
		return new_value;
	}
};

void request_friendship(const LLUUID& dest_id)
{
	LLViewerObject* dest = gObjectList.findObject(dest_id);
	if(dest && dest->isAvatar())
	{
		std::string full_name;
		LLNameValue* nvfirst = dest->getNVPair("FirstName");
		LLNameValue* nvlast = dest->getNVPair("LastName");
		if(nvfirst && nvlast)
		{
			full_name = LLCacheName::buildFullName(
				nvfirst->getString(), nvlast->getString());
		}
		if (!full_name.empty())
		{
			LLAvatarActions::requestFriendshipDialog(dest_id, full_name);
		}
		else
		{
			LLNotificationsUtil::add("CantOfferFriendship");
		}
	}
}


class LLEditEnableCustomizeAvatar : public view_listener_t
{
	bool handleEvent(const LLSD& userdata)
	{
//		bool new_value = gAgentWearables.areWearablesLoaded();
// [RLVa:KB] - Checked: 2010-04-01 (RLVa-1.2.0c) | Modified: RLVa-1.0.0g
		bool new_value = gAgentWearables.areWearablesLoaded() && ((!rlv_handler_t::isEnabled()) || (gRlvHandler.canStand()));
// [/RLVa:KB]
		return new_value;
	}
};

class LLEnableEditShape : public view_listener_t
{
	bool handleEvent(const LLSD& userdata)
	{
		return gAgentWearables.isWearableModifiable(LLWearableType::WT_SHAPE, 0);
	}
};

class LLEnableEditPhysics : public view_listener_t
{
	bool handleEvent(const LLSD& userdata)
	{
		//return gAgentWearables.isWearableModifiable(LLWearableType::WT_SHAPE, 0);
		return TRUE;
	}
};

bool is_object_sittable()
{
// [RLVa:KB] - Checked: 2010-03-06 (RLVa-1.2.0c) | Added: RLVa-1.1.0j
	// RELEASE-RLVa: [SL-2.2.0] Make sure we're examining the same object that handle_sit_or_stand() will request a sit for
	if (rlv_handler_t::isEnabled())
	{
		const LLPickInfo& pick = LLToolPie::getInstance()->getPick();
		if ( (pick.mObjectID.notNull()) && (!gRlvHandler.canSit(pick.getObject(), pick.mObjectOffset)) )
			return false;
	}
// [/RLVa:KB]

	LLViewerObject* object = LLSelectMgr::getInstance()->getSelection()->getPrimaryObject();

	if (object && object->getPCode() == LL_PCODE_VOLUME)
	{
		return true;
	}
	else
	{
		return false;
	}
}


// only works on pie menu
void handle_object_sit_or_stand()
{
	LLPickInfo pick = LLToolPie::getInstance()->getPick();
	LLViewerObject *object = pick.getObject();;
	if (!object || pick.mPickType == LLPickInfo::PICK_FLORA)
	{
		return;
	}

	if (sitting_on_selection())
	{
		gAgent.standUp();
		return;
	}

	// get object selection offset 

//	if (object && object->getPCode() == LL_PCODE_VOLUME)
// [RLVa:KB] - Checked: 2010-03-06 (RLVa-1.2.0c) | Modified: RLVa-1.2.0c
	if ( (object && object->getPCode() == LL_PCODE_VOLUME) && 
		 ((!rlv_handler_t::isEnabled()) || (gRlvHandler.canSit(object, pick.mObjectOffset))) )
// [/RLVa:KB]
	{
// [RLVa:KB] - Checked: 2010-08-29 (RLVa-1.2.1c) | Added: RLVa-1.2.1c
		if ( (gRlvHandler.hasBehaviour(RLV_BHVR_STANDTP)) && (isAgentAvatarValid()) )
		{
			if (gAgentAvatarp->isSitting())
			{
				gAgent.standUp();
				return;
			}
			gRlvHandler.setSitSource(gAgent.getPositionGlobal());
		}
// [/RLVa:KB]

		gMessageSystem->newMessageFast(_PREHASH_AgentRequestSit);
		gMessageSystem->nextBlockFast(_PREHASH_AgentData);
		gMessageSystem->addUUIDFast(_PREHASH_AgentID, gAgent.getID());
		gMessageSystem->addUUIDFast(_PREHASH_SessionID, gAgent.getSessionID());
		gMessageSystem->nextBlockFast(_PREHASH_TargetObject);
		gMessageSystem->addUUIDFast(_PREHASH_TargetID, object->mID);
		gMessageSystem->addVector3Fast(_PREHASH_Offset, pick.mObjectOffset);

		object->getRegion()->sendReliableMessage();
	}
}

void near_sit_down_point(BOOL success, void *)
{
	if (success)
	{
		gAgent.setFlying(FALSE);
		gAgent.setControlFlags(AGENT_CONTROL_SIT_ON_GROUND);

		// Might be first sit
		//LLFirstUse::useSit();
	}
}

class LLLandSit : public view_listener_t
{
	bool handleEvent(const LLSD& userdata)
	{
// [RLVa:KB] - Checked: 2010-09-28 (RLVa-1.2.1f) | Modified: RLVa-1.2.1f
		if ( (rlv_handler_t::isEnabled()) && ((!gRlvHandler.canStand()) || (gRlvHandler.hasBehaviour(RLV_BHVR_SIT))) )
			return true;
// [/RLVa:KB]

		gAgent.standUp();
		LLViewerParcelMgr::getInstance()->deselectLand();

		LLVector3d posGlobal = LLToolPie::getInstance()->getPick().mPosGlobal;
		
		LLQuaternion target_rot;
		if (isAgentAvatarValid())
		{
			target_rot = gAgentAvatarp->getRotation();
		}
		else
		{
			target_rot = gAgent.getFrameAgent().getQuaternion();
		}
		gAgent.startAutoPilotGlobal(posGlobal, "Sit", &target_rot, near_sit_down_point, NULL, 0.7f);
		return true;
	}
};

//-------------------------------------------------------------------
// Help menu functions
//-------------------------------------------------------------------

//
// Major mode switching
//
void reset_view_final( BOOL proceed );

void handle_reset_view()
{
	if (gAgentCamera.cameraCustomizeAvatar())
	{
		// switching to outfit selector should automagically save any currently edited wearable
		LLFloaterSidePanelContainer::showPanel("appearance", LLSD().with("type", "my_outfits"));
	}

	// <FS:Zi> Added optional V1 behavior so the avatar turns into camera direction after hitting ESC
	if(gSavedSettings.getBOOL("ResetViewTurnsAvatar"))
		gAgentCamera.resetView();
	// </FS:Zi>

	gAgentCamera.switchCameraPreset(CAMERA_PRESET_REAR_VIEW);
	reset_view_final( TRUE );
	LLFloaterCamera::resetCameraMode();
}

// <FS:Zi> Add reset camera angles menu
void handle_reset_camera_angles()
{
	handle_reset_view();

	// Camera focus and offset with CTRL/SHIFT + Scroll wheel
	gSavedSettings.getControl("FocusOffsetRearView")->resetToDefault();
	gSavedSettings.getControl("CameraOffsetRearView")->resetToDefault();
}
// </FS:Zi>

class LLViewResetView : public view_listener_t
{
	bool handleEvent(const LLSD& userdata)
	{
		handle_reset_view();
		return true;
	}
};

// <FS:Zi> Add reset camera angles menu
class LLViewResetCameraAngles : public view_listener_t
{
	bool handleEvent(const LLSD& userdata)
	{
		handle_reset_camera_angles();
		return true;
	}
};
// </FS:Zi>

// Note: extra parameters allow this function to be called from dialog.
void reset_view_final( BOOL proceed ) 
{
	if( !proceed )
	{
		return;
	}

	gAgentCamera.resetView(TRUE, TRUE);
	gAgentCamera.setLookAt(LOOKAT_TARGET_CLEAR);
}

class LLViewLookAtLastChatter : public view_listener_t
{
	bool handleEvent(const LLSD& userdata)
	{
		gAgentCamera.lookAtLastChat();
		return true;
	}
};

class LLViewMouselook : public view_listener_t
{
	bool handleEvent(const LLSD& userdata)
	{
		if (!gAgentCamera.cameraMouselook())
		{
			gAgentCamera.changeCameraToMouselook();
		}
		else
		{
			// NaCl - Rightclick-mousewheel zoom
			static LLCachedControl<LLVector3> _NACL_MLFovValues(gSavedSettings,"_NACL_MLFovValues");
			static LLCachedControl<F32> CameraAngle(gSavedSettings,"CameraAngle");
			LLVector3 vTemp=_NACL_MLFovValues;
			if(vTemp.mV[2] > 0.0f)
			{
				vTemp.mV[1]=CameraAngle;
				vTemp.mV[2]=0.0f;
				gSavedSettings.setVector3("_NACL_MLFovValues",vTemp);
				gSavedSettings.setF32("CameraAngle",vTemp.mV[0]);
			}
			// NaCl End
			gAgentCamera.changeCameraToDefault();
		}
		return true;
	}
};

class LLViewDefaultUISize : public view_listener_t
{
	bool handleEvent(const LLSD& userdata)
	{
		gSavedSettings.setF32("UIScaleFactor", 1.0f);
		gSavedSettings.setBOOL("UIAutoScale", FALSE);	
		gViewerWindow->reshape(gViewerWindow->getWindowWidthRaw(), gViewerWindow->getWindowHeightRaw());
		return true;
	}
};

class LLViewToggleUI : public view_listener_t
{
	bool handleEvent(const LLSD& userdata)
	{
		if(gAgentCamera.getCameraMode() != CAMERA_MODE_MOUSELOOK)
		{
			LLNotification::Params params("ConfirmHideUI");
			params.functor.function(boost::bind(&LLViewToggleUI::confirm, this, _1, _2));
			LLSD substitutions;
#if LL_DARWIN
			substitutions["SHORTCUT"] = "Cmd+Shift+U";
#else
			substitutions["SHORTCUT"] = "Ctrl+Shift+U";
#endif
			params.substitutions = substitutions;
			if (!gSavedSettings.getBOOL("HideUIControls"))
			{
				// hiding, so show notification
				LLNotifications::instance().add(params);
			}
			else
			{
				LLNotifications::instance().forceResponse(params, 0);
			}
		}
		return true;
	}

	void confirm(const LLSD& notification, const LLSD& response)
	{
		S32 option = LLNotificationsUtil::getSelectedOption(notification, response);

		if (option == 0) // OK
		{
			gViewerWindow->setUIVisibility(gSavedSettings.getBOOL("HideUIControls"));
			LLPanelStandStopFlying::getInstance()->setVisible(gSavedSettings.getBOOL("HideUIControls"));
			gSavedSettings.setBOOL("HideUIControls",!gSavedSettings.getBOOL("HideUIControls"));
		}
	}
};

class LLEditDuplicate : public view_listener_t
{
	bool handleEvent(const LLSD& userdata)
	{
		if(LLEditMenuHandler::gEditMenuHandler)
		{
			LLEditMenuHandler::gEditMenuHandler->duplicate();
		}
		return true;
	}
};

class LLEditEnableDuplicate : public view_listener_t
{
	bool handleEvent(const LLSD& userdata)
	{
		bool new_value = LLEditMenuHandler::gEditMenuHandler && LLEditMenuHandler::gEditMenuHandler->canDuplicate();
		return new_value;
	}
};

void handle_duplicate_in_place(void*)
{
	llinfos << "handle_duplicate_in_place" << llendl;

	LLVector3 offset(0.f, 0.f, 0.f);
	LLSelectMgr::getInstance()->selectDuplicate(offset, TRUE);
}

/* dead code 30-apr-2008
void handle_deed_object_to_group(void*)
{
	LLUUID group_id;
	
	LLSelectMgr::getInstance()->selectGetGroup(group_id);
	LLSelectMgr::getInstance()->sendOwner(LLUUID::null, group_id, FALSE);
	LLViewerStats::getInstance()->incStat(LLViewerStats::ST_RELEASE_COUNT);
}

BOOL enable_deed_object_to_group(void*)
{
	if(LLSelectMgr::getInstance()->getSelection()->isEmpty()) return FALSE;
	LLPermissions perm;
	LLUUID group_id;

	if (LLSelectMgr::getInstance()->selectGetGroup(group_id) &&
		gAgent.hasPowerInGroup(group_id, GP_OBJECT_DEED) &&
		LLSelectMgr::getInstance()->selectGetPermissions(perm) &&
		perm.deedToGroup(gAgent.getID(), group_id))
	{
		return TRUE;
	}
	return FALSE;
}

*/


/*
 * No longer able to support viewer side manipulations in this way
 *
void god_force_inv_owner_permissive(LLViewerObject* object,
									LLInventoryObject::object_list_t* inventory,
									S32 serial_num,
									void*)
{
	typedef std::vector<LLPointer<LLViewerInventoryItem> > item_array_t;
	item_array_t items;

	LLInventoryObject::object_list_t::const_iterator inv_it = inventory->begin();
	LLInventoryObject::object_list_t::const_iterator inv_end = inventory->end();
	for ( ; inv_it != inv_end; ++inv_it)
	{
		if(((*inv_it)->getType() != LLAssetType::AT_CATEGORY))
		{
			LLInventoryObject* obj = *inv_it;
			LLPointer<LLViewerInventoryItem> new_item = new LLViewerInventoryItem((LLViewerInventoryItem*)obj);
			LLPermissions perm(new_item->getPermissions());
			perm.setMaskBase(PERM_ALL);
			perm.setMaskOwner(PERM_ALL);
			new_item->setPermissions(perm);
			items.push_back(new_item);
		}
	}
	item_array_t::iterator end = items.end();
	item_array_t::iterator it;
	for(it = items.begin(); it != end; ++it)
	{
		// since we have the inventory item in the callback, it should not
		// invalidate iteration through the selection manager.
		object->updateInventory((*it), TASK_INVENTORY_ITEM_KEY, false);
	}
}
*/

void handle_object_owner_permissive(void*)
{
	// only send this if they're a god.
	if(gAgent.isGodlike())
	{
		// do the objects.
		LLSelectMgr::getInstance()->selectionSetObjectPermissions(PERM_BASE, TRUE, PERM_ALL, TRUE);
		LLSelectMgr::getInstance()->selectionSetObjectPermissions(PERM_OWNER, TRUE, PERM_ALL, TRUE);
	}
}

void handle_object_owner_self(void*)
{
	// only send this if they're a god.
	if(gAgent.isGodlike())
	{
		LLSelectMgr::getInstance()->sendOwner(gAgent.getID(), gAgent.getGroupID(), TRUE);
	}
}

// Shortcut to set owner permissions to not editable.
void handle_object_lock(void*)
{
	LLSelectMgr::getInstance()->selectionSetObjectPermissions(PERM_OWNER, FALSE, PERM_MODIFY);
}

void handle_object_asset_ids(void*)
{
	// only send this if they're a god.
	if (gAgent.isGodlike())
	{
		LLSelectMgr::getInstance()->sendGodlikeRequest("objectinfo", "assetids");
	}
}

void handle_force_parcel_owner_to_me(void*)
{
	LLViewerParcelMgr::getInstance()->sendParcelGodForceOwner( gAgent.getID() );
}

void handle_force_parcel_to_content(void*)
{
	LLViewerParcelMgr::getInstance()->sendParcelGodForceToContent();
}

void handle_claim_public_land(void*)
{
	if (LLViewerParcelMgr::getInstance()->getSelectionRegion() != gAgent.getRegion())
	{
		LLNotificationsUtil::add("ClaimPublicLand");
		return;
	}

	LLVector3d west_south_global;
	LLVector3d east_north_global;
	LLViewerParcelMgr::getInstance()->getSelection(west_south_global, east_north_global);
	LLVector3 west_south = gAgent.getPosAgentFromGlobal(west_south_global);
	LLVector3 east_north = gAgent.getPosAgentFromGlobal(east_north_global);

	LLMessageSystem* msg = gMessageSystem;
	msg->newMessage("GodlikeMessage");
	msg->nextBlock("AgentData");
	msg->addUUID("AgentID", gAgent.getID());
	msg->addUUID("SessionID", gAgent.getSessionID());
	msg->addUUIDFast(_PREHASH_TransactionID, LLUUID::null); //not used
	msg->nextBlock("MethodData");
	msg->addString("Method", "claimpublicland");
	msg->addUUID("Invoice", LLUUID::null);
	std::string buffer;
	buffer = llformat( "%f", west_south.mV[VX]);
	msg->nextBlock("ParamList");
	msg->addString("Parameter", buffer);
	buffer = llformat( "%f", west_south.mV[VY]);
	msg->nextBlock("ParamList");
	msg->addString("Parameter", buffer);
	buffer = llformat( "%f", east_north.mV[VX]);
	msg->nextBlock("ParamList");
	msg->addString("Parameter", buffer);
	buffer = llformat( "%f", east_north.mV[VY]);
	msg->nextBlock("ParamList");
	msg->addString("Parameter", buffer);
	gAgent.sendReliableMessage();
}



// HACK for easily testing new avatar geometry
void handle_god_request_avatar_geometry(void *)
{
	if (gAgent.isGodlike())
	{
		LLSelectMgr::getInstance()->sendGodlikeRequest("avatar toggle", "");
	}
}

static bool get_derezzable_objects(
	EDeRezDestination dest,
	std::string& error,
	LLViewerRegion*& first_region,
	LLDynamicArray<LLViewerObjectPtr>* derez_objectsp,
	bool only_check = false)
{
	bool found = false;

	LLObjectSelectionHandle selection = LLSelectMgr::getInstance()->getSelection();
	
	// Check conditions that we can't deal with, building a list of
	// everything that we'll actually be derezzing.
	for (LLObjectSelection::valid_root_iterator iter = selection->valid_root_begin();
		 iter != selection->valid_root_end(); iter++)
	{
		LLSelectNode* node = *iter;
		LLViewerObject* object = node->getObject();
		LLViewerRegion* region = object->getRegion();
		if (!first_region)
		{
			first_region = region;
		}
		else
		{
			if(region != first_region)
			{
				// Derez doesn't work at all if the some of the objects
				// are in regions besides the first object selected.
				
				// ...crosses region boundaries
				error = "AcquireErrorObjectSpan";
				break;
			}
		}
		if (object->isAvatar())
		{
			// ...don't acquire avatars
			continue;
		}

		// If AssetContainers are being sent back, they will appear as 
		// boxes in the owner's inventory.
		if (object->getNVPair("AssetContainer")
			&& dest != DRD_RETURN_TO_OWNER)
		{
			// this object is an asset container, derez its contents, not it
			llwarns << "Attempt to derez deprecated AssetContainer object type not supported." << llendl;
			/*
			object->requestInventory(container_inventory_arrived, 
				(void *)(BOOL)(DRD_TAKE_INTO_AGENT_INVENTORY == dest));
			*/
			continue;
		}
		BOOL can_derez_current = FALSE;
		switch(dest)
		{
		case DRD_TAKE_INTO_AGENT_INVENTORY:
		case DRD_TRASH:
			if (!object->isPermanentEnforced() &&
				((node->mPermissions->allowTransferTo(gAgent.getID()) && object->permModify())
				|| (node->allowOperationOnNode(PERM_OWNER, GP_OBJECT_MANIPULATE))))
			{
				can_derez_current = TRUE;
			}
			break;

		case DRD_RETURN_TO_OWNER:
			can_derez_current = TRUE;
			break;

		default:
			if((node->mPermissions->allowTransferTo(gAgent.getID())
				&& object->permCopy())
			   || gAgent.isGodlike())
			{
				can_derez_current = TRUE;
			}
			break;
		}
		if(can_derez_current)
		{
			found = true;

			if (only_check)
				// one found, no need to traverse to the end
				break;

			if (derez_objectsp)
				derez_objectsp->put(object);

		}
	}

	return found;
}

static bool can_derez(EDeRezDestination dest)
{
	LLViewerRegion* first_region = NULL;
	std::string error;
	return get_derezzable_objects(dest, error, first_region, NULL, true);
}

static void derez_objects(
	EDeRezDestination dest,
	const LLUUID& dest_id,
	LLViewerRegion*& first_region,
	std::string& error,
	LLDynamicArray<LLViewerObjectPtr>* objectsp)
{
	LLDynamicArray<LLViewerObjectPtr> derez_objects;

	if (!objectsp) // if objects to derez not specified
	{
		// get them from selection
		if (!get_derezzable_objects(dest, error, first_region, &derez_objects, false))
		{
			llwarns << "No objects to derez" << llendl;
			return;
		}

		objectsp = &derez_objects;
	}


	if(gAgentCamera.cameraMouselook())
	{
		gAgentCamera.changeCameraToDefault();
	}

	// This constant is based on (1200 - HEADER_SIZE) / 4 bytes per
	// root.  I lopped off a few (33) to provide a bit
	// pad. HEADER_SIZE is currently 67 bytes, most of which is UUIDs.
	// This gives us a maximum of 63500 root objects - which should
	// satisfy anybody.
	const S32 MAX_ROOTS_PER_PACKET = 250;
	const S32 MAX_PACKET_COUNT = 254;
	F32 packets = ceil((F32)objectsp->count() / (F32)MAX_ROOTS_PER_PACKET);
	if(packets > (F32)MAX_PACKET_COUNT)
	{
		error = "AcquireErrorTooManyObjects";
	}

	if(error.empty() && objectsp->count() > 0)
	{
		U8 d = (U8)dest;
		LLUUID tid;
		tid.generate();
		U8 packet_count = (U8)packets;
		S32 object_index = 0;
		S32 objects_in_packet = 0;
		LLMessageSystem* msg = gMessageSystem;
		for(U8 packet_number = 0;
			packet_number < packet_count;
			++packet_number)
		{
			msg->newMessageFast(_PREHASH_DeRezObject);
			msg->nextBlockFast(_PREHASH_AgentData);
			msg->addUUIDFast(_PREHASH_AgentID, gAgent.getID());
			msg->addUUIDFast(_PREHASH_SessionID, gAgent.getSessionID());
			msg->nextBlockFast(_PREHASH_AgentBlock);
			msg->addUUIDFast(_PREHASH_GroupID, gAgent.getGroupID());
			msg->addU8Fast(_PREHASH_Destination, d);	
			msg->addUUIDFast(_PREHASH_DestinationID, dest_id);
			msg->addUUIDFast(_PREHASH_TransactionID, tid);
			msg->addU8Fast(_PREHASH_PacketCount, packet_count);
			msg->addU8Fast(_PREHASH_PacketNumber, packet_number);
			objects_in_packet = 0;
			while((object_index < objectsp->count())
				  && (objects_in_packet++ < MAX_ROOTS_PER_PACKET))

			{
				LLViewerObject* object = objectsp->get(object_index++);
				msg->nextBlockFast(_PREHASH_ObjectData);
				msg->addU32Fast(_PREHASH_ObjectLocalID, object->getLocalID());
				// VEFFECT: DerezObject
				LLHUDEffectSpiral* effectp = (LLHUDEffectSpiral*)LLHUDManager::getInstance()->createViewerEffect(LLHUDObject::LL_HUD_EFFECT_POINT, TRUE);
				effectp->setPositionGlobal(object->getPositionGlobal());
				effectp->setColor(LLColor4U(gAgent.getEffectColor()));
			}
			msg->sendReliable(first_region->getHost());
		}
		make_ui_sound("UISndObjectRezOut");

		// Busy count decremented by inventory update, so only increment
		// if will be causing an update.
		if (dest != DRD_RETURN_TO_OWNER)
		{
			gViewerWindow->getWindow()->incBusyCount();
		}
	}
	else if(!error.empty())
	{
		LLNotificationsUtil::add(error);
	}
}

static void derez_objects(EDeRezDestination dest, const LLUUID& dest_id)
{
	LLViewerRegion* first_region = NULL;
	std::string error;
	derez_objects(dest, dest_id, first_region, error, NULL);
}

void handle_take_copy()
{
	if (LLSelectMgr::getInstance()->getSelection()->isEmpty()) return;

// [RLVa:KB] - Checked: 2010-03-07 (RLVa-1.2.0c) | Modified: RLVa-1.2.0a
	if ( (rlv_handler_t::isEnabled()) && (!gRlvHandler.canStand()) )
	{
		// Allow only if the avie isn't sitting on any of the selected objects
		LLObjectSelectionHandle hSel = LLSelectMgr::getInstance()->getSelection();
		RlvSelectIsSittingOn f(gAgentAvatarp);
		if ( (hSel.notNull()) && (hSel->getFirstRootNode(&f, TRUE) != NULL) )
			return;
	}
// [/RLVa:KB]

	const LLUUID category_id = gInventory.findCategoryUUIDForType(LLFolderType::FT_OBJECT);
	derez_objects(DRD_ACQUIRE_TO_AGENT_INVENTORY, category_id);
}

// You can return an object to its owner if it is on your land.
class LLObjectReturn : public view_listener_t
{
public:
	LLObjectReturn() : mFirstRegion(NULL) {}

private:
	bool handleEvent(const LLSD& userdata)
	{
		if (LLSelectMgr::getInstance()->getSelection()->isEmpty()) return true;
// [RLVa:KB] - Checked: 2010-03-24 (RLVa-1.4.0a) | Modified: RLVa-1.0.0b
		if ( (rlv_handler_t::isEnabled()) && (!rlvCanDeleteOrReturn()) ) return true;
// [/RLVa:KB]

		mObjectSelection = LLSelectMgr::getInstance()->getEditSelection();

		// Save selected objects, so that we still know what to return after the confirmation dialog resets selection.
		get_derezzable_objects(DRD_RETURN_TO_OWNER, mError, mFirstRegion, &mReturnableObjects);

		LLNotificationsUtil::add("ReturnToOwner", LLSD(), LLSD(), boost::bind(&LLObjectReturn::onReturnToOwner, this, _1, _2));
		return true;
	}

	bool onReturnToOwner(const LLSD& notification, const LLSD& response)
	{
		S32 option = LLNotificationsUtil::getSelectedOption(notification, response);
		if (0 == option)
		{
			// Ignore category ID for this derez destination.
			derez_objects(DRD_RETURN_TO_OWNER, LLUUID::null, mFirstRegion, mError, &mReturnableObjects);
		}

		mReturnableObjects.clear();
		mError.clear();
		mFirstRegion = NULL;

		// drop reference to current selection
		mObjectSelection = NULL;
		return false;
	}

	LLObjectSelectionHandle mObjectSelection;

	LLDynamicArray<LLViewerObjectPtr> mReturnableObjects;
	std::string mError;
	LLViewerRegion* mFirstRegion;
};


// Allow return to owner if one or more of the selected items is
// over land you own.
class LLObjectEnableReturn : public view_listener_t
{
	bool handleEvent(const LLSD& userdata)
	{
		if (LLSelectMgr::getInstance()->getSelection()->isEmpty())
		{
			// Do not enable if nothing selected
			return false;
		}
// [RLVa:KB] - Checked: 2011-05-28 (RLVa-1.4.0a) | Modified: RLVa-1.4.0a
		if ( (rlv_handler_t::isEnabled()) && (!rlvCanDeleteOrReturn()) )
		{
			return false;
		}
// [/RLVa:KB]
#ifdef HACKED_GODLIKE_VIEWER
		bool new_value = true;
#else
		bool new_value = false;
		if (gAgent.isGodlike())
		{
			new_value = true;
		}
		else
		{
			new_value = can_derez(DRD_RETURN_TO_OWNER);
		}
#endif
		return new_value;
	}
};

void force_take_copy(void*)
{
	if (LLSelectMgr::getInstance()->getSelection()->isEmpty()) return;
	const LLUUID category_id = gInventory.findCategoryUUIDForType(LLFolderType::FT_OBJECT);
	derez_objects(DRD_FORCE_TO_GOD_INVENTORY, category_id);
}

void handle_take()
{
	// we want to use the folder this was derezzed from if it's
	// available. Otherwise, derez to the normal place.
//	if(LLSelectMgr::getInstance()->getSelection()->isEmpty())
// [RLVa:KB] - Checked: 2010-03-24 (RLVa-1.2.0e) | Modified: RLVa-1.0.0b
	if ( (LLSelectMgr::getInstance()->getSelection()->isEmpty()) || ((rlv_handler_t::isEnabled()) && (!rlvCanDeleteOrReturn())) )
// [/RLVa:KB]
	{
		return;
	}

	BOOL you_own_everything = TRUE;
	BOOL locked_but_takeable_object = FALSE;
	LLUUID category_id;
	
	for (LLObjectSelection::root_iterator iter = LLSelectMgr::getInstance()->getSelection()->root_begin();
		 iter != LLSelectMgr::getInstance()->getSelection()->root_end(); iter++)
	{
		LLSelectNode* node = *iter;
		LLViewerObject* object = node->getObject();
		if(object)
		{
			if(!object->permYouOwner())
			{
				you_own_everything = FALSE;
			}

			if(!object->permMove())
			{
				locked_but_takeable_object = TRUE;
			}
		}
		if(node->mFolderID.notNull())
		{
			if(category_id.isNull())
			{
				category_id = node->mFolderID;
			}
			else if(category_id != node->mFolderID)
			{
				// we have found two potential destinations. break out
				// now and send to the default location.
				category_id.setNull();
				break;
			}
		}
	}
	if(category_id.notNull())
	{
		// there is an unambiguous destination. See if this agent has
		// such a location and it is not in the trash or library
		if(!gInventory.getCategory(category_id))
		{
			// nope, set to NULL.
			category_id.setNull();
		}
		if(category_id.notNull())
		{
		        // check trash
			const LLUUID trash = gInventory.findCategoryUUIDForType(LLFolderType::FT_TRASH);
			if(category_id == trash || gInventory.isObjectDescendentOf(category_id, trash))
			{
				category_id.setNull();
			}

			// check library
			if(gInventory.isObjectDescendentOf(category_id, gInventory.getLibraryRootFolderID()))
			{
				category_id.setNull();
			}

		}
	}
	if(category_id.isNull())
	{
		category_id = gInventory.findCategoryUUIDForType(LLFolderType::FT_OBJECT);
	}
	LLSD payload;
	payload["folder_id"] = category_id;

	LLNotification::Params params("ConfirmObjectTakeLock");
	params.payload(payload);
	// MAINT-290
	// Reason: Showing the confirmation dialog resets object selection,	thus there is nothing to derez.
	// Fix: pass selection to the confirm_take, so that selection doesn't "die" after confirmation dialog is opened
	params.functor.function(boost::bind(confirm_take, _1, _2, LLSelectMgr::instance().getSelection()));

	if(locked_but_takeable_object ||
	   !you_own_everything)
	{
		if(locked_but_takeable_object && you_own_everything)
		{
			params.name("ConfirmObjectTakeLock");
		}
		else if(!locked_but_takeable_object && !you_own_everything)
		{
			params.name("ConfirmObjectTakeNoOwn");
		}
		else
		{
			params.name("ConfirmObjectTakeLockNoOwn");
		}
	
		LLNotifications::instance().add(params);
	}
	else
	{
		LLNotifications::instance().forceResponse(params, 0);
	}
}

void handle_object_show_inspector()
{
	LLObjectSelectionHandle selection = LLSelectMgr::getInstance()->getSelection();
	LLViewerObject* objectp = selection->getFirstRootObject(TRUE);
 	if (!objectp)
 	{
 		return;
 	}

	LLSD params;
	params["object_id"] = objectp->getID();
	LLFloaterReg::showInstance("inspect_object", params);
}

void handle_avatar_show_inspector()
{
	LLVOAvatar* avatar = find_avatar_from_object( LLSelectMgr::getInstance()->getSelection()->getPrimaryObject() );
	if(avatar)
	{
		LLSD params;
		params["avatar_id"] = avatar->getID();
		LLFloaterReg::showInstance("inspect_avatar", params);
	}
}



bool confirm_take(const LLSD& notification, const LLSD& response, LLObjectSelectionHandle selection_handle)
{
	S32 option = LLNotificationsUtil::getSelectedOption(notification, response);
	if(enable_take() && (option == 0))
	{
		derez_objects(DRD_TAKE_INTO_AGENT_INVENTORY, notification["payload"]["folder_id"].asUUID());
	}
	return false;
}

// You can take an item when it is public and transferrable, or when
// you own it. We err on the side of enabling the item when at least
// one item selected can be copied to inventory.
BOOL enable_take()
{
//	if (sitting_on_selection())
// [RLVa:KB] - Checked: 2010-03-24 (RLVa-1.2.0e) | Modified: RLVa-1.0.0b
	if ( (sitting_on_selection()) || ((rlv_handler_t::isEnabled()) && (!rlvCanDeleteOrReturn())) )
// [/RLVa:KB]
	{
		return FALSE;
	}

	for (LLObjectSelection::valid_root_iterator iter = LLSelectMgr::getInstance()->getSelection()->valid_root_begin();
		 iter != LLSelectMgr::getInstance()->getSelection()->valid_root_end(); iter++)
	{
		LLSelectNode* node = *iter;
		LLViewerObject* object = node->getObject();
		if (object->isAvatar())
		{
			// ...don't acquire avatars
			continue;
		}

#ifdef HACKED_GODLIKE_VIEWER
		return TRUE;
#else
# ifdef TOGGLE_HACKED_GODLIKE_VIEWER
		if (LLGridManager::getInstance()->isInSLBeta() 
            && gAgent.isGodlike())
		{
			return TRUE;
		}
# endif
		if(!object->isPermanentEnforced() &&
			((node->mPermissions->allowTransferTo(gAgent.getID())
			&& object->permModify())
			|| (node->mPermissions->getOwner() == gAgent.getID())))
		{
			return TRUE;
		}
#endif
	}
	return FALSE;
}


void handle_buy_or_take()
{
	if (LLSelectMgr::getInstance()->getSelection()->isEmpty())
	{
		return;
	}

	if (is_selection_buy_not_take())
	{
		S32 total_price = selection_price();

		if (total_price <= gStatusBar->getBalance() || total_price == 0)
		{
			handle_buy();
		}
		else
		{
			LLStringUtil::format_map_t args;
			args["AMOUNT"] = llformat("%d", total_price);
			LLBuyCurrencyHTML::openCurrencyFloater( LLTrans::getString( "BuyingCosts", args ), total_price );
		}
	}
	else
	{
		handle_take();
	}
}

bool visible_buy_object()
{
	return is_selection_buy_not_take() && enable_buy_object();
}

bool visible_take_object()
{
	return !is_selection_buy_not_take() && enable_take();
}

bool tools_visible_buy_object()
{
	return is_selection_buy_not_take();
}

bool tools_visible_take_object()
{
	return !is_selection_buy_not_take();
}

bool enable_how_to_visible(const LLSD& param)
{
	LLFloaterWebContent::Params p;
	p.target = "__help_how_to";
	return LLFloaterReg::instanceVisible("how_to", p);
}

class LLToolsEnableBuyOrTake : public view_listener_t
{
	bool handleEvent(const LLSD& userdata)
	{
		bool is_buy = is_selection_buy_not_take();
		bool new_value = is_buy ? enable_buy_object() : enable_take();
		return new_value;
	}
};

// This is a small helper function to determine if we have a buy or a
// take in the selection. This method is to help with the aliasing
// problems of putting buy and take in the same pie menu space. After
// a fair amont of discussion, it was determined to prefer buy over
// take. The reasoning follows from the fact that when users walk up
// to buy something, they will click on one or more items. Thus, if
// anything is for sale, it becomes a buy operation, and the server
// will group all of the buy items, and copyable/modifiable items into
// one package and give the end user as much as the permissions will
// allow. If the user wanted to take something, they will select fewer
// and fewer items until only 'takeable' items are left. The one
// exception is if you own everything in the selection that is for
// sale, in this case, you can't buy stuff from yourself, so you can
// take it.
// return value = TRUE if selection is a 'buy'.
//                FALSE if selection is a 'take'
BOOL is_selection_buy_not_take()
{
	for (LLObjectSelection::root_iterator iter = LLSelectMgr::getInstance()->getSelection()->root_begin();
		 iter != LLSelectMgr::getInstance()->getSelection()->root_end(); iter++)
	{
		LLSelectNode* node = *iter;
		LLViewerObject* obj = node->getObject();
		if(obj && !(obj->permYouOwner()) && (node->mSaleInfo.isForSale()))
		{
			// you do not own the object and it is for sale, thus,
			// it's a buy
			return TRUE;
		}
	}
	return FALSE;
}

S32 selection_price()
{
	S32 total_price = 0;
	for (LLObjectSelection::root_iterator iter = LLSelectMgr::getInstance()->getSelection()->root_begin();
		 iter != LLSelectMgr::getInstance()->getSelection()->root_end(); iter++)
	{
		LLSelectNode* node = *iter;
		LLViewerObject* obj = node->getObject();
		if(obj && !(obj->permYouOwner()) && (node->mSaleInfo.isForSale()))
		{
			// you do not own the object and it is for sale.
			// Add its price.
			total_price += node->mSaleInfo.getSalePrice();
		}
	}

	return total_price;
}
/*
bool callback_show_buy_currency(const LLSD& notification, const LLSD& response)
{
	S32 option = LLNotificationsUtil::getSelectedOption(notification, response);
	if (0 == option)
	{
		llinfos << "Loading page " << LLNotifications::instance().getGlobalString("BUY_CURRENCY_URL") << llendl;
		LLWeb::loadURL(LLNotifications::instance().getGlobalString("BUY_CURRENCY_URL"));
	}
	return false;
}
*/

void show_buy_currency(const char* extra)
{
	// Don't show currency web page for branded clients.
/*
	std::ostringstream mesg;
	if (extra != NULL)
	{	
		mesg << extra << "\n \n";
	}
	mesg << "Go to " << LLNotifications::instance().getGlobalString("BUY_CURRENCY_URL")<< "\nfor information on purchasing currency?";
*/
	LLSD args;
	if (extra != NULL)
	{
		args["EXTRA"] = extra;
	}
	LLNotificationsUtil::add("PromptGoToCurrencyPage", args);//, LLSD(), callback_show_buy_currency);
}

void handle_buy()
{
	if (LLSelectMgr::getInstance()->getSelection()->isEmpty()) return;

	LLSaleInfo sale_info;
	BOOL valid = LLSelectMgr::getInstance()->selectGetSaleInfo(sale_info);
	if (!valid) return;

	S32 price = sale_info.getSalePrice();
	
	if (price > 0 && price > gStatusBar->getBalance())
	{
		LLStringUtil::format_map_t args;
		args["AMOUNT"] = llformat("%d", price);
		LLBuyCurrencyHTML::openCurrencyFloater( LLTrans::getString("this_object_costs", args), price );
		return;
	}

	if (sale_info.getSaleType() == LLSaleInfo::FS_CONTENTS)
	{
		handle_buy_contents(sale_info);
	}
	else
	{
		handle_buy_object(sale_info);
	}
}

bool anyone_copy_selection(LLSelectNode* nodep)
{
	bool perm_copy = (bool)(nodep->getObject()->permCopy());
	bool all_copy = (bool)(nodep->mPermissions->getMaskEveryone() & PERM_COPY);
	return perm_copy && all_copy;
}

bool for_sale_selection(LLSelectNode* nodep)
{
	return nodep->mSaleInfo.isForSale()
		&& nodep->mPermissions->getMaskOwner() & PERM_TRANSFER
		&& (nodep->mPermissions->getMaskOwner() & PERM_COPY
			|| nodep->mSaleInfo.getSaleType() != LLSaleInfo::FS_COPY);
}

BOOL sitting_on_selection()
{
	LLSelectNode* node = LLSelectMgr::getInstance()->getSelection()->getFirstRootNode();
	if (!node)
	{
		return FALSE;
	}

	if (!node->mValid)
	{
		return FALSE;
	}

	LLViewerObject* root_object = node->getObject();
	if (!root_object)
	{
		return FALSE;
	}

	// Need to determine if avatar is sitting on this object
	if (!isAgentAvatarValid()) return FALSE;

	return (gAgentAvatarp->isSitting() && gAgentAvatarp->getRoot() == root_object);
}

class LLToolsSaveToObjectInventory : public view_listener_t
{
	bool handleEvent(const LLSD& userdata)
	{
		LLSelectNode* node = LLSelectMgr::getInstance()->getSelection()->getFirstRootNode();
		if(node && (node->mValid) && (!node->mFromTaskID.isNull()))
		{
			// *TODO: check to see if the fromtaskid object exists.
			derez_objects(DRD_SAVE_INTO_TASK_INVENTORY, node->mFromTaskID);
		}
		return true;
	}
};

class LLToolsEnablePathfinding : public view_listener_t
{
	bool handleEvent(const LLSD& userdata)
	{
		return (LLPathfindingManager::getInstance() != NULL) && LLPathfindingManager::getInstance()->isPathfindingEnabledForCurrentRegion();
	}
};

class LLToolsEnablePathfindingView : public view_listener_t
{
	bool handleEvent(const LLSD& userdata)
	{
		return (LLPathfindingManager::getInstance() != NULL) && LLPathfindingManager::getInstance()->isPathfindingEnabledForCurrentRegion() && LLPathfindingManager::getInstance()->isPathfindingViewEnabled();
	}
};

class LLToolsDoPathfindingRebakeRegion : public view_listener_t
{
	bool handleEvent(const LLSD& userdata)
	{
		bool hasPathfinding = (LLPathfindingManager::getInstance() != NULL);

		if (hasPathfinding)
		{
			LLMenuOptionPathfindingRebakeNavmesh::getInstance()->sendRequestRebakeNavmesh();
		}

		return hasPathfinding;
	}
};

class LLToolsEnablePathfindingRebakeRegion : public view_listener_t
{
	bool handleEvent(const LLSD& userdata)
	{
		bool returnValue = false;

		if (LLPathfindingManager::getInstance() != NULL)
		{
			LLMenuOptionPathfindingRebakeNavmesh *rebakeInstance = LLMenuOptionPathfindingRebakeNavmesh::getInstance();
			returnValue = (rebakeInstance->canRebakeRegion() &&
				(rebakeInstance->getMode() == LLMenuOptionPathfindingRebakeNavmesh::kRebakeNavMesh_Available));
		}
		return returnValue;
	}
};

// Round the position of all root objects to the grid
class LLToolsSnapObjectXY : public view_listener_t
{
	bool handleEvent(const LLSD& userdata)
	{
		F64 snap_size = (F64)gSavedSettings.getF32("GridResolution");

		for (LLObjectSelection::root_iterator iter = LLSelectMgr::getInstance()->getSelection()->root_begin();
			 iter != LLSelectMgr::getInstance()->getSelection()->root_end(); iter++)
		{
			LLSelectNode* node = *iter;
			LLViewerObject* obj = node->getObject();
			if (obj->permModify())
			{
				LLVector3d pos_global = obj->getPositionGlobal();
				F64 round_x = fmod(pos_global.mdV[VX], snap_size);
				if (round_x < snap_size * 0.5)
				{
					// closer to round down
					pos_global.mdV[VX] -= round_x;
				}
				else
				{
					// closer to round up
					pos_global.mdV[VX] -= round_x;
					pos_global.mdV[VX] += snap_size;
				}

				F64 round_y = fmod(pos_global.mdV[VY], snap_size);
				if (round_y < snap_size * 0.5)
				{
					pos_global.mdV[VY] -= round_y;
				}
				else
				{
					pos_global.mdV[VY] -= round_y;
					pos_global.mdV[VY] += snap_size;
				}

				obj->setPositionGlobal(pos_global, FALSE);
			}
		}
		LLSelectMgr::getInstance()->sendMultipleUpdate(UPD_POSITION);
		return true;
	}
};

// Determine if the option to cycle between linked prims is shown
class LLToolsEnableSelectNextPart : public view_listener_t
{
	bool handleEvent(const LLSD& userdata)
	{
		bool new_value = (gSavedSettings.getBOOL("EditLinkedParts") &&
				 !LLSelectMgr::getInstance()->getSelection()->isEmpty());
		return new_value;
	}
};

// Cycle selection through linked children in selected object.
// FIXME: Order of children list is not always the same as sim's idea of link order. This may confuse
// resis. Need link position added to sim messages to address this.
class LLToolsSelectNextPart : public view_listener_t
{
	bool handleEvent(const LLSD& userdata)
	{
		S32 object_count = LLSelectMgr::getInstance()->getSelection()->getObjectCount();
		if (gSavedSettings.getBOOL("EditLinkedParts") && object_count)
		{
			LLViewerObject* selected = LLSelectMgr::getInstance()->getSelection()->getFirstObject();
			if (selected && selected->getRootEdit())
			{
				bool fwd = (userdata.asString() == "next");
				bool prev = (userdata.asString() == "previous");
				bool ifwd = (userdata.asString() == "includenext");
				bool iprev = (userdata.asString() == "includeprevious");
				LLViewerObject* to_select = NULL;
				LLViewerObject::child_list_t children = selected->getRootEdit()->getChildren();
				children.push_front(selected->getRootEdit());	// need root in the list too

				for (LLViewerObject::child_list_t::iterator iter = children.begin(); iter != children.end(); ++iter)
				{
					if ((*iter)->isSelected())
					{
						if (object_count > 1 && (fwd || prev))	// multiple selection, find first or last selected if not include
						{
							to_select = *iter;
							if (fwd)
							{
								// stop searching if going forward; repeat to get last hit if backward
								break;
							}
						}
						else if ((object_count == 1) || (ifwd || iprev))	// single selection or include
						{
							if (fwd || ifwd)
							{
								++iter;
								while (iter != children.end() && ((*iter)->isAvatar() || (ifwd && (*iter)->isSelected())))
								{
									++iter;	// skip sitting avatars and selected if include
								}
							}
							else // backward
							{
								iter = (iter == children.begin() ? children.end() : iter);
								--iter;
								while (iter != children.begin() && ((*iter)->isAvatar() || (iprev && (*iter)->isSelected())))
								{
									--iter;	// skip sitting avatars and selected if include
								}
							}
							iter = (iter == children.end() ? children.begin() : iter);
							to_select = *iter;
							break;
						}
					}
				}

				if (to_select)
				{
					if (gFocusMgr.childHasKeyboardFocus(gFloaterTools))
					{
						gFocusMgr.setKeyboardFocus(NULL);	// force edit toolbox to commit any changes
					}
					if (fwd || prev)
					{
						LLSelectMgr::getInstance()->deselectAll();
					}
					LLSelectMgr::getInstance()->selectObjectOnly(to_select);
					return true;
				}
			}
		}
		return true;
	}
};

class LLToolsStopAllAnimations : public view_listener_t
{
	bool handleEvent(const LLSD& userdata)
	{
		gAgent.stopCurrentAnimations();
		return true;
	}
};

class LLToolsReleaseKeys : public view_listener_t
{
	bool handleEvent(const LLSD& userdata)
	{
// [RLVa:KB] - Checked: 2010-04-19 (RLVa-1.2.0f) | Modified: RLVa-1.0.5a
		if ( (rlv_handler_t::isEnabled()) && (gRlvAttachmentLocks.hasLockedAttachmentPoint(RLV_LOCK_REMOVE)) )
			return true;
// [/RLVa:KB]

		gAgent.forceReleaseControls();
		return true;
	}
};

class LLToolsEnableReleaseKeys : public view_listener_t
{
	bool handleEvent(const LLSD& userdata)
	{
// [RLVa:KB] - Checked: 2010-04-19 (RLVa-1.2.0f) | Modified: RLVa-1.0.5a
		return (gAgent.anyControlGrabbed()) && 
			( (!rlv_handler_t::isEnabled()) || (!gRlvAttachmentLocks.hasLockedAttachmentPoint(RLV_LOCK_REMOVE)) );
// [/RLVa:KB]
//		return gAgent.anyControlGrabbed();
	}
};


class LLEditEnableCut : public view_listener_t
{
	bool handleEvent(const LLSD& userdata)
	{
		bool new_value = LLEditMenuHandler::gEditMenuHandler && LLEditMenuHandler::gEditMenuHandler->canCut();
		return new_value;
	}
};

class LLEditCut : public view_listener_t
{
	bool handleEvent(const LLSD& userdata)
	{
		if( LLEditMenuHandler::gEditMenuHandler )
		{
			LLEditMenuHandler::gEditMenuHandler->cut();
		}
		return true;
	}
};

class LLEditEnableCopy : public view_listener_t
{
	bool handleEvent(const LLSD& userdata)
	{
		bool new_value = LLEditMenuHandler::gEditMenuHandler && LLEditMenuHandler::gEditMenuHandler->canCopy();
		return new_value;
	}
};

class LLEditCopy : public view_listener_t
{
	bool handleEvent(const LLSD& userdata)
	{
		if( LLEditMenuHandler::gEditMenuHandler )
		{
			LLEditMenuHandler::gEditMenuHandler->copy();
		}
		return true;
	}
};

class LLEditEnablePaste : public view_listener_t
{
	bool handleEvent(const LLSD& userdata)
	{
		bool new_value = LLEditMenuHandler::gEditMenuHandler && LLEditMenuHandler::gEditMenuHandler->canPaste();
		return new_value;
	}
};

class LLEditPaste : public view_listener_t
{
	bool handleEvent(const LLSD& userdata)
	{
		if( LLEditMenuHandler::gEditMenuHandler )
		{
			LLEditMenuHandler::gEditMenuHandler->paste();
		}
		return true;
	}
};

class LLEditEnableDelete : public view_listener_t
{
	bool handleEvent(const LLSD& userdata)
	{
		bool new_value = LLEditMenuHandler::gEditMenuHandler && LLEditMenuHandler::gEditMenuHandler->canDoDelete();
		return new_value;
	}
};

class LLEditDelete : public view_listener_t
{
	bool handleEvent(const LLSD& userdata)
	{
		// If a text field can do a deletion, it gets precedence over deleting
		// an object in the world.
		if( LLEditMenuHandler::gEditMenuHandler && LLEditMenuHandler::gEditMenuHandler->canDoDelete())
		{
			LLEditMenuHandler::gEditMenuHandler->doDelete();
		}

		// and close any pie/context menus when done
		gMenuHolder->hideMenus();

		// When deleting an object we may not actually be done
		// Keep selection so we know what to delete when confirmation is needed about the delete
		gMenuObject->hide();
		return true;
	}
};

void handle_spellcheck_replace_with_suggestion(const LLUICtrl* ctrl, const LLSD& param)
{
	const LLContextMenu* menu = dynamic_cast<const LLContextMenu*>(ctrl->getParent());
	LLSpellCheckMenuHandler* spellcheck_handler = (menu) ? dynamic_cast<LLSpellCheckMenuHandler*>(menu->getSpawningView()) : NULL;
	if ( (!spellcheck_handler) || (!spellcheck_handler->getSpellCheck()) )
	{
		return;
	}

	U32 index = 0;
	if ( (!LLStringUtil::convertToU32(param.asString(), index)) || (index >= spellcheck_handler->getSuggestionCount()) )
	{
		return;
	}

	spellcheck_handler->replaceWithSuggestion(index);
}

bool visible_spellcheck_suggestion(LLUICtrl* ctrl, const LLSD& param)
{
	LLMenuItemGL* item = dynamic_cast<LLMenuItemGL*>(ctrl);
	const LLContextMenu* menu = (item) ? dynamic_cast<const LLContextMenu*>(item->getParent()) : NULL;
	const LLSpellCheckMenuHandler* spellcheck_handler = (menu) ? dynamic_cast<const LLSpellCheckMenuHandler*>(menu->getSpawningView()) : NULL;
	if ( (!spellcheck_handler) || (!spellcheck_handler->getSpellCheck()) )
	{
		return false;
	}

	U32 index = 0;
	if ( (!LLStringUtil::convertToU32(param.asString(), index)) || (index >= spellcheck_handler->getSuggestionCount()) )
	{
		return false;
	}

	item->setLabel(spellcheck_handler->getSuggestion(index));
	return true;
}

void handle_spellcheck_add_to_dictionary(const LLUICtrl* ctrl)
{
	const LLContextMenu* menu = dynamic_cast<const LLContextMenu*>(ctrl->getParent());
	LLSpellCheckMenuHandler* spellcheck_handler = (menu) ? dynamic_cast<LLSpellCheckMenuHandler*>(menu->getSpawningView()) : NULL;
	if ( (spellcheck_handler) && (spellcheck_handler->canAddToDictionary()) )
	{
		spellcheck_handler->addToDictionary();
	}
}

bool enable_spellcheck_add_to_dictionary(const LLUICtrl* ctrl)
{
	const LLContextMenu* menu = dynamic_cast<const LLContextMenu*>(ctrl->getParent());
	const LLSpellCheckMenuHandler* spellcheck_handler = (menu) ? dynamic_cast<const LLSpellCheckMenuHandler*>(menu->getSpawningView()) : NULL;
	return (spellcheck_handler) && (spellcheck_handler->canAddToDictionary());
}

void handle_spellcheck_add_to_ignore(const LLUICtrl* ctrl)
{
	const LLContextMenu* menu = dynamic_cast<const LLContextMenu*>(ctrl->getParent());
	LLSpellCheckMenuHandler* spellcheck_handler = (menu) ? dynamic_cast<LLSpellCheckMenuHandler*>(menu->getSpawningView()) : NULL;
	if ( (spellcheck_handler) && (spellcheck_handler->canAddToIgnore()) )
	{
		spellcheck_handler->addToIgnore();
	}
}

bool enable_spellcheck_add_to_ignore(const LLUICtrl* ctrl)
{
	const LLContextMenu* menu = dynamic_cast<const LLContextMenu*>(ctrl->getParent());
	const LLSpellCheckMenuHandler* spellcheck_handler = (menu) ? dynamic_cast<const LLSpellCheckMenuHandler*>(menu->getSpawningView()) : NULL;
	return (spellcheck_handler) && (spellcheck_handler->canAddToIgnore());
}

bool enable_object_return()
{
	return (!LLSelectMgr::getInstance()->getSelection()->isEmpty() &&
		(gAgent.isGodlike() || can_derez(DRD_RETURN_TO_OWNER)));
}

bool enable_object_delete()
{
	bool new_value = 
#ifdef HACKED_GODLIKE_VIEWER
	TRUE;
#else
# ifdef TOGGLE_HACKED_GODLIKE_VIEWER
	(LLGridManager::getInstance()->isInSLBeta()
     && gAgent.isGodlike()) ||
# endif
	LLSelectMgr::getInstance()->canDoDelete();
#endif
	return new_value;
}

class LLObjectsReturnPackage
{
public:
	LLObjectsReturnPackage() : mObjectSelection(), mReturnableObjects(), mError(),	mFirstRegion(NULL) {};
	~LLObjectsReturnPackage()
	{
		mObjectSelection.clear();
		mReturnableObjects.clear();
		mError.clear();
		mFirstRegion = NULL;
	};

	LLObjectSelectionHandle mObjectSelection;
	LLDynamicArray<LLViewerObjectPtr> mReturnableObjects;
	std::string mError;
	LLViewerRegion *mFirstRegion;
};

static void return_objects(LLObjectsReturnPackage *objectsReturnPackage, const LLSD& notification, const LLSD& response)
{
	if (LLNotificationsUtil::getSelectedOption(notification, response) == 0)
	{
		// Ignore category ID for this derez destination.
		derez_objects(DRD_RETURN_TO_OWNER, LLUUID::null, objectsReturnPackage->mFirstRegion, objectsReturnPackage->mError, &objectsReturnPackage->mReturnableObjects);
	}

	delete objectsReturnPackage;
}

void handle_object_return()
{
	if (!LLSelectMgr::getInstance()->getSelection()->isEmpty())
	{
		LLObjectsReturnPackage *objectsReturnPackage = new LLObjectsReturnPackage();
		objectsReturnPackage->mObjectSelection = LLSelectMgr::getInstance()->getEditSelection();

		// Save selected objects, so that we still know what to return after the confirmation dialog resets selection.
		get_derezzable_objects(DRD_RETURN_TO_OWNER, objectsReturnPackage->mError, objectsReturnPackage->mFirstRegion, &objectsReturnPackage->mReturnableObjects);

		LLNotificationsUtil::add("ReturnToOwner", LLSD(), LLSD(), boost::bind(&return_objects, objectsReturnPackage, _1, _2));
	}
}

void handle_object_delete()
{

		if (LLSelectMgr::getInstance())
		{
			LLSelectMgr::getInstance()->doDelete();
		}

		// and close any pie/context menus when done
		gMenuHolder->hideMenus();

		// When deleting an object we may not actually be done
		// Keep selection so we know what to delete when confirmation is needed about the delete
		gMenuObject->hide();
		return;
}

void handle_force_delete(void*)
{
	LLSelectMgr::getInstance()->selectForceDelete();
}

class LLViewEnableJoystickFlycam : public view_listener_t
{
	bool handleEvent(const LLSD& userdata)
	{
		bool new_value = (gSavedSettings.getBOOL("JoystickEnabled") && gSavedSettings.getBOOL("JoystickFlycamEnabled"));
		return new_value;
	}
};

class LLViewEnableLastChatter : public view_listener_t
{
	bool handleEvent(const LLSD& userdata)
	{
		// *TODO: add check that last chatter is in range
		bool new_value = (gAgentCamera.cameraThirdPerson() && gAgent.getLastChatter().notNull());
		return new_value;
	}
};

class LLEditEnableDeselect : public view_listener_t
{
	bool handleEvent(const LLSD& userdata)
	{
		bool new_value = LLEditMenuHandler::gEditMenuHandler && LLEditMenuHandler::gEditMenuHandler->canDeselect();
		return new_value;
	}
};

class LLEditDeselect : public view_listener_t
{
	bool handleEvent(const LLSD& userdata)
	{
		if( LLEditMenuHandler::gEditMenuHandler )
		{
			LLEditMenuHandler::gEditMenuHandler->deselect();
		}
		return true;
	}
};

class LLEditEnableSelectAll : public view_listener_t
{
	bool handleEvent(const LLSD& userdata)
	{
		bool new_value = LLEditMenuHandler::gEditMenuHandler && LLEditMenuHandler::gEditMenuHandler->canSelectAll();
		return new_value;
	}
};


class LLEditSelectAll : public view_listener_t
{
	bool handleEvent(const LLSD& userdata)
	{
		if( LLEditMenuHandler::gEditMenuHandler )
		{
			LLEditMenuHandler::gEditMenuHandler->selectAll();
		}
		return true;
	}
};


class LLEditEnableUndo : public view_listener_t
{
	bool handleEvent(const LLSD& userdata)
	{
		bool new_value = LLEditMenuHandler::gEditMenuHandler && LLEditMenuHandler::gEditMenuHandler->canUndo();
		return new_value;
	}
};

class LLEditUndo : public view_listener_t
{
	bool handleEvent(const LLSD& userdata)
	{
		if( LLEditMenuHandler::gEditMenuHandler && LLEditMenuHandler::gEditMenuHandler->canUndo() )
		{
			LLEditMenuHandler::gEditMenuHandler->undo();
		}
		return true;
	}
};

class LLEditEnableRedo : public view_listener_t
{
	bool handleEvent(const LLSD& userdata)
	{
		bool new_value = LLEditMenuHandler::gEditMenuHandler && LLEditMenuHandler::gEditMenuHandler->canRedo();
		return new_value;
	}
};

class LLEditRedo : public view_listener_t
{
	bool handleEvent(const LLSD& userdata)
	{
		if( LLEditMenuHandler::gEditMenuHandler && LLEditMenuHandler::gEditMenuHandler->canRedo() )
		{
			LLEditMenuHandler::gEditMenuHandler->redo();
		}
		return true;
	}
};



void print_object_info(void*)
{
	LLSelectMgr::getInstance()->selectionDump();
}

void print_agent_nvpairs(void*)
{
	LLViewerObject *objectp;

	llinfos << "Agent Name Value Pairs" << llendl;

	objectp = gObjectList.findObject(gAgentID);
	if (objectp)
	{
		objectp->printNameValuePairs();
	}
	else
	{
		llinfos << "Can't find agent object" << llendl;
	}

	llinfos << "Camera at " << gAgentCamera.getCameraPositionGlobal() << llendl;
}

void show_debug_menus()
{
	// this might get called at login screen where there is no menu so only toggle it if one exists
	if ( gMenuBarView )
	{
		BOOL debug = gSavedSettings.getBOOL("UseDebugMenus");
		BOOL qamode = gSavedSettings.getBOOL("QAMode");

		gMenuBarView->setItemVisible("Advanced", debug);
// 		gMenuBarView->setItemEnabled("Advanced", debug); // Don't disable Advanced keyboard shortcuts when hidden

// [RLVa:KB] - Checked: 2011-08-16 (RLVa-1.4.0b) | Modified: RLVa-1.4.0b
		// NOTE: this is supposed to execute whether RLVa is enabled or not
		rlvMenuToggleVisible();
// [/RLVa:KB]
		
		gMenuBarView->setItemVisible("Debug", qamode);
		gMenuBarView->setItemEnabled("Debug", qamode);

		gMenuBarView->setItemVisible("Develop", qamode);
		gMenuBarView->setItemEnabled("Develop", qamode);

		// Server ('Admin') menu hidden when not in godmode.
		const bool show_server_menu = (gAgent.getGodLevel() > GOD_NOT || (debug && gAgent.getAdminOverride()));
		gMenuBarView->setItemVisible("Admin", show_server_menu);
		gMenuBarView->setItemEnabled("Admin", show_server_menu);
	}
	if (gLoginMenuBarView)
	{
		BOOL debug = gSavedSettings.getBOOL("UseDebugMenus");
		gLoginMenuBarView->setItemVisible("Debug", debug);
		gLoginMenuBarView->setItemEnabled("Debug", debug);
	}
}

void toggle_debug_menus(void*)
{
	BOOL visible = ! gSavedSettings.getBOOL("UseDebugMenus");
	gSavedSettings.setBOOL("UseDebugMenus", visible);
	show_debug_menus();
}

void toggle_v1_menus(void*)	// V1 menu system	-WoLf
{
	BOOL visible = ! gSavedSettings.getBOOL("FSUseV1Menus");
	gSavedSettings.setBOOL("FSUseV1Menus", visible);
	show_v1_menus();
}

// AO This may be called a few seconds after activations, to reset it back to V2-style
void menuTimerV1()
{
	gSavedSettings.setBOOL("FSUseV1Menus", FALSE);
	show_v1_menus();
}

void show_v1_menus()	// V1 menu system	-WoLf
{
	BOOL V1 = gSavedSettings.getBOOL("FSUseV1Menus");
	rlvCallbackTimerOnce(30, boost::bind(&menuTimerV1));
	
	if ( gMenuBarView )
	{
	// The original menu system
		gMenuBarView->setItemVisible("Me", !V1);
		gMenuBarView->setItemEnabled("Me", !V1);
		gMenuBarView->setItemVisible("Communicate", !V1);
		gMenuBarView->setItemEnabled("Communicate", !V1);
		gMenuBarView->setItemVisible("World", !V1);
		gMenuBarView->setItemEnabled("World", !V1);
		gMenuBarView->setItemVisible("BuildTools", !V1);
		gMenuBarView->setItemEnabled("BuildTools", !V1);
		gMenuBarView->setItemVisible("Content", !V1);
		gMenuBarView->setItemEnabled("Content", !V1);
		gMenuBarView->setItemVisible("Help", !V1);
		gMenuBarView->setItemEnabled("Help", !V1);
		gMenuBarView->setItemVisible("Advanced", !V1);
		gMenuBarView->setItemEnabled("Advanced", !V1);
		gMenuBarView->setItemVisible("Develop", !V1);
		gMenuBarView->setItemEnabled("Develop", !V1);

	// The V1 menu system
		gMenuBarView->setItemVisible("V1-File", V1);
		gMenuBarView->setItemEnabled("V1-File", V1);
		gMenuBarView->setItemVisible("V1-Edit", V1);
		gMenuBarView->setItemEnabled("V1-Edit", V1);
		gMenuBarView->setItemVisible("V1-View", V1);
		gMenuBarView->setItemEnabled("V1-View", V1);
		gMenuBarView->setItemVisible("V1-World", V1);
		gMenuBarView->setItemEnabled("V1-World", V1);
		gMenuBarView->setItemVisible("V1-Tools", V1);
		gMenuBarView->setItemEnabled("V1-Tools", V1);
		gMenuBarView->setItemVisible("V1-Help", V1);
		gMenuBarView->setItemEnabled("V1-Help", V1);
		gMenuBarView->setItemVisible("V1-Firestorm", V1);
		gMenuBarView->setItemEnabled("V1-Firestorm", V1);
		gMenuBarView->setItemVisible("V1-Advanced", V1);
		gMenuBarView->setItemEnabled("V1-Advanced", V1);

		if (V1 == false)
		{
			show_debug_menus();
		}
	}
}

// LLUUID gExporterRequestID;
// std::string gExportDirectory;

// LLUploadDialog *gExportDialog = NULL;

// void handle_export_selected( void * )
// {
// 	LLObjectSelectionHandle selection = LLSelectMgr::getInstance()->getSelection();
// 	if (selection->isEmpty())
// 	{
// 		return;
// 	}
// 	llinfos << "Exporting selected objects:" << llendl;

// 	gExporterRequestID.generate();
// 	gExportDirectory = "";

// 	LLMessageSystem* msg = gMessageSystem;
// 	msg->newMessageFast(_PREHASH_ObjectExportSelected);
// 	msg->nextBlockFast(_PREHASH_AgentData);
// 	msg->addUUIDFast(_PREHASH_AgentID, gAgent.getID());
// 	msg->addUUIDFast(_PREHASH_RequestID, gExporterRequestID);
// 	msg->addS16Fast(_PREHASH_VolumeDetail, 4);

// 	for (LLObjectSelection::root_iterator iter = selection->root_begin();
// 		 iter != selection->root_end(); iter++)
// 	{
// 		LLSelectNode* node = *iter;
// 		LLViewerObject* object = node->getObject();
// 		msg->nextBlockFast(_PREHASH_ObjectData);
// 		msg->addUUIDFast(_PREHASH_ObjectID, object->getID());
// 		llinfos << "Object: " << object->getID() << llendl;
// 	}
// 	msg->sendReliable(gAgent.getRegion()->getHost());

// 	gExportDialog = LLUploadDialog::modalUploadDialog("Exporting selected objects...");
// }
//

class LLCommunicateBlockList : public view_listener_t
{
	bool handleEvent(const LLSD& userdata)
	{
		// <FS:Ansariel> Optional standalone blocklist floater
		//LLFloaterSidePanelContainer::showPanel("people", "panel_block_list_sidetray", LLSD());
		if (gSavedSettings.getBOOL("FSUseStandaloneBlocklistFloater"))
		{
			LLFloaterReg::showInstance("fs_blocklist", LLSD());
		}
		else
		{
			LLFloaterSidePanelContainer::showPanel("people", "panel_block_list_sidetray", LLSD());
		}
		// </FS:Ansariel>
		return true;
	}
};

class LLWorldSetHomeLocation : public view_listener_t
{
	bool handleEvent(const LLSD& userdata)
	{
		// we just send the message and let the server check for failure cases
		// server will echo back a "Home position set." alert if it succeeds
		// and the home location screencapture happens when that alert is recieved
		gAgent.setStartPosition(START_LOCATION_ID_HOME);
		return true;
	}
};

class LLWorldTeleportHome : public view_listener_t
{
	bool handleEvent(const LLSD& userdata)
	{
		gAgent.teleportHome();
		return true;
	}
};

class LLWorldAlwaysRun : public view_listener_t
{
	bool handleEvent(const LLSD& userdata)
	{
		// as well as altering the default walk-vs-run state,
		// we also change the *current* walk-vs-run state.
		if (gAgent.getAlwaysRun())
		{
			gAgent.clearAlwaysRun();
//			gAgent.clearRunning();
		}
		else
		{
			gAgent.setAlwaysRun();
//			gAgent.setRunning();
		}

		// tell the simulator.
//		gAgent.sendWalkRun(gAgent.getAlwaysRun());

		// Update Movement Controls according to AlwaysRun mode
		LLFloaterMove::setAlwaysRunMode(gAgent.getAlwaysRun());

		return true;
	}
};

class LLWorldCheckAlwaysRun : public view_listener_t
{
	bool handleEvent(const LLSD& userdata)
	{
		bool new_value = gAgent.getAlwaysRun();
		return new_value;
	}
};

class LLWorldSetAway : public view_listener_t
{
	bool handleEvent(const LLSD& userdata)
	{
		if (gAgent.getAFK())
		{
			gAgent.clearAFK();
		}
		else
		{
			gAgent.setAFK();
		}
		return true;
	}
};
// [SJ - FIRE-2177 - Making Autorespons a simple Check in the menu again for clarity]
class LLWorldGetAway : public view_listener_t
{
	bool handleEvent(const LLSD& userdata)
	{
		bool new_value = gAgent.getAFK();
		return new_value;
	}
};

class LLWorldSetBusy : public view_listener_t
{
	bool handleEvent(const LLSD& userdata)
	{
		if (gAgent.getBusy())
		{
			gAgent.clearBusy();
		}
		else
		{
			gAgent.setBusy();
			LLNotificationsUtil::add("BusyModeSet");
		}
		return true;
	}
};

// [SJ - FIRE-2177 - Making Autorespons a simple Check in the menu again for clarity]
class LLWorldGetBusy : public view_listener_t
{
	bool handleEvent(const LLSD& userdata)
	{
		bool new_value = gAgent.getBusy();
		return new_value;
	}
};


class LLWorldSetAutorespond : public view_listener_t
{
	bool handleEvent(const LLSD& userdata)
	{
		if (gAgent.getAutorespond())
		{
			gAgent.clearAutorespond();
		}
		else
		{
			gAgent.setAutorespond();
			LLNotificationsUtil::add("AutorespondModeSet");
		}
		return true;
	}
};

// [SJ - FIRE-2177 - Making Autorespons a simple Check in the menu again for clarity]
class LLWorldGetAutorespond : public view_listener_t
{
	bool handleEvent(const LLSD& userdata)
	{
		bool new_value = gAgent.getAutorespond();
		return new_value;
	}
};


class LLWorldSetAutorespondNonFriends : public view_listener_t
{
	bool handleEvent(const LLSD& userdata)
	{
		if (gAgent.getAutorespondNonFriends())
		{
			gAgent.clearAutorespondNonFriends();
		}
		else
		{
			gAgent.setAutorespondNonFriends();
			LLNotificationsUtil::add("AutorespondNonFriendsModeSet");
		}
		return true;
	}
};

// [SJ - FIRE-2177 - Making Autorespons a simple Check in the menu again for clarity]
class LLWorldGetAutorespondNonFriends : public view_listener_t
{
	bool handleEvent(const LLSD& userdata)
	{
		bool new_value = gAgent.getAutorespondNonFriends();
		return new_value;
	}
};

class LLWorldCreateLandmark : public view_listener_t
{
	bool handleEvent(const LLSD& userdata)
	{
// [RLVa:KB] - Checked: 2010-09-28 (RLVa-1.4.5) | Added: RLVa-1.0.0
		if (gRlvHandler.hasBehaviour(RLV_BHVR_SHOWLOC))
			return true;
// [/RLVa:KB]

		// <FS:Ansariel> FIRE-817: Separate place details floater
		//LLFloaterSidePanelContainer::showPanel("places", LLSD().with("type", "create_landmark"));
		if (gSavedSettings.getBOOL("FSUseStandalonePlaceDetailsFloater"))
		{
			LLFloaterReg::showInstance("fs_placedetails", LLSD().with("type", "create_landmark"));
		}
		else
		{
			LLFloaterSidePanelContainer::showPanel("places", LLSD().with("type", "create_landmark"));
		}
		// </FS:Ansariel>

		return true;
	}
};

class LLWorldPlaceProfile : public view_listener_t
{
	bool handleEvent(const LLSD& userdata)
	{
// [RLVa:KB] - Checked: 2012-02-08 (RLVa-1.4.5) | Added: RLVa-1.4.5
		if (gRlvHandler.hasBehaviour(RLV_BHVR_SHOWLOC))
			return true;
// [/RLVa:KB]

		// <FS:Ansariel> FIRE-817: Separate place details floater
		//LLFloaterSidePanelContainer::showPanel("places", LLSD().with("type", "agent"));
		if (gSavedSettings.getBOOL("FSUseStandalonePlaceDetailsFloater"))
		{
			LLFloaterReg::showInstance("fs_placedetails", LLSD().with("type", "agent"));
		}
		else
		{
			LLFloaterSidePanelContainer::showPanel("places", LLSD().with("type", "agent"));
		}
		// </FS:Ansariel>

		return true;
	}
};

// [RLVa:KB] - Checked: 2012-02-08 (RLVa-1.4.5) | Added: RLVa-1.4.5
bool enable_place_profile()
{
	return LLFloaterSidePanelContainer::canShowPanel("places", LLSD().with("type", "agent"));
}
// [/RLVa:KB]

void handle_script_info()
{
	LLUUID object_id;
	if (LLSelectMgr::getInstance()->getSelection()->getPrimaryObject())
	{
		object_id = LLSelectMgr::getInstance()->getSelection()->getPrimaryObject()->mID;
		llinfos << "Reporting Script Info for object: " << object_id.asString() << llendl;
		FSLSLBridge::instance().viewerToLSL("getScriptInfo|" + object_id.asString());
	}
}

void handle_look_at_selection(const LLSD& param)
{
	const F32 PADDING_FACTOR = 1.75f;
	BOOL zoom = (param.asString() == "zoom");
	if (!LLSelectMgr::getInstance()->getSelection()->isEmpty())
	{
		gAgentCamera.setFocusOnAvatar(FALSE, ANIMATE);

		LLBBox selection_bbox = LLSelectMgr::getInstance()->getBBoxOfSelection();
		F32 angle_of_view = llmax(0.1f, LLViewerCamera::getInstance()->getAspect() > 1.f ? LLViewerCamera::getInstance()->getView() * LLViewerCamera::getInstance()->getAspect() : LLViewerCamera::getInstance()->getView());
		F32 distance = selection_bbox.getExtentLocal().magVec() * PADDING_FACTOR / atan(angle_of_view);

		LLVector3 obj_to_cam = LLViewerCamera::getInstance()->getOrigin() - selection_bbox.getCenterAgent();
		obj_to_cam.normVec();

		LLUUID object_id;
		if (LLSelectMgr::getInstance()->getSelection()->getPrimaryObject())
		{
			object_id = LLSelectMgr::getInstance()->getSelection()->getPrimaryObject()->mID;
		}
		if (zoom)
		{
			// Make sure we are not increasing the distance between the camera and object
			LLVector3d orig_distance = gAgentCamera.getCameraPositionGlobal() - LLSelectMgr::getInstance()->getSelectionCenterGlobal();
			distance = llmin(distance, (F32) orig_distance.length());
				
			gAgentCamera.setCameraPosAndFocusGlobal(LLSelectMgr::getInstance()->getSelectionCenterGlobal() + LLVector3d(obj_to_cam * distance), 
										LLSelectMgr::getInstance()->getSelectionCenterGlobal(), 
										object_id );
			
		}
		else
		{
			gAgentCamera.setFocusGlobal( LLSelectMgr::getInstance()->getSelectionCenterGlobal(), object_id );
		}	
	}
}

// <FS:Ansariel> Option to try via exact position
//void handle_zoom_to_object(LLUUID object_id)
void handle_zoom_to_object(LLUUID object_id, const LLVector3d& object_pos)
// </FS:Ansariel> Option to try via exact position
{
	const F32 PADDING_FACTOR = 2.f;

	LLViewerObject* object = gObjectList.findObject(object_id);

	if (object)
	{
		gAgentCamera.setFocusOnAvatar(FALSE, ANIMATE);

		LLBBox bbox = object->getBoundingBoxAgent() ;
		F32 angle_of_view = llmax(0.1f, LLViewerCamera::getInstance()->getAspect() > 1.f ? LLViewerCamera::getInstance()->getView() * LLViewerCamera::getInstance()->getAspect() : LLViewerCamera::getInstance()->getView());
		F32 distance = bbox.getExtentLocal().magVec() * PADDING_FACTOR / atan(angle_of_view);

		LLVector3 obj_to_cam = LLViewerCamera::getInstance()->getOrigin() - bbox.getCenterAgent();
		obj_to_cam.normVec();


			LLVector3d object_center_global = gAgent.getPosGlobalFromAgent(bbox.getCenterAgent());

			gAgentCamera.setCameraPosAndFocusGlobal(object_center_global + LLVector3d(obj_to_cam * distance), 
											object_center_global, 
											object_id );
	}
	// <FS:Ansariel> Option to try via exact position
	else if (object_pos != LLVector3d(-1.f, -1.f, -1.f))
	{
		LLVector3d obj_to_cam = object_pos - gAgent.getPositionGlobal();
		obj_to_cam.normVec();
		obj_to_cam = obj_to_cam * -4.f;
		obj_to_cam.mdV[VZ] += 0.5;

		gAgentCamera.changeCameraToThirdPerson();
		gAgentCamera.unlockView();
		gAgentCamera.setCameraPosAndFocusGlobal(object_pos + obj_to_cam, object_pos, object_id);
	}
	// </FS:Ansariel> Option to try via exact position
}

class LLAvatarInviteToGroup : public view_listener_t
{
	bool handleEvent(const LLSD& userdata)
	{
		LLVOAvatar* avatar = find_avatar_from_object( LLSelectMgr::getInstance()->getSelection()->getPrimaryObject() );
//		if(avatar)
// [RLVa:KB] - Checked: 2010-06-04 (RLVa-1.2.0d) | Added: RLVa-1.2.0d
		if ( (avatar) && (!gRlvHandler.hasBehaviour(RLV_BHVR_SHOWNAMES)) )
// [/RLVa:KB]
		{
			LLAvatarActions::inviteToGroup(avatar->getID());
		}
		return true;
	}
};

class LLAvatarAddFriend : public view_listener_t
{
	bool handleEvent(const LLSD& userdata)
	{
		LLVOAvatar* avatar = find_avatar_from_object( LLSelectMgr::getInstance()->getSelection()->getPrimaryObject() );
//		if(avatar && !LLAvatarActions::isFriend(avatar->getID()))
// [RLVa:KB] - Checked: 2010-04-20 (RLVa-1.2.0f) | Modified: RLVa-1.2.0f
		if ( (avatar && !LLAvatarActions::isFriend(avatar->getID())) && (!gRlvHandler.hasBehaviour(RLV_BHVR_SHOWNAMES)) )
// [/RLVa:KB]
		{
			request_friendship(avatar->getID());
		}
		return true;
	}
};


class LLAvatarToggleMyProfile : public view_listener_t
{
	bool handleEvent(const LLSD& userdata)
	{
		LLFloater* instance = LLAvatarActions::getProfileFloater(gAgent.getID());
		if (LLFloater::isMinimized(instance))
		{
			instance->setMinimized(FALSE);
			instance->setFocus(TRUE);
		}
		else if (!LLFloater::isShown(instance))
		{
			LLAvatarActions::showProfile(gAgent.getID());
		}
		else if (!instance->hasFocus() && !instance->getIsChrome())
		{
			instance->setFocus(TRUE);
		}
		else
		{
			instance->closeFloater();
		}
		return true;
	}
};


class LLAvatarAddContact : public view_listener_t
{
	bool handleEvent(const LLSD& userdata)
	{
		LLVOAvatar* avatar = find_avatar_from_object( LLSelectMgr::getInstance()->getSelection()->getPrimaryObject() );
//		if(avatar)
// [RLVa:KB] - Checked: 2010-04-20 (RLVa-1.2.0f) | Modified: RLVa-1.2.0f
		if ( (avatar) && (!gRlvHandler.hasBehaviour(RLV_BHVR_SHOWNAMES)) )
// [/RLVa:KB]
		{
			create_inventory_callingcard(avatar->getID());
		}
		return true;
	}
};

bool complete_give_money(const LLSD& notification, const LLSD& response, LLObjectSelectionHandle selection)
{
	S32 option = LLNotificationsUtil::getSelectedOption(notification, response);
	if (option == 0)
	{
		gAgent.clearBusy();
	}

	LLViewerObject* objectp = selection->getPrimaryObject();

	// Show avatar's name if paying attachment
	if (objectp && objectp->isAttachment())
	{
		while (objectp && !objectp->isAvatar())
		{
			objectp = (LLViewerObject*)objectp->getParent();
		}
	}

	if (objectp)
	{
		if (objectp->isAvatar())
		{
			const bool is_group = false;
			LLFloaterPayUtil::payDirectly(&give_money,
									  objectp->getID(),
									  is_group);
		}
		else
		{
			LLFloaterPayUtil::payViaObject(&give_money, selection);
		}
	}
	return false;
}

void handle_give_money_dialog()
{
	LLNotification::Params params("BusyModePay");
	params.functor.function(boost::bind(complete_give_money, _1, _2, LLSelectMgr::getInstance()->getSelection()));

	if (gAgent.getBusy())
	{
		// warn users of being in busy mode during a transaction
		LLNotifications::instance().add(params);
	}
	else
	{
		LLNotifications::instance().forceResponse(params, 1);
	}
}

bool enable_pay_avatar()
{
	LLViewerObject* obj = LLSelectMgr::getInstance()->getSelection()->getPrimaryObject();
	LLVOAvatar* avatar = find_avatar_from_object(obj);
//	return (avatar != NULL);
// [RLVa:KB] - Checked: 2010-08-25 (RLVa-1.2.1b) | Added: RLVa-1.2.1b
	return (avatar != NULL) && (!gRlvHandler.hasBehaviour(RLV_BHVR_SHOWNAMES));
// [/RLVa:KB]
}

bool enable_pay_object()
{
	LLViewerObject* object = LLSelectMgr::getInstance()->getSelection()->getPrimaryObject();
	if( object )
	{
		LLViewerObject *parent = (LLViewerObject *)object->getParent();
		if((object->flagTakesMoney()) || (parent && parent->flagTakesMoney()))
		{
			return true;
		}
	}
	return false;
}

bool enable_object_stand_up()
{
	// 'Object Stand Up' menu item is enabled when agent is sitting on selection
//	return sitting_on_selection();
// [RLVa:KB] - Checked: 2010-07-24 (RLVa-1.2.0g) | Added: RLVa-1.2.0g
	return sitting_on_selection() && ( (!rlv_handler_t::isEnabled()) || (gRlvHandler.canStand()) );
// [/RLVa:KB]
}

bool enable_object_sit(LLUICtrl* ctrl)
{
	// 'Object Sit' menu item is enabled when agent is not sitting on selection
	bool sitting_on_sel = sitting_on_selection();
	if (!sitting_on_sel)
	{
		std::string item_name = ctrl->getName();

		// init default labels
		init_default_item_label(item_name);

		// Update label
		LLSelectNode* node = LLSelectMgr::getInstance()->getSelection()->getFirstRootNode();
		if (node && node->mValid && !node->mSitName.empty())
		{
			gMenuHolder->childSetText(item_name, node->mSitName);
		}
		else
		{
			gMenuHolder->childSetText(item_name, get_default_item_label(item_name));
		}
	}

// [RLVa:KB] - Checked: 2010-04-01 (RLVa-1.2.0c) | Modified: RLVa-1.2.0c
		// RELEASE-RLVA: [SL-2.2.0] Make this match what happens in handle_object_sit_or_stand()
		if (rlv_handler_t::isEnabled())
		{
			const LLPickInfo& pick = LLToolPie::getInstance()->getPick();
			if (pick.mObjectID.notNull())
				sitting_on_sel = !gRlvHandler.canSit(pick.getObject(), pick.mObjectOffset);
		}
// [/RLVa:KB]

	return !sitting_on_sel && is_object_sittable();
}

void dump_select_mgr(void*)
{
	LLSelectMgr::getInstance()->dump();
}

void dump_inventory(void*)
{
	gInventory.dumpInventory();
}


void handle_dump_followcam(void*)
{
	LLFollowCamMgr::dump();
}

void handle_viewer_enable_message_log(void*)
{
	gMessageSystem->startLogging();
}

void handle_viewer_disable_message_log(void*)
{
	gMessageSystem->stopLogging();
}

void handle_customize_avatar()
{
	LLFloaterSidePanelContainer::showPanel("appearance", LLSD().with("type", "my_outfits"));
}

void handle_edit_outfit()
{
	LLFloaterSidePanelContainer::showPanel("appearance", LLSD().with("type", "edit_outfit"));
}

void handle_edit_shape()
{
	LLFloaterSidePanelContainer::showPanel("appearance", LLSD().with("type", "edit_shape"));
}

void handle_edit_physics()
{
	LLFloaterSidePanelContainer::showPanel("appearance", LLSD().with("type", "edit_physics"));
}

void handle_report_abuse()
{
	// Prevent menu from appearing in screen shot.
	gMenuHolder->hideMenus();
	LLFloaterReporter::showFromMenu(COMPLAINT_REPORT);
}

void handle_buy_currency()
{
	LLBuyCurrencyHTML::openCurrencyFloater();
}

void handle_recreate_lsl_bridge()
{
	FSLSLBridge::instance().recreateBridge();
}

class LLFloaterVisible : public view_listener_t
{
	bool handleEvent(const LLSD& userdata)
	{
		std::string floater_name = userdata.asString();
		bool new_value = false;
		{
			new_value = LLFloaterReg::instanceVisible(floater_name);
		}
		return new_value;
	}
};

class LLShowHelp : public view_listener_t
{
	bool handleEvent(const LLSD& userdata)
	{
		std::string help_topic = userdata.asString();
		LLViewerHelp* vhelp = LLViewerHelp::getInstance();
		vhelp->showTopic(help_topic);
		return true;
	}
};

// <AW: OpenSim>
bool update_grid_help()
{
// <FS:AW  grid management>
	if (!gMenuHolder) //defend crash on shutdown
	{
		return false;
	}
// </FS:AW  grid management>

	bool needs_seperator = false;

#ifdef HAS_OPENSIM_SUPPORT // <FS:AW optional opensim support>
	LLSD grid_info;
	LLGridManager::getInstance()->getGridData(grid_info);
	std::string grid_label = LLGridManager::getInstance()->getGridLabel();
	if (LLGridManager::getInstance()->isInOpenSim() && grid_info.has("help"))
	{
		needs_seperator = true;
		gMenuHolder->childSetVisible("current_grid_help",true);
		gMenuHolder->childSetLabelArg("current_grid_help", "[CURRENT_GRID]", grid_label);
		gMenuHolder->childSetVisible("current_grid_help_login",true);
		gMenuHolder->childSetLabelArg("current_grid_help_login", "[CURRENT_GRID]", grid_label);
	}
	else
#endif // HAS_OPENSIM_SUPPORT // <FS:AW optional opensim support>
	{
		gMenuHolder->childSetVisible("current_grid_help",false);
		gMenuHolder->childSetVisible("current_grid_help_login",false);
	}
#ifdef HAS_OPENSIM_SUPPORT // <FS:AW optional opensim support>
	if (LLGridManager::getInstance()->isInOpenSim() && grid_info.has("about"))
	{
		needs_seperator = true;
		gMenuHolder->childSetVisible("current_grid_about",true);
		gMenuHolder->childSetLabelArg("current_grid_about", "[CURRENT_GRID]", grid_label);
		gMenuHolder->childSetVisible("current_grid_about_login",true);
		gMenuHolder->childSetLabelArg("current_grid_about_login", "[CURRENT_GRID]", grid_label);
	}
	else
#endif // HAS_OPENSIM_SUPPORT // <FS:AW optional opensim support>
	{
		gMenuHolder->childSetVisible("current_grid_about",false);
		gMenuHolder->childSetVisible("current_grid_about_login",false);
	}
	//FIXME: this does nothing
	gMenuHolder->childSetVisible("grid_help_seperator",needs_seperator);
	gMenuHolder->childSetVisible("grid_help_seperator_login",needs_seperator);

// <FS:AW  opensim destinations and avatar picker>
#ifdef HAS_OPENSIM_SUPPORT // <FS:AW optional opensim support>
	if (LLGridManager::getInstance()->isInOpenSim())
	{
		if (!LLLoginInstance::getInstance()->hasResponse("destination_guide_url") 
		||LLLoginInstance::getInstance()->getResponse("destination_guide_url").asString().empty()
		)
		{
			gMenuHolder->childSetVisible("Avatar Picker", false);
		}
	
		if (!LLLoginInstance::getInstance()->hasResponse("avatar_picker_url") 
		||LLLoginInstance::getInstance()->getResponse("avatar_picker_url").asString().empty()
		)
		{
			gMenuHolder->childSetVisible("Destinations", false);
		}
	}
#endif // HAS_OPENSIM_SUPPORT // <FS:AW optional opensim support>
// </FS:AW  opensim destinations and avatar picker>

	return true;
}
// </AW: OpenSim>

class LLToggleHelp : public view_listener_t
{
	bool handleEvent(const LLSD& userdata)
	{
		LLFloater* help_browser = (LLFloaterReg::findInstance("help_browser"));
		if (help_browser && help_browser->isInVisibleChain())
		{
			help_browser->closeFloater();
		}
		else
		{
			std::string help_topic = userdata.asString();
			LLViewerHelp* vhelp = LLViewerHelp::getInstance();
			vhelp->showTopic(help_topic);
		}
		return true;
	}
};

class LLToggleSpeak : public view_listener_t
{
	bool handleEvent(const LLSD& userdata)
	{
		LLVoiceClient::getInstance()->toggleUserPTTState();
		return true;
	}
};

bool callback_show_url(const LLSD& notification, const LLSD& response)
{
	S32 option = LLNotificationsUtil::getSelectedOption(notification, response);
	if (0 == option)
	{
		LLWeb::loadURL(notification["payload"]["url"].asString());
	}
	return false;
}

class LLPromptShowURL : public view_listener_t
{
	bool handleEvent(const LLSD& userdata)
	{
		std::string param = userdata.asString();
		std::string::size_type offset = param.find(",");
		if (offset != param.npos)
		{
			std::string alert = param.substr(0, offset);
			std::string url = param.substr(offset+1);

			if(gSavedSettings.getBOOL("UseExternalBrowser"))
			{ 
    			LLSD payload;
    			payload["url"] = url;
    			LLNotificationsUtil::add(alert, LLSD(), payload, callback_show_url);
			}
			else
			{
		        LLWeb::loadURL(url);
			}
		}
		else
		{
			llinfos << "PromptShowURL invalid parameters! Expecting \"ALERT,URL\"." << llendl;
		}
		return true;
	}
};

bool callback_show_file(const LLSD& notification, const LLSD& response)
{
	S32 option = LLNotificationsUtil::getSelectedOption(notification, response);
	if (0 == option)
	{
		LLWeb::loadURL(notification["payload"]["url"]);
	}
	return false;
}

class LLPromptShowFile : public view_listener_t
{
	bool handleEvent(const LLSD& userdata)
	{
		std::string param = userdata.asString();
		std::string::size_type offset = param.find(",");
		if (offset != param.npos)
		{
			std::string alert = param.substr(0, offset);
			std::string file = param.substr(offset+1);

			LLSD payload;
			payload["url"] = file;
			LLNotificationsUtil::add(alert, LLSD(), payload, callback_show_file);
		}
		else
		{
			llinfos << "PromptShowFile invalid parameters! Expecting \"ALERT,FILE\"." << llendl;
		}
		return true;
	}
};

class LLShowAgentProfile : public view_listener_t
{
	bool handleEvent(const LLSD& userdata)
	{
		LLUUID agent_id;
		if (userdata.asString() == "agent")
		{
			agent_id = gAgent.getID();
		}
		else if (userdata.asString() == "hit object")
		{
			LLViewerObject* objectp = LLSelectMgr::getInstance()->getSelection()->getPrimaryObject();
			if (objectp)
			{
				agent_id = objectp->getID();
			}
		}
		else
		{
			agent_id = userdata.asUUID();
		}

		LLVOAvatar* avatar = find_avatar_from_object(agent_id);
//		if (avatar)
// [RLVa:KB] - Checked: 2010-06-04 (RLVa-1.2.0d) | Modified: RLVa-1.2.0d
		if ( (avatar) && ((!gRlvHandler.hasBehaviour(RLV_BHVR_SHOWNAMES)) || (gAgent.getID() == agent_id)) )
// [/RLVa:KB]
		{
			LLAvatarActions::showProfile(avatar->getID());
		}
		return true;
	}
};

class LLToggleAgentProfile : public view_listener_t
{
	bool handleEvent(const LLSD& userdata)
	{
		LLUUID agent_id;
		if (userdata.asString() == "agent")
		{
			agent_id = gAgent.getID();
		}
		else if (userdata.asString() == "hit object")
		{
			LLViewerObject* objectp = LLSelectMgr::getInstance()->getSelection()->getPrimaryObject();
			if (objectp)
			{
				agent_id = objectp->getID();
			}
		}
		else
		{
			agent_id = userdata.asUUID();
		}

		LLVOAvatar* avatar = find_avatar_from_object(agent_id);
		if (avatar)
		{
			if (!LLAvatarActions::profileVisible(avatar->getID()))
			{
				LLAvatarActions::showProfile(avatar->getID());
			}
			else
			{
				LLAvatarActions::hideProfile(avatar->getID());
			}
		}
		return true;
	}
};

class LLLandEdit : public view_listener_t
{
	bool handleEvent(const LLSD& userdata)
	{
		if (gAgentCamera.getFocusOnAvatar() && gSavedSettings.getBOOL("EditCameraMovement") )
		{
			// zoom in if we're looking at the avatar
			gAgentCamera.setFocusOnAvatar(FALSE, ANIMATE);
			gAgentCamera.setFocusGlobal(LLToolPie::getInstance()->getPick());

			gAgentCamera.cameraOrbitOver( F_PI * 0.25f );
			gViewerWindow->moveCursorToCenter();
		}
		else if ( gSavedSettings.getBOOL("EditCameraMovement") )
		{
			gAgentCamera.setFocusGlobal(LLToolPie::getInstance()->getPick());
			gViewerWindow->moveCursorToCenter();
		}


		LLViewerParcelMgr::getInstance()->selectParcelAt( LLToolPie::getInstance()->getPick().mPosGlobal );

		LLFloaterReg::showInstance("build");

		// Switch to land edit toolset
		LLToolMgr::getInstance()->getCurrentToolset()->selectTool( LLToolSelectLand::getInstance() );
		return true;
	}
};

class LLWorldEnableBuyLand : public view_listener_t
{
	bool handleEvent(const LLSD& userdata)
	{
		bool new_value = LLViewerParcelMgr::getInstance()->canAgentBuyParcel(
								LLViewerParcelMgr::getInstance()->selectionEmpty()
									? LLViewerParcelMgr::getInstance()->getAgentParcel()
									: LLViewerParcelMgr::getInstance()->getParcelSelection()->getParcel(),
								false);
		return new_value;
	}
};

BOOL enable_buy_land(void*)
{
	return LLViewerParcelMgr::getInstance()->canAgentBuyParcel(
				LLViewerParcelMgr::getInstance()->getParcelSelection()->getParcel(), false);
}

void handle_buy_land()
{
	LLViewerParcelMgr* vpm = LLViewerParcelMgr::getInstance();
	if (vpm->selectionEmpty())
	{
		vpm->selectParcelAt(gAgent.getPositionGlobal());
	}
	vpm->startBuyLand();
}

class LLObjectAttachToAvatar : public view_listener_t
{
public:
	LLObjectAttachToAvatar(bool replace) : mReplace(replace) {}
	static void setObjectSelection(LLObjectSelectionHandle selection) { sObjectSelection = selection; }

private:
	bool handleEvent(const LLSD& userdata)
	{
		setObjectSelection(LLSelectMgr::getInstance()->getSelection());
		LLViewerObject* selectedObject = sObjectSelection->getFirstRootObject();
		if (selectedObject)
		{
			S32 index = userdata.asInteger();
			LLViewerJointAttachment* attachment_point = NULL;
			if (index > 0)
				attachment_point = get_if_there(gAgentAvatarp->mAttachmentPoints, index, (LLViewerJointAttachment*)NULL);

// [RLVa:KB] - Checked: 2010-09-28 (RLVa-1.2.1f) | Modified: RLVa-1.2.1f
			// RELEASE-RLVa: [SL-2.2.0] If 'index != 0' then the object will be "add attached" [see LLSelectMgr::sendAttach()]
			if ( (rlv_handler_t::isEnabled()) &&
				 ( ((!index) && (gRlvAttachmentLocks.hasLockedAttachmentPoint(RLV_LOCK_ANY))) ||		    // Can't wear on default
				   ((index) && ((RLV_WEAR_ADD & gRlvAttachmentLocks.canAttach(attachment_point)) == 0)) ||	// or non-attachable attachpt
				   (gRlvHandler.hasBehaviour(RLV_BHVR_REZ)) ) )											    // Attach on object == "Take"
			{
				setObjectSelection(NULL); // Clear the selection or it'll get stuck
				return true;
			}
// [/RLVa:KB]

			confirmReplaceAttachment(0, attachment_point);
		}
		return true;
	}

	static void onNearAttachObject(BOOL success, void *user_data);
	void confirmReplaceAttachment(S32 option, LLViewerJointAttachment* attachment_point);

	struct CallbackData
	{
		CallbackData(LLViewerJointAttachment* point, bool replace) : mAttachmentPoint(point), mReplace(replace) {}

		LLViewerJointAttachment*	mAttachmentPoint;
		bool						mReplace;
	};

protected:
	static LLObjectSelectionHandle sObjectSelection;
	bool mReplace;
};

LLObjectSelectionHandle LLObjectAttachToAvatar::sObjectSelection;

// static
void LLObjectAttachToAvatar::onNearAttachObject(BOOL success, void *user_data)
{
	if (!user_data) return;
	CallbackData* cb_data = static_cast<CallbackData*>(user_data);

	if (success)
	{
		const LLViewerJointAttachment *attachment = cb_data->mAttachmentPoint;
		
		U8 attachment_id = 0;
		if (attachment)
		{
			for (LLVOAvatar::attachment_map_t::const_iterator iter = gAgentAvatarp->mAttachmentPoints.begin();
				 iter != gAgentAvatarp->mAttachmentPoints.end(); ++iter)
			{
				if (iter->second == attachment)
				{
					attachment_id = iter->first;
					break;
				}
			}
		}
		else
		{
			// interpret 0 as "default location"
			attachment_id = 0;
		}
		LLSelectMgr::getInstance()->sendAttach(attachment_id, cb_data->mReplace);
	}		
	LLObjectAttachToAvatar::setObjectSelection(NULL);

	delete cb_data;
}

// static
void LLObjectAttachToAvatar::confirmReplaceAttachment(S32 option, LLViewerJointAttachment* attachment_point)
{
	if (option == 0/*YES*/)
	{
		LLViewerObject* selectedObject = LLSelectMgr::getInstance()->getSelection()->getFirstRootObject();
		if (selectedObject)
		{
			const F32 MIN_STOP_DISTANCE = 1.f;	// meters
			const F32 ARM_LENGTH = 0.5f;		// meters
			const F32 SCALE_FUDGE = 1.5f;

			F32 stop_distance = SCALE_FUDGE * selectedObject->getMaxScale() + ARM_LENGTH;
			if (stop_distance < MIN_STOP_DISTANCE)
			{
				stop_distance = MIN_STOP_DISTANCE;
			}

			LLVector3 walkToSpot = selectedObject->getPositionAgent();
			
			// make sure we stop in front of the object
			LLVector3 delta = walkToSpot - gAgent.getPositionAgent();
			delta.normVec();
			delta = delta * 0.5f;
			walkToSpot -= delta;

			// The callback will be called even if avatar fails to get close enough to the object, so we won't get a memory leak.
			CallbackData* user_data = new CallbackData(attachment_point, mReplace);
			gAgent.startAutoPilotGlobal(gAgent.getPosGlobalFromAgent(walkToSpot), "Attach", NULL, onNearAttachObject, user_data, stop_distance);
			gAgentCamera.clearFocusObject();
		}
	}
}

void callback_attachment_drop(const LLSD& notification, const LLSD& response)
{
	// Ensure user confirmed the drop
	S32 option = LLNotificationsUtil::getSelectedOption(notification, response);
	if (option != 0) return;

	// Called when the user clicked on an object attached to them
	// and selected "Drop".
	LLUUID object_id = notification["payload"]["object_id"].asUUID();
	LLViewerObject *object = gObjectList.findObject(object_id);
	
	if (!object)
	{
		llwarns << "handle_drop_attachment() - no object to drop" << llendl;
		return;
	}

	LLViewerObject *parent = (LLViewerObject*)object->getParent();
	while (parent)
	{
		if(parent->isAvatar())
		{
			break;
		}
		object = parent;
		parent = (LLViewerObject*)parent->getParent();
	}

	if (!object)
	{
		llwarns << "handle_detach() - no object to detach" << llendl;
		return;
	}

	if (object->isAvatar())
	{
		llwarns << "Trying to detach avatar from avatar." << llendl;
		return;
	}
	
	// reselect the object
	LLSelectMgr::getInstance()->selectObjectAndFamily(object);

	LLSelectMgr::getInstance()->sendDropAttachment();

	return;
}

class LLAttachmentDrop : public view_listener_t
{
	bool handleEvent(const LLSD& userdata)
	{
// [RLVa:KB] - Checked: 2010-03-15 (RLVa-1.2.0e) | Modified: RLVa-1.0.5
		if (rlv_handler_t::isEnabled())
		{
			if (gRlvAttachmentLocks.hasLockedAttachmentPoint(RLV_LOCK_REMOVE))
			{
				// NOTE: copy/paste of the code in enable_detach()
				LLObjectSelectionHandle hSelect = LLSelectMgr::getInstance()->getSelection();
				RlvSelectHasLockedAttach f;
				if ( (hSelect->isAttachment()) && (hSelect->getFirstRootNode(&f, FALSE) != NULL) )
					return true;
			}
			if (gRlvHandler.hasBehaviour(RLV_BHVR_REZ))
			{
				return true;
			}
		}
// [/RLVa:KB]

		LLSD payload;
		LLViewerObject *object = LLSelectMgr::getInstance()->getSelection()->getPrimaryObject();

		if (object) 
		{
			payload["object_id"] = object->getID();
		}
		else
		{
			llwarns << "Drop object not found" << llendl;
			return true;
		}

		LLNotificationsUtil::add("AttachmentDrop", LLSD(), payload, &callback_attachment_drop);
		return true;
	}
};

// called from avatar pie menu
class LLAttachmentDetachFromPoint : public view_listener_t
{
	bool handleEvent(const LLSD& user_data)
	{
		const LLViewerJointAttachment *attachment = get_if_there(gAgentAvatarp->mAttachmentPoints, user_data.asInteger(), (LLViewerJointAttachment*)NULL);
//		if (attachment->getNumObjects() > 0)
// [RLVa:KB] - Checked: 2010-03-04 (RLVa-1.2.0a) | Added: RLVa-1.2.0a
		if ( (attachment->getNumObjects() > 0) && ((!rlv_handler_t::isEnabled()) || (gRlvAttachmentLocks.canDetach(attachment))) )
// [/RLVa:KB]
		{
			gMessageSystem->newMessage("ObjectDetach");
			gMessageSystem->nextBlockFast(_PREHASH_AgentData);
			gMessageSystem->addUUIDFast(_PREHASH_AgentID, gAgent.getID() );
			gMessageSystem->addUUIDFast(_PREHASH_SessionID, gAgent.getSessionID());
			
			for (LLViewerJointAttachment::attachedobjs_vec_t::const_iterator iter = attachment->mAttachedObjects.begin();
				 iter != attachment->mAttachedObjects.end();
				 iter++)
			{
				LLViewerObject *attached_object = (*iter);
// [RLVa:KB] - Checked: 2010-03-04 (RLVa-1.2.0a) | Added: RLVa-1.2.0a
				if ( (rlv_handler_t::isEnabled()) && (gRlvAttachmentLocks.isLockedAttachment(attached_object)) )
					continue;
// [/RLVa:KB]
				gMessageSystem->nextBlockFast(_PREHASH_ObjectData);
				gMessageSystem->addU32Fast(_PREHASH_ObjectLocalID, attached_object->getLocalID());
			}
			gMessageSystem->sendReliable( gAgent.getRegionHost() );
		}
		return true;
	}
};

static bool onEnableAttachmentLabel(LLUICtrl* ctrl, const LLSD& data)
{
// [RLVa:KB] - Checked: 2010-09-28 (RLVa-1.2.1f) | Modified: RLVa-1.2.1f
	// RELEASE-RLVa: [SL-2.2.0] When attaching to a specific point the object will be "add attached" [see LLSelectMgr::sendAttach()]
	bool fRlvEnable = true;
// [/RLVa:KB]
	std::string label;
	LLMenuItemGL* menu = dynamic_cast<LLMenuItemGL*>(ctrl);
	if (menu)
	{
		const LLViewerJointAttachment *attachment = get_if_there(gAgentAvatarp->mAttachmentPoints, data["index"].asInteger(), (LLViewerJointAttachment*)NULL);
		if (attachment)
		{
			label = data["label"].asString();
			for (LLViewerJointAttachment::attachedobjs_vec_t::const_iterator attachment_iter = attachment->mAttachedObjects.begin();
				 attachment_iter != attachment->mAttachedObjects.end();
				 ++attachment_iter)
			{
				const LLViewerObject* attached_object = (*attachment_iter);
				if (attached_object)
				{
					LLViewerInventoryItem* itemp = gInventory.getItem(attached_object->getAttachmentItemID());
					if (itemp)
					{
						label += std::string(" (") + itemp->getName() + std::string(")");
						break;
					}
				}
			}
		}

// [RLVa:KB] - Checked: 2010-09-28 (RLVa-1.2.1f) | Modified: RLVa-1.2.1f
		if (rlv_handler_t::isEnabled())
			fRlvEnable = (!gRlvAttachmentLocks.isLockedAttachmentPoint(attachment, RLV_LOCK_ADD));
// [/RLVa:KB]

		menu->setLabel(label);
	}
//	return true;
// [RLVa:KB] - Checked: 2010-02-27 (RLVa-1.2.0a) | Added: RLVa-1.2.0a
	return fRlvEnable;
// [/RLVa:KB]
}

class LLAttachmentDetach : public view_listener_t
{
	bool handleEvent(const LLSD& userdata)
	{
		// Called when the user clicked on an object attached to them
		// and selected "Detach".
		LLViewerObject *object = LLSelectMgr::getInstance()->getSelection()->getPrimaryObject();
		if (!object)
		{
			llwarns << "handle_detach() - no object to detach" << llendl;
			return true;
		}

		LLViewerObject *parent = (LLViewerObject*)object->getParent();
		while (parent)
		{
			if(parent->isAvatar())
			{
				break;
			}
			object = parent;
			parent = (LLViewerObject*)parent->getParent();
		}

		if (!object)
		{
			llwarns << "handle_detach() - no object to detach" << llendl;
			return true;
		}

		if (object->isAvatar())
		{
			llwarns << "Trying to detach avatar from avatar." << llendl;
			return true;
		}

// [RLVa:KB] - Checked: 2010-03-15 (RLVa-1.2.0a) | Modified: RLVa-1.0.5
		// NOTE: copy/paste of the code in enable_detach()
		if ( (rlv_handler_t::isEnabled()) && (gRlvAttachmentLocks.hasLockedAttachmentPoint(RLV_LOCK_REMOVE)) )
		{
			LLObjectSelectionHandle hSelect = LLSelectMgr::getInstance()->getSelection();
			RlvSelectHasLockedAttach f;
			if ( (hSelect->isAttachment()) && (hSelect->getFirstRootNode(&f, FALSE) != NULL) )
				return true;
		}
// [/RLVa:KB]

		// The sendDetach() method works on the list of selected
		// objects.  Thus we need to clear the list, make sure it only
		// contains the object the user clicked, send the message,
		// then clear the list.
		// We use deselectAll to update the simulator's notion of what's
		// selected, and removeAll just to change things locally.
		//RN: I thought it was more useful to detach everything that was selected
		if (LLSelectMgr::getInstance()->getSelection()->isAttachment())
		{
			LLSelectMgr::getInstance()->sendDetach();
		}
		return true;
	}
};

//Adding an observer for a Jira 2422 and needs to be a fetch observer
//for Jira 3119
class LLWornItemFetchedObserver : public LLInventoryFetchItemsObserver
{
public:
	LLWornItemFetchedObserver(const LLUUID& worn_item_id) :
		LLInventoryFetchItemsObserver(worn_item_id)
	{}
	virtual ~LLWornItemFetchedObserver() {}

protected:
	virtual void done()
	{
		gMenuAttachmentSelf->buildDrawLabels();
		gInventory.removeObserver(this);
		delete this;
	}
};

// You can only drop items on parcels where you can build.
class LLAttachmentEnableDrop : public view_listener_t
{
	bool handleEvent(const LLSD& userdata)
	{
		BOOL can_build   = gAgent.isGodlike() || (LLViewerParcelMgr::getInstance()->allowAgentBuild());

		//Add an inventory observer to only allow dropping the newly attached item
		//once it exists in your inventory.  Look at Jira 2422.
		//-jwolk

		// A bug occurs when you wear/drop an item before it actively is added to your inventory
		// if this is the case (you're on a slow sim, etc.) a copy of the object,
		// well, a newly created object with the same properties, is placed
		// in your inventory.  Therefore, we disable the drop option until the
		// item is in your inventory

		LLViewerObject*              object         = LLSelectMgr::getInstance()->getSelection()->getPrimaryObject();
		LLViewerJointAttachment*     attachment     = NULL;
		LLInventoryItem*             item           = NULL;

		// Do not enable drop if all faces of object are not enabled
		if (object && LLSelectMgr::getInstance()->getSelection()->contains(object,SELECT_ALL_TES ))
		{
    		S32 attachmentID  = ATTACHMENT_ID_FROM_STATE(object->getState());
			attachment = get_if_there(gAgentAvatarp->mAttachmentPoints, attachmentID, (LLViewerJointAttachment*)NULL);

			if (attachment)
			{
				for (LLViewerJointAttachment::attachedobjs_vec_t::iterator attachment_iter = attachment->mAttachedObjects.begin();
					 attachment_iter != attachment->mAttachedObjects.end();
					 ++attachment_iter)
				{
					// make sure item is in your inventory (it could be a delayed attach message being sent from the sim)
					// so check to see if the item is in the inventory already
					item = gInventory.getItem((*attachment_iter)->getAttachmentItemID());
					if (!item)
					{
						// Item does not exist, make an observer to enable the pie menu 
						// when the item finishes fetching worst case scenario 
						// if a fetch is already out there (being sent from a slow sim)
						// we refetch and there are 2 fetches
						LLWornItemFetchedObserver* worn_item_fetched = new LLWornItemFetchedObserver((*attachment_iter)->getAttachmentItemID());		
						worn_item_fetched->startFetch();
						gInventory.addObserver(worn_item_fetched);
					}
				}
			}
		}
		
		//now check to make sure that the item is actually in the inventory before we enable dropping it
//		bool new_value = enable_detach() && can_build && item;
// [RLVa:KB] - Checked: 2010-03-24 (RLVa-1.0.0b) | Modified: RLVa-1.0.0b
		bool new_value = enable_detach() && can_build && item && (!gRlvHandler.hasBehaviour(RLV_BHVR_REZ));
// [/RLVa:KB]

		return new_value;
	}
};

BOOL enable_detach(const LLSD&)
{
	LLViewerObject* object = LLSelectMgr::getInstance()->getSelection()->getPrimaryObject();
	
	// Only enable detach if all faces of object are selected
	if (!object ||
		!object->isAttachment() ||
		!LLSelectMgr::getInstance()->getSelection()->contains(object,SELECT_ALL_TES ))
	{
		return FALSE;
	}

	// Find the avatar who owns this attachment
	LLViewerObject* avatar = object;
	while (avatar)
	{
		// ...if it's you, good to detach
		if (avatar->getID() == gAgent.getID())
		{
// [RLVa:KB] - Checked: 2010-03-15 (RLVa-1.2.0a) | Modified: RLVa-1.0.5
			// NOTE: this code is reused as-is in LLAttachmentDetach::handleEvent() and LLAttachmentDrop::handleEvent()
			//       so any changes here should be reflected there as well

			// RELEASE-RLVa: [SL-2.2.0] LLSelectMgr::sendDetach() and LLSelectMgr::sendDropAttachment() call sendListToRegions with
			//                          SEND_ONLY_ROOTS so we only need to examine the roots which saves us time
			if ( (rlv_handler_t::isEnabled()) && (gRlvAttachmentLocks.hasLockedAttachmentPoint(RLV_LOCK_REMOVE)) )
			{
				LLObjectSelectionHandle hSelect = LLSelectMgr::getInstance()->getSelection();
				RlvSelectHasLockedAttach f;
				if ( (hSelect->isAttachment()) && (hSelect->getFirstRootNode(&f, FALSE) != NULL) )
					return FALSE;
			}
// [/RLVa:KB]
			return TRUE;
		}

		avatar = (LLViewerObject*)avatar->getParent();
	}

	return FALSE;
}

class LLAttachmentEnableDetach : public view_listener_t
{
	bool handleEvent(const LLSD& userdata)
	{
		bool new_value = enable_detach();
		return new_value;
	}
};

// Used to tell if the selected object can be attached to your avatar.
//BOOL object_selected_and_point_valid()
// [RLVa:KB] - Checked: 2010-03-16 (RLVa-1.2.0a) | Added: RLVa-1.2.0a
BOOL object_selected_and_point_valid(const LLSD& sdParam)
// [/RLVa:KB]
{
// [RLVa:KB] - Checked: 2010-09-28 (RLVa-1.2.1f) | Modified: RLVa-1.2.1f
	if (rlv_handler_t::isEnabled())
	{
		if (!isAgentAvatarValid())
			return FALSE;

		// RELEASE-RLVa: [SL-2.2.0] Look at the caller graph for this function on every new release
		//   - object_is_wearable() => dead code [sdParam == 0 => default attach point => OK!]
		//   - enabler set up in LLVOAvatarSelf::buildMenus() => Rezzed prim / Put On / "Attach To" [sdParam == idxAttachPt]
		//   - "Object.EnableWear" enable => Rezzed prim / Put On / "Wear" or "Add" [sdParam blank]
		// RELEASE-RLVa: [SL-2.2.0] If 'idxAttachPt != 0' then the object will be "add attached" [see LLSelectMgr::sendAttach()]
		const LLViewerJointAttachment* pAttachPt = 
			get_if_there(gAgentAvatarp->mAttachmentPoints, sdParam.asInteger(), (LLViewerJointAttachment*)NULL);
		if ( ((!pAttachPt) && (gRlvAttachmentLocks.hasLockedAttachmentPoint(RLV_LOCK_ANY))) ||		// Can't wear on default attach point
			 ((pAttachPt) && ((RLV_WEAR_ADD & gRlvAttachmentLocks.canAttach(pAttachPt)) == 0)) ||	// or non-attachable attach point
			 (gRlvHandler.hasBehaviour(RLV_BHVR_REZ)) )												// Attach on object == "Take"
		{
			return FALSE;
		}
	}
// [/RLVa:KB]

	LLObjectSelectionHandle selection = LLSelectMgr::getInstance()->getSelection();
	for (LLObjectSelection::root_iterator iter = selection->root_begin();
		 iter != selection->root_end(); iter++)
	{
		LLSelectNode* node = *iter;
		LLViewerObject* object = node->getObject();
		LLViewerObject::const_child_list_t& child_list = object->getChildren();
		for (LLViewerObject::child_list_t::const_iterator iter = child_list.begin();
			 iter != child_list.end(); iter++)
		{
			LLViewerObject* child = *iter;
			if (child->isAvatar())
			{
				return FALSE;
			}
		}
	}

	return (selection->getRootObjectCount() == 1) && 
		(selection->getFirstRootObject()->getPCode() == LL_PCODE_VOLUME) && 
		selection->getFirstRootObject()->permYouOwner() &&
		selection->getFirstRootObject()->flagObjectMove() &&
		!selection->getFirstRootObject()->flagObjectPermanent() &&
		!((LLViewerObject*)selection->getFirstRootObject()->getRoot())->isAvatar() && 
		(selection->getFirstRootObject()->getNVPair("AssetContainer") == NULL);
}


// [RLVa:KB] - Checked: 2010-03-16 (RLVa-1.2.0a) | Added: RLVa-1.2.0a
/*
BOOL object_is_wearable()
{
//	if (!object_selected_and_point_valid())
	if (!object_selected_and_point_valid(LLSD(0)))
	{
		return FALSE;
	}
	if (sitting_on_selection())
	{
		return FALSE;
	}
	LLObjectSelectionHandle selection = LLSelectMgr::getInstance()->getSelection();
	for (LLObjectSelection::valid_root_iterator iter = LLSelectMgr::getInstance()->getSelection()->valid_root_begin();
		 iter != LLSelectMgr::getInstance()->getSelection()->valid_root_end(); iter++)
	{
		LLSelectNode* node = *iter;		
		if (node->mPermissions->getOwner() == gAgent.getID())
		{
			return TRUE;
		}
	}
	return FALSE;
}
*/
// [/RLVa:KB]

class LLAttachmentPointFilled : public view_listener_t
{
	bool handleEvent(const LLSD& user_data)
	{
		bool enable = false;
		LLVOAvatar::attachment_map_t::iterator found_it = gAgentAvatarp->mAttachmentPoints.find(user_data.asInteger());
		if (found_it != gAgentAvatarp->mAttachmentPoints.end())
		{
//			enable = found_it->second->getNumObjects() > 0;
// [RLVa:KB] - Checked: 2010-03-04 (RLVa-1.2.0a) | Added: RLVa-1.2.0a
			// Enable the option if there is at least one attachment on this attachment point that can be detached
			enable = (found_it->second->getNumObjects() > 0) && 
				((!rlv_handler_t::isEnabled()) || (gRlvAttachmentLocks.canDetach(found_it->second)));
// [/RLVa:KB]
		}
		return enable;
	}
};

class LLAvatarSendIM : public view_listener_t
{
	bool handleEvent(const LLSD& userdata)
	{
		LLVOAvatar* avatar = find_avatar_from_object( LLSelectMgr::getInstance()->getSelection()->getPrimaryObject() );
//		if(avatar)
// [RLVa:KB] - Checked: 2010-06-04 (RLVa-1.2.0d) | Added: RLVa-1.2.0d
		if ( (avatar) && (!gRlvHandler.hasBehaviour(RLV_BHVR_SHOWNAMES)) )
// [/RLVa:KB]
		{
			LLAvatarActions::startIM(avatar->getID());
		}
		return true;
	}
};

class LLAvatarCall : public view_listener_t
{
	bool handleEvent(const LLSD& userdata)
	{
		LLVOAvatar* avatar = find_avatar_from_object( LLSelectMgr::getInstance()->getSelection()->getPrimaryObject() );
//		if(avatar)
// [RLVa:KB] - Checked: 2010-06-04 (RLVa-1.2.0d) | Added: RLVa-1.2.0d
		if ( (avatar) && (!gRlvHandler.hasBehaviour(RLV_BHVR_SHOWNAMES)) )
// [/RLVa:KB]
		{
			LLAvatarActions::startCall(avatar->getID());
		}
		return true;
	}
};

// [RLVa:KB] - Checked: 2010-08-25 (RLVa-1.2.1b) | Added: RLVa-1.2.1b
bool enable_avatar_call()
{
	return (!gRlvHandler.hasBehaviour(RLV_BHVR_SHOWNAMES)) && (LLAvatarActions::canCall());
}
// [/RLVa:KB]

namespace
{
	struct QueueObjects : public LLSelectedObjectFunctor
	{
		BOOL scripted;
		BOOL modifiable;
		LLFloaterScriptQueue* mQueue;
		QueueObjects(LLFloaterScriptQueue* q) : mQueue(q), scripted(FALSE), modifiable(FALSE) {}
		virtual bool apply(LLViewerObject* obj)
		{
			scripted = obj->flagScripted();
			modifiable = obj->permModify();

			if( scripted && modifiable )
			{
				mQueue->addObject(obj->getID());
				return false;
			}
			else
			{
				return true; // fail: stop applying
			}
		}
	};
}

void queue_actions(LLFloaterScriptQueue* q, const std::string& msg)
{
	QueueObjects func(q);
	LLSelectMgr *mgr = LLSelectMgr::getInstance();
	LLObjectSelectionHandle selectHandle = mgr->getSelection();
	bool fail = selectHandle->applyToObjects(&func);
	if(fail)
	{
		if ( !func.scripted )
		{
			std::string noscriptmsg = std::string("Cannot") + msg + "SelectObjectsNoScripts";
			LLNotificationsUtil::add(noscriptmsg);
		}
		else if ( !func.modifiable )
		{
			std::string nomodmsg = std::string("Cannot") + msg + "SelectObjectsNoPermission";
			LLNotificationsUtil::add(nomodmsg);
		}
		else
		{
			llerrs << "Bad logic." << llendl;
		}
	}
	else
	{
		if (!q->start())
		{
			llwarns << "Unexpected script compile failure." << llendl;
		}
	}
}

class LLToolsSelectedScriptAction : public view_listener_t
{
	bool handleEvent(const LLSD& userdata)
	{
// [RLVa:KB] - Checked: 2010-04-19 (RLVa-1.2.0f) | Modified: RLVa-1.0.5a
		// We'll allow resetting the scripts of objects on a non-attachable attach point since they wouldn't be able to circumvent anything
		if ( (rlv_handler_t::isEnabled()) && (gRlvAttachmentLocks.hasLockedAttachmentPoint(RLV_LOCK_REMOVE)) )
		{
			LLObjectSelectionHandle hSel = LLSelectMgr::getInstance()->getSelection();
			RlvSelectHasLockedAttach f;
			if ( (hSel->isAttachment()) && (hSel->getFirstNode(&f) != NULL) )
				return true;
		}
// [/RLVa:KB]

		std::string action = userdata.asString();
		bool mono = false;
		std::string msg, name;
		std::string title;
		if (action == "compile mono")
		{
			name = "compile_queue";
			mono = true;
			msg = "Recompile";
			title = LLTrans::getString("CompileQueueTitle");
		}
		if (action == "compile lsl")
		{
			name = "compile_queue";
			msg = "Recompile";
			title = LLTrans::getString("CompileQueueTitle");
		}
		else if (action == "reset")
		{
			name = "reset_queue";
			msg = "Reset";
			title = LLTrans::getString("ResetQueueTitle");
		}
		else if (action == "start")
		{
			name = "start_queue";
			msg = "SetRunning";
			title = LLTrans::getString("RunQueueTitle");
		}
		else if (action == "stop")
		{
			name = "stop_queue";
			msg = "SetRunningNot";
			title = LLTrans::getString("NotRunQueueTitle");
		}
		// <FS> Delete scripts
		else if (action == "delete")
		{
			name = "delete_queue";
			msg = "delete";
			title = LLTrans::getString("DeleteQueueTitle");
		}
		// </FS> Delete scripts
		LLUUID id; id.generate();
		
		LLFloaterScriptQueue* queue =LLFloaterReg::getTypedInstance<LLFloaterScriptQueue>(name, LLSD(id));
		if (queue)
		{
			queue->setMono(mono);
			queue_actions(queue, msg);
			queue->setTitle(title);
		}
		else
		{
			llwarns << "Failed to generate LLFloaterScriptQueue with action: " << action << llendl;
		}
		return true;
	}
};

void handle_selected_texture_info(void*)
{
	for (LLObjectSelection::valid_iterator iter = LLSelectMgr::getInstance()->getSelection()->valid_begin();
   		iter != LLSelectMgr::getInstance()->getSelection()->valid_end(); iter++)
	{
		LLSelectNode* node = *iter;
	   	
   		std::string msg;
   		msg.assign("Texture info for: ");
   		msg.append(node->mName);

		LLSD args;
		args["MESSAGE"] = msg;
		// LLNotificationsUtil::add("SystemMessage", args);
		LLNotificationsUtil::add("SystemMessageTip", args);	// <FS:Zi> use chat, not toasts
	   
   		U8 te_count = node->getObject()->getNumTEs();
   		// map from texture ID to list of faces using it
   		typedef std::map< LLUUID, std::vector<U8> > map_t;
   		map_t faces_per_texture;
   		for (U8 i = 0; i < te_count; i++)
   		{
   			if (!node->isTESelected(i)) continue;
	   
   			LLViewerTexture* img = node->getObject()->getTEImage(i);
   			LLUUID image_id = img->getID();
   			faces_per_texture[image_id].push_back(i);
   		}
   		// Per-texture, dump which faces are using it.
   		map_t::iterator it;
   		for (it = faces_per_texture.begin(); it != faces_per_texture.end(); ++it)
   		{
   			LLUUID image_id = it->first;
   			U8 te = it->second[0];
   			LLViewerTexture* img = node->getObject()->getTEImage(te);
   			S32 height = img->getHeight();
   			S32 width = img->getWidth();
   			S32 components = img->getComponents();
   			msg = llformat("%dx%d %s on face ",
   								width,
   								height,
   								(components == 4 ? "alpha" : "opaque"));
   			for (U8 i = 0; i < it->second.size(); ++i)
   			{
   				msg.append( llformat("%d ", (S32)(it->second[i])));
   			}

			LLSD args;
			args["MESSAGE"] = msg;
			// LLNotificationsUtil::add("SystemMessage", args);
			LLNotificationsUtil::add("SystemMessageTip", args);	// <FS:Zi> use chat, not toasts
   		}
	}
}

void handle_test_male(void*)
{
// [RLVa:KB] - Checked: 2010-03-19 (RLVa-1.2.0c) | Modified: RLVa-1.2.0a
	// TODO-RLVa: [RLVa-1.2.1] Is there any reason to still block this?
	if ( (rlv_handler_t::isEnabled()) && 
		 ((gRlvAttachmentLocks.hasLockedAttachmentPoint(RLV_LOCK_ANY)) || (gRlvWearableLocks.hasLockedWearableType(RLV_LOCK_ANY))) )
	{
		return;
	}
// [/RLVa:KB]

	LLAppearanceMgr::instance().wearOutfitByName("Male Shape & Outfit");
	//gGestureList.requestResetFromServer( TRUE );
}

void handle_test_female(void*)
{
// [RLVa:KB] - Checked: 2010-03-19 (RLVa-1.2.0c) | Modified: RLVa-1.2.0a
	// TODO-RLVa: [RLVa-1.2.1] Is there any reason to still block this?
	if ( (rlv_handler_t::isEnabled()) && 
		 ((gRlvAttachmentLocks.hasLockedAttachmentPoint(RLV_LOCK_ANY)) || (gRlvWearableLocks.hasLockedWearableType(RLV_LOCK_ANY))) )
	{
		return;
	}
// [/RLVa:KB]

	LLAppearanceMgr::instance().wearOutfitByName("Female Shape & Outfit");
	//gGestureList.requestResetFromServer( FALSE );
}

void handle_dump_attachments(void*)
{
	if(!isAgentAvatarValid()) return;

	for (LLVOAvatar::attachment_map_t::iterator iter = gAgentAvatarp->mAttachmentPoints.begin(); 
		 iter != gAgentAvatarp->mAttachmentPoints.end(); )
	{
		LLVOAvatar::attachment_map_t::iterator curiter = iter++;
		LLViewerJointAttachment* attachment = curiter->second;
		S32 key = curiter->first;
		for (LLViewerJointAttachment::attachedobjs_vec_t::iterator attachment_iter = attachment->mAttachedObjects.begin();
			 attachment_iter != attachment->mAttachedObjects.end();
			 ++attachment_iter)
		{
			LLViewerObject *attached_object = (*attachment_iter);
			BOOL visible = (attached_object != NULL &&
							attached_object->mDrawable.notNull() && 
							!attached_object->mDrawable->isRenderType(0));
			LLVector3 pos;
			if (visible) pos = attached_object->mDrawable->getPosition();
			llinfos << "ATTACHMENT " << key << ": item_id=" << attached_object->getAttachmentItemID()
					<< (attached_object ? " present " : " absent ")
					<< (visible ? "visible " : "invisible ")
					<<  " at " << pos
					<< " and " << (visible ? attached_object->getPosition() : LLVector3::zero)
					<< llendl;
		}
	}
}


// these are used in the gl menus to set control values, generically.
class LLToggleControl : public view_listener_t
{
	bool handleEvent(const LLSD& userdata)
	{
		std::string control_name = userdata.asString();
		BOOL checked = gSavedSettings.getBOOL( control_name );
		gSavedSettings.setBOOL( control_name, !checked );
		return true;
	}
};

class LLCheckControl : public view_listener_t
{
	bool handleEvent( const LLSD& userdata)
	{
		std::string callback_data = userdata.asString();
		bool new_value = gSavedSettings.getBOOL(callback_data);
		return new_value;
	}
};

// <FS:Ansariel> Reset to default control
class FSResetControl : public view_listener_t
{
	bool handleEvent( const LLSD& userdata)
	{
		std::string callback_data = userdata.asString();
		gSavedSettings.getControl(callback_data)->resetToDefault(true);
		return true;
	}
};
class FSResetPerAccountControl : public view_listener_t
{
	bool handleEvent( const LLSD& userdata)
	{
		std::string callback_data = userdata.asString();
		gSavedPerAccountSettings.getControl(callback_data)->resetToDefault(true);
		return true;
	}
};
// </FS:Ansariel> Reset to default control

// not so generic

class LLAdvancedCheckRenderShadowOption: public view_listener_t
{
	bool handleEvent(const LLSD& userdata)
	{
		std::string control_name = userdata.asString();
		S32 current_shadow_level = gSavedSettings.getS32(control_name);
		if (current_shadow_level == 0) // is off
		{
			return false;
		}
		else // is on
		{
			return true;
		}
	}
};

class LLAdvancedClickRenderShadowOption: public view_listener_t
{
	bool handleEvent(const LLSD& userdata)
	{
		std::string control_name = userdata.asString();
		S32 current_shadow_level = gSavedSettings.getS32(control_name);
		if (current_shadow_level == 0) // upgrade to level 2
		{
			gSavedSettings.setS32(control_name, 2);
		}
		else // downgrade to level 0
		{
			gSavedSettings.setS32(control_name, 0);
		}
		return true;
	}
};

//[FIX FIRE-1927 - enable DoubleClickTeleport shortcut : SJ]
class LLAdvancedToggleDoubleClickTeleport: public view_listener_t
{
	bool handleEvent(const LLSD& userdata)
	{
		
		BOOL checked = gSavedSettings.getBOOL( "DoubleClickTeleport" );
		if (checked)
		{
		   gSavedSettings.setBOOL( "DoubleClickTeleport", false );
		}
		else
		{
           gSavedSettings.setBOOL( "DoubleClickTeleport", true );
		   gSavedSettings.setBOOL( "DoubleClickAutoPilot", false );
		}
		return true;
	}
};
void menu_toggle_attached_lights(void* user_data)
{
	LLPipeline::sRenderAttachedLights = gSavedSettings.getBOOL("RenderAttachedLights");
}

void menu_toggle_attached_particles(void* user_data)
{
	LLPipeline::sRenderAttachedParticles = gSavedSettings.getBOOL("RenderAttachedParticles");
}

class LLAdvancedHandleAttachedLightParticles: public view_listener_t
{
	bool handleEvent(const LLSD& userdata)
	{
		std::string control_name = userdata.asString();

		// toggle the control
		gSavedSettings.setBOOL(control_name,
				       !gSavedSettings.getBOOL(control_name));

		// update internal flags
		if (control_name == "RenderAttachedLights")
		{
			menu_toggle_attached_lights(NULL);
		}
		else if (control_name == "RenderAttachedParticles")
		{
			menu_toggle_attached_particles(NULL);
		}
		return true;
	}
};

class LLSomethingSelected : public view_listener_t
{
	bool handleEvent(const LLSD& userdata)
	{
		bool new_value = !(LLSelectMgr::getInstance()->getSelection()->isEmpty());
		return new_value;
	}
};

class LLSomethingSelectedNoHUD : public view_listener_t
{
	bool handleEvent(const LLSD& userdata)
	{
		LLObjectSelectionHandle selection = LLSelectMgr::getInstance()->getSelection();
		bool new_value = !(selection->isEmpty()) && !(selection->getSelectType() == SELECT_TYPE_HUD);
		return new_value;
	}
};

static bool is_editable_selected()
{
// [RLVa:KB] - Checked: 2010-09-28 (RLVa-1.2.1f) | Modified: RLVa-1.0.5a
	// RELEASE-RLVa: [SL-2.2.0] Check that this still isn't called by anything but script actions in the Build menu
	if ( (rlv_handler_t::isEnabled()) && (gRlvAttachmentLocks.hasLockedAttachmentPoint(RLV_LOCK_REMOVE)) )
	{
		LLObjectSelectionHandle hSelection = LLSelectMgr::getInstance()->getSelection();

		// NOTE: this is called for 5 different menu items so we'll trade accuracy for efficiency and only
		//       examine root nodes (LLToolsSelectedScriptAction::handleEvent() will catch what we miss)
		RlvSelectHasLockedAttach f;
		if ( (hSelection->isAttachment()) && (hSelection->getFirstRootNode(&f)) )
		{
			return false;
		}
	}
// [/RLVa:KB]

	return (LLSelectMgr::getInstance()->getSelection()->getFirstEditableObject() != NULL);
}

class LLEditableSelected : public view_listener_t
{
	bool handleEvent(const LLSD& userdata)
	{
		return is_editable_selected();
	}
};

class LLEditableSelectedMono : public view_listener_t
{
	bool handleEvent(const LLSD& userdata)
	{
		bool new_value = false;
		LLViewerRegion* region = gAgent.getRegion();
		if(region && gMenuHolder)
		{
			bool have_cap = (! region->getCapability("UpdateScriptTask").empty());
			new_value = is_editable_selected() && have_cap;
		}
		return new_value;
	}
};

bool enable_object_take_copy()
{
	bool all_valid = false;
	if (LLSelectMgr::getInstance())
	{
		if (!LLSelectMgr::getInstance()->getSelection()->isEmpty())
		{
		all_valid = true;
#ifndef HACKED_GODLIKE_VIEWER
# ifdef TOGGLE_HACKED_GODLIKE_VIEWER
		if (!LLGridManager::getInstance()->isInSLBeta()
            || !gAgent.isGodlike())
# endif
		{
			struct f : public LLSelectedObjectFunctor
			{
				virtual bool apply(LLViewerObject* obj)
				{
//					return (!obj->permCopy() || obj->isAttachment());
// [RLVa:KB] - Checked: 2010-04-01 (RLVa-1.2.0c) | Modified: RLVa-1.0.0g
					return (!obj->permCopy() || obj->isAttachment()) || 
						( (gRlvHandler.hasBehaviour(RLV_BHVR_UNSIT)) && (isAgentAvatarValid()) && (gAgentAvatarp->getRoot() == obj) );
// [/RLVa:KB]
				}
			} func;
			const bool firstonly = true;
			bool any_invalid = LLSelectMgr::getInstance()->getSelection()->applyToRootObjects(&func, firstonly);
			all_valid = !any_invalid;
		}
#endif // HACKED_GODLIKE_VIEWER
		}
	}

	return all_valid;
}


class LLHasAsset : public LLInventoryCollectFunctor
{
public:
	LLHasAsset(const LLUUID& id) : mAssetID(id), mHasAsset(FALSE) {}
	virtual ~LLHasAsset() {}
	virtual bool operator()(LLInventoryCategory* cat,
							LLInventoryItem* item);
	BOOL hasAsset() const { return mHasAsset; }

protected:
	LLUUID mAssetID;
	BOOL mHasAsset;
};

bool LLHasAsset::operator()(LLInventoryCategory* cat,
							LLInventoryItem* item)
{
	if(item && item->getAssetUUID() == mAssetID)
	{
		mHasAsset = TRUE;
	}
	return FALSE;
}

<<<<<<< HEAD
BOOL enable_save_into_inventory(void*)
{
	// *TODO: clean this up
	// find the last root
	LLSelectNode* last_node = NULL;
	for (LLObjectSelection::root_iterator iter = LLSelectMgr::getInstance()->getSelection()->root_begin();
		 iter != LLSelectMgr::getInstance()->getSelection()->root_end(); iter++)
	{
		last_node = *iter;
	}

#ifdef HACKED_GODLIKE_VIEWER
	return TRUE;
#else
# ifdef TOGGLE_HACKED_GODLIKE_VIEWER
	if (LLGridManager::getInstance()->isInSLBeta()
        && gAgent.isGodlike())
	{
		return TRUE;
	}
# endif
	// check all pre-req's for save into inventory.
	if(last_node && last_node->mValid && !last_node->mItemID.isNull()
	   && (last_node->mPermissions->getOwner() == gAgent.getID())
	   && (gInventory.getItem(last_node->mItemID) != NULL))
	{
		LLViewerObject* obj = last_node->getObject();
		if( obj && !obj->isAttachment() )
		{
			return TRUE;
		}
	}
	return FALSE;
#endif
}

class LLToolsEnableSaveToInventory : public view_listener_t
{
	bool handleEvent(const LLSD& userdata)
	{
		bool new_value = enable_save_into_inventory(NULL);
		return new_value;
	}
};
=======
>>>>>>> cc15a08a

BOOL enable_save_into_task_inventory(void*)
{
	LLSelectNode* node = LLSelectMgr::getInstance()->getSelection()->getFirstRootNode();
	if(node && (node->mValid) && (!node->mFromTaskID.isNull()))
	{
		// *TODO: check to see if the fromtaskid object exists.
		LLViewerObject* obj = node->getObject();
		if( obj && !obj->isAttachment() )
		{
			return TRUE;
		}
	}
	return FALSE;
}

class LLToolsEnableSaveToObjectInventory : public view_listener_t
{
	bool handleEvent(const LLSD& userdata)
	{
		bool new_value = enable_save_into_task_inventory(NULL);
		return new_value;
	}
};

class LLToggleHowTo : public view_listener_t
{
	bool handleEvent(const LLSD& userdata)
	{
		LLFloaterWebContent::Params p;
		std::string url = gSavedSettings.getString("HowToHelpURL");
		p.url = LLWeb::expandURLSubstitutions(url, LLSD());
		p.show_chrome = false;
		p.target = "__help_how_to";
		p.show_page_title = false;
		p.preferred_media_size = LLRect(0, 460, 335, 0);

		LLFloaterReg::toggleInstanceOrBringToFront("how_to", p);
		return true;
	}
};

class LLViewEnableMouselook : public view_listener_t
{
	bool handleEvent(const LLSD& userdata)
	{
		// You can't go directly from customize avatar to mouselook.
		// TODO: write code with appropriate dialogs to handle this transition.
		bool new_value = (CAMERA_MODE_CUSTOMIZE_AVATAR != gAgentCamera.getCameraMode() && !gSavedSettings.getBOOL("FreezeTime"));
		return new_value;
	}
};

class LLToolsEnableToolNotPie : public view_listener_t
{
	bool handleEvent(const LLSD& userdata)
	{
		bool new_value = ( LLToolMgr::getInstance()->getBaseTool() != LLToolPie::getInstance() );
		return new_value;
	}
};

class LLWorldEnableCreateLandmark : public view_listener_t
{
	bool handleEvent(const LLSD& userdata)
	{
//		return !LLLandmarkActions::landmarkAlreadyExists();
// [RLVa:KB] - Checked: 2010-09-28 (RLVa-1.4.5) | Added: RLVa-1.2.1
		return (!LLLandmarkActions::landmarkAlreadyExists()) && (!gRlvHandler.hasBehaviour(RLV_BHVR_SHOWLOC));
// [/RLVa:KB]
	}
};

class LLWorldEnableSetHomeLocation : public view_listener_t
{
	bool handleEvent(const LLSD& userdata)
	{
		bool new_value = gAgent.isGodlike() || 
			(gAgent.getRegion() && gAgent.getRegion()->getAllowSetHome());
		return new_value;
	}
};

class LLWorldEnableTeleportHome : public view_listener_t
{
	bool handleEvent(const LLSD& userdata)
	{
		LLViewerRegion* regionp = gAgent.getRegion();
		bool agent_on_prelude = (regionp && regionp->isPrelude());
		bool enable_teleport_home = gAgent.isGodlike() || !agent_on_prelude;
// [RLVa:KB] - Checked: 2010-09-28 (RLVa-1.2.1f) | Modified: RLVa-1.2.1f
		enable_teleport_home &= 
			(!rlv_handler_t::isEnabled()) || ((!gRlvHandler.hasBehaviour(RLV_BHVR_TPLM)) && (!gRlvHandler.hasBehaviour(RLV_BHVR_TPLOC)));
// [/RLVa:KB]
		return enable_teleport_home;
	}
};

BOOL enable_god_full(void*)
{
	return gAgent.getGodLevel() >= GOD_FULL;
}

BOOL enable_god_liaison(void*)
{
	return gAgent.getGodLevel() >= GOD_LIAISON;
}

bool is_god_customer_service()
{
	return gAgent.getGodLevel() >= GOD_CUSTOMER_SERVICE;
}

BOOL enable_god_basic(void*)
{
	return gAgent.getGodLevel() > GOD_NOT;
}


void toggle_show_xui_names(void *)
{
	gSavedSettings.setBOOL("DebugShowXUINames", !gSavedSettings.getBOOL("DebugShowXUINames"));
}

BOOL check_show_xui_names(void *)
{
	return gSavedSettings.getBOOL("DebugShowXUINames");
}

// <FS:Ansariel> FIRE-304: Option to exclude group owned objects
class FSToolSelectIncludeGroupOwned : public view_listener_t
{
	bool handleEvent(const LLSD& userdata)
	{
		BOOL cur_val = gSavedSettings.getBOOL("FSSelectIncludeGroupOwned");

		gSavedSettings.setBOOL("FSSelectIncludeGroupOwned", ! cur_val );

		return true;
	}
};
// </FS:Ansariel>

// <FS:CR> Resync Animations
class FSToolsResyncAnimations : public view_listener_t
{
	bool handleEvent(const LLSD& userdata)
	{
		for (U32 i = 0; i < gObjectList.getNumObjects(); i++)
		{
			LLViewerObject* object = gObjectList.getObject(i);
			if (object &&
				object->isAvatar())
			{
				LLVOAvatar* avatarp = (LLVOAvatar*)object;
				if (avatarp)
				{
					for (LLVOAvatar::AnimIterator anim_it = avatarp->mPlayingAnimations.begin();
						 anim_it != avatarp->mPlayingAnimations.end();
						 anim_it++)
					{
						avatarp->stopMotion(anim_it->first, TRUE);
						avatarp->startMotion(anim_it->first);
					}
				}
			}
		}
		return true;
	}
};
// </FS:CR>

class LLToolsSelectOnlyMyObjects : public view_listener_t
{
	bool handleEvent(const LLSD& userdata)
	{
		BOOL cur_val = gSavedSettings.getBOOL("SelectOwnedOnly");

		gSavedSettings.setBOOL("SelectOwnedOnly", ! cur_val );

		return true;
	}
};

class LLToolsSelectOnlyMovableObjects : public view_listener_t
{
	bool handleEvent(const LLSD& userdata)
	{
		BOOL cur_val = gSavedSettings.getBOOL("SelectMovableOnly");

		gSavedSettings.setBOOL("SelectMovableOnly", ! cur_val );

		return true;
	}
};

class LLToolsSelectBySurrounding : public view_listener_t
{
	bool handleEvent(const LLSD& userdata)
	{
		LLSelectMgr::sRectSelectInclusive = !LLSelectMgr::sRectSelectInclusive;

		gSavedSettings.setBOOL("RectangleSelectInclusive", LLSelectMgr::sRectSelectInclusive);
		return true;
	}
};

class LLToolsShowHiddenSelection : public view_listener_t
{
	bool handleEvent(const LLSD& userdata)
	{
		// TomY TODO Merge these
		LLSelectMgr::sRenderHiddenSelections = !LLSelectMgr::sRenderHiddenSelections;

		gSavedSettings.setBOOL("RenderHiddenSelections", LLSelectMgr::sRenderHiddenSelections);
		return true;
	}
};

class LLToolsShowSelectionLightRadius : public view_listener_t
{
	bool handleEvent(const LLSD& userdata)
	{
		// TomY TODO merge these
		LLSelectMgr::sRenderLightRadius = !LLSelectMgr::sRenderLightRadius;

		gSavedSettings.setBOOL("RenderLightRadius", LLSelectMgr::sRenderLightRadius);
		return true;
	}
};

class LLToolsEditLinkedParts : public view_listener_t
{
	bool handleEvent(const LLSD& userdata)
	{
		BOOL select_individuals = !gSavedSettings.getBOOL("EditLinkedParts");
		gSavedSettings.setBOOL( "EditLinkedParts", select_individuals );
		if (select_individuals)
		{
			LLSelectMgr::getInstance()->demoteSelectionToIndividuals();
		}
		else
		{
			LLSelectMgr::getInstance()->promoteSelectionToRoot();
		}
		return true;
	}
};

void reload_vertex_shader(void *)
{
	//THIS WOULD BE AN AWESOME PLACE TO RELOAD SHADERS... just a thought	- DaveP
}

void handle_dump_avatar_local_textures(void*)
{
	gAgentAvatarp->dumpLocalTextures();
}

void handle_dump_timers()
{
	LLFastTimer::dumpCurTimes();
}

void handle_debug_avatar_textures(void*)
{
	LLViewerObject* objectp = LLSelectMgr::getInstance()->getSelection()->getPrimaryObject();
	if (objectp)
	{
		LLFloaterReg::showInstance( "avatar_textures", LLSD(objectp->getID()) );
	}
}

void handle_grab_baked_texture(void* data)
{
	EBakedTextureIndex baked_tex_index = (EBakedTextureIndex)((intptr_t)data);
	if (!isAgentAvatarValid()) return;

	const LLUUID& asset_id = gAgentAvatarp->grabBakedTexture(baked_tex_index);
	LL_INFOS("texture") << "Adding baked texture " << asset_id << " to inventory." << llendl;
	LLAssetType::EType asset_type = LLAssetType::AT_TEXTURE;
	LLInventoryType::EType inv_type = LLInventoryType::IT_TEXTURE;
	const LLUUID folder_id = gInventory.findCategoryUUIDForType(LLFolderType::assetTypeToFolderType(asset_type));
	if(folder_id.notNull())
	{
		std::string name;
		name = "Baked " + LLVOAvatarDictionary::getInstance()->getBakedTexture(baked_tex_index)->mNameCapitalized + " Texture";

		LLUUID item_id;
		item_id.generate();
		LLPermissions perm;
		perm.init(gAgentID,
				  gAgentID,
				  LLUUID::null,
				  LLUUID::null);
		U32 next_owner_perm = PERM_MOVE | PERM_TRANSFER;
		perm.initMasks(PERM_ALL,
					   PERM_ALL,
					   PERM_NONE,
					   PERM_NONE,
					   next_owner_perm);
		time_t creation_date_now = time_corrected();
		LLPointer<LLViewerInventoryItem> item
			= new LLViewerInventoryItem(item_id,
										folder_id,
										perm,
										asset_id,
										asset_type,
										inv_type,
										name,
										LLStringUtil::null,
										LLSaleInfo::DEFAULT,
										LLInventoryItemFlags::II_FLAGS_NONE,
										creation_date_now);

		item->updateServer(TRUE);
		gInventory.updateItem(item);
		gInventory.notifyObservers();

		// Show the preview panel for textures to let
		// user know that the image is now in inventory.
		LLInventoryPanel *active_panel = LLInventoryPanel::getActiveInventoryPanel();
		if(active_panel)
		{
			LLFocusableElement* focus_ctrl = gFocusMgr.getKeyboardFocus();

			active_panel->setSelection(item_id, TAKE_FOCUS_NO);
			active_panel->openSelected();
			//LLFloaterInventory::dumpSelectionInformation((void*)view);
			// restore keyboard focus
			gFocusMgr.setKeyboardFocus(focus_ctrl);
		}
	}
	else
	{
		llwarns << "Can't find a folder to put it in" << llendl;
	}
}

BOOL enable_grab_baked_texture(void* data)
{
	EBakedTextureIndex index = (EBakedTextureIndex)((intptr_t)data);
	if (isAgentAvatarValid())
	{
		return gAgentAvatarp->canGrabBakedTexture(index);
	}
	return FALSE;
}

// Returns a pointer to the avatar give the UUID of the avatar OR of an attachment the avatar is wearing.
// Returns NULL on failure.
LLVOAvatar* find_avatar_from_object( LLViewerObject* object )
{
	if (object)
	{
		if( object->isAttachment() )
		{
			do
			{
				object = (LLViewerObject*) object->getParent();
			}
			while( object && !object->isAvatar() );
		}
		else if( !object->isAvatar() )
		{
			object = NULL;
		}
	}

	return (LLVOAvatar*) object;
}


// Returns a pointer to the avatar give the UUID of the avatar OR of an attachment the avatar is wearing.
// Returns NULL on failure.
LLVOAvatar* find_avatar_from_object( const LLUUID& object_id )
{
	return find_avatar_from_object( gObjectList.findObject(object_id) );
}


void handle_disconnect_viewer(void *)
{
	LLAppViewer::instance()->forceDisconnect(LLTrans::getString("TestingDisconnect"));
}

void force_error_breakpoint(void *)
{
    LLAppViewer::instance()->forceErrorBreakpoint();
}

void force_error_llerror(void *)
{
    LLAppViewer::instance()->forceErrorLLError();
}

void force_error_bad_memory_access(void *)
{
    LLAppViewer::instance()->forceErrorBadMemoryAccess();
}

void force_error_infinite_loop(void *)
{
    LLAppViewer::instance()->forceErrorInfiniteLoop();
}

void force_error_software_exception(void *)
{
    LLAppViewer::instance()->forceErrorSoftwareException();
}

void force_error_driver_crash(void *)
{
    LLAppViewer::instance()->forceErrorDriverCrash();
}

class LLToolsUseSelectionForGrid : public view_listener_t
{
	bool handleEvent(const LLSD& userdata)
	{
		LLSelectMgr::getInstance()->clearGridObjects();
		struct f : public LLSelectedObjectFunctor
		{
			virtual bool apply(LLViewerObject* objectp)
			{
				LLSelectMgr::getInstance()->addGridObject(objectp);
				return true;
			}
		} func;
		LLSelectMgr::getInstance()->getSelection()->applyToRootObjects(&func);
		LLSelectMgr::getInstance()->setGridMode(GRID_MODE_REF_OBJECT);
		LLFloaterTools::setGridMode((S32)GRID_MODE_REF_OBJECT);
		return true;
	}
};

void handle_test_load_url(void*)
{
	LLWeb::loadURL("");
	LLWeb::loadURL("hacker://www.google.com/");
	LLWeb::loadURL("http");
	LLWeb::loadURL("http://www.google.com/");
}

//
// LLViewerMenuHolderGL
//
static LLDefaultChildRegistry::Register<LLViewerMenuHolderGL> r("menu_holder");

LLViewerMenuHolderGL::LLViewerMenuHolderGL(const LLViewerMenuHolderGL::Params& p)
: LLMenuHolderGL(p)
{}

BOOL LLViewerMenuHolderGL::hideMenus()
{
	BOOL handled = FALSE;
	
	if (LLMenuHolderGL::hideMenus())
	{
		LLToolPie::instance().blockClickToWalk();
		handled = TRUE;
	}

	// drop pie menu selection
	mParcelSelection = NULL;
	mObjectSelection = NULL;

	if (gMenuBarView)
	{
		gMenuBarView->clearHoverItem();
		gMenuBarView->resetMenuTrigger();
	}

	return handled;
}

void LLViewerMenuHolderGL::setParcelSelection(LLSafeHandle<LLParcelSelection> selection) 
{ 
	mParcelSelection = selection; 
}

void LLViewerMenuHolderGL::setObjectSelection(LLSafeHandle<LLObjectSelection> selection) 
{ 
	mObjectSelection = selection; 
}


const LLRect LLViewerMenuHolderGL::getMenuRect() const
{
	return LLRect(0, getRect().getHeight() - MENU_BAR_HEIGHT, getRect().getWidth(), STATUS_BAR_HEIGHT);
}

void handle_save_to_xml(void*)
{
	LLFloater* frontmost = gFloaterView->getFrontmost();
	if (!frontmost)
	{
        LLNotificationsUtil::add("NoFrontmostFloater");
		return;
	}

	std::string default_name = "floater_";
	default_name += frontmost->getTitle();
	default_name += ".xml";

	LLStringUtil::toLower(default_name);
	LLStringUtil::replaceChar(default_name, ' ', '_');
	LLStringUtil::replaceChar(default_name, '/', '_');
	LLStringUtil::replaceChar(default_name, ':', '_');
	LLStringUtil::replaceChar(default_name, '"', '_');

	LLFilePicker& picker = LLFilePicker::instance();
	if (picker.getSaveFile(LLFilePicker::FFSAVE_XML, default_name))
	{
		std::string filename = picker.getFirstFile();
		LLUICtrlFactory::getInstance()->saveToXML(frontmost, filename);
	}
}

void handle_load_from_xml(void*)
{
	LLFilePicker& picker = LLFilePicker::instance();
	if (picker.getOpenFile(LLFilePicker::FFLOAD_XML))
	{
		std::string filename = picker.getFirstFile();
		LLFloater* floater = new LLFloater(LLSD());
		floater->buildFromFile(filename);
	}
}

void handle_web_browser_test(const LLSD& param)
{
	std::string url = param.asString();
	if (url.empty())
	{
		url = "about:blank";
	}
	LLWeb::loadURLInternal(url);
}

void handle_web_content_test(const LLSD& param)
{
	std::string url = param.asString();
	LLWeb::loadURLInternal(url);
}

void handle_buy_currency_test(void*)
{
	std::string url =
		"http://sarahd-sl-13041.webdev.lindenlab.com/app/lindex/index.php?agent_id=[AGENT_ID]&secure_session_id=[SESSION_ID]&lang=[LANGUAGE]";

	LLStringUtil::format_map_t replace;
	replace["[AGENT_ID]"] = gAgent.getID().asString();
	replace["[SESSION_ID]"] = gAgent.getSecureSessionID().asString();
	replace["[LANGUAGE]"] = LLUI::getLanguage();
	LLStringUtil::format(url, replace);

	llinfos << "buy currency url " << url << llendl;

	LLFloaterReg::showInstance("buy_currency_html", LLSD(url));
}

void handle_rebake_textures(void*)
{
	if (!isAgentAvatarValid()) return;

	// Slam pending upload count to "unstick" things
	bool slam_for_debug = true;
	gAgentAvatarp->forceBakeAllTextures(slam_for_debug);
}

void toggle_visibility(void* user_data)
{
	LLView* viewp = (LLView*)user_data;
	viewp->setVisible(!viewp->getVisible());
}

BOOL get_visibility(void* user_data)
{
	LLView* viewp = (LLView*)user_data;
	return viewp->getVisible();
}

// TomY TODO: Get rid of these?
class LLViewShowHoverTips : public view_listener_t
{
	bool handleEvent(const LLSD& userdata)
	{
		gSavedSettings.setBOOL("ShowHoverTips", !gSavedSettings.getBOOL("ShowHoverTips"));
		return true;
	}
};

class LLViewCheckShowHoverTips : public view_listener_t
{
	bool handleEvent(const LLSD& userdata)
	{
		bool new_value = gSavedSettings.getBOOL("ShowHoverTips");
		return new_value;
	}
};

// TomY TODO: Get rid of these?
class LLViewHighlightTransparent : public view_listener_t
{
	bool handleEvent(const LLSD& userdata)
	{
//		LLDrawPoolAlpha::sShowDebugAlpha = !LLDrawPoolAlpha::sShowDebugAlpha;
// [RLVa:KB] - Checked: 2010-11-29 (RLVa-1.3.0c) | Modified: RLVa-1.3.0c
		LLDrawPoolAlpha::sShowDebugAlpha = (!LLDrawPoolAlpha::sShowDebugAlpha) && (!gRlvHandler.hasBehaviour(RLV_BHVR_EDIT));
// [/RLVa:KB]
		return true;
	}
};

class LLViewCheckHighlightTransparent : public view_listener_t
{
	bool handleEvent(const LLSD& userdata)
	{
		bool new_value = LLDrawPoolAlpha::sShowDebugAlpha;
		return new_value;
	}
};

class LLViewBeaconWidth : public view_listener_t
{
	bool handleEvent(const LLSD& userdata)
	{
		std::string width = userdata.asString();
		if(width == "1")
		{
			gSavedSettings.setS32("DebugBeaconLineWidth", 1);
		}
		else if(width == "4")
		{
			gSavedSettings.setS32("DebugBeaconLineWidth", 4);
		}
		else if(width == "16")
		{
			gSavedSettings.setS32("DebugBeaconLineWidth", 16);
		}
		else if(width == "32")
		{
			gSavedSettings.setS32("DebugBeaconLineWidth", 32);
		}

		return true;
	}
};


class LLViewToggleBeacon : public view_listener_t
{
	bool handleEvent(const LLSD& userdata)
	{
		std::string beacon = userdata.asString();
		if (beacon == "scriptsbeacon")
		{
			LLPipeline::toggleRenderScriptedBeacons(NULL);
			gSavedSettings.setBOOL( "scriptsbeacon", LLPipeline::getRenderScriptedBeacons(NULL) );
			// toggle the other one off if it's on
			if (LLPipeline::getRenderScriptedBeacons(NULL) && LLPipeline::getRenderScriptedTouchBeacons(NULL))
			{
				LLPipeline::toggleRenderScriptedTouchBeacons(NULL);
				gSavedSettings.setBOOL( "scripttouchbeacon", LLPipeline::getRenderScriptedTouchBeacons(NULL) );
			}
		}
		else if (beacon == "physicalbeacon")
		{
			LLPipeline::toggleRenderPhysicalBeacons(NULL);
			gSavedSettings.setBOOL( "physicalbeacon", LLPipeline::getRenderPhysicalBeacons(NULL) );
		}
		else if (beacon == "moapbeacon")
		{
			LLPipeline::toggleRenderMOAPBeacons(NULL);
			gSavedSettings.setBOOL( "moapbeacon", LLPipeline::getRenderMOAPBeacons(NULL) );
		}
		else if (beacon == "soundsbeacon")
		{
			LLPipeline::toggleRenderSoundBeacons(NULL);
			gSavedSettings.setBOOL( "soundsbeacon", LLPipeline::getRenderSoundBeacons(NULL) );
		}
		else if (beacon == "particlesbeacon")
		{
			LLPipeline::toggleRenderParticleBeacons(NULL);
			gSavedSettings.setBOOL( "particlesbeacon", LLPipeline::getRenderParticleBeacons(NULL) );
		}
		else if (beacon == "scripttouchbeacon")
		{
			LLPipeline::toggleRenderScriptedTouchBeacons(NULL);
			gSavedSettings.setBOOL( "scripttouchbeacon", LLPipeline::getRenderScriptedTouchBeacons(NULL) );
			// toggle the other one off if it's on
			if (LLPipeline::getRenderScriptedBeacons(NULL) && LLPipeline::getRenderScriptedTouchBeacons(NULL))
			{
				LLPipeline::toggleRenderScriptedBeacons(NULL);
				gSavedSettings.setBOOL( "scriptsbeacon", LLPipeline::getRenderScriptedBeacons(NULL) );
			}
		}
		else if (beacon == "renderbeacons")
		{
			LLPipeline::toggleRenderBeacons(NULL);
			gSavedSettings.setBOOL( "renderbeacons", LLPipeline::getRenderBeacons(NULL) );
			// toggle the other one on if it's not
			if (!LLPipeline::getRenderBeacons(NULL) && !LLPipeline::getRenderHighlights(NULL))
			{
				LLPipeline::toggleRenderHighlights(NULL);
				gSavedSettings.setBOOL( "renderhighlights", LLPipeline::getRenderHighlights(NULL) );
			}
		}
		else if (beacon == "renderhighlights")
		{
			LLPipeline::toggleRenderHighlights(NULL);
			gSavedSettings.setBOOL( "renderhighlights", LLPipeline::getRenderHighlights(NULL) );
			// toggle the other one on if it's not
			if (!LLPipeline::getRenderBeacons(NULL) && !LLPipeline::getRenderHighlights(NULL))
			{
				LLPipeline::toggleRenderBeacons(NULL);
				gSavedSettings.setBOOL( "renderbeacons", LLPipeline::getRenderBeacons(NULL) );
			}
		}

		return true;
	}
};

class LLViewCheckBeaconEnabled : public view_listener_t
{
	bool handleEvent(const LLSD& userdata)
	{
		std::string beacon = userdata.asString();
		bool new_value = false;
		if (beacon == "scriptsbeacon")
		{
			new_value = gSavedSettings.getBOOL( "scriptsbeacon");
			LLPipeline::setRenderScriptedBeacons(new_value);
		}
		else if (beacon == "moapbeacon")
		{
			new_value = gSavedSettings.getBOOL( "moapbeacon");
			LLPipeline::setRenderMOAPBeacons(new_value);
		}
		else if (beacon == "physicalbeacon")
		{
			new_value = gSavedSettings.getBOOL( "physicalbeacon");
			LLPipeline::setRenderPhysicalBeacons(new_value);
		}
		else if (beacon == "soundsbeacon")
		{
			new_value = gSavedSettings.getBOOL( "soundsbeacon");
			LLPipeline::setRenderSoundBeacons(new_value);
		}
		else if (beacon == "particlesbeacon")
		{
			new_value = gSavedSettings.getBOOL( "particlesbeacon");
			LLPipeline::setRenderParticleBeacons(new_value);
		}
		else if (beacon == "scripttouchbeacon")
		{
			new_value = gSavedSettings.getBOOL( "scripttouchbeacon");
			LLPipeline::setRenderScriptedTouchBeacons(new_value);
		}
		else if (beacon == "renderbeacons")
		{
			new_value = gSavedSettings.getBOOL( "renderbeacons");
			LLPipeline::setRenderBeacons(new_value);
		}
		else if (beacon == "renderhighlights")
		{
			new_value = gSavedSettings.getBOOL( "renderhighlights");
			LLPipeline::setRenderHighlights(new_value);
		}
		return new_value;
	}
};

class LLViewToggleRenderType : public view_listener_t
{
	bool handleEvent(const LLSD& userdata)
	{
		std::string type = userdata.asString();
		if (type == "hideparticles")
		{
			LLPipeline::toggleRenderType(LLPipeline::RENDER_TYPE_PARTICLES);
			gPipeline.sRenderParticles = gPipeline.hasRenderType(LLPipeline::RENDER_TYPE_PARTICLES);
		}
		return true;
	}
};

class LLViewCheckRenderType : public view_listener_t
{
	bool handleEvent(const LLSD& userdata)
	{
		std::string type = userdata.asString();
		bool new_value = false;
		if (type == "hideparticles")
		{
			new_value = LLPipeline::toggleRenderTypeControlNegated((void *)LLPipeline::RENDER_TYPE_PARTICLES);
		}
		return new_value;
	}
};

class LLViewShowHUDAttachments : public view_listener_t
{
	bool handleEvent(const LLSD& userdata)
	{
// [RLVa:KB] - Checked: 2010-04-19 (RLVa-1.2.1a) | Modified: RLVa-1.0.0c
		if ( (rlv_handler_t::isEnabled()) && (gRlvAttachmentLocks.hasLockedHUD()) && (LLPipeline::sShowHUDAttachments) )
			return true;
// [/RLVa:KB]

		LLPipeline::sShowHUDAttachments = !LLPipeline::sShowHUDAttachments;
		return true;
	}
};

class LLViewCheckHUDAttachments : public view_listener_t
{
	bool handleEvent(const LLSD& userdata)
	{
		bool new_value = LLPipeline::sShowHUDAttachments;
		return new_value;
	}
};

class LLEditEnableTakeOff : public view_listener_t
{
	bool handleEvent(const LLSD& userdata)
	{
		std::string clothing = userdata.asString();
		LLWearableType::EType type = LLWearableType::typeNameToType(clothing);
//		if (type >= LLWearableType::WT_SHAPE && type < LLWearableType::WT_COUNT)
// [RLVa:KB] - Checked: 2010-03-20 (RLVa-1.2.0c) | Modified: RLVa-1.2.0a
		// NOTE: see below - enable if there is at least one wearable on this type that can be removed
		if ( (type >= LLWearableType::WT_SHAPE && type < LLWearableType::WT_COUNT) && 
			 ((!rlv_handler_t::isEnabled()) || (gRlvWearableLocks.canRemove(type))) )
// [/RLVa:KB]
		{
			return LLAgentWearables::selfHasWearable(type);
		}
		return false;
	}
};

class LLEditTakeOff : public view_listener_t
{
	bool handleEvent(const LLSD& userdata)
	{
		std::string clothing = userdata.asString();
		if (clothing == "all")
			LLWearableBridge::removeAllClothesFromAvatar();
		else
		{
			LLWearableType::EType type = LLWearableType::typeNameToType(clothing);
			if (type >= LLWearableType::WT_SHAPE 
				&& type < LLWearableType::WT_COUNT
				&& (gAgentWearables.getWearableCount(type) > 0))
			{
				// MULTI-WEARABLES: assuming user wanted to remove top shirt.
				U32 wearable_index = gAgentWearables.getWearableCount(type) - 1;

// [RLVa:KB] - Checked: 2010-06-09 (RLVa-1.2.0g) | Added: RLVa-1.2.0g
				if ( (rlv_handler_t::isEnabled()) && (gRlvWearableLocks.hasLockedWearable(type)) )
				{
					// We'll use the first wearable we come across that can be removed (moving from top to bottom)
					for (; wearable_index >= 0; wearable_index--)
					{
						const LLWearable* pWearable = gAgentWearables.getWearable(type, wearable_index);
						if (!gRlvWearableLocks.isLockedWearable(pWearable))
							break;
					}
					if (wearable_index < 0)
						return true;	// No wearable found that can be removed
				}
// [/RLVa:KB]

				LLViewerInventoryItem *item = dynamic_cast<LLViewerInventoryItem*>(gAgentWearables.getWearableInventoryItem(type,wearable_index));
				LLWearableBridge::removeItemFromAvatar(item);
			}
				
		}
		return true;
	}
};

class LLToolsSelectTool : public view_listener_t
{
	bool handleEvent(const LLSD& userdata)
	{
		std::string tool_name = userdata.asString();
		if (tool_name == "focus")
		{
			LLToolMgr::getInstance()->getCurrentToolset()->selectToolByIndex(1);
		}
		else if (tool_name == "move")
		{
			LLToolMgr::getInstance()->getCurrentToolset()->selectToolByIndex(2);
		}
		else if (tool_name == "edit")
		{
			LLToolMgr::getInstance()->getCurrentToolset()->selectToolByIndex(3);
		}
		else if (tool_name == "create")
		{
			LLToolMgr::getInstance()->getCurrentToolset()->selectToolByIndex(4);
		}
		else if (tool_name == "land")
		{
			LLToolMgr::getInstance()->getCurrentToolset()->selectToolByIndex(5);
		}
		return true;
	}
};

/// WINDLIGHT callbacks
class LLWorldEnvSettings : public view_listener_t
{	
	bool handleEvent(const LLSD& userdata)
	{
// [RLVa:KB] - Checked: 2010-03-18 (RLVa-1.2.0a) | Modified: RLVa-1.0.0g
		if (gRlvHandler.hasBehaviour(RLV_BHVR_SETENV))
			return true;
// [/RLVa:KB]

		std::string tod = userdata.asString();
		
		if (tod == "editor")
		{
			LLFloaterReg::toggleInstance("env_settings");
			return true;
		}

		if (tod == "sunrise")
		{
			LLEnvManagerNew::instance().setUseSkyPreset("Sunrise");
		}
		else if (tod == "noon")
		{
			LLEnvManagerNew::instance().setUseSkyPreset("Midday");
		}
		else if (tod == "sunset")
		{
			LLEnvManagerNew::instance().setUseSkyPreset("Sunset");
		}
		else if (tod == "midnight")
		{
			LLEnvManagerNew::instance().setUseSkyPreset("Midnight");
		}
// [RLVa:KB] - Checked: 2011-09-03 (RLVa-1.4.1a) | Added: RLVa-1.4.1a
		else if ("default" == tod)
		{
			LLEnvManagerNew::instance().setUseRegionSettings(true);
		}
// [/RLVa:KB]
		else
		{
			LLEnvManagerNew &envmgr = LLEnvManagerNew::instance();
			// reset all environmental settings to track the region defaults, make this reset 'sticky' like the other sun settings.
			bool use_fixed_sky = false;
			bool use_region_settings = true;
			envmgr.setUserPrefs(envmgr.getWaterPresetName(),
					    envmgr.getSkyPresetName(),
					    envmgr.getDayCycleName(),
					    use_fixed_sky, use_region_settings);
		}

		return true;
	}
};

class LLWorldEnvPreset : public view_listener_t
{
	bool handleEvent(const LLSD& userdata)
	{
		std::string item = userdata.asString();

		if (item == "new_water")
		{
			LLFloaterReg::showInstance("env_edit_water", "new");
		}
		else if (item == "edit_water")
		{
			LLFloaterReg::showInstance("env_edit_water", "edit");
		}
		else if (item == "delete_water")
		{
			LLFloaterReg::showInstance("env_delete_preset", "water");
		}
		else if (item == "new_sky")
		{
			LLFloaterReg::showInstance("env_edit_sky", "new");
		}
		else if (item == "edit_sky")
		{
			LLFloaterReg::showInstance("env_edit_sky", "edit");
		}
		else if (item == "delete_sky")
		{
			LLFloaterReg::showInstance("env_delete_preset", "sky");
		}
		else if (item == "new_day_cycle")
		{
			LLFloaterReg::showInstance("env_edit_day_cycle", "new");
		}
		else if (item == "edit_day_cycle")
		{
			LLFloaterReg::showInstance("env_edit_day_cycle", "edit");
		}
		else if (item == "delete_day_cycle")
		{
			LLFloaterReg::showInstance("env_delete_preset", "day_cycle");
		}
		else
		{
			llwarns << "Unknown item selected" << llendl;
		}

		return true;
	}
};

class LLWorldEnableEnvPreset : public view_listener_t
{
	bool handleEvent(const LLSD& userdata)
	{
		std::string item = userdata.asString();

		if (item == "delete_water")
		{
			LLWaterParamManager::preset_name_list_t user_waters;
			LLWaterParamManager::instance().getUserPresetNames(user_waters);
			return !user_waters.empty();
		}
		else if (item == "delete_sky")
		{
			LLWLParamManager::preset_name_list_t user_skies;
			LLWLParamManager::instance().getUserPresetNames(user_skies);
			return !user_skies.empty();
		}
		else if (item == "delete_day_cycle")
		{
			LLDayCycleManager::preset_name_list_t user_days;
			LLDayCycleManager::instance().getUserPresetNames(user_days);
			return !user_days.empty();
		}
		else
		{
			llwarns << "Unknown item" << llendl;
		}

		return false;
	}
};


/// Post-Process callbacks
class LLWorldPostProcess : public view_listener_t
{
	bool handleEvent(const LLSD& userdata)
	{
		LLFloaterReg::showInstance("env_post_process");
		return true;
	}
};

void handle_flush_name_caches()
{
	// Toggle display names on and off to flush
	bool use_display_names = LLAvatarNameCache::useDisplayNames();
	LLAvatarNameCache::setUseDisplayNames(!use_display_names);
	LLAvatarNameCache::setUseDisplayNames(use_display_names);

	if (gCacheName) gCacheName->clear();
}

class LLUploadCostCalculator : public view_listener_t
{
	std::string mCostStr;

	bool handleEvent(const LLSD& userdata)
	{
		std::string menu_name = userdata.asString();
		// AW:this fights the update in llviewermessage
		calculateCost();// <FS:AW opensim currency support>
		gMenuHolder->childSetLabelArg(menu_name, "[COST]", mCostStr);

		return true;
	}

	void calculateCost();

public:
	LLUploadCostCalculator()
	{
// <FS:AW opensim currency support> we don't know the costs yet
//		calculateCost();
// </FS:AW opensim currency support>
	}
};

class LLToggleUIHints : public view_listener_t
{
	bool handleEvent(const LLSD& userdata)
	{
		bool ui_hints_enabled = gSavedSettings.getBOOL("EnableUIHints");
		// toggle
		ui_hints_enabled = !ui_hints_enabled;
		gSavedSettings.setBOOL("EnableUIHints", ui_hints_enabled);
		return true;
	}
};

class LLCheckSessionsSettings : public view_listener_t
{
	bool handleEvent(const LLSD& userdata)
	{
		std::string expected = userdata.asString();
		return gSavedSettings.getString("SessionSettingsFile") == expected;
	}
};

class LLChangeMode : public view_listener_t
{
	bool handleEvent(const LLSD& userdata)
	{
		std::string mode = userdata.asString();
		if (mode == "basic")
		{
			if (gSavedSettings.getString("SessionSettingsFile") != "settings_minimal.xml")
			{
				LLNotificationsUtil::add("ModeChange", LLSD(), LLSD(), boost::bind(onModeChangeConfirm, "settings_minimal.xml", _1, _2));
			}
			return true;
		}
		else if (mode == "advanced")
		{
			if (gSavedSettings.getString("SessionSettingsFile") != "")
			{
				LLNotificationsUtil::add("ModeChange", LLSD(), LLSD(), boost::bind(onModeChangeConfirm, "", _1, _2));
			}
			return true;
		}
		return false;
	}	
	
	static void onModeChangeConfirm(const std::string& new_session_settings_file, const LLSD& notification, const LLSD& response)
	{
		S32 option = LLNotificationsUtil::getSelectedOption(notification, response);
		switch (option)
		{
		case 0:
			gSavedSettings.getControl("SessionSettingsFile")->set(new_session_settings_file);
			LLAppViewer::instance()->requestQuit();
			break;
		case 1:
		default:
			break;
		}
	}
};

void LLUploadCostCalculator::calculateCost()
{
// <FS:AW opensim currency support>
// 	S32 upload_cost = LLGlobalEconomy::Singleton::getInstance()->getPriceUpload();
// 
// 	// getPriceUpload() returns -1 if no data available yet.
// 	if(upload_cost >= 0)
// 	{
// 		mCostStr = llformat("%d", upload_cost);
// 	}
// 	else
// 	{
// 		mCostStr = llformat("%d", gSavedSettings.getU32("DefaultUploadCost"));
// 	}

	// \0/ Copypasta! See llviewermessage, llviewermenu and llpanelmaininventory
	S32 cost = LLGlobalEconomy::Singleton::getInstance()->getPriceUpload();
	std::string upload_cost;
#ifdef HAS_OPENSIM_SUPPORT // <FS:AW optional opensim support>
	bool in_opensim = LLGridManager::getInstance()->isInOpenSim();
	if(in_opensim)
	{
		upload_cost = cost > 0 ? llformat("%s%d", "L$", cost) : LLTrans::getString("free");
	}
	else
#endif // HAS_OPENSIM_SUPPORT // <FS:AW optional opensim support>
	{
		upload_cost = cost > 0 ? llformat("%s%d", "L$", cost) : llformat("%d", gSavedSettings.getU32("DefaultUploadCost"));
	}

	mCostStr = upload_cost;
// </FS:AW opensim currency support>
}

void show_navbar_context_menu(LLView* ctrl, S32 x, S32 y)
{
	static LLMenuGL*	show_navbar_context_menu = LLUICtrlFactory::getInstance()->createFromFile<LLMenuGL>("menu_hide_navbar.xml",
			gMenuHolder, LLViewerMenuHolderGL::child_registry_t::instance());
	if(gMenuHolder->hasVisibleMenu())
	{
		gMenuHolder->hideMenus();
	}
	show_navbar_context_menu->buildDrawLabels();
	show_navbar_context_menu->updateParent(LLMenuGL::sMenuContainer);
	LLMenuGL::showPopup(ctrl, show_navbar_context_menu, x, y);
}

void show_topinfobar_context_menu(LLView* ctrl, S32 x, S32 y)
{
	static LLMenuGL* show_topbarinfo_context_menu = LLUICtrlFactory::getInstance()->createFromFile<LLMenuGL>("menu_topinfobar.xml",
			gMenuHolder, LLViewerMenuHolderGL::child_registry_t::instance());

	LLMenuItemGL* landmark_item = show_topbarinfo_context_menu->getChild<LLMenuItemGL>("Landmark");
	if (!LLLandmarkActions::landmarkAlreadyExists())
	{
		landmark_item->setLabel(LLTrans::getString("AddLandmarkNavBarMenu"));
	}
	else
	{
		landmark_item->setLabel(LLTrans::getString("EditLandmarkNavBarMenu"));
	}
// [RLVa:KB] - Checked: 2012-02-07 (RLVa-1.4.5) | Added: RLVa-1.4.5
	landmark_item->setEnabled(!gRlvHandler.hasBehaviour(RLV_BHVR_SHOWLOC));
// [/RLVa:KB]

	if(gMenuHolder->hasVisibleMenu())
	{
		gMenuHolder->hideMenus();
	}

	show_topbarinfo_context_menu->buildDrawLabels();
	show_topbarinfo_context_menu->updateParent(LLMenuGL::sMenuContainer);
	LLMenuGL::showPopup(ctrl, show_topbarinfo_context_menu, x, y);
}

// <FS:Ansariel> For web browser toolbar button
void toggleWebBrowser(const LLSD& sdParam)
{
	if (LLFloaterReg::instanceVisible("web_content"))
	{
		LLFloaterReg::hideInstance("web_content");
	}
	else
	{
		LLWeb::loadURLInternal(sdParam.asString());
	}
}
// </FS:Ansariel> For web browser toolbar button

// <FS:Ansariel> Toggle debug settings floater
void toggleSettingsDebug()
{
	LLFloaterReg::toggleInstance("settings_debug", "all");
}
// </FS:Ansariel> Toggle debug settings floater

// <FS:Ansariel> Toggle teleport history panel directly
void toggleTeleportHistory()
{
	if (gSavedSettings.getBOOL("FSUseStandaloneTeleportHistoryFloater"))
	{
		LLFloaterReg::toggleInstance("fs_teleporthistory");
	}
	else
	{
		if (LLFloaterReg::instanceVisible("places"))
		{
			LLFloaterReg::hideInstance("places");
		}
		else
		{
			LLFloaterSidePanelContainer::showPanel("places", LLSD().with("type", "open_teleport_history_tab"));
		}
	}
}
// </FS:Ansariel> Toggle teleport history panel directly

// <FS:Zi> Make sure to call this before any of the UI is set up, so all text editors can
//         pick up the menu properly.
void initialize_edit_menu()
{
	view_listener_t::addMenu(new LLEditUndo(), "Edit.Undo");
	view_listener_t::addMenu(new LLEditRedo(), "Edit.Redo");
	view_listener_t::addMenu(new LLEditCut(), "Edit.Cut");
	view_listener_t::addMenu(new LLEditCopy(), "Edit.Copy");
	view_listener_t::addMenu(new LLEditPaste(), "Edit.Paste");
	view_listener_t::addMenu(new LLEditDelete(), "Edit.Delete");
	view_listener_t::addMenu(new LLEditSelectAll(), "Edit.SelectAll");
	view_listener_t::addMenu(new LLEditDeselect(), "Edit.Deselect");
	view_listener_t::addMenu(new LLEditDuplicate(), "Edit.Duplicate");
	view_listener_t::addMenu(new LLEditTakeOff(), "Edit.TakeOff");
	view_listener_t::addMenu(new LLEditEnableUndo(), "Edit.EnableUndo");
	view_listener_t::addMenu(new LLEditEnableRedo(), "Edit.EnableRedo");
	view_listener_t::addMenu(new LLEditEnableCut(), "Edit.EnableCut");
	view_listener_t::addMenu(new LLEditEnableCopy(), "Edit.EnableCopy");
	view_listener_t::addMenu(new LLEditEnablePaste(), "Edit.EnablePaste");
	view_listener_t::addMenu(new LLEditEnableDelete(), "Edit.EnableDelete");
	view_listener_t::addMenu(new LLEditEnableSelectAll(), "Edit.EnableSelectAll");
	view_listener_t::addMenu(new LLEditEnableDeselect(), "Edit.EnableDeselect");
	view_listener_t::addMenu(new LLEditEnableDuplicate(), "Edit.EnableDuplicate");

}

void initialize_spellcheck_menu()
{
	LLUICtrl::CommitCallbackRegistry::Registrar& commit = LLUICtrl::CommitCallbackRegistry::currentRegistrar();
	LLUICtrl::EnableCallbackRegistry::Registrar& enable = LLUICtrl::EnableCallbackRegistry::currentRegistrar();

	commit.add("SpellCheck.ReplaceWithSuggestion", boost::bind(&handle_spellcheck_replace_with_suggestion, _1, _2));
	enable.add("SpellCheck.VisibleSuggestion", boost::bind(&visible_spellcheck_suggestion, _1, _2));
	commit.add("SpellCheck.AddToDictionary", boost::bind(&handle_spellcheck_add_to_dictionary, _1));
	enable.add("SpellCheck.EnableAddToDictionary", boost::bind(&enable_spellcheck_add_to_dictionary, _1));
	commit.add("SpellCheck.AddToIgnore", boost::bind(&handle_spellcheck_add_to_ignore, _1));
	enable.add("SpellCheck.EnableAddToIgnore", boost::bind(&enable_spellcheck_add_to_ignore, _1));
}

void initialize_menus()
{
	// A parameterized event handler used as ctrl-8/9/0 zoom controls below.
	class LLZoomer : public view_listener_t
	{
	public:
		// The "mult" parameter says whether "val" is a multiplier or used to set the value.
		LLZoomer(F32 val, bool mult=true) : mVal(val), mMult(mult) {}
		bool handleEvent(const LLSD& userdata)
		{
			F32 new_fov_rad = mMult ? LLViewerCamera::getInstance()->getDefaultFOV() * mVal : mVal;
			LLViewerCamera::getInstance()->setDefaultFOV(new_fov_rad);
			gSavedSettings.setF32("CameraAngle", LLViewerCamera::getInstance()->getView()); // setView may have clamped it.
			return true;
		}
	private:
		F32 mVal;
		bool mMult;
	};
	
	LLUICtrl::EnableCallbackRegistry::Registrar& enable = LLUICtrl::EnableCallbackRegistry::currentRegistrar();
	LLUICtrl::CommitCallbackRegistry::Registrar& commit = LLUICtrl::CommitCallbackRegistry::currentRegistrar();
	
	// Generic enable and visible
	// Don't prepend MenuName.Foo because these can be used in any menu.
	enable.add("IsGodCustomerService", boost::bind(&is_god_customer_service));

	view_listener_t::addEnable(new LLUploadCostCalculator(), "Upload.CalculateCosts");


	commit.add("Inventory.NewWindow", boost::bind(&LLFloaterInventory::showAgentInventory));

	// Agent
	commit.add("Agent.toggleFlying", boost::bind(&LLAgent::toggleFlying));
	enable.add("Agent.enableFlying", boost::bind(&LLAgent::enableFlying));
	commit.add("Agent.PressMicrophone", boost::bind(&LLAgent::pressMicrophone, _2));
	commit.add("Agent.ReleaseMicrophone", boost::bind(&LLAgent::releaseMicrophone, _2));
	commit.add("Agent.ToggleMicrophone", boost::bind(&LLAgent::toggleMicrophone, _2));
	enable.add("Agent.IsMicrophoneOn", boost::bind(&LLAgent::isMicrophoneOn, _2));
	enable.add("Agent.IsActionAllowed", boost::bind(&LLAgent::isActionAllowed, _2));

	// File menu
	init_menu_file();

	view_listener_t::addMenu(new LLEditEnableTakeOff(), "Edit.EnableTakeOff");
	view_listener_t::addMenu(new LLEditEnableCustomizeAvatar(), "Edit.EnableCustomizeAvatar");
	view_listener_t::addMenu(new LLEnableEditShape(), "Edit.EnableEditShape");
	view_listener_t::addMenu(new LLEnableEditPhysics(), "Edit.EnableEditPhysics");
	commit.add("CustomizeAvatar", boost::bind(&handle_customize_avatar));
	commit.add("EditOutfit", boost::bind(&handle_edit_outfit));
	commit.add("EditShape", boost::bind(&handle_edit_shape));
	commit.add("EditPhysics", boost::bind(&handle_edit_physics));
//-TT Client LSL Bridge
	commit.add("RecreateLSLBridge", boost::bind(&handle_recreate_lsl_bridge));
//-TT

	// View menu
	view_listener_t::addMenu(new LLViewMouselook(), "View.Mouselook");
	view_listener_t::addMenu(new LLViewJoystickFlycam(), "View.JoystickFlycam");
	view_listener_t::addMenu(new LLViewResetView(), "View.ResetView");
	view_listener_t::addMenu(new LLViewLookAtLastChatter(), "View.LookAtLastChatter");
	view_listener_t::addMenu(new LLViewShowHoverTips(), "View.ShowHoverTips");
	view_listener_t::addMenu(new LLViewHighlightTransparent(), "View.HighlightTransparent");
	view_listener_t::addMenu(new LLViewToggleRenderType(), "View.ToggleRenderType");
	view_listener_t::addMenu(new LLViewShowHUDAttachments(), "View.ShowHUDAttachments");
	view_listener_t::addMenu(new LLZoomer(1.2f), "View.ZoomOut");
	view_listener_t::addMenu(new LLZoomer(1/1.2f), "View.ZoomIn");
	view_listener_t::addMenu(new LLZoomer(DEFAULT_FIELD_OF_VIEW, false), "View.ZoomDefault");
	view_listener_t::addMenu(new LLViewDefaultUISize(), "View.DefaultUISize");
	view_listener_t::addMenu(new LLViewToggleUI(), "View.ToggleUI");

	view_listener_t::addMenu(new LLViewEnableMouselook(), "View.EnableMouselook");
	view_listener_t::addMenu(new LLViewEnableJoystickFlycam(), "View.EnableJoystickFlycam");
	view_listener_t::addMenu(new LLViewEnableLastChatter(), "View.EnableLastChatter");

	view_listener_t::addMenu(new LLViewCheckJoystickFlycam(), "View.CheckJoystickFlycam");
	view_listener_t::addMenu(new LLViewCheckShowHoverTips(), "View.CheckShowHoverTips");
	view_listener_t::addMenu(new LLViewCheckHighlightTransparent(), "View.CheckHighlightTransparent");
	view_listener_t::addMenu(new LLViewCheckRenderType(), "View.CheckRenderType");
	view_listener_t::addMenu(new LLViewCheckHUDAttachments(), "View.CheckHUDAttachments");
	// <FS:Zi> Add reset camera angles menu
	view_listener_t::addMenu(new LLViewResetCameraAngles(), "View.ResetCameraAngles");
	// </FS:Zi>

	// Me > Movement
	view_listener_t::addMenu(new LLAdvancedAgentFlyingInfo(), "Agent.getFlying");
	
	// Communicate
	view_listener_t::addMenu(new LLCommunicateBlockList(), "Communicate.BlockList");
	
	// World menu
	view_listener_t::addMenu(new LLWorldAlwaysRun(), "World.AlwaysRun");
	view_listener_t::addMenu(new LLWorldCreateLandmark(), "World.CreateLandmark");
	view_listener_t::addMenu(new LLWorldPlaceProfile(), "World.PlaceProfile");
	view_listener_t::addMenu(new LLWorldSetHomeLocation(), "World.SetHomeLocation");
	view_listener_t::addMenu(new LLWorldTeleportHome(), "World.TeleportHome");
	view_listener_t::addMenu(new LLWorldSetAway(), "World.SetAway");
	view_listener_t::addMenu(new LLWorldGetAway(), "World.GetAway"); //[SJ FIRE-2177]
	view_listener_t::addMenu(new LLWorldSetBusy(), "World.SetBusy");
	view_listener_t::addMenu(new LLWorldGetBusy(), "World.GetBusy"); //[SJ FIRE-2177]
	view_listener_t::addMenu(new LLWorldSetAutorespond(), "World.SetAutorespond");
	view_listener_t::addMenu(new LLWorldGetAutorespond(), "World.GetAutorespond");  //[SJ FIRE-2177]
	view_listener_t::addMenu(new LLWorldSetAutorespondNonFriends(), "World.SetAutorespondNonFriends");
	view_listener_t::addMenu(new LLWorldGetAutorespondNonFriends(), "World.GetAutorespondNonFriends");  //[SJ FIRE-2177]

	view_listener_t::addMenu(new LLWorldEnableCreateLandmark(), "World.EnableCreateLandmark");
// [RLVa:KB]
	enable.add("World.EnablePlaceProfile", boost::bind(&enable_place_profile));
// [/RLVa:KB]
	view_listener_t::addMenu(new LLWorldEnableSetHomeLocation(), "World.EnableSetHomeLocation");
	view_listener_t::addMenu(new LLWorldEnableTeleportHome(), "World.EnableTeleportHome");
	view_listener_t::addMenu(new LLWorldEnableBuyLand(), "World.EnableBuyLand");

	view_listener_t::addMenu(new LLWorldCheckAlwaysRun(), "World.CheckAlwaysRun");
	
	view_listener_t::addMenu(new LLWorldEnvSettings(), "World.EnvSettings");
	view_listener_t::addMenu(new LLWorldEnvPreset(), "World.EnvPreset");
	view_listener_t::addMenu(new LLWorldEnableEnvPreset(), "World.EnableEnvPreset");
	view_listener_t::addMenu(new LLWorldPostProcess(), "World.PostProcess");

	// Tools menu
	view_listener_t::addMenu(new LLToolsSelectTool(), "Tools.SelectTool");
	view_listener_t::addMenu(new LLToolsSelectOnlyMyObjects(), "Tools.SelectOnlyMyObjects");
	view_listener_t::addMenu(new LLToolsSelectOnlyMovableObjects(), "Tools.SelectOnlyMovableObjects");
	view_listener_t::addMenu(new LLToolsSelectBySurrounding(), "Tools.SelectBySurrounding");
	view_listener_t::addMenu(new LLToolsShowHiddenSelection(), "Tools.ShowHiddenSelection");
	view_listener_t::addMenu(new LLToolsShowSelectionLightRadius(), "Tools.ShowSelectionLightRadius");
	view_listener_t::addMenu(new LLToolsEditLinkedParts(), "Tools.EditLinkedParts");
	view_listener_t::addMenu(new LLToolsSnapObjectXY(), "Tools.SnapObjectXY");
	view_listener_t::addMenu(new LLToolsUseSelectionForGrid(), "Tools.UseSelectionForGrid");
	view_listener_t::addMenu(new LLToolsSelectNextPart(), "Tools.SelectNextPart");
	commit.add("Tools.Link", boost::bind(&LLSelectMgr::linkObjects, LLSelectMgr::getInstance()));
	commit.add("Tools.Unlink", boost::bind(&LLSelectMgr::unlinkObjects, LLSelectMgr::getInstance()));
	view_listener_t::addMenu(new LLToolsStopAllAnimations(), "Tools.StopAllAnimations");
	view_listener_t::addMenu(new LLToolsReleaseKeys(), "Tools.ReleaseKeys");
	view_listener_t::addMenu(new LLToolsEnableReleaseKeys(), "Tools.EnableReleaseKeys");	
	commit.add("Tools.LookAtSelection", boost::bind(&handle_look_at_selection, _2));
	commit.add("Tools.ScriptInfo",boost::bind(&handle_script_info));
	commit.add("Tools.BuyOrTake", boost::bind(&handle_buy_or_take));
	commit.add("Tools.TakeCopy", boost::bind(&handle_take_copy));
	view_listener_t::addMenu(new LLToolsSaveToObjectInventory(), "Tools.SaveToObjectInventory");
	view_listener_t::addMenu(new LLToolsSelectedScriptAction(), "Tools.SelectedScriptAction");
	// <FS:Ansariel> FIRE-304: Option to exclude group owned objects
	view_listener_t::addMenu(new FSToolSelectIncludeGroupOwned(), "Tools.SelectIncludeGroupOwned");
	view_listener_t::addMenu(new FSToolsResyncAnimations(), "Tools.ResyncAnimations");	// <FS:CR> Resync Animations

	view_listener_t::addMenu(new LLToolsEnableToolNotPie(), "Tools.EnableToolNotPie");
	view_listener_t::addMenu(new LLToolsEnableSelectNextPart(), "Tools.EnableSelectNextPart");
	enable.add("Tools.EnableLink", boost::bind(&LLSelectMgr::enableLinkObjects, LLSelectMgr::getInstance()));
	enable.add("Tools.EnableUnlink", boost::bind(&LLSelectMgr::enableUnlinkObjects, LLSelectMgr::getInstance()));
	view_listener_t::addMenu(new LLToolsEnableBuyOrTake(), "Tools.EnableBuyOrTake");
	enable.add("Tools.EnableTakeCopy", boost::bind(&enable_object_take_copy));
	enable.add("Tools.VisibleBuyObject", boost::bind(&tools_visible_buy_object));
	enable.add("Tools.VisibleTakeObject", boost::bind(&tools_visible_take_object));
	view_listener_t::addMenu(new LLToolsEnableSaveToObjectInventory(), "Tools.EnableSaveToObjectInventory");

	view_listener_t::addMenu(new LLToolsEnablePathfinding(), "Tools.EnablePathfinding");
	view_listener_t::addMenu(new LLToolsEnablePathfindingView(), "Tools.EnablePathfindingView");
	view_listener_t::addMenu(new LLToolsDoPathfindingRebakeRegion(), "Tools.DoPathfindingRebakeRegion");
	view_listener_t::addMenu(new LLToolsEnablePathfindingRebakeRegion(), "Tools.EnablePathfindingRebakeRegion");

	// Help menu
	// most items use the ShowFloater method
	view_listener_t::addMenu(new LLToggleHowTo(), "Help.ToggleHowTo");
	enable.add("Help.HowToVisible", boost::bind(&enable_how_to_visible, _2));

	// Advanced menu
	view_listener_t::addMenu(new LLAdvancedToggleConsole(), "Advanced.ToggleConsole");
	view_listener_t::addMenu(new LLAdvancedCheckConsole(), "Advanced.CheckConsole");
	view_listener_t::addMenu(new LLAdvancedDumpInfoToConsole(), "Advanced.DumpInfoToConsole");

	// Advanced > HUD Info
	view_listener_t::addMenu(new LLAdvancedToggleHUDInfo(), "Advanced.ToggleHUDInfo");
	view_listener_t::addMenu(new LLAdvancedCheckHUDInfo(), "Advanced.CheckHUDInfo");

	// Advanced Other Settings	
	view_listener_t::addMenu(new LLAdvancedClearGroupCache(), "Advanced.ClearGroupCache");
	
	// Advanced > Render > Types
	view_listener_t::addMenu(new LLAdvancedToggleRenderType(), "Advanced.ToggleRenderType");
	view_listener_t::addMenu(new LLAdvancedCheckRenderType(), "Advanced.CheckRenderType");

	//// Advanced > Render > Features
	view_listener_t::addMenu(new LLAdvancedToggleFeature(), "Advanced.ToggleFeature");
	view_listener_t::addMenu(new LLAdvancedCheckFeature(), "Advanced.CheckFeature");

	view_listener_t::addMenu(new LLAdvancedCheckDisplayTextureDensity(), "Advanced.CheckDisplayTextureDensity");
	view_listener_t::addMenu(new LLAdvancedSetDisplayTextureDensity(), "Advanced.SetDisplayTextureDensity");

	// Advanced > Render > Info Displays
	view_listener_t::addMenu(new LLAdvancedToggleInfoDisplay(), "Advanced.ToggleInfoDisplay");
	view_listener_t::addMenu(new LLAdvancedCheckInfoDisplay(), "Advanced.CheckInfoDisplay");
	view_listener_t::addMenu(new LLAdvancedSelectedTextureInfo(), "Advanced.SelectedTextureInfo");
	view_listener_t::addMenu(new LLAdvancedToggleWireframe(), "Advanced.ToggleWireframe");
	view_listener_t::addMenu(new LLAdvancedCheckWireframe(), "Advanced.CheckWireframe");
	// Develop > Render
	view_listener_t::addMenu(new LLAdvancedToggleTextureAtlas(), "Advanced.ToggleTextureAtlas");
	view_listener_t::addMenu(new LLAdvancedCheckTextureAtlas(), "Advanced.CheckTextureAtlas");
	view_listener_t::addMenu(new LLAdvancedEnableObjectObjectOcclusion(), "Advanced.EnableObjectObjectOcclusion");
	view_listener_t::addMenu(new LLAdvancedEnableRenderFBO(), "Advanced.EnableRenderFBO");
	view_listener_t::addMenu(new LLAdvancedEnableRenderDeferred(), "Advanced.EnableRenderDeferred");
	view_listener_t::addMenu(new LLAdvancedEnableRenderDeferredOptions(), "Advanced.EnableRenderDeferredOptions");
	view_listener_t::addMenu(new LLAdvancedToggleRandomizeFramerate(), "Advanced.ToggleRandomizeFramerate");
	view_listener_t::addMenu(new LLAdvancedCheckRandomizeFramerate(), "Advanced.CheckRandomizeFramerate");
	view_listener_t::addMenu(new LLAdvancedTogglePeriodicSlowFrame(), "Advanced.TogglePeriodicSlowFrame");
	view_listener_t::addMenu(new LLAdvancedCheckPeriodicSlowFrame(), "Advanced.CheckPeriodicSlowFrame");
	view_listener_t::addMenu(new LLAdvancedToggleFrameTest(), "Advanced.ToggleFrameTest");
	view_listener_t::addMenu(new LLAdvancedCheckFrameTest(), "Advanced.CheckFrameTest");
	view_listener_t::addMenu(new LLAdvancedHandleAttachedLightParticles(), "Advanced.HandleAttachedLightParticles");
	view_listener_t::addMenu(new LLAdvancedCheckRenderShadowOption(), "Advanced.CheckRenderShadowOption");
	view_listener_t::addMenu(new LLAdvancedClickRenderShadowOption(), "Advanced.ClickRenderShadowOption");
	//[FIX FIRE-1927 - enable DoubleClickTeleport shortcut : SJ]
	view_listener_t::addMenu(new LLAdvancedToggleDoubleClickTeleport, "Advanced.ToggleDoubleClickTeleport");

	#ifdef TOGGLE_HACKED_GODLIKE_VIEWER
	view_listener_t::addMenu(new LLAdvancedHandleToggleHackedGodmode(), "Advanced.HandleToggleHackedGodmode");
	view_listener_t::addMenu(new LLAdvancedCheckToggleHackedGodmode(), "Advanced.CheckToggleHackedGodmode");
	view_listener_t::addMenu(new LLAdvancedEnableToggleHackedGodmode(), "Advanced.EnableToggleHackedGodmode");
	#endif

	// Advanced > World
	view_listener_t::addMenu(new LLAdvancedDumpScriptedCamera(), "Advanced.DumpScriptedCamera");
	view_listener_t::addMenu(new LLAdvancedDumpRegionObjectCache(), "Advanced.DumpRegionObjectCache");

	// Advanced > UI
	commit.add("Advanced.WebBrowserTest", boost::bind(&handle_web_browser_test,	_2));	// sigh! this one opens the MEDIA browser
	commit.add("Advanced.WebContentTest", boost::bind(&handle_web_content_test, _2));	// this one opens the Web Content floater
	view_listener_t::addMenu(new LLAdvancedBuyCurrencyTest(), "Advanced.BuyCurrencyTest");
	view_listener_t::addMenu(new LLAdvancedDumpSelectMgr(), "Advanced.DumpSelectMgr");
	view_listener_t::addMenu(new LLAdvancedDumpInventory(), "Advanced.DumpInventory");
	commit.add("Advanced.DumpTimers", boost::bind(&handle_dump_timers) );
	commit.add("Advanced.DumpFocusHolder", boost::bind(&handle_dump_focus) );
	view_listener_t::addMenu(new LLAdvancedPrintSelectedObjectInfo(), "Advanced.PrintSelectedObjectInfo");
	view_listener_t::addMenu(new LLAdvancedPrintAgentInfo(), "Advanced.PrintAgentInfo");
	view_listener_t::addMenu(new LLAdvancedToggleDebugClicks(), "Advanced.ToggleDebugClicks");
	view_listener_t::addMenu(new LLAdvancedCheckDebugClicks(), "Advanced.CheckDebugClicks");
	view_listener_t::addMenu(new LLAdvancedCheckDebugViews(), "Advanced.CheckDebugViews");
	view_listener_t::addMenu(new LLAdvancedToggleDebugViews(), "Advanced.ToggleDebugViews");
	view_listener_t::addMenu(new LLAdvancedToggleXUINameTooltips(), "Advanced.ToggleXUINameTooltips");
	view_listener_t::addMenu(new LLAdvancedCheckXUINameTooltips(), "Advanced.CheckXUINameTooltips");
	view_listener_t::addMenu(new LLAdvancedToggleDebugMouseEvents(), "Advanced.ToggleDebugMouseEvents");
	view_listener_t::addMenu(new LLAdvancedCheckDebugMouseEvents(), "Advanced.CheckDebugMouseEvents");
	view_listener_t::addMenu(new LLAdvancedToggleDebugKeys(), "Advanced.ToggleDebugKeys");
	view_listener_t::addMenu(new LLAdvancedCheckDebugKeys(), "Advanced.CheckDebugKeys");
	view_listener_t::addMenu(new LLAdvancedToggleDebugWindowProc(), "Advanced.ToggleDebugWindowProc");
	view_listener_t::addMenu(new LLAdvancedCheckDebugWindowProc(), "Advanced.CheckDebugWindowProc");

	// Advanced > XUI
	commit.add("Advanced.ReloadColorSettings", boost::bind(&LLUIColorTable::loadFromSettings, LLUIColorTable::getInstance()));
	view_listener_t::addMenu(new LLAdvancedLoadUIFromXML(), "Advanced.LoadUIFromXML");
	view_listener_t::addMenu(new LLAdvancedSaveUIToXML(), "Advanced.SaveUIToXML");
	view_listener_t::addMenu(new LLAdvancedToggleXUINames(), "Advanced.ToggleXUINames");
	view_listener_t::addMenu(new LLAdvancedCheckXUINames(), "Advanced.CheckXUINames");
	view_listener_t::addMenu(new LLAdvancedSendTestIms(), "Advanced.SendTestIMs");
	commit.add("Advanced.FlushNameCaches", boost::bind(&handle_flush_name_caches));

	// Advanced > Character > Grab Baked Texture
	view_listener_t::addMenu(new LLAdvancedGrabBakedTexture(), "Advanced.GrabBakedTexture");
	view_listener_t::addMenu(new LLAdvancedEnableGrabBakedTexture(), "Advanced.EnableGrabBakedTexture");

	// Advanced > Character > Character Tests
	view_listener_t::addMenu(new LLAdvancedAppearanceToXML(), "Advanced.AppearanceToXML");
	view_listener_t::addMenu(new LLAdvancedToggleCharacterGeometry(), "Advanced.ToggleCharacterGeometry");

	view_listener_t::addMenu(new LLAdvancedTestMale(), "Advanced.TestMale");
	view_listener_t::addMenu(new LLAdvancedTestFemale(), "Advanced.TestFemale");
	
	// Advanced > Character > Animation Speed
	view_listener_t::addMenu(new LLAdvancedAnimTenFaster(), "Advanced.AnimTenFaster");
	view_listener_t::addMenu(new LLAdvancedAnimTenSlower(), "Advanced.AnimTenSlower");
	view_listener_t::addMenu(new LLAdvancedAnimResetAll(), "Advanced.AnimResetAll");

	// Advanced > Character (toplevel)
	view_listener_t::addMenu(new LLAdvancedForceParamsToDefault(), "Advanced.ForceParamsToDefault");
	view_listener_t::addMenu(new LLAdvancedReloadVertexShader(), "Advanced.ReloadVertexShader");
	view_listener_t::addMenu(new LLAdvancedToggleAnimationInfo(), "Advanced.ToggleAnimationInfo");
	view_listener_t::addMenu(new LLAdvancedCheckAnimationInfo(), "Advanced.CheckAnimationInfo");
	view_listener_t::addMenu(new LLAdvancedToggleShowLookAt(), "Advanced.ToggleShowLookAt");
	view_listener_t::addMenu(new LLAdvancedToggleShowColor(), "Advanced.ToggleShowColor");
	view_listener_t::addMenu(new LLAdvancedCheckShowColor(), "Advanced.CheckShowColor");
	view_listener_t::addMenu(new LLAdvancedCheckShowLookAt(), "Advanced.CheckShowLookAt");
	view_listener_t::addMenu(new LLAdvancedToggleShowPointAt(), "Advanced.ToggleShowPointAt");
	view_listener_t::addMenu(new LLAdvancedCheckShowPointAt(), "Advanced.CheckShowPointAt");
	view_listener_t::addMenu(new LLAdvancedTogglePrivateLookPointAt(), "Advanced.TogglePrivateLookPointAt");
	view_listener_t::addMenu(new LLAdvancedCheckPrivateLookPointAt(), "Advanced.CheckPrivateLookPointAt");
	view_listener_t::addMenu(new LLAdvancedToggleDebugJointUpdates(), "Advanced.ToggleDebugJointUpdates");
	view_listener_t::addMenu(new LLAdvancedCheckDebugJointUpdates(), "Advanced.CheckDebugJointUpdates");
	view_listener_t::addMenu(new LLAdvancedToggleDisableLOD(), "Advanced.ToggleDisableLOD");
	view_listener_t::addMenu(new LLAdvancedCheckDisableLOD(), "Advanced.CheckDisableLOD");
	view_listener_t::addMenu(new LLAdvancedToggleDebugCharacterVis(), "Advanced.ToggleDebugCharacterVis");
	view_listener_t::addMenu(new LLAdvancedCheckDebugCharacterVis(), "Advanced.CheckDebugCharacterVis");
	view_listener_t::addMenu(new LLAdvancedDumpAttachments(), "Advanced.DumpAttachments");
	view_listener_t::addMenu(new LLAdvancedRebakeTextures(), "Advanced.RebakeTextures");
	view_listener_t::addMenu(new LLAdvancedDebugAvatarTextures(), "Advanced.DebugAvatarTextures");
	view_listener_t::addMenu(new LLAdvancedDumpAvatarLocalTextures(), "Advanced.DumpAvatarLocalTextures");
	view_listener_t::addMenu(new LLAdvancedReloadAvatarCloudParticle(), "Advanced.ReloadAvatarCloudParticle");

	// Advanced > Network
	view_listener_t::addMenu(new LLAdvancedEnableMessageLog(), "Advanced.EnableMessageLog");
	view_listener_t::addMenu(new LLAdvancedDisableMessageLog(), "Advanced.DisableMessageLog");
	view_listener_t::addMenu(new LLAdvancedDropPacket(), "Advanced.DropPacket");

	// Advanced > Recorder
	view_listener_t::addMenu(new LLAdvancedAgentPilot(), "Advanced.AgentPilot");
	view_listener_t::addMenu(new LLAdvancedToggleAgentPilotLoop(), "Advanced.ToggleAgentPilotLoop");
	view_listener_t::addMenu(new LLAdvancedCheckAgentPilotLoop(), "Advanced.CheckAgentPilotLoop");

	// Advanced > Debugging
	view_listener_t::addMenu(new LLAdvancedForceErrorBreakpoint(), "Advanced.ForceErrorBreakpoint");
	view_listener_t::addMenu(new LLAdvancedForceErrorLlerror(), "Advanced.ForceErrorLlerror");
	view_listener_t::addMenu(new LLAdvancedForceErrorBadMemoryAccess(), "Advanced.ForceErrorBadMemoryAccess");
	view_listener_t::addMenu(new LLAdvancedForceErrorInfiniteLoop(), "Advanced.ForceErrorInfiniteLoop");
	view_listener_t::addMenu(new LLAdvancedForceErrorSoftwareException(), "Advanced.ForceErrorSoftwareException");
	view_listener_t::addMenu(new LLAdvancedForceErrorDriverCrash(), "Advanced.ForceErrorDriverCrash");
	view_listener_t::addMenu(new LLAdvancedForceErrorDisconnectViewer(), "Advanced.ForceErrorDisconnectViewer");

	// Advanced (toplevel)
	view_listener_t::addMenu(new LLAdvancedToggleShowObjectUpdates(), "Advanced.ToggleShowObjectUpdates");
	view_listener_t::addMenu(new LLAdvancedCheckShowObjectUpdates(), "Advanced.CheckShowObjectUpdates");
	view_listener_t::addMenu(new LLAdvancedCompressImage(), "Advanced.CompressImage");
	view_listener_t::addMenu(new LLAdvancedShowDebugSettings(), "Advanced.ShowDebugSettings");
	view_listener_t::addMenu(new LLAdvancedEnableViewAdminOptions(), "Advanced.EnableViewAdminOptions");
	view_listener_t::addMenu(new LLAdvancedToggleViewAdminOptions(), "Advanced.ToggleViewAdminOptions");
	view_listener_t::addMenu(new LLAdvancedCheckViewAdminOptions(), "Advanced.CheckViewAdminOptions");
	view_listener_t::addMenu(new LLAdvancedToggleVisualLeakDetector(), "Advanced.ToggleVisualLeakDetector");

	view_listener_t::addMenu(new LLAdvancedRequestAdminStatus(), "Advanced.RequestAdminStatus");
	view_listener_t::addMenu(new LLAdvancedLeaveAdminStatus(), "Advanced.LeaveAdminStatus");

	// Develop >Set logging level
	view_listener_t::addMenu(new LLDevelopCheckLoggingLevel(), "Develop.CheckLoggingLevel");
	view_listener_t::addMenu(new LLDevelopSetLoggingLevel(), "Develop.SetLoggingLevel");
	
	//Develop (Texture Fetch Debug Console)
	view_listener_t::addMenu(new LLDevelopTextureFetchDebugger(), "Develop.SetTexFetchDebugger");

	// Admin >Object
	view_listener_t::addMenu(new LLAdminForceTakeCopy(), "Admin.ForceTakeCopy");
	view_listener_t::addMenu(new LLAdminHandleObjectOwnerSelf(), "Admin.HandleObjectOwnerSelf");
	view_listener_t::addMenu(new LLAdminHandleObjectOwnerPermissive(), "Admin.HandleObjectOwnerPermissive");
	view_listener_t::addMenu(new LLAdminHandleForceDelete(), "Admin.HandleForceDelete");
	view_listener_t::addMenu(new LLAdminHandleObjectLock(), "Admin.HandleObjectLock");
	view_listener_t::addMenu(new LLAdminHandleObjectAssetIDs(), "Admin.HandleObjectAssetIDs");

	// Admin >Parcel 
	view_listener_t::addMenu(new LLAdminHandleForceParcelOwnerToMe(), "Admin.HandleForceParcelOwnerToMe");
	view_listener_t::addMenu(new LLAdminHandleForceParcelToContent(), "Admin.HandleForceParcelToContent");
	view_listener_t::addMenu(new LLAdminHandleClaimPublicLand(), "Admin.HandleClaimPublicLand");

	// Admin >Region
	view_listener_t::addMenu(new LLAdminHandleRegionDumpTempAssetData(), "Admin.HandleRegionDumpTempAssetData");
	// Admin top level
	view_listener_t::addMenu(new LLAdminOnSaveState(), "Admin.OnSaveState");

	// Self context menu
	view_listener_t::addMenu(new LLSelfStandUp(), "Self.StandUp");
	enable.add("Self.EnableStandUp", boost::bind(&enable_standup_self));
	view_listener_t::addMenu(new LLSelfSitDown(), "Self.SitDown");
	enable.add("Self.EnableSitDown", boost::bind(&enable_sitdown_self));
	view_listener_t::addMenu(new FSSelfForceSit(), "Self.ForceSit"); //KC
	enable.add("Self.EnableForceSit", boost::bind(&enable_forcesit_self)); //KC
	view_listener_t::addMenu(new FSSelfCheckForceSit(), "Self.getForceSit"); //KC
	view_listener_t::addMenu(new FSSelfTogglePhantom(), "Self.togglePhantom"); //KC
	view_listener_t::addMenu(new FSSelfCheckPhantom(), "Self.getPhantom"); //KC
	view_listener_t::addMenu(new FSSelfToggleIgnorePreJump(), "Self.toggleIgnorePreJump"); //SJ
	view_listener_t::addMenu(new FSSelfCheckIgnorePreJump(), "Self.getIgnorePreJump"); //SJ
	view_listener_t::addMenu(new LLSelfRemoveAllAttachments(), "Self.RemoveAllAttachments");

	view_listener_t::addMenu(new LLSelfEnableRemoveAllAttachments(), "Self.EnableRemoveAllAttachments");

	// we don't use boost::bind directly to delay side tray construction
	view_listener_t::addMenu( new LLTogglePanelPeopleTab(), "SideTray.PanelPeopleTab");
	view_listener_t::addMenu( new LLCheckPanelPeopleTab(), "SideTray.CheckPanelPeopleTab");

	 // Avatar pie menu
	view_listener_t::addMenu(new LLObjectMute(), "Avatar.Mute");
	view_listener_t::addMenu(new LLAvatarAddFriend(), "Avatar.AddFriend");
	view_listener_t::addMenu(new LLAvatarAddContact(), "Avatar.AddContact");
	commit.add("Avatar.Freeze", boost::bind(&handle_avatar_freeze, LLSD()));
	view_listener_t::addMenu(new LLAvatarDebug(), "Avatar.Debug");
	view_listener_t::addMenu(new LLAvatarVisibleDebug(), "Avatar.VisibleDebug");
	view_listener_t::addMenu(new LLAvatarInviteToGroup(), "Avatar.InviteToGroup");
	commit.add("Avatar.Eject", boost::bind(&handle_avatar_eject, LLSD()));
	commit.add("Avatar.ShowInspector", boost::bind(&handle_avatar_show_inspector));
	view_listener_t::addMenu(new LLAvatarSendIM(), "Avatar.SendIM");
	view_listener_t::addMenu(new LLAvatarCall(), "Avatar.Call");
//	enable.add("Avatar.EnableCall", boost::bind(&LLAvatarActions::canCall));
// [RLVa:KB] - Checked: 2010-08-25 (RLVa-1.2.1b) | Added: RLVa-1.2.1b
	enable.add("Avatar.EnableCall", boost::bind(&enable_avatar_call));
// [/RLVa:KB]
	view_listener_t::addMenu(new LLAvatarReportAbuse(), "Avatar.ReportAbuse");
	view_listener_t::addMenu(new LLAvatarTexRefresh(), "Avatar.TexRefresh");	// ## Zi: Texture Refresh

	view_listener_t::addMenu(new LLAvatarToggleMyProfile(), "Avatar.ToggleMyProfile");
	enable.add("Avatar.IsMyProfileOpen", boost::bind(&my_profile_visible));

	commit.add("Avatar.OpenMarketplace", boost::bind(&LLWeb::loadURLExternal, gSavedSettings.getString("MarketplaceURL")));
	
	view_listener_t::addMenu(new LLAvatarEnableAddFriend(), "Avatar.EnableAddFriend");
	enable.add("Avatar.EnableFreezeEject", boost::bind(&enable_freeze_eject, _2));

	// Object pie menu
	view_listener_t::addMenu(new LLObjectBuild(), "Object.Build");
	commit.add("Object.Touch", boost::bind(&handle_object_touch));
	commit.add("Object.SitOrStand", boost::bind(&handle_object_sit_or_stand));
	commit.add("Object.Delete", boost::bind(&handle_object_delete));
	view_listener_t::addMenu(new LLObjectAttachToAvatar(true), "Object.AttachToAvatar");
	view_listener_t::addMenu(new LLObjectAttachToAvatar(false), "Object.AttachAddToAvatar");
	view_listener_t::addMenu(new LLObjectReturn(), "Object.Return");
	view_listener_t::addMenu(new LLObjectReportAbuse(), "Object.ReportAbuse");
	view_listener_t::addMenu(new LLObjectMute(), "Object.Mute");
	view_listener_t::addMenu(new LLObjectDerender(), "Object.Derender");
	view_listener_t::addMenu(new LLObjectDerenderPermanent(), "Object.DerenderPermanent"); // <FS:Ansariel> Optional derender & blacklist
	view_listener_t::addMenu(new LLObjectTexRefresh(), "Object.TexRefresh");	// ## Zi: Texture Refresh
	view_listener_t::addMenu(new LLEditParticleSource(), "Object.EditParticles");
   	view_listener_t::addMenu(new LLEnableEditParticleSource(), "Object.EnableEditParticles");

	enable.add("Object.VisibleTake", boost::bind(&visible_take_object));
	enable.add("Object.VisibleBuy", boost::bind(&visible_buy_object));

	commit.add("Object.Buy", boost::bind(&handle_buy));
	commit.add("Object.Edit", boost::bind(&handle_object_edit));
	commit.add("Object.Inspect", boost::bind(&handle_object_inspect));
	commit.add("Object.Open", boost::bind(&handle_object_open));
	commit.add("Object.Take", boost::bind(&handle_take));
	commit.add("Object.ShowInspector", boost::bind(&handle_object_show_inspector));
	enable.add("Object.EnableOpen", boost::bind(&enable_object_open));
	enable.add("Object.EnableTouch", boost::bind(&enable_object_touch, _1));
	enable.add("Object.EnableDelete", boost::bind(&enable_object_delete));
//	enable.add("Object.EnableWear", boost::bind(&object_selected_and_point_valid));
// [RLVa:KB] - Checked: 2010-03-16 (RLVa-1.2.0a) | Added: RLVa-1.2.0a
	enable.add("Object.EnableWear", boost::bind(&object_selected_and_point_valid, _2));
// [/RLVa:KB]

	enable.add("Object.EnableStandUp", boost::bind(&enable_object_stand_up));
	enable.add("Object.EnableSit", boost::bind(&enable_object_sit, _1));

	view_listener_t::addMenu(new LLObjectEnableReturn(), "Object.EnableReturn");
	view_listener_t::addMenu(new LLObjectEnableReportAbuse(), "Object.EnableReportAbuse");

	enable.add("Avatar.EnableMute", boost::bind(&enable_object_mute));
	enable.add("Object.EnableMute", boost::bind(&enable_object_mute));
	enable.add("Object.EnableUnmute", boost::bind(&enable_object_unmute));
	enable.add("Object.EnableBuy", boost::bind(&enable_buy_object));
	commit.add("Object.ZoomIn", boost::bind(&handle_look_at_selection, "zoom"));

	// Attachment pie menu
	enable.add("Attachment.Label", boost::bind(&onEnableAttachmentLabel, _1, _2));
	view_listener_t::addMenu(new LLAttachmentDrop(), "Attachment.Drop");
	view_listener_t::addMenu(new LLAttachmentDetachFromPoint(), "Attachment.DetachFromPoint");
	view_listener_t::addMenu(new LLAttachmentDetach(), "Attachment.Detach");
	view_listener_t::addMenu(new LLAttachmentPointFilled(), "Attachment.PointFilled");
	view_listener_t::addMenu(new LLAttachmentEnableDrop(), "Attachment.EnableDrop");
	view_listener_t::addMenu(new LLAttachmentEnableDetach(), "Attachment.EnableDetach");

	// Land pie menu
	view_listener_t::addMenu(new LLLandBuild(), "Land.Build");
	view_listener_t::addMenu(new LLLandSit(), "Land.Sit");
	view_listener_t::addMenu(new LLLandBuyPass(), "Land.BuyPass");
	view_listener_t::addMenu(new LLLandEdit(), "Land.Edit");

	view_listener_t::addMenu(new LLLandEnableBuyPass(), "Land.EnableBuyPass");
	commit.add("Land.Buy", boost::bind(&handle_buy_land));

	// Generic actions
	commit.add("ReportAbuse", boost::bind(&handle_report_abuse));
	commit.add("BuyCurrency", boost::bind(&handle_buy_currency));
	view_listener_t::addMenu(new LLShowHelp(), "ShowHelp");
	view_listener_t::addMenu(new LLToggleHelp(), "ToggleHelp");
	view_listener_t::addMenu(new LLToggleSpeak(), "ToggleSpeak");
	view_listener_t::addMenu(new LLPromptShowURL(), "PromptShowURL");
	view_listener_t::addMenu(new LLShowAgentProfile(), "ShowAgentProfile");
	view_listener_t::addMenu(new LLToggleAgentProfile(), "ToggleAgentProfile");
	view_listener_t::addMenu(new LLToggleControl(), "ToggleControl");
	view_listener_t::addMenu(new LLCheckControl(), "CheckControl");
	view_listener_t::addMenu(new LLGoToObject(), "GoToObject");
	commit.add("PayObject", boost::bind(&handle_give_money_dialog));

	// <FS:Ansariel> Reset to default control
	view_listener_t::addMenu(new FSResetControl(), "ResetControl");
	view_listener_t::addMenu(new FSResetPerAccountControl(), "ResetPerAccountControl");
	// </FS:Ansariel> Reset to default control

	// <FS:Ansariel> Commented out - already definied earlier in this method
	//commit.add("Inventory.NewWindow", boost::bind(&LLFloaterInventory::showAgentInventory));

	enable.add("EnablePayObject", boost::bind(&enable_pay_object));
	enable.add("EnablePayAvatar", boost::bind(&enable_pay_avatar));
	enable.add("EnableEdit", boost::bind(&enable_object_edit));
	enable.add("VisibleBuild", boost::bind(&enable_object_build));
	commit.add("Pathfinding.Linksets.Select", boost::bind(&LLFloaterPathfindingLinksets::openLinksetsWithSelectedObjects));
	enable.add("EnableSelectInPathfindingLinksets", boost::bind(&enable_object_select_in_pathfinding_linksets));
	commit.add("Pathfinding.Characters.Select", boost::bind(&LLFloaterPathfindingCharacters::openCharactersWithSelectedObjects));
	enable.add("EnableSelectInPathfindingCharacters", boost::bind(&enable_object_select_in_pathfinding_characters));

	view_listener_t::addMenu(new LLFloaterVisible(), "FloaterVisible");
	view_listener_t::addMenu(new LLSomethingSelected(), "SomethingSelected");
	view_listener_t::addMenu(new LLSomethingSelectedNoHUD(), "SomethingSelectedNoHUD");
	view_listener_t::addMenu(new LLEditableSelected(), "EditableSelected");
	view_listener_t::addMenu(new LLEditableSelectedMono(), "EditableSelectedMono");
	view_listener_t::addMenu(new LLToggleUIHints(), "ToggleUIHints");

// [RLVa:KB] - Checked: 2010-04-23 (RLVa-1.2.0g) | Added: RLVa-1.2.0
	commit.add("RLV.ToggleEnabled", boost::bind(&rlvMenuToggleEnabled));
	enable.add("RLV.CheckEnabled", boost::bind(&rlvMenuCheckEnabled));
	if (rlv_handler_t::isEnabled())
	{
		enable.add("RLV.EnableIfNot", boost::bind(&rlvMenuEnableIfNot, _2));
	}
// [/RLVa:KB]

	// <FS:Ansariel> Toggle internal web browser
	commit.add("ToggleWebBrowser", boost::bind(&toggleWebBrowser, _2));
	// <FS:Ansariel> Toggle debug settings floater
	commit.add("ToggleSettingsDebug", boost::bind(&toggleSettingsDebug));
	// <FS:Ansariel> Toggle teleport history panel directly
	commit.add("ToggleTeleportHistory", boost::bind(&toggleTeleportHistory));
	// <FS:Ansariel> FIRE-7758: Save/load camera position
	commit.add("Camera.StoreView", boost::bind(&LLAgentCamera::storeCameraPosition, &gAgentCamera));
	commit.add("Camera.LoadView", boost::bind(&LLAgentCamera::loadCameraPosition, &gAgentCamera));
	// </FS:Ansariel>
}<|MERGE_RESOLUTION|>--- conflicted
+++ resolved
@@ -182,7 +182,6 @@
 LLContextMenu	*gMenuAttachmentOther = NULL;
 LLContextMenu	*gMenuLand	= NULL;
 
-<<<<<<< HEAD
 // ## Zi: Pie menu
 // Pie menus
 PieMenu		*gPieMenuAvatarSelf	= NULL;
@@ -193,9 +192,6 @@
 PieMenu		*gPieMenuLand	= NULL;
 // ## Zi: Pie menu
 
-const std::string SAVE_INTO_INVENTORY("Save Object Back to My Inventory");
-=======
->>>>>>> cc15a08a
 const std::string SAVE_INTO_TASK_INVENTORY("Save Object Back to Object Contents");
 
 LLMenuGL* gAttachSubMenu = NULL;
@@ -383,28 +379,12 @@
 
 void LLMenuParcelObserver::changed()
 {
-<<<<<<< HEAD
-	// <FS:Ansariel> Cache controls
-	//gMenuHolder->childSetEnabled("Land Buy Pass", LLPanelLandGeneral::enableBuyPass(NULL));
-	//
-	//BOOL buyable = enable_buy_land(NULL);
-	//gMenuHolder->childSetEnabled("Land Buy", buyable);
-	//gMenuHolder->childSetEnabled("Buy Land...", buyable);
-
-	static LLView* land_buy_pass = gMenuHolder->getChildView("Land Buy Pass");
-	static LLView* land_buy = gMenuHolder->getChildView("Land Buy");
-	static LLView* buy_land = gMenuHolder->getChildView("Buy Land...");
-
-	land_buy_pass->setEnabled(LLPanelLandGeneral::enableBuyPass(NULL));
-=======
 	LLParcel *parcel = LLViewerParcelMgr::getInstance()->getParcelSelection()->getParcel();
 	gMenuHolder->childSetEnabled("Land Buy Pass", LLPanelLandGeneral::enableBuyPass(NULL) && !(parcel->getOwnerID()== gAgent.getID()));
 	
->>>>>>> cc15a08a
 	BOOL buyable = enable_buy_land(NULL);
-	land_buy->setEnabled(buyable);
-	buy_land->setEnabled(buyable);
-	// </FS:Ansariel> Cache controls
+	gMenuHolder->childSetEnabled("Land Buy", buyable);
+	gMenuHolder->childSetEnabled("Buy Land...", buyable);
 }
 
 
@@ -4096,7 +4076,6 @@
 		(gAgentAvatarp->isSitting() && !gRlvHandler.hasBehaviour(RLV_BHVR_UNSIT)));
 }
 
-<<<<<<< HEAD
 class FSSelfCheckForceSit : public view_listener_t
 {
 	bool handleEvent(const LLSD& userdata)
@@ -4153,7 +4132,6 @@
 	}
 };
 
-=======
 class LLCheckPanelPeopleTab : public view_listener_t
 {
 	bool handleEvent(const LLSD& userdata)
@@ -4168,7 +4146,6 @@
 			return false;
 		}
 };
->>>>>>> cc15a08a
 // Toggle one of "People" panel tabs in side tray.
 class LLTogglePanelPeopleTab : public view_listener_t
 {
@@ -8483,53 +8460,6 @@
 	return FALSE;
 }
 
-<<<<<<< HEAD
-BOOL enable_save_into_inventory(void*)
-{
-	// *TODO: clean this up
-	// find the last root
-	LLSelectNode* last_node = NULL;
-	for (LLObjectSelection::root_iterator iter = LLSelectMgr::getInstance()->getSelection()->root_begin();
-		 iter != LLSelectMgr::getInstance()->getSelection()->root_end(); iter++)
-	{
-		last_node = *iter;
-	}
-
-#ifdef HACKED_GODLIKE_VIEWER
-	return TRUE;
-#else
-# ifdef TOGGLE_HACKED_GODLIKE_VIEWER
-	if (LLGridManager::getInstance()->isInSLBeta()
-        && gAgent.isGodlike())
-	{
-		return TRUE;
-	}
-# endif
-	// check all pre-req's for save into inventory.
-	if(last_node && last_node->mValid && !last_node->mItemID.isNull()
-	   && (last_node->mPermissions->getOwner() == gAgent.getID())
-	   && (gInventory.getItem(last_node->mItemID) != NULL))
-	{
-		LLViewerObject* obj = last_node->getObject();
-		if( obj && !obj->isAttachment() )
-		{
-			return TRUE;
-		}
-	}
-	return FALSE;
-#endif
-}
-
-class LLToolsEnableSaveToInventory : public view_listener_t
-{
-	bool handleEvent(const LLSD& userdata)
-	{
-		bool new_value = enable_save_into_inventory(NULL);
-		return new_value;
-	}
-};
-=======
->>>>>>> cc15a08a
 
 BOOL enable_save_into_task_inventory(void*)
 {
