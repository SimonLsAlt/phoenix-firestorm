--- conflicted
+++ resolved
@@ -430,11 +430,7 @@
         //if (!mLandBuyPassHandle.isDead())
         //{
         //    LLParcel *parcel = LLViewerParcelMgr::getInstance()->getParcelSelection()->getParcel();
-<<<<<<< HEAD
         //    static_cast<LLMenuItemCallGL*>(mLandBuyPassHandle.get())->setEnabled(LLPanelLandGeneral::enableBuyPass(nullptr) && parcel->getOwnerID() != gAgentID);
-=======
-        //    static_cast<LLMenuItemCallGL*>(mLandBuyPassHandle.get())->setEnabled(LLPanelLandGeneral::enableBuyPass(NULL) && !(parcel->getOwnerID() == gAgent.getID()));
->>>>>>> 8d35ee30
         //}
         //
         //if (!mLandBuyHandle.isDead())
@@ -549,22 +545,14 @@
 
 void set_merchant_SLM_menu()
 {
-<<<<<<< HEAD
    if (gSLMMenuUpdater)
        gSLMMenuUpdater->setMerchantMenu();
-=======
-   if(gSLMMenuUpdater) gSLMMenuUpdater->setMerchantMenu();
->>>>>>> 8d35ee30
 }
 
 void check_merchant_status(bool force)
 {
-<<<<<<< HEAD
    if (gSLMMenuUpdater)
        gSLMMenuUpdater->checkMerchantStatus(force);
-=======
-   if(gSLMMenuUpdater) gSLMMenuUpdater->checkMerchantStatus(force);
->>>>>>> 8d35ee30
 }
 
 void init_menus()
