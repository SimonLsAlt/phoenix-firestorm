/** 
 * @file llviewermenu.cpp
 * @brief Builds menus out of items.
 *
 * $LicenseInfo:firstyear=2002&license=viewerlgpl$
 * Second Life Viewer Source Code
 * Copyright (C) 2014, Linden Research, Inc.
 * 
 * This library is free software; you can redistribute it and/or
 * modify it under the terms of the GNU Lesser General Public
 * License as published by the Free Software Foundation;
 * version 2.1 of the License only.
 * 
 * This library is distributed in the hope that it will be useful,
 * but WITHOUT ANY WARRANTY; without even the implied warranty of
 * MERCHANTABILITY or FITNESS FOR A PARTICULAR PURPOSE.  See the GNU
 * Lesser General Public License for more details.
 * 
 * You should have received a copy of the GNU Lesser General Public
 * License along with this library; if not, write to the Free Software
 * Foundation, Inc., 51 Franklin Street, Fifth Floor, Boston, MA  02110-1301  USA
 * 
 * Linden Research, Inc., 945 Battery Street, San Francisco, CA  94111  USA
 * $/LicenseInfo$
 */

#include "llviewerprecompiledheaders.h"

#ifdef INCLUDE_VLD
#define VLD_FORCE_ENABLE 1
#include "vld.h"
#endif

#include "llviewermenu.h" 

// linden library includes
#include "llavatarnamecache.h"	// IDEVO
#include "llfloaterreg.h"
#include "llfloatersidepanelcontainer.h"
#include "llcombobox.h"
#include "llinventorypanel.h"
#include "llnotifications.h"
#include "llnotificationsutil.h"
#include "llviewereventrecorder.h"

// newview includes
#include "llagent.h"
#include "llagentaccess.h"
#include "llagentcamera.h"
#include "llagentui.h"
#include "llagentwearables.h"
#include "llagentpilot.h"
#include "llcompilequeue.h"
#include "llconsole.h"
#include "lldaycyclemanager.h"
#include "lldebugview.h"
#include "llenvmanager.h"
#include "llfacebookconnect.h"
#include "llfilepicker.h"
#include "llfirstuse.h"
#include "llfloaterbuy.h"
#include "llfloaterbuycontents.h"
#include "llbuycurrencyhtml.h"
#include "llfloatergodtools.h"
#include "llfloaterinventory.h"
#include "llfloaterimcontainer.h"
#include "llfloaterland.h"
#include "llfloaterimnearbychat.h"
#include "llfloaterpathfindingcharacters.h"
#include "llfloaterpathfindinglinksets.h"
#include "llfloaterpay.h"
#include "llfloaterreporter.h"
#include "llfloatersearch.h"
#include "llfloaterscriptdebug.h"
#include "llfloatersnapshot.h"
#include "llfloatertools.h"
#include "llfloaterworldmap.h"
#include "llfloaterbuildoptions.h"
#include "llavataractions.h"
#include "lllandmarkactions.h"
#include "llgroupmgr.h"
#include "lltooltip.h"
#include "llhints.h"
#include "llhudeffecttrail.h"
#include "llhudmanager.h"
#include "llimview.h"
#include "llinventorybridge.h"
#include "llinventorydefines.h"
#include "llinventoryfunctions.h"
#include "llpanellogin.h"
#include "llpanelblockedlist.h"
#include "llmenuoptionpathfindingrebakenavmesh.h"
#include "llmoveview.h"
#include "llparcel.h"
#include "llrootview.h"
#include "llsceneview.h"
#include "llscenemonitor.h"
#include "llselectmgr.h"
#include "llspellcheckmenuhandler.h"
#include "llstatusbar.h"
#include "lltextureview.h"
#include "lltoolcomp.h"
#include "lltoolmgr.h"
#include "lltoolpie.h"
#include "lltoolselectland.h"
#include "lltrans.h"
#include "llviewerdisplay.h" //for gWindowResized
#include "llviewergenericmessage.h"
#include "llviewerhelp.h"
#include "llviewermenufile.h"	// init_menu_file()
#include "llviewermessage.h"
#include "llviewernetwork.h"
#include "llviewerobjectlist.h"
#include "llviewerparcelmgr.h"
#include "llviewerstats.h"
#include "llvoavatarself.h"
#include "llvoicevivox.h"
#include "llworldmap.h"
#include "pipeline.h"
#include "llviewerjoystick.h"
#include "llwaterparammanager.h"
#include "llwlanimator.h"
#include "llwlparammanager.h"
#include "llfloatercamera.h"
#include "lluilistener.h"
#include "llappearancemgr.h"
#include "lltrans.h"
#include "lleconomy.h"
#include "lltoolgrab.h"
#include "llwindow.h"
#include "llpathfindingmanager.h"
#include "llstartup.h"
#include "boost/unordered_map.hpp"
// [RLVa:KB] - Checked: 2011-05-22 (RLVa-1.3.1a)
#include "rlvactions.h"
#include "rlvhandler.h"
#include "rlvlocks.h"
// [/RLVa:KB]

// Firestorm includes
// [RLVa:KB] - Checked: 2011-05-22 (RLVa-1.3.1a)
#include "rlvactions.h"
#include "rlvhandler.h"
#include "rlvlocks.h"
// [/RLVa:KB]
#include "fslslbridge.h"
#include "fscommon.h"
#include "fsfloaterexport.h"
#include "fsfloatercontacts.h"	// <FS:Zi> Display group list in contacts floater
#include "fspose.h"	// <FS:CR> FIRE-4345: Undeform
#include "fswsassetblacklist.h"
#include "llavatarpropertiesprocessor.h"	// ## Zi: Texture Refresh
#include "llsdserialize.h"
#include "lltexturecache.h"	// ## Zi: Texture Refresh
#include "lllogininstance.h"	// <FS:AW  opensim destinations and avatar picker>
#include "llvovolume.h"
#include "particleeditor.h"
#include "piemenu.h"	// ## Zi: Pie Menu
#include "llfloaterpreference.h"	//<FS:KC> Volume controls prefs
#include "llcheckboxctrl.h"			//<FS:KC> Volume controls prefs
#include "llscenemonitor.h"

using namespace LLAvatarAppearanceDefines;

typedef LLPointer<LLViewerObject> LLViewerObjectPtr;

static boost::unordered_map<std::string, LLStringExplicit> sDefaultItemLabels;

BOOL enable_land_build(void*);
BOOL enable_object_build(void*);

LLVOAvatar* find_avatar_from_object( LLViewerObject* object );
LLVOAvatar* find_avatar_from_object( const LLUUID& object_id );

void handle_test_load_url(void*);

//
// Evil hackish imported globals

//extern BOOL	gHideSelectedObjects;
//extern BOOL gAllowSelectAvatar;
//extern BOOL gDebugAvatarRotation;
extern BOOL gDebugClicks;
extern BOOL gDebugWindowProc;
extern BOOL gShaderProfileFrame;

//extern BOOL gDebugTextEditorTips;
//extern BOOL gDebugSelectMgr;

//
// Globals
//

LLMenuBarGL		*gMenuBarView = NULL;
LLViewerMenuHolderGL	*gMenuHolder = NULL;
LLMenuGL		*gPopupMenuView = NULL;
LLMenuGL		*gEditMenu = NULL;
LLMenuBarGL		*gLoginMenuBarView = NULL;

// Context menus
LLContextMenu	*gMenuAvatarSelf	= NULL;
LLContextMenu	*gMenuAvatarOther = NULL;
LLContextMenu	*gMenuObject = NULL;
LLContextMenu	*gMenuAttachmentSelf = NULL;
LLContextMenu	*gMenuAttachmentOther = NULL;
LLContextMenu	*gMenuLand	= NULL;
LLContextMenu	*gMenuMuteParticle = NULL;

// ## Zi: Pie menu
// Pie menus
PieMenu		*gPieMenuAvatarSelf	= NULL;
PieMenu		*gPieMenuAvatarOther = NULL;
PieMenu		*gPieMenuObject = NULL;
PieMenu		*gPieMenuAttachmentSelf = NULL;
PieMenu		*gPieMenuAttachmentOther = NULL;
PieMenu		*gPieMenuLand	= NULL;
PieMenu		*gPieMenuMuteParticle = NULL;
// ## Zi: Pie menu

const std::string SAVE_INTO_TASK_INVENTORY("Save Object Back to Object Contents");

LLMenuGL* gAttachSubMenu = NULL;
LLMenuGL* gDetachSubMenu = NULL;
LLMenuGL* gTakeOffClothes = NULL;
LLContextMenu* gAttachScreenPieMenu = NULL;
LLContextMenu* gAttachPieMenu = NULL;
LLContextMenu* gAttachBodyPartPieMenus[8];
LLContextMenu* gDetachPieMenu = NULL;
LLContextMenu* gDetachScreenPieMenu = NULL;
LLContextMenu* gDetachBodyPartPieMenus[8];

// ## Zi: Pie menu
PieMenu* gPieAttachScreenMenu = NULL;
PieMenu* gPieAttachMenu = NULL;
PieMenu* gPieAttachBodyPartMenus[8];
PieMenu* gPieDetachMenu = NULL;
PieMenu* gPieDetachScreenMenu = NULL;
PieMenu* gPieDetachBodyPartMenus[8];
// ## Zi: Pie menu

LLMenuItemCallGL* gAutorespondMenu = NULL;
LLMenuItemCallGL* gAutorespondNonFriendsMenu = NULL;
//
// Local prototypes

// File Menu
void handle_compress_image(void*);


// Edit menu
void handle_dump_group_info(void *);
void handle_dump_capabilities_info(void *);

// Advanced->Consoles menu
void handle_region_dump_settings(void*);
void handle_region_dump_temp_asset_data(void*);
void handle_region_clear_temp_asset_data(void*);

// Object pie menu
BOOL sitting_on_selection();

void near_sit_object();
//void label_sit_or_stand(std::string& label, void*);
// buy and take alias into the same UI positions, so these
// declarations handle this mess.
BOOL is_selection_buy_not_take();
S32 selection_price();
BOOL enable_take();
void handle_object_show_inspector();
void handle_avatar_show_inspector();
bool confirm_take(const LLSD& notification, const LLSD& response, LLObjectSelectionHandle selection_handle);

void handle_buy_object(LLSaleInfo sale_info);
void handle_buy_contents(LLSaleInfo sale_info);

// Land pie menu
void near_sit_down_point(BOOL success, void *);

// Avatar pie menu

// Debug menu


void velocity_interpolate( void* );
void handle_visual_leak_detector_toggle(void*);
void handle_rebake_textures(void*);
BOOL check_admin_override(void*);
void handle_admin_override_toggle(void*);
#ifdef TOGGLE_HACKED_GODLIKE_VIEWER
void handle_toggle_hacked_godmode(void*);
BOOL check_toggle_hacked_godmode(void*);
bool enable_toggle_hacked_godmode(void*);
#endif

void toggle_show_xui_names(void *);
BOOL check_show_xui_names(void *);

// Debug UI

void handle_buy_currency_test(void*);
void handle_save_to_xml(void*);
void handle_load_from_xml(void*);

void handle_god_mode(void*);

// God menu
void handle_leave_god_mode(void*);


void handle_reset_view();

void handle_duplicate_in_place(void*);


void handle_object_owner_self(void*);
void handle_object_owner_permissive(void*);
void handle_object_lock(void*);
void handle_object_asset_ids(void*);
void force_take_copy(void*);
#ifdef _CORY_TESTING
void force_export_copy(void*);
void force_import_geometry(void*);
#endif

void handle_force_parcel_owner_to_me(void*);
void handle_force_parcel_to_content(void*);
void handle_claim_public_land(void*);

void handle_god_request_avatar_geometry(void *);	// Hack for easy testing of new avatar geometry
void reload_vertex_shader(void *);
void handle_disconnect_viewer(void *);

void force_error_breakpoint(void *);
void force_error_llerror(void *);
void force_error_bad_memory_access(void *);
void force_error_infinite_loop(void *);
void force_error_software_exception(void *);
void force_error_driver_crash(void *);

void handle_force_delete(void*);
void print_object_info(void*);
void print_agent_nvpairs(void*);
void toggle_debug_menus(void*);
void upload_done_callback(const LLUUID& uuid, void* user_data, S32 result, LLExtStat ext_status);
void dump_select_mgr(void*);

void dump_inventory(void*);
void toggle_visibility(void*);
BOOL get_visibility(void*);

// Avatar Pie menu
void request_friendship(const LLUUID& agent_id);

// Tools menu
void handle_selected_texture_info(void*);
void handle_selected_material_info();

void handle_dump_followcam(void*);
void handle_viewer_enable_message_log(void*);
void handle_viewer_disable_message_log(void*);

BOOL enable_buy_land(void*);

// Help menu

void handle_test_male(void *);
void handle_test_female(void *);
void handle_dump_attachments(void *);
void handle_dump_avatar_local_textures(void*);
void handle_debug_avatar_textures(void*);
void handle_grab_baked_texture(void*);
BOOL enable_grab_baked_texture(void*);
void handle_dump_region_object_cache(void*);

BOOL enable_save_into_task_inventory(void*);

BOOL enable_detach(const LLSD& = LLSD());
void menu_toggle_attached_lights(void* user_data);
void menu_toggle_attached_particles(void* user_data);

void avatar_tex_refresh();	// <FS:CR> FIRE-11800

class LLMenuParcelObserver : public LLParcelObserver
{
public:
	LLMenuParcelObserver();
	~LLMenuParcelObserver();
	virtual void changed();
};

static LLMenuParcelObserver* gMenuParcelObserver = NULL;

static LLUIListener sUIListener;

LLMenuParcelObserver::LLMenuParcelObserver()
{
	LLViewerParcelMgr::getInstance()->addObserver(this);
}

LLMenuParcelObserver::~LLMenuParcelObserver()
{
	LLViewerParcelMgr::getInstance()->removeObserver(this);
}

void LLMenuParcelObserver::changed()
{
	LLParcel *parcel = LLViewerParcelMgr::getInstance()->getParcelSelection()->getParcel();
	// <FS:Ansariel> FIRE-4454: Cache controls because of performance reasons
	//gMenuHolder->childSetEnabled("Land Buy Pass", LLPanelLandGeneral::enableBuyPass(NULL) && !(parcel->getOwnerID()== gAgent.getID()));
	//
	//BOOL buyable = enable_buy_land(NULL);
	//gMenuHolder->childSetEnabled("Land Buy", buyable);
	//gMenuHolder->childSetEnabled("Buy Land...", buyable);

	static LLView* land_buy_pass = gMenuHolder->getChildView("Land Buy Pass");
	static LLView* land_buy_pass_pie = gMenuHolder->getChildView("Land Buy Pass Pie");
	static LLView* land_buy = gMenuHolder->getChildView("Land Buy");
	static LLView* land_buy_pie = gMenuHolder->getChildView("Land Buy Pie");
	static LLView* buy_land = gMenuHolder->getChildView("Buy Land...");

	BOOL pass_buyable = LLPanelLandGeneral::enableBuyPass(NULL) && parcel->getOwnerID() != gAgentID;
	land_buy_pass->setEnabled(pass_buyable);
	land_buy_pass_pie->setEnabled(pass_buyable);

	BOOL buyable = enable_buy_land(NULL);
	land_buy->setEnabled(buyable);
	land_buy_pie->setEnabled(buyable);
	buy_land->setEnabled(buyable);
	// </FS:Ansariel> FIRE-4454: Cache controls because of performance reasons
}


void initialize_menus();

//-----------------------------------------------------------------------------
// Initialize main menus
//
// HOW TO NAME MENUS:
//
// First Letter Of Each Word Is Capitalized, Even At Or And
//
// Items that lead to dialog boxes end in "..."
//
// Break up groups of more than 6 items with separators
//-----------------------------------------------------------------------------

void set_underclothes_menu_options()
{
	if (gMenuHolder && gAgent.isTeen())
	{
		gMenuHolder->getChild<LLView>("Self Underpants")->setVisible(FALSE);
		gMenuHolder->getChild<LLView>("Self Undershirt")->setVisible(FALSE);
	}
	if (gMenuBarView && gAgent.isTeen())
	{
		gMenuBarView->getChild<LLView>("Menu Underpants")->setVisible(FALSE);
		gMenuBarView->getChild<LLView>("Menu Undershirt")->setVisible(FALSE);
	}
}

void init_menus()
{
	// Initialize actions
	initialize_menus();

	///
	/// Popup menu
	///
	/// The popup menu is now populated by the show_context_menu()
	/// method.
	
	LLMenuGL::Params menu_params;
	menu_params.name = "Popup";
	menu_params.visible = false;
	gPopupMenuView = LLUICtrlFactory::create<LLMenuGL>(menu_params);
	gMenuHolder->addChild( gPopupMenuView );

	///
	/// Context menus
	///

	const widget_registry_t& registry =
		LLViewerMenuHolderGL::child_registry_t::instance();
	gEditMenu = LLUICtrlFactory::createFromFile<LLMenuGL>("menu_edit.xml", gMenuHolder, registry);
	gMenuAvatarSelf = LLUICtrlFactory::createFromFile<LLContextMenu>(
		"menu_avatar_self.xml", gMenuHolder, registry);
	gMenuAvatarOther = LLUICtrlFactory::createFromFile<LLContextMenu>(
		"menu_avatar_other.xml", gMenuHolder, registry);

	gDetachScreenPieMenu = gMenuHolder->getChild<LLContextMenu>("Object Detach HUD", true);
	gDetachPieMenu = gMenuHolder->getChild<LLContextMenu>("Object Detach", true);

	gMenuObject = LLUICtrlFactory::createFromFile<LLContextMenu>(
		"menu_object.xml", gMenuHolder, registry);

	gAttachScreenPieMenu = gMenuHolder->getChild<LLContextMenu>("Object Attach HUD");
	gAttachPieMenu = gMenuHolder->getChild<LLContextMenu>("Object Attach");

	gMenuAttachmentSelf = LLUICtrlFactory::createFromFile<LLContextMenu>(
		"menu_attachment_self.xml", gMenuHolder, registry);
	gMenuAttachmentOther = LLUICtrlFactory::createFromFile<LLContextMenu>(
		"menu_attachment_other.xml", gMenuHolder, registry);

	gMenuLand = LLUICtrlFactory::createFromFile<LLContextMenu>(
		"menu_land.xml", gMenuHolder, registry);

	gMenuMuteParticle = LLUICtrlFactory::createFromFile<LLContextMenu>(
		"menu_mute_particle.xml", gMenuHolder, registry);

// ## Zi: Pie menu
	gPieMenuAvatarSelf = LLUICtrlFactory::createFromFile<PieMenu>(
		"menu_pie_avatar_self.xml", gMenuHolder, registry);
	gPieMenuAvatarOther = LLUICtrlFactory::createFromFile<PieMenu>(
		"menu_pie_avatar_other.xml", gMenuHolder, registry);

	// added "Pie" to the control names to keep them unique
	gPieDetachScreenMenu = gMenuHolder->getChild<PieMenu>("Pie Object Detach HUD", true);
	gPieDetachMenu = gMenuHolder->getChild<PieMenu>("Pie Object Detach", true);

	gPieMenuObject = LLUICtrlFactory::createFromFile<PieMenu>(
		"menu_pie_object.xml", gMenuHolder, registry);

	// added "Pie" to the control names to keep them unique
	gPieAttachScreenMenu = gMenuHolder->getChild<PieMenu>("Pie Object Attach HUD");
	gPieAttachMenu = gMenuHolder->getChild<PieMenu>("Pie Object Attach");

	gPieMenuAttachmentSelf = LLUICtrlFactory::createFromFile<PieMenu>(
		"menu_pie_attachment_self.xml", gMenuHolder, registry);
	gPieMenuAttachmentOther = LLUICtrlFactory::createFromFile<PieMenu>(
		"menu_pie_attachment_other.xml", gMenuHolder, registry);

	gPieMenuLand = LLUICtrlFactory::createFromFile<PieMenu>(
		"menu_pie_land.xml", gMenuHolder, registry);

	gPieMenuMuteParticle = LLUICtrlFactory::createFromFile<PieMenu>(
		"menu_pie_mute_particle.xml", gMenuHolder, registry);
// ## Zi: Pie menu

	///
	/// set up the colors
	///
	LLColor4 color;

	// do not set colors in code, let the skin decide. -Zi
	/*
	LLColor4 context_menu_color = LLUIColorTable::instance().getColor("MenuPopupBgColor");
	
	gMenuAvatarSelf->setBackgroundColor( context_menu_color );
	gMenuAvatarOther->setBackgroundColor( context_menu_color );
	gMenuObject->setBackgroundColor( context_menu_color );
	gMenuAttachmentSelf->setBackgroundColor( context_menu_color );
	gMenuAttachmentOther->setBackgroundColor( context_menu_color );

	gMenuLand->setBackgroundColor( context_menu_color );

	color = LLUIColorTable::instance().getColor( "MenuPopupBgColor" );
	gPopupMenuView->setBackgroundColor( color );
	*/

	// <FS> Changed for grid manager
	// If we are not in production, use a different color to make it apparent.
	//if (LLGridManager::getInstance()->isInProductionGrid())
	//{
	//	color = LLUIColorTable::instance().getColor( "MenuBarBgColor" );
	//}
	//else
	//{
	//	color = LLUIColorTable::instance().getColor( "MenuNonProductionBgColor" );
	//}

	//LLView* menu_bar_holder = gViewerWindow->getRootView()->getChildView("menu_bar_holder");

	//gMenuBarView = LLUICtrlFactory::getInstance()->createFromFile<LLMenuBarGL>("menu_viewer.xml", gMenuHolder, LLViewerMenuHolderGL::child_registry_t::instance());
	//gMenuBarView->setRect(LLRect(0, menu_bar_holder->getRect().mTop, 0, menu_bar_holder->getRect().mTop - MENU_BAR_HEIGHT));
	//gMenuBarView->setBackgroundColor( color );

	gMenuBarView = LLUICtrlFactory::getInstance()->createFromFile<LLMenuBarGL>("menu_viewer.xml", gMenuHolder, LLViewerMenuHolderGL::child_registry_t::instance());
	// ONLY change the color IF we are in beta. Otherwise leave it alone so it can use the skinned color. -Zi
	if(LLGridManager::getInstance()->isInSLBeta())
	{
		color = LLUIColorTable::instance().getColor( "MenuNonProductionBgColor" );
		gMenuBarView->setBackgroundColor( color );
	}

	LLView* menu_bar_holder = gViewerWindow->getRootView()->getChildView("menu_bar_holder");
	gMenuBarView->setRect(LLRect(0, menu_bar_holder->getRect().mTop, 0, menu_bar_holder->getRect().mTop - MENU_BAR_HEIGHT));
	// </FS> Changed for grid manager

	menu_bar_holder->addChild(gMenuBarView);
  
    gViewerWindow->setMenuBackgroundColor(false, 
        !LLGridManager::getInstance()->isInSLBeta());
// <FS:AW opensim currency support>
//	// Assume L$10 for now, the server will tell us the real cost at login
//	// *TODO:Also fix cost in llfolderview.cpp for Inventory menus
//	const std::string upload_cost("10");
	// \0/ Copypasta! See llviewermessage, llviewermenu and llpanelmaininventory
	S32 cost = LLGlobalEconomy::Singleton::getInstance()->getPriceUpload();
	std::string upload_cost;
#ifdef OPENSIM // <FS:AW optional opensim support>
	bool in_opensim = LLGridManager::getInstance()->isInOpenSim();
	if(in_opensim)
	{
		upload_cost = cost > 0 ? llformat("%s%d", "L$", cost) : LLTrans::getString("free");
	}
	else
#endif // OPENSIM // <FS:AW optional opensim support>
	{
		upload_cost = cost > 0 ? llformat("%s%d", "L$", cost) : llformat("%d", gSavedSettings.getU32("DefaultUploadCost"));
	}
// </FS:AW opensim currency support>
	gMenuHolder->childSetLabelArg("Upload Image", "[COST]", upload_cost);
	gMenuHolder->childSetLabelArg("Upload Sound", "[COST]", upload_cost);
	gMenuHolder->childSetLabelArg("Upload Animation", "[COST]", upload_cost);
	gMenuHolder->childSetLabelArg("Bulk Upload", "[COST]", upload_cost);
	
	gAutorespondMenu = gMenuBarView->getChild<LLMenuItemCallGL>("Set Autorespond", TRUE);
	gAutorespondNonFriendsMenu = gMenuBarView->getChild<LLMenuItemCallGL>("Set Autorespond to non-friends", TRUE);
	gAttachSubMenu = gMenuBarView->findChildMenuByName("Attach Object", TRUE);
	gDetachSubMenu = gMenuBarView->findChildMenuByName("Detach Object", TRUE);

	// Don't display the Memory console menu if the feature is turned off
	LLMenuItemCheckGL *memoryMenu = gMenuBarView->getChild<LLMenuItemCheckGL>("Memory", TRUE);
	if (memoryMenu)
	{
		memoryMenu->setVisible(FALSE);
	}

	gMenuBarView->createJumpKeys();

	// Let land based option enable when parcel changes
	gMenuParcelObserver = new LLMenuParcelObserver();

	gLoginMenuBarView = LLUICtrlFactory::getInstance()->createFromFile<LLMenuBarGL>("menu_login.xml", gMenuHolder, LLViewerMenuHolderGL::child_registry_t::instance());
	gLoginMenuBarView->arrangeAndClear();
	LLRect menuBarRect = gLoginMenuBarView->getRect();
	menuBarRect.setLeftTopAndSize(0, menu_bar_holder->getRect().getHeight(), menuBarRect.getWidth(), menuBarRect.getHeight());
	gLoginMenuBarView->setRect(menuBarRect);
	// do not set colors in code, always lat the skin decide. -Zi
	// gLoginMenuBarView->setBackgroundColor( color );
	menu_bar_holder->addChild(gLoginMenuBarView);
	
	// tooltips are on top of EVERYTHING, including menus
	gViewerWindow->getRootView()->sendChildToFront(gToolTipView);
}

///////////////////
// SHOW CONSOLES //
///////////////////


class LLAdvancedToggleConsole : public view_listener_t
{
	bool handleEvent(const LLSD& userdata)
	{
		std::string console_type = userdata.asString();
		if ("texture" == console_type)
		{
			toggle_visibility( (void*)gTextureView );
		}
		else if ("debug" == console_type)
		{
			toggle_visibility( (void*)static_cast<LLUICtrl*>(gDebugView->mDebugConsolep));
		}
		else if ("fast timers" == console_type)
		{
			LLFloaterReg::toggleInstance("block_timers");
		}
		else if ("scene view" == console_type)
		{
			toggle_visibility( (void*)gSceneView);
		}
		else if ("scene monitor" == console_type)
		{
			toggle_visibility( (void*)gSceneMonitorView);
		}

		return true;
	}
};
class LLAdvancedCheckConsole : public view_listener_t
{
	bool handleEvent(const LLSD& userdata)
	{
		std::string console_type = userdata.asString();
		bool new_value = false;
		if ("texture" == console_type)
		{
			new_value = get_visibility( (void*)gTextureView );
		}
		else if ("debug" == console_type)
		{
			new_value = get_visibility( (void*)((LLView*)gDebugView->mDebugConsolep) );
		}
		else if ("fast timers" == console_type)
		{
			new_value = LLFloaterReg::instanceVisible("block_timers");
		}
		else if ("scene view" == console_type)
		{
			new_value = get_visibility( (void*) gSceneView);
		}
		else if ("scene monitor" == console_type)
		{
			new_value = get_visibility( (void*) gSceneMonitorView);
		}
		
		return new_value;
	}
};


//////////////////////////
// DUMP INFO TO CONSOLE //
//////////////////////////


class LLAdvancedDumpInfoToConsole : public view_listener_t
{
	bool handleEvent(const LLSD& userdata)
	{
		std::string info_type = userdata.asString();
		if ("region" == info_type)
		{
			handle_region_dump_settings(NULL);
		}
		else if ("group" == info_type)
		{
			handle_dump_group_info(NULL);
		}
		else if ("capabilities" == info_type)
		{
			handle_dump_capabilities_info(NULL);
		}
		return true;
	}
};


//////////////
// HUD INFO //
//////////////


class LLAdvancedToggleHUDInfo : public view_listener_t
{
	bool handleEvent(const LLSD& userdata)
	{
		std::string info_type = userdata.asString();

		if ("camera" == info_type)
		{
			gDisplayCameraPos = !(gDisplayCameraPos);
		}
		else if ("wind" == info_type)
		{
			gDisplayWindInfo = !(gDisplayWindInfo);
		}
		else if ("fov" == info_type)
		{
			gDisplayFOV = !(gDisplayFOV);
		}
		else if ("badge" == info_type)
		{
			reportToNearbyChat("Hippos!");
		}
		else if ("cookies" == info_type)
		{
			reportToNearbyChat("Cookies!");
		}
		// <FS:PP>
		else if ("motd" == info_type)
		{
			reportToNearbyChat(gAgent.mMOTD);
		}
		// </FS:PP>
		return true;
	}
};

class LLAdvancedCheckHUDInfo : public view_listener_t
{
	bool handleEvent(const LLSD& userdata)
	{
		std::string info_type = userdata.asString();
		bool new_value = false;
		if ("camera" == info_type)
		{
			new_value = gDisplayCameraPos;
		}
		else if ("wind" == info_type)
		{
			new_value = gDisplayWindInfo;
		}
		else if ("fov" == info_type)
		{
			new_value = gDisplayFOV;
		}
		return new_value;
	}
};


//////////////
// FLYING   //
//////////////

class LLAdvancedAgentFlyingInfo : public view_listener_t
{
	bool handleEvent(const LLSD&)
	{
		return gAgent.getFlying();
	}
};


///////////////////////
// CLEAR GROUP CACHE //
///////////////////////

class LLAdvancedClearGroupCache : public view_listener_t
{
	bool handleEvent(const LLSD& userdata)
	{
		LLGroupMgr::debugClearAllGroups(NULL);
		return true;
	}
};




/////////////////
// RENDER TYPE //
/////////////////
U32 render_type_from_string(std::string render_type)
{
	if ("simple" == render_type)
	{
		return LLPipeline::RENDER_TYPE_SIMPLE;
	}
	else if ("alpha" == render_type)
	{
		return LLPipeline::RENDER_TYPE_ALPHA;
	}
	else if ("tree" == render_type)
	{
		return LLPipeline::RENDER_TYPE_TREE;
	}
	else if ("character" == render_type)
	{
		return LLPipeline::RENDER_TYPE_AVATAR;
	}
	else if ("surfacePatch" == render_type)
	{
		return LLPipeline::RENDER_TYPE_TERRAIN;
	}
	else if ("sky" == render_type)
	{
		return LLPipeline::RENDER_TYPE_SKY;
	}
	else if ("water" == render_type)
	{
		return LLPipeline::RENDER_TYPE_WATER;
	}
	else if ("ground" == render_type)
	{
		return LLPipeline::RENDER_TYPE_GROUND;
	}
	else if ("volume" == render_type)
	{
		return LLPipeline::RENDER_TYPE_VOLUME;
	}
	else if ("grass" == render_type)
	{
		return LLPipeline::RENDER_TYPE_GRASS;
	}
	else if ("clouds" == render_type)
	{
		return LLPipeline::RENDER_TYPE_CLOUDS;
	}
	else if ("particles" == render_type)
	{
		return LLPipeline::RENDER_TYPE_PARTICLES;
	}
	else if ("bump" == render_type)
	{
		return LLPipeline::RENDER_TYPE_BUMP;
	}
	else
	{
		return 0;
	}
}


class LLAdvancedToggleRenderType : public view_listener_t
{
	bool handleEvent(const LLSD& userdata)
	{
		U32 render_type = render_type_from_string( userdata.asString() );
		if ( render_type != 0 )
		{
			LLPipeline::toggleRenderTypeControl( (void*)(ptrdiff_t)render_type );
			if(render_type == LLPipeline::RENDER_TYPE_PARTICLES)
			{
				gPipeline.sRenderParticles = gPipeline.hasRenderType(LLPipeline::RENDER_TYPE_PARTICLES);
			}
		}
		return true;
	}
};


class LLAdvancedCheckRenderType : public view_listener_t
{
	bool handleEvent(const LLSD& userdata)
	{
		U32 render_type = render_type_from_string( userdata.asString() );
		bool new_value = false;

		if ( render_type != 0 )
		{
			new_value = LLPipeline::hasRenderTypeControl( (void*)(ptrdiff_t)render_type );
		}

		return new_value;
	}
};


/////////////
// FEATURE //
/////////////
U32 feature_from_string(std::string feature)
{ 
	if ("ui" == feature)
	{ 
		return LLPipeline::RENDER_DEBUG_FEATURE_UI;
	}
	else if ("selected" == feature)
	{
		return LLPipeline::RENDER_DEBUG_FEATURE_SELECTED;
	}
	else if ("highlighted" == feature)
	{
		return LLPipeline::RENDER_DEBUG_FEATURE_HIGHLIGHTED;
	}
	else if ("dynamic textures" == feature)
	{
		return LLPipeline::RENDER_DEBUG_FEATURE_DYNAMIC_TEXTURES;
	}
	else if ("foot shadows" == feature)
	{
		return LLPipeline::RENDER_DEBUG_FEATURE_FOOT_SHADOWS;
	}
	else if ("fog" == feature)
	{
		return LLPipeline::RENDER_DEBUG_FEATURE_FOG;
	}
	else if ("fr info" == feature)
	{
		return LLPipeline::RENDER_DEBUG_FEATURE_FR_INFO;
	}
	else if ("flexible" == feature)
	{
		return LLPipeline::RENDER_DEBUG_FEATURE_FLEXIBLE;
	}
	else
	{
		return 0;
	}
};


class LLAdvancedToggleFeature : public view_listener_t
{
	bool handleEvent(const LLSD& userdata)
	{
		U32 feature = feature_from_string( userdata.asString() );
		if ( feature != 0 )
		{
			LLPipeline::toggleRenderDebugFeature( (void*)(ptrdiff_t)feature );
		}
		return true;
	}
};

class LLAdvancedCheckFeature : public view_listener_t
{
	bool handleEvent(const LLSD& userdata)
{
	U32 feature = feature_from_string( userdata.asString() );
	bool new_value = false;

	if ( feature != 0 )
	{
		new_value = LLPipeline::toggleRenderDebugFeatureControl( (void*)(ptrdiff_t)feature );
	}

	return new_value;
}
};

class LLAdvancedCheckDisplayTextureDensity : public view_listener_t
{
	bool handleEvent(const LLSD& userdata)
	{
		std::string mode = userdata.asString();
		if (!gPipeline.hasRenderDebugMask(LLPipeline::RENDER_DEBUG_TEXEL_DENSITY))
		{
			return mode == "none";
		}
		if (mode == "current")
		{
			return LLViewerTexture::sDebugTexelsMode == LLViewerTexture::DEBUG_TEXELS_CURRENT;
		}
		else if (mode == "desired")
		{
			return LLViewerTexture::sDebugTexelsMode == LLViewerTexture::DEBUG_TEXELS_DESIRED;
		}
		else if (mode == "full")
		{
			return LLViewerTexture::sDebugTexelsMode == LLViewerTexture::DEBUG_TEXELS_FULL;
		}
		return false;
	}
};

class LLAdvancedSetDisplayTextureDensity : public view_listener_t
{
	bool handleEvent(const LLSD& userdata)
	{
		std::string mode = userdata.asString();
		if (mode == "none")
		{
			if (gPipeline.hasRenderDebugMask(LLPipeline::RENDER_DEBUG_TEXEL_DENSITY) == TRUE) 
			{
				gPipeline.toggleRenderDebug((void*)LLPipeline::RENDER_DEBUG_TEXEL_DENSITY);
			}
			LLViewerTexture::sDebugTexelsMode = LLViewerTexture::DEBUG_TEXELS_OFF;
		}
		else if (mode == "current")
		{
			if (gPipeline.hasRenderDebugMask(LLPipeline::RENDER_DEBUG_TEXEL_DENSITY) == FALSE) 
			{
				gPipeline.toggleRenderDebug((void*)LLPipeline::RENDER_DEBUG_TEXEL_DENSITY);
			}
			LLViewerTexture::sDebugTexelsMode = LLViewerTexture::DEBUG_TEXELS_CURRENT;
		}
		else if (mode == "desired")
		{
			if (gPipeline.hasRenderDebugMask(LLPipeline::RENDER_DEBUG_TEXEL_DENSITY) == FALSE) 
			{
				gPipeline.toggleRenderDebug((void*)LLPipeline::RENDER_DEBUG_TEXEL_DENSITY);
			}
			gPipeline.setRenderDebugFeatureControl(LLPipeline::RENDER_DEBUG_TEXEL_DENSITY, true);
			LLViewerTexture::sDebugTexelsMode = LLViewerTexture::DEBUG_TEXELS_DESIRED;
		}
		else if (mode == "full")
		{
			if (gPipeline.hasRenderDebugMask(LLPipeline::RENDER_DEBUG_TEXEL_DENSITY) == FALSE) 
			{
				gPipeline.toggleRenderDebug((void*)LLPipeline::RENDER_DEBUG_TEXEL_DENSITY);
			}
			LLViewerTexture::sDebugTexelsMode = LLViewerTexture::DEBUG_TEXELS_FULL;
		}
		return true;
	}
};


//////////////////
// INFO DISPLAY //
//////////////////
U32 info_display_from_string(std::string info_display)
{
	if ("verify" == info_display)
	{
		return LLPipeline::RENDER_DEBUG_VERIFY;
	}
	else if ("bboxes" == info_display)
	{
		return LLPipeline::RENDER_DEBUG_BBOXES;
	}
	else if ("normals" == info_display)
	{
		return LLPipeline::RENDER_DEBUG_NORMALS;
	}
	else if ("points" == info_display)
	{
		return LLPipeline::RENDER_DEBUG_POINTS;
	}
	else if ("octree" == info_display)
	{
		return LLPipeline::RENDER_DEBUG_OCTREE;
	}
	else if ("shadow frusta" == info_display)
	{
		return LLPipeline::RENDER_DEBUG_SHADOW_FRUSTA;
	}
	else if ("physics shapes" == info_display)
	{
		return LLPipeline::RENDER_DEBUG_PHYSICS_SHAPES;
	}
	else if ("occlusion" == info_display)
	{
		return LLPipeline::RENDER_DEBUG_OCCLUSION;
	}
	else if ("render batches" == info_display)
	{
		return LLPipeline::RENDER_DEBUG_BATCH_SIZE;
	}
	else if ("update type" == info_display)
	{
		return LLPipeline::RENDER_DEBUG_UPDATE_TYPE;
	}
	else if ("texture anim" == info_display)
	{
		return LLPipeline::RENDER_DEBUG_TEXTURE_ANIM;
	}
	else if ("texture priority" == info_display)
	{
		return LLPipeline::RENDER_DEBUG_TEXTURE_PRIORITY;
	}
	else if ("shame" == info_display)
	{
		return LLPipeline::RENDER_DEBUG_SHAME;
	}
	else if ("texture area" == info_display)
	{
		return LLPipeline::RENDER_DEBUG_TEXTURE_AREA;
	}
	else if ("face area" == info_display)
	{
		return LLPipeline::RENDER_DEBUG_FACE_AREA;
	}
	else if ("lod info" == info_display)
	{
		return LLPipeline::RENDER_DEBUG_LOD_INFO;
	}
	else if ("build queue" == info_display)
	{
		return LLPipeline::RENDER_DEBUG_BUILD_QUEUE;
	}
	else if ("lights" == info_display)
	{
		return LLPipeline::RENDER_DEBUG_LIGHTS;
	}
	else if ("particles" == info_display)
	{
		return LLPipeline::RENDER_DEBUG_PARTICLES;
	}
	else if ("composition" == info_display)
	{
		return LLPipeline::RENDER_DEBUG_COMPOSITION;
	}
	else if ("attachment bytes" == info_display)
	{
		return LLPipeline::RENDER_DEBUG_ATTACHMENT_BYTES;
	}
	else if ("glow" == info_display)
	{
		return LLPipeline::RENDER_DEBUG_GLOW;
	}
	else if ("collision skeleton" == info_display)
	{
		return LLPipeline::RENDER_DEBUG_AVATAR_VOLUME;
	}
	else if ("joints" == info_display)
	{
		return LLPipeline::RENDER_DEBUG_AVATAR_JOINTS;
	}
	else if ("raycast" == info_display)
	{
		return LLPipeline::RENDER_DEBUG_RAYCAST;
	}
	else if ("agent target" == info_display)
	{
		return LLPipeline::RENDER_DEBUG_AGENT_TARGET;
	}
	else if ("sculpt" == info_display)
	{
		return LLPipeline::RENDER_DEBUG_SCULPTED;
	}
	else if ("wind vectors" == info_display)
	{
		return LLPipeline::RENDER_DEBUG_WIND_VECTORS;
	}
	else if ("texel density" == info_display)
	{
		return LLPipeline::RENDER_DEBUG_TEXEL_DENSITY;
	}
	else if ("texture size" == info_display)
	{
		return LLPipeline::RENDER_DEBUG_TEXTURE_SIZE;
	}
	else
	{
		return 0;
	}
};

class LLAdvancedToggleInfoDisplay : public view_listener_t
{
	bool handleEvent(const LLSD& userdata)
	{
		U32 info_display = info_display_from_string( userdata.asString() );

		LL_INFOS("ViewerMenu") << "toggle " << userdata.asString() << LL_ENDL;
		
		if ( info_display != 0 )
		{
			LLPipeline::toggleRenderDebug( (void*)(ptrdiff_t)info_display );
		}

		return true;
	}
};


class LLAdvancedCheckInfoDisplay : public view_listener_t
{
	bool handleEvent(const LLSD& userdata)
	{
		U32 info_display = info_display_from_string( userdata.asString() );
		bool new_value = false;

		if ( info_display != 0 )
		{
			new_value = LLPipeline::toggleRenderDebugControl( (void*)(ptrdiff_t)info_display );
		}

		return new_value;
	}
};


///////////////////////////
//// RANDOMIZE FRAMERATE //
///////////////////////////


class LLAdvancedToggleRandomizeFramerate : public view_listener_t
{
	bool handleEvent(const LLSD& userdata)
	{
		gRandomizeFramerate = !(gRandomizeFramerate);
		return true;
	}
};

class LLAdvancedCheckRandomizeFramerate : public view_listener_t
{
	bool handleEvent(const LLSD& userdata)
	{
		bool new_value = gRandomizeFramerate;
		return new_value;
	}
};

///////////////////////////
//// PERIODIC SLOW FRAME //
///////////////////////////


class LLAdvancedTogglePeriodicSlowFrame : public view_listener_t
{
	bool handleEvent(const LLSD& userdata)
	{
		gPeriodicSlowFrame = !(gPeriodicSlowFrame);
		return true;
	}
};

class LLAdvancedCheckPeriodicSlowFrame : public view_listener_t
{
	bool handleEvent(const LLSD& userdata)
	{
		bool new_value = gPeriodicSlowFrame;
		return new_value;
	}
};



////////////////
// FRAME TEST //
////////////////


class LLAdvancedToggleFrameTest : public view_listener_t
{
	bool handleEvent(const LLSD& userdata)
	{
		LLPipeline::sRenderFrameTest = !(LLPipeline::sRenderFrameTest);
		return true;
	}
};

class LLAdvancedCheckFrameTest : public view_listener_t
{
	bool handleEvent(const LLSD& userdata)
	{
		bool new_value = LLPipeline::sRenderFrameTest;
		return new_value;
	}
};


///////////////////////////
// SELECTED TEXTURE INFO //
///////////////////////////


class LLAdvancedSelectedTextureInfo : public view_listener_t
{
	bool handleEvent(const LLSD& userdata)
	{
		handle_selected_texture_info(NULL);
		return true;
	}
};

//////////////////////
// TOGGLE WIREFRAME //
//////////////////////

class LLAdvancedToggleWireframe : public view_listener_t
{
	bool handleEvent(const LLSD& userdata)
	{
// [RLVa:KB] - Checked: 2013-05-11 (RLVa-1.4.9)
		bool fRlvBlockWireframe = gRlvAttachmentLocks.hasLockedHUD();
		if ( (!gUseWireframe) && (fRlvBlockWireframe) )
		{
			RlvUtil::notifyBlocked(RLV_STRING_BLOCKED_WIREFRAME);
		}
		gUseWireframe = (!gUseWireframe) && (!fRlvBlockWireframe);
// [/RLVa:KB]
//		gUseWireframe = !(gUseWireframe);
		gWindowResized = TRUE;
		LLPipeline::updateRenderDeferred();
		gPipeline.resetVertexBuffers();
		return true;
	}
};

class LLAdvancedCheckWireframe : public view_listener_t
{
	bool handleEvent(const LLSD& userdata)
	{
		bool new_value = gUseWireframe;
		return new_value;
	}
};
	

//////////////////////////
// DUMP SCRIPTED CAMERA //
//////////////////////////
	
class LLAdvancedDumpScriptedCamera : public view_listener_t
{
	bool handleEvent(const LLSD& userdata)
	{
		handle_dump_followcam(NULL);
		return true;
	}
};



//////////////////////////////
// DUMP REGION OBJECT CACHE //
//////////////////////////////


class LLAdvancedDumpRegionObjectCache : public view_listener_t
{
	bool handleEvent(const LLSD& userdata)
{
		handle_dump_region_object_cache(NULL);
		return true;
	}
};

class LLAdvancedBuyCurrencyTest : public view_listener_t
	{
	bool handleEvent(const LLSD& userdata)
	{
		handle_buy_currency_test(NULL);
		return true;
	}
};


/////////////////////
// DUMP SELECT MGR //
/////////////////////


class LLAdvancedDumpSelectMgr : public view_listener_t
{
	bool handleEvent(const LLSD& userdata)
	{
		dump_select_mgr(NULL);
		return true;
	}
};



////////////////////
// DUMP INVENTORY //
////////////////////


class LLAdvancedDumpInventory : public view_listener_t
{
	bool handleEvent(const LLSD& userdata)
	{
		dump_inventory(NULL);
		return true;
	}
};



////////////////////////////////
// PRINT SELECTED OBJECT INFO //
////////////////////////////////


class LLAdvancedPrintSelectedObjectInfo : public view_listener_t
{
	bool handleEvent(const LLSD& userdata)
	{
		print_object_info(NULL);
		return true;
	}
};



//////////////////////
// PRINT AGENT INFO //
//////////////////////


class LLAdvancedPrintAgentInfo : public view_listener_t
{
	bool handleEvent(const LLSD& userdata)
	{
		print_agent_nvpairs(NULL);
		return true;
	}
};

//////////////////
// DEBUG CLICKS //
//////////////////


class LLAdvancedToggleDebugClicks : public view_listener_t
{
	bool handleEvent(const LLSD& userdata)
	{
		gDebugClicks = !(gDebugClicks);
		return true;
	}
};

class LLAdvancedCheckDebugClicks : public view_listener_t
{
	bool handleEvent(const LLSD& userdata)
	{
		bool new_value = gDebugClicks;
		return new_value;
	}
};



/////////////////
// DEBUG VIEWS //
/////////////////


class LLAdvancedToggleDebugViews : public view_listener_t
{
	bool handleEvent(const LLSD& userdata)
	{
		LLView::sDebugRects = !(LLView::sDebugRects);
		return true;
	}
};

class LLAdvancedCheckDebugViews : public view_listener_t
{
	bool handleEvent(const LLSD& userdata)
	{
		bool new_value = LLView::sDebugRects;
		return new_value;
	}
};



///////////////////////
// XUI NAME TOOLTIPS //
///////////////////////


class LLAdvancedToggleXUINameTooltips : public view_listener_t
{
	bool handleEvent(const LLSD& userdata)
	{
		toggle_show_xui_names(NULL);
		return true;
	}
};

class LLAdvancedCheckXUINameTooltips : public view_listener_t
{
	bool handleEvent(const LLSD& userdata)
	{
		bool new_value = check_show_xui_names(NULL);
		return new_value;
	}
};



////////////////////////
// DEBUG MOUSE EVENTS //
////////////////////////


class LLAdvancedToggleDebugMouseEvents : public view_listener_t
{
	bool handleEvent(const LLSD& userdata)
	{
		LLView::sDebugMouseHandling = !(LLView::sDebugMouseHandling);
		return true;
	}
};

class LLAdvancedCheckDebugMouseEvents : public view_listener_t
{
	bool handleEvent(const LLSD& userdata)
	{
		bool new_value = LLView::sDebugMouseHandling;
		return new_value;
	}
};



////////////////
// DEBUG KEYS //
////////////////


class LLAdvancedToggleDebugKeys : public view_listener_t
{
	bool handleEvent(const LLSD& userdata)
	{
		LLView::sDebugKeys = !(LLView::sDebugKeys);
		return true;
	}
};
	
class LLAdvancedCheckDebugKeys : public view_listener_t
{
	bool handleEvent(const LLSD& userdata)
	{
		bool new_value = LLView::sDebugKeys;
		return new_value;
	}
};
	


///////////////////////
// DEBUG WINDOW PROC //
///////////////////////


class LLAdvancedToggleDebugWindowProc : public view_listener_t
{
	bool handleEvent(const LLSD& userdata)
	{
		gDebugWindowProc = !(gDebugWindowProc);
		return true;
	}
};

class LLAdvancedCheckDebugWindowProc : public view_listener_t
	{
	bool handleEvent(const LLSD& userdata)
	{
		bool new_value = gDebugWindowProc;
		return new_value;
	}
};

// ------------------------------XUI MENU ---------------------------

//////////////////////
// LOAD UI FROM XML //
//////////////////////


class LLAdvancedLoadUIFromXML : public view_listener_t
{
	bool handleEvent(const LLSD& userdata)
	{
		handle_load_from_xml(NULL);
		return true;
	}
};



////////////////////
// SAVE UI TO XML //
////////////////////


class LLAdvancedSaveUIToXML : public view_listener_t
{
	bool handleEvent(const LLSD& userdata)
	{
		handle_save_to_xml(NULL);
		return true;
	}
};


class LLAdvancedSendTestIms : public view_listener_t
{
	bool handleEvent(const LLSD& userdata)
	{
		LLIMModel::instance().testMessages();
		return true;
	}
};


///////////////
// XUI NAMES //
///////////////


class LLAdvancedToggleXUINames : public view_listener_t
{
	bool handleEvent(const LLSD& userdata)
	{
		toggle_show_xui_names(NULL);
		return true;
	}
};

class LLAdvancedCheckXUINames : public view_listener_t
{
	bool handleEvent(const LLSD& userdata)
	{
		bool new_value = check_show_xui_names(NULL);
		return new_value;
	}
};


////////////////////////
// GRAB BAKED TEXTURE //
////////////////////////


class LLAdvancedGrabBakedTexture : public view_listener_t
{
	bool handleEvent(const LLSD& userdata)
	{
		std::string texture_type = userdata.asString();
		if ("iris" == texture_type)
		{
			handle_grab_baked_texture( (void*)BAKED_EYES );
		}
		else if ("head" == texture_type)
		{
			handle_grab_baked_texture( (void*)BAKED_HEAD );
		}
		else if ("upper" == texture_type)
		{
			handle_grab_baked_texture( (void*)BAKED_UPPER );
		}
		else if ("lower" == texture_type)
		{
			handle_grab_baked_texture( (void*)BAKED_LOWER );
		}
		else if ("skirt" == texture_type)
		{
			handle_grab_baked_texture( (void*)BAKED_SKIRT );
		}
		else if ("hair" == texture_type)
		{
			handle_grab_baked_texture( (void*)BAKED_HAIR );
		}

		return true;
	}
};

class LLAdvancedEnableGrabBakedTexture : public view_listener_t
{
	bool handleEvent(const LLSD& userdata)
{
		std::string texture_type = userdata.asString();
		bool new_value = false;

		if ("iris" == texture_type)
		{
			new_value = enable_grab_baked_texture( (void*)BAKED_EYES );
		}
		else if ("head" == texture_type)
		{
			new_value = enable_grab_baked_texture( (void*)BAKED_HEAD );
		}
		else if ("upper" == texture_type)
		{
			new_value = enable_grab_baked_texture( (void*)BAKED_UPPER );
		}
		else if ("lower" == texture_type)
		{
			new_value = enable_grab_baked_texture( (void*)BAKED_LOWER );
		}
		else if ("skirt" == texture_type)
		{
			new_value = enable_grab_baked_texture( (void*)BAKED_SKIRT );
		}
		else if ("hair" == texture_type)
		{
			new_value = enable_grab_baked_texture( (void*)BAKED_HAIR );
		}
	
		return new_value;
}
};

///////////////////////
// APPEARANCE TO XML //
///////////////////////


class LLAdvancedEnableAppearanceToXML : public view_listener_t
{
	bool handleEvent(const LLSD& userdata)
	{
		return gSavedSettings.getBOOL("DebugAvatarAppearanceMessage");
	}
};

class LLAdvancedAppearanceToXML : public view_listener_t
{
	bool handleEvent(const LLSD& userdata)
	{
		std::string emptyname;
		LLVOAvatar* avatar =
			find_avatar_from_object( LLSelectMgr::getInstance()->getSelection()->getPrimaryObject() );
		if (!avatar)
		{
			avatar = gAgentAvatarp;
		}
		avatar->dumpArchetypeXML(emptyname);
		return true;
	}
};



///////////////////////////////
// TOGGLE CHARACTER GEOMETRY //
///////////////////////////////


class LLAdvancedToggleCharacterGeometry : public view_listener_t
{
	bool handleEvent(const LLSD& userdata)
	{
		handle_god_request_avatar_geometry(NULL);
		return true;
	}
};


	/////////////////////////////
// TEST MALE / TEST FEMALE //
/////////////////////////////

class LLAdvancedTestMale : public view_listener_t
{
	bool handleEvent(const LLSD& userdata)
	{
		handle_test_male(NULL);
		return true;
	}
};


class LLAdvancedTestFemale : public view_listener_t
{
	bool handleEvent(const LLSD& userdata)
	{
		handle_test_female(NULL);
		return true;
	}
};

class LLAdvancedForceParamsToDefault : public view_listener_t
{
	bool handleEvent(const LLSD& userdata)
	{
		LLAgent::clearVisualParams(NULL);
		return true;
	}
};


//////////////////////////
//   ANIMATION SPEED    //
//////////////////////////

// Utility function to set all AV time factors to the same global value
static void set_all_animation_time_factors(F32	time_factor)
{
	LLMotionController::setCurrentTimeFactor(time_factor);
	for (std::vector<LLCharacter*>::iterator iter = LLCharacter::sInstances.begin();
		iter != LLCharacter::sInstances.end(); ++iter)
	{
		(*iter)->setAnimTimeFactor(time_factor);
	}
}

class LLAdvancedAnimTenFaster : public view_listener_t
{
	bool handleEvent(const LLSD& userdata)
	{
		//LL_INFOS() << "LLAdvancedAnimTenFaster" << LL_ENDL;
		F32 time_factor = LLMotionController::getCurrentTimeFactor();
		time_factor = llmin(time_factor + 0.1f, 2.f);	// Upper limit is 200% speed
		set_all_animation_time_factors(time_factor);
		return true;
	}
};

class LLAdvancedAnimTenSlower : public view_listener_t
{
	bool handleEvent(const LLSD& userdata)
	{
		//LL_INFOS() << "LLAdvancedAnimTenSlower" << LL_ENDL;
		F32 time_factor = LLMotionController::getCurrentTimeFactor();
		time_factor = llmax(time_factor - 0.1f, 0.1f);	// Lower limit is at 10% of normal speed
		set_all_animation_time_factors(time_factor);
		return true;
	}
};

class LLAdvancedAnimResetAll : public view_listener_t
{
	bool handleEvent(const LLSD& userdata)
	{
		set_all_animation_time_factors(1.f);
		return true;
	}
};


//////////////////////////
// RELOAD VERTEX SHADER //
//////////////////////////


class LLAdvancedReloadVertexShader : public view_listener_t
{
	bool handleEvent(const LLSD& userdata)
	{
		reload_vertex_shader(NULL);
		return true;
	}
};



////////////////////
// ANIMATION INFO //
////////////////////


class LLAdvancedToggleAnimationInfo : public view_listener_t
{
	bool handleEvent(const LLSD& userdata)
	{
		LLVOAvatar::sShowAnimationDebug = !(LLVOAvatar::sShowAnimationDebug);
		return true;
	}
};

class LLAdvancedCheckAnimationInfo : public view_listener_t
{
	bool handleEvent(const LLSD& userdata)
	{
		bool new_value = LLVOAvatar::sShowAnimationDebug;
		return new_value;
	}
};


//////////////////
// SHOW LOOK AT //
//////////////////


class LLAdvancedToggleShowLookAt : public view_listener_t
{
	bool handleEvent(const LLSD& userdata)
	{
		//LLHUDEffectLookAt::sDebugLookAt = !(LLHUDEffectLookAt::sDebugLookAt);
		//<FS:AO improve use of controls with radiogroups>
		//bool value = !gSavedPerAccountSettings.getBOOL("DebugLookAt");
		//gSavedPerAccountSettings.setBOOL("DebugLookAt",value);
		S32 value = !gSavedPerAccountSettings.getS32("DebugLookAt");
		gSavedPerAccountSettings.setS32("DebugLookAt",value);
		//</FS:AO>
		return true;
	}
};

// <AO>
class LLAdvancedToggleShowColor : public view_listener_t
{
        bool handleEvent(const LLSD& userdata)
        {
                S32 value = !gSavedSettings.getS32("DebugShowColor");
                gSavedSettings.setS32("DebugShowColor",value);
                return true;
        }
};

class LLAdvancedCheckShowColor : public view_listener_t
{
        bool handleEvent(const LLSD& userdata)
        {
                S32 new_value = gSavedSettings.getS32("DebugShowColor");
                return (bool)new_value;
        }
};
// </AO>

class LLAdvancedCheckShowLookAt : public view_listener_t
{
	bool handleEvent(const LLSD& userdata)
	{
		//bool new_value = LLHUDEffectLookAt::sDebugLookAt;
		//<FS:AO improve use of controls with radiogroups>
		//bool new_value = gSavedPerAccountSettings.getBOOL("DebugLookAt");
		S32 new_value = gSavedPerAccountSettings.getS32("DebugLookAt");
		return (bool)new_value;
	}
};



///////////////////
// SHOW POINT AT //
///////////////////


class LLAdvancedToggleShowPointAt : public view_listener_t
{
	bool handleEvent(const LLSD& userdata)
	{
		LLHUDEffectPointAt::sDebugPointAt = !(LLHUDEffectPointAt::sDebugPointAt);
		return true;
	}
};

class LLAdvancedCheckShowPointAt : public view_listener_t
{
	bool handleEvent(const LLSD& userdata)
	{
		bool new_value = LLHUDEffectPointAt::sDebugPointAt;
		return new_value;
	}
};


///////////////////// 
// PRIVATE LOOK AT // 
///////////////////// 

class LLAdvancedTogglePrivateLookPointAt : public view_listener_t 
{ 
	bool handleEvent(const LLSD& userdata) 
	{ 
		std::string command = userdata.asString(); 
		if ("Look" == command) 
		{ 
			bool new_value = !gSavedSettings.getBOOL("PrivateLookAtTarget"); 
			gSavedSettings.setBOOL("PrivateLookAtTarget", new_value); 
		} 
		else if ("Point" == command) 
		{ 
			bool new_value = !gSavedSettings.getBOOL("PrivatePointAtTarget"); 
			gSavedSettings.setBOOL("PrivatePointAtTarget", new_value); 
		} 
	return true; 
	} 
}; 

class LLAdvancedCheckPrivateLookPointAt : public view_listener_t 
{ 
	bool handleEvent(const LLSD& userdata) 
	{ 
		std::string command = userdata["data"].asString(); 
		if ("Look" == command) 
		{ 
			bool new_value = gSavedSettings.getBOOL("PrivateLookAtTarget"); 
			std::string control_name = userdata["control"].asString(); 
			gMenuHolder->findControl(control_name)->setValue(new_value); 
		} 
		else if ("Point" == command) 
		{ 
			bool new_value = gSavedSettings.getBOOL("PrivatePointAtTarget"); 
			std::string control_name = userdata["control"].asString(); 
			gMenuHolder->findControl(control_name)->setValue(new_value); 
		} 
	return true; 
	} 
};

/////////////////////////
// DEBUG JOINT UPDATES //
/////////////////////////


class LLAdvancedToggleDebugJointUpdates : public view_listener_t
{
	bool handleEvent(const LLSD& userdata)
	{
		LLVOAvatar::sJointDebug = !(LLVOAvatar::sJointDebug);
		return true;
	}
};

class LLAdvancedCheckDebugJointUpdates : public view_listener_t
{
	bool handleEvent(const LLSD& userdata)
	{
		bool new_value = LLVOAvatar::sJointDebug;
		return new_value;
	}
};



/////////////////
// DISABLE LOD //
/////////////////


class LLAdvancedToggleDisableLOD : public view_listener_t
{
	bool handleEvent(const LLSD& userdata)
	{
		LLViewerJoint::sDisableLOD = !(LLViewerJoint::sDisableLOD);
		return true;
	}
};
		
class LLAdvancedCheckDisableLOD : public view_listener_t
{
	bool handleEvent(const LLSD& userdata)
	{
		bool new_value = LLViewerJoint::sDisableLOD;
		return new_value;
	}
};



/////////////////////////
// DEBUG CHARACTER VIS //
/////////////////////////


class LLAdvancedToggleDebugCharacterVis : public view_listener_t
{
	bool handleEvent(const LLSD& userdata)
	{
		LLVOAvatar::sDebugInvisible = !(LLVOAvatar::sDebugInvisible);
		return true;
	}
};

class LLAdvancedCheckDebugCharacterVis : public view_listener_t
{
	bool handleEvent(const LLSD& userdata)
	{
		bool new_value = LLVOAvatar::sDebugInvisible;
		return new_value;
	}
};


//////////////////////
// DUMP ATTACHMENTS //
//////////////////////

	
class LLAdvancedDumpAttachments : public view_listener_t
{
	bool handleEvent(const LLSD& userdata)
	{
		handle_dump_attachments(NULL);
		return true;
	}
};


	
/////////////////////
// REBAKE TEXTURES //
/////////////////////
	
	
class LLAdvancedRebakeTextures : public view_listener_t
{
	bool handleEvent(const LLSD& userdata)
	{
		handle_rebake_textures(NULL);
		return true;
	}
};
	
	
#if 1 //ndef LL_RELEASE_FOR_DOWNLOAD
///////////////////////////
// DEBUG AVATAR TEXTURES //
///////////////////////////


class LLAdvancedDebugAvatarTextures : public view_listener_t
{
	bool handleEvent(const LLSD& userdata)
	{
		if (gAgent.isGodlike())
		{
			handle_debug_avatar_textures(NULL);
		}
		return true;
	}
};

////////////////////////////////
// DUMP AVATAR LOCAL TEXTURES //
////////////////////////////////


class LLAdvancedDumpAvatarLocalTextures : public view_listener_t
{
	bool handleEvent(const LLSD& userdata)
	{
#ifndef LL_RELEASE_FOR_DOWNLOAD
		handle_dump_avatar_local_textures(NULL);
#endif
		return true;
	}
};

#endif

///////////////////////////////////
// Reload Avatar Cloud Particles //
///////////////////////////////////
class LLAdvancedReloadAvatarCloudParticle : public view_listener_t
{
	bool handleEvent(const LLSD& userdata)
	{
		LLVOAvatar::initCloud();
		return true;
	}
};

/////////////////
// MESSAGE LOG //
/////////////////


class LLAdvancedEnableMessageLog : public view_listener_t
{
	bool handleEvent(const LLSD& userdata)
	{
		handle_viewer_enable_message_log(NULL);
		return true;
	}
};

class LLAdvancedDisableMessageLog : public view_listener_t
{
	bool handleEvent(const LLSD& userdata)
	{
		handle_viewer_disable_message_log(NULL);
		return true;
	}
};

/////////////////
// DROP PACKET //
/////////////////


class LLAdvancedDropPacket : public view_listener_t
{
	bool handleEvent(const LLSD& userdata)
	{
		gMessageSystem->mPacketRing.dropPackets(1);
		return true;
	}
};


////////////////////
// EVENT Recorder //
///////////////////


class LLAdvancedViewerEventRecorder : public view_listener_t
{
	bool handleEvent(const LLSD& userdata)
	{
		std::string command = userdata.asString();
		if ("start playback" == command)
		{
			LL_INFOS() << "Event Playback starting" << LL_ENDL;
			LLViewerEventRecorder::instance().playbackRecording();
			LL_INFOS() << "Event Playback completed" << LL_ENDL;
		}
		else if ("stop playback" == command)
		{
			// Future
		}
		else if ("start recording" == command)
		{
			LLViewerEventRecorder::instance().setEventLoggingOn();
			LL_INFOS() << "Event recording started" << LL_ENDL;
		}
		else if ("stop recording" == command)
		{
			LLViewerEventRecorder::instance().setEventLoggingOff();
			LL_INFOS() << "Event recording stopped" << LL_ENDL;
		} 

		return true;
	}		
};




/////////////////
// AGENT PILOT //
/////////////////


class LLAdvancedAgentPilot : public view_listener_t
{
	bool handleEvent(const LLSD& userdata)
	{
		std::string command = userdata.asString();
		if ("start playback" == command)
		{
			gAgentPilot.setNumRuns(-1);
			gAgentPilot.startPlayback();
		}
		else if ("stop playback" == command)
		{
			gAgentPilot.stopPlayback();
		}
		else if ("start record" == command)
		{
			gAgentPilot.startRecord();
		}
		else if ("stop record" == command)
		{
			gAgentPilot.stopRecord();
		}

		return true;
	}		
};



//////////////////////
// AGENT PILOT LOOP //
//////////////////////


class LLAdvancedToggleAgentPilotLoop : public view_listener_t
{
	bool handleEvent(const LLSD& userdata)
	{
		gAgentPilot.setLoop(!gAgentPilot.getLoop());
		return true;
	}
};

class LLAdvancedCheckAgentPilotLoop : public view_listener_t
{
	bool handleEvent(const LLSD& userdata)
	{
		bool new_value = gAgentPilot.getLoop();
		return new_value;
	}
};


/////////////////////////
// SHOW OBJECT UPDATES //
/////////////////////////


class LLAdvancedToggleShowObjectUpdates : public view_listener_t
{
	bool handleEvent(const LLSD& userdata)
	{
		gShowObjectUpdates = !(gShowObjectUpdates);
		return true;
	}
};

class LLAdvancedCheckShowObjectUpdates : public view_listener_t
{
	bool handleEvent(const LLSD& userdata)
	{
		bool new_value = gShowObjectUpdates;
		return new_value;
	}
};



////////////////////
// COMPRESS IMAGE //
////////////////////


class LLAdvancedCompressImage : public view_listener_t
{
	bool handleEvent(const LLSD& userdata)
	{
		handle_compress_image(NULL);
		return true;
	}
};


/////////////////////////
// SHOW DEBUG SETTINGS //
/////////////////////////


class LLAdvancedShowDebugSettings : public view_listener_t
{
	bool handleEvent(const LLSD& userdata)
	{
		LLFloaterReg::showInstance("settings_debug",userdata);
		return true;
	}
};



////////////////////////
// VIEW ADMIN OPTIONS //
////////////////////////

class LLAdvancedEnableViewAdminOptions : public view_listener_t
{
	bool handleEvent(const LLSD& userdata)
	{
		// Don't enable in god mode since the admin menu is shown anyway.
		// Only enable if the user has set the appropriate debug setting.
		bool new_value = !gAgent.getAgentAccess().isGodlikeWithoutAdminMenuFakery() && gSavedSettings.getBOOL("AdminMenu");
		return new_value;
	}
};

class LLAdvancedToggleViewAdminOptions : public view_listener_t
{
	bool handleEvent(const LLSD& userdata)
	{
		handle_admin_override_toggle(NULL);
		return true;
	}
};

class LLAdvancedToggleVisualLeakDetector : public view_listener_t
{
	bool handleEvent(const LLSD& userdata)
	{
		handle_visual_leak_detector_toggle(NULL);
		return true;
	}
};

class LLAdvancedCheckViewAdminOptions : public view_listener_t
{
	bool handleEvent(const LLSD& userdata)
	{
		bool new_value = check_admin_override(NULL) || gAgent.isGodlike();
		return new_value;
	}
};

/////////////////////////////////////
// Enable Object Object Occlusion ///
/////////////////////////////////////
class LLAdvancedEnableObjectObjectOcclusion: public view_listener_t
{
	bool handleEvent(const LLSD& userdata)
	{
	
		bool new_value = gGLManager.mHasOcclusionQuery; // && LLFeatureManager::getInstance()->isFeatureAvailable(userdata.asString());
		return new_value;
}
};

/////////////////////////////////////
// Enable Framebuffer Objects	  ///
/////////////////////////////////////
class LLAdvancedEnableRenderFBO: public view_listener_t
{
	bool handleEvent(const LLSD& userdata)
	{
		bool new_value = gGLManager.mHasFramebufferObject;
		return new_value;
	}
};

/////////////////////////////////////
// Enable Advanced Lighting Model ///
/////////////////////////////////////
class LLAdvancedEnableRenderDeferred: public view_listener_t
{
	bool handleEvent(const LLSD& userdata)
	{
		bool new_value = gGLManager.mHasFramebufferObject && LLViewerShaderMgr::instance()->getVertexShaderLevel(LLViewerShaderMgr::SHADER_WINDLIGHT) > 1 &&
			LLViewerShaderMgr::instance()->getVertexShaderLevel(LLViewerShaderMgr::SHADER_AVATAR) > 0;
		return new_value;
	}
};

/////////////////////////////////////
// Enable Advanced Lighting Model sub-options
/////////////////////////////////////
class LLAdvancedEnableRenderDeferredOptions: public view_listener_t
{
	bool handleEvent(const LLSD& userdata)
	{
		bool new_value = gGLManager.mHasFramebufferObject && LLViewerShaderMgr::instance()->getVertexShaderLevel(LLViewerShaderMgr::SHADER_WINDLIGHT) > 1 &&
			LLViewerShaderMgr::instance()->getVertexShaderLevel(LLViewerShaderMgr::SHADER_AVATAR) > 0 && gSavedSettings.getBOOL("RenderDeferred");
		return new_value;
	}
};



//////////////////
// ADMIN STATUS //
//////////////////


class LLAdvancedRequestAdminStatus : public view_listener_t
{
	bool handleEvent(const LLSD& userdata)
	{
		handle_god_mode(NULL);
		return true;
	}
};

class LLAdvancedLeaveAdminStatus : public view_listener_t
{
	bool handleEvent(const LLSD& userdata)
	{
		handle_leave_god_mode(NULL);
		return true;
	}
};

//////////////////////////
// Advanced > Debugging //
//////////////////////////


class LLAdvancedForceErrorBreakpoint : public view_listener_t
{
	bool handleEvent(const LLSD& userdata)
	{
		force_error_breakpoint(NULL);
		return true;
	}
};

class LLAdvancedForceErrorLlerror : public view_listener_t
{
	bool handleEvent(const LLSD& userdata)
	{
		force_error_llerror(NULL);
		return true;
	}
};
class LLAdvancedForceErrorBadMemoryAccess : public view_listener_t
{
	bool handleEvent(const LLSD& userdata)
	{
		force_error_bad_memory_access(NULL);
		return true;
	}
};

class LLAdvancedForceErrorInfiniteLoop : public view_listener_t
{
	bool handleEvent(const LLSD& userdata)
	{
		force_error_infinite_loop(NULL);
		return true;
	}
};

class LLAdvancedForceErrorSoftwareException : public view_listener_t
{
	bool handleEvent(const LLSD& userdata)
	{
		force_error_software_exception(NULL);
		return true;
	}
};

class LLAdvancedForceErrorDriverCrash : public view_listener_t
{
	bool handleEvent(const LLSD& userdata)
	{
		force_error_driver_crash(NULL);
		return true;
	}
};

class LLAdvancedForceErrorDisconnectViewer : public view_listener_t
{
	bool handleEvent(const LLSD& userdata)
	{
		handle_disconnect_viewer(NULL);
		return true;
}
};


#ifdef TOGGLE_HACKED_GODLIKE_VIEWER

class LLAdvancedHandleToggleHackedGodmode : public view_listener_t
{
	bool handleEvent(const LLSD& userdata)
	{
		handle_toggle_hacked_godmode(NULL);
		return true;
	}
};

class LLAdvancedCheckToggleHackedGodmode : public view_listener_t
{
	bool handleEvent(const LLSD& userdata)
	{
		check_toggle_hacked_godmode(NULL);
		return true;
	}
};

class LLAdvancedEnableToggleHackedGodmode : public view_listener_t
{
	bool handleEvent(const LLSD& userdata)
	{
		bool new_value = enable_toggle_hacked_godmode(NULL);
		return new_value;
	}
};
#endif


//
////-------------------------------------------------------------------
//// Advanced menu
////-------------------------------------------------------------------


//////////////////
// DEVELOP MENU //
//////////////////

class LLDevelopCheckLoggingLevel : public view_listener_t
{
	bool handleEvent(const LLSD& userdata)
	{
		U32 level = userdata.asInteger();
		return (static_cast<LLError::ELevel>(level) == LLError::getDefaultLevel());
	}
};

class LLDevelopSetLoggingLevel : public view_listener_t
{
	bool handleEvent(const LLSD& userdata)
	{
		U32 level = userdata.asInteger();
		LLError::setDefaultLevel(static_cast<LLError::ELevel>(level));
		return true;
	}
};

class LLDevelopTextureFetchDebugger : public view_listener_t
{
	bool handleEvent(const LLSD& userdata)
	{
		return gSavedSettings.getBOOL("TextureFetchDebuggerEnabled");
	}
};

//////////////////
// ADMIN MENU   //
//////////////////

// Admin > Object
class LLAdminForceTakeCopy : public view_listener_t
{
	bool handleEvent(const LLSD& userdata)
	{
		force_take_copy(NULL);
		return true;
	}
};

class LLAdminHandleObjectOwnerSelf : public view_listener_t
{
	bool handleEvent(const LLSD& userdata)
	{
		handle_object_owner_self(NULL);
		return true;
	}
};
class LLAdminHandleObjectOwnerPermissive : public view_listener_t
{
	bool handleEvent(const LLSD& userdata)
	{
		handle_object_owner_permissive(NULL);
		return true;
	}
};

class LLAdminHandleForceDelete : public view_listener_t
{
	bool handleEvent(const LLSD& userdata)
	{
		handle_force_delete(NULL);
		return true;
	}
};

class LLAdminHandleObjectLock : public view_listener_t
{
	bool handleEvent(const LLSD& userdata)
	{
		handle_object_lock(NULL);
		return true;
	}
};

class LLAdminHandleObjectAssetIDs: public view_listener_t
{
	bool handleEvent(const LLSD& userdata)
	{
		handle_object_asset_ids(NULL);
		return true;
	}	
};

//Admin >Parcel
class LLAdminHandleForceParcelOwnerToMe: public view_listener_t
{
	bool handleEvent(const LLSD& userdata)
	{
		handle_force_parcel_owner_to_me(NULL);
		return true;
	}
};
class LLAdminHandleForceParcelToContent: public view_listener_t
{
	bool handleEvent(const LLSD& userdata)
	{
		handle_force_parcel_to_content(NULL);
		return true;
	}
};
class LLAdminHandleClaimPublicLand: public view_listener_t
{
	bool handleEvent(const LLSD& userdata)
	{
		handle_claim_public_land(NULL);
		return true;
	}
};

// Admin > Region
class LLAdminHandleRegionDumpTempAssetData: public view_listener_t
{
	bool handleEvent(const LLSD& userdata)
	{
		handle_region_dump_temp_asset_data(NULL);
		return true;
	}
};
//Admin (Top Level)

class LLAdminOnSaveState: public view_listener_t
{
	bool handleEvent(const LLSD& userdata)
	{
		LLPanelRegionTools::onSaveState(NULL);
		return true;
}
};


//-----------------------------------------------------------------------------
// cleanup_menus()
//-----------------------------------------------------------------------------
void cleanup_menus()
{
	delete gMenuParcelObserver;
	gMenuParcelObserver = NULL;

	delete gMenuAvatarSelf;
	gMenuAvatarSelf = NULL;

	delete gMenuAvatarOther;
	gMenuAvatarOther = NULL;

	delete gMenuObject;
	gMenuObject = NULL;

	delete gMenuAttachmentSelf;
	gMenuAttachmentSelf = NULL;

	delete gMenuAttachmentOther;
	gMenuAttachmentSelf = NULL;

	delete gMenuLand;
	gMenuLand = NULL;

	delete gMenuMuteParticle;
	gMenuMuteParticle = NULL;

	delete gMenuBarView;
	gMenuBarView = NULL;

	delete gPopupMenuView;
	gPopupMenuView = NULL;

	delete gMenuHolder;
	gMenuHolder = NULL;
}

//-----------------------------------------------------------------------------
// Object pie menu
//-----------------------------------------------------------------------------

// <FS:Ansariel> FIRE-6970/FIRE-6998: Optional permanent derendering of multiple objects
void derenderObject(bool permanent)
{
	LLViewerObject* objp;
	LLSelectMgr* select_mgr = LLSelectMgr::getInstance();

	while ((objp = select_mgr->getSelection()->getFirstRootObject(TRUE)))
	{
//		if ( (objp) && (gAgentID != objp->getID()) )
// [RLVa:KB] - Checked: 2012-03-11 (RLVa-1.4.5) | Added: RLVa-1.4.5 | FS-specific
		// Don't allow derendering of own attachments when RLVa is enabled
		if ( (objp) && (gAgentID != objp->getID()) && ((!rlv_handler_t::isEnabled()) || (!objp->isAttachment()) || (!objp->permYouOwner())) )
// [/RLVa:KB]
		{
			if (permanent)
			{
				std::string entry_name = "";
				std::string region_name;
				LLAssetType::EType asset_type;

				if (objp->isAvatar())
				{
					LLNameValue* firstname = objp->getNVPair("FirstName");
					LLNameValue* lastname = objp->getNVPair("LastName");
					entry_name = llformat("%s %s", firstname->getString(), lastname->getString());
					asset_type = LLAssetType::AT_PERSON;
				}
				else
				{
					LLSelectNode* nodep = select_mgr->getSelection()->getFirstRootNode();
					if (nodep)
					{
						if (!nodep->mName.empty())
						{
							entry_name = nodep->mName;
						}
					}
					LLViewerRegion* region = objp->getRegion();
					if (region)
					{
						region_name = region->getName();
					}
					asset_type = LLAssetType::AT_OBJECT;
				}
			
				FSWSAssetBlacklist::getInstance()->addNewItemToBlacklist(objp->getID(), entry_name, region_name, asset_type);
			}

			select_mgr->deselectObjectOnly(objp);

			// <FS:ND> Pass true to make sure this object stays dead.
			// gObjectList.killObject(objp);
			gObjectList.addDerenderedItem( objp->getID(), permanent );
			gObjectList.killObject(objp);
			// </FS:ND>
		}
		else if( (objp) && (gAgentID != objp->getID()) && ((rlv_handler_t::isEnabled()) || (objp->isAttachment()) || (objp->permYouOwner())) )
		{
			select_mgr->deselectObjectOnly(objp);
			return;
		}
	}
}

class LLObjectDerenderPermanent : public view_listener_t
{
	bool handleEvent(const LLSD& userdata)
	{
		derenderObject(true);
		return true;
	}
};

class LLObjectDerender : public view_listener_t
{
    bool handleEvent(const LLSD& userdata)
    {
		derenderObject(false);
		return true;
    }
};
// </FS:Ansariel>

// <FS:CR> FIRE-10082 - Don't enable derendering own attachments when RLVa is enabled
bool enable_derender_object()
{
	return (!rlv_handler_t::isEnabled());
}
// </FS:CR>

class LLEnableEditParticleSource : public view_listener_t
{
    bool handleEvent(const LLSD& userdata)
    {
		if(LLSelectMgr::instance().getSelection()->getObjectCount()!=0)
		{
			LLObjectSelection::valid_iterator iter=LLSelectMgr::instance().getSelection()->valid_begin();
			LLSelectNode* node=*iter;

			if(!node || !node->mPermissions)
				return false;

			if(node->mPermissions->getOwner()==gAgent.getID())
				return true;
		}
		return false;
	}
};

class LLEditParticleSource : public view_listener_t
{
    bool handleEvent(const LLSD& userdata)
    {
		LLViewerObject* objectp = LLSelectMgr::getInstance()->getSelection()->getPrimaryObject();
		if (objectp)
		{
			ParticleEditor* particleEditor=LLFloaterReg::showTypedInstance<ParticleEditor>("particle_editor", LLSD(objectp->getID()), TAKE_FOCUS_YES);
			if(particleEditor)
				particleEditor->setObject(objectp);
		}
		return true;
	}
};

// <FS:Zi> Texture Refresh
void destroy_texture(const LLUUID& id)		// will be used by the texture refresh functions below
{
	if (id.isNull() || id == IMG_DEFAULT || FSCommon::isDefaultTexture(id))
	{
		return;
	}

	LLViewerFetchedTexture* tx = LLViewerTextureManager::getFetchedTexture(id);
	if (tx)
	{
		tx->clearFetchedResults();
	}
	LLAppViewer::getTextureCache()->removeFromCache(id);
}

class LLObjectTexRefresh : public view_listener_t
{
	bool handleEvent(const LLSD& userdata)
	{
		// partly copied from the texture info code in handle_selected_texture_info()
		for (LLObjectSelection::valid_iterator iter = LLSelectMgr::getInstance()->getSelection()->valid_begin();
			iter != LLSelectMgr::getInstance()->getSelection()->valid_end(); iter++)
		{
			LLSelectNode* node = *iter;

			U8 te_count = node->getObject()->getNumTEs();
			// map from texture ID to list of faces using it
			typedef std::map< LLUUID, std::vector<U8> > map_t;
			map_t faces_per_texture;
			for (U8 i = 0; i < te_count; ++i)
			{
				if (!node->isTESelected(i)) continue;

				LLViewerTexture* img = node->getObject()->getTEImage(i);
				faces_per_texture[img->getID()].push_back(i);

				if (node->getObject()->getTE(i)->getMaterialParams().notNull())
				{
					LLViewerTexture* norm_img = node->getObject()->getTENormalMap(i);
					faces_per_texture[norm_img->getID()].push_back(i);

					LLViewerTexture* spec_img = node->getObject()->getTESpecularMap(i);
					faces_per_texture[spec_img->getID()].push_back(i);
				}
			}

			map_t::iterator it;
			for (it = faces_per_texture.begin(); it != faces_per_texture.end(); ++it)
			{
				destroy_texture(it->first);
			}

			// Refresh sculpt texture
			if (node->getObject()->isSculpted())
			{
				LLSculptParams *sculpt_params = (LLSculptParams *)node->getObject()->getParameterEntry(LLNetworkData::PARAMS_SCULPT);
				if (sculpt_params)
				{
					LLUUID sculpt_uuid = sculpt_params->getSculptTexture();

					LLViewerFetchedTexture* tx = LLViewerTextureManager::getFetchedTexture(sculpt_uuid);
					if (tx)
					{
						S32 num_volumes = tx->getNumVolumes();
						const LLViewerTexture::ll_volume_list_t* pVolumeList = tx->getVolumeList();

						destroy_texture(sculpt_uuid);

						for (S32 idxVolume = 0; idxVolume < num_volumes; ++idxVolume)
						{
							LLVOVolume* pVolume = pVolumeList->at(idxVolume);
							if (pVolume)
							{
								pVolume->notifyMeshLoaded();
							}
						}
					}
				}
			}
		}

		return true;
	}
};

void avatar_tex_refresh()
{
	LLVOAvatar* avatar = find_avatar_from_object(LLSelectMgr::getInstance()->getSelection()->getPrimaryObject());
	if(avatar)
	{
		// I bet this can be done more elegantly, but this is just straightforward
		destroy_texture(avatar->getTE(TEX_HEAD_BAKED)->getID());
		destroy_texture(avatar->getTE(TEX_UPPER_BAKED)->getID());
		destroy_texture(avatar->getTE(TEX_LOWER_BAKED)->getID());
		destroy_texture(avatar->getTE(TEX_EYES_BAKED)->getID());
		destroy_texture(avatar->getTE(TEX_SKIRT_BAKED)->getID());
		destroy_texture(avatar->getTE(TEX_HAIR_BAKED)->getID());
		LLAvatarPropertiesProcessor::getInstance()->sendAvatarTexturesRequest(avatar->getID());
	}
}

class LLAvatarTexRefresh : public view_listener_t
{
	bool handleEvent(const LLSD& userdata)
	{
		avatar_tex_refresh();

		return true;
	}
};
// </FS:Zi> Texture Refresh

class LLObjectReportAbuse : public view_listener_t
{
	bool handleEvent(const LLSD& userdata)
	{
		LLViewerObject* objectp = LLSelectMgr::getInstance()->getSelection()->getPrimaryObject();
		if (objectp)
		{
			LLFloaterReporter::showFromObject(objectp->getID());
		}
		return true;
	}
};

// Enabled it you clicked an object
class LLObjectEnableReportAbuse : public view_listener_t
{
	bool handleEvent(const LLSD& userdata)
	{
		bool new_value = LLSelectMgr::getInstance()->getSelection()->getObjectCount() != 0;
		return new_value;
	}
};


void handle_object_touch()
{
	LLViewerObject* object = LLSelectMgr::getInstance()->getSelection()->getPrimaryObject();
	if (!object) return;

	LLPickInfo pick = LLToolPie::getInstance()->getPick();

// [RLVa:KB] - Checked: 2010-04-11 (RLVa-1.2.0e) | Modified: RLVa-1.1.0l
		// NOTE: fallback code since we really shouldn't be getting an active selection if we can't touch this
		if ( (rlv_handler_t::isEnabled()) && (!gRlvHandler.canTouch(object, pick.mObjectOffset)) )
		{
			RLV_ASSERT(false);
			return;
		}
// [/RLVa:KB]

	// *NOTE: Hope the packets arrive safely and in order or else
	// there will be some problems.
	// *TODO: Just fix this bad assumption.
	send_ObjectGrab_message(object, pick, LLVector3::zero);
	send_ObjectDeGrab_message(object, pick);
}


static void init_default_item_label(const std::string& item_name)
{
	boost::unordered_map<std::string, LLStringExplicit>::iterator it = sDefaultItemLabels.find(item_name);
	if (it == sDefaultItemLabels.end())
	{
		// *NOTE: This will not work for items of type LLMenuItemCheckGL because they return boolean value
		//       (doesn't seem to matter much ATM).
		LLStringExplicit default_label = gMenuHolder->childGetValue(item_name).asString();
		if (!default_label.empty())
		{
			sDefaultItemLabels.insert(std::pair<std::string, LLStringExplicit>(item_name, default_label));
		}
	}
}

static LLStringExplicit get_default_item_label(const std::string& item_name)
{
	LLStringExplicit res("");
	boost::unordered_map<std::string, LLStringExplicit>::iterator it = sDefaultItemLabels.find(item_name);
	if (it != sDefaultItemLabels.end())
	{
		res = it->second;
	}

	return res;
}


bool enable_object_touch(LLUICtrl* ctrl)
{
	bool new_value = false;
	LLViewerObject* obj = LLSelectMgr::getInstance()->getSelection()->getPrimaryObject();
	if (obj)
	{
		LLViewerObject* parent = (LLViewerObject*)obj->getParent();
		new_value = obj->flagHandleTouch() || (parent && parent->flagHandleTouch());
// [RLVa:KB] - Checked: 2010-11-12 (RLVa-1.2.1g) | Added: RLVa-1.2.1g
		if ( (rlv_handler_t::isEnabled()) && (new_value) )
		{
			// RELEASE-RLVa: [RLVa-1.2.1] Make sure this stays in sync with handle_object_touch()
			new_value = gRlvHandler.canTouch(obj, LLToolPie::getInstance()->getPick().mObjectOffset);
		}
// [/RLVa:KB]
	}

// [RLVa:KB] - Checked: 2010-11-12 (RLVa-1.2.1g) | Added: RLVa-1.2.1g
	if ( (rlv_handler_t::isEnabled()) && (new_value) )
	{
		// RELEASE-RLVa: [RLVa-1.2.1] Make sure this stays in sync with handle_object_touch()
		new_value = gRlvHandler.canTouch(obj, LLToolPie::getInstance()->getPick().mObjectOffset);
	}
// [/RLVa:KB]

	std::string item_name = ctrl->getName();
	init_default_item_label(item_name);

	// Update label based on the node touch name if available.
	LLSelectNode* node = LLSelectMgr::getInstance()->getSelection()->getFirstRootNode();
	if (node && node->mValid && !node->mTouchName.empty())
	{
		gMenuHolder->childSetValue(item_name, node->mTouchName);
	}
	else
	{
		gMenuHolder->childSetValue(item_name, get_default_item_label(item_name));
	}

	return new_value;
};

//void label_touch(std::string& label, void*)
//{
//	LLSelectNode* node = LLSelectMgr::getInstance()->getSelection()->getFirstRootNode();
//	if (node && node->mValid && !node->mTouchName.empty())
//	{
//		label.assign(node->mTouchName);
//	}
//	else
//	{
//		label.assign("Touch");
//	}
//}

void handle_object_open()
{
// [RLVa:KB] - Checked: 2010-04-11 (RLVa-1.2.0e) | Added: RLVa-1.2.0e
	if (enable_object_open())
		LLFloaterReg::showInstance("openobject");
// [/RLVa:KB]
//	LLFloaterReg::showInstance("openobject");
}

bool enable_object_open()
{
	// Look for contents in root object, which is all the LLFloaterOpenObject
	// understands.
	LLViewerObject* obj = LLSelectMgr::getInstance()->getSelection()->getPrimaryObject();
	if (!obj) return false;

	LLViewerObject* root = obj->getRootEdit();
	if (!root) return false;

	return root->allowOpen();
}


class LLViewJoystickFlycam : public view_listener_t
{
	bool handleEvent(const LLSD& userdata)
	{
		handle_toggle_flycam();
		return true;
	}
};

class LLViewCheckJoystickFlycam : public view_listener_t
{
	bool handleEvent(const LLSD& userdata)
	{
		bool new_value = LLViewerJoystick::getInstance()->getOverrideCamera();
		return new_value;
	}
};

void handle_toggle_flycam()
{
	LLViewerJoystick::getInstance()->toggleFlycam();
}

class LLObjectBuild : public view_listener_t
{
	bool handleEvent(const LLSD& userdata)
	{
		if (gAgentCamera.getFocusOnAvatar() && !LLToolMgr::getInstance()->inEdit() && gSavedSettings.getBOOL("EditCameraMovement") )
		{
			// zoom in if we're looking at the avatar
			gAgentCamera.setFocusOnAvatar(FALSE, ANIMATE);
			gAgentCamera.setFocusGlobal(LLToolPie::getInstance()->getPick());
			gAgentCamera.cameraZoomIn(0.666f);
			gAgentCamera.cameraOrbitOver( 30.f * DEG_TO_RAD );
			gViewerWindow->moveCursorToCenter();
		}
		else if ( gSavedSettings.getBOOL("EditCameraMovement") )
		{
			gAgentCamera.setFocusGlobal(LLToolPie::getInstance()->getPick());
			gViewerWindow->moveCursorToCenter();
		}

		LLToolMgr::getInstance()->setCurrentToolset(gBasicToolset);
		LLToolMgr::getInstance()->getCurrentToolset()->selectTool( LLToolCompCreate::getInstance() );

		// Could be first use
		//LLFirstUse::useBuild();
		return true;
	}
};


void handle_object_edit()
{
	LLViewerParcelMgr::getInstance()->deselectLand();

	if (gAgentCamera.getFocusOnAvatar() && !LLToolMgr::getInstance()->inEdit())
	{
		LLObjectSelectionHandle selection = LLSelectMgr::getInstance()->getSelection();

		if (selection->getSelectType() == SELECT_TYPE_HUD || !gSavedSettings.getBOOL("EditCameraMovement"))
		{
			// always freeze camera in space, even if camera doesn't move
			// so, for example, follow cam scripts can't affect you when in build mode
			gAgentCamera.setFocusGlobal(gAgentCamera.calcFocusPositionTargetGlobal(), LLUUID::null);
			gAgentCamera.setFocusOnAvatar(FALSE, ANIMATE);
		}
		else
		{
			gAgentCamera.setFocusOnAvatar(FALSE, ANIMATE);
			LLViewerObject* selected_objectp = selection->getFirstRootObject();
			if (selected_objectp)
			{
			  // zoom in on object center instead of where we clicked, as we need to see the manipulator handles
			  gAgentCamera.setFocusGlobal(selected_objectp->getPositionGlobal(), selected_objectp->getID());
			  gAgentCamera.cameraZoomIn(0.666f);
			  gAgentCamera.cameraOrbitOver( 30.f * DEG_TO_RAD );
			  gViewerWindow->moveCursorToCenter();
			}
		}
	}
	
	LLFloaterReg::showInstance("build");
	
	LLToolMgr::getInstance()->setCurrentToolset(gBasicToolset);
	gFloaterTools->setEditTool( LLToolCompTranslate::getInstance() );
	
	LLViewerJoystick::getInstance()->moveObjects(true);
	LLViewerJoystick::getInstance()->setNeedsReset(true);
	
	// Could be first use
	//LLFirstUse::useBuild();
	return;
}

// [SL:KB] - Patch: Inventory-AttachmentEdit - Checked: 2010-08-25 (Catznip-2.2.0a) | Added: Catznip-2.1.2a
void handle_attachment_edit(const LLUUID& idItem)
{
	const LLInventoryItem* pItem = gInventory.getItem(idItem);
	if ( (!isAgentAvatarValid()) || (!pItem) )
		return;

	LLViewerObject* pAttachObj = gAgentAvatarp->getWornAttachment(pItem->getLinkedUUID());
	if (!pAttachObj)
		return;

	LLSelectMgr::getInstance()->deselectAll();
	LLSelectMgr::getInstance()->selectObjectAndFamily(pAttachObj);

	handle_object_edit();
}
// [/SL:KB]

void handle_object_inspect()
{
	LLObjectSelectionHandle selection = LLSelectMgr::getInstance()->getSelection();
	LLViewerObject* selected_objectp = selection->getFirstRootObject();
	if (selected_objectp)
	{
		LLSD key;
		key["task"] = "task";
		LLFloaterSidePanelContainer::showPanel("inventory", key);
	}
	
	/*
	// Old floater properties
	LLFloaterReg::showInstance("inspect", LLSD());
	*/
}

//---------------------------------------------------------------------------
// Land pie menu
//---------------------------------------------------------------------------
class LLLandBuild : public view_listener_t
{
	bool handleEvent(const LLSD& userdata)
	{
		LLViewerParcelMgr::getInstance()->deselectLand();

		if (gAgentCamera.getFocusOnAvatar() && !LLToolMgr::getInstance()->inEdit() && gSavedSettings.getBOOL("EditCameraMovement") )
		{
			// zoom in if we're looking at the avatar
			gAgentCamera.setFocusOnAvatar(FALSE, ANIMATE);
			gAgentCamera.setFocusGlobal(LLToolPie::getInstance()->getPick());
			gAgentCamera.cameraZoomIn(0.666f);
			gAgentCamera.cameraOrbitOver( 30.f * DEG_TO_RAD );
			gViewerWindow->moveCursorToCenter();
		}
		else if ( gSavedSettings.getBOOL("EditCameraMovement")  )
		{
			// otherwise just move focus
			gAgentCamera.setFocusGlobal(LLToolPie::getInstance()->getPick());
			gViewerWindow->moveCursorToCenter();
		}


		LLToolMgr::getInstance()->setCurrentToolset(gBasicToolset);
		LLToolMgr::getInstance()->getCurrentToolset()->selectTool( LLToolCompCreate::getInstance() );

		// Could be first use
		//LLFirstUse::useBuild();
		return true;
	}
};

class LLLandBuyPass : public view_listener_t
{
	bool handleEvent(const LLSD& userdata)
	{
		LLPanelLandGeneral::onClickBuyPass((void *)FALSE);
		return true;
	}
};

class LLLandEnableBuyPass : public view_listener_t
{
	bool handleEvent(const LLSD& userdata)
	{
		bool new_value = LLPanelLandGeneral::enableBuyPass(NULL);
		return new_value;
	}
};

// BUG: Should really check if CLICK POINT is in a parcel where you can build.
BOOL enable_land_build(void*)
{
	if (gAgent.isGodlike()) return TRUE;
	if (gAgent.inPrelude()) return FALSE;

	BOOL can_build = FALSE;
	LLParcel* agent_parcel = LLViewerParcelMgr::getInstance()->getAgentParcel();
	if (agent_parcel)
	{
		can_build = agent_parcel->getAllowModify();
	}
	return can_build;
}

// BUG: Should really check if OBJECT is in a parcel where you can build.
BOOL enable_object_build(void*)
{
	if (gAgent.isGodlike()) return TRUE;
	if (gAgent.inPrelude()) return FALSE;

	BOOL can_build = FALSE;
	LLParcel* agent_parcel = LLViewerParcelMgr::getInstance()->getAgentParcel();
	if (agent_parcel)
	{
		can_build = agent_parcel->getAllowModify();
	}
	return can_build;
}

bool enable_object_edit()
{
	// *HACK:  The new "prelude" Help Islands have a build sandbox area,
	// so users need the Edit and Create pie menu options when they are
	// there.  Eventually this needs to be replaced with code that only 
	// lets you edit objects if you have permission to do so (edit perms,
	// group edit, god).  See also lltoolbar.cpp.  JC
	bool enable = false;
	if (gAgent.inPrelude())
	{
		enable = LLViewerParcelMgr::getInstance()->allowAgentBuild()
			|| LLSelectMgr::getInstance()->getSelection()->isAttachment();
	} 
	else if (LLSelectMgr::getInstance()->selectGetAllValidAndObjectsFound())
	{
//		enable = true;
// [RLVa:KB] - Checked: 2010-11-29 (RLVa-1.3.0c) | Modified: RLVa-1.3.0c
		bool fRlvCanEdit = (!gRlvHandler.hasBehaviour(RLV_BHVR_EDIT)) && (!gRlvHandler.hasBehaviour(RLV_BHVR_EDITOBJ));
		if (!fRlvCanEdit)
		{
			LLObjectSelectionHandle hSel = LLSelectMgr::getInstance()->getSelection();
			RlvSelectIsEditable f;
			fRlvCanEdit = (hSel.notNull()) && ((hSel->getFirstRootNode(&f, TRUE)) == NULL);
		}
		enable = fRlvCanEdit;
// [/RLVa:KB]
	}

	return enable;
}

bool enable_mute_particle()
{
	const LLPickInfo& pick = LLToolPie::getInstance()->getPick();

	return pick.mParticleOwnerID != LLUUID::null && pick.mParticleOwnerID != gAgent.getID();
}

// mutually exclusive - show either edit option or build in menu
bool enable_object_build()
{
	return !enable_object_edit();
}

bool enable_object_select_in_pathfinding_linksets()
{
	return LLPathfindingManager::getInstance()->isPathfindingEnabledForCurrentRegion() && LLSelectMgr::getInstance()->selectGetEditableLinksets();
}

bool visible_object_select_in_pathfinding_linksets()
{
	return LLPathfindingManager::getInstance()->isPathfindingEnabledForCurrentRegion();
}

bool enable_object_select_in_pathfinding_characters()
{
	return LLPathfindingManager::getInstance()->isPathfindingEnabledForCurrentRegion() &&  LLSelectMgr::getInstance()->selectGetViewableCharacters();
}

class LLSelfRemoveAllAttachments : public view_listener_t
{
	bool handleEvent(const LLSD& userdata)
	{
		LLAppearanceMgr::instance().removeAllAttachmentsFromAvatar();
		return true;
	}
};

class LLSelfEnableRemoveAllAttachments : public view_listener_t
{
	bool handleEvent(const LLSD& userdata)
	{
		bool new_value = false;
		if (isAgentAvatarValid())
		{
			for (LLVOAvatar::attachment_map_t::iterator iter = gAgentAvatarp->mAttachmentPoints.begin(); 
				 iter != gAgentAvatarp->mAttachmentPoints.end(); )
			{
				LLVOAvatar::attachment_map_t::iterator curiter = iter++;
				LLViewerJointAttachment* attachment = curiter->second;
//				if (attachment->getNumObjects() > 0)
// [RLVa:KB] - Checked: 2010-03-04 (RLVa-1.2.0a) | Added: RLVa-1.2.0a
				if ( (attachment->getNumObjects() > 0) && ((!rlv_handler_t::isEnabled()) || (gRlvAttachmentLocks.canDetach(attachment))) )
// [/RLVa:KB]
				{
					new_value = true;
					break;
				}
			}
		}
		return new_value;
	}
};

BOOL enable_has_attachments(void*)
{

	return FALSE;
}

//---------------------------------------------------------------------------
// Avatar pie menu
//---------------------------------------------------------------------------
//void handle_follow(void *userdata)
//{
//	// follow a given avatar by ID
//	LLViewerObject* objectp = LLSelectMgr::getInstance()->getSelection()->getPrimaryObject();
//	if (objectp)
//	{
//		gAgent.startFollowPilot(objectp->getID());
//	}
//}

bool enable_object_mute()
{
	LLViewerObject* object = LLSelectMgr::getInstance()->getSelection()->getPrimaryObject();
	if (!object) return false;

	LLVOAvatar* avatar = find_avatar_from_object(object); 
	if (avatar)
	{
		// It's an avatar
		LLNameValue *lastname = avatar->getNVPair("LastName");
		bool is_linden =
			lastname && !LLStringUtil::compareStrings(lastname->getString(), "Linden");
		bool is_self = avatar->isSelf();
//		return !is_linden && !is_self;
// [RLVa:KB] - Checked: 2010-08-25 (RLVa-1.2.1b) | Added: RLVa-1.2.1b
<<<<<<< HEAD
//		return !is_linden && !is_self && !gRlvHandler.hasBehaviour(RLV_BHVR_SHOWNAMES);
// [/RLVa:KB]

		// <FS:Zi> Make enable/disable of block/unblock menu items work for avatars
		if(is_linden || is_self)
			return false;

		if(gRlvHandler.hasBehaviour(RLV_BHVR_SHOWNAMES))
			return false;

		LLNameValue *firstname = avatar->getNVPair("FirstName");

		std::string name;
		if (firstname && lastname)
		{
			name = LLCacheName::buildFullName(
				firstname->getString(), lastname->getString());
		}

		LLMute mute(avatar->getID(),name,LLMute::AGENT);
		return !LLMuteList::getInstance()->isMuted(mute.mID);
		// </FS:Zi>
=======
		return !is_linden && !is_self && !gRlvHandler.hasBehaviour(RLV_BHVR_SHOWNAMES);
// [/RLVa:KB]
>>>>>>> 88c4c832
	}
	else
	{
		// Just a regular object
		return LLSelectMgr::getInstance()->getSelection()->contains( object, SELECT_ALL_TES ) &&
			   !LLMuteList::getInstance()->isMuted(object->getID());
	}
}

bool enable_object_unmute()
{
	LLViewerObject* object = LLSelectMgr::getInstance()->getSelection()->getPrimaryObject();
	if (!object) return false;

	LLVOAvatar* avatar = find_avatar_from_object(object); 
	if (avatar)
	{
		// It's an avatar
		LLNameValue *lastname = avatar->getNVPair("LastName");
		bool is_linden =
			lastname && !LLStringUtil::compareStrings(lastname->getString(), "Linden");
		bool is_self = avatar->isSelf();
		// <FS:Zi> Make enable/disable of block/unblock menu items work for avatars
		// return !is_linden && !is_self;
		if(is_linden || is_self)
			return false;

		LLNameValue *firstname = avatar->getNVPair("FirstName");
		std::string name;
		if (firstname && lastname)
		{
			name = LLCacheName::buildFullName(
				firstname->getString(), lastname->getString());
		}

		LLMute mute(avatar->getID(),name,LLMute::AGENT);
		return LLMuteList::getInstance()->isMuted(mute.mID);
		// </FS:Zi>
	}
	else
	{
		// Just a regular object
		return LLSelectMgr::getInstance()->getSelection()->contains( object, SELECT_ALL_TES ) &&
			   LLMuteList::getInstance()->isMuted(object->getID());;
	}
}


// 0 = normal, 1 = always, 2 = never
class LLAvatarCheckImpostorMode : public view_listener_t
{	
	bool handleEvent(const LLSD& userdata)
	{
		LLViewerObject* object = LLSelectMgr::getInstance()->getSelection()->getPrimaryObject();
		if (!object) return false;

		LLVOAvatar* avatar = find_avatar_from_object(object); 
		if (!avatar) return false;
		
		U32 mode = userdata.asInteger();
		switch (mode) 
		{
			case 0:
				return (avatar->getVisualMuteSettings() == LLVOAvatar::VISUAL_MUTE_NOT_SET);
			case 1:
				return (avatar->getVisualMuteSettings() == LLVOAvatar::ALWAYS_VISUAL_MUTE);
			case 2:
				return (avatar->getVisualMuteSettings() == LLVOAvatar::NEVER_VISUAL_MUTE);
			default:
				return false;
		}
	}	// handleEvent()
};

// 0 = normal, 1 = always, 2 = never
class LLAvatarSetImpostorMode : public view_listener_t
{
	bool handleEvent(const LLSD& userdata)
	{
		LLViewerObject* object = LLSelectMgr::getInstance()->getSelection()->getPrimaryObject();
		if (!object) return false;

		LLVOAvatar* avatar = find_avatar_from_object(object); 
		if (!avatar) return false;
		
		U32 mode = userdata.asInteger();
		switch (mode) 
		{
			case 0:
				avatar->setVisualMuteSettings(LLVOAvatar::VISUAL_MUTE_NOT_SET);
				break;
			case 1:
				avatar->setVisualMuteSettings(LLVOAvatar::ALWAYS_VISUAL_MUTE);
				break;
			case 2:
				avatar->setVisualMuteSettings(LLVOAvatar::NEVER_VISUAL_MUTE);
				break;
			default:
				return false;
		}

		avatar->forceUpdateVisualMuteSettings();
		LLVOAvatar::cullAvatarsByPixelArea();
		return true;
	}	// handleEvent()
};


class LLObjectMute : public view_listener_t
{
	bool handleEvent(const LLSD& userdata)
	{
		LLViewerObject* object = LLSelectMgr::getInstance()->getSelection()->getPrimaryObject();
		if (!object) return true;
		
		LLUUID id;
		std::string name;
		LLMute::EType type;
		LLVOAvatar* avatar = find_avatar_from_object(object); 
		if (avatar)
		{
// [RLVa:KB] - Checked: 2010-08-25 (RLVa-1.2.1b) | Added: RLVa-1.0.0e
			if (gRlvHandler.hasBehaviour(RLV_BHVR_SHOWNAMES))
				return true;
// [/RLVa:KB]
			id = avatar->getID();

			LLNameValue *firstname = avatar->getNVPair("FirstName");
			LLNameValue *lastname = avatar->getNVPair("LastName");
			if (firstname && lastname)
			{
				name = LLCacheName::buildFullName(
					firstname->getString(), lastname->getString());
			}
			
			type = LLMute::AGENT;
		}
		else
		{
			// it's an object
			id = object->getID();

			LLSelectNode* node = LLSelectMgr::getInstance()->getSelection()->getFirstRootNode();
			if (node)
			{
				name = node->mName;
			}
			
			type = LLMute::OBJECT;
		}
		
		LLMute mute(id, name, type);
		if (LLMuteList::getInstance()->isMuted(mute.mID))
		{
			LLMuteList::getInstance()->remove(mute);
		}
		else
		{
			LLMuteList::getInstance()->add(mute);
			LLPanelBlockedList::showPanelAndSelect(mute.mID);
		}
		
		return true;
	}
};

bool handle_go_to()
{
	// try simulator autopilot
	std::vector<std::string> strings;
	std::string val;
	LLVector3d pos = LLToolPie::getInstance()->getPick().mPosGlobal;
	val = llformat("%g", pos.mdV[VX]);
	strings.push_back(val);
	val = llformat("%g", pos.mdV[VY]);
	strings.push_back(val);
	val = llformat("%g", pos.mdV[VZ]);
	strings.push_back(val);
	send_generic_message("autopilot", strings);

	LLViewerParcelMgr::getInstance()->deselectLand();

	if (isAgentAvatarValid() && !gSavedSettings.getBOOL("AutoPilotLocksCamera"))
	{
		gAgentCamera.setFocusGlobal(gAgentCamera.getFocusTargetGlobal(), gAgentAvatarp->getID());
	}
	else 
	{
		// Snap camera back to behind avatar
		gAgentCamera.setFocusOnAvatar(TRUE, ANIMATE);
	}

	// Could be first use
	//LLFirstUse::useGoTo();
	return true;
}

class LLGoToObject : public view_listener_t
{
	bool handleEvent(const LLSD& userdata)
	{
		return handle_go_to();
	}
};

class LLAvatarReportAbuse : public view_listener_t
{
	bool handleEvent(const LLSD& userdata)
	{
		LLVOAvatar* avatar = find_avatar_from_object( LLSelectMgr::getInstance()->getSelection()->getPrimaryObject() );
		if(avatar)
		{
			LLFloaterReporter::showFromObject(avatar->getID());
		}
		return true;
	}
};


//---------------------------------------------------------------------------
// Parcel freeze, eject, etc.
//---------------------------------------------------------------------------
//bool callback_freeze(const LLSD& notification, const LLSD& response)
//{
//	LLUUID avatar_id = notification["payload"]["avatar_id"].asUUID();
//	S32 option = LLNotificationsUtil::getSelectedOption(notification, response);
//
//	if (0 == option || 1 == option)
//	{
//		U32 flags = 0x0;
//		if (1 == option)
//		{
//			// unfreeze
//			flags |= 0x1;
//		}
//
//		LLMessageSystem* msg = gMessageSystem;
//		LLViewerObject* avatar = gObjectList.findObject(avatar_id);
//
//		if (avatar)
//		{
//			msg->newMessage("FreezeUser");
//			msg->nextBlock("AgentData");
//			msg->addUUID("AgentID", gAgent.getID());
//			msg->addUUID("SessionID", gAgent.getSessionID());
//			msg->nextBlock("Data");
//			msg->addUUID("TargetID", avatar_id );
//			msg->addU32("Flags", flags );
//			msg->sendReliable( avatar->getRegion()->getHost() );
//		}
//	}
//	return false;
//}


void handle_avatar_freeze(const LLSD& avatar_id)
{
<<<<<<< HEAD
// [SL:KB] - Patch: UI-AvatarNearbyActions | Checked: 2011-05-13 (Catznip-2.6.0a) | Added: Catznip-2.6.0a
	// Use avatar_id if available, otherwise default to right-click avatar
	LLUUID idAgent = avatar_id.asUUID();
	if (idAgent.isNull())
	{
		/*const*/ LLVOAvatar* pAvatar = find_avatar_from_object(LLSelectMgr::getInstance()->getSelection()->getPrimaryObject());
		if (pAvatar)
			idAgent = pAvatar->getID();
	}
	if (idAgent.notNull())
	{
		LLAvatarActions::landFreeze(idAgent);
	}
// [/SL:KB]
//		// Use avatar_id if available, otherwise default to right-click avatar
//		LLVOAvatar* avatar = NULL;
//		if (avatar_id.asUUID().notNull())
//		{
//			avatar = find_avatar_from_object(avatar_id.asUUID());
//		}
//		else
//		{
//			avatar = find_avatar_from_object(
//				LLSelectMgr::getInstance()->getSelection()->getPrimaryObject());
//		}
//
//		if( avatar )
//		{
//			std::string fullname = avatar->getFullname();
//			LLSD payload;
//			payload["avatar_id"] = avatar->getID();
//
//			if (!fullname.empty())
//			{
//				LLSD args;
//				args["AVATAR_NAME"] = fullname;
// [RLVa:KB] - Checked: 2010-09-28 (RLVa-1.2.1f) | Modified: RLVa-1.0.0e
//				args["AVATAR_NAME"] = (!gRlvHandler.hasBehaviour(RLV_BHVR_SHOWNAMES)) ? fullname : RlvStrings::getAnonym(fullname);
// [/RLVa:KB]
//				LLNotificationsUtil::add("FreezeAvatarFullname",
//							args,
//							payload,
//							callback_freeze);
//			}
//			else
//			{
//				LLNotificationsUtil::add("FreezeAvatar",
//							LLSD(),
//							payload,
//							callback_freeze);
//			}
//		}
=======
		// Use avatar_id if available, otherwise default to right-click avatar
		LLVOAvatar* avatar = NULL;
		if (avatar_id.asUUID().notNull())
		{
			avatar = find_avatar_from_object(avatar_id.asUUID());
		}
		else
		{
			avatar = find_avatar_from_object(
				LLSelectMgr::getInstance()->getSelection()->getPrimaryObject());
		}

		if( avatar )
		{
			std::string fullname = avatar->getFullname();
			LLSD payload;
			payload["avatar_id"] = avatar->getID();

			if (!fullname.empty())
			{
				LLSD args;
//				args["AVATAR_NAME"] = fullname;
// [RLVa:KB] - Checked: 2010-09-28 (RLVa-1.2.1f) | Modified: RLVa-1.0.0e
				args["AVATAR_NAME"] = (!gRlvHandler.hasBehaviour(RLV_BHVR_SHOWNAMES)) ? fullname : RlvStrings::getAnonym(fullname);
// [/RLVa:KB]
				LLNotificationsUtil::add("FreezeAvatarFullname",
							args,
							payload,
							callback_freeze);
			}
			else
			{
				LLNotificationsUtil::add("FreezeAvatar",
							LLSD(),
							payload,
							callback_freeze);
			}
		}
>>>>>>> 88c4c832
}

class LLAvatarVisibleDebug : public view_listener_t
{
	bool handleEvent(const LLSD& userdata)
	{
		return gAgent.isGodlike();
	}
};

class LLAvatarDebug : public view_listener_t
{
	bool handleEvent(const LLSD& userdata)
	{
		LLVOAvatar* avatar = find_avatar_from_object( LLSelectMgr::getInstance()->getSelection()->getPrimaryObject() );
		if( avatar )
		{
			if (avatar->isSelf())
			{
				((LLVOAvatarSelf *)avatar)->dumpLocalTextures();
			}
			LL_INFOS() << "Dumping temporary asset data to simulator logs for avatar " << avatar->getID() << LL_ENDL;
			// <FS:Ansariel> Disable message - spawns error "generic request failed"
			//std::vector<std::string> strings;
			//strings.push_back(avatar->getID().asString());
			//LLUUID invoice;
			//send_generic_message("dumptempassetdata", strings, invoice);
			// </FS:Ansariel>
			LLFloaterReg::showInstance( "avatar_textures", LLSD(avatar->getID()) );
		}
		return true;
	}
};

//bool callback_eject(const LLSD& notification, const LLSD& response)
//{
//	S32 option = LLNotificationsUtil::getSelectedOption(notification, response);
//	if (2 == option)
//	{
//		// Cancel button.
//		return false;
//	}
//	LLUUID avatar_id = notification["payload"]["avatar_id"].asUUID();
//	bool ban_enabled = notification["payload"]["ban_enabled"].asBoolean();
//
//	if (0 == option)
//	{
//		// Eject button
//		LLMessageSystem* msg = gMessageSystem;
//		LLViewerObject* avatar = gObjectList.findObject(avatar_id);
//
//		if (avatar)
//		{
//			U32 flags = 0x0;
//			msg->newMessage("EjectUser");
//			msg->nextBlock("AgentData");
//			msg->addUUID("AgentID", gAgent.getID() );
//			msg->addUUID("SessionID", gAgent.getSessionID() );
//			msg->nextBlock("Data");
//			msg->addUUID("TargetID", avatar_id );
//			msg->addU32("Flags", flags );
//			msg->sendReliable( avatar->getRegion()->getHost() );
//		}
//	}
//	else if (ban_enabled)
//	{
//		// This is tricky. It is similar to say if it is not an 'Eject' button,
//		// and it is also not an 'Cancle' button, and ban_enabled==ture, 
//		// it should be the 'Eject and Ban' button.
//		LLMessageSystem* msg = gMessageSystem;
//		LLViewerObject* avatar = gObjectList.findObject(avatar_id);
//
//		if (avatar)
//		{
//			U32 flags = 0x1;
//			msg->newMessage("EjectUser");
//			msg->nextBlock("AgentData");
//			msg->addUUID("AgentID", gAgent.getID() );
//			msg->addUUID("SessionID", gAgent.getSessionID() );
//			msg->nextBlock("Data");
//			msg->addUUID("TargetID", avatar_id );
//			msg->addU32("Flags", flags );
//			msg->sendReliable( avatar->getRegion()->getHost() );
//		}
//	}
//	return false;
//}

void handle_avatar_eject(const LLSD& avatar_id)
{
<<<<<<< HEAD
// [SL:KB] - Patch: UI-AvatarNearbyActions | Checked: 2011-05-13 (Catznip-2.6.0a) | Added: Catznip-2.6.0a
	// Use avatar_id if available, otherwise default to right-click avatar
	LLUUID idAgent = avatar_id.asUUID();
	if (idAgent.isNull())
	{
		/*const*/ LLVOAvatar* pAvatar = find_avatar_from_object(LLSelectMgr::getInstance()->getSelection()->getPrimaryObject());
		if (pAvatar)
			idAgent = pAvatar->getID();
	}
	if (idAgent.notNull())
	{
		LLAvatarActions::landEject(idAgent);
	}
// [/SL:KB]
//		// Use avatar_id if available, otherwise default to right-click avatar
//		LLVOAvatar* avatar = NULL;
//		if (avatar_id.asUUID().notNull())
//		{
//			avatar = find_avatar_from_object(avatar_id.asUUID());
//		}
//		else
//		{
//			avatar = find_avatar_from_object(
//				LLSelectMgr::getInstance()->getSelection()->getPrimaryObject());
//		}
//
//		if( avatar )
//		{
//			LLSD payload;
//			payload["avatar_id"] = avatar->getID();
//			std::string fullname = avatar->getFullname();
//
//			const LLVector3d& pos = avatar->getPositionGlobal();
//			LLParcel* parcel = LLViewerParcelMgr::getInstance()->selectParcelAt(pos)->getParcel();
//			
//			if (LLViewerParcelMgr::getInstance()->isParcelOwnedByAgent(parcel,GP_LAND_MANAGE_BANNED))
//			{
//                payload["ban_enabled"] = true;
//				if (!fullname.empty())
//				{
//    				LLSD args;
//					args["AVATAR_NAME"] = fullname;
// [RLVa:KB] - Checked: 2010-09-28 (RLVa-1.2.1f) | Modified: RLVa-1.0.0e
//					args["AVATAR_NAME"] = (!gRlvHandler.hasBehaviour(RLV_BHVR_SHOWNAMES)) ? fullname : RlvStrings::getAnonym(fullname);
// [/RLVa:KB]
//    				LLNotificationsUtil::add("EjectAvatarFullname",
//    							args,
//    							payload,
//    							callback_eject);
//				}
//				else
//				{
//    				LLNotificationsUtil::add("EjectAvatarFullname",
//    							LLSD(),
//    							payload,
//    							callback_eject);
//				}
//			}
//			else
//			{
//                payload["ban_enabled"] = false;
//				if (!fullname.empty())
//				{
//    				LLSD args;
//					args["AVATAR_NAME"] = fullname;
// [RLVa:KB] - Checked: 2010-09-28 (RLVa-1.2.1f) | Modified: RLVa-1.0.0e
//					args["AVATAR_NAME"] = (!gRlvHandler.hasBehaviour(RLV_BHVR_SHOWNAMES)) ? fullname : RlvStrings::getAnonym(fullname);
// [/RLVa:KB]
//    				LLNotificationsUtil::add("EjectAvatarFullnameNoBan",
//    							args,
//    							payload,
//    							callback_eject);
//				}
//				else
//				{
//    				LLNotificationsUtil::add("EjectAvatarNoBan",
//    							LLSD(),
//    							payload,
//    							callback_eject);
//				}
//			}
//		}
=======
		// Use avatar_id if available, otherwise default to right-click avatar
		LLVOAvatar* avatar = NULL;
		if (avatar_id.asUUID().notNull())
		{
			avatar = find_avatar_from_object(avatar_id.asUUID());
		}
		else
		{
			avatar = find_avatar_from_object(
				LLSelectMgr::getInstance()->getSelection()->getPrimaryObject());
		}

		if( avatar )
		{
			LLSD payload;
			payload["avatar_id"] = avatar->getID();
			std::string fullname = avatar->getFullname();

			const LLVector3d& pos = avatar->getPositionGlobal();
			LLParcel* parcel = LLViewerParcelMgr::getInstance()->selectParcelAt(pos)->getParcel();
			
			if (LLViewerParcelMgr::getInstance()->isParcelOwnedByAgent(parcel,GP_LAND_MANAGE_BANNED))
			{
                payload["ban_enabled"] = true;
				if (!fullname.empty())
				{
    				LLSD args;
//					args["AVATAR_NAME"] = fullname;
// [RLVa:KB] - Checked: 2010-09-28 (RLVa-1.2.1f) | Modified: RLVa-1.0.0e
					args["AVATAR_NAME"] = (!gRlvHandler.hasBehaviour(RLV_BHVR_SHOWNAMES)) ? fullname : RlvStrings::getAnonym(fullname);
// [/RLVa:KB]
    				LLNotificationsUtil::add("EjectAvatarFullname",
    							args,
    							payload,
    							callback_eject);
				}
				else
				{
    				LLNotificationsUtil::add("EjectAvatarFullname",
    							LLSD(),
    							payload,
    							callback_eject);
				}
			}
			else
			{
                payload["ban_enabled"] = false;
				if (!fullname.empty())
				{
    				LLSD args;
//					args["AVATAR_NAME"] = fullname;
// [RLVa:KB] - Checked: 2010-09-28 (RLVa-1.2.1f) | Modified: RLVa-1.0.0e
					args["AVATAR_NAME"] = (!gRlvHandler.hasBehaviour(RLV_BHVR_SHOWNAMES)) ? fullname : RlvStrings::getAnonym(fullname);
// [/RLVa:KB]
    				LLNotificationsUtil::add("EjectAvatarFullnameNoBan",
    							args,
    							payload,
    							callback_eject);
				}
				else
				{
    				LLNotificationsUtil::add("EjectAvatarNoBan",
    							LLSD(),
    							payload,
    							callback_eject);
				}
			}
		}
>>>>>>> 88c4c832
}

bool my_profile_visible()
{
	LLFloater* floaterp = LLAvatarActions::getProfileFloater(gAgentID);
	return floaterp && floaterp->isInVisibleChain();
}

bool enable_freeze_eject(const LLSD& avatar_id)
{
// [SL:KB] - Patch: UI-AvatarNearbyActions | Checked: 2011-05-13 (Catznip-2.6.0a) | Added: Catznip-2.6.0a
	// Use avatar_id if available, otherwise default to right-click avatar
	LLUUID idAgent = avatar_id.asUUID();
	if (idAgent.isNull())
	{
		/*const*/ LLVOAvatar* pAvatar = find_avatar_from_object(LLSelectMgr::getInstance()->getSelection()->getPrimaryObject());
		if (pAvatar)
			idAgent = pAvatar->getID();
	}
	return (idAgent.notNull()) ? LLAvatarActions::canLandFreezeOrEject(idAgent) : false;
// [/SL:KB]
//	// Use avatar_id if available, otherwise default to right-click avatar
//	LLVOAvatar* avatar = NULL;
//	if (avatar_id.asUUID().notNull())
//	{
//		avatar = find_avatar_from_object(avatar_id.asUUID());
//	}
//	else
//	{
//		avatar = find_avatar_from_object(
//			LLSelectMgr::getInstance()->getSelection()->getPrimaryObject());
//	}
//	if (!avatar) return false;
//
//	// Gods can always freeze
//	if (gAgent.isGodlike()) return true;
//
//	// Estate owners / managers can freeze
//	// Parcel owners can also freeze
//	const LLVector3& pos = avatar->getPositionRegion();
//	const LLVector3d& pos_global = avatar->getPositionGlobal();
//	LLParcel* parcel = LLViewerParcelMgr::getInstance()->selectParcelAt(pos_global)->getParcel();
//	LLViewerRegion* region = avatar->getRegion();
//	if (!region) return false;
//				
//	bool new_value = region->isOwnedSelf(pos);
//	if (!new_value || region->isOwnedGroup(pos))
//	{
//		new_value = LLViewerParcelMgr::getInstance()->isParcelOwnedByAgent(parcel,GP_LAND_ADMIN);
//	}
//	return new_value;
}

// <FS:Ansariel> FIRE-13515: Re-add give calling card
class LLAvatarGiveCard : public view_listener_t
{
	bool handleEvent(const LLSD& userdata)
	{
		LL_INFOS("LLAvatarGiveCard") << "handle_give_card()" << LL_ENDL;
		LLViewerObject* dest = LLSelectMgr::getInstance()->getSelection()->getPrimaryObject();
// [RLVa:KB] - Checked: 2010-06-04 (RLVa-1.2.0d) | Modified: RLVa-1.2.0d | OK
		//if(dest && dest->isAvatar())
		if ( (dest && dest->isAvatar()) && (!gRlvHandler.hasBehaviour(RLV_BHVR_SHOWNAMES)) )
// [/RLVa:KB]
		{
			bool found_name = false;
			LLSD args;
			LLSD old_args;
			LLNameValue* nvfirst = dest->getNVPair("FirstName");
			LLNameValue* nvlast = dest->getNVPair("LastName");
			if(nvfirst && nvlast)
			{
				std::string full_name = gCacheName->buildFullName(nvfirst->getString(), nvlast->getString());
				args["NAME"] = full_name;
				old_args["NAME"] = full_name;
				found_name = true;
			}
			LLViewerRegion* region = dest->getRegion();
			LLHost dest_host;
			if(region)
			{
				dest_host = region->getHost();
			}
			if(found_name && dest_host.isOk())
			{
				LLMessageSystem* msg = gMessageSystem;
				msg->newMessage("OfferCallingCard");
				msg->nextBlockFast(_PREHASH_AgentData);
				msg->addUUIDFast(_PREHASH_AgentID, gAgent.getID());
				msg->addUUIDFast(_PREHASH_SessionID, gAgent.getSessionID());
				msg->nextBlockFast(_PREHASH_AgentBlock);
				msg->addUUIDFast(_PREHASH_DestID, dest->getID());
				LLUUID transaction_id;
				transaction_id.generate();
				msg->addUUIDFast(_PREHASH_TransactionID, transaction_id);
				msg->sendReliable(dest_host);
				LLNotificationsUtil::add("OfferedCard", args);
			}
			else
			{
				LLNotificationsUtil::add("CantOfferCallingCard", old_args);
			}
		}
		return true;
	}
};
// </FS:Ansariel> FIRE-13515: Re-add give calling card

bool callback_leave_group(const LLSD& notification, const LLSD& response)
{
	S32 option = LLNotificationsUtil::getSelectedOption(notification, response);
	if (option == 0)
	{
		LLMessageSystem *msg = gMessageSystem;

		msg->newMessageFast(_PREHASH_LeaveGroupRequest);
		msg->nextBlockFast(_PREHASH_AgentData);
		msg->addUUIDFast(_PREHASH_AgentID, gAgent.getID() );
		msg->addUUIDFast(_PREHASH_SessionID, gAgent.getSessionID());
		msg->nextBlockFast(_PREHASH_GroupData);
		msg->addUUIDFast(_PREHASH_GroupID, gAgent.getGroupID() );
		gAgent.sendReliableMessage();
	}
	return false;
}

void append_aggregate(std::string& string, const LLAggregatePermissions& ag_perm, PermissionBit bit, const char* txt)
{
	LLAggregatePermissions::EValue val = ag_perm.getValue(bit);
	std::string buffer;
	switch(val)
	{
	  case LLAggregatePermissions::AP_NONE:
		buffer = llformat( "* %s None\n", txt);
		break;
	  case LLAggregatePermissions::AP_SOME:
		buffer = llformat( "* %s Some\n", txt);
		break;
	  case LLAggregatePermissions::AP_ALL:
		buffer = llformat( "* %s All\n", txt);
		break;
	  case LLAggregatePermissions::AP_EMPTY:
	  default:
		break;
	}
	string.append(buffer);
}

bool enable_buy_object()
{
    // In order to buy, there must only be 1 purchaseable object in
    // the selection manager.
	if(LLSelectMgr::getInstance()->getSelection()->getRootObjectCount() != 1) return false;
    LLViewerObject* obj = NULL;
    LLSelectNode* node = LLSelectMgr::getInstance()->getSelection()->getFirstRootNode();
	if(node)
    {
        obj = node->getObject();
        if(!obj) return false;

		if( for_sale_selection(node) )
		{
			// *NOTE: Is this needed?  This checks to see if anyone owns the
			// object, dating back to when we had "public" objects owned by
			// no one.  JC
			if(obj->permAnyOwner()) return true;
		}
    }
	return false;
}

// Note: This will only work if the selected object's data has been
// received by the viewer and cached in the selection manager.
void handle_buy_object(LLSaleInfo sale_info)
{
	if(!LLSelectMgr::getInstance()->selectGetAllRootsValid())
	{
		LLNotificationsUtil::add("UnableToBuyWhileDownloading");
		return;
	}

	LLUUID owner_id;
	std::string owner_name;
	BOOL owners_identical = LLSelectMgr::getInstance()->selectGetOwner(owner_id, owner_name);
	if (!owners_identical)
	{
		LLNotificationsUtil::add("CannotBuyObjectsFromDifferentOwners");
		return;
	}

	LLPermissions perm;
	BOOL valid = LLSelectMgr::getInstance()->selectGetPermissions(perm);
	LLAggregatePermissions ag_perm;
	valid &= LLSelectMgr::getInstance()->selectGetAggregatePermissions(ag_perm);
	if(!valid || !sale_info.isForSale() || !perm.allowTransferTo(gAgent.getID()))
	{
		LLNotificationsUtil::add("ObjectNotForSale");
		return;
	}

	LLFloaterBuy::show(sale_info);
}


void handle_buy_contents(LLSaleInfo sale_info)
{
	LLFloaterBuyContents::show(sale_info);
}

void handle_region_dump_temp_asset_data(void*)
{
	LL_INFOS() << "Dumping temporary asset data to simulator logs" << LL_ENDL;
	std::vector<std::string> strings;
	LLUUID invoice;
	send_generic_message("dumptempassetdata", strings, invoice);
}

void handle_region_clear_temp_asset_data(void*)
{
	LL_INFOS() << "Clearing temporary asset data" << LL_ENDL;
	std::vector<std::string> strings;
	LLUUID invoice;
	send_generic_message("cleartempassetdata", strings, invoice);
}

void handle_region_dump_settings(void*)
{
	LLViewerRegion* regionp = gAgent.getRegion();
	if (regionp)
	{
		LL_INFOS() << "Damage:    " << (regionp->getAllowDamage() ? "on" : "off") << LL_ENDL;
		LL_INFOS() << "Landmark:  " << (regionp->getAllowLandmark() ? "on" : "off") << LL_ENDL;
		LL_INFOS() << "SetHome:   " << (regionp->getAllowSetHome() ? "on" : "off") << LL_ENDL;
		LL_INFOS() << "ResetHome: " << (regionp->getResetHomeOnTeleport() ? "on" : "off") << LL_ENDL;
		LL_INFOS() << "SunFixed:  " << (regionp->getSunFixed() ? "on" : "off") << LL_ENDL;
		LL_INFOS() << "BlockFly:  " << (regionp->getBlockFly() ? "on" : "off") << LL_ENDL;
		LL_INFOS() << "AllowP2P:  " << (regionp->getAllowDirectTeleport() ? "on" : "off") << LL_ENDL;
		LL_INFOS() << "Water:     " << (regionp->getWaterHeight()) << LL_ENDL;
	}
}

void handle_dump_group_info(void *)
{
	gAgent.dumpGroupInfo();
}

void handle_dump_capabilities_info(void *)
{
	LLViewerRegion* regionp = gAgent.getRegion();
	if (regionp)
	{
		regionp->logActiveCapabilities();
	}
}

void handle_dump_region_object_cache(void*)
{
	LLViewerRegion* regionp = gAgent.getRegion();
	if (regionp)
	{
		regionp->dumpCache();
	}
}

void handle_dump_focus()
{
	LLUICtrl *ctrl = dynamic_cast<LLUICtrl*>(gFocusMgr.getKeyboardFocus());

	LL_INFOS() << "Keyboard focus " << (ctrl ? ctrl->getName() : "(none)") << LL_ENDL;
}

class LLSelfStandUp : public view_listener_t
{
	bool handleEvent(const LLSD& userdata)
	{
		gAgent.standUp();
		return true;
	}
};

bool enable_standup_self()
{
// [RLVa:KB] - Checked: 2010-04-01 (RLVa-1.2.0c) | Modified: RLVa-1.0.0g
	return isAgentAvatarValid() && gAgentAvatarp->isSitting() && !gRlvHandler.hasBehaviour(RLV_BHVR_UNSIT);
// [/RLVa:KB]
//	return isAgentAvatarValid() && gAgentAvatarp->isSitting();
}

class LLSelfSitDown : public view_listener_t
    {
        bool handleEvent(const LLSD& userdata)
        {
            gAgent.sitDown();
            return true;
        }
    };

bool enable_sitdown_self()
{
// [RLVa:KB] - Checked: 2010-08-28 (RLVa-1.2.1a) | Added: RLVa-1.2.1a
	return isAgentAvatarValid() && !gAgentAvatarp->isSitting() && !gAgentAvatarp->isEditingAppearance() && !gAgent.getFlying() && !gRlvHandler.hasBehaviour(RLV_BHVR_SIT);
// [/RLVa:KB]
//    return isAgentAvatarValid() && !gAgentAvatarp->isSitting() && !gAgentAvatarp->isEditingAppearance() && !gAgent.getFlying();
<<<<<<< HEAD
}

// Force sit -KC
class FSSelfForceSit : public view_listener_t
    {
        bool handleEvent(const LLSD& userdata)
        {
			if (!gAgentAvatarp->isSitting() && !gRlvHandler.hasBehaviour(RLV_BHVR_SIT))
				gAgent.sitDown();
			else if (gAgentAvatarp->isSitting() && !gRlvHandler.hasBehaviour(RLV_BHVR_UNSIT))
				gAgent.standUp();

            return true;
        }
    };

bool enable_forcesit_self()
{
	return isAgentAvatarValid() &&
		((!gAgentAvatarp->isSitting() && !gRlvHandler.hasBehaviour(RLV_BHVR_SIT)) || 
		(gAgentAvatarp->isSitting() && !gRlvHandler.hasBehaviour(RLV_BHVR_UNSIT)));
}

class FSSelfCheckForceSit : public view_listener_t
{
	bool handleEvent(const LLSD& userdata)
	{
		// <FS:ND> don't use gAgentAvatarp if it's not valid yet/anymore.
		//		bool new_value = gAgentAvatarp->isSitting();
		//		return new_value;
		if( !isAgentAvatarValid() )
			return false;

		return gAgentAvatarp->isSitting();
		// </FS:ND>
	}
};

// Phantom mode -KC & <FS:CR>
class FSSelfToggleMoveLock : public view_listener_t
    {
        bool handleEvent(const LLSD& userdata)
        {
			if (LLGridManager::getInstance()->isInSecondLife())
			{
				make_ui_sound("UISndMovelockToggle");
				bool new_value = !gSavedPerAccountSettings.getBOOL("UseMoveLock");
				gSavedPerAccountSettings.setBOOL("UseMoveLock", new_value);
				if (new_value)
				{
					reportToNearbyChat(LLTrans::getString("MovelockEnabling"));
				}
				else
				{
					reportToNearbyChat(LLTrans::getString("MovelockDisabling"));
				}
			}
#ifdef OPENSIM
			else
			{
				gAgent.togglePhantom();
			}
#endif // OPENSIM
			//TODO: feedback to local chat
            return true;
        }
    };


class FSSelfCheckMoveLock : public view_listener_t
{
	bool handleEvent(const LLSD& userdata)
	{
		bool new_value(false);
		if (LLGridManager::getInstance()->isInSecondLife())
		{
			new_value = gSavedPerAccountSettings.getBOOL("UseMoveLock");
		}
#ifdef OPENSIM
		else
		{
			new_value = gAgent.getPhantom();
		}
#endif // OPENSIM
		return new_value;
	}
};

bool enable_bridge_function()
{
	return FSLSLBridge::instance().canUseBridge();
}

bool enable_move_lock()
{
#ifdef OPENSIM
	// Phantom mode always works on opensim, at least right now.
	if (LLGridManager::getInstance()->isInOpenSim())
		return true;
#endif // OPENSIM
	return enable_bridge_function();
}

bool enable_script_info()
{
	return (!LLSelectMgr::getInstance()->getSelection()->isEmpty()
			&& enable_bridge_function());
=======
>>>>>>> 88c4c832
}
// </FS:CR>

// [SJ - Adding IgnorePrejump in Menu ]
class FSSelfToggleIgnorePreJump : public view_listener_t
    {
        bool handleEvent(const LLSD& userdata)
        {
			gSavedSettings.setBOOL("FSIgnoreFinishAnimation", !gSavedSettings.getBOOL("FSIgnoreFinishAnimation"));
            return true;
        }
    };

// [SJ - Adding IgnorePrejump in Menu ]
class FSSelfCheckIgnorePreJump : public view_listener_t
{
	bool handleEvent(const LLSD& userdata)
	{
		bool new_value = gSavedSettings.getBOOL("FSIgnoreFinishAnimation");
		return new_value;
	}
};

class LLCheckPanelPeopleTab : public view_listener_t
{
	bool handleEvent(const LLSD& userdata)
		{
			std::string panel_name = userdata.asString();

			LLPanel *panel = LLFloaterSidePanelContainer::getPanel("people", panel_name);
			if(panel && panel->isInVisibleChain())
			{
				return true;
			}
			return false;
		}
};
// Toggle one of "People" panel tabs in side tray.
class LLTogglePanelPeopleTab : public view_listener_t
{
	bool handleEvent(const LLSD& userdata)
	{
		std::string panel_name = userdata.asString();

		LLSD param;
		param["people_panel_tab_name"] = panel_name;

		// <FS:Ansariel> Handle blocklist separately because of standalone option
		if (panel_name == "blocked_panel")
		{
			if (gSavedSettings.getBOOL("FSUseStandaloneBlocklistFloater"))
			{
				LLFloaterReg::showInstance("fs_blocklist");
			}
			else
			{
				togglePeoplePanel(panel_name, param);
			}
			return true;
		}
		// </FS:Ansariel>

		// <FS:Zi> Open groups and friends lists in communicate floater
		// <FS:Lo> Adding an option to still use v2 windows
		if(gSavedSettings.getBOOL("FSUseV2Friends") && gSavedSettings.getString("FSInternalSkinCurrent") != "Vintage")
		{
			if (   panel_name == "friends_panel"
				|| panel_name == "groups_panel"
				|| panel_name == "nearby_panel"
				|| panel_name == "blocked_panel"
				|| panel_name == "contact_sets_panel")
			{
				return togglePeoplePanel(panel_name, param);
			}
			else
			{
				return false;
			}
		}
		else
		{
			if(panel_name=="nearby_panel")
			{
				return togglePeoplePanel(panel_name,param);
			}
			else if(panel_name=="groups_panel")
			{
				if (gSavedSettings.getBOOL("ContactsTornOff"))
				{
					FSFloaterContacts* instance = FSFloaterContacts::getInstance();
					std::string activetab = instance->getChild<LLTabContainer>("friends_and_groups")->getCurrentPanel()->getName();
					if (instance->getVisible() && activetab == panel_name) 
					{
						instance->closeFloater();
					}
					else
					{
						instance->openTab("groups");
					}
				}
				else
				{
					FSFloaterContacts::getInstance()->openTab("groups");
				}
				return true;
			}
			else if(panel_name=="friends_panel")
			{
				if (gSavedSettings.getBOOL("ContactsTornOff"))
				{
					FSFloaterContacts* instance = FSFloaterContacts::getInstance();
					std::string activetab = instance->getChild<LLTabContainer>("friends_and_groups")->getCurrentPanel()->getName();
					if (instance->getVisible() && activetab == panel_name) 
					{
						instance->closeFloater();
					}
					else
					{
						instance->openTab("friends");
					}
				}
				else
				{
					FSFloaterContacts::getInstance()->openTab("friends");
				}
				return true;
			}
			else if(panel_name=="contact_sets_panel")
			{
				if (gSavedSettings.getBOOL("ContactsTornOff"))
				{
					FSFloaterContacts* instance = FSFloaterContacts::getInstance();
					std::string activetab = instance->getChild<LLTabContainer>("friends_and_groups")->getCurrentPanel()->getName();
					if (instance->getVisible() && activetab == panel_name)
					{
						instance->closeFloater();
					}
					else
					{
						instance->openTab("contact_sets");
					}
				}
				else
				{
					FSFloaterContacts::getInstance()->openTab("contact_sets");
				}
				return true;
			}
			else
			{
				return false;
			}
		}
		// </FS:Lo>
		// </FS:Zi>
	}

	static bool togglePeoplePanel(const std::string& panel_name, const LLSD& param)
	{
		LLPanel	*panel = LLFloaterSidePanelContainer::getPanel("people", panel_name);
		if(!panel)
			return false;

		if (panel->isInVisibleChain())
		{
			LLFloaterReg::hideInstance("people");
		}
		else
		{
			LLFloaterSidePanelContainer::showPanel("people", "panel_people", param) ;
		}

		return true;
	}
};

BOOL check_admin_override(void*)
{
	return gAgent.getAdminOverride();
}

void handle_admin_override_toggle(void*)
{
	gAgent.setAdminOverride(!gAgent.getAdminOverride());

	// The above may have affected which debug menus are visible
	show_debug_menus();
}

void handle_visual_leak_detector_toggle(void*)
{
	static bool vld_enabled = false;

	if ( vld_enabled )
	{
#ifdef INCLUDE_VLD
		// only works for debug builds (hard coded into vld.h)
#if defined(_DEBUG) || defined(VLD_FORCE_ENABLE)
		// start with Visual Leak Detector turned off
		VLDDisable();
#endif // _DEBUG
#endif // INCLUDE_VLD
		vld_enabled = false;
	}
	else
	{
#ifdef INCLUDE_VLD
		// only works for debug builds (hard coded into vld.h)
#if defined(_DEBUG) || defined(VLD_FORCE_ENABLE)
		// start with Visual Leak Detector turned off
		VLDEnable();
#endif // _DEBUG
#endif // INCLUDE_VLD

		vld_enabled = true;
	};
}

void handle_god_mode(void*)
{
	gAgent.requestEnterGodMode();
}

void handle_leave_god_mode(void*)
{
	gAgent.requestLeaveGodMode();
}

void set_god_level(U8 god_level)
{
	U8 old_god_level = gAgent.getGodLevel();
	gAgent.setGodLevel( god_level );
	LLViewerParcelMgr::getInstance()->notifyObservers();

	// God mode changes region visibility
	LLWorldMap::getInstance()->reloadItems(true);

	// inventory in items may change in god mode
	gObjectList.dirtyAllObjectInventory();

        if(gViewerWindow)
        {
            gViewerWindow->setMenuBackgroundColor(god_level > GOD_NOT,
            !LLGridManager::getInstance()->isInSLBeta());
        }
    
        LLSD args;
	if(god_level > GOD_NOT)
	{
		args["LEVEL"] = llformat("%d",(S32)god_level);
		LLNotificationsUtil::add("EnteringGodMode", args);
	}
	else
	{
		args["LEVEL"] = llformat("%d",(S32)old_god_level);
		LLNotificationsUtil::add("LeavingGodMode", args);
	}

	// changing god-level can affect which menus we see
	show_debug_menus();

	// changing god-level can invalidate search results
	LLFloaterSearch *search = dynamic_cast<LLFloaterSearch*>(LLFloaterReg::getInstance("search"));
	if (search)
	{
		search->godLevelChanged(god_level);
	}
}

#ifdef TOGGLE_HACKED_GODLIKE_VIEWER
void handle_toggle_hacked_godmode(void*)
{
	gHackGodmode = !gHackGodmode;
	set_god_level(gHackGodmode ? GOD_MAINTENANCE : GOD_NOT);
}

BOOL check_toggle_hacked_godmode(void*)
{
	return gHackGodmode;
}

bool enable_toggle_hacked_godmode(void*)
{
  return LLGridManager::getInstance()->isInSLBeta();
}
#endif

void process_grant_godlike_powers(LLMessageSystem* msg, void**)
{
	LLUUID agent_id;
	msg->getUUIDFast(_PREHASH_AgentData, _PREHASH_AgentID, agent_id);
	LLUUID session_id;
	msg->getUUIDFast(_PREHASH_AgentData, _PREHASH_SessionID, session_id);
	if((agent_id == gAgent.getID()) && (session_id == gAgent.getSessionID()))
	{
		U8 god_level;
		msg->getU8Fast(_PREHASH_GrantData, _PREHASH_GodLevel, god_level);
		set_god_level(god_level);
	}
	else
	{
		LL_WARNS() << "Grant godlike for wrong agent " << agent_id << LL_ENDL;
	}
}

/*
class LLHaveCallingcard : public LLInventoryCollectFunctor
{
public:
	LLHaveCallingcard(const LLUUID& agent_id);
	virtual ~LLHaveCallingcard() {}
	virtual bool operator()(LLInventoryCategory* cat,
							LLInventoryItem* item);
	BOOL isThere() const { return mIsThere;}
protected:
	LLUUID mID;
	BOOL mIsThere;
};

LLHaveCallingcard::LLHaveCallingcard(const LLUUID& agent_id) :
	mID(agent_id),
	mIsThere(FALSE)
{
}

bool LLHaveCallingcard::operator()(LLInventoryCategory* cat,
								   LLInventoryItem* item)
{
	if(item)
	{
		if((item->getType() == LLAssetType::AT_CALLINGCARD)
		   && (item->getCreatorUUID() == mID))
		{
			mIsThere = TRUE;
		}
	}
	return FALSE;
}
*/

BOOL is_agent_mappable(const LLUUID& agent_id)
{
	const LLRelationship* buddy_info = NULL;
	bool is_friend = LLAvatarActions::isFriend(agent_id);

	if (is_friend)
		buddy_info = LLAvatarTracker::instance().getBuddyInfo(agent_id);

	return (buddy_info &&
		buddy_info->isOnline() &&
		buddy_info->isRightGrantedFrom(LLRelationship::GRANT_MAP_LOCATION)
		);
}


// Enable a menu item when you don't have someone's card.
class LLAvatarEnableAddFriend : public view_listener_t
{
	bool handleEvent(const LLSD& userdata)
	{
		LLVOAvatar* avatar = find_avatar_from_object(LLSelectMgr::getInstance()->getSelection()->getPrimaryObject());
//		bool new_value = avatar && !LLAvatarActions::isFriend(avatar->getID());
// [RLVa:KB] - Checked: 2010-04-20 (RLVa-1.2.0f) | Modified: RLVa-1.2.0f
		bool new_value = avatar && !LLAvatarActions::isFriend(avatar->getID()) && (!gRlvHandler.hasBehaviour(RLV_BHVR_SHOWNAMES));
// [/RLVa:KB]
		return new_value;
	}
};

void request_friendship(const LLUUID& dest_id)
{
	LLViewerObject* dest = gObjectList.findObject(dest_id);
	if(dest && dest->isAvatar())
	{
		std::string full_name;
		LLNameValue* nvfirst = dest->getNVPair("FirstName");
		LLNameValue* nvlast = dest->getNVPair("LastName");
		if(nvfirst && nvlast)
		{
			full_name = LLCacheName::buildFullName(
				nvfirst->getString(), nvlast->getString());
		}
		if (!full_name.empty())
		{
			LLAvatarActions::requestFriendshipDialog(dest_id, full_name);
		}
		else
		{
			LLNotificationsUtil::add("CantOfferFriendship");
		}
	}
}


class LLEditEnableCustomizeAvatar : public view_listener_t
{
	bool handleEvent(const LLSD& userdata)
	{
//		bool new_value = gAgentWearables.areWearablesLoaded();
// [RLVa:KB] - Checked: 2010-04-01 (RLVa-1.2.0c) | Modified: RLVa-1.0.0g
		bool new_value = gAgentWearables.areWearablesLoaded() && ((!rlv_handler_t::isEnabled()) || (RlvActions::canStand()));
// [/RLVa:KB]
		return new_value;
	}
};

class LLEnableEditShape : public view_listener_t
{
	bool handleEvent(const LLSD& userdata)
	{
		return gAgentWearables.isWearableModifiable(LLWearableType::WT_SHAPE, 0);
	}
};

class LLEnableHoverHeight : public view_listener_t
{
	bool handleEvent(const LLSD& userdata)
	{
		// <FS:Ansariel> Legacy baking avatar z-offset
		//return gAgent.getRegion() && gAgent.getRegion()->avatarHoverHeightEnabled();
		return (gAgent.getRegion() && gAgent.getRegion()->avatarHoverHeightEnabled()) || (isAgentAvatarValid() && !gAgentAvatarp->isUsingServerBakes());
		// </FS:Ansariel>
	}
};

class LLEnableEditPhysics : public view_listener_t
{
	bool handleEvent(const LLSD& userdata)
	{
		//return gAgentWearables.isWearableModifiable(LLWearableType::WT_SHAPE, 0);
		return TRUE;
	}
};

bool is_object_sittable()
{
// [RLVa:KB] - Checked: 2010-03-06 (RLVa-1.2.0c) | Added: RLVa-1.1.0j
	// RELEASE-RLVa: [SL-2.2.0] Make sure we're examining the same object that handle_sit_or_stand() will request a sit for
	if (rlv_handler_t::isEnabled())
	{
		const LLPickInfo& pick = LLToolPie::getInstance()->getPick();
		if ( (pick.mObjectID.notNull()) && (!gRlvHandler.canSit(pick.getObject(), pick.mObjectOffset)) )
			return false;
	}
// [/RLVa:KB]

	LLViewerObject* object = LLSelectMgr::getInstance()->getSelection()->getPrimaryObject();

	if (object && object->getPCode() == LL_PCODE_VOLUME)
	{
		return true;
	}
	else
	{
		return false;
	}
}


// only works on pie menu
void handle_object_sit_or_stand()
{
	LLPickInfo pick = LLToolPie::getInstance()->getPick();
	LLViewerObject *object = pick.getObject();;
	if (!object || pick.mPickType == LLPickInfo::PICK_FLORA)
	{
		return;
	}

	if (sitting_on_selection())
	{
		gAgent.standUp();
		return;
	}

	// get object selection offset 

//	if (object && object->getPCode() == LL_PCODE_VOLUME)
// [RLVa:KB] - Checked: 2010-03-06 (RLVa-1.2.0c) | Modified: RLVa-1.2.0c
	if ( (object && object->getPCode() == LL_PCODE_VOLUME) && 
		 ((!rlv_handler_t::isEnabled()) || (gRlvHandler.canSit(object, pick.mObjectOffset))) )
// [/RLVa:KB]
	{
// [RLVa:KB] - Checked: 2010-08-29 (RLVa-1.2.1c) | Added: RLVa-1.2.1c
		if ( (gRlvHandler.hasBehaviour(RLV_BHVR_STANDTP)) && (isAgentAvatarValid()) )
		{
			if (gAgentAvatarp->isSitting())
			{
				gAgent.standUp();
				return;
			}
			gRlvHandler.setSitSource(gAgent.getPositionGlobal());
		}
// [/RLVa:KB]

		gMessageSystem->newMessageFast(_PREHASH_AgentRequestSit);
		gMessageSystem->nextBlockFast(_PREHASH_AgentData);
		gMessageSystem->addUUIDFast(_PREHASH_AgentID, gAgent.getID());
		gMessageSystem->addUUIDFast(_PREHASH_SessionID, gAgent.getSessionID());
		gMessageSystem->nextBlockFast(_PREHASH_TargetObject);
		gMessageSystem->addUUIDFast(_PREHASH_TargetID, object->mID);
		gMessageSystem->addVector3Fast(_PREHASH_Offset, pick.mObjectOffset);

		object->getRegion()->sendReliableMessage();
	}
}

void near_sit_down_point(BOOL success, void *)
{
	if (success)
	{
		gAgent.setFlying(FALSE);
		gAgent.setControlFlags(AGENT_CONTROL_SIT_ON_GROUND);

		// Might be first sit
		//LLFirstUse::useSit();
	}
}

class LLLandSit : public view_listener_t
{
	bool handleEvent(const LLSD& userdata)
	{
// [RLVa:KB] - Checked: 2010-09-28 (RLVa-1.2.1f) | Modified: RLVa-1.2.1f
		if ( (rlv_handler_t::isEnabled()) && ((!RlvActions::canStand()) || (gRlvHandler.hasBehaviour(RLV_BHVR_SIT))) )
			return true;
// [/RLVa:KB]

		gAgent.standUp();
		LLViewerParcelMgr::getInstance()->deselectLand();

		LLVector3d posGlobal = LLToolPie::getInstance()->getPick().mPosGlobal;
		
		LLQuaternion target_rot;
		if (isAgentAvatarValid())
		{
			target_rot = gAgentAvatarp->getRotation();
		}
		else
		{
			target_rot = gAgent.getFrameAgent().getQuaternion();
		}
		gAgent.startAutoPilotGlobal(posGlobal, "Sit", &target_rot, near_sit_down_point, NULL, 0.7f);
		return true;
	}
};

//-------------------------------------------------------------------
// Help menu functions
//-------------------------------------------------------------------

//
// Major mode switching
//
void reset_view_final( BOOL proceed );

void handle_reset_view()
{
	if (gAgentCamera.cameraCustomizeAvatar())
	{
		// switching to outfit selector should automagically save any currently edited wearable
		LLFloaterSidePanelContainer::showPanel("appearance", LLSD().with("type", "my_outfits"));
	}

	// <FS:Zi> Added optional V1 behavior so the avatar turns into camera direction after hitting ESC
	if(gSavedSettings.getBOOL("ResetViewTurnsAvatar"))
		gAgentCamera.resetView();
	// </FS:Zi>

	gAgentCamera.switchCameraPreset(CAMERA_PRESET_REAR_VIEW);
	reset_view_final( TRUE );
	LLFloaterCamera::resetCameraMode();
}

// <FS:Zi> Add reset camera angles menu
void handle_reset_camera_angles()
{
	handle_reset_view();

	// Camera focus and offset with CTRL/SHIFT + Scroll wheel
	gSavedSettings.getControl("FocusOffsetRearView")->resetToDefault();
	gSavedSettings.getControl("CameraOffsetRearView")->resetToDefault();
}
// </FS:Zi>

class LLViewResetView : public view_listener_t
{
	bool handleEvent(const LLSD& userdata)
	{
		handle_reset_view();
		return true;
	}
};

// <FS:Zi> Add reset camera angles menu
class LLViewResetCameraAngles : public view_listener_t
{
	bool handleEvent(const LLSD& userdata)
	{
		handle_reset_camera_angles();
		return true;
	}
};
// </FS:Zi>

// Note: extra parameters allow this function to be called from dialog.
void reset_view_final( BOOL proceed ) 
{
	if( !proceed )
	{
		return;
	}

	gAgentCamera.resetView(TRUE, TRUE);
	gAgentCamera.setLookAt(LOOKAT_TARGET_CLEAR);
}

class LLViewLookAtLastChatter : public view_listener_t
{
	bool handleEvent(const LLSD& userdata)
	{
		gAgentCamera.lookAtLastChat();
		return true;
	}
};

class LLViewMouselook : public view_listener_t
{
	bool handleEvent(const LLSD& userdata)
	{
		if (!gAgentCamera.cameraMouselook())
		{
			gAgentCamera.changeCameraToMouselook();
		}
		else
		{
			// NaCl - Rightclick-mousewheel zoom
			static LLCachedControl<LLVector3> _NACL_MLFovValues(gSavedSettings,"_NACL_MLFovValues");
			static LLCachedControl<F32> CameraAngle(gSavedSettings,"CameraAngle");
			LLVector3 vTemp=_NACL_MLFovValues;
			if(vTemp.mV[2] > 0.0f)
			{
				vTemp.mV[1]=CameraAngle;
				vTemp.mV[2]=0.0f;
				gSavedSettings.setVector3("_NACL_MLFovValues",vTemp);
				gSavedSettings.setF32("CameraAngle",vTemp.mV[0]);
			}
			// NaCl End
			gAgentCamera.changeCameraToDefault();
		}
		return true;
	}
};

class LLViewDefaultUISize : public view_listener_t
{
	bool handleEvent(const LLSD& userdata)
	{
		gSavedSettings.setF32("UIScaleFactor", 1.0f);
		gSavedSettings.setBOOL("UIAutoScale", FALSE);	
		gViewerWindow->reshape(gViewerWindow->getWindowWidthRaw(), gViewerWindow->getWindowHeightRaw());
		return true;
	}
};

class LLViewToggleUI : public view_listener_t
{
	bool handleEvent(const LLSD& userdata)
	{
		if(gAgentCamera.getCameraMode() != CAMERA_MODE_MOUSELOOK)
		{
			LLNotification::Params params("ConfirmHideUI");
			params.functor.function(boost::bind(&LLViewToggleUI::confirm, this, _1, _2));
			LLSD substitutions;
#if LL_DARWIN
			substitutions["SHORTCUT"] = "Cmd+Shift+U";
#else
			substitutions["SHORTCUT"] = "Ctrl+Shift+U";
#endif
			params.substitutions = substitutions;
			if (!gSavedSettings.getBOOL("HideUIControls"))
			{
				// hiding, so show notification
				LLNotifications::instance().add(params);
			}
			else
			{
				LLNotifications::instance().forceResponse(params, 0);
			}
		}
		return true;
	}

	void confirm(const LLSD& notification, const LLSD& response)
	{
		S32 option = LLNotificationsUtil::getSelectedOption(notification, response);

		if (option == 0) // OK
		{
			gViewerWindow->setUIVisibility(gSavedSettings.getBOOL("HideUIControls"));
			LLPanelStandStopFlying::getInstance()->setVisible(gSavedSettings.getBOOL("HideUIControls"));
			gSavedSettings.setBOOL("HideUIControls",!gSavedSettings.getBOOL("HideUIControls"));
		}
	}
};

class LLEditDuplicate : public view_listener_t
{
	bool handleEvent(const LLSD& userdata)
	{
		if(LLEditMenuHandler::gEditMenuHandler)
		{
			LLEditMenuHandler::gEditMenuHandler->duplicate();
		}
		return true;
	}
};

class LLEditEnableDuplicate : public view_listener_t
{
	bool handleEvent(const LLSD& userdata)
	{
		bool new_value = LLEditMenuHandler::gEditMenuHandler && LLEditMenuHandler::gEditMenuHandler->canDuplicate();
		return new_value;
	}
};

void handle_duplicate_in_place(void*)
{
	LL_INFOS() << "handle_duplicate_in_place" << LL_ENDL;

	LLVector3 offset(0.f, 0.f, 0.f);
	LLSelectMgr::getInstance()->selectDuplicate(offset, TRUE);
}

/* dead code 30-apr-2008
void handle_deed_object_to_group(void*)
{
	LLUUID group_id;
	
	LLSelectMgr::getInstance()->selectGetGroup(group_id);
	LLSelectMgr::getInstance()->sendOwner(LLUUID::null, group_id, FALSE);
	LLViewerStats::getInstance()->incStat(LLViewerStats::ST_RELEASE_COUNT);
}

BOOL enable_deed_object_to_group(void*)
{
	if(LLSelectMgr::getInstance()->getSelection()->isEmpty()) return FALSE;
	LLPermissions perm;
	LLUUID group_id;

	if (LLSelectMgr::getInstance()->selectGetGroup(group_id) &&
		gAgent.hasPowerInGroup(group_id, GP_OBJECT_DEED) &&
		LLSelectMgr::getInstance()->selectGetPermissions(perm) &&
		perm.deedToGroup(gAgent.getID(), group_id))
	{
		return TRUE;
	}
	return FALSE;
}

*/


/*
 * No longer able to support viewer side manipulations in this way
 *
void god_force_inv_owner_permissive(LLViewerObject* object,
									LLInventoryObject::object_list_t* inventory,
									S32 serial_num,
									void*)
{
	typedef std::vector<LLPointer<LLViewerInventoryItem> > item_array_t;
	item_array_t items;

	LLInventoryObject::object_list_t::const_iterator inv_it = inventory->begin();
	LLInventoryObject::object_list_t::const_iterator inv_end = inventory->end();
	for ( ; inv_it != inv_end; ++inv_it)
	{
		if(((*inv_it)->getType() != LLAssetType::AT_CATEGORY))
		{
			LLInventoryObject* obj = *inv_it;
			LLPointer<LLViewerInventoryItem> new_item = new LLViewerInventoryItem((LLViewerInventoryItem*)obj);
			LLPermissions perm(new_item->getPermissions());
			perm.setMaskBase(PERM_ALL);
			perm.setMaskOwner(PERM_ALL);
			new_item->setPermissions(perm);
			items.push_back(new_item);
		}
	}
	item_array_t::iterator end = items.end();
	item_array_t::iterator it;
	for(it = items.begin(); it != end; ++it)
	{
		// since we have the inventory item in the callback, it should not
		// invalidate iteration through the selection manager.
		object->updateInventory((*it), TASK_INVENTORY_ITEM_KEY, false);
	}
}
*/

void handle_object_owner_permissive(void*)
{
	// only send this if they're a god.
	if(gAgent.isGodlike())
	{
		// do the objects.
		LLSelectMgr::getInstance()->selectionSetObjectPermissions(PERM_BASE, TRUE, PERM_ALL, TRUE);
		LLSelectMgr::getInstance()->selectionSetObjectPermissions(PERM_OWNER, TRUE, PERM_ALL, TRUE);
	}
}

void handle_object_owner_self(void*)
{
	// only send this if they're a god.
	if(gAgent.isGodlike())
	{
		LLSelectMgr::getInstance()->sendOwner(gAgent.getID(), gAgent.getGroupID(), TRUE);
	}
}

// Shortcut to set owner permissions to not editable.
void handle_object_lock(void*)
{
	LLSelectMgr::getInstance()->selectionSetObjectPermissions(PERM_OWNER, FALSE, PERM_MODIFY);
}

void handle_object_asset_ids(void*)
{
	// only send this if they're a god.
	if (gAgent.isGodlike())
	{
		LLSelectMgr::getInstance()->sendGodlikeRequest("objectinfo", "assetids");
	}
}

void handle_force_parcel_owner_to_me(void*)
{
	LLViewerParcelMgr::getInstance()->sendParcelGodForceOwner( gAgent.getID() );
}

void handle_force_parcel_to_content(void*)
{
	LLViewerParcelMgr::getInstance()->sendParcelGodForceToContent();
}

void handle_claim_public_land(void*)
{
	if (LLViewerParcelMgr::getInstance()->getSelectionRegion() != gAgent.getRegion())
	{
		LLNotificationsUtil::add("ClaimPublicLand");
		return;
	}

	LLVector3d west_south_global;
	LLVector3d east_north_global;
	LLViewerParcelMgr::getInstance()->getSelection(west_south_global, east_north_global);
	LLVector3 west_south = gAgent.getPosAgentFromGlobal(west_south_global);
	LLVector3 east_north = gAgent.getPosAgentFromGlobal(east_north_global);

	LLMessageSystem* msg = gMessageSystem;
	msg->newMessage("GodlikeMessage");
	msg->nextBlock("AgentData");
	msg->addUUID("AgentID", gAgent.getID());
	msg->addUUID("SessionID", gAgent.getSessionID());
	msg->addUUIDFast(_PREHASH_TransactionID, LLUUID::null); //not used
	msg->nextBlock("MethodData");
	msg->addString("Method", "claimpublicland");
	msg->addUUID("Invoice", LLUUID::null);
	std::string buffer;
	buffer = llformat( "%f", west_south.mV[VX]);
	msg->nextBlock("ParamList");
	msg->addString("Parameter", buffer);
	buffer = llformat( "%f", west_south.mV[VY]);
	msg->nextBlock("ParamList");
	msg->addString("Parameter", buffer);
	buffer = llformat( "%f", east_north.mV[VX]);
	msg->nextBlock("ParamList");
	msg->addString("Parameter", buffer);
	buffer = llformat( "%f", east_north.mV[VY]);
	msg->nextBlock("ParamList");
	msg->addString("Parameter", buffer);
	gAgent.sendReliableMessage();
}



// HACK for easily testing new avatar geometry
void handle_god_request_avatar_geometry(void *)
{
	if (gAgent.isGodlike())
	{
		LLSelectMgr::getInstance()->sendGodlikeRequest("avatar toggle", "");
	}
}

static bool get_derezzable_objects(
	EDeRezDestination dest,
	std::string& error,
	LLViewerRegion*& first_region,
	std::vector<LLViewerObjectPtr>* derez_objectsp,
	bool only_check = false)
{
	bool found = false;

	LLObjectSelectionHandle selection = LLSelectMgr::getInstance()->getSelection();
	
	if (derez_objectsp)
		derez_objectsp->reserve(selection->getRootObjectCount());

	// Check conditions that we can't deal with, building a list of
	// everything that we'll actually be derezzing.
	for (LLObjectSelection::valid_root_iterator iter = selection->valid_root_begin();
		 iter != selection->valid_root_end(); iter++)
	{
		LLSelectNode* node = *iter;
		LLViewerObject* object = node->getObject();
		LLViewerRegion* region = object->getRegion();
		if (!first_region)
		{
			first_region = region;
		}
		else
		{
			if(region != first_region)
			{
				// Derez doesn't work at all if the some of the objects
				// are in regions besides the first object selected.
				
				// ...crosses region boundaries
				error = "AcquireErrorObjectSpan";
				break;
			}
		}
		if (object->isAvatar())
		{
			// ...don't acquire avatars
			continue;
		}

		// If AssetContainers are being sent back, they will appear as 
		// boxes in the owner's inventory.
		if (object->getNVPair("AssetContainer")
			&& dest != DRD_RETURN_TO_OWNER)
		{
			// this object is an asset container, derez its contents, not it
			LL_WARNS() << "Attempt to derez deprecated AssetContainer object type not supported." << LL_ENDL;
			/*
			object->requestInventory(container_inventory_arrived, 
				(void *)(BOOL)(DRD_TAKE_INTO_AGENT_INVENTORY == dest));
			*/
			continue;
		}
		BOOL can_derez_current = FALSE;
		switch(dest)
		{
		case DRD_TAKE_INTO_AGENT_INVENTORY:
		case DRD_TRASH:
			if (!object->isPermanentEnforced() &&
				((node->mPermissions->allowTransferTo(gAgent.getID()) && object->permModify())
				|| (node->allowOperationOnNode(PERM_OWNER, GP_OBJECT_MANIPULATE))))
			{
				can_derez_current = TRUE;
			}
			break;

		case DRD_RETURN_TO_OWNER:
			if(!object->isAttachment())
			{
				can_derez_current = TRUE;
			}
			break;

		default:
			if((node->mPermissions->allowTransferTo(gAgent.getID())
				&& object->permCopy())
			   || gAgent.isGodlike())
			{
				can_derez_current = TRUE;
			}
			break;
		}
		if(can_derez_current)
		{
			found = true;

			if (only_check)
				// one found, no need to traverse to the end
				break;

			if (derez_objectsp)
				derez_objectsp->push_back(object);

		}
	}

	return found;
}

static bool can_derez(EDeRezDestination dest)
{
	LLViewerRegion* first_region = NULL;
	std::string error;
	return get_derezzable_objects(dest, error, first_region, NULL, true);
}

static void derez_objects(
	EDeRezDestination dest,
	const LLUUID& dest_id,
	LLViewerRegion*& first_region,
	std::string& error,
	std::vector<LLViewerObjectPtr>* objectsp)
{
	std::vector<LLViewerObjectPtr> derez_objects;

	if (!objectsp) // if objects to derez not specified
	{
		// get them from selection
		if (!get_derezzable_objects(dest, error, first_region, &derez_objects, false))
		{
			LL_WARNS() << "No objects to derez" << LL_ENDL;
			return;
		}

		objectsp = &derez_objects;
	}


	if(gAgentCamera.cameraMouselook())
	{
		gAgentCamera.changeCameraToDefault();
	}

	// This constant is based on (1200 - HEADER_SIZE) / 4 bytes per
	// root.  I lopped off a few (33) to provide a bit
	// pad. HEADER_SIZE is currently 67 bytes, most of which is UUIDs.
	// This gives us a maximum of 63500 root objects - which should
	// satisfy anybody.
	const S32 MAX_ROOTS_PER_PACKET = 250;
	const S32 MAX_PACKET_COUNT = 254;
	F32 packets = ceil((F32)objectsp->size() / (F32)MAX_ROOTS_PER_PACKET);
	if(packets > (F32)MAX_PACKET_COUNT)
	{
		error = "AcquireErrorTooManyObjects";
	}

	if(error.empty() && objectsp->size() > 0)
	{
		U8 d = (U8)dest;
		LLUUID tid;
		tid.generate();
		U8 packet_count = (U8)packets;
		S32 object_index = 0;
		S32 objects_in_packet = 0;
		LLMessageSystem* msg = gMessageSystem;
		for(U8 packet_number = 0;
			packet_number < packet_count;
			++packet_number)
		{
			msg->newMessageFast(_PREHASH_DeRezObject);
			msg->nextBlockFast(_PREHASH_AgentData);
			msg->addUUIDFast(_PREHASH_AgentID, gAgent.getID());
			msg->addUUIDFast(_PREHASH_SessionID, gAgent.getSessionID());
			msg->nextBlockFast(_PREHASH_AgentBlock);
			msg->addUUIDFast(_PREHASH_GroupID, gAgent.getGroupID());
			msg->addU8Fast(_PREHASH_Destination, d);	
			msg->addUUIDFast(_PREHASH_DestinationID, dest_id);
			msg->addUUIDFast(_PREHASH_TransactionID, tid);
			msg->addU8Fast(_PREHASH_PacketCount, packet_count);
			msg->addU8Fast(_PREHASH_PacketNumber, packet_number);
			objects_in_packet = 0;
			while((object_index < objectsp->size())
				  && (objects_in_packet++ < MAX_ROOTS_PER_PACKET))

			{
				LLViewerObject* object = objectsp->at(object_index++);
				msg->nextBlockFast(_PREHASH_ObjectData);
				msg->addU32Fast(_PREHASH_ObjectLocalID, object->getLocalID());
				// VEFFECT: DerezObject
				LLHUDEffectSpiral* effectp = (LLHUDEffectSpiral*)LLHUDManager::getInstance()->createViewerEffect(LLHUDObject::LL_HUD_EFFECT_POINT, TRUE);
				effectp->setPositionGlobal(object->getPositionGlobal());
				effectp->setColor(LLColor4U(gAgent.getEffectColor()));
			}
			msg->sendReliable(first_region->getHost());
		}
		make_ui_sound("UISndObjectRezOut");

		// Busy count decremented by inventory update, so only increment
		// if will be causing an update.
		if (dest != DRD_RETURN_TO_OWNER)
		{
			gViewerWindow->getWindow()->incBusyCount();
		}
	}
	else if(!error.empty())
	{
		LLNotificationsUtil::add(error);
	}
}

static void derez_objects(EDeRezDestination dest, const LLUUID& dest_id)
{
	LLViewerRegion* first_region = NULL;
	std::string error;
	derez_objects(dest, dest_id, first_region, error, NULL);
}

void handle_take_copy()
{
	if (LLSelectMgr::getInstance()->getSelection()->isEmpty()) return;

// [RLVa:KB] - Checked: 2010-03-07 (RLVa-1.2.0c) | Modified: RLVa-1.2.0a
	if ( (rlv_handler_t::isEnabled()) && (!RlvActions::canStand()) )
	{
		// Allow only if the avie isn't sitting on any of the selected objects
		LLObjectSelectionHandle hSel = LLSelectMgr::getInstance()->getSelection();
		RlvSelectIsSittingOn f(gAgentAvatarp);
		if ( (hSel.notNull()) && (hSel->getFirstRootNode(&f, TRUE) != NULL) )
			return;
	}
// [/RLVa:KB]

	const LLUUID category_id = gInventory.findCategoryUUIDForType(LLFolderType::FT_OBJECT);
	derez_objects(DRD_ACQUIRE_TO_AGENT_INVENTORY, category_id);
}

// You can return an object to its owner if it is on your land.
class LLObjectReturn : public view_listener_t
{
public:
	LLObjectReturn() : mFirstRegion(NULL) {}

private:
	bool handleEvent(const LLSD& userdata)
	{
		if (LLSelectMgr::getInstance()->getSelection()->isEmpty()) return true;
// [RLVa:KB] - Checked: 2010-03-24 (RLVa-1.4.0a) | Modified: RLVa-1.0.0b
		if ( (rlv_handler_t::isEnabled()) && (!rlvCanDeleteOrReturn()) ) return true;
// [/RLVa:KB]

		mObjectSelection = LLSelectMgr::getInstance()->getEditSelection();

		// Save selected objects, so that we still know what to return after the confirmation dialog resets selection.
		get_derezzable_objects(DRD_RETURN_TO_OWNER, mError, mFirstRegion, &mReturnableObjects);

		LLNotificationsUtil::add("ReturnToOwner", LLSD(), LLSD(), boost::bind(&LLObjectReturn::onReturnToOwner, this, _1, _2));
		return true;
	}

	bool onReturnToOwner(const LLSD& notification, const LLSD& response)
	{
		S32 option = LLNotificationsUtil::getSelectedOption(notification, response);
		if (0 == option)
		{
			// Ignore category ID for this derez destination.
			derez_objects(DRD_RETURN_TO_OWNER, LLUUID::null, mFirstRegion, mError, &mReturnableObjects);
		}

		mReturnableObjects.clear();
		mError.clear();
		mFirstRegion = NULL;

		// drop reference to current selection
		mObjectSelection = NULL;
		return false;
	}

	LLObjectSelectionHandle mObjectSelection;

	std::vector<LLViewerObjectPtr> mReturnableObjects;
	std::string mError;
	LLViewerRegion* mFirstRegion;
};


// Allow return to owner if one or more of the selected items is
// over land you own.
class LLObjectEnableReturn : public view_listener_t
{
	bool handleEvent(const LLSD& userdata)
	{
		if (LLSelectMgr::getInstance()->getSelection()->isEmpty())
		{
			// Do not enable if nothing selected
			return false;
		}
// [RLVa:KB] - Checked: 2011-05-28 (RLVa-1.4.0a) | Modified: RLVa-1.4.0a
		if ( (rlv_handler_t::isEnabled()) && (!rlvCanDeleteOrReturn()) )
		{
			return false;
		}
// [/RLVa:KB]
#ifdef HACKED_GODLIKE_VIEWER
		bool new_value = true;
#else
		bool new_value = false;
		if (gAgent.isGodlike())
		{
			new_value = true;
		}
		else
		{
			new_value = can_derez(DRD_RETURN_TO_OWNER);
		}
#endif
		return new_value;
	}
};

void force_take_copy(void*)
{
	if (LLSelectMgr::getInstance()->getSelection()->isEmpty()) return;
	const LLUUID category_id = gInventory.findCategoryUUIDForType(LLFolderType::FT_OBJECT);
	derez_objects(DRD_FORCE_TO_GOD_INVENTORY, category_id);
}

void handle_take()
{
	// we want to use the folder this was derezzed from if it's
	// available. Otherwise, derez to the normal place.
//	if(LLSelectMgr::getInstance()->getSelection()->isEmpty())
// [RLVa:KB] - Checked: 2010-03-24 (RLVa-1.2.0e) | Modified: RLVa-1.0.0b
	if ( (LLSelectMgr::getInstance()->getSelection()->isEmpty()) || ((rlv_handler_t::isEnabled()) && (!rlvCanDeleteOrReturn())) )
// [/RLVa:KB]
	{
		return;
	}

	BOOL you_own_everything = TRUE;
	BOOL locked_but_takeable_object = FALSE;
	LLUUID category_id;
	
	for (LLObjectSelection::root_iterator iter = LLSelectMgr::getInstance()->getSelection()->root_begin();
		 iter != LLSelectMgr::getInstance()->getSelection()->root_end(); iter++)
	{
		LLSelectNode* node = *iter;
		LLViewerObject* object = node->getObject();
		if(object)
		{
			if(!object->permYouOwner())
			{
				you_own_everything = FALSE;
			}

			if(!object->permMove())
			{
				locked_but_takeable_object = TRUE;
			}
		}
		if(node->mFolderID.notNull())
		{
			if(category_id.isNull())
			{
				category_id = node->mFolderID;
			}
			else if(category_id != node->mFolderID)
			{
				// we have found two potential destinations. break out
				// now and send to the default location.
				category_id.setNull();
				break;
			}
		}
	}
	if(category_id.notNull())
	{
		// there is an unambiguous destination. See if this agent has
		// such a location and it is not in the trash or library
		if(!gInventory.getCategory(category_id))
		{
			// nope, set to NULL.
			category_id.setNull();
		}
		if(category_id.notNull())
		{
		        // check trash
			const LLUUID trash = gInventory.findCategoryUUIDForType(LLFolderType::FT_TRASH);
			if(category_id == trash || gInventory.isObjectDescendentOf(category_id, trash))
			{
				category_id.setNull();
			}

			// check library
			if(gInventory.isObjectDescendentOf(category_id, gInventory.getLibraryRootFolderID()))
			{
				category_id.setNull();
			}

		}
	}
	if(category_id.isNull())
	{
		category_id = gInventory.findCategoryUUIDForType(LLFolderType::FT_OBJECT);
	}
	LLSD payload;
	payload["folder_id"] = category_id;

	LLNotification::Params params("ConfirmObjectTakeLock");
	params.payload(payload);
	// MAINT-290
	// Reason: Showing the confirmation dialog resets object selection,	thus there is nothing to derez.
	// Fix: pass selection to the confirm_take, so that selection doesn't "die" after confirmation dialog is opened
	params.functor.function(boost::bind(confirm_take, _1, _2, LLSelectMgr::instance().getSelection()));

	if(locked_but_takeable_object ||
	   !you_own_everything)
	{
		if(locked_but_takeable_object && you_own_everything)
		{
			params.name("ConfirmObjectTakeLock");
		}
		else if(!locked_but_takeable_object && !you_own_everything)
		{
			params.name("ConfirmObjectTakeNoOwn");
		}
		else
		{
			params.name("ConfirmObjectTakeLockNoOwn");
		}
	
		LLNotifications::instance().add(params);
	}
	else
	{
		LLNotifications::instance().forceResponse(params, 0);
	}
}

void handle_object_show_inspector()
{
	LLObjectSelectionHandle selection = LLSelectMgr::getInstance()->getSelection();
	LLViewerObject* objectp = selection->getFirstRootObject(TRUE);
 	if (!objectp)
 	{
 		return;
 	}

	LLSD params;
	params["object_id"] = objectp->getID();
	LLFloaterReg::showInstance("inspect_object", params);
}

void handle_avatar_show_inspector()
{
	LLVOAvatar* avatar = find_avatar_from_object( LLSelectMgr::getInstance()->getSelection()->getPrimaryObject() );
	if(avatar)
	{
		LLSD params;
		params["avatar_id"] = avatar->getID();
		LLFloaterReg::showInstance("inspect_avatar", params);
	}
}



bool confirm_take(const LLSD& notification, const LLSD& response, LLObjectSelectionHandle selection_handle)
{
	S32 option = LLNotificationsUtil::getSelectedOption(notification, response);
	if(enable_take() && (option == 0))
	{
		derez_objects(DRD_TAKE_INTO_AGENT_INVENTORY, notification["payload"]["folder_id"].asUUID());
	}
	return false;
}

// You can take an item when it is public and transferrable, or when
// you own it. We err on the side of enabling the item when at least
// one item selected can be copied to inventory.
BOOL enable_take()
{
//	if (sitting_on_selection())
// [RLVa:KB] - Checked: 2010-03-24 (RLVa-1.2.0e) | Modified: RLVa-1.0.0b
	if ( (sitting_on_selection()) || ((rlv_handler_t::isEnabled()) && (!rlvCanDeleteOrReturn())) )
// [/RLVa:KB]
	{
		return FALSE;
	}

	for (LLObjectSelection::valid_root_iterator iter = LLSelectMgr::getInstance()->getSelection()->valid_root_begin();
		 iter != LLSelectMgr::getInstance()->getSelection()->valid_root_end(); iter++)
	{
		LLSelectNode* node = *iter;
		LLViewerObject* object = node->getObject();
		if (object->isAvatar())
		{
			// ...don't acquire avatars
			continue;
		}

#ifdef HACKED_GODLIKE_VIEWER
		return TRUE;
#else
# ifdef TOGGLE_HACKED_GODLIKE_VIEWER
		if (LLGridManager::getInstance()->isInSLBeta() 
            && gAgent.isGodlike())
		{
			return TRUE;
		}
# endif
		if(!object->isPermanentEnforced() &&
			((node->mPermissions->allowTransferTo(gAgent.getID())
			&& object->permModify())
			|| (node->mPermissions->getOwner() == gAgent.getID())))
		{
			return !object->isAttachment();
		}
#endif
	}
	return FALSE;
}


void handle_buy_or_take()
{
	if (LLSelectMgr::getInstance()->getSelection()->isEmpty())
	{
		return;
	}

	if (is_selection_buy_not_take())
	{
		S32 total_price = selection_price();

		if (total_price <= gStatusBar->getBalance() || total_price == 0)
		{
			handle_buy();
		}
		else
		{
			LLStringUtil::format_map_t args;
			args["AMOUNT"] = llformat("%d", total_price);
			LLBuyCurrencyHTML::openCurrencyFloater( LLTrans::getString( "BuyingCosts", args ), total_price );
		}
	}
	else
	{
		handle_take();
	}
}

bool visible_buy_object()
{
	return is_selection_buy_not_take() && enable_buy_object();
}

bool visible_take_object()
{
	return !is_selection_buy_not_take() && enable_take();
}

bool tools_visible_buy_object()
{
	return is_selection_buy_not_take();
}

bool tools_visible_take_object()
{
	return !is_selection_buy_not_take();
}

bool enable_how_to_visible(const LLSD& param)
{
	LLFloaterWebContent::Params p;
	p.target = "__help_how_to";
	return LLFloaterReg::instanceVisible("how_to", p);
}

class LLToolsEnableBuyOrTake : public view_listener_t
{
	bool handleEvent(const LLSD& userdata)
	{
		bool is_buy = is_selection_buy_not_take();
		bool new_value = is_buy ? enable_buy_object() : enable_take();
		return new_value;
	}
};

// This is a small helper function to determine if we have a buy or a
// take in the selection. This method is to help with the aliasing
// problems of putting buy and take in the same pie menu space. After
// a fair amont of discussion, it was determined to prefer buy over
// take. The reasoning follows from the fact that when users walk up
// to buy something, they will click on one or more items. Thus, if
// anything is for sale, it becomes a buy operation, and the server
// will group all of the buy items, and copyable/modifiable items into
// one package and give the end user as much as the permissions will
// allow. If the user wanted to take something, they will select fewer
// and fewer items until only 'takeable' items are left. The one
// exception is if you own everything in the selection that is for
// sale, in this case, you can't buy stuff from yourself, so you can
// take it.
// return value = TRUE if selection is a 'buy'.
//                FALSE if selection is a 'take'
BOOL is_selection_buy_not_take()
{
	for (LLObjectSelection::root_iterator iter = LLSelectMgr::getInstance()->getSelection()->root_begin();
		 iter != LLSelectMgr::getInstance()->getSelection()->root_end(); iter++)
	{
		LLSelectNode* node = *iter;
		LLViewerObject* obj = node->getObject();
		if(obj && !(obj->permYouOwner()) && (node->mSaleInfo.isForSale()))
		{
			// you do not own the object and it is for sale, thus,
			// it's a buy
			return TRUE;
		}
	}
	return FALSE;
}

S32 selection_price()
{
	S32 total_price = 0;
	for (LLObjectSelection::root_iterator iter = LLSelectMgr::getInstance()->getSelection()->root_begin();
		 iter != LLSelectMgr::getInstance()->getSelection()->root_end(); iter++)
	{
		LLSelectNode* node = *iter;
		LLViewerObject* obj = node->getObject();
		if(obj && !(obj->permYouOwner()) && (node->mSaleInfo.isForSale()))
		{
			// you do not own the object and it is for sale.
			// Add its price.
			total_price += node->mSaleInfo.getSalePrice();
		}
	}

	return total_price;
}
/*
bool callback_show_buy_currency(const LLSD& notification, const LLSD& response)
{
	S32 option = LLNotificationsUtil::getSelectedOption(notification, response);
	if (0 == option)
	{
		LL_INFOS() << "Loading page " << LLNotifications::instance().getGlobalString("BUY_CURRENCY_URL") << LL_ENDL;
		LLWeb::loadURL(LLNotifications::instance().getGlobalString("BUY_CURRENCY_URL"));
	}
	return false;
}
*/

void show_buy_currency(const char* extra)
{
	// Don't show currency web page for branded clients.
/*
	std::ostringstream mesg;
	if (extra != NULL)
	{	
		mesg << extra << "\n \n";
	}
	mesg << "Go to " << LLNotifications::instance().getGlobalString("BUY_CURRENCY_URL")<< "\nfor information on purchasing currency?";
*/
	LLSD args;
	if (extra != NULL)
	{
		args["EXTRA"] = extra;
	}
	LLNotificationsUtil::add("PromptGoToCurrencyPage", args);//, LLSD(), callback_show_buy_currency);
}

void handle_buy()
{
	if (LLSelectMgr::getInstance()->getSelection()->isEmpty()) return;

	LLSaleInfo sale_info;
	BOOL valid = LLSelectMgr::getInstance()->selectGetSaleInfo(sale_info);
	if (!valid) return;

	S32 price = sale_info.getSalePrice();
	
	if (price > 0 && price > gStatusBar->getBalance())
	{
		LLStringUtil::format_map_t args;
		args["AMOUNT"] = llformat("%d", price);
		LLBuyCurrencyHTML::openCurrencyFloater( LLTrans::getString("this_object_costs", args), price );
		return;
	}

	if (sale_info.getSaleType() == LLSaleInfo::FS_CONTENTS)
	{
		handle_buy_contents(sale_info);
	}
	else
	{
		handle_buy_object(sale_info);
	}
}

bool anyone_copy_selection(LLSelectNode* nodep)
{
	bool perm_copy = (bool)(nodep->getObject()->permCopy());
	bool all_copy = (bool)(nodep->mPermissions->getMaskEveryone() & PERM_COPY);
	return perm_copy && all_copy;
}

bool for_sale_selection(LLSelectNode* nodep)
{
	return nodep->mSaleInfo.isForSale()
		&& nodep->mPermissions->getMaskOwner() & PERM_TRANSFER
		&& (nodep->mPermissions->getMaskOwner() & PERM_COPY
			|| nodep->mSaleInfo.getSaleType() != LLSaleInfo::FS_COPY);
}

BOOL sitting_on_selection()
{
	LLSelectNode* node = LLSelectMgr::getInstance()->getSelection()->getFirstRootNode();
	if (!node)
	{
		return FALSE;
	}

	if (!node->mValid)
	{
		return FALSE;
	}

	LLViewerObject* root_object = node->getObject();
	if (!root_object)
	{
		return FALSE;
	}

	// Need to determine if avatar is sitting on this object
	if (!isAgentAvatarValid()) return FALSE;

	return (gAgentAvatarp->isSitting() && gAgentAvatarp->getRoot() == root_object);
}

class LLToolsSaveToObjectInventory : public view_listener_t
{
	bool handleEvent(const LLSD& userdata)
	{
		LLSelectNode* node = LLSelectMgr::getInstance()->getSelection()->getFirstRootNode();
		if(node && (node->mValid) && (!node->mFromTaskID.isNull()))
		{
			// *TODO: check to see if the fromtaskid object exists.
			derez_objects(DRD_SAVE_INTO_TASK_INVENTORY, node->mFromTaskID);
		}
		return true;
	}
};

class LLToolsEnablePathfinding : public view_listener_t
{
	bool handleEvent(const LLSD& userdata)
	{
		return (LLPathfindingManager::getInstance() != NULL) && LLPathfindingManager::getInstance()->isPathfindingEnabledForCurrentRegion();
	}
};

class LLToolsEnablePathfindingView : public view_listener_t
{
	bool handleEvent(const LLSD& userdata)
	{
		return (LLPathfindingManager::getInstance() != NULL) && LLPathfindingManager::getInstance()->isPathfindingEnabledForCurrentRegion() && LLPathfindingManager::getInstance()->isPathfindingViewEnabled();
	}
};

class LLToolsDoPathfindingRebakeRegion : public view_listener_t
{
	bool handleEvent(const LLSD& userdata)
	{
		bool hasPathfinding = (LLPathfindingManager::getInstance() != NULL);

		if (hasPathfinding)
		{
			LLMenuOptionPathfindingRebakeNavmesh::getInstance()->sendRequestRebakeNavmesh();
		}

		return hasPathfinding;
	}
};

class LLToolsEnablePathfindingRebakeRegion : public view_listener_t
{
	bool handleEvent(const LLSD& userdata)
	{
		bool returnValue = false;

		if (LLPathfindingManager::getInstance() != NULL)
		{
			LLMenuOptionPathfindingRebakeNavmesh *rebakeInstance = LLMenuOptionPathfindingRebakeNavmesh::getInstance();
			returnValue = (rebakeInstance->canRebakeRegion() &&
				(rebakeInstance->getMode() == LLMenuOptionPathfindingRebakeNavmesh::kRebakeNavMesh_Available));
		}
		return returnValue;
	}
};

// Round the position of all root objects to the grid
class LLToolsSnapObjectXY : public view_listener_t
{
	bool handleEvent(const LLSD& userdata)
	{
		F64 snap_size = (F64)gSavedSettings.getF32("GridResolution");

		for (LLObjectSelection::root_iterator iter = LLSelectMgr::getInstance()->getSelection()->root_begin();
			 iter != LLSelectMgr::getInstance()->getSelection()->root_end(); iter++)
		{
			LLSelectNode* node = *iter;
			LLViewerObject* obj = node->getObject();
			if (obj->permModify())
			{
				LLVector3d pos_global = obj->getPositionGlobal();
				F64 round_x = fmod(pos_global.mdV[VX], snap_size);
				if (round_x < snap_size * 0.5)
				{
					// closer to round down
					pos_global.mdV[VX] -= round_x;
				}
				else
				{
					// closer to round up
					pos_global.mdV[VX] -= round_x;
					pos_global.mdV[VX] += snap_size;
				}

				F64 round_y = fmod(pos_global.mdV[VY], snap_size);
				if (round_y < snap_size * 0.5)
				{
					pos_global.mdV[VY] -= round_y;
				}
				else
				{
					pos_global.mdV[VY] -= round_y;
					pos_global.mdV[VY] += snap_size;
				}

				obj->setPositionGlobal(pos_global, FALSE);
			}
		}
		LLSelectMgr::getInstance()->sendMultipleUpdate(UPD_POSITION);
		return true;
	}
};

// Determine if the option to cycle between linked prims is shown
class LLToolsEnableSelectNextPart : public view_listener_t
{
	bool handleEvent(const LLSD& userdata)
	{
		bool new_value = (gSavedSettings.getBOOL("EditLinkedParts") &&
				 !LLSelectMgr::getInstance()->getSelection()->isEmpty());
		return new_value;
	}
};

// Cycle selection through linked children in selected object.
// FIXME: Order of children list is not always the same as sim's idea of link order. This may confuse
// resis. Need link position added to sim messages to address this.
class LLToolsSelectNextPart : public view_listener_t
{
	bool handleEvent(const LLSD& userdata)
	{
		S32 object_count = LLSelectMgr::getInstance()->getSelection()->getObjectCount();
		if (gSavedSettings.getBOOL("EditLinkedParts") && object_count)
		{
			LLViewerObject* selected = LLSelectMgr::getInstance()->getSelection()->getFirstObject();
			if (selected && selected->getRootEdit())
			{
				bool fwd = (userdata.asString() == "next");
				bool prev = (userdata.asString() == "previous");
				bool ifwd = (userdata.asString() == "includenext");
				bool iprev = (userdata.asString() == "includeprevious");
				LLViewerObject* to_select = NULL;
				LLViewerObject::child_list_t children = selected->getRootEdit()->getChildren();
				children.push_front(selected->getRootEdit());	// need root in the list too

				for (LLViewerObject::child_list_t::iterator iter = children.begin(); iter != children.end(); ++iter)
				{
					if ((*iter)->isSelected())
					{
						if (object_count > 1 && (fwd || prev))	// multiple selection, find first or last selected if not include
						{
							to_select = *iter;
							if (fwd)
							{
								// stop searching if going forward; repeat to get last hit if backward
								break;
							}
						}
						else if ((object_count == 1) || (ifwd || iprev))	// single selection or include
						{
							if (fwd || ifwd)
							{
								++iter;
								while (iter != children.end() && ((*iter)->isAvatar() || (ifwd && (*iter)->isSelected())))
								{
									++iter;	// skip sitting avatars and selected if include
								}
							}
							else // backward
							{
								iter = (iter == children.begin() ? children.end() : iter);
								--iter;
								while (iter != children.begin() && ((*iter)->isAvatar() || (iprev && (*iter)->isSelected())))
								{
									--iter;	// skip sitting avatars and selected if include
								}
							}
							iter = (iter == children.end() ? children.begin() : iter);
							to_select = *iter;
							break;
						}
					}
				}

				if (to_select)
				{
					if (gFocusMgr.childHasKeyboardFocus(gFloaterTools))
					{
						gFocusMgr.setKeyboardFocus(NULL);	// force edit toolbox to commit any changes
					}
					if (fwd || prev)
					{
						LLSelectMgr::getInstance()->deselectAll();
					}
					LLSelectMgr::getInstance()->selectObjectOnly(to_select);
					return true;
				}
			}
		}
		return true;
	}
};

class LLToolsStopAllAnimations : public view_listener_t
{
	bool handleEvent(const LLSD& userdata)
	{
		// <FS:Ansariel> Allow legacy stop animations without revoking script permissions
		//gAgent.stopCurrentAnimations();
		std::string param = userdata.asString();
		if (param.empty() || param == "stoprevoke")
		{
			gAgent.stopCurrentAnimations();
		}
		else if (param == "stop")
		{
			gAgent.stopCurrentAnimations(true);
		}
		// </FS:Ansariel>
		return true;
	}
};

class LLToolsReleaseKeys : public view_listener_t
{
	bool handleEvent(const LLSD& userdata)
	{
// [RLVa:KB] - Checked: 2010-04-19 (RLVa-1.2.0f) | Modified: RLVa-1.0.5a
		if ( (rlv_handler_t::isEnabled()) && (gRlvAttachmentLocks.hasLockedAttachmentPoint(RLV_LOCK_REMOVE)) )
			return true;
// [/RLVa:KB]

		gAgent.forceReleaseControls();
		return true;
	}
};

class LLToolsEnableReleaseKeys : public view_listener_t
{
	bool handleEvent(const LLSD& userdata)
	{
// [RLVa:KB] - Checked: 2010-04-19 (RLVa-1.2.0f) | Modified: RLVa-1.0.5a
		return (gAgent.anyControlGrabbed()) && 
			( (!rlv_handler_t::isEnabled()) || (!gRlvAttachmentLocks.hasLockedAttachmentPoint(RLV_LOCK_REMOVE)) );
// [/RLVa:KB]
//		return gAgent.anyControlGrabbed();
	}
};


class LLEditEnableCut : public view_listener_t
{
	bool handleEvent(const LLSD& userdata)
	{
		bool new_value = LLEditMenuHandler::gEditMenuHandler && LLEditMenuHandler::gEditMenuHandler->canCut();
		return new_value;
	}
};

class LLEditCut : public view_listener_t
{
	bool handleEvent(const LLSD& userdata)
	{
		if( LLEditMenuHandler::gEditMenuHandler )
		{
			LLEditMenuHandler::gEditMenuHandler->cut();
		}
		return true;
	}
};

class LLEditEnableCopy : public view_listener_t
{
	bool handleEvent(const LLSD& userdata)
	{
		bool new_value = LLEditMenuHandler::gEditMenuHandler && LLEditMenuHandler::gEditMenuHandler->canCopy();
		return new_value;
	}
};

class LLEditCopy : public view_listener_t
{
	bool handleEvent(const LLSD& userdata)
	{
		if( LLEditMenuHandler::gEditMenuHandler )
		{
			LLEditMenuHandler::gEditMenuHandler->copy();
		}
		return true;
	}
};

class LLEditEnablePaste : public view_listener_t
{
	bool handleEvent(const LLSD& userdata)
	{
		bool new_value = LLEditMenuHandler::gEditMenuHandler && LLEditMenuHandler::gEditMenuHandler->canPaste();
		return new_value;
	}
};

class LLEditPaste : public view_listener_t
{
	bool handleEvent(const LLSD& userdata)
	{
		if( LLEditMenuHandler::gEditMenuHandler )
		{
			LLEditMenuHandler::gEditMenuHandler->paste();
		}
		return true;
	}
};

class LLEditEnableDelete : public view_listener_t
{
	bool handleEvent(const LLSD& userdata)
	{
		bool new_value = LLEditMenuHandler::gEditMenuHandler && LLEditMenuHandler::gEditMenuHandler->canDoDelete();
		return new_value;
	}
};

class LLEditDelete : public view_listener_t
{
	bool handleEvent(const LLSD& userdata)
	{
		// If a text field can do a deletion, it gets precedence over deleting
		// an object in the world.
		if( LLEditMenuHandler::gEditMenuHandler && LLEditMenuHandler::gEditMenuHandler->canDoDelete())
		{
			LLEditMenuHandler::gEditMenuHandler->doDelete();
		}

		// and close any pie/context menus when done
		gMenuHolder->hideMenus();

		// When deleting an object we may not actually be done
		// Keep selection so we know what to delete when confirmation is needed about the delete
		gMenuObject->hide();
		return true;
	}
};

void handle_spellcheck_replace_with_suggestion(const LLUICtrl* ctrl, const LLSD& param)
{
	const LLContextMenu* menu = dynamic_cast<const LLContextMenu*>(ctrl->getParent());
	LLSpellCheckMenuHandler* spellcheck_handler = (menu) ? dynamic_cast<LLSpellCheckMenuHandler*>(menu->getSpawningView()) : NULL;
	if ( (!spellcheck_handler) || (!spellcheck_handler->getSpellCheck()) )
	{
		return;
	}

	U32 index = 0;
	if ( (!LLStringUtil::convertToU32(param.asString(), index)) || (index >= spellcheck_handler->getSuggestionCount()) )
	{
		return;
	}

	spellcheck_handler->replaceWithSuggestion(index);
}

bool visible_spellcheck_suggestion(LLUICtrl* ctrl, const LLSD& param)
{
	LLMenuItemGL* item = dynamic_cast<LLMenuItemGL*>(ctrl);
	const LLContextMenu* menu = (item) ? dynamic_cast<const LLContextMenu*>(item->getParent()) : NULL;
	const LLSpellCheckMenuHandler* spellcheck_handler = (menu) ? dynamic_cast<const LLSpellCheckMenuHandler*>(menu->getSpawningView()) : NULL;
	if ( (!spellcheck_handler) || (!spellcheck_handler->getSpellCheck()) )
	{
		return false;
	}

	U32 index = 0;
	if ( (!LLStringUtil::convertToU32(param.asString(), index)) || (index >= spellcheck_handler->getSuggestionCount()) )
	{
		return false;
	}

	item->setLabel(spellcheck_handler->getSuggestion(index));
	return true;
}

void handle_spellcheck_add_to_dictionary(const LLUICtrl* ctrl)
{
	const LLContextMenu* menu = dynamic_cast<const LLContextMenu*>(ctrl->getParent());
	LLSpellCheckMenuHandler* spellcheck_handler = (menu) ? dynamic_cast<LLSpellCheckMenuHandler*>(menu->getSpawningView()) : NULL;
	if ( (spellcheck_handler) && (spellcheck_handler->canAddToDictionary()) )
	{
		spellcheck_handler->addToDictionary();
	}
}

bool enable_spellcheck_add_to_dictionary(const LLUICtrl* ctrl)
{
	const LLContextMenu* menu = dynamic_cast<const LLContextMenu*>(ctrl->getParent());
	const LLSpellCheckMenuHandler* spellcheck_handler = (menu) ? dynamic_cast<const LLSpellCheckMenuHandler*>(menu->getSpawningView()) : NULL;
	return (spellcheck_handler) && (spellcheck_handler->canAddToDictionary());
}

void handle_spellcheck_add_to_ignore(const LLUICtrl* ctrl)
{
	const LLContextMenu* menu = dynamic_cast<const LLContextMenu*>(ctrl->getParent());
	LLSpellCheckMenuHandler* spellcheck_handler = (menu) ? dynamic_cast<LLSpellCheckMenuHandler*>(menu->getSpawningView()) : NULL;
	if ( (spellcheck_handler) && (spellcheck_handler->canAddToIgnore()) )
	{
		spellcheck_handler->addToIgnore();
	}
}

bool enable_spellcheck_add_to_ignore(const LLUICtrl* ctrl)
{
	const LLContextMenu* menu = dynamic_cast<const LLContextMenu*>(ctrl->getParent());
	const LLSpellCheckMenuHandler* spellcheck_handler = (menu) ? dynamic_cast<const LLSpellCheckMenuHandler*>(menu->getSpawningView()) : NULL;
	return (spellcheck_handler) && (spellcheck_handler->canAddToIgnore());
}

bool enable_object_return()
{
	return (!LLSelectMgr::getInstance()->getSelection()->isEmpty() &&
		(gAgent.isGodlike() || can_derez(DRD_RETURN_TO_OWNER)));
}

bool enable_object_delete()
{
	bool new_value = 
#ifdef HACKED_GODLIKE_VIEWER
	TRUE;
#else
# ifdef TOGGLE_HACKED_GODLIKE_VIEWER
	(LLGridManager::getInstance()->isInSLBeta()
     && gAgent.isGodlike()) ||
# endif
	LLSelectMgr::getInstance()->canDoDelete();
#endif
	return new_value;
}

class LLObjectsReturnPackage
{
public:
	LLObjectsReturnPackage() : mObjectSelection(), mReturnableObjects(), mError(),	mFirstRegion(NULL) {};
	~LLObjectsReturnPackage()
	{
		mObjectSelection.clear();
		mReturnableObjects.clear();
		mError.clear();
		mFirstRegion = NULL;
	};

	LLObjectSelectionHandle mObjectSelection;
	std::vector<LLViewerObjectPtr> mReturnableObjects;
	std::string mError;
	LLViewerRegion *mFirstRegion;
};

static void return_objects(LLObjectsReturnPackage *objectsReturnPackage, const LLSD& notification, const LLSD& response)
{
	if (LLNotificationsUtil::getSelectedOption(notification, response) == 0)
	{
		// Ignore category ID for this derez destination.
		derez_objects(DRD_RETURN_TO_OWNER, LLUUID::null, objectsReturnPackage->mFirstRegion, objectsReturnPackage->mError, &objectsReturnPackage->mReturnableObjects);
	}

	delete objectsReturnPackage;
}

void handle_object_return()
{
	if (!LLSelectMgr::getInstance()->getSelection()->isEmpty())
	{
		LLObjectsReturnPackage *objectsReturnPackage = new LLObjectsReturnPackage();
		objectsReturnPackage->mObjectSelection = LLSelectMgr::getInstance()->getEditSelection();

		// Save selected objects, so that we still know what to return after the confirmation dialog resets selection.
		get_derezzable_objects(DRD_RETURN_TO_OWNER, objectsReturnPackage->mError, objectsReturnPackage->mFirstRegion, &objectsReturnPackage->mReturnableObjects);

		LLNotificationsUtil::add("ReturnToOwner", LLSD(), LLSD(), boost::bind(&return_objects, objectsReturnPackage, _1, _2));
	}
}

void handle_object_delete()
{

		if (LLSelectMgr::getInstance())
		{
			LLSelectMgr::getInstance()->doDelete();
		}

		// and close any pie/context menus when done
		gMenuHolder->hideMenus();

		// When deleting an object we may not actually be done
		// Keep selection so we know what to delete when confirmation is needed about the delete
		gMenuObject->hide();
		return;
}

void handle_force_delete(void*)
{
	LLSelectMgr::getInstance()->selectForceDelete();
}

class LLViewEnableJoystickFlycam : public view_listener_t
{
	bool handleEvent(const LLSD& userdata)
	{
		bool new_value = (gSavedSettings.getBOOL("JoystickEnabled") && gSavedSettings.getBOOL("JoystickFlycamEnabled"));
		return new_value;
	}
};

class LLViewEnableLastChatter : public view_listener_t
{
	bool handleEvent(const LLSD& userdata)
	{
		// *TODO: add check that last chatter is in range
		bool new_value = (gAgentCamera.cameraThirdPerson() && gAgent.getLastChatter().notNull());
		return new_value;
	}
};

class LLEditEnableDeselect : public view_listener_t
{
	bool handleEvent(const LLSD& userdata)
	{
		bool new_value = LLEditMenuHandler::gEditMenuHandler && LLEditMenuHandler::gEditMenuHandler->canDeselect();
		return new_value;
	}
};

class LLEditDeselect : public view_listener_t
{
	bool handleEvent(const LLSD& userdata)
	{
		if( LLEditMenuHandler::gEditMenuHandler )
		{
			LLEditMenuHandler::gEditMenuHandler->deselect();
		}
		return true;
	}
};

class LLEditEnableSelectAll : public view_listener_t
{
	bool handleEvent(const LLSD& userdata)
	{
		bool new_value = LLEditMenuHandler::gEditMenuHandler && LLEditMenuHandler::gEditMenuHandler->canSelectAll();
		return new_value;
	}
};


class LLEditSelectAll : public view_listener_t
{
	bool handleEvent(const LLSD& userdata)
	{
		if( LLEditMenuHandler::gEditMenuHandler )
		{
			LLEditMenuHandler::gEditMenuHandler->selectAll();
		}
		return true;
	}
};


class LLEditEnableUndo : public view_listener_t
{
	bool handleEvent(const LLSD& userdata)
	{
		bool new_value = LLEditMenuHandler::gEditMenuHandler && LLEditMenuHandler::gEditMenuHandler->canUndo();
		return new_value;
	}
};

class LLEditUndo : public view_listener_t
{
	bool handleEvent(const LLSD& userdata)
	{
		if( LLEditMenuHandler::gEditMenuHandler && LLEditMenuHandler::gEditMenuHandler->canUndo() )
		{
			LLEditMenuHandler::gEditMenuHandler->undo();
		}
		return true;
	}
};

class LLEditEnableRedo : public view_listener_t
{
	bool handleEvent(const LLSD& userdata)
	{
		bool new_value = LLEditMenuHandler::gEditMenuHandler && LLEditMenuHandler::gEditMenuHandler->canRedo();
		return new_value;
	}
};

class LLEditRedo : public view_listener_t
{
	bool handleEvent(const LLSD& userdata)
	{
		if( LLEditMenuHandler::gEditMenuHandler && LLEditMenuHandler::gEditMenuHandler->canRedo() )
		{
			LLEditMenuHandler::gEditMenuHandler->redo();
		}
		return true;
	}
};



void print_object_info(void*)
{
	LLSelectMgr::getInstance()->selectionDump();
}

void print_agent_nvpairs(void*)
{
	LLViewerObject *objectp;

	LL_INFOS() << "Agent Name Value Pairs" << LL_ENDL;

	objectp = gObjectList.findObject(gAgentID);
	if (objectp)
	{
		objectp->printNameValuePairs();
	}
	else
	{
		LL_INFOS() << "Can't find agent object" << LL_ENDL;
	}

	LL_INFOS() << "Camera at " << gAgentCamera.getCameraPositionGlobal() << LL_ENDL;
}

void show_debug_menus()
{
	// this might get called at login screen where there is no menu so only toggle it if one exists
	if ( gMenuBarView )
	{
		BOOL debug = gSavedSettings.getBOOL("UseDebugMenus");
		BOOL qamode = gSavedSettings.getBOOL("QAMode");

		gMenuBarView->setItemVisible("Advanced", debug);
// 		gMenuBarView->setItemEnabled("Advanced", debug); // Don't disable Advanced keyboard shortcuts when hidden

// [RLVa:KB] - Checked: 2011-08-16 (RLVa-1.4.0b) | Modified: RLVa-1.4.0b
		// NOTE: this is supposed to execute whether RLVa is enabled or not
		rlvMenuToggleVisible();
// [/RLVa:KB]
		
		gMenuBarView->setItemVisible("Debug", qamode);
		gMenuBarView->setItemEnabled("Debug", qamode);

		gMenuBarView->setItemVisible("Develop", qamode);
		gMenuBarView->setItemEnabled("Develop", qamode);

		// Server ('Admin') menu hidden when not in godmode.
		const bool show_server_menu = (gAgent.getGodLevel() > GOD_NOT || (debug && gAgent.getAdminOverride()));
		gMenuBarView->setItemVisible("Admin", show_server_menu);
		gMenuBarView->setItemEnabled("Admin", show_server_menu);
	}
	if (gLoginMenuBarView)
	{
		BOOL debug = gSavedSettings.getBOOL("UseDebugMenus");
		gLoginMenuBarView->setItemVisible("Debug", debug);
		gLoginMenuBarView->setItemEnabled("Debug", debug);
	}
}

void toggle_debug_menus(void*)
{
	BOOL visible = ! gSavedSettings.getBOOL("UseDebugMenus");
	gSavedSettings.setBOOL("UseDebugMenus", visible);
	show_debug_menus();
}

// LLUUID gExporterRequestID;
// std::string gExportDirectory;

// LLUploadDialog *gExportDialog = NULL;

// void handle_export_selected( void * )
// {
// 	LLObjectSelectionHandle selection = LLSelectMgr::getInstance()->getSelection();
// 	if (selection->isEmpty())
// 	{
// 		return;
// 	}
// 	LL_INFOS() << "Exporting selected objects:" << LL_ENDL;

// 	gExporterRequestID.generate();
// 	gExportDirectory = "";

// 	LLMessageSystem* msg = gMessageSystem;
// 	msg->newMessageFast(_PREHASH_ObjectExportSelected);
// 	msg->nextBlockFast(_PREHASH_AgentData);
// 	msg->addUUIDFast(_PREHASH_AgentID, gAgent.getID());
// 	msg->addUUIDFast(_PREHASH_RequestID, gExporterRequestID);
// 	msg->addS16Fast(_PREHASH_VolumeDetail, 4);

// 	for (LLObjectSelection::root_iterator iter = selection->root_begin();
// 		 iter != selection->root_end(); iter++)
// 	{
// 		LLSelectNode* node = *iter;
// 		LLViewerObject* object = node->getObject();
// 		msg->nextBlockFast(_PREHASH_ObjectData);
// 		msg->addUUIDFast(_PREHASH_ObjectID, object->getID());
// 		LL_INFOS() << "Object: " << object->getID() << LL_ENDL;
// 	}
// 	msg->sendReliable(gAgent.getRegion()->getHost());

// 	gExportDialog = LLUploadDialog::modalUploadDialog("Exporting selected objects...");
// }
//

// <FS:Ansariel> [FS Communication UI]
//class LLCommunicateNearbyChat : public view_listener_t
//{
//	bool handleEvent(const LLSD& userdata)
//	{
//		LLFloaterIMContainer* im_box = LLFloaterIMContainer::getInstance();
//		bool nearby_visible	= LLFloaterReg::getTypedInstance<LLFloaterIMNearbyChat>("nearby_chat")->isInVisibleChain();
//		if(nearby_visible && im_box->getSelectedSession() == LLUUID() && im_box->getConversationListItemSize() > 1)
//		{
//			im_box->selectNextorPreviousConversation(false);
//		}
//		else
//		{
//			LLFloaterReg::toggleInstanceOrBringToFront("nearby_chat");
//		}
//		return true;
//	}
//};
// </FS:Ansariel> [FS Communication UI]

class LLWorldSetHomeLocation : public view_listener_t
{
	bool handleEvent(const LLSD& userdata)
	{
		// we just send the message and let the server check for failure cases
		// server will echo back a "Home position set." alert if it succeeds
		// and the home location screencapture happens when that alert is recieved
		gAgent.setStartPosition(START_LOCATION_ID_HOME);
		return true;
	}
};

class LLWorldTeleportHome : public view_listener_t
{
	bool handleEvent(const LLSD& userdata)
	{
		gAgent.teleportHome();
		return true;
	}
};

class LLWorldAlwaysRun : public view_listener_t
{
	bool handleEvent(const LLSD& userdata)
	{
		// as well as altering the default walk-vs-run state,
		// we also change the *current* walk-vs-run state.
		if (gAgent.getAlwaysRun())
		{
			gAgent.clearAlwaysRun();
//			gAgent.clearRunning();
		}
		else
		{
			gAgent.setAlwaysRun();
//			gAgent.setRunning();
		}

		// tell the simulator.
//		gAgent.sendWalkRun(gAgent.getAlwaysRun());

		// Update Movement Controls according to AlwaysRun mode
		LLFloaterMove::setAlwaysRunMode(gAgent.getAlwaysRun());

		return true;
	}
};

class LLWorldCheckAlwaysRun : public view_listener_t
{
	bool handleEvent(const LLSD& userdata)
	{
		bool new_value = gAgent.getAlwaysRun();
		return new_value;
	}
};

class LLWorldSetAway : public view_listener_t
{
	bool handleEvent(const LLSD& userdata)
	{
		if (gAgent.getAFK())
		{
			gAgent.clearAFK();
		}
		else
		{
			gAgent.setAFK();
		}
		return true;
	}
};
// [SJ - FIRE-2177 - Making Autorespons a simple Check in the menu again for clarity]
class LLWorldGetAway : public view_listener_t
{
	bool handleEvent(const LLSD& userdata)
	{
		bool new_value = gAgent.getAFK();
		return new_value;
	}
};

class LLWorldSetDoNotDisturb : public view_listener_t
{
	bool handleEvent(const LLSD& userdata)
	{
		if (gAgent.isDoNotDisturb())
		{
			gAgent.setDoNotDisturb(false);
		}
		else
		{
			gAgent.setDoNotDisturb(true);
			LLNotificationsUtil::add("DoNotDisturbModeSet");
		}
		return true;
	}
};

// [SJ - FIRE-2177 - Making Autorespons a simple Check in the menu again for clarity]
class LLWorldGetBusy : public view_listener_t
{
	bool handleEvent(const LLSD& userdata)
	{
		bool new_value = gAgent.isDoNotDisturb();
		return new_value;
	}
};


class LLWorldSetAutorespond : public view_listener_t
{
	bool handleEvent(const LLSD& userdata)
	{
		if (gAgent.getAutorespond())
		{
<<<<<<< HEAD
			gAgent.clearAutorespond();
		}
		else
		{
			gAgent.setAutorespond();
			LLNotificationsUtil::add("AutorespondModeSet");
		}
=======
			gAgent.clearAlwaysRun();
//			gAgent.clearRunning();
		}
		else
		{
			gAgent.setAlwaysRun();
//			gAgent.setRunning();
		}

		// tell the simulator.
//		gAgent.sendWalkRun(gAgent.getAlwaysRun());

		// Update Movement Controls according to AlwaysRun mode
		LLFloaterMove::setAlwaysRunMode(gAgent.getAlwaysRun());

>>>>>>> 88c4c832
		return true;
	}
};

// [SJ - FIRE-2177 - Making Autorespons a simple Check in the menu again for clarity]
class LLWorldGetAutorespond : public view_listener_t
{
	bool handleEvent(const LLSD& userdata)
	{
		bool new_value = gAgent.getAutorespond();
		return new_value;
	}
};


class LLWorldSetAutorespondNonFriends : public view_listener_t
{
	bool handleEvent(const LLSD& userdata)
	{
		if (gAgent.getAutorespondNonFriends())
		{
			gAgent.clearAutorespondNonFriends();
		}
		else
		{
			gAgent.setAutorespondNonFriends();
			LLNotificationsUtil::add("AutorespondNonFriendsModeSet");
		}
		return true;
	}
};

// [SJ - FIRE-2177 - Making Autorespons a simple Check in the menu again for clarity]
class LLWorldGetAutorespondNonFriends : public view_listener_t
{
	bool handleEvent(const LLSD& userdata)
	{
		bool new_value = gAgent.getAutorespondNonFriends();
		return new_value;
	}
};

// <FS:PP> FIRE-1245: Option to block/reject teleport offers
class LLWorldSetRejectTeleportOffers : public view_listener_t
{
	bool handleEvent(const LLSD& userdata)
	{
		if (gAgent.getRejectTeleportOffers())
		{
			gAgent.clearRejectTeleportOffers();
		}
		else
		{
			gAgent.setRejectTeleportOffers();
			LLNotificationsUtil::add("RejectTeleportOffersModeSet");
		}
		return true;
	}
};

// [SJ - FIRE-2177 - Making Autorespons a simple Check in the menu again for clarity]
class LLWorldGetRejectTeleportOffers : public view_listener_t
{
	bool handleEvent(const LLSD& userdata)
	{
		bool new_value = gAgent.getRejectTeleportOffers();
		return new_value;
	}
};
// </FS:PP> FIRE-1245: Option to block/reject teleport offers

class LLWorldCreateLandmark : public view_listener_t
{
	bool handleEvent(const LLSD& userdata)
	{
// [RLVa:KB] - Checked: 2010-09-28 (RLVa-1.4.5) | Added: RLVa-1.0.0
		if (gRlvHandler.hasBehaviour(RLV_BHVR_SHOWLOC))
			return true;
// [/RLVa:KB]

<<<<<<< HEAD
		// <FS:Ansariel> FIRE-817: Separate place details floater
		//LLFloaterSidePanelContainer::showPanel("places", LLSD().with("type", "create_landmark"));
		if (gSavedSettings.getBOOL("FSUseStandalonePlaceDetailsFloater"))
		{
			LLFloaterReg::showInstance("fs_placedetails", LLSD().with("type", "create_landmark"));
		}
		else
		{
			LLFloaterSidePanelContainer::showPanel("places", LLSD().with("type", "create_landmark"));
		}
		// </FS:Ansariel>
=======
		LLFloaterSidePanelContainer::showPanel("places", LLSD().with("type", "create_landmark"));
>>>>>>> 88c4c832

		return true;
	}
};

class LLWorldPlaceProfile : public view_listener_t
{
	bool handleEvent(const LLSD& userdata)
	{
// [RLVa:KB] - Checked: 2012-02-08 (RLVa-1.4.5) | Added: RLVa-1.4.5
		if (gRlvHandler.hasBehaviour(RLV_BHVR_SHOWLOC))
			return true;
// [/RLVa:KB]

<<<<<<< HEAD
		// <FS:Ansariel> FIRE-817: Separate place details floater
		//LLFloaterSidePanelContainer::showPanel("places", LLSD().with("type", "agent"));
		if (gSavedSettings.getBOOL("FSUseStandalonePlaceDetailsFloater"))
		{
			LLFloaterReg::showInstance("fs_placedetails", LLSD().with("type", "agent"));
		}
		else
		{
			LLFloaterSidePanelContainer::showPanel("places", LLSD().with("type", "agent"));
		}
		// </FS:Ansariel>
=======
		LLFloaterSidePanelContainer::showPanel("places", LLSD().with("type", "agent"));
>>>>>>> 88c4c832

		return true;
	}
};

// [RLVa:KB] - Checked: 2012-02-08 (RLVa-1.4.5) | Added: RLVa-1.4.5
bool enable_place_profile()
{
	return LLFloaterSidePanelContainer::canShowPanel("places", LLSD().with("type", "agent"));
}
// [/RLVa:KB]

<<<<<<< HEAD
void handle_script_info()
{
	LLUUID object_id;
	if (LLSelectMgr::getInstance()->getSelection()->getPrimaryObject())
	{
		object_id = LLSelectMgr::getInstance()->getSelection()->getPrimaryObject()->mID;
		LL_INFOS() << "Reporting Script Info for object: " << object_id.asString() << LL_ENDL;
		FSLSLBridge::instance().viewerToLSL("getScriptInfo|" + object_id.asString());
	}
}

=======
>>>>>>> 88c4c832
void handle_look_at_selection(const LLSD& param)
{
	const F32 PADDING_FACTOR = 1.75f;
	BOOL zoom = (param.asString() == "zoom");
	if (!LLSelectMgr::getInstance()->getSelection()->isEmpty())
	{
		gAgentCamera.setFocusOnAvatar(FALSE, ANIMATE);

		LLBBox selection_bbox = LLSelectMgr::getInstance()->getBBoxOfSelection();
		F32 angle_of_view = llmax(0.1f, LLViewerCamera::getInstance()->getAspect() > 1.f ? LLViewerCamera::getInstance()->getView() * LLViewerCamera::getInstance()->getAspect() : LLViewerCamera::getInstance()->getView());
		F32 distance = selection_bbox.getExtentLocal().magVec() * PADDING_FACTOR / atan(angle_of_view);

		LLVector3 obj_to_cam = LLViewerCamera::getInstance()->getOrigin() - selection_bbox.getCenterAgent();
		obj_to_cam.normVec();

		LLUUID object_id;
		if (LLSelectMgr::getInstance()->getSelection()->getPrimaryObject())
		{
			object_id = LLSelectMgr::getInstance()->getSelection()->getPrimaryObject()->mID;
		}
		if (zoom)
		{
			// Make sure we are not increasing the distance between the camera and object
			LLVector3d orig_distance = gAgentCamera.getCameraPositionGlobal() - LLSelectMgr::getInstance()->getSelectionCenterGlobal();
			distance = llmin(distance, (F32) orig_distance.length());
				
			gAgentCamera.setCameraPosAndFocusGlobal(LLSelectMgr::getInstance()->getSelectionCenterGlobal() + LLVector3d(obj_to_cam * distance), 
										LLSelectMgr::getInstance()->getSelectionCenterGlobal(), 
										object_id );
			
		}
		else
		{
			gAgentCamera.setFocusGlobal( LLSelectMgr::getInstance()->getSelectionCenterGlobal(), object_id );
		}	
	}
}

// <FS:Ansariel> Option to try via exact position
//void handle_zoom_to_object(LLUUID object_id)
void handle_zoom_to_object(LLUUID object_id, const LLVector3d& object_pos)
// </FS:Ansariel> Option to try via exact position
{
	// <FS:Zi> Fix camera zoom to look at the avatar's face from the front
	// const F32 PADDING_FACTOR = 2.f;
	// </FS:Zi>

	LLViewerObject* object = gObjectList.findObject(object_id);

	if (object)
	{
		gAgentCamera.setFocusOnAvatar(FALSE, ANIMATE);

		// <FS:Zi> Fix camera zoom to look at the avatar's face from the front
		// LLBBox bbox = object->getBoundingBoxAgent() ;
		// F32 angle_of_view = llmax(0.1f, LLViewerCamera::getInstance()->getAspect() > 1.f ? LLViewerCamera::getInstance()->getView() * LLViewerCamera::getInstance()->getAspect() : LLViewerCamera::getInstance()->getView());
		// F32 distance = bbox.getExtentLocal().magVec() * PADDING_FACTOR / atan(angle_of_view);

		// LLVector3 obj_to_cam = LLViewerCamera::getInstance()->getOrigin() - bbox.getCenterAgent();
		// obj_to_cam.normVec();


		//	LLVector3d object_center_global = gAgent.getPosGlobalFromAgent(bbox.getCenterAgent());

		// 	gAgentCamera.setCameraPosAndFocusGlobal(object_center_global + LLVector3d(obj_to_cam * distance), 
		// 									object_center_global, 

		LLVector3d object_center_global=object->getPositionGlobal();

		float eye_distance=gSavedSettings.getF32("CameraZoomDistance");
		float eye_z_offset=gSavedSettings.getF32("CameraZoomEyeZOffset");
		LLVector3d focus_z_offset=LLVector3d(0.0f,0.0f,gSavedSettings.getF32("CameraZoomFocusZOffset"));

		LLVector3d eye_offset(eye_distance,0.0f,eye_z_offset);
		eye_offset=eye_offset*object->getRotationRegion();

		gAgentCamera.setCameraPosAndFocusGlobal(object_center_global+eye_offset, 
										object_center_global+focus_z_offset, 
		// </FS:Zi>
											object_id );
	}
	// <FS:Ansariel> Option to try via exact position
	else if (object_pos != LLVector3d(-1.f, -1.f, -1.f))
	{
		LLVector3d obj_to_cam = object_pos - gAgent.getPositionGlobal();
		obj_to_cam.normVec();
		obj_to_cam = obj_to_cam * -4.f;
		obj_to_cam.mdV[VZ] += 0.5;

		gAgentCamera.changeCameraToThirdPerson();
		gAgentCamera.unlockView();
		gAgentCamera.setCameraPosAndFocusGlobal(object_pos + obj_to_cam, object_pos, object_id);
	}
	// </FS:Ansariel> Option to try via exact position
}

class LLAvatarInviteToGroup : public view_listener_t
{
	bool handleEvent(const LLSD& userdata)
	{
		LLVOAvatar* avatar = find_avatar_from_object( LLSelectMgr::getInstance()->getSelection()->getPrimaryObject() );
//		if(avatar)
// [RLVa:KB] - Checked: 2010-06-04 (RLVa-1.2.0d) | Added: RLVa-1.2.0d
		if ( (avatar) && (!gRlvHandler.hasBehaviour(RLV_BHVR_SHOWNAMES)) )
// [/RLVa:KB]
		{
			LLAvatarActions::inviteToGroup(avatar->getID());
		}
		return true;
	}
};

class LLAvatarAddFriend : public view_listener_t
{
	bool handleEvent(const LLSD& userdata)
	{
		LLVOAvatar* avatar = find_avatar_from_object( LLSelectMgr::getInstance()->getSelection()->getPrimaryObject() );
//		if(avatar && !LLAvatarActions::isFriend(avatar->getID()))
// [RLVa:KB] - Checked: 2010-04-20 (RLVa-1.2.0f) | Modified: RLVa-1.2.0f
		if ( (avatar && !LLAvatarActions::isFriend(avatar->getID())) && (!gRlvHandler.hasBehaviour(RLV_BHVR_SHOWNAMES)) )
// [/RLVa:KB]
		{
			request_friendship(avatar->getID());
		}
		return true;
	}
};


class LLAvatarToggleMyProfile : public view_listener_t
{
	bool handleEvent(const LLSD& userdata)
	{
		LLFloater* instance = LLAvatarActions::getProfileFloater(gAgent.getID());
		if (LLFloater::isMinimized(instance))
		{
			instance->setMinimized(FALSE);
			instance->setFocus(TRUE);
		}
		else if (!LLFloater::isShown(instance))
		{
			LLAvatarActions::showProfile(gAgent.getID());
		}
		else if (!instance->hasFocus() && !instance->getIsChrome())
		{
			instance->setFocus(TRUE);
		}
		else
		{
			instance->closeFloater();
		}
		return true;
	}
};


class LLAvatarAddContact : public view_listener_t
{
	bool handleEvent(const LLSD& userdata)
	{
		LLVOAvatar* avatar = find_avatar_from_object( LLSelectMgr::getInstance()->getSelection()->getPrimaryObject() );
//		if(avatar)
// [RLVa:KB] - Checked: 2010-04-20 (RLVa-1.2.0f) | Modified: RLVa-1.2.0f
		if ( (avatar) && (!gRlvHandler.hasBehaviour(RLV_BHVR_SHOWNAMES)) )
// [/RLVa:KB]
		{
			create_inventory_callingcard(avatar->getID());
		}
		return true;
	}
};

bool complete_give_money(const LLSD& notification, const LLSD& response, LLObjectSelectionHandle selection)
{
	S32 option = LLNotificationsUtil::getSelectedOption(notification, response);
	if (option == 0)
	{
		gAgent.setDoNotDisturb(false);
	}

	LLViewerObject* objectp = selection->getPrimaryObject();

	// Show avatar's name if paying attachment
	if (objectp && objectp->isAttachment())
	{
		while (objectp && !objectp->isAvatar())
		{
			objectp = (LLViewerObject*)objectp->getParent();
		}
	}

	if (objectp)
	{
		if (objectp->isAvatar())
		{
			const bool is_group = false;
			LLFloaterPayUtil::payDirectly(&give_money,
									  objectp->getID(),
									  is_group);
		}
		else
		{
			LLFloaterPayUtil::payViaObject(&give_money, selection);
		}
	}
	return false;
}

void handle_give_money_dialog()
{
	LLNotification::Params params("DoNotDisturbModePay");
	params.functor.function(boost::bind(complete_give_money, _1, _2, LLSelectMgr::getInstance()->getSelection()));

	if (gAgent.isDoNotDisturb())
	{
		// warn users of being in do not disturb mode during a transaction
		LLNotifications::instance().add(params);
	}
	else
	{
		LLNotifications::instance().forceResponse(params, 1);
	}
}

bool enable_pay_avatar()
{
	LLViewerObject* obj = LLSelectMgr::getInstance()->getSelection()->getPrimaryObject();
	LLVOAvatar* avatar = find_avatar_from_object(obj);
//	return (avatar != NULL);
// [RLVa:KB] - Checked: 2010-08-25 (RLVa-1.2.1b) | Added: RLVa-1.2.1b
	return (avatar != NULL) && (!gRlvHandler.hasBehaviour(RLV_BHVR_SHOWNAMES));
// [/RLVa:KB]
}

bool enable_pay_object()
{
	LLViewerObject* object = LLSelectMgr::getInstance()->getSelection()->getPrimaryObject();
	if( object )
	{
		LLViewerObject *parent = (LLViewerObject *)object->getParent();
		if((object->flagTakesMoney()) || (parent && parent->flagTakesMoney()))
		{
			return true;
		}
	}
	return false;
}

bool enable_object_stand_up()
{
	// 'Object Stand Up' menu item is enabled when agent is sitting on selection
//	return sitting_on_selection();
// [RLVa:KB] - Checked: 2010-07-24 (RLVa-1.2.0g) | Added: RLVa-1.2.0g
	return sitting_on_selection() && ( (!rlv_handler_t::isEnabled()) || (RlvActions::canStand()) );
// [/RLVa:KB]
}

bool enable_object_sit(LLUICtrl* ctrl)
{
	// 'Object Sit' menu item is enabled when agent is not sitting on selection
	bool sitting_on_sel = sitting_on_selection();
	if (!sitting_on_sel)
	{
		std::string item_name = ctrl->getName();

		// init default labels
		init_default_item_label(item_name);

		// Update label
		LLSelectNode* node = LLSelectMgr::getInstance()->getSelection()->getFirstRootNode();
		if (node && node->mValid && !node->mSitName.empty())
		{
			gMenuHolder->childSetValue(item_name, node->mSitName);
		}
		else
		{
			gMenuHolder->childSetValue(item_name, get_default_item_label(item_name));
		}
	}

// [RLVa:KB] - Checked: 2010-04-01 (RLVa-1.2.0c) | Modified: RLVa-1.2.0c
		// RELEASE-RLVA: [SL-2.2.0] Make this match what happens in handle_object_sit_or_stand()
		if (rlv_handler_t::isEnabled())
		{
			const LLPickInfo& pick = LLToolPie::getInstance()->getPick();
			if (pick.mObjectID.notNull())
				sitting_on_sel = !gRlvHandler.canSit(pick.getObject(), pick.mObjectOffset);
		}
// [/RLVa:KB]

	return !sitting_on_sel && is_object_sittable();
}

void dump_select_mgr(void*)
{
	LLSelectMgr::getInstance()->dump();
}

void dump_inventory(void*)
{
	gInventory.dumpInventory();
}


void handle_dump_followcam(void*)
{
	LLFollowCamMgr::dump();
}

void handle_viewer_enable_message_log(void*)
{
	gMessageSystem->startLogging();
}

void handle_viewer_disable_message_log(void*)
{
	gMessageSystem->stopLogging();
}

void handle_customize_avatar()
{
	LLFloaterSidePanelContainer::showPanel("appearance", LLSD().with("type", "my_outfits"));
}

void handle_edit_outfit()
{
	LLFloaterSidePanelContainer::showPanel("appearance", LLSD().with("type", "edit_outfit"));
}

void handle_edit_shape()
{
	LLFloaterSidePanelContainer::showPanel("appearance", LLSD().with("type", "edit_shape"));
}

void handle_hover_height()
{
	LLFloaterReg::showInstance("edit_hover_height");
}

void handle_edit_physics()
{
	LLFloaterSidePanelContainer::showPanel("appearance", LLSD().with("type", "edit_physics"));
}

void handle_report_abuse()
{
	// Prevent menu from appearing in screen shot.
	gMenuHolder->hideMenus();
	LLFloaterReporter::showFromMenu(COMPLAINT_REPORT);
}

void handle_buy_currency()
{
	LLBuyCurrencyHTML::openCurrencyFloater();
}

void handle_recreate_lsl_bridge()
{
	FSLSLBridge::instance().recreateBridge();
}

class LLFloaterVisible : public view_listener_t
{
	bool handleEvent(const LLSD& userdata)
	{
		std::string floater_name = userdata.asString();
		bool new_value = false;
		{
			new_value = LLFloaterReg::instanceVisible(floater_name);
		}
		return new_value;
	}
};

class LLShowHelp : public view_listener_t
{
	bool handleEvent(const LLSD& userdata)
	{
		std::string help_topic = userdata.asString();
#ifdef OPENSIM
		if (help_topic.find("grid_") != std::string::npos)
		{
			help_topic.erase(0,5);
			
			std::string url;
			LLSD grid_info;
			LLGridManager::getInstance()->getGridData(grid_info);
			if (grid_info.has(help_topic))
			{
				url = grid_info[help_topic].asString();
			}
			
			if(!url.empty())
			{
				LLWeb::loadURLInternal(url);
			}
			LL_DEBUGS() << "grid_help " <<  help_topic << " url " << url << LL_ENDL;

			return true;
		}
#endif // OPENSIM
		LLViewerHelp* vhelp = LLViewerHelp::getInstance();
		vhelp->showTopic(help_topic);
		
		return true;
	}
};

// <AW: OpenSim>
bool update_grid_help()
{
// <FS:AW  grid management>
	if (!gMenuHolder) //defend crash on shutdown
	{
		return false;
	}
// </FS:AW  grid management>

	bool needs_seperator = false;

#ifdef OPENSIM // <FS:AW optional opensim support>
	LLSD grid_info;
	LLGridManager::getInstance()->getGridData(grid_info);
	std::string grid_label = LLGridManager::getInstance()->getGridLabel();
	bool is_opensim = LLGridManager::getInstance()->isInOpenSim();
	if (is_opensim && grid_info.has("help"))
	{
		needs_seperator = true;
		gMenuHolder->childSetVisible("current_grid_help",true);
		gMenuHolder->childSetLabelArg("current_grid_help", "[CURRENT_GRID]", grid_label);
		gMenuHolder->childSetVisible("current_grid_help_login",true);
		gMenuHolder->childSetLabelArg("current_grid_help_login", "[CURRENT_GRID]", grid_label);
	}
	else
#endif // OPENSIM // <FS:AW optional opensim support>
	{
		gMenuHolder->childSetVisible("current_grid_help",false);
		gMenuHolder->childSetVisible("current_grid_help_login",false);
	}
#ifdef OPENSIM // <FS:AW optional opensim support>
	if (is_opensim && grid_info.has("about"))
	{
		needs_seperator = true;
		gMenuHolder->childSetVisible("current_grid_about",true);
		gMenuHolder->childSetLabelArg("current_grid_about", "[CURRENT_GRID]", grid_label);
		gMenuHolder->childSetVisible("current_grid_about_login",true);
		gMenuHolder->childSetLabelArg("current_grid_about_login", "[CURRENT_GRID]", grid_label);
	}
	else
#endif // OPENSIM // <FS:AW optional opensim support>
	{
		gMenuHolder->childSetVisible("current_grid_about",false);
		gMenuHolder->childSetVisible("current_grid_about_login",false);
	}
	//FIXME: this does nothing
	gMenuHolder->childSetVisible("grid_help_seperator",needs_seperator);
	gMenuHolder->childSetVisible("grid_help_seperator_login",needs_seperator);

// <FS:AW  opensim destinations and avatar picker>
#ifdef OPENSIM // <FS:AW optional opensim support>
	if (is_opensim)
	{
		if (!LLLoginInstance::getInstance()->hasResponse("destination_guide_url") 
		||LLLoginInstance::getInstance()->getResponse("destination_guide_url").asString().empty()
		)
		{
			gMenuHolder->childSetVisible("Avatar Picker", false);
		}
	
		if (!LLLoginInstance::getInstance()->hasResponse("avatar_picker_url") 
		||LLLoginInstance::getInstance()->getResponse("avatar_picker_url").asString().empty()
		)
		{
			gMenuHolder->childSetVisible("Destinations", false);
		}
	}
#endif // OPENSIM // <FS:AW optional opensim support>
// </FS:AW  opensim destinations and avatar picker>

	return true;
}
// </AW: OpenSim>

class LLToggleHelp : public view_listener_t
{
	bool handleEvent(const LLSD& userdata)
	{
		LLFloater* help_browser = (LLFloaterReg::findInstance("help_browser"));
		if (help_browser && help_browser->isInVisibleChain())
		{
			help_browser->closeFloater();
		}
		else
		{
			std::string help_topic = userdata.asString();
			LLViewerHelp* vhelp = LLViewerHelp::getInstance();
			vhelp->showTopic(help_topic);
		}
		return true;
	}
};

class LLToggleSpeak : public view_listener_t
{
	bool handleEvent(const LLSD& userdata)
	{
		LLVoiceClient::getInstance()->toggleUserPTTState();
		return true;
	}
};

bool callback_show_url(const LLSD& notification, const LLSD& response)
{
	S32 option = LLNotificationsUtil::getSelectedOption(notification, response);
	if (0 == option)
	{
		LLWeb::loadURL(notification["payload"]["url"].asString());
	}
	return false;
}

class LLPromptShowURL : public view_listener_t
{
	bool handleEvent(const LLSD& userdata)
	{
		std::string param = userdata.asString();
		std::string::size_type offset = param.find(",");
		if (offset != param.npos)
		{
			std::string alert = param.substr(0, offset);
			std::string url = param.substr(offset+1);

			if (LLWeb::useExternalBrowser(url))
			{ 
				// <FS:Ansariel> FS-1951: LLWeb::loadURL() will spawn the WebLaunchExternalTarget
				//               confirmation if opening with an external browser
    			//LLSD payload;
    			//payload["url"] = url;
    			//LLNotificationsUtil::add(alert, LLSD(), payload, callback_show_url);
				if (alert == "WebLaunchExternalTarget")
				{
					LLWeb::loadURL(url);
				}
				else
				{
					LLSD payload;
					payload["url"] = url;
					LLNotificationsUtil::add(alert, LLSD(), payload, callback_show_url);
				}
				// </FS:Ansariel>
			}
			else
			{
		        LLWeb::loadURL(url);
			}
		}
		else
		{
			LL_INFOS() << "PromptShowURL invalid parameters! Expecting \"ALERT,URL\"." << LL_ENDL;
		}
		return true;
	}
};

bool callback_show_file(const LLSD& notification, const LLSD& response)
{
	S32 option = LLNotificationsUtil::getSelectedOption(notification, response);
	if (0 == option)
	{
		LLWeb::loadURL(notification["payload"]["url"]);
	}
	return false;
}

class LLPromptShowFile : public view_listener_t
{
	bool handleEvent(const LLSD& userdata)
	{
		std::string param = userdata.asString();
		std::string::size_type offset = param.find(",");
		if (offset != param.npos)
		{
			std::string alert = param.substr(0, offset);
			std::string file = param.substr(offset+1);

			LLSD payload;
			payload["url"] = file;
			LLNotificationsUtil::add(alert, LLSD(), payload, callback_show_file);
		}
		else
		{
			LL_INFOS() << "PromptShowFile invalid parameters! Expecting \"ALERT,FILE\"." << LL_ENDL;
		}
		return true;
	}
};

class LLShowAgentProfile : public view_listener_t
{
	bool handleEvent(const LLSD& userdata)
	{
		LLUUID agent_id;
		if (userdata.asString() == "agent")
		{
			agent_id = gAgent.getID();
		}
		else if (userdata.asString() == "hit object")
		{
			LLViewerObject* objectp = LLSelectMgr::getInstance()->getSelection()->getPrimaryObject();
			if (objectp)
			{
				agent_id = objectp->getID();
			}
		}
		else
		{
			agent_id = userdata.asUUID();
		}

		LLVOAvatar* avatar = find_avatar_from_object(agent_id);
//		if (avatar)
// [RLVa:KB] - Checked: 2010-06-04 (RLVa-1.2.0d) | Modified: RLVa-1.2.0d
		if ( (avatar) && ((!gRlvHandler.hasBehaviour(RLV_BHVR_SHOWNAMES)) || (gAgent.getID() == agent_id)) )
// [/RLVa:KB]
		{
			LLAvatarActions::showProfile(avatar->getID());
		}
		return true;
	}
};

class LLToggleAgentProfile : public view_listener_t
{
	bool handleEvent(const LLSD& userdata)
	{
		LLUUID agent_id;
		if (userdata.asString() == "agent")
		{
			agent_id = gAgent.getID();
		}
		else if (userdata.asString() == "hit object")
		{
			LLViewerObject* objectp = LLSelectMgr::getInstance()->getSelection()->getPrimaryObject();
			if (objectp)
			{
				agent_id = objectp->getID();
			}
		}
		else
		{
			agent_id = userdata.asUUID();
		}

		LLVOAvatar* avatar = find_avatar_from_object(agent_id);
		if (avatar)
		{
			if (!LLAvatarActions::profileVisible(avatar->getID()))
			{
				LLAvatarActions::showProfile(avatar->getID());
			}
			else
			{
				LLAvatarActions::hideProfile(avatar->getID());
			}
		}
		return true;
	}
};

class LLLandEdit : public view_listener_t
{
	bool handleEvent(const LLSD& userdata)
	{
		if (gAgentCamera.getFocusOnAvatar() && gSavedSettings.getBOOL("EditCameraMovement") )
		{
			// zoom in if we're looking at the avatar
			gAgentCamera.setFocusOnAvatar(FALSE, ANIMATE);
			gAgentCamera.setFocusGlobal(LLToolPie::getInstance()->getPick());

			gAgentCamera.cameraOrbitOver( F_PI * 0.25f );
			gViewerWindow->moveCursorToCenter();
		}
		else if ( gSavedSettings.getBOOL("EditCameraMovement") )
		{
			gAgentCamera.setFocusGlobal(LLToolPie::getInstance()->getPick());
			gViewerWindow->moveCursorToCenter();
		}


		LLViewerParcelMgr::getInstance()->selectParcelAt( LLToolPie::getInstance()->getPick().mPosGlobal );

		LLFloaterReg::showInstance("build");

		// Switch to land edit toolset
		LLToolMgr::getInstance()->getCurrentToolset()->selectTool( LLToolSelectLand::getInstance() );
		return true;
	}
};

class LLMuteParticle : public view_listener_t
{
	// <FS:Ansariel> Blocklist sometimes shows "(waiting)" as avatar name when blocking particle owners
	void onAvatarNameCache(const LLUUID& av_id, const LLAvatarName& av_name)
	{
		LLMute mute(av_id, av_name.getLegacyName(), LLMute::AGENT);
		if (LLMuteList::getInstance()->isMuted(mute.mID))
		{
			LLMuteList::getInstance()->remove(mute);
		}
		else
		{
			LLMuteList::getInstance()->add(mute);
			LLPanelBlockedList::showPanelAndSelect(mute.mID);
		}
	}
	// </FS:Ansariel>

	bool handleEvent(const LLSD& userdata)
	{
		LLUUID id = LLToolPie::getInstance()->getPick().mParticleOwnerID;
		
		if (id.notNull())
		{
			// <FS:Ansariel> Blocklist sometimes shows "(waiting)" as avatar name when blocking particle owners
			//std::string name;
			//gCacheName->getFullName(id, name);

			//LLMute mute(id, name, LLMute::AGENT);
			//if (LLMuteList::getInstance()->isMuted(mute.mID))
			//{
			//	LLMuteList::getInstance()->remove(mute);
			//}
			//else
			//{
			//	LLMuteList::getInstance()->add(mute);
			//	LLPanelBlockedList::showPanelAndSelect(mute.mID);
			//}
			LLAvatarNameCache::get(id, boost::bind(&LLMuteParticle::onAvatarNameCache, this, _1, _2));
			// </FS:Ansariel>
		}

		return true;
	}
};

class LLWorldEnableBuyLand : public view_listener_t
{
	bool handleEvent(const LLSD& userdata)
	{
		bool new_value = LLViewerParcelMgr::getInstance()->canAgentBuyParcel(
								LLViewerParcelMgr::getInstance()->selectionEmpty()
									? LLViewerParcelMgr::getInstance()->getAgentParcel()
									: LLViewerParcelMgr::getInstance()->getParcelSelection()->getParcel(),
								false);
		return new_value;
	}
};

BOOL enable_buy_land(void*)
{
	return LLViewerParcelMgr::getInstance()->canAgentBuyParcel(
				LLViewerParcelMgr::getInstance()->getParcelSelection()->getParcel(), false);
}

void handle_buy_land()
{
	LLViewerParcelMgr* vpm = LLViewerParcelMgr::getInstance();
	if (vpm->selectionEmpty())
	{
		vpm->selectParcelAt(gAgent.getPositionGlobal());
	}
	vpm->startBuyLand();
}

class LLObjectAttachToAvatar : public view_listener_t
{
public:
	LLObjectAttachToAvatar(bool replace) : mReplace(replace) {}
	static void setObjectSelection(LLObjectSelectionHandle selection) { sObjectSelection = selection; }

private:
	bool handleEvent(const LLSD& userdata)
	{
		setObjectSelection(LLSelectMgr::getInstance()->getSelection());
		LLViewerObject* selectedObject = sObjectSelection->getFirstRootObject();
		if (selectedObject)
		{
			S32 index = userdata.asInteger();
			LLViewerJointAttachment* attachment_point = NULL;
			if (index > 0)
				attachment_point = get_if_there(gAgentAvatarp->mAttachmentPoints, index, (LLViewerJointAttachment*)NULL);

// [RLVa:KB] - Checked: 2010-09-28 (RLVa-1.2.1f) | Modified: RLVa-1.2.1f
			// RELEASE-RLVa: [SL-2.2.0] If 'index != 0' then the object will be "add attached" [see LLSelectMgr::sendAttach()]
			if ( (rlv_handler_t::isEnabled()) &&
				 ( ((!index) && (gRlvAttachmentLocks.hasLockedAttachmentPoint(RLV_LOCK_ANY))) ||		    // Can't wear on default
				   ((index) && ((RLV_WEAR_ADD & gRlvAttachmentLocks.canAttach(attachment_point)) == 0)) ||	// or non-attachable attachpt
				   (gRlvHandler.hasBehaviour(RLV_BHVR_REZ)) ) )											    // Attach on object == "Take"
			{
				setObjectSelection(NULL); // Clear the selection or it'll get stuck
				return true;
			}
// [/RLVa:KB]

			confirmReplaceAttachment(0, attachment_point);
		}
		return true;
	}

	static void onNearAttachObject(BOOL success, void *user_data);
	void confirmReplaceAttachment(S32 option, LLViewerJointAttachment* attachment_point);

	struct CallbackData
	{
		CallbackData(LLViewerJointAttachment* point, bool replace) : mAttachmentPoint(point), mReplace(replace) {}

		LLViewerJointAttachment*	mAttachmentPoint;
		bool						mReplace;
	};

protected:
	static LLObjectSelectionHandle sObjectSelection;
	bool mReplace;
};

LLObjectSelectionHandle LLObjectAttachToAvatar::sObjectSelection;

// static
void LLObjectAttachToAvatar::onNearAttachObject(BOOL success, void *user_data)
{
	if (!user_data) return;
	CallbackData* cb_data = static_cast<CallbackData*>(user_data);

	if (success)
	{
		const LLViewerJointAttachment *attachment = cb_data->mAttachmentPoint;
		
		U8 attachment_id = 0;
		if (attachment)
		{
			for (LLVOAvatar::attachment_map_t::const_iterator iter = gAgentAvatarp->mAttachmentPoints.begin();
				 iter != gAgentAvatarp->mAttachmentPoints.end(); ++iter)
			{
				if (iter->second == attachment)
				{
					attachment_id = iter->first;
					break;
				}
			}
		}
		else
		{
			// interpret 0 as "default location"
			attachment_id = 0;
		}
		LLSelectMgr::getInstance()->sendAttach(attachment_id, cb_data->mReplace);
	}		
	LLObjectAttachToAvatar::setObjectSelection(NULL);

	delete cb_data;
}

// static
void LLObjectAttachToAvatar::confirmReplaceAttachment(S32 option, LLViewerJointAttachment* attachment_point)
{
	if (option == 0/*YES*/)
	{
		LLViewerObject* selectedObject = LLSelectMgr::getInstance()->getSelection()->getFirstRootObject();
		if (selectedObject)
		{
			const F32 MIN_STOP_DISTANCE = 1.f;	// meters
			const F32 ARM_LENGTH = 0.5f;		// meters
			const F32 SCALE_FUDGE = 1.5f;

			F32 stop_distance = SCALE_FUDGE * selectedObject->getMaxScale() + ARM_LENGTH;
			if (stop_distance < MIN_STOP_DISTANCE)
			{
				stop_distance = MIN_STOP_DISTANCE;
			}

			LLVector3 walkToSpot = selectedObject->getPositionAgent();
			
			// make sure we stop in front of the object
			LLVector3 delta = walkToSpot - gAgent.getPositionAgent();
			delta.normVec();
			delta = delta * 0.5f;
			walkToSpot -= delta;

			// The callback will be called even if avatar fails to get close enough to the object, so we won't get a memory leak.
			CallbackData* user_data = new CallbackData(attachment_point, mReplace);
			gAgent.startAutoPilotGlobal(gAgent.getPosGlobalFromAgent(walkToSpot), "Attach", NULL, onNearAttachObject, user_data, stop_distance);
			gAgentCamera.clearFocusObject();
		}
	}
}

void callback_attachment_drop(const LLSD& notification, const LLSD& response)
{
	// Ensure user confirmed the drop
	S32 option = LLNotificationsUtil::getSelectedOption(notification, response);
	if (option != 0) return;

	// Called when the user clicked on an object attached to them
	// and selected "Drop".
	LLUUID object_id = notification["payload"]["object_id"].asUUID();
	LLViewerObject *object = gObjectList.findObject(object_id);
	
	if (!object)
	{
		LL_WARNS() << "handle_drop_attachment() - no object to drop" << LL_ENDL;
		return;
	}

	LLViewerObject *parent = (LLViewerObject*)object->getParent();
	while (parent)
	{
		if(parent->isAvatar())
		{
			break;
		}
		object = parent;
		parent = (LLViewerObject*)parent->getParent();
	}

	if (!object)
	{
		LL_WARNS() << "handle_detach() - no object to detach" << LL_ENDL;
		return;
	}

	if (object->isAvatar())
	{
		LL_WARNS() << "Trying to detach avatar from avatar." << LL_ENDL;
		return;
	}
	
	// reselect the object
	LLSelectMgr::getInstance()->selectObjectAndFamily(object);

	LLSelectMgr::getInstance()->sendDropAttachment();

	return;
}

class LLAttachmentDrop : public view_listener_t
{
	bool handleEvent(const LLSD& userdata)
	{
// [RLVa:KB] - Checked: 2010-03-15 (RLVa-1.2.0e) | Modified: RLVa-1.0.5
		if (rlv_handler_t::isEnabled())
		{
			if (gRlvAttachmentLocks.hasLockedAttachmentPoint(RLV_LOCK_REMOVE))
			{
				// NOTE: copy/paste of the code in enable_detach()
				LLObjectSelectionHandle hSelect = LLSelectMgr::getInstance()->getSelection();
				RlvSelectHasLockedAttach f;
				if ( (hSelect->isAttachment()) && (hSelect->getFirstRootNode(&f, FALSE) != NULL) )
					return true;
			}
			if (gRlvHandler.hasBehaviour(RLV_BHVR_REZ))
			{
				return true;
			}
		}
// [/RLVa:KB]

		LLSD payload;
		LLViewerObject *object = LLSelectMgr::getInstance()->getSelection()->getPrimaryObject();

		if (object) 
		{
			payload["object_id"] = object->getID();
		}
		else
		{
			LL_WARNS() << "Drop object not found" << LL_ENDL;
			return true;
		}

		LLNotificationsUtil::add("AttachmentDrop", LLSD(), payload, &callback_attachment_drop);
		return true;
	}
};

// called from avatar pie menu
class LLAttachmentDetachFromPoint : public view_listener_t
{
	bool handleEvent(const LLSD& user_data)
	{
		uuid_vec_t ids_to_remove;
		const LLViewerJointAttachment *attachment = get_if_there(gAgentAvatarp->mAttachmentPoints, user_data.asInteger(), (LLViewerJointAttachment*)NULL);
//		if (attachment->getNumObjects() > 0)
// [RLVa:KB] - Checked: 2010-03-04 (RLVa-1.2.0a) | Added: RLVa-1.2.0a
		if ( (attachment->getNumObjects() > 0) && ((!rlv_handler_t::isEnabled()) || (gRlvAttachmentLocks.canDetach(attachment))) )
// [/RLVa:KB]
		{
			for (LLViewerJointAttachment::attachedobjs_vec_t::const_iterator iter = attachment->mAttachedObjects.begin();
				 iter != attachment->mAttachedObjects.end();
				 iter++)
			{
				LLViewerObject *attached_object = (*iter);
// [RLVa:KB] - Checked: 2010-03-04 (RLVa-1.2.0a) | Added: RLVa-1.2.0a
				if ( (rlv_handler_t::isEnabled()) && (gRlvAttachmentLocks.isLockedAttachment(attached_object)) )
					continue;
				ids_to_remove.push_back(attached_object->getAttachmentItemID());
// [/RLVa:KB]
			}
        }
		if (!ids_to_remove.empty())
		{
			LLAppearanceMgr::instance().removeItemsFromAvatar(ids_to_remove);
		}
		return true;
	}
};

static bool onEnableAttachmentLabel(LLUICtrl* ctrl, const LLSD& data)
{
// [RLVa:KB] - Checked: 2010-09-28 (RLVa-1.2.1f) | Modified: RLVa-1.2.1f
	// RELEASE-RLVa: [SL-2.2.0] When attaching to a specific point the object will be "add attached" [see LLSelectMgr::sendAttach()]
	bool fRlvEnable = true;
// [/RLVa:KB]
	std::string label;
	LLMenuItemGL* menu = dynamic_cast<LLMenuItemGL*>(ctrl);
	if (menu)
	{
		const LLViewerJointAttachment *attachment = get_if_there(gAgentAvatarp->mAttachmentPoints, data["index"].asInteger(), (LLViewerJointAttachment*)NULL);
		if (attachment)
		{
			label = data["label"].asString();
			for (LLViewerJointAttachment::attachedobjs_vec_t::const_iterator attachment_iter = attachment->mAttachedObjects.begin();
				 attachment_iter != attachment->mAttachedObjects.end();
				 ++attachment_iter)
			{
				const LLViewerObject* attached_object = (*attachment_iter);
				if (attached_object)
				{
					LLViewerInventoryItem* itemp = gInventory.getItem(attached_object->getAttachmentItemID());
					// <FS:Ansariel> Hide bridge from attach to HUD menus
					//if (itemp)
					if (itemp && !(FSLSLBridge::instance().getBridge() && FSLSLBridge::instance().getBridge()->getUUID() == itemp->getUUID() && data["index"].asInteger() == FS_BRIDGE_POINT))
					// </FS:Ansariel>
					{
						label += std::string(" (") + itemp->getName() + std::string(")");
						break;
					}
				}
			}
		}

// [RLVa:KB] - Checked: 2010-09-28 (RLVa-1.2.1f) | Modified: RLVa-1.2.1f
		if (rlv_handler_t::isEnabled())
			fRlvEnable = (!gRlvAttachmentLocks.isLockedAttachmentPoint(attachment, RLV_LOCK_ADD));
// [/RLVa:KB]

		menu->setLabel(label);
	}
//	return true;
// [RLVa:KB] - Checked: 2010-02-27 (RLVa-1.2.0a) | Added: RLVa-1.2.0a
	return fRlvEnable;
// [/RLVa:KB]
}

class LLAttachmentDetach : public view_listener_t
{
	bool handleEvent(const LLSD& userdata)
	{
		// Called when the user clicked on an object attached to them
		// and selected "Detach".
		LLViewerObject *object = LLSelectMgr::getInstance()->getSelection()->getPrimaryObject();
		if (!object)
		{
			LL_WARNS() << "handle_detach() - no object to detach" << LL_ENDL;
			return true;
		}

		LLViewerObject *parent = (LLViewerObject*)object->getParent();
		while (parent)
		{
			if(parent->isAvatar())
			{
				break;
			}
			object = parent;
			parent = (LLViewerObject*)parent->getParent();
		}

		if (!object)
		{
			LL_WARNS() << "handle_detach() - no object to detach" << LL_ENDL;
			return true;
		}

		if (object->isAvatar())
		{
			LL_WARNS() << "Trying to detach avatar from avatar." << LL_ENDL;
			return true;
		}

// [RLVa:KB] - Checked: 2010-03-15 (RLVa-1.2.0a) | Modified: RLVa-1.0.5
		// NOTE: copy/paste of the code in enable_detach()
		if ( (rlv_handler_t::isEnabled()) && (gRlvAttachmentLocks.hasLockedAttachmentPoint(RLV_LOCK_REMOVE)) )
		{
			LLObjectSelectionHandle hSelect = LLSelectMgr::getInstance()->getSelection();
			RlvSelectHasLockedAttach f;
			if ( (hSelect->isAttachment()) && (hSelect->getFirstRootNode(&f, FALSE) != NULL) )
				return true;
		}
// [/RLVa:KB]

		LLAppearanceMgr::instance().removeItemFromAvatar(object->getAttachmentItemID());

		return true;
	}
};

//Adding an observer for a Jira 2422 and needs to be a fetch observer
//for Jira 3119
class LLWornItemFetchedObserver : public LLInventoryFetchItemsObserver
{
public:
	LLWornItemFetchedObserver(const LLUUID& worn_item_id) :
		LLInventoryFetchItemsObserver(worn_item_id)
	{}
	virtual ~LLWornItemFetchedObserver() {}

protected:
	virtual void done()
	{
		gMenuAttachmentSelf->buildDrawLabels();
		gInventory.removeObserver(this);
		delete this;
	}
};

// You can only drop items on parcels where you can build.
class LLAttachmentEnableDrop : public view_listener_t
{
	bool handleEvent(const LLSD& userdata)
	{
		BOOL can_build   = gAgent.isGodlike() || (LLViewerParcelMgr::getInstance()->allowAgentBuild());

		//Add an inventory observer to only allow dropping the newly attached item
		//once it exists in your inventory.  Look at Jira 2422.
		//-jwolk

		// A bug occurs when you wear/drop an item before it actively is added to your inventory
		// if this is the case (you're on a slow sim, etc.) a copy of the object,
		// well, a newly created object with the same properties, is placed
		// in your inventory.  Therefore, we disable the drop option until the
		// item is in your inventory

		LLViewerObject*              object         = LLSelectMgr::getInstance()->getSelection()->getPrimaryObject();
		LLViewerJointAttachment*     attachment     = NULL;
		LLInventoryItem*             item           = NULL;

		// Do not enable drop if all faces of object are not enabled
		if (object && LLSelectMgr::getInstance()->getSelection()->contains(object,SELECT_ALL_TES ))
		{
    		S32 attachmentID  = ATTACHMENT_ID_FROM_STATE(object->getState());
			attachment = get_if_there(gAgentAvatarp->mAttachmentPoints, attachmentID, (LLViewerJointAttachment*)NULL);

			if (attachment)
			{
				for (LLViewerJointAttachment::attachedobjs_vec_t::iterator attachment_iter = attachment->mAttachedObjects.begin();
					 attachment_iter != attachment->mAttachedObjects.end();
					 ++attachment_iter)
				{
					// make sure item is in your inventory (it could be a delayed attach message being sent from the sim)
					// so check to see if the item is in the inventory already
					item = gInventory.getItem((*attachment_iter)->getAttachmentItemID());
					if (!item)
					{
						// Item does not exist, make an observer to enable the pie menu 
						// when the item finishes fetching worst case scenario 
						// if a fetch is already out there (being sent from a slow sim)
						// we refetch and there are 2 fetches
						LLWornItemFetchedObserver* worn_item_fetched = new LLWornItemFetchedObserver((*attachment_iter)->getAttachmentItemID());		
						worn_item_fetched->startFetch();
						gInventory.addObserver(worn_item_fetched);
					}
				}
			}
		}
		
		//now check to make sure that the item is actually in the inventory before we enable dropping it
//		bool new_value = enable_detach() && can_build && item;
// [RLVa:KB] - Checked: 2010-03-24 (RLVa-1.0.0b) | Modified: RLVa-1.0.0b
		bool new_value = enable_detach() && can_build && item && (!gRlvHandler.hasBehaviour(RLV_BHVR_REZ));
// [/RLVa:KB]

		return new_value;
	}
};

BOOL enable_detach(const LLSD&)
{
	LLViewerObject* object = LLSelectMgr::getInstance()->getSelection()->getPrimaryObject();
	
	// Only enable detach if all faces of object are selected
	if (!object ||
		!object->isAttachment() ||
		!LLSelectMgr::getInstance()->getSelection()->contains(object,SELECT_ALL_TES ))
	{
		return FALSE;
	}

	// Find the avatar who owns this attachment
	LLViewerObject* avatar = object;
	while (avatar)
	{
		// ...if it's you, good to detach
		if (avatar->getID() == gAgent.getID())
		{
// [RLVa:KB] - Checked: 2010-03-15 (RLVa-1.2.0a) | Modified: RLVa-1.0.5
			// NOTE: this code is reused as-is in LLAttachmentDetach::handleEvent() and LLAttachmentDrop::handleEvent()
			//       so any changes here should be reflected there as well

			// RELEASE-RLVa: [SL-2.2.0] LLSelectMgr::sendDetach() and LLSelectMgr::sendDropAttachment() call sendListToRegions with
			//                          SEND_ONLY_ROOTS so we only need to examine the roots which saves us time
			if ( (rlv_handler_t::isEnabled()) && (gRlvAttachmentLocks.hasLockedAttachmentPoint(RLV_LOCK_REMOVE)) )
			{
				LLObjectSelectionHandle hSelect = LLSelectMgr::getInstance()->getSelection();
				RlvSelectHasLockedAttach f;
				if ( (hSelect->isAttachment()) && (hSelect->getFirstRootNode(&f, FALSE) != NULL) )
					return FALSE;
			}
// [/RLVa:KB]
			return TRUE;
		}

		avatar = (LLViewerObject*)avatar->getParent();
	}

	return FALSE;
}

class LLAttachmentEnableDetach : public view_listener_t
{
	bool handleEvent(const LLSD& userdata)
	{
		bool new_value = enable_detach();
		return new_value;
	}
};

// Used to tell if the selected object can be attached to your avatar.
//BOOL object_selected_and_point_valid()
// [RLVa:KB] - Checked: 2010-03-16 (RLVa-1.2.0a) | Added: RLVa-1.2.0a
BOOL object_selected_and_point_valid(const LLSD& sdParam)
// [/RLVa:KB]
{
// [RLVa:KB] - Checked: 2010-09-28 (RLVa-1.2.1f) | Modified: RLVa-1.2.1f
	if (rlv_handler_t::isEnabled())
	{
		if (!isAgentAvatarValid())
			return FALSE;

		// RELEASE-RLVa: [SL-2.2.0] Look at the caller graph for this function on every new release
		//   - object_is_wearable() => dead code [sdParam == 0 => default attach point => OK!]
		//   - enabler set up in LLVOAvatarSelf::buildMenus() => Rezzed prim / Put On / "Attach To" [sdParam == idxAttachPt]
		//   - "Object.EnableWear" enable => Rezzed prim / Put On / "Wear" or "Add" [sdParam blank]
		// RELEASE-RLVa: [SL-2.2.0] If 'idxAttachPt != 0' then the object will be "add attached" [see LLSelectMgr::sendAttach()]
		const LLViewerJointAttachment* pAttachPt = 
			get_if_there(gAgentAvatarp->mAttachmentPoints, sdParam.asInteger(), (LLViewerJointAttachment*)NULL);
		if ( ((!pAttachPt) && (gRlvAttachmentLocks.hasLockedAttachmentPoint(RLV_LOCK_ANY))) ||		// Can't wear on default attach point
			 ((pAttachPt) && ((RLV_WEAR_ADD & gRlvAttachmentLocks.canAttach(pAttachPt)) == 0)) ||	// or non-attachable attach point
			 (gRlvHandler.hasBehaviour(RLV_BHVR_REZ)) )												// Attach on object == "Take"
		{
			return FALSE;
		}
	}
// [/RLVa:KB]

	LLObjectSelectionHandle selection = LLSelectMgr::getInstance()->getSelection();
	for (LLObjectSelection::root_iterator iter = selection->root_begin();
		 iter != selection->root_end(); iter++)
	{
		LLSelectNode* node = *iter;
		LLViewerObject* object = node->getObject();
		LLViewerObject::const_child_list_t& child_list = object->getChildren();
		for (LLViewerObject::child_list_t::const_iterator iter = child_list.begin();
			 iter != child_list.end(); iter++)
		{
			LLViewerObject* child = *iter;
			if (child->isAvatar())
			{
				return FALSE;
			}
		}
	}

	return (selection->getRootObjectCount() == 1) && 
		(selection->getFirstRootObject()->getPCode() == LL_PCODE_VOLUME) && 
		selection->getFirstRootObject()->permYouOwner() &&
		selection->getFirstRootObject()->flagObjectMove() &&
		!selection->getFirstRootObject()->flagObjectPermanent() &&
		!((LLViewerObject*)selection->getFirstRootObject()->getRoot())->isAvatar() && 
		(selection->getFirstRootObject()->getNVPair("AssetContainer") == NULL);
}


// [RLVa:KB] - Checked: 2010-03-16 (RLVa-1.2.0a) | Added: RLVa-1.2.0a
/*
BOOL object_is_wearable()
{
//	if (!object_selected_and_point_valid())
	if (!object_selected_and_point_valid(LLSD(0)))
	{
		return FALSE;
	}
	if (sitting_on_selection())
	{
		return FALSE;
	}
	LLObjectSelectionHandle selection = LLSelectMgr::getInstance()->getSelection();
	for (LLObjectSelection::valid_root_iterator iter = LLSelectMgr::getInstance()->getSelection()->valid_root_begin();
		 iter != LLSelectMgr::getInstance()->getSelection()->valid_root_end(); iter++)
	{
		LLSelectNode* node = *iter;		
		if (node->mPermissions->getOwner() == gAgent.getID())
		{
			return TRUE;
		}
	}
	return FALSE;
}
*/
// [/RLVa:KB]

class LLAttachmentPointFilled : public view_listener_t
{
	bool handleEvent(const LLSD& user_data)
	{
		bool enable = false;
		LLVOAvatar::attachment_map_t::iterator found_it = gAgentAvatarp->mAttachmentPoints.find(user_data.asInteger());
		if (found_it != gAgentAvatarp->mAttachmentPoints.end())
		{
//			enable = found_it->second->getNumObjects() > 0;
// [RLVa:KB] - Checked: 2010-03-04 (RLVa-1.2.0a) | Added: RLVa-1.2.0a
			// Enable the option if there is at least one attachment on this attachment point that can be detached
			enable = (found_it->second->getNumObjects() > 0) && 
				((!rlv_handler_t::isEnabled()) || (gRlvAttachmentLocks.canDetach(found_it->second)));
// [/RLVa:KB]
		}
		return enable;
	}
};

class LLAvatarSendIM : public view_listener_t
{
	bool handleEvent(const LLSD& userdata)
	{
		LLVOAvatar* avatar = find_avatar_from_object( LLSelectMgr::getInstance()->getSelection()->getPrimaryObject() );
//		if(avatar)
// [RLVa:KB] - Checked: 2010-06-04 (RLVa-1.2.0d) | Added: RLVa-1.2.0d
		if ( (avatar) && (!gRlvHandler.hasBehaviour(RLV_BHVR_SHOWNAMES)) )
// [/RLVa:KB]
		{
			LLAvatarActions::startIM(avatar->getID());
		}
		return true;
	}
};

class LLAvatarCall : public view_listener_t
{
	bool handleEvent(const LLSD& userdata)
	{
		LLVOAvatar* avatar = find_avatar_from_object( LLSelectMgr::getInstance()->getSelection()->getPrimaryObject() );
//		if(avatar)
// [RLVa:KB] - Checked: 2010-06-04 (RLVa-1.2.0d) | Added: RLVa-1.2.0d
		if ( (avatar) && (!gRlvHandler.hasBehaviour(RLV_BHVR_SHOWNAMES)) )
// [/RLVa:KB]
		{
			LLAvatarActions::startCall(avatar->getID());
		}
		return true;
	}
};

// [RLVa:KB] - Checked: 2010-08-25 (RLVa-1.2.1b) | Added: RLVa-1.2.1b
bool enable_avatar_call()
{
	return (!gRlvHandler.hasBehaviour(RLV_BHVR_SHOWNAMES)) && (LLAvatarActions::canCall());
}
// [/RLVa:KB]

namespace
{
	struct QueueObjects : public LLSelectedObjectFunctor
	{
		BOOL scripted;
		BOOL modifiable;
		LLFloaterScriptQueue* mQueue;
		QueueObjects(LLFloaterScriptQueue* q) : mQueue(q), scripted(FALSE), modifiable(FALSE) {}
		virtual bool apply(LLViewerObject* obj)
		{
			scripted = obj->flagScripted();
			modifiable = obj->permModify();

			if( scripted && modifiable )
			{
				mQueue->addObject(obj->getID());
				return false;
			}
			else
			{
				return true; // fail: stop applying
			}
		}
	};
}

void queue_actions(LLFloaterScriptQueue* q, const std::string& msg)
{
	QueueObjects func(q);
	LLSelectMgr *mgr = LLSelectMgr::getInstance();
	LLObjectSelectionHandle selectHandle = mgr->getSelection();
	bool fail = selectHandle->applyToObjects(&func);
	if(fail)
	{
		if ( !func.scripted )
		{
			std::string noscriptmsg = std::string("Cannot") + msg + "SelectObjectsNoScripts";
			LLNotificationsUtil::add(noscriptmsg);
		}
		else if ( !func.modifiable )
		{
			std::string nomodmsg = std::string("Cannot") + msg + "SelectObjectsNoPermission";
			LLNotificationsUtil::add(nomodmsg);
		}
		else
		{
			LL_ERRS() << "Bad logic." << LL_ENDL;
		}
	}
	else
	{
		if (!q->start())
		{
			LL_WARNS() << "Unexpected script compile failure." << LL_ENDL;
		}
	}
}

class LLToolsSelectedScriptAction : public view_listener_t
{
	bool handleEvent(const LLSD& userdata)
	{
// [RLVa:KB] - Checked: 2010-04-19 (RLVa-1.2.0f) | Modified: RLVa-1.0.5a
		// We'll allow resetting the scripts of objects on a non-attachable attach point since they wouldn't be able to circumvent anything
		if ( (rlv_handler_t::isEnabled()) && (gRlvAttachmentLocks.hasLockedAttachmentPoint(RLV_LOCK_REMOVE)) )
		{
			LLObjectSelectionHandle hSel = LLSelectMgr::getInstance()->getSelection();
			RlvSelectHasLockedAttach f;
			if ( (hSel->isAttachment()) && (hSel->getFirstNode(&f) != NULL) )
				return true;
		}
// [/RLVa:KB]

		std::string action = userdata.asString();
		bool mono = false;
		std::string msg, name;
		std::string title;
		if (action == "compile mono")
		{
			name = "compile_queue";
			mono = true;
			msg = "Recompile";
			title = LLTrans::getString("CompileQueueTitle");
		}
		if (action == "compile lsl")
		{
			name = "compile_queue";
			msg = "Recompile";
			title = LLTrans::getString("CompileQueueTitle");
		}
		else if (action == "reset")
		{
			name = "reset_queue";
			msg = "Reset";
			title = LLTrans::getString("ResetQueueTitle");
		}
		else if (action == "start")
		{
			name = "start_queue";
			msg = "SetRunning";
			title = LLTrans::getString("RunQueueTitle");
		}
		else if (action == "stop")
		{
			name = "stop_queue";
			msg = "SetRunningNot";
			title = LLTrans::getString("NotRunQueueTitle");
		}
		// <FS> Delete scripts
		else if (action == "delete")
		{
			name = "delete_queue";
			msg = "delete";
			title = LLTrans::getString("DeleteQueueTitle");
		}
		// </FS> Delete scripts
		LLUUID id; id.generate();
		
		LLFloaterScriptQueue* queue =LLFloaterReg::getTypedInstance<LLFloaterScriptQueue>(name, LLSD(id));
		if (queue)
		{
			queue->setMono(mono);
			queue_actions(queue, msg);
			queue->setTitle(title);
		}
		else
		{
			LL_WARNS() << "Failed to generate LLFloaterScriptQueue with action: " << action << LL_ENDL;
		}
		return true;
	}
};

void handle_selected_texture_info(void*)
{
	for (LLObjectSelection::valid_iterator iter = LLSelectMgr::getInstance()->getSelection()->valid_begin();
   		iter != LLSelectMgr::getInstance()->getSelection()->valid_end(); iter++)
	{
		LLSelectNode* node = *iter;
	   	
   		std::string msg;
   		msg.assign("Texture info for: ");
   		msg.append(node->mName);
	   
   		U8 te_count = node->getObject()->getNumTEs();
   		// map from texture ID to list of faces using it
   		typedef std::map< LLUUID, std::vector<U8> > map_t;
   		map_t faces_per_texture;
   		for (U8 i = 0; i < te_count; i++)
   		{
   			if (!node->isTESelected(i)) continue;
	   
   			LLViewerTexture* img = node->getObject()->getTEImage(i);
   			LLUUID image_id = img->getID();
   			faces_per_texture[image_id].push_back(i);
   		}
   		// Per-texture, dump which faces are using it.
   		map_t::iterator it;
   		for (it = faces_per_texture.begin(); it != faces_per_texture.end(); ++it)
   		{
   			LLUUID image_id = it->first;
   			U8 te = it->second[0];
   			LLViewerTexture* img = node->getObject()->getTEImage(te);
   			S32 height = img->getHeight();
   			S32 width = img->getWidth();
   			S32 components = img->getComponents();
   			msg.append(llformat("\n%dx%d %s on face ",
   								width,
   								height,
   								(components == 4 ? "alpha" : "opaque")));
   			for (U8 i = 0; i < it->second.size(); ++i)
   			{
   				msg.append( llformat("%d ", (S32)(it->second[i])));
   			}

			// <FS:Ansariel> FIRE-15946: Texture info gets wrongly reported multiple times
			//LLSD args;
			//args["MESSAGE"] = msg;
			//LLNotificationsUtil::add("SystemMessage", args);
			// </FS:Ansariel>
   		}
		// <FS:Ansariel> Report texture info to local chat instead of toasts
		reportToNearbyChat(msg);
	}
}

void handle_selected_material_info()
{
	for (LLObjectSelection::valid_iterator iter = LLSelectMgr::getInstance()->getSelection()->valid_begin();
		iter != LLSelectMgr::getInstance()->getSelection()->valid_end(); iter++)
	{
		LLSelectNode* node = *iter;
		
		std::string msg;
		msg.assign("Material info for: \n");
		msg.append(node->mName);
		
		U8 te_count = node->getObject()->getNumTEs();
		// map from material ID to list of faces using it
		typedef std::map<LLMaterialID, std::vector<U8> > map_t;
		map_t faces_per_material;
		for (U8 i = 0; i < te_count; i++)
		{
			if (!node->isTESelected(i)) continue;
	
			const LLMaterialID& material_id = node->getObject()->getTE(i)->getMaterialID();
			faces_per_material[material_id].push_back(i);
		}
		// Per-material, dump which faces are using it.
		map_t::iterator it;
		for (it = faces_per_material.begin(); it != faces_per_material.end(); ++it)
		{
			const LLMaterialID& material_id = it->first;
			msg += llformat("%s on face ", material_id.asString().c_str());
			for (U8 i = 0; i < it->second.size(); ++i)
			{
				msg.append( llformat("%d ", (S32)(it->second[i])));
			}
			msg.append("\n");
		}

		LLSD args;
		args["MESSAGE"] = msg;
		LLNotificationsUtil::add("SystemMessage", args);
	}
}

void handle_test_male(void*)
{
// [RLVa:KB] - Checked: 2010-03-19 (RLVa-1.2.0c) | Modified: RLVa-1.2.0a
	// TODO-RLVa: [RLVa-1.2.1] Is there any reason to still block this?
	if ( (rlv_handler_t::isEnabled()) && 
		 ((gRlvAttachmentLocks.hasLockedAttachmentPoint(RLV_LOCK_ANY)) || (gRlvWearableLocks.hasLockedWearableType(RLV_LOCK_ANY))) )
	{
		return;
	}
// [/RLVa:KB]

	LLAppearanceMgr::instance().wearOutfitByName("Male Shape & Outfit");
	//gGestureList.requestResetFromServer( TRUE );
}

void handle_test_female(void*)
{
// [RLVa:KB] - Checked: 2010-03-19 (RLVa-1.2.0c) | Modified: RLVa-1.2.0a
	// TODO-RLVa: [RLVa-1.2.1] Is there any reason to still block this?
	if ( (rlv_handler_t::isEnabled()) && 
		 ((gRlvAttachmentLocks.hasLockedAttachmentPoint(RLV_LOCK_ANY)) || (gRlvWearableLocks.hasLockedWearableType(RLV_LOCK_ANY))) )
	{
		return;
	}
// [/RLVa:KB]

	LLAppearanceMgr::instance().wearOutfitByName("Female Shape & Outfit");
	//gGestureList.requestResetFromServer( FALSE );
}

void handle_dump_attachments(void*)
{
	if(!isAgentAvatarValid()) return;

	for (LLVOAvatar::attachment_map_t::iterator iter = gAgentAvatarp->mAttachmentPoints.begin(); 
		 iter != gAgentAvatarp->mAttachmentPoints.end(); )
	{
		LLVOAvatar::attachment_map_t::iterator curiter = iter++;
		LLViewerJointAttachment* attachment = curiter->second;
		S32 key = curiter->first;
		for (LLViewerJointAttachment::attachedobjs_vec_t::iterator attachment_iter = attachment->mAttachedObjects.begin();
			 attachment_iter != attachment->mAttachedObjects.end();
			 ++attachment_iter)
		{
			LLViewerObject *attached_object = (*attachment_iter);
			BOOL visible = (attached_object != NULL &&
							attached_object->mDrawable.notNull() && 
							!attached_object->mDrawable->isRenderType(0));
			LLVector3 pos;
			if (visible) pos = attached_object->mDrawable->getPosition();
			LL_INFOS() << "ATTACHMENT " << key << ": item_id=" << attached_object->getAttachmentItemID()
					<< (attached_object ? " present " : " absent ")
					<< (visible ? "visible " : "invisible ")
					<<  " at " << pos
					<< " and " << (visible ? attached_object->getPosition() : LLVector3::zero)
					<< LL_ENDL;
		}
	}
}


// these are used in the gl menus to set control values, generically.
class LLToggleControl : public view_listener_t
{
	bool handleEvent(const LLSD& userdata)
	{
		std::string control_name = userdata.asString();
		BOOL checked = gSavedSettings.getBOOL( control_name );
		gSavedSettings.setBOOL( control_name, !checked );
		return true;
	}
};

class LLCheckControl : public view_listener_t
{
	bool handleEvent( const LLSD& userdata)
	{
		std::string callback_data = userdata.asString();
		bool new_value = gSavedSettings.getBOOL(callback_data);
		return new_value;
	}
};

// <FS:Ansariel> Reset to default control
class FSResetControl : public view_listener_t
{
	bool handleEvent( const LLSD& userdata)
	{
		std::string callback_data = userdata.asString();
		gSavedSettings.getControl(callback_data)->resetToDefault(true);
		return true;
	}
};
class FSResetPerAccountControl : public view_listener_t
{
	bool handleEvent( const LLSD& userdata)
	{
		std::string callback_data = userdata.asString();
		gSavedPerAccountSettings.getControl(callback_data)->resetToDefault(true);
		return true;
	}
};
// </FS:Ansariel> Reset to default control

// not so generic

class LLAdvancedCheckRenderShadowOption: public view_listener_t
{
	bool handleEvent(const LLSD& userdata)
	{
		std::string control_name = userdata.asString();
		S32 current_shadow_level = gSavedSettings.getS32(control_name);
		if (current_shadow_level == 0) // is off
		{
			return false;
		}
		else // is on
		{
			return true;
		}
	}
};

class LLAdvancedClickRenderShadowOption: public view_listener_t
{
	bool handleEvent(const LLSD& userdata)
	{
		std::string control_name = userdata.asString();
		S32 current_shadow_level = gSavedSettings.getS32(control_name);
		if (current_shadow_level == 0) // upgrade to level 2
		{
			gSavedSettings.setS32(control_name, 2);
		}
		else // downgrade to level 0
		{
			gSavedSettings.setS32(control_name, 0);
		}
		return true;
	}
};

class LLAdvancedClickRenderProfile: public view_listener_t
{
	bool handleEvent(const LLSD& userdata)
	{
		gShaderProfileFrame = TRUE;
		return true;
	}
};

F32 gpu_benchmark();

class LLAdvancedClickRenderBenchmark: public view_listener_t
{
	bool handleEvent(const LLSD& userdata)
	{
		gpu_benchmark();
		return true;
	}
};

//[FIX FIRE-1927 - enable DoubleClickTeleport shortcut : SJ]
class LLAdvancedToggleDoubleClickTeleport: public view_listener_t
{
	bool handleEvent(const LLSD& userdata)
	{
		BOOL checked = gSavedSettings.getBOOL("DoubleClickTeleport");
		if (checked)
		{
			gSavedSettings.setBOOL("DoubleClickTeleport", FALSE);
			reportToNearbyChat(LLTrans::getString("DoubleClickTeleportDisabled"));
		}
		else
		{
			gSavedSettings.setBOOL("DoubleClickTeleport", TRUE);
			gSavedSettings.setBOOL("DoubleClickAutoPilot", FALSE);
			reportToNearbyChat(LLTrans::getString("DoubleClickTeleportEnabled"));
		}
		return true;
	}
};
void menu_toggle_attached_lights(void* user_data)
{
	LLPipeline::sRenderAttachedLights = gSavedSettings.getBOOL("RenderAttachedLights");
}

void menu_toggle_attached_particles(void* user_data)
{
	LLPipeline::sRenderAttachedParticles = gSavedSettings.getBOOL("RenderAttachedParticles");
}

class LLAdvancedHandleAttachedLightParticles: public view_listener_t
{
	bool handleEvent(const LLSD& userdata)
	{
		std::string control_name = userdata.asString();

		// toggle the control
		gSavedSettings.setBOOL(control_name,
				       !gSavedSettings.getBOOL(control_name));

		// update internal flags
		if (control_name == "RenderAttachedLights")
		{
			menu_toggle_attached_lights(NULL);
		}
		else if (control_name == "RenderAttachedParticles")
		{
			menu_toggle_attached_particles(NULL);
		}
		return true;
	}
};

class LLSomethingSelected : public view_listener_t
{
	bool handleEvent(const LLSD& userdata)
	{
		bool new_value = !(LLSelectMgr::getInstance()->getSelection()->isEmpty());
		return new_value;
	}
};

class LLSomethingSelectedNoHUD : public view_listener_t
{
	bool handleEvent(const LLSD& userdata)
	{
		LLObjectSelectionHandle selection = LLSelectMgr::getInstance()->getSelection();
		bool new_value = !(selection->isEmpty()) && !(selection->getSelectType() == SELECT_TYPE_HUD);
		return new_value;
	}
};

static bool is_editable_selected()
{
// [RLVa:KB] - Checked: 2010-09-28 (RLVa-1.2.1f) | Modified: RLVa-1.0.5a
	// RELEASE-RLVa: [SL-2.2.0] Check that this still isn't called by anything but script actions in the Build menu
	if ( (rlv_handler_t::isEnabled()) && (gRlvAttachmentLocks.hasLockedAttachmentPoint(RLV_LOCK_REMOVE)) )
	{
		LLObjectSelectionHandle hSelection = LLSelectMgr::getInstance()->getSelection();

		// NOTE: this is called for 5 different menu items so we'll trade accuracy for efficiency and only
		//       examine root nodes (LLToolsSelectedScriptAction::handleEvent() will catch what we miss)
		RlvSelectHasLockedAttach f;
		if ( (hSelection->isAttachment()) && (hSelection->getFirstRootNode(&f)) )
		{
			return false;
		}
	}
// [/RLVa:KB]

	return (LLSelectMgr::getInstance()->getSelection()->getFirstEditableObject() != NULL);
}

class LLEditableSelected : public view_listener_t
{
	bool handleEvent(const LLSD& userdata)
	{
		return is_editable_selected();
	}
};

class LLEditableSelectedMono : public view_listener_t
{
	bool handleEvent(const LLSD& userdata)
	{
		bool new_value = false;
		LLViewerRegion* region = gAgent.getRegion();
		if(region && gMenuHolder)
		{
			bool have_cap = (! region->getCapability("UpdateScriptTask").empty());
			new_value = is_editable_selected() && have_cap;
		}
		return new_value;
	}
};

bool enable_object_take_copy()
{
	bool all_valid = false;
	if (LLSelectMgr::getInstance())
	{
		if (!LLSelectMgr::getInstance()->getSelection()->isEmpty())
		{
		all_valid = true;
#ifndef HACKED_GODLIKE_VIEWER
# ifdef TOGGLE_HACKED_GODLIKE_VIEWER
		if (!LLGridManager::getInstance()->isInSLBeta()
            || !gAgent.isGodlike())
# endif
		{
			struct f : public LLSelectedObjectFunctor
			{
				virtual bool apply(LLViewerObject* obj)
				{
//					return (!obj->permCopy() || obj->isAttachment());
// [RLVa:KB] - Checked: 2010-04-01 (RLVa-1.2.0c) | Modified: RLVa-1.0.0g
					return (!obj->permCopy() || obj->isAttachment()) || 
						( (gRlvHandler.hasBehaviour(RLV_BHVR_UNSIT)) && (isAgentAvatarValid()) && (gAgentAvatarp->getRoot() == obj) );
// [/RLVa:KB]
				}
			} func;
			const bool firstonly = true;
			bool any_invalid = LLSelectMgr::getInstance()->getSelection()->applyToRootObjects(&func, firstonly);
			all_valid = !any_invalid;
		}
#endif // HACKED_GODLIKE_VIEWER
		}
	}

	return all_valid;
}


class LLHasAsset : public LLInventoryCollectFunctor
{
public:
	LLHasAsset(const LLUUID& id) : mAssetID(id), mHasAsset(FALSE) {}
	virtual ~LLHasAsset() {}
	virtual bool operator()(LLInventoryCategory* cat,
							LLInventoryItem* item);
	BOOL hasAsset() const { return mHasAsset; }

protected:
	LLUUID mAssetID;
	BOOL mHasAsset;
};

bool LLHasAsset::operator()(LLInventoryCategory* cat,
							LLInventoryItem* item)
{
	if(item && item->getAssetUUID() == mAssetID)
	{
		mHasAsset = TRUE;
	}
	return FALSE;
}


BOOL enable_save_into_task_inventory(void*)
{
	LLSelectNode* node = LLSelectMgr::getInstance()->getSelection()->getFirstRootNode();
	if(node && (node->mValid) && (!node->mFromTaskID.isNull()))
	{
		// *TODO: check to see if the fromtaskid object exists.
		LLViewerObject* obj = node->getObject();
		if( obj && !obj->isAttachment() )
		{
			return TRUE;
		}
	}
	return FALSE;
}

class LLToolsEnableSaveToObjectInventory : public view_listener_t
{
	bool handleEvent(const LLSD& userdata)
	{
		bool new_value = enable_save_into_task_inventory(NULL);
		return new_value;
	}
};

class LLToggleHowTo : public view_listener_t
{
	bool handleEvent(const LLSD& userdata)
	{
		LLFloaterWebContent::Params p;
		std::string url = gSavedSettings.getString("HowToHelpURL");
		p.url = LLWeb::expandURLSubstitutions(url, LLSD());
		p.show_chrome = false;
		p.target = "__help_how_to";
		p.show_page_title = false;
		p.preferred_media_size = LLRect(0, 460, 335, 0);

		LLFloaterReg::toggleInstanceOrBringToFront("how_to", p);
		return true;
	}
};

class LLViewEnableMouselook : public view_listener_t
{
	bool handleEvent(const LLSD& userdata)
	{
		// You can't go directly from customize avatar to mouselook.
		// TODO: write code with appropriate dialogs to handle this transition.
		bool new_value = (CAMERA_MODE_CUSTOMIZE_AVATAR != gAgentCamera.getCameraMode() && !gSavedSettings.getBOOL("FreezeTime"));
		return new_value;
	}
};

class LLToolsEnableToolNotPie : public view_listener_t
{
	bool handleEvent(const LLSD& userdata)
	{
		bool new_value = ( LLToolMgr::getInstance()->getBaseTool() != LLToolPie::getInstance() );
		return new_value;
	}
};

class LLWorldEnableCreateLandmark : public view_listener_t
{
	bool handleEvent(const LLSD& userdata)
	{
//		return !LLLandmarkActions::landmarkAlreadyExists();
// [RLVa:KB] - Checked: 2010-09-28 (RLVa-1.4.5) | Added: RLVa-1.2.1
		return (!LLLandmarkActions::landmarkAlreadyExists()) && (!gRlvHandler.hasBehaviour(RLV_BHVR_SHOWLOC));
// [/RLVa:KB]
	}
};

class LLWorldEnableSetHomeLocation : public view_listener_t
{
	bool handleEvent(const LLSD& userdata)
	{
		bool new_value = gAgent.isGodlike() || 
			(gAgent.getRegion() && gAgent.getRegion()->getAllowSetHome());
		return new_value;
	}
};

class LLWorldEnableTeleportHome : public view_listener_t
{
	bool handleEvent(const LLSD& userdata)
	{
		LLViewerRegion* regionp = gAgent.getRegion();
		bool agent_on_prelude = (regionp && regionp->isPrelude());
		bool enable_teleport_home = gAgent.isGodlike() || !agent_on_prelude;
// [RLVa:KB] - Checked: 2010-09-28 (RLVa-1.2.1f) | Modified: RLVa-1.2.1f
		enable_teleport_home &= 
			(!rlv_handler_t::isEnabled()) || ((!gRlvHandler.hasBehaviour(RLV_BHVR_TPLM)) && (!gRlvHandler.hasBehaviour(RLV_BHVR_TPLOC)));
// [/RLVa:KB]
		return enable_teleport_home;
	}
};

BOOL enable_god_full(void*)
{
	return gAgent.getGodLevel() >= GOD_FULL;
}

BOOL enable_god_liaison(void*)
{
	return gAgent.getGodLevel() >= GOD_LIAISON;
}

bool is_god_customer_service()
{
	return gAgent.getGodLevel() >= GOD_CUSTOMER_SERVICE;
}

BOOL enable_god_basic(void*)
{
	return gAgent.getGodLevel() > GOD_NOT;
}


void toggle_show_xui_names(void *)
{
	gSavedSettings.setBOOL("DebugShowXUINames", !gSavedSettings.getBOOL("DebugShowXUINames"));
}

BOOL check_show_xui_names(void *)
{
	return gSavedSettings.getBOOL("DebugShowXUINames");
}

// <FS:CR> Resync Animations
class FSToolsResyncAnimations : public view_listener_t
{
	bool handleEvent(const LLSD& userdata)
	{
		for (U32 i = 0; i < gObjectList.getNumObjects(); i++)
		{
			LLViewerObject* object = gObjectList.getObject(i);
			if (object &&
				object->isAvatar())
			{
				LLVOAvatar* avatarp = (LLVOAvatar*)object;
				if (avatarp)
				{
					for (LLVOAvatar::AnimIterator anim_it = avatarp->mPlayingAnimations.begin();
						 anim_it != avatarp->mPlayingAnimations.end();
						 anim_it++)
					{
						avatarp->stopMotion(anim_it->first, TRUE);
						avatarp->startMotion(anim_it->first);
					}
				}
			}
		}
		return true;
	}
};
// </FS:CR> Resync Animations

// <FS:CR> FIRE-4345: Undeform
class FSToolsUndeform : public view_listener_t
{
	bool handleEvent(const LLSD& userdata)
	{
		FSPose::getInstance()->setPose(gSavedSettings.getString("FSUndeformUUID"), false);
		gAgentAvatarp->updateVisualParams();
		
		return true;
	}
};
// </FS:CR> FIRE-4345: Undeform

// <FS:CR> Stream list import/export
class FSStreamListExportXML :public view_listener_t
{
	bool handleEvent(const LLSD& userdata)
	{
		LLFilePicker& file_picker = LLFilePicker::instance();
		if(file_picker.getSaveFile(LLFilePicker::FFSAVE_XML, LLDir::getScrubbedFileName("stream_list.xml")))
		{
			std::string filename = file_picker.getFirstFile();
			llofstream export_file(filename.c_str());
			LLSDSerialize::toPrettyXML(gSavedSettings.getLLSD("FSStreamList"), export_file);
			export_file.close();
			LLSD args;
			args["FILENAME"] = filename;
			LLNotificationsUtil::add("StreamListExportSuccess", args);
		}
		else
			LL_INFOS() << "User closed the filepicker. Aborting!" << LL_ENDL;

		return true;
	}
};

class FSStreamListImportXML :public view_listener_t
{
	bool handleEvent(const LLSD& userdata)
	{
		LLFilePicker& file_picker = LLFilePicker::instance();
		if(file_picker.getOpenFile(LLFilePicker::FFLOAD_XML))
		{
			std::string filename = file_picker.getFirstFile();
			llifstream stream_list(filename.c_str());
			if(!stream_list.is_open())
			{
				LL_WARNS() << "Couldn't open the xml file for reading. Aborting import!" << LL_ENDL;
				return true;
			}
			LLSD stream_data;
			if(LLSDSerialize::fromXML(stream_data, stream_list) >= 1)
			{
				gSavedSettings.setLLSD("FSStreamList", stream_data);
				LLNotificationsUtil::add("StreamListImportSuccess");
			}
			stream_list.close();
		}
		
		return true;
	}
};
// </FS:CR> Stream list import/export

// <FS:CR> Dump SimulatorFeatures to chat
class FSDumpSimulatorFeaturesToChat : public view_listener_t
{
	bool handleEvent(const LLSD& userdata)
	{
		if (LLViewerRegion* region = gAgent.getRegion())
		{
			LLSD sim_features;
			std::stringstream out_str;
			region->getSimulatorFeatures(sim_features);
			LLSDSerialize::toPrettyXML(sim_features, out_str);
			reportToNearbyChat(out_str.str());
		}
		return true;
	}
};
// </FS:CR> Dump SimulatorFeatures to chat

// <FS:CR> Add to contact set
class FSAddToContactSet : public view_listener_t
{
	bool handleEvent(const LLSD& userdata)
	{
		if (!rlv_handler_t::isEnabled() || !gRlvHandler.hasBehaviour(RLV_BHVR_SHOWNAMES))
		{
			LLVOAvatar* avatarp = find_avatar_from_object(LLSelectMgr::getInstance()->getSelection()->getPrimaryObject());
			if (avatarp)
			{
				LLFloaterReg::showInstance("fs_add_contact", LLSD(avatarp->getID()), TRUE);
			}
		}
		return true;
	}
};
// </FS:CR> Add to contact set

// <FS:CR> Opensim menu item visibility control
class LLGridCheck : public view_listener_t
{
	bool handleEvent(const LLSD& userdata)
	{
		std::string grid_type = userdata.asString();
		if ("secondlife" == grid_type)
		{
			return LLGridManager::getInstance()->isInSecondLife();
		}
#ifdef OPENSIM
		else if ("opensim" == grid_type)
		{
			return LLGridManager::getInstance()->isInOpenSim();
		}
		else if ("aurorasim" == grid_type)
		{
			return LLGridManager::getInstance()->isInAuroraSim();
		}
#else // !OPENSIM
		else if ("opensim" == grid_type || "aurorasim" == grid_type)
		{
			LL_DEBUGS("ViewerMenu") << grid_type << "is not a supported platform on Havok builds. Disabling item." << LL_ENDL;
			return false;
		}
#endif // OPENSIM
		else
		{
			LL_WARNS("ViewerMenu") << "Unhandled or bad on_visible gridcheck parameter! (" << grid_type << ")" << LL_ENDL;
		}
		return true;
	}
};
// </FS:CR>

class LLToolsSelectOnlyMyObjects : public view_listener_t
{
	bool handleEvent(const LLSD& userdata)
	{
		BOOL cur_val = gSavedSettings.getBOOL("SelectOwnedOnly");

		gSavedSettings.setBOOL("SelectOwnedOnly", ! cur_val );

		return true;
	}
};

class LLToolsSelectOnlyMovableObjects : public view_listener_t
{
	bool handleEvent(const LLSD& userdata)
	{
		BOOL cur_val = gSavedSettings.getBOOL("SelectMovableOnly");

		gSavedSettings.setBOOL("SelectMovableOnly", ! cur_val );

		return true;
	}
};

class LLToolsSelectBySurrounding : public view_listener_t
{
	bool handleEvent(const LLSD& userdata)
	{
		LLSelectMgr::sRectSelectInclusive = !LLSelectMgr::sRectSelectInclusive;

		gSavedSettings.setBOOL("RectangleSelectInclusive", LLSelectMgr::sRectSelectInclusive);
		return true;
	}
};

class LLToolsShowHiddenSelection : public view_listener_t
{
	bool handleEvent(const LLSD& userdata)
	{
		// TomY TODO Merge these
		LLSelectMgr::sRenderHiddenSelections = !LLSelectMgr::sRenderHiddenSelections;

		gSavedSettings.setBOOL("RenderHiddenSelections", LLSelectMgr::sRenderHiddenSelections);
		return true;
	}
};

class LLToolsShowSelectionLightRadius : public view_listener_t
{
	bool handleEvent(const LLSD& userdata)
	{
		// TomY TODO merge these
		LLSelectMgr::sRenderLightRadius = !LLSelectMgr::sRenderLightRadius;

		gSavedSettings.setBOOL("RenderLightRadius", LLSelectMgr::sRenderLightRadius);
		return true;
	}
};

class LLToolsEditLinkedParts : public view_listener_t
{
	bool handleEvent(const LLSD& userdata)
	{
		BOOL select_individuals = !gSavedSettings.getBOOL("EditLinkedParts");
		gSavedSettings.setBOOL( "EditLinkedParts", select_individuals );
		if (select_individuals)
		{
			LLSelectMgr::getInstance()->demoteSelectionToIndividuals();
		}
		else
		{
			LLSelectMgr::getInstance()->promoteSelectionToRoot();
		}
		return true;
	}
};

void reload_vertex_shader(void *)
{
	//THIS WOULD BE AN AWESOME PLACE TO RELOAD SHADERS... just a thought	- DaveP
}

void handle_dump_avatar_local_textures(void*)
{
	gAgentAvatarp->dumpLocalTextures();
}

void handle_dump_timers()
{
	LLTrace::BlockTimer::dumpCurTimes();
}

void handle_debug_avatar_textures(void*)
{
	LLViewerObject* objectp = LLSelectMgr::getInstance()->getSelection()->getPrimaryObject();
	if (objectp)
	{
		LLFloaterReg::showInstance( "avatar_textures", LLSD(objectp->getID()) );
	}
}

void handle_grab_baked_texture(void* data)
{
	EBakedTextureIndex baked_tex_index = (EBakedTextureIndex)((intptr_t)data);
	if (!isAgentAvatarValid()) return;

	const LLUUID& asset_id = gAgentAvatarp->grabBakedTexture(baked_tex_index);
	LL_INFOS("texture") << "Adding baked texture " << asset_id << " to inventory." << LL_ENDL;
	LLAssetType::EType asset_type = LLAssetType::AT_TEXTURE;
	LLInventoryType::EType inv_type = LLInventoryType::IT_TEXTURE;
	const LLUUID folder_id = gInventory.findCategoryUUIDForType(LLFolderType::assetTypeToFolderType(asset_type));
	if(folder_id.notNull())
	{
		std::string name;
		name = "Baked " + LLAvatarAppearanceDictionary::getInstance()->getBakedTexture(baked_tex_index)->mNameCapitalized + " Texture";

		LLUUID item_id;
		item_id.generate();
		LLPermissions perm;
		perm.init(gAgentID,
				  gAgentID,
				  LLUUID::null,
				  LLUUID::null);
		U32 next_owner_perm = PERM_MOVE | PERM_TRANSFER;
		perm.initMasks(PERM_ALL,
					   PERM_ALL,
					   PERM_NONE,
					   PERM_NONE,
					   next_owner_perm);
		time_t creation_date_now = time_corrected();
		LLPointer<LLViewerInventoryItem> item
			= new LLViewerInventoryItem(item_id,
										folder_id,
										perm,
										asset_id,
										asset_type,
										inv_type,
										name,
										LLStringUtil::null,
										LLSaleInfo::DEFAULT,
										LLInventoryItemFlags::II_FLAGS_NONE,
										creation_date_now);

		item->updateServer(TRUE);
		gInventory.updateItem(item);
		gInventory.notifyObservers();

		// Show the preview panel for textures to let
		// user know that the image is now in inventory.
		LLInventoryPanel *active_panel = LLInventoryPanel::getActiveInventoryPanel();
		if(active_panel)
		{
			LLFocusableElement* focus_ctrl = gFocusMgr.getKeyboardFocus();

			active_panel->setSelection(item_id, TAKE_FOCUS_NO);
			active_panel->openSelected();
			//LLFloaterInventory::dumpSelectionInformation((void*)view);
			// restore keyboard focus
			gFocusMgr.setKeyboardFocus(focus_ctrl);
		}
	}
	else
	{
		LL_WARNS() << "Can't find a folder to put it in" << LL_ENDL;
	}
}

BOOL enable_grab_baked_texture(void* data)
{
	EBakedTextureIndex index = (EBakedTextureIndex)((intptr_t)data);
	if (isAgentAvatarValid())
	{
		return gAgentAvatarp->canGrabBakedTexture(index);
	}
	return FALSE;
}

// Returns a pointer to the avatar give the UUID of the avatar OR of an attachment the avatar is wearing.
// Returns NULL on failure.
LLVOAvatar* find_avatar_from_object( LLViewerObject* object )
{
	if (object)
	{
		if( object->isAttachment() )
		{
			do
			{
				object = (LLViewerObject*) object->getParent();
			}
			while( object && !object->isAvatar() );
		}
		else if( !object->isAvatar() )
		{
			object = NULL;
		}
	}

	return (LLVOAvatar*) object;
}


// Returns a pointer to the avatar give the UUID of the avatar OR of an attachment the avatar is wearing.
// Returns NULL on failure.
LLVOAvatar* find_avatar_from_object( const LLUUID& object_id )
{
	return find_avatar_from_object( gObjectList.findObject(object_id) );
}


void handle_disconnect_viewer(void *)
{
	LLAppViewer::instance()->forceDisconnect(LLTrans::getString("TestingDisconnect"));
}

void force_error_breakpoint(void *)
{
    LLAppViewer::instance()->forceErrorBreakpoint();
}

void force_error_llerror(void *)
{
    LLAppViewer::instance()->forceErrorLLError();
}

void force_error_bad_memory_access(void *)
{
    LLAppViewer::instance()->forceErrorBadMemoryAccess();
}

void force_error_infinite_loop(void *)
{
    LLAppViewer::instance()->forceErrorInfiniteLoop();
}

void force_error_software_exception(void *)
{
    LLAppViewer::instance()->forceErrorSoftwareException();
}

void force_error_driver_crash(void *)
{
    LLAppViewer::instance()->forceErrorDriverCrash();
}

class LLToolsUseSelectionForGrid : public view_listener_t
{
	bool handleEvent(const LLSD& userdata)
	{
		LLSelectMgr::getInstance()->clearGridObjects();
		struct f : public LLSelectedObjectFunctor
		{
			virtual bool apply(LLViewerObject* objectp)
			{
				LLSelectMgr::getInstance()->addGridObject(objectp);
				return true;
			}
		} func;
		LLSelectMgr::getInstance()->getSelection()->applyToRootObjects(&func);
		LLSelectMgr::getInstance()->setGridMode(GRID_MODE_REF_OBJECT);
		LLFloaterTools::setGridMode((S32)GRID_MODE_REF_OBJECT);
		return true;
	}
};

void handle_test_load_url(void*)
{
	LLWeb::loadURL("");
	LLWeb::loadURL("hacker://www.google.com/");
	LLWeb::loadURL("http");
	LLWeb::loadURL("http://www.google.com/");
}

//
// LLViewerMenuHolderGL
//
static LLDefaultChildRegistry::Register<LLViewerMenuHolderGL> r("menu_holder");

LLViewerMenuHolderGL::LLViewerMenuHolderGL(const LLViewerMenuHolderGL::Params& p)
: LLMenuHolderGL(p)
{}

BOOL LLViewerMenuHolderGL::hideMenus()
{
	BOOL handled = FALSE;
	
	if (LLMenuHolderGL::hideMenus())
	{
		LLToolPie::instance().blockClickToWalk();
		handled = TRUE;
	}

	// drop pie menu selection
	mParcelSelection = NULL;
	mObjectSelection = NULL;

	if (gMenuBarView)
	{
		gMenuBarView->clearHoverItem();
		gMenuBarView->resetMenuTrigger();
	}

	return handled;
}

void LLViewerMenuHolderGL::setParcelSelection(LLSafeHandle<LLParcelSelection> selection) 
{ 
	mParcelSelection = selection; 
}

void LLViewerMenuHolderGL::setObjectSelection(LLSafeHandle<LLObjectSelection> selection) 
{ 
	mObjectSelection = selection; 
}


const LLRect LLViewerMenuHolderGL::getMenuRect() const
{
	return LLRect(0, getRect().getHeight() - MENU_BAR_HEIGHT, getRect().getWidth(), STATUS_BAR_HEIGHT);
}

void handle_save_to_xml(void*)
{
	LLFloater* frontmost = gFloaterView->getFrontmost();
	if (!frontmost)
	{
        LLNotificationsUtil::add("NoFrontmostFloater");
		return;
	}

	std::string default_name = "floater_";
	default_name += frontmost->getTitle();
	default_name += ".xml";

	LLStringUtil::toLower(default_name);
	LLStringUtil::replaceChar(default_name, ' ', '_');
	LLStringUtil::replaceChar(default_name, '/', '_');
	LLStringUtil::replaceChar(default_name, ':', '_');
	LLStringUtil::replaceChar(default_name, '"', '_');

	LLFilePicker& picker = LLFilePicker::instance();
	if (picker.getSaveFile(LLFilePicker::FFSAVE_XML, default_name))
	{
		std::string filename = picker.getFirstFile();
		LLUICtrlFactory::getInstance()->saveToXML(frontmost, filename);
	}
}

void handle_load_from_xml(void*)
{
	LLFilePicker& picker = LLFilePicker::instance();
	if (picker.getOpenFile(LLFilePicker::FFLOAD_XML))
	{
		std::string filename = picker.getFirstFile();
		LLFloater* floater = new LLFloater(LLSD());
		floater->buildFromFile(filename);
	}
}

void handle_web_browser_test(const LLSD& param)
{
	std::string url = param.asString();
	if (url.empty())
	{
		url = "about:blank";
	}
	LLWeb::loadURLInternal(url);
}

void handle_web_content_test(const LLSD& param)
{
	std::string url = param.asString();
	LLWeb::loadURLInternal(url);
}

void handle_show_url(const LLSD& param)
{
	std::string url = param.asString();
	if (LLWeb::useExternalBrowser(url))
	{
		LLWeb::loadURLExternal(url);
	}
	else
	{
		LLWeb::loadURLInternal(url);
	}

}

void handle_report_bug(const LLSD& param)
{
	LLUIString url(param.asString());
	
	LLStringUtil::format_map_t replace;
	replace["[ENVIRONMENT]"] = LLURI::escape(LLAppViewer::instance()->getViewerInfoString());
	LLSLURL location_url;
	LLAgentUI::buildSLURL(location_url);
	replace["[LOCATION]"] = LLURI::escape(location_url.getSLURLString());

	LLUIString file_bug_url = gSavedSettings.getString("ReportBugURL");
	file_bug_url.setArgs(replace);

	LLWeb::loadURLExternal(file_bug_url.getString());
}

void handle_buy_currency_test(void*)
{
	std::string url =
		"http://sarahd-sl-13041.webdev.lindenlab.com/app/lindex/index.php?agent_id=[AGENT_ID]&secure_session_id=[SESSION_ID]&lang=[LANGUAGE]";

	LLStringUtil::format_map_t replace;
	replace["[AGENT_ID]"] = gAgent.getID().asString();
	replace["[SESSION_ID]"] = gAgent.getSecureSessionID().asString();
	replace["[LANGUAGE]"] = LLUI::getLanguage();
	LLStringUtil::format(url, replace);

	LL_INFOS() << "buy currency url " << url << LL_ENDL;

	LLFloaterReg::showInstance("buy_currency_html", LLSD(url));
}

//-- SUNSHINE CLEANUP - is only the request update at the end needed now?
void handle_rebake_textures(void*)
{
	if (!isAgentAvatarValid()) return;

	// Slam pending upload count to "unstick" things
	bool slam_for_debug = true;
	gAgentAvatarp->forceBakeAllTextures(slam_for_debug);
	if (gAgent.getRegion() && gAgent.getRegion()->getCentralBakeVersion())
	{
<<<<<<< HEAD
		LLAppearanceMgr::instance().requestServerAppearanceUpdate();
		avatar_tex_refresh();	// <FS:CR> FIRE-11800 - Refresh the textures too
=======
// [SL:KB] - Patch: Appearance-Misc | Checked: 2015-06-27 (Catznip-3.7)
		LLAppearanceMgr::instance().syncCofVersionAndRefresh();
// [/SL:KB]
//		LLAppearanceMgr::instance().requestServerAppearanceUpdate();
>>>>>>> 88c4c832
	}
}

void toggle_visibility(void* user_data)
{
	LLView* viewp = (LLView*)user_data;
	viewp->setVisible(!viewp->getVisible());
}

BOOL get_visibility(void* user_data)
{
	LLView* viewp = (LLView*)user_data;
	return viewp->getVisible();
}

// TomY TODO: Get rid of these?
class LLViewShowHoverTips : public view_listener_t
{
	bool handleEvent(const LLSD& userdata)
	{
		gSavedSettings.setBOOL("ShowHoverTips", !gSavedSettings.getBOOL("ShowHoverTips"));
		return true;
	}
};

class LLViewCheckShowHoverTips : public view_listener_t
{
	bool handleEvent(const LLSD& userdata)
	{
		bool new_value = gSavedSettings.getBOOL("ShowHoverTips");
		return new_value;
	}
};

// TomY TODO: Get rid of these?
class LLViewHighlightTransparent : public view_listener_t
{
	bool handleEvent(const LLSD& userdata)
	{
//		LLDrawPoolAlpha::sShowDebugAlpha = !LLDrawPoolAlpha::sShowDebugAlpha;
// [RLVa:KB] - Checked: 2010-11-29 (RLVa-1.3.0c) | Modified: RLVa-1.3.0c
		LLDrawPoolAlpha::sShowDebugAlpha = (!LLDrawPoolAlpha::sShowDebugAlpha) && (!gRlvHandler.hasBehaviour(RLV_BHVR_EDIT));
// [/RLVa:KB]
		return true;
	}
};

class LLViewCheckHighlightTransparent : public view_listener_t
{
	bool handleEvent(const LLSD& userdata)
	{
		bool new_value = LLDrawPoolAlpha::sShowDebugAlpha;
		return new_value;
	}
};

class LLViewBeaconWidth : public view_listener_t
{
	bool handleEvent(const LLSD& userdata)
	{
		std::string width = userdata.asString();
		if(width == "1")
		{
			gSavedSettings.setS32("DebugBeaconLineWidth", 1);
		}
		else if(width == "4")
		{
			gSavedSettings.setS32("DebugBeaconLineWidth", 4);
		}
		else if(width == "16")
		{
			gSavedSettings.setS32("DebugBeaconLineWidth", 16);
		}
		else if(width == "32")
		{
			gSavedSettings.setS32("DebugBeaconLineWidth", 32);
		}

		return true;
	}
};


class LLViewToggleBeacon : public view_listener_t
{
	bool handleEvent(const LLSD& userdata)
	{
		std::string beacon = userdata.asString();
		if (beacon == "scriptsbeacon")
		{
			LLPipeline::toggleRenderScriptedBeacons(NULL);
			gSavedSettings.setBOOL( "scriptsbeacon", LLPipeline::getRenderScriptedBeacons(NULL) );
			// toggle the other one off if it's on
			if (LLPipeline::getRenderScriptedBeacons(NULL) && LLPipeline::getRenderScriptedTouchBeacons(NULL))
			{
				LLPipeline::toggleRenderScriptedTouchBeacons(NULL);
				gSavedSettings.setBOOL( "scripttouchbeacon", LLPipeline::getRenderScriptedTouchBeacons(NULL) );
			}
		}
		else if (beacon == "physicalbeacon")
		{
			LLPipeline::toggleRenderPhysicalBeacons(NULL);
			gSavedSettings.setBOOL( "physicalbeacon", LLPipeline::getRenderPhysicalBeacons(NULL) );
		}
		else if (beacon == "moapbeacon")
		{
			LLPipeline::toggleRenderMOAPBeacons(NULL);
			gSavedSettings.setBOOL( "moapbeacon", LLPipeline::getRenderMOAPBeacons(NULL) );
		}
		else if (beacon == "soundsbeacon")
		{
			LLPipeline::toggleRenderSoundBeacons(NULL);
			gSavedSettings.setBOOL( "soundsbeacon", LLPipeline::getRenderSoundBeacons(NULL) );
		}
		else if (beacon == "particlesbeacon")
		{
			LLPipeline::toggleRenderParticleBeacons(NULL);
			gSavedSettings.setBOOL( "particlesbeacon", LLPipeline::getRenderParticleBeacons(NULL) );
		}
		else if (beacon == "scripttouchbeacon")
		{
			LLPipeline::toggleRenderScriptedTouchBeacons(NULL);
			gSavedSettings.setBOOL( "scripttouchbeacon", LLPipeline::getRenderScriptedTouchBeacons(NULL) );
			// toggle the other one off if it's on
			if (LLPipeline::getRenderScriptedBeacons(NULL) && LLPipeline::getRenderScriptedTouchBeacons(NULL))
			{
				LLPipeline::toggleRenderScriptedBeacons(NULL);
				gSavedSettings.setBOOL( "scriptsbeacon", LLPipeline::getRenderScriptedBeacons(NULL) );
			}
		}
		else if (beacon == "renderbeacons")
		{
			LLPipeline::toggleRenderBeacons(NULL);
			gSavedSettings.setBOOL( "renderbeacons", LLPipeline::getRenderBeacons(NULL) );
			// toggle the other one on if it's not
			if (!LLPipeline::getRenderBeacons(NULL) && !LLPipeline::getRenderHighlights(NULL))
			{
				LLPipeline::toggleRenderHighlights(NULL);
				gSavedSettings.setBOOL( "renderhighlights", LLPipeline::getRenderHighlights(NULL) );
			}
		}
		else if (beacon == "renderhighlights")
		{
			LLPipeline::toggleRenderHighlights(NULL);
			gSavedSettings.setBOOL( "renderhighlights", LLPipeline::getRenderHighlights(NULL) );
			// toggle the other one on if it's not
			if (!LLPipeline::getRenderBeacons(NULL) && !LLPipeline::getRenderHighlights(NULL))
			{
				LLPipeline::toggleRenderBeacons(NULL);
				gSavedSettings.setBOOL( "renderbeacons", LLPipeline::getRenderBeacons(NULL) );
			}
		}

		return true;
	}
};

class LLViewCheckBeaconEnabled : public view_listener_t
{
	bool handleEvent(const LLSD& userdata)
	{
		std::string beacon = userdata.asString();
		bool new_value = false;
		if (beacon == "scriptsbeacon")
		{
			new_value = gSavedSettings.getBOOL( "scriptsbeacon");
			LLPipeline::setRenderScriptedBeacons(new_value);
		}
		else if (beacon == "moapbeacon")
		{
			new_value = gSavedSettings.getBOOL( "moapbeacon");
			LLPipeline::setRenderMOAPBeacons(new_value);
		}
		else if (beacon == "physicalbeacon")
		{
			new_value = gSavedSettings.getBOOL( "physicalbeacon");
			LLPipeline::setRenderPhysicalBeacons(new_value);
		}
		else if (beacon == "soundsbeacon")
		{
			new_value = gSavedSettings.getBOOL( "soundsbeacon");
			LLPipeline::setRenderSoundBeacons(new_value);
		}
		else if (beacon == "particlesbeacon")
		{
			new_value = gSavedSettings.getBOOL( "particlesbeacon");
			LLPipeline::setRenderParticleBeacons(new_value);
		}
		else if (beacon == "scripttouchbeacon")
		{
			new_value = gSavedSettings.getBOOL( "scripttouchbeacon");
			LLPipeline::setRenderScriptedTouchBeacons(new_value);
		}
		else if (beacon == "renderbeacons")
		{
			new_value = gSavedSettings.getBOOL( "renderbeacons");
			LLPipeline::setRenderBeacons(new_value);
		}
		else if (beacon == "renderhighlights")
		{
			new_value = gSavedSettings.getBOOL( "renderhighlights");
			LLPipeline::setRenderHighlights(new_value);
		}
		return new_value;
	}
};

class LLViewToggleRenderType : public view_listener_t
{
	bool handleEvent(const LLSD& userdata)
	{
		std::string type = userdata.asString();
		if (type == "hideparticles")
		{
			LLPipeline::toggleRenderType(LLPipeline::RENDER_TYPE_PARTICLES);
			gPipeline.sRenderParticles = gPipeline.hasRenderType(LLPipeline::RENDER_TYPE_PARTICLES);
		}
		return true;
	}
};

class LLViewCheckRenderType : public view_listener_t
{
	bool handleEvent(const LLSD& userdata)
	{
		std::string type = userdata.asString();
		bool new_value = false;
		if (type == "hideparticles")
		{
			new_value = LLPipeline::toggleRenderTypeControlNegated((void *)LLPipeline::RENDER_TYPE_PARTICLES);
		}
		return new_value;
	}
};

class LLViewStatusAway : public view_listener_t
{
	bool handleEvent(const LLSD& userdata)
	{
		return (gAgent.isInitialized() && gAgent.getAFK());
	}
};

class LLViewStatusDoNotDisturb : public view_listener_t
{
	bool handleEvent(const LLSD& userdata)
	{
		return (gAgent.isInitialized() && gAgent.isDoNotDisturb());
	}
};

class LLViewShowHUDAttachments : public view_listener_t
{
	bool handleEvent(const LLSD& userdata)
	{
// [RLVa:KB] - Checked: 2010-04-19 (RLVa-1.2.1a) | Modified: RLVa-1.0.0c
		if ( (rlv_handler_t::isEnabled()) && (gRlvAttachmentLocks.hasLockedHUD()) && (LLPipeline::sShowHUDAttachments) )
			return true;
// [/RLVa:KB]

		LLPipeline::sShowHUDAttachments = !LLPipeline::sShowHUDAttachments;
		return true;
	}
};

class LLViewCheckHUDAttachments : public view_listener_t
{
	bool handleEvent(const LLSD& userdata)
	{
		bool new_value = LLPipeline::sShowHUDAttachments;
		return new_value;
	}
};

class LLEditEnableTakeOff : public view_listener_t
{
	bool handleEvent(const LLSD& userdata)
	{
		std::string clothing = userdata.asString();
		LLWearableType::EType type = LLWearableType::typeNameToType(clothing);
//		if (type >= LLWearableType::WT_SHAPE && type < LLWearableType::WT_COUNT)
// [RLVa:KB] - Checked: 2010-03-20 (RLVa-1.2.0c) | Modified: RLVa-1.2.0a
		// NOTE: see below - enable if there is at least one wearable on this type that can be removed
		if ( (type >= LLWearableType::WT_SHAPE && type < LLWearableType::WT_COUNT) && 
			 ((!rlv_handler_t::isEnabled()) || (gRlvWearableLocks.canRemove(type))) )
// [/RLVa:KB]
		{
			return LLAgentWearables::selfHasWearable(type);
		}
		return false;
	}
};

class LLEditTakeOff : public view_listener_t
{
	bool handleEvent(const LLSD& userdata)
	{
		std::string clothing = userdata.asString();
		if (clothing == "all")
			LLAppearanceMgr::instance().removeAllClothesFromAvatar();
		else
		{
			LLWearableType::EType type = LLWearableType::typeNameToType(clothing);
			if (type >= LLWearableType::WT_SHAPE 
				&& type < LLWearableType::WT_COUNT
				&& (gAgentWearables.getWearableCount(type) > 0))
			{
				// MULTI-WEARABLES: assuming user wanted to remove top shirt.
				U32 wearable_index = gAgentWearables.getWearableCount(type) - 1;

// [RLVa:KB] - Checked: 2010-06-09 (RLVa-1.2.0g) | Added: RLVa-1.2.0g
				if ( (rlv_handler_t::isEnabled()) && (gRlvWearableLocks.hasLockedWearable(type)) )
				{
					// We'll use the first wearable we come across that can be removed (moving from top to bottom)
					for (; wearable_index >= 0; wearable_index--)
					{
						const LLViewerWearable* pWearable = gAgentWearables.getViewerWearable(type, wearable_index);
						if (!gRlvWearableLocks.isLockedWearable(pWearable))
							break;
					}
					if (wearable_index < 0)
						return true;	// No wearable found that can be removed
				}
// [/RLVa:KB]

				LLUUID item_id = gAgentWearables.getWearableItemID(type,wearable_index);
				LLAppearanceMgr::instance().removeItemFromAvatar(item_id);
			}
				
		}
		return true;
	}
};

class LLToolsSelectTool : public view_listener_t
{
	bool handleEvent(const LLSD& userdata)
	{
		std::string tool_name = userdata.asString();
		if (tool_name == "focus")
		{
			LLToolMgr::getInstance()->getCurrentToolset()->selectToolByIndex(1);
		}
		else if (tool_name == "move")
		{
			LLToolMgr::getInstance()->getCurrentToolset()->selectToolByIndex(2);
		}
		else if (tool_name == "edit")
		{
			LLToolMgr::getInstance()->getCurrentToolset()->selectToolByIndex(3);
		}
		else if (tool_name == "create")
		{
			LLToolMgr::getInstance()->getCurrentToolset()->selectToolByIndex(4);
		}
		else if (tool_name == "land")
		{
			LLToolMgr::getInstance()->getCurrentToolset()->selectToolByIndex(5);
		}
		return true;
	}
};

/// WINDLIGHT callbacks
class LLWorldEnvSettings : public view_listener_t
{	
	bool handleEvent(const LLSD& userdata)
	{
// [RLVa:KB] - Checked: 2010-03-18 (RLVa-1.2.0a) | Modified: RLVa-1.0.0g
		if (gRlvHandler.hasBehaviour(RLV_BHVR_SETENV))
			return true;
// [/RLVa:KB]

		std::string tod = userdata.asString();
		
		if (tod == "editor")
		{
			LLFloaterReg::toggleInstance("env_settings");
			return true;
		}

		if (tod == "sunrise")
		{
			LLEnvManagerNew::instance().setUseSkyPreset("Sunrise");
		}
		else if (tod == "noon")
		{
			LLEnvManagerNew::instance().setUseSkyPreset("Midday");
		}
		else if (tod == "sunset")
		{
			LLEnvManagerNew::instance().setUseSkyPreset("Sunset");
		}
		else if (tod == "midnight")
		{
			LLEnvManagerNew::instance().setUseSkyPreset("Midnight");
		}
		else
		{
			LLEnvManagerNew &envmgr = LLEnvManagerNew::instance();
			// reset all environmental settings to track the region defaults, make this reset 'sticky' like the other sun settings.
			bool use_fixed_sky = false;
			bool use_region_settings = true;
			envmgr.setUserPrefs(envmgr.getWaterPresetName(),
					    envmgr.getSkyPresetName(),
					    envmgr.getDayCycleName(),
					    use_fixed_sky, use_region_settings, false);
		}

		return true;
	}
};

class LLWorldEnableEnvSettings : public view_listener_t
{
	bool handleEvent(const LLSD& userdata)
	{
		bool result = false;
		std::string tod = userdata.asString();

		if (LLEnvManagerNew::instance().getUseRegionSettings())
		{
			return (tod == "region");
		}

		if (LLEnvManagerNew::instance().getUseFixedSky())
		{
			if (tod == "sunrise")
			{
				result = (LLEnvManagerNew::instance().getSkyPresetName() == "Sunrise");
			}
			else if (tod == "noon")
			{
				result = (LLEnvManagerNew::instance().getSkyPresetName() == "Midday");
			}
			else if (tod == "sunset")
			{
				result = (LLEnvManagerNew::instance().getSkyPresetName() == "Sunset");
			}
			else if (tod == "midnight")
			{
				result = (LLEnvManagerNew::instance().getSkyPresetName() == "Midnight");
			}
			else if (tod == "region")
			{
				return false;
			}
			else
			{
				LL_WARNS() << "Unknown time-of-day item:  " << tod << LL_ENDL;
			}
		}
		return result;
	}
};

class LLWorldEnvPreset : public view_listener_t
{
	bool handleEvent(const LLSD& userdata)
	{
		std::string item = userdata.asString();

		if (item == "new_water")
		{
			LLFloaterReg::showInstance("env_edit_water", "new");
		}
		else if (item == "edit_water")
		{
			LLFloaterReg::showInstance("env_edit_water", "edit");
		}
		else if (item == "delete_water")
		{
			LLFloaterReg::showInstance("env_delete_preset", "water");
		}
		else if (item == "new_sky")
		{
			LLFloaterReg::showInstance("env_edit_sky", "new");
		}
		else if (item == "edit_sky")
		{
			LLFloaterReg::showInstance("env_edit_sky", "edit");
		}
		else if (item == "delete_sky")
		{
			LLFloaterReg::showInstance("env_delete_preset", "sky");
		}
		else if (item == "new_day_cycle")
		{
			LLFloaterReg::showInstance("env_edit_day_cycle", "new");
		}
		else if (item == "edit_day_cycle")
		{
			LLFloaterReg::showInstance("env_edit_day_cycle", "edit");
		}
		else if (item == "delete_day_cycle")
		{
			LLFloaterReg::showInstance("env_delete_preset", "day_cycle");
		}
		else
		{
			LL_WARNS() << "Unknown item selected" << LL_ENDL;
		}

		return true;
	}
};

class LLWorldEnableEnvPreset : public view_listener_t
{
	bool handleEvent(const LLSD& userdata)
	{
		std::string item = userdata.asString();

		if (item == "delete_water")
		{
			LLWaterParamManager::preset_name_list_t user_waters;
			LLWaterParamManager::instance().getUserPresetNames(user_waters);
			return !user_waters.empty();
		}
		else if (item == "delete_sky")
		{
			LLWLParamManager::preset_name_list_t user_skies;
			LLWLParamManager::instance().getUserPresetNames(user_skies);
			return !user_skies.empty();
		}
		else if (item == "delete_day_cycle")
		{
			LLDayCycleManager::preset_name_list_t user_days;
			LLDayCycleManager::instance().getUserPresetNames(user_days);
			return !user_days.empty();
		}
		else
		{
			LL_WARNS() << "Unknown item" << LL_ENDL;
		}

		return false;
	}
};


/// Post-Process callbacks
class LLWorldPostProcess : public view_listener_t
{
	bool handleEvent(const LLSD& userdata)
	{
		LLFloaterReg::showInstance("env_post_process");
		return true;
	}
};

void handle_flush_name_caches()
{
	LLAvatarNameCache::cleanupClass();
	if (gCacheName) gCacheName->clear();
}

class LLUploadCostCalculator : public view_listener_t
{
	std::string mCostStr;

	bool handleEvent(const LLSD& userdata)
	{
		std::string menu_name = userdata.asString();
		// AW:this fights the update in llviewermessage
		calculateCost();// <FS:AW opensim currency support>
		gMenuHolder->childSetLabelArg(menu_name, "[COST]", mCostStr);

		return true;
	}

	void calculateCost();

public:
	LLUploadCostCalculator()
	{
// <FS:AW opensim currency support> we don't know the costs yet
//		calculateCost();
// </FS:AW opensim currency support>
	}
};

void handle_voice_morphing_subscribe()
{
	LLWeb::loadURLExternal(LLTrans::getString("voice_morphing_url"));
}

class LLToggleUIHints : public view_listener_t
{
	bool handleEvent(const LLSD& userdata)
	{
		bool ui_hints_enabled = gSavedSettings.getBOOL("EnableUIHints");
		// toggle
		ui_hints_enabled = !ui_hints_enabled;
		gSavedSettings.setBOOL("EnableUIHints", ui_hints_enabled);
		return true;
	}
};

void LLUploadCostCalculator::calculateCost()
{
// <FS:AW opensim currency support>
// 	S32 upload_cost = LLGlobalEconomy::Singleton::getInstance()->getPriceUpload();
// 
// 	// getPriceUpload() returns -1 if no data available yet.
// 	if(upload_cost >= 0)
// 	{
// 		mCostStr = llformat("%d", upload_cost);
// 	}
// 	else
// 	{
// 		mCostStr = llformat("%d", gSavedSettings.getU32("DefaultUploadCost"));
// 	}

	// \0/ Copypasta! See llviewermessage, llviewermenu and llpanelmaininventory
	S32 cost = LLGlobalEconomy::Singleton::getInstance()->getPriceUpload();
	std::string upload_cost;
#ifdef OPENSIM // <FS:AW optional opensim support>
	bool in_opensim = LLGridManager::getInstance()->isInOpenSim();
	if(in_opensim)
	{
		upload_cost = cost > 0 ? llformat("%s%d", "L$", cost) : LLTrans::getString("free");
	}
	else
#endif // OPENSIM // <FS:AW optional opensim support>
	{
		upload_cost = cost > 0 ? llformat("%s%d", "L$", cost) : llformat("%d", gSavedSettings.getU32("DefaultUploadCost"));
	}

	mCostStr = upload_cost;
// </FS:AW opensim currency support>
}

void show_navbar_context_menu(LLView* ctrl, S32 x, S32 y)
{
	static LLMenuGL*	show_navbar_context_menu = LLUICtrlFactory::getInstance()->createFromFile<LLMenuGL>("menu_hide_navbar.xml",
			gMenuHolder, LLViewerMenuHolderGL::child_registry_t::instance());
	if(gMenuHolder->hasVisibleMenu())
	{
		gMenuHolder->hideMenus();
	}
	show_navbar_context_menu->buildDrawLabels();
	show_navbar_context_menu->updateParent(LLMenuGL::sMenuContainer);
	LLMenuGL::showPopup(ctrl, show_navbar_context_menu, x, y);
}

void show_topinfobar_context_menu(LLView* ctrl, S32 x, S32 y)
{
	static LLMenuGL* show_topbarinfo_context_menu = LLUICtrlFactory::getInstance()->createFromFile<LLMenuGL>("menu_topinfobar.xml",
			gMenuHolder, LLViewerMenuHolderGL::child_registry_t::instance());

	LLMenuItemGL* landmark_item = show_topbarinfo_context_menu->getChild<LLMenuItemGL>("Landmark");
	if (!LLLandmarkActions::landmarkAlreadyExists())
	{
		landmark_item->setLabel(LLTrans::getString("AddLandmarkNavBarMenu"));
	}
	else
	{
		landmark_item->setLabel(LLTrans::getString("EditLandmarkNavBarMenu"));
	}
// [RLVa:KB] - Checked: 2012-02-07 (RLVa-1.4.5) | Added: RLVa-1.4.5
	landmark_item->setEnabled(!gRlvHandler.hasBehaviour(RLV_BHVR_SHOWLOC));
// [/RLVa:KB]

	if(gMenuHolder->hasVisibleMenu())
	{
		gMenuHolder->hideMenus();
	}

	show_topbarinfo_context_menu->buildDrawLabels();
	show_topbarinfo_context_menu->updateParent(LLMenuGL::sMenuContainer);
	LLMenuGL::showPopup(ctrl, show_topbarinfo_context_menu, x, y);
}

// <FS:Ansariel> For web browser toolbar button
void toggleWebBrowser(const LLSD& sdParam)
{
	if (LLFloaterReg::instanceVisible("web_content"))
	{
		LLFloaterReg::hideInstance("web_content");
	}
	else
	{
		LLWeb::loadURLInternal(sdParam.asString());
	}
}
// </FS:Ansariel> For web browser toolbar button

// <FS:Ansariel> Toggle debug settings floater
void toggleSettingsDebug()
{
	LLFloaterReg::toggleInstance("settings_debug", "all");
}
// </FS:Ansariel> Toggle debug settings floater

// <FS:Ansariel> Toggle teleport history panel directly
void toggleTeleportHistory()
{
	if (gSavedSettings.getBOOL("FSUseStandaloneTeleportHistoryFloater"))
	{
		LLFloaterReg::toggleInstance("fs_teleporthistory");
	}
	else
	{
		if (LLFloaterReg::instanceVisible("places"))
		{
			LLFloaterReg::hideInstance("places");
		}
		else
		{
			LLFloaterSidePanelContainer::showPanel("places", LLSD().with("type", "open_teleport_history_tab"));
		}
	}
}
// </FS:Ansariel> Toggle teleport history panel directly

// <FS:Techwolf Lupindo> export
BOOL enable_export_object()
{
    // <FS:CR>
	for (LLObjectSelection::root_iterator iter = LLSelectMgr::getInstance()->getSelection()->root_begin();
		 iter != LLSelectMgr::getInstance()->getSelection()->root_end(); iter++)
	{
		LLSelectNode* node = *iter;
		LLViewerObject* obj = node->getObject();
		if (obj || node)
			return gSavedSettings.getBOOL("FSEnableObjectExports");
	}
    return false;
    // </FS:CR>
}

class FSObjectExport : public view_listener_t
{
	bool handleEvent( const LLSD& userdata)
	{
		LLViewerObject* objectp = LLSelectMgr::getInstance()->getSelection()->getPrimaryObject();
		if (objectp)
		{
			LLFloaterReg::showInstance("fs_export");
		}
		return true;
	}
};
// </FS:Techwolf Lupindo>
// <FS:CR>
class FSObjectExportCollada : public view_listener_t
{
	bool handleEvent( const LLSD& userdata)
	{
		LLViewerObject* objectp = LLSelectMgr::getInstance()->getSelection()->getPrimaryObject();
		if (objectp)
		{
			LLFloaterReg::showInstance("export_collada");
		}
		return true;
	}
};
// </FS:CR>

// <FS:Zi> Make sure to call this before any of the UI is set up, so all text editors can
//         pick up the menu properly.
void initialize_edit_menu()
{
	view_listener_t::addMenu(new LLEditUndo(), "Edit.Undo");
	view_listener_t::addMenu(new LLEditRedo(), "Edit.Redo");
	view_listener_t::addMenu(new LLEditCut(), "Edit.Cut");
	view_listener_t::addMenu(new LLEditCopy(), "Edit.Copy");
	view_listener_t::addMenu(new LLEditPaste(), "Edit.Paste");
	view_listener_t::addMenu(new LLEditDelete(), "Edit.Delete");
	view_listener_t::addMenu(new LLEditSelectAll(), "Edit.SelectAll");
	view_listener_t::addMenu(new LLEditDeselect(), "Edit.Deselect");
	view_listener_t::addMenu(new LLEditDuplicate(), "Edit.Duplicate");
	view_listener_t::addMenu(new LLEditTakeOff(), "Edit.TakeOff");
	view_listener_t::addMenu(new LLEditEnableUndo(), "Edit.EnableUndo");
	view_listener_t::addMenu(new LLEditEnableRedo(), "Edit.EnableRedo");
	view_listener_t::addMenu(new LLEditEnableCut(), "Edit.EnableCut");
	view_listener_t::addMenu(new LLEditEnableCopy(), "Edit.EnableCopy");
	view_listener_t::addMenu(new LLEditEnablePaste(), "Edit.EnablePaste");
	view_listener_t::addMenu(new LLEditEnableDelete(), "Edit.EnableDelete");
	view_listener_t::addMenu(new LLEditEnableSelectAll(), "Edit.EnableSelectAll");
	view_listener_t::addMenu(new LLEditEnableDeselect(), "Edit.EnableDeselect");
	view_listener_t::addMenu(new LLEditEnableDuplicate(), "Edit.EnableDuplicate");

}

void initialize_spellcheck_menu()
{
	LLUICtrl::CommitCallbackRegistry::Registrar& commit = LLUICtrl::CommitCallbackRegistry::currentRegistrar();
	LLUICtrl::EnableCallbackRegistry::Registrar& enable = LLUICtrl::EnableCallbackRegistry::currentRegistrar();

	commit.add("SpellCheck.ReplaceWithSuggestion", boost::bind(&handle_spellcheck_replace_with_suggestion, _1, _2));
	enable.add("SpellCheck.VisibleSuggestion", boost::bind(&visible_spellcheck_suggestion, _1, _2));
	commit.add("SpellCheck.AddToDictionary", boost::bind(&handle_spellcheck_add_to_dictionary, _1));
	enable.add("SpellCheck.EnableAddToDictionary", boost::bind(&enable_spellcheck_add_to_dictionary, _1));
	commit.add("SpellCheck.AddToIgnore", boost::bind(&handle_spellcheck_add_to_ignore, _1));
	enable.add("SpellCheck.EnableAddToIgnore", boost::bind(&enable_spellcheck_add_to_ignore, _1));
}

//<FS:KC> Centralize a some of these volume panel callbacks
static void volume_controls_open_volume_prefs()
{
	// bring up the prefs floater
	LLFloaterPreference* prefsfloater = LLFloaterReg::showTypedInstance<LLFloaterPreference>("preferences");
	if (prefsfloater)
	{
		// grab the 'audio' panel from the preferences floater and bring it the front!
		prefsfloater->selectPanel("audio");
	}
}

void volume_controls_on_click_set_sounds(const LLUICtrl* ctrl)
{
	const LLPanel* volume_control_panel = dynamic_cast<const LLPanel*>(ctrl->getParent());
	if (volume_control_panel)
	{
		// Disable Enable gesture/collisions sounds checkbox if the master sound is disabled
		// or if sound effects are disabled.

		// <FS:PP> FIRE-9856: Mute sound effects disable plays sound from collisions and plays sound from gestures checkbox not disable after restart/relog
		// volume_control_panel->getChild<LLCheckBoxCtrl>("gesture_audio_play_btn")->setEnabled(!gSavedSettings.getBOOL("MuteSounds"));
		// volume_control_panel->getChild<LLCheckBoxCtrl>("collisions_audio_play_btn")->setEnabled(!gSavedSettings.getBOOL("MuteSounds"));
		bool mute_sound_effects = gSavedSettings.getBOOL("MuteSounds");
		bool mute_all_sounds = gSavedSettings.getBOOL("MuteAudio");
		volume_control_panel->getChild<LLCheckBoxCtrl>("gesture_audio_play_btn")->setEnabled(!(mute_sound_effects || mute_all_sounds));
		volume_control_panel->getChild<LLCheckBoxCtrl>("collisions_audio_play_btn")->setEnabled(!(mute_sound_effects || mute_all_sounds));
		// </FS:PP> 

	}
}

void volume_controls_set_control_false(const LLUICtrl* ctrl, const LLSD& user_data)
{
	LLPanel* volume_control_panel = dynamic_cast<LLPanel*>(ctrl->getParent());
	if (volume_control_panel)
	{
		std::string control_name = user_data.asString();
		LLControlVariable* control = volume_control_panel->findControl(control_name);
		
		if (control)
			control->set(LLSD(FALSE));
	}
}

void initialize_volume_controls_callbacks()
{
	LLUICtrl::CommitCallbackRegistry::Registrar& commit = LLUICtrl::CommitCallbackRegistry::currentRegistrar();
	commit.add("MediaListCtrl.GoMediaPrefs",	boost::bind(&volume_controls_open_volume_prefs));
	commit.add("Pref.SetSounds",				boost::bind(&volume_controls_on_click_set_sounds, _1));
	commit.add("Pref.setControlFalse",			boost::bind(&volume_controls_set_control_false, _1, _2));
}
//</FS:KC>

// <FS:Ansariel> Force HTTP features on SL
bool use_http_inventory()
{
#ifdef OPENSIM
	return (LLGridManager::getInstance()->isInSecondLife() || gSavedSettings.getBOOL("UseHTTPInventory"));
#else
	return true;
#endif
}

bool use_http_textures()
{
#ifdef OPENSIM
	static LLCachedControl<bool> use_http(gSavedSettings, "ImagePipelineUseHTTP", true);
	return (LLGridManager::getInstance()->isInSecondLife() || use_http);
#else
	return true;
#endif
}
// <FS:Ansariel>

void initialize_menus()
{
	// A parameterized event handler used as ctrl-8/9/0 zoom controls below.
	class LLZoomer : public view_listener_t
	{
	public:
		// The "mult" parameter says whether "val" is a multiplier or used to set the value.
		LLZoomer(F32 val, bool mult=true) : mVal(val), mMult(mult) {}
		bool handleEvent(const LLSD& userdata)
		{
			F32 new_fov_rad = mMult ? LLViewerCamera::getInstance()->getDefaultFOV() * mVal : mVal;
			LLViewerCamera::getInstance()->setDefaultFOV(new_fov_rad);
			gSavedSettings.setF32("CameraAngle", LLViewerCamera::getInstance()->getView()); // setView may have clamped it.
			return true;
		}
	private:
		F32 mVal;
		bool mMult;
	};
	
	LLUICtrl::EnableCallbackRegistry::Registrar& enable = LLUICtrl::EnableCallbackRegistry::currentRegistrar();
	LLUICtrl::CommitCallbackRegistry::Registrar& commit = LLUICtrl::CommitCallbackRegistry::currentRegistrar();
	
	// Generic enable and visible
	// Don't prepend MenuName.Foo because these can be used in any menu.
	enable.add("IsGodCustomerService", boost::bind(&is_god_customer_service));

	enable.add("displayViewerEventRecorderMenuItems",boost::bind(&LLViewerEventRecorder::displayViewerEventRecorderMenuItems,&LLViewerEventRecorder::instance()));

	view_listener_t::addEnable(new LLUploadCostCalculator(), "Upload.CalculateCosts");

	// <FS:Ansariel> [FS communication UI]
	//enable.add("Conversation.IsConversationLoggingAllowed", boost::bind(&LLFloaterIMContainer::isConversationLoggingAllowed));
	
	view_listener_t::addEnable(new LLGridCheck(), "GridCheck");	// <FS:CR> Opensim menu item visibility control

	// Agent
	commit.add("Agent.toggleFlying", boost::bind(&LLAgent::toggleFlying));
	enable.add("Agent.enableFlying", boost::bind(&LLAgent::enableFlying));
	commit.add("Agent.PressMicrophone", boost::bind(&LLAgent::pressMicrophone, _2));
	commit.add("Agent.ReleaseMicrophone", boost::bind(&LLAgent::releaseMicrophone, _2));
	commit.add("Agent.ToggleMicrophone", boost::bind(&LLAgent::toggleMicrophone, _2));
	enable.add("Agent.IsMicrophoneOn", boost::bind(&LLAgent::isMicrophoneOn, _2));
	enable.add("Agent.IsActionAllowed", boost::bind(&LLAgent::isActionAllowed, _2));

	// File menu
	init_menu_file();

	view_listener_t::addMenu(new LLEditEnableTakeOff(), "Edit.EnableTakeOff");
	view_listener_t::addMenu(new LLEditEnableCustomizeAvatar(), "Edit.EnableCustomizeAvatar");
	view_listener_t::addMenu(new LLEnableEditShape(), "Edit.EnableEditShape");
	view_listener_t::addMenu(new LLEnableHoverHeight(), "Edit.EnableHoverHeight");
	view_listener_t::addMenu(new LLEnableEditPhysics(), "Edit.EnableEditPhysics");
	commit.add("CustomizeAvatar", boost::bind(&handle_customize_avatar));
	commit.add("EditOutfit", boost::bind(&handle_edit_outfit));
	commit.add("EditShape", boost::bind(&handle_edit_shape));
	commit.add("HoverHeight", boost::bind(&handle_hover_height));
	commit.add("EditPhysics", boost::bind(&handle_edit_physics));
//-TT Client LSL Bridge
	commit.add("RecreateLSLBridge", boost::bind(&handle_recreate_lsl_bridge));
//-TT

	// View menu
	view_listener_t::addMenu(new LLViewMouselook(), "View.Mouselook");
	view_listener_t::addMenu(new LLViewJoystickFlycam(), "View.JoystickFlycam");
	view_listener_t::addMenu(new LLViewResetView(), "View.ResetView");
	view_listener_t::addMenu(new LLViewLookAtLastChatter(), "View.LookAtLastChatter");
	view_listener_t::addMenu(new LLViewShowHoverTips(), "View.ShowHoverTips");
	view_listener_t::addMenu(new LLViewHighlightTransparent(), "View.HighlightTransparent");
	view_listener_t::addMenu(new LLViewToggleRenderType(), "View.ToggleRenderType");
	view_listener_t::addMenu(new LLViewShowHUDAttachments(), "View.ShowHUDAttachments");
	view_listener_t::addMenu(new LLZoomer(1.2f), "View.ZoomOut");
	view_listener_t::addMenu(new LLZoomer(1/1.2f), "View.ZoomIn");
	view_listener_t::addMenu(new LLZoomer(DEFAULT_FIELD_OF_VIEW, false), "View.ZoomDefault");
	view_listener_t::addMenu(new LLViewDefaultUISize(), "View.DefaultUISize");
	view_listener_t::addMenu(new LLViewToggleUI(), "View.ToggleUI");

	view_listener_t::addMenu(new LLViewEnableMouselook(), "View.EnableMouselook");
	view_listener_t::addMenu(new LLViewEnableJoystickFlycam(), "View.EnableJoystickFlycam");
	view_listener_t::addMenu(new LLViewEnableLastChatter(), "View.EnableLastChatter");

	view_listener_t::addMenu(new LLViewCheckJoystickFlycam(), "View.CheckJoystickFlycam");
	view_listener_t::addMenu(new LLViewCheckShowHoverTips(), "View.CheckShowHoverTips");
	view_listener_t::addMenu(new LLViewCheckHighlightTransparent(), "View.CheckHighlightTransparent");
	view_listener_t::addMenu(new LLViewCheckRenderType(), "View.CheckRenderType");
	view_listener_t::addMenu(new LLViewStatusAway(), "View.Status.CheckAway");
	view_listener_t::addMenu(new LLViewStatusDoNotDisturb(), "View.Status.CheckDoNotDisturb");
	view_listener_t::addMenu(new LLViewCheckHUDAttachments(), "View.CheckHUDAttachments");
	// <FS:Zi> Add reset camera angles menu
	view_listener_t::addMenu(new LLViewResetCameraAngles(), "View.ResetCameraAngles");
	// </FS:Zi>
	
	// Me > Movement
	view_listener_t::addMenu(new LLAdvancedAgentFlyingInfo(), "Agent.getFlying");

	//Communicate Nearby chat
	// <FS:Ansariel> [FS Communication UI]
	//view_listener_t::addMenu(new LLCommunicateNearbyChat(), "Communicate.NearbyChat");

	// Communicate > Voice morphing > Subscribe...
	commit.add("Communicate.VoiceMorphing.Subscribe", boost::bind(&handle_voice_morphing_subscribe));
	LLVivoxVoiceClient * voice_clientp = LLVivoxVoiceClient::getInstance();
	enable.add("Communicate.VoiceMorphing.NoVoiceMorphing.Check"
		, boost::bind(&LLVivoxVoiceClient::onCheckVoiceEffect, voice_clientp, "NoVoiceMorphing"));
	commit.add("Communicate.VoiceMorphing.NoVoiceMorphing.Click"
		, boost::bind(&LLVivoxVoiceClient::onClickVoiceEffect, voice_clientp, "NoVoiceMorphing"));

	// World menu
	view_listener_t::addMenu(new LLWorldAlwaysRun(), "World.AlwaysRun");
	view_listener_t::addMenu(new LLWorldCreateLandmark(), "World.CreateLandmark");
	view_listener_t::addMenu(new LLWorldPlaceProfile(), "World.PlaceProfile");
	view_listener_t::addMenu(new LLWorldSetHomeLocation(), "World.SetHomeLocation");
	view_listener_t::addMenu(new LLWorldTeleportHome(), "World.TeleportHome");
	view_listener_t::addMenu(new LLWorldSetAway(), "World.SetAway");
	view_listener_t::addMenu(new LLWorldSetDoNotDisturb(), "World.SetDoNotDisturb");
	view_listener_t::addMenu(new LLWorldGetAway(), "World.GetAway"); //[SJ FIRE-2177]
	view_listener_t::addMenu(new LLWorldGetBusy(), "World.GetBusy"); //[SJ FIRE-2177]
	view_listener_t::addMenu(new LLWorldSetAutorespond(), "World.SetAutorespond");
	view_listener_t::addMenu(new LLWorldGetAutorespond(), "World.GetAutorespond");  //[SJ FIRE-2177]
	// <FS:PP> FIRE-1245: Option to block/reject teleport requests
	view_listener_t::addMenu(new LLWorldSetRejectTeleportOffers(), "World.SetRejectTeleportOffers");
	view_listener_t::addMenu(new LLWorldGetRejectTeleportOffers(), "World.GetRejectTeleportOffers");
	// </FS:PP>
	view_listener_t::addMenu(new LLWorldSetAutorespondNonFriends(), "World.SetAutorespondNonFriends");
	view_listener_t::addMenu(new LLWorldGetAutorespondNonFriends(), "World.GetAutorespondNonFriends");  //[SJ FIRE-2177]
	view_listener_t::addMenu(new LLWorldEnableCreateLandmark(), "World.EnableCreateLandmark");
// [RLVa:KB]
	enable.add("World.EnablePlaceProfile", boost::bind(&enable_place_profile));
// [/RLVa:KB]
	view_listener_t::addMenu(new LLWorldEnableSetHomeLocation(), "World.EnableSetHomeLocation");
	view_listener_t::addMenu(new LLWorldEnableTeleportHome(), "World.EnableTeleportHome");
	view_listener_t::addMenu(new LLWorldEnableBuyLand(), "World.EnableBuyLand");

	view_listener_t::addMenu(new LLWorldCheckAlwaysRun(), "World.CheckAlwaysRun");
	
	view_listener_t::addMenu(new LLWorldEnvSettings(), "World.EnvSettings");
	view_listener_t::addMenu(new LLWorldEnableEnvSettings(), "World.EnableEnvSettings");
	view_listener_t::addMenu(new LLWorldEnvPreset(), "World.EnvPreset");
	view_listener_t::addMenu(new LLWorldEnableEnvPreset(), "World.EnableEnvPreset");
	view_listener_t::addMenu(new LLWorldPostProcess(), "World.PostProcess");

	// Tools menu
	view_listener_t::addMenu(new LLToolsSelectTool(), "Tools.SelectTool");
	view_listener_t::addMenu(new LLToolsSelectOnlyMyObjects(), "Tools.SelectOnlyMyObjects");
	view_listener_t::addMenu(new LLToolsSelectOnlyMovableObjects(), "Tools.SelectOnlyMovableObjects");
	view_listener_t::addMenu(new LLToolsSelectBySurrounding(), "Tools.SelectBySurrounding");
	view_listener_t::addMenu(new LLToolsShowHiddenSelection(), "Tools.ShowHiddenSelection");
	view_listener_t::addMenu(new LLToolsShowSelectionLightRadius(), "Tools.ShowSelectionLightRadius");
	view_listener_t::addMenu(new LLToolsEditLinkedParts(), "Tools.EditLinkedParts");
	view_listener_t::addMenu(new LLToolsSnapObjectXY(), "Tools.SnapObjectXY");
	view_listener_t::addMenu(new LLToolsUseSelectionForGrid(), "Tools.UseSelectionForGrid");
	view_listener_t::addMenu(new LLToolsSelectNextPart(), "Tools.SelectNextPart");
	commit.add("Tools.Link", boost::bind(&LLSelectMgr::linkObjects, LLSelectMgr::getInstance()));
	// <FS:Ansariel> FIRE-15489: Confirm before unlinking objects
	//commit.add("Tools.Unlink", boost::bind(&LLSelectMgr::unlinkObjects, LLSelectMgr::getInstance()));
	void confirm_unlink_objects();
	commit.add("Tools.Unlink", boost::bind(&confirm_unlink_objects));
	// </FS:Ansariel>
	view_listener_t::addMenu(new LLToolsStopAllAnimations(), "Tools.StopAllAnimations");
	view_listener_t::addMenu(new LLToolsReleaseKeys(), "Tools.ReleaseKeys");
	view_listener_t::addMenu(new LLToolsEnableReleaseKeys(), "Tools.EnableReleaseKeys");	
	commit.add("Tools.LookAtSelection", boost::bind(&handle_look_at_selection, _2));
	commit.add("Tools.ScriptInfo",boost::bind(&handle_script_info));
	commit.add("Tools.BuyOrTake", boost::bind(&handle_buy_or_take));
	commit.add("Tools.TakeCopy", boost::bind(&handle_take_copy));
	view_listener_t::addMenu(new LLToolsSaveToObjectInventory(), "Tools.SaveToObjectInventory");
	view_listener_t::addMenu(new LLToolsSelectedScriptAction(), "Tools.SelectedScriptAction");
	view_listener_t::addMenu(new FSToolsResyncAnimations(), "Tools.ResyncAnimations");	// <FS:CR> Resync Animations
	view_listener_t::addMenu(new FSToolsUndeform(), "Tools.Undeform");	// <FS:CR> FIRE-4345: Undeform

	view_listener_t::addMenu(new LLToolsEnableToolNotPie(), "Tools.EnableToolNotPie");
	view_listener_t::addMenu(new LLToolsEnableSelectNextPart(), "Tools.EnableSelectNextPart");
	enable.add("Tools.EnableLink", boost::bind(&LLSelectMgr::enableLinkObjects, LLSelectMgr::getInstance()));
	enable.add("Tools.EnableUnlink", boost::bind(&LLSelectMgr::enableUnlinkObjects, LLSelectMgr::getInstance()));
	view_listener_t::addMenu(new LLToolsEnableBuyOrTake(), "Tools.EnableBuyOrTake");
	enable.add("Tools.EnableTakeCopy", boost::bind(&enable_object_take_copy));
	enable.add("Tools.VisibleBuyObject", boost::bind(&tools_visible_buy_object));
	enable.add("Tools.VisibleTakeObject", boost::bind(&tools_visible_take_object));
	view_listener_t::addMenu(new LLToolsEnableSaveToObjectInventory(), "Tools.EnableSaveToObjectInventory");

	view_listener_t::addMenu(new LLToolsEnablePathfinding(), "Tools.EnablePathfinding");
	view_listener_t::addMenu(new LLToolsEnablePathfindingView(), "Tools.EnablePathfindingView");
	view_listener_t::addMenu(new LLToolsDoPathfindingRebakeRegion(), "Tools.DoPathfindingRebakeRegion");
	view_listener_t::addMenu(new LLToolsEnablePathfindingRebakeRegion(), "Tools.EnablePathfindingRebakeRegion");

	// Help menu
	// most items use the ShowFloater method
	view_listener_t::addMenu(new LLToggleHowTo(), "Help.ToggleHowTo");
	enable.add("Help.HowToVisible", boost::bind(&enable_how_to_visible, _2));

	// Advanced menu
	view_listener_t::addMenu(new LLAdvancedToggleConsole(), "Advanced.ToggleConsole");
	view_listener_t::addMenu(new LLAdvancedCheckConsole(), "Advanced.CheckConsole");
	view_listener_t::addMenu(new LLAdvancedDumpInfoToConsole(), "Advanced.DumpInfoToConsole");

	// Advanced > HUD Info
	view_listener_t::addMenu(new LLAdvancedToggleHUDInfo(), "Advanced.ToggleHUDInfo");
	view_listener_t::addMenu(new LLAdvancedCheckHUDInfo(), "Advanced.CheckHUDInfo");

	// Advanced Other Settings	
	view_listener_t::addMenu(new LLAdvancedClearGroupCache(), "Advanced.ClearGroupCache");
	
	// Advanced > Render > Types
	view_listener_t::addMenu(new LLAdvancedToggleRenderType(), "Advanced.ToggleRenderType");
	view_listener_t::addMenu(new LLAdvancedCheckRenderType(), "Advanced.CheckRenderType");

	//// Advanced > Render > Features
	view_listener_t::addMenu(new LLAdvancedToggleFeature(), "Advanced.ToggleFeature");
	view_listener_t::addMenu(new LLAdvancedCheckFeature(), "Advanced.CheckFeature");

	view_listener_t::addMenu(new LLAdvancedCheckDisplayTextureDensity(), "Advanced.CheckDisplayTextureDensity");
	view_listener_t::addMenu(new LLAdvancedSetDisplayTextureDensity(), "Advanced.SetDisplayTextureDensity");

	// Advanced > Render > Info Displays
	view_listener_t::addMenu(new LLAdvancedToggleInfoDisplay(), "Advanced.ToggleInfoDisplay");
	view_listener_t::addMenu(new LLAdvancedCheckInfoDisplay(), "Advanced.CheckInfoDisplay");
	view_listener_t::addMenu(new LLAdvancedSelectedTextureInfo(), "Advanced.SelectedTextureInfo");
	commit.add("Advanced.SelectedMaterialInfo", boost::bind(&handle_selected_material_info));
	view_listener_t::addMenu(new LLAdvancedToggleWireframe(), "Advanced.ToggleWireframe");
	view_listener_t::addMenu(new LLAdvancedCheckWireframe(), "Advanced.CheckWireframe");
	// Develop > Render
	view_listener_t::addMenu(new LLAdvancedEnableObjectObjectOcclusion(), "Advanced.EnableObjectObjectOcclusion");
	view_listener_t::addMenu(new LLAdvancedEnableRenderFBO(), "Advanced.EnableRenderFBO");
	view_listener_t::addMenu(new LLAdvancedEnableRenderDeferred(), "Advanced.EnableRenderDeferred");
	view_listener_t::addMenu(new LLAdvancedEnableRenderDeferredOptions(), "Advanced.EnableRenderDeferredOptions");
	view_listener_t::addMenu(new LLAdvancedToggleRandomizeFramerate(), "Advanced.ToggleRandomizeFramerate");
	view_listener_t::addMenu(new LLAdvancedCheckRandomizeFramerate(), "Advanced.CheckRandomizeFramerate");
	view_listener_t::addMenu(new LLAdvancedTogglePeriodicSlowFrame(), "Advanced.TogglePeriodicSlowFrame");
	view_listener_t::addMenu(new LLAdvancedCheckPeriodicSlowFrame(), "Advanced.CheckPeriodicSlowFrame");
	view_listener_t::addMenu(new LLAdvancedToggleFrameTest(), "Advanced.ToggleFrameTest");
	view_listener_t::addMenu(new LLAdvancedCheckFrameTest(), "Advanced.CheckFrameTest");
	view_listener_t::addMenu(new LLAdvancedHandleAttachedLightParticles(), "Advanced.HandleAttachedLightParticles");
	view_listener_t::addMenu(new LLAdvancedCheckRenderShadowOption(), "Advanced.CheckRenderShadowOption");
	view_listener_t::addMenu(new LLAdvancedClickRenderShadowOption(), "Advanced.ClickRenderShadowOption");
	view_listener_t::addMenu(new LLAdvancedClickRenderProfile(), "Advanced.ClickRenderProfile");
	view_listener_t::addMenu(new LLAdvancedClickRenderBenchmark(), "Advanced.ClickRenderBenchmark");
	//[FIX FIRE-1927 - enable DoubleClickTeleport shortcut : SJ]
	view_listener_t::addMenu(new LLAdvancedToggleDoubleClickTeleport, "Advanced.ToggleDoubleClickTeleport");

	#ifdef TOGGLE_HACKED_GODLIKE_VIEWER
	view_listener_t::addMenu(new LLAdvancedHandleToggleHackedGodmode(), "Advanced.HandleToggleHackedGodmode");
	view_listener_t::addMenu(new LLAdvancedCheckToggleHackedGodmode(), "Advanced.CheckToggleHackedGodmode");
	view_listener_t::addMenu(new LLAdvancedEnableToggleHackedGodmode(), "Advanced.EnableToggleHackedGodmode");
	#endif

	// Advanced > World
	view_listener_t::addMenu(new LLAdvancedDumpScriptedCamera(), "Advanced.DumpScriptedCamera");
	view_listener_t::addMenu(new LLAdvancedDumpRegionObjectCache(), "Advanced.DumpRegionObjectCache");

	// Advanced > UI
	commit.add("Advanced.WebBrowserTest", boost::bind(&handle_web_browser_test,	_2));	// sigh! this one opens the MEDIA browser
	commit.add("Advanced.WebContentTest", boost::bind(&handle_web_content_test, _2));	// this one opens the Web Content floater
	commit.add("Advanced.ShowURL", boost::bind(&handle_show_url, _2));
	commit.add("Advanced.ReportBug", boost::bind(&handle_report_bug, _2));
	view_listener_t::addMenu(new LLAdvancedBuyCurrencyTest(), "Advanced.BuyCurrencyTest");
	view_listener_t::addMenu(new LLAdvancedDumpSelectMgr(), "Advanced.DumpSelectMgr");
	view_listener_t::addMenu(new LLAdvancedDumpInventory(), "Advanced.DumpInventory");
	commit.add("Advanced.DumpTimers", boost::bind(&handle_dump_timers) );
	commit.add("Advanced.DumpFocusHolder", boost::bind(&handle_dump_focus) );
	view_listener_t::addMenu(new LLAdvancedPrintSelectedObjectInfo(), "Advanced.PrintSelectedObjectInfo");
	view_listener_t::addMenu(new LLAdvancedPrintAgentInfo(), "Advanced.PrintAgentInfo");
	view_listener_t::addMenu(new LLAdvancedToggleDebugClicks(), "Advanced.ToggleDebugClicks");
	view_listener_t::addMenu(new LLAdvancedCheckDebugClicks(), "Advanced.CheckDebugClicks");
	view_listener_t::addMenu(new LLAdvancedCheckDebugViews(), "Advanced.CheckDebugViews");
	view_listener_t::addMenu(new LLAdvancedToggleDebugViews(), "Advanced.ToggleDebugViews");
	view_listener_t::addMenu(new LLAdvancedToggleXUINameTooltips(), "Advanced.ToggleXUINameTooltips");
	view_listener_t::addMenu(new LLAdvancedCheckXUINameTooltips(), "Advanced.CheckXUINameTooltips");
	view_listener_t::addMenu(new LLAdvancedToggleDebugMouseEvents(), "Advanced.ToggleDebugMouseEvents");
	view_listener_t::addMenu(new LLAdvancedCheckDebugMouseEvents(), "Advanced.CheckDebugMouseEvents");
	view_listener_t::addMenu(new LLAdvancedToggleDebugKeys(), "Advanced.ToggleDebugKeys");
	view_listener_t::addMenu(new LLAdvancedCheckDebugKeys(), "Advanced.CheckDebugKeys");
	view_listener_t::addMenu(new LLAdvancedToggleDebugWindowProc(), "Advanced.ToggleDebugWindowProc");
	view_listener_t::addMenu(new LLAdvancedCheckDebugWindowProc(), "Advanced.CheckDebugWindowProc");

	// Advanced > XUI
	commit.add("Advanced.ReloadColorSettings", boost::bind(&LLUIColorTable::loadFromSettings, LLUIColorTable::getInstance()));
	view_listener_t::addMenu(new LLAdvancedLoadUIFromXML(), "Advanced.LoadUIFromXML");
	view_listener_t::addMenu(new LLAdvancedSaveUIToXML(), "Advanced.SaveUIToXML");
	view_listener_t::addMenu(new LLAdvancedToggleXUINames(), "Advanced.ToggleXUINames");
	view_listener_t::addMenu(new LLAdvancedCheckXUINames(), "Advanced.CheckXUINames");
	view_listener_t::addMenu(new LLAdvancedSendTestIms(), "Advanced.SendTestIMs");
	commit.add("Advanced.FlushNameCaches", boost::bind(&handle_flush_name_caches));

	// Advanced > Character > Grab Baked Texture
	view_listener_t::addMenu(new LLAdvancedGrabBakedTexture(), "Advanced.GrabBakedTexture");
	view_listener_t::addMenu(new LLAdvancedEnableGrabBakedTexture(), "Advanced.EnableGrabBakedTexture");

	// Advanced > Character > Character Tests
	view_listener_t::addMenu(new LLAdvancedAppearanceToXML(), "Advanced.AppearanceToXML");
	view_listener_t::addMenu(new LLAdvancedEnableAppearanceToXML(), "Advanced.EnableAppearanceToXML");
	view_listener_t::addMenu(new LLAdvancedToggleCharacterGeometry(), "Advanced.ToggleCharacterGeometry");

	view_listener_t::addMenu(new LLAdvancedTestMale(), "Advanced.TestMale");
	view_listener_t::addMenu(new LLAdvancedTestFemale(), "Advanced.TestFemale");
	
	// Advanced > Character > Animation Speed
	view_listener_t::addMenu(new LLAdvancedAnimTenFaster(), "Advanced.AnimTenFaster");
	view_listener_t::addMenu(new LLAdvancedAnimTenSlower(), "Advanced.AnimTenSlower");
	view_listener_t::addMenu(new LLAdvancedAnimResetAll(), "Advanced.AnimResetAll");

	// Advanced > Character (toplevel)
	view_listener_t::addMenu(new LLAdvancedForceParamsToDefault(), "Advanced.ForceParamsToDefault");
	view_listener_t::addMenu(new LLAdvancedReloadVertexShader(), "Advanced.ReloadVertexShader");
	view_listener_t::addMenu(new LLAdvancedToggleAnimationInfo(), "Advanced.ToggleAnimationInfo");
	view_listener_t::addMenu(new LLAdvancedCheckAnimationInfo(), "Advanced.CheckAnimationInfo");
	view_listener_t::addMenu(new LLAdvancedToggleShowLookAt(), "Advanced.ToggleShowLookAt");
	view_listener_t::addMenu(new LLAdvancedToggleShowColor(), "Advanced.ToggleShowColor");
	view_listener_t::addMenu(new LLAdvancedCheckShowColor(), "Advanced.CheckShowColor");
	view_listener_t::addMenu(new LLAdvancedCheckShowLookAt(), "Advanced.CheckShowLookAt");
	view_listener_t::addMenu(new LLAdvancedToggleShowPointAt(), "Advanced.ToggleShowPointAt");
	view_listener_t::addMenu(new LLAdvancedCheckShowPointAt(), "Advanced.CheckShowPointAt");
	view_listener_t::addMenu(new LLAdvancedTogglePrivateLookPointAt(), "Advanced.TogglePrivateLookPointAt");
	view_listener_t::addMenu(new LLAdvancedCheckPrivateLookPointAt(), "Advanced.CheckPrivateLookPointAt");
	view_listener_t::addMenu(new LLAdvancedToggleDebugJointUpdates(), "Advanced.ToggleDebugJointUpdates");
	view_listener_t::addMenu(new LLAdvancedCheckDebugJointUpdates(), "Advanced.CheckDebugJointUpdates");
	view_listener_t::addMenu(new LLAdvancedToggleDisableLOD(), "Advanced.ToggleDisableLOD");
	view_listener_t::addMenu(new LLAdvancedCheckDisableLOD(), "Advanced.CheckDisableLOD");
	view_listener_t::addMenu(new LLAdvancedToggleDebugCharacterVis(), "Advanced.ToggleDebugCharacterVis");
	view_listener_t::addMenu(new LLAdvancedCheckDebugCharacterVis(), "Advanced.CheckDebugCharacterVis");
	view_listener_t::addMenu(new LLAdvancedDumpAttachments(), "Advanced.DumpAttachments");
	view_listener_t::addMenu(new LLAdvancedRebakeTextures(), "Advanced.RebakeTextures");
	view_listener_t::addMenu(new LLAdvancedDebugAvatarTextures(), "Advanced.DebugAvatarTextures");
	view_listener_t::addMenu(new LLAdvancedDumpAvatarLocalTextures(), "Advanced.DumpAvatarLocalTextures");
	view_listener_t::addMenu(new LLAdvancedReloadAvatarCloudParticle(), "Advanced.ReloadAvatarCloudParticle");

	// Advanced > Network
	view_listener_t::addMenu(new LLAdvancedEnableMessageLog(), "Advanced.EnableMessageLog");
	view_listener_t::addMenu(new LLAdvancedDisableMessageLog(), "Advanced.DisableMessageLog");
	view_listener_t::addMenu(new LLAdvancedDropPacket(), "Advanced.DropPacket");

	// Advanced > Recorder
	view_listener_t::addMenu(new LLAdvancedAgentPilot(), "Advanced.AgentPilot");
	view_listener_t::addMenu(new LLAdvancedToggleAgentPilotLoop(), "Advanced.ToggleAgentPilotLoop");
	view_listener_t::addMenu(new LLAdvancedCheckAgentPilotLoop(), "Advanced.CheckAgentPilotLoop");
	view_listener_t::addMenu(new LLAdvancedViewerEventRecorder(), "Advanced.EventRecorder");

	// Advanced > Debugging
	view_listener_t::addMenu(new LLAdvancedForceErrorBreakpoint(), "Advanced.ForceErrorBreakpoint");
	view_listener_t::addMenu(new LLAdvancedForceErrorLlerror(), "Advanced.ForceErrorLlerror");
	view_listener_t::addMenu(new LLAdvancedForceErrorBadMemoryAccess(), "Advanced.ForceErrorBadMemoryAccess");
	view_listener_t::addMenu(new LLAdvancedForceErrorInfiniteLoop(), "Advanced.ForceErrorInfiniteLoop");
	view_listener_t::addMenu(new LLAdvancedForceErrorSoftwareException(), "Advanced.ForceErrorSoftwareException");
	view_listener_t::addMenu(new LLAdvancedForceErrorDriverCrash(), "Advanced.ForceErrorDriverCrash");
	view_listener_t::addMenu(new LLAdvancedForceErrorDisconnectViewer(), "Advanced.ForceErrorDisconnectViewer");

	// Advanced (toplevel)
	view_listener_t::addMenu(new LLAdvancedToggleShowObjectUpdates(), "Advanced.ToggleShowObjectUpdates");
	view_listener_t::addMenu(new LLAdvancedCheckShowObjectUpdates(), "Advanced.CheckShowObjectUpdates");
	view_listener_t::addMenu(new LLAdvancedCompressImage(), "Advanced.CompressImage");
	view_listener_t::addMenu(new LLAdvancedShowDebugSettings(), "Advanced.ShowDebugSettings");
	view_listener_t::addMenu(new LLAdvancedEnableViewAdminOptions(), "Advanced.EnableViewAdminOptions");
	view_listener_t::addMenu(new LLAdvancedToggleViewAdminOptions(), "Advanced.ToggleViewAdminOptions");
	view_listener_t::addMenu(new LLAdvancedCheckViewAdminOptions(), "Advanced.CheckViewAdminOptions");
	view_listener_t::addMenu(new LLAdvancedToggleVisualLeakDetector(), "Advanced.ToggleVisualLeakDetector");

	view_listener_t::addMenu(new LLAdvancedRequestAdminStatus(), "Advanced.RequestAdminStatus");
	view_listener_t::addMenu(new LLAdvancedLeaveAdminStatus(), "Advanced.LeaveAdminStatus");

	// Develop >Set logging level
	view_listener_t::addMenu(new LLDevelopCheckLoggingLevel(), "Develop.CheckLoggingLevel");
	view_listener_t::addMenu(new LLDevelopSetLoggingLevel(), "Develop.SetLoggingLevel");
	
	//Develop (Texture Fetch Debug Console)
	view_listener_t::addMenu(new LLDevelopTextureFetchDebugger(), "Develop.SetTexFetchDebugger");

	// Admin >Object
	view_listener_t::addMenu(new LLAdminForceTakeCopy(), "Admin.ForceTakeCopy");
	view_listener_t::addMenu(new LLAdminHandleObjectOwnerSelf(), "Admin.HandleObjectOwnerSelf");
	view_listener_t::addMenu(new LLAdminHandleObjectOwnerPermissive(), "Admin.HandleObjectOwnerPermissive");
	view_listener_t::addMenu(new LLAdminHandleForceDelete(), "Admin.HandleForceDelete");
	view_listener_t::addMenu(new LLAdminHandleObjectLock(), "Admin.HandleObjectLock");
	view_listener_t::addMenu(new LLAdminHandleObjectAssetIDs(), "Admin.HandleObjectAssetIDs");

	// Admin >Parcel 
	view_listener_t::addMenu(new LLAdminHandleForceParcelOwnerToMe(), "Admin.HandleForceParcelOwnerToMe");
	view_listener_t::addMenu(new LLAdminHandleForceParcelToContent(), "Admin.HandleForceParcelToContent");
	view_listener_t::addMenu(new LLAdminHandleClaimPublicLand(), "Admin.HandleClaimPublicLand");

	// Admin >Region
	view_listener_t::addMenu(new LLAdminHandleRegionDumpTempAssetData(), "Admin.HandleRegionDumpTempAssetData");
	// Admin top level
	view_listener_t::addMenu(new LLAdminOnSaveState(), "Admin.OnSaveState");

	// Self context menu
	view_listener_t::addMenu(new LLSelfStandUp(), "Self.StandUp");
	enable.add("Self.EnableStandUp", boost::bind(&enable_standup_self));
	view_listener_t::addMenu(new LLSelfSitDown(), "Self.SitDown");
	enable.add("Self.EnableSitDown", boost::bind(&enable_sitdown_self));
	view_listener_t::addMenu(new FSSelfForceSit(), "Self.ForceSit"); //KC
	enable.add("Self.EnableForceSit", boost::bind(&enable_forcesit_self)); //KC
	view_listener_t::addMenu(new FSSelfCheckForceSit(), "Self.getForceSit"); //KC
	view_listener_t::addMenu(new FSSelfToggleMoveLock(), "Self.ToggleMoveLock"); //KC
	view_listener_t::addMenu(new FSSelfCheckMoveLock(), "Self.GetMoveLock"); //KC
	enable.add("Self.EnableMoveLock", boost::bind(&enable_move_lock));	// <FS:CR>
	view_listener_t::addMenu(new FSSelfToggleIgnorePreJump(), "Self.toggleIgnorePreJump"); //SJ
	view_listener_t::addMenu(new FSSelfCheckIgnorePreJump(), "Self.getIgnorePreJump"); //SJ
	view_listener_t::addMenu(new LLSelfRemoveAllAttachments(), "Self.RemoveAllAttachments");

	view_listener_t::addMenu(new LLSelfEnableRemoveAllAttachments(), "Self.EnableRemoveAllAttachments");

	// we don't use boost::bind directly to delay side tray construction
	view_listener_t::addMenu( new LLTogglePanelPeopleTab(), "SideTray.PanelPeopleTab");
	view_listener_t::addMenu( new LLCheckPanelPeopleTab(), "SideTray.CheckPanelPeopleTab");

	 // Avatar pie menu
	view_listener_t::addMenu(new LLAvatarCheckImpostorMode(), "Avatar.CheckImpostorMode");
	view_listener_t::addMenu(new LLAvatarSetImpostorMode(), "Avatar.SetImpostorMode");
	view_listener_t::addMenu(new LLObjectMute(), "Avatar.Mute");
	view_listener_t::addMenu(new LLAvatarAddFriend(), "Avatar.AddFriend");
	view_listener_t::addMenu(new LLAvatarAddContact(), "Avatar.AddContact");
	commit.add("Avatar.Freeze", boost::bind(&handle_avatar_freeze, LLSD()));
	view_listener_t::addMenu(new LLAvatarDebug(), "Avatar.Debug");
	view_listener_t::addMenu(new LLAvatarVisibleDebug(), "Avatar.VisibleDebug");
	view_listener_t::addMenu(new LLAvatarInviteToGroup(), "Avatar.InviteToGroup");
	// <FS:Ansariel> FIRE-13515: Re-add give calling card
	view_listener_t::addMenu(new LLAvatarGiveCard(), "Avatar.GiveCard");
	// </FS:Ansariel> FIRE-13515: Re-add give calling card
	commit.add("Avatar.Eject", boost::bind(&handle_avatar_eject, LLSD()));
	commit.add("Avatar.ShowInspector", boost::bind(&handle_avatar_show_inspector));
	view_listener_t::addMenu(new LLAvatarSendIM(), "Avatar.SendIM");
	view_listener_t::addMenu(new LLAvatarCall(), "Avatar.Call");
//	enable.add("Avatar.EnableCall", boost::bind(&LLAvatarActions::canCall));
// [RLVa:KB] - Checked: 2010-08-25 (RLVa-1.2.1b) | Added: RLVa-1.2.1b
	enable.add("Avatar.EnableCall", boost::bind(&enable_avatar_call));
// [/RLVa:KB]
	view_listener_t::addMenu(new LLAvatarReportAbuse(), "Avatar.ReportAbuse");
	view_listener_t::addMenu(new LLAvatarTexRefresh(), "Avatar.TexRefresh");	// ## Zi: Texture Refresh

	view_listener_t::addMenu(new LLAvatarToggleMyProfile(), "Avatar.ToggleMyProfile");
	enable.add("Avatar.IsMyProfileOpen", boost::bind(&my_profile_visible));

	commit.add("Avatar.OpenMarketplace", boost::bind(&LLWeb::loadURLExternal, gSavedSettings.getString("MarketplaceURL")));
	
	view_listener_t::addMenu(new LLAvatarEnableAddFriend(), "Avatar.EnableAddFriend");
	enable.add("Avatar.EnableFreezeEject", boost::bind(&enable_freeze_eject, _2));

	// Object pie menu
	view_listener_t::addMenu(new LLObjectBuild(), "Object.Build");
	commit.add("Object.Touch", boost::bind(&handle_object_touch));
	commit.add("Object.SitOrStand", boost::bind(&handle_object_sit_or_stand));
	commit.add("Object.Delete", boost::bind(&handle_object_delete));
	view_listener_t::addMenu(new LLObjectAttachToAvatar(true), "Object.AttachToAvatar");
	view_listener_t::addMenu(new LLObjectAttachToAvatar(false), "Object.AttachAddToAvatar");
	view_listener_t::addMenu(new LLObjectReturn(), "Object.Return");
	view_listener_t::addMenu(new LLObjectReportAbuse(), "Object.ReportAbuse");
	view_listener_t::addMenu(new LLObjectMute(), "Object.Mute");
	view_listener_t::addMenu(new LLObjectDerender(), "Object.Derender");
	view_listener_t::addMenu(new LLObjectDerenderPermanent(), "Object.DerenderPermanent"); // <FS:Ansariel> Optional derender & blacklist
	enable.add("Object.EnableDerender", boost::bind(&enable_derender_object));	// <FS:CR> FIRE-10082 - Don't enable derendering own attachments when RLVa is enabled as well
	view_listener_t::addMenu(new LLObjectTexRefresh(), "Object.TexRefresh");	// ## Zi: Texture Refresh
	view_listener_t::addMenu(new LLEditParticleSource(), "Object.EditParticles");
   	view_listener_t::addMenu(new LLEnableEditParticleSource(), "Object.EnableEditParticles");

	enable.add("Object.VisibleTake", boost::bind(&visible_take_object));
	enable.add("Object.VisibleBuy", boost::bind(&visible_buy_object));

	commit.add("Object.Buy", boost::bind(&handle_buy));
	commit.add("Object.Edit", boost::bind(&handle_object_edit));
	commit.add("Object.Inspect", boost::bind(&handle_object_inspect));
	commit.add("Object.Open", boost::bind(&handle_object_open));
	commit.add("Object.Take", boost::bind(&handle_take));
	commit.add("Object.ShowInspector", boost::bind(&handle_object_show_inspector));
	enable.add("Object.EnableOpen", boost::bind(&enable_object_open));
	enable.add("Object.EnableTouch", boost::bind(&enable_object_touch, _1));
	enable.add("Object.EnableDelete", boost::bind(&enable_object_delete));
//	enable.add("Object.EnableWear", boost::bind(&object_selected_and_point_valid));
// [RLVa:KB] - Checked: 2010-03-16 (RLVa-1.2.0a) | Added: RLVa-1.2.0a
	enable.add("Object.EnableWear", boost::bind(&object_selected_and_point_valid, _2));
// [/RLVa:KB]

	enable.add("Object.EnableStandUp", boost::bind(&enable_object_stand_up));
	enable.add("Object.EnableSit", boost::bind(&enable_object_sit, _1));

	view_listener_t::addMenu(new LLObjectEnableReturn(), "Object.EnableReturn");
	view_listener_t::addMenu(new LLObjectEnableReportAbuse(), "Object.EnableReportAbuse");

	enable.add("Avatar.EnableMute", boost::bind(&enable_object_mute));
	enable.add("Object.EnableMute", boost::bind(&enable_object_mute));
	enable.add("Object.EnableUnmute", boost::bind(&enable_object_unmute));
	enable.add("Object.EnableBuy", boost::bind(&enable_buy_object));
	commit.add("Object.ZoomIn", boost::bind(&handle_look_at_selection, "zoom"));
	enable.add("Object.EnableScriptInfo", boost::bind(&enable_script_info));	// <FS:CR>

	// Attachment pie menu
	enable.add("Attachment.Label", boost::bind(&onEnableAttachmentLabel, _1, _2));
	view_listener_t::addMenu(new LLAttachmentDrop(), "Attachment.Drop");
	view_listener_t::addMenu(new LLAttachmentDetachFromPoint(), "Attachment.DetachFromPoint");
	view_listener_t::addMenu(new LLAttachmentDetach(), "Attachment.Detach");
	view_listener_t::addMenu(new LLAttachmentPointFilled(), "Attachment.PointFilled");
	view_listener_t::addMenu(new LLAttachmentEnableDrop(), "Attachment.EnableDrop");
	view_listener_t::addMenu(new LLAttachmentEnableDetach(), "Attachment.EnableDetach");

	// Land pie menu
	view_listener_t::addMenu(new LLLandBuild(), "Land.Build");
	view_listener_t::addMenu(new LLLandSit(), "Land.Sit");
	view_listener_t::addMenu(new LLLandBuyPass(), "Land.BuyPass");
	view_listener_t::addMenu(new LLLandEdit(), "Land.Edit");

	// Particle muting
	view_listener_t::addMenu(new LLMuteParticle(), "Particle.Mute");

	view_listener_t::addMenu(new LLLandEnableBuyPass(), "Land.EnableBuyPass");
	commit.add("Land.Buy", boost::bind(&handle_buy_land));

	// Generic actions
	commit.add("ReportAbuse", boost::bind(&handle_report_abuse));
	commit.add("BuyCurrency", boost::bind(&handle_buy_currency));
	view_listener_t::addMenu(new LLShowHelp(), "ShowHelp");
	view_listener_t::addMenu(new LLToggleHelp(), "ToggleHelp");
	view_listener_t::addMenu(new LLToggleSpeak(), "ToggleSpeak");
	view_listener_t::addMenu(new LLPromptShowURL(), "PromptShowURL");
	view_listener_t::addMenu(new LLShowAgentProfile(), "ShowAgentProfile");
	view_listener_t::addMenu(new LLToggleAgentProfile(), "ToggleAgentProfile");
	view_listener_t::addMenu(new LLToggleControl(), "ToggleControl");
	view_listener_t::addMenu(new LLCheckControl(), "CheckControl");
	view_listener_t::addMenu(new LLGoToObject(), "GoToObject");
	commit.add("PayObject", boost::bind(&handle_give_money_dialog));

	// <FS:Ansariel> Reset to default control
	view_listener_t::addMenu(new FSResetControl(), "ResetControl");
	view_listener_t::addMenu(new FSResetPerAccountControl(), "ResetPerAccountControl");
	// </FS:Ansariel> Reset to default control

	commit.add("Inventory.NewWindow", boost::bind(&LLFloaterInventory::showAgentInventory));

	enable.add("EnablePayObject", boost::bind(&enable_pay_object));
	enable.add("EnablePayAvatar", boost::bind(&enable_pay_avatar));
	enable.add("EnableEdit", boost::bind(&enable_object_edit));
	enable.add("EnableMuteParticle", boost::bind(&enable_mute_particle));
	enable.add("VisibleBuild", boost::bind(&enable_object_build));
	commit.add("Pathfinding.Linksets.Select", boost::bind(&LLFloaterPathfindingLinksets::openLinksetsWithSelectedObjects));
	enable.add("EnableSelectInPathfindingLinksets", boost::bind(&enable_object_select_in_pathfinding_linksets));
	enable.add("VisibleSelectInPathfindingLinksets", boost::bind(&visible_object_select_in_pathfinding_linksets));
	commit.add("Pathfinding.Characters.Select", boost::bind(&LLFloaterPathfindingCharacters::openCharactersWithSelectedObjects));
	enable.add("EnableSelectInPathfindingCharacters", boost::bind(&enable_object_select_in_pathfinding_characters));
	enable.add("EnableBridgeFunction", boost::bind(&enable_bridge_function));	// <FS:CR>

	view_listener_t::addMenu(new LLFloaterVisible(), "FloaterVisible");
	view_listener_t::addMenu(new LLSomethingSelected(), "SomethingSelected");
	view_listener_t::addMenu(new LLSomethingSelectedNoHUD(), "SomethingSelectedNoHUD");
	view_listener_t::addMenu(new LLEditableSelected(), "EditableSelected");
	view_listener_t::addMenu(new LLEditableSelectedMono(), "EditableSelectedMono");
	view_listener_t::addMenu(new LLToggleUIHints(), "ToggleUIHints");

// [RLVa:KB] - Checked: 2010-04-23 (RLVa-1.2.0g) | Added: RLVa-1.2.0
	enable.add("RLV.MainToggleVisible", boost::bind(&rlvMenuMainToggleVisible, _1));
<<<<<<< HEAD
	enable.add("RLV.EnableIfNot", boost::bind(&rlvMenuEnableIfNot, _2));
// [/RLVa:KB]

	// <FS:Ansariel> Toggle internal web browser
	commit.add("ToggleWebBrowser", boost::bind(&toggleWebBrowser, _2));
	// <FS:Ansariel> Toggle debug settings floater
	commit.add("ToggleSettingsDebug", boost::bind(&toggleSettingsDebug));
	// <FS:Ansariel> Toggle teleport history panel directly
	commit.add("ToggleTeleportHistory", boost::bind(&toggleTeleportHistory));
	// <FS:Ansariel> FIRE-7758: Save/load camera position
	commit.add("Camera.StoreView", boost::bind(&LLAgentCamera::storeCameraPosition, &gAgentCamera));
	commit.add("Camera.LoadView", boost::bind(&LLAgentCamera::loadCameraPosition, &gAgentCamera));
	// </FS:Ansariel>

	// <FS:Ansariel> Script debug floater
	commit.add("ShowScriptDebug", boost::bind(&LLFloaterScriptDebug::show, LLUUID::null));
	
	// <FS:CR> Stream list import/export
	view_listener_t::addMenu(new FSStreamListExportXML(), "Streamlist.xml_export");
	view_listener_t::addMenu(new FSStreamListImportXML(), "Streamlist.xml_import");
	// <FS:CR> Dump SimulatorFeatures to chat
	view_listener_t::addMenu(new FSDumpSimulatorFeaturesToChat(), "Develop.DumpSimFeaturesToChat");
	// <FS:CR> Add to contact set
	view_listener_t::addMenu(new FSAddToContactSet(), "Avatar.AddToContactSet");

	// <FS:Techwolf Lupindo> export
	view_listener_t::addMenu(new FSObjectExport(), "Object.Export");
	view_listener_t::addMenu(new FSObjectExportCollada(), "Object.ExportCollada");
	enable.add("Object.EnableExport", boost::bind(&enable_export_object));
	// </FS:Techwolf Lupindo>
=======
	if (rlv_handler_t::isEnabled())
	{
		enable.add("RLV.EnableIfNot", boost::bind(&rlvMenuEnableIfNot, _2));
	}
// [/RLVa:KB]
>>>>>>> 88c4c832
}<|MERGE_RESOLUTION|>--- conflicted
+++ resolved
@@ -131,11 +131,6 @@
 #include "llpathfindingmanager.h"
 #include "llstartup.h"
 #include "boost/unordered_map.hpp"
-// [RLVa:KB] - Checked: 2011-05-22 (RLVa-1.3.1a)
-#include "rlvactions.h"
-#include "rlvhandler.h"
-#include "rlvlocks.h"
-// [/RLVa:KB]
 
 // Firestorm includes
 // [RLVa:KB] - Checked: 2011-05-22 (RLVa-1.3.1a)
@@ -3113,14 +3108,6 @@
 // [/RLVa:KB]
 	}
 
-// [RLVa:KB] - Checked: 2010-11-12 (RLVa-1.2.1g) | Added: RLVa-1.2.1g
-	if ( (rlv_handler_t::isEnabled()) && (new_value) )
-	{
-		// RELEASE-RLVa: [RLVa-1.2.1] Make sure this stays in sync with handle_object_touch()
-		new_value = gRlvHandler.canTouch(obj, LLToolPie::getInstance()->getPick().mObjectOffset);
-	}
-// [/RLVa:KB]
-
 	std::string item_name = ctrl->getName();
 	init_default_item_label(item_name);
 
@@ -3515,7 +3502,6 @@
 		bool is_self = avatar->isSelf();
 //		return !is_linden && !is_self;
 // [RLVa:KB] - Checked: 2010-08-25 (RLVa-1.2.1b) | Added: RLVa-1.2.1b
-<<<<<<< HEAD
 //		return !is_linden && !is_self && !gRlvHandler.hasBehaviour(RLV_BHVR_SHOWNAMES);
 // [/RLVa:KB]
 
@@ -3538,10 +3524,6 @@
 		LLMute mute(avatar->getID(),name,LLMute::AGENT);
 		return !LLMuteList::getInstance()->isMuted(mute.mID);
 		// </FS:Zi>
-=======
-		return !is_linden && !is_self && !gRlvHandler.hasBehaviour(RLV_BHVR_SHOWNAMES);
-// [/RLVa:KB]
->>>>>>> 88c4c832
 	}
 	else
 	{
@@ -3799,7 +3781,6 @@
 
 void handle_avatar_freeze(const LLSD& avatar_id)
 {
-<<<<<<< HEAD
 // [SL:KB] - Patch: UI-AvatarNearbyActions | Checked: 2011-05-13 (Catznip-2.6.0a) | Added: Catznip-2.6.0a
 	// Use avatar_id if available, otherwise default to right-click avatar
 	LLUUID idAgent = avatar_id.asUUID();
@@ -3852,46 +3833,6 @@
 //							callback_freeze);
 //			}
 //		}
-=======
-		// Use avatar_id if available, otherwise default to right-click avatar
-		LLVOAvatar* avatar = NULL;
-		if (avatar_id.asUUID().notNull())
-		{
-			avatar = find_avatar_from_object(avatar_id.asUUID());
-		}
-		else
-		{
-			avatar = find_avatar_from_object(
-				LLSelectMgr::getInstance()->getSelection()->getPrimaryObject());
-		}
-
-		if( avatar )
-		{
-			std::string fullname = avatar->getFullname();
-			LLSD payload;
-			payload["avatar_id"] = avatar->getID();
-
-			if (!fullname.empty())
-			{
-				LLSD args;
-//				args["AVATAR_NAME"] = fullname;
-// [RLVa:KB] - Checked: 2010-09-28 (RLVa-1.2.1f) | Modified: RLVa-1.0.0e
-				args["AVATAR_NAME"] = (!gRlvHandler.hasBehaviour(RLV_BHVR_SHOWNAMES)) ? fullname : RlvStrings::getAnonym(fullname);
-// [/RLVa:KB]
-				LLNotificationsUtil::add("FreezeAvatarFullname",
-							args,
-							payload,
-							callback_freeze);
-			}
-			else
-			{
-				LLNotificationsUtil::add("FreezeAvatar",
-							LLSD(),
-							payload,
-							callback_freeze);
-			}
-		}
->>>>>>> 88c4c832
 }
 
 class LLAvatarVisibleDebug : public view_listener_t
@@ -3982,7 +3923,6 @@
 
 void handle_avatar_eject(const LLSD& avatar_id)
 {
-<<<<<<< HEAD
 // [SL:KB] - Patch: UI-AvatarNearbyActions | Checked: 2011-05-13 (Catznip-2.6.0a) | Added: Catznip-2.6.0a
 	// Use avatar_id if available, otherwise default to right-click avatar
 	LLUUID idAgent = avatar_id.asUUID();
@@ -4065,76 +4005,6 @@
 //				}
 //			}
 //		}
-=======
-		// Use avatar_id if available, otherwise default to right-click avatar
-		LLVOAvatar* avatar = NULL;
-		if (avatar_id.asUUID().notNull())
-		{
-			avatar = find_avatar_from_object(avatar_id.asUUID());
-		}
-		else
-		{
-			avatar = find_avatar_from_object(
-				LLSelectMgr::getInstance()->getSelection()->getPrimaryObject());
-		}
-
-		if( avatar )
-		{
-			LLSD payload;
-			payload["avatar_id"] = avatar->getID();
-			std::string fullname = avatar->getFullname();
-
-			const LLVector3d& pos = avatar->getPositionGlobal();
-			LLParcel* parcel = LLViewerParcelMgr::getInstance()->selectParcelAt(pos)->getParcel();
-			
-			if (LLViewerParcelMgr::getInstance()->isParcelOwnedByAgent(parcel,GP_LAND_MANAGE_BANNED))
-			{
-                payload["ban_enabled"] = true;
-				if (!fullname.empty())
-				{
-    				LLSD args;
-//					args["AVATAR_NAME"] = fullname;
-// [RLVa:KB] - Checked: 2010-09-28 (RLVa-1.2.1f) | Modified: RLVa-1.0.0e
-					args["AVATAR_NAME"] = (!gRlvHandler.hasBehaviour(RLV_BHVR_SHOWNAMES)) ? fullname : RlvStrings::getAnonym(fullname);
-// [/RLVa:KB]
-    				LLNotificationsUtil::add("EjectAvatarFullname",
-    							args,
-    							payload,
-    							callback_eject);
-				}
-				else
-				{
-    				LLNotificationsUtil::add("EjectAvatarFullname",
-    							LLSD(),
-    							payload,
-    							callback_eject);
-				}
-			}
-			else
-			{
-                payload["ban_enabled"] = false;
-				if (!fullname.empty())
-				{
-    				LLSD args;
-//					args["AVATAR_NAME"] = fullname;
-// [RLVa:KB] - Checked: 2010-09-28 (RLVa-1.2.1f) | Modified: RLVa-1.0.0e
-					args["AVATAR_NAME"] = (!gRlvHandler.hasBehaviour(RLV_BHVR_SHOWNAMES)) ? fullname : RlvStrings::getAnonym(fullname);
-// [/RLVa:KB]
-    				LLNotificationsUtil::add("EjectAvatarFullnameNoBan",
-    							args,
-    							payload,
-    							callback_eject);
-				}
-				else
-				{
-    				LLNotificationsUtil::add("EjectAvatarNoBan",
-    							LLSD(),
-    							payload,
-    							callback_eject);
-				}
-			}
-		}
->>>>>>> 88c4c832
 }
 
 bool my_profile_visible()
@@ -4438,7 +4308,6 @@
 	return isAgentAvatarValid() && !gAgentAvatarp->isSitting() && !gAgentAvatarp->isEditingAppearance() && !gAgent.getFlying() && !gRlvHandler.hasBehaviour(RLV_BHVR_SIT);
 // [/RLVa:KB]
 //    return isAgentAvatarValid() && !gAgentAvatarp->isSitting() && !gAgentAvatarp->isEditingAppearance() && !gAgent.getFlying();
-<<<<<<< HEAD
 }
 
 // Force sit -KC
@@ -4546,8 +4415,6 @@
 {
 	return (!LLSelectMgr::getInstance()->getSelection()->isEmpty()
 			&& enable_bridge_function());
-=======
->>>>>>> 88c4c832
 }
 // </FS:CR>
 
@@ -7020,7 +6887,6 @@
 	{
 		if (gAgent.getAutorespond())
 		{
-<<<<<<< HEAD
 			gAgent.clearAutorespond();
 		}
 		else
@@ -7028,23 +6894,6 @@
 			gAgent.setAutorespond();
 			LLNotificationsUtil::add("AutorespondModeSet");
 		}
-=======
-			gAgent.clearAlwaysRun();
-//			gAgent.clearRunning();
-		}
-		else
-		{
-			gAgent.setAlwaysRun();
-//			gAgent.setRunning();
-		}
-
-		// tell the simulator.
-//		gAgent.sendWalkRun(gAgent.getAlwaysRun());
-
-		// Update Movement Controls according to AlwaysRun mode
-		LLFloaterMove::setAlwaysRunMode(gAgent.getAlwaysRun());
-
->>>>>>> 88c4c832
 		return true;
 	}
 };
@@ -7125,7 +6974,6 @@
 			return true;
 // [/RLVa:KB]
 
-<<<<<<< HEAD
 		// <FS:Ansariel> FIRE-817: Separate place details floater
 		//LLFloaterSidePanelContainer::showPanel("places", LLSD().with("type", "create_landmark"));
 		if (gSavedSettings.getBOOL("FSUseStandalonePlaceDetailsFloater"))
@@ -7137,9 +6985,6 @@
 			LLFloaterSidePanelContainer::showPanel("places", LLSD().with("type", "create_landmark"));
 		}
 		// </FS:Ansariel>
-=======
-		LLFloaterSidePanelContainer::showPanel("places", LLSD().with("type", "create_landmark"));
->>>>>>> 88c4c832
 
 		return true;
 	}
@@ -7154,7 +6999,6 @@
 			return true;
 // [/RLVa:KB]
 
-<<<<<<< HEAD
 		// <FS:Ansariel> FIRE-817: Separate place details floater
 		//LLFloaterSidePanelContainer::showPanel("places", LLSD().with("type", "agent"));
 		if (gSavedSettings.getBOOL("FSUseStandalonePlaceDetailsFloater"))
@@ -7166,9 +7010,6 @@
 			LLFloaterSidePanelContainer::showPanel("places", LLSD().with("type", "agent"));
 		}
 		// </FS:Ansariel>
-=======
-		LLFloaterSidePanelContainer::showPanel("places", LLSD().with("type", "agent"));
->>>>>>> 88c4c832
 
 		return true;
 	}
@@ -7181,7 +7022,6 @@
 }
 // [/RLVa:KB]
 
-<<<<<<< HEAD
 void handle_script_info()
 {
 	LLUUID object_id;
@@ -7193,8 +7033,6 @@
 	}
 }
 
-=======
->>>>>>> 88c4c832
 void handle_look_at_selection(const LLSD& param)
 {
 	const F32 PADDING_FACTOR = 1.75f;
@@ -9871,15 +9709,11 @@
 	gAgentAvatarp->forceBakeAllTextures(slam_for_debug);
 	if (gAgent.getRegion() && gAgent.getRegion()->getCentralBakeVersion())
 	{
-<<<<<<< HEAD
-		LLAppearanceMgr::instance().requestServerAppearanceUpdate();
-		avatar_tex_refresh();	// <FS:CR> FIRE-11800 - Refresh the textures too
-=======
 // [SL:KB] - Patch: Appearance-Misc | Checked: 2015-06-27 (Catznip-3.7)
 		LLAppearanceMgr::instance().syncCofVersionAndRefresh();
 // [/SL:KB]
 //		LLAppearanceMgr::instance().requestServerAppearanceUpdate();
->>>>>>> 88c4c832
+		avatar_tex_refresh();	// <FS:CR> FIRE-11800 - Refresh the textures too
 	}
 }
 
@@ -11300,7 +11134,6 @@
 
 // [RLVa:KB] - Checked: 2010-04-23 (RLVa-1.2.0g) | Added: RLVa-1.2.0
 	enable.add("RLV.MainToggleVisible", boost::bind(&rlvMenuMainToggleVisible, _1));
-<<<<<<< HEAD
 	enable.add("RLV.EnableIfNot", boost::bind(&rlvMenuEnableIfNot, _2));
 // [/RLVa:KB]
 
@@ -11331,11 +11164,4 @@
 	view_listener_t::addMenu(new FSObjectExportCollada(), "Object.ExportCollada");
 	enable.add("Object.EnableExport", boost::bind(&enable_export_object));
 	// </FS:Techwolf Lupindo>
-=======
-	if (rlv_handler_t::isEnabled())
-	{
-		enable.add("RLV.EnableIfNot", boost::bind(&rlvMenuEnableIfNot, _2));
-	}
-// [/RLVa:KB]
->>>>>>> 88c4c832
 }