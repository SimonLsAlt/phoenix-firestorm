/** 
 * @file llviewermenu.cpp
 * @brief Builds menus out of items.
 *
 * $LicenseInfo:firstyear=2002&license=viewerlgpl$
 * Second Life Viewer Source Code
 * Copyright (C) 2010, Linden Research, Inc.
 * 
 * This library is free software; you can redistribute it and/or
 * modify it under the terms of the GNU Lesser General Public
 * License as published by the Free Software Foundation;
 * version 2.1 of the License only.
 * 
 * This library is distributed in the hope that it will be useful,
 * but WITHOUT ANY WARRANTY; without even the implied warranty of
 * MERCHANTABILITY or FITNESS FOR A PARTICULAR PURPOSE.  See the GNU
 * Lesser General Public License for more details.
 * 
 * You should have received a copy of the GNU Lesser General Public
 * License along with this library; if not, write to the Free Software
 * Foundation, Inc., 51 Franklin Street, Fifth Floor, Boston, MA  02110-1301  USA
 * 
 * Linden Research, Inc., 945 Battery Street, San Francisco, CA  94111  USA
 * $/LicenseInfo$
 */

#include "llviewerprecompiledheaders.h"

#ifdef INCLUDE_VLD
#include "vld.h"
#endif

#include "llviewermenu.h" 

// linden library includes
#include "llavatarnamecache.h"	// IDEVO
#include "llfloaterreg.h"
#include "llfloatersidepanelcontainer.h"
#include "llcombobox.h"
#include "llinventorypanel.h"
#include "llnotifications.h"
#include "llnotificationsutil.h"
// [SL:KB] - Patch: Misc-Spellcheck | Checked: 2010-12-19 (Catznip-2.5.0a)
#include "llspellcheckmenuhandler.h"
// [/SL:KB]

// newview includes
#include "llagent.h"
#include "llagentaccess.h"
#include "llagentcamera.h"
#include "llagentwearables.h"
#include "llagentpilot.h"
#include "llcompilequeue.h"
#include "llconsole.h"
#include "lldaycyclemanager.h"
#include "lldebugview.h"
#include "llenvmanager.h"
#include "llfilepicker.h"
#include "llfirstuse.h"
#include "llfloaterbuy.h"
#include "llfloaterbuycontents.h"
#include "llbuycurrencyhtml.h"
#include "llfloatergodtools.h"
#include "llfloaterinventory.h"
#include "llfloaterland.h"
#include "llfloaterpay.h"
#include "llfloaterreporter.h"
#include "llfloatersearch.h"
#include "llfloaterscriptdebug.h"
#include "llfloatersnapshot.h"
#include "llfloatertools.h"
#include "llfloaterworldmap.h"
#include "llfloaterbuildoptions.h"
#include "llavataractions.h"
#include "lllandmarkactions.h"
#include "llgroupmgr.h"
#include "lltooltip.h"
#include "llhints.h"
#include "llhudeffecttrail.h"
#include "llhudmanager.h"
#include "llimview.h"
#include "llinventorybridge.h"
#include "llinventorydefines.h"
#include "llinventoryfunctions.h"
#include "llpanellogin.h"
#include "llpanelblockedlist.h"
#include "piemenu.h"		// ## Zi: Pie Menu
#include "llmoveview.h"
#include "llparcel.h"
#include "llrootview.h"
#include "llsceneview.h"
#include "llselectmgr.h"
#include "llstatusbar.h"
#include "lltextureview.h"
#include "lltoolcomp.h"
#include "lltoolmgr.h"
#include "lltoolpie.h"
#include "lltoolselectland.h"
#include "lltrans.h"
#include "llviewerdisplay.h" //for gWindowResized
#include "llviewergenericmessage.h"
#include "llviewerhelp.h"
#include "llviewermenufile.h"	// init_menu_file()
#include "llviewermessage.h"
#include "llviewernetwork.h"
#include "llviewerobjectlist.h"
#include "llviewerparcelmgr.h"
#include "llviewerstats.h"
#include "llvoavatarself.h"
#include "llworldmap.h"
#include "pipeline.h"
#include "llviewerjoystick.h"
#include "llwaterparammanager.h"
#include "llwlanimator.h"
#include "llwlparammanager.h"
#include "llfloatercamera.h"
#include "lluilistener.h"
#include "llappearancemgr.h"
#include "lltrans.h"
#include "lleconomy.h"
#include "lltoolgrab.h"
#include "llwindow.h"
#include "boost/unordered_map.hpp"
// [RLVa:KB] - Checked: 2011-05-22 (RLVa-1.3.1a)
#include "rlvhandler.h"
#include "rlvlocks.h"
// [/RLVa:KB]
//-TT Client LSL Bridge
#include "fslslbridge.h"
//-TT

// ## Zi: Texture Refresh
#include "llavatarpropertiesprocessor.h"
#include "lltexturecache.h"
// ## Zi: Texture Refresh

#include "particleeditor.h"
#include "fscontactsfloater.h"		// <FS:Zi> Display group list in contacts floater

using namespace LLVOAvatarDefines;

typedef LLPointer<LLViewerObject> LLViewerObjectPtr;

static boost::unordered_map<std::string, LLStringExplicit> sDefaultItemLabels;

BOOL enable_land_build(void*);
BOOL enable_object_build(void*);

LLVOAvatar* find_avatar_from_object( LLViewerObject* object );
LLVOAvatar* find_avatar_from_object( const LLUUID& object_id );

void handle_test_load_url(void*);

//
// Evil hackish imported globals

//extern BOOL	gHideSelectedObjects;
//extern BOOL gAllowSelectAvatar;
//extern BOOL gDebugAvatarRotation;
extern BOOL gDebugClicks;
extern BOOL gDebugWindowProc;
//extern BOOL gDebugTextEditorTips;
//extern BOOL gDebugSelectMgr;

//
// Globals
//

LLMenuBarGL		*gMenuBarView = NULL;
LLViewerMenuHolderGL	*gMenuHolder = NULL;
LLMenuGL		*gPopupMenuView = NULL;
LLMenuGL		*gEditMenu = NULL;
LLMenuBarGL		*gLoginMenuBarView = NULL;

// Context menus
LLContextMenu	*gMenuAvatarSelf	= NULL;
LLContextMenu	*gMenuAvatarOther = NULL;
LLContextMenu	*gMenuObject = NULL;
LLContextMenu	*gMenuAttachmentSelf = NULL;
LLContextMenu	*gMenuAttachmentOther = NULL;
LLContextMenu	*gMenuLand	= NULL;

// ## Zi: Pie menu
// Pie menus
PieMenu		*gPieMenuAvatarSelf	= NULL;
PieMenu		*gPieMenuAvatarOther = NULL;
PieMenu		*gPieMenuObject = NULL;
PieMenu		*gPieMenuAttachmentSelf = NULL;
PieMenu		*gPieMenuAttachmentOther = NULL;
PieMenu		*gPieMenuLand	= NULL;
// ## Zi: Pie menu

const std::string SAVE_INTO_INVENTORY("Save Object Back to My Inventory");
const std::string SAVE_INTO_TASK_INVENTORY("Save Object Back to Object Contents");

LLMenuGL* gAttachSubMenu = NULL;
LLMenuGL* gDetachSubMenu = NULL;
LLMenuGL* gTakeOffClothes = NULL;
LLContextMenu* gAttachScreenPieMenu = NULL;
LLContextMenu* gAttachPieMenu = NULL;
LLContextMenu* gAttachBodyPartPieMenus[10];
LLContextMenu* gDetachPieMenu = NULL;
LLContextMenu* gDetachScreenPieMenu = NULL;
LLContextMenu* gDetachBodyPartPieMenus[10];

// ## Zi: Pie menu
PieMenu* gPieAttachScreenMenu = NULL;
PieMenu* gPieAttachMenu = NULL;
PieMenu* gPieAttachBodyPartMenus[10];
PieMenu* gPieDetachMenu = NULL;
PieMenu* gPieDetachScreenMenu = NULL;
PieMenu* gPieDetachBodyPartMenus[10];
// ## Zi: Pie menu

LLMenuItemCallGL* gAFKMenu = NULL;
LLMenuItemCallGL* gBusyMenu = NULL;
LLMenuItemCallGL* gAutorespondMenu = NULL;
LLMenuItemCallGL* gAutorespondNonFriendsMenu = NULL;

//
// Local prototypes

// File Menu
void handle_compress_image(void*);


// Edit menu
void handle_dump_group_info(void *);
void handle_dump_capabilities_info(void *);

// Advanced->Consoles menu
void handle_region_dump_settings(void*);
void handle_region_dump_temp_asset_data(void*);
void handle_region_clear_temp_asset_data(void*);

// Object pie menu
BOOL sitting_on_selection();

void near_sit_object();
//void label_sit_or_stand(std::string& label, void*);
// buy and take alias into the same UI positions, so these
// declarations handle this mess.
BOOL is_selection_buy_not_take();
S32 selection_price();
BOOL enable_take();
void handle_take();
void handle_object_show_inspector();
void handle_avatar_show_inspector();
bool confirm_take(const LLSD& notification, const LLSD& response, LLObjectSelectionHandle selection_handle);

void handle_buy_object(LLSaleInfo sale_info);
void handle_buy_contents(LLSaleInfo sale_info);

// Land pie menu
void near_sit_down_point(BOOL success, void *);

// Avatar pie menu

// Debug menu


void velocity_interpolate( void* );
void handle_visual_leak_detector_toggle(void*);
void handle_rebake_textures(void*);
BOOL check_admin_override(void*);
void handle_admin_override_toggle(void*);
#ifdef TOGGLE_HACKED_GODLIKE_VIEWER
void handle_toggle_hacked_godmode(void*);
BOOL check_toggle_hacked_godmode(void*);
bool enable_toggle_hacked_godmode(void*);
#endif

void toggle_show_xui_names(void *);
BOOL check_show_xui_names(void *);

// Debug UI

void handle_buy_currency_test(void*);
void handle_save_to_xml(void*);
void handle_load_from_xml(void*);

void handle_god_mode(void*);

// God menu
void handle_leave_god_mode(void*);


void handle_reset_view();

void handle_duplicate_in_place(void*);


void handle_object_owner_self(void*);
void handle_object_owner_permissive(void*);
void handle_object_lock(void*);
void handle_object_asset_ids(void*);
void force_take_copy(void*);
#ifdef _CORY_TESTING
void force_export_copy(void*);
void force_import_geometry(void*);
#endif

void handle_force_parcel_owner_to_me(void*);
void handle_force_parcel_to_content(void*);
void handle_claim_public_land(void*);

void handle_god_request_avatar_geometry(void *);	// Hack for easy testing of new avatar geometry
void reload_vertex_shader(void *);
void handle_disconnect_viewer(void *);

void force_error_breakpoint(void *);
void force_error_llerror(void *);
void force_error_bad_memory_access(void *);
void force_error_infinite_loop(void *);
void force_error_software_exception(void *);
void force_error_driver_crash(void *);

void handle_force_delete(void*);
void print_object_info(void*);
void print_agent_nvpairs(void*);
void toggle_debug_menus(void*);
void upload_done_callback(const LLUUID& uuid, void* user_data, S32 result, LLExtStat ext_status);
void dump_select_mgr(void*);

void dump_inventory(void*);
void toggle_visibility(void*);
BOOL get_visibility(void*);

// Avatar Pie menu
void request_friendship(const LLUUID& agent_id);

// Tools menu
void handle_selected_texture_info(void*);

void handle_dump_followcam(void*);
void handle_viewer_enable_message_log(void*);
void handle_viewer_disable_message_log(void*);

BOOL enable_buy_land(void*);

// Help menu

void handle_test_male(void *);
void handle_test_female(void *);
void handle_toggle_pg(void*);
void handle_dump_attachments(void *);
void handle_dump_avatar_local_textures(void*);
void handle_debug_avatar_textures(void*);
void handle_grab_baked_texture(void*);
BOOL enable_grab_baked_texture(void*);
void handle_dump_region_object_cache(void*);

BOOL enable_save_into_inventory(void*);
BOOL enable_save_into_task_inventory(void*);

BOOL enable_detach(const LLSD& = LLSD());
void menu_toggle_attached_lights(void* user_data);
void menu_toggle_attached_particles(void* user_data);

class LLMenuParcelObserver : public LLParcelObserver
{
public:
	LLMenuParcelObserver();
	~LLMenuParcelObserver();
	virtual void changed();
};

static LLMenuParcelObserver* gMenuParcelObserver = NULL;

static LLUIListener sUIListener;

void cmdline_printchat(std::string message);

LLMenuParcelObserver::LLMenuParcelObserver()
{
	LLViewerParcelMgr::getInstance()->addObserver(this);
}

LLMenuParcelObserver::~LLMenuParcelObserver()
{
	LLViewerParcelMgr::getInstance()->removeObserver(this);
}

void LLMenuParcelObserver::changed()
{
	gMenuHolder->childSetEnabled("Land Buy Pass", LLPanelLandGeneral::enableBuyPass(NULL));
	
	BOOL buyable = enable_buy_land(NULL);
	gMenuHolder->childSetEnabled("Land Buy", buyable);
	gMenuHolder->childSetEnabled("Buy Land...", buyable);
}


void initialize_menus();

//-----------------------------------------------------------------------------
// Initialize main menus
//
// HOW TO NAME MENUS:
//
// First Letter Of Each Word Is Capitalized, Even At Or And
//
// Items that lead to dialog boxes end in "..."
//
// Break up groups of more than 6 items with separators
//-----------------------------------------------------------------------------

void set_underclothes_menu_options()
{
	if (gMenuHolder && gAgent.isTeen())
	{
		gMenuHolder->getChild<LLView>("Self Underpants")->setVisible(FALSE);
		gMenuHolder->getChild<LLView>("Self Undershirt")->setVisible(FALSE);
	}
	if (gMenuBarView && gAgent.isTeen())
	{
		gMenuBarView->getChild<LLView>("Menu Underpants")->setVisible(FALSE);
		gMenuBarView->getChild<LLView>("Menu Undershirt")->setVisible(FALSE);
	}
}

void init_menus()
{
	// Initialize actions
	initialize_menus();

	///
	/// Popup menu
	///
	/// The popup menu is now populated by the show_context_menu()
	/// method.
	
	LLMenuGL::Params menu_params;
	menu_params.name = "Popup";
	menu_params.visible = false;
	gPopupMenuView = LLUICtrlFactory::create<LLMenuGL>(menu_params);
	gMenuHolder->addChild( gPopupMenuView );

	///
	/// Context menus
	///

	const widget_registry_t& registry =
		LLViewerMenuHolderGL::child_registry_t::instance();
	gEditMenu = LLUICtrlFactory::createFromFile<LLMenuGL>("menu_edit.xml", gMenuHolder, registry);
	gMenuAvatarSelf = LLUICtrlFactory::createFromFile<LLContextMenu>(
		"menu_avatar_self.xml", gMenuHolder, registry);
	gMenuAvatarOther = LLUICtrlFactory::createFromFile<LLContextMenu>(
		"menu_avatar_other.xml", gMenuHolder, registry);

	gDetachScreenPieMenu = gMenuHolder->getChild<LLContextMenu>("Object Detach HUD", true);
	gDetachPieMenu = gMenuHolder->getChild<LLContextMenu>("Object Detach", true);

	gMenuObject = LLUICtrlFactory::createFromFile<LLContextMenu>(
		"menu_object.xml", gMenuHolder, registry);

	gAttachScreenPieMenu = gMenuHolder->getChild<LLContextMenu>("Object Attach HUD");
	gAttachPieMenu = gMenuHolder->getChild<LLContextMenu>("Object Attach");

	gMenuAttachmentSelf = LLUICtrlFactory::createFromFile<LLContextMenu>(
		"menu_attachment_self.xml", gMenuHolder, registry);
	gMenuAttachmentOther = LLUICtrlFactory::createFromFile<LLContextMenu>(
		"menu_attachment_other.xml", gMenuHolder, registry);

	gMenuLand = LLUICtrlFactory::createFromFile<LLContextMenu>(
		"menu_land.xml", gMenuHolder, registry);

// ## Zi: Pie menu
	gPieMenuAvatarSelf = LLUICtrlFactory::createFromFile<PieMenu>(
		"menu_pie_avatar_self.xml", gMenuHolder, registry);
	gPieMenuAvatarOther = LLUICtrlFactory::createFromFile<PieMenu>(
		"menu_pie_avatar_other.xml", gMenuHolder, registry);

	// added "Pie" to the control names to keep them unique
	gPieDetachScreenMenu = gMenuHolder->getChild<PieMenu>("Pie Object Detach HUD", true);
	gPieDetachMenu = gMenuHolder->getChild<PieMenu>("Pie Object Detach", true);

	gPieMenuObject = LLUICtrlFactory::createFromFile<PieMenu>(
		"menu_pie_object.xml", gMenuHolder, registry);

	// added "Pie" to the control names to keep them unique
	gPieAttachScreenMenu = gMenuHolder->getChild<PieMenu>("Pie Object Attach HUD");
	gPieAttachMenu = gMenuHolder->getChild<PieMenu>("Pie Object Attach");

	gPieMenuAttachmentSelf = LLUICtrlFactory::createFromFile<PieMenu>(
		"menu_pie_attachment_self.xml", gMenuHolder, registry);
	gPieMenuAttachmentOther = LLUICtrlFactory::createFromFile<PieMenu>(
		"menu_pie_attachment_other.xml", gMenuHolder, registry);

	gPieMenuLand = LLUICtrlFactory::createFromFile<PieMenu>(
		"menu_pie_land.xml", gMenuHolder, registry);
// ## Zi: Pie menu

	///
	/// set up the colors
	///
	LLColor4 color;

	// do not set colors in code, let the skin decide. -Zi
	/*
	LLColor4 context_menu_color = LLUIColorTable::instance().getColor("MenuPopupBgColor");
	
	gMenuAvatarSelf->setBackgroundColor( context_menu_color );
	gMenuAvatarOther->setBackgroundColor( context_menu_color );
	gMenuObject->setBackgroundColor( context_menu_color );
	gMenuAttachmentSelf->setBackgroundColor( context_menu_color );
	gMenuAttachmentOther->setBackgroundColor( context_menu_color );

	gMenuLand->setBackgroundColor( context_menu_color );

	color = LLUIColorTable::instance().getColor( "MenuPopupBgColor" );
	gPopupMenuView->setBackgroundColor( color );
	*/

	// <FS> Changed for grid manager
	// If we are not in production, use a different color to make it apparent.
	//if (LLGridManager::getInstance()->isInProductionGrid())
	//{
	//	color = LLUIColorTable::instance().getColor( "MenuBarBgColor" );
	//}
	//else
	//{
	//	color = LLUIColorTable::instance().getColor( "MenuNonProductionBgColor" );
	//}

	//LLView* menu_bar_holder = gViewerWindow->getRootView()->getChildView("menu_bar_holder");

	//gMenuBarView = LLUICtrlFactory::getInstance()->createFromFile<LLMenuBarGL>("menu_viewer.xml", gMenuHolder, LLViewerMenuHolderGL::child_registry_t::instance());
	//gMenuBarView->setRect(LLRect(0, menu_bar_holder->getRect().mTop, 0, menu_bar_holder->getRect().mTop - MENU_BAR_HEIGHT));
	//gMenuBarView->setBackgroundColor( color );

	gMenuBarView = LLUICtrlFactory::getInstance()->createFromFile<LLMenuBarGL>("menu_viewer.xml", gMenuHolder, LLViewerMenuHolderGL::child_registry_t::instance());
	// ONLY change the color IF we are in beta. Otherwise leave it alone so it can use the skinned color. -Zi
	if(LLGridManager::getInstance()->isInSLBeta())
	{
		color = LLUIColorTable::instance().getColor( "MenuNonProductionBgColor" );
		gMenuBarView->setBackgroundColor( color );
	}

	LLView* menu_bar_holder = gViewerWindow->getRootView()->getChildView("menu_bar_holder");
	gMenuBarView->setRect(LLRect(0, menu_bar_holder->getRect().mTop, 0, menu_bar_holder->getRect().mTop - MENU_BAR_HEIGHT)); // ND_MERGE
	// </FS> Changed for grid manager

	menu_bar_holder->addChild(gMenuBarView);
  
    gViewerWindow->setMenuBackgroundColor(false, 
        !LLGridManager::getInstance()->isInSLBeta());

	// Assume L$10 for now, the server will tell us the real cost at login
	// *TODO:Also fix cost in llfolderview.cpp for Inventory menus
	const std::string upload_cost("10");
	gMenuHolder->childSetLabelArg("Upload Image", "[COST]", upload_cost);
	gMenuHolder->childSetLabelArg("Upload Sound", "[COST]", upload_cost);
	gMenuHolder->childSetLabelArg("Upload Animation", "[COST]", upload_cost);
	gMenuHolder->childSetLabelArg("Bulk Upload", "[COST]", upload_cost);
	
	gAFKMenu = gMenuBarView->getChild<LLMenuItemCallGL>("Set Away", TRUE);
	gBusyMenu = gMenuBarView->getChild<LLMenuItemCallGL>("Set Busy", TRUE);
	gAutorespondMenu = gMenuBarView->getChild<LLMenuItemCallGL>("Set Autorespond", TRUE);
	gAutorespondNonFriendsMenu = gMenuBarView->getChild<LLMenuItemCallGL>("Set Autorespond to non-friends", TRUE);
	gAttachSubMenu = gMenuBarView->findChildMenuByName("Attach Object", TRUE);
	gDetachSubMenu = gMenuBarView->findChildMenuByName("Detach Object", TRUE);

#if !MEM_TRACK_MEM
	// Don't display the Memory console menu if the feature is turned off
	LLMenuItemCheckGL *memoryMenu = gMenuBarView->getChild<LLMenuItemCheckGL>("Memory", TRUE);
	if (memoryMenu)
	{
		memoryMenu->setVisible(FALSE);
	}
#endif

	gMenuBarView->createJumpKeys();

	// Let land based option enable when parcel changes
	gMenuParcelObserver = new LLMenuParcelObserver();

	gLoginMenuBarView = LLUICtrlFactory::getInstance()->createFromFile<LLMenuBarGL>("menu_login.xml", gMenuHolder, LLViewerMenuHolderGL::child_registry_t::instance());
	gLoginMenuBarView->arrangeAndClear();
	LLRect menuBarRect = gLoginMenuBarView->getRect();
	menuBarRect.setLeftTopAndSize(0, menu_bar_holder->getRect().getHeight(), menuBarRect.getWidth(), menuBarRect.getHeight());
	gLoginMenuBarView->setRect(menuBarRect);
	// do not set colors in code, always lat the skin decide. -Zi
	// gLoginMenuBarView->setBackgroundColor( color );
	menu_bar_holder->addChild(gLoginMenuBarView);
	
	// tooltips are on top of EVERYTHING, including menus
	gViewerWindow->getRootView()->sendChildToFront(gToolTipView);
}

///////////////////
// SHOW CONSOLES //
///////////////////


class LLAdvancedToggleConsole : public view_listener_t
{
	bool handleEvent(const LLSD& userdata)
	{
		std::string console_type = userdata.asString();
		if ("texture" == console_type)
		{
			toggle_visibility( (void*)gTextureView );
		}
		else if ("debug" == console_type)
		{
			toggle_visibility( (void*)static_cast<LLUICtrl*>(gDebugView->mDebugConsolep));
		}
		else if ("fast timers" == console_type)
		{
			LLFloaterReg::toggleInstance("fast_timers");
		}
		else if ("scene view" == console_type)
		{
			toggle_visibility( (void*)gSceneView);
		}

#if MEM_TRACK_MEM
		else if ("memory view" == console_type)
		{
			toggle_visibility( (void*)gDebugView->mMemoryView );
		}
#endif
		return true;
	}
};
class LLAdvancedCheckConsole : public view_listener_t
{
	bool handleEvent(const LLSD& userdata)
	{
		std::string console_type = userdata.asString();
		bool new_value = false;
		if ("texture" == console_type)
		{
			new_value = get_visibility( (void*)gTextureView );
		}
		else if ("debug" == console_type)
		{
			new_value = get_visibility( (void*)((LLView*)gDebugView->mDebugConsolep) );
		}
		else if ("fast timers" == console_type)
		{
			new_value = LLFloaterReg::instanceVisible("fast_timers");
		}
		else if ("scene view" == console_type)
		{
			new_value = get_visibility( (void*) gSceneView);
		}
#if MEM_TRACK_MEM
		else if ("memory view" == console_type)
		{
			new_value = get_visibility( (void*)gDebugView->mMemoryView );
		}
#endif
		
		return new_value;
	}
};


//////////////////////////
// DUMP INFO TO CONSOLE //
//////////////////////////


class LLAdvancedDumpInfoToConsole : public view_listener_t
{
	bool handleEvent(const LLSD& userdata)
	{
		std::string info_type = userdata.asString();
		if ("region" == info_type)
		{
			handle_region_dump_settings(NULL);
		}
		else if ("group" == info_type)
		{
			handle_dump_group_info(NULL);
		}
		else if ("capabilities" == info_type)
		{
			handle_dump_capabilities_info(NULL);
		}
		return true;
	}
};


//////////////
// HUD INFO //
//////////////


class LLAdvancedToggleHUDInfo : public view_listener_t
{
	bool handleEvent(const LLSD& userdata)
	{
		std::string info_type = userdata.asString();

		if ("camera" == info_type)
		{
			gDisplayCameraPos = !(gDisplayCameraPos);
		}
		else if ("wind" == info_type)
		{
			gDisplayWindInfo = !(gDisplayWindInfo);
		}
		else if ("fov" == info_type)
		{
			gDisplayFOV = !(gDisplayFOV);
		}
		else if ("badge" == info_type)
		{
			cmdline_printchat("hippos!");
		}
		return true;
	}
};

class LLAdvancedCheckHUDInfo : public view_listener_t
{
	bool handleEvent(const LLSD& userdata)
	{
		std::string info_type = userdata.asString();
		bool new_value = false;
		if ("camera" == info_type)
		{
			new_value = gDisplayCameraPos;
		}
		else if ("wind" == info_type)
		{
			new_value = gDisplayWindInfo;
		}
		else if ("fov" == info_type)
		{
			new_value = gDisplayFOV;
		}
		return new_value;
	}
};


//////////////
// FLYING   //
//////////////

class LLAdvancedAgentFlyingInfo : public view_listener_t
{
	bool handleEvent(const LLSD&)
	{
		return gAgent.getFlying();
	}
};


///////////////////////
// CLEAR GROUP CACHE //
///////////////////////

class LLAdvancedClearGroupCache : public view_listener_t
{
	bool handleEvent(const LLSD& userdata)
	{
		LLGroupMgr::debugClearAllGroups(NULL);
		return true;
	}
};




/////////////////
// RENDER TYPE //
/////////////////
U32 render_type_from_string(std::string render_type)
{
	if ("simple" == render_type)
	{
		return LLPipeline::RENDER_TYPE_SIMPLE;
	}
	else if ("alpha" == render_type)
	{
		return LLPipeline::RENDER_TYPE_ALPHA;
	}
	else if ("tree" == render_type)
	{
		return LLPipeline::RENDER_TYPE_TREE;
	}
	else if ("character" == render_type)
	{
		return LLPipeline::RENDER_TYPE_AVATAR;
	}
	else if ("surfacePatch" == render_type)
	{
		return LLPipeline::RENDER_TYPE_TERRAIN;
	}
	else if ("sky" == render_type)
	{
		return LLPipeline::RENDER_TYPE_SKY;
	}
	else if ("water" == render_type)
	{
		return LLPipeline::RENDER_TYPE_WATER;
	}
	else if ("ground" == render_type)
	{
		return LLPipeline::RENDER_TYPE_GROUND;
	}
	else if ("volume" == render_type)
	{
		return LLPipeline::RENDER_TYPE_VOLUME;
	}
	else if ("grass" == render_type)
	{
		return LLPipeline::RENDER_TYPE_GRASS;
	}
	else if ("clouds" == render_type)
	{
		return LLPipeline::RENDER_TYPE_CLOUDS;
	}
	else if ("particles" == render_type)
	{
		return LLPipeline::RENDER_TYPE_PARTICLES;
	}
	else if ("bump" == render_type)
	{
		return LLPipeline::RENDER_TYPE_BUMP;
	}
	else
	{
		return 0;
	}
}


class LLAdvancedToggleRenderType : public view_listener_t
{
	bool handleEvent(const LLSD& userdata)
	{
		U32 render_type = render_type_from_string( userdata.asString() );
		if ( render_type != 0 )
		{
			LLPipeline::toggleRenderTypeControl( (void*)render_type );
		}
		return true;
	}
};


class LLAdvancedCheckRenderType : public view_listener_t
{
	bool handleEvent(const LLSD& userdata)
	{
		U32 render_type = render_type_from_string( userdata.asString() );
		bool new_value = false;

		if ( render_type != 0 )
		{
			new_value = LLPipeline::hasRenderTypeControl( (void*)render_type );
		}

		return new_value;
	}
};


/////////////
// FEATURE //
/////////////
U32 feature_from_string(std::string feature)
{ 
	if ("ui" == feature)
	{ 
		return LLPipeline::RENDER_DEBUG_FEATURE_UI;
	}
	else if ("selected" == feature)
	{
		return LLPipeline::RENDER_DEBUG_FEATURE_SELECTED;
	}
	else if ("highlighted" == feature)
	{
		return LLPipeline::RENDER_DEBUG_FEATURE_HIGHLIGHTED;
	}
	else if ("dynamic textures" == feature)
	{
		return LLPipeline::RENDER_DEBUG_FEATURE_DYNAMIC_TEXTURES;
	}
	else if ("foot shadows" == feature)
	{
		return LLPipeline::RENDER_DEBUG_FEATURE_FOOT_SHADOWS;
	}
	else if ("fog" == feature)
	{
		return LLPipeline::RENDER_DEBUG_FEATURE_FOG;
	}
	else if ("fr info" == feature)
	{
		return LLPipeline::RENDER_DEBUG_FEATURE_FR_INFO;
	}
	else if ("flexible" == feature)
	{
		return LLPipeline::RENDER_DEBUG_FEATURE_FLEXIBLE;
	}
	else
	{
		return 0;
	}
};


class LLAdvancedToggleFeature : public view_listener_t
{
	bool handleEvent(const LLSD& userdata)
	{
		U32 feature = feature_from_string( userdata.asString() );
		if ( feature != 0 )
		{
			LLPipeline::toggleRenderDebugFeature( (void*)feature );
		}
		return true;
	}
};

class LLAdvancedCheckFeature : public view_listener_t
{
	bool handleEvent(const LLSD& userdata)
{
	U32 feature = feature_from_string( userdata.asString() );
	bool new_value = false;

	if ( feature != 0 )
	{
		new_value = LLPipeline::toggleRenderDebugFeatureControl( (void*)feature );
	}

	return new_value;
}
};

class LLAdvancedCheckDisplayTextureDensity : public view_listener_t
{
	bool handleEvent(const LLSD& userdata)
	{
		std::string mode = userdata.asString();
		if (!gPipeline.hasRenderDebugMask(LLPipeline::RENDER_DEBUG_TEXEL_DENSITY))
		{
			return mode == "none";
		}
		if (mode == "current")
		{
			return LLViewerTexture::sDebugTexelsMode == LLViewerTexture::DEBUG_TEXELS_CURRENT;
		}
		else if (mode == "desired")
		{
			return LLViewerTexture::sDebugTexelsMode == LLViewerTexture::DEBUG_TEXELS_DESIRED;
		}
		else if (mode == "full")
		{
			return LLViewerTexture::sDebugTexelsMode == LLViewerTexture::DEBUG_TEXELS_FULL;
		}
		return false;
	}
};

class LLAdvancedSetDisplayTextureDensity : public view_listener_t
{
	bool handleEvent(const LLSD& userdata)
	{
		std::string mode = userdata.asString();
		if (mode == "none")
		{
			if (gPipeline.hasRenderDebugMask(LLPipeline::RENDER_DEBUG_TEXEL_DENSITY) == TRUE) 
			{
				gPipeline.toggleRenderDebug((void*)LLPipeline::RENDER_DEBUG_TEXEL_DENSITY);
			}
			LLViewerTexture::sDebugTexelsMode = LLViewerTexture::DEBUG_TEXELS_OFF;
		}
		else if (mode == "current")
		{
			if (gPipeline.hasRenderDebugMask(LLPipeline::RENDER_DEBUG_TEXEL_DENSITY) == FALSE) 
			{
				gPipeline.toggleRenderDebug((void*)LLPipeline::RENDER_DEBUG_TEXEL_DENSITY);
			}
			LLViewerTexture::sDebugTexelsMode = LLViewerTexture::DEBUG_TEXELS_CURRENT;
		}
		else if (mode == "desired")
		{
			if (gPipeline.hasRenderDebugMask(LLPipeline::RENDER_DEBUG_TEXEL_DENSITY) == FALSE) 
			{
				gPipeline.toggleRenderDebug((void*)LLPipeline::RENDER_DEBUG_TEXEL_DENSITY);
			}
			gPipeline.setRenderDebugFeatureControl(LLPipeline::RENDER_DEBUG_TEXEL_DENSITY, true);
			LLViewerTexture::sDebugTexelsMode = LLViewerTexture::DEBUG_TEXELS_DESIRED;
		}
		else if (mode == "full")
		{
			if (gPipeline.hasRenderDebugMask(LLPipeline::RENDER_DEBUG_TEXEL_DENSITY) == FALSE) 
			{
				gPipeline.toggleRenderDebug((void*)LLPipeline::RENDER_DEBUG_TEXEL_DENSITY);
			}
			LLViewerTexture::sDebugTexelsMode = LLViewerTexture::DEBUG_TEXELS_FULL;
		}
		return true;
	}
};


//////////////////
// INFO DISPLAY //
//////////////////
U32 info_display_from_string(std::string info_display)
{
	if ("verify" == info_display)
	{
		return LLPipeline::RENDER_DEBUG_VERIFY;
	}
	else if ("bboxes" == info_display)
	{
		return LLPipeline::RENDER_DEBUG_BBOXES;
	}
	else if ("normals" == info_display)
	{
		return LLPipeline::RENDER_DEBUG_NORMALS;
	}
	else if ("points" == info_display)
	{
		return LLPipeline::RENDER_DEBUG_POINTS;
	}
	else if ("octree" == info_display)
	{
		return LLPipeline::RENDER_DEBUG_OCTREE;
	}
	else if ("shadow frusta" == info_display)
	{
		return LLPipeline::RENDER_DEBUG_SHADOW_FRUSTA;
	}
	else if ("physics shapes" == info_display)
	{
		return LLPipeline::RENDER_DEBUG_PHYSICS_SHAPES;
	}
	else if ("occlusion" == info_display)
	{
		return LLPipeline::RENDER_DEBUG_OCCLUSION;
	}
	else if ("render batches" == info_display)
	{
		return LLPipeline::RENDER_DEBUG_BATCH_SIZE;
	}
	else if ("update type" == info_display)
	{
		return LLPipeline::RENDER_DEBUG_UPDATE_TYPE;
	}
	else if ("texture anim" == info_display)
	{
		return LLPipeline::RENDER_DEBUG_TEXTURE_ANIM;
	}
	else if ("texture priority" == info_display)
	{
		return LLPipeline::RENDER_DEBUG_TEXTURE_PRIORITY;
	}
	else if ("shame" == info_display)
	{
		return LLPipeline::RENDER_DEBUG_SHAME;
	}
	else if ("texture area" == info_display)
	{
		return LLPipeline::RENDER_DEBUG_TEXTURE_AREA;
	}
	else if ("face area" == info_display)
	{
		return LLPipeline::RENDER_DEBUG_FACE_AREA;
	}
	else if ("lod info" == info_display)
	{
		return LLPipeline::RENDER_DEBUG_LOD_INFO;
	}
	else if ("build queue" == info_display)
	{
		return LLPipeline::RENDER_DEBUG_BUILD_QUEUE;
	}
	else if ("lights" == info_display)
	{
		return LLPipeline::RENDER_DEBUG_LIGHTS;
	}
	else if ("particles" == info_display)
	{
		return LLPipeline::RENDER_DEBUG_PARTICLES;
	}
	else if ("composition" == info_display)
	{
		return LLPipeline::RENDER_DEBUG_COMPOSITION;
	}
	else if ("attachment bytes" == info_display)
	{
		return LLPipeline::RENDER_DEBUG_ATTACHMENT_BYTES;
	}
	else if ("glow" == info_display)
	{
		return LLPipeline::RENDER_DEBUG_GLOW;
	}
	else if ("collision skeleton" == info_display)
	{
		return LLPipeline::RENDER_DEBUG_AVATAR_VOLUME;
	}
	else if ("raycast" == info_display)
	{
		return LLPipeline::RENDER_DEBUG_RAYCAST;
	}
	else if ("agent target" == info_display)
	{
		return LLPipeline::RENDER_DEBUG_AGENT_TARGET;
	}
	else if ("sculpt" == info_display)
	{
		return LLPipeline::RENDER_DEBUG_SCULPTED;
	}
	else if ("wind vectors" == info_display)
	{
		return LLPipeline::RENDER_DEBUG_WIND_VECTORS;
	}
<<<<<<< HEAD
	else if ("texture size" == info_display)
	{
		return LLPipeline::RENDER_DEBUG_TEXTURE_SIZE;
=======
	else if ("texel density" == info_display)
	{
		return LLPipeline::RENDER_DEBUG_TEXEL_DENSITY;
>>>>>>> c931c74f
	}
	else
	{
		return 0;
	}
};

class LLAdvancedToggleInfoDisplay : public view_listener_t
{
	bool handleEvent(const LLSD& userdata)
	{
		U32 info_display = info_display_from_string( userdata.asString() );

		LL_INFOS("ViewerMenu") << "toggle " << userdata.asString() << LL_ENDL;
		
		if ( info_display != 0 )
		{
			LLPipeline::toggleRenderDebug( (void*)info_display );
		}

		return true;
	}
};


class LLAdvancedCheckInfoDisplay : public view_listener_t
{
	bool handleEvent(const LLSD& userdata)
	{
		U32 info_display = info_display_from_string( userdata.asString() );
		bool new_value = false;

		LL_INFOS("ViewerMenu") << "check " << userdata.asString() << LL_ENDL;

		if ( info_display != 0 )
		{
			new_value = LLPipeline::toggleRenderDebugControl( (void*)info_display );
		}

		return new_value;
	}
};


///////////////////////////
//// RANDOMIZE FRAMERATE //
///////////////////////////


class LLAdvancedToggleRandomizeFramerate : public view_listener_t
{
	bool handleEvent(const LLSD& userdata)
	{
		gRandomizeFramerate = !(gRandomizeFramerate);
		return true;
	}
};

class LLAdvancedCheckRandomizeFramerate : public view_listener_t
{
	bool handleEvent(const LLSD& userdata)
	{
		bool new_value = gRandomizeFramerate;
		return new_value;
	}
};

///////////////////////////
//// PERIODIC SLOW FRAME //
///////////////////////////


class LLAdvancedTogglePeriodicSlowFrame : public view_listener_t
{
	bool handleEvent(const LLSD& userdata)
	{
		gPeriodicSlowFrame = !(gPeriodicSlowFrame);
		return true;
	}
};

class LLAdvancedCheckPeriodicSlowFrame : public view_listener_t
{
	bool handleEvent(const LLSD& userdata)
	{
		bool new_value = gPeriodicSlowFrame;
		return new_value;
	}
};



////////////////
// FRAME TEST //
////////////////


class LLAdvancedToggleFrameTest : public view_listener_t
{
	bool handleEvent(const LLSD& userdata)
	{
		LLPipeline::sRenderFrameTest = !(LLPipeline::sRenderFrameTest);
		return true;
	}
};

class LLAdvancedCheckFrameTest : public view_listener_t
{
	bool handleEvent(const LLSD& userdata)
	{
		bool new_value = LLPipeline::sRenderFrameTest;
		return new_value;
	}
};


///////////////////////////
// SELECTED TEXTURE INFO //
///////////////////////////


class LLAdvancedSelectedTextureInfo : public view_listener_t
{
	bool handleEvent(const LLSD& userdata)
	{
		handle_selected_texture_info(NULL);
		return true;
	}
};

//////////////////////
// TOGGLE WIREFRAME //
//////////////////////

class LLAdvancedToggleWireframe : public view_listener_t
{
	bool handleEvent(const LLSD& userdata)
	{
<<<<<<< HEAD
//		gUseWireframe = !(gUseWireframe);
// [RLVa:KB] - Checked: 2010-08-22 (RLVa-1.2.1a) | Added: RLVa-1.2.1a
		gUseWireframe = (!gUseWireframe) && (!gRlvAttachmentLocks.hasLockedHUD());
// [/RLVa:KB]
=======
		gUseWireframe = !(gUseWireframe);
>>>>>>> c931c74f
		gWindowResized = TRUE;
		LLPipeline::updateRenderDeferred();
		gPipeline.resetVertexBuffers();
		return true;
	}
};

class LLAdvancedCheckWireframe : public view_listener_t
{
	bool handleEvent(const LLSD& userdata)
	{
		bool new_value = gUseWireframe;
		return new_value;
	}
};
	
//////////////////////
// TEXTURE ATLAS //
//////////////////////

class LLAdvancedToggleTextureAtlas : public view_listener_t
{
	bool handleEvent(const LLSD& userdata)
	{
		LLViewerTexture::sUseTextureAtlas = !LLViewerTexture::sUseTextureAtlas;
		gSavedSettings.setBOOL("EnableTextureAtlas", LLViewerTexture::sUseTextureAtlas) ;
		return true;
	}
};

class LLAdvancedCheckTextureAtlas : public view_listener_t
{
	bool handleEvent(const LLSD& userdata)
	{
		bool new_value = LLViewerTexture::sUseTextureAtlas; // <-- make this using LLCacheControl
		return new_value;
	}
};

//////////////////////////
// DUMP SCRIPTED CAMERA //
//////////////////////////
	
class LLAdvancedDumpScriptedCamera : public view_listener_t
{
	bool handleEvent(const LLSD& userdata)
	{
		handle_dump_followcam(NULL);
		return true;
}
};



//////////////////////////////
// DUMP REGION OBJECT CACHE //
//////////////////////////////


class LLAdvancedDumpRegionObjectCache : public view_listener_t
{
	bool handleEvent(const LLSD& userdata)
{
		handle_dump_region_object_cache(NULL);
		return true;
	}
};

class LLAdvancedBuyCurrencyTest : public view_listener_t
	{
	bool handleEvent(const LLSD& userdata)
	{
		handle_buy_currency_test(NULL);
		return true;
	}
};


/////////////////////
// DUMP SELECT MGR //
/////////////////////


class LLAdvancedDumpSelectMgr : public view_listener_t
{
	bool handleEvent(const LLSD& userdata)
	{
		dump_select_mgr(NULL);
		return true;
	}
};



////////////////////
// DUMP INVENTORY //
////////////////////


class LLAdvancedDumpInventory : public view_listener_t
{
	bool handleEvent(const LLSD& userdata)
	{
		dump_inventory(NULL);
		return true;
	}
};



////////////////////////////////
// PRINT SELECTED OBJECT INFO //
////////////////////////////////


class LLAdvancedPrintSelectedObjectInfo : public view_listener_t
{
	bool handleEvent(const LLSD& userdata)
	{
		print_object_info(NULL);
		return true;
	}
};



//////////////////////
// PRINT AGENT INFO //
//////////////////////


class LLAdvancedPrintAgentInfo : public view_listener_t
{
	bool handleEvent(const LLSD& userdata)
	{
		print_agent_nvpairs(NULL);
		return true;
	}
};



////////////////////////////////
// PRINT TEXTURE MEMORY STATS //
////////////////////////////////


class LLAdvancedPrintTextureMemoryStats : public view_listener_t
{
	bool handleEvent(const LLSD& userdata)
	{
		output_statistics(NULL);
		return true;
	}
};

//////////////////
// DEBUG CLICKS //
//////////////////


class LLAdvancedToggleDebugClicks : public view_listener_t
{
	bool handleEvent(const LLSD& userdata)
	{
		gDebugClicks = !(gDebugClicks);
		return true;
	}
};

class LLAdvancedCheckDebugClicks : public view_listener_t
{
	bool handleEvent(const LLSD& userdata)
	{
		bool new_value = gDebugClicks;
		return new_value;
	}
};



/////////////////
// DEBUG VIEWS //
/////////////////


class LLAdvancedToggleDebugViews : public view_listener_t
{
	bool handleEvent(const LLSD& userdata)
	{
		LLView::sDebugRects = !(LLView::sDebugRects);
		return true;
	}
};

class LLAdvancedCheckDebugViews : public view_listener_t
{
	bool handleEvent(const LLSD& userdata)
	{
		bool new_value = LLView::sDebugRects;
		return new_value;
	}
};



///////////////////////
// XUI NAME TOOLTIPS //
///////////////////////


class LLAdvancedToggleXUINameTooltips : public view_listener_t
{
	bool handleEvent(const LLSD& userdata)
	{
		toggle_show_xui_names(NULL);
		return true;
	}
};

class LLAdvancedCheckXUINameTooltips : public view_listener_t
{
	bool handleEvent(const LLSD& userdata)
	{
		bool new_value = check_show_xui_names(NULL);
		return new_value;
	}
};



////////////////////////
// DEBUG MOUSE EVENTS //
////////////////////////


class LLAdvancedToggleDebugMouseEvents : public view_listener_t
{
	bool handleEvent(const LLSD& userdata)
	{
		LLView::sDebugMouseHandling = !(LLView::sDebugMouseHandling);
		return true;
	}
};

class LLAdvancedCheckDebugMouseEvents : public view_listener_t
{
	bool handleEvent(const LLSD& userdata)
	{
		bool new_value = LLView::sDebugMouseHandling;
		return new_value;
	}
};



////////////////
// DEBUG KEYS //
////////////////


class LLAdvancedToggleDebugKeys : public view_listener_t
{
	bool handleEvent(const LLSD& userdata)
	{
		LLView::sDebugKeys = !(LLView::sDebugKeys);
		return true;
	}
};
	
class LLAdvancedCheckDebugKeys : public view_listener_t
{
	bool handleEvent(const LLSD& userdata)
	{
		bool new_value = LLView::sDebugKeys;
		return new_value;
	}
};
	


///////////////////////
// DEBUG WINDOW PROC //
///////////////////////


class LLAdvancedToggleDebugWindowProc : public view_listener_t
{
	bool handleEvent(const LLSD& userdata)
	{
		gDebugWindowProc = !(gDebugWindowProc);
		return true;
	}
};

class LLAdvancedCheckDebugWindowProc : public view_listener_t
	{
	bool handleEvent(const LLSD& userdata)
	{
		bool new_value = gDebugWindowProc;
		return new_value;
	}
};

// ------------------------------XUI MENU ---------------------------

//////////////////////
// LOAD UI FROM XML //
//////////////////////


class LLAdvancedLoadUIFromXML : public view_listener_t
{
	bool handleEvent(const LLSD& userdata)
	{
		handle_load_from_xml(NULL);
		return true;
}
};



////////////////////
// SAVE UI TO XML //
////////////////////


class LLAdvancedSaveUIToXML : public view_listener_t
{
	bool handleEvent(const LLSD& userdata)
	{
		handle_save_to_xml(NULL);
		return true;
}
};


class LLAdvancedSendTestIms : public view_listener_t
{
	bool handleEvent(const LLSD& userdata)
	{
		LLIMModel::instance().testMessages();
		return true;
}
};


///////////////
// XUI NAMES //
///////////////


class LLAdvancedToggleXUINames : public view_listener_t
{
	bool handleEvent(const LLSD& userdata)
	{
		toggle_show_xui_names(NULL);
		return true;
	}
};

class LLAdvancedCheckXUINames : public view_listener_t
{
	bool handleEvent(const LLSD& userdata)
	{
		bool new_value = check_show_xui_names(NULL);
		return new_value;
	}
};


////////////////////////
// GRAB BAKED TEXTURE //
////////////////////////


class LLAdvancedGrabBakedTexture : public view_listener_t
{
	bool handleEvent(const LLSD& userdata)
	{
		std::string texture_type = userdata.asString();
		if ("iris" == texture_type)
		{
			handle_grab_baked_texture( (void*)BAKED_EYES );
		}
		else if ("head" == texture_type)
		{
			handle_grab_baked_texture( (void*)BAKED_HEAD );
		}
		else if ("upper" == texture_type)
		{
			handle_grab_baked_texture( (void*)BAKED_UPPER );
		}
		else if ("lower" == texture_type)
		{
			handle_grab_baked_texture( (void*)BAKED_LOWER );
		}
		else if ("skirt" == texture_type)
		{
			handle_grab_baked_texture( (void*)BAKED_SKIRT );
		}
		else if ("hair" == texture_type)
		{
			handle_grab_baked_texture( (void*)BAKED_HAIR );
		}

		return true;
	}
};

class LLAdvancedEnableGrabBakedTexture : public view_listener_t
{
	bool handleEvent(const LLSD& userdata)
{
		std::string texture_type = userdata.asString();
		bool new_value = false;

		if ("iris" == texture_type)
		{
			new_value = enable_grab_baked_texture( (void*)BAKED_EYES );
		}
		else if ("head" == texture_type)
		{
			new_value = enable_grab_baked_texture( (void*)BAKED_HEAD );
		}
		else if ("upper" == texture_type)
		{
			new_value = enable_grab_baked_texture( (void*)BAKED_UPPER );
		}
		else if ("lower" == texture_type)
		{
			new_value = enable_grab_baked_texture( (void*)BAKED_LOWER );
		}
		else if ("skirt" == texture_type)
		{
			new_value = enable_grab_baked_texture( (void*)BAKED_SKIRT );
		}
		else if ("hair" == texture_type)
		{
			new_value = enable_grab_baked_texture( (void*)BAKED_HAIR );
		}
	
		return new_value;
}
};

///////////////////////
// APPEARANCE TO XML //
///////////////////////


class LLAdvancedAppearanceToXML : public view_listener_t
{
	bool handleEvent(const LLSD& userdata)
	{
		LLVOAvatar::dumpArchetypeXML(NULL);
		return true;
	}
};



///////////////////////////////
// TOGGLE CHARACTER GEOMETRY //
///////////////////////////////


class LLAdvancedToggleCharacterGeometry : public view_listener_t
{
	bool handleEvent(const LLSD& userdata)
	{
		handle_god_request_avatar_geometry(NULL);
		return true;
}
};


	/////////////////////////////
// TEST MALE / TEST FEMALE //
/////////////////////////////

class LLAdvancedTestMale : public view_listener_t
{
	bool handleEvent(const LLSD& userdata)
	{
		handle_test_male(NULL);
		return true;
	}
};


class LLAdvancedTestFemale : public view_listener_t
{
	bool handleEvent(const LLSD& userdata)
	{
		handle_test_female(NULL);
		return true;
	}
};



///////////////
// TOGGLE PG //
///////////////


class LLAdvancedTogglePG : public view_listener_t
{
	bool handleEvent(const LLSD& userdata)
	{
		handle_toggle_pg(NULL);
		return true;
	}
};


class LLAdvancedForceParamsToDefault : public view_listener_t
{
	bool handleEvent(const LLSD& userdata)
	{
		LLAgent::clearVisualParams(NULL);
		return true;
	}
};



//////////////////////////
// RELOAD VERTEX SHADER //
//////////////////////////


class LLAdvancedReloadVertexShader : public view_listener_t
{
	bool handleEvent(const LLSD& userdata)
	{
		reload_vertex_shader(NULL);
		return true;
	}
};



////////////////////
// ANIMATION INFO //
////////////////////


class LLAdvancedToggleAnimationInfo : public view_listener_t
{
	bool handleEvent(const LLSD& userdata)
	{
		LLVOAvatar::sShowAnimationDebug = !(LLVOAvatar::sShowAnimationDebug);
		return true;
	}
};

class LLAdvancedCheckAnimationInfo : public view_listener_t
{
	bool handleEvent(const LLSD& userdata)
	{
		bool new_value = LLVOAvatar::sShowAnimationDebug;
		return new_value;
	}
};


//////////////////
// SHOW LOOK AT //
//////////////////


class LLAdvancedToggleShowLookAt : public view_listener_t
{
	bool handleEvent(const LLSD& userdata)
	{
		//LLHUDEffectLookAt::sDebugLookAt = !(LLHUDEffectLookAt::sDebugLookAt);
		//<FS:AO improve use of controls with radiogroups>
		//bool value = !gSavedPerAccountSettings.getBOOL("DebugLookAt");
		//gSavedPerAccountSettings.setBOOL("DebugLookAt",value);
		S32 value = !gSavedPerAccountSettings.getS32("DebugLookAt");
		gSavedPerAccountSettings.setS32("DebugLookAt",value);
		//</FS:AO>
		return true;
	}
};

// <AO>
class LLAdvancedToggleShowColor : public view_listener_t
{
        bool handleEvent(const LLSD& userdata)
        {
                S32 value = !gSavedSettings.getS32("DebugShowColor");
                gSavedSettings.setS32("DebugShowColor",value);
                return true;
        }
};

class LLAdvancedCheckShowColor : public view_listener_t
{
        bool handleEvent(const LLSD& userdata)
        {
                S32 new_value = gSavedSettings.getS32("DebugShowColor");
                return (bool)new_value;
        }
};
// </AO>

class LLAdvancedCheckShowLookAt : public view_listener_t
{
	bool handleEvent(const LLSD& userdata)
	{
		//bool new_value = LLHUDEffectLookAt::sDebugLookAt;
		//<FS:AO improve use of controls with radiogroups>
		//bool new_value = gSavedPerAccountSettings.getBOOL("DebugLookAt");
		S32 new_value = gSavedPerAccountSettings.getS32("DebugLookAt");
		return (bool)new_value;
	}
};



///////////////////
// SHOW POINT AT //
///////////////////


class LLAdvancedToggleShowPointAt : public view_listener_t
{
	bool handleEvent(const LLSD& userdata)
	{
		LLHUDEffectPointAt::sDebugPointAt = !(LLHUDEffectPointAt::sDebugPointAt);
		return true;
	}
};

class LLAdvancedCheckShowPointAt : public view_listener_t
{
	bool handleEvent(const LLSD& userdata)
	{
		bool new_value = LLHUDEffectPointAt::sDebugPointAt;
		return new_value;
	}
};


///////////////////// 
// PRIVATE LOOK AT // 
///////////////////// 

class LLAdvancedTogglePrivateLookPointAt : public view_listener_t 
{ 
	bool handleEvent(const LLSD& userdata) 
	{ 
		std::string command = userdata.asString(); 
		if ("Look" == command) 
		{ 
			bool new_value = !gSavedSettings.getBOOL("PrivateLookAtTarget"); 
			gSavedSettings.setBOOL("PrivateLookAtTarget", new_value); 
		} 
		else if ("Point" == command) 
		{ 
			bool new_value = !gSavedSettings.getBOOL("PrivatePointAtTarget"); 
			gSavedSettings.setBOOL("PrivatePointAtTarget", new_value); 
		} 
	return true; 
	} 
}; 

class LLAdvancedCheckPrivateLookPointAt : public view_listener_t 
{ 
	bool handleEvent(const LLSD& userdata) 
	{ 
		std::string command = userdata["data"].asString(); 
		if ("Look" == command) 
		{ 
			bool new_value = gSavedSettings.getBOOL("PrivateLookAtTarget"); 
			std::string control_name = userdata["control"].asString(); 
			gMenuHolder->findControl(control_name)->setValue(new_value); 
		} 
		else if ("Point" == command) 
		{ 
			bool new_value = gSavedSettings.getBOOL("PrivatePointAtTarget"); 
			std::string control_name = userdata["control"].asString(); 
			gMenuHolder->findControl(control_name)->setValue(new_value); 
		} 
	return true; 
	} 
};

/////////////////////////
// DEBUG JOINT UPDATES //
/////////////////////////


class LLAdvancedToggleDebugJointUpdates : public view_listener_t
{
	bool handleEvent(const LLSD& userdata)
	{
		LLVOAvatar::sJointDebug = !(LLVOAvatar::sJointDebug);
		return true;
	}
};

class LLAdvancedCheckDebugJointUpdates : public view_listener_t
{
	bool handleEvent(const LLSD& userdata)
	{
		bool new_value = LLVOAvatar::sJointDebug;
		return new_value;
	}
};



/////////////////
// DISABLE LOD //
/////////////////


class LLAdvancedToggleDisableLOD : public view_listener_t
{
	bool handleEvent(const LLSD& userdata)
	{
		LLViewerJoint::sDisableLOD = !(LLViewerJoint::sDisableLOD);
		return true;
	}
};
		
class LLAdvancedCheckDisableLOD : public view_listener_t
{
	bool handleEvent(const LLSD& userdata)
	{
		bool new_value = LLViewerJoint::sDisableLOD;
		return new_value;
	}
};



/////////////////////////
// DEBUG CHARACTER VIS //
/////////////////////////


class LLAdvancedToggleDebugCharacterVis : public view_listener_t
{
	bool handleEvent(const LLSD& userdata)
	{
		LLVOAvatar::sDebugInvisible = !(LLVOAvatar::sDebugInvisible);
		return true;
	}
};

class LLAdvancedCheckDebugCharacterVis : public view_listener_t
{
	bool handleEvent(const LLSD& userdata)
	{
		bool new_value = LLVOAvatar::sDebugInvisible;
		return new_value;
	}
};


//////////////////////
// DUMP ATTACHMENTS //
//////////////////////

	
class LLAdvancedDumpAttachments : public view_listener_t
{
	bool handleEvent(const LLSD& userdata)
	{
		handle_dump_attachments(NULL);
		return true;
	}
};


	
/////////////////////
// REBAKE TEXTURES //
/////////////////////
	
	
class LLAdvancedRebakeTextures : public view_listener_t
{
	bool handleEvent(const LLSD& userdata)
	{
		handle_rebake_textures(NULL);
		return true;
	}
};
	
	
#if 1 //ndef LL_RELEASE_FOR_DOWNLOAD
///////////////////////////
// DEBUG AVATAR TEXTURES //
///////////////////////////


class LLAdvancedDebugAvatarTextures : public view_listener_t
{
	bool handleEvent(const LLSD& userdata)
	{
		if (gAgent.isGodlike())
		{
			handle_debug_avatar_textures(NULL);
		}
		return true;
	}
};

////////////////////////////////
// DUMP AVATAR LOCAL TEXTURES //
////////////////////////////////


class LLAdvancedDumpAvatarLocalTextures : public view_listener_t
{
	bool handleEvent(const LLSD& userdata)
	{
#ifndef LL_RELEASE_FOR_DOWNLOAD
		handle_dump_avatar_local_textures(NULL);
#endif
		return true;
	}
};

#endif

///////////////////////////////////
// Reload Avatar Cloud Particles //
///////////////////////////////////
class LLAdvancedReloadAvatarCloudParticle : public view_listener_t
{
	bool handleEvent(const LLSD& userdata)
	{
		LLVOAvatar::initCloud();
		return true;
	}
};

/////////////////
// MESSAGE LOG //
/////////////////


class LLAdvancedEnableMessageLog : public view_listener_t
{
	bool handleEvent(const LLSD& userdata)
	{
		handle_viewer_enable_message_log(NULL);
		return true;
	}
};

class LLAdvancedDisableMessageLog : public view_listener_t
{
	bool handleEvent(const LLSD& userdata)
	{
		handle_viewer_disable_message_log(NULL);
		return true;
	}
};

/////////////////
// DROP PACKET //
/////////////////


class LLAdvancedDropPacket : public view_listener_t
{
	bool handleEvent(const LLSD& userdata)
	{
		gMessageSystem->mPacketRing.dropPackets(1);
		return true;
	}
};



/////////////////
// AGENT PILOT //
/////////////////


class LLAdvancedAgentPilot : public view_listener_t
{
	bool handleEvent(const LLSD& userdata)
	{
		std::string command = userdata.asString();
		if ("start playback" == command)
		{
			gAgentPilot.setNumRuns(-1);
			gAgentPilot.startPlayback();
		}
		else if ("stop playback" == command)
		{
			gAgentPilot.stopPlayback();
		}
		else if ("start record" == command)
		{
			gAgentPilot.startRecord();
		}
		else if ("stop record" == command)
		{
			gAgentPilot.stopRecord();
		}

		return true;
	}		
};



//////////////////////
// AGENT PILOT LOOP //
//////////////////////


class LLAdvancedToggleAgentPilotLoop : public view_listener_t
{
	bool handleEvent(const LLSD& userdata)
	{
		gAgentPilot.setLoop(!gAgentPilot.getLoop());
		return true;
	}
};

class LLAdvancedCheckAgentPilotLoop : public view_listener_t
{
	bool handleEvent(const LLSD& userdata)
	{
		bool new_value = gAgentPilot.getLoop();
		return new_value;
	}
};


/////////////////////////
// SHOW OBJECT UPDATES //
/////////////////////////


class LLAdvancedToggleShowObjectUpdates : public view_listener_t
{
	bool handleEvent(const LLSD& userdata)
	{
		gShowObjectUpdates = !(gShowObjectUpdates);
		return true;
	}
};

class LLAdvancedCheckShowObjectUpdates : public view_listener_t
{
	bool handleEvent(const LLSD& userdata)
	{
		bool new_value = gShowObjectUpdates;
		return new_value;
	}
};



////////////////////
// COMPRESS IMAGE //
////////////////////


class LLAdvancedCompressImage : public view_listener_t
{
	bool handleEvent(const LLSD& userdata)
	{
		handle_compress_image(NULL);
		return true;
	}
};



/////////////////////////
// SHOW DEBUG SETTINGS //
/////////////////////////


class LLAdvancedShowDebugSettings : public view_listener_t
{
	bool handleEvent(const LLSD& userdata)
	{
		LLFloaterReg::showInstance("settings_debug",userdata);
		return true;
	}
};



////////////////////////
// VIEW ADMIN OPTIONS //
////////////////////////

class LLAdvancedEnableViewAdminOptions : public view_listener_t
{
	bool handleEvent(const LLSD& userdata)
	{
		// Don't enable in god mode since the admin menu is shown anyway.
		// Only enable if the user has set the appropriate debug setting.
		bool new_value = !gAgent.getAgentAccess().isGodlikeWithoutAdminMenuFakery() && gSavedSettings.getBOOL("AdminMenu");
		return new_value;
	}
};

class LLAdvancedToggleViewAdminOptions : public view_listener_t
{
	bool handleEvent(const LLSD& userdata)
	{
		handle_admin_override_toggle(NULL);
		return true;
	}
};

class LLAdvancedToggleVisualLeakDetector : public view_listener_t
{
	bool handleEvent(const LLSD& userdata)
	{
		handle_visual_leak_detector_toggle(NULL);
		return true;
	}
};

class LLAdvancedCheckViewAdminOptions : public view_listener_t
{
	bool handleEvent(const LLSD& userdata)
	{
		bool new_value = check_admin_override(NULL) || gAgent.isGodlike();
		return new_value;
	}
};

/////////////////////////////////////
// Enable Object Object Occlusion ///
/////////////////////////////////////
class LLAdvancedEnableObjectObjectOcclusion: public view_listener_t
{
	bool handleEvent(const LLSD& userdata)
	{
	
		bool new_value = gGLManager.mHasOcclusionQuery; // && LLFeatureManager::getInstance()->isFeatureAvailable(userdata.asString());
		return new_value;
}
};

/////////////////////////////////////
// Enable Framebuffer Objects	  ///
/////////////////////////////////////
class LLAdvancedEnableRenderFBO: public view_listener_t
{
	bool handleEvent(const LLSD& userdata)
	{
		bool new_value = gGLManager.mHasFramebufferObject;
		return new_value;
	}
};

/////////////////////////////////////
// Enable Deferred Rendering	  ///
/////////////////////////////////////
class LLAdvancedEnableRenderDeferred: public view_listener_t
{
	bool handleEvent(const LLSD& userdata)
	{
		bool new_value = gGLManager.mHasFramebufferObject && LLViewerShaderMgr::instance()->getVertexShaderLevel(LLViewerShaderMgr::SHADER_WINDLIGHT) > 1 &&
			LLViewerShaderMgr::instance()->getVertexShaderLevel(LLViewerShaderMgr::SHADER_AVATAR) > 0;
		return new_value;
	}
};

/////////////////////////////////////
// Enable Deferred Rendering sub-options
/////////////////////////////////////
class LLAdvancedEnableRenderDeferredOptions: public view_listener_t
{
	bool handleEvent(const LLSD& userdata)
	{
		bool new_value = gGLManager.mHasFramebufferObject && LLViewerShaderMgr::instance()->getVertexShaderLevel(LLViewerShaderMgr::SHADER_WINDLIGHT) > 1 &&
			LLViewerShaderMgr::instance()->getVertexShaderLevel(LLViewerShaderMgr::SHADER_AVATAR) > 0 && gSavedSettings.getBOOL("RenderDeferred");
		return new_value;
	}
};



//////////////////
// ADMIN STATUS //
//////////////////


class LLAdvancedRequestAdminStatus : public view_listener_t
{
	bool handleEvent(const LLSD& userdata)
	{
		handle_god_mode(NULL);
		return true;
	}
};

class LLAdvancedLeaveAdminStatus : public view_listener_t
{
	bool handleEvent(const LLSD& userdata)
	{
		handle_leave_god_mode(NULL);
		return true;
	}
};

//////////////////////////
// Advanced > Debugging //
//////////////////////////


class LLAdvancedForceErrorBreakpoint : public view_listener_t
{
	bool handleEvent(const LLSD& userdata)
	{
		force_error_breakpoint(NULL);
		return true;
	}
};

class LLAdvancedForceErrorLlerror : public view_listener_t
{
	bool handleEvent(const LLSD& userdata)
	{
		force_error_llerror(NULL);
		return true;
	}
};
class LLAdvancedForceErrorBadMemoryAccess : public view_listener_t
{
	bool handleEvent(const LLSD& userdata)
	{
		force_error_bad_memory_access(NULL);
		return true;
	}
};

class LLAdvancedForceErrorInfiniteLoop : public view_listener_t
{
	bool handleEvent(const LLSD& userdata)
	{
		force_error_infinite_loop(NULL);
		return true;
	}
};

class LLAdvancedForceErrorSoftwareException : public view_listener_t
{
	bool handleEvent(const LLSD& userdata)
	{
		force_error_software_exception(NULL);
		return true;
	}
};

class LLAdvancedForceErrorDriverCrash : public view_listener_t
{
	bool handleEvent(const LLSD& userdata)
	{
		force_error_driver_crash(NULL);
		return true;
	}
};

class LLAdvancedForceErrorDisconnectViewer : public view_listener_t
{
	bool handleEvent(const LLSD& userdata)
	{
		handle_disconnect_viewer(NULL);
		return true;
}
};


#ifdef TOGGLE_HACKED_GODLIKE_VIEWER

class LLAdvancedHandleToggleHackedGodmode : public view_listener_t
{
	bool handleEvent(const LLSD& userdata)
	{
		handle_toggle_hacked_godmode(NULL);
		return true;
	}
};

class LLAdvancedCheckToggleHackedGodmode : public view_listener_t
{
	bool handleEvent(const LLSD& userdata)
	{
		check_toggle_hacked_godmode(NULL);
		return true;
	}
};

class LLAdvancedEnableToggleHackedGodmode : public view_listener_t
{
	bool handleEvent(const LLSD& userdata)
	{
		bool new_value = enable_toggle_hacked_godmode(NULL);
		return new_value;
	}
};
#endif


//
////-------------------------------------------------------------------
//// Advanced menu
////-------------------------------------------------------------------


//////////////////
// DEVELOP MENU //
//////////////////

class LLDevelopCheckLoggingLevel : public view_listener_t
{
	bool handleEvent(const LLSD& userdata)
	{
		U32 level = userdata.asInteger();
		return (static_cast<LLError::ELevel>(level) == LLError::getDefaultLevel());
	}
};

class LLDevelopSetLoggingLevel : public view_listener_t
{
	bool handleEvent(const LLSD& userdata)
	{
		U32 level = userdata.asInteger();
		LLError::setDefaultLevel(static_cast<LLError::ELevel>(level));
		return true;
	}
};

class LLDevelopTextureFetchDebugger : public view_listener_t
{
	bool handleEvent(const LLSD& userdata)
	{
		return gSavedSettings.getBOOL("TextureFetchDebuggerEnabled");
	}
};

//////////////////
// ADMIN MENU   //
//////////////////

// Admin > Object
class LLAdminForceTakeCopy : public view_listener_t
{
	bool handleEvent(const LLSD& userdata)
	{
		force_take_copy(NULL);
		return true;
	}
};

class LLAdminHandleObjectOwnerSelf : public view_listener_t
{
	bool handleEvent(const LLSD& userdata)
	{
		handle_object_owner_self(NULL);
		return true;
	}
};
class LLAdminHandleObjectOwnerPermissive : public view_listener_t
{
	bool handleEvent(const LLSD& userdata)
	{
		handle_object_owner_permissive(NULL);
		return true;
	}
};

class LLAdminHandleForceDelete : public view_listener_t
{
	bool handleEvent(const LLSD& userdata)
	{
		handle_force_delete(NULL);
		return true;
	}
};

class LLAdminHandleObjectLock : public view_listener_t
{
	bool handleEvent(const LLSD& userdata)
	{
		handle_object_lock(NULL);
		return true;
	}
};

class LLAdminHandleObjectAssetIDs: public view_listener_t
{
	bool handleEvent(const LLSD& userdata)
	{
		handle_object_asset_ids(NULL);
		return true;
	}	
};

//Admin >Parcel
class LLAdminHandleForceParcelOwnerToMe: public view_listener_t
{
	bool handleEvent(const LLSD& userdata)
	{
		handle_force_parcel_owner_to_me(NULL);
		return true;
	}
};
class LLAdminHandleForceParcelToContent: public view_listener_t
{
	bool handleEvent(const LLSD& userdata)
	{
		handle_force_parcel_to_content(NULL);
		return true;
	}
};
class LLAdminHandleClaimPublicLand: public view_listener_t
{
	bool handleEvent(const LLSD& userdata)
	{
		handle_claim_public_land(NULL);
		return true;
	}
};

// Admin > Region
class LLAdminHandleRegionDumpTempAssetData: public view_listener_t
{
	bool handleEvent(const LLSD& userdata)
	{
		handle_region_dump_temp_asset_data(NULL);
		return true;
	}
};
//Admin (Top Level)

class LLAdminOnSaveState: public view_listener_t
{
	bool handleEvent(const LLSD& userdata)
	{
		LLPanelRegionTools::onSaveState(NULL);
		return true;
}
};


//-----------------------------------------------------------------------------
// cleanup_menus()
//-----------------------------------------------------------------------------
void cleanup_menus()
{
	delete gMenuParcelObserver;
	gMenuParcelObserver = NULL;

	delete gMenuAvatarSelf;
	gMenuAvatarSelf = NULL;

	delete gMenuAvatarOther;
	gMenuAvatarOther = NULL;

	delete gMenuObject;
	gMenuObject = NULL;

	delete gMenuAttachmentSelf;
	gMenuAttachmentSelf = NULL;

	delete gMenuAttachmentOther;
	gMenuAttachmentSelf = NULL;

	delete gMenuLand;
	gMenuLand = NULL;

	delete gMenuBarView;
	gMenuBarView = NULL;

	delete gPopupMenuView;
	gPopupMenuView = NULL;

	delete gMenuHolder;
	gMenuHolder = NULL;
}

//-----------------------------------------------------------------------------
// Object pie menu
//-----------------------------------------------------------------------------

class LLObjectDerender : public view_listener_t
{
    bool handleEvent(const LLSD& userdata)
    {
		LLSelectNode* nodep = LLSelectMgr::getInstance()->getSelection()->getFirstRootNode();
		LLViewerObject* objp = (nodep) ? nodep->getObject() : NULL;

//		if ( (objp) && (gAgentID != objp->getID()) )
// [RLVa:KB] - Checked: 2012-03-11 (RLVa-1.4.5) | Added: RLVa-1.4.5 | FS-specific
		// Don't allow derendering of own attachments when RLVa is enabled
		if ( (objp) && (gAgentID != objp->getID()) && ((!rlv_handler_t::isEnabled()) || (!objp->isAttachment()) || (!objp->permYouOwner())) )
// [/RLVa:KB]
		{
	        LLSelectMgr::getInstance()->removeObjectFromSelections(objp->getID());
			gObjectList.killObject(objp);
		}
        return true;
    }
};

class LLEnableEditParticleSource : public view_listener_t
{
    bool handleEvent(const LLSD& userdata)
    {
		if(LLSelectMgr::instance().getSelection()->getObjectCount()!=0)
		{
			LLObjectSelection::valid_iterator iter=LLSelectMgr::instance().getSelection()->valid_begin();
			LLSelectNode* node=*iter;

			if(!node || !node->mPermissions)
				return false;

			if(node->mPermissions->getOwner()==gAgent.getID())
				return true;
		}
		return false;
	}
};

class LLEditParticleSource : public view_listener_t
{
    bool handleEvent(const LLSD& userdata)
    {
		LLViewerObject* objectp = LLSelectMgr::getInstance()->getSelection()->getPrimaryObject();
		if (objectp)
		{
			ParticleEditor* particleEditor=LLFloaterReg::showTypedInstance<ParticleEditor>("particle_editor", LLSD(objectp->getID()), TAKE_FOCUS_YES);
			if(particleEditor)
				particleEditor->setObject(objectp);
		}
		return true;
	}
};

// ## Zi: Texture Refresh
void destroy_texture(LLUUID id)		// will be used by the texture refresh functions below
{
	LLViewerFetchedTexture* tx=LLViewerTextureManager::getFetchedTexture(id);
	tx->destroyRawImage();
	tx->destroySavedRawImage();
	tx->destroyGLTexture();
	tx->destroyTexture();
	LLAppViewer::getTextureCache()->removeFromCache(id);
}

class LLObjectTexRefresh : public view_listener_t
{
    bool handleEvent(const LLSD& userdata)
    {
		// partly copied from the texture info code in handle_selected_texture_info()
		for (LLObjectSelection::valid_iterator iter = LLSelectMgr::getInstance()->getSelection()->valid_begin();
			iter != LLSelectMgr::getInstance()->getSelection()->valid_end(); iter++)
		{
			LLSelectNode* node = *iter;

			U8 te_count = node->getObject()->getNumTEs();
			// map from texture ID to list of faces using it
			typedef std::map< LLUUID, std::vector<U8> > map_t;
			map_t faces_per_texture;
			for (U8 i = 0; i < te_count; i++)
			{
				if (!node->isTESelected(i)) continue;

				LLViewerTexture* img = node->getObject()->getTEImage(i);
				LLUUID image_id = img->getID();
				faces_per_texture[image_id].push_back(i);
			}

			map_t::iterator it;
			for (it = faces_per_texture.begin(); it != faces_per_texture.end(); ++it)
				destroy_texture(it->first);
		}

        return true;
    }
};

class LLAvatarTexRefresh : public view_listener_t
{
    bool handleEvent(const LLSD& userdata)
    {
		LLVOAvatar* avatar=find_avatar_from_object(LLSelectMgr::getInstance()->getSelection()->getPrimaryObject());
		if(avatar)
		{
			// I bet this can be done more elegantly, but this is just straightforward
			destroy_texture(avatar->getTE(TEX_HEAD_BAKED)->getID());
			destroy_texture(avatar->getTE(TEX_UPPER_BAKED)->getID());
			destroy_texture(avatar->getTE(TEX_LOWER_BAKED)->getID());
			destroy_texture(avatar->getTE(TEX_EYES_BAKED)->getID());
			destroy_texture(avatar->getTE(TEX_SKIRT_BAKED)->getID());
			destroy_texture(avatar->getTE(TEX_HAIR_BAKED)->getID());
			LLAvatarPropertiesProcessor::getInstance()->sendAvatarTexturesRequest(avatar->getID());
		}

        return true;
    }
};
// ## Zi: Texture Refresh

class LLObjectReportAbuse : public view_listener_t
{
	bool handleEvent(const LLSD& userdata)
	{
		LLViewerObject* objectp = LLSelectMgr::getInstance()->getSelection()->getPrimaryObject();
		if (objectp)
		{
			LLFloaterReporter::showFromObject(objectp->getID());
		}
		return true;
	}
};

// Enabled it you clicked an object
class LLObjectEnableReportAbuse : public view_listener_t
{
	bool handleEvent(const LLSD& userdata)
	{
		bool new_value = LLSelectMgr::getInstance()->getSelection()->getObjectCount() != 0;
		return new_value;
	}
};


void handle_object_touch()
{
	LLViewerObject* object = LLSelectMgr::getInstance()->getSelection()->getPrimaryObject();
	if (!object) return;

	LLPickInfo pick = LLToolPie::getInstance()->getPick();

// [RLVa:KB] - Checked: 2010-04-11 (RLVa-1.2.0e) | Modified: RLVa-1.1.0l
		// NOTE: fallback code since we really shouldn't be getting an active selection if we can't touch this
		if ( (rlv_handler_t::isEnabled()) && (!gRlvHandler.canTouch(object, pick.mObjectOffset)) )
		{
			RLV_ASSERT(false);
			return;
		}
// [/RLVa:KB]

	// *NOTE: Hope the packets arrive safely and in order or else
	// there will be some problems.
	// *TODO: Just fix this bad assumption.
	send_ObjectGrab_message(object, pick, LLVector3::zero);
	send_ObjectDeGrab_message(object, pick);
}


static void init_default_item_label(const std::string& item_name)
{
	boost::unordered_map<std::string, LLStringExplicit>::iterator it = sDefaultItemLabels.find(item_name);
	if (it == sDefaultItemLabels.end())
	{
		// *NOTE: This will not work for items of type LLMenuItemCheckGL because they return boolean value
		//       (doesn't seem to matter much ATM).
		LLStringExplicit default_label = gMenuHolder->childGetValue(item_name).asString();
		if (!default_label.empty())
		{
			sDefaultItemLabels.insert(std::pair<std::string, LLStringExplicit>(item_name, default_label));
		}
	}
}

static LLStringExplicit get_default_item_label(const std::string& item_name)
{
	LLStringExplicit res("");
	boost::unordered_map<std::string, LLStringExplicit>::iterator it = sDefaultItemLabels.find(item_name);
	if (it != sDefaultItemLabels.end())
	{
		res = it->second;
	}

	return res;
}


bool enable_object_touch(LLUICtrl* ctrl)
{
	LLViewerObject* obj = LLSelectMgr::getInstance()->getSelection()->getPrimaryObject();

	bool new_value = obj && obj->flagHandleTouch();
// [RLVa:KB] - Checked: 2010-11-12 (RLVa-1.2.1g) | Added: RLVa-1.2.1g
	if ( (rlv_handler_t::isEnabled()) && (new_value) )
	{
		// RELEASE-RLVa: [RLVa-1.2.1] Make sure this stays in sync with handle_object_touch()
		new_value = gRlvHandler.canTouch(obj, LLToolPie::getInstance()->getPick().mObjectOffset);
	}
// [/RLVa:KB]

	std::string item_name = ctrl->getName();
	init_default_item_label(item_name);

	// Update label based on the node touch name if available.
	LLSelectNode* node = LLSelectMgr::getInstance()->getSelection()->getFirstRootNode();
	if (node && node->mValid && !node->mTouchName.empty())
	{
		gMenuHolder->childSetText(item_name, node->mTouchName);
	}
	else
	{
		gMenuHolder->childSetText(item_name, get_default_item_label(item_name));
	}

	return new_value;
};

//void label_touch(std::string& label, void*)
//{
//	LLSelectNode* node = LLSelectMgr::getInstance()->getSelection()->getFirstRootNode();
//	if (node && node->mValid && !node->mTouchName.empty())
//	{
//		label.assign(node->mTouchName);
//	}
//	else
//	{
//		label.assign("Touch");
//	}
//}

void handle_object_open()
{
// [RLVa:KB] - Checked: 2010-04-11 (RLVa-1.2.0e) | Added: RLVa-1.2.0e
	if (enable_object_open())
		LLFloaterReg::showInstance("openobject");
// [/RLVa:KB]
//	LLFloaterReg::showInstance("openobject");
}

bool enable_object_open()
{
	// Look for contents in root object, which is all the LLFloaterOpenObject
	// understands.
	LLViewerObject* obj = LLSelectMgr::getInstance()->getSelection()->getPrimaryObject();
	if (!obj) return false;

	LLViewerObject* root = obj->getRootEdit();
	if (!root) return false;

	return root->allowOpen();
}


class LLViewJoystickFlycam : public view_listener_t
{
	bool handleEvent(const LLSD& userdata)
	{
		handle_toggle_flycam();
		return true;
	}
};

class LLViewCheckJoystickFlycam : public view_listener_t
{
	bool handleEvent(const LLSD& userdata)
	{
		bool new_value = LLViewerJoystick::getInstance()->getOverrideCamera();
		return new_value;
	}
};

void handle_toggle_flycam()
{
	LLViewerJoystick::getInstance()->toggleFlycam();
}

class LLObjectBuild : public view_listener_t
{
	bool handleEvent(const LLSD& userdata)
	{
		if (gAgentCamera.getFocusOnAvatar() && !LLToolMgr::getInstance()->inEdit() && gSavedSettings.getBOOL("EditCameraMovement") )
		{
			// zoom in if we're looking at the avatar
			gAgentCamera.setFocusOnAvatar(FALSE, ANIMATE);
			gAgentCamera.setFocusGlobal(LLToolPie::getInstance()->getPick());
			gAgentCamera.cameraZoomIn(0.666f);
			gAgentCamera.cameraOrbitOver( 30.f * DEG_TO_RAD );
			gViewerWindow->moveCursorToCenter();
		}
		else if ( gSavedSettings.getBOOL("EditCameraMovement") )
		{
			gAgentCamera.setFocusGlobal(LLToolPie::getInstance()->getPick());
			gViewerWindow->moveCursorToCenter();
		}

		LLToolMgr::getInstance()->setCurrentToolset(gBasicToolset);
		LLToolMgr::getInstance()->getCurrentToolset()->selectTool( LLToolCompCreate::getInstance() );

		// Could be first use
		//LLFirstUse::useBuild();
		return true;
	}
};


void handle_object_edit()
{
	LLViewerParcelMgr::getInstance()->deselectLand();

	if (gAgentCamera.getFocusOnAvatar() && !LLToolMgr::getInstance()->inEdit())
	{
		LLObjectSelectionHandle selection = LLSelectMgr::getInstance()->getSelection();

		if (selection->getSelectType() == SELECT_TYPE_HUD || !gSavedSettings.getBOOL("EditCameraMovement"))
		{
			// always freeze camera in space, even if camera doesn't move
			// so, for example, follow cam scripts can't affect you when in build mode
			gAgentCamera.setFocusGlobal(gAgentCamera.calcFocusPositionTargetGlobal(), LLUUID::null);
			gAgentCamera.setFocusOnAvatar(FALSE, ANIMATE);
		}
		else
		{
			gAgentCamera.setFocusOnAvatar(FALSE, ANIMATE);
			LLViewerObject* selected_objectp = selection->getFirstRootObject();
			if (selected_objectp)
			{
			  // zoom in on object center instead of where we clicked, as we need to see the manipulator handles
			  gAgentCamera.setFocusGlobal(selected_objectp->getPositionGlobal(), selected_objectp->getID());
			  gAgentCamera.cameraZoomIn(0.666f);
			  gAgentCamera.cameraOrbitOver( 30.f * DEG_TO_RAD );
			  gViewerWindow->moveCursorToCenter();
			}
		}
	}
	
	LLFloaterReg::showInstance("build");
	
	LLToolMgr::getInstance()->setCurrentToolset(gBasicToolset);
	gFloaterTools->setEditTool( LLToolCompTranslate::getInstance() );
	
	LLViewerJoystick::getInstance()->moveObjects(true);
	LLViewerJoystick::getInstance()->setNeedsReset(true);
	
	// Could be first use
	//LLFirstUse::useBuild();
	return;
}

// [SL:KB] - Patch: Inventory-AttachmentEdit - Checked: 2010-08-25 (Catznip-2.2.0a) | Added: Catznip-2.1.2a
void handle_attachment_edit(const LLUUID& idItem)
{
	const LLInventoryItem* pItem = gInventory.getItem(idItem);
	if ( (!isAgentAvatarValid()) || (!pItem) )
		return;

	LLViewerObject* pAttachObj = gAgentAvatarp->getWornAttachment(pItem->getLinkedUUID());
	if (!pAttachObj)
		return;

	LLSelectMgr::getInstance()->deselectAll();
	LLSelectMgr::getInstance()->selectObjectAndFamily(pAttachObj);

	handle_object_edit();
}
// [/SL:KB]

void handle_object_inspect()
{
	LLObjectSelectionHandle selection = LLSelectMgr::getInstance()->getSelection();
	LLViewerObject* selected_objectp = selection->getFirstRootObject();
	if (selected_objectp)
	{
		LLSD key;
		key["task"] = "task";
		LLFloaterSidePanelContainer::showPanel("inventory", key);
	}
	
	/*
	// Old floater properties
	LLFloaterReg::showInstance("inspect", LLSD());
	*/
}

//---------------------------------------------------------------------------
// Land pie menu
//---------------------------------------------------------------------------
class LLLandBuild : public view_listener_t
{
	bool handleEvent(const LLSD& userdata)
	{
		LLViewerParcelMgr::getInstance()->deselectLand();

		if (gAgentCamera.getFocusOnAvatar() && !LLToolMgr::getInstance()->inEdit() && gSavedSettings.getBOOL("EditCameraMovement") )
		{
			// zoom in if we're looking at the avatar
			gAgentCamera.setFocusOnAvatar(FALSE, ANIMATE);
			gAgentCamera.setFocusGlobal(LLToolPie::getInstance()->getPick());
			gAgentCamera.cameraZoomIn(0.666f);
			gAgentCamera.cameraOrbitOver( 30.f * DEG_TO_RAD );
			gViewerWindow->moveCursorToCenter();
		}
		else if ( gSavedSettings.getBOOL("EditCameraMovement")  )
		{
			// otherwise just move focus
			gAgentCamera.setFocusGlobal(LLToolPie::getInstance()->getPick());
			gViewerWindow->moveCursorToCenter();
		}


		LLToolMgr::getInstance()->setCurrentToolset(gBasicToolset);
		LLToolMgr::getInstance()->getCurrentToolset()->selectTool( LLToolCompCreate::getInstance() );

		// Could be first use
		//LLFirstUse::useBuild();
		return true;
	}
};

class LLLandBuyPass : public view_listener_t
{
	bool handleEvent(const LLSD& userdata)
	{
		LLPanelLandGeneral::onClickBuyPass((void *)FALSE);
		return true;
	}
};

class LLLandEnableBuyPass : public view_listener_t
{
	bool handleEvent(const LLSD& userdata)
	{
		bool new_value = LLPanelLandGeneral::enableBuyPass(NULL);
		return new_value;
	}
};

// BUG: Should really check if CLICK POINT is in a parcel where you can build.
BOOL enable_land_build(void*)
{
	if (gAgent.isGodlike()) return TRUE;
	if (gAgent.inPrelude()) return FALSE;

	BOOL can_build = FALSE;
	LLParcel* agent_parcel = LLViewerParcelMgr::getInstance()->getAgentParcel();
	if (agent_parcel)
	{
		can_build = agent_parcel->getAllowModify();
	}
	return can_build;
}

// BUG: Should really check if OBJECT is in a parcel where you can build.
BOOL enable_object_build(void*)
{
	if (gAgent.isGodlike()) return TRUE;
	if (gAgent.inPrelude()) return FALSE;

	BOOL can_build = FALSE;
	LLParcel* agent_parcel = LLViewerParcelMgr::getInstance()->getAgentParcel();
	if (agent_parcel)
	{
		can_build = agent_parcel->getAllowModify();
	}
	return can_build;
}

bool enable_object_edit()
{
	// *HACK:  The new "prelude" Help Islands have a build sandbox area,
	// so users need the Edit and Create pie menu options when they are
	// there.  Eventually this needs to be replaced with code that only 
	// lets you edit objects if you have permission to do so (edit perms,
	// group edit, god).  See also lltoolbar.cpp.  JC
	bool enable = false;
	if (gAgent.inPrelude())
	{
		enable = LLViewerParcelMgr::getInstance()->allowAgentBuild()
			|| LLSelectMgr::getInstance()->getSelection()->isAttachment();
	} 
	else if (LLSelectMgr::getInstance()->selectGetAllValidAndObjectsFound())
	{
//		enable = true;
// [RLVa:KB] - Checked: 2010-11-29 (RLVa-1.3.0c) | Modified: RLVa-1.3.0c
		bool fRlvCanEdit = (!gRlvHandler.hasBehaviour(RLV_BHVR_EDIT)) && (!gRlvHandler.hasBehaviour(RLV_BHVR_EDITOBJ));
		if (!fRlvCanEdit)
		{
			LLObjectSelectionHandle hSel = LLSelectMgr::getInstance()->getSelection();
			RlvSelectIsEditable f;
			fRlvCanEdit = (hSel.notNull()) && ((hSel->getFirstRootNode(&f, TRUE)) == NULL);
		}
		enable = fRlvCanEdit;
// [/RLVa:KB]
	}

	return enable;
}

// mutually exclusive - show either edit option or build in menu
bool enable_object_build()
{
	return !enable_object_edit();
}

class LLSelfRemoveAllAttachments : public view_listener_t
{
	bool handleEvent(const LLSD& userdata)
	{
		LLAgentWearables::userRemoveAllAttachments();
		return true;
	}
};

class LLSelfEnableRemoveAllAttachments : public view_listener_t
{
	bool handleEvent(const LLSD& userdata)
	{
		bool new_value = false;
		if (isAgentAvatarValid())
		{
			for (LLVOAvatar::attachment_map_t::iterator iter = gAgentAvatarp->mAttachmentPoints.begin(); 
				 iter != gAgentAvatarp->mAttachmentPoints.end(); )
			{
				LLVOAvatar::attachment_map_t::iterator curiter = iter++;
				LLViewerJointAttachment* attachment = curiter->second;
//				if (attachment->getNumObjects() > 0)
// [RLVa:KB] - Checked: 2010-03-04 (RLVa-1.2.0a) | Added: RLVa-1.2.0a
				if ( (attachment->getNumObjects() > 0) && ((!rlv_handler_t::isEnabled()) || (gRlvAttachmentLocks.canDetach(attachment))) )
// [/RLVa:KB]
				{
					new_value = true;
					break;
				}
			}
		}
		return new_value;
	}
};

BOOL enable_has_attachments(void*)
{

	return FALSE;
}

//---------------------------------------------------------------------------
// Avatar pie menu
//---------------------------------------------------------------------------
//void handle_follow(void *userdata)
//{
//	// follow a given avatar by ID
//	LLViewerObject* objectp = LLSelectMgr::getInstance()->getSelection()->getPrimaryObject();
//	if (objectp)
//	{
//		gAgent.startFollowPilot(objectp->getID());
//	}
//}

bool enable_object_mute()
{
	LLViewerObject* object = LLSelectMgr::getInstance()->getSelection()->getPrimaryObject();
	if (!object) return false;

	LLVOAvatar* avatar = find_avatar_from_object(object); 
	if (avatar)
	{
		// It's an avatar
		LLNameValue *lastname = avatar->getNVPair("LastName");
		bool is_linden =
			lastname && !LLStringUtil::compareStrings(lastname->getString(), "Linden");
		bool is_self = avatar->isSelf();
//		return !is_linden && !is_self;
// [RLVa:KB] - Checked: 2010-08-25 (RLVa-1.2.1b) | Added: RLVa-1.2.1b
		return !is_linden && !is_self && !gRlvHandler.hasBehaviour(RLV_BHVR_SHOWNAMES);
// [/RLVa:KB]
	}
	else
	{
		// Just a regular object
		return LLSelectMgr::getInstance()->getSelection()->contains( object, SELECT_ALL_TES ) &&
			   !LLMuteList::getInstance()->isMuted(object->getID());
	}
}

bool enable_object_unmute()
{
	LLViewerObject* object = LLSelectMgr::getInstance()->getSelection()->getPrimaryObject();
	if (!object) return false;

	LLVOAvatar* avatar = find_avatar_from_object(object); 
	if (avatar)
	{
		// It's an avatar
		LLNameValue *lastname = avatar->getNVPair("LastName");
		bool is_linden =
			lastname && !LLStringUtil::compareStrings(lastname->getString(), "Linden");
		bool is_self = avatar->isSelf();
		return !is_linden && !is_self;
	}
	else
	{
		// Just a regular object
		return LLSelectMgr::getInstance()->getSelection()->contains( object, SELECT_ALL_TES ) &&
			   LLMuteList::getInstance()->isMuted(object->getID());;
	}
}

class LLObjectMute : public view_listener_t
{
	bool handleEvent(const LLSD& userdata)
	{
		LLViewerObject* object = LLSelectMgr::getInstance()->getSelection()->getPrimaryObject();
		if (!object) return true;
		
		LLUUID id;
		std::string name;
		LLMute::EType type;
		LLVOAvatar* avatar = find_avatar_from_object(object); 
		if (avatar)
		{
// [RLVa:KB] - Checked: 2010-08-25 (RLVa-1.2.1b) | Added: RLVa-1.0.0e
			if (gRlvHandler.hasBehaviour(RLV_BHVR_SHOWNAMES))
				return true;
// [/RLVa:KB]
			id = avatar->getID();

			LLNameValue *firstname = avatar->getNVPair("FirstName");
			LLNameValue *lastname = avatar->getNVPair("LastName");
			if (firstname && lastname)
			{
				name = LLCacheName::buildFullName(
					firstname->getString(), lastname->getString());
			}
			
			type = LLMute::AGENT;
		}
		else
		{
			// it's an object
			id = object->getID();

			LLSelectNode* node = LLSelectMgr::getInstance()->getSelection()->getFirstRootNode();
			if (node)
			{
				name = node->mName;
			}
			
			type = LLMute::OBJECT;
		}
		
		LLMute mute(id, name, type);
		if (LLMuteList::getInstance()->isMuted(mute.mID))
		{
			LLMuteList::getInstance()->remove(mute);
		}
		else
		{
			LLMuteList::getInstance()->add(mute);
			LLPanelBlockedList::showPanelAndSelect(mute.mID);
		}
		
		return true;
	}
};

bool handle_go_to()
{
	// try simulator autopilot
	std::vector<std::string> strings;
	std::string val;
	LLVector3d pos = LLToolPie::getInstance()->getPick().mPosGlobal;
	val = llformat("%g", pos.mdV[VX]);
	strings.push_back(val);
	val = llformat("%g", pos.mdV[VY]);
	strings.push_back(val);
	val = llformat("%g", pos.mdV[VZ]);
	strings.push_back(val);
	send_generic_message("autopilot", strings);

	LLViewerParcelMgr::getInstance()->deselectLand();

	if (isAgentAvatarValid() && !gSavedSettings.getBOOL("AutoPilotLocksCamera"))
	{
		gAgentCamera.setFocusGlobal(gAgentCamera.getFocusTargetGlobal(), gAgentAvatarp->getID());
	}
	else 
	{
		// Snap camera back to behind avatar
		gAgentCamera.setFocusOnAvatar(TRUE, ANIMATE);
	}

	// Could be first use
	//LLFirstUse::useGoTo();
	return true;
}

class LLGoToObject : public view_listener_t
{
	bool handleEvent(const LLSD& userdata)
	{
		return handle_go_to();
	}
};

class LLAvatarReportAbuse : public view_listener_t
{
	bool handleEvent(const LLSD& userdata)
	{
		LLVOAvatar* avatar = find_avatar_from_object( LLSelectMgr::getInstance()->getSelection()->getPrimaryObject() );
		if(avatar)
		{
			LLFloaterReporter::showFromObject(avatar->getID());
		}
		return true;
	}
};


//---------------------------------------------------------------------------
// Parcel freeze, eject, etc.
//---------------------------------------------------------------------------
//bool callback_freeze(const LLSD& notification, const LLSD& response)
//{
//	LLUUID avatar_id = notification["payload"]["avatar_id"].asUUID();
//	S32 option = LLNotificationsUtil::getSelectedOption(notification, response);
//
//	if (0 == option || 1 == option)
//	{
//		U32 flags = 0x0;
//		if (1 == option)
//		{
//			// unfreeze
//			flags |= 0x1;
//		}
//
//		LLMessageSystem* msg = gMessageSystem;
//		LLViewerObject* avatar = gObjectList.findObject(avatar_id);
//
//		if (avatar)
//		{
//			msg->newMessage("FreezeUser");
//			msg->nextBlock("AgentData");
//			msg->addUUID("AgentID", gAgent.getID());
//			msg->addUUID("SessionID", gAgent.getSessionID());
//			msg->nextBlock("Data");
//			msg->addUUID("TargetID", avatar_id );
//			msg->addU32("Flags", flags );
//			msg->sendReliable( avatar->getRegion()->getHost() );
//		}
//	}
//	return false;
//}


void handle_avatar_freeze(const LLSD& avatar_id)
{
// [SL:KB] - Patch: UI-AvatarNearbyActions | Checked: 2011-05-13 (Catznip-2.6.0a) | Added: Catznip-2.6.0a
	// Use avatar_id if available, otherwise default to right-click avatar
	LLUUID idAgent = avatar_id.asUUID();
	if (idAgent.isNull())
	{
		/*const*/ LLVOAvatar* pAvatar = find_avatar_from_object(LLSelectMgr::getInstance()->getSelection()->getPrimaryObject());
		if (pAvatar)
			idAgent = pAvatar->getID();
	}
	if (idAgent.notNull())
	{
		LLAvatarActions::landFreeze(idAgent);
	}
// [/SL:KB]
//		// Use avatar_id if available, otherwise default to right-click avatar
//		LLVOAvatar* avatar = NULL;
//		if (avatar_id.asUUID().notNull())
//		{
//			avatar = find_avatar_from_object(avatar_id.asUUID());
//		}
//		else
//		{
//			avatar = find_avatar_from_object(
//				LLSelectMgr::getInstance()->getSelection()->getPrimaryObject());
//		}
//
//		if( avatar )
//		{
//			std::string fullname = avatar->getFullname();
//			LLSD payload;
//			payload["avatar_id"] = avatar->getID();
//
//			if (!fullname.empty())
//			{
//				LLSD args;
//				args["AVATAR_NAME"] = fullname;
// [RLVa:KB] - Checked: 2010-09-28 (RLVa-1.2.1f) | Modified: RLVa-1.0.0e
//				args["AVATAR_NAME"] = (!gRlvHandler.hasBehaviour(RLV_BHVR_SHOWNAMES)) ? fullname : RlvStrings::getAnonym(fullname);
// [/RLVa:KB]
//				LLNotificationsUtil::add("FreezeAvatarFullname",
//							args,
//							payload,
//							callback_freeze);
//			}
//			else
//			{
//				LLNotificationsUtil::add("FreezeAvatar",
//							LLSD(),
//							payload,
//							callback_freeze);
//			}
//		}
}

class LLAvatarVisibleDebug : public view_listener_t
{
	bool handleEvent(const LLSD& userdata)
	{
		return gAgent.isGodlike();
	}
};

class LLAvatarDebug : public view_listener_t
{
	bool handleEvent(const LLSD& userdata)
	{
		LLVOAvatar* avatar = find_avatar_from_object( LLSelectMgr::getInstance()->getSelection()->getPrimaryObject() );
		if( avatar )
		{
			if (avatar->isSelf())
			{
				((LLVOAvatarSelf *)avatar)->dumpLocalTextures();
			}
			llinfos << "Dumping temporary asset data to simulator logs for avatar " << avatar->getID() << llendl;
			std::vector<std::string> strings;
			strings.push_back(avatar->getID().asString());
			LLUUID invoice;
			send_generic_message("dumptempassetdata", strings, invoice);
			LLFloaterReg::showInstance( "avatar_textures", LLSD(avatar->getID()) );
		}
		return true;
	}
};

//bool callback_eject(const LLSD& notification, const LLSD& response)
//{
//	S32 option = LLNotificationsUtil::getSelectedOption(notification, response);
//	if (2 == option)
//	{
//		// Cancel button.
//		return false;
//	}
//	LLUUID avatar_id = notification["payload"]["avatar_id"].asUUID();
//	bool ban_enabled = notification["payload"]["ban_enabled"].asBoolean();
//
//	if (0 == option)
//	{
//		// Eject button
//		LLMessageSystem* msg = gMessageSystem;
//		LLViewerObject* avatar = gObjectList.findObject(avatar_id);
//
//		if (avatar)
//		{
//			U32 flags = 0x0;
//			msg->newMessage("EjectUser");
//			msg->nextBlock("AgentData");
//			msg->addUUID("AgentID", gAgent.getID() );
//			msg->addUUID("SessionID", gAgent.getSessionID() );
//			msg->nextBlock("Data");
//			msg->addUUID("TargetID", avatar_id );
//			msg->addU32("Flags", flags );
//			msg->sendReliable( avatar->getRegion()->getHost() );
//		}
//	}
//	else if (ban_enabled)
//	{
//		// This is tricky. It is similar to say if it is not an 'Eject' button,
//		// and it is also not an 'Cancle' button, and ban_enabled==ture, 
//		// it should be the 'Eject and Ban' button.
//		LLMessageSystem* msg = gMessageSystem;
//		LLViewerObject* avatar = gObjectList.findObject(avatar_id);
//
//		if (avatar)
//		{
//			U32 flags = 0x1;
//			msg->newMessage("EjectUser");
//			msg->nextBlock("AgentData");
//			msg->addUUID("AgentID", gAgent.getID() );
//			msg->addUUID("SessionID", gAgent.getSessionID() );
//			msg->nextBlock("Data");
//			msg->addUUID("TargetID", avatar_id );
//			msg->addU32("Flags", flags );
//			msg->sendReliable( avatar->getRegion()->getHost() );
//		}
//	}
//	return false;
//}

void handle_avatar_eject(const LLSD& avatar_id)
{
// [SL:KB] - Patch: UI-AvatarNearbyActions | Checked: 2011-05-13 (Catznip-2.6.0a) | Added: Catznip-2.6.0a
	// Use avatar_id if available, otherwise default to right-click avatar
	LLUUID idAgent = avatar_id.asUUID();
	if (idAgent.isNull())
	{
		/*const*/ LLVOAvatar* pAvatar = find_avatar_from_object(LLSelectMgr::getInstance()->getSelection()->getPrimaryObject());
		if (pAvatar)
			idAgent = pAvatar->getID();
	}
	if (idAgent.notNull())
	{
		LLAvatarActions::landEject(idAgent);
	}
// [/SL:KB]
//		// Use avatar_id if available, otherwise default to right-click avatar
//		LLVOAvatar* avatar = NULL;
//		if (avatar_id.asUUID().notNull())
//		{
//			avatar = find_avatar_from_object(avatar_id.asUUID());
//		}
//		else
//		{
//			avatar = find_avatar_from_object(
//				LLSelectMgr::getInstance()->getSelection()->getPrimaryObject());
//		}
//
//		if( avatar )
//		{
//			LLSD payload;
//			payload["avatar_id"] = avatar->getID();
//			std::string fullname = avatar->getFullname();
//
//			const LLVector3d& pos = avatar->getPositionGlobal();
//			LLParcel* parcel = LLViewerParcelMgr::getInstance()->selectParcelAt(pos)->getParcel();
//			
//			if (LLViewerParcelMgr::getInstance()->isParcelOwnedByAgent(parcel,GP_LAND_MANAGE_BANNED))
//			{
//                payload["ban_enabled"] = true;
//				if (!fullname.empty())
//				{
//    				LLSD args;
//    				args["AVATAR_NAME"] = fullname;
// [RLVa:KB] - Checked: 2010-09-28 (RLVa-1.2.1f) | Modified: RLVa-1.0.0e
//					args["AVATAR_NAME"] = (!gRlvHandler.hasBehaviour(RLV_BHVR_SHOWNAMES)) ? fullname : RlvStrings::getAnonym(fullname);
// [/RLVa:KB]
//    				LLNotificationsUtil::add("EjectAvatarFullname",
//    							args,
//    							payload,
//    							callback_eject);
//				}
//				else
//				{
//    				LLNotificationsUtil::add("EjectAvatarFullname",
//    							LLSD(),
//    							payload,
//    							callback_eject);
//				}
//			}
//			else
//			{
//                payload["ban_enabled"] = false;
//				if (!fullname.empty())
//				{
//    				LLSD args;
//    				args["AVATAR_NAME"] = fullname;
//    				LLNotificationsUtil::add("EjectAvatarFullnameNoBan",
//    							args,
//    							payload,
//    							callback_eject);
//				}
//				else
//				{
//    				LLNotificationsUtil::add("EjectAvatarNoBan",
//    							LLSD(),
//    							payload,
//    							callback_eject);
//				}
//			}
//		}
}

bool my_profile_visible()
{
	LLFloater* floaterp = LLAvatarActions::getProfileFloater(gAgentID);
	return floaterp && floaterp->isInVisibleChain();
}

bool enable_freeze_eject(const LLSD& avatar_id)
{
// [SL:KB] - Patch: UI-AvatarNearbyActions | Checked: 2011-05-13 (Catznip-2.6.0a) | Added: Catznip-2.6.0a
	// Use avatar_id if available, otherwise default to right-click avatar
	LLUUID idAgent = avatar_id.asUUID();
	if (idAgent.isNull())
	{
		/*const*/ LLVOAvatar* pAvatar = find_avatar_from_object(LLSelectMgr::getInstance()->getSelection()->getPrimaryObject());
		if (pAvatar)
			idAgent = pAvatar->getID();
	}
	return (idAgent.notNull()) ? LLAvatarActions::canLandFreezeOrEject(idAgent) : false;
// [/SL:KB]
//	// Use avatar_id if available, otherwise default to right-click avatar
//	LLVOAvatar* avatar = NULL;
//	if (avatar_id.asUUID().notNull())
//	{
//		avatar = find_avatar_from_object(avatar_id.asUUID());
//	}
//	else
//	{
//		avatar = find_avatar_from_object(
//			LLSelectMgr::getInstance()->getSelection()->getPrimaryObject());
//	}
//	if (!avatar) return false;
//
//	// Gods can always freeze
//	if (gAgent.isGodlike()) return true;
//
//	// Estate owners / managers can freeze
//	// Parcel owners can also freeze
//	const LLVector3& pos = avatar->getPositionRegion();
//	const LLVector3d& pos_global = avatar->getPositionGlobal();
//	LLParcel* parcel = LLViewerParcelMgr::getInstance()->selectParcelAt(pos_global)->getParcel();
//	LLViewerRegion* region = avatar->getRegion();
//	if (!region) return false;
//				
//	bool new_value = region->isOwnedSelf(pos);
//	if (!new_value || region->isOwnedGroup(pos))
//	{
//		new_value = LLViewerParcelMgr::getInstance()->isParcelOwnedByAgent(parcel,GP_LAND_ADMIN);
//	}
//	return new_value;
}


void login_done(S32 which, void *user)
{
	llinfos << "Login done " << which << llendl;

	LLPanelLogin::closePanel();
}


bool callback_leave_group(const LLSD& notification, const LLSD& response)
{
	S32 option = LLNotificationsUtil::getSelectedOption(notification, response);
	if (option == 0)
	{
		LLMessageSystem *msg = gMessageSystem;

		msg->newMessageFast(_PREHASH_LeaveGroupRequest);
		msg->nextBlockFast(_PREHASH_AgentData);
		msg->addUUIDFast(_PREHASH_AgentID, gAgent.getID() );
		msg->addUUIDFast(_PREHASH_SessionID, gAgent.getSessionID());
		msg->nextBlockFast(_PREHASH_GroupData);
		msg->addUUIDFast(_PREHASH_GroupID, gAgent.getGroupID() );
		gAgent.sendReliableMessage();
	}
	return false;
}

void append_aggregate(std::string& string, const LLAggregatePermissions& ag_perm, PermissionBit bit, const char* txt)
{
	LLAggregatePermissions::EValue val = ag_perm.getValue(bit);
	std::string buffer;
	switch(val)
	{
	  case LLAggregatePermissions::AP_NONE:
		buffer = llformat( "* %s None\n", txt);
		break;
	  case LLAggregatePermissions::AP_SOME:
		buffer = llformat( "* %s Some\n", txt);
		break;
	  case LLAggregatePermissions::AP_ALL:
		buffer = llformat( "* %s All\n", txt);
		break;
	  case LLAggregatePermissions::AP_EMPTY:
	  default:
		break;
	}
	string.append(buffer);
}

bool enable_buy_object()
{
    // In order to buy, there must only be 1 purchaseable object in
    // the selection manger.
	if(LLSelectMgr::getInstance()->getSelection()->getRootObjectCount() != 1) return false;
    LLViewerObject* obj = NULL;
    LLSelectNode* node = LLSelectMgr::getInstance()->getSelection()->getFirstRootNode();
	if(node)
    {
        obj = node->getObject();
        if(!obj) return false;

		if( for_sale_selection(node) )
		{
			// *NOTE: Is this needed?  This checks to see if anyone owns the
			// object, dating back to when we had "public" objects owned by
			// no one.  JC
			if(obj->permAnyOwner()) return true;
		}
    }
	return false;
}

// Note: This will only work if the selected object's data has been
// received by the viewer and cached in the selection manager.
void handle_buy_object(LLSaleInfo sale_info)
{
	if(!LLSelectMgr::getInstance()->selectGetAllRootsValid())
	{
		LLNotificationsUtil::add("UnableToBuyWhileDownloading");
		return;
	}

	LLUUID owner_id;
	std::string owner_name;
	BOOL owners_identical = LLSelectMgr::getInstance()->selectGetOwner(owner_id, owner_name);
	if (!owners_identical)
	{
		LLNotificationsUtil::add("CannotBuyObjectsFromDifferentOwners");
		return;
	}

	LLPermissions perm;
	BOOL valid = LLSelectMgr::getInstance()->selectGetPermissions(perm);
	LLAggregatePermissions ag_perm;
	valid &= LLSelectMgr::getInstance()->selectGetAggregatePermissions(ag_perm);
	if(!valid || !sale_info.isForSale() || !perm.allowTransferTo(gAgent.getID()))
	{
		LLNotificationsUtil::add("ObjectNotForSale");
		return;
	}

	LLFloaterBuy::show(sale_info);
}


void handle_buy_contents(LLSaleInfo sale_info)
{
	LLFloaterBuyContents::show(sale_info);
}

void handle_region_dump_temp_asset_data(void*)
{
	llinfos << "Dumping temporary asset data to simulator logs" << llendl;
	std::vector<std::string> strings;
	LLUUID invoice;
	send_generic_message("dumptempassetdata", strings, invoice);
}

void handle_region_clear_temp_asset_data(void*)
{
	llinfos << "Clearing temporary asset data" << llendl;
	std::vector<std::string> strings;
	LLUUID invoice;
	send_generic_message("cleartempassetdata", strings, invoice);
}

void handle_region_dump_settings(void*)
{
	LLViewerRegion* regionp = gAgent.getRegion();
	if (regionp)
	{
		llinfos << "Damage:    " << (regionp->getAllowDamage() ? "on" : "off") << llendl;
		llinfos << "Landmark:  " << (regionp->getAllowLandmark() ? "on" : "off") << llendl;
		llinfos << "SetHome:   " << (regionp->getAllowSetHome() ? "on" : "off") << llendl;
		llinfos << "ResetHome: " << (regionp->getResetHomeOnTeleport() ? "on" : "off") << llendl;
		llinfos << "SunFixed:  " << (regionp->getSunFixed() ? "on" : "off") << llendl;
		llinfos << "BlockFly:  " << (regionp->getBlockFly() ? "on" : "off") << llendl;
		llinfos << "AllowP2P:  " << (regionp->getAllowDirectTeleport() ? "on" : "off") << llendl;
		llinfos << "Water:     " << (regionp->getWaterHeight()) << llendl;
	}
}

void handle_dump_group_info(void *)
{
	gAgent.dumpGroupInfo();
}

void handle_dump_capabilities_info(void *)
{
	LLViewerRegion* regionp = gAgent.getRegion();
	if (regionp)
	{
		regionp->logActiveCapabilities();
	}
}

void handle_dump_region_object_cache(void*)
{
	LLViewerRegion* regionp = gAgent.getRegion();
	if (regionp)
	{
		regionp->dumpCache();
	}
}

void handle_dump_focus()
{
	LLUICtrl *ctrl = dynamic_cast<LLUICtrl*>(gFocusMgr.getKeyboardFocus());

	llinfos << "Keyboard focus " << (ctrl ? ctrl->getName() : "(none)") << llendl;
}

class LLSelfStandUp : public view_listener_t
{
	bool handleEvent(const LLSD& userdata)
	{
		gAgent.standUp();
		return true;
	}
};

bool enable_standup_self()
{
// [RLVa:KB] - Checked: 2010-04-01 (RLVa-1.2.0c) | Modified: RLVa-1.0.0g
	return isAgentAvatarValid() && gAgentAvatarp->isSitting() && !gRlvHandler.hasBehaviour(RLV_BHVR_UNSIT);
// [/RLVa:KB]
//	return isAgentAvatarValid() && gAgentAvatarp->isSitting();
}

class LLSelfSitDown : public view_listener_t
    {
        bool handleEvent(const LLSD& userdata)
        {
            gAgent.sitDown();
            return true;
        }
    };

bool enable_sitdown_self()
{
// [RLVa:KB] - Checked: 2010-08-28 (RLVa-1.2.1a) | Added: RLVa-1.2.1a
	return isAgentAvatarValid() && !gAgentAvatarp->isSitting() && !gAgent.getFlying() && !gRlvHandler.hasBehaviour(RLV_BHVR_SIT);
// [/RLVa:KB]
//    return isAgentAvatarValid() && !gAgentAvatarp->isSitting() && !gAgent.getFlying();
}

// Force sit -KC
class FSSelfForceSit : public view_listener_t
    {
        bool handleEvent(const LLSD& userdata)
        {
			if (!gAgentAvatarp->isSitting() && !gRlvHandler.hasBehaviour(RLV_BHVR_SIT))
				gAgent.sitDown();
			else if (gAgentAvatarp->isSitting() && !gRlvHandler.hasBehaviour(RLV_BHVR_UNSIT))
				gAgent.standUp();

            return true;
        }
    };

bool enable_forcesit_self()
{
	return isAgentAvatarValid() &&
		((!gAgentAvatarp->isSitting() && !gRlvHandler.hasBehaviour(RLV_BHVR_SIT)) || 
		(gAgentAvatarp->isSitting() && !gRlvHandler.hasBehaviour(RLV_BHVR_UNSIT)));
}

class FSSelfCheckForceSit : public view_listener_t
{
	bool handleEvent(const LLSD& userdata)
	{
		// <FS:ND> don't use gAgentAvatarp if it's not valid yet/anymore.
		//		bool new_value = gAgentAvatarp->isSitting();
		//		return new_value;
		if( !isAgentAvatarValid() )
			return false;

		return gAgentAvatarp->isSitting();
		// </FS:ND>
	}
};

// Phantom mode -KC
class FSSelfTogglePhantom : public view_listener_t
    {
        bool handleEvent(const LLSD& userdata)
        {
			gAgent.togglePhantom();
			//TODO: feedback to local chat
            return true;
        }
    };


class FSSelfCheckPhantom : public view_listener_t
{
	bool handleEvent(const LLSD& userdata)
	{
		bool new_value = gAgent.getPhantom();
		return new_value;
	}
};

// [SJ - Adding IgnorePrejump in Menu ]
class FSSelfToggleIgnorePreJump : public view_listener_t
    {
        bool handleEvent(const LLSD& userdata)
        {
			gSavedSettings.setBOOL("FSIgnoreFinishAnimation", !gSavedSettings.getBOOL("FSIgnoreFinishAnimation"));
            return true;
        }
    };

// [SJ - Adding IgnorePrejump in Menu ]
class FSSelfCheckIgnorePreJump : public view_listener_t
{
	bool handleEvent(const LLSD& userdata)
	{
		bool new_value = gSavedSettings.getBOOL("FSIgnoreFinishAnimation");
		return new_value;
	}
};

// Toggle one of "People" panel tabs in side tray.
class LLTogglePanelPeopleTab : public view_listener_t
{
	bool handleEvent(const LLSD& userdata)
	{
		std::string panel_name = userdata.asString();

		LLSD param;
		param["people_panel_tab_name"] = panel_name;

		// <FS:Zi> Open groups and friends lists in communicate floater
		// <FS:Lo> Adding an option to still use v2 windows
		if(gSavedSettings.getBOOL("FSUseV2Friends"))
		{
			if (   panel_name == "friends_panel"
				|| panel_name == "groups_panel"
				|| panel_name == "nearby_panel")
			{
				return togglePeoplePanel(panel_name, param);
			}
			else
			{
				return false;
			}
		}
		else
		{
			if(panel_name=="nearby_panel")
			{
				return togglePeoplePanel(panel_name,param);
			}
			else if(panel_name=="groups_panel")
			{
				FSFloaterContacts::getInstance()->openTab("groups");
				return true;
			}
			else if(panel_name=="friends_panel")
			{
				FSFloaterContacts::getInstance()->openTab("friends");
				return true;
			}
			else
			{
				return false;
			}
		}
		// </FS:Lo>
		// </FS:Zi>
	}

	static bool togglePeoplePanel(const std::string& panel_name, const LLSD& param)
	{
		LLPanel	*panel = LLFloaterSidePanelContainer::getPanel("people", panel_name);
		if(!panel)
			return false;

		if (panel->isInVisibleChain())
		{
			LLFloaterReg::hideInstance("people");
		}
		else
		{
			LLFloaterSidePanelContainer::showPanel("people", "panel_people", param) ;
		}

		return true;
	}
};

BOOL check_admin_override(void*)
{
	return gAgent.getAdminOverride();
}

void handle_admin_override_toggle(void*)
{
	gAgent.setAdminOverride(!gAgent.getAdminOverride());

	// The above may have affected which debug menus are visible
	show_debug_menus();
}

void handle_visual_leak_detector_toggle(void*)
{
	static bool vld_enabled = false;

	if ( vld_enabled )
	{
#ifdef INCLUDE_VLD
		// only works for debug builds (hard coded into vld.h)
#ifdef _DEBUG
		// start with Visual Leak Detector turned off
		VLDDisable();
#endif // _DEBUG
#endif // INCLUDE_VLD
		vld_enabled = false;
	}
	else
	{
#ifdef INCLUDE_VLD
		// only works for debug builds (hard coded into vld.h)
	#ifdef _DEBUG
		// start with Visual Leak Detector turned off
		VLDEnable();
	#endif // _DEBUG
#endif // INCLUDE_VLD

		vld_enabled = true;
	};
}

void handle_god_mode(void*)
{
	gAgent.requestEnterGodMode();
}

void handle_leave_god_mode(void*)
{
	gAgent.requestLeaveGodMode();
}

void set_god_level(U8 god_level)
{
	U8 old_god_level = gAgent.getGodLevel();
	gAgent.setGodLevel( god_level );
	LLViewerParcelMgr::getInstance()->notifyObservers();

	// God mode changes region visibility
	LLWorldMap::getInstance()->reloadItems(true);

	// inventory in items may change in god mode
	gObjectList.dirtyAllObjectInventory();

        if(gViewerWindow)
        {
            gViewerWindow->setMenuBackgroundColor(god_level > GOD_NOT,
            !LLGridManager::getInstance()->isInSLBeta());
        }
    
        LLSD args;
	if(god_level > GOD_NOT)
	{
		args["LEVEL"] = llformat("%d",(S32)god_level);
		LLNotificationsUtil::add("EnteringGodMode", args);
	}
	else
	{
		args["LEVEL"] = llformat("%d",(S32)old_god_level);
		LLNotificationsUtil::add("LeavingGodMode", args);
	}

	// changing god-level can affect which menus we see
	show_debug_menus();

	// changing god-level can invalidate search results
	LLFloaterSearch *search = dynamic_cast<LLFloaterSearch*>(LLFloaterReg::getInstance("search"));
	if (search)
	{
		search->godLevelChanged(god_level);
	}
}

#ifdef TOGGLE_HACKED_GODLIKE_VIEWER
void handle_toggle_hacked_godmode(void*)
{
	gHackGodmode = !gHackGodmode;
	set_god_level(gHackGodmode ? GOD_MAINTENANCE : GOD_NOT);
}

BOOL check_toggle_hacked_godmode(void*)
{
	return gHackGodmode;
}

bool enable_toggle_hacked_godmode(void*)
{
  return LLGridManager::getInstance()->isInSLBeta();
}
#endif

void process_grant_godlike_powers(LLMessageSystem* msg, void**)
{
	LLUUID agent_id;
	msg->getUUIDFast(_PREHASH_AgentData, _PREHASH_AgentID, agent_id);
	LLUUID session_id;
	msg->getUUIDFast(_PREHASH_AgentData, _PREHASH_SessionID, session_id);
	if((agent_id == gAgent.getID()) && (session_id == gAgent.getSessionID()))
	{
		U8 god_level;
		msg->getU8Fast(_PREHASH_GrantData, _PREHASH_GodLevel, god_level);
		set_god_level(god_level);
	}
	else
	{
		llwarns << "Grant godlike for wrong agent " << agent_id << llendl;
	}
}

/*
class LLHaveCallingcard : public LLInventoryCollectFunctor
{
public:
	LLHaveCallingcard(const LLUUID& agent_id);
	virtual ~LLHaveCallingcard() {}
	virtual bool operator()(LLInventoryCategory* cat,
							LLInventoryItem* item);
	BOOL isThere() const { return mIsThere;}
protected:
	LLUUID mID;
	BOOL mIsThere;
};

LLHaveCallingcard::LLHaveCallingcard(const LLUUID& agent_id) :
	mID(agent_id),
	mIsThere(FALSE)
{
}

bool LLHaveCallingcard::operator()(LLInventoryCategory* cat,
								   LLInventoryItem* item)
{
	if(item)
	{
		if((item->getType() == LLAssetType::AT_CALLINGCARD)
		   && (item->getCreatorUUID() == mID))
		{
			mIsThere = TRUE;
		}
	}
	return FALSE;
}
*/

BOOL is_agent_mappable(const LLUUID& agent_id)
{
	const LLRelationship* buddy_info = NULL;
	bool is_friend = LLAvatarActions::isFriend(agent_id);

	if (is_friend)
		buddy_info = LLAvatarTracker::instance().getBuddyInfo(agent_id);

	return (buddy_info &&
		buddy_info->isOnline() &&
		buddy_info->isRightGrantedFrom(LLRelationship::GRANT_MAP_LOCATION)
		);
}


// Enable a menu item when you don't have someone's card.
class LLAvatarEnableAddFriend : public view_listener_t
{
	bool handleEvent(const LLSD& userdata)
	{
		LLVOAvatar* avatar = find_avatar_from_object(LLSelectMgr::getInstance()->getSelection()->getPrimaryObject());
//		bool new_value = avatar && !LLAvatarActions::isFriend(avatar->getID());
// [RLVa:KB] - Checked: 2010-04-20 (RLVa-1.2.0f) | Modified: RLVa-1.2.0f
		bool new_value = avatar && !LLAvatarActions::isFriend(avatar->getID()) && (!gRlvHandler.hasBehaviour(RLV_BHVR_SHOWNAMES));
// [/RLVa:KB]
		return new_value;
	}
};

void request_friendship(const LLUUID& dest_id)
{
	LLViewerObject* dest = gObjectList.findObject(dest_id);
	if(dest && dest->isAvatar())
	{
		std::string full_name;
		LLNameValue* nvfirst = dest->getNVPair("FirstName");
		LLNameValue* nvlast = dest->getNVPair("LastName");
		if(nvfirst && nvlast)
		{
			full_name = LLCacheName::buildFullName(
				nvfirst->getString(), nvlast->getString());
		}
		if (!full_name.empty())
		{
			LLAvatarActions::requestFriendshipDialog(dest_id, full_name);
		}
		else
		{
			LLNotificationsUtil::add("CantOfferFriendship");
		}
	}
}


class LLEditEnableCustomizeAvatar : public view_listener_t
{
	bool handleEvent(const LLSD& userdata)
	{
//		bool new_value = gAgentWearables.areWearablesLoaded();
// [RLVa:KB] - Checked: 2010-04-01 (RLVa-1.2.0c) | Modified: RLVa-1.0.0g
		bool new_value = gAgentWearables.areWearablesLoaded() && ((!rlv_handler_t::isEnabled()) || (gRlvHandler.canStand()));
// [/RLVa:KB]
		return new_value;
	}
};

class LLEnableEditShape : public view_listener_t
{
	bool handleEvent(const LLSD& userdata)
	{
		return gAgentWearables.isWearableModifiable(LLWearableType::WT_SHAPE, 0);
	}
};

class LLEnableEditPhysics : public view_listener_t
{
	bool handleEvent(const LLSD& userdata)
	{
		//return gAgentWearables.isWearableModifiable(LLWearableType::WT_SHAPE, 0);
		return TRUE;
	}
};

bool is_object_sittable()
{
// [RLVa:KB] - Checked: 2010-03-06 (RLVa-1.2.0c) | Added: RLVa-1.1.0j
	// RELEASE-RLVa: [SL-2.2.0] Make sure we're examining the same object that handle_sit_or_stand() will request a sit for
	if (rlv_handler_t::isEnabled())
	{
		const LLPickInfo& pick = LLToolPie::getInstance()->getPick();
		if ( (pick.mObjectID.notNull()) && (!gRlvHandler.canSit(pick.getObject(), pick.mObjectOffset)) )
			return false;
	}
// [/RLVa:KB]

	LLViewerObject* object = LLSelectMgr::getInstance()->getSelection()->getPrimaryObject();

	if (object && object->getPCode() == LL_PCODE_VOLUME)
	{
		return true;
	}
	else
	{
		return false;
	}
}


// only works on pie menu
void handle_object_sit_or_stand()
{
	LLPickInfo pick = LLToolPie::getInstance()->getPick();
	LLViewerObject *object = pick.getObject();;
	if (!object || pick.mPickType == LLPickInfo::PICK_FLORA)
	{
		return;
	}

	if (sitting_on_selection())
	{
		gAgent.standUp();
		return;
	}

	// get object selection offset 

//	if (object && object->getPCode() == LL_PCODE_VOLUME)
// [RLVa:KB] - Checked: 2010-03-06 (RLVa-1.2.0c) | Modified: RLVa-1.2.0c
	if ( (object && object->getPCode() == LL_PCODE_VOLUME) && 
		 ((!rlv_handler_t::isEnabled()) || (gRlvHandler.canSit(object, pick.mObjectOffset))) )
// [/RLVa:KB]
	{
// [RLVa:KB] - Checked: 2010-08-29 (RLVa-1.2.1c) | Added: RLVa-1.2.1c
		if ( (gRlvHandler.hasBehaviour(RLV_BHVR_STANDTP)) && (isAgentAvatarValid()) )
		{
			if (gAgentAvatarp->isSitting())
			{
				gAgent.standUp();
				return;
			}
			gRlvHandler.setSitSource(gAgent.getPositionGlobal());
		}
// [/RLVa:KB]

		gMessageSystem->newMessageFast(_PREHASH_AgentRequestSit);
		gMessageSystem->nextBlockFast(_PREHASH_AgentData);
		gMessageSystem->addUUIDFast(_PREHASH_AgentID, gAgent.getID());
		gMessageSystem->addUUIDFast(_PREHASH_SessionID, gAgent.getSessionID());
		gMessageSystem->nextBlockFast(_PREHASH_TargetObject);
		gMessageSystem->addUUIDFast(_PREHASH_TargetID, object->mID);
		gMessageSystem->addVector3Fast(_PREHASH_Offset, pick.mObjectOffset);

		object->getRegion()->sendReliableMessage();
	}
}

void near_sit_down_point(BOOL success, void *)
{
	if (success)
	{
		gAgent.setFlying(FALSE);
		gAgent.setControlFlags(AGENT_CONTROL_SIT_ON_GROUND);

		// Might be first sit
		//LLFirstUse::useSit();
	}
}

class LLLandSit : public view_listener_t
{
	bool handleEvent(const LLSD& userdata)
	{
// [RLVa:KB] - Checked: 2010-09-28 (RLVa-1.2.1f) | Modified: RLVa-1.2.1f
		if ( (rlv_handler_t::isEnabled()) && ((!gRlvHandler.canStand()) || (gRlvHandler.hasBehaviour(RLV_BHVR_SIT))) )
			return true;
// [/RLVa:KB]

		gAgent.standUp();
		LLViewerParcelMgr::getInstance()->deselectLand();

		LLVector3d posGlobal = LLToolPie::getInstance()->getPick().mPosGlobal;
		
		LLQuaternion target_rot;
		if (isAgentAvatarValid())
		{
			target_rot = gAgentAvatarp->getRotation();
		}
		else
		{
			target_rot = gAgent.getFrameAgent().getQuaternion();
		}
		gAgent.startAutoPilotGlobal(posGlobal, "Sit", &target_rot, near_sit_down_point, NULL, 0.7f);
		return true;
	}
};

//-------------------------------------------------------------------
// Help menu functions
//-------------------------------------------------------------------

//
// Major mode switching
//
void reset_view_final( BOOL proceed );

void handle_reset_view()
{
	if (gAgentCamera.cameraCustomizeAvatar())
	{
		// switching to outfit selector should automagically save any currently edited wearable
		LLFloaterSidePanelContainer::showPanel("appearance", LLSD().with("type", "my_outfits"));
	}

	// <FS:Zi> Added optional V1 behavior so the avatar turns into camera direction after hitting ESC
	if(gSavedSettings.getBOOL("ResetViewTurnsAvatar"))
		gAgentCamera.resetView();
	// </FS:Zi>

	gAgentCamera.switchCameraPreset(CAMERA_PRESET_REAR_VIEW);
	reset_view_final( TRUE );
	LLFloaterCamera::resetCameraMode();
}

// <FS:Zi> Add reset camera angles menu
void handle_reset_camera_angles()
{
	handle_reset_view();

	// Camera focus and offset with CTRL/SHIFT + Scroll wheel
	gSavedSettings.getControl("FocusOffsetRearView")->resetToDefault();
	gSavedSettings.getControl("CameraOffsetRearView")->resetToDefault();
}
// </FS:Zi>

class LLViewResetView : public view_listener_t
{
	bool handleEvent(const LLSD& userdata)
	{
		handle_reset_view();
		return true;
	}
};

// <FS:Zi> Add reset camera angles menu
class LLViewResetCameraAngles : public view_listener_t
{
	bool handleEvent(const LLSD& userdata)
	{
		handle_reset_camera_angles();
		return true;
	}
};
// </FS:Zi>

// Note: extra parameters allow this function to be called from dialog.
void reset_view_final( BOOL proceed ) 
{
	if( !proceed )
	{
		return;
	}

	gAgentCamera.resetView(TRUE, TRUE);
	gAgentCamera.setLookAt(LOOKAT_TARGET_CLEAR);
}

class LLViewLookAtLastChatter : public view_listener_t
{
	bool handleEvent(const LLSD& userdata)
	{
		gAgentCamera.lookAtLastChat();
		return true;
	}
};

class LLViewMouselook : public view_listener_t
{
	bool handleEvent(const LLSD& userdata)
	{
		if (!gAgentCamera.cameraMouselook())
		{
			gAgentCamera.changeCameraToMouselook();
		}
		else
		{
			// NaCl - Rightclick-mousewheel zoom
			static LLCachedControl<LLVector3> _NACL_MLFovValues(gSavedSettings,"_NACL_MLFovValues");
			static LLCachedControl<F32> CameraAngle(gSavedSettings,"CameraAngle");
			LLVector3 vTemp=_NACL_MLFovValues;
			if(vTemp.mV[2] > 0.0f)
			{
				vTemp.mV[1]=CameraAngle;
				vTemp.mV[2]=0.0f;
				gSavedSettings.setVector3("_NACL_MLFovValues",vTemp);
				gSavedSettings.setF32("CameraAngle",vTemp.mV[0]);
			}
			// NaCl End
			gAgentCamera.changeCameraToDefault();
		}
		return true;
	}
};

class LLViewDefaultUISize : public view_listener_t
{
	bool handleEvent(const LLSD& userdata)
	{
		gSavedSettings.setF32("UIScaleFactor", 1.0f);
		gSavedSettings.setBOOL("UIAutoScale", FALSE);	
		gViewerWindow->reshape(gViewerWindow->getWindowWidthRaw(), gViewerWindow->getWindowHeightRaw());
		return true;
	}
};

class LLViewToggleUI : public view_listener_t
{
	bool handleEvent(const LLSD& userdata)
	{
		LLNotification::Params params("ConfirmHideUI");
		params.functor.function(boost::bind(&LLViewToggleUI::confirm, this, _1, _2));
		LLSD substitutions;
#if LL_DARWIN
		substitutions["SHORTCUT"] = "Cmd+Shift+U";
#else
		substitutions["SHORTCUT"] = "Ctrl+Shift+U";
#endif
		params.substitutions = substitutions;
		if (gViewerWindow->getUIVisibility())
		{
			// hiding, so show notification
			LLNotifications::instance().add(params);
		}
		else
		{
			LLNotifications::instance().forceResponse(params, 0);
		}

		return true;
	}

	void confirm(const LLSD& notification, const LLSD& response)
	{
		S32 option = LLNotificationsUtil::getSelectedOption(notification, response);

		if (option == 0) // OK
		{
			gViewerWindow->setUIVisibility(!gViewerWindow->getUIVisibility());
		}
	}
};

class LLEditDuplicate : public view_listener_t
{
	bool handleEvent(const LLSD& userdata)
	{
		if(LLEditMenuHandler::gEditMenuHandler)
		{
			LLEditMenuHandler::gEditMenuHandler->duplicate();
		}
		return true;
	}
};

class LLEditEnableDuplicate : public view_listener_t
{
	bool handleEvent(const LLSD& userdata)
	{
		bool new_value = LLEditMenuHandler::gEditMenuHandler && LLEditMenuHandler::gEditMenuHandler->canDuplicate();
		return new_value;
	}
};

void handle_duplicate_in_place(void*)
{
	llinfos << "handle_duplicate_in_place" << llendl;

	LLVector3 offset(0.f, 0.f, 0.f);
	LLSelectMgr::getInstance()->selectDuplicate(offset, TRUE);
}

/* dead code 30-apr-2008
void handle_deed_object_to_group(void*)
{
	LLUUID group_id;
	
	LLSelectMgr::getInstance()->selectGetGroup(group_id);
	LLSelectMgr::getInstance()->sendOwner(LLUUID::null, group_id, FALSE);
	LLViewerStats::getInstance()->incStat(LLViewerStats::ST_RELEASE_COUNT);
}

BOOL enable_deed_object_to_group(void*)
{
	if(LLSelectMgr::getInstance()->getSelection()->isEmpty()) return FALSE;
	LLPermissions perm;
	LLUUID group_id;

	if (LLSelectMgr::getInstance()->selectGetGroup(group_id) &&
		gAgent.hasPowerInGroup(group_id, GP_OBJECT_DEED) &&
		LLSelectMgr::getInstance()->selectGetPermissions(perm) &&
		perm.deedToGroup(gAgent.getID(), group_id))
	{
		return TRUE;
	}
	return FALSE;
}

*/


/*
 * No longer able to support viewer side manipulations in this way
 *
void god_force_inv_owner_permissive(LLViewerObject* object,
									LLInventoryObject::object_list_t* inventory,
									S32 serial_num,
									void*)
{
	typedef std::vector<LLPointer<LLViewerInventoryItem> > item_array_t;
	item_array_t items;

	LLInventoryObject::object_list_t::const_iterator inv_it = inventory->begin();
	LLInventoryObject::object_list_t::const_iterator inv_end = inventory->end();
	for ( ; inv_it != inv_end; ++inv_it)
	{
		if(((*inv_it)->getType() != LLAssetType::AT_CATEGORY))
		{
			LLInventoryObject* obj = *inv_it;
			LLPointer<LLViewerInventoryItem> new_item = new LLViewerInventoryItem((LLViewerInventoryItem*)obj);
			LLPermissions perm(new_item->getPermissions());
			perm.setMaskBase(PERM_ALL);
			perm.setMaskOwner(PERM_ALL);
			new_item->setPermissions(perm);
			items.push_back(new_item);
		}
	}
	item_array_t::iterator end = items.end();
	item_array_t::iterator it;
	for(it = items.begin(); it != end; ++it)
	{
		// since we have the inventory item in the callback, it should not
		// invalidate iteration through the selection manager.
		object->updateInventory((*it), TASK_INVENTORY_ITEM_KEY, false);
	}
}
*/

void handle_object_owner_permissive(void*)
{
	// only send this if they're a god.
	if(gAgent.isGodlike())
	{
		// do the objects.
		LLSelectMgr::getInstance()->selectionSetObjectPermissions(PERM_BASE, TRUE, PERM_ALL, TRUE);
		LLSelectMgr::getInstance()->selectionSetObjectPermissions(PERM_OWNER, TRUE, PERM_ALL, TRUE);
	}
}

void handle_object_owner_self(void*)
{
	// only send this if they're a god.
	if(gAgent.isGodlike())
	{
		LLSelectMgr::getInstance()->sendOwner(gAgent.getID(), gAgent.getGroupID(), TRUE);
	}
}

// Shortcut to set owner permissions to not editable.
void handle_object_lock(void*)
{
	LLSelectMgr::getInstance()->selectionSetObjectPermissions(PERM_OWNER, FALSE, PERM_MODIFY);
}

void handle_object_asset_ids(void*)
{
	// only send this if they're a god.
	if (gAgent.isGodlike())
	{
		LLSelectMgr::getInstance()->sendGodlikeRequest("objectinfo", "assetids");
	}
}

void handle_force_parcel_owner_to_me(void*)
{
	LLViewerParcelMgr::getInstance()->sendParcelGodForceOwner( gAgent.getID() );
}

void handle_force_parcel_to_content(void*)
{
	LLViewerParcelMgr::getInstance()->sendParcelGodForceToContent();
}

void handle_claim_public_land(void*)
{
	if (LLViewerParcelMgr::getInstance()->getSelectionRegion() != gAgent.getRegion())
	{
		LLNotificationsUtil::add("ClaimPublicLand");
		return;
	}

	LLVector3d west_south_global;
	LLVector3d east_north_global;
	LLViewerParcelMgr::getInstance()->getSelection(west_south_global, east_north_global);
	LLVector3 west_south = gAgent.getPosAgentFromGlobal(west_south_global);
	LLVector3 east_north = gAgent.getPosAgentFromGlobal(east_north_global);

	LLMessageSystem* msg = gMessageSystem;
	msg->newMessage("GodlikeMessage");
	msg->nextBlock("AgentData");
	msg->addUUID("AgentID", gAgent.getID());
	msg->addUUID("SessionID", gAgent.getSessionID());
	msg->addUUIDFast(_PREHASH_TransactionID, LLUUID::null); //not used
	msg->nextBlock("MethodData");
	msg->addString("Method", "claimpublicland");
	msg->addUUID("Invoice", LLUUID::null);
	std::string buffer;
	buffer = llformat( "%f", west_south.mV[VX]);
	msg->nextBlock("ParamList");
	msg->addString("Parameter", buffer);
	buffer = llformat( "%f", west_south.mV[VY]);
	msg->nextBlock("ParamList");
	msg->addString("Parameter", buffer);
	buffer = llformat( "%f", east_north.mV[VX]);
	msg->nextBlock("ParamList");
	msg->addString("Parameter", buffer);
	buffer = llformat( "%f", east_north.mV[VY]);
	msg->nextBlock("ParamList");
	msg->addString("Parameter", buffer);
	gAgent.sendReliableMessage();
}



// HACK for easily testing new avatar geometry
void handle_god_request_avatar_geometry(void *)
{
	if (gAgent.isGodlike())
	{
		LLSelectMgr::getInstance()->sendGodlikeRequest("avatar toggle", "");
	}
}

static bool get_derezzable_objects(
	EDeRezDestination dest,
	std::string& error,
	LLViewerRegion*& first_region,
	LLDynamicArray<LLViewerObjectPtr>* derez_objectsp,
	bool only_check = false)
{
	bool found = false;

	LLObjectSelectionHandle selection = LLSelectMgr::getInstance()->getSelection();
	
	// Check conditions that we can't deal with, building a list of
	// everything that we'll actually be derezzing.
	for (LLObjectSelection::valid_root_iterator iter = selection->valid_root_begin();
		 iter != selection->valid_root_end(); iter++)
	{
		LLSelectNode* node = *iter;
		LLViewerObject* object = node->getObject();
		LLViewerRegion* region = object->getRegion();
		if (!first_region)
		{
			first_region = region;
		}
		else
		{
			if(region != first_region)
			{
				// Derez doesn't work at all if the some of the objects
				// are in regions besides the first object selected.
				
				// ...crosses region boundaries
				error = "AcquireErrorObjectSpan";
				break;
			}
		}
		if (object->isAvatar())
		{
			// ...don't acquire avatars
			continue;
		}

		// If AssetContainers are being sent back, they will appear as 
		// boxes in the owner's inventory.
		if (object->getNVPair("AssetContainer")
			&& dest != DRD_RETURN_TO_OWNER)
		{
			// this object is an asset container, derez its contents, not it
			llwarns << "Attempt to derez deprecated AssetContainer object type not supported." << llendl;
			/*
			object->requestInventory(container_inventory_arrived, 
				(void *)(BOOL)(DRD_TAKE_INTO_AGENT_INVENTORY == dest));
			*/
			continue;
		}
		BOOL can_derez_current = FALSE;
		switch(dest)
		{
		case DRD_TAKE_INTO_AGENT_INVENTORY:
		case DRD_TRASH:
			if( (node->mPermissions->allowTransferTo(gAgent.getID()) && object->permModify())
				|| (node->allowOperationOnNode(PERM_OWNER, GP_OBJECT_MANIPULATE)) )
			{
				can_derez_current = TRUE;
			}
			break;

		case DRD_RETURN_TO_OWNER:
			can_derez_current = TRUE;
			break;

		default:
			if((node->mPermissions->allowTransferTo(gAgent.getID())
				&& object->permCopy())
			   || gAgent.isGodlike())
			{
				can_derez_current = TRUE;
			}
			break;
		}
		if(can_derez_current)
		{
			found = true;

			if (only_check)
				// one found, no need to traverse to the end
				break;

			if (derez_objectsp)
				derez_objectsp->put(object);

		}
	}

	return found;
}

static bool can_derez(EDeRezDestination dest)
{
	LLViewerRegion* first_region = NULL;
	std::string error;
	return get_derezzable_objects(dest, error, first_region, NULL, true);
}

static void derez_objects(
	EDeRezDestination dest,
	const LLUUID& dest_id,
	LLViewerRegion*& first_region,
	std::string& error,
	LLDynamicArray<LLViewerObjectPtr>* objectsp)
{
	LLDynamicArray<LLViewerObjectPtr> derez_objects;

	if (!objectsp) // if objects to derez not specified
	{
		// get them from selection
		if (!get_derezzable_objects(dest, error, first_region, &derez_objects, false))
		{
			llwarns << "No objects to derez" << llendl;
			return;
		}

		objectsp = &derez_objects;
	}


	if(gAgentCamera.cameraMouselook())
	{
		gAgentCamera.changeCameraToDefault();
	}

	// This constant is based on (1200 - HEADER_SIZE) / 4 bytes per
	// root.  I lopped off a few (33) to provide a bit
	// pad. HEADER_SIZE is currently 67 bytes, most of which is UUIDs.
	// This gives us a maximum of 63500 root objects - which should
	// satisfy anybody.
	const S32 MAX_ROOTS_PER_PACKET = 250;
	const S32 MAX_PACKET_COUNT = 254;
	F32 packets = ceil((F32)objectsp->count() / (F32)MAX_ROOTS_PER_PACKET);
	if(packets > (F32)MAX_PACKET_COUNT)
	{
		error = "AcquireErrorTooManyObjects";
	}

	if(error.empty() && objectsp->count() > 0)
	{
		U8 d = (U8)dest;
		LLUUID tid;
		tid.generate();
		U8 packet_count = (U8)packets;
		S32 object_index = 0;
		S32 objects_in_packet = 0;
		LLMessageSystem* msg = gMessageSystem;
		for(U8 packet_number = 0;
			packet_number < packet_count;
			++packet_number)
		{
			msg->newMessageFast(_PREHASH_DeRezObject);
			msg->nextBlockFast(_PREHASH_AgentData);
			msg->addUUIDFast(_PREHASH_AgentID, gAgent.getID());
			msg->addUUIDFast(_PREHASH_SessionID, gAgent.getSessionID());
			msg->nextBlockFast(_PREHASH_AgentBlock);
			msg->addUUIDFast(_PREHASH_GroupID, gAgent.getGroupID());
			msg->addU8Fast(_PREHASH_Destination, d);	
			msg->addUUIDFast(_PREHASH_DestinationID, dest_id);
			msg->addUUIDFast(_PREHASH_TransactionID, tid);
			msg->addU8Fast(_PREHASH_PacketCount, packet_count);
			msg->addU8Fast(_PREHASH_PacketNumber, packet_number);
			objects_in_packet = 0;
			while((object_index < objectsp->count())
				  && (objects_in_packet++ < MAX_ROOTS_PER_PACKET))

			{
				LLViewerObject* object = objectsp->get(object_index++);
				msg->nextBlockFast(_PREHASH_ObjectData);
				msg->addU32Fast(_PREHASH_ObjectLocalID, object->getLocalID());
				// VEFFECT: DerezObject
				LLHUDEffectSpiral* effectp = (LLHUDEffectSpiral*)LLHUDManager::getInstance()->createViewerEffect(LLHUDObject::LL_HUD_EFFECT_POINT, TRUE);
				effectp->setPositionGlobal(object->getPositionGlobal());
				effectp->setColor(LLColor4U(gAgent.getEffectColor()));
			}
			msg->sendReliable(first_region->getHost());
		}
		make_ui_sound("UISndObjectRezOut");

		// Busy count decremented by inventory update, so only increment
		// if will be causing an update.
		if (dest != DRD_RETURN_TO_OWNER)
		{
			gViewerWindow->getWindow()->incBusyCount();
		}
	}
	else if(!error.empty())
	{
		LLNotificationsUtil::add(error);
	}
}

static void derez_objects(EDeRezDestination dest, const LLUUID& dest_id)
{
	LLViewerRegion* first_region = NULL;
	std::string error;
	derez_objects(dest, dest_id, first_region, error, NULL);
}

void handle_take_copy()
{
	if (LLSelectMgr::getInstance()->getSelection()->isEmpty()) return;

// [RLVa:KB] - Checked: 2010-03-07 (RLVa-1.2.0c) | Modified: RLVa-1.2.0a
	if ( (rlv_handler_t::isEnabled()) && (!gRlvHandler.canStand()) )
	{
		// Allow only if the avie isn't sitting on any of the selected objects
		LLObjectSelectionHandle hSel = LLSelectMgr::getInstance()->getSelection();
		RlvSelectIsSittingOn f(gAgentAvatarp);
		if ( (hSel.notNull()) && (hSel->getFirstRootNode(&f, TRUE) != NULL) )
			return;
	}
// [/RLVa:KB]

	const LLUUID category_id = gInventory.findCategoryUUIDForType(LLFolderType::FT_OBJECT);
	derez_objects(DRD_ACQUIRE_TO_AGENT_INVENTORY, category_id);
}

// You can return an object to its owner if it is on your land.
class LLObjectReturn : public view_listener_t
{
public:
	LLObjectReturn() : mFirstRegion(NULL) {}

private:
	bool handleEvent(const LLSD& userdata)
	{
		if (LLSelectMgr::getInstance()->getSelection()->isEmpty()) return true;
// [RLVa:KB] - Checked: 2010-03-24 (RLVa-1.4.0a) | Modified: RLVa-1.0.0b
		if ( (rlv_handler_t::isEnabled()) && (!rlvCanDeleteOrReturn()) ) return true;
// [/RLVa:KB]

		mObjectSelection = LLSelectMgr::getInstance()->getEditSelection();

		// Save selected objects, so that we still know what to return after the confirmation dialog resets selection.
		get_derezzable_objects(DRD_RETURN_TO_OWNER, mError, mFirstRegion, &mReturnableObjects);

		LLNotificationsUtil::add("ReturnToOwner", LLSD(), LLSD(), boost::bind(&LLObjectReturn::onReturnToOwner, this, _1, _2));
		return true;
	}

	bool onReturnToOwner(const LLSD& notification, const LLSD& response)
	{
		S32 option = LLNotificationsUtil::getSelectedOption(notification, response);
		if (0 == option)
		{
			// Ignore category ID for this derez destination.
			derez_objects(DRD_RETURN_TO_OWNER, LLUUID::null, mFirstRegion, mError, &mReturnableObjects);
		}

		mReturnableObjects.clear();
		mError.clear();
		mFirstRegion = NULL;

		// drop reference to current selection
		mObjectSelection = NULL;
		return false;
	}

	LLObjectSelectionHandle mObjectSelection;

	LLDynamicArray<LLViewerObjectPtr> mReturnableObjects;
	std::string mError;
	LLViewerRegion* mFirstRegion;
};


// Allow return to owner if one or more of the selected items is
// over land you own.
class LLObjectEnableReturn : public view_listener_t
{
	bool handleEvent(const LLSD& userdata)
	{
		if (LLSelectMgr::getInstance()->getSelection()->isEmpty())
		{
			// Do not enable if nothing selected
			return false;
		}
// [RLVa:KB] - Checked: 2011-05-28 (RLVa-1.4.0a) | Modified: RLVa-1.4.0a
		if ( (rlv_handler_t::isEnabled()) && (!rlvCanDeleteOrReturn()) )
		{
			return false;
		}
// [/RLVa:KB]
#ifdef HACKED_GODLIKE_VIEWER
		bool new_value = true;
#else
		bool new_value = false;
		if (gAgent.isGodlike())
		{
			new_value = true;
		}
		else
		{
			new_value = can_derez(DRD_RETURN_TO_OWNER);
		}
#endif
		return new_value;
	}
};

void force_take_copy(void*)
{
	if (LLSelectMgr::getInstance()->getSelection()->isEmpty()) return;
	const LLUUID category_id = gInventory.findCategoryUUIDForType(LLFolderType::FT_OBJECT);
	derez_objects(DRD_FORCE_TO_GOD_INVENTORY, category_id);
}

void handle_take()
{
	// we want to use the folder this was derezzed from if it's
	// available. Otherwise, derez to the normal place.
//	if(LLSelectMgr::getInstance()->getSelection()->isEmpty())
// [RLVa:KB] - Checked: 2010-03-24 (RLVa-1.2.0e) | Modified: RLVa-1.0.0b
	if ( (LLSelectMgr::getInstance()->getSelection()->isEmpty()) || ((rlv_handler_t::isEnabled()) && (!rlvCanDeleteOrReturn())) )
// [/RLVa:KB]
	{
		return;
	}

	BOOL you_own_everything = TRUE;
	BOOL locked_but_takeable_object = FALSE;
	LLUUID category_id;
	
	for (LLObjectSelection::root_iterator iter = LLSelectMgr::getInstance()->getSelection()->root_begin();
		 iter != LLSelectMgr::getInstance()->getSelection()->root_end(); iter++)
	{
		LLSelectNode* node = *iter;
		LLViewerObject* object = node->getObject();
		if(object)
		{
			if(!object->permYouOwner())
			{
				you_own_everything = FALSE;
			}

			if(!object->permMove())
			{
				locked_but_takeable_object = TRUE;
			}
		}
		if(node->mFolderID.notNull())
		{
			if(category_id.isNull())
			{
				category_id = node->mFolderID;
			}
			else if(category_id != node->mFolderID)
			{
				// we have found two potential destinations. break out
				// now and send to the default location.
				category_id.setNull();
				break;
			}
		}
	}
	if(category_id.notNull())
	{
		// there is an unambiguous destination. See if this agent has
		// such a location and it is not in the trash or library
		if(!gInventory.getCategory(category_id))
		{
			// nope, set to NULL.
			category_id.setNull();
		}
		if(category_id.notNull())
		{
		        // check trash
			const LLUUID trash = gInventory.findCategoryUUIDForType(LLFolderType::FT_TRASH);
			if(category_id == trash || gInventory.isObjectDescendentOf(category_id, trash))
			{
				category_id.setNull();
			}

			// check library
			if(gInventory.isObjectDescendentOf(category_id, gInventory.getLibraryRootFolderID()))
			{
				category_id.setNull();
			}

		}
	}
	if(category_id.isNull())
	{
		category_id = gInventory.findCategoryUUIDForType(LLFolderType::FT_OBJECT);
	}
	LLSD payload;
	payload["folder_id"] = category_id;

	LLNotification::Params params("ConfirmObjectTakeLock");
	params.payload(payload);
	// MAINT-290
	// Reason: Showing the confirmation dialog resets object selection,	thus there is nothing to derez.
	// Fix: pass selection to the confirm_take, so that selection doesn't "die" after confirmation dialog is opened
	params.functor.function(boost::bind(confirm_take, _1, _2, LLSelectMgr::instance().getSelection()));

	if(locked_but_takeable_object ||
	   !you_own_everything)
	{
		if(locked_but_takeable_object && you_own_everything)
		{
			params.name("ConfirmObjectTakeLock");
		}
		else if(!locked_but_takeable_object && !you_own_everything)
		{
			params.name("ConfirmObjectTakeNoOwn");
		}
		else
		{
			params.name("ConfirmObjectTakeLockNoOwn");
		}
	
		LLNotifications::instance().add(params);
	}
	else
	{
		LLNotifications::instance().forceResponse(params, 0);
	}
}

void handle_object_show_inspector()
{
	LLObjectSelectionHandle selection = LLSelectMgr::getInstance()->getSelection();
	LLViewerObject* objectp = selection->getFirstRootObject(TRUE);
 	if (!objectp)
 	{
 		return;
 	}

	LLSD params;
	params["object_id"] = objectp->getID();
	LLFloaterReg::showInstance("inspect_object", params);
}

void handle_avatar_show_inspector()
{
	LLVOAvatar* avatar = find_avatar_from_object( LLSelectMgr::getInstance()->getSelection()->getPrimaryObject() );
	if(avatar)
	{
		LLSD params;
		params["avatar_id"] = avatar->getID();
		LLFloaterReg::showInstance("inspect_avatar", params);
	}
}



bool confirm_take(const LLSD& notification, const LLSD& response, LLObjectSelectionHandle selection_handle)
{
	S32 option = LLNotificationsUtil::getSelectedOption(notification, response);
	if(enable_take() && (option == 0))
	{
		derez_objects(DRD_TAKE_INTO_AGENT_INVENTORY, notification["payload"]["folder_id"].asUUID());
	}
	return false;
}

// You can take an item when it is public and transferrable, or when
// you own it. We err on the side of enabling the item when at least
// one item selected can be copied to inventory.
BOOL enable_take()
{
//	if (sitting_on_selection())
// [RLVa:KB] - Checked: 2010-03-24 (RLVa-1.2.0e) | Modified: RLVa-1.0.0b
	if ( (sitting_on_selection()) || ((rlv_handler_t::isEnabled()) && (!rlvCanDeleteOrReturn())) )
// [/RLVa:KB]
	{
		return FALSE;
	}

	for (LLObjectSelection::valid_root_iterator iter = LLSelectMgr::getInstance()->getSelection()->valid_root_begin();
		 iter != LLSelectMgr::getInstance()->getSelection()->valid_root_end(); iter++)
	{
		LLSelectNode* node = *iter;
		LLViewerObject* object = node->getObject();
		if (object->isAvatar())
		{
			// ...don't acquire avatars
			continue;
		}

#ifdef HACKED_GODLIKE_VIEWER
		return TRUE;
#else
# ifdef TOGGLE_HACKED_GODLIKE_VIEWER
		if (LLGridManager::getInstance()->isInSLBeta() 
            && gAgent.isGodlike())
		{
			return TRUE;
		}
# endif
		if((node->mPermissions->allowTransferTo(gAgent.getID())
			&& object->permModify())
		   || (node->mPermissions->getOwner() == gAgent.getID()))
		{
			return TRUE;
		}
#endif
	}
	return FALSE;
}


void handle_buy_or_take()
{
	if (LLSelectMgr::getInstance()->getSelection()->isEmpty())
	{
		return;
	}

	if (is_selection_buy_not_take())
	{
		S32 total_price = selection_price();

		if (total_price <= gStatusBar->getBalance() || total_price == 0)
		{
			handle_buy();
		}
		else
		{
			LLStringUtil::format_map_t args;
			args["AMOUNT"] = llformat("%d", total_price);
			LLBuyCurrencyHTML::openCurrencyFloater( LLTrans::getString( "BuyingCosts", args ), total_price );
		}
	}
	else
	{
		handle_take();
	}
}

bool visible_buy_object()
{
	return is_selection_buy_not_take() && enable_buy_object();
}

bool visible_take_object()
{
	return !is_selection_buy_not_take() && enable_take();
}

bool tools_visible_buy_object()
{
	return is_selection_buy_not_take();
}

bool tools_visible_take_object()
{
	return !is_selection_buy_not_take();
}

bool enable_how_to_visible(const LLSD& param)
{
	LLFloaterWebContent::Params p;
	p.target = "__help_how_to";
	return LLFloaterReg::instanceVisible("how_to", p);
}

class LLToolsEnableBuyOrTake : public view_listener_t
{
	bool handleEvent(const LLSD& userdata)
	{
		bool is_buy = is_selection_buy_not_take();
		bool new_value = is_buy ? enable_buy_object() : enable_take();
		return new_value;
	}
};

// This is a small helper function to determine if we have a buy or a
// take in the selection. This method is to help with the aliasing
// problems of putting buy and take in the same pie menu space. After
// a fair amont of discussion, it was determined to prefer buy over
// take. The reasoning follows from the fact that when users walk up
// to buy something, they will click on one or more items. Thus, if
// anything is for sale, it becomes a buy operation, and the server
// will group all of the buy items, and copyable/modifiable items into
// one package and give the end user as much as the permissions will
// allow. If the user wanted to take something, they will select fewer
// and fewer items until only 'takeable' items are left. The one
// exception is if you own everything in the selection that is for
// sale, in this case, you can't buy stuff from yourself, so you can
// take it.
// return value = TRUE if selection is a 'buy'.
//                FALSE if selection is a 'take'
BOOL is_selection_buy_not_take()
{
	for (LLObjectSelection::root_iterator iter = LLSelectMgr::getInstance()->getSelection()->root_begin();
		 iter != LLSelectMgr::getInstance()->getSelection()->root_end(); iter++)
	{
		LLSelectNode* node = *iter;
		LLViewerObject* obj = node->getObject();
		if(obj && !(obj->permYouOwner()) && (node->mSaleInfo.isForSale()))
		{
			// you do not own the object and it is for sale, thus,
			// it's a buy
			return TRUE;
		}
	}
	return FALSE;
}

S32 selection_price()
{
	S32 total_price = 0;
	for (LLObjectSelection::root_iterator iter = LLSelectMgr::getInstance()->getSelection()->root_begin();
		 iter != LLSelectMgr::getInstance()->getSelection()->root_end(); iter++)
	{
		LLSelectNode* node = *iter;
		LLViewerObject* obj = node->getObject();
		if(obj && !(obj->permYouOwner()) && (node->mSaleInfo.isForSale()))
		{
			// you do not own the object and it is for sale.
			// Add its price.
			total_price += node->mSaleInfo.getSalePrice();
		}
	}

	return total_price;
}
/*
bool callback_show_buy_currency(const LLSD& notification, const LLSD& response)
{
	S32 option = LLNotificationsUtil::getSelectedOption(notification, response);
	if (0 == option)
	{
		llinfos << "Loading page " << LLNotifications::instance().getGlobalString("BUY_CURRENCY_URL") << llendl;
		LLWeb::loadURL(LLNotifications::instance().getGlobalString("BUY_CURRENCY_URL"));
	}
	return false;
}
*/

void show_buy_currency(const char* extra)
{
	// Don't show currency web page for branded clients.
/*
	std::ostringstream mesg;
	if (extra != NULL)
	{	
		mesg << extra << "\n \n";
	}
	mesg << "Go to " << LLNotifications::instance().getGlobalString("BUY_CURRENCY_URL")<< "\nfor information on purchasing currency?";
*/
	LLSD args;
	if (extra != NULL)
	{
		args["EXTRA"] = extra;
	}
	LLNotificationsUtil::add("PromptGoToCurrencyPage", args);//, LLSD(), callback_show_buy_currency);
}

void handle_buy()
{
	if (LLSelectMgr::getInstance()->getSelection()->isEmpty()) return;

	LLSaleInfo sale_info;
	BOOL valid = LLSelectMgr::getInstance()->selectGetSaleInfo(sale_info);
	if (!valid) return;

	S32 price = sale_info.getSalePrice();
	
	if (price > 0 && price > gStatusBar->getBalance())
	{
		LLStringUtil::format_map_t args;
		args["AMOUNT"] = llformat("%d", price);
		LLBuyCurrencyHTML::openCurrencyFloater( LLTrans::getString("this_object_costs", args), price );
		return;
	}

	if (sale_info.getSaleType() == LLSaleInfo::FS_CONTENTS)
	{
		handle_buy_contents(sale_info);
	}
	else
	{
		handle_buy_object(sale_info);
	}
}

bool anyone_copy_selection(LLSelectNode* nodep)
{
	bool perm_copy = (bool)(nodep->getObject()->permCopy());
	bool all_copy = (bool)(nodep->mPermissions->getMaskEveryone() & PERM_COPY);
	return perm_copy && all_copy;
}

bool for_sale_selection(LLSelectNode* nodep)
{
	return nodep->mSaleInfo.isForSale()
		&& nodep->mPermissions->getMaskOwner() & PERM_TRANSFER
		&& (nodep->mPermissions->getMaskOwner() & PERM_COPY
			|| nodep->mSaleInfo.getSaleType() != LLSaleInfo::FS_COPY);
}

BOOL sitting_on_selection()
{
	LLSelectNode* node = LLSelectMgr::getInstance()->getSelection()->getFirstRootNode();
	if (!node)
	{
		return FALSE;
	}

	if (!node->mValid)
	{
		return FALSE;
	}

	LLViewerObject* root_object = node->getObject();
	if (!root_object)
	{
		return FALSE;
	}

	// Need to determine if avatar is sitting on this object
	if (!isAgentAvatarValid()) return FALSE;

	return (gAgentAvatarp->isSitting() && gAgentAvatarp->getRoot() == root_object);
}

class LLToolsSaveToInventory : public view_listener_t
{
	bool handleEvent(const LLSD& userdata)
	{
		if(enable_save_into_inventory(NULL))
		{
			derez_objects(DRD_SAVE_INTO_AGENT_INVENTORY, LLUUID::null);
		}
		return true;
	}
};

class LLToolsSaveToObjectInventory : public view_listener_t
{
	bool handleEvent(const LLSD& userdata)
	{
		LLSelectNode* node = LLSelectMgr::getInstance()->getSelection()->getFirstRootNode();
		if(node && (node->mValid) && (!node->mFromTaskID.isNull()))
		{
			// *TODO: check to see if the fromtaskid object exists.
			derez_objects(DRD_SAVE_INTO_TASK_INVENTORY, node->mFromTaskID);
		}
		return true;
	}
};

// Round the position of all root objects to the grid
class LLToolsSnapObjectXY : public view_listener_t
{
	bool handleEvent(const LLSD& userdata)
	{
		F64 snap_size = (F64)gSavedSettings.getF32("GridResolution");

		for (LLObjectSelection::root_iterator iter = LLSelectMgr::getInstance()->getSelection()->root_begin();
			 iter != LLSelectMgr::getInstance()->getSelection()->root_end(); iter++)
		{
			LLSelectNode* node = *iter;
			LLViewerObject* obj = node->getObject();
			if (obj->permModify())
			{
				LLVector3d pos_global = obj->getPositionGlobal();
				F64 round_x = fmod(pos_global.mdV[VX], snap_size);
				if (round_x < snap_size * 0.5)
				{
					// closer to round down
					pos_global.mdV[VX] -= round_x;
				}
				else
				{
					// closer to round up
					pos_global.mdV[VX] -= round_x;
					pos_global.mdV[VX] += snap_size;
				}

				F64 round_y = fmod(pos_global.mdV[VY], snap_size);
				if (round_y < snap_size * 0.5)
				{
					pos_global.mdV[VY] -= round_y;
				}
				else
				{
					pos_global.mdV[VY] -= round_y;
					pos_global.mdV[VY] += snap_size;
				}

				obj->setPositionGlobal(pos_global, FALSE);
			}
		}
		LLSelectMgr::getInstance()->sendMultipleUpdate(UPD_POSITION);
		return true;
	}
};

// Determine if the option to cycle between linked prims is shown
class LLToolsEnableSelectNextPart : public view_listener_t
{
	bool handleEvent(const LLSD& userdata)
	{
		bool new_value = (gSavedSettings.getBOOL("EditLinkedParts") &&
				 !LLSelectMgr::getInstance()->getSelection()->isEmpty());
		return new_value;
	}
};

// Cycle selection through linked children in selected object.
// FIXME: Order of children list is not always the same as sim's idea of link order. This may confuse
// resis. Need link position added to sim messages to address this.
class LLToolsSelectNextPart : public view_listener_t
{
	bool handleEvent(const LLSD& userdata)
	{
		S32 object_count = LLSelectMgr::getInstance()->getSelection()->getObjectCount();
		if (gSavedSettings.getBOOL("EditLinkedParts") && object_count)
		{
			LLViewerObject* selected = LLSelectMgr::getInstance()->getSelection()->getFirstObject();
			if (selected && selected->getRootEdit())
			{
				bool fwd = (userdata.asString() == "next");
				bool prev = (userdata.asString() == "previous");
				bool ifwd = (userdata.asString() == "includenext");
				bool iprev = (userdata.asString() == "includeprevious");
				LLViewerObject* to_select = NULL;
				LLViewerObject::child_list_t children = selected->getRootEdit()->getChildren();
				children.push_front(selected->getRootEdit());	// need root in the list too

				for (LLViewerObject::child_list_t::iterator iter = children.begin(); iter != children.end(); ++iter)
				{
					if ((*iter)->isSelected())
					{
						if (object_count > 1 && (fwd || prev))	// multiple selection, find first or last selected if not include
						{
							to_select = *iter;
							if (fwd)
							{
								// stop searching if going forward; repeat to get last hit if backward
								break;
							}
						}
						else if ((object_count == 1) || (ifwd || iprev))	// single selection or include
						{
							if (fwd || ifwd)
							{
								++iter;
								while (iter != children.end() && ((*iter)->isAvatar() || (ifwd && (*iter)->isSelected())))
								{
									++iter;	// skip sitting avatars and selected if include
								}
							}
							else // backward
							{
								iter = (iter == children.begin() ? children.end() : iter);
								--iter;
								while (iter != children.begin() && ((*iter)->isAvatar() || (iprev && (*iter)->isSelected())))
								{
									--iter;	// skip sitting avatars and selected if include
								}
							}
							iter = (iter == children.end() ? children.begin() : iter);
							to_select = *iter;
							break;
						}
					}
				}

				if (to_select)
				{
					if (gFocusMgr.childHasKeyboardFocus(gFloaterTools))
					{
						gFocusMgr.setKeyboardFocus(NULL);	// force edit toolbox to commit any changes
					}
					if (fwd || prev)
					{
						LLSelectMgr::getInstance()->deselectAll();
					}
					LLSelectMgr::getInstance()->selectObjectOnly(to_select);
					return true;
				}
			}
		}
		return true;
	}
};

class LLToolsStopAllAnimations : public view_listener_t
{
	bool handleEvent(const LLSD& userdata)
	{
		gAgent.stopCurrentAnimations();
		return true;
	}
};

class LLToolsReleaseKeys : public view_listener_t
{
	bool handleEvent(const LLSD& userdata)
	{
// [RLVa:KB] - Checked: 2010-04-19 (RLVa-1.2.0f) | Modified: RLVa-1.0.5a
		if ( (rlv_handler_t::isEnabled()) && (gRlvAttachmentLocks.hasLockedAttachmentPoint(RLV_LOCK_REMOVE)) )
			return true;
// [/RLVa:KB]

		gAgent.forceReleaseControls();
		return true;
	}
};

class LLToolsEnableReleaseKeys : public view_listener_t
{
	bool handleEvent(const LLSD& userdata)
	{
// [RLVa:KB] - Checked: 2010-04-19 (RLVa-1.2.0f) | Modified: RLVa-1.0.5a
		return (gAgent.anyControlGrabbed()) && 
			( (!rlv_handler_t::isEnabled()) || (!gRlvAttachmentLocks.hasLockedAttachmentPoint(RLV_LOCK_REMOVE)) );
// [/RLVa:KB]
//		return gAgent.anyControlGrabbed();
	}
};


class LLEditEnableCut : public view_listener_t
{
	bool handleEvent(const LLSD& userdata)
	{
		bool new_value = LLEditMenuHandler::gEditMenuHandler && LLEditMenuHandler::gEditMenuHandler->canCut();
		return new_value;
	}
};

class LLEditCut : public view_listener_t
{
	bool handleEvent(const LLSD& userdata)
	{
		if( LLEditMenuHandler::gEditMenuHandler )
		{
			LLEditMenuHandler::gEditMenuHandler->cut();
		}
		return true;
	}
};

class LLEditEnableCopy : public view_listener_t
{
	bool handleEvent(const LLSD& userdata)
	{
		bool new_value = LLEditMenuHandler::gEditMenuHandler && LLEditMenuHandler::gEditMenuHandler->canCopy();
		return new_value;
	}
};

class LLEditCopy : public view_listener_t
{
	bool handleEvent(const LLSD& userdata)
	{
		if( LLEditMenuHandler::gEditMenuHandler )
		{
			LLEditMenuHandler::gEditMenuHandler->copy();
		}
		return true;
	}
};

class LLEditEnablePaste : public view_listener_t
{
	bool handleEvent(const LLSD& userdata)
	{
		bool new_value = LLEditMenuHandler::gEditMenuHandler && LLEditMenuHandler::gEditMenuHandler->canPaste();
		return new_value;
	}
};

class LLEditPaste : public view_listener_t
{
	bool handleEvent(const LLSD& userdata)
	{
		if( LLEditMenuHandler::gEditMenuHandler )
		{
			LLEditMenuHandler::gEditMenuHandler->paste();
		}
		return true;
	}
};

class LLEditEnableDelete : public view_listener_t
{
	bool handleEvent(const LLSD& userdata)
	{
		bool new_value = LLEditMenuHandler::gEditMenuHandler && LLEditMenuHandler::gEditMenuHandler->canDoDelete();
		return new_value;
	}
};

class LLEditDelete : public view_listener_t
{
	bool handleEvent(const LLSD& userdata)
	{
		// If a text field can do a deletion, it gets precedence over deleting
		// an object in the world.
		if( LLEditMenuHandler::gEditMenuHandler && LLEditMenuHandler::gEditMenuHandler->canDoDelete())
		{
			LLEditMenuHandler::gEditMenuHandler->doDelete();
		}

		// and close any pie/context menus when done
		gMenuHolder->hideMenus();

		// When deleting an object we may not actually be done
		// Keep selection so we know what to delete when confirmation is needed about the delete
		gMenuObject->hide();
		return true;
	}
};

bool enable_object_delete()
{
	bool new_value = 
#ifdef HACKED_GODLIKE_VIEWER
	TRUE;
#else
# ifdef TOGGLE_HACKED_GODLIKE_VIEWER
	(LLGridManager::getInstance()->isInSLBeta()
     && gAgent.isGodlike()) ||
# endif
	LLSelectMgr::getInstance()->canDoDelete();
#endif
	return new_value;
}

void handle_object_delete()
{

		if (LLSelectMgr::getInstance())
		{
			LLSelectMgr::getInstance()->doDelete();
		}

		// and close any pie/context menus when done
		gMenuHolder->hideMenus();

		// When deleting an object we may not actually be done
		// Keep selection so we know what to delete when confirmation is needed about the delete
		gMenuObject->hide();
		return;
}

void handle_force_delete(void*)
{
	LLSelectMgr::getInstance()->selectForceDelete();
}

class LLViewEnableJoystickFlycam : public view_listener_t
{
	bool handleEvent(const LLSD& userdata)
	{
		bool new_value = (gSavedSettings.getBOOL("JoystickEnabled") && gSavedSettings.getBOOL("JoystickFlycamEnabled"));
		return new_value;
	}
};

class LLViewEnableLastChatter : public view_listener_t
{
	bool handleEvent(const LLSD& userdata)
	{
		// *TODO: add check that last chatter is in range
		bool new_value = (gAgentCamera.cameraThirdPerson() && gAgent.getLastChatter().notNull());
		return new_value;
	}
};

// [SL:KB] - Patch: Misc-Spellcheck | Checked: 2010-12-19 (Catznip-2.5.0a) | Added: Catznip-2.5.0a
void spellCheck_ReplaceWithSuggestion(LLUICtrl* pMenuItemCtrl, const LLSD& sdParam)
{
	LLContextMenu* pMenu = dynamic_cast<LLContextMenu*>(pMenuItemCtrl->getParent());
	LLSpellCheckMenuHandler* pSpellCheckHandler = (pMenu) ? dynamic_cast<LLSpellCheckMenuHandler*>(pMenu->getSpawningView()) : NULL;
	if ( (!pSpellCheckHandler) || (!pSpellCheckHandler->useSpellCheck()) )
		return;

	U32 idxSuggestion = 0;
	if ( (!LLStringUtil::convertToU32(sdParam.asString(), idxSuggestion)) || (idxSuggestion >= pSpellCheckHandler->getSuggestionCount()) )
		return;

	pSpellCheckHandler->replaceWithSuggestion(idxSuggestion);
}

bool spellCheck_VisibleSuggestion(LLUICtrl* pMenuItemCtrl, const LLSD& sdParam)
{
	LLMenuItemGL* pMenuItem = dynamic_cast<LLMenuItemGL*>(pMenuItemCtrl);
	const LLContextMenu* pMenu = dynamic_cast<LLContextMenu*>(pMenuItemCtrl->getParent());
	const LLSpellCheckMenuHandler* pSpellCheckHandler = (pMenu) ? dynamic_cast<LLSpellCheckMenuHandler*>(pMenu->getSpawningView()) : NULL;
	if ( (!pSpellCheckHandler) || (!pSpellCheckHandler->useSpellCheck()) )
		return false;

	U32 idxSuggestion = 0;
	if ( (!LLStringUtil::convertToU32(sdParam.asString(), idxSuggestion)) || (idxSuggestion >= pSpellCheckHandler->getSuggestionCount()) )
		return false;

	pMenuItem->setLabel(pSpellCheckHandler->getSuggestion(idxSuggestion));
	return true;
}

void spellCheck_AddToDictionary(LLUICtrl* pMenuItemCtrl)
{
	LLContextMenu* pMenu = dynamic_cast<LLContextMenu*>(pMenuItemCtrl->getParent());
	LLSpellCheckMenuHandler* pSpellCheckHandler = (pMenu) ? dynamic_cast<LLSpellCheckMenuHandler*>(pMenu->getSpawningView()) : NULL;
	if ( (pSpellCheckHandler) && (pSpellCheckHandler->canAddToDictionary()) )
		pSpellCheckHandler->addToDictionary();
}

bool spellCheck_EnableAddToDictionary(LLUICtrl* pMenuItemCtrl)
{
	const LLContextMenu* pMenu = dynamic_cast<LLContextMenu*>(pMenuItemCtrl->getParent());
	const LLSpellCheckMenuHandler* pSpellCheckHandler = (pMenu) ? dynamic_cast<LLSpellCheckMenuHandler*>(pMenu->getSpawningView()) : NULL;
	return (pSpellCheckHandler) && (pSpellCheckHandler->canAddToDictionary());
}

void spellCheck_AddToIgnore(LLUICtrl* pMenuItemCtrl)
{
	LLContextMenu* pMenu = dynamic_cast<LLContextMenu*>(pMenuItemCtrl->getParent());
	LLSpellCheckMenuHandler* pSpellCheckHandler = (pMenu) ? dynamic_cast<LLSpellCheckMenuHandler*>(pMenu->getSpawningView()) : NULL;
	if ( (pSpellCheckHandler) && (pSpellCheckHandler->canAddToIgnore()) )
		pSpellCheckHandler->addToIgnore();
}

bool spellCheck_EnableAddToIgnore(LLUICtrl* pMenuItemCtrl)
{
	const LLContextMenu* pMenu = dynamic_cast<LLContextMenu*>(pMenuItemCtrl->getParent());
	const LLSpellCheckMenuHandler* pSpellCheckHandler = (pMenu) ? dynamic_cast<LLSpellCheckMenuHandler*>(pMenu->getSpawningView()) : NULL;
	return (pSpellCheckHandler) && (pSpellCheckHandler->canAddToIgnore());
}
// [/SL:KB]

class LLEditEnableDeselect : public view_listener_t
{
	bool handleEvent(const LLSD& userdata)
	{
		bool new_value = LLEditMenuHandler::gEditMenuHandler && LLEditMenuHandler::gEditMenuHandler->canDeselect();
		return new_value;
	}
};

class LLEditDeselect : public view_listener_t
{
	bool handleEvent(const LLSD& userdata)
	{
		if( LLEditMenuHandler::gEditMenuHandler )
		{
			LLEditMenuHandler::gEditMenuHandler->deselect();
		}
		return true;
	}
};

class LLEditEnableSelectAll : public view_listener_t
{
	bool handleEvent(const LLSD& userdata)
	{
		bool new_value = LLEditMenuHandler::gEditMenuHandler && LLEditMenuHandler::gEditMenuHandler->canSelectAll();
		return new_value;
	}
};


class LLEditSelectAll : public view_listener_t
{
	bool handleEvent(const LLSD& userdata)
	{
		if( LLEditMenuHandler::gEditMenuHandler )
		{
			LLEditMenuHandler::gEditMenuHandler->selectAll();
		}
		return true;
	}
};


class LLEditEnableUndo : public view_listener_t
{
	bool handleEvent(const LLSD& userdata)
	{
		bool new_value = LLEditMenuHandler::gEditMenuHandler && LLEditMenuHandler::gEditMenuHandler->canUndo();
		return new_value;
	}
};

class LLEditUndo : public view_listener_t
{
	bool handleEvent(const LLSD& userdata)
	{
		if( LLEditMenuHandler::gEditMenuHandler && LLEditMenuHandler::gEditMenuHandler->canUndo() )
		{
			LLEditMenuHandler::gEditMenuHandler->undo();
		}
		return true;
	}
};

class LLEditEnableRedo : public view_listener_t
{
	bool handleEvent(const LLSD& userdata)
	{
		bool new_value = LLEditMenuHandler::gEditMenuHandler && LLEditMenuHandler::gEditMenuHandler->canRedo();
		return new_value;
	}
};

class LLEditRedo : public view_listener_t
{
	bool handleEvent(const LLSD& userdata)
	{
		if( LLEditMenuHandler::gEditMenuHandler && LLEditMenuHandler::gEditMenuHandler->canRedo() )
		{
			LLEditMenuHandler::gEditMenuHandler->redo();
		}
		return true;
	}
};



void print_object_info(void*)
{
	LLSelectMgr::getInstance()->selectionDump();
}

void print_agent_nvpairs(void*)
{
	LLViewerObject *objectp;

	llinfos << "Agent Name Value Pairs" << llendl;

	objectp = gObjectList.findObject(gAgentID);
	if (objectp)
	{
		objectp->printNameValuePairs();
	}
	else
	{
		llinfos << "Can't find agent object" << llendl;
	}

	llinfos << "Camera at " << gAgentCamera.getCameraPositionGlobal() << llendl;
}

void show_debug_menus()
{
	// this might get called at login screen where there is no menu so only toggle it if one exists
	if ( gMenuBarView )
	{
		BOOL debug = gSavedSettings.getBOOL("UseDebugMenus");
		BOOL qamode = gSavedSettings.getBOOL("QAMode");

		gMenuBarView->setItemVisible("Advanced", debug);
// 		gMenuBarView->setItemEnabled("Advanced", debug); // Don't disable Advanced keyboard shortcuts when hidden

// [RLVa:KB] - Checked: 2011-08-16 (RLVa-1.4.0b) | Modified: RLVa-1.4.0b
		// NOTE: this is supposed to execute whether RLVa is enabled or not
		rlvMenuToggleVisible();
// [/RLVa:KB]
		
		gMenuBarView->setItemVisible("Debug", qamode);
		gMenuBarView->setItemEnabled("Debug", qamode);

		gMenuBarView->setItemVisible("Develop", qamode);
		gMenuBarView->setItemEnabled("Develop", qamode);

		// Server ('Admin') menu hidden when not in godmode.
		const bool show_server_menu = (gAgent.getGodLevel() > GOD_NOT || (debug && gAgent.getAdminOverride()));
		gMenuBarView->setItemVisible("Admin", show_server_menu);
		gMenuBarView->setItemEnabled("Admin", show_server_menu);
	}
	if (gLoginMenuBarView)
	{
		BOOL debug = gSavedSettings.getBOOL("UseDebugMenus");
		gLoginMenuBarView->setItemVisible("Debug", debug);
		gLoginMenuBarView->setItemEnabled("Debug", debug);
	}
}

void toggle_debug_menus(void*)
{
	BOOL visible = ! gSavedSettings.getBOOL("UseDebugMenus");
	gSavedSettings.setBOOL("UseDebugMenus", visible);
	show_debug_menus();
}

void toggle_v1_menus(void*)	// V1 menu system	-WoLf
{
	BOOL visible = ! gSavedSettings.getBOOL("FSUseV1Menus");
	gSavedSettings.setBOOL("FSUseV1Menus", visible);
	show_v1_menus();
}

// AO This may be called a few seconds after activations, to reset it back to V2-style
void menuTimerV1()
{
	gSavedSettings.setBOOL("FSUseV1Menus", FALSE);
	show_v1_menus();
}

void show_v1_menus()	// V1 menu system	-WoLf
{
	BOOL V1 = gSavedSettings.getBOOL("FSUseV1Menus");
	rlvCallbackTimerOnce(30, boost::bind(&menuTimerV1));
	
	if ( gMenuBarView )
	{
	// The original menu system
		gMenuBarView->setItemVisible("Me", !V1);
		gMenuBarView->setItemEnabled("Me", !V1);
		gMenuBarView->setItemVisible("Communicate", !V1);
		gMenuBarView->setItemEnabled("Communicate", !V1);
		gMenuBarView->setItemVisible("World", !V1);
		gMenuBarView->setItemEnabled("World", !V1);
		gMenuBarView->setItemVisible("BuildTools", !V1);
		gMenuBarView->setItemEnabled("BuildTools", !V1);
		gMenuBarView->setItemVisible("Content", !V1);
		gMenuBarView->setItemEnabled("Content", !V1);
		gMenuBarView->setItemVisible("Help", !V1);
		gMenuBarView->setItemEnabled("Help", !V1);
		gMenuBarView->setItemVisible("Advanced", !V1);
		gMenuBarView->setItemEnabled("Advanced", !V1);
		gMenuBarView->setItemVisible("Develop", !V1);
		gMenuBarView->setItemEnabled("Develop", !V1);

	// The V1 menu system
		gMenuBarView->setItemVisible("V1-File", V1);
		gMenuBarView->setItemEnabled("V1-File", V1);
		gMenuBarView->setItemVisible("V1-Edit", V1);
		gMenuBarView->setItemEnabled("V1-Edit", V1);
		gMenuBarView->setItemVisible("V1-View", V1);
		gMenuBarView->setItemEnabled("V1-View", V1);
		gMenuBarView->setItemVisible("V1-World", V1);
		gMenuBarView->setItemEnabled("V1-World", V1);
		gMenuBarView->setItemVisible("V1-Tools", V1);
		gMenuBarView->setItemEnabled("V1-Tools", V1);
		gMenuBarView->setItemVisible("V1-Help", V1);
		gMenuBarView->setItemEnabled("V1-Help", V1);
		gMenuBarView->setItemVisible("V1-Firestorm", V1);
		gMenuBarView->setItemEnabled("V1-Firestorm", V1);
		gMenuBarView->setItemVisible("V1-Advanced", V1);
		gMenuBarView->setItemEnabled("V1-Advanced", V1);

		if (V1 == false)
		{
			show_debug_menus();
		}
	}
}

// LLUUID gExporterRequestID;
// std::string gExportDirectory;

// LLUploadDialog *gExportDialog = NULL;

// void handle_export_selected( void * )
// {
// 	LLObjectSelectionHandle selection = LLSelectMgr::getInstance()->getSelection();
// 	if (selection->isEmpty())
// 	{
// 		return;
// 	}
// 	llinfos << "Exporting selected objects:" << llendl;

// 	gExporterRequestID.generate();
// 	gExportDirectory = "";

// 	LLMessageSystem* msg = gMessageSystem;
// 	msg->newMessageFast(_PREHASH_ObjectExportSelected);
// 	msg->nextBlockFast(_PREHASH_AgentData);
// 	msg->addUUIDFast(_PREHASH_AgentID, gAgent.getID());
// 	msg->addUUIDFast(_PREHASH_RequestID, gExporterRequestID);
// 	msg->addS16Fast(_PREHASH_VolumeDetail, 4);

// 	for (LLObjectSelection::root_iterator iter = selection->root_begin();
// 		 iter != selection->root_end(); iter++)
// 	{
// 		LLSelectNode* node = *iter;
// 		LLViewerObject* object = node->getObject();
// 		msg->nextBlockFast(_PREHASH_ObjectData);
// 		msg->addUUIDFast(_PREHASH_ObjectID, object->getID());
// 		llinfos << "Object: " << object->getID() << llendl;
// 	}
// 	msg->sendReliable(gAgent.getRegion()->getHost());

// 	gExportDialog = LLUploadDialog::modalUploadDialog("Exporting selected objects...");
// }
//


class LLWorldSetHomeLocation : public view_listener_t
{
	bool handleEvent(const LLSD& userdata)
	{
		// we just send the message and let the server check for failure cases
		// server will echo back a "Home position set." alert if it succeeds
		// and the home location screencapture happens when that alert is recieved
		gAgent.setStartPosition(START_LOCATION_ID_HOME);
		return true;
	}
};

class LLWorldTeleportHome : public view_listener_t
{
	bool handleEvent(const LLSD& userdata)
	{
		gAgent.teleportHome();
		return true;
	}
};

class LLWorldAlwaysRun : public view_listener_t
{
	bool handleEvent(const LLSD& userdata)
	{
		// as well as altering the default walk-vs-run state,
		// we also change the *current* walk-vs-run state.
		if (gAgent.getAlwaysRun())
		{
			gAgent.clearAlwaysRun();
//			gAgent.clearRunning();
		}
		else
		{
			gAgent.setAlwaysRun();
//			gAgent.setRunning();
		}

		// tell the simulator.
//		gAgent.sendWalkRun(gAgent.getAlwaysRun());

		// Update Movement Controls according to AlwaysRun mode
		LLFloaterMove::setAlwaysRunMode(gAgent.getAlwaysRun());

		return true;
	}
};

class LLWorldCheckAlwaysRun : public view_listener_t
{
	bool handleEvent(const LLSD& userdata)
	{
		bool new_value = gAgent.getAlwaysRun();
		return new_value;
	}
};

class LLWorldSetAway : public view_listener_t
{
	bool handleEvent(const LLSD& userdata)
	{
		if (gAgent.getAFK())
		{
			gAgent.clearAFK();
		}
		else
		{
			gAgent.setAFK();
		}
		return true;
	}
};
// [SJ - FIRE-2177 - Making Autorespons a simple Check in the menu again for clarity]
class LLWorldGetAway : public view_listener_t
{
	bool handleEvent(const LLSD& userdata)
	{
		bool new_value = gAgent.getAFK();
		return new_value;
	}
};

class LLWorldSetBusy : public view_listener_t
{
	bool handleEvent(const LLSD& userdata)
	{
		if (gAgent.getBusy())
		{
			gAgent.clearBusy();
		}
		else
		{
			gAgent.setBusy();
			LLNotificationsUtil::add("BusyModeSet");
		}
		return true;
	}
};

// [SJ - FIRE-2177 - Making Autorespons a simple Check in the menu again for clarity]
class LLWorldGetBusy : public view_listener_t
{
	bool handleEvent(const LLSD& userdata)
	{
		bool new_value = gAgent.getBusy();
		return new_value;
	}
};


class LLWorldSetAutorespond : public view_listener_t
{
	bool handleEvent(const LLSD& userdata)
	{
		if (gAgent.getAutorespond())
		{
			gAgent.clearAutorespond();
		}
		else
		{
			gAgent.setAutorespond();
			LLNotificationsUtil::add("AutorespondModeSet");
		}
		return true;
	}
};

// [SJ - FIRE-2177 - Making Autorespons a simple Check in the menu again for clarity]
class LLWorldGetAutorespond : public view_listener_t
{
	bool handleEvent(const LLSD& userdata)
	{
		bool new_value = gAgent.getAutorespond();
		return new_value;
	}
};


class LLWorldSetAutorespondNonFriends : public view_listener_t
{
	bool handleEvent(const LLSD& userdata)
	{
		if (gAgent.getAutorespondNonFriends())
		{
			gAgent.clearAutorespondNonFriends();
		}
		else
		{
			gAgent.setAutorespondNonFriends();
			LLNotificationsUtil::add("AutorespondNonFriendsModeSet");
		}
		return true;
	}
};

// [SJ - FIRE-2177 - Making Autorespons a simple Check in the menu again for clarity]
class LLWorldGetAutorespondNonFriends : public view_listener_t
{
	bool handleEvent(const LLSD& userdata)
	{
		bool new_value = gAgent.getAutorespondNonFriends();
		return new_value;
	}
};

class LLWorldCreateLandmark : public view_listener_t
{
	bool handleEvent(const LLSD& userdata)
	{
// [RLVa:KB] - Checked: 2010-09-28 (RLVa-1.4.5) | Added: RLVa-1.0.0
		if (gRlvHandler.hasBehaviour(RLV_BHVR_SHOWLOC))
			return true;
// [/RLVa:KB]

		LLFloaterSidePanelContainer::showPanel("places", LLSD().with("type", "create_landmark"));

		return true;
	}
};

class LLWorldPlaceProfile : public view_listener_t
{
	bool handleEvent(const LLSD& userdata)
	{
// [RLVa:KB] - Checked: 2012-02-08 (RLVa-1.4.5) | Added: RLVa-1.4.5
		if (gRlvHandler.hasBehaviour(RLV_BHVR_SHOWLOC))
			return true;
// [/RLVa:KB]

		LLFloaterSidePanelContainer::showPanel("places", LLSD().with("type", "agent"));

		return true;
	}
};

// [RLVa:KB] - Checked: 2012-02-08 (RLVa-1.4.5) | Added: RLVa-1.4.5
bool enable_place_profile()
{
	return LLFloaterSidePanelContainer::canShowPanel("places", LLSD().with("type", "agent"));
}
// [/RLVa:KB]

void handle_script_info()
{
	LLUUID object_id;
	if (LLSelectMgr::getInstance()->getSelection()->getPrimaryObject())
	{
		object_id = LLSelectMgr::getInstance()->getSelection()->getPrimaryObject()->mID;
		llinfos << "Reporting Script Info for object: " << object_id.asString() << llendl;
		FSLSLBridge::instance().viewerToLSL("getScriptInfo|" + object_id.asString());
	}
}

void handle_look_at_selection(const LLSD& param)
{
	const F32 PADDING_FACTOR = 1.75f;
	BOOL zoom = (param.asString() == "zoom");
	if (!LLSelectMgr::getInstance()->getSelection()->isEmpty())
	{
		gAgentCamera.setFocusOnAvatar(FALSE, ANIMATE);

		LLBBox selection_bbox = LLSelectMgr::getInstance()->getBBoxOfSelection();
		F32 angle_of_view = llmax(0.1f, LLViewerCamera::getInstance()->getAspect() > 1.f ? LLViewerCamera::getInstance()->getView() * LLViewerCamera::getInstance()->getAspect() : LLViewerCamera::getInstance()->getView());
		F32 distance = selection_bbox.getExtentLocal().magVec() * PADDING_FACTOR / atan(angle_of_view);

		LLVector3 obj_to_cam = LLViewerCamera::getInstance()->getOrigin() - selection_bbox.getCenterAgent();
		obj_to_cam.normVec();

		LLUUID object_id;
		if (LLSelectMgr::getInstance()->getSelection()->getPrimaryObject())
		{
			object_id = LLSelectMgr::getInstance()->getSelection()->getPrimaryObject()->mID;
		}
		if (zoom)
		{
			// Make sure we are not increasing the distance between the camera and object
			LLVector3d orig_distance = gAgentCamera.getCameraPositionGlobal() - LLSelectMgr::getInstance()->getSelectionCenterGlobal();
			distance = llmin(distance, (F32) orig_distance.length());
				
			gAgentCamera.setCameraPosAndFocusGlobal(LLSelectMgr::getInstance()->getSelectionCenterGlobal() + LLVector3d(obj_to_cam * distance), 
										LLSelectMgr::getInstance()->getSelectionCenterGlobal(), 
										object_id );
			
		}
		else
		{
			gAgentCamera.setFocusGlobal( LLSelectMgr::getInstance()->getSelectionCenterGlobal(), object_id );
		}	
	}
}

void handle_zoom_to_object(LLUUID object_id)
{
	const F32 PADDING_FACTOR = 2.f;

	LLViewerObject* object = gObjectList.findObject(object_id);

	if (object)
	{
		gAgentCamera.setFocusOnAvatar(FALSE, ANIMATE);

		LLBBox bbox = object->getBoundingBoxAgent() ;
		F32 angle_of_view = llmax(0.1f, LLViewerCamera::getInstance()->getAspect() > 1.f ? LLViewerCamera::getInstance()->getView() * LLViewerCamera::getInstance()->getAspect() : LLViewerCamera::getInstance()->getView());
		F32 distance = bbox.getExtentLocal().magVec() * PADDING_FACTOR / atan(angle_of_view);

		LLVector3 obj_to_cam = LLViewerCamera::getInstance()->getOrigin() - bbox.getCenterAgent();
		obj_to_cam.normVec();


			LLVector3d object_center_global = gAgent.getPosGlobalFromAgent(bbox.getCenterAgent());

			gAgentCamera.setCameraPosAndFocusGlobal(object_center_global + LLVector3d(obj_to_cam * distance), 
											object_center_global, 
											object_id );
	}
}

class LLAvatarInviteToGroup : public view_listener_t
{
	bool handleEvent(const LLSD& userdata)
	{
		LLVOAvatar* avatar = find_avatar_from_object( LLSelectMgr::getInstance()->getSelection()->getPrimaryObject() );
//		if(avatar)
// [RLVa:KB] - Checked: 2010-06-04 (RLVa-1.2.0d) | Added: RLVa-1.2.0d
		if ( (avatar) && (!gRlvHandler.hasBehaviour(RLV_BHVR_SHOWNAMES)) )
// [/RLVa:KB]
		{
			LLAvatarActions::inviteToGroup(avatar->getID());
		}
		return true;
	}
};

class LLAvatarAddFriend : public view_listener_t
{
	bool handleEvent(const LLSD& userdata)
	{
		LLVOAvatar* avatar = find_avatar_from_object( LLSelectMgr::getInstance()->getSelection()->getPrimaryObject() );
//		if(avatar && !LLAvatarActions::isFriend(avatar->getID()))
// [RLVa:KB] - Checked: 2010-04-20 (RLVa-1.2.0f) | Modified: RLVa-1.2.0f
		if ( (avatar && !LLAvatarActions::isFriend(avatar->getID())) && (!gRlvHandler.hasBehaviour(RLV_BHVR_SHOWNAMES)) )
// [/RLVa:KB]
		{
			request_friendship(avatar->getID());
		}
		return true;
	}
};


class LLAvatarToggleMyProfile : public view_listener_t
{
	bool handleEvent(const LLSD& userdata)
	{
		LLFloater* instance = LLAvatarActions::getProfileFloater(gAgent.getID());
		if (LLFloater::isMinimized(instance))
		{
			instance->setMinimized(FALSE);
			instance->setFocus(TRUE);
		}
		else if (!LLFloater::isShown(instance))
		{
			LLAvatarActions::showProfile(gAgent.getID());
		}
		else if (!instance->hasFocus() && !instance->getIsChrome())
		{
			instance->setFocus(TRUE);
		}
		else
		{
			instance->closeFloater();
		}
		return true;
	}
};


class LLAvatarAddContact : public view_listener_t
{
	bool handleEvent(const LLSD& userdata)
	{
		LLVOAvatar* avatar = find_avatar_from_object( LLSelectMgr::getInstance()->getSelection()->getPrimaryObject() );
//		if(avatar)
// [RLVa:KB] - Checked: 2010-04-20 (RLVa-1.2.0f) | Modified: RLVa-1.2.0f
		if ( (avatar) && (!gRlvHandler.hasBehaviour(RLV_BHVR_SHOWNAMES)) )
// [/RLVa:KB]
		{
			create_inventory_callingcard(avatar->getID());
		}
		return true;
	}
};

bool complete_give_money(const LLSD& notification, const LLSD& response, LLObjectSelectionHandle selection)
{
	S32 option = LLNotificationsUtil::getSelectedOption(notification, response);
	if (option == 0)
	{
		gAgent.clearBusy();
	}

	LLViewerObject* objectp = selection->getPrimaryObject();

	// Show avatar's name if paying attachment
	if (objectp && objectp->isAttachment())
	{
		while (objectp && !objectp->isAvatar())
		{
			objectp = (LLViewerObject*)objectp->getParent();
		}
	}

	if (objectp)
	{
		if (objectp->isAvatar())
		{
			const bool is_group = false;
			LLFloaterPayUtil::payDirectly(&give_money,
									  objectp->getID(),
									  is_group);
		}
		else
		{
			LLFloaterPayUtil::payViaObject(&give_money, selection);
		}
	}
	return false;
}

void handle_give_money_dialog()
{
	LLNotification::Params params("BusyModePay");
	params.functor.function(boost::bind(complete_give_money, _1, _2, LLSelectMgr::getInstance()->getSelection()));

	if (gAgent.getBusy())
	{
		// warn users of being in busy mode during a transaction
		LLNotifications::instance().add(params);
	}
	else
	{
		LLNotifications::instance().forceResponse(params, 1);
	}
}

bool enable_pay_avatar()
{
	LLViewerObject* obj = LLSelectMgr::getInstance()->getSelection()->getPrimaryObject();
	LLVOAvatar* avatar = find_avatar_from_object(obj);
//	return (avatar != NULL);
// [RLVa:KB] - Checked: 2010-08-25 (RLVa-1.2.1b) | Added: RLVa-1.2.1b
	return (avatar != NULL) && (!gRlvHandler.hasBehaviour(RLV_BHVR_SHOWNAMES));
// [/RLVa:KB]
}

bool enable_pay_object()
{
	LLViewerObject* object = LLSelectMgr::getInstance()->getSelection()->getPrimaryObject();
	if( object )
	{
		LLViewerObject *parent = (LLViewerObject *)object->getParent();
		if((object->flagTakesMoney()) || (parent && parent->flagTakesMoney()))
		{
			return true;
		}
	}
	return false;
}

bool enable_object_stand_up()
{
	// 'Object Stand Up' menu item is enabled when agent is sitting on selection
//	return sitting_on_selection();
// [RLVa:KB] - Checked: 2010-07-24 (RLVa-1.2.0g) | Added: RLVa-1.2.0g
	return sitting_on_selection() && ( (!rlv_handler_t::isEnabled()) || (gRlvHandler.canStand()) );
// [/RLVa:KB]
}

bool enable_object_sit(LLUICtrl* ctrl)
{
	// 'Object Sit' menu item is enabled when agent is not sitting on selection
	bool sitting_on_sel = sitting_on_selection();
	if (!sitting_on_sel)
	{
		std::string item_name = ctrl->getName();

		// init default labels
		init_default_item_label(item_name);

		// Update label
		LLSelectNode* node = LLSelectMgr::getInstance()->getSelection()->getFirstRootNode();
		if (node && node->mValid && !node->mSitName.empty())
		{
			gMenuHolder->childSetText(item_name, node->mSitName);
		}
		else
		{
			gMenuHolder->childSetText(item_name, get_default_item_label(item_name));
		}
	}

// [RLVa:KB] - Checked: 2010-04-01 (RLVa-1.2.0c) | Modified: RLVa-1.2.0c
		// RELEASE-RLVA: [SL-2.2.0] Make this match what happens in handle_object_sit_or_stand()
		if (rlv_handler_t::isEnabled())
		{
			const LLPickInfo& pick = LLToolPie::getInstance()->getPick();
			if (pick.mObjectID.notNull())
				sitting_on_sel = !gRlvHandler.canSit(pick.getObject(), pick.mObjectOffset);
		}
// [/RLVa:KB]

	return !sitting_on_sel && is_object_sittable();
}

void dump_select_mgr(void*)
{
	LLSelectMgr::getInstance()->dump();
}

void dump_inventory(void*)
{
	gInventory.dumpInventory();
}


void handle_dump_followcam(void*)
{
	LLFollowCamMgr::dump();
}

void handle_viewer_enable_message_log(void*)
{
	gMessageSystem->startLogging();
}

void handle_viewer_disable_message_log(void*)
{
	gMessageSystem->stopLogging();
}

void handle_customize_avatar()
{
	LLFloaterSidePanelContainer::showPanel("appearance", LLSD().with("type", "my_outfits"));
}

void handle_edit_outfit()
{
	LLFloaterSidePanelContainer::showPanel("appearance", LLSD().with("type", "edit_outfit"));
}

void handle_edit_shape()
{
	LLFloaterSidePanelContainer::showPanel("appearance", LLSD().with("type", "edit_shape"));
}

void handle_edit_physics()
{
	LLFloaterSidePanelContainer::showPanel("appearance", LLSD().with("type", "edit_physics"));
}

void handle_report_abuse()
{
	// Prevent menu from appearing in screen shot.
	gMenuHolder->hideMenus();
	LLFloaterReporter::showFromMenu(COMPLAINT_REPORT);
}

void handle_buy_currency()
{
	LLBuyCurrencyHTML::openCurrencyFloater();
}

void handle_recreate_lsl_bridge()
{
	FSLSLBridge::instance().recreateBridge();
}

class LLFloaterVisible : public view_listener_t
{
	bool handleEvent(const LLSD& userdata)
	{
		std::string floater_name = userdata.asString();
		bool new_value = false;
		{
			new_value = LLFloaterReg::instanceVisible(floater_name);
		}
		return new_value;
	}
};

class LLShowHelp : public view_listener_t
{
	bool handleEvent(const LLSD& userdata)
	{
		std::string help_topic = userdata.asString();
		LLViewerHelp* vhelp = LLViewerHelp::getInstance();
		vhelp->showTopic(help_topic);
		return true;
	}
};

// <AW: OpenSim>
bool update_grid_help()
{
	LLSD grid_info;
	LLGridManager::getInstance()->getGridData(grid_info);
	std::string grid_label = LLGridManager::getInstance()->getGridLabel();

	bool needs_seperator = false;


	if (LLGridManager::getInstance()->isInOpenSim() && grid_info.has("help"))
	{
		needs_seperator = true;
		gMenuHolder->childSetVisible("current_grid_help",true);
		gMenuHolder->childSetLabelArg("current_grid_help", "[CURRENT_GRID]", grid_label);
		gMenuHolder->childSetVisible("current_grid_help_login",true);
		gMenuHolder->childSetLabelArg("current_grid_help_login", "[CURRENT_GRID]", grid_label);
	}
	else
	{
		gMenuHolder->childSetVisible("current_grid_help",false);
		gMenuHolder->childSetVisible("current_grid_help_login",false);
	}
	if (LLGridManager::getInstance()->isInOpenSim() && grid_info.has("about"))
	{
		needs_seperator = true;
		gMenuHolder->childSetVisible("current_grid_about",true);
		gMenuHolder->childSetLabelArg("current_grid_about", "[CURRENT_GRID]", grid_label);
		gMenuHolder->childSetVisible("current_grid_about_login",true);
		gMenuHolder->childSetLabelArg("current_grid_about_login", "[CURRENT_GRID]", grid_label);
	}
	else
	{
		gMenuHolder->childSetVisible("current_grid_about",false);
		gMenuHolder->childSetVisible("current_grid_about_login",false);
	}
	//FIXME: this does nothing
	gMenuHolder->childSetVisible("grid_help_seperator",needs_seperator);
	gMenuHolder->childSetVisible("grid_help_seperator_login",needs_seperator);

	return true;
}
// </AW: OpenSim>

class LLToggleHelp : public view_listener_t
{
	bool handleEvent(const LLSD& userdata)
	{
		LLFloater* help_browser = (LLFloaterReg::findInstance("help_browser"));
		if (help_browser && help_browser->isInVisibleChain())
		{
			help_browser->closeFloater();
		}
		else
		{
			std::string help_topic = userdata.asString();
			LLViewerHelp* vhelp = LLViewerHelp::getInstance();
			vhelp->showTopic(help_topic);
		}
		return true;
	}
};

class LLToggleSpeak : public view_listener_t
{
	bool handleEvent(const LLSD& userdata)
	{
		LLVoiceClient::getInstance()->toggleUserPTTState();
		return true;
	}
};

bool callback_show_url(const LLSD& notification, const LLSD& response)
{
	S32 option = LLNotificationsUtil::getSelectedOption(notification, response);
	if (0 == option)
	{
		LLWeb::loadURL(notification["payload"]["url"].asString());
	}
	return false;
}

class LLPromptShowURL : public view_listener_t
{
	bool handleEvent(const LLSD& userdata)
	{
		std::string param = userdata.asString();
		std::string::size_type offset = param.find(",");
		if (offset != param.npos)
		{
			std::string alert = param.substr(0, offset);
			std::string url = param.substr(offset+1);

			if(gSavedSettings.getBOOL("UseExternalBrowser"))
			{ 
    			LLSD payload;
    			payload["url"] = url;
    			LLNotificationsUtil::add(alert, LLSD(), payload, callback_show_url);
			}
			else
			{
		        LLWeb::loadURL(url);
			}
		}
		else
		{
			llinfos << "PromptShowURL invalid parameters! Expecting \"ALERT,URL\"." << llendl;
		}
		return true;
	}
};

bool callback_show_file(const LLSD& notification, const LLSD& response)
{
	S32 option = LLNotificationsUtil::getSelectedOption(notification, response);
	if (0 == option)
	{
		LLWeb::loadURL(notification["payload"]["url"]);
	}
	return false;
}

class LLPromptShowFile : public view_listener_t
{
	bool handleEvent(const LLSD& userdata)
	{
		std::string param = userdata.asString();
		std::string::size_type offset = param.find(",");
		if (offset != param.npos)
		{
			std::string alert = param.substr(0, offset);
			std::string file = param.substr(offset+1);

			LLSD payload;
			payload["url"] = file;
			LLNotificationsUtil::add(alert, LLSD(), payload, callback_show_file);
		}
		else
		{
			llinfos << "PromptShowFile invalid parameters! Expecting \"ALERT,FILE\"." << llendl;
		}
		return true;
	}
};

class LLShowAgentProfile : public view_listener_t
{
	bool handleEvent(const LLSD& userdata)
	{
		LLUUID agent_id;
		if (userdata.asString() == "agent")
		{
			agent_id = gAgent.getID();
		}
		else if (userdata.asString() == "hit object")
		{
			LLViewerObject* objectp = LLSelectMgr::getInstance()->getSelection()->getPrimaryObject();
			if (objectp)
			{
				agent_id = objectp->getID();
			}
		}
		else
		{
			agent_id = userdata.asUUID();
		}

		LLVOAvatar* avatar = find_avatar_from_object(agent_id);
//		if (avatar)
// [RLVa:KB] - Checked: 2010-06-04 (RLVa-1.2.0d) | Modified: RLVa-1.2.0d
		if ( (avatar) && ((!gRlvHandler.hasBehaviour(RLV_BHVR_SHOWNAMES)) || (gAgent.getID() == agent_id)) )
// [/RLVa:KB]
		{
			LLAvatarActions::showProfile(avatar->getID());
		}
		return true;
	}
};

class LLToggleAgentProfile : public view_listener_t
{
	bool handleEvent(const LLSD& userdata)
	{
		LLUUID agent_id;
		if (userdata.asString() == "agent")
		{
			agent_id = gAgent.getID();
		}
		else if (userdata.asString() == "hit object")
		{
			LLViewerObject* objectp = LLSelectMgr::getInstance()->getSelection()->getPrimaryObject();
			if (objectp)
			{
				agent_id = objectp->getID();
			}
		}
		else
		{
			agent_id = userdata.asUUID();
		}

		LLVOAvatar* avatar = find_avatar_from_object(agent_id);
		if (avatar)
		{
			if (!LLAvatarActions::profileVisible(avatar->getID()))
			{
				LLAvatarActions::showProfile(avatar->getID());
			}
			else
			{
				LLAvatarActions::hideProfile(avatar->getID());
			}
		}
		return true;
	}
};

class LLLandEdit : public view_listener_t
{
	bool handleEvent(const LLSD& userdata)
	{
		if (gAgentCamera.getFocusOnAvatar() && gSavedSettings.getBOOL("EditCameraMovement") )
		{
			// zoom in if we're looking at the avatar
			gAgentCamera.setFocusOnAvatar(FALSE, ANIMATE);
			gAgentCamera.setFocusGlobal(LLToolPie::getInstance()->getPick());

			gAgentCamera.cameraOrbitOver( F_PI * 0.25f );
			gViewerWindow->moveCursorToCenter();
		}
		else if ( gSavedSettings.getBOOL("EditCameraMovement") )
		{
			gAgentCamera.setFocusGlobal(LLToolPie::getInstance()->getPick());
			gViewerWindow->moveCursorToCenter();
		}


		LLViewerParcelMgr::getInstance()->selectParcelAt( LLToolPie::getInstance()->getPick().mPosGlobal );

		LLFloaterReg::showInstance("build");

		// Switch to land edit toolset
		LLToolMgr::getInstance()->getCurrentToolset()->selectTool( LLToolSelectLand::getInstance() );
		return true;
	}
};

class LLWorldEnableBuyLand : public view_listener_t
{
	bool handleEvent(const LLSD& userdata)
	{
		bool new_value = LLViewerParcelMgr::getInstance()->canAgentBuyParcel(
								LLViewerParcelMgr::getInstance()->selectionEmpty()
									? LLViewerParcelMgr::getInstance()->getAgentParcel()
									: LLViewerParcelMgr::getInstance()->getParcelSelection()->getParcel(),
								false);
		return new_value;
	}
};

BOOL enable_buy_land(void*)
{
	return LLViewerParcelMgr::getInstance()->canAgentBuyParcel(
				LLViewerParcelMgr::getInstance()->getParcelSelection()->getParcel(), false);
}

void handle_buy_land()
{
	LLViewerParcelMgr* vpm = LLViewerParcelMgr::getInstance();
	if (vpm->selectionEmpty())
	{
		vpm->selectParcelAt(gAgent.getPositionGlobal());
	}
	vpm->startBuyLand();
}

class LLObjectAttachToAvatar : public view_listener_t
{
public:
	LLObjectAttachToAvatar(bool replace) : mReplace(replace) {}
	static void setObjectSelection(LLObjectSelectionHandle selection) { sObjectSelection = selection; }

private:
	bool handleEvent(const LLSD& userdata)
	{
		setObjectSelection(LLSelectMgr::getInstance()->getSelection());
		LLViewerObject* selectedObject = sObjectSelection->getFirstRootObject();
		if (selectedObject)
		{
			S32 index = userdata.asInteger();
			LLViewerJointAttachment* attachment_point = NULL;
			if (index > 0)
				attachment_point = get_if_there(gAgentAvatarp->mAttachmentPoints, index, (LLViewerJointAttachment*)NULL);

// [RLVa:KB] - Checked: 2010-09-28 (RLVa-1.2.1f) | Modified: RLVa-1.2.1f
			// RELEASE-RLVa: [SL-2.2.0] If 'index != 0' then the object will be "add attached" [see LLSelectMgr::sendAttach()]
			if ( (rlv_handler_t::isEnabled()) &&
				 ( ((!index) && (gRlvAttachmentLocks.hasLockedAttachmentPoint(RLV_LOCK_ANY))) ||		    // Can't wear on default
				   ((index) && ((RLV_WEAR_ADD & gRlvAttachmentLocks.canAttach(attachment_point)) == 0)) ||	// or non-attachable attachpt
				   (gRlvHandler.hasBehaviour(RLV_BHVR_REZ)) ) )											    // Attach on object == "Take"
			{
				setObjectSelection(NULL); // Clear the selection or it'll get stuck
				return true;
			}
// [/RLVa:KB]

			confirmReplaceAttachment(0, attachment_point);
		}
		return true;
	}

	static void onNearAttachObject(BOOL success, void *user_data);
	void confirmReplaceAttachment(S32 option, LLViewerJointAttachment* attachment_point);

	struct CallbackData
	{
		CallbackData(LLViewerJointAttachment* point, bool replace) : mAttachmentPoint(point), mReplace(replace) {}

		LLViewerJointAttachment*	mAttachmentPoint;
		bool						mReplace;
	};

protected:
	static LLObjectSelectionHandle sObjectSelection;
	bool mReplace;
};

LLObjectSelectionHandle LLObjectAttachToAvatar::sObjectSelection;

// static
void LLObjectAttachToAvatar::onNearAttachObject(BOOL success, void *user_data)
{
	if (!user_data) return;
	CallbackData* cb_data = static_cast<CallbackData*>(user_data);

	if (success)
	{
		const LLViewerJointAttachment *attachment = cb_data->mAttachmentPoint;
		
		U8 attachment_id = 0;
		if (attachment)
		{
			for (LLVOAvatar::attachment_map_t::const_iterator iter = gAgentAvatarp->mAttachmentPoints.begin();
				 iter != gAgentAvatarp->mAttachmentPoints.end(); ++iter)
			{
				if (iter->second == attachment)
				{
					attachment_id = iter->first;
					break;
				}
			}
		}
		else
		{
			// interpret 0 as "default location"
			attachment_id = 0;
		}
		LLSelectMgr::getInstance()->sendAttach(attachment_id, cb_data->mReplace);
	}		
	LLObjectAttachToAvatar::setObjectSelection(NULL);

	delete cb_data;
}

// static
void LLObjectAttachToAvatar::confirmReplaceAttachment(S32 option, LLViewerJointAttachment* attachment_point)
{
	if (option == 0/*YES*/)
	{
		LLViewerObject* selectedObject = LLSelectMgr::getInstance()->getSelection()->getFirstRootObject();
		if (selectedObject)
		{
			const F32 MIN_STOP_DISTANCE = 1.f;	// meters
			const F32 ARM_LENGTH = 0.5f;		// meters
			const F32 SCALE_FUDGE = 1.5f;

			F32 stop_distance = SCALE_FUDGE * selectedObject->getMaxScale() + ARM_LENGTH;
			if (stop_distance < MIN_STOP_DISTANCE)
			{
				stop_distance = MIN_STOP_DISTANCE;
			}

			LLVector3 walkToSpot = selectedObject->getPositionAgent();
			
			// make sure we stop in front of the object
			LLVector3 delta = walkToSpot - gAgent.getPositionAgent();
			delta.normVec();
			delta = delta * 0.5f;
			walkToSpot -= delta;

			// The callback will be called even if avatar fails to get close enough to the object, so we won't get a memory leak.
			CallbackData* user_data = new CallbackData(attachment_point, mReplace);
			gAgent.startAutoPilotGlobal(gAgent.getPosGlobalFromAgent(walkToSpot), "Attach", NULL, onNearAttachObject, user_data, stop_distance);
			gAgentCamera.clearFocusObject();
		}
	}
}

void callback_attachment_drop(const LLSD& notification, const LLSD& response)
{
	// Ensure user confirmed the drop
	S32 option = LLNotificationsUtil::getSelectedOption(notification, response);
	if (option != 0) return;

	// Called when the user clicked on an object attached to them
	// and selected "Drop".
	LLUUID object_id = notification["payload"]["object_id"].asUUID();
	LLViewerObject *object = gObjectList.findObject(object_id);
	
	if (!object)
	{
		llwarns << "handle_drop_attachment() - no object to drop" << llendl;
		return;
	}

	LLViewerObject *parent = (LLViewerObject*)object->getParent();
	while (parent)
	{
		if(parent->isAvatar())
		{
			break;
		}
		object = parent;
		parent = (LLViewerObject*)parent->getParent();
	}

	if (!object)
	{
		llwarns << "handle_detach() - no object to detach" << llendl;
		return;
	}

	if (object->isAvatar())
	{
		llwarns << "Trying to detach avatar from avatar." << llendl;
		return;
	}
	
	// reselect the object
	LLSelectMgr::getInstance()->selectObjectAndFamily(object);

	LLSelectMgr::getInstance()->sendDropAttachment();

	return;
}

class LLAttachmentDrop : public view_listener_t
{
	bool handleEvent(const LLSD& userdata)
	{
// [RLVa:KB] - Checked: 2010-03-15 (RLVa-1.2.0e) | Modified: RLVa-1.0.5
		if (rlv_handler_t::isEnabled())
		{
			if (gRlvAttachmentLocks.hasLockedAttachmentPoint(RLV_LOCK_REMOVE))
			{
				// NOTE: copy/paste of the code in enable_detach()
				LLObjectSelectionHandle hSelect = LLSelectMgr::getInstance()->getSelection();
				RlvSelectHasLockedAttach f;
				if ( (hSelect->isAttachment()) && (hSelect->getFirstRootNode(&f, FALSE) != NULL) )
					return true;
			}
			if (gRlvHandler.hasBehaviour(RLV_BHVR_REZ))
			{
				return true;
			}
		}
// [/RLVa:KB]

		LLSD payload;
		LLViewerObject *object = LLSelectMgr::getInstance()->getSelection()->getPrimaryObject();

		if (object) 
		{
			payload["object_id"] = object->getID();
		}
		else
		{
			llwarns << "Drop object not found" << llendl;
			return true;
		}

		LLNotificationsUtil::add("AttachmentDrop", LLSD(), payload, &callback_attachment_drop);
		return true;
	}
};

// called from avatar pie menu
class LLAttachmentDetachFromPoint : public view_listener_t
{
	bool handleEvent(const LLSD& user_data)
	{
		const LLViewerJointAttachment *attachment = get_if_there(gAgentAvatarp->mAttachmentPoints, user_data.asInteger(), (LLViewerJointAttachment*)NULL);
//		if (attachment->getNumObjects() > 0)
// [RLVa:KB] - Checked: 2010-03-04 (RLVa-1.2.0a) | Added: RLVa-1.2.0a
		if ( (attachment->getNumObjects() > 0) && ((!rlv_handler_t::isEnabled()) || (gRlvAttachmentLocks.canDetach(attachment))) )
// [/RLVa:KB]
		{
			gMessageSystem->newMessage("ObjectDetach");
			gMessageSystem->nextBlockFast(_PREHASH_AgentData);
			gMessageSystem->addUUIDFast(_PREHASH_AgentID, gAgent.getID() );
			gMessageSystem->addUUIDFast(_PREHASH_SessionID, gAgent.getSessionID());
			
			for (LLViewerJointAttachment::attachedobjs_vec_t::const_iterator iter = attachment->mAttachedObjects.begin();
				 iter != attachment->mAttachedObjects.end();
				 iter++)
			{
				LLViewerObject *attached_object = (*iter);
// [RLVa:KB] - Checked: 2010-03-04 (RLVa-1.2.0a) | Added: RLVa-1.2.0a
				if ( (rlv_handler_t::isEnabled()) && (gRlvAttachmentLocks.isLockedAttachment(attached_object)) )
					continue;
// [/RLVa:KB]
				gMessageSystem->nextBlockFast(_PREHASH_ObjectData);
				gMessageSystem->addU32Fast(_PREHASH_ObjectLocalID, attached_object->getLocalID());
			}
			gMessageSystem->sendReliable( gAgent.getRegionHost() );
		}
		return true;
	}
};

static bool onEnableAttachmentLabel(LLUICtrl* ctrl, const LLSD& data)
{
// [RLVa:KB] - Checked: 2010-09-28 (RLVa-1.2.1f) | Modified: RLVa-1.2.1f
	// RELEASE-RLVa: [SL-2.2.0] When attaching to a specific point the object will be "add attached" [see LLSelectMgr::sendAttach()]
	bool fRlvEnable = true;
// [/RLVa:KB]
	std::string label;
	LLMenuItemGL* menu = dynamic_cast<LLMenuItemGL*>(ctrl);
	if (menu)
	{
		const LLViewerJointAttachment *attachment = get_if_there(gAgentAvatarp->mAttachmentPoints, data["index"].asInteger(), (LLViewerJointAttachment*)NULL);
		if (attachment)
		{
			label = data["label"].asString();
			for (LLViewerJointAttachment::attachedobjs_vec_t::const_iterator attachment_iter = attachment->mAttachedObjects.begin();
				 attachment_iter != attachment->mAttachedObjects.end();
				 ++attachment_iter)
			{
				const LLViewerObject* attached_object = (*attachment_iter);
				if (attached_object)
				{
					LLViewerInventoryItem* itemp = gInventory.getItem(attached_object->getAttachmentItemID());
					if (itemp)
					{
						label += std::string(" (") + itemp->getName() + std::string(")");
						break;
					}
				}
			}
		}

// [RLVa:KB] - Checked: 2010-09-28 (RLVa-1.2.1f) | Modified: RLVa-1.2.1f
		if (rlv_handler_t::isEnabled())
			fRlvEnable = (!gRlvAttachmentLocks.isLockedAttachmentPoint(attachment, RLV_LOCK_ADD));
// [/RLVa:KB]

		menu->setLabel(label);
	}
//	return true;
// [RLVa:KB] - Checked: 2010-02-27 (RLVa-1.2.0a) | Added: RLVa-1.2.0a
	return fRlvEnable;
// [/RLVa:KB]
}

class LLAttachmentDetach : public view_listener_t
{
	bool handleEvent(const LLSD& userdata)
	{
		// Called when the user clicked on an object attached to them
		// and selected "Detach".
		LLViewerObject *object = LLSelectMgr::getInstance()->getSelection()->getPrimaryObject();
		if (!object)
		{
			llwarns << "handle_detach() - no object to detach" << llendl;
			return true;
		}

		LLViewerObject *parent = (LLViewerObject*)object->getParent();
		while (parent)
		{
			if(parent->isAvatar())
			{
				break;
			}
			object = parent;
			parent = (LLViewerObject*)parent->getParent();
		}

		if (!object)
		{
			llwarns << "handle_detach() - no object to detach" << llendl;
			return true;
		}

		if (object->isAvatar())
		{
			llwarns << "Trying to detach avatar from avatar." << llendl;
			return true;
		}

// [RLVa:KB] - Checked: 2010-03-15 (RLVa-1.2.0a) | Modified: RLVa-1.0.5
		// NOTE: copy/paste of the code in enable_detach()
		if ( (rlv_handler_t::isEnabled()) && (gRlvAttachmentLocks.hasLockedAttachmentPoint(RLV_LOCK_REMOVE)) )
		{
			LLObjectSelectionHandle hSelect = LLSelectMgr::getInstance()->getSelection();
			RlvSelectHasLockedAttach f;
			if ( (hSelect->isAttachment()) && (hSelect->getFirstRootNode(&f, FALSE) != NULL) )
				return true;
		}
// [/RLVa:KB]

		// The sendDetach() method works on the list of selected
		// objects.  Thus we need to clear the list, make sure it only
		// contains the object the user clicked, send the message,
		// then clear the list.
		// We use deselectAll to update the simulator's notion of what's
		// selected, and removeAll just to change things locally.
		//RN: I thought it was more useful to detach everything that was selected
		if (LLSelectMgr::getInstance()->getSelection()->isAttachment())
		{
			LLSelectMgr::getInstance()->sendDetach();
		}
		return true;
	}
};

//Adding an observer for a Jira 2422 and needs to be a fetch observer
//for Jira 3119
class LLWornItemFetchedObserver : public LLInventoryFetchItemsObserver
{
public:
	LLWornItemFetchedObserver(const LLUUID& worn_item_id) :
		LLInventoryFetchItemsObserver(worn_item_id)
	{}
	virtual ~LLWornItemFetchedObserver() {}

protected:
	virtual void done()
	{
		gMenuAttachmentSelf->buildDrawLabels();
		gInventory.removeObserver(this);
		delete this;
	}
};

// You can only drop items on parcels where you can build.
class LLAttachmentEnableDrop : public view_listener_t
{
	bool handleEvent(const LLSD& userdata)
	{
		BOOL can_build   = gAgent.isGodlike() || (LLViewerParcelMgr::getInstance()->allowAgentBuild());

		//Add an inventory observer to only allow dropping the newly attached item
		//once it exists in your inventory.  Look at Jira 2422.
		//-jwolk

		// A bug occurs when you wear/drop an item before it actively is added to your inventory
		// if this is the case (you're on a slow sim, etc.) a copy of the object,
		// well, a newly created object with the same properties, is placed
		// in your inventory.  Therefore, we disable the drop option until the
		// item is in your inventory

		LLViewerObject*              object         = LLSelectMgr::getInstance()->getSelection()->getPrimaryObject();
		LLViewerJointAttachment*     attachment     = NULL;
		LLInventoryItem*             item           = NULL;

		// Do not enable drop if all faces of object are not enabled
		if (object && LLSelectMgr::getInstance()->getSelection()->contains(object,SELECT_ALL_TES ))
		{
    		S32 attachmentID  = ATTACHMENT_ID_FROM_STATE(object->getState());
			attachment = get_if_there(gAgentAvatarp->mAttachmentPoints, attachmentID, (LLViewerJointAttachment*)NULL);

			if (attachment)
			{
				for (LLViewerJointAttachment::attachedobjs_vec_t::iterator attachment_iter = attachment->mAttachedObjects.begin();
					 attachment_iter != attachment->mAttachedObjects.end();
					 ++attachment_iter)
				{
					// make sure item is in your inventory (it could be a delayed attach message being sent from the sim)
					// so check to see if the item is in the inventory already
					item = gInventory.getItem((*attachment_iter)->getAttachmentItemID());
					if (!item)
					{
						// Item does not exist, make an observer to enable the pie menu 
						// when the item finishes fetching worst case scenario 
						// if a fetch is already out there (being sent from a slow sim)
						// we refetch and there are 2 fetches
						LLWornItemFetchedObserver* worn_item_fetched = new LLWornItemFetchedObserver((*attachment_iter)->getAttachmentItemID());		
						worn_item_fetched->startFetch();
						gInventory.addObserver(worn_item_fetched);
					}
				}
			}
		}
		
		//now check to make sure that the item is actually in the inventory before we enable dropping it
//		bool new_value = enable_detach() && can_build && item;
// [RLVa:KB] - Checked: 2010-03-24 (RLVa-1.0.0b) | Modified: RLVa-1.0.0b
		bool new_value = enable_detach() && can_build && item && (!gRlvHandler.hasBehaviour(RLV_BHVR_REZ));
// [/RLVa:KB]

		return new_value;
	}
};

BOOL enable_detach(const LLSD&)
{
	LLViewerObject* object = LLSelectMgr::getInstance()->getSelection()->getPrimaryObject();
	
	// Only enable detach if all faces of object are selected
	if (!object ||
		!object->isAttachment() ||
		!LLSelectMgr::getInstance()->getSelection()->contains(object,SELECT_ALL_TES ))
	{
		return FALSE;
	}

	// Find the avatar who owns this attachment
	LLViewerObject* avatar = object;
	while (avatar)
	{
		// ...if it's you, good to detach
		if (avatar->getID() == gAgent.getID())
		{
// [RLVa:KB] - Checked: 2010-03-15 (RLVa-1.2.0a) | Modified: RLVa-1.0.5
			// NOTE: this code is reused as-is in LLAttachmentDetach::handleEvent() and LLAttachmentDrop::handleEvent()
			//       so any changes here should be reflected there as well

			// RELEASE-RLVa: [SL-2.2.0] LLSelectMgr::sendDetach() and LLSelectMgr::sendDropAttachment() call sendListToRegions with
			//                          SEND_ONLY_ROOTS so we only need to examine the roots which saves us time
			if ( (rlv_handler_t::isEnabled()) && (gRlvAttachmentLocks.hasLockedAttachmentPoint(RLV_LOCK_REMOVE)) )
			{
				LLObjectSelectionHandle hSelect = LLSelectMgr::getInstance()->getSelection();
				RlvSelectHasLockedAttach f;
				if ( (hSelect->isAttachment()) && (hSelect->getFirstRootNode(&f, FALSE) != NULL) )
					return FALSE;
			}
// [/RLVa:KB]
			return TRUE;
		}

		avatar = (LLViewerObject*)avatar->getParent();
	}

	return FALSE;
}

class LLAttachmentEnableDetach : public view_listener_t
{
	bool handleEvent(const LLSD& userdata)
	{
		bool new_value = enable_detach();
		return new_value;
	}
};

// Used to tell if the selected object can be attached to your avatar.
//BOOL object_selected_and_point_valid()
// [RLVa:KB] - Checked: 2010-03-16 (RLVa-1.2.0a) | Added: RLVa-1.2.0a
BOOL object_selected_and_point_valid(const LLSD& sdParam)
// [/RLVa:KB]
{
// [RLVa:KB] - Checked: 2010-09-28 (RLVa-1.2.1f) | Modified: RLVa-1.2.1f
	if (rlv_handler_t::isEnabled())
	{
		if (!isAgentAvatarValid())
			return FALSE;

		// RELEASE-RLVa: [SL-2.2.0] Look at the caller graph for this function on every new release
		//   - object_is_wearable() => dead code [sdParam == 0 => default attach point => OK!]
		//   - enabler set up in LLVOAvatarSelf::buildMenus() => Rezzed prim / Put On / "Attach To" [sdParam == idxAttachPt]
		//   - "Object.EnableWear" enable => Rezzed prim / Put On / "Wear" or "Add" [sdParam blank]
		// RELEASE-RLVa: [SL-2.2.0] If 'idxAttachPt != 0' then the object will be "add attached" [see LLSelectMgr::sendAttach()]
		const LLViewerJointAttachment* pAttachPt = 
			get_if_there(gAgentAvatarp->mAttachmentPoints, sdParam.asInteger(), (LLViewerJointAttachment*)NULL);
		if ( ((!pAttachPt) && (gRlvAttachmentLocks.hasLockedAttachmentPoint(RLV_LOCK_ANY))) ||		// Can't wear on default attach point
			 ((pAttachPt) && ((RLV_WEAR_ADD & gRlvAttachmentLocks.canAttach(pAttachPt)) == 0)) ||	// or non-attachable attach point
			 (gRlvHandler.hasBehaviour(RLV_BHVR_REZ)) )												// Attach on object == "Take"
		{
			return FALSE;
		}
	}
// [/RLVa:KB]

	LLObjectSelectionHandle selection = LLSelectMgr::getInstance()->getSelection();
	for (LLObjectSelection::root_iterator iter = selection->root_begin();
		 iter != selection->root_end(); iter++)
	{
		LLSelectNode* node = *iter;
		LLViewerObject* object = node->getObject();
		LLViewerObject::const_child_list_t& child_list = object->getChildren();
		for (LLViewerObject::child_list_t::const_iterator iter = child_list.begin();
			 iter != child_list.end(); iter++)
		{
			LLViewerObject* child = *iter;
			if (child->isAvatar())
			{
				return FALSE;
			}
		}
	}

	return (selection->getRootObjectCount() == 1) && 
		(selection->getFirstRootObject()->getPCode() == LL_PCODE_VOLUME) && 
		selection->getFirstRootObject()->permYouOwner() &&
		selection->getFirstRootObject()->flagObjectMove() &&
		!((LLViewerObject*)selection->getFirstRootObject()->getRoot())->isAvatar() && 
		(selection->getFirstRootObject()->getNVPair("AssetContainer") == NULL);
}


// [RLVa:KB] - Checked: 2010-03-16 (RLVa-1.2.0a) | Added: RLVa-1.2.0a
/*
BOOL object_is_wearable()
{
//	if (!object_selected_and_point_valid())
	if (!object_selected_and_point_valid(LLSD(0)))
	{
		return FALSE;
	}
	if (sitting_on_selection())
	{
		return FALSE;
	}
	LLObjectSelectionHandle selection = LLSelectMgr::getInstance()->getSelection();
	for (LLObjectSelection::valid_root_iterator iter = LLSelectMgr::getInstance()->getSelection()->valid_root_begin();
		 iter != LLSelectMgr::getInstance()->getSelection()->valid_root_end(); iter++)
	{
		LLSelectNode* node = *iter;		
		if (node->mPermissions->getOwner() == gAgent.getID())
		{
			return TRUE;
		}
	}
	return FALSE;
}
*/
// [/RLVa:KB]

class LLAttachmentPointFilled : public view_listener_t
{
	bool handleEvent(const LLSD& user_data)
	{
		bool enable = false;
		LLVOAvatar::attachment_map_t::iterator found_it = gAgentAvatarp->mAttachmentPoints.find(user_data.asInteger());
		if (found_it != gAgentAvatarp->mAttachmentPoints.end())
		{
//			enable = found_it->second->getNumObjects() > 0;
// [RLVa:KB] - Checked: 2010-03-04 (RLVa-1.2.0a) | Added: RLVa-1.2.0a
			// Enable the option if there is at least one attachment on this attachment point that can be detached
			enable = (found_it->second->getNumObjects() > 0) && 
				((!rlv_handler_t::isEnabled()) || (gRlvAttachmentLocks.canDetach(found_it->second)));
// [/RLVa:KB]
		}
		return enable;
	}
};

class LLAvatarSendIM : public view_listener_t
{
	bool handleEvent(const LLSD& userdata)
	{
		LLVOAvatar* avatar = find_avatar_from_object( LLSelectMgr::getInstance()->getSelection()->getPrimaryObject() );
//		if(avatar)
// [RLVa:KB] - Checked: 2010-06-04 (RLVa-1.2.0d) | Added: RLVa-1.2.0d
		if ( (avatar) && (!gRlvHandler.hasBehaviour(RLV_BHVR_SHOWNAMES)) )
// [/RLVa:KB]
		{
			LLAvatarActions::startIM(avatar->getID());
		}
		return true;
	}
};

class LLAvatarCall : public view_listener_t
{
	bool handleEvent(const LLSD& userdata)
	{
		LLVOAvatar* avatar = find_avatar_from_object( LLSelectMgr::getInstance()->getSelection()->getPrimaryObject() );
//		if(avatar)
// [RLVa:KB] - Checked: 2010-06-04 (RLVa-1.2.0d) | Added: RLVa-1.2.0d
		if ( (avatar) && (!gRlvHandler.hasBehaviour(RLV_BHVR_SHOWNAMES)) )
// [/RLVa:KB]
		{
			LLAvatarActions::startCall(avatar->getID());
		}
		return true;
	}
};

// [RLVa:KB] - Checked: 2010-08-25 (RLVa-1.2.1b) | Added: RLVa-1.2.1b
bool enable_avatar_call()
{
	return (!gRlvHandler.hasBehaviour(RLV_BHVR_SHOWNAMES)) && (LLAvatarActions::canCall());
}
// [/RLVa:KB]

namespace
{
	struct QueueObjects : public LLSelectedObjectFunctor
	{
		BOOL scripted;
		BOOL modifiable;
		LLFloaterScriptQueue* mQueue;
		QueueObjects(LLFloaterScriptQueue* q) : mQueue(q), scripted(FALSE), modifiable(FALSE) {}
		virtual bool apply(LLViewerObject* obj)
		{
			scripted = obj->flagScripted();
			modifiable = obj->permModify();

			if( scripted && modifiable )
			{
				mQueue->addObject(obj->getID());
				return false;
			}
			else
			{
				return true; // fail: stop applying
			}
		}
	};
}

void queue_actions(LLFloaterScriptQueue* q, const std::string& msg)
{
	QueueObjects func(q);
	LLSelectMgr *mgr = LLSelectMgr::getInstance();
	LLObjectSelectionHandle selectHandle = mgr->getSelection();
	bool fail = selectHandle->applyToObjects(&func);
	if(fail)
	{
		if ( !func.scripted )
		{
			std::string noscriptmsg = std::string("Cannot") + msg + "SelectObjectsNoScripts";
			LLNotificationsUtil::add(noscriptmsg);
		}
		else if ( !func.modifiable )
		{
			std::string nomodmsg = std::string("Cannot") + msg + "SelectObjectsNoPermission";
			LLNotificationsUtil::add(nomodmsg);
		}
		else
		{
			llerrs << "Bad logic." << llendl;
		}
	}
	else
	{
		if (!q->start())
		{
			llwarns << "Unexpected script compile failure." << llendl;
		}
	}
}

class LLToolsSelectedScriptAction : public view_listener_t
{
	bool handleEvent(const LLSD& userdata)
	{
// [RLVa:KB] - Checked: 2010-04-19 (RLVa-1.2.0f) | Modified: RLVa-1.0.5a
		// We'll allow resetting the scripts of objects on a non-attachable attach point since they wouldn't be able to circumvent anything
		if ( (rlv_handler_t::isEnabled()) && (gRlvAttachmentLocks.hasLockedAttachmentPoint(RLV_LOCK_REMOVE)) )
		{
			LLObjectSelectionHandle hSel = LLSelectMgr::getInstance()->getSelection();
			RlvSelectHasLockedAttach f;
			if ( (hSel->isAttachment()) && (hSel->getFirstNode(&f) != NULL) )
				return true;
		}
// [/RLVa:KB]

		std::string action = userdata.asString();
		bool mono = false;
		std::string msg, name;
		std::string title;
		if (action == "compile mono")
		{
			name = "compile_queue";
			mono = true;
			msg = "Recompile";
			title = LLTrans::getString("CompileQueueTitle");
		}
		if (action == "compile lsl")
		{
			name = "compile_queue";
			msg = "Recompile";
			title = LLTrans::getString("CompileQueueTitle");
		}
		else if (action == "reset")
		{
			name = "reset_queue";
			msg = "Reset";
			title = LLTrans::getString("ResetQueueTitle");
		}
		else if (action == "start")
		{
			name = "start_queue";
			msg = "SetRunning";
			title = LLTrans::getString("RunQueueTitle");
		}
		else if (action == "stop")
		{
			name = "stop_queue";
			msg = "SetRunningNot";
			title = LLTrans::getString("NotRunQueueTitle");
		}
		// <FS> Delete scripts
		else if (action == "delete")
		{
			name = "delete_queue";
			msg = "delete";
			title = LLTrans::getString("DeleteQueueTitle");
		}
		// </FS> Delete scripts
		LLUUID id; id.generate();
		
		LLFloaterScriptQueue* queue =LLFloaterReg::getTypedInstance<LLFloaterScriptQueue>(name, LLSD(id));
		if (queue)
		{
			queue->setMono(mono);
			queue_actions(queue, msg);
			queue->setTitle(title);
		}
		else
		{
			llwarns << "Failed to generate LLFloaterScriptQueue with action: " << action << llendl;
		}
		return true;
	}
};

void handle_selected_texture_info(void*)
{
	for (LLObjectSelection::valid_iterator iter = LLSelectMgr::getInstance()->getSelection()->valid_begin();
   		iter != LLSelectMgr::getInstance()->getSelection()->valid_end(); iter++)
	{
		LLSelectNode* node = *iter;
	   	
   		std::string msg;
   		msg.assign("Texture info for: ");
   		msg.append(node->mName);

		LLSD args;
		args["MESSAGE"] = msg;
		LLNotificationsUtil::add("SystemMessage", args);
	   
   		U8 te_count = node->getObject()->getNumTEs();
   		// map from texture ID to list of faces using it
   		typedef std::map< LLUUID, std::vector<U8> > map_t;
   		map_t faces_per_texture;
   		for (U8 i = 0; i < te_count; i++)
   		{
   			if (!node->isTESelected(i)) continue;
	   
   			LLViewerTexture* img = node->getObject()->getTEImage(i);
   			LLUUID image_id = img->getID();
   			faces_per_texture[image_id].push_back(i);
   		}
   		// Per-texture, dump which faces are using it.
   		map_t::iterator it;
   		for (it = faces_per_texture.begin(); it != faces_per_texture.end(); ++it)
   		{
   			LLUUID image_id = it->first;
   			U8 te = it->second[0];
   			LLViewerTexture* img = node->getObject()->getTEImage(te);
   			S32 height = img->getHeight();
   			S32 width = img->getWidth();
   			S32 components = img->getComponents();
   			msg = llformat("%dx%d %s on face ",
   								width,
   								height,
   								(components == 4 ? "alpha" : "opaque"));
   			for (U8 i = 0; i < it->second.size(); ++i)
   			{
   				msg.append( llformat("%d ", (S32)(it->second[i])));
   			}

			LLSD args;
			args["MESSAGE"] = msg;
			LLNotificationsUtil::add("SystemMessage", args);
   		}
	}
}

void handle_test_male(void*)
{
// [RLVa:KB] - Checked: 2010-03-19 (RLVa-1.2.0c) | Modified: RLVa-1.2.0a
	// TODO-RLVa: [RLVa-1.2.1] Is there any reason to still block this?
	if ( (rlv_handler_t::isEnabled()) && 
		 ((gRlvAttachmentLocks.hasLockedAttachmentPoint(RLV_LOCK_ANY)) || (gRlvWearableLocks.hasLockedWearableType(RLV_LOCK_ANY))) )
	{
		return;
	}
// [/RLVa:KB]

	LLAppearanceMgr::instance().wearOutfitByName("Male Shape & Outfit");
	//gGestureList.requestResetFromServer( TRUE );
}

void handle_test_female(void*)
{
// [RLVa:KB] - Checked: 2010-03-19 (RLVa-1.2.0c) | Modified: RLVa-1.2.0a
	// TODO-RLVa: [RLVa-1.2.1] Is there any reason to still block this?
	if ( (rlv_handler_t::isEnabled()) && 
		 ((gRlvAttachmentLocks.hasLockedAttachmentPoint(RLV_LOCK_ANY)) || (gRlvWearableLocks.hasLockedWearableType(RLV_LOCK_ANY))) )
	{
		return;
	}
// [/RLVa:KB]

	LLAppearanceMgr::instance().wearOutfitByName("Female Shape & Outfit");
	//gGestureList.requestResetFromServer( FALSE );
}

void handle_toggle_pg(void*)
{
	gAgent.setTeen( !gAgent.isTeen() );

	LLFloaterWorldMap::reloadIcons(NULL);

	llinfos << "PG status set to " << (S32)gAgent.isTeen() << llendl;
}

void handle_dump_attachments(void*)
{
	if(!isAgentAvatarValid()) return;

	for (LLVOAvatar::attachment_map_t::iterator iter = gAgentAvatarp->mAttachmentPoints.begin(); 
		 iter != gAgentAvatarp->mAttachmentPoints.end(); )
	{
		LLVOAvatar::attachment_map_t::iterator curiter = iter++;
		LLViewerJointAttachment* attachment = curiter->second;
		S32 key = curiter->first;
		for (LLViewerJointAttachment::attachedobjs_vec_t::iterator attachment_iter = attachment->mAttachedObjects.begin();
			 attachment_iter != attachment->mAttachedObjects.end();
			 ++attachment_iter)
		{
			LLViewerObject *attached_object = (*attachment_iter);
			BOOL visible = (attached_object != NULL &&
							attached_object->mDrawable.notNull() && 
							!attached_object->mDrawable->isRenderType(0));
			LLVector3 pos;
			if (visible) pos = attached_object->mDrawable->getPosition();
			llinfos << "ATTACHMENT " << key << ": item_id=" << attached_object->getAttachmentItemID()
					<< (attached_object ? " present " : " absent ")
					<< (visible ? "visible " : "invisible ")
					<<  " at " << pos
					<< " and " << (visible ? attached_object->getPosition() : LLVector3::zero)
					<< llendl;
		}
	}
}


// these are used in the gl menus to set control values, generically.
class LLToggleControl : public view_listener_t
{
	bool handleEvent(const LLSD& userdata)
	{
		std::string control_name = userdata.asString();
		BOOL checked = gSavedSettings.getBOOL( control_name );
		gSavedSettings.setBOOL( control_name, !checked );
		return true;
	}
};

class LLCheckControl : public view_listener_t
{
	bool handleEvent( const LLSD& userdata)
	{
		std::string callback_data = userdata.asString();
		bool new_value = gSavedSettings.getBOOL(callback_data);
		return new_value;
	}
};

// not so generic

class LLAdvancedCheckRenderShadowOption: public view_listener_t
{
	bool handleEvent(const LLSD& userdata)
	{
		std::string control_name = userdata.asString();
		S32 current_shadow_level = gSavedSettings.getS32(control_name);
		if (current_shadow_level == 0) // is off
		{
			return false;
		}
		else // is on
		{
			return true;
		}
	}
};

class LLAdvancedClickRenderShadowOption: public view_listener_t
{
	bool handleEvent(const LLSD& userdata)
	{
		std::string control_name = userdata.asString();
		S32 current_shadow_level = gSavedSettings.getS32(control_name);
		if (current_shadow_level == 0) // upgrade to level 2
		{
			gSavedSettings.setS32(control_name, 2);
		}
		else // downgrade to level 0
		{
			gSavedSettings.setS32(control_name, 0);
		}
		return true;
	}
};

//[FIX FIRE-1927 - enable DoubleClickTeleport shortcut : SJ]
class LLAdvancedToggleDoubleClickTeleport: public view_listener_t
{
	bool handleEvent(const LLSD& userdata)
	{
		
		BOOL checked = gSavedSettings.getBOOL( "DoubleClickTeleport" );
		if (checked)
		{
		   gSavedSettings.setBOOL( "DoubleClickTeleport", false );
		}
		else
		{
           gSavedSettings.setBOOL( "DoubleClickTeleport", true );
		   gSavedSettings.setBOOL( "DoubleClickAutoPilot", false );
		}
		return true;
	}
};
void menu_toggle_attached_lights(void* user_data)
{
	LLPipeline::sRenderAttachedLights = gSavedSettings.getBOOL("RenderAttachedLights");
}

void menu_toggle_attached_particles(void* user_data)
{
	LLPipeline::sRenderAttachedParticles = gSavedSettings.getBOOL("RenderAttachedParticles");
}

class LLAdvancedHandleAttachedLightParticles: public view_listener_t
{
	bool handleEvent(const LLSD& userdata)
	{
		std::string control_name = userdata.asString();

		// toggle the control
		gSavedSettings.setBOOL(control_name,
				       !gSavedSettings.getBOOL(control_name));

		// update internal flags
		if (control_name == "RenderAttachedLights")
		{
			menu_toggle_attached_lights(NULL);
		}
		else if (control_name == "RenderAttachedParticles")
		{
			menu_toggle_attached_particles(NULL);
		}
		return true;
	}
};

class LLSomethingSelected : public view_listener_t
{
	bool handleEvent(const LLSD& userdata)
	{
		bool new_value = !(LLSelectMgr::getInstance()->getSelection()->isEmpty());
		return new_value;
	}
};

class LLSomethingSelectedNoHUD : public view_listener_t
{
	bool handleEvent(const LLSD& userdata)
	{
		LLObjectSelectionHandle selection = LLSelectMgr::getInstance()->getSelection();
		bool new_value = !(selection->isEmpty()) && !(selection->getSelectType() == SELECT_TYPE_HUD);
		return new_value;
	}
};

static bool is_editable_selected()
{
// [RLVa:KB] - Checked: 2010-09-28 (RLVa-1.2.1f) | Modified: RLVa-1.0.5a
	// RELEASE-RLVa: [SL-2.2.0] Check that this still isn't called by anything but script actions in the Build menu
	if ( (rlv_handler_t::isEnabled()) && (gRlvAttachmentLocks.hasLockedAttachmentPoint(RLV_LOCK_REMOVE)) )
	{
		LLObjectSelectionHandle hSelection = LLSelectMgr::getInstance()->getSelection();

		// NOTE: this is called for 5 different menu items so we'll trade accuracy for efficiency and only
		//       examine root nodes (LLToolsSelectedScriptAction::handleEvent() will catch what we miss)
		RlvSelectHasLockedAttach f;
		if ( (hSelection->isAttachment()) && (hSelection->getFirstRootNode(&f)) )
		{
			return false;
		}
	}
// [/RLVa:KB]

	return (LLSelectMgr::getInstance()->getSelection()->getFirstEditableObject() != NULL);
}

class LLEditableSelected : public view_listener_t
{
	bool handleEvent(const LLSD& userdata)
	{
		return is_editable_selected();
	}
};

class LLEditableSelectedMono : public view_listener_t
{
	bool handleEvent(const LLSD& userdata)
	{
		bool new_value = false;
		LLViewerRegion* region = gAgent.getRegion();
		if(region && gMenuHolder)
		{
			bool have_cap = (! region->getCapability("UpdateScriptTask").empty());
			new_value = is_editable_selected() && have_cap;
		}
		return new_value;
	}
};

bool enable_object_take_copy()
{
	bool all_valid = false;
	if (LLSelectMgr::getInstance())
	{
		if (!LLSelectMgr::getInstance()->getSelection()->isEmpty())
		{
		all_valid = true;
#ifndef HACKED_GODLIKE_VIEWER
# ifdef TOGGLE_HACKED_GODLIKE_VIEWER
		if (!LLGridManager::getInstance()->isInSLBeta()
            || !gAgent.isGodlike())
# endif
		{
			struct f : public LLSelectedObjectFunctor
			{
				virtual bool apply(LLViewerObject* obj)
				{
//					return (!obj->permCopy() || obj->isAttachment());
// [RLVa:KB] - Checked: 2010-04-01 (RLVa-1.2.0c) | Modified: RLVa-1.0.0g
					return (!obj->permCopy() || obj->isAttachment()) || 
						( (gRlvHandler.hasBehaviour(RLV_BHVR_UNSIT)) && (isAgentAvatarValid()) && (gAgentAvatarp->getRoot() == obj) );
// [/RLVa:KB]
				}
			} func;
			const bool firstonly = true;
			bool any_invalid = LLSelectMgr::getInstance()->getSelection()->applyToRootObjects(&func, firstonly);
			all_valid = !any_invalid;
		}
#endif // HACKED_GODLIKE_VIEWER
		}
	}

	return all_valid;
}


class LLHasAsset : public LLInventoryCollectFunctor
{
public:
	LLHasAsset(const LLUUID& id) : mAssetID(id), mHasAsset(FALSE) {}
	virtual ~LLHasAsset() {}
	virtual bool operator()(LLInventoryCategory* cat,
							LLInventoryItem* item);
	BOOL hasAsset() const { return mHasAsset; }

protected:
	LLUUID mAssetID;
	BOOL mHasAsset;
};

bool LLHasAsset::operator()(LLInventoryCategory* cat,
							LLInventoryItem* item)
{
	if(item && item->getAssetUUID() == mAssetID)
	{
		mHasAsset = TRUE;
	}
	return FALSE;
}

BOOL enable_save_into_inventory(void*)
{
	// *TODO: clean this up
	// find the last root
	LLSelectNode* last_node = NULL;
	for (LLObjectSelection::root_iterator iter = LLSelectMgr::getInstance()->getSelection()->root_begin();
		 iter != LLSelectMgr::getInstance()->getSelection()->root_end(); iter++)
	{
		last_node = *iter;
	}

#ifdef HACKED_GODLIKE_VIEWER
	return TRUE;
#else
# ifdef TOGGLE_HACKED_GODLIKE_VIEWER
	if (LLGridManager::getInstance()->isInSLBeta()
        && gAgent.isGodlike())
	{
		return TRUE;
	}
# endif
	// check all pre-req's for save into inventory.
	if(last_node && last_node->mValid && !last_node->mItemID.isNull()
	   && (last_node->mPermissions->getOwner() == gAgent.getID())
	   && (gInventory.getItem(last_node->mItemID) != NULL))
	{
		LLViewerObject* obj = last_node->getObject();
		if( obj && !obj->isAttachment() )
		{
			return TRUE;
		}
	}
#endif
	return FALSE;
}

class LLToolsEnableSaveToInventory : public view_listener_t
{
	bool handleEvent(const LLSD& userdata)
	{
		bool new_value = enable_save_into_inventory(NULL);
		return new_value;
	}
};

BOOL enable_save_into_task_inventory(void*)
{
	LLSelectNode* node = LLSelectMgr::getInstance()->getSelection()->getFirstRootNode();
	if(node && (node->mValid) && (!node->mFromTaskID.isNull()))
	{
		// *TODO: check to see if the fromtaskid object exists.
		LLViewerObject* obj = node->getObject();
		if( obj && !obj->isAttachment() )
		{
			return TRUE;
		}
	}
	return FALSE;
}

class LLToolsEnableSaveToObjectInventory : public view_listener_t
{
	bool handleEvent(const LLSD& userdata)
	{
		bool new_value = enable_save_into_task_inventory(NULL);
		return new_value;
	}
};

class LLToggleHowTo : public view_listener_t
{
	bool handleEvent(const LLSD& userdata)
	{
		LLFloaterWebContent::Params p;
		std::string url = gSavedSettings.getString("HowToHelpURL");
		p.url = LLWeb::expandURLSubstitutions(url, LLSD());
		p.show_chrome = false;
		p.target = "__help_how_to";
		p.show_page_title = false;
		p.preferred_media_size = LLRect(0, 460, 335, 0);

		LLFloaterReg::toggleInstanceOrBringToFront("how_to", p);
		return true;
	}
};

class LLViewEnableMouselook : public view_listener_t
{
	bool handleEvent(const LLSD& userdata)
	{
		// You can't go directly from customize avatar to mouselook.
		// TODO: write code with appropriate dialogs to handle this transition.
		bool new_value = (CAMERA_MODE_CUSTOMIZE_AVATAR != gAgentCamera.getCameraMode() && !gSavedSettings.getBOOL("FreezeTime"));
		return new_value;
	}
};

class LLToolsEnableToolNotPie : public view_listener_t
{
	bool handleEvent(const LLSD& userdata)
	{
		bool new_value = ( LLToolMgr::getInstance()->getBaseTool() != LLToolPie::getInstance() );
		return new_value;
	}
};

class LLWorldEnableCreateLandmark : public view_listener_t
{
	bool handleEvent(const LLSD& userdata)
	{
//		return !LLLandmarkActions::landmarkAlreadyExists();
// [RLVa:KB] - Checked: 2010-09-28 (RLVa-1.4.5) | Added: RLVa-1.2.1
		return (!LLLandmarkActions::landmarkAlreadyExists()) && (!gRlvHandler.hasBehaviour(RLV_BHVR_SHOWLOC));
// [/RLVa:KB]
	}
};

class LLWorldEnableSetHomeLocation : public view_listener_t
{
	bool handleEvent(const LLSD& userdata)
	{
		bool new_value = gAgent.isGodlike() || 
			(gAgent.getRegion() && gAgent.getRegion()->getAllowSetHome());
		return new_value;
	}
};

class LLWorldEnableTeleportHome : public view_listener_t
{
	bool handleEvent(const LLSD& userdata)
	{
		LLViewerRegion* regionp = gAgent.getRegion();
		bool agent_on_prelude = (regionp && regionp->isPrelude());
		bool enable_teleport_home = gAgent.isGodlike() || !agent_on_prelude;
// [RLVa:KB] - Checked: 2010-09-28 (RLVa-1.2.1f) | Modified: RLVa-1.2.1f
		enable_teleport_home &= 
			(!rlv_handler_t::isEnabled()) || ((!gRlvHandler.hasBehaviour(RLV_BHVR_TPLM)) && (!gRlvHandler.hasBehaviour(RLV_BHVR_TPLOC)));
// [/RLVa:KB]
		return enable_teleport_home;
	}
};

BOOL enable_god_full(void*)
{
	return gAgent.getGodLevel() >= GOD_FULL;
}

BOOL enable_god_liaison(void*)
{
	return gAgent.getGodLevel() >= GOD_LIAISON;
}

bool is_god_customer_service()
{
	return gAgent.getGodLevel() >= GOD_CUSTOMER_SERVICE;
}

BOOL enable_god_basic(void*)
{
	return gAgent.getGodLevel() > GOD_NOT;
}


void toggle_show_xui_names(void *)
{
	gSavedSettings.setBOOL("DebugShowXUINames", !gSavedSettings.getBOOL("DebugShowXUINames"));
}

BOOL check_show_xui_names(void *)
{
	return gSavedSettings.getBOOL("DebugShowXUINames");
}

class LLToolsSelectOnlyMyObjects : public view_listener_t
{
	bool handleEvent(const LLSD& userdata)
	{
		BOOL cur_val = gSavedSettings.getBOOL("SelectOwnedOnly");

		gSavedSettings.setBOOL("SelectOwnedOnly", ! cur_val );

		return true;
	}
};

class LLToolsSelectOnlyMovableObjects : public view_listener_t
{
	bool handleEvent(const LLSD& userdata)
	{
		BOOL cur_val = gSavedSettings.getBOOL("SelectMovableOnly");

		gSavedSettings.setBOOL("SelectMovableOnly", ! cur_val );

		return true;
	}
};

class LLToolsSelectBySurrounding : public view_listener_t
{
	bool handleEvent(const LLSD& userdata)
	{
		LLSelectMgr::sRectSelectInclusive = !LLSelectMgr::sRectSelectInclusive;

		gSavedSettings.setBOOL("RectangleSelectInclusive", LLSelectMgr::sRectSelectInclusive);
		return true;
	}
};

class LLToolsShowHiddenSelection : public view_listener_t
{
	bool handleEvent(const LLSD& userdata)
	{
		// TomY TODO Merge these
		LLSelectMgr::sRenderHiddenSelections = !LLSelectMgr::sRenderHiddenSelections;

		gSavedSettings.setBOOL("RenderHiddenSelections", LLSelectMgr::sRenderHiddenSelections);
		return true;
	}
};

class LLToolsShowSelectionLightRadius : public view_listener_t
{
	bool handleEvent(const LLSD& userdata)
	{
		// TomY TODO merge these
		LLSelectMgr::sRenderLightRadius = !LLSelectMgr::sRenderLightRadius;

		gSavedSettings.setBOOL("RenderLightRadius", LLSelectMgr::sRenderLightRadius);
		return true;
	}
};

class LLToolsEditLinkedParts : public view_listener_t
{
	bool handleEvent(const LLSD& userdata)
	{
		BOOL select_individuals = !gSavedSettings.getBOOL("EditLinkedParts");
		gSavedSettings.setBOOL( "EditLinkedParts", select_individuals );
		if (select_individuals)
		{
			LLSelectMgr::getInstance()->demoteSelectionToIndividuals();
		}
		else
		{
			LLSelectMgr::getInstance()->promoteSelectionToRoot();
		}
		return true;
	}
};

void reload_vertex_shader(void *)
{
	//THIS WOULD BE AN AWESOME PLACE TO RELOAD SHADERS... just a thought	- DaveP
}

void handle_dump_avatar_local_textures(void*)
{
	gAgentAvatarp->dumpLocalTextures();
}

void handle_dump_timers()
{
	LLFastTimer::dumpCurTimes();
}

void handle_debug_avatar_textures(void*)
{
	LLViewerObject* objectp = LLSelectMgr::getInstance()->getSelection()->getPrimaryObject();
	if (objectp)
	{
		LLFloaterReg::showInstance( "avatar_textures", LLSD(objectp->getID()) );
	}
}

void handle_grab_baked_texture(void* data)
{
	EBakedTextureIndex baked_tex_index = (EBakedTextureIndex)((intptr_t)data);
	if (!isAgentAvatarValid()) return;

	const LLUUID& asset_id = gAgentAvatarp->grabBakedTexture(baked_tex_index);
	LL_INFOS("texture") << "Adding baked texture " << asset_id << " to inventory." << llendl;
	LLAssetType::EType asset_type = LLAssetType::AT_TEXTURE;
	LLInventoryType::EType inv_type = LLInventoryType::IT_TEXTURE;
	const LLUUID folder_id = gInventory.findCategoryUUIDForType(LLFolderType::assetTypeToFolderType(asset_type));
	if(folder_id.notNull())
	{
		std::string name;
		name = "Baked " + LLVOAvatarDictionary::getInstance()->getBakedTexture(baked_tex_index)->mNameCapitalized + " Texture";

		LLUUID item_id;
		item_id.generate();
		LLPermissions perm;
		perm.init(gAgentID,
				  gAgentID,
				  LLUUID::null,
				  LLUUID::null);
		U32 next_owner_perm = PERM_MOVE | PERM_TRANSFER;
		perm.initMasks(PERM_ALL,
					   PERM_ALL,
					   PERM_NONE,
					   PERM_NONE,
					   next_owner_perm);
		time_t creation_date_now = time_corrected();
		LLPointer<LLViewerInventoryItem> item
			= new LLViewerInventoryItem(item_id,
										folder_id,
										perm,
										asset_id,
										asset_type,
										inv_type,
										name,
										LLStringUtil::null,
										LLSaleInfo::DEFAULT,
										LLInventoryItemFlags::II_FLAGS_NONE,
										creation_date_now);

		item->updateServer(TRUE);
		gInventory.updateItem(item);
		gInventory.notifyObservers();

		// Show the preview panel for textures to let
		// user know that the image is now in inventory.
		LLInventoryPanel *active_panel = LLInventoryPanel::getActiveInventoryPanel();
		if(active_panel)
		{
			LLFocusableElement* focus_ctrl = gFocusMgr.getKeyboardFocus();

			active_panel->setSelection(item_id, TAKE_FOCUS_NO);
			active_panel->openSelected();
			//LLFloaterInventory::dumpSelectionInformation((void*)view);
			// restore keyboard focus
			gFocusMgr.setKeyboardFocus(focus_ctrl);
		}
	}
	else
	{
		llwarns << "Can't find a folder to put it in" << llendl;
	}
}

BOOL enable_grab_baked_texture(void* data)
{
	EBakedTextureIndex index = (EBakedTextureIndex)((intptr_t)data);
	if (isAgentAvatarValid())
	{
		return gAgentAvatarp->canGrabBakedTexture(index);
	}
	return FALSE;
}

// Returns a pointer to the avatar give the UUID of the avatar OR of an attachment the avatar is wearing.
// Returns NULL on failure.
LLVOAvatar* find_avatar_from_object( LLViewerObject* object )
{
	if (object)
	{
		if( object->isAttachment() )
		{
			do
			{
				object = (LLViewerObject*) object->getParent();
			}
			while( object && !object->isAvatar() );
		}
		else if( !object->isAvatar() )
		{
			object = NULL;
		}
	}

	return (LLVOAvatar*) object;
}


// Returns a pointer to the avatar give the UUID of the avatar OR of an attachment the avatar is wearing.
// Returns NULL on failure.
LLVOAvatar* find_avatar_from_object( const LLUUID& object_id )
{
	return find_avatar_from_object( gObjectList.findObject(object_id) );
}


void handle_disconnect_viewer(void *)
{
	LLAppViewer::instance()->forceDisconnect(LLTrans::getString("TestingDisconnect"));
}

void force_error_breakpoint(void *)
{
    LLAppViewer::instance()->forceErrorBreakpoint();
}

void force_error_llerror(void *)
{
    LLAppViewer::instance()->forceErrorLLError();
}

void force_error_bad_memory_access(void *)
{
    LLAppViewer::instance()->forceErrorBadMemoryAccess();
}

void force_error_infinite_loop(void *)
{
    LLAppViewer::instance()->forceErrorInfiniteLoop();
}

void force_error_software_exception(void *)
{
    LLAppViewer::instance()->forceErrorSoftwareException();
}

void force_error_driver_crash(void *)
{
    LLAppViewer::instance()->forceErrorDriverCrash();
}

class LLToolsUseSelectionForGrid : public view_listener_t
{
	bool handleEvent(const LLSD& userdata)
	{
		LLSelectMgr::getInstance()->clearGridObjects();
		struct f : public LLSelectedObjectFunctor
		{
			virtual bool apply(LLViewerObject* objectp)
			{
				LLSelectMgr::getInstance()->addGridObject(objectp);
				return true;
			}
		} func;
		LLSelectMgr::getInstance()->getSelection()->applyToRootObjects(&func);
		LLSelectMgr::getInstance()->setGridMode(GRID_MODE_REF_OBJECT);
		return true;
	}
};

void handle_test_load_url(void*)
{
	LLWeb::loadURL("");
	LLWeb::loadURL("hacker://www.google.com/");
	LLWeb::loadURL("http");
	LLWeb::loadURL("http://www.google.com/");
}

//
// LLViewerMenuHolderGL
//
static LLDefaultChildRegistry::Register<LLViewerMenuHolderGL> r("menu_holder");

LLViewerMenuHolderGL::LLViewerMenuHolderGL(const LLViewerMenuHolderGL::Params& p)
: LLMenuHolderGL(p)
{}

BOOL LLViewerMenuHolderGL::hideMenus()
{
	BOOL handled = FALSE;
	
	if (LLMenuHolderGL::hideMenus())
	{
		LLToolPie::instance().blockClickToWalk();
		handled = TRUE;
	}

	// drop pie menu selection
	mParcelSelection = NULL;
	mObjectSelection = NULL;

	if (gMenuBarView)
	{
		gMenuBarView->clearHoverItem();
		gMenuBarView->resetMenuTrigger();
	}

	return handled;
}

void LLViewerMenuHolderGL::setParcelSelection(LLSafeHandle<LLParcelSelection> selection) 
{ 
	mParcelSelection = selection; 
}

void LLViewerMenuHolderGL::setObjectSelection(LLSafeHandle<LLObjectSelection> selection) 
{ 
	mObjectSelection = selection; 
}


const LLRect LLViewerMenuHolderGL::getMenuRect() const
{
	return LLRect(0, getRect().getHeight() - MENU_BAR_HEIGHT, getRect().getWidth(), STATUS_BAR_HEIGHT);
}

void handle_save_to_xml(void*)
{
	LLFloater* frontmost = gFloaterView->getFrontmost();
	if (!frontmost)
	{
        LLNotificationsUtil::add("NoFrontmostFloater");
		return;
	}

	std::string default_name = "floater_";
	default_name += frontmost->getTitle();
	default_name += ".xml";

	LLStringUtil::toLower(default_name);
	LLStringUtil::replaceChar(default_name, ' ', '_');
	LLStringUtil::replaceChar(default_name, '/', '_');
	LLStringUtil::replaceChar(default_name, ':', '_');
	LLStringUtil::replaceChar(default_name, '"', '_');

	LLFilePicker& picker = LLFilePicker::instance();
	if (picker.getSaveFile(LLFilePicker::FFSAVE_XML, default_name))
	{
		std::string filename = picker.getFirstFile();
		LLUICtrlFactory::getInstance()->saveToXML(frontmost, filename);
	}
}

void handle_load_from_xml(void*)
{
	LLFilePicker& picker = LLFilePicker::instance();
	if (picker.getOpenFile(LLFilePicker::FFLOAD_XML))
	{
		std::string filename = picker.getFirstFile();
		LLFloater* floater = new LLFloater(LLSD());
		floater->buildFromFile(filename);
	}
}

void handle_web_browser_test(const LLSD& param)
{
	std::string url = param.asString();
	if (url.empty())
	{
		url = "about:blank";
	}
	LLWeb::loadURLInternal(url);
}

void handle_web_content_test(const LLSD& param)
{
	std::string url = param.asString();
	LLWeb::loadURLInternal(url);
}

void handle_buy_currency_test(void*)
{
	std::string url =
		"http://sarahd-sl-13041.webdev.lindenlab.com/app/lindex/index.php?agent_id=[AGENT_ID]&secure_session_id=[SESSION_ID]&lang=[LANGUAGE]";

	LLStringUtil::format_map_t replace;
	replace["[AGENT_ID]"] = gAgent.getID().asString();
	replace["[SESSION_ID]"] = gAgent.getSecureSessionID().asString();
	replace["[LANGUAGE]"] = LLUI::getLanguage();
	LLStringUtil::format(url, replace);

	llinfos << "buy currency url " << url << llendl;

	LLFloaterReg::showInstance("buy_currency_html", LLSD(url));
}

void handle_rebake_textures(void*)
{
	if (!isAgentAvatarValid()) return;

	// Slam pending upload count to "unstick" things
	bool slam_for_debug = true;
	gAgentAvatarp->forceBakeAllTextures(slam_for_debug);
}

void toggle_visibility(void* user_data)
{
	LLView* viewp = (LLView*)user_data;
	viewp->setVisible(!viewp->getVisible());
}

BOOL get_visibility(void* user_data)
{
	LLView* viewp = (LLView*)user_data;
	return viewp->getVisible();
}

// TomY TODO: Get rid of these?
class LLViewShowHoverTips : public view_listener_t
{
	bool handleEvent(const LLSD& userdata)
	{
		gSavedSettings.setBOOL("ShowHoverTips", !gSavedSettings.getBOOL("ShowHoverTips"));
		return true;
	}
};

class LLViewCheckShowHoverTips : public view_listener_t
{
	bool handleEvent(const LLSD& userdata)
	{
		bool new_value = gSavedSettings.getBOOL("ShowHoverTips");
		return new_value;
	}
};

// TomY TODO: Get rid of these?
class LLViewHighlightTransparent : public view_listener_t
{
	bool handleEvent(const LLSD& userdata)
	{
//		LLDrawPoolAlpha::sShowDebugAlpha = !LLDrawPoolAlpha::sShowDebugAlpha;
// [RLVa:KB] - Checked: 2010-11-29 (RLVa-1.3.0c) | Modified: RLVa-1.3.0c
		LLDrawPoolAlpha::sShowDebugAlpha = (!LLDrawPoolAlpha::sShowDebugAlpha) && (!gRlvHandler.hasBehaviour(RLV_BHVR_EDIT));
// [/RLVa:KB]
		return true;
	}
};

class LLViewCheckHighlightTransparent : public view_listener_t
{
	bool handleEvent(const LLSD& userdata)
	{
		bool new_value = LLDrawPoolAlpha::sShowDebugAlpha;
		return new_value;
	}
};

class LLViewBeaconWidth : public view_listener_t
{
	bool handleEvent(const LLSD& userdata)
	{
		std::string width = userdata.asString();
		if(width == "1")
		{
			gSavedSettings.setS32("DebugBeaconLineWidth", 1);
		}
		else if(width == "4")
		{
			gSavedSettings.setS32("DebugBeaconLineWidth", 4);
		}
		else if(width == "16")
		{
			gSavedSettings.setS32("DebugBeaconLineWidth", 16);
		}
		else if(width == "32")
		{
			gSavedSettings.setS32("DebugBeaconLineWidth", 32);
		}

		return true;
	}
};


class LLViewToggleBeacon : public view_listener_t
{
	bool handleEvent(const LLSD& userdata)
	{
		std::string beacon = userdata.asString();
		if (beacon == "scriptsbeacon")
		{
			LLPipeline::toggleRenderScriptedBeacons(NULL);
			gSavedSettings.setBOOL( "scriptsbeacon", LLPipeline::getRenderScriptedBeacons(NULL) );
			// toggle the other one off if it's on
			if (LLPipeline::getRenderScriptedBeacons(NULL) && LLPipeline::getRenderScriptedTouchBeacons(NULL))
			{
				LLPipeline::toggleRenderScriptedTouchBeacons(NULL);
				gSavedSettings.setBOOL( "scripttouchbeacon", LLPipeline::getRenderScriptedTouchBeacons(NULL) );
			}
		}
		else if (beacon == "physicalbeacon")
		{
			LLPipeline::toggleRenderPhysicalBeacons(NULL);
			gSavedSettings.setBOOL( "physicalbeacon", LLPipeline::getRenderPhysicalBeacons(NULL) );
		}
		else if (beacon == "moapbeacon")
		{
			LLPipeline::toggleRenderMOAPBeacons(NULL);
			gSavedSettings.setBOOL( "moapbeacon", LLPipeline::getRenderMOAPBeacons(NULL) );
		}
		else if (beacon == "soundsbeacon")
		{
			LLPipeline::toggleRenderSoundBeacons(NULL);
			gSavedSettings.setBOOL( "soundsbeacon", LLPipeline::getRenderSoundBeacons(NULL) );
		}
		else if (beacon == "particlesbeacon")
		{
			LLPipeline::toggleRenderParticleBeacons(NULL);
			gSavedSettings.setBOOL( "particlesbeacon", LLPipeline::getRenderParticleBeacons(NULL) );
		}
		else if (beacon == "scripttouchbeacon")
		{
			LLPipeline::toggleRenderScriptedTouchBeacons(NULL);
			gSavedSettings.setBOOL( "scripttouchbeacon", LLPipeline::getRenderScriptedTouchBeacons(NULL) );
			// toggle the other one off if it's on
			if (LLPipeline::getRenderScriptedBeacons(NULL) && LLPipeline::getRenderScriptedTouchBeacons(NULL))
			{
				LLPipeline::toggleRenderScriptedBeacons(NULL);
				gSavedSettings.setBOOL( "scriptsbeacon", LLPipeline::getRenderScriptedBeacons(NULL) );
			}
		}
		else if (beacon == "renderbeacons")
		{
			LLPipeline::toggleRenderBeacons(NULL);
			gSavedSettings.setBOOL( "renderbeacons", LLPipeline::getRenderBeacons(NULL) );
			// toggle the other one on if it's not
			if (!LLPipeline::getRenderBeacons(NULL) && !LLPipeline::getRenderHighlights(NULL))
			{
				LLPipeline::toggleRenderHighlights(NULL);
				gSavedSettings.setBOOL( "renderhighlights", LLPipeline::getRenderHighlights(NULL) );
			}
		}
		else if (beacon == "renderhighlights")
		{
			LLPipeline::toggleRenderHighlights(NULL);
			gSavedSettings.setBOOL( "renderhighlights", LLPipeline::getRenderHighlights(NULL) );
			// toggle the other one on if it's not
			if (!LLPipeline::getRenderBeacons(NULL) && !LLPipeline::getRenderHighlights(NULL))
			{
				LLPipeline::toggleRenderBeacons(NULL);
				gSavedSettings.setBOOL( "renderbeacons", LLPipeline::getRenderBeacons(NULL) );
			}
		}

		return true;
	}
};

class LLViewCheckBeaconEnabled : public view_listener_t
{
	bool handleEvent(const LLSD& userdata)
	{
		std::string beacon = userdata.asString();
		bool new_value = false;
		if (beacon == "scriptsbeacon")
		{
			new_value = gSavedSettings.getBOOL( "scriptsbeacon");
			LLPipeline::setRenderScriptedBeacons(new_value);
		}
		else if (beacon == "moapbeacon")
		{
			new_value = gSavedSettings.getBOOL( "moapbeacon");
			LLPipeline::setRenderMOAPBeacons(new_value);
		}
		else if (beacon == "physicalbeacon")
		{
			new_value = gSavedSettings.getBOOL( "physicalbeacon");
			LLPipeline::setRenderPhysicalBeacons(new_value);
		}
		else if (beacon == "soundsbeacon")
		{
			new_value = gSavedSettings.getBOOL( "soundsbeacon");
			LLPipeline::setRenderSoundBeacons(new_value);
		}
		else if (beacon == "particlesbeacon")
		{
			new_value = gSavedSettings.getBOOL( "particlesbeacon");
			LLPipeline::setRenderParticleBeacons(new_value);
		}
		else if (beacon == "scripttouchbeacon")
		{
			new_value = gSavedSettings.getBOOL( "scripttouchbeacon");
			LLPipeline::setRenderScriptedTouchBeacons(new_value);
		}
		else if (beacon == "renderbeacons")
		{
			new_value = gSavedSettings.getBOOL( "renderbeacons");
			LLPipeline::setRenderBeacons(new_value);
		}
		else if (beacon == "renderhighlights")
		{
			new_value = gSavedSettings.getBOOL( "renderhighlights");
			LLPipeline::setRenderHighlights(new_value);
		}
		return new_value;
	}
};

class LLViewToggleRenderType : public view_listener_t
{
	bool handleEvent(const LLSD& userdata)
	{
		std::string type = userdata.asString();
		if (type == "hideparticles")
		{
			LLPipeline::toggleRenderType(LLPipeline::RENDER_TYPE_PARTICLES);
		}
		return true;
	}
};

class LLViewCheckRenderType : public view_listener_t
{
	bool handleEvent(const LLSD& userdata)
	{
		std::string type = userdata.asString();
		bool new_value = false;
		if (type == "hideparticles")
		{
			new_value = LLPipeline::toggleRenderTypeControlNegated((void *)LLPipeline::RENDER_TYPE_PARTICLES);
		}
		return new_value;
	}
};

class LLViewShowHUDAttachments : public view_listener_t
{
	bool handleEvent(const LLSD& userdata)
	{
// [RLVa:KB] - Checked: 2010-04-19 (RLVa-1.2.1a) | Modified: RLVa-1.0.0c
		if ( (rlv_handler_t::isEnabled()) && (gRlvAttachmentLocks.hasLockedHUD()) && (LLPipeline::sShowHUDAttachments) )
			return true;
// [/RLVa:KB]

		LLPipeline::sShowHUDAttachments = !LLPipeline::sShowHUDAttachments;
		return true;
	}
};

class LLViewCheckHUDAttachments : public view_listener_t
{
	bool handleEvent(const LLSD& userdata)
	{
		bool new_value = LLPipeline::sShowHUDAttachments;
		return new_value;
	}
};

class LLEditEnableTakeOff : public view_listener_t
{
	bool handleEvent(const LLSD& userdata)
	{
		std::string clothing = userdata.asString();
		LLWearableType::EType type = LLWearableType::typeNameToType(clothing);
//		if (type >= LLWearableType::WT_SHAPE && type < LLWearableType::WT_COUNT)
// [RLVa:KB] - Checked: 2010-03-20 (RLVa-1.2.0c) | Modified: RLVa-1.2.0a
		// NOTE: see below - enable if there is at least one wearable on this type that can be removed
		if ( (type >= LLWearableType::WT_SHAPE && type < LLWearableType::WT_COUNT) && 
			 ((!rlv_handler_t::isEnabled()) || (gRlvWearableLocks.canRemove(type))) )
// [/RLVa:KB]
		{
			return LLAgentWearables::selfHasWearable(type);
		}
		return false;
	}
};

class LLEditTakeOff : public view_listener_t
{
	bool handleEvent(const LLSD& userdata)
	{
		std::string clothing = userdata.asString();
		if (clothing == "all")
			LLWearableBridge::removeAllClothesFromAvatar();
		else
		{
			LLWearableType::EType type = LLWearableType::typeNameToType(clothing);
			if (type >= LLWearableType::WT_SHAPE 
				&& type < LLWearableType::WT_COUNT
				&& (gAgentWearables.getWearableCount(type) > 0))
			{
				// MULTI-WEARABLES: assuming user wanted to remove top shirt.
				U32 wearable_index = gAgentWearables.getWearableCount(type) - 1;

// [RLVa:KB] - Checked: 2010-06-09 (RLVa-1.2.0g) | Added: RLVa-1.2.0g
				if ( (rlv_handler_t::isEnabled()) && (gRlvWearableLocks.hasLockedWearable(type)) )
				{
					// We'll use the first wearable we come across that can be removed (moving from top to bottom)
					for (; wearable_index >= 0; wearable_index--)
					{
						const LLWearable* pWearable = gAgentWearables.getWearable(type, wearable_index);
						if (!gRlvWearableLocks.isLockedWearable(pWearable))
							break;
					}
					if (wearable_index < 0)
						return true;	// No wearable found that can be removed
				}
// [/RLVa:KB]

				LLViewerInventoryItem *item = dynamic_cast<LLViewerInventoryItem*>(gAgentWearables.getWearableInventoryItem(type,wearable_index));
				LLWearableBridge::removeItemFromAvatar(item);
			}
				
		}
		return true;
	}
};

class LLToolsSelectTool : public view_listener_t
{
	bool handleEvent(const LLSD& userdata)
	{
		std::string tool_name = userdata.asString();
		if (tool_name == "focus")
		{
			LLToolMgr::getInstance()->getCurrentToolset()->selectToolByIndex(1);
		}
		else if (tool_name == "move")
		{
			LLToolMgr::getInstance()->getCurrentToolset()->selectToolByIndex(2);
		}
		else if (tool_name == "edit")
		{
			LLToolMgr::getInstance()->getCurrentToolset()->selectToolByIndex(3);
		}
		else if (tool_name == "create")
		{
			LLToolMgr::getInstance()->getCurrentToolset()->selectToolByIndex(4);
		}
		else if (tool_name == "land")
		{
			LLToolMgr::getInstance()->getCurrentToolset()->selectToolByIndex(5);
		}
		return true;
	}
};

/// WINDLIGHT callbacks
class LLWorldEnvSettings : public view_listener_t
{	
	bool handleEvent(const LLSD& userdata)
	{
// [RLVa:KB] - Checked: 2010-03-18 (RLVa-1.2.0a) | Modified: RLVa-1.0.0g
		if (gRlvHandler.hasBehaviour(RLV_BHVR_SETENV))
			return true;
// [/RLVa:KB]

		std::string tod = userdata.asString();
		
		if (tod == "editor")
		{
			LLFloaterReg::toggleInstance("env_settings");
			return true;
		}

		if (tod == "sunrise")
		{
			LLEnvManagerNew::instance().setUseSkyPreset("Sunrise");
		}
		else if (tod == "noon")
		{
			LLEnvManagerNew::instance().setUseSkyPreset("Midday");
		}
		else if (tod == "sunset")
		{
			LLEnvManagerNew::instance().setUseSkyPreset("Sunset");
		}
		else if (tod == "midnight")
		{
			LLEnvManagerNew::instance().setUseSkyPreset("Midnight");
		}
// [RLVa:KB] - Checked: 2011-09-03 (RLVa-1.4.1a) | Added: RLVa-1.4.1a
		else if ("default" == tod)
		{
			LLEnvManagerNew::instance().setUseRegionSettings(true);
		}
// [/RLVa:KB]
		else
		{
			LLEnvManagerNew &envmgr = LLEnvManagerNew::instance();
			// reset all environmental settings to track the region defaults, make this reset 'sticky' like the other sun settings.
			bool use_fixed_sky = false;
			bool use_region_settings = true;
			envmgr.setUserPrefs(envmgr.getWaterPresetName(),
					    envmgr.getSkyPresetName(),
					    envmgr.getDayCycleName(),
					    use_fixed_sky, use_region_settings);
		}

		return true;
	}
};

class LLWorldEnvPreset : public view_listener_t
{
	bool handleEvent(const LLSD& userdata)
	{
		std::string item = userdata.asString();

		if (item == "new_water")
		{
			LLFloaterReg::showInstance("env_edit_water", "new");
		}
		else if (item == "edit_water")
		{
			LLFloaterReg::showInstance("env_edit_water", "edit");
		}
		else if (item == "delete_water")
		{
			LLFloaterReg::showInstance("env_delete_preset", "water");
		}
		else if (item == "new_sky")
		{
			LLFloaterReg::showInstance("env_edit_sky", "new");
		}
		else if (item == "edit_sky")
		{
			LLFloaterReg::showInstance("env_edit_sky", "edit");
		}
		else if (item == "delete_sky")
		{
			LLFloaterReg::showInstance("env_delete_preset", "sky");
		}
		else if (item == "new_day_cycle")
		{
			LLFloaterReg::showInstance("env_edit_day_cycle", "new");
		}
		else if (item == "edit_day_cycle")
		{
			LLFloaterReg::showInstance("env_edit_day_cycle", "edit");
		}
		else if (item == "delete_day_cycle")
		{
			LLFloaterReg::showInstance("env_delete_preset", "day_cycle");
		}
		else
		{
			llwarns << "Unknown item selected" << llendl;
		}

		return true;
	}
};

class LLWorldEnableEnvPreset : public view_listener_t
{
	bool handleEvent(const LLSD& userdata)
	{
		std::string item = userdata.asString();

		if (item == "delete_water")
		{
			LLWaterParamManager::preset_name_list_t user_waters;
			LLWaterParamManager::instance().getUserPresetNames(user_waters);
			return !user_waters.empty();
		}
		else if (item == "delete_sky")
		{
			LLWLParamManager::preset_name_list_t user_skies;
			LLWLParamManager::instance().getUserPresetNames(user_skies);
			return !user_skies.empty();
		}
		else if (item == "delete_day_cycle")
		{
			LLDayCycleManager::preset_name_list_t user_days;
			LLDayCycleManager::instance().getUserPresetNames(user_days);
			return !user_days.empty();
		}
		else
		{
			llwarns << "Unknown item" << llendl;
		}

		return false;
	}
};


/// Post-Process callbacks
class LLWorldPostProcess : public view_listener_t
{
	bool handleEvent(const LLSD& userdata)
	{
		LLFloaterReg::showInstance("env_post_process");
		return true;
	}
};

void handle_flush_name_caches()
{
	// Toggle display names on and off to flush
	bool use_display_names = LLAvatarNameCache::useDisplayNames();
	LLAvatarNameCache::setUseDisplayNames(!use_display_names);
	LLAvatarNameCache::setUseDisplayNames(use_display_names);

	if (gCacheName) gCacheName->clear();
}

class LLUploadCostCalculator : public view_listener_t
{
	std::string mCostStr;

	bool handleEvent(const LLSD& userdata)
	{
		std::string menu_name = userdata.asString();
		gMenuHolder->childSetLabelArg(menu_name, "[COST]", mCostStr);

		return true;
	}

	void calculateCost();

public:
	LLUploadCostCalculator()
	{
		calculateCost();
	}
};

class LLToggleUIHints : public view_listener_t
{
	bool handleEvent(const LLSD& userdata)
	{
		bool ui_hints_enabled = gSavedSettings.getBOOL("EnableUIHints");
		// toggle
		ui_hints_enabled = !ui_hints_enabled;
		gSavedSettings.setBOOL("EnableUIHints", ui_hints_enabled);
		return true;
	}
};

class LLCheckSessionsSettings : public view_listener_t
{
	bool handleEvent(const LLSD& userdata)
	{
		std::string expected = userdata.asString();
		return gSavedSettings.getString("SessionSettingsFile") == expected;
	}
};

class LLChangeMode : public view_listener_t
{
	bool handleEvent(const LLSD& userdata)
	{
		std::string mode = userdata.asString();
		if (mode == "basic")
		{
			if (gSavedSettings.getString("SessionSettingsFile") != "settings_minimal.xml")
			{
				LLNotificationsUtil::add("ModeChange", LLSD(), LLSD(), boost::bind(onModeChangeConfirm, "settings_minimal.xml", _1, _2));
			}
			return true;
		}
		else if (mode == "advanced")
		{
			if (gSavedSettings.getString("SessionSettingsFile") != "")
			{
				LLNotificationsUtil::add("ModeChange", LLSD(), LLSD(), boost::bind(onModeChangeConfirm, "", _1, _2));
			}
			return true;
		}
		return false;
	}	
	
	static void onModeChangeConfirm(const std::string& new_session_settings_file, const LLSD& notification, const LLSD& response)
	{
		S32 option = LLNotificationsUtil::getSelectedOption(notification, response);
		switch (option)
		{
		case 0:
			gSavedSettings.getControl("SessionSettingsFile")->set(new_session_settings_file);
			LLAppViewer::instance()->requestQuit();
			break;
		case 1:
		default:
			break;
		}
	}
};

void LLUploadCostCalculator::calculateCost()
{
	S32 upload_cost = LLGlobalEconomy::Singleton::getInstance()->getPriceUpload();

	// getPriceUpload() returns -1 if no data available yet.
	if(upload_cost >= 0)
	{
		mCostStr = llformat("%d", upload_cost);
	}
	else
	{
		mCostStr = llformat("%d", gSavedSettings.getU32("DefaultUploadCost"));
	}
}

void show_navbar_context_menu(LLView* ctrl, S32 x, S32 y)
{
	static LLMenuGL*	show_navbar_context_menu = LLUICtrlFactory::getInstance()->createFromFile<LLMenuGL>("menu_hide_navbar.xml",
			gMenuHolder, LLViewerMenuHolderGL::child_registry_t::instance());
	if(gMenuHolder->hasVisibleMenu())
	{
		gMenuHolder->hideMenus();
	}
	show_navbar_context_menu->buildDrawLabels();
	show_navbar_context_menu->updateParent(LLMenuGL::sMenuContainer);
	LLMenuGL::showPopup(ctrl, show_navbar_context_menu, x, y);
}

void show_topinfobar_context_menu(LLView* ctrl, S32 x, S32 y)
{
	static LLMenuGL* show_topbarinfo_context_menu = LLUICtrlFactory::getInstance()->createFromFile<LLMenuGL>("menu_topinfobar.xml",
			gMenuHolder, LLViewerMenuHolderGL::child_registry_t::instance());

	LLMenuItemGL* landmark_item = show_topbarinfo_context_menu->getChild<LLMenuItemGL>("Landmark");
	if (!LLLandmarkActions::landmarkAlreadyExists())
	{
		landmark_item->setLabel(LLTrans::getString("AddLandmarkNavBarMenu"));
	}
	else
	{
		landmark_item->setLabel(LLTrans::getString("EditLandmarkNavBarMenu"));
	}
// [RLVa:KB] - Checked: 2012-02-07 (RLVa-1.4.5) | Added: RLVa-1.4.5
	landmark_item->setEnabled(!gRlvHandler.hasBehaviour(RLV_BHVR_SHOWLOC));
// [/RLVa:KB]

	if(gMenuHolder->hasVisibleMenu())
	{
		gMenuHolder->hideMenus();
	}

	show_topbarinfo_context_menu->buildDrawLabels();
	show_topbarinfo_context_menu->updateParent(LLMenuGL::sMenuContainer);
	LLMenuGL::showPopup(ctrl, show_topbarinfo_context_menu, x, y);
}

// <FS:Ansariel> For web browser toolbar button
void toggleWebBrowser(const LLSD& sdParam)
{
	if (LLFloaterReg::instanceVisible("web_content"))
	{
		LLFloaterReg::hideInstance("web_content");
	}
	else
	{
		LLWeb::loadURLInternal(sdParam.asString());
	}
}
// </FS:Ansariel> For web browser toolbar button

// <FS:Ansariel> Toggle debug settings floater
void toggleSettingsDebug()
{
	LLFloaterReg::toggleInstance("settings_debug", "all");
}
// </FS:Ansariel> Toggle debug settings floater

// <FS:Ansariel> Toggle teleport history panel directly
void toggleTeleportHistory()
{
	if (LLFloaterReg::instanceVisible("places"))
	{
		LLFloaterReg::hideInstance("places");
	}
	else
	{
		LLFloaterSidePanelContainer::showPanel("places", LLSD().with("type", "open_teleport_history_tab"));
	}
}
// </FS:Ansariel> Toggle teleport history panel directly

// <FS:Zi> Make sure to call this before any of the UI is set up, so all text editors can
//         pick up the menu properly.
void initialize_edit_menu()
{
// [SL:KB] - Patch: Misc-Spellcheck | Checked: 2010-12-19 (Catznip-2.5.0a) | Added: Catznip-2.5.0a
	LLUICtrl::CommitCallbackRegistry::Registrar& commit = LLUICtrl::CommitCallbackRegistry::currentRegistrar();
	LLUICtrl::EnableCallbackRegistry::Registrar& enable = LLUICtrl::EnableCallbackRegistry::currentRegistrar();

	commit.add("SpellCheck.ReplaceWithSuggestion", boost::bind(&spellCheck_ReplaceWithSuggestion, _1, _2));
	enable.add("SpellCheck.VisibleSuggestion", boost::bind(&spellCheck_VisibleSuggestion, _1, _2));
	commit.add("SpellCheck.AddToDictionary", boost::bind(&spellCheck_AddToDictionary, _1));
	enable.add("SpellCheck.EnableAddToDictionary", boost::bind(&spellCheck_EnableAddToDictionary, _1));
	commit.add("SpellCheck.AddToIgnore", boost::bind(&spellCheck_AddToIgnore, _1));
	enable.add("SpellCheck.EnableAddToIgnore", boost::bind(&spellCheck_EnableAddToIgnore, _1));
// [/SL:KB]

	view_listener_t::addMenu(new LLEditUndo(), "Edit.Undo");
	view_listener_t::addMenu(new LLEditRedo(), "Edit.Redo");
	view_listener_t::addMenu(new LLEditCut(), "Edit.Cut");
	view_listener_t::addMenu(new LLEditCopy(), "Edit.Copy");
	view_listener_t::addMenu(new LLEditPaste(), "Edit.Paste");
	view_listener_t::addMenu(new LLEditDelete(), "Edit.Delete");
	view_listener_t::addMenu(new LLEditSelectAll(), "Edit.SelectAll");
	view_listener_t::addMenu(new LLEditDeselect(), "Edit.Deselect");
	view_listener_t::addMenu(new LLEditDuplicate(), "Edit.Duplicate");
	view_listener_t::addMenu(new LLEditTakeOff(), "Edit.TakeOff");
	view_listener_t::addMenu(new LLEditEnableUndo(), "Edit.EnableUndo");
	view_listener_t::addMenu(new LLEditEnableRedo(), "Edit.EnableRedo");
	view_listener_t::addMenu(new LLEditEnableCut(), "Edit.EnableCut");
	view_listener_t::addMenu(new LLEditEnableCopy(), "Edit.EnableCopy");
	view_listener_t::addMenu(new LLEditEnablePaste(), "Edit.EnablePaste");
	view_listener_t::addMenu(new LLEditEnableDelete(), "Edit.EnableDelete");
	view_listener_t::addMenu(new LLEditEnableSelectAll(), "Edit.EnableSelectAll");
	view_listener_t::addMenu(new LLEditEnableDeselect(), "Edit.EnableDeselect");
	view_listener_t::addMenu(new LLEditEnableDuplicate(), "Edit.EnableDuplicate");

}

void initialize_menus()
{
	// A parameterized event handler used as ctrl-8/9/0 zoom controls below.
	class LLZoomer : public view_listener_t
	{
	public:
		// The "mult" parameter says whether "val" is a multiplier or used to set the value.
		LLZoomer(F32 val, bool mult=true) : mVal(val), mMult(mult) {}
		bool handleEvent(const LLSD& userdata)
		{
			F32 new_fov_rad = mMult ? LLViewerCamera::getInstance()->getDefaultFOV() * mVal : mVal;
			LLViewerCamera::getInstance()->setDefaultFOV(new_fov_rad);
			gSavedSettings.setF32("CameraAngle", LLViewerCamera::getInstance()->getView()); // setView may have clamped it.
			return true;
		}
	private:
		F32 mVal;
		bool mMult;
	};
	
	LLUICtrl::EnableCallbackRegistry::Registrar& enable = LLUICtrl::EnableCallbackRegistry::currentRegistrar();
	LLUICtrl::CommitCallbackRegistry::Registrar& commit = LLUICtrl::CommitCallbackRegistry::currentRegistrar();
	
	// Generic enable and visible
	// Don't prepend MenuName.Foo because these can be used in any menu.
	enable.add("IsGodCustomerService", boost::bind(&is_god_customer_service));

	view_listener_t::addEnable(new LLUploadCostCalculator(), "Upload.CalculateCosts");


	commit.add("Inventory.NewWindow", boost::bind(&LLFloaterInventory::showAgentInventory));

	// Agent
	commit.add("Agent.toggleFlying", boost::bind(&LLAgent::toggleFlying));
	enable.add("Agent.enableFlying", boost::bind(&LLAgent::enableFlying));
	commit.add("Agent.PressMicrophone", boost::bind(&LLAgent::pressMicrophone, _2));
	commit.add("Agent.ReleaseMicrophone", boost::bind(&LLAgent::releaseMicrophone, _2));
	commit.add("Agent.ToggleMicrophone", boost::bind(&LLAgent::toggleMicrophone, _2));
	enable.add("Agent.IsMicrophoneOn", boost::bind(&LLAgent::isMicrophoneOn, _2));
	enable.add("Agent.IsActionAllowed", boost::bind(&LLAgent::isActionAllowed, _2));

	// File menu
	init_menu_file();

	view_listener_t::addMenu(new LLEditEnableTakeOff(), "Edit.EnableTakeOff");
	view_listener_t::addMenu(new LLEditEnableCustomizeAvatar(), "Edit.EnableCustomizeAvatar");
	view_listener_t::addMenu(new LLEnableEditShape(), "Edit.EnableEditShape");
	view_listener_t::addMenu(new LLEnableEditPhysics(), "Edit.EnableEditPhysics");
	commit.add("CustomizeAvatar", boost::bind(&handle_customize_avatar));
	commit.add("EditOutfit", boost::bind(&handle_edit_outfit));
	commit.add("EditShape", boost::bind(&handle_edit_shape));
	commit.add("EditPhysics", boost::bind(&handle_edit_physics));
//-TT Client LSL Bridge
	commit.add("RecreateLSLBridge", boost::bind(&handle_recreate_lsl_bridge));
//-TT

	// View menu
	view_listener_t::addMenu(new LLViewMouselook(), "View.Mouselook");
	view_listener_t::addMenu(new LLViewJoystickFlycam(), "View.JoystickFlycam");
	view_listener_t::addMenu(new LLViewResetView(), "View.ResetView");
	view_listener_t::addMenu(new LLViewLookAtLastChatter(), "View.LookAtLastChatter");
	view_listener_t::addMenu(new LLViewShowHoverTips(), "View.ShowHoverTips");
	view_listener_t::addMenu(new LLViewHighlightTransparent(), "View.HighlightTransparent");
	view_listener_t::addMenu(new LLViewToggleRenderType(), "View.ToggleRenderType");
	view_listener_t::addMenu(new LLViewShowHUDAttachments(), "View.ShowHUDAttachments");
	view_listener_t::addMenu(new LLZoomer(1.2f), "View.ZoomOut");
	view_listener_t::addMenu(new LLZoomer(1/1.2f), "View.ZoomIn");
	view_listener_t::addMenu(new LLZoomer(DEFAULT_FIELD_OF_VIEW, false), "View.ZoomDefault");
	view_listener_t::addMenu(new LLViewDefaultUISize(), "View.DefaultUISize");
	view_listener_t::addMenu(new LLViewToggleUI(), "View.ToggleUI");

	view_listener_t::addMenu(new LLViewEnableMouselook(), "View.EnableMouselook");
	view_listener_t::addMenu(new LLViewEnableJoystickFlycam(), "View.EnableJoystickFlycam");
	view_listener_t::addMenu(new LLViewEnableLastChatter(), "View.EnableLastChatter");

	view_listener_t::addMenu(new LLViewCheckJoystickFlycam(), "View.CheckJoystickFlycam");
	view_listener_t::addMenu(new LLViewCheckShowHoverTips(), "View.CheckShowHoverTips");
	view_listener_t::addMenu(new LLViewCheckHighlightTransparent(), "View.CheckHighlightTransparent");
	view_listener_t::addMenu(new LLViewCheckRenderType(), "View.CheckRenderType");
	view_listener_t::addMenu(new LLViewCheckHUDAttachments(), "View.CheckHUDAttachments");
	// <FS:Zi> Add reset camera angles menu
	view_listener_t::addMenu(new LLViewResetCameraAngles(), "View.ResetCameraAngles");
	// </FS:Zi>

	// Me > Movement
	view_listener_t::addMenu(new LLAdvancedAgentFlyingInfo(), "Agent.getFlying");
	
	// World menu
	view_listener_t::addMenu(new LLWorldAlwaysRun(), "World.AlwaysRun");
	view_listener_t::addMenu(new LLWorldCreateLandmark(), "World.CreateLandmark");
	view_listener_t::addMenu(new LLWorldPlaceProfile(), "World.PlaceProfile");
	view_listener_t::addMenu(new LLWorldSetHomeLocation(), "World.SetHomeLocation");
	view_listener_t::addMenu(new LLWorldTeleportHome(), "World.TeleportHome");
	view_listener_t::addMenu(new LLWorldSetAway(), "World.SetAway");
	view_listener_t::addMenu(new LLWorldGetAway(), "World.GetAway"); //[SJ FIRE-2177]
	view_listener_t::addMenu(new LLWorldSetBusy(), "World.SetBusy");
	view_listener_t::addMenu(new LLWorldGetBusy(), "World.GetBusy"); //[SJ FIRE-2177]
	view_listener_t::addMenu(new LLWorldSetAutorespond(), "World.SetAutorespond");
	view_listener_t::addMenu(new LLWorldGetAutorespond(), "World.GetAutorespond");  //[SJ FIRE-2177]
	view_listener_t::addMenu(new LLWorldSetAutorespondNonFriends(), "World.SetAutorespondNonFriends");
	view_listener_t::addMenu(new LLWorldGetAutorespondNonFriends(), "World.GetAutorespondNonFriends");  //[SJ FIRE-2177]

	view_listener_t::addMenu(new LLWorldEnableCreateLandmark(), "World.EnableCreateLandmark");
// [RLVa:KB]
	enable.add("World.EnablePlaceProfile", boost::bind(&enable_place_profile));
// [/RLVa:KB]
	view_listener_t::addMenu(new LLWorldEnableSetHomeLocation(), "World.EnableSetHomeLocation");
	view_listener_t::addMenu(new LLWorldEnableTeleportHome(), "World.EnableTeleportHome");
	view_listener_t::addMenu(new LLWorldEnableBuyLand(), "World.EnableBuyLand");

	view_listener_t::addMenu(new LLWorldCheckAlwaysRun(), "World.CheckAlwaysRun");
	
	view_listener_t::addMenu(new LLWorldEnvSettings(), "World.EnvSettings");
	view_listener_t::addMenu(new LLWorldEnvPreset(), "World.EnvPreset");
	view_listener_t::addMenu(new LLWorldEnableEnvPreset(), "World.EnableEnvPreset");
	view_listener_t::addMenu(new LLWorldPostProcess(), "World.PostProcess");

	// Tools menu
	view_listener_t::addMenu(new LLToolsSelectTool(), "Tools.SelectTool");
	view_listener_t::addMenu(new LLToolsSelectOnlyMyObjects(), "Tools.SelectOnlyMyObjects");
	view_listener_t::addMenu(new LLToolsSelectOnlyMovableObjects(), "Tools.SelectOnlyMovableObjects");
	view_listener_t::addMenu(new LLToolsSelectBySurrounding(), "Tools.SelectBySurrounding");
	view_listener_t::addMenu(new LLToolsShowHiddenSelection(), "Tools.ShowHiddenSelection");
	view_listener_t::addMenu(new LLToolsShowSelectionLightRadius(), "Tools.ShowSelectionLightRadius");
	view_listener_t::addMenu(new LLToolsEditLinkedParts(), "Tools.EditLinkedParts");
	view_listener_t::addMenu(new LLToolsSnapObjectXY(), "Tools.SnapObjectXY");
	view_listener_t::addMenu(new LLToolsUseSelectionForGrid(), "Tools.UseSelectionForGrid");
	view_listener_t::addMenu(new LLToolsSelectNextPart(), "Tools.SelectNextPart");
	commit.add("Tools.Link", boost::bind(&LLSelectMgr::linkObjects, LLSelectMgr::getInstance()));
	commit.add("Tools.Unlink", boost::bind(&LLSelectMgr::unlinkObjects, LLSelectMgr::getInstance()));
	view_listener_t::addMenu(new LLToolsStopAllAnimations(), "Tools.StopAllAnimations");
	view_listener_t::addMenu(new LLToolsReleaseKeys(), "Tools.ReleaseKeys");
	view_listener_t::addMenu(new LLToolsEnableReleaseKeys(), "Tools.EnableReleaseKeys");	
	commit.add("Tools.LookAtSelection", boost::bind(&handle_look_at_selection, _2));
	commit.add("Tools.ScriptInfo",boost::bind(&handle_script_info));
	commit.add("Tools.BuyOrTake", boost::bind(&handle_buy_or_take));
	commit.add("Tools.TakeCopy", boost::bind(&handle_take_copy));
	view_listener_t::addMenu(new LLToolsSaveToInventory(), "Tools.SaveToInventory");
	view_listener_t::addMenu(new LLToolsSaveToObjectInventory(), "Tools.SaveToObjectInventory");
	view_listener_t::addMenu(new LLToolsSelectedScriptAction(), "Tools.SelectedScriptAction");

	view_listener_t::addMenu(new LLToolsEnableToolNotPie(), "Tools.EnableToolNotPie");
	view_listener_t::addMenu(new LLToolsEnableSelectNextPart(), "Tools.EnableSelectNextPart");
	enable.add("Tools.EnableLink", boost::bind(&LLSelectMgr::enableLinkObjects, LLSelectMgr::getInstance()));
	enable.add("Tools.EnableUnlink", boost::bind(&LLSelectMgr::enableUnlinkObjects, LLSelectMgr::getInstance()));
	view_listener_t::addMenu(new LLToolsEnableBuyOrTake(), "Tools.EnableBuyOrTake");
	enable.add("Tools.EnableTakeCopy", boost::bind(&enable_object_take_copy));
	enable.add("Tools.VisibleBuyObject", boost::bind(&tools_visible_buy_object));
	enable.add("Tools.VisibleTakeObject", boost::bind(&tools_visible_take_object));
	view_listener_t::addMenu(new LLToolsEnableSaveToInventory(), "Tools.EnableSaveToInventory");
	view_listener_t::addMenu(new LLToolsEnableSaveToObjectInventory(), "Tools.EnableSaveToObjectInventory");

	// Help menu
	// most items use the ShowFloater method
	view_listener_t::addMenu(new LLToggleHowTo(), "Help.ToggleHowTo");
	enable.add("Help.HowToVisible", boost::bind(&enable_how_to_visible, _2));

	// Advanced menu
	view_listener_t::addMenu(new LLAdvancedToggleConsole(), "Advanced.ToggleConsole");
	view_listener_t::addMenu(new LLAdvancedCheckConsole(), "Advanced.CheckConsole");
	view_listener_t::addMenu(new LLAdvancedDumpInfoToConsole(), "Advanced.DumpInfoToConsole");

	// Advanced > HUD Info
	view_listener_t::addMenu(new LLAdvancedToggleHUDInfo(), "Advanced.ToggleHUDInfo");
	view_listener_t::addMenu(new LLAdvancedCheckHUDInfo(), "Advanced.CheckHUDInfo");

	// Advanced Other Settings	
	view_listener_t::addMenu(new LLAdvancedClearGroupCache(), "Advanced.ClearGroupCache");
	
	// Advanced > Render > Types
	view_listener_t::addMenu(new LLAdvancedToggleRenderType(), "Advanced.ToggleRenderType");
	view_listener_t::addMenu(new LLAdvancedCheckRenderType(), "Advanced.CheckRenderType");

	//// Advanced > Render > Features
	view_listener_t::addMenu(new LLAdvancedToggleFeature(), "Advanced.ToggleFeature");
	view_listener_t::addMenu(new LLAdvancedCheckFeature(), "Advanced.CheckFeature");

	view_listener_t::addMenu(new LLAdvancedCheckDisplayTextureDensity(), "Advanced.CheckDisplayTextureDensity");
	view_listener_t::addMenu(new LLAdvancedSetDisplayTextureDensity(), "Advanced.SetDisplayTextureDensity");

	// Advanced > Render > Info Displays
	view_listener_t::addMenu(new LLAdvancedToggleInfoDisplay(), "Advanced.ToggleInfoDisplay");
	view_listener_t::addMenu(new LLAdvancedCheckInfoDisplay(), "Advanced.CheckInfoDisplay");
	view_listener_t::addMenu(new LLAdvancedSelectedTextureInfo(), "Advanced.SelectedTextureInfo");
	view_listener_t::addMenu(new LLAdvancedToggleWireframe(), "Advanced.ToggleWireframe");
	view_listener_t::addMenu(new LLAdvancedCheckWireframe(), "Advanced.CheckWireframe");
	// Develop > Render
	view_listener_t::addMenu(new LLAdvancedToggleTextureAtlas(), "Advanced.ToggleTextureAtlas");
	view_listener_t::addMenu(new LLAdvancedCheckTextureAtlas(), "Advanced.CheckTextureAtlas");
	view_listener_t::addMenu(new LLAdvancedEnableObjectObjectOcclusion(), "Advanced.EnableObjectObjectOcclusion");
	view_listener_t::addMenu(new LLAdvancedEnableRenderFBO(), "Advanced.EnableRenderFBO");
	view_listener_t::addMenu(new LLAdvancedEnableRenderDeferred(), "Advanced.EnableRenderDeferred");
	view_listener_t::addMenu(new LLAdvancedEnableRenderDeferredOptions(), "Advanced.EnableRenderDeferredOptions");
	view_listener_t::addMenu(new LLAdvancedToggleRandomizeFramerate(), "Advanced.ToggleRandomizeFramerate");
	view_listener_t::addMenu(new LLAdvancedCheckRandomizeFramerate(), "Advanced.CheckRandomizeFramerate");
	view_listener_t::addMenu(new LLAdvancedTogglePeriodicSlowFrame(), "Advanced.TogglePeriodicSlowFrame");
	view_listener_t::addMenu(new LLAdvancedCheckPeriodicSlowFrame(), "Advanced.CheckPeriodicSlowFrame");
	view_listener_t::addMenu(new LLAdvancedToggleFrameTest(), "Advanced.ToggleFrameTest");
	view_listener_t::addMenu(new LLAdvancedCheckFrameTest(), "Advanced.CheckFrameTest");
	view_listener_t::addMenu(new LLAdvancedHandleAttachedLightParticles(), "Advanced.HandleAttachedLightParticles");
	view_listener_t::addMenu(new LLAdvancedCheckRenderShadowOption(), "Advanced.CheckRenderShadowOption");
	view_listener_t::addMenu(new LLAdvancedClickRenderShadowOption(), "Advanced.ClickRenderShadowOption");
	//[FIX FIRE-1927 - enable DoubleClickTeleport shortcut : SJ]
	view_listener_t::addMenu(new LLAdvancedToggleDoubleClickTeleport, "Advanced.ToggleDoubleClickTeleport");

	#ifdef TOGGLE_HACKED_GODLIKE_VIEWER
	view_listener_t::addMenu(new LLAdvancedHandleToggleHackedGodmode(), "Advanced.HandleToggleHackedGodmode");
	view_listener_t::addMenu(new LLAdvancedCheckToggleHackedGodmode(), "Advanced.CheckToggleHackedGodmode");
	view_listener_t::addMenu(new LLAdvancedEnableToggleHackedGodmode(), "Advanced.EnableToggleHackedGodmode");
	#endif

	// Advanced > World
	view_listener_t::addMenu(new LLAdvancedDumpScriptedCamera(), "Advanced.DumpScriptedCamera");
	view_listener_t::addMenu(new LLAdvancedDumpRegionObjectCache(), "Advanced.DumpRegionObjectCache");

	// Advanced > UI
	commit.add("Advanced.WebBrowserTest", boost::bind(&handle_web_browser_test,	_2));	// sigh! this one opens the MEDIA browser
	commit.add("Advanced.WebContentTest", boost::bind(&handle_web_content_test, _2));	// this one opens the Web Content floater
	view_listener_t::addMenu(new LLAdvancedBuyCurrencyTest(), "Advanced.BuyCurrencyTest");
	view_listener_t::addMenu(new LLAdvancedDumpSelectMgr(), "Advanced.DumpSelectMgr");
	view_listener_t::addMenu(new LLAdvancedDumpInventory(), "Advanced.DumpInventory");
	commit.add("Advanced.DumpTimers", boost::bind(&handle_dump_timers) );
	commit.add("Advanced.DumpFocusHolder", boost::bind(&handle_dump_focus) );
	view_listener_t::addMenu(new LLAdvancedPrintSelectedObjectInfo(), "Advanced.PrintSelectedObjectInfo");
	view_listener_t::addMenu(new LLAdvancedPrintAgentInfo(), "Advanced.PrintAgentInfo");
	view_listener_t::addMenu(new LLAdvancedPrintTextureMemoryStats(), "Advanced.PrintTextureMemoryStats");
	view_listener_t::addMenu(new LLAdvancedToggleDebugClicks(), "Advanced.ToggleDebugClicks");
	view_listener_t::addMenu(new LLAdvancedCheckDebugClicks(), "Advanced.CheckDebugClicks");
	view_listener_t::addMenu(new LLAdvancedCheckDebugViews(), "Advanced.CheckDebugViews");
	view_listener_t::addMenu(new LLAdvancedToggleDebugViews(), "Advanced.ToggleDebugViews");
	view_listener_t::addMenu(new LLAdvancedToggleXUINameTooltips(), "Advanced.ToggleXUINameTooltips");
	view_listener_t::addMenu(new LLAdvancedCheckXUINameTooltips(), "Advanced.CheckXUINameTooltips");
	view_listener_t::addMenu(new LLAdvancedToggleDebugMouseEvents(), "Advanced.ToggleDebugMouseEvents");
	view_listener_t::addMenu(new LLAdvancedCheckDebugMouseEvents(), "Advanced.CheckDebugMouseEvents");
	view_listener_t::addMenu(new LLAdvancedToggleDebugKeys(), "Advanced.ToggleDebugKeys");
	view_listener_t::addMenu(new LLAdvancedCheckDebugKeys(), "Advanced.CheckDebugKeys");
	view_listener_t::addMenu(new LLAdvancedToggleDebugWindowProc(), "Advanced.ToggleDebugWindowProc");
	view_listener_t::addMenu(new LLAdvancedCheckDebugWindowProc(), "Advanced.CheckDebugWindowProc");

	// Advanced > XUI
	commit.add("Advanced.ReloadColorSettings", boost::bind(&LLUIColorTable::loadFromSettings, LLUIColorTable::getInstance()));
	view_listener_t::addMenu(new LLAdvancedLoadUIFromXML(), "Advanced.LoadUIFromXML");
	view_listener_t::addMenu(new LLAdvancedSaveUIToXML(), "Advanced.SaveUIToXML");
	view_listener_t::addMenu(new LLAdvancedToggleXUINames(), "Advanced.ToggleXUINames");
	view_listener_t::addMenu(new LLAdvancedCheckXUINames(), "Advanced.CheckXUINames");
	view_listener_t::addMenu(new LLAdvancedSendTestIms(), "Advanced.SendTestIMs");
	commit.add("Advanced.FlushNameCaches", boost::bind(&handle_flush_name_caches));

	// Advanced > Character > Grab Baked Texture
	view_listener_t::addMenu(new LLAdvancedGrabBakedTexture(), "Advanced.GrabBakedTexture");
	view_listener_t::addMenu(new LLAdvancedEnableGrabBakedTexture(), "Advanced.EnableGrabBakedTexture");

	// Advanced > Character > Character Tests
	view_listener_t::addMenu(new LLAdvancedAppearanceToXML(), "Advanced.AppearanceToXML");
	view_listener_t::addMenu(new LLAdvancedToggleCharacterGeometry(), "Advanced.ToggleCharacterGeometry");

	view_listener_t::addMenu(new LLAdvancedTestMale(), "Advanced.TestMale");
	view_listener_t::addMenu(new LLAdvancedTestFemale(), "Advanced.TestFemale");
	view_listener_t::addMenu(new LLAdvancedTogglePG(), "Advanced.TogglePG");
	
	// Advanced > Character (toplevel)
	view_listener_t::addMenu(new LLAdvancedForceParamsToDefault(), "Advanced.ForceParamsToDefault");
	view_listener_t::addMenu(new LLAdvancedReloadVertexShader(), "Advanced.ReloadVertexShader");
	view_listener_t::addMenu(new LLAdvancedToggleAnimationInfo(), "Advanced.ToggleAnimationInfo");
	view_listener_t::addMenu(new LLAdvancedCheckAnimationInfo(), "Advanced.CheckAnimationInfo");
	view_listener_t::addMenu(new LLAdvancedToggleShowLookAt(), "Advanced.ToggleShowLookAt");
	view_listener_t::addMenu(new LLAdvancedToggleShowColor(), "Advanced.ToggleShowColor");
	view_listener_t::addMenu(new LLAdvancedCheckShowColor(), "Advanced.CheckShowColor");
	view_listener_t::addMenu(new LLAdvancedCheckShowLookAt(), "Advanced.CheckShowLookAt");
	view_listener_t::addMenu(new LLAdvancedToggleShowPointAt(), "Advanced.ToggleShowPointAt");
	view_listener_t::addMenu(new LLAdvancedCheckShowPointAt(), "Advanced.CheckShowPointAt");
	view_listener_t::addMenu(new LLAdvancedTogglePrivateLookPointAt(), "Advanced.TogglePrivateLookPointAt");
	view_listener_t::addMenu(new LLAdvancedCheckPrivateLookPointAt(), "Advanced.CheckPrivateLookPointAt");
	view_listener_t::addMenu(new LLAdvancedToggleDebugJointUpdates(), "Advanced.ToggleDebugJointUpdates");
	view_listener_t::addMenu(new LLAdvancedCheckDebugJointUpdates(), "Advanced.CheckDebugJointUpdates");
	view_listener_t::addMenu(new LLAdvancedToggleDisableLOD(), "Advanced.ToggleDisableLOD");
	view_listener_t::addMenu(new LLAdvancedCheckDisableLOD(), "Advanced.CheckDisableLOD");
	view_listener_t::addMenu(new LLAdvancedToggleDebugCharacterVis(), "Advanced.ToggleDebugCharacterVis");
	view_listener_t::addMenu(new LLAdvancedCheckDebugCharacterVis(), "Advanced.CheckDebugCharacterVis");
	view_listener_t::addMenu(new LLAdvancedDumpAttachments(), "Advanced.DumpAttachments");
	view_listener_t::addMenu(new LLAdvancedRebakeTextures(), "Advanced.RebakeTextures");
	view_listener_t::addMenu(new LLAdvancedDebugAvatarTextures(), "Advanced.DebugAvatarTextures");
	view_listener_t::addMenu(new LLAdvancedDumpAvatarLocalTextures(), "Advanced.DumpAvatarLocalTextures");
	view_listener_t::addMenu(new LLAdvancedReloadAvatarCloudParticle(), "Advanced.ReloadAvatarCloudParticle");

	// Advanced > Network
	view_listener_t::addMenu(new LLAdvancedEnableMessageLog(), "Advanced.EnableMessageLog");
	view_listener_t::addMenu(new LLAdvancedDisableMessageLog(), "Advanced.DisableMessageLog");
	view_listener_t::addMenu(new LLAdvancedDropPacket(), "Advanced.DropPacket");

	// Advanced > Recorder
	view_listener_t::addMenu(new LLAdvancedAgentPilot(), "Advanced.AgentPilot");
	view_listener_t::addMenu(new LLAdvancedToggleAgentPilotLoop(), "Advanced.ToggleAgentPilotLoop");
	view_listener_t::addMenu(new LLAdvancedCheckAgentPilotLoop(), "Advanced.CheckAgentPilotLoop");

	// Advanced > Debugging
	view_listener_t::addMenu(new LLAdvancedForceErrorBreakpoint(), "Advanced.ForceErrorBreakpoint");
	view_listener_t::addMenu(new LLAdvancedForceErrorLlerror(), "Advanced.ForceErrorLlerror");
	view_listener_t::addMenu(new LLAdvancedForceErrorBadMemoryAccess(), "Advanced.ForceErrorBadMemoryAccess");
	view_listener_t::addMenu(new LLAdvancedForceErrorInfiniteLoop(), "Advanced.ForceErrorInfiniteLoop");
	view_listener_t::addMenu(new LLAdvancedForceErrorSoftwareException(), "Advanced.ForceErrorSoftwareException");
	view_listener_t::addMenu(new LLAdvancedForceErrorDriverCrash(), "Advanced.ForceErrorDriverCrash");
	view_listener_t::addMenu(new LLAdvancedForceErrorDisconnectViewer(), "Advanced.ForceErrorDisconnectViewer");

	// Advanced (toplevel)
	view_listener_t::addMenu(new LLAdvancedToggleShowObjectUpdates(), "Advanced.ToggleShowObjectUpdates");
	view_listener_t::addMenu(new LLAdvancedCheckShowObjectUpdates(), "Advanced.CheckShowObjectUpdates");
	view_listener_t::addMenu(new LLAdvancedCompressImage(), "Advanced.CompressImage");
	view_listener_t::addMenu(new LLAdvancedShowDebugSettings(), "Advanced.ShowDebugSettings");
	view_listener_t::addMenu(new LLAdvancedEnableViewAdminOptions(), "Advanced.EnableViewAdminOptions");
	view_listener_t::addMenu(new LLAdvancedToggleViewAdminOptions(), "Advanced.ToggleViewAdminOptions");
	view_listener_t::addMenu(new LLAdvancedCheckViewAdminOptions(), "Advanced.CheckViewAdminOptions");
	view_listener_t::addMenu(new LLAdvancedToggleVisualLeakDetector(), "Advanced.ToggleVisualLeakDetector");

	view_listener_t::addMenu(new LLAdvancedRequestAdminStatus(), "Advanced.RequestAdminStatus");
	view_listener_t::addMenu(new LLAdvancedLeaveAdminStatus(), "Advanced.LeaveAdminStatus");

	// Develop >Set logging level
	view_listener_t::addMenu(new LLDevelopCheckLoggingLevel(), "Develop.CheckLoggingLevel");
	view_listener_t::addMenu(new LLDevelopSetLoggingLevel(), "Develop.SetLoggingLevel");
	
	//Develop (Texture Fetch Debug Console)
	view_listener_t::addMenu(new LLDevelopTextureFetchDebugger(), "Develop.SetTexFetchDebugger");

	// Admin >Object
	view_listener_t::addMenu(new LLAdminForceTakeCopy(), "Admin.ForceTakeCopy");
	view_listener_t::addMenu(new LLAdminHandleObjectOwnerSelf(), "Admin.HandleObjectOwnerSelf");
	view_listener_t::addMenu(new LLAdminHandleObjectOwnerPermissive(), "Admin.HandleObjectOwnerPermissive");
	view_listener_t::addMenu(new LLAdminHandleForceDelete(), "Admin.HandleForceDelete");
	view_listener_t::addMenu(new LLAdminHandleObjectLock(), "Admin.HandleObjectLock");
	view_listener_t::addMenu(new LLAdminHandleObjectAssetIDs(), "Admin.HandleObjectAssetIDs");

	// Admin >Parcel 
	view_listener_t::addMenu(new LLAdminHandleForceParcelOwnerToMe(), "Admin.HandleForceParcelOwnerToMe");
	view_listener_t::addMenu(new LLAdminHandleForceParcelToContent(), "Admin.HandleForceParcelToContent");
	view_listener_t::addMenu(new LLAdminHandleClaimPublicLand(), "Admin.HandleClaimPublicLand");

	// Admin >Region
	view_listener_t::addMenu(new LLAdminHandleRegionDumpTempAssetData(), "Admin.HandleRegionDumpTempAssetData");
	// Admin top level
	view_listener_t::addMenu(new LLAdminOnSaveState(), "Admin.OnSaveState");

	// Self context menu
	view_listener_t::addMenu(new LLSelfStandUp(), "Self.StandUp");
	enable.add("Self.EnableStandUp", boost::bind(&enable_standup_self));
	view_listener_t::addMenu(new LLSelfSitDown(), "Self.SitDown");
	enable.add("Self.EnableSitDown", boost::bind(&enable_sitdown_self));
	view_listener_t::addMenu(new FSSelfForceSit(), "Self.ForceSit"); //KC
	enable.add("Self.EnableForceSit", boost::bind(&enable_forcesit_self)); //KC
	view_listener_t::addMenu(new FSSelfCheckForceSit(), "Self.getForceSit"); //KC
	view_listener_t::addMenu(new FSSelfTogglePhantom(), "Self.togglePhantom"); //KC
	view_listener_t::addMenu(new FSSelfCheckPhantom(), "Self.getPhantom"); //KC
	view_listener_t::addMenu(new FSSelfToggleIgnorePreJump(), "Self.toggleIgnorePreJump"); //SJ
	view_listener_t::addMenu(new FSSelfCheckIgnorePreJump(), "Self.getIgnorePreJump"); //SJ
	view_listener_t::addMenu(new LLSelfRemoveAllAttachments(), "Self.RemoveAllAttachments");

	view_listener_t::addMenu(new LLSelfEnableRemoveAllAttachments(), "Self.EnableRemoveAllAttachments");

	// we don't use boost::bind directly to delay side tray construction
	view_listener_t::addMenu( new LLTogglePanelPeopleTab(), "SideTray.PanelPeopleTab");

	 // Avatar pie menu
	view_listener_t::addMenu(new LLObjectMute(), "Avatar.Mute");
	view_listener_t::addMenu(new LLAvatarAddFriend(), "Avatar.AddFriend");
	view_listener_t::addMenu(new LLAvatarAddContact(), "Avatar.AddContact");
	commit.add("Avatar.Freeze", boost::bind(&handle_avatar_freeze, LLSD()));
	view_listener_t::addMenu(new LLAvatarDebug(), "Avatar.Debug");
	view_listener_t::addMenu(new LLAvatarVisibleDebug(), "Avatar.VisibleDebug");
	view_listener_t::addMenu(new LLAvatarInviteToGroup(), "Avatar.InviteToGroup");
	commit.add("Avatar.Eject", boost::bind(&handle_avatar_eject, LLSD()));
	commit.add("Avatar.ShowInspector", boost::bind(&handle_avatar_show_inspector));
	view_listener_t::addMenu(new LLAvatarSendIM(), "Avatar.SendIM");
	view_listener_t::addMenu(new LLAvatarCall(), "Avatar.Call");
//	enable.add("Avatar.EnableCall", boost::bind(&LLAvatarActions::canCall));
// [RLVa:KB] - Checked: 2010-08-25 (RLVa-1.2.1b) | Added: RLVa-1.2.1b
	enable.add("Avatar.EnableCall", boost::bind(&enable_avatar_call));
// [/RLVa:KB]
	view_listener_t::addMenu(new LLAvatarReportAbuse(), "Avatar.ReportAbuse");
	view_listener_t::addMenu(new LLAvatarTexRefresh(), "Avatar.TexRefresh");	// ## Zi: Texture Refresh

	view_listener_t::addMenu(new LLAvatarToggleMyProfile(), "Avatar.ToggleMyProfile");
	enable.add("Avatar.IsMyProfileOpen", boost::bind(&my_profile_visible));

	commit.add("Avatar.OpenMarketplace", boost::bind(&LLWeb::loadURLExternal, gSavedSettings.getString("MarketplaceURL")));
	
	view_listener_t::addMenu(new LLAvatarEnableAddFriend(), "Avatar.EnableAddFriend");
	enable.add("Avatar.EnableFreezeEject", boost::bind(&enable_freeze_eject, _2));

	// Object pie menu
	view_listener_t::addMenu(new LLObjectBuild(), "Object.Build");
	commit.add("Object.Touch", boost::bind(&handle_object_touch));
	commit.add("Object.SitOrStand", boost::bind(&handle_object_sit_or_stand));
	commit.add("Object.Delete", boost::bind(&handle_object_delete));
	view_listener_t::addMenu(new LLObjectAttachToAvatar(true), "Object.AttachToAvatar");
	view_listener_t::addMenu(new LLObjectAttachToAvatar(false), "Object.AttachAddToAvatar");
	view_listener_t::addMenu(new LLObjectReturn(), "Object.Return");
	view_listener_t::addMenu(new LLObjectReportAbuse(), "Object.ReportAbuse");
	view_listener_t::addMenu(new LLObjectMute(), "Object.Mute");
    view_listener_t::addMenu(new LLObjectDerender(), "Object.Derender");
	view_listener_t::addMenu(new LLObjectTexRefresh(), "Object.TexRefresh");	// ## Zi: Texture Refresh
	view_listener_t::addMenu(new LLEditParticleSource(), "Object.EditParticles");
   	view_listener_t::addMenu(new LLEnableEditParticleSource(), "Object.EnableEditParticles");

	enable.add("Object.VisibleTake", boost::bind(&visible_take_object));
	enable.add("Object.VisibleBuy", boost::bind(&visible_buy_object));

	commit.add("Object.Buy", boost::bind(&handle_buy));
	commit.add("Object.Edit", boost::bind(&handle_object_edit));
	commit.add("Object.Inspect", boost::bind(&handle_object_inspect));
	commit.add("Object.Open", boost::bind(&handle_object_open));
	commit.add("Object.Take", boost::bind(&handle_take));
	commit.add("Object.ShowInspector", boost::bind(&handle_object_show_inspector));
	enable.add("Object.EnableOpen", boost::bind(&enable_object_open));
	enable.add("Object.EnableTouch", boost::bind(&enable_object_touch, _1));
	enable.add("Object.EnableDelete", boost::bind(&enable_object_delete));
//	enable.add("Object.EnableWear", boost::bind(&object_selected_and_point_valid));
// [RLVa:KB] - Checked: 2010-03-16 (RLVa-1.2.0a) | Added: RLVa-1.2.0a
	enable.add("Object.EnableWear", boost::bind(&object_selected_and_point_valid, _2));
// [/RLVa:KB]

	enable.add("Object.EnableStandUp", boost::bind(&enable_object_stand_up));
	enable.add("Object.EnableSit", boost::bind(&enable_object_sit, _1));

	view_listener_t::addMenu(new LLObjectEnableReturn(), "Object.EnableReturn");
	view_listener_t::addMenu(new LLObjectEnableReportAbuse(), "Object.EnableReportAbuse");

	enable.add("Avatar.EnableMute", boost::bind(&enable_object_mute));
	enable.add("Object.EnableMute", boost::bind(&enable_object_mute));
	enable.add("Object.EnableUnmute", boost::bind(&enable_object_unmute));
	enable.add("Object.EnableBuy", boost::bind(&enable_buy_object));
	commit.add("Object.ZoomIn", boost::bind(&handle_look_at_selection, "zoom"));

	// Attachment pie menu
	enable.add("Attachment.Label", boost::bind(&onEnableAttachmentLabel, _1, _2));
	view_listener_t::addMenu(new LLAttachmentDrop(), "Attachment.Drop");
	view_listener_t::addMenu(new LLAttachmentDetachFromPoint(), "Attachment.DetachFromPoint");
	view_listener_t::addMenu(new LLAttachmentDetach(), "Attachment.Detach");
	view_listener_t::addMenu(new LLAttachmentPointFilled(), "Attachment.PointFilled");
	view_listener_t::addMenu(new LLAttachmentEnableDrop(), "Attachment.EnableDrop");
	view_listener_t::addMenu(new LLAttachmentEnableDetach(), "Attachment.EnableDetach");

	// Land pie menu
	view_listener_t::addMenu(new LLLandBuild(), "Land.Build");
	view_listener_t::addMenu(new LLLandSit(), "Land.Sit");
	view_listener_t::addMenu(new LLLandBuyPass(), "Land.BuyPass");
	view_listener_t::addMenu(new LLLandEdit(), "Land.Edit");

	view_listener_t::addMenu(new LLLandEnableBuyPass(), "Land.EnableBuyPass");
	commit.add("Land.Buy", boost::bind(&handle_buy_land));

	// Generic actions
	commit.add("ReportAbuse", boost::bind(&handle_report_abuse));
	commit.add("BuyCurrency", boost::bind(&handle_buy_currency));
	view_listener_t::addMenu(new LLShowHelp(), "ShowHelp");
	view_listener_t::addMenu(new LLToggleHelp(), "ToggleHelp");
	view_listener_t::addMenu(new LLToggleSpeak(), "ToggleSpeak");
	view_listener_t::addMenu(new LLPromptShowURL(), "PromptShowURL");
	view_listener_t::addMenu(new LLShowAgentProfile(), "ShowAgentProfile");
	view_listener_t::addMenu(new LLToggleAgentProfile(), "ToggleAgentProfile");
	view_listener_t::addMenu(new LLToggleControl(), "ToggleControl");
	view_listener_t::addMenu(new LLCheckControl(), "CheckControl");
	view_listener_t::addMenu(new LLGoToObject(), "GoToObject");
	commit.add("PayObject", boost::bind(&handle_give_money_dialog));

	// <FS:Ansariel> Commented out - already definied earlier in this method
	//commit.add("Inventory.NewWindow", boost::bind(&LLFloaterInventory::showAgentInventory));

	enable.add("EnablePayObject", boost::bind(&enable_pay_object));
	enable.add("EnablePayAvatar", boost::bind(&enable_pay_avatar));
	enable.add("EnableEdit", boost::bind(&enable_object_edit));
	enable.add("VisibleBuild", boost::bind(&enable_object_build));

	view_listener_t::addMenu(new LLFloaterVisible(), "FloaterVisible");
	view_listener_t::addMenu(new LLSomethingSelected(), "SomethingSelected");
	view_listener_t::addMenu(new LLSomethingSelectedNoHUD(), "SomethingSelectedNoHUD");
	view_listener_t::addMenu(new LLEditableSelected(), "EditableSelected");
	view_listener_t::addMenu(new LLEditableSelectedMono(), "EditableSelectedMono");
	view_listener_t::addMenu(new LLToggleUIHints(), "ToggleUIHints");

// [RLVa:KB] - Checked: 2010-04-23 (RLVa-1.2.0g) | Added: RLVa-1.2.0
	commit.add("RLV.ToggleEnabled", boost::bind(&rlvMenuToggleEnabled));
	enable.add("RLV.CheckEnabled", boost::bind(&rlvMenuCheckEnabled));
	if (rlv_handler_t::isEnabled())
	{
		enable.add("RLV.EnableIfNot", boost::bind(&rlvMenuEnableIfNot, _2));
	}
// [/RLVa:KB]

	// <FS:Ansariel> Toggle internal web browser
	commit.add("ToggleWebBrowser", boost::bind(&toggleWebBrowser, _2));
	// <FS:Ansariel> Toggle debug settings floater
	commit.add("ToggleSettingsDebug", boost::bind(&toggleSettingsDebug));
	// <FS:Ansariel> Toggle teleport history panel directly
	commit.add("ToggleTeleportHistory", boost::bind(&toggleTeleportHistory));
}<|MERGE_RESOLUTION|>--- conflicted
+++ resolved
@@ -1117,15 +1117,13 @@
 	{
 		return LLPipeline::RENDER_DEBUG_WIND_VECTORS;
 	}
-<<<<<<< HEAD
+	else if ("texel density" == info_display)
+	{
+		return LLPipeline::RENDER_DEBUG_TEXEL_DENSITY;
+	}
 	else if ("texture size" == info_display)
 	{
 		return LLPipeline::RENDER_DEBUG_TEXTURE_SIZE;
-=======
-	else if ("texel density" == info_display)
-	{
-		return LLPipeline::RENDER_DEBUG_TEXEL_DENSITY;
->>>>>>> c931c74f
 	}
 	else
 	{
@@ -1264,14 +1262,10 @@
 {
 	bool handleEvent(const LLSD& userdata)
 	{
-<<<<<<< HEAD
 //		gUseWireframe = !(gUseWireframe);
 // [RLVa:KB] - Checked: 2010-08-22 (RLVa-1.2.1a) | Added: RLVa-1.2.1a
 		gUseWireframe = (!gUseWireframe) && (!gRlvAttachmentLocks.hasLockedHUD());
 // [/RLVa:KB]
-=======
-		gUseWireframe = !(gUseWireframe);
->>>>>>> c931c74f
 		gWindowResized = TRUE;
 		LLPipeline::updateRenderDeferred();
 		gPipeline.resetVertexBuffers();
