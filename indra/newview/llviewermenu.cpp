/** 
 * @file llviewermenu.cpp
 * @brief Builds menus out of items.
 *
 * $LicenseInfo:firstyear=2002&license=viewerlgpl$
 * Second Life Viewer Source Code
 * Copyright (C) 2014, Linden Research, Inc.
 * 
 * This library is free software; you can redistribute it and/or
 * modify it under the terms of the GNU Lesser General Public
 * License as published by the Free Software Foundation;
 * version 2.1 of the License only.
 * 
 * This library is distributed in the hope that it will be useful,
 * but WITHOUT ANY WARRANTY; without even the implied warranty of
 * MERCHANTABILITY or FITNESS FOR A PARTICULAR PURPOSE.  See the GNU
 * Lesser General Public License for more details.
 * 
 * You should have received a copy of the GNU Lesser General Public
 * License along with this library; if not, write to the Free Software
 * Foundation, Inc., 51 Franklin Street, Fifth Floor, Boston, MA  02110-1301  USA
 * 
 * Linden Research, Inc., 945 Battery Street, San Francisco, CA  94111  USA
 * $/LicenseInfo$
 */

#include "llviewerprecompiledheaders.h"

#ifdef INCLUDE_VLD
#define VLD_FORCE_ENABLE 1
#include "vld.h"
#endif

#include "llviewermenu.h" 

// linden library includes
#include "llavatarnamecache.h"	// IDEVO
#include "llfloaterreg.h"
#include "llfloatersidepanelcontainer.h"
#include "llcombobox.h"
#include "llinventorypanel.h"
#include "llnotifications.h"
#include "llnotificationsutil.h"
#include "llviewereventrecorder.h"

// newview includes
#include "llagent.h"
#include "llagentaccess.h"
#include "llagentbenefits.h"
#include "llagentcamera.h"
#include "llagentui.h"
#include "llagentwearables.h"
#include "llagentpilot.h"
// [SL:KB] - Patch: Appearance-PhantomAttach | Checked: Catznip-5.0
#include "llattachmentsmgr.h"
// [/SL:KB]
#include "llcompilequeue.h"
#include "llconsole.h"
#include "lldebugview.h"
#include "llenvironment.h"
#include "llfilepicker.h"
#include "llfirstuse.h"
#include "llfloaterabout.h"
#include "llfloaterbuy.h"
#include "llfloaterbuycontents.h"
#include "llbuycurrencyhtml.h"
#include "llfloatergodtools.h"
#include "llfloaterimcontainer.h"
#include "llfloaterland.h"
#include "llfloaterimnearbychat.h"
#include "llfloaterlandholdings.h"
#include "llfloaterpathfindingcharacters.h"
#include "llfloaterpathfindinglinksets.h"
#include "llfloaterpay.h"
#include "llfloaterreporter.h"
#include "llfloatersearch.h"
#include "llfloaterscriptdebug.h"
#include "llfloatersnapshot.h"
#include "llfloatertools.h"
#include "llfloaterworldmap.h"
#include "llfloaterbuildoptions.h"
#include "llavataractions.h"
#include "lllandmarkactions.h"
#include "llgroupmgr.h"
#include "lltooltip.h"
#include "lltoolface.h"
#include "llhints.h"
#include "llhudeffecttrail.h"
#include "llhudmanager.h"
#include "llimview.h"
#include "llinventorybridge.h"
#include "llinventorydefines.h"
#include "llinventoryfunctions.h"
#include "llpanellogin.h"
#include "llpanelblockedlist.h"
#include "llpanelmaininventory.h"
#include "llmarketplacefunctions.h"
#include "llmenuoptionpathfindingrebakenavmesh.h"
#include "llmoveview.h"
#include "llparcel.h"
#include "llrootview.h"
#include "llsceneview.h"
#include "llscenemonitor.h"
#include "llselectmgr.h"
#include "llspellcheckmenuhandler.h"
#include "llstatusbar.h"
#include "lltextureview.h"
#include "lltoolbarview.h"
#include "lltoolcomp.h"
#include "lltoolmgr.h"
#include "lltoolpie.h"
#include "lltoolselectland.h"
#include "lltrans.h"
#include "llviewerdisplay.h" //for gWindowResized
#include "llviewergenericmessage.h"
#include "llviewerhelp.h"
#include "llviewermenufile.h"	// init_menu_file()
#include "llviewermessage.h"
#include "llviewernetwork.h"
#include "llviewerobjectlist.h"
#include "llviewerparcelmgr.h"
#include "llviewerstats.h"
#include "llvoavatarself.h"
#include "llvoicevivox.h"
#include "llworldmap.h"
#include "pipeline.h"
#include "llviewerjoystick.h"
#include "llfloatercamera.h"
#include "lluilistener.h"
#include "llappearancemgr.h"
#include "lltrans.h"
#include "lltoolgrab.h"
#include "llwindow.h"
#include "llpathfindingmanager.h"
#include "llstartup.h"
#include "boost/unordered_map.hpp"
#include <boost/regex.hpp>
#include <boost/algorithm/string.hpp>
#include "llcleanup.h"
#include "llviewershadermgr.h"
// [RLVa:KB] - Checked: 2011-05-22 (RLVa-1.3.1a)
#include "fsavatarrenderpersistence.h"
#include "rlvactions.h"
#include "rlvhandler.h"
#include "rlvlocks.h"
// [/RLVa:KB]

// Firestorm includes
#include "fsassetblacklist.h"
#include "fsdata.h"
#include "fslslbridge.h"
#include "fscommon.h"
#include "fsfloaterexport.h"
#include "fsfloatercontacts.h"
#include "fsfloaterplacedetails.h"
#include "fspose.h"
#include "lfsimfeaturehandler.h"
#include "llavatarpropertiesprocessor.h"
#include "llcheckboxctrl.h"
#include "llfloatergridstatus.h"
#include "llfloaterpreference.h"
#include "lllogininstance.h"
#include "llscenemonitor.h"
#include "llsdserialize.h"
#include "lltexturecache.h"
#include "llvovolume.h"
#include "particleeditor.h"

using namespace LLAvatarAppearanceDefines;

typedef LLPointer<LLViewerObject> LLViewerObjectPtr;

static boost::unordered_map<std::string, LLStringExplicit> sDefaultItemLabels;

BOOL enable_land_build(void*);
BOOL enable_object_build(void*);

LLVOAvatar* find_avatar_from_object( LLViewerObject* object );
LLVOAvatar* find_avatar_from_object( const LLUUID& object_id );

void handle_test_load_url(void*);

//
// Evil hackish imported globals

//extern BOOL	gHideSelectedObjects;
//extern BOOL gAllowSelectAvatar;
//extern BOOL gDebugAvatarRotation;
extern BOOL gDebugClicks;
extern BOOL gDebugWindowProc;
extern BOOL gShaderProfileFrame;

//extern BOOL gDebugTextEditorTips;
//extern BOOL gDebugSelectMgr;

//
// Globals
//

LLMenuBarGL		*gMenuBarView = NULL;
LLViewerMenuHolderGL	*gMenuHolder = NULL;
LLMenuGL		*gPopupMenuView = NULL;
LLMenuGL		*gEditMenu = NULL;
LLMenuBarGL		*gLoginMenuBarView = NULL;

// Context menus
LLContextMenu	*gMenuAvatarSelf	= NULL;
LLContextMenu	*gMenuAvatarOther = NULL;
LLContextMenu	*gMenuObject = NULL;
LLContextMenu	*gMenuAttachmentSelf = NULL;
LLContextMenu	*gMenuAttachmentOther = NULL;
LLContextMenu	*gMenuLand	= NULL;
LLContextMenu	*gMenuMuteParticle = NULL;

// <FS:Zi> Pie menu
// Pie menus
PieMenu		*gPieMenuAvatarSelf	= NULL;
PieMenu		*gPieMenuAvatarOther = NULL;
PieMenu		*gPieMenuObject = NULL;
PieMenu		*gPieMenuAttachmentSelf = NULL;
PieMenu		*gPieMenuAttachmentOther = NULL;
PieMenu		*gPieMenuLand	= NULL;
PieMenu		*gPieMenuMuteParticle = NULL;
// <FS:Zi> Pie menu

// <FS:Ansariel> FIRE-7893: Detach function on inspect self toast without function
LLToggleableMenu	*gMenuInspectSelf	= NULL;
LLContextMenu		*gInspectSelfDetachScreenMenu = NULL;
LLContextMenu		*gInspectSelfDetachMenu = NULL;
// </FS:Ansariel>

const std::string SAVE_INTO_TASK_INVENTORY("Save Object Back to Object Contents");

LLMenuGL* gAttachSubMenu = NULL;
LLMenuGL* gDetachSubMenu = NULL;
LLMenuGL* gTakeOffClothes = NULL;
LLMenuGL* gDetachAvatarMenu = NULL;
LLMenuGL* gDetachHUDAvatarMenu = NULL;
LLContextMenu* gAttachScreenPieMenu = NULL;
LLContextMenu* gAttachPieMenu = NULL;
LLContextMenu* gAttachBodyPartPieMenus[9];
LLContextMenu* gDetachPieMenu = NULL;
LLContextMenu* gDetachScreenPieMenu = NULL;
LLContextMenu* gDetachAttSelfMenu = NULL;
LLContextMenu* gDetachHUDAttSelfMenu = NULL;
LLContextMenu* gDetachBodyPartPieMenus[9];

// <FS:Zi> Pie menu
PieMenu* gPieAttachScreenMenu = NULL;
PieMenu* gPieAttachMenu = NULL;
PieMenu* gPieAttachBodyPartMenus[PIE_MAX_SLICES];
PieMenu* gPieDetachMenu = NULL;
PieMenu* gPieDetachScreenMenu = NULL;
PieMenu* gPieDetachBodyPartMenus[PIE_MAX_SLICES];
// <FS:Zi> Pie menu

LLMenuItemCallGL* gAutorespondMenu = NULL;
LLMenuItemCallGL* gAutorespondNonFriendsMenu = NULL;
//
// Local prototypes

// File Menu
void handle_compress_image(void*);
void handle_compress_file_test(void*);


// Edit menu
void handle_dump_group_info(void *);
void handle_dump_capabilities_info(void *);

// Advanced->Consoles menu
void handle_region_dump_settings(void*);
void handle_region_dump_temp_asset_data(void*);
void handle_region_clear_temp_asset_data(void*);

// Object pie menu
BOOL sitting_on_selection();

void near_sit_object();
//void label_sit_or_stand(std::string& label, void*);
// buy and take alias into the same UI positions, so these
// declarations handle this mess.
BOOL is_selection_buy_not_take();
S32 selection_price();
BOOL enable_take();
void handle_object_show_inspector();
void handle_avatar_show_inspector();
bool confirm_take(const LLSD& notification, const LLSD& response, LLObjectSelectionHandle selection_handle);

void handle_buy_object(LLSaleInfo sale_info);
void handle_buy_contents(LLSaleInfo sale_info);

// Land pie menu
void near_sit_down_point(BOOL success, void *);

// Avatar pie menu

// Debug menu


void velocity_interpolate( void* );
void handle_visual_leak_detector_toggle(void*);
void handle_rebake_textures(void*);
BOOL check_admin_override(void*);
void handle_admin_override_toggle(void*);
#ifdef TOGGLE_HACKED_GODLIKE_VIEWER
void handle_toggle_hacked_godmode(void*);
BOOL check_toggle_hacked_godmode(void*);
bool enable_toggle_hacked_godmode(void*);
#endif

void toggle_show_xui_names(void *);
BOOL check_show_xui_names(void *);

// Debug UI

void handle_buy_currency_test(void*);
void handle_save_to_xml(void*);
void handle_load_from_xml(void*);

void handle_god_mode(void*);

// God menu
void handle_leave_god_mode(void*);


void handle_reset_view();

void handle_duplicate_in_place(void*);


void handle_object_owner_self(void*);
void handle_object_owner_permissive(void*);
void handle_object_lock(void*);
void handle_object_asset_ids(void*);
void force_take_copy(void*);
#ifdef _CORY_TESTING
void force_export_copy(void*);
void force_import_geometry(void*);
#endif

void handle_force_parcel_owner_to_me(void*);
void handle_force_parcel_to_content(void*);
void handle_claim_public_land(void*);

void handle_god_request_avatar_geometry(void *);	// Hack for easy testing of new avatar geometry
void reload_vertex_shader(void *);
void handle_disconnect_viewer(void *);

void force_error_breakpoint(void *);
void force_error_llerror(void *);
void force_error_bad_memory_access(void *);
void force_error_infinite_loop(void *);
void force_error_software_exception(void *);
void force_error_driver_crash(void *);
void force_error_coroutine_crash(void *);
void force_error_thread_crash(void *);

void handle_force_delete(void*);
void print_object_info(void*);
void print_agent_nvpairs(void*);
void toggle_debug_menus(void*);
void upload_done_callback(const LLUUID& uuid, void* user_data, S32 result, LLExtStat ext_status);
void dump_select_mgr(void*);

void dump_inventory(void*);
void toggle_visibility(void*);
BOOL get_visibility(void*);

// Avatar Pie menu
void request_friendship(const LLUUID& agent_id);

// Tools menu
void handle_selected_texture_info(void*);
void handle_selected_material_info();

void handle_dump_followcam(void*);
void handle_viewer_enable_message_log(void*);
void handle_viewer_disable_message_log(void*);

BOOL enable_buy_land(void*);

// Help menu

void handle_test_male(void *);
void handle_test_female(void *);
void handle_dump_attachments(void *);
void handle_dump_avatar_local_textures(void*);
void handle_debug_avatar_textures(void*);
void handle_grab_baked_texture(void*);
BOOL enable_grab_baked_texture(void*);
void handle_dump_region_object_cache(void*);

BOOL enable_save_into_task_inventory(void*);

BOOL enable_detach(const LLSD& = LLSD());
void menu_toggle_attached_lights(void* user_data);
void menu_toggle_attached_particles(void* user_data);

void avatar_tex_refresh(LLVOAvatar* avatar);	// <FS:CR> FIRE-11800

class LLMenuParcelObserver : public LLParcelObserver
{
public:
	LLMenuParcelObserver();
	~LLMenuParcelObserver();
	virtual void changed();
};

static LLMenuParcelObserver* gMenuParcelObserver = NULL;

static LLUIListener sUIListener;

LLMenuParcelObserver::LLMenuParcelObserver()
{
	LLViewerParcelMgr::getInstance()->addObserver(this);
}

LLMenuParcelObserver::~LLMenuParcelObserver()
{
	LLViewerParcelMgr::getInstance()->removeObserver(this);
}

void LLMenuParcelObserver::changed()
{
	LLParcel *parcel = LLViewerParcelMgr::getInstance()->getParcelSelection()->getParcel();
    if (gMenuLand && parcel)
    {
        // <FS:Ansariel> FIRE-4454: Cache controls because of performance reasons
        //LLView* child = gMenuLand->findChild<LLView>("Land Buy Pass");
        //if (child)
        //{
        //    child->setEnabled(LLPanelLandGeneral::enableBuyPass(NULL) && !(parcel->getOwnerID() == gAgent.getID()));
        //}
        //
        //child = gMenuLand->findChild<LLView>("Land Buy");
        //if (child)
        //{
        //    BOOL buyable = enable_buy_land(NULL);
        //    child->setEnabled(buyable);
        //}

        static LLView* land_buy_pass = gMenuHolder->getChildView("Land Buy Pass");
        static LLView* land_buy_pass_pie = gMenuHolder->getChildView("Land Buy Pass Pie");
        static LLView* land_buy = gMenuHolder->getChildView("Land Buy");
        static LLView* land_buy_pie = gMenuHolder->getChildView("Land Buy Pie");

        BOOL pass_buyable = LLPanelLandGeneral::enableBuyPass(NULL) && parcel->getOwnerID() != gAgentID;
        land_buy_pass->setEnabled(pass_buyable);
        land_buy_pass_pie->setEnabled(pass_buyable);

        BOOL buyable = enable_buy_land(NULL);
        land_buy->setEnabled(buyable);
        land_buy_pie->setEnabled(buyable);
        // </FS:Ansariel> FIRE-4454: Cache controls because of performance reasons
    }
}


void initialize_menus();

//-----------------------------------------------------------------------------
// Initialize main menus
//
// HOW TO NAME MENUS:
//
// First Letter Of Each Word Is Capitalized, Even At Or And
//
// Items that lead to dialog boxes end in "..."
//
// Break up groups of more than 6 items with separators
//-----------------------------------------------------------------------------

void set_merchant_SLM_menu()
{
    // All other cases (new merchant, not merchant, migrated merchant): show the new Marketplace Listings menu and enable the tool
    gMenuHolder->getChild<LLView>("MarketplaceListings")->setVisible(TRUE);
    LLCommand* command = LLCommandManager::instance().getCommand("marketplacelistings");
	gToolBarView->enableCommand(command->id(), true);
}

void check_merchant_status(bool force)
{
	// <FS:Ansariel> Don't show merchant outbox or SL Marketplace stuff outside SL
	if (!LLGridManager::getInstance()->isInSecondLife())
	{
		gMenuHolder->getChild<LLView>("MarketplaceListings")->setVisible(FALSE);
		return;
	}
	// </FS:Ansariel>

    if (force)
    {
        // Reset the SLM status: we actually want to check again, that's the point of calling check_merchant_status()
        LLMarketplaceData::instance().setSLMStatus(MarketplaceStatusCodes::MARKET_PLACE_NOT_INITIALIZED);
    }
    // Hide SLM related menu item
    gMenuHolder->getChild<LLView>("MarketplaceListings")->setVisible(FALSE);

    // Also disable the toolbar button for Marketplace Listings
    LLCommand* command = LLCommandManager::instance().getCommand("marketplacelistings");
    gToolBarView->enableCommand(command->id(), false);

    // Launch an SLM test connection to get the merchant status
    LLMarketplaceData::instance().initializeSLM(boost::bind(&set_merchant_SLM_menu));
}

void init_menus()
{
	// Initialize actions
	initialize_menus();

	///
	/// Popup menu
	///
	/// The popup menu is now populated by the show_context_menu()
	/// method.
	
	LLMenuGL::Params menu_params;
	menu_params.name = "Popup";
	menu_params.visible = false;
	gPopupMenuView = LLUICtrlFactory::create<LLMenuGL>(menu_params);
	gMenuHolder->addChild( gPopupMenuView );

	///
	/// Context menus
	///

	const widget_registry_t& registry =
		LLViewerMenuHolderGL::child_registry_t::instance();
	gEditMenu = LLUICtrlFactory::createFromFile<LLMenuGL>("menu_edit.xml", gMenuHolder, registry);
	gMenuAvatarSelf = LLUICtrlFactory::createFromFile<LLContextMenu>(
		"menu_avatar_self.xml", gMenuHolder, registry);
	gMenuAvatarOther = LLUICtrlFactory::createFromFile<LLContextMenu>(
		"menu_avatar_other.xml", gMenuHolder, registry);

	gDetachScreenPieMenu = gMenuHolder->getChild<LLContextMenu>("Object Detach HUD", true);
	gDetachPieMenu = gMenuHolder->getChild<LLContextMenu>("Object Detach", true);

	gMenuObject = LLUICtrlFactory::createFromFile<LLContextMenu>(
		"menu_object.xml", gMenuHolder, registry);

	gAttachScreenPieMenu = gMenuHolder->getChild<LLContextMenu>("Object Attach HUD");
	gAttachPieMenu = gMenuHolder->getChild<LLContextMenu>("Object Attach");

	gMenuAttachmentSelf = LLUICtrlFactory::createFromFile<LLContextMenu>(
		"menu_attachment_self.xml", gMenuHolder, registry);
	gMenuAttachmentOther = LLUICtrlFactory::createFromFile<LLContextMenu>(
		"menu_attachment_other.xml", gMenuHolder, registry);

	gDetachHUDAttSelfMenu = gMenuHolder->getChild<LLContextMenu>("Detach Self HUD", true);
	gDetachAttSelfMenu = gMenuHolder->getChild<LLContextMenu>("Detach Self", true);

	gMenuLand = LLUICtrlFactory::createFromFile<LLContextMenu>(
		"menu_land.xml", gMenuHolder, registry);

	gMenuMuteParticle = LLUICtrlFactory::createFromFile<LLContextMenu>(
		"menu_mute_particle.xml", gMenuHolder, registry);

// <FS:Zi> Pie menu
	gPieMenuAvatarSelf = LLUICtrlFactory::createFromFile<PieMenu>(
		"menu_pie_avatar_self.xml", gMenuHolder, registry);
	gPieMenuAvatarOther = LLUICtrlFactory::createFromFile<PieMenu>(
		"menu_pie_avatar_other.xml", gMenuHolder, registry);

	// added "Pie" to the control names to keep them unique
	gPieDetachScreenMenu = gMenuHolder->getChild<PieMenu>("Pie Object Detach HUD", true);
	gPieDetachMenu = gMenuHolder->getChild<PieMenu>("Pie Object Detach", true);

	gPieMenuObject = LLUICtrlFactory::createFromFile<PieMenu>(
		"menu_pie_object.xml", gMenuHolder, registry);

	// added "Pie" to the control names to keep them unique
	gPieAttachScreenMenu = gMenuHolder->getChild<PieMenu>("Pie Object Attach HUD");
	gPieAttachMenu = gMenuHolder->getChild<PieMenu>("Pie Object Attach");

	gPieMenuAttachmentSelf = LLUICtrlFactory::createFromFile<PieMenu>(
		"menu_pie_attachment_self.xml", gMenuHolder, registry);
	gPieMenuAttachmentOther = LLUICtrlFactory::createFromFile<PieMenu>(
		"menu_pie_attachment_other.xml", gMenuHolder, registry);

	gPieMenuLand = LLUICtrlFactory::createFromFile<PieMenu>(
		"menu_pie_land.xml", gMenuHolder, registry);

	gPieMenuMuteParticle = LLUICtrlFactory::createFromFile<PieMenu>(
		"menu_pie_mute_particle.xml", gMenuHolder, registry);
// </FS:Zi> Pie menu

	// <FS:Ansariel> FIRE-7893: Detach function on inspect self toast without function
	gMenuInspectSelf = LLUICtrlFactory::createFromFile<LLToggleableMenu>(
		"menu_inspect_self_gear.xml", gMenuHolder, registry);

	gInspectSelfDetachScreenMenu = gMenuHolder->getChild<LLContextMenu>("Inspect Self Detach HUD", true);
	gInspectSelfDetachMenu = gMenuHolder->getChild<LLContextMenu>("Inspect Self Detach", true);
	// </FS:Ansariel>

	///
	/// set up the colors
	///
	LLColor4 color;

	// do not set colors in code, let the skin decide. -Zi
	/*
	LLColor4 context_menu_color = LLUIColorTable::instance().getColor("MenuPopupBgColor");
	
	gMenuAvatarSelf->setBackgroundColor( context_menu_color );
	gMenuAvatarOther->setBackgroundColor( context_menu_color );
	gMenuObject->setBackgroundColor( context_menu_color );
	gMenuAttachmentSelf->setBackgroundColor( context_menu_color );
	gMenuAttachmentOther->setBackgroundColor( context_menu_color );

	gMenuLand->setBackgroundColor( context_menu_color );

	color = LLUIColorTable::instance().getColor( "MenuPopupBgColor" );
	gPopupMenuView->setBackgroundColor( color );
	*/

	// <FS> Changed for grid manager
	// If we are not in production, use a different color to make it apparent.
	//if (LLGridManager::getInstance()->isInProductionGrid())
	//{
	//	color = LLUIColorTable::instance().getColor( "MenuBarBgColor" );
	//}
	//else
	//{
	//	color = LLUIColorTable::instance().getColor( "MenuNonProductionBgColor" );
	//}

	//LLView* menu_bar_holder = gViewerWindow->getRootView()->getChildView("menu_bar_holder");

	//gMenuBarView = LLUICtrlFactory::getInstance()->createFromFile<LLMenuBarGL>("menu_viewer.xml", gMenuHolder, LLViewerMenuHolderGL::child_registry_t::instance());
	//gMenuBarView->setRect(LLRect(0, menu_bar_holder->getRect().mTop, 0, menu_bar_holder->getRect().mTop - MENU_BAR_HEIGHT));
	//gMenuBarView->setBackgroundColor( color );

	gMenuBarView = LLUICtrlFactory::getInstance()->createFromFile<LLMenuBarGL>("menu_viewer.xml", gMenuHolder, LLViewerMenuHolderGL::child_registry_t::instance());
	// ONLY change the color IF we are in beta. Otherwise leave it alone so it can use the skinned color. -Zi
	if(LLGridManager::getInstance()->isInSLBeta())
	{
		color = LLUIColorTable::instance().getColor( "MenuNonProductionBgColor" );
		gMenuBarView->setBackgroundColor( color );
	}

	LLView* menu_bar_holder = gViewerWindow->getRootView()->getChildView("menu_bar_holder");
	gMenuBarView->setRect(LLRect(0, menu_bar_holder->getRect().mTop, 0, menu_bar_holder->getRect().mTop - MENU_BAR_HEIGHT));
	// </FS> Changed for grid manager

	menu_bar_holder->addChild(gMenuBarView);
  
    gViewerWindow->setMenuBackgroundColor(false, 
        !LLGridManager::getInstance()->isInSLBeta());
	// *TODO:Also fix cost in llfolderview.cpp for Inventory menus
	const std::string texture_upload_cost_str = std::to_string(LLAgentBenefitsMgr::current().getTextureUploadCost());
	const std::string sound_upload_cost_str = std::to_string(LLAgentBenefitsMgr::current().getSoundUploadCost());
	const std::string animation_upload_cost_str = std::to_string(LLAgentBenefitsMgr::current().getAnimationUploadCost());
	gMenuHolder->childSetLabelArg("Upload Image", "[COST]", texture_upload_cost_str);
	gMenuHolder->childSetLabelArg("Upload Sound", "[COST]", sound_upload_cost_str);
	gMenuHolder->childSetLabelArg("Upload Animation", "[COST]", animation_upload_cost_str);

	gAutorespondMenu = gMenuBarView->getChild<LLMenuItemCallGL>("Set Autorespond", TRUE);
	gAutorespondNonFriendsMenu = gMenuBarView->getChild<LLMenuItemCallGL>("Set Autorespond to non-friends", TRUE);
	gAttachSubMenu = gMenuBarView->findChildMenuByName("Attach Object", TRUE);
	gDetachSubMenu = gMenuBarView->findChildMenuByName("Detach Object", TRUE);

	gDetachAvatarMenu = gMenuHolder->getChild<LLMenuGL>("Avatar Detach", true);
	gDetachHUDAvatarMenu = gMenuHolder->getChild<LLMenuGL>("Avatar Detach HUD", true);

	// Don't display the Memory console menu if the feature is turned off
	LLMenuItemCheckGL *memoryMenu = gMenuBarView->getChild<LLMenuItemCheckGL>("Memory", TRUE);
	if (memoryMenu)
	{
		memoryMenu->setVisible(FALSE);
	}

	gMenuBarView->createJumpKeys();

	// Let land based option enable when parcel changes
	gMenuParcelObserver = new LLMenuParcelObserver();

	gLoginMenuBarView = LLUICtrlFactory::getInstance()->createFromFile<LLMenuBarGL>("menu_login.xml", gMenuHolder, LLViewerMenuHolderGL::child_registry_t::instance());
	gLoginMenuBarView->arrangeAndClear();
	LLRect menuBarRect = gLoginMenuBarView->getRect();
	menuBarRect.setLeftTopAndSize(0, menu_bar_holder->getRect().getHeight(), menuBarRect.getWidth(), menuBarRect.getHeight());
	gLoginMenuBarView->setRect(menuBarRect);
	// do not set colors in code, always lat the skin decide. -Zi
	// gLoginMenuBarView->setBackgroundColor( color );
	menu_bar_holder->addChild(gLoginMenuBarView);
	
	// tooltips are on top of EVERYTHING, including menus
	gViewerWindow->getRootView()->sendChildToFront(gToolTipView);
}

///////////////////
// SHOW CONSOLES //
///////////////////


class LLAdvancedToggleConsole : public view_listener_t
{
	bool handleEvent(const LLSD& userdata)
	{
		std::string console_type = userdata.asString();
		if ("texture" == console_type)
		{
			toggle_visibility( (void*)gTextureView );
		}
		else if ("debug" == console_type)
		{
			toggle_visibility( (void*)static_cast<LLUICtrl*>(gDebugView->mDebugConsolep));
		}
		else if ("fast timers" == console_type)
		{
			LLFloaterReg::toggleInstance("block_timers");
		}
		else if ("scene view" == console_type)
		{
			toggle_visibility( (void*)gSceneView);
		}
		else if ("scene monitor" == console_type)
		{
			toggle_visibility( (void*)gSceneMonitorView);
		}

		return true;
	}
};
class LLAdvancedCheckConsole : public view_listener_t
{
	bool handleEvent(const LLSD& userdata)
	{
		std::string console_type = userdata.asString();
		bool new_value = false;
		if ("texture" == console_type)
		{
			new_value = get_visibility( (void*)gTextureView );
		}
		else if ("debug" == console_type)
		{
			new_value = get_visibility( (void*)((LLView*)gDebugView->mDebugConsolep) );
		}
		else if ("fast timers" == console_type)
		{
			new_value = LLFloaterReg::instanceVisible("block_timers");
		}
		else if ("scene view" == console_type)
		{
			new_value = get_visibility( (void*) gSceneView);
		}
		else if ("scene monitor" == console_type)
		{
			new_value = get_visibility( (void*) gSceneMonitorView);
		}
		
		return new_value;
	}
};


//////////////////////////
// DUMP INFO TO CONSOLE //
//////////////////////////


class LLAdvancedDumpInfoToConsole : public view_listener_t
{
	bool handleEvent(const LLSD& userdata)
	{
		gDebugView->mDebugConsolep->setVisible(TRUE);
		std::string info_type = userdata.asString();
		if ("region" == info_type)
		{
			handle_region_dump_settings(NULL);
		}
		else if ("group" == info_type)
		{
			handle_dump_group_info(NULL);
		}
		else if ("capabilities" == info_type)
		{
			handle_dump_capabilities_info(NULL);
		}
		return true;
	}
};


//////////////
// HUD INFO //
//////////////


class LLAdvancedToggleHUDInfo : public view_listener_t
{
	bool handleEvent(const LLSD& userdata)
	{
		std::string info_type = userdata.asString();

		if ("camera" == info_type)
		{
			gDisplayCameraPos = !(gDisplayCameraPos);
		}
		else if ("wind" == info_type)
		{
			gDisplayWindInfo = !(gDisplayWindInfo);
		}
		else if ("fov" == info_type)
		{
			gDisplayFOV = !(gDisplayFOV);
		}
		else if ("badge" == info_type)
		{
			report_to_nearby_chat("Hippos!");
		}
		else if ("cookies" == info_type)
		{
			report_to_nearby_chat("Cookies!");
		}
		// <FS:PP>
		else if ("motd" == info_type)
		{
			report_to_nearby_chat(gAgent.mMOTD);
		}
		// </FS:PP>
		return true;
	}
};

class LLAdvancedCheckHUDInfo : public view_listener_t
{
	bool handleEvent(const LLSD& userdata)
	{
		std::string info_type = userdata.asString();
		bool new_value = false;
		if ("camera" == info_type)
		{
			new_value = gDisplayCameraPos;
		}
		else if ("wind" == info_type)
		{
			new_value = gDisplayWindInfo;
		}
		else if ("fov" == info_type)
		{
			new_value = gDisplayFOV;
		}
		return new_value;
	}
};


// <FS:Ansariel> Keep this for menu check item
//////////////
// FLYING   //
//////////////

class LLAdvancedAgentFlyingInfo : public view_listener_t
{
	bool handleEvent(const LLSD&)
	{
		return gAgent.getFlying();
	}
};
// </FS:Ansariel>


///////////////////////
// CLEAR GROUP CACHE //
///////////////////////

class LLAdvancedClearGroupCache : public view_listener_t
{
	bool handleEvent(const LLSD& userdata)
	{
		LLGroupMgr::debugClearAllGroups(NULL);
		return true;
	}
};




/////////////////
// RENDER TYPE //
/////////////////
U32 render_type_from_string(std::string render_type)
{
	if ("simple" == render_type)
	{
		return LLPipeline::RENDER_TYPE_SIMPLE;
	}
	else if ("alpha" == render_type)
	{
		return LLPipeline::RENDER_TYPE_ALPHA;
	}
	else if ("tree" == render_type)
	{
		return LLPipeline::RENDER_TYPE_TREE;
	}
	else if ("character" == render_type)
	{
		return LLPipeline::RENDER_TYPE_AVATAR;
	}
	else if ("controlAV" == render_type) // Animesh
	{
		return LLPipeline::RENDER_TYPE_CONTROL_AV;
	}
	else if ("surfacePatch" == render_type)
	{
		return LLPipeline::RENDER_TYPE_TERRAIN;
	}
	else if ("sky" == render_type)
	{
		return LLPipeline::RENDER_TYPE_SKY;
	}
	else if ("water" == render_type)
	{
		return LLPipeline::RENDER_TYPE_WATER;
	}
	else if ("ground" == render_type)
	{
		return LLPipeline::RENDER_TYPE_GROUND;
	}
	else if ("volume" == render_type)
	{
		return LLPipeline::RENDER_TYPE_VOLUME;
	}
	else if ("grass" == render_type)
	{
		return LLPipeline::RENDER_TYPE_GRASS;
	}
	else if ("clouds" == render_type)
	{
		return LLPipeline::RENDER_TYPE_CLOUDS;
	}
	else if ("particles" == render_type)
	{
		return LLPipeline::RENDER_TYPE_PARTICLES;
	}
	else if ("bump" == render_type)
	{
		return LLPipeline::RENDER_TYPE_BUMP;
	}
	else
	{
		return 0;
	}
}


class LLAdvancedToggleRenderType : public view_listener_t
{
	bool handleEvent(const LLSD& userdata)
	{
		U32 render_type = render_type_from_string( userdata.asString() );
		if ( render_type != 0 )
		{
			LLPipeline::toggleRenderTypeControl( render_type );
			if(render_type == LLPipeline::RENDER_TYPE_PARTICLES)
			{
				gPipeline.sRenderParticles = gPipeline.hasRenderType(LLPipeline::RENDER_TYPE_PARTICLES);
			}
		}
		return true;
	}
};


class LLAdvancedCheckRenderType : public view_listener_t
{
	bool handleEvent(const LLSD& userdata)
	{
		U32 render_type = render_type_from_string( userdata.asString() );
		bool new_value = false;

		if ( render_type != 0 )
		{
			new_value = LLPipeline::hasRenderTypeControl( render_type );
		}

		return new_value;
	}
};


/////////////
// FEATURE //
/////////////
U32 feature_from_string(std::string feature)
{ 
	if ("ui" == feature)
	{ 
		return LLPipeline::RENDER_DEBUG_FEATURE_UI;
	}
	else if ("selected" == feature)
	{
		return LLPipeline::RENDER_DEBUG_FEATURE_SELECTED;
	}
	else if ("highlighted" == feature)
	{
		return LLPipeline::RENDER_DEBUG_FEATURE_HIGHLIGHTED;
	}
	else if ("dynamic textures" == feature)
	{
		return LLPipeline::RENDER_DEBUG_FEATURE_DYNAMIC_TEXTURES;
	}
	else if ("foot shadows" == feature)
	{
		return LLPipeline::RENDER_DEBUG_FEATURE_FOOT_SHADOWS;
	}
	else if ("fog" == feature)
	{
		return LLPipeline::RENDER_DEBUG_FEATURE_FOG;
	}
	else if ("fr info" == feature)
	{
		return LLPipeline::RENDER_DEBUG_FEATURE_FR_INFO;
	}
	else if ("flexible" == feature)
	{
		return LLPipeline::RENDER_DEBUG_FEATURE_FLEXIBLE;
	}
	else
	{
		return 0;
	}
};


class LLAdvancedToggleFeature : public view_listener_t
{
	bool handleEvent(const LLSD& userdata)
	{
		U32 feature = feature_from_string( userdata.asString() );
		if ( feature != 0 )
		{
			LLPipeline::toggleRenderDebugFeature( feature );
		}
		return true;
	}
};

class LLAdvancedCheckFeature : public view_listener_t
{
	bool handleEvent(const LLSD& userdata)
{
	U32 feature = feature_from_string( userdata.asString() );
	bool new_value = false;

	if ( feature != 0 )
	{
		new_value = LLPipeline::toggleRenderDebugFeatureControl( feature );
	}

	return new_value;
}
};

class LLAdvancedCheckDisplayTextureDensity : public view_listener_t
{
	bool handleEvent(const LLSD& userdata)
	{
		std::string mode = userdata.asString();
		if (!gPipeline.hasRenderDebugMask(LLPipeline::RENDER_DEBUG_TEXEL_DENSITY))
		{
			return mode == "none";
		}
		if (mode == "current")
		{
			return LLViewerTexture::sDebugTexelsMode == LLViewerTexture::DEBUG_TEXELS_CURRENT;
		}
		else if (mode == "desired")
		{
			return LLViewerTexture::sDebugTexelsMode == LLViewerTexture::DEBUG_TEXELS_DESIRED;
		}
		else if (mode == "full")
		{
			return LLViewerTexture::sDebugTexelsMode == LLViewerTexture::DEBUG_TEXELS_FULL;
		}
		return false;
	}
};

class LLAdvancedSetDisplayTextureDensity : public view_listener_t
{
	bool handleEvent(const LLSD& userdata)
	{
		std::string mode = userdata.asString();
		if (mode == "none")
		{
			if (gPipeline.hasRenderDebugMask(LLPipeline::RENDER_DEBUG_TEXEL_DENSITY) == TRUE) 
			{
				gPipeline.toggleRenderDebug(LLPipeline::RENDER_DEBUG_TEXEL_DENSITY);
			}
			LLViewerTexture::sDebugTexelsMode = LLViewerTexture::DEBUG_TEXELS_OFF;
		}
		else if (mode == "current")
		{
			if (gPipeline.hasRenderDebugMask(LLPipeline::RENDER_DEBUG_TEXEL_DENSITY) == FALSE) 
			{
				gPipeline.toggleRenderDebug(LLPipeline::RENDER_DEBUG_TEXEL_DENSITY);
			}
			LLViewerTexture::sDebugTexelsMode = LLViewerTexture::DEBUG_TEXELS_CURRENT;
		}
		else if (mode == "desired")
		{
			if (gPipeline.hasRenderDebugMask(LLPipeline::RENDER_DEBUG_TEXEL_DENSITY) == FALSE) 
			{
				gPipeline.toggleRenderDebug(LLPipeline::RENDER_DEBUG_TEXEL_DENSITY);
			}
			gPipeline.setRenderDebugFeatureControl(LLPipeline::RENDER_DEBUG_TEXEL_DENSITY, true);
			LLViewerTexture::sDebugTexelsMode = LLViewerTexture::DEBUG_TEXELS_DESIRED;
		}
		else if (mode == "full")
		{
			if (gPipeline.hasRenderDebugMask(LLPipeline::RENDER_DEBUG_TEXEL_DENSITY) == FALSE) 
			{
				gPipeline.toggleRenderDebug(LLPipeline::RENDER_DEBUG_TEXEL_DENSITY);
			}
			LLViewerTexture::sDebugTexelsMode = LLViewerTexture::DEBUG_TEXELS_FULL;
		}
		return true;
	}
};


//////////////////
// INFO DISPLAY //
//////////////////
U64 info_display_from_string(std::string info_display)
{
	if ("verify" == info_display)
	{
		return LLPipeline::RENDER_DEBUG_VERIFY;
	}
	else if ("bboxes" == info_display)
	{
		return LLPipeline::RENDER_DEBUG_BBOXES;
	}
	else if ("normals" == info_display)
	{
		return LLPipeline::RENDER_DEBUG_NORMALS;
	}
	else if ("points" == info_display)
	{
		return LLPipeline::RENDER_DEBUG_POINTS;
	}
	else if ("octree" == info_display)
	{
		return LLPipeline::RENDER_DEBUG_OCTREE;
	}
	else if ("shadow frusta" == info_display)
	{
		return LLPipeline::RENDER_DEBUG_SHADOW_FRUSTA;
	}
	else if ("physics shapes" == info_display)
	{
		return LLPipeline::RENDER_DEBUG_PHYSICS_SHAPES;
	}
	else if ("occlusion" == info_display)
	{
		return LLPipeline::RENDER_DEBUG_OCCLUSION;
	}
	else if ("render batches" == info_display)
	{
		return LLPipeline::RENDER_DEBUG_BATCH_SIZE;
	}
	else if ("update type" == info_display)
	{
		return LLPipeline::RENDER_DEBUG_UPDATE_TYPE;
	}
	else if ("texture anim" == info_display)
	{
		return LLPipeline::RENDER_DEBUG_TEXTURE_ANIM;
	}
	else if ("texture priority" == info_display)
	{
		return LLPipeline::RENDER_DEBUG_TEXTURE_PRIORITY;
	}
	else if ("texture area" == info_display)
	{
		return LLPipeline::RENDER_DEBUG_TEXTURE_AREA;
	}
	else if ("face area" == info_display)
	{
		return LLPipeline::RENDER_DEBUG_FACE_AREA;
	}
	else if ("lod info" == info_display)
	{
		return LLPipeline::RENDER_DEBUG_LOD_INFO;
	}
	else if ("build queue" == info_display)
	{
		return LLPipeline::RENDER_DEBUG_BUILD_QUEUE;
	}
	else if ("lights" == info_display)
	{
		return LLPipeline::RENDER_DEBUG_LIGHTS;
	}
	else if ("particles" == info_display)
	{
		return LLPipeline::RENDER_DEBUG_PARTICLES;
	}
	else if ("composition" == info_display)
	{
		return LLPipeline::RENDER_DEBUG_COMPOSITION;
	}
	else if ("avatardrawinfo" == info_display)
	{
		return (LLPipeline::RENDER_DEBUG_AVATAR_DRAW_INFO);
	}
	else if ("glow" == info_display)
	{
		return LLPipeline::RENDER_DEBUG_GLOW;
	}
	else if ("collision skeleton" == info_display)
	{
		return LLPipeline::RENDER_DEBUG_AVATAR_VOLUME;
	}
	else if ("joints" == info_display)
	{
		return LLPipeline::RENDER_DEBUG_AVATAR_JOINTS;
	}
	else if ("raycast" == info_display)
	{
		return LLPipeline::RENDER_DEBUG_RAYCAST;
	}
	else if ("agent target" == info_display)
	{
		return LLPipeline::RENDER_DEBUG_AGENT_TARGET;
	}
	else if ("sculpt" == info_display)
	{
		return LLPipeline::RENDER_DEBUG_SCULPTED;
	}
	else if ("wind vectors" == info_display)
	{
		return LLPipeline::RENDER_DEBUG_WIND_VECTORS;
	}
	else if ("texel density" == info_display)
	{
		return LLPipeline::RENDER_DEBUG_TEXEL_DENSITY;
	}
	else if ("triangle count" == info_display)
	{
		return LLPipeline::RENDER_DEBUG_TRIANGLE_COUNT;
	}
	else if ("impostors" == info_display)
	{
		return LLPipeline::RENDER_DEBUG_IMPOSTORS;
	}
	else if ("texture size" == info_display)
	{
		return LLPipeline::RENDER_DEBUG_TEXTURE_SIZE;
	}
	else
	{
		LL_WARNS() << "unrecognized feature name '" << info_display << "'" << LL_ENDL;
		return 0;
	}
};

class LLAdvancedToggleInfoDisplay : public view_listener_t
{
	bool handleEvent(const LLSD& userdata)
	{
		U64 info_display = info_display_from_string( userdata.asString() );

		LL_INFOS("ViewerMenu") << "toggle " << userdata.asString() << LL_ENDL;
		
		if ( info_display != 0 )
		{
			LLPipeline::toggleRenderDebug( info_display );
		}

		return true;
	}
};


class LLAdvancedCheckInfoDisplay : public view_listener_t
{
	bool handleEvent(const LLSD& userdata)
	{
		U64 info_display = info_display_from_string( userdata.asString() );
		bool new_value = false;

		if ( info_display != 0 )
		{
			new_value = LLPipeline::toggleRenderDebugControl( info_display );
		}

		return new_value;
	}
};


///////////////////////////
//// RANDOMIZE FRAMERATE //
///////////////////////////


class LLAdvancedToggleRandomizeFramerate : public view_listener_t
{
	bool handleEvent(const LLSD& userdata)
	{
		gRandomizeFramerate = !(gRandomizeFramerate);
		return true;
	}
};

class LLAdvancedCheckRandomizeFramerate : public view_listener_t
{
	bool handleEvent(const LLSD& userdata)
	{
		bool new_value = gRandomizeFramerate;
		return new_value;
	}
};

///////////////////////////
//// PERIODIC SLOW FRAME //
///////////////////////////


class LLAdvancedTogglePeriodicSlowFrame : public view_listener_t
{
	bool handleEvent(const LLSD& userdata)
	{
		gPeriodicSlowFrame = !(gPeriodicSlowFrame);
		return true;
	}
};

class LLAdvancedCheckPeriodicSlowFrame : public view_listener_t
{
	bool handleEvent(const LLSD& userdata)
	{
		bool new_value = gPeriodicSlowFrame;
		return new_value;
	}
};



////////////////
// FRAME TEST //
////////////////


class LLAdvancedToggleFrameTest : public view_listener_t
{
	bool handleEvent(const LLSD& userdata)
	{
		LLPipeline::sRenderFrameTest = !(LLPipeline::sRenderFrameTest);
		return true;
	}
};

class LLAdvancedCheckFrameTest : public view_listener_t
{
	bool handleEvent(const LLSD& userdata)
	{
		bool new_value = LLPipeline::sRenderFrameTest;
		return new_value;
	}
};


///////////////////////////
// SELECTED TEXTURE INFO //
///////////////////////////


class LLAdvancedSelectedTextureInfo : public view_listener_t
{
	bool handleEvent(const LLSD& userdata)
	{
		handle_selected_texture_info(NULL);
		return true;
	}
};

//////////////////////
// TOGGLE WIREFRAME //
//////////////////////

class LLAdvancedToggleWireframe : public view_listener_t
{
	bool handleEvent(const LLSD& userdata)
	{
// [RLVa:KB] - @detach and @viewwireframe
		const bool fRlvCanViewWireframe = RlvActions::canViewWireframe();
		if ( (!gUseWireframe) && (!fRlvCanViewWireframe) )
			RlvUtil::notifyBlocked(RlvStringKeys::Blocked::Wireframe);
		set_use_wireframe( (!gUseWireframe) && (fRlvCanViewWireframe) );
		return true;
	}
};

// Called from rlvhandler.cpp
void set_use_wireframe(bool useWireframe)
	{
		if (gUseWireframe == useWireframe)
			return;

		gUseWireframe = useWireframe;
// [/RLVa:KB]
//		gUseWireframe = !(gUseWireframe);
		gWindowResized = TRUE;

		LLPipeline::updateRenderDeferred();

		if (gUseWireframe)
		{
			gInitialDeferredModeForWireframe = LLPipeline::sRenderDeferred;
		}

		gPipeline.resetVertexBuffers();

		if (!gUseWireframe && !gInitialDeferredModeForWireframe && LLPipeline::sRenderDeferred != bool(gInitialDeferredModeForWireframe) && gPipeline.isInit())
		{
			LLPipeline::refreshCachedSettings();
			gPipeline.releaseGLBuffers();
			gPipeline.createGLBuffers();
			LLViewerShaderMgr::instance()->setShaders();
		}

//		return true;
	}
//};

class LLAdvancedCheckWireframe : public view_listener_t
{
	bool handleEvent(const LLSD& userdata)
	{
		bool new_value = gUseWireframe;
		return new_value;
	}
};
	

//////////////////////////
// DUMP SCRIPTED CAMERA //
//////////////////////////
	
class LLAdvancedDumpScriptedCamera : public view_listener_t
{
	bool handleEvent(const LLSD& userdata)
	{
		handle_dump_followcam(NULL);
		return true;
	}
};



//////////////////////////////
// DUMP REGION OBJECT CACHE //
//////////////////////////////


class LLAdvancedDumpRegionObjectCache : public view_listener_t
{
	bool handleEvent(const LLSD& userdata)
	{
		handle_dump_region_object_cache(NULL);
		return true;
	}
};

class LLAdvancedInterestListFullUpdate : public view_listener_t
{
	bool handleEvent(const LLSD& userdata)
	{
		LLSD request;
		LLSD body;
		static bool using_360 = false;

		if (using_360)
		{
			body["mode"] = LLSD::String("default");
		}
		else
		{
			body["mode"] = LLSD::String("360");
		}
		using_360 = !using_360;

        if (gAgent.requestPostCapability("InterestList", body, [](const LLSD& response)
        {
            LL_INFOS("360Capture") <<
                "InterestList capability responded: \n" <<
                ll_pretty_print_sd(response) <<
                LL_ENDL;
        }))
        {
            LL_INFOS("360Capture") <<
                "Successfully posted an InterestList capability request with payload: \n" <<
                ll_pretty_print_sd(body) <<
                LL_ENDL;
            return true;
        }
        else
        {
            LL_INFOS("360Capture") <<
                "Unable to post an InterestList capability request with payload: \n" <<
                ll_pretty_print_sd(body) <<
                LL_ENDL;
            return false;
        }
	}
};

class LLAdvancedBuyCurrencyTest : public view_listener_t
	{
	bool handleEvent(const LLSD& userdata)
	{
		handle_buy_currency_test(NULL);
		return true;
	}
};


/////////////////////
// DUMP SELECT MGR //
/////////////////////


class LLAdvancedDumpSelectMgr : public view_listener_t
{
	bool handleEvent(const LLSD& userdata)
	{
		dump_select_mgr(NULL);
		return true;
	}
};



////////////////////
// DUMP INVENTORY //
////////////////////


class LLAdvancedDumpInventory : public view_listener_t
{
	bool handleEvent(const LLSD& userdata)
	{
		dump_inventory(NULL);
		return true;
	}
};



////////////////////////////////
// PRINT SELECTED OBJECT INFO //
////////////////////////////////


class LLAdvancedPrintSelectedObjectInfo : public view_listener_t
{
	bool handleEvent(const LLSD& userdata)
	{
		print_object_info(NULL);
		return true;
	}
};



//////////////////////
// PRINT AGENT INFO //
//////////////////////


class LLAdvancedPrintAgentInfo : public view_listener_t
{
	bool handleEvent(const LLSD& userdata)
	{
		print_agent_nvpairs(NULL);
		return true;
	}
};

//////////////////
// DEBUG CLICKS //
//////////////////


class LLAdvancedToggleDebugClicks : public view_listener_t
{
	bool handleEvent(const LLSD& userdata)
	{
		gDebugClicks = !(gDebugClicks);
		return true;
	}
};

class LLAdvancedCheckDebugClicks : public view_listener_t
{
	bool handleEvent(const LLSD& userdata)
	{
		bool new_value = gDebugClicks;
		return new_value;
	}
};



/////////////////
// DEBUG VIEWS //
/////////////////


class LLAdvancedToggleDebugViews : public view_listener_t
{
	bool handleEvent(const LLSD& userdata)
	{
		LLView::sDebugRects = !(LLView::sDebugRects);
		return true;
	}
};

class LLAdvancedCheckDebugViews : public view_listener_t
{
	bool handleEvent(const LLSD& userdata)
	{
		bool new_value = LLView::sDebugRects;
		return new_value;
	}
};



///////////////////////
// XUI NAME TOOLTIPS //
///////////////////////


class LLAdvancedToggleXUINameTooltips : public view_listener_t
{
	bool handleEvent(const LLSD& userdata)
	{
		toggle_show_xui_names(NULL);
		return true;
	}
};

class LLAdvancedCheckXUINameTooltips : public view_listener_t
{
	bool handleEvent(const LLSD& userdata)
	{
		bool new_value = check_show_xui_names(NULL);
		return new_value;
	}
};



////////////////////////
// DEBUG MOUSE EVENTS //
////////////////////////


class LLAdvancedToggleDebugMouseEvents : public view_listener_t
{
	bool handleEvent(const LLSD& userdata)
	{
		LLView::sDebugMouseHandling = !(LLView::sDebugMouseHandling);
		return true;
	}
};

class LLAdvancedCheckDebugMouseEvents : public view_listener_t
{
	bool handleEvent(const LLSD& userdata)
	{
		bool new_value = LLView::sDebugMouseHandling;
		return new_value;
	}
};



////////////////
// DEBUG KEYS //
////////////////


class LLAdvancedToggleDebugKeys : public view_listener_t
{
	bool handleEvent(const LLSD& userdata)
	{
		LLView::sDebugKeys = !(LLView::sDebugKeys);
		return true;
	}
};
	
class LLAdvancedCheckDebugKeys : public view_listener_t
{
	bool handleEvent(const LLSD& userdata)
	{
		bool new_value = LLView::sDebugKeys;
		return new_value;
	}
};
	


///////////////////////
// DEBUG WINDOW PROC //
///////////////////////


class LLAdvancedToggleDebugWindowProc : public view_listener_t
{
	bool handleEvent(const LLSD& userdata)
	{
		gDebugWindowProc = !(gDebugWindowProc);
		return true;
	}
};

class LLAdvancedCheckDebugWindowProc : public view_listener_t
	{
	bool handleEvent(const LLSD& userdata)
	{
		bool new_value = gDebugWindowProc;
		return new_value;
	}
};

// ------------------------------XUI MENU ---------------------------

//////////////////////
// LOAD UI FROM XML //
//////////////////////


class LLAdvancedLoadUIFromXML : public view_listener_t
{
	bool handleEvent(const LLSD& userdata)
	{
		handle_load_from_xml(NULL);
		return true;
	}
};



////////////////////
// SAVE UI TO XML //
////////////////////


class LLAdvancedSaveUIToXML : public view_listener_t
{
	bool handleEvent(const LLSD& userdata)
	{
		handle_save_to_xml(NULL);
		return true;
	}
};


class LLAdvancedSendTestIms : public view_listener_t
{
	bool handleEvent(const LLSD& userdata)
	{
		LLIMModel::instance().testMessages();
		return true;
	}
};


///////////////
// XUI NAMES //
///////////////


class LLAdvancedToggleXUINames : public view_listener_t
{
	bool handleEvent(const LLSD& userdata)
	{
		toggle_show_xui_names(NULL);
		return true;
	}
};

class LLAdvancedCheckXUINames : public view_listener_t
{
	bool handleEvent(const LLSD& userdata)
	{
		bool new_value = check_show_xui_names(NULL);
		return new_value;
	}
};


////////////////////////
// GRAB BAKED TEXTURE //
////////////////////////


class LLAdvancedGrabBakedTexture : public view_listener_t
{
	bool handleEvent(const LLSD& userdata)
	{
		std::string texture_type = userdata.asString();
		if ("iris" == texture_type)
		{
			handle_grab_baked_texture( (void*)BAKED_EYES );
		}
		else if ("head" == texture_type)
		{
			handle_grab_baked_texture( (void*)BAKED_HEAD );
		}
		else if ("upper" == texture_type)
		{
			handle_grab_baked_texture( (void*)BAKED_UPPER );
		}
		else if ("lower" == texture_type)
		{
			handle_grab_baked_texture( (void*)BAKED_LOWER );
		}
		else if ("skirt" == texture_type)
		{
			handle_grab_baked_texture( (void*)BAKED_SKIRT );
		}
		else if ("hair" == texture_type)
		{
			handle_grab_baked_texture( (void*)BAKED_HAIR );
		}

		return true;
	}
};

class LLAdvancedEnableGrabBakedTexture : public view_listener_t
{
	bool handleEvent(const LLSD& userdata)
{
		std::string texture_type = userdata.asString();
		bool new_value = false;

		if ("iris" == texture_type)
		{
			new_value = enable_grab_baked_texture( (void*)BAKED_EYES );
		}
		else if ("head" == texture_type)
		{
			new_value = enable_grab_baked_texture( (void*)BAKED_HEAD );
		}
		else if ("upper" == texture_type)
		{
			new_value = enable_grab_baked_texture( (void*)BAKED_UPPER );
		}
		else if ("lower" == texture_type)
		{
			new_value = enable_grab_baked_texture( (void*)BAKED_LOWER );
		}
		else if ("skirt" == texture_type)
		{
			new_value = enable_grab_baked_texture( (void*)BAKED_SKIRT );
		}
		else if ("hair" == texture_type)
		{
			new_value = enable_grab_baked_texture( (void*)BAKED_HAIR );
		}
	
		return new_value;
}
};

///////////////////////
// APPEARANCE TO XML //
///////////////////////


class LLAdvancedEnableAppearanceToXML : public view_listener_t
{
	bool handleEvent(const LLSD& userdata)
	{
        LLViewerObject *obj = LLSelectMgr::getInstance()->getSelection()->getPrimaryObject();
        if (obj && obj->isAnimatedObject() && obj->getControlAvatar())
        {
            return gSavedSettings.getBOOL("DebugAnimatedObjects");
        }
        else if (obj && obj->isAttachment() && obj->getAvatar())
        {
            return gSavedSettings.getBOOL("DebugAvatarAppearanceMessage");
        }
        else if (obj && obj->isAvatar())
        {
            // This has to be a non-control avatar, because control avs are invisible and unclickable.
            return gSavedSettings.getBOOL("DebugAvatarAppearanceMessage");
        }
		else
		{
			return false;
		}
	}
};

class LLAdvancedAppearanceToXML : public view_listener_t
{
	bool handleEvent(const LLSD& userdata)
	{
		std::string emptyname;
        LLViewerObject *obj = LLSelectMgr::getInstance()->getSelection()->getPrimaryObject();
        LLVOAvatar *avatar = NULL;
        if (obj)
        {
            if (obj->isAvatar())
            {
                avatar = obj->asAvatar();
            }
            else
            {
                // If there is a selection, find the associated
                // avatar. Normally there's only one obvious choice. But
                // what should be returned if the object is in an attached
                // animated object? getAvatar() will give the skeleton of
                // the animated object. getAvatarAncestor() will give the
                // actual human-driven avatar.
                avatar = obj->getAvatar();
            }
        }
        else
        {
            // If no selection, use the self avatar.
			avatar = gAgentAvatarp;
        }
        if (avatar)
        {
            avatar->dumpArchetypeXML(emptyname);
        }
		return true;
	}
};



///////////////////////////////
// TOGGLE CHARACTER GEOMETRY //
///////////////////////////////


class LLAdvancedToggleCharacterGeometry : public view_listener_t
{
	bool handleEvent(const LLSD& userdata)
	{
		handle_god_request_avatar_geometry(NULL);
		return true;
	}
};


	/////////////////////////////
// TEST MALE / TEST FEMALE //
/////////////////////////////

class LLAdvancedTestMale : public view_listener_t
{
	bool handleEvent(const LLSD& userdata)
	{
		handle_test_male(NULL);
		return true;
	}
};


class LLAdvancedTestFemale : public view_listener_t
{
	bool handleEvent(const LLSD& userdata)
	{
		handle_test_female(NULL);
		return true;
	}
};

class LLAdvancedForceParamsToDefault : public view_listener_t
{
	bool handleEvent(const LLSD& userdata)
	{
		LLAgent::clearVisualParams(NULL);
		return true;
	}
};


//////////////////////////
//   ANIMATION SPEED    //
//////////////////////////

// Utility function to set all AV time factors to the same global value
static void set_all_animation_time_factors(F32	time_factor)
{
	LLMotionController::setCurrentTimeFactor(time_factor);
	for (std::vector<LLCharacter*>::iterator iter = LLCharacter::sInstances.begin();
		iter != LLCharacter::sInstances.end(); ++iter)
	{
		(*iter)->setAnimTimeFactor(time_factor);
	}
}

class LLAdvancedAnimTenFaster : public view_listener_t
{
	bool handleEvent(const LLSD& userdata)
	{
		//LL_INFOS() << "LLAdvancedAnimTenFaster" << LL_ENDL;
		F32 time_factor = LLMotionController::getCurrentTimeFactor();
		time_factor = llmin(time_factor + 0.1f, 2.f);	// Upper limit is 200% speed
		set_all_animation_time_factors(time_factor);
		return true;
	}
};

class LLAdvancedAnimTenSlower : public view_listener_t
{
	bool handleEvent(const LLSD& userdata)
	{
		//LL_INFOS() << "LLAdvancedAnimTenSlower" << LL_ENDL;
		F32 time_factor = LLMotionController::getCurrentTimeFactor();
		time_factor = llmax(time_factor - 0.1f, 0.1f);	// Lower limit is at 10% of normal speed
		set_all_animation_time_factors(time_factor);
		return true;
	}
};

class LLAdvancedAnimResetAll : public view_listener_t
{
	bool handleEvent(const LLSD& userdata)
	{
		set_all_animation_time_factors(1.f);
		return true;
	}
};


//////////////////////////
// RELOAD VERTEX SHADER //
//////////////////////////


class LLAdvancedReloadVertexShader : public view_listener_t
{
	bool handleEvent(const LLSD& userdata)
	{
		reload_vertex_shader(NULL);
		return true;
	}
};



////////////////////
// ANIMATION INFO //
////////////////////


class LLAdvancedToggleAnimationInfo : public view_listener_t
{
	bool handleEvent(const LLSD& userdata)
	{
		LLVOAvatar::sShowAnimationDebug = !(LLVOAvatar::sShowAnimationDebug);
		return true;
	}
};

class LLAdvancedCheckAnimationInfo : public view_listener_t
{
	bool handleEvent(const LLSD& userdata)
	{
		bool new_value = LLVOAvatar::sShowAnimationDebug;
		return new_value;
	}
};


//////////////////
// SHOW LOOK AT //
//////////////////


class LLAdvancedToggleShowLookAt : public view_listener_t
{
	bool handleEvent(const LLSD& userdata)
	{
		//LLHUDEffectLookAt::sDebugLookAt = !(LLHUDEffectLookAt::sDebugLookAt);
		//<FS:AO improve use of controls with radiogroups>
		//bool value = !gSavedPerAccountSettings.getBOOL("DebugLookAt");
		//gSavedPerAccountSettings.setBOOL("DebugLookAt",value);
		S32 value = !gSavedPerAccountSettings.getS32("DebugLookAt");
		gSavedPerAccountSettings.setS32("DebugLookAt",value);
		//</FS:AO>
		return true;
	}
};

// <AO>
class LLAdvancedToggleShowColor : public view_listener_t
{
        bool handleEvent(const LLSD& userdata)
        {
                S32 value = !gSavedSettings.getS32("DebugShowColor");
                gSavedSettings.setS32("DebugShowColor",value);
                return true;
        }
};

class LLAdvancedCheckShowColor : public view_listener_t
{
        bool handleEvent(const LLSD& userdata)
        {
                S32 new_value = gSavedSettings.getS32("DebugShowColor");
                return (bool)new_value;
        }
};
// </AO>

class LLAdvancedCheckShowLookAt : public view_listener_t
{
	bool handleEvent(const LLSD& userdata)
	{
		//bool new_value = LLHUDEffectLookAt::sDebugLookAt;
		//<FS:AO improve use of controls with radiogroups>
		//bool new_value = gSavedPerAccountSettings.getBOOL("DebugLookAt");
		S32 new_value = gSavedPerAccountSettings.getS32("DebugLookAt");
		return (bool)new_value;
	}
};



///////////////////
// SHOW POINT AT //
///////////////////


class LLAdvancedToggleShowPointAt : public view_listener_t
{
	bool handleEvent(const LLSD& userdata)
	{
		LLHUDEffectPointAt::sDebugPointAt = !(LLHUDEffectPointAt::sDebugPointAt);
		return true;
	}
};

class LLAdvancedCheckShowPointAt : public view_listener_t
{
	bool handleEvent(const LLSD& userdata)
	{
		bool new_value = LLHUDEffectPointAt::sDebugPointAt;
		return new_value;
	}
};


///////////////////// 
// PRIVATE LOOK AT // 
///////////////////// 

class LLAdvancedTogglePrivateLookPointAt : public view_listener_t 
{ 
	bool handleEvent(const LLSD& userdata) 
	{ 
		std::string command = userdata.asString(); 
		if ("Look" == command) 
		{ 
			bool new_value = !gSavedSettings.getBOOL("PrivateLookAtTarget"); 
			gSavedSettings.setBOOL("PrivateLookAtTarget", new_value); 
		} 
		else if ("Point" == command) 
		{ 
			bool new_value = !gSavedSettings.getBOOL("PrivatePointAtTarget"); 
			gSavedSettings.setBOOL("PrivatePointAtTarget", new_value); 
		} 
	return true; 
	} 
}; 

class LLAdvancedCheckPrivateLookPointAt : public view_listener_t 
{ 
	bool handleEvent(const LLSD& userdata) 
	{ 
		std::string command = userdata["data"].asString(); 
		if ("Look" == command) 
		{ 
			bool new_value = gSavedSettings.getBOOL("PrivateLookAtTarget"); 
			std::string control_name = userdata["control"].asString(); 
			gMenuHolder->findControl(control_name)->setValue(new_value); 
		} 
		else if ("Point" == command) 
		{ 
			bool new_value = gSavedSettings.getBOOL("PrivatePointAtTarget"); 
			std::string control_name = userdata["control"].asString(); 
			gMenuHolder->findControl(control_name)->setValue(new_value); 
		} 
	return true; 
	} 
};

/////////////////////////
// DEBUG JOINT UPDATES //
/////////////////////////


class LLAdvancedToggleDebugJointUpdates : public view_listener_t
{
	bool handleEvent(const LLSD& userdata)
	{
		LLVOAvatar::sJointDebug = !(LLVOAvatar::sJointDebug);
		return true;
	}
};

class LLAdvancedCheckDebugJointUpdates : public view_listener_t
{
	bool handleEvent(const LLSD& userdata)
	{
		bool new_value = LLVOAvatar::sJointDebug;
		return new_value;
	}
};



/////////////////
// DISABLE LOD //
/////////////////


class LLAdvancedToggleDisableLOD : public view_listener_t
{
	bool handleEvent(const LLSD& userdata)
	{
		LLViewerJoint::sDisableLOD = !(LLViewerJoint::sDisableLOD);
		return true;
	}
};
		
class LLAdvancedCheckDisableLOD : public view_listener_t
{
	bool handleEvent(const LLSD& userdata)
	{
		bool new_value = LLViewerJoint::sDisableLOD;
		return new_value;
	}
};



/////////////////////////
// DEBUG CHARACTER VIS //
/////////////////////////


class LLAdvancedToggleDebugCharacterVis : public view_listener_t
{
	bool handleEvent(const LLSD& userdata)
	{
		LLVOAvatar::sDebugInvisible = !(LLVOAvatar::sDebugInvisible);
		return true;
	}
};

class LLAdvancedCheckDebugCharacterVis : public view_listener_t
{
	bool handleEvent(const LLSD& userdata)
	{
		bool new_value = LLVOAvatar::sDebugInvisible;
		return new_value;
	}
};


//////////////////////
// DUMP ATTACHMENTS //
//////////////////////

	
class LLAdvancedDumpAttachments : public view_listener_t
{
	bool handleEvent(const LLSD& userdata)
	{
		handle_dump_attachments(NULL);
		return true;
	}
};


	
/////////////////////
// REBAKE TEXTURES //
/////////////////////
	
	
class LLAdvancedRebakeTextures : public view_listener_t
{
	bool handleEvent(const LLSD& userdata)
	{
		handle_rebake_textures(NULL);
		return true;
	}
};
	
	
// [SL:KB] - Patch: Appearance-PhantomAttach | Checked: Catznip-5.0
void handle_refresh_attachments()
{
	LLAttachmentsMgr::instance().refreshAttachments();
}
// [/SL:KB]

#if 1 //ndef LL_RELEASE_FOR_DOWNLOAD
///////////////////////////
// DEBUG AVATAR TEXTURES //
///////////////////////////


class LLAdvancedDebugAvatarTextures : public view_listener_t
{
	bool handleEvent(const LLSD& userdata)
	{
		if (gAgent.isGodlike())
		{
			handle_debug_avatar_textures(NULL);
		}
		return true;
	}
};

////////////////////////////////
// DUMP AVATAR LOCAL TEXTURES //
////////////////////////////////


class LLAdvancedDumpAvatarLocalTextures : public view_listener_t
{
	bool handleEvent(const LLSD& userdata)
	{
#ifndef LL_RELEASE_FOR_DOWNLOAD
		handle_dump_avatar_local_textures(NULL);
#endif
		return true;
	}
};

#endif

///////////////////////////////////
// Reload Avatar Cloud Particles //
///////////////////////////////////
class LLAdvancedReloadAvatarCloudParticle : public view_listener_t
{
	bool handleEvent(const LLSD& userdata)
	{
		LLVOAvatar::initCloud();
		return true;
	}
};

/////////////////
// MESSAGE LOG //
/////////////////


class LLAdvancedEnableMessageLog : public view_listener_t
{
	bool handleEvent(const LLSD& userdata)
	{
		handle_viewer_enable_message_log(NULL);
		return true;
	}
};

class LLAdvancedDisableMessageLog : public view_listener_t
{
	bool handleEvent(const LLSD& userdata)
	{
		handle_viewer_disable_message_log(NULL);
		return true;
	}
};

/////////////////
// DROP PACKET //
/////////////////


class LLAdvancedDropPacket : public view_listener_t
{
	bool handleEvent(const LLSD& userdata)
	{
		gMessageSystem->mPacketRing.dropPackets(1);
		return true;
	}
};


////////////////////
// EVENT Recorder //
///////////////////


class LLAdvancedViewerEventRecorder : public view_listener_t
{
	bool handleEvent(const LLSD& userdata)
	{
		std::string command = userdata.asString();
		if ("start playback" == command)
		{
			LL_INFOS() << "Event Playback starting" << LL_ENDL;
			LLViewerEventRecorder::instance().playbackRecording();
			LL_INFOS() << "Event Playback completed" << LL_ENDL;
		}
		else if ("stop playback" == command)
		{
			// Future
		}
		else if ("start recording" == command)
		{
			LLViewerEventRecorder::instance().setEventLoggingOn();
			LL_INFOS() << "Event recording started" << LL_ENDL;
		}
		else if ("stop recording" == command)
		{
			LLViewerEventRecorder::instance().setEventLoggingOff();
			LL_INFOS() << "Event recording stopped" << LL_ENDL;
		} 

		return true;
	}		
};




/////////////////
// AGENT PILOT //
/////////////////


class LLAdvancedAgentPilot : public view_listener_t
{
	bool handleEvent(const LLSD& userdata)
	{
		std::string command = userdata.asString();
		if ("start playback" == command)
		{
			gAgentPilot.setNumRuns(-1);
			gAgentPilot.startPlayback();
		}
		else if ("stop playback" == command)
		{
			gAgentPilot.stopPlayback();
		}
		else if ("start record" == command)
		{
			gAgentPilot.startRecord();
		}
		else if ("stop record" == command)
		{
			gAgentPilot.stopRecord();
		}

		return true;
	}		
};



//////////////////////
// AGENT PILOT LOOP //
//////////////////////


class LLAdvancedToggleAgentPilotLoop : public view_listener_t
{
	bool handleEvent(const LLSD& userdata)
	{
		gAgentPilot.setLoop(!gAgentPilot.getLoop());
		return true;
	}
};

class LLAdvancedCheckAgentPilotLoop : public view_listener_t
{
	bool handleEvent(const LLSD& userdata)
	{
		bool new_value = gAgentPilot.getLoop();
		return new_value;
	}
};


/////////////////////////
// SHOW OBJECT UPDATES //
/////////////////////////


class LLAdvancedToggleShowObjectUpdates : public view_listener_t
{
	bool handleEvent(const LLSD& userdata)
	{
		gShowObjectUpdates = !(gShowObjectUpdates);
		return true;
	}
};

class LLAdvancedCheckShowObjectUpdates : public view_listener_t
{
	bool handleEvent(const LLSD& userdata)
	{
		bool new_value = gShowObjectUpdates;
		return new_value;
	}
};



////////////////////
// COMPRESS IMAGE //
////////////////////


class LLAdvancedCompressImage : public view_listener_t
{
	bool handleEvent(const LLSD& userdata)
	{
		handle_compress_image(NULL);
		return true;
	}
};



////////////////////////
// COMPRESS FILE TEST //
////////////////////////

class LLAdvancedCompressFileTest : public view_listener_t
{
    bool handleEvent(const LLSD& userdata)
    {
        handle_compress_file_test(NULL);
        return true;
    }
};


/////////////////////////
// SHOW DEBUG SETTINGS //
/////////////////////////


class LLAdvancedShowDebugSettings : public view_listener_t
{
	bool handleEvent(const LLSD& userdata)
	{
		LLFloaterReg::showInstance("settings_debug",userdata);
		return true;
	}
};



////////////////////////
// VIEW ADMIN OPTIONS //
////////////////////////

class LLAdvancedEnableViewAdminOptions : public view_listener_t
{
	bool handleEvent(const LLSD& userdata)
	{
		// Don't enable in god mode since the admin menu is shown anyway.
		// Only enable if the user has set the appropriate debug setting.
		bool new_value = !gAgent.getAgentAccess().isGodlikeWithoutAdminMenuFakery() && gSavedSettings.getBOOL("AdminMenu");
		return new_value;
	}
};

class LLAdvancedToggleViewAdminOptions : public view_listener_t
{
	bool handleEvent(const LLSD& userdata)
	{
		handle_admin_override_toggle(NULL);
		return true;
	}
};

class LLAdvancedToggleVisualLeakDetector : public view_listener_t
{
	bool handleEvent(const LLSD& userdata)
	{
		handle_visual_leak_detector_toggle(NULL);
		return true;
	}
};

class LLAdvancedCheckViewAdminOptions : public view_listener_t
{
	bool handleEvent(const LLSD& userdata)
	{
		bool new_value = check_admin_override(NULL) || gAgent.isGodlike();
		return new_value;
	}
};

/////////////////////////////////////
// Enable Object Object Occlusion ///
/////////////////////////////////////
class LLAdvancedEnableObjectObjectOcclusion: public view_listener_t
{
	bool handleEvent(const LLSD& userdata)
	{
	
		bool new_value = gGLManager.mHasOcclusionQuery; // && LLFeatureManager::getInstance()->isFeatureAvailable(userdata.asString());
		return new_value;
}
};

/////////////////////////////////////
// Enable Framebuffer Objects	  ///
/////////////////////////////////////
class LLAdvancedEnableRenderFBO: public view_listener_t
{
	bool handleEvent(const LLSD& userdata)
	{
		bool new_value = gGLManager.mHasFramebufferObject;
		return new_value;
	}
};

/////////////////////////////////////
// Enable Advanced Lighting Model ///
/////////////////////////////////////
class LLAdvancedEnableRenderDeferred: public view_listener_t
{
	bool handleEvent(const LLSD& userdata)
	{
		bool new_value = gGLManager.mHasFramebufferObject && LLViewerShaderMgr::instance()->getShaderLevel(LLViewerShaderMgr::SHADER_WINDLIGHT) > 1 &&
			LLViewerShaderMgr::instance()->getShaderLevel(LLViewerShaderMgr::SHADER_AVATAR) > 0;
		return new_value;
	}
};

/////////////////////////////////////
// Enable Advanced Lighting Model sub-options
/////////////////////////////////////
class LLAdvancedEnableRenderDeferredOptions: public view_listener_t
{
	bool handleEvent(const LLSD& userdata)
	{
		bool new_value = gGLManager.mHasFramebufferObject && LLViewerShaderMgr::instance()->getShaderLevel(LLViewerShaderMgr::SHADER_WINDLIGHT) > 1 &&
			LLViewerShaderMgr::instance()->getShaderLevel(LLViewerShaderMgr::SHADER_AVATAR) > 0 && gSavedSettings.getBOOL("RenderDeferred");
		return new_value;
	}
};



//////////////////
// ADMIN STATUS //
//////////////////


class LLAdvancedRequestAdminStatus : public view_listener_t
{
	bool handleEvent(const LLSD& userdata)
	{
		handle_god_mode(NULL);
		return true;
	}
};

class LLAdvancedLeaveAdminStatus : public view_listener_t
{
	bool handleEvent(const LLSD& userdata)
	{
		handle_leave_god_mode(NULL);
		return true;
	}
};

//////////////////////////
// Advanced > Debugging //
//////////////////////////

class LLAdvancedForceErrorBreakpoint : public view_listener_t
{
	bool handleEvent(const LLSD& userdata)
	{		
		force_error_breakpoint(NULL);
		return true;
	}
};

class LLAdvancedForceErrorLlerror : public view_listener_t
{
	bool handleEvent(const LLSD& userdata)
	{
		force_error_llerror(NULL);
		return true;
	}
};
class LLAdvancedForceErrorBadMemoryAccess : public view_listener_t
{
	bool handleEvent(const LLSD& userdata)
	{
		force_error_bad_memory_access(NULL);
		return true;
	}
};

class LLAdvancedForceErrorInfiniteLoop : public view_listener_t
{
	bool handleEvent(const LLSD& userdata)
	{
		force_error_infinite_loop(NULL);
		return true;
	}
};

class LLAdvancedForceErrorSoftwareException : public view_listener_t
{
	bool handleEvent(const LLSD& userdata)
	{
		force_error_software_exception(NULL);
		return true;
	}
};

class LLAdvancedForceErrorDriverCrash : public view_listener_t
{
	bool handleEvent(const LLSD& userdata)
	{
		force_error_driver_crash(NULL);
		return true;
	}
};

class LLAdvancedForceErrorCoroutineCrash : public view_listener_t
{
    bool handleEvent(const LLSD& userdata)
    {
        force_error_coroutine_crash(NULL);
        return true;
    }
};

class LLAdvancedForceErrorThreadCrash : public view_listener_t
{
    bool handleEvent(const LLSD& userdata)
    {
        force_error_thread_crash(NULL);
        return true;
    }
};

class LLAdvancedForceErrorDisconnectViewer : public view_listener_t
{
	bool handleEvent(const LLSD& userdata)
	{
		handle_disconnect_viewer(NULL);
		return true;
}
};


#ifdef TOGGLE_HACKED_GODLIKE_VIEWER

class LLAdvancedHandleToggleHackedGodmode : public view_listener_t
{
	bool handleEvent(const LLSD& userdata)
	{
		handle_toggle_hacked_godmode(NULL);
		return true;
	}
};

class LLAdvancedCheckToggleHackedGodmode : public view_listener_t
{
	bool handleEvent(const LLSD& userdata)
	{
		check_toggle_hacked_godmode(NULL);
		return true;
	}
};

class LLAdvancedEnableToggleHackedGodmode : public view_listener_t
{
	bool handleEvent(const LLSD& userdata)
	{
		bool new_value = enable_toggle_hacked_godmode(NULL);
		return new_value;
	}
};
#endif


//
////-------------------------------------------------------------------
//// Advanced menu
////-------------------------------------------------------------------


//////////////////
// DEVELOP MENU //
//////////////////

class LLDevelopCheckLoggingLevel : public view_listener_t
{
	bool handleEvent(const LLSD& userdata)
	{
		U32 level = userdata.asInteger();
		return (static_cast<LLError::ELevel>(level) == LLError::getDefaultLevel());
	}
};

class LLDevelopSetLoggingLevel : public view_listener_t
{
	bool handleEvent(const LLSD& userdata)
	{
		U32 level = userdata.asInteger();
		LLError::setDefaultLevel(static_cast<LLError::ELevel>(level));
		return true;
	}
};

class LLDevelopTextureFetchDebugger : public view_listener_t
{
	bool handleEvent(const LLSD& userdata)
	{
		return gSavedSettings.getBOOL("TextureFetchDebuggerEnabled");
	}
};

//////////////////
// ADMIN MENU   //
//////////////////

// Admin > Object
class LLAdminForceTakeCopy : public view_listener_t
{
	bool handleEvent(const LLSD& userdata)
	{
		force_take_copy(NULL);
		return true;
	}
};

class LLAdminHandleObjectOwnerSelf : public view_listener_t
{
	bool handleEvent(const LLSD& userdata)
	{
		handle_object_owner_self(NULL);
		return true;
	}
};
class LLAdminHandleObjectOwnerPermissive : public view_listener_t
{
	bool handleEvent(const LLSD& userdata)
	{
		handle_object_owner_permissive(NULL);
		return true;
	}
};

class LLAdminHandleForceDelete : public view_listener_t
{
	bool handleEvent(const LLSD& userdata)
	{
		handle_force_delete(NULL);
		return true;
	}
};

class LLAdminHandleObjectLock : public view_listener_t
{
	bool handleEvent(const LLSD& userdata)
	{
		handle_object_lock(NULL);
		return true;
	}
};

class LLAdminHandleObjectAssetIDs: public view_listener_t
{
	bool handleEvent(const LLSD& userdata)
	{
		handle_object_asset_ids(NULL);
		return true;
	}	
};

//Admin >Parcel
class LLAdminHandleForceParcelOwnerToMe: public view_listener_t
{
	bool handleEvent(const LLSD& userdata)
	{
		handle_force_parcel_owner_to_me(NULL);
		return true;
	}
};
class LLAdminHandleForceParcelToContent: public view_listener_t
{
	bool handleEvent(const LLSD& userdata)
	{
		handle_force_parcel_to_content(NULL);
		return true;
	}
};
class LLAdminHandleClaimPublicLand: public view_listener_t
{
	bool handleEvent(const LLSD& userdata)
	{
		handle_claim_public_land(NULL);
		return true;
	}
};

// Admin > Region
class LLAdminHandleRegionDumpTempAssetData: public view_listener_t
{
	bool handleEvent(const LLSD& userdata)
	{
		handle_region_dump_temp_asset_data(NULL);
		return true;
	}
};
//Admin (Top Level)

class LLAdminOnSaveState: public view_listener_t
{
	bool handleEvent(const LLSD& userdata)
	{
		LLPanelRegionTools::onSaveState(NULL);
		return true;
}
};


//-----------------------------------------------------------------------------
// cleanup_menus()
//-----------------------------------------------------------------------------
void cleanup_menus()
{
	delete gMenuParcelObserver;
	gMenuParcelObserver = NULL;

	delete gMenuAvatarSelf;
	gMenuAvatarSelf = NULL;

	delete gMenuAvatarOther;
	gMenuAvatarOther = NULL;

	delete gMenuObject;
	gMenuObject = NULL;

	delete gMenuAttachmentSelf;
	gMenuAttachmentSelf = NULL;

	delete gMenuAttachmentOther;
	gMenuAttachmentSelf = NULL;

	delete gMenuLand;
	gMenuLand = NULL;

	delete gMenuMuteParticle;
	gMenuMuteParticle = NULL;

	// <FS:Ansariel> Pie menu
	delete gPieMenuAvatarSelf;
	gPieMenuAvatarSelf = NULL;

	delete gPieMenuAvatarOther;
	gPieMenuAvatarOther = NULL;

	delete gPieMenuObject;
	gPieMenuObject = NULL;

	delete gPieMenuAttachmentSelf;
	gPieMenuAttachmentSelf = NULL;

	delete gPieMenuAttachmentOther;
	gPieMenuAttachmentOther = NULL;

	delete gPieMenuLand;
	gPieMenuLand = NULL;

	delete gPieMenuMuteParticle;
	gPieMenuMuteParticle = NULL;
	// </FS:Ansariel>

	// <FS:Ansariel> FIRE-7893: Detach function on inspect self toast without function
	delete gMenuInspectSelf;
	gMenuInspectSelf = NULL;
	// </FS:Ansariel>

	delete gMenuBarView;
	gMenuBarView = NULL;

	delete gPopupMenuView;
	gPopupMenuView = NULL;

	delete gMenuHolder;
	gMenuHolder = NULL;
}

//-----------------------------------------------------------------------------
// Object pie menu
//-----------------------------------------------------------------------------

// <FS:Ansariel> FIRE-6970/FIRE-6998: Optional permanent derendering of multiple objects
void derenderObject(bool permanent)
{
	bool need_save = false;
	LLViewerObject* objp;
	LLSelectMgr* select_mgr = LLSelectMgr::getInstance();

	while ((objp = select_mgr->getSelection()->getFirstRootObject(TRUE)))
	{
//		if ( (objp) && (gAgentID != objp->getID()) )
// [RLVa:KB] - Checked: 2012-03-11 (RLVa-1.4.5) | Added: RLVa-1.4.5 | FS-specific
		// Don't allow derendering of own attachments when RLVa is enabled
		if ( (objp) && (gAgentID != objp->getID()) && ((!rlv_handler_t::isEnabled()) || (!objp->isAttachment()) || (!objp->permYouOwner())) )
// [/RLVa:KB]
		{
			LLUUID id = objp->getID();
			std::string entry_name = "";
			std::string region_name;
			LLAssetType::EType asset_type;

			if (objp->isAvatar())
			{
				LLNameValue* firstname = objp->getNVPair("FirstName");
				LLNameValue* lastname = objp->getNVPair("LastName");
				entry_name = llformat("%s %s", firstname->getString(), lastname->getString());
				asset_type = LLAssetType::AT_PERSON;
			}
			else
			{
				bool next_object = false;
				LLViewerObject::child_list_t object_children = objp->getChildren();
				for (LLViewerObject::child_list_t::const_iterator it = object_children.begin(); it != object_children.end(); it++)
				{
					LLViewerObject* child = *it;
					if (child->isAvatar() && child->asAvatar()->isSelf())
					{
						if (gRlvHandler.hasBehaviour(RLV_BHVR_UNSIT))
						{
							// RLVa: Prevent cheating out of sitting by derendering the object
							select_mgr->deselectObjectOnly(objp);
							next_object = true;
						}
						else
						{
							gAgent.standUp();
						}
						break;
					}
				}

				if (next_object)
				{
					continue;
				}

				LLSelectNode* nodep = select_mgr->getSelection()->getFirstRootNode();
				if (nodep)
				{
					if (!nodep->mName.empty())
					{
						entry_name = nodep->mName;
					}
				}
				LLViewerRegion* region = objp->getRegion();
				if (region)
				{
					region_name = region->getName();
				}
				asset_type = LLAssetType::AT_OBJECT;
			}
			
			FSAssetBlacklist::getInstance()->addNewItemToBlacklist(id, entry_name, region_name, asset_type, permanent, false);
			
			if (permanent)
			{
				need_save = true;
			}

			select_mgr->deselectObjectOnly(objp);
			gObjectList.addDerenderedItem(id, permanent);
			gObjectList.killObject(objp);
			if (LLViewerRegion::sVOCacheCullingEnabled && objp->getRegion())
			{
				objp->getRegion()->killCacheEntry(objp->getLocalID());
			}

			LLTool* tool = LLToolMgr::getInstance()->getCurrentTool();
			LLViewerObject* tool_editing_object = tool->getEditingObject();
			if (tool_editing_object && tool_editing_object->mID == id)
			{
				tool->stopEditing();
			}

		}
		else if( (objp) && (gAgentID != objp->getID()) && ((rlv_handler_t::isEnabled()) || (objp->isAttachment()) || (objp->permYouOwner())) )
		{
			select_mgr->deselectObjectOnly(objp);
			return;
		}
	}

	if (need_save)
	{
		FSAssetBlacklist::getInstance()->saveBlacklist();
	}
}

class LLObjectDerenderPermanent : public view_listener_t
{
	bool handleEvent(const LLSD& userdata)
	{
		derenderObject(true);
		return true;
	}
};

class LLObjectDerender : public view_listener_t
{
    bool handleEvent(const LLSD& userdata)
    {
		derenderObject(false);
		return true;
    }
};
// </FS:Ansariel>

// <FS:CR> FIRE-10082 - Don't enable derendering own attachments when RLVa is enabled
bool enable_derender_object()
{
	return (!rlv_handler_t::isEnabled());
}
// </FS:CR>

class LLEnableEditParticleSource : public view_listener_t
{
	bool handleEvent(const LLSD& userdata)
	{
		LLObjectSelectionHandle handle = LLSelectMgr::instance().getSelection();

		if (handle->getObjectCount() >= 1)
		{
			LLObjectSelection::valid_iterator iter = handle->valid_begin();
			if (iter == handle->valid_end())
			{
				return false;
			}

			LLSelectNode* node = *iter;

			if (!node || !node->mPermissions)
			{
				return false;
			}

			if (node->mPermissions->getOwner() == gAgentID)
			{
				return true;
			}
		}
		return false;
	}
};

class LLEditParticleSource : public view_listener_t
{
	bool handleEvent(const LLSD& userdata)
	{
		LLViewerObject* objectp = LLSelectMgr::getInstance()->getSelection()->getPrimaryObject();
		if (objectp)
		{
			ParticleEditor* particleEditor = LLFloaterReg::showTypedInstance<ParticleEditor>("particle_editor", LLSD(objectp->getID()), TAKE_FOCUS_YES);
			if (particleEditor)
			{
				particleEditor->setObject(objectp);
			}
		}
		return true;
	}
};

// <FS:Zi> Texture Refresh
void destroy_texture(const LLUUID& id)		// will be used by the texture refresh functions below
{
	if (id.isNull() || id == IMG_DEFAULT || FSCommon::isDefaultTexture(id))
	{
		return;
	}

	LLViewerFetchedTexture* tx = LLViewerTextureManager::getFetchedTexture(id);
	if (tx)
	{
		tx->clearFetchedResults();
	}
	LLAppViewer::getTextureCache()->removeFromCache(id);
}

void handle_object_tex_refresh(LLViewerObject* object, LLSelectNode* node)
{
	U8 te_count = object->getNumTEs();
	// map from texture ID to list of faces using it
	typedef std::map< LLUUID, std::vector<U8> > map_t;
	map_t faces_per_texture;
	for (U8 i = 0; i < te_count; ++i)
	{
		// "node" will be NULL when invoked from inventory menu,
		// otherwise it will hold the root node of the selection and we
		// need to make sure only to refresh the selected faces
		if (node && !node->isTESelected(i)) continue;

		LLViewerTexture* img = object->getTEImage(i);
		faces_per_texture[img->getID()].push_back(i);

		if (object->getTE(i)->getMaterialParams().notNull())
		{
			LLViewerTexture* norm_img = object->getTENormalMap(i);
			faces_per_texture[norm_img->getID()].push_back(i);

			LLViewerTexture* spec_img = object->getTESpecularMap(i);
			faces_per_texture[spec_img->getID()].push_back(i);
		}
	}

	map_t::iterator it;
	for (it = faces_per_texture.begin(); it != faces_per_texture.end(); ++it)
	{
		destroy_texture(it->first);
	}

	// Refresh sculpt texture
	if (object->isSculpted())
	{
		LLSculptParams *sculpt_params = (LLSculptParams *)object->getParameterEntry(LLNetworkData::PARAMS_SCULPT);
		if (sculpt_params)
		{
			LLUUID sculpt_uuid = sculpt_params->getSculptTexture();

			LLViewerFetchedTexture* tx = LLViewerTextureManager::getFetchedTexture(sculpt_uuid);
			if (tx)
			{
				S32 num_volumes = tx->getNumVolumes(LLRender::SCULPT_TEX);
				const LLViewerTexture::ll_volume_list_t* pVolumeList = tx->getVolumeList(LLRender::SCULPT_TEX);

				destroy_texture(sculpt_uuid);

				for (S32 idxVolume = 0; idxVolume < num_volumes; ++idxVolume)
				{
					LLVOVolume* pVolume = pVolumeList->at(idxVolume);
					if (pVolume)
					{
						pVolume->notifyMeshLoaded();
					}
				}
			}
		}
	}
}

class LLObjectTexRefresh : public view_listener_t
{
	bool handleEvent(const LLSD& userdata)
	{
		// partly copied from the texture info code in handle_selected_texture_info()
		for (LLObjectSelection::valid_iterator iter = LLSelectMgr::getInstance()->getSelection()->valid_begin();
			iter != LLSelectMgr::getInstance()->getSelection()->valid_end(); iter++)
		{
			LLSelectNode* node = *iter;
			handle_object_tex_refresh(node->getObject(),node);
		}

		return true;
	}
};

void avatar_tex_refresh(LLVOAvatar* avatar)
{
	// I bet this can be done more elegantly, but this is just straightforward
	destroy_texture(avatar->getTE(TEX_HEAD_BAKED)->getID());
	destroy_texture(avatar->getTE(TEX_UPPER_BAKED)->getID());
	destroy_texture(avatar->getTE(TEX_LOWER_BAKED)->getID());
	destroy_texture(avatar->getTE(TEX_EYES_BAKED)->getID());
	destroy_texture(avatar->getTE(TEX_SKIRT_BAKED)->getID());
	destroy_texture(avatar->getTE(TEX_HAIR_BAKED)->getID());
	LLAvatarPropertiesProcessor::getInstance()->sendAvatarTexturesRequest(avatar->getID());
}

class LLAvatarTexRefresh : public view_listener_t
{
	bool handleEvent(const LLSD& userdata)
	{
		LLVOAvatar* avatar = find_avatar_from_object(LLSelectMgr::getInstance()->getSelection()->getPrimaryObject());
		if (avatar)
		{
			avatar_tex_refresh(avatar);
		}

		return true;
	}
};
// </FS:Zi> Texture Refresh

class LLObjectReportAbuse : public view_listener_t
{
	bool handleEvent(const LLSD& userdata)
	{
		LLViewerObject* objectp = LLSelectMgr::getInstance()->getSelection()->getPrimaryObject();
		if (objectp)
		{
			LLFloaterReporter::showFromObject(objectp->getID());
		}
		return true;
	}
};

// Enabled it you clicked an object
class LLObjectEnableReportAbuse : public view_listener_t
{
	bool handleEvent(const LLSD& userdata)
	{
		bool new_value = LLSelectMgr::getInstance()->getSelection()->getObjectCount() != 0;
		return new_value;
	}
};


void handle_object_touch()
{
	LLViewerObject* object = LLSelectMgr::getInstance()->getSelection()->getPrimaryObject();
	if (!object) return;

	LLPickInfo pick = LLToolPie::getInstance()->getPick();

// [RLVa:KB] - Checked: 2010-04-11 (RLVa-1.2.0e) | Modified: RLVa-1.1.0l
	// NOTE: fallback code since we really shouldn't be getting an active selection if we can't touch this
	if ( (RlvActions::isRlvEnabled()) && (!RlvActions::canTouch(object, pick.mObjectOffset)) )
	{
		RLV_ASSERT(false);
		return;
	}
// [/RLVa:KB]

	// *NOTE: Hope the packets arrive safely and in order or else
	// there will be some problems.
	// *TODO: Just fix this bad assumption.
	send_ObjectGrab_message(object, pick, LLVector3::zero);
	send_ObjectDeGrab_message(object, pick);
}


static void init_default_item_label(const std::string& item_name)
{
	boost::unordered_map<std::string, LLStringExplicit>::iterator it = sDefaultItemLabels.find(item_name);
	if (it == sDefaultItemLabels.end())
	{
		// *NOTE: This will not work for items of type LLMenuItemCheckGL because they return boolean value
		//       (doesn't seem to matter much ATM).
		LLStringExplicit default_label = gMenuHolder->childGetValue(item_name).asString();
		if (!default_label.empty())
		{
			sDefaultItemLabels.insert(std::pair<std::string, LLStringExplicit>(item_name, default_label));
		}
	}
}

static LLStringExplicit get_default_item_label(const std::string& item_name)
{
	LLStringExplicit res("");
	boost::unordered_map<std::string, LLStringExplicit>::iterator it = sDefaultItemLabels.find(item_name);
	if (it != sDefaultItemLabels.end())
	{
		res = it->second;
	}

	return res;
}


bool enable_object_touch(LLUICtrl* ctrl)
{
	bool new_value = false;
	LLViewerObject* obj = LLSelectMgr::getInstance()->getSelection()->getPrimaryObject();
	if (obj)
	{
		LLViewerObject* parent = (LLViewerObject*)obj->getParent();
		new_value = obj->flagHandleTouch() || (parent && parent->flagHandleTouch());
	}

// [RLVa:KB] - Checked: 2010-11-12 (RLVa-1.2.1g) | Added: RLVa-1.2.1g
	if ( (RlvActions::isRlvEnabled()) && (new_value) )
	{
		// RELEASE-RLVa: [RLVa-1.2.1] Make sure this stays in sync with handle_object_touch()
		new_value = RlvActions::canTouch(obj, LLToolPie::getInstance()->getPick().mObjectOffset);
	}
// [/RLVa:KB]

	std::string item_name = ctrl->getName();
	init_default_item_label(item_name);

	// Update label based on the node touch name if available.
	LLSelectNode* node = LLSelectMgr::getInstance()->getSelection()->getFirstRootNode();
	if (node && node->mValid && !node->mTouchName.empty())
	{
		gMenuHolder->childSetValue(item_name, node->mTouchName);
	}
	else
	{
		gMenuHolder->childSetValue(item_name, get_default_item_label(item_name));
	}

	return new_value;
};

//void label_touch(std::string& label, void*)
//{
//	LLSelectNode* node = LLSelectMgr::getInstance()->getSelection()->getFirstRootNode();
//	if (node && node->mValid && !node->mTouchName.empty())
//	{
//		label.assign(node->mTouchName);
//	}
//	else
//	{
//		label.assign("Touch");
//	}
//}

void handle_object_open()
{
// [RLVa:KB] - Checked: 2010-04-11 (RLVa-1.2.0e) | Added: RLVa-1.2.0e
	if (enable_object_open())
		LLFloaterReg::showInstance("openobject");
// [/RLVa:KB]
//	LLFloaterReg::showInstance("openobject");
}

bool enable_object_open()
{
	// Look for contents in root object, which is all the LLFloaterOpenObject
	// understands.
	LLViewerObject* obj = LLSelectMgr::getInstance()->getSelection()->getPrimaryObject();
	if (!obj) return false;

	LLViewerObject* root = obj->getRootEdit();
	if (!root) return false;

	return root->allowOpen();
}


class LLViewJoystickFlycam : public view_listener_t
{
	bool handleEvent(const LLSD& userdata)
	{
		handle_toggle_flycam();
		return true;
	}
};

class LLViewCheckJoystickFlycam : public view_listener_t
{
	bool handleEvent(const LLSD& userdata)
	{
		bool new_value = LLViewerJoystick::getInstance()->getOverrideCamera();
		return new_value;
	}
};

void handle_toggle_flycam()
{
	LLViewerJoystick::getInstance()->toggleFlycam();
}

class LLObjectBuild : public view_listener_t
{
	bool handleEvent(const LLSD& userdata)
	{
		if (gAgentCamera.getFocusOnAvatar() && !LLToolMgr::getInstance()->inEdit() && gSavedSettings.getBOOL("EditCameraMovement") )
		{
			// zoom in if we're looking at the avatar
			gAgentCamera.setFocusOnAvatar(FALSE, ANIMATE);
			gAgentCamera.setFocusGlobal(LLToolPie::getInstance()->getPick());
			gAgentCamera.cameraZoomIn(0.666f);
			gAgentCamera.cameraOrbitOver( 30.f * DEG_TO_RAD );
			gViewerWindow->moveCursorToCenter();
		}
		else if ( gSavedSettings.getBOOL("EditCameraMovement") )
		{
			gAgentCamera.setFocusGlobal(LLToolPie::getInstance()->getPick());
			gViewerWindow->moveCursorToCenter();
		}

		LLToolMgr::getInstance()->setCurrentToolset(gBasicToolset);
		LLToolMgr::getInstance()->getCurrentToolset()->selectTool( LLToolCompCreate::getInstance() );

		// Could be first use
		//LLFirstUse::useBuild();
		return true;
	}
};

void handle_object_edit()
{
	LLViewerParcelMgr::getInstance()->deselectLand();

	if (gAgentCamera.getFocusOnAvatar() && !LLToolMgr::getInstance()->inEdit())
	{
		LLFloaterTools::sPreviousFocusOnAvatar = true;
		LLObjectSelectionHandle selection = LLSelectMgr::getInstance()->getSelection();

		if (selection->getSelectType() == SELECT_TYPE_HUD || !gSavedSettings.getBOOL("EditCameraMovement"))
		{
			// always freeze camera in space, even if camera doesn't move
			// so, for example, follow cam scripts can't affect you when in build mode
			gAgentCamera.setFocusGlobal(gAgentCamera.calcFocusPositionTargetGlobal(), LLUUID::null);
			gAgentCamera.setFocusOnAvatar(FALSE, ANIMATE);
		}
		else
		{
			gAgentCamera.setFocusOnAvatar(FALSE, ANIMATE);
			LLViewerObject* selected_objectp = selection->getFirstRootObject();
			if (selected_objectp)
			{
			  // zoom in on object center instead of where we clicked, as we need to see the manipulator handles
			  gAgentCamera.setFocusGlobal(selected_objectp->getPositionGlobal(), selected_objectp->getID());
			  gAgentCamera.cameraZoomIn(0.666f);
			  gAgentCamera.cameraOrbitOver( 30.f * DEG_TO_RAD );
			  gViewerWindow->moveCursorToCenter();
			}
		}
	}
	
	LLFloaterReg::showInstance("build");
	
	LLToolMgr::getInstance()->setCurrentToolset(gBasicToolset);
	gFloaterTools->setEditTool( LLToolCompTranslate::getInstance() );
	
	LLViewerJoystick::getInstance()->moveObjects(true);
	LLViewerJoystick::getInstance()->setNeedsReset(true);
	
	// Could be first use
	//LLFirstUse::useBuild();
	return;
}

void handle_attachment_edit(const LLUUID& inv_item_id)
{
	if (isAgentAvatarValid())
	{
		if (LLViewerObject* attached_obj = gAgentAvatarp->getWornAttachment(inv_item_id))
		{
			LLSelectMgr::getInstance()->deselectAll();
			LLSelectMgr::getInstance()->selectObjectAndFamily(attached_obj);

			handle_object_edit();
		}
	}
}

void handle_attachment_touch(const LLUUID& inv_item_id)
{
	if ( (isAgentAvatarValid()) && (enable_attachment_touch(inv_item_id)) )
	{
		if (LLViewerObject* attach_obj = gAgentAvatarp->getWornAttachment(gInventory.getLinkedItemID(inv_item_id)))
		{
			LLSelectMgr::getInstance()->deselectAll();

			LLObjectSelectionHandle sel = LLSelectMgr::getInstance()->selectObjectAndFamily(attach_obj);
			if (!LLToolMgr::getInstance()->inBuildMode())
			{
				struct SetTransient : public LLSelectedNodeFunctor
				{
					bool apply(LLSelectNode* node)
					{
						node->setTransient(TRUE);
						return true;
					}
				} f;
				sel->applyToNodes(&f);
			}

			handle_object_touch();
		}
	}
}

bool enable_attachment_touch(const LLUUID& inv_item_id)
{
	if (isAgentAvatarValid())
	{
		const LLViewerObject* attach_obj = gAgentAvatarp->getWornAttachment(gInventory.getLinkedItemID(inv_item_id));
// [RLVa:KB] - @touch*
		return (attach_obj) && (attach_obj->flagHandleTouch()) && (!RlvActions::isRlvEnabled() || RlvActions::canTouch(attach_obj));
// [/RLVa:KB]
//		return (attach_obj) && (attach_obj->flagHandleTouch());
	}
	return false;
}

void handle_object_inspect()
{
	LLObjectSelectionHandle selection = LLSelectMgr::getInstance()->getSelection();
	LLViewerObject* selected_objectp = selection->getFirstRootObject();
	if (selected_objectp)
	{
		LLSD key;
		key["task"] = "task";
		LLFloaterSidePanelContainer::showPanel("inventory", key);
	}
	
	/*
	// Old floater properties
	LLFloaterReg::showInstance("inspect", LLSD());
	*/
}

//---------------------------------------------------------------------------
// Land pie menu
//---------------------------------------------------------------------------
class LLLandBuild : public view_listener_t
{
	bool handleEvent(const LLSD& userdata)
	{
		LLViewerParcelMgr::getInstance()->deselectLand();

		if (gAgentCamera.getFocusOnAvatar() && !LLToolMgr::getInstance()->inEdit() && gSavedSettings.getBOOL("EditCameraMovement") )
		{
			// zoom in if we're looking at the avatar
			gAgentCamera.setFocusOnAvatar(FALSE, ANIMATE);
			gAgentCamera.setFocusGlobal(LLToolPie::getInstance()->getPick());
			gAgentCamera.cameraZoomIn(0.666f);
			gAgentCamera.cameraOrbitOver( 30.f * DEG_TO_RAD );
			gViewerWindow->moveCursorToCenter();
		}
		else if ( gSavedSettings.getBOOL("EditCameraMovement")  )
		{
			// otherwise just move focus
			gAgentCamera.setFocusGlobal(LLToolPie::getInstance()->getPick());
			gViewerWindow->moveCursorToCenter();
		}


		LLToolMgr::getInstance()->setCurrentToolset(gBasicToolset);
		LLToolMgr::getInstance()->getCurrentToolset()->selectTool( LLToolCompCreate::getInstance() );

		// Could be first use
		//LLFirstUse::useBuild();
		return true;
	}
};

class LLLandBuyPass : public view_listener_t
{
	bool handleEvent(const LLSD& userdata)
	{
		LLPanelLandGeneral::onClickBuyPass((void *)FALSE);
		return true;
	}
};

class LLLandEnableBuyPass : public view_listener_t
{
	bool handleEvent(const LLSD& userdata)
	{
		bool new_value = LLPanelLandGeneral::enableBuyPass(NULL);
		return new_value;
	}
};

// BUG: Should really check if CLICK POINT is in a parcel where you can build.
BOOL enable_land_build(void*)
{
	if (gAgent.isGodlike()) return TRUE;
	if (gAgent.inPrelude()) return FALSE;

	BOOL can_build = FALSE;
	LLParcel* agent_parcel = LLViewerParcelMgr::getInstance()->getAgentParcel();
	if (agent_parcel)
	{
		can_build = agent_parcel->getAllowModify();
	}
	return can_build;
}

// BUG: Should really check if OBJECT is in a parcel where you can build.
BOOL enable_object_build(void*)
{
	if (gAgent.isGodlike()) return TRUE;
	if (gAgent.inPrelude()) return FALSE;

	BOOL can_build = FALSE;
	LLParcel* agent_parcel = LLViewerParcelMgr::getInstance()->getAgentParcel();
	if (agent_parcel)
	{
		can_build = agent_parcel->getAllowModify();
	}
	return can_build;
}

bool enable_object_edit()
{
	if (!isAgentAvatarValid()) return false;
	
	// *HACK:  The new "prelude" Help Islands have a build sandbox area,
	// so users need the Edit and Create pie menu options when they are
	// there.  Eventually this needs to be replaced with code that only 
	// lets you edit objects if you have permission to do so (edit perms,
	// group edit, god).  See also lltoolbar.cpp.  JC
	bool enable = false;
	if (gAgent.inPrelude())
	{
		enable = LLViewerParcelMgr::getInstance()->allowAgentBuild()
			|| LLSelectMgr::getInstance()->getSelection()->isAttachment();
	} 
	else if (LLSelectMgr::getInstance()->selectGetAllValidAndObjectsFound())
	{
// [RLVa:KB] - @edit*
		if (RlvActions::isRlvEnabled() && !RlvActions::canEdit(ERlvCheckType::All))
		{
			LLObjectSelectionHandle hSel = LLSelectMgr::getInstance()->getSelection();
			RlvSelectIsEditable f;
			enable = (hSel.notNull()) && (!hSel->getFirstRootNode(&f, true));
		}
		else
		{
			enable = true;
		}
// [/RLVa:KB]
//		enable = true;
	}

	return enable;
}

bool enable_mute_particle()
{
	const LLPickInfo& pick = LLToolPie::getInstance()->getPick();

	return pick.mParticleOwnerID != LLUUID::null && pick.mParticleOwnerID != gAgent.getID();
}

// mutually exclusive - show either edit option or build in menu
bool enable_object_build()
{
	return !enable_object_edit();
}

bool enable_object_select_in_pathfinding_linksets()
{
	return LLPathfindingManager::getInstance()->isPathfindingEnabledForCurrentRegion() && LLSelectMgr::getInstance()->selectGetEditableLinksets();
}

bool visible_object_select_in_pathfinding_linksets()
{
	return LLPathfindingManager::getInstance()->isPathfindingEnabledForCurrentRegion();
}

bool enable_object_select_in_pathfinding_characters()
{
	return LLPathfindingManager::getInstance()->isPathfindingEnabledForCurrentRegion() &&  LLSelectMgr::getInstance()->selectGetViewableCharacters();
}

class LLSelfRemoveAllAttachments : public view_listener_t
{
	bool handleEvent(const LLSD& userdata)
	{
		LLAppearanceMgr::instance().removeAllAttachmentsFromAvatar();
		return true;
	}
};

class LLSelfEnableRemoveAllAttachments : public view_listener_t
{
	bool handleEvent(const LLSD& userdata)
	{
		bool new_value = false;
		if (isAgentAvatarValid())
		{
			for (LLVOAvatar::attachment_map_t::iterator iter = gAgentAvatarp->mAttachmentPoints.begin(); 
				 iter != gAgentAvatarp->mAttachmentPoints.end(); )
			{
				LLVOAvatar::attachment_map_t::iterator curiter = iter++;
				LLViewerJointAttachment* attachment = curiter->second;
//				if (attachment->getNumObjects() > 0)
// [RLVa:KB] - Checked: 2010-03-04 (RLVa-1.2.0a) | Added: RLVa-1.2.0a
				if ( (attachment->getNumObjects() > 0) && ((!rlv_handler_t::isEnabled()) || (gRlvAttachmentLocks.canDetach(attachment))) )
// [/RLVa:KB]
				{
					new_value = true;
					break;
				}
			}
		}
		return new_value;
	}
};

BOOL enable_has_attachments(void*)
{

	return FALSE;
}

//---------------------------------------------------------------------------
// Avatar pie menu
//---------------------------------------------------------------------------
//void handle_follow(void *userdata)
//{
//	// follow a given avatar by ID
//	LLViewerObject* objectp = LLSelectMgr::getInstance()->getSelection()->getPrimaryObject();
//	if (objectp)
//	{
//		gAgent.startFollowPilot(objectp->getID());
//	}
//}

bool enable_object_mute()
{
	LLViewerObject* object = LLSelectMgr::getInstance()->getSelection()->getPrimaryObject();
	if (!object) return false;

	LLVOAvatar* avatar = find_avatar_from_object(object); 
	if (avatar)
	{
		// It's an avatar
		LLNameValue *lastname = avatar->getNVPair("LastName");
		bool is_linden =
			lastname && !LLStringUtil::compareStrings(lastname->getString(), "Linden");
		bool is_self = avatar->isSelf();
//		return !is_linden && !is_self;
// [RLVa:KB] - Checked: RLVa-1.2.1
//		return !is_linden && !is_self && (RlvActions::canShowName(RlvActions::SNC_DEFAULT, avatar->getID()));
// [/RLVa:KB]

		// <FS:Zi> Make enable/disable of block/unblock menu items work for avatars
		if(is_linden || is_self)
			return false;

		if (!RlvActions::canShowName(RlvActions::SNC_DEFAULT, avatar->getID()))
			return false;

		LLNameValue *firstname = avatar->getNVPair("FirstName");

		std::string name;
		if (firstname && lastname)
		{
			name = LLCacheName::buildFullName(
				firstname->getString(), lastname->getString());
		}

		LLMute mute(avatar->getID(),name,LLMute::AGENT);
		return !LLMuteList::getInstance()->isMuted(mute.mID);
		// </FS:Zi>
	}
	else
	{
		// Just a regular object
		return LLSelectMgr::getInstance()->getSelection()->contains( object, SELECT_ALL_TES ) &&
			   !LLMuteList::getInstance()->isMuted(object->getID());
	}
}

bool enable_object_unmute()
{
	LLViewerObject* object = LLSelectMgr::getInstance()->getSelection()->getPrimaryObject();
	if (!object) return false;

	LLVOAvatar* avatar = find_avatar_from_object(object); 
	if (avatar)
	{
		// It's an avatar
		LLNameValue *lastname = avatar->getNVPair("LastName");
		bool is_linden =
			lastname && !LLStringUtil::compareStrings(lastname->getString(), "Linden");
		bool is_self = avatar->isSelf();
		// <FS:Zi> Make enable/disable of block/unblock menu items work for avatars
		// return !is_linden && !is_self;
		if(is_linden || is_self)
			return false;

		LLNameValue *firstname = avatar->getNVPair("FirstName");
		std::string name;
		if (firstname && lastname)
		{
			name = LLCacheName::buildFullName(
				firstname->getString(), lastname->getString());
		}

		LLMute mute(avatar->getID(),name,LLMute::AGENT);
		return LLMuteList::getInstance()->isMuted(mute.mID);
		// </FS:Zi>
	}
	else
	{
		// Just a regular object
		return LLSelectMgr::getInstance()->getSelection()->contains( object, SELECT_ALL_TES ) &&
			   LLMuteList::getInstance()->isMuted(object->getID());;
	}
}

// <FS:Ansariel> Avatar render more check for pie menu
bool check_avatar_render_mode(U32 mode)
{
	LLViewerObject* object = LLSelectMgr::getInstance()->getSelection()->getPrimaryObject();
	if (!object) return false;

	LLVOAvatar* avatar = find_avatar_from_object(object); 
	if (!avatar) return false;
		
	switch (mode) 
	{
		case 0:
				return FSAvatarRenderPersistence::instance().getAvatarRenderSettings(avatar->getID()) == LLVOAvatar::AV_RENDER_NORMALLY;
//				return (avatar->getVisualMuteSettings() == LLVOAvatar::AV_RENDER_NORMALLY);
		case 1:
				return FSAvatarRenderPersistence::instance().getAvatarRenderSettings(avatar->getID()) == LLVOAvatar::AV_DO_NOT_RENDER;
//				return (avatar->getVisualMuteSettings() == LLVOAvatar::AV_DO_NOT_RENDER);
		case 2:
				return FSAvatarRenderPersistence::instance().getAvatarRenderSettings(avatar->getID()) == LLVOAvatar::AV_ALWAYS_RENDER;
//				return (avatar->getVisualMuteSettings() == LLVOAvatar::AV_ALWAYS_RENDER);
		case 4:
				return FSAvatarRenderPersistence::instance().getAvatarRenderSettings(avatar->getID()) != LLVOAvatar::AV_RENDER_NORMALLY;
				// return FSAvatarRenderPersistence::instance().getAvatarRenderSettings(avatar->getID()) == LLVOAvatar::AV_RENDER_NORMALLY;
		default:
			return false;
	}
}
// </FS:Ansariel>

// 0 = normal, 1 = always, 2 = never
class LLAvatarCheckImpostorMode : public view_listener_t
{	
	bool handleEvent(const LLSD& userdata)
	{
		// <FS:Ansariel> Avatar render more check for pie menu
		//LLViewerObject* object = LLSelectMgr::getInstance()->getSelection()->getPrimaryObject();
		//if (!object) return false;

		//LLVOAvatar* avatar = find_avatar_from_object(object); 
		//if (!avatar) return false;
		//
		//U32 mode = userdata.asInteger();
		//switch (mode) 
		//{
		//	case 0:
		//		return (avatar->getVisualMuteSettings() == LLVOAvatar::AV_RENDER_NORMALLY);
		//	case 1:
		//		return (avatar->getVisualMuteSettings() == LLVOAvatar::AV_DO_NOT_RENDER);
		//	case 2:
		//		return (avatar->getVisualMuteSettings() == LLVOAvatar::AV_ALWAYS_RENDER);
        //    case 4:
        //        return (avatar->getVisualMuteSettings() != LLVOAvatar::AV_RENDER_NORMALLY);
		//	default:
		//		return false;
		//}
		return check_avatar_render_mode(userdata.asInteger());
		// </FS:Ansariel>
	}	// handleEvent()
};

// 0 = normal, 1 = always, 2 = never
class LLAvatarSetImpostorMode : public view_listener_t
{
	bool handleEvent(const LLSD& userdata)
	{
		LLViewerObject* object = LLSelectMgr::getInstance()->getSelection()->getPrimaryObject();
		if (!object) return false;

		LLVOAvatar* avatar = find_avatar_from_object(object); 
		if (!avatar) return false;
		
		U32 mode = userdata.asInteger();
		switch (mode) 
		{
			case 0:
				avatar->setVisualMuteSettings(LLVOAvatar::AV_RENDER_NORMALLY);
				break;
			case 1:
				avatar->setVisualMuteSettings(LLVOAvatar::AV_DO_NOT_RENDER);
				break;
			case 2:
				avatar->setVisualMuteSettings(LLVOAvatar::AV_ALWAYS_RENDER);
				break;
			default:
				return false;
		}

		LLVOAvatar::cullAvatarsByPixelArea();
		return true;
	}	// handleEvent()
};


class LLObjectMute : public view_listener_t
{
	bool handleEvent(const LLSD& userdata)
	{
		LLViewerObject* object = LLSelectMgr::getInstance()->getSelection()->getPrimaryObject();
		if (!object) return true;
		
		LLUUID id;
		std::string name;
		LLMute::EType type;
		LLVOAvatar* avatar = find_avatar_from_object(object); 
		if (avatar)
		{
			id = avatar->getID();
// [RLVa:KB] - Checked: RLVa-1.0.0
			if (!RlvActions::canShowName(RlvActions::SNC_DEFAULT, id))
				return true;
// [/RLVa:KB]

			avatar->mNeedsImpostorUpdate = TRUE;
			avatar->mLastImpostorUpdateReason = 9;


			LLNameValue *firstname = avatar->getNVPair("FirstName");
			LLNameValue *lastname = avatar->getNVPair("LastName");
			if (firstname && lastname)
			{
				name = LLCacheName::buildFullName(
					firstname->getString(), lastname->getString());
			}
			
			type = LLMute::AGENT;
		}
		else
		{
			// it's an object
			id = object->getID();

			LLSelectNode* node = LLSelectMgr::getInstance()->getSelection()->getFirstRootNode();
			if (node)
			{
				name = node->mName;
			}
			
			type = LLMute::OBJECT;
		}
		
		LLMute mute(id, name, type);
		if (LLMuteList::getInstance()->isMuted(mute.mID))
		{
			LLMuteList::getInstance()->remove(mute);
		}
		else
		{
			LLMuteList::getInstance()->add(mute);
			LLPanelBlockedList::showPanelAndSelect(mute.mID);
		}
		
		return true;
	}
};

bool handle_go_to()
{
	// try simulator autopilot
	std::vector<std::string> strings;
	std::string val;
	LLVector3d pos = LLToolPie::getInstance()->getPick().mPosGlobal;
	val = llformat("%g", pos.mdV[VX]);
	strings.push_back(val);
	val = llformat("%g", pos.mdV[VY]);
	strings.push_back(val);
	val = llformat("%g", pos.mdV[VZ]);
	strings.push_back(val);
	send_generic_message("autopilot", strings);

	LLViewerParcelMgr::getInstance()->deselectLand();

	if (isAgentAvatarValid() && !gSavedSettings.getBOOL("AutoPilotLocksCamera"))
	{
		gAgentCamera.setFocusGlobal(gAgentCamera.getFocusTargetGlobal(), gAgentAvatarp->getID());
	}
	else 
	{
		// Snap camera back to behind avatar
		gAgentCamera.setFocusOnAvatar(TRUE, ANIMATE);
	}

	// Could be first use
	//LLFirstUse::useGoTo();
	return true;
}

class LLGoToObject : public view_listener_t
{
	bool handleEvent(const LLSD& userdata)
	{
		return handle_go_to();
	}
};

class LLAvatarReportAbuse : public view_listener_t
{
	bool handleEvent(const LLSD& userdata)
	{
		LLVOAvatar* avatar = find_avatar_from_object( LLSelectMgr::getInstance()->getSelection()->getPrimaryObject() );
		if(avatar)
		{
			LLFloaterReporter::showFromObject(avatar->getID());
		}
		return true;
	}
};


//---------------------------------------------------------------------------
// Parcel freeze, eject, etc.
//---------------------------------------------------------------------------
//bool callback_freeze(const LLSD& notification, const LLSD& response)
//{
//	LLUUID avatar_id = notification["payload"]["avatar_id"].asUUID();
//	S32 option = LLNotificationsUtil::getSelectedOption(notification, response);
//
//	if (0 == option || 1 == option)
//	{
//		U32 flags = 0x0;
//		if (1 == option)
//		{
//			// unfreeze
//			flags |= 0x1;
//		}
//
//		LLMessageSystem* msg = gMessageSystem;
//		LLViewerObject* avatar = gObjectList.findObject(avatar_id);
//
//		if (avatar)
//		{
//			msg->newMessage("FreezeUser");
//			msg->nextBlock("AgentData");
//			msg->addUUID("AgentID", gAgent.getID());
//			msg->addUUID("SessionID", gAgent.getSessionID());
//			msg->nextBlock("Data");
//			msg->addUUID("TargetID", avatar_id );
//			msg->addU32("Flags", flags );
//			msg->sendReliable( avatar->getRegion()->getHost() );
//		}
//	}
//	return false;
//}


void handle_avatar_freeze(const LLSD& avatar_id)
{
// [SL:KB] - Patch: UI-AvatarNearbyActions | Checked: 2011-05-13 (Catznip-2.6.0a) | Added: Catznip-2.6.0a
	// Use avatar_id if available, otherwise default to right-click avatar
	LLUUID idAgent = avatar_id.asUUID();
	if (idAgent.isNull())
	{
		/*const*/ LLVOAvatar* pAvatar = find_avatar_from_object(LLSelectMgr::getInstance()->getSelection()->getPrimaryObject());
		if (pAvatar)
			idAgent = pAvatar->getID();
	}
	if (idAgent.notNull())
	{
		LLAvatarActions::landFreeze(idAgent);
	}
// [/SL:KB]
//		// Use avatar_id if available, otherwise default to right-click avatar
//		LLVOAvatar* avatar = NULL;
//		if (avatar_id.asUUID().notNull())
//		{
//			avatar = find_avatar_from_object(avatar_id.asUUID());
//		}
//		else
//		{
//			avatar = find_avatar_from_object(
//				LLSelectMgr::getInstance()->getSelection()->getPrimaryObject());
//		}
//
//		if( avatar )
//		{
//			std::string fullname = avatar->getFullname();
//			LLSD payload;
//			payload["avatar_id"] = avatar->getID();
//
//			if (!fullname.empty())
//			{
//				LLSD args;
//				args["AVATAR_NAME"] = fullname;
// [RLVa:KB] - Checked: RLVa-1.0.0
//				args["AVATAR_NAME"] = (RlvActions::canShowName(RlvActions::SNC_DEFAULT, avatar->getID())) ? fullname : RlvStrings::getAnonym(fullname);
// [/RLVa:KB]
//				LLNotificationsUtil::add("FreezeAvatarFullname",
//							args,
//							payload,
//							callback_freeze);
//			}
//			else
//			{
//				LLNotificationsUtil::add("FreezeAvatar",
//							LLSD(),
//							payload,
//							callback_freeze);
//			}
//		}
}

class LLAvatarVisibleDebug : public view_listener_t
{
	bool handleEvent(const LLSD& userdata)
	{
		return gAgent.isGodlike();
	}
};

class LLAvatarDebug : public view_listener_t
{
	bool handleEvent(const LLSD& userdata)
	{
		LLVOAvatar* avatar = find_avatar_from_object( LLSelectMgr::getInstance()->getSelection()->getPrimaryObject() );
		if( avatar )
		{
			if (avatar->isSelf())
			{
				((LLVOAvatarSelf *)avatar)->dumpLocalTextures();
			}
			LL_INFOS() << "Dumping temporary asset data to simulator logs for avatar " << avatar->getID() << LL_ENDL;
			// <FS:Ansariel> Disable message - spawns error "generic request failed"
			//std::vector<std::string> strings;
			//strings.push_back(avatar->getID().asString());
			//LLUUID invoice;
			//send_generic_message("dumptempassetdata", strings, invoice);
			// </FS:Ansariel>
			LLFloaterReg::showInstance( "avatar_textures", LLSD(avatar->getID()) );
		}
		return true;
	}
};

//bool callback_eject(const LLSD& notification, const LLSD& response)
//{
//	S32 option = LLNotificationsUtil::getSelectedOption(notification, response);
//	if (2 == option)
//	{
//		// Cancel button.
//		return false;
//	}
//	LLUUID avatar_id = notification["payload"]["avatar_id"].asUUID();
//	bool ban_enabled = notification["payload"]["ban_enabled"].asBoolean();
//
//	if (0 == option)
//	{
//		// Eject button
//		LLMessageSystem* msg = gMessageSystem;
//		LLViewerObject* avatar = gObjectList.findObject(avatar_id);
//
//		if (avatar)
//		{
//			U32 flags = 0x0;
//			msg->newMessage("EjectUser");
//			msg->nextBlock("AgentData");
//			msg->addUUID("AgentID", gAgent.getID() );
//			msg->addUUID("SessionID", gAgent.getSessionID() );
//			msg->nextBlock("Data");
//			msg->addUUID("TargetID", avatar_id );
//			msg->addU32("Flags", flags );
//			msg->sendReliable( avatar->getRegion()->getHost() );
//		}
//	}
//	else if (ban_enabled)
//	{
//		// This is tricky. It is similar to say if it is not an 'Eject' button,
//		// and it is also not an 'Cancle' button, and ban_enabled==ture, 
//		// it should be the 'Eject and Ban' button.
//		LLMessageSystem* msg = gMessageSystem;
//		LLViewerObject* avatar = gObjectList.findObject(avatar_id);
//
//		if (avatar)
//		{
//			U32 flags = 0x1;
//			msg->newMessage("EjectUser");
//			msg->nextBlock("AgentData");
//			msg->addUUID("AgentID", gAgent.getID() );
//			msg->addUUID("SessionID", gAgent.getSessionID() );
//			msg->nextBlock("Data");
//			msg->addUUID("TargetID", avatar_id );
//			msg->addU32("Flags", flags );
//			msg->sendReliable( avatar->getRegion()->getHost() );
//		}
//	}
//	return false;
//}

void handle_avatar_eject(const LLSD& avatar_id)
{
// [SL:KB] - Patch: UI-AvatarNearbyActions | Checked: 2011-05-13 (Catznip-2.6.0a) | Added: Catznip-2.6.0a
	// Use avatar_id if available, otherwise default to right-click avatar
	LLUUID idAgent = avatar_id.asUUID();
	if (idAgent.isNull())
	{
		/*const*/ LLVOAvatar* pAvatar = find_avatar_from_object(LLSelectMgr::getInstance()->getSelection()->getPrimaryObject());
		if (pAvatar)
			idAgent = pAvatar->getID();
	}
	if (idAgent.notNull())
	{
		LLAvatarActions::landEject(idAgent);
	}
// [/SL:KB]
//		// Use avatar_id if available, otherwise default to right-click avatar
//		LLVOAvatar* avatar = NULL;
//		if (avatar_id.asUUID().notNull())
//		{
//			avatar = find_avatar_from_object(avatar_id.asUUID());
//		}
//		else
//		{
//			avatar = find_avatar_from_object(
//				LLSelectMgr::getInstance()->getSelection()->getPrimaryObject());
//		}
//
//		if( avatar )
//		{
//			LLSD payload;
//			payload["avatar_id"] = avatar->getID();
//			std::string fullname = avatar->getFullname();
//
//			const LLVector3d& pos = avatar->getPositionGlobal();
//			LLParcel* parcel = LLViewerParcelMgr::getInstance()->selectParcelAt(pos)->getParcel();
//			
//			if (LLViewerParcelMgr::getInstance()->isParcelOwnedByAgent(parcel,GP_LAND_MANAGE_BANNED))
//			{
//                payload["ban_enabled"] = true;
//				if (!fullname.empty())
//				{
//    				LLSD args;
//					args["AVATAR_NAME"] = fullname;
// [RLVa:KB] - Checked: RLVa-1.0.0
//					args["AVATAR_NAME"] = (RlvActions::canShowName(RlvActions::SNC_DEFAULT, avatar->getID())) ? fullname : RlvStrings::getAnonym(fullname);
// [/RLVa:KB]
//    				LLNotificationsUtil::add("EjectAvatarFullname",
//    							args,
//    							payload,
//    							callback_eject);
//				}
//				else
//				{
//    				LLNotificationsUtil::add("EjectAvatarFullname",
//    							LLSD(),
//    							payload,
//    							callback_eject);
//				}
//			}
//			else
//			{
//                payload["ban_enabled"] = false;
//				if (!fullname.empty())
//				{
//    				LLSD args;
//					args["AVATAR_NAME"] = fullname;
// [RLVa:KB] - Checked: RLVa-1.0.0
//					args["AVATAR_NAME"] = (RlvActions::canShowName(RlvActions::SNC_DEFAULT, avatar->getID())) ? fullname : RlvStrings::getAnonym(fullname);
// [/RLVa:KB]
//    				LLNotificationsUtil::add("EjectAvatarFullnameNoBan",
//    							args,
//    							payload,
//    							callback_eject);
//				}
//				else
//				{
//    				LLNotificationsUtil::add("EjectAvatarNoBan",
//    							LLSD(),
//    							payload,
//    							callback_eject);
//				}
//			}
//		}
}

bool my_profile_visible()
{
	LLFloater* floaterp = LLAvatarActions::getProfileFloater(gAgentID);
	return floaterp && floaterp->isInVisibleChain();
}

bool picks_tab_visible()
{
    return my_profile_visible() && LLAvatarActions::isPickTabSelected(gAgentID);
}

bool enable_freeze_eject(const LLSD& avatar_id)
{
// [SL:KB] - Patch: UI-AvatarNearbyActions | Checked: 2011-05-13 (Catznip-2.6.0a) | Added: Catznip-2.6.0a
	// Use avatar_id if available, otherwise default to right-click avatar
	LLUUID idAgent = avatar_id.asUUID();
	if (idAgent.isNull())
	{
		/*const*/ LLVOAvatar* pAvatar = find_avatar_from_object(LLSelectMgr::getInstance()->getSelection()->getPrimaryObject());
		if (pAvatar)
			idAgent = pAvatar->getID();
	}
	return (idAgent.notNull()) ? LLAvatarActions::canLandFreezeOrEject(idAgent) : false;
// [/SL:KB]
//	// Use avatar_id if available, otherwise default to right-click avatar
//	LLVOAvatar* avatar = NULL;
//	if (avatar_id.asUUID().notNull())
//	{
//		avatar = find_avatar_from_object(avatar_id.asUUID());
//	}
//	else
//	{
//		avatar = find_avatar_from_object(
//			LLSelectMgr::getInstance()->getSelection()->getPrimaryObject());
//	}
//	if (!avatar) return false;
//
//	// Gods can always freeze
//	if (gAgent.isGodlike()) return true;
//
//	// Estate owners / managers can freeze
//	// Parcel owners can also freeze
//	const LLVector3& pos = avatar->getPositionRegion();
//	const LLVector3d& pos_global = avatar->getPositionGlobal();
//	LLParcel* parcel = LLViewerParcelMgr::getInstance()->selectParcelAt(pos_global)->getParcel();
//	LLViewerRegion* region = avatar->getRegion();
//	if (!region) return false;
//				
//	bool new_value = region->isOwnedSelf(pos);
//	if (!new_value || region->isOwnedGroup(pos))
//	{
//		new_value = LLViewerParcelMgr::getInstance()->isParcelOwnedByAgent(parcel,GP_LAND_ADMIN);
//	}
//	return new_value;
}

// <FS:Ansariel> FIRE-13515: Re-add give calling card
class LLAvatarGiveCard : public view_listener_t
{
	bool handleEvent(const LLSD& userdata)
	{
		LL_INFOS("LLAvatarGiveCard") << "handle_give_card()" << LL_ENDL;
		LLViewerObject* dest = LLSelectMgr::getInstance()->getSelection()->getPrimaryObject();
// [RLVa:KB] - Checked: 2010-06-04 (RLVa-1.2.0d) | Modified: RLVa-1.2.0d | OK
		//if(dest && dest->isAvatar())
		if ( (dest && dest->isAvatar()) && (!gRlvHandler.hasBehaviour(RLV_BHVR_SHOWNAMES)) )
// [/RLVa:KB]
		{
			bool found_name = false;
			LLSD args;
			LLSD old_args;
			LLNameValue* nvfirst = dest->getNVPair("FirstName");
			LLNameValue* nvlast = dest->getNVPair("LastName");
			if(nvfirst && nvlast)
			{
				std::string full_name = gCacheName->buildFullName(nvfirst->getString(), nvlast->getString());
				args["NAME"] = full_name;
				old_args["NAME"] = full_name;
				found_name = true;
			}
			LLViewerRegion* region = dest->getRegion();
			LLHost dest_host;
			if(region)
			{
				dest_host = region->getHost();
			}
			if(found_name && dest_host.isOk())
			{
				LLMessageSystem* msg = gMessageSystem;
				msg->newMessage("OfferCallingCard");
				msg->nextBlockFast(_PREHASH_AgentData);
				msg->addUUIDFast(_PREHASH_AgentID, gAgent.getID());
				msg->addUUIDFast(_PREHASH_SessionID, gAgent.getSessionID());
				msg->nextBlockFast(_PREHASH_AgentBlock);
				msg->addUUIDFast(_PREHASH_DestID, dest->getID());
				LLUUID transaction_id;
				transaction_id.generate();
				msg->addUUIDFast(_PREHASH_TransactionID, transaction_id);
				msg->sendReliable(dest_host);
				LLNotificationsUtil::add("OfferedCard", args);
			}
			else
			{
				LLNotificationsUtil::add("CantOfferCallingCard", old_args);
			}
		}
		return true;
	}
};
// </FS:Ansariel> FIRE-13515: Re-add give calling card

bool callback_leave_group(const LLSD& notification, const LLSD& response)
{
	S32 option = LLNotificationsUtil::getSelectedOption(notification, response);
	if (option == 0)
	{
		LLMessageSystem *msg = gMessageSystem;

		msg->newMessageFast(_PREHASH_LeaveGroupRequest);
		msg->nextBlockFast(_PREHASH_AgentData);
		msg->addUUIDFast(_PREHASH_AgentID, gAgent.getID() );
		msg->addUUIDFast(_PREHASH_SessionID, gAgent.getSessionID());
		msg->nextBlockFast(_PREHASH_GroupData);
		msg->addUUIDFast(_PREHASH_GroupID, gAgent.getGroupID() );
		gAgent.sendReliableMessage();
	}
	return false;
}

void append_aggregate(std::string& string, const LLAggregatePermissions& ag_perm, PermissionBit bit, const char* txt)
{
	LLAggregatePermissions::EValue val = ag_perm.getValue(bit);
	std::string buffer;
	switch(val)
	{
	  case LLAggregatePermissions::AP_NONE:
		buffer = llformat( "* %s None\n", txt);
		break;
	  case LLAggregatePermissions::AP_SOME:
		buffer = llformat( "* %s Some\n", txt);
		break;
	  case LLAggregatePermissions::AP_ALL:
		buffer = llformat( "* %s All\n", txt);
		break;
	  case LLAggregatePermissions::AP_EMPTY:
	  default:
		break;
	}
	string.append(buffer);
}

bool enable_buy_object()
{
    // In order to buy, there must only be 1 purchaseable object in
    // the selection manager.
	if(LLSelectMgr::getInstance()->getSelection()->getRootObjectCount() != 1) return false;
    LLViewerObject* obj = NULL;
    LLSelectNode* node = LLSelectMgr::getInstance()->getSelection()->getFirstRootNode();
	if(node)
    {
        obj = node->getObject();
        if(!obj) return false;

		if( for_sale_selection(node) )
		{
// [RLVa:KB] - @buy
			if (!RlvActions::canBuyObject(obj->getID()))
				return false;
// [/RLVa:KB]

			// *NOTE: Is this needed?  This checks to see if anyone owns the
			// object, dating back to when we had "public" objects owned by
			// no one.  JC
			if(obj->permAnyOwner()) return true;
		}
    }
	return false;
}

// Note: This will only work if the selected object's data has been
// received by the viewer and cached in the selection manager.
void handle_buy_object(LLSaleInfo sale_info)
{
	if(!LLSelectMgr::getInstance()->selectGetAllRootsValid())
	{
		LLNotificationsUtil::add("UnableToBuyWhileDownloading");
		return;
	}

	LLUUID owner_id;
	std::string owner_name;
	BOOL owners_identical = LLSelectMgr::getInstance()->selectGetOwner(owner_id, owner_name);
	if (!owners_identical)
	{
		LLNotificationsUtil::add("CannotBuyObjectsFromDifferentOwners");
		return;
	}

	LLPermissions perm;
	BOOL valid = LLSelectMgr::getInstance()->selectGetPermissions(perm);
	LLAggregatePermissions ag_perm;
	valid &= LLSelectMgr::getInstance()->selectGetAggregatePermissions(ag_perm);
	if(!valid || !sale_info.isForSale() || !perm.allowTransferTo(gAgent.getID()))
	{
		LLNotificationsUtil::add("ObjectNotForSale");
		return;
	}

	LLFloaterBuy::show(sale_info);
}


void handle_buy_contents(LLSaleInfo sale_info)
{
	LLFloaterBuyContents::show(sale_info);
}

void handle_region_dump_temp_asset_data(void*)
{
	LL_INFOS() << "Dumping temporary asset data to simulator logs" << LL_ENDL;
	std::vector<std::string> strings;
	LLUUID invoice;
	send_generic_message("dumptempassetdata", strings, invoice);
}

void handle_region_clear_temp_asset_data(void*)
{
	LL_INFOS() << "Clearing temporary asset data" << LL_ENDL;
	std::vector<std::string> strings;
	LLUUID invoice;
	send_generic_message("cleartempassetdata", strings, invoice);
}

void handle_region_dump_settings(void*)
{
	LLViewerRegion* regionp = gAgent.getRegion();
	if (regionp)
	{
		LL_INFOS() << "Damage:    " << (regionp->getAllowDamage() ? "on" : "off") << LL_ENDL;
		LL_INFOS() << "Landmark:  " << (regionp->getAllowLandmark() ? "on" : "off") << LL_ENDL;
		LL_INFOS() << "SetHome:   " << (regionp->getAllowSetHome() ? "on" : "off") << LL_ENDL;
		LL_INFOS() << "ResetHome: " << (regionp->getResetHomeOnTeleport() ? "on" : "off") << LL_ENDL;
		LL_INFOS() << "SunFixed:  " << (regionp->getSunFixed() ? "on" : "off") << LL_ENDL;
		LL_INFOS() << "BlockFly:  " << (regionp->getBlockFly() ? "on" : "off") << LL_ENDL;
		LL_INFOS() << "AllowP2P:  " << (regionp->getAllowDirectTeleport() ? "on" : "off") << LL_ENDL;
		LL_INFOS() << "Water:     " << (regionp->getWaterHeight()) << LL_ENDL;
	}
}

void handle_dump_group_info(void *)
{
	gAgent.dumpGroupInfo();
}

void handle_dump_capabilities_info(void *)
{
	LLViewerRegion* regionp = gAgent.getRegion();
	if (regionp)
	{
		regionp->logActiveCapabilities();
	}
}

void handle_dump_region_object_cache(void*)
{
	LLViewerRegion* regionp = gAgent.getRegion();
	if (regionp)
	{
		regionp->dumpCache();
	}
}

void handle_dump_focus()
{
	LLUICtrl *ctrl = dynamic_cast<LLUICtrl*>(gFocusMgr.getKeyboardFocus());

	LL_INFOS() << "Keyboard focus " << (ctrl ? ctrl->getName() : "(none)") << LL_ENDL;
}

class LLSelfStandUp : public view_listener_t
{
	bool handleEvent(const LLSD& userdata)
	{
		gAgent.standUp();
		return true;
	}
};

bool enable_standup_self()
{
// [RLVa:KB] - Checked: 2010-04-01 (RLVa-1.2.0c) | Modified: RLVa-1.0.0g
	return isAgentAvatarValid() && gAgentAvatarp->isSitting() && RlvActions::canStand();
// [/RLVa:KB]
//	return isAgentAvatarValid() && gAgentAvatarp->isSitting();
}

class LLSelfSitDown : public view_listener_t
    {
        bool handleEvent(const LLSD& userdata)
        {
            gAgent.sitDown();
            return true;
        }
    };



bool show_sitdown_self()
{
	return isAgentAvatarValid() && !gAgentAvatarp->isSitting();
}

bool enable_sitdown_self()
{
// [RLVa:KB] - Checked: 2010-08-28 (RLVa-1.2.1a) | Added: RLVa-1.2.1a
	return show_sitdown_self() && !gAgentAvatarp->isEditingAppearance() && !gAgent.getFlying() && !gRlvHandler.hasBehaviour(RLV_BHVR_SIT);
// [/RLVa:KB]
//	return show_sitdown_self() && !gAgentAvatarp->isEditingAppearance() && !gAgent.getFlying();
}

class LLSelfToggleSitStand : public view_listener_t
{
	bool handleEvent(const LLSD& userdata)
	{
		if (isAgentAvatarValid())
		{
			if (gAgentAvatarp->isSitting())
			{
				gAgent.standUp();
			}
			else
			{
				gAgent.sitDown();
			}
		}
		return true;
	}
};

bool enable_sit_stand()
{
	return enable_sitdown_self() || enable_standup_self();
}

bool enable_fly_land()
{
	return gAgent.getFlying() || LLAgent::enableFlying();
}

// Force sit -KC
class FSSelfForceSit : public view_listener_t
{
	bool handleEvent(const LLSD& userdata)
	{
		if (!gAgentAvatarp->isSitting() && !gRlvHandler.hasBehaviour(RLV_BHVR_SIT))
		{
			gAgent.sitDown();
		}
		else if (gAgentAvatarp->isSitting() && !gRlvHandler.hasBehaviour(RLV_BHVR_UNSIT))
		{
			gAgent.standUp();
		}

		return true;
	}
};

bool enable_forcesit_self()
{
	return isAgentAvatarValid() &&
		((!gAgentAvatarp->isSitting() && !gRlvHandler.hasBehaviour(RLV_BHVR_SIT)) || 
		(gAgentAvatarp->isSitting() && !gRlvHandler.hasBehaviour(RLV_BHVR_UNSIT)));
}

class FSSelfCheckForceSit : public view_listener_t
{
	bool handleEvent(const LLSD& userdata)
	{
		if (!isAgentAvatarValid())
		{
			return false;
		}

		return gAgentAvatarp->isSitting();
	}
};

// Phantom mode -KC & <FS:CR>
class FSSelfToggleMoveLock : public view_listener_t
{
	bool handleEvent(const LLSD& userdata)
	{
		if (LLGridManager::getInstance()->isInSecondLife())
		{
			make_ui_sound("UISndMovelockToggle");
			bool new_value = !gSavedPerAccountSettings.getBOOL("UseMoveLock");
			gSavedPerAccountSettings.setBOOL("UseMoveLock", new_value);
			if (new_value)
			{
				LLNotificationsUtil::add("MovelockEnabling", LLSD());
			}
			else
			{
				LLNotificationsUtil::add("MovelockDisabling", LLSD());
			}
		}
#ifdef OPENSIM
		else
		{
			gAgent.togglePhantom();
		}
#endif // OPENSIM
		//TODO: feedback to local chat
		return true;
	}
};


class FSSelfCheckMoveLock : public view_listener_t
{
	bool handleEvent(const LLSD& userdata)
	{
		bool new_value(false);
		if (LLGridManager::getInstance()->isInSecondLife())
		{
			new_value = gSavedPerAccountSettings.getBOOL("UseMoveLock");
		}
#ifdef OPENSIM
		else
		{
			new_value = gAgent.getPhantom();
		}
#endif // OPENSIM
		return new_value;
	}
};

bool enable_bridge_function()
{
	return FSLSLBridge::instance().canUseBridge();
}

bool enable_move_lock()
{
#ifdef OPENSIM
	// Phantom mode always works on opensim, at least right now.
	if (LLGridManager::getInstance()->isInOpenSim())
		return true;
#endif // OPENSIM
	return enable_bridge_function();
}

bool enable_script_info()
{
	return (!LLSelectMgr::getInstance()->getSelection()->isEmpty()
			&& enable_bridge_function());
}
// </FS:CR>

// [SJ - Adding IgnorePrejump in Menu ]
class FSSelfToggleIgnorePreJump : public view_listener_t
{
	bool handleEvent(const LLSD& userdata)
	{
		gSavedSettings.setBOOL("FSIgnoreFinishAnimation", !gSavedSettings.getBOOL("FSIgnoreFinishAnimation"));
		return true;
	}
};

// [SJ - Adding IgnorePrejump in Menu ]
class FSSelfCheckIgnorePreJump : public view_listener_t
{
	bool handleEvent(const LLSD& userdata)
	{
		bool new_value = gSavedSettings.getBOOL("FSIgnoreFinishAnimation");
		return new_value;
	}
};

class LLCheckPanelPeopleTab : public view_listener_t
{
	bool handleEvent(const LLSD& userdata)
		{
			std::string panel_name = userdata.asString();

			LLPanel *panel = LLFloaterSidePanelContainer::getPanel("people", panel_name);
			if(panel && panel->isInVisibleChain())
			{
				return true;
			}
			return false;
		}
};
// Toggle one of "People" panel tabs in side tray.
class LLTogglePanelPeopleTab : public view_listener_t
{
	bool handleEvent(const LLSD& userdata)
	{
		std::string panel_name = userdata.asString();

		LLSD param;
		param["people_panel_tab_name"] = panel_name;

		// <FS:Ansariel> Handle blocklist separately because of standalone option
		if (panel_name == "blocked_panel")
		{
			if (gSavedSettings.getBOOL("FSUseStandaloneBlocklistFloater"))
			{
				LLFloaterReg::showInstance("fs_blocklist");
			}
			else
			{
				togglePeoplePanel(panel_name, param);
			}
			return true;
		}
		// </FS:Ansariel>

		// <FS:Zi> Open groups and friends lists in communicate floater
		// <FS:Lo> Adding an option to still use v2 windows
		if(gSavedSettings.getBOOL("FSUseV2Friends") && gSavedSettings.getString("FSInternalSkinCurrent") != "Vintage")
		{
			if (   panel_name == "friends_panel"
				|| panel_name == "groups_panel"
				|| panel_name == "nearby_panel"
				|| panel_name == "blocked_panel"
				|| panel_name == "contact_sets_panel")
			{
				return togglePeoplePanel(panel_name, param);
			}
			else
			{
				return false;
			}
		}
		else
		{
			if(panel_name=="nearby_panel")
			{
				return togglePeoplePanel(panel_name,param);
			}
			else if(panel_name=="groups_panel")
			{
				if (gSavedSettings.getBOOL("ContactsTornOff"))
				{
					FSFloaterContacts* instance = FSFloaterContacts::getInstance();
					std::string activetab = instance->getChild<LLTabContainer>("friends_and_groups")->getCurrentPanel()->getName();
					if (instance->getVisible() && activetab == panel_name) 
					{
						instance->closeFloater();
					}
					else
					{
						instance->openTab("groups");
					}
				}
				else
				{
					FSFloaterContacts::getInstance()->openTab("groups");
				}
				return true;
			}
			else if(panel_name=="friends_panel")
			{
				if (gSavedSettings.getBOOL("ContactsTornOff"))
				{
					FSFloaterContacts* instance = FSFloaterContacts::getInstance();
					std::string activetab = instance->getChild<LLTabContainer>("friends_and_groups")->getCurrentPanel()->getName();
					if (instance->getVisible() && activetab == panel_name) 
					{
						instance->closeFloater();
					}
					else
					{
						instance->openTab("friends");
					}
				}
				else
				{
					FSFloaterContacts::getInstance()->openTab("friends");
				}
				return true;
			}
			else if(panel_name=="contact_sets_panel")
			{
				if (gSavedSettings.getBOOL("ContactsTornOff"))
				{
					FSFloaterContacts* instance = FSFloaterContacts::getInstance();
					std::string activetab = instance->getChild<LLTabContainer>("friends_and_groups")->getCurrentPanel()->getName();
					if (instance->getVisible() && activetab == panel_name)
					{
						instance->closeFloater();
					}
					else
					{
						instance->openTab("contact_sets");
					}
				}
				else
				{
					FSFloaterContacts::getInstance()->openTab("contact_sets");
				}
				return true;
			}
			else
			{
				return false;
			}
		}
		// </FS:Lo>
		// </FS:Zi>
	}

	static bool togglePeoplePanel(const std::string& panel_name, const LLSD& param)
	{
		LLPanel	*panel = LLFloaterSidePanelContainer::getPanel("people", panel_name);
		if(!panel)
			return false;

		if (panel->isInVisibleChain())
		{
			LLFloaterReg::hideInstance("people");
		}
		else
		{
			LLFloaterSidePanelContainer::showPanel("people", "panel_people", param) ;
		}

		return true;
	}
};

BOOL check_admin_override(void*)
{
	return gAgent.getAdminOverride();
}

void handle_admin_override_toggle(void*)
{
	gAgent.setAdminOverride(!gAgent.getAdminOverride());

	// The above may have affected which debug menus are visible
	show_debug_menus();
}

void handle_visual_leak_detector_toggle(void*)
{
	static bool vld_enabled = false;

	if ( vld_enabled )
	{
#ifdef INCLUDE_VLD
		// only works for debug builds (hard coded into vld.h)
#if defined(_DEBUG) || defined(VLD_FORCE_ENABLE)
		// start with Visual Leak Detector turned off
		VLDDisable();
#endif // _DEBUG
#endif // INCLUDE_VLD
		vld_enabled = false;
	}
	else
	{
#ifdef INCLUDE_VLD
		// only works for debug builds (hard coded into vld.h)
#if defined(_DEBUG) || defined(VLD_FORCE_ENABLE)
		// start with Visual Leak Detector turned off
		VLDEnable();
#endif // _DEBUG
#endif // INCLUDE_VLD

		vld_enabled = true;
	};
}

void handle_god_mode(void*)
{
	gAgent.requestEnterGodMode();
}

void handle_leave_god_mode(void*)
{
	gAgent.requestLeaveGodMode();
}

void set_god_level(U8 god_level)
{
	U8 old_god_level = gAgent.getGodLevel();
	gAgent.setGodLevel( god_level );
	LLViewerParcelMgr::getInstance()->notifyObservers();

	// God mode changes region visibility
	LLWorldMap::getInstance()->reloadItems(true);

	// inventory in items may change in god mode
	gObjectList.dirtyAllObjectInventory();

        if(gViewerWindow)
        {
            gViewerWindow->setMenuBackgroundColor(god_level > GOD_NOT,
            !LLGridManager::getInstance()->isInSLBeta());
        }
    
        LLSD args;
	if(god_level > GOD_NOT)
	{
		args["LEVEL"] = llformat("%d",(S32)god_level);
		LLNotificationsUtil::add("EnteringGodMode", args);
	}
	else
	{
		args["LEVEL"] = llformat("%d",(S32)old_god_level);
		LLNotificationsUtil::add("LeavingGodMode", args);
	}

	// changing god-level can affect which menus we see
	show_debug_menus();

	// changing god-level can invalidate search results
	LLFloaterSearch *search = dynamic_cast<LLFloaterSearch*>(LLFloaterReg::getInstance("search"));
	if (search)
	{
		search->godLevelChanged(god_level);
	}
}

#ifdef TOGGLE_HACKED_GODLIKE_VIEWER
void handle_toggle_hacked_godmode(void*)
{
	gHackGodmode = !gHackGodmode;
	set_god_level(gHackGodmode ? GOD_MAINTENANCE : GOD_NOT);
}

BOOL check_toggle_hacked_godmode(void*)
{
	return gHackGodmode;
}

bool enable_toggle_hacked_godmode(void*)
{
  return LLGridManager::getInstance()->isInSLBeta();
}
#endif

void process_grant_godlike_powers(LLMessageSystem* msg, void**)
{
	LLUUID agent_id;
	msg->getUUIDFast(_PREHASH_AgentData, _PREHASH_AgentID, agent_id);
	LLUUID session_id;
	msg->getUUIDFast(_PREHASH_AgentData, _PREHASH_SessionID, session_id);
	if((agent_id == gAgent.getID()) && (session_id == gAgent.getSessionID()))
	{
		U8 god_level;
		msg->getU8Fast(_PREHASH_GrantData, _PREHASH_GodLevel, god_level);
		set_god_level(god_level);
	}
	else
	{
		LL_WARNS() << "Grant godlike for wrong agent " << agent_id << LL_ENDL;
	}
}

/*
class LLHaveCallingcard : public LLInventoryCollectFunctor
{
public:
	LLHaveCallingcard(const LLUUID& agent_id);
	virtual ~LLHaveCallingcard() {}
	virtual bool operator()(LLInventoryCategory* cat,
							LLInventoryItem* item);
	BOOL isThere() const { return mIsThere;}
protected:
	LLUUID mID;
	BOOL mIsThere;
};

LLHaveCallingcard::LLHaveCallingcard(const LLUUID& agent_id) :
	mID(agent_id),
	mIsThere(FALSE)
{
}

bool LLHaveCallingcard::operator()(LLInventoryCategory* cat,
								   LLInventoryItem* item)
{
	if(item)
	{
		if((item->getType() == LLAssetType::AT_CALLINGCARD)
		   && (item->getCreatorUUID() == mID))
		{
			mIsThere = TRUE;
		}
	}
	return FALSE;
}
*/

BOOL is_agent_mappable(const LLUUID& agent_id)
{
	const LLRelationship* buddy_info = NULL;
	bool is_friend = LLAvatarActions::isFriend(agent_id);

	if (is_friend)
		buddy_info = LLAvatarTracker::instance().getBuddyInfo(agent_id);

	return (buddy_info &&
		buddy_info->isOnline() &&
		buddy_info->isRightGrantedFrom(LLRelationship::GRANT_MAP_LOCATION)
		);
}


// Enable a menu item when you don't have someone's card.
class LLAvatarEnableAddFriend : public view_listener_t
{
	bool handleEvent(const LLSD& userdata)
	{
		LLVOAvatar* avatar = find_avatar_from_object(LLSelectMgr::getInstance()->getSelection()->getPrimaryObject());
//		bool new_value = avatar && !LLAvatarActions::isFriend(avatar->getID());
// [RLVa:KB] - Checked: RLVa-1.2.0
		bool new_value = avatar && !LLAvatarActions::isFriend(avatar->getID()) && (RlvActions::canShowName(RlvActions::SNC_DEFAULT, avatar->getID()));
// [/RLVa:KB]
		return new_value;
	}
};

void request_friendship(const LLUUID& dest_id)
{
	LLViewerObject* dest = gObjectList.findObject(dest_id);
	if(dest && dest->isAvatar())
	{
		std::string full_name;
		LLNameValue* nvfirst = dest->getNVPair("FirstName");
		LLNameValue* nvlast = dest->getNVPair("LastName");
		if(nvfirst && nvlast)
		{
			full_name = LLCacheName::buildFullName(
				nvfirst->getString(), nvlast->getString());
		}
		if (!full_name.empty())
		{
			LLAvatarActions::requestFriendshipDialog(dest_id, full_name);
		}
		else
		{
			LLNotificationsUtil::add("CantOfferFriendship");
		}
	}
}


class LLEditEnableCustomizeAvatar : public view_listener_t
{
	bool handleEvent(const LLSD& userdata)
	{
//		bool new_value = gAgentWearables.areWearablesLoaded();
// [RLVa:KB] - Checked: 2010-04-01 (RLVa-1.2.0c) | Modified: RLVa-1.0.0g
		bool new_value = gAgentWearables.areWearablesLoaded() && ((!rlv_handler_t::isEnabled()) || (RlvActions::canStand()));
// [/RLVa:KB]
		return new_value;
	}
};

class LLEnableEditShape : public view_listener_t
{
	bool handleEvent(const LLSD& userdata)
	{
		return gAgentWearables.isWearableModifiable(LLWearableType::WT_SHAPE, 0);
	}
};

class LLEnableHoverHeight : public view_listener_t
{
	bool handleEvent(const LLSD& userdata)
	{
		// <FS:Ansariel> Legacy baking avatar z-offset
		//return gAgent.getRegion() && gAgent.getRegion()->avatarHoverHeightEnabled();
		return (gAgent.getRegion() && gAgent.getRegion()->avatarHoverHeightEnabled()) || (isAgentAvatarValid() && !gAgentAvatarp->isUsingServerBakes());
		// </FS:Ansariel>
	}
};

class LLEnableEditPhysics : public view_listener_t
{
	bool handleEvent(const LLSD& userdata)
	{
		//return gAgentWearables.isWearableModifiable(LLWearableType::WT_SHAPE, 0);
		return TRUE;
	}
};

bool is_object_sittable()
{
// [RLVa:KB] - Checked: 2010-03-06 (RLVa-1.2.0c) | Added: RLVa-1.1.0j
	// RELEASE-RLVa: [SL-2.2.0] Make sure we're examining the same object that handle_sit_or_stand() will request a sit for
	if (rlv_handler_t::isEnabled())
	{
		const LLPickInfo& pick = LLToolPie::getInstance()->getPick();
		if ( (pick.mObjectID.notNull()) && (!RlvActions::canSit(pick.getObject(), pick.mObjectOffset)) )
			return false;
	}
// [/RLVa:KB]

	LLViewerObject* object = LLSelectMgr::getInstance()->getSelection()->getPrimaryObject();

	if (object && object->getPCode() == LL_PCODE_VOLUME)
	{
		return true;
	}
	else
	{
		return false;
	}
}


// only works on pie menu
void handle_object_sit_or_stand()
{
	LLPickInfo pick = LLToolPie::getInstance()->getPick();
	LLViewerObject *object = pick.getObject();;
	if (!object || pick.mPickType == LLPickInfo::PICK_FLORA)
	{
		return;
	}

	if (sitting_on_selection())
	{
		gAgent.standUp();
		return;
	}

	// get object selection offset 

//	if (object && object->getPCode() == LL_PCODE_VOLUME)
// [RLVa:KB] - Checked: 2010-03-06 (RLVa-1.2.0c) | Modified: RLVa-1.2.0c
	if ( (object && object->getPCode() == LL_PCODE_VOLUME) && 
		 ((!rlv_handler_t::isEnabled()) || (RlvActions::canSit(object, pick.mObjectOffset))) )
// [/RLVa:KB]
	{
// [RLVa:KB] - Checked: 2010-08-29 (RLVa-1.2.1c) | Added: RLVa-1.2.1c
		if ( (gRlvHandler.hasBehaviour(RLV_BHVR_STANDTP)) && (isAgentAvatarValid()) )
		{
			if (gAgentAvatarp->isSitting())
			{
				gAgent.standUp();
				return;
			}
			gRlvHandler.setSitSource(gAgent.getPositionGlobal());
		}
// [/RLVa:KB]

		gMessageSystem->newMessageFast(_PREHASH_AgentRequestSit);
		gMessageSystem->nextBlockFast(_PREHASH_AgentData);
		gMessageSystem->addUUIDFast(_PREHASH_AgentID, gAgent.getID());
		gMessageSystem->addUUIDFast(_PREHASH_SessionID, gAgent.getSessionID());
		gMessageSystem->nextBlockFast(_PREHASH_TargetObject);
		gMessageSystem->addUUIDFast(_PREHASH_TargetID, object->mID);
		gMessageSystem->addVector3Fast(_PREHASH_Offset, pick.mObjectOffset);

		object->getRegion()->sendReliableMessage();
	}
}

void near_sit_down_point(BOOL success, void *)
{
	if (success)
	{
		gAgent.setFlying(FALSE);
		gAgent.clearControlFlags(AGENT_CONTROL_STAND_UP); // might have been set by autopilot
		gAgent.setControlFlags(AGENT_CONTROL_SIT_ON_GROUND);
	}
}

class LLLandSit : public view_listener_t
{
    bool handleEvent(const LLSD& userdata)
    {
// [RLVa:KB] - Checked: 2010-09-28 (RLVa-1.2.1f) | Modified: RLVa-1.2.1f
        if ( (rlv_handler_t::isEnabled()) && ((!RlvActions::canStand()) || (gRlvHandler.hasBehaviour(RLV_BHVR_SIT))) )
            return true;
// [/RLVa:KB]

        LLVector3d posGlobal = LLToolPie::getInstance()->getPick().mPosGlobal;

        LLQuaternion target_rot;
        if (isAgentAvatarValid())
        {
            target_rot = gAgentAvatarp->getRotation();
        }
        else
        {
            target_rot = gAgent.getFrameAgent().getQuaternion();
        }
        gAgent.startAutoPilotGlobal(posGlobal, "Sit", &target_rot, near_sit_down_point, NULL, 0.7f);
        return true;
    }
};

class LLLandCanSit : public view_listener_t
{
    bool handleEvent(const LLSD& userdata)
    {
        LLVector3d posGlobal = LLToolPie::getInstance()->getPick().mPosGlobal;
        return !posGlobal.isExactlyZero(); // valid position, not beyond draw distance
    }
};

//-------------------------------------------------------------------
// Help menu functions
//-------------------------------------------------------------------

//
// Major mode switching
//
void reset_view_final( BOOL proceed );

void handle_reset_view()
{
	if (gAgentCamera.cameraCustomizeAvatar())
	{
		// switching to outfit selector should automagically save any currently edited wearable
		LLFloaterSidePanelContainer::showPanel("appearance", LLSD().with("type", "my_outfits"));
	}

	// <FS:Zi> Added optional V1 behavior so the avatar turns into camera direction after hitting ESC
	// gAgentCamera.setFocusOnAvatar(TRUE, FALSE, FALSE);
	if (!gSavedSettings.getBOOL("ResetViewTurnsAvatar"))
	{
		// The only thing we actually want to do here is set LLAgent::mFocusOnAvatar to TRUE,
		// since this prevents the avatar from turning.
		gAgentCamera.setFocusOnAvatar(TRUE, FALSE, FALSE);
	}
	// </FS:Zi>

	reset_view_final( TRUE );
	LLFloaterCamera::resetCameraMode();
}

// <FS:Zi> Add reset camera angles menu
void handle_reset_camera_angles()
{
	handle_reset_view();

	// Camera focus and offset with CTRL/SHIFT + Scroll wheel
	gSavedSettings.getControl("FocusOffsetRearView")->resetToDefault();
	gSavedSettings.getControl("CameraOffsetRearView")->resetToDefault();
}
// </FS:Zi>

class LLViewResetView : public view_listener_t
{
	bool handleEvent(const LLSD& userdata)
	{
		handle_reset_view();
		return true;
	}
};

// <FS:Zi> Add reset camera angles menu
class LLViewResetCameraAngles : public view_listener_t
{
	bool handleEvent(const LLSD& userdata)
	{
		handle_reset_camera_angles();
		return true;
	}
};
// </FS:Zi>

// Note: extra parameters allow this function to be called from dialog.
void reset_view_final( BOOL proceed ) 
{
	if( !proceed )
	{
		return;
	}

	gAgentCamera.resetView(TRUE, TRUE);
	gAgentCamera.setLookAt(LOOKAT_TARGET_CLEAR);
}

class LLViewLookAtLastChatter : public view_listener_t
{
	bool handleEvent(const LLSD& userdata)
	{
		gAgentCamera.lookAtLastChat();
		return true;
	}
};

class LLViewMouselook : public view_listener_t
{
	bool handleEvent(const LLSD& userdata)
	{
		if (!gAgentCamera.cameraMouselook())
		{
			gAgentCamera.changeCameraToMouselook();
		}
		else
		{
			// NaCl - Rightclick-mousewheel zoom
			static LLCachedControl<LLVector3> _NACL_MLFovValues(gSavedSettings,"_NACL_MLFovValues");
			static LLCachedControl<F32> CameraAngle(gSavedSettings,"CameraAngle");
			LLVector3 vTemp=_NACL_MLFovValues;
			if(vTemp.mV[2] > 0.0f)
			{
				vTemp.mV[1]=CameraAngle;
				vTemp.mV[2]=0.0f;
				gSavedSettings.setVector3("_NACL_MLFovValues",vTemp);
				gSavedSettings.setF32("CameraAngle",vTemp.mV[0]);
			}
			// NaCl End
			gAgentCamera.changeCameraToDefault();
		}
		return true;
	}
};

class LLViewDefaultUISize : public view_listener_t
{
	bool handleEvent(const LLSD& userdata)
	{
		gSavedSettings.setF32("UIScaleFactor", 1.0f);
		gSavedSettings.setBOOL("UIAutoScale", FALSE);	
		gViewerWindow->reshape(gViewerWindow->getWindowWidthRaw(), gViewerWindow->getWindowHeightRaw());
		return true;
	}
};

class LLViewToggleUI : public view_listener_t
{
	bool handleEvent(const LLSD& userdata)
	{
		if(gAgentCamera.getCameraMode() != CAMERA_MODE_MOUSELOOK)
		{
			LLNotification::Params params("ConfirmHideUI");
			params.functor.function(boost::bind(&LLViewToggleUI::confirm, this, _1, _2));
			LLSD substitutions;
			// <FS:Ansariel> Notification not showing if hiding the UI
//#if LL_DARWIN
//			substitutions["SHORTCUT"] = "Cmd+Shift+U";
//#else
//			substitutions["SHORTCUT"] = "Ctrl+Shift+U";
//#endif
			substitutions["SHORTCUT"] = "Alt+Shift+U";
			// </FS:Ansariel>
			params.substitutions = substitutions;
			if (!gSavedSettings.getBOOL("HideUIControls"))
			{
				// hiding, so show notification
				LLNotifications::instance().add(params);
			}
			else
			{
				LLNotifications::instance().forceResponse(params, 0);
			}
		}
		return true;
	}

	void confirm(const LLSD& notification, const LLSD& response)
	{
		S32 option = LLNotificationsUtil::getSelectedOption(notification, response);

		if (option == 0) // OK
		{
			gViewerWindow->setUIVisibility(gSavedSettings.getBOOL("HideUIControls"));
			LLPanelStandStopFlying::getInstance()->setVisible(gSavedSettings.getBOOL("HideUIControls"));
			gSavedSettings.setBOOL("HideUIControls",!gSavedSettings.getBOOL("HideUIControls"));
		}
	}
};

// <FS:Ansariel> Notification not showing if hiding the UI
class LLViewCheckToggleUI : public view_listener_t
{
	bool handleEvent(const LLSD& userdata)
	{
		return gViewerWindow->getUIVisibility();
	}
};
// </FS:Ansariel>

void handle_duplicate_in_place(void*)
{
	LL_INFOS() << "handle_duplicate_in_place" << LL_ENDL;

	LLVector3 offset(0.f, 0.f, 0.f);
	LLSelectMgr::getInstance()->selectDuplicate(offset, TRUE);
}

/* dead code 30-apr-2008
void handle_deed_object_to_group(void*)
{
	LLUUID group_id;
	
	LLSelectMgr::getInstance()->selectGetGroup(group_id);
	LLSelectMgr::getInstance()->sendOwner(LLUUID::null, group_id, FALSE);
	LLViewerStats::getInstance()->incStat(LLViewerStats::ST_RELEASE_COUNT);
}

BOOL enable_deed_object_to_group(void*)
{
	if(LLSelectMgr::getInstance()->getSelection()->isEmpty()) return FALSE;
	LLPermissions perm;
	LLUUID group_id;

	if (LLSelectMgr::getInstance()->selectGetGroup(group_id) &&
		gAgent.hasPowerInGroup(group_id, GP_OBJECT_DEED) &&
		LLSelectMgr::getInstance()->selectGetPermissions(perm) &&
		perm.deedToGroup(gAgent.getID(), group_id))
	{
		return TRUE;
	}
	return FALSE;
}

*/


/*
 * No longer able to support viewer side manipulations in this way
 *
void god_force_inv_owner_permissive(LLViewerObject* object,
									LLInventoryObject::object_list_t* inventory,
									S32 serial_num,
									void*)
{
	typedef std::vector<LLPointer<LLViewerInventoryItem> > item_array_t;
	item_array_t items;

	LLInventoryObject::object_list_t::const_iterator inv_it = inventory->begin();
	LLInventoryObject::object_list_t::const_iterator inv_end = inventory->end();
	for ( ; inv_it != inv_end; ++inv_it)
	{
		if(((*inv_it)->getType() != LLAssetType::AT_CATEGORY))
		{
			LLInventoryObject* obj = *inv_it;
			LLPointer<LLViewerInventoryItem> new_item = new LLViewerInventoryItem((LLViewerInventoryItem*)obj);
			LLPermissions perm(new_item->getPermissions());
			perm.setMaskBase(PERM_ALL);
			perm.setMaskOwner(PERM_ALL);
			new_item->setPermissions(perm);
			items.push_back(new_item);
		}
	}
	item_array_t::iterator end = items.end();
	item_array_t::iterator it;
	for(it = items.begin(); it != end; ++it)
	{
		// since we have the inventory item in the callback, it should not
		// invalidate iteration through the selection manager.
		object->updateInventory((*it), TASK_INVENTORY_ITEM_KEY, false);
	}
}
*/

void handle_object_owner_permissive(void*)
{
	// only send this if they're a god.
	if(gAgent.isGodlike())
	{
		// do the objects.
		LLSelectMgr::getInstance()->selectionSetObjectPermissions(PERM_BASE, TRUE, PERM_ALL, TRUE);
		LLSelectMgr::getInstance()->selectionSetObjectPermissions(PERM_OWNER, TRUE, PERM_ALL, TRUE);
	}
}

void handle_object_owner_self(void*)
{
	// only send this if they're a god.
	if(gAgent.isGodlike())
	{
		LLSelectMgr::getInstance()->sendOwner(gAgent.getID(), gAgent.getGroupID(), TRUE);
	}
}

// Shortcut to set owner permissions to not editable.
void handle_object_lock(void*)
{
	LLSelectMgr::getInstance()->selectionSetObjectPermissions(PERM_OWNER, FALSE, PERM_MODIFY);
}

void handle_object_asset_ids(void*)
{
	// only send this if they're a god.
	if (gAgent.isGodlike())
	{
		LLSelectMgr::getInstance()->sendGodlikeRequest("objectinfo", "assetids");
	}
}

void handle_force_parcel_owner_to_me(void*)
{
	LLViewerParcelMgr::getInstance()->sendParcelGodForceOwner( gAgent.getID() );
}

void handle_force_parcel_to_content(void*)
{
	LLViewerParcelMgr::getInstance()->sendParcelGodForceToContent();
}

void handle_claim_public_land(void*)
{
	if (LLViewerParcelMgr::getInstance()->getSelectionRegion() != gAgent.getRegion())
	{
		LLNotificationsUtil::add("ClaimPublicLand");
		return;
	}

	LLVector3d west_south_global;
	LLVector3d east_north_global;
	LLViewerParcelMgr::getInstance()->getSelection(west_south_global, east_north_global);
	LLVector3 west_south = gAgent.getPosAgentFromGlobal(west_south_global);
	LLVector3 east_north = gAgent.getPosAgentFromGlobal(east_north_global);

	LLMessageSystem* msg = gMessageSystem;
	msg->newMessage("GodlikeMessage");
	msg->nextBlock("AgentData");
	msg->addUUID("AgentID", gAgent.getID());
	msg->addUUID("SessionID", gAgent.getSessionID());
	msg->addUUIDFast(_PREHASH_TransactionID, LLUUID::null); //not used
	msg->nextBlock("MethodData");
	msg->addString("Method", "claimpublicland");
	msg->addUUID("Invoice", LLUUID::null);
	std::string buffer;
	buffer = llformat( "%f", west_south.mV[VX]);
	msg->nextBlock("ParamList");
	msg->addString("Parameter", buffer);
	buffer = llformat( "%f", west_south.mV[VY]);
	msg->nextBlock("ParamList");
	msg->addString("Parameter", buffer);
	buffer = llformat( "%f", east_north.mV[VX]);
	msg->nextBlock("ParamList");
	msg->addString("Parameter", buffer);
	buffer = llformat( "%f", east_north.mV[VY]);
	msg->nextBlock("ParamList");
	msg->addString("Parameter", buffer);
	gAgent.sendReliableMessage();
}



// HACK for easily testing new avatar geometry
void handle_god_request_avatar_geometry(void *)
{
	if (gAgent.isGodlike())
	{
		LLSelectMgr::getInstance()->sendGodlikeRequest("avatar toggle", "");
	}
}

static bool get_derezzable_objects(
	EDeRezDestination dest,
	std::string& error,
	LLViewerRegion*& first_region,
	std::vector<LLViewerObjectPtr>* derez_objectsp,
	bool only_check = false)
{
	bool found = false;

	LLObjectSelectionHandle selection = LLSelectMgr::getInstance()->getSelection();
	
	if (derez_objectsp)
		derez_objectsp->reserve(selection->getRootObjectCount());

	// Check conditions that we can't deal with, building a list of
	// everything that we'll actually be derezzing.
	for (LLObjectSelection::valid_root_iterator iter = selection->valid_root_begin();
		 iter != selection->valid_root_end(); iter++)
	{
		LLSelectNode* node = *iter;
		LLViewerObject* object = node->getObject();
		LLViewerRegion* region = object->getRegion();
		if (!first_region)
		{
			first_region = region;
		}
		else
		{
			if(region != first_region)
			{
				// Derez doesn't work at all if the some of the objects
				// are in regions besides the first object selected.
				
				// ...crosses region boundaries
				error = "AcquireErrorObjectSpan";
				break;
			}
		}
		if (object->isAvatar())
		{
			// ...don't acquire avatars
			continue;
		}

		// If AssetContainers are being sent back, they will appear as 
		// boxes in the owner's inventory.
		if (object->getNVPair("AssetContainer")
			&& dest != DRD_RETURN_TO_OWNER)
		{
			// this object is an asset container, derez its contents, not it
			LL_WARNS() << "Attempt to derez deprecated AssetContainer object type not supported." << LL_ENDL;
			/*
			object->requestInventory(container_inventory_arrived, 
				(void *)(BOOL)(DRD_TAKE_INTO_AGENT_INVENTORY == dest));
			*/
			continue;
		}
		BOOL can_derez_current = FALSE;
		switch(dest)
		{
		case DRD_TAKE_INTO_AGENT_INVENTORY:
		case DRD_TRASH:
			if (!object->isPermanentEnforced() &&
				((node->mPermissions->allowTransferTo(gAgent.getID()) && object->permModify())
				|| (node->allowOperationOnNode(PERM_OWNER, GP_OBJECT_MANIPULATE))))
			{
				can_derez_current = TRUE;
			}
			break;

		case DRD_RETURN_TO_OWNER:
			if(!object->isAttachment())
			{
				can_derez_current = TRUE;
			}
			break;

		default:
			if((node->mPermissions->allowTransferTo(gAgent.getID())
				&& object->permCopy())
			   || gAgent.isGodlike())
			{
				can_derez_current = TRUE;
			}
			break;
		}
		if(can_derez_current)
		{
			found = true;

			if (only_check)
				// one found, no need to traverse to the end
				break;

			if (derez_objectsp)
				derez_objectsp->push_back(object);

		}
	}

	return found;
}

static bool can_derez(EDeRezDestination dest)
{
	LLViewerRegion* first_region = NULL;
	std::string error;
	return get_derezzable_objects(dest, error, first_region, NULL, true);
}

static void derez_objects(
	EDeRezDestination dest,
	const LLUUID& dest_id,
	LLViewerRegion*& first_region,
	std::string& error,
	std::vector<LLViewerObjectPtr>* objectsp)
{
	std::vector<LLViewerObjectPtr> derez_objects;

	if (!objectsp) // if objects to derez not specified
	{
		// get them from selection
		if (!get_derezzable_objects(dest, error, first_region, &derez_objects, false))
		{
			LL_WARNS() << "No objects to derez" << LL_ENDL;
			return;
		}

		objectsp = &derez_objects;
	}


	if(gAgentCamera.cameraMouselook())
	{
		gAgentCamera.changeCameraToDefault();
	}

	// This constant is based on (1200 - HEADER_SIZE) / 4 bytes per
	// root.  I lopped off a few (33) to provide a bit
	// pad. HEADER_SIZE is currently 67 bytes, most of which is UUIDs.
	// This gives us a maximum of 63500 root objects - which should
	// satisfy anybody.
	const S32 MAX_ROOTS_PER_PACKET = 250;
	const S32 MAX_PACKET_COUNT = 254;
	F32 packets = ceil((F32)objectsp->size() / (F32)MAX_ROOTS_PER_PACKET);
	if(packets > (F32)MAX_PACKET_COUNT)
	{
		error = "AcquireErrorTooManyObjects";
	}

	if(error.empty() && objectsp->size() > 0)
	{
		U8 d = (U8)dest;
		LLUUID tid;
		tid.generate();
		U8 packet_count = (U8)packets;
		S32 object_index = 0;
		S32 objects_in_packet = 0;
		LLMessageSystem* msg = gMessageSystem;
		for(U8 packet_number = 0;
			packet_number < packet_count;
			++packet_number)
		{
			msg->newMessageFast(_PREHASH_DeRezObject);
			msg->nextBlockFast(_PREHASH_AgentData);
			msg->addUUIDFast(_PREHASH_AgentID, gAgent.getID());
			msg->addUUIDFast(_PREHASH_SessionID, gAgent.getSessionID());
			msg->nextBlockFast(_PREHASH_AgentBlock);
			msg->addUUIDFast(_PREHASH_GroupID, gAgent.getGroupID());
			msg->addU8Fast(_PREHASH_Destination, d);	
			msg->addUUIDFast(_PREHASH_DestinationID, dest_id);
			msg->addUUIDFast(_PREHASH_TransactionID, tid);
			msg->addU8Fast(_PREHASH_PacketCount, packet_count);
			msg->addU8Fast(_PREHASH_PacketNumber, packet_number);
			objects_in_packet = 0;
			while((object_index < objectsp->size())
				  && (objects_in_packet++ < MAX_ROOTS_PER_PACKET))

			{
				LLViewerObject* object = objectsp->at(object_index++);
				msg->nextBlockFast(_PREHASH_ObjectData);
				msg->addU32Fast(_PREHASH_ObjectLocalID, object->getLocalID());
				// VEFFECT: DerezObject
				LLHUDEffectSpiral* effectp = (LLHUDEffectSpiral*)LLHUDManager::getInstance()->createViewerEffect(LLHUDObject::LL_HUD_EFFECT_POINT, TRUE);
				effectp->setPositionGlobal(object->getPositionGlobal());
				effectp->setColor(LLColor4U(gAgent.getEffectColor()));
			}
			msg->sendReliable(first_region->getHost());
		}
		make_ui_sound("UISndObjectRezOut");

		// Busy count decremented by inventory update, so only increment
		// if will be causing an update.
		if (dest != DRD_RETURN_TO_OWNER)
		{
			gViewerWindow->getWindow()->incBusyCount();
		}
	}
	else if(!error.empty())
	{
		LLNotificationsUtil::add(error);
	}
}

static void derez_objects(EDeRezDestination dest, const LLUUID& dest_id)
{
	LLViewerRegion* first_region = NULL;
	std::string error;
	derez_objects(dest, dest_id, first_region, error, NULL);
}

void handle_take_copy()
{
	if (LLSelectMgr::getInstance()->getSelection()->isEmpty()) return;

// [RLVa:KB] - Checked: 2010-03-07 (RLVa-1.2.0c) | Modified: RLVa-1.2.0a
	if ( (rlv_handler_t::isEnabled()) && (!RlvActions::canStand()) )
	{
		// Allow only if the avie isn't sitting on any of the selected objects
		LLObjectSelectionHandle hSel = LLSelectMgr::getInstance()->getSelection();
		RlvSelectIsSittingOn f(gAgentAvatarp);
		if ( (hSel.notNull()) && (hSel->getFirstRootNode(&f, TRUE) != NULL) )
			return;
	}
// [/RLVa:KB]

	const LLUUID category_id = gInventory.findCategoryUUIDForType(LLFolderType::FT_OBJECT);
	derez_objects(DRD_ACQUIRE_TO_AGENT_INVENTORY, category_id);
}

void handle_link_objects()
{
	// <FS:Ansariel> We don't use a shortcut for two completely different functions based on context
	//if (LLSelectMgr::getInstance()->getSelection()->isEmpty())
	//{
	//	LLFloaterReg::toggleInstanceOrBringToFront("places");
	//}
	//else
	// </FS:Ansariel>
	{
		LLSelectMgr::getInstance()->linkObjects();
	}
}

// You can return an object to its owner if it is on your land.
class LLObjectReturn : public view_listener_t
{
public:
	LLObjectReturn() : mFirstRegion(NULL) {}

private:
	bool handleEvent(const LLSD& userdata)
	{
		if (LLSelectMgr::getInstance()->getSelection()->isEmpty()) return true;
// [RLVa:KB] - Checked: 2010-03-24 (RLVa-1.4.0a) | Modified: RLVa-1.0.0b
		if ( (rlv_handler_t::isEnabled()) && (!rlvCanDeleteOrReturn()) ) return true;
// [/RLVa:KB]

		mObjectSelection = LLSelectMgr::getInstance()->getEditSelection();

		// Save selected objects, so that we still know what to return after the confirmation dialog resets selection.
		get_derezzable_objects(DRD_RETURN_TO_OWNER, mError, mFirstRegion, &mReturnableObjects);

		LLNotificationsUtil::add("ReturnToOwner", LLSD(), LLSD(), boost::bind(&LLObjectReturn::onReturnToOwner, this, _1, _2));
		return true;
	}

	bool onReturnToOwner(const LLSD& notification, const LLSD& response)
	{
		S32 option = LLNotificationsUtil::getSelectedOption(notification, response);
		if (0 == option)
		{
			// Ignore category ID for this derez destination.
			derez_objects(DRD_RETURN_TO_OWNER, LLUUID::null, mFirstRegion, mError, &mReturnableObjects);
		}

		mReturnableObjects.clear();
		mError.clear();
		mFirstRegion = NULL;

		// drop reference to current selection
		mObjectSelection = NULL;
		return false;
	}

	LLObjectSelectionHandle mObjectSelection;

	std::vector<LLViewerObjectPtr> mReturnableObjects;
	std::string mError;
	LLViewerRegion* mFirstRegion;
};


// Allow return to owner if one or more of the selected items is
// over land you own.
class LLObjectEnableReturn : public view_listener_t
{
	bool handleEvent(const LLSD& userdata)
	{
		if (LLSelectMgr::getInstance()->getSelection()->isEmpty())
		{
			// Do not enable if nothing selected
			return false;
		}
// [RLVa:KB] - Checked: 2011-05-28 (RLVa-1.4.0a) | Modified: RLVa-1.4.0a
		if ( (rlv_handler_t::isEnabled()) && (!rlvCanDeleteOrReturn()) )
		{
			return false;
		}
// [/RLVa:KB]
#ifdef HACKED_GODLIKE_VIEWER
		bool new_value = true;
#else
		bool new_value = false;
		if (gAgent.isGodlike())
		{
			new_value = true;
		}
		else
		{
			new_value = can_derez(DRD_RETURN_TO_OWNER);
		}
#endif
		return new_value;
	}
};

void force_take_copy(void*)
{
	if (LLSelectMgr::getInstance()->getSelection()->isEmpty()) return;
	const LLUUID category_id = gInventory.findCategoryUUIDForType(LLFolderType::FT_OBJECT);
	derez_objects(DRD_FORCE_TO_GOD_INVENTORY, category_id);
}

void handle_take()
{
	// we want to use the folder this was derezzed from if it's
	// available. Otherwise, derez to the normal place.
//	if(LLSelectMgr::getInstance()->getSelection()->isEmpty())
// [RLVa:KB] - Checked: 2010-03-24 (RLVa-1.2.0e) | Modified: RLVa-1.0.0b
	if ( (LLSelectMgr::getInstance()->getSelection()->isEmpty()) || ((rlv_handler_t::isEnabled()) && (!rlvCanDeleteOrReturn())) )
// [/RLVa:KB]
	{
		return;
	}

	BOOL you_own_everything = TRUE;
	BOOL locked_but_takeable_object = FALSE;
	LLUUID category_id;
	
	for (LLObjectSelection::root_iterator iter = LLSelectMgr::getInstance()->getSelection()->root_begin();
		 iter != LLSelectMgr::getInstance()->getSelection()->root_end(); iter++)
	{
		LLSelectNode* node = *iter;
		LLViewerObject* object = node->getObject();
		if(object)
		{
			if(!object->permYouOwner())
			{
				you_own_everything = FALSE;
			}

			if(!object->permMove())
			{
				locked_but_takeable_object = TRUE;
			}
		}
		if(node->mFolderID.notNull())
		{
			if(category_id.isNull())
			{
				category_id = node->mFolderID;
				LL_DEBUGS("HandleTake") << "Node destination folder ID = " << category_id.asString() << LL_ENDL;
			}
			else if(category_id != node->mFolderID)
			{
				// we have found two potential destinations. break out
				// now and send to the default location.
				category_id.setNull();
				LL_DEBUGS("HandleTake") << "Conflicting node destination folders - setting to null UUID" << LL_ENDL;
				break;
			}
		}
	}
	if(category_id.notNull())
	{
		LL_DEBUGS("HandleTake") << "Selected destination folder ID: " << category_id.asString() << " - checking if category exists in inventory model" << LL_ENDL;

		// there is an unambiguous destination. See if this agent has
		// such a location and it is not in the trash or library
		if(!gInventory.getCategory(category_id))
		{
			// nope, set to NULL.
			category_id.setNull();
			LL_DEBUGS("HandleTake") << "Destination folder not found in inventory model - setting to null UUID" << LL_ENDL;
		}
		if(category_id.notNull())
		{
		        // check trash
			const LLUUID trash = gInventory.findCategoryUUIDForType(LLFolderType::FT_TRASH);
			if(category_id == trash || gInventory.isObjectDescendentOf(category_id, trash))
			{
				category_id.setNull();
				LL_DEBUGS("HandleTake") << "Destination folder is descendent of trash folder - setting to null UUID" << LL_ENDL;
			}

			// check library
			if(gInventory.isObjectDescendentOf(category_id, gInventory.getLibraryRootFolderID()))
			{
				category_id.setNull();
				LL_DEBUGS("HandleTake") << "Destination folder is descendent of library folder - setting to null UUID" << LL_ENDL;
			}

			// check inbox
			// <FS:Ansariel> Undo the SL-1579 fail
			//const LLUUID inbox_id = gInventory.findCategoryUUIDForType(LLFolderType::FT_INBOX);
			//if (category_id == inbox_id || gInventory.isObjectDescendentOf(category_id, inbox_id))
			//{
			//	category_id.setNull();
			//}
			// </FS:Ansariel>
		}
	}
	if(category_id.isNull())
	{
		category_id = gInventory.findCategoryUUIDForType(LLFolderType::FT_OBJECT);
		LL_DEBUGS("HandleTake") << "Destination folder = null UUID - determined default category: " << category_id.asString() << LL_ENDL;
	}
	LLSD payload;
	payload["folder_id"] = category_id;
	LL_DEBUGS("HandleTake") << "Final destination folder UUID being sent to sim: " << category_id.asString() << LL_ENDL;

	LLNotification::Params params("ConfirmObjectTakeLock");
	params.payload(payload);
	// MAINT-290
	// Reason: Showing the confirmation dialog resets object selection,	thus there is nothing to derez.
	// Fix: pass selection to the confirm_take, so that selection doesn't "die" after confirmation dialog is opened
	params.functor.function(boost::bind(confirm_take, _1, _2, LLSelectMgr::instance().getSelection()));

	if(locked_but_takeable_object ||
	   !you_own_everything)
	{
		if(locked_but_takeable_object && you_own_everything)
		{
			params.name("ConfirmObjectTakeLock");
		}
		else if(!locked_but_takeable_object && !you_own_everything)
		{
			params.name("ConfirmObjectTakeNoOwn");
		}
		else
		{
			params.name("ConfirmObjectTakeLockNoOwn");
		}
	
		LLNotifications::instance().add(params);
	}
	else
	{
		LLNotifications::instance().forceResponse(params, 0);
	}
}

void handle_object_show_inspector()
{
	LLObjectSelectionHandle selection = LLSelectMgr::getInstance()->getSelection();
	LLViewerObject* objectp = selection->getFirstRootObject(TRUE);
 	if (!objectp)
 	{
 		return;
 	}

	LLSD params;
	params["object_id"] = objectp->getID();
	LLFloaterReg::showInstance("inspect_object", params);
}

void handle_avatar_show_inspector()
{
	LLVOAvatar* avatar = find_avatar_from_object( LLSelectMgr::getInstance()->getSelection()->getPrimaryObject() );
	if(avatar)
	{
		LLSD params;
		params["avatar_id"] = avatar->getID();
		LLFloaterReg::showInstance("inspect_avatar", params);
	}
}



bool confirm_take(const LLSD& notification, const LLSD& response, LLObjectSelectionHandle selection_handle)
{
	S32 option = LLNotificationsUtil::getSelectedOption(notification, response);
	if(enable_take() && (option == 0))
	{
		derez_objects(DRD_TAKE_INTO_AGENT_INVENTORY, notification["payload"]["folder_id"].asUUID());
	}
	return false;
}

// You can take an item when it is public and transferrable, or when
// you own it. We err on the side of enabling the item when at least
// one item selected can be copied to inventory.
BOOL enable_take()
{
//	if (sitting_on_selection())
// [RLVa:KB] - Checked: 2010-03-24 (RLVa-1.2.0e) | Modified: RLVa-1.0.0b
	if ( (sitting_on_selection()) || ((rlv_handler_t::isEnabled()) && (!rlvCanDeleteOrReturn())) )
// [/RLVa:KB]
	{
		return FALSE;
	}

	for (LLObjectSelection::valid_root_iterator iter = LLSelectMgr::getInstance()->getSelection()->valid_root_begin();
		 iter != LLSelectMgr::getInstance()->getSelection()->valid_root_end(); iter++)
	{
		LLSelectNode* node = *iter;
		LLViewerObject* object = node->getObject();
		if (object->isAvatar())
		{
			// ...don't acquire avatars
			continue;
		}

#ifdef HACKED_GODLIKE_VIEWER
		return TRUE;
#else
# ifdef TOGGLE_HACKED_GODLIKE_VIEWER
		if (LLGridManager::getInstance()->isInSLBeta() 
            && gAgent.isGodlike())
		{
			return TRUE;
		}
# endif
		if(!object->isPermanentEnforced() &&
			((node->mPermissions->allowTransferTo(gAgent.getID())
			&& object->permModify())
			|| (node->mPermissions->getOwner() == gAgent.getID())))
		{
			return !object->isAttachment();
		}
#endif
	}
	return FALSE;
}


void handle_buy_or_take()
{
	if (LLSelectMgr::getInstance()->getSelection()->isEmpty())
	{
		return;
	}

	if (is_selection_buy_not_take())
	{
		S32 total_price = selection_price();

		if (total_price <= gStatusBar->getBalance() || total_price == 0)
		{
			handle_buy();
		}
		else
		{
			LLStringUtil::format_map_t args;
			args["AMOUNT"] = llformat("%d", total_price);
			LLBuyCurrencyHTML::openCurrencyFloater( LLTrans::getString( "this_object_costs", args ), total_price );
		}
	}
	else
	{
		handle_take();
	}
}

bool visible_buy_object()
{
	return is_selection_buy_not_take() && enable_buy_object();
}

bool visible_take_object()
{
	return !is_selection_buy_not_take() && enable_take();
}

bool tools_visible_buy_object()
{
	return is_selection_buy_not_take();
}

bool tools_visible_take_object()
{
	return !is_selection_buy_not_take();
}

class LLToolsEnableBuyOrTake : public view_listener_t
{
	bool handleEvent(const LLSD& userdata)
	{
		bool is_buy = is_selection_buy_not_take();
		bool new_value = is_buy ? enable_buy_object() : enable_take();
		return new_value;
	}
};

// This is a small helper function to determine if we have a buy or a
// take in the selection. This method is to help with the aliasing
// problems of putting buy and take in the same pie menu space. After
// a fair amont of discussion, it was determined to prefer buy over
// take. The reasoning follows from the fact that when users walk up
// to buy something, they will click on one or more items. Thus, if
// anything is for sale, it becomes a buy operation, and the server
// will group all of the buy items, and copyable/modifiable items into
// one package and give the end user as much as the permissions will
// allow. If the user wanted to take something, they will select fewer
// and fewer items until only 'takeable' items are left. The one
// exception is if you own everything in the selection that is for
// sale, in this case, you can't buy stuff from yourself, so you can
// take it.
// return value = TRUE if selection is a 'buy'.
//                FALSE if selection is a 'take'
BOOL is_selection_buy_not_take()
{
	for (LLObjectSelection::root_iterator iter = LLSelectMgr::getInstance()->getSelection()->root_begin();
		 iter != LLSelectMgr::getInstance()->getSelection()->root_end(); iter++)
	{
		LLSelectNode* node = *iter;
		LLViewerObject* obj = node->getObject();
		if(obj && !(obj->permYouOwner()) && (node->mSaleInfo.isForSale()))
		{
// [RLVa:KB] - @buy
			if (!RlvActions::canBuyObject(obj->getID()))
				continue;
// [/RLVa:KB]

			// you do not own the object and it is for sale, thus,
			// it's a buy
			return TRUE;
		}
	}
	return FALSE;
}

S32 selection_price()
{
	S32 total_price = 0;
	for (LLObjectSelection::root_iterator iter = LLSelectMgr::getInstance()->getSelection()->root_begin();
		 iter != LLSelectMgr::getInstance()->getSelection()->root_end(); iter++)
	{
		LLSelectNode* node = *iter;
		LLViewerObject* obj = node->getObject();
		if(obj && !(obj->permYouOwner()) && (node->mSaleInfo.isForSale()))
		{
			// you do not own the object and it is for sale.
			// Add its price.
			total_price += node->mSaleInfo.getSalePrice();
		}
	}

	return total_price;
}
/*
bool callback_show_buy_currency(const LLSD& notification, const LLSD& response)
{
	S32 option = LLNotificationsUtil::getSelectedOption(notification, response);
	if (0 == option)
	{
		LL_INFOS() << "Loading page " << LLNotifications::instance().getGlobalString("BUY_CURRENCY_URL") << LL_ENDL;
		LLWeb::loadURL(LLNotifications::instance().getGlobalString("BUY_CURRENCY_URL"));
	}
	return false;
}
*/

void show_buy_currency(const char* extra)
{
	// Don't show currency web page for branded clients.
/*
	std::ostringstream mesg;
	if (extra != NULL)
	{	
		mesg << extra << "\n \n";
	}
	mesg << "Go to " << LLNotifications::instance().getGlobalString("BUY_CURRENCY_URL")<< "\nfor information on purchasing currency?";
*/
	LLSD args;
	if (extra != NULL)
	{
		args["EXTRA"] = extra;
	}
	LLNotificationsUtil::add("PromptGoToCurrencyPage", args);//, LLSD(), callback_show_buy_currency);
}

void handle_buy()
{
	if (LLSelectMgr::getInstance()->getSelection()->isEmpty()) return;

	LLSaleInfo sale_info;
	BOOL valid = LLSelectMgr::getInstance()->selectGetSaleInfo(sale_info);
	if (!valid) return;

	S32 price = sale_info.getSalePrice();
	
	if (price > 0 && price > gStatusBar->getBalance())
	{
		LLStringUtil::format_map_t args;
		args["AMOUNT"] = llformat("%d", price);
		LLBuyCurrencyHTML::openCurrencyFloater( LLTrans::getString("this_object_costs", args), price );
		return;
	}

	if (sale_info.getSaleType() == LLSaleInfo::FS_CONTENTS)
	{
		handle_buy_contents(sale_info);
	}
	else
	{
		handle_buy_object(sale_info);
	}
}

bool anyone_copy_selection(LLSelectNode* nodep)
{
	bool perm_copy = (bool)(nodep->getObject()->permCopy());
	bool all_copy = (bool)(nodep->mPermissions->getMaskEveryone() & PERM_COPY);
	return perm_copy && all_copy;
}

bool for_sale_selection(LLSelectNode* nodep)
{
	return nodep->mSaleInfo.isForSale()
		&& nodep->mPermissions->getMaskOwner() & PERM_TRANSFER
		&& (nodep->mPermissions->getMaskOwner() & PERM_COPY
			|| nodep->mSaleInfo.getSaleType() != LLSaleInfo::FS_COPY);
}

BOOL sitting_on_selection()
{
	LLSelectNode* node = LLSelectMgr::getInstance()->getSelection()->getFirstRootNode();
	if (!node)
	{
		return FALSE;
	}

	if (!node->mValid)
	{
		return FALSE;
	}

	LLViewerObject* root_object = node->getObject();
	if (!root_object)
	{
		return FALSE;
	}

	// Need to determine if avatar is sitting on this object
	if (!isAgentAvatarValid()) return FALSE;

	return (gAgentAvatarp->isSitting() && gAgentAvatarp->getRoot() == root_object);
}

class LLToolsSaveToObjectInventory : public view_listener_t
{
	bool handleEvent(const LLSD& userdata)
	{
		LLSelectNode* node = LLSelectMgr::getInstance()->getSelection()->getFirstRootNode();
		if(node && (node->mValid) && (!node->mFromTaskID.isNull()))
		{
			// *TODO: check to see if the fromtaskid object exists.
			derez_objects(DRD_SAVE_INTO_TASK_INVENTORY, node->mFromTaskID);
		}
		return true;
	}
};

class LLToolsEnablePathfinding : public view_listener_t
{
	bool handleEvent(const LLSD& userdata)
	{
		return (LLPathfindingManager::getInstance() != NULL) && LLPathfindingManager::getInstance()->isPathfindingEnabledForCurrentRegion();
	}
};

class LLToolsEnablePathfindingView : public view_listener_t
{
	bool handleEvent(const LLSD& userdata)
	{
		return (LLPathfindingManager::getInstance() != NULL) && LLPathfindingManager::getInstance()->isPathfindingEnabledForCurrentRegion() && LLPathfindingManager::getInstance()->isPathfindingViewEnabled();
	}
};

class LLToolsDoPathfindingRebakeRegion : public view_listener_t
{
	bool handleEvent(const LLSD& userdata)
	{
		bool hasPathfinding = (LLPathfindingManager::getInstance() != NULL);

		if (hasPathfinding)
		{
			LLMenuOptionPathfindingRebakeNavmesh::getInstance()->sendRequestRebakeNavmesh();
		}

		return hasPathfinding;
	}
};

class LLToolsEnablePathfindingRebakeRegion : public view_listener_t
{
	bool handleEvent(const LLSD& userdata)
	{
		bool returnValue = false;

		if (LLPathfindingManager::getInstance() != NULL)
		{
			LLMenuOptionPathfindingRebakeNavmesh *rebakeInstance = LLMenuOptionPathfindingRebakeNavmesh::getInstance();
			returnValue = (rebakeInstance->canRebakeRegion() &&
				(rebakeInstance->getMode() == LLMenuOptionPathfindingRebakeNavmesh::kRebakeNavMesh_Available));
		}
		return returnValue;
	}
};

// Round the position of all root objects to the grid
class LLToolsSnapObjectXY : public view_listener_t
{
	bool handleEvent(const LLSD& userdata)
	{
		F64 snap_size = (F64)gSavedSettings.getF32("GridResolution");

		for (LLObjectSelection::root_iterator iter = LLSelectMgr::getInstance()->getSelection()->root_begin();
			 iter != LLSelectMgr::getInstance()->getSelection()->root_end(); iter++)
		{
			LLSelectNode* node = *iter;
			LLViewerObject* obj = node->getObject();
			if (obj->permModify())
			{
				LLVector3d pos_global = obj->getPositionGlobal();
				F64 round_x = fmod(pos_global.mdV[VX], snap_size);
				if (round_x < snap_size * 0.5)
				{
					// closer to round down
					pos_global.mdV[VX] -= round_x;
				}
				else
				{
					// closer to round up
					pos_global.mdV[VX] -= round_x;
					pos_global.mdV[VX] += snap_size;
				}

				F64 round_y = fmod(pos_global.mdV[VY], snap_size);
				if (round_y < snap_size * 0.5)
				{
					pos_global.mdV[VY] -= round_y;
				}
				else
				{
					pos_global.mdV[VY] -= round_y;
					pos_global.mdV[VY] += snap_size;
				}

				obj->setPositionGlobal(pos_global, FALSE);
			}
		}
		LLSelectMgr::getInstance()->sendMultipleUpdate(UPD_POSITION);
		return true;
	}
};

// Determine if the option to cycle between linked prims is shown
class LLToolsEnableSelectNextPart : public view_listener_t
{
	bool handleEvent(const LLSD& userdata)
	{
        bool new_value = (!LLSelectMgr::getInstance()->getSelection()->isEmpty()
                          && (gSavedSettings.getBOOL("EditLinkedParts")
                              || LLToolFace::getInstance() == LLToolMgr::getInstance()->getCurrentTool()));
		return new_value;
	}
};

// Cycle selection through linked children or/and faces in selected object.
// FIXME: Order of children list is not always the same as sim's idea of link order. This may confuse
// resis. Need link position added to sim messages to address this.
class LLToolsSelectNextPartFace : public view_listener_t
{
    bool handleEvent(const LLSD& userdata)
    {
        bool cycle_faces = LLToolFace::getInstance() == LLToolMgr::getInstance()->getCurrentTool();
        bool cycle_linked = gSavedSettings.getBOOL("EditLinkedParts");

        if (!cycle_faces && !cycle_linked)
        {
            // Nothing to do
            return true;
        }

        bool fwd = (userdata.asString() == "next");
        bool prev = (userdata.asString() == "previous");
        bool ifwd = (userdata.asString() == "includenext");
        bool iprev = (userdata.asString() == "includeprevious");

        LLViewerObject* to_select = NULL;
        bool restart_face_on_part = !cycle_faces;
        S32 new_te = 0;

        if (cycle_faces)
        {
            // Cycle through faces of current selection, if end is reached, swithc to next part (if present)
            LLSelectNode* nodep = LLSelectMgr::getInstance()->getSelection()->getFirstNode();
            if (!nodep) return false;
            to_select = nodep->getObject();
            if (!to_select) return false;

            S32 te_count = to_select->getNumTEs();
            S32 selected_te = nodep->getLastOperatedTE();

            if (fwd || ifwd)
            {
                if (selected_te < 0)
                {
                    new_te = 0;
                }
                else if (selected_te + 1 < te_count)
                {
                    // select next face
                    new_te = selected_te + 1;
                }
                else
                {
                    // restart from first face on next part
                    restart_face_on_part = true;
                }
            }
            else if (prev || iprev)
            {
                if (selected_te > te_count)
                {
                    new_te = te_count - 1;
                }
                else if (selected_te - 1 >= 0)
                {
                    // select previous face
                    new_te = selected_te - 1;
                }
                else
                {
                    // restart from last face on next part
                    restart_face_on_part = true;
                }
            }
        }

		S32 object_count = LLSelectMgr::getInstance()->getSelection()->getObjectCount();
		if (cycle_linked && object_count && restart_face_on_part)
		{
			LLViewerObject* selected = LLSelectMgr::getInstance()->getSelection()->getFirstObject();
			if (selected && selected->getRootEdit())
			{
				LLViewerObject::child_list_t children = selected->getRootEdit()->getChildren();
				children.push_front(selected->getRootEdit());	// need root in the list too

				for (LLViewerObject::child_list_t::iterator iter = children.begin(); iter != children.end(); ++iter)
				{
					if ((*iter)->isSelected())
					{
						if (object_count > 1 && (fwd || prev))	// multiple selection, find first or last selected if not include
						{
							to_select = *iter;
							if (fwd)
							{
								// stop searching if going forward; repeat to get last hit if backward
								break;
							}
						}
						else if ((object_count == 1) || (ifwd || iprev))	// single selection or include
						{
							if (fwd || ifwd)
							{
								++iter;
								while (iter != children.end() && ((*iter)->isAvatar() || (ifwd && (*iter)->isSelected())))
								{
									++iter;	// skip sitting avatars and selected if include
								}
							}
							else // backward
							{
								iter = (iter == children.begin() ? children.end() : iter);
								--iter;
								while (iter != children.begin() && ((*iter)->isAvatar() || (iprev && (*iter)->isSelected())))
								{
									--iter;	// skip sitting avatars and selected if include
								}
							}
							iter = (iter == children.end() ? children.begin() : iter);
							to_select = *iter;
							break;
						}
					}
				}
			}
		}

        if (to_select)
        {
            if (gFocusMgr.childHasKeyboardFocus(gFloaterTools))
            {
                gFocusMgr.setKeyboardFocus(NULL);	// force edit toolbox to commit any changes
            }
            if (fwd || prev)
            {
                LLSelectMgr::getInstance()->deselectAll();
            }
            if (cycle_faces)
            {
                if (restart_face_on_part)
                {
                    if (fwd || ifwd)
                    {
                        new_te = 0;
                    }
                    else
                    {
                        new_te = to_select->getNumTEs() - 1;
                    }
                }
                LLSelectMgr::getInstance()->selectObjectOnly(to_select, new_te);
            }
            else
            {
                LLSelectMgr::getInstance()->selectObjectOnly(to_select);
            }
            return true;
        }
		return true;
	}
};

class LLToolsStopAllAnimations : public view_listener_t
{
	bool handleEvent(const LLSD& userdata)
	{
		// <FS:Ansariel> Allow legacy stop animations without revoking script permissions
		//gAgent.stopCurrentAnimations();
		std::string param = userdata.asString();
		if (param.empty() || param == "stoprevoke")
		{
			gAgent.stopCurrentAnimations();
		}
		else if (param == "stop")
		{
			gAgent.stopCurrentAnimations(true);
		}
		// </FS:Ansariel>
		return true;
	}
};

class LLToolsReleaseKeys : public view_listener_t
{
	bool handleEvent(const LLSD& userdata)
	{
// [RLVa:KB] - Checked: 2010-04-19 (RLVa-1.2.0f) | Modified: RLVa-1.0.5a
		if ( (rlv_handler_t::isEnabled()) && (gRlvAttachmentLocks.hasLockedAttachmentPoint(RLV_LOCK_REMOVE)) )
			return true;
// [/RLVa:KB]

		gAgent.forceReleaseControls();
		return true;
	}
};

class LLToolsEnableReleaseKeys : public view_listener_t
{
	bool handleEvent(const LLSD& userdata)
	{
// [RLVa:KB] - Checked: 2010-04-19 (RLVa-1.2.0f) | Modified: RLVa-1.0.5a
		return (gAgent.anyControlGrabbed()) && 
			( (!rlv_handler_t::isEnabled()) || (!gRlvAttachmentLocks.hasLockedAttachmentPoint(RLV_LOCK_REMOVE)) );
// [/RLVa:KB]
//		return gAgent.anyControlGrabbed();
	}
};


class LLEditEnableCut : public view_listener_t
{
	bool handleEvent(const LLSD& userdata)
	{
		bool new_value = LLEditMenuHandler::gEditMenuHandler && LLEditMenuHandler::gEditMenuHandler->canCut();
		return new_value;
	}
};

class LLEditCut : public view_listener_t
{
	bool handleEvent(const LLSD& userdata)
	{
		if( LLEditMenuHandler::gEditMenuHandler )
		{
			LLEditMenuHandler::gEditMenuHandler->cut();
		}
		return true;
	}
};

class LLEditEnableCopy : public view_listener_t
{
	bool handleEvent(const LLSD& userdata)
	{
		bool new_value = LLEditMenuHandler::gEditMenuHandler && LLEditMenuHandler::gEditMenuHandler->canCopy();
		return new_value;
	}
};

class LLEditCopy : public view_listener_t
{
	bool handleEvent(const LLSD& userdata)
	{
		if( LLEditMenuHandler::gEditMenuHandler )
		{
			LLEditMenuHandler::gEditMenuHandler->copy();
		}
		return true;
	}
};

class LLEditEnablePaste : public view_listener_t
{
	bool handleEvent(const LLSD& userdata)
	{
		bool new_value = LLEditMenuHandler::gEditMenuHandler && LLEditMenuHandler::gEditMenuHandler->canPaste();
		return new_value;
	}
};

class LLEditPaste : public view_listener_t
{
	bool handleEvent(const LLSD& userdata)
	{
		if( LLEditMenuHandler::gEditMenuHandler )
		{
			LLEditMenuHandler::gEditMenuHandler->paste();
		}
		return true;
	}
};

class LLEditEnableDelete : public view_listener_t
{
	bool handleEvent(const LLSD& userdata)
	{
		bool new_value = LLEditMenuHandler::gEditMenuHandler && LLEditMenuHandler::gEditMenuHandler->canDoDelete();
		return new_value;
	}
};

class LLEditDelete : public view_listener_t
{
	bool handleEvent(const LLSD& userdata)
	{
		// If a text field can do a deletion, it gets precedence over deleting
		// an object in the world.
		if( LLEditMenuHandler::gEditMenuHandler && LLEditMenuHandler::gEditMenuHandler->canDoDelete())
		{
			LLEditMenuHandler::gEditMenuHandler->doDelete();
		}

		// and close any pie/context menus when done
		gMenuHolder->hideMenus();

		// When deleting an object we may not actually be done
		// Keep selection so we know what to delete when confirmation is needed about the delete
		gMenuObject->hide();
		return true;
	}
};

void handle_spellcheck_replace_with_suggestion(const LLUICtrl* ctrl, const LLSD& param)
{
	const LLContextMenu* menu = dynamic_cast<const LLContextMenu*>(ctrl->getParent());
	LLSpellCheckMenuHandler* spellcheck_handler = (menu) ? dynamic_cast<LLSpellCheckMenuHandler*>(menu->getSpawningView()) : NULL;
	if ( (!spellcheck_handler) || (!spellcheck_handler->getSpellCheck()) )
	{
		return;
	}

	U32 index = 0;
	if ( (!LLStringUtil::convertToU32(param.asString(), index)) || (index >= spellcheck_handler->getSuggestionCount()) )
	{
		return;
	}

	spellcheck_handler->replaceWithSuggestion(index);
}

bool visible_spellcheck_suggestion(LLUICtrl* ctrl, const LLSD& param)
{
	LLMenuItemGL* item = dynamic_cast<LLMenuItemGL*>(ctrl);
	const LLContextMenu* menu = (item) ? dynamic_cast<const LLContextMenu*>(item->getParent()) : NULL;
	const LLSpellCheckMenuHandler* spellcheck_handler = (menu) ? dynamic_cast<const LLSpellCheckMenuHandler*>(menu->getSpawningView()) : NULL;
	if ( (!spellcheck_handler) || (!spellcheck_handler->getSpellCheck()) )
	{
		return false;
	}

	U32 index = 0;
	if ( (!LLStringUtil::convertToU32(param.asString(), index)) || (index >= spellcheck_handler->getSuggestionCount()) )
	{
		return false;
	}

	item->setLabel(spellcheck_handler->getSuggestion(index));
	return true;
}

void handle_spellcheck_add_to_dictionary(const LLUICtrl* ctrl)
{
	const LLContextMenu* menu = dynamic_cast<const LLContextMenu*>(ctrl->getParent());
	LLSpellCheckMenuHandler* spellcheck_handler = (menu) ? dynamic_cast<LLSpellCheckMenuHandler*>(menu->getSpawningView()) : NULL;
	if ( (spellcheck_handler) && (spellcheck_handler->canAddToDictionary()) )
	{
		spellcheck_handler->addToDictionary();
	}
}

bool enable_spellcheck_add_to_dictionary(const LLUICtrl* ctrl)
{
	const LLContextMenu* menu = dynamic_cast<const LLContextMenu*>(ctrl->getParent());
	const LLSpellCheckMenuHandler* spellcheck_handler = (menu) ? dynamic_cast<const LLSpellCheckMenuHandler*>(menu->getSpawningView()) : NULL;
	return (spellcheck_handler) && (spellcheck_handler->canAddToDictionary());
}

void handle_spellcheck_add_to_ignore(const LLUICtrl* ctrl)
{
	const LLContextMenu* menu = dynamic_cast<const LLContextMenu*>(ctrl->getParent());
	LLSpellCheckMenuHandler* spellcheck_handler = (menu) ? dynamic_cast<LLSpellCheckMenuHandler*>(menu->getSpawningView()) : NULL;
	if ( (spellcheck_handler) && (spellcheck_handler->canAddToIgnore()) )
	{
		spellcheck_handler->addToIgnore();
	}
}

bool enable_spellcheck_add_to_ignore(const LLUICtrl* ctrl)
{
	const LLContextMenu* menu = dynamic_cast<const LLContextMenu*>(ctrl->getParent());
	const LLSpellCheckMenuHandler* spellcheck_handler = (menu) ? dynamic_cast<const LLSpellCheckMenuHandler*>(menu->getSpawningView()) : NULL;
	return (spellcheck_handler) && (spellcheck_handler->canAddToIgnore());
}

bool enable_object_return()
{
	return (!LLSelectMgr::getInstance()->getSelection()->isEmpty() &&
		(gAgent.isGodlike() || can_derez(DRD_RETURN_TO_OWNER)));
}

bool enable_object_delete()
{
	bool new_value = 
#ifdef HACKED_GODLIKE_VIEWER
	TRUE;
#else
# ifdef TOGGLE_HACKED_GODLIKE_VIEWER
	(LLGridManager::getInstance()->isInSLBeta()
     && gAgent.isGodlike()) ||
# endif
	LLSelectMgr::getInstance()->canDoDelete();
#endif
	return new_value;
}

class LLObjectsReturnPackage
{
public:
	LLObjectsReturnPackage() : mObjectSelection(), mReturnableObjects(), mError(),	mFirstRegion(NULL) {};
	~LLObjectsReturnPackage()
	{
		mObjectSelection.clear();
		mReturnableObjects.clear();
		mError.clear();
		mFirstRegion = NULL;
	};

	LLObjectSelectionHandle mObjectSelection;
	std::vector<LLViewerObjectPtr> mReturnableObjects;
	std::string mError;
	LLViewerRegion *mFirstRegion;
};

static void return_objects(LLObjectsReturnPackage *objectsReturnPackage, const LLSD& notification, const LLSD& response)
{
	if (LLNotificationsUtil::getSelectedOption(notification, response) == 0)
	{
		// Ignore category ID for this derez destination.
		derez_objects(DRD_RETURN_TO_OWNER, LLUUID::null, objectsReturnPackage->mFirstRegion, objectsReturnPackage->mError, &objectsReturnPackage->mReturnableObjects);
	}

	delete objectsReturnPackage;
}

void handle_object_return()
{
	if (!LLSelectMgr::getInstance()->getSelection()->isEmpty())
	{
		LLObjectsReturnPackage *objectsReturnPackage = new LLObjectsReturnPackage();
		objectsReturnPackage->mObjectSelection = LLSelectMgr::getInstance()->getEditSelection();

		// Save selected objects, so that we still know what to return after the confirmation dialog resets selection.
		get_derezzable_objects(DRD_RETURN_TO_OWNER, objectsReturnPackage->mError, objectsReturnPackage->mFirstRegion, &objectsReturnPackage->mReturnableObjects);

		LLNotificationsUtil::add("ReturnToOwner", LLSD(), LLSD(), boost::bind(&return_objects, objectsReturnPackage, _1, _2));
	}
}

void handle_object_delete()
{

		if (LLSelectMgr::getInstance())
		{
			LLSelectMgr::getInstance()->doDelete();
		}

		// and close any pie/context menus when done
		gMenuHolder->hideMenus();

		// When deleting an object we may not actually be done
		// Keep selection so we know what to delete when confirmation is needed about the delete
		gMenuObject->hide();
		return;
}

void handle_force_delete(void*)
{
	LLSelectMgr::getInstance()->selectForceDelete();
}

class LLViewEnableJoystickFlycam : public view_listener_t
{
	bool handleEvent(const LLSD& userdata)
	{
		bool new_value = (gSavedSettings.getBOOL("JoystickEnabled") && gSavedSettings.getBOOL("JoystickFlycamEnabled"));
		return new_value;
	}
};

class LLViewEnableLastChatter : public view_listener_t
{
	bool handleEvent(const LLSD& userdata)
	{
		// *TODO: add check that last chatter is in range
		bool new_value = (gAgentCamera.cameraThirdPerson() && gAgent.getLastChatter().notNull());
		return new_value;
	}
};

class LLEditEnableDeselect : public view_listener_t
{
	bool handleEvent(const LLSD& userdata)
	{
		bool new_value = LLEditMenuHandler::gEditMenuHandler && LLEditMenuHandler::gEditMenuHandler->canDeselect();
		return new_value;
	}
};

class LLEditDeselect : public view_listener_t
{
	bool handleEvent(const LLSD& userdata)
	{
		if( LLEditMenuHandler::gEditMenuHandler )
		{
			LLEditMenuHandler::gEditMenuHandler->deselect();
		}
		return true;
	}
};

class LLEditEnableSelectAll : public view_listener_t
{
	bool handleEvent(const LLSD& userdata)
	{
		bool new_value = LLEditMenuHandler::gEditMenuHandler && LLEditMenuHandler::gEditMenuHandler->canSelectAll();
		return new_value;
	}
};


class LLEditSelectAll : public view_listener_t
{
	bool handleEvent(const LLSD& userdata)
	{
		if( LLEditMenuHandler::gEditMenuHandler )
		{
			LLEditMenuHandler::gEditMenuHandler->selectAll();
		}
		return true;
	}
};


class LLEditEnableUndo : public view_listener_t
{
	bool handleEvent(const LLSD& userdata)
	{
		bool new_value = LLEditMenuHandler::gEditMenuHandler && LLEditMenuHandler::gEditMenuHandler->canUndo();
		return new_value;
	}
};

class LLEditUndo : public view_listener_t
{
	bool handleEvent(const LLSD& userdata)
	{
		if( LLEditMenuHandler::gEditMenuHandler && LLEditMenuHandler::gEditMenuHandler->canUndo() )
		{
			LLEditMenuHandler::gEditMenuHandler->undo();
		}
		return true;
	}
};

class LLEditEnableRedo : public view_listener_t
{
	bool handleEvent(const LLSD& userdata)
	{
		bool new_value = LLEditMenuHandler::gEditMenuHandler && LLEditMenuHandler::gEditMenuHandler->canRedo();
		return new_value;
	}
};

class LLEditRedo : public view_listener_t
{
	bool handleEvent(const LLSD& userdata)
	{
		if( LLEditMenuHandler::gEditMenuHandler && LLEditMenuHandler::gEditMenuHandler->canRedo() )
		{
			LLEditMenuHandler::gEditMenuHandler->redo();
		}
		return true;
	}
};



void print_object_info(void*)
{
	LLSelectMgr::getInstance()->selectionDump();
}

void print_agent_nvpairs(void*)
{
	LLViewerObject *objectp;

	LL_INFOS() << "Agent Name Value Pairs" << LL_ENDL;

	objectp = gObjectList.findObject(gAgentID);
	if (objectp)
	{
		objectp->printNameValuePairs();
	}
	else
	{
		LL_INFOS() << "Can't find agent object" << LL_ENDL;
	}

	LL_INFOS() << "Camera at " << gAgentCamera.getCameraPositionGlobal() << LL_ENDL;
}

void show_debug_menus()
{
	// this might get called at login screen where there is no menu so only toggle it if one exists
	if ( gMenuBarView )
	{
		BOOL debug = gSavedSettings.getBOOL("UseDebugMenus");
		BOOL qamode = gSavedSettings.getBOOL("QAMode");

		gMenuBarView->setItemVisible("Advanced", debug);
// 		gMenuBarView->setItemEnabled("Advanced", debug); // Don't disable Advanced keyboard shortcuts when hidden

// [RLVa:KB] - Checked: 2011-08-16 (RLVa-1.4.0b) | Modified: RLVa-1.4.0b
		// NOTE: this is supposed to execute whether RLVa is enabled or not
		rlvMenuToggleVisible();
// [/RLVa:KB]
		
		gMenuBarView->setItemVisible("Debug", qamode);
		gMenuBarView->setItemEnabled("Debug", qamode);

		gMenuBarView->setItemVisible("Develop", qamode);
		gMenuBarView->setItemEnabled("Develop", qamode);

		// Server ('Admin') menu hidden when not in godmode.
		const bool show_server_menu = (gAgent.getGodLevel() > GOD_NOT || (debug && gAgent.getAdminOverride()));
		gMenuBarView->setItemVisible("Admin", show_server_menu);
		gMenuBarView->setItemEnabled("Admin", show_server_menu);
	}
	if (gLoginMenuBarView)
	{
		BOOL debug = gSavedSettings.getBOOL("UseDebugMenus");
		gLoginMenuBarView->setItemVisible("Debug", debug);
		gLoginMenuBarView->setItemEnabled("Debug", debug);
	}
}

void toggle_debug_menus(void*)
{
	BOOL visible = ! gSavedSettings.getBOOL("UseDebugMenus");
	gSavedSettings.setBOOL("UseDebugMenus", visible);
	show_debug_menus();
}

// LLUUID gExporterRequestID;
// std::string gExportDirectory;

// LLUploadDialog *gExportDialog = NULL;

// void handle_export_selected( void * )
// {
// 	LLObjectSelectionHandle selection = LLSelectMgr::getInstance()->getSelection();
// 	if (selection->isEmpty())
// 	{
// 		return;
// 	}
// 	LL_INFOS() << "Exporting selected objects:" << LL_ENDL;

// 	gExporterRequestID.generate();
// 	gExportDirectory = "";

// 	LLMessageSystem* msg = gMessageSystem;
// 	msg->newMessageFast(_PREHASH_ObjectExportSelected);
// 	msg->nextBlockFast(_PREHASH_AgentData);
// 	msg->addUUIDFast(_PREHASH_AgentID, gAgent.getID());
// 	msg->addUUIDFast(_PREHASH_RequestID, gExporterRequestID);
// 	msg->addS16Fast(_PREHASH_VolumeDetail, 4);

// 	for (LLObjectSelection::root_iterator iter = selection->root_begin();
// 		 iter != selection->root_end(); iter++)
// 	{
// 		LLSelectNode* node = *iter;
// 		LLViewerObject* object = node->getObject();
// 		msg->nextBlockFast(_PREHASH_ObjectData);
// 		msg->addUUIDFast(_PREHASH_ObjectID, object->getID());
// 		LL_INFOS() << "Object: " << object->getID() << LL_ENDL;
// 	}
// 	msg->sendReliable(gAgent.getRegion()->getHost());

// 	gExportDialog = LLUploadDialog::modalUploadDialog("Exporting selected objects...");
// }
//

// <FS:Ansariel> [FS Communication UI]
//class LLCommunicateNearbyChat : public view_listener_t
//{
//	bool handleEvent(const LLSD& userdata)
//	{
//		LLFloaterIMContainer* im_box = LLFloaterIMContainer::getInstance();
//		bool nearby_visible	= LLFloaterReg::getTypedInstance<LLFloaterIMNearbyChat>("nearby_chat")->isInVisibleChain();
//		if(nearby_visible && im_box->getSelectedSession() == LLUUID() && im_box->getConversationListItemSize() > 1)
//		{
//			im_box->selectNextorPreviousConversation(false);
//		}
//		else
//		{
//			LLFloaterReg::toggleInstanceOrBringToFront("nearby_chat");
//		}
//		return true;
//	}
//};
// </FS:Ansariel> [FS Communication UI]

class LLWorldSetHomeLocation : public view_listener_t
{
	bool handleEvent(const LLSD& userdata)
	{
		// we just send the message and let the server check for failure cases
		// server will echo back a "Home position set." alert if it succeeds
		// and the home location screencapture happens when that alert is recieved
		gAgent.setStartPosition(START_LOCATION_ID_HOME);
		return true;
	}
};

class LLWorldLindenHome : public view_listener_t
{
	bool handleEvent(const LLSD& userdata)
	{
		std::string url = LLFloaterLandHoldings::sHasLindenHome ? LLTrans::getString("lindenhomes_my_home_url") : LLTrans::getString("lindenhomes_get_home_url");
		LLWeb::loadURL(url);
		return true;
	}
};

class LLWorldTeleportHome : public view_listener_t
{
	bool handleEvent(const LLSD& userdata)
	{
		gAgent.teleportHome();
		return true;
	}
};

class LLWorldAlwaysRun : public view_listener_t
{
	bool handleEvent(const LLSD& userdata)
	{
		// as well as altering the default walk-vs-run state,
		// we also change the *current* walk-vs-run state.
		if (gAgent.getAlwaysRun())
		{
			gAgent.clearAlwaysRun();
//			gAgent.clearRunning();
			report_to_nearby_chat(LLTrans::getString("AlwaysRunDisabled"));
		}
		else
		{
			gAgent.setAlwaysRun();
//			gAgent.setRunning();
			report_to_nearby_chat(LLTrans::getString("AlwaysRunEnabled"));
		}

		// tell the simulator.
//		gAgent.sendWalkRun(gAgent.getAlwaysRun());

		// Update Movement Controls according to AlwaysRun mode
		LLFloaterMove::setAlwaysRunMode(gAgent.getAlwaysRun());

		return true;
	}
};

class LLWorldCheckAlwaysRun : public view_listener_t
{
	bool handleEvent(const LLSD& userdata)
	{
		bool new_value = gAgent.getAlwaysRun();
		return new_value;
	}
};

class LLWorldSetAway : public view_listener_t
{
	bool handleEvent(const LLSD& userdata)
	{
		if (gAgent.getAFK())
		{
			gAgent.clearAFK();
		}
		else
		{
			gAgent.setAFK();
		}
		return true;
	}
};
// [SJ - FIRE-2177 - Making Autorespons a simple Check in the menu again for clarity]
class LLWorldGetAway : public view_listener_t
{
	bool handleEvent(const LLSD& userdata)
	{
		bool new_value = gAgent.getAFK();
		return new_value;
	}
};

class LLWorldSetDoNotDisturb : public view_listener_t
{
	bool handleEvent(const LLSD& userdata)
	{
		if (gAgent.isDoNotDisturb())
		{
			gAgent.setDoNotDisturb(false);
		}
		else
		{
			gAgent.setDoNotDisturb(true);
			LLNotificationsUtil::add("DoNotDisturbModeSet");
		}
		return true;
	}
};

// [SJ - FIRE-2177 - Making Autorespons a simple Check in the menu again for clarity]
class LLWorldGetBusy : public view_listener_t
{
	bool handleEvent(const LLSD& userdata)
	{
		bool new_value = gAgent.isDoNotDisturb();
		return new_value;
	}
};


class LLWorldSetAutorespond : public view_listener_t
{
	bool handleEvent(const LLSD& userdata)
	{
		if (gAgent.getAutorespond())
		{
			gAgent.clearAutorespond();
		}
		else
		{
			gAgent.setAutorespond();
			LLNotificationsUtil::add("AutorespondModeSet");
		}
		return true;
	}
};

// [SJ - FIRE-2177 - Making Autorespons a simple Check in the menu again for clarity]
class LLWorldGetAutorespond : public view_listener_t
{
	bool handleEvent(const LLSD& userdata)
	{
		bool new_value = gAgent.getAutorespond();
		return new_value;
	}
};


class LLWorldSetAutorespondNonFriends : public view_listener_t
{
	bool handleEvent(const LLSD& userdata)
	{
		if (gAgent.getAutorespondNonFriends())
		{
			gAgent.clearAutorespondNonFriends();
		}
		else
		{
			gAgent.setAutorespondNonFriends();
			LLNotificationsUtil::add("AutorespondNonFriendsModeSet");
		}
		return true;
	}
};

// [SJ - FIRE-2177 - Making Autorespons a simple Check in the menu again for clarity]
class LLWorldGetAutorespondNonFriends : public view_listener_t
{
	bool handleEvent(const LLSD& userdata)
	{
		bool new_value = gAgent.getAutorespondNonFriends();
		return new_value;
	}
};

// <FS:PP> FIRE-1245: Option to block/reject teleport offers
class LLWorldSetRejectTeleportOffers : public view_listener_t
{
	bool handleEvent(const LLSD& userdata)
	{
		if (gAgent.getRejectTeleportOffers())
		{
			gAgent.clearRejectTeleportOffers();
		}
		else
		{
			gAgent.setRejectTeleportOffers();
			LLNotificationsUtil::add("RejectTeleportOffersModeSet");
		}
		return true;
	}
};

// [SJ - FIRE-2177 - Making Autorespons a simple Check in the menu again for clarity]
class LLWorldGetRejectTeleportOffers : public view_listener_t
{
	bool handleEvent(const LLSD& userdata)
	{
		bool new_value = gAgent.getRejectTeleportOffers();
		return new_value;
	}
};
// </FS:PP> FIRE-1245: Option to block/reject teleport offers

// <FS:PP> FIRE-15233: Automatic friendship request refusal
class LLWorldSetRejectFriendshipRequests : public view_listener_t
{
	bool handleEvent(const LLSD& userdata)
	{
		if (gAgent.getRejectFriendshipRequests())
		{
			gAgent.clearRejectFriendshipRequests();
		}
		else
		{
			gAgent.setRejectFriendshipRequests();
			LLNotificationsUtil::add("RejectFriendshipRequestsModeSet");
		}
		return true;
	}
};

// [SJ - FIRE-2177 - Making Autorespons a simple Check in the menu again for clarity]
class LLWorldGetRejectFriendshipRequests : public view_listener_t
{
	bool handleEvent(const LLSD& userdata)
	{
		bool new_value = gAgent.getRejectFriendshipRequests();
		return new_value;
	}
};
// </FS:PP> FIRE-15233: Automatic friendship request refusal

// <FS:PP> Option to block/reject all group invites
class LLWorldSetRejectAllGroupInvites : public view_listener_t
{
	bool handleEvent(const LLSD& userdata)
	{
		if (gAgent.getRejectAllGroupInvites())
		{
			gAgent.clearRejectAllGroupInvites();
		}
		else
		{
			gAgent.setRejectAllGroupInvites();
			LLNotificationsUtil::add("RejectAllGroupInvitesModeSet");
		}
		return true;
	}
};

// [SJ - FIRE-2177 - Making Autorespons a simple Check in the menu again for clarity]
class LLWorldGetRejectAllGroupInvites : public view_listener_t
{
	bool handleEvent(const LLSD& userdata)
	{
		bool new_value = gAgent.getRejectAllGroupInvites();
		return new_value;
	}
};
// </FS:PP> Option to block/reject all group invites

class LLWorldCreateLandmark : public view_listener_t
{
	bool handleEvent(const LLSD& userdata)
	{
// [RLVa:KB] - Checked: 2010-09-28 (RLVa-1.4.5) | Added: RLVa-1.0.0
		if (gRlvHandler.hasBehaviour(RLV_BHVR_SHOWLOC))
			return true;
// [/RLVa:KB]

		LLFloaterReg::showInstance("add_landmark");

		return true;
	}
};

class LLWorldPlaceProfile : public view_listener_t
{
	bool handleEvent(const LLSD& userdata)
	{
// [RLVa:KB] - Checked: 2012-02-08 (RLVa-1.4.5) | Added: RLVa-1.4.5
		if (gRlvHandler.hasBehaviour(RLV_BHVR_SHOWLOC))
			return true;
// [/RLVa:KB]

		// <FS:Ansariel> FIRE-817: Separate place details floater
		//LLFloaterSidePanelContainer::showPanel("places", LLSD().with("type", "agent"));
		FSFloaterPlaceDetails::showPlaceDetails(LLSD().with("type", "agent"));
		// </FS:Ansariel>

		return true;
	}
};

// [RLVa:KB] - Checked: 2012-02-08 (RLVa-1.4.5) | Added: RLVa-1.4.5
bool enable_place_profile()
{
	return LLFloaterSidePanelContainer::canShowPanel("places", LLSD().with("type", "agent"));
}
// [/RLVa:KB]

void handle_script_info()
{
	LLUUID object_id;
	if (LLSelectMgr::getInstance()->getSelection()->getPrimaryObject())
	{
		object_id = LLSelectMgr::getInstance()->getSelection()->getPrimaryObject()->mID;
		LL_INFOS() << "Reporting Script Info for object: " << object_id.asString() << LL_ENDL;
		FSLSLBridge::instance().viewerToLSL("getScriptInfo|" + object_id.asString() + "|" + (gSavedSettings.getBOOL("FSScriptInfoExtended") ? "1" : "0"));
	}
}

void handle_look_at_selection(const LLSD& param)
{
	const F32 PADDING_FACTOR = 1.75f;
	BOOL zoom = (param.asString() == "zoom");
	if (!LLSelectMgr::getInstance()->getSelection()->isEmpty())
	{
		gAgentCamera.setFocusOnAvatar(FALSE, ANIMATE);

		LLBBox selection_bbox = LLSelectMgr::getInstance()->getBBoxOfSelection();
		F32 angle_of_view = llmax(0.1f, LLViewerCamera::getInstance()->getAspect() > 1.f ? LLViewerCamera::getInstance()->getView() * LLViewerCamera::getInstance()->getAspect() : LLViewerCamera::getInstance()->getView());
		F32 distance = selection_bbox.getExtentLocal().magVec() * PADDING_FACTOR / atan(angle_of_view);

		LLVector3 obj_to_cam = LLViewerCamera::getInstance()->getOrigin() - selection_bbox.getCenterAgent();
		obj_to_cam.normVec();

		LLUUID object_id;
		if (LLSelectMgr::getInstance()->getSelection()->getPrimaryObject())
		{
			object_id = LLSelectMgr::getInstance()->getSelection()->getPrimaryObject()->mID;
		}
		if (zoom)
		{
			// Make sure we are not increasing the distance between the camera and object
			LLVector3d orig_distance = gAgentCamera.getCameraPositionGlobal() - LLSelectMgr::getInstance()->getSelectionCenterGlobal();
			distance = llmin(distance, (F32) orig_distance.length());
				
			gAgentCamera.setCameraPosAndFocusGlobal(LLSelectMgr::getInstance()->getSelectionCenterGlobal() + LLVector3d(obj_to_cam * distance), 
										LLSelectMgr::getInstance()->getSelectionCenterGlobal(), 
										object_id );
			
		}
		else
		{
			gAgentCamera.setFocusGlobal( LLSelectMgr::getInstance()->getSelectionCenterGlobal(), object_id );
		}	
	}
}

// <FS:Ansariel> Option to try via exact position
//void handle_zoom_to_object(LLUUID object_id)
void handle_zoom_to_object(LLUUID object_id, const LLVector3d& object_pos)
// </FS:Ansariel> Option to try via exact position
{
	// <FS:Zi> Fix camera zoom to look at the avatar's face from the front
	// const F32 PADDING_FACTOR = 2.f;
	// </FS:Zi>

	LLViewerObject* object = gObjectList.findObject(object_id);

	if (object)
	{
		gAgentCamera.setFocusOnAvatar(FALSE, ANIMATE);

		// <FS:Zi> Fix camera zoom to look at the avatar's face from the front
		// LLBBox bbox = object->getBoundingBoxAgent() ;
		// F32 angle_of_view = llmax(0.1f, LLViewerCamera::getInstance()->getAspect() > 1.f ? LLViewerCamera::getInstance()->getView() * LLViewerCamera::getInstance()->getAspect() : LLViewerCamera::getInstance()->getView());
		// F32 distance = bbox.getExtentLocal().magVec() * PADDING_FACTOR / atan(angle_of_view);

		// LLVector3 obj_to_cam = LLViewerCamera::getInstance()->getOrigin() - bbox.getCenterAgent();
		// obj_to_cam.normVec();


		//	LLVector3d object_center_global = gAgent.getPosGlobalFromAgent(bbox.getCenterAgent());

		// 	gAgentCamera.setCameraPosAndFocusGlobal(object_center_global + LLVector3d(obj_to_cam * distance), 
		// 									object_center_global, 

		LLVector3d object_center_global=object->getPositionGlobal();

		float eye_distance=gSavedSettings.getF32("CameraZoomDistance");
		float eye_z_offset=gSavedSettings.getF32("CameraZoomEyeZOffset");
		LLVector3d focus_z_offset=LLVector3d(0.0f,0.0f,gSavedSettings.getF32("CameraZoomFocusZOffset"));

		LLVector3d eye_offset(eye_distance,0.0f,eye_z_offset);
		eye_offset=eye_offset*object->getRotationRegion();

		gAgentCamera.setCameraPosAndFocusGlobal(object_center_global+eye_offset, 
										object_center_global+focus_z_offset, 
		// </FS:Zi>
											object_id );
	}
	// <FS:Ansariel> Option to try via exact position
	else if (object_pos != LLVector3d(-1.f, -1.f, -1.f))
	{
		LLVector3d obj_to_cam = object_pos - gAgent.getPositionGlobal();
		obj_to_cam.normVec();
		obj_to_cam = obj_to_cam * -4.f;
		obj_to_cam.mdV[VZ] += 0.5;

		gAgentCamera.changeCameraToThirdPerson();
		gAgentCamera.unlockView();
		gAgentCamera.setCameraPosAndFocusGlobal(object_pos + obj_to_cam, object_pos, object_id);
	}
	// </FS:Ansariel> Option to try via exact position
}

class LLAvatarInviteToGroup : public view_listener_t
{
	bool handleEvent(const LLSD& userdata)
	{
		LLVOAvatar* avatar = find_avatar_from_object( LLSelectMgr::getInstance()->getSelection()->getPrimaryObject() );
//		if(avatar)
// [RLVa:KB] - Checked: RLVa-1.2.0
		if ( (avatar) && (RlvActions::canShowName(RlvActions::SNC_DEFAULT, avatar->getID())) )
// [/RLVa:KB]
		{
			LLAvatarActions::inviteToGroup(avatar->getID());
		}
		return true;
	}
};

class LLAvatarAddFriend : public view_listener_t
{
	bool handleEvent(const LLSD& userdata)
	{
		LLVOAvatar* avatar = find_avatar_from_object( LLSelectMgr::getInstance()->getSelection()->getPrimaryObject() );
//		if(avatar && !LLAvatarActions::isFriend(avatar->getID()))
// [RLVa:KB] - Checked: RLVa-1.2.0
		if ( (avatar && !LLAvatarActions::isFriend(avatar->getID())) && (RlvActions::canShowName(RlvActions::SNC_DEFAULT, avatar->getID())) )
// [/RLVa:KB]
		{
			request_friendship(avatar->getID());
		}
		return true;
	}
};


class LLAvatarToggleMyProfile : public view_listener_t
{
	bool handleEvent(const LLSD& userdata)
	{
		LLFloater* instance = LLAvatarActions::getProfileFloater(gAgent.getID());
		if (LLFloater::isMinimized(instance))
		{
			instance->setMinimized(FALSE);
			instance->setFocus(TRUE);
		}
		else if (!LLFloater::isShown(instance))
		{
			LLAvatarActions::showProfile(gAgent.getID());
		}
		else if (!instance->hasFocus() && !instance->getIsChrome())
		{
			instance->setFocus(TRUE);
		}
		else
		{
			instance->closeFloater();
		}
		return true;
	}
};

class LLAvatarTogglePicks : public view_listener_t
{
    bool handleEvent(const LLSD& userdata)
    {
<<<<<<< HEAD
        LLFloater* instance = LLAvatarActions::getProfileFloater(gAgent.getID());
=======
        LLFloater * instance = LLAvatarActions::getProfileFloater(gAgent.getID());
>>>>>>> 7e040000
        if (LLFloater::isMinimized(instance) || (instance && !instance->hasFocus() && !instance->getIsChrome()))
        {
            instance->setMinimized(FALSE);
            instance->setFocus(TRUE);
            LLAvatarActions::showPicks(gAgent.getID());
        }
        else if (picks_tab_visible())
        {
            instance->closeFloater();
        }
        else
        {
            LLAvatarActions::showPicks(gAgent.getID());
        }
        return true;
    }
};

class LLAvatarToggleSearch : public view_listener_t
{
	bool handleEvent(const LLSD& userdata)
	{
		LLFloater* instance = LLFloaterReg::findInstance("search");
		if (LLFloater::isMinimized(instance))
		{
			instance->setMinimized(FALSE);
			instance->setFocus(TRUE);
		}
		else if (!LLFloater::isShown(instance))
		{
			LLFloaterReg::showInstance("search");
		}
		else if (!instance->hasFocus() && !instance->getIsChrome())
		{
			instance->setFocus(TRUE);
		}
		else
		{
			instance->closeFloater();
		}
		return true;
	}
};

class LLAvatarResetSkeleton: public view_listener_t
{
    bool handleEvent(const LLSD& userdata)
    {
        // <FS:Ansariel> Fix reset skeleton not working
		//LLVOAvatar* avatar = NULL;
        //LLViewerObject *obj = LLSelectMgr::getInstance()->getSelection()->getPrimaryObject();
        //if (obj)
        //{
        //    avatar = obj->getAvatar();
        //}
        LLVOAvatar* avatar = find_avatar_from_object(LLSelectMgr::getInstance()->getSelection()->getPrimaryObject());
        // </FS:Ansariel>
		if(avatar)
        {
            avatar->resetSkeleton(false);
        }
        return true;
    }
};

class LLAvatarEnableResetSkeleton: public view_listener_t
{
    bool handleEvent(const LLSD& userdata)
    {
        LLViewerObject *obj = LLSelectMgr::getInstance()->getSelection()->getPrimaryObject();
        if (obj && obj->getAvatar())
        {
            return true;
        }
        return false;
    }
};


class LLAvatarResetSkeletonAndAnimations : public view_listener_t
{
	bool handleEvent(const LLSD& userdata)
	{
		LLVOAvatar* avatar = find_avatar_from_object(LLSelectMgr::getInstance()->getSelection()->getPrimaryObject());
		if (avatar)
		{
			avatar->resetSkeleton(true);
		}
		return true;
	}
};

class LLAvatarAddContact : public view_listener_t
{
	bool handleEvent(const LLSD& userdata)
	{
		LLVOAvatar* avatar = find_avatar_from_object( LLSelectMgr::getInstance()->getSelection()->getPrimaryObject() );
//		if(avatar)
// [RLVa:KB] - Checked: RLVa-1.2.0
		if ( (avatar) && (RlvActions::canShowName(RlvActions::SNC_DEFAULT, avatar->getID())) )
// [/RLVa:KB]
		{
			create_inventory_callingcard(avatar->getID());
		}
		return true;
	}
};

bool complete_give_money(const LLSD& notification, const LLSD& response, LLObjectSelectionHandle selection)
{
	S32 option = LLNotificationsUtil::getSelectedOption(notification, response);
	if (option == 0)
	{
		gAgent.setDoNotDisturb(false);
	}

	LLViewerObject* objectp = selection->getPrimaryObject();

	// Show avatar's name if paying attachment
	if (objectp && objectp->isAttachment())
	{
		while (objectp && !objectp->isAvatar())
		{
			objectp = (LLViewerObject*)objectp->getParent();
		}
	}

	if (objectp)
	{
		if (objectp->isAvatar())
		{
			const bool is_group = false;
			LLFloaterPayUtil::payDirectly(&give_money,
									  objectp->getID(),
									  is_group);
		}
		else
		{
			LLFloaterPayUtil::payViaObject(&give_money, selection);
		}
	}
	return false;
}

void handle_give_money_dialog()
{
	LLNotification::Params params("DoNotDisturbModePay");
	params.functor.function(boost::bind(complete_give_money, _1, _2, LLSelectMgr::getInstance()->getSelection()));

	if (gAgent.isDoNotDisturb())
	{
		// warn users of being in do not disturb mode during a transaction
		LLNotifications::instance().add(params);
	}
	else
	{
		LLNotifications::instance().forceResponse(params, 1);
	}
}

bool enable_pay_avatar()
{
	LLViewerObject* obj = LLSelectMgr::getInstance()->getSelection()->getPrimaryObject();
	LLVOAvatar* avatar = find_avatar_from_object(obj);
//	return (avatar != NULL);
// [RLVa:KB] - @shownames and @pay
	return (avatar != NULL) && (RlvActions::canShowName(RlvActions::SNC_DEFAULT, avatar->getID())) && (RlvActions::canPayAvatar(avatar->getID()));
// [/RLVa:KB]
}

bool enable_pay_object()
{
	LLViewerObject* object = LLSelectMgr::getInstance()->getSelection()->getPrimaryObject();
	if( object )
	{
		LLViewerObject *parent = (LLViewerObject *)object->getParent();
		if((object->flagTakesMoney()) || (parent && parent->flagTakesMoney()))
		{
// [RLVa:KB] - @buy
			return RlvActions::canBuyObject(object->getID());
// [/RLVa:KB]
//			return true;
		}
	}
	return false;
}

bool enable_object_stand_up()
{
	// 'Object Stand Up' menu item is enabled when agent is sitting on selection
//	return sitting_on_selection();
// [RLVa:KB] - Checked: 2010-07-24 (RLVa-1.2.0g) | Added: RLVa-1.2.0g
	return sitting_on_selection() && ( (!rlv_handler_t::isEnabled()) || (RlvActions::canStand()) );
// [/RLVa:KB]
}

bool enable_object_sit(LLUICtrl* ctrl)
{
	// 'Object Sit' menu item is enabled when agent is not sitting on selection
	bool sitting_on_sel = sitting_on_selection();
	if (!sitting_on_sel)
	{
		std::string item_name = ctrl->getName();

		// init default labels
		init_default_item_label(item_name);

		// Update label
		LLSelectNode* node = LLSelectMgr::getInstance()->getSelection()->getFirstRootNode();
		if (node && node->mValid && !node->mSitName.empty())
		{
			gMenuHolder->childSetValue(item_name, node->mSitName);
		}
		else
		{
			gMenuHolder->childSetValue(item_name, get_default_item_label(item_name));
		}
	}

// [RLVa:KB] - Checked: 2010-04-01 (RLVa-1.2.0c) | Modified: RLVa-1.2.0c
		// RELEASE-RLVA: [SL-2.2.0] Make this match what happens in handle_object_sit_or_stand()
		if (rlv_handler_t::isEnabled())
		{
			const LLPickInfo& pick = LLToolPie::getInstance()->getPick();
			if (pick.mObjectID.notNull())
				sitting_on_sel = !RlvActions::canSit(pick.getObject(), pick.mObjectOffset);
		}
// [/RLVa:KB]

	return !sitting_on_sel && is_object_sittable();
}

void dump_select_mgr(void*)
{
	LLSelectMgr::getInstance()->dump();
}

void dump_inventory(void*)
{
	gInventory.dumpInventory();
}


void handle_dump_followcam(void*)
{
	LLFollowCamMgr::getInstance()->dump();
}

void handle_viewer_enable_message_log(void*)
{
	gMessageSystem->startLogging();
}

void handle_viewer_disable_message_log(void*)
{
	gMessageSystem->stopLogging();
}

void handle_customize_avatar()
{
	// <FS:Ansariel> FIRE-19614: Make CTRL-O toggle the appearance floater
	LLFloater* floater = LLFloaterReg::findInstance("appearance");
	if (floater && floater->isMinimized())
	{
		floater->setMinimized(FALSE);
	}
	else if (LLFloater::isShown(floater))
	{
		LLFloaterReg::hideInstance("appearance");
	}
	else
	// </FS:Ansariel>
	LLFloaterSidePanelContainer::showPanel("appearance", LLSD().with("type", "my_outfits"));
}

void handle_edit_outfit()
{
	LLFloaterSidePanelContainer::showPanel("appearance", LLSD().with("type", "edit_outfit"));
}

void handle_now_wearing()
{
    LLFloaterSidePanelContainer::showPanel("appearance", LLSD().with("type", "now_wearing"));
}

void handle_edit_shape()
{
	LLFloaterSidePanelContainer::showPanel("appearance", LLSD().with("type", "edit_shape"));
}

void handle_hover_height()
{
	LLFloaterReg::showInstance("edit_hover_height");
}

void handle_edit_physics()
{
	LLFloaterSidePanelContainer::showPanel("appearance", LLSD().with("type", "edit_physics"));
}

void handle_report_abuse()
{
	// Prevent menu from appearing in screen shot.
	gMenuHolder->hideMenus();
	LLFloaterReporter::showFromMenu(COMPLAINT_REPORT);
}

void handle_buy_currency()
{
	LLBuyCurrencyHTML::openCurrencyFloater();
}

void handle_recreate_lsl_bridge()
{
	FSLSLBridge::instance().recreateBridge();
}

class LLFloaterVisible : public view_listener_t
{
	bool handleEvent(const LLSD& userdata)
	{
		std::string floater_name = userdata.asString();
		bool new_value = false;
		{
			new_value = LLFloaterReg::instanceVisible(floater_name);
		}
		return new_value;
	}
};

class LLShowHelp : public view_listener_t
{
	bool handleEvent(const LLSD& userdata)
	{
		std::string help_topic = userdata.asString();
#ifdef OPENSIM
		if (help_topic.find("grid_") != std::string::npos)
		{
			help_topic.erase(0,5);
			
			std::string url;
			LLSD grid_info;
			LLGridManager::getInstance()->getGridData(grid_info);
			if (grid_info.has(help_topic))
			{
				url = grid_info[help_topic].asString();
			}
			
			if(!url.empty())
			{
				LLWeb::loadURLInternal(url);
			}
			LL_DEBUGS() << "grid_help " <<  help_topic << " url " << url << LL_ENDL;

			return true;
		}
#endif // OPENSIM
		LLViewerHelp* vhelp = LLViewerHelp::getInstance();
		vhelp->showTopic(help_topic);
		
		return true;
	}
};

// <AW: OpenSim>
bool update_grid_help()
{
// <FS:AW  grid management>
	if (!gMenuHolder) //defend crash on shutdown
	{
		return false;
	}
// </FS:AW  grid management>

	bool needs_seperator = false;

#ifdef OPENSIM // <FS:AW optional opensim support>
	LLSD grid_info;
	LLGridManager::getInstance()->getGridData(grid_info);
	std::string grid_label = LLGridManager::getInstance()->getGridLabel();
	bool is_opensim = LLGridManager::getInstance()->isInOpenSim();
	if (is_opensim && grid_info.has("help"))
	{
		needs_seperator = true;
		gMenuHolder->childSetVisible("current_grid_help",true);
		gMenuHolder->childSetLabelArg("current_grid_help", "[CURRENT_GRID]", grid_label);
		gMenuHolder->childSetVisible("current_grid_help_login",true);
		gMenuHolder->childSetLabelArg("current_grid_help_login", "[CURRENT_GRID]", grid_label);
	}
	else
#endif // OPENSIM // <FS:AW optional opensim support>
	{
		gMenuHolder->childSetVisible("current_grid_help",false);
		gMenuHolder->childSetVisible("current_grid_help_login",false);
	}
#ifdef OPENSIM // <FS:AW optional opensim support>
	if (is_opensim && grid_info.has("about"))
	{
		needs_seperator = true;
		gMenuHolder->childSetVisible("current_grid_about",true);
		gMenuHolder->childSetLabelArg("current_grid_about", "[CURRENT_GRID]", grid_label);
		gMenuHolder->childSetVisible("current_grid_about_login",true);
		gMenuHolder->childSetLabelArg("current_grid_about_login", "[CURRENT_GRID]", grid_label);
	}
	else
#endif // OPENSIM // <FS:AW optional opensim support>
	{
		gMenuHolder->childSetVisible("current_grid_about",false);
		gMenuHolder->childSetVisible("current_grid_about_login",false);
	}
	//FIXME: this does nothing
	gMenuHolder->childSetVisible("grid_help_seperator",needs_seperator);
	gMenuHolder->childSetVisible("grid_help_seperator_login",needs_seperator);

// <FS:AW  opensim destinations and avatar picker>
#ifdef OPENSIM // <FS:AW optional opensim support>
	if (is_opensim)
	{
		if (!LLLoginInstance::getInstance()->hasResponse("destination_guide_url") 
		||LLLoginInstance::getInstance()->getResponse("destination_guide_url").asString().empty()
		)
		{
			gMenuHolder->childSetVisible("Avatar Picker", false);
		}
	
		if (!LLLoginInstance::getInstance()->hasResponse("avatar_picker_url") 
		||LLLoginInstance::getInstance()->getResponse("avatar_picker_url").asString().empty()
		)
		{
			gMenuHolder->childSetVisible("Destinations", false);
		}
	}
#endif // OPENSIM // <FS:AW optional opensim support>
// </FS:AW  opensim destinations and avatar picker>

	return true;
}
// </AW: OpenSim>

class LLToggleHelp : public view_listener_t
{
	bool handleEvent(const LLSD& userdata)
	{
		LLFloater* help_browser = (LLFloaterReg::findInstance("help_browser"));
		if (help_browser && help_browser->isInVisibleChain())
		{
			help_browser->closeFloater();
		}
		else
		{
			std::string help_topic = userdata.asString();
			LLViewerHelp* vhelp = LLViewerHelp::getInstance();
			vhelp->showTopic(help_topic);
		}
		return true;
	}
};

class LLToggleSpeak : public view_listener_t
{
	bool handleEvent(const LLSD& userdata)
	{
		LLVoiceClient::getInstance()->toggleUserPTTState();
		return true;
	}
};

bool callback_show_url(const LLSD& notification, const LLSD& response)
{
	S32 option = LLNotificationsUtil::getSelectedOption(notification, response);
	if (0 == option)
	{
		LLWeb::loadURL(notification["payload"]["url"].asString());
	}
	return false;
}

class LLPromptShowURL : public view_listener_t
{
	bool handleEvent(const LLSD& userdata)
	{
		std::string param = userdata.asString();
		std::string::size_type offset = param.find(",");
		if (offset != param.npos)
		{
			std::string alert = param.substr(0, offset);
			std::string url = param.substr(offset+1);

			if (LLWeb::useExternalBrowser(url))
			{ 
				// <FS:Ansariel> FS-1951: LLWeb::loadURL() will spawn the WebLaunchExternalTarget
				//               confirmation if opening with an external browser
    			//LLSD payload;
    			//payload["url"] = url;
    			//LLNotificationsUtil::add(alert, LLSD(), payload, callback_show_url);
				if (alert == "WebLaunchExternalTarget")
				{
					LLWeb::loadURL(url);
				}
				else
				{
					LLSD payload;
					payload["url"] = url;
					LLNotificationsUtil::add(alert, LLSD(), payload, callback_show_url);
				}
				// </FS:Ansariel>
			}
			else
			{
		        LLWeb::loadURL(url);
			}
		}
		else
		{
			LL_INFOS() << "PromptShowURL invalid parameters! Expecting \"ALERT,URL\"." << LL_ENDL;
		}
		return true;
	}
};

bool callback_show_file(const LLSD& notification, const LLSD& response)
{
	S32 option = LLNotificationsUtil::getSelectedOption(notification, response);
	if (0 == option)
	{
		LLWeb::loadURL(notification["payload"]["url"]);
	}
	return false;
}

class LLPromptShowFile : public view_listener_t
{
	bool handleEvent(const LLSD& userdata)
	{
		std::string param = userdata.asString();
		std::string::size_type offset = param.find(",");
		if (offset != param.npos)
		{
			std::string alert = param.substr(0, offset);
			std::string file = param.substr(offset+1);

			LLSD payload;
			payload["url"] = file;
			LLNotificationsUtil::add(alert, LLSD(), payload, callback_show_file);
		}
		else
		{
			LL_INFOS() << "PromptShowFile invalid parameters! Expecting \"ALERT,FILE\"." << LL_ENDL;
		}
		return true;
	}
};

class LLShowAgentProfile : public view_listener_t
{
	bool handleEvent(const LLSD& userdata)
	{
		LLUUID agent_id;
		if (userdata.asString() == "agent")
		{
			agent_id = gAgent.getID();
		}
		else if (userdata.asString() == "hit object")
		{
			LLViewerObject* objectp = LLSelectMgr::getInstance()->getSelection()->getPrimaryObject();
			if (objectp)
			{
				agent_id = objectp->getID();
			}
		}
		else
		{
			agent_id = userdata.asUUID();
		}

		LLVOAvatar* avatar = find_avatar_from_object(agent_id);
//		if (avatar)
// [RLVa:KB] - Checked: RLVa-1.2.0
		if ( (avatar) && ((RlvActions::canShowName(RlvActions::SNC_DEFAULT, agent_id)) || (gAgent.getID() == agent_id)) )
// [/RLVa:KB]
		{
			LLAvatarActions::showProfile(avatar->getID());
		}
		return true;
	}
};

class LLShowAgentProfilePicks : public view_listener_t
{
    bool handleEvent(const LLSD& userdata)
    {
        LLAvatarActions::showPicks(gAgent.getID());
        return true;
    }
};

class LLToggleAgentProfile : public view_listener_t
{
	bool handleEvent(const LLSD& userdata)
	{
		LLUUID agent_id;
		if (userdata.asString() == "agent")
		{
			agent_id = gAgent.getID();
		}
		else if (userdata.asString() == "hit object")
		{
			LLViewerObject* objectp = LLSelectMgr::getInstance()->getSelection()->getPrimaryObject();
			if (objectp)
			{
				agent_id = objectp->getID();
			}
		}
		else
		{
			agent_id = userdata.asUUID();
		}

		LLVOAvatar* avatar = find_avatar_from_object(agent_id);
		if (avatar)
		{
			if (!LLAvatarActions::profileVisible(avatar->getID()))
			{
				LLAvatarActions::showProfile(avatar->getID());
			}
			else
			{
				LLAvatarActions::hideProfile(avatar->getID());
			}
		}
		return true;
	}
};

class LLLandEdit : public view_listener_t
{
	bool handleEvent(const LLSD& userdata)
	{
		if (gAgentCamera.getFocusOnAvatar() && gSavedSettings.getBOOL("EditCameraMovement") )
		{
			// zoom in if we're looking at the avatar
			gAgentCamera.setFocusOnAvatar(FALSE, ANIMATE);
			gAgentCamera.setFocusGlobal(LLToolPie::getInstance()->getPick());

			gAgentCamera.cameraOrbitOver( F_PI * 0.25f );
			gViewerWindow->moveCursorToCenter();
		}
		else if ( gSavedSettings.getBOOL("EditCameraMovement") )
		{
			gAgentCamera.setFocusGlobal(LLToolPie::getInstance()->getPick());
			gViewerWindow->moveCursorToCenter();
		}


		LLViewerParcelMgr::getInstance()->selectParcelAt( LLToolPie::getInstance()->getPick().mPosGlobal );

		LLFloaterReg::showInstance("build");

		// Switch to land edit toolset
		LLToolMgr::getInstance()->getCurrentToolset()->selectTool( LLToolSelectLand::getInstance() );
		return true;
	}
};

class LLMuteParticle : public view_listener_t
{
	// <FS:Ansariel> Blocklist sometimes shows "(waiting)" as avatar name when blocking particle owners
	void onAvatarNameCache(const LLUUID& av_id, const LLAvatarName& av_name)
	{
		LLMute mute(av_id, av_name.getUserName(), LLMute::AGENT);
		if (LLMuteList::getInstance()->isMuted(mute.mID))
		{
			LLMuteList::getInstance()->remove(mute);
		}
		else
		{
			LLMuteList::getInstance()->add(mute);
			LLPanelBlockedList::showPanelAndSelect(mute.mID);
		}
	}
	// </FS:Ansariel>

	bool handleEvent(const LLSD& userdata)
	{
		LLUUID id = LLToolPie::getInstance()->getPick().mParticleOwnerID;
		
		if (id.notNull())
		{
			// <FS:Ansariel> Blocklist sometimes shows "(waiting)" as avatar name when blocking particle owners
			//LLAvatarName av_name;
			//LLAvatarNameCache::get(id, &av_name);

			//LLMute mute(id, av_name.getUserName(), LLMute::AGENT);
			//if (LLMuteList::getInstance()->isMuted(mute.mID))
			//{
			//	LLMuteList::getInstance()->remove(mute);
			//}
			//else
			//{
			//	LLMuteList::getInstance()->add(mute);
			//	LLPanelBlockedList::showPanelAndSelect(mute.mID);
			//}
			LLAvatarNameCache::get(id, boost::bind(&LLMuteParticle::onAvatarNameCache, this, _1, _2));
			// </FS:Ansariel>
		}

		return true;
	}
};

class LLWorldEnableBuyLand : public view_listener_t
{
	bool handleEvent(const LLSD& userdata)
	{
		bool new_value = LLViewerParcelMgr::getInstance()->canAgentBuyParcel(
								LLViewerParcelMgr::getInstance()->selectionEmpty()
									? LLViewerParcelMgr::getInstance()->getAgentParcel()
									: LLViewerParcelMgr::getInstance()->getParcelSelection()->getParcel(),
								false);
		return new_value;
	}
};

BOOL enable_buy_land(void*)
{
	return LLViewerParcelMgr::getInstance()->canAgentBuyParcel(
				LLViewerParcelMgr::getInstance()->getParcelSelection()->getParcel(), false);
}

void handle_buy_land()
{
	LLViewerParcelMgr* vpm = LLViewerParcelMgr::getInstance();
	if (vpm->selectionEmpty())
	{
		vpm->selectParcelAt(gAgent.getPositionGlobal());
	}
	vpm->startBuyLand();
}

class LLObjectAttachToAvatar : public view_listener_t
{
public:
	LLObjectAttachToAvatar(bool replace) : mReplace(replace) {}
	static void setObjectSelection(LLObjectSelectionHandle selection) { sObjectSelection = selection; }

private:
	bool handleEvent(const LLSD& userdata)
	{
		setObjectSelection(LLSelectMgr::getInstance()->getSelection());
		LLViewerObject* selectedObject = sObjectSelection->getFirstRootObject();
		if (selectedObject)
		{
			S32 index = userdata.asInteger();
			LLViewerJointAttachment* attachment_point = NULL;
			if (index > 0)
				attachment_point = get_if_there(gAgentAvatarp->mAttachmentPoints, index, (LLViewerJointAttachment*)NULL);

// [RLVa:KB] - Checked: 2010-09-28 (RLVa-1.2.1f) | Modified: RLVa-1.2.1f
			// RELEASE-RLVa: [SL-2.2.0] If 'index != 0' then the object will be "add attached" [see LLSelectMgr::sendAttach()]
			if ( (rlv_handler_t::isEnabled()) &&
				 ( ((!index) && (gRlvAttachmentLocks.hasLockedAttachmentPoint(RLV_LOCK_ANY))) ||		    // Can't wear on default
				   ((index) && ((RLV_WEAR_ADD & gRlvAttachmentLocks.canAttach(attachment_point)) == 0)) ||	// or non-attachable attachpt
				   (gRlvHandler.hasBehaviour(RLV_BHVR_REZ)) ) )											    // Attach on object == "Take"
			{
				setObjectSelection(NULL); // Clear the selection or it'll get stuck
				return true;
			}
// [/RLVa:KB]

			confirmReplaceAttachment(0, attachment_point);
		}
		return true;
	}

	static void onNearAttachObject(BOOL success, void *user_data);
	void confirmReplaceAttachment(S32 option, LLViewerJointAttachment* attachment_point);
	class CallbackData : public LLSelectionCallbackData
	{
	public:
		CallbackData(LLViewerJointAttachment* point, bool replace) : LLSelectionCallbackData(), mAttachmentPoint(point), mReplace(replace) {}

		LLViewerJointAttachment*	mAttachmentPoint;
		bool						mReplace;
	};

protected:
	static LLObjectSelectionHandle sObjectSelection;
	bool mReplace;
};

LLObjectSelectionHandle LLObjectAttachToAvatar::sObjectSelection;

// static
void LLObjectAttachToAvatar::onNearAttachObject(BOOL success, void *user_data)
{
	if (!user_data) return;
	CallbackData* cb_data = static_cast<CallbackData*>(user_data);

	if (success)
	{
		const LLViewerJointAttachment *attachment = cb_data->mAttachmentPoint;
		
		U8 attachment_id = 0;
		if (attachment)
		{
			for (LLVOAvatar::attachment_map_t::const_iterator iter = gAgentAvatarp->mAttachmentPoints.begin();
				 iter != gAgentAvatarp->mAttachmentPoints.end(); ++iter)
			{
				if (iter->second == attachment)
				{
					attachment_id = iter->first;
					break;
				}
			}
		}
		else
		{
			// interpret 0 as "default location"
			attachment_id = 0;
		}
		LLSelectMgr::getInstance()->sendAttach(cb_data->getSelection(), attachment_id, cb_data->mReplace);
	}
	LLObjectAttachToAvatar::setObjectSelection(NULL);

	delete cb_data;
}

// static
void LLObjectAttachToAvatar::confirmReplaceAttachment(S32 option, LLViewerJointAttachment* attachment_point)
{
	if (option == 0/*YES*/)
	{
		LLViewerObject* selectedObject = LLSelectMgr::getInstance()->getSelection()->getFirstRootObject();
		if (selectedObject)
		{
			const F32 MIN_STOP_DISTANCE = 1.f;	// meters
			const F32 ARM_LENGTH = 0.5f;		// meters
			const F32 SCALE_FUDGE = 1.5f;

			F32 stop_distance = SCALE_FUDGE * selectedObject->getMaxScale() + ARM_LENGTH;
			if (stop_distance < MIN_STOP_DISTANCE)
			{
				stop_distance = MIN_STOP_DISTANCE;
			}

			LLVector3 walkToSpot = selectedObject->getPositionAgent();
			
			// make sure we stop in front of the object
			LLVector3 delta = walkToSpot - gAgent.getPositionAgent();
			delta.normVec();
			delta = delta * 0.5f;
			walkToSpot -= delta;

			// The callback will be called even if avatar fails to get close enough to the object, so we won't get a memory leak.
			CallbackData* user_data = new CallbackData(attachment_point, mReplace);
			gAgent.startAutoPilotGlobal(gAgent.getPosGlobalFromAgent(walkToSpot), "Attach", NULL, onNearAttachObject, user_data, stop_distance);
			gAgentCamera.clearFocusObject();
		}
	}
}

void callback_attachment_drop(const LLSD& notification, const LLSD& response)
{
	// Ensure user confirmed the drop
	S32 option = LLNotificationsUtil::getSelectedOption(notification, response);
	if (option != 0) return;

	// Called when the user clicked on an object attached to them
	// and selected "Drop".
	LLUUID object_id = notification["payload"]["object_id"].asUUID();
	LLViewerObject *object = gObjectList.findObject(object_id);
	
	if (!object)
	{
		LL_WARNS() << "handle_drop_attachment() - no object to drop" << LL_ENDL;
		return;
	}

	LLViewerObject *parent = (LLViewerObject*)object->getParent();
	while (parent)
	{
		if(parent->isAvatar())
		{
			break;
		}
		object = parent;
		parent = (LLViewerObject*)parent->getParent();
	}

	if (!object)
	{
		LL_WARNS() << "handle_detach() - no object to detach" << LL_ENDL;
		return;
	}

	if (object->isAvatar())
	{
		LL_WARNS() << "Trying to detach avatar from avatar." << LL_ENDL;
		return;
	}
	
	// reselect the object
	LLSelectMgr::getInstance()->selectObjectAndFamily(object);

	LLSelectMgr::getInstance()->sendDropAttachment();

	return;
}

class LLAttachmentDrop : public view_listener_t
{
	bool handleEvent(const LLSD& userdata)
	{
// [RLVa:KB] - Checked: 2010-03-15 (RLVa-1.2.0e) | Modified: RLVa-1.0.5
		if (rlv_handler_t::isEnabled())
		{
			if (gRlvAttachmentLocks.hasLockedAttachmentPoint(RLV_LOCK_REMOVE))
			{
				// NOTE: copy/paste of the code in enable_detach()
				LLObjectSelectionHandle hSelect = LLSelectMgr::getInstance()->getSelection();
				RlvSelectHasLockedAttach f;
				if ( (hSelect->isAttachment()) && (hSelect->getFirstRootNode(&f, FALSE) != NULL) )
					return true;
			}
			if (gRlvHandler.hasBehaviour(RLV_BHVR_REZ))
			{
				return true;
			}
		}
// [/RLVa:KB]

		LLSD payload;
		LLViewerObject *object = LLSelectMgr::getInstance()->getSelection()->getPrimaryObject();

		if (object) 
		{
			payload["object_id"] = object->getID();
		}
		else
		{
			LL_WARNS() << "Drop object not found" << LL_ENDL;
			return true;
		}

		LLNotificationsUtil::add("AttachmentDrop", LLSD(), payload, &callback_attachment_drop);
		return true;
	}
};

// called from avatar pie menu
class LLAttachmentDetachFromPoint : public view_listener_t
{
	bool handleEvent(const LLSD& user_data)
	{
		uuid_vec_t ids_to_remove;
		const LLViewerJointAttachment *attachment = get_if_there(gAgentAvatarp->mAttachmentPoints, user_data.asInteger(), (LLViewerJointAttachment*)NULL);
//		if (attachment->getNumObjects() > 0)
// [RLVa:KB] - Checked: 2010-03-04 (RLVa-1.2.0a) | Added: RLVa-1.2.0a
		if ( (attachment->getNumObjects() > 0) && ((!rlv_handler_t::isEnabled()) || (gRlvAttachmentLocks.canDetach(attachment))) )
// [/RLVa:KB]
		{
			for (LLViewerJointAttachment::attachedobjs_vec_t::const_iterator iter = attachment->mAttachedObjects.begin();
				 iter != attachment->mAttachedObjects.end();
				 iter++)
			{
				LLViewerObject *attached_object = iter->get();
// [RLVa:KB] - Checked: 2010-03-04 (RLVa-1.2.0a) | Added: RLVa-1.2.0a
				if ( (rlv_handler_t::isEnabled()) && (gRlvAttachmentLocks.isLockedAttachment(attached_object)) )
					continue;
				ids_to_remove.push_back(attached_object->getAttachmentItemID());
// [/RLVa:KB]
			}
        }
		if (!ids_to_remove.empty())
		{
			LLAppearanceMgr::instance().removeItemsFromAvatar(ids_to_remove);
		}
		return true;
	}
};

static bool onEnableAttachmentLabel(LLUICtrl* ctrl, const LLSD& data)
{
// [RLVa:KB] - Checked: 2010-09-28 (RLVa-1.2.1f) | Modified: RLVa-1.2.1f
	// RELEASE-RLVa: [SL-2.2.0] When attaching to a specific point the object will be "add attached" [see LLSelectMgr::sendAttach()]
	bool fRlvEnable = true;
// [/RLVa:KB]
	std::string label;
	LLMenuItemGL* menu = dynamic_cast<LLMenuItemGL*>(ctrl);
	if (menu)
	{
		const LLViewerJointAttachment *attachment = get_if_there(gAgentAvatarp->mAttachmentPoints, data["index"].asInteger(), (LLViewerJointAttachment*)NULL);
		if (attachment)
		{
			label = data["label"].asString();
			for (LLViewerJointAttachment::attachedobjs_vec_t::const_iterator attachment_iter = attachment->mAttachedObjects.begin();
				 attachment_iter != attachment->mAttachedObjects.end();
				 ++attachment_iter)
			{
				const LLViewerObject* attached_object = attachment_iter->get();
				if (attached_object)
				{
					LLViewerInventoryItem* itemp = gInventory.getItem(attached_object->getAttachmentItemID());
					// <FS:Ansariel> Hide bridge from attach to HUD menus
					//if (itemp)
					if (itemp && !(FSLSLBridge::instance().getBridge() && FSLSLBridge::instance().getBridge()->getUUID() == itemp->getUUID() && data["index"].asInteger() == FS_BRIDGE_POINT))
					// </FS:Ansariel>
					{
						label += std::string(" (") + itemp->getName() + std::string(")");
						break;
					}
				}
			}
		}

// [RLVa:KB] - Checked: 2010-09-28 (RLVa-1.2.1f) | Modified: RLVa-1.2.1f
		if (rlv_handler_t::isEnabled())
			fRlvEnable = (!gRlvAttachmentLocks.isLockedAttachmentPoint(attachment, RLV_LOCK_ADD));
// [/RLVa:KB]

		menu->setLabel(label);
	}
//	return true;
// [RLVa:KB] - Checked: 2010-02-27 (RLVa-1.2.0a) | Added: RLVa-1.2.0a
	return fRlvEnable;
// [/RLVa:KB]
}

class LLAttachmentDetach : public view_listener_t
{
	bool handleEvent(const LLSD& userdata)
	{
		// Called when the user clicked on an object attached to them
		// and selected "Detach".
		LLViewerObject *object = LLSelectMgr::getInstance()->getSelection()->getPrimaryObject();
		if (!object)
		{
			LL_WARNS() << "handle_detach() - no object to detach" << LL_ENDL;
			return true;
		}

		LLViewerObject *parent = (LLViewerObject*)object->getParent();
		while (parent)
		{
			if(parent->isAvatar())
			{
				break;
			}
			object = parent;
			parent = (LLViewerObject*)parent->getParent();
		}

		if (!object)
		{
			LL_WARNS() << "handle_detach() - no object to detach" << LL_ENDL;
			return true;
		}

		if (object->isAvatar())
		{
			LL_WARNS() << "Trying to detach avatar from avatar." << LL_ENDL;
			return true;
		}

// [RLVa:KB] - Checked: 2010-03-15 (RLVa-1.2.0a) | Modified: RLVa-1.0.5
		// NOTE: copy/paste of the code in enable_detach()
		if ( (rlv_handler_t::isEnabled()) && (gRlvAttachmentLocks.hasLockedAttachmentPoint(RLV_LOCK_REMOVE)) )
		{
			LLObjectSelectionHandle hSelect = LLSelectMgr::getInstance()->getSelection();
			RlvSelectHasLockedAttach f;
			if ( (hSelect->isAttachment()) && (hSelect->getFirstRootNode(&f, FALSE) != NULL) )
				return true;
		}
// [/RLVa:KB]

		LLAppearanceMgr::instance().removeItemFromAvatar(object->getAttachmentItemID());

		return true;
	}
};

//Adding an observer for a Jira 2422 and needs to be a fetch observer
//for Jira 3119
class LLWornItemFetchedObserver : public LLInventoryFetchItemsObserver
{
public:
	LLWornItemFetchedObserver(const LLUUID& worn_item_id) :
		LLInventoryFetchItemsObserver(worn_item_id)
	{}
	virtual ~LLWornItemFetchedObserver() {}

protected:
	virtual void done()
	{
		gMenuAttachmentSelf->buildDrawLabels();
		gInventory.removeObserver(this);
		delete this;
	}
};

// You can only drop items on parcels where you can build.
class LLAttachmentEnableDrop : public view_listener_t
{
	bool handleEvent(const LLSD& userdata)
	{
		BOOL can_build   = gAgent.isGodlike() || (LLViewerParcelMgr::getInstance()->allowAgentBuild());

		//Add an inventory observer to only allow dropping the newly attached item
		//once it exists in your inventory.  Look at Jira 2422.
		//-jwolk

		// A bug occurs when you wear/drop an item before it actively is added to your inventory
		// if this is the case (you're on a slow sim, etc.) a copy of the object,
		// well, a newly created object with the same properties, is placed
		// in your inventory.  Therefore, we disable the drop option until the
		// item is in your inventory

		LLViewerObject*              object         = LLSelectMgr::getInstance()->getSelection()->getPrimaryObject();
		LLViewerJointAttachment*     attachment     = NULL;
		LLInventoryItem*             item           = NULL;

		// Do not enable drop if all faces of object are not enabled
		if (object && LLSelectMgr::getInstance()->getSelection()->contains(object,SELECT_ALL_TES ))
		{
    		S32 attachmentID  = ATTACHMENT_ID_FROM_STATE(object->getAttachmentState());
			attachment = get_if_there(gAgentAvatarp->mAttachmentPoints, attachmentID, (LLViewerJointAttachment*)NULL);

			if (attachment)
			{
				for (LLViewerJointAttachment::attachedobjs_vec_t::iterator attachment_iter = attachment->mAttachedObjects.begin();
					 attachment_iter != attachment->mAttachedObjects.end();
					 ++attachment_iter)
				{
					// make sure item is in your inventory (it could be a delayed attach message being sent from the sim)
					// so check to see if the item is in the inventory already
					item = gInventory.getItem(attachment_iter->get()->getAttachmentItemID());
					if (!item)
					{
						// Item does not exist, make an observer to enable the pie menu 
						// when the item finishes fetching worst case scenario 
						// if a fetch is already out there (being sent from a slow sim)
						// we refetch and there are 2 fetches
						LLWornItemFetchedObserver* worn_item_fetched = new LLWornItemFetchedObserver((*attachment_iter)->getAttachmentItemID());		
						worn_item_fetched->startFetch();
						gInventory.addObserver(worn_item_fetched);
					}
				}
			}
		}
		
		//now check to make sure that the item is actually in the inventory before we enable dropping it
//		bool new_value = enable_detach() && can_build && item;
// [RLVa:KB] - Checked: 2010-03-24 (RLVa-1.0.0b) | Modified: RLVa-1.0.0b
		bool new_value = enable_detach() && can_build && item && (!gRlvHandler.hasBehaviour(RLV_BHVR_REZ));
// [/RLVa:KB]

		return new_value;
	}
};

BOOL enable_detach(const LLSD&)
{
	LLViewerObject* object = LLSelectMgr::getInstance()->getSelection()->getPrimaryObject();
	
	// Only enable detach if all faces of object are selected
	if (!object ||
		!object->isAttachment() ||
		!LLSelectMgr::getInstance()->getSelection()->contains(object,SELECT_ALL_TES ))
	{
		return FALSE;
	}

	// Find the avatar who owns this attachment
	LLViewerObject* avatar = object;
	while (avatar)
	{
		// ...if it's you, good to detach
		if (avatar->getID() == gAgent.getID())
		{
// [RLVa:KB] - Checked: 2010-03-15 (RLVa-1.2.0a) | Modified: RLVa-1.0.5
			// NOTE: this code is reused as-is in LLAttachmentDetach::handleEvent() and LLAttachmentDrop::handleEvent()
			//       so any changes here should be reflected there as well

			// RELEASE-RLVa: [SL-2.2.0] LLSelectMgr::sendDetach() and LLSelectMgr::sendDropAttachment() call sendListToRegions with
			//                          SEND_ONLY_ROOTS so we only need to examine the roots which saves us time
			if ( (rlv_handler_t::isEnabled()) && (gRlvAttachmentLocks.hasLockedAttachmentPoint(RLV_LOCK_REMOVE)) )
			{
				LLObjectSelectionHandle hSelect = LLSelectMgr::getInstance()->getSelection();
				RlvSelectHasLockedAttach f;
				if ( (hSelect->isAttachment()) && (hSelect->getFirstRootNode(&f, FALSE) != NULL) )
					return FALSE;
			}
// [/RLVa:KB]
			return TRUE;
		}

		avatar = (LLViewerObject*)avatar->getParent();
	}

	return FALSE;
}

class LLAttachmentEnableDetach : public view_listener_t
{
	bool handleEvent(const LLSD& userdata)
	{
		bool new_value = enable_detach();
		return new_value;
	}
};

// Used to tell if the selected object can be attached to your avatar.
//BOOL object_selected_and_point_valid()
// [RLVa:KB] - Checked: 2010-03-16 (RLVa-1.2.0a) | Added: RLVa-1.2.0a
BOOL object_selected_and_point_valid(const LLSD& sdParam)
// [/RLVa:KB]
{
// [RLVa:KB] - Checked: 2010-09-28 (RLVa-1.2.1f) | Modified: RLVa-1.2.1f
	if (rlv_handler_t::isEnabled())
	{
		if (!isAgentAvatarValid())
			return FALSE;

		// RELEASE-RLVa: [SL-2.2.0] Look at the caller graph for this function on every new release
		//   - object_is_wearable() => dead code [sdParam == 0 => default attach point => OK!]
		//   - enabler set up in LLVOAvatarSelf::buildMenus() => Rezzed prim / Put On / "Attach To" [sdParam == idxAttachPt]
		//   - "Object.EnableWear" enable => Rezzed prim / Put On / "Wear" or "Add" [sdParam blank]
		// RELEASE-RLVa: [SL-2.2.0] If 'idxAttachPt != 0' then the object will be "add attached" [see LLSelectMgr::sendAttach()]
		const LLViewerJointAttachment* pAttachPt = 
			get_if_there(gAgentAvatarp->mAttachmentPoints, sdParam.asInteger(), (LLViewerJointAttachment*)NULL);
		if ( ((!pAttachPt) && (gRlvAttachmentLocks.hasLockedAttachmentPoint(RLV_LOCK_ANY))) ||		// Can't wear on default attach point
			 ((pAttachPt) && ((RLV_WEAR_ADD & gRlvAttachmentLocks.canAttach(pAttachPt)) == 0)) ||	// or non-attachable attach point
			 (gRlvHandler.hasBehaviour(RLV_BHVR_REZ)) )												// Attach on object == "Take"
		{
			return FALSE;
		}
	}
// [/RLVa:KB]

	LLObjectSelectionHandle selection = LLSelectMgr::getInstance()->getSelection();
	for (LLObjectSelection::root_iterator iter = selection->root_begin();
		 iter != selection->root_end(); iter++)
	{
		LLSelectNode* node = *iter;
		LLViewerObject* object = node->getObject();
		LLViewerObject::const_child_list_t& child_list = object->getChildren();
		for (LLViewerObject::child_list_t::const_iterator iter = child_list.begin();
			 iter != child_list.end(); iter++)
		{
			LLViewerObject* child = *iter;
			if (child->isAvatar())
			{
				return FALSE;
			}
		}
	}

	return (selection->getRootObjectCount() == 1) && 
		(selection->getFirstRootObject()->getPCode() == LL_PCODE_VOLUME) && 
		selection->getFirstRootObject()->permYouOwner() &&
		selection->getFirstRootObject()->flagObjectMove() &&
		!selection->getFirstRootObject()->flagObjectPermanent() &&
		!((LLViewerObject*)selection->getFirstRootObject()->getRoot())->isAvatar() && 
		(selection->getFirstRootObject()->getNVPair("AssetContainer") == NULL);
}


BOOL object_is_wearable()
{
	if (!isAgentAvatarValid())
	{
		return FALSE;
	}
//	if (!object_selected_and_point_valid())
// [RLVa:KB] - Checked: 2010-03-16 (RLVa-1.2.0a) | Added: RLVa-1.2.0a
	if (!object_selected_and_point_valid(LLSD(0)))
// [/RLVa:KB]
	{
		return FALSE;
	}
	if (sitting_on_selection())
	{
		return FALSE;
	}
	return gAgentAvatarp->canAttachMoreObjects();
}

class LLAttachmentPointFilled : public view_listener_t
{
	bool handleEvent(const LLSD& user_data)
	{
		bool enable = false;
		LLVOAvatar::attachment_map_t::iterator found_it = gAgentAvatarp->mAttachmentPoints.find(user_data.asInteger());
		if (found_it != gAgentAvatarp->mAttachmentPoints.end())
		{
//			enable = found_it->second->getNumObjects() > 0;
// [RLVa:KB] - Checked: 2010-03-04 (RLVa-1.2.0a) | Added: RLVa-1.2.0a
			// Enable the option if there is at least one attachment on this attachment point that can be detached
			enable = (found_it->second->getNumObjects() > 0) && 
				((!rlv_handler_t::isEnabled()) || (gRlvAttachmentLocks.canDetach(found_it->second)));
// [/RLVa:KB]
		}
		return enable;
	}
};

class LLAvatarSendIM : public view_listener_t
{
	bool handleEvent(const LLSD& userdata)
	{
		LLVOAvatar* avatar = find_avatar_from_object( LLSelectMgr::getInstance()->getSelection()->getPrimaryObject() );
//		if(avatar)
// [RLVa:KB] - Checked: RLVa-1.2.0
		if ( (avatar) && (RlvActions::canShowName(RlvActions::SNC_DEFAULT, avatar->getID())) )
// [/RLVa:KB]
		{
			LLAvatarActions::startIM(avatar->getID());
		}
		return true;
	}
};

class LLAvatarCall : public view_listener_t
{
	bool handleEvent(const LLSD& userdata)
	{
		LLVOAvatar* avatar = find_avatar_from_object( LLSelectMgr::getInstance()->getSelection()->getPrimaryObject() );
//		if(avatar)
// [RLVa:KB] - Checked: RLVa-1.2.0
		if ( (avatar) && (RlvActions::canShowName(RlvActions::SNC_DEFAULT, avatar->getID())) )
// [/RLVa:KB]
		{
			LLAvatarActions::startCall(avatar->getID());
		}
		return true;
	}
};

// [RLVa:KB] - Checked: RLVa-1.2.1
bool enable_avatar_call()
{
	if (RlvActions::isRlvEnabled())
	{
		const LLVOAvatar* pAvatar = find_avatar_from_object(LLSelectMgr::getInstance()->getSelection()->getPrimaryObject());
		if ((!pAvatar) || (!RlvActions::canShowName(RlvActions::SNC_DEFAULT, pAvatar->getID())))
			return false;
	}
	return LLAvatarActions::canCall();
}
// [/RLVa:KB]

namespace
{
	struct QueueObjects : public LLSelectedNodeFunctor
	{
		BOOL scripted;
		BOOL modifiable;
		LLFloaterScriptQueue* mQueue;
		QueueObjects(LLFloaterScriptQueue* q) : mQueue(q), scripted(FALSE), modifiable(FALSE) {}
		virtual bool apply(LLSelectNode* node)
		{
			LLViewerObject* obj = node->getObject();
			if (!obj)
			{
				return true;
			}
			scripted = obj->flagScripted();
			modifiable = obj->permModify();

			if( scripted && modifiable )
			{
				mQueue->addObject(obj->getID(), node->mName);
				return false;
			}
			else
			{
				return true; // fail: stop applying
			}
		}
	};
}

bool queue_actions(LLFloaterScriptQueue* q, const std::string& msg)
{
	QueueObjects func(q);
	LLSelectMgr *mgr = LLSelectMgr::getInstance();
	LLObjectSelectionHandle selectHandle = mgr->getSelection();
	bool fail = selectHandle->applyToNodes(&func);
	if(fail)
	{
		if ( !func.scripted )
		{
			std::string noscriptmsg = std::string("Cannot") + msg + "SelectObjectsNoScripts";
			LLNotificationsUtil::add(noscriptmsg);
		}
		else if ( !func.modifiable )
		{
			std::string nomodmsg = std::string("Cannot") + msg + "SelectObjectsNoPermission";
			LLNotificationsUtil::add(nomodmsg);
		}
		else
		{
			LL_ERRS() << "Bad logic." << LL_ENDL;
		}
		q->closeFloater();
	}
	else
	{
		if (!q->start())
		{
			LL_WARNS() << "Unexpected script compile failure." << LL_ENDL;
		}
	}
	return !fail;
}

class LLToolsSelectedScriptAction : public view_listener_t
{
	bool handleEvent(const LLSD& userdata)
	{
		// <FS> Script reset in edit floater
		//std::string action = userdata.asString();
		//bool mono = false;
		//std::string msg, name;
		//std::string title;
		//if (action == "compile mono")
		//{
		//	name = "compile_queue";
		//	mono = true;
		//	msg = "Recompile";
		//	title = LLTrans::getString("CompileQueueTitle");
		//}
		//if (action == "compile lsl")
		//{
		//	name = "compile_queue";
		//	msg = "Recompile";
		//	title = LLTrans::getString("CompileQueueTitle");
		//}
		//else if (action == "reset")
		//{
		//	name = "reset_queue";
		//	msg = "Reset";
		//	title = LLTrans::getString("ResetQueueTitle");
		//}
		//else if (action == "start")
		//{
		//	name = "start_queue";
		//	msg = "SetRunning";
		//	title = LLTrans::getString("RunQueueTitle");
		//}
		//else if (action == "stop")
		//{
		//	name = "stop_queue";
		//	msg = "SetRunningNot";
		//	title = LLTrans::getString("NotRunQueueTitle");
		//}
		//LLUUID id; id.generate();

		//LLFloaterScriptQueue* queue = LLFloaterReg::getTypedInstance<LLFloaterScriptQueue>(name, LLSD(id));
		//if (queue)
		//{
		//	queue->setMono(mono);
		//	if (queue_actions(queue, msg))
		//	{
		//		queue->setTitle(title);
		//	}
		//}
		//else
		//{
		//	LL_WARNS() << "Failed to generate LLFloaterScriptQueue with action: " << action << LL_ENDL;
		//}
		handle_selected_script_action(userdata.asString());
		// </FS>
		return true;
	}
};

// <FS> Script reset in edit floater
void handle_selected_script_action(const std::string& action)
{
// [RLVa:KB] - Checked: 2010-04-19 (RLVa-1.2.0f) | Modified: RLVa-1.0.5a
		// We'll allow resetting the scripts of objects on a non-attachable attach point since they wouldn't be able to circumvent anything
		if ( (rlv_handler_t::isEnabled()) && (gRlvAttachmentLocks.hasLockedAttachmentPoint(RLV_LOCK_REMOVE)) )
		{
			LLObjectSelectionHandle hSel = LLSelectMgr::getInstance()->getSelection();
			RlvSelectHasLockedAttach f;
			if ( (hSel->isAttachment()) && (hSel->getFirstNode(&f) != NULL) )
				return;
		}
// [/RLVa:KB]

	bool mono = false;
	std::string msg, name;
	std::string title;
	if (action == "compile mono")
	{
		name = "compile_queue";
		mono = true;
		msg = "Recompile";
		title = LLTrans::getString("CompileQueueTitle");
	}
	if (action == "compile lsl")
	{
		name = "compile_queue";
		msg = "Recompile";
		title = LLTrans::getString("CompileQueueTitle");
	}
	else if (action == "reset")
	{
		name = "reset_queue";
		msg = "Reset";
		title = LLTrans::getString("ResetQueueTitle");
	}
	else if (action == "start")
	{
		name = "start_queue";
		msg = "SetRunning";
		title = LLTrans::getString("RunQueueTitle");
	}
	else if (action == "stop")
	{
		name = "stop_queue";
		msg = "SetRunningNot";
		title = LLTrans::getString("NotRunQueueTitle");
	}
	// <FS> Delete scripts
	else if (action == "delete")
	{
		name = "delete_queue";
		msg = "delete";
		title = LLTrans::getString("DeleteQueueTitle");
	}
	// </FS> Delete scripts
	LLUUID id; id.generate();

	LLFloaterScriptQueue* queue = LLFloaterReg::getTypedInstance<LLFloaterScriptQueue>(name, LLSD(id));
	if (queue)
	{
		queue->setMono(mono);
		if (queue_actions(queue, msg))
		{
			queue->setTitle(title);
		}
	}
	else
	{
		LL_WARNS() << "Failed to generate LLFloaterScriptQueue with action: " << action << LL_ENDL;
	}
}
// </FS>

void handle_selected_texture_info(void*)
{
	for (LLObjectSelection::valid_iterator iter = LLSelectMgr::getInstance()->getSelection()->valid_begin();
   		iter != LLSelectMgr::getInstance()->getSelection()->valid_end(); iter++)
	{
		LLSelectNode* node = *iter;
	   	
   		std::string msg;
   		msg.assign("Texture info for: ");
   		msg.append(node->mName);
	   
   		U8 te_count = node->getObject()->getNumTEs();
   		// map from texture ID to list of faces using it
   		typedef std::map< LLUUID, std::vector<U8> > map_t;
   		map_t faces_per_texture;
   		for (U8 i = 0; i < te_count; i++)
   		{
   			if (!node->isTESelected(i)) continue;
	   
   			LLViewerTexture* img = node->getObject()->getTEImage(i);
   			LLUUID image_id = img->getID();
   			faces_per_texture[image_id].push_back(i);
   		}
   		// Per-texture, dump which faces are using it.
   		map_t::iterator it;
   		for (it = faces_per_texture.begin(); it != faces_per_texture.end(); ++it)
   		{
   			LLUUID image_id = it->first;
   			U8 te = it->second[0];
   			LLViewerTexture* img = node->getObject()->getTEImage(te);
   			S32 height = img->getHeight();
   			S32 width = img->getWidth();
   			S32 components = img->getComponents();
   			msg.append(llformat("\n%dx%d %s on face ",
   								width,
   								height,
   								(components == 4 ? "alpha" : "opaque")));
   			for (U8 i = 0; i < it->second.size(); ++i)
   			{
   				msg.append( llformat("%d ", (S32)(it->second[i])));
   			}
   		}
		// <FS:Ansariel> Report texture info to local chat instead of toasts
   		//LLSD args;
   		//args["MESSAGE"] = msg;
   		//LLNotificationsUtil::add("SystemMessage", args);
		report_to_nearby_chat(msg);
		// </FS:Ansariel>
	}
}

void handle_selected_material_info()
{
	for (LLObjectSelection::valid_iterator iter = LLSelectMgr::getInstance()->getSelection()->valid_begin();
		iter != LLSelectMgr::getInstance()->getSelection()->valid_end(); iter++)
	{
		LLSelectNode* node = *iter;
		
		std::string msg;
		msg.assign("Material info for: \n");
		msg.append(node->mName);
		
		U8 te_count = node->getObject()->getNumTEs();
		// map from material ID to list of faces using it
		typedef std::map<LLMaterialID, std::vector<U8> > map_t;
		map_t faces_per_material;
		for (U8 i = 0; i < te_count; i++)
		{
			if (!node->isTESelected(i)) continue;
	
			const LLMaterialID& material_id = node->getObject()->getTEref(i).getMaterialID();
			faces_per_material[material_id].push_back(i);
		}
		// Per-material, dump which faces are using it.
		map_t::iterator it;
		for (it = faces_per_material.begin(); it != faces_per_material.end(); ++it)
		{
			const LLMaterialID& material_id = it->first;
			msg += llformat("%s on face ", material_id.asString().c_str());
			for (U8 i = 0; i < it->second.size(); ++i)
			{
				msg.append( llformat("%d ", (S32)(it->second[i])));
			}
			msg.append("\n");
		}

		LLSD args;
		args["MESSAGE"] = msg;
		LLNotificationsUtil::add("SystemMessage", args);
	}
}

void handle_test_male(void*)
{
// [RLVa:KB] - Checked: 2010-03-19 (RLVa-1.2.0c) | Modified: RLVa-1.2.0a
	// TODO-RLVa: [RLVa-1.2.1] Is there any reason to still block this?
	if ( (rlv_handler_t::isEnabled()) && 
		 ((gRlvAttachmentLocks.hasLockedAttachmentPoint(RLV_LOCK_ANY)) || (gRlvWearableLocks.hasLockedWearableType(RLV_LOCK_ANY))) )
	{
		return;
	}
// [/RLVa:KB]

	LLAppearanceMgr::instance().wearOutfitByName("Male Shape & Outfit");
	//gGestureList.requestResetFromServer( TRUE );
}

void handle_test_female(void*)
{
// [RLVa:KB] - Checked: 2010-03-19 (RLVa-1.2.0c) | Modified: RLVa-1.2.0a
	// TODO-RLVa: [RLVa-1.2.1] Is there any reason to still block this?
	if ( (rlv_handler_t::isEnabled()) && 
		 ((gRlvAttachmentLocks.hasLockedAttachmentPoint(RLV_LOCK_ANY)) || (gRlvWearableLocks.hasLockedWearableType(RLV_LOCK_ANY))) )
	{
		return;
	}
// [/RLVa:KB]

	LLAppearanceMgr::instance().wearOutfitByName("Female Shape & Outfit");
	//gGestureList.requestResetFromServer( FALSE );
}

void handle_dump_attachments(void*)
{
	if(!isAgentAvatarValid()) return;

	for (LLVOAvatar::attachment_map_t::iterator iter = gAgentAvatarp->mAttachmentPoints.begin(); 
		 iter != gAgentAvatarp->mAttachmentPoints.end(); )
	{
		LLVOAvatar::attachment_map_t::iterator curiter = iter++;
		LLViewerJointAttachment* attachment = curiter->second;
		S32 key = curiter->first;
		for (LLViewerJointAttachment::attachedobjs_vec_t::iterator attachment_iter = attachment->mAttachedObjects.begin();
			 attachment_iter != attachment->mAttachedObjects.end();
			 ++attachment_iter)
		{
			LLViewerObject *attached_object = attachment_iter->get();
			BOOL visible = (attached_object != NULL &&
							attached_object->mDrawable.notNull() && 
							!attached_object->mDrawable->isRenderType(0));
			LLVector3 pos;
			if (visible) pos = attached_object->mDrawable->getPosition();
			LL_INFOS() << "ATTACHMENT " << key << ": item_id=" << attached_object->getAttachmentItemID()
					<< (attached_object ? " present " : " absent ")
					<< (visible ? "visible " : "invisible ")
					<<  " at " << pos
					<< " and " << (visible ? attached_object->getPosition() : LLVector3::zero)
					<< LL_ENDL;
		}
	}
}


// these are used in the gl menus to set control values, generically.
class LLToggleControl : public view_listener_t
{
protected:

	bool handleEvent(const LLSD& userdata)
	{
		std::string control_name = userdata.asString();
		BOOL checked = gSavedSettings.getBOOL( control_name );
		gSavedSettings.setBOOL( control_name, !checked );
		return true;
	}
};

class LLCheckControl : public view_listener_t
{
	bool handleEvent( const LLSD& userdata)
	{
		std::string callback_data = userdata.asString();
		bool new_value = gSavedSettings.getBOOL(callback_data);
		return new_value;
	}
};

// <FS:Ansariel> Control enhancements
class LLTogglePerAccountControl : public view_listener_t
{
	bool handleEvent(const LLSD& userdata)
	{
		std::string control_name = userdata.asString();
		BOOL checked = gSavedPerAccountSettings.getBOOL( control_name );
		gSavedPerAccountSettings.setBOOL( control_name, !checked );
		return true;
	}
};

class LLCheckPerAccountControl : public view_listener_t
{
	bool handleEvent( const LLSD& userdata)
	{
		std::string callback_data = userdata.asString();
		bool new_value = gSavedPerAccountSettings.getBOOL(callback_data);
		return new_value;
	}
};

class FSResetControl : public view_listener_t
{
	bool handleEvent( const LLSD& userdata)
	{
		std::string callback_data = userdata.asString();
		gSavedSettings.getControl(callback_data)->resetToDefault(true);
		return true;
	}
};
class FSResetPerAccountControl : public view_listener_t
{
	bool handleEvent( const LLSD& userdata)
	{
		std::string callback_data = userdata.asString();
		gSavedPerAccountSettings.getControl(callback_data)->resetToDefault(true);
		return true;
	}
};
// </FS:Ansariel> Control enhancements

// <FS:Ansariel> Reset Mesh LOD; Forcing highest LOD on each mesh briefly should fix
//               broken meshes bursted into triangles
static void reset_mesh_lod(LLVOAvatar* avatar)
{
	for (LLVOAvatar::attachment_map_t::iterator it = avatar->mAttachmentPoints.begin(); it != avatar->mAttachmentPoints.end(); it++)
	{
		LLViewerJointAttachment::attachedobjs_vec_t& att_objects = (*it).second->mAttachedObjects;

		for (LLViewerJointAttachment::attachedobjs_vec_t::iterator at_it = att_objects.begin(); at_it != att_objects.end(); at_it++)
		{
			LLViewerObject* objectp = *at_it;
			if (objectp)
			{
				if (objectp->getPCode() == LL_PCODE_VOLUME)
				{
					LLVOVolume* vol = (LLVOVolume*)objectp;
					if (vol && vol->isMesh())
					{
						vol->forceLOD(LLModel::LOD_HIGH);
					}
				}

				LLViewerObject::const_child_list_t& children = objectp->getChildren();
				for (LLViewerObject::const_child_list_t::const_iterator cit = children.begin(); cit != children.end(); cit++)
				{
					LLViewerObject* child_objectp = *cit;
					if (!child_objectp || (child_objectp->getPCode() != LL_PCODE_VOLUME))
					{
						continue;
					}

					LLVOVolume* child_vol = (LLVOVolume*)child_objectp;
					if (child_vol && child_vol->isMesh())
					{
						child_vol->forceLOD(LLModel::LOD_HIGH);
					}
				}
			}
		}
	}
}

class FSResetMeshLOD : public view_listener_t
{
	bool handleEvent( const LLSD& userdata)
	{
		LLVOAvatar* avatar = find_avatar_from_object(LLSelectMgr::getInstance()->getSelection()->getPrimaryObject());
		if (avatar)
		{
			reset_mesh_lod(avatar);
		}

		return true;
	}
};
// </FS:Ansariel>

// not so generic

class LLAdvancedCheckRenderShadowOption: public view_listener_t
{
	bool handleEvent(const LLSD& userdata)
	{
		std::string control_name = userdata.asString();
		S32 current_shadow_level = gSavedSettings.getS32(control_name);
		if (current_shadow_level == 0) // is off
		{
			return false;
		}
		else // is on
		{
			return true;
		}
	}
};

class LLAdvancedClickRenderShadowOption: public view_listener_t
{
	bool handleEvent(const LLSD& userdata)
	{
		std::string control_name = userdata.asString();
		S32 current_shadow_level = gSavedSettings.getS32(control_name);
		if (current_shadow_level == 0) // upgrade to level 2
		{
			gSavedSettings.setS32(control_name, 2);
		}
		else // downgrade to level 0
		{
			gSavedSettings.setS32(control_name, 0);
		}
		return true;
	}
};

class LLAdvancedClickRenderProfile: public view_listener_t
{
	bool handleEvent(const LLSD& userdata)
	{
		gShaderProfileFrame = TRUE;
		return true;
	}
};

F32 gpu_benchmark();

class LLAdvancedClickRenderBenchmark: public view_listener_t
{
	bool handleEvent(const LLSD& userdata)
	{
		gpu_benchmark();
		return true;
	}
};

// these are used in the gl menus to set control values that require shader recompilation
class LLToggleShaderControl : public view_listener_t
{
	bool handleEvent(const LLSD& userdata)
	{
        std::string control_name = userdata.asString();
		BOOL checked = gSavedSettings.getBOOL( control_name );
		gSavedSettings.setBOOL( control_name, !checked );
        LLPipeline::refreshCachedSettings();
        //gPipeline.updateRenderDeferred();
		//gPipeline.releaseGLBuffers();
		//gPipeline.createGLBuffers();
		//gPipeline.resetVertexBuffers();
        LLViewerShaderMgr::instance()->setShaders();
		return !checked;
	}
};

//[FIX FIRE-1927 - enable DoubleClickTeleport shortcut : SJ]
class LLAdvancedToggleDoubleClickTeleport: public view_listener_t
{
	bool handleEvent(const LLSD& userdata)
	{
		BOOL checked = gSavedSettings.getBOOL("DoubleClickTeleport");
		if (checked)
		{
			gSavedSettings.setBOOL("DoubleClickTeleport", FALSE);
			report_to_nearby_chat(LLTrans::getString("DoubleClickTeleportDisabled"));
		}
		else
		{
			gSavedSettings.setBOOL("DoubleClickTeleport", TRUE);
			gSavedSettings.setBOOL("DoubleClickAutoPilot", FALSE);
			report_to_nearby_chat(LLTrans::getString("DoubleClickTeleportEnabled"));
		}
		return true;
	}
};

// <FS:Beq> Add telemetry controls to the viewer menus
class FSTelemetryToggleActive : public view_listener_t
{
protected:

	bool handleEvent(const LLSD& userdata)
	{
		BOOL checked = gSavedSettings.getBOOL( "FSTelemetryActive" );
		gSavedSettings.setBOOL( "FSTelemetryActive", !checked );
		FSTelemetry::active = !checked;
		return true;
	}
};
// </FS:Beq>
void menu_toggle_attached_lights(void* user_data)
{
	LLPipeline::sRenderAttachedLights = gSavedSettings.getBOOL("RenderAttachedLights");
}

void menu_toggle_attached_particles(void* user_data)
{
	LLPipeline::sRenderAttachedParticles = gSavedSettings.getBOOL("RenderAttachedParticles");
}

class LLAdvancedHandleAttachedLightParticles: public view_listener_t
{
	bool handleEvent(const LLSD& userdata)
	{
		std::string control_name = userdata.asString();

		// toggle the control
		gSavedSettings.setBOOL(control_name,
				       !gSavedSettings.getBOOL(control_name));

		// update internal flags
		// <FS:Ansariel> Make change to RenderAttachedLights & RenderAttachedParticles instant
		//if (control_name == "RenderAttachedLights")
		//{
		//	menu_toggle_attached_lights(NULL);
		//}
		//else if (control_name == "RenderAttachedParticles")
		//{
		//	menu_toggle_attached_particles(NULL);
		//}
		// </FS:Ansariel>
		return true;
	}
};

class LLSomethingSelected : public view_listener_t
{
	bool handleEvent(const LLSD& userdata)
	{
		bool new_value = !(LLSelectMgr::getInstance()->getSelection()->isEmpty());
		return new_value;
	}
};

class LLSomethingSelectedNoHUD : public view_listener_t
{
	bool handleEvent(const LLSD& userdata)
	{
		LLObjectSelectionHandle selection = LLSelectMgr::getInstance()->getSelection();
		bool new_value = !(selection->isEmpty()) && !(selection->getSelectType() == SELECT_TYPE_HUD);
		return new_value;
	}
};

static bool is_editable_selected()
{
// [RLVa:KB] - Checked: 2010-09-28 (RLVa-1.2.1f) | Modified: RLVa-1.0.5a
	// Changed for Firestorm because of script reset function in object menus (see FIRE-8213)
	if (rlv_handler_t::isEnabled())
	{
		LLObjectSelectionHandle hSelection = LLSelectMgr::getInstance()->getSelection();

		// NOTE: this is called for 5 different menu items so we'll trade accuracy for efficiency and only
		//       examine root nodes (LLToolsSelectedScriptAction::handleEvent() will catch what we miss)
		if (hSelection->isAttachment())
		{
			RlvSelectHasLockedAttach f;
			if (gRlvAttachmentLocks.hasLockedAttachmentPoint(RLV_LOCK_REMOVE) && hSelection->getFirstRootNode(&f))
			{
				return false;
			}
		}
		else
		{
			// RlvSelectIsEditable will sort out all editable objects
			// => if result = NULL, we can't edit all selected objects
			RlvSelectIsEditable f;
			if (hSelection->getFirstRootNode(&f) != NULL)
			{
				return false;
			}
		}
	}
// [/RLVa:KB]

	return (LLSelectMgr::getInstance()->getSelection()->getFirstEditableObject() != NULL);
}

class LLEditableSelected : public view_listener_t
{
	bool handleEvent(const LLSD& userdata)
	{
		return is_editable_selected();
	}
};

class LLEditableSelectedMono : public view_listener_t
{
	bool handleEvent(const LLSD& userdata)
	{
		bool new_value = false;
		LLViewerRegion* region = gAgent.getRegion();
		if(region && gMenuHolder)
		{
			bool have_cap = (! region->getCapability("UpdateScriptTask").empty());
			new_value = is_editable_selected() && have_cap;
		}
		return new_value;
	}
};

bool enable_object_take_copy()
{
	bool all_valid = false;
	if (LLSelectMgr::getInstance())
	{
		if (!LLSelectMgr::getInstance()->getSelection()->isEmpty())
		{
		all_valid = true;
#ifndef HACKED_GODLIKE_VIEWER
# ifdef TOGGLE_HACKED_GODLIKE_VIEWER
		if (!LLGridManager::getInstance()->isInSLBeta()
            || !gAgent.isGodlike())
# endif
		{
			struct f : public LLSelectedObjectFunctor
			{
				virtual bool apply(LLViewerObject* obj)
				{
//					return (!obj->permCopy() || obj->isAttachment());
// [RLVa:KB] - Checked: 2010-04-01 (RLVa-1.2.0c) | Modified: RLVa-1.0.0g
					return (!obj->permCopy() || obj->isAttachment()) || 
						( (gRlvHandler.hasBehaviour(RLV_BHVR_UNSIT)) && (isAgentAvatarValid()) && (gAgentAvatarp->getRoot() == obj) );
// [/RLVa:KB]
				}
			} func;
			const bool firstonly = true;
			bool any_invalid = LLSelectMgr::getInstance()->getSelection()->applyToRootObjects(&func, firstonly);
			all_valid = !any_invalid;
		}
#endif // HACKED_GODLIKE_VIEWER
		}
	}

	return all_valid;
}


class LLHasAsset : public LLInventoryCollectFunctor
{
public:
	LLHasAsset(const LLUUID& id) : mAssetID(id), mHasAsset(FALSE) {}
	virtual ~LLHasAsset() {}
	virtual bool operator()(LLInventoryCategory* cat,
							LLInventoryItem* item);
	BOOL hasAsset() const { return mHasAsset; }

protected:
	LLUUID mAssetID;
	BOOL mHasAsset;
};

bool LLHasAsset::operator()(LLInventoryCategory* cat,
							LLInventoryItem* item)
{
	if(item && item->getAssetUUID() == mAssetID)
	{
		mHasAsset = TRUE;
	}
	return FALSE;
}


BOOL enable_save_into_task_inventory(void*)
{
	LLSelectNode* node = LLSelectMgr::getInstance()->getSelection()->getFirstRootNode();
	if(node && (node->mValid) && (!node->mFromTaskID.isNull()))
	{
		// *TODO: check to see if the fromtaskid object exists.
		LLViewerObject* obj = node->getObject();
		if( obj && !obj->isAttachment() )
		{
			return TRUE;
		}
	}
	return FALSE;
}

class LLToolsEnableSaveToObjectInventory : public view_listener_t
{
	bool handleEvent(const LLSD& userdata)
	{
		bool new_value = enable_save_into_task_inventory(NULL);
		return new_value;
	}
};

class LLToggleHowTo : public view_listener_t
{
	bool handleEvent(const LLSD& userdata)
	{
		LLFloaterReg::toggleInstanceOrBringToFront("guidebook");
		return true;
	}
};

class LLViewEnableMouselook : public view_listener_t
{
	bool handleEvent(const LLSD& userdata)
	{
		// You can't go directly from customize avatar to mouselook.
		// TODO: write code with appropriate dialogs to handle this transition.
		bool new_value = (CAMERA_MODE_CUSTOMIZE_AVATAR != gAgentCamera.getCameraMode() && !gSavedSettings.getBOOL("FreezeTime"));
		return new_value;
	}
};

class LLToolsEnableToolNotPie : public view_listener_t
{
	bool handleEvent(const LLSD& userdata)
	{
		bool new_value = ( LLToolMgr::getInstance()->getBaseTool() != LLToolPie::getInstance() );
		return new_value;
	}
};

class LLWorldEnableCreateLandmark : public view_listener_t
{
	bool handleEvent(const LLSD& userdata)
	{
//		return !LLLandmarkActions::landmarkAlreadyExists();
// [RLVa:KB] - Checked: 2010-09-28 (RLVa-1.4.5) | Added: RLVa-1.2.1
		return (!LLLandmarkActions::landmarkAlreadyExists()) && (!gRlvHandler.hasBehaviour(RLV_BHVR_SHOWLOC));
// [/RLVa:KB]
	}
};

class LLWorldEnableSetHomeLocation : public view_listener_t
{
	bool handleEvent(const LLSD& userdata)
	{
		bool new_value = gAgent.isGodlike() || 
			(gAgent.getRegion() && gAgent.getRegion()->getAllowSetHome());
		return new_value;
	}
};

class LLWorldEnableTeleportHome : public view_listener_t
{
	bool handleEvent(const LLSD& userdata)
	{
		LLViewerRegion* regionp = gAgent.getRegion();
		bool agent_on_prelude = (regionp && regionp->isPrelude());
		bool enable_teleport_home = gAgent.isGodlike() || !agent_on_prelude;
// [RLVa:KB] - Checked: 2010-09-28 (RLVa-1.2.1f) | Modified: RLVa-1.2.1f
		enable_teleport_home &= 
			(!rlv_handler_t::isEnabled()) || ((!gRlvHandler.hasBehaviour(RLV_BHVR_TPLM)) && (!gRlvHandler.hasBehaviour(RLV_BHVR_TPLOC)));
// [/RLVa:KB]
		return enable_teleport_home;
	}
};

BOOL enable_god_full(void*)
{
	return gAgent.getGodLevel() >= GOD_FULL;
}

BOOL enable_god_liaison(void*)
{
	return gAgent.getGodLevel() >= GOD_LIAISON;
}

bool is_god_customer_service()
{
	return gAgent.getGodLevel() >= GOD_CUSTOMER_SERVICE;
}

BOOL enable_god_basic(void*)
{
	return gAgent.getGodLevel() > GOD_NOT;
}


void toggle_show_xui_names(void *)
{
	gSavedSettings.setBOOL("DebugShowXUINames", !gSavedSettings.getBOOL("DebugShowXUINames"));
}

BOOL check_show_xui_names(void *)
{
	return gSavedSettings.getBOOL("DebugShowXUINames");
}

// <FS:CR> Resync Animations
class FSToolsResyncAnimations : public view_listener_t
{
	bool handleEvent(const LLSD& userdata)
	{
		for (U32 i = 0; i < gObjectList.getNumObjects(); i++)
		{
			LLViewerObject* object = gObjectList.getObject(i);
			if (object &&
				object->isAvatar())
			{
				LLVOAvatar* avatarp = (LLVOAvatar*)object;
				if (avatarp)
				{
					for (LLVOAvatar::AnimIterator anim_it = avatarp->mPlayingAnimations.begin();
						 anim_it != avatarp->mPlayingAnimations.end();
						 anim_it++)
					{
						avatarp->stopMotion(anim_it->first, TRUE);
						avatarp->startMotion(anim_it->first);
					}
				}
			}
		}
		return true;
	}
};
// </FS:CR> Resync Animations

// <FS:CR> FIRE-4345: Undeform
class FSToolsUndeform : public view_listener_t
{
	bool handleEvent(const LLSD& userdata)
	{
		if (isAgentAvatarValid())
		{
			gAgentAvatarp->resetSkeleton(true);

			FSPose::getInstance()->setPose(gSavedSettings.getString("FSUndeformUUID"), false);
			gAgentAvatarp->updateVisualParams();
		}

		return true;
	}
};
// </FS:CR> FIRE-4345: Undeform

// <FS:CR> Stream list import/export
class FSStreamListExportXML :public view_listener_t
{
	bool handleEvent(const LLSD& userdata)
	{
		LLFilePicker& file_picker = LLFilePicker::instance();
		if(file_picker.getSaveFile(LLFilePicker::FFSAVE_XML, LLDir::getScrubbedFileName("stream_list.xml")))
		{
			std::string filename = file_picker.getFirstFile();
			llofstream export_file(filename.c_str());
			LLSDSerialize::toPrettyXML(gSavedSettings.getLLSD("FSStreamList"), export_file);
			export_file.close();
			LLSD args;
			args["FILENAME"] = filename;
			LLNotificationsUtil::add("StreamListExportSuccess", args);
		}
		else
			LL_INFOS() << "User closed the filepicker. Aborting!" << LL_ENDL;

		return true;
	}
};

class FSStreamListImportXML :public view_listener_t
{
	bool handleEvent(const LLSD& userdata)
	{
		LLFilePicker& file_picker = LLFilePicker::instance();
		if(file_picker.getOpenFile(LLFilePicker::FFLOAD_XML))
		{
			std::string filename = file_picker.getFirstFile();
			llifstream stream_list(filename.c_str());
			if(!stream_list.is_open())
			{
				LL_WARNS() << "Couldn't open the xml file for reading. Aborting import!" << LL_ENDL;
				return true;
			}
			LLSD stream_data;
			if(LLSDSerialize::fromXML(stream_data, stream_list) >= 1)
			{
				gSavedSettings.setLLSD("FSStreamList", stream_data);
				LLNotificationsUtil::add("StreamListImportSuccess");
			}
			stream_list.close();
		}
		
		return true;
	}
};
// </FS:CR> Stream list import/export

// <FS:CR> Dump SimulatorFeatures to chat
class FSDumpSimulatorFeaturesToChat : public view_listener_t
{
	bool handleEvent(const LLSD& userdata)
	{
		if (LLViewerRegion* region = gAgent.getRegion())
		{
			LLSD sim_features;
			std::stringstream out_str;
			region->getSimulatorFeatures(sim_features);
			LLSDSerialize::toPrettyXML(sim_features, out_str);
			report_to_nearby_chat(out_str.str());
		}
		return true;
	}
};
// </FS:CR> Dump SimulatorFeatures to chat

// <FS:CR> Add to contact set
class FSAddToContactSet : public view_listener_t
{
	bool handleEvent(const LLSD& userdata)
	{
		if (!rlv_handler_t::isEnabled() || !gRlvHandler.hasBehaviour(RLV_BHVR_SHOWNAMES))
		{
			LLVOAvatar* avatarp = find_avatar_from_object(LLSelectMgr::getInstance()->getSelection()->getPrimaryObject());
			if (avatarp)
			{
				LLFloaterReg::showInstance("fs_add_contact", LLSD(avatarp->getID()), TRUE);
			}
		}
		return true;
	}
};
// </FS:CR> Add to contact set

// <FS:CR> Opensim menu item visibility control
bool checkIsGrid(const LLSD& userdata)
{
	std::string grid_type = userdata.asString();
	if ("secondlife" == grid_type)
	{
		return LLGridManager::getInstance()->isInSecondLife();
	}
#ifdef OPENSIM
	else if ("opensim" == grid_type)
	{
		return LLGridManager::getInstance()->isInOpenSim();
	}
	else if ("aurorasim" == grid_type)
	{
		return LLGridManager::getInstance()->isInAuroraSim();
	}
#else // !OPENSIM
	else if ("opensim" == grid_type || "aurorasim" == grid_type)
	{
		LL_DEBUGS("ViewerMenu") << grid_type << "is not a supported platform on Havok builds. Disabling item." << LL_ENDL;
		return false;
	}
#endif // OPENSIM
	else
	{
		LL_WARNS("ViewerMenu") << "Unhandled or bad on_visible gridcheck parameter! (" << grid_type << ")" << LL_ENDL;
	}
	return true;
}

bool isGridFeatureEnabled(const LLSD& userdata)
{
	if (LFSimFeatureHandler::instanceExists())
	{
		const std::string feature = userdata.asString();

		if (feature == "avatar_picker")
		{
			return LFSimFeatureHandler::instance().hasAvatarPicker();
		}
		else if (feature == "destination_guide")
		{
			return LFSimFeatureHandler::instance().hasDestinationGuide();
		}
		else
		{
			LL_WARNS("ViewerMenu") << "Unhandled or bad grid feature check parameter! (" << feature << ")" << LL_ENDL;
		}
	}

	return false;
}
// </FS:CR>

// <FS:Ansariel> FIRE-21236 - Help Menu - Check Grid Status doesn't open using External Browser
void openGridStatus()
{
	if (LLWeb::useExternalBrowser(DEFAULT_GRID_STATUS_URL))
	{
		LLWeb::loadURLExternal(DEFAULT_GRID_STATUS_URL);
	}
	else
	{
		LLFloaterReg::toggleInstance("grid_status");
	}
}
// </FS:Ansariel>

class LLToolsSelectOnlyMyObjects : public view_listener_t
{
	bool handleEvent(const LLSD& userdata)
	{
		BOOL cur_val = gSavedSettings.getBOOL("SelectOwnedOnly");

		gSavedSettings.setBOOL("SelectOwnedOnly", ! cur_val );

		return true;
	}
};

class LLToolsSelectOnlyMovableObjects : public view_listener_t
{
	bool handleEvent(const LLSD& userdata)
	{
		BOOL cur_val = gSavedSettings.getBOOL("SelectMovableOnly");

		gSavedSettings.setBOOL("SelectMovableOnly", ! cur_val );

		return true;
	}
};

class LLToolsSelectBySurrounding : public view_listener_t
{
	bool handleEvent(const LLSD& userdata)
	{
		LLSelectMgr::sRectSelectInclusive = !LLSelectMgr::sRectSelectInclusive;

		gSavedSettings.setBOOL("RectangleSelectInclusive", LLSelectMgr::sRectSelectInclusive);
		return true;
	}
};

class LLToolsShowHiddenSelection : public view_listener_t
{
	bool handleEvent(const LLSD& userdata)
	{
		// TomY TODO Merge these
		LLSelectMgr::sRenderHiddenSelections = !LLSelectMgr::sRenderHiddenSelections;

		gSavedSettings.setBOOL("RenderHiddenSelections", LLSelectMgr::sRenderHiddenSelections);
		return true;
	}
};

class LLToolsShowSelectionLightRadius : public view_listener_t
{
	bool handleEvent(const LLSD& userdata)
	{
		// TomY TODO merge these
		LLSelectMgr::sRenderLightRadius = !LLSelectMgr::sRenderLightRadius;

		gSavedSettings.setBOOL("RenderLightRadius", LLSelectMgr::sRenderLightRadius);
		return true;
	}
};

class LLToolsEditLinkedParts : public view_listener_t
{
	bool handleEvent(const LLSD& userdata)
	{
		BOOL select_individuals = !gSavedSettings.getBOOL("EditLinkedParts");
		gSavedSettings.setBOOL( "EditLinkedParts", select_individuals );
		if (select_individuals)
		{
			LLSelectMgr::getInstance()->demoteSelectionToIndividuals();
		}
		else
		{
			LLSelectMgr::getInstance()->promoteSelectionToRoot();
		}
		return true;
	}
};

void reload_vertex_shader(void *)
{
	//THIS WOULD BE AN AWESOME PLACE TO RELOAD SHADERS... just a thought	- DaveP
}

void handle_dump_avatar_local_textures(void*)
{
	gAgentAvatarp->dumpLocalTextures();
}

void handle_dump_timers()
{
	LLTrace::BlockTimer::dumpCurTimes();
}

void handle_debug_avatar_textures(void*)
{
	LLViewerObject* objectp = LLSelectMgr::getInstance()->getSelection()->getPrimaryObject();
	if (objectp)
	{
		LLFloaterReg::showInstance( "avatar_textures", LLSD(objectp->getID()) );
	}
}

void handle_grab_baked_texture(void* data)
{
	EBakedTextureIndex baked_tex_index = (EBakedTextureIndex)((intptr_t)data);
	if (!isAgentAvatarValid()) return;

	const LLUUID& asset_id = gAgentAvatarp->grabBakedTexture(baked_tex_index);
	LL_INFOS("texture") << "Adding baked texture " << asset_id << " to inventory." << LL_ENDL;
	LLAssetType::EType asset_type = LLAssetType::AT_TEXTURE;
	LLInventoryType::EType inv_type = LLInventoryType::IT_TEXTURE;
	const LLUUID folder_id = gInventory.findCategoryUUIDForType(LLFolderType::assetTypeToFolderType(asset_type));
	if(folder_id.notNull())
	{
		std::string name;
		name = "Baked " + LLAvatarAppearance::getDictionary()->getBakedTexture(baked_tex_index)->mNameCapitalized + " Texture";

		LLUUID item_id;
		item_id.generate();
		LLPermissions perm;
		perm.init(gAgentID,
				  gAgentID,
				  LLUUID::null,
				  LLUUID::null);
		U32 next_owner_perm = PERM_MOVE | PERM_TRANSFER;
		perm.initMasks(PERM_ALL,
					   PERM_ALL,
					   PERM_NONE,
					   PERM_NONE,
					   next_owner_perm);
		time_t creation_date_now = time_corrected();
		LLPointer<LLViewerInventoryItem> item
			= new LLViewerInventoryItem(item_id,
										folder_id,
										perm,
										asset_id,
										asset_type,
										inv_type,
										name,
										LLStringUtil::null,
										LLSaleInfo::DEFAULT,
										LLInventoryItemFlags::II_FLAGS_NONE,
										creation_date_now);

		item->updateServer(TRUE);
		gInventory.updateItem(item);
		gInventory.notifyObservers();

		// Show the preview panel for textures to let
		// user know that the image is now in inventory.
		LLInventoryPanel *active_panel = LLInventoryPanel::getActiveInventoryPanel();
		if(active_panel)
		{
			LLFocusableElement* focus_ctrl = gFocusMgr.getKeyboardFocus();

			active_panel->setSelection(item_id, TAKE_FOCUS_NO);
			active_panel->openSelected();
			//LLFloaterInventory::dumpSelectionInformation((void*)view);
			// restore keyboard focus
			gFocusMgr.setKeyboardFocus(focus_ctrl);
		}
	}
	else
	{
		LL_WARNS() << "Can't find a folder to put it in" << LL_ENDL;
	}
}

BOOL enable_grab_baked_texture(void* data)
{
	EBakedTextureIndex index = (EBakedTextureIndex)((intptr_t)data);
	if (isAgentAvatarValid())
	{
		return gAgentAvatarp->canGrabBakedTexture(index);
	}
	return FALSE;
}

// Returns a pointer to the avatar give the UUID of the avatar OR of an attachment the avatar is wearing.
// Returns NULL on failure.
LLVOAvatar* find_avatar_from_object( LLViewerObject* object )
{
	if (object)
	{
		if( object->isAttachment() )
		{
			do
			{
				object = (LLViewerObject*) object->getParent();
			}
			while( object && !object->isAvatar() );
		}
		else if( !object->isAvatar() )
		{
			object = NULL;
		}
	}

	return (LLVOAvatar*) object;
}


// Returns a pointer to the avatar give the UUID of the avatar OR of an attachment the avatar is wearing.
// Returns NULL on failure.
LLVOAvatar* find_avatar_from_object( const LLUUID& object_id )
{
	return find_avatar_from_object( gObjectList.findObject(object_id) );
}


void handle_disconnect_viewer(void *)
{
	LLAppViewer::instance()->forceDisconnect(LLTrans::getString("TestingDisconnect"));
}

void force_error_breakpoint(void *)
{
    LLAppViewer::instance()->forceErrorBreakpoint();
}

void force_error_llerror(void *)
{
    LLAppViewer::instance()->forceErrorLLError();
}

void force_error_bad_memory_access(void *)
{
    LLAppViewer::instance()->forceErrorBadMemoryAccess();
}

void force_error_infinite_loop(void *)
{
    LLAppViewer::instance()->forceErrorInfiniteLoop();
}

void force_error_software_exception(void *)
{
    LLAppViewer::instance()->forceErrorSoftwareException();
}

void force_error_driver_crash(void *)
{
    LLAppViewer::instance()->forceErrorDriverCrash();
}

void force_error_coroutine_crash(void *)
{
    LLAppViewer::instance()->forceErrorCoroutineCrash();
}

void force_error_thread_crash(void *)
{
    LLAppViewer::instance()->forceErrorThreadCrash();
}

class LLToolsUseSelectionForGrid : public view_listener_t
{
	bool handleEvent(const LLSD& userdata)
	{
		LLSelectMgr::getInstance()->clearGridObjects();
		struct f : public LLSelectedObjectFunctor
		{
			virtual bool apply(LLViewerObject* objectp)
			{
				LLSelectMgr::getInstance()->addGridObject(objectp);
				return true;
			}
		} func;
		LLSelectMgr::getInstance()->getSelection()->applyToRootObjects(&func);
		LLSelectMgr::getInstance()->setGridMode(GRID_MODE_REF_OBJECT);
		LLFloaterTools::setGridMode((S32)GRID_MODE_REF_OBJECT);
		return true;
	}
};

void handle_test_load_url(void*)
{
	LLWeb::loadURL("");
	LLWeb::loadURL("hacker://www.google.com/");
	LLWeb::loadURL("http");
	LLWeb::loadURL("http://www.google.com/");
}

//
// LLViewerMenuHolderGL
//
static LLDefaultChildRegistry::Register<LLViewerMenuHolderGL> r("menu_holder");

LLViewerMenuHolderGL::LLViewerMenuHolderGL(const LLViewerMenuHolderGL::Params& p)
: LLMenuHolderGL(p)
{}

BOOL LLViewerMenuHolderGL::hideMenus()
{
	BOOL handled = FALSE;
	
	if (LLMenuHolderGL::hideMenus())
	{
		handled = TRUE;
	}

	// drop pie menu selection
	mParcelSelection = NULL;
	mObjectSelection = NULL;

	if (gMenuBarView)
	{
		gMenuBarView->clearHoverItem();
		gMenuBarView->resetMenuTrigger();
	}

	return handled;
}

void LLViewerMenuHolderGL::setParcelSelection(LLSafeHandle<LLParcelSelection> selection) 
{ 
	mParcelSelection = selection; 
}

void LLViewerMenuHolderGL::setObjectSelection(LLSafeHandle<LLObjectSelection> selection) 
{ 
	mObjectSelection = selection; 
}


const LLRect LLViewerMenuHolderGL::getMenuRect() const
{
	return LLRect(0, getRect().getHeight() - MENU_BAR_HEIGHT, getRect().getWidth(), STATUS_BAR_HEIGHT);
}

void handle_save_to_xml(void*)
{
	LLFloater* frontmost = gFloaterView->getFrontmost();
	if (!frontmost)
	{
        LLNotificationsUtil::add("NoFrontmostFloater");
		return;
	}

	std::string default_name = "floater_";
	default_name += frontmost->getTitle();
	default_name += ".xml";

	LLStringUtil::toLower(default_name);
	LLStringUtil::replaceChar(default_name, ' ', '_');
	LLStringUtil::replaceChar(default_name, '/', '_');
	LLStringUtil::replaceChar(default_name, ':', '_');
	LLStringUtil::replaceChar(default_name, '"', '_');

	LLFilePicker& picker = LLFilePicker::instance();
	if (picker.getSaveFile(LLFilePicker::FFSAVE_XML, default_name))
	{
		std::string filename = picker.getFirstFile();
		LLUICtrlFactory::getInstance()->saveToXML(frontmost, filename);
	}
}

void handle_load_from_xml(void*)
{
	LLFilePicker& picker = LLFilePicker::instance();
	if (picker.getOpenFile(LLFilePicker::FFLOAD_XML))
	{
		std::string filename = picker.getFirstFile();
		LLFloater* floater = new LLFloater(LLSD());
		floater->buildFromFile(filename);
	}
}

void handle_web_browser_test(const LLSD& param)
{
	std::string url = param.asString();
	if (url.empty())
	{
		url = "about:blank";
	}
	LLWeb::loadURLInternal(url);
}

bool callback_clear_cache_immediately(const LLSD& notification, const LLSD& response)
{
	S32 option = LLNotificationsUtil::getSelectedOption(notification, response);
	if ( option == 0 ) // YES
	{
		//clear cache
		LLAppViewer::instance()->purgeCacheImmediate();
	}

	return false;
}

void handle_cache_clear_immediately()
{
	LLNotificationsUtil::add("ConfirmClearCache", LLSD(), LLSD(), callback_clear_cache_immediately);
}

void handle_web_content_test(const LLSD& param)
{
	std::string url = param.asString();
	// <FS:LO> Add a user settable home page for the built in web browser
	if (url == "HOME_PAGE")
	{
		url = gSavedSettings.getString("FSBrowserHomePage");
	}
	// </FS:LO>
	LLWeb::loadURLInternal(url, LLStringUtil::null, LLStringUtil::null, true);
}

void handle_show_url(const LLSD& param)
{
	std::string url = param.asString();
	if (LLWeb::useExternalBrowser(url))
	{
		LLWeb::loadURLExternal(url);
	}
	else
	{
		LLWeb::loadURLInternal(url);
	}

}

void handle_report_bug(const LLSD& param)
{
	LLUIString url(param.asString());
	
	LLStringUtil::format_map_t replace;
	// <FS:Ansariel> FIRE-14001: JIRA report is being cut off when using Help -> Report Bug
	//std::string environment = LLAppViewer::instance()->getViewerInfoString(true);
	//boost::regex regex;
	//regex.assign("</?nolink>");
	//std::string stripped_env = boost::regex_replace(environment, regex, "");

	//replace["[ENVIRONMENT]"] = LLURI::escape(stripped_env);
	LLSD sysinfo = FSData::getSystemInfo();
	replace["[ENVIRONMENT]"] = LLURI::escape(sysinfo["Part1"].asString().substr(1) + sysinfo["Part2"].asString().substr(1));
	// </FS:Ansariel>
	LLSLURL location_url;
	LLAgentUI::buildSLURL(location_url);
	replace["[LOCATION]"] = LLURI::escape(location_url.getSLURLString());

	LLUIString file_bug_url = gSavedSettings.getString("ReportBugURL");
	file_bug_url.setArgs(replace);

	LLWeb::loadURLExternal(file_bug_url.getString());
}

void handle_buy_currency_test(void*)
{
	std::string url =
		"http://sarahd-sl-13041.webdev.lindenlab.com/app/lindex/index.php?agent_id=[AGENT_ID]&secure_session_id=[SESSION_ID]&lang=[LANGUAGE]";

	LLStringUtil::format_map_t replace;
	replace["[AGENT_ID]"] = gAgent.getID().asString();
	replace["[SESSION_ID]"] = gAgent.getSecureSessionID().asString();
	replace["[LANGUAGE]"] = LLUI::getLanguage();
	LLStringUtil::format(url, replace);

	LL_INFOS() << "buy currency url " << url << LL_ENDL;

	LLFloaterReg::showInstance("buy_currency_html", LLSD(url));
}

//-- SUNSHINE CLEANUP - is only the request update at the end needed now?
void handle_rebake_textures(void*)
{
	if (!isAgentAvatarValid()) return;

	// Slam pending upload count to "unstick" things
	bool slam_for_debug = true;
	gAgentAvatarp->forceBakeAllTextures(slam_for_debug);
	if (gAgent.getRegion() && gAgent.getRegion()->getCentralBakeVersion())
	{
// [SL:KB] - Patch: Appearance-Misc | Checked: 2015-06-27 (Catznip-3.7)
		if (!gAgent.getRegionCapability("IncrementCOFVersion").empty())
		{
			LLAppearanceMgr::instance().syncCofVersionAndRefresh();
		}
		else
		{
			LLAppearanceMgr::instance().requestServerAppearanceUpdate();
		}
// [/SL:KB]
//		LLAppearanceMgr::instance().requestServerAppearanceUpdate();
		avatar_tex_refresh(gAgentAvatarp); // <FS:CR> FIRE-11800 - Refresh the textures too
	}
	reset_mesh_lod(gAgentAvatarp); // <FS:Ansariel> Reset Mesh LOD
	gAgentAvatarp->setIsCrossingRegion(false); // <FS:Ansariel> FIRE-12004: Attachments getting lost on TP
}

void toggle_visibility(void* user_data)
{
	LLView* viewp = (LLView*)user_data;
	viewp->setVisible(!viewp->getVisible());
}

BOOL get_visibility(void* user_data)
{
	LLView* viewp = (LLView*)user_data;
	return viewp->getVisible();
}

// TomY TODO: Get rid of these?
class LLViewShowHoverTips : public view_listener_t
{
	bool handleEvent(const LLSD& userdata)
	{
		gSavedSettings.setBOOL("ShowHoverTips", !gSavedSettings.getBOOL("ShowHoverTips"));
		return true;
	}
};

class LLViewCheckShowHoverTips : public view_listener_t
{
	bool handleEvent(const LLSD& userdata)
	{
		bool new_value = gSavedSettings.getBOOL("ShowHoverTips");
		return new_value;
	}
};

// TomY TODO: Get rid of these?
class LLViewHighlightTransparent : public view_listener_t
{
	bool handleEvent(const LLSD& userdata)
	{
//		LLDrawPoolAlpha::sShowDebugAlpha = !LLDrawPoolAlpha::sShowDebugAlpha;
// [RLVa:KB] - @edit and @viewtransparent
		LLDrawPoolAlpha::sShowDebugAlpha = (!LLDrawPoolAlpha::sShowDebugAlpha) && (RlvActions::canHighlightTransparent());
// [/RLVa:KB]
		return true;
	}
};

class LLViewCheckHighlightTransparent : public view_listener_t
{
	bool handleEvent(const LLSD& userdata)
	{
		bool new_value = LLDrawPoolAlpha::sShowDebugAlpha;
		return new_value;
	}
};

class LLViewBeaconWidth : public view_listener_t
{
	bool handleEvent(const LLSD& userdata)
	{
		std::string width = userdata.asString();
		if(width == "1")
		{
			gSavedSettings.setS32("DebugBeaconLineWidth", 1);
		}
		else if(width == "4")
		{
			gSavedSettings.setS32("DebugBeaconLineWidth", 4);
		}
		else if(width == "16")
		{
			gSavedSettings.setS32("DebugBeaconLineWidth", 16);
		}
		else if(width == "32")
		{
			gSavedSettings.setS32("DebugBeaconLineWidth", 32);
		}

		return true;
	}
};


class LLViewToggleBeacon : public view_listener_t
{
	bool handleEvent(const LLSD& userdata)
	{
		std::string beacon = userdata.asString();
		if (beacon == "scriptsbeacon")
		{
			LLPipeline::toggleRenderScriptedBeacons();
			gSavedSettings.setBOOL( "scriptsbeacon", LLPipeline::getRenderScriptedBeacons() );
			// toggle the other one off if it's on
			if (LLPipeline::getRenderScriptedBeacons() && LLPipeline::getRenderScriptedTouchBeacons())
			{
				LLPipeline::toggleRenderScriptedTouchBeacons();
				gSavedSettings.setBOOL( "scripttouchbeacon", LLPipeline::getRenderScriptedTouchBeacons() );
			}
		}
		else if (beacon == "physicalbeacon")
		{
			LLPipeline::toggleRenderPhysicalBeacons();
			gSavedSettings.setBOOL( "physicalbeacon", LLPipeline::getRenderPhysicalBeacons() );
		}
		else if (beacon == "moapbeacon")
		{
			LLPipeline::toggleRenderMOAPBeacons();
			gSavedSettings.setBOOL( "moapbeacon", LLPipeline::getRenderMOAPBeacons() );
		}
		else if (beacon == "soundsbeacon")
		{
			LLPipeline::toggleRenderSoundBeacons();
			gSavedSettings.setBOOL( "soundsbeacon", LLPipeline::getRenderSoundBeacons() );
		}
		else if (beacon == "particlesbeacon")
		{
			LLPipeline::toggleRenderParticleBeacons();
			gSavedSettings.setBOOL( "particlesbeacon", LLPipeline::getRenderParticleBeacons() );
		}
		else if (beacon == "scripttouchbeacon")
		{
			LLPipeline::toggleRenderScriptedTouchBeacons();
			gSavedSettings.setBOOL( "scripttouchbeacon", LLPipeline::getRenderScriptedTouchBeacons() );
			// toggle the other one off if it's on
			if (LLPipeline::getRenderScriptedBeacons() && LLPipeline::getRenderScriptedTouchBeacons())
			{
				LLPipeline::toggleRenderScriptedBeacons();
				gSavedSettings.setBOOL( "scriptsbeacon", LLPipeline::getRenderScriptedBeacons() );
			}
		}
		else if (beacon == "sunbeacon")
		{
			gSavedSettings.setBOOL("sunbeacon", !gSavedSettings.getBOOL("sunbeacon"));
		}
		else if (beacon == "moonbeacon")
		{
			gSavedSettings.setBOOL("moonbeacon", !gSavedSettings.getBOOL("moonbeacon"));
		}
		else if (beacon == "renderbeacons")
		{
			LLPipeline::toggleRenderBeacons();
			gSavedSettings.setBOOL( "renderbeacons", LLPipeline::getRenderBeacons() );
			// toggle the other one on if it's not
			if (!LLPipeline::getRenderBeacons() && !LLPipeline::getRenderHighlights())
			{
				LLPipeline::toggleRenderHighlights();
				gSavedSettings.setBOOL( "renderhighlights", LLPipeline::getRenderHighlights() );
			}
		}
		else if (beacon == "renderhighlights")
		{
			LLPipeline::toggleRenderHighlights();
			gSavedSettings.setBOOL( "renderhighlights", LLPipeline::getRenderHighlights() );
			// toggle the other one on if it's not
			if (!LLPipeline::getRenderBeacons() && !LLPipeline::getRenderHighlights())
			{
				LLPipeline::toggleRenderBeacons();
				gSavedSettings.setBOOL( "renderbeacons", LLPipeline::getRenderBeacons() );
			}
		}

		return true;
	}
};

class LLViewCheckBeaconEnabled : public view_listener_t
{
	bool handleEvent(const LLSD& userdata)
	{
		std::string beacon = userdata.asString();
		bool new_value = false;
		if (beacon == "scriptsbeacon")
		{
			new_value = gSavedSettings.getBOOL( "scriptsbeacon");
			LLPipeline::setRenderScriptedBeacons(new_value);
		}
		else if (beacon == "moapbeacon")
		{
			new_value = gSavedSettings.getBOOL( "moapbeacon");
			LLPipeline::setRenderMOAPBeacons(new_value);
		}
		else if (beacon == "physicalbeacon")
		{
			new_value = gSavedSettings.getBOOL( "physicalbeacon");
			LLPipeline::setRenderPhysicalBeacons(new_value);
		}
		else if (beacon == "soundsbeacon")
		{
			new_value = gSavedSettings.getBOOL( "soundsbeacon");
			LLPipeline::setRenderSoundBeacons(new_value);
		}
		else if (beacon == "particlesbeacon")
		{
			new_value = gSavedSettings.getBOOL( "particlesbeacon");
			LLPipeline::setRenderParticleBeacons(new_value);
		}
		else if (beacon == "scripttouchbeacon")
		{
			new_value = gSavedSettings.getBOOL( "scripttouchbeacon");
			LLPipeline::setRenderScriptedTouchBeacons(new_value);
		}
		else if (beacon == "renderbeacons")
		{
			new_value = gSavedSettings.getBOOL( "renderbeacons");
			LLPipeline::setRenderBeacons(new_value);
		}
		else if (beacon == "renderhighlights")
		{
			new_value = gSavedSettings.getBOOL( "renderhighlights");
			LLPipeline::setRenderHighlights(new_value);
		}
		return new_value;
	}
};

class LLViewToggleRenderType : public view_listener_t
{
	bool handleEvent(const LLSD& userdata)
	{
		std::string type = userdata.asString();
		if (type == "hideparticles")
		{
			LLPipeline::toggleRenderType(LLPipeline::RENDER_TYPE_PARTICLES);
			gPipeline.sRenderParticles = gPipeline.hasRenderType(LLPipeline::RENDER_TYPE_PARTICLES);
		}
		return true;
	}
};

class LLViewCheckRenderType : public view_listener_t
{
	bool handleEvent(const LLSD& userdata)
	{
		std::string type = userdata.asString();
		bool new_value = false;
		if (type == "hideparticles")
		{
			new_value = LLPipeline::toggleRenderTypeControlNegated(LLPipeline::RENDER_TYPE_PARTICLES);
		}
		return new_value;
	}
};

class LLViewStatusAway : public view_listener_t
{
	bool handleEvent(const LLSD& userdata)
	{
		return (gAgent.isInitialized() && gAgent.getAFK());
	}
};

class LLViewStatusDoNotDisturb : public view_listener_t
{
	bool handleEvent(const LLSD& userdata)
	{
		return (gAgent.isInitialized() && gAgent.isDoNotDisturb());
	}
};

class LLViewShowHUDAttachments : public view_listener_t
{
	bool handleEvent(const LLSD& userdata)
	{
// [RLVa:KB] - Checked: 2010-04-19 (RLVa-1.2.1a) | Modified: RLVa-1.0.0c
		if ( (rlv_handler_t::isEnabled()) && (gRlvAttachmentLocks.hasLockedHUD()) && (LLPipeline::sShowHUDAttachments) )
			return true;
// [/RLVa:KB]

		LLPipeline::sShowHUDAttachments = !LLPipeline::sShowHUDAttachments;
		return true;
	}
};

class LLViewCheckHUDAttachments : public view_listener_t
{
	bool handleEvent(const LLSD& userdata)
	{
		bool new_value = LLPipeline::sShowHUDAttachments;
		return new_value;
	}
};

// <FS:Ansariel> Disable Show HUD attachments if prevented by RLVa
bool enable_show_HUD_attachments()
{
	return (!LLPipeline::sShowHUDAttachments || !rlv_handler_t::isEnabled() || !gRlvAttachmentLocks.hasLockedHUD());
};
// </FS:Ansariel>

class LLEditEnableTakeOff : public view_listener_t
{
	bool handleEvent(const LLSD& userdata)
	{
		std::string clothing = userdata.asString();
		LLWearableType::EType type = LLWearableType::getInstance()->typeNameToType(clothing);
//		if (type >= LLWearableType::WT_SHAPE && type < LLWearableType::WT_COUNT)
// [RLVa:KB] - Checked: 2010-03-20 (RLVa-1.2.0c) | Modified: RLVa-1.2.0a
		// NOTE: see below - enable if there is at least one wearable on this type that can be removed
		if ( (type >= LLWearableType::WT_SHAPE && type < LLWearableType::WT_COUNT) && 
			 ((!rlv_handler_t::isEnabled()) || (gRlvWearableLocks.canRemove(type))) )
// [/RLVa:KB]
		{
			return LLAgentWearables::selfHasWearable(type);
		}
		return false;
	}
};

// <FS:Beq> Xmas present for Ansa, Animesh kill switch
class FSDerenderAnimatedObjects : public view_listener_t
{
	bool handleEvent(const LLSD& userdata)
	{
		gObjectList.killAnimatedObjects();
		return true;
	}
};

// </FS:Beq>
class LLEditTakeOff : public view_listener_t
{
	bool handleEvent(const LLSD& userdata)
	{
		std::string clothing = userdata.asString();
		if (clothing == "all")
			LLAppearanceMgr::instance().removeAllClothesFromAvatar();
		else
		{
			LLWearableType::EType type = LLWearableType::getInstance()->typeNameToType(clothing);
			if (type >= LLWearableType::WT_SHAPE 
				&& type < LLWearableType::WT_COUNT
				&& (gAgentWearables.getWearableCount(type) > 0))
			{
				// MULTI-WEARABLES: assuming user wanted to remove top shirt.
				//<FS:TS> Shut the compiler up about unsigned comparisons <0 or >0
				//U32 wearable_index = gAgentWearables.getWearableCount(type) - 1;
				S32 wearable_index = gAgentWearables.getWearableCount(type) - 1;

// [RLVa:KB] - Checked: 2010-06-09 (RLVa-1.2.0g) | Added: RLVa-1.2.0g
				if ( (rlv_handler_t::isEnabled()) && (gRlvWearableLocks.hasLockedWearable(type)) )
				{
					// We'll use the first wearable we come across that can be removed (moving from top to bottom)
					for (; wearable_index >= 0; wearable_index--)
					{
						const LLViewerWearable* pWearable = gAgentWearables.getViewerWearable(type, wearable_index);
						if (!gRlvWearableLocks.isLockedWearable(pWearable))
							break;
					}
					if (wearable_index < 0)
						return true;	// No wearable found that can be removed
				}
// [/RLVa:KB]

				LLUUID item_id = gAgentWearables.getWearableItemID(type,wearable_index);
				LLAppearanceMgr::instance().removeItemFromAvatar(item_id);
			}
				
		}
		return true;
	}
};

class LLToolsSelectTool : public view_listener_t
{
	bool handleEvent(const LLSD& userdata)
	{
		std::string tool_name = userdata.asString();
		if (tool_name == "focus")
		{
			LLToolMgr::getInstance()->getCurrentToolset()->selectToolByIndex(1);
		}
		else if (tool_name == "move")
		{
			LLToolMgr::getInstance()->getCurrentToolset()->selectToolByIndex(2);
		}
		else if (tool_name == "edit")
		{
			LLToolMgr::getInstance()->getCurrentToolset()->selectToolByIndex(3);
		}
		else if (tool_name == "create")
		{
			LLToolMgr::getInstance()->getCurrentToolset()->selectToolByIndex(4);
		}
		else if (tool_name == "land")
		{
			LLToolMgr::getInstance()->getCurrentToolset()->selectToolByIndex(5);
		}

		// Note: if floater is not visible LLViewerWindow::updateLayout() will
		// attempt to open it, but it won't bring it to front or de-minimize.
		if (gFloaterTools && (gFloaterTools->isMinimized() || !gFloaterTools->isShown() || !gFloaterTools->isFrontmost()))
		{
			gFloaterTools->setMinimized(FALSE);
			gFloaterTools->openFloater();
			gFloaterTools->setVisibleAndFrontmost(TRUE);
		}
		return true;
	}
};

/// WINDLIGHT callbacks
class LLWorldEnvSettings : public view_listener_t
{	
    void defocusEnvFloaters()
    {
        //currently there is only one instance of each floater
        std::vector<std::string> env_floaters_names = { "env_edit_extdaycycle", "env_fixed_environmentent_water", "env_fixed_environmentent_sky" };
        for (std::vector<std::string>::const_iterator it = env_floaters_names.begin(); it != env_floaters_names.end(); ++it)
        {
            LLFloater* env_floater = LLFloaterReg::findTypedInstance<LLFloater>(*it);
            if (env_floater)
            {
                env_floater->setFocus(FALSE);
            }
        }
    }

	bool handleEvent(const LLSD& userdata)
	{
// [RLVa:KB] - @setenv
		if (!RlvActions::canChangeEnvironment())
			return true;
// [/RLVa:KB]

		std::string event_name = userdata.asString();
// <FS:Beq> FIRE-29785 fix daytime shortcuts for non-EEP 
#ifdef OPENSIM
		static std::map<std::string, std::string> sky_presets = {
			{"sunrise", "Sunrise"},
			{"noon", "Midday"},
			{"sunset", "Sunset"},
			{"midnight", "Midnight"}
		};
		auto it = sky_presets.find(event_name);
		if( LLGridManager::getInstance()->isInOpenSim() &&
			!LLEnvironment::instance().isExtendedEnvironmentEnabled() &&
			it != sky_presets.end()
			)
		{
			LLSettingsSky::ptr_t legacysky = nullptr;
			LLSD messages;
			legacysky = LLEnvironment::createSkyFromLegacyPreset(gDirUtilp->getExpandedFilename(LL_PATH_APP_SETTINGS, "windlight", "skies", it->second + ".xml"), messages);
			if (legacysky)
			{
				LLEnvironment::instance().setEnvironment(LLEnvironment::ENV_LOCAL, legacysky);
				LLEnvironment::instance().setSelectedEnvironment(LLEnvironment::ENV_LOCAL);
				LLEnvironment::instance().updateEnvironment(LLEnvironment::TRANSITION_FAST, true);
				defocusEnvFloaters();
			}		
			else
			{
				LL_WARNS() << "Legacy windlight conversion failed for " << it->second << " existing env unchanged." << LL_ENDL;
			}
			return true;
		}
#endif
// </FS:Beq>
		
		if (event_name == "sunrise")
		{
            // <FS:Beq> FIRE-29926 - allow manually selected environments to have a user defined transition time.
            //LLEnvironment::instance().setEnvironment(LLEnvironment::ENV_LOCAL, LLEnvironment::KNOWN_SKY_SUNRISE, LLEnvironment::TRANSITION_INSTANT);
            //LLEnvironment::instance().setSelectedEnvironment(LLEnvironment::ENV_LOCAL, LLEnvironment::TRANSITION_INSTANT);
            LLEnvironment::instance().setManualEnvironment(LLEnvironment::ENV_LOCAL, LLEnvironment::KNOWN_SKY_SUNRISE);
            LLEnvironment::instance().setSelectedEnvironment(LLEnvironment::ENV_LOCAL);
            // </FS:Beq>
            defocusEnvFloaters();
		}
		else if (event_name == "noon")
		{
            // <FS:Beq> FIRE-29926 - allow manually selected environments to have a user defined transition time.
            //LLEnvironment::instance().setEnvironment(LLEnvironment::ENV_LOCAL, LLEnvironment::KNOWN_SKY_MIDDAY, LLEnvironment::TRANSITION_INSTANT);
            //LLEnvironment::instance().setSelectedEnvironment(LLEnvironment::ENV_LOCAL, LLEnvironment::TRANSITION_INSTANT);
            LLEnvironment::instance().setManualEnvironment(LLEnvironment::ENV_LOCAL, LLEnvironment::KNOWN_SKY_MIDDAY);
            LLEnvironment::instance().setSelectedEnvironment(LLEnvironment::ENV_LOCAL);
            // </FS:Beq>
            defocusEnvFloaters();
		}
		else if (event_name == "sunset")
		{
            // <FS:Beq> FIRE-29926 - allow manually selected environments to have a user defined transition time.
            //LLEnvironment::instance().setEnvironment(LLEnvironment::ENV_LOCAL, LLEnvironment::KNOWN_SKY_SUNSET, LLEnvironment::TRANSITION_INSTANT);
            //LLEnvironment::instance().setSelectedEnvironment(LLEnvironment::ENV_LOCAL, LLEnvironment::TRANSITION_INSTANT);
            LLEnvironment::instance().setManualEnvironment(LLEnvironment::ENV_LOCAL, LLEnvironment::KNOWN_SKY_SUNSET);
            LLEnvironment::instance().setSelectedEnvironment(LLEnvironment::ENV_LOCAL);            // </FS:Beq>
            defocusEnvFloaters();
		}
		else if (event_name == "midnight")
		{
            // <FS:Beq> FIRE-29926 - allow manually selected environments to have a user defined transition time.
            //LLEnvironment::instance().setEnvironment(LLEnvironment::ENV_LOCAL, LLEnvironment::KNOWN_SKY_MIDNIGHT, LLEnvironment::TRANSITION_INSTANT);
            //LLEnvironment::instance().setSelectedEnvironment(LLEnvironment::ENV_LOCAL, LLEnvironment::TRANSITION_INSTANT);
            LLEnvironment::instance().setManualEnvironment(LLEnvironment::ENV_LOCAL, LLEnvironment::KNOWN_SKY_MIDNIGHT);
            LLEnvironment::instance().setSelectedEnvironment(LLEnvironment::ENV_LOCAL);            // </FS:Beq>
            defocusEnvFloaters();
		}
        else if (event_name == "region")
		{
            LLEnvironment::instance().clearEnvironment(LLEnvironment::ENV_LOCAL);
            LLEnvironment::instance().setSelectedEnvironment(LLEnvironment::ENV_LOCAL, LLEnvironment::TRANSITION_INSTANT);
            defocusEnvFloaters();
		}
        else if (event_name == "pause_clouds")
        {
            if (LLEnvironment::instance().isCloudScrollPaused())
                LLEnvironment::instance().resumeCloudScroll();
		else
                LLEnvironment::instance().pauseCloudScroll();
        }
        else if (event_name == "adjust_tool")
		{
            LLFloaterReg::showInstance("env_adjust_snapshot");
        }
        else if (event_name == "my_environs")
        {
            LLFloaterReg::showInstance("my_environments");
		}

		return true;
	}
};

class LLWorldEnableEnvSettings : public view_listener_t
{
	bool handleEvent(const LLSD& userdata)
	{
		bool result = false;
		std::string event_name = userdata.asString();

        if (event_name == "pause_clouds")
		{
            return LLEnvironment::instance().isCloudScrollPaused();
		}

        LLSettingsSky::ptr_t sky = LLEnvironment::instance().getEnvironmentFixedSky(LLEnvironment::ENV_LOCAL);

		if (!sky)
		{
			return (event_name == "region");
		}

        std::string skyname = (sky) ? sky->getName() : "";
        LLUUID skyid = (sky) ? sky->getAssetId() : LLUUID::null;

		if (event_name == "sunrise")
			{
            result = (skyid == LLEnvironment::KNOWN_SKY_SUNRISE);
			}
		else if (event_name == "noon")
			{
            result = (skyid == LLEnvironment::KNOWN_SKY_MIDDAY);
			}
		else if (event_name == "sunset")
			{
            result = (skyid == LLEnvironment::KNOWN_SKY_SUNSET);
			}
		else if (event_name == "midnight")
			{
            result = (skyid == LLEnvironment::KNOWN_SKY_MIDNIGHT);
			}
		else if (event_name == "region")
			{
				return false;
			}
			else
			{
			LL_WARNS() << "Unknown time-of-day item:  " << event_name << LL_ENDL;
		}
		return result;
	}
};

class LLWorldEnvPreset : public view_listener_t
{
	bool handleEvent(const LLSD& userdata)
	{
		std::string item = userdata.asString();

		if (item == "new_water")
		{
            LLFloaterReg::showInstance("env_fixed_environmentent_water", "new");
		}
		else if (item == "edit_water")
		{
            LLFloaterReg::showInstance("env_fixed_environmentent_water", "edit");
		}
		else if (item == "new_sky")
		{
            LLFloaterReg::showInstance("env_fixed_environmentent_sky", "new");
		}
		else if (item == "edit_sky")
		{
            LLFloaterReg::showInstance("env_fixed_environmentent_sky", "edit");
		}
		else if (item == "new_day_cycle")
		{
            LLFloaterReg::showInstance("env_edit_extdaycycle", LLSDMap("edit_context", "inventory"));
		}
		else if (item == "edit_day_cycle")
		{
			LLFloaterReg::showInstance("env_edit_extdaycycle", LLSDMap("edit_context", "inventory"));
		}
		else
		{
			LL_WARNS() << "Unknown item selected" << LL_ENDL;
		}

		return true;
	}
};

class LLWorldEnableEnvPreset : public view_listener_t
{
	bool handleEvent(const LLSD& userdata)
	{

		return false;
	}
};

/// Post-Process callbacks
class LLWorldPostProcess : public view_listener_t
{
	bool handleEvent(const LLSD& userdata)
	{
		LLFloaterReg::showInstance("env_post_process");
		return true;
	}
};

void handle_flush_name_caches()
{
	// <FS:Ansariel> Crash fix
	LLAvatarNameCache::getInstance()->clearCache();
	// </FS:Ansariel>
	if (gCacheName) gCacheName->clear();
}

class LLUploadCostCalculator : public view_listener_t
{
	std::string mCostStr;

	bool handleEvent(const LLSD& userdata)
	{
		std::vector<std::string> fields;
		std::string str = userdata.asString(); 
		boost::split(fields, str, boost::is_any_of(","));
		if (fields.size()<1)
		{
			return false;
		}
		std::string menu_name = fields[0];
		std::string asset_type_str = "texture";
		if (fields.size()>1)
		{
			asset_type_str = fields[1];
		}
		LL_DEBUGS("Benefits") << "userdata " << userdata << " menu_name " << menu_name << " asset_type_str " << asset_type_str << LL_ENDL;
		calculateCost(asset_type_str);
		gMenuHolder->childSetLabelArg(menu_name, "[COST]", mCostStr);

		return true;
	}

	void calculateCost(const std::string& asset_type_str);

public:
	LLUploadCostCalculator()
	{
	}
};

class LLUpdateMembershipLabel : public view_listener_t
{
	bool handleEvent(const LLSD& userdata)
	{
		const std::string label_str =  LLAgentBenefitsMgr::isCurrent("Base") ? LLTrans::getString("MembershipUpgradeText") : LLTrans::getString("MembershipPremiumText");
		gMenuHolder->childSetLabelArg("Membership", "[Membership]", label_str);

		// <FS:Ansariel> OpenSim check
		//return true;
		return LLGridManager::instance().isInSecondLife();
		// </FS:Ansariel>
	}
};

void handle_voice_morphing_subscribe()
{
	LLWeb::loadURL(LLTrans::getString("voice_morphing_url"));
}

void handle_premium_voice_morphing_subscribe()
{
	LLWeb::loadURL(LLTrans::getString("premium_voice_morphing_url"));
}

class LLToggleUIHints : public view_listener_t
{
	bool handleEvent(const LLSD& userdata)
	{
		bool ui_hints_enabled = gSavedSettings.getBOOL("EnableUIHints");
		// toggle
		ui_hints_enabled = !ui_hints_enabled;
		gSavedSettings.setBOOL("EnableUIHints", ui_hints_enabled);
		return true;
	}
};

void LLUploadCostCalculator::calculateCost(const std::string& asset_type_str)
{
	S32 upload_cost = -1;

	if (asset_type_str == "texture")
	{
		upload_cost = LLAgentBenefitsMgr::current().getTextureUploadCost();
	}
	else if (asset_type_str == "animation")
	{
		upload_cost = LLAgentBenefitsMgr::current().getAnimationUploadCost();
	}
	else if (asset_type_str == "sound")
	{
		upload_cost = LLAgentBenefitsMgr::current().getSoundUploadCost();
	}
	if (upload_cost < 0)
	{
		LL_WARNS() << "Unable to find upload cost for asset_type_str " << asset_type_str << LL_ENDL;
	}
	mCostStr = std::to_string(upload_cost);
}

void show_navbar_context_menu(LLView* ctrl, S32 x, S32 y)
{
	static LLMenuGL*	show_navbar_context_menu = LLUICtrlFactory::getInstance()->createFromFile<LLMenuGL>("menu_hide_navbar.xml",
			gMenuHolder, LLViewerMenuHolderGL::child_registry_t::instance());
	if(gMenuHolder->hasVisibleMenu())
	{
		gMenuHolder->hideMenus();
	}
	show_navbar_context_menu->buildDrawLabels();
	show_navbar_context_menu->updateParent(LLMenuGL::sMenuContainer);
	LLMenuGL::showPopup(ctrl, show_navbar_context_menu, x, y);
}

void show_topinfobar_context_menu(LLView* ctrl, S32 x, S32 y)
{
	static LLMenuGL* show_topbarinfo_context_menu = LLUICtrlFactory::getInstance()->createFromFile<LLMenuGL>("menu_topinfobar.xml",
			gMenuHolder, LLViewerMenuHolderGL::child_registry_t::instance());

	LLMenuItemGL* landmark_item = show_topbarinfo_context_menu->getChild<LLMenuItemGL>("Landmark");
	if (!LLLandmarkActions::landmarkAlreadyExists())
	{
		landmark_item->setLabel(LLTrans::getString("AddLandmarkNavBarMenu"));
	}
	else
	{
		landmark_item->setLabel(LLTrans::getString("EditLandmarkNavBarMenu"));
	}
// [RLVa:KB] - Checked: 2012-02-07 (RLVa-1.4.5) | Added: RLVa-1.4.5
	landmark_item->setEnabled(!gRlvHandler.hasBehaviour(RLV_BHVR_SHOWLOC));
// [/RLVa:KB]

	if(gMenuHolder->hasVisibleMenu())
	{
		gMenuHolder->hideMenus();
	}

	show_topbarinfo_context_menu->buildDrawLabels();
	show_topbarinfo_context_menu->updateParent(LLMenuGL::sMenuContainer);
	LLMenuGL::showPopup(ctrl, show_topbarinfo_context_menu, x, y);
}

// <FS:Ansariel> For web browser toolbar button
void toggleWebBrowser(const LLSD& sdParam)
{
	if (LLFloaterReg::instanceVisible("web_content"))
	{
		LLFloaterReg::hideInstance("web_content");
	}
	else
	{
		std::string param = sdParam.asString();
		if (param == "HOME_PAGE")
		{
			param = gSavedSettings.getString("FSBrowserHomePage");
		}
		LLWeb::loadURLInternal(param);
	}
}
// </FS:Ansariel> For web browser toolbar button

// <FS:Ansariel> Toggle debug settings floater
void toggleSettingsDebug()
{
	LLFloaterReg::toggleInstance("settings_debug", "all");
}
// </FS:Ansariel> Toggle debug settings floater

// <FS:Ansariel> Toggle teleport history panel directly
void toggleTeleportHistory()
{
	if (gSavedSettings.getBOOL("FSUseStandaloneTeleportHistoryFloater"))
	{
		LLFloaterReg::toggleInstance("fs_teleporthistory");
	}
	else
	{
		LLFloater* floater = LLFloaterReg::findInstance("places");
		if (floater && floater->isMinimized())
		{
			floater->setMinimized(FALSE);
		}
		else if (LLFloater::isShown(floater))
		{
			LLFloaterReg::hideInstance("places");
		}
		else
		{
			LLFloaterSidePanelContainer::showPanel("places", LLSD().with("type", "open_teleport_history_tab"));
		}
	}
}
// </FS:Ansariel> Toggle teleport history panel directly

// <FS:Techwolf Lupindo> export
bool enable_export_object()
{
	for (LLObjectSelection::root_iterator iter = LLSelectMgr::getInstance()->getSelection()->root_begin();
		 iter != LLSelectMgr::getInstance()->getSelection()->root_end(); iter++)
	{
		LLSelectNode* node = *iter;
		LLViewerObject* obj = node->getObject();
		if (obj || node)
		{
			return gSavedSettings.getBOOL("FSEnableObjectExports");
		}
	}
	return false;
}

class FSObjectExport : public view_listener_t
{
	bool handleEvent( const LLSD& userdata)
	{
		LLViewerObject* objectp = LLSelectMgr::getInstance()->getSelection()->getPrimaryObject();
		if (objectp)
		{
			LLFloaterReg::showInstance("fs_export");
		}
		return true;
	}
};
// </FS:Techwolf Lupindo>

// <FS:CR>
class FSObjectExportCollada : public view_listener_t
{
	bool handleEvent( const LLSD& userdata)
	{
		LLViewerObject* objectp = LLSelectMgr::getInstance()->getSelection()->getPrimaryObject();
		if (objectp)
		{
			LLFloaterReg::showInstance("export_collada");
		}
		return true;
	}
};
// </FS:CR>

// <FS:Zi> Make sure to call this before any of the UI is set up, so all text editors can
//         pick up the menu properly.
void initialize_edit_menu()
{
	view_listener_t::addMenu(new LLEditUndo(), "Edit.Undo");
	view_listener_t::addMenu(new LLEditRedo(), "Edit.Redo");
	view_listener_t::addMenu(new LLEditCut(), "Edit.Cut");
	view_listener_t::addMenu(new LLEditCopy(), "Edit.Copy");
	view_listener_t::addMenu(new LLEditPaste(), "Edit.Paste");
	view_listener_t::addMenu(new LLEditDelete(), "Edit.Delete");
	view_listener_t::addMenu(new LLEditSelectAll(), "Edit.SelectAll");
	view_listener_t::addMenu(new LLEditDeselect(), "Edit.Deselect");
	view_listener_t::addMenu(new LLEditTakeOff(), "Edit.TakeOff");
	view_listener_t::addMenu(new LLEditEnableUndo(), "Edit.EnableUndo");
	view_listener_t::addMenu(new LLEditEnableRedo(), "Edit.EnableRedo");
	view_listener_t::addMenu(new LLEditEnableCut(), "Edit.EnableCut");
	view_listener_t::addMenu(new LLEditEnableCopy(), "Edit.EnableCopy");
	view_listener_t::addMenu(new LLEditEnablePaste(), "Edit.EnablePaste");
	view_listener_t::addMenu(new LLEditEnableDelete(), "Edit.EnableDelete");
	view_listener_t::addMenu(new LLEditEnableSelectAll(), "Edit.EnableSelectAll");
	view_listener_t::addMenu(new LLEditEnableDeselect(), "Edit.EnableDeselect");

}

void initialize_spellcheck_menu()
{
	LLUICtrl::CommitCallbackRegistry::Registrar& commit = LLUICtrl::CommitCallbackRegistry::currentRegistrar();
	LLUICtrl::EnableCallbackRegistry::Registrar& enable = LLUICtrl::EnableCallbackRegistry::currentRegistrar();

	commit.add("SpellCheck.ReplaceWithSuggestion", boost::bind(&handle_spellcheck_replace_with_suggestion, _1, _2));
	enable.add("SpellCheck.VisibleSuggestion", boost::bind(&visible_spellcheck_suggestion, _1, _2));
	commit.add("SpellCheck.AddToDictionary", boost::bind(&handle_spellcheck_add_to_dictionary, _1));
	enable.add("SpellCheck.EnableAddToDictionary", boost::bind(&enable_spellcheck_add_to_dictionary, _1));
	commit.add("SpellCheck.AddToIgnore", boost::bind(&handle_spellcheck_add_to_ignore, _1));
	enable.add("SpellCheck.EnableAddToIgnore", boost::bind(&enable_spellcheck_add_to_ignore, _1));
}

//<FS:KC> Centralize a some of these volume panel callbacks
static void volume_controls_open_volume_prefs()
{
	// bring up the prefs floater
	LLFloaterPreference* prefsfloater = LLFloaterReg::showTypedInstance<LLFloaterPreference>("preferences");
	if (prefsfloater)
	{
		// grab the 'audio' panel from the preferences floater and bring it the front!
		prefsfloater->selectPanel("audio");
	}
}

void volume_controls_on_click_set_sounds(const LLUICtrl* ctrl)
{
	const LLPanel* volume_control_panel = dynamic_cast<const LLPanel*>(ctrl->getParent());
	if (volume_control_panel)
	{
		// Disable Enable gesture/collisions sounds checkbox if the master sound is disabled
		// or if sound effects are disabled.

		// <FS:PP> FIRE-9856: Mute sound effects disable plays sound from collisions and plays sound from gestures checkbox not disable after restart/relog
		// volume_control_panel->getChild<LLCheckBoxCtrl>("gesture_audio_play_btn")->setEnabled(!gSavedSettings.getBOOL("MuteSounds"));
		// volume_control_panel->getChild<LLCheckBoxCtrl>("collisions_audio_play_btn")->setEnabled(!gSavedSettings.getBOOL("MuteSounds"));
		bool mute_sound_effects = gSavedSettings.getBOOL("MuteSounds");
		bool mute_all_sounds = gSavedSettings.getBOOL("MuteAudio");
		volume_control_panel->getChild<LLCheckBoxCtrl>("gesture_audio_play_btn")->setEnabled(!(mute_sound_effects || mute_all_sounds));
		volume_control_panel->getChild<LLCheckBoxCtrl>("collisions_audio_play_btn")->setEnabled(!(mute_sound_effects || mute_all_sounds));
		// </FS:PP> 

	}
}

void volume_controls_set_control_false(const LLUICtrl* ctrl, const LLSD& user_data)
{
	LLPanel* volume_control_panel = dynamic_cast<LLPanel*>(ctrl->getParent());
	if (volume_control_panel)
	{
		std::string control_name = user_data.asString();
		LLControlVariable* control = volume_control_panel->findControl(control_name);
		
		if (control)
			control->set(LLSD(FALSE));
	}
}

void initialize_volume_controls_callbacks()
{
	LLUICtrl::CommitCallbackRegistry::Registrar& commit = LLUICtrl::CommitCallbackRegistry::currentRegistrar();
	commit.add("MediaListCtrl.GoMediaPrefs",	boost::bind(&volume_controls_open_volume_prefs));
	commit.add("Pref.SetSounds",				boost::bind(&volume_controls_on_click_set_sounds, _1));
	commit.add("Pref.setControlFalse",			boost::bind(&volume_controls_set_control_false, _1, _2));
}
//</FS:KC>

// <FS:Ansariel> Force HTTP features on SL
bool use_http_inventory()
{
#ifdef OPENSIM
	return (LLGridManager::getInstance()->isInSecondLife() || gSavedSettings.getBOOL("UseHTTPInventory"));
#else
	return true;
#endif
}

bool use_http_textures()
{
#ifdef OPENSIM
	static LLCachedControl<bool> use_http(gSavedSettings, "ImagePipelineUseHTTP", true);
	return (LLGridManager::getInstance()->isInSecondLife() || use_http);
#else
	return true;
#endif
}
// <FS:Ansariel>

// <FS:Ansariel> Optional small camera floater
class FSToggleCameraFloater : public view_listener_t
{
	bool handleEvent(const LLSD& userdata)
	{
		std::string floater_name = gSavedSettings.getBOOL("FSUseSmallCameraFloater") ? "fs_camera_small" : "camera";
		LLFloaterReg::toggleInstance(floater_name);
		return true;
	}
};

class FSCheckCameraFloater : public view_listener_t
{
	bool handleEvent(const LLSD& userdata)
	{
		static LLCachedControl<bool> fsUseSmallCameraFloater(gSavedSettings, "FSUseSmallCameraFloater");
		return LLFloaterReg::instanceVisible(fsUseSmallCameraFloater ? "fs_camera_small" : "camera");
	}
};
// <FS:Ansariel>

void initialize_menus()
{
	// A parameterized event handler used as ctrl-8/9/0 zoom controls below.
	class LLZoomer : public view_listener_t
	{
	public:
		// The "mult" parameter says whether "val" is a multiplier or used to set the value.
		LLZoomer(F32 val, bool mult=true) : mVal(val), mMult(mult) {}
		bool handleEvent(const LLSD& userdata)
		{
			F32 new_fov_rad = mMult ? LLViewerCamera::getInstance()->getDefaultFOV() * mVal : mVal;
			LLViewerCamera::getInstance()->setDefaultFOV(new_fov_rad);
			gSavedSettings.setF32("CameraAngle", LLViewerCamera::getInstance()->getView()); // setView may have clamped it.
			return true;
		}
	private:
		F32 mVal;
		bool mMult;
	};
	
	LLUICtrl::EnableCallbackRegistry::Registrar& enable = LLUICtrl::EnableCallbackRegistry::currentRegistrar();
	LLUICtrl::CommitCallbackRegistry::Registrar& commit = LLUICtrl::CommitCallbackRegistry::currentRegistrar();
	
	// Generic enable and visible
	// Don't prepend MenuName.Foo because these can be used in any menu.
	enable.add("IsGodCustomerService", boost::bind(&is_god_customer_service));

	enable.add("displayViewerEventRecorderMenuItems",boost::bind(&LLViewerEventRecorder::displayViewerEventRecorderMenuItems,&LLViewerEventRecorder::instance()));

	view_listener_t::addEnable(new LLUploadCostCalculator(), "Upload.CalculateCosts");

	view_listener_t::addEnable(new LLUpdateMembershipLabel(), "Membership.UpdateLabel");

	// <FS:Ansariel> [FS communication UI]
	//enable.add("Conversation.IsConversationLoggingAllowed", boost::bind(&LLFloaterIMContainer::isConversationLoggingAllowed));
	
	enable.add("GridCheck", boost::bind(&checkIsGrid, _2)); // <FS:CR> Opensim menu item visibility control
	enable.add("GridFeatureCheck", boost::bind(&isGridFeatureEnabled, _2));
	commit.add("OpenGridStatus", boost::bind(&openGridStatus)); // <FS:Ansariel> FIRE-21236 - Help Menu - Check Grid Status doesn't open using External Browser

	// Agent
	commit.add("Agent.toggleFlying", boost::bind(&LLAgent::toggleFlying));
	enable.add("Agent.enableFlyLand", boost::bind(&enable_fly_land));
	enable.add("Agent.enableFlying", boost::bind(&LLAgent::enableFlying)); // <FS:Ansariel> Keep this
	commit.add("Agent.PressMicrophone", boost::bind(&LLAgent::pressMicrophone, _2));
	commit.add("Agent.ReleaseMicrophone", boost::bind(&LLAgent::releaseMicrophone, _2));
	commit.add("Agent.ToggleMicrophone", boost::bind(&LLAgent::toggleMicrophone, _2));
	enable.add("Agent.IsMicrophoneOn", boost::bind(&LLAgent::isMicrophoneOn, _2));
	enable.add("Agent.IsActionAllowed", boost::bind(&LLAgent::isActionAllowed, _2));

	// File menu
	init_menu_file();

	view_listener_t::addMenu(new LLEditEnableTakeOff(), "Edit.EnableTakeOff");
	view_listener_t::addMenu(new LLEditEnableCustomizeAvatar(), "Edit.EnableCustomizeAvatar");
	view_listener_t::addMenu(new LLEnableEditShape(), "Edit.EnableEditShape");
	view_listener_t::addMenu(new LLEnableHoverHeight(), "Edit.EnableHoverHeight");
	view_listener_t::addMenu(new LLEnableEditPhysics(), "Edit.EnableEditPhysics");
	commit.add("CustomizeAvatar", boost::bind(&handle_customize_avatar));
    commit.add("NowWearing", boost::bind(&handle_now_wearing));
	commit.add("EditOutfit", boost::bind(&handle_edit_outfit));
	commit.add("EditShape", boost::bind(&handle_edit_shape));
	commit.add("HoverHeight", boost::bind(&handle_hover_height));
	commit.add("EditPhysics", boost::bind(&handle_edit_physics));
	// <FS:TT> Client LSL Bridge
	commit.add("RecreateLSLBridge", boost::bind(&handle_recreate_lsl_bridge));
	// </FS:TT>

	// View menu
	view_listener_t::addMenu(new LLViewMouselook(), "View.Mouselook");
	view_listener_t::addMenu(new LLViewJoystickFlycam(), "View.JoystickFlycam");
	view_listener_t::addMenu(new LLViewResetView(), "View.ResetView");
	view_listener_t::addMenu(new LLViewLookAtLastChatter(), "View.LookAtLastChatter");
	view_listener_t::addMenu(new LLViewShowHoverTips(), "View.ShowHoverTips");
	view_listener_t::addMenu(new LLViewHighlightTransparent(), "View.HighlightTransparent");
	view_listener_t::addMenu(new LLViewToggleRenderType(), "View.ToggleRenderType");
	view_listener_t::addMenu(new LLViewShowHUDAttachments(), "View.ShowHUDAttachments");
	view_listener_t::addMenu(new LLZoomer(1.2f), "View.ZoomOut");
	view_listener_t::addMenu(new LLZoomer(1/1.2f), "View.ZoomIn");
	view_listener_t::addMenu(new LLZoomer(DEFAULT_FIELD_OF_VIEW, false), "View.ZoomDefault");
	view_listener_t::addMenu(new LLViewDefaultUISize(), "View.DefaultUISize");
	view_listener_t::addMenu(new LLViewToggleUI(), "View.ToggleUI");
	view_listener_t::addMenu(new LLViewCheckToggleUI(), "View.CheckToggleUI"); // <FS:Ansariel> Notification not showing if hiding the UI

	view_listener_t::addMenu(new LLViewEnableMouselook(), "View.EnableMouselook");
	view_listener_t::addMenu(new LLViewEnableJoystickFlycam(), "View.EnableJoystickFlycam");
	view_listener_t::addMenu(new LLViewEnableLastChatter(), "View.EnableLastChatter");

	view_listener_t::addMenu(new LLViewCheckJoystickFlycam(), "View.CheckJoystickFlycam");
	view_listener_t::addMenu(new LLViewCheckShowHoverTips(), "View.CheckShowHoverTips");
	view_listener_t::addMenu(new LLViewCheckHighlightTransparent(), "View.CheckHighlightTransparent");
	view_listener_t::addMenu(new LLViewCheckRenderType(), "View.CheckRenderType");
	view_listener_t::addMenu(new LLViewStatusAway(), "View.Status.CheckAway");
	view_listener_t::addMenu(new LLViewStatusDoNotDisturb(), "View.Status.CheckDoNotDisturb");
	view_listener_t::addMenu(new LLViewCheckHUDAttachments(), "View.CheckHUDAttachments");
	enable.add("View.EnableHUDAttachments", boost::bind(&enable_show_HUD_attachments)); // <FS:Ansariel> Disable Show HUD attachments if prevented by RLVa
	// <FS:Zi> Add reset camera angles menu
	view_listener_t::addMenu(new LLViewResetCameraAngles(), "View.ResetCameraAngles");
	// </FS:Zi>
	// <FS:Ansariel> Optional small camera floater
	view_listener_t::addMenu(new FSToggleCameraFloater(), "View.ToggleCameraFloater");
	view_listener_t::addMenu(new FSCheckCameraFloater(), "View.CheckCameraFloater");
	// </FS:Ansariel>

	// <FS:Ansariel> Keep this for menu check item
	// Me > Movement
	view_listener_t::addMenu(new LLAdvancedAgentFlyingInfo(), "Agent.getFlying");
	//Communicate Nearby chat
	// <FS:Ansariel> [FS Communication UI]
	//view_listener_t::addMenu(new LLCommunicateNearbyChat(), "Communicate.NearbyChat");

	// Communicate > Voice morphing > Subscribe...
	commit.add("Communicate.VoiceMorphing.Subscribe", boost::bind(&handle_voice_morphing_subscribe));
	// Communicate > Voice morphing > Premium perk...
	commit.add("Communicate.VoiceMorphing.PremiumPerk", boost::bind(&handle_premium_voice_morphing_subscribe));
	LLVivoxVoiceClient * voice_clientp = LLVivoxVoiceClient::getInstance();
	enable.add("Communicate.VoiceMorphing.NoVoiceMorphing.Check"
		, boost::bind(&LLVivoxVoiceClient::onCheckVoiceEffect, voice_clientp, "NoVoiceMorphing"));
	commit.add("Communicate.VoiceMorphing.NoVoiceMorphing.Click"
		, boost::bind(&LLVivoxVoiceClient::onClickVoiceEffect, voice_clientp, "NoVoiceMorphing"));

	// World menu
	view_listener_t::addMenu(new LLWorldAlwaysRun(), "World.AlwaysRun");
	view_listener_t::addMenu(new LLWorldCreateLandmark(), "World.CreateLandmark");
	view_listener_t::addMenu(new LLWorldPlaceProfile(), "World.PlaceProfile");
	view_listener_t::addMenu(new LLWorldSetHomeLocation(), "World.SetHomeLocation");
	view_listener_t::addMenu(new LLWorldTeleportHome(), "World.TeleportHome");
	view_listener_t::addMenu(new LLWorldSetAway(), "World.SetAway");
	view_listener_t::addMenu(new LLWorldSetDoNotDisturb(), "World.SetDoNotDisturb");
	view_listener_t::addMenu(new LLWorldLindenHome(), "World.LindenHome");

	view_listener_t::addMenu(new LLWorldGetAway(), "World.GetAway"); //[SJ FIRE-2177]
	view_listener_t::addMenu(new LLWorldGetBusy(), "World.GetBusy"); //[SJ FIRE-2177]
	view_listener_t::addMenu(new LLWorldSetAutorespond(), "World.SetAutorespond");
	view_listener_t::addMenu(new LLWorldGetAutorespond(), "World.GetAutorespond");  //[SJ FIRE-2177]
	// <FS:PP> FIRE-1245: Option to block/reject teleport requests
	view_listener_t::addMenu(new LLWorldSetRejectTeleportOffers(), "World.SetRejectTeleportOffers");
	view_listener_t::addMenu(new LLWorldGetRejectTeleportOffers(), "World.GetRejectTeleportOffers");
	// </FS:PP>
	// <FS:PP> FIRE-15233: Automatic friendship request refusal
	view_listener_t::addMenu(new LLWorldSetRejectFriendshipRequests(), "World.SetRejectFriendshipRequests");
	view_listener_t::addMenu(new LLWorldGetRejectFriendshipRequests(), "World.GetRejectFriendshipRequests");
	// </FS:PP>
	// <FS:PP> FIRE-1245: Option to block/reject teleport requests
	view_listener_t::addMenu(new LLWorldSetRejectAllGroupInvites(), "World.SetRejectAllGroupInvites");
	view_listener_t::addMenu(new LLWorldGetRejectAllGroupInvites(), "World.GetRejectAllGroupInvites");
	// </FS:PP>
	view_listener_t::addMenu(new LLWorldSetAutorespondNonFriends(), "World.SetAutorespondNonFriends");
	view_listener_t::addMenu(new LLWorldGetAutorespondNonFriends(), "World.GetAutorespondNonFriends");  //[SJ FIRE-2177]
	view_listener_t::addMenu(new LLWorldEnableCreateLandmark(), "World.EnableCreateLandmark");
// [RLVa:KB]
	enable.add("World.EnablePlaceProfile", boost::bind(&enable_place_profile));
// [/RLVa:KB]
	view_listener_t::addMenu(new LLWorldEnableSetHomeLocation(), "World.EnableSetHomeLocation");
	view_listener_t::addMenu(new LLWorldEnableTeleportHome(), "World.EnableTeleportHome");
	view_listener_t::addMenu(new LLWorldEnableBuyLand(), "World.EnableBuyLand");

	view_listener_t::addMenu(new LLWorldCheckAlwaysRun(), "World.CheckAlwaysRun");
	
	view_listener_t::addMenu(new LLWorldEnvSettings(), "World.EnvSettings");
	view_listener_t::addMenu(new LLWorldEnableEnvSettings(), "World.EnableEnvSettings");
	view_listener_t::addMenu(new LLWorldEnvPreset(), "World.EnvPreset");
	view_listener_t::addMenu(new LLWorldEnableEnvPreset(), "World.EnableEnvPreset");
	view_listener_t::addMenu(new LLWorldPostProcess(), "World.PostProcess");

	// Tools menu
	view_listener_t::addMenu(new LLToolsSelectTool(), "Tools.SelectTool");
	view_listener_t::addMenu(new LLToolsSelectOnlyMyObjects(), "Tools.SelectOnlyMyObjects");
	view_listener_t::addMenu(new LLToolsSelectOnlyMovableObjects(), "Tools.SelectOnlyMovableObjects");
	view_listener_t::addMenu(new LLToolsSelectBySurrounding(), "Tools.SelectBySurrounding");
	view_listener_t::addMenu(new LLToolsShowHiddenSelection(), "Tools.ShowHiddenSelection");
	view_listener_t::addMenu(new LLToolsShowSelectionLightRadius(), "Tools.ShowSelectionLightRadius");
	view_listener_t::addMenu(new LLToolsEditLinkedParts(), "Tools.EditLinkedParts");
	view_listener_t::addMenu(new LLToolsSnapObjectXY(), "Tools.SnapObjectXY");
	view_listener_t::addMenu(new LLToolsUseSelectionForGrid(), "Tools.UseSelectionForGrid");
	view_listener_t::addMenu(new LLToolsSelectNextPartFace(), "Tools.SelectNextPart");
	commit.add("Tools.Link", boost::bind(&handle_link_objects));
	commit.add("Tools.Unlink", boost::bind(&LLSelectMgr::unlinkObjects, LLSelectMgr::getInstance()));
	view_listener_t::addMenu(new LLToolsStopAllAnimations(), "Tools.StopAllAnimations");
	view_listener_t::addMenu(new LLToolsReleaseKeys(), "Tools.ReleaseKeys");
	view_listener_t::addMenu(new LLToolsEnableReleaseKeys(), "Tools.EnableReleaseKeys");	
	commit.add("Tools.LookAtSelection", boost::bind(&handle_look_at_selection, _2));
	commit.add("Tools.ScriptInfo",boost::bind(&handle_script_info));
	commit.add("Tools.BuyOrTake", boost::bind(&handle_buy_or_take));
	commit.add("Tools.TakeCopy", boost::bind(&handle_take_copy));
	view_listener_t::addMenu(new LLToolsSaveToObjectInventory(), "Tools.SaveToObjectInventory");
	view_listener_t::addMenu(new LLToolsSelectedScriptAction(), "Tools.SelectedScriptAction");
	view_listener_t::addMenu(new FSToolsResyncAnimations(), "Tools.ResyncAnimations");	// <FS:CR> Resync Animations
	view_listener_t::addMenu(new FSToolsUndeform(), "Tools.Undeform");	// <FS:CR> FIRE-4345: Undeform
	view_listener_t::addMenu(new FSDerenderAnimatedObjects(), "Tools.DerenderAnimatedObjects");	// <FS:Beq> Animesh Kill switch

	view_listener_t::addMenu(new LLToolsEnableToolNotPie(), "Tools.EnableToolNotPie");
	view_listener_t::addMenu(new LLToolsEnableSelectNextPart(), "Tools.EnableSelectNextPart");
	enable.add("Tools.EnableLink", boost::bind(&LLSelectMgr::enableLinkObjects, LLSelectMgr::getInstance()));
	enable.add("Tools.EnableUnlink", boost::bind(&LLSelectMgr::enableUnlinkObjects, LLSelectMgr::getInstance()));
	view_listener_t::addMenu(new LLToolsEnableBuyOrTake(), "Tools.EnableBuyOrTake");
	enable.add("Tools.EnableTakeCopy", boost::bind(&enable_object_take_copy));
	enable.add("Tools.VisibleBuyObject", boost::bind(&tools_visible_buy_object));
	enable.add("Tools.VisibleTakeObject", boost::bind(&tools_visible_take_object));
	view_listener_t::addMenu(new LLToolsEnableSaveToObjectInventory(), "Tools.EnableSaveToObjectInventory");

	view_listener_t::addMenu(new LLToolsEnablePathfinding(), "Tools.EnablePathfinding");
	view_listener_t::addMenu(new LLToolsEnablePathfindingView(), "Tools.EnablePathfindingView");
	view_listener_t::addMenu(new LLToolsDoPathfindingRebakeRegion(), "Tools.DoPathfindingRebakeRegion");
	view_listener_t::addMenu(new LLToolsEnablePathfindingRebakeRegion(), "Tools.EnablePathfindingRebakeRegion");

	// Help menu
	// most items use the ShowFloater method
	view_listener_t::addMenu(new LLToggleHowTo(), "Help.ToggleHowTo");

	// Advanced menu
	view_listener_t::addMenu(new LLAdvancedToggleConsole(), "Advanced.ToggleConsole");
	view_listener_t::addMenu(new LLAdvancedCheckConsole(), "Advanced.CheckConsole");
	view_listener_t::addMenu(new LLAdvancedDumpInfoToConsole(), "Advanced.DumpInfoToConsole");

	// Advanced > HUD Info
	view_listener_t::addMenu(new LLAdvancedToggleHUDInfo(), "Advanced.ToggleHUDInfo");
	view_listener_t::addMenu(new LLAdvancedCheckHUDInfo(), "Advanced.CheckHUDInfo");

	// Advanced Other Settings	
	view_listener_t::addMenu(new LLAdvancedClearGroupCache(), "Advanced.ClearGroupCache");
	
	// Advanced > Render > Types
	view_listener_t::addMenu(new LLAdvancedToggleRenderType(), "Advanced.ToggleRenderType");
	view_listener_t::addMenu(new LLAdvancedCheckRenderType(), "Advanced.CheckRenderType");

	//// Advanced > Render > Features
	view_listener_t::addMenu(new LLAdvancedToggleFeature(), "Advanced.ToggleFeature");
	view_listener_t::addMenu(new LLAdvancedCheckFeature(), "Advanced.CheckFeature");

	view_listener_t::addMenu(new LLAdvancedCheckDisplayTextureDensity(), "Advanced.CheckDisplayTextureDensity");
	view_listener_t::addMenu(new LLAdvancedSetDisplayTextureDensity(), "Advanced.SetDisplayTextureDensity");

	// Advanced > Render > Info Displays
	view_listener_t::addMenu(new LLAdvancedToggleInfoDisplay(), "Advanced.ToggleInfoDisplay");
	view_listener_t::addMenu(new LLAdvancedCheckInfoDisplay(), "Advanced.CheckInfoDisplay");
	view_listener_t::addMenu(new LLAdvancedSelectedTextureInfo(), "Advanced.SelectedTextureInfo");
	commit.add("Advanced.SelectedMaterialInfo", boost::bind(&handle_selected_material_info));
	view_listener_t::addMenu(new LLAdvancedToggleWireframe(), "Advanced.ToggleWireframe");
	view_listener_t::addMenu(new LLAdvancedCheckWireframe(), "Advanced.CheckWireframe");
	// Develop > Render
	view_listener_t::addMenu(new LLAdvancedEnableObjectObjectOcclusion(), "Advanced.EnableObjectObjectOcclusion");
	view_listener_t::addMenu(new LLAdvancedEnableRenderFBO(), "Advanced.EnableRenderFBO");
	view_listener_t::addMenu(new LLAdvancedEnableRenderDeferred(), "Advanced.EnableRenderDeferred");
	view_listener_t::addMenu(new LLAdvancedEnableRenderDeferredOptions(), "Advanced.EnableRenderDeferredOptions");
	view_listener_t::addMenu(new LLAdvancedToggleRandomizeFramerate(), "Advanced.ToggleRandomizeFramerate");
	view_listener_t::addMenu(new LLAdvancedCheckRandomizeFramerate(), "Advanced.CheckRandomizeFramerate");
	view_listener_t::addMenu(new LLAdvancedTogglePeriodicSlowFrame(), "Advanced.TogglePeriodicSlowFrame");
	view_listener_t::addMenu(new LLAdvancedCheckPeriodicSlowFrame(), "Advanced.CheckPeriodicSlowFrame");
	view_listener_t::addMenu(new LLAdvancedToggleFrameTest(), "Advanced.ToggleFrameTest");
	view_listener_t::addMenu(new LLAdvancedCheckFrameTest(), "Advanced.CheckFrameTest");
	view_listener_t::addMenu(new LLAdvancedHandleAttachedLightParticles(), "Advanced.HandleAttachedLightParticles");
	view_listener_t::addMenu(new LLAdvancedCheckRenderShadowOption(), "Advanced.CheckRenderShadowOption");
	view_listener_t::addMenu(new LLAdvancedClickRenderShadowOption(), "Advanced.ClickRenderShadowOption");
	view_listener_t::addMenu(new LLAdvancedClickRenderProfile(), "Advanced.ClickRenderProfile");
	view_listener_t::addMenu(new LLAdvancedClickRenderBenchmark(), "Advanced.ClickRenderBenchmark");
	//[FIX FIRE-1927 - enable DoubleClickTeleport shortcut : SJ]
	view_listener_t::addMenu(new LLAdvancedToggleDoubleClickTeleport, "Advanced.ToggleDoubleClickTeleport");

	#ifdef TOGGLE_HACKED_GODLIKE_VIEWER
	view_listener_t::addMenu(new LLAdvancedHandleToggleHackedGodmode(), "Advanced.HandleToggleHackedGodmode");
	view_listener_t::addMenu(new LLAdvancedCheckToggleHackedGodmode(), "Advanced.CheckToggleHackedGodmode");
	view_listener_t::addMenu(new LLAdvancedEnableToggleHackedGodmode(), "Advanced.EnableToggleHackedGodmode");
	#endif

	// Advanced > World
	view_listener_t::addMenu(new LLAdvancedDumpScriptedCamera(), "Advanced.DumpScriptedCamera");
	view_listener_t::addMenu(new LLAdvancedDumpRegionObjectCache(), "Advanced.DumpRegionObjectCache");
	view_listener_t::addMenu(new LLAdvancedInterestListFullUpdate(), "Advanced.InterestListFullUpdate");

	// Advanced > UI
	commit.add("Advanced.WebBrowserTest", boost::bind(&handle_web_browser_test,	_2));	// sigh! this one opens the MEDIA browser
	commit.add("Advanced.WebContentTest", boost::bind(&handle_web_content_test, _2));	// this one opens the Web Content floater
	commit.add("Advanced.ShowURL", boost::bind(&handle_show_url, _2));
	commit.add("Advanced.ReportBug", boost::bind(&handle_report_bug, _2));
	view_listener_t::addMenu(new LLAdvancedBuyCurrencyTest(), "Advanced.BuyCurrencyTest");
	view_listener_t::addMenu(new LLAdvancedDumpSelectMgr(), "Advanced.DumpSelectMgr");
	view_listener_t::addMenu(new LLAdvancedDumpInventory(), "Advanced.DumpInventory");
	commit.add("Advanced.DumpTimers", boost::bind(&handle_dump_timers) );
	commit.add("Advanced.DumpFocusHolder", boost::bind(&handle_dump_focus) );
	view_listener_t::addMenu(new LLAdvancedPrintSelectedObjectInfo(), "Advanced.PrintSelectedObjectInfo");
	view_listener_t::addMenu(new LLAdvancedPrintAgentInfo(), "Advanced.PrintAgentInfo");
	view_listener_t::addMenu(new LLAdvancedToggleDebugClicks(), "Advanced.ToggleDebugClicks");
	view_listener_t::addMenu(new LLAdvancedCheckDebugClicks(), "Advanced.CheckDebugClicks");
	view_listener_t::addMenu(new LLAdvancedCheckDebugViews(), "Advanced.CheckDebugViews");
	view_listener_t::addMenu(new LLAdvancedToggleDebugViews(), "Advanced.ToggleDebugViews");
	view_listener_t::addMenu(new LLAdvancedToggleXUINameTooltips(), "Advanced.ToggleXUINameTooltips");
	view_listener_t::addMenu(new LLAdvancedCheckXUINameTooltips(), "Advanced.CheckXUINameTooltips");
	view_listener_t::addMenu(new LLAdvancedToggleDebugMouseEvents(), "Advanced.ToggleDebugMouseEvents");
	view_listener_t::addMenu(new LLAdvancedCheckDebugMouseEvents(), "Advanced.CheckDebugMouseEvents");
	view_listener_t::addMenu(new LLAdvancedToggleDebugKeys(), "Advanced.ToggleDebugKeys");
	view_listener_t::addMenu(new LLAdvancedCheckDebugKeys(), "Advanced.CheckDebugKeys");
	view_listener_t::addMenu(new LLAdvancedToggleDebugWindowProc(), "Advanced.ToggleDebugWindowProc");
	view_listener_t::addMenu(new LLAdvancedCheckDebugWindowProc(), "Advanced.CheckDebugWindowProc");

	// Advanced > XUI
	commit.add("Advanced.ReloadColorSettings", boost::bind(&LLUIColorTable::loadFromSettings, LLUIColorTable::getInstance()));
	view_listener_t::addMenu(new LLAdvancedLoadUIFromXML(), "Advanced.LoadUIFromXML");
	view_listener_t::addMenu(new LLAdvancedSaveUIToXML(), "Advanced.SaveUIToXML");
	view_listener_t::addMenu(new LLAdvancedToggleXUINames(), "Advanced.ToggleXUINames");
	view_listener_t::addMenu(new LLAdvancedCheckXUINames(), "Advanced.CheckXUINames");
	view_listener_t::addMenu(new LLAdvancedSendTestIms(), "Advanced.SendTestIMs");
	commit.add("Advanced.FlushNameCaches", boost::bind(&handle_flush_name_caches));

	// Advanced > Character > Grab Baked Texture
	view_listener_t::addMenu(new LLAdvancedGrabBakedTexture(), "Advanced.GrabBakedTexture");
	view_listener_t::addMenu(new LLAdvancedEnableGrabBakedTexture(), "Advanced.EnableGrabBakedTexture");

	// Advanced > Character > Character Tests
	view_listener_t::addMenu(new LLAdvancedAppearanceToXML(), "Advanced.AppearanceToXML");
	view_listener_t::addMenu(new LLAdvancedEnableAppearanceToXML(), "Advanced.EnableAppearanceToXML");
	view_listener_t::addMenu(new LLAdvancedToggleCharacterGeometry(), "Advanced.ToggleCharacterGeometry");

	view_listener_t::addMenu(new LLAdvancedTestMale(), "Advanced.TestMale");
	view_listener_t::addMenu(new LLAdvancedTestFemale(), "Advanced.TestFemale");
	
	// Advanced > Character > Animation Speed
	view_listener_t::addMenu(new LLAdvancedAnimTenFaster(), "Advanced.AnimTenFaster");
	view_listener_t::addMenu(new LLAdvancedAnimTenSlower(), "Advanced.AnimTenSlower");
	view_listener_t::addMenu(new LLAdvancedAnimResetAll(), "Advanced.AnimResetAll");

	// Advanced > Character (toplevel)
	view_listener_t::addMenu(new LLAdvancedForceParamsToDefault(), "Advanced.ForceParamsToDefault");
	view_listener_t::addMenu(new LLAdvancedReloadVertexShader(), "Advanced.ReloadVertexShader");
	view_listener_t::addMenu(new LLAdvancedToggleAnimationInfo(), "Advanced.ToggleAnimationInfo");
	view_listener_t::addMenu(new LLAdvancedCheckAnimationInfo(), "Advanced.CheckAnimationInfo");
	view_listener_t::addMenu(new LLAdvancedToggleShowLookAt(), "Advanced.ToggleShowLookAt");
	view_listener_t::addMenu(new LLAdvancedToggleShowColor(), "Advanced.ToggleShowColor");
	view_listener_t::addMenu(new LLAdvancedCheckShowColor(), "Advanced.CheckShowColor");
	view_listener_t::addMenu(new LLAdvancedCheckShowLookAt(), "Advanced.CheckShowLookAt");
	view_listener_t::addMenu(new LLAdvancedToggleShowPointAt(), "Advanced.ToggleShowPointAt");
	view_listener_t::addMenu(new LLAdvancedCheckShowPointAt(), "Advanced.CheckShowPointAt");
	view_listener_t::addMenu(new LLAdvancedTogglePrivateLookPointAt(), "Advanced.TogglePrivateLookPointAt");
	view_listener_t::addMenu(new LLAdvancedCheckPrivateLookPointAt(), "Advanced.CheckPrivateLookPointAt");
	view_listener_t::addMenu(new LLAdvancedToggleDebugJointUpdates(), "Advanced.ToggleDebugJointUpdates");
	view_listener_t::addMenu(new LLAdvancedCheckDebugJointUpdates(), "Advanced.CheckDebugJointUpdates");
	view_listener_t::addMenu(new LLAdvancedToggleDisableLOD(), "Advanced.ToggleDisableLOD");
	view_listener_t::addMenu(new LLAdvancedCheckDisableLOD(), "Advanced.CheckDisableLOD");
	view_listener_t::addMenu(new LLAdvancedToggleDebugCharacterVis(), "Advanced.ToggleDebugCharacterVis");
	view_listener_t::addMenu(new LLAdvancedCheckDebugCharacterVis(), "Advanced.CheckDebugCharacterVis");
	view_listener_t::addMenu(new LLAdvancedDumpAttachments(), "Advanced.DumpAttachments");
	view_listener_t::addMenu(new LLAdvancedRebakeTextures(), "Advanced.RebakeTextures");
// [SL:KB] - Patch: Appearance-PhantomAttach | Checked: Catznip-5.0
	commit.add("Advanced.RefreshAttachments", boost::bind(&handle_refresh_attachments));
// [/SL:KB]
	view_listener_t::addMenu(new LLAdvancedDebugAvatarTextures(), "Advanced.DebugAvatarTextures");
	view_listener_t::addMenu(new LLAdvancedDumpAvatarLocalTextures(), "Advanced.DumpAvatarLocalTextures");
	view_listener_t::addMenu(new LLAdvancedReloadAvatarCloudParticle(), "Advanced.ReloadAvatarCloudParticle");

	// Advanced > Network
	view_listener_t::addMenu(new LLAdvancedEnableMessageLog(), "Advanced.EnableMessageLog");
	view_listener_t::addMenu(new LLAdvancedDisableMessageLog(), "Advanced.DisableMessageLog");
	view_listener_t::addMenu(new LLAdvancedDropPacket(), "Advanced.DropPacket");

	// Advanced > Recorder
	view_listener_t::addMenu(new LLAdvancedAgentPilot(), "Advanced.AgentPilot");
	view_listener_t::addMenu(new LLAdvancedToggleAgentPilotLoop(), "Advanced.ToggleAgentPilotLoop");
	view_listener_t::addMenu(new LLAdvancedCheckAgentPilotLoop(), "Advanced.CheckAgentPilotLoop");
	view_listener_t::addMenu(new LLAdvancedViewerEventRecorder(), "Advanced.EventRecorder");

	// Advanced > Debugging
	view_listener_t::addMenu(new LLAdvancedForceErrorBreakpoint(), "Advanced.ForceErrorBreakpoint");
	view_listener_t::addMenu(new LLAdvancedForceErrorLlerror(), "Advanced.ForceErrorLlerror");
	view_listener_t::addMenu(new LLAdvancedForceErrorBadMemoryAccess(), "Advanced.ForceErrorBadMemoryAccess");
	view_listener_t::addMenu(new LLAdvancedForceErrorInfiniteLoop(), "Advanced.ForceErrorInfiniteLoop");
	view_listener_t::addMenu(new LLAdvancedForceErrorSoftwareException(), "Advanced.ForceErrorSoftwareException");
	view_listener_t::addMenu(new LLAdvancedForceErrorDriverCrash(), "Advanced.ForceErrorDriverCrash");
    view_listener_t::addMenu(new LLAdvancedForceErrorCoroutineCrash(), "Advanced.ForceErrorCoroutineCrash");
    view_listener_t::addMenu(new LLAdvancedForceErrorThreadCrash(), "Advanced.ForceErrorThreadCrash");
	view_listener_t::addMenu(new LLAdvancedForceErrorDisconnectViewer(), "Advanced.ForceErrorDisconnectViewer");

	// Advanced (toplevel)
	view_listener_t::addMenu(new LLAdvancedToggleShowObjectUpdates(), "Advanced.ToggleShowObjectUpdates");
	view_listener_t::addMenu(new LLAdvancedCheckShowObjectUpdates(), "Advanced.CheckShowObjectUpdates");
	view_listener_t::addMenu(new LLAdvancedCompressImage(), "Advanced.CompressImage");
    view_listener_t::addMenu(new LLAdvancedCompressFileTest(), "Advanced.CompressFileTest");
	view_listener_t::addMenu(new LLAdvancedShowDebugSettings(), "Advanced.ShowDebugSettings");
	view_listener_t::addMenu(new LLAdvancedEnableViewAdminOptions(), "Advanced.EnableViewAdminOptions");
	view_listener_t::addMenu(new LLAdvancedToggleViewAdminOptions(), "Advanced.ToggleViewAdminOptions");
	view_listener_t::addMenu(new LLAdvancedCheckViewAdminOptions(), "Advanced.CheckViewAdminOptions");
	view_listener_t::addMenu(new LLAdvancedToggleVisualLeakDetector(), "Advanced.ToggleVisualLeakDetector");

	view_listener_t::addMenu(new LLAdvancedRequestAdminStatus(), "Advanced.RequestAdminStatus");
	view_listener_t::addMenu(new LLAdvancedLeaveAdminStatus(), "Advanced.LeaveAdminStatus");

	// Develop >Set logging level
	view_listener_t::addMenu(new LLDevelopCheckLoggingLevel(), "Develop.CheckLoggingLevel");
	view_listener_t::addMenu(new LLDevelopSetLoggingLevel(), "Develop.SetLoggingLevel");
	
	//Develop (Texture Fetch Debug Console)
	view_listener_t::addMenu(new LLDevelopTextureFetchDebugger(), "Develop.SetTexFetchDebugger");
	//Develop (clear cache immediately)
	commit.add("Develop.ClearCache", boost::bind(&handle_cache_clear_immediately) );

	// <FS:Beq/> Add telemetry controls to the viewer Develop menu (Toggle profiling)
	view_listener_t::addMenu(new FSTelemetryToggleActive(), "Develop.ToggleTelemetry");

	// Admin >Object
	view_listener_t::addMenu(new LLAdminForceTakeCopy(), "Admin.ForceTakeCopy");
	view_listener_t::addMenu(new LLAdminHandleObjectOwnerSelf(), "Admin.HandleObjectOwnerSelf");
	view_listener_t::addMenu(new LLAdminHandleObjectOwnerPermissive(), "Admin.HandleObjectOwnerPermissive");
	view_listener_t::addMenu(new LLAdminHandleForceDelete(), "Admin.HandleForceDelete");
	view_listener_t::addMenu(new LLAdminHandleObjectLock(), "Admin.HandleObjectLock");
	view_listener_t::addMenu(new LLAdminHandleObjectAssetIDs(), "Admin.HandleObjectAssetIDs");

	// Admin >Parcel 
	view_listener_t::addMenu(new LLAdminHandleForceParcelOwnerToMe(), "Admin.HandleForceParcelOwnerToMe");
	view_listener_t::addMenu(new LLAdminHandleForceParcelToContent(), "Admin.HandleForceParcelToContent");
	view_listener_t::addMenu(new LLAdminHandleClaimPublicLand(), "Admin.HandleClaimPublicLand");

	// Admin >Region
	view_listener_t::addMenu(new LLAdminHandleRegionDumpTempAssetData(), "Admin.HandleRegionDumpTempAssetData");
	// Admin top level
	view_listener_t::addMenu(new LLAdminOnSaveState(), "Admin.OnSaveState");

	// Self context menu
	view_listener_t::addMenu(new LLSelfToggleSitStand(), "Self.ToggleSitStand");
	enable.add("Self.EnableSitStand", boost::bind(&enable_sit_stand));
	// <FS:Ansariel> Keep this for menu check item
	view_listener_t::addMenu(new LLSelfStandUp(), "Self.StandUp");
	enable.add("Self.EnableStandUp", boost::bind(&enable_standup_self));
	view_listener_t::addMenu(new LLSelfSitDown(), "Self.SitDown");
	enable.add("Self.EnableSitDown", boost::bind(&enable_sitdown_self)); 
	enable.add("Self.ShowSitDown", boost::bind(&show_sitdown_self));
	// </FS:Ansariel>
	view_listener_t::addMenu(new FSSelfForceSit(), "Self.ForceSit"); //KC
	enable.add("Self.EnableForceSit", boost::bind(&enable_forcesit_self)); //KC
	view_listener_t::addMenu(new FSSelfCheckForceSit(), "Self.getForceSit"); //KC
	view_listener_t::addMenu(new FSSelfToggleMoveLock(), "Self.ToggleMoveLock"); //KC
	view_listener_t::addMenu(new FSSelfCheckMoveLock(), "Self.GetMoveLock"); //KC
	enable.add("Self.EnableMoveLock", boost::bind(&enable_move_lock));	// <FS:CR>
	view_listener_t::addMenu(new FSSelfToggleIgnorePreJump(), "Self.toggleIgnorePreJump"); //SJ
	view_listener_t::addMenu(new FSSelfCheckIgnorePreJump(), "Self.getIgnorePreJump"); //SJ
	view_listener_t::addMenu(new LLSelfRemoveAllAttachments(), "Self.RemoveAllAttachments");

	view_listener_t::addMenu(new LLSelfEnableRemoveAllAttachments(), "Self.EnableRemoveAllAttachments");

	// we don't use boost::bind directly to delay side tray construction
	view_listener_t::addMenu( new LLTogglePanelPeopleTab(), "SideTray.PanelPeopleTab");
	view_listener_t::addMenu( new LLCheckPanelPeopleTab(), "SideTray.CheckPanelPeopleTab");

	 // Avatar pie menu
	view_listener_t::addMenu(new LLAvatarCheckImpostorMode(), "Avatar.CheckImpostorMode");
	view_listener_t::addMenu(new LLAvatarSetImpostorMode(), "Avatar.SetImpostorMode");
	view_listener_t::addMenu(new LLObjectMute(), "Avatar.Mute");
	view_listener_t::addMenu(new LLAvatarAddFriend(), "Avatar.AddFriend");
	view_listener_t::addMenu(new LLAvatarAddContact(), "Avatar.AddContact");
	commit.add("Avatar.Freeze", boost::bind(&handle_avatar_freeze, LLSD()));
	view_listener_t::addMenu(new LLAvatarDebug(), "Avatar.Debug");
	view_listener_t::addMenu(new LLAvatarVisibleDebug(), "Avatar.VisibleDebug");
	view_listener_t::addMenu(new LLAvatarInviteToGroup(), "Avatar.InviteToGroup");
	// <FS:Ansariel> FIRE-13515: Re-add give calling card
	view_listener_t::addMenu(new LLAvatarGiveCard(), "Avatar.GiveCard");
	// </FS:Ansariel> FIRE-13515: Re-add give calling card
	commit.add("Avatar.Eject", boost::bind(&handle_avatar_eject, LLSD()));
	commit.add("Avatar.ShowInspector", boost::bind(&handle_avatar_show_inspector));
	view_listener_t::addMenu(new LLAvatarSendIM(), "Avatar.SendIM");
	view_listener_t::addMenu(new LLAvatarCall(), "Avatar.Call");
//	enable.add("Avatar.EnableCall", boost::bind(&LLAvatarActions::canCall));
// [RLVa:KB] - Checked: 2010-08-25 (RLVa-1.2.1b) | Added: RLVa-1.2.1b
	enable.add("Avatar.EnableCall", boost::bind(&enable_avatar_call));
// [/RLVa:KB]
	view_listener_t::addMenu(new LLAvatarReportAbuse(), "Avatar.ReportAbuse");
	view_listener_t::addMenu(new LLAvatarTexRefresh(), "Avatar.TexRefresh");	// ## Zi: Texture Refresh

	view_listener_t::addMenu(new LLAvatarToggleMyProfile(), "Avatar.ToggleMyProfile");
	view_listener_t::addMenu(new LLAvatarTogglePicks(), "Avatar.TogglePicks");
	view_listener_t::addMenu(new LLAvatarToggleSearch(), "Avatar.ToggleSearch");
	view_listener_t::addMenu(new LLAvatarResetSkeleton(), "Avatar.ResetSkeleton");
	view_listener_t::addMenu(new LLAvatarEnableResetSkeleton(), "Avatar.EnableResetSkeleton");
	view_listener_t::addMenu(new LLAvatarResetSkeletonAndAnimations(), "Avatar.ResetSkeletonAndAnimations");
	enable.add("Avatar.IsMyProfileOpen", boost::bind(&my_profile_visible));
    enable.add("Avatar.IsPicksTabOpen", boost::bind(&picks_tab_visible));

	commit.add("Avatar.OpenMarketplace", boost::bind(&LLWeb::loadURLExternal, gSavedSettings.getString("MarketplaceURL")));
	
	view_listener_t::addMenu(new LLAvatarEnableAddFriend(), "Avatar.EnableAddFriend");
	enable.add("Avatar.EnableFreezeEject", boost::bind(&enable_freeze_eject, _2));

	// Object pie menu
	view_listener_t::addMenu(new LLObjectBuild(), "Object.Build");
	commit.add("Object.Touch", boost::bind(&handle_object_touch));
	commit.add("Object.SitOrStand", boost::bind(&handle_object_sit_or_stand));
	commit.add("Object.Delete", boost::bind(&handle_object_delete));
	view_listener_t::addMenu(new LLObjectAttachToAvatar(true), "Object.AttachToAvatar");
	view_listener_t::addMenu(new LLObjectAttachToAvatar(false), "Object.AttachAddToAvatar");
	view_listener_t::addMenu(new LLObjectReturn(), "Object.Return");
	commit.add("Object.Duplicate", boost::bind(&LLSelectMgr::duplicate, LLSelectMgr::getInstance()));
	view_listener_t::addMenu(new LLObjectReportAbuse(), "Object.ReportAbuse");
	view_listener_t::addMenu(new LLObjectMute(), "Object.Mute");
	view_listener_t::addMenu(new LLObjectDerender(), "Object.Derender");
	view_listener_t::addMenu(new LLObjectDerenderPermanent(), "Object.DerenderPermanent"); // <FS:Ansariel> Optional derender & blacklist
	enable.add("Object.EnableDerender", boost::bind(&enable_derender_object));	// <FS:CR> FIRE-10082 - Don't enable derendering own attachments when RLVa is enabled as well
	view_listener_t::addMenu(new LLObjectTexRefresh(), "Object.TexRefresh");	// ## Zi: Texture Refresh
	view_listener_t::addMenu(new LLEditParticleSource(), "Object.EditParticles");
   	view_listener_t::addMenu(new LLEnableEditParticleSource(), "Object.EnableEditParticles");

	enable.add("Object.VisibleTake", boost::bind(&visible_take_object));
	enable.add("Object.VisibleBuy", boost::bind(&visible_buy_object));

	commit.add("Object.Buy", boost::bind(&handle_buy));
	commit.add("Object.Edit", boost::bind(&handle_object_edit));
	commit.add("Object.Inspect", boost::bind(&handle_object_inspect));
	commit.add("Object.Open", boost::bind(&handle_object_open));
	commit.add("Object.Take", boost::bind(&handle_take));
	commit.add("Object.ShowInspector", boost::bind(&handle_object_show_inspector));
	enable.add("Object.EnableOpen", boost::bind(&enable_object_open));
	enable.add("Object.EnableTouch", boost::bind(&enable_object_touch, _1));
	enable.add("Object.EnableDelete", boost::bind(&enable_object_delete));
	enable.add("Object.EnableWear", boost::bind(&object_is_wearable));

	enable.add("Object.EnableStandUp", boost::bind(&enable_object_stand_up));
	enable.add("Object.EnableSit", boost::bind(&enable_object_sit, _1));

	view_listener_t::addMenu(new LLObjectEnableReturn(), "Object.EnableReturn");
	view_listener_t::addMenu(new LLObjectEnableReportAbuse(), "Object.EnableReportAbuse");

	enable.add("Avatar.EnableMute", boost::bind(&enable_object_mute));
	enable.add("Object.EnableMute", boost::bind(&enable_object_mute));
	enable.add("Object.EnableUnmute", boost::bind(&enable_object_unmute));
	enable.add("Object.EnableBuy", boost::bind(&enable_buy_object));
	commit.add("Object.ZoomIn", boost::bind(&handle_look_at_selection, "zoom"));
	enable.add("Object.EnableScriptInfo", boost::bind(&enable_script_info));	// <FS:CR>

	// Attachment pie menu
	enable.add("Attachment.Label", boost::bind(&onEnableAttachmentLabel, _1, _2));
	view_listener_t::addMenu(new LLAttachmentDrop(), "Attachment.Drop");
	view_listener_t::addMenu(new LLAttachmentDetachFromPoint(), "Attachment.DetachFromPoint");
	view_listener_t::addMenu(new LLAttachmentDetach(), "Attachment.Detach");
	view_listener_t::addMenu(new LLAttachmentPointFilled(), "Attachment.PointFilled");
	view_listener_t::addMenu(new LLAttachmentEnableDrop(), "Attachment.EnableDrop");
	view_listener_t::addMenu(new LLAttachmentEnableDetach(), "Attachment.EnableDetach");

	// Land pie menu
	view_listener_t::addMenu(new LLLandBuild(), "Land.Build");
	view_listener_t::addMenu(new LLLandSit(), "Land.Sit");
    view_listener_t::addMenu(new LLLandCanSit(), "Land.CanSit");
	view_listener_t::addMenu(new LLLandBuyPass(), "Land.BuyPass");
	view_listener_t::addMenu(new LLLandEdit(), "Land.Edit");

	// Particle muting
	view_listener_t::addMenu(new LLMuteParticle(), "Particle.Mute");

	view_listener_t::addMenu(new LLLandEnableBuyPass(), "Land.EnableBuyPass");
	commit.add("Land.Buy", boost::bind(&handle_buy_land));

	// Generic actions
	commit.add("ReportAbuse", boost::bind(&handle_report_abuse));
	commit.add("BuyCurrency", boost::bind(&handle_buy_currency));
	view_listener_t::addMenu(new LLShowHelp(), "ShowHelp");
	view_listener_t::addMenu(new LLToggleHelp(), "ToggleHelp");
	view_listener_t::addMenu(new LLToggleSpeak(), "ToggleSpeak");
	view_listener_t::addMenu(new LLPromptShowURL(), "PromptShowURL");
	view_listener_t::addMenu(new LLShowAgentProfile(), "ShowAgentProfile");
    view_listener_t::addMenu(new LLShowAgentProfilePicks(), "ShowAgentProfilePicks");
	view_listener_t::addMenu(new LLToggleAgentProfile(), "ToggleAgentProfile");
	view_listener_t::addMenu(new LLToggleControl(), "ToggleControl");
    view_listener_t::addMenu(new LLToggleShaderControl(), "ToggleShaderControl");
	view_listener_t::addMenu(new LLCheckControl(), "CheckControl");
	view_listener_t::addMenu(new LLGoToObject(), "GoToObject");
	commit.add("PayObject", boost::bind(&handle_give_money_dialog));

	// <FS:Ansariel> Control enhancements
	view_listener_t::addMenu(new LLTogglePerAccountControl(), "TogglePerAccountControl");
	view_listener_t::addMenu(new LLCheckPerAccountControl(), "CheckPerAccountControl");
	view_listener_t::addMenu(new FSResetControl(), "ResetControl");
	view_listener_t::addMenu(new FSResetPerAccountControl(), "ResetPerAccountControl");
	// </FS:Ansariel> Control enhancements

	// <FS:Ansariel> Reset Mesh LOD
	view_listener_t::addMenu(new FSResetMeshLOD(), "Avatar.ResetMeshLOD");

	commit.add("Inventory.NewWindow", boost::bind(&LLPanelMainInventory::newWindow));

	enable.add("EnablePayObject", boost::bind(&enable_pay_object));
	enable.add("EnablePayAvatar", boost::bind(&enable_pay_avatar));
	enable.add("EnableEdit", boost::bind(&enable_object_edit));
	enable.add("EnableMuteParticle", boost::bind(&enable_mute_particle));
	enable.add("VisibleBuild", boost::bind(&enable_object_build));
	commit.add("Pathfinding.Linksets.Select", boost::bind(&LLFloaterPathfindingLinksets::openLinksetsWithSelectedObjects));
	enable.add("EnableSelectInPathfindingLinksets", boost::bind(&enable_object_select_in_pathfinding_linksets));
	enable.add("VisibleSelectInPathfindingLinksets", boost::bind(&visible_object_select_in_pathfinding_linksets));
	commit.add("Pathfinding.Characters.Select", boost::bind(&LLFloaterPathfindingCharacters::openCharactersWithSelectedObjects));
	enable.add("EnableSelectInPathfindingCharacters", boost::bind(&enable_object_select_in_pathfinding_characters));
	enable.add("EnableBridgeFunction", boost::bind(&enable_bridge_function));	// <FS:CR>

	view_listener_t::addMenu(new LLFloaterVisible(), "FloaterVisible");
	view_listener_t::addMenu(new LLSomethingSelected(), "SomethingSelected");
	view_listener_t::addMenu(new LLSomethingSelectedNoHUD(), "SomethingSelectedNoHUD");
	view_listener_t::addMenu(new LLEditableSelected(), "EditableSelected");
	view_listener_t::addMenu(new LLEditableSelectedMono(), "EditableSelectedMono");
	view_listener_t::addMenu(new LLToggleUIHints(), "ToggleUIHints");

// [RLVa:KB] - Checked: RLVa-2.0.0
	enable.add("RLV.MainToggleVisible", boost::bind(&rlvMenuMainToggleVisible, _1));
	enable.add("RLV.CanShowName", boost::bind(&rlvMenuCanShowName));
	enable.add("RLV.EnableIfNot", boost::bind(&rlvMenuEnableIfNot, _2));
// [/RLVa:KB]

	// <FS:Ansariel> Toggle internal web browser
	commit.add("ToggleWebBrowser", boost::bind(&toggleWebBrowser, _2));
	// <FS:Ansariel> Toggle debug settings floater
	commit.add("ToggleSettingsDebug", boost::bind(&toggleSettingsDebug));
	// <FS:Ansariel> Toggle teleport history panel directly
	commit.add("ToggleTeleportHistory", boost::bind(&toggleTeleportHistory));
	// <FS:Ansariel> FIRE-7758: Save/load camera position
	commit.add("Camera.StoreView", boost::bind(&LLAgentCamera::storeCameraPosition, &gAgentCamera));
	commit.add("Camera.LoadView", boost::bind(&LLAgentCamera::loadCameraPosition, &gAgentCamera));
	// </FS:Ansariel>

	// <FS:Ansariel> Script debug floater
	commit.add("ShowScriptDebug", boost::bind(&LLFloaterScriptDebug::show, LLUUID::null));
	
	// <FS:CR> Stream list import/export
	view_listener_t::addMenu(new FSStreamListExportXML(), "Streamlist.xml_export");
	view_listener_t::addMenu(new FSStreamListImportXML(), "Streamlist.xml_import");
	// <FS:CR> Dump SimulatorFeatures to chat
	view_listener_t::addMenu(new FSDumpSimulatorFeaturesToChat(), "Develop.DumpSimFeaturesToChat");
	// <FS:CR> Add to contact set
	view_listener_t::addMenu(new FSAddToContactSet(), "Avatar.AddToContactSet");

	// <FS:Techwolf Lupindo> export
	view_listener_t::addMenu(new FSObjectExport(), "Object.Export");
	view_listener_t::addMenu(new FSObjectExportCollada(), "Object.ExportCollada");
	enable.add("Object.EnableExport", boost::bind(&enable_export_object));
	// </FS:Techwolf Lupindo>
}<|MERGE_RESOLUTION|>--- conflicted
+++ resolved
@@ -7776,11 +7776,7 @@
 {
     bool handleEvent(const LLSD& userdata)
     {
-<<<<<<< HEAD
-        LLFloater* instance = LLAvatarActions::getProfileFloater(gAgent.getID());
-=======
         LLFloater * instance = LLAvatarActions::getProfileFloater(gAgent.getID());
->>>>>>> 7e040000
         if (LLFloater::isMinimized(instance) || (instance && !instance->hasFocus() && !instance->getIsChrome()))
         {
             instance->setMinimized(FALSE);
