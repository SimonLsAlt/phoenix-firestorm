--- conflicted
+++ resolved
@@ -5243,7 +5243,6 @@
 {
     bool handleEvent(const LLSD& userdata)
     {
-<<<<<<< HEAD
 // [RLVa:KB] - Checked: 2010-09-28 (RLVa-1.2.1f) | Modified: RLVa-1.2.1f
         if ( (rlv_handler_t::isEnabled()) && ((!RlvActions::canStand()) || (gRlvHandler.hasBehaviour(RLV_BHVR_SIT))) )
             return true;
@@ -5251,10 +5250,6 @@
 
         LLVector3d posGlobal = LLToolPie::getInstance()->getPick().mPosGlobal;
 
-=======
-        LLVector3d posGlobal = LLToolPie::getInstance()->getPick().mPosGlobal;
-
->>>>>>> 9fe758e8
         LLQuaternion target_rot;
         if (isAgentAvatarValid())
         {
