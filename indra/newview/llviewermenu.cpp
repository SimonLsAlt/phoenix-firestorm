/** 
 * @file llviewermenu.cpp
 * @brief Builds menus out of items.
 *
 * $LicenseInfo:firstyear=2002&license=viewerlgpl$
 * Second Life Viewer Source Code
 * Copyright (C) 2014, Linden Research, Inc.
 * 
 * This library is free software; you can redistribute it and/or
 * modify it under the terms of the GNU Lesser General Public
 * License as published by the Free Software Foundation;
 * version 2.1 of the License only.
 * 
 * This library is distributed in the hope that it will be useful,
 * but WITHOUT ANY WARRANTY; without even the implied warranty of
 * MERCHANTABILITY or FITNESS FOR A PARTICULAR PURPOSE.  See the GNU
 * Lesser General Public License for more details.
 * 
 * You should have received a copy of the GNU Lesser General Public
 * License along with this library; if not, write to the Free Software
 * Foundation, Inc., 51 Franklin Street, Fifth Floor, Boston, MA  02110-1301  USA
 * 
 * Linden Research, Inc., 945 Battery Street, San Francisco, CA  94111  USA
 * $/LicenseInfo$
 */

#include "llviewerprecompiledheaders.h"

#ifdef INCLUDE_VLD
#define VLD_FORCE_ENABLE 1
#include "vld.h"
#endif

#include "llviewermenu.h" 

// linden library includes
#include "llavatarnamecache.h"	// IDEVO
#include "llfloaterreg.h"
#include "llfloatersidepanelcontainer.h"
#include "llcombobox.h"
#include "llinventorypanel.h"
#include "llnotifications.h"
#include "llnotificationsutil.h"
#include "llviewereventrecorder.h"

// newview includes
#include "llagent.h"
#include "llagentaccess.h"
#include "llagentcamera.h"
#include "llagentui.h"
#include "llagentwearables.h"
#include "llagentpilot.h"
#include "llcompilequeue.h"
#include "llconsole.h"
#include "lldaycyclemanager.h"
#include "lldebugview.h"
#include "llenvmanager.h"
#include "llfacebookconnect.h"
#include "llfilepicker.h"
#include "llfirstuse.h"
#include "llfloaterabout.h"
#include "llfloaterbuy.h"
#include "llfloaterbuycontents.h"
#include "llbuycurrencyhtml.h"
#include "llfloatergodtools.h"
#include "llfloaterinventory.h"
#include "llfloaterimcontainer.h"
#include "llfloaterland.h"
#include "llfloaterimnearbychat.h"
#include "llfloaterpathfindingcharacters.h"
#include "llfloaterpathfindinglinksets.h"
#include "llfloaterpay.h"
#include "llfloaterreporter.h"
#include "llfloatersearch.h"
#include "llfloaterscriptdebug.h"
#include "llfloatersnapshot.h"
#include "llfloatertools.h"
#include "llfloaterworldmap.h"
#include "llfloaterbuildoptions.h"
#include "llavataractions.h"
#include "lllandmarkactions.h"
#include "llgroupmgr.h"
#include "lltooltip.h"
#include "llhints.h"
#include "llhudeffecttrail.h"
#include "llhudmanager.h"
#include "llimview.h"
#include "llinventorybridge.h"
#include "llinventorydefines.h"
#include "llinventoryfunctions.h"
#include "llpanellogin.h"
#include "llpanelblockedlist.h"
#include "llmarketplacefunctions.h"
#include "llmenuoptionpathfindingrebakenavmesh.h"
#include "llmoveview.h"
#include "llparcel.h"
#include "llrootview.h"
#include "llsceneview.h"
#include "llscenemonitor.h"
#include "llselectmgr.h"
#include "llspellcheckmenuhandler.h"
#include "llstatusbar.h"
#include "lltextureview.h"
#include "lltoolbarview.h"
#include "lltoolcomp.h"
#include "lltoolmgr.h"
#include "lltoolpie.h"
#include "lltoolselectland.h"
#include "lltrans.h"
#include "llviewerdisplay.h" //for gWindowResized
#include "llviewergenericmessage.h"
#include "llviewerhelp.h"
#include "llviewermenufile.h"	// init_menu_file()
#include "llviewermessage.h"
#include "llviewernetwork.h"
#include "llviewerobjectlist.h"
#include "llviewerparcelmgr.h"
#include "llviewerstats.h"
#include "llvoavatarself.h"
#include "llvoicevivox.h"
#include "llworldmap.h"
#include "pipeline.h"
#include "llviewerjoystick.h"
#include "llwaterparammanager.h"
#include "llwlanimator.h"
#include "llwlparammanager.h"
#include "llfloatercamera.h"
#include "lluilistener.h"
#include "llappearancemgr.h"
#include "lltrans.h"
#include "lleconomy.h"
#include "lltoolgrab.h"
#include "llwindow.h"
#include "llpathfindingmanager.h"
#include "llstartup.h"
#include "boost/unordered_map.hpp"

// Firestorm includes
// [RLVa:KB] - Checked: 2011-05-22 (RLVa-1.3.1a)
#include "rlvactions.h"
#include "rlvhandler.h"
#include "rlvlocks.h"
// [/RLVa:KB]
#include "fsdata.h"
#include "fslslbridge.h"
#include "fscommon.h"
#include "fsfloaterexport.h"
#include "fsfloatercontacts.h"	// <FS:Zi> Display group list in contacts floater
#include "fspose.h"	// <FS:CR> FIRE-4345: Undeform
#include "fswsassetblacklist.h"
#include "llavatarpropertiesprocessor.h"	// ## Zi: Texture Refresh
#include "llsdserialize.h"
#include "lltexturecache.h"	// ## Zi: Texture Refresh
#include "lllogininstance.h"	// <FS:AW  opensim destinations and avatar picker>
#include "llvovolume.h"
#include "particleeditor.h"
#include "piemenu.h"	// ## Zi: Pie Menu
#include "llfloaterpreference.h"	//<FS:KC> Volume controls prefs
#include "llcheckboxctrl.h"			//<FS:KC> Volume controls prefs
#include "llscenemonitor.h"

using namespace LLAvatarAppearanceDefines;

typedef LLPointer<LLViewerObject> LLViewerObjectPtr;

static boost::unordered_map<std::string, LLStringExplicit> sDefaultItemLabels;

BOOL enable_land_build(void*);
BOOL enable_object_build(void*);

LLVOAvatar* find_avatar_from_object( LLViewerObject* object );
LLVOAvatar* find_avatar_from_object( const LLUUID& object_id );

void handle_test_load_url(void*);

//
// Evil hackish imported globals

//extern BOOL	gHideSelectedObjects;
//extern BOOL gAllowSelectAvatar;
//extern BOOL gDebugAvatarRotation;
extern BOOL gDebugClicks;
extern BOOL gDebugWindowProc;
extern BOOL gShaderProfileFrame;

//extern BOOL gDebugTextEditorTips;
//extern BOOL gDebugSelectMgr;

//
// Globals
//

LLMenuBarGL		*gMenuBarView = NULL;
LLViewerMenuHolderGL	*gMenuHolder = NULL;
LLMenuGL		*gPopupMenuView = NULL;
LLMenuGL		*gEditMenu = NULL;
LLMenuBarGL		*gLoginMenuBarView = NULL;

// Context menus
LLContextMenu	*gMenuAvatarSelf	= NULL;
LLContextMenu	*gMenuAvatarOther = NULL;
LLContextMenu	*gMenuObject = NULL;
LLContextMenu	*gMenuAttachmentSelf = NULL;
LLContextMenu	*gMenuAttachmentOther = NULL;
LLContextMenu	*gMenuLand	= NULL;
LLContextMenu	*gMenuMuteParticle = NULL;

// ## Zi: Pie menu
// Pie menus
PieMenu		*gPieMenuAvatarSelf	= NULL;
PieMenu		*gPieMenuAvatarOther = NULL;
PieMenu		*gPieMenuObject = NULL;
PieMenu		*gPieMenuAttachmentSelf = NULL;
PieMenu		*gPieMenuAttachmentOther = NULL;
PieMenu		*gPieMenuLand	= NULL;
PieMenu		*gPieMenuMuteParticle = NULL;
// ## Zi: Pie menu

const std::string SAVE_INTO_TASK_INVENTORY("Save Object Back to Object Contents");

LLMenuGL* gAttachSubMenu = NULL;
LLMenuGL* gDetachSubMenu = NULL;
LLMenuGL* gTakeOffClothes = NULL;
LLContextMenu* gAttachScreenPieMenu = NULL;
LLContextMenu* gAttachPieMenu = NULL;
LLContextMenu* gAttachBodyPartPieMenus[8];
LLContextMenu* gDetachPieMenu = NULL;
LLContextMenu* gDetachScreenPieMenu = NULL;
LLContextMenu* gDetachBodyPartPieMenus[8];

// ## Zi: Pie menu
PieMenu* gPieAttachScreenMenu = NULL;
PieMenu* gPieAttachMenu = NULL;
PieMenu* gPieAttachBodyPartMenus[8];
PieMenu* gPieDetachMenu = NULL;
PieMenu* gPieDetachScreenMenu = NULL;
PieMenu* gPieDetachBodyPartMenus[8];
// ## Zi: Pie menu

LLMenuItemCallGL* gAutorespondMenu = NULL;
LLMenuItemCallGL* gAutorespondNonFriendsMenu = NULL;
//
// Local prototypes

// File Menu
void handle_compress_image(void*);


// Edit menu
void handle_dump_group_info(void *);
void handle_dump_capabilities_info(void *);

// Advanced->Consoles menu
void handle_region_dump_settings(void*);
void handle_region_dump_temp_asset_data(void*);
void handle_region_clear_temp_asset_data(void*);

// Object pie menu
BOOL sitting_on_selection();

void near_sit_object();
//void label_sit_or_stand(std::string& label, void*);
// buy and take alias into the same UI positions, so these
// declarations handle this mess.
BOOL is_selection_buy_not_take();
S32 selection_price();
BOOL enable_take();
void handle_object_show_inspector();
void handle_avatar_show_inspector();
bool confirm_take(const LLSD& notification, const LLSD& response, LLObjectSelectionHandle selection_handle);

void handle_buy_object(LLSaleInfo sale_info);
void handle_buy_contents(LLSaleInfo sale_info);

// Land pie menu
void near_sit_down_point(BOOL success, void *);

// Avatar pie menu

// Debug menu


void velocity_interpolate( void* );
void handle_visual_leak_detector_toggle(void*);
void handle_rebake_textures(void*);
BOOL check_admin_override(void*);
void handle_admin_override_toggle(void*);
#ifdef TOGGLE_HACKED_GODLIKE_VIEWER
void handle_toggle_hacked_godmode(void*);
BOOL check_toggle_hacked_godmode(void*);
bool enable_toggle_hacked_godmode(void*);
#endif

void toggle_show_xui_names(void *);
BOOL check_show_xui_names(void *);

// Debug UI

void handle_buy_currency_test(void*);
void handle_save_to_xml(void*);
void handle_load_from_xml(void*);

void handle_god_mode(void*);

// God menu
void handle_leave_god_mode(void*);


void handle_reset_view();

void handle_duplicate_in_place(void*);


void handle_object_owner_self(void*);
void handle_object_owner_permissive(void*);
void handle_object_lock(void*);
void handle_object_asset_ids(void*);
void force_take_copy(void*);
#ifdef _CORY_TESTING
void force_export_copy(void*);
void force_import_geometry(void*);
#endif

void handle_force_parcel_owner_to_me(void*);
void handle_force_parcel_to_content(void*);
void handle_claim_public_land(void*);

void handle_god_request_avatar_geometry(void *);	// Hack for easy testing of new avatar geometry
void reload_vertex_shader(void *);
void handle_disconnect_viewer(void *);

void force_error_breakpoint(void *);
void force_error_llerror(void *);
void force_error_bad_memory_access(void *);
void force_error_infinite_loop(void *);
void force_error_software_exception(void *);
void force_error_driver_crash(void *);

void handle_force_delete(void*);
void print_object_info(void*);
void print_agent_nvpairs(void*);
void toggle_debug_menus(void*);
void upload_done_callback(const LLUUID& uuid, void* user_data, S32 result, LLExtStat ext_status);
void dump_select_mgr(void*);

void dump_inventory(void*);
void toggle_visibility(void*);
BOOL get_visibility(void*);

// Avatar Pie menu
void request_friendship(const LLUUID& agent_id);

// Tools menu
void handle_selected_texture_info(void*);
void handle_selected_material_info();

void handle_dump_followcam(void*);
void handle_viewer_enable_message_log(void*);
void handle_viewer_disable_message_log(void*);

BOOL enable_buy_land(void*);

// Help menu

void handle_test_male(void *);
void handle_test_female(void *);
void handle_dump_attachments(void *);
void handle_dump_avatar_local_textures(void*);
void handle_debug_avatar_textures(void*);
void handle_grab_baked_texture(void*);
BOOL enable_grab_baked_texture(void*);
void handle_dump_region_object_cache(void*);

BOOL enable_save_into_task_inventory(void*);

BOOL enable_detach(const LLSD& = LLSD());
void menu_toggle_attached_lights(void* user_data);
void menu_toggle_attached_particles(void* user_data);

void avatar_tex_refresh();	// <FS:CR> FIRE-11800

class LLMenuParcelObserver : public LLParcelObserver
{
public:
	LLMenuParcelObserver();
	~LLMenuParcelObserver();
	virtual void changed();
};

static LLMenuParcelObserver* gMenuParcelObserver = NULL;

static LLUIListener sUIListener;

LLMenuParcelObserver::LLMenuParcelObserver()
{
	LLViewerParcelMgr::getInstance()->addObserver(this);
}

LLMenuParcelObserver::~LLMenuParcelObserver()
{
	LLViewerParcelMgr::getInstance()->removeObserver(this);
}

void LLMenuParcelObserver::changed()
{
	LLParcel *parcel = LLViewerParcelMgr::getInstance()->getParcelSelection()->getParcel();
	// <FS:Ansariel> FIRE-4454: Cache controls because of performance reasons
	//gMenuHolder->childSetEnabled("Land Buy Pass", LLPanelLandGeneral::enableBuyPass(NULL) && !(parcel->getOwnerID()== gAgent.getID()));
	//
	//BOOL buyable = enable_buy_land(NULL);
	//gMenuHolder->childSetEnabled("Land Buy", buyable);
	//gMenuHolder->childSetEnabled("Buy Land...", buyable);

	static LLView* land_buy_pass = gMenuHolder->getChildView("Land Buy Pass");
	static LLView* land_buy_pass_pie = gMenuHolder->getChildView("Land Buy Pass Pie");
	static LLView* land_buy = gMenuHolder->getChildView("Land Buy");
	static LLView* land_buy_pie = gMenuHolder->getChildView("Land Buy Pie");
	static LLView* buy_land = gMenuHolder->getChildView("Buy Land...");

	BOOL pass_buyable = LLPanelLandGeneral::enableBuyPass(NULL) && parcel->getOwnerID() != gAgentID;
	land_buy_pass->setEnabled(pass_buyable);
	land_buy_pass_pie->setEnabled(pass_buyable);

	BOOL buyable = enable_buy_land(NULL);
	land_buy->setEnabled(buyable);
	land_buy_pie->setEnabled(buyable);
	buy_land->setEnabled(buyable);
	// </FS:Ansariel> FIRE-4454: Cache controls because of performance reasons
}


void initialize_menus();

//-----------------------------------------------------------------------------
// Initialize main menus
//
// HOW TO NAME MENUS:
//
// First Letter Of Each Word Is Capitalized, Even At Or And
//
// Items that lead to dialog boxes end in "..."
//
// Break up groups of more than 6 items with separators
//-----------------------------------------------------------------------------

void set_underclothes_menu_options()
{
	if (gMenuHolder && gAgent.isTeen())
	{
		gMenuHolder->getChild<LLView>("Self Underpants")->setVisible(FALSE);
		gMenuHolder->getChild<LLView>("Self Undershirt")->setVisible(FALSE);
	}
	if (gMenuBarView && gAgent.isTeen())
	{
		gMenuBarView->getChild<LLView>("Menu Underpants")->setVisible(FALSE);
		gMenuBarView->getChild<LLView>("Menu Undershirt")->setVisible(FALSE);
	}
}

void set_merchant_SLM_menu()
{
    // DD-170 : SLM Alpha and Beta program : for the moment, we always show the SLM menu and 
    // tools so that all merchants can try out the UI, even if not migrated.
    // *TODO : Keep SLM UI hidden for non migrated merchant in released viewer
    
    //if (LLMarketplaceData::instance().getSLMStatus() == MarketplaceStatusCodes::MARKET_PLACE_NOT_MIGRATED_MERCHANT)
    //{
        // Merchant not migrated: show only the old Merchant Outbox menu
    //    gMenuHolder->getChild<LLView>("MerchantOutbox")->setVisible(TRUE);
    //}
    //else
    //{
        // All other cases (new merchant, not merchant, migrated merchant): show the new Marketplace Listings menu and enable the tool
        gMenuHolder->getChild<LLView>("MarketplaceListings")->setVisible(TRUE);
        LLCommand* command = LLCommandManager::instance().getCommand("marketplacelistings");
		gToolBarView->enableCommand(command->id(), true);
    //}
}

void set_merchant_outbox_menu(U32 status, const LLSD& content)
{
    // If the merchant is fully migrated, the API is disabled (503) and we won't show the old menu item.
    // In all other cases, we show it.
    if (status != MarketplaceErrorCodes::IMPORT_SERVER_API_DISABLED)
    {
        gMenuHolder->getChild<LLView>("MerchantOutbox")->setVisible(TRUE);
    }
}

void check_merchant_status()
{
	// <FS:Ansariel> Don't show merchant outbox or SL Marketplace stuff outside SL
	if (!LLGridManager::getInstance()->isInSecondLife())
	{
		gMenuHolder->getChild<LLView>("MerchantOutbox")->setVisible(FALSE);
		gMenuHolder->getChild<LLView>("MarketplaceListings")->setVisible(FALSE);
		return;
	}
	// </FS:Ansariel>

    if (!gSavedSettings.getBOOL("InventoryOutboxDisplayBoth"))
    {
        // Reset the SLM status: we actually want to check again, that's the point of calling check_merchant_status()
        LLMarketplaceData::instance().setSLMStatus(MarketplaceStatusCodes::MARKET_PLACE_NOT_INITIALIZED);
        
        // Hide SLM related menu item
        gMenuHolder->getChild<LLView>("MarketplaceListings")->setVisible(FALSE);
        
        // Also disable the toolbar button for Marketplace Listings
        LLCommand* command = LLCommandManager::instance().getCommand("marketplacelistings");
		gToolBarView->enableCommand(command->id(), false);
        
        // Launch an SLM test connection to get the merchant status
        LLMarketplaceData::instance().initializeSLM(boost::bind(&set_merchant_SLM_menu));

        // Do the Merchant Outbox init only once per session
        if (LLMarketplaceInventoryImporter::instance().getMarketPlaceStatus() == MarketplaceStatusCodes::MARKET_PLACE_NOT_INITIALIZED)
        {
            // Hide merchant outbox related menu item
            gMenuHolder->getChild<LLView>("MerchantOutbox")->setVisible(FALSE);
            
            // Launch a Merchant Outbox test connection to get the migration status
            LLMarketplaceInventoryImporter::instance().setStatusReportCallback(boost::bind(&set_merchant_outbox_menu,_1, _2));
            LLMarketplaceInventoryImporter::instance().initialize();
        }
    }
}

void init_menus()
{
	// Initialize actions
	initialize_menus();

	///
	/// Popup menu
	///
	/// The popup menu is now populated by the show_context_menu()
	/// method.
	
	LLMenuGL::Params menu_params;
	menu_params.name = "Popup";
	menu_params.visible = false;
	gPopupMenuView = LLUICtrlFactory::create<LLMenuGL>(menu_params);
	gMenuHolder->addChild( gPopupMenuView );

	///
	/// Context menus
	///

	const widget_registry_t& registry =
		LLViewerMenuHolderGL::child_registry_t::instance();
	gEditMenu = LLUICtrlFactory::createFromFile<LLMenuGL>("menu_edit.xml", gMenuHolder, registry);
	gMenuAvatarSelf = LLUICtrlFactory::createFromFile<LLContextMenu>(
		"menu_avatar_self.xml", gMenuHolder, registry);
	gMenuAvatarOther = LLUICtrlFactory::createFromFile<LLContextMenu>(
		"menu_avatar_other.xml", gMenuHolder, registry);

	gDetachScreenPieMenu = gMenuHolder->getChild<LLContextMenu>("Object Detach HUD", true);
	gDetachPieMenu = gMenuHolder->getChild<LLContextMenu>("Object Detach", true);

	gMenuObject = LLUICtrlFactory::createFromFile<LLContextMenu>(
		"menu_object.xml", gMenuHolder, registry);

	gAttachScreenPieMenu = gMenuHolder->getChild<LLContextMenu>("Object Attach HUD");
	gAttachPieMenu = gMenuHolder->getChild<LLContextMenu>("Object Attach");

	gMenuAttachmentSelf = LLUICtrlFactory::createFromFile<LLContextMenu>(
		"menu_attachment_self.xml", gMenuHolder, registry);
	gMenuAttachmentOther = LLUICtrlFactory::createFromFile<LLContextMenu>(
		"menu_attachment_other.xml", gMenuHolder, registry);

	gMenuLand = LLUICtrlFactory::createFromFile<LLContextMenu>(
		"menu_land.xml", gMenuHolder, registry);

	gMenuMuteParticle = LLUICtrlFactory::createFromFile<LLContextMenu>(
		"menu_mute_particle.xml", gMenuHolder, registry);

// ## Zi: Pie menu
	gPieMenuAvatarSelf = LLUICtrlFactory::createFromFile<PieMenu>(
		"menu_pie_avatar_self.xml", gMenuHolder, registry);
	gPieMenuAvatarOther = LLUICtrlFactory::createFromFile<PieMenu>(
		"menu_pie_avatar_other.xml", gMenuHolder, registry);

	// added "Pie" to the control names to keep them unique
	gPieDetachScreenMenu = gMenuHolder->getChild<PieMenu>("Pie Object Detach HUD", true);
	gPieDetachMenu = gMenuHolder->getChild<PieMenu>("Pie Object Detach", true);

	gPieMenuObject = LLUICtrlFactory::createFromFile<PieMenu>(
		"menu_pie_object.xml", gMenuHolder, registry);

	// added "Pie" to the control names to keep them unique
	gPieAttachScreenMenu = gMenuHolder->getChild<PieMenu>("Pie Object Attach HUD");
	gPieAttachMenu = gMenuHolder->getChild<PieMenu>("Pie Object Attach");

	gPieMenuAttachmentSelf = LLUICtrlFactory::createFromFile<PieMenu>(
		"menu_pie_attachment_self.xml", gMenuHolder, registry);
	gPieMenuAttachmentOther = LLUICtrlFactory::createFromFile<PieMenu>(
		"menu_pie_attachment_other.xml", gMenuHolder, registry);

	gPieMenuLand = LLUICtrlFactory::createFromFile<PieMenu>(
		"menu_pie_land.xml", gMenuHolder, registry);

	gPieMenuMuteParticle = LLUICtrlFactory::createFromFile<PieMenu>(
		"menu_pie_mute_particle.xml", gMenuHolder, registry);
// ## Zi: Pie menu

	///
	/// set up the colors
	///
	LLColor4 color;

	// do not set colors in code, let the skin decide. -Zi
	/*
	LLColor4 context_menu_color = LLUIColorTable::instance().getColor("MenuPopupBgColor");
	
	gMenuAvatarSelf->setBackgroundColor( context_menu_color );
	gMenuAvatarOther->setBackgroundColor( context_menu_color );
	gMenuObject->setBackgroundColor( context_menu_color );
	gMenuAttachmentSelf->setBackgroundColor( context_menu_color );
	gMenuAttachmentOther->setBackgroundColor( context_menu_color );

	gMenuLand->setBackgroundColor( context_menu_color );

	color = LLUIColorTable::instance().getColor( "MenuPopupBgColor" );
	gPopupMenuView->setBackgroundColor( color );
	*/

	// <FS> Changed for grid manager
	// If we are not in production, use a different color to make it apparent.
	//if (LLGridManager::getInstance()->isInProductionGrid())
	//{
	//	color = LLUIColorTable::instance().getColor( "MenuBarBgColor" );
	//}
	//else
	//{
	//	color = LLUIColorTable::instance().getColor( "MenuNonProductionBgColor" );
	//}

	//LLView* menu_bar_holder = gViewerWindow->getRootView()->getChildView("menu_bar_holder");

	//gMenuBarView = LLUICtrlFactory::getInstance()->createFromFile<LLMenuBarGL>("menu_viewer.xml", gMenuHolder, LLViewerMenuHolderGL::child_registry_t::instance());
	//gMenuBarView->setRect(LLRect(0, menu_bar_holder->getRect().mTop, 0, menu_bar_holder->getRect().mTop - MENU_BAR_HEIGHT));
	//gMenuBarView->setBackgroundColor( color );

	gMenuBarView = LLUICtrlFactory::getInstance()->createFromFile<LLMenuBarGL>("menu_viewer.xml", gMenuHolder, LLViewerMenuHolderGL::child_registry_t::instance());
	// ONLY change the color IF we are in beta. Otherwise leave it alone so it can use the skinned color. -Zi
	if(LLGridManager::getInstance()->isInSLBeta())
	{
		color = LLUIColorTable::instance().getColor( "MenuNonProductionBgColor" );
		gMenuBarView->setBackgroundColor( color );
	}

	LLView* menu_bar_holder = gViewerWindow->getRootView()->getChildView("menu_bar_holder");
	gMenuBarView->setRect(LLRect(0, menu_bar_holder->getRect().mTop, 0, menu_bar_holder->getRect().mTop - MENU_BAR_HEIGHT));
	// </FS> Changed for grid manager

	menu_bar_holder->addChild(gMenuBarView);
  
    gViewerWindow->setMenuBackgroundColor(false, 
        !LLGridManager::getInstance()->isInSLBeta());
// <FS:AW opensim currency support>
//	// Assume L$10 for now, the server will tell us the real cost at login
//	// *TODO:Also fix cost in llfolderview.cpp for Inventory menus
//	const std::string upload_cost("10");
	// \0/ Copypasta! See llviewermessage, llviewermenu and llpanelmaininventory
	S32 cost = LLGlobalEconomy::Singleton::getInstance()->getPriceUpload();
	std::string upload_cost;
#ifdef OPENSIM // <FS:AW optional opensim support>
	bool in_opensim = LLGridManager::getInstance()->isInOpenSim();
	if(in_opensim)
	{
		upload_cost = cost > 0 ? llformat("%s%d", "L$", cost) : LLTrans::getString("free");
	}
	else
#endif // OPENSIM // <FS:AW optional opensim support>
	{
		upload_cost = cost > 0 ? llformat("%s%d", "L$", cost) : llformat("%d", gSavedSettings.getU32("DefaultUploadCost"));
	}
// </FS:AW opensim currency support>
	gMenuHolder->childSetLabelArg("Upload Image", "[COST]", upload_cost);
	gMenuHolder->childSetLabelArg("Upload Sound", "[COST]", upload_cost);
	gMenuHolder->childSetLabelArg("Upload Animation", "[COST]", upload_cost);
	gMenuHolder->childSetLabelArg("Bulk Upload", "[COST]", upload_cost);
	
	gAutorespondMenu = gMenuBarView->getChild<LLMenuItemCallGL>("Set Autorespond", TRUE);
	gAutorespondNonFriendsMenu = gMenuBarView->getChild<LLMenuItemCallGL>("Set Autorespond to non-friends", TRUE);
	gAttachSubMenu = gMenuBarView->findChildMenuByName("Attach Object", TRUE);
	gDetachSubMenu = gMenuBarView->findChildMenuByName("Detach Object", TRUE);

	// Don't display the Memory console menu if the feature is turned off
	LLMenuItemCheckGL *memoryMenu = gMenuBarView->getChild<LLMenuItemCheckGL>("Memory", TRUE);
	if (memoryMenu)
	{
		memoryMenu->setVisible(FALSE);
	}

	gMenuBarView->createJumpKeys();

	// Let land based option enable when parcel changes
	gMenuParcelObserver = new LLMenuParcelObserver();

	gLoginMenuBarView = LLUICtrlFactory::getInstance()->createFromFile<LLMenuBarGL>("menu_login.xml", gMenuHolder, LLViewerMenuHolderGL::child_registry_t::instance());
	gLoginMenuBarView->arrangeAndClear();
	LLRect menuBarRect = gLoginMenuBarView->getRect();
	menuBarRect.setLeftTopAndSize(0, menu_bar_holder->getRect().getHeight(), menuBarRect.getWidth(), menuBarRect.getHeight());
	gLoginMenuBarView->setRect(menuBarRect);
	// do not set colors in code, always lat the skin decide. -Zi
	// gLoginMenuBarView->setBackgroundColor( color );
	menu_bar_holder->addChild(gLoginMenuBarView);
	
	// tooltips are on top of EVERYTHING, including menus
	gViewerWindow->getRootView()->sendChildToFront(gToolTipView);
}

///////////////////
// SHOW CONSOLES //
///////////////////


class LLAdvancedToggleConsole : public view_listener_t
{
	bool handleEvent(const LLSD& userdata)
	{
		std::string console_type = userdata.asString();
		if ("texture" == console_type)
		{
			toggle_visibility( (void*)gTextureView );
		}
		else if ("debug" == console_type)
		{
			toggle_visibility( (void*)static_cast<LLUICtrl*>(gDebugView->mDebugConsolep));
		}
		else if ("fast timers" == console_type)
		{
			LLFloaterReg::toggleInstance("block_timers");
		}
		else if ("scene view" == console_type)
		{
			toggle_visibility( (void*)gSceneView);
		}
		else if ("scene monitor" == console_type)
		{
			toggle_visibility( (void*)gSceneMonitorView);
		}

		return true;
	}
};
class LLAdvancedCheckConsole : public view_listener_t
{
	bool handleEvent(const LLSD& userdata)
	{
		std::string console_type = userdata.asString();
		bool new_value = false;
		if ("texture" == console_type)
		{
			new_value = get_visibility( (void*)gTextureView );
		}
		else if ("debug" == console_type)
		{
			new_value = get_visibility( (void*)((LLView*)gDebugView->mDebugConsolep) );
		}
		else if ("fast timers" == console_type)
		{
			new_value = LLFloaterReg::instanceVisible("block_timers");
		}
		else if ("scene view" == console_type)
		{
			new_value = get_visibility( (void*) gSceneView);
		}
		else if ("scene monitor" == console_type)
		{
			new_value = get_visibility( (void*) gSceneMonitorView);
		}
		
		return new_value;
	}
};


//////////////////////////
// DUMP INFO TO CONSOLE //
//////////////////////////


class LLAdvancedDumpInfoToConsole : public view_listener_t
{
	bool handleEvent(const LLSD& userdata)
	{
		std::string info_type = userdata.asString();
		if ("region" == info_type)
		{
			handle_region_dump_settings(NULL);
		}
		else if ("group" == info_type)
		{
			handle_dump_group_info(NULL);
		}
		else if ("capabilities" == info_type)
		{
			handle_dump_capabilities_info(NULL);
		}
		return true;
	}
};


//////////////
// HUD INFO //
//////////////


class LLAdvancedToggleHUDInfo : public view_listener_t
{
	bool handleEvent(const LLSD& userdata)
	{
		std::string info_type = userdata.asString();

		if ("camera" == info_type)
		{
			gDisplayCameraPos = !(gDisplayCameraPos);
		}
		else if ("wind" == info_type)
		{
			gDisplayWindInfo = !(gDisplayWindInfo);
		}
		else if ("fov" == info_type)
		{
			gDisplayFOV = !(gDisplayFOV);
		}
		else if ("badge" == info_type)
		{
			reportToNearbyChat("Hippos!");
		}
		else if ("cookies" == info_type)
		{
			reportToNearbyChat("Cookies!");
		}
		// <FS:PP>
		else if ("motd" == info_type)
		{
			reportToNearbyChat(gAgent.mMOTD);
		}
		// </FS:PP>
		return true;
	}
};

class LLAdvancedCheckHUDInfo : public view_listener_t
{
	bool handleEvent(const LLSD& userdata)
	{
		std::string info_type = userdata.asString();
		bool new_value = false;
		if ("camera" == info_type)
		{
			new_value = gDisplayCameraPos;
		}
		else if ("wind" == info_type)
		{
			new_value = gDisplayWindInfo;
		}
		else if ("fov" == info_type)
		{
			new_value = gDisplayFOV;
		}
		return new_value;
	}
};


//////////////
// FLYING   //
//////////////

class LLAdvancedAgentFlyingInfo : public view_listener_t
{
	bool handleEvent(const LLSD&)
	{
		return gAgent.getFlying();
	}
};


///////////////////////
// CLEAR GROUP CACHE //
///////////////////////

class LLAdvancedClearGroupCache : public view_listener_t
{
	bool handleEvent(const LLSD& userdata)
	{
		LLGroupMgr::debugClearAllGroups(NULL);
		return true;
	}
};




/////////////////
// RENDER TYPE //
/////////////////
U32 render_type_from_string(std::string render_type)
{
	if ("simple" == render_type)
	{
		return LLPipeline::RENDER_TYPE_SIMPLE;
	}
	else if ("alpha" == render_type)
	{
		return LLPipeline::RENDER_TYPE_ALPHA;
	}
	else if ("tree" == render_type)
	{
		return LLPipeline::RENDER_TYPE_TREE;
	}
	else if ("character" == render_type)
	{
		return LLPipeline::RENDER_TYPE_AVATAR;
	}
	else if ("surfacePatch" == render_type)
	{
		return LLPipeline::RENDER_TYPE_TERRAIN;
	}
	else if ("sky" == render_type)
	{
		return LLPipeline::RENDER_TYPE_SKY;
	}
	else if ("water" == render_type)
	{
		return LLPipeline::RENDER_TYPE_WATER;
	}
	else if ("ground" == render_type)
	{
		return LLPipeline::RENDER_TYPE_GROUND;
	}
	else if ("volume" == render_type)
	{
		return LLPipeline::RENDER_TYPE_VOLUME;
	}
	else if ("grass" == render_type)
	{
		return LLPipeline::RENDER_TYPE_GRASS;
	}
	else if ("clouds" == render_type)
	{
		return LLPipeline::RENDER_TYPE_CLOUDS;
	}
	else if ("particles" == render_type)
	{
		return LLPipeline::RENDER_TYPE_PARTICLES;
	}
	else if ("bump" == render_type)
	{
		return LLPipeline::RENDER_TYPE_BUMP;
	}
	else
	{
		return 0;
	}
}


class LLAdvancedToggleRenderType : public view_listener_t
{
	bool handleEvent(const LLSD& userdata)
	{
		U32 render_type = render_type_from_string( userdata.asString() );
		if ( render_type != 0 )
		{
			LLPipeline::toggleRenderTypeControl( (void*)(ptrdiff_t)render_type );
			if(render_type == LLPipeline::RENDER_TYPE_PARTICLES)
			{
				gPipeline.sRenderParticles = gPipeline.hasRenderType(LLPipeline::RENDER_TYPE_PARTICLES);
			}
		}
		return true;
	}
};


class LLAdvancedCheckRenderType : public view_listener_t
{
	bool handleEvent(const LLSD& userdata)
	{
		U32 render_type = render_type_from_string( userdata.asString() );
		bool new_value = false;

		if ( render_type != 0 )
		{
			new_value = LLPipeline::hasRenderTypeControl( (void*)(ptrdiff_t)render_type );
		}

		return new_value;
	}
};


/////////////
// FEATURE //
/////////////
U32 feature_from_string(std::string feature)
{ 
	if ("ui" == feature)
	{ 
		return LLPipeline::RENDER_DEBUG_FEATURE_UI;
	}
	else if ("selected" == feature)
	{
		return LLPipeline::RENDER_DEBUG_FEATURE_SELECTED;
	}
	else if ("highlighted" == feature)
	{
		return LLPipeline::RENDER_DEBUG_FEATURE_HIGHLIGHTED;
	}
	else if ("dynamic textures" == feature)
	{
		return LLPipeline::RENDER_DEBUG_FEATURE_DYNAMIC_TEXTURES;
	}
	else if ("foot shadows" == feature)
	{
		return LLPipeline::RENDER_DEBUG_FEATURE_FOOT_SHADOWS;
	}
	else if ("fog" == feature)
	{
		return LLPipeline::RENDER_DEBUG_FEATURE_FOG;
	}
	else if ("fr info" == feature)
	{
		return LLPipeline::RENDER_DEBUG_FEATURE_FR_INFO;
	}
	else if ("flexible" == feature)
	{
		return LLPipeline::RENDER_DEBUG_FEATURE_FLEXIBLE;
	}
	else
	{
		return 0;
	}
};


class LLAdvancedToggleFeature : public view_listener_t
{
	bool handleEvent(const LLSD& userdata)
	{
		U32 feature = feature_from_string( userdata.asString() );
		if ( feature != 0 )
		{
			LLPipeline::toggleRenderDebugFeature( (void*)(ptrdiff_t)feature );
		}
		return true;
	}
};

class LLAdvancedCheckFeature : public view_listener_t
{
	bool handleEvent(const LLSD& userdata)
{
	U32 feature = feature_from_string( userdata.asString() );
	bool new_value = false;

	if ( feature != 0 )
	{
		new_value = LLPipeline::toggleRenderDebugFeatureControl( (void*)(ptrdiff_t)feature );
	}

	return new_value;
}
};

class LLAdvancedCheckDisplayTextureDensity : public view_listener_t
{
	bool handleEvent(const LLSD& userdata)
	{
		std::string mode = userdata.asString();
		if (!gPipeline.hasRenderDebugMask(LLPipeline::RENDER_DEBUG_TEXEL_DENSITY))
		{
			return mode == "none";
		}
		if (mode == "current")
		{
			return LLViewerTexture::sDebugTexelsMode == LLViewerTexture::DEBUG_TEXELS_CURRENT;
		}
		else if (mode == "desired")
		{
			return LLViewerTexture::sDebugTexelsMode == LLViewerTexture::DEBUG_TEXELS_DESIRED;
		}
		else if (mode == "full")
		{
			return LLViewerTexture::sDebugTexelsMode == LLViewerTexture::DEBUG_TEXELS_FULL;
		}
		return false;
	}
};

class LLAdvancedSetDisplayTextureDensity : public view_listener_t
{
	bool handleEvent(const LLSD& userdata)
	{
		std::string mode = userdata.asString();
		if (mode == "none")
		{
			if (gPipeline.hasRenderDebugMask(LLPipeline::RENDER_DEBUG_TEXEL_DENSITY) == TRUE) 
			{
				gPipeline.toggleRenderDebug((void*)LLPipeline::RENDER_DEBUG_TEXEL_DENSITY);
			}
			LLViewerTexture::sDebugTexelsMode = LLViewerTexture::DEBUG_TEXELS_OFF;
		}
		else if (mode == "current")
		{
			if (gPipeline.hasRenderDebugMask(LLPipeline::RENDER_DEBUG_TEXEL_DENSITY) == FALSE) 
			{
				gPipeline.toggleRenderDebug((void*)LLPipeline::RENDER_DEBUG_TEXEL_DENSITY);
			}
			LLViewerTexture::sDebugTexelsMode = LLViewerTexture::DEBUG_TEXELS_CURRENT;
		}
		else if (mode == "desired")
		{
			if (gPipeline.hasRenderDebugMask(LLPipeline::RENDER_DEBUG_TEXEL_DENSITY) == FALSE) 
			{
				gPipeline.toggleRenderDebug((void*)LLPipeline::RENDER_DEBUG_TEXEL_DENSITY);
			}
			gPipeline.setRenderDebugFeatureControl(LLPipeline::RENDER_DEBUG_TEXEL_DENSITY, true);
			LLViewerTexture::sDebugTexelsMode = LLViewerTexture::DEBUG_TEXELS_DESIRED;
		}
		else if (mode == "full")
		{
			if (gPipeline.hasRenderDebugMask(LLPipeline::RENDER_DEBUG_TEXEL_DENSITY) == FALSE) 
			{
				gPipeline.toggleRenderDebug((void*)LLPipeline::RENDER_DEBUG_TEXEL_DENSITY);
			}
			LLViewerTexture::sDebugTexelsMode = LLViewerTexture::DEBUG_TEXELS_FULL;
		}
		return true;
	}
};


//////////////////
// INFO DISPLAY //
//////////////////
U32 info_display_from_string(std::string info_display)
{
	if ("verify" == info_display)
	{
		return LLPipeline::RENDER_DEBUG_VERIFY;
	}
	else if ("bboxes" == info_display)
	{
		return LLPipeline::RENDER_DEBUG_BBOXES;
	}
	else if ("normals" == info_display)
	{
		return LLPipeline::RENDER_DEBUG_NORMALS;
	}
	else if ("points" == info_display)
	{
		return LLPipeline::RENDER_DEBUG_POINTS;
	}
	else if ("octree" == info_display)
	{
		return LLPipeline::RENDER_DEBUG_OCTREE;
	}
	else if ("shadow frusta" == info_display)
	{
		return LLPipeline::RENDER_DEBUG_SHADOW_FRUSTA;
	}
	else if ("physics shapes" == info_display)
	{
		return LLPipeline::RENDER_DEBUG_PHYSICS_SHAPES;
	}
	else if ("occlusion" == info_display)
	{
		return LLPipeline::RENDER_DEBUG_OCCLUSION;
	}
	else if ("render batches" == info_display)
	{
		return LLPipeline::RENDER_DEBUG_BATCH_SIZE;
	}
	else if ("update type" == info_display)
	{
		return LLPipeline::RENDER_DEBUG_UPDATE_TYPE;
	}
	else if ("texture anim" == info_display)
	{
		return LLPipeline::RENDER_DEBUG_TEXTURE_ANIM;
	}
	else if ("texture priority" == info_display)
	{
		return LLPipeline::RENDER_DEBUG_TEXTURE_PRIORITY;
	}
	else if ("shame" == info_display)
	{
		return LLPipeline::RENDER_DEBUG_SHAME;
	}
	else if ("texture area" == info_display)
	{
		return LLPipeline::RENDER_DEBUG_TEXTURE_AREA;
	}
	else if ("face area" == info_display)
	{
		return LLPipeline::RENDER_DEBUG_FACE_AREA;
	}
	else if ("lod info" == info_display)
	{
		return LLPipeline::RENDER_DEBUG_LOD_INFO;
	}
	else if ("build queue" == info_display)
	{
		return LLPipeline::RENDER_DEBUG_BUILD_QUEUE;
	}
	else if ("lights" == info_display)
	{
		return LLPipeline::RENDER_DEBUG_LIGHTS;
	}
	else if ("particles" == info_display)
	{
		return LLPipeline::RENDER_DEBUG_PARTICLES;
	}
	else if ("composition" == info_display)
	{
		return LLPipeline::RENDER_DEBUG_COMPOSITION;
	}
	else if ("attachment bytes" == info_display)
	{
		return LLPipeline::RENDER_DEBUG_ATTACHMENT_BYTES;
	}
	else if ("glow" == info_display)
	{
		return LLPipeline::RENDER_DEBUG_GLOW;
	}
	else if ("collision skeleton" == info_display)
	{
		return LLPipeline::RENDER_DEBUG_AVATAR_VOLUME;
	}
	else if ("joints" == info_display)
	{
		return LLPipeline::RENDER_DEBUG_AVATAR_JOINTS;
	}
	else if ("raycast" == info_display)
	{
		return LLPipeline::RENDER_DEBUG_RAYCAST;
	}
	else if ("agent target" == info_display)
	{
		return LLPipeline::RENDER_DEBUG_AGENT_TARGET;
	}
	else if ("sculpt" == info_display)
	{
		return LLPipeline::RENDER_DEBUG_SCULPTED;
	}
	else if ("wind vectors" == info_display)
	{
		return LLPipeline::RENDER_DEBUG_WIND_VECTORS;
	}
	else if ("texel density" == info_display)
	{
		return LLPipeline::RENDER_DEBUG_TEXEL_DENSITY;
	}
	else if ("texture size" == info_display)
	{
		return LLPipeline::RENDER_DEBUG_TEXTURE_SIZE;
	}
	else
	{
		return 0;
	}
};

class LLAdvancedToggleInfoDisplay : public view_listener_t
{
	bool handleEvent(const LLSD& userdata)
	{
		U32 info_display = info_display_from_string( userdata.asString() );

		LL_INFOS("ViewerMenu") << "toggle " << userdata.asString() << LL_ENDL;
		
		if ( info_display != 0 )
		{
			LLPipeline::toggleRenderDebug( (void*)(ptrdiff_t)info_display );
		}

		return true;
	}
};


class LLAdvancedCheckInfoDisplay : public view_listener_t
{
	bool handleEvent(const LLSD& userdata)
	{
		U32 info_display = info_display_from_string( userdata.asString() );
		bool new_value = false;

		if ( info_display != 0 )
		{
			new_value = LLPipeline::toggleRenderDebugControl( (void*)(ptrdiff_t)info_display );
		}

		return new_value;
	}
};


///////////////////////////
//// RANDOMIZE FRAMERATE //
///////////////////////////


class LLAdvancedToggleRandomizeFramerate : public view_listener_t
{
	bool handleEvent(const LLSD& userdata)
	{
		gRandomizeFramerate = !(gRandomizeFramerate);
		return true;
	}
};

class LLAdvancedCheckRandomizeFramerate : public view_listener_t
{
	bool handleEvent(const LLSD& userdata)
	{
		bool new_value = gRandomizeFramerate;
		return new_value;
	}
};

///////////////////////////
//// PERIODIC SLOW FRAME //
///////////////////////////


class LLAdvancedTogglePeriodicSlowFrame : public view_listener_t
{
	bool handleEvent(const LLSD& userdata)
	{
		gPeriodicSlowFrame = !(gPeriodicSlowFrame);
		return true;
	}
};

class LLAdvancedCheckPeriodicSlowFrame : public view_listener_t
{
	bool handleEvent(const LLSD& userdata)
	{
		bool new_value = gPeriodicSlowFrame;
		return new_value;
	}
};



////////////////
// FRAME TEST //
////////////////


class LLAdvancedToggleFrameTest : public view_listener_t
{
	bool handleEvent(const LLSD& userdata)
	{
		LLPipeline::sRenderFrameTest = !(LLPipeline::sRenderFrameTest);
		return true;
	}
};

class LLAdvancedCheckFrameTest : public view_listener_t
{
	bool handleEvent(const LLSD& userdata)
	{
		bool new_value = LLPipeline::sRenderFrameTest;
		return new_value;
	}
};


///////////////////////////
// SELECTED TEXTURE INFO //
///////////////////////////


class LLAdvancedSelectedTextureInfo : public view_listener_t
{
	bool handleEvent(const LLSD& userdata)
	{
		handle_selected_texture_info(NULL);
		return true;
	}
};

//////////////////////
// TOGGLE WIREFRAME //
//////////////////////

class LLAdvancedToggleWireframe : public view_listener_t
{
	bool handleEvent(const LLSD& userdata)
	{
<<<<<<< HEAD
// [RLVa:KB] - Checked: 2013-05-11 (RLVa-1.4.9)
		bool fRlvBlockWireframe = gRlvAttachmentLocks.hasLockedHUD();
		if ( (!gUseWireframe) && (fRlvBlockWireframe) )
		{
			RlvUtil::notifyBlocked(RLV_STRING_BLOCKED_WIREFRAME);
		}
		gUseWireframe = (!gUseWireframe) && (!fRlvBlockWireframe);
// [/RLVa:KB]
//		gUseWireframe = !(gUseWireframe);
=======
		gUseWireframe = !(gUseWireframe);

		if (gUseWireframe)
		{
			gInitialDeferredModeForWireframe = LLPipeline::sRenderDeferred;
		}

>>>>>>> 4dfd54ee
		gWindowResized = TRUE;
		LLPipeline::updateRenderDeferred();
		gPipeline.resetVertexBuffers();

		if (!gUseWireframe && !gInitialDeferredModeForWireframe && LLPipeline::sRenderDeferred != gInitialDeferredModeForWireframe && gPipeline.isInit())
		{
			LLPipeline::refreshCachedSettings();
			gPipeline.releaseGLBuffers();
			gPipeline.createGLBuffers();
			LLViewerShaderMgr::instance()->setShaders();
		}

		return true;
	}
};

class LLAdvancedCheckWireframe : public view_listener_t
{
	bool handleEvent(const LLSD& userdata)
	{
		bool new_value = gUseWireframe;
		return new_value;
	}
};
	

//////////////////////////
// DUMP SCRIPTED CAMERA //
//////////////////////////
	
class LLAdvancedDumpScriptedCamera : public view_listener_t
{
	bool handleEvent(const LLSD& userdata)
	{
		handle_dump_followcam(NULL);
		return true;
	}
};



//////////////////////////////
// DUMP REGION OBJECT CACHE //
//////////////////////////////


class LLAdvancedDumpRegionObjectCache : public view_listener_t
{
	bool handleEvent(const LLSD& userdata)
{
		handle_dump_region_object_cache(NULL);
		return true;
	}
};

class LLAdvancedBuyCurrencyTest : public view_listener_t
	{
	bool handleEvent(const LLSD& userdata)
	{
		handle_buy_currency_test(NULL);
		return true;
	}
};


/////////////////////
// DUMP SELECT MGR //
/////////////////////


class LLAdvancedDumpSelectMgr : public view_listener_t
{
	bool handleEvent(const LLSD& userdata)
	{
		dump_select_mgr(NULL);
		return true;
	}
};



////////////////////
// DUMP INVENTORY //
////////////////////


class LLAdvancedDumpInventory : public view_listener_t
{
	bool handleEvent(const LLSD& userdata)
	{
		dump_inventory(NULL);
		return true;
	}
};



////////////////////////////////
// PRINT SELECTED OBJECT INFO //
////////////////////////////////


class LLAdvancedPrintSelectedObjectInfo : public view_listener_t
{
	bool handleEvent(const LLSD& userdata)
	{
		print_object_info(NULL);
		return true;
	}
};



//////////////////////
// PRINT AGENT INFO //
//////////////////////


class LLAdvancedPrintAgentInfo : public view_listener_t
{
	bool handleEvent(const LLSD& userdata)
	{
		print_agent_nvpairs(NULL);
		return true;
	}
};

//////////////////
// DEBUG CLICKS //
//////////////////


class LLAdvancedToggleDebugClicks : public view_listener_t
{
	bool handleEvent(const LLSD& userdata)
	{
		gDebugClicks = !(gDebugClicks);
		return true;
	}
};

class LLAdvancedCheckDebugClicks : public view_listener_t
{
	bool handleEvent(const LLSD& userdata)
	{
		bool new_value = gDebugClicks;
		return new_value;
	}
};



/////////////////
// DEBUG VIEWS //
/////////////////


class LLAdvancedToggleDebugViews : public view_listener_t
{
	bool handleEvent(const LLSD& userdata)
	{
		LLView::sDebugRects = !(LLView::sDebugRects);
		return true;
	}
};

class LLAdvancedCheckDebugViews : public view_listener_t
{
	bool handleEvent(const LLSD& userdata)
	{
		bool new_value = LLView::sDebugRects;
		return new_value;
	}
};



///////////////////////
// XUI NAME TOOLTIPS //
///////////////////////


class LLAdvancedToggleXUINameTooltips : public view_listener_t
{
	bool handleEvent(const LLSD& userdata)
	{
		toggle_show_xui_names(NULL);
		return true;
	}
};

class LLAdvancedCheckXUINameTooltips : public view_listener_t
{
	bool handleEvent(const LLSD& userdata)
	{
		bool new_value = check_show_xui_names(NULL);
		return new_value;
	}
};



////////////////////////
// DEBUG MOUSE EVENTS //
////////////////////////


class LLAdvancedToggleDebugMouseEvents : public view_listener_t
{
	bool handleEvent(const LLSD& userdata)
	{
		LLView::sDebugMouseHandling = !(LLView::sDebugMouseHandling);
		return true;
	}
};

class LLAdvancedCheckDebugMouseEvents : public view_listener_t
{
	bool handleEvent(const LLSD& userdata)
	{
		bool new_value = LLView::sDebugMouseHandling;
		return new_value;
	}
};



////////////////
// DEBUG KEYS //
////////////////


class LLAdvancedToggleDebugKeys : public view_listener_t
{
	bool handleEvent(const LLSD& userdata)
	{
		LLView::sDebugKeys = !(LLView::sDebugKeys);
		return true;
	}
};
	
class LLAdvancedCheckDebugKeys : public view_listener_t
{
	bool handleEvent(const LLSD& userdata)
	{
		bool new_value = LLView::sDebugKeys;
		return new_value;
	}
};
	


///////////////////////
// DEBUG WINDOW PROC //
///////////////////////


class LLAdvancedToggleDebugWindowProc : public view_listener_t
{
	bool handleEvent(const LLSD& userdata)
	{
		gDebugWindowProc = !(gDebugWindowProc);
		return true;
	}
};

class LLAdvancedCheckDebugWindowProc : public view_listener_t
	{
	bool handleEvent(const LLSD& userdata)
	{
		bool new_value = gDebugWindowProc;
		return new_value;
	}
};

// ------------------------------XUI MENU ---------------------------

//////////////////////
// LOAD UI FROM XML //
//////////////////////


class LLAdvancedLoadUIFromXML : public view_listener_t
{
	bool handleEvent(const LLSD& userdata)
	{
		handle_load_from_xml(NULL);
		return true;
	}
};



////////////////////
// SAVE UI TO XML //
////////////////////


class LLAdvancedSaveUIToXML : public view_listener_t
{
	bool handleEvent(const LLSD& userdata)
	{
		handle_save_to_xml(NULL);
		return true;
	}
};


class LLAdvancedSendTestIms : public view_listener_t
{
	bool handleEvent(const LLSD& userdata)
	{
		LLIMModel::instance().testMessages();
		return true;
	}
};


///////////////
// XUI NAMES //
///////////////


class LLAdvancedToggleXUINames : public view_listener_t
{
	bool handleEvent(const LLSD& userdata)
	{
		toggle_show_xui_names(NULL);
		return true;
	}
};

class LLAdvancedCheckXUINames : public view_listener_t
{
	bool handleEvent(const LLSD& userdata)
	{
		bool new_value = check_show_xui_names(NULL);
		return new_value;
	}
};


////////////////////////
// GRAB BAKED TEXTURE //
////////////////////////


class LLAdvancedGrabBakedTexture : public view_listener_t
{
	bool handleEvent(const LLSD& userdata)
	{
		std::string texture_type = userdata.asString();
		if ("iris" == texture_type)
		{
			handle_grab_baked_texture( (void*)BAKED_EYES );
		}
		else if ("head" == texture_type)
		{
			handle_grab_baked_texture( (void*)BAKED_HEAD );
		}
		else if ("upper" == texture_type)
		{
			handle_grab_baked_texture( (void*)BAKED_UPPER );
		}
		else if ("lower" == texture_type)
		{
			handle_grab_baked_texture( (void*)BAKED_LOWER );
		}
		else if ("skirt" == texture_type)
		{
			handle_grab_baked_texture( (void*)BAKED_SKIRT );
		}
		else if ("hair" == texture_type)
		{
			handle_grab_baked_texture( (void*)BAKED_HAIR );
		}

		return true;
	}
};

class LLAdvancedEnableGrabBakedTexture : public view_listener_t
{
	bool handleEvent(const LLSD& userdata)
{
		std::string texture_type = userdata.asString();
		bool new_value = false;

		if ("iris" == texture_type)
		{
			new_value = enable_grab_baked_texture( (void*)BAKED_EYES );
		}
		else if ("head" == texture_type)
		{
			new_value = enable_grab_baked_texture( (void*)BAKED_HEAD );
		}
		else if ("upper" == texture_type)
		{
			new_value = enable_grab_baked_texture( (void*)BAKED_UPPER );
		}
		else if ("lower" == texture_type)
		{
			new_value = enable_grab_baked_texture( (void*)BAKED_LOWER );
		}
		else if ("skirt" == texture_type)
		{
			new_value = enable_grab_baked_texture( (void*)BAKED_SKIRT );
		}
		else if ("hair" == texture_type)
		{
			new_value = enable_grab_baked_texture( (void*)BAKED_HAIR );
		}
	
		return new_value;
}
};

///////////////////////
// APPEARANCE TO XML //
///////////////////////


class LLAdvancedEnableAppearanceToXML : public view_listener_t
{
	bool handleEvent(const LLSD& userdata)
	{
		return gSavedSettings.getBOOL("DebugAvatarAppearanceMessage");
	}
};

class LLAdvancedAppearanceToXML : public view_listener_t
{
	bool handleEvent(const LLSD& userdata)
	{
		std::string emptyname;
		LLVOAvatar* avatar =
			find_avatar_from_object( LLSelectMgr::getInstance()->getSelection()->getPrimaryObject() );
		if (!avatar)
		{
			avatar = gAgentAvatarp;
		}
		avatar->dumpArchetypeXML(emptyname);
		return true;
	}
};



///////////////////////////////
// TOGGLE CHARACTER GEOMETRY //
///////////////////////////////


class LLAdvancedToggleCharacterGeometry : public view_listener_t
{
	bool handleEvent(const LLSD& userdata)
	{
		handle_god_request_avatar_geometry(NULL);
		return true;
	}
};


	/////////////////////////////
// TEST MALE / TEST FEMALE //
/////////////////////////////

class LLAdvancedTestMale : public view_listener_t
{
	bool handleEvent(const LLSD& userdata)
	{
		handle_test_male(NULL);
		return true;
	}
};


class LLAdvancedTestFemale : public view_listener_t
{
	bool handleEvent(const LLSD& userdata)
	{
		handle_test_female(NULL);
		return true;
	}
};

class LLAdvancedForceParamsToDefault : public view_listener_t
{
	bool handleEvent(const LLSD& userdata)
	{
		LLAgent::clearVisualParams(NULL);
		return true;
	}
};


//////////////////////////
//   ANIMATION SPEED    //
//////////////////////////

// Utility function to set all AV time factors to the same global value
static void set_all_animation_time_factors(F32	time_factor)
{
	LLMotionController::setCurrentTimeFactor(time_factor);
	for (std::vector<LLCharacter*>::iterator iter = LLCharacter::sInstances.begin();
		iter != LLCharacter::sInstances.end(); ++iter)
	{
		(*iter)->setAnimTimeFactor(time_factor);
	}
}

class LLAdvancedAnimTenFaster : public view_listener_t
{
	bool handleEvent(const LLSD& userdata)
	{
		//LL_INFOS() << "LLAdvancedAnimTenFaster" << LL_ENDL;
		F32 time_factor = LLMotionController::getCurrentTimeFactor();
		time_factor = llmin(time_factor + 0.1f, 2.f);	// Upper limit is 200% speed
		set_all_animation_time_factors(time_factor);
		return true;
	}
};

class LLAdvancedAnimTenSlower : public view_listener_t
{
	bool handleEvent(const LLSD& userdata)
	{
		//LL_INFOS() << "LLAdvancedAnimTenSlower" << LL_ENDL;
		F32 time_factor = LLMotionController::getCurrentTimeFactor();
		time_factor = llmax(time_factor - 0.1f, 0.1f);	// Lower limit is at 10% of normal speed
		set_all_animation_time_factors(time_factor);
		return true;
	}
};

class LLAdvancedAnimResetAll : public view_listener_t
{
	bool handleEvent(const LLSD& userdata)
	{
		set_all_animation_time_factors(1.f);
		return true;
	}
};


//////////////////////////
// RELOAD VERTEX SHADER //
//////////////////////////


class LLAdvancedReloadVertexShader : public view_listener_t
{
	bool handleEvent(const LLSD& userdata)
	{
		reload_vertex_shader(NULL);
		return true;
	}
};



////////////////////
// ANIMATION INFO //
////////////////////


class LLAdvancedToggleAnimationInfo : public view_listener_t
{
	bool handleEvent(const LLSD& userdata)
	{
		LLVOAvatar::sShowAnimationDebug = !(LLVOAvatar::sShowAnimationDebug);
		return true;
	}
};

class LLAdvancedCheckAnimationInfo : public view_listener_t
{
	bool handleEvent(const LLSD& userdata)
	{
		bool new_value = LLVOAvatar::sShowAnimationDebug;
		return new_value;
	}
};


//////////////////
// SHOW LOOK AT //
//////////////////


class LLAdvancedToggleShowLookAt : public view_listener_t
{
	bool handleEvent(const LLSD& userdata)
	{
		//LLHUDEffectLookAt::sDebugLookAt = !(LLHUDEffectLookAt::sDebugLookAt);
		//<FS:AO improve use of controls with radiogroups>
		//bool value = !gSavedPerAccountSettings.getBOOL("DebugLookAt");
		//gSavedPerAccountSettings.setBOOL("DebugLookAt",value);
		S32 value = !gSavedPerAccountSettings.getS32("DebugLookAt");
		gSavedPerAccountSettings.setS32("DebugLookAt",value);
		//</FS:AO>
		return true;
	}
};

// <AO>
class LLAdvancedToggleShowColor : public view_listener_t
{
        bool handleEvent(const LLSD& userdata)
        {
                S32 value = !gSavedSettings.getS32("DebugShowColor");
                gSavedSettings.setS32("DebugShowColor",value);
                return true;
        }
};

class LLAdvancedCheckShowColor : public view_listener_t
{
        bool handleEvent(const LLSD& userdata)
        {
                S32 new_value = gSavedSettings.getS32("DebugShowColor");
                return (bool)new_value;
        }
};
// </AO>

class LLAdvancedCheckShowLookAt : public view_listener_t
{
	bool handleEvent(const LLSD& userdata)
	{
		//bool new_value = LLHUDEffectLookAt::sDebugLookAt;
		//<FS:AO improve use of controls with radiogroups>
		//bool new_value = gSavedPerAccountSettings.getBOOL("DebugLookAt");
		S32 new_value = gSavedPerAccountSettings.getS32("DebugLookAt");
		return (bool)new_value;
	}
};



///////////////////
// SHOW POINT AT //
///////////////////


class LLAdvancedToggleShowPointAt : public view_listener_t
{
	bool handleEvent(const LLSD& userdata)
	{
		LLHUDEffectPointAt::sDebugPointAt = !(LLHUDEffectPointAt::sDebugPointAt);
		return true;
	}
};

class LLAdvancedCheckShowPointAt : public view_listener_t
{
	bool handleEvent(const LLSD& userdata)
	{
		bool new_value = LLHUDEffectPointAt::sDebugPointAt;
		return new_value;
	}
};


///////////////////// 
// PRIVATE LOOK AT // 
///////////////////// 

class LLAdvancedTogglePrivateLookPointAt : public view_listener_t 
{ 
	bool handleEvent(const LLSD& userdata) 
	{ 
		std::string command = userdata.asString(); 
		if ("Look" == command) 
		{ 
			bool new_value = !gSavedSettings.getBOOL("PrivateLookAtTarget"); 
			gSavedSettings.setBOOL("PrivateLookAtTarget", new_value); 
		} 
		else if ("Point" == command) 
		{ 
			bool new_value = !gSavedSettings.getBOOL("PrivatePointAtTarget"); 
			gSavedSettings.setBOOL("PrivatePointAtTarget", new_value); 
		} 
	return true; 
	} 
}; 

class LLAdvancedCheckPrivateLookPointAt : public view_listener_t 
{ 
	bool handleEvent(const LLSD& userdata) 
	{ 
		std::string command = userdata["data"].asString(); 
		if ("Look" == command) 
		{ 
			bool new_value = gSavedSettings.getBOOL("PrivateLookAtTarget"); 
			std::string control_name = userdata["control"].asString(); 
			gMenuHolder->findControl(control_name)->setValue(new_value); 
		} 
		else if ("Point" == command) 
		{ 
			bool new_value = gSavedSettings.getBOOL("PrivatePointAtTarget"); 
			std::string control_name = userdata["control"].asString(); 
			gMenuHolder->findControl(control_name)->setValue(new_value); 
		} 
	return true; 
	} 
};

/////////////////////////
// DEBUG JOINT UPDATES //
/////////////////////////


class LLAdvancedToggleDebugJointUpdates : public view_listener_t
{
	bool handleEvent(const LLSD& userdata)
	{
		LLVOAvatar::sJointDebug = !(LLVOAvatar::sJointDebug);
		return true;
	}
};

class LLAdvancedCheckDebugJointUpdates : public view_listener_t
{
	bool handleEvent(const LLSD& userdata)
	{
		bool new_value = LLVOAvatar::sJointDebug;
		return new_value;
	}
};



/////////////////
// DISABLE LOD //
/////////////////


class LLAdvancedToggleDisableLOD : public view_listener_t
{
	bool handleEvent(const LLSD& userdata)
	{
		LLViewerJoint::sDisableLOD = !(LLViewerJoint::sDisableLOD);
		return true;
	}
};
		
class LLAdvancedCheckDisableLOD : public view_listener_t
{
	bool handleEvent(const LLSD& userdata)
	{
		bool new_value = LLViewerJoint::sDisableLOD;
		return new_value;
	}
};



/////////////////////////
// DEBUG CHARACTER VIS //
/////////////////////////


class LLAdvancedToggleDebugCharacterVis : public view_listener_t
{
	bool handleEvent(const LLSD& userdata)
	{
		LLVOAvatar::sDebugInvisible = !(LLVOAvatar::sDebugInvisible);
		return true;
	}
};

class LLAdvancedCheckDebugCharacterVis : public view_listener_t
{
	bool handleEvent(const LLSD& userdata)
	{
		bool new_value = LLVOAvatar::sDebugInvisible;
		return new_value;
	}
};


//////////////////////
// DUMP ATTACHMENTS //
//////////////////////

	
class LLAdvancedDumpAttachments : public view_listener_t
{
	bool handleEvent(const LLSD& userdata)
	{
		handle_dump_attachments(NULL);
		return true;
	}
};


	
/////////////////////
// REBAKE TEXTURES //
/////////////////////
	
	
class LLAdvancedRebakeTextures : public view_listener_t
{
	bool handleEvent(const LLSD& userdata)
	{
		handle_rebake_textures(NULL);
		return true;
	}
};
	
	
#if 1 //ndef LL_RELEASE_FOR_DOWNLOAD
///////////////////////////
// DEBUG AVATAR TEXTURES //
///////////////////////////


class LLAdvancedDebugAvatarTextures : public view_listener_t
{
	bool handleEvent(const LLSD& userdata)
	{
		if (gAgent.isGodlike())
		{
			handle_debug_avatar_textures(NULL);
		}
		return true;
	}
};

////////////////////////////////
// DUMP AVATAR LOCAL TEXTURES //
////////////////////////////////


class LLAdvancedDumpAvatarLocalTextures : public view_listener_t
{
	bool handleEvent(const LLSD& userdata)
	{
#ifndef LL_RELEASE_FOR_DOWNLOAD
		handle_dump_avatar_local_textures(NULL);
#endif
		return true;
	}
};

#endif

///////////////////////////////////
// Reload Avatar Cloud Particles //
///////////////////////////////////
class LLAdvancedReloadAvatarCloudParticle : public view_listener_t
{
	bool handleEvent(const LLSD& userdata)
	{
		LLVOAvatar::initCloud();
		return true;
	}
};

/////////////////
// MESSAGE LOG //
/////////////////


class LLAdvancedEnableMessageLog : public view_listener_t
{
	bool handleEvent(const LLSD& userdata)
	{
		handle_viewer_enable_message_log(NULL);
		return true;
	}
};

class LLAdvancedDisableMessageLog : public view_listener_t
{
	bool handleEvent(const LLSD& userdata)
	{
		handle_viewer_disable_message_log(NULL);
		return true;
	}
};

/////////////////
// DROP PACKET //
/////////////////


class LLAdvancedDropPacket : public view_listener_t
{
	bool handleEvent(const LLSD& userdata)
	{
		gMessageSystem->mPacketRing.dropPackets(1);
		return true;
	}
};


////////////////////
// EVENT Recorder //
///////////////////


class LLAdvancedViewerEventRecorder : public view_listener_t
{
	bool handleEvent(const LLSD& userdata)
	{
		std::string command = userdata.asString();
		if ("start playback" == command)
		{
			LL_INFOS() << "Event Playback starting" << LL_ENDL;
			LLViewerEventRecorder::instance().playbackRecording();
			LL_INFOS() << "Event Playback completed" << LL_ENDL;
		}
		else if ("stop playback" == command)
		{
			// Future
		}
		else if ("start recording" == command)
		{
			LLViewerEventRecorder::instance().setEventLoggingOn();
			LL_INFOS() << "Event recording started" << LL_ENDL;
		}
		else if ("stop recording" == command)
		{
			LLViewerEventRecorder::instance().setEventLoggingOff();
			LL_INFOS() << "Event recording stopped" << LL_ENDL;
		} 

		return true;
	}		
};




/////////////////
// AGENT PILOT //
/////////////////


class LLAdvancedAgentPilot : public view_listener_t
{
	bool handleEvent(const LLSD& userdata)
	{
		std::string command = userdata.asString();
		if ("start playback" == command)
		{
			gAgentPilot.setNumRuns(-1);
			gAgentPilot.startPlayback();
		}
		else if ("stop playback" == command)
		{
			gAgentPilot.stopPlayback();
		}
		else if ("start record" == command)
		{
			gAgentPilot.startRecord();
		}
		else if ("stop record" == command)
		{
			gAgentPilot.stopRecord();
		}

		return true;
	}		
};



//////////////////////
// AGENT PILOT LOOP //
//////////////////////


class LLAdvancedToggleAgentPilotLoop : public view_listener_t
{
	bool handleEvent(const LLSD& userdata)
	{
		gAgentPilot.setLoop(!gAgentPilot.getLoop());
		return true;
	}
};

class LLAdvancedCheckAgentPilotLoop : public view_listener_t
{
	bool handleEvent(const LLSD& userdata)
	{
		bool new_value = gAgentPilot.getLoop();
		return new_value;
	}
};


/////////////////////////
// SHOW OBJECT UPDATES //
/////////////////////////


class LLAdvancedToggleShowObjectUpdates : public view_listener_t
{
	bool handleEvent(const LLSD& userdata)
	{
		gShowObjectUpdates = !(gShowObjectUpdates);
		return true;
	}
};

class LLAdvancedCheckShowObjectUpdates : public view_listener_t
{
	bool handleEvent(const LLSD& userdata)
	{
		bool new_value = gShowObjectUpdates;
		return new_value;
	}
};



///////////////////////
// CHECK FOR UPDATES //
///////////////////////



class LLAdvancedCheckViewerUpdates : public view_listener_t
{
	bool handleEvent(const LLSD& userdata)
	{
		LLFloaterAboutUtil::checkUpdatesAndNotify();
		return true;
	}
};


////////////////////
// COMPRESS IMAGE //
////////////////////


class LLAdvancedCompressImage : public view_listener_t
{
	bool handleEvent(const LLSD& userdata)
	{
		handle_compress_image(NULL);
		return true;
	}
};


/////////////////////////
// SHOW DEBUG SETTINGS //
/////////////////////////


class LLAdvancedShowDebugSettings : public view_listener_t
{
	bool handleEvent(const LLSD& userdata)
	{
		LLFloaterReg::showInstance("settings_debug",userdata);
		return true;
	}
};



////////////////////////
// VIEW ADMIN OPTIONS //
////////////////////////

class LLAdvancedEnableViewAdminOptions : public view_listener_t
{
	bool handleEvent(const LLSD& userdata)
	{
		// Don't enable in god mode since the admin menu is shown anyway.
		// Only enable if the user has set the appropriate debug setting.
		bool new_value = !gAgent.getAgentAccess().isGodlikeWithoutAdminMenuFakery() && gSavedSettings.getBOOL("AdminMenu");
		return new_value;
	}
};

class LLAdvancedToggleViewAdminOptions : public view_listener_t
{
	bool handleEvent(const LLSD& userdata)
	{
		handle_admin_override_toggle(NULL);
		return true;
	}
};

class LLAdvancedToggleVisualLeakDetector : public view_listener_t
{
	bool handleEvent(const LLSD& userdata)
	{
		handle_visual_leak_detector_toggle(NULL);
		return true;
	}
};

class LLAdvancedCheckViewAdminOptions : public view_listener_t
{
	bool handleEvent(const LLSD& userdata)
	{
		bool new_value = check_admin_override(NULL) || gAgent.isGodlike();
		return new_value;
	}
};

/////////////////////////////////////
// Enable Object Object Occlusion ///
/////////////////////////////////////
class LLAdvancedEnableObjectObjectOcclusion: public view_listener_t
{
	bool handleEvent(const LLSD& userdata)
	{
	
		bool new_value = gGLManager.mHasOcclusionQuery; // && LLFeatureManager::getInstance()->isFeatureAvailable(userdata.asString());
		return new_value;
}
};

/////////////////////////////////////
// Enable Framebuffer Objects	  ///
/////////////////////////////////////
class LLAdvancedEnableRenderFBO: public view_listener_t
{
	bool handleEvent(const LLSD& userdata)
	{
		bool new_value = gGLManager.mHasFramebufferObject;
		return new_value;
	}
};

/////////////////////////////////////
// Enable Advanced Lighting Model ///
/////////////////////////////////////
class LLAdvancedEnableRenderDeferred: public view_listener_t
{
	bool handleEvent(const LLSD& userdata)
	{
		bool new_value = gGLManager.mHasFramebufferObject && LLViewerShaderMgr::instance()->getVertexShaderLevel(LLViewerShaderMgr::SHADER_WINDLIGHT) > 1 &&
			LLViewerShaderMgr::instance()->getVertexShaderLevel(LLViewerShaderMgr::SHADER_AVATAR) > 0;
		return new_value;
	}
};

/////////////////////////////////////
// Enable Advanced Lighting Model sub-options
/////////////////////////////////////
class LLAdvancedEnableRenderDeferredOptions: public view_listener_t
{
	bool handleEvent(const LLSD& userdata)
	{
		bool new_value = gGLManager.mHasFramebufferObject && LLViewerShaderMgr::instance()->getVertexShaderLevel(LLViewerShaderMgr::SHADER_WINDLIGHT) > 1 &&
			LLViewerShaderMgr::instance()->getVertexShaderLevel(LLViewerShaderMgr::SHADER_AVATAR) > 0 && gSavedSettings.getBOOL("RenderDeferred");
		return new_value;
	}
};



//////////////////
// ADMIN STATUS //
//////////////////


class LLAdvancedRequestAdminStatus : public view_listener_t
{
	bool handleEvent(const LLSD& userdata)
	{
		handle_god_mode(NULL);
		return true;
	}
};

class LLAdvancedLeaveAdminStatus : public view_listener_t
{
	bool handleEvent(const LLSD& userdata)
	{
		handle_leave_god_mode(NULL);
		return true;
	}
};

//////////////////////////
// Advanced > Debugging //
//////////////////////////


class LLAdvancedForceErrorBreakpoint : public view_listener_t
{
	bool handleEvent(const LLSD& userdata)
	{
		force_error_breakpoint(NULL);
		return true;
	}
};

class LLAdvancedForceErrorLlerror : public view_listener_t
{
	bool handleEvent(const LLSD& userdata)
	{
		force_error_llerror(NULL);
		return true;
	}
};
class LLAdvancedForceErrorBadMemoryAccess : public view_listener_t
{
	bool handleEvent(const LLSD& userdata)
	{
		force_error_bad_memory_access(NULL);
		return true;
	}
};

class LLAdvancedForceErrorInfiniteLoop : public view_listener_t
{
	bool handleEvent(const LLSD& userdata)
	{
		force_error_infinite_loop(NULL);
		return true;
	}
};

class LLAdvancedForceErrorSoftwareException : public view_listener_t
{
	bool handleEvent(const LLSD& userdata)
	{
		force_error_software_exception(NULL);
		return true;
	}
};

class LLAdvancedForceErrorDriverCrash : public view_listener_t
{
	bool handleEvent(const LLSD& userdata)
	{
		force_error_driver_crash(NULL);
		return true;
	}
};

class LLAdvancedForceErrorDisconnectViewer : public view_listener_t
{
	bool handleEvent(const LLSD& userdata)
	{
		handle_disconnect_viewer(NULL);
		return true;
}
};


#ifdef TOGGLE_HACKED_GODLIKE_VIEWER

class LLAdvancedHandleToggleHackedGodmode : public view_listener_t
{
	bool handleEvent(const LLSD& userdata)
	{
		handle_toggle_hacked_godmode(NULL);
		return true;
	}
};

class LLAdvancedCheckToggleHackedGodmode : public view_listener_t
{
	bool handleEvent(const LLSD& userdata)
	{
		check_toggle_hacked_godmode(NULL);
		return true;
	}
};

class LLAdvancedEnableToggleHackedGodmode : public view_listener_t
{
	bool handleEvent(const LLSD& userdata)
	{
		bool new_value = enable_toggle_hacked_godmode(NULL);
		return new_value;
	}
};
#endif


//
////-------------------------------------------------------------------
//// Advanced menu
////-------------------------------------------------------------------


//////////////////
// DEVELOP MENU //
//////////////////

class LLDevelopCheckLoggingLevel : public view_listener_t
{
	bool handleEvent(const LLSD& userdata)
	{
		U32 level = userdata.asInteger();
		return (static_cast<LLError::ELevel>(level) == LLError::getDefaultLevel());
	}
};

class LLDevelopSetLoggingLevel : public view_listener_t
{
	bool handleEvent(const LLSD& userdata)
	{
		U32 level = userdata.asInteger();
		LLError::setDefaultLevel(static_cast<LLError::ELevel>(level));
		return true;
	}
};

class LLDevelopTextureFetchDebugger : public view_listener_t
{
	bool handleEvent(const LLSD& userdata)
	{
		return gSavedSettings.getBOOL("TextureFetchDebuggerEnabled");
	}
};

//////////////////
// ADMIN MENU   //
//////////////////

// Admin > Object
class LLAdminForceTakeCopy : public view_listener_t
{
	bool handleEvent(const LLSD& userdata)
	{
		force_take_copy(NULL);
		return true;
	}
};

class LLAdminHandleObjectOwnerSelf : public view_listener_t
{
	bool handleEvent(const LLSD& userdata)
	{
		handle_object_owner_self(NULL);
		return true;
	}
};
class LLAdminHandleObjectOwnerPermissive : public view_listener_t
{
	bool handleEvent(const LLSD& userdata)
	{
		handle_object_owner_permissive(NULL);
		return true;
	}
};

class LLAdminHandleForceDelete : public view_listener_t
{
	bool handleEvent(const LLSD& userdata)
	{
		handle_force_delete(NULL);
		return true;
	}
};

class LLAdminHandleObjectLock : public view_listener_t
{
	bool handleEvent(const LLSD& userdata)
	{
		handle_object_lock(NULL);
		return true;
	}
};

class LLAdminHandleObjectAssetIDs: public view_listener_t
{
	bool handleEvent(const LLSD& userdata)
	{
		handle_object_asset_ids(NULL);
		return true;
	}	
};

//Admin >Parcel
class LLAdminHandleForceParcelOwnerToMe: public view_listener_t
{
	bool handleEvent(const LLSD& userdata)
	{
		handle_force_parcel_owner_to_me(NULL);
		return true;
	}
};
class LLAdminHandleForceParcelToContent: public view_listener_t
{
	bool handleEvent(const LLSD& userdata)
	{
		handle_force_parcel_to_content(NULL);
		return true;
	}
};
class LLAdminHandleClaimPublicLand: public view_listener_t
{
	bool handleEvent(const LLSD& userdata)
	{
		handle_claim_public_land(NULL);
		return true;
	}
};

// Admin > Region
class LLAdminHandleRegionDumpTempAssetData: public view_listener_t
{
	bool handleEvent(const LLSD& userdata)
	{
		handle_region_dump_temp_asset_data(NULL);
		return true;
	}
};
//Admin (Top Level)

class LLAdminOnSaveState: public view_listener_t
{
	bool handleEvent(const LLSD& userdata)
	{
		LLPanelRegionTools::onSaveState(NULL);
		return true;
}
};


//-----------------------------------------------------------------------------
// cleanup_menus()
//-----------------------------------------------------------------------------
void cleanup_menus()
{
	delete gMenuParcelObserver;
	gMenuParcelObserver = NULL;

	delete gMenuAvatarSelf;
	gMenuAvatarSelf = NULL;

	delete gMenuAvatarOther;
	gMenuAvatarOther = NULL;

	delete gMenuObject;
	gMenuObject = NULL;

	delete gMenuAttachmentSelf;
	gMenuAttachmentSelf = NULL;

	delete gMenuAttachmentOther;
	gMenuAttachmentSelf = NULL;

	delete gMenuLand;
	gMenuLand = NULL;

	delete gMenuMuteParticle;
	gMenuMuteParticle = NULL;

	delete gMenuBarView;
	gMenuBarView = NULL;

	delete gPopupMenuView;
	gPopupMenuView = NULL;

	delete gMenuHolder;
	gMenuHolder = NULL;
}

//-----------------------------------------------------------------------------
// Object pie menu
//-----------------------------------------------------------------------------

// <FS:Ansariel> FIRE-6970/FIRE-6998: Optional permanent derendering of multiple objects
void derenderObject(bool permanent)
{
	LLViewerObject* objp;
	LLSelectMgr* select_mgr = LLSelectMgr::getInstance();

	while ((objp = select_mgr->getSelection()->getFirstRootObject(TRUE)))
	{
//		if ( (objp) && (gAgentID != objp->getID()) )
// [RLVa:KB] - Checked: 2012-03-11 (RLVa-1.4.5) | Added: RLVa-1.4.5 | FS-specific
		// Don't allow derendering of own attachments when RLVa is enabled
		if ( (objp) && (gAgentID != objp->getID()) && ((!rlv_handler_t::isEnabled()) || (!objp->isAttachment()) || (!objp->permYouOwner())) )
// [/RLVa:KB]
		{
			if (permanent)
			{
				std::string entry_name = "";
				std::string region_name;
				LLAssetType::EType asset_type;

				if (objp->isAvatar())
				{
					LLNameValue* firstname = objp->getNVPair("FirstName");
					LLNameValue* lastname = objp->getNVPair("LastName");
					entry_name = llformat("%s %s", firstname->getString(), lastname->getString());
					asset_type = LLAssetType::AT_PERSON;
				}
				else
				{
					LLSelectNode* nodep = select_mgr->getSelection()->getFirstRootNode();
					if (nodep)
					{
						if (!nodep->mName.empty())
						{
							entry_name = nodep->mName;
						}
					}
					LLViewerRegion* region = objp->getRegion();
					if (region)
					{
						region_name = region->getName();
					}
					asset_type = LLAssetType::AT_OBJECT;
				}
			
				FSWSAssetBlacklist::getInstance()->addNewItemToBlacklist(objp->getID(), entry_name, region_name, asset_type);
			}

			select_mgr->deselectObjectOnly(objp);

			// <FS:ND> Pass true to make sure this object stays dead.
			// gObjectList.killObject(objp);
			gObjectList.addDerenderedItem( objp->getID(), permanent );
			gObjectList.killObject(objp);
			// </FS:ND>
		}
		else if( (objp) && (gAgentID != objp->getID()) && ((rlv_handler_t::isEnabled()) || (objp->isAttachment()) || (objp->permYouOwner())) )
		{
			select_mgr->deselectObjectOnly(objp);
			return;
		}
	}
}

class LLObjectDerenderPermanent : public view_listener_t
{
	bool handleEvent(const LLSD& userdata)
	{
		derenderObject(true);
		return true;
	}
};

class LLObjectDerender : public view_listener_t
{
    bool handleEvent(const LLSD& userdata)
    {
		derenderObject(false);
		return true;
    }
};
// </FS:Ansariel>

// <FS:CR> FIRE-10082 - Don't enable derendering own attachments when RLVa is enabled
bool enable_derender_object()
{
	return (!rlv_handler_t::isEnabled());
}
// </FS:CR>

class LLEnableEditParticleSource : public view_listener_t
{
    bool handleEvent(const LLSD& userdata)
    {
		if(LLSelectMgr::instance().getSelection()->getObjectCount()!=0)
		{
			LLObjectSelection::valid_iterator iter=LLSelectMgr::instance().getSelection()->valid_begin();
			LLSelectNode* node=*iter;

			if(!node || !node->mPermissions)
				return false;

			if(node->mPermissions->getOwner()==gAgent.getID())
				return true;
		}
		return false;
	}
};

class LLEditParticleSource : public view_listener_t
{
    bool handleEvent(const LLSD& userdata)
    {
		LLViewerObject* objectp = LLSelectMgr::getInstance()->getSelection()->getPrimaryObject();
		if (objectp)
		{
			ParticleEditor* particleEditor=LLFloaterReg::showTypedInstance<ParticleEditor>("particle_editor", LLSD(objectp->getID()), TAKE_FOCUS_YES);
			if(particleEditor)
				particleEditor->setObject(objectp);
		}
		return true;
	}
};

// <FS:Zi> Texture Refresh
void destroy_texture(const LLUUID& id)		// will be used by the texture refresh functions below
{
	if (id.isNull() || id == IMG_DEFAULT || FSCommon::isDefaultTexture(id))
	{
		return;
	}

	LLViewerFetchedTexture* tx = LLViewerTextureManager::getFetchedTexture(id);
	if (tx)
	{
		tx->clearFetchedResults();
	}
	LLAppViewer::getTextureCache()->removeFromCache(id);
}

class LLObjectTexRefresh : public view_listener_t
{
	bool handleEvent(const LLSD& userdata)
	{
		// partly copied from the texture info code in handle_selected_texture_info()
		for (LLObjectSelection::valid_iterator iter = LLSelectMgr::getInstance()->getSelection()->valid_begin();
			iter != LLSelectMgr::getInstance()->getSelection()->valid_end(); iter++)
		{
			LLSelectNode* node = *iter;

			U8 te_count = node->getObject()->getNumTEs();
			// map from texture ID to list of faces using it
			typedef std::map< LLUUID, std::vector<U8> > map_t;
			map_t faces_per_texture;
			for (U8 i = 0; i < te_count; ++i)
			{
				if (!node->isTESelected(i)) continue;

				LLViewerTexture* img = node->getObject()->getTEImage(i);
				faces_per_texture[img->getID()].push_back(i);

				if (node->getObject()->getTE(i)->getMaterialParams().notNull())
				{
					LLViewerTexture* norm_img = node->getObject()->getTENormalMap(i);
					faces_per_texture[norm_img->getID()].push_back(i);

					LLViewerTexture* spec_img = node->getObject()->getTESpecularMap(i);
					faces_per_texture[spec_img->getID()].push_back(i);
				}
			}

			map_t::iterator it;
			for (it = faces_per_texture.begin(); it != faces_per_texture.end(); ++it)
			{
				destroy_texture(it->first);
			}

			// Refresh sculpt texture
			if (node->getObject()->isSculpted())
			{
				LLSculptParams *sculpt_params = (LLSculptParams *)node->getObject()->getParameterEntry(LLNetworkData::PARAMS_SCULPT);
				if (sculpt_params)
				{
					LLUUID sculpt_uuid = sculpt_params->getSculptTexture();

					LLViewerFetchedTexture* tx = LLViewerTextureManager::getFetchedTexture(sculpt_uuid);
					if (tx)
					{
						S32 num_volumes = tx->getNumVolumes();
						const LLViewerTexture::ll_volume_list_t* pVolumeList = tx->getVolumeList();

						destroy_texture(sculpt_uuid);

						for (S32 idxVolume = 0; idxVolume < num_volumes; ++idxVolume)
						{
							LLVOVolume* pVolume = pVolumeList->at(idxVolume);
							if (pVolume)
							{
								pVolume->notifyMeshLoaded();
							}
						}
					}
				}
			}
		}

		return true;
	}
};

void avatar_tex_refresh()
{
	LLVOAvatar* avatar = find_avatar_from_object(LLSelectMgr::getInstance()->getSelection()->getPrimaryObject());
	if(avatar)
	{
		// I bet this can be done more elegantly, but this is just straightforward
		destroy_texture(avatar->getTE(TEX_HEAD_BAKED)->getID());
		destroy_texture(avatar->getTE(TEX_UPPER_BAKED)->getID());
		destroy_texture(avatar->getTE(TEX_LOWER_BAKED)->getID());
		destroy_texture(avatar->getTE(TEX_EYES_BAKED)->getID());
		destroy_texture(avatar->getTE(TEX_SKIRT_BAKED)->getID());
		destroy_texture(avatar->getTE(TEX_HAIR_BAKED)->getID());
		LLAvatarPropertiesProcessor::getInstance()->sendAvatarTexturesRequest(avatar->getID());
	}
}

class LLAvatarTexRefresh : public view_listener_t
{
	bool handleEvent(const LLSD& userdata)
	{
		avatar_tex_refresh();

		return true;
	}
};
// </FS:Zi> Texture Refresh

class LLObjectReportAbuse : public view_listener_t
{
	bool handleEvent(const LLSD& userdata)
	{
		LLViewerObject* objectp = LLSelectMgr::getInstance()->getSelection()->getPrimaryObject();
		if (objectp)
		{
			LLFloaterReporter::showFromObject(objectp->getID());
		}
		return true;
	}
};

// Enabled it you clicked an object
class LLObjectEnableReportAbuse : public view_listener_t
{
	bool handleEvent(const LLSD& userdata)
	{
		bool new_value = LLSelectMgr::getInstance()->getSelection()->getObjectCount() != 0;
		return new_value;
	}
};


void handle_object_touch()
{
	LLViewerObject* object = LLSelectMgr::getInstance()->getSelection()->getPrimaryObject();
	if (!object) return;

	LLPickInfo pick = LLToolPie::getInstance()->getPick();

// [RLVa:KB] - Checked: 2010-04-11 (RLVa-1.2.0e) | Modified: RLVa-1.1.0l
		// NOTE: fallback code since we really shouldn't be getting an active selection if we can't touch this
		if ( (rlv_handler_t::isEnabled()) && (!gRlvHandler.canTouch(object, pick.mObjectOffset)) )
		{
			RLV_ASSERT(false);
			return;
		}
// [/RLVa:KB]

	// *NOTE: Hope the packets arrive safely and in order or else
	// there will be some problems.
	// *TODO: Just fix this bad assumption.
	send_ObjectGrab_message(object, pick, LLVector3::zero);
	send_ObjectDeGrab_message(object, pick);
}


static void init_default_item_label(const std::string& item_name)
{
	boost::unordered_map<std::string, LLStringExplicit>::iterator it = sDefaultItemLabels.find(item_name);
	if (it == sDefaultItemLabels.end())
	{
		// *NOTE: This will not work for items of type LLMenuItemCheckGL because they return boolean value
		//       (doesn't seem to matter much ATM).
		LLStringExplicit default_label = gMenuHolder->childGetValue(item_name).asString();
		if (!default_label.empty())
		{
			sDefaultItemLabels.insert(std::pair<std::string, LLStringExplicit>(item_name, default_label));
		}
	}
}

static LLStringExplicit get_default_item_label(const std::string& item_name)
{
	LLStringExplicit res("");
	boost::unordered_map<std::string, LLStringExplicit>::iterator it = sDefaultItemLabels.find(item_name);
	if (it != sDefaultItemLabels.end())
	{
		res = it->second;
	}

	return res;
}


bool enable_object_touch(LLUICtrl* ctrl)
{
	bool new_value = false;
	LLViewerObject* obj = LLSelectMgr::getInstance()->getSelection()->getPrimaryObject();
	if (obj)
	{
		LLViewerObject* parent = (LLViewerObject*)obj->getParent();
		new_value = obj->flagHandleTouch() || (parent && parent->flagHandleTouch());
// [RLVa:KB] - Checked: 2010-11-12 (RLVa-1.2.1g) | Added: RLVa-1.2.1g
		if ( (rlv_handler_t::isEnabled()) && (new_value) )
		{
			// RELEASE-RLVa: [RLVa-1.2.1] Make sure this stays in sync with handle_object_touch()
			new_value = gRlvHandler.canTouch(obj, LLToolPie::getInstance()->getPick().mObjectOffset);
		}
// [/RLVa:KB]
	}

	std::string item_name = ctrl->getName();
	init_default_item_label(item_name);

	// Update label based on the node touch name if available.
	LLSelectNode* node = LLSelectMgr::getInstance()->getSelection()->getFirstRootNode();
	if (node && node->mValid && !node->mTouchName.empty())
	{
		gMenuHolder->childSetValue(item_name, node->mTouchName);
	}
	else
	{
		gMenuHolder->childSetValue(item_name, get_default_item_label(item_name));
	}

	return new_value;
};

//void label_touch(std::string& label, void*)
//{
//	LLSelectNode* node = LLSelectMgr::getInstance()->getSelection()->getFirstRootNode();
//	if (node && node->mValid && !node->mTouchName.empty())
//	{
//		label.assign(node->mTouchName);
//	}
//	else
//	{
//		label.assign("Touch");
//	}
//}

void handle_object_open()
{
// [RLVa:KB] - Checked: 2010-04-11 (RLVa-1.2.0e) | Added: RLVa-1.2.0e
	if (enable_object_open())
		LLFloaterReg::showInstance("openobject");
// [/RLVa:KB]
//	LLFloaterReg::showInstance("openobject");
}

bool enable_object_open()
{
	// Look for contents in root object, which is all the LLFloaterOpenObject
	// understands.
	LLViewerObject* obj = LLSelectMgr::getInstance()->getSelection()->getPrimaryObject();
	if (!obj) return false;

	LLViewerObject* root = obj->getRootEdit();
	if (!root) return false;

	return root->allowOpen();
}


class LLViewJoystickFlycam : public view_listener_t
{
	bool handleEvent(const LLSD& userdata)
	{
		handle_toggle_flycam();
		return true;
	}
};

class LLViewCheckJoystickFlycam : public view_listener_t
{
	bool handleEvent(const LLSD& userdata)
	{
		bool new_value = LLViewerJoystick::getInstance()->getOverrideCamera();
		return new_value;
	}
};

void handle_toggle_flycam()
{
	LLViewerJoystick::getInstance()->toggleFlycam();
}

class LLObjectBuild : public view_listener_t
{
	bool handleEvent(const LLSD& userdata)
	{
		if (gAgentCamera.getFocusOnAvatar() && !LLToolMgr::getInstance()->inEdit() && gSavedSettings.getBOOL("EditCameraMovement") )
		{
			// zoom in if we're looking at the avatar
			gAgentCamera.setFocusOnAvatar(FALSE, ANIMATE);
			gAgentCamera.setFocusGlobal(LLToolPie::getInstance()->getPick());
			gAgentCamera.cameraZoomIn(0.666f);
			gAgentCamera.cameraOrbitOver( 30.f * DEG_TO_RAD );
			gViewerWindow->moveCursorToCenter();
		}
		else if ( gSavedSettings.getBOOL("EditCameraMovement") )
		{
			gAgentCamera.setFocusGlobal(LLToolPie::getInstance()->getPick());
			gViewerWindow->moveCursorToCenter();
		}

		LLToolMgr::getInstance()->setCurrentToolset(gBasicToolset);
		LLToolMgr::getInstance()->getCurrentToolset()->selectTool( LLToolCompCreate::getInstance() );

		// Could be first use
		//LLFirstUse::useBuild();
		return true;
	}
};


void handle_object_edit()
{
	LLViewerParcelMgr::getInstance()->deselectLand();

	if (gAgentCamera.getFocusOnAvatar() && !LLToolMgr::getInstance()->inEdit())
	{
		LLFloaterTools::sPreviousFocusOnAvatar = true;
		LLObjectSelectionHandle selection = LLSelectMgr::getInstance()->getSelection();

		if (selection->getSelectType() == SELECT_TYPE_HUD || !gSavedSettings.getBOOL("EditCameraMovement"))
		{
			// always freeze camera in space, even if camera doesn't move
			// so, for example, follow cam scripts can't affect you when in build mode
			gAgentCamera.setFocusGlobal(gAgentCamera.calcFocusPositionTargetGlobal(), LLUUID::null);
			gAgentCamera.setFocusOnAvatar(FALSE, ANIMATE);
		}
		else
		{
			gAgentCamera.setFocusOnAvatar(FALSE, ANIMATE);
			LLViewerObject* selected_objectp = selection->getFirstRootObject();
			if (selected_objectp)
			{
			  // zoom in on object center instead of where we clicked, as we need to see the manipulator handles
			  gAgentCamera.setFocusGlobal(selected_objectp->getPositionGlobal(), selected_objectp->getID());
			  gAgentCamera.cameraZoomIn(0.666f);
			  gAgentCamera.cameraOrbitOver( 30.f * DEG_TO_RAD );
			  gViewerWindow->moveCursorToCenter();
			}
		}
	}
	
	LLFloaterReg::showInstance("build");
	
	LLToolMgr::getInstance()->setCurrentToolset(gBasicToolset);
	gFloaterTools->setEditTool( LLToolCompTranslate::getInstance() );
	
	LLViewerJoystick::getInstance()->moveObjects(true);
	LLViewerJoystick::getInstance()->setNeedsReset(true);
	
	// Could be first use
	//LLFirstUse::useBuild();
	return;
}

// [SL:KB] - Patch: Inventory-AttachmentEdit - Checked: 2010-08-25 (Catznip-2.2.0a) | Added: Catznip-2.1.2a
void handle_attachment_edit(const LLUUID& idItem)
{
	const LLInventoryItem* pItem = gInventory.getItem(idItem);
	if ( (!isAgentAvatarValid()) || (!pItem) )
		return;

	LLViewerObject* pAttachObj = gAgentAvatarp->getWornAttachment(pItem->getLinkedUUID());
	if (!pAttachObj)
		return;

	LLSelectMgr::getInstance()->deselectAll();
	LLSelectMgr::getInstance()->selectObjectAndFamily(pAttachObj);

	handle_object_edit();
}
// [/SL:KB]

void handle_object_inspect()
{
	LLObjectSelectionHandle selection = LLSelectMgr::getInstance()->getSelection();
	LLViewerObject* selected_objectp = selection->getFirstRootObject();
	if (selected_objectp)
	{
		LLSD key;
		key["task"] = "task";
		LLFloaterSidePanelContainer::showPanel("inventory", key);
	}
	
	/*
	// Old floater properties
	LLFloaterReg::showInstance("inspect", LLSD());
	*/
}

//---------------------------------------------------------------------------
// Land pie menu
//---------------------------------------------------------------------------
class LLLandBuild : public view_listener_t
{
	bool handleEvent(const LLSD& userdata)
	{
		LLViewerParcelMgr::getInstance()->deselectLand();

		if (gAgentCamera.getFocusOnAvatar() && !LLToolMgr::getInstance()->inEdit() && gSavedSettings.getBOOL("EditCameraMovement") )
		{
			// zoom in if we're looking at the avatar
			gAgentCamera.setFocusOnAvatar(FALSE, ANIMATE);
			gAgentCamera.setFocusGlobal(LLToolPie::getInstance()->getPick());
			gAgentCamera.cameraZoomIn(0.666f);
			gAgentCamera.cameraOrbitOver( 30.f * DEG_TO_RAD );
			gViewerWindow->moveCursorToCenter();
		}
		else if ( gSavedSettings.getBOOL("EditCameraMovement")  )
		{
			// otherwise just move focus
			gAgentCamera.setFocusGlobal(LLToolPie::getInstance()->getPick());
			gViewerWindow->moveCursorToCenter();
		}


		LLToolMgr::getInstance()->setCurrentToolset(gBasicToolset);
		LLToolMgr::getInstance()->getCurrentToolset()->selectTool( LLToolCompCreate::getInstance() );

		// Could be first use
		//LLFirstUse::useBuild();
		return true;
	}
};

class LLLandBuyPass : public view_listener_t
{
	bool handleEvent(const LLSD& userdata)
	{
		LLPanelLandGeneral::onClickBuyPass((void *)FALSE);
		return true;
	}
};

class LLLandEnableBuyPass : public view_listener_t
{
	bool handleEvent(const LLSD& userdata)
	{
		bool new_value = LLPanelLandGeneral::enableBuyPass(NULL);
		return new_value;
	}
};

// BUG: Should really check if CLICK POINT is in a parcel where you can build.
BOOL enable_land_build(void*)
{
	if (gAgent.isGodlike()) return TRUE;
	if (gAgent.inPrelude()) return FALSE;

	BOOL can_build = FALSE;
	LLParcel* agent_parcel = LLViewerParcelMgr::getInstance()->getAgentParcel();
	if (agent_parcel)
	{
		can_build = agent_parcel->getAllowModify();
	}
	return can_build;
}

// BUG: Should really check if OBJECT is in a parcel where you can build.
BOOL enable_object_build(void*)
{
	if (gAgent.isGodlike()) return TRUE;
	if (gAgent.inPrelude()) return FALSE;

	BOOL can_build = FALSE;
	LLParcel* agent_parcel = LLViewerParcelMgr::getInstance()->getAgentParcel();
	if (agent_parcel)
	{
		can_build = agent_parcel->getAllowModify();
	}
	return can_build;
}

bool enable_object_edit()
{
	// *HACK:  The new "prelude" Help Islands have a build sandbox area,
	// so users need the Edit and Create pie menu options when they are
	// there.  Eventually this needs to be replaced with code that only 
	// lets you edit objects if you have permission to do so (edit perms,
	// group edit, god).  See also lltoolbar.cpp.  JC
	bool enable = false;
	if (gAgent.inPrelude())
	{
		enable = LLViewerParcelMgr::getInstance()->allowAgentBuild()
			|| LLSelectMgr::getInstance()->getSelection()->isAttachment();
	} 
	else if (LLSelectMgr::getInstance()->selectGetAllValidAndObjectsFound())
	{
//		enable = true;
// [RLVa:KB] - Checked: 2010-11-29 (RLVa-1.3.0c) | Modified: RLVa-1.3.0c
		bool fRlvCanEdit = (!gRlvHandler.hasBehaviour(RLV_BHVR_EDIT)) && (!gRlvHandler.hasBehaviour(RLV_BHVR_EDITOBJ));
		if (!fRlvCanEdit)
		{
			LLObjectSelectionHandle hSel = LLSelectMgr::getInstance()->getSelection();
			RlvSelectIsEditable f;
			fRlvCanEdit = (hSel.notNull()) && ((hSel->getFirstRootNode(&f, TRUE)) == NULL);
		}
		enable = fRlvCanEdit;
// [/RLVa:KB]
	}

	return enable;
}

bool enable_mute_particle()
{
	const LLPickInfo& pick = LLToolPie::getInstance()->getPick();

	return pick.mParticleOwnerID != LLUUID::null && pick.mParticleOwnerID != gAgent.getID();
}

// mutually exclusive - show either edit option or build in menu
bool enable_object_build()
{
	return !enable_object_edit();
}

bool enable_object_select_in_pathfinding_linksets()
{
	return LLPathfindingManager::getInstance()->isPathfindingEnabledForCurrentRegion() && LLSelectMgr::getInstance()->selectGetEditableLinksets();
}

bool visible_object_select_in_pathfinding_linksets()
{
	return LLPathfindingManager::getInstance()->isPathfindingEnabledForCurrentRegion();
}

bool enable_object_select_in_pathfinding_characters()
{
	return LLPathfindingManager::getInstance()->isPathfindingEnabledForCurrentRegion() &&  LLSelectMgr::getInstance()->selectGetViewableCharacters();
}

class LLSelfRemoveAllAttachments : public view_listener_t
{
	bool handleEvent(const LLSD& userdata)
	{
		LLAppearanceMgr::instance().removeAllAttachmentsFromAvatar();
		return true;
	}
};

class LLSelfEnableRemoveAllAttachments : public view_listener_t
{
	bool handleEvent(const LLSD& userdata)
	{
		bool new_value = false;
		if (isAgentAvatarValid())
		{
			for (LLVOAvatar::attachment_map_t::iterator iter = gAgentAvatarp->mAttachmentPoints.begin(); 
				 iter != gAgentAvatarp->mAttachmentPoints.end(); )
			{
				LLVOAvatar::attachment_map_t::iterator curiter = iter++;
				LLViewerJointAttachment* attachment = curiter->second;
//				if (attachment->getNumObjects() > 0)
// [RLVa:KB] - Checked: 2010-03-04 (RLVa-1.2.0a) | Added: RLVa-1.2.0a
				if ( (attachment->getNumObjects() > 0) && ((!rlv_handler_t::isEnabled()) || (gRlvAttachmentLocks.canDetach(attachment))) )
// [/RLVa:KB]
				{
					new_value = true;
					break;
				}
			}
		}
		return new_value;
	}
};

BOOL enable_has_attachments(void*)
{

	return FALSE;
}

//---------------------------------------------------------------------------
// Avatar pie menu
//---------------------------------------------------------------------------
//void handle_follow(void *userdata)
//{
//	// follow a given avatar by ID
//	LLViewerObject* objectp = LLSelectMgr::getInstance()->getSelection()->getPrimaryObject();
//	if (objectp)
//	{
//		gAgent.startFollowPilot(objectp->getID());
//	}
//}

bool enable_object_mute()
{
	LLViewerObject* object = LLSelectMgr::getInstance()->getSelection()->getPrimaryObject();
	if (!object) return false;

	LLVOAvatar* avatar = find_avatar_from_object(object); 
	if (avatar)
	{
		// It's an avatar
		LLNameValue *lastname = avatar->getNVPair("LastName");
		bool is_linden =
			lastname && !LLStringUtil::compareStrings(lastname->getString(), "Linden");
		bool is_self = avatar->isSelf();
//		return !is_linden && !is_self;
// [RLVa:KB] - Checked: 2010-08-25 (RLVa-1.2.1b) | Added: RLVa-1.2.1b
//		return !is_linden && !is_self && !gRlvHandler.hasBehaviour(RLV_BHVR_SHOWNAMES);
// [/RLVa:KB]

		// <FS:Zi> Make enable/disable of block/unblock menu items work for avatars
		if(is_linden || is_self)
			return false;

		if(gRlvHandler.hasBehaviour(RLV_BHVR_SHOWNAMES))
			return false;

		LLNameValue *firstname = avatar->getNVPair("FirstName");

		std::string name;
		if (firstname && lastname)
		{
			name = LLCacheName::buildFullName(
				firstname->getString(), lastname->getString());
		}

		LLMute mute(avatar->getID(),name,LLMute::AGENT);
		return !LLMuteList::getInstance()->isMuted(mute.mID);
		// </FS:Zi>
	}
	else
	{
		// Just a regular object
		return LLSelectMgr::getInstance()->getSelection()->contains( object, SELECT_ALL_TES ) &&
			   !LLMuteList::getInstance()->isMuted(object->getID());
	}
}

bool enable_object_unmute()
{
	LLViewerObject* object = LLSelectMgr::getInstance()->getSelection()->getPrimaryObject();
	if (!object) return false;

	LLVOAvatar* avatar = find_avatar_from_object(object); 
	if (avatar)
	{
		// It's an avatar
		LLNameValue *lastname = avatar->getNVPair("LastName");
		bool is_linden =
			lastname && !LLStringUtil::compareStrings(lastname->getString(), "Linden");
		bool is_self = avatar->isSelf();
		// <FS:Zi> Make enable/disable of block/unblock menu items work for avatars
		// return !is_linden && !is_self;
		if(is_linden || is_self)
			return false;

		LLNameValue *firstname = avatar->getNVPair("FirstName");
		std::string name;
		if (firstname && lastname)
		{
			name = LLCacheName::buildFullName(
				firstname->getString(), lastname->getString());
		}

		LLMute mute(avatar->getID(),name,LLMute::AGENT);
		return LLMuteList::getInstance()->isMuted(mute.mID);
		// </FS:Zi>
	}
	else
	{
		// Just a regular object
		return LLSelectMgr::getInstance()->getSelection()->contains( object, SELECT_ALL_TES ) &&
			   LLMuteList::getInstance()->isMuted(object->getID());;
	}
}


// 0 = normal, 1 = always, 2 = never
class LLAvatarCheckImpostorMode : public view_listener_t
{	
	bool handleEvent(const LLSD& userdata)
	{
		LLViewerObject* object = LLSelectMgr::getInstance()->getSelection()->getPrimaryObject();
		if (!object) return false;

		LLVOAvatar* avatar = find_avatar_from_object(object); 
		if (!avatar) return false;
		
		U32 mode = userdata.asInteger();
		switch (mode) 
		{
			case 0:
				return (avatar->getVisualMuteSettings() == LLVOAvatar::VISUAL_MUTE_NOT_SET);
			case 1:
				return (avatar->getVisualMuteSettings() == LLVOAvatar::ALWAYS_VISUAL_MUTE);
			case 2:
				return (avatar->getVisualMuteSettings() == LLVOAvatar::NEVER_VISUAL_MUTE);
			default:
				return false;
		}
	}	// handleEvent()
};

// 0 = normal, 1 = always, 2 = never
class LLAvatarSetImpostorMode : public view_listener_t
{
	bool handleEvent(const LLSD& userdata)
	{
		LLViewerObject* object = LLSelectMgr::getInstance()->getSelection()->getPrimaryObject();
		if (!object) return false;

		LLVOAvatar* avatar = find_avatar_from_object(object); 
		if (!avatar) return false;
		
		U32 mode = userdata.asInteger();
		switch (mode) 
		{
			case 0:
				avatar->setVisualMuteSettings(LLVOAvatar::VISUAL_MUTE_NOT_SET);
				break;
			case 1:
				avatar->setVisualMuteSettings(LLVOAvatar::ALWAYS_VISUAL_MUTE);
				break;
			case 2:
				avatar->setVisualMuteSettings(LLVOAvatar::NEVER_VISUAL_MUTE);
				break;
			default:
				return false;
		}

		avatar->forceUpdateVisualMuteSettings();
		LLVOAvatar::cullAvatarsByPixelArea();
		return true;
	}	// handleEvent()
};


class LLObjectMute : public view_listener_t
{
	bool handleEvent(const LLSD& userdata)
	{
		LLViewerObject* object = LLSelectMgr::getInstance()->getSelection()->getPrimaryObject();
		if (!object) return true;
		
		LLUUID id;
		std::string name;
		LLMute::EType type;
		LLVOAvatar* avatar = find_avatar_from_object(object); 
		if (avatar)
		{
// [RLVa:KB] - Checked: 2010-08-25 (RLVa-1.2.1b) | Added: RLVa-1.0.0e
			if (gRlvHandler.hasBehaviour(RLV_BHVR_SHOWNAMES))
				return true;
// [/RLVa:KB]
			id = avatar->getID();

			LLNameValue *firstname = avatar->getNVPair("FirstName");
			LLNameValue *lastname = avatar->getNVPair("LastName");
			if (firstname && lastname)
			{
				name = LLCacheName::buildFullName(
					firstname->getString(), lastname->getString());
			}
			
			type = LLMute::AGENT;
		}
		else
		{
			// it's an object
			id = object->getID();

			LLSelectNode* node = LLSelectMgr::getInstance()->getSelection()->getFirstRootNode();
			if (node)
			{
				name = node->mName;
			}
			
			type = LLMute::OBJECT;
		}
		
		LLMute mute(id, name, type);
		if (LLMuteList::getInstance()->isMuted(mute.mID))
		{
			LLMuteList::getInstance()->remove(mute);
		}
		else
		{
			LLMuteList::getInstance()->add(mute);
			LLPanelBlockedList::showPanelAndSelect(mute.mID);
		}
		
		return true;
	}
};

bool handle_go_to()
{
	// try simulator autopilot
	std::vector<std::string> strings;
	std::string val;
	LLVector3d pos = LLToolPie::getInstance()->getPick().mPosGlobal;
	val = llformat("%g", pos.mdV[VX]);
	strings.push_back(val);
	val = llformat("%g", pos.mdV[VY]);
	strings.push_back(val);
	val = llformat("%g", pos.mdV[VZ]);
	strings.push_back(val);
	send_generic_message("autopilot", strings);

	LLViewerParcelMgr::getInstance()->deselectLand();

	if (isAgentAvatarValid() && !gSavedSettings.getBOOL("AutoPilotLocksCamera"))
	{
		gAgentCamera.setFocusGlobal(gAgentCamera.getFocusTargetGlobal(), gAgentAvatarp->getID());
	}
	else 
	{
		// Snap camera back to behind avatar
		gAgentCamera.setFocusOnAvatar(TRUE, ANIMATE);
	}

	// Could be first use
	//LLFirstUse::useGoTo();
	return true;
}

class LLGoToObject : public view_listener_t
{
	bool handleEvent(const LLSD& userdata)
	{
		return handle_go_to();
	}
};

class LLAvatarReportAbuse : public view_listener_t
{
	bool handleEvent(const LLSD& userdata)
	{
		LLVOAvatar* avatar = find_avatar_from_object( LLSelectMgr::getInstance()->getSelection()->getPrimaryObject() );
		if(avatar)
		{
			LLFloaterReporter::showFromObject(avatar->getID());
		}
		return true;
	}
};


//---------------------------------------------------------------------------
// Parcel freeze, eject, etc.
//---------------------------------------------------------------------------
//bool callback_freeze(const LLSD& notification, const LLSD& response)
//{
//	LLUUID avatar_id = notification["payload"]["avatar_id"].asUUID();
//	S32 option = LLNotificationsUtil::getSelectedOption(notification, response);
//
//	if (0 == option || 1 == option)
//	{
//		U32 flags = 0x0;
//		if (1 == option)
//		{
//			// unfreeze
//			flags |= 0x1;
//		}
//
//		LLMessageSystem* msg = gMessageSystem;
//		LLViewerObject* avatar = gObjectList.findObject(avatar_id);
//
//		if (avatar)
//		{
//			msg->newMessage("FreezeUser");
//			msg->nextBlock("AgentData");
//			msg->addUUID("AgentID", gAgent.getID());
//			msg->addUUID("SessionID", gAgent.getSessionID());
//			msg->nextBlock("Data");
//			msg->addUUID("TargetID", avatar_id );
//			msg->addU32("Flags", flags );
//			msg->sendReliable( avatar->getRegion()->getHost() );
//		}
//	}
//	return false;
//}


void handle_avatar_freeze(const LLSD& avatar_id)
{
// [SL:KB] - Patch: UI-AvatarNearbyActions | Checked: 2011-05-13 (Catznip-2.6.0a) | Added: Catznip-2.6.0a
	// Use avatar_id if available, otherwise default to right-click avatar
	LLUUID idAgent = avatar_id.asUUID();
	if (idAgent.isNull())
	{
		/*const*/ LLVOAvatar* pAvatar = find_avatar_from_object(LLSelectMgr::getInstance()->getSelection()->getPrimaryObject());
		if (pAvatar)
			idAgent = pAvatar->getID();
	}
	if (idAgent.notNull())
	{
		LLAvatarActions::landFreeze(idAgent);
	}
// [/SL:KB]
//		// Use avatar_id if available, otherwise default to right-click avatar
//		LLVOAvatar* avatar = NULL;
//		if (avatar_id.asUUID().notNull())
//		{
//			avatar = find_avatar_from_object(avatar_id.asUUID());
//		}
//		else
//		{
//			avatar = find_avatar_from_object(
//				LLSelectMgr::getInstance()->getSelection()->getPrimaryObject());
//		}
//
//		if( avatar )
//		{
//			std::string fullname = avatar->getFullname();
//			LLSD payload;
//			payload["avatar_id"] = avatar->getID();
//
//			if (!fullname.empty())
//			{
//				LLSD args;
//				args["AVATAR_NAME"] = fullname;
// [RLVa:KB] - Checked: 2010-09-28 (RLVa-1.2.1f) | Modified: RLVa-1.0.0e
//				args["AVATAR_NAME"] = (!gRlvHandler.hasBehaviour(RLV_BHVR_SHOWNAMES)) ? fullname : RlvStrings::getAnonym(fullname);
// [/RLVa:KB]
//				LLNotificationsUtil::add("FreezeAvatarFullname",
//							args,
//							payload,
//							callback_freeze);
//			}
//			else
//			{
//				LLNotificationsUtil::add("FreezeAvatar",
//							LLSD(),
//							payload,
//							callback_freeze);
//			}
//		}
}

class LLAvatarVisibleDebug : public view_listener_t
{
	bool handleEvent(const LLSD& userdata)
	{
		return gAgent.isGodlike();
	}
};

class LLAvatarDebug : public view_listener_t
{
	bool handleEvent(const LLSD& userdata)
	{
		LLVOAvatar* avatar = find_avatar_from_object( LLSelectMgr::getInstance()->getSelection()->getPrimaryObject() );
		if( avatar )
		{
			if (avatar->isSelf())
			{
				((LLVOAvatarSelf *)avatar)->dumpLocalTextures();
			}
			LL_INFOS() << "Dumping temporary asset data to simulator logs for avatar " << avatar->getID() << LL_ENDL;
			// <FS:Ansariel> Disable message - spawns error "generic request failed"
			//std::vector<std::string> strings;
			//strings.push_back(avatar->getID().asString());
			//LLUUID invoice;
			//send_generic_message("dumptempassetdata", strings, invoice);
			// </FS:Ansariel>
			LLFloaterReg::showInstance( "avatar_textures", LLSD(avatar->getID()) );
		}
		return true;
	}
};

//bool callback_eject(const LLSD& notification, const LLSD& response)
//{
//	S32 option = LLNotificationsUtil::getSelectedOption(notification, response);
//	if (2 == option)
//	{
//		// Cancel button.
//		return false;
//	}
//	LLUUID avatar_id = notification["payload"]["avatar_id"].asUUID();
//	bool ban_enabled = notification["payload"]["ban_enabled"].asBoolean();
//
//	if (0 == option)
//	{
//		// Eject button
//		LLMessageSystem* msg = gMessageSystem;
//		LLViewerObject* avatar = gObjectList.findObject(avatar_id);
//
//		if (avatar)
//		{
//			U32 flags = 0x0;
//			msg->newMessage("EjectUser");
//			msg->nextBlock("AgentData");
//			msg->addUUID("AgentID", gAgent.getID() );
//			msg->addUUID("SessionID", gAgent.getSessionID() );
//			msg->nextBlock("Data");
//			msg->addUUID("TargetID", avatar_id );
//			msg->addU32("Flags", flags );
//			msg->sendReliable( avatar->getRegion()->getHost() );
//		}
//	}
//	else if (ban_enabled)
//	{
//		// This is tricky. It is similar to say if it is not an 'Eject' button,
//		// and it is also not an 'Cancle' button, and ban_enabled==ture, 
//		// it should be the 'Eject and Ban' button.
//		LLMessageSystem* msg = gMessageSystem;
//		LLViewerObject* avatar = gObjectList.findObject(avatar_id);
//
//		if (avatar)
//		{
//			U32 flags = 0x1;
//			msg->newMessage("EjectUser");
//			msg->nextBlock("AgentData");
//			msg->addUUID("AgentID", gAgent.getID() );
//			msg->addUUID("SessionID", gAgent.getSessionID() );
//			msg->nextBlock("Data");
//			msg->addUUID("TargetID", avatar_id );
//			msg->addU32("Flags", flags );
//			msg->sendReliable( avatar->getRegion()->getHost() );
//		}
//	}
//	return false;
//}

void handle_avatar_eject(const LLSD& avatar_id)
{
// [SL:KB] - Patch: UI-AvatarNearbyActions | Checked: 2011-05-13 (Catznip-2.6.0a) | Added: Catznip-2.6.0a
	// Use avatar_id if available, otherwise default to right-click avatar
	LLUUID idAgent = avatar_id.asUUID();
	if (idAgent.isNull())
	{
		/*const*/ LLVOAvatar* pAvatar = find_avatar_from_object(LLSelectMgr::getInstance()->getSelection()->getPrimaryObject());
		if (pAvatar)
			idAgent = pAvatar->getID();
	}
	if (idAgent.notNull())
	{
		LLAvatarActions::landEject(idAgent);
	}
// [/SL:KB]
//		// Use avatar_id if available, otherwise default to right-click avatar
//		LLVOAvatar* avatar = NULL;
//		if (avatar_id.asUUID().notNull())
//		{
//			avatar = find_avatar_from_object(avatar_id.asUUID());
//		}
//		else
//		{
//			avatar = find_avatar_from_object(
//				LLSelectMgr::getInstance()->getSelection()->getPrimaryObject());
//		}
//
//		if( avatar )
//		{
//			LLSD payload;
//			payload["avatar_id"] = avatar->getID();
//			std::string fullname = avatar->getFullname();
//
//			const LLVector3d& pos = avatar->getPositionGlobal();
//			LLParcel* parcel = LLViewerParcelMgr::getInstance()->selectParcelAt(pos)->getParcel();
//			
//			if (LLViewerParcelMgr::getInstance()->isParcelOwnedByAgent(parcel,GP_LAND_MANAGE_BANNED))
//			{
//                payload["ban_enabled"] = true;
//				if (!fullname.empty())
//				{
//    				LLSD args;
//					args["AVATAR_NAME"] = fullname;
// [RLVa:KB] - Checked: 2010-09-28 (RLVa-1.2.1f) | Modified: RLVa-1.0.0e
//					args["AVATAR_NAME"] = (!gRlvHandler.hasBehaviour(RLV_BHVR_SHOWNAMES)) ? fullname : RlvStrings::getAnonym(fullname);
// [/RLVa:KB]
//    				LLNotificationsUtil::add("EjectAvatarFullname",
//    							args,
//    							payload,
//    							callback_eject);
//				}
//				else
//				{
//    				LLNotificationsUtil::add("EjectAvatarFullname",
//    							LLSD(),
//    							payload,
//    							callback_eject);
//				}
//			}
//			else
//			{
//                payload["ban_enabled"] = false;
//				if (!fullname.empty())
//				{
//    				LLSD args;
//					args["AVATAR_NAME"] = fullname;
// [RLVa:KB] - Checked: 2010-09-28 (RLVa-1.2.1f) | Modified: RLVa-1.0.0e
//					args["AVATAR_NAME"] = (!gRlvHandler.hasBehaviour(RLV_BHVR_SHOWNAMES)) ? fullname : RlvStrings::getAnonym(fullname);
// [/RLVa:KB]
//    				LLNotificationsUtil::add("EjectAvatarFullnameNoBan",
//    							args,
//    							payload,
//    							callback_eject);
//				}
//				else
//				{
//    				LLNotificationsUtil::add("EjectAvatarNoBan",
//    							LLSD(),
//    							payload,
//    							callback_eject);
//				}
//			}
//		}
}

bool my_profile_visible()
{
	LLFloater* floaterp = LLAvatarActions::getProfileFloater(gAgentID);
	return floaterp && floaterp->isInVisibleChain();
}

bool enable_freeze_eject(const LLSD& avatar_id)
{
// [SL:KB] - Patch: UI-AvatarNearbyActions | Checked: 2011-05-13 (Catznip-2.6.0a) | Added: Catznip-2.6.0a
	// Use avatar_id if available, otherwise default to right-click avatar
	LLUUID idAgent = avatar_id.asUUID();
	if (idAgent.isNull())
	{
		/*const*/ LLVOAvatar* pAvatar = find_avatar_from_object(LLSelectMgr::getInstance()->getSelection()->getPrimaryObject());
		if (pAvatar)
			idAgent = pAvatar->getID();
	}
	return (idAgent.notNull()) ? LLAvatarActions::canLandFreezeOrEject(idAgent) : false;
// [/SL:KB]
//	// Use avatar_id if available, otherwise default to right-click avatar
//	LLVOAvatar* avatar = NULL;
//	if (avatar_id.asUUID().notNull())
//	{
//		avatar = find_avatar_from_object(avatar_id.asUUID());
//	}
//	else
//	{
//		avatar = find_avatar_from_object(
//			LLSelectMgr::getInstance()->getSelection()->getPrimaryObject());
//	}
//	if (!avatar) return false;
//
//	// Gods can always freeze
//	if (gAgent.isGodlike()) return true;
//
//	// Estate owners / managers can freeze
//	// Parcel owners can also freeze
//	const LLVector3& pos = avatar->getPositionRegion();
//	const LLVector3d& pos_global = avatar->getPositionGlobal();
//	LLParcel* parcel = LLViewerParcelMgr::getInstance()->selectParcelAt(pos_global)->getParcel();
//	LLViewerRegion* region = avatar->getRegion();
//	if (!region) return false;
//				
//	bool new_value = region->isOwnedSelf(pos);
//	if (!new_value || region->isOwnedGroup(pos))
//	{
//		new_value = LLViewerParcelMgr::getInstance()->isParcelOwnedByAgent(parcel,GP_LAND_ADMIN);
//	}
//	return new_value;
}

// <FS:Ansariel> FIRE-13515: Re-add give calling card
class LLAvatarGiveCard : public view_listener_t
{
	bool handleEvent(const LLSD& userdata)
	{
		LL_INFOS("LLAvatarGiveCard") << "handle_give_card()" << LL_ENDL;
		LLViewerObject* dest = LLSelectMgr::getInstance()->getSelection()->getPrimaryObject();
// [RLVa:KB] - Checked: 2010-06-04 (RLVa-1.2.0d) | Modified: RLVa-1.2.0d | OK
		//if(dest && dest->isAvatar())
		if ( (dest && dest->isAvatar()) && (!gRlvHandler.hasBehaviour(RLV_BHVR_SHOWNAMES)) )
// [/RLVa:KB]
		{
			bool found_name = false;
			LLSD args;
			LLSD old_args;
			LLNameValue* nvfirst = dest->getNVPair("FirstName");
			LLNameValue* nvlast = dest->getNVPair("LastName");
			if(nvfirst && nvlast)
			{
				std::string full_name = gCacheName->buildFullName(nvfirst->getString(), nvlast->getString());
				args["NAME"] = full_name;
				old_args["NAME"] = full_name;
				found_name = true;
			}
			LLViewerRegion* region = dest->getRegion();
			LLHost dest_host;
			if(region)
			{
				dest_host = region->getHost();
			}
			if(found_name && dest_host.isOk())
			{
				LLMessageSystem* msg = gMessageSystem;
				msg->newMessage("OfferCallingCard");
				msg->nextBlockFast(_PREHASH_AgentData);
				msg->addUUIDFast(_PREHASH_AgentID, gAgent.getID());
				msg->addUUIDFast(_PREHASH_SessionID, gAgent.getSessionID());
				msg->nextBlockFast(_PREHASH_AgentBlock);
				msg->addUUIDFast(_PREHASH_DestID, dest->getID());
				LLUUID transaction_id;
				transaction_id.generate();
				msg->addUUIDFast(_PREHASH_TransactionID, transaction_id);
				msg->sendReliable(dest_host);
				LLNotificationsUtil::add("OfferedCard", args);
			}
			else
			{
				LLNotificationsUtil::add("CantOfferCallingCard", old_args);
			}
		}
		return true;
	}
};
// </FS:Ansariel> FIRE-13515: Re-add give calling card

bool callback_leave_group(const LLSD& notification, const LLSD& response)
{
	S32 option = LLNotificationsUtil::getSelectedOption(notification, response);
	if (option == 0)
	{
		LLMessageSystem *msg = gMessageSystem;

		msg->newMessageFast(_PREHASH_LeaveGroupRequest);
		msg->nextBlockFast(_PREHASH_AgentData);
		msg->addUUIDFast(_PREHASH_AgentID, gAgent.getID() );
		msg->addUUIDFast(_PREHASH_SessionID, gAgent.getSessionID());
		msg->nextBlockFast(_PREHASH_GroupData);
		msg->addUUIDFast(_PREHASH_GroupID, gAgent.getGroupID() );
		gAgent.sendReliableMessage();
	}
	return false;
}

void append_aggregate(std::string& string, const LLAggregatePermissions& ag_perm, PermissionBit bit, const char* txt)
{
	LLAggregatePermissions::EValue val = ag_perm.getValue(bit);
	std::string buffer;
	switch(val)
	{
	  case LLAggregatePermissions::AP_NONE:
		buffer = llformat( "* %s None\n", txt);
		break;
	  case LLAggregatePermissions::AP_SOME:
		buffer = llformat( "* %s Some\n", txt);
		break;
	  case LLAggregatePermissions::AP_ALL:
		buffer = llformat( "* %s All\n", txt);
		break;
	  case LLAggregatePermissions::AP_EMPTY:
	  default:
		break;
	}
	string.append(buffer);
}

bool enable_buy_object()
{
    // In order to buy, there must only be 1 purchaseable object in
    // the selection manager.
	if(LLSelectMgr::getInstance()->getSelection()->getRootObjectCount() != 1) return false;
    LLViewerObject* obj = NULL;
    LLSelectNode* node = LLSelectMgr::getInstance()->getSelection()->getFirstRootNode();
	if(node)
    {
        obj = node->getObject();
        if(!obj) return false;

		if( for_sale_selection(node) )
		{
			// *NOTE: Is this needed?  This checks to see if anyone owns the
			// object, dating back to when we had "public" objects owned by
			// no one.  JC
			if(obj->permAnyOwner()) return true;
		}
    }
	return false;
}

// Note: This will only work if the selected object's data has been
// received by the viewer and cached in the selection manager.
void handle_buy_object(LLSaleInfo sale_info)
{
	if(!LLSelectMgr::getInstance()->selectGetAllRootsValid())
	{
		LLNotificationsUtil::add("UnableToBuyWhileDownloading");
		return;
	}

	LLUUID owner_id;
	std::string owner_name;
	BOOL owners_identical = LLSelectMgr::getInstance()->selectGetOwner(owner_id, owner_name);
	if (!owners_identical)
	{
		LLNotificationsUtil::add("CannotBuyObjectsFromDifferentOwners");
		return;
	}

	LLPermissions perm;
	BOOL valid = LLSelectMgr::getInstance()->selectGetPermissions(perm);
	LLAggregatePermissions ag_perm;
	valid &= LLSelectMgr::getInstance()->selectGetAggregatePermissions(ag_perm);
	if(!valid || !sale_info.isForSale() || !perm.allowTransferTo(gAgent.getID()))
	{
		LLNotificationsUtil::add("ObjectNotForSale");
		return;
	}

	LLFloaterBuy::show(sale_info);
}


void handle_buy_contents(LLSaleInfo sale_info)
{
	LLFloaterBuyContents::show(sale_info);
}

void handle_region_dump_temp_asset_data(void*)
{
	LL_INFOS() << "Dumping temporary asset data to simulator logs" << LL_ENDL;
	std::vector<std::string> strings;
	LLUUID invoice;
	send_generic_message("dumptempassetdata", strings, invoice);
}

void handle_region_clear_temp_asset_data(void*)
{
	LL_INFOS() << "Clearing temporary asset data" << LL_ENDL;
	std::vector<std::string> strings;
	LLUUID invoice;
	send_generic_message("cleartempassetdata", strings, invoice);
}

void handle_region_dump_settings(void*)
{
	LLViewerRegion* regionp = gAgent.getRegion();
	if (regionp)
	{
		LL_INFOS() << "Damage:    " << (regionp->getAllowDamage() ? "on" : "off") << LL_ENDL;
		LL_INFOS() << "Landmark:  " << (regionp->getAllowLandmark() ? "on" : "off") << LL_ENDL;
		LL_INFOS() << "SetHome:   " << (regionp->getAllowSetHome() ? "on" : "off") << LL_ENDL;
		LL_INFOS() << "ResetHome: " << (regionp->getResetHomeOnTeleport() ? "on" : "off") << LL_ENDL;
		LL_INFOS() << "SunFixed:  " << (regionp->getSunFixed() ? "on" : "off") << LL_ENDL;
		LL_INFOS() << "BlockFly:  " << (regionp->getBlockFly() ? "on" : "off") << LL_ENDL;
		LL_INFOS() << "AllowP2P:  " << (regionp->getAllowDirectTeleport() ? "on" : "off") << LL_ENDL;
		LL_INFOS() << "Water:     " << (regionp->getWaterHeight()) << LL_ENDL;
	}
}

void handle_dump_group_info(void *)
{
	gAgent.dumpGroupInfo();
}

void handle_dump_capabilities_info(void *)
{
	LLViewerRegion* regionp = gAgent.getRegion();
	if (regionp)
	{
		regionp->logActiveCapabilities();
	}
}

void handle_dump_region_object_cache(void*)
{
	LLViewerRegion* regionp = gAgent.getRegion();
	if (regionp)
	{
		regionp->dumpCache();
	}
}

void handle_dump_focus()
{
	LLUICtrl *ctrl = dynamic_cast<LLUICtrl*>(gFocusMgr.getKeyboardFocus());

	LL_INFOS() << "Keyboard focus " << (ctrl ? ctrl->getName() : "(none)") << LL_ENDL;
}

class LLSelfStandUp : public view_listener_t
{
	bool handleEvent(const LLSD& userdata)
	{
		gAgent.standUp();
		return true;
	}
};

bool enable_standup_self()
{
// [RLVa:KB] - Checked: 2010-04-01 (RLVa-1.2.0c) | Modified: RLVa-1.0.0g
	return isAgentAvatarValid() && gAgentAvatarp->isSitting() && !gRlvHandler.hasBehaviour(RLV_BHVR_UNSIT);
// [/RLVa:KB]
//	return isAgentAvatarValid() && gAgentAvatarp->isSitting();
}

class LLSelfSitDown : public view_listener_t
    {
        bool handleEvent(const LLSD& userdata)
        {
            gAgent.sitDown();
            return true;
        }
    };

bool enable_sitdown_self()
{
// [RLVa:KB] - Checked: 2010-08-28 (RLVa-1.2.1a) | Added: RLVa-1.2.1a
	return isAgentAvatarValid() && !gAgentAvatarp->isSitting() && !gAgentAvatarp->isEditingAppearance() && !gAgent.getFlying() && !gRlvHandler.hasBehaviour(RLV_BHVR_SIT);
// [/RLVa:KB]
//    return isAgentAvatarValid() && !gAgentAvatarp->isSitting() && !gAgentAvatarp->isEditingAppearance() && !gAgent.getFlying();
}

// Force sit -KC
class FSSelfForceSit : public view_listener_t
{
	bool handleEvent(const LLSD& userdata)
	{
		if (!gAgentAvatarp->isSitting() && !gRlvHandler.hasBehaviour(RLV_BHVR_SIT))
		{
			gAgent.sitDown();
		}
		else if (gAgentAvatarp->isSitting() && !gRlvHandler.hasBehaviour(RLV_BHVR_UNSIT))
		{
			gAgent.standUp();
		}

		return true;
	}
};

bool enable_forcesit_self()
{
	return isAgentAvatarValid() &&
		((!gAgentAvatarp->isSitting() && !gRlvHandler.hasBehaviour(RLV_BHVR_SIT)) || 
		(gAgentAvatarp->isSitting() && !gRlvHandler.hasBehaviour(RLV_BHVR_UNSIT)));
}

class FSSelfCheckForceSit : public view_listener_t
{
	bool handleEvent(const LLSD& userdata)
	{
		if (!isAgentAvatarValid())
		{
			return false;
		}

		return gAgentAvatarp->isSitting();
	}
};

// Phantom mode -KC & <FS:CR>
class FSSelfToggleMoveLock : public view_listener_t
{
	bool handleEvent(const LLSD& userdata)
	{
		if (LLGridManager::getInstance()->isInSecondLife())
		{
			make_ui_sound("UISndMovelockToggle");
			bool new_value = !gSavedPerAccountSettings.getBOOL("UseMoveLock");
			gSavedPerAccountSettings.setBOOL("UseMoveLock", new_value);
			if (new_value)
			{
				reportToNearbyChat(LLTrans::getString("MovelockEnabling"));
			}
			else
			{
				reportToNearbyChat(LLTrans::getString("MovelockDisabling"));
			}
		}
#ifdef OPENSIM
		else
		{
			gAgent.togglePhantom();
		}
#endif // OPENSIM
		//TODO: feedback to local chat
		return true;
	}
};


class FSSelfCheckMoveLock : public view_listener_t
{
	bool handleEvent(const LLSD& userdata)
	{
		bool new_value(false);
		if (LLGridManager::getInstance()->isInSecondLife())
		{
			new_value = gSavedPerAccountSettings.getBOOL("UseMoveLock");
		}
#ifdef OPENSIM
		else
		{
			new_value = gAgent.getPhantom();
		}
#endif // OPENSIM
		return new_value;
	}
};

bool enable_bridge_function()
{
	return FSLSLBridge::instance().canUseBridge();
}

bool enable_move_lock()
{
#ifdef OPENSIM
	// Phantom mode always works on opensim, at least right now.
	if (LLGridManager::getInstance()->isInOpenSim())
		return true;
#endif // OPENSIM
	return enable_bridge_function();
}

bool enable_script_info()
{
	return (!LLSelectMgr::getInstance()->getSelection()->isEmpty()
			&& enable_bridge_function());
}
// </FS:CR>

// [SJ - Adding IgnorePrejump in Menu ]
class FSSelfToggleIgnorePreJump : public view_listener_t
{
	bool handleEvent(const LLSD& userdata)
	{
		gSavedSettings.setBOOL("FSIgnoreFinishAnimation", !gSavedSettings.getBOOL("FSIgnoreFinishAnimation"));
		return true;
	}
};

// [SJ - Adding IgnorePrejump in Menu ]
class FSSelfCheckIgnorePreJump : public view_listener_t
{
	bool handleEvent(const LLSD& userdata)
	{
		bool new_value = gSavedSettings.getBOOL("FSIgnoreFinishAnimation");
		return new_value;
	}
};

class LLCheckPanelPeopleTab : public view_listener_t
{
	bool handleEvent(const LLSD& userdata)
		{
			std::string panel_name = userdata.asString();

			LLPanel *panel = LLFloaterSidePanelContainer::getPanel("people", panel_name);
			if(panel && panel->isInVisibleChain())
			{
				return true;
			}
			return false;
		}
};
// Toggle one of "People" panel tabs in side tray.
class LLTogglePanelPeopleTab : public view_listener_t
{
	bool handleEvent(const LLSD& userdata)
	{
		std::string panel_name = userdata.asString();

		LLSD param;
		param["people_panel_tab_name"] = panel_name;

		// <FS:Ansariel> Handle blocklist separately because of standalone option
		if (panel_name == "blocked_panel")
		{
			if (gSavedSettings.getBOOL("FSUseStandaloneBlocklistFloater"))
			{
				LLFloaterReg::showInstance("fs_blocklist");
			}
			else
			{
				togglePeoplePanel(panel_name, param);
			}
			return true;
		}
		// </FS:Ansariel>

		// <FS:Zi> Open groups and friends lists in communicate floater
		// <FS:Lo> Adding an option to still use v2 windows
		if(gSavedSettings.getBOOL("FSUseV2Friends") && gSavedSettings.getString("FSInternalSkinCurrent") != "Vintage")
		{
			if (   panel_name == "friends_panel"
				|| panel_name == "groups_panel"
				|| panel_name == "nearby_panel"
				|| panel_name == "blocked_panel"
				|| panel_name == "contact_sets_panel")
			{
				return togglePeoplePanel(panel_name, param);
			}
			else
			{
				return false;
			}
		}
		else
		{
			if(panel_name=="nearby_panel")
			{
				return togglePeoplePanel(panel_name,param);
			}
			else if(panel_name=="groups_panel")
			{
				if (gSavedSettings.getBOOL("ContactsTornOff"))
				{
					FSFloaterContacts* instance = FSFloaterContacts::getInstance();
					std::string activetab = instance->getChild<LLTabContainer>("friends_and_groups")->getCurrentPanel()->getName();
					if (instance->getVisible() && activetab == panel_name) 
					{
						instance->closeFloater();
					}
					else
					{
						instance->openTab("groups");
					}
				}
				else
				{
					FSFloaterContacts::getInstance()->openTab("groups");
				}
				return true;
			}
			else if(panel_name=="friends_panel")
			{
				if (gSavedSettings.getBOOL("ContactsTornOff"))
				{
					FSFloaterContacts* instance = FSFloaterContacts::getInstance();
					std::string activetab = instance->getChild<LLTabContainer>("friends_and_groups")->getCurrentPanel()->getName();
					if (instance->getVisible() && activetab == panel_name) 
					{
						instance->closeFloater();
					}
					else
					{
						instance->openTab("friends");
					}
				}
				else
				{
					FSFloaterContacts::getInstance()->openTab("friends");
				}
				return true;
			}
			else if(panel_name=="contact_sets_panel")
			{
				if (gSavedSettings.getBOOL("ContactsTornOff"))
				{
					FSFloaterContacts* instance = FSFloaterContacts::getInstance();
					std::string activetab = instance->getChild<LLTabContainer>("friends_and_groups")->getCurrentPanel()->getName();
					if (instance->getVisible() && activetab == panel_name)
					{
						instance->closeFloater();
					}
					else
					{
						instance->openTab("contact_sets");
					}
				}
				else
				{
					FSFloaterContacts::getInstance()->openTab("contact_sets");
				}
				return true;
			}
			else
			{
				return false;
			}
		}
		// </FS:Lo>
		// </FS:Zi>
	}

	static bool togglePeoplePanel(const std::string& panel_name, const LLSD& param)
	{
		LLPanel	*panel = LLFloaterSidePanelContainer::getPanel("people", panel_name);
		if(!panel)
			return false;

		if (panel->isInVisibleChain())
		{
			LLFloaterReg::hideInstance("people");
		}
		else
		{
			LLFloaterSidePanelContainer::showPanel("people", "panel_people", param) ;
		}

		return true;
	}
};

BOOL check_admin_override(void*)
{
	return gAgent.getAdminOverride();
}

void handle_admin_override_toggle(void*)
{
	gAgent.setAdminOverride(!gAgent.getAdminOverride());

	// The above may have affected which debug menus are visible
	show_debug_menus();
}

void handle_visual_leak_detector_toggle(void*)
{
	static bool vld_enabled = false;

	if ( vld_enabled )
	{
#ifdef INCLUDE_VLD
		// only works for debug builds (hard coded into vld.h)
#if defined(_DEBUG) || defined(VLD_FORCE_ENABLE)
		// start with Visual Leak Detector turned off
		VLDDisable();
#endif // _DEBUG
#endif // INCLUDE_VLD
		vld_enabled = false;
	}
	else
	{
#ifdef INCLUDE_VLD
		// only works for debug builds (hard coded into vld.h)
#if defined(_DEBUG) || defined(VLD_FORCE_ENABLE)
		// start with Visual Leak Detector turned off
		VLDEnable();
#endif // _DEBUG
#endif // INCLUDE_VLD

		vld_enabled = true;
	};
}

void handle_god_mode(void*)
{
	gAgent.requestEnterGodMode();
}

void handle_leave_god_mode(void*)
{
	gAgent.requestLeaveGodMode();
}

void set_god_level(U8 god_level)
{
	U8 old_god_level = gAgent.getGodLevel();
	gAgent.setGodLevel( god_level );
	LLViewerParcelMgr::getInstance()->notifyObservers();

	// God mode changes region visibility
	LLWorldMap::getInstance()->reloadItems(true);

	// inventory in items may change in god mode
	gObjectList.dirtyAllObjectInventory();

        if(gViewerWindow)
        {
            gViewerWindow->setMenuBackgroundColor(god_level > GOD_NOT,
            !LLGridManager::getInstance()->isInSLBeta());
        }
    
        LLSD args;
	if(god_level > GOD_NOT)
	{
		args["LEVEL"] = llformat("%d",(S32)god_level);
		LLNotificationsUtil::add("EnteringGodMode", args);
	}
	else
	{
		args["LEVEL"] = llformat("%d",(S32)old_god_level);
		LLNotificationsUtil::add("LeavingGodMode", args);
	}

	// changing god-level can affect which menus we see
	show_debug_menus();

	// changing god-level can invalidate search results
	LLFloaterSearch *search = dynamic_cast<LLFloaterSearch*>(LLFloaterReg::getInstance("search"));
	if (search)
	{
		search->godLevelChanged(god_level);
	}
}

#ifdef TOGGLE_HACKED_GODLIKE_VIEWER
void handle_toggle_hacked_godmode(void*)
{
	gHackGodmode = !gHackGodmode;
	set_god_level(gHackGodmode ? GOD_MAINTENANCE : GOD_NOT);
}

BOOL check_toggle_hacked_godmode(void*)
{
	return gHackGodmode;
}

bool enable_toggle_hacked_godmode(void*)
{
  return LLGridManager::getInstance()->isInSLBeta();
}
#endif

void process_grant_godlike_powers(LLMessageSystem* msg, void**)
{
	LLUUID agent_id;
	msg->getUUIDFast(_PREHASH_AgentData, _PREHASH_AgentID, agent_id);
	LLUUID session_id;
	msg->getUUIDFast(_PREHASH_AgentData, _PREHASH_SessionID, session_id);
	if((agent_id == gAgent.getID()) && (session_id == gAgent.getSessionID()))
	{
		U8 god_level;
		msg->getU8Fast(_PREHASH_GrantData, _PREHASH_GodLevel, god_level);
		set_god_level(god_level);
	}
	else
	{
		LL_WARNS() << "Grant godlike for wrong agent " << agent_id << LL_ENDL;
	}
}

/*
class LLHaveCallingcard : public LLInventoryCollectFunctor
{
public:
	LLHaveCallingcard(const LLUUID& agent_id);
	virtual ~LLHaveCallingcard() {}
	virtual bool operator()(LLInventoryCategory* cat,
							LLInventoryItem* item);
	BOOL isThere() const { return mIsThere;}
protected:
	LLUUID mID;
	BOOL mIsThere;
};

LLHaveCallingcard::LLHaveCallingcard(const LLUUID& agent_id) :
	mID(agent_id),
	mIsThere(FALSE)
{
}

bool LLHaveCallingcard::operator()(LLInventoryCategory* cat,
								   LLInventoryItem* item)
{
	if(item)
	{
		if((item->getType() == LLAssetType::AT_CALLINGCARD)
		   && (item->getCreatorUUID() == mID))
		{
			mIsThere = TRUE;
		}
	}
	return FALSE;
}
*/

BOOL is_agent_mappable(const LLUUID& agent_id)
{
	const LLRelationship* buddy_info = NULL;
	bool is_friend = LLAvatarActions::isFriend(agent_id);

	if (is_friend)
		buddy_info = LLAvatarTracker::instance().getBuddyInfo(agent_id);

	return (buddy_info &&
		buddy_info->isOnline() &&
		buddy_info->isRightGrantedFrom(LLRelationship::GRANT_MAP_LOCATION)
		);
}


// Enable a menu item when you don't have someone's card.
class LLAvatarEnableAddFriend : public view_listener_t
{
	bool handleEvent(const LLSD& userdata)
	{
		LLVOAvatar* avatar = find_avatar_from_object(LLSelectMgr::getInstance()->getSelection()->getPrimaryObject());
//		bool new_value = avatar && !LLAvatarActions::isFriend(avatar->getID());
// [RLVa:KB] - Checked: 2010-04-20 (RLVa-1.2.0f) | Modified: RLVa-1.2.0f
		bool new_value = avatar && !LLAvatarActions::isFriend(avatar->getID()) && (!gRlvHandler.hasBehaviour(RLV_BHVR_SHOWNAMES));
// [/RLVa:KB]
		return new_value;
	}
};

void request_friendship(const LLUUID& dest_id)
{
	LLViewerObject* dest = gObjectList.findObject(dest_id);
	if(dest && dest->isAvatar())
	{
		std::string full_name;
		LLNameValue* nvfirst = dest->getNVPair("FirstName");
		LLNameValue* nvlast = dest->getNVPair("LastName");
		if(nvfirst && nvlast)
		{
			full_name = LLCacheName::buildFullName(
				nvfirst->getString(), nvlast->getString());
		}
		if (!full_name.empty())
		{
			LLAvatarActions::requestFriendshipDialog(dest_id, full_name);
		}
		else
		{
			LLNotificationsUtil::add("CantOfferFriendship");
		}
	}
}


class LLEditEnableCustomizeAvatar : public view_listener_t
{
	bool handleEvent(const LLSD& userdata)
	{
//		bool new_value = gAgentWearables.areWearablesLoaded();
// [RLVa:KB] - Checked: 2010-04-01 (RLVa-1.2.0c) | Modified: RLVa-1.0.0g
		bool new_value = gAgentWearables.areWearablesLoaded() && ((!rlv_handler_t::isEnabled()) || (RlvActions::canStand()));
// [/RLVa:KB]
		return new_value;
	}
};

class LLEnableEditShape : public view_listener_t
{
	bool handleEvent(const LLSD& userdata)
	{
		return gAgentWearables.isWearableModifiable(LLWearableType::WT_SHAPE, 0);
	}
};

class LLEnableHoverHeight : public view_listener_t
{
	bool handleEvent(const LLSD& userdata)
	{
		// <FS:Ansariel> Legacy baking avatar z-offset
		//return gAgent.getRegion() && gAgent.getRegion()->avatarHoverHeightEnabled();
		return (gAgent.getRegion() && gAgent.getRegion()->avatarHoverHeightEnabled()) || (isAgentAvatarValid() && !gAgentAvatarp->isUsingServerBakes());
		// </FS:Ansariel>
	}
};

class LLEnableEditPhysics : public view_listener_t
{
	bool handleEvent(const LLSD& userdata)
	{
		//return gAgentWearables.isWearableModifiable(LLWearableType::WT_SHAPE, 0);
		return TRUE;
	}
};

bool is_object_sittable()
{
// [RLVa:KB] - Checked: 2010-03-06 (RLVa-1.2.0c) | Added: RLVa-1.1.0j
	// RELEASE-RLVa: [SL-2.2.0] Make sure we're examining the same object that handle_sit_or_stand() will request a sit for
	if (rlv_handler_t::isEnabled())
	{
		const LLPickInfo& pick = LLToolPie::getInstance()->getPick();
		if ( (pick.mObjectID.notNull()) && (!gRlvHandler.canSit(pick.getObject(), pick.mObjectOffset)) )
			return false;
	}
// [/RLVa:KB]

	LLViewerObject* object = LLSelectMgr::getInstance()->getSelection()->getPrimaryObject();

	if (object && object->getPCode() == LL_PCODE_VOLUME)
	{
		return true;
	}
	else
	{
		return false;
	}
}


// only works on pie menu
void handle_object_sit_or_stand()
{
	LLPickInfo pick = LLToolPie::getInstance()->getPick();
	LLViewerObject *object = pick.getObject();;
	if (!object || pick.mPickType == LLPickInfo::PICK_FLORA)
	{
		return;
	}

	if (sitting_on_selection())
	{
		gAgent.standUp();
		return;
	}

	// get object selection offset 

//	if (object && object->getPCode() == LL_PCODE_VOLUME)
// [RLVa:KB] - Checked: 2010-03-06 (RLVa-1.2.0c) | Modified: RLVa-1.2.0c
	if ( (object && object->getPCode() == LL_PCODE_VOLUME) && 
		 ((!rlv_handler_t::isEnabled()) || (gRlvHandler.canSit(object, pick.mObjectOffset))) )
// [/RLVa:KB]
	{
// [RLVa:KB] - Checked: 2010-08-29 (RLVa-1.2.1c) | Added: RLVa-1.2.1c
		if ( (gRlvHandler.hasBehaviour(RLV_BHVR_STANDTP)) && (isAgentAvatarValid()) )
		{
			if (gAgentAvatarp->isSitting())
			{
				gAgent.standUp();
				return;
			}
			gRlvHandler.setSitSource(gAgent.getPositionGlobal());
		}
// [/RLVa:KB]

		gMessageSystem->newMessageFast(_PREHASH_AgentRequestSit);
		gMessageSystem->nextBlockFast(_PREHASH_AgentData);
		gMessageSystem->addUUIDFast(_PREHASH_AgentID, gAgent.getID());
		gMessageSystem->addUUIDFast(_PREHASH_SessionID, gAgent.getSessionID());
		gMessageSystem->nextBlockFast(_PREHASH_TargetObject);
		gMessageSystem->addUUIDFast(_PREHASH_TargetID, object->mID);
		gMessageSystem->addVector3Fast(_PREHASH_Offset, pick.mObjectOffset);

		object->getRegion()->sendReliableMessage();
	}
}

void near_sit_down_point(BOOL success, void *)
{
	if (success)
	{
		gAgent.setFlying(FALSE);
		gAgent.setControlFlags(AGENT_CONTROL_SIT_ON_GROUND);

		// Might be first sit
		//LLFirstUse::useSit();
	}
}

class LLLandSit : public view_listener_t
{
	bool handleEvent(const LLSD& userdata)
	{
// [RLVa:KB] - Checked: 2010-09-28 (RLVa-1.2.1f) | Modified: RLVa-1.2.1f
		if ( (rlv_handler_t::isEnabled()) && ((!RlvActions::canStand()) || (gRlvHandler.hasBehaviour(RLV_BHVR_SIT))) )
			return true;
// [/RLVa:KB]

		gAgent.standUp();
		LLViewerParcelMgr::getInstance()->deselectLand();

		LLVector3d posGlobal = LLToolPie::getInstance()->getPick().mPosGlobal;
		
		LLQuaternion target_rot;
		if (isAgentAvatarValid())
		{
			target_rot = gAgentAvatarp->getRotation();
		}
		else
		{
			target_rot = gAgent.getFrameAgent().getQuaternion();
		}
		gAgent.startAutoPilotGlobal(posGlobal, "Sit", &target_rot, near_sit_down_point, NULL, 0.7f);
		return true;
	}
};

//-------------------------------------------------------------------
// Help menu functions
//-------------------------------------------------------------------

//
// Major mode switching
//
void reset_view_final( BOOL proceed );

void handle_reset_view()
{
	if (gAgentCamera.cameraCustomizeAvatar())
	{
		// switching to outfit selector should automagically save any currently edited wearable
		LLFloaterSidePanelContainer::showPanel("appearance", LLSD().with("type", "my_outfits"));
	}

	// <FS:Zi> Added optional V1 behavior so the avatar turns into camera direction after hitting ESC
	if(gSavedSettings.getBOOL("ResetViewTurnsAvatar"))
		gAgentCamera.resetView();
	// </FS:Zi>

	gAgentCamera.switchCameraPreset(CAMERA_PRESET_REAR_VIEW);
	reset_view_final( TRUE );
	LLFloaterCamera::resetCameraMode();
}

// <FS:Zi> Add reset camera angles menu
void handle_reset_camera_angles()
{
	handle_reset_view();

	// Camera focus and offset with CTRL/SHIFT + Scroll wheel
	gSavedSettings.getControl("FocusOffsetRearView")->resetToDefault();
	gSavedSettings.getControl("CameraOffsetRearView")->resetToDefault();
}
// </FS:Zi>

class LLViewResetView : public view_listener_t
{
	bool handleEvent(const LLSD& userdata)
	{
		handle_reset_view();
		return true;
	}
};

// <FS:Zi> Add reset camera angles menu
class LLViewResetCameraAngles : public view_listener_t
{
	bool handleEvent(const LLSD& userdata)
	{
		handle_reset_camera_angles();
		return true;
	}
};
// </FS:Zi>

// Note: extra parameters allow this function to be called from dialog.
void reset_view_final( BOOL proceed ) 
{
	if( !proceed )
	{
		return;
	}

	gAgentCamera.resetView(TRUE, TRUE);
	gAgentCamera.setLookAt(LOOKAT_TARGET_CLEAR);
}

class LLViewLookAtLastChatter : public view_listener_t
{
	bool handleEvent(const LLSD& userdata)
	{
		gAgentCamera.lookAtLastChat();
		return true;
	}
};

class LLViewMouselook : public view_listener_t
{
	bool handleEvent(const LLSD& userdata)
	{
		if (!gAgentCamera.cameraMouselook())
		{
			gAgentCamera.changeCameraToMouselook();
		}
		else
		{
			// NaCl - Rightclick-mousewheel zoom
			static LLCachedControl<LLVector3> _NACL_MLFovValues(gSavedSettings,"_NACL_MLFovValues");
			static LLCachedControl<F32> CameraAngle(gSavedSettings,"CameraAngle");
			LLVector3 vTemp=_NACL_MLFovValues;
			if(vTemp.mV[2] > 0.0f)
			{
				vTemp.mV[1]=CameraAngle;
				vTemp.mV[2]=0.0f;
				gSavedSettings.setVector3("_NACL_MLFovValues",vTemp);
				gSavedSettings.setF32("CameraAngle",vTemp.mV[0]);
			}
			// NaCl End
			gAgentCamera.changeCameraToDefault();
		}
		return true;
	}
};

class LLViewDefaultUISize : public view_listener_t
{
	bool handleEvent(const LLSD& userdata)
	{
		gSavedSettings.setF32("UIScaleFactor", 1.0f);
		gSavedSettings.setBOOL("UIAutoScale", FALSE);	
		gViewerWindow->reshape(gViewerWindow->getWindowWidthRaw(), gViewerWindow->getWindowHeightRaw());
		return true;
	}
};

class LLViewToggleUI : public view_listener_t
{
	bool handleEvent(const LLSD& userdata)
	{
		if(gAgentCamera.getCameraMode() != CAMERA_MODE_MOUSELOOK)
		{
			LLNotification::Params params("ConfirmHideUI");
			params.functor.function(boost::bind(&LLViewToggleUI::confirm, this, _1, _2));
			LLSD substitutions;
#if LL_DARWIN
			substitutions["SHORTCUT"] = "Cmd+Shift+U";
#else
			substitutions["SHORTCUT"] = "Ctrl+Shift+U";
#endif
			params.substitutions = substitutions;
			if (!gSavedSettings.getBOOL("HideUIControls"))
			{
				// hiding, so show notification
				LLNotifications::instance().add(params);
			}
			else
			{
				LLNotifications::instance().forceResponse(params, 0);
			}
		}
		return true;
	}

	void confirm(const LLSD& notification, const LLSD& response)
	{
		S32 option = LLNotificationsUtil::getSelectedOption(notification, response);

		if (option == 0) // OK
		{
			gViewerWindow->setUIVisibility(gSavedSettings.getBOOL("HideUIControls"));
			LLPanelStandStopFlying::getInstance()->setVisible(gSavedSettings.getBOOL("HideUIControls"));
			gSavedSettings.setBOOL("HideUIControls",!gSavedSettings.getBOOL("HideUIControls"));
		}
	}
};

class LLEditDuplicate : public view_listener_t
{
	bool handleEvent(const LLSD& userdata)
	{
		if(LLEditMenuHandler::gEditMenuHandler)
		{
			LLEditMenuHandler::gEditMenuHandler->duplicate();
		}
		return true;
	}
};

class LLEditEnableDuplicate : public view_listener_t
{
	bool handleEvent(const LLSD& userdata)
	{
		bool new_value = LLEditMenuHandler::gEditMenuHandler && LLEditMenuHandler::gEditMenuHandler->canDuplicate();
		return new_value;
	}
};

void handle_duplicate_in_place(void*)
{
	LL_INFOS() << "handle_duplicate_in_place" << LL_ENDL;

	LLVector3 offset(0.f, 0.f, 0.f);
	LLSelectMgr::getInstance()->selectDuplicate(offset, TRUE);
}

/* dead code 30-apr-2008
void handle_deed_object_to_group(void*)
{
	LLUUID group_id;
	
	LLSelectMgr::getInstance()->selectGetGroup(group_id);
	LLSelectMgr::getInstance()->sendOwner(LLUUID::null, group_id, FALSE);
	LLViewerStats::getInstance()->incStat(LLViewerStats::ST_RELEASE_COUNT);
}

BOOL enable_deed_object_to_group(void*)
{
	if(LLSelectMgr::getInstance()->getSelection()->isEmpty()) return FALSE;
	LLPermissions perm;
	LLUUID group_id;

	if (LLSelectMgr::getInstance()->selectGetGroup(group_id) &&
		gAgent.hasPowerInGroup(group_id, GP_OBJECT_DEED) &&
		LLSelectMgr::getInstance()->selectGetPermissions(perm) &&
		perm.deedToGroup(gAgent.getID(), group_id))
	{
		return TRUE;
	}
	return FALSE;
}

*/


/*
 * No longer able to support viewer side manipulations in this way
 *
void god_force_inv_owner_permissive(LLViewerObject* object,
									LLInventoryObject::object_list_t* inventory,
									S32 serial_num,
									void*)
{
	typedef std::vector<LLPointer<LLViewerInventoryItem> > item_array_t;
	item_array_t items;

	LLInventoryObject::object_list_t::const_iterator inv_it = inventory->begin();
	LLInventoryObject::object_list_t::const_iterator inv_end = inventory->end();
	for ( ; inv_it != inv_end; ++inv_it)
	{
		if(((*inv_it)->getType() != LLAssetType::AT_CATEGORY))
		{
			LLInventoryObject* obj = *inv_it;
			LLPointer<LLViewerInventoryItem> new_item = new LLViewerInventoryItem((LLViewerInventoryItem*)obj);
			LLPermissions perm(new_item->getPermissions());
			perm.setMaskBase(PERM_ALL);
			perm.setMaskOwner(PERM_ALL);
			new_item->setPermissions(perm);
			items.push_back(new_item);
		}
	}
	item_array_t::iterator end = items.end();
	item_array_t::iterator it;
	for(it = items.begin(); it != end; ++it)
	{
		// since we have the inventory item in the callback, it should not
		// invalidate iteration through the selection manager.
		object->updateInventory((*it), TASK_INVENTORY_ITEM_KEY, false);
	}
}
*/

void handle_object_owner_permissive(void*)
{
	// only send this if they're a god.
	if(gAgent.isGodlike())
	{
		// do the objects.
		LLSelectMgr::getInstance()->selectionSetObjectPermissions(PERM_BASE, TRUE, PERM_ALL, TRUE);
		LLSelectMgr::getInstance()->selectionSetObjectPermissions(PERM_OWNER, TRUE, PERM_ALL, TRUE);
	}
}

void handle_object_owner_self(void*)
{
	// only send this if they're a god.
	if(gAgent.isGodlike())
	{
		LLSelectMgr::getInstance()->sendOwner(gAgent.getID(), gAgent.getGroupID(), TRUE);
	}
}

// Shortcut to set owner permissions to not editable.
void handle_object_lock(void*)
{
	LLSelectMgr::getInstance()->selectionSetObjectPermissions(PERM_OWNER, FALSE, PERM_MODIFY);
}

void handle_object_asset_ids(void*)
{
	// only send this if they're a god.
	if (gAgent.isGodlike())
	{
		LLSelectMgr::getInstance()->sendGodlikeRequest("objectinfo", "assetids");
	}
}

void handle_force_parcel_owner_to_me(void*)
{
	LLViewerParcelMgr::getInstance()->sendParcelGodForceOwner( gAgent.getID() );
}

void handle_force_parcel_to_content(void*)
{
	LLViewerParcelMgr::getInstance()->sendParcelGodForceToContent();
}

void handle_claim_public_land(void*)
{
	if (LLViewerParcelMgr::getInstance()->getSelectionRegion() != gAgent.getRegion())
	{
		LLNotificationsUtil::add("ClaimPublicLand");
		return;
	}

	LLVector3d west_south_global;
	LLVector3d east_north_global;
	LLViewerParcelMgr::getInstance()->getSelection(west_south_global, east_north_global);
	LLVector3 west_south = gAgent.getPosAgentFromGlobal(west_south_global);
	LLVector3 east_north = gAgent.getPosAgentFromGlobal(east_north_global);

	LLMessageSystem* msg = gMessageSystem;
	msg->newMessage("GodlikeMessage");
	msg->nextBlock("AgentData");
	msg->addUUID("AgentID", gAgent.getID());
	msg->addUUID("SessionID", gAgent.getSessionID());
	msg->addUUIDFast(_PREHASH_TransactionID, LLUUID::null); //not used
	msg->nextBlock("MethodData");
	msg->addString("Method", "claimpublicland");
	msg->addUUID("Invoice", LLUUID::null);
	std::string buffer;
	buffer = llformat( "%f", west_south.mV[VX]);
	msg->nextBlock("ParamList");
	msg->addString("Parameter", buffer);
	buffer = llformat( "%f", west_south.mV[VY]);
	msg->nextBlock("ParamList");
	msg->addString("Parameter", buffer);
	buffer = llformat( "%f", east_north.mV[VX]);
	msg->nextBlock("ParamList");
	msg->addString("Parameter", buffer);
	buffer = llformat( "%f", east_north.mV[VY]);
	msg->nextBlock("ParamList");
	msg->addString("Parameter", buffer);
	gAgent.sendReliableMessage();
}



// HACK for easily testing new avatar geometry
void handle_god_request_avatar_geometry(void *)
{
	if (gAgent.isGodlike())
	{
		LLSelectMgr::getInstance()->sendGodlikeRequest("avatar toggle", "");
	}
}

static bool get_derezzable_objects(
	EDeRezDestination dest,
	std::string& error,
	LLViewerRegion*& first_region,
	std::vector<LLViewerObjectPtr>* derez_objectsp,
	bool only_check = false)
{
	bool found = false;

	LLObjectSelectionHandle selection = LLSelectMgr::getInstance()->getSelection();
	
	if (derez_objectsp)
		derez_objectsp->reserve(selection->getRootObjectCount());

	// Check conditions that we can't deal with, building a list of
	// everything that we'll actually be derezzing.
	for (LLObjectSelection::valid_root_iterator iter = selection->valid_root_begin();
		 iter != selection->valid_root_end(); iter++)
	{
		LLSelectNode* node = *iter;
		LLViewerObject* object = node->getObject();
		LLViewerRegion* region = object->getRegion();
		if (!first_region)
		{
			first_region = region;
		}
		else
		{
			if(region != first_region)
			{
				// Derez doesn't work at all if the some of the objects
				// are in regions besides the first object selected.
				
				// ...crosses region boundaries
				error = "AcquireErrorObjectSpan";
				break;
			}
		}
		if (object->isAvatar())
		{
			// ...don't acquire avatars
			continue;
		}

		// If AssetContainers are being sent back, they will appear as 
		// boxes in the owner's inventory.
		if (object->getNVPair("AssetContainer")
			&& dest != DRD_RETURN_TO_OWNER)
		{
			// this object is an asset container, derez its contents, not it
			LL_WARNS() << "Attempt to derez deprecated AssetContainer object type not supported." << LL_ENDL;
			/*
			object->requestInventory(container_inventory_arrived, 
				(void *)(BOOL)(DRD_TAKE_INTO_AGENT_INVENTORY == dest));
			*/
			continue;
		}
		BOOL can_derez_current = FALSE;
		switch(dest)
		{
		case DRD_TAKE_INTO_AGENT_INVENTORY:
		case DRD_TRASH:
			if (!object->isPermanentEnforced() &&
				((node->mPermissions->allowTransferTo(gAgent.getID()) && object->permModify())
				|| (node->allowOperationOnNode(PERM_OWNER, GP_OBJECT_MANIPULATE))))
			{
				can_derez_current = TRUE;
			}
			break;

		case DRD_RETURN_TO_OWNER:
			if(!object->isAttachment())
			{
				can_derez_current = TRUE;
			}
			break;

		default:
			if((node->mPermissions->allowTransferTo(gAgent.getID())
				&& object->permCopy())
			   || gAgent.isGodlike())
			{
				can_derez_current = TRUE;
			}
			break;
		}
		if(can_derez_current)
		{
			found = true;

			if (only_check)
				// one found, no need to traverse to the end
				break;

			if (derez_objectsp)
				derez_objectsp->push_back(object);

		}
	}

	return found;
}

static bool can_derez(EDeRezDestination dest)
{
	LLViewerRegion* first_region = NULL;
	std::string error;
	return get_derezzable_objects(dest, error, first_region, NULL, true);
}

static void derez_objects(
	EDeRezDestination dest,
	const LLUUID& dest_id,
	LLViewerRegion*& first_region,
	std::string& error,
	std::vector<LLViewerObjectPtr>* objectsp)
{
	std::vector<LLViewerObjectPtr> derez_objects;

	if (!objectsp) // if objects to derez not specified
	{
		// get them from selection
		if (!get_derezzable_objects(dest, error, first_region, &derez_objects, false))
		{
			LL_WARNS() << "No objects to derez" << LL_ENDL;
			return;
		}

		objectsp = &derez_objects;
	}


	if(gAgentCamera.cameraMouselook())
	{
		gAgentCamera.changeCameraToDefault();
	}

	// This constant is based on (1200 - HEADER_SIZE) / 4 bytes per
	// root.  I lopped off a few (33) to provide a bit
	// pad. HEADER_SIZE is currently 67 bytes, most of which is UUIDs.
	// This gives us a maximum of 63500 root objects - which should
	// satisfy anybody.
	const S32 MAX_ROOTS_PER_PACKET = 250;
	const S32 MAX_PACKET_COUNT = 254;
	F32 packets = ceil((F32)objectsp->size() / (F32)MAX_ROOTS_PER_PACKET);
	if(packets > (F32)MAX_PACKET_COUNT)
	{
		error = "AcquireErrorTooManyObjects";
	}

	if(error.empty() && objectsp->size() > 0)
	{
		U8 d = (U8)dest;
		LLUUID tid;
		tid.generate();
		U8 packet_count = (U8)packets;
		S32 object_index = 0;
		S32 objects_in_packet = 0;
		LLMessageSystem* msg = gMessageSystem;
		for(U8 packet_number = 0;
			packet_number < packet_count;
			++packet_number)
		{
			msg->newMessageFast(_PREHASH_DeRezObject);
			msg->nextBlockFast(_PREHASH_AgentData);
			msg->addUUIDFast(_PREHASH_AgentID, gAgent.getID());
			msg->addUUIDFast(_PREHASH_SessionID, gAgent.getSessionID());
			msg->nextBlockFast(_PREHASH_AgentBlock);
			msg->addUUIDFast(_PREHASH_GroupID, gAgent.getGroupID());
			msg->addU8Fast(_PREHASH_Destination, d);	
			msg->addUUIDFast(_PREHASH_DestinationID, dest_id);
			msg->addUUIDFast(_PREHASH_TransactionID, tid);
			msg->addU8Fast(_PREHASH_PacketCount, packet_count);
			msg->addU8Fast(_PREHASH_PacketNumber, packet_number);
			objects_in_packet = 0;
			while((object_index < objectsp->size())
				  && (objects_in_packet++ < MAX_ROOTS_PER_PACKET))

			{
				LLViewerObject* object = objectsp->at(object_index++);
				msg->nextBlockFast(_PREHASH_ObjectData);
				msg->addU32Fast(_PREHASH_ObjectLocalID, object->getLocalID());
				// VEFFECT: DerezObject
				LLHUDEffectSpiral* effectp = (LLHUDEffectSpiral*)LLHUDManager::getInstance()->createViewerEffect(LLHUDObject::LL_HUD_EFFECT_POINT, TRUE);
				effectp->setPositionGlobal(object->getPositionGlobal());
				effectp->setColor(LLColor4U(gAgent.getEffectColor()));
			}
			msg->sendReliable(first_region->getHost());
		}
		make_ui_sound("UISndObjectRezOut");

		// Busy count decremented by inventory update, so only increment
		// if will be causing an update.
		if (dest != DRD_RETURN_TO_OWNER)
		{
			gViewerWindow->getWindow()->incBusyCount();
		}
	}
	else if(!error.empty())
	{
		LLNotificationsUtil::add(error);
	}
}

static void derez_objects(EDeRezDestination dest, const LLUUID& dest_id)
{
	LLViewerRegion* first_region = NULL;
	std::string error;
	derez_objects(dest, dest_id, first_region, error, NULL);
}

void handle_take_copy()
{
	if (LLSelectMgr::getInstance()->getSelection()->isEmpty()) return;

// [RLVa:KB] - Checked: 2010-03-07 (RLVa-1.2.0c) | Modified: RLVa-1.2.0a
	if ( (rlv_handler_t::isEnabled()) && (!RlvActions::canStand()) )
	{
		// Allow only if the avie isn't sitting on any of the selected objects
		LLObjectSelectionHandle hSel = LLSelectMgr::getInstance()->getSelection();
		RlvSelectIsSittingOn f(gAgentAvatarp);
		if ( (hSel.notNull()) && (hSel->getFirstRootNode(&f, TRUE) != NULL) )
			return;
	}
// [/RLVa:KB]

	const LLUUID category_id = gInventory.findCategoryUUIDForType(LLFolderType::FT_OBJECT);
	derez_objects(DRD_ACQUIRE_TO_AGENT_INVENTORY, category_id);
}

// You can return an object to its owner if it is on your land.
class LLObjectReturn : public view_listener_t
{
public:
	LLObjectReturn() : mFirstRegion(NULL) {}

private:
	bool handleEvent(const LLSD& userdata)
	{
		if (LLSelectMgr::getInstance()->getSelection()->isEmpty()) return true;
// [RLVa:KB] - Checked: 2010-03-24 (RLVa-1.4.0a) | Modified: RLVa-1.0.0b
		if ( (rlv_handler_t::isEnabled()) && (!rlvCanDeleteOrReturn()) ) return true;
// [/RLVa:KB]

		mObjectSelection = LLSelectMgr::getInstance()->getEditSelection();

		// Save selected objects, so that we still know what to return after the confirmation dialog resets selection.
		get_derezzable_objects(DRD_RETURN_TO_OWNER, mError, mFirstRegion, &mReturnableObjects);

		LLNotificationsUtil::add("ReturnToOwner", LLSD(), LLSD(), boost::bind(&LLObjectReturn::onReturnToOwner, this, _1, _2));
		return true;
	}

	bool onReturnToOwner(const LLSD& notification, const LLSD& response)
	{
		S32 option = LLNotificationsUtil::getSelectedOption(notification, response);
		if (0 == option)
		{
			// Ignore category ID for this derez destination.
			derez_objects(DRD_RETURN_TO_OWNER, LLUUID::null, mFirstRegion, mError, &mReturnableObjects);
		}

		mReturnableObjects.clear();
		mError.clear();
		mFirstRegion = NULL;

		// drop reference to current selection
		mObjectSelection = NULL;
		return false;
	}

	LLObjectSelectionHandle mObjectSelection;

	std::vector<LLViewerObjectPtr> mReturnableObjects;
	std::string mError;
	LLViewerRegion* mFirstRegion;
};


// Allow return to owner if one or more of the selected items is
// over land you own.
class LLObjectEnableReturn : public view_listener_t
{
	bool handleEvent(const LLSD& userdata)
	{
		if (LLSelectMgr::getInstance()->getSelection()->isEmpty())
		{
			// Do not enable if nothing selected
			return false;
		}
// [RLVa:KB] - Checked: 2011-05-28 (RLVa-1.4.0a) | Modified: RLVa-1.4.0a
		if ( (rlv_handler_t::isEnabled()) && (!rlvCanDeleteOrReturn()) )
		{
			return false;
		}
// [/RLVa:KB]
#ifdef HACKED_GODLIKE_VIEWER
		bool new_value = true;
#else
		bool new_value = false;
		if (gAgent.isGodlike())
		{
			new_value = true;
		}
		else
		{
			new_value = can_derez(DRD_RETURN_TO_OWNER);
		}
#endif
		return new_value;
	}
};

void force_take_copy(void*)
{
	if (LLSelectMgr::getInstance()->getSelection()->isEmpty()) return;
	const LLUUID category_id = gInventory.findCategoryUUIDForType(LLFolderType::FT_OBJECT);
	derez_objects(DRD_FORCE_TO_GOD_INVENTORY, category_id);
}

void handle_take()
{
	// we want to use the folder this was derezzed from if it's
	// available. Otherwise, derez to the normal place.
//	if(LLSelectMgr::getInstance()->getSelection()->isEmpty())
// [RLVa:KB] - Checked: 2010-03-24 (RLVa-1.2.0e) | Modified: RLVa-1.0.0b
	if ( (LLSelectMgr::getInstance()->getSelection()->isEmpty()) || ((rlv_handler_t::isEnabled()) && (!rlvCanDeleteOrReturn())) )
// [/RLVa:KB]
	{
		return;
	}

	BOOL you_own_everything = TRUE;
	BOOL locked_but_takeable_object = FALSE;
	LLUUID category_id;
	
	for (LLObjectSelection::root_iterator iter = LLSelectMgr::getInstance()->getSelection()->root_begin();
		 iter != LLSelectMgr::getInstance()->getSelection()->root_end(); iter++)
	{
		LLSelectNode* node = *iter;
		LLViewerObject* object = node->getObject();
		if(object)
		{
			if(!object->permYouOwner())
			{
				you_own_everything = FALSE;
			}

			if(!object->permMove())
			{
				locked_but_takeable_object = TRUE;
			}
		}
		if(node->mFolderID.notNull())
		{
			if(category_id.isNull())
			{
				category_id = node->mFolderID;
			}
			else if(category_id != node->mFolderID)
			{
				// we have found two potential destinations. break out
				// now and send to the default location.
				category_id.setNull();
				break;
			}
		}
	}
	if(category_id.notNull())
	{
		// there is an unambiguous destination. See if this agent has
		// such a location and it is not in the trash or library
		if(!gInventory.getCategory(category_id))
		{
			// nope, set to NULL.
			category_id.setNull();
		}
		if(category_id.notNull())
		{
		        // check trash
			const LLUUID trash = gInventory.findCategoryUUIDForType(LLFolderType::FT_TRASH);
			if(category_id == trash || gInventory.isObjectDescendentOf(category_id, trash))
			{
				category_id.setNull();
			}

			// check library
			if(gInventory.isObjectDescendentOf(category_id, gInventory.getLibraryRootFolderID()))
			{
				category_id.setNull();
			}

		}
	}
	if(category_id.isNull())
	{
		category_id = gInventory.findCategoryUUIDForType(LLFolderType::FT_OBJECT);
	}
	LLSD payload;
	payload["folder_id"] = category_id;

	LLNotification::Params params("ConfirmObjectTakeLock");
	params.payload(payload);
	// MAINT-290
	// Reason: Showing the confirmation dialog resets object selection,	thus there is nothing to derez.
	// Fix: pass selection to the confirm_take, so that selection doesn't "die" after confirmation dialog is opened
	params.functor.function(boost::bind(confirm_take, _1, _2, LLSelectMgr::instance().getSelection()));

	if(locked_but_takeable_object ||
	   !you_own_everything)
	{
		if(locked_but_takeable_object && you_own_everything)
		{
			params.name("ConfirmObjectTakeLock");
		}
		else if(!locked_but_takeable_object && !you_own_everything)
		{
			params.name("ConfirmObjectTakeNoOwn");
		}
		else
		{
			params.name("ConfirmObjectTakeLockNoOwn");
		}
	
		LLNotifications::instance().add(params);
	}
	else
	{
		LLNotifications::instance().forceResponse(params, 0);
	}
}

void handle_object_show_inspector()
{
	LLObjectSelectionHandle selection = LLSelectMgr::getInstance()->getSelection();
	LLViewerObject* objectp = selection->getFirstRootObject(TRUE);
 	if (!objectp)
 	{
 		return;
 	}

	LLSD params;
	params["object_id"] = objectp->getID();
	LLFloaterReg::showInstance("inspect_object", params);
}

void handle_avatar_show_inspector()
{
	LLVOAvatar* avatar = find_avatar_from_object( LLSelectMgr::getInstance()->getSelection()->getPrimaryObject() );
	if(avatar)
	{
		LLSD params;
		params["avatar_id"] = avatar->getID();
		LLFloaterReg::showInstance("inspect_avatar", params);
	}
}



bool confirm_take(const LLSD& notification, const LLSD& response, LLObjectSelectionHandle selection_handle)
{
	S32 option = LLNotificationsUtil::getSelectedOption(notification, response);
	if(enable_take() && (option == 0))
	{
		derez_objects(DRD_TAKE_INTO_AGENT_INVENTORY, notification["payload"]["folder_id"].asUUID());
	}
	return false;
}

// You can take an item when it is public and transferrable, or when
// you own it. We err on the side of enabling the item when at least
// one item selected can be copied to inventory.
BOOL enable_take()
{
//	if (sitting_on_selection())
// [RLVa:KB] - Checked: 2010-03-24 (RLVa-1.2.0e) | Modified: RLVa-1.0.0b
	if ( (sitting_on_selection()) || ((rlv_handler_t::isEnabled()) && (!rlvCanDeleteOrReturn())) )
// [/RLVa:KB]
	{
		return FALSE;
	}

	for (LLObjectSelection::valid_root_iterator iter = LLSelectMgr::getInstance()->getSelection()->valid_root_begin();
		 iter != LLSelectMgr::getInstance()->getSelection()->valid_root_end(); iter++)
	{
		LLSelectNode* node = *iter;
		LLViewerObject* object = node->getObject();
		if (object->isAvatar())
		{
			// ...don't acquire avatars
			continue;
		}

#ifdef HACKED_GODLIKE_VIEWER
		return TRUE;
#else
# ifdef TOGGLE_HACKED_GODLIKE_VIEWER
		if (LLGridManager::getInstance()->isInSLBeta() 
            && gAgent.isGodlike())
		{
			return TRUE;
		}
# endif
		if(!object->isPermanentEnforced() &&
			((node->mPermissions->allowTransferTo(gAgent.getID())
			&& object->permModify())
			|| (node->mPermissions->getOwner() == gAgent.getID())))
		{
			return !object->isAttachment();
		}
#endif
	}
	return FALSE;
}


void handle_buy_or_take()
{
	if (LLSelectMgr::getInstance()->getSelection()->isEmpty())
	{
		return;
	}

	if (is_selection_buy_not_take())
	{
		S32 total_price = selection_price();

		if (total_price <= gStatusBar->getBalance() || total_price == 0)
		{
			handle_buy();
		}
		else
		{
			LLStringUtil::format_map_t args;
			args["AMOUNT"] = llformat("%d", total_price);
			LLBuyCurrencyHTML::openCurrencyFloater( LLTrans::getString( "BuyingCosts", args ), total_price );
		}
	}
	else
	{
		handle_take();
	}
}

bool visible_buy_object()
{
	return is_selection_buy_not_take() && enable_buy_object();
}

bool visible_take_object()
{
	return !is_selection_buy_not_take() && enable_take();
}

bool tools_visible_buy_object()
{
	return is_selection_buy_not_take();
}

bool tools_visible_take_object()
{
	return !is_selection_buy_not_take();
}

bool enable_how_to_visible(const LLSD& param)
{
	LLFloaterWebContent::Params p;
	p.target = "__help_how_to";
	return LLFloaterReg::instanceVisible("how_to", p);
}

class LLToolsEnableBuyOrTake : public view_listener_t
{
	bool handleEvent(const LLSD& userdata)
	{
		bool is_buy = is_selection_buy_not_take();
		bool new_value = is_buy ? enable_buy_object() : enable_take();
		return new_value;
	}
};

// This is a small helper function to determine if we have a buy or a
// take in the selection. This method is to help with the aliasing
// problems of putting buy and take in the same pie menu space. After
// a fair amont of discussion, it was determined to prefer buy over
// take. The reasoning follows from the fact that when users walk up
// to buy something, they will click on one or more items. Thus, if
// anything is for sale, it becomes a buy operation, and the server
// will group all of the buy items, and copyable/modifiable items into
// one package and give the end user as much as the permissions will
// allow. If the user wanted to take something, they will select fewer
// and fewer items until only 'takeable' items are left. The one
// exception is if you own everything in the selection that is for
// sale, in this case, you can't buy stuff from yourself, so you can
// take it.
// return value = TRUE if selection is a 'buy'.
//                FALSE if selection is a 'take'
BOOL is_selection_buy_not_take()
{
	for (LLObjectSelection::root_iterator iter = LLSelectMgr::getInstance()->getSelection()->root_begin();
		 iter != LLSelectMgr::getInstance()->getSelection()->root_end(); iter++)
	{
		LLSelectNode* node = *iter;
		LLViewerObject* obj = node->getObject();
		if(obj && !(obj->permYouOwner()) && (node->mSaleInfo.isForSale()))
		{
			// you do not own the object and it is for sale, thus,
			// it's a buy
			return TRUE;
		}
	}
	return FALSE;
}

S32 selection_price()
{
	S32 total_price = 0;
	for (LLObjectSelection::root_iterator iter = LLSelectMgr::getInstance()->getSelection()->root_begin();
		 iter != LLSelectMgr::getInstance()->getSelection()->root_end(); iter++)
	{
		LLSelectNode* node = *iter;
		LLViewerObject* obj = node->getObject();
		if(obj && !(obj->permYouOwner()) && (node->mSaleInfo.isForSale()))
		{
			// you do not own the object and it is for sale.
			// Add its price.
			total_price += node->mSaleInfo.getSalePrice();
		}
	}

	return total_price;
}
/*
bool callback_show_buy_currency(const LLSD& notification, const LLSD& response)
{
	S32 option = LLNotificationsUtil::getSelectedOption(notification, response);
	if (0 == option)
	{
		LL_INFOS() << "Loading page " << LLNotifications::instance().getGlobalString("BUY_CURRENCY_URL") << LL_ENDL;
		LLWeb::loadURL(LLNotifications::instance().getGlobalString("BUY_CURRENCY_URL"));
	}
	return false;
}
*/

void show_buy_currency(const char* extra)
{
	// Don't show currency web page for branded clients.
/*
	std::ostringstream mesg;
	if (extra != NULL)
	{	
		mesg << extra << "\n \n";
	}
	mesg << "Go to " << LLNotifications::instance().getGlobalString("BUY_CURRENCY_URL")<< "\nfor information on purchasing currency?";
*/
	LLSD args;
	if (extra != NULL)
	{
		args["EXTRA"] = extra;
	}
	LLNotificationsUtil::add("PromptGoToCurrencyPage", args);//, LLSD(), callback_show_buy_currency);
}

void handle_buy()
{
	if (LLSelectMgr::getInstance()->getSelection()->isEmpty()) return;

	LLSaleInfo sale_info;
	BOOL valid = LLSelectMgr::getInstance()->selectGetSaleInfo(sale_info);
	if (!valid) return;

	S32 price = sale_info.getSalePrice();
	
	if (price > 0 && price > gStatusBar->getBalance())
	{
		LLStringUtil::format_map_t args;
		args["AMOUNT"] = llformat("%d", price);
		LLBuyCurrencyHTML::openCurrencyFloater( LLTrans::getString("this_object_costs", args), price );
		return;
	}

	if (sale_info.getSaleType() == LLSaleInfo::FS_CONTENTS)
	{
		handle_buy_contents(sale_info);
	}
	else
	{
		handle_buy_object(sale_info);
	}
}

bool anyone_copy_selection(LLSelectNode* nodep)
{
	bool perm_copy = (bool)(nodep->getObject()->permCopy());
	bool all_copy = (bool)(nodep->mPermissions->getMaskEveryone() & PERM_COPY);
	return perm_copy && all_copy;
}

bool for_sale_selection(LLSelectNode* nodep)
{
	return nodep->mSaleInfo.isForSale()
		&& nodep->mPermissions->getMaskOwner() & PERM_TRANSFER
		&& (nodep->mPermissions->getMaskOwner() & PERM_COPY
			|| nodep->mSaleInfo.getSaleType() != LLSaleInfo::FS_COPY);
}

BOOL sitting_on_selection()
{
	LLSelectNode* node = LLSelectMgr::getInstance()->getSelection()->getFirstRootNode();
	if (!node)
	{
		return FALSE;
	}

	if (!node->mValid)
	{
		return FALSE;
	}

	LLViewerObject* root_object = node->getObject();
	if (!root_object)
	{
		return FALSE;
	}

	// Need to determine if avatar is sitting on this object
	if (!isAgentAvatarValid()) return FALSE;

	return (gAgentAvatarp->isSitting() && gAgentAvatarp->getRoot() == root_object);
}

class LLToolsSaveToObjectInventory : public view_listener_t
{
	bool handleEvent(const LLSD& userdata)
	{
		LLSelectNode* node = LLSelectMgr::getInstance()->getSelection()->getFirstRootNode();
		if(node && (node->mValid) && (!node->mFromTaskID.isNull()))
		{
			// *TODO: check to see if the fromtaskid object exists.
			derez_objects(DRD_SAVE_INTO_TASK_INVENTORY, node->mFromTaskID);
		}
		return true;
	}
};

class LLToolsEnablePathfinding : public view_listener_t
{
	bool handleEvent(const LLSD& userdata)
	{
		return (LLPathfindingManager::getInstance() != NULL) && LLPathfindingManager::getInstance()->isPathfindingEnabledForCurrentRegion();
	}
};

class LLToolsEnablePathfindingView : public view_listener_t
{
	bool handleEvent(const LLSD& userdata)
	{
		return (LLPathfindingManager::getInstance() != NULL) && LLPathfindingManager::getInstance()->isPathfindingEnabledForCurrentRegion() && LLPathfindingManager::getInstance()->isPathfindingViewEnabled();
	}
};

class LLToolsDoPathfindingRebakeRegion : public view_listener_t
{
	bool handleEvent(const LLSD& userdata)
	{
		bool hasPathfinding = (LLPathfindingManager::getInstance() != NULL);

		if (hasPathfinding)
		{
			LLMenuOptionPathfindingRebakeNavmesh::getInstance()->sendRequestRebakeNavmesh();
		}

		return hasPathfinding;
	}
};

class LLToolsEnablePathfindingRebakeRegion : public view_listener_t
{
	bool handleEvent(const LLSD& userdata)
	{
		bool returnValue = false;

		if (LLPathfindingManager::getInstance() != NULL)
		{
			LLMenuOptionPathfindingRebakeNavmesh *rebakeInstance = LLMenuOptionPathfindingRebakeNavmesh::getInstance();
			returnValue = (rebakeInstance->canRebakeRegion() &&
				(rebakeInstance->getMode() == LLMenuOptionPathfindingRebakeNavmesh::kRebakeNavMesh_Available));
		}
		return returnValue;
	}
};

// Round the position of all root objects to the grid
class LLToolsSnapObjectXY : public view_listener_t
{
	bool handleEvent(const LLSD& userdata)
	{
		F64 snap_size = (F64)gSavedSettings.getF32("GridResolution");

		for (LLObjectSelection::root_iterator iter = LLSelectMgr::getInstance()->getSelection()->root_begin();
			 iter != LLSelectMgr::getInstance()->getSelection()->root_end(); iter++)
		{
			LLSelectNode* node = *iter;
			LLViewerObject* obj = node->getObject();
			if (obj->permModify())
			{
				LLVector3d pos_global = obj->getPositionGlobal();
				F64 round_x = fmod(pos_global.mdV[VX], snap_size);
				if (round_x < snap_size * 0.5)
				{
					// closer to round down
					pos_global.mdV[VX] -= round_x;
				}
				else
				{
					// closer to round up
					pos_global.mdV[VX] -= round_x;
					pos_global.mdV[VX] += snap_size;
				}

				F64 round_y = fmod(pos_global.mdV[VY], snap_size);
				if (round_y < snap_size * 0.5)
				{
					pos_global.mdV[VY] -= round_y;
				}
				else
				{
					pos_global.mdV[VY] -= round_y;
					pos_global.mdV[VY] += snap_size;
				}

				obj->setPositionGlobal(pos_global, FALSE);
			}
		}
		LLSelectMgr::getInstance()->sendMultipleUpdate(UPD_POSITION);
		return true;
	}
};

// Determine if the option to cycle between linked prims is shown
class LLToolsEnableSelectNextPart : public view_listener_t
{
	bool handleEvent(const LLSD& userdata)
	{
		bool new_value = (gSavedSettings.getBOOL("EditLinkedParts") &&
				 !LLSelectMgr::getInstance()->getSelection()->isEmpty());
		return new_value;
	}
};

// Cycle selection through linked children in selected object.
// FIXME: Order of children list is not always the same as sim's idea of link order. This may confuse
// resis. Need link position added to sim messages to address this.
class LLToolsSelectNextPart : public view_listener_t
{
	bool handleEvent(const LLSD& userdata)
	{
		S32 object_count = LLSelectMgr::getInstance()->getSelection()->getObjectCount();
		if (gSavedSettings.getBOOL("EditLinkedParts") && object_count)
		{
			LLViewerObject* selected = LLSelectMgr::getInstance()->getSelection()->getFirstObject();
			if (selected && selected->getRootEdit())
			{
				bool fwd = (userdata.asString() == "next");
				bool prev = (userdata.asString() == "previous");
				bool ifwd = (userdata.asString() == "includenext");
				bool iprev = (userdata.asString() == "includeprevious");
				LLViewerObject* to_select = NULL;
				LLViewerObject::child_list_t children = selected->getRootEdit()->getChildren();
				children.push_front(selected->getRootEdit());	// need root in the list too

				for (LLViewerObject::child_list_t::iterator iter = children.begin(); iter != children.end(); ++iter)
				{
					if ((*iter)->isSelected())
					{
						if (object_count > 1 && (fwd || prev))	// multiple selection, find first or last selected if not include
						{
							to_select = *iter;
							if (fwd)
							{
								// stop searching if going forward; repeat to get last hit if backward
								break;
							}
						}
						else if ((object_count == 1) || (ifwd || iprev))	// single selection or include
						{
							if (fwd || ifwd)
							{
								++iter;
								while (iter != children.end() && ((*iter)->isAvatar() || (ifwd && (*iter)->isSelected())))
								{
									++iter;	// skip sitting avatars and selected if include
								}
							}
							else // backward
							{
								iter = (iter == children.begin() ? children.end() : iter);
								--iter;
								while (iter != children.begin() && ((*iter)->isAvatar() || (iprev && (*iter)->isSelected())))
								{
									--iter;	// skip sitting avatars and selected if include
								}
							}
							iter = (iter == children.end() ? children.begin() : iter);
							to_select = *iter;
							break;
						}
					}
				}

				if (to_select)
				{
					if (gFocusMgr.childHasKeyboardFocus(gFloaterTools))
					{
						gFocusMgr.setKeyboardFocus(NULL);	// force edit toolbox to commit any changes
					}
					if (fwd || prev)
					{
						LLSelectMgr::getInstance()->deselectAll();
					}
					LLSelectMgr::getInstance()->selectObjectOnly(to_select);
					return true;
				}
			}
		}
		return true;
	}
};

class LLToolsStopAllAnimations : public view_listener_t
{
	bool handleEvent(const LLSD& userdata)
	{
		// <FS:Ansariel> Allow legacy stop animations without revoking script permissions
		//gAgent.stopCurrentAnimations();
		std::string param = userdata.asString();
		if (param.empty() || param == "stoprevoke")
		{
			gAgent.stopCurrentAnimations();
		}
		else if (param == "stop")
		{
			gAgent.stopCurrentAnimations(true);
		}
		// </FS:Ansariel>
		return true;
	}
};

class LLToolsReleaseKeys : public view_listener_t
{
	bool handleEvent(const LLSD& userdata)
	{
// [RLVa:KB] - Checked: 2010-04-19 (RLVa-1.2.0f) | Modified: RLVa-1.0.5a
		if ( (rlv_handler_t::isEnabled()) && (gRlvAttachmentLocks.hasLockedAttachmentPoint(RLV_LOCK_REMOVE)) )
			return true;
// [/RLVa:KB]

		gAgent.forceReleaseControls();
		return true;
	}
};

class LLToolsEnableReleaseKeys : public view_listener_t
{
	bool handleEvent(const LLSD& userdata)
	{
// [RLVa:KB] - Checked: 2010-04-19 (RLVa-1.2.0f) | Modified: RLVa-1.0.5a
		return (gAgent.anyControlGrabbed()) && 
			( (!rlv_handler_t::isEnabled()) || (!gRlvAttachmentLocks.hasLockedAttachmentPoint(RLV_LOCK_REMOVE)) );
// [/RLVa:KB]
//		return gAgent.anyControlGrabbed();
	}
};


class LLEditEnableCut : public view_listener_t
{
	bool handleEvent(const LLSD& userdata)
	{
		bool new_value = LLEditMenuHandler::gEditMenuHandler && LLEditMenuHandler::gEditMenuHandler->canCut();
		return new_value;
	}
};

class LLEditCut : public view_listener_t
{
	bool handleEvent(const LLSD& userdata)
	{
		if( LLEditMenuHandler::gEditMenuHandler )
		{
			LLEditMenuHandler::gEditMenuHandler->cut();
		}
		return true;
	}
};

class LLEditEnableCopy : public view_listener_t
{
	bool handleEvent(const LLSD& userdata)
	{
		bool new_value = LLEditMenuHandler::gEditMenuHandler && LLEditMenuHandler::gEditMenuHandler->canCopy();
		return new_value;
	}
};

class LLEditCopy : public view_listener_t
{
	bool handleEvent(const LLSD& userdata)
	{
		if( LLEditMenuHandler::gEditMenuHandler )
		{
			LLEditMenuHandler::gEditMenuHandler->copy();
		}
		return true;
	}
};

class LLEditEnablePaste : public view_listener_t
{
	bool handleEvent(const LLSD& userdata)
	{
		bool new_value = LLEditMenuHandler::gEditMenuHandler && LLEditMenuHandler::gEditMenuHandler->canPaste();
		return new_value;
	}
};

class LLEditPaste : public view_listener_t
{
	bool handleEvent(const LLSD& userdata)
	{
		if( LLEditMenuHandler::gEditMenuHandler )
		{
			LLEditMenuHandler::gEditMenuHandler->paste();
		}
		return true;
	}
};

class LLEditEnableDelete : public view_listener_t
{
	bool handleEvent(const LLSD& userdata)
	{
		bool new_value = LLEditMenuHandler::gEditMenuHandler && LLEditMenuHandler::gEditMenuHandler->canDoDelete();
		return new_value;
	}
};

class LLEditDelete : public view_listener_t
{
	bool handleEvent(const LLSD& userdata)
	{
		// If a text field can do a deletion, it gets precedence over deleting
		// an object in the world.
		if( LLEditMenuHandler::gEditMenuHandler && LLEditMenuHandler::gEditMenuHandler->canDoDelete())
		{
			LLEditMenuHandler::gEditMenuHandler->doDelete();
		}

		// and close any pie/context menus when done
		gMenuHolder->hideMenus();

		// When deleting an object we may not actually be done
		// Keep selection so we know what to delete when confirmation is needed about the delete
		gMenuObject->hide();
		return true;
	}
};

void handle_spellcheck_replace_with_suggestion(const LLUICtrl* ctrl, const LLSD& param)
{
	const LLContextMenu* menu = dynamic_cast<const LLContextMenu*>(ctrl->getParent());
	LLSpellCheckMenuHandler* spellcheck_handler = (menu) ? dynamic_cast<LLSpellCheckMenuHandler*>(menu->getSpawningView()) : NULL;
	if ( (!spellcheck_handler) || (!spellcheck_handler->getSpellCheck()) )
	{
		return;
	}

	U32 index = 0;
	if ( (!LLStringUtil::convertToU32(param.asString(), index)) || (index >= spellcheck_handler->getSuggestionCount()) )
	{
		return;
	}

	spellcheck_handler->replaceWithSuggestion(index);
}

bool visible_spellcheck_suggestion(LLUICtrl* ctrl, const LLSD& param)
{
	LLMenuItemGL* item = dynamic_cast<LLMenuItemGL*>(ctrl);
	const LLContextMenu* menu = (item) ? dynamic_cast<const LLContextMenu*>(item->getParent()) : NULL;
	const LLSpellCheckMenuHandler* spellcheck_handler = (menu) ? dynamic_cast<const LLSpellCheckMenuHandler*>(menu->getSpawningView()) : NULL;
	if ( (!spellcheck_handler) || (!spellcheck_handler->getSpellCheck()) )
	{
		return false;
	}

	U32 index = 0;
	if ( (!LLStringUtil::convertToU32(param.asString(), index)) || (index >= spellcheck_handler->getSuggestionCount()) )
	{
		return false;
	}

	item->setLabel(spellcheck_handler->getSuggestion(index));
	return true;
}

void handle_spellcheck_add_to_dictionary(const LLUICtrl* ctrl)
{
	const LLContextMenu* menu = dynamic_cast<const LLContextMenu*>(ctrl->getParent());
	LLSpellCheckMenuHandler* spellcheck_handler = (menu) ? dynamic_cast<LLSpellCheckMenuHandler*>(menu->getSpawningView()) : NULL;
	if ( (spellcheck_handler) && (spellcheck_handler->canAddToDictionary()) )
	{
		spellcheck_handler->addToDictionary();
	}
}

bool enable_spellcheck_add_to_dictionary(const LLUICtrl* ctrl)
{
	const LLContextMenu* menu = dynamic_cast<const LLContextMenu*>(ctrl->getParent());
	const LLSpellCheckMenuHandler* spellcheck_handler = (menu) ? dynamic_cast<const LLSpellCheckMenuHandler*>(menu->getSpawningView()) : NULL;
	return (spellcheck_handler) && (spellcheck_handler->canAddToDictionary());
}

void handle_spellcheck_add_to_ignore(const LLUICtrl* ctrl)
{
	const LLContextMenu* menu = dynamic_cast<const LLContextMenu*>(ctrl->getParent());
	LLSpellCheckMenuHandler* spellcheck_handler = (menu) ? dynamic_cast<LLSpellCheckMenuHandler*>(menu->getSpawningView()) : NULL;
	if ( (spellcheck_handler) && (spellcheck_handler->canAddToIgnore()) )
	{
		spellcheck_handler->addToIgnore();
	}
}

bool enable_spellcheck_add_to_ignore(const LLUICtrl* ctrl)
{
	const LLContextMenu* menu = dynamic_cast<const LLContextMenu*>(ctrl->getParent());
	const LLSpellCheckMenuHandler* spellcheck_handler = (menu) ? dynamic_cast<const LLSpellCheckMenuHandler*>(menu->getSpawningView()) : NULL;
	return (spellcheck_handler) && (spellcheck_handler->canAddToIgnore());
}

bool enable_object_return()
{
	return (!LLSelectMgr::getInstance()->getSelection()->isEmpty() &&
		(gAgent.isGodlike() || can_derez(DRD_RETURN_TO_OWNER)));
}

bool enable_object_delete()
{
	bool new_value = 
#ifdef HACKED_GODLIKE_VIEWER
	TRUE;
#else
# ifdef TOGGLE_HACKED_GODLIKE_VIEWER
	(LLGridManager::getInstance()->isInSLBeta()
     && gAgent.isGodlike()) ||
# endif
	LLSelectMgr::getInstance()->canDoDelete();
#endif
	return new_value;
}

class LLObjectsReturnPackage
{
public:
	LLObjectsReturnPackage() : mObjectSelection(), mReturnableObjects(), mError(),	mFirstRegion(NULL) {};
	~LLObjectsReturnPackage()
	{
		mObjectSelection.clear();
		mReturnableObjects.clear();
		mError.clear();
		mFirstRegion = NULL;
	};

	LLObjectSelectionHandle mObjectSelection;
	std::vector<LLViewerObjectPtr> mReturnableObjects;
	std::string mError;
	LLViewerRegion *mFirstRegion;
};

static void return_objects(LLObjectsReturnPackage *objectsReturnPackage, const LLSD& notification, const LLSD& response)
{
	if (LLNotificationsUtil::getSelectedOption(notification, response) == 0)
	{
		// Ignore category ID for this derez destination.
		derez_objects(DRD_RETURN_TO_OWNER, LLUUID::null, objectsReturnPackage->mFirstRegion, objectsReturnPackage->mError, &objectsReturnPackage->mReturnableObjects);
	}

	delete objectsReturnPackage;
}

void handle_object_return()
{
	if (!LLSelectMgr::getInstance()->getSelection()->isEmpty())
	{
		LLObjectsReturnPackage *objectsReturnPackage = new LLObjectsReturnPackage();
		objectsReturnPackage->mObjectSelection = LLSelectMgr::getInstance()->getEditSelection();

		// Save selected objects, so that we still know what to return after the confirmation dialog resets selection.
		get_derezzable_objects(DRD_RETURN_TO_OWNER, objectsReturnPackage->mError, objectsReturnPackage->mFirstRegion, &objectsReturnPackage->mReturnableObjects);

		LLNotificationsUtil::add("ReturnToOwner", LLSD(), LLSD(), boost::bind(&return_objects, objectsReturnPackage, _1, _2));
	}
}

void handle_object_delete()
{

		if (LLSelectMgr::getInstance())
		{
			LLSelectMgr::getInstance()->doDelete();
		}

		// and close any pie/context menus when done
		gMenuHolder->hideMenus();

		// When deleting an object we may not actually be done
		// Keep selection so we know what to delete when confirmation is needed about the delete
		gMenuObject->hide();
		return;
}

void handle_force_delete(void*)
{
	LLSelectMgr::getInstance()->selectForceDelete();
}

class LLViewEnableJoystickFlycam : public view_listener_t
{
	bool handleEvent(const LLSD& userdata)
	{
		bool new_value = (gSavedSettings.getBOOL("JoystickEnabled") && gSavedSettings.getBOOL("JoystickFlycamEnabled"));
		return new_value;
	}
};

class LLViewEnableLastChatter : public view_listener_t
{
	bool handleEvent(const LLSD& userdata)
	{
		// *TODO: add check that last chatter is in range
		bool new_value = (gAgentCamera.cameraThirdPerson() && gAgent.getLastChatter().notNull());
		return new_value;
	}
};

class LLEditEnableDeselect : public view_listener_t
{
	bool handleEvent(const LLSD& userdata)
	{
		bool new_value = LLEditMenuHandler::gEditMenuHandler && LLEditMenuHandler::gEditMenuHandler->canDeselect();
		return new_value;
	}
};

class LLEditDeselect : public view_listener_t
{
	bool handleEvent(const LLSD& userdata)
	{
		if( LLEditMenuHandler::gEditMenuHandler )
		{
			LLEditMenuHandler::gEditMenuHandler->deselect();
		}
		return true;
	}
};

class LLEditEnableSelectAll : public view_listener_t
{
	bool handleEvent(const LLSD& userdata)
	{
		bool new_value = LLEditMenuHandler::gEditMenuHandler && LLEditMenuHandler::gEditMenuHandler->canSelectAll();
		return new_value;
	}
};


class LLEditSelectAll : public view_listener_t
{
	bool handleEvent(const LLSD& userdata)
	{
		if( LLEditMenuHandler::gEditMenuHandler )
		{
			LLEditMenuHandler::gEditMenuHandler->selectAll();
		}
		return true;
	}
};


class LLEditEnableUndo : public view_listener_t
{
	bool handleEvent(const LLSD& userdata)
	{
		bool new_value = LLEditMenuHandler::gEditMenuHandler && LLEditMenuHandler::gEditMenuHandler->canUndo();
		return new_value;
	}
};

class LLEditUndo : public view_listener_t
{
	bool handleEvent(const LLSD& userdata)
	{
		if( LLEditMenuHandler::gEditMenuHandler && LLEditMenuHandler::gEditMenuHandler->canUndo() )
		{
			LLEditMenuHandler::gEditMenuHandler->undo();
		}
		return true;
	}
};

class LLEditEnableRedo : public view_listener_t
{
	bool handleEvent(const LLSD& userdata)
	{
		bool new_value = LLEditMenuHandler::gEditMenuHandler && LLEditMenuHandler::gEditMenuHandler->canRedo();
		return new_value;
	}
};

class LLEditRedo : public view_listener_t
{
	bool handleEvent(const LLSD& userdata)
	{
		if( LLEditMenuHandler::gEditMenuHandler && LLEditMenuHandler::gEditMenuHandler->canRedo() )
		{
			LLEditMenuHandler::gEditMenuHandler->redo();
		}
		return true;
	}
};



void print_object_info(void*)
{
	LLSelectMgr::getInstance()->selectionDump();
}

void print_agent_nvpairs(void*)
{
	LLViewerObject *objectp;

	LL_INFOS() << "Agent Name Value Pairs" << LL_ENDL;

	objectp = gObjectList.findObject(gAgentID);
	if (objectp)
	{
		objectp->printNameValuePairs();
	}
	else
	{
		LL_INFOS() << "Can't find agent object" << LL_ENDL;
	}

	LL_INFOS() << "Camera at " << gAgentCamera.getCameraPositionGlobal() << LL_ENDL;
}

void show_debug_menus()
{
	// this might get called at login screen where there is no menu so only toggle it if one exists
	if ( gMenuBarView )
	{
		BOOL debug = gSavedSettings.getBOOL("UseDebugMenus");
		BOOL qamode = gSavedSettings.getBOOL("QAMode");

		gMenuBarView->setItemVisible("Advanced", debug);
// 		gMenuBarView->setItemEnabled("Advanced", debug); // Don't disable Advanced keyboard shortcuts when hidden

// [RLVa:KB] - Checked: 2011-08-16 (RLVa-1.4.0b) | Modified: RLVa-1.4.0b
		// NOTE: this is supposed to execute whether RLVa is enabled or not
		rlvMenuToggleVisible();
// [/RLVa:KB]
		
		gMenuBarView->setItemVisible("Debug", qamode);
		gMenuBarView->setItemEnabled("Debug", qamode);

		gMenuBarView->setItemVisible("Develop", qamode);
		gMenuBarView->setItemEnabled("Develop", qamode);

		// Server ('Admin') menu hidden when not in godmode.
		const bool show_server_menu = (gAgent.getGodLevel() > GOD_NOT || (debug && gAgent.getAdminOverride()));
		gMenuBarView->setItemVisible("Admin", show_server_menu);
		gMenuBarView->setItemEnabled("Admin", show_server_menu);
	}
	if (gLoginMenuBarView)
	{
		BOOL debug = gSavedSettings.getBOOL("UseDebugMenus");
		gLoginMenuBarView->setItemVisible("Debug", debug);
		gLoginMenuBarView->setItemEnabled("Debug", debug);
	}
}

void toggle_debug_menus(void*)
{
	BOOL visible = ! gSavedSettings.getBOOL("UseDebugMenus");
	gSavedSettings.setBOOL("UseDebugMenus", visible);
	show_debug_menus();
}

// LLUUID gExporterRequestID;
// std::string gExportDirectory;

// LLUploadDialog *gExportDialog = NULL;

// void handle_export_selected( void * )
// {
// 	LLObjectSelectionHandle selection = LLSelectMgr::getInstance()->getSelection();
// 	if (selection->isEmpty())
// 	{
// 		return;
// 	}
// 	LL_INFOS() << "Exporting selected objects:" << LL_ENDL;

// 	gExporterRequestID.generate();
// 	gExportDirectory = "";

// 	LLMessageSystem* msg = gMessageSystem;
// 	msg->newMessageFast(_PREHASH_ObjectExportSelected);
// 	msg->nextBlockFast(_PREHASH_AgentData);
// 	msg->addUUIDFast(_PREHASH_AgentID, gAgent.getID());
// 	msg->addUUIDFast(_PREHASH_RequestID, gExporterRequestID);
// 	msg->addS16Fast(_PREHASH_VolumeDetail, 4);

// 	for (LLObjectSelection::root_iterator iter = selection->root_begin();
// 		 iter != selection->root_end(); iter++)
// 	{
// 		LLSelectNode* node = *iter;
// 		LLViewerObject* object = node->getObject();
// 		msg->nextBlockFast(_PREHASH_ObjectData);
// 		msg->addUUIDFast(_PREHASH_ObjectID, object->getID());
// 		LL_INFOS() << "Object: " << object->getID() << LL_ENDL;
// 	}
// 	msg->sendReliable(gAgent.getRegion()->getHost());

// 	gExportDialog = LLUploadDialog::modalUploadDialog("Exporting selected objects...");
// }
//

// <FS:Ansariel> [FS Communication UI]
//class LLCommunicateNearbyChat : public view_listener_t
//{
//	bool handleEvent(const LLSD& userdata)
//	{
//		LLFloaterIMContainer* im_box = LLFloaterIMContainer::getInstance();
//		bool nearby_visible	= LLFloaterReg::getTypedInstance<LLFloaterIMNearbyChat>("nearby_chat")->isInVisibleChain();
//		if(nearby_visible && im_box->getSelectedSession() == LLUUID() && im_box->getConversationListItemSize() > 1)
//		{
//			im_box->selectNextorPreviousConversation(false);
//		}
//		else
//		{
//			LLFloaterReg::toggleInstanceOrBringToFront("nearby_chat");
//		}
//		return true;
//	}
//};
// </FS:Ansariel> [FS Communication UI]

class LLWorldSetHomeLocation : public view_listener_t
{
	bool handleEvent(const LLSD& userdata)
	{
		// we just send the message and let the server check for failure cases
		// server will echo back a "Home position set." alert if it succeeds
		// and the home location screencapture happens when that alert is recieved
		gAgent.setStartPosition(START_LOCATION_ID_HOME);
		return true;
	}
};

class LLWorldTeleportHome : public view_listener_t
{
	bool handleEvent(const LLSD& userdata)
	{
		gAgent.teleportHome();
		return true;
	}
};

class LLWorldAlwaysRun : public view_listener_t
{
	bool handleEvent(const LLSD& userdata)
	{
		// as well as altering the default walk-vs-run state,
		// we also change the *current* walk-vs-run state.
		if (gAgent.getAlwaysRun())
		{
			gAgent.clearAlwaysRun();
//			gAgent.clearRunning();
		}
		else
		{
			gAgent.setAlwaysRun();
//			gAgent.setRunning();
		}

		// tell the simulator.
//		gAgent.sendWalkRun(gAgent.getAlwaysRun());

		// Update Movement Controls according to AlwaysRun mode
		LLFloaterMove::setAlwaysRunMode(gAgent.getAlwaysRun());

		return true;
	}
};

class LLWorldCheckAlwaysRun : public view_listener_t
{
	bool handleEvent(const LLSD& userdata)
	{
		bool new_value = gAgent.getAlwaysRun();
		return new_value;
	}
};

class LLWorldSetAway : public view_listener_t
{
	bool handleEvent(const LLSD& userdata)
	{
		if (gAgent.getAFK())
		{
			gAgent.clearAFK();
		}
		else
		{
			gAgent.setAFK();
		}
		return true;
	}
};
// [SJ - FIRE-2177 - Making Autorespons a simple Check in the menu again for clarity]
class LLWorldGetAway : public view_listener_t
{
	bool handleEvent(const LLSD& userdata)
	{
		bool new_value = gAgent.getAFK();
		return new_value;
	}
};

class LLWorldSetDoNotDisturb : public view_listener_t
{
	bool handleEvent(const LLSD& userdata)
	{
		if (gAgent.isDoNotDisturb())
		{
			gAgent.setDoNotDisturb(false);
		}
		else
		{
			gAgent.setDoNotDisturb(true);
			LLNotificationsUtil::add("DoNotDisturbModeSet");
		}
		return true;
	}
};

// [SJ - FIRE-2177 - Making Autorespons a simple Check in the menu again for clarity]
class LLWorldGetBusy : public view_listener_t
{
	bool handleEvent(const LLSD& userdata)
	{
		bool new_value = gAgent.isDoNotDisturb();
		return new_value;
	}
};


class LLWorldSetAutorespond : public view_listener_t
{
	bool handleEvent(const LLSD& userdata)
	{
		if (gAgent.getAutorespond())
		{
			gAgent.clearAutorespond();
		}
		else
		{
			gAgent.setAutorespond();
			LLNotificationsUtil::add("AutorespondModeSet");
		}
		return true;
	}
};

// [SJ - FIRE-2177 - Making Autorespons a simple Check in the menu again for clarity]
class LLWorldGetAutorespond : public view_listener_t
{
	bool handleEvent(const LLSD& userdata)
	{
		bool new_value = gAgent.getAutorespond();
		return new_value;
	}
};


class LLWorldSetAutorespondNonFriends : public view_listener_t
{
	bool handleEvent(const LLSD& userdata)
	{
		if (gAgent.getAutorespondNonFriends())
		{
			gAgent.clearAutorespondNonFriends();
		}
		else
		{
			gAgent.setAutorespondNonFriends();
			LLNotificationsUtil::add("AutorespondNonFriendsModeSet");
		}
		return true;
	}
};

// [SJ - FIRE-2177 - Making Autorespons a simple Check in the menu again for clarity]
class LLWorldGetAutorespondNonFriends : public view_listener_t
{
	bool handleEvent(const LLSD& userdata)
	{
		bool new_value = gAgent.getAutorespondNonFriends();
		return new_value;
	}
};

// <FS:PP> FIRE-1245: Option to block/reject teleport offers
class LLWorldSetRejectTeleportOffers : public view_listener_t
{
	bool handleEvent(const LLSD& userdata)
	{
		if (gAgent.getRejectTeleportOffers())
		{
			gAgent.clearRejectTeleportOffers();
		}
		else
		{
			gAgent.setRejectTeleportOffers();
			LLNotificationsUtil::add("RejectTeleportOffersModeSet");
		}
		return true;
	}
};

// [SJ - FIRE-2177 - Making Autorespons a simple Check in the menu again for clarity]
class LLWorldGetRejectTeleportOffers : public view_listener_t
{
	bool handleEvent(const LLSD& userdata)
	{
		bool new_value = gAgent.getRejectTeleportOffers();
		return new_value;
	}
};
// </FS:PP> FIRE-1245: Option to block/reject teleport offers

// <FS:PP> FIRE-15233: Automatic friendship request refusal
class LLWorldSetRejectFriendshipRequests : public view_listener_t
{
	bool handleEvent(const LLSD& userdata)
	{
		if (gAgent.getRejectFriendshipRequests())
		{
			gAgent.clearRejectFriendshipRequests();
		}
		else
		{
			gAgent.setRejectFriendshipRequests();
			LLNotificationsUtil::add("RejectFriendshipRequestsModeSet");
		}
		return true;
	}
};

// [SJ - FIRE-2177 - Making Autorespons a simple Check in the menu again for clarity]
class LLWorldGetRejectFriendshipRequests : public view_listener_t
{
	bool handleEvent(const LLSD& userdata)
	{
		bool new_value = gAgent.getRejectFriendshipRequests();
		return new_value;
	}
};
// </FS:PP> FIRE-15233: Automatic friendship request refusal

// <FS:PP> Option to block/reject all group invites
class LLWorldSetRejectAllGroupInvites : public view_listener_t
{
	bool handleEvent(const LLSD& userdata)
	{
		if (gAgent.getRejectAllGroupInvites())
		{
			gAgent.clearRejectAllGroupInvites();
		}
		else
		{
			gAgent.setRejectAllGroupInvites();
			LLNotificationsUtil::add("RejectAllGroupInvitesModeSet");
		}
		return true;
	}
};

// [SJ - FIRE-2177 - Making Autorespons a simple Check in the menu again for clarity]
class LLWorldGetRejectAllGroupInvites : public view_listener_t
{
	bool handleEvent(const LLSD& userdata)
	{
		bool new_value = gAgent.getRejectAllGroupInvites();
		return new_value;
	}
};
// </FS:PP> Option to block/reject all group invites

class LLWorldCreateLandmark : public view_listener_t
{
	bool handleEvent(const LLSD& userdata)
	{
// [RLVa:KB] - Checked: 2010-09-28 (RLVa-1.4.5) | Added: RLVa-1.0.0
		if (gRlvHandler.hasBehaviour(RLV_BHVR_SHOWLOC))
			return true;
// [/RLVa:KB]

		// <FS:Ansariel> FIRE-817: Separate place details floater
		//LLFloaterSidePanelContainer::showPanel("places", LLSD().with("type", "create_landmark"));
		if (gSavedSettings.getBOOL("FSUseStandalonePlaceDetailsFloater"))
		{
			LLFloaterReg::showInstance("fs_placedetails", LLSD().with("type", "create_landmark"));
		}
		else
		{
			LLFloaterSidePanelContainer::showPanel("places", LLSD().with("type", "create_landmark"));
		}
		// </FS:Ansariel>

		return true;
	}
};

class LLWorldPlaceProfile : public view_listener_t
{
	bool handleEvent(const LLSD& userdata)
	{
// [RLVa:KB] - Checked: 2012-02-08 (RLVa-1.4.5) | Added: RLVa-1.4.5
		if (gRlvHandler.hasBehaviour(RLV_BHVR_SHOWLOC))
			return true;
// [/RLVa:KB]

		// <FS:Ansariel> FIRE-817: Separate place details floater
		//LLFloaterSidePanelContainer::showPanel("places", LLSD().with("type", "agent"));
		if (gSavedSettings.getBOOL("FSUseStandalonePlaceDetailsFloater"))
		{
			LLFloaterReg::showInstance("fs_placedetails", LLSD().with("type", "agent"));
		}
		else
		{
			LLFloaterSidePanelContainer::showPanel("places", LLSD().with("type", "agent"));
		}
		// </FS:Ansariel>

		return true;
	}
};

// [RLVa:KB] - Checked: 2012-02-08 (RLVa-1.4.5) | Added: RLVa-1.4.5
bool enable_place_profile()
{
	return LLFloaterSidePanelContainer::canShowPanel("places", LLSD().with("type", "agent"));
}
// [/RLVa:KB]

void handle_script_info()
{
	LLUUID object_id;
	if (LLSelectMgr::getInstance()->getSelection()->getPrimaryObject())
	{
		object_id = LLSelectMgr::getInstance()->getSelection()->getPrimaryObject()->mID;
		LL_INFOS() << "Reporting Script Info for object: " << object_id.asString() << LL_ENDL;
		FSLSLBridge::instance().viewerToLSL("getScriptInfo|" + object_id.asString());
	}
}

void handle_look_at_selection(const LLSD& param)
{
	const F32 PADDING_FACTOR = 1.75f;
	BOOL zoom = (param.asString() == "zoom");
	if (!LLSelectMgr::getInstance()->getSelection()->isEmpty())
	{
		gAgentCamera.setFocusOnAvatar(FALSE, ANIMATE);

		LLBBox selection_bbox = LLSelectMgr::getInstance()->getBBoxOfSelection();
		F32 angle_of_view = llmax(0.1f, LLViewerCamera::getInstance()->getAspect() > 1.f ? LLViewerCamera::getInstance()->getView() * LLViewerCamera::getInstance()->getAspect() : LLViewerCamera::getInstance()->getView());
		F32 distance = selection_bbox.getExtentLocal().magVec() * PADDING_FACTOR / atan(angle_of_view);

		LLVector3 obj_to_cam = LLViewerCamera::getInstance()->getOrigin() - selection_bbox.getCenterAgent();
		obj_to_cam.normVec();

		LLUUID object_id;
		if (LLSelectMgr::getInstance()->getSelection()->getPrimaryObject())
		{
			object_id = LLSelectMgr::getInstance()->getSelection()->getPrimaryObject()->mID;
		}
		if (zoom)
		{
			// Make sure we are not increasing the distance between the camera and object
			LLVector3d orig_distance = gAgentCamera.getCameraPositionGlobal() - LLSelectMgr::getInstance()->getSelectionCenterGlobal();
			distance = llmin(distance, (F32) orig_distance.length());
				
			gAgentCamera.setCameraPosAndFocusGlobal(LLSelectMgr::getInstance()->getSelectionCenterGlobal() + LLVector3d(obj_to_cam * distance), 
										LLSelectMgr::getInstance()->getSelectionCenterGlobal(), 
										object_id );
			
		}
		else
		{
			gAgentCamera.setFocusGlobal( LLSelectMgr::getInstance()->getSelectionCenterGlobal(), object_id );
		}	
	}
}

// <FS:Ansariel> Option to try via exact position
//void handle_zoom_to_object(LLUUID object_id)
void handle_zoom_to_object(LLUUID object_id, const LLVector3d& object_pos)
// </FS:Ansariel> Option to try via exact position
{
	// <FS:Zi> Fix camera zoom to look at the avatar's face from the front
	// const F32 PADDING_FACTOR = 2.f;
	// </FS:Zi>

	LLViewerObject* object = gObjectList.findObject(object_id);

	if (object)
	{
		gAgentCamera.setFocusOnAvatar(FALSE, ANIMATE);

		// <FS:Zi> Fix camera zoom to look at the avatar's face from the front
		// LLBBox bbox = object->getBoundingBoxAgent() ;
		// F32 angle_of_view = llmax(0.1f, LLViewerCamera::getInstance()->getAspect() > 1.f ? LLViewerCamera::getInstance()->getView() * LLViewerCamera::getInstance()->getAspect() : LLViewerCamera::getInstance()->getView());
		// F32 distance = bbox.getExtentLocal().magVec() * PADDING_FACTOR / atan(angle_of_view);

		// LLVector3 obj_to_cam = LLViewerCamera::getInstance()->getOrigin() - bbox.getCenterAgent();
		// obj_to_cam.normVec();


		//	LLVector3d object_center_global = gAgent.getPosGlobalFromAgent(bbox.getCenterAgent());

		// 	gAgentCamera.setCameraPosAndFocusGlobal(object_center_global + LLVector3d(obj_to_cam * distance), 
		// 									object_center_global, 

		LLVector3d object_center_global=object->getPositionGlobal();

		float eye_distance=gSavedSettings.getF32("CameraZoomDistance");
		float eye_z_offset=gSavedSettings.getF32("CameraZoomEyeZOffset");
		LLVector3d focus_z_offset=LLVector3d(0.0f,0.0f,gSavedSettings.getF32("CameraZoomFocusZOffset"));

		LLVector3d eye_offset(eye_distance,0.0f,eye_z_offset);
		eye_offset=eye_offset*object->getRotationRegion();

		gAgentCamera.setCameraPosAndFocusGlobal(object_center_global+eye_offset, 
										object_center_global+focus_z_offset, 
		// </FS:Zi>
											object_id );
	}
	// <FS:Ansariel> Option to try via exact position
	else if (object_pos != LLVector3d(-1.f, -1.f, -1.f))
	{
		LLVector3d obj_to_cam = object_pos - gAgent.getPositionGlobal();
		obj_to_cam.normVec();
		obj_to_cam = obj_to_cam * -4.f;
		obj_to_cam.mdV[VZ] += 0.5;

		gAgentCamera.changeCameraToThirdPerson();
		gAgentCamera.unlockView();
		gAgentCamera.setCameraPosAndFocusGlobal(object_pos + obj_to_cam, object_pos, object_id);
	}
	// </FS:Ansariel> Option to try via exact position
}

class LLAvatarInviteToGroup : public view_listener_t
{
	bool handleEvent(const LLSD& userdata)
	{
		LLVOAvatar* avatar = find_avatar_from_object( LLSelectMgr::getInstance()->getSelection()->getPrimaryObject() );
//		if(avatar)
// [RLVa:KB] - Checked: 2010-06-04 (RLVa-1.2.0d) | Added: RLVa-1.2.0d
		if ( (avatar) && (!gRlvHandler.hasBehaviour(RLV_BHVR_SHOWNAMES)) )
// [/RLVa:KB]
		{
			LLAvatarActions::inviteToGroup(avatar->getID());
		}
		return true;
	}
};

class LLAvatarAddFriend : public view_listener_t
{
	bool handleEvent(const LLSD& userdata)
	{
		LLVOAvatar* avatar = find_avatar_from_object( LLSelectMgr::getInstance()->getSelection()->getPrimaryObject() );
//		if(avatar && !LLAvatarActions::isFriend(avatar->getID()))
// [RLVa:KB] - Checked: 2010-04-20 (RLVa-1.2.0f) | Modified: RLVa-1.2.0f
		if ( (avatar && !LLAvatarActions::isFriend(avatar->getID())) && (!gRlvHandler.hasBehaviour(RLV_BHVR_SHOWNAMES)) )
// [/RLVa:KB]
		{
			request_friendship(avatar->getID());
		}
		return true;
	}
};


class LLAvatarToggleMyProfile : public view_listener_t
{
	bool handleEvent(const LLSD& userdata)
	{
		LLFloater* instance = LLAvatarActions::getProfileFloater(gAgent.getID());
		if (LLFloater::isMinimized(instance))
		{
			instance->setMinimized(FALSE);
			instance->setFocus(TRUE);
		}
		else if (!LLFloater::isShown(instance))
		{
			LLAvatarActions::showProfile(gAgent.getID());
		}
		else if (!instance->hasFocus() && !instance->getIsChrome())
		{
			instance->setFocus(TRUE);
		}
		else
		{
			instance->closeFloater();
		}
		return true;
	}
};


class LLAvatarAddContact : public view_listener_t
{
	bool handleEvent(const LLSD& userdata)
	{
		LLVOAvatar* avatar = find_avatar_from_object( LLSelectMgr::getInstance()->getSelection()->getPrimaryObject() );
//		if(avatar)
// [RLVa:KB] - Checked: 2010-04-20 (RLVa-1.2.0f) | Modified: RLVa-1.2.0f
		if ( (avatar) && (!gRlvHandler.hasBehaviour(RLV_BHVR_SHOWNAMES)) )
// [/RLVa:KB]
		{
			create_inventory_callingcard(avatar->getID());
		}
		return true;
	}
};

bool complete_give_money(const LLSD& notification, const LLSD& response, LLObjectSelectionHandle selection)
{
	S32 option = LLNotificationsUtil::getSelectedOption(notification, response);
	if (option == 0)
	{
		gAgent.setDoNotDisturb(false);
	}

	LLViewerObject* objectp = selection->getPrimaryObject();

	// Show avatar's name if paying attachment
	if (objectp && objectp->isAttachment())
	{
		while (objectp && !objectp->isAvatar())
		{
			objectp = (LLViewerObject*)objectp->getParent();
		}
	}

	if (objectp)
	{
		if (objectp->isAvatar())
		{
			const bool is_group = false;
			LLFloaterPayUtil::payDirectly(&give_money,
									  objectp->getID(),
									  is_group);
		}
		else
		{
			LLFloaterPayUtil::payViaObject(&give_money, selection);
		}
	}
	return false;
}

void handle_give_money_dialog()
{
	LLNotification::Params params("DoNotDisturbModePay");
	params.functor.function(boost::bind(complete_give_money, _1, _2, LLSelectMgr::getInstance()->getSelection()));

	if (gAgent.isDoNotDisturb())
	{
		// warn users of being in do not disturb mode during a transaction
		LLNotifications::instance().add(params);
	}
	else
	{
		LLNotifications::instance().forceResponse(params, 1);
	}
}

bool enable_pay_avatar()
{
	LLViewerObject* obj = LLSelectMgr::getInstance()->getSelection()->getPrimaryObject();
	LLVOAvatar* avatar = find_avatar_from_object(obj);
//	return (avatar != NULL);
// [RLVa:KB] - Checked: 2010-08-25 (RLVa-1.2.1b) | Added: RLVa-1.2.1b
	return (avatar != NULL) && (!gRlvHandler.hasBehaviour(RLV_BHVR_SHOWNAMES));
// [/RLVa:KB]
}

bool enable_pay_object()
{
	LLViewerObject* object = LLSelectMgr::getInstance()->getSelection()->getPrimaryObject();
	if( object )
	{
		LLViewerObject *parent = (LLViewerObject *)object->getParent();
		if((object->flagTakesMoney()) || (parent && parent->flagTakesMoney()))
		{
			return true;
		}
	}
	return false;
}

bool enable_object_stand_up()
{
	// 'Object Stand Up' menu item is enabled when agent is sitting on selection
//	return sitting_on_selection();
// [RLVa:KB] - Checked: 2010-07-24 (RLVa-1.2.0g) | Added: RLVa-1.2.0g
	return sitting_on_selection() && ( (!rlv_handler_t::isEnabled()) || (RlvActions::canStand()) );
// [/RLVa:KB]
}

bool enable_object_sit(LLUICtrl* ctrl)
{
	// 'Object Sit' menu item is enabled when agent is not sitting on selection
	bool sitting_on_sel = sitting_on_selection();
	if (!sitting_on_sel)
	{
		std::string item_name = ctrl->getName();

		// init default labels
		init_default_item_label(item_name);

		// Update label
		LLSelectNode* node = LLSelectMgr::getInstance()->getSelection()->getFirstRootNode();
		if (node && node->mValid && !node->mSitName.empty())
		{
			gMenuHolder->childSetValue(item_name, node->mSitName);
		}
		else
		{
			gMenuHolder->childSetValue(item_name, get_default_item_label(item_name));
		}
	}

// [RLVa:KB] - Checked: 2010-04-01 (RLVa-1.2.0c) | Modified: RLVa-1.2.0c
		// RELEASE-RLVA: [SL-2.2.0] Make this match what happens in handle_object_sit_or_stand()
		if (rlv_handler_t::isEnabled())
		{
			const LLPickInfo& pick = LLToolPie::getInstance()->getPick();
			if (pick.mObjectID.notNull())
				sitting_on_sel = !gRlvHandler.canSit(pick.getObject(), pick.mObjectOffset);
		}
// [/RLVa:KB]

	return !sitting_on_sel && is_object_sittable();
}

void dump_select_mgr(void*)
{
	LLSelectMgr::getInstance()->dump();
}

void dump_inventory(void*)
{
	gInventory.dumpInventory();
}


void handle_dump_followcam(void*)
{
	LLFollowCamMgr::dump();
}

void handle_viewer_enable_message_log(void*)
{
	gMessageSystem->startLogging();
}

void handle_viewer_disable_message_log(void*)
{
	gMessageSystem->stopLogging();
}

void handle_customize_avatar()
{
	LLFloaterSidePanelContainer::showPanel("appearance", LLSD().with("type", "my_outfits"));
}

void handle_edit_outfit()
{
	LLFloaterSidePanelContainer::showPanel("appearance", LLSD().with("type", "edit_outfit"));
}

void handle_edit_shape()
{
	LLFloaterSidePanelContainer::showPanel("appearance", LLSD().with("type", "edit_shape"));
}

void handle_hover_height()
{
	LLFloaterReg::showInstance("edit_hover_height");
}

void handle_edit_physics()
{
	LLFloaterSidePanelContainer::showPanel("appearance", LLSD().with("type", "edit_physics"));
}

void handle_report_abuse()
{
	// Prevent menu from appearing in screen shot.
	gMenuHolder->hideMenus();
	LLFloaterReporter::showFromMenu(COMPLAINT_REPORT);
}

void handle_buy_currency()
{
	LLBuyCurrencyHTML::openCurrencyFloater();
}

void handle_recreate_lsl_bridge()
{
	FSLSLBridge::instance().recreateBridge();
}

class LLFloaterVisible : public view_listener_t
{
	bool handleEvent(const LLSD& userdata)
	{
		std::string floater_name = userdata.asString();
		bool new_value = false;
		{
			new_value = LLFloaterReg::instanceVisible(floater_name);
		}
		return new_value;
	}
};

class LLShowHelp : public view_listener_t
{
	bool handleEvent(const LLSD& userdata)
	{
		std::string help_topic = userdata.asString();
#ifdef OPENSIM
		if (help_topic.find("grid_") != std::string::npos)
		{
			help_topic.erase(0,5);
			
			std::string url;
			LLSD grid_info;
			LLGridManager::getInstance()->getGridData(grid_info);
			if (grid_info.has(help_topic))
			{
				url = grid_info[help_topic].asString();
			}
			
			if(!url.empty())
			{
				LLWeb::loadURLInternal(url);
			}
			LL_DEBUGS() << "grid_help " <<  help_topic << " url " << url << LL_ENDL;

			return true;
		}
#endif // OPENSIM
		LLViewerHelp* vhelp = LLViewerHelp::getInstance();
		vhelp->showTopic(help_topic);
		
		return true;
	}
};

// <AW: OpenSim>
bool update_grid_help()
{
// <FS:AW  grid management>
	if (!gMenuHolder) //defend crash on shutdown
	{
		return false;
	}
// </FS:AW  grid management>

	bool needs_seperator = false;

#ifdef OPENSIM // <FS:AW optional opensim support>
	LLSD grid_info;
	LLGridManager::getInstance()->getGridData(grid_info);
	std::string grid_label = LLGridManager::getInstance()->getGridLabel();
	bool is_opensim = LLGridManager::getInstance()->isInOpenSim();
	if (is_opensim && grid_info.has("help"))
	{
		needs_seperator = true;
		gMenuHolder->childSetVisible("current_grid_help",true);
		gMenuHolder->childSetLabelArg("current_grid_help", "[CURRENT_GRID]", grid_label);
		gMenuHolder->childSetVisible("current_grid_help_login",true);
		gMenuHolder->childSetLabelArg("current_grid_help_login", "[CURRENT_GRID]", grid_label);
	}
	else
#endif // OPENSIM // <FS:AW optional opensim support>
	{
		gMenuHolder->childSetVisible("current_grid_help",false);
		gMenuHolder->childSetVisible("current_grid_help_login",false);
	}
#ifdef OPENSIM // <FS:AW optional opensim support>
	if (is_opensim && grid_info.has("about"))
	{
		needs_seperator = true;
		gMenuHolder->childSetVisible("current_grid_about",true);
		gMenuHolder->childSetLabelArg("current_grid_about", "[CURRENT_GRID]", grid_label);
		gMenuHolder->childSetVisible("current_grid_about_login",true);
		gMenuHolder->childSetLabelArg("current_grid_about_login", "[CURRENT_GRID]", grid_label);
	}
	else
#endif // OPENSIM // <FS:AW optional opensim support>
	{
		gMenuHolder->childSetVisible("current_grid_about",false);
		gMenuHolder->childSetVisible("current_grid_about_login",false);
	}
	//FIXME: this does nothing
	gMenuHolder->childSetVisible("grid_help_seperator",needs_seperator);
	gMenuHolder->childSetVisible("grid_help_seperator_login",needs_seperator);

// <FS:AW  opensim destinations and avatar picker>
#ifdef OPENSIM // <FS:AW optional opensim support>
	if (is_opensim)
	{
		if (!LLLoginInstance::getInstance()->hasResponse("destination_guide_url") 
		||LLLoginInstance::getInstance()->getResponse("destination_guide_url").asString().empty()
		)
		{
			gMenuHolder->childSetVisible("Avatar Picker", false);
		}
	
		if (!LLLoginInstance::getInstance()->hasResponse("avatar_picker_url") 
		||LLLoginInstance::getInstance()->getResponse("avatar_picker_url").asString().empty()
		)
		{
			gMenuHolder->childSetVisible("Destinations", false);
		}
	}
#endif // OPENSIM // <FS:AW optional opensim support>
// </FS:AW  opensim destinations and avatar picker>

	return true;
}
// </AW: OpenSim>

class LLToggleHelp : public view_listener_t
{
	bool handleEvent(const LLSD& userdata)
	{
		LLFloater* help_browser = (LLFloaterReg::findInstance("help_browser"));
		if (help_browser && help_browser->isInVisibleChain())
		{
			help_browser->closeFloater();
		}
		else
		{
			std::string help_topic = userdata.asString();
			LLViewerHelp* vhelp = LLViewerHelp::getInstance();
			vhelp->showTopic(help_topic);
		}
		return true;
	}
};

class LLToggleSpeak : public view_listener_t
{
	bool handleEvent(const LLSD& userdata)
	{
		LLVoiceClient::getInstance()->toggleUserPTTState();
		return true;
	}
};

bool callback_show_url(const LLSD& notification, const LLSD& response)
{
	S32 option = LLNotificationsUtil::getSelectedOption(notification, response);
	if (0 == option)
	{
		LLWeb::loadURL(notification["payload"]["url"].asString());
	}
	return false;
}

class LLPromptShowURL : public view_listener_t
{
	bool handleEvent(const LLSD& userdata)
	{
		std::string param = userdata.asString();
		std::string::size_type offset = param.find(",");
		if (offset != param.npos)
		{
			std::string alert = param.substr(0, offset);
			std::string url = param.substr(offset+1);

			if (LLWeb::useExternalBrowser(url))
			{ 
				// <FS:Ansariel> FS-1951: LLWeb::loadURL() will spawn the WebLaunchExternalTarget
				//               confirmation if opening with an external browser
    			//LLSD payload;
    			//payload["url"] = url;
    			//LLNotificationsUtil::add(alert, LLSD(), payload, callback_show_url);
				if (alert == "WebLaunchExternalTarget")
				{
					LLWeb::loadURL(url);
				}
				else
				{
					LLSD payload;
					payload["url"] = url;
					LLNotificationsUtil::add(alert, LLSD(), payload, callback_show_url);
				}
				// </FS:Ansariel>
			}
			else
			{
		        LLWeb::loadURL(url);
			}
		}
		else
		{
			LL_INFOS() << "PromptShowURL invalid parameters! Expecting \"ALERT,URL\"." << LL_ENDL;
		}
		return true;
	}
};

bool callback_show_file(const LLSD& notification, const LLSD& response)
{
	S32 option = LLNotificationsUtil::getSelectedOption(notification, response);
	if (0 == option)
	{
		LLWeb::loadURL(notification["payload"]["url"]);
	}
	return false;
}

class LLPromptShowFile : public view_listener_t
{
	bool handleEvent(const LLSD& userdata)
	{
		std::string param = userdata.asString();
		std::string::size_type offset = param.find(",");
		if (offset != param.npos)
		{
			std::string alert = param.substr(0, offset);
			std::string file = param.substr(offset+1);

			LLSD payload;
			payload["url"] = file;
			LLNotificationsUtil::add(alert, LLSD(), payload, callback_show_file);
		}
		else
		{
			LL_INFOS() << "PromptShowFile invalid parameters! Expecting \"ALERT,FILE\"." << LL_ENDL;
		}
		return true;
	}
};

class LLShowAgentProfile : public view_listener_t
{
	bool handleEvent(const LLSD& userdata)
	{
		LLUUID agent_id;
		if (userdata.asString() == "agent")
		{
			agent_id = gAgent.getID();
		}
		else if (userdata.asString() == "hit object")
		{
			LLViewerObject* objectp = LLSelectMgr::getInstance()->getSelection()->getPrimaryObject();
			if (objectp)
			{
				agent_id = objectp->getID();
			}
		}
		else
		{
			agent_id = userdata.asUUID();
		}

		LLVOAvatar* avatar = find_avatar_from_object(agent_id);
//		if (avatar)
// [RLVa:KB] - Checked: 2010-06-04 (RLVa-1.2.0d) | Modified: RLVa-1.2.0d
		if ( (avatar) && ((!gRlvHandler.hasBehaviour(RLV_BHVR_SHOWNAMES)) || (gAgent.getID() == agent_id)) )
// [/RLVa:KB]
		{
			LLAvatarActions::showProfile(avatar->getID());
		}
		return true;
	}
};

class LLToggleAgentProfile : public view_listener_t
{
	bool handleEvent(const LLSD& userdata)
	{
		LLUUID agent_id;
		if (userdata.asString() == "agent")
		{
			agent_id = gAgent.getID();
		}
		else if (userdata.asString() == "hit object")
		{
			LLViewerObject* objectp = LLSelectMgr::getInstance()->getSelection()->getPrimaryObject();
			if (objectp)
			{
				agent_id = objectp->getID();
			}
		}
		else
		{
			agent_id = userdata.asUUID();
		}

		LLVOAvatar* avatar = find_avatar_from_object(agent_id);
		if (avatar)
		{
			if (!LLAvatarActions::profileVisible(avatar->getID()))
			{
				LLAvatarActions::showProfile(avatar->getID());
			}
			else
			{
				LLAvatarActions::hideProfile(avatar->getID());
			}
		}
		return true;
	}
};

class LLLandEdit : public view_listener_t
{
	bool handleEvent(const LLSD& userdata)
	{
		if (gAgentCamera.getFocusOnAvatar() && gSavedSettings.getBOOL("EditCameraMovement") )
		{
			// zoom in if we're looking at the avatar
			gAgentCamera.setFocusOnAvatar(FALSE, ANIMATE);
			gAgentCamera.setFocusGlobal(LLToolPie::getInstance()->getPick());

			gAgentCamera.cameraOrbitOver( F_PI * 0.25f );
			gViewerWindow->moveCursorToCenter();
		}
		else if ( gSavedSettings.getBOOL("EditCameraMovement") )
		{
			gAgentCamera.setFocusGlobal(LLToolPie::getInstance()->getPick());
			gViewerWindow->moveCursorToCenter();
		}


		LLViewerParcelMgr::getInstance()->selectParcelAt( LLToolPie::getInstance()->getPick().mPosGlobal );

		LLFloaterReg::showInstance("build");

		// Switch to land edit toolset
		LLToolMgr::getInstance()->getCurrentToolset()->selectTool( LLToolSelectLand::getInstance() );
		return true;
	}
};

class LLMuteParticle : public view_listener_t
{
	// <FS:Ansariel> Blocklist sometimes shows "(waiting)" as avatar name when blocking particle owners
	void onAvatarNameCache(const LLUUID& av_id, const LLAvatarName& av_name)
	{
		LLMute mute(av_id, av_name.getLegacyName(), LLMute::AGENT);
		if (LLMuteList::getInstance()->isMuted(mute.mID))
		{
			LLMuteList::getInstance()->remove(mute);
		}
		else
		{
			LLMuteList::getInstance()->add(mute);
			LLPanelBlockedList::showPanelAndSelect(mute.mID);
		}
	}
	// </FS:Ansariel>

	bool handleEvent(const LLSD& userdata)
	{
		LLUUID id = LLToolPie::getInstance()->getPick().mParticleOwnerID;
		
		if (id.notNull())
		{
			// <FS:Ansariel> Blocklist sometimes shows "(waiting)" as avatar name when blocking particle owners
			//std::string name;
			//gCacheName->getFullName(id, name);

			//LLMute mute(id, name, LLMute::AGENT);
			//if (LLMuteList::getInstance()->isMuted(mute.mID))
			//{
			//	LLMuteList::getInstance()->remove(mute);
			//}
			//else
			//{
			//	LLMuteList::getInstance()->add(mute);
			//	LLPanelBlockedList::showPanelAndSelect(mute.mID);
			//}
			LLAvatarNameCache::get(id, boost::bind(&LLMuteParticle::onAvatarNameCache, this, _1, _2));
			// </FS:Ansariel>
		}

		return true;
	}
};

class LLWorldEnableBuyLand : public view_listener_t
{
	bool handleEvent(const LLSD& userdata)
	{
		bool new_value = LLViewerParcelMgr::getInstance()->canAgentBuyParcel(
								LLViewerParcelMgr::getInstance()->selectionEmpty()
									? LLViewerParcelMgr::getInstance()->getAgentParcel()
									: LLViewerParcelMgr::getInstance()->getParcelSelection()->getParcel(),
								false);
		return new_value;
	}
};

BOOL enable_buy_land(void*)
{
	return LLViewerParcelMgr::getInstance()->canAgentBuyParcel(
				LLViewerParcelMgr::getInstance()->getParcelSelection()->getParcel(), false);
}

void handle_buy_land()
{
	LLViewerParcelMgr* vpm = LLViewerParcelMgr::getInstance();
	if (vpm->selectionEmpty())
	{
		vpm->selectParcelAt(gAgent.getPositionGlobal());
	}
	vpm->startBuyLand();
}

class LLObjectAttachToAvatar : public view_listener_t
{
public:
	LLObjectAttachToAvatar(bool replace) : mReplace(replace) {}
	static void setObjectSelection(LLObjectSelectionHandle selection) { sObjectSelection = selection; }

private:
	bool handleEvent(const LLSD& userdata)
	{
		setObjectSelection(LLSelectMgr::getInstance()->getSelection());
		LLViewerObject* selectedObject = sObjectSelection->getFirstRootObject();
		if (selectedObject)
		{
			S32 index = userdata.asInteger();
			LLViewerJointAttachment* attachment_point = NULL;
			if (index > 0)
				attachment_point = get_if_there(gAgentAvatarp->mAttachmentPoints, index, (LLViewerJointAttachment*)NULL);

// [RLVa:KB] - Checked: 2010-09-28 (RLVa-1.2.1f) | Modified: RLVa-1.2.1f
			// RELEASE-RLVa: [SL-2.2.0] If 'index != 0' then the object will be "add attached" [see LLSelectMgr::sendAttach()]
			if ( (rlv_handler_t::isEnabled()) &&
				 ( ((!index) && (gRlvAttachmentLocks.hasLockedAttachmentPoint(RLV_LOCK_ANY))) ||		    // Can't wear on default
				   ((index) && ((RLV_WEAR_ADD & gRlvAttachmentLocks.canAttach(attachment_point)) == 0)) ||	// or non-attachable attachpt
				   (gRlvHandler.hasBehaviour(RLV_BHVR_REZ)) ) )											    // Attach on object == "Take"
			{
				setObjectSelection(NULL); // Clear the selection or it'll get stuck
				return true;
			}
// [/RLVa:KB]

			confirmReplaceAttachment(0, attachment_point);
		}
		return true;
	}

	static void onNearAttachObject(BOOL success, void *user_data);
	void confirmReplaceAttachment(S32 option, LLViewerJointAttachment* attachment_point);

	struct CallbackData
	{
		CallbackData(LLViewerJointAttachment* point, bool replace) : mAttachmentPoint(point), mReplace(replace) {}

		LLViewerJointAttachment*	mAttachmentPoint;
		bool						mReplace;
	};

protected:
	static LLObjectSelectionHandle sObjectSelection;
	bool mReplace;
};

LLObjectSelectionHandle LLObjectAttachToAvatar::sObjectSelection;

// static
void LLObjectAttachToAvatar::onNearAttachObject(BOOL success, void *user_data)
{
	if (!user_data) return;
	CallbackData* cb_data = static_cast<CallbackData*>(user_data);

	if (success)
	{
		const LLViewerJointAttachment *attachment = cb_data->mAttachmentPoint;
		
		U8 attachment_id = 0;
		if (attachment)
		{
			for (LLVOAvatar::attachment_map_t::const_iterator iter = gAgentAvatarp->mAttachmentPoints.begin();
				 iter != gAgentAvatarp->mAttachmentPoints.end(); ++iter)
			{
				if (iter->second == attachment)
				{
					attachment_id = iter->first;
					break;
				}
			}
		}
		else
		{
			// interpret 0 as "default location"
			attachment_id = 0;
		}
		LLSelectMgr::getInstance()->sendAttach(attachment_id, cb_data->mReplace);
	}		
	LLObjectAttachToAvatar::setObjectSelection(NULL);

	delete cb_data;
}

// static
void LLObjectAttachToAvatar::confirmReplaceAttachment(S32 option, LLViewerJointAttachment* attachment_point)
{
	if (option == 0/*YES*/)
	{
		LLViewerObject* selectedObject = LLSelectMgr::getInstance()->getSelection()->getFirstRootObject();
		if (selectedObject)
		{
			const F32 MIN_STOP_DISTANCE = 1.f;	// meters
			const F32 ARM_LENGTH = 0.5f;		// meters
			const F32 SCALE_FUDGE = 1.5f;

			F32 stop_distance = SCALE_FUDGE * selectedObject->getMaxScale() + ARM_LENGTH;
			if (stop_distance < MIN_STOP_DISTANCE)
			{
				stop_distance = MIN_STOP_DISTANCE;
			}

			LLVector3 walkToSpot = selectedObject->getPositionAgent();
			
			// make sure we stop in front of the object
			LLVector3 delta = walkToSpot - gAgent.getPositionAgent();
			delta.normVec();
			delta = delta * 0.5f;
			walkToSpot -= delta;

			// The callback will be called even if avatar fails to get close enough to the object, so we won't get a memory leak.
			CallbackData* user_data = new CallbackData(attachment_point, mReplace);
			gAgent.startAutoPilotGlobal(gAgent.getPosGlobalFromAgent(walkToSpot), "Attach", NULL, onNearAttachObject, user_data, stop_distance);
			gAgentCamera.clearFocusObject();
		}
	}
}

void callback_attachment_drop(const LLSD& notification, const LLSD& response)
{
	// Ensure user confirmed the drop
	S32 option = LLNotificationsUtil::getSelectedOption(notification, response);
	if (option != 0) return;

	// Called when the user clicked on an object attached to them
	// and selected "Drop".
	LLUUID object_id = notification["payload"]["object_id"].asUUID();
	LLViewerObject *object = gObjectList.findObject(object_id);
	
	if (!object)
	{
		LL_WARNS() << "handle_drop_attachment() - no object to drop" << LL_ENDL;
		return;
	}

	LLViewerObject *parent = (LLViewerObject*)object->getParent();
	while (parent)
	{
		if(parent->isAvatar())
		{
			break;
		}
		object = parent;
		parent = (LLViewerObject*)parent->getParent();
	}

	if (!object)
	{
		LL_WARNS() << "handle_detach() - no object to detach" << LL_ENDL;
		return;
	}

	if (object->isAvatar())
	{
		LL_WARNS() << "Trying to detach avatar from avatar." << LL_ENDL;
		return;
	}
	
	// reselect the object
	LLSelectMgr::getInstance()->selectObjectAndFamily(object);

	LLSelectMgr::getInstance()->sendDropAttachment();

	return;
}

class LLAttachmentDrop : public view_listener_t
{
	bool handleEvent(const LLSD& userdata)
	{
// [RLVa:KB] - Checked: 2010-03-15 (RLVa-1.2.0e) | Modified: RLVa-1.0.5
		if (rlv_handler_t::isEnabled())
		{
			if (gRlvAttachmentLocks.hasLockedAttachmentPoint(RLV_LOCK_REMOVE))
			{
				// NOTE: copy/paste of the code in enable_detach()
				LLObjectSelectionHandle hSelect = LLSelectMgr::getInstance()->getSelection();
				RlvSelectHasLockedAttach f;
				if ( (hSelect->isAttachment()) && (hSelect->getFirstRootNode(&f, FALSE) != NULL) )
					return true;
			}
			if (gRlvHandler.hasBehaviour(RLV_BHVR_REZ))
			{
				return true;
			}
		}
// [/RLVa:KB]

		LLSD payload;
		LLViewerObject *object = LLSelectMgr::getInstance()->getSelection()->getPrimaryObject();

		if (object) 
		{
			payload["object_id"] = object->getID();
		}
		else
		{
			LL_WARNS() << "Drop object not found" << LL_ENDL;
			return true;
		}

		LLNotificationsUtil::add("AttachmentDrop", LLSD(), payload, &callback_attachment_drop);
		return true;
	}
};

// called from avatar pie menu
class LLAttachmentDetachFromPoint : public view_listener_t
{
	bool handleEvent(const LLSD& user_data)
	{
		uuid_vec_t ids_to_remove;
		const LLViewerJointAttachment *attachment = get_if_there(gAgentAvatarp->mAttachmentPoints, user_data.asInteger(), (LLViewerJointAttachment*)NULL);
//		if (attachment->getNumObjects() > 0)
// [RLVa:KB] - Checked: 2010-03-04 (RLVa-1.2.0a) | Added: RLVa-1.2.0a
		if ( (attachment->getNumObjects() > 0) && ((!rlv_handler_t::isEnabled()) || (gRlvAttachmentLocks.canDetach(attachment))) )
// [/RLVa:KB]
		{
			for (LLViewerJointAttachment::attachedobjs_vec_t::const_iterator iter = attachment->mAttachedObjects.begin();
				 iter != attachment->mAttachedObjects.end();
				 iter++)
			{
				LLViewerObject *attached_object = (*iter);
// [RLVa:KB] - Checked: 2010-03-04 (RLVa-1.2.0a) | Added: RLVa-1.2.0a
				if ( (rlv_handler_t::isEnabled()) && (gRlvAttachmentLocks.isLockedAttachment(attached_object)) )
					continue;
				ids_to_remove.push_back(attached_object->getAttachmentItemID());
// [/RLVa:KB]
			}
        }
		if (!ids_to_remove.empty())
		{
			LLAppearanceMgr::instance().removeItemsFromAvatar(ids_to_remove);
		}
		return true;
	}
};

static bool onEnableAttachmentLabel(LLUICtrl* ctrl, const LLSD& data)
{
// [RLVa:KB] - Checked: 2010-09-28 (RLVa-1.2.1f) | Modified: RLVa-1.2.1f
	// RELEASE-RLVa: [SL-2.2.0] When attaching to a specific point the object will be "add attached" [see LLSelectMgr::sendAttach()]
	bool fRlvEnable = true;
// [/RLVa:KB]
	std::string label;
	LLMenuItemGL* menu = dynamic_cast<LLMenuItemGL*>(ctrl);
	if (menu)
	{
		const LLViewerJointAttachment *attachment = get_if_there(gAgentAvatarp->mAttachmentPoints, data["index"].asInteger(), (LLViewerJointAttachment*)NULL);
		if (attachment)
		{
			label = data["label"].asString();
			for (LLViewerJointAttachment::attachedobjs_vec_t::const_iterator attachment_iter = attachment->mAttachedObjects.begin();
				 attachment_iter != attachment->mAttachedObjects.end();
				 ++attachment_iter)
			{
				const LLViewerObject* attached_object = (*attachment_iter);
				if (attached_object)
				{
					LLViewerInventoryItem* itemp = gInventory.getItem(attached_object->getAttachmentItemID());
					// <FS:Ansariel> Hide bridge from attach to HUD menus
					//if (itemp)
					if (itemp && !(FSLSLBridge::instance().getBridge() && FSLSLBridge::instance().getBridge()->getUUID() == itemp->getUUID() && data["index"].asInteger() == FS_BRIDGE_POINT))
					// </FS:Ansariel>
					{
						label += std::string(" (") + itemp->getName() + std::string(")");
						break;
					}
				}
			}
		}

// [RLVa:KB] - Checked: 2010-09-28 (RLVa-1.2.1f) | Modified: RLVa-1.2.1f
		if (rlv_handler_t::isEnabled())
			fRlvEnable = (!gRlvAttachmentLocks.isLockedAttachmentPoint(attachment, RLV_LOCK_ADD));
// [/RLVa:KB]

		menu->setLabel(label);
	}
//	return true;
// [RLVa:KB] - Checked: 2010-02-27 (RLVa-1.2.0a) | Added: RLVa-1.2.0a
	return fRlvEnable;
// [/RLVa:KB]
}

class LLAttachmentDetach : public view_listener_t
{
	bool handleEvent(const LLSD& userdata)
	{
		// Called when the user clicked on an object attached to them
		// and selected "Detach".
		LLViewerObject *object = LLSelectMgr::getInstance()->getSelection()->getPrimaryObject();
		if (!object)
		{
			LL_WARNS() << "handle_detach() - no object to detach" << LL_ENDL;
			return true;
		}

		LLViewerObject *parent = (LLViewerObject*)object->getParent();
		while (parent)
		{
			if(parent->isAvatar())
			{
				break;
			}
			object = parent;
			parent = (LLViewerObject*)parent->getParent();
		}

		if (!object)
		{
			LL_WARNS() << "handle_detach() - no object to detach" << LL_ENDL;
			return true;
		}

		if (object->isAvatar())
		{
			LL_WARNS() << "Trying to detach avatar from avatar." << LL_ENDL;
			return true;
		}

// [RLVa:KB] - Checked: 2010-03-15 (RLVa-1.2.0a) | Modified: RLVa-1.0.5
		// NOTE: copy/paste of the code in enable_detach()
		if ( (rlv_handler_t::isEnabled()) && (gRlvAttachmentLocks.hasLockedAttachmentPoint(RLV_LOCK_REMOVE)) )
		{
			LLObjectSelectionHandle hSelect = LLSelectMgr::getInstance()->getSelection();
			RlvSelectHasLockedAttach f;
			if ( (hSelect->isAttachment()) && (hSelect->getFirstRootNode(&f, FALSE) != NULL) )
				return true;
		}
// [/RLVa:KB]

		LLAppearanceMgr::instance().removeItemFromAvatar(object->getAttachmentItemID());

		return true;
	}
};

//Adding an observer for a Jira 2422 and needs to be a fetch observer
//for Jira 3119
class LLWornItemFetchedObserver : public LLInventoryFetchItemsObserver
{
public:
	LLWornItemFetchedObserver(const LLUUID& worn_item_id) :
		LLInventoryFetchItemsObserver(worn_item_id)
	{}
	virtual ~LLWornItemFetchedObserver() {}

protected:
	virtual void done()
	{
		gMenuAttachmentSelf->buildDrawLabels();
		gInventory.removeObserver(this);
		delete this;
	}
};

// You can only drop items on parcels where you can build.
class LLAttachmentEnableDrop : public view_listener_t
{
	bool handleEvent(const LLSD& userdata)
	{
		BOOL can_build   = gAgent.isGodlike() || (LLViewerParcelMgr::getInstance()->allowAgentBuild());

		//Add an inventory observer to only allow dropping the newly attached item
		//once it exists in your inventory.  Look at Jira 2422.
		//-jwolk

		// A bug occurs when you wear/drop an item before it actively is added to your inventory
		// if this is the case (you're on a slow sim, etc.) a copy of the object,
		// well, a newly created object with the same properties, is placed
		// in your inventory.  Therefore, we disable the drop option until the
		// item is in your inventory

		LLViewerObject*              object         = LLSelectMgr::getInstance()->getSelection()->getPrimaryObject();
		LLViewerJointAttachment*     attachment     = NULL;
		LLInventoryItem*             item           = NULL;

		// Do not enable drop if all faces of object are not enabled
		if (object && LLSelectMgr::getInstance()->getSelection()->contains(object,SELECT_ALL_TES ))
		{
    		S32 attachmentID  = ATTACHMENT_ID_FROM_STATE(object->getState());
			attachment = get_if_there(gAgentAvatarp->mAttachmentPoints, attachmentID, (LLViewerJointAttachment*)NULL);

			if (attachment)
			{
				for (LLViewerJointAttachment::attachedobjs_vec_t::iterator attachment_iter = attachment->mAttachedObjects.begin();
					 attachment_iter != attachment->mAttachedObjects.end();
					 ++attachment_iter)
				{
					// make sure item is in your inventory (it could be a delayed attach message being sent from the sim)
					// so check to see if the item is in the inventory already
					item = gInventory.getItem((*attachment_iter)->getAttachmentItemID());
					if (!item)
					{
						// Item does not exist, make an observer to enable the pie menu 
						// when the item finishes fetching worst case scenario 
						// if a fetch is already out there (being sent from a slow sim)
						// we refetch and there are 2 fetches
						LLWornItemFetchedObserver* worn_item_fetched = new LLWornItemFetchedObserver((*attachment_iter)->getAttachmentItemID());		
						worn_item_fetched->startFetch();
						gInventory.addObserver(worn_item_fetched);
					}
				}
			}
		}
		
		//now check to make sure that the item is actually in the inventory before we enable dropping it
//		bool new_value = enable_detach() && can_build && item;
// [RLVa:KB] - Checked: 2010-03-24 (RLVa-1.0.0b) | Modified: RLVa-1.0.0b
		bool new_value = enable_detach() && can_build && item && (!gRlvHandler.hasBehaviour(RLV_BHVR_REZ));
// [/RLVa:KB]

		return new_value;
	}
};

BOOL enable_detach(const LLSD&)
{
	LLViewerObject* object = LLSelectMgr::getInstance()->getSelection()->getPrimaryObject();
	
	// Only enable detach if all faces of object are selected
	if (!object ||
		!object->isAttachment() ||
		!LLSelectMgr::getInstance()->getSelection()->contains(object,SELECT_ALL_TES ))
	{
		return FALSE;
	}

	// Find the avatar who owns this attachment
	LLViewerObject* avatar = object;
	while (avatar)
	{
		// ...if it's you, good to detach
		if (avatar->getID() == gAgent.getID())
		{
// [RLVa:KB] - Checked: 2010-03-15 (RLVa-1.2.0a) | Modified: RLVa-1.0.5
			// NOTE: this code is reused as-is in LLAttachmentDetach::handleEvent() and LLAttachmentDrop::handleEvent()
			//       so any changes here should be reflected there as well

			// RELEASE-RLVa: [SL-2.2.0] LLSelectMgr::sendDetach() and LLSelectMgr::sendDropAttachment() call sendListToRegions with
			//                          SEND_ONLY_ROOTS so we only need to examine the roots which saves us time
			if ( (rlv_handler_t::isEnabled()) && (gRlvAttachmentLocks.hasLockedAttachmentPoint(RLV_LOCK_REMOVE)) )
			{
				LLObjectSelectionHandle hSelect = LLSelectMgr::getInstance()->getSelection();
				RlvSelectHasLockedAttach f;
				if ( (hSelect->isAttachment()) && (hSelect->getFirstRootNode(&f, FALSE) != NULL) )
					return FALSE;
			}
// [/RLVa:KB]
			return TRUE;
		}

		avatar = (LLViewerObject*)avatar->getParent();
	}

	return FALSE;
}

class LLAttachmentEnableDetach : public view_listener_t
{
	bool handleEvent(const LLSD& userdata)
	{
		bool new_value = enable_detach();
		return new_value;
	}
};

// Used to tell if the selected object can be attached to your avatar.
//BOOL object_selected_and_point_valid()
// [RLVa:KB] - Checked: 2010-03-16 (RLVa-1.2.0a) | Added: RLVa-1.2.0a
BOOL object_selected_and_point_valid(const LLSD& sdParam)
// [/RLVa:KB]
{
// [RLVa:KB] - Checked: 2010-09-28 (RLVa-1.2.1f) | Modified: RLVa-1.2.1f
	if (rlv_handler_t::isEnabled())
	{
		if (!isAgentAvatarValid())
			return FALSE;

		// RELEASE-RLVa: [SL-2.2.0] Look at the caller graph for this function on every new release
		//   - object_is_wearable() => dead code [sdParam == 0 => default attach point => OK!]
		//   - enabler set up in LLVOAvatarSelf::buildMenus() => Rezzed prim / Put On / "Attach To" [sdParam == idxAttachPt]
		//   - "Object.EnableWear" enable => Rezzed prim / Put On / "Wear" or "Add" [sdParam blank]
		// RELEASE-RLVa: [SL-2.2.0] If 'idxAttachPt != 0' then the object will be "add attached" [see LLSelectMgr::sendAttach()]
		const LLViewerJointAttachment* pAttachPt = 
			get_if_there(gAgentAvatarp->mAttachmentPoints, sdParam.asInteger(), (LLViewerJointAttachment*)NULL);
		if ( ((!pAttachPt) && (gRlvAttachmentLocks.hasLockedAttachmentPoint(RLV_LOCK_ANY))) ||		// Can't wear on default attach point
			 ((pAttachPt) && ((RLV_WEAR_ADD & gRlvAttachmentLocks.canAttach(pAttachPt)) == 0)) ||	// or non-attachable attach point
			 (gRlvHandler.hasBehaviour(RLV_BHVR_REZ)) )												// Attach on object == "Take"
		{
			return FALSE;
		}
	}
// [/RLVa:KB]

	LLObjectSelectionHandle selection = LLSelectMgr::getInstance()->getSelection();
	for (LLObjectSelection::root_iterator iter = selection->root_begin();
		 iter != selection->root_end(); iter++)
	{
		LLSelectNode* node = *iter;
		LLViewerObject* object = node->getObject();
		LLViewerObject::const_child_list_t& child_list = object->getChildren();
		for (LLViewerObject::child_list_t::const_iterator iter = child_list.begin();
			 iter != child_list.end(); iter++)
		{
			LLViewerObject* child = *iter;
			if (child->isAvatar())
			{
				return FALSE;
			}
		}
	}

	return (selection->getRootObjectCount() == 1) && 
		(selection->getFirstRootObject()->getPCode() == LL_PCODE_VOLUME) && 
		selection->getFirstRootObject()->permYouOwner() &&
		selection->getFirstRootObject()->flagObjectMove() &&
		!selection->getFirstRootObject()->flagObjectPermanent() &&
		!((LLViewerObject*)selection->getFirstRootObject()->getRoot())->isAvatar() && 
		(selection->getFirstRootObject()->getNVPair("AssetContainer") == NULL);
}


// [RLVa:KB] - Checked: 2010-03-16 (RLVa-1.2.0a) | Added: RLVa-1.2.0a
/*
BOOL object_is_wearable()
{
//	if (!object_selected_and_point_valid())
	if (!object_selected_and_point_valid(LLSD(0)))
	{
		return FALSE;
	}
	if (sitting_on_selection())
	{
		return FALSE;
	}
	LLObjectSelectionHandle selection = LLSelectMgr::getInstance()->getSelection();
	for (LLObjectSelection::valid_root_iterator iter = LLSelectMgr::getInstance()->getSelection()->valid_root_begin();
		 iter != LLSelectMgr::getInstance()->getSelection()->valid_root_end(); iter++)
	{
		LLSelectNode* node = *iter;		
		if (node->mPermissions->getOwner() == gAgent.getID())
		{
			return TRUE;
		}
	}
	return FALSE;
}
*/
// [/RLVa:KB]

class LLAttachmentPointFilled : public view_listener_t
{
	bool handleEvent(const LLSD& user_data)
	{
		bool enable = false;
		LLVOAvatar::attachment_map_t::iterator found_it = gAgentAvatarp->mAttachmentPoints.find(user_data.asInteger());
		if (found_it != gAgentAvatarp->mAttachmentPoints.end())
		{
//			enable = found_it->second->getNumObjects() > 0;
// [RLVa:KB] - Checked: 2010-03-04 (RLVa-1.2.0a) | Added: RLVa-1.2.0a
			// Enable the option if there is at least one attachment on this attachment point that can be detached
			enable = (found_it->second->getNumObjects() > 0) && 
				((!rlv_handler_t::isEnabled()) || (gRlvAttachmentLocks.canDetach(found_it->second)));
// [/RLVa:KB]
		}
		return enable;
	}
};

class LLAvatarSendIM : public view_listener_t
{
	bool handleEvent(const LLSD& userdata)
	{
		LLVOAvatar* avatar = find_avatar_from_object( LLSelectMgr::getInstance()->getSelection()->getPrimaryObject() );
//		if(avatar)
// [RLVa:KB] - Checked: 2010-06-04 (RLVa-1.2.0d) | Added: RLVa-1.2.0d
		if ( (avatar) && (!gRlvHandler.hasBehaviour(RLV_BHVR_SHOWNAMES)) )
// [/RLVa:KB]
		{
			LLAvatarActions::startIM(avatar->getID());
		}
		return true;
	}
};

class LLAvatarCall : public view_listener_t
{
	bool handleEvent(const LLSD& userdata)
	{
		LLVOAvatar* avatar = find_avatar_from_object( LLSelectMgr::getInstance()->getSelection()->getPrimaryObject() );
//		if(avatar)
// [RLVa:KB] - Checked: 2010-06-04 (RLVa-1.2.0d) | Added: RLVa-1.2.0d
		if ( (avatar) && (!gRlvHandler.hasBehaviour(RLV_BHVR_SHOWNAMES)) )
// [/RLVa:KB]
		{
			LLAvatarActions::startCall(avatar->getID());
		}
		return true;
	}
};

// [RLVa:KB] - Checked: 2010-08-25 (RLVa-1.2.1b) | Added: RLVa-1.2.1b
bool enable_avatar_call()
{
	return (!gRlvHandler.hasBehaviour(RLV_BHVR_SHOWNAMES)) && (LLAvatarActions::canCall());
}
// [/RLVa:KB]

namespace
{
	struct QueueObjects : public LLSelectedObjectFunctor
	{
		BOOL scripted;
		BOOL modifiable;
		LLFloaterScriptQueue* mQueue;
		QueueObjects(LLFloaterScriptQueue* q) : mQueue(q), scripted(FALSE), modifiable(FALSE) {}
		virtual bool apply(LLViewerObject* obj)
		{
			scripted = obj->flagScripted();
			modifiable = obj->permModify();

			if( scripted && modifiable )
			{
				mQueue->addObject(obj->getID());
				return false;
			}
			else
			{
				return true; // fail: stop applying
			}
		}
	};
}

void queue_actions(LLFloaterScriptQueue* q, const std::string& msg)
{
	QueueObjects func(q);
	LLSelectMgr *mgr = LLSelectMgr::getInstance();
	LLObjectSelectionHandle selectHandle = mgr->getSelection();
	bool fail = selectHandle->applyToObjects(&func);
	if(fail)
	{
		if ( !func.scripted )
		{
			std::string noscriptmsg = std::string("Cannot") + msg + "SelectObjectsNoScripts";
			LLNotificationsUtil::add(noscriptmsg);
		}
		else if ( !func.modifiable )
		{
			std::string nomodmsg = std::string("Cannot") + msg + "SelectObjectsNoPermission";
			LLNotificationsUtil::add(nomodmsg);
		}
		else
		{
			LL_ERRS() << "Bad logic." << LL_ENDL;
		}
	}
	else
	{
		if (!q->start())
		{
			LL_WARNS() << "Unexpected script compile failure." << LL_ENDL;
		}
	}
}

class LLToolsSelectedScriptAction : public view_listener_t
{
	bool handleEvent(const LLSD& userdata)
	{
// [RLVa:KB] - Checked: 2010-04-19 (RLVa-1.2.0f) | Modified: RLVa-1.0.5a
		// We'll allow resetting the scripts of objects on a non-attachable attach point since they wouldn't be able to circumvent anything
		if ( (rlv_handler_t::isEnabled()) && (gRlvAttachmentLocks.hasLockedAttachmentPoint(RLV_LOCK_REMOVE)) )
		{
			LLObjectSelectionHandle hSel = LLSelectMgr::getInstance()->getSelection();
			RlvSelectHasLockedAttach f;
			if ( (hSel->isAttachment()) && (hSel->getFirstNode(&f) != NULL) )
				return true;
		}
// [/RLVa:KB]

		std::string action = userdata.asString();
		bool mono = false;
		std::string msg, name;
		std::string title;
		if (action == "compile mono")
		{
			name = "compile_queue";
			mono = true;
			msg = "Recompile";
			title = LLTrans::getString("CompileQueueTitle");
		}
		if (action == "compile lsl")
		{
			name = "compile_queue";
			msg = "Recompile";
			title = LLTrans::getString("CompileQueueTitle");
		}
		else if (action == "reset")
		{
			name = "reset_queue";
			msg = "Reset";
			title = LLTrans::getString("ResetQueueTitle");
		}
		else if (action == "start")
		{
			name = "start_queue";
			msg = "SetRunning";
			title = LLTrans::getString("RunQueueTitle");
		}
		else if (action == "stop")
		{
			name = "stop_queue";
			msg = "SetRunningNot";
			title = LLTrans::getString("NotRunQueueTitle");
		}
		// <FS> Delete scripts
		else if (action == "delete")
		{
			name = "delete_queue";
			msg = "delete";
			title = LLTrans::getString("DeleteQueueTitle");
		}
		// </FS> Delete scripts
		LLUUID id; id.generate();
		
		LLFloaterScriptQueue* queue =LLFloaterReg::getTypedInstance<LLFloaterScriptQueue>(name, LLSD(id));
		if (queue)
		{
			queue->setMono(mono);
			queue_actions(queue, msg);
			queue->setTitle(title);
		}
		else
		{
			LL_WARNS() << "Failed to generate LLFloaterScriptQueue with action: " << action << LL_ENDL;
		}
		return true;
	}
};

void handle_selected_texture_info(void*)
{
	for (LLObjectSelection::valid_iterator iter = LLSelectMgr::getInstance()->getSelection()->valid_begin();
   		iter != LLSelectMgr::getInstance()->getSelection()->valid_end(); iter++)
	{
		LLSelectNode* node = *iter;
	   	
   		std::string msg;
   		msg.assign("Texture info for: ");
   		msg.append(node->mName);
	   
   		U8 te_count = node->getObject()->getNumTEs();
   		// map from texture ID to list of faces using it
   		typedef std::map< LLUUID, std::vector<U8> > map_t;
   		map_t faces_per_texture;
   		for (U8 i = 0; i < te_count; i++)
   		{
   			if (!node->isTESelected(i)) continue;
	   
   			LLViewerTexture* img = node->getObject()->getTEImage(i);
   			LLUUID image_id = img->getID();
   			faces_per_texture[image_id].push_back(i);
   		}
   		// Per-texture, dump which faces are using it.
   		map_t::iterator it;
   		for (it = faces_per_texture.begin(); it != faces_per_texture.end(); ++it)
   		{
   			LLUUID image_id = it->first;
   			U8 te = it->second[0];
   			LLViewerTexture* img = node->getObject()->getTEImage(te);
   			S32 height = img->getHeight();
   			S32 width = img->getWidth();
   			S32 components = img->getComponents();
   			msg.append(llformat("\n%dx%d %s on face ",
   								width,
   								height,
   								(components == 4 ? "alpha" : "opaque")));
   			for (U8 i = 0; i < it->second.size(); ++i)
   			{
   				msg.append( llformat("%d ", (S32)(it->second[i])));
   			}
   		}
		// <FS:Ansariel> Report texture info to local chat instead of toasts
   		//LLSD args;
   		//args["MESSAGE"] = msg;
   		//LLNotificationsUtil::add("SystemMessage", args);
		reportToNearbyChat(msg);
		// </FS:Ansariel>
	}
}

void handle_selected_material_info()
{
	for (LLObjectSelection::valid_iterator iter = LLSelectMgr::getInstance()->getSelection()->valid_begin();
		iter != LLSelectMgr::getInstance()->getSelection()->valid_end(); iter++)
	{
		LLSelectNode* node = *iter;
		
		std::string msg;
		msg.assign("Material info for: \n");
		msg.append(node->mName);
		
		U8 te_count = node->getObject()->getNumTEs();
		// map from material ID to list of faces using it
		typedef std::map<LLMaterialID, std::vector<U8> > map_t;
		map_t faces_per_material;
		for (U8 i = 0; i < te_count; i++)
		{
			if (!node->isTESelected(i)) continue;
	
			const LLMaterialID& material_id = node->getObject()->getTE(i)->getMaterialID();
			faces_per_material[material_id].push_back(i);
		}
		// Per-material, dump which faces are using it.
		map_t::iterator it;
		for (it = faces_per_material.begin(); it != faces_per_material.end(); ++it)
		{
			const LLMaterialID& material_id = it->first;
			msg += llformat("%s on face ", material_id.asString().c_str());
			for (U8 i = 0; i < it->second.size(); ++i)
			{
				msg.append( llformat("%d ", (S32)(it->second[i])));
			}
			msg.append("\n");
		}

		LLSD args;
		args["MESSAGE"] = msg;
		LLNotificationsUtil::add("SystemMessage", args);
	}
}

void handle_test_male(void*)
{
// [RLVa:KB] - Checked: 2010-03-19 (RLVa-1.2.0c) | Modified: RLVa-1.2.0a
	// TODO-RLVa: [RLVa-1.2.1] Is there any reason to still block this?
	if ( (rlv_handler_t::isEnabled()) && 
		 ((gRlvAttachmentLocks.hasLockedAttachmentPoint(RLV_LOCK_ANY)) || (gRlvWearableLocks.hasLockedWearableType(RLV_LOCK_ANY))) )
	{
		return;
	}
// [/RLVa:KB]

	LLAppearanceMgr::instance().wearOutfitByName("Male Shape & Outfit");
	//gGestureList.requestResetFromServer( TRUE );
}

void handle_test_female(void*)
{
// [RLVa:KB] - Checked: 2010-03-19 (RLVa-1.2.0c) | Modified: RLVa-1.2.0a
	// TODO-RLVa: [RLVa-1.2.1] Is there any reason to still block this?
	if ( (rlv_handler_t::isEnabled()) && 
		 ((gRlvAttachmentLocks.hasLockedAttachmentPoint(RLV_LOCK_ANY)) || (gRlvWearableLocks.hasLockedWearableType(RLV_LOCK_ANY))) )
	{
		return;
	}
// [/RLVa:KB]

	LLAppearanceMgr::instance().wearOutfitByName("Female Shape & Outfit");
	//gGestureList.requestResetFromServer( FALSE );
}

void handle_dump_attachments(void*)
{
	if(!isAgentAvatarValid()) return;

	for (LLVOAvatar::attachment_map_t::iterator iter = gAgentAvatarp->mAttachmentPoints.begin(); 
		 iter != gAgentAvatarp->mAttachmentPoints.end(); )
	{
		LLVOAvatar::attachment_map_t::iterator curiter = iter++;
		LLViewerJointAttachment* attachment = curiter->second;
		S32 key = curiter->first;
		for (LLViewerJointAttachment::attachedobjs_vec_t::iterator attachment_iter = attachment->mAttachedObjects.begin();
			 attachment_iter != attachment->mAttachedObjects.end();
			 ++attachment_iter)
		{
			LLViewerObject *attached_object = (*attachment_iter);
			BOOL visible = (attached_object != NULL &&
							attached_object->mDrawable.notNull() && 
							!attached_object->mDrawable->isRenderType(0));
			LLVector3 pos;
			if (visible) pos = attached_object->mDrawable->getPosition();
			LL_INFOS() << "ATTACHMENT " << key << ": item_id=" << attached_object->getAttachmentItemID()
					<< (attached_object ? " present " : " absent ")
					<< (visible ? "visible " : "invisible ")
					<<  " at " << pos
					<< " and " << (visible ? attached_object->getPosition() : LLVector3::zero)
					<< LL_ENDL;
		}
	}
}


// these are used in the gl menus to set control values, generically.
class LLToggleControl : public view_listener_t
{
	bool handleEvent(const LLSD& userdata)
	{
		std::string control_name = userdata.asString();
		BOOL checked = gSavedSettings.getBOOL( control_name );
		gSavedSettings.setBOOL( control_name, !checked );
		return true;
	}
};

class LLCheckControl : public view_listener_t
{
	bool handleEvent( const LLSD& userdata)
	{
		std::string callback_data = userdata.asString();
		bool new_value = gSavedSettings.getBOOL(callback_data);
		return new_value;
	}
};

// <FS:Ansariel> Reset to default control
class FSResetControl : public view_listener_t
{
	bool handleEvent( const LLSD& userdata)
	{
		std::string callback_data = userdata.asString();
		gSavedSettings.getControl(callback_data)->resetToDefault(true);
		return true;
	}
};
class FSResetPerAccountControl : public view_listener_t
{
	bool handleEvent( const LLSD& userdata)
	{
		std::string callback_data = userdata.asString();
		gSavedPerAccountSettings.getControl(callback_data)->resetToDefault(true);
		return true;
	}
};
// </FS:Ansariel> Reset to default control

// not so generic

class LLAdvancedCheckRenderShadowOption: public view_listener_t
{
	bool handleEvent(const LLSD& userdata)
	{
		std::string control_name = userdata.asString();
		S32 current_shadow_level = gSavedSettings.getS32(control_name);
		if (current_shadow_level == 0) // is off
		{
			return false;
		}
		else // is on
		{
			return true;
		}
	}
};

class LLAdvancedClickRenderShadowOption: public view_listener_t
{
	bool handleEvent(const LLSD& userdata)
	{
		std::string control_name = userdata.asString();
		S32 current_shadow_level = gSavedSettings.getS32(control_name);
		if (current_shadow_level == 0) // upgrade to level 2
		{
			gSavedSettings.setS32(control_name, 2);
		}
		else // downgrade to level 0
		{
			gSavedSettings.setS32(control_name, 0);
		}
		return true;
	}
};

class LLAdvancedClickRenderProfile: public view_listener_t
{
	bool handleEvent(const LLSD& userdata)
	{
		gShaderProfileFrame = TRUE;
		return true;
	}
};

F32 gpu_benchmark();

class LLAdvancedClickRenderBenchmark: public view_listener_t
{
	bool handleEvent(const LLSD& userdata)
	{
		gpu_benchmark();
		return true;
	}
};

//[FIX FIRE-1927 - enable DoubleClickTeleport shortcut : SJ]
class LLAdvancedToggleDoubleClickTeleport: public view_listener_t
{
	bool handleEvent(const LLSD& userdata)
	{
		BOOL checked = gSavedSettings.getBOOL("DoubleClickTeleport");
		if (checked)
		{
			gSavedSettings.setBOOL("DoubleClickTeleport", FALSE);
			reportToNearbyChat(LLTrans::getString("DoubleClickTeleportDisabled"));
		}
		else
		{
			gSavedSettings.setBOOL("DoubleClickTeleport", TRUE);
			gSavedSettings.setBOOL("DoubleClickAutoPilot", FALSE);
			reportToNearbyChat(LLTrans::getString("DoubleClickTeleportEnabled"));
		}
		return true;
	}
};
void menu_toggle_attached_lights(void* user_data)
{
	LLPipeline::sRenderAttachedLights = gSavedSettings.getBOOL("RenderAttachedLights");
}

void menu_toggle_attached_particles(void* user_data)
{
	LLPipeline::sRenderAttachedParticles = gSavedSettings.getBOOL("RenderAttachedParticles");
}

class LLAdvancedHandleAttachedLightParticles: public view_listener_t
{
	bool handleEvent(const LLSD& userdata)
	{
		std::string control_name = userdata.asString();

		// toggle the control
		gSavedSettings.setBOOL(control_name,
				       !gSavedSettings.getBOOL(control_name));

		// update internal flags
		if (control_name == "RenderAttachedLights")
		{
			menu_toggle_attached_lights(NULL);
		}
		else if (control_name == "RenderAttachedParticles")
		{
			menu_toggle_attached_particles(NULL);
		}
		return true;
	}
};

class LLSomethingSelected : public view_listener_t
{
	bool handleEvent(const LLSD& userdata)
	{
		bool new_value = !(LLSelectMgr::getInstance()->getSelection()->isEmpty());
		return new_value;
	}
};

class LLSomethingSelectedNoHUD : public view_listener_t
{
	bool handleEvent(const LLSD& userdata)
	{
		LLObjectSelectionHandle selection = LLSelectMgr::getInstance()->getSelection();
		bool new_value = !(selection->isEmpty()) && !(selection->getSelectType() == SELECT_TYPE_HUD);
		return new_value;
	}
};

static bool is_editable_selected()
{
// [RLVa:KB] - Checked: 2010-09-28 (RLVa-1.2.1f) | Modified: RLVa-1.0.5a
	// RELEASE-RLVa: [SL-2.2.0] Check that this still isn't called by anything but script actions in the Build menu
	if ( (rlv_handler_t::isEnabled()) && (gRlvAttachmentLocks.hasLockedAttachmentPoint(RLV_LOCK_REMOVE)) )
	{
		LLObjectSelectionHandle hSelection = LLSelectMgr::getInstance()->getSelection();

		// NOTE: this is called for 5 different menu items so we'll trade accuracy for efficiency and only
		//       examine root nodes (LLToolsSelectedScriptAction::handleEvent() will catch what we miss)
		RlvSelectHasLockedAttach f;
		if ( (hSelection->isAttachment()) && (hSelection->getFirstRootNode(&f)) )
		{
			return false;
		}
	}
// [/RLVa:KB]

	return (LLSelectMgr::getInstance()->getSelection()->getFirstEditableObject() != NULL);
}

class LLEditableSelected : public view_listener_t
{
	bool handleEvent(const LLSD& userdata)
	{
		return is_editable_selected();
	}
};

class LLEditableSelectedMono : public view_listener_t
{
	bool handleEvent(const LLSD& userdata)
	{
		bool new_value = false;
		LLViewerRegion* region = gAgent.getRegion();
		if(region && gMenuHolder)
		{
			bool have_cap = (! region->getCapability("UpdateScriptTask").empty());
			new_value = is_editable_selected() && have_cap;
		}
		return new_value;
	}
};

bool enable_object_take_copy()
{
	bool all_valid = false;
	if (LLSelectMgr::getInstance())
	{
		if (!LLSelectMgr::getInstance()->getSelection()->isEmpty())
		{
		all_valid = true;
#ifndef HACKED_GODLIKE_VIEWER
# ifdef TOGGLE_HACKED_GODLIKE_VIEWER
		if (!LLGridManager::getInstance()->isInSLBeta()
            || !gAgent.isGodlike())
# endif
		{
			struct f : public LLSelectedObjectFunctor
			{
				virtual bool apply(LLViewerObject* obj)
				{
//					return (!obj->permCopy() || obj->isAttachment());
// [RLVa:KB] - Checked: 2010-04-01 (RLVa-1.2.0c) | Modified: RLVa-1.0.0g
					return (!obj->permCopy() || obj->isAttachment()) || 
						( (gRlvHandler.hasBehaviour(RLV_BHVR_UNSIT)) && (isAgentAvatarValid()) && (gAgentAvatarp->getRoot() == obj) );
// [/RLVa:KB]
				}
			} func;
			const bool firstonly = true;
			bool any_invalid = LLSelectMgr::getInstance()->getSelection()->applyToRootObjects(&func, firstonly);
			all_valid = !any_invalid;
		}
#endif // HACKED_GODLIKE_VIEWER
		}
	}

	return all_valid;
}


class LLHasAsset : public LLInventoryCollectFunctor
{
public:
	LLHasAsset(const LLUUID& id) : mAssetID(id), mHasAsset(FALSE) {}
	virtual ~LLHasAsset() {}
	virtual bool operator()(LLInventoryCategory* cat,
							LLInventoryItem* item);
	BOOL hasAsset() const { return mHasAsset; }

protected:
	LLUUID mAssetID;
	BOOL mHasAsset;
};

bool LLHasAsset::operator()(LLInventoryCategory* cat,
							LLInventoryItem* item)
{
	if(item && item->getAssetUUID() == mAssetID)
	{
		mHasAsset = TRUE;
	}
	return FALSE;
}


BOOL enable_save_into_task_inventory(void*)
{
	LLSelectNode* node = LLSelectMgr::getInstance()->getSelection()->getFirstRootNode();
	if(node && (node->mValid) && (!node->mFromTaskID.isNull()))
	{
		// *TODO: check to see if the fromtaskid object exists.
		LLViewerObject* obj = node->getObject();
		if( obj && !obj->isAttachment() )
		{
			return TRUE;
		}
	}
	return FALSE;
}

class LLToolsEnableSaveToObjectInventory : public view_listener_t
{
	bool handleEvent(const LLSD& userdata)
	{
		bool new_value = enable_save_into_task_inventory(NULL);
		return new_value;
	}
};

class LLToggleHowTo : public view_listener_t
{
	bool handleEvent(const LLSD& userdata)
	{
		LLFloaterWebContent::Params p;
		std::string url = gSavedSettings.getString("HowToHelpURL");
		p.url = LLWeb::expandURLSubstitutions(url, LLSD());
		p.show_chrome = false;
		p.target = "__help_how_to";
		p.show_page_title = false;
		p.preferred_media_size = LLRect(0, 460, 335, 0);

		LLFloaterReg::toggleInstanceOrBringToFront("how_to", p);
		return true;
	}
};

class LLViewEnableMouselook : public view_listener_t
{
	bool handleEvent(const LLSD& userdata)
	{
		// You can't go directly from customize avatar to mouselook.
		// TODO: write code with appropriate dialogs to handle this transition.
		bool new_value = (CAMERA_MODE_CUSTOMIZE_AVATAR != gAgentCamera.getCameraMode() && !gSavedSettings.getBOOL("FreezeTime"));
		return new_value;
	}
};

class LLToolsEnableToolNotPie : public view_listener_t
{
	bool handleEvent(const LLSD& userdata)
	{
		bool new_value = ( LLToolMgr::getInstance()->getBaseTool() != LLToolPie::getInstance() );
		return new_value;
	}
};

class LLWorldEnableCreateLandmark : public view_listener_t
{
	bool handleEvent(const LLSD& userdata)
	{
//		return !LLLandmarkActions::landmarkAlreadyExists();
// [RLVa:KB] - Checked: 2010-09-28 (RLVa-1.4.5) | Added: RLVa-1.2.1
		return (!LLLandmarkActions::landmarkAlreadyExists()) && (!gRlvHandler.hasBehaviour(RLV_BHVR_SHOWLOC));
// [/RLVa:KB]
	}
};

class LLWorldEnableSetHomeLocation : public view_listener_t
{
	bool handleEvent(const LLSD& userdata)
	{
		bool new_value = gAgent.isGodlike() || 
			(gAgent.getRegion() && gAgent.getRegion()->getAllowSetHome());
		return new_value;
	}
};

class LLWorldEnableTeleportHome : public view_listener_t
{
	bool handleEvent(const LLSD& userdata)
	{
		LLViewerRegion* regionp = gAgent.getRegion();
		bool agent_on_prelude = (regionp && regionp->isPrelude());
		bool enable_teleport_home = gAgent.isGodlike() || !agent_on_prelude;
// [RLVa:KB] - Checked: 2010-09-28 (RLVa-1.2.1f) | Modified: RLVa-1.2.1f
		enable_teleport_home &= 
			(!rlv_handler_t::isEnabled()) || ((!gRlvHandler.hasBehaviour(RLV_BHVR_TPLM)) && (!gRlvHandler.hasBehaviour(RLV_BHVR_TPLOC)));
// [/RLVa:KB]
		return enable_teleport_home;
	}
};

BOOL enable_god_full(void*)
{
	return gAgent.getGodLevel() >= GOD_FULL;
}

BOOL enable_god_liaison(void*)
{
	return gAgent.getGodLevel() >= GOD_LIAISON;
}

bool is_god_customer_service()
{
	return gAgent.getGodLevel() >= GOD_CUSTOMER_SERVICE;
}

BOOL enable_god_basic(void*)
{
	return gAgent.getGodLevel() > GOD_NOT;
}


void toggle_show_xui_names(void *)
{
	gSavedSettings.setBOOL("DebugShowXUINames", !gSavedSettings.getBOOL("DebugShowXUINames"));
}

BOOL check_show_xui_names(void *)
{
	return gSavedSettings.getBOOL("DebugShowXUINames");
}

// <FS:CR> Resync Animations
class FSToolsResyncAnimations : public view_listener_t
{
	bool handleEvent(const LLSD& userdata)
	{
		for (U32 i = 0; i < gObjectList.getNumObjects(); i++)
		{
			LLViewerObject* object = gObjectList.getObject(i);
			if (object &&
				object->isAvatar())
			{
				LLVOAvatar* avatarp = (LLVOAvatar*)object;
				if (avatarp)
				{
					for (LLVOAvatar::AnimIterator anim_it = avatarp->mPlayingAnimations.begin();
						 anim_it != avatarp->mPlayingAnimations.end();
						 anim_it++)
					{
						avatarp->stopMotion(anim_it->first, TRUE);
						avatarp->startMotion(anim_it->first);
					}
				}
			}
		}
		return true;
	}
};
// </FS:CR> Resync Animations

// <FS:CR> FIRE-4345: Undeform
class FSToolsUndeform : public view_listener_t
{
	bool handleEvent(const LLSD& userdata)
	{
		FSPose::getInstance()->setPose(gSavedSettings.getString("FSUndeformUUID"), false);
		gAgentAvatarp->updateVisualParams();
		
		return true;
	}
};
// </FS:CR> FIRE-4345: Undeform

// <FS:CR> Stream list import/export
class FSStreamListExportXML :public view_listener_t
{
	bool handleEvent(const LLSD& userdata)
	{
		LLFilePicker& file_picker = LLFilePicker::instance();
		if(file_picker.getSaveFile(LLFilePicker::FFSAVE_XML, LLDir::getScrubbedFileName("stream_list.xml")))
		{
			std::string filename = file_picker.getFirstFile();
			llofstream export_file(filename.c_str());
			LLSDSerialize::toPrettyXML(gSavedSettings.getLLSD("FSStreamList"), export_file);
			export_file.close();
			LLSD args;
			args["FILENAME"] = filename;
			LLNotificationsUtil::add("StreamListExportSuccess", args);
		}
		else
			LL_INFOS() << "User closed the filepicker. Aborting!" << LL_ENDL;

		return true;
	}
};

class FSStreamListImportXML :public view_listener_t
{
	bool handleEvent(const LLSD& userdata)
	{
		LLFilePicker& file_picker = LLFilePicker::instance();
		if(file_picker.getOpenFile(LLFilePicker::FFLOAD_XML))
		{
			std::string filename = file_picker.getFirstFile();
			llifstream stream_list(filename.c_str());
			if(!stream_list.is_open())
			{
				LL_WARNS() << "Couldn't open the xml file for reading. Aborting import!" << LL_ENDL;
				return true;
			}
			LLSD stream_data;
			if(LLSDSerialize::fromXML(stream_data, stream_list) >= 1)
			{
				gSavedSettings.setLLSD("FSStreamList", stream_data);
				LLNotificationsUtil::add("StreamListImportSuccess");
			}
			stream_list.close();
		}
		
		return true;
	}
};
// </FS:CR> Stream list import/export

// <FS:CR> Dump SimulatorFeatures to chat
class FSDumpSimulatorFeaturesToChat : public view_listener_t
{
	bool handleEvent(const LLSD& userdata)
	{
		if (LLViewerRegion* region = gAgent.getRegion())
		{
			LLSD sim_features;
			std::stringstream out_str;
			region->getSimulatorFeatures(sim_features);
			LLSDSerialize::toPrettyXML(sim_features, out_str);
			reportToNearbyChat(out_str.str());
		}
		return true;
	}
};
// </FS:CR> Dump SimulatorFeatures to chat

// <FS:CR> Add to contact set
class FSAddToContactSet : public view_listener_t
{
	bool handleEvent(const LLSD& userdata)
	{
		if (!rlv_handler_t::isEnabled() || !gRlvHandler.hasBehaviour(RLV_BHVR_SHOWNAMES))
		{
			LLVOAvatar* avatarp = find_avatar_from_object(LLSelectMgr::getInstance()->getSelection()->getPrimaryObject());
			if (avatarp)
			{
				LLFloaterReg::showInstance("fs_add_contact", LLSD(avatarp->getID()), TRUE);
			}
		}
		return true;
	}
};
// </FS:CR> Add to contact set

// <FS:CR> Opensim menu item visibility control
class LLGridCheck : public view_listener_t
{
	bool handleEvent(const LLSD& userdata)
	{
		std::string grid_type = userdata.asString();
		if ("secondlife" == grid_type)
		{
			return LLGridManager::getInstance()->isInSecondLife();
		}
#ifdef OPENSIM
		else if ("opensim" == grid_type)
		{
			return LLGridManager::getInstance()->isInOpenSim();
		}
		else if ("aurorasim" == grid_type)
		{
			return LLGridManager::getInstance()->isInAuroraSim();
		}
#else // !OPENSIM
		else if ("opensim" == grid_type || "aurorasim" == grid_type)
		{
			LL_DEBUGS("ViewerMenu") << grid_type << "is not a supported platform on Havok builds. Disabling item." << LL_ENDL;
			return false;
		}
#endif // OPENSIM
		else
		{
			LL_WARNS("ViewerMenu") << "Unhandled or bad on_visible gridcheck parameter! (" << grid_type << ")" << LL_ENDL;
		}
		return true;
	}
};
// </FS:CR>

class LLToolsSelectOnlyMyObjects : public view_listener_t
{
	bool handleEvent(const LLSD& userdata)
	{
		BOOL cur_val = gSavedSettings.getBOOL("SelectOwnedOnly");

		gSavedSettings.setBOOL("SelectOwnedOnly", ! cur_val );

		return true;
	}
};

class LLToolsSelectOnlyMovableObjects : public view_listener_t
{
	bool handleEvent(const LLSD& userdata)
	{
		BOOL cur_val = gSavedSettings.getBOOL("SelectMovableOnly");

		gSavedSettings.setBOOL("SelectMovableOnly", ! cur_val );

		return true;
	}
};

class LLToolsSelectBySurrounding : public view_listener_t
{
	bool handleEvent(const LLSD& userdata)
	{
		LLSelectMgr::sRectSelectInclusive = !LLSelectMgr::sRectSelectInclusive;

		gSavedSettings.setBOOL("RectangleSelectInclusive", LLSelectMgr::sRectSelectInclusive);
		return true;
	}
};

class LLToolsShowHiddenSelection : public view_listener_t
{
	bool handleEvent(const LLSD& userdata)
	{
		// TomY TODO Merge these
		LLSelectMgr::sRenderHiddenSelections = !LLSelectMgr::sRenderHiddenSelections;

		gSavedSettings.setBOOL("RenderHiddenSelections", LLSelectMgr::sRenderHiddenSelections);
		return true;
	}
};

class LLToolsShowSelectionLightRadius : public view_listener_t
{
	bool handleEvent(const LLSD& userdata)
	{
		// TomY TODO merge these
		LLSelectMgr::sRenderLightRadius = !LLSelectMgr::sRenderLightRadius;

		gSavedSettings.setBOOL("RenderLightRadius", LLSelectMgr::sRenderLightRadius);
		return true;
	}
};

class LLToolsEditLinkedParts : public view_listener_t
{
	bool handleEvent(const LLSD& userdata)
	{
		BOOL select_individuals = !gSavedSettings.getBOOL("EditLinkedParts");
		gSavedSettings.setBOOL( "EditLinkedParts", select_individuals );
		if (select_individuals)
		{
			LLSelectMgr::getInstance()->demoteSelectionToIndividuals();
		}
		else
		{
			LLSelectMgr::getInstance()->promoteSelectionToRoot();
		}
		return true;
	}
};

void reload_vertex_shader(void *)
{
	//THIS WOULD BE AN AWESOME PLACE TO RELOAD SHADERS... just a thought	- DaveP
}

void handle_dump_avatar_local_textures(void*)
{
	gAgentAvatarp->dumpLocalTextures();
}

void handle_dump_timers()
{
	LLTrace::BlockTimer::dumpCurTimes();
}

void handle_debug_avatar_textures(void*)
{
	LLViewerObject* objectp = LLSelectMgr::getInstance()->getSelection()->getPrimaryObject();
	if (objectp)
	{
		LLFloaterReg::showInstance( "avatar_textures", LLSD(objectp->getID()) );
	}
}

void handle_grab_baked_texture(void* data)
{
	EBakedTextureIndex baked_tex_index = (EBakedTextureIndex)((intptr_t)data);
	if (!isAgentAvatarValid()) return;

	const LLUUID& asset_id = gAgentAvatarp->grabBakedTexture(baked_tex_index);
	LL_INFOS("texture") << "Adding baked texture " << asset_id << " to inventory." << LL_ENDL;
	LLAssetType::EType asset_type = LLAssetType::AT_TEXTURE;
	LLInventoryType::EType inv_type = LLInventoryType::IT_TEXTURE;
	const LLUUID folder_id = gInventory.findCategoryUUIDForType(LLFolderType::assetTypeToFolderType(asset_type));
	if(folder_id.notNull())
	{
		std::string name;
		name = "Baked " + LLAvatarAppearanceDictionary::getInstance()->getBakedTexture(baked_tex_index)->mNameCapitalized + " Texture";

		LLUUID item_id;
		item_id.generate();
		LLPermissions perm;
		perm.init(gAgentID,
				  gAgentID,
				  LLUUID::null,
				  LLUUID::null);
		U32 next_owner_perm = PERM_MOVE | PERM_TRANSFER;
		perm.initMasks(PERM_ALL,
					   PERM_ALL,
					   PERM_NONE,
					   PERM_NONE,
					   next_owner_perm);
		time_t creation_date_now = time_corrected();
		LLPointer<LLViewerInventoryItem> item
			= new LLViewerInventoryItem(item_id,
										folder_id,
										perm,
										asset_id,
										asset_type,
										inv_type,
										name,
										LLStringUtil::null,
										LLSaleInfo::DEFAULT,
										LLInventoryItemFlags::II_FLAGS_NONE,
										creation_date_now);

		item->updateServer(TRUE);
		gInventory.updateItem(item);
		gInventory.notifyObservers();

		// Show the preview panel for textures to let
		// user know that the image is now in inventory.
		LLInventoryPanel *active_panel = LLInventoryPanel::getActiveInventoryPanel();
		if(active_panel)
		{
			LLFocusableElement* focus_ctrl = gFocusMgr.getKeyboardFocus();

			active_panel->setSelection(item_id, TAKE_FOCUS_NO);
			active_panel->openSelected();
			//LLFloaterInventory::dumpSelectionInformation((void*)view);
			// restore keyboard focus
			gFocusMgr.setKeyboardFocus(focus_ctrl);
		}
	}
	else
	{
		LL_WARNS() << "Can't find a folder to put it in" << LL_ENDL;
	}
}

BOOL enable_grab_baked_texture(void* data)
{
	EBakedTextureIndex index = (EBakedTextureIndex)((intptr_t)data);
	if (isAgentAvatarValid())
	{
		return gAgentAvatarp->canGrabBakedTexture(index);
	}
	return FALSE;
}

// Returns a pointer to the avatar give the UUID of the avatar OR of an attachment the avatar is wearing.
// Returns NULL on failure.
LLVOAvatar* find_avatar_from_object( LLViewerObject* object )
{
	if (object)
	{
		if( object->isAttachment() )
		{
			do
			{
				object = (LLViewerObject*) object->getParent();
			}
			while( object && !object->isAvatar() );
		}
		else if( !object->isAvatar() )
		{
			object = NULL;
		}
	}

	return (LLVOAvatar*) object;
}


// Returns a pointer to the avatar give the UUID of the avatar OR of an attachment the avatar is wearing.
// Returns NULL on failure.
LLVOAvatar* find_avatar_from_object( const LLUUID& object_id )
{
	return find_avatar_from_object( gObjectList.findObject(object_id) );
}


void handle_disconnect_viewer(void *)
{
	LLAppViewer::instance()->forceDisconnect(LLTrans::getString("TestingDisconnect"));
}

void force_error_breakpoint(void *)
{
    LLAppViewer::instance()->forceErrorBreakpoint();
}

void force_error_llerror(void *)
{
    LLAppViewer::instance()->forceErrorLLError();
}

void force_error_bad_memory_access(void *)
{
    LLAppViewer::instance()->forceErrorBadMemoryAccess();
}

void force_error_infinite_loop(void *)
{
    LLAppViewer::instance()->forceErrorInfiniteLoop();
}

void force_error_software_exception(void *)
{
    LLAppViewer::instance()->forceErrorSoftwareException();
}

void force_error_driver_crash(void *)
{
    LLAppViewer::instance()->forceErrorDriverCrash();
}

class LLToolsUseSelectionForGrid : public view_listener_t
{
	bool handleEvent(const LLSD& userdata)
	{
		LLSelectMgr::getInstance()->clearGridObjects();
		struct f : public LLSelectedObjectFunctor
		{
			virtual bool apply(LLViewerObject* objectp)
			{
				LLSelectMgr::getInstance()->addGridObject(objectp);
				return true;
			}
		} func;
		LLSelectMgr::getInstance()->getSelection()->applyToRootObjects(&func);
		LLSelectMgr::getInstance()->setGridMode(GRID_MODE_REF_OBJECT);
		LLFloaterTools::setGridMode((S32)GRID_MODE_REF_OBJECT);
		return true;
	}
};

void handle_test_load_url(void*)
{
	LLWeb::loadURL("");
	LLWeb::loadURL("hacker://www.google.com/");
	LLWeb::loadURL("http");
	LLWeb::loadURL("http://www.google.com/");
}

//
// LLViewerMenuHolderGL
//
static LLDefaultChildRegistry::Register<LLViewerMenuHolderGL> r("menu_holder");

LLViewerMenuHolderGL::LLViewerMenuHolderGL(const LLViewerMenuHolderGL::Params& p)
: LLMenuHolderGL(p)
{}

BOOL LLViewerMenuHolderGL::hideMenus()
{
	BOOL handled = FALSE;
	
	if (LLMenuHolderGL::hideMenus())
	{
		LLToolPie::instance().blockClickToWalk();
		handled = TRUE;
	}

	// drop pie menu selection
	mParcelSelection = NULL;
	mObjectSelection = NULL;

	if (gMenuBarView)
	{
		gMenuBarView->clearHoverItem();
		gMenuBarView->resetMenuTrigger();
	}

	return handled;
}

void LLViewerMenuHolderGL::setParcelSelection(LLSafeHandle<LLParcelSelection> selection) 
{ 
	mParcelSelection = selection; 
}

void LLViewerMenuHolderGL::setObjectSelection(LLSafeHandle<LLObjectSelection> selection) 
{ 
	mObjectSelection = selection; 
}


const LLRect LLViewerMenuHolderGL::getMenuRect() const
{
	return LLRect(0, getRect().getHeight() - MENU_BAR_HEIGHT, getRect().getWidth(), STATUS_BAR_HEIGHT);
}

void handle_save_to_xml(void*)
{
	LLFloater* frontmost = gFloaterView->getFrontmost();
	if (!frontmost)
	{
        LLNotificationsUtil::add("NoFrontmostFloater");
		return;
	}

	std::string default_name = "floater_";
	default_name += frontmost->getTitle();
	default_name += ".xml";

	LLStringUtil::toLower(default_name);
	LLStringUtil::replaceChar(default_name, ' ', '_');
	LLStringUtil::replaceChar(default_name, '/', '_');
	LLStringUtil::replaceChar(default_name, ':', '_');
	LLStringUtil::replaceChar(default_name, '"', '_');

	LLFilePicker& picker = LLFilePicker::instance();
	if (picker.getSaveFile(LLFilePicker::FFSAVE_XML, default_name))
	{
		std::string filename = picker.getFirstFile();
		LLUICtrlFactory::getInstance()->saveToXML(frontmost, filename);
	}
}

void handle_load_from_xml(void*)
{
	LLFilePicker& picker = LLFilePicker::instance();
	if (picker.getOpenFile(LLFilePicker::FFLOAD_XML))
	{
		std::string filename = picker.getFirstFile();
		LLFloater* floater = new LLFloater(LLSD());
		floater->buildFromFile(filename);
	}
}

void handle_web_browser_test(const LLSD& param)
{
	std::string url = param.asString();
	if (url.empty())
	{
		url = "about:blank";
	}
	LLWeb::loadURLInternal(url);
}

void handle_web_content_test(const LLSD& param)
{
	std::string url = param.asString();
	LLWeb::loadURLInternal(url);
}

void handle_show_url(const LLSD& param)
{
	std::string url = param.asString();
	if (LLWeb::useExternalBrowser(url))
	{
		LLWeb::loadURLExternal(url);
	}
	else
	{
		LLWeb::loadURLInternal(url);
	}

}

void handle_report_bug(const LLSD& param)
{
	LLUIString url(param.asString());
	
	LLStringUtil::format_map_t replace;
	// <FS:Ansariel> FIRE-14001: JIRA report is being cut off when using Help -> Report Bug
	//replace["[ENVIRONMENT]"] = LLURI::escape(LLAppViewer::instance()->getViewerInfoString());
	LLSD sysinfo = FSData::getSystemInfo();
	replace["[ENVIRONMENT]"] = LLURI::escape(sysinfo["Part1"].asString().substr(1) + sysinfo["Part2"].asString().substr(1));
	// </FS:Ansariel>

	LLSLURL location_url;
	LLAgentUI::buildSLURL(location_url);
	replace["[LOCATION]"] = LLURI::escape(location_url.getSLURLString());

	LLUIString file_bug_url = gSavedSettings.getString("ReportBugURL");
	file_bug_url.setArgs(replace);

	LLWeb::loadURLExternal(file_bug_url.getString());
}

void handle_buy_currency_test(void*)
{
	std::string url =
		"http://sarahd-sl-13041.webdev.lindenlab.com/app/lindex/index.php?agent_id=[AGENT_ID]&secure_session_id=[SESSION_ID]&lang=[LANGUAGE]";

	LLStringUtil::format_map_t replace;
	replace["[AGENT_ID]"] = gAgent.getID().asString();
	replace["[SESSION_ID]"] = gAgent.getSecureSessionID().asString();
	replace["[LANGUAGE]"] = LLUI::getLanguage();
	LLStringUtil::format(url, replace);

	LL_INFOS() << "buy currency url " << url << LL_ENDL;

	LLFloaterReg::showInstance("buy_currency_html", LLSD(url));
}

//-- SUNSHINE CLEANUP - is only the request update at the end needed now?
void handle_rebake_textures(void*)
{
	if (!isAgentAvatarValid()) return;

	// Slam pending upload count to "unstick" things
	bool slam_for_debug = true;
	gAgentAvatarp->forceBakeAllTextures(slam_for_debug);
	if (gAgent.getRegion() && gAgent.getRegion()->getCentralBakeVersion())
	{
// [SL:KB] - Patch: Appearance-Misc | Checked: 2015-06-27 (Catznip-3.7)
		LLAppearanceMgr::instance().syncCofVersionAndRefresh();
// [/SL:KB]
//		LLAppearanceMgr::instance().requestServerAppearanceUpdate();
		avatar_tex_refresh();	// <FS:CR> FIRE-11800 - Refresh the textures too
	}
}

void toggle_visibility(void* user_data)
{
	LLView* viewp = (LLView*)user_data;
	viewp->setVisible(!viewp->getVisible());
}

BOOL get_visibility(void* user_data)
{
	LLView* viewp = (LLView*)user_data;
	return viewp->getVisible();
}

// TomY TODO: Get rid of these?
class LLViewShowHoverTips : public view_listener_t
{
	bool handleEvent(const LLSD& userdata)
	{
		gSavedSettings.setBOOL("ShowHoverTips", !gSavedSettings.getBOOL("ShowHoverTips"));
		return true;
	}
};

class LLViewCheckShowHoverTips : public view_listener_t
{
	bool handleEvent(const LLSD& userdata)
	{
		bool new_value = gSavedSettings.getBOOL("ShowHoverTips");
		return new_value;
	}
};

// TomY TODO: Get rid of these?
class LLViewHighlightTransparent : public view_listener_t
{
	bool handleEvent(const LLSD& userdata)
	{
//		LLDrawPoolAlpha::sShowDebugAlpha = !LLDrawPoolAlpha::sShowDebugAlpha;
// [RLVa:KB] - Checked: 2010-11-29 (RLVa-1.3.0c) | Modified: RLVa-1.3.0c
		LLDrawPoolAlpha::sShowDebugAlpha = (!LLDrawPoolAlpha::sShowDebugAlpha) && (!gRlvHandler.hasBehaviour(RLV_BHVR_EDIT));
// [/RLVa:KB]
		return true;
	}
};

class LLViewCheckHighlightTransparent : public view_listener_t
{
	bool handleEvent(const LLSD& userdata)
	{
		bool new_value = LLDrawPoolAlpha::sShowDebugAlpha;
		return new_value;
	}
};

class LLViewBeaconWidth : public view_listener_t
{
	bool handleEvent(const LLSD& userdata)
	{
		std::string width = userdata.asString();
		if(width == "1")
		{
			gSavedSettings.setS32("DebugBeaconLineWidth", 1);
		}
		else if(width == "4")
		{
			gSavedSettings.setS32("DebugBeaconLineWidth", 4);
		}
		else if(width == "16")
		{
			gSavedSettings.setS32("DebugBeaconLineWidth", 16);
		}
		else if(width == "32")
		{
			gSavedSettings.setS32("DebugBeaconLineWidth", 32);
		}

		return true;
	}
};


class LLViewToggleBeacon : public view_listener_t
{
	bool handleEvent(const LLSD& userdata)
	{
		std::string beacon = userdata.asString();
		if (beacon == "scriptsbeacon")
		{
			LLPipeline::toggleRenderScriptedBeacons(NULL);
			gSavedSettings.setBOOL( "scriptsbeacon", LLPipeline::getRenderScriptedBeacons(NULL) );
			// toggle the other one off if it's on
			if (LLPipeline::getRenderScriptedBeacons(NULL) && LLPipeline::getRenderScriptedTouchBeacons(NULL))
			{
				LLPipeline::toggleRenderScriptedTouchBeacons(NULL);
				gSavedSettings.setBOOL( "scripttouchbeacon", LLPipeline::getRenderScriptedTouchBeacons(NULL) );
			}
		}
		else if (beacon == "physicalbeacon")
		{
			LLPipeline::toggleRenderPhysicalBeacons(NULL);
			gSavedSettings.setBOOL( "physicalbeacon", LLPipeline::getRenderPhysicalBeacons(NULL) );
		}
		else if (beacon == "moapbeacon")
		{
			LLPipeline::toggleRenderMOAPBeacons(NULL);
			gSavedSettings.setBOOL( "moapbeacon", LLPipeline::getRenderMOAPBeacons(NULL) );
		}
		else if (beacon == "soundsbeacon")
		{
			LLPipeline::toggleRenderSoundBeacons(NULL);
			gSavedSettings.setBOOL( "soundsbeacon", LLPipeline::getRenderSoundBeacons(NULL) );
		}
		else if (beacon == "particlesbeacon")
		{
			LLPipeline::toggleRenderParticleBeacons(NULL);
			gSavedSettings.setBOOL( "particlesbeacon", LLPipeline::getRenderParticleBeacons(NULL) );
		}
		else if (beacon == "scripttouchbeacon")
		{
			LLPipeline::toggleRenderScriptedTouchBeacons(NULL);
			gSavedSettings.setBOOL( "scripttouchbeacon", LLPipeline::getRenderScriptedTouchBeacons(NULL) );
			// toggle the other one off if it's on
			if (LLPipeline::getRenderScriptedBeacons(NULL) && LLPipeline::getRenderScriptedTouchBeacons(NULL))
			{
				LLPipeline::toggleRenderScriptedBeacons(NULL);
				gSavedSettings.setBOOL( "scriptsbeacon", LLPipeline::getRenderScriptedBeacons(NULL) );
			}
		}
		else if (beacon == "renderbeacons")
		{
			LLPipeline::toggleRenderBeacons(NULL);
			gSavedSettings.setBOOL( "renderbeacons", LLPipeline::getRenderBeacons(NULL) );
			// toggle the other one on if it's not
			if (!LLPipeline::getRenderBeacons(NULL) && !LLPipeline::getRenderHighlights(NULL))
			{
				LLPipeline::toggleRenderHighlights(NULL);
				gSavedSettings.setBOOL( "renderhighlights", LLPipeline::getRenderHighlights(NULL) );
			}
		}
		else if (beacon == "renderhighlights")
		{
			LLPipeline::toggleRenderHighlights(NULL);
			gSavedSettings.setBOOL( "renderhighlights", LLPipeline::getRenderHighlights(NULL) );
			// toggle the other one on if it's not
			if (!LLPipeline::getRenderBeacons(NULL) && !LLPipeline::getRenderHighlights(NULL))
			{
				LLPipeline::toggleRenderBeacons(NULL);
				gSavedSettings.setBOOL( "renderbeacons", LLPipeline::getRenderBeacons(NULL) );
			}
		}

		return true;
	}
};

class LLViewCheckBeaconEnabled : public view_listener_t
{
	bool handleEvent(const LLSD& userdata)
	{
		std::string beacon = userdata.asString();
		bool new_value = false;
		if (beacon == "scriptsbeacon")
		{
			new_value = gSavedSettings.getBOOL( "scriptsbeacon");
			LLPipeline::setRenderScriptedBeacons(new_value);
		}
		else if (beacon == "moapbeacon")
		{
			new_value = gSavedSettings.getBOOL( "moapbeacon");
			LLPipeline::setRenderMOAPBeacons(new_value);
		}
		else if (beacon == "physicalbeacon")
		{
			new_value = gSavedSettings.getBOOL( "physicalbeacon");
			LLPipeline::setRenderPhysicalBeacons(new_value);
		}
		else if (beacon == "soundsbeacon")
		{
			new_value = gSavedSettings.getBOOL( "soundsbeacon");
			LLPipeline::setRenderSoundBeacons(new_value);
		}
		else if (beacon == "particlesbeacon")
		{
			new_value = gSavedSettings.getBOOL( "particlesbeacon");
			LLPipeline::setRenderParticleBeacons(new_value);
		}
		else if (beacon == "scripttouchbeacon")
		{
			new_value = gSavedSettings.getBOOL( "scripttouchbeacon");
			LLPipeline::setRenderScriptedTouchBeacons(new_value);
		}
		else if (beacon == "renderbeacons")
		{
			new_value = gSavedSettings.getBOOL( "renderbeacons");
			LLPipeline::setRenderBeacons(new_value);
		}
		else if (beacon == "renderhighlights")
		{
			new_value = gSavedSettings.getBOOL( "renderhighlights");
			LLPipeline::setRenderHighlights(new_value);
		}
		return new_value;
	}
};

class LLViewToggleRenderType : public view_listener_t
{
	bool handleEvent(const LLSD& userdata)
	{
		std::string type = userdata.asString();
		if (type == "hideparticles")
		{
			LLPipeline::toggleRenderType(LLPipeline::RENDER_TYPE_PARTICLES);
			gPipeline.sRenderParticles = gPipeline.hasRenderType(LLPipeline::RENDER_TYPE_PARTICLES);
		}
		return true;
	}
};

class LLViewCheckRenderType : public view_listener_t
{
	bool handleEvent(const LLSD& userdata)
	{
		std::string type = userdata.asString();
		bool new_value = false;
		if (type == "hideparticles")
		{
			new_value = LLPipeline::toggleRenderTypeControlNegated((void *)LLPipeline::RENDER_TYPE_PARTICLES);
		}
		return new_value;
	}
};

class LLViewStatusAway : public view_listener_t
{
	bool handleEvent(const LLSD& userdata)
	{
		return (gAgent.isInitialized() && gAgent.getAFK());
	}
};

class LLViewStatusDoNotDisturb : public view_listener_t
{
	bool handleEvent(const LLSD& userdata)
	{
		return (gAgent.isInitialized() && gAgent.isDoNotDisturb());
	}
};

class LLViewShowHUDAttachments : public view_listener_t
{
	bool handleEvent(const LLSD& userdata)
	{
// [RLVa:KB] - Checked: 2010-04-19 (RLVa-1.2.1a) | Modified: RLVa-1.0.0c
		if ( (rlv_handler_t::isEnabled()) && (gRlvAttachmentLocks.hasLockedHUD()) && (LLPipeline::sShowHUDAttachments) )
			return true;
// [/RLVa:KB]

		LLPipeline::sShowHUDAttachments = !LLPipeline::sShowHUDAttachments;
		return true;
	}
};

class LLViewCheckHUDAttachments : public view_listener_t
{
	bool handleEvent(const LLSD& userdata)
	{
		bool new_value = LLPipeline::sShowHUDAttachments;
		return new_value;
	}
};

class LLEditEnableTakeOff : public view_listener_t
{
	bool handleEvent(const LLSD& userdata)
	{
		std::string clothing = userdata.asString();
		LLWearableType::EType type = LLWearableType::typeNameToType(clothing);
//		if (type >= LLWearableType::WT_SHAPE && type < LLWearableType::WT_COUNT)
// [RLVa:KB] - Checked: 2010-03-20 (RLVa-1.2.0c) | Modified: RLVa-1.2.0a
		// NOTE: see below - enable if there is at least one wearable on this type that can be removed
		if ( (type >= LLWearableType::WT_SHAPE && type < LLWearableType::WT_COUNT) && 
			 ((!rlv_handler_t::isEnabled()) || (gRlvWearableLocks.canRemove(type))) )
// [/RLVa:KB]
		{
			return LLAgentWearables::selfHasWearable(type);
		}
		return false;
	}
};

class LLEditTakeOff : public view_listener_t
{
	bool handleEvent(const LLSD& userdata)
	{
		std::string clothing = userdata.asString();
		if (clothing == "all")
			LLAppearanceMgr::instance().removeAllClothesFromAvatar();
		else
		{
			LLWearableType::EType type = LLWearableType::typeNameToType(clothing);
			if (type >= LLWearableType::WT_SHAPE 
				&& type < LLWearableType::WT_COUNT
				&& (gAgentWearables.getWearableCount(type) > 0))
			{
				// MULTI-WEARABLES: assuming user wanted to remove top shirt.
				U32 wearable_index = gAgentWearables.getWearableCount(type) - 1;

// [RLVa:KB] - Checked: 2010-06-09 (RLVa-1.2.0g) | Added: RLVa-1.2.0g
				if ( (rlv_handler_t::isEnabled()) && (gRlvWearableLocks.hasLockedWearable(type)) )
				{
					// We'll use the first wearable we come across that can be removed (moving from top to bottom)
					for (; wearable_index >= 0; wearable_index--)
					{
						const LLViewerWearable* pWearable = gAgentWearables.getViewerWearable(type, wearable_index);
						if (!gRlvWearableLocks.isLockedWearable(pWearable))
							break;
					}
					if (wearable_index < 0)
						return true;	// No wearable found that can be removed
				}
// [/RLVa:KB]

				LLUUID item_id = gAgentWearables.getWearableItemID(type,wearable_index);
				LLAppearanceMgr::instance().removeItemFromAvatar(item_id);
			}
				
		}
		return true;
	}
};

class LLToolsSelectTool : public view_listener_t
{
	bool handleEvent(const LLSD& userdata)
	{
		std::string tool_name = userdata.asString();
		if (tool_name == "focus")
		{
			LLToolMgr::getInstance()->getCurrentToolset()->selectToolByIndex(1);
		}
		else if (tool_name == "move")
		{
			LLToolMgr::getInstance()->getCurrentToolset()->selectToolByIndex(2);
		}
		else if (tool_name == "edit")
		{
			LLToolMgr::getInstance()->getCurrentToolset()->selectToolByIndex(3);
		}
		else if (tool_name == "create")
		{
			LLToolMgr::getInstance()->getCurrentToolset()->selectToolByIndex(4);
		}
		else if (tool_name == "land")
		{
			LLToolMgr::getInstance()->getCurrentToolset()->selectToolByIndex(5);
		}
		return true;
	}
};

/// WINDLIGHT callbacks
class LLWorldEnvSettings : public view_listener_t
{	
	bool handleEvent(const LLSD& userdata)
	{
// [RLVa:KB] - Checked: 2010-03-18 (RLVa-1.2.0a) | Modified: RLVa-1.0.0g
		if (gRlvHandler.hasBehaviour(RLV_BHVR_SETENV))
			return true;
// [/RLVa:KB]

		std::string tod = userdata.asString();
		
		if (tod == "editor")
		{
			LLFloaterReg::toggleInstance("env_settings");
			return true;
		}

		if (tod == "sunrise")
		{
			LLEnvManagerNew::instance().setUseSkyPreset("Sunrise");
		}
		else if (tod == "noon")
		{
			LLEnvManagerNew::instance().setUseSkyPreset("Midday");
		}
		else if (tod == "sunset")
		{
			LLEnvManagerNew::instance().setUseSkyPreset("Sunset");
		}
		else if (tod == "midnight")
		{
			LLEnvManagerNew::instance().setUseSkyPreset("Midnight");
		}
		else
		{
			LLEnvManagerNew &envmgr = LLEnvManagerNew::instance();
			// reset all environmental settings to track the region defaults, make this reset 'sticky' like the other sun settings.
			bool use_fixed_sky = false;
			bool use_region_settings = true;
			envmgr.setUserPrefs(envmgr.getWaterPresetName(),
					    envmgr.getSkyPresetName(),
					    envmgr.getDayCycleName(),
					    use_fixed_sky, use_region_settings, false);
		}

		return true;
	}
};

class LLWorldEnableEnvSettings : public view_listener_t
{
	bool handleEvent(const LLSD& userdata)
	{
		bool result = false;
		std::string tod = userdata.asString();

		if (LLEnvManagerNew::instance().getUseRegionSettings())
		{
			return (tod == "region");
		}

		if (LLEnvManagerNew::instance().getUseFixedSky())
		{
			if (tod == "sunrise")
			{
				result = (LLEnvManagerNew::instance().getSkyPresetName() == "Sunrise");
			}
			else if (tod == "noon")
			{
				result = (LLEnvManagerNew::instance().getSkyPresetName() == "Midday");
			}
			else if (tod == "sunset")
			{
				result = (LLEnvManagerNew::instance().getSkyPresetName() == "Sunset");
			}
			else if (tod == "midnight")
			{
				result = (LLEnvManagerNew::instance().getSkyPresetName() == "Midnight");
			}
			else if (tod == "region")
			{
				return false;
			}
			else
			{
				LL_WARNS() << "Unknown time-of-day item:  " << tod << LL_ENDL;
			}
		}
		return result;
	}
};

class LLWorldEnvPreset : public view_listener_t
{
	bool handleEvent(const LLSD& userdata)
	{
		std::string item = userdata.asString();

		if (item == "new_water")
		{
			LLFloaterReg::showInstance("env_edit_water", "new");
		}
		else if (item == "edit_water")
		{
			LLFloaterReg::showInstance("env_edit_water", "edit");
		}
		else if (item == "delete_water")
		{
			LLFloaterReg::showInstance("env_delete_preset", "water");
		}
		else if (item == "new_sky")
		{
			LLFloaterReg::showInstance("env_edit_sky", "new");
		}
		else if (item == "edit_sky")
		{
			LLFloaterReg::showInstance("env_edit_sky", "edit");
		}
		else if (item == "delete_sky")
		{
			LLFloaterReg::showInstance("env_delete_preset", "sky");
		}
		else if (item == "new_day_cycle")
		{
			LLFloaterReg::showInstance("env_edit_day_cycle", "new");
		}
		else if (item == "edit_day_cycle")
		{
			LLFloaterReg::showInstance("env_edit_day_cycle", "edit");
		}
		else if (item == "delete_day_cycle")
		{
			LLFloaterReg::showInstance("env_delete_preset", "day_cycle");
		}
		else
		{
			LL_WARNS() << "Unknown item selected" << LL_ENDL;
		}

		return true;
	}
};

class LLWorldEnableEnvPreset : public view_listener_t
{
	bool handleEvent(const LLSD& userdata)
	{
		std::string item = userdata.asString();

		if (item == "delete_water")
		{
			LLWaterParamManager::preset_name_list_t user_waters;
			LLWaterParamManager::instance().getUserPresetNames(user_waters);
			return !user_waters.empty();
		}
		else if (item == "delete_sky")
		{
			LLWLParamManager::preset_name_list_t user_skies;
			LLWLParamManager::instance().getUserPresetNames(user_skies);
			return !user_skies.empty();
		}
		else if (item == "delete_day_cycle")
		{
			LLDayCycleManager::preset_name_list_t user_days;
			LLDayCycleManager::instance().getUserPresetNames(user_days);
			return !user_days.empty();
		}
		else
		{
			LL_WARNS() << "Unknown item" << LL_ENDL;
		}

		return false;
	}
};


/// Post-Process callbacks
class LLWorldPostProcess : public view_listener_t
{
	bool handleEvent(const LLSD& userdata)
	{
		LLFloaterReg::showInstance("env_post_process");
		return true;
	}
};

void handle_flush_name_caches()
{
	LLAvatarNameCache::cleanupClass();
	if (gCacheName) gCacheName->clear();
}

class LLUploadCostCalculator : public view_listener_t
{
	std::string mCostStr;

	bool handleEvent(const LLSD& userdata)
	{
		std::string menu_name = userdata.asString();
		// AW:this fights the update in llviewermessage
		calculateCost();// <FS:AW opensim currency support>
		gMenuHolder->childSetLabelArg(menu_name, "[COST]", mCostStr);

		return true;
	}

	void calculateCost();

public:
	LLUploadCostCalculator()
	{
// <FS:AW opensim currency support> we don't know the costs yet
//		calculateCost();
// </FS:AW opensim currency support>
	}
};

void handle_voice_morphing_subscribe()
{
	LLWeb::loadURLExternal(LLTrans::getString("voice_morphing_url"));
}

class LLToggleUIHints : public view_listener_t
{
	bool handleEvent(const LLSD& userdata)
	{
		bool ui_hints_enabled = gSavedSettings.getBOOL("EnableUIHints");
		// toggle
		ui_hints_enabled = !ui_hints_enabled;
		gSavedSettings.setBOOL("EnableUIHints", ui_hints_enabled);
		return true;
	}
};

void LLUploadCostCalculator::calculateCost()
{
// <FS:AW opensim currency support>
// 	S32 upload_cost = LLGlobalEconomy::Singleton::getInstance()->getPriceUpload();
// 
// 	// getPriceUpload() returns -1 if no data available yet.
// 	if(upload_cost >= 0)
// 	{
// 		mCostStr = llformat("%d", upload_cost);
// 	}
// 	else
// 	{
// 		mCostStr = llformat("%d", gSavedSettings.getU32("DefaultUploadCost"));
// 	}

	// \0/ Copypasta! See llviewermessage, llviewermenu and llpanelmaininventory
	S32 cost = LLGlobalEconomy::Singleton::getInstance()->getPriceUpload();
	std::string upload_cost;
#ifdef OPENSIM // <FS:AW optional opensim support>
	bool in_opensim = LLGridManager::getInstance()->isInOpenSim();
	if(in_opensim)
	{
		upload_cost = cost > 0 ? llformat("%s%d", "L$", cost) : LLTrans::getString("free");
	}
	else
#endif // OPENSIM // <FS:AW optional opensim support>
	{
		upload_cost = cost > 0 ? llformat("%s%d", "L$", cost) : llformat("%d", gSavedSettings.getU32("DefaultUploadCost"));
	}

	mCostStr = upload_cost;
// </FS:AW opensim currency support>
}

void show_navbar_context_menu(LLView* ctrl, S32 x, S32 y)
{
	static LLMenuGL*	show_navbar_context_menu = LLUICtrlFactory::getInstance()->createFromFile<LLMenuGL>("menu_hide_navbar.xml",
			gMenuHolder, LLViewerMenuHolderGL::child_registry_t::instance());
	if(gMenuHolder->hasVisibleMenu())
	{
		gMenuHolder->hideMenus();
	}
	show_navbar_context_menu->buildDrawLabels();
	show_navbar_context_menu->updateParent(LLMenuGL::sMenuContainer);
	LLMenuGL::showPopup(ctrl, show_navbar_context_menu, x, y);
}

void show_topinfobar_context_menu(LLView* ctrl, S32 x, S32 y)
{
	static LLMenuGL* show_topbarinfo_context_menu = LLUICtrlFactory::getInstance()->createFromFile<LLMenuGL>("menu_topinfobar.xml",
			gMenuHolder, LLViewerMenuHolderGL::child_registry_t::instance());

	LLMenuItemGL* landmark_item = show_topbarinfo_context_menu->getChild<LLMenuItemGL>("Landmark");
	if (!LLLandmarkActions::landmarkAlreadyExists())
	{
		landmark_item->setLabel(LLTrans::getString("AddLandmarkNavBarMenu"));
	}
	else
	{
		landmark_item->setLabel(LLTrans::getString("EditLandmarkNavBarMenu"));
	}
// [RLVa:KB] - Checked: 2012-02-07 (RLVa-1.4.5) | Added: RLVa-1.4.5
	landmark_item->setEnabled(!gRlvHandler.hasBehaviour(RLV_BHVR_SHOWLOC));
// [/RLVa:KB]

	if(gMenuHolder->hasVisibleMenu())
	{
		gMenuHolder->hideMenus();
	}

	show_topbarinfo_context_menu->buildDrawLabels();
	show_topbarinfo_context_menu->updateParent(LLMenuGL::sMenuContainer);
	LLMenuGL::showPopup(ctrl, show_topbarinfo_context_menu, x, y);
}

// <FS:Ansariel> For web browser toolbar button
void toggleWebBrowser(const LLSD& sdParam)
{
	if (LLFloaterReg::instanceVisible("web_content"))
	{
		LLFloaterReg::hideInstance("web_content");
	}
	else
	{
		LLWeb::loadURLInternal(sdParam.asString());
	}
}
// </FS:Ansariel> For web browser toolbar button

// <FS:Ansariel> Toggle debug settings floater
void toggleSettingsDebug()
{
	LLFloaterReg::toggleInstance("settings_debug", "all");
}
// </FS:Ansariel> Toggle debug settings floater

// <FS:Ansariel> Toggle teleport history panel directly
void toggleTeleportHistory()
{
	if (gSavedSettings.getBOOL("FSUseStandaloneTeleportHistoryFloater"))
	{
		LLFloaterReg::toggleInstance("fs_teleporthistory");
	}
	else
	{
		if (LLFloaterReg::instanceVisible("places"))
		{
			LLFloaterReg::hideInstance("places");
		}
		else
		{
			LLFloaterSidePanelContainer::showPanel("places", LLSD().with("type", "open_teleport_history_tab"));
		}
	}
}
// </FS:Ansariel> Toggle teleport history panel directly

// <FS:Techwolf Lupindo> export
BOOL enable_export_object()
{
    // <FS:CR>
	for (LLObjectSelection::root_iterator iter = LLSelectMgr::getInstance()->getSelection()->root_begin();
		 iter != LLSelectMgr::getInstance()->getSelection()->root_end(); iter++)
	{
		LLSelectNode* node = *iter;
		LLViewerObject* obj = node->getObject();
		if (obj || node)
			return gSavedSettings.getBOOL("FSEnableObjectExports");
	}
    return false;
    // </FS:CR>
}

class FSObjectExport : public view_listener_t
{
	bool handleEvent( const LLSD& userdata)
	{
		LLViewerObject* objectp = LLSelectMgr::getInstance()->getSelection()->getPrimaryObject();
		if (objectp)
		{
			LLFloaterReg::showInstance("fs_export");
		}
		return true;
	}
};
// </FS:Techwolf Lupindo>
// <FS:CR>
class FSObjectExportCollada : public view_listener_t
{
	bool handleEvent( const LLSD& userdata)
	{
		LLViewerObject* objectp = LLSelectMgr::getInstance()->getSelection()->getPrimaryObject();
		if (objectp)
		{
			LLFloaterReg::showInstance("export_collada");
		}
		return true;
	}
};
// </FS:CR>

// <FS:Zi> Make sure to call this before any of the UI is set up, so all text editors can
//         pick up the menu properly.
void initialize_edit_menu()
{
	view_listener_t::addMenu(new LLEditUndo(), "Edit.Undo");
	view_listener_t::addMenu(new LLEditRedo(), "Edit.Redo");
	view_listener_t::addMenu(new LLEditCut(), "Edit.Cut");
	view_listener_t::addMenu(new LLEditCopy(), "Edit.Copy");
	view_listener_t::addMenu(new LLEditPaste(), "Edit.Paste");
	view_listener_t::addMenu(new LLEditDelete(), "Edit.Delete");
	view_listener_t::addMenu(new LLEditSelectAll(), "Edit.SelectAll");
	view_listener_t::addMenu(new LLEditDeselect(), "Edit.Deselect");
	view_listener_t::addMenu(new LLEditDuplicate(), "Edit.Duplicate");
	view_listener_t::addMenu(new LLEditTakeOff(), "Edit.TakeOff");
	view_listener_t::addMenu(new LLEditEnableUndo(), "Edit.EnableUndo");
	view_listener_t::addMenu(new LLEditEnableRedo(), "Edit.EnableRedo");
	view_listener_t::addMenu(new LLEditEnableCut(), "Edit.EnableCut");
	view_listener_t::addMenu(new LLEditEnableCopy(), "Edit.EnableCopy");
	view_listener_t::addMenu(new LLEditEnablePaste(), "Edit.EnablePaste");
	view_listener_t::addMenu(new LLEditEnableDelete(), "Edit.EnableDelete");
	view_listener_t::addMenu(new LLEditEnableSelectAll(), "Edit.EnableSelectAll");
	view_listener_t::addMenu(new LLEditEnableDeselect(), "Edit.EnableDeselect");
	view_listener_t::addMenu(new LLEditEnableDuplicate(), "Edit.EnableDuplicate");

}

void initialize_spellcheck_menu()
{
	LLUICtrl::CommitCallbackRegistry::Registrar& commit = LLUICtrl::CommitCallbackRegistry::currentRegistrar();
	LLUICtrl::EnableCallbackRegistry::Registrar& enable = LLUICtrl::EnableCallbackRegistry::currentRegistrar();

	commit.add("SpellCheck.ReplaceWithSuggestion", boost::bind(&handle_spellcheck_replace_with_suggestion, _1, _2));
	enable.add("SpellCheck.VisibleSuggestion", boost::bind(&visible_spellcheck_suggestion, _1, _2));
	commit.add("SpellCheck.AddToDictionary", boost::bind(&handle_spellcheck_add_to_dictionary, _1));
	enable.add("SpellCheck.EnableAddToDictionary", boost::bind(&enable_spellcheck_add_to_dictionary, _1));
	commit.add("SpellCheck.AddToIgnore", boost::bind(&handle_spellcheck_add_to_ignore, _1));
	enable.add("SpellCheck.EnableAddToIgnore", boost::bind(&enable_spellcheck_add_to_ignore, _1));
}

//<FS:KC> Centralize a some of these volume panel callbacks
static void volume_controls_open_volume_prefs()
{
	// bring up the prefs floater
	LLFloaterPreference* prefsfloater = LLFloaterReg::showTypedInstance<LLFloaterPreference>("preferences");
	if (prefsfloater)
	{
		// grab the 'audio' panel from the preferences floater and bring it the front!
		prefsfloater->selectPanel("audio");
	}
}

void volume_controls_on_click_set_sounds(const LLUICtrl* ctrl)
{
	const LLPanel* volume_control_panel = dynamic_cast<const LLPanel*>(ctrl->getParent());
	if (volume_control_panel)
	{
		// Disable Enable gesture/collisions sounds checkbox if the master sound is disabled
		// or if sound effects are disabled.

		// <FS:PP> FIRE-9856: Mute sound effects disable plays sound from collisions and plays sound from gestures checkbox not disable after restart/relog
		// volume_control_panel->getChild<LLCheckBoxCtrl>("gesture_audio_play_btn")->setEnabled(!gSavedSettings.getBOOL("MuteSounds"));
		// volume_control_panel->getChild<LLCheckBoxCtrl>("collisions_audio_play_btn")->setEnabled(!gSavedSettings.getBOOL("MuteSounds"));
		bool mute_sound_effects = gSavedSettings.getBOOL("MuteSounds");
		bool mute_all_sounds = gSavedSettings.getBOOL("MuteAudio");
		volume_control_panel->getChild<LLCheckBoxCtrl>("gesture_audio_play_btn")->setEnabled(!(mute_sound_effects || mute_all_sounds));
		volume_control_panel->getChild<LLCheckBoxCtrl>("collisions_audio_play_btn")->setEnabled(!(mute_sound_effects || mute_all_sounds));
		// </FS:PP> 

	}
}

void volume_controls_set_control_false(const LLUICtrl* ctrl, const LLSD& user_data)
{
	LLPanel* volume_control_panel = dynamic_cast<LLPanel*>(ctrl->getParent());
	if (volume_control_panel)
	{
		std::string control_name = user_data.asString();
		LLControlVariable* control = volume_control_panel->findControl(control_name);
		
		if (control)
			control->set(LLSD(FALSE));
	}
}

void initialize_volume_controls_callbacks()
{
	LLUICtrl::CommitCallbackRegistry::Registrar& commit = LLUICtrl::CommitCallbackRegistry::currentRegistrar();
	commit.add("MediaListCtrl.GoMediaPrefs",	boost::bind(&volume_controls_open_volume_prefs));
	commit.add("Pref.SetSounds",				boost::bind(&volume_controls_on_click_set_sounds, _1));
	commit.add("Pref.setControlFalse",			boost::bind(&volume_controls_set_control_false, _1, _2));
}
//</FS:KC>

// <FS:Ansariel> Force HTTP features on SL
bool use_http_inventory()
{
#ifdef OPENSIM
	return (LLGridManager::getInstance()->isInSecondLife() || gSavedSettings.getBOOL("UseHTTPInventory"));
#else
	return true;
#endif
}

bool use_http_textures()
{
#ifdef OPENSIM
	static LLCachedControl<bool> use_http(gSavedSettings, "ImagePipelineUseHTTP", true);
	return (LLGridManager::getInstance()->isInSecondLife() || use_http);
#else
	return true;
#endif
}
// <FS:Ansariel>

void initialize_menus()
{
	// A parameterized event handler used as ctrl-8/9/0 zoom controls below.
	class LLZoomer : public view_listener_t
	{
	public:
		// The "mult" parameter says whether "val" is a multiplier or used to set the value.
		LLZoomer(F32 val, bool mult=true) : mVal(val), mMult(mult) {}
		bool handleEvent(const LLSD& userdata)
		{
			F32 new_fov_rad = mMult ? LLViewerCamera::getInstance()->getDefaultFOV() * mVal : mVal;
			LLViewerCamera::getInstance()->setDefaultFOV(new_fov_rad);
			gSavedSettings.setF32("CameraAngle", LLViewerCamera::getInstance()->getView()); // setView may have clamped it.
			return true;
		}
	private:
		F32 mVal;
		bool mMult;
	};
	
	LLUICtrl::EnableCallbackRegistry::Registrar& enable = LLUICtrl::EnableCallbackRegistry::currentRegistrar();
	LLUICtrl::CommitCallbackRegistry::Registrar& commit = LLUICtrl::CommitCallbackRegistry::currentRegistrar();
	
	// Generic enable and visible
	// Don't prepend MenuName.Foo because these can be used in any menu.
	enable.add("IsGodCustomerService", boost::bind(&is_god_customer_service));

	enable.add("displayViewerEventRecorderMenuItems",boost::bind(&LLViewerEventRecorder::displayViewerEventRecorderMenuItems,&LLViewerEventRecorder::instance()));

	view_listener_t::addEnable(new LLUploadCostCalculator(), "Upload.CalculateCosts");

	// <FS:Ansariel> [FS communication UI]
	//enable.add("Conversation.IsConversationLoggingAllowed", boost::bind(&LLFloaterIMContainer::isConversationLoggingAllowed));
	
	view_listener_t::addEnable(new LLGridCheck(), "GridCheck");	// <FS:CR> Opensim menu item visibility control

	// Agent
	commit.add("Agent.toggleFlying", boost::bind(&LLAgent::toggleFlying));
	enable.add("Agent.enableFlying", boost::bind(&LLAgent::enableFlying));
	commit.add("Agent.PressMicrophone", boost::bind(&LLAgent::pressMicrophone, _2));
	commit.add("Agent.ReleaseMicrophone", boost::bind(&LLAgent::releaseMicrophone, _2));
	commit.add("Agent.ToggleMicrophone", boost::bind(&LLAgent::toggleMicrophone, _2));
	enable.add("Agent.IsMicrophoneOn", boost::bind(&LLAgent::isMicrophoneOn, _2));
	enable.add("Agent.IsActionAllowed", boost::bind(&LLAgent::isActionAllowed, _2));

	// File menu
	init_menu_file();

	view_listener_t::addMenu(new LLEditEnableTakeOff(), "Edit.EnableTakeOff");
	view_listener_t::addMenu(new LLEditEnableCustomizeAvatar(), "Edit.EnableCustomizeAvatar");
	view_listener_t::addMenu(new LLEnableEditShape(), "Edit.EnableEditShape");
	view_listener_t::addMenu(new LLEnableHoverHeight(), "Edit.EnableHoverHeight");
	view_listener_t::addMenu(new LLEnableEditPhysics(), "Edit.EnableEditPhysics");
	commit.add("CustomizeAvatar", boost::bind(&handle_customize_avatar));
	commit.add("EditOutfit", boost::bind(&handle_edit_outfit));
	commit.add("EditShape", boost::bind(&handle_edit_shape));
	commit.add("HoverHeight", boost::bind(&handle_hover_height));
	commit.add("EditPhysics", boost::bind(&handle_edit_physics));
//-TT Client LSL Bridge
	commit.add("RecreateLSLBridge", boost::bind(&handle_recreate_lsl_bridge));
//-TT

	// View menu
	view_listener_t::addMenu(new LLViewMouselook(), "View.Mouselook");
	view_listener_t::addMenu(new LLViewJoystickFlycam(), "View.JoystickFlycam");
	view_listener_t::addMenu(new LLViewResetView(), "View.ResetView");
	view_listener_t::addMenu(new LLViewLookAtLastChatter(), "View.LookAtLastChatter");
	view_listener_t::addMenu(new LLViewShowHoverTips(), "View.ShowHoverTips");
	view_listener_t::addMenu(new LLViewHighlightTransparent(), "View.HighlightTransparent");
	view_listener_t::addMenu(new LLViewToggleRenderType(), "View.ToggleRenderType");
	view_listener_t::addMenu(new LLViewShowHUDAttachments(), "View.ShowHUDAttachments");
	view_listener_t::addMenu(new LLZoomer(1.2f), "View.ZoomOut");
	view_listener_t::addMenu(new LLZoomer(1/1.2f), "View.ZoomIn");
	view_listener_t::addMenu(new LLZoomer(DEFAULT_FIELD_OF_VIEW, false), "View.ZoomDefault");
	view_listener_t::addMenu(new LLViewDefaultUISize(), "View.DefaultUISize");
	view_listener_t::addMenu(new LLViewToggleUI(), "View.ToggleUI");

	view_listener_t::addMenu(new LLViewEnableMouselook(), "View.EnableMouselook");
	view_listener_t::addMenu(new LLViewEnableJoystickFlycam(), "View.EnableJoystickFlycam");
	view_listener_t::addMenu(new LLViewEnableLastChatter(), "View.EnableLastChatter");

	view_listener_t::addMenu(new LLViewCheckJoystickFlycam(), "View.CheckJoystickFlycam");
	view_listener_t::addMenu(new LLViewCheckShowHoverTips(), "View.CheckShowHoverTips");
	view_listener_t::addMenu(new LLViewCheckHighlightTransparent(), "View.CheckHighlightTransparent");
	view_listener_t::addMenu(new LLViewCheckRenderType(), "View.CheckRenderType");
	view_listener_t::addMenu(new LLViewStatusAway(), "View.Status.CheckAway");
	view_listener_t::addMenu(new LLViewStatusDoNotDisturb(), "View.Status.CheckDoNotDisturb");
	view_listener_t::addMenu(new LLViewCheckHUDAttachments(), "View.CheckHUDAttachments");
	// <FS:Zi> Add reset camera angles menu
	view_listener_t::addMenu(new LLViewResetCameraAngles(), "View.ResetCameraAngles");
	// </FS:Zi>
	
	// Me > Movement
	view_listener_t::addMenu(new LLAdvancedAgentFlyingInfo(), "Agent.getFlying");

	//Communicate Nearby chat
	// <FS:Ansariel> [FS Communication UI]
	//view_listener_t::addMenu(new LLCommunicateNearbyChat(), "Communicate.NearbyChat");

	// Communicate > Voice morphing > Subscribe...
	commit.add("Communicate.VoiceMorphing.Subscribe", boost::bind(&handle_voice_morphing_subscribe));
	LLVivoxVoiceClient * voice_clientp = LLVivoxVoiceClient::getInstance();
	enable.add("Communicate.VoiceMorphing.NoVoiceMorphing.Check"
		, boost::bind(&LLVivoxVoiceClient::onCheckVoiceEffect, voice_clientp, "NoVoiceMorphing"));
	commit.add("Communicate.VoiceMorphing.NoVoiceMorphing.Click"
		, boost::bind(&LLVivoxVoiceClient::onClickVoiceEffect, voice_clientp, "NoVoiceMorphing"));

	// World menu
	view_listener_t::addMenu(new LLWorldAlwaysRun(), "World.AlwaysRun");
	view_listener_t::addMenu(new LLWorldCreateLandmark(), "World.CreateLandmark");
	view_listener_t::addMenu(new LLWorldPlaceProfile(), "World.PlaceProfile");
	view_listener_t::addMenu(new LLWorldSetHomeLocation(), "World.SetHomeLocation");
	view_listener_t::addMenu(new LLWorldTeleportHome(), "World.TeleportHome");
	view_listener_t::addMenu(new LLWorldSetAway(), "World.SetAway");
	view_listener_t::addMenu(new LLWorldSetDoNotDisturb(), "World.SetDoNotDisturb");
	view_listener_t::addMenu(new LLWorldGetAway(), "World.GetAway"); //[SJ FIRE-2177]
	view_listener_t::addMenu(new LLWorldGetBusy(), "World.GetBusy"); //[SJ FIRE-2177]
	view_listener_t::addMenu(new LLWorldSetAutorespond(), "World.SetAutorespond");
	view_listener_t::addMenu(new LLWorldGetAutorespond(), "World.GetAutorespond");  //[SJ FIRE-2177]
	// <FS:PP> FIRE-1245: Option to block/reject teleport requests
	view_listener_t::addMenu(new LLWorldSetRejectTeleportOffers(), "World.SetRejectTeleportOffers");
	view_listener_t::addMenu(new LLWorldGetRejectTeleportOffers(), "World.GetRejectTeleportOffers");
	// </FS:PP>
	// <FS:PP> FIRE-15233: Automatic friendship request refusal
	view_listener_t::addMenu(new LLWorldSetRejectFriendshipRequests(), "World.SetRejectFriendshipRequests");
	view_listener_t::addMenu(new LLWorldGetRejectFriendshipRequests(), "World.GetRejectFriendshipRequests");
	// </FS:PP>
	// <FS:PP> FIRE-1245: Option to block/reject teleport requests
	view_listener_t::addMenu(new LLWorldSetRejectAllGroupInvites(), "World.SetRejectAllGroupInvites");
	view_listener_t::addMenu(new LLWorldGetRejectAllGroupInvites(), "World.GetRejectAllGroupInvites");
	// </FS:PP>
	view_listener_t::addMenu(new LLWorldSetAutorespondNonFriends(), "World.SetAutorespondNonFriends");
	view_listener_t::addMenu(new LLWorldGetAutorespondNonFriends(), "World.GetAutorespondNonFriends");  //[SJ FIRE-2177]
	view_listener_t::addMenu(new LLWorldEnableCreateLandmark(), "World.EnableCreateLandmark");
// [RLVa:KB]
	enable.add("World.EnablePlaceProfile", boost::bind(&enable_place_profile));
// [/RLVa:KB]
	view_listener_t::addMenu(new LLWorldEnableSetHomeLocation(), "World.EnableSetHomeLocation");
	view_listener_t::addMenu(new LLWorldEnableTeleportHome(), "World.EnableTeleportHome");
	view_listener_t::addMenu(new LLWorldEnableBuyLand(), "World.EnableBuyLand");

	view_listener_t::addMenu(new LLWorldCheckAlwaysRun(), "World.CheckAlwaysRun");
	
	view_listener_t::addMenu(new LLWorldEnvSettings(), "World.EnvSettings");
	view_listener_t::addMenu(new LLWorldEnableEnvSettings(), "World.EnableEnvSettings");
	view_listener_t::addMenu(new LLWorldEnvPreset(), "World.EnvPreset");
	view_listener_t::addMenu(new LLWorldEnableEnvPreset(), "World.EnableEnvPreset");
	view_listener_t::addMenu(new LLWorldPostProcess(), "World.PostProcess");

	// Tools menu
	view_listener_t::addMenu(new LLToolsSelectTool(), "Tools.SelectTool");
	view_listener_t::addMenu(new LLToolsSelectOnlyMyObjects(), "Tools.SelectOnlyMyObjects");
	view_listener_t::addMenu(new LLToolsSelectOnlyMovableObjects(), "Tools.SelectOnlyMovableObjects");
	view_listener_t::addMenu(new LLToolsSelectBySurrounding(), "Tools.SelectBySurrounding");
	view_listener_t::addMenu(new LLToolsShowHiddenSelection(), "Tools.ShowHiddenSelection");
	view_listener_t::addMenu(new LLToolsShowSelectionLightRadius(), "Tools.ShowSelectionLightRadius");
	view_listener_t::addMenu(new LLToolsEditLinkedParts(), "Tools.EditLinkedParts");
	view_listener_t::addMenu(new LLToolsSnapObjectXY(), "Tools.SnapObjectXY");
	view_listener_t::addMenu(new LLToolsUseSelectionForGrid(), "Tools.UseSelectionForGrid");
	view_listener_t::addMenu(new LLToolsSelectNextPart(), "Tools.SelectNextPart");
	commit.add("Tools.Link", boost::bind(&LLSelectMgr::linkObjects, LLSelectMgr::getInstance()));
	commit.add("Tools.Unlink", boost::bind(&LLSelectMgr::unlinkObjects, LLSelectMgr::getInstance()));
	view_listener_t::addMenu(new LLToolsStopAllAnimations(), "Tools.StopAllAnimations");
	view_listener_t::addMenu(new LLToolsReleaseKeys(), "Tools.ReleaseKeys");
	view_listener_t::addMenu(new LLToolsEnableReleaseKeys(), "Tools.EnableReleaseKeys");	
	commit.add("Tools.LookAtSelection", boost::bind(&handle_look_at_selection, _2));
	commit.add("Tools.ScriptInfo",boost::bind(&handle_script_info));
	commit.add("Tools.BuyOrTake", boost::bind(&handle_buy_or_take));
	commit.add("Tools.TakeCopy", boost::bind(&handle_take_copy));
	view_listener_t::addMenu(new LLToolsSaveToObjectInventory(), "Tools.SaveToObjectInventory");
	view_listener_t::addMenu(new LLToolsSelectedScriptAction(), "Tools.SelectedScriptAction");
	view_listener_t::addMenu(new FSToolsResyncAnimations(), "Tools.ResyncAnimations");	// <FS:CR> Resync Animations
	view_listener_t::addMenu(new FSToolsUndeform(), "Tools.Undeform");	// <FS:CR> FIRE-4345: Undeform

	view_listener_t::addMenu(new LLToolsEnableToolNotPie(), "Tools.EnableToolNotPie");
	view_listener_t::addMenu(new LLToolsEnableSelectNextPart(), "Tools.EnableSelectNextPart");
	enable.add("Tools.EnableLink", boost::bind(&LLSelectMgr::enableLinkObjects, LLSelectMgr::getInstance()));
	enable.add("Tools.EnableUnlink", boost::bind(&LLSelectMgr::enableUnlinkObjects, LLSelectMgr::getInstance()));
	view_listener_t::addMenu(new LLToolsEnableBuyOrTake(), "Tools.EnableBuyOrTake");
	enable.add("Tools.EnableTakeCopy", boost::bind(&enable_object_take_copy));
	enable.add("Tools.VisibleBuyObject", boost::bind(&tools_visible_buy_object));
	enable.add("Tools.VisibleTakeObject", boost::bind(&tools_visible_take_object));
	view_listener_t::addMenu(new LLToolsEnableSaveToObjectInventory(), "Tools.EnableSaveToObjectInventory");

	view_listener_t::addMenu(new LLToolsEnablePathfinding(), "Tools.EnablePathfinding");
	view_listener_t::addMenu(new LLToolsEnablePathfindingView(), "Tools.EnablePathfindingView");
	view_listener_t::addMenu(new LLToolsDoPathfindingRebakeRegion(), "Tools.DoPathfindingRebakeRegion");
	view_listener_t::addMenu(new LLToolsEnablePathfindingRebakeRegion(), "Tools.EnablePathfindingRebakeRegion");

	// Help menu
	// most items use the ShowFloater method
	view_listener_t::addMenu(new LLToggleHowTo(), "Help.ToggleHowTo");
	enable.add("Help.HowToVisible", boost::bind(&enable_how_to_visible, _2));

	// Advanced menu
	view_listener_t::addMenu(new LLAdvancedToggleConsole(), "Advanced.ToggleConsole");
	view_listener_t::addMenu(new LLAdvancedCheckConsole(), "Advanced.CheckConsole");
	view_listener_t::addMenu(new LLAdvancedDumpInfoToConsole(), "Advanced.DumpInfoToConsole");

	// Advanced > HUD Info
	view_listener_t::addMenu(new LLAdvancedToggleHUDInfo(), "Advanced.ToggleHUDInfo");
	view_listener_t::addMenu(new LLAdvancedCheckHUDInfo(), "Advanced.CheckHUDInfo");

	// Advanced Other Settings	
	view_listener_t::addMenu(new LLAdvancedClearGroupCache(), "Advanced.ClearGroupCache");
	
	// Advanced > Render > Types
	view_listener_t::addMenu(new LLAdvancedToggleRenderType(), "Advanced.ToggleRenderType");
	view_listener_t::addMenu(new LLAdvancedCheckRenderType(), "Advanced.CheckRenderType");

	//// Advanced > Render > Features
	view_listener_t::addMenu(new LLAdvancedToggleFeature(), "Advanced.ToggleFeature");
	view_listener_t::addMenu(new LLAdvancedCheckFeature(), "Advanced.CheckFeature");

	view_listener_t::addMenu(new LLAdvancedCheckDisplayTextureDensity(), "Advanced.CheckDisplayTextureDensity");
	view_listener_t::addMenu(new LLAdvancedSetDisplayTextureDensity(), "Advanced.SetDisplayTextureDensity");

	// Advanced > Render > Info Displays
	view_listener_t::addMenu(new LLAdvancedToggleInfoDisplay(), "Advanced.ToggleInfoDisplay");
	view_listener_t::addMenu(new LLAdvancedCheckInfoDisplay(), "Advanced.CheckInfoDisplay");
	view_listener_t::addMenu(new LLAdvancedSelectedTextureInfo(), "Advanced.SelectedTextureInfo");
	commit.add("Advanced.SelectedMaterialInfo", boost::bind(&handle_selected_material_info));
	view_listener_t::addMenu(new LLAdvancedToggleWireframe(), "Advanced.ToggleWireframe");
	view_listener_t::addMenu(new LLAdvancedCheckWireframe(), "Advanced.CheckWireframe");
	// Develop > Render
	view_listener_t::addMenu(new LLAdvancedEnableObjectObjectOcclusion(), "Advanced.EnableObjectObjectOcclusion");
	view_listener_t::addMenu(new LLAdvancedEnableRenderFBO(), "Advanced.EnableRenderFBO");
	view_listener_t::addMenu(new LLAdvancedEnableRenderDeferred(), "Advanced.EnableRenderDeferred");
	view_listener_t::addMenu(new LLAdvancedEnableRenderDeferredOptions(), "Advanced.EnableRenderDeferredOptions");
	view_listener_t::addMenu(new LLAdvancedToggleRandomizeFramerate(), "Advanced.ToggleRandomizeFramerate");
	view_listener_t::addMenu(new LLAdvancedCheckRandomizeFramerate(), "Advanced.CheckRandomizeFramerate");
	view_listener_t::addMenu(new LLAdvancedTogglePeriodicSlowFrame(), "Advanced.TogglePeriodicSlowFrame");
	view_listener_t::addMenu(new LLAdvancedCheckPeriodicSlowFrame(), "Advanced.CheckPeriodicSlowFrame");
	view_listener_t::addMenu(new LLAdvancedToggleFrameTest(), "Advanced.ToggleFrameTest");
	view_listener_t::addMenu(new LLAdvancedCheckFrameTest(), "Advanced.CheckFrameTest");
	view_listener_t::addMenu(new LLAdvancedHandleAttachedLightParticles(), "Advanced.HandleAttachedLightParticles");
	view_listener_t::addMenu(new LLAdvancedCheckRenderShadowOption(), "Advanced.CheckRenderShadowOption");
	view_listener_t::addMenu(new LLAdvancedClickRenderShadowOption(), "Advanced.ClickRenderShadowOption");
	view_listener_t::addMenu(new LLAdvancedClickRenderProfile(), "Advanced.ClickRenderProfile");
	view_listener_t::addMenu(new LLAdvancedClickRenderBenchmark(), "Advanced.ClickRenderBenchmark");
	//[FIX FIRE-1927 - enable DoubleClickTeleport shortcut : SJ]
	view_listener_t::addMenu(new LLAdvancedToggleDoubleClickTeleport, "Advanced.ToggleDoubleClickTeleport");

	#ifdef TOGGLE_HACKED_GODLIKE_VIEWER
	view_listener_t::addMenu(new LLAdvancedHandleToggleHackedGodmode(), "Advanced.HandleToggleHackedGodmode");
	view_listener_t::addMenu(new LLAdvancedCheckToggleHackedGodmode(), "Advanced.CheckToggleHackedGodmode");
	view_listener_t::addMenu(new LLAdvancedEnableToggleHackedGodmode(), "Advanced.EnableToggleHackedGodmode");
	#endif

	// Advanced > World
	view_listener_t::addMenu(new LLAdvancedDumpScriptedCamera(), "Advanced.DumpScriptedCamera");
	view_listener_t::addMenu(new LLAdvancedDumpRegionObjectCache(), "Advanced.DumpRegionObjectCache");

	// Advanced > UI
	commit.add("Advanced.WebBrowserTest", boost::bind(&handle_web_browser_test,	_2));	// sigh! this one opens the MEDIA browser
	commit.add("Advanced.WebContentTest", boost::bind(&handle_web_content_test, _2));	// this one opens the Web Content floater
	commit.add("Advanced.ShowURL", boost::bind(&handle_show_url, _2));
	commit.add("Advanced.ReportBug", boost::bind(&handle_report_bug, _2));
	view_listener_t::addMenu(new LLAdvancedBuyCurrencyTest(), "Advanced.BuyCurrencyTest");
	view_listener_t::addMenu(new LLAdvancedDumpSelectMgr(), "Advanced.DumpSelectMgr");
	view_listener_t::addMenu(new LLAdvancedDumpInventory(), "Advanced.DumpInventory");
	commit.add("Advanced.DumpTimers", boost::bind(&handle_dump_timers) );
	commit.add("Advanced.DumpFocusHolder", boost::bind(&handle_dump_focus) );
	view_listener_t::addMenu(new LLAdvancedPrintSelectedObjectInfo(), "Advanced.PrintSelectedObjectInfo");
	view_listener_t::addMenu(new LLAdvancedPrintAgentInfo(), "Advanced.PrintAgentInfo");
	view_listener_t::addMenu(new LLAdvancedToggleDebugClicks(), "Advanced.ToggleDebugClicks");
	view_listener_t::addMenu(new LLAdvancedCheckDebugClicks(), "Advanced.CheckDebugClicks");
	view_listener_t::addMenu(new LLAdvancedCheckDebugViews(), "Advanced.CheckDebugViews");
	view_listener_t::addMenu(new LLAdvancedToggleDebugViews(), "Advanced.ToggleDebugViews");
	view_listener_t::addMenu(new LLAdvancedToggleXUINameTooltips(), "Advanced.ToggleXUINameTooltips");
	view_listener_t::addMenu(new LLAdvancedCheckXUINameTooltips(), "Advanced.CheckXUINameTooltips");
	view_listener_t::addMenu(new LLAdvancedToggleDebugMouseEvents(), "Advanced.ToggleDebugMouseEvents");
	view_listener_t::addMenu(new LLAdvancedCheckDebugMouseEvents(), "Advanced.CheckDebugMouseEvents");
	view_listener_t::addMenu(new LLAdvancedToggleDebugKeys(), "Advanced.ToggleDebugKeys");
	view_listener_t::addMenu(new LLAdvancedCheckDebugKeys(), "Advanced.CheckDebugKeys");
	view_listener_t::addMenu(new LLAdvancedToggleDebugWindowProc(), "Advanced.ToggleDebugWindowProc");
	view_listener_t::addMenu(new LLAdvancedCheckDebugWindowProc(), "Advanced.CheckDebugWindowProc");

	// Advanced > XUI
	commit.add("Advanced.ReloadColorSettings", boost::bind(&LLUIColorTable::loadFromSettings, LLUIColorTable::getInstance()));
	view_listener_t::addMenu(new LLAdvancedLoadUIFromXML(), "Advanced.LoadUIFromXML");
	view_listener_t::addMenu(new LLAdvancedSaveUIToXML(), "Advanced.SaveUIToXML");
	view_listener_t::addMenu(new LLAdvancedToggleXUINames(), "Advanced.ToggleXUINames");
	view_listener_t::addMenu(new LLAdvancedCheckXUINames(), "Advanced.CheckXUINames");
	view_listener_t::addMenu(new LLAdvancedSendTestIms(), "Advanced.SendTestIMs");
	commit.add("Advanced.FlushNameCaches", boost::bind(&handle_flush_name_caches));

	// Advanced > Character > Grab Baked Texture
	view_listener_t::addMenu(new LLAdvancedGrabBakedTexture(), "Advanced.GrabBakedTexture");
	view_listener_t::addMenu(new LLAdvancedEnableGrabBakedTexture(), "Advanced.EnableGrabBakedTexture");

	// Advanced > Character > Character Tests
	view_listener_t::addMenu(new LLAdvancedAppearanceToXML(), "Advanced.AppearanceToXML");
	view_listener_t::addMenu(new LLAdvancedEnableAppearanceToXML(), "Advanced.EnableAppearanceToXML");
	view_listener_t::addMenu(new LLAdvancedToggleCharacterGeometry(), "Advanced.ToggleCharacterGeometry");

	view_listener_t::addMenu(new LLAdvancedTestMale(), "Advanced.TestMale");
	view_listener_t::addMenu(new LLAdvancedTestFemale(), "Advanced.TestFemale");
	
	// Advanced > Character > Animation Speed
	view_listener_t::addMenu(new LLAdvancedAnimTenFaster(), "Advanced.AnimTenFaster");
	view_listener_t::addMenu(new LLAdvancedAnimTenSlower(), "Advanced.AnimTenSlower");
	view_listener_t::addMenu(new LLAdvancedAnimResetAll(), "Advanced.AnimResetAll");

	// Advanced > Character (toplevel)
	view_listener_t::addMenu(new LLAdvancedForceParamsToDefault(), "Advanced.ForceParamsToDefault");
	view_listener_t::addMenu(new LLAdvancedReloadVertexShader(), "Advanced.ReloadVertexShader");
	view_listener_t::addMenu(new LLAdvancedToggleAnimationInfo(), "Advanced.ToggleAnimationInfo");
	view_listener_t::addMenu(new LLAdvancedCheckAnimationInfo(), "Advanced.CheckAnimationInfo");
	view_listener_t::addMenu(new LLAdvancedToggleShowLookAt(), "Advanced.ToggleShowLookAt");
	view_listener_t::addMenu(new LLAdvancedToggleShowColor(), "Advanced.ToggleShowColor");
	view_listener_t::addMenu(new LLAdvancedCheckShowColor(), "Advanced.CheckShowColor");
	view_listener_t::addMenu(new LLAdvancedCheckShowLookAt(), "Advanced.CheckShowLookAt");
	view_listener_t::addMenu(new LLAdvancedToggleShowPointAt(), "Advanced.ToggleShowPointAt");
	view_listener_t::addMenu(new LLAdvancedCheckShowPointAt(), "Advanced.CheckShowPointAt");
	view_listener_t::addMenu(new LLAdvancedTogglePrivateLookPointAt(), "Advanced.TogglePrivateLookPointAt");
	view_listener_t::addMenu(new LLAdvancedCheckPrivateLookPointAt(), "Advanced.CheckPrivateLookPointAt");
	view_listener_t::addMenu(new LLAdvancedToggleDebugJointUpdates(), "Advanced.ToggleDebugJointUpdates");
	view_listener_t::addMenu(new LLAdvancedCheckDebugJointUpdates(), "Advanced.CheckDebugJointUpdates");
	view_listener_t::addMenu(new LLAdvancedToggleDisableLOD(), "Advanced.ToggleDisableLOD");
	view_listener_t::addMenu(new LLAdvancedCheckDisableLOD(), "Advanced.CheckDisableLOD");
	view_listener_t::addMenu(new LLAdvancedToggleDebugCharacterVis(), "Advanced.ToggleDebugCharacterVis");
	view_listener_t::addMenu(new LLAdvancedCheckDebugCharacterVis(), "Advanced.CheckDebugCharacterVis");
	view_listener_t::addMenu(new LLAdvancedDumpAttachments(), "Advanced.DumpAttachments");
	view_listener_t::addMenu(new LLAdvancedRebakeTextures(), "Advanced.RebakeTextures");
	view_listener_t::addMenu(new LLAdvancedDebugAvatarTextures(), "Advanced.DebugAvatarTextures");
	view_listener_t::addMenu(new LLAdvancedDumpAvatarLocalTextures(), "Advanced.DumpAvatarLocalTextures");
	view_listener_t::addMenu(new LLAdvancedReloadAvatarCloudParticle(), "Advanced.ReloadAvatarCloudParticle");

	// Advanced > Network
	view_listener_t::addMenu(new LLAdvancedEnableMessageLog(), "Advanced.EnableMessageLog");
	view_listener_t::addMenu(new LLAdvancedDisableMessageLog(), "Advanced.DisableMessageLog");
	view_listener_t::addMenu(new LLAdvancedDropPacket(), "Advanced.DropPacket");

	// Advanced > Recorder
	view_listener_t::addMenu(new LLAdvancedAgentPilot(), "Advanced.AgentPilot");
	view_listener_t::addMenu(new LLAdvancedToggleAgentPilotLoop(), "Advanced.ToggleAgentPilotLoop");
	view_listener_t::addMenu(new LLAdvancedCheckAgentPilotLoop(), "Advanced.CheckAgentPilotLoop");
	view_listener_t::addMenu(new LLAdvancedViewerEventRecorder(), "Advanced.EventRecorder");

	// Advanced > Debugging
	view_listener_t::addMenu(new LLAdvancedForceErrorBreakpoint(), "Advanced.ForceErrorBreakpoint");
	view_listener_t::addMenu(new LLAdvancedForceErrorLlerror(), "Advanced.ForceErrorLlerror");
	view_listener_t::addMenu(new LLAdvancedForceErrorBadMemoryAccess(), "Advanced.ForceErrorBadMemoryAccess");
	view_listener_t::addMenu(new LLAdvancedForceErrorInfiniteLoop(), "Advanced.ForceErrorInfiniteLoop");
	view_listener_t::addMenu(new LLAdvancedForceErrorSoftwareException(), "Advanced.ForceErrorSoftwareException");
	view_listener_t::addMenu(new LLAdvancedForceErrorDriverCrash(), "Advanced.ForceErrorDriverCrash");
	view_listener_t::addMenu(new LLAdvancedForceErrorDisconnectViewer(), "Advanced.ForceErrorDisconnectViewer");

	// Advanced (toplevel)
	view_listener_t::addMenu(new LLAdvancedToggleShowObjectUpdates(), "Advanced.ToggleShowObjectUpdates");
	view_listener_t::addMenu(new LLAdvancedCheckShowObjectUpdates(), "Advanced.CheckShowObjectUpdates");
	view_listener_t::addMenu(new LLAdvancedCheckViewerUpdates(), "Advanced.CheckViewerUpdates");
	view_listener_t::addMenu(new LLAdvancedCompressImage(), "Advanced.CompressImage");
	view_listener_t::addMenu(new LLAdvancedShowDebugSettings(), "Advanced.ShowDebugSettings");
	view_listener_t::addMenu(new LLAdvancedEnableViewAdminOptions(), "Advanced.EnableViewAdminOptions");
	view_listener_t::addMenu(new LLAdvancedToggleViewAdminOptions(), "Advanced.ToggleViewAdminOptions");
	view_listener_t::addMenu(new LLAdvancedCheckViewAdminOptions(), "Advanced.CheckViewAdminOptions");
	view_listener_t::addMenu(new LLAdvancedToggleVisualLeakDetector(), "Advanced.ToggleVisualLeakDetector");

	view_listener_t::addMenu(new LLAdvancedRequestAdminStatus(), "Advanced.RequestAdminStatus");
	view_listener_t::addMenu(new LLAdvancedLeaveAdminStatus(), "Advanced.LeaveAdminStatus");

	// Develop >Set logging level
	view_listener_t::addMenu(new LLDevelopCheckLoggingLevel(), "Develop.CheckLoggingLevel");
	view_listener_t::addMenu(new LLDevelopSetLoggingLevel(), "Develop.SetLoggingLevel");
	
	//Develop (Texture Fetch Debug Console)
	view_listener_t::addMenu(new LLDevelopTextureFetchDebugger(), "Develop.SetTexFetchDebugger");

	// Admin >Object
	view_listener_t::addMenu(new LLAdminForceTakeCopy(), "Admin.ForceTakeCopy");
	view_listener_t::addMenu(new LLAdminHandleObjectOwnerSelf(), "Admin.HandleObjectOwnerSelf");
	view_listener_t::addMenu(new LLAdminHandleObjectOwnerPermissive(), "Admin.HandleObjectOwnerPermissive");
	view_listener_t::addMenu(new LLAdminHandleForceDelete(), "Admin.HandleForceDelete");
	view_listener_t::addMenu(new LLAdminHandleObjectLock(), "Admin.HandleObjectLock");
	view_listener_t::addMenu(new LLAdminHandleObjectAssetIDs(), "Admin.HandleObjectAssetIDs");

	// Admin >Parcel 
	view_listener_t::addMenu(new LLAdminHandleForceParcelOwnerToMe(), "Admin.HandleForceParcelOwnerToMe");
	view_listener_t::addMenu(new LLAdminHandleForceParcelToContent(), "Admin.HandleForceParcelToContent");
	view_listener_t::addMenu(new LLAdminHandleClaimPublicLand(), "Admin.HandleClaimPublicLand");

	// Admin >Region
	view_listener_t::addMenu(new LLAdminHandleRegionDumpTempAssetData(), "Admin.HandleRegionDumpTempAssetData");
	// Admin top level
	view_listener_t::addMenu(new LLAdminOnSaveState(), "Admin.OnSaveState");

	// Self context menu
	view_listener_t::addMenu(new LLSelfStandUp(), "Self.StandUp");
	enable.add("Self.EnableStandUp", boost::bind(&enable_standup_self));
	view_listener_t::addMenu(new LLSelfSitDown(), "Self.SitDown");
	enable.add("Self.EnableSitDown", boost::bind(&enable_sitdown_self));
	view_listener_t::addMenu(new FSSelfForceSit(), "Self.ForceSit"); //KC
	enable.add("Self.EnableForceSit", boost::bind(&enable_forcesit_self)); //KC
	view_listener_t::addMenu(new FSSelfCheckForceSit(), "Self.getForceSit"); //KC
	view_listener_t::addMenu(new FSSelfToggleMoveLock(), "Self.ToggleMoveLock"); //KC
	view_listener_t::addMenu(new FSSelfCheckMoveLock(), "Self.GetMoveLock"); //KC
	enable.add("Self.EnableMoveLock", boost::bind(&enable_move_lock));	// <FS:CR>
	view_listener_t::addMenu(new FSSelfToggleIgnorePreJump(), "Self.toggleIgnorePreJump"); //SJ
	view_listener_t::addMenu(new FSSelfCheckIgnorePreJump(), "Self.getIgnorePreJump"); //SJ
	view_listener_t::addMenu(new LLSelfRemoveAllAttachments(), "Self.RemoveAllAttachments");

	view_listener_t::addMenu(new LLSelfEnableRemoveAllAttachments(), "Self.EnableRemoveAllAttachments");

	// we don't use boost::bind directly to delay side tray construction
	view_listener_t::addMenu( new LLTogglePanelPeopleTab(), "SideTray.PanelPeopleTab");
	view_listener_t::addMenu( new LLCheckPanelPeopleTab(), "SideTray.CheckPanelPeopleTab");

	 // Avatar pie menu
	view_listener_t::addMenu(new LLAvatarCheckImpostorMode(), "Avatar.CheckImpostorMode");
	view_listener_t::addMenu(new LLAvatarSetImpostorMode(), "Avatar.SetImpostorMode");
	view_listener_t::addMenu(new LLObjectMute(), "Avatar.Mute");
	view_listener_t::addMenu(new LLAvatarAddFriend(), "Avatar.AddFriend");
	view_listener_t::addMenu(new LLAvatarAddContact(), "Avatar.AddContact");
	commit.add("Avatar.Freeze", boost::bind(&handle_avatar_freeze, LLSD()));
	view_listener_t::addMenu(new LLAvatarDebug(), "Avatar.Debug");
	view_listener_t::addMenu(new LLAvatarVisibleDebug(), "Avatar.VisibleDebug");
	view_listener_t::addMenu(new LLAvatarInviteToGroup(), "Avatar.InviteToGroup");
	// <FS:Ansariel> FIRE-13515: Re-add give calling card
	view_listener_t::addMenu(new LLAvatarGiveCard(), "Avatar.GiveCard");
	// </FS:Ansariel> FIRE-13515: Re-add give calling card
	commit.add("Avatar.Eject", boost::bind(&handle_avatar_eject, LLSD()));
	commit.add("Avatar.ShowInspector", boost::bind(&handle_avatar_show_inspector));
	view_listener_t::addMenu(new LLAvatarSendIM(), "Avatar.SendIM");
	view_listener_t::addMenu(new LLAvatarCall(), "Avatar.Call");
//	enable.add("Avatar.EnableCall", boost::bind(&LLAvatarActions::canCall));
// [RLVa:KB] - Checked: 2010-08-25 (RLVa-1.2.1b) | Added: RLVa-1.2.1b
	enable.add("Avatar.EnableCall", boost::bind(&enable_avatar_call));
// [/RLVa:KB]
	view_listener_t::addMenu(new LLAvatarReportAbuse(), "Avatar.ReportAbuse");
	view_listener_t::addMenu(new LLAvatarTexRefresh(), "Avatar.TexRefresh");	// ## Zi: Texture Refresh

	view_listener_t::addMenu(new LLAvatarToggleMyProfile(), "Avatar.ToggleMyProfile");
	enable.add("Avatar.IsMyProfileOpen", boost::bind(&my_profile_visible));

	commit.add("Avatar.OpenMarketplace", boost::bind(&LLWeb::loadURLExternal, gSavedSettings.getString("MarketplaceURL")));
	
	view_listener_t::addMenu(new LLAvatarEnableAddFriend(), "Avatar.EnableAddFriend");
	enable.add("Avatar.EnableFreezeEject", boost::bind(&enable_freeze_eject, _2));

	// Object pie menu
	view_listener_t::addMenu(new LLObjectBuild(), "Object.Build");
	commit.add("Object.Touch", boost::bind(&handle_object_touch));
	commit.add("Object.SitOrStand", boost::bind(&handle_object_sit_or_stand));
	commit.add("Object.Delete", boost::bind(&handle_object_delete));
	view_listener_t::addMenu(new LLObjectAttachToAvatar(true), "Object.AttachToAvatar");
	view_listener_t::addMenu(new LLObjectAttachToAvatar(false), "Object.AttachAddToAvatar");
	view_listener_t::addMenu(new LLObjectReturn(), "Object.Return");
	view_listener_t::addMenu(new LLObjectReportAbuse(), "Object.ReportAbuse");
	view_listener_t::addMenu(new LLObjectMute(), "Object.Mute");
	view_listener_t::addMenu(new LLObjectDerender(), "Object.Derender");
	view_listener_t::addMenu(new LLObjectDerenderPermanent(), "Object.DerenderPermanent"); // <FS:Ansariel> Optional derender & blacklist
	enable.add("Object.EnableDerender", boost::bind(&enable_derender_object));	// <FS:CR> FIRE-10082 - Don't enable derendering own attachments when RLVa is enabled as well
	view_listener_t::addMenu(new LLObjectTexRefresh(), "Object.TexRefresh");	// ## Zi: Texture Refresh
	view_listener_t::addMenu(new LLEditParticleSource(), "Object.EditParticles");
   	view_listener_t::addMenu(new LLEnableEditParticleSource(), "Object.EnableEditParticles");

	enable.add("Object.VisibleTake", boost::bind(&visible_take_object));
	enable.add("Object.VisibleBuy", boost::bind(&visible_buy_object));

	commit.add("Object.Buy", boost::bind(&handle_buy));
	commit.add("Object.Edit", boost::bind(&handle_object_edit));
	commit.add("Object.Inspect", boost::bind(&handle_object_inspect));
	commit.add("Object.Open", boost::bind(&handle_object_open));
	commit.add("Object.Take", boost::bind(&handle_take));
	commit.add("Object.ShowInspector", boost::bind(&handle_object_show_inspector));
	enable.add("Object.EnableOpen", boost::bind(&enable_object_open));
	enable.add("Object.EnableTouch", boost::bind(&enable_object_touch, _1));
	enable.add("Object.EnableDelete", boost::bind(&enable_object_delete));
//	enable.add("Object.EnableWear", boost::bind(&object_selected_and_point_valid));
// [RLVa:KB] - Checked: 2010-03-16 (RLVa-1.2.0a) | Added: RLVa-1.2.0a
	enable.add("Object.EnableWear", boost::bind(&object_selected_and_point_valid, _2));
// [/RLVa:KB]

	enable.add("Object.EnableStandUp", boost::bind(&enable_object_stand_up));
	enable.add("Object.EnableSit", boost::bind(&enable_object_sit, _1));

	view_listener_t::addMenu(new LLObjectEnableReturn(), "Object.EnableReturn");
	view_listener_t::addMenu(new LLObjectEnableReportAbuse(), "Object.EnableReportAbuse");

	enable.add("Avatar.EnableMute", boost::bind(&enable_object_mute));
	enable.add("Object.EnableMute", boost::bind(&enable_object_mute));
	enable.add("Object.EnableUnmute", boost::bind(&enable_object_unmute));
	enable.add("Object.EnableBuy", boost::bind(&enable_buy_object));
	commit.add("Object.ZoomIn", boost::bind(&handle_look_at_selection, "zoom"));
	enable.add("Object.EnableScriptInfo", boost::bind(&enable_script_info));	// <FS:CR>

	// Attachment pie menu
	enable.add("Attachment.Label", boost::bind(&onEnableAttachmentLabel, _1, _2));
	view_listener_t::addMenu(new LLAttachmentDrop(), "Attachment.Drop");
	view_listener_t::addMenu(new LLAttachmentDetachFromPoint(), "Attachment.DetachFromPoint");
	view_listener_t::addMenu(new LLAttachmentDetach(), "Attachment.Detach");
	view_listener_t::addMenu(new LLAttachmentPointFilled(), "Attachment.PointFilled");
	view_listener_t::addMenu(new LLAttachmentEnableDrop(), "Attachment.EnableDrop");
	view_listener_t::addMenu(new LLAttachmentEnableDetach(), "Attachment.EnableDetach");

	// Land pie menu
	view_listener_t::addMenu(new LLLandBuild(), "Land.Build");
	view_listener_t::addMenu(new LLLandSit(), "Land.Sit");
	view_listener_t::addMenu(new LLLandBuyPass(), "Land.BuyPass");
	view_listener_t::addMenu(new LLLandEdit(), "Land.Edit");

	// Particle muting
	view_listener_t::addMenu(new LLMuteParticle(), "Particle.Mute");

	view_listener_t::addMenu(new LLLandEnableBuyPass(), "Land.EnableBuyPass");
	commit.add("Land.Buy", boost::bind(&handle_buy_land));

	// Generic actions
	commit.add("ReportAbuse", boost::bind(&handle_report_abuse));
	commit.add("BuyCurrency", boost::bind(&handle_buy_currency));
	view_listener_t::addMenu(new LLShowHelp(), "ShowHelp");
	view_listener_t::addMenu(new LLToggleHelp(), "ToggleHelp");
	view_listener_t::addMenu(new LLToggleSpeak(), "ToggleSpeak");
	view_listener_t::addMenu(new LLPromptShowURL(), "PromptShowURL");
	view_listener_t::addMenu(new LLShowAgentProfile(), "ShowAgentProfile");
	view_listener_t::addMenu(new LLToggleAgentProfile(), "ToggleAgentProfile");
	view_listener_t::addMenu(new LLToggleControl(), "ToggleControl");
	view_listener_t::addMenu(new LLCheckControl(), "CheckControl");
	view_listener_t::addMenu(new LLGoToObject(), "GoToObject");
	commit.add("PayObject", boost::bind(&handle_give_money_dialog));

	// <FS:Ansariel> Reset to default control
	view_listener_t::addMenu(new FSResetControl(), "ResetControl");
	view_listener_t::addMenu(new FSResetPerAccountControl(), "ResetPerAccountControl");
	// </FS:Ansariel> Reset to default control

	commit.add("Inventory.NewWindow", boost::bind(&LLFloaterInventory::showAgentInventory));

	enable.add("EnablePayObject", boost::bind(&enable_pay_object));
	enable.add("EnablePayAvatar", boost::bind(&enable_pay_avatar));
	enable.add("EnableEdit", boost::bind(&enable_object_edit));
	enable.add("EnableMuteParticle", boost::bind(&enable_mute_particle));
	enable.add("VisibleBuild", boost::bind(&enable_object_build));
	commit.add("Pathfinding.Linksets.Select", boost::bind(&LLFloaterPathfindingLinksets::openLinksetsWithSelectedObjects));
	enable.add("EnableSelectInPathfindingLinksets", boost::bind(&enable_object_select_in_pathfinding_linksets));
	enable.add("VisibleSelectInPathfindingLinksets", boost::bind(&visible_object_select_in_pathfinding_linksets));
	commit.add("Pathfinding.Characters.Select", boost::bind(&LLFloaterPathfindingCharacters::openCharactersWithSelectedObjects));
	enable.add("EnableSelectInPathfindingCharacters", boost::bind(&enable_object_select_in_pathfinding_characters));
	enable.add("EnableBridgeFunction", boost::bind(&enable_bridge_function));	// <FS:CR>

	view_listener_t::addMenu(new LLFloaterVisible(), "FloaterVisible");
	view_listener_t::addMenu(new LLSomethingSelected(), "SomethingSelected");
	view_listener_t::addMenu(new LLSomethingSelectedNoHUD(), "SomethingSelectedNoHUD");
	view_listener_t::addMenu(new LLEditableSelected(), "EditableSelected");
	view_listener_t::addMenu(new LLEditableSelectedMono(), "EditableSelectedMono");
	view_listener_t::addMenu(new LLToggleUIHints(), "ToggleUIHints");

// [RLVa:KB] - Checked: 2010-04-23 (RLVa-1.2.0g) | Added: RLVa-1.2.0
	enable.add("RLV.MainToggleVisible", boost::bind(&rlvMenuMainToggleVisible, _1));
	enable.add("RLV.EnableIfNot", boost::bind(&rlvMenuEnableIfNot, _2));
// [/RLVa:KB]

	// <FS:Ansariel> Toggle internal web browser
	commit.add("ToggleWebBrowser", boost::bind(&toggleWebBrowser, _2));
	// <FS:Ansariel> Toggle debug settings floater
	commit.add("ToggleSettingsDebug", boost::bind(&toggleSettingsDebug));
	// <FS:Ansariel> Toggle teleport history panel directly
	commit.add("ToggleTeleportHistory", boost::bind(&toggleTeleportHistory));
	// <FS:Ansariel> FIRE-7758: Save/load camera position
	commit.add("Camera.StoreView", boost::bind(&LLAgentCamera::storeCameraPosition, &gAgentCamera));
	commit.add("Camera.LoadView", boost::bind(&LLAgentCamera::loadCameraPosition, &gAgentCamera));
	// </FS:Ansariel>

	// <FS:Ansariel> Script debug floater
	commit.add("ShowScriptDebug", boost::bind(&LLFloaterScriptDebug::show, LLUUID::null));
	
	// <FS:CR> Stream list import/export
	view_listener_t::addMenu(new FSStreamListExportXML(), "Streamlist.xml_export");
	view_listener_t::addMenu(new FSStreamListImportXML(), "Streamlist.xml_import");
	// <FS:CR> Dump SimulatorFeatures to chat
	view_listener_t::addMenu(new FSDumpSimulatorFeaturesToChat(), "Develop.DumpSimFeaturesToChat");
	// <FS:CR> Add to contact set
	view_listener_t::addMenu(new FSAddToContactSet(), "Avatar.AddToContactSet");

	// <FS:Techwolf Lupindo> export
	view_listener_t::addMenu(new FSObjectExport(), "Object.Export");
	view_listener_t::addMenu(new FSObjectExportCollada(), "Object.ExportCollada");
	enable.add("Object.EnableExport", boost::bind(&enable_export_object));
	// </FS:Techwolf Lupindo>
}<|MERGE_RESOLUTION|>--- conflicted
+++ resolved
@@ -1398,7 +1398,6 @@
 {
 	bool handleEvent(const LLSD& userdata)
 	{
-<<<<<<< HEAD
 // [RLVa:KB] - Checked: 2013-05-11 (RLVa-1.4.9)
 		bool fRlvBlockWireframe = gRlvAttachmentLocks.hasLockedHUD();
 		if ( (!gUseWireframe) && (fRlvBlockWireframe) )
@@ -1408,15 +1407,12 @@
 		gUseWireframe = (!gUseWireframe) && (!fRlvBlockWireframe);
 // [/RLVa:KB]
 //		gUseWireframe = !(gUseWireframe);
-=======
-		gUseWireframe = !(gUseWireframe);
 
 		if (gUseWireframe)
 		{
 			gInitialDeferredModeForWireframe = LLPipeline::sRenderDeferred;
 		}
 
->>>>>>> 4dfd54ee
 		gWindowResized = TRUE;
 		LLPipeline::updateRenderDeferred();
 		gPipeline.resetVertexBuffers();
