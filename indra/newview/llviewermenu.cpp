/** 
 * @file llviewermenu.cpp
 * @brief Builds menus out of items.
 *
 * $LicenseInfo:firstyear=2002&license=viewerlgpl$
 * Second Life Viewer Source Code
 * Copyright (C) 2014, Linden Research, Inc.
 * 
 * This library is free software; you can redistribute it and/or
 * modify it under the terms of the GNU Lesser General Public
 * License as published by the Free Software Foundation;
 * version 2.1 of the License only.
 * 
 * This library is distributed in the hope that it will be useful,
 * but WITHOUT ANY WARRANTY; without even the implied warranty of
 * MERCHANTABILITY or FITNESS FOR A PARTICULAR PURPOSE.  See the GNU
 * Lesser General Public License for more details.
 * 
 * You should have received a copy of the GNU Lesser General Public
 * License along with this library; if not, write to the Free Software
 * Foundation, Inc., 51 Franklin Street, Fifth Floor, Boston, MA  02110-1301  USA
 * 
 * Linden Research, Inc., 945 Battery Street, San Francisco, CA  94111  USA
 * $/LicenseInfo$
 */

#include "llviewerprecompiledheaders.h"

#ifdef INCLUDE_VLD
#define VLD_FORCE_ENABLE 1
#include "vld.h"
#endif

#include "llviewermenu.h" 

// linden library includes
#include "llavatarnamecache.h"  // IDEVO (I Are Not Men!)
#include "llcombobox.h"
#include "llcoros.h"
#include "llfloaterreg.h"
#include "llfloatersidepanelcontainer.h"
#include "llinventorypanel.h"
#include "llnotifications.h"
#include "llnotificationsutil.h"
#include "llviewereventrecorder.h"

// newview includes
#include "llagent.h"
#include "llagentaccess.h"
#include "llagentbenefits.h"
#include "llagentcamera.h"
#include "llagentui.h"
#include "llagentwearables.h"
#include "llagentpilot.h"
// [SL:KB] - Patch: Appearance-PhantomAttach | Checked: Catznip-5.0
#include "llattachmentsmgr.h"
// [/SL:KB]
#include "llcompilequeue.h"
#include "llconsole.h"
#include "lldebugview.h"
#include "llenvironment.h"
#include "llfilepicker.h"
#include "llfirstuse.h"
#include "llfloaterabout.h"
#include "llfloaterbuy.h"
#include "llfloaterbuycontents.h"
#include "llbuycurrencyhtml.h"
#include "llfloatergodtools.h"
#include "llfloaterimcontainer.h"
#include "llfloaterland.h"
#include "llfloaterimnearbychat.h"
#include "llfloaterlandholdings.h"
#include "llfloaterpathfindingcharacters.h"
#include "llfloaterpathfindinglinksets.h"
#include "llfloaterpay.h"
#include "llfloaterreporter.h"
#include "llfloatersearch.h"
#include "llfloaterscriptdebug.h"
#include "llfloatersnapshot.h"
#include "llfloatertools.h"
#include "llfloaterworldmap.h"
#include "llfloaterbuildoptions.h"
#include "llavataractions.h"
#include "lllandmarkactions.h"
#include "llgroupmgr.h"
#include "lltooltip.h"
#include "lltoolface.h"
#include "llhints.h"
#include "llhudeffecttrail.h"
#include "llhudmanager.h"
#include "llimview.h"
#include "llinventorybridge.h"
#include "llinventorydefines.h"
#include "llinventoryfunctions.h"
#include "llpanellogin.h"
#include "llpanelblockedlist.h"
#include "llpanelmaininventory.h"
#include "llmarketplacefunctions.h"
#include "llmaterialeditor.h"
#include "llmenuoptionpathfindingrebakenavmesh.h"
#include "llmoveview.h"
#include "llnavigationbar.h"
#include "llparcel.h"
#include "llrootview.h"
#include "llsceneview.h"
#include "llscenemonitor.h"
#include "llselectmgr.h"
#include "llspellcheckmenuhandler.h"
#include "llstatusbar.h"
#include "lltextureview.h"
#include "lltoolbarview.h"
#include "lltoolcomp.h"
#include "lltoolmgr.h"
#include "lltoolpie.h"
#include "lltoolselectland.h"
#include "lltrans.h"
#include "llviewerdisplay.h" //for gWindowResized
#include "llviewergenericmessage.h"
#include "llviewerhelp.h"
#include "llviewermenufile.h"	// init_menu_file()
#include "llviewermessage.h"
#include "llviewernetwork.h"
#include "llviewerobjectlist.h"
#include "llviewerparcelmgr.h"
#include "llviewerstats.h"
#include "llvoavatarself.h"
#include "llvoicevivox.h"
#include "llworldmap.h"
#include "pipeline.h"
#include "llviewerjoystick.h"
#include "llfloatercamera.h"
#include "lluilistener.h"
#include "llappearancemgr.h"
#include "lltrans.h"
#include "lltoolgrab.h"
#include "llwindow.h"
#include "llpathfindingmanager.h"
#include "llstartup.h"
#include "boost/unordered_map.hpp"
#include <boost/regex.hpp>
#include <boost/algorithm/string.hpp>
#include "llcleanup.h"
#include "llviewershadermgr.h"
// [RLVa:KB] - Checked: 2011-05-22 (RLVa-1.3.1a)
#include "fsavatarrenderpersistence.h"
#include "rlvactions.h"
#include "rlvhandler.h"
#include "rlvlocks.h"
// [/RLVa:KB]

// Firestorm includes
#include "fsassetblacklist.h"
#include "fsdata.h"
#include "fslslbridge.h"
#include "fscommon.h"
#include "fsfloaterexport.h"
#include "fsfloatercontacts.h"
#include "fsfloaterplacedetails.h"
#include "fspose.h"
#include "lfsimfeaturehandler.h"
#include "llavatarpropertiesprocessor.h"
#include "llcheckboxctrl.h"
#include "llfloatergridstatus.h"
#include "llfloaterpreference.h"
#include "llkeyconflict.h"
#include "lllogininstance.h"
#include "llscenemonitor.h"
#include "llsdserialize.h"
#include "lltexturecache.h"
#include "llvovolume.h"
#include "particleeditor.h"
#include "permissionstracker.h"

using namespace LLAvatarAppearanceDefines;

typedef LLPointer<LLViewerObject> LLViewerObjectPtr;

static boost::unordered_map<std::string, LLStringExplicit> sDefaultItemLabels;

BOOL enable_land_build(void*);
BOOL enable_object_build(void*);

LLVOAvatar* find_avatar_from_object( LLViewerObject* object );
LLVOAvatar* find_avatar_from_object( const LLUUID& object_id );

void handle_test_load_url(void*);

//
// Evil hackish imported globals

//extern BOOL	gHideSelectedObjects;
//extern BOOL gAllowSelectAvatar;
//extern BOOL gDebugAvatarRotation;
extern BOOL gDebugClicks;
extern BOOL gDebugWindowProc;
extern BOOL gShaderProfileFrame;

//extern BOOL gDebugTextEditorTips;
//extern BOOL gDebugSelectMgr;

//
// Globals
//

LLMenuBarGL		*gMenuBarView = NULL;
LLViewerMenuHolderGL	*gMenuHolder = NULL;
LLMenuGL		*gPopupMenuView = NULL;
LLMenuGL		*gEditMenu = NULL;
LLMenuBarGL		*gLoginMenuBarView = NULL;

// Context menus
LLContextMenu	*gMenuAvatarSelf	= NULL;
LLContextMenu	*gMenuAvatarOther = NULL;
LLContextMenu	*gMenuObject = NULL;
LLContextMenu	*gMenuAttachmentSelf = NULL;
LLContextMenu	*gMenuAttachmentOther = NULL;
LLContextMenu	*gMenuLand	= NULL;
LLContextMenu	*gMenuMuteParticle = NULL;

// <FS:Zi> Pie menu
// Pie menus
PieMenu		*gPieMenuAvatarSelf	= NULL;
PieMenu		*gPieMenuAvatarOther = NULL;
PieMenu		*gPieMenuObject = NULL;
PieMenu		*gPieMenuAttachmentSelf = NULL;
PieMenu		*gPieMenuAttachmentOther = NULL;
PieMenu		*gPieMenuLand	= NULL;
PieMenu		*gPieMenuMuteParticle = NULL;
// <FS:Zi> Pie menu

// <FS:Ansariel> FIRE-7893: Detach function on inspect self toast without function
LLToggleableMenu	*gMenuInspectSelf	= NULL;
LLContextMenu		*gInspectSelfDetachScreenMenu = NULL;
LLContextMenu		*gInspectSelfDetachMenu = NULL;
// </FS:Ansariel>

const std::string SAVE_INTO_TASK_INVENTORY("Save Object Back to Object Contents");

LLMenuGL* gAttachSubMenu = NULL;
LLMenuGL* gDetachSubMenu = NULL;
LLMenuGL* gTakeOffClothes = NULL;
LLMenuGL* gDetachAvatarMenu = NULL;
LLMenuGL* gDetachHUDAvatarMenu = NULL;
LLContextMenu* gAttachScreenPieMenu = NULL;
LLContextMenu* gAttachPieMenu = NULL;
LLContextMenu* gAttachBodyPartPieMenus[9];
LLContextMenu* gDetachPieMenu = NULL;
LLContextMenu* gDetachScreenPieMenu = NULL;
LLContextMenu* gDetachAttSelfMenu = NULL;
LLContextMenu* gDetachHUDAttSelfMenu = NULL;
LLContextMenu* gDetachBodyPartPieMenus[9];

// <FS:Zi> Pie menu
PieMenu* gPieAttachScreenMenu = NULL;
PieMenu* gPieAttachMenu = NULL;
PieMenu* gPieAttachBodyPartMenus[PIE_MAX_SLICES];
PieMenu* gPieDetachMenu = NULL;
PieMenu* gPieDetachScreenMenu = NULL;
PieMenu* gPieDetachBodyPartMenus[PIE_MAX_SLICES];
// <FS:Zi> Pie menu

LLMenuItemCallGL* gAutorespondMenu = NULL;
LLMenuItemCallGL* gAutorespondNonFriendsMenu = NULL;
//
// Local prototypes

// File Menu
void handle_compress_image(void*);
void handle_compress_file_test(void*);


// Edit menu
void handle_dump_group_info(void *);
void handle_dump_capabilities_info(void *);

// Advanced->Consoles menu
void handle_region_dump_settings(void*);
void handle_region_dump_temp_asset_data(void*);
void handle_region_clear_temp_asset_data(void*);

// Object pie menu
BOOL sitting_on_selection();

void near_sit_object();
//void label_sit_or_stand(std::string& label, void*);
// buy and take alias into the same UI positions, so these
// declarations handle this mess.
BOOL is_selection_buy_not_take();
S32 selection_price();
BOOL enable_take();
void handle_object_show_inspector();
void handle_avatar_show_inspector();
bool confirm_take(const LLSD& notification, const LLSD& response, LLObjectSelectionHandle selection_handle);

void handle_buy_object(LLSaleInfo sale_info);
void handle_buy_contents(LLSaleInfo sale_info);

// Land pie menu
void near_sit_down_point(BOOL success, void *);

// Avatar pie menu

// Debug menu


void velocity_interpolate( void* );
void handle_visual_leak_detector_toggle(void*);
void handle_rebake_textures(void*);
BOOL check_admin_override(void*);
void handle_admin_override_toggle(void*);
#ifdef TOGGLE_HACKED_GODLIKE_VIEWER
void handle_toggle_hacked_godmode(void*);
BOOL check_toggle_hacked_godmode(void*);
bool enable_toggle_hacked_godmode(void*);
#endif

void toggle_show_xui_names(void *);
BOOL check_show_xui_names(void *);

// Debug UI

void handle_buy_currency_test(void*);
void handle_save_to_xml(void*);
void handle_load_from_xml(void*);

void handle_god_mode(void*);

// God menu
void handle_leave_god_mode(void*);


void handle_reset_view();

void handle_duplicate_in_place(void*);

void handle_object_owner_self(void*);
void handle_object_owner_permissive(void*);
void handle_object_lock(void*);
void handle_object_asset_ids(void*);
void force_take_copy(void*);

void handle_force_parcel_owner_to_me(void*);
void handle_force_parcel_to_content(void*);
void handle_claim_public_land(void*);

void handle_god_request_avatar_geometry(void *);	// Hack for easy testing of new avatar geometry
void reload_vertex_shader(void *);
void handle_disconnect_viewer(void *);

void force_error_breakpoint(void *);
void force_error_llerror(void *);
void force_error_bad_memory_access(void *);
void force_error_infinite_loop(void *);
void force_error_software_exception(void *);
void force_error_driver_crash(void *);
void force_error_coroutine_crash(void *);
void force_error_thread_crash(void *);

void handle_force_delete(void*);
void print_object_info(void*);
void print_agent_nvpairs(void*);
void toggle_debug_menus(void*);
void upload_done_callback(const LLUUID& uuid, void* user_data, S32 result, LLExtStat ext_status);
void dump_select_mgr(void*);

void dump_inventory(void*);
void toggle_visibility(void*);
BOOL get_visibility(void*);

// Avatar Pie menu
void request_friendship(const LLUUID& agent_id);

// Tools menu
void handle_selected_texture_info(void*);
void handle_selected_material_info();

void handle_dump_followcam(void*);
void handle_viewer_enable_message_log(void*);
void handle_viewer_disable_message_log(void*);

BOOL enable_buy_land(void*);

// Help menu

void handle_test_male(void *);
void handle_test_female(void *);
void handle_dump_attachments(void *);
void handle_dump_avatar_local_textures(void*);
void handle_debug_avatar_textures(void*);
void handle_grab_baked_texture(void*);
BOOL enable_grab_baked_texture(void*);
void handle_dump_region_object_cache(void*);

BOOL enable_save_into_task_inventory(void*);

BOOL enable_detach(const LLSD& = LLSD());
void menu_toggle_attached_lights(void* user_data);
void menu_toggle_attached_particles(void* user_data);

void avatar_tex_refresh(LLVOAvatar* avatar);	// <FS:CR> FIRE-11800

class LLMenuParcelObserver : public LLParcelObserver
{
public:
	LLMenuParcelObserver();
	~LLMenuParcelObserver();
	virtual void changed();
};

static LLMenuParcelObserver* gMenuParcelObserver = NULL;

static LLUIListener sUIListener;

LLMenuParcelObserver::LLMenuParcelObserver()
{
	LLViewerParcelMgr::getInstance()->addObserver(this);
}

LLMenuParcelObserver::~LLMenuParcelObserver()
{
	LLViewerParcelMgr::getInstance()->removeObserver(this);
}

void LLMenuParcelObserver::changed()
{
	LLParcel *parcel = LLViewerParcelMgr::getInstance()->getParcelSelection()->getParcel();
    if (gMenuLand && parcel)
    {
        // <FS:Ansariel> FIRE-4454: Cache controls because of performance reasons
        //LLView* child = gMenuLand->findChild<LLView>("Land Buy Pass");
        //if (child)
        //{
        //    child->setEnabled(LLPanelLandGeneral::enableBuyPass(NULL) && !(parcel->getOwnerID() == gAgent.getID()));
        //}
        //
        //child = gMenuLand->findChild<LLView>("Land Buy");
        //if (child)
        //{
        //    BOOL buyable = enable_buy_land(NULL);
        //    child->setEnabled(buyable);
        //}

        static LLView* land_buy_pass = gMenuHolder->getChildView("Land Buy Pass");
        static LLView* land_buy_pass_pie = gMenuHolder->getChildView("Land Buy Pass Pie");
        static LLView* land_buy = gMenuHolder->getChildView("Land Buy");
        static LLView* land_buy_pie = gMenuHolder->getChildView("Land Buy Pie");

        BOOL pass_buyable = LLPanelLandGeneral::enableBuyPass(NULL) && parcel->getOwnerID() != gAgentID;
        land_buy_pass->setEnabled(pass_buyable);
        land_buy_pass_pie->setEnabled(pass_buyable);

        BOOL buyable = enable_buy_land(NULL);
        land_buy->setEnabled(buyable);
        land_buy_pie->setEnabled(buyable);
        // </FS:Ansariel> FIRE-4454: Cache controls because of performance reasons
    }
}


void initialize_menus();

//-----------------------------------------------------------------------------
// Initialize main menus
//
// HOW TO NAME MENUS:
//
// First Letter Of Each Word Is Capitalized, Even At Or And
//
// Items that lead to dialog boxes end in "..."
//
// Break up groups of more than 6 items with separators
//-----------------------------------------------------------------------------

void set_merchant_SLM_menu()
{
    // All other cases (new merchant, not merchant, migrated merchant): show the new Marketplace Listings menu and enable the tool
    gMenuHolder->getChild<LLView>("MarketplaceListings")->setVisible(TRUE);
    LLCommand* command = LLCommandManager::instance().getCommand("marketplacelistings");
    gToolBarView->enableCommand(command->id(), true);

    const LLUUID marketplacelistings_id = gInventory.findCategoryUUIDForType(LLFolderType::FT_MARKETPLACE_LISTINGS, false);
    if (marketplacelistings_id.isNull())
    {
        U32 mkt_status = LLMarketplaceData::instance().getSLMStatus();
        bool is_merchant = (mkt_status == MarketplaceStatusCodes::MARKET_PLACE_MERCHANT) || (mkt_status == MarketplaceStatusCodes::MARKET_PLACE_MIGRATED_MERCHANT);
        if (is_merchant)
        {
            gInventory.findCategoryUUIDForType(LLFolderType::FT_MARKETPLACE_LISTINGS, true);
            LL_WARNS("SLM") << "Creating the marketplace listings folder for a merchant" << LL_ENDL;
        }
    }
}

void check_merchant_status(bool force)
{
	// <FS:Ansariel> Don't show merchant outbox or SL Marketplace stuff outside SL
	if (!LLGridManager::getInstance()->isInSecondLife())
	{
		gMenuHolder->getChild<LLView>("MarketplaceListings")->setVisible(FALSE);
		return;
	}
	// </FS:Ansariel>

    if (force)
    {
        // Reset the SLM status: we actually want to check again, that's the point of calling check_merchant_status()
        LLMarketplaceData::instance().setSLMStatus(MarketplaceStatusCodes::MARKET_PLACE_NOT_INITIALIZED);
    }
    // Hide SLM related menu item
    gMenuHolder->getChild<LLView>("MarketplaceListings")->setVisible(FALSE);

    // Also disable the toolbar button for Marketplace Listings
    LLCommand* command = LLCommandManager::instance().getCommand("marketplacelistings");
    gToolBarView->enableCommand(command->id(), false);

    // Launch an SLM test connection to get the merchant status
    LLMarketplaceData::instance().initializeSLM(boost::bind(&set_merchant_SLM_menu));
}

void init_menus()
{
	// Initialize actions
	initialize_menus();

	///
	/// Popup menu
	///
	/// The popup menu is now populated by the show_context_menu()
	/// method.
	
	LLMenuGL::Params menu_params;
	menu_params.name = "Popup";
	menu_params.visible = false;
	gPopupMenuView = LLUICtrlFactory::create<LLMenuGL>(menu_params);
	gMenuHolder->addChild( gPopupMenuView );

	///
	/// Context menus
	///

	const widget_registry_t& registry =
		LLViewerMenuHolderGL::child_registry_t::instance();
	gEditMenu = LLUICtrlFactory::createFromFile<LLMenuGL>("menu_edit.xml", gMenuHolder, registry);
	gMenuAvatarSelf = LLUICtrlFactory::createFromFile<LLContextMenu>(
		"menu_avatar_self.xml", gMenuHolder, registry);
	gMenuAvatarOther = LLUICtrlFactory::createFromFile<LLContextMenu>(
		"menu_avatar_other.xml", gMenuHolder, registry);

	gDetachScreenPieMenu = gMenuHolder->getChild<LLContextMenu>("Object Detach HUD", true);
	gDetachPieMenu = gMenuHolder->getChild<LLContextMenu>("Object Detach", true);

	gMenuObject = LLUICtrlFactory::createFromFile<LLContextMenu>(
		"menu_object.xml", gMenuHolder, registry);

	gAttachScreenPieMenu = gMenuHolder->getChild<LLContextMenu>("Object Attach HUD");
	gAttachPieMenu = gMenuHolder->getChild<LLContextMenu>("Object Attach");

	gMenuAttachmentSelf = LLUICtrlFactory::createFromFile<LLContextMenu>(
		"menu_attachment_self.xml", gMenuHolder, registry);
	gMenuAttachmentOther = LLUICtrlFactory::createFromFile<LLContextMenu>(
		"menu_attachment_other.xml", gMenuHolder, registry);

	gDetachHUDAttSelfMenu = gMenuHolder->getChild<LLContextMenu>("Detach Self HUD", true);
	gDetachAttSelfMenu = gMenuHolder->getChild<LLContextMenu>("Detach Self", true);

	gMenuLand = LLUICtrlFactory::createFromFile<LLContextMenu>(
		"menu_land.xml", gMenuHolder, registry);

	gMenuMuteParticle = LLUICtrlFactory::createFromFile<LLContextMenu>(
		"menu_mute_particle.xml", gMenuHolder, registry);

// <FS:Zi> Pie menu
	gPieMenuAvatarSelf = LLUICtrlFactory::createFromFile<PieMenu>(
		"menu_pie_avatar_self.xml", gMenuHolder, registry);
	gPieMenuAvatarOther = LLUICtrlFactory::createFromFile<PieMenu>(
		"menu_pie_avatar_other.xml", gMenuHolder, registry);

	// added "Pie" to the control names to keep them unique
	gPieDetachScreenMenu = gMenuHolder->getChild<PieMenu>("Pie Object Detach HUD", true);
	gPieDetachMenu = gMenuHolder->getChild<PieMenu>("Pie Object Detach", true);

	gPieMenuObject = LLUICtrlFactory::createFromFile<PieMenu>(
		"menu_pie_object.xml", gMenuHolder, registry);

	// added "Pie" to the control names to keep them unique
	gPieAttachScreenMenu = gMenuHolder->getChild<PieMenu>("Pie Object Attach HUD");
	gPieAttachMenu = gMenuHolder->getChild<PieMenu>("Pie Object Attach");

	gPieMenuAttachmentSelf = LLUICtrlFactory::createFromFile<PieMenu>(
		"menu_pie_attachment_self.xml", gMenuHolder, registry);
	gPieMenuAttachmentOther = LLUICtrlFactory::createFromFile<PieMenu>(
		"menu_pie_attachment_other.xml", gMenuHolder, registry);

	gPieMenuLand = LLUICtrlFactory::createFromFile<PieMenu>(
		"menu_pie_land.xml", gMenuHolder, registry);

	gPieMenuMuteParticle = LLUICtrlFactory::createFromFile<PieMenu>(
		"menu_pie_mute_particle.xml", gMenuHolder, registry);
// </FS:Zi> Pie menu

	// <FS:Ansariel> FIRE-7893: Detach function on inspect self toast without function
	gMenuInspectSelf = LLUICtrlFactory::createFromFile<LLToggleableMenu>(
		"menu_inspect_self_gear.xml", gMenuHolder, registry);

	gInspectSelfDetachScreenMenu = gMenuHolder->getChild<LLContextMenu>("Inspect Self Detach HUD", true);
	gInspectSelfDetachMenu = gMenuHolder->getChild<LLContextMenu>("Inspect Self Detach", true);
	// </FS:Ansariel>

	///
	/// set up the colors
	///
	LLColor4 color;

	// do not set colors in code, let the skin decide. -Zi
	/*
	LLColor4 context_menu_color = LLUIColorTable::instance().getColor("MenuPopupBgColor");
	
	gMenuAvatarSelf->setBackgroundColor( context_menu_color );
	gMenuAvatarOther->setBackgroundColor( context_menu_color );
	gMenuObject->setBackgroundColor( context_menu_color );
	gMenuAttachmentSelf->setBackgroundColor( context_menu_color );
	gMenuAttachmentOther->setBackgroundColor( context_menu_color );

	gMenuLand->setBackgroundColor( context_menu_color );

	color = LLUIColorTable::instance().getColor( "MenuPopupBgColor" );
	gPopupMenuView->setBackgroundColor( color );
	*/

	// <FS> Changed for grid manager
	// If we are not in production, use a different color to make it apparent.
	//if (LLGridManager::getInstance()->isInProductionGrid())
	//{
	//	color = LLUIColorTable::instance().getColor( "MenuBarBgColor" );
	//}
	//else
	//{
	//	color = LLUIColorTable::instance().getColor( "MenuNonProductionBgColor" );
	//}

	//LLView* menu_bar_holder = gViewerWindow->getRootView()->getChildView("menu_bar_holder");

	//gMenuBarView = LLUICtrlFactory::getInstance()->createFromFile<LLMenuBarGL>("menu_viewer.xml", gMenuHolder, LLViewerMenuHolderGL::child_registry_t::instance());
	//gMenuBarView->setRect(LLRect(0, menu_bar_holder->getRect().mTop, 0, menu_bar_holder->getRect().mTop - MENU_BAR_HEIGHT));
	//gMenuBarView->setBackgroundColor( color );

	gMenuBarView = LLUICtrlFactory::getInstance()->createFromFile<LLMenuBarGL>("menu_viewer.xml", gMenuHolder, LLViewerMenuHolderGL::child_registry_t::instance());
	// ONLY change the color IF we are in beta. Otherwise leave it alone so it can use the skinned color. -Zi
	if(LLGridManager::getInstance()->isInSLBeta())
	{
		color = LLUIColorTable::instance().getColor( "MenuNonProductionBgColor" );
		gMenuBarView->setBackgroundColor( color );
	}

	LLView* menu_bar_holder = gViewerWindow->getRootView()->getChildView("menu_bar_holder");
	gMenuBarView->setRect(LLRect(0, menu_bar_holder->getRect().mTop, 0, menu_bar_holder->getRect().mTop - MENU_BAR_HEIGHT));
	// </FS> Changed for grid manager

	menu_bar_holder->addChild(gMenuBarView);
  
    gViewerWindow->setMenuBackgroundColor(false, 
        !LLGridManager::getInstance()->isInSLBeta());
	// *TODO:Also fix cost in llfolderview.cpp for Inventory menus
	const std::string texture_upload_cost_str = std::to_string(LLAgentBenefitsMgr::current().getTextureUploadCost());
	const std::string sound_upload_cost_str = std::to_string(LLAgentBenefitsMgr::current().getSoundUploadCost());
	const std::string animation_upload_cost_str = std::to_string(LLAgentBenefitsMgr::current().getAnimationUploadCost());
	gMenuHolder->childSetLabelArg("Upload Image", "[COST]", texture_upload_cost_str);
	gMenuHolder->childSetLabelArg("Upload Sound", "[COST]", sound_upload_cost_str);
	gMenuHolder->childSetLabelArg("Upload Animation", "[COST]", animation_upload_cost_str);

	gAutorespondMenu = gMenuBarView->getChild<LLMenuItemCallGL>("Set Autorespond", TRUE);
	gAutorespondNonFriendsMenu = gMenuBarView->getChild<LLMenuItemCallGL>("Set Autorespond to non-friends", TRUE);
	gAttachSubMenu = gMenuBarView->findChildMenuByName("Attach Object", TRUE);
	gDetachSubMenu = gMenuBarView->findChildMenuByName("Detach Object", TRUE);

	gDetachAvatarMenu = gMenuHolder->getChild<LLMenuGL>("Avatar Detach", true);
	gDetachHUDAvatarMenu = gMenuHolder->getChild<LLMenuGL>("Avatar Detach HUD", true);

	// Don't display the Memory console menu if the feature is turned off
	LLMenuItemCheckGL *memoryMenu = gMenuBarView->getChild<LLMenuItemCheckGL>("Memory", TRUE);
	if (memoryMenu)
	{
		memoryMenu->setVisible(FALSE);
	}

	gMenuBarView->createJumpKeys();

	// Let land based option enable when parcel changes
	gMenuParcelObserver = new LLMenuParcelObserver();

	gLoginMenuBarView = LLUICtrlFactory::getInstance()->createFromFile<LLMenuBarGL>("menu_login.xml", gMenuHolder, LLViewerMenuHolderGL::child_registry_t::instance());
	gLoginMenuBarView->arrangeAndClear();
	LLRect menuBarRect = gLoginMenuBarView->getRect();
	menuBarRect.setLeftTopAndSize(0, menu_bar_holder->getRect().getHeight(), menuBarRect.getWidth(), menuBarRect.getHeight());
	gLoginMenuBarView->setRect(menuBarRect);
	// do not set colors in code, always lat the skin decide. -Zi
	// gLoginMenuBarView->setBackgroundColor( color );
	menu_bar_holder->addChild(gLoginMenuBarView);
	
	// tooltips are on top of EVERYTHING, including menus
	gViewerWindow->getRootView()->sendChildToFront(gToolTipView);
}

///////////////////
// SHOW CONSOLES //
///////////////////


class LLAdvancedToggleConsole : public view_listener_t
{
	bool handleEvent(const LLSD& userdata)
	{
		std::string console_type = userdata.asString();
		if ("texture" == console_type)
		{
			toggle_visibility( (void*)gTextureView );
		}
		else if ("debug" == console_type)
		{
			toggle_visibility( (void*)static_cast<LLUICtrl*>(gDebugView->mDebugConsolep));
		}
		else if ("fast timers" == console_type)
		{
			LLFloaterReg::toggleInstance("block_timers");
		}
		else if ("scene view" == console_type)
		{
			toggle_visibility( (void*)gSceneView);
		}
		else if ("scene monitor" == console_type)
		{
			toggle_visibility( (void*)gSceneMonitorView);
		}

		return true;
	}
};
class LLAdvancedCheckConsole : public view_listener_t
{
	bool handleEvent(const LLSD& userdata)
	{
		std::string console_type = userdata.asString();
		bool new_value = false;
		if ("texture" == console_type)
		{
			new_value = get_visibility( (void*)gTextureView );
		}
		else if ("debug" == console_type)
		{
			new_value = get_visibility( (void*)((LLView*)gDebugView->mDebugConsolep) );
		}
		else if ("fast timers" == console_type)
		{
			new_value = LLFloaterReg::instanceVisible("block_timers");
		}
		else if ("scene view" == console_type)
		{
			new_value = get_visibility( (void*) gSceneView);
		}
		else if ("scene monitor" == console_type)
		{
			new_value = get_visibility( (void*) gSceneMonitorView);
		}
		
		return new_value;
	}
};


//////////////////////////
// DUMP INFO TO CONSOLE //
//////////////////////////


class LLAdvancedDumpInfoToConsole : public view_listener_t
{
	bool handleEvent(const LLSD& userdata)
	{
		gDebugView->mDebugConsolep->setVisible(TRUE);
		std::string info_type = userdata.asString();
		if ("region" == info_type)
		{
			handle_region_dump_settings(NULL);
		}
		else if ("group" == info_type)
		{
			handle_dump_group_info(NULL);
		}
		else if ("capabilities" == info_type)
		{
			handle_dump_capabilities_info(NULL);
		}
		return true;
	}
};


//////////////
// HUD INFO //
//////////////


class LLAdvancedToggleHUDInfo : public view_listener_t
{
	bool handleEvent(const LLSD& userdata)
	{
		std::string info_type = userdata.asString();

		if ("camera" == info_type)
		{
			gDisplayCameraPos = !(gDisplayCameraPos);
		}
		else if ("wind" == info_type)
		{
			gDisplayWindInfo = !(gDisplayWindInfo);
		}
		else if ("fov" == info_type)
		{
			gDisplayFOV = !(gDisplayFOV);
		}
		else if ("badge" == info_type)
		{
			report_to_nearby_chat("Hippos!");
		}
		else if ("cookies" == info_type)
		{
			report_to_nearby_chat("Cookies!");
		}
		// <FS:PP>
		else if ("motd" == info_type)
		{
			report_to_nearby_chat(gAgent.mMOTD);
		}
		// </FS:PP>
		return true;
	}
};

class LLAdvancedCheckHUDInfo : public view_listener_t
{
	bool handleEvent(const LLSD& userdata)
	{
		std::string info_type = userdata.asString();
		bool new_value = false;
		if ("camera" == info_type)
		{
			new_value = gDisplayCameraPos;
		}
		else if ("wind" == info_type)
		{
			new_value = gDisplayWindInfo;
		}
		else if ("fov" == info_type)
		{
			new_value = gDisplayFOV;
		}
		return new_value;
	}
};


// <FS:Ansariel> Keep this for menu check item
//////////////
// FLYING   //
//////////////

class LLAdvancedAgentFlyingInfo : public view_listener_t
{
	bool handleEvent(const LLSD&)
	{
		return gAgent.getFlying();
	}
};
// </FS:Ansariel>


///////////////////////
// CLEAR GROUP CACHE //
///////////////////////

class LLAdvancedClearGroupCache : public view_listener_t
{
	bool handleEvent(const LLSD& userdata)
	{
		LLGroupMgr::debugClearAllGroups(NULL);
		return true;
	}
};




/////////////////
// RENDER TYPE //
/////////////////
U32 render_type_from_string(std::string render_type)
{
	if ("simple" == render_type)
	{
		return LLPipeline::RENDER_TYPE_SIMPLE;
	}
	else if ("alpha" == render_type)
	{
		return LLPipeline::RENDER_TYPE_ALPHA;
	}
	else if ("tree" == render_type)
	{
		return LLPipeline::RENDER_TYPE_TREE;
	}
	else if ("character" == render_type)
	{
		return LLPipeline::RENDER_TYPE_AVATAR;
	}
	else if ("controlAV" == render_type) // Animesh
	{
		return LLPipeline::RENDER_TYPE_CONTROL_AV;
	}
	else if ("surfacePatch" == render_type)
	{
		return LLPipeline::RENDER_TYPE_TERRAIN;
	}
	else if ("sky" == render_type)
	{
		return LLPipeline::RENDER_TYPE_SKY;
	}
	else if ("water" == render_type)
	{
		return LLPipeline::RENDER_TYPE_WATER;
	}
	else if ("ground" == render_type)
	{
		return LLPipeline::RENDER_TYPE_GROUND;
	}
	else if ("volume" == render_type)
	{
		return LLPipeline::RENDER_TYPE_VOLUME;
	}
	else if ("grass" == render_type)
	{
		return LLPipeline::RENDER_TYPE_GRASS;
	}
	else if ("clouds" == render_type)
	{
		return LLPipeline::RENDER_TYPE_CLOUDS;
	}
	else if ("particles" == render_type)
	{
		return LLPipeline::RENDER_TYPE_PARTICLES;
	}
	else if ("bump" == render_type)
	{
		return LLPipeline::RENDER_TYPE_BUMP;
	}
	else
	{
		return 0;
	}
}


class LLAdvancedToggleRenderType : public view_listener_t
{
	bool handleEvent(const LLSD& userdata)
	{
		U32 render_type = render_type_from_string( userdata.asString() );
		if ( render_type != 0 )
		{
			LLPipeline::toggleRenderTypeControl( render_type );
			if(render_type == LLPipeline::RENDER_TYPE_PARTICLES)
			{
				gPipeline.sRenderParticles = gPipeline.hasRenderType(LLPipeline::RENDER_TYPE_PARTICLES);
			}
		}
		return true;
	}
};


class LLAdvancedCheckRenderType : public view_listener_t
{
	bool handleEvent(const LLSD& userdata)
	{
		U32 render_type = render_type_from_string( userdata.asString() );
		bool new_value = false;

		if ( render_type != 0 )
		{
			new_value = LLPipeline::hasRenderTypeControl( render_type );
		}

		return new_value;
	}
};


/////////////
// FEATURE //
/////////////
U32 feature_from_string(std::string feature)
{ 
	if ("ui" == feature)
	{ 
		return LLPipeline::RENDER_DEBUG_FEATURE_UI;
	}
	else if ("selected" == feature)
	{
		return LLPipeline::RENDER_DEBUG_FEATURE_SELECTED;
	}
	else if ("highlighted" == feature)
	{
		return LLPipeline::RENDER_DEBUG_FEATURE_HIGHLIGHTED;
	}
	else if ("dynamic textures" == feature)
	{
		return LLPipeline::RENDER_DEBUG_FEATURE_DYNAMIC_TEXTURES;
	}
	else if ("foot shadows" == feature)
	{
		return LLPipeline::RENDER_DEBUG_FEATURE_FOOT_SHADOWS;
	}
	else if ("fog" == feature)
	{
		return LLPipeline::RENDER_DEBUG_FEATURE_FOG;
	}
	else if ("fr info" == feature)
	{
		return LLPipeline::RENDER_DEBUG_FEATURE_FR_INFO;
	}
	else if ("flexible" == feature)
	{
		return LLPipeline::RENDER_DEBUG_FEATURE_FLEXIBLE;
	}
	else
	{
		return 0;
	}
};


class LLAdvancedToggleFeature : public view_listener_t
{
	bool handleEvent(const LLSD& userdata)
	{
		U32 feature = feature_from_string( userdata.asString() );
		if ( feature != 0 )
		{
			LLPipeline::toggleRenderDebugFeature( feature );
		}
		return true;
	}
};

class LLAdvancedCheckFeature : public view_listener_t
{
	bool handleEvent(const LLSD& userdata)
{
	U32 feature = feature_from_string( userdata.asString() );
	bool new_value = false;

	if ( feature != 0 )
	{
		new_value = LLPipeline::toggleRenderDebugFeatureControl( feature );
	}

	return new_value;
}
};

class LLAdvancedCheckDisplayTextureDensity : public view_listener_t
{
	bool handleEvent(const LLSD& userdata)
	{
		std::string mode = userdata.asString();
		if (!gPipeline.hasRenderDebugMask(LLPipeline::RENDER_DEBUG_TEXEL_DENSITY))
		{
			return mode == "none";
		}
		if (mode == "current")
		{
			return LLViewerTexture::sDebugTexelsMode == LLViewerTexture::DEBUG_TEXELS_CURRENT;
		}
		else if (mode == "desired")
		{
			return LLViewerTexture::sDebugTexelsMode == LLViewerTexture::DEBUG_TEXELS_DESIRED;
		}
		else if (mode == "full")
		{
			return LLViewerTexture::sDebugTexelsMode == LLViewerTexture::DEBUG_TEXELS_FULL;
		}
		return false;
	}
};

class LLAdvancedSetDisplayTextureDensity : public view_listener_t
{
	bool handleEvent(const LLSD& userdata)
	{
		std::string mode = userdata.asString();
		if (mode == "none")
		{
			if (gPipeline.hasRenderDebugMask(LLPipeline::RENDER_DEBUG_TEXEL_DENSITY) == TRUE) 
			{
				gPipeline.toggleRenderDebug(LLPipeline::RENDER_DEBUG_TEXEL_DENSITY);
			}
			LLViewerTexture::sDebugTexelsMode = LLViewerTexture::DEBUG_TEXELS_OFF;
		}
		else if (mode == "current")
		{
			if (gPipeline.hasRenderDebugMask(LLPipeline::RENDER_DEBUG_TEXEL_DENSITY) == FALSE) 
			{
				gPipeline.toggleRenderDebug(LLPipeline::RENDER_DEBUG_TEXEL_DENSITY);
			}
			LLViewerTexture::sDebugTexelsMode = LLViewerTexture::DEBUG_TEXELS_CURRENT;
		}
		else if (mode == "desired")
		{
			if (gPipeline.hasRenderDebugMask(LLPipeline::RENDER_DEBUG_TEXEL_DENSITY) == FALSE) 
			{
				gPipeline.toggleRenderDebug(LLPipeline::RENDER_DEBUG_TEXEL_DENSITY);
			}
			gPipeline.setRenderDebugFeatureControl(LLPipeline::RENDER_DEBUG_TEXEL_DENSITY, true);
			LLViewerTexture::sDebugTexelsMode = LLViewerTexture::DEBUG_TEXELS_DESIRED;
		}
		else if (mode == "full")
		{
			if (gPipeline.hasRenderDebugMask(LLPipeline::RENDER_DEBUG_TEXEL_DENSITY) == FALSE) 
			{
				gPipeline.toggleRenderDebug(LLPipeline::RENDER_DEBUG_TEXEL_DENSITY);
			}
			LLViewerTexture::sDebugTexelsMode = LLViewerTexture::DEBUG_TEXELS_FULL;
		}
		return true;
	}
};


//////////////////
// INFO DISPLAY //
//////////////////
U64 info_display_from_string(std::string info_display)
{
	if ("verify" == info_display)
	{
		return LLPipeline::RENDER_DEBUG_VERIFY;
	}
	else if ("bboxes" == info_display)
	{
		return LLPipeline::RENDER_DEBUG_BBOXES;
	}
	else if ("normals" == info_display)
	{
		return LLPipeline::RENDER_DEBUG_NORMALS;
	}
	else if ("points" == info_display)
	{
		return LLPipeline::RENDER_DEBUG_POINTS;
	}
	else if ("octree" == info_display)
	{
		return LLPipeline::RENDER_DEBUG_OCTREE;
	}
	else if ("shadow frusta" == info_display)
	{
		return LLPipeline::RENDER_DEBUG_SHADOW_FRUSTA;
	}
	else if ("physics shapes" == info_display)
	{
		return LLPipeline::RENDER_DEBUG_PHYSICS_SHAPES;
	}
	else if ("occlusion" == info_display)
	{
		return LLPipeline::RENDER_DEBUG_OCCLUSION;
	}
	else if ("render batches" == info_display)
	{
		return LLPipeline::RENDER_DEBUG_BATCH_SIZE;
	}
	else if ("update type" == info_display)
	{
		return LLPipeline::RENDER_DEBUG_UPDATE_TYPE;
	}
	else if ("texture anim" == info_display)
	{
		return LLPipeline::RENDER_DEBUG_TEXTURE_ANIM;
	}
	else if ("texture priority" == info_display)
	{
		return LLPipeline::RENDER_DEBUG_TEXTURE_PRIORITY;
	}
	else if ("texture area" == info_display)
	{
		return LLPipeline::RENDER_DEBUG_TEXTURE_AREA;
	}
	else if ("face area" == info_display)
	{
		return LLPipeline::RENDER_DEBUG_FACE_AREA;
	}
	else if ("lod info" == info_display)
	{
		return LLPipeline::RENDER_DEBUG_LOD_INFO;
	}
	else if ("build queue" == info_display)
	{
		return LLPipeline::RENDER_DEBUG_BUILD_QUEUE;
	}
	else if ("lights" == info_display)
	{
		return LLPipeline::RENDER_DEBUG_LIGHTS;
	}
	else if ("particles" == info_display)
	{
		return LLPipeline::RENDER_DEBUG_PARTICLES;
	}
	else if ("composition" == info_display)
	{
		return LLPipeline::RENDER_DEBUG_COMPOSITION;
	}
	else if ("avatardrawinfo" == info_display)
	{
		return (LLPipeline::RENDER_DEBUG_AVATAR_DRAW_INFO);
	}
	else if ("glow" == info_display)
	{
		return LLPipeline::RENDER_DEBUG_GLOW;
	}
	else if ("collision skeleton" == info_display)
	{
		return LLPipeline::RENDER_DEBUG_AVATAR_VOLUME;
	}
	else if ("joints" == info_display)
	{
		return LLPipeline::RENDER_DEBUG_AVATAR_JOINTS;
	}
	else if ("raycast" == info_display)
	{
		return LLPipeline::RENDER_DEBUG_RAYCAST;
	}
	else if ("agent target" == info_display)
	{
		return LLPipeline::RENDER_DEBUG_AGENT_TARGET;
	}
	else if ("sculpt" == info_display)
	{
		return LLPipeline::RENDER_DEBUG_SCULPTED;
	}
	else if ("wind vectors" == info_display)
	{
		return LLPipeline::RENDER_DEBUG_WIND_VECTORS;
	}
	else if ("texel density" == info_display)
	{
		return LLPipeline::RENDER_DEBUG_TEXEL_DENSITY;
	}
	else if ("triangle count" == info_display)
	{
		return LLPipeline::RENDER_DEBUG_TRIANGLE_COUNT;
	}
	else if ("impostors" == info_display)
	{
		return LLPipeline::RENDER_DEBUG_IMPOSTORS;
	}
    else if ("reflection probes" == info_display)
    {
    return LLPipeline::RENDER_DEBUG_REFLECTION_PROBES;
    }
	else if ("texture size" == info_display)
	{
		return LLPipeline::RENDER_DEBUG_TEXTURE_SIZE;
	}
	else
	{
		LL_WARNS() << "unrecognized feature name '" << info_display << "'" << LL_ENDL;
		return 0;
	}
};

class LLAdvancedToggleInfoDisplay : public view_listener_t
{
	bool handleEvent(const LLSD& userdata)
	{
		U64 info_display = info_display_from_string( userdata.asString() );

		LL_INFOS("ViewerMenu") << "toggle " << userdata.asString() << LL_ENDL;
		
		if ( info_display != 0 )
		{
			LLPipeline::toggleRenderDebug( info_display );
		}

		return true;
	}
};


class LLAdvancedCheckInfoDisplay : public view_listener_t
{
	bool handleEvent(const LLSD& userdata)
	{
		U64 info_display = info_display_from_string( userdata.asString() );
		bool new_value = false;

		if ( info_display != 0 )
		{
			new_value = LLPipeline::toggleRenderDebugControl( info_display );
		}

		return new_value;
	}
};


///////////////////////////
//// RANDOMIZE FRAMERATE //
///////////////////////////


class LLAdvancedToggleRandomizeFramerate : public view_listener_t
{
	bool handleEvent(const LLSD& userdata)
	{
		gRandomizeFramerate = !(gRandomizeFramerate);
		return true;
	}
};

class LLAdvancedCheckRandomizeFramerate : public view_listener_t
{
	bool handleEvent(const LLSD& userdata)
	{
		bool new_value = gRandomizeFramerate;
		return new_value;
	}
};

///////////////////////////
//// PERIODIC SLOW FRAME //
///////////////////////////


class LLAdvancedTogglePeriodicSlowFrame : public view_listener_t
{
	bool handleEvent(const LLSD& userdata)
	{
		gPeriodicSlowFrame = !(gPeriodicSlowFrame);
		return true;
	}
};

class LLAdvancedCheckPeriodicSlowFrame : public view_listener_t
{
	bool handleEvent(const LLSD& userdata)
	{
		bool new_value = gPeriodicSlowFrame;
		return new_value;
	}
};



////////////////
// FRAME TEST //
////////////////


class LLAdvancedToggleFrameTest : public view_listener_t
{
	bool handleEvent(const LLSD& userdata)
	{
		LLPipeline::sRenderFrameTest = !(LLPipeline::sRenderFrameTest);
		return true;
	}
};

class LLAdvancedCheckFrameTest : public view_listener_t
{
	bool handleEvent(const LLSD& userdata)
	{
		bool new_value = LLPipeline::sRenderFrameTest;
		return new_value;
	}
};


///////////////////////////
// SELECTED TEXTURE INFO //
// 
///////////////////////////


class LLAdvancedSelectedTextureInfo : public view_listener_t
{
	bool handleEvent(const LLSD& userdata)
	{
		handle_selected_texture_info(NULL);
		return true;
	}
};

//////////////////////
// TOGGLE WIREFRAME //
//////////////////////

class LLAdvancedToggleWireframe : public view_listener_t
{
	bool handleEvent(const LLSD& userdata)
	{
<<<<<<< HEAD
// [RLVa:KB] - @detach and @viewwireframe
		const bool fRlvCanViewWireframe = RlvActions::canViewWireframe();
		if ( (!gUseWireframe) && (!fRlvCanViewWireframe) )
			RlvUtil::notifyBlocked(RlvStringKeys::Blocked::Wireframe);
		set_use_wireframe( (!gUseWireframe) && (fRlvCanViewWireframe) );
		return true;
	}
};

// Called from rlvhandler.cpp
void set_use_wireframe(bool useWireframe)
	{
		if (gUseWireframe == useWireframe)
			return;

		gUseWireframe = useWireframe;
// [/RLVa:KB]
//		gUseWireframe = !(gUseWireframe);
		gWindowResized = TRUE;

		LLPipeline::updateRenderDeferred();

		if (gUseWireframe)
		{
			gInitialDeferredModeForWireframe = LLPipeline::sRenderDeferred;
		}

		gPipeline.resetVertexBuffers();

		if (!gUseWireframe && !gInitialDeferredModeForWireframe && LLPipeline::sRenderDeferred != bool(gInitialDeferredModeForWireframe) && gPipeline.isInit())
		{
			LLPipeline::refreshCachedSettings();
			gPipeline.releaseGLBuffers();
			gPipeline.createGLBuffers();
			LLViewerShaderMgr::instance()->setShaders();
		}
=======
		gUseWireframe = !(gUseWireframe);
>>>>>>> f575c139

//		return true;
	}
//};

class LLAdvancedCheckWireframe : public view_listener_t
{
	bool handleEvent(const LLSD& userdata)
	{
		return gUseWireframe;
	}
};
	

//////////////////////////
// DUMP SCRIPTED CAMERA //
//////////////////////////
	
class LLAdvancedDumpScriptedCamera : public view_listener_t
{
	bool handleEvent(const LLSD& userdata)
	{
		handle_dump_followcam(NULL);
		return true;
	}
};



//////////////////////////////
// DUMP REGION OBJECT CACHE //
//////////////////////////////


class LLAdvancedDumpRegionObjectCache : public view_listener_t
{
	bool handleEvent(const LLSD& userdata)
	{
		handle_dump_region_object_cache(NULL);
		return true;
	}
};

class LLAdvancedInterestListFullUpdate : public view_listener_t
{
	bool handleEvent(const LLSD& userdata)
	{
		LLSD request;
		LLSD body;
		static bool using_360 = false;

		if (using_360)
		{
			body["mode"] = LLSD::String("default");
		}
		else
		{
			body["mode"] = LLSD::String("360");
		}
		using_360 = !using_360;

        if (gAgent.requestPostCapability("InterestList", body, [](const LLSD& response)
        {
            LL_INFOS("360Capture") <<
                "InterestList capability responded: \n" <<
                ll_pretty_print_sd(response) <<
                LL_ENDL;
        }))
        {
            LL_INFOS("360Capture") <<
                "Successfully posted an InterestList capability request with payload: \n" <<
                ll_pretty_print_sd(body) <<
                LL_ENDL;
            return true;
        }
        else
        {
            LL_INFOS("360Capture") <<
                "Unable to post an InterestList capability request with payload: \n" <<
                ll_pretty_print_sd(body) <<
                LL_ENDL;
            return false;
        }
	}
};

class LLAdvancedBuyCurrencyTest : public view_listener_t
	{
	bool handleEvent(const LLSD& userdata)
	{
		handle_buy_currency_test(NULL);
		return true;
	}
};


/////////////////////
// DUMP SELECT MGR //
/////////////////////


class LLAdvancedDumpSelectMgr : public view_listener_t
{
	bool handleEvent(const LLSD& userdata)
	{
		dump_select_mgr(NULL);
		return true;
	}
};



////////////////////
// DUMP INVENTORY //
////////////////////


class LLAdvancedDumpInventory : public view_listener_t
{
	bool handleEvent(const LLSD& userdata)
	{
		dump_inventory(NULL);
		return true;
	}
};



////////////////////////////////
// PRINT SELECTED OBJECT INFO //
////////////////////////////////


class LLAdvancedPrintSelectedObjectInfo : public view_listener_t
{
	bool handleEvent(const LLSD& userdata)
	{
		print_object_info(NULL);
		return true;
	}
};



//////////////////////
// PRINT AGENT INFO //
//////////////////////


class LLAdvancedPrintAgentInfo : public view_listener_t
{
	bool handleEvent(const LLSD& userdata)
	{
		print_agent_nvpairs(NULL);
		return true;
	}
};

//////////////////
// DEBUG CLICKS //
//////////////////


class LLAdvancedToggleDebugClicks : public view_listener_t
{
	bool handleEvent(const LLSD& userdata)
	{
		gDebugClicks = !(gDebugClicks);
		return true;
	}
};

class LLAdvancedCheckDebugClicks : public view_listener_t
{
	bool handleEvent(const LLSD& userdata)
	{
		bool new_value = gDebugClicks;
		return new_value;
	}
};



/////////////////
// DEBUG VIEWS //
/////////////////


class LLAdvancedToggleDebugViews : public view_listener_t
{
	bool handleEvent(const LLSD& userdata)
	{
		LLView::sDebugRects = !(LLView::sDebugRects);
		return true;
	}
};

class LLAdvancedCheckDebugViews : public view_listener_t
{
	bool handleEvent(const LLSD& userdata)
	{
		bool new_value = LLView::sDebugRects;
		return new_value;
	}
};



///////////////////////
// XUI NAME TOOLTIPS //
///////////////////////


class LLAdvancedToggleXUINameTooltips : public view_listener_t
{
	bool handleEvent(const LLSD& userdata)
	{
		toggle_show_xui_names(NULL);
		return true;
	}
};

class LLAdvancedCheckXUINameTooltips : public view_listener_t
{
	bool handleEvent(const LLSD& userdata)
	{
		bool new_value = check_show_xui_names(NULL);
		return new_value;
	}
};



////////////////////////
// DEBUG MOUSE EVENTS //
////////////////////////


class LLAdvancedToggleDebugMouseEvents : public view_listener_t
{
	bool handleEvent(const LLSD& userdata)
	{
		LLView::sDebugMouseHandling = !(LLView::sDebugMouseHandling);
		return true;
	}
};

class LLAdvancedCheckDebugMouseEvents : public view_listener_t
{
	bool handleEvent(const LLSD& userdata)
	{
		bool new_value = LLView::sDebugMouseHandling;
		return new_value;
	}
};



////////////////
// DEBUG KEYS //
////////////////


class LLAdvancedToggleDebugKeys : public view_listener_t
{
	bool handleEvent(const LLSD& userdata)
	{
		LLView::sDebugKeys = !(LLView::sDebugKeys);
		return true;
	}
};
	
class LLAdvancedCheckDebugKeys : public view_listener_t
{
	bool handleEvent(const LLSD& userdata)
	{
		bool new_value = LLView::sDebugKeys;
		return new_value;
	}
};
	


///////////////////////
// DEBUG WINDOW PROC //
///////////////////////


class LLAdvancedToggleDebugWindowProc : public view_listener_t
{
	bool handleEvent(const LLSD& userdata)
	{
		gDebugWindowProc = !(gDebugWindowProc);
		return true;
	}
};

class LLAdvancedCheckDebugWindowProc : public view_listener_t
	{
	bool handleEvent(const LLSD& userdata)
	{
		bool new_value = gDebugWindowProc;
		return new_value;
	}
};

// ------------------------------XUI MENU ---------------------------

//////////////////////
// LOAD UI FROM XML //
//////////////////////


class LLAdvancedLoadUIFromXML : public view_listener_t
{
	bool handleEvent(const LLSD& userdata)
	{
		handle_load_from_xml(NULL);
		return true;
	}
};



////////////////////
// SAVE UI TO XML //
////////////////////


class LLAdvancedSaveUIToXML : public view_listener_t
{
	bool handleEvent(const LLSD& userdata)
	{
		handle_save_to_xml(NULL);
		return true;
	}
};


class LLAdvancedSendTestIms : public view_listener_t
{
	bool handleEvent(const LLSD& userdata)
	{
		LLIMModel::instance().testMessages();
		return true;
	}
};


///////////////
// XUI NAMES //
///////////////


class LLAdvancedToggleXUINames : public view_listener_t
{
	bool handleEvent(const LLSD& userdata)
	{
		toggle_show_xui_names(NULL);
		return true;
	}
};

class LLAdvancedCheckXUINames : public view_listener_t
{
	bool handleEvent(const LLSD& userdata)
	{
		bool new_value = check_show_xui_names(NULL);
		return new_value;
	}
};


////////////////////////
// GRAB BAKED TEXTURE //
////////////////////////


class LLAdvancedGrabBakedTexture : public view_listener_t
{
	bool handleEvent(const LLSD& userdata)
	{
		std::string texture_type = userdata.asString();
		if ("iris" == texture_type)
		{
			handle_grab_baked_texture( (void*)BAKED_EYES );
		}
		else if ("head" == texture_type)
		{
			handle_grab_baked_texture( (void*)BAKED_HEAD );
		}
		else if ("upper" == texture_type)
		{
			handle_grab_baked_texture( (void*)BAKED_UPPER );
		}
		else if ("lower" == texture_type)
		{
			handle_grab_baked_texture( (void*)BAKED_LOWER );
		}
		else if ("skirt" == texture_type)
		{
			handle_grab_baked_texture( (void*)BAKED_SKIRT );
		}
		else if ("hair" == texture_type)
		{
			handle_grab_baked_texture( (void*)BAKED_HAIR );
		}

		return true;
	}
};

class LLAdvancedEnableGrabBakedTexture : public view_listener_t
{
	bool handleEvent(const LLSD& userdata)
{
		std::string texture_type = userdata.asString();
		bool new_value = false;

		if ("iris" == texture_type)
		{
			new_value = enable_grab_baked_texture( (void*)BAKED_EYES );
		}
		else if ("head" == texture_type)
		{
			new_value = enable_grab_baked_texture( (void*)BAKED_HEAD );
		}
		else if ("upper" == texture_type)
		{
			new_value = enable_grab_baked_texture( (void*)BAKED_UPPER );
		}
		else if ("lower" == texture_type)
		{
			new_value = enable_grab_baked_texture( (void*)BAKED_LOWER );
		}
		else if ("skirt" == texture_type)
		{
			new_value = enable_grab_baked_texture( (void*)BAKED_SKIRT );
		}
		else if ("hair" == texture_type)
		{
			new_value = enable_grab_baked_texture( (void*)BAKED_HAIR );
		}
	
		return new_value;
}
};

///////////////////////
// APPEARANCE TO XML //
///////////////////////


class LLAdvancedEnableAppearanceToXML : public view_listener_t
{
	bool handleEvent(const LLSD& userdata)
	{
        LLViewerObject *obj = LLSelectMgr::getInstance()->getSelection()->getPrimaryObject();
        if (obj && obj->isAnimatedObject() && obj->getControlAvatar())
        {
            return gSavedSettings.getBOOL("DebugAnimatedObjects");
        }
        else if (obj && obj->isAttachment() && obj->getAvatar())
        {
            return gSavedSettings.getBOOL("DebugAvatarAppearanceMessage");
        }
        else if (obj && obj->isAvatar())
        {
            // This has to be a non-control avatar, because control avs are invisible and unclickable.
            return gSavedSettings.getBOOL("DebugAvatarAppearanceMessage");
        }
		else
		{
			return false;
		}
	}
};

class LLAdvancedAppearanceToXML : public view_listener_t
{
	bool handleEvent(const LLSD& userdata)
	{
		std::string emptyname;
        LLViewerObject *obj = LLSelectMgr::getInstance()->getSelection()->getPrimaryObject();
        LLVOAvatar *avatar = NULL;
        if (obj)
        {
            if (obj->isAvatar())
            {
                avatar = obj->asAvatar();
            }
            else
            {
                // If there is a selection, find the associated
                // avatar. Normally there's only one obvious choice. But
                // what should be returned if the object is in an attached
                // animated object? getAvatar() will give the skeleton of
                // the animated object. getAvatarAncestor() will give the
                // actual human-driven avatar.
                avatar = obj->getAvatar();
            }
        }
        else
        {
            // If no selection, use the self avatar.
			avatar = gAgentAvatarp;
        }
        if (avatar)
        {
            avatar->dumpArchetypeXML(emptyname);
        }
		return true;
	}
};



///////////////////////////////
// TOGGLE CHARACTER GEOMETRY //
///////////////////////////////


class LLAdvancedToggleCharacterGeometry : public view_listener_t
{
	bool handleEvent(const LLSD& userdata)
	{
		handle_god_request_avatar_geometry(NULL);
		return true;
	}
};


	/////////////////////////////
// TEST MALE / TEST FEMALE //
/////////////////////////////

class LLAdvancedTestMale : public view_listener_t
{
	bool handleEvent(const LLSD& userdata)
	{
		handle_test_male(NULL);
		return true;
	}
};


class LLAdvancedTestFemale : public view_listener_t
{
	bool handleEvent(const LLSD& userdata)
	{
		handle_test_female(NULL);
		return true;
	}
};

class LLAdvancedForceParamsToDefault : public view_listener_t
{
	bool handleEvent(const LLSD& userdata)
	{
		LLAgent::clearVisualParams(NULL);
		return true;
	}
};


//////////////////////////
//   ANIMATION SPEED    //
//////////////////////////

// Utility function to set all AV time factors to the same global value
static void set_all_animation_time_factors(F32	time_factor)
{
	LLMotionController::setCurrentTimeFactor(time_factor);
	for (std::vector<LLCharacter*>::iterator iter = LLCharacter::sInstances.begin();
		iter != LLCharacter::sInstances.end(); ++iter)
	{
		(*iter)->setAnimTimeFactor(time_factor);
	}
}

class LLAdvancedAnimTenFaster : public view_listener_t
{
	bool handleEvent(const LLSD& userdata)
	{
		//LL_INFOS() << "LLAdvancedAnimTenFaster" << LL_ENDL;
		F32 time_factor = LLMotionController::getCurrentTimeFactor();
		time_factor = llmin(time_factor + 0.1f, 2.f);	// Upper limit is 200% speed
		set_all_animation_time_factors(time_factor);
		return true;
	}
};

class LLAdvancedAnimTenSlower : public view_listener_t
{
	bool handleEvent(const LLSD& userdata)
	{
		//LL_INFOS() << "LLAdvancedAnimTenSlower" << LL_ENDL;
		F32 time_factor = LLMotionController::getCurrentTimeFactor();
		time_factor = llmax(time_factor - 0.1f, 0.1f);	// Lower limit is at 10% of normal speed
		set_all_animation_time_factors(time_factor);
		return true;
	}
};

class LLAdvancedAnimResetAll : public view_listener_t
{
	bool handleEvent(const LLSD& userdata)
	{
		set_all_animation_time_factors(1.f);
		return true;
	}
};


//////////////////////////
// RELOAD VERTEX SHADER //
//////////////////////////


class LLAdvancedReloadVertexShader : public view_listener_t
{
	bool handleEvent(const LLSD& userdata)
	{
		reload_vertex_shader(NULL);
		return true;
	}
};



////////////////////
// ANIMATION INFO //
////////////////////


class LLAdvancedToggleAnimationInfo : public view_listener_t
{
	bool handleEvent(const LLSD& userdata)
	{
		LLVOAvatar::sShowAnimationDebug = !(LLVOAvatar::sShowAnimationDebug);
		return true;
	}
};

class LLAdvancedCheckAnimationInfo : public view_listener_t
{
	bool handleEvent(const LLSD& userdata)
	{
		bool new_value = LLVOAvatar::sShowAnimationDebug;
		return new_value;
	}
};


//////////////////
// SHOW LOOK AT //
//////////////////


class LLAdvancedToggleShowLookAt : public view_listener_t
{
	bool handleEvent(const LLSD& userdata)
	{
		//LLHUDEffectLookAt::sDebugLookAt = !(LLHUDEffectLookAt::sDebugLookAt);
		//<FS:AO improve use of controls with radiogroups>
		//bool value = !gSavedPerAccountSettings.getBOOL("DebugLookAt");
		//gSavedPerAccountSettings.setBOOL("DebugLookAt",value);
		S32 value = !gSavedPerAccountSettings.getS32("DebugLookAt");
		gSavedPerAccountSettings.setS32("DebugLookAt",value);
		//</FS:AO>
		return true;
	}
};

// <AO>
class LLAdvancedToggleShowColor : public view_listener_t
{
        bool handleEvent(const LLSD& userdata)
        {
                S32 value = !gSavedSettings.getS32("DebugShowColor");
                gSavedSettings.setS32("DebugShowColor",value);
                return true;
        }
};

class LLAdvancedCheckShowColor : public view_listener_t
{
        bool handleEvent(const LLSD& userdata)
        {
                S32 new_value = gSavedSettings.getS32("DebugShowColor");
                return (bool)new_value;
        }
};
// </AO>

class LLAdvancedCheckShowLookAt : public view_listener_t
{
	bool handleEvent(const LLSD& userdata)
	{
		//bool new_value = LLHUDEffectLookAt::sDebugLookAt;
		//<FS:AO improve use of controls with radiogroups>
		//bool new_value = gSavedPerAccountSettings.getBOOL("DebugLookAt");
		S32 new_value = gSavedPerAccountSettings.getS32("DebugLookAt");
		return (bool)new_value;
	}
};



///////////////////
// SHOW POINT AT //
///////////////////


class LLAdvancedToggleShowPointAt : public view_listener_t
{
	bool handleEvent(const LLSD& userdata)
	{
		LLHUDEffectPointAt::sDebugPointAt = !(LLHUDEffectPointAt::sDebugPointAt);
		return true;
	}
};

class LLAdvancedCheckShowPointAt : public view_listener_t
{
	bool handleEvent(const LLSD& userdata)
	{
		bool new_value = LLHUDEffectPointAt::sDebugPointAt;
		return new_value;
	}
};


///////////////////// 
// PRIVATE LOOK AT // 
///////////////////// 

class LLAdvancedTogglePrivateLookPointAt : public view_listener_t 
{ 
	bool handleEvent(const LLSD& userdata) 
	{ 
		std::string command = userdata.asString(); 
		if ("Look" == command) 
		{ 
			bool new_value = !gSavedSettings.getBOOL("PrivateLookAtTarget"); 
			gSavedSettings.setBOOL("PrivateLookAtTarget", new_value); 
		} 
		else if ("Point" == command) 
		{ 
			bool new_value = !gSavedSettings.getBOOL("PrivatePointAtTarget"); 
			gSavedSettings.setBOOL("PrivatePointAtTarget", new_value); 
		} 
	return true; 
	} 
}; 

class LLAdvancedCheckPrivateLookPointAt : public view_listener_t 
{ 
	bool handleEvent(const LLSD& userdata) 
	{ 
		std::string command = userdata["data"].asString(); 
		if ("Look" == command) 
		{ 
			bool new_value = gSavedSettings.getBOOL("PrivateLookAtTarget"); 
			std::string control_name = userdata["control"].asString(); 
			gMenuHolder->findControl(control_name)->setValue(new_value); 
		} 
		else if ("Point" == command) 
		{ 
			bool new_value = gSavedSettings.getBOOL("PrivatePointAtTarget"); 
			std::string control_name = userdata["control"].asString(); 
			gMenuHolder->findControl(control_name)->setValue(new_value); 
		} 
	return true; 
	} 
};

/////////////////////////
// DEBUG JOINT UPDATES //
/////////////////////////


class LLAdvancedToggleDebugJointUpdates : public view_listener_t
{
	bool handleEvent(const LLSD& userdata)
	{
		LLVOAvatar::sJointDebug = !(LLVOAvatar::sJointDebug);
		return true;
	}
};

class LLAdvancedCheckDebugJointUpdates : public view_listener_t
{
	bool handleEvent(const LLSD& userdata)
	{
		bool new_value = LLVOAvatar::sJointDebug;
		return new_value;
	}
};



/////////////////
// DISABLE LOD //
/////////////////


class LLAdvancedToggleDisableLOD : public view_listener_t
{
	bool handleEvent(const LLSD& userdata)
	{
		LLViewerJoint::sDisableLOD = !(LLViewerJoint::sDisableLOD);
		return true;
	}
};
		
class LLAdvancedCheckDisableLOD : public view_listener_t
{
	bool handleEvent(const LLSD& userdata)
	{
		bool new_value = LLViewerJoint::sDisableLOD;
		return new_value;
	}
};



/////////////////////////
// DEBUG CHARACTER VIS //
/////////////////////////


class LLAdvancedToggleDebugCharacterVis : public view_listener_t
{
	bool handleEvent(const LLSD& userdata)
	{
		LLVOAvatar::sDebugInvisible = !(LLVOAvatar::sDebugInvisible);
		return true;
	}
};

class LLAdvancedCheckDebugCharacterVis : public view_listener_t
{
	bool handleEvent(const LLSD& userdata)
	{
		bool new_value = LLVOAvatar::sDebugInvisible;
		return new_value;
	}
};


//////////////////////
// DUMP ATTACHMENTS //
//////////////////////

	
class LLAdvancedDumpAttachments : public view_listener_t
{
	bool handleEvent(const LLSD& userdata)
	{
		handle_dump_attachments(NULL);
		return true;
	}
};


	
/////////////////////
// REBAKE TEXTURES //
/////////////////////
	
	
class LLAdvancedRebakeTextures : public view_listener_t
{
	bool handleEvent(const LLSD& userdata)
	{
		handle_rebake_textures(NULL);
		return true;
	}
};
	
	
// [SL:KB] - Patch: Appearance-PhantomAttach | Checked: Catznip-5.0
void handle_refresh_attachments()
{
	LLAttachmentsMgr::instance().refreshAttachments();
}
// [/SL:KB]

#if 1 //ndef LL_RELEASE_FOR_DOWNLOAD
///////////////////////////
// DEBUG AVATAR TEXTURES //
///////////////////////////


class LLAdvancedDebugAvatarTextures : public view_listener_t
{
	bool handleEvent(const LLSD& userdata)
	{
		if (gAgent.isGodlike())
		{
			handle_debug_avatar_textures(NULL);
		}
		return true;
	}
};

////////////////////////////////
// DUMP AVATAR LOCAL TEXTURES //
////////////////////////////////


class LLAdvancedDumpAvatarLocalTextures : public view_listener_t
{
	bool handleEvent(const LLSD& userdata)
	{
#ifndef LL_RELEASE_FOR_DOWNLOAD
		handle_dump_avatar_local_textures(NULL);
#endif
		return true;
	}
};

#endif

///////////////////////////////////
// Reload Avatar Cloud Particles //
///////////////////////////////////
class LLAdvancedReloadAvatarCloudParticle : public view_listener_t
{
	bool handleEvent(const LLSD& userdata)
	{
		LLVOAvatar::initCloud();
		return true;
	}
};

/////////////////
// MESSAGE LOG //
/////////////////


class LLAdvancedEnableMessageLog : public view_listener_t
{
	bool handleEvent(const LLSD& userdata)
	{
		handle_viewer_enable_message_log(NULL);
		return true;
	}
};

class LLAdvancedDisableMessageLog : public view_listener_t
{
	bool handleEvent(const LLSD& userdata)
	{
		handle_viewer_disable_message_log(NULL);
		return true;
	}
};

/////////////////
// DROP PACKET //
/////////////////


class LLAdvancedDropPacket : public view_listener_t
{
	bool handleEvent(const LLSD& userdata)
	{
		gMessageSystem->mPacketRing.dropPackets(1);
		return true;
	}
};


////////////////////
// EVENT Recorder //
///////////////////


class LLAdvancedViewerEventRecorder : public view_listener_t
{
	bool handleEvent(const LLSD& userdata)
	{
		std::string command = userdata.asString();
		if ("start playback" == command)
		{
			LL_INFOS() << "Event Playback starting" << LL_ENDL;
			LLViewerEventRecorder::instance().playbackRecording();
			LL_INFOS() << "Event Playback completed" << LL_ENDL;
		}
		else if ("stop playback" == command)
		{
			// Future
		}
		else if ("start recording" == command)
		{
			LLViewerEventRecorder::instance().setEventLoggingOn();
			LL_INFOS() << "Event recording started" << LL_ENDL;
		}
		else if ("stop recording" == command)
		{
			LLViewerEventRecorder::instance().setEventLoggingOff();
			LL_INFOS() << "Event recording stopped" << LL_ENDL;
		} 

		return true;
	}		
};




/////////////////
// AGENT PILOT //
/////////////////


class LLAdvancedAgentPilot : public view_listener_t
{
	bool handleEvent(const LLSD& userdata)
	{
		std::string command = userdata.asString();
		if ("start playback" == command)
		{
			gAgentPilot.setNumRuns(-1);
			gAgentPilot.startPlayback();
		}
		else if ("stop playback" == command)
		{
			gAgentPilot.stopPlayback();
		}
		else if ("start record" == command)
		{
			gAgentPilot.startRecord();
		}
		else if ("stop record" == command)
		{
			gAgentPilot.stopRecord();
		}

		return true;
	}		
};



//////////////////////
// AGENT PILOT LOOP //
//////////////////////


class LLAdvancedToggleAgentPilotLoop : public view_listener_t
{
	bool handleEvent(const LLSD& userdata)
	{
		gAgentPilot.setLoop(!gAgentPilot.getLoop());
		return true;
	}
};

class LLAdvancedCheckAgentPilotLoop : public view_listener_t
{
	bool handleEvent(const LLSD& userdata)
	{
		bool new_value = gAgentPilot.getLoop();
		return new_value;
	}
};


/////////////////////////
// SHOW OBJECT UPDATES //
/////////////////////////


class LLAdvancedToggleShowObjectUpdates : public view_listener_t
{
	bool handleEvent(const LLSD& userdata)
	{
		gShowObjectUpdates = !(gShowObjectUpdates);
		return true;
	}
};

class LLAdvancedCheckShowObjectUpdates : public view_listener_t
{
	bool handleEvent(const LLSD& userdata)
	{
		bool new_value = gShowObjectUpdates;
		return new_value;
	}
};



////////////////////
// COMPRESS IMAGE //
////////////////////


class LLAdvancedCompressImage : public view_listener_t
{
	bool handleEvent(const LLSD& userdata)
	{
		handle_compress_image(NULL);
		return true;
	}
};



////////////////////////
// COMPRESS FILE TEST //
////////////////////////

class LLAdvancedCompressFileTest : public view_listener_t
{
    bool handleEvent(const LLSD& userdata)
    {
        handle_compress_file_test(NULL);
        return true;
    }
};


/////////////////////////
// SHOW DEBUG SETTINGS //
/////////////////////////


class LLAdvancedShowDebugSettings : public view_listener_t
{
	bool handleEvent(const LLSD& userdata)
	{
		LLFloaterReg::showInstance("settings_debug",userdata);
		return true;
	}
};



////////////////////////
// VIEW ADMIN OPTIONS //
////////////////////////

class LLAdvancedEnableViewAdminOptions : public view_listener_t
{
	bool handleEvent(const LLSD& userdata)
	{
		// Don't enable in god mode since the admin menu is shown anyway.
		// Only enable if the user has set the appropriate debug setting.
		bool new_value = !gAgent.getAgentAccess().isGodlikeWithoutAdminMenuFakery() && gSavedSettings.getBOOL("AdminMenu");
		return new_value;
	}
};

class LLAdvancedToggleViewAdminOptions : public view_listener_t
{
	bool handleEvent(const LLSD& userdata)
	{
		handle_admin_override_toggle(NULL);
		return true;
	}
};

class LLAdvancedToggleVisualLeakDetector : public view_listener_t
{
	bool handleEvent(const LLSD& userdata)
	{
		handle_visual_leak_detector_toggle(NULL);
		return true;
	}
};

class LLAdvancedCheckViewAdminOptions : public view_listener_t
{
	bool handleEvent(const LLSD& userdata)
	{
		bool new_value = check_admin_override(NULL) || gAgent.isGodlike();
		return new_value;
	}
};

//////////////////
// ADMIN STATUS //
//////////////////


class LLAdvancedRequestAdminStatus : public view_listener_t
{
	bool handleEvent(const LLSD& userdata)
	{
		handle_god_mode(NULL);
		return true;
	}
};

class LLAdvancedLeaveAdminStatus : public view_listener_t
{
	bool handleEvent(const LLSD& userdata)
	{
		handle_leave_god_mode(NULL);
		return true;
	}
};

//////////////////////////
// Advanced > Debugging //
//////////////////////////

class LLAdvancedForceErrorBreakpoint : public view_listener_t
{
	bool handleEvent(const LLSD& userdata)
	{		
		force_error_breakpoint(NULL);
		return true;
	}
};

class LLAdvancedForceErrorLlerror : public view_listener_t
{
	bool handleEvent(const LLSD& userdata)
	{
		force_error_llerror(NULL);
		return true;
	}
};

class LLAdvancedForceErrorBadMemoryAccess : public view_listener_t
{
	bool handleEvent(const LLSD& userdata)
	{
		force_error_bad_memory_access(NULL);
		return true;
	}
};

class LLAdvancedForceErrorBadMemoryAccessCoro : public view_listener_t
{
    bool handleEvent(const LLSD& userdata)
    {
        LLCoros::instance().launch(
            "AdvancedForceErrorBadMemoryAccessCoro",
            [](){
                // Wait for one mainloop() iteration, letting the enclosing
                // handleEvent() method return.
                llcoro::suspend();
                force_error_bad_memory_access(NULL);
            });
        return true;
    }
};

class LLAdvancedForceErrorInfiniteLoop : public view_listener_t
{
	bool handleEvent(const LLSD& userdata)
	{
		force_error_infinite_loop(NULL);
		return true;
	}
};

class LLAdvancedForceErrorSoftwareException : public view_listener_t
{
	bool handleEvent(const LLSD& userdata)
	{
		force_error_software_exception(NULL);
		return true;
	}
};

class LLAdvancedForceErrorSoftwareExceptionCoro : public view_listener_t
{
    bool handleEvent(const LLSD& userdata)
    {
        LLCoros::instance().launch(
            "AdvancedForceErrorSoftwareExceptionCoro",
            [](){
                // Wait for one mainloop() iteration, letting the enclosing
                // handleEvent() method return.
                llcoro::suspend();
                force_error_software_exception(NULL);
            });
        return true;
    }
};

class LLAdvancedForceErrorDriverCrash : public view_listener_t
{
	bool handleEvent(const LLSD& userdata)
	{
		force_error_driver_crash(NULL);
		return true;
	}
};

// <FS:Ansariel> Wrongly merged back in by LL
//class LLAdvancedForceErrorCoroutineCrash : public view_listener_t
//{
//    bool handleEvent(const LLSD& userdata)
//    {
//        force_error_coroutine_crash(NULL);
//        return true;
//    }
//};
// </FS:Ansariel>

class LLAdvancedForceErrorThreadCrash : public view_listener_t
{
    bool handleEvent(const LLSD& userdata)
    {
        force_error_thread_crash(NULL);
        return true;
    }
};

class LLAdvancedForceErrorDisconnectViewer : public view_listener_t
{
	bool handleEvent(const LLSD& userdata)
	{
		handle_disconnect_viewer(NULL);
		return true;
}
};


#ifdef TOGGLE_HACKED_GODLIKE_VIEWER

class LLAdvancedHandleToggleHackedGodmode : public view_listener_t
{
	bool handleEvent(const LLSD& userdata)
	{
		handle_toggle_hacked_godmode(NULL);
		return true;
	}
};

class LLAdvancedCheckToggleHackedGodmode : public view_listener_t
{
	bool handleEvent(const LLSD& userdata)
	{
		check_toggle_hacked_godmode(NULL);
		return true;
	}
};

class LLAdvancedEnableToggleHackedGodmode : public view_listener_t
{
	bool handleEvent(const LLSD& userdata)
	{
		bool new_value = enable_toggle_hacked_godmode(NULL);
		return new_value;
	}
};
#endif


//
////-------------------------------------------------------------------
//// Advanced menu
////-------------------------------------------------------------------


//////////////////
// DEVELOP MENU //
//////////////////

class LLDevelopCheckLoggingLevel : public view_listener_t
{
	bool handleEvent(const LLSD& userdata)
	{
		U32 level = userdata.asInteger();
		return (static_cast<LLError::ELevel>(level) == LLError::getDefaultLevel());
	}
};

class LLDevelopSetLoggingLevel : public view_listener_t
{
	bool handleEvent(const LLSD& userdata)
	{
		U32 level = userdata.asInteger();
		LLError::setDefaultLevel(static_cast<LLError::ELevel>(level));
		return true;
	}
};

//////////////////
// ADMIN MENU   //
//////////////////

// Admin > Object
class LLAdminForceTakeCopy : public view_listener_t
{
	bool handleEvent(const LLSD& userdata)
	{
		force_take_copy(NULL);
		return true;
	}
};

class LLAdminHandleObjectOwnerSelf : public view_listener_t
{
	bool handleEvent(const LLSD& userdata)
	{
		handle_object_owner_self(NULL);
		return true;
	}
};
class LLAdminHandleObjectOwnerPermissive : public view_listener_t
{
	bool handleEvent(const LLSD& userdata)
	{
		handle_object_owner_permissive(NULL);
		return true;
	}
};

class LLAdminHandleForceDelete : public view_listener_t
{
	bool handleEvent(const LLSD& userdata)
	{
		handle_force_delete(NULL);
		return true;
	}
};

class LLAdminHandleObjectLock : public view_listener_t
{
	bool handleEvent(const LLSD& userdata)
	{
		handle_object_lock(NULL);
		return true;
	}
};

class LLAdminHandleObjectAssetIDs: public view_listener_t
{
	bool handleEvent(const LLSD& userdata)
	{
		handle_object_asset_ids(NULL);
		return true;
	}	
};

//Admin >Parcel
class LLAdminHandleForceParcelOwnerToMe: public view_listener_t
{
	bool handleEvent(const LLSD& userdata)
	{
		handle_force_parcel_owner_to_me(NULL);
		return true;
	}
};
class LLAdminHandleForceParcelToContent: public view_listener_t
{
	bool handleEvent(const LLSD& userdata)
	{
		handle_force_parcel_to_content(NULL);
		return true;
	}
};
class LLAdminHandleClaimPublicLand: public view_listener_t
{
	bool handleEvent(const LLSD& userdata)
	{
		handle_claim_public_land(NULL);
		return true;
	}
};

// Admin > Region
class LLAdminHandleRegionDumpTempAssetData: public view_listener_t
{
	bool handleEvent(const LLSD& userdata)
	{
		handle_region_dump_temp_asset_data(NULL);
		return true;
	}
};
//Admin (Top Level)

class LLAdminOnSaveState: public view_listener_t
{
	bool handleEvent(const LLSD& userdata)
	{
		LLPanelRegionTools::onSaveState(NULL);
		return true;
}
};


//-----------------------------------------------------------------------------
// cleanup_menus()
//-----------------------------------------------------------------------------
void cleanup_menus()
{
	delete gMenuParcelObserver;
	gMenuParcelObserver = NULL;

	delete gMenuAvatarSelf;
	gMenuAvatarSelf = NULL;

	delete gMenuAvatarOther;
	gMenuAvatarOther = NULL;

	delete gMenuObject;
	gMenuObject = NULL;

	delete gMenuAttachmentSelf;
	gMenuAttachmentSelf = NULL;

	delete gMenuAttachmentOther;
	gMenuAttachmentSelf = NULL;

	delete gMenuLand;
	gMenuLand = NULL;

	delete gMenuMuteParticle;
	gMenuMuteParticle = NULL;

	// <FS:Ansariel> Pie menu
	delete gPieMenuAvatarSelf;
	gPieMenuAvatarSelf = NULL;

	delete gPieMenuAvatarOther;
	gPieMenuAvatarOther = NULL;

	delete gPieMenuObject;
	gPieMenuObject = NULL;

	delete gPieMenuAttachmentSelf;
	gPieMenuAttachmentSelf = NULL;

	delete gPieMenuAttachmentOther;
	gPieMenuAttachmentOther = NULL;

	delete gPieMenuLand;
	gPieMenuLand = NULL;

	delete gPieMenuMuteParticle;
	gPieMenuMuteParticle = NULL;
	// </FS:Ansariel>

	// <FS:Ansariel> FIRE-7893: Detach function on inspect self toast without function
	delete gMenuInspectSelf;
	gMenuInspectSelf = NULL;
	// </FS:Ansariel>

	delete gMenuBarView;
	gMenuBarView = NULL;

	delete gPopupMenuView;
	gPopupMenuView = NULL;

	delete gMenuHolder;
	gMenuHolder = NULL;
}

//-----------------------------------------------------------------------------
// Object pie menu
//-----------------------------------------------------------------------------

// <FS:Ansariel> FIRE-6970/FIRE-6998: Optional permanent derendering of multiple objects
void derenderObject(bool permanent)
{
	bool need_save = false;
	LLViewerObject* objp;
	LLSelectMgr* select_mgr = LLSelectMgr::getInstance();

	while ((objp = select_mgr->getSelection()->getFirstRootObject(TRUE)))
	{
//		if ( (objp) && (gAgentID != objp->getID()) )
// [RLVa:KB] - Checked: 2012-03-11 (RLVa-1.4.5) | Added: RLVa-1.4.5 | FS-specific
		// Don't allow derendering of own attachments when RLVa is enabled
		if ( (objp) && (gAgentID != objp->getID()) && ((!rlv_handler_t::isEnabled()) || (!objp->isAttachment()) || (!objp->permYouOwner())) )
// [/RLVa:KB]
		{
			LLUUID id = objp->getID();
			std::string entry_name = "";
			std::string region_name;
			LLAssetType::EType asset_type;

			if (objp->isAvatar())
			{
				LLNameValue* firstname = objp->getNVPair("FirstName");
				LLNameValue* lastname = objp->getNVPair("LastName");
				entry_name = llformat("%s %s", firstname->getString(), lastname->getString());
				asset_type = LLAssetType::AT_PERSON;
			}
			else
			{
				bool next_object = false;
				LLViewerObject::child_list_t object_children = objp->getChildren();
				for (LLViewerObject::child_list_t::const_iterator it = object_children.begin(); it != object_children.end(); it++)
				{
					LLViewerObject* child = *it;
					if (child->isAvatar() && child->asAvatar()->isSelf())
					{
						if (gRlvHandler.hasBehaviour(RLV_BHVR_UNSIT))
						{
							// RLVa: Prevent cheating out of sitting by derendering the object
							select_mgr->deselectObjectOnly(objp);
							next_object = true;
						}
						else
						{
							gAgent.standUp();
						}
						break;
					}
				}

				if (next_object)
				{
					continue;
				}

				LLSelectNode* nodep = select_mgr->getSelection()->getFirstRootNode();
				if (nodep)
				{
					if (!nodep->mName.empty())
					{
						entry_name = nodep->mName;
					}
				}
				LLViewerRegion* region = objp->getRegion();
				if (region)
				{
					region_name = region->getName();
				}
				asset_type = LLAssetType::AT_OBJECT;
			}
			
			FSAssetBlacklist::getInstance()->addNewItemToBlacklist(id, entry_name, region_name, asset_type, permanent, false);
			
			if (permanent)
			{
				need_save = true;
			}

			select_mgr->deselectObjectOnly(objp);
			gObjectList.addDerenderedItem(id, permanent);
			gObjectList.killObject(objp);
			if (LLViewerRegion::sVOCacheCullingEnabled && objp->getRegion())
			{
				objp->getRegion()->killCacheEntry(objp->getLocalID());
			}

			LLTool* tool = LLToolMgr::getInstance()->getCurrentTool();
			LLViewerObject* tool_editing_object = tool->getEditingObject();
			if (tool_editing_object && tool_editing_object->mID == id)
			{
				tool->stopEditing();
			}

		}
		else if( (objp) && (gAgentID != objp->getID()) && ((rlv_handler_t::isEnabled()) || (objp->isAttachment()) || (objp->permYouOwner())) )
		{
			select_mgr->deselectObjectOnly(objp);
			return;
		}
	}

	if (need_save)
	{
		FSAssetBlacklist::getInstance()->saveBlacklist();
	}
}

class LLObjectDerenderPermanent : public view_listener_t
{
	bool handleEvent(const LLSD& userdata)
	{
		derenderObject(true);
		return true;
	}
};

class LLObjectDerender : public view_listener_t
{
    bool handleEvent(const LLSD& userdata)
    {
		derenderObject(false);
		return true;
    }
};
// </FS:Ansariel>

// <FS:CR> FIRE-10082 - Don't enable derendering own attachments when RLVa is enabled
bool enable_derender_object()
{
	return (!rlv_handler_t::isEnabled());
}
// </FS:CR>

class LLEnableEditParticleSource : public view_listener_t
{
	bool handleEvent(const LLSD& userdata)
	{
		LLObjectSelectionHandle handle = LLSelectMgr::instance().getSelection();

		if (handle->getObjectCount() >= 1)
		{
			LLObjectSelection::valid_iterator iter = handle->valid_begin();
			if (iter == handle->valid_end())
			{
				return false;
			}

			LLSelectNode* node = *iter;

			if (!node || !node->mPermissions)
			{
				return false;
			}

			if (node->mPermissions->getOwner() == gAgentID)
			{
				return true;
			}
		}
		return false;
	}
};

class LLEditParticleSource : public view_listener_t
{
	bool handleEvent(const LLSD& userdata)
	{
		LLViewerObject* objectp = LLSelectMgr::getInstance()->getSelection()->getPrimaryObject();
		if (objectp)
		{
			ParticleEditor* particleEditor = LLFloaterReg::showTypedInstance<ParticleEditor>("particle_editor", LLSD(objectp->getID()), TAKE_FOCUS_YES);
			if (particleEditor)
			{
				particleEditor->setObject(objectp);
			}
		}
		return true;
	}
};

// <FS:Zi> Texture Refresh
void destroy_texture(const LLUUID& id)		// will be used by the texture refresh functions below
{
	if (id.isNull() || id == IMG_DEFAULT || FSCommon::isDefaultTexture(id))
	{
		return;
	}

	LLViewerFetchedTexture* tx = LLViewerTextureManager::getFetchedTexture(id);
	if (tx)
	{
		tx->clearFetchedResults();
	}
	LLAppViewer::getTextureCache()->removeFromCache(id);
}

void handle_object_tex_refresh(LLViewerObject* object, LLSelectNode* node)
{
	U8 te_count = object->getNumTEs();
	// map from texture ID to list of faces using it
	typedef std::map< LLUUID, std::vector<U8> > map_t;
	map_t faces_per_texture;
	for (U8 i = 0; i < te_count; ++i)
	{
		// "node" will be NULL when invoked from inventory menu,
		// otherwise it will hold the root node of the selection and we
		// need to make sure only to refresh the selected faces
		if (node && !node->isTESelected(i)) continue;

		LLViewerTexture* img = object->getTEImage(i);
		faces_per_texture[img->getID()].push_back(i);

		if (object->getTE(i)->getMaterialParams().notNull())
		{
			LLViewerTexture* norm_img = object->getTENormalMap(i);
			faces_per_texture[norm_img->getID()].push_back(i);

			LLViewerTexture* spec_img = object->getTESpecularMap(i);
			faces_per_texture[spec_img->getID()].push_back(i);
		}
	}

	map_t::iterator it;
	for (it = faces_per_texture.begin(); it != faces_per_texture.end(); ++it)
	{
		destroy_texture(it->first);
	}

	// Refresh sculpt texture
	if (object->isSculpted())
	{
		LLSculptParams *sculpt_params = (LLSculptParams *)object->getParameterEntry(LLNetworkData::PARAMS_SCULPT);
		if (sculpt_params)
		{
			LLUUID sculpt_uuid = sculpt_params->getSculptTexture();

			LLViewerFetchedTexture* tx = LLViewerTextureManager::getFetchedTexture(sculpt_uuid);
			if (tx)
			{
				S32 num_volumes = tx->getNumVolumes(LLRender::SCULPT_TEX);
				const LLViewerTexture::ll_volume_list_t* pVolumeList = tx->getVolumeList(LLRender::SCULPT_TEX);

				destroy_texture(sculpt_uuid);

				for (S32 idxVolume = 0; idxVolume < num_volumes; ++idxVolume)
				{
					LLVOVolume* pVolume = pVolumeList->at(idxVolume);
					if (pVolume)
					{
						pVolume->notifyMeshLoaded();
					}
				}
			}
		}
	}
}

class LLObjectTexRefresh : public view_listener_t
{
	bool handleEvent(const LLSD& userdata)
	{
		// partly copied from the texture info code in handle_selected_texture_info()
		for (LLObjectSelection::valid_iterator iter = LLSelectMgr::getInstance()->getSelection()->valid_begin();
			iter != LLSelectMgr::getInstance()->getSelection()->valid_end(); iter++)
		{
			LLSelectNode* node = *iter;
			handle_object_tex_refresh(node->getObject(),node);
		}

		return true;
	}
};

void avatar_tex_refresh(LLVOAvatar* avatar)
{
	// I bet this can be done more elegantly, but this is just straightforward
	destroy_texture(avatar->getTE(TEX_HEAD_BAKED)->getID());
	destroy_texture(avatar->getTE(TEX_UPPER_BAKED)->getID());
	destroy_texture(avatar->getTE(TEX_LOWER_BAKED)->getID());
	destroy_texture(avatar->getTE(TEX_EYES_BAKED)->getID());
	destroy_texture(avatar->getTE(TEX_SKIRT_BAKED)->getID());
	destroy_texture(avatar->getTE(TEX_HAIR_BAKED)->getID());
	LLAvatarPropertiesProcessor::getInstance()->sendAvatarTexturesRequest(avatar->getID());
}

class LLAvatarTexRefresh : public view_listener_t
{
	bool handleEvent(const LLSD& userdata)
	{
		LLVOAvatar* avatar = find_avatar_from_object(LLSelectMgr::getInstance()->getSelection()->getPrimaryObject());
		if (avatar)
		{
			avatar_tex_refresh(avatar);
		}

		return true;
	}
};
// </FS:Zi> Texture Refresh

class LLObjectReportAbuse : public view_listener_t
{
	bool handleEvent(const LLSD& userdata)
	{
		LLViewerObject* objectp = LLSelectMgr::getInstance()->getSelection()->getPrimaryObject();
		if (objectp)
		{
			LLFloaterReporter::showFromObject(objectp->getID());
		}
		return true;
	}
};

// Enabled it you clicked an object
class LLObjectEnableReportAbuse : public view_listener_t
{
	bool handleEvent(const LLSD& userdata)
	{
		bool new_value = LLSelectMgr::getInstance()->getSelection()->getObjectCount() != 0;
		return new_value;
	}
};


void handle_object_touch()
{
	LLViewerObject* object = LLSelectMgr::getInstance()->getSelection()->getPrimaryObject();
	if (!object) return;

	LLPickInfo pick = LLToolPie::getInstance()->getPick();

// [RLVa:KB] - Checked: 2010-04-11 (RLVa-1.2.0e) | Modified: RLVa-1.1.0l
	// NOTE: fallback code since we really shouldn't be getting an active selection if we can't touch this
	if ( (RlvActions::isRlvEnabled()) && (!RlvActions::canTouch(object, pick.mObjectOffset)) )
	{
		RLV_ASSERT(false);
		return;
	}
// [/RLVa:KB]

	// *NOTE: Hope the packets arrive safely and in order or else
	// there will be some problems.
	// *TODO: Just fix this bad assumption.
	send_ObjectGrab_message(object, pick, LLVector3::zero);
	send_ObjectDeGrab_message(object, pick);
}

void handle_object_show_original()
{
    LLViewerObject* object = LLSelectMgr::getInstance()->getSelection()->getPrimaryObject();
    if (!object)
    {
        return;
    }

    LLViewerObject *parent = (LLViewerObject*)object->getParent();
    while (parent)
    {
        if(parent->isAvatar())
        {
            break;
        }
        object = parent;
        parent = (LLViewerObject*)parent->getParent();
    }

    if (!object || object->isAvatar())
    {
        return;
    }

    show_item_original(object->getAttachmentItemID());
}

// <FS:Ansariel> Disable if prevented by RLVa
bool enable_object_show_original()
{
	return !RlvActions::hasBehaviour(RLV_BHVR_SHOWINV);
}
// </FS:Ansariel>

static void init_default_item_label(const std::string& item_name)
{
	boost::unordered_map<std::string, LLStringExplicit>::iterator it = sDefaultItemLabels.find(item_name);
	if (it == sDefaultItemLabels.end())
	{
		// *NOTE: This will not work for items of type LLMenuItemCheckGL because they return boolean value
		//       (doesn't seem to matter much ATM).
		LLStringExplicit default_label = gMenuHolder->childGetValue(item_name).asString();
		if (!default_label.empty())
		{
			sDefaultItemLabels.insert(std::pair<std::string, LLStringExplicit>(item_name, default_label));
		}
	}
}

static LLStringExplicit get_default_item_label(const std::string& item_name)
{
	LLStringExplicit res("");
	boost::unordered_map<std::string, LLStringExplicit>::iterator it = sDefaultItemLabels.find(item_name);
	if (it != sDefaultItemLabels.end())
	{
		res = it->second;
	}

	return res;
}


bool enable_object_touch(LLUICtrl* ctrl)
{
	bool new_value = false;
	LLViewerObject* obj = LLSelectMgr::getInstance()->getSelection()->getPrimaryObject();
	if (obj)
	{
		LLViewerObject* parent = (LLViewerObject*)obj->getParent();
		new_value = obj->flagHandleTouch() || (parent && parent->flagHandleTouch());
	}

// [RLVa:KB] - Checked: 2010-11-12 (RLVa-1.2.1g) | Added: RLVa-1.2.1g
	if ( (RlvActions::isRlvEnabled()) && (new_value) )
	{
		// RELEASE-RLVa: [RLVa-1.2.1] Make sure this stays in sync with handle_object_touch()
		new_value = RlvActions::canTouch(obj, LLToolPie::getInstance()->getPick().mObjectOffset);
	}
// [/RLVa:KB]

	std::string item_name = ctrl->getName();
	init_default_item_label(item_name);

	// Update label based on the node touch name if available.
	LLSelectNode* node = LLSelectMgr::getInstance()->getSelection()->getFirstRootNode();
	if (node && node->mValid && !node->mTouchName.empty())
	{
		gMenuHolder->childSetValue(item_name, node->mTouchName);
	}
	else
	{
		gMenuHolder->childSetValue(item_name, get_default_item_label(item_name));
	}

	return new_value;
};

//void label_touch(std::string& label, void*)
//{
//	LLSelectNode* node = LLSelectMgr::getInstance()->getSelection()->getFirstRootNode();
//	if (node && node->mValid && !node->mTouchName.empty())
//	{
//		label.assign(node->mTouchName);
//	}
//	else
//	{
//		label.assign("Touch");
//	}
//}

void handle_object_open()
{
// [RLVa:KB] - Checked: 2010-04-11 (RLVa-1.2.0e) | Added: RLVa-1.2.0e
	if (enable_object_open())
		LLFloaterReg::showInstance("openobject");
// [/RLVa:KB]
//	LLFloaterReg::showInstance("openobject");
}

struct LLSelectedTEGetmatIdAndPermissions : public LLSelectedTEGetFunctor<LLUUID>
{
    LLSelectedTEGetmatIdAndPermissions() : mCanCopy(true), mCanModify(true), mCanTransfer(true) {}
    LLUUID get(LLViewerObject* object, S32 te_index)
    {
        mCanCopy &= (bool)object->permCopy();
        mCanTransfer &= (bool)object->permTransfer();
        mCanModify &= (bool)object->permModify();
        // return true if all ids are identical
        return object->getRenderMaterialID(te_index);
    }
    bool mCanCopy;
    bool mCanModify;
    bool mCanTransfer;
};

bool enable_object_edit_gltf_material()
{
    LLSelectedTEGetmatIdAndPermissions func;
    LLUUID mat_id;
    LLSelectMgr::getInstance()->getSelection()->getSelectedTEValue(&func, mat_id);

    return func.mCanModify;
}

bool enable_object_save_gltf_material()
{
    LLSelectedTEGetmatIdAndPermissions func;
    LLUUID mat_id;
    LLSelectMgr::getInstance()->getSelection()->getSelectedTEValue(&func, mat_id);
    return func.mCanCopy && mat_id.notNull();
}

bool enable_object_open()
{
	// Look for contents in root object, which is all the LLFloaterOpenObject
	// understands.
	LLViewerObject* obj = LLSelectMgr::getInstance()->getSelection()->getPrimaryObject();
	if (!obj) return false;

	LLViewerObject* root = obj->getRootEdit();
	if (!root) return false;

	return root->allowOpen();
}


class LLViewJoystickFlycam : public view_listener_t
{
	bool handleEvent(const LLSD& userdata)
	{
		handle_toggle_flycam();
		return true;
	}
};

class LLViewCheckJoystickFlycam : public view_listener_t
{
	bool handleEvent(const LLSD& userdata)
	{
		bool new_value = LLViewerJoystick::getInstance()->getOverrideCamera();
		return new_value;
	}
};

void handle_toggle_flycam()
{
	LLViewerJoystick::getInstance()->toggleFlycam();
}

class LLObjectBuild : public view_listener_t
{
	bool handleEvent(const LLSD& userdata)
	{
		if (gAgentCamera.getFocusOnAvatar() && !LLToolMgr::getInstance()->inEdit() && gSavedSettings.getBOOL("EditCameraMovement") )
		{
			// zoom in if we're looking at the avatar
			gAgentCamera.setFocusOnAvatar(FALSE, ANIMATE);
			gAgentCamera.setFocusGlobal(LLToolPie::getInstance()->getPick());
			gAgentCamera.cameraZoomIn(0.666f);
			gAgentCamera.cameraOrbitOver( 30.f * DEG_TO_RAD );
			gViewerWindow->moveCursorToCenter();
		}
		else if ( gSavedSettings.getBOOL("EditCameraMovement") )
		{
			gAgentCamera.setFocusGlobal(LLToolPie::getInstance()->getPick());
			gViewerWindow->moveCursorToCenter();
		}

		LLToolMgr::getInstance()->setCurrentToolset(gBasicToolset);
		LLToolMgr::getInstance()->getCurrentToolset()->selectTool( LLToolCompCreate::getInstance() );

		// Could be first use
		//LLFirstUse::useBuild();
		return true;
	}
};

void update_camera()
{
    LLViewerParcelMgr::getInstance()->deselectLand();

    if (gAgentCamera.getFocusOnAvatar() && !LLToolMgr::getInstance()->inEdit())
    {
        LLFloaterTools::sPreviousFocusOnAvatar = true;
        LLObjectSelectionHandle selection = LLSelectMgr::getInstance()->getSelection();

        if (selection->getSelectType() == SELECT_TYPE_HUD || !gSavedSettings.getBOOL("EditCameraMovement"))
        {
            // always freeze camera in space, even if camera doesn't move
            // so, for example, follow cam scripts can't affect you when in build mode
            gAgentCamera.setFocusGlobal(gAgentCamera.calcFocusPositionTargetGlobal(), LLUUID::null);
            gAgentCamera.setFocusOnAvatar(FALSE, ANIMATE);
        }
        else
        {
            gAgentCamera.setFocusOnAvatar(FALSE, ANIMATE);
            LLViewerObject* selected_objectp = selection->getFirstRootObject();
            if (selected_objectp)
            {
                // zoom in on object center instead of where we clicked, as we need to see the manipulator handles
                gAgentCamera.setFocusGlobal(selected_objectp->getPositionGlobal(), selected_objectp->getID());
                gAgentCamera.cameraZoomIn(0.666f);
                gAgentCamera.cameraOrbitOver(30.f * DEG_TO_RAD);
                gViewerWindow->moveCursorToCenter();
            }
        }
    }
}

void handle_object_edit()
{
    update_camera();

	LLFloaterReg::showInstance("build");
	
	LLToolMgr::getInstance()->setCurrentToolset(gBasicToolset);
	gFloaterTools->setEditTool( LLToolCompTranslate::getInstance() );
	
	LLViewerJoystick::getInstance()->moveObjects(true);
	LLViewerJoystick::getInstance()->setNeedsReset(true);
	
	// Could be first use
	//LLFirstUse::useBuild();
	return;
}

void load_life_gltf_material(bool copy)
{
    update_camera();

    LLSelectedTEGetmatIdAndPermissions func;
    LLUUID mat_id;
    LLSelectMgr::getInstance()->getSelection()->getSelectedTEValue(&func, mat_id);

    if (copy)
    {
        LLMaterialEditor::loadFromGLTFMaterial(mat_id);
    }
    else
    {
        LLMaterialEditor::loadLiveMaterial(mat_id);
    }

    LLViewerJoystick::getInstance()->moveObjects(true);
    LLViewerJoystick::getInstance()->setNeedsReset(true);
}

void handle_object_edit_gltf_material()
{
    load_life_gltf_material(false);
}

void handle_object_save_gltf_material()
{
    load_life_gltf_material(true);
}

void handle_attachment_edit(const LLUUID& inv_item_id)
{
	if (isAgentAvatarValid())
	{
		if (LLViewerObject* attached_obj = gAgentAvatarp->getWornAttachment(inv_item_id))
		{
			LLSelectMgr::getInstance()->deselectAll();
			LLSelectMgr::getInstance()->selectObjectAndFamily(attached_obj);

			handle_object_edit();
		}
	}
}

void handle_attachment_touch(const LLUUID& inv_item_id)
{
	if ( (isAgentAvatarValid()) && (enable_attachment_touch(inv_item_id)) )
	{
		if (LLViewerObject* attach_obj = gAgentAvatarp->getWornAttachment(gInventory.getLinkedItemID(inv_item_id)))
		{
			LLSelectMgr::getInstance()->deselectAll();

			LLObjectSelectionHandle sel = LLSelectMgr::getInstance()->selectObjectAndFamily(attach_obj);
			if (!LLToolMgr::getInstance()->inBuildMode())
			{
				struct SetTransient : public LLSelectedNodeFunctor
				{
					bool apply(LLSelectNode* node)
					{
						node->setTransient(TRUE);
						return true;
					}
				} f;
				sel->applyToNodes(&f);
			}

			handle_object_touch();
		}
	}
}

bool enable_attachment_touch(const LLUUID& inv_item_id)
{
	if (isAgentAvatarValid())
	{
		const LLViewerObject* attach_obj = gAgentAvatarp->getWornAttachment(gInventory.getLinkedItemID(inv_item_id));
// [RLVa:KB] - @touch*
		return (attach_obj) && (attach_obj->flagHandleTouch()) && (!RlvActions::isRlvEnabled() || RlvActions::canTouch(attach_obj));
// [/RLVa:KB]
//		return (attach_obj) && (attach_obj->flagHandleTouch());
	}
	return false;
}

void handle_object_inspect()
{
	LLObjectSelectionHandle selection = LLSelectMgr::getInstance()->getSelection();
	LLViewerObject* selected_objectp = selection->getFirstRootObject();
	if (selected_objectp)
	{
		LLSD key;
		key["task"] = "task";
		LLFloaterSidePanelContainer::showPanel("inventory", key);
	}
	
	/*
	// Old floater properties
	LLFloaterReg::showInstance("inspect", LLSD());
	*/
}

//---------------------------------------------------------------------------
// Land pie menu
//---------------------------------------------------------------------------
class LLLandBuild : public view_listener_t
{
	bool handleEvent(const LLSD& userdata)
	{
		LLViewerParcelMgr::getInstance()->deselectLand();

		if (gAgentCamera.getFocusOnAvatar() && !LLToolMgr::getInstance()->inEdit() && gSavedSettings.getBOOL("EditCameraMovement") )
		{
			// zoom in if we're looking at the avatar
			gAgentCamera.setFocusOnAvatar(FALSE, ANIMATE);
			gAgentCamera.setFocusGlobal(LLToolPie::getInstance()->getPick());
			gAgentCamera.cameraZoomIn(0.666f);
			gAgentCamera.cameraOrbitOver( 30.f * DEG_TO_RAD );
			gViewerWindow->moveCursorToCenter();
		}
		else if ( gSavedSettings.getBOOL("EditCameraMovement")  )
		{
			// otherwise just move focus
			gAgentCamera.setFocusGlobal(LLToolPie::getInstance()->getPick());
			gViewerWindow->moveCursorToCenter();
		}


		LLToolMgr::getInstance()->setCurrentToolset(gBasicToolset);
		LLToolMgr::getInstance()->getCurrentToolset()->selectTool( LLToolCompCreate::getInstance() );

		// Could be first use
		//LLFirstUse::useBuild();
		return true;
	}
};

class LLLandBuyPass : public view_listener_t
{
	bool handleEvent(const LLSD& userdata)
	{
		LLPanelLandGeneral::onClickBuyPass((void *)FALSE);
		return true;
	}
};

class LLLandEnableBuyPass : public view_listener_t
{
	bool handleEvent(const LLSD& userdata)
	{
		bool new_value = LLPanelLandGeneral::enableBuyPass(NULL);
		return new_value;
	}
};

// BUG: Should really check if CLICK POINT is in a parcel where you can build.
BOOL enable_land_build(void*)
{
	if (gAgent.isGodlike()) return TRUE;
	if (gAgent.inPrelude()) return FALSE;

	BOOL can_build = FALSE;
	LLParcel* agent_parcel = LLViewerParcelMgr::getInstance()->getAgentParcel();
	if (agent_parcel)
	{
		can_build = agent_parcel->getAllowModify();
	}
	return can_build;
}

// BUG: Should really check if OBJECT is in a parcel where you can build.
BOOL enable_object_build(void*)
{
	if (gAgent.isGodlike()) return TRUE;
	if (gAgent.inPrelude()) return FALSE;

	BOOL can_build = FALSE;
	LLParcel* agent_parcel = LLViewerParcelMgr::getInstance()->getAgentParcel();
	if (agent_parcel)
	{
		can_build = agent_parcel->getAllowModify();
	}
	return can_build;
}

bool enable_object_edit()
{
	if (!isAgentAvatarValid()) return false;
	
	// *HACK:  The new "prelude" Help Islands have a build sandbox area,
	// so users need the Edit and Create pie menu options when they are
	// there.  Eventually this needs to be replaced with code that only 
	// lets you edit objects if you have permission to do so (edit perms,
	// group edit, god).  See also lltoolbar.cpp.  JC
	bool enable = false;
	if (gAgent.inPrelude())
	{
		enable = LLViewerParcelMgr::getInstance()->allowAgentBuild()
			|| LLSelectMgr::getInstance()->getSelection()->isAttachment();
	} 
	else if (LLSelectMgr::getInstance()->selectGetAllValidAndObjectsFound())
	{
// [RLVa:KB] - @edit*
		if (RlvActions::isRlvEnabled() && !RlvActions::canEdit(ERlvCheckType::All))
		{
			LLObjectSelectionHandle hSel = LLSelectMgr::getInstance()->getSelection();
			RlvSelectIsEditable f;
			enable = (hSel.notNull()) && (!hSel->getFirstRootNode(&f, true));
		}
		else
		{
			enable = true;
		}
// [/RLVa:KB]
//		enable = true;
	}

	return enable;
}

bool enable_mute_particle()
{
	const LLPickInfo& pick = LLToolPie::getInstance()->getPick();

	return pick.mParticleOwnerID != LLUUID::null && pick.mParticleOwnerID != gAgent.getID();
}

// mutually exclusive - show either edit option or build in menu
bool enable_object_build()
{
	return !enable_object_edit();
}

bool enable_object_select_in_pathfinding_linksets()
{
	return LLPathfindingManager::getInstance()->isPathfindingEnabledForCurrentRegion() && LLSelectMgr::getInstance()->selectGetEditableLinksets();
}

bool visible_object_select_in_pathfinding_linksets()
{
	return LLPathfindingManager::getInstance()->isPathfindingEnabledForCurrentRegion();
}

bool enable_object_select_in_pathfinding_characters()
{
	return LLPathfindingManager::getInstance()->isPathfindingEnabledForCurrentRegion() &&  LLSelectMgr::getInstance()->selectGetViewableCharacters();
}

class LLSelfRemoveAllAttachments : public view_listener_t
{
	bool handleEvent(const LLSD& userdata)
	{
		LLAppearanceMgr::instance().removeAllAttachmentsFromAvatar();
		return true;
	}
};

class LLSelfEnableRemoveAllAttachments : public view_listener_t
{
	bool handleEvent(const LLSD& userdata)
	{
		bool new_value = false;
		if (isAgentAvatarValid())
		{
			for (LLVOAvatar::attachment_map_t::iterator iter = gAgentAvatarp->mAttachmentPoints.begin(); 
				 iter != gAgentAvatarp->mAttachmentPoints.end(); )
			{
				LLVOAvatar::attachment_map_t::iterator curiter = iter++;
				LLViewerJointAttachment* attachment = curiter->second;
//				if (attachment->getNumObjects() > 0)
// [RLVa:KB] - Checked: 2010-03-04 (RLVa-1.2.0a) | Added: RLVa-1.2.0a
				if ( (attachment->getNumObjects() > 0) && ((!rlv_handler_t::isEnabled()) || (gRlvAttachmentLocks.canDetach(attachment))) )
// [/RLVa:KB]
				{
					new_value = true;
					break;
				}
			}
		}
		return new_value;
	}
};

BOOL enable_has_attachments(void*)
{

	return FALSE;
}

//---------------------------------------------------------------------------
// Avatar pie menu
//---------------------------------------------------------------------------
//void handle_follow(void *userdata)
//{
//	// follow a given avatar by ID
//	LLViewerObject* objectp = LLSelectMgr::getInstance()->getSelection()->getPrimaryObject();
//	if (objectp)
//	{
//		gAgent.startFollowPilot(objectp->getID());
//	}
//}

bool enable_object_mute()
{
	LLViewerObject* object = LLSelectMgr::getInstance()->getSelection()->getPrimaryObject();
	if (!object) return false;

	LLVOAvatar* avatar = find_avatar_from_object(object); 
	if (avatar)
	{
		// It's an avatar
		LLNameValue *lastname = avatar->getNVPair("LastName");
		bool is_linden =
			lastname && !LLStringUtil::compareStrings(lastname->getString(), "Linden");
		bool is_self = avatar->isSelf();
//		return !is_linden && !is_self;
// [RLVa:KB] - Checked: RLVa-1.2.1
//		return !is_linden && !is_self && (RlvActions::canShowName(RlvActions::SNC_DEFAULT, avatar->getID()));
// [/RLVa:KB]

		// <FS:Zi> Make enable/disable of block/unblock menu items work for avatars
		if(is_linden || is_self)
			return false;

		if (!RlvActions::canShowName(RlvActions::SNC_DEFAULT, avatar->getID()))
			return false;

		LLNameValue *firstname = avatar->getNVPair("FirstName");

		std::string name;
		if (firstname && lastname)
		{
			name = LLCacheName::buildFullName(
				firstname->getString(), lastname->getString());
		}

		LLMute mute(avatar->getID(),name,LLMute::AGENT);
		return !LLMuteList::getInstance()->isMuted(mute.mID);
		// </FS:Zi>
	}
	else
	{
		// Just a regular object
		return LLSelectMgr::getInstance()->getSelection()->contains( object, SELECT_ALL_TES ) &&
			   !LLMuteList::getInstance()->isMuted(object->getID());
	}
}

bool enable_object_unmute()
{
	LLViewerObject* object = LLSelectMgr::getInstance()->getSelection()->getPrimaryObject();
	if (!object) return false;

	LLVOAvatar* avatar = find_avatar_from_object(object); 
	if (avatar)
	{
		// It's an avatar
		LLNameValue *lastname = avatar->getNVPair("LastName");
		bool is_linden =
			lastname && !LLStringUtil::compareStrings(lastname->getString(), "Linden");
		bool is_self = avatar->isSelf();
		// <FS:Zi> Make enable/disable of block/unblock menu items work for avatars
		// return !is_linden && !is_self;
		if(is_linden || is_self)
			return false;

		LLNameValue *firstname = avatar->getNVPair("FirstName");
		std::string name;
		if (firstname && lastname)
		{
			name = LLCacheName::buildFullName(
				firstname->getString(), lastname->getString());
		}

		LLMute mute(avatar->getID(),name,LLMute::AGENT);
		return LLMuteList::getInstance()->isMuted(mute.mID);
		// </FS:Zi>
	}
	else
	{
		// Just a regular object
		return LLSelectMgr::getInstance()->getSelection()->contains( object, SELECT_ALL_TES ) &&
			   LLMuteList::getInstance()->isMuted(object->getID());;
	}
}

// <FS:Ansariel> Avatar render more check for pie menu
bool check_avatar_render_mode(U32 mode)
{
	LLViewerObject* object = LLSelectMgr::getInstance()->getSelection()->getPrimaryObject();
	if (!object) return false;

	LLVOAvatar* avatar = find_avatar_from_object(object); 
	if (!avatar) return false;
		
	switch (mode) 
	{
		case 0:
				return FSAvatarRenderPersistence::instance().getAvatarRenderSettings(avatar->getID()) == LLVOAvatar::AV_RENDER_NORMALLY;
//				return (avatar->getVisualMuteSettings() == LLVOAvatar::AV_RENDER_NORMALLY);
		case 1:
				return FSAvatarRenderPersistence::instance().getAvatarRenderSettings(avatar->getID()) == LLVOAvatar::AV_DO_NOT_RENDER;
//				return (avatar->getVisualMuteSettings() == LLVOAvatar::AV_DO_NOT_RENDER);
		case 2:
				return FSAvatarRenderPersistence::instance().getAvatarRenderSettings(avatar->getID()) == LLVOAvatar::AV_ALWAYS_RENDER;
//				return (avatar->getVisualMuteSettings() == LLVOAvatar::AV_ALWAYS_RENDER);
		case 4:
				return FSAvatarRenderPersistence::instance().getAvatarRenderSettings(avatar->getID()) != LLVOAvatar::AV_RENDER_NORMALLY;
				// return FSAvatarRenderPersistence::instance().getAvatarRenderSettings(avatar->getID()) == LLVOAvatar::AV_RENDER_NORMALLY;
		default:
			return false;
	}
}
// </FS:Ansariel>

// 0 = normal, 1 = always, 2 = never
class LLAvatarCheckImpostorMode : public view_listener_t
{	
	bool handleEvent(const LLSD& userdata)
	{
		// <FS:Ansariel> Avatar render more check for pie menu
		//LLViewerObject* object = LLSelectMgr::getInstance()->getSelection()->getPrimaryObject();
		//if (!object) return false;

		//LLVOAvatar* avatar = find_avatar_from_object(object); 
		//if (!avatar) return false;
		//
		//U32 mode = userdata.asInteger();
		//switch (mode) 
		//{
		//	case 0:
		//		return (avatar->getVisualMuteSettings() == LLVOAvatar::AV_RENDER_NORMALLY);
		//	case 1:
		//		return (avatar->getVisualMuteSettings() == LLVOAvatar::AV_DO_NOT_RENDER);
		//	case 2:
		//		return (avatar->getVisualMuteSettings() == LLVOAvatar::AV_ALWAYS_RENDER);
        //    case 4:
        //        return (avatar->getVisualMuteSettings() != LLVOAvatar::AV_RENDER_NORMALLY);
		//	default:
		//		return false;
		//}
		return check_avatar_render_mode(userdata.asInteger());
		// </FS:Ansariel>
	}	// handleEvent()
};

// 0 = normal, 1 = always, 2 = never
class LLAvatarSetImpostorMode : public view_listener_t
{
	bool handleEvent(const LLSD& userdata)
	{
		LLViewerObject* object = LLSelectMgr::getInstance()->getSelection()->getPrimaryObject();
		if (!object) return false;

		LLVOAvatar* avatar = find_avatar_from_object(object); 
		if (!avatar) return false;
		
		U32 mode = userdata.asInteger();
		switch (mode) 
		{
			case 0:
				avatar->setVisualMuteSettings(LLVOAvatar::AV_RENDER_NORMALLY);
				break;
			case 1:
				avatar->setVisualMuteSettings(LLVOAvatar::AV_DO_NOT_RENDER);
				break;
			case 2:
				avatar->setVisualMuteSettings(LLVOAvatar::AV_ALWAYS_RENDER);
				break;
			default:
				return false;
		}

		LLVOAvatar::cullAvatarsByPixelArea();
		return true;
	}	// handleEvent()
};


class LLObjectMute : public view_listener_t
{
	bool handleEvent(const LLSD& userdata)
	{
		LLViewerObject* object = LLSelectMgr::getInstance()->getSelection()->getPrimaryObject();
		if (!object) return true;
		
		LLUUID id;
		std::string name;
		LLMute::EType type;
		LLVOAvatar* avatar = find_avatar_from_object(object); 
		if (avatar)
		{
			id = avatar->getID();
// [RLVa:KB] - Checked: RLVa-1.0.0
			if (!RlvActions::canShowName(RlvActions::SNC_DEFAULT, id))
				return true;
// [/RLVa:KB]

			avatar->mNeedsImpostorUpdate = TRUE;
			avatar->mLastImpostorUpdateReason = 9;


			LLNameValue *firstname = avatar->getNVPair("FirstName");
			LLNameValue *lastname = avatar->getNVPair("LastName");
			if (firstname && lastname)
			{
				name = LLCacheName::buildFullName(
					firstname->getString(), lastname->getString());
			}
			
			type = LLMute::AGENT;
		}
		else
		{
			// it's an object
			id = object->getID();

			LLSelectNode* node = LLSelectMgr::getInstance()->getSelection()->getFirstRootNode();
			if (node)
			{
				name = node->mName;
			}
			
			type = LLMute::OBJECT;
		}
		
		LLMute mute(id, name, type);
		if (LLMuteList::getInstance()->isMuted(mute.mID))
		{
			LLMuteList::getInstance()->remove(mute);
		}
		else
		{
			LLMuteList::getInstance()->add(mute);
			LLPanelBlockedList::showPanelAndSelect(mute.mID);
		}
		
		return true;
	}
};

bool handle_go_to()
{
	// try simulator autopilot
	std::vector<std::string> strings;
	std::string val;
	LLVector3d pos = LLToolPie::getInstance()->getPick().mPosGlobal;
	val = llformat("%g", pos.mdV[VX]);
	strings.push_back(val);
	val = llformat("%g", pos.mdV[VY]);
	strings.push_back(val);
	val = llformat("%g", pos.mdV[VZ]);
	strings.push_back(val);
	send_generic_message("autopilot", strings);

	LLViewerParcelMgr::getInstance()->deselectLand();

	if (isAgentAvatarValid() && !gSavedSettings.getBOOL("AutoPilotLocksCamera"))
	{
		gAgentCamera.setFocusGlobal(gAgentCamera.getFocusTargetGlobal(), gAgentAvatarp->getID());
	}
	else 
	{
		// Snap camera back to behind avatar
		gAgentCamera.setFocusOnAvatar(TRUE, ANIMATE);
	}

	// Could be first use
	//LLFirstUse::useGoTo();
	return true;
}

class LLGoToObject : public view_listener_t
{
	bool handleEvent(const LLSD& userdata)
	{
		return handle_go_to();
	}
};

class LLAvatarReportAbuse : public view_listener_t
{
	bool handleEvent(const LLSD& userdata)
	{
		LLVOAvatar* avatar = find_avatar_from_object( LLSelectMgr::getInstance()->getSelection()->getPrimaryObject() );
		if(avatar)
		{
			LLFloaterReporter::showFromObject(avatar->getID());
		}
		return true;
	}
};


//---------------------------------------------------------------------------
// Parcel freeze, eject, etc.
//---------------------------------------------------------------------------
//bool callback_freeze(const LLSD& notification, const LLSD& response)
//{
//	LLUUID avatar_id = notification["payload"]["avatar_id"].asUUID();
//	S32 option = LLNotificationsUtil::getSelectedOption(notification, response);
//
//	if (0 == option || 1 == option)
//	{
//		U32 flags = 0x0;
//		if (1 == option)
//		{
//			// unfreeze
//			flags |= 0x1;
//		}
//
//		LLMessageSystem* msg = gMessageSystem;
//		LLViewerObject* avatar = gObjectList.findObject(avatar_id);
//
//		if (avatar)
//		{
//			msg->newMessage("FreezeUser");
//			msg->nextBlock("AgentData");
//			msg->addUUID("AgentID", gAgent.getID());
//			msg->addUUID("SessionID", gAgent.getSessionID());
//			msg->nextBlock("Data");
//			msg->addUUID("TargetID", avatar_id );
//			msg->addU32("Flags", flags );
//			msg->sendReliable( avatar->getRegion()->getHost() );
//		}
//	}
//	return false;
//}


void handle_avatar_freeze(const LLSD& avatar_id)
{
// [SL:KB] - Patch: UI-AvatarNearbyActions | Checked: 2011-05-13 (Catznip-2.6.0a) | Added: Catznip-2.6.0a
	// Use avatar_id if available, otherwise default to right-click avatar
	LLUUID idAgent = avatar_id.asUUID();
	if (idAgent.isNull())
	{
		/*const*/ LLVOAvatar* pAvatar = find_avatar_from_object(LLSelectMgr::getInstance()->getSelection()->getPrimaryObject());
		if (pAvatar)
			idAgent = pAvatar->getID();
	}
	if (idAgent.notNull())
	{
		LLAvatarActions::landFreeze(idAgent);
	}
// [/SL:KB]
//		// Use avatar_id if available, otherwise default to right-click avatar
//		LLVOAvatar* avatar = NULL;
//		if (avatar_id.asUUID().notNull())
//		{
//			avatar = find_avatar_from_object(avatar_id.asUUID());
//		}
//		else
//		{
//			avatar = find_avatar_from_object(
//				LLSelectMgr::getInstance()->getSelection()->getPrimaryObject());
//		}
//
//		if( avatar )
//		{
//			std::string fullname = avatar->getFullname();
//			LLSD payload;
//			payload["avatar_id"] = avatar->getID();
//
//			if (!fullname.empty())
//			{
//				LLSD args;
//				args["AVATAR_NAME"] = fullname;
// [RLVa:KB] - Checked: RLVa-1.0.0
//				args["AVATAR_NAME"] = (RlvActions::canShowName(RlvActions::SNC_DEFAULT, avatar->getID())) ? fullname : RlvStrings::getAnonym(fullname);
// [/RLVa:KB]
//				LLNotificationsUtil::add("FreezeAvatarFullname",
//							args,
//							payload,
//							callback_freeze);
//			}
//			else
//			{
//				LLNotificationsUtil::add("FreezeAvatar",
//							LLSD(),
//							payload,
//							callback_freeze);
//			}
//		}
}

class LLAvatarVisibleDebug : public view_listener_t
{
	bool handleEvent(const LLSD& userdata)
	{
		return gAgent.isGodlike();
	}
};

class LLAvatarDebug : public view_listener_t
{
	bool handleEvent(const LLSD& userdata)
	{
		LLVOAvatar* avatar = find_avatar_from_object( LLSelectMgr::getInstance()->getSelection()->getPrimaryObject() );
		if( avatar )
		{
			if (avatar->isSelf())
			{
				((LLVOAvatarSelf *)avatar)->dumpLocalTextures();
			}
			LL_INFOS() << "Dumping temporary asset data to simulator logs for avatar " << avatar->getID() << LL_ENDL;
			// <FS:Ansariel> Disable message - spawns error "generic request failed"
			//std::vector<std::string> strings;
			//strings.push_back(avatar->getID().asString());
			//LLUUID invoice;
			//send_generic_message("dumptempassetdata", strings, invoice);
			// </FS:Ansariel>
			LLFloaterReg::showInstance( "avatar_textures", LLSD(avatar->getID()) );
		}
		return true;
	}
};

//bool callback_eject(const LLSD& notification, const LLSD& response)
//{
//	S32 option = LLNotificationsUtil::getSelectedOption(notification, response);
//	if (2 == option)
//	{
//		// Cancel button.
//		return false;
//	}
//	LLUUID avatar_id = notification["payload"]["avatar_id"].asUUID();
//	bool ban_enabled = notification["payload"]["ban_enabled"].asBoolean();
//
//	if (0 == option)
//	{
//		// Eject button
//		LLMessageSystem* msg = gMessageSystem;
//		LLViewerObject* avatar = gObjectList.findObject(avatar_id);
//
//		if (avatar)
//		{
//			U32 flags = 0x0;
//			msg->newMessage("EjectUser");
//			msg->nextBlock("AgentData");
//			msg->addUUID("AgentID", gAgent.getID() );
//			msg->addUUID("SessionID", gAgent.getSessionID() );
//			msg->nextBlock("Data");
//			msg->addUUID("TargetID", avatar_id );
//			msg->addU32("Flags", flags );
//			msg->sendReliable( avatar->getRegion()->getHost() );
//		}
//	}
//	else if (ban_enabled)
//	{
//		// This is tricky. It is similar to say if it is not an 'Eject' button,
//		// and it is also not an 'Cancle' button, and ban_enabled==ture, 
//		// it should be the 'Eject and Ban' button.
//		LLMessageSystem* msg = gMessageSystem;
//		LLViewerObject* avatar = gObjectList.findObject(avatar_id);
//
//		if (avatar)
//		{
//			U32 flags = 0x1;
//			msg->newMessage("EjectUser");
//			msg->nextBlock("AgentData");
//			msg->addUUID("AgentID", gAgent.getID() );
//			msg->addUUID("SessionID", gAgent.getSessionID() );
//			msg->nextBlock("Data");
//			msg->addUUID("TargetID", avatar_id );
//			msg->addU32("Flags", flags );
//			msg->sendReliable( avatar->getRegion()->getHost() );
//		}
//	}
//	return false;
//}

void handle_avatar_eject(const LLSD& avatar_id)
{
// [SL:KB] - Patch: UI-AvatarNearbyActions | Checked: 2011-05-13 (Catznip-2.6.0a) | Added: Catznip-2.6.0a
	// Use avatar_id if available, otherwise default to right-click avatar
	LLUUID idAgent = avatar_id.asUUID();
	if (idAgent.isNull())
	{
		/*const*/ LLVOAvatar* pAvatar = find_avatar_from_object(LLSelectMgr::getInstance()->getSelection()->getPrimaryObject());
		if (pAvatar)
			idAgent = pAvatar->getID();
	}
	if (idAgent.notNull())
	{
		LLAvatarActions::landEject(idAgent);
	}
// [/SL:KB]
//		// Use avatar_id if available, otherwise default to right-click avatar
//		LLVOAvatar* avatar = NULL;
//		if (avatar_id.asUUID().notNull())
//		{
//			avatar = find_avatar_from_object(avatar_id.asUUID());
//		}
//		else
//		{
//			avatar = find_avatar_from_object(
//				LLSelectMgr::getInstance()->getSelection()->getPrimaryObject());
//		}
//
//		if( avatar )
//		{
//			LLSD payload;
//			payload["avatar_id"] = avatar->getID();
//			std::string fullname = avatar->getFullname();
//
//			const LLVector3d& pos = avatar->getPositionGlobal();
//			LLParcel* parcel = LLViewerParcelMgr::getInstance()->selectParcelAt(pos)->getParcel();
//			
//			if (LLViewerParcelMgr::getInstance()->isParcelOwnedByAgent(parcel,GP_LAND_MANAGE_BANNED))
//			{
//                payload["ban_enabled"] = true;
//				if (!fullname.empty())
//				{
//    				LLSD args;
//					args["AVATAR_NAME"] = fullname;
// [RLVa:KB] - Checked: RLVa-1.0.0
//					args["AVATAR_NAME"] = (RlvActions::canShowName(RlvActions::SNC_DEFAULT, avatar->getID())) ? fullname : RlvStrings::getAnonym(fullname);
// [/RLVa:KB]
//    				LLNotificationsUtil::add("EjectAvatarFullname",
//    							args,
//    							payload,
//    							callback_eject);
//				}
//				else
//				{
//    				LLNotificationsUtil::add("EjectAvatarFullname",
//    							LLSD(),
//    							payload,
//    							callback_eject);
//				}
//			}
//			else
//			{
//                payload["ban_enabled"] = false;
//				if (!fullname.empty())
//				{
//    				LLSD args;
//					args["AVATAR_NAME"] = fullname;
// [RLVa:KB] - Checked: RLVa-1.0.0
//					args["AVATAR_NAME"] = (RlvActions::canShowName(RlvActions::SNC_DEFAULT, avatar->getID())) ? fullname : RlvStrings::getAnonym(fullname);
// [/RLVa:KB]
//    				LLNotificationsUtil::add("EjectAvatarFullnameNoBan",
//    							args,
//    							payload,
//    							callback_eject);
//				}
//				else
//				{
//    				LLNotificationsUtil::add("EjectAvatarNoBan",
//    							LLSD(),
//    							payload,
//    							callback_eject);
//				}
//			}
//		}
}

bool my_profile_visible()
{
	LLFloater* floaterp = LLAvatarActions::getProfileFloater(gAgentID);
	return floaterp && floaterp->isInVisibleChain();
}

bool picks_tab_visible()
{
    return my_profile_visible() && LLAvatarActions::isPickTabSelected(gAgentID);
}

bool enable_freeze_eject(const LLSD& avatar_id)
{
// [SL:KB] - Patch: UI-AvatarNearbyActions | Checked: 2011-05-13 (Catznip-2.6.0a) | Added: Catznip-2.6.0a
	// Use avatar_id if available, otherwise default to right-click avatar
	LLUUID idAgent = avatar_id.asUUID();
	if (idAgent.isNull())
	{
		/*const*/ LLVOAvatar* pAvatar = find_avatar_from_object(LLSelectMgr::getInstance()->getSelection()->getPrimaryObject());
		if (pAvatar)
			idAgent = pAvatar->getID();
	}
	return (idAgent.notNull()) ? LLAvatarActions::canLandFreezeOrEject(idAgent) : false;
// [/SL:KB]
//	// Use avatar_id if available, otherwise default to right-click avatar
//	LLVOAvatar* avatar = NULL;
//	if (avatar_id.asUUID().notNull())
//	{
//		avatar = find_avatar_from_object(avatar_id.asUUID());
//	}
//	else
//	{
//		avatar = find_avatar_from_object(
//			LLSelectMgr::getInstance()->getSelection()->getPrimaryObject());
//	}
//	if (!avatar) return false;
//
//	// Gods can always freeze
//	if (gAgent.isGodlike()) return true;
//
//	// Estate owners / managers can freeze
//	// Parcel owners can also freeze
//	const LLVector3& pos = avatar->getPositionRegion();
//	const LLVector3d& pos_global = avatar->getPositionGlobal();
//	LLParcel* parcel = LLViewerParcelMgr::getInstance()->selectParcelAt(pos_global)->getParcel();
//	LLViewerRegion* region = avatar->getRegion();
//	if (!region) return false;
//				
//	bool new_value = region->isOwnedSelf(pos);
//	if (!new_value || region->isOwnedGroup(pos))
//	{
//		new_value = LLViewerParcelMgr::getInstance()->isParcelOwnedByAgent(parcel,GP_LAND_ADMIN);
//	}
//	return new_value;
}

// <FS:Ansariel> FIRE-13515: Re-add give calling card
class LLAvatarGiveCard : public view_listener_t
{
	bool handleEvent(const LLSD& userdata)
	{
		LL_INFOS("LLAvatarGiveCard") << "handle_give_card()" << LL_ENDL;
		LLViewerObject* dest = LLSelectMgr::getInstance()->getSelection()->getPrimaryObject();
// [RLVa:KB] - Checked: 2010-06-04 (RLVa-1.2.0d) | Modified: RLVa-1.2.0d | OK
		//if(dest && dest->isAvatar())
		if ( (dest && dest->isAvatar()) && (!gRlvHandler.hasBehaviour(RLV_BHVR_SHOWNAMES)) )
// [/RLVa:KB]
		{
			bool found_name = false;
			LLSD args;
			LLSD old_args;
			LLNameValue* nvfirst = dest->getNVPair("FirstName");
			LLNameValue* nvlast = dest->getNVPair("LastName");
			if(nvfirst && nvlast)
			{
				std::string full_name = gCacheName->buildFullName(nvfirst->getString(), nvlast->getString());
				args["NAME"] = full_name;
				old_args["NAME"] = full_name;
				found_name = true;
			}
			LLViewerRegion* region = dest->getRegion();
			LLHost dest_host;
			if(region)
			{
				dest_host = region->getHost();
			}
			if(found_name && dest_host.isOk())
			{
				LLMessageSystem* msg = gMessageSystem;
				msg->newMessage("OfferCallingCard");
				msg->nextBlockFast(_PREHASH_AgentData);
				msg->addUUIDFast(_PREHASH_AgentID, gAgent.getID());
				msg->addUUIDFast(_PREHASH_SessionID, gAgent.getSessionID());
				msg->nextBlockFast(_PREHASH_AgentBlock);
				msg->addUUIDFast(_PREHASH_DestID, dest->getID());
				LLUUID transaction_id;
				transaction_id.generate();
				msg->addUUIDFast(_PREHASH_TransactionID, transaction_id);
				msg->sendReliable(dest_host);
				LLNotificationsUtil::add("OfferedCard", args);
			}
			else
			{
				LLNotificationsUtil::add("CantOfferCallingCard", old_args);
			}
		}
		return true;
	}
};
// </FS:Ansariel> FIRE-13515: Re-add give calling card

bool callback_leave_group(const LLSD& notification, const LLSD& response)
{
	S32 option = LLNotificationsUtil::getSelectedOption(notification, response);
	if (option == 0)
	{
		LLMessageSystem *msg = gMessageSystem;

		msg->newMessageFast(_PREHASH_LeaveGroupRequest);
		msg->nextBlockFast(_PREHASH_AgentData);
		msg->addUUIDFast(_PREHASH_AgentID, gAgent.getID() );
		msg->addUUIDFast(_PREHASH_SessionID, gAgent.getSessionID());
		msg->nextBlockFast(_PREHASH_GroupData);
		msg->addUUIDFast(_PREHASH_GroupID, gAgent.getGroupID() );
		gAgent.sendReliableMessage();
	}
	return false;
}

void append_aggregate(std::string& string, const LLAggregatePermissions& ag_perm, PermissionBit bit, const char* txt)
{
	LLAggregatePermissions::EValue val = ag_perm.getValue(bit);
	std::string buffer;
	switch(val)
	{
	  case LLAggregatePermissions::AP_NONE:
		buffer = llformat( "* %s None\n", txt);
		break;
	  case LLAggregatePermissions::AP_SOME:
		buffer = llformat( "* %s Some\n", txt);
		break;
	  case LLAggregatePermissions::AP_ALL:
		buffer = llformat( "* %s All\n", txt);
		break;
	  case LLAggregatePermissions::AP_EMPTY:
	  default:
		break;
	}
	string.append(buffer);
}

bool enable_buy_object()
{
    // In order to buy, there must only be 1 purchaseable object in
    // the selection manager.
	if(LLSelectMgr::getInstance()->getSelection()->getRootObjectCount() != 1) return false;
    LLViewerObject* obj = NULL;
    LLSelectNode* node = LLSelectMgr::getInstance()->getSelection()->getFirstRootNode();
	if(node)
    {
        obj = node->getObject();
        if(!obj) return false;

		if( for_sale_selection(node) )
		{
// [RLVa:KB] - @buy
			if (!RlvActions::canBuyObject(obj->getID()))
				return false;
// [/RLVa:KB]

			// *NOTE: Is this needed?  This checks to see if anyone owns the
			// object, dating back to when we had "public" objects owned by
			// no one.  JC
			if(obj->permAnyOwner()) return true;
		}
    }
	return false;
}

// Note: This will only work if the selected object's data has been
// received by the viewer and cached in the selection manager.
void handle_buy_object(LLSaleInfo sale_info)
{
	if(!LLSelectMgr::getInstance()->selectGetAllRootsValid())
	{
		LLNotificationsUtil::add("UnableToBuyWhileDownloading");
		return;
	}

	LLUUID owner_id;
	std::string owner_name;
	BOOL owners_identical = LLSelectMgr::getInstance()->selectGetOwner(owner_id, owner_name);
	if (!owners_identical)
	{
		LLNotificationsUtil::add("CannotBuyObjectsFromDifferentOwners");
		return;
	}

	LLPermissions perm;
	BOOL valid = LLSelectMgr::getInstance()->selectGetPermissions(perm);
	LLAggregatePermissions ag_perm;
	valid &= LLSelectMgr::getInstance()->selectGetAggregatePermissions(ag_perm);
	if(!valid || !sale_info.isForSale() || !perm.allowTransferTo(gAgent.getID()))
	{
		LLNotificationsUtil::add("ObjectNotForSale");
		return;
	}

	LLFloaterBuy::show(sale_info);
}


void handle_buy_contents(LLSaleInfo sale_info)
{
	LLFloaterBuyContents::show(sale_info);
}

void handle_region_dump_temp_asset_data(void*)
{
	LL_INFOS() << "Dumping temporary asset data to simulator logs" << LL_ENDL;
	std::vector<std::string> strings;
	LLUUID invoice;
	send_generic_message("dumptempassetdata", strings, invoice);
}

void handle_region_clear_temp_asset_data(void*)
{
	LL_INFOS() << "Clearing temporary asset data" << LL_ENDL;
	std::vector<std::string> strings;
	LLUUID invoice;
	send_generic_message("cleartempassetdata", strings, invoice);
}

void handle_region_dump_settings(void*)
{
	LLViewerRegion* regionp = gAgent.getRegion();
	if (regionp)
	{
		LL_INFOS() << "Damage:    " << (regionp->getAllowDamage() ? "on" : "off") << LL_ENDL;
		LL_INFOS() << "Landmark:  " << (regionp->getAllowLandmark() ? "on" : "off") << LL_ENDL;
		LL_INFOS() << "SetHome:   " << (regionp->getAllowSetHome() ? "on" : "off") << LL_ENDL;
		LL_INFOS() << "ResetHome: " << (regionp->getResetHomeOnTeleport() ? "on" : "off") << LL_ENDL;
		LL_INFOS() << "SunFixed:  " << (regionp->getSunFixed() ? "on" : "off") << LL_ENDL;
		LL_INFOS() << "BlockFly:  " << (regionp->getBlockFly() ? "on" : "off") << LL_ENDL;
		LL_INFOS() << "AllowP2P:  " << (regionp->getAllowDirectTeleport() ? "on" : "off") << LL_ENDL;
		LL_INFOS() << "Water:     " << (regionp->getWaterHeight()) << LL_ENDL;
	}
}

void handle_dump_group_info(void *)
{
	gAgent.dumpGroupInfo();
}

void handle_dump_capabilities_info(void *)
{
	LLViewerRegion* regionp = gAgent.getRegion();
	if (regionp)
	{
		regionp->logActiveCapabilities();
	}
}

void handle_dump_region_object_cache(void*)
{
	LLViewerRegion* regionp = gAgent.getRegion();
	if (regionp)
	{
		regionp->dumpCache();
	}
}

void handle_dump_focus()
{
	LLUICtrl *ctrl = dynamic_cast<LLUICtrl*>(gFocusMgr.getKeyboardFocus());

	LL_INFOS() << "Keyboard focus " << (ctrl ? ctrl->getName() : "(none)") << LL_ENDL;
}

class LLSelfStandUp : public view_listener_t
{
	bool handleEvent(const LLSD& userdata)
	{
		gAgent.standUp();
		return true;
	}
};

bool enable_standup_self()
{
// [RLVa:KB] - Checked: 2010-04-01 (RLVa-1.2.0c) | Modified: RLVa-1.0.0g
	return isAgentAvatarValid() && gAgentAvatarp->isSitting() && RlvActions::canStand();
// [/RLVa:KB]
//	return isAgentAvatarValid() && gAgentAvatarp->isSitting();
}

class LLSelfSitDown : public view_listener_t
    {
        bool handleEvent(const LLSD& userdata)
        {
            gAgent.sitDown();
            return true;
        }
    };



bool show_sitdown_self()
{
	return isAgentAvatarValid() && !gAgentAvatarp->isSitting();
}

bool enable_sitdown_self()
{
// [RLVa:KB] - Checked: 2010-08-28 (RLVa-1.2.1a) | Added: RLVa-1.2.1a
	return show_sitdown_self() && !gAgentAvatarp->isEditingAppearance() && !gAgent.getFlying() && !gRlvHandler.hasBehaviour(RLV_BHVR_SIT);
// [/RLVa:KB]
//	return show_sitdown_self() && !gAgentAvatarp->isEditingAppearance() && !gAgent.getFlying();
}

class LLSelfToggleSitStand : public view_listener_t
{
	bool handleEvent(const LLSD& userdata)
	{
		if (isAgentAvatarValid())
		{
			if (gAgentAvatarp->isSitting())
			{
				gAgent.standUp();
			}
			else
			{
				gAgent.sitDown();
			}
		}
		return true;
	}
};

bool enable_sit_stand()
{
	return enable_sitdown_self() || enable_standup_self();
}

bool enable_fly_land()
{
	return gAgent.getFlying() || LLAgent::enableFlying();
}

// Force sit -KC
class FSSelfForceSit : public view_listener_t
{
	bool handleEvent(const LLSD& userdata)
	{
		if (!gAgentAvatarp->isSitting() && !gRlvHandler.hasBehaviour(RLV_BHVR_SIT))
		{
			gAgent.sitDown();
		}
		else if (gAgentAvatarp->isSitting() && !gRlvHandler.hasBehaviour(RLV_BHVR_UNSIT))
		{
			gAgent.standUp();
		}

		return true;
	}
};

bool enable_forcesit_self()
{
	return isAgentAvatarValid() &&
		((!gAgentAvatarp->isSitting() && !gRlvHandler.hasBehaviour(RLV_BHVR_SIT)) || 
		(gAgentAvatarp->isSitting() && !gRlvHandler.hasBehaviour(RLV_BHVR_UNSIT)));
}

class FSSelfCheckForceSit : public view_listener_t
{
	bool handleEvent(const LLSD& userdata)
	{
		if (!isAgentAvatarValid())
		{
			return false;
		}

		return gAgentAvatarp->isSitting();
	}
};

// Phantom mode -KC & <FS:CR>
class FSSelfToggleMoveLock : public view_listener_t
{
	bool handleEvent(const LLSD& userdata)
	{
		if (LLGridManager::getInstance()->isInSecondLife())
		{
			make_ui_sound("UISndMovelockToggle");
			bool new_value = !gSavedPerAccountSettings.getBOOL("UseMoveLock");
			gSavedPerAccountSettings.setBOOL("UseMoveLock", new_value);
			if (new_value)
			{
				LLNotificationsUtil::add("MovelockEnabling", LLSD());
			}
			else
			{
				LLNotificationsUtil::add("MovelockDisabling", LLSD());
			}
		}
#ifdef OPENSIM
		else
		{
			gAgent.togglePhantom();
		}
#endif // OPENSIM
		//TODO: feedback to local chat
		return true;
	}
};


class FSSelfCheckMoveLock : public view_listener_t
{
	bool handleEvent(const LLSD& userdata)
	{
		bool new_value(false);
		if (LLGridManager::getInstance()->isInSecondLife())
		{
			new_value = gSavedPerAccountSettings.getBOOL("UseMoveLock");
		}
#ifdef OPENSIM
		else
		{
			new_value = gAgent.getPhantom();
		}
#endif // OPENSIM
		return new_value;
	}
};

bool enable_bridge_function()
{
	return FSLSLBridge::instance().canUseBridge();
}

bool enable_move_lock()
{
#ifdef OPENSIM
	// Phantom mode always works on opensim, at least right now.
	if (LLGridManager::getInstance()->isInOpenSim())
		return true;
#endif // OPENSIM
	return enable_bridge_function();
}

bool enable_script_info()
{
	return (!LLSelectMgr::getInstance()->getSelection()->isEmpty()
			&& enable_bridge_function());
}
// </FS:CR>

// [SJ - Adding IgnorePrejump in Menu ]
class FSSelfToggleIgnorePreJump : public view_listener_t
{
	bool handleEvent(const LLSD& userdata)
	{
		gSavedSettings.setBOOL("FSIgnoreFinishAnimation", !gSavedSettings.getBOOL("FSIgnoreFinishAnimation"));
		return true;
	}
};

// [SJ - Adding IgnorePrejump in Menu ]
class FSSelfCheckIgnorePreJump : public view_listener_t
{
	bool handleEvent(const LLSD& userdata)
	{
		bool new_value = gSavedSettings.getBOOL("FSIgnoreFinishAnimation");
		return new_value;
	}
};

class LLCheckPanelPeopleTab : public view_listener_t
{
	bool handleEvent(const LLSD& userdata)
		{
			std::string panel_name = userdata.asString();

			LLPanel *panel = LLFloaterSidePanelContainer::getPanel("people", panel_name);
			if(panel && panel->isInVisibleChain())
			{
				return true;
			}
			return false;
		}
};
// Toggle one of "People" panel tabs in side tray.
class LLTogglePanelPeopleTab : public view_listener_t
{
	bool handleEvent(const LLSD& userdata)
	{
		std::string panel_name = userdata.asString();

		LLSD param;
		param["people_panel_tab_name"] = panel_name;

		// <FS:Ansariel> Handle blocklist separately because of standalone option
		if (panel_name == "blocked_panel")
		{
			if (gSavedSettings.getBOOL("FSUseStandaloneBlocklistFloater"))
			{
				LLFloaterReg::showInstance("fs_blocklist");
			}
			else
			{
				togglePeoplePanel(panel_name, param);
			}
			return true;
		}
		// </FS:Ansariel>

		// <FS:Zi> Open groups and friends lists in communicate floater
		// <FS:Lo> Adding an option to still use v2 windows
		if(gSavedSettings.getBOOL("FSUseV2Friends") && gSavedSettings.getString("FSInternalSkinCurrent") != "Vintage")
		{
			if (   panel_name == "friends_panel"
				|| panel_name == "groups_panel"
				|| panel_name == "nearby_panel"
				|| panel_name == "blocked_panel"
				|| panel_name == "contact_sets_panel")
			{
				return togglePeoplePanel(panel_name, param);
			}
			else
			{
				return false;
			}
		}
		else
		{
			if(panel_name=="nearby_panel")
			{
				return togglePeoplePanel(panel_name,param);
			}
			else if(panel_name=="groups_panel")
			{
				if (gSavedSettings.getBOOL("ContactsTornOff"))
				{
					FSFloaterContacts* instance = FSFloaterContacts::getInstance();
					std::string activetab = instance->getChild<LLTabContainer>("friends_and_groups")->getCurrentPanel()->getName();
					if (instance->getVisible() && activetab == panel_name) 
					{
						instance->closeFloater();
					}
					else
					{
						instance->openTab("groups");
					}
				}
				else
				{
					FSFloaterContacts::getInstance()->openTab("groups");
				}
				return true;
			}
			else if(panel_name=="friends_panel")
			{
				if (gSavedSettings.getBOOL("ContactsTornOff"))
				{
					FSFloaterContacts* instance = FSFloaterContacts::getInstance();
					std::string activetab = instance->getChild<LLTabContainer>("friends_and_groups")->getCurrentPanel()->getName();
					if (instance->getVisible() && activetab == panel_name) 
					{
						instance->closeFloater();
					}
					else
					{
						instance->openTab("friends");
					}
				}
				else
				{
					FSFloaterContacts::getInstance()->openTab("friends");
				}
				return true;
			}
			else if(panel_name=="contact_sets_panel")
			{
				if (gSavedSettings.getBOOL("ContactsTornOff"))
				{
					FSFloaterContacts* instance = FSFloaterContacts::getInstance();
					std::string activetab = instance->getChild<LLTabContainer>("friends_and_groups")->getCurrentPanel()->getName();
					if (instance->getVisible() && activetab == panel_name)
					{
						instance->closeFloater();
					}
					else
					{
						instance->openTab("contact_sets");
					}
				}
				else
				{
					FSFloaterContacts::getInstance()->openTab("contact_sets");
				}
				return true;
			}
			else
			{
				return false;
			}
		}
		// </FS:Lo>
		// </FS:Zi>
	}

	static bool togglePeoplePanel(const std::string& panel_name, const LLSD& param)
	{
		LLPanel	*panel = LLFloaterSidePanelContainer::getPanel("people", panel_name);
		if(!panel)
			return false;

		if (panel->isInVisibleChain())
		{
			LLFloaterReg::hideInstance("people");
		}
		else
		{
			LLFloaterSidePanelContainer::showPanel("people", "panel_people", param) ;
		}

		return true;
	}
};

BOOL check_admin_override(void*)
{
	return gAgent.getAdminOverride();
}

void handle_admin_override_toggle(void*)
{
	gAgent.setAdminOverride(!gAgent.getAdminOverride());

	// The above may have affected which debug menus are visible
	show_debug_menus();
}

void handle_visual_leak_detector_toggle(void*)
{
	static bool vld_enabled = false;

	if ( vld_enabled )
	{
#ifdef INCLUDE_VLD
		// only works for debug builds (hard coded into vld.h)
#if defined(_DEBUG) || defined(VLD_FORCE_ENABLE)
		// start with Visual Leak Detector turned off
		VLDDisable();
#endif // _DEBUG
#endif // INCLUDE_VLD
		vld_enabled = false;
	}
	else
	{
#ifdef INCLUDE_VLD
		// only works for debug builds (hard coded into vld.h)
#if defined(_DEBUG) || defined(VLD_FORCE_ENABLE)
		// start with Visual Leak Detector turned off
		VLDEnable();
#endif // _DEBUG
#endif // INCLUDE_VLD

		vld_enabled = true;
	};
}

void handle_god_mode(void*)
{
	gAgent.requestEnterGodMode();
}

void handle_leave_god_mode(void*)
{
	gAgent.requestLeaveGodMode();
}

void set_god_level(U8 god_level)
{
	U8 old_god_level = gAgent.getGodLevel();
	gAgent.setGodLevel( god_level );
	LLViewerParcelMgr::getInstance()->notifyObservers();

	// God mode changes region visibility
	LLWorldMap::getInstance()->reloadItems(true);

	// inventory in items may change in god mode
	gObjectList.dirtyAllObjectInventory();

        if(gViewerWindow)
        {
            gViewerWindow->setMenuBackgroundColor(god_level > GOD_NOT,
            !LLGridManager::getInstance()->isInSLBeta());
        }
    
        LLSD args;
	if(god_level > GOD_NOT)
	{
		args["LEVEL"] = llformat("%d",(S32)god_level);
		LLNotificationsUtil::add("EnteringGodMode", args);
	}
	else
	{
		args["LEVEL"] = llformat("%d",(S32)old_god_level);
		LLNotificationsUtil::add("LeavingGodMode", args);
	}

	// changing god-level can affect which menus we see
	show_debug_menus();

	// changing god-level can invalidate search results
	LLFloaterSearch *search = dynamic_cast<LLFloaterSearch*>(LLFloaterReg::getInstance("search"));
	if (search)
	{
		search->godLevelChanged(god_level);
	}
}

#ifdef TOGGLE_HACKED_GODLIKE_VIEWER
void handle_toggle_hacked_godmode(void*)
{
	gHackGodmode = !gHackGodmode;
	set_god_level(gHackGodmode ? GOD_MAINTENANCE : GOD_NOT);
}

BOOL check_toggle_hacked_godmode(void*)
{
	return gHackGodmode;
}

bool enable_toggle_hacked_godmode(void*)
{
  return LLGridManager::getInstance()->isInSLBeta();
}
#endif

void process_grant_godlike_powers(LLMessageSystem* msg, void**)
{
	LLUUID agent_id;
	msg->getUUIDFast(_PREHASH_AgentData, _PREHASH_AgentID, agent_id);
	LLUUID session_id;
	msg->getUUIDFast(_PREHASH_AgentData, _PREHASH_SessionID, session_id);
	if((agent_id == gAgent.getID()) && (session_id == gAgent.getSessionID()))
	{
		U8 god_level;
		msg->getU8Fast(_PREHASH_GrantData, _PREHASH_GodLevel, god_level);
		set_god_level(god_level);
	}
	else
	{
		LL_WARNS() << "Grant godlike for wrong agent " << agent_id << LL_ENDL;
	}
}

/*
class LLHaveCallingcard : public LLInventoryCollectFunctor
{
public:
	LLHaveCallingcard(const LLUUID& agent_id);
	virtual ~LLHaveCallingcard() {}
	virtual bool operator()(LLInventoryCategory* cat,
							LLInventoryItem* item);
	BOOL isThere() const { return mIsThere;}
protected:
	LLUUID mID;
	BOOL mIsThere;
};

LLHaveCallingcard::LLHaveCallingcard(const LLUUID& agent_id) :
	mID(agent_id),
	mIsThere(FALSE)
{
}

bool LLHaveCallingcard::operator()(LLInventoryCategory* cat,
								   LLInventoryItem* item)
{
	if(item)
	{
		if((item->getType() == LLAssetType::AT_CALLINGCARD)
		   && (item->getCreatorUUID() == mID))
		{
			mIsThere = TRUE;
		}
	}
	return FALSE;
}
*/

BOOL is_agent_mappable(const LLUUID& agent_id)
{
	const LLRelationship* buddy_info = NULL;
	bool is_friend = LLAvatarActions::isFriend(agent_id);

	if (is_friend)
		buddy_info = LLAvatarTracker::instance().getBuddyInfo(agent_id);

	return (buddy_info &&
		buddy_info->isOnline() &&
		buddy_info->isRightGrantedFrom(LLRelationship::GRANT_MAP_LOCATION)
		);
}


// Enable a menu item when you don't have someone's card.
class LLAvatarEnableAddFriend : public view_listener_t
{
	bool handleEvent(const LLSD& userdata)
	{
		LLVOAvatar* avatar = find_avatar_from_object(LLSelectMgr::getInstance()->getSelection()->getPrimaryObject());
//		bool new_value = avatar && !LLAvatarActions::isFriend(avatar->getID());
// [RLVa:KB] - Checked: RLVa-1.2.0
		bool new_value = avatar && !LLAvatarActions::isFriend(avatar->getID()) && (RlvActions::canShowName(RlvActions::SNC_DEFAULT, avatar->getID()));
// [/RLVa:KB]
		return new_value;
	}
};

void request_friendship(const LLUUID& dest_id)
{
	LLViewerObject* dest = gObjectList.findObject(dest_id);
	if(dest && dest->isAvatar())
	{
		std::string full_name;
		LLNameValue* nvfirst = dest->getNVPair("FirstName");
		LLNameValue* nvlast = dest->getNVPair("LastName");
		if(nvfirst && nvlast)
		{
			full_name = LLCacheName::buildFullName(
				nvfirst->getString(), nvlast->getString());
		}
		if (!full_name.empty())
		{
			LLAvatarActions::requestFriendshipDialog(dest_id, full_name);
		}
		else
		{
			LLNotificationsUtil::add("CantOfferFriendship");
		}
	}
}


class LLEditEnableCustomizeAvatar : public view_listener_t
{
	bool handleEvent(const LLSD& userdata)
	{
//		bool new_value = gAgentWearables.areWearablesLoaded();
// [RLVa:KB] - Checked: 2010-04-01 (RLVa-1.2.0c) | Modified: RLVa-1.0.0g
		bool new_value = gAgentWearables.areWearablesLoaded() && ((!rlv_handler_t::isEnabled()) || (RlvActions::canStand()));
// [/RLVa:KB]
		return new_value;
	}
};

class LLEnableEditShape : public view_listener_t
{
	bool handleEvent(const LLSD& userdata)
	{
		return gAgentWearables.isWearableModifiable(LLWearableType::WT_SHAPE, 0);
	}
};

class LLEnableHoverHeight : public view_listener_t
{
	bool handleEvent(const LLSD& userdata)
	{
		// <FS:Ansariel> Legacy baking avatar z-offset
		//return gAgent.getRegion() && gAgent.getRegion()->avatarHoverHeightEnabled();
		return (gAgent.getRegion() && gAgent.getRegion()->avatarHoverHeightEnabled()) || (isAgentAvatarValid() && !gAgentAvatarp->isUsingServerBakes());
		// </FS:Ansariel>
	}
};

class LLEnableEditPhysics : public view_listener_t
{
	bool handleEvent(const LLSD& userdata)
	{
		//return gAgentWearables.isWearableModifiable(LLWearableType::WT_SHAPE, 0);
		return TRUE;
	}
};

bool is_object_sittable()
{
// [RLVa:KB] - Checked: 2010-03-06 (RLVa-1.2.0c) | Added: RLVa-1.1.0j
	// RELEASE-RLVa: [SL-2.2.0] Make sure we're examining the same object that handle_sit_or_stand() will request a sit for
	if (rlv_handler_t::isEnabled())
	{
		const LLPickInfo& pick = LLToolPie::getInstance()->getPick();
		if ( (pick.mObjectID.notNull()) && (!RlvActions::canSit(pick.getObject(), pick.mObjectOffset)) )
			return false;
	}
// [/RLVa:KB]

	LLViewerObject* object = LLSelectMgr::getInstance()->getSelection()->getPrimaryObject();

	if (object && object->getPCode() == LL_PCODE_VOLUME)
	{
		return true;
	}
	else
	{
		return false;
	}
}

// only works on pie menu
void handle_object_sit(LLViewerObject *object, const LLVector3 &offset)
{
	// get object selection offset 

//	if (object && object->getPCode() == LL_PCODE_VOLUME)
// [RLVa:KB] - Checked: 2010-03-06 (RLVa-1.2.0c) | Modified: RLVa-1.2.0c
	if ( (object && object->getPCode() == LL_PCODE_VOLUME) && 
		 ((!rlv_handler_t::isEnabled()) || (RlvActions::canSit(object, offset))) )
// [/RLVa:KB]
	{
// [RLVa:KB] - Checked: 2010-08-29 (RLVa-1.2.1c) | Added: RLVa-1.2.1c
		if ( (gRlvHandler.hasBehaviour(RLV_BHVR_STANDTP)) && (isAgentAvatarValid()) )
		{
			if (gAgentAvatarp->isSitting())
			{
				gAgent.standUp();
				return;
			}
			gRlvHandler.setSitSource(gAgent.getPositionGlobal());
		}
// [/RLVa:KB]

		gMessageSystem->newMessageFast(_PREHASH_AgentRequestSit);
		gMessageSystem->nextBlockFast(_PREHASH_AgentData);
		gMessageSystem->addUUIDFast(_PREHASH_AgentID, gAgent.getID());
		gMessageSystem->addUUIDFast(_PREHASH_SessionID, gAgent.getSessionID());
		gMessageSystem->nextBlockFast(_PREHASH_TargetObject);
		gMessageSystem->addUUIDFast(_PREHASH_TargetID, object->mID);
		gMessageSystem->addVector3Fast(_PREHASH_Offset, offset);

		object->getRegion()->sendReliableMessage();
	}
}

void handle_object_sit_or_stand()
{
    LLPickInfo pick = LLToolPie::getInstance()->getPick();
    LLViewerObject *object = pick.getObject();
    if (!object || pick.mPickType == LLPickInfo::PICK_FLORA)
    {
        return;
    }

    if (sitting_on_selection())
    {
        gAgent.standUp();
        return;
    }

    handle_object_sit(object, pick.mObjectOffset);
}

void handle_object_sit(const LLUUID& object_id)
{
    LLViewerObject* obj = gObjectList.findObject(object_id);
    if (!obj)
    {
        return;
    }

    LLVector3 offset(0, 0, 0);
    handle_object_sit(obj, offset);
}

void near_sit_down_point(BOOL success, void *)
{
	if (success)
	{
		gAgent.setFlying(FALSE);
		gAgent.clearControlFlags(AGENT_CONTROL_STAND_UP); // might have been set by autopilot
		gAgent.setControlFlags(AGENT_CONTROL_SIT_ON_GROUND);
	}
}

class LLLandSit : public view_listener_t
{
    bool handleEvent(const LLSD& userdata)
    {
// [RLVa:KB] - Checked: 2010-09-28 (RLVa-1.2.1f) | Modified: RLVa-1.2.1f
        if ( (rlv_handler_t::isEnabled()) && ((!RlvActions::canStand()) || (gRlvHandler.hasBehaviour(RLV_BHVR_SIT))) )
            return true;
// [/RLVa:KB]

        LLVector3d posGlobal = LLToolPie::getInstance()->getPick().mPosGlobal;

        LLQuaternion target_rot;
        if (isAgentAvatarValid())
        {
            target_rot = gAgentAvatarp->getRotation();
        }
        else
        {
            target_rot = gAgent.getFrameAgent().getQuaternion();
        }
        gAgent.startAutoPilotGlobal(posGlobal, "Sit", &target_rot, near_sit_down_point, NULL, 0.7f);
        return true;
    }
};

class LLLandCanSit : public view_listener_t
{
    bool handleEvent(const LLSD& userdata)
    {
        LLVector3d posGlobal = LLToolPie::getInstance()->getPick().mPosGlobal;
        return !posGlobal.isExactlyZero(); // valid position, not beyond draw distance
    }
};

//-------------------------------------------------------------------
// Help menu functions
//-------------------------------------------------------------------

//
// Major mode switching
//
void reset_view_final( BOOL proceed );

void handle_reset_view()
{
	if (gAgentCamera.cameraCustomizeAvatar())
	{
		// switching to outfit selector should automagically save any currently edited wearable
		LLFloaterSidePanelContainer::showPanel("appearance", LLSD().with("type", "my_outfits"));
	}

	// <FS:Zi> Added optional V1 behavior so the avatar turns into camera direction after hitting ESC
	// gAgentCamera.setFocusOnAvatar(TRUE, FALSE, FALSE);
	if (!gSavedSettings.getBOOL("ResetViewTurnsAvatar"))
	{
		// The only thing we actually want to do here is set LLAgent::mFocusOnAvatar to TRUE,
		// since this prevents the avatar from turning.
		gAgentCamera.setFocusOnAvatar(TRUE, FALSE, FALSE);
	}
	// </FS:Zi>

	reset_view_final( TRUE );
	LLFloaterCamera::resetCameraMode();
}

// <FS:Zi> Add reset camera angles menu
void handle_reset_camera_angles()
{
	handle_reset_view();

	// Camera focus and offset with CTRL/SHIFT + Scroll wheel
	gSavedSettings.getControl("FocusOffsetRearView")->resetToDefault();
	gSavedSettings.getControl("CameraOffsetRearView")->resetToDefault();

	// warn the user if there is a scripted followcam active that might stop a camera reset
	PermissionsTracker::instance().warnFollowcam();
}
// </FS:Zi>

class LLViewResetView : public view_listener_t
{
	bool handleEvent(const LLSD& userdata)
	{
		handle_reset_view();
		return true;
	}
};

// <FS:Zi> Add reset camera angles menu
class LLViewResetCameraAngles : public view_listener_t
{
	bool handleEvent(const LLSD& userdata)
	{
		handle_reset_camera_angles();
		return true;
	}
};
// </FS:Zi>

// Note: extra parameters allow this function to be called from dialog.
void reset_view_final( BOOL proceed ) 
{
	if( !proceed )
	{
		return;
	}

	gAgentCamera.resetView(TRUE, TRUE);
	gAgentCamera.setLookAt(LOOKAT_TARGET_CLEAR);
}

class LLViewLookAtLastChatter : public view_listener_t
{
	bool handleEvent(const LLSD& userdata)
	{
		gAgentCamera.lookAtLastChat();
		return true;
	}
};

class LLViewMouselook : public view_listener_t
{
	bool handleEvent(const LLSD& userdata)
	{
		if (!gAgentCamera.cameraMouselook())
		{
			gAgentCamera.changeCameraToMouselook();
		}
		else
		{
			// NaCl - Rightclick-mousewheel zoom
			static LLCachedControl<LLVector3> _NACL_MLFovValues(gSavedSettings,"_NACL_MLFovValues");
			static LLCachedControl<F32> CameraAngle(gSavedSettings,"CameraAngle");
			LLVector3 vTemp=_NACL_MLFovValues;
			if(vTemp.mV[2] > 0.0f)
			{
				vTemp.mV[1]=CameraAngle;
				vTemp.mV[2]=0.0f;
				gSavedSettings.setVector3("_NACL_MLFovValues",vTemp);
				gSavedSettings.setF32("CameraAngle",vTemp.mV[0]);
			}
			// NaCl End
			gAgentCamera.changeCameraToDefault();
		}
		return true;
	}
};

class LLViewDefaultUISize : public view_listener_t
{
	bool handleEvent(const LLSD& userdata)
	{
		gSavedSettings.setF32("UIScaleFactor", 1.0f);
		gSavedSettings.setBOOL("UIAutoScale", FALSE);	
		gViewerWindow->reshape(gViewerWindow->getWindowWidthRaw(), gViewerWindow->getWindowHeightRaw());
		return true;
	}
};

class LLViewToggleUI : public view_listener_t
{
	bool handleEvent(const LLSD& userdata)
	{
		if(gAgentCamera.getCameraMode() != CAMERA_MODE_MOUSELOOK)
		{
			LLNotification::Params params("ConfirmHideUI");
			params.functor.function(boost::bind(&LLViewToggleUI::confirm, this, _1, _2));
			LLSD substitutions;
			// <FS:Ansariel> Notification not showing if hiding the UI
//#if LL_DARWIN
//			substitutions["SHORTCUT"] = "Cmd+Shift+U";
//#else
//			substitutions["SHORTCUT"] = "Ctrl+Shift+U";
//#endif
			substitutions["SHORTCUT"] = "Alt+Shift+U";
			// </FS:Ansariel>
			params.substitutions = substitutions;
			if (!gSavedSettings.getBOOL("HideUIControls"))
			{
				// hiding, so show notification
				LLNotifications::instance().add(params);
			}
			else
			{
				LLNotifications::instance().forceResponse(params, 0);
			}
		}
		return true;
	}

	void confirm(const LLSD& notification, const LLSD& response)
	{
		S32 option = LLNotificationsUtil::getSelectedOption(notification, response);

		if (option == 0) // OK
		{
			gViewerWindow->setUIVisibility(gSavedSettings.getBOOL("HideUIControls"));
			LLPanelStandStopFlying::getInstance()->setVisible(gSavedSettings.getBOOL("HideUIControls"));
			gSavedSettings.setBOOL("HideUIControls",!gSavedSettings.getBOOL("HideUIControls"));
		}
	}
};

// <FS:Ansariel> Notification not showing if hiding the UI
class LLViewCheckToggleUI : public view_listener_t
{
	bool handleEvent(const LLSD& userdata)
	{
		return gViewerWindow->getUIVisibility();
	}
};
// </FS:Ansariel>

void handle_duplicate_in_place(void*)
{
	LL_INFOS() << "handle_duplicate_in_place" << LL_ENDL;

	LLVector3 offset(0.f, 0.f, 0.f);
	LLSelectMgr::getInstance()->selectDuplicate(offset, TRUE);
}

/* dead code 30-apr-2008
void handle_deed_object_to_group(void*)
{
	LLUUID group_id;
	
	LLSelectMgr::getInstance()->selectGetGroup(group_id);
	LLSelectMgr::getInstance()->sendOwner(LLUUID::null, group_id, FALSE);
	LLViewerStats::getInstance()->incStat(LLViewerStats::ST_RELEASE_COUNT);
}

BOOL enable_deed_object_to_group(void*)
{
	if(LLSelectMgr::getInstance()->getSelection()->isEmpty()) return FALSE;
	LLPermissions perm;
	LLUUID group_id;

	if (LLSelectMgr::getInstance()->selectGetGroup(group_id) &&
		gAgent.hasPowerInGroup(group_id, GP_OBJECT_DEED) &&
		LLSelectMgr::getInstance()->selectGetPermissions(perm) &&
		perm.deedToGroup(gAgent.getID(), group_id))
	{
		return TRUE;
	}
	return FALSE;
}

*/


/*
 * No longer able to support viewer side manipulations in this way
 *
void god_force_inv_owner_permissive(LLViewerObject* object,
									LLInventoryObject::object_list_t* inventory,
									S32 serial_num,
									void*)
{
	typedef std::vector<LLPointer<LLViewerInventoryItem> > item_array_t;
	item_array_t items;

	LLInventoryObject::object_list_t::const_iterator inv_it = inventory->begin();
	LLInventoryObject::object_list_t::const_iterator inv_end = inventory->end();
	for ( ; inv_it != inv_end; ++inv_it)
	{
		if(((*inv_it)->getType() != LLAssetType::AT_CATEGORY))
		{
			LLInventoryObject* obj = *inv_it;
			LLPointer<LLViewerInventoryItem> new_item = new LLViewerInventoryItem((LLViewerInventoryItem*)obj);
			LLPermissions perm(new_item->getPermissions());
			perm.setMaskBase(PERM_ALL);
			perm.setMaskOwner(PERM_ALL);
			new_item->setPermissions(perm);
			items.push_back(new_item);
		}
	}
	item_array_t::iterator end = items.end();
	item_array_t::iterator it;
	for(it = items.begin(); it != end; ++it)
	{
		// since we have the inventory item in the callback, it should not
		// invalidate iteration through the selection manager.
		object->updateInventory((*it), TASK_INVENTORY_ITEM_KEY, false);
	}
}
*/

void handle_object_owner_permissive(void*)
{
	// only send this if they're a god.
	if(gAgent.isGodlike())
	{
		// do the objects.
		LLSelectMgr::getInstance()->selectionSetObjectPermissions(PERM_BASE, TRUE, PERM_ALL, TRUE);
		LLSelectMgr::getInstance()->selectionSetObjectPermissions(PERM_OWNER, TRUE, PERM_ALL, TRUE);
	}
}

void handle_object_owner_self(void*)
{
	// only send this if they're a god.
	if(gAgent.isGodlike())
	{
		LLSelectMgr::getInstance()->sendOwner(gAgent.getID(), gAgent.getGroupID(), TRUE);
	}
}

// Shortcut to set owner permissions to not editable.
void handle_object_lock(void*)
{
	LLSelectMgr::getInstance()->selectionSetObjectPermissions(PERM_OWNER, FALSE, PERM_MODIFY);
}

void handle_object_asset_ids(void*)
{
	// only send this if they're a god.
	if (gAgent.isGodlike())
	{
		LLSelectMgr::getInstance()->sendGodlikeRequest("objectinfo", "assetids");
	}
}

void handle_force_parcel_owner_to_me(void*)
{
	LLViewerParcelMgr::getInstance()->sendParcelGodForceOwner( gAgent.getID() );
}

void handle_force_parcel_to_content(void*)
{
	LLViewerParcelMgr::getInstance()->sendParcelGodForceToContent();
}

void handle_claim_public_land(void*)
{
	if (LLViewerParcelMgr::getInstance()->getSelectionRegion() != gAgent.getRegion())
	{
		LLNotificationsUtil::add("ClaimPublicLand");
		return;
	}

	LLVector3d west_south_global;
	LLVector3d east_north_global;
	LLViewerParcelMgr::getInstance()->getSelection(west_south_global, east_north_global);
	LLVector3 west_south = gAgent.getPosAgentFromGlobal(west_south_global);
	LLVector3 east_north = gAgent.getPosAgentFromGlobal(east_north_global);

	LLMessageSystem* msg = gMessageSystem;
	msg->newMessage("GodlikeMessage");
	msg->nextBlock("AgentData");
	msg->addUUID("AgentID", gAgent.getID());
	msg->addUUID("SessionID", gAgent.getSessionID());
	msg->addUUIDFast(_PREHASH_TransactionID, LLUUID::null); //not used
	msg->nextBlock("MethodData");
	msg->addString("Method", "claimpublicland");
	msg->addUUID("Invoice", LLUUID::null);
	std::string buffer;
	buffer = llformat( "%f", west_south.mV[VX]);
	msg->nextBlock("ParamList");
	msg->addString("Parameter", buffer);
	buffer = llformat( "%f", west_south.mV[VY]);
	msg->nextBlock("ParamList");
	msg->addString("Parameter", buffer);
	buffer = llformat( "%f", east_north.mV[VX]);
	msg->nextBlock("ParamList");
	msg->addString("Parameter", buffer);
	buffer = llformat( "%f", east_north.mV[VY]);
	msg->nextBlock("ParamList");
	msg->addString("Parameter", buffer);
	gAgent.sendReliableMessage();
}



// HACK for easily testing new avatar geometry
void handle_god_request_avatar_geometry(void *)
{
	if (gAgent.isGodlike())
	{
		LLSelectMgr::getInstance()->sendGodlikeRequest("avatar toggle", "");
	}
}

static bool get_derezzable_objects(
	EDeRezDestination dest,
	std::string& error,
	LLViewerRegion*& first_region,
	std::vector<LLViewerObjectPtr>* derez_objectsp,
	bool only_check = false)
{
	bool found = false;

	LLObjectSelectionHandle selection = LLSelectMgr::getInstance()->getSelection();
	
	if (derez_objectsp)
		derez_objectsp->reserve(selection->getRootObjectCount());

	// Check conditions that we can't deal with, building a list of
	// everything that we'll actually be derezzing.
	for (LLObjectSelection::valid_root_iterator iter = selection->valid_root_begin();
		 iter != selection->valid_root_end(); iter++)
	{
		LLSelectNode* node = *iter;
		LLViewerObject* object = node->getObject();
		LLViewerRegion* region = object->getRegion();
		if (!first_region)
		{
			first_region = region;
		}
		else
		{
			if(region != first_region)
			{
				// Derez doesn't work at all if the some of the objects
				// are in regions besides the first object selected.
				
				// ...crosses region boundaries
				error = "AcquireErrorObjectSpan";
				break;
			}
		}
		if (object->isAvatar())
		{
			// ...don't acquire avatars
			continue;
		}

		// If AssetContainers are being sent back, they will appear as 
		// boxes in the owner's inventory.
		if (object->getNVPair("AssetContainer")
			&& dest != DRD_RETURN_TO_OWNER)
		{
			// this object is an asset container, derez its contents, not it
			LL_WARNS() << "Attempt to derez deprecated AssetContainer object type not supported." << LL_ENDL;
			/*
			object->requestInventory(container_inventory_arrived, 
				(void *)(BOOL)(DRD_TAKE_INTO_AGENT_INVENTORY == dest));
			*/
			continue;
		}
		BOOL can_derez_current = FALSE;
		switch(dest)
		{
		case DRD_TAKE_INTO_AGENT_INVENTORY:
		case DRD_TRASH:
			if (!object->isPermanentEnforced() &&
				((node->mPermissions->allowTransferTo(gAgent.getID()) && object->permModify())
				|| (node->allowOperationOnNode(PERM_OWNER, GP_OBJECT_MANIPULATE))))
			{
				can_derez_current = TRUE;
			}
			break;

		case DRD_RETURN_TO_OWNER:
			if(!object->isAttachment())
			{
				can_derez_current = TRUE;
			}
			break;

		default:
			if((node->mPermissions->allowTransferTo(gAgent.getID())
				&& object->permCopy())
			   || gAgent.isGodlike())
			{
				can_derez_current = TRUE;
			}
			break;
		}
		if(can_derez_current)
		{
			found = true;

			if (only_check)
				// one found, no need to traverse to the end
				break;

			if (derez_objectsp)
				derez_objectsp->push_back(object);

		}
	}

	return found;
}

static bool can_derez(EDeRezDestination dest)
{
	LLViewerRegion* first_region = NULL;
	std::string error;
	return get_derezzable_objects(dest, error, first_region, NULL, true);
}

static void derez_objects(
	EDeRezDestination dest,
	const LLUUID& dest_id,
	LLViewerRegion*& first_region,
	std::string& error,
	std::vector<LLViewerObjectPtr>* objectsp)
{
	std::vector<LLViewerObjectPtr> derez_objects;

	if (!objectsp) // if objects to derez not specified
	{
		// get them from selection
		if (!get_derezzable_objects(dest, error, first_region, &derez_objects, false))
		{
			LL_WARNS() << "No objects to derez" << LL_ENDL;
			return;
		}

		objectsp = &derez_objects;
	}


	if(gAgentCamera.cameraMouselook())
	{
		gAgentCamera.changeCameraToDefault();
	}

	// This constant is based on (1200 - HEADER_SIZE) / 4 bytes per
	// root.  I lopped off a few (33) to provide a bit
	// pad. HEADER_SIZE is currently 67 bytes, most of which is UUIDs.
	// This gives us a maximum of 63500 root objects - which should
	// satisfy anybody.
	const S32 MAX_ROOTS_PER_PACKET = 250;
	const S32 MAX_PACKET_COUNT = 254;
	F32 packets = ceil((F32)objectsp->size() / (F32)MAX_ROOTS_PER_PACKET);
	if(packets > (F32)MAX_PACKET_COUNT)
	{
		error = "AcquireErrorTooManyObjects";
	}

	if(error.empty() && objectsp->size() > 0)
	{
		U8 d = (U8)dest;
		LLUUID tid;
		tid.generate();
		U8 packet_count = (U8)packets;
		S32 object_index = 0;
		S32 objects_in_packet = 0;
		LLMessageSystem* msg = gMessageSystem;
		for(U8 packet_number = 0;
			packet_number < packet_count;
			++packet_number)
		{
			msg->newMessageFast(_PREHASH_DeRezObject);
			msg->nextBlockFast(_PREHASH_AgentData);
			msg->addUUIDFast(_PREHASH_AgentID, gAgent.getID());
			msg->addUUIDFast(_PREHASH_SessionID, gAgent.getSessionID());
			msg->nextBlockFast(_PREHASH_AgentBlock);
			msg->addUUIDFast(_PREHASH_GroupID, gAgent.getGroupID());
			msg->addU8Fast(_PREHASH_Destination, d);	
			msg->addUUIDFast(_PREHASH_DestinationID, dest_id);
			msg->addUUIDFast(_PREHASH_TransactionID, tid);
			msg->addU8Fast(_PREHASH_PacketCount, packet_count);
			msg->addU8Fast(_PREHASH_PacketNumber, packet_number);
			objects_in_packet = 0;
			while((object_index < objectsp->size())
				  && (objects_in_packet++ < MAX_ROOTS_PER_PACKET))

			{
				LLViewerObject* object = objectsp->at(object_index++);
				msg->nextBlockFast(_PREHASH_ObjectData);
				msg->addU32Fast(_PREHASH_ObjectLocalID, object->getLocalID());
				// VEFFECT: DerezObject
				LLHUDEffectSpiral* effectp = (LLHUDEffectSpiral*)LLHUDManager::getInstance()->createViewerEffect(LLHUDObject::LL_HUD_EFFECT_POINT, TRUE);
				effectp->setPositionGlobal(object->getPositionGlobal());
				effectp->setColor(LLColor4U(gAgent.getEffectColor()));
			}
			msg->sendReliable(first_region->getHost());
		}
		make_ui_sound("UISndObjectRezOut");

		// Busy count decremented by inventory update, so only increment
		// if will be causing an update.
		if (dest != DRD_RETURN_TO_OWNER)
		{
			gViewerWindow->getWindow()->incBusyCount();
		}
	}
	else if(!error.empty())
	{
		LLNotificationsUtil::add(error);
	}
}

static void derez_objects(EDeRezDestination dest, const LLUUID& dest_id)
{
	LLViewerRegion* first_region = NULL;
	std::string error;
	derez_objects(dest, dest_id, first_region, error, NULL);
}

void handle_take_copy()
{
	if (LLSelectMgr::getInstance()->getSelection()->isEmpty()) return;

// [RLVa:KB] - Checked: 2010-03-07 (RLVa-1.2.0c) | Modified: RLVa-1.2.0a
	if ( (rlv_handler_t::isEnabled()) && (!RlvActions::canStand()) )
	{
		// Allow only if the avie isn't sitting on any of the selected objects
		LLObjectSelectionHandle hSel = LLSelectMgr::getInstance()->getSelection();
		RlvSelectIsSittingOn f(gAgentAvatarp);
		if ( (hSel.notNull()) && (hSel->getFirstRootNode(&f, TRUE) != NULL) )
			return;
	}
// [/RLVa:KB]

	const LLUUID category_id = gInventory.findCategoryUUIDForType(LLFolderType::FT_OBJECT);
	derez_objects(DRD_ACQUIRE_TO_AGENT_INVENTORY, category_id);
}

void handle_link_objects()
{
	// <FS:Ansariel> We don't use a shortcut for two completely different functions based on context
	//if (LLSelectMgr::getInstance()->getSelection()->isEmpty())
	//{
	//	LLFloaterReg::toggleInstanceOrBringToFront("places");
	//}
	//else
	// </FS:Ansariel>
	{
		LLSelectMgr::getInstance()->linkObjects();
	}
}

// You can return an object to its owner if it is on your land.
class LLObjectReturn : public view_listener_t
{
public:
	LLObjectReturn() : mFirstRegion(NULL) {}

private:
	bool handleEvent(const LLSD& userdata)
	{
		if (LLSelectMgr::getInstance()->getSelection()->isEmpty()) return true;
// [RLVa:KB] - Checked: 2010-03-24 (RLVa-1.4.0a) | Modified: RLVa-1.0.0b
		if ( (rlv_handler_t::isEnabled()) && (!rlvCanDeleteOrReturn()) ) return true;
// [/RLVa:KB]

		mObjectSelection = LLSelectMgr::getInstance()->getEditSelection();

		// Save selected objects, so that we still know what to return after the confirmation dialog resets selection.
		get_derezzable_objects(DRD_RETURN_TO_OWNER, mError, mFirstRegion, &mReturnableObjects);

		LLNotificationsUtil::add("ReturnToOwner", LLSD(), LLSD(), boost::bind(&LLObjectReturn::onReturnToOwner, this, _1, _2));
		return true;
	}

	bool onReturnToOwner(const LLSD& notification, const LLSD& response)
	{
		S32 option = LLNotificationsUtil::getSelectedOption(notification, response);
		if (0 == option)
		{
			// Ignore category ID for this derez destination.
			derez_objects(DRD_RETURN_TO_OWNER, LLUUID::null, mFirstRegion, mError, &mReturnableObjects);
		}

		mReturnableObjects.clear();
		mError.clear();
		mFirstRegion = NULL;

		// drop reference to current selection
		mObjectSelection = NULL;
		return false;
	}

	LLObjectSelectionHandle mObjectSelection;

	std::vector<LLViewerObjectPtr> mReturnableObjects;
	std::string mError;
	LLViewerRegion* mFirstRegion;
};


// Allow return to owner if one or more of the selected items is
// over land you own.
class LLObjectEnableReturn : public view_listener_t
{
	bool handleEvent(const LLSD& userdata)
	{
		if (LLSelectMgr::getInstance()->getSelection()->isEmpty())
		{
			// Do not enable if nothing selected
			return false;
		}
// [RLVa:KB] - Checked: 2011-05-28 (RLVa-1.4.0a) | Modified: RLVa-1.4.0a
		if ( (rlv_handler_t::isEnabled()) && (!rlvCanDeleteOrReturn()) )
		{
			return false;
		}
// [/RLVa:KB]
#ifdef HACKED_GODLIKE_VIEWER
		bool new_value = true;
#else
		bool new_value = false;
		if (gAgent.isGodlike())
		{
			new_value = true;
		}
		else
		{
			new_value = can_derez(DRD_RETURN_TO_OWNER);
		}
#endif
		return new_value;
	}
};

void force_take_copy(void*)
{
	if (LLSelectMgr::getInstance()->getSelection()->isEmpty()) return;
	const LLUUID category_id = gInventory.findCategoryUUIDForType(LLFolderType::FT_OBJECT);
	derez_objects(DRD_FORCE_TO_GOD_INVENTORY, category_id);
}

void handle_take()
{
	// we want to use the folder this was derezzed from if it's
	// available. Otherwise, derez to the normal place.
//	if(LLSelectMgr::getInstance()->getSelection()->isEmpty())
// [RLVa:KB] - Checked: 2010-03-24 (RLVa-1.2.0e) | Modified: RLVa-1.0.0b
	if ( (LLSelectMgr::getInstance()->getSelection()->isEmpty()) || ((rlv_handler_t::isEnabled()) && (!rlvCanDeleteOrReturn())) )
// [/RLVa:KB]
	{
		return;
	}

	BOOL you_own_everything = TRUE;
	BOOL locked_but_takeable_object = FALSE;
	LLUUID category_id;
	
	for (LLObjectSelection::root_iterator iter = LLSelectMgr::getInstance()->getSelection()->root_begin();
		 iter != LLSelectMgr::getInstance()->getSelection()->root_end(); iter++)
	{
		LLSelectNode* node = *iter;
		LLViewerObject* object = node->getObject();
		if(object)
		{
			if(!object->permYouOwner())
			{
				you_own_everything = FALSE;
			}

			if(!object->permMove())
			{
				locked_but_takeable_object = TRUE;
			}
		}
		if(node->mFolderID.notNull())
		{
			if(category_id.isNull())
			{
				category_id = node->mFolderID;
				LL_DEBUGS("HandleTake") << "Node destination folder ID = " << category_id.asString() << LL_ENDL;
			}
			else if(category_id != node->mFolderID)
			{
				// we have found two potential destinations. break out
				// now and send to the default location.
				category_id.setNull();
				LL_DEBUGS("HandleTake") << "Conflicting node destination folders - setting to null UUID" << LL_ENDL;
				break;
			}
		}
	}
	if(category_id.notNull())
	{
		LL_DEBUGS("HandleTake") << "Selected destination folder ID: " << category_id.asString() << " - checking if category exists in inventory model" << LL_ENDL;

		// there is an unambiguous destination. See if this agent has
		// such a location and it is not in the trash or library
		if(!gInventory.getCategory(category_id))
		{
			// nope, set to NULL.
			category_id.setNull();
			LL_DEBUGS("HandleTake") << "Destination folder not found in inventory model - setting to null UUID" << LL_ENDL;
		}
		if(category_id.notNull())
		{
		        // check trash
			const LLUUID trash = gInventory.findCategoryUUIDForType(LLFolderType::FT_TRASH);
			if(category_id == trash || gInventory.isObjectDescendentOf(category_id, trash))
			{
				category_id.setNull();
				LL_DEBUGS("HandleTake") << "Destination folder is descendent of trash folder - setting to null UUID" << LL_ENDL;
			}

			// check library
			if(gInventory.isObjectDescendentOf(category_id, gInventory.getLibraryRootFolderID()))
			{
				category_id.setNull();
				LL_DEBUGS("HandleTake") << "Destination folder is descendent of library folder - setting to null UUID" << LL_ENDL;
			}

			// check inbox
			// <FS:Ansariel> Undo the SL-1579 fail
			//const LLUUID inbox_id = gInventory.findCategoryUUIDForType(LLFolderType::FT_INBOX);
			//if (category_id == inbox_id || gInventory.isObjectDescendentOf(category_id, inbox_id))
			//{
			//	category_id.setNull();
			//}
			// </FS:Ansariel>
		}
	}
	if(category_id.isNull())
	{
		category_id = gInventory.findCategoryUUIDForType(LLFolderType::FT_OBJECT);
		LL_DEBUGS("HandleTake") << "Destination folder = null UUID - determined default category: " << category_id.asString() << LL_ENDL;
	}
	LLSD payload;
	payload["folder_id"] = category_id;
	LL_DEBUGS("HandleTake") << "Final destination folder UUID being sent to sim: " << category_id.asString() << LL_ENDL;

	LLNotification::Params params("ConfirmObjectTakeLock");
	params.payload(payload);
	// MAINT-290
	// Reason: Showing the confirmation dialog resets object selection,	thus there is nothing to derez.
	// Fix: pass selection to the confirm_take, so that selection doesn't "die" after confirmation dialog is opened
	params.functor.function(boost::bind(confirm_take, _1, _2, LLSelectMgr::instance().getSelection()));

	if(locked_but_takeable_object ||
	   !you_own_everything)
	{
		if(locked_but_takeable_object && you_own_everything)
		{
			params.name("ConfirmObjectTakeLock");
		}
		else if(!locked_but_takeable_object && !you_own_everything)
		{
			params.name("ConfirmObjectTakeNoOwn");
		}
		else
		{
			params.name("ConfirmObjectTakeLockNoOwn");
		}
	
		LLNotifications::instance().add(params);
	}
	else
	{
		LLNotifications::instance().forceResponse(params, 0);
	}
}

void handle_object_show_inspector()
{
	LLObjectSelectionHandle selection = LLSelectMgr::getInstance()->getSelection();
	LLViewerObject* objectp = selection->getFirstRootObject(TRUE);
 	if (!objectp)
 	{
 		return;
 	}

	LLSD params;
	params["object_id"] = objectp->getID();
	LLFloaterReg::showInstance("inspect_object", params);
}

void handle_avatar_show_inspector()
{
	LLVOAvatar* avatar = find_avatar_from_object( LLSelectMgr::getInstance()->getSelection()->getPrimaryObject() );
	if(avatar)
	{
		LLSD params;
		params["avatar_id"] = avatar->getID();
		LLFloaterReg::showInstance("inspect_avatar", params);
	}
}



bool confirm_take(const LLSD& notification, const LLSD& response, LLObjectSelectionHandle selection_handle)
{
	S32 option = LLNotificationsUtil::getSelectedOption(notification, response);
	if(enable_take() && (option == 0))
	{
		derez_objects(DRD_TAKE_INTO_AGENT_INVENTORY, notification["payload"]["folder_id"].asUUID());
	}
	return false;
}

// You can take an item when it is public and transferrable, or when
// you own it. We err on the side of enabling the item when at least
// one item selected can be copied to inventory.
BOOL enable_take()
{
//	if (sitting_on_selection())
// [RLVa:KB] - Checked: 2010-03-24 (RLVa-1.2.0e) | Modified: RLVa-1.0.0b
	if ( (sitting_on_selection()) || ((rlv_handler_t::isEnabled()) && (!rlvCanDeleteOrReturn())) )
// [/RLVa:KB]
	{
		return FALSE;
	}

	for (LLObjectSelection::valid_root_iterator iter = LLSelectMgr::getInstance()->getSelection()->valid_root_begin();
		 iter != LLSelectMgr::getInstance()->getSelection()->valid_root_end(); iter++)
	{
		LLSelectNode* node = *iter;
		LLViewerObject* object = node->getObject();
		if (object->isAvatar())
		{
			// ...don't acquire avatars
			continue;
		}

#ifdef HACKED_GODLIKE_VIEWER
		return TRUE;
#else
# ifdef TOGGLE_HACKED_GODLIKE_VIEWER
		if (LLGridManager::getInstance()->isInSLBeta() 
            && gAgent.isGodlike())
		{
			return TRUE;
		}
# endif
		if(!object->isPermanentEnforced() &&
			((node->mPermissions->allowTransferTo(gAgent.getID())
			&& object->permModify())
			|| (node->mPermissions->getOwner() == gAgent.getID())))
		{
			return !object->isAttachment();
		}
#endif
	}
	return FALSE;
}


void handle_buy_or_take()
{
	if (LLSelectMgr::getInstance()->getSelection()->isEmpty())
	{
		return;
	}

	if (is_selection_buy_not_take())
	{
		S32 total_price = selection_price();

		if (total_price <= gStatusBar->getBalance() || total_price == 0)
		{
			handle_buy();
		}
		else
		{
			LLStringUtil::format_map_t args;
			args["AMOUNT"] = llformat("%d", total_price);
			LLBuyCurrencyHTML::openCurrencyFloater( LLTrans::getString( "this_object_costs", args ), total_price );
		}
	}
	else
	{
		handle_take();
	}
}

bool visible_buy_object()
{
	return is_selection_buy_not_take() && enable_buy_object();
}

bool visible_take_object()
{
	return !is_selection_buy_not_take() && enable_take();
}

bool tools_visible_buy_object()
{
	return is_selection_buy_not_take();
}

bool tools_visible_take_object()
{
	return !is_selection_buy_not_take();
}

class LLToolsEnableBuyOrTake : public view_listener_t
{
	bool handleEvent(const LLSD& userdata)
	{
		bool is_buy = is_selection_buy_not_take();
		bool new_value = is_buy ? enable_buy_object() : enable_take();
		return new_value;
	}
};

// This is a small helper function to determine if we have a buy or a
// take in the selection. This method is to help with the aliasing
// problems of putting buy and take in the same pie menu space. After
// a fair amont of discussion, it was determined to prefer buy over
// take. The reasoning follows from the fact that when users walk up
// to buy something, they will click on one or more items. Thus, if
// anything is for sale, it becomes a buy operation, and the server
// will group all of the buy items, and copyable/modifiable items into
// one package and give the end user as much as the permissions will
// allow. If the user wanted to take something, they will select fewer
// and fewer items until only 'takeable' items are left. The one
// exception is if you own everything in the selection that is for
// sale, in this case, you can't buy stuff from yourself, so you can
// take it.
// return value = TRUE if selection is a 'buy'.
//                FALSE if selection is a 'take'
BOOL is_selection_buy_not_take()
{
	for (LLObjectSelection::root_iterator iter = LLSelectMgr::getInstance()->getSelection()->root_begin();
		 iter != LLSelectMgr::getInstance()->getSelection()->root_end(); iter++)
	{
		LLSelectNode* node = *iter;
		LLViewerObject* obj = node->getObject();
		if(obj && !(obj->permYouOwner()) && (node->mSaleInfo.isForSale()))
		{
// [RLVa:KB] - @buy
			if (!RlvActions::canBuyObject(obj->getID()))
				continue;
// [/RLVa:KB]

			// you do not own the object and it is for sale, thus,
			// it's a buy
			return TRUE;
		}
	}
	return FALSE;
}

S32 selection_price()
{
	S32 total_price = 0;
	for (LLObjectSelection::root_iterator iter = LLSelectMgr::getInstance()->getSelection()->root_begin();
		 iter != LLSelectMgr::getInstance()->getSelection()->root_end(); iter++)
	{
		LLSelectNode* node = *iter;
		LLViewerObject* obj = node->getObject();
		if(obj && !(obj->permYouOwner()) && (node->mSaleInfo.isForSale()))
		{
			// you do not own the object and it is for sale.
			// Add its price.
			total_price += node->mSaleInfo.getSalePrice();
		}
	}

	return total_price;
}
/*
bool callback_show_buy_currency(const LLSD& notification, const LLSD& response)
{
	S32 option = LLNotificationsUtil::getSelectedOption(notification, response);
	if (0 == option)
	{
		LL_INFOS() << "Loading page " << LLNotifications::instance().getGlobalString("BUY_CURRENCY_URL") << LL_ENDL;
		LLWeb::loadURL(LLNotifications::instance().getGlobalString("BUY_CURRENCY_URL"));
	}
	return false;
}
*/

void show_buy_currency(const char* extra)
{
	// Don't show currency web page for branded clients.
/*
	std::ostringstream mesg;
	if (extra != NULL)
	{	
		mesg << extra << "\n \n";
	}
	mesg << "Go to " << LLNotifications::instance().getGlobalString("BUY_CURRENCY_URL")<< "\nfor information on purchasing currency?";
*/
	LLSD args;
	if (extra != NULL)
	{
		args["EXTRA"] = extra;
	}
	LLNotificationsUtil::add("PromptGoToCurrencyPage", args);//, LLSD(), callback_show_buy_currency);
}

void handle_buy()
{
	if (LLSelectMgr::getInstance()->getSelection()->isEmpty()) return;

	LLSaleInfo sale_info;
	BOOL valid = LLSelectMgr::getInstance()->selectGetSaleInfo(sale_info);
	if (!valid) return;

	S32 price = sale_info.getSalePrice();
	
	if (price > 0 && price > gStatusBar->getBalance())
	{
		LLStringUtil::format_map_t args;
		args["AMOUNT"] = llformat("%d", price);
		LLBuyCurrencyHTML::openCurrencyFloater( LLTrans::getString("this_object_costs", args), price );
		return;
	}

	if (sale_info.getSaleType() == LLSaleInfo::FS_CONTENTS)
	{
		handle_buy_contents(sale_info);
	}
	else
	{
		handle_buy_object(sale_info);
	}
}

bool anyone_copy_selection(LLSelectNode* nodep)
{
	bool perm_copy = (bool)(nodep->getObject()->permCopy());
	bool all_copy = (bool)(nodep->mPermissions->getMaskEveryone() & PERM_COPY);
	return perm_copy && all_copy;
}

bool for_sale_selection(LLSelectNode* nodep)
{
	return nodep->mSaleInfo.isForSale()
		&& nodep->mPermissions->getMaskOwner() & PERM_TRANSFER
		&& (nodep->mPermissions->getMaskOwner() & PERM_COPY
			|| nodep->mSaleInfo.getSaleType() != LLSaleInfo::FS_COPY);
}

BOOL sitting_on_selection()
{
	LLSelectNode* node = LLSelectMgr::getInstance()->getSelection()->getFirstRootNode();
	if (!node)
	{
		return FALSE;
	}

	if (!node->mValid)
	{
		return FALSE;
	}

	LLViewerObject* root_object = node->getObject();
	if (!root_object)
	{
		return FALSE;
	}

	// Need to determine if avatar is sitting on this object
	if (!isAgentAvatarValid()) return FALSE;

	return (gAgentAvatarp->isSitting() && gAgentAvatarp->getRoot() == root_object);
}

class LLToolsSaveToObjectInventory : public view_listener_t
{
	bool handleEvent(const LLSD& userdata)
	{
		LLSelectNode* node = LLSelectMgr::getInstance()->getSelection()->getFirstRootNode();
		if(node && (node->mValid) && (!node->mFromTaskID.isNull()))
		{
			// *TODO: check to see if the fromtaskid object exists.
			derez_objects(DRD_SAVE_INTO_TASK_INVENTORY, node->mFromTaskID);
		}
		return true;
	}
};

class LLToolsEnablePathfinding : public view_listener_t
{
	bool handleEvent(const LLSD& userdata)
	{
		return (LLPathfindingManager::getInstance() != NULL) && LLPathfindingManager::getInstance()->isPathfindingEnabledForCurrentRegion();
	}
};

class LLToolsEnablePathfindingView : public view_listener_t
{
	bool handleEvent(const LLSD& userdata)
	{
		return (LLPathfindingManager::getInstance() != NULL) && LLPathfindingManager::getInstance()->isPathfindingEnabledForCurrentRegion() && LLPathfindingManager::getInstance()->isPathfindingViewEnabled();
	}
};

class LLToolsDoPathfindingRebakeRegion : public view_listener_t
{
	bool handleEvent(const LLSD& userdata)
	{
		bool hasPathfinding = (LLPathfindingManager::getInstance() != NULL);

		if (hasPathfinding)
		{
			LLMenuOptionPathfindingRebakeNavmesh::getInstance()->sendRequestRebakeNavmesh();
		}

		return hasPathfinding;
	}
};

class LLToolsEnablePathfindingRebakeRegion : public view_listener_t
{
	bool handleEvent(const LLSD& userdata)
	{
		bool returnValue = false;

        if (LLNavigationBar::instanceExists())
        {
            returnValue = LLNavigationBar::getInstance()->isRebakeNavMeshAvailable();
        }
		return returnValue;
	}
};

// Round the position of all root objects to the grid
class LLToolsSnapObjectXY : public view_listener_t
{
	bool handleEvent(const LLSD& userdata)
	{
		F64 snap_size = (F64)gSavedSettings.getF32("GridResolution");

		for (LLObjectSelection::root_iterator iter = LLSelectMgr::getInstance()->getSelection()->root_begin();
			 iter != LLSelectMgr::getInstance()->getSelection()->root_end(); iter++)
		{
			LLSelectNode* node = *iter;
			LLViewerObject* obj = node->getObject();
			if (obj->permModify())
			{
				LLVector3d pos_global = obj->getPositionGlobal();
				F64 round_x = fmod(pos_global.mdV[VX], snap_size);
				if (round_x < snap_size * 0.5)
				{
					// closer to round down
					pos_global.mdV[VX] -= round_x;
				}
				else
				{
					// closer to round up
					pos_global.mdV[VX] -= round_x;
					pos_global.mdV[VX] += snap_size;
				}

				F64 round_y = fmod(pos_global.mdV[VY], snap_size);
				if (round_y < snap_size * 0.5)
				{
					pos_global.mdV[VY] -= round_y;
				}
				else
				{
					pos_global.mdV[VY] -= round_y;
					pos_global.mdV[VY] += snap_size;
				}

				obj->setPositionGlobal(pos_global, FALSE);
			}
		}
		LLSelectMgr::getInstance()->sendMultipleUpdate(UPD_POSITION);
		return true;
	}
};

// Determine if the option to cycle between linked prims is shown
class LLToolsEnableSelectNextPart : public view_listener_t
{
	bool handleEvent(const LLSD& userdata)
	{
        bool new_value = (!LLSelectMgr::getInstance()->getSelection()->isEmpty()
                          && (gSavedSettings.getBOOL("EditLinkedParts")
                              || LLToolFace::getInstance() == LLToolMgr::getInstance()->getCurrentTool()));
		return new_value;
	}
};

// Cycle selection through linked children or/and faces in selected object.
// FIXME: Order of children list is not always the same as sim's idea of link order. This may confuse
// resis. Need link position added to sim messages to address this.
class LLToolsSelectNextPartFace : public view_listener_t
{
    bool handleEvent(const LLSD& userdata)
    {
        bool cycle_faces = LLToolFace::getInstance() == LLToolMgr::getInstance()->getCurrentTool();
        bool cycle_linked = gSavedSettings.getBOOL("EditLinkedParts");

        if (!cycle_faces && !cycle_linked)
        {
            // Nothing to do
            return true;
        }

        bool fwd = (userdata.asString() == "next");
        bool prev = (userdata.asString() == "previous");
        bool ifwd = (userdata.asString() == "includenext");
        bool iprev = (userdata.asString() == "includeprevious");

		// <FS:Zi> Make shift+click on forward/back buttons work like includenext/previous
		if (gKeyboard->currentMask(false) & MASK_SHIFT)
		{
			ifwd = fwd;
			iprev = prev;
			fwd = false;
			prev = false;
		}
		// </FS:Zi>

        LLViewerObject* to_select = NULL;
        bool restart_face_on_part = !cycle_faces;
        S32 new_te = 0;

        if (cycle_faces)
        {
            // Cycle through faces of current selection, if end is reached, swithc to next part (if present)
            LLSelectNode* nodep = LLSelectMgr::getInstance()->getSelection()->getFirstNode();
            if (!nodep) return false;
            to_select = nodep->getObject();
            if (!to_select) return false;

            S32 te_count = to_select->getNumTEs();
            S32 selected_te = nodep->getLastOperatedTE();

            if (fwd || ifwd)
            {
                // <FS:Zi> FIRE-32282: fix face selection cycle starting at face 1 instead of face 0
                // is more than one face selected in the whole set?
                if (LLSelectMgr::getInstance()->getSelection()->getTECount() > 1)
                {
                    // count the number of selected faces on the current link
                    S32 count = 0;
                    S32 num_tes = to_select->getNumTEs();
                    for (S32 te = 0; te < num_tes; te++)
                    {
                        if (nodep->isTESelected(te))
                        {
                            ++count;
                        }
                    }

                    // if all faces of the current link are selected, set a flag to make sure the
                    // next selected face will be face 0
                    if (count == num_tes)
                    {
                        selected_te = -1;
                    }
                }
                // </FS:Zi>

                if (selected_te < 0)
                {
                    new_te = 0;
                }
                else if (selected_te + 1 < te_count)
                {
                    // select next face
                    new_te = selected_te + 1;
                }
                else
                {
                    // restart from first face on next part
                    restart_face_on_part = true;
                }
            }
            else if (prev || iprev)
            {
                if (selected_te > te_count)
                {
                    new_te = te_count - 1;
                }
                else if (selected_te - 1 >= 0)
                {
                    // select previous face
                    new_te = selected_te - 1;
                }
                else
                {
                    // restart from last face on next part
                    restart_face_on_part = true;
                }
            }
        }

		S32 object_count = LLSelectMgr::getInstance()->getSelection()->getObjectCount();
		if (cycle_linked && object_count && restart_face_on_part)
		{
			LLViewerObject* selected = LLSelectMgr::getInstance()->getSelection()->getFirstObject();
			if (selected && selected->getRootEdit())
			{
				LLViewerObject::child_list_t children = selected->getRootEdit()->getChildren();
				children.push_front(selected->getRootEdit());	// need root in the list too

				for (LLViewerObject::child_list_t::iterator iter = children.begin(); iter != children.end(); ++iter)
				{
					if ((*iter)->isSelected())
					{
						if (object_count > 1 && (fwd || prev))	// multiple selection, find first or last selected if not include
						{
							to_select = *iter;
							if (fwd)
							{
								// stop searching if going forward; repeat to get last hit if backward
								break;
							}
						}
						else if ((object_count == 1) || (ifwd || iprev))	// single selection or include
						{
							if (fwd || ifwd)
							{
								++iter;
								while (iter != children.end() && ((*iter)->isAvatar() || (ifwd && (*iter)->isSelected())))
								{
									++iter;	// skip sitting avatars and selected if include
								}
							}
							else // backward
							{
								iter = (iter == children.begin() ? children.end() : iter);
								--iter;
								while (iter != children.begin() && ((*iter)->isAvatar() || (iprev && (*iter)->isSelected())))
								{
									--iter;	// skip sitting avatars and selected if include
								}
							}
							iter = (iter == children.end() ? children.begin() : iter);
							to_select = *iter;
							break;
						}
					}
				}
			}
		}

        if (to_select)
        {
            if (gFocusMgr.childHasKeyboardFocus(gFloaterTools))
            {
                gFocusMgr.setKeyboardFocus(NULL);	// force edit toolbox to commit any changes
            }
            if (fwd || prev)
            {
                LLSelectMgr::getInstance()->deselectAll();
            }
            if (cycle_faces)
            {
                if (restart_face_on_part)
                {
                    if (fwd || ifwd)
                    {
                        new_te = 0;
                    }
                    else
                    {
                        new_te = to_select->getNumTEs() - 1;
                    }
                }
                LLSelectMgr::getInstance()->selectObjectOnly(to_select, new_te);

                // <FS:Zi> Add this back in additionally to selectObjectOnly() to get the lastOperadedTE()
                // function back working to properly shift+cycle through faces
                LLSelectMgr::getInstance()->addAsIndividual(to_select, new_te, false);
            }
            else
            {
                LLSelectMgr::getInstance()->selectObjectOnly(to_select);
            }
            return true;
        }
		return true;
	}
};

class LLToolsStopAllAnimations : public view_listener_t
{
	bool handleEvent(const LLSD& userdata)
	{
		// <FS:Ansariel> Allow legacy stop animations without revoking script permissions
		//gAgent.stopCurrentAnimations();
		std::string param = userdata.asString();
		if (param.empty() || param == "stoprevoke")
		{
			gAgent.stopCurrentAnimations();
		}
		else if (param == "stop")
		{
			gAgent.stopCurrentAnimations(true);
		}
		// </FS:Ansariel>
		return true;
	}
};

class LLToolsReleaseKeys : public view_listener_t
{
	bool handleEvent(const LLSD& userdata)
	{
// [RLVa:KB] - Checked: 2010-04-19 (RLVa-1.2.0f) | Modified: RLVa-1.0.5a
		if ( (rlv_handler_t::isEnabled()) && (gRlvAttachmentLocks.hasLockedAttachmentPoint(RLV_LOCK_REMOVE)) )
			return true;
// [/RLVa:KB]

		gAgent.forceReleaseControls();
		return true;
	}
};

class LLToolsEnableReleaseKeys : public view_listener_t
{
	bool handleEvent(const LLSD& userdata)
	{
// [RLVa:KB] - Checked: 2010-04-19 (RLVa-1.2.0f) | Modified: RLVa-1.0.5a
		return (gAgent.anyControlGrabbed()) && 
			( (!rlv_handler_t::isEnabled()) || (!gRlvAttachmentLocks.hasLockedAttachmentPoint(RLV_LOCK_REMOVE)) );
// [/RLVa:KB]
//		return gAgent.anyControlGrabbed();
	}
};


class LLEditEnableCut : public view_listener_t
{
	bool handleEvent(const LLSD& userdata)
	{
		bool new_value = LLEditMenuHandler::gEditMenuHandler && LLEditMenuHandler::gEditMenuHandler->canCut();
		return new_value;
	}
};

class LLEditCut : public view_listener_t
{
	bool handleEvent(const LLSD& userdata)
	{
		if( LLEditMenuHandler::gEditMenuHandler )
		{
			LLEditMenuHandler::gEditMenuHandler->cut();
		}
		return true;
	}
};

class LLEditEnableCopy : public view_listener_t
{
	bool handleEvent(const LLSD& userdata)
	{
		bool new_value = LLEditMenuHandler::gEditMenuHandler && LLEditMenuHandler::gEditMenuHandler->canCopy();
		return new_value;
	}
};

class LLEditCopy : public view_listener_t
{
	bool handleEvent(const LLSD& userdata)
	{
		if( LLEditMenuHandler::gEditMenuHandler )
		{
			LLEditMenuHandler::gEditMenuHandler->copy();
		}
		return true;
	}
};

class LLEditEnablePaste : public view_listener_t
{
	bool handleEvent(const LLSD& userdata)
	{
		bool new_value = LLEditMenuHandler::gEditMenuHandler && LLEditMenuHandler::gEditMenuHandler->canPaste();
		return new_value;
	}
};

class LLEditPaste : public view_listener_t
{
	bool handleEvent(const LLSD& userdata)
	{
		if( LLEditMenuHandler::gEditMenuHandler )
		{
			LLEditMenuHandler::gEditMenuHandler->paste();
		}
		return true;
	}
};

class LLEditEnableDelete : public view_listener_t
{
	bool handleEvent(const LLSD& userdata)
	{
		bool new_value = LLEditMenuHandler::gEditMenuHandler && LLEditMenuHandler::gEditMenuHandler->canDoDelete();
		return new_value;
	}
};

class LLEditDelete : public view_listener_t
{
	bool handleEvent(const LLSD& userdata)
	{
		// If a text field can do a deletion, it gets precedence over deleting
		// an object in the world.
		if( LLEditMenuHandler::gEditMenuHandler && LLEditMenuHandler::gEditMenuHandler->canDoDelete())
		{
			LLEditMenuHandler::gEditMenuHandler->doDelete();
		}

		// and close any pie/context menus when done
		gMenuHolder->hideMenus();

		// When deleting an object we may not actually be done
		// Keep selection so we know what to delete when confirmation is needed about the delete
		gMenuObject->hide();
		return true;
	}
};

void handle_spellcheck_replace_with_suggestion(const LLUICtrl* ctrl, const LLSD& param)
{
	const LLContextMenu* menu = dynamic_cast<const LLContextMenu*>(ctrl->getParent());
	LLSpellCheckMenuHandler* spellcheck_handler = (menu) ? dynamic_cast<LLSpellCheckMenuHandler*>(menu->getSpawningView()) : NULL;
	if ( (!spellcheck_handler) || (!spellcheck_handler->getSpellCheck()) )
	{
		return;
	}

	U32 index = 0;
	if ( (!LLStringUtil::convertToU32(param.asString(), index)) || (index >= spellcheck_handler->getSuggestionCount()) )
	{
		return;
	}

	spellcheck_handler->replaceWithSuggestion(index);
}

bool visible_spellcheck_suggestion(LLUICtrl* ctrl, const LLSD& param)
{
	LLMenuItemGL* item = dynamic_cast<LLMenuItemGL*>(ctrl);
	const LLContextMenu* menu = (item) ? dynamic_cast<const LLContextMenu*>(item->getParent()) : NULL;
	const LLSpellCheckMenuHandler* spellcheck_handler = (menu) ? dynamic_cast<const LLSpellCheckMenuHandler*>(menu->getSpawningView()) : NULL;
	if ( (!spellcheck_handler) || (!spellcheck_handler->getSpellCheck()) )
	{
		return false;
	}

	U32 index = 0;
	if ( (!LLStringUtil::convertToU32(param.asString(), index)) || (index >= spellcheck_handler->getSuggestionCount()) )
	{
		return false;
	}

	item->setLabel(spellcheck_handler->getSuggestion(index));
	return true;
}

void handle_spellcheck_add_to_dictionary(const LLUICtrl* ctrl)
{
	const LLContextMenu* menu = dynamic_cast<const LLContextMenu*>(ctrl->getParent());
	LLSpellCheckMenuHandler* spellcheck_handler = (menu) ? dynamic_cast<LLSpellCheckMenuHandler*>(menu->getSpawningView()) : NULL;
	if ( (spellcheck_handler) && (spellcheck_handler->canAddToDictionary()) )
	{
		spellcheck_handler->addToDictionary();
	}
}

bool enable_spellcheck_add_to_dictionary(const LLUICtrl* ctrl)
{
	const LLContextMenu* menu = dynamic_cast<const LLContextMenu*>(ctrl->getParent());
	const LLSpellCheckMenuHandler* spellcheck_handler = (menu) ? dynamic_cast<const LLSpellCheckMenuHandler*>(menu->getSpawningView()) : NULL;
	return (spellcheck_handler) && (spellcheck_handler->canAddToDictionary());
}

void handle_spellcheck_add_to_ignore(const LLUICtrl* ctrl)
{
	const LLContextMenu* menu = dynamic_cast<const LLContextMenu*>(ctrl->getParent());
	LLSpellCheckMenuHandler* spellcheck_handler = (menu) ? dynamic_cast<LLSpellCheckMenuHandler*>(menu->getSpawningView()) : NULL;
	if ( (spellcheck_handler) && (spellcheck_handler->canAddToIgnore()) )
	{
		spellcheck_handler->addToIgnore();
	}
}

bool enable_spellcheck_add_to_ignore(const LLUICtrl* ctrl)
{
	const LLContextMenu* menu = dynamic_cast<const LLContextMenu*>(ctrl->getParent());
	const LLSpellCheckMenuHandler* spellcheck_handler = (menu) ? dynamic_cast<const LLSpellCheckMenuHandler*>(menu->getSpawningView()) : NULL;
	return (spellcheck_handler) && (spellcheck_handler->canAddToIgnore());
}

bool enable_object_return()
{
	return (!LLSelectMgr::getInstance()->getSelection()->isEmpty() &&
		(gAgent.isGodlike() || can_derez(DRD_RETURN_TO_OWNER)));
}

bool enable_object_delete()
{
	bool new_value = 
#ifdef HACKED_GODLIKE_VIEWER
	TRUE;
#else
# ifdef TOGGLE_HACKED_GODLIKE_VIEWER
	(LLGridManager::getInstance()->isInSLBeta()
     && gAgent.isGodlike()) ||
# endif
	LLSelectMgr::getInstance()->canDoDelete();
#endif
	return new_value;
}

class LLObjectsReturnPackage
{
public:
	LLObjectsReturnPackage() : mObjectSelection(), mReturnableObjects(), mError(),	mFirstRegion(NULL) {};
	~LLObjectsReturnPackage()
	{
		mObjectSelection.clear();
		mReturnableObjects.clear();
		mError.clear();
		mFirstRegion = NULL;
	};

	LLObjectSelectionHandle mObjectSelection;
	std::vector<LLViewerObjectPtr> mReturnableObjects;
	std::string mError;
	LLViewerRegion *mFirstRegion;
};

static void return_objects(LLObjectsReturnPackage *objectsReturnPackage, const LLSD& notification, const LLSD& response)
{
	if (LLNotificationsUtil::getSelectedOption(notification, response) == 0)
	{
		// Ignore category ID for this derez destination.
		derez_objects(DRD_RETURN_TO_OWNER, LLUUID::null, objectsReturnPackage->mFirstRegion, objectsReturnPackage->mError, &objectsReturnPackage->mReturnableObjects);
	}

	delete objectsReturnPackage;
}

void handle_object_return()
{
	if (!LLSelectMgr::getInstance()->getSelection()->isEmpty())
	{
		LLObjectsReturnPackage *objectsReturnPackage = new LLObjectsReturnPackage();
		objectsReturnPackage->mObjectSelection = LLSelectMgr::getInstance()->getEditSelection();

		// Save selected objects, so that we still know what to return after the confirmation dialog resets selection.
		get_derezzable_objects(DRD_RETURN_TO_OWNER, objectsReturnPackage->mError, objectsReturnPackage->mFirstRegion, &objectsReturnPackage->mReturnableObjects);

		LLNotificationsUtil::add("ReturnToOwner", LLSD(), LLSD(), boost::bind(&return_objects, objectsReturnPackage, _1, _2));
	}
}

void handle_object_delete()
{

		if (LLSelectMgr::getInstance())
		{
			LLSelectMgr::getInstance()->doDelete();
		}

		// and close any pie/context menus when done
		gMenuHolder->hideMenus();

		// When deleting an object we may not actually be done
		// Keep selection so we know what to delete when confirmation is needed about the delete
		gMenuObject->hide();
		return;
}

void handle_force_delete(void*)
{
	LLSelectMgr::getInstance()->selectForceDelete();
}

class LLViewEnableJoystickFlycam : public view_listener_t
{
	bool handleEvent(const LLSD& userdata)
	{
		bool new_value = (gSavedSettings.getBOOL("JoystickEnabled") && gSavedSettings.getBOOL("JoystickFlycamEnabled"));
		return new_value;
	}
};

class LLViewEnableLastChatter : public view_listener_t
{
	bool handleEvent(const LLSD& userdata)
	{
		// *TODO: add check that last chatter is in range
		bool new_value = (gAgentCamera.cameraThirdPerson() && gAgent.getLastChatter().notNull());
		return new_value;
	}
};

class LLEditEnableDeselect : public view_listener_t
{
	bool handleEvent(const LLSD& userdata)
	{
		bool new_value = LLEditMenuHandler::gEditMenuHandler && LLEditMenuHandler::gEditMenuHandler->canDeselect();
		return new_value;
	}
};

class LLEditDeselect : public view_listener_t
{
	bool handleEvent(const LLSD& userdata)
	{
		if( LLEditMenuHandler::gEditMenuHandler )
		{
			LLEditMenuHandler::gEditMenuHandler->deselect();
		}
		return true;
	}
};

class LLEditEnableSelectAll : public view_listener_t
{
	bool handleEvent(const LLSD& userdata)
	{
		bool new_value = LLEditMenuHandler::gEditMenuHandler && LLEditMenuHandler::gEditMenuHandler->canSelectAll();
		return new_value;
	}
};


class LLEditSelectAll : public view_listener_t
{
	bool handleEvent(const LLSD& userdata)
	{
		if( LLEditMenuHandler::gEditMenuHandler )
		{
			LLEditMenuHandler::gEditMenuHandler->selectAll();
		}
		return true;
	}
};


class LLEditEnableUndo : public view_listener_t
{
	bool handleEvent(const LLSD& userdata)
	{
		bool new_value = LLEditMenuHandler::gEditMenuHandler && LLEditMenuHandler::gEditMenuHandler->canUndo();
		return new_value;
	}
};

class LLEditUndo : public view_listener_t
{
	bool handleEvent(const LLSD& userdata)
	{
		if( LLEditMenuHandler::gEditMenuHandler && LLEditMenuHandler::gEditMenuHandler->canUndo() )
		{
			LLEditMenuHandler::gEditMenuHandler->undo();
		}
		return true;
	}
};

class LLEditEnableRedo : public view_listener_t
{
	bool handleEvent(const LLSD& userdata)
	{
		bool new_value = LLEditMenuHandler::gEditMenuHandler && LLEditMenuHandler::gEditMenuHandler->canRedo();
		return new_value;
	}
};

class LLEditRedo : public view_listener_t
{
	bool handleEvent(const LLSD& userdata)
	{
		if( LLEditMenuHandler::gEditMenuHandler && LLEditMenuHandler::gEditMenuHandler->canRedo() )
		{
			LLEditMenuHandler::gEditMenuHandler->redo();
		}
		return true;
	}
};



void print_object_info(void*)
{
	LLSelectMgr::getInstance()->selectionDump();
}

void print_agent_nvpairs(void*)
{
	LLViewerObject *objectp;

	LL_INFOS() << "Agent Name Value Pairs" << LL_ENDL;

	objectp = gObjectList.findObject(gAgentID);
	if (objectp)
	{
		objectp->printNameValuePairs();
	}
	else
	{
		LL_INFOS() << "Can't find agent object" << LL_ENDL;
	}

	LL_INFOS() << "Camera at " << gAgentCamera.getCameraPositionGlobal() << LL_ENDL;
}

void show_debug_menus()
{
	// this might get called at login screen where there is no menu so only toggle it if one exists
	if ( gMenuBarView )
	{
		BOOL debug = gSavedSettings.getBOOL("UseDebugMenus");
		BOOL qamode = gSavedSettings.getBOOL("QAMode");

		gMenuBarView->setItemVisible("Advanced", debug);
// 		gMenuBarView->setItemEnabled("Advanced", debug); // Don't disable Advanced keyboard shortcuts when hidden

// [RLVa:KB] - Checked: 2011-08-16 (RLVa-1.4.0b) | Modified: RLVa-1.4.0b
		// NOTE: this is supposed to execute whether RLVa is enabled or not
		rlvMenuToggleVisible();
// [/RLVa:KB]
		
		gMenuBarView->setItemVisible("Debug", qamode);
		gMenuBarView->setItemEnabled("Debug", qamode);

		gMenuBarView->setItemVisible("Develop", qamode);
		gMenuBarView->setItemEnabled("Develop", qamode);

		// Server ('Admin') menu hidden when not in godmode.
		const bool show_server_menu = (gAgent.getGodLevel() > GOD_NOT || (debug && gAgent.getAdminOverride()));
		gMenuBarView->setItemVisible("Admin", show_server_menu);
		gMenuBarView->setItemEnabled("Admin", show_server_menu);
	}
	if (gLoginMenuBarView)
	{
		BOOL debug = gSavedSettings.getBOOL("UseDebugMenus");
		gLoginMenuBarView->setItemVisible("Debug", debug);
		gLoginMenuBarView->setItemEnabled("Debug", debug);
	}
}

void toggle_debug_menus(void*)
{
	BOOL visible = ! gSavedSettings.getBOOL("UseDebugMenus");
	gSavedSettings.setBOOL("UseDebugMenus", visible);
	show_debug_menus();
}

// LLUUID gExporterRequestID;
// std::string gExportDirectory;

// LLUploadDialog *gExportDialog = NULL;

// void handle_export_selected( void * )
// {
// 	LLObjectSelectionHandle selection = LLSelectMgr::getInstance()->getSelection();
// 	if (selection->isEmpty())
// 	{
// 		return;
// 	}
// 	LL_INFOS() << "Exporting selected objects:" << LL_ENDL;

// 	gExporterRequestID.generate();
// 	gExportDirectory = "";

// 	LLMessageSystem* msg = gMessageSystem;
// 	msg->newMessageFast(_PREHASH_ObjectExportSelected);
// 	msg->nextBlockFast(_PREHASH_AgentData);
// 	msg->addUUIDFast(_PREHASH_AgentID, gAgent.getID());
// 	msg->addUUIDFast(_PREHASH_RequestID, gExporterRequestID);
// 	msg->addS16Fast(_PREHASH_VolumeDetail, 4);

// 	for (LLObjectSelection::root_iterator iter = selection->root_begin();
// 		 iter != selection->root_end(); iter++)
// 	{
// 		LLSelectNode* node = *iter;
// 		LLViewerObject* object = node->getObject();
// 		msg->nextBlockFast(_PREHASH_ObjectData);
// 		msg->addUUIDFast(_PREHASH_ObjectID, object->getID());
// 		LL_INFOS() << "Object: " << object->getID() << LL_ENDL;
// 	}
// 	msg->sendReliable(gAgent.getRegion()->getHost());

// 	gExportDialog = LLUploadDialog::modalUploadDialog("Exporting selected objects...");
// }
//

// <FS:Ansariel> [FS Communication UI]
//class LLCommunicateNearbyChat : public view_listener_t
//{
//	bool handleEvent(const LLSD& userdata)
//	{
//		LLFloaterIMContainer* im_box = LLFloaterIMContainer::getInstance();
//		bool nearby_visible	= LLFloaterReg::getTypedInstance<LLFloaterIMNearbyChat>("nearby_chat")->isInVisibleChain();
//		if(nearby_visible && im_box->getSelectedSession() == LLUUID() && im_box->getConversationListItemSize() > 1)
//		{
//			im_box->selectNextorPreviousConversation(false);
//		}
//		else
//		{
//			LLFloaterReg::toggleInstanceOrBringToFront("nearby_chat");
//		}
//		return true;
//	}
//};
// </FS:Ansariel> [FS Communication UI]

class LLWorldSetHomeLocation : public view_listener_t
{
	bool handleEvent(const LLSD& userdata)
	{
		// we just send the message and let the server check for failure cases
		// server will echo back a "Home position set." alert if it succeeds
		// and the home location screencapture happens when that alert is recieved
		gAgent.setStartPosition(START_LOCATION_ID_HOME);
		return true;
	}
};

class LLWorldLindenHome : public view_listener_t
{
	bool handleEvent(const LLSD& userdata)
	{
		std::string url = LLFloaterLandHoldings::sHasLindenHome ? LLTrans::getString("lindenhomes_my_home_url") : LLTrans::getString("lindenhomes_get_home_url");
		LLWeb::loadURL(url);
		return true;
	}
};

class LLWorldTeleportHome : public view_listener_t
{
	bool handleEvent(const LLSD& userdata)
	{
		gAgent.teleportHome();
		return true;
	}
};

class LLWorldAlwaysRun : public view_listener_t
{
	bool handleEvent(const LLSD& userdata)
	{
		// as well as altering the default walk-vs-run state,
		// we also change the *current* walk-vs-run state.
		if (gAgent.getAlwaysRun())
		{
			gAgent.clearAlwaysRun();
//			gAgent.clearRunning();
			report_to_nearby_chat(LLTrans::getString("AlwaysRunDisabled"));
		}
		else
		{
			gAgent.setAlwaysRun();
//			gAgent.setRunning();
			report_to_nearby_chat(LLTrans::getString("AlwaysRunEnabled"));
		}

		// tell the simulator.
//		gAgent.sendWalkRun(gAgent.getAlwaysRun());

		// Update Movement Controls according to AlwaysRun mode
		LLFloaterMove::setAlwaysRunMode(gAgent.getAlwaysRun());

		return true;
	}
};

class LLWorldCheckAlwaysRun : public view_listener_t
{
	bool handleEvent(const LLSD& userdata)
	{
		bool new_value = gAgent.getAlwaysRun();
		return new_value;
	}
};

class LLWorldSetAway : public view_listener_t
{
	bool handleEvent(const LLSD& userdata)
	{
		if (gAgent.getAFK())
		{
			gAgent.clearAFK();
		}
		else
		{
			gAgent.setAFK();
		}
		return true;
	}
};
// [SJ - FIRE-2177 - Making Autorespons a simple Check in the menu again for clarity]
class LLWorldGetAway : public view_listener_t
{
	bool handleEvent(const LLSD& userdata)
	{
		bool new_value = gAgent.getAFK();
		return new_value;
	}
};

class LLWorldSetDoNotDisturb : public view_listener_t
{
	bool handleEvent(const LLSD& userdata)
	{
		if (gAgent.isDoNotDisturb())
		{
			gAgent.setDoNotDisturb(false);
		}
		else
		{
			gAgent.setDoNotDisturb(true);
			LLNotificationsUtil::add("DoNotDisturbModeSet");
		}
		return true;
	}
};

// [SJ - FIRE-2177 - Making Autorespons a simple Check in the menu again for clarity]
class LLWorldGetBusy : public view_listener_t
{
	bool handleEvent(const LLSD& userdata)
	{
		bool new_value = gAgent.isDoNotDisturb();
		return new_value;
	}
};


class LLWorldSetAutorespond : public view_listener_t
{
	bool handleEvent(const LLSD& userdata)
	{
		if (gAgent.getAutorespond())
		{
			gAgent.clearAutorespond();
		}
		else
		{
			gAgent.setAutorespond();
			LLNotificationsUtil::add("AutorespondModeSet");
		}
		return true;
	}
};

// [SJ - FIRE-2177 - Making Autorespons a simple Check in the menu again for clarity]
class LLWorldGetAutorespond : public view_listener_t
{
	bool handleEvent(const LLSD& userdata)
	{
		bool new_value = gAgent.getAutorespond();
		return new_value;
	}
};


class LLWorldSetAutorespondNonFriends : public view_listener_t
{
	bool handleEvent(const LLSD& userdata)
	{
		if (gAgent.getAutorespondNonFriends())
		{
			gAgent.clearAutorespondNonFriends();
		}
		else
		{
			gAgent.setAutorespondNonFriends();
			LLNotificationsUtil::add("AutorespondNonFriendsModeSet");
		}
		return true;
	}
};

// [SJ - FIRE-2177 - Making Autorespons a simple Check in the menu again for clarity]
class LLWorldGetAutorespondNonFriends : public view_listener_t
{
	bool handleEvent(const LLSD& userdata)
	{
		bool new_value = gAgent.getAutorespondNonFriends();
		return new_value;
	}
};

// <FS:PP> FIRE-1245: Option to block/reject teleport offers
class LLWorldSetRejectTeleportOffers : public view_listener_t
{
	bool handleEvent(const LLSD& userdata)
	{
		if (gAgent.getRejectTeleportOffers())
		{
			gAgent.clearRejectTeleportOffers();
		}
		else
		{
			gAgent.setRejectTeleportOffers();
			LLNotificationsUtil::add("RejectTeleportOffersModeSet");
		}
		return true;
	}
};

// [SJ - FIRE-2177 - Making Autorespons a simple Check in the menu again for clarity]
class LLWorldGetRejectTeleportOffers : public view_listener_t
{
	bool handleEvent(const LLSD& userdata)
	{
		bool new_value = gAgent.getRejectTeleportOffers();
		return new_value;
	}
};
// </FS:PP> FIRE-1245: Option to block/reject teleport offers

// <FS:PP> FIRE-15233: Automatic friendship request refusal
class LLWorldSetRejectFriendshipRequests : public view_listener_t
{
	bool handleEvent(const LLSD& userdata)
	{
		if (gAgent.getRejectFriendshipRequests())
		{
			gAgent.clearRejectFriendshipRequests();
		}
		else
		{
			gAgent.setRejectFriendshipRequests();
			LLNotificationsUtil::add("RejectFriendshipRequestsModeSet");
		}
		return true;
	}
};

// [SJ - FIRE-2177 - Making Autorespons a simple Check in the menu again for clarity]
class LLWorldGetRejectFriendshipRequests : public view_listener_t
{
	bool handleEvent(const LLSD& userdata)
	{
		bool new_value = gAgent.getRejectFriendshipRequests();
		return new_value;
	}
};
// </FS:PP> FIRE-15233: Automatic friendship request refusal

// <FS:PP> Option to block/reject all group invites
class LLWorldSetRejectAllGroupInvites : public view_listener_t
{
	bool handleEvent(const LLSD& userdata)
	{
		if (gAgent.getRejectAllGroupInvites())
		{
			gAgent.clearRejectAllGroupInvites();
		}
		else
		{
			gAgent.setRejectAllGroupInvites();
			LLNotificationsUtil::add("RejectAllGroupInvitesModeSet");
		}
		return true;
	}
};

// [SJ - FIRE-2177 - Making Autorespons a simple Check in the menu again for clarity]
class LLWorldGetRejectAllGroupInvites : public view_listener_t
{
	bool handleEvent(const LLSD& userdata)
	{
		bool new_value = gAgent.getRejectAllGroupInvites();
		return new_value;
	}
};
// </FS:PP> Option to block/reject all group invites

class LLWorldCreateLandmark : public view_listener_t
{
	bool handleEvent(const LLSD& userdata)
	{
// [RLVa:KB] - Checked: 2010-09-28 (RLVa-1.4.5) | Added: RLVa-1.0.0
		if (gRlvHandler.hasBehaviour(RLV_BHVR_SHOWLOC))
			return true;
// [/RLVa:KB]

		LLFloaterReg::showInstance("add_landmark");

		return true;
	}
};

class LLWorldPlaceProfile : public view_listener_t
{
	bool handleEvent(const LLSD& userdata)
	{
// [RLVa:KB] - Checked: 2012-02-08 (RLVa-1.4.5) | Added: RLVa-1.4.5
		if (gRlvHandler.hasBehaviour(RLV_BHVR_SHOWLOC))
			return true;
// [/RLVa:KB]

		// <FS:Ansariel> FIRE-817: Separate place details floater
		//LLFloaterSidePanelContainer::showPanel("places", LLSD().with("type", "agent"));
		FSFloaterPlaceDetails::showPlaceDetails(LLSD().with("type", "agent"));
		// </FS:Ansariel>

		return true;
	}
};

// [RLVa:KB] - Checked: 2012-02-08 (RLVa-1.4.5) | Added: RLVa-1.4.5
bool enable_place_profile()
{
	return LLFloaterSidePanelContainer::canShowPanel("places", LLSD().with("type", "agent"));
}
// [/RLVa:KB]

void handle_script_info()
{
	LLUUID object_id;
	if (LLSelectMgr::getInstance()->getSelection()->getPrimaryObject())
	{
		object_id = LLSelectMgr::getInstance()->getSelection()->getPrimaryObject()->mID;
		LL_INFOS() << "Reporting Script Info for object: " << object_id.asString() << LL_ENDL;
		FSLSLBridge::instance().viewerToLSL("getScriptInfo|" + object_id.asString() + "|" + (gSavedSettings.getBOOL("FSScriptInfoExtended") ? "1" : "0"));
	}
}

void handle_look_at_selection(const LLSD& param)
{
	const F32 PADDING_FACTOR = 1.75f;
	BOOL zoom = (param.asString() == "zoom");
	if (!LLSelectMgr::getInstance()->getSelection()->isEmpty())
	{
		gAgentCamera.setFocusOnAvatar(FALSE, ANIMATE);

		LLBBox selection_bbox = LLSelectMgr::getInstance()->getBBoxOfSelection();
		F32 angle_of_view = llmax(0.1f, LLViewerCamera::getInstance()->getAspect() > 1.f ? LLViewerCamera::getInstance()->getView() * LLViewerCamera::getInstance()->getAspect() : LLViewerCamera::getInstance()->getView());
		F32 distance = selection_bbox.getExtentLocal().magVec() * PADDING_FACTOR / atan(angle_of_view);

		LLVector3 obj_to_cam = LLViewerCamera::getInstance()->getOrigin() - selection_bbox.getCenterAgent();
		obj_to_cam.normVec();

		LLUUID object_id;
		if (LLSelectMgr::getInstance()->getSelection()->getPrimaryObject())
		{
			object_id = LLSelectMgr::getInstance()->getSelection()->getPrimaryObject()->mID;
		}
		if (zoom)
		{
			// Make sure we are not increasing the distance between the camera and object
			LLVector3d orig_distance = gAgentCamera.getCameraPositionGlobal() - LLSelectMgr::getInstance()->getSelectionCenterGlobal();
			distance = llmin(distance, (F32) orig_distance.length());
				
			gAgentCamera.setCameraPosAndFocusGlobal(LLSelectMgr::getInstance()->getSelectionCenterGlobal() + LLVector3d(obj_to_cam * distance), 
										LLSelectMgr::getInstance()->getSelectionCenterGlobal(), 
										object_id );
			
		}
		else
		{
			gAgentCamera.setFocusGlobal( LLSelectMgr::getInstance()->getSelectionCenterGlobal(), object_id );
		}	
	}
}

// <FS:Ansariel> Option to try via exact position
//void handle_zoom_to_object(LLUUID object_id)
void handle_zoom_to_object(LLUUID object_id, const LLVector3d& object_pos)
// </FS:Ansariel> Option to try via exact position
{
	// <FS:Zi> Fix camera zoom to look at the avatar's face from the front
	// const F32 PADDING_FACTOR = 2.f;
	// </FS:Zi>

	LLViewerObject* object = gObjectList.findObject(object_id);

	if (object)
	{
		gAgentCamera.setFocusOnAvatar(FALSE, ANIMATE);

		// <FS:Zi> Fix camera zoom to look at the avatar's face from the front
		// LLBBox bbox = object->getBoundingBoxAgent() ;
		// F32 angle_of_view = llmax(0.1f, LLViewerCamera::getInstance()->getAspect() > 1.f ? LLViewerCamera::getInstance()->getView() * LLViewerCamera::getInstance()->getAspect() : LLViewerCamera::getInstance()->getView());
		// F32 distance = bbox.getExtentLocal().magVec() * PADDING_FACTOR / atan(angle_of_view);

		// LLVector3 obj_to_cam = LLViewerCamera::getInstance()->getOrigin() - bbox.getCenterAgent();
		// obj_to_cam.normVec();


		//	LLVector3d object_center_global = gAgent.getPosGlobalFromAgent(bbox.getCenterAgent());

		// 	gAgentCamera.setCameraPosAndFocusGlobal(object_center_global + LLVector3d(obj_to_cam * distance), 
		// 									object_center_global, 

		LLVector3d object_center_global=object->getPositionGlobal();

		float eye_distance=gSavedSettings.getF32("CameraZoomDistance");
		float eye_z_offset=gSavedSettings.getF32("CameraZoomEyeZOffset");
		LLVector3d focus_z_offset=LLVector3d(0.0f,0.0f,gSavedSettings.getF32("CameraZoomFocusZOffset"));

		LLVector3d eye_offset(eye_distance,0.0f,eye_z_offset);
		eye_offset=eye_offset*object->getRotationRegion();

		gAgentCamera.setCameraPosAndFocusGlobal(object_center_global+eye_offset, 
										object_center_global+focus_z_offset, 
		// </FS:Zi>
											object_id );
	}
	// <FS:Ansariel> Option to try via exact position
	else if (object_pos != LLVector3d(-1.f, -1.f, -1.f))
	{
		LLVector3d obj_to_cam = object_pos - gAgent.getPositionGlobal();
		obj_to_cam.normVec();
		obj_to_cam = obj_to_cam * -4.f;
		obj_to_cam.mdV[VZ] += 0.5;

		gAgentCamera.changeCameraToThirdPerson();
		gAgentCamera.unlockView();
		gAgentCamera.setCameraPosAndFocusGlobal(object_pos + obj_to_cam, object_pos, object_id);
	}
	// </FS:Ansariel> Option to try via exact position
}

class LLAvatarInviteToGroup : public view_listener_t
{
	bool handleEvent(const LLSD& userdata)
	{
		LLVOAvatar* avatar = find_avatar_from_object( LLSelectMgr::getInstance()->getSelection()->getPrimaryObject() );
//		if(avatar)
// [RLVa:KB] - Checked: RLVa-1.2.0
		if ( (avatar) && (RlvActions::canShowName(RlvActions::SNC_DEFAULT, avatar->getID())) )
// [/RLVa:KB]
		{
			LLAvatarActions::inviteToGroup(avatar->getID());
		}
		return true;
	}
};

class LLAvatarAddFriend : public view_listener_t
{
	bool handleEvent(const LLSD& userdata)
	{
		LLVOAvatar* avatar = find_avatar_from_object( LLSelectMgr::getInstance()->getSelection()->getPrimaryObject() );
//		if(avatar && !LLAvatarActions::isFriend(avatar->getID()))
// [RLVa:KB] - Checked: RLVa-1.2.0
		if ( (avatar && !LLAvatarActions::isFriend(avatar->getID())) && (RlvActions::canShowName(RlvActions::SNC_DEFAULT, avatar->getID())) )
// [/RLVa:KB]
		{
			request_friendship(avatar->getID());
		}
		return true;
	}
};


class LLAvatarToggleMyProfile : public view_listener_t
{
	bool handleEvent(const LLSD& userdata)
	{
		LLFloater* instance = LLAvatarActions::getProfileFloater(gAgent.getID());
		if (LLFloater::isMinimized(instance))
		{
			instance->setMinimized(FALSE);
			instance->setFocus(TRUE);
		}
		else if (!LLFloater::isShown(instance))
		{
			LLAvatarActions::showProfile(gAgent.getID());
		}
		else if (!instance->hasFocus() && !instance->getIsChrome())
		{
			instance->setFocus(TRUE);
		}
		else
		{
			instance->closeFloater();
		}
		return true;
	}
};

class LLAvatarTogglePicks : public view_listener_t
{
    bool handleEvent(const LLSD& userdata)
    {
        LLFloater * instance = LLAvatarActions::getProfileFloater(gAgent.getID());
        if (LLFloater::isMinimized(instance) || (instance && !instance->hasFocus() && !instance->getIsChrome()))
        {
            instance->setMinimized(FALSE);
            instance->setFocus(TRUE);
            LLAvatarActions::showPicks(gAgent.getID());
        }
        else if (picks_tab_visible())
        {
            instance->closeFloater();
        }
        else
        {
            LLAvatarActions::showPicks(gAgent.getID());
        }
        return true;
    }
};

class LLAvatarToggleSearch : public view_listener_t
{
	bool handleEvent(const LLSD& userdata)
	{
		LLFloater* instance = LLFloaterReg::findInstance("search");
		if (LLFloater::isMinimized(instance))
		{
			instance->setMinimized(FALSE);
			instance->setFocus(TRUE);
		}
		else if (!LLFloater::isShown(instance))
		{
			LLFloaterReg::showInstance("search");
		}
		else if (!instance->hasFocus() && !instance->getIsChrome())
		{
			instance->setFocus(TRUE);
		}
		else
		{
			instance->closeFloater();
		}
		return true;
	}
};

class LLAvatarResetSkeleton: public view_listener_t
{
    bool handleEvent(const LLSD& userdata)
    {
        // <FS:Ansariel> Fix reset skeleton not working
		//LLVOAvatar* avatar = NULL;
        //LLViewerObject *obj = LLSelectMgr::getInstance()->getSelection()->getPrimaryObject();
        //if (obj)
        //{
        //    avatar = obj->getAvatar();
        //}
        LLVOAvatar* avatar = find_avatar_from_object(LLSelectMgr::getInstance()->getSelection()->getPrimaryObject());
        // </FS:Ansariel>
		if(avatar)
        {
            avatar->resetSkeleton(false);
        }
        return true;
    }
};

class LLAvatarEnableResetSkeleton: public view_listener_t
{
    bool handleEvent(const LLSD& userdata)
    {
        LLViewerObject *obj = LLSelectMgr::getInstance()->getSelection()->getPrimaryObject();
        if (obj && obj->getAvatar())
        {
            return true;
        }
        return false;
    }
};


class LLAvatarResetSkeletonAndAnimations : public view_listener_t
{
	bool handleEvent(const LLSD& userdata)
	{
		LLVOAvatar* avatar = find_avatar_from_object(LLSelectMgr::getInstance()->getSelection()->getPrimaryObject());
		if (avatar)
		{
			avatar->resetSkeleton(true);
		}
		return true;
	}
};

class LLAvatarResetSelfSkeletonAndAnimations : public view_listener_t
{
	bool handleEvent(const LLSD& userdata)
	{
		LLVOAvatar* avatar = find_avatar_from_object(LLSelectMgr::getInstance()->getSelection()->getPrimaryObject());
		if (avatar)
		{
			avatar->resetSkeleton(true);
		}
		else
		{
			gAgentAvatarp->resetSkeleton(true);
		}
		return true;
	}
};


class LLAvatarAddContact : public view_listener_t
{
	bool handleEvent(const LLSD& userdata)
	{
		LLVOAvatar* avatar = find_avatar_from_object( LLSelectMgr::getInstance()->getSelection()->getPrimaryObject() );
//		if(avatar)
// [RLVa:KB] - Checked: RLVa-1.2.0
		if ( (avatar) && (RlvActions::canShowName(RlvActions::SNC_DEFAULT, avatar->getID())) )
// [/RLVa:KB]
		{
			create_inventory_callingcard(avatar->getID());
		}
		return true;
	}
};

bool complete_give_money(const LLSD& notification, const LLSD& response, LLObjectSelectionHandle selection)
{
	S32 option = LLNotificationsUtil::getSelectedOption(notification, response);
	if (option == 0)
	{
		gAgent.setDoNotDisturb(false);
	}

	LLViewerObject* objectp = selection->getPrimaryObject();

	// Show avatar's name if paying attachment
	if (objectp && objectp->isAttachment())
	{
		while (objectp && !objectp->isAvatar())
		{
			objectp = (LLViewerObject*)objectp->getParent();
		}
	}

	if (objectp)
	{
		if (objectp->isAvatar())
		{
			const bool is_group = false;
			LLFloaterPayUtil::payDirectly(&give_money,
									  objectp->getID(),
									  is_group);
		}
		else
		{
			LLFloaterPayUtil::payViaObject(&give_money, selection);
		}
	}
	return false;
}

void handle_give_money_dialog()
{
	LLNotification::Params params("DoNotDisturbModePay");
	params.functor.function(boost::bind(complete_give_money, _1, _2, LLSelectMgr::getInstance()->getSelection()));

	if (gAgent.isDoNotDisturb())
	{
		// warn users of being in do not disturb mode during a transaction
		LLNotifications::instance().add(params);
	}
	else
	{
		LLNotifications::instance().forceResponse(params, 1);
	}
}

bool enable_pay_avatar()
{
	LLViewerObject* obj = LLSelectMgr::getInstance()->getSelection()->getPrimaryObject();
	LLVOAvatar* avatar = find_avatar_from_object(obj);
//	return (avatar != NULL);
// [RLVa:KB] - @shownames and @pay
	return (avatar != NULL) && (RlvActions::canShowName(RlvActions::SNC_DEFAULT, avatar->getID())) && (RlvActions::canPayAvatar(avatar->getID()));
// [/RLVa:KB]
}

bool enable_pay_object()
{
	LLViewerObject* object = LLSelectMgr::getInstance()->getSelection()->getPrimaryObject();
	if( object )
	{
		LLViewerObject *parent = (LLViewerObject *)object->getParent();
		if((object->flagTakesMoney()) || (parent && parent->flagTakesMoney()))
		{
// [RLVa:KB] - @buy
			return RlvActions::canBuyObject(object->getID());
// [/RLVa:KB]
//			return true;
		}
	}
	return false;
}

bool enable_object_stand_up()
{
	// 'Object Stand Up' menu item is enabled when agent is sitting on selection
//	return sitting_on_selection();
// [RLVa:KB] - Checked: 2010-07-24 (RLVa-1.2.0g) | Added: RLVa-1.2.0g
	return sitting_on_selection() && ( (!rlv_handler_t::isEnabled()) || (RlvActions::canStand()) );
// [/RLVa:KB]
}

bool enable_object_sit(LLUICtrl* ctrl)
{
	// 'Object Sit' menu item is enabled when agent is not sitting on selection
	bool sitting_on_sel = sitting_on_selection();
	if (!sitting_on_sel)
	{
		std::string item_name = ctrl->getName();

		// init default labels
		init_default_item_label(item_name);

		// Update label
		LLSelectNode* node = LLSelectMgr::getInstance()->getSelection()->getFirstRootNode();
		if (node && node->mValid && !node->mSitName.empty())
		{
			gMenuHolder->childSetValue(item_name, node->mSitName);
		}
		else
		{
			gMenuHolder->childSetValue(item_name, get_default_item_label(item_name));
		}
	}

// [RLVa:KB] - Checked: 2010-04-01 (RLVa-1.2.0c) | Modified: RLVa-1.2.0c
		// RELEASE-RLVA: [SL-2.2.0] Make this match what happens in handle_object_sit_or_stand()
		if (rlv_handler_t::isEnabled())
		{
			const LLPickInfo& pick = LLToolPie::getInstance()->getPick();
			if (pick.mObjectID.notNull())
				sitting_on_sel = !RlvActions::canSit(pick.getObject(), pick.mObjectOffset);
		}
// [/RLVa:KB]

	return !sitting_on_sel && is_object_sittable();
}

void dump_select_mgr(void*)
{
	LLSelectMgr::getInstance()->dump();
}

void dump_inventory(void*)
{
	gInventory.dumpInventory();
}


void handle_dump_followcam(void*)
{
	LLFollowCamMgr::getInstance()->dump();
}

void handle_viewer_enable_message_log(void*)
{
	gMessageSystem->startLogging();
}

void handle_viewer_disable_message_log(void*)
{
	gMessageSystem->stopLogging();
}

void handle_customize_avatar()
{
	// <FS:Ansariel> FIRE-19614: Make CTRL-O toggle the appearance floater
	LLFloater* floater = LLFloaterReg::findInstance("appearance");
	if (floater && floater->isMinimized())
	{
		floater->setMinimized(FALSE);
	}
	else if (LLFloater::isShown(floater))
	{
		LLFloaterReg::hideInstance("appearance");
	}
	else
	// </FS:Ansariel>
	LLFloaterSidePanelContainer::showPanel("appearance", LLSD().with("type", "my_outfits"));
}

void handle_edit_outfit()
{
	LLFloaterSidePanelContainer::showPanel("appearance", LLSD().with("type", "edit_outfit"));
}

void handle_now_wearing()
{
    LLFloaterSidePanelContainer::showPanel("appearance", LLSD().with("type", "now_wearing"));
}

void handle_edit_shape()
{
	LLFloaterSidePanelContainer::showPanel("appearance", LLSD().with("type", "edit_shape"));
}

void handle_hover_height()
{
	LLFloaterReg::showInstance("edit_hover_height");
}

void handle_edit_physics()
{
	LLFloaterSidePanelContainer::showPanel("appearance", LLSD().with("type", "edit_physics"));
}

void handle_report_abuse()
{
	// Prevent menu from appearing in screen shot.
	gMenuHolder->hideMenus();
	LLFloaterReporter::showFromMenu(COMPLAINT_REPORT);
}

void handle_buy_currency()
{
	LLBuyCurrencyHTML::openCurrencyFloater();
}

void handle_recreate_lsl_bridge()
{
	FSLSLBridge::instance().recreateBridge();
}

class LLFloaterVisible : public view_listener_t
{
	bool handleEvent(const LLSD& userdata)
	{
		std::string floater_name = userdata.asString();
		bool new_value = false;
		{
			new_value = LLFloaterReg::instanceVisible(floater_name);
		}
		return new_value;
	}
};

class LLShowHelp : public view_listener_t
{
	bool handleEvent(const LLSD& userdata)
	{
		std::string help_topic = userdata.asString();
#ifdef OPENSIM
		if (help_topic.find("grid_") != std::string::npos)
		{
			help_topic.erase(0,5);
			
			std::string url;
			LLSD grid_info;
			LLGridManager::getInstance()->getGridData(grid_info);
			if (grid_info.has(help_topic))
			{
				url = grid_info[help_topic].asString();
			}
			
			if(!url.empty())
			{
				LLWeb::loadURLInternal(url);
			}
			LL_DEBUGS() << "grid_help " <<  help_topic << " url " << url << LL_ENDL;

			return true;
		}
#endif // OPENSIM
		LLViewerHelp* vhelp = LLViewerHelp::getInstance();
		vhelp->showTopic(help_topic);
		
		return true;
	}
};

// <AW: OpenSim>
bool update_grid_help()
{
// <FS:AW  grid management>
	if (!gMenuHolder) //defend crash on shutdown
	{
		return false;
	}
// </FS:AW  grid management>

	bool needs_seperator = false;

#ifdef OPENSIM // <FS:AW optional opensim support>
	LLSD grid_info;
	LLGridManager::getInstance()->getGridData(grid_info);
	std::string grid_label = LLGridManager::getInstance()->getGridLabel();
	bool is_opensim = LLGridManager::getInstance()->isInOpenSim();
	if (is_opensim && grid_info.has("help"))
	{
		needs_seperator = true;
		gMenuHolder->childSetVisible("current_grid_help",true);
		gMenuHolder->childSetLabelArg("current_grid_help", "[CURRENT_GRID]", grid_label);
		gMenuHolder->childSetVisible("current_grid_help_login",true);
		gMenuHolder->childSetLabelArg("current_grid_help_login", "[CURRENT_GRID]", grid_label);
	}
	else
#endif // OPENSIM // <FS:AW optional opensim support>
	{
		gMenuHolder->childSetVisible("current_grid_help",false);
		gMenuHolder->childSetVisible("current_grid_help_login",false);
	}
#ifdef OPENSIM // <FS:AW optional opensim support>
	if (is_opensim && grid_info.has("about"))
	{
		needs_seperator = true;
		gMenuHolder->childSetVisible("current_grid_about",true);
		gMenuHolder->childSetLabelArg("current_grid_about", "[CURRENT_GRID]", grid_label);
		gMenuHolder->childSetVisible("current_grid_about_login",true);
		gMenuHolder->childSetLabelArg("current_grid_about_login", "[CURRENT_GRID]", grid_label);
	}
	else
#endif // OPENSIM // <FS:AW optional opensim support>
	{
		gMenuHolder->childSetVisible("current_grid_about",false);
		gMenuHolder->childSetVisible("current_grid_about_login",false);
	}
	//FIXME: this does nothing
	gMenuHolder->childSetVisible("grid_help_seperator",needs_seperator);
	gMenuHolder->childSetVisible("grid_help_seperator_login",needs_seperator);

// <FS:AW  opensim destinations and avatar picker>
#ifdef OPENSIM // <FS:AW optional opensim support>
	if (is_opensim)
	{
		if (!LLLoginInstance::getInstance()->hasResponse("destination_guide_url") 
		||LLLoginInstance::getInstance()->getResponse("destination_guide_url").asString().empty()
		)
		{
			gMenuHolder->childSetVisible("Avatar Picker", false);
		}
	
		if (!LLLoginInstance::getInstance()->hasResponse("avatar_picker_url") 
		||LLLoginInstance::getInstance()->getResponse("avatar_picker_url").asString().empty()
		)
		{
			gMenuHolder->childSetVisible("Destinations", false);
		}
	}
#endif // OPENSIM // <FS:AW optional opensim support>
// </FS:AW  opensim destinations and avatar picker>

	return true;
}
// </AW: OpenSim>

class LLToggleHelp : public view_listener_t
{
	bool handleEvent(const LLSD& userdata)
	{
		LLFloater* help_browser = (LLFloaterReg::findInstance("help_browser"));
		if (help_browser && help_browser->isInVisibleChain())
		{
			help_browser->closeFloater();
		}
		else
		{
			std::string help_topic = userdata.asString();
			LLViewerHelp* vhelp = LLViewerHelp::getInstance();
			vhelp->showTopic(help_topic);
		}
		return true;
	}
};

class LLToggleSpeak : public view_listener_t
{
	bool handleEvent(const LLSD& userdata)
	{
		LLVoiceClient::getInstance()->toggleUserPTTState();
		return true;
	}
};

bool callback_show_url(const LLSD& notification, const LLSD& response)
{
	S32 option = LLNotificationsUtil::getSelectedOption(notification, response);
	if (0 == option)
	{
		LLWeb::loadURL(notification["payload"]["url"].asString());
	}
	return false;
}

class LLPromptShowURL : public view_listener_t
{
	bool handleEvent(const LLSD& userdata)
	{
		std::string param = userdata.asString();
		std::string::size_type offset = param.find(",");
		if (offset != param.npos)
		{
			std::string alert = param.substr(0, offset);
			std::string url = param.substr(offset+1);

			if (LLWeb::useExternalBrowser(url))
			{ 
				// <FS:Ansariel> FS-1951: LLWeb::loadURL() will spawn the WebLaunchExternalTarget
				//               confirmation if opening with an external browser
    			//LLSD payload;
    			//payload["url"] = url;
    			//LLNotificationsUtil::add(alert, LLSD(), payload, callback_show_url);
				if (alert == "WebLaunchExternalTarget")
				{
					LLWeb::loadURL(url);
				}
				else
				{
					LLSD payload;
					payload["url"] = url;
					LLNotificationsUtil::add(alert, LLSD(), payload, callback_show_url);
				}
				// </FS:Ansariel>
			}
			else
			{
		        LLWeb::loadURL(url);
			}
		}
		else
		{
			LL_INFOS() << "PromptShowURL invalid parameters! Expecting \"ALERT,URL\"." << LL_ENDL;
		}
		return true;
	}
};

bool callback_show_file(const LLSD& notification, const LLSD& response)
{
	S32 option = LLNotificationsUtil::getSelectedOption(notification, response);
	if (0 == option)
	{
		LLWeb::loadURL(notification["payload"]["url"]);
	}
	return false;
}

class LLPromptShowFile : public view_listener_t
{
	bool handleEvent(const LLSD& userdata)
	{
		std::string param = userdata.asString();
		std::string::size_type offset = param.find(",");
		if (offset != param.npos)
		{
			std::string alert = param.substr(0, offset);
			std::string file = param.substr(offset+1);

			LLSD payload;
			payload["url"] = file;
			LLNotificationsUtil::add(alert, LLSD(), payload, callback_show_file);
		}
		else
		{
			LL_INFOS() << "PromptShowFile invalid parameters! Expecting \"ALERT,FILE\"." << LL_ENDL;
		}
		return true;
	}
};

class LLShowAgentProfile : public view_listener_t
{
	bool handleEvent(const LLSD& userdata)
	{
		LLUUID agent_id;
		if (userdata.asString() == "agent")
		{
			agent_id = gAgent.getID();
		}
		else if (userdata.asString() == "hit object")
		{
			LLViewerObject* objectp = LLSelectMgr::getInstance()->getSelection()->getPrimaryObject();
			if (objectp)
			{
				agent_id = objectp->getID();
			}
		}
		else
		{
			agent_id = userdata.asUUID();
		}

		LLVOAvatar* avatar = find_avatar_from_object(agent_id);
//		if (avatar)
// [RLVa:KB] - Checked: RLVa-1.2.0
		if ( (avatar) && ((RlvActions::canShowName(RlvActions::SNC_DEFAULT, agent_id)) || (gAgent.getID() == agent_id)) )
// [/RLVa:KB]
		{
			LLAvatarActions::showProfile(avatar->getID());
		}
		return true;
	}
};

class LLShowAgentProfilePicks : public view_listener_t
{
    bool handleEvent(const LLSD& userdata)
    {
        LLAvatarActions::showPicks(gAgent.getID());
        return true;
    }
};

class LLToggleAgentProfile : public view_listener_t
{
	bool handleEvent(const LLSD& userdata)
	{
		LLUUID agent_id;
		if (userdata.asString() == "agent")
		{
			agent_id = gAgent.getID();
		}
		else if (userdata.asString() == "hit object")
		{
			LLViewerObject* objectp = LLSelectMgr::getInstance()->getSelection()->getPrimaryObject();
			if (objectp)
			{
				agent_id = objectp->getID();
			}
		}
		else
		{
			agent_id = userdata.asUUID();
		}

		LLVOAvatar* avatar = find_avatar_from_object(agent_id);
		if (avatar)
		{
			if (!LLAvatarActions::profileVisible(avatar->getID()))
			{
				LLAvatarActions::showProfile(avatar->getID());
			}
			else
			{
				LLAvatarActions::hideProfile(avatar->getID());
			}
		}
		return true;
	}
};

class LLLandEdit : public view_listener_t
{
	bool handleEvent(const LLSD& userdata)
	{
		if (gAgentCamera.getFocusOnAvatar() && gSavedSettings.getBOOL("EditCameraMovement") )
		{
			// zoom in if we're looking at the avatar
			gAgentCamera.setFocusOnAvatar(FALSE, ANIMATE);
			gAgentCamera.setFocusGlobal(LLToolPie::getInstance()->getPick());

			gAgentCamera.cameraOrbitOver( F_PI * 0.25f );
			gViewerWindow->moveCursorToCenter();
		}
		else if ( gSavedSettings.getBOOL("EditCameraMovement") )
		{
			gAgentCamera.setFocusGlobal(LLToolPie::getInstance()->getPick());
			gViewerWindow->moveCursorToCenter();
		}


		LLViewerParcelMgr::getInstance()->selectParcelAt( LLToolPie::getInstance()->getPick().mPosGlobal );

		LLFloaterReg::showInstance("build");

		// Switch to land edit toolset
		LLToolMgr::getInstance()->getCurrentToolset()->selectTool( LLToolSelectLand::getInstance() );
		return true;
	}
};

class LLMuteParticle : public view_listener_t
{
	// <FS:Ansariel> Blocklist sometimes shows "(waiting)" as avatar name when blocking particle owners
	void onAvatarNameCache(const LLUUID& av_id, const LLAvatarName& av_name)
	{
		LLMute mute(av_id, av_name.getUserName(), LLMute::AGENT);
		if (LLMuteList::getInstance()->isMuted(mute.mID))
		{
			LLMuteList::getInstance()->remove(mute);
		}
		else
		{
			LLMuteList::getInstance()->add(mute);
			LLPanelBlockedList::showPanelAndSelect(mute.mID);
		}
	}
	// </FS:Ansariel>

	bool handleEvent(const LLSD& userdata)
	{
		LLUUID id = LLToolPie::getInstance()->getPick().mParticleOwnerID;
		
		if (id.notNull())
		{
			// <FS:Ansariel> Blocklist sometimes shows "(waiting)" as avatar name when blocking particle owners
			//LLAvatarName av_name;
			//LLAvatarNameCache::get(id, &av_name);

			//LLMute mute(id, av_name.getUserName(), LLMute::AGENT);
			//if (LLMuteList::getInstance()->isMuted(mute.mID))
			//{
			//	LLMuteList::getInstance()->remove(mute);
			//}
			//else
			//{
			//	LLMuteList::getInstance()->add(mute);
			//	LLPanelBlockedList::showPanelAndSelect(mute.mID);
			//}
			LLAvatarNameCache::get(id, boost::bind(&LLMuteParticle::onAvatarNameCache, this, _1, _2));
			// </FS:Ansariel>
		}

		return true;
	}
};

class LLWorldEnableBuyLand : public view_listener_t
{
	bool handleEvent(const LLSD& userdata)
	{
		bool new_value = LLViewerParcelMgr::getInstance()->canAgentBuyParcel(
								LLViewerParcelMgr::getInstance()->selectionEmpty()
									? LLViewerParcelMgr::getInstance()->getAgentParcel()
									: LLViewerParcelMgr::getInstance()->getParcelSelection()->getParcel(),
								false);
		return new_value;
	}
};

BOOL enable_buy_land(void*)
{
	return LLViewerParcelMgr::getInstance()->canAgentBuyParcel(
				LLViewerParcelMgr::getInstance()->getParcelSelection()->getParcel(), false);
}

void handle_buy_land()
{
	LLViewerParcelMgr* vpm = LLViewerParcelMgr::getInstance();
	if (vpm->selectionEmpty())
	{
		vpm->selectParcelAt(gAgent.getPositionGlobal());
	}
	vpm->startBuyLand();
}

class LLObjectAttachToAvatar : public view_listener_t
{
public:
	LLObjectAttachToAvatar(bool replace) : mReplace(replace) {}
	static void setObjectSelection(LLObjectSelectionHandle selection) { sObjectSelection = selection; }

private:
	bool handleEvent(const LLSD& userdata)
	{
		setObjectSelection(LLSelectMgr::getInstance()->getSelection());
		LLViewerObject* selectedObject = sObjectSelection->getFirstRootObject();
		if (selectedObject)
		{
			S32 index = userdata.asInteger();
			LLViewerJointAttachment* attachment_point = NULL;
			if (index > 0)
				attachment_point = get_if_there(gAgentAvatarp->mAttachmentPoints, index, (LLViewerJointAttachment*)NULL);

// [RLVa:KB] - Checked: 2010-09-28 (RLVa-1.2.1f) | Modified: RLVa-1.2.1f
			// RELEASE-RLVa: [SL-2.2.0] If 'index != 0' then the object will be "add attached" [see LLSelectMgr::sendAttach()]
			if ( (rlv_handler_t::isEnabled()) &&
				 ( ((!index) && (gRlvAttachmentLocks.hasLockedAttachmentPoint(RLV_LOCK_ANY))) ||		    // Can't wear on default
				   ((index) && ((RLV_WEAR_ADD & gRlvAttachmentLocks.canAttach(attachment_point)) == 0)) ||	// or non-attachable attachpt
				   (gRlvHandler.hasBehaviour(RLV_BHVR_REZ)) ) )											    // Attach on object == "Take"
			{
				setObjectSelection(NULL); // Clear the selection or it'll get stuck
				return true;
			}
// [/RLVa:KB]

			confirmReplaceAttachment(0, attachment_point);
		}
		return true;
	}

	static void onNearAttachObject(BOOL success, void *user_data);
	void confirmReplaceAttachment(S32 option, LLViewerJointAttachment* attachment_point);
	class CallbackData : public LLSelectionCallbackData
	{
	public:
		CallbackData(LLViewerJointAttachment* point, bool replace) : LLSelectionCallbackData(), mAttachmentPoint(point), mReplace(replace) {}

		LLViewerJointAttachment*	mAttachmentPoint;
		bool						mReplace;
	};

protected:
	static LLObjectSelectionHandle sObjectSelection;
	bool mReplace;
};

LLObjectSelectionHandle LLObjectAttachToAvatar::sObjectSelection;

// static
void LLObjectAttachToAvatar::onNearAttachObject(BOOL success, void *user_data)
{
	if (!user_data) return;
	CallbackData* cb_data = static_cast<CallbackData*>(user_data);

	if (success)
	{
		const LLViewerJointAttachment *attachment = cb_data->mAttachmentPoint;
		
		U8 attachment_id = 0;
		if (attachment)
		{
			for (LLVOAvatar::attachment_map_t::const_iterator iter = gAgentAvatarp->mAttachmentPoints.begin();
				 iter != gAgentAvatarp->mAttachmentPoints.end(); ++iter)
			{
				if (iter->second == attachment)
				{
					attachment_id = iter->first;
					break;
				}
			}
		}
		else
		{
			// interpret 0 as "default location"
			attachment_id = 0;
		}
		LLSelectMgr::getInstance()->sendAttach(cb_data->getSelection(), attachment_id, cb_data->mReplace);
	}
	LLObjectAttachToAvatar::setObjectSelection(NULL);

	delete cb_data;
}

// static
void LLObjectAttachToAvatar::confirmReplaceAttachment(S32 option, LLViewerJointAttachment* attachment_point)
{
	if (option == 0/*YES*/)
	{
		LLViewerObject* selectedObject = LLSelectMgr::getInstance()->getSelection()->getFirstRootObject();
		if (selectedObject)
		{
			const F32 MIN_STOP_DISTANCE = 1.f;	// meters
			const F32 ARM_LENGTH = 0.5f;		// meters
			const F32 SCALE_FUDGE = 1.5f;

			F32 stop_distance = SCALE_FUDGE * selectedObject->getMaxScale() + ARM_LENGTH;
			if (stop_distance < MIN_STOP_DISTANCE)
			{
				stop_distance = MIN_STOP_DISTANCE;
			}

			LLVector3 walkToSpot = selectedObject->getPositionAgent();
			
			// make sure we stop in front of the object
			LLVector3 delta = walkToSpot - gAgent.getPositionAgent();
			delta.normVec();
			delta = delta * 0.5f;
			walkToSpot -= delta;

			// The callback will be called even if avatar fails to get close enough to the object, so we won't get a memory leak.
			CallbackData* user_data = new CallbackData(attachment_point, mReplace);
			gAgent.startAutoPilotGlobal(gAgent.getPosGlobalFromAgent(walkToSpot), "Attach", NULL, onNearAttachObject, user_data, stop_distance);
			gAgentCamera.clearFocusObject();
		}
	}
}

void callback_attachment_drop(const LLSD& notification, const LLSD& response)
{
	// Ensure user confirmed the drop
	S32 option = LLNotificationsUtil::getSelectedOption(notification, response);
	if (option != 0) return;

	// Called when the user clicked on an object attached to them
	// and selected "Drop".
	LLUUID object_id = notification["payload"]["object_id"].asUUID();
	LLViewerObject *object = gObjectList.findObject(object_id);
	
	if (!object)
	{
		LL_WARNS() << "handle_drop_attachment() - no object to drop" << LL_ENDL;
		return;
	}

	LLViewerObject *parent = (LLViewerObject*)object->getParent();
	while (parent)
	{
		if(parent->isAvatar())
		{
			break;
		}
		object = parent;
		parent = (LLViewerObject*)parent->getParent();
	}

	if (!object)
	{
		LL_WARNS() << "handle_detach() - no object to detach" << LL_ENDL;
		return;
	}

	if (object->isAvatar())
	{
		LL_WARNS() << "Trying to detach avatar from avatar." << LL_ENDL;
		return;
	}
	
	// reselect the object
	LLSelectMgr::getInstance()->selectObjectAndFamily(object);

	LLSelectMgr::getInstance()->sendDropAttachment();

	return;
}

class LLAttachmentDrop : public view_listener_t
{
	bool handleEvent(const LLSD& userdata)
	{
// [RLVa:KB] - Checked: 2010-03-15 (RLVa-1.2.0e) | Modified: RLVa-1.0.5
		if (rlv_handler_t::isEnabled())
		{
			if (gRlvAttachmentLocks.hasLockedAttachmentPoint(RLV_LOCK_REMOVE))
			{
				// NOTE: copy/paste of the code in enable_detach()
				LLObjectSelectionHandle hSelect = LLSelectMgr::getInstance()->getSelection();
				RlvSelectHasLockedAttach f;
				if ( (hSelect->isAttachment()) && (hSelect->getFirstRootNode(&f, FALSE) != NULL) )
					return true;
			}
			if (gRlvHandler.hasBehaviour(RLV_BHVR_REZ))
			{
				return true;
			}
		}
// [/RLVa:KB]

		LLSD payload;
		LLViewerObject *object = LLSelectMgr::getInstance()->getSelection()->getPrimaryObject();

		if (object) 
		{
			payload["object_id"] = object->getID();
		}
		else
		{
			LL_WARNS() << "Drop object not found" << LL_ENDL;
			return true;
		}

		LLNotificationsUtil::add("AttachmentDrop", LLSD(), payload, &callback_attachment_drop);
		return true;
	}
};

// called from avatar pie menu
class LLAttachmentDetachFromPoint : public view_listener_t
{
	bool handleEvent(const LLSD& user_data)
	{
		uuid_vec_t ids_to_remove;
		const LLViewerJointAttachment *attachment = get_if_there(gAgentAvatarp->mAttachmentPoints, user_data.asInteger(), (LLViewerJointAttachment*)NULL);
//		if (attachment->getNumObjects() > 0)
// [RLVa:KB] - Checked: 2010-03-04 (RLVa-1.2.0a) | Added: RLVa-1.2.0a
		if ( (attachment->getNumObjects() > 0) && ((!rlv_handler_t::isEnabled()) || (gRlvAttachmentLocks.canDetach(attachment))) )
// [/RLVa:KB]
		{
			for (LLViewerJointAttachment::attachedobjs_vec_t::const_iterator iter = attachment->mAttachedObjects.begin();
				 iter != attachment->mAttachedObjects.end();
				 iter++)
			{
				LLViewerObject *attached_object = iter->get();
// [RLVa:KB] - Checked: 2010-03-04 (RLVa-1.2.0a) | Added: RLVa-1.2.0a
				if ( (rlv_handler_t::isEnabled()) && (gRlvAttachmentLocks.isLockedAttachment(attached_object)) )
					continue;
				ids_to_remove.push_back(attached_object->getAttachmentItemID());
// [/RLVa:KB]
			}
        }
		if (!ids_to_remove.empty())
		{
			LLAppearanceMgr::instance().removeItemsFromAvatar(ids_to_remove);
		}
		return true;
	}
};

static bool onEnableAttachmentLabel(LLUICtrl* ctrl, const LLSD& data)
{
// [RLVa:KB] - Checked: 2010-09-28 (RLVa-1.2.1f) | Modified: RLVa-1.2.1f
	// RELEASE-RLVa: [SL-2.2.0] When attaching to a specific point the object will be "add attached" [see LLSelectMgr::sendAttach()]
	bool fRlvEnable = true;
// [/RLVa:KB]
	std::string label;
	LLMenuItemGL* menu = dynamic_cast<LLMenuItemGL*>(ctrl);
	if (menu)
	{
		const LLViewerJointAttachment *attachment = get_if_there(gAgentAvatarp->mAttachmentPoints, data["index"].asInteger(), (LLViewerJointAttachment*)NULL);
		if (attachment)
		{
			label = data["label"].asString();
			for (LLViewerJointAttachment::attachedobjs_vec_t::const_iterator attachment_iter = attachment->mAttachedObjects.begin();
				 attachment_iter != attachment->mAttachedObjects.end();
				 ++attachment_iter)
			{
				const LLViewerObject* attached_object = attachment_iter->get();
				if (attached_object)
				{
					LLViewerInventoryItem* itemp = gInventory.getItem(attached_object->getAttachmentItemID());
					// <FS:Ansariel> Hide bridge from attach to HUD menus
					//if (itemp)
					if (itemp && !(FSLSLBridge::instance().getBridge() && FSLSLBridge::instance().getBridge()->getUUID() == itemp->getUUID() && data["index"].asInteger() == FS_BRIDGE_POINT))
					// </FS:Ansariel>
					{
						label += std::string(" (") + itemp->getName() + std::string(")");
						break;
					}
				}
			}
		}

// [RLVa:KB] - Checked: 2010-09-28 (RLVa-1.2.1f) | Modified: RLVa-1.2.1f
		if (rlv_handler_t::isEnabled())
			fRlvEnable = (!gRlvAttachmentLocks.isLockedAttachmentPoint(attachment, RLV_LOCK_ADD));
// [/RLVa:KB]

		menu->setLabel(label);
	}
//	return true;
// [RLVa:KB] - Checked: 2010-02-27 (RLVa-1.2.0a) | Added: RLVa-1.2.0a
	return fRlvEnable;
// [/RLVa:KB]
}

class LLAttachmentDetach : public view_listener_t
{
	bool handleEvent(const LLSD& userdata)
	{
		// Called when the user clicked on an object attached to them
		// and selected "Detach".
		LLViewerObject *object = LLSelectMgr::getInstance()->getSelection()->getPrimaryObject();
		if (!object)
		{
			LL_WARNS() << "handle_detach() - no object to detach" << LL_ENDL;
			return true;
		}

		LLViewerObject *parent = (LLViewerObject*)object->getParent();
		while (parent)
		{
			if(parent->isAvatar())
			{
				break;
			}
			object = parent;
			parent = (LLViewerObject*)parent->getParent();
		}

		if (!object)
		{
			LL_WARNS() << "handle_detach() - no object to detach" << LL_ENDL;
			return true;
		}

		if (object->isAvatar())
		{
			LL_WARNS() << "Trying to detach avatar from avatar." << LL_ENDL;
			return true;
		}

// [RLVa:KB] - Checked: 2010-03-15 (RLVa-1.2.0a) | Modified: RLVa-1.0.5
		// NOTE: copy/paste of the code in enable_detach()
		if ( (rlv_handler_t::isEnabled()) && (gRlvAttachmentLocks.hasLockedAttachmentPoint(RLV_LOCK_REMOVE)) )
		{
			LLObjectSelectionHandle hSelect = LLSelectMgr::getInstance()->getSelection();
			RlvSelectHasLockedAttach f;
			if ( (hSelect->isAttachment()) && (hSelect->getFirstRootNode(&f, FALSE) != NULL) )
				return true;
		}
// [/RLVa:KB]

		LLAppearanceMgr::instance().removeItemFromAvatar(object->getAttachmentItemID());

		return true;
	}
};

//Adding an observer for a Jira 2422 and needs to be a fetch observer
//for Jira 3119
class LLWornItemFetchedObserver : public LLInventoryFetchItemsObserver
{
public:
	LLWornItemFetchedObserver(const LLUUID& worn_item_id) :
		LLInventoryFetchItemsObserver(worn_item_id)
	{}
	virtual ~LLWornItemFetchedObserver() {}

protected:
	virtual void done()
	{
		gMenuAttachmentSelf->buildDrawLabels();
		gInventory.removeObserver(this);
		delete this;
	}
};

// You can only drop items on parcels where you can build.
class LLAttachmentEnableDrop : public view_listener_t
{
	bool handleEvent(const LLSD& userdata)
	{
		BOOL can_build   = gAgent.isGodlike() || (LLViewerParcelMgr::getInstance()->allowAgentBuild());

		//Add an inventory observer to only allow dropping the newly attached item
		//once it exists in your inventory.  Look at Jira 2422.
		//-jwolk

		// A bug occurs when you wear/drop an item before it actively is added to your inventory
		// if this is the case (you're on a slow sim, etc.) a copy of the object,
		// well, a newly created object with the same properties, is placed
		// in your inventory.  Therefore, we disable the drop option until the
		// item is in your inventory

		LLViewerObject*              object         = LLSelectMgr::getInstance()->getSelection()->getPrimaryObject();
		LLViewerJointAttachment*     attachment     = NULL;
		LLInventoryItem*             item           = NULL;

		// Do not enable drop if all faces of object are not enabled
		if (object && LLSelectMgr::getInstance()->getSelection()->contains(object,SELECT_ALL_TES ))
		{
    		S32 attachmentID  = ATTACHMENT_ID_FROM_STATE(object->getAttachmentState());
			attachment = get_if_there(gAgentAvatarp->mAttachmentPoints, attachmentID, (LLViewerJointAttachment*)NULL);

			if (attachment)
			{
				for (LLViewerJointAttachment::attachedobjs_vec_t::iterator attachment_iter = attachment->mAttachedObjects.begin();
					 attachment_iter != attachment->mAttachedObjects.end();
					 ++attachment_iter)
				{
					// make sure item is in your inventory (it could be a delayed attach message being sent from the sim)
					// so check to see if the item is in the inventory already
					item = gInventory.getItem(attachment_iter->get()->getAttachmentItemID());
					if (!item)
					{
						// Item does not exist, make an observer to enable the pie menu 
						// when the item finishes fetching worst case scenario 
						// if a fetch is already out there (being sent from a slow sim)
						// we refetch and there are 2 fetches
						LLWornItemFetchedObserver* worn_item_fetched = new LLWornItemFetchedObserver((*attachment_iter)->getAttachmentItemID());		
						worn_item_fetched->startFetch();
						gInventory.addObserver(worn_item_fetched);
					}
				}
			}
		}
		
		//now check to make sure that the item is actually in the inventory before we enable dropping it
//		bool new_value = enable_detach() && can_build && item;
// [RLVa:KB] - Checked: 2010-03-24 (RLVa-1.0.0b) | Modified: RLVa-1.0.0b
		bool new_value = enable_detach() && can_build && item && (!gRlvHandler.hasBehaviour(RLV_BHVR_REZ));
// [/RLVa:KB]

		return new_value;
	}
};

BOOL enable_detach(const LLSD&)
{
	LLViewerObject* object = LLSelectMgr::getInstance()->getSelection()->getPrimaryObject();
	
	// Only enable detach if all faces of object are selected
	if (!object ||
		!object->isAttachment() ||
		!LLSelectMgr::getInstance()->getSelection()->contains(object,SELECT_ALL_TES ))
	{
		return FALSE;
	}

	// Find the avatar who owns this attachment
	LLViewerObject* avatar = object;
	while (avatar)
	{
		// ...if it's you, good to detach
		if (avatar->getID() == gAgent.getID())
		{
// [RLVa:KB] - Checked: 2010-03-15 (RLVa-1.2.0a) | Modified: RLVa-1.0.5
			// NOTE: this code is reused as-is in LLAttachmentDetach::handleEvent() and LLAttachmentDrop::handleEvent()
			//       so any changes here should be reflected there as well

			// RELEASE-RLVa: [SL-2.2.0] LLSelectMgr::sendDetach() and LLSelectMgr::sendDropAttachment() call sendListToRegions with
			//                          SEND_ONLY_ROOTS so we only need to examine the roots which saves us time
			if ( (rlv_handler_t::isEnabled()) && (gRlvAttachmentLocks.hasLockedAttachmentPoint(RLV_LOCK_REMOVE)) )
			{
				LLObjectSelectionHandle hSelect = LLSelectMgr::getInstance()->getSelection();
				RlvSelectHasLockedAttach f;
				if ( (hSelect->isAttachment()) && (hSelect->getFirstRootNode(&f, FALSE) != NULL) )
					return FALSE;
			}
// [/RLVa:KB]
			return TRUE;
		}

		avatar = (LLViewerObject*)avatar->getParent();
	}

	return FALSE;
}

class LLAttachmentEnableDetach : public view_listener_t
{
	bool handleEvent(const LLSD& userdata)
	{
		bool new_value = enable_detach();
		return new_value;
	}
};

// Used to tell if the selected object can be attached to your avatar.
//BOOL object_selected_and_point_valid()
// [RLVa:KB] - Checked: 2010-03-16 (RLVa-1.2.0a) | Added: RLVa-1.2.0a
BOOL object_selected_and_point_valid(const LLSD& sdParam)
// [/RLVa:KB]
{
// [RLVa:KB] - Checked: 2010-09-28 (RLVa-1.2.1f) | Modified: RLVa-1.2.1f
	if (rlv_handler_t::isEnabled())
	{
		if (!isAgentAvatarValid())
			return FALSE;

		// RELEASE-RLVa: [SL-2.2.0] Look at the caller graph for this function on every new release
		//   - object_is_wearable() => dead code [sdParam == 0 => default attach point => OK!]
		//   - enabler set up in LLVOAvatarSelf::buildMenus() => Rezzed prim / Put On / "Attach To" [sdParam == idxAttachPt]
		//   - "Object.EnableWear" enable => Rezzed prim / Put On / "Wear" or "Add" [sdParam blank]
		// RELEASE-RLVa: [SL-2.2.0] If 'idxAttachPt != 0' then the object will be "add attached" [see LLSelectMgr::sendAttach()]
		const LLViewerJointAttachment* pAttachPt = 
			get_if_there(gAgentAvatarp->mAttachmentPoints, sdParam.asInteger(), (LLViewerJointAttachment*)NULL);
		if ( ((!pAttachPt) && (gRlvAttachmentLocks.hasLockedAttachmentPoint(RLV_LOCK_ANY))) ||		// Can't wear on default attach point
			 ((pAttachPt) && ((RLV_WEAR_ADD & gRlvAttachmentLocks.canAttach(pAttachPt)) == 0)) ||	// or non-attachable attach point
			 (gRlvHandler.hasBehaviour(RLV_BHVR_REZ)) )												// Attach on object == "Take"
		{
			return FALSE;
		}
	}
// [/RLVa:KB]

	LLObjectSelectionHandle selection = LLSelectMgr::getInstance()->getSelection();
	for (LLObjectSelection::root_iterator iter = selection->root_begin();
		 iter != selection->root_end(); iter++)
	{
		LLSelectNode* node = *iter;
		LLViewerObject* object = node->getObject();
		LLViewerObject::const_child_list_t& child_list = object->getChildren();
		for (LLViewerObject::child_list_t::const_iterator iter = child_list.begin();
			 iter != child_list.end(); iter++)
		{
			LLViewerObject* child = *iter;
			if (child->isAvatar())
			{
				return FALSE;
			}
		}
	}

	return (selection->getRootObjectCount() == 1) && 
		(selection->getFirstRootObject()->getPCode() == LL_PCODE_VOLUME) && 
		selection->getFirstRootObject()->permYouOwner() &&
		selection->getFirstRootObject()->flagObjectMove() &&
		!selection->getFirstRootObject()->flagObjectPermanent() &&
		!((LLViewerObject*)selection->getFirstRootObject()->getRoot())->isAvatar() && 
		(selection->getFirstRootObject()->getNVPair("AssetContainer") == NULL);
}


BOOL object_is_wearable()
{
	if (!isAgentAvatarValid())
	{
		return FALSE;
	}
//	if (!object_selected_and_point_valid())
// [RLVa:KB] - Checked: 2010-03-16 (RLVa-1.2.0a) | Added: RLVa-1.2.0a
	if (!object_selected_and_point_valid(LLSD(0)))
// [/RLVa:KB]
	{
		return FALSE;
	}
	if (sitting_on_selection())
	{
		return FALSE;
	}
	return gAgentAvatarp->canAttachMoreObjects();
}

class LLAttachmentPointFilled : public view_listener_t
{
	bool handleEvent(const LLSD& user_data)
	{
		bool enable = false;
		LLVOAvatar::attachment_map_t::iterator found_it = gAgentAvatarp->mAttachmentPoints.find(user_data.asInteger());
		if (found_it != gAgentAvatarp->mAttachmentPoints.end())
		{
//			enable = found_it->second->getNumObjects() > 0;
// [RLVa:KB] - Checked: 2010-03-04 (RLVa-1.2.0a) | Added: RLVa-1.2.0a
			// Enable the option if there is at least one attachment on this attachment point that can be detached
			enable = (found_it->second->getNumObjects() > 0) && 
				((!rlv_handler_t::isEnabled()) || (gRlvAttachmentLocks.canDetach(found_it->second)));
// [/RLVa:KB]
		}
		return enable;
	}
};

class LLAvatarSendIM : public view_listener_t
{
	bool handleEvent(const LLSD& userdata)
	{
		LLVOAvatar* avatar = find_avatar_from_object( LLSelectMgr::getInstance()->getSelection()->getPrimaryObject() );
//		if(avatar)
// [RLVa:KB] - Checked: RLVa-1.2.0
		if ( (avatar) && (RlvActions::canShowName(RlvActions::SNC_DEFAULT, avatar->getID())) )
// [/RLVa:KB]
		{
			LLAvatarActions::startIM(avatar->getID());
		}
		return true;
	}
};

class LLAvatarCall : public view_listener_t
{
	bool handleEvent(const LLSD& userdata)
	{
		LLVOAvatar* avatar = find_avatar_from_object( LLSelectMgr::getInstance()->getSelection()->getPrimaryObject() );
//		if(avatar)
// [RLVa:KB] - Checked: RLVa-1.2.0
		if ( (avatar) && (RlvActions::canShowName(RlvActions::SNC_DEFAULT, avatar->getID())) )
// [/RLVa:KB]
		{
			LLAvatarActions::startCall(avatar->getID());
		}
		return true;
	}
};

// [RLVa:KB] - Checked: RLVa-1.2.1
bool enable_avatar_call()
{
	if (RlvActions::isRlvEnabled())
	{
		const LLVOAvatar* pAvatar = find_avatar_from_object(LLSelectMgr::getInstance()->getSelection()->getPrimaryObject());
		if ((!pAvatar) || (!RlvActions::canShowName(RlvActions::SNC_DEFAULT, pAvatar->getID())))
			return false;
	}
	return LLAvatarActions::canCall();
}
// [/RLVa:KB]

namespace
{
	struct QueueObjects : public LLSelectedNodeFunctor
	{
		BOOL scripted;
		BOOL modifiable;
		LLFloaterScriptQueue* mQueue;
		QueueObjects(LLFloaterScriptQueue* q) : mQueue(q), scripted(FALSE), modifiable(FALSE) {}
		virtual bool apply(LLSelectNode* node)
		{
			LLViewerObject* obj = node->getObject();
			if (!obj)
			{
				return true;
			}
			scripted = obj->flagScripted();
			modifiable = obj->permModify();

			if( scripted && modifiable )
			{
				mQueue->addObject(obj->getID(), node->mName);
				return false;
			}
			else
			{
				return true; // fail: stop applying
			}
		}
	};
}

bool queue_actions(LLFloaterScriptQueue* q, const std::string& msg)
{
	QueueObjects func(q);
	LLSelectMgr *mgr = LLSelectMgr::getInstance();
	LLObjectSelectionHandle selectHandle = mgr->getSelection();
	bool fail = selectHandle->applyToNodes(&func);
	if(fail)
	{
		if ( !func.scripted )
		{
			std::string noscriptmsg = std::string("Cannot") + msg + "SelectObjectsNoScripts";
			LLNotificationsUtil::add(noscriptmsg);
		}
		else if ( !func.modifiable )
		{
			std::string nomodmsg = std::string("Cannot") + msg + "SelectObjectsNoPermission";
			LLNotificationsUtil::add(nomodmsg);
		}
		else
		{
			LL_ERRS() << "Bad logic." << LL_ENDL;
		}
		q->closeFloater();
	}
	else
	{
		if (!q->start())
		{
			LL_WARNS() << "Unexpected script compile failure." << LL_ENDL;
		}
	}
	return !fail;
}

class LLToolsSelectedScriptAction : public view_listener_t
{
	bool handleEvent(const LLSD& userdata)
	{
		// <FS> Script reset in edit floater
		//std::string action = userdata.asString();
		//bool mono = false;
		//std::string msg, name;
		//std::string title;
		//if (action == "compile mono")
		//{
		//	name = "compile_queue";
		//	mono = true;
		//	msg = "Recompile";
		//	title = LLTrans::getString("CompileQueueTitle");
		//}
		//if (action == "compile lsl")
		//{
		//	name = "compile_queue";
		//	msg = "Recompile";
		//	title = LLTrans::getString("CompileQueueTitle");
		//}
		//else if (action == "reset")
		//{
		//	name = "reset_queue";
		//	msg = "Reset";
		//	title = LLTrans::getString("ResetQueueTitle");
		//}
		//else if (action == "start")
		//{
		//	name = "start_queue";
		//	msg = "SetRunning";
		//	title = LLTrans::getString("RunQueueTitle");
		//}
		//else if (action == "stop")
		//{
		//	name = "stop_queue";
		//	msg = "SetRunningNot";
		//	title = LLTrans::getString("NotRunQueueTitle");
		//}
		//LLUUID id; id.generate();

		//LLFloaterScriptQueue* queue = LLFloaterReg::getTypedInstance<LLFloaterScriptQueue>(name, LLSD(id));
		//if (queue)
		//{
		//	queue->setMono(mono);
		//	if (queue_actions(queue, msg))
		//	{
		//		queue->setTitle(title);
		//	}
		//}
		//else
		//{
		//	LL_WARNS() << "Failed to generate LLFloaterScriptQueue with action: " << action << LL_ENDL;
		//}
		handle_selected_script_action(userdata.asString());
		// </FS>
		return true;
	}
};

// <FS> Script reset in edit floater
void handle_selected_script_action(const std::string& action)
{
// [RLVa:KB] - Checked: 2010-04-19 (RLVa-1.2.0f) | Modified: RLVa-1.0.5a
		// We'll allow resetting the scripts of objects on a non-attachable attach point since they wouldn't be able to circumvent anything
		if ( (rlv_handler_t::isEnabled()) && (gRlvAttachmentLocks.hasLockedAttachmentPoint(RLV_LOCK_REMOVE)) )
		{
			LLObjectSelectionHandle hSel = LLSelectMgr::getInstance()->getSelection();
			RlvSelectHasLockedAttach f;
			if ( (hSel->isAttachment()) && (hSel->getFirstNode(&f) != NULL) )
				return;
		}
// [/RLVa:KB]

	bool mono = false;
	std::string msg, name;
	std::string title;
	if (action == "compile mono")
	{
		name = "compile_queue";
		mono = true;
		msg = "Recompile";
		title = LLTrans::getString("CompileQueueTitle");
	}
	if (action == "compile lsl")
	{
		name = "compile_queue";
		msg = "Recompile";
		title = LLTrans::getString("CompileQueueTitle");
	}
	else if (action == "reset")
	{
		name = "reset_queue";
		msg = "Reset";
		title = LLTrans::getString("ResetQueueTitle");
	}
	else if (action == "start")
	{
		name = "start_queue";
		msg = "SetRunning";
		title = LLTrans::getString("RunQueueTitle");
	}
	else if (action == "stop")
	{
		name = "stop_queue";
		msg = "SetRunningNot";
		title = LLTrans::getString("NotRunQueueTitle");
	}
	// <FS> Delete scripts
	else if (action == "delete")
	{
		name = "delete_queue";
		msg = "delete";
		title = LLTrans::getString("DeleteQueueTitle");
	}
	// </FS> Delete scripts
	LLUUID id; id.generate();

	LLFloaterScriptQueue* queue = LLFloaterReg::getTypedInstance<LLFloaterScriptQueue>(name, LLSD(id));
	if (queue)
	{
		queue->setMono(mono);
		if (queue_actions(queue, msg))
		{
			queue->setTitle(title);
		}
	}
	else
	{
		LL_WARNS() << "Failed to generate LLFloaterScriptQueue with action: " << action << LL_ENDL;
	}
}
// </FS>

void handle_selected_texture_info(void*)
{
	for (LLObjectSelection::valid_iterator iter = LLSelectMgr::getInstance()->getSelection()->valid_begin();
   		iter != LLSelectMgr::getInstance()->getSelection()->valid_end(); iter++)
	{
		LLSelectNode* node = *iter;
	   	
   		std::string msg;
   		msg.assign("Texture info for: ");
   		msg.append(node->mName);
	   
   		U8 te_count = node->getObject()->getNumTEs();
   		// map from texture ID to list of faces using it
   		typedef std::map< LLUUID, std::vector<U8> > map_t;
   		map_t faces_per_texture;
   		for (U8 i = 0; i < te_count; i++)
   		{
   			if (!node->isTESelected(i)) continue;
	   
   			LLViewerTexture* img = node->getObject()->getTEImage(i);
   			LLUUID image_id = img->getID();
   			faces_per_texture[image_id].push_back(i);
   		}
   		// Per-texture, dump which faces are using it.
   		map_t::iterator it;
   		for (it = faces_per_texture.begin(); it != faces_per_texture.end(); ++it)
   		{
   			LLUUID image_id = it->first;
   			U8 te = it->second[0];
   			LLViewerTexture* img = node->getObject()->getTEImage(te);
   			S32 height = img->getHeight();
   			S32 width = img->getWidth();
   			S32 components = img->getComponents();
   			msg.append(llformat("\n%dx%d %s on face ",
   								width,
   								height,
   								(components == 4 ? "alpha" : "opaque")));
   			for (U8 i = 0; i < it->second.size(); ++i)
   			{
   				msg.append( llformat("%d ", (S32)(it->second[i])));
   			}
   		}
		// <FS:Ansariel> Report texture info to local chat instead of toasts
   		//LLSD args;
   		//args["MESSAGE"] = msg;
   		//LLNotificationsUtil::add("SystemMessage", args);
		report_to_nearby_chat(msg);
		// </FS:Ansariel>
	}
}

void handle_selected_material_info()
{
	for (LLObjectSelection::valid_iterator iter = LLSelectMgr::getInstance()->getSelection()->valid_begin();
		iter != LLSelectMgr::getInstance()->getSelection()->valid_end(); iter++)
	{
		LLSelectNode* node = *iter;
		
		std::string msg;
		msg.assign("Material info for: \n");
		msg.append(node->mName);
		
		U8 te_count = node->getObject()->getNumTEs();
		// map from material ID to list of faces using it
		typedef std::map<LLMaterialID, std::vector<U8> > map_t;
		map_t faces_per_material;
		for (U8 i = 0; i < te_count; i++)
		{
			if (!node->isTESelected(i)) continue;
	
			const LLMaterialID& material_id = node->getObject()->getTEref(i).getMaterialID();
			faces_per_material[material_id].push_back(i);
		}
		// Per-material, dump which faces are using it.
		map_t::iterator it;
		for (it = faces_per_material.begin(); it != faces_per_material.end(); ++it)
		{
			const LLMaterialID& material_id = it->first;
			msg += llformat("%s on face ", material_id.asString().c_str());
			for (U8 i = 0; i < it->second.size(); ++i)
			{
				msg.append( llformat("%d ", (S32)(it->second[i])));
			}
			msg.append("\n");
		}

		LLSD args;
		args["MESSAGE"] = msg;
		LLNotificationsUtil::add("SystemMessage", args);
	}
}

void handle_test_male(void*)
{
// [RLVa:KB] - Checked: 2010-03-19 (RLVa-1.2.0c) | Modified: RLVa-1.2.0a
	// TODO-RLVa: [RLVa-1.2.1] Is there any reason to still block this?
	if ( (rlv_handler_t::isEnabled()) && 
		 ((gRlvAttachmentLocks.hasLockedAttachmentPoint(RLV_LOCK_ANY)) || (gRlvWearableLocks.hasLockedWearableType(RLV_LOCK_ANY))) )
	{
		return;
	}
// [/RLVa:KB]

	LLAppearanceMgr::instance().wearOutfitByName("Male Shape & Outfit");
	//gGestureList.requestResetFromServer( TRUE );
}

void handle_test_female(void*)
{
// [RLVa:KB] - Checked: 2010-03-19 (RLVa-1.2.0c) | Modified: RLVa-1.2.0a
	// TODO-RLVa: [RLVa-1.2.1] Is there any reason to still block this?
	if ( (rlv_handler_t::isEnabled()) && 
		 ((gRlvAttachmentLocks.hasLockedAttachmentPoint(RLV_LOCK_ANY)) || (gRlvWearableLocks.hasLockedWearableType(RLV_LOCK_ANY))) )
	{
		return;
	}
// [/RLVa:KB]

	LLAppearanceMgr::instance().wearOutfitByName("Female Shape & Outfit");
	//gGestureList.requestResetFromServer( FALSE );
}

void handle_dump_attachments(void*)
{
	if(!isAgentAvatarValid()) return;

	for (LLVOAvatar::attachment_map_t::iterator iter = gAgentAvatarp->mAttachmentPoints.begin(); 
		 iter != gAgentAvatarp->mAttachmentPoints.end(); )
	{
		LLVOAvatar::attachment_map_t::iterator curiter = iter++;
		LLViewerJointAttachment* attachment = curiter->second;
		S32 key = curiter->first;
		for (LLViewerJointAttachment::attachedobjs_vec_t::iterator attachment_iter = attachment->mAttachedObjects.begin();
			 attachment_iter != attachment->mAttachedObjects.end();
			 ++attachment_iter)
		{
			LLViewerObject *attached_object = attachment_iter->get();
			BOOL visible = (attached_object != NULL &&
							attached_object->mDrawable.notNull() && 
							!attached_object->mDrawable->isRenderType(0));
			LLVector3 pos;
			if (visible) pos = attached_object->mDrawable->getPosition();
			LL_INFOS() << "ATTACHMENT " << key << ": item_id=" << attached_object->getAttachmentItemID()
					<< (attached_object ? " present " : " absent ")
					<< (visible ? "visible " : "invisible ")
					<<  " at " << pos
					<< " and " << (visible ? attached_object->getPosition() : LLVector3::zero)
					<< LL_ENDL;
		}
	}
}


// these are used in the gl menus to set control values, generically.
class LLToggleControl : public view_listener_t
{
protected:

	bool handleEvent(const LLSD& userdata)
	{
		std::string control_name = userdata.asString();
		BOOL checked = gSavedSettings.getBOOL( control_name );
		gSavedSettings.setBOOL( control_name, !checked );
		return true;
	}
};

class LLCheckControl : public view_listener_t
{
	bool handleEvent( const LLSD& userdata)
	{
		std::string callback_data = userdata.asString();
		bool new_value = gSavedSettings.getBOOL(callback_data);
		return new_value;
	}
};

// <FS:Ansariel> Control enhancements
class LLTogglePerAccountControl : public view_listener_t
{
	bool handleEvent(const LLSD& userdata)
	{
		std::string control_name = userdata.asString();
		BOOL checked = gSavedPerAccountSettings.getBOOL( control_name );
		gSavedPerAccountSettings.setBOOL( control_name, !checked );
		return true;
	}
};

class LLCheckPerAccountControl : public view_listener_t
{
	bool handleEvent( const LLSD& userdata)
	{
		std::string callback_data = userdata.asString();
		bool new_value = gSavedPerAccountSettings.getBOOL(callback_data);
		return new_value;
	}
};

class FSResetControl : public view_listener_t
{
	bool handleEvent( const LLSD& userdata)
	{
		std::string callback_data = userdata.asString();
		gSavedSettings.getControl(callback_data)->resetToDefault(true);
		return true;
	}
};
class FSResetPerAccountControl : public view_listener_t
{
	bool handleEvent( const LLSD& userdata)
	{
		std::string callback_data = userdata.asString();
		gSavedPerAccountSettings.getControl(callback_data)->resetToDefault(true);
		return true;
	}
};
// </FS:Ansariel> Control enhancements

// <FS:Ansariel> Reset Mesh LOD; Forcing highest LOD on each mesh briefly should fix
//               broken meshes bursted into triangles
static void reset_mesh_lod(LLVOAvatar* avatar)
{
	for (LLVOAvatar::attachment_map_t::iterator it = avatar->mAttachmentPoints.begin(); it != avatar->mAttachmentPoints.end(); it++)
	{
		LLViewerJointAttachment::attachedobjs_vec_t& att_objects = (*it).second->mAttachedObjects;

		for (LLViewerJointAttachment::attachedobjs_vec_t::iterator at_it = att_objects.begin(); at_it != att_objects.end(); at_it++)
		{
			LLViewerObject* objectp = *at_it;
			if (objectp)
			{
				if (objectp->getPCode() == LL_PCODE_VOLUME)
				{
					LLVOVolume* vol = (LLVOVolume*)objectp;
					if (vol && vol->isMesh())
					{
						vol->forceLOD(LLModel::LOD_HIGH);
					}
				}

				LLViewerObject::const_child_list_t& children = objectp->getChildren();
				for (LLViewerObject::const_child_list_t::const_iterator cit = children.begin(); cit != children.end(); cit++)
				{
					LLViewerObject* child_objectp = *cit;
					if (!child_objectp || (child_objectp->getPCode() != LL_PCODE_VOLUME))
					{
						continue;
					}

					LLVOVolume* child_vol = (LLVOVolume*)child_objectp;
					if (child_vol && child_vol->isMesh())
					{
						child_vol->forceLOD(LLModel::LOD_HIGH);
					}
				}
			}
		}
	}
}

class FSResetMeshLOD : public view_listener_t
{
	bool handleEvent( const LLSD& userdata)
	{
		LLVOAvatar* avatar = find_avatar_from_object(LLSelectMgr::getInstance()->getSelection()->getPrimaryObject());
		if (avatar)
		{
			reset_mesh_lod(avatar);
		}

		return true;
	}
};
// </FS:Ansariel>

// not so generic

class LLAdvancedCheckRenderShadowOption: public view_listener_t
{
	bool handleEvent(const LLSD& userdata)
	{
		std::string control_name = userdata.asString();
		S32 current_shadow_level = gSavedSettings.getS32(control_name);
		if (current_shadow_level == 0) // is off
		{
			return false;
		}
		else // is on
		{
			return true;
		}
	}
};

class LLAdvancedClickRenderShadowOption: public view_listener_t
{
	bool handleEvent(const LLSD& userdata)
	{
		std::string control_name = userdata.asString();
		S32 current_shadow_level = gSavedSettings.getS32(control_name);
		if (current_shadow_level == 0) // upgrade to level 2
		{
			gSavedSettings.setS32(control_name, 2);
		}
		else // downgrade to level 0
		{
			gSavedSettings.setS32(control_name, 0);
		}
		return true;
	}
};

class LLAdvancedClickRenderProfile: public view_listener_t
{
	bool handleEvent(const LLSD& userdata)
	{
		gShaderProfileFrame = TRUE;
		return true;
	}
};

F32 gpu_benchmark();

class LLAdvancedClickRenderBenchmark: public view_listener_t
{
	bool handleEvent(const LLSD& userdata)
	{
		gpu_benchmark();
		return true;
	}
};

// these are used in the gl menus to set control values that require shader recompilation
class LLToggleShaderControl : public view_listener_t
{
	bool handleEvent(const LLSD& userdata)
	{
        std::string control_name = userdata.asString();
		BOOL checked = gSavedSettings.getBOOL( control_name );
		gSavedSettings.setBOOL( control_name, !checked );
        LLPipeline::refreshCachedSettings();
        //gPipeline.updateRenderDeferred();
		//gPipeline.releaseGLBuffers();
		//gPipeline.createGLBuffers();
		//gPipeline.resetVertexBuffers();
        LLViewerShaderMgr::instance()->setShaders();
		return !checked;
	}
};

//[FIX FIRE-1927 - enable DoubleClickTeleport shortcut : SJ]
// This stuff is based on LLPanelPreferenceControls::setKeyBind() and LLPanelPreferenceControls::canKeyBindHandle()
void setDoubleClickAction(const std::string& control)
{
	constexpr LLKeyConflictHandler::ESourceMode mode{ LLKeyConflictHandler::MODE_THIRD_PERSON };
	constexpr EMouseClickType click{ EMouseClickType::CLICK_DOUBLELEFT };
	constexpr KEY key{ KEY_NONE };
	constexpr MASK mask{ MASK_NONE };

	LLKeyConflictHandler conflictHandler;
	conflictHandler.setLoadMode(mode);
	conflictHandler.loadFromSettings(mode);

	if (!conflictHandler.canAssignControl(control))
	{
		return;
	}

	bool is_enabled = conflictHandler.canHandleControl(control, click, key, mask);
	if (!is_enabled)
	{
		// find free spot to add data, if no free spot, assign to first
		S32 index = 0;
		for (S32 i = 0; i < 3; i++)
		{
			if (conflictHandler.getControl(control, i).isEmpty())
			{
				index = i;
				break;
			}
		}

		bool ignore_mask = true;
		conflictHandler.registerControl(control, index, click, key, mask, ignore_mask);
		report_to_nearby_chat(LLTrans::getString("DoubleClickTeleportEnabled"));
	}
	else
	{
		// find specific control and reset it
		for (S32 i = 0; i < 3; i++)
		{
			LLKeyData data = conflictHandler.getControl(control, i);
			if (data.mMouse == click && data.mKey == key && data.mMask == mask)
			{
				conflictHandler.clearControl(control, i);
				report_to_nearby_chat(LLTrans::getString("DoubleClickTeleportDisabled"));
			}
		}
	}

	conflictHandler.saveToSettings();
}

bool isDoubleClickActionEnabled(const std::string& control)
{
	constexpr LLKeyConflictHandler::ESourceMode mode{ LLKeyConflictHandler::MODE_THIRD_PERSON };
	constexpr EMouseClickType click{ EMouseClickType::CLICK_DOUBLELEFT };
	constexpr KEY key{ KEY_NONE };
	constexpr MASK mask{ MASK_NONE };

	LLKeyConflictHandler conflictHandler;
	conflictHandler.loadFromSettings(mode);

	return conflictHandler.canHandleControl(control, click, key, mask);
}

class FSAdvancedToggleDoubleClickAction: public view_listener_t
{
	bool handleEvent(const LLSD& userdata)
	{
		const std::string& control = userdata.asStringRef();
		setDoubleClickAction(control);
		return true;
	}
};

class FSAdvancedCheckEnabledDoubleClickAction : public view_listener_t
{
	bool handleEvent(const LLSD& userdata)
	{
		const std::string& control = userdata.asStringRef();
		return isDoubleClickActionEnabled(control);
	}
};

// <FS:Beq> Add telemetry controls to the viewer menus
class FSProfilerToggle : public view_listener_t
{
	bool handleEvent(const LLSD& userdata)
	{
		BOOL checked = gSavedSettings.getBOOL( "ProfilingActive" );
		gSavedSettings.setBOOL( "ProfilingActive", !checked );
		LLProfiler::active = !checked;
		return true;
	}
};

class FSProfilerCheckEnabled : public view_listener_t
{
	bool handleEvent(const LLSD& userdata)
	{
#ifdef TRACY_ENABLE
		return true;
#else
		return false;
#endif
	}
};
// </FS:Beq>

void menu_toggle_attached_lights(void* user_data)
{
	LLPipeline::sRenderAttachedLights = gSavedSettings.getBOOL("RenderAttachedLights");
}

void menu_toggle_attached_particles(void* user_data)
{
	LLPipeline::sRenderAttachedParticles = gSavedSettings.getBOOL("RenderAttachedParticles");
}

class LLAdvancedHandleAttachedLightParticles: public view_listener_t
{
	bool handleEvent(const LLSD& userdata)
	{
		std::string control_name = userdata.asString();

		// toggle the control
		gSavedSettings.setBOOL(control_name,
				       !gSavedSettings.getBOOL(control_name));

		// update internal flags
		// <FS:Ansariel> Make change to RenderAttachedLights & RenderAttachedParticles instant
		//if (control_name == "RenderAttachedLights")
		//{
		//	menu_toggle_attached_lights(NULL);
		//}
		//else if (control_name == "RenderAttachedParticles")
		//{
		//	menu_toggle_attached_particles(NULL);
		//}
		// </FS:Ansariel>
		return true;
	}
};

class LLSomethingSelected : public view_listener_t
{
	bool handleEvent(const LLSD& userdata)
	{
		bool new_value = !(LLSelectMgr::getInstance()->getSelection()->isEmpty());
		return new_value;
	}
};

class LLSomethingSelectedNoHUD : public view_listener_t
{
	bool handleEvent(const LLSD& userdata)
	{
		LLObjectSelectionHandle selection = LLSelectMgr::getInstance()->getSelection();
		bool new_value = !(selection->isEmpty()) && !(selection->getSelectType() == SELECT_TYPE_HUD);
		return new_value;
	}
};

static bool is_editable_selected()
{
// [RLVa:KB] - Checked: 2010-09-28 (RLVa-1.2.1f) | Modified: RLVa-1.0.5a
	// Changed for Firestorm because of script reset function in object menus (see FIRE-8213)
	if (rlv_handler_t::isEnabled())
	{
		LLObjectSelectionHandle hSelection = LLSelectMgr::getInstance()->getSelection();

		// NOTE: this is called for 5 different menu items so we'll trade accuracy for efficiency and only
		//       examine root nodes (LLToolsSelectedScriptAction::handleEvent() will catch what we miss)
		if (hSelection->isAttachment())
		{
			RlvSelectHasLockedAttach f;
			if (gRlvAttachmentLocks.hasLockedAttachmentPoint(RLV_LOCK_REMOVE) && hSelection->getFirstRootNode(&f))
			{
				return false;
			}
		}
		else
		{
			// RlvSelectIsEditable will sort out all editable objects
			// => if result = NULL, we can't edit all selected objects
			RlvSelectIsEditable f;
			if (hSelection->getFirstRootNode(&f) != NULL)
			{
				return false;
			}
		}
	}
// [/RLVa:KB]

	return (LLSelectMgr::getInstance()->getSelection()->getFirstEditableObject() != NULL);
}

class LLEditableSelected : public view_listener_t
{
	bool handleEvent(const LLSD& userdata)
	{
		return is_editable_selected();
	}
};

class LLEditableSelectedMono : public view_listener_t
{
	bool handleEvent(const LLSD& userdata)
	{
		bool new_value = false;
		LLViewerRegion* region = gAgent.getRegion();
		if(region && gMenuHolder)
		{
			bool have_cap = (! region->getCapability("UpdateScriptTask").empty());
			new_value = is_editable_selected() && have_cap;
		}
		return new_value;
	}
};

bool enable_object_take_copy()
{
	bool all_valid = false;
	if (LLSelectMgr::getInstance())
	{
		if (!LLSelectMgr::getInstance()->getSelection()->isEmpty())
		{
		all_valid = true;
#ifndef HACKED_GODLIKE_VIEWER
# ifdef TOGGLE_HACKED_GODLIKE_VIEWER
		if (!LLGridManager::getInstance()->isInSLBeta()
            || !gAgent.isGodlike())
# endif
		{
			struct f : public LLSelectedObjectFunctor
			{
				virtual bool apply(LLViewerObject* obj)
				{
//					return (!obj->permCopy() || obj->isAttachment());
// [RLVa:KB] - Checked: 2010-04-01 (RLVa-1.2.0c) | Modified: RLVa-1.0.0g
					return (!obj->permCopy() || obj->isAttachment()) || 
						( (gRlvHandler.hasBehaviour(RLV_BHVR_UNSIT)) && (isAgentAvatarValid()) && (gAgentAvatarp->getRoot() == obj) );
// [/RLVa:KB]
				}
			} func;
			const bool firstonly = true;
			bool any_invalid = LLSelectMgr::getInstance()->getSelection()->applyToRootObjects(&func, firstonly);
			all_valid = !any_invalid;
		}
#endif // HACKED_GODLIKE_VIEWER
		}
	}

	return all_valid;
}


class LLHasAsset : public LLInventoryCollectFunctor
{
public:
	LLHasAsset(const LLUUID& id) : mAssetID(id), mHasAsset(FALSE) {}
	virtual ~LLHasAsset() {}
	virtual bool operator()(LLInventoryCategory* cat,
							LLInventoryItem* item);
	BOOL hasAsset() const { return mHasAsset; }

protected:
	LLUUID mAssetID;
	BOOL mHasAsset;
};

bool LLHasAsset::operator()(LLInventoryCategory* cat,
							LLInventoryItem* item)
{
	if(item && item->getAssetUUID() == mAssetID)
	{
		mHasAsset = TRUE;
	}
	return FALSE;
}


BOOL enable_save_into_task_inventory(void*)
{
	LLSelectNode* node = LLSelectMgr::getInstance()->getSelection()->getFirstRootNode();
	if(node && (node->mValid) && (!node->mFromTaskID.isNull()))
	{
		// *TODO: check to see if the fromtaskid object exists.
		LLViewerObject* obj = node->getObject();
		if( obj && !obj->isAttachment() )
		{
			return TRUE;
		}
	}
	return FALSE;
}

class LLToolsEnableSaveToObjectInventory : public view_listener_t
{
	bool handleEvent(const LLSD& userdata)
	{
		bool new_value = enable_save_into_task_inventory(NULL);
		return new_value;
	}
};

class LLToggleHowTo : public view_listener_t
{
	bool handleEvent(const LLSD& userdata)
	{
		LLFloaterReg::toggleInstanceOrBringToFront("guidebook");
		return true;
	}
};

class LLViewEnableMouselook : public view_listener_t
{
	bool handleEvent(const LLSD& userdata)
	{
		// You can't go directly from customize avatar to mouselook.
		// TODO: write code with appropriate dialogs to handle this transition.
		bool new_value = (CAMERA_MODE_CUSTOMIZE_AVATAR != gAgentCamera.getCameraMode() && !gSavedSettings.getBOOL("FreezeTime"));
		return new_value;
	}
};

class LLToolsEnableToolNotPie : public view_listener_t
{
	bool handleEvent(const LLSD& userdata)
	{
		bool new_value = ( LLToolMgr::getInstance()->getBaseTool() != LLToolPie::getInstance() );
		return new_value;
	}
};

class LLWorldEnableCreateLandmark : public view_listener_t
{
	bool handleEvent(const LLSD& userdata)
	{
//		return !LLLandmarkActions::landmarkAlreadyExists();
// [RLVa:KB] - Checked: 2010-09-28 (RLVa-1.4.5) | Added: RLVa-1.2.1
		return (!LLLandmarkActions::landmarkAlreadyExists()) && (!gRlvHandler.hasBehaviour(RLV_BHVR_SHOWLOC));
// [/RLVa:KB]
	}
};

class LLWorldEnableSetHomeLocation : public view_listener_t
{
	bool handleEvent(const LLSD& userdata)
	{
		bool new_value = gAgent.isGodlike() || 
			(gAgent.getRegion() && gAgent.getRegion()->getAllowSetHome());
		return new_value;
	}
};

class LLWorldEnableTeleportHome : public view_listener_t
{
	bool handleEvent(const LLSD& userdata)
	{
		LLViewerRegion* regionp = gAgent.getRegion();
		bool agent_on_prelude = (regionp && regionp->isPrelude());
		bool enable_teleport_home = gAgent.isGodlike() || !agent_on_prelude;
// [RLVa:KB] - Checked: 2010-09-28 (RLVa-1.2.1f) | Modified: RLVa-1.2.1f
		enable_teleport_home &= 
			(!rlv_handler_t::isEnabled()) || ((!gRlvHandler.hasBehaviour(RLV_BHVR_TPLM)) && (!gRlvHandler.hasBehaviour(RLV_BHVR_TPLOC)));
// [/RLVa:KB]
		return enable_teleport_home;
	}
};

BOOL enable_god_full(void*)
{
	return gAgent.getGodLevel() >= GOD_FULL;
}

BOOL enable_god_liaison(void*)
{
	return gAgent.getGodLevel() >= GOD_LIAISON;
}

bool is_god_customer_service()
{
	return gAgent.getGodLevel() >= GOD_CUSTOMER_SERVICE;
}

BOOL enable_god_basic(void*)
{
	return gAgent.getGodLevel() > GOD_NOT;
}


void toggle_show_xui_names(void *)
{
	gSavedSettings.setBOOL("DebugShowXUINames", !gSavedSettings.getBOOL("DebugShowXUINames"));
}

BOOL check_show_xui_names(void *)
{
	return gSavedSettings.getBOOL("DebugShowXUINames");
}

// <FS:CR> Resync Animations
class FSToolsResyncAnimations : public view_listener_t
{
	bool handleEvent(const LLSD& userdata)
	{
		for (U32 i = 0; i < gObjectList.getNumObjects(); i++)
		{
			LLViewerObject* object = gObjectList.getObject(i);
			if (object &&
				object->isAvatar())
			{
				LLVOAvatar* avatarp = (LLVOAvatar*)object;
				if (avatarp)
				{
					for (LLVOAvatar::AnimIterator anim_it = avatarp->mPlayingAnimations.begin();
						 anim_it != avatarp->mPlayingAnimations.end();
						 anim_it++)
					{
						avatarp->stopMotion(anim_it->first, TRUE);
						avatarp->startMotion(anim_it->first);
					}
				}
			}
		}
		return true;
	}
};
// </FS:CR> Resync Animations

// <FS:CR> FIRE-4345: Undeform
class FSToolsUndeform : public view_listener_t
{
	bool handleEvent(const LLSD& userdata)
	{
		if (isAgentAvatarValid())
		{
			gAgentAvatarp->resetSkeleton(true);

			FSPose::getInstance()->setPose(gSavedSettings.getString("FSUndeformUUID"), false);
			gAgentAvatarp->updateVisualParams();
		}

		return true;
	}
};
// </FS:CR> FIRE-4345: Undeform

// <FS:CR> Stream list import/export
class FSStreamListExportXML :public view_listener_t
{
	bool handleEvent(const LLSD& userdata)
	{
		LLFilePicker& file_picker = LLFilePicker::instance();
		if(file_picker.getSaveFile(LLFilePicker::FFSAVE_XML, LLDir::getScrubbedFileName("stream_list.xml")))
		{
			std::string filename = file_picker.getFirstFile();
			llofstream export_file(filename.c_str());
			LLSDSerialize::toPrettyXML(gSavedSettings.getLLSD("FSStreamList"), export_file);
			export_file.close();
			LLSD args;
			args["FILENAME"] = filename;
			LLNotificationsUtil::add("StreamListExportSuccess", args);
		}
		else
			LL_INFOS() << "User closed the filepicker. Aborting!" << LL_ENDL;

		return true;
	}
};

class FSStreamListImportXML :public view_listener_t
{
	bool handleEvent(const LLSD& userdata)
	{
		LLFilePicker& file_picker = LLFilePicker::instance();
		if(file_picker.getOpenFile(LLFilePicker::FFLOAD_XML))
		{
			std::string filename = file_picker.getFirstFile();
			llifstream stream_list(filename.c_str());
			if(!stream_list.is_open())
			{
				LL_WARNS() << "Couldn't open the xml file for reading. Aborting import!" << LL_ENDL;
				return true;
			}
			LLSD stream_data;
			if(LLSDSerialize::fromXML(stream_data, stream_list) >= 1)
			{
				gSavedSettings.setLLSD("FSStreamList", stream_data);
				LLNotificationsUtil::add("StreamListImportSuccess");
			}
			stream_list.close();
		}
		
		return true;
	}
};
// </FS:CR> Stream list import/export

// <FS:CR> Dump SimulatorFeatures to chat
class FSDumpSimulatorFeaturesToChat : public view_listener_t
{
	bool handleEvent(const LLSD& userdata)
	{
		if (LLViewerRegion* region = gAgent.getRegion())
		{
			LLSD sim_features;
			std::stringstream out_str;
			region->getSimulatorFeatures(sim_features);
			LLSDSerialize::toPrettyXML(sim_features, out_str);
			report_to_nearby_chat(out_str.str());
		}
		return true;
	}
};
// </FS:CR> Dump SimulatorFeatures to chat

// <FS:CR> Add to contact set
class FSAddToContactSet : public view_listener_t
{
	bool handleEvent(const LLSD& userdata)
	{
		if (!rlv_handler_t::isEnabled() || !gRlvHandler.hasBehaviour(RLV_BHVR_SHOWNAMES))
		{
			LLVOAvatar* avatarp = find_avatar_from_object(LLSelectMgr::getInstance()->getSelection()->getPrimaryObject());
			if (avatarp)
			{
				LLFloaterReg::showInstance("fs_add_contact", LLSD(avatarp->getID()), TRUE);
			}
		}
		return true;
	}
};
// </FS:CR> Add to contact set

// <FS:CR> Opensim menu item visibility control
bool checkIsGrid(const LLSD& userdata)
{
	std::string grid_type = userdata.asString();
	if ("secondlife" == grid_type)
	{
		return LLGridManager::getInstance()->isInSecondLife();
	}
#ifdef OPENSIM
	else if ("opensim" == grid_type)
	{
		return LLGridManager::getInstance()->isInOpenSim();
	}
	else if ("aurorasim" == grid_type)
	{
		return LLGridManager::getInstance()->isInAuroraSim();
	}
#else // !OPENSIM
	else if ("opensim" == grid_type || "aurorasim" == grid_type)
	{
		LL_DEBUGS("ViewerMenu") << grid_type << "is not a supported platform on Havok builds. Disabling item." << LL_ENDL;
		return false;
	}
#endif // OPENSIM
	else
	{
		LL_WARNS("ViewerMenu") << "Unhandled or bad on_visible gridcheck parameter! (" << grid_type << ")" << LL_ENDL;
	}
	return true;
}

bool isGridFeatureEnabled(const LLSD& userdata)
{
	if (LFSimFeatureHandler::instanceExists())
	{
		const std::string feature = userdata.asString();

		if (feature == "avatar_picker")
		{
			return LFSimFeatureHandler::instance().hasAvatarPicker();
		}
		else if (feature == "destination_guide")
		{
			return LFSimFeatureHandler::instance().hasDestinationGuide();
		}
		else
		{
			LL_WARNS("ViewerMenu") << "Unhandled or bad grid feature check parameter! (" << feature << ")" << LL_ENDL;
		}
	}

	return false;
}
// </FS:CR>

// <FS:Ansariel> FIRE-21236 - Help Menu - Check Grid Status doesn't open using External Browser
void openGridStatus()
{
	if (LLWeb::useExternalBrowser(LFSimFeatureHandler::instance().gridStatusURL()))
	{
		LLWeb::loadURLExternal(LFSimFeatureHandler::instance().gridStatusURL());
	}
	else
	{
		LLFloaterReg::toggleInstance("grid_status");
	}
}
// </FS:Ansariel>

class LLToolsSelectOnlyMyObjects : public view_listener_t
{
	bool handleEvent(const LLSD& userdata)
	{
		BOOL cur_val = gSavedSettings.getBOOL("SelectOwnedOnly");

		gSavedSettings.setBOOL("SelectOwnedOnly", ! cur_val );

		return true;
	}
};

class LLToolsSelectOnlyMovableObjects : public view_listener_t
{
	bool handleEvent(const LLSD& userdata)
	{
		BOOL cur_val = gSavedSettings.getBOOL("SelectMovableOnly");

		gSavedSettings.setBOOL("SelectMovableOnly", ! cur_val );

		return true;
	}
};

class LLToolsSelectInvisibleObjects : public view_listener_t
{
    bool handleEvent(const LLSD& userdata)
    {
        BOOL cur_val = gSavedSettings.getBOOL("SelectInvisibleObjects");

        gSavedSettings.setBOOL("SelectInvisibleObjects", !cur_val);

        return true;
    }
};

class LLToolsSelectBySurrounding : public view_listener_t
{
	bool handleEvent(const LLSD& userdata)
	{
		LLSelectMgr::sRectSelectInclusive = !LLSelectMgr::sRectSelectInclusive;

		gSavedSettings.setBOOL("RectangleSelectInclusive", LLSelectMgr::sRectSelectInclusive);
		return true;
	}
};

class LLToolsShowHiddenSelection : public view_listener_t
{
	bool handleEvent(const LLSD& userdata)
	{
		// TomY TODO Merge these
		LLSelectMgr::sRenderHiddenSelections = !LLSelectMgr::sRenderHiddenSelections;

		gSavedSettings.setBOOL("RenderHiddenSelections", LLSelectMgr::sRenderHiddenSelections);
		return true;
	}
};

class LLToolsShowSelectionLightRadius : public view_listener_t
{
	bool handleEvent(const LLSD& userdata)
	{
		// TomY TODO merge these
		LLSelectMgr::sRenderLightRadius = !LLSelectMgr::sRenderLightRadius;

		gSavedSettings.setBOOL("RenderLightRadius", LLSelectMgr::sRenderLightRadius);
		return true;
	}
};

class LLToolsEditLinkedParts : public view_listener_t
{
	bool handleEvent(const LLSD& userdata)
	{
		BOOL select_individuals = !gSavedSettings.getBOOL("EditLinkedParts");
		gSavedSettings.setBOOL( "EditLinkedParts", select_individuals );
		if (select_individuals)
		{
			LLSelectMgr::getInstance()->demoteSelectionToIndividuals();
		}
		else
		{
			LLSelectMgr::getInstance()->promoteSelectionToRoot();
		}
		return true;
	}
};

void reload_vertex_shader(void *)
{
	//THIS WOULD BE AN AWESOME PLACE TO RELOAD SHADERS... just a thought	- DaveP
}

void handle_dump_avatar_local_textures(void*)
{
	gAgentAvatarp->dumpLocalTextures();
}

void handle_dump_timers()
{
	LLTrace::BlockTimer::dumpCurTimes();
}

void handle_debug_avatar_textures(void*)
{
	LLViewerObject* objectp = LLSelectMgr::getInstance()->getSelection()->getPrimaryObject();
	if (objectp)
	{
		LLFloaterReg::showInstance( "avatar_textures", LLSD(objectp->getID()) );
	}
}

void handle_grab_baked_texture(void* data)
{
	EBakedTextureIndex baked_tex_index = (EBakedTextureIndex)((intptr_t)data);
	if (!isAgentAvatarValid()) return;

	const LLUUID& asset_id = gAgentAvatarp->grabBakedTexture(baked_tex_index);
	LL_INFOS("texture") << "Adding baked texture " << asset_id << " to inventory." << LL_ENDL;
	LLAssetType::EType asset_type = LLAssetType::AT_TEXTURE;
	LLInventoryType::EType inv_type = LLInventoryType::IT_TEXTURE;
	const LLUUID folder_id = gInventory.findCategoryUUIDForType(LLFolderType::assetTypeToFolderType(asset_type));
	if(folder_id.notNull())
	{
		std::string name;
		name = "Baked " + LLAvatarAppearance::getDictionary()->getBakedTexture(baked_tex_index)->mNameCapitalized + " Texture";

		LLUUID item_id;
		item_id.generate();
		LLPermissions perm;
		perm.init(gAgentID,
				  gAgentID,
				  LLUUID::null,
				  LLUUID::null);
		U32 next_owner_perm = PERM_MOVE | PERM_TRANSFER;
		perm.initMasks(PERM_ALL,
					   PERM_ALL,
					   PERM_NONE,
					   PERM_NONE,
					   next_owner_perm);
		time_t creation_date_now = time_corrected();
		LLPointer<LLViewerInventoryItem> item
			= new LLViewerInventoryItem(item_id,
										folder_id,
										perm,
										asset_id,
										asset_type,
										inv_type,
										name,
										LLStringUtil::null,
										LLSaleInfo::DEFAULT,
										LLInventoryItemFlags::II_FLAGS_NONE,
										creation_date_now);

		item->updateServer(TRUE);
		gInventory.updateItem(item);
		gInventory.notifyObservers();

		// Show the preview panel for textures to let
		// user know that the image is now in inventory.
		LLInventoryPanel *active_panel = LLInventoryPanel::getActiveInventoryPanel();
		if(active_panel)
		{
			LLFocusableElement* focus_ctrl = gFocusMgr.getKeyboardFocus();

			active_panel->setSelection(item_id, TAKE_FOCUS_NO);
			active_panel->openSelected();
			//LLFloaterInventory::dumpSelectionInformation((void*)view);
			// restore keyboard focus
			gFocusMgr.setKeyboardFocus(focus_ctrl);
		}
	}
	else
	{
		LL_WARNS() << "Can't find a folder to put it in" << LL_ENDL;
	}
}

BOOL enable_grab_baked_texture(void* data)
{
	EBakedTextureIndex index = (EBakedTextureIndex)((intptr_t)data);
	if (isAgentAvatarValid())
	{
		return gAgentAvatarp->canGrabBakedTexture(index);
	}
	return FALSE;
}

// Returns a pointer to the avatar give the UUID of the avatar OR of an attachment the avatar is wearing.
// Returns NULL on failure.
LLVOAvatar* find_avatar_from_object( LLViewerObject* object )
{
	if (object)
	{
		if( object->isAttachment() )
		{
			do
			{
				object = (LLViewerObject*) object->getParent();
			}
			while( object && !object->isAvatar() );
		}
		else if( !object->isAvatar() )
		{
			object = NULL;
		}
	}

	return (LLVOAvatar*) object;
}


// Returns a pointer to the avatar give the UUID of the avatar OR of an attachment the avatar is wearing.
// Returns NULL on failure.
LLVOAvatar* find_avatar_from_object( const LLUUID& object_id )
{
	return find_avatar_from_object( gObjectList.findObject(object_id) );
}


void handle_disconnect_viewer(void *)
{
	LLAppViewer::instance()->forceDisconnect(LLTrans::getString("TestingDisconnect"));
}

void force_error_breakpoint(void *)
{
    LLAppViewer::instance()->forceErrorBreakpoint();
}

void force_error_llerror(void *)
{
    LLAppViewer::instance()->forceErrorLLError();
}

void force_error_bad_memory_access(void *)
{
    LLAppViewer::instance()->forceErrorBadMemoryAccess();
}

void force_error_infinite_loop(void *)
{
    LLAppViewer::instance()->forceErrorInfiniteLoop();
}

void force_error_software_exception(void *)
{
    LLAppViewer::instance()->forceErrorSoftwareException();
}

void force_error_driver_crash(void *)
{
    LLAppViewer::instance()->forceErrorDriverCrash();
}

// <FS:Ansariel> Wrongly merged back in by LL
//void force_error_coroutine_crash(void *)
//{
//    LLAppViewer::instance()->forceErrorCoroutineCrash();
//}
// </FS:Ansariel>

void force_error_thread_crash(void *)
{
    LLAppViewer::instance()->forceErrorThreadCrash();
}

class LLToolsUseSelectionForGrid : public view_listener_t
{
	bool handleEvent(const LLSD& userdata)
	{
		LLSelectMgr::getInstance()->clearGridObjects();
		struct f : public LLSelectedObjectFunctor
		{
			virtual bool apply(LLViewerObject* objectp)
			{
				LLSelectMgr::getInstance()->addGridObject(objectp);
				return true;
			}
		} func;
		LLSelectMgr::getInstance()->getSelection()->applyToRootObjects(&func);
		LLSelectMgr::getInstance()->setGridMode(GRID_MODE_REF_OBJECT);
		LLFloaterTools::setGridMode((S32)GRID_MODE_REF_OBJECT);
		return true;
	}
};

void handle_test_load_url(void*)
{
	LLWeb::loadURL("");
	LLWeb::loadURL("hacker://www.google.com/");
	LLWeb::loadURL("http");
	LLWeb::loadURL("http://www.google.com/");
}

//
// LLViewerMenuHolderGL
//
static LLDefaultChildRegistry::Register<LLViewerMenuHolderGL> r("menu_holder");

LLViewerMenuHolderGL::LLViewerMenuHolderGL(const LLViewerMenuHolderGL::Params& p)
: LLMenuHolderGL(p)
{}

BOOL LLViewerMenuHolderGL::hideMenus()
{
	BOOL handled = FALSE;
	
	if (LLMenuHolderGL::hideMenus())
	{
		handled = TRUE;
	}

	// drop pie menu selection
	mParcelSelection = NULL;
	mObjectSelection = NULL;

	if (gMenuBarView)
	{
		gMenuBarView->clearHoverItem();
		gMenuBarView->resetMenuTrigger();
	}

	return handled;
}

void LLViewerMenuHolderGL::setParcelSelection(LLSafeHandle<LLParcelSelection> selection) 
{ 
	mParcelSelection = selection; 
}

void LLViewerMenuHolderGL::setObjectSelection(LLSafeHandle<LLObjectSelection> selection) 
{ 
	mObjectSelection = selection; 
}


const LLRect LLViewerMenuHolderGL::getMenuRect() const
{
	return LLRect(0, getRect().getHeight() - MENU_BAR_HEIGHT, getRect().getWidth(), STATUS_BAR_HEIGHT);
}

void handle_save_to_xml(void*)
{
	LLFloater* frontmost = gFloaterView->getFrontmost();
	if (!frontmost)
	{
        LLNotificationsUtil::add("NoFrontmostFloater");
		return;
	}

	std::string default_name = "floater_";
	default_name += frontmost->getTitle();
	default_name += ".xml";

	LLStringUtil::toLower(default_name);
	LLStringUtil::replaceChar(default_name, ' ', '_');
	LLStringUtil::replaceChar(default_name, '/', '_');
	LLStringUtil::replaceChar(default_name, ':', '_');
	LLStringUtil::replaceChar(default_name, '"', '_');

	LLFilePicker& picker = LLFilePicker::instance();
	if (picker.getSaveFile(LLFilePicker::FFSAVE_XML, default_name))
	{
		std::string filename = picker.getFirstFile();
		LLUICtrlFactory::getInstance()->saveToXML(frontmost, filename);
	}
}

void handle_load_from_xml(void*)
{
	LLFilePicker& picker = LLFilePicker::instance();
	if (picker.getOpenFile(LLFilePicker::FFLOAD_XML))
	{
		std::string filename = picker.getFirstFile();
		LLFloater* floater = new LLFloater(LLSD());
		floater->buildFromFile(filename);
	}
}

void handle_web_browser_test(const LLSD& param)
{
	std::string url = param.asString();
	if (url.empty())
	{
		url = "about:blank";
	}
	LLWeb::loadURLInternal(url);
}

bool callback_clear_cache_immediately(const LLSD& notification, const LLSD& response)
{
	S32 option = LLNotificationsUtil::getSelectedOption(notification, response);
	if ( option == 0 ) // YES
	{
		//clear cache
		LLAppViewer::instance()->purgeCacheImmediate();
	}

	return false;
}

void handle_cache_clear_immediately()
{
	LLNotificationsUtil::add("ConfirmClearCache", LLSD(), LLSD(), callback_clear_cache_immediately);
}

void handle_rebuild_reflection_probes()
{
    gPipeline.mReflectionMapManager.rebuild();
}


void handle_web_content_test(const LLSD& param)
{
	std::string url = param.asString();
	// <FS:LO> Add a user settable home page for the built in web browser
	if (url == "HOME_PAGE")
	{
		url = gSavedSettings.getString("FSBrowserHomePage");
	}
	// </FS:LO>
	LLWeb::loadURLInternal(url, LLStringUtil::null, LLStringUtil::null, true);
}

void handle_show_url(const LLSD& param)
{
	std::string url = param.asString();
	if (LLWeb::useExternalBrowser(url))
	{
		LLWeb::loadURLExternal(url);
	}
	else
	{
		LLWeb::loadURLInternal(url);
	}

}

void handle_report_bug(const LLSD& param)
{
	LLUIString url(param.asString());
	
	LLStringUtil::format_map_t replace;
	// <FS:Ansariel> FIRE-14001: JIRA report is being cut off when using Help -> Report Bug
	//std::string environment = LLAppViewer::instance()->getViewerInfoString(true);
	//boost::regex regex;
	//regex.assign("</?nolink>");
	//std::string stripped_env = boost::regex_replace(environment, regex, "");

	//replace["[ENVIRONMENT]"] = LLURI::escape(stripped_env);
	LLSD sysinfo = FSData::getSystemInfo();
	replace["[ENVIRONMENT]"] = LLURI::escape(sysinfo["Part1"].asString().substr(1) + sysinfo["Part2"].asString().substr(1));
	// </FS:Ansariel>
	LLSLURL location_url;
	LLAgentUI::buildSLURL(location_url);
	replace["[LOCATION]"] = LLURI::escape(location_url.getSLURLString());

	LLUIString file_bug_url = gSavedSettings.getString("ReportBugURL");
	file_bug_url.setArgs(replace);

	LLWeb::loadURLExternal(file_bug_url.getString());
}

void handle_buy_currency_test(void*)
{
	std::string url =
		"http://sarahd-sl-13041.webdev.lindenlab.com/app/lindex/index.php?agent_id=[AGENT_ID]&secure_session_id=[SESSION_ID]&lang=[LANGUAGE]";

	LLStringUtil::format_map_t replace;
	replace["[AGENT_ID]"] = gAgent.getID().asString();
	replace["[SESSION_ID]"] = gAgent.getSecureSessionID().asString();
	replace["[LANGUAGE]"] = LLUI::getLanguage();
	LLStringUtil::format(url, replace);

	LL_INFOS() << "buy currency url " << url << LL_ENDL;

	LLFloaterReg::showInstance("buy_currency_html", LLSD(url));
}

//-- SUNSHINE CLEANUP - is only the request update at the end needed now?
void handle_rebake_textures(void*)
{
	if (!isAgentAvatarValid()) return;

	// Slam pending upload count to "unstick" things
	bool slam_for_debug = true;
	gAgentAvatarp->forceBakeAllTextures(slam_for_debug);
	if (gAgent.getRegion() && gAgent.getRegion()->getCentralBakeVersion())
	{
// [SL:KB] - Patch: Appearance-Misc | Checked: 2015-06-27 (Catznip-3.7)
		if (!gAgent.getRegionCapability("IncrementCOFVersion").empty())
		{
			LLAppearanceMgr::instance().syncCofVersionAndRefresh();
		}
		else
		{
			LLAppearanceMgr::instance().requestServerAppearanceUpdate();
		}
// [/SL:KB]
//		LLAppearanceMgr::instance().requestServerAppearanceUpdate();
		avatar_tex_refresh(gAgentAvatarp); // <FS:CR> FIRE-11800 - Refresh the textures too
	}
	reset_mesh_lod(gAgentAvatarp); // <FS:Ansariel> Reset Mesh LOD
	gAgentAvatarp->setIsCrossingRegion(false); // <FS:Ansariel> FIRE-12004: Attachments getting lost on TP
}

void toggle_visibility(void* user_data)
{
	LLView* viewp = (LLView*)user_data;
	viewp->setVisible(!viewp->getVisible());
}

BOOL get_visibility(void* user_data)
{
	LLView* viewp = (LLView*)user_data;
	return viewp->getVisible();
}

// TomY TODO: Get rid of these?
class LLViewShowHoverTips : public view_listener_t
{
	bool handleEvent(const LLSD& userdata)
	{
		gSavedSettings.setBOOL("ShowHoverTips", !gSavedSettings.getBOOL("ShowHoverTips"));
		return true;
	}
};

class LLViewCheckShowHoverTips : public view_listener_t
{
	bool handleEvent(const LLSD& userdata)
	{
		bool new_value = gSavedSettings.getBOOL("ShowHoverTips");
		return new_value;
	}
};

// TomY TODO: Get rid of these?
class LLViewHighlightTransparent : public view_listener_t
{
	bool handleEvent(const LLSD& userdata)
	{
//		LLDrawPoolAlpha::sShowDebugAlpha = !LLDrawPoolAlpha::sShowDebugAlpha;
// [RLVa:KB] - @edit and @viewtransparent
		LLDrawPoolAlpha::sShowDebugAlpha = (!LLDrawPoolAlpha::sShowDebugAlpha) && (RlvActions::canHighlightTransparent());
// [/RLVa:KB]
        gPipeline.resetVertexBuffers();
		return true;
	}
};

class LLViewCheckHighlightTransparent : public view_listener_t
{
	bool handleEvent(const LLSD& userdata)
	{
		bool new_value = LLDrawPoolAlpha::sShowDebugAlpha;
		return new_value;
	}
};

class LLViewBeaconWidth : public view_listener_t
{
	bool handleEvent(const LLSD& userdata)
	{
		std::string width = userdata.asString();
		if(width == "1")
		{
			gSavedSettings.setS32("DebugBeaconLineWidth", 1);
		}
		else if(width == "4")
		{
			gSavedSettings.setS32("DebugBeaconLineWidth", 4);
		}
		else if(width == "16")
		{
			gSavedSettings.setS32("DebugBeaconLineWidth", 16);
		}
		else if(width == "32")
		{
			gSavedSettings.setS32("DebugBeaconLineWidth", 32);
		}

		return true;
	}
};


class LLViewToggleBeacon : public view_listener_t
{
	bool handleEvent(const LLSD& userdata)
	{
		std::string beacon = userdata.asString();
		if (beacon == "scriptsbeacon")
		{
			LLPipeline::toggleRenderScriptedBeacons();
			gSavedSettings.setBOOL( "scriptsbeacon", LLPipeline::getRenderScriptedBeacons() );
			// toggle the other one off if it's on
			if (LLPipeline::getRenderScriptedBeacons() && LLPipeline::getRenderScriptedTouchBeacons())
			{
				LLPipeline::toggleRenderScriptedTouchBeacons();
				gSavedSettings.setBOOL( "scripttouchbeacon", LLPipeline::getRenderScriptedTouchBeacons() );
			}
		}
		else if (beacon == "physicalbeacon")
		{
			LLPipeline::toggleRenderPhysicalBeacons();
			gSavedSettings.setBOOL( "physicalbeacon", LLPipeline::getRenderPhysicalBeacons() );
		}
		else if (beacon == "moapbeacon")
		{
			LLPipeline::toggleRenderMOAPBeacons();
			gSavedSettings.setBOOL( "moapbeacon", LLPipeline::getRenderMOAPBeacons() );
		}
		else if (beacon == "soundsbeacon")
		{
			LLPipeline::toggleRenderSoundBeacons();
			gSavedSettings.setBOOL( "soundsbeacon", LLPipeline::getRenderSoundBeacons() );
		}
		else if (beacon == "particlesbeacon")
		{
			LLPipeline::toggleRenderParticleBeacons();
			gSavedSettings.setBOOL( "particlesbeacon", LLPipeline::getRenderParticleBeacons() );
		}
		else if (beacon == "scripttouchbeacon")
		{
			LLPipeline::toggleRenderScriptedTouchBeacons();
			gSavedSettings.setBOOL( "scripttouchbeacon", LLPipeline::getRenderScriptedTouchBeacons() );
			// toggle the other one off if it's on
			if (LLPipeline::getRenderScriptedBeacons() && LLPipeline::getRenderScriptedTouchBeacons())
			{
				LLPipeline::toggleRenderScriptedBeacons();
				gSavedSettings.setBOOL( "scriptsbeacon", LLPipeline::getRenderScriptedBeacons() );
			}
		}
		else if (beacon == "sunbeacon")
		{
			gSavedSettings.setBOOL("sunbeacon", !gSavedSettings.getBOOL("sunbeacon"));
		}
		else if (beacon == "moonbeacon")
		{
			gSavedSettings.setBOOL("moonbeacon", !gSavedSettings.getBOOL("moonbeacon"));
		}
		else if (beacon == "renderbeacons")
		{
			LLPipeline::toggleRenderBeacons();
			gSavedSettings.setBOOL( "renderbeacons", LLPipeline::getRenderBeacons() );
			// toggle the other one on if it's not
			if (!LLPipeline::getRenderBeacons() && !LLPipeline::getRenderHighlights())
			{
				LLPipeline::toggleRenderHighlights();
				gSavedSettings.setBOOL( "renderhighlights", LLPipeline::getRenderHighlights() );
			}
		}
		else if (beacon == "renderhighlights")
		{
			LLPipeline::toggleRenderHighlights();
			gSavedSettings.setBOOL( "renderhighlights", LLPipeline::getRenderHighlights() );
			// toggle the other one on if it's not
			if (!LLPipeline::getRenderBeacons() && !LLPipeline::getRenderHighlights())
			{
				LLPipeline::toggleRenderBeacons();
				gSavedSettings.setBOOL( "renderbeacons", LLPipeline::getRenderBeacons() );
			}
		}

		return true;
	}
};

class LLViewCheckBeaconEnabled : public view_listener_t
{
	bool handleEvent(const LLSD& userdata)
	{
		std::string beacon = userdata.asString();
		bool new_value = false;
		if (beacon == "scriptsbeacon")
		{
			new_value = gSavedSettings.getBOOL( "scriptsbeacon");
			LLPipeline::setRenderScriptedBeacons(new_value);
		}
		else if (beacon == "moapbeacon")
		{
			new_value = gSavedSettings.getBOOL( "moapbeacon");
			LLPipeline::setRenderMOAPBeacons(new_value);
		}
		else if (beacon == "physicalbeacon")
		{
			new_value = gSavedSettings.getBOOL( "physicalbeacon");
			LLPipeline::setRenderPhysicalBeacons(new_value);
		}
		else if (beacon == "soundsbeacon")
		{
			new_value = gSavedSettings.getBOOL( "soundsbeacon");
			LLPipeline::setRenderSoundBeacons(new_value);
		}
		else if (beacon == "particlesbeacon")
		{
			new_value = gSavedSettings.getBOOL( "particlesbeacon");
			LLPipeline::setRenderParticleBeacons(new_value);
		}
		else if (beacon == "scripttouchbeacon")
		{
			new_value = gSavedSettings.getBOOL( "scripttouchbeacon");
			LLPipeline::setRenderScriptedTouchBeacons(new_value);
		}
		else if (beacon == "renderbeacons")
		{
			new_value = gSavedSettings.getBOOL( "renderbeacons");
			LLPipeline::setRenderBeacons(new_value);
		}
		else if (beacon == "renderhighlights")
		{
			new_value = gSavedSettings.getBOOL( "renderhighlights");
			LLPipeline::setRenderHighlights(new_value);
		}
		return new_value;
	}
};

class LLViewToggleRenderType : public view_listener_t
{
	bool handleEvent(const LLSD& userdata)
	{
		std::string type = userdata.asString();
		if (type == "hideparticles")
		{
			LLPipeline::toggleRenderType(LLPipeline::RENDER_TYPE_PARTICLES);
			gPipeline.sRenderParticles = gPipeline.hasRenderType(LLPipeline::RENDER_TYPE_PARTICLES);
		}
		return true;
	}
};

class LLViewCheckRenderType : public view_listener_t
{
	bool handleEvent(const LLSD& userdata)
	{
		std::string type = userdata.asString();
		bool new_value = false;
		if (type == "hideparticles")
		{
			new_value = LLPipeline::toggleRenderTypeControlNegated(LLPipeline::RENDER_TYPE_PARTICLES);
		}
		return new_value;
	}
};

class LLViewStatusAway : public view_listener_t
{
	bool handleEvent(const LLSD& userdata)
	{
		return (gAgent.isInitialized() && gAgent.getAFK());
	}
};

class LLViewStatusDoNotDisturb : public view_listener_t
{
	bool handleEvent(const LLSD& userdata)
	{
		return (gAgent.isInitialized() && gAgent.isDoNotDisturb());
	}
};

class LLViewShowHUDAttachments : public view_listener_t
{
	bool handleEvent(const LLSD& userdata)
	{
// [RLVa:KB] - Checked: 2010-04-19 (RLVa-1.2.1a) | Modified: RLVa-1.0.0c
		if ( (rlv_handler_t::isEnabled()) && (gRlvAttachmentLocks.hasLockedHUD()) && (LLPipeline::sShowHUDAttachments) )
			return true;
// [/RLVa:KB]

		LLPipeline::sShowHUDAttachments = !LLPipeline::sShowHUDAttachments;
		return true;
	}
};

class LLViewCheckHUDAttachments : public view_listener_t
{
	bool handleEvent(const LLSD& userdata)
	{
		bool new_value = LLPipeline::sShowHUDAttachments;
		return new_value;
	}
};

// <FS:Ansariel> Disable Show HUD attachments if prevented by RLVa
bool enable_show_HUD_attachments()
{
	return (!LLPipeline::sShowHUDAttachments || !rlv_handler_t::isEnabled() || !gRlvAttachmentLocks.hasLockedHUD());
};
// </FS:Ansariel>

class LLEditEnableTakeOff : public view_listener_t
{
	bool handleEvent(const LLSD& userdata)
	{
		std::string clothing = userdata.asString();
		LLWearableType::EType type = LLWearableType::getInstance()->typeNameToType(clothing);
//		if (type >= LLWearableType::WT_SHAPE && type < LLWearableType::WT_COUNT)
// [RLVa:KB] - Checked: 2010-03-20 (RLVa-1.2.0c) | Modified: RLVa-1.2.0a
		// NOTE: see below - enable if there is at least one wearable on this type that can be removed
		if ( (type >= LLWearableType::WT_SHAPE && type < LLWearableType::WT_COUNT) && 
			 ((!rlv_handler_t::isEnabled()) || (gRlvWearableLocks.canRemove(type))) )
// [/RLVa:KB]
		{
			return LLAgentWearables::selfHasWearable(type);
		}
		return false;
	}
};

// <FS:Beq> Xmas present for Ansa, Animesh kill switch
class FSDerenderAnimatedObjects : public view_listener_t
{
	bool handleEvent(const LLSD& userdata)
	{
		gObjectList.killAnimatedObjects();
		return true;
	}
};

// </FS:Beq>
class LLEditTakeOff : public view_listener_t
{
	bool handleEvent(const LLSD& userdata)
	{
		std::string clothing = userdata.asString();
		if (clothing == "all")
			LLAppearanceMgr::instance().removeAllClothesFromAvatar();
		else
		{
			LLWearableType::EType type = LLWearableType::getInstance()->typeNameToType(clothing);
			if (type >= LLWearableType::WT_SHAPE 
				&& type < LLWearableType::WT_COUNT
				&& (gAgentWearables.getWearableCount(type) > 0))
			{
				// MULTI-WEARABLES: assuming user wanted to remove top shirt.
				//<FS:TS> Shut the compiler up about unsigned comparisons <0 or >0
				//U32 wearable_index = gAgentWearables.getWearableCount(type) - 1;
				S32 wearable_index = gAgentWearables.getWearableCount(type) - 1;

// [RLVa:KB] - Checked: 2010-06-09 (RLVa-1.2.0g) | Added: RLVa-1.2.0g
				if ( (rlv_handler_t::isEnabled()) && (gRlvWearableLocks.hasLockedWearable(type)) )
				{
					// We'll use the first wearable we come across that can be removed (moving from top to bottom)
					for (; wearable_index >= 0; wearable_index--)
					{
						const LLViewerWearable* pWearable = gAgentWearables.getViewerWearable(type, wearable_index);
						if (!gRlvWearableLocks.isLockedWearable(pWearable))
							break;
					}
					if (wearable_index < 0)
						return true;	// No wearable found that can be removed
				}
// [/RLVa:KB]

				LLUUID item_id = gAgentWearables.getWearableItemID(type,wearable_index);
				LLAppearanceMgr::instance().removeItemFromAvatar(item_id);
			}
				
		}
		return true;
	}
};

class LLToolsSelectTool : public view_listener_t
{
	bool handleEvent(const LLSD& userdata)
	{
		std::string tool_name = userdata.asString();
		if (tool_name == "focus")
		{
			LLToolMgr::getInstance()->getCurrentToolset()->selectToolByIndex(1);
		}
		else if (tool_name == "move")
		{
			LLToolMgr::getInstance()->getCurrentToolset()->selectToolByIndex(2);
		}
		else if (tool_name == "edit")
		{
			LLToolMgr::getInstance()->getCurrentToolset()->selectToolByIndex(3);
		}
		else if (tool_name == "create")
		{
			LLToolMgr::getInstance()->getCurrentToolset()->selectToolByIndex(4);
		}
		else if (tool_name == "land")
		{
			LLToolMgr::getInstance()->getCurrentToolset()->selectToolByIndex(5);
		}

		// Note: if floater is not visible LLViewerWindow::updateLayout() will
		// attempt to open it, but it won't bring it to front or de-minimize.
		if (gFloaterTools && (gFloaterTools->isMinimized() || !gFloaterTools->isShown() || !gFloaterTools->isFrontmost()))
		{
			gFloaterTools->setMinimized(FALSE);
			gFloaterTools->openFloater();
			gFloaterTools->setVisibleAndFrontmost(TRUE);
		}
		return true;
	}
};

/// WINDLIGHT callbacks
class LLWorldEnvSettings : public view_listener_t
{	
    void defocusEnvFloaters()
    {
        //currently there is only one instance of each floater
        std::vector<std::string> env_floaters_names = { "env_edit_extdaycycle", "env_fixed_environmentent_water", "env_fixed_environmentent_sky" };
        for (std::vector<std::string>::const_iterator it = env_floaters_names.begin(); it != env_floaters_names.end(); ++it)
        {
            LLFloater* env_floater = LLFloaterReg::findTypedInstance<LLFloater>(*it);
            if (env_floater)
            {
                env_floater->setFocus(FALSE);
            }
        }
    }

	bool handleEvent(const LLSD& userdata)
	{
// [RLVa:KB] - @setenv
		if (!RlvActions::canChangeEnvironment())
			return true;
// [/RLVa:KB]

		std::string event_name = userdata.asString();
// <FS:Beq> FIRE-29785 fix daytime shortcuts for non-EEP 
#ifdef OPENSIM
		static std::map<std::string, std::string> sky_presets = {
			{"sunrise", "Sunrise"},
			{"noon", "Midday"},
			{"sunset", "Sunset"},
			{"midnight", "Midnight"}
		};
		auto it = sky_presets.find(event_name);
		if( LLGridManager::getInstance()->isInOpenSim() &&
			!LLEnvironment::instance().isExtendedEnvironmentEnabled() &&
			it != sky_presets.end()
			)
		{
			LLSettingsSky::ptr_t legacysky = nullptr;
			LLSD messages;
			legacysky = LLEnvironment::createSkyFromLegacyPreset(gDirUtilp->getExpandedFilename(LL_PATH_APP_SETTINGS, "windlight", "skies", it->second + ".xml"), messages);
			if (legacysky)
			{
				LLEnvironment::instance().setEnvironment(LLEnvironment::ENV_LOCAL, legacysky);
				LLEnvironment::instance().setSelectedEnvironment(LLEnvironment::ENV_LOCAL);
				LLEnvironment::instance().updateEnvironment(LLEnvironment::TRANSITION_FAST, true);
				defocusEnvFloaters();
			}		
			else
			{
				LL_WARNS() << "Legacy windlight conversion failed for " << it->second << " existing env unchanged." << LL_ENDL;
			}
			return true;
		}
#endif
// </FS:Beq>
		
		if (event_name == "sunrise")
		{
            // <FS:Beq> FIRE-29926 - allow manually selected environments to have a user defined transition time.
            //LLEnvironment::instance().setEnvironment(LLEnvironment::ENV_LOCAL, LLEnvironment::KNOWN_SKY_SUNRISE, LLEnvironment::TRANSITION_INSTANT);
            //LLEnvironment::instance().setSelectedEnvironment(LLEnvironment::ENV_LOCAL, LLEnvironment::TRANSITION_INSTANT);
            LLEnvironment::instance().setManualEnvironment(LLEnvironment::ENV_LOCAL, LLEnvironment::KNOWN_SKY_SUNRISE);
            LLEnvironment::instance().setSelectedEnvironment(LLEnvironment::ENV_LOCAL);
            // </FS:Beq>
            defocusEnvFloaters();
		}
		else if (event_name == "noon")
		{
            // <FS:Beq> FIRE-29926 - allow manually selected environments to have a user defined transition time.
            //LLEnvironment::instance().setEnvironment(LLEnvironment::ENV_LOCAL, LLEnvironment::KNOWN_SKY_MIDDAY, LLEnvironment::TRANSITION_INSTANT);
            //LLEnvironment::instance().setSelectedEnvironment(LLEnvironment::ENV_LOCAL, LLEnvironment::TRANSITION_INSTANT);
            LLEnvironment::instance().setManualEnvironment(LLEnvironment::ENV_LOCAL, LLEnvironment::KNOWN_SKY_MIDDAY);
            LLEnvironment::instance().setSelectedEnvironment(LLEnvironment::ENV_LOCAL);
            // </FS:Beq>
            defocusEnvFloaters();
		}
		else if (event_name == "sunset")
		{
            // <FS:Beq> FIRE-29926 - allow manually selected environments to have a user defined transition time.
            //LLEnvironment::instance().setEnvironment(LLEnvironment::ENV_LOCAL, LLEnvironment::KNOWN_SKY_SUNSET, LLEnvironment::TRANSITION_INSTANT);
            //LLEnvironment::instance().setSelectedEnvironment(LLEnvironment::ENV_LOCAL, LLEnvironment::TRANSITION_INSTANT);
            LLEnvironment::instance().setManualEnvironment(LLEnvironment::ENV_LOCAL, LLEnvironment::KNOWN_SKY_SUNSET);
            LLEnvironment::instance().setSelectedEnvironment(LLEnvironment::ENV_LOCAL);            // </FS:Beq>
            defocusEnvFloaters();
		}
		else if (event_name == "midnight")
		{
            // <FS:Beq> FIRE-29926 - allow manually selected environments to have a user defined transition time.
            //LLEnvironment::instance().setEnvironment(LLEnvironment::ENV_LOCAL, LLEnvironment::KNOWN_SKY_MIDNIGHT, LLEnvironment::TRANSITION_INSTANT);
            //LLEnvironment::instance().setSelectedEnvironment(LLEnvironment::ENV_LOCAL, LLEnvironment::TRANSITION_INSTANT);
            LLEnvironment::instance().setManualEnvironment(LLEnvironment::ENV_LOCAL, LLEnvironment::KNOWN_SKY_MIDNIGHT);
            LLEnvironment::instance().setSelectedEnvironment(LLEnvironment::ENV_LOCAL);            // </FS:Beq>
            defocusEnvFloaters();
		}
        else if (event_name == "region")
		{
            LLEnvironment::instance().clearEnvironment(LLEnvironment::ENV_LOCAL);
            LLEnvironment::instance().setSelectedEnvironment(LLEnvironment::ENV_LOCAL, LLEnvironment::TRANSITION_INSTANT);
            defocusEnvFloaters();
		}
        else if (event_name == "pause_clouds")
        {
            if (LLEnvironment::instance().isCloudScrollPaused())
                LLEnvironment::instance().resumeCloudScroll();
		else
                LLEnvironment::instance().pauseCloudScroll();
        }
        else if (event_name == "adjust_tool")
		{
            LLFloaterReg::showInstance("env_adjust_snapshot");
        }
        else if (event_name == "my_environs")
        {
            LLFloaterReg::showInstance("my_environments");
		}

		return true;
	}
};

class LLWorldEnableEnvSettings : public view_listener_t
{
	bool handleEvent(const LLSD& userdata)
	{
		bool result = false;
		std::string event_name = userdata.asString();

        if (event_name == "pause_clouds")
		{
            return LLEnvironment::instance().isCloudScrollPaused();
		}

        LLSettingsSky::ptr_t sky = LLEnvironment::instance().getEnvironmentFixedSky(LLEnvironment::ENV_LOCAL);

		if (!sky)
		{
			return (event_name == "region");
		}

        std::string skyname = (sky) ? sky->getName() : "";
        LLUUID skyid = (sky) ? sky->getAssetId() : LLUUID::null;

		if (event_name == "sunrise")
			{
            result = (skyid == LLEnvironment::KNOWN_SKY_SUNRISE);
			}
		else if (event_name == "noon")
			{
            result = (skyid == LLEnvironment::KNOWN_SKY_MIDDAY);
			}
		else if (event_name == "sunset")
			{
            result = (skyid == LLEnvironment::KNOWN_SKY_SUNSET);
			}
		else if (event_name == "midnight")
			{
            result = (skyid == LLEnvironment::KNOWN_SKY_MIDNIGHT);
			}
		else if (event_name == "region")
			{
				return false;
			}
			else
			{
			LL_WARNS() << "Unknown time-of-day item:  " << event_name << LL_ENDL;
		}
		return result;
	}
};

class LLWorldEnvPreset : public view_listener_t
{
	bool handleEvent(const LLSD& userdata)
	{
		std::string item = userdata.asString();

		if (item == "new_water")
		{
            LLFloaterReg::showInstance("env_fixed_environmentent_water", "new");
		}
		else if (item == "edit_water")
		{
            LLFloaterReg::showInstance("env_fixed_environmentent_water", "edit");
		}
		else if (item == "new_sky")
		{
            LLFloaterReg::showInstance("env_fixed_environmentent_sky", "new");
		}
		else if (item == "edit_sky")
		{
            LLFloaterReg::showInstance("env_fixed_environmentent_sky", "edit");
		}
		else if (item == "new_day_cycle")
		{
            LLFloaterReg::showInstance("env_edit_extdaycycle", LLSDMap("edit_context", "inventory"));
		}
		else if (item == "edit_day_cycle")
		{
			LLFloaterReg::showInstance("env_edit_extdaycycle", LLSDMap("edit_context", "inventory"));
		}
		else
		{
			LL_WARNS() << "Unknown item selected" << LL_ENDL;
		}

		return true;
	}
};

class LLWorldEnableEnvPreset : public view_listener_t
{
	bool handleEvent(const LLSD& userdata)
	{

		return false;
	}
};

/// Post-Process callbacks
class LLWorldPostProcess : public view_listener_t
{
	bool handleEvent(const LLSD& userdata)
	{
		LLFloaterReg::showInstance("env_post_process");
		return true;
	}
};

void handle_flush_name_caches()
{
	// <FS:Ansariel> Crash fix
	LLAvatarNameCache::getInstance()->clearCache();
	// </FS:Ansariel>
	if (gCacheName) gCacheName->clear();
}

class LLUploadCostCalculator : public view_listener_t
{
	std::string mCostStr;

	bool handleEvent(const LLSD& userdata)
	{
		std::vector<std::string> fields;
		std::string str = userdata.asString(); 
		boost::split(fields, str, boost::is_any_of(","));
		if (fields.size()<1)
		{
			return false;
		}
		std::string menu_name = fields[0];
		std::string asset_type_str = "texture";
		if (fields.size()>1)
		{
			asset_type_str = fields[1];
		}
		LL_DEBUGS("Benefits") << "userdata " << userdata << " menu_name " << menu_name << " asset_type_str " << asset_type_str << LL_ENDL;
		calculateCost(asset_type_str);
		gMenuHolder->childSetLabelArg(menu_name, "[COST]", mCostStr);

		return true;
	}

	void calculateCost(const std::string& asset_type_str);

public:
	LLUploadCostCalculator()
	{
	}
};

class LLUpdateMembershipLabel : public view_listener_t
{
	bool handleEvent(const LLSD& userdata)
	{
		const std::string label_str =  LLAgentBenefitsMgr::isCurrent("Base") ? LLTrans::getString("MembershipUpgradeText") : LLTrans::getString("MembershipPremiumText");
		gMenuHolder->childSetLabelArg("Membership", "[Membership]", label_str);

		// <FS:Ansariel> OpenSim check
		//return true;
		return LLGridManager::instance().isInSecondLife();
		// </FS:Ansariel>
	}
};

void handle_voice_morphing_subscribe()
{
	LLWeb::loadURL(LLTrans::getString("voice_morphing_url"));
}

void handle_premium_voice_morphing_subscribe()
{
	LLWeb::loadURL(LLTrans::getString("premium_voice_morphing_url"));
}

class LLToggleUIHints : public view_listener_t
{
	bool handleEvent(const LLSD& userdata)
	{
		bool ui_hints_enabled = gSavedSettings.getBOOL("EnableUIHints");
		// toggle
		ui_hints_enabled = !ui_hints_enabled;
		gSavedSettings.setBOOL("EnableUIHints", ui_hints_enabled);
		return true;
	}
};

void LLUploadCostCalculator::calculateCost(const std::string& asset_type_str)
{
	S32 upload_cost = -1;

	if (asset_type_str == "texture")
	{
		upload_cost = LLAgentBenefitsMgr::current().getTextureUploadCost();
	}
	else if (asset_type_str == "animation")
	{
		upload_cost = LLAgentBenefitsMgr::current().getAnimationUploadCost();
	}
	else if (asset_type_str == "sound")
	{
		upload_cost = LLAgentBenefitsMgr::current().getSoundUploadCost();
	}
	if (upload_cost < 0)
	{
		LL_WARNS() << "Unable to find upload cost for asset_type_str " << asset_type_str << LL_ENDL;
	}
	mCostStr = std::to_string(upload_cost);
}

void show_navbar_context_menu(LLView* ctrl, S32 x, S32 y)
{
	static LLMenuGL*	show_navbar_context_menu = LLUICtrlFactory::getInstance()->createFromFile<LLMenuGL>("menu_hide_navbar.xml",
			gMenuHolder, LLViewerMenuHolderGL::child_registry_t::instance());
	if(gMenuHolder->hasVisibleMenu())
	{
		gMenuHolder->hideMenus();
	}
	show_navbar_context_menu->buildDrawLabels();
	show_navbar_context_menu->updateParent(LLMenuGL::sMenuContainer);
	LLMenuGL::showPopup(ctrl, show_navbar_context_menu, x, y);
}

void show_topinfobar_context_menu(LLView* ctrl, S32 x, S32 y)
{
	static LLMenuGL* show_topbarinfo_context_menu = LLUICtrlFactory::getInstance()->createFromFile<LLMenuGL>("menu_topinfobar.xml",
			gMenuHolder, LLViewerMenuHolderGL::child_registry_t::instance());

	LLMenuItemGL* landmark_item = show_topbarinfo_context_menu->getChild<LLMenuItemGL>("Landmark");
	if (!LLLandmarkActions::landmarkAlreadyExists())
	{
		landmark_item->setLabel(LLTrans::getString("AddLandmarkNavBarMenu"));
	}
	else
	{
		landmark_item->setLabel(LLTrans::getString("EditLandmarkNavBarMenu"));
	}
// [RLVa:KB] - Checked: 2012-02-07 (RLVa-1.4.5) | Added: RLVa-1.4.5
	landmark_item->setEnabled(!gRlvHandler.hasBehaviour(RLV_BHVR_SHOWLOC));
// [/RLVa:KB]

	if(gMenuHolder->hasVisibleMenu())
	{
		gMenuHolder->hideMenus();
	}

	show_topbarinfo_context_menu->buildDrawLabels();
	show_topbarinfo_context_menu->updateParent(LLMenuGL::sMenuContainer);
	LLMenuGL::showPopup(ctrl, show_topbarinfo_context_menu, x, y);
}

// <FS:Ansariel> For web browser toolbar button
void toggleWebBrowser(const LLSD& sdParam)
{
	if (LLFloaterReg::instanceVisible("web_content"))
	{
		LLFloaterReg::hideInstance("web_content");
	}
	else
	{
		std::string param = sdParam.asString();
		if (param == "HOME_PAGE")
		{
			param = gSavedSettings.getString("FSBrowserHomePage");
		}
		LLWeb::loadURLInternal(param);
	}
}
// </FS:Ansariel> For web browser toolbar button

// <FS:Ansariel> Toggle debug settings floater
void toggleSettingsDebug()
{
	LLFloaterReg::toggleInstance("settings_debug", "all");
}
// </FS:Ansariel> Toggle debug settings floater

// <FS:Ansariel> Toggle teleport history panel directly
void toggleTeleportHistory()
{
	if (gSavedSettings.getBOOL("FSUseStandaloneTeleportHistoryFloater"))
	{
		LLFloaterReg::toggleInstance("fs_teleporthistory");
	}
	else
	{
		LLFloater* floater = LLFloaterReg::findInstance("places");
		if (floater && floater->isMinimized())
		{
			floater->setMinimized(FALSE);
		}
		else if (LLFloater::isShown(floater))
		{
			LLFloaterReg::hideInstance("places");
		}
		else
		{
			LLFloaterSidePanelContainer::showPanel("places", LLSD().with("type", "open_teleport_history_tab"));
		}
	}
}
// </FS:Ansariel> Toggle teleport history panel directly

// <FS:Techwolf Lupindo> export
bool enable_export_object()
{
	for (LLObjectSelection::root_iterator iter = LLSelectMgr::getInstance()->getSelection()->root_begin();
		 iter != LLSelectMgr::getInstance()->getSelection()->root_end(); iter++)
	{
		LLSelectNode* node = *iter;
		LLViewerObject* obj = node->getObject();
		if (obj || node)
		{
			return gSavedSettings.getBOOL("FSEnableObjectExports");
		}
	}
	return false;
}

class FSObjectExport : public view_listener_t
{
	bool handleEvent( const LLSD& userdata)
	{
		LLViewerObject* objectp = LLSelectMgr::getInstance()->getSelection()->getPrimaryObject();
		if (objectp)
		{
			LLFloaterReg::showInstance("fs_export");
		}
		return true;
	}
};
// </FS:Techwolf Lupindo>

// <FS:CR>
class FSObjectExportCollada : public view_listener_t
{
	bool handleEvent( const LLSD& userdata)
	{
		LLViewerObject* objectp = LLSelectMgr::getInstance()->getSelection()->getPrimaryObject();
		if (objectp)
		{
			LLFloaterReg::showInstance("export_collada");
		}
		return true;
	}
};
// </FS:CR>

// <FS:Zi> Make sure to call this before any of the UI is set up, so all text editors can
//         pick up the menu properly.
void initialize_edit_menu()
{
	view_listener_t::addMenu(new LLEditUndo(), "Edit.Undo");
	view_listener_t::addMenu(new LLEditRedo(), "Edit.Redo");
	view_listener_t::addMenu(new LLEditCut(), "Edit.Cut");
	view_listener_t::addMenu(new LLEditCopy(), "Edit.Copy");
	view_listener_t::addMenu(new LLEditPaste(), "Edit.Paste");
	view_listener_t::addMenu(new LLEditDelete(), "Edit.Delete");
	view_listener_t::addMenu(new LLEditSelectAll(), "Edit.SelectAll");
	view_listener_t::addMenu(new LLEditDeselect(), "Edit.Deselect");
	view_listener_t::addMenu(new LLEditTakeOff(), "Edit.TakeOff");
	view_listener_t::addMenu(new LLEditEnableUndo(), "Edit.EnableUndo");
	view_listener_t::addMenu(new LLEditEnableRedo(), "Edit.EnableRedo");
	view_listener_t::addMenu(new LLEditEnableCut(), "Edit.EnableCut");
	view_listener_t::addMenu(new LLEditEnableCopy(), "Edit.EnableCopy");
	view_listener_t::addMenu(new LLEditEnablePaste(), "Edit.EnablePaste");
	view_listener_t::addMenu(new LLEditEnableDelete(), "Edit.EnableDelete");
	view_listener_t::addMenu(new LLEditEnableSelectAll(), "Edit.EnableSelectAll");
	view_listener_t::addMenu(new LLEditEnableDeselect(), "Edit.EnableDeselect");

}

void initialize_spellcheck_menu()
{
	LLUICtrl::CommitCallbackRegistry::Registrar& commit = LLUICtrl::CommitCallbackRegistry::currentRegistrar();
	LLUICtrl::EnableCallbackRegistry::Registrar& enable = LLUICtrl::EnableCallbackRegistry::currentRegistrar();

	commit.add("SpellCheck.ReplaceWithSuggestion", boost::bind(&handle_spellcheck_replace_with_suggestion, _1, _2));
	enable.add("SpellCheck.VisibleSuggestion", boost::bind(&visible_spellcheck_suggestion, _1, _2));
	commit.add("SpellCheck.AddToDictionary", boost::bind(&handle_spellcheck_add_to_dictionary, _1));
	enable.add("SpellCheck.EnableAddToDictionary", boost::bind(&enable_spellcheck_add_to_dictionary, _1));
	commit.add("SpellCheck.AddToIgnore", boost::bind(&handle_spellcheck_add_to_ignore, _1));
	enable.add("SpellCheck.EnableAddToIgnore", boost::bind(&enable_spellcheck_add_to_ignore, _1));
}

//<FS:KC> Centralize a some of these volume panel callbacks
static void volume_controls_open_volume_prefs()
{
	// bring up the prefs floater
	LLFloaterPreference* prefsfloater = LLFloaterReg::showTypedInstance<LLFloaterPreference>("preferences");
	if (prefsfloater)
	{
		// grab the 'audio' panel from the preferences floater and bring it the front!
		prefsfloater->selectPanel("audio");
	}
}

void volume_controls_on_click_set_sounds(const LLUICtrl* ctrl)
{
	const LLPanel* volume_control_panel = dynamic_cast<const LLPanel*>(ctrl->getParent());
	if (volume_control_panel)
	{
		// Disable Enable gesture/collisions sounds checkbox if the master sound is disabled
		// or if sound effects are disabled.

		// <FS:PP> FIRE-9856: Mute sound effects disable plays sound from collisions and plays sound from gestures checkbox not disable after restart/relog
		// volume_control_panel->getChild<LLCheckBoxCtrl>("gesture_audio_play_btn")->setEnabled(!gSavedSettings.getBOOL("MuteSounds"));
		// volume_control_panel->getChild<LLCheckBoxCtrl>("collisions_audio_play_btn")->setEnabled(!gSavedSettings.getBOOL("MuteSounds"));
		bool mute_sound_effects = gSavedSettings.getBOOL("MuteSounds");
		bool mute_all_sounds = gSavedSettings.getBOOL("MuteAudio");
		volume_control_panel->getChild<LLCheckBoxCtrl>("gesture_audio_play_btn")->setEnabled(!(mute_sound_effects || mute_all_sounds));
		volume_control_panel->getChild<LLCheckBoxCtrl>("collisions_audio_play_btn")->setEnabled(!(mute_sound_effects || mute_all_sounds));
		// </FS:PP> 

	}
}

void volume_controls_set_control_false(const LLUICtrl* ctrl, const LLSD& user_data)
{
	LLPanel* volume_control_panel = dynamic_cast<LLPanel*>(ctrl->getParent());
	if (volume_control_panel)
	{
		std::string control_name = user_data.asString();
		LLControlVariable* control = volume_control_panel->findControl(control_name);
		
		if (control)
			control->set(LLSD(FALSE));
	}
}

void initialize_volume_controls_callbacks()
{
	LLUICtrl::CommitCallbackRegistry::Registrar& commit = LLUICtrl::CommitCallbackRegistry::currentRegistrar();
	commit.add("MediaListCtrl.GoMediaPrefs",	boost::bind(&volume_controls_open_volume_prefs));
	commit.add("Pref.SetSounds",				boost::bind(&volume_controls_on_click_set_sounds, _1));
	commit.add("Pref.setControlFalse",			boost::bind(&volume_controls_set_control_false, _1, _2));
}
//</FS:KC>

// <FS:Ansariel> Force HTTP features on SL
bool use_http_inventory()
{
#ifdef OPENSIM
	return (LLGridManager::getInstance()->isInSecondLife() || gSavedSettings.getBOOL("UseHTTPInventory"));
#else
	return true;
#endif
}

bool use_http_textures()
{
#ifdef OPENSIM
	static LLCachedControl<bool> use_http(gSavedSettings, "ImagePipelineUseHTTP", true);
	return (LLGridManager::getInstance()->isInSecondLife() || use_http);
#else
	return true;
#endif
}
// <FS:Ansariel>

// <FS:Ansariel> Optional small camera floater
class FSToggleCameraFloater : public view_listener_t
{
	bool handleEvent(const LLSD& userdata)
	{
		std::string floater_name = gSavedSettings.getBOOL("FSUseSmallCameraFloater") ? "fs_camera_small" : "camera";
		LLFloaterReg::toggleInstance(floater_name);
		return true;
	}
};

class FSCheckCameraFloater : public view_listener_t
{
	bool handleEvent(const LLSD& userdata)
	{
		static LLCachedControl<bool> fsUseSmallCameraFloater(gSavedSettings, "FSUseSmallCameraFloater");
		return LLFloaterReg::instanceVisible(fsUseSmallCameraFloater ? "fs_camera_small" : "camera");
	}
};
// <FS:Ansariel>

void initialize_menus()
{
	// A parameterized event handler used as ctrl-8/9/0 zoom controls below.
	class LLZoomer : public view_listener_t
	{
	public:
		// The "mult" parameter says whether "val" is a multiplier or used to set the value.
		LLZoomer(F32 val, bool mult=true) : mVal(val), mMult(mult) {}
		bool handleEvent(const LLSD& userdata)
		{
			F32 new_fov_rad = mMult ? LLViewerCamera::getInstance()->getDefaultFOV() * mVal : mVal;
			LLViewerCamera::getInstance()->setDefaultFOV(new_fov_rad);
			gSavedSettings.setF32("CameraAngle", LLViewerCamera::getInstance()->getView()); // setView may have clamped it.
			return true;
		}
	private:
		F32 mVal;
		bool mMult;
	};
	
	LLUICtrl::EnableCallbackRegistry::Registrar& enable = LLUICtrl::EnableCallbackRegistry::currentRegistrar();
	LLUICtrl::CommitCallbackRegistry::Registrar& commit = LLUICtrl::CommitCallbackRegistry::currentRegistrar();
	
	// Generic enable and visible
	// Don't prepend MenuName.Foo because these can be used in any menu.
	enable.add("IsGodCustomerService", boost::bind(&is_god_customer_service));

	enable.add("displayViewerEventRecorderMenuItems",boost::bind(&LLViewerEventRecorder::displayViewerEventRecorderMenuItems,&LLViewerEventRecorder::instance()));

	view_listener_t::addEnable(new LLUploadCostCalculator(), "Upload.CalculateCosts");

	view_listener_t::addEnable(new LLUpdateMembershipLabel(), "Membership.UpdateLabel");

	// <FS:Ansariel> [FS communication UI]
	//enable.add("Conversation.IsConversationLoggingAllowed", boost::bind(&LLFloaterIMContainer::isConversationLoggingAllowed));
	
	enable.add("GridCheck", boost::bind(&checkIsGrid, _2)); // <FS:CR> Opensim menu item visibility control
	enable.add("GridFeatureCheck", boost::bind(&isGridFeatureEnabled, _2));
	commit.add("OpenGridStatus", boost::bind(&openGridStatus)); // <FS:Ansariel> FIRE-21236 - Help Menu - Check Grid Status doesn't open using External Browser

	// Agent
	commit.add("Agent.toggleFlying", boost::bind(&LLAgent::toggleFlying));
	enable.add("Agent.enableFlyLand", boost::bind(&enable_fly_land));
	enable.add("Agent.enableFlying", boost::bind(&LLAgent::enableFlying)); // <FS:Ansariel> Keep this
	commit.add("Agent.PressMicrophone", boost::bind(&LLAgent::pressMicrophone, _2));
	commit.add("Agent.ReleaseMicrophone", boost::bind(&LLAgent::releaseMicrophone, _2));
	commit.add("Agent.ToggleMicrophone", boost::bind(&LLAgent::toggleMicrophone, _2));
	enable.add("Agent.IsMicrophoneOn", boost::bind(&LLAgent::isMicrophoneOn, _2));
	enable.add("Agent.IsActionAllowed", boost::bind(&LLAgent::isActionAllowed, _2));

	// File menu
	init_menu_file();

	view_listener_t::addMenu(new LLEditEnableTakeOff(), "Edit.EnableTakeOff");
	view_listener_t::addMenu(new LLEditEnableCustomizeAvatar(), "Edit.EnableCustomizeAvatar");
	view_listener_t::addMenu(new LLEnableEditShape(), "Edit.EnableEditShape");
	view_listener_t::addMenu(new LLEnableHoverHeight(), "Edit.EnableHoverHeight");
	view_listener_t::addMenu(new LLEnableEditPhysics(), "Edit.EnableEditPhysics");
	commit.add("CustomizeAvatar", boost::bind(&handle_customize_avatar));
    commit.add("NowWearing", boost::bind(&handle_now_wearing));
	commit.add("EditOutfit", boost::bind(&handle_edit_outfit));
	commit.add("EditShape", boost::bind(&handle_edit_shape));
	commit.add("HoverHeight", boost::bind(&handle_hover_height));
	commit.add("EditPhysics", boost::bind(&handle_edit_physics));
	// <FS:TT> Client LSL Bridge
	commit.add("RecreateLSLBridge", boost::bind(&handle_recreate_lsl_bridge));
	// </FS:TT>

	// View menu
	view_listener_t::addMenu(new LLViewMouselook(), "View.Mouselook");
	view_listener_t::addMenu(new LLViewJoystickFlycam(), "View.JoystickFlycam");
	view_listener_t::addMenu(new LLViewResetView(), "View.ResetView");
	view_listener_t::addMenu(new LLViewLookAtLastChatter(), "View.LookAtLastChatter");
	view_listener_t::addMenu(new LLViewShowHoverTips(), "View.ShowHoverTips");
	view_listener_t::addMenu(new LLViewHighlightTransparent(), "View.HighlightTransparent");
	view_listener_t::addMenu(new LLViewToggleRenderType(), "View.ToggleRenderType");
	view_listener_t::addMenu(new LLViewShowHUDAttachments(), "View.ShowHUDAttachments");
	view_listener_t::addMenu(new LLZoomer(1.2f), "View.ZoomOut");
	view_listener_t::addMenu(new LLZoomer(1/1.2f), "View.ZoomIn");
	view_listener_t::addMenu(new LLZoomer(DEFAULT_FIELD_OF_VIEW, false), "View.ZoomDefault");
	view_listener_t::addMenu(new LLViewDefaultUISize(), "View.DefaultUISize");
	view_listener_t::addMenu(new LLViewToggleUI(), "View.ToggleUI");
	view_listener_t::addMenu(new LLViewCheckToggleUI(), "View.CheckToggleUI"); // <FS:Ansariel> Notification not showing if hiding the UI

	view_listener_t::addMenu(new LLViewEnableMouselook(), "View.EnableMouselook");
	view_listener_t::addMenu(new LLViewEnableJoystickFlycam(), "View.EnableJoystickFlycam");
	view_listener_t::addMenu(new LLViewEnableLastChatter(), "View.EnableLastChatter");

	view_listener_t::addMenu(new LLViewCheckJoystickFlycam(), "View.CheckJoystickFlycam");
	view_listener_t::addMenu(new LLViewCheckShowHoverTips(), "View.CheckShowHoverTips");
	view_listener_t::addMenu(new LLViewCheckHighlightTransparent(), "View.CheckHighlightTransparent");
	view_listener_t::addMenu(new LLViewCheckRenderType(), "View.CheckRenderType");
	view_listener_t::addMenu(new LLViewStatusAway(), "View.Status.CheckAway");
	view_listener_t::addMenu(new LLViewStatusDoNotDisturb(), "View.Status.CheckDoNotDisturb");
	view_listener_t::addMenu(new LLViewCheckHUDAttachments(), "View.CheckHUDAttachments");
	enable.add("View.EnableHUDAttachments", boost::bind(&enable_show_HUD_attachments)); // <FS:Ansariel> Disable Show HUD attachments if prevented by RLVa
	// <FS:Zi> Add reset camera angles menu
	view_listener_t::addMenu(new LLViewResetCameraAngles(), "View.ResetCameraAngles");
	// </FS:Zi>
	// <FS:Ansariel> Optional small camera floater
	view_listener_t::addMenu(new FSToggleCameraFloater(), "View.ToggleCameraFloater");
	view_listener_t::addMenu(new FSCheckCameraFloater(), "View.CheckCameraFloater");
	// </FS:Ansariel>

	// <FS:Ansariel> Keep this for menu check item
	// Me > Movement
	view_listener_t::addMenu(new LLAdvancedAgentFlyingInfo(), "Agent.getFlying");
	//Communicate Nearby chat
	// <FS:Ansariel> [FS Communication UI]
	//view_listener_t::addMenu(new LLCommunicateNearbyChat(), "Communicate.NearbyChat");

	// Communicate > Voice morphing > Subscribe...
	commit.add("Communicate.VoiceMorphing.Subscribe", boost::bind(&handle_voice_morphing_subscribe));
	// Communicate > Voice morphing > Premium perk...
	commit.add("Communicate.VoiceMorphing.PremiumPerk", boost::bind(&handle_premium_voice_morphing_subscribe));
	LLVivoxVoiceClient * voice_clientp = LLVivoxVoiceClient::getInstance();
	enable.add("Communicate.VoiceMorphing.NoVoiceMorphing.Check"
		, boost::bind(&LLVivoxVoiceClient::onCheckVoiceEffect, voice_clientp, "NoVoiceMorphing"));
	commit.add("Communicate.VoiceMorphing.NoVoiceMorphing.Click"
		, boost::bind(&LLVivoxVoiceClient::onClickVoiceEffect, voice_clientp, "NoVoiceMorphing"));

	// World menu
	view_listener_t::addMenu(new LLWorldAlwaysRun(), "World.AlwaysRun");
	view_listener_t::addMenu(new LLWorldCreateLandmark(), "World.CreateLandmark");
	view_listener_t::addMenu(new LLWorldPlaceProfile(), "World.PlaceProfile");
	view_listener_t::addMenu(new LLWorldSetHomeLocation(), "World.SetHomeLocation");
	view_listener_t::addMenu(new LLWorldTeleportHome(), "World.TeleportHome");
	view_listener_t::addMenu(new LLWorldSetAway(), "World.SetAway");
	view_listener_t::addMenu(new LLWorldSetDoNotDisturb(), "World.SetDoNotDisturb");
	view_listener_t::addMenu(new LLWorldLindenHome(), "World.LindenHome");

	view_listener_t::addMenu(new LLWorldGetAway(), "World.GetAway"); //[SJ FIRE-2177]
	view_listener_t::addMenu(new LLWorldGetBusy(), "World.GetBusy"); //[SJ FIRE-2177]
	view_listener_t::addMenu(new LLWorldSetAutorespond(), "World.SetAutorespond");
	view_listener_t::addMenu(new LLWorldGetAutorespond(), "World.GetAutorespond");  //[SJ FIRE-2177]
	// <FS:PP> FIRE-1245: Option to block/reject teleport requests
	view_listener_t::addMenu(new LLWorldSetRejectTeleportOffers(), "World.SetRejectTeleportOffers");
	view_listener_t::addMenu(new LLWorldGetRejectTeleportOffers(), "World.GetRejectTeleportOffers");
	// </FS:PP>
	// <FS:PP> FIRE-15233: Automatic friendship request refusal
	view_listener_t::addMenu(new LLWorldSetRejectFriendshipRequests(), "World.SetRejectFriendshipRequests");
	view_listener_t::addMenu(new LLWorldGetRejectFriendshipRequests(), "World.GetRejectFriendshipRequests");
	// </FS:PP>
	// <FS:PP> FIRE-1245: Option to block/reject teleport requests
	view_listener_t::addMenu(new LLWorldSetRejectAllGroupInvites(), "World.SetRejectAllGroupInvites");
	view_listener_t::addMenu(new LLWorldGetRejectAllGroupInvites(), "World.GetRejectAllGroupInvites");
	// </FS:PP>
	view_listener_t::addMenu(new LLWorldSetAutorespondNonFriends(), "World.SetAutorespondNonFriends");
	view_listener_t::addMenu(new LLWorldGetAutorespondNonFriends(), "World.GetAutorespondNonFriends");  //[SJ FIRE-2177]
	view_listener_t::addMenu(new LLWorldEnableCreateLandmark(), "World.EnableCreateLandmark");
// [RLVa:KB]
	enable.add("World.EnablePlaceProfile", boost::bind(&enable_place_profile));
// [/RLVa:KB]
	view_listener_t::addMenu(new LLWorldEnableSetHomeLocation(), "World.EnableSetHomeLocation");
	view_listener_t::addMenu(new LLWorldEnableTeleportHome(), "World.EnableTeleportHome");
	view_listener_t::addMenu(new LLWorldEnableBuyLand(), "World.EnableBuyLand");

	view_listener_t::addMenu(new LLWorldCheckAlwaysRun(), "World.CheckAlwaysRun");
	
	view_listener_t::addMenu(new LLWorldEnvSettings(), "World.EnvSettings");
	view_listener_t::addMenu(new LLWorldEnableEnvSettings(), "World.EnableEnvSettings");
	view_listener_t::addMenu(new LLWorldEnvPreset(), "World.EnvPreset");
	view_listener_t::addMenu(new LLWorldEnableEnvPreset(), "World.EnableEnvPreset");
	view_listener_t::addMenu(new LLWorldPostProcess(), "World.PostProcess");

	// Tools menu
	view_listener_t::addMenu(new LLToolsSelectTool(), "Tools.SelectTool");
	view_listener_t::addMenu(new LLToolsSelectOnlyMyObjects(), "Tools.SelectOnlyMyObjects");
	view_listener_t::addMenu(new LLToolsSelectOnlyMovableObjects(), "Tools.SelectOnlyMovableObjects");
    view_listener_t::addMenu(new LLToolsSelectInvisibleObjects(), "Tools.SelectInvisibleObjects");
	view_listener_t::addMenu(new LLToolsSelectBySurrounding(), "Tools.SelectBySurrounding");
	view_listener_t::addMenu(new LLToolsShowHiddenSelection(), "Tools.ShowHiddenSelection");
	view_listener_t::addMenu(new LLToolsShowSelectionLightRadius(), "Tools.ShowSelectionLightRadius");
	view_listener_t::addMenu(new LLToolsEditLinkedParts(), "Tools.EditLinkedParts");
	view_listener_t::addMenu(new LLToolsSnapObjectXY(), "Tools.SnapObjectXY");
	view_listener_t::addMenu(new LLToolsUseSelectionForGrid(), "Tools.UseSelectionForGrid");
	view_listener_t::addMenu(new LLToolsSelectNextPartFace(), "Tools.SelectNextPart");
	commit.add("Tools.Link", boost::bind(&handle_link_objects));
	commit.add("Tools.Unlink", boost::bind(&LLSelectMgr::unlinkObjects, LLSelectMgr::getInstance()));
	view_listener_t::addMenu(new LLToolsStopAllAnimations(), "Tools.StopAllAnimations");
	view_listener_t::addMenu(new LLToolsReleaseKeys(), "Tools.ReleaseKeys");
	view_listener_t::addMenu(new LLToolsEnableReleaseKeys(), "Tools.EnableReleaseKeys");	
	commit.add("Tools.LookAtSelection", boost::bind(&handle_look_at_selection, _2));
	commit.add("Tools.ScriptInfo",boost::bind(&handle_script_info));
	commit.add("Tools.BuyOrTake", boost::bind(&handle_buy_or_take));
	commit.add("Tools.TakeCopy", boost::bind(&handle_take_copy));
	view_listener_t::addMenu(new LLToolsSaveToObjectInventory(), "Tools.SaveToObjectInventory");
	view_listener_t::addMenu(new LLToolsSelectedScriptAction(), "Tools.SelectedScriptAction");
	view_listener_t::addMenu(new FSToolsResyncAnimations(), "Tools.ResyncAnimations");	// <FS:CR> Resync Animations
	view_listener_t::addMenu(new FSToolsUndeform(), "Tools.Undeform");	// <FS:CR> FIRE-4345: Undeform
	view_listener_t::addMenu(new FSDerenderAnimatedObjects(), "Tools.DerenderAnimatedObjects");	// <FS:Beq> Animesh Kill switch

	view_listener_t::addMenu(new LLToolsEnableToolNotPie(), "Tools.EnableToolNotPie");
	view_listener_t::addMenu(new LLToolsEnableSelectNextPart(), "Tools.EnableSelectNextPart");
	enable.add("Tools.EnableLink", boost::bind(&LLSelectMgr::enableLinkObjects, LLSelectMgr::getInstance()));
	enable.add("Tools.EnableUnlink", boost::bind(&LLSelectMgr::enableUnlinkObjects, LLSelectMgr::getInstance()));
	view_listener_t::addMenu(new LLToolsEnableBuyOrTake(), "Tools.EnableBuyOrTake");
	enable.add("Tools.EnableTakeCopy", boost::bind(&enable_object_take_copy));
	enable.add("Tools.VisibleBuyObject", boost::bind(&tools_visible_buy_object));
	enable.add("Tools.VisibleTakeObject", boost::bind(&tools_visible_take_object));
	view_listener_t::addMenu(new LLToolsEnableSaveToObjectInventory(), "Tools.EnableSaveToObjectInventory");

	view_listener_t::addMenu(new LLToolsEnablePathfinding(), "Tools.EnablePathfinding");
	view_listener_t::addMenu(new LLToolsEnablePathfindingView(), "Tools.EnablePathfindingView");
	view_listener_t::addMenu(new LLToolsDoPathfindingRebakeRegion(), "Tools.DoPathfindingRebakeRegion");
	view_listener_t::addMenu(new LLToolsEnablePathfindingRebakeRegion(), "Tools.EnablePathfindingRebakeRegion");

	// Help menu
	// most items use the ShowFloater method
	view_listener_t::addMenu(new LLToggleHowTo(), "Help.ToggleHowTo");

	// Advanced menu
	view_listener_t::addMenu(new LLAdvancedToggleConsole(), "Advanced.ToggleConsole");
	view_listener_t::addMenu(new LLAdvancedCheckConsole(), "Advanced.CheckConsole");
	view_listener_t::addMenu(new LLAdvancedDumpInfoToConsole(), "Advanced.DumpInfoToConsole");

	// Advanced > HUD Info
	view_listener_t::addMenu(new LLAdvancedToggleHUDInfo(), "Advanced.ToggleHUDInfo");
	view_listener_t::addMenu(new LLAdvancedCheckHUDInfo(), "Advanced.CheckHUDInfo");

	// Advanced Other Settings	
	view_listener_t::addMenu(new LLAdvancedClearGroupCache(), "Advanced.ClearGroupCache");
	
	// Advanced > Render > Types
	view_listener_t::addMenu(new LLAdvancedToggleRenderType(), "Advanced.ToggleRenderType");
	view_listener_t::addMenu(new LLAdvancedCheckRenderType(), "Advanced.CheckRenderType");

	//// Advanced > Render > Features
	view_listener_t::addMenu(new LLAdvancedToggleFeature(), "Advanced.ToggleFeature");
	view_listener_t::addMenu(new LLAdvancedCheckFeature(), "Advanced.CheckFeature");

	view_listener_t::addMenu(new LLAdvancedCheckDisplayTextureDensity(), "Advanced.CheckDisplayTextureDensity");
	view_listener_t::addMenu(new LLAdvancedSetDisplayTextureDensity(), "Advanced.SetDisplayTextureDensity");

	// Advanced > Render > Info Displays
	view_listener_t::addMenu(new LLAdvancedToggleInfoDisplay(), "Advanced.ToggleInfoDisplay");
	view_listener_t::addMenu(new LLAdvancedCheckInfoDisplay(), "Advanced.CheckInfoDisplay");
	view_listener_t::addMenu(new LLAdvancedSelectedTextureInfo(), "Advanced.SelectedTextureInfo");
	commit.add("Advanced.SelectedMaterialInfo", boost::bind(&handle_selected_material_info));
	view_listener_t::addMenu(new LLAdvancedToggleWireframe(), "Advanced.ToggleWireframe");
	view_listener_t::addMenu(new LLAdvancedCheckWireframe(), "Advanced.CheckWireframe");
	// Develop > Render
	view_listener_t::addMenu(new LLAdvancedToggleRandomizeFramerate(), "Advanced.ToggleRandomizeFramerate");
	view_listener_t::addMenu(new LLAdvancedCheckRandomizeFramerate(), "Advanced.CheckRandomizeFramerate");
	view_listener_t::addMenu(new LLAdvancedTogglePeriodicSlowFrame(), "Advanced.TogglePeriodicSlowFrame");
	view_listener_t::addMenu(new LLAdvancedCheckPeriodicSlowFrame(), "Advanced.CheckPeriodicSlowFrame");
	view_listener_t::addMenu(new LLAdvancedToggleFrameTest(), "Advanced.ToggleFrameTest");
	view_listener_t::addMenu(new LLAdvancedCheckFrameTest(), "Advanced.CheckFrameTest");
	view_listener_t::addMenu(new LLAdvancedHandleAttachedLightParticles(), "Advanced.HandleAttachedLightParticles");
	view_listener_t::addMenu(new LLAdvancedCheckRenderShadowOption(), "Advanced.CheckRenderShadowOption");
	view_listener_t::addMenu(new LLAdvancedClickRenderShadowOption(), "Advanced.ClickRenderShadowOption");
	view_listener_t::addMenu(new LLAdvancedClickRenderProfile(), "Advanced.ClickRenderProfile");
	view_listener_t::addMenu(new LLAdvancedClickRenderBenchmark(), "Advanced.ClickRenderBenchmark");
	//[FIX FIRE-1927 - enable DoubleClickTeleport shortcut : SJ]
	view_listener_t::addMenu(new FSAdvancedToggleDoubleClickAction, "Advanced.SetDoubleClickAction");
	view_listener_t::addMenu(new FSAdvancedCheckEnabledDoubleClickAction, "Advanced.CheckEnabledDoubleClickAction");

	#ifdef TOGGLE_HACKED_GODLIKE_VIEWER
	view_listener_t::addMenu(new LLAdvancedHandleToggleHackedGodmode(), "Advanced.HandleToggleHackedGodmode");
	view_listener_t::addMenu(new LLAdvancedCheckToggleHackedGodmode(), "Advanced.CheckToggleHackedGodmode");
	view_listener_t::addMenu(new LLAdvancedEnableToggleHackedGodmode(), "Advanced.EnableToggleHackedGodmode");
	#endif

	// Advanced > World
	view_listener_t::addMenu(new LLAdvancedDumpScriptedCamera(), "Advanced.DumpScriptedCamera");
	view_listener_t::addMenu(new LLAdvancedDumpRegionObjectCache(), "Advanced.DumpRegionObjectCache");
	view_listener_t::addMenu(new LLAdvancedInterestListFullUpdate(), "Advanced.InterestListFullUpdate");

	// Advanced > UI
	commit.add("Advanced.WebBrowserTest", boost::bind(&handle_web_browser_test,	_2));	// sigh! this one opens the MEDIA browser
	commit.add("Advanced.WebContentTest", boost::bind(&handle_web_content_test, _2));	// this one opens the Web Content floater
	commit.add("Advanced.ShowURL", boost::bind(&handle_show_url, _2));
	commit.add("Advanced.ReportBug", boost::bind(&handle_report_bug, _2));
	view_listener_t::addMenu(new LLAdvancedBuyCurrencyTest(), "Advanced.BuyCurrencyTest");
	view_listener_t::addMenu(new LLAdvancedDumpSelectMgr(), "Advanced.DumpSelectMgr");
	view_listener_t::addMenu(new LLAdvancedDumpInventory(), "Advanced.DumpInventory");
	commit.add("Advanced.DumpTimers", boost::bind(&handle_dump_timers) );
	commit.add("Advanced.DumpFocusHolder", boost::bind(&handle_dump_focus) );
	view_listener_t::addMenu(new LLAdvancedPrintSelectedObjectInfo(), "Advanced.PrintSelectedObjectInfo");
	view_listener_t::addMenu(new LLAdvancedPrintAgentInfo(), "Advanced.PrintAgentInfo");
	view_listener_t::addMenu(new LLAdvancedToggleDebugClicks(), "Advanced.ToggleDebugClicks");
	view_listener_t::addMenu(new LLAdvancedCheckDebugClicks(), "Advanced.CheckDebugClicks");
	view_listener_t::addMenu(new LLAdvancedCheckDebugViews(), "Advanced.CheckDebugViews");
	view_listener_t::addMenu(new LLAdvancedToggleDebugViews(), "Advanced.ToggleDebugViews");
	view_listener_t::addMenu(new LLAdvancedToggleXUINameTooltips(), "Advanced.ToggleXUINameTooltips");
	view_listener_t::addMenu(new LLAdvancedCheckXUINameTooltips(), "Advanced.CheckXUINameTooltips");
	view_listener_t::addMenu(new LLAdvancedToggleDebugMouseEvents(), "Advanced.ToggleDebugMouseEvents");
	view_listener_t::addMenu(new LLAdvancedCheckDebugMouseEvents(), "Advanced.CheckDebugMouseEvents");
	view_listener_t::addMenu(new LLAdvancedToggleDebugKeys(), "Advanced.ToggleDebugKeys");
	view_listener_t::addMenu(new LLAdvancedCheckDebugKeys(), "Advanced.CheckDebugKeys");
	view_listener_t::addMenu(new LLAdvancedToggleDebugWindowProc(), "Advanced.ToggleDebugWindowProc");
	view_listener_t::addMenu(new LLAdvancedCheckDebugWindowProc(), "Advanced.CheckDebugWindowProc");

	// Advanced > XUI
	commit.add("Advanced.ReloadColorSettings", boost::bind(&LLUIColorTable::loadFromSettings, LLUIColorTable::getInstance()));
	view_listener_t::addMenu(new LLAdvancedLoadUIFromXML(), "Advanced.LoadUIFromXML");
	view_listener_t::addMenu(new LLAdvancedSaveUIToXML(), "Advanced.SaveUIToXML");
	view_listener_t::addMenu(new LLAdvancedToggleXUINames(), "Advanced.ToggleXUINames");
	view_listener_t::addMenu(new LLAdvancedCheckXUINames(), "Advanced.CheckXUINames");
	view_listener_t::addMenu(new LLAdvancedSendTestIms(), "Advanced.SendTestIMs");
	commit.add("Advanced.FlushNameCaches", boost::bind(&handle_flush_name_caches));

	// Advanced > Character > Grab Baked Texture
	view_listener_t::addMenu(new LLAdvancedGrabBakedTexture(), "Advanced.GrabBakedTexture");
	view_listener_t::addMenu(new LLAdvancedEnableGrabBakedTexture(), "Advanced.EnableGrabBakedTexture");

	// Advanced > Character > Character Tests
	view_listener_t::addMenu(new LLAdvancedAppearanceToXML(), "Advanced.AppearanceToXML");
	view_listener_t::addMenu(new LLAdvancedEnableAppearanceToXML(), "Advanced.EnableAppearanceToXML");
	view_listener_t::addMenu(new LLAdvancedToggleCharacterGeometry(), "Advanced.ToggleCharacterGeometry");

	view_listener_t::addMenu(new LLAdvancedTestMale(), "Advanced.TestMale");
	view_listener_t::addMenu(new LLAdvancedTestFemale(), "Advanced.TestFemale");
	
	// Advanced > Character > Animation Speed
	view_listener_t::addMenu(new LLAdvancedAnimTenFaster(), "Advanced.AnimTenFaster");
	view_listener_t::addMenu(new LLAdvancedAnimTenSlower(), "Advanced.AnimTenSlower");
	view_listener_t::addMenu(new LLAdvancedAnimResetAll(), "Advanced.AnimResetAll");

	// Advanced > Character (toplevel)
	view_listener_t::addMenu(new LLAdvancedForceParamsToDefault(), "Advanced.ForceParamsToDefault");
	view_listener_t::addMenu(new LLAdvancedReloadVertexShader(), "Advanced.ReloadVertexShader");
	view_listener_t::addMenu(new LLAdvancedToggleAnimationInfo(), "Advanced.ToggleAnimationInfo");
	view_listener_t::addMenu(new LLAdvancedCheckAnimationInfo(), "Advanced.CheckAnimationInfo");
	view_listener_t::addMenu(new LLAdvancedToggleShowLookAt(), "Advanced.ToggleShowLookAt");
	view_listener_t::addMenu(new LLAdvancedToggleShowColor(), "Advanced.ToggleShowColor");
	view_listener_t::addMenu(new LLAdvancedCheckShowColor(), "Advanced.CheckShowColor");
	view_listener_t::addMenu(new LLAdvancedCheckShowLookAt(), "Advanced.CheckShowLookAt");
	view_listener_t::addMenu(new LLAdvancedToggleShowPointAt(), "Advanced.ToggleShowPointAt");
	view_listener_t::addMenu(new LLAdvancedCheckShowPointAt(), "Advanced.CheckShowPointAt");
	view_listener_t::addMenu(new LLAdvancedTogglePrivateLookPointAt(), "Advanced.TogglePrivateLookPointAt");
	view_listener_t::addMenu(new LLAdvancedCheckPrivateLookPointAt(), "Advanced.CheckPrivateLookPointAt");
	view_listener_t::addMenu(new LLAdvancedToggleDebugJointUpdates(), "Advanced.ToggleDebugJointUpdates");
	view_listener_t::addMenu(new LLAdvancedCheckDebugJointUpdates(), "Advanced.CheckDebugJointUpdates");
	view_listener_t::addMenu(new LLAdvancedToggleDisableLOD(), "Advanced.ToggleDisableLOD");
	view_listener_t::addMenu(new LLAdvancedCheckDisableLOD(), "Advanced.CheckDisableLOD");
	view_listener_t::addMenu(new LLAdvancedToggleDebugCharacterVis(), "Advanced.ToggleDebugCharacterVis");
	view_listener_t::addMenu(new LLAdvancedCheckDebugCharacterVis(), "Advanced.CheckDebugCharacterVis");
	view_listener_t::addMenu(new LLAdvancedDumpAttachments(), "Advanced.DumpAttachments");
	view_listener_t::addMenu(new LLAdvancedRebakeTextures(), "Advanced.RebakeTextures");
// [SL:KB] - Patch: Appearance-PhantomAttach | Checked: Catznip-5.0
	commit.add("Advanced.RefreshAttachments", boost::bind(&handle_refresh_attachments));
// [/SL:KB]
	view_listener_t::addMenu(new LLAdvancedDebugAvatarTextures(), "Advanced.DebugAvatarTextures");
	view_listener_t::addMenu(new LLAdvancedDumpAvatarLocalTextures(), "Advanced.DumpAvatarLocalTextures");
	view_listener_t::addMenu(new LLAdvancedReloadAvatarCloudParticle(), "Advanced.ReloadAvatarCloudParticle");

	// Advanced > Network
	view_listener_t::addMenu(new LLAdvancedEnableMessageLog(), "Advanced.EnableMessageLog");
	view_listener_t::addMenu(new LLAdvancedDisableMessageLog(), "Advanced.DisableMessageLog");
	view_listener_t::addMenu(new LLAdvancedDropPacket(), "Advanced.DropPacket");

	// Advanced > Recorder
	view_listener_t::addMenu(new LLAdvancedAgentPilot(), "Advanced.AgentPilot");
	view_listener_t::addMenu(new LLAdvancedToggleAgentPilotLoop(), "Advanced.ToggleAgentPilotLoop");
	view_listener_t::addMenu(new LLAdvancedCheckAgentPilotLoop(), "Advanced.CheckAgentPilotLoop");
	view_listener_t::addMenu(new LLAdvancedViewerEventRecorder(), "Advanced.EventRecorder");

	// Advanced > Debugging
	view_listener_t::addMenu(new LLAdvancedForceErrorBreakpoint(), "Advanced.ForceErrorBreakpoint");
	view_listener_t::addMenu(new LLAdvancedForceErrorLlerror(), "Advanced.ForceErrorLlerror");
	view_listener_t::addMenu(new LLAdvancedForceErrorBadMemoryAccess(), "Advanced.ForceErrorBadMemoryAccess");
	view_listener_t::addMenu(new LLAdvancedForceErrorBadMemoryAccessCoro(), "Advanced.ForceErrorBadMemoryAccessCoro");
	view_listener_t::addMenu(new LLAdvancedForceErrorInfiniteLoop(), "Advanced.ForceErrorInfiniteLoop");
	view_listener_t::addMenu(new LLAdvancedForceErrorSoftwareException(), "Advanced.ForceErrorSoftwareException");
	view_listener_t::addMenu(new LLAdvancedForceErrorSoftwareExceptionCoro(), "Advanced.ForceErrorSoftwareExceptionCoro");
	view_listener_t::addMenu(new LLAdvancedForceErrorDriverCrash(), "Advanced.ForceErrorDriverCrash");
    // <FS:Ansariel> Wrongly merged back in by LL
    //view_listener_t::addMenu(new LLAdvancedForceErrorCoroutineCrash(), "Advanced.ForceErrorCoroutineCrash");
    view_listener_t::addMenu(new LLAdvancedForceErrorThreadCrash(), "Advanced.ForceErrorThreadCrash");
	view_listener_t::addMenu(new LLAdvancedForceErrorDisconnectViewer(), "Advanced.ForceErrorDisconnectViewer");

	// Advanced (toplevel)
	view_listener_t::addMenu(new LLAdvancedToggleShowObjectUpdates(), "Advanced.ToggleShowObjectUpdates");
	view_listener_t::addMenu(new LLAdvancedCheckShowObjectUpdates(), "Advanced.CheckShowObjectUpdates");
	view_listener_t::addMenu(new LLAdvancedCompressImage(), "Advanced.CompressImage");
    view_listener_t::addMenu(new LLAdvancedCompressFileTest(), "Advanced.CompressFileTest");
	view_listener_t::addMenu(new LLAdvancedShowDebugSettings(), "Advanced.ShowDebugSettings");
	view_listener_t::addMenu(new LLAdvancedEnableViewAdminOptions(), "Advanced.EnableViewAdminOptions");
	view_listener_t::addMenu(new LLAdvancedToggleViewAdminOptions(), "Advanced.ToggleViewAdminOptions");
	view_listener_t::addMenu(new LLAdvancedCheckViewAdminOptions(), "Advanced.CheckViewAdminOptions");
	view_listener_t::addMenu(new LLAdvancedToggleVisualLeakDetector(), "Advanced.ToggleVisualLeakDetector");

	view_listener_t::addMenu(new LLAdvancedRequestAdminStatus(), "Advanced.RequestAdminStatus");
	view_listener_t::addMenu(new LLAdvancedLeaveAdminStatus(), "Advanced.LeaveAdminStatus");

	// Develop >Set logging level
	view_listener_t::addMenu(new LLDevelopCheckLoggingLevel(), "Develop.CheckLoggingLevel");
	view_listener_t::addMenu(new LLDevelopSetLoggingLevel(), "Develop.SetLoggingLevel");
	
	//Develop (clear cache immediately)
	commit.add("Develop.ClearCache", boost::bind(&handle_cache_clear_immediately) );
    //Develop (override environment map)
    commit.add("Develop.RebuildReflectionProbes", boost::bind(&handle_rebuild_reflection_probes));

	// <FS:Beq/> Add telemetry controls to the viewer Develop menu (Toggle profiling)
	view_listener_t::addMenu(new FSProfilerToggle(), "Develop.ToggleProfiling");
	view_listener_t::addMenu(new FSProfilerCheckEnabled(), "Develop.EnableProfiling");

	// Admin >Object
	view_listener_t::addMenu(new LLAdminForceTakeCopy(), "Admin.ForceTakeCopy");
	view_listener_t::addMenu(new LLAdminHandleObjectOwnerSelf(), "Admin.HandleObjectOwnerSelf");
	view_listener_t::addMenu(new LLAdminHandleObjectOwnerPermissive(), "Admin.HandleObjectOwnerPermissive");
	view_listener_t::addMenu(new LLAdminHandleForceDelete(), "Admin.HandleForceDelete");
	view_listener_t::addMenu(new LLAdminHandleObjectLock(), "Admin.HandleObjectLock");
	view_listener_t::addMenu(new LLAdminHandleObjectAssetIDs(), "Admin.HandleObjectAssetIDs");

	// Admin >Parcel 
	view_listener_t::addMenu(new LLAdminHandleForceParcelOwnerToMe(), "Admin.HandleForceParcelOwnerToMe");
	view_listener_t::addMenu(new LLAdminHandleForceParcelToContent(), "Admin.HandleForceParcelToContent");
	view_listener_t::addMenu(new LLAdminHandleClaimPublicLand(), "Admin.HandleClaimPublicLand");

	// Admin >Region
	view_listener_t::addMenu(new LLAdminHandleRegionDumpTempAssetData(), "Admin.HandleRegionDumpTempAssetData");
	// Admin top level
	view_listener_t::addMenu(new LLAdminOnSaveState(), "Admin.OnSaveState");

	// Self context menu
	view_listener_t::addMenu(new LLSelfToggleSitStand(), "Self.ToggleSitStand");
	enable.add("Self.EnableSitStand", boost::bind(&enable_sit_stand));
	// <FS:Ansariel> Keep this for menu check item
	view_listener_t::addMenu(new LLSelfStandUp(), "Self.StandUp");
	enable.add("Self.EnableStandUp", boost::bind(&enable_standup_self));
	view_listener_t::addMenu(new LLSelfSitDown(), "Self.SitDown");
	enable.add("Self.EnableSitDown", boost::bind(&enable_sitdown_self)); 
	enable.add("Self.ShowSitDown", boost::bind(&show_sitdown_self));
	// </FS:Ansariel>
	view_listener_t::addMenu(new FSSelfForceSit(), "Self.ForceSit"); //KC
	enable.add("Self.EnableForceSit", boost::bind(&enable_forcesit_self)); //KC
	view_listener_t::addMenu(new FSSelfCheckForceSit(), "Self.getForceSit"); //KC
	view_listener_t::addMenu(new FSSelfToggleMoveLock(), "Self.ToggleMoveLock"); //KC
	view_listener_t::addMenu(new FSSelfCheckMoveLock(), "Self.GetMoveLock"); //KC
	enable.add("Self.EnableMoveLock", boost::bind(&enable_move_lock));	// <FS:CR>
	view_listener_t::addMenu(new FSSelfToggleIgnorePreJump(), "Self.toggleIgnorePreJump"); //SJ
	view_listener_t::addMenu(new FSSelfCheckIgnorePreJump(), "Self.getIgnorePreJump"); //SJ
	view_listener_t::addMenu(new LLSelfRemoveAllAttachments(), "Self.RemoveAllAttachments");

	view_listener_t::addMenu(new LLSelfEnableRemoveAllAttachments(), "Self.EnableRemoveAllAttachments");

	// we don't use boost::bind directly to delay side tray construction
	view_listener_t::addMenu( new LLTogglePanelPeopleTab(), "SideTray.PanelPeopleTab");
	view_listener_t::addMenu( new LLCheckPanelPeopleTab(), "SideTray.CheckPanelPeopleTab");

	 // Avatar pie menu
	view_listener_t::addMenu(new LLAvatarCheckImpostorMode(), "Avatar.CheckImpostorMode");
	view_listener_t::addMenu(new LLAvatarSetImpostorMode(), "Avatar.SetImpostorMode");
	view_listener_t::addMenu(new LLObjectMute(), "Avatar.Mute");
	view_listener_t::addMenu(new LLAvatarAddFriend(), "Avatar.AddFriend");
	view_listener_t::addMenu(new LLAvatarAddContact(), "Avatar.AddContact");
	commit.add("Avatar.Freeze", boost::bind(&handle_avatar_freeze, LLSD()));
	view_listener_t::addMenu(new LLAvatarDebug(), "Avatar.Debug");
	view_listener_t::addMenu(new LLAvatarVisibleDebug(), "Avatar.VisibleDebug");
	view_listener_t::addMenu(new LLAvatarInviteToGroup(), "Avatar.InviteToGroup");
	// <FS:Ansariel> FIRE-13515: Re-add give calling card
	view_listener_t::addMenu(new LLAvatarGiveCard(), "Avatar.GiveCard");
	// </FS:Ansariel> FIRE-13515: Re-add give calling card
	commit.add("Avatar.Eject", boost::bind(&handle_avatar_eject, LLSD()));
	commit.add("Avatar.ShowInspector", boost::bind(&handle_avatar_show_inspector));
	view_listener_t::addMenu(new LLAvatarSendIM(), "Avatar.SendIM");
	view_listener_t::addMenu(new LLAvatarCall(), "Avatar.Call");
//	enable.add("Avatar.EnableCall", boost::bind(&LLAvatarActions::canCall));
// [RLVa:KB] - Checked: 2010-08-25 (RLVa-1.2.1b) | Added: RLVa-1.2.1b
	enable.add("Avatar.EnableCall", boost::bind(&enable_avatar_call));
// [/RLVa:KB]
	view_listener_t::addMenu(new LLAvatarReportAbuse(), "Avatar.ReportAbuse");
	view_listener_t::addMenu(new LLAvatarTexRefresh(), "Avatar.TexRefresh");	// ## Zi: Texture Refresh

	view_listener_t::addMenu(new LLAvatarToggleMyProfile(), "Avatar.ToggleMyProfile");
	view_listener_t::addMenu(new LLAvatarTogglePicks(), "Avatar.TogglePicks");
	view_listener_t::addMenu(new LLAvatarToggleSearch(), "Avatar.ToggleSearch");
	view_listener_t::addMenu(new LLAvatarResetSkeleton(), "Avatar.ResetSkeleton");
	view_listener_t::addMenu(new LLAvatarEnableResetSkeleton(), "Avatar.EnableResetSkeleton");
	view_listener_t::addMenu(new LLAvatarResetSkeletonAndAnimations(), "Avatar.ResetSkeletonAndAnimations");
	view_listener_t::addMenu(new LLAvatarResetSelfSkeletonAndAnimations(), "Avatar.ResetSelfSkeletonAndAnimations");
	enable.add("Avatar.IsMyProfileOpen", boost::bind(&my_profile_visible));
    enable.add("Avatar.IsPicksTabOpen", boost::bind(&picks_tab_visible));

	commit.add("Avatar.OpenMarketplace", boost::bind(&LLWeb::loadURLExternal, gSavedSettings.getString("MarketplaceURL")));
	
	view_listener_t::addMenu(new LLAvatarEnableAddFriend(), "Avatar.EnableAddFriend");
	enable.add("Avatar.EnableFreezeEject", boost::bind(&enable_freeze_eject, _2));

	// Object pie menu
	view_listener_t::addMenu(new LLObjectBuild(), "Object.Build");
	commit.add("Object.Touch", boost::bind(&handle_object_touch));
	commit.add("Object.ShowOriginal", boost::bind(&handle_object_show_original));
	commit.add("Object.SitOrStand", boost::bind(&handle_object_sit_or_stand));
	commit.add("Object.Delete", boost::bind(&handle_object_delete));
	view_listener_t::addMenu(new LLObjectAttachToAvatar(true), "Object.AttachToAvatar");
	view_listener_t::addMenu(new LLObjectAttachToAvatar(false), "Object.AttachAddToAvatar");
	view_listener_t::addMenu(new LLObjectReturn(), "Object.Return");
	commit.add("Object.Duplicate", boost::bind(&LLSelectMgr::duplicate, LLSelectMgr::getInstance()));
	view_listener_t::addMenu(new LLObjectReportAbuse(), "Object.ReportAbuse");
	view_listener_t::addMenu(new LLObjectMute(), "Object.Mute");
	view_listener_t::addMenu(new LLObjectDerender(), "Object.Derender");
	view_listener_t::addMenu(new LLObjectDerenderPermanent(), "Object.DerenderPermanent"); // <FS:Ansariel> Optional derender & blacklist
	enable.add("Object.EnableDerender", boost::bind(&enable_derender_object));	// <FS:CR> FIRE-10082 - Don't enable derendering own attachments when RLVa is enabled as well
	view_listener_t::addMenu(new LLObjectTexRefresh(), "Object.TexRefresh");	// ## Zi: Texture Refresh
	view_listener_t::addMenu(new LLEditParticleSource(), "Object.EditParticles");
   	view_listener_t::addMenu(new LLEnableEditParticleSource(), "Object.EnableEditParticles");

	enable.add("Object.VisibleTake", boost::bind(&visible_take_object));
	enable.add("Object.VisibleBuy", boost::bind(&visible_buy_object));

	commit.add("Object.Buy", boost::bind(&handle_buy));
	commit.add("Object.Edit", boost::bind(&handle_object_edit));
    commit.add("Object.Edit", boost::bind(&handle_object_edit));
    commit.add("Object.EditGLTFMaterial", boost::bind(&handle_object_edit_gltf_material));
    commit.add("Object.SaveGLTFMaterial", boost::bind(&handle_object_save_gltf_material));
	commit.add("Object.Inspect", boost::bind(&handle_object_inspect));
	commit.add("Object.Open", boost::bind(&handle_object_open));
	commit.add("Object.Take", boost::bind(&handle_take));
	commit.add("Object.ShowInspector", boost::bind(&handle_object_show_inspector));
    enable.add("Object.EnableEditGLTFMaterial", boost::bind(&enable_object_edit_gltf_material));
    enable.add("Object.EnableSaveGLTFMaterial", boost::bind(&enable_object_save_gltf_material));
	enable.add("Object.EnableOpen", boost::bind(&enable_object_open));
	enable.add("Object.EnableTouch", boost::bind(&enable_object_touch, _1));
	enable.add("Object.EnableDelete", boost::bind(&enable_object_delete));
	enable.add("Object.EnableWear", boost::bind(&object_is_wearable));

	enable.add("Object.EnableStandUp", boost::bind(&enable_object_stand_up));
	enable.add("Object.EnableSit", boost::bind(&enable_object_sit, _1));

	view_listener_t::addMenu(new LLObjectEnableReturn(), "Object.EnableReturn");
	view_listener_t::addMenu(new LLObjectEnableReportAbuse(), "Object.EnableReportAbuse");

	enable.add("Avatar.EnableMute", boost::bind(&enable_object_mute));
	enable.add("Object.EnableMute", boost::bind(&enable_object_mute));
	enable.add("Object.EnableUnmute", boost::bind(&enable_object_unmute));
	enable.add("Object.EnableBuy", boost::bind(&enable_buy_object));
	commit.add("Object.ZoomIn", boost::bind(&handle_look_at_selection, "zoom"));
	enable.add("Object.EnableScriptInfo", boost::bind(&enable_script_info));	// <FS:CR>
	enable.add("Object.EnableShowOriginal", boost::bind(&enable_object_show_original)); // <FS:Ansariel> Disable if prevented by RLVa


	// Attachment pie menu
	enable.add("Attachment.Label", boost::bind(&onEnableAttachmentLabel, _1, _2));
	view_listener_t::addMenu(new LLAttachmentDrop(), "Attachment.Drop");
	view_listener_t::addMenu(new LLAttachmentDetachFromPoint(), "Attachment.DetachFromPoint");
	view_listener_t::addMenu(new LLAttachmentDetach(), "Attachment.Detach");
	view_listener_t::addMenu(new LLAttachmentPointFilled(), "Attachment.PointFilled");
	view_listener_t::addMenu(new LLAttachmentEnableDrop(), "Attachment.EnableDrop");
	view_listener_t::addMenu(new LLAttachmentEnableDetach(), "Attachment.EnableDetach");

	// Land pie menu
	view_listener_t::addMenu(new LLLandBuild(), "Land.Build");
	view_listener_t::addMenu(new LLLandSit(), "Land.Sit");
    view_listener_t::addMenu(new LLLandCanSit(), "Land.CanSit");
	view_listener_t::addMenu(new LLLandBuyPass(), "Land.BuyPass");
	view_listener_t::addMenu(new LLLandEdit(), "Land.Edit");

	// Particle muting
	view_listener_t::addMenu(new LLMuteParticle(), "Particle.Mute");

	view_listener_t::addMenu(new LLLandEnableBuyPass(), "Land.EnableBuyPass");
	commit.add("Land.Buy", boost::bind(&handle_buy_land));

	// Generic actions
	commit.add("ReportAbuse", boost::bind(&handle_report_abuse));
	commit.add("BuyCurrency", boost::bind(&handle_buy_currency));
	view_listener_t::addMenu(new LLShowHelp(), "ShowHelp");
	view_listener_t::addMenu(new LLToggleHelp(), "ToggleHelp");
	view_listener_t::addMenu(new LLToggleSpeak(), "ToggleSpeak");
	view_listener_t::addMenu(new LLPromptShowURL(), "PromptShowURL");
	view_listener_t::addMenu(new LLShowAgentProfile(), "ShowAgentProfile");
    view_listener_t::addMenu(new LLShowAgentProfilePicks(), "ShowAgentProfilePicks");
	view_listener_t::addMenu(new LLToggleAgentProfile(), "ToggleAgentProfile");
	view_listener_t::addMenu(new LLToggleControl(), "ToggleControl");
    view_listener_t::addMenu(new LLToggleShaderControl(), "ToggleShaderControl");
	view_listener_t::addMenu(new LLCheckControl(), "CheckControl");
	view_listener_t::addMenu(new LLGoToObject(), "GoToObject");
	commit.add("PayObject", boost::bind(&handle_give_money_dialog));

	// <FS:Ansariel> Control enhancements
	view_listener_t::addMenu(new LLTogglePerAccountControl(), "TogglePerAccountControl");
	view_listener_t::addMenu(new LLCheckPerAccountControl(), "CheckPerAccountControl");
	view_listener_t::addMenu(new FSResetControl(), "ResetControl");
	view_listener_t::addMenu(new FSResetPerAccountControl(), "ResetPerAccountControl");
	// </FS:Ansariel> Control enhancements

	// <FS:Ansariel> Reset Mesh LOD
	view_listener_t::addMenu(new FSResetMeshLOD(), "Avatar.ResetMeshLOD");

	commit.add("Inventory.NewWindow", boost::bind(&LLPanelMainInventory::newWindow));

	enable.add("EnablePayObject", boost::bind(&enable_pay_object));
	enable.add("EnablePayAvatar", boost::bind(&enable_pay_avatar));
	enable.add("EnableEdit", boost::bind(&enable_object_edit));
	enable.add("EnableMuteParticle", boost::bind(&enable_mute_particle));
	enable.add("VisibleBuild", boost::bind(&enable_object_build));
	commit.add("Pathfinding.Linksets.Select", boost::bind(&LLFloaterPathfindingLinksets::openLinksetsWithSelectedObjects));
	enable.add("EnableSelectInPathfindingLinksets", boost::bind(&enable_object_select_in_pathfinding_linksets));
	enable.add("VisibleSelectInPathfindingLinksets", boost::bind(&visible_object_select_in_pathfinding_linksets));
	commit.add("Pathfinding.Characters.Select", boost::bind(&LLFloaterPathfindingCharacters::openCharactersWithSelectedObjects));
	enable.add("EnableSelectInPathfindingCharacters", boost::bind(&enable_object_select_in_pathfinding_characters));
	enable.add("EnableBridgeFunction", boost::bind(&enable_bridge_function));	// <FS:CR>

	view_listener_t::addMenu(new LLFloaterVisible(), "FloaterVisible");
	view_listener_t::addMenu(new LLSomethingSelected(), "SomethingSelected");
	view_listener_t::addMenu(new LLSomethingSelectedNoHUD(), "SomethingSelectedNoHUD");
	view_listener_t::addMenu(new LLEditableSelected(), "EditableSelected");
	view_listener_t::addMenu(new LLEditableSelectedMono(), "EditableSelectedMono");
	view_listener_t::addMenu(new LLToggleUIHints(), "ToggleUIHints");

// [RLVa:KB] - Checked: RLVa-2.0.0
	enable.add("RLV.MainToggleVisible", boost::bind(&rlvMenuMainToggleVisible, _1));
	enable.add("RLV.CanShowName", boost::bind(&rlvMenuCanShowName));
	enable.add("RLV.EnableIfNot", boost::bind(&rlvMenuEnableIfNot, _2));
// [/RLVa:KB]

	// <FS:Ansariel> Toggle internal web browser
	commit.add("ToggleWebBrowser", boost::bind(&toggleWebBrowser, _2));
	// <FS:Ansariel> Toggle debug settings floater
	commit.add("ToggleSettingsDebug", boost::bind(&toggleSettingsDebug));
	// <FS:Ansariel> Toggle teleport history panel directly
	commit.add("ToggleTeleportHistory", boost::bind(&toggleTeleportHistory));
	// <FS:Ansariel> FIRE-7758: Save/load camera position
	commit.add("Camera.StoreView", boost::bind(&LLAgentCamera::storeCameraPosition, &gAgentCamera));
	commit.add("Camera.LoadView", boost::bind(&LLAgentCamera::loadCameraPosition, &gAgentCamera));
	// </FS:Ansariel>

	// <FS:Ansariel> Script debug floater
	commit.add("ShowScriptDebug", boost::bind(&LLFloaterScriptDebug::show, LLUUID::null));
	
	// <FS:CR> Stream list import/export
	view_listener_t::addMenu(new FSStreamListExportXML(), "Streamlist.xml_export");
	view_listener_t::addMenu(new FSStreamListImportXML(), "Streamlist.xml_import");
	// <FS:CR> Dump SimulatorFeatures to chat
	view_listener_t::addMenu(new FSDumpSimulatorFeaturesToChat(), "Develop.DumpSimFeaturesToChat");
	// <FS:CR> Add to contact set
	view_listener_t::addMenu(new FSAddToContactSet(), "Avatar.AddToContactSet");

	// <FS:Techwolf Lupindo> export
	view_listener_t::addMenu(new FSObjectExport(), "Object.Export");
	view_listener_t::addMenu(new FSObjectExportCollada(), "Object.ExportCollada");
	enable.add("Object.EnableExport", boost::bind(&enable_export_object));
	// </FS:Techwolf Lupindo>
}<|MERGE_RESOLUTION|>--- conflicted
+++ resolved
@@ -1404,7 +1404,6 @@
 {
 	bool handleEvent(const LLSD& userdata)
 	{
-<<<<<<< HEAD
 // [RLVa:KB] - @detach and @viewwireframe
 		const bool fRlvCanViewWireframe = RlvActions::canViewWireframe();
 		if ( (!gUseWireframe) && (!fRlvCanViewWireframe) )
@@ -1423,27 +1422,6 @@
 		gUseWireframe = useWireframe;
 // [/RLVa:KB]
 //		gUseWireframe = !(gUseWireframe);
-		gWindowResized = TRUE;
-
-		LLPipeline::updateRenderDeferred();
-
-		if (gUseWireframe)
-		{
-			gInitialDeferredModeForWireframe = LLPipeline::sRenderDeferred;
-		}
-
-		gPipeline.resetVertexBuffers();
-
-		if (!gUseWireframe && !gInitialDeferredModeForWireframe && LLPipeline::sRenderDeferred != bool(gInitialDeferredModeForWireframe) && gPipeline.isInit())
-		{
-			LLPipeline::refreshCachedSettings();
-			gPipeline.releaseGLBuffers();
-			gPipeline.createGLBuffers();
-			LLViewerShaderMgr::instance()->setShaders();
-		}
-=======
-		gUseWireframe = !(gUseWireframe);
->>>>>>> f575c139
 
 //		return true;
 	}
