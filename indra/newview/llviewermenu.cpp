/** 
 * @file llviewermenu.cpp
 * @brief Builds menus out of items.
 *
 * $LicenseInfo:firstyear=2002&license=viewerlgpl$
 * Second Life Viewer Source Code
 * Copyright (C) 2014, Linden Research, Inc.
 * 
 * This library is free software; you can redistribute it and/or
 * modify it under the terms of the GNU Lesser General Public
 * License as published by the Free Software Foundation;
 * version 2.1 of the License only.
 * 
 * This library is distributed in the hope that it will be useful,
 * but WITHOUT ANY WARRANTY; without even the implied warranty of
 * MERCHANTABILITY or FITNESS FOR A PARTICULAR PURPOSE.  See the GNU
 * Lesser General Public License for more details.
 * 
 * You should have received a copy of the GNU Lesser General Public
 * License along with this library; if not, write to the Free Software
 * Foundation, Inc., 51 Franklin Street, Fifth Floor, Boston, MA  02110-1301  USA
 * 
 * Linden Research, Inc., 945 Battery Street, San Francisco, CA  94111  USA
 * $/LicenseInfo$
 */

#include "llviewerprecompiledheaders.h"

#ifdef INCLUDE_VLD
#define VLD_FORCE_ENABLE 1
#include "vld.h"
#endif

#include "llviewermenu.h" 

// linden library includes
#include "llavatarnamecache.h"	// IDEVO
#include "llfloaterreg.h"
#include "llfloatersidepanelcontainer.h"
#include "llcombobox.h"
#include "llinventorypanel.h"
#include "llnotifications.h"
#include "llnotificationsutil.h"
#include "llviewereventrecorder.h"

// newview includes
#include "llagent.h"
#include "llagentaccess.h"
#include "llagentcamera.h"
#include "llagentui.h"
#include "llagentwearables.h"
#include "llagentpilot.h"
// [SL:KB] - Patch: Appearance-PhantomAttach | Checked: Catznip-5.0
#include "llattachmentsmgr.h"
// [/SL:KB]
#include "llcompilequeue.h"
#include "llconsole.h"
#include "lldaycyclemanager.h"
#include "lldebugview.h"
#include "llenvmanager.h"
#include "llfacebookconnect.h"
#include "llfilepicker.h"
#include "llfirstuse.h"
#include "llfloaterabout.h"
#include "llfloaterbuy.h"
#include "llfloaterbuycontents.h"
#include "llbuycurrencyhtml.h"
#include "llfloatergodtools.h"
#include "llfloaterimcontainer.h"
#include "llfloaterland.h"
#include "llfloaterimnearbychat.h"
#include "llfloaterpathfindingcharacters.h"
#include "llfloaterpathfindinglinksets.h"
#include "llfloaterpay.h"
#include "llfloaterreporter.h"
#include "llfloatersearch.h"
#include "llfloaterscriptdebug.h"
#include "llfloatersnapshot.h"
#include "llfloatertools.h"
#include "llfloaterworldmap.h"
#include "llfloaterbuildoptions.h"
#include "llavataractions.h"
#include "lllandmarkactions.h"
#include "llgroupmgr.h"
#include "lltooltip.h"
#include "lltoolface.h"
#include "llhints.h"
#include "llhudeffecttrail.h"
#include "llhudmanager.h"
#include "llimview.h"
#include "llinventorybridge.h"
#include "llinventorydefines.h"
#include "llinventoryfunctions.h"
#include "llpanellogin.h"
#include "llpanelblockedlist.h"
#include "llpanelmaininventory.h"
#include "llmarketplacefunctions.h"
#include "llmenuoptionpathfindingrebakenavmesh.h"
#include "llmoveview.h"
#include "llparcel.h"
#include "llrootview.h"
#include "llsceneview.h"
#include "llscenemonitor.h"
#include "llselectmgr.h"
#include "llspellcheckmenuhandler.h"
#include "llstatusbar.h"
#include "lltextureview.h"
#include "lltoolbarview.h"
#include "lltoolcomp.h"
#include "lltoolmgr.h"
#include "lltoolpie.h"
#include "lltoolselectland.h"
#include "lltrans.h"
#include "llviewerdisplay.h" //for gWindowResized
#include "llviewergenericmessage.h"
#include "llviewerhelp.h"
#include "llviewermenufile.h"	// init_menu_file()
#include "llviewermessage.h"
#include "llviewernetwork.h"
#include "llviewerobjectlist.h"
#include "llviewerparcelmgr.h"
#include "llviewerstats.h"
#include "llvoavatarself.h"
#include "llvoicevivox.h"
#include "llworldmap.h"
#include "pipeline.h"
#include "llviewerjoystick.h"
#include "llwaterparammanager.h"
#include "llwlanimator.h"
#include "llwlparammanager.h"
#include "llfloatercamera.h"
#include "lluilistener.h"
#include "llappearancemgr.h"
#include "lltrans.h"
#include "lleconomy.h"
#include "lltoolgrab.h"
#include "llwindow.h"
#include "llpathfindingmanager.h"
#include "llstartup.h"
#include "boost/unordered_map.hpp"
#include "llcleanup.h"
// [RLVa:KB] - Checked: 2011-05-22 (RLVa-1.3.1a)
#include "rlvactions.h"
#include "rlvhandler.h"
#include "rlvlocks.h"
// [/RLVa:KB]

// Firestorm includes
#include "fsassetblacklist.h"
#include "fsdata.h"
#include "fslslbridge.h"
#include "fscommon.h"
#include "fsfloaterexport.h"
#include "fsfloatercontacts.h"
#include "fsfloaterplacedetails.h"
#include "fspose.h"
#include "lfsimfeaturehandler.h"
#include "llavatarpropertiesprocessor.h"
#include "llcheckboxctrl.h"
#include "llfloatergridstatus.h"
#include "llfloaterpreference.h"
#include "lllogininstance.h"
#include "llscenemonitor.h"
#include "llsdserialize.h"
#include "lltexturecache.h"
#include "llvovolume.h"
#include "particleeditor.h"

using namespace LLAvatarAppearanceDefines;

typedef LLPointer<LLViewerObject> LLViewerObjectPtr;

static boost::unordered_map<std::string, LLStringExplicit> sDefaultItemLabels;

BOOL enable_land_build(void*);
BOOL enable_object_build(void*);

LLVOAvatar* find_avatar_from_object( LLViewerObject* object );
LLVOAvatar* find_avatar_from_object( const LLUUID& object_id );

void handle_test_load_url(void*);

//
// Evil hackish imported globals

//extern BOOL	gHideSelectedObjects;
//extern BOOL gAllowSelectAvatar;
//extern BOOL gDebugAvatarRotation;
extern BOOL gDebugClicks;
extern BOOL gDebugWindowProc;
extern BOOL gShaderProfileFrame;

//extern BOOL gDebugTextEditorTips;
//extern BOOL gDebugSelectMgr;

//
// Globals
//

LLMenuBarGL		*gMenuBarView = NULL;
LLViewerMenuHolderGL	*gMenuHolder = NULL;
LLMenuGL		*gPopupMenuView = NULL;
LLMenuGL		*gEditMenu = NULL;
LLMenuBarGL		*gLoginMenuBarView = NULL;

// Context menus
LLContextMenu	*gMenuAvatarSelf	= NULL;
LLContextMenu	*gMenuAvatarOther = NULL;
LLContextMenu	*gMenuObject = NULL;
LLContextMenu	*gMenuAttachmentSelf = NULL;
LLContextMenu	*gMenuAttachmentOther = NULL;
LLContextMenu	*gMenuLand	= NULL;
LLContextMenu	*gMenuMuteParticle = NULL;

// <FS:Zi> Pie menu
// Pie menus
PieMenu		*gPieMenuAvatarSelf	= NULL;
PieMenu		*gPieMenuAvatarOther = NULL;
PieMenu		*gPieMenuObject = NULL;
PieMenu		*gPieMenuAttachmentSelf = NULL;
PieMenu		*gPieMenuAttachmentOther = NULL;
PieMenu		*gPieMenuLand	= NULL;
PieMenu		*gPieMenuMuteParticle = NULL;
// <FS:Zi> Pie menu

const std::string SAVE_INTO_TASK_INVENTORY("Save Object Back to Object Contents");

LLMenuGL* gAttachSubMenu = NULL;
LLMenuGL* gDetachSubMenu = NULL;
LLMenuGL* gTakeOffClothes = NULL;
LLContextMenu* gAttachScreenPieMenu = NULL;
LLContextMenu* gAttachPieMenu = NULL;
LLContextMenu* gAttachBodyPartPieMenus[9];
LLContextMenu* gDetachPieMenu = NULL;
LLContextMenu* gDetachScreenPieMenu = NULL;
LLContextMenu* gDetachBodyPartPieMenus[9];

// <FS:Zi> Pie menu
PieMenu* gPieAttachScreenMenu = NULL;
PieMenu* gPieAttachMenu = NULL;
PieMenu* gPieAttachBodyPartMenus[PIE_MAX_SLICES];
PieMenu* gPieDetachMenu = NULL;
PieMenu* gPieDetachScreenMenu = NULL;
PieMenu* gPieDetachBodyPartMenus[PIE_MAX_SLICES];
// <FS:Zi> Pie menu

LLMenuItemCallGL* gAutorespondMenu = NULL;
LLMenuItemCallGL* gAutorespondNonFriendsMenu = NULL;
//
// Local prototypes

// File Menu
void handle_compress_image(void*);


// Edit menu
void handle_dump_group_info(void *);
void handle_dump_capabilities_info(void *);

// Advanced->Consoles menu
void handle_region_dump_settings(void*);
void handle_region_dump_temp_asset_data(void*);
void handle_region_clear_temp_asset_data(void*);

// Object pie menu
BOOL sitting_on_selection();

void near_sit_object();
//void label_sit_or_stand(std::string& label, void*);
// buy and take alias into the same UI positions, so these
// declarations handle this mess.
BOOL is_selection_buy_not_take();
S32 selection_price();
BOOL enable_take();
void handle_object_show_inspector();
void handle_avatar_show_inspector();
bool confirm_take(const LLSD& notification, const LLSD& response, LLObjectSelectionHandle selection_handle);

void handle_buy_object(LLSaleInfo sale_info);
void handle_buy_contents(LLSaleInfo sale_info);

// Land pie menu
void near_sit_down_point(BOOL success, void *);

// Avatar pie menu

// Debug menu


void velocity_interpolate( void* );
void handle_visual_leak_detector_toggle(void*);
void handle_rebake_textures(void*);
BOOL check_admin_override(void*);
void handle_admin_override_toggle(void*);
#ifdef TOGGLE_HACKED_GODLIKE_VIEWER
void handle_toggle_hacked_godmode(void*);
BOOL check_toggle_hacked_godmode(void*);
bool enable_toggle_hacked_godmode(void*);
#endif

void toggle_show_xui_names(void *);
BOOL check_show_xui_names(void *);

// Debug UI

void handle_buy_currency_test(void*);
void handle_save_to_xml(void*);
void handle_load_from_xml(void*);

void handle_god_mode(void*);

// God menu
void handle_leave_god_mode(void*);


void handle_reset_view();

void handle_duplicate_in_place(void*);


void handle_object_owner_self(void*);
void handle_object_owner_permissive(void*);
void handle_object_lock(void*);
void handle_object_asset_ids(void*);
void force_take_copy(void*);
#ifdef _CORY_TESTING
void force_export_copy(void*);
void force_import_geometry(void*);
#endif

void handle_force_parcel_owner_to_me(void*);
void handle_force_parcel_to_content(void*);
void handle_claim_public_land(void*);

void handle_god_request_avatar_geometry(void *);	// Hack for easy testing of new avatar geometry
void reload_vertex_shader(void *);
void handle_disconnect_viewer(void *);

void force_error_breakpoint(void *);
void force_error_llerror(void *);
void force_error_bad_memory_access(void *);
void force_error_infinite_loop(void *);
void force_error_software_exception(void *);
void force_error_driver_crash(void *);

void handle_force_delete(void*);
void print_object_info(void*);
void print_agent_nvpairs(void*);
void toggle_debug_menus(void*);
void upload_done_callback(const LLUUID& uuid, void* user_data, S32 result, LLExtStat ext_status);
void dump_select_mgr(void*);

void dump_inventory(void*);
void toggle_visibility(void*);
BOOL get_visibility(void*);

// Avatar Pie menu
void request_friendship(const LLUUID& agent_id);

// Tools menu
void handle_selected_texture_info(void*);
void handle_selected_material_info();

void handle_dump_followcam(void*);
void handle_viewer_enable_message_log(void*);
void handle_viewer_disable_message_log(void*);

BOOL enable_buy_land(void*);

// Help menu

void handle_test_male(void *);
void handle_test_female(void *);
void handle_dump_attachments(void *);
void handle_dump_avatar_local_textures(void*);
void handle_debug_avatar_textures(void*);
void handle_grab_baked_texture(void*);
BOOL enable_grab_baked_texture(void*);
void handle_dump_region_object_cache(void*);

BOOL enable_save_into_task_inventory(void*);

BOOL enable_detach(const LLSD& = LLSD());
void menu_toggle_attached_lights(void* user_data);
void menu_toggle_attached_particles(void* user_data);

void avatar_tex_refresh();	// <FS:CR> FIRE-11800

class LLMenuParcelObserver : public LLParcelObserver
{
public:
	LLMenuParcelObserver();
	~LLMenuParcelObserver();
	virtual void changed();
};

static LLMenuParcelObserver* gMenuParcelObserver = NULL;

static LLUIListener sUIListener;

LLMenuParcelObserver::LLMenuParcelObserver()
{
	LLViewerParcelMgr::getInstance()->addObserver(this);
}

LLMenuParcelObserver::~LLMenuParcelObserver()
{
	LLViewerParcelMgr::getInstance()->removeObserver(this);
}

void LLMenuParcelObserver::changed()
{
	LLParcel *parcel = LLViewerParcelMgr::getInstance()->getParcelSelection()->getParcel();
	// <FS:Ansariel> FIRE-4454: Cache controls because of performance reasons
	//gMenuHolder->childSetEnabled("Land Buy Pass", LLPanelLandGeneral::enableBuyPass(NULL) && !(parcel->getOwnerID()== gAgent.getID()));
	//
	//BOOL buyable = enable_buy_land(NULL);
	//gMenuHolder->childSetEnabled("Land Buy", buyable);
	//gMenuHolder->childSetEnabled("Buy Land...", buyable);

	static LLView* land_buy_pass = gMenuHolder->getChildView("Land Buy Pass");
	static LLView* land_buy_pass_pie = gMenuHolder->getChildView("Land Buy Pass Pie");
	static LLView* land_buy = gMenuHolder->getChildView("Land Buy");
	static LLView* land_buy_pie = gMenuHolder->getChildView("Land Buy Pie");

	BOOL pass_buyable = LLPanelLandGeneral::enableBuyPass(NULL) && parcel->getOwnerID() != gAgentID;
	land_buy_pass->setEnabled(pass_buyable);
	land_buy_pass_pie->setEnabled(pass_buyable);

	BOOL buyable = enable_buy_land(NULL);
	land_buy->setEnabled(buyable);
	land_buy_pie->setEnabled(buyable);
	// </FS:Ansariel> FIRE-4454: Cache controls because of performance reasons
}


void initialize_menus();

//-----------------------------------------------------------------------------
// Initialize main menus
//
// HOW TO NAME MENUS:
//
// First Letter Of Each Word Is Capitalized, Even At Or And
//
// Items that lead to dialog boxes end in "..."
//
// Break up groups of more than 6 items with separators
//-----------------------------------------------------------------------------

void set_underclothes_menu_options()
{
	if (gMenuHolder && gAgent.isTeen())
	{
		gMenuHolder->getChild<LLView>("Self Underpants")->setVisible(FALSE);
		gMenuHolder->getChild<LLView>("Self Undershirt")->setVisible(FALSE);
	}
	if (gMenuBarView && gAgent.isTeen())
	{
		gMenuBarView->getChild<LLView>("Menu Underpants")->setVisible(FALSE);
		gMenuBarView->getChild<LLView>("Menu Undershirt")->setVisible(FALSE);
	}
}

void set_merchant_SLM_menu()
{
    // All other cases (new merchant, not merchant, migrated merchant): show the new Marketplace Listings menu and enable the tool
    gMenuHolder->getChild<LLView>("MarketplaceListings")->setVisible(TRUE);
    LLCommand* command = LLCommandManager::instance().getCommand("marketplacelistings");
	gToolBarView->enableCommand(command->id(), true);
}

void check_merchant_status(bool force)
{
	// <FS:Ansariel> Don't show merchant outbox or SL Marketplace stuff outside SL
	if (!LLGridManager::getInstance()->isInSecondLife())
	{
		gMenuHolder->getChild<LLView>("MarketplaceListings")->setVisible(FALSE);
		return;
	}
	// </FS:Ansariel>

    if (!gSavedSettings.getBOOL("InventoryOutboxDisplayBoth"))
    {
        if (force)
        {
            // Reset the SLM status: we actually want to check again, that's the point of calling check_merchant_status()
            LLMarketplaceData::instance().setSLMStatus(MarketplaceStatusCodes::MARKET_PLACE_NOT_INITIALIZED);
        }
        // Hide SLM related menu item
        gMenuHolder->getChild<LLView>("MarketplaceListings")->setVisible(FALSE);
        
        // Also disable the toolbar button for Marketplace Listings
        LLCommand* command = LLCommandManager::instance().getCommand("marketplacelistings");
		gToolBarView->enableCommand(command->id(), false);
        
        // Launch an SLM test connection to get the merchant status
        LLMarketplaceData::instance().initializeSLM(boost::bind(&set_merchant_SLM_menu));
    }
}

void init_menus()
{
	// Initialize actions
	initialize_menus();

	///
	/// Popup menu
	///
	/// The popup menu is now populated by the show_context_menu()
	/// method.
	
	LLMenuGL::Params menu_params;
	menu_params.name = "Popup";
	menu_params.visible = false;
	gPopupMenuView = LLUICtrlFactory::create<LLMenuGL>(menu_params);
	gMenuHolder->addChild( gPopupMenuView );

	///
	/// Context menus
	///

	const widget_registry_t& registry =
		LLViewerMenuHolderGL::child_registry_t::instance();
	gEditMenu = LLUICtrlFactory::createFromFile<LLMenuGL>("menu_edit.xml", gMenuHolder, registry);
	gMenuAvatarSelf = LLUICtrlFactory::createFromFile<LLContextMenu>(
		"menu_avatar_self.xml", gMenuHolder, registry);
	gMenuAvatarOther = LLUICtrlFactory::createFromFile<LLContextMenu>(
		"menu_avatar_other.xml", gMenuHolder, registry);

	gDetachScreenPieMenu = gMenuHolder->getChild<LLContextMenu>("Object Detach HUD", true);
	gDetachPieMenu = gMenuHolder->getChild<LLContextMenu>("Object Detach", true);

	gMenuObject = LLUICtrlFactory::createFromFile<LLContextMenu>(
		"menu_object.xml", gMenuHolder, registry);

	gAttachScreenPieMenu = gMenuHolder->getChild<LLContextMenu>("Object Attach HUD");
	gAttachPieMenu = gMenuHolder->getChild<LLContextMenu>("Object Attach");

	gMenuAttachmentSelf = LLUICtrlFactory::createFromFile<LLContextMenu>(
		"menu_attachment_self.xml", gMenuHolder, registry);
	gMenuAttachmentOther = LLUICtrlFactory::createFromFile<LLContextMenu>(
		"menu_attachment_other.xml", gMenuHolder, registry);

	gMenuLand = LLUICtrlFactory::createFromFile<LLContextMenu>(
		"menu_land.xml", gMenuHolder, registry);

	gMenuMuteParticle = LLUICtrlFactory::createFromFile<LLContextMenu>(
		"menu_mute_particle.xml", gMenuHolder, registry);

// <FS:Zi> Pie menu
	gPieMenuAvatarSelf = LLUICtrlFactory::createFromFile<PieMenu>(
		"menu_pie_avatar_self.xml", gMenuHolder, registry);
	gPieMenuAvatarOther = LLUICtrlFactory::createFromFile<PieMenu>(
		"menu_pie_avatar_other.xml", gMenuHolder, registry);

	// added "Pie" to the control names to keep them unique
	gPieDetachScreenMenu = gMenuHolder->getChild<PieMenu>("Pie Object Detach HUD", true);
	gPieDetachMenu = gMenuHolder->getChild<PieMenu>("Pie Object Detach", true);

	gPieMenuObject = LLUICtrlFactory::createFromFile<PieMenu>(
		"menu_pie_object.xml", gMenuHolder, registry);

	// added "Pie" to the control names to keep them unique
	gPieAttachScreenMenu = gMenuHolder->getChild<PieMenu>("Pie Object Attach HUD");
	gPieAttachMenu = gMenuHolder->getChild<PieMenu>("Pie Object Attach");

	gPieMenuAttachmentSelf = LLUICtrlFactory::createFromFile<PieMenu>(
		"menu_pie_attachment_self.xml", gMenuHolder, registry);
	gPieMenuAttachmentOther = LLUICtrlFactory::createFromFile<PieMenu>(
		"menu_pie_attachment_other.xml", gMenuHolder, registry);

	gPieMenuLand = LLUICtrlFactory::createFromFile<PieMenu>(
		"menu_pie_land.xml", gMenuHolder, registry);

	gPieMenuMuteParticle = LLUICtrlFactory::createFromFile<PieMenu>(
		"menu_pie_mute_particle.xml", gMenuHolder, registry);
// </FS:Zi> Pie menu

	///
	/// set up the colors
	///
	LLColor4 color;

	// do not set colors in code, let the skin decide. -Zi
	/*
	LLColor4 context_menu_color = LLUIColorTable::instance().getColor("MenuPopupBgColor");
	
	gMenuAvatarSelf->setBackgroundColor( context_menu_color );
	gMenuAvatarOther->setBackgroundColor( context_menu_color );
	gMenuObject->setBackgroundColor( context_menu_color );
	gMenuAttachmentSelf->setBackgroundColor( context_menu_color );
	gMenuAttachmentOther->setBackgroundColor( context_menu_color );

	gMenuLand->setBackgroundColor( context_menu_color );

	color = LLUIColorTable::instance().getColor( "MenuPopupBgColor" );
	gPopupMenuView->setBackgroundColor( color );
	*/

	// <FS> Changed for grid manager
	// If we are not in production, use a different color to make it apparent.
	//if (LLGridManager::getInstance()->isInProductionGrid())
	//{
	//	color = LLUIColorTable::instance().getColor( "MenuBarBgColor" );
	//}
	//else
	//{
	//	color = LLUIColorTable::instance().getColor( "MenuNonProductionBgColor" );
	//}

	//LLView* menu_bar_holder = gViewerWindow->getRootView()->getChildView("menu_bar_holder");

	//gMenuBarView = LLUICtrlFactory::getInstance()->createFromFile<LLMenuBarGL>("menu_viewer.xml", gMenuHolder, LLViewerMenuHolderGL::child_registry_t::instance());
	//gMenuBarView->setRect(LLRect(0, menu_bar_holder->getRect().mTop, 0, menu_bar_holder->getRect().mTop - MENU_BAR_HEIGHT));
	//gMenuBarView->setBackgroundColor( color );

	gMenuBarView = LLUICtrlFactory::getInstance()->createFromFile<LLMenuBarGL>("menu_viewer.xml", gMenuHolder, LLViewerMenuHolderGL::child_registry_t::instance());
	// ONLY change the color IF we are in beta. Otherwise leave it alone so it can use the skinned color. -Zi
	if(LLGridManager::getInstance()->isInSLBeta())
	{
		color = LLUIColorTable::instance().getColor( "MenuNonProductionBgColor" );
		gMenuBarView->setBackgroundColor( color );
	}

	LLView* menu_bar_holder = gViewerWindow->getRootView()->getChildView("menu_bar_holder");
	gMenuBarView->setRect(LLRect(0, menu_bar_holder->getRect().mTop, 0, menu_bar_holder->getRect().mTop - MENU_BAR_HEIGHT));
	// </FS> Changed for grid manager

	menu_bar_holder->addChild(gMenuBarView);
  
    gViewerWindow->setMenuBackgroundColor(false, 
        !LLGridManager::getInstance()->isInSLBeta());
// <FS:AW opensim currency support>
//	// Assume L$10 for now, the server will tell us the real cost at login
//	// *TODO:Also fix cost in llfolderview.cpp for Inventory menus
//	const std::string upload_cost("10");
	// \0/ Copypasta! See llviewermessage, llviewermenu and llpanelmaininventory
	S32 cost = LLGlobalEconomy::getInstance()->getPriceUpload();
	std::string upload_cost;
#ifdef OPENSIM
	if (LLGridManager::getInstance()->isInOpenSim())
	{
		upload_cost = cost > 0 ? llformat("%s%d", "L$", cost) : LLTrans::getString("free");
	}
	else
#endif
	{
		upload_cost = "L$" + (cost > 0 ? llformat("%d", cost) : llformat("%d", gSavedSettings.getU32("DefaultUploadCost")));
	}
// </FS:AW opensim currency support>
	gMenuHolder->childSetLabelArg("Upload Image", "[COST]", upload_cost);
	gMenuHolder->childSetLabelArg("Upload Sound", "[COST]", upload_cost);
	gMenuHolder->childSetLabelArg("Upload Animation", "[COST]", upload_cost);
	gMenuHolder->childSetLabelArg("Bulk Upload", "[COST]", upload_cost);
	
	gAutorespondMenu = gMenuBarView->getChild<LLMenuItemCallGL>("Set Autorespond", TRUE);
	gAutorespondNonFriendsMenu = gMenuBarView->getChild<LLMenuItemCallGL>("Set Autorespond to non-friends", TRUE);
	gAttachSubMenu = gMenuBarView->findChildMenuByName("Attach Object", TRUE);
	gDetachSubMenu = gMenuBarView->findChildMenuByName("Detach Object", TRUE);

	// Don't display the Memory console menu if the feature is turned off
	LLMenuItemCheckGL *memoryMenu = gMenuBarView->getChild<LLMenuItemCheckGL>("Memory", TRUE);
	if (memoryMenu)
	{
		memoryMenu->setVisible(FALSE);
	}

	gMenuBarView->createJumpKeys();

	// Let land based option enable when parcel changes
	gMenuParcelObserver = new LLMenuParcelObserver();

	gLoginMenuBarView = LLUICtrlFactory::getInstance()->createFromFile<LLMenuBarGL>("menu_login.xml", gMenuHolder, LLViewerMenuHolderGL::child_registry_t::instance());
	gLoginMenuBarView->arrangeAndClear();
	LLRect menuBarRect = gLoginMenuBarView->getRect();
	menuBarRect.setLeftTopAndSize(0, menu_bar_holder->getRect().getHeight(), menuBarRect.getWidth(), menuBarRect.getHeight());
	gLoginMenuBarView->setRect(menuBarRect);
	// do not set colors in code, always lat the skin decide. -Zi
	// gLoginMenuBarView->setBackgroundColor( color );
	menu_bar_holder->addChild(gLoginMenuBarView);
	
	// tooltips are on top of EVERYTHING, including menus
	gViewerWindow->getRootView()->sendChildToFront(gToolTipView);
}

///////////////////
// SHOW CONSOLES //
///////////////////


class LLAdvancedToggleConsole : public view_listener_t
{
	bool handleEvent(const LLSD& userdata)
	{
		std::string console_type = userdata.asString();
		if ("texture" == console_type)
		{
			toggle_visibility( (void*)gTextureView );
		}
		else if ("debug" == console_type)
		{
			toggle_visibility( (void*)static_cast<LLUICtrl*>(gDebugView->mDebugConsolep));
		}
		else if ("fast timers" == console_type)
		{
			LLFloaterReg::toggleInstance("block_timers");
		}
		else if ("scene view" == console_type)
		{
			toggle_visibility( (void*)gSceneView);
		}
		else if ("scene monitor" == console_type)
		{
			toggle_visibility( (void*)gSceneMonitorView);
		}

		return true;
	}
};
class LLAdvancedCheckConsole : public view_listener_t
{
	bool handleEvent(const LLSD& userdata)
	{
		std::string console_type = userdata.asString();
		bool new_value = false;
		if ("texture" == console_type)
		{
			new_value = get_visibility( (void*)gTextureView );
		}
		else if ("debug" == console_type)
		{
			new_value = get_visibility( (void*)((LLView*)gDebugView->mDebugConsolep) );
		}
		else if ("fast timers" == console_type)
		{
			new_value = LLFloaterReg::instanceVisible("block_timers");
		}
		else if ("scene view" == console_type)
		{
			new_value = get_visibility( (void*) gSceneView);
		}
		else if ("scene monitor" == console_type)
		{
			new_value = get_visibility( (void*) gSceneMonitorView);
		}
		
		return new_value;
	}
};


//////////////////////////
// DUMP INFO TO CONSOLE //
//////////////////////////


class LLAdvancedDumpInfoToConsole : public view_listener_t
{
	bool handleEvent(const LLSD& userdata)
	{
		std::string info_type = userdata.asString();
		if ("region" == info_type)
		{
			handle_region_dump_settings(NULL);
		}
		else if ("group" == info_type)
		{
			handle_dump_group_info(NULL);
		}
		else if ("capabilities" == info_type)
		{
			handle_dump_capabilities_info(NULL);
		}
		return true;
	}
};


//////////////
// HUD INFO //
//////////////


class LLAdvancedToggleHUDInfo : public view_listener_t
{
	bool handleEvent(const LLSD& userdata)
	{
		std::string info_type = userdata.asString();

		if ("camera" == info_type)
		{
			gDisplayCameraPos = !(gDisplayCameraPos);
		}
		else if ("wind" == info_type)
		{
			gDisplayWindInfo = !(gDisplayWindInfo);
		}
		else if ("fov" == info_type)
		{
			gDisplayFOV = !(gDisplayFOV);
		}
		else if ("badge" == info_type)
		{
			report_to_nearby_chat("Hippos!");
		}
		else if ("cookies" == info_type)
		{
			report_to_nearby_chat("Cookies!");
		}
		// <FS:PP>
		else if ("motd" == info_type)
		{
			report_to_nearby_chat(gAgent.mMOTD);
		}
		// </FS:PP>
		return true;
	}
};

class LLAdvancedCheckHUDInfo : public view_listener_t
{
	bool handleEvent(const LLSD& userdata)
	{
		std::string info_type = userdata.asString();
		bool new_value = false;
		if ("camera" == info_type)
		{
			new_value = gDisplayCameraPos;
		}
		else if ("wind" == info_type)
		{
			new_value = gDisplayWindInfo;
		}
		else if ("fov" == info_type)
		{
			new_value = gDisplayFOV;
		}
		return new_value;
	}
};


//////////////
// FLYING   //
//////////////

class LLAdvancedAgentFlyingInfo : public view_listener_t
{
	bool handleEvent(const LLSD&)
	{
		return gAgent.getFlying();
	}
};


///////////////////////
// CLEAR GROUP CACHE //
///////////////////////

class LLAdvancedClearGroupCache : public view_listener_t
{
	bool handleEvent(const LLSD& userdata)
	{
		LLGroupMgr::debugClearAllGroups(NULL);
		return true;
	}
};




/////////////////
// RENDER TYPE //
/////////////////
U32 render_type_from_string(std::string render_type)
{
	if ("simple" == render_type)
	{
		return LLPipeline::RENDER_TYPE_SIMPLE;
	}
	else if ("alpha" == render_type)
	{
		return LLPipeline::RENDER_TYPE_ALPHA;
	}
	else if ("tree" == render_type)
	{
		return LLPipeline::RENDER_TYPE_TREE;
	}
	else if ("character" == render_type)
	{
		return LLPipeline::RENDER_TYPE_AVATAR;
	}
	else if ("surfacePatch" == render_type)
	{
		return LLPipeline::RENDER_TYPE_TERRAIN;
	}
	else if ("sky" == render_type)
	{
		return LLPipeline::RENDER_TYPE_SKY;
	}
	else if ("water" == render_type)
	{
		return LLPipeline::RENDER_TYPE_WATER;
	}
	else if ("ground" == render_type)
	{
		return LLPipeline::RENDER_TYPE_GROUND;
	}
	else if ("volume" == render_type)
	{
		return LLPipeline::RENDER_TYPE_VOLUME;
	}
	else if ("grass" == render_type)
	{
		return LLPipeline::RENDER_TYPE_GRASS;
	}
	else if ("clouds" == render_type)
	{
		return LLPipeline::RENDER_TYPE_CLOUDS;
	}
	else if ("particles" == render_type)
	{
		return LLPipeline::RENDER_TYPE_PARTICLES;
	}
	else if ("bump" == render_type)
	{
		return LLPipeline::RENDER_TYPE_BUMP;
	}
	else
	{
		return 0;
	}
}


class LLAdvancedToggleRenderType : public view_listener_t
{
	bool handleEvent(const LLSD& userdata)
	{
		U32 render_type = render_type_from_string( userdata.asString() );
		if ( render_type != 0 )
		{
			LLPipeline::toggleRenderTypeControl( (void*)(ptrdiff_t)render_type );
			if(render_type == LLPipeline::RENDER_TYPE_PARTICLES)
			{
				gPipeline.sRenderParticles = gPipeline.hasRenderType(LLPipeline::RENDER_TYPE_PARTICLES);
			}
		}
		return true;
	}
};


class LLAdvancedCheckRenderType : public view_listener_t
{
	bool handleEvent(const LLSD& userdata)
	{
		U32 render_type = render_type_from_string( userdata.asString() );
		bool new_value = false;

		if ( render_type != 0 )
		{
			new_value = LLPipeline::hasRenderTypeControl( (void*)(ptrdiff_t)render_type );
		}

		return new_value;
	}
};


/////////////
// FEATURE //
/////////////
U32 feature_from_string(std::string feature)
{ 
	if ("ui" == feature)
	{ 
		return LLPipeline::RENDER_DEBUG_FEATURE_UI;
	}
	else if ("selected" == feature)
	{
		return LLPipeline::RENDER_DEBUG_FEATURE_SELECTED;
	}
	else if ("highlighted" == feature)
	{
		return LLPipeline::RENDER_DEBUG_FEATURE_HIGHLIGHTED;
	}
	else if ("dynamic textures" == feature)
	{
		return LLPipeline::RENDER_DEBUG_FEATURE_DYNAMIC_TEXTURES;
	}
	else if ("foot shadows" == feature)
	{
		return LLPipeline::RENDER_DEBUG_FEATURE_FOOT_SHADOWS;
	}
	else if ("fog" == feature)
	{
		return LLPipeline::RENDER_DEBUG_FEATURE_FOG;
	}
	else if ("fr info" == feature)
	{
		return LLPipeline::RENDER_DEBUG_FEATURE_FR_INFO;
	}
	else if ("flexible" == feature)
	{
		return LLPipeline::RENDER_DEBUG_FEATURE_FLEXIBLE;
	}
	else
	{
		return 0;
	}
};


class LLAdvancedToggleFeature : public view_listener_t
{
	bool handleEvent(const LLSD& userdata)
	{
		U32 feature = feature_from_string( userdata.asString() );
		if ( feature != 0 )
		{
			LLPipeline::toggleRenderDebugFeature( (void*)(ptrdiff_t)feature );
		}
		return true;
	}
};

class LLAdvancedCheckFeature : public view_listener_t
{
	bool handleEvent(const LLSD& userdata)
{
	U32 feature = feature_from_string( userdata.asString() );
	bool new_value = false;

	if ( feature != 0 )
	{
		new_value = LLPipeline::toggleRenderDebugFeatureControl( (void*)(ptrdiff_t)feature );
	}

	return new_value;
}
};

class LLAdvancedCheckDisplayTextureDensity : public view_listener_t
{
	bool handleEvent(const LLSD& userdata)
	{
		std::string mode = userdata.asString();
		if (!gPipeline.hasRenderDebugMask(LLPipeline::RENDER_DEBUG_TEXEL_DENSITY))
		{
			return mode == "none";
		}
		if (mode == "current")
		{
			return LLViewerTexture::sDebugTexelsMode == LLViewerTexture::DEBUG_TEXELS_CURRENT;
		}
		else if (mode == "desired")
		{
			return LLViewerTexture::sDebugTexelsMode == LLViewerTexture::DEBUG_TEXELS_DESIRED;
		}
		else if (mode == "full")
		{
			return LLViewerTexture::sDebugTexelsMode == LLViewerTexture::DEBUG_TEXELS_FULL;
		}
		return false;
	}
};

class LLAdvancedSetDisplayTextureDensity : public view_listener_t
{
	bool handleEvent(const LLSD& userdata)
	{
		std::string mode = userdata.asString();
		if (mode == "none")
		{
			if (gPipeline.hasRenderDebugMask(LLPipeline::RENDER_DEBUG_TEXEL_DENSITY) == TRUE) 
			{
				gPipeline.toggleRenderDebug((void*)LLPipeline::RENDER_DEBUG_TEXEL_DENSITY);
			}
			LLViewerTexture::sDebugTexelsMode = LLViewerTexture::DEBUG_TEXELS_OFF;
		}
		else if (mode == "current")
		{
			if (gPipeline.hasRenderDebugMask(LLPipeline::RENDER_DEBUG_TEXEL_DENSITY) == FALSE) 
			{
				gPipeline.toggleRenderDebug((void*)LLPipeline::RENDER_DEBUG_TEXEL_DENSITY);
			}
			LLViewerTexture::sDebugTexelsMode = LLViewerTexture::DEBUG_TEXELS_CURRENT;
		}
		else if (mode == "desired")
		{
			if (gPipeline.hasRenderDebugMask(LLPipeline::RENDER_DEBUG_TEXEL_DENSITY) == FALSE) 
			{
				gPipeline.toggleRenderDebug((void*)LLPipeline::RENDER_DEBUG_TEXEL_DENSITY);
			}
			gPipeline.setRenderDebugFeatureControl(LLPipeline::RENDER_DEBUG_TEXEL_DENSITY, true);
			LLViewerTexture::sDebugTexelsMode = LLViewerTexture::DEBUG_TEXELS_DESIRED;
		}
		else if (mode == "full")
		{
			if (gPipeline.hasRenderDebugMask(LLPipeline::RENDER_DEBUG_TEXEL_DENSITY) == FALSE) 
			{
				gPipeline.toggleRenderDebug((void*)LLPipeline::RENDER_DEBUG_TEXEL_DENSITY);
			}
			LLViewerTexture::sDebugTexelsMode = LLViewerTexture::DEBUG_TEXELS_FULL;
		}
		return true;
	}
};


//////////////////
// INFO DISPLAY //
//////////////////
U32 info_display_from_string(std::string info_display)
{
	if ("verify" == info_display)
	{
		return LLPipeline::RENDER_DEBUG_VERIFY;
	}
	else if ("bboxes" == info_display)
	{
		return LLPipeline::RENDER_DEBUG_BBOXES;
	}
	else if ("normals" == info_display)
	{
		return LLPipeline::RENDER_DEBUG_NORMALS;
	}
	else if ("points" == info_display)
	{
		return LLPipeline::RENDER_DEBUG_POINTS;
	}
	else if ("octree" == info_display)
	{
		return LLPipeline::RENDER_DEBUG_OCTREE;
	}
	else if ("shadow frusta" == info_display)
	{
		return LLPipeline::RENDER_DEBUG_SHADOW_FRUSTA;
	}
	else if ("physics shapes" == info_display)
	{
		return LLPipeline::RENDER_DEBUG_PHYSICS_SHAPES;
	}
	else if ("occlusion" == info_display)
	{
		return LLPipeline::RENDER_DEBUG_OCCLUSION;
	}
	else if ("render batches" == info_display)
	{
		return LLPipeline::RENDER_DEBUG_BATCH_SIZE;
	}
	else if ("update type" == info_display)
	{
		return LLPipeline::RENDER_DEBUG_UPDATE_TYPE;
	}
	else if ("texture anim" == info_display)
	{
		return LLPipeline::RENDER_DEBUG_TEXTURE_ANIM;
	}
	else if ("texture priority" == info_display)
	{
		return LLPipeline::RENDER_DEBUG_TEXTURE_PRIORITY;
	}
	else if ("texture area" == info_display)
	{
		return LLPipeline::RENDER_DEBUG_TEXTURE_AREA;
	}
	else if ("face area" == info_display)
	{
		return LLPipeline::RENDER_DEBUG_FACE_AREA;
	}
	else if ("lod info" == info_display)
	{
		return LLPipeline::RENDER_DEBUG_LOD_INFO;
	}
	else if ("build queue" == info_display)
	{
		return LLPipeline::RENDER_DEBUG_BUILD_QUEUE;
	}
	else if ("lights" == info_display)
	{
		return LLPipeline::RENDER_DEBUG_LIGHTS;
	}
	else if ("particles" == info_display)
	{
		return LLPipeline::RENDER_DEBUG_PARTICLES;
	}
	else if ("composition" == info_display)
	{
		return LLPipeline::RENDER_DEBUG_COMPOSITION;
	}
	else if ("avatardrawinfo" == info_display)
	{
		return (LLPipeline::RENDER_DEBUG_AVATAR_DRAW_INFO);
	}
	else if ("glow" == info_display)
	{
		return LLPipeline::RENDER_DEBUG_GLOW;
	}
	else if ("collision skeleton" == info_display)
	{
		return LLPipeline::RENDER_DEBUG_AVATAR_VOLUME;
	}
	else if ("joints" == info_display)
	{
		return LLPipeline::RENDER_DEBUG_AVATAR_JOINTS;
	}
	else if ("raycast" == info_display)
	{
		return LLPipeline::RENDER_DEBUG_RAYCAST;
	}
	else if ("agent target" == info_display)
	{
		return LLPipeline::RENDER_DEBUG_AGENT_TARGET;
	}
	else if ("sculpt" == info_display)
	{
		return LLPipeline::RENDER_DEBUG_SCULPTED;
	}
	else if ("wind vectors" == info_display)
	{
		return LLPipeline::RENDER_DEBUG_WIND_VECTORS;
	}
	else if ("texel density" == info_display)
	{
		return LLPipeline::RENDER_DEBUG_TEXEL_DENSITY;
	}
<<<<<<< HEAD
	else if ("texture size" == info_display)
	{
		return LLPipeline::RENDER_DEBUG_TEXTURE_SIZE;
=======
	else if ("triangle count" == info_display)
	{
		return LLPipeline::RENDER_DEBUG_TRIANGLE_COUNT;
>>>>>>> a634d878
	}
	else
	{
		LL_WARNS() << "unrecognized feature name '" << info_display << "'" << LL_ENDL;
		return 0;
	}
};

class LLAdvancedToggleInfoDisplay : public view_listener_t
{
	bool handleEvent(const LLSD& userdata)
	{
		U32 info_display = info_display_from_string( userdata.asString() );

		LL_INFOS("ViewerMenu") << "toggle " << userdata.asString() << LL_ENDL;
		
		if ( info_display != 0 )
		{
			LLPipeline::toggleRenderDebug( (void*)(ptrdiff_t)info_display );
		}

		return true;
	}
};


class LLAdvancedCheckInfoDisplay : public view_listener_t
{
	bool handleEvent(const LLSD& userdata)
	{
		U32 info_display = info_display_from_string( userdata.asString() );
		bool new_value = false;

		if ( info_display != 0 )
		{
			new_value = LLPipeline::toggleRenderDebugControl( (void*)(ptrdiff_t)info_display );
		}

		return new_value;
	}
};


///////////////////////////
//// RANDOMIZE FRAMERATE //
///////////////////////////


class LLAdvancedToggleRandomizeFramerate : public view_listener_t
{
	bool handleEvent(const LLSD& userdata)
	{
		gRandomizeFramerate = !(gRandomizeFramerate);
		return true;
	}
};

class LLAdvancedCheckRandomizeFramerate : public view_listener_t
{
	bool handleEvent(const LLSD& userdata)
	{
		bool new_value = gRandomizeFramerate;
		return new_value;
	}
};

///////////////////////////
//// PERIODIC SLOW FRAME //
///////////////////////////


class LLAdvancedTogglePeriodicSlowFrame : public view_listener_t
{
	bool handleEvent(const LLSD& userdata)
	{
		gPeriodicSlowFrame = !(gPeriodicSlowFrame);
		return true;
	}
};

class LLAdvancedCheckPeriodicSlowFrame : public view_listener_t
{
	bool handleEvent(const LLSD& userdata)
	{
		bool new_value = gPeriodicSlowFrame;
		return new_value;
	}
};



////////////////
// FRAME TEST //
////////////////


class LLAdvancedToggleFrameTest : public view_listener_t
{
	bool handleEvent(const LLSD& userdata)
	{
		LLPipeline::sRenderFrameTest = !(LLPipeline::sRenderFrameTest);
		return true;
	}
};

class LLAdvancedCheckFrameTest : public view_listener_t
{
	bool handleEvent(const LLSD& userdata)
	{
		bool new_value = LLPipeline::sRenderFrameTest;
		return new_value;
	}
};


///////////////////////////
// SELECTED TEXTURE INFO //
///////////////////////////


class LLAdvancedSelectedTextureInfo : public view_listener_t
{
	bool handleEvent(const LLSD& userdata)
	{
		handle_selected_texture_info(NULL);
		return true;
	}
};

//////////////////////
// TOGGLE WIREFRAME //
//////////////////////

class LLAdvancedToggleWireframe : public view_listener_t
{
	bool handleEvent(const LLSD& userdata)
	{
// [RLVa:KB] - Checked: RLVa-2.0.0
		bool fRlvBlockWireframe = gRlvAttachmentLocks.hasLockedHUD();
		if ( (!gUseWireframe) && (fRlvBlockWireframe) )
			RlvUtil::notifyBlocked(RLV_STRING_BLOCKED_WIREFRAME);
		set_use_wireframe( (!gUseWireframe) && (!fRlvBlockWireframe) );
		return true;
	}
};

// Called from rlvhandler.cpp
void set_use_wireframe(BOOL useWireframe)
	{
		if (gUseWireframe == useWireframe)
			return;

		gUseWireframe = useWireframe;
// [/RLVa:KB]
//		gUseWireframe = !(gUseWireframe);
		gWindowResized = TRUE;

		LLPipeline::updateRenderDeferred();

		if (gUseWireframe)
		{
			gInitialDeferredModeForWireframe = LLPipeline::sRenderDeferred;
		}

		gPipeline.resetVertexBuffers();

		if (!gUseWireframe && !gInitialDeferredModeForWireframe && LLPipeline::sRenderDeferred != gInitialDeferredModeForWireframe && gPipeline.isInit())
		{
			LLPipeline::refreshCachedSettings();
			gPipeline.releaseGLBuffers();
			gPipeline.createGLBuffers();
			LLViewerShaderMgr::instance()->setShaders();
		}

//		return true;
	}
//};

class LLAdvancedCheckWireframe : public view_listener_t
{
	bool handleEvent(const LLSD& userdata)
	{
		bool new_value = gUseWireframe;
		return new_value;
	}
};
	

//////////////////////////
// DUMP SCRIPTED CAMERA //
//////////////////////////
	
class LLAdvancedDumpScriptedCamera : public view_listener_t
{
	bool handleEvent(const LLSD& userdata)
	{
		handle_dump_followcam(NULL);
		return true;
	}
};



//////////////////////////////
// DUMP REGION OBJECT CACHE //
//////////////////////////////


class LLAdvancedDumpRegionObjectCache : public view_listener_t
{
	bool handleEvent(const LLSD& userdata)
{
		handle_dump_region_object_cache(NULL);
		return true;
	}
};

class LLAdvancedBuyCurrencyTest : public view_listener_t
	{
	bool handleEvent(const LLSD& userdata)
	{
		handle_buy_currency_test(NULL);
		return true;
	}
};


/////////////////////
// DUMP SELECT MGR //
/////////////////////


class LLAdvancedDumpSelectMgr : public view_listener_t
{
	bool handleEvent(const LLSD& userdata)
	{
		dump_select_mgr(NULL);
		return true;
	}
};



////////////////////
// DUMP INVENTORY //
////////////////////


class LLAdvancedDumpInventory : public view_listener_t
{
	bool handleEvent(const LLSD& userdata)
	{
		dump_inventory(NULL);
		return true;
	}
};



////////////////////////////////
// PRINT SELECTED OBJECT INFO //
////////////////////////////////


class LLAdvancedPrintSelectedObjectInfo : public view_listener_t
{
	bool handleEvent(const LLSD& userdata)
	{
		print_object_info(NULL);
		return true;
	}
};



//////////////////////
// PRINT AGENT INFO //
//////////////////////


class LLAdvancedPrintAgentInfo : public view_listener_t
{
	bool handleEvent(const LLSD& userdata)
	{
		print_agent_nvpairs(NULL);
		return true;
	}
};

//////////////////
// DEBUG CLICKS //
//////////////////


class LLAdvancedToggleDebugClicks : public view_listener_t
{
	bool handleEvent(const LLSD& userdata)
	{
		gDebugClicks = !(gDebugClicks);
		return true;
	}
};

class LLAdvancedCheckDebugClicks : public view_listener_t
{
	bool handleEvent(const LLSD& userdata)
	{
		bool new_value = gDebugClicks;
		return new_value;
	}
};



/////////////////
// DEBUG VIEWS //
/////////////////


class LLAdvancedToggleDebugViews : public view_listener_t
{
	bool handleEvent(const LLSD& userdata)
	{
		LLView::sDebugRects = !(LLView::sDebugRects);
		return true;
	}
};

class LLAdvancedCheckDebugViews : public view_listener_t
{
	bool handleEvent(const LLSD& userdata)
	{
		bool new_value = LLView::sDebugRects;
		return new_value;
	}
};



///////////////////////
// XUI NAME TOOLTIPS //
///////////////////////


class LLAdvancedToggleXUINameTooltips : public view_listener_t
{
	bool handleEvent(const LLSD& userdata)
	{
		toggle_show_xui_names(NULL);
		return true;
	}
};

class LLAdvancedCheckXUINameTooltips : public view_listener_t
{
	bool handleEvent(const LLSD& userdata)
	{
		bool new_value = check_show_xui_names(NULL);
		return new_value;
	}
};



////////////////////////
// DEBUG MOUSE EVENTS //
////////////////////////


class LLAdvancedToggleDebugMouseEvents : public view_listener_t
{
	bool handleEvent(const LLSD& userdata)
	{
		LLView::sDebugMouseHandling = !(LLView::sDebugMouseHandling);
		return true;
	}
};

class LLAdvancedCheckDebugMouseEvents : public view_listener_t
{
	bool handleEvent(const LLSD& userdata)
	{
		bool new_value = LLView::sDebugMouseHandling;
		return new_value;
	}
};



////////////////
// DEBUG KEYS //
////////////////


class LLAdvancedToggleDebugKeys : public view_listener_t
{
	bool handleEvent(const LLSD& userdata)
	{
		LLView::sDebugKeys = !(LLView::sDebugKeys);
		return true;
	}
};
	
class LLAdvancedCheckDebugKeys : public view_listener_t
{
	bool handleEvent(const LLSD& userdata)
	{
		bool new_value = LLView::sDebugKeys;
		return new_value;
	}
};
	


///////////////////////
// DEBUG WINDOW PROC //
///////////////////////


class LLAdvancedToggleDebugWindowProc : public view_listener_t
{
	bool handleEvent(const LLSD& userdata)
	{
		gDebugWindowProc = !(gDebugWindowProc);
		return true;
	}
};

class LLAdvancedCheckDebugWindowProc : public view_listener_t
	{
	bool handleEvent(const LLSD& userdata)
	{
		bool new_value = gDebugWindowProc;
		return new_value;
	}
};

// ------------------------------XUI MENU ---------------------------

//////////////////////
// LOAD UI FROM XML //
//////////////////////


class LLAdvancedLoadUIFromXML : public view_listener_t
{
	bool handleEvent(const LLSD& userdata)
	{
		handle_load_from_xml(NULL);
		return true;
	}
};



////////////////////
// SAVE UI TO XML //
////////////////////


class LLAdvancedSaveUIToXML : public view_listener_t
{
	bool handleEvent(const LLSD& userdata)
	{
		handle_save_to_xml(NULL);
		return true;
	}
};


class LLAdvancedSendTestIms : public view_listener_t
{
	bool handleEvent(const LLSD& userdata)
	{
		LLIMModel::instance().testMessages();
		return true;
	}
};


///////////////
// XUI NAMES //
///////////////


class LLAdvancedToggleXUINames : public view_listener_t
{
	bool handleEvent(const LLSD& userdata)
	{
		toggle_show_xui_names(NULL);
		return true;
	}
};

class LLAdvancedCheckXUINames : public view_listener_t
{
	bool handleEvent(const LLSD& userdata)
	{
		bool new_value = check_show_xui_names(NULL);
		return new_value;
	}
};


////////////////////////
// GRAB BAKED TEXTURE //
////////////////////////


class LLAdvancedGrabBakedTexture : public view_listener_t
{
	bool handleEvent(const LLSD& userdata)
	{
		std::string texture_type = userdata.asString();
		if ("iris" == texture_type)
		{
			handle_grab_baked_texture( (void*)BAKED_EYES );
		}
		else if ("head" == texture_type)
		{
			handle_grab_baked_texture( (void*)BAKED_HEAD );
		}
		else if ("upper" == texture_type)
		{
			handle_grab_baked_texture( (void*)BAKED_UPPER );
		}
		else if ("lower" == texture_type)
		{
			handle_grab_baked_texture( (void*)BAKED_LOWER );
		}
		else if ("skirt" == texture_type)
		{
			handle_grab_baked_texture( (void*)BAKED_SKIRT );
		}
		else if ("hair" == texture_type)
		{
			handle_grab_baked_texture( (void*)BAKED_HAIR );
		}

		return true;
	}
};

class LLAdvancedEnableGrabBakedTexture : public view_listener_t
{
	bool handleEvent(const LLSD& userdata)
{
		std::string texture_type = userdata.asString();
		bool new_value = false;

		if ("iris" == texture_type)
		{
			new_value = enable_grab_baked_texture( (void*)BAKED_EYES );
		}
		else if ("head" == texture_type)
		{
			new_value = enable_grab_baked_texture( (void*)BAKED_HEAD );
		}
		else if ("upper" == texture_type)
		{
			new_value = enable_grab_baked_texture( (void*)BAKED_UPPER );
		}
		else if ("lower" == texture_type)
		{
			new_value = enable_grab_baked_texture( (void*)BAKED_LOWER );
		}
		else if ("skirt" == texture_type)
		{
			new_value = enable_grab_baked_texture( (void*)BAKED_SKIRT );
		}
		else if ("hair" == texture_type)
		{
			new_value = enable_grab_baked_texture( (void*)BAKED_HAIR );
		}
	
		return new_value;
}
};

///////////////////////
// APPEARANCE TO XML //
///////////////////////


class LLAdvancedEnableAppearanceToXML : public view_listener_t
{
	bool handleEvent(const LLSD& userdata)
	{
		return gSavedSettings.getBOOL("DebugAvatarAppearanceMessage");
	}
};

class LLAdvancedAppearanceToXML : public view_listener_t
{
	bool handleEvent(const LLSD& userdata)
	{
		std::string emptyname;
		LLVOAvatar* avatar =
			find_avatar_from_object( LLSelectMgr::getInstance()->getSelection()->getPrimaryObject() );
		if (!avatar)
		{
			avatar = gAgentAvatarp;
		}
		avatar->dumpArchetypeXML(emptyname);
		return true;
	}
};



///////////////////////////////
// TOGGLE CHARACTER GEOMETRY //
///////////////////////////////


class LLAdvancedToggleCharacterGeometry : public view_listener_t
{
	bool handleEvent(const LLSD& userdata)
	{
		handle_god_request_avatar_geometry(NULL);
		return true;
	}
};


	/////////////////////////////
// TEST MALE / TEST FEMALE //
/////////////////////////////

class LLAdvancedTestMale : public view_listener_t
{
	bool handleEvent(const LLSD& userdata)
	{
		handle_test_male(NULL);
		return true;
	}
};


class LLAdvancedTestFemale : public view_listener_t
{
	bool handleEvent(const LLSD& userdata)
	{
		handle_test_female(NULL);
		return true;
	}
};

class LLAdvancedForceParamsToDefault : public view_listener_t
{
	bool handleEvent(const LLSD& userdata)
	{
		LLAgent::clearVisualParams(NULL);
		return true;
	}
};


//////////////////////////
//   ANIMATION SPEED    //
//////////////////////////

// Utility function to set all AV time factors to the same global value
static void set_all_animation_time_factors(F32	time_factor)
{
	LLMotionController::setCurrentTimeFactor(time_factor);
	for (std::vector<LLCharacter*>::iterator iter = LLCharacter::sInstances.begin();
		iter != LLCharacter::sInstances.end(); ++iter)
	{
		(*iter)->setAnimTimeFactor(time_factor);
	}
}

class LLAdvancedAnimTenFaster : public view_listener_t
{
	bool handleEvent(const LLSD& userdata)
	{
		//LL_INFOS() << "LLAdvancedAnimTenFaster" << LL_ENDL;
		F32 time_factor = LLMotionController::getCurrentTimeFactor();
		time_factor = llmin(time_factor + 0.1f, 2.f);	// Upper limit is 200% speed
		set_all_animation_time_factors(time_factor);
		return true;
	}
};

class LLAdvancedAnimTenSlower : public view_listener_t
{
	bool handleEvent(const LLSD& userdata)
	{
		//LL_INFOS() << "LLAdvancedAnimTenSlower" << LL_ENDL;
		F32 time_factor = LLMotionController::getCurrentTimeFactor();
		time_factor = llmax(time_factor - 0.1f, 0.1f);	// Lower limit is at 10% of normal speed
		set_all_animation_time_factors(time_factor);
		return true;
	}
};

class LLAdvancedAnimResetAll : public view_listener_t
{
	bool handleEvent(const LLSD& userdata)
	{
		set_all_animation_time_factors(1.f);
		return true;
	}
};


//////////////////////////
// RELOAD VERTEX SHADER //
//////////////////////////


class LLAdvancedReloadVertexShader : public view_listener_t
{
	bool handleEvent(const LLSD& userdata)
	{
		reload_vertex_shader(NULL);
		return true;
	}
};



////////////////////
// ANIMATION INFO //
////////////////////


class LLAdvancedToggleAnimationInfo : public view_listener_t
{
	bool handleEvent(const LLSD& userdata)
	{
		LLVOAvatar::sShowAnimationDebug = !(LLVOAvatar::sShowAnimationDebug);
		return true;
	}
};

class LLAdvancedCheckAnimationInfo : public view_listener_t
{
	bool handleEvent(const LLSD& userdata)
	{
		bool new_value = LLVOAvatar::sShowAnimationDebug;
		return new_value;
	}
};


//////////////////
// SHOW LOOK AT //
//////////////////


class LLAdvancedToggleShowLookAt : public view_listener_t
{
	bool handleEvent(const LLSD& userdata)
	{
		//LLHUDEffectLookAt::sDebugLookAt = !(LLHUDEffectLookAt::sDebugLookAt);
		//<FS:AO improve use of controls with radiogroups>
		//bool value = !gSavedPerAccountSettings.getBOOL("DebugLookAt");
		//gSavedPerAccountSettings.setBOOL("DebugLookAt",value);
		S32 value = !gSavedPerAccountSettings.getS32("DebugLookAt");
		gSavedPerAccountSettings.setS32("DebugLookAt",value);
		//</FS:AO>
		return true;
	}
};

// <AO>
class LLAdvancedToggleShowColor : public view_listener_t
{
        bool handleEvent(const LLSD& userdata)
        {
                S32 value = !gSavedSettings.getS32("DebugShowColor");
                gSavedSettings.setS32("DebugShowColor",value);
                return true;
        }
};

class LLAdvancedCheckShowColor : public view_listener_t
{
        bool handleEvent(const LLSD& userdata)
        {
                S32 new_value = gSavedSettings.getS32("DebugShowColor");
                return (bool)new_value;
        }
};
// </AO>

class LLAdvancedCheckShowLookAt : public view_listener_t
{
	bool handleEvent(const LLSD& userdata)
	{
		//bool new_value = LLHUDEffectLookAt::sDebugLookAt;
		//<FS:AO improve use of controls with radiogroups>
		//bool new_value = gSavedPerAccountSettings.getBOOL("DebugLookAt");
		S32 new_value = gSavedPerAccountSettings.getS32("DebugLookAt");
		return (bool)new_value;
	}
};



///////////////////
// SHOW POINT AT //
///////////////////


class LLAdvancedToggleShowPointAt : public view_listener_t
{
	bool handleEvent(const LLSD& userdata)
	{
		LLHUDEffectPointAt::sDebugPointAt = !(LLHUDEffectPointAt::sDebugPointAt);
		return true;
	}
};

class LLAdvancedCheckShowPointAt : public view_listener_t
{
	bool handleEvent(const LLSD& userdata)
	{
		bool new_value = LLHUDEffectPointAt::sDebugPointAt;
		return new_value;
	}
};


///////////////////// 
// PRIVATE LOOK AT // 
///////////////////// 

class LLAdvancedTogglePrivateLookPointAt : public view_listener_t 
{ 
	bool handleEvent(const LLSD& userdata) 
	{ 
		std::string command = userdata.asString(); 
		if ("Look" == command) 
		{ 
			bool new_value = !gSavedSettings.getBOOL("PrivateLookAtTarget"); 
			gSavedSettings.setBOOL("PrivateLookAtTarget", new_value); 
		} 
		else if ("Point" == command) 
		{ 
			bool new_value = !gSavedSettings.getBOOL("PrivatePointAtTarget"); 
			gSavedSettings.setBOOL("PrivatePointAtTarget", new_value); 
		} 
	return true; 
	} 
}; 

class LLAdvancedCheckPrivateLookPointAt : public view_listener_t 
{ 
	bool handleEvent(const LLSD& userdata) 
	{ 
		std::string command = userdata["data"].asString(); 
		if ("Look" == command) 
		{ 
			bool new_value = gSavedSettings.getBOOL("PrivateLookAtTarget"); 
			std::string control_name = userdata["control"].asString(); 
			gMenuHolder->findControl(control_name)->setValue(new_value); 
		} 
		else if ("Point" == command) 
		{ 
			bool new_value = gSavedSettings.getBOOL("PrivatePointAtTarget"); 
			std::string control_name = userdata["control"].asString(); 
			gMenuHolder->findControl(control_name)->setValue(new_value); 
		} 
	return true; 
	} 
};

/////////////////////////
// DEBUG JOINT UPDATES //
/////////////////////////


class LLAdvancedToggleDebugJointUpdates : public view_listener_t
{
	bool handleEvent(const LLSD& userdata)
	{
		LLVOAvatar::sJointDebug = !(LLVOAvatar::sJointDebug);
		return true;
	}
};

class LLAdvancedCheckDebugJointUpdates : public view_listener_t
{
	bool handleEvent(const LLSD& userdata)
	{
		bool new_value = LLVOAvatar::sJointDebug;
		return new_value;
	}
};



/////////////////
// DISABLE LOD //
/////////////////


class LLAdvancedToggleDisableLOD : public view_listener_t
{
	bool handleEvent(const LLSD& userdata)
	{
		LLViewerJoint::sDisableLOD = !(LLViewerJoint::sDisableLOD);
		return true;
	}
};
		
class LLAdvancedCheckDisableLOD : public view_listener_t
{
	bool handleEvent(const LLSD& userdata)
	{
		bool new_value = LLViewerJoint::sDisableLOD;
		return new_value;
	}
};



/////////////////////////
// DEBUG CHARACTER VIS //
/////////////////////////


class LLAdvancedToggleDebugCharacterVis : public view_listener_t
{
	bool handleEvent(const LLSD& userdata)
	{
		LLVOAvatar::sDebugInvisible = !(LLVOAvatar::sDebugInvisible);
		return true;
	}
};

class LLAdvancedCheckDebugCharacterVis : public view_listener_t
{
	bool handleEvent(const LLSD& userdata)
	{
		bool new_value = LLVOAvatar::sDebugInvisible;
		return new_value;
	}
};


//////////////////////
// DUMP ATTACHMENTS //
//////////////////////

	
class LLAdvancedDumpAttachments : public view_listener_t
{
	bool handleEvent(const LLSD& userdata)
	{
		handle_dump_attachments(NULL);
		return true;
	}
};


	
/////////////////////
// REBAKE TEXTURES //
/////////////////////
	
	
class LLAdvancedRebakeTextures : public view_listener_t
{
	bool handleEvent(const LLSD& userdata)
	{
		handle_rebake_textures(NULL);
		return true;
	}
};
	
	
// [SL:KB] - Patch: Appearance-PhantomAttach | Checked: Catznip-5.0
void handle_refresh_attachments()
{
	LLAttachmentsMgr::instance().refreshAttachments();
}
// [/SL:KB]

#if 1 //ndef LL_RELEASE_FOR_DOWNLOAD
///////////////////////////
// DEBUG AVATAR TEXTURES //
///////////////////////////


class LLAdvancedDebugAvatarTextures : public view_listener_t
{
	bool handleEvent(const LLSD& userdata)
	{
		if (gAgent.isGodlike())
		{
			handle_debug_avatar_textures(NULL);
		}
		return true;
	}
};

////////////////////////////////
// DUMP AVATAR LOCAL TEXTURES //
////////////////////////////////


class LLAdvancedDumpAvatarLocalTextures : public view_listener_t
{
	bool handleEvent(const LLSD& userdata)
	{
#ifndef LL_RELEASE_FOR_DOWNLOAD
		handle_dump_avatar_local_textures(NULL);
#endif
		return true;
	}
};

#endif

///////////////////////////////////
// Reload Avatar Cloud Particles //
///////////////////////////////////
class LLAdvancedReloadAvatarCloudParticle : public view_listener_t
{
	bool handleEvent(const LLSD& userdata)
	{
		LLVOAvatar::initCloud();
		return true;
	}
};

/////////////////
// MESSAGE LOG //
/////////////////


class LLAdvancedEnableMessageLog : public view_listener_t
{
	bool handleEvent(const LLSD& userdata)
	{
		handle_viewer_enable_message_log(NULL);
		return true;
	}
};

class LLAdvancedDisableMessageLog : public view_listener_t
{
	bool handleEvent(const LLSD& userdata)
	{
		handle_viewer_disable_message_log(NULL);
		return true;
	}
};

/////////////////
// DROP PACKET //
/////////////////


class LLAdvancedDropPacket : public view_listener_t
{
	bool handleEvent(const LLSD& userdata)
	{
		gMessageSystem->mPacketRing.dropPackets(1);
		return true;
	}
};


////////////////////
// EVENT Recorder //
///////////////////


class LLAdvancedViewerEventRecorder : public view_listener_t
{
	bool handleEvent(const LLSD& userdata)
	{
		std::string command = userdata.asString();
		if ("start playback" == command)
		{
			LL_INFOS() << "Event Playback starting" << LL_ENDL;
			LLViewerEventRecorder::instance().playbackRecording();
			LL_INFOS() << "Event Playback completed" << LL_ENDL;
		}
		else if ("stop playback" == command)
		{
			// Future
		}
		else if ("start recording" == command)
		{
			LLViewerEventRecorder::instance().setEventLoggingOn();
			LL_INFOS() << "Event recording started" << LL_ENDL;
		}
		else if ("stop recording" == command)
		{
			LLViewerEventRecorder::instance().setEventLoggingOff();
			LL_INFOS() << "Event recording stopped" << LL_ENDL;
		} 

		return true;
	}		
};




/////////////////
// AGENT PILOT //
/////////////////


class LLAdvancedAgentPilot : public view_listener_t
{
	bool handleEvent(const LLSD& userdata)
	{
		std::string command = userdata.asString();
		if ("start playback" == command)
		{
			gAgentPilot.setNumRuns(-1);
			gAgentPilot.startPlayback();
		}
		else if ("stop playback" == command)
		{
			gAgentPilot.stopPlayback();
		}
		else if ("start record" == command)
		{
			gAgentPilot.startRecord();
		}
		else if ("stop record" == command)
		{
			gAgentPilot.stopRecord();
		}

		return true;
	}		
};



//////////////////////
// AGENT PILOT LOOP //
//////////////////////


class LLAdvancedToggleAgentPilotLoop : public view_listener_t
{
	bool handleEvent(const LLSD& userdata)
	{
		gAgentPilot.setLoop(!gAgentPilot.getLoop());
		return true;
	}
};

class LLAdvancedCheckAgentPilotLoop : public view_listener_t
{
	bool handleEvent(const LLSD& userdata)
	{
		bool new_value = gAgentPilot.getLoop();
		return new_value;
	}
};


/////////////////////////
// SHOW OBJECT UPDATES //
/////////////////////////


class LLAdvancedToggleShowObjectUpdates : public view_listener_t
{
	bool handleEvent(const LLSD& userdata)
	{
		gShowObjectUpdates = !(gShowObjectUpdates);
		return true;
	}
};

class LLAdvancedCheckShowObjectUpdates : public view_listener_t
{
	bool handleEvent(const LLSD& userdata)
	{
		bool new_value = gShowObjectUpdates;
		return new_value;
	}
};



///////////////////////
// CHECK FOR UPDATES //
///////////////////////



class LLAdvancedCheckViewerUpdates : public view_listener_t
{
	bool handleEvent(const LLSD& userdata)
	{
		LLFloaterAboutUtil::checkUpdatesAndNotify();
		return true;
	}
};


////////////////////
// COMPRESS IMAGE //
////////////////////


class LLAdvancedCompressImage : public view_listener_t
{
	bool handleEvent(const LLSD& userdata)
	{
		handle_compress_image(NULL);
		return true;
	}
};


/////////////////////////
// SHOW DEBUG SETTINGS //
/////////////////////////


class LLAdvancedShowDebugSettings : public view_listener_t
{
	bool handleEvent(const LLSD& userdata)
	{
		LLFloaterReg::showInstance("settings_debug",userdata);
		return true;
	}
};



////////////////////////
// VIEW ADMIN OPTIONS //
////////////////////////

class LLAdvancedEnableViewAdminOptions : public view_listener_t
{
	bool handleEvent(const LLSD& userdata)
	{
		// Don't enable in god mode since the admin menu is shown anyway.
		// Only enable if the user has set the appropriate debug setting.
		bool new_value = !gAgent.getAgentAccess().isGodlikeWithoutAdminMenuFakery() && gSavedSettings.getBOOL("AdminMenu");
		return new_value;
	}
};

class LLAdvancedToggleViewAdminOptions : public view_listener_t
{
	bool handleEvent(const LLSD& userdata)
	{
		handle_admin_override_toggle(NULL);
		return true;
	}
};

class LLAdvancedToggleVisualLeakDetector : public view_listener_t
{
	bool handleEvent(const LLSD& userdata)
	{
		handle_visual_leak_detector_toggle(NULL);
		return true;
	}
};

class LLAdvancedCheckViewAdminOptions : public view_listener_t
{
	bool handleEvent(const LLSD& userdata)
	{
		bool new_value = check_admin_override(NULL) || gAgent.isGodlike();
		return new_value;
	}
};

/////////////////////////////////////
// Enable Object Object Occlusion ///
/////////////////////////////////////
class LLAdvancedEnableObjectObjectOcclusion: public view_listener_t
{
	bool handleEvent(const LLSD& userdata)
	{
	
		bool new_value = gGLManager.mHasOcclusionQuery; // && LLFeatureManager::getInstance()->isFeatureAvailable(userdata.asString());
		return new_value;
}
};

/////////////////////////////////////
// Enable Framebuffer Objects	  ///
/////////////////////////////////////
class LLAdvancedEnableRenderFBO: public view_listener_t
{
	bool handleEvent(const LLSD& userdata)
	{
		bool new_value = gGLManager.mHasFramebufferObject;
		return new_value;
	}
};

/////////////////////////////////////
// Enable Advanced Lighting Model ///
/////////////////////////////////////
class LLAdvancedEnableRenderDeferred: public view_listener_t
{
	bool handleEvent(const LLSD& userdata)
	{
		bool new_value = gGLManager.mHasFramebufferObject && LLViewerShaderMgr::instance()->getVertexShaderLevel(LLViewerShaderMgr::SHADER_WINDLIGHT) > 1 &&
			LLViewerShaderMgr::instance()->getVertexShaderLevel(LLViewerShaderMgr::SHADER_AVATAR) > 0;
		return new_value;
	}
};

/////////////////////////////////////
// Enable Advanced Lighting Model sub-options
/////////////////////////////////////
class LLAdvancedEnableRenderDeferredOptions: public view_listener_t
{
	bool handleEvent(const LLSD& userdata)
	{
		bool new_value = gGLManager.mHasFramebufferObject && LLViewerShaderMgr::instance()->getVertexShaderLevel(LLViewerShaderMgr::SHADER_WINDLIGHT) > 1 &&
			LLViewerShaderMgr::instance()->getVertexShaderLevel(LLViewerShaderMgr::SHADER_AVATAR) > 0 && gSavedSettings.getBOOL("RenderDeferred");
		return new_value;
	}
};



//////////////////
// ADMIN STATUS //
//////////////////


class LLAdvancedRequestAdminStatus : public view_listener_t
{
	bool handleEvent(const LLSD& userdata)
	{
		handle_god_mode(NULL);
		return true;
	}
};

class LLAdvancedLeaveAdminStatus : public view_listener_t
{
	bool handleEvent(const LLSD& userdata)
	{
		handle_leave_god_mode(NULL);
		return true;
	}
};

//////////////////////////
// Advanced > Debugging //
//////////////////////////


class LLAdvancedForceErrorBreakpoint : public view_listener_t
{
	bool handleEvent(const LLSD& userdata)
	{
		force_error_breakpoint(NULL);
		return true;
	}
};

class LLAdvancedForceErrorLlerror : public view_listener_t
{
	bool handleEvent(const LLSD& userdata)
	{
		force_error_llerror(NULL);
		return true;
	}
};
class LLAdvancedForceErrorBadMemoryAccess : public view_listener_t
{
	bool handleEvent(const LLSD& userdata)
	{
		force_error_bad_memory_access(NULL);
		return true;
	}
};

class LLAdvancedForceErrorInfiniteLoop : public view_listener_t
{
	bool handleEvent(const LLSD& userdata)
	{
		force_error_infinite_loop(NULL);
		return true;
	}
};

class LLAdvancedForceErrorSoftwareException : public view_listener_t
{
	bool handleEvent(const LLSD& userdata)
	{
		force_error_software_exception(NULL);
		return true;
	}
};

class LLAdvancedForceErrorDriverCrash : public view_listener_t
{
	bool handleEvent(const LLSD& userdata)
	{
		force_error_driver_crash(NULL);
		return true;
	}
};

class LLAdvancedForceErrorDisconnectViewer : public view_listener_t
{
	bool handleEvent(const LLSD& userdata)
	{
		handle_disconnect_viewer(NULL);
		return true;
}
};


#ifdef TOGGLE_HACKED_GODLIKE_VIEWER

class LLAdvancedHandleToggleHackedGodmode : public view_listener_t
{
	bool handleEvent(const LLSD& userdata)
	{
		handle_toggle_hacked_godmode(NULL);
		return true;
	}
};

class LLAdvancedCheckToggleHackedGodmode : public view_listener_t
{
	bool handleEvent(const LLSD& userdata)
	{
		check_toggle_hacked_godmode(NULL);
		return true;
	}
};

class LLAdvancedEnableToggleHackedGodmode : public view_listener_t
{
	bool handleEvent(const LLSD& userdata)
	{
		bool new_value = enable_toggle_hacked_godmode(NULL);
		return new_value;
	}
};
#endif


//
////-------------------------------------------------------------------
//// Advanced menu
////-------------------------------------------------------------------


//////////////////
// DEVELOP MENU //
//////////////////

class LLDevelopCheckLoggingLevel : public view_listener_t
{
	bool handleEvent(const LLSD& userdata)
	{
		U32 level = userdata.asInteger();
		return (static_cast<LLError::ELevel>(level) == LLError::getDefaultLevel());
	}
};

class LLDevelopSetLoggingLevel : public view_listener_t
{
	bool handleEvent(const LLSD& userdata)
	{
		U32 level = userdata.asInteger();
		LLError::setDefaultLevel(static_cast<LLError::ELevel>(level));
		return true;
	}
};

class LLDevelopTextureFetchDebugger : public view_listener_t
{
	bool handleEvent(const LLSD& userdata)
	{
		return gSavedSettings.getBOOL("TextureFetchDebuggerEnabled");
	}
};

//////////////////
// ADMIN MENU   //
//////////////////

// Admin > Object
class LLAdminForceTakeCopy : public view_listener_t
{
	bool handleEvent(const LLSD& userdata)
	{
		force_take_copy(NULL);
		return true;
	}
};

class LLAdminHandleObjectOwnerSelf : public view_listener_t
{
	bool handleEvent(const LLSD& userdata)
	{
		handle_object_owner_self(NULL);
		return true;
	}
};
class LLAdminHandleObjectOwnerPermissive : public view_listener_t
{
	bool handleEvent(const LLSD& userdata)
	{
		handle_object_owner_permissive(NULL);
		return true;
	}
};

class LLAdminHandleForceDelete : public view_listener_t
{
	bool handleEvent(const LLSD& userdata)
	{
		handle_force_delete(NULL);
		return true;
	}
};

class LLAdminHandleObjectLock : public view_listener_t
{
	bool handleEvent(const LLSD& userdata)
	{
		handle_object_lock(NULL);
		return true;
	}
};

class LLAdminHandleObjectAssetIDs: public view_listener_t
{
	bool handleEvent(const LLSD& userdata)
	{
		handle_object_asset_ids(NULL);
		return true;
	}	
};

//Admin >Parcel
class LLAdminHandleForceParcelOwnerToMe: public view_listener_t
{
	bool handleEvent(const LLSD& userdata)
	{
		handle_force_parcel_owner_to_me(NULL);
		return true;
	}
};
class LLAdminHandleForceParcelToContent: public view_listener_t
{
	bool handleEvent(const LLSD& userdata)
	{
		handle_force_parcel_to_content(NULL);
		return true;
	}
};
class LLAdminHandleClaimPublicLand: public view_listener_t
{
	bool handleEvent(const LLSD& userdata)
	{
		handle_claim_public_land(NULL);
		return true;
	}
};

// Admin > Region
class LLAdminHandleRegionDumpTempAssetData: public view_listener_t
{
	bool handleEvent(const LLSD& userdata)
	{
		handle_region_dump_temp_asset_data(NULL);
		return true;
	}
};
//Admin (Top Level)

class LLAdminOnSaveState: public view_listener_t
{
	bool handleEvent(const LLSD& userdata)
	{
		LLPanelRegionTools::onSaveState(NULL);
		return true;
}
};


//-----------------------------------------------------------------------------
// cleanup_menus()
//-----------------------------------------------------------------------------
void cleanup_menus()
{
	delete gMenuParcelObserver;
	gMenuParcelObserver = NULL;

	delete gMenuAvatarSelf;
	gMenuAvatarSelf = NULL;

	delete gMenuAvatarOther;
	gMenuAvatarOther = NULL;

	delete gMenuObject;
	gMenuObject = NULL;

	delete gMenuAttachmentSelf;
	gMenuAttachmentSelf = NULL;

	delete gMenuAttachmentOther;
	gMenuAttachmentSelf = NULL;

	delete gMenuLand;
	gMenuLand = NULL;

	delete gMenuMuteParticle;
	gMenuMuteParticle = NULL;

	// <FS:Ansariel> Pie menu
	delete gPieMenuAvatarSelf;
	gPieMenuAvatarSelf = NULL;

	delete gPieMenuAvatarOther;
	gPieMenuAvatarOther = NULL;

	delete gPieMenuObject;
	gPieMenuObject = NULL;

	delete gPieMenuAttachmentSelf;
	gPieMenuAttachmentSelf = NULL;

	delete gPieMenuAttachmentOther;
	gPieMenuAttachmentOther = NULL;

	delete gPieMenuLand;
	gPieMenuLand = NULL;

	delete gPieMenuMuteParticle;
	gPieMenuMuteParticle = NULL;
	// </FS:Ansariel>

	delete gMenuBarView;
	gMenuBarView = NULL;

	delete gPopupMenuView;
	gPopupMenuView = NULL;

	delete gMenuHolder;
	gMenuHolder = NULL;
}

//-----------------------------------------------------------------------------
// Object pie menu
//-----------------------------------------------------------------------------

// <FS:Ansariel> FIRE-6970/FIRE-6998: Optional permanent derendering of multiple objects
void derenderObject(bool permanent)
{
	bool need_save = false;
	LLViewerObject* objp;
	LLSelectMgr* select_mgr = LLSelectMgr::getInstance();

	while ((objp = select_mgr->getSelection()->getFirstRootObject(TRUE)))
	{
//		if ( (objp) && (gAgentID != objp->getID()) )
// [RLVa:KB] - Checked: 2012-03-11 (RLVa-1.4.5) | Added: RLVa-1.4.5 | FS-specific
		// Don't allow derendering of own attachments when RLVa is enabled
		if ( (objp) && (gAgentID != objp->getID()) && ((!rlv_handler_t::isEnabled()) || (!objp->isAttachment()) || (!objp->permYouOwner())) )
// [/RLVa:KB]
		{
			LLUUID id = objp->getID();
			std::string entry_name = "";
			std::string region_name;
			LLAssetType::EType asset_type;

			if (objp->isAvatar())
			{
				LLNameValue* firstname = objp->getNVPair("FirstName");
				LLNameValue* lastname = objp->getNVPair("LastName");
				entry_name = llformat("%s %s", firstname->getString(), lastname->getString());
				asset_type = LLAssetType::AT_PERSON;
			}
			else
			{
				bool next_object = false;
				LLViewerObject::child_list_t object_children = objp->getChildren();
				for (LLViewerObject::child_list_t::const_iterator it = object_children.begin(); it != object_children.end(); it++)
				{
					LLViewerObject* child = *it;
					if (child->isAvatar() && child->asAvatar()->isSelf())
					{
						if (gRlvHandler.hasBehaviour(RLV_BHVR_UNSIT))
						{
							// RLVa: Prevent cheating out of sitting by derendering the object
							select_mgr->deselectObjectOnly(objp);
							next_object = true;
						}
						else
						{
							gAgent.standUp();
						}
						break;
					}
				}

				if (next_object)
				{
					continue;
				}

				LLSelectNode* nodep = select_mgr->getSelection()->getFirstRootNode();
				if (nodep)
				{
					if (!nodep->mName.empty())
					{
						entry_name = nodep->mName;
					}
				}
				LLViewerRegion* region = objp->getRegion();
				if (region)
				{
					region_name = region->getName();
				}
				asset_type = LLAssetType::AT_OBJECT;
			}
			
			FSAssetBlacklist::getInstance()->addNewItemToBlacklist(id, entry_name, region_name, asset_type, permanent, false);
			
			if (permanent)
			{
				need_save = true;
			}

			select_mgr->deselectObjectOnly(objp);
			gObjectList.addDerenderedItem(id, permanent);
			gObjectList.killObject(objp);
			if (LLViewerRegion::sVOCacheCullingEnabled && objp->getRegion())
			{
				objp->getRegion()->killCacheEntry(objp->getLocalID());
			}

			LLTool* tool = LLToolMgr::getInstance()->getCurrentTool();
			LLViewerObject* tool_editing_object = tool->getEditingObject();
			if (tool_editing_object && tool_editing_object->mID == id)
			{
				tool->stopEditing();
			}

		}
		else if( (objp) && (gAgentID != objp->getID()) && ((rlv_handler_t::isEnabled()) || (objp->isAttachment()) || (objp->permYouOwner())) )
		{
			select_mgr->deselectObjectOnly(objp);
			return;
		}
	}

	if (need_save)
	{
		FSAssetBlacklist::getInstance()->saveBlacklist();
	}
}

class LLObjectDerenderPermanent : public view_listener_t
{
	bool handleEvent(const LLSD& userdata)
	{
		derenderObject(true);
		return true;
	}
};

class LLObjectDerender : public view_listener_t
{
    bool handleEvent(const LLSD& userdata)
    {
		derenderObject(false);
		return true;
    }
};
// </FS:Ansariel>

// <FS:CR> FIRE-10082 - Don't enable derendering own attachments when RLVa is enabled
bool enable_derender_object()
{
	return (!rlv_handler_t::isEnabled());
}
// </FS:CR>

class LLEnableEditParticleSource : public view_listener_t
{
    bool handleEvent(const LLSD& userdata)
    {
		if(LLSelectMgr::instance().getSelection()->getObjectCount()!=0)
		{
			LLObjectSelection::valid_iterator iter=LLSelectMgr::instance().getSelection()->valid_begin();
			LLSelectNode* node=*iter;

			if(!node || !node->mPermissions)
				return false;

			if(node->mPermissions->getOwner()==gAgent.getID())
				return true;
		}
		return false;
	}
};

class LLEditParticleSource : public view_listener_t
{
    bool handleEvent(const LLSD& userdata)
    {
		LLViewerObject* objectp = LLSelectMgr::getInstance()->getSelection()->getPrimaryObject();
		if (objectp)
		{
			ParticleEditor* particleEditor=LLFloaterReg::showTypedInstance<ParticleEditor>("particle_editor", LLSD(objectp->getID()), TAKE_FOCUS_YES);
			if(particleEditor)
				particleEditor->setObject(objectp);
		}
		return true;
	}
};

// <FS:Zi> Texture Refresh
void destroy_texture(const LLUUID& id)		// will be used by the texture refresh functions below
{
	if (id.isNull() || id == IMG_DEFAULT || FSCommon::isDefaultTexture(id))
	{
		return;
	}

	LLViewerFetchedTexture* tx = LLViewerTextureManager::getFetchedTexture(id);
	if (tx)
	{
		tx->clearFetchedResults();
	}
	LLAppViewer::getTextureCache()->removeFromCache(id);
}

class LLObjectTexRefresh : public view_listener_t
{
	bool handleEvent(const LLSD& userdata)
	{
		// partly copied from the texture info code in handle_selected_texture_info()
		for (LLObjectSelection::valid_iterator iter = LLSelectMgr::getInstance()->getSelection()->valid_begin();
			iter != LLSelectMgr::getInstance()->getSelection()->valid_end(); iter++)
		{
			LLSelectNode* node = *iter;

			U8 te_count = node->getObject()->getNumTEs();
			// map from texture ID to list of faces using it
			typedef std::map< LLUUID, std::vector<U8> > map_t;
			map_t faces_per_texture;
			for (U8 i = 0; i < te_count; ++i)
			{
				if (!node->isTESelected(i)) continue;

				LLViewerTexture* img = node->getObject()->getTEImage(i);
				faces_per_texture[img->getID()].push_back(i);

				if (node->getObject()->getTE(i)->getMaterialParams().notNull())
				{
					LLViewerTexture* norm_img = node->getObject()->getTENormalMap(i);
					faces_per_texture[norm_img->getID()].push_back(i);

					LLViewerTexture* spec_img = node->getObject()->getTESpecularMap(i);
					faces_per_texture[spec_img->getID()].push_back(i);
				}
			}

			map_t::iterator it;
			for (it = faces_per_texture.begin(); it != faces_per_texture.end(); ++it)
			{
				destroy_texture(it->first);
			}

			// Refresh sculpt texture
			if (node->getObject()->isSculpted())
			{
				LLSculptParams *sculpt_params = (LLSculptParams *)node->getObject()->getParameterEntry(LLNetworkData::PARAMS_SCULPT);
				if (sculpt_params)
				{
					LLUUID sculpt_uuid = sculpt_params->getSculptTexture();

					LLViewerFetchedTexture* tx = LLViewerTextureManager::getFetchedTexture(sculpt_uuid);
					if (tx)
					{
						S32 num_volumes = tx->getNumVolumes();
						const LLViewerTexture::ll_volume_list_t* pVolumeList = tx->getVolumeList();

						destroy_texture(sculpt_uuid);

						for (S32 idxVolume = 0; idxVolume < num_volumes; ++idxVolume)
						{
							LLVOVolume* pVolume = pVolumeList->at(idxVolume);
							if (pVolume)
							{
								pVolume->notifyMeshLoaded();
							}
						}
					}
				}
			}
		}

		return true;
	}
};

void avatar_tex_refresh()
{
	LLVOAvatar* avatar = find_avatar_from_object(LLSelectMgr::getInstance()->getSelection()->getPrimaryObject());
	if(avatar)
	{
		// I bet this can be done more elegantly, but this is just straightforward
		destroy_texture(avatar->getTE(TEX_HEAD_BAKED)->getID());
		destroy_texture(avatar->getTE(TEX_UPPER_BAKED)->getID());
		destroy_texture(avatar->getTE(TEX_LOWER_BAKED)->getID());
		destroy_texture(avatar->getTE(TEX_EYES_BAKED)->getID());
		destroy_texture(avatar->getTE(TEX_SKIRT_BAKED)->getID());
		destroy_texture(avatar->getTE(TEX_HAIR_BAKED)->getID());
		LLAvatarPropertiesProcessor::getInstance()->sendAvatarTexturesRequest(avatar->getID());
	}
}

class LLAvatarTexRefresh : public view_listener_t
{
	bool handleEvent(const LLSD& userdata)
	{
		avatar_tex_refresh();

		return true;
	}
};
// </FS:Zi> Texture Refresh

class LLObjectReportAbuse : public view_listener_t
{
	bool handleEvent(const LLSD& userdata)
	{
		LLViewerObject* objectp = LLSelectMgr::getInstance()->getSelection()->getPrimaryObject();
		if (objectp)
		{
			LLFloaterReporter::showFromObject(objectp->getID());
		}
		return true;
	}
};

// Enabled it you clicked an object
class LLObjectEnableReportAbuse : public view_listener_t
{
	bool handleEvent(const LLSD& userdata)
	{
		bool new_value = LLSelectMgr::getInstance()->getSelection()->getObjectCount() != 0;
		return new_value;
	}
};


void handle_object_touch()
{
	LLViewerObject* object = LLSelectMgr::getInstance()->getSelection()->getPrimaryObject();
	if (!object) return;

	LLPickInfo pick = LLToolPie::getInstance()->getPick();

// [RLVa:KB] - Checked: 2010-04-11 (RLVa-1.2.0e) | Modified: RLVa-1.1.0l
	// NOTE: fallback code since we really shouldn't be getting an active selection if we can't touch this
	if ( (RlvActions::isRlvEnabled()) && (!RlvActions::canTouch(object, pick.mObjectOffset)) )
	{
		RLV_ASSERT(false);
		return;
	}
// [/RLVa:KB]

	// *NOTE: Hope the packets arrive safely and in order or else
	// there will be some problems.
	// *TODO: Just fix this bad assumption.
	send_ObjectGrab_message(object, pick, LLVector3::zero);
	send_ObjectDeGrab_message(object, pick);
}


static void init_default_item_label(const std::string& item_name)
{
	boost::unordered_map<std::string, LLStringExplicit>::iterator it = sDefaultItemLabels.find(item_name);
	if (it == sDefaultItemLabels.end())
	{
		// *NOTE: This will not work for items of type LLMenuItemCheckGL because they return boolean value
		//       (doesn't seem to matter much ATM).
		LLStringExplicit default_label = gMenuHolder->childGetValue(item_name).asString();
		if (!default_label.empty())
		{
			sDefaultItemLabels.insert(std::pair<std::string, LLStringExplicit>(item_name, default_label));
		}
	}
}

static LLStringExplicit get_default_item_label(const std::string& item_name)
{
	LLStringExplicit res("");
	boost::unordered_map<std::string, LLStringExplicit>::iterator it = sDefaultItemLabels.find(item_name);
	if (it != sDefaultItemLabels.end())
	{
		res = it->second;
	}

	return res;
}


bool enable_object_touch(LLUICtrl* ctrl)
{
	bool new_value = false;
	LLViewerObject* obj = LLSelectMgr::getInstance()->getSelection()->getPrimaryObject();
	if (obj)
	{
		LLViewerObject* parent = (LLViewerObject*)obj->getParent();
		new_value = obj->flagHandleTouch() || (parent && parent->flagHandleTouch());
	}

// [RLVa:KB] - Checked: 2010-11-12 (RLVa-1.2.1g) | Added: RLVa-1.2.1g
	if ( (RlvActions::isRlvEnabled()) && (new_value) )
	{
		// RELEASE-RLVa: [RLVa-1.2.1] Make sure this stays in sync with handle_object_touch()
		new_value = RlvActions::canTouch(obj, LLToolPie::getInstance()->getPick().mObjectOffset);
	}
// [/RLVa:KB]

	std::string item_name = ctrl->getName();
	init_default_item_label(item_name);

	// Update label based on the node touch name if available.
	LLSelectNode* node = LLSelectMgr::getInstance()->getSelection()->getFirstRootNode();
	if (node && node->mValid && !node->mTouchName.empty())
	{
		gMenuHolder->childSetValue(item_name, node->mTouchName);
	}
	else
	{
		gMenuHolder->childSetValue(item_name, get_default_item_label(item_name));
	}

	return new_value;
};

//void label_touch(std::string& label, void*)
//{
//	LLSelectNode* node = LLSelectMgr::getInstance()->getSelection()->getFirstRootNode();
//	if (node && node->mValid && !node->mTouchName.empty())
//	{
//		label.assign(node->mTouchName);
//	}
//	else
//	{
//		label.assign("Touch");
//	}
//}

void handle_object_open()
{
// [RLVa:KB] - Checked: 2010-04-11 (RLVa-1.2.0e) | Added: RLVa-1.2.0e
	if (enable_object_open())
		LLFloaterReg::showInstance("openobject");
// [/RLVa:KB]
//	LLFloaterReg::showInstance("openobject");
}

bool enable_object_open()
{
	// Look for contents in root object, which is all the LLFloaterOpenObject
	// understands.
	LLViewerObject* obj = LLSelectMgr::getInstance()->getSelection()->getPrimaryObject();
	if (!obj) return false;

	LLViewerObject* root = obj->getRootEdit();
	if (!root) return false;

	return root->allowOpen();
}


class LLViewJoystickFlycam : public view_listener_t
{
	bool handleEvent(const LLSD& userdata)
	{
		handle_toggle_flycam();
		return true;
	}
};

class LLViewCheckJoystickFlycam : public view_listener_t
{
	bool handleEvent(const LLSD& userdata)
	{
		bool new_value = LLViewerJoystick::getInstance()->getOverrideCamera();
		return new_value;
	}
};

void handle_toggle_flycam()
{
	LLViewerJoystick::getInstance()->toggleFlycam();
}

class LLObjectBuild : public view_listener_t
{
	bool handleEvent(const LLSD& userdata)
	{
		if (gAgentCamera.getFocusOnAvatar() && !LLToolMgr::getInstance()->inEdit() && gSavedSettings.getBOOL("EditCameraMovement") )
		{
			// zoom in if we're looking at the avatar
			gAgentCamera.setFocusOnAvatar(FALSE, ANIMATE);
			gAgentCamera.setFocusGlobal(LLToolPie::getInstance()->getPick());
			gAgentCamera.cameraZoomIn(0.666f);
			gAgentCamera.cameraOrbitOver( 30.f * DEG_TO_RAD );
			gViewerWindow->moveCursorToCenter();
		}
		else if ( gSavedSettings.getBOOL("EditCameraMovement") )
		{
			gAgentCamera.setFocusGlobal(LLToolPie::getInstance()->getPick());
			gViewerWindow->moveCursorToCenter();
		}

		LLToolMgr::getInstance()->setCurrentToolset(gBasicToolset);
		LLToolMgr::getInstance()->getCurrentToolset()->selectTool( LLToolCompCreate::getInstance() );

		// Could be first use
		//LLFirstUse::useBuild();
		return true;
	}
};


void handle_object_edit()
{
	LLViewerParcelMgr::getInstance()->deselectLand();

	if (gAgentCamera.getFocusOnAvatar() && !LLToolMgr::getInstance()->inEdit())
	{
		LLFloaterTools::sPreviousFocusOnAvatar = true;
		LLObjectSelectionHandle selection = LLSelectMgr::getInstance()->getSelection();

		if (selection->getSelectType() == SELECT_TYPE_HUD || !gSavedSettings.getBOOL("EditCameraMovement"))
		{
			// always freeze camera in space, even if camera doesn't move
			// so, for example, follow cam scripts can't affect you when in build mode
			gAgentCamera.setFocusGlobal(gAgentCamera.calcFocusPositionTargetGlobal(), LLUUID::null);
			gAgentCamera.setFocusOnAvatar(FALSE, ANIMATE);
		}
		else
		{
			gAgentCamera.setFocusOnAvatar(FALSE, ANIMATE);
			LLViewerObject* selected_objectp = selection->getFirstRootObject();
			if (selected_objectp)
			{
			  // zoom in on object center instead of where we clicked, as we need to see the manipulator handles
			  gAgentCamera.setFocusGlobal(selected_objectp->getPositionGlobal(), selected_objectp->getID());
			  gAgentCamera.cameraZoomIn(0.666f);
			  gAgentCamera.cameraOrbitOver( 30.f * DEG_TO_RAD );
			  gViewerWindow->moveCursorToCenter();
			}
		}
	}
	
	LLFloaterReg::showInstance("build");
	
	LLToolMgr::getInstance()->setCurrentToolset(gBasicToolset);
	gFloaterTools->setEditTool( LLToolCompTranslate::getInstance() );
	
	LLViewerJoystick::getInstance()->moveObjects(true);
	LLViewerJoystick::getInstance()->setNeedsReset(true);
	
	// Could be first use
	//LLFirstUse::useBuild();
	return;
}

// [SL:KB] - Patch: Inventory-AttachmentEdit - Checked: 2010-08-25 (Catznip-2.2.0a) | Added: Catznip-2.1.2a
void handle_attachment_edit(const LLUUID& idItem)
{
	const LLInventoryItem* pItem = gInventory.getItem(idItem);
	if ( (!isAgentAvatarValid()) || (!pItem) )
		return;

	LLViewerObject* pAttachObj = gAgentAvatarp->getWornAttachment(pItem->getLinkedUUID());
	if (!pAttachObj)
		return;

	LLSelectMgr::getInstance()->deselectAll();
	LLSelectMgr::getInstance()->selectObjectAndFamily(pAttachObj);

	handle_object_edit();
}
// [/SL:KB]

void handle_object_inspect()
{
	LLObjectSelectionHandle selection = LLSelectMgr::getInstance()->getSelection();
	LLViewerObject* selected_objectp = selection->getFirstRootObject();
	if (selected_objectp)
	{
		LLSD key;
		key["task"] = "task";
		LLFloaterSidePanelContainer::showPanel("inventory", key);
	}
	
	/*
	// Old floater properties
	LLFloaterReg::showInstance("inspect", LLSD());
	*/
}

//---------------------------------------------------------------------------
// Land pie menu
//---------------------------------------------------------------------------
class LLLandBuild : public view_listener_t
{
	bool handleEvent(const LLSD& userdata)
	{
		LLViewerParcelMgr::getInstance()->deselectLand();

		if (gAgentCamera.getFocusOnAvatar() && !LLToolMgr::getInstance()->inEdit() && gSavedSettings.getBOOL("EditCameraMovement") )
		{
			// zoom in if we're looking at the avatar
			gAgentCamera.setFocusOnAvatar(FALSE, ANIMATE);
			gAgentCamera.setFocusGlobal(LLToolPie::getInstance()->getPick());
			gAgentCamera.cameraZoomIn(0.666f);
			gAgentCamera.cameraOrbitOver( 30.f * DEG_TO_RAD );
			gViewerWindow->moveCursorToCenter();
		}
		else if ( gSavedSettings.getBOOL("EditCameraMovement")  )
		{
			// otherwise just move focus
			gAgentCamera.setFocusGlobal(LLToolPie::getInstance()->getPick());
			gViewerWindow->moveCursorToCenter();
		}


		LLToolMgr::getInstance()->setCurrentToolset(gBasicToolset);
		LLToolMgr::getInstance()->getCurrentToolset()->selectTool( LLToolCompCreate::getInstance() );

		// Could be first use
		//LLFirstUse::useBuild();
		return true;
	}
};

class LLLandBuyPass : public view_listener_t
{
	bool handleEvent(const LLSD& userdata)
	{
		LLPanelLandGeneral::onClickBuyPass((void *)FALSE);
		return true;
	}
};

class LLLandEnableBuyPass : public view_listener_t
{
	bool handleEvent(const LLSD& userdata)
	{
		bool new_value = LLPanelLandGeneral::enableBuyPass(NULL);
		return new_value;
	}
};

// BUG: Should really check if CLICK POINT is in a parcel where you can build.
BOOL enable_land_build(void*)
{
	if (gAgent.isGodlike()) return TRUE;
	if (gAgent.inPrelude()) return FALSE;

	BOOL can_build = FALSE;
	LLParcel* agent_parcel = LLViewerParcelMgr::getInstance()->getAgentParcel();
	if (agent_parcel)
	{
		can_build = agent_parcel->getAllowModify();
	}
	return can_build;
}

// BUG: Should really check if OBJECT is in a parcel where you can build.
BOOL enable_object_build(void*)
{
	if (gAgent.isGodlike()) return TRUE;
	if (gAgent.inPrelude()) return FALSE;

	BOOL can_build = FALSE;
	LLParcel* agent_parcel = LLViewerParcelMgr::getInstance()->getAgentParcel();
	if (agent_parcel)
	{
		can_build = agent_parcel->getAllowModify();
	}
	return can_build;
}

bool enable_object_edit()
{
	if (!isAgentAvatarValid()) return false;
	
	// *HACK:  The new "prelude" Help Islands have a build sandbox area,
	// so users need the Edit and Create pie menu options when they are
	// there.  Eventually this needs to be replaced with code that only 
	// lets you edit objects if you have permission to do so (edit perms,
	// group edit, god).  See also lltoolbar.cpp.  JC
	bool enable = false;
	if (gAgent.inPrelude())
	{
		enable = LLViewerParcelMgr::getInstance()->allowAgentBuild()
			|| LLSelectMgr::getInstance()->getSelection()->isAttachment();
	} 
	else if (LLSelectMgr::getInstance()->selectGetAllValidAndObjectsFound())
	{
//		enable = true;
// [RLVa:KB] - Checked: 2010-11-29 (RLVa-1.3.0c) | Modified: RLVa-1.3.0c
		bool fRlvCanEdit = (!gRlvHandler.hasBehaviour(RLV_BHVR_EDIT)) && (!gRlvHandler.hasBehaviour(RLV_BHVR_EDITOBJ));
		if (!fRlvCanEdit)
		{
			LLObjectSelectionHandle hSel = LLSelectMgr::getInstance()->getSelection();
			RlvSelectIsEditable f;
			fRlvCanEdit = (hSel.notNull()) && ((hSel->getFirstRootNode(&f, TRUE)) == NULL);
		}
		enable = fRlvCanEdit;
// [/RLVa:KB]
	}

	return enable;
}

bool enable_mute_particle()
{
	const LLPickInfo& pick = LLToolPie::getInstance()->getPick();

	return pick.mParticleOwnerID != LLUUID::null && pick.mParticleOwnerID != gAgent.getID();
}

// mutually exclusive - show either edit option or build in menu
bool enable_object_build()
{
	return !enable_object_edit();
}

bool enable_object_select_in_pathfinding_linksets()
{
	return LLPathfindingManager::getInstance()->isPathfindingEnabledForCurrentRegion() && LLSelectMgr::getInstance()->selectGetEditableLinksets();
}

bool visible_object_select_in_pathfinding_linksets()
{
	return LLPathfindingManager::getInstance()->isPathfindingEnabledForCurrentRegion();
}

bool enable_object_select_in_pathfinding_characters()
{
	return LLPathfindingManager::getInstance()->isPathfindingEnabledForCurrentRegion() &&  LLSelectMgr::getInstance()->selectGetViewableCharacters();
}

class LLSelfRemoveAllAttachments : public view_listener_t
{
	bool handleEvent(const LLSD& userdata)
	{
		LLAppearanceMgr::instance().removeAllAttachmentsFromAvatar();
		return true;
	}
};

class LLSelfEnableRemoveAllAttachments : public view_listener_t
{
	bool handleEvent(const LLSD& userdata)
	{
		bool new_value = false;
		if (isAgentAvatarValid())
		{
			for (LLVOAvatar::attachment_map_t::iterator iter = gAgentAvatarp->mAttachmentPoints.begin(); 
				 iter != gAgentAvatarp->mAttachmentPoints.end(); )
			{
				LLVOAvatar::attachment_map_t::iterator curiter = iter++;
				LLViewerJointAttachment* attachment = curiter->second;
//				if (attachment->getNumObjects() > 0)
// [RLVa:KB] - Checked: 2010-03-04 (RLVa-1.2.0a) | Added: RLVa-1.2.0a
				if ( (attachment->getNumObjects() > 0) && ((!rlv_handler_t::isEnabled()) || (gRlvAttachmentLocks.canDetach(attachment))) )
// [/RLVa:KB]
				{
					new_value = true;
					break;
				}
			}
		}
		return new_value;
	}
};

BOOL enable_has_attachments(void*)
{

	return FALSE;
}

//---------------------------------------------------------------------------
// Avatar pie menu
//---------------------------------------------------------------------------
//void handle_follow(void *userdata)
//{
//	// follow a given avatar by ID
//	LLViewerObject* objectp = LLSelectMgr::getInstance()->getSelection()->getPrimaryObject();
//	if (objectp)
//	{
//		gAgent.startFollowPilot(objectp->getID());
//	}
//}

bool enable_object_mute()
{
	LLViewerObject* object = LLSelectMgr::getInstance()->getSelection()->getPrimaryObject();
	if (!object) return false;

	LLVOAvatar* avatar = find_avatar_from_object(object); 
	if (avatar)
	{
		// It's an avatar
		LLNameValue *lastname = avatar->getNVPair("LastName");
		bool is_linden =
			lastname && !LLStringUtil::compareStrings(lastname->getString(), "Linden");
		bool is_self = avatar->isSelf();
//		return !is_linden && !is_self;
// [RLVa:KB] - Checked: RLVa-1.2.1
//		return !is_linden && !is_self && (RlvActions::canShowName(RlvActions::SNC_DEFAULT, avatar->getID()));
// [/RLVa:KB]

		// <FS:Zi> Make enable/disable of block/unblock menu items work for avatars
		if(is_linden || is_self)
			return false;

		if (!RlvActions::canShowName(RlvActions::SNC_DEFAULT, avatar->getID()))
			return false;

		LLNameValue *firstname = avatar->getNVPair("FirstName");

		std::string name;
		if (firstname && lastname)
		{
			name = LLCacheName::buildFullName(
				firstname->getString(), lastname->getString());
		}

		LLMute mute(avatar->getID(),name,LLMute::AGENT);
		return !LLMuteList::getInstance()->isMuted(mute.mID);
		// </FS:Zi>
	}
	else
	{
		// Just a regular object
		return LLSelectMgr::getInstance()->getSelection()->contains( object, SELECT_ALL_TES ) &&
			   !LLMuteList::getInstance()->isMuted(object->getID());
	}
}

bool enable_object_unmute()
{
	LLViewerObject* object = LLSelectMgr::getInstance()->getSelection()->getPrimaryObject();
	if (!object) return false;

	LLVOAvatar* avatar = find_avatar_from_object(object); 
	if (avatar)
	{
		// It's an avatar
		LLNameValue *lastname = avatar->getNVPair("LastName");
		bool is_linden =
			lastname && !LLStringUtil::compareStrings(lastname->getString(), "Linden");
		bool is_self = avatar->isSelf();
		// <FS:Zi> Make enable/disable of block/unblock menu items work for avatars
		// return !is_linden && !is_self;
		if(is_linden || is_self)
			return false;

		LLNameValue *firstname = avatar->getNVPair("FirstName");
		std::string name;
		if (firstname && lastname)
		{
			name = LLCacheName::buildFullName(
				firstname->getString(), lastname->getString());
		}

		LLMute mute(avatar->getID(),name,LLMute::AGENT);
		return LLMuteList::getInstance()->isMuted(mute.mID);
		// </FS:Zi>
	}
	else
	{
		// Just a regular object
		return LLSelectMgr::getInstance()->getSelection()->contains( object, SELECT_ALL_TES ) &&
			   LLMuteList::getInstance()->isMuted(object->getID());;
	}
}

// <FS:Ansariel> Avatar render more check for pie menu
bool check_avatar_render_mode(U32 mode)
{
	LLViewerObject* object = LLSelectMgr::getInstance()->getSelection()->getPrimaryObject();
	if (!object) return false;

	LLVOAvatar* avatar = find_avatar_from_object(object); 
	if (!avatar) return false;
		
	switch (mode) 
	{
		case 0:
			return (avatar->getVisualMuteSettings() == LLVOAvatar::AV_RENDER_NORMALLY);
		case 1:
			return (avatar->getVisualMuteSettings() == LLVOAvatar::AV_DO_NOT_RENDER);
		case 2:
			return (avatar->getVisualMuteSettings() == LLVOAvatar::AV_ALWAYS_RENDER);
		default:
			return false;
	}
}
// </FS:Ansariel>

// 0 = normal, 1 = always, 2 = never
class LLAvatarCheckImpostorMode : public view_listener_t
{	
	bool handleEvent(const LLSD& userdata)
	{
		// <FS:Ansariel> Avatar render more check for pie menu
		//LLViewerObject* object = LLSelectMgr::getInstance()->getSelection()->getPrimaryObject();
		//if (!object) return false;

		//LLVOAvatar* avatar = find_avatar_from_object(object); 
		//if (!avatar) return false;
		//
		//U32 mode = userdata.asInteger();
		//switch (mode) 
		//{
		//	case 0:
		//		return (avatar->getVisualMuteSettings() == LLVOAvatar::AV_RENDER_NORMALLY);
		//	case 1:
		//		return (avatar->getVisualMuteSettings() == LLVOAvatar::AV_DO_NOT_RENDER);
		//	case 2:
		//		return (avatar->getVisualMuteSettings() == LLVOAvatar::AV_ALWAYS_RENDER);
		//	default:
		//		return false;
		//}
		return check_avatar_render_mode(userdata.asInteger());
		// </FS:Ansariel>
	}	// handleEvent()
};

// 0 = normal, 1 = always, 2 = never
class LLAvatarSetImpostorMode : public view_listener_t
{
	bool handleEvent(const LLSD& userdata)
	{
		LLViewerObject* object = LLSelectMgr::getInstance()->getSelection()->getPrimaryObject();
		if (!object) return false;

		LLVOAvatar* avatar = find_avatar_from_object(object); 
		if (!avatar) return false;
		
		U32 mode = userdata.asInteger();
		switch (mode) 
		{
			case 0:
				avatar->setVisualMuteSettings(LLVOAvatar::AV_RENDER_NORMALLY);
				break;
			case 1:
				avatar->setVisualMuteSettings(LLVOAvatar::AV_DO_NOT_RENDER);
				break;
			case 2:
				avatar->setVisualMuteSettings(LLVOAvatar::AV_ALWAYS_RENDER);
				break;
			default:
				return false;
		}

		LLVOAvatar::cullAvatarsByPixelArea();
		return true;
	}	// handleEvent()
};


class LLObjectMute : public view_listener_t
{
	bool handleEvent(const LLSD& userdata)
	{
		LLViewerObject* object = LLSelectMgr::getInstance()->getSelection()->getPrimaryObject();
		if (!object) return true;
		
		LLUUID id;
		std::string name;
		LLMute::EType type;
		LLVOAvatar* avatar = find_avatar_from_object(object); 
		if (avatar)
		{
			id = avatar->getID();
// [RLVa:KB] - Checked: RLVa-1.0.0
			if (!RlvActions::canShowName(RlvActions::SNC_DEFAULT, id))
				return true;
// [/RLVa:KB]

			avatar->mNeedsImpostorUpdate = TRUE;


			LLNameValue *firstname = avatar->getNVPair("FirstName");
			LLNameValue *lastname = avatar->getNVPair("LastName");
			if (firstname && lastname)
			{
				name = LLCacheName::buildFullName(
					firstname->getString(), lastname->getString());
			}
			
			type = LLMute::AGENT;
		}
		else
		{
			// it's an object
			id = object->getID();

			LLSelectNode* node = LLSelectMgr::getInstance()->getSelection()->getFirstRootNode();
			if (node)
			{
				name = node->mName;
			}
			
			type = LLMute::OBJECT;
		}
		
		LLMute mute(id, name, type);
		if (LLMuteList::getInstance()->isMuted(mute.mID))
		{
			LLMuteList::getInstance()->remove(mute);
		}
		else
		{
			LLMuteList::getInstance()->add(mute);
			LLPanelBlockedList::showPanelAndSelect(mute.mID);
		}
		
		return true;
	}
};

bool handle_go_to()
{
	// try simulator autopilot
	std::vector<std::string> strings;
	std::string val;
	LLVector3d pos = LLToolPie::getInstance()->getPick().mPosGlobal;
	val = llformat("%g", pos.mdV[VX]);
	strings.push_back(val);
	val = llformat("%g", pos.mdV[VY]);
	strings.push_back(val);
	val = llformat("%g", pos.mdV[VZ]);
	strings.push_back(val);
	send_generic_message("autopilot", strings);

	LLViewerParcelMgr::getInstance()->deselectLand();

	if (isAgentAvatarValid() && !gSavedSettings.getBOOL("AutoPilotLocksCamera"))
	{
		gAgentCamera.setFocusGlobal(gAgentCamera.getFocusTargetGlobal(), gAgentAvatarp->getID());
	}
	else 
	{
		// Snap camera back to behind avatar
		gAgentCamera.setFocusOnAvatar(TRUE, ANIMATE);
	}

	// Could be first use
	//LLFirstUse::useGoTo();
	return true;
}

class LLGoToObject : public view_listener_t
{
	bool handleEvent(const LLSD& userdata)
	{
		return handle_go_to();
	}
};

class LLAvatarReportAbuse : public view_listener_t
{
	bool handleEvent(const LLSD& userdata)
	{
		LLVOAvatar* avatar = find_avatar_from_object( LLSelectMgr::getInstance()->getSelection()->getPrimaryObject() );
		if(avatar)
		{
			LLFloaterReporter::showFromObject(avatar->getID());
		}
		return true;
	}
};


//---------------------------------------------------------------------------
// Parcel freeze, eject, etc.
//---------------------------------------------------------------------------
//bool callback_freeze(const LLSD& notification, const LLSD& response)
//{
//	LLUUID avatar_id = notification["payload"]["avatar_id"].asUUID();
//	S32 option = LLNotificationsUtil::getSelectedOption(notification, response);
//
//	if (0 == option || 1 == option)
//	{
//		U32 flags = 0x0;
//		if (1 == option)
//		{
//			// unfreeze
//			flags |= 0x1;
//		}
//
//		LLMessageSystem* msg = gMessageSystem;
//		LLViewerObject* avatar = gObjectList.findObject(avatar_id);
//
//		if (avatar)
//		{
//			msg->newMessage("FreezeUser");
//			msg->nextBlock("AgentData");
//			msg->addUUID("AgentID", gAgent.getID());
//			msg->addUUID("SessionID", gAgent.getSessionID());
//			msg->nextBlock("Data");
//			msg->addUUID("TargetID", avatar_id );
//			msg->addU32("Flags", flags );
//			msg->sendReliable( avatar->getRegion()->getHost() );
//		}
//	}
//	return false;
//}


void handle_avatar_freeze(const LLSD& avatar_id)
{
// [SL:KB] - Patch: UI-AvatarNearbyActions | Checked: 2011-05-13 (Catznip-2.6.0a) | Added: Catznip-2.6.0a
	// Use avatar_id if available, otherwise default to right-click avatar
	LLUUID idAgent = avatar_id.asUUID();
	if (idAgent.isNull())
	{
		/*const*/ LLVOAvatar* pAvatar = find_avatar_from_object(LLSelectMgr::getInstance()->getSelection()->getPrimaryObject());
		if (pAvatar)
			idAgent = pAvatar->getID();
	}
	if (idAgent.notNull())
	{
		LLAvatarActions::landFreeze(idAgent);
	}
// [/SL:KB]
//		// Use avatar_id if available, otherwise default to right-click avatar
//		LLVOAvatar* avatar = NULL;
//		if (avatar_id.asUUID().notNull())
//		{
//			avatar = find_avatar_from_object(avatar_id.asUUID());
//		}
//		else
//		{
//			avatar = find_avatar_from_object(
//				LLSelectMgr::getInstance()->getSelection()->getPrimaryObject());
//		}
//
//		if( avatar )
//		{
//			std::string fullname = avatar->getFullname();
//			LLSD payload;
//			payload["avatar_id"] = avatar->getID();
//
//			if (!fullname.empty())
//			{
//				LLSD args;
//				args["AVATAR_NAME"] = fullname;
// [RLVa:KB] - Checked: RLVa-1.0.0
//				args["AVATAR_NAME"] = (RlvActions::canShowName(RlvActions::SNC_DEFAULT, avatar->getID())) ? fullname : RlvStrings::getAnonym(fullname);
// [/RLVa:KB]
//				LLNotificationsUtil::add("FreezeAvatarFullname",
//							args,
//							payload,
//							callback_freeze);
//			}
//			else
//			{
//				LLNotificationsUtil::add("FreezeAvatar",
//							LLSD(),
//							payload,
//							callback_freeze);
//			}
//		}
}

class LLAvatarVisibleDebug : public view_listener_t
{
	bool handleEvent(const LLSD& userdata)
	{
		return gAgent.isGodlike();
	}
};

class LLAvatarDebug : public view_listener_t
{
	bool handleEvent(const LLSD& userdata)
	{
		LLVOAvatar* avatar = find_avatar_from_object( LLSelectMgr::getInstance()->getSelection()->getPrimaryObject() );
		if( avatar )
		{
			if (avatar->isSelf())
			{
				((LLVOAvatarSelf *)avatar)->dumpLocalTextures();
			}
			LL_INFOS() << "Dumping temporary asset data to simulator logs for avatar " << avatar->getID() << LL_ENDL;
			// <FS:Ansariel> Disable message - spawns error "generic request failed"
			//std::vector<std::string> strings;
			//strings.push_back(avatar->getID().asString());
			//LLUUID invoice;
			//send_generic_message("dumptempassetdata", strings, invoice);
			// </FS:Ansariel>
			LLFloaterReg::showInstance( "avatar_textures", LLSD(avatar->getID()) );
		}
		return true;
	}
};

//bool callback_eject(const LLSD& notification, const LLSD& response)
//{
//	S32 option = LLNotificationsUtil::getSelectedOption(notification, response);
//	if (2 == option)
//	{
//		// Cancel button.
//		return false;
//	}
//	LLUUID avatar_id = notification["payload"]["avatar_id"].asUUID();
//	bool ban_enabled = notification["payload"]["ban_enabled"].asBoolean();
//
//	if (0 == option)
//	{
//		// Eject button
//		LLMessageSystem* msg = gMessageSystem;
//		LLViewerObject* avatar = gObjectList.findObject(avatar_id);
//
//		if (avatar)
//		{
//			U32 flags = 0x0;
//			msg->newMessage("EjectUser");
//			msg->nextBlock("AgentData");
//			msg->addUUID("AgentID", gAgent.getID() );
//			msg->addUUID("SessionID", gAgent.getSessionID() );
//			msg->nextBlock("Data");
//			msg->addUUID("TargetID", avatar_id );
//			msg->addU32("Flags", flags );
//			msg->sendReliable( avatar->getRegion()->getHost() );
//		}
//	}
//	else if (ban_enabled)
//	{
//		// This is tricky. It is similar to say if it is not an 'Eject' button,
//		// and it is also not an 'Cancle' button, and ban_enabled==ture, 
//		// it should be the 'Eject and Ban' button.
//		LLMessageSystem* msg = gMessageSystem;
//		LLViewerObject* avatar = gObjectList.findObject(avatar_id);
//
//		if (avatar)
//		{
//			U32 flags = 0x1;
//			msg->newMessage("EjectUser");
//			msg->nextBlock("AgentData");
//			msg->addUUID("AgentID", gAgent.getID() );
//			msg->addUUID("SessionID", gAgent.getSessionID() );
//			msg->nextBlock("Data");
//			msg->addUUID("TargetID", avatar_id );
//			msg->addU32("Flags", flags );
//			msg->sendReliable( avatar->getRegion()->getHost() );
//		}
//	}
//	return false;
//}

void handle_avatar_eject(const LLSD& avatar_id)
{
// [SL:KB] - Patch: UI-AvatarNearbyActions | Checked: 2011-05-13 (Catznip-2.6.0a) | Added: Catznip-2.6.0a
	// Use avatar_id if available, otherwise default to right-click avatar
	LLUUID idAgent = avatar_id.asUUID();
	if (idAgent.isNull())
	{
		/*const*/ LLVOAvatar* pAvatar = find_avatar_from_object(LLSelectMgr::getInstance()->getSelection()->getPrimaryObject());
		if (pAvatar)
			idAgent = pAvatar->getID();
	}
	if (idAgent.notNull())
	{
		LLAvatarActions::landEject(idAgent);
	}
// [/SL:KB]
//		// Use avatar_id if available, otherwise default to right-click avatar
//		LLVOAvatar* avatar = NULL;
//		if (avatar_id.asUUID().notNull())
//		{
//			avatar = find_avatar_from_object(avatar_id.asUUID());
//		}
//		else
//		{
//			avatar = find_avatar_from_object(
//				LLSelectMgr::getInstance()->getSelection()->getPrimaryObject());
//		}
//
//		if( avatar )
//		{
//			LLSD payload;
//			payload["avatar_id"] = avatar->getID();
//			std::string fullname = avatar->getFullname();
//
//			const LLVector3d& pos = avatar->getPositionGlobal();
//			LLParcel* parcel = LLViewerParcelMgr::getInstance()->selectParcelAt(pos)->getParcel();
//			
//			if (LLViewerParcelMgr::getInstance()->isParcelOwnedByAgent(parcel,GP_LAND_MANAGE_BANNED))
//			{
//                payload["ban_enabled"] = true;
//				if (!fullname.empty())
//				{
//    				LLSD args;
//					args["AVATAR_NAME"] = fullname;
// [RLVa:KB] - Checked: RLVa-1.0.0
//					args["AVATAR_NAME"] = (RlvActions::canShowName(RlvActions::SNC_DEFAULT, avatar->getID())) ? fullname : RlvStrings::getAnonym(fullname);
// [/RLVa:KB]
//    				LLNotificationsUtil::add("EjectAvatarFullname",
//    							args,
//    							payload,
//    							callback_eject);
//				}
//				else
//				{
//    				LLNotificationsUtil::add("EjectAvatarFullname",
//    							LLSD(),
//    							payload,
//    							callback_eject);
//				}
//			}
//			else
//			{
//                payload["ban_enabled"] = false;
//				if (!fullname.empty())
//				{
//    				LLSD args;
//					args["AVATAR_NAME"] = fullname;
// [RLVa:KB] - Checked: RLVa-1.0.0
//					args["AVATAR_NAME"] = (RlvActions::canShowName(RlvActions::SNC_DEFAULT, avatar->getID())) ? fullname : RlvStrings::getAnonym(fullname);
// [/RLVa:KB]
//    				LLNotificationsUtil::add("EjectAvatarFullnameNoBan",
//    							args,
//    							payload,
//    							callback_eject);
//				}
//				else
//				{
//    				LLNotificationsUtil::add("EjectAvatarNoBan",
//    							LLSD(),
//    							payload,
//    							callback_eject);
//				}
//			}
//		}
}

bool my_profile_visible()
{
	LLFloater* floaterp = LLAvatarActions::getProfileFloater(gAgentID);
	return floaterp && floaterp->isInVisibleChain();
}

bool enable_freeze_eject(const LLSD& avatar_id)
{
// [SL:KB] - Patch: UI-AvatarNearbyActions | Checked: 2011-05-13 (Catznip-2.6.0a) | Added: Catznip-2.6.0a
	// Use avatar_id if available, otherwise default to right-click avatar
	LLUUID idAgent = avatar_id.asUUID();
	if (idAgent.isNull())
	{
		/*const*/ LLVOAvatar* pAvatar = find_avatar_from_object(LLSelectMgr::getInstance()->getSelection()->getPrimaryObject());
		if (pAvatar)
			idAgent = pAvatar->getID();
	}
	return (idAgent.notNull()) ? LLAvatarActions::canLandFreezeOrEject(idAgent) : false;
// [/SL:KB]
//	// Use avatar_id if available, otherwise default to right-click avatar
//	LLVOAvatar* avatar = NULL;
//	if (avatar_id.asUUID().notNull())
//	{
//		avatar = find_avatar_from_object(avatar_id.asUUID());
//	}
//	else
//	{
//		avatar = find_avatar_from_object(
//			LLSelectMgr::getInstance()->getSelection()->getPrimaryObject());
//	}
//	if (!avatar) return false;
//
//	// Gods can always freeze
//	if (gAgent.isGodlike()) return true;
//
//	// Estate owners / managers can freeze
//	// Parcel owners can also freeze
//	const LLVector3& pos = avatar->getPositionRegion();
//	const LLVector3d& pos_global = avatar->getPositionGlobal();
//	LLParcel* parcel = LLViewerParcelMgr::getInstance()->selectParcelAt(pos_global)->getParcel();
//	LLViewerRegion* region = avatar->getRegion();
//	if (!region) return false;
//				
//	bool new_value = region->isOwnedSelf(pos);
//	if (!new_value || region->isOwnedGroup(pos))
//	{
//		new_value = LLViewerParcelMgr::getInstance()->isParcelOwnedByAgent(parcel,GP_LAND_ADMIN);
//	}
//	return new_value;
}

// <FS:Ansariel> FIRE-13515: Re-add give calling card
class LLAvatarGiveCard : public view_listener_t
{
	bool handleEvent(const LLSD& userdata)
	{
		LL_INFOS("LLAvatarGiveCard") << "handle_give_card()" << LL_ENDL;
		LLViewerObject* dest = LLSelectMgr::getInstance()->getSelection()->getPrimaryObject();
// [RLVa:KB] - Checked: 2010-06-04 (RLVa-1.2.0d) | Modified: RLVa-1.2.0d | OK
		//if(dest && dest->isAvatar())
		if ( (dest && dest->isAvatar()) && (!gRlvHandler.hasBehaviour(RLV_BHVR_SHOWNAMES)) )
// [/RLVa:KB]
		{
			bool found_name = false;
			LLSD args;
			LLSD old_args;
			LLNameValue* nvfirst = dest->getNVPair("FirstName");
			LLNameValue* nvlast = dest->getNVPair("LastName");
			if(nvfirst && nvlast)
			{
				std::string full_name = gCacheName->buildFullName(nvfirst->getString(), nvlast->getString());
				args["NAME"] = full_name;
				old_args["NAME"] = full_name;
				found_name = true;
			}
			LLViewerRegion* region = dest->getRegion();
			LLHost dest_host;
			if(region)
			{
				dest_host = region->getHost();
			}
			if(found_name && dest_host.isOk())
			{
				LLMessageSystem* msg = gMessageSystem;
				msg->newMessage("OfferCallingCard");
				msg->nextBlockFast(_PREHASH_AgentData);
				msg->addUUIDFast(_PREHASH_AgentID, gAgent.getID());
				msg->addUUIDFast(_PREHASH_SessionID, gAgent.getSessionID());
				msg->nextBlockFast(_PREHASH_AgentBlock);
				msg->addUUIDFast(_PREHASH_DestID, dest->getID());
				LLUUID transaction_id;
				transaction_id.generate();
				msg->addUUIDFast(_PREHASH_TransactionID, transaction_id);
				msg->sendReliable(dest_host);
				LLNotificationsUtil::add("OfferedCard", args);
			}
			else
			{
				LLNotificationsUtil::add("CantOfferCallingCard", old_args);
			}
		}
		return true;
	}
};
// </FS:Ansariel> FIRE-13515: Re-add give calling card

bool callback_leave_group(const LLSD& notification, const LLSD& response)
{
	S32 option = LLNotificationsUtil::getSelectedOption(notification, response);
	if (option == 0)
	{
		LLMessageSystem *msg = gMessageSystem;

		msg->newMessageFast(_PREHASH_LeaveGroupRequest);
		msg->nextBlockFast(_PREHASH_AgentData);
		msg->addUUIDFast(_PREHASH_AgentID, gAgent.getID() );
		msg->addUUIDFast(_PREHASH_SessionID, gAgent.getSessionID());
		msg->nextBlockFast(_PREHASH_GroupData);
		msg->addUUIDFast(_PREHASH_GroupID, gAgent.getGroupID() );
		gAgent.sendReliableMessage();
	}
	return false;
}

void append_aggregate(std::string& string, const LLAggregatePermissions& ag_perm, PermissionBit bit, const char* txt)
{
	LLAggregatePermissions::EValue val = ag_perm.getValue(bit);
	std::string buffer;
	switch(val)
	{
	  case LLAggregatePermissions::AP_NONE:
		buffer = llformat( "* %s None\n", txt);
		break;
	  case LLAggregatePermissions::AP_SOME:
		buffer = llformat( "* %s Some\n", txt);
		break;
	  case LLAggregatePermissions::AP_ALL:
		buffer = llformat( "* %s All\n", txt);
		break;
	  case LLAggregatePermissions::AP_EMPTY:
	  default:
		break;
	}
	string.append(buffer);
}

bool enable_buy_object()
{
    // In order to buy, there must only be 1 purchaseable object in
    // the selection manager.
	if(LLSelectMgr::getInstance()->getSelection()->getRootObjectCount() != 1) return false;
    LLViewerObject* obj = NULL;
    LLSelectNode* node = LLSelectMgr::getInstance()->getSelection()->getFirstRootNode();
	if(node)
    {
        obj = node->getObject();
        if(!obj) return false;

		if( for_sale_selection(node) )
		{
			// *NOTE: Is this needed?  This checks to see if anyone owns the
			// object, dating back to when we had "public" objects owned by
			// no one.  JC
			if(obj->permAnyOwner()) return true;
		}
    }
	return false;
}

// Note: This will only work if the selected object's data has been
// received by the viewer and cached in the selection manager.
void handle_buy_object(LLSaleInfo sale_info)
{
	if(!LLSelectMgr::getInstance()->selectGetAllRootsValid())
	{
		LLNotificationsUtil::add("UnableToBuyWhileDownloading");
		return;
	}

	LLUUID owner_id;
	std::string owner_name;
	BOOL owners_identical = LLSelectMgr::getInstance()->selectGetOwner(owner_id, owner_name);
	if (!owners_identical)
	{
		LLNotificationsUtil::add("CannotBuyObjectsFromDifferentOwners");
		return;
	}

	LLPermissions perm;
	BOOL valid = LLSelectMgr::getInstance()->selectGetPermissions(perm);
	LLAggregatePermissions ag_perm;
	valid &= LLSelectMgr::getInstance()->selectGetAggregatePermissions(ag_perm);
	if(!valid || !sale_info.isForSale() || !perm.allowTransferTo(gAgent.getID()))
	{
		LLNotificationsUtil::add("ObjectNotForSale");
		return;
	}

	LLFloaterBuy::show(sale_info);
}


void handle_buy_contents(LLSaleInfo sale_info)
{
	LLFloaterBuyContents::show(sale_info);
}

void handle_region_dump_temp_asset_data(void*)
{
	LL_INFOS() << "Dumping temporary asset data to simulator logs" << LL_ENDL;
	std::vector<std::string> strings;
	LLUUID invoice;
	send_generic_message("dumptempassetdata", strings, invoice);
}

void handle_region_clear_temp_asset_data(void*)
{
	LL_INFOS() << "Clearing temporary asset data" << LL_ENDL;
	std::vector<std::string> strings;
	LLUUID invoice;
	send_generic_message("cleartempassetdata", strings, invoice);
}

void handle_region_dump_settings(void*)
{
	LLViewerRegion* regionp = gAgent.getRegion();
	if (regionp)
	{
		LL_INFOS() << "Damage:    " << (regionp->getAllowDamage() ? "on" : "off") << LL_ENDL;
		LL_INFOS() << "Landmark:  " << (regionp->getAllowLandmark() ? "on" : "off") << LL_ENDL;
		LL_INFOS() << "SetHome:   " << (regionp->getAllowSetHome() ? "on" : "off") << LL_ENDL;
		LL_INFOS() << "ResetHome: " << (regionp->getResetHomeOnTeleport() ? "on" : "off") << LL_ENDL;
		LL_INFOS() << "SunFixed:  " << (regionp->getSunFixed() ? "on" : "off") << LL_ENDL;
		LL_INFOS() << "BlockFly:  " << (regionp->getBlockFly() ? "on" : "off") << LL_ENDL;
		LL_INFOS() << "AllowP2P:  " << (regionp->getAllowDirectTeleport() ? "on" : "off") << LL_ENDL;
		LL_INFOS() << "Water:     " << (regionp->getWaterHeight()) << LL_ENDL;
	}
}

void handle_dump_group_info(void *)
{
	gAgent.dumpGroupInfo();
}

void handle_dump_capabilities_info(void *)
{
	LLViewerRegion* regionp = gAgent.getRegion();
	if (regionp)
	{
		regionp->logActiveCapabilities();
	}
}

void handle_dump_region_object_cache(void*)
{
	LLViewerRegion* regionp = gAgent.getRegion();
	if (regionp)
	{
		regionp->dumpCache();
	}
}

void handle_dump_focus()
{
	LLUICtrl *ctrl = dynamic_cast<LLUICtrl*>(gFocusMgr.getKeyboardFocus());

	LL_INFOS() << "Keyboard focus " << (ctrl ? ctrl->getName() : "(none)") << LL_ENDL;
}

class LLSelfStandUp : public view_listener_t
{
	bool handleEvent(const LLSD& userdata)
	{
		gAgent.standUp();
		return true;
	}
};

bool enable_standup_self()
{
// [RLVa:KB] - Checked: 2010-04-01 (RLVa-1.2.0c) | Modified: RLVa-1.0.0g
	return isAgentAvatarValid() && gAgentAvatarp->isSitting() && RlvActions::canStand();
// [/RLVa:KB]
//	return isAgentAvatarValid() && gAgentAvatarp->isSitting();
}

class LLSelfSitDown : public view_listener_t
    {
        bool handleEvent(const LLSD& userdata)
        {
            gAgent.sitDown();
            return true;
        }
    };

bool enable_sitdown_self()
{
// [RLVa:KB] - Checked: 2010-08-28 (RLVa-1.2.1a) | Added: RLVa-1.2.1a
	return isAgentAvatarValid() && !gAgentAvatarp->isSitting() && !gAgentAvatarp->isEditingAppearance() && !gAgent.getFlying() && !gRlvHandler.hasBehaviour(RLV_BHVR_SIT);
// [/RLVa:KB]
//    return isAgentAvatarValid() && !gAgentAvatarp->isSitting() && !gAgentAvatarp->isEditingAppearance() && !gAgent.getFlying();
}

// Force sit -KC
class FSSelfForceSit : public view_listener_t
{
	bool handleEvent(const LLSD& userdata)
	{
		if (!gAgentAvatarp->isSitting() && !gRlvHandler.hasBehaviour(RLV_BHVR_SIT))
		{
			gAgent.sitDown();
		}
		else if (gAgentAvatarp->isSitting() && !gRlvHandler.hasBehaviour(RLV_BHVR_UNSIT))
		{
			gAgent.standUp();
		}

		return true;
	}
};

bool enable_forcesit_self()
{
	return isAgentAvatarValid() &&
		((!gAgentAvatarp->isSitting() && !gRlvHandler.hasBehaviour(RLV_BHVR_SIT)) || 
		(gAgentAvatarp->isSitting() && !gRlvHandler.hasBehaviour(RLV_BHVR_UNSIT)));
}

class FSSelfCheckForceSit : public view_listener_t
{
	bool handleEvent(const LLSD& userdata)
	{
		if (!isAgentAvatarValid())
		{
			return false;
		}

		return gAgentAvatarp->isSitting();
	}
};

// Phantom mode -KC & <FS:CR>
class FSSelfToggleMoveLock : public view_listener_t
{
	bool handleEvent(const LLSD& userdata)
	{
		if (LLGridManager::getInstance()->isInSecondLife())
		{
			make_ui_sound("UISndMovelockToggle");
			bool new_value = !gSavedPerAccountSettings.getBOOL("UseMoveLock");
			gSavedPerAccountSettings.setBOOL("UseMoveLock", new_value);
			if (new_value)
			{
				report_to_nearby_chat(LLTrans::getString("MovelockEnabling"));
			}
			else
			{
				report_to_nearby_chat(LLTrans::getString("MovelockDisabling"));
			}
		}
#ifdef OPENSIM
		else
		{
			gAgent.togglePhantom();
		}
#endif // OPENSIM
		//TODO: feedback to local chat
		return true;
	}
};


class FSSelfCheckMoveLock : public view_listener_t
{
	bool handleEvent(const LLSD& userdata)
	{
		bool new_value(false);
		if (LLGridManager::getInstance()->isInSecondLife())
		{
			new_value = gSavedPerAccountSettings.getBOOL("UseMoveLock");
		}
#ifdef OPENSIM
		else
		{
			new_value = gAgent.getPhantom();
		}
#endif // OPENSIM
		return new_value;
	}
};

bool enable_bridge_function()
{
	return FSLSLBridge::instance().canUseBridge();
}

bool enable_move_lock()
{
#ifdef OPENSIM
	// Phantom mode always works on opensim, at least right now.
	if (LLGridManager::getInstance()->isInOpenSim())
		return true;
#endif // OPENSIM
	return enable_bridge_function();
}

bool enable_script_info()
{
	return (!LLSelectMgr::getInstance()->getSelection()->isEmpty()
			&& enable_bridge_function());
}
// </FS:CR>

// [SJ - Adding IgnorePrejump in Menu ]
class FSSelfToggleIgnorePreJump : public view_listener_t
{
	bool handleEvent(const LLSD& userdata)
	{
		gSavedSettings.setBOOL("FSIgnoreFinishAnimation", !gSavedSettings.getBOOL("FSIgnoreFinishAnimation"));
		return true;
	}
};

// [SJ - Adding IgnorePrejump in Menu ]
class FSSelfCheckIgnorePreJump : public view_listener_t
{
	bool handleEvent(const LLSD& userdata)
	{
		bool new_value = gSavedSettings.getBOOL("FSIgnoreFinishAnimation");
		return new_value;
	}
};

class LLCheckPanelPeopleTab : public view_listener_t
{
	bool handleEvent(const LLSD& userdata)
		{
			std::string panel_name = userdata.asString();

			LLPanel *panel = LLFloaterSidePanelContainer::getPanel("people", panel_name);
			if(panel && panel->isInVisibleChain())
			{
				return true;
			}
			return false;
		}
};
// Toggle one of "People" panel tabs in side tray.
class LLTogglePanelPeopleTab : public view_listener_t
{
	bool handleEvent(const LLSD& userdata)
	{
		std::string panel_name = userdata.asString();

		LLSD param;
		param["people_panel_tab_name"] = panel_name;

		// <FS:Ansariel> Handle blocklist separately because of standalone option
		if (panel_name == "blocked_panel")
		{
			if (gSavedSettings.getBOOL("FSUseStandaloneBlocklistFloater"))
			{
				LLFloaterReg::showInstance("fs_blocklist");
			}
			else
			{
				togglePeoplePanel(panel_name, param);
			}
			return true;
		}
		// </FS:Ansariel>

		// <FS:Zi> Open groups and friends lists in communicate floater
		// <FS:Lo> Adding an option to still use v2 windows
		if(gSavedSettings.getBOOL("FSUseV2Friends") && gSavedSettings.getString("FSInternalSkinCurrent") != "Vintage")
		{
			if (   panel_name == "friends_panel"
				|| panel_name == "groups_panel"
				|| panel_name == "nearby_panel"
				|| panel_name == "blocked_panel"
				|| panel_name == "contact_sets_panel")
			{
				return togglePeoplePanel(panel_name, param);
			}
			else
			{
				return false;
			}
		}
		else
		{
			if(panel_name=="nearby_panel")
			{
				return togglePeoplePanel(panel_name,param);
			}
			else if(panel_name=="groups_panel")
			{
				if (gSavedSettings.getBOOL("ContactsTornOff"))
				{
					FSFloaterContacts* instance = FSFloaterContacts::getInstance();
					std::string activetab = instance->getChild<LLTabContainer>("friends_and_groups")->getCurrentPanel()->getName();
					if (instance->getVisible() && activetab == panel_name) 
					{
						instance->closeFloater();
					}
					else
					{
						instance->openTab("groups");
					}
				}
				else
				{
					FSFloaterContacts::getInstance()->openTab("groups");
				}
				return true;
			}
			else if(panel_name=="friends_panel")
			{
				if (gSavedSettings.getBOOL("ContactsTornOff"))
				{
					FSFloaterContacts* instance = FSFloaterContacts::getInstance();
					std::string activetab = instance->getChild<LLTabContainer>("friends_and_groups")->getCurrentPanel()->getName();
					if (instance->getVisible() && activetab == panel_name) 
					{
						instance->closeFloater();
					}
					else
					{
						instance->openTab("friends");
					}
				}
				else
				{
					FSFloaterContacts::getInstance()->openTab("friends");
				}
				return true;
			}
			else if(panel_name=="contact_sets_panel")
			{
				if (gSavedSettings.getBOOL("ContactsTornOff"))
				{
					FSFloaterContacts* instance = FSFloaterContacts::getInstance();
					std::string activetab = instance->getChild<LLTabContainer>("friends_and_groups")->getCurrentPanel()->getName();
					if (instance->getVisible() && activetab == panel_name)
					{
						instance->closeFloater();
					}
					else
					{
						instance->openTab("contact_sets");
					}
				}
				else
				{
					FSFloaterContacts::getInstance()->openTab("contact_sets");
				}
				return true;
			}
			else
			{
				return false;
			}
		}
		// </FS:Lo>
		// </FS:Zi>
	}

	static bool togglePeoplePanel(const std::string& panel_name, const LLSD& param)
	{
		LLPanel	*panel = LLFloaterSidePanelContainer::getPanel("people", panel_name);
		if(!panel)
			return false;

		if (panel->isInVisibleChain())
		{
			LLFloaterReg::hideInstance("people");
		}
		else
		{
			LLFloaterSidePanelContainer::showPanel("people", "panel_people", param) ;
		}

		return true;
	}
};

BOOL check_admin_override(void*)
{
	return gAgent.getAdminOverride();
}

void handle_admin_override_toggle(void*)
{
	gAgent.setAdminOverride(!gAgent.getAdminOverride());

	// The above may have affected which debug menus are visible
	show_debug_menus();
}

void handle_visual_leak_detector_toggle(void*)
{
	static bool vld_enabled = false;

	if ( vld_enabled )
	{
#ifdef INCLUDE_VLD
		// only works for debug builds (hard coded into vld.h)
#if defined(_DEBUG) || defined(VLD_FORCE_ENABLE)
		// start with Visual Leak Detector turned off
		VLDDisable();
#endif // _DEBUG
#endif // INCLUDE_VLD
		vld_enabled = false;
	}
	else
	{
#ifdef INCLUDE_VLD
		// only works for debug builds (hard coded into vld.h)
#if defined(_DEBUG) || defined(VLD_FORCE_ENABLE)
		// start with Visual Leak Detector turned off
		VLDEnable();
#endif // _DEBUG
#endif // INCLUDE_VLD

		vld_enabled = true;
	};
}

void handle_god_mode(void*)
{
	gAgent.requestEnterGodMode();
}

void handle_leave_god_mode(void*)
{
	gAgent.requestLeaveGodMode();
}

void set_god_level(U8 god_level)
{
	U8 old_god_level = gAgent.getGodLevel();
	gAgent.setGodLevel( god_level );
	LLViewerParcelMgr::getInstance()->notifyObservers();

	// God mode changes region visibility
	LLWorldMap::getInstance()->reloadItems(true);

	// inventory in items may change in god mode
	gObjectList.dirtyAllObjectInventory();

        if(gViewerWindow)
        {
            gViewerWindow->setMenuBackgroundColor(god_level > GOD_NOT,
            !LLGridManager::getInstance()->isInSLBeta());
        }
    
        LLSD args;
	if(god_level > GOD_NOT)
	{
		args["LEVEL"] = llformat("%d",(S32)god_level);
		LLNotificationsUtil::add("EnteringGodMode", args);
	}
	else
	{
		args["LEVEL"] = llformat("%d",(S32)old_god_level);
		LLNotificationsUtil::add("LeavingGodMode", args);
	}

	// changing god-level can affect which menus we see
	show_debug_menus();

	// changing god-level can invalidate search results
	LLFloaterSearch *search = dynamic_cast<LLFloaterSearch*>(LLFloaterReg::getInstance("search"));
	if (search)
	{
		search->godLevelChanged(god_level);
	}
}

#ifdef TOGGLE_HACKED_GODLIKE_VIEWER
void handle_toggle_hacked_godmode(void*)
{
	gHackGodmode = !gHackGodmode;
	set_god_level(gHackGodmode ? GOD_MAINTENANCE : GOD_NOT);
}

BOOL check_toggle_hacked_godmode(void*)
{
	return gHackGodmode;
}

bool enable_toggle_hacked_godmode(void*)
{
  return LLGridManager::getInstance()->isInSLBeta();
}
#endif

void process_grant_godlike_powers(LLMessageSystem* msg, void**)
{
	LLUUID agent_id;
	msg->getUUIDFast(_PREHASH_AgentData, _PREHASH_AgentID, agent_id);
	LLUUID session_id;
	msg->getUUIDFast(_PREHASH_AgentData, _PREHASH_SessionID, session_id);
	if((agent_id == gAgent.getID()) && (session_id == gAgent.getSessionID()))
	{
		U8 god_level;
		msg->getU8Fast(_PREHASH_GrantData, _PREHASH_GodLevel, god_level);
		set_god_level(god_level);
	}
	else
	{
		LL_WARNS() << "Grant godlike for wrong agent " << agent_id << LL_ENDL;
	}
}

/*
class LLHaveCallingcard : public LLInventoryCollectFunctor
{
public:
	LLHaveCallingcard(const LLUUID& agent_id);
	virtual ~LLHaveCallingcard() {}
	virtual bool operator()(LLInventoryCategory* cat,
							LLInventoryItem* item);
	BOOL isThere() const { return mIsThere;}
protected:
	LLUUID mID;
	BOOL mIsThere;
};

LLHaveCallingcard::LLHaveCallingcard(const LLUUID& agent_id) :
	mID(agent_id),
	mIsThere(FALSE)
{
}

bool LLHaveCallingcard::operator()(LLInventoryCategory* cat,
								   LLInventoryItem* item)
{
	if(item)
	{
		if((item->getType() == LLAssetType::AT_CALLINGCARD)
		   && (item->getCreatorUUID() == mID))
		{
			mIsThere = TRUE;
		}
	}
	return FALSE;
}
*/

BOOL is_agent_mappable(const LLUUID& agent_id)
{
	const LLRelationship* buddy_info = NULL;
	bool is_friend = LLAvatarActions::isFriend(agent_id);

	if (is_friend)
		buddy_info = LLAvatarTracker::instance().getBuddyInfo(agent_id);

	return (buddy_info &&
		buddy_info->isOnline() &&
		buddy_info->isRightGrantedFrom(LLRelationship::GRANT_MAP_LOCATION)
		);
}


// Enable a menu item when you don't have someone's card.
class LLAvatarEnableAddFriend : public view_listener_t
{
	bool handleEvent(const LLSD& userdata)
	{
		LLVOAvatar* avatar = find_avatar_from_object(LLSelectMgr::getInstance()->getSelection()->getPrimaryObject());
//		bool new_value = avatar && !LLAvatarActions::isFriend(avatar->getID());
// [RLVa:KB] - Checked: RLVa-1.2.0
		bool new_value = avatar && !LLAvatarActions::isFriend(avatar->getID()) && (RlvActions::canShowName(RlvActions::SNC_DEFAULT, avatar->getID()));
// [/RLVa:KB]
		return new_value;
	}
};

void request_friendship(const LLUUID& dest_id)
{
	LLViewerObject* dest = gObjectList.findObject(dest_id);
	if(dest && dest->isAvatar())
	{
		std::string full_name;
		LLNameValue* nvfirst = dest->getNVPair("FirstName");
		LLNameValue* nvlast = dest->getNVPair("LastName");
		if(nvfirst && nvlast)
		{
			full_name = LLCacheName::buildFullName(
				nvfirst->getString(), nvlast->getString());
		}
		if (!full_name.empty())
		{
			LLAvatarActions::requestFriendshipDialog(dest_id, full_name);
		}
		else
		{
			LLNotificationsUtil::add("CantOfferFriendship");
		}
	}
}


class LLEditEnableCustomizeAvatar : public view_listener_t
{
	bool handleEvent(const LLSD& userdata)
	{
//		bool new_value = gAgentWearables.areWearablesLoaded();
// [RLVa:KB] - Checked: 2010-04-01 (RLVa-1.2.0c) | Modified: RLVa-1.0.0g
		bool new_value = gAgentWearables.areWearablesLoaded() && ((!rlv_handler_t::isEnabled()) || (RlvActions::canStand()));
// [/RLVa:KB]
		return new_value;
	}
};

class LLEnableEditShape : public view_listener_t
{
	bool handleEvent(const LLSD& userdata)
	{
		return gAgentWearables.isWearableModifiable(LLWearableType::WT_SHAPE, 0);
	}
};

class LLEnableHoverHeight : public view_listener_t
{
	bool handleEvent(const LLSD& userdata)
	{
		// <FS:Ansariel> Legacy baking avatar z-offset
		//return gAgent.getRegion() && gAgent.getRegion()->avatarHoverHeightEnabled();
		return (gAgent.getRegion() && gAgent.getRegion()->avatarHoverHeightEnabled()) || (isAgentAvatarValid() && !gAgentAvatarp->isUsingServerBakes());
		// </FS:Ansariel>
	}
};

class LLEnableEditPhysics : public view_listener_t
{
	bool handleEvent(const LLSD& userdata)
	{
		//return gAgentWearables.isWearableModifiable(LLWearableType::WT_SHAPE, 0);
		return TRUE;
	}
};

bool is_object_sittable()
{
// [RLVa:KB] - Checked: 2010-03-06 (RLVa-1.2.0c) | Added: RLVa-1.1.0j
	// RELEASE-RLVa: [SL-2.2.0] Make sure we're examining the same object that handle_sit_or_stand() will request a sit for
	if (rlv_handler_t::isEnabled())
	{
		const LLPickInfo& pick = LLToolPie::getInstance()->getPick();
		if ( (pick.mObjectID.notNull()) && (!RlvActions::canSit(pick.getObject(), pick.mObjectOffset)) )
			return false;
	}
// [/RLVa:KB]

	LLViewerObject* object = LLSelectMgr::getInstance()->getSelection()->getPrimaryObject();

	if (object && object->getPCode() == LL_PCODE_VOLUME)
	{
		return true;
	}
	else
	{
		return false;
	}
}


// only works on pie menu
void handle_object_sit_or_stand()
{
	LLPickInfo pick = LLToolPie::getInstance()->getPick();
	LLViewerObject *object = pick.getObject();;
	if (!object || pick.mPickType == LLPickInfo::PICK_FLORA)
	{
		return;
	}

	if (sitting_on_selection())
	{
		gAgent.standUp();
		return;
	}

	// get object selection offset 

//	if (object && object->getPCode() == LL_PCODE_VOLUME)
// [RLVa:KB] - Checked: 2010-03-06 (RLVa-1.2.0c) | Modified: RLVa-1.2.0c
	if ( (object && object->getPCode() == LL_PCODE_VOLUME) && 
		 ((!rlv_handler_t::isEnabled()) || (RlvActions::canSit(object, pick.mObjectOffset))) )
// [/RLVa:KB]
	{
// [RLVa:KB] - Checked: 2010-08-29 (RLVa-1.2.1c) | Added: RLVa-1.2.1c
		if ( (gRlvHandler.hasBehaviour(RLV_BHVR_STANDTP)) && (isAgentAvatarValid()) )
		{
			if (gAgentAvatarp->isSitting())
			{
				gAgent.standUp();
				return;
			}
			gRlvHandler.setSitSource(gAgent.getPositionGlobal());
		}
// [/RLVa:KB]

		gMessageSystem->newMessageFast(_PREHASH_AgentRequestSit);
		gMessageSystem->nextBlockFast(_PREHASH_AgentData);
		gMessageSystem->addUUIDFast(_PREHASH_AgentID, gAgent.getID());
		gMessageSystem->addUUIDFast(_PREHASH_SessionID, gAgent.getSessionID());
		gMessageSystem->nextBlockFast(_PREHASH_TargetObject);
		gMessageSystem->addUUIDFast(_PREHASH_TargetID, object->mID);
		gMessageSystem->addVector3Fast(_PREHASH_Offset, pick.mObjectOffset);

		object->getRegion()->sendReliableMessage();
	}
}

void near_sit_down_point(BOOL success, void *)
{
	if (success)
	{
		gAgent.setFlying(FALSE);
		gAgent.setControlFlags(AGENT_CONTROL_SIT_ON_GROUND);

		// Might be first sit
		//LLFirstUse::useSit();
	}
}

class LLLandSit : public view_listener_t
{
	bool handleEvent(const LLSD& userdata)
	{
// [RLVa:KB] - Checked: 2010-09-28 (RLVa-1.2.1f) | Modified: RLVa-1.2.1f
		if ( (rlv_handler_t::isEnabled()) && ((!RlvActions::canStand()) || (gRlvHandler.hasBehaviour(RLV_BHVR_SIT))) )
			return true;
// [/RLVa:KB]

		gAgent.standUp();
		LLViewerParcelMgr::getInstance()->deselectLand();

		LLVector3d posGlobal = LLToolPie::getInstance()->getPick().mPosGlobal;
		
		LLQuaternion target_rot;
		if (isAgentAvatarValid())
		{
			target_rot = gAgentAvatarp->getRotation();
		}
		else
		{
			target_rot = gAgent.getFrameAgent().getQuaternion();
		}
		gAgent.startAutoPilotGlobal(posGlobal, "Sit", &target_rot, near_sit_down_point, NULL, 0.7f);
		return true;
	}
};

//-------------------------------------------------------------------
// Help menu functions
//-------------------------------------------------------------------

//
// Major mode switching
//
void reset_view_final( BOOL proceed );

void handle_reset_view()
{
	if (gAgentCamera.cameraCustomizeAvatar())
	{
		// switching to outfit selector should automagically save any currently edited wearable
		LLFloaterSidePanelContainer::showPanel("appearance", LLSD().with("type", "my_outfits"));
	}

	// <FS:Zi> Added optional V1 behavior so the avatar turns into camera direction after hitting ESC
	if(gSavedSettings.getBOOL("ResetViewTurnsAvatar"))
		gAgentCamera.resetView();
	// </FS:Zi>

	gAgentCamera.switchCameraPreset(CAMERA_PRESET_REAR_VIEW);
	reset_view_final( TRUE );
	LLFloaterCamera::resetCameraMode();
}

// <FS:Zi> Add reset camera angles menu
void handle_reset_camera_angles()
{
	handle_reset_view();

	// Camera focus and offset with CTRL/SHIFT + Scroll wheel
	gSavedSettings.getControl("FocusOffsetRearView")->resetToDefault();
	gSavedSettings.getControl("CameraOffsetRearView")->resetToDefault();
}
// </FS:Zi>

class LLViewResetView : public view_listener_t
{
	bool handleEvent(const LLSD& userdata)
	{
		handle_reset_view();
		return true;
	}
};

// <FS:Zi> Add reset camera angles menu
class LLViewResetCameraAngles : public view_listener_t
{
	bool handleEvent(const LLSD& userdata)
	{
		handle_reset_camera_angles();
		return true;
	}
};
// </FS:Zi>

// Note: extra parameters allow this function to be called from dialog.
void reset_view_final( BOOL proceed ) 
{
	if( !proceed )
	{
		return;
	}

	gAgentCamera.resetView(TRUE, TRUE);
	gAgentCamera.setLookAt(LOOKAT_TARGET_CLEAR);
}

class LLViewLookAtLastChatter : public view_listener_t
{
	bool handleEvent(const LLSD& userdata)
	{
		gAgentCamera.lookAtLastChat();
		return true;
	}
};

class LLViewMouselook : public view_listener_t
{
	bool handleEvent(const LLSD& userdata)
	{
		if (!gAgentCamera.cameraMouselook())
		{
			gAgentCamera.changeCameraToMouselook();
		}
		else
		{
			// NaCl - Rightclick-mousewheel zoom
			static LLCachedControl<LLVector3> _NACL_MLFovValues(gSavedSettings,"_NACL_MLFovValues");
			static LLCachedControl<F32> CameraAngle(gSavedSettings,"CameraAngle");
			LLVector3 vTemp=_NACL_MLFovValues;
			if(vTemp.mV[2] > 0.0f)
			{
				vTemp.mV[1]=CameraAngle;
				vTemp.mV[2]=0.0f;
				gSavedSettings.setVector3("_NACL_MLFovValues",vTemp);
				gSavedSettings.setF32("CameraAngle",vTemp.mV[0]);
			}
			// NaCl End
			gAgentCamera.changeCameraToDefault();
		}
		return true;
	}
};

class LLViewDefaultUISize : public view_listener_t
{
	bool handleEvent(const LLSD& userdata)
	{
		gSavedSettings.setF32("UIScaleFactor", 1.0f);
		gSavedSettings.setBOOL("UIAutoScale", FALSE);	
		gViewerWindow->reshape(gViewerWindow->getWindowWidthRaw(), gViewerWindow->getWindowHeightRaw());
		return true;
	}
};

class LLViewToggleUI : public view_listener_t
{
	bool handleEvent(const LLSD& userdata)
	{
		if(gAgentCamera.getCameraMode() != CAMERA_MODE_MOUSELOOK)
		{
			LLNotification::Params params("ConfirmHideUI");
			params.functor.function(boost::bind(&LLViewToggleUI::confirm, this, _1, _2));
			LLSD substitutions;
#if LL_DARWIN
			substitutions["SHORTCUT"] = "Cmd+Shift+U";
#else
			substitutions["SHORTCUT"] = "Ctrl+Shift+U";
#endif
			params.substitutions = substitutions;
			if (!gSavedSettings.getBOOL("HideUIControls"))
			{
				// hiding, so show notification
				LLNotifications::instance().add(params);
			}
			else
			{
				LLNotifications::instance().forceResponse(params, 0);
			}
		}
		return true;
	}

	void confirm(const LLSD& notification, const LLSD& response)
	{
		S32 option = LLNotificationsUtil::getSelectedOption(notification, response);

		if (option == 0) // OK
		{
			gViewerWindow->setUIVisibility(gSavedSettings.getBOOL("HideUIControls"));
			LLPanelStandStopFlying::getInstance()->setVisible(gSavedSettings.getBOOL("HideUIControls"));
			gSavedSettings.setBOOL("HideUIControls",!gSavedSettings.getBOOL("HideUIControls"));
		}
	}
};

void handle_duplicate_in_place(void*)
{
	LL_INFOS() << "handle_duplicate_in_place" << LL_ENDL;

	LLVector3 offset(0.f, 0.f, 0.f);
	LLSelectMgr::getInstance()->selectDuplicate(offset, TRUE);
}

/* dead code 30-apr-2008
void handle_deed_object_to_group(void*)
{
	LLUUID group_id;
	
	LLSelectMgr::getInstance()->selectGetGroup(group_id);
	LLSelectMgr::getInstance()->sendOwner(LLUUID::null, group_id, FALSE);
	LLViewerStats::getInstance()->incStat(LLViewerStats::ST_RELEASE_COUNT);
}

BOOL enable_deed_object_to_group(void*)
{
	if(LLSelectMgr::getInstance()->getSelection()->isEmpty()) return FALSE;
	LLPermissions perm;
	LLUUID group_id;

	if (LLSelectMgr::getInstance()->selectGetGroup(group_id) &&
		gAgent.hasPowerInGroup(group_id, GP_OBJECT_DEED) &&
		LLSelectMgr::getInstance()->selectGetPermissions(perm) &&
		perm.deedToGroup(gAgent.getID(), group_id))
	{
		return TRUE;
	}
	return FALSE;
}

*/


/*
 * No longer able to support viewer side manipulations in this way
 *
void god_force_inv_owner_permissive(LLViewerObject* object,
									LLInventoryObject::object_list_t* inventory,
									S32 serial_num,
									void*)
{
	typedef std::vector<LLPointer<LLViewerInventoryItem> > item_array_t;
	item_array_t items;

	LLInventoryObject::object_list_t::const_iterator inv_it = inventory->begin();
	LLInventoryObject::object_list_t::const_iterator inv_end = inventory->end();
	for ( ; inv_it != inv_end; ++inv_it)
	{
		if(((*inv_it)->getType() != LLAssetType::AT_CATEGORY))
		{
			LLInventoryObject* obj = *inv_it;
			LLPointer<LLViewerInventoryItem> new_item = new LLViewerInventoryItem((LLViewerInventoryItem*)obj);
			LLPermissions perm(new_item->getPermissions());
			perm.setMaskBase(PERM_ALL);
			perm.setMaskOwner(PERM_ALL);
			new_item->setPermissions(perm);
			items.push_back(new_item);
		}
	}
	item_array_t::iterator end = items.end();
	item_array_t::iterator it;
	for(it = items.begin(); it != end; ++it)
	{
		// since we have the inventory item in the callback, it should not
		// invalidate iteration through the selection manager.
		object->updateInventory((*it), TASK_INVENTORY_ITEM_KEY, false);
	}
}
*/

void handle_object_owner_permissive(void*)
{
	// only send this if they're a god.
	if(gAgent.isGodlike())
	{
		// do the objects.
		LLSelectMgr::getInstance()->selectionSetObjectPermissions(PERM_BASE, TRUE, PERM_ALL, TRUE);
		LLSelectMgr::getInstance()->selectionSetObjectPermissions(PERM_OWNER, TRUE, PERM_ALL, TRUE);
	}
}

void handle_object_owner_self(void*)
{
	// only send this if they're a god.
	if(gAgent.isGodlike())
	{
		LLSelectMgr::getInstance()->sendOwner(gAgent.getID(), gAgent.getGroupID(), TRUE);
	}
}

// Shortcut to set owner permissions to not editable.
void handle_object_lock(void*)
{
	LLSelectMgr::getInstance()->selectionSetObjectPermissions(PERM_OWNER, FALSE, PERM_MODIFY);
}

void handle_object_asset_ids(void*)
{
	// only send this if they're a god.
	if (gAgent.isGodlike())
	{
		LLSelectMgr::getInstance()->sendGodlikeRequest("objectinfo", "assetids");
	}
}

void handle_force_parcel_owner_to_me(void*)
{
	LLViewerParcelMgr::getInstance()->sendParcelGodForceOwner( gAgent.getID() );
}

void handle_force_parcel_to_content(void*)
{
	LLViewerParcelMgr::getInstance()->sendParcelGodForceToContent();
}

void handle_claim_public_land(void*)
{
	if (LLViewerParcelMgr::getInstance()->getSelectionRegion() != gAgent.getRegion())
	{
		LLNotificationsUtil::add("ClaimPublicLand");
		return;
	}

	LLVector3d west_south_global;
	LLVector3d east_north_global;
	LLViewerParcelMgr::getInstance()->getSelection(west_south_global, east_north_global);
	LLVector3 west_south = gAgent.getPosAgentFromGlobal(west_south_global);
	LLVector3 east_north = gAgent.getPosAgentFromGlobal(east_north_global);

	LLMessageSystem* msg = gMessageSystem;
	msg->newMessage("GodlikeMessage");
	msg->nextBlock("AgentData");
	msg->addUUID("AgentID", gAgent.getID());
	msg->addUUID("SessionID", gAgent.getSessionID());
	msg->addUUIDFast(_PREHASH_TransactionID, LLUUID::null); //not used
	msg->nextBlock("MethodData");
	msg->addString("Method", "claimpublicland");
	msg->addUUID("Invoice", LLUUID::null);
	std::string buffer;
	buffer = llformat( "%f", west_south.mV[VX]);
	msg->nextBlock("ParamList");
	msg->addString("Parameter", buffer);
	buffer = llformat( "%f", west_south.mV[VY]);
	msg->nextBlock("ParamList");
	msg->addString("Parameter", buffer);
	buffer = llformat( "%f", east_north.mV[VX]);
	msg->nextBlock("ParamList");
	msg->addString("Parameter", buffer);
	buffer = llformat( "%f", east_north.mV[VY]);
	msg->nextBlock("ParamList");
	msg->addString("Parameter", buffer);
	gAgent.sendReliableMessage();
}



// HACK for easily testing new avatar geometry
void handle_god_request_avatar_geometry(void *)
{
	if (gAgent.isGodlike())
	{
		LLSelectMgr::getInstance()->sendGodlikeRequest("avatar toggle", "");
	}
}

static bool get_derezzable_objects(
	EDeRezDestination dest,
	std::string& error,
	LLViewerRegion*& first_region,
	std::vector<LLViewerObjectPtr>* derez_objectsp,
	bool only_check = false)
{
	bool found = false;

	LLObjectSelectionHandle selection = LLSelectMgr::getInstance()->getSelection();
	
	if (derez_objectsp)
		derez_objectsp->reserve(selection->getRootObjectCount());

	// Check conditions that we can't deal with, building a list of
	// everything that we'll actually be derezzing.
	for (LLObjectSelection::valid_root_iterator iter = selection->valid_root_begin();
		 iter != selection->valid_root_end(); iter++)
	{
		LLSelectNode* node = *iter;
		LLViewerObject* object = node->getObject();
		LLViewerRegion* region = object->getRegion();
		if (!first_region)
		{
			first_region = region;
		}
		else
		{
			if(region != first_region)
			{
				// Derez doesn't work at all if the some of the objects
				// are in regions besides the first object selected.
				
				// ...crosses region boundaries
				error = "AcquireErrorObjectSpan";
				break;
			}
		}
		if (object->isAvatar())
		{
			// ...don't acquire avatars
			continue;
		}

		// If AssetContainers are being sent back, they will appear as 
		// boxes in the owner's inventory.
		if (object->getNVPair("AssetContainer")
			&& dest != DRD_RETURN_TO_OWNER)
		{
			// this object is an asset container, derez its contents, not it
			LL_WARNS() << "Attempt to derez deprecated AssetContainer object type not supported." << LL_ENDL;
			/*
			object->requestInventory(container_inventory_arrived, 
				(void *)(BOOL)(DRD_TAKE_INTO_AGENT_INVENTORY == dest));
			*/
			continue;
		}
		BOOL can_derez_current = FALSE;
		switch(dest)
		{
		case DRD_TAKE_INTO_AGENT_INVENTORY:
		case DRD_TRASH:
			if (!object->isPermanentEnforced() &&
				((node->mPermissions->allowTransferTo(gAgent.getID()) && object->permModify())
				|| (node->allowOperationOnNode(PERM_OWNER, GP_OBJECT_MANIPULATE))))
			{
				can_derez_current = TRUE;
			}
			break;

		case DRD_RETURN_TO_OWNER:
			if(!object->isAttachment())
			{
				can_derez_current = TRUE;
			}
			break;

		default:
			if((node->mPermissions->allowTransferTo(gAgent.getID())
				&& object->permCopy())
			   || gAgent.isGodlike())
			{
				can_derez_current = TRUE;
			}
			break;
		}
		if(can_derez_current)
		{
			found = true;

			if (only_check)
				// one found, no need to traverse to the end
				break;

			if (derez_objectsp)
				derez_objectsp->push_back(object);

		}
	}

	return found;
}

static bool can_derez(EDeRezDestination dest)
{
	LLViewerRegion* first_region = NULL;
	std::string error;
	return get_derezzable_objects(dest, error, first_region, NULL, true);
}

static void derez_objects(
	EDeRezDestination dest,
	const LLUUID& dest_id,
	LLViewerRegion*& first_region,
	std::string& error,
	std::vector<LLViewerObjectPtr>* objectsp)
{
	std::vector<LLViewerObjectPtr> derez_objects;

	if (!objectsp) // if objects to derez not specified
	{
		// get them from selection
		if (!get_derezzable_objects(dest, error, first_region, &derez_objects, false))
		{
			LL_WARNS() << "No objects to derez" << LL_ENDL;
			return;
		}

		objectsp = &derez_objects;
	}


	if(gAgentCamera.cameraMouselook())
	{
		gAgentCamera.changeCameraToDefault();
	}

	// This constant is based on (1200 - HEADER_SIZE) / 4 bytes per
	// root.  I lopped off a few (33) to provide a bit
	// pad. HEADER_SIZE is currently 67 bytes, most of which is UUIDs.
	// This gives us a maximum of 63500 root objects - which should
	// satisfy anybody.
	const S32 MAX_ROOTS_PER_PACKET = 250;
	const S32 MAX_PACKET_COUNT = 254;
	F32 packets = ceil((F32)objectsp->size() / (F32)MAX_ROOTS_PER_PACKET);
	if(packets > (F32)MAX_PACKET_COUNT)
	{
		error = "AcquireErrorTooManyObjects";
	}

	if(error.empty() && objectsp->size() > 0)
	{
		U8 d = (U8)dest;
		LLUUID tid;
		tid.generate();
		U8 packet_count = (U8)packets;
		S32 object_index = 0;
		S32 objects_in_packet = 0;
		LLMessageSystem* msg = gMessageSystem;
		for(U8 packet_number = 0;
			packet_number < packet_count;
			++packet_number)
		{
			msg->newMessageFast(_PREHASH_DeRezObject);
			msg->nextBlockFast(_PREHASH_AgentData);
			msg->addUUIDFast(_PREHASH_AgentID, gAgent.getID());
			msg->addUUIDFast(_PREHASH_SessionID, gAgent.getSessionID());
			msg->nextBlockFast(_PREHASH_AgentBlock);
			msg->addUUIDFast(_PREHASH_GroupID, gAgent.getGroupID());
			msg->addU8Fast(_PREHASH_Destination, d);	
			msg->addUUIDFast(_PREHASH_DestinationID, dest_id);
			msg->addUUIDFast(_PREHASH_TransactionID, tid);
			msg->addU8Fast(_PREHASH_PacketCount, packet_count);
			msg->addU8Fast(_PREHASH_PacketNumber, packet_number);
			objects_in_packet = 0;
			while((object_index < objectsp->size())
				  && (objects_in_packet++ < MAX_ROOTS_PER_PACKET))

			{
				LLViewerObject* object = objectsp->at(object_index++);
				msg->nextBlockFast(_PREHASH_ObjectData);
				msg->addU32Fast(_PREHASH_ObjectLocalID, object->getLocalID());
				// VEFFECT: DerezObject
				LLHUDEffectSpiral* effectp = (LLHUDEffectSpiral*)LLHUDManager::getInstance()->createViewerEffect(LLHUDObject::LL_HUD_EFFECT_POINT, TRUE);
				effectp->setPositionGlobal(object->getPositionGlobal());
				effectp->setColor(LLColor4U(gAgent.getEffectColor()));
			}
			msg->sendReliable(first_region->getHost());
		}
		make_ui_sound("UISndObjectRezOut");

		// Busy count decremented by inventory update, so only increment
		// if will be causing an update.
		if (dest != DRD_RETURN_TO_OWNER)
		{
			gViewerWindow->getWindow()->incBusyCount();
		}
	}
	else if(!error.empty())
	{
		LLNotificationsUtil::add(error);
	}
}

static void derez_objects(EDeRezDestination dest, const LLUUID& dest_id)
{
	LLViewerRegion* first_region = NULL;
	std::string error;
	derez_objects(dest, dest_id, first_region, error, NULL);
}

void handle_take_copy()
{
	if (LLSelectMgr::getInstance()->getSelection()->isEmpty()) return;

// [RLVa:KB] - Checked: 2010-03-07 (RLVa-1.2.0c) | Modified: RLVa-1.2.0a
	if ( (rlv_handler_t::isEnabled()) && (!RlvActions::canStand()) )
	{
		// Allow only if the avie isn't sitting on any of the selected objects
		LLObjectSelectionHandle hSel = LLSelectMgr::getInstance()->getSelection();
		RlvSelectIsSittingOn f(gAgentAvatarp);
		if ( (hSel.notNull()) && (hSel->getFirstRootNode(&f, TRUE) != NULL) )
			return;
	}
// [/RLVa:KB]

	const LLUUID category_id = gInventory.findCategoryUUIDForType(LLFolderType::FT_OBJECT);
	derez_objects(DRD_ACQUIRE_TO_AGENT_INVENTORY, category_id);
}

// You can return an object to its owner if it is on your land.
class LLObjectReturn : public view_listener_t
{
public:
	LLObjectReturn() : mFirstRegion(NULL) {}

private:
	bool handleEvent(const LLSD& userdata)
	{
		if (LLSelectMgr::getInstance()->getSelection()->isEmpty()) return true;
// [RLVa:KB] - Checked: 2010-03-24 (RLVa-1.4.0a) | Modified: RLVa-1.0.0b
		if ( (rlv_handler_t::isEnabled()) && (!rlvCanDeleteOrReturn()) ) return true;
// [/RLVa:KB]

		mObjectSelection = LLSelectMgr::getInstance()->getEditSelection();

		// Save selected objects, so that we still know what to return after the confirmation dialog resets selection.
		get_derezzable_objects(DRD_RETURN_TO_OWNER, mError, mFirstRegion, &mReturnableObjects);

		LLNotificationsUtil::add("ReturnToOwner", LLSD(), LLSD(), boost::bind(&LLObjectReturn::onReturnToOwner, this, _1, _2));
		return true;
	}

	bool onReturnToOwner(const LLSD& notification, const LLSD& response)
	{
		S32 option = LLNotificationsUtil::getSelectedOption(notification, response);
		if (0 == option)
		{
			// Ignore category ID for this derez destination.
			derez_objects(DRD_RETURN_TO_OWNER, LLUUID::null, mFirstRegion, mError, &mReturnableObjects);
		}

		mReturnableObjects.clear();
		mError.clear();
		mFirstRegion = NULL;

		// drop reference to current selection
		mObjectSelection = NULL;
		return false;
	}

	LLObjectSelectionHandle mObjectSelection;

	std::vector<LLViewerObjectPtr> mReturnableObjects;
	std::string mError;
	LLViewerRegion* mFirstRegion;
};


// Allow return to owner if one or more of the selected items is
// over land you own.
class LLObjectEnableReturn : public view_listener_t
{
	bool handleEvent(const LLSD& userdata)
	{
		if (LLSelectMgr::getInstance()->getSelection()->isEmpty())
		{
			// Do not enable if nothing selected
			return false;
		}
// [RLVa:KB] - Checked: 2011-05-28 (RLVa-1.4.0a) | Modified: RLVa-1.4.0a
		if ( (rlv_handler_t::isEnabled()) && (!rlvCanDeleteOrReturn()) )
		{
			return false;
		}
// [/RLVa:KB]
#ifdef HACKED_GODLIKE_VIEWER
		bool new_value = true;
#else
		bool new_value = false;
		if (gAgent.isGodlike())
		{
			new_value = true;
		}
		else
		{
			new_value = can_derez(DRD_RETURN_TO_OWNER);
		}
#endif
		return new_value;
	}
};

void force_take_copy(void*)
{
	if (LLSelectMgr::getInstance()->getSelection()->isEmpty()) return;
	const LLUUID category_id = gInventory.findCategoryUUIDForType(LLFolderType::FT_OBJECT);
	derez_objects(DRD_FORCE_TO_GOD_INVENTORY, category_id);
}

void handle_take()
{
	// we want to use the folder this was derezzed from if it's
	// available. Otherwise, derez to the normal place.
//	if(LLSelectMgr::getInstance()->getSelection()->isEmpty())
// [RLVa:KB] - Checked: 2010-03-24 (RLVa-1.2.0e) | Modified: RLVa-1.0.0b
	if ( (LLSelectMgr::getInstance()->getSelection()->isEmpty()) || ((rlv_handler_t::isEnabled()) && (!rlvCanDeleteOrReturn())) )
// [/RLVa:KB]
	{
		return;
	}

	BOOL you_own_everything = TRUE;
	BOOL locked_but_takeable_object = FALSE;
	LLUUID category_id;
	
	for (LLObjectSelection::root_iterator iter = LLSelectMgr::getInstance()->getSelection()->root_begin();
		 iter != LLSelectMgr::getInstance()->getSelection()->root_end(); iter++)
	{
		LLSelectNode* node = *iter;
		LLViewerObject* object = node->getObject();
		if(object)
		{
			if(!object->permYouOwner())
			{
				you_own_everything = FALSE;
			}

			if(!object->permMove())
			{
				locked_but_takeable_object = TRUE;
			}
		}
		if(node->mFolderID.notNull())
		{
			if(category_id.isNull())
			{
				category_id = node->mFolderID;
				LL_DEBUGS("HandleTake") << "Node destination folder ID = " << category_id.asString() << LL_ENDL;
			}
			else if(category_id != node->mFolderID)
			{
				// we have found two potential destinations. break out
				// now and send to the default location.
				category_id.setNull();
				LL_DEBUGS("HandleTake") << "Conflicting node destination folders - setting to null UUID" << LL_ENDL;
				break;
			}
		}
	}
	if(category_id.notNull())
	{
		LL_DEBUGS("HandleTake") << "Selected destination folder ID: " << category_id.asString() << " - checking if category exists in inventory model" << LL_ENDL;

		// there is an unambiguous destination. See if this agent has
		// such a location and it is not in the trash or library
		if(!gInventory.getCategory(category_id))
		{
			// nope, set to NULL.
			category_id.setNull();
			LL_DEBUGS("HandleTake") << "Destination folder not found in inventory model - setting to null UUID" << LL_ENDL;
		}
		if(category_id.notNull())
		{
		        // check trash
			const LLUUID trash = gInventory.findCategoryUUIDForType(LLFolderType::FT_TRASH);
			if(category_id == trash || gInventory.isObjectDescendentOf(category_id, trash))
			{
				category_id.setNull();
				LL_DEBUGS("HandleTake") << "Destination folder is descendent of trash folder - setting to null UUID" << LL_ENDL;
			}

			// check library
			if(gInventory.isObjectDescendentOf(category_id, gInventory.getLibraryRootFolderID()))
			{
				category_id.setNull();
				LL_DEBUGS("HandleTake") << "Destination folder is descendent of library folder - setting to null UUID" << LL_ENDL;
			}

		}
	}
	if(category_id.isNull())
	{
		category_id = gInventory.findCategoryUUIDForType(LLFolderType::FT_OBJECT);
		LL_DEBUGS("HandleTake") << "Destination folder = null UUID - determined default category: " << category_id.asString() << LL_ENDL;
	}
	LLSD payload;
	payload["folder_id"] = category_id;
	LL_DEBUGS("HandleTake") << "Final destination folder UUID being sent to sim: " << category_id.asString() << LL_ENDL;

	LLNotification::Params params("ConfirmObjectTakeLock");
	params.payload(payload);
	// MAINT-290
	// Reason: Showing the confirmation dialog resets object selection,	thus there is nothing to derez.
	// Fix: pass selection to the confirm_take, so that selection doesn't "die" after confirmation dialog is opened
	params.functor.function(boost::bind(confirm_take, _1, _2, LLSelectMgr::instance().getSelection()));

	if(locked_but_takeable_object ||
	   !you_own_everything)
	{
		if(locked_but_takeable_object && you_own_everything)
		{
			params.name("ConfirmObjectTakeLock");
		}
		else if(!locked_but_takeable_object && !you_own_everything)
		{
			params.name("ConfirmObjectTakeNoOwn");
		}
		else
		{
			params.name("ConfirmObjectTakeLockNoOwn");
		}
	
		LLNotifications::instance().add(params);
	}
	else
	{
		LLNotifications::instance().forceResponse(params, 0);
	}
}

void handle_object_show_inspector()
{
	LLObjectSelectionHandle selection = LLSelectMgr::getInstance()->getSelection();
	LLViewerObject* objectp = selection->getFirstRootObject(TRUE);
 	if (!objectp)
 	{
 		return;
 	}

	LLSD params;
	params["object_id"] = objectp->getID();
	LLFloaterReg::showInstance("inspect_object", params);
}

void handle_avatar_show_inspector()
{
	LLVOAvatar* avatar = find_avatar_from_object( LLSelectMgr::getInstance()->getSelection()->getPrimaryObject() );
	if(avatar)
	{
		LLSD params;
		params["avatar_id"] = avatar->getID();
		LLFloaterReg::showInstance("inspect_avatar", params);
	}
}



bool confirm_take(const LLSD& notification, const LLSD& response, LLObjectSelectionHandle selection_handle)
{
	S32 option = LLNotificationsUtil::getSelectedOption(notification, response);
	if(enable_take() && (option == 0))
	{
		derez_objects(DRD_TAKE_INTO_AGENT_INVENTORY, notification["payload"]["folder_id"].asUUID());
	}
	return false;
}

// You can take an item when it is public and transferrable, or when
// you own it. We err on the side of enabling the item when at least
// one item selected can be copied to inventory.
BOOL enable_take()
{
//	if (sitting_on_selection())
// [RLVa:KB] - Checked: 2010-03-24 (RLVa-1.2.0e) | Modified: RLVa-1.0.0b
	if ( (sitting_on_selection()) || ((rlv_handler_t::isEnabled()) && (!rlvCanDeleteOrReturn())) )
// [/RLVa:KB]
	{
		return FALSE;
	}

	for (LLObjectSelection::valid_root_iterator iter = LLSelectMgr::getInstance()->getSelection()->valid_root_begin();
		 iter != LLSelectMgr::getInstance()->getSelection()->valid_root_end(); iter++)
	{
		LLSelectNode* node = *iter;
		LLViewerObject* object = node->getObject();
		if (object->isAvatar())
		{
			// ...don't acquire avatars
			continue;
		}

#ifdef HACKED_GODLIKE_VIEWER
		return TRUE;
#else
# ifdef TOGGLE_HACKED_GODLIKE_VIEWER
		if (LLGridManager::getInstance()->isInSLBeta() 
            && gAgent.isGodlike())
		{
			return TRUE;
		}
# endif
		if(!object->isPermanentEnforced() &&
			((node->mPermissions->allowTransferTo(gAgent.getID())
			&& object->permModify())
			|| (node->mPermissions->getOwner() == gAgent.getID())))
		{
			return !object->isAttachment();
		}
#endif
	}
	return FALSE;
}


void handle_buy_or_take()
{
	if (LLSelectMgr::getInstance()->getSelection()->isEmpty())
	{
		return;
	}

	if (is_selection_buy_not_take())
	{
		S32 total_price = selection_price();

		if (total_price <= gStatusBar->getBalance() || total_price == 0)
		{
			handle_buy();
		}
		else
		{
			LLStringUtil::format_map_t args;
			args["AMOUNT"] = llformat("%d", total_price);
			LLBuyCurrencyHTML::openCurrencyFloater( LLTrans::getString( "BuyingCosts", args ), total_price );
		}
	}
	else
	{
		handle_take();
	}
}

bool visible_buy_object()
{
	return is_selection_buy_not_take() && enable_buy_object();
}

bool visible_take_object()
{
	return !is_selection_buy_not_take() && enable_take();
}

bool tools_visible_buy_object()
{
	return is_selection_buy_not_take();
}

bool tools_visible_take_object()
{
	return !is_selection_buy_not_take();
}

bool enable_how_to_visible(const LLSD& param)
{
	LLFloaterWebContent::Params p;
	p.target = "__help_how_to";
	return LLFloaterReg::instanceVisible("how_to", p);
}

class LLToolsEnableBuyOrTake : public view_listener_t
{
	bool handleEvent(const LLSD& userdata)
	{
		bool is_buy = is_selection_buy_not_take();
		bool new_value = is_buy ? enable_buy_object() : enable_take();
		return new_value;
	}
};

// This is a small helper function to determine if we have a buy or a
// take in the selection. This method is to help with the aliasing
// problems of putting buy and take in the same pie menu space. After
// a fair amont of discussion, it was determined to prefer buy over
// take. The reasoning follows from the fact that when users walk up
// to buy something, they will click on one or more items. Thus, if
// anything is for sale, it becomes a buy operation, and the server
// will group all of the buy items, and copyable/modifiable items into
// one package and give the end user as much as the permissions will
// allow. If the user wanted to take something, they will select fewer
// and fewer items until only 'takeable' items are left. The one
// exception is if you own everything in the selection that is for
// sale, in this case, you can't buy stuff from yourself, so you can
// take it.
// return value = TRUE if selection is a 'buy'.
//                FALSE if selection is a 'take'
BOOL is_selection_buy_not_take()
{
	for (LLObjectSelection::root_iterator iter = LLSelectMgr::getInstance()->getSelection()->root_begin();
		 iter != LLSelectMgr::getInstance()->getSelection()->root_end(); iter++)
	{
		LLSelectNode* node = *iter;
		LLViewerObject* obj = node->getObject();
		if(obj && !(obj->permYouOwner()) && (node->mSaleInfo.isForSale()))
		{
			// you do not own the object and it is for sale, thus,
			// it's a buy
			return TRUE;
		}
	}
	return FALSE;
}

S32 selection_price()
{
	S32 total_price = 0;
	for (LLObjectSelection::root_iterator iter = LLSelectMgr::getInstance()->getSelection()->root_begin();
		 iter != LLSelectMgr::getInstance()->getSelection()->root_end(); iter++)
	{
		LLSelectNode* node = *iter;
		LLViewerObject* obj = node->getObject();
		if(obj && !(obj->permYouOwner()) && (node->mSaleInfo.isForSale()))
		{
			// you do not own the object and it is for sale.
			// Add its price.
			total_price += node->mSaleInfo.getSalePrice();
		}
	}

	return total_price;
}
/*
bool callback_show_buy_currency(const LLSD& notification, const LLSD& response)
{
	S32 option = LLNotificationsUtil::getSelectedOption(notification, response);
	if (0 == option)
	{
		LL_INFOS() << "Loading page " << LLNotifications::instance().getGlobalString("BUY_CURRENCY_URL") << LL_ENDL;
		LLWeb::loadURL(LLNotifications::instance().getGlobalString("BUY_CURRENCY_URL"));
	}
	return false;
}
*/

void show_buy_currency(const char* extra)
{
	// Don't show currency web page for branded clients.
/*
	std::ostringstream mesg;
	if (extra != NULL)
	{	
		mesg << extra << "\n \n";
	}
	mesg << "Go to " << LLNotifications::instance().getGlobalString("BUY_CURRENCY_URL")<< "\nfor information on purchasing currency?";
*/
	LLSD args;
	if (extra != NULL)
	{
		args["EXTRA"] = extra;
	}
	LLNotificationsUtil::add("PromptGoToCurrencyPage", args);//, LLSD(), callback_show_buy_currency);
}

void handle_buy()
{
	if (LLSelectMgr::getInstance()->getSelection()->isEmpty()) return;

	LLSaleInfo sale_info;
	BOOL valid = LLSelectMgr::getInstance()->selectGetSaleInfo(sale_info);
	if (!valid) return;

	S32 price = sale_info.getSalePrice();
	
	if (price > 0 && price > gStatusBar->getBalance())
	{
		LLStringUtil::format_map_t args;
		args["AMOUNT"] = llformat("%d", price);
		LLBuyCurrencyHTML::openCurrencyFloater( LLTrans::getString("this_object_costs", args), price );
		return;
	}

	if (sale_info.getSaleType() == LLSaleInfo::FS_CONTENTS)
	{
		handle_buy_contents(sale_info);
	}
	else
	{
		handle_buy_object(sale_info);
	}
}

bool anyone_copy_selection(LLSelectNode* nodep)
{
	bool perm_copy = (bool)(nodep->getObject()->permCopy());
	bool all_copy = (bool)(nodep->mPermissions->getMaskEveryone() & PERM_COPY);
	return perm_copy && all_copy;
}

bool for_sale_selection(LLSelectNode* nodep)
{
	return nodep->mSaleInfo.isForSale()
		&& nodep->mPermissions->getMaskOwner() & PERM_TRANSFER
		&& (nodep->mPermissions->getMaskOwner() & PERM_COPY
			|| nodep->mSaleInfo.getSaleType() != LLSaleInfo::FS_COPY);
}

BOOL sitting_on_selection()
{
	LLSelectNode* node = LLSelectMgr::getInstance()->getSelection()->getFirstRootNode();
	if (!node)
	{
		return FALSE;
	}

	if (!node->mValid)
	{
		return FALSE;
	}

	LLViewerObject* root_object = node->getObject();
	if (!root_object)
	{
		return FALSE;
	}

	// Need to determine if avatar is sitting on this object
	if (!isAgentAvatarValid()) return FALSE;

	return (gAgentAvatarp->isSitting() && gAgentAvatarp->getRoot() == root_object);
}

class LLToolsSaveToObjectInventory : public view_listener_t
{
	bool handleEvent(const LLSD& userdata)
	{
		LLSelectNode* node = LLSelectMgr::getInstance()->getSelection()->getFirstRootNode();
		if(node && (node->mValid) && (!node->mFromTaskID.isNull()))
		{
			// *TODO: check to see if the fromtaskid object exists.
			derez_objects(DRD_SAVE_INTO_TASK_INVENTORY, node->mFromTaskID);
		}
		return true;
	}
};

class LLToolsEnablePathfinding : public view_listener_t
{
	bool handleEvent(const LLSD& userdata)
	{
		return (LLPathfindingManager::getInstance() != NULL) && LLPathfindingManager::getInstance()->isPathfindingEnabledForCurrentRegion();
	}
};

class LLToolsEnablePathfindingView : public view_listener_t
{
	bool handleEvent(const LLSD& userdata)
	{
		return (LLPathfindingManager::getInstance() != NULL) && LLPathfindingManager::getInstance()->isPathfindingEnabledForCurrentRegion() && LLPathfindingManager::getInstance()->isPathfindingViewEnabled();
	}
};

class LLToolsDoPathfindingRebakeRegion : public view_listener_t
{
	bool handleEvent(const LLSD& userdata)
	{
		bool hasPathfinding = (LLPathfindingManager::getInstance() != NULL);

		if (hasPathfinding)
		{
			LLMenuOptionPathfindingRebakeNavmesh::getInstance()->sendRequestRebakeNavmesh();
		}

		return hasPathfinding;
	}
};

class LLToolsEnablePathfindingRebakeRegion : public view_listener_t
{
	bool handleEvent(const LLSD& userdata)
	{
		bool returnValue = false;

		if (LLPathfindingManager::getInstance() != NULL)
		{
			LLMenuOptionPathfindingRebakeNavmesh *rebakeInstance = LLMenuOptionPathfindingRebakeNavmesh::getInstance();
			returnValue = (rebakeInstance->canRebakeRegion() &&
				(rebakeInstance->getMode() == LLMenuOptionPathfindingRebakeNavmesh::kRebakeNavMesh_Available));
		}
		return returnValue;
	}
};

// Round the position of all root objects to the grid
class LLToolsSnapObjectXY : public view_listener_t
{
	bool handleEvent(const LLSD& userdata)
	{
		F64 snap_size = (F64)gSavedSettings.getF32("GridResolution");

		for (LLObjectSelection::root_iterator iter = LLSelectMgr::getInstance()->getSelection()->root_begin();
			 iter != LLSelectMgr::getInstance()->getSelection()->root_end(); iter++)
		{
			LLSelectNode* node = *iter;
			LLViewerObject* obj = node->getObject();
			if (obj->permModify())
			{
				LLVector3d pos_global = obj->getPositionGlobal();
				F64 round_x = fmod(pos_global.mdV[VX], snap_size);
				if (round_x < snap_size * 0.5)
				{
					// closer to round down
					pos_global.mdV[VX] -= round_x;
				}
				else
				{
					// closer to round up
					pos_global.mdV[VX] -= round_x;
					pos_global.mdV[VX] += snap_size;
				}

				F64 round_y = fmod(pos_global.mdV[VY], snap_size);
				if (round_y < snap_size * 0.5)
				{
					pos_global.mdV[VY] -= round_y;
				}
				else
				{
					pos_global.mdV[VY] -= round_y;
					pos_global.mdV[VY] += snap_size;
				}

				obj->setPositionGlobal(pos_global, FALSE);
			}
		}
		LLSelectMgr::getInstance()->sendMultipleUpdate(UPD_POSITION);
		return true;
	}
};

// Determine if the option to cycle between linked prims is shown
class LLToolsEnableSelectNextPart : public view_listener_t
{
	bool handleEvent(const LLSD& userdata)
	{
        bool new_value = (!LLSelectMgr::getInstance()->getSelection()->isEmpty()
                          && (gSavedSettings.getBOOL("EditLinkedParts")
                              || LLToolFace::getInstance() == LLToolMgr::getInstance()->getCurrentTool()));
		return new_value;
	}
};

// Cycle selection through linked children or/and faces in selected object.
// FIXME: Order of children list is not always the same as sim's idea of link order. This may confuse
// resis. Need link position added to sim messages to address this.
class LLToolsSelectNextPartFace : public view_listener_t
{
    bool handleEvent(const LLSD& userdata)
    {
        bool cycle_faces = LLToolFace::getInstance() == LLToolMgr::getInstance()->getCurrentTool();
        bool cycle_linked = gSavedSettings.getBOOL("EditLinkedParts");

        if (!cycle_faces && !cycle_linked)
        {
            // Nothing to do
            return true;
        }

        bool fwd = (userdata.asString() == "next");
        bool prev = (userdata.asString() == "previous");
        bool ifwd = (userdata.asString() == "includenext");
        bool iprev = (userdata.asString() == "includeprevious");

        LLViewerObject* to_select = NULL;
        bool restart_face_on_part = !cycle_faces;
        S32 new_te = 0;

        if (cycle_faces)
        {
            // Cycle through faces of current selection, if end is reached, swithc to next part (if present)
            LLSelectNode* nodep = LLSelectMgr::getInstance()->getSelection()->getFirstNode();
            if (!nodep) return false;
            to_select = nodep->getObject();
            if (!to_select) return false;

            S32 te_count = to_select->getNumTEs();
            S32 selected_te = nodep->getLastOperatedTE();

            if (fwd || ifwd)
            {
                if (selected_te < 0)
                {
                    new_te = 0;
                }
                else if (selected_te + 1 < te_count)
                {
                    // select next face
                    new_te = selected_te + 1;
                }
                else
                {
                    // restart from first face on next part
                    restart_face_on_part = true;
                }
            }
            else if (prev || iprev)
            {
                if (selected_te > te_count)
                {
                    new_te = te_count - 1;
                }
                else if (selected_te - 1 >= 0)
                {
                    // select previous face
                    new_te = selected_te - 1;
                }
                else
                {
                    // restart from last face on next part
                    restart_face_on_part = true;
                }
            }
        }

		S32 object_count = LLSelectMgr::getInstance()->getSelection()->getObjectCount();
		if (cycle_linked && object_count && restart_face_on_part)
		{
			LLViewerObject* selected = LLSelectMgr::getInstance()->getSelection()->getFirstObject();
			if (selected && selected->getRootEdit())
			{
				LLViewerObject::child_list_t children = selected->getRootEdit()->getChildren();
				children.push_front(selected->getRootEdit());	// need root in the list too

				for (LLViewerObject::child_list_t::iterator iter = children.begin(); iter != children.end(); ++iter)
				{
					if ((*iter)->isSelected())
					{
						if (object_count > 1 && (fwd || prev))	// multiple selection, find first or last selected if not include
						{
							to_select = *iter;
							if (fwd)
							{
								// stop searching if going forward; repeat to get last hit if backward
								break;
							}
						}
						else if ((object_count == 1) || (ifwd || iprev))	// single selection or include
						{
							if (fwd || ifwd)
							{
								++iter;
								while (iter != children.end() && ((*iter)->isAvatar() || (ifwd && (*iter)->isSelected())))
								{
									++iter;	// skip sitting avatars and selected if include
								}
							}
							else // backward
							{
								iter = (iter == children.begin() ? children.end() : iter);
								--iter;
								while (iter != children.begin() && ((*iter)->isAvatar() || (iprev && (*iter)->isSelected())))
								{
									--iter;	// skip sitting avatars and selected if include
								}
							}
							iter = (iter == children.end() ? children.begin() : iter);
							to_select = *iter;
							break;
						}
					}
				}
			}
		}

        if (to_select)
        {
            if (gFocusMgr.childHasKeyboardFocus(gFloaterTools))
            {
                gFocusMgr.setKeyboardFocus(NULL);	// force edit toolbox to commit any changes
            }
            if (fwd || prev)
            {
                LLSelectMgr::getInstance()->deselectAll();
            }
            if (cycle_faces)
            {
                if (restart_face_on_part)
                {
                    if (fwd || ifwd)
                    {
                        new_te = 0;
                    }
                    else
                    {
                        new_te = to_select->getNumTEs() - 1;
                    }
                }
                LLSelectMgr::getInstance()->addAsIndividual(to_select, new_te, FALSE);
            }
            else
            {
                LLSelectMgr::getInstance()->selectObjectOnly(to_select);
            }
            return true;
        }
		return true;
	}
};

class LLToolsStopAllAnimations : public view_listener_t
{
	bool handleEvent(const LLSD& userdata)
	{
		// <FS:Ansariel> Allow legacy stop animations without revoking script permissions
		//gAgent.stopCurrentAnimations();
		std::string param = userdata.asString();
		if (param.empty() || param == "stoprevoke")
		{
			gAgent.stopCurrentAnimations();
		}
		else if (param == "stop")
		{
			gAgent.stopCurrentAnimations(true);
		}
		// </FS:Ansariel>
		return true;
	}
};

class LLToolsReleaseKeys : public view_listener_t
{
	bool handleEvent(const LLSD& userdata)
	{
// [RLVa:KB] - Checked: 2010-04-19 (RLVa-1.2.0f) | Modified: RLVa-1.0.5a
		if ( (rlv_handler_t::isEnabled()) && (gRlvAttachmentLocks.hasLockedAttachmentPoint(RLV_LOCK_REMOVE)) )
			return true;
// [/RLVa:KB]

		gAgent.forceReleaseControls();
		return true;
	}
};

class LLToolsEnableReleaseKeys : public view_listener_t
{
	bool handleEvent(const LLSD& userdata)
	{
// [RLVa:KB] - Checked: 2010-04-19 (RLVa-1.2.0f) | Modified: RLVa-1.0.5a
		return (gAgent.anyControlGrabbed()) && 
			( (!rlv_handler_t::isEnabled()) || (!gRlvAttachmentLocks.hasLockedAttachmentPoint(RLV_LOCK_REMOVE)) );
// [/RLVa:KB]
//		return gAgent.anyControlGrabbed();
	}
};


class LLEditEnableCut : public view_listener_t
{
	bool handleEvent(const LLSD& userdata)
	{
		bool new_value = LLEditMenuHandler::gEditMenuHandler && LLEditMenuHandler::gEditMenuHandler->canCut();
		return new_value;
	}
};

class LLEditCut : public view_listener_t
{
	bool handleEvent(const LLSD& userdata)
	{
		if( LLEditMenuHandler::gEditMenuHandler )
		{
			LLEditMenuHandler::gEditMenuHandler->cut();
		}
		return true;
	}
};

class LLEditEnableCopy : public view_listener_t
{
	bool handleEvent(const LLSD& userdata)
	{
		bool new_value = LLEditMenuHandler::gEditMenuHandler && LLEditMenuHandler::gEditMenuHandler->canCopy();
		return new_value;
	}
};

class LLEditCopy : public view_listener_t
{
	bool handleEvent(const LLSD& userdata)
	{
		if( LLEditMenuHandler::gEditMenuHandler )
		{
			LLEditMenuHandler::gEditMenuHandler->copy();
		}
		return true;
	}
};

class LLEditEnablePaste : public view_listener_t
{
	bool handleEvent(const LLSD& userdata)
	{
		bool new_value = LLEditMenuHandler::gEditMenuHandler && LLEditMenuHandler::gEditMenuHandler->canPaste();
		return new_value;
	}
};

class LLEditPaste : public view_listener_t
{
	bool handleEvent(const LLSD& userdata)
	{
		if( LLEditMenuHandler::gEditMenuHandler )
		{
			LLEditMenuHandler::gEditMenuHandler->paste();
		}
		return true;
	}
};

class LLEditEnableDelete : public view_listener_t
{
	bool handleEvent(const LLSD& userdata)
	{
		bool new_value = LLEditMenuHandler::gEditMenuHandler && LLEditMenuHandler::gEditMenuHandler->canDoDelete();
		return new_value;
	}
};

class LLEditDelete : public view_listener_t
{
	bool handleEvent(const LLSD& userdata)
	{
		// If a text field can do a deletion, it gets precedence over deleting
		// an object in the world.
		if( LLEditMenuHandler::gEditMenuHandler && LLEditMenuHandler::gEditMenuHandler->canDoDelete())
		{
			LLEditMenuHandler::gEditMenuHandler->doDelete();
		}

		// and close any pie/context menus when done
		gMenuHolder->hideMenus();

		// When deleting an object we may not actually be done
		// Keep selection so we know what to delete when confirmation is needed about the delete
		gMenuObject->hide();
		return true;
	}
};

void handle_spellcheck_replace_with_suggestion(const LLUICtrl* ctrl, const LLSD& param)
{
	const LLContextMenu* menu = dynamic_cast<const LLContextMenu*>(ctrl->getParent());
	LLSpellCheckMenuHandler* spellcheck_handler = (menu) ? dynamic_cast<LLSpellCheckMenuHandler*>(menu->getSpawningView()) : NULL;
	if ( (!spellcheck_handler) || (!spellcheck_handler->getSpellCheck()) )
	{
		return;
	}

	U32 index = 0;
	if ( (!LLStringUtil::convertToU32(param.asString(), index)) || (index >= spellcheck_handler->getSuggestionCount()) )
	{
		return;
	}

	spellcheck_handler->replaceWithSuggestion(index);
}

bool visible_spellcheck_suggestion(LLUICtrl* ctrl, const LLSD& param)
{
	LLMenuItemGL* item = dynamic_cast<LLMenuItemGL*>(ctrl);
	const LLContextMenu* menu = (item) ? dynamic_cast<const LLContextMenu*>(item->getParent()) : NULL;
	const LLSpellCheckMenuHandler* spellcheck_handler = (menu) ? dynamic_cast<const LLSpellCheckMenuHandler*>(menu->getSpawningView()) : NULL;
	if ( (!spellcheck_handler) || (!spellcheck_handler->getSpellCheck()) )
	{
		return false;
	}

	U32 index = 0;
	if ( (!LLStringUtil::convertToU32(param.asString(), index)) || (index >= spellcheck_handler->getSuggestionCount()) )
	{
		return false;
	}

	item->setLabel(spellcheck_handler->getSuggestion(index));
	return true;
}

void handle_spellcheck_add_to_dictionary(const LLUICtrl* ctrl)
{
	const LLContextMenu* menu = dynamic_cast<const LLContextMenu*>(ctrl->getParent());
	LLSpellCheckMenuHandler* spellcheck_handler = (menu) ? dynamic_cast<LLSpellCheckMenuHandler*>(menu->getSpawningView()) : NULL;
	if ( (spellcheck_handler) && (spellcheck_handler->canAddToDictionary()) )
	{
		spellcheck_handler->addToDictionary();
	}
}

bool enable_spellcheck_add_to_dictionary(const LLUICtrl* ctrl)
{
	const LLContextMenu* menu = dynamic_cast<const LLContextMenu*>(ctrl->getParent());
	const LLSpellCheckMenuHandler* spellcheck_handler = (menu) ? dynamic_cast<const LLSpellCheckMenuHandler*>(menu->getSpawningView()) : NULL;
	return (spellcheck_handler) && (spellcheck_handler->canAddToDictionary());
}

void handle_spellcheck_add_to_ignore(const LLUICtrl* ctrl)
{
	const LLContextMenu* menu = dynamic_cast<const LLContextMenu*>(ctrl->getParent());
	LLSpellCheckMenuHandler* spellcheck_handler = (menu) ? dynamic_cast<LLSpellCheckMenuHandler*>(menu->getSpawningView()) : NULL;
	if ( (spellcheck_handler) && (spellcheck_handler->canAddToIgnore()) )
	{
		spellcheck_handler->addToIgnore();
	}
}

bool enable_spellcheck_add_to_ignore(const LLUICtrl* ctrl)
{
	const LLContextMenu* menu = dynamic_cast<const LLContextMenu*>(ctrl->getParent());
	const LLSpellCheckMenuHandler* spellcheck_handler = (menu) ? dynamic_cast<const LLSpellCheckMenuHandler*>(menu->getSpawningView()) : NULL;
	return (spellcheck_handler) && (spellcheck_handler->canAddToIgnore());
}

bool enable_object_return()
{
	return (!LLSelectMgr::getInstance()->getSelection()->isEmpty() &&
		(gAgent.isGodlike() || can_derez(DRD_RETURN_TO_OWNER)));
}

bool enable_object_delete()
{
	bool new_value = 
#ifdef HACKED_GODLIKE_VIEWER
	TRUE;
#else
# ifdef TOGGLE_HACKED_GODLIKE_VIEWER
	(LLGridManager::getInstance()->isInSLBeta()
     && gAgent.isGodlike()) ||
# endif
	LLSelectMgr::getInstance()->canDoDelete();
#endif
	return new_value;
}

class LLObjectsReturnPackage
{
public:
	LLObjectsReturnPackage() : mObjectSelection(), mReturnableObjects(), mError(),	mFirstRegion(NULL) {};
	~LLObjectsReturnPackage()
	{
		mObjectSelection.clear();
		mReturnableObjects.clear();
		mError.clear();
		mFirstRegion = NULL;
	};

	LLObjectSelectionHandle mObjectSelection;
	std::vector<LLViewerObjectPtr> mReturnableObjects;
	std::string mError;
	LLViewerRegion *mFirstRegion;
};

static void return_objects(LLObjectsReturnPackage *objectsReturnPackage, const LLSD& notification, const LLSD& response)
{
	if (LLNotificationsUtil::getSelectedOption(notification, response) == 0)
	{
		// Ignore category ID for this derez destination.
		derez_objects(DRD_RETURN_TO_OWNER, LLUUID::null, objectsReturnPackage->mFirstRegion, objectsReturnPackage->mError, &objectsReturnPackage->mReturnableObjects);
	}

	delete objectsReturnPackage;
}

void handle_object_return()
{
	if (!LLSelectMgr::getInstance()->getSelection()->isEmpty())
	{
		LLObjectsReturnPackage *objectsReturnPackage = new LLObjectsReturnPackage();
		objectsReturnPackage->mObjectSelection = LLSelectMgr::getInstance()->getEditSelection();

		// Save selected objects, so that we still know what to return after the confirmation dialog resets selection.
		get_derezzable_objects(DRD_RETURN_TO_OWNER, objectsReturnPackage->mError, objectsReturnPackage->mFirstRegion, &objectsReturnPackage->mReturnableObjects);

		LLNotificationsUtil::add("ReturnToOwner", LLSD(), LLSD(), boost::bind(&return_objects, objectsReturnPackage, _1, _2));
	}
}

void handle_object_delete()
{

		if (LLSelectMgr::getInstance())
		{
			LLSelectMgr::getInstance()->doDelete();
		}

		// and close any pie/context menus when done
		gMenuHolder->hideMenus();

		// When deleting an object we may not actually be done
		// Keep selection so we know what to delete when confirmation is needed about the delete
		gMenuObject->hide();
		return;
}

void handle_force_delete(void*)
{
	LLSelectMgr::getInstance()->selectForceDelete();
}

class LLViewEnableJoystickFlycam : public view_listener_t
{
	bool handleEvent(const LLSD& userdata)
	{
		bool new_value = (gSavedSettings.getBOOL("JoystickEnabled") && gSavedSettings.getBOOL("JoystickFlycamEnabled"));
		return new_value;
	}
};

class LLViewEnableLastChatter : public view_listener_t
{
	bool handleEvent(const LLSD& userdata)
	{
		// *TODO: add check that last chatter is in range
		bool new_value = (gAgentCamera.cameraThirdPerson() && gAgent.getLastChatter().notNull());
		return new_value;
	}
};

class LLEditEnableDeselect : public view_listener_t
{
	bool handleEvent(const LLSD& userdata)
	{
		bool new_value = LLEditMenuHandler::gEditMenuHandler && LLEditMenuHandler::gEditMenuHandler->canDeselect();
		return new_value;
	}
};

class LLEditDeselect : public view_listener_t
{
	bool handleEvent(const LLSD& userdata)
	{
		if( LLEditMenuHandler::gEditMenuHandler )
		{
			LLEditMenuHandler::gEditMenuHandler->deselect();
		}
		return true;
	}
};

class LLEditEnableSelectAll : public view_listener_t
{
	bool handleEvent(const LLSD& userdata)
	{
		bool new_value = LLEditMenuHandler::gEditMenuHandler && LLEditMenuHandler::gEditMenuHandler->canSelectAll();
		return new_value;
	}
};


class LLEditSelectAll : public view_listener_t
{
	bool handleEvent(const LLSD& userdata)
	{
		if( LLEditMenuHandler::gEditMenuHandler )
		{
			LLEditMenuHandler::gEditMenuHandler->selectAll();
		}
		return true;
	}
};


class LLEditEnableUndo : public view_listener_t
{
	bool handleEvent(const LLSD& userdata)
	{
		bool new_value = LLEditMenuHandler::gEditMenuHandler && LLEditMenuHandler::gEditMenuHandler->canUndo();
		return new_value;
	}
};

class LLEditUndo : public view_listener_t
{
	bool handleEvent(const LLSD& userdata)
	{
		if( LLEditMenuHandler::gEditMenuHandler && LLEditMenuHandler::gEditMenuHandler->canUndo() )
		{
			LLEditMenuHandler::gEditMenuHandler->undo();
		}
		return true;
	}
};

class LLEditEnableRedo : public view_listener_t
{
	bool handleEvent(const LLSD& userdata)
	{
		bool new_value = LLEditMenuHandler::gEditMenuHandler && LLEditMenuHandler::gEditMenuHandler->canRedo();
		return new_value;
	}
};

class LLEditRedo : public view_listener_t
{
	bool handleEvent(const LLSD& userdata)
	{
		if( LLEditMenuHandler::gEditMenuHandler && LLEditMenuHandler::gEditMenuHandler->canRedo() )
		{
			LLEditMenuHandler::gEditMenuHandler->redo();
		}
		return true;
	}
};



void print_object_info(void*)
{
	LLSelectMgr::getInstance()->selectionDump();
}

void print_agent_nvpairs(void*)
{
	LLViewerObject *objectp;

	LL_INFOS() << "Agent Name Value Pairs" << LL_ENDL;

	objectp = gObjectList.findObject(gAgentID);
	if (objectp)
	{
		objectp->printNameValuePairs();
	}
	else
	{
		LL_INFOS() << "Can't find agent object" << LL_ENDL;
	}

	LL_INFOS() << "Camera at " << gAgentCamera.getCameraPositionGlobal() << LL_ENDL;
}

void show_debug_menus()
{
	// this might get called at login screen where there is no menu so only toggle it if one exists
	if ( gMenuBarView )
	{
		BOOL debug = gSavedSettings.getBOOL("UseDebugMenus");
		BOOL qamode = gSavedSettings.getBOOL("QAMode");

		gMenuBarView->setItemVisible("Advanced", debug);
// 		gMenuBarView->setItemEnabled("Advanced", debug); // Don't disable Advanced keyboard shortcuts when hidden

// [RLVa:KB] - Checked: 2011-08-16 (RLVa-1.4.0b) | Modified: RLVa-1.4.0b
		// NOTE: this is supposed to execute whether RLVa is enabled or not
		rlvMenuToggleVisible();
// [/RLVa:KB]
		
		gMenuBarView->setItemVisible("Debug", qamode);
		gMenuBarView->setItemEnabled("Debug", qamode);

		gMenuBarView->setItemVisible("Develop", qamode);
		gMenuBarView->setItemEnabled("Develop", qamode);

		// Server ('Admin') menu hidden when not in godmode.
		const bool show_server_menu = (gAgent.getGodLevel() > GOD_NOT || (debug && gAgent.getAdminOverride()));
		gMenuBarView->setItemVisible("Admin", show_server_menu);
		gMenuBarView->setItemEnabled("Admin", show_server_menu);
	}
	if (gLoginMenuBarView)
	{
		BOOL debug = gSavedSettings.getBOOL("UseDebugMenus");
		gLoginMenuBarView->setItemVisible("Debug", debug);
		gLoginMenuBarView->setItemEnabled("Debug", debug);
	}
}

void toggle_debug_menus(void*)
{
	BOOL visible = ! gSavedSettings.getBOOL("UseDebugMenus");
	gSavedSettings.setBOOL("UseDebugMenus", visible);
	show_debug_menus();
}

// LLUUID gExporterRequestID;
// std::string gExportDirectory;

// LLUploadDialog *gExportDialog = NULL;

// void handle_export_selected( void * )
// {
// 	LLObjectSelectionHandle selection = LLSelectMgr::getInstance()->getSelection();
// 	if (selection->isEmpty())
// 	{
// 		return;
// 	}
// 	LL_INFOS() << "Exporting selected objects:" << LL_ENDL;

// 	gExporterRequestID.generate();
// 	gExportDirectory = "";

// 	LLMessageSystem* msg = gMessageSystem;
// 	msg->newMessageFast(_PREHASH_ObjectExportSelected);
// 	msg->nextBlockFast(_PREHASH_AgentData);
// 	msg->addUUIDFast(_PREHASH_AgentID, gAgent.getID());
// 	msg->addUUIDFast(_PREHASH_RequestID, gExporterRequestID);
// 	msg->addS16Fast(_PREHASH_VolumeDetail, 4);

// 	for (LLObjectSelection::root_iterator iter = selection->root_begin();
// 		 iter != selection->root_end(); iter++)
// 	{
// 		LLSelectNode* node = *iter;
// 		LLViewerObject* object = node->getObject();
// 		msg->nextBlockFast(_PREHASH_ObjectData);
// 		msg->addUUIDFast(_PREHASH_ObjectID, object->getID());
// 		LL_INFOS() << "Object: " << object->getID() << LL_ENDL;
// 	}
// 	msg->sendReliable(gAgent.getRegion()->getHost());

// 	gExportDialog = LLUploadDialog::modalUploadDialog("Exporting selected objects...");
// }
//

// <FS:Ansariel> [FS Communication UI]
//class LLCommunicateNearbyChat : public view_listener_t
//{
//	bool handleEvent(const LLSD& userdata)
//	{
//		LLFloaterIMContainer* im_box = LLFloaterIMContainer::getInstance();
//		bool nearby_visible	= LLFloaterReg::getTypedInstance<LLFloaterIMNearbyChat>("nearby_chat")->isInVisibleChain();
//		if(nearby_visible && im_box->getSelectedSession() == LLUUID() && im_box->getConversationListItemSize() > 1)
//		{
//			im_box->selectNextorPreviousConversation(false);
//		}
//		else
//		{
//			LLFloaterReg::toggleInstanceOrBringToFront("nearby_chat");
//		}
//		return true;
//	}
//};
// </FS:Ansariel> [FS Communication UI]

class LLWorldSetHomeLocation : public view_listener_t
{
	bool handleEvent(const LLSD& userdata)
	{
		// we just send the message and let the server check for failure cases
		// server will echo back a "Home position set." alert if it succeeds
		// and the home location screencapture happens when that alert is recieved
		gAgent.setStartPosition(START_LOCATION_ID_HOME);
		return true;
	}
};

class LLWorldTeleportHome : public view_listener_t
{
	bool handleEvent(const LLSD& userdata)
	{
		gAgent.teleportHome();
		return true;
	}
};

class LLWorldAlwaysRun : public view_listener_t
{
	bool handleEvent(const LLSD& userdata)
	{
		// as well as altering the default walk-vs-run state,
		// we also change the *current* walk-vs-run state.
		if (gAgent.getAlwaysRun())
		{
			gAgent.clearAlwaysRun();
//			gAgent.clearRunning();
		}
		else
		{
			gAgent.setAlwaysRun();
//			gAgent.setRunning();
		}

		// tell the simulator.
//		gAgent.sendWalkRun(gAgent.getAlwaysRun());

		// Update Movement Controls according to AlwaysRun mode
		LLFloaterMove::setAlwaysRunMode(gAgent.getAlwaysRun());

		return true;
	}
};

class LLWorldCheckAlwaysRun : public view_listener_t
{
	bool handleEvent(const LLSD& userdata)
	{
		bool new_value = gAgent.getAlwaysRun();
		return new_value;
	}
};

class LLWorldSetAway : public view_listener_t
{
	bool handleEvent(const LLSD& userdata)
	{
		if (gAgent.getAFK())
		{
			gAgent.clearAFK();
		}
		else
		{
			gAgent.setAFK();
		}
		return true;
	}
};
// [SJ - FIRE-2177 - Making Autorespons a simple Check in the menu again for clarity]
class LLWorldGetAway : public view_listener_t
{
	bool handleEvent(const LLSD& userdata)
	{
		bool new_value = gAgent.getAFK();
		return new_value;
	}
};

class LLWorldSetDoNotDisturb : public view_listener_t
{
	bool handleEvent(const LLSD& userdata)
	{
		if (gAgent.isDoNotDisturb())
		{
			gAgent.setDoNotDisturb(false);
		}
		else
		{
			gAgent.setDoNotDisturb(true);
			LLNotificationsUtil::add("DoNotDisturbModeSet");
		}
		return true;
	}
};

// [SJ - FIRE-2177 - Making Autorespons a simple Check in the menu again for clarity]
class LLWorldGetBusy : public view_listener_t
{
	bool handleEvent(const LLSD& userdata)
	{
		bool new_value = gAgent.isDoNotDisturb();
		return new_value;
	}
};


class LLWorldSetAutorespond : public view_listener_t
{
	bool handleEvent(const LLSD& userdata)
	{
		if (gAgent.getAutorespond())
		{
			gAgent.clearAutorespond();
		}
		else
		{
			gAgent.setAutorespond();
			LLNotificationsUtil::add("AutorespondModeSet");
		}
		return true;
	}
};

// [SJ - FIRE-2177 - Making Autorespons a simple Check in the menu again for clarity]
class LLWorldGetAutorespond : public view_listener_t
{
	bool handleEvent(const LLSD& userdata)
	{
		bool new_value = gAgent.getAutorespond();
		return new_value;
	}
};


class LLWorldSetAutorespondNonFriends : public view_listener_t
{
	bool handleEvent(const LLSD& userdata)
	{
		if (gAgent.getAutorespondNonFriends())
		{
			gAgent.clearAutorespondNonFriends();
		}
		else
		{
			gAgent.setAutorespondNonFriends();
			LLNotificationsUtil::add("AutorespondNonFriendsModeSet");
		}
		return true;
	}
};

// [SJ - FIRE-2177 - Making Autorespons a simple Check in the menu again for clarity]
class LLWorldGetAutorespondNonFriends : public view_listener_t
{
	bool handleEvent(const LLSD& userdata)
	{
		bool new_value = gAgent.getAutorespondNonFriends();
		return new_value;
	}
};

// <FS:PP> FIRE-1245: Option to block/reject teleport offers
class LLWorldSetRejectTeleportOffers : public view_listener_t
{
	bool handleEvent(const LLSD& userdata)
	{
		if (gAgent.getRejectTeleportOffers())
		{
			gAgent.clearRejectTeleportOffers();
		}
		else
		{
			gAgent.setRejectTeleportOffers();
			LLNotificationsUtil::add("RejectTeleportOffersModeSet");
		}
		return true;
	}
};

// [SJ - FIRE-2177 - Making Autorespons a simple Check in the menu again for clarity]
class LLWorldGetRejectTeleportOffers : public view_listener_t
{
	bool handleEvent(const LLSD& userdata)
	{
		bool new_value = gAgent.getRejectTeleportOffers();
		return new_value;
	}
};
// </FS:PP> FIRE-1245: Option to block/reject teleport offers

// <FS:PP> FIRE-15233: Automatic friendship request refusal
class LLWorldSetRejectFriendshipRequests : public view_listener_t
{
	bool handleEvent(const LLSD& userdata)
	{
		if (gAgent.getRejectFriendshipRequests())
		{
			gAgent.clearRejectFriendshipRequests();
		}
		else
		{
			gAgent.setRejectFriendshipRequests();
			LLNotificationsUtil::add("RejectFriendshipRequestsModeSet");
		}
		return true;
	}
};

// [SJ - FIRE-2177 - Making Autorespons a simple Check in the menu again for clarity]
class LLWorldGetRejectFriendshipRequests : public view_listener_t
{
	bool handleEvent(const LLSD& userdata)
	{
		bool new_value = gAgent.getRejectFriendshipRequests();
		return new_value;
	}
};
// </FS:PP> FIRE-15233: Automatic friendship request refusal

// <FS:PP> Option to block/reject all group invites
class LLWorldSetRejectAllGroupInvites : public view_listener_t
{
	bool handleEvent(const LLSD& userdata)
	{
		if (gAgent.getRejectAllGroupInvites())
		{
			gAgent.clearRejectAllGroupInvites();
		}
		else
		{
			gAgent.setRejectAllGroupInvites();
			LLNotificationsUtil::add("RejectAllGroupInvitesModeSet");
		}
		return true;
	}
};

// [SJ - FIRE-2177 - Making Autorespons a simple Check in the menu again for clarity]
class LLWorldGetRejectAllGroupInvites : public view_listener_t
{
	bool handleEvent(const LLSD& userdata)
	{
		bool new_value = gAgent.getRejectAllGroupInvites();
		return new_value;
	}
};
// </FS:PP> Option to block/reject all group invites

class LLWorldCreateLandmark : public view_listener_t
{
	bool handleEvent(const LLSD& userdata)
	{
// [RLVa:KB] - Checked: 2010-09-28 (RLVa-1.4.5) | Added: RLVa-1.0.0
		if (gRlvHandler.hasBehaviour(RLV_BHVR_SHOWLOC))
			return true;
// [/RLVa:KB]

		// <FS:Ansariel> FIRE-817: Separate place details floater
		//LLFloaterSidePanelContainer::showPanel("places", LLSD().with("type", "create_landmark"));
		FSFloaterPlaceDetails::showPlaceDetails(LLSD().with("type", "create_landmark"));
		// </FS:Ansariel>

		return true;
	}
};

class LLWorldPlaceProfile : public view_listener_t
{
	bool handleEvent(const LLSD& userdata)
	{
// [RLVa:KB] - Checked: 2012-02-08 (RLVa-1.4.5) | Added: RLVa-1.4.5
		if (gRlvHandler.hasBehaviour(RLV_BHVR_SHOWLOC))
			return true;
// [/RLVa:KB]

		// <FS:Ansariel> FIRE-817: Separate place details floater
		//LLFloaterSidePanelContainer::showPanel("places", LLSD().with("type", "agent"));
		FSFloaterPlaceDetails::showPlaceDetails(LLSD().with("type", "agent"));
		// </FS:Ansariel>

		return true;
	}
};

// [RLVa:KB] - Checked: 2012-02-08 (RLVa-1.4.5) | Added: RLVa-1.4.5
bool enable_place_profile()
{
	return LLFloaterSidePanelContainer::canShowPanel("places", LLSD().with("type", "agent"));
}
// [/RLVa:KB]

void handle_script_info()
{
	LLUUID object_id;
	if (LLSelectMgr::getInstance()->getSelection()->getPrimaryObject())
	{
		object_id = LLSelectMgr::getInstance()->getSelection()->getPrimaryObject()->mID;
		LL_INFOS() << "Reporting Script Info for object: " << object_id.asString() << LL_ENDL;
		FSLSLBridge::instance().viewerToLSL("getScriptInfo|" + object_id.asString());
	}
}

void handle_look_at_selection(const LLSD& param)
{
	const F32 PADDING_FACTOR = 1.75f;
	BOOL zoom = (param.asString() == "zoom");
	if (!LLSelectMgr::getInstance()->getSelection()->isEmpty())
	{
		gAgentCamera.setFocusOnAvatar(FALSE, ANIMATE);

		LLBBox selection_bbox = LLSelectMgr::getInstance()->getBBoxOfSelection();
		F32 angle_of_view = llmax(0.1f, LLViewerCamera::getInstance()->getAspect() > 1.f ? LLViewerCamera::getInstance()->getView() * LLViewerCamera::getInstance()->getAspect() : LLViewerCamera::getInstance()->getView());
		F32 distance = selection_bbox.getExtentLocal().magVec() * PADDING_FACTOR / atan(angle_of_view);

		LLVector3 obj_to_cam = LLViewerCamera::getInstance()->getOrigin() - selection_bbox.getCenterAgent();
		obj_to_cam.normVec();

		LLUUID object_id;
		if (LLSelectMgr::getInstance()->getSelection()->getPrimaryObject())
		{
			object_id = LLSelectMgr::getInstance()->getSelection()->getPrimaryObject()->mID;
		}
		if (zoom)
		{
			// Make sure we are not increasing the distance between the camera and object
			LLVector3d orig_distance = gAgentCamera.getCameraPositionGlobal() - LLSelectMgr::getInstance()->getSelectionCenterGlobal();
			distance = llmin(distance, (F32) orig_distance.length());
				
			gAgentCamera.setCameraPosAndFocusGlobal(LLSelectMgr::getInstance()->getSelectionCenterGlobal() + LLVector3d(obj_to_cam * distance), 
										LLSelectMgr::getInstance()->getSelectionCenterGlobal(), 
										object_id );
			
		}
		else
		{
			gAgentCamera.setFocusGlobal( LLSelectMgr::getInstance()->getSelectionCenterGlobal(), object_id );
		}	
	}
}

// <FS:Ansariel> Option to try via exact position
//void handle_zoom_to_object(LLUUID object_id)
void handle_zoom_to_object(LLUUID object_id, const LLVector3d& object_pos)
// </FS:Ansariel> Option to try via exact position
{
	// <FS:Zi> Fix camera zoom to look at the avatar's face from the front
	// const F32 PADDING_FACTOR = 2.f;
	// </FS:Zi>

	LLViewerObject* object = gObjectList.findObject(object_id);

	if (object)
	{
		gAgentCamera.setFocusOnAvatar(FALSE, ANIMATE);

		// <FS:Zi> Fix camera zoom to look at the avatar's face from the front
		// LLBBox bbox = object->getBoundingBoxAgent() ;
		// F32 angle_of_view = llmax(0.1f, LLViewerCamera::getInstance()->getAspect() > 1.f ? LLViewerCamera::getInstance()->getView() * LLViewerCamera::getInstance()->getAspect() : LLViewerCamera::getInstance()->getView());
		// F32 distance = bbox.getExtentLocal().magVec() * PADDING_FACTOR / atan(angle_of_view);

		// LLVector3 obj_to_cam = LLViewerCamera::getInstance()->getOrigin() - bbox.getCenterAgent();
		// obj_to_cam.normVec();


		//	LLVector3d object_center_global = gAgent.getPosGlobalFromAgent(bbox.getCenterAgent());

		// 	gAgentCamera.setCameraPosAndFocusGlobal(object_center_global + LLVector3d(obj_to_cam * distance), 
		// 									object_center_global, 

		LLVector3d object_center_global=object->getPositionGlobal();

		float eye_distance=gSavedSettings.getF32("CameraZoomDistance");
		float eye_z_offset=gSavedSettings.getF32("CameraZoomEyeZOffset");
		LLVector3d focus_z_offset=LLVector3d(0.0f,0.0f,gSavedSettings.getF32("CameraZoomFocusZOffset"));

		LLVector3d eye_offset(eye_distance,0.0f,eye_z_offset);
		eye_offset=eye_offset*object->getRotationRegion();

		gAgentCamera.setCameraPosAndFocusGlobal(object_center_global+eye_offset, 
										object_center_global+focus_z_offset, 
		// </FS:Zi>
											object_id );
	}
	// <FS:Ansariel> Option to try via exact position
	else if (object_pos != LLVector3d(-1.f, -1.f, -1.f))
	{
		LLVector3d obj_to_cam = object_pos - gAgent.getPositionGlobal();
		obj_to_cam.normVec();
		obj_to_cam = obj_to_cam * -4.f;
		obj_to_cam.mdV[VZ] += 0.5;

		gAgentCamera.changeCameraToThirdPerson();
		gAgentCamera.unlockView();
		gAgentCamera.setCameraPosAndFocusGlobal(object_pos + obj_to_cam, object_pos, object_id);
	}
	// </FS:Ansariel> Option to try via exact position
}

class LLAvatarInviteToGroup : public view_listener_t
{
	bool handleEvent(const LLSD& userdata)
	{
		LLVOAvatar* avatar = find_avatar_from_object( LLSelectMgr::getInstance()->getSelection()->getPrimaryObject() );
//		if(avatar)
// [RLVa:KB] - Checked: RLVa-1.2.0
		if ( (avatar) && (RlvActions::canShowName(RlvActions::SNC_DEFAULT, avatar->getID())) )
// [/RLVa:KB]
		{
			LLAvatarActions::inviteToGroup(avatar->getID());
		}
		return true;
	}
};

class LLAvatarAddFriend : public view_listener_t
{
	bool handleEvent(const LLSD& userdata)
	{
		LLVOAvatar* avatar = find_avatar_from_object( LLSelectMgr::getInstance()->getSelection()->getPrimaryObject() );
//		if(avatar && !LLAvatarActions::isFriend(avatar->getID()))
// [RLVa:KB] - Checked: RLVa-1.2.0
		if ( (avatar && !LLAvatarActions::isFriend(avatar->getID())) && (RlvActions::canShowName(RlvActions::SNC_DEFAULT, avatar->getID())) )
// [/RLVa:KB]
		{
			request_friendship(avatar->getID());
		}
		return true;
	}
};


class LLAvatarToggleMyProfile : public view_listener_t
{
	bool handleEvent(const LLSD& userdata)
	{
		LLFloater* instance = LLAvatarActions::getProfileFloater(gAgent.getID());
		if (LLFloater::isMinimized(instance))
		{
			instance->setMinimized(FALSE);
			instance->setFocus(TRUE);
		}
		else if (!LLFloater::isShown(instance))
		{
			LLAvatarActions::showProfile(gAgent.getID());
		}
		else if (!instance->hasFocus() && !instance->getIsChrome())
		{
			instance->setFocus(TRUE);
		}
		else
		{
			instance->closeFloater();
		}
		return true;
	}
};

class LLAvatarResetSkeleton: public view_listener_t
{
    bool handleEvent(const LLSD& userdata)
    {
		LLVOAvatar* avatar = find_avatar_from_object( LLSelectMgr::getInstance()->getSelection()->getPrimaryObject() );
		if(avatar)
        {
            avatar->resetSkeleton(false);
        }
        return true;
    }
};

class LLAvatarResetSkeletonAndAnimations : public view_listener_t
{
	bool handleEvent(const LLSD& userdata)
	{
		LLVOAvatar* avatar = find_avatar_from_object(LLSelectMgr::getInstance()->getSelection()->getPrimaryObject());
		if (avatar)
		{
			avatar->resetSkeleton(true);
		}
		return true;
	}
};

class LLAvatarAddContact : public view_listener_t
{
	bool handleEvent(const LLSD& userdata)
	{
		LLVOAvatar* avatar = find_avatar_from_object( LLSelectMgr::getInstance()->getSelection()->getPrimaryObject() );
//		if(avatar)
// [RLVa:KB] - Checked: RLVa-1.2.0
		if ( (avatar) && (RlvActions::canShowName(RlvActions::SNC_DEFAULT, avatar->getID())) )
// [/RLVa:KB]
		{
			create_inventory_callingcard(avatar->getID());
		}
		return true;
	}
};

bool complete_give_money(const LLSD& notification, const LLSD& response, LLObjectSelectionHandle selection)
{
	S32 option = LLNotificationsUtil::getSelectedOption(notification, response);
	if (option == 0)
	{
		gAgent.setDoNotDisturb(false);
	}

	LLViewerObject* objectp = selection->getPrimaryObject();

	// Show avatar's name if paying attachment
	if (objectp && objectp->isAttachment())
	{
		while (objectp && !objectp->isAvatar())
		{
			objectp = (LLViewerObject*)objectp->getParent();
		}
	}

	if (objectp)
	{
		if (objectp->isAvatar())
		{
			const bool is_group = false;
			LLFloaterPayUtil::payDirectly(&give_money,
									  objectp->getID(),
									  is_group);
		}
		else
		{
			LLFloaterPayUtil::payViaObject(&give_money, selection);
		}
	}
	return false;
}

void handle_give_money_dialog()
{
	LLNotification::Params params("DoNotDisturbModePay");
	params.functor.function(boost::bind(complete_give_money, _1, _2, LLSelectMgr::getInstance()->getSelection()));

	if (gAgent.isDoNotDisturb())
	{
		// warn users of being in do not disturb mode during a transaction
		LLNotifications::instance().add(params);
	}
	else
	{
		LLNotifications::instance().forceResponse(params, 1);
	}
}

bool enable_pay_avatar()
{
	LLViewerObject* obj = LLSelectMgr::getInstance()->getSelection()->getPrimaryObject();
	LLVOAvatar* avatar = find_avatar_from_object(obj);
//	return (avatar != NULL);
// [RLVa:KB] - Checked: RLVa-1.2.1
	return (avatar != NULL) && (RlvActions::canShowName(RlvActions::SNC_DEFAULT, avatar->getID()));
// [/RLVa:KB]
}

bool enable_pay_object()
{
	LLViewerObject* object = LLSelectMgr::getInstance()->getSelection()->getPrimaryObject();
	if( object )
	{
		LLViewerObject *parent = (LLViewerObject *)object->getParent();
		if((object->flagTakesMoney()) || (parent && parent->flagTakesMoney()))
		{
			return true;
		}
	}
	return false;
}

bool enable_object_stand_up()
{
	// 'Object Stand Up' menu item is enabled when agent is sitting on selection
//	return sitting_on_selection();
// [RLVa:KB] - Checked: 2010-07-24 (RLVa-1.2.0g) | Added: RLVa-1.2.0g
	return sitting_on_selection() && ( (!rlv_handler_t::isEnabled()) || (RlvActions::canStand()) );
// [/RLVa:KB]
}

bool enable_object_sit(LLUICtrl* ctrl)
{
	// 'Object Sit' menu item is enabled when agent is not sitting on selection
	bool sitting_on_sel = sitting_on_selection();
	if (!sitting_on_sel)
	{
		std::string item_name = ctrl->getName();

		// init default labels
		init_default_item_label(item_name);

		// Update label
		LLSelectNode* node = LLSelectMgr::getInstance()->getSelection()->getFirstRootNode();
		if (node && node->mValid && !node->mSitName.empty())
		{
			gMenuHolder->childSetValue(item_name, node->mSitName);
		}
		else
		{
			gMenuHolder->childSetValue(item_name, get_default_item_label(item_name));
		}
	}

// [RLVa:KB] - Checked: 2010-04-01 (RLVa-1.2.0c) | Modified: RLVa-1.2.0c
		// RELEASE-RLVA: [SL-2.2.0] Make this match what happens in handle_object_sit_or_stand()
		if (rlv_handler_t::isEnabled())
		{
			const LLPickInfo& pick = LLToolPie::getInstance()->getPick();
			if (pick.mObjectID.notNull())
				sitting_on_sel = !RlvActions::canSit(pick.getObject(), pick.mObjectOffset);
		}
// [/RLVa:KB]

	return !sitting_on_sel && is_object_sittable();
}

void dump_select_mgr(void*)
{
	LLSelectMgr::getInstance()->dump();
}

void dump_inventory(void*)
{
	gInventory.dumpInventory();
}


void handle_dump_followcam(void*)
{
	LLFollowCamMgr::dump();
}

void handle_viewer_enable_message_log(void*)
{
	gMessageSystem->startLogging();
}

void handle_viewer_disable_message_log(void*)
{
	gMessageSystem->stopLogging();
}

void handle_customize_avatar()
{
	// <FS:Ansariel> FIRE-19614: Make CTRL-O toggle the appearance floater
	LLFloater* floater = LLFloaterReg::findInstance("appearance");
	if (floater && floater->isMinimized())
	{
		floater->setMinimized(FALSE);
	}
	else if (LLFloater::isShown(floater))
	{
		LLFloaterReg::hideInstance("appearance");
	}
	else
	// </FS:Ansariel>
	LLFloaterSidePanelContainer::showPanel("appearance", LLSD().with("type", "my_outfits"));
}

void handle_edit_outfit()
{
	LLFloaterSidePanelContainer::showPanel("appearance", LLSD().with("type", "edit_outfit"));
}

void handle_edit_shape()
{
	LLFloaterSidePanelContainer::showPanel("appearance", LLSD().with("type", "edit_shape"));
}

void handle_hover_height()
{
	LLFloaterReg::showInstance("edit_hover_height");
}

void handle_edit_physics()
{
	LLFloaterSidePanelContainer::showPanel("appearance", LLSD().with("type", "edit_physics"));
}

void handle_report_abuse()
{
	// Prevent menu from appearing in screen shot.
	gMenuHolder->hideMenus();
	LLFloaterReporter::showFromMenu(COMPLAINT_REPORT);
}

void handle_buy_currency()
{
	LLBuyCurrencyHTML::openCurrencyFloater();
}

void handle_recreate_lsl_bridge()
{
	FSLSLBridge::instance().recreateBridge();
}

class LLFloaterVisible : public view_listener_t
{
	bool handleEvent(const LLSD& userdata)
	{
		std::string floater_name = userdata.asString();
		bool new_value = false;
		{
			new_value = LLFloaterReg::instanceVisible(floater_name);
		}
		return new_value;
	}
};

class LLShowHelp : public view_listener_t
{
	bool handleEvent(const LLSD& userdata)
	{
		std::string help_topic = userdata.asString();
#ifdef OPENSIM
		if (help_topic.find("grid_") != std::string::npos)
		{
			help_topic.erase(0,5);
			
			std::string url;
			LLSD grid_info;
			LLGridManager::getInstance()->getGridData(grid_info);
			if (grid_info.has(help_topic))
			{
				url = grid_info[help_topic].asString();
			}
			
			if(!url.empty())
			{
				LLWeb::loadURLInternal(url);
			}
			LL_DEBUGS() << "grid_help " <<  help_topic << " url " << url << LL_ENDL;

			return true;
		}
#endif // OPENSIM
		LLViewerHelp* vhelp = LLViewerHelp::getInstance();
		vhelp->showTopic(help_topic);
		
		return true;
	}
};

// <AW: OpenSim>
bool update_grid_help()
{
// <FS:AW  grid management>
	if (!gMenuHolder) //defend crash on shutdown
	{
		return false;
	}
// </FS:AW  grid management>

	bool needs_seperator = false;

#ifdef OPENSIM // <FS:AW optional opensim support>
	LLSD grid_info;
	LLGridManager::getInstance()->getGridData(grid_info);
	std::string grid_label = LLGridManager::getInstance()->getGridLabel();
	bool is_opensim = LLGridManager::getInstance()->isInOpenSim();
	if (is_opensim && grid_info.has("help"))
	{
		needs_seperator = true;
		gMenuHolder->childSetVisible("current_grid_help",true);
		gMenuHolder->childSetLabelArg("current_grid_help", "[CURRENT_GRID]", grid_label);
		gMenuHolder->childSetVisible("current_grid_help_login",true);
		gMenuHolder->childSetLabelArg("current_grid_help_login", "[CURRENT_GRID]", grid_label);
	}
	else
#endif // OPENSIM // <FS:AW optional opensim support>
	{
		gMenuHolder->childSetVisible("current_grid_help",false);
		gMenuHolder->childSetVisible("current_grid_help_login",false);
	}
#ifdef OPENSIM // <FS:AW optional opensim support>
	if (is_opensim && grid_info.has("about"))
	{
		needs_seperator = true;
		gMenuHolder->childSetVisible("current_grid_about",true);
		gMenuHolder->childSetLabelArg("current_grid_about", "[CURRENT_GRID]", grid_label);
		gMenuHolder->childSetVisible("current_grid_about_login",true);
		gMenuHolder->childSetLabelArg("current_grid_about_login", "[CURRENT_GRID]", grid_label);
	}
	else
#endif // OPENSIM // <FS:AW optional opensim support>
	{
		gMenuHolder->childSetVisible("current_grid_about",false);
		gMenuHolder->childSetVisible("current_grid_about_login",false);
	}
	//FIXME: this does nothing
	gMenuHolder->childSetVisible("grid_help_seperator",needs_seperator);
	gMenuHolder->childSetVisible("grid_help_seperator_login",needs_seperator);

// <FS:AW  opensim destinations and avatar picker>
#ifdef OPENSIM // <FS:AW optional opensim support>
	if (is_opensim)
	{
		if (!LLLoginInstance::getInstance()->hasResponse("destination_guide_url") 
		||LLLoginInstance::getInstance()->getResponse("destination_guide_url").asString().empty()
		)
		{
			gMenuHolder->childSetVisible("Avatar Picker", false);
		}
	
		if (!LLLoginInstance::getInstance()->hasResponse("avatar_picker_url") 
		||LLLoginInstance::getInstance()->getResponse("avatar_picker_url").asString().empty()
		)
		{
			gMenuHolder->childSetVisible("Destinations", false);
		}
	}
#endif // OPENSIM // <FS:AW optional opensim support>
// </FS:AW  opensim destinations and avatar picker>

	return true;
}
// </AW: OpenSim>

class LLToggleHelp : public view_listener_t
{
	bool handleEvent(const LLSD& userdata)
	{
		LLFloater* help_browser = (LLFloaterReg::findInstance("help_browser"));
		if (help_browser && help_browser->isInVisibleChain())
		{
			help_browser->closeFloater();
		}
		else
		{
			std::string help_topic = userdata.asString();
			LLViewerHelp* vhelp = LLViewerHelp::getInstance();
			vhelp->showTopic(help_topic);
		}
		return true;
	}
};

class LLToggleSpeak : public view_listener_t
{
	bool handleEvent(const LLSD& userdata)
	{
		LLVoiceClient::getInstance()->toggleUserPTTState();
		return true;
	}
};

bool callback_show_url(const LLSD& notification, const LLSD& response)
{
	S32 option = LLNotificationsUtil::getSelectedOption(notification, response);
	if (0 == option)
	{
		LLWeb::loadURL(notification["payload"]["url"].asString());
	}
	return false;
}

class LLPromptShowURL : public view_listener_t
{
	bool handleEvent(const LLSD& userdata)
	{
		std::string param = userdata.asString();
		std::string::size_type offset = param.find(",");
		if (offset != param.npos)
		{
			std::string alert = param.substr(0, offset);
			std::string url = param.substr(offset+1);

			if (LLWeb::useExternalBrowser(url))
			{ 
				// <FS:Ansariel> FS-1951: LLWeb::loadURL() will spawn the WebLaunchExternalTarget
				//               confirmation if opening with an external browser
    			//LLSD payload;
    			//payload["url"] = url;
    			//LLNotificationsUtil::add(alert, LLSD(), payload, callback_show_url);
				if (alert == "WebLaunchExternalTarget")
				{
					LLWeb::loadURL(url);
				}
				else
				{
					LLSD payload;
					payload["url"] = url;
					LLNotificationsUtil::add(alert, LLSD(), payload, callback_show_url);
				}
				// </FS:Ansariel>
			}
			else
			{
		        LLWeb::loadURL(url);
			}
		}
		else
		{
			LL_INFOS() << "PromptShowURL invalid parameters! Expecting \"ALERT,URL\"." << LL_ENDL;
		}
		return true;
	}
};

bool callback_show_file(const LLSD& notification, const LLSD& response)
{
	S32 option = LLNotificationsUtil::getSelectedOption(notification, response);
	if (0 == option)
	{
		LLWeb::loadURL(notification["payload"]["url"]);
	}
	return false;
}

class LLPromptShowFile : public view_listener_t
{
	bool handleEvent(const LLSD& userdata)
	{
		std::string param = userdata.asString();
		std::string::size_type offset = param.find(",");
		if (offset != param.npos)
		{
			std::string alert = param.substr(0, offset);
			std::string file = param.substr(offset+1);

			LLSD payload;
			payload["url"] = file;
			LLNotificationsUtil::add(alert, LLSD(), payload, callback_show_file);
		}
		else
		{
			LL_INFOS() << "PromptShowFile invalid parameters! Expecting \"ALERT,FILE\"." << LL_ENDL;
		}
		return true;
	}
};

class LLShowAgentProfile : public view_listener_t
{
	bool handleEvent(const LLSD& userdata)
	{
		LLUUID agent_id;
		if (userdata.asString() == "agent")
		{
			agent_id = gAgent.getID();
		}
		else if (userdata.asString() == "hit object")
		{
			LLViewerObject* objectp = LLSelectMgr::getInstance()->getSelection()->getPrimaryObject();
			if (objectp)
			{
				agent_id = objectp->getID();
			}
		}
		else
		{
			agent_id = userdata.asUUID();
		}

		LLVOAvatar* avatar = find_avatar_from_object(agent_id);
//		if (avatar)
// [RLVa:KB] - Checked: RLVa-1.2.0
		if ( (avatar) && ((RlvActions::canShowName(RlvActions::SNC_DEFAULT, agent_id)) || (gAgent.getID() == agent_id)) )
// [/RLVa:KB]
		{
			LLAvatarActions::showProfile(avatar->getID());
		}
		return true;
	}
};

class LLToggleAgentProfile : public view_listener_t
{
	bool handleEvent(const LLSD& userdata)
	{
		LLUUID agent_id;
		if (userdata.asString() == "agent")
		{
			agent_id = gAgent.getID();
		}
		else if (userdata.asString() == "hit object")
		{
			LLViewerObject* objectp = LLSelectMgr::getInstance()->getSelection()->getPrimaryObject();
			if (objectp)
			{
				agent_id = objectp->getID();
			}
		}
		else
		{
			agent_id = userdata.asUUID();
		}

		LLVOAvatar* avatar = find_avatar_from_object(agent_id);
		if (avatar)
		{
			if (!LLAvatarActions::profileVisible(avatar->getID()))
			{
				LLAvatarActions::showProfile(avatar->getID());
			}
			else
			{
				LLAvatarActions::hideProfile(avatar->getID());
			}
		}
		return true;
	}
};

class LLLandEdit : public view_listener_t
{
	bool handleEvent(const LLSD& userdata)
	{
		if (gAgentCamera.getFocusOnAvatar() && gSavedSettings.getBOOL("EditCameraMovement") )
		{
			// zoom in if we're looking at the avatar
			gAgentCamera.setFocusOnAvatar(FALSE, ANIMATE);
			gAgentCamera.setFocusGlobal(LLToolPie::getInstance()->getPick());

			gAgentCamera.cameraOrbitOver( F_PI * 0.25f );
			gViewerWindow->moveCursorToCenter();
		}
		else if ( gSavedSettings.getBOOL("EditCameraMovement") )
		{
			gAgentCamera.setFocusGlobal(LLToolPie::getInstance()->getPick());
			gViewerWindow->moveCursorToCenter();
		}


		LLViewerParcelMgr::getInstance()->selectParcelAt( LLToolPie::getInstance()->getPick().mPosGlobal );

		LLFloaterReg::showInstance("build");

		// Switch to land edit toolset
		LLToolMgr::getInstance()->getCurrentToolset()->selectTool( LLToolSelectLand::getInstance() );
		return true;
	}
};

class LLMuteParticle : public view_listener_t
{
	// <FS:Ansariel> Blocklist sometimes shows "(waiting)" as avatar name when blocking particle owners
	void onAvatarNameCache(const LLUUID& av_id, const LLAvatarName& av_name)
	{
		LLMute mute(av_id, av_name.getUserName(), LLMute::AGENT);
		if (LLMuteList::getInstance()->isMuted(mute.mID))
		{
			LLMuteList::getInstance()->remove(mute);
		}
		else
		{
			LLMuteList::getInstance()->add(mute);
			LLPanelBlockedList::showPanelAndSelect(mute.mID);
		}
	}
	// </FS:Ansariel>

	bool handleEvent(const LLSD& userdata)
	{
		LLUUID id = LLToolPie::getInstance()->getPick().mParticleOwnerID;
		
		if (id.notNull())
		{
			// <FS:Ansariel> Blocklist sometimes shows "(waiting)" as avatar name when blocking particle owners
			//LLAvatarName av_name;
			//LLAvatarNameCache::get(id, &av_name);

			//LLMute mute(id, av_name.getUserName(), LLMute::AGENT);
			//if (LLMuteList::getInstance()->isMuted(mute.mID))
			//{
			//	LLMuteList::getInstance()->remove(mute);
			//}
			//else
			//{
			//	LLMuteList::getInstance()->add(mute);
			//	LLPanelBlockedList::showPanelAndSelect(mute.mID);
			//}
			LLAvatarNameCache::get(id, boost::bind(&LLMuteParticle::onAvatarNameCache, this, _1, _2));
			// </FS:Ansariel>
		}

		return true;
	}
};

class LLWorldEnableBuyLand : public view_listener_t
{
	bool handleEvent(const LLSD& userdata)
	{
		bool new_value = LLViewerParcelMgr::getInstance()->canAgentBuyParcel(
								LLViewerParcelMgr::getInstance()->selectionEmpty()
									? LLViewerParcelMgr::getInstance()->getAgentParcel()
									: LLViewerParcelMgr::getInstance()->getParcelSelection()->getParcel(),
								false);
		return new_value;
	}
};

BOOL enable_buy_land(void*)
{
	return LLViewerParcelMgr::getInstance()->canAgentBuyParcel(
				LLViewerParcelMgr::getInstance()->getParcelSelection()->getParcel(), false);
}

void handle_buy_land()
{
	LLViewerParcelMgr* vpm = LLViewerParcelMgr::getInstance();
	if (vpm->selectionEmpty())
	{
		vpm->selectParcelAt(gAgent.getPositionGlobal());
	}
	vpm->startBuyLand();
}

class LLObjectAttachToAvatar : public view_listener_t
{
public:
	LLObjectAttachToAvatar(bool replace) : mReplace(replace) {}
	static void setObjectSelection(LLObjectSelectionHandle selection) { sObjectSelection = selection; }

private:
	bool handleEvent(const LLSD& userdata)
	{
		setObjectSelection(LLSelectMgr::getInstance()->getSelection());
		LLViewerObject* selectedObject = sObjectSelection->getFirstRootObject();
		if (selectedObject)
		{
			S32 index = userdata.asInteger();
			LLViewerJointAttachment* attachment_point = NULL;
			if (index > 0)
				attachment_point = get_if_there(gAgentAvatarp->mAttachmentPoints, index, (LLViewerJointAttachment*)NULL);

// [RLVa:KB] - Checked: 2010-09-28 (RLVa-1.2.1f) | Modified: RLVa-1.2.1f
			// RELEASE-RLVa: [SL-2.2.0] If 'index != 0' then the object will be "add attached" [see LLSelectMgr::sendAttach()]
			if ( (rlv_handler_t::isEnabled()) &&
				 ( ((!index) && (gRlvAttachmentLocks.hasLockedAttachmentPoint(RLV_LOCK_ANY))) ||		    // Can't wear on default
				   ((index) && ((RLV_WEAR_ADD & gRlvAttachmentLocks.canAttach(attachment_point)) == 0)) ||	// or non-attachable attachpt
				   (gRlvHandler.hasBehaviour(RLV_BHVR_REZ)) ) )											    // Attach on object == "Take"
			{
				setObjectSelection(NULL); // Clear the selection or it'll get stuck
				return true;
			}
// [/RLVa:KB]

			confirmReplaceAttachment(0, attachment_point);
		}
		return true;
	}

	static void onNearAttachObject(BOOL success, void *user_data);
	void confirmReplaceAttachment(S32 option, LLViewerJointAttachment* attachment_point);

	struct CallbackData
	{
		CallbackData(LLViewerJointAttachment* point, bool replace) : mAttachmentPoint(point), mReplace(replace) {}

		LLViewerJointAttachment*	mAttachmentPoint;
		bool						mReplace;
	};

protected:
	static LLObjectSelectionHandle sObjectSelection;
	bool mReplace;
};

LLObjectSelectionHandle LLObjectAttachToAvatar::sObjectSelection;

// static
void LLObjectAttachToAvatar::onNearAttachObject(BOOL success, void *user_data)
{
	if (!user_data) return;
	CallbackData* cb_data = static_cast<CallbackData*>(user_data);

	if (success)
	{
		const LLViewerJointAttachment *attachment = cb_data->mAttachmentPoint;
		
		U8 attachment_id = 0;
		if (attachment)
		{
			for (LLVOAvatar::attachment_map_t::const_iterator iter = gAgentAvatarp->mAttachmentPoints.begin();
				 iter != gAgentAvatarp->mAttachmentPoints.end(); ++iter)
			{
				if (iter->second == attachment)
				{
					attachment_id = iter->first;
					break;
				}
			}
		}
		else
		{
			// interpret 0 as "default location"
			attachment_id = 0;
		}
		LLSelectMgr::getInstance()->sendAttach(attachment_id, cb_data->mReplace);
	}		
	LLObjectAttachToAvatar::setObjectSelection(NULL);

	delete cb_data;
}

// static
void LLObjectAttachToAvatar::confirmReplaceAttachment(S32 option, LLViewerJointAttachment* attachment_point)
{
	if (option == 0/*YES*/)
	{
		LLViewerObject* selectedObject = LLSelectMgr::getInstance()->getSelection()->getFirstRootObject();
		if (selectedObject)
		{
			const F32 MIN_STOP_DISTANCE = 1.f;	// meters
			const F32 ARM_LENGTH = 0.5f;		// meters
			const F32 SCALE_FUDGE = 1.5f;

			F32 stop_distance = SCALE_FUDGE * selectedObject->getMaxScale() + ARM_LENGTH;
			if (stop_distance < MIN_STOP_DISTANCE)
			{
				stop_distance = MIN_STOP_DISTANCE;
			}

			LLVector3 walkToSpot = selectedObject->getPositionAgent();
			
			// make sure we stop in front of the object
			LLVector3 delta = walkToSpot - gAgent.getPositionAgent();
			delta.normVec();
			delta = delta * 0.5f;
			walkToSpot -= delta;

			// The callback will be called even if avatar fails to get close enough to the object, so we won't get a memory leak.
			CallbackData* user_data = new CallbackData(attachment_point, mReplace);
			gAgent.startAutoPilotGlobal(gAgent.getPosGlobalFromAgent(walkToSpot), "Attach", NULL, onNearAttachObject, user_data, stop_distance);
			gAgentCamera.clearFocusObject();
		}
	}
}

void callback_attachment_drop(const LLSD& notification, const LLSD& response)
{
	// Ensure user confirmed the drop
	S32 option = LLNotificationsUtil::getSelectedOption(notification, response);
	if (option != 0) return;

	// Called when the user clicked on an object attached to them
	// and selected "Drop".
	LLUUID object_id = notification["payload"]["object_id"].asUUID();
	LLViewerObject *object = gObjectList.findObject(object_id);
	
	if (!object)
	{
		LL_WARNS() << "handle_drop_attachment() - no object to drop" << LL_ENDL;
		return;
	}

	LLViewerObject *parent = (LLViewerObject*)object->getParent();
	while (parent)
	{
		if(parent->isAvatar())
		{
			break;
		}
		object = parent;
		parent = (LLViewerObject*)parent->getParent();
	}

	if (!object)
	{
		LL_WARNS() << "handle_detach() - no object to detach" << LL_ENDL;
		return;
	}

	if (object->isAvatar())
	{
		LL_WARNS() << "Trying to detach avatar from avatar." << LL_ENDL;
		return;
	}
	
	// reselect the object
	LLSelectMgr::getInstance()->selectObjectAndFamily(object);

	LLSelectMgr::getInstance()->sendDropAttachment();

	return;
}

class LLAttachmentDrop : public view_listener_t
{
	bool handleEvent(const LLSD& userdata)
	{
// [RLVa:KB] - Checked: 2010-03-15 (RLVa-1.2.0e) | Modified: RLVa-1.0.5
		if (rlv_handler_t::isEnabled())
		{
			if (gRlvAttachmentLocks.hasLockedAttachmentPoint(RLV_LOCK_REMOVE))
			{
				// NOTE: copy/paste of the code in enable_detach()
				LLObjectSelectionHandle hSelect = LLSelectMgr::getInstance()->getSelection();
				RlvSelectHasLockedAttach f;
				if ( (hSelect->isAttachment()) && (hSelect->getFirstRootNode(&f, FALSE) != NULL) )
					return true;
			}
			if (gRlvHandler.hasBehaviour(RLV_BHVR_REZ))
			{
				return true;
			}
		}
// [/RLVa:KB]

		LLSD payload;
		LLViewerObject *object = LLSelectMgr::getInstance()->getSelection()->getPrimaryObject();

		if (object) 
		{
			payload["object_id"] = object->getID();
		}
		else
		{
			LL_WARNS() << "Drop object not found" << LL_ENDL;
			return true;
		}

		LLNotificationsUtil::add("AttachmentDrop", LLSD(), payload, &callback_attachment_drop);
		return true;
	}
};

// called from avatar pie menu
class LLAttachmentDetachFromPoint : public view_listener_t
{
	bool handleEvent(const LLSD& user_data)
	{
		uuid_vec_t ids_to_remove;
		const LLViewerJointAttachment *attachment = get_if_there(gAgentAvatarp->mAttachmentPoints, user_data.asInteger(), (LLViewerJointAttachment*)NULL);
//		if (attachment->getNumObjects() > 0)
// [RLVa:KB] - Checked: 2010-03-04 (RLVa-1.2.0a) | Added: RLVa-1.2.0a
		if ( (attachment->getNumObjects() > 0) && ((!rlv_handler_t::isEnabled()) || (gRlvAttachmentLocks.canDetach(attachment))) )
// [/RLVa:KB]
		{
			for (LLViewerJointAttachment::attachedobjs_vec_t::const_iterator iter = attachment->mAttachedObjects.begin();
				 iter != attachment->mAttachedObjects.end();
				 iter++)
			{
				LLViewerObject *attached_object = (*iter);
// [RLVa:KB] - Checked: 2010-03-04 (RLVa-1.2.0a) | Added: RLVa-1.2.0a
				if ( (rlv_handler_t::isEnabled()) && (gRlvAttachmentLocks.isLockedAttachment(attached_object)) )
					continue;
				ids_to_remove.push_back(attached_object->getAttachmentItemID());
// [/RLVa:KB]
			}
        }
		if (!ids_to_remove.empty())
		{
			LLAppearanceMgr::instance().removeItemsFromAvatar(ids_to_remove);
		}
		return true;
	}
};

static bool onEnableAttachmentLabel(LLUICtrl* ctrl, const LLSD& data)
{
// [RLVa:KB] - Checked: 2010-09-28 (RLVa-1.2.1f) | Modified: RLVa-1.2.1f
	// RELEASE-RLVa: [SL-2.2.0] When attaching to a specific point the object will be "add attached" [see LLSelectMgr::sendAttach()]
	bool fRlvEnable = true;
// [/RLVa:KB]
	std::string label;
	LLMenuItemGL* menu = dynamic_cast<LLMenuItemGL*>(ctrl);
	if (menu)
	{
		const LLViewerJointAttachment *attachment = get_if_there(gAgentAvatarp->mAttachmentPoints, data["index"].asInteger(), (LLViewerJointAttachment*)NULL);
		if (attachment)
		{
			label = data["label"].asString();
			for (LLViewerJointAttachment::attachedobjs_vec_t::const_iterator attachment_iter = attachment->mAttachedObjects.begin();
				 attachment_iter != attachment->mAttachedObjects.end();
				 ++attachment_iter)
			{
				const LLViewerObject* attached_object = (*attachment_iter);
				if (attached_object)
				{
					LLViewerInventoryItem* itemp = gInventory.getItem(attached_object->getAttachmentItemID());
					// <FS:Ansariel> Hide bridge from attach to HUD menus
					//if (itemp)
					if (itemp && !(FSLSLBridge::instance().getBridge() && FSLSLBridge::instance().getBridge()->getUUID() == itemp->getUUID() && data["index"].asInteger() == FS_BRIDGE_POINT))
					// </FS:Ansariel>
					{
						label += std::string(" (") + itemp->getName() + std::string(")");
						break;
					}
				}
			}
		}

// [RLVa:KB] - Checked: 2010-09-28 (RLVa-1.2.1f) | Modified: RLVa-1.2.1f
		if (rlv_handler_t::isEnabled())
			fRlvEnable = (!gRlvAttachmentLocks.isLockedAttachmentPoint(attachment, RLV_LOCK_ADD));
// [/RLVa:KB]

		menu->setLabel(label);
	}
//	return true;
// [RLVa:KB] - Checked: 2010-02-27 (RLVa-1.2.0a) | Added: RLVa-1.2.0a
	return fRlvEnable;
// [/RLVa:KB]
}

class LLAttachmentDetach : public view_listener_t
{
	bool handleEvent(const LLSD& userdata)
	{
		// Called when the user clicked on an object attached to them
		// and selected "Detach".
		LLViewerObject *object = LLSelectMgr::getInstance()->getSelection()->getPrimaryObject();
		if (!object)
		{
			LL_WARNS() << "handle_detach() - no object to detach" << LL_ENDL;
			return true;
		}

		LLViewerObject *parent = (LLViewerObject*)object->getParent();
		while (parent)
		{
			if(parent->isAvatar())
			{
				break;
			}
			object = parent;
			parent = (LLViewerObject*)parent->getParent();
		}

		if (!object)
		{
			LL_WARNS() << "handle_detach() - no object to detach" << LL_ENDL;
			return true;
		}

		if (object->isAvatar())
		{
			LL_WARNS() << "Trying to detach avatar from avatar." << LL_ENDL;
			return true;
		}

// [RLVa:KB] - Checked: 2010-03-15 (RLVa-1.2.0a) | Modified: RLVa-1.0.5
		// NOTE: copy/paste of the code in enable_detach()
		if ( (rlv_handler_t::isEnabled()) && (gRlvAttachmentLocks.hasLockedAttachmentPoint(RLV_LOCK_REMOVE)) )
		{
			LLObjectSelectionHandle hSelect = LLSelectMgr::getInstance()->getSelection();
			RlvSelectHasLockedAttach f;
			if ( (hSelect->isAttachment()) && (hSelect->getFirstRootNode(&f, FALSE) != NULL) )
				return true;
		}
// [/RLVa:KB]

		LLAppearanceMgr::instance().removeItemFromAvatar(object->getAttachmentItemID());

		return true;
	}
};

//Adding an observer for a Jira 2422 and needs to be a fetch observer
//for Jira 3119
class LLWornItemFetchedObserver : public LLInventoryFetchItemsObserver
{
public:
	LLWornItemFetchedObserver(const LLUUID& worn_item_id) :
		LLInventoryFetchItemsObserver(worn_item_id)
	{}
	virtual ~LLWornItemFetchedObserver() {}

protected:
	virtual void done()
	{
		gMenuAttachmentSelf->buildDrawLabels();
		gInventory.removeObserver(this);
		delete this;
	}
};

// You can only drop items on parcels where you can build.
class LLAttachmentEnableDrop : public view_listener_t
{
	bool handleEvent(const LLSD& userdata)
	{
		BOOL can_build   = gAgent.isGodlike() || (LLViewerParcelMgr::getInstance()->allowAgentBuild());

		//Add an inventory observer to only allow dropping the newly attached item
		//once it exists in your inventory.  Look at Jira 2422.
		//-jwolk

		// A bug occurs when you wear/drop an item before it actively is added to your inventory
		// if this is the case (you're on a slow sim, etc.) a copy of the object,
		// well, a newly created object with the same properties, is placed
		// in your inventory.  Therefore, we disable the drop option until the
		// item is in your inventory

		LLViewerObject*              object         = LLSelectMgr::getInstance()->getSelection()->getPrimaryObject();
		LLViewerJointAttachment*     attachment     = NULL;
		LLInventoryItem*             item           = NULL;

		// Do not enable drop if all faces of object are not enabled
		if (object && LLSelectMgr::getInstance()->getSelection()->contains(object,SELECT_ALL_TES ))
		{
    		S32 attachmentID  = ATTACHMENT_ID_FROM_STATE(object->getAttachmentState());
			attachment = get_if_there(gAgentAvatarp->mAttachmentPoints, attachmentID, (LLViewerJointAttachment*)NULL);

			if (attachment)
			{
				for (LLViewerJointAttachment::attachedobjs_vec_t::iterator attachment_iter = attachment->mAttachedObjects.begin();
					 attachment_iter != attachment->mAttachedObjects.end();
					 ++attachment_iter)
				{
					// make sure item is in your inventory (it could be a delayed attach message being sent from the sim)
					// so check to see if the item is in the inventory already
					item = gInventory.getItem((*attachment_iter)->getAttachmentItemID());
					if (!item)
					{
						// Item does not exist, make an observer to enable the pie menu 
						// when the item finishes fetching worst case scenario 
						// if a fetch is already out there (being sent from a slow sim)
						// we refetch and there are 2 fetches
						LLWornItemFetchedObserver* worn_item_fetched = new LLWornItemFetchedObserver((*attachment_iter)->getAttachmentItemID());		
						worn_item_fetched->startFetch();
						gInventory.addObserver(worn_item_fetched);
					}
				}
			}
		}
		
		//now check to make sure that the item is actually in the inventory before we enable dropping it
//		bool new_value = enable_detach() && can_build && item;
// [RLVa:KB] - Checked: 2010-03-24 (RLVa-1.0.0b) | Modified: RLVa-1.0.0b
		bool new_value = enable_detach() && can_build && item && (!gRlvHandler.hasBehaviour(RLV_BHVR_REZ));
// [/RLVa:KB]

		return new_value;
	}
};

BOOL enable_detach(const LLSD&)
{
	LLViewerObject* object = LLSelectMgr::getInstance()->getSelection()->getPrimaryObject();
	
	// Only enable detach if all faces of object are selected
	if (!object ||
		!object->isAttachment() ||
		!LLSelectMgr::getInstance()->getSelection()->contains(object,SELECT_ALL_TES ))
	{
		return FALSE;
	}

	// Find the avatar who owns this attachment
	LLViewerObject* avatar = object;
	while (avatar)
	{
		// ...if it's you, good to detach
		if (avatar->getID() == gAgent.getID())
		{
// [RLVa:KB] - Checked: 2010-03-15 (RLVa-1.2.0a) | Modified: RLVa-1.0.5
			// NOTE: this code is reused as-is in LLAttachmentDetach::handleEvent() and LLAttachmentDrop::handleEvent()
			//       so any changes here should be reflected there as well

			// RELEASE-RLVa: [SL-2.2.0] LLSelectMgr::sendDetach() and LLSelectMgr::sendDropAttachment() call sendListToRegions with
			//                          SEND_ONLY_ROOTS so we only need to examine the roots which saves us time
			if ( (rlv_handler_t::isEnabled()) && (gRlvAttachmentLocks.hasLockedAttachmentPoint(RLV_LOCK_REMOVE)) )
			{
				LLObjectSelectionHandle hSelect = LLSelectMgr::getInstance()->getSelection();
				RlvSelectHasLockedAttach f;
				if ( (hSelect->isAttachment()) && (hSelect->getFirstRootNode(&f, FALSE) != NULL) )
					return FALSE;
			}
// [/RLVa:KB]
			return TRUE;
		}

		avatar = (LLViewerObject*)avatar->getParent();
	}

	return FALSE;
}

class LLAttachmentEnableDetach : public view_listener_t
{
	bool handleEvent(const LLSD& userdata)
	{
		bool new_value = enable_detach();
		return new_value;
	}
};

// Used to tell if the selected object can be attached to your avatar.
//BOOL object_selected_and_point_valid()
// [RLVa:KB] - Checked: 2010-03-16 (RLVa-1.2.0a) | Added: RLVa-1.2.0a
BOOL object_selected_and_point_valid(const LLSD& sdParam)
// [/RLVa:KB]
{
// [RLVa:KB] - Checked: 2010-09-28 (RLVa-1.2.1f) | Modified: RLVa-1.2.1f
	if (rlv_handler_t::isEnabled())
	{
		if (!isAgentAvatarValid())
			return FALSE;

		// RELEASE-RLVa: [SL-2.2.0] Look at the caller graph for this function on every new release
		//   - object_is_wearable() => dead code [sdParam == 0 => default attach point => OK!]
		//   - enabler set up in LLVOAvatarSelf::buildMenus() => Rezzed prim / Put On / "Attach To" [sdParam == idxAttachPt]
		//   - "Object.EnableWear" enable => Rezzed prim / Put On / "Wear" or "Add" [sdParam blank]
		// RELEASE-RLVa: [SL-2.2.0] If 'idxAttachPt != 0' then the object will be "add attached" [see LLSelectMgr::sendAttach()]
		const LLViewerJointAttachment* pAttachPt = 
			get_if_there(gAgentAvatarp->mAttachmentPoints, sdParam.asInteger(), (LLViewerJointAttachment*)NULL);
		if ( ((!pAttachPt) && (gRlvAttachmentLocks.hasLockedAttachmentPoint(RLV_LOCK_ANY))) ||		// Can't wear on default attach point
			 ((pAttachPt) && ((RLV_WEAR_ADD & gRlvAttachmentLocks.canAttach(pAttachPt)) == 0)) ||	// or non-attachable attach point
			 (gRlvHandler.hasBehaviour(RLV_BHVR_REZ)) )												// Attach on object == "Take"
		{
			return FALSE;
		}
	}
// [/RLVa:KB]

	LLObjectSelectionHandle selection = LLSelectMgr::getInstance()->getSelection();
	for (LLObjectSelection::root_iterator iter = selection->root_begin();
		 iter != selection->root_end(); iter++)
	{
		LLSelectNode* node = *iter;
		LLViewerObject* object = node->getObject();
		LLViewerObject::const_child_list_t& child_list = object->getChildren();
		for (LLViewerObject::child_list_t::const_iterator iter = child_list.begin();
			 iter != child_list.end(); iter++)
		{
			LLViewerObject* child = *iter;
			if (child->isAvatar())
			{
				return FALSE;
			}
		}
	}

	return (selection->getRootObjectCount() == 1) && 
		(selection->getFirstRootObject()->getPCode() == LL_PCODE_VOLUME) && 
		selection->getFirstRootObject()->permYouOwner() &&
		selection->getFirstRootObject()->flagObjectMove() &&
		!selection->getFirstRootObject()->flagObjectPermanent() &&
		!((LLViewerObject*)selection->getFirstRootObject()->getRoot())->isAvatar() && 
		(selection->getFirstRootObject()->getNVPair("AssetContainer") == NULL);
}


// [RLVa:KB] - Checked: 2010-03-16 (RLVa-1.2.0a) | Added: RLVa-1.2.0a
/*
BOOL object_is_wearable()
{
//	if (!object_selected_and_point_valid())
	if (!object_selected_and_point_valid(LLSD(0)))
	{
		return FALSE;
	}
	if (sitting_on_selection())
	{
		return FALSE;
	}
	LLObjectSelectionHandle selection = LLSelectMgr::getInstance()->getSelection();
	for (LLObjectSelection::valid_root_iterator iter = LLSelectMgr::getInstance()->getSelection()->valid_root_begin();
		 iter != LLSelectMgr::getInstance()->getSelection()->valid_root_end(); iter++)
	{
		LLSelectNode* node = *iter;		
		if (node->mPermissions->getOwner() == gAgent.getID())
		{
			return TRUE;
		}
	}
	return FALSE;
}
*/
// [/RLVa:KB]

class LLAttachmentPointFilled : public view_listener_t
{
	bool handleEvent(const LLSD& user_data)
	{
		bool enable = false;
		LLVOAvatar::attachment_map_t::iterator found_it = gAgentAvatarp->mAttachmentPoints.find(user_data.asInteger());
		if (found_it != gAgentAvatarp->mAttachmentPoints.end())
		{
//			enable = found_it->second->getNumObjects() > 0;
// [RLVa:KB] - Checked: 2010-03-04 (RLVa-1.2.0a) | Added: RLVa-1.2.0a
			// Enable the option if there is at least one attachment on this attachment point that can be detached
			enable = (found_it->second->getNumObjects() > 0) && 
				((!rlv_handler_t::isEnabled()) || (gRlvAttachmentLocks.canDetach(found_it->second)));
// [/RLVa:KB]
		}
		return enable;
	}
};

class LLAvatarSendIM : public view_listener_t
{
	bool handleEvent(const LLSD& userdata)
	{
		LLVOAvatar* avatar = find_avatar_from_object( LLSelectMgr::getInstance()->getSelection()->getPrimaryObject() );
//		if(avatar)
// [RLVa:KB] - Checked: RLVa-1.2.0
		if ( (avatar) && (RlvActions::canShowName(RlvActions::SNC_DEFAULT, avatar->getID())) )
// [/RLVa:KB]
		{
			LLAvatarActions::startIM(avatar->getID());
		}
		return true;
	}
};

class LLAvatarCall : public view_listener_t
{
	bool handleEvent(const LLSD& userdata)
	{
		LLVOAvatar* avatar = find_avatar_from_object( LLSelectMgr::getInstance()->getSelection()->getPrimaryObject() );
//		if(avatar)
// [RLVa:KB] - Checked: RLVa-1.2.0
		if ( (avatar) && (RlvActions::canShowName(RlvActions::SNC_DEFAULT, avatar->getID())) )
// [/RLVa:KB]
		{
			LLAvatarActions::startCall(avatar->getID());
		}
		return true;
	}
};

// [RLVa:KB] - Checked: RLVa-1.2.1
bool enable_avatar_call()
{
	if (RlvActions::isRlvEnabled())
	{
		const LLVOAvatar* pAvatar = find_avatar_from_object(LLSelectMgr::getInstance()->getSelection()->getPrimaryObject());
		if ((!pAvatar) || (!RlvActions::canShowName(RlvActions::SNC_DEFAULT, pAvatar->getID())))
			return false;
	}
	return LLAvatarActions::canCall();
}
// [/RLVa:KB]

namespace
{
	struct QueueObjects : public LLSelectedNodeFunctor
	{
		BOOL scripted;
		BOOL modifiable;
		LLFloaterScriptQueue* mQueue;
		QueueObjects(LLFloaterScriptQueue* q) : mQueue(q), scripted(FALSE), modifiable(FALSE) {}
		virtual bool apply(LLSelectNode* node)
		{
			LLViewerObject* obj = node->getObject();
			if (!obj)
			{
				return true;
			}
			scripted = obj->flagScripted();
			modifiable = obj->permModify();

			if( scripted && modifiable )
			{
				mQueue->addObject(obj->getID(), node->mName);
				return false;
			}
			else
			{
				return true; // fail: stop applying
			}
		}
	};
}

void queue_actions(LLFloaterScriptQueue* q, const std::string& msg)
{
	QueueObjects func(q);
	LLSelectMgr *mgr = LLSelectMgr::getInstance();
	LLObjectSelectionHandle selectHandle = mgr->getSelection();
	bool fail = selectHandle->applyToNodes(&func);
	if(fail)
	{
		if ( !func.scripted )
		{
			std::string noscriptmsg = std::string("Cannot") + msg + "SelectObjectsNoScripts";
			LLNotificationsUtil::add(noscriptmsg);
		}
		else if ( !func.modifiable )
		{
			std::string nomodmsg = std::string("Cannot") + msg + "SelectObjectsNoPermission";
			LLNotificationsUtil::add(nomodmsg);
		}
		else
		{
			LL_ERRS() << "Bad logic." << LL_ENDL;
		}
	}
	else
	{
		if (!q->start())
		{
			LL_WARNS() << "Unexpected script compile failure." << LL_ENDL;
		}
	}
}

class LLToolsSelectedScriptAction : public view_listener_t
{
	bool handleEvent(const LLSD& userdata)
	{
// [RLVa:KB] - Checked: 2010-04-19 (RLVa-1.2.0f) | Modified: RLVa-1.0.5a
		// We'll allow resetting the scripts of objects on a non-attachable attach point since they wouldn't be able to circumvent anything
		if ( (rlv_handler_t::isEnabled()) && (gRlvAttachmentLocks.hasLockedAttachmentPoint(RLV_LOCK_REMOVE)) )
		{
			LLObjectSelectionHandle hSel = LLSelectMgr::getInstance()->getSelection();
			RlvSelectHasLockedAttach f;
			if ( (hSel->isAttachment()) && (hSel->getFirstNode(&f) != NULL) )
				return true;
		}
// [/RLVa:KB]

		std::string action = userdata.asString();
		bool mono = false;
		std::string msg, name;
		std::string title;
		if (action == "compile mono")
		{
			name = "compile_queue";
			mono = true;
			msg = "Recompile";
			title = LLTrans::getString("CompileQueueTitle");
		}
		if (action == "compile lsl")
		{
			name = "compile_queue";
			msg = "Recompile";
			title = LLTrans::getString("CompileQueueTitle");
		}
		else if (action == "reset")
		{
			name = "reset_queue";
			msg = "Reset";
			title = LLTrans::getString("ResetQueueTitle");
		}
		else if (action == "start")
		{
			name = "start_queue";
			msg = "SetRunning";
			title = LLTrans::getString("RunQueueTitle");
		}
		else if (action == "stop")
		{
			name = "stop_queue";
			msg = "SetRunningNot";
			title = LLTrans::getString("NotRunQueueTitle");
		}
		// <FS> Delete scripts
		else if (action == "delete")
		{
			name = "delete_queue";
			msg = "delete";
			title = LLTrans::getString("DeleteQueueTitle");
		}
		// </FS> Delete scripts
		LLUUID id; id.generate();
		
		LLFloaterScriptQueue* queue =LLFloaterReg::getTypedInstance<LLFloaterScriptQueue>(name, LLSD(id));
		if (queue)
		{
			queue->setMono(mono);
			queue_actions(queue, msg);
			queue->setTitle(title);
		}
		else
		{
			LL_WARNS() << "Failed to generate LLFloaterScriptQueue with action: " << action << LL_ENDL;
		}
		return true;
	}
};

void handle_selected_texture_info(void*)
{
	for (LLObjectSelection::valid_iterator iter = LLSelectMgr::getInstance()->getSelection()->valid_begin();
   		iter != LLSelectMgr::getInstance()->getSelection()->valid_end(); iter++)
	{
		LLSelectNode* node = *iter;
	   	
   		std::string msg;
   		msg.assign("Texture info for: ");
   		msg.append(node->mName);
	   
   		U8 te_count = node->getObject()->getNumTEs();
   		// map from texture ID to list of faces using it
   		typedef std::map< LLUUID, std::vector<U8> > map_t;
   		map_t faces_per_texture;
   		for (U8 i = 0; i < te_count; i++)
   		{
   			if (!node->isTESelected(i)) continue;
	   
   			LLViewerTexture* img = node->getObject()->getTEImage(i);
   			LLUUID image_id = img->getID();
   			faces_per_texture[image_id].push_back(i);
   		}
   		// Per-texture, dump which faces are using it.
   		map_t::iterator it;
   		for (it = faces_per_texture.begin(); it != faces_per_texture.end(); ++it)
   		{
   			LLUUID image_id = it->first;
   			U8 te = it->second[0];
   			LLViewerTexture* img = node->getObject()->getTEImage(te);
   			S32 height = img->getHeight();
   			S32 width = img->getWidth();
   			S32 components = img->getComponents();
   			msg.append(llformat("\n%dx%d %s on face ",
   								width,
   								height,
   								(components == 4 ? "alpha" : "opaque")));
   			for (U8 i = 0; i < it->second.size(); ++i)
   			{
   				msg.append( llformat("%d ", (S32)(it->second[i])));
   			}
   		}
		// <FS:Ansariel> Report texture info to local chat instead of toasts
   		//LLSD args;
   		//args["MESSAGE"] = msg;
   		//LLNotificationsUtil::add("SystemMessage", args);
		report_to_nearby_chat(msg);
		// </FS:Ansariel>
	}
}

void handle_selected_material_info()
{
	for (LLObjectSelection::valid_iterator iter = LLSelectMgr::getInstance()->getSelection()->valid_begin();
		iter != LLSelectMgr::getInstance()->getSelection()->valid_end(); iter++)
	{
		LLSelectNode* node = *iter;
		
		std::string msg;
		msg.assign("Material info for: \n");
		msg.append(node->mName);
		
		U8 te_count = node->getObject()->getNumTEs();
		// map from material ID to list of faces using it
		typedef std::map<LLMaterialID, std::vector<U8> > map_t;
		map_t faces_per_material;
		for (U8 i = 0; i < te_count; i++)
		{
			if (!node->isTESelected(i)) continue;
	
			const LLMaterialID& material_id = node->getObject()->getTE(i)->getMaterialID();
			faces_per_material[material_id].push_back(i);
		}
		// Per-material, dump which faces are using it.
		map_t::iterator it;
		for (it = faces_per_material.begin(); it != faces_per_material.end(); ++it)
		{
			const LLMaterialID& material_id = it->first;
			msg += llformat("%s on face ", material_id.asString().c_str());
			for (U8 i = 0; i < it->second.size(); ++i)
			{
				msg.append( llformat("%d ", (S32)(it->second[i])));
			}
			msg.append("\n");
		}

		LLSD args;
		args["MESSAGE"] = msg;
		LLNotificationsUtil::add("SystemMessage", args);
	}
}

void handle_test_male(void*)
{
// [RLVa:KB] - Checked: 2010-03-19 (RLVa-1.2.0c) | Modified: RLVa-1.2.0a
	// TODO-RLVa: [RLVa-1.2.1] Is there any reason to still block this?
	if ( (rlv_handler_t::isEnabled()) && 
		 ((gRlvAttachmentLocks.hasLockedAttachmentPoint(RLV_LOCK_ANY)) || (gRlvWearableLocks.hasLockedWearableType(RLV_LOCK_ANY))) )
	{
		return;
	}
// [/RLVa:KB]

	LLAppearanceMgr::instance().wearOutfitByName("Male Shape & Outfit");
	//gGestureList.requestResetFromServer( TRUE );
}

void handle_test_female(void*)
{
// [RLVa:KB] - Checked: 2010-03-19 (RLVa-1.2.0c) | Modified: RLVa-1.2.0a
	// TODO-RLVa: [RLVa-1.2.1] Is there any reason to still block this?
	if ( (rlv_handler_t::isEnabled()) && 
		 ((gRlvAttachmentLocks.hasLockedAttachmentPoint(RLV_LOCK_ANY)) || (gRlvWearableLocks.hasLockedWearableType(RLV_LOCK_ANY))) )
	{
		return;
	}
// [/RLVa:KB]

	LLAppearanceMgr::instance().wearOutfitByName("Female Shape & Outfit");
	//gGestureList.requestResetFromServer( FALSE );
}

void handle_dump_attachments(void*)
{
	if(!isAgentAvatarValid()) return;

	for (LLVOAvatar::attachment_map_t::iterator iter = gAgentAvatarp->mAttachmentPoints.begin(); 
		 iter != gAgentAvatarp->mAttachmentPoints.end(); )
	{
		LLVOAvatar::attachment_map_t::iterator curiter = iter++;
		LLViewerJointAttachment* attachment = curiter->second;
		S32 key = curiter->first;
		for (LLViewerJointAttachment::attachedobjs_vec_t::iterator attachment_iter = attachment->mAttachedObjects.begin();
			 attachment_iter != attachment->mAttachedObjects.end();
			 ++attachment_iter)
		{
			LLViewerObject *attached_object = (*attachment_iter);
			BOOL visible = (attached_object != NULL &&
							attached_object->mDrawable.notNull() && 
							!attached_object->mDrawable->isRenderType(0));
			LLVector3 pos;
			if (visible) pos = attached_object->mDrawable->getPosition();
			LL_INFOS() << "ATTACHMENT " << key << ": item_id=" << attached_object->getAttachmentItemID()
					<< (attached_object ? " present " : " absent ")
					<< (visible ? "visible " : "invisible ")
					<<  " at " << pos
					<< " and " << (visible ? attached_object->getPosition() : LLVector3::zero)
					<< LL_ENDL;
		}
	}
}


// these are used in the gl menus to set control values, generically.
class LLToggleControl : public view_listener_t
{
	bool handleEvent(const LLSD& userdata)
	{
		std::string control_name = userdata.asString();
		BOOL checked = gSavedSettings.getBOOL( control_name );
		gSavedSettings.setBOOL( control_name, !checked );
		return true;
	}
};

class LLCheckControl : public view_listener_t
{
	bool handleEvent( const LLSD& userdata)
	{
		std::string callback_data = userdata.asString();
		bool new_value = gSavedSettings.getBOOL(callback_data);
		return new_value;
	}
};

// <FS:Ansariel> Control enhancements
class LLTogglePerAccountControl : public view_listener_t
{
	bool handleEvent(const LLSD& userdata)
	{
		std::string control_name = userdata.asString();
		BOOL checked = gSavedPerAccountSettings.getBOOL( control_name );
		gSavedPerAccountSettings.setBOOL( control_name, !checked );
		return true;
	}
};

class LLCheckPerAccountControl : public view_listener_t
{
	bool handleEvent( const LLSD& userdata)
	{
		std::string callback_data = userdata.asString();
		bool new_value = gSavedPerAccountSettings.getBOOL(callback_data);
		return new_value;
	}
};

class FSResetControl : public view_listener_t
{
	bool handleEvent( const LLSD& userdata)
	{
		std::string callback_data = userdata.asString();
		gSavedSettings.getControl(callback_data)->resetToDefault(true);
		return true;
	}
};
class FSResetPerAccountControl : public view_listener_t
{
	bool handleEvent( const LLSD& userdata)
	{
		std::string callback_data = userdata.asString();
		gSavedPerAccountSettings.getControl(callback_data)->resetToDefault(true);
		return true;
	}
};
// </FS:Ansariel> Control enhancements

// not so generic

class LLAdvancedCheckRenderShadowOption: public view_listener_t
{
	bool handleEvent(const LLSD& userdata)
	{
		std::string control_name = userdata.asString();
		S32 current_shadow_level = gSavedSettings.getS32(control_name);
		if (current_shadow_level == 0) // is off
		{
			return false;
		}
		else // is on
		{
			return true;
		}
	}
};

class LLAdvancedClickRenderShadowOption: public view_listener_t
{
	bool handleEvent(const LLSD& userdata)
	{
		std::string control_name = userdata.asString();
		S32 current_shadow_level = gSavedSettings.getS32(control_name);
		if (current_shadow_level == 0) // upgrade to level 2
		{
			gSavedSettings.setS32(control_name, 2);
		}
		else // downgrade to level 0
		{
			gSavedSettings.setS32(control_name, 0);
		}
		return true;
	}
};

class LLAdvancedClickRenderProfile: public view_listener_t
{
	bool handleEvent(const LLSD& userdata)
	{
		gShaderProfileFrame = TRUE;
		return true;
	}
};

F32 gpu_benchmark();

class LLAdvancedClickRenderBenchmark: public view_listener_t
{
	bool handleEvent(const LLSD& userdata)
	{
		gpu_benchmark();
		return true;
	}
};

//[FIX FIRE-1927 - enable DoubleClickTeleport shortcut : SJ]
class LLAdvancedToggleDoubleClickTeleport: public view_listener_t
{
	bool handleEvent(const LLSD& userdata)
	{
		BOOL checked = gSavedSettings.getBOOL("DoubleClickTeleport");
		if (checked)
		{
			gSavedSettings.setBOOL("DoubleClickTeleport", FALSE);
			report_to_nearby_chat(LLTrans::getString("DoubleClickTeleportDisabled"));
		}
		else
		{
			gSavedSettings.setBOOL("DoubleClickTeleport", TRUE);
			gSavedSettings.setBOOL("DoubleClickAutoPilot", FALSE);
			report_to_nearby_chat(LLTrans::getString("DoubleClickTeleportEnabled"));
		}
		return true;
	}
};
void menu_toggle_attached_lights(void* user_data)
{
	LLPipeline::sRenderAttachedLights = gSavedSettings.getBOOL("RenderAttachedLights");
}

void menu_toggle_attached_particles(void* user_data)
{
	LLPipeline::sRenderAttachedParticles = gSavedSettings.getBOOL("RenderAttachedParticles");
}

class LLAdvancedHandleAttachedLightParticles: public view_listener_t
{
	bool handleEvent(const LLSD& userdata)
	{
		std::string control_name = userdata.asString();

		// toggle the control
		gSavedSettings.setBOOL(control_name,
				       !gSavedSettings.getBOOL(control_name));

		// update internal flags
		// <FS:Ansariel> Make change to RenderAttachedLights & RenderAttachedParticles instant
		//if (control_name == "RenderAttachedLights")
		//{
		//	menu_toggle_attached_lights(NULL);
		//}
		//else if (control_name == "RenderAttachedParticles")
		//{
		//	menu_toggle_attached_particles(NULL);
		//}
		// </FS:Ansariel>
		return true;
	}
};

class LLSomethingSelected : public view_listener_t
{
	bool handleEvent(const LLSD& userdata)
	{
		bool new_value = !(LLSelectMgr::getInstance()->getSelection()->isEmpty());
		return new_value;
	}
};

class LLSomethingSelectedNoHUD : public view_listener_t
{
	bool handleEvent(const LLSD& userdata)
	{
		LLObjectSelectionHandle selection = LLSelectMgr::getInstance()->getSelection();
		bool new_value = !(selection->isEmpty()) && !(selection->getSelectType() == SELECT_TYPE_HUD);
		return new_value;
	}
};

static bool is_editable_selected()
{
// [RLVa:KB] - Checked: 2010-09-28 (RLVa-1.2.1f) | Modified: RLVa-1.0.5a
	// RELEASE-RLVa: [SL-2.2.0] Check that this still isn't called by anything but script actions in the Build menu
	if ( (rlv_handler_t::isEnabled()) && (gRlvAttachmentLocks.hasLockedAttachmentPoint(RLV_LOCK_REMOVE)) )
	{
		LLObjectSelectionHandle hSelection = LLSelectMgr::getInstance()->getSelection();

		// NOTE: this is called for 5 different menu items so we'll trade accuracy for efficiency and only
		//       examine root nodes (LLToolsSelectedScriptAction::handleEvent() will catch what we miss)
		RlvSelectHasLockedAttach f;
		if ( (hSelection->isAttachment()) && (hSelection->getFirstRootNode(&f)) )
		{
			return false;
		}
	}
// [/RLVa:KB]

	return (LLSelectMgr::getInstance()->getSelection()->getFirstEditableObject() != NULL);
}

class LLEditableSelected : public view_listener_t
{
	bool handleEvent(const LLSD& userdata)
	{
		return is_editable_selected();
	}
};

class LLEditableSelectedMono : public view_listener_t
{
	bool handleEvent(const LLSD& userdata)
	{
		bool new_value = false;
		LLViewerRegion* region = gAgent.getRegion();
		if(region && gMenuHolder)
		{
			bool have_cap = (! region->getCapability("UpdateScriptTask").empty());
			new_value = is_editable_selected() && have_cap;
		}
		return new_value;
	}
};

bool enable_object_take_copy()
{
	bool all_valid = false;
	if (LLSelectMgr::getInstance())
	{
		if (!LLSelectMgr::getInstance()->getSelection()->isEmpty())
		{
		all_valid = true;
#ifndef HACKED_GODLIKE_VIEWER
# ifdef TOGGLE_HACKED_GODLIKE_VIEWER
		if (!LLGridManager::getInstance()->isInSLBeta()
            || !gAgent.isGodlike())
# endif
		{
			struct f : public LLSelectedObjectFunctor
			{
				virtual bool apply(LLViewerObject* obj)
				{
//					return (!obj->permCopy() || obj->isAttachment());
// [RLVa:KB] - Checked: 2010-04-01 (RLVa-1.2.0c) | Modified: RLVa-1.0.0g
					return (!obj->permCopy() || obj->isAttachment()) || 
						( (gRlvHandler.hasBehaviour(RLV_BHVR_UNSIT)) && (isAgentAvatarValid()) && (gAgentAvatarp->getRoot() == obj) );
// [/RLVa:KB]
				}
			} func;
			const bool firstonly = true;
			bool any_invalid = LLSelectMgr::getInstance()->getSelection()->applyToRootObjects(&func, firstonly);
			all_valid = !any_invalid;
		}
#endif // HACKED_GODLIKE_VIEWER
		}
	}

	return all_valid;
}


class LLHasAsset : public LLInventoryCollectFunctor
{
public:
	LLHasAsset(const LLUUID& id) : mAssetID(id), mHasAsset(FALSE) {}
	virtual ~LLHasAsset() {}
	virtual bool operator()(LLInventoryCategory* cat,
							LLInventoryItem* item);
	BOOL hasAsset() const { return mHasAsset; }

protected:
	LLUUID mAssetID;
	BOOL mHasAsset;
};

bool LLHasAsset::operator()(LLInventoryCategory* cat,
							LLInventoryItem* item)
{
	if(item && item->getAssetUUID() == mAssetID)
	{
		mHasAsset = TRUE;
	}
	return FALSE;
}


BOOL enable_save_into_task_inventory(void*)
{
	LLSelectNode* node = LLSelectMgr::getInstance()->getSelection()->getFirstRootNode();
	if(node && (node->mValid) && (!node->mFromTaskID.isNull()))
	{
		// *TODO: check to see if the fromtaskid object exists.
		LLViewerObject* obj = node->getObject();
		if( obj && !obj->isAttachment() )
		{
			return TRUE;
		}
	}
	return FALSE;
}

class LLToolsEnableSaveToObjectInventory : public view_listener_t
{
	bool handleEvent(const LLSD& userdata)
	{
		bool new_value = enable_save_into_task_inventory(NULL);
		return new_value;
	}
};

class LLToggleHowTo : public view_listener_t
{
	bool handleEvent(const LLSD& userdata)
	{
		LLFloaterWebContent::Params p;
		std::string url = gSavedSettings.getString("HowToHelpURL");
		p.url = LLWeb::expandURLSubstitutions(url, LLSD());
		p.show_chrome = false;
		p.target = "__help_how_to";
		p.show_page_title = false;
		p.preferred_media_size = LLRect(0, 460, 335, 0);

		LLFloaterReg::toggleInstanceOrBringToFront("how_to", p);
		return true;
	}
};

class LLViewEnableMouselook : public view_listener_t
{
	bool handleEvent(const LLSD& userdata)
	{
		// You can't go directly from customize avatar to mouselook.
		// TODO: write code with appropriate dialogs to handle this transition.
		bool new_value = (CAMERA_MODE_CUSTOMIZE_AVATAR != gAgentCamera.getCameraMode() && !gSavedSettings.getBOOL("FreezeTime"));
		return new_value;
	}
};

class LLToolsEnableToolNotPie : public view_listener_t
{
	bool handleEvent(const LLSD& userdata)
	{
		bool new_value = ( LLToolMgr::getInstance()->getBaseTool() != LLToolPie::getInstance() );
		return new_value;
	}
};

class LLWorldEnableCreateLandmark : public view_listener_t
{
	bool handleEvent(const LLSD& userdata)
	{
//		return !LLLandmarkActions::landmarkAlreadyExists();
// [RLVa:KB] - Checked: 2010-09-28 (RLVa-1.4.5) | Added: RLVa-1.2.1
		return (!LLLandmarkActions::landmarkAlreadyExists()) && (!gRlvHandler.hasBehaviour(RLV_BHVR_SHOWLOC));
// [/RLVa:KB]
	}
};

class LLWorldEnableSetHomeLocation : public view_listener_t
{
	bool handleEvent(const LLSD& userdata)
	{
		bool new_value = gAgent.isGodlike() || 
			(gAgent.getRegion() && gAgent.getRegion()->getAllowSetHome());
		return new_value;
	}
};

class LLWorldEnableTeleportHome : public view_listener_t
{
	bool handleEvent(const LLSD& userdata)
	{
		LLViewerRegion* regionp = gAgent.getRegion();
		bool agent_on_prelude = (regionp && regionp->isPrelude());
		bool enable_teleport_home = gAgent.isGodlike() || !agent_on_prelude;
// [RLVa:KB] - Checked: 2010-09-28 (RLVa-1.2.1f) | Modified: RLVa-1.2.1f
		enable_teleport_home &= 
			(!rlv_handler_t::isEnabled()) || ((!gRlvHandler.hasBehaviour(RLV_BHVR_TPLM)) && (!gRlvHandler.hasBehaviour(RLV_BHVR_TPLOC)));
// [/RLVa:KB]
		return enable_teleport_home;
	}
};

BOOL enable_god_full(void*)
{
	return gAgent.getGodLevel() >= GOD_FULL;
}

BOOL enable_god_liaison(void*)
{
	return gAgent.getGodLevel() >= GOD_LIAISON;
}

bool is_god_customer_service()
{
	return gAgent.getGodLevel() >= GOD_CUSTOMER_SERVICE;
}

BOOL enable_god_basic(void*)
{
	return gAgent.getGodLevel() > GOD_NOT;
}


void toggle_show_xui_names(void *)
{
	gSavedSettings.setBOOL("DebugShowXUINames", !gSavedSettings.getBOOL("DebugShowXUINames"));
}

BOOL check_show_xui_names(void *)
{
	return gSavedSettings.getBOOL("DebugShowXUINames");
}

// <FS:CR> Resync Animations
class FSToolsResyncAnimations : public view_listener_t
{
	bool handleEvent(const LLSD& userdata)
	{
		for (U32 i = 0; i < gObjectList.getNumObjects(); i++)
		{
			LLViewerObject* object = gObjectList.getObject(i);
			if (object &&
				object->isAvatar())
			{
				LLVOAvatar* avatarp = (LLVOAvatar*)object;
				if (avatarp)
				{
					for (LLVOAvatar::AnimIterator anim_it = avatarp->mPlayingAnimations.begin();
						 anim_it != avatarp->mPlayingAnimations.end();
						 anim_it++)
					{
						avatarp->stopMotion(anim_it->first, TRUE);
						avatarp->startMotion(anim_it->first);
					}
				}
			}
		}
		return true;
	}
};
// </FS:CR> Resync Animations

// <FS:CR> FIRE-4345: Undeform
class FSToolsUndeform : public view_listener_t
{
	bool handleEvent(const LLSD& userdata)
	{
		if (isAgentAvatarValid())
		{
			gAgentAvatarp->resetSkeleton(true);

			FSPose::getInstance()->setPose(gSavedSettings.getString("FSUndeformUUID"), false);
			gAgentAvatarp->updateVisualParams();
		}

		return true;
	}
};
// </FS:CR> FIRE-4345: Undeform

// <FS:CR> Stream list import/export
class FSStreamListExportXML :public view_listener_t
{
	bool handleEvent(const LLSD& userdata)
	{
		LLFilePicker& file_picker = LLFilePicker::instance();
		if(file_picker.getSaveFile(LLFilePicker::FFSAVE_XML, LLDir::getScrubbedFileName("stream_list.xml")))
		{
			std::string filename = file_picker.getFirstFile();
			llofstream export_file(filename.c_str());
			LLSDSerialize::toPrettyXML(gSavedSettings.getLLSD("FSStreamList"), export_file);
			export_file.close();
			LLSD args;
			args["FILENAME"] = filename;
			LLNotificationsUtil::add("StreamListExportSuccess", args);
		}
		else
			LL_INFOS() << "User closed the filepicker. Aborting!" << LL_ENDL;

		return true;
	}
};

class FSStreamListImportXML :public view_listener_t
{
	bool handleEvent(const LLSD& userdata)
	{
		LLFilePicker& file_picker = LLFilePicker::instance();
		if(file_picker.getOpenFile(LLFilePicker::FFLOAD_XML))
		{
			std::string filename = file_picker.getFirstFile();
			llifstream stream_list(filename.c_str());
			if(!stream_list.is_open())
			{
				LL_WARNS() << "Couldn't open the xml file for reading. Aborting import!" << LL_ENDL;
				return true;
			}
			LLSD stream_data;
			if(LLSDSerialize::fromXML(stream_data, stream_list) >= 1)
			{
				gSavedSettings.setLLSD("FSStreamList", stream_data);
				LLNotificationsUtil::add("StreamListImportSuccess");
			}
			stream_list.close();
		}
		
		return true;
	}
};
// </FS:CR> Stream list import/export

// <FS:CR> Dump SimulatorFeatures to chat
class FSDumpSimulatorFeaturesToChat : public view_listener_t
{
	bool handleEvent(const LLSD& userdata)
	{
		if (LLViewerRegion* region = gAgent.getRegion())
		{
			LLSD sim_features;
			std::stringstream out_str;
			region->getSimulatorFeatures(sim_features);
			LLSDSerialize::toPrettyXML(sim_features, out_str);
			report_to_nearby_chat(out_str.str());
		}
		return true;
	}
};
// </FS:CR> Dump SimulatorFeatures to chat

// <FS:CR> Add to contact set
class FSAddToContactSet : public view_listener_t
{
	bool handleEvent(const LLSD& userdata)
	{
		if (!rlv_handler_t::isEnabled() || !gRlvHandler.hasBehaviour(RLV_BHVR_SHOWNAMES))
		{
			LLVOAvatar* avatarp = find_avatar_from_object(LLSelectMgr::getInstance()->getSelection()->getPrimaryObject());
			if (avatarp)
			{
				LLFloaterReg::showInstance("fs_add_contact", LLSD(avatarp->getID()), TRUE);
			}
		}
		return true;
	}
};
// </FS:CR> Add to contact set

// <FS:CR> Opensim menu item visibility control
bool checkIsGrid(const LLSD& userdata)
{
	std::string grid_type = userdata.asString();
	if ("secondlife" == grid_type)
	{
		return LLGridManager::getInstance()->isInSecondLife();
	}
#ifdef OPENSIM
	else if ("opensim" == grid_type)
	{
		return LLGridManager::getInstance()->isInOpenSim();
	}
	else if ("aurorasim" == grid_type)
	{
		return LLGridManager::getInstance()->isInAuroraSim();
	}
#else // !OPENSIM
	else if ("opensim" == grid_type || "aurorasim" == grid_type)
	{
		LL_DEBUGS("ViewerMenu") << grid_type << "is not a supported platform on Havok builds. Disabling item." << LL_ENDL;
		return false;
	}
#endif // OPENSIM
	else
	{
		LL_WARNS("ViewerMenu") << "Unhandled or bad on_visible gridcheck parameter! (" << grid_type << ")" << LL_ENDL;
	}
	return true;
}

bool isGridFeatureEnabled(const LLSD& userdata)
{
	if (LFSimFeatureHandler::instanceExists())
	{
		const std::string feature = userdata.asString();

		if (feature == "avatar_picker")
		{
			return LFSimFeatureHandler::instance().hasAvatarPicker();
		}
		else if (feature == "destination_guide")
		{
			return LFSimFeatureHandler::instance().hasDestinationGuide();
		}
		else
		{
			LL_WARNS("ViewerMenu") << "Unhandled or bad grid feature check parameter! (" << feature << ")" << LL_ENDL;
		}
	}

	return false;
}
// </FS:CR>

// <FS:Ansariel> FIRE-21236 - Help Menu - Check Grid Status doesn't open using External Browser
void openGridStatus()
{
	if (LLWeb::useExternalBrowser(DEFAULT_GRID_STATUS_URL))
	{
		LLWeb::loadURLExternal(DEFAULT_GRID_STATUS_URL);
	}
	else
	{
		LLFloaterReg::toggleInstance("grid_status");
	}
}
// </FS:Ansariel>

class LLToolsSelectOnlyMyObjects : public view_listener_t
{
	bool handleEvent(const LLSD& userdata)
	{
		BOOL cur_val = gSavedSettings.getBOOL("SelectOwnedOnly");

		gSavedSettings.setBOOL("SelectOwnedOnly", ! cur_val );

		return true;
	}
};

class LLToolsSelectOnlyMovableObjects : public view_listener_t
{
	bool handleEvent(const LLSD& userdata)
	{
		BOOL cur_val = gSavedSettings.getBOOL("SelectMovableOnly");

		gSavedSettings.setBOOL("SelectMovableOnly", ! cur_val );

		return true;
	}
};

class LLToolsSelectBySurrounding : public view_listener_t
{
	bool handleEvent(const LLSD& userdata)
	{
		LLSelectMgr::sRectSelectInclusive = !LLSelectMgr::sRectSelectInclusive;

		gSavedSettings.setBOOL("RectangleSelectInclusive", LLSelectMgr::sRectSelectInclusive);
		return true;
	}
};

class LLToolsShowHiddenSelection : public view_listener_t
{
	bool handleEvent(const LLSD& userdata)
	{
		// TomY TODO Merge these
		LLSelectMgr::sRenderHiddenSelections = !LLSelectMgr::sRenderHiddenSelections;

		gSavedSettings.setBOOL("RenderHiddenSelections", LLSelectMgr::sRenderHiddenSelections);
		return true;
	}
};

class LLToolsShowSelectionLightRadius : public view_listener_t
{
	bool handleEvent(const LLSD& userdata)
	{
		// TomY TODO merge these
		LLSelectMgr::sRenderLightRadius = !LLSelectMgr::sRenderLightRadius;

		gSavedSettings.setBOOL("RenderLightRadius", LLSelectMgr::sRenderLightRadius);
		return true;
	}
};

class LLToolsEditLinkedParts : public view_listener_t
{
	bool handleEvent(const LLSD& userdata)
	{
		BOOL select_individuals = !gSavedSettings.getBOOL("EditLinkedParts");
		gSavedSettings.setBOOL( "EditLinkedParts", select_individuals );
		if (select_individuals)
		{
			LLSelectMgr::getInstance()->demoteSelectionToIndividuals();
		}
		else
		{
			LLSelectMgr::getInstance()->promoteSelectionToRoot();
		}
		return true;
	}
};

void reload_vertex_shader(void *)
{
	//THIS WOULD BE AN AWESOME PLACE TO RELOAD SHADERS... just a thought	- DaveP
}

void handle_dump_avatar_local_textures(void*)
{
	gAgentAvatarp->dumpLocalTextures();
}

void handle_dump_timers()
{
	LLTrace::BlockTimer::dumpCurTimes();
}

void handle_debug_avatar_textures(void*)
{
	LLViewerObject* objectp = LLSelectMgr::getInstance()->getSelection()->getPrimaryObject();
	if (objectp)
	{
		LLFloaterReg::showInstance( "avatar_textures", LLSD(objectp->getID()) );
	}
}

void handle_grab_baked_texture(void* data)
{
	EBakedTextureIndex baked_tex_index = (EBakedTextureIndex)((intptr_t)data);
	if (!isAgentAvatarValid()) return;

	const LLUUID& asset_id = gAgentAvatarp->grabBakedTexture(baked_tex_index);
	LL_INFOS("texture") << "Adding baked texture " << asset_id << " to inventory." << LL_ENDL;
	LLAssetType::EType asset_type = LLAssetType::AT_TEXTURE;
	LLInventoryType::EType inv_type = LLInventoryType::IT_TEXTURE;
	const LLUUID folder_id = gInventory.findCategoryUUIDForType(LLFolderType::assetTypeToFolderType(asset_type));
	if(folder_id.notNull())
	{
		std::string name;
		name = "Baked " + LLAvatarAppearanceDictionary::getInstance()->getBakedTexture(baked_tex_index)->mNameCapitalized + " Texture";

		LLUUID item_id;
		item_id.generate();
		LLPermissions perm;
		perm.init(gAgentID,
				  gAgentID,
				  LLUUID::null,
				  LLUUID::null);
		U32 next_owner_perm = PERM_MOVE | PERM_TRANSFER;
		perm.initMasks(PERM_ALL,
					   PERM_ALL,
					   PERM_NONE,
					   PERM_NONE,
					   next_owner_perm);
		time_t creation_date_now = time_corrected();
		LLPointer<LLViewerInventoryItem> item
			= new LLViewerInventoryItem(item_id,
										folder_id,
										perm,
										asset_id,
										asset_type,
										inv_type,
										name,
										LLStringUtil::null,
										LLSaleInfo::DEFAULT,
										LLInventoryItemFlags::II_FLAGS_NONE,
										creation_date_now);

		item->updateServer(TRUE);
		gInventory.updateItem(item);
		gInventory.notifyObservers();

		// Show the preview panel for textures to let
		// user know that the image is now in inventory.
		LLInventoryPanel *active_panel = LLInventoryPanel::getActiveInventoryPanel();
		if(active_panel)
		{
			LLFocusableElement* focus_ctrl = gFocusMgr.getKeyboardFocus();

			active_panel->setSelection(item_id, TAKE_FOCUS_NO);
			active_panel->openSelected();
			//LLFloaterInventory::dumpSelectionInformation((void*)view);
			// restore keyboard focus
			gFocusMgr.setKeyboardFocus(focus_ctrl);
		}
	}
	else
	{
		LL_WARNS() << "Can't find a folder to put it in" << LL_ENDL;
	}
}

BOOL enable_grab_baked_texture(void* data)
{
	EBakedTextureIndex index = (EBakedTextureIndex)((intptr_t)data);
	if (isAgentAvatarValid())
	{
		return gAgentAvatarp->canGrabBakedTexture(index);
	}
	return FALSE;
}

// Returns a pointer to the avatar give the UUID of the avatar OR of an attachment the avatar is wearing.
// Returns NULL on failure.
LLVOAvatar* find_avatar_from_object( LLViewerObject* object )
{
	if (object)
	{
		if( object->isAttachment() )
		{
			do
			{
				object = (LLViewerObject*) object->getParent();
			}
			while( object && !object->isAvatar() );
		}
		else if( !object->isAvatar() )
		{
			object = NULL;
		}
	}

	return (LLVOAvatar*) object;
}


// Returns a pointer to the avatar give the UUID of the avatar OR of an attachment the avatar is wearing.
// Returns NULL on failure.
LLVOAvatar* find_avatar_from_object( const LLUUID& object_id )
{
	return find_avatar_from_object( gObjectList.findObject(object_id) );
}


void handle_disconnect_viewer(void *)
{
	LLAppViewer::instance()->forceDisconnect(LLTrans::getString("TestingDisconnect"));
}

void force_error_breakpoint(void *)
{
    LLAppViewer::instance()->forceErrorBreakpoint();
}

void force_error_llerror(void *)
{
    LLAppViewer::instance()->forceErrorLLError();
}

void force_error_bad_memory_access(void *)
{
    LLAppViewer::instance()->forceErrorBadMemoryAccess();
}

void force_error_infinite_loop(void *)
{
    LLAppViewer::instance()->forceErrorInfiniteLoop();
}

void force_error_software_exception(void *)
{
    LLAppViewer::instance()->forceErrorSoftwareException();
}

void force_error_driver_crash(void *)
{
    LLAppViewer::instance()->forceErrorDriverCrash();
}

class LLToolsUseSelectionForGrid : public view_listener_t
{
	bool handleEvent(const LLSD& userdata)
	{
		LLSelectMgr::getInstance()->clearGridObjects();
		struct f : public LLSelectedObjectFunctor
		{
			virtual bool apply(LLViewerObject* objectp)
			{
				LLSelectMgr::getInstance()->addGridObject(objectp);
				return true;
			}
		} func;
		LLSelectMgr::getInstance()->getSelection()->applyToRootObjects(&func);
		LLSelectMgr::getInstance()->setGridMode(GRID_MODE_REF_OBJECT);
		LLFloaterTools::setGridMode((S32)GRID_MODE_REF_OBJECT);
		return true;
	}
};

void handle_test_load_url(void*)
{
	LLWeb::loadURL("");
	LLWeb::loadURL("hacker://www.google.com/");
	LLWeb::loadURL("http");
	LLWeb::loadURL("http://www.google.com/");
}

//
// LLViewerMenuHolderGL
//
static LLDefaultChildRegistry::Register<LLViewerMenuHolderGL> r("menu_holder");

LLViewerMenuHolderGL::LLViewerMenuHolderGL(const LLViewerMenuHolderGL::Params& p)
: LLMenuHolderGL(p)
{}

BOOL LLViewerMenuHolderGL::hideMenus()
{
	BOOL handled = FALSE;
	
	if (LLMenuHolderGL::hideMenus())
	{
		LLToolPie::instance().blockClickToWalk();
		handled = TRUE;
	}

	// drop pie menu selection
	mParcelSelection = NULL;
	mObjectSelection = NULL;

	if (gMenuBarView)
	{
		gMenuBarView->clearHoverItem();
		gMenuBarView->resetMenuTrigger();
	}

	return handled;
}

void LLViewerMenuHolderGL::setParcelSelection(LLSafeHandle<LLParcelSelection> selection) 
{ 
	mParcelSelection = selection; 
}

void LLViewerMenuHolderGL::setObjectSelection(LLSafeHandle<LLObjectSelection> selection) 
{ 
	mObjectSelection = selection; 
}


const LLRect LLViewerMenuHolderGL::getMenuRect() const
{
	return LLRect(0, getRect().getHeight() - MENU_BAR_HEIGHT, getRect().getWidth(), STATUS_BAR_HEIGHT);
}

void handle_save_to_xml(void*)
{
	LLFloater* frontmost = gFloaterView->getFrontmost();
	if (!frontmost)
	{
        LLNotificationsUtil::add("NoFrontmostFloater");
		return;
	}

	std::string default_name = "floater_";
	default_name += frontmost->getTitle();
	default_name += ".xml";

	LLStringUtil::toLower(default_name);
	LLStringUtil::replaceChar(default_name, ' ', '_');
	LLStringUtil::replaceChar(default_name, '/', '_');
	LLStringUtil::replaceChar(default_name, ':', '_');
	LLStringUtil::replaceChar(default_name, '"', '_');

	LLFilePicker& picker = LLFilePicker::instance();
	if (picker.getSaveFile(LLFilePicker::FFSAVE_XML, default_name))
	{
		std::string filename = picker.getFirstFile();
		LLUICtrlFactory::getInstance()->saveToXML(frontmost, filename);
	}
}

void handle_load_from_xml(void*)
{
	LLFilePicker& picker = LLFilePicker::instance();
	if (picker.getOpenFile(LLFilePicker::FFLOAD_XML))
	{
		std::string filename = picker.getFirstFile();
		LLFloater* floater = new LLFloater(LLSD());
		floater->buildFromFile(filename);
	}
}

void handle_web_browser_test(const LLSD& param)
{
	std::string url = param.asString();
	if (url.empty())
	{
		url = "about:blank";
	}
	LLWeb::loadURLInternal(url);
}

void handle_web_content_test(const LLSD& param)
{
	std::string url = param.asString();
	LLWeb::loadURLInternal(url, LLStringUtil::null, LLStringUtil::null, true);
}

void handle_show_url(const LLSD& param)
{
	std::string url = param.asString();
	if (LLWeb::useExternalBrowser(url))
	{
		LLWeb::loadURLExternal(url);
	}
	else
	{
		LLWeb::loadURLInternal(url);
	}

}

void handle_report_bug(const LLSD& param)
{
	LLUIString url(param.asString());
	
	LLStringUtil::format_map_t replace;
	// <FS:Ansariel> FIRE-14001: JIRA report is being cut off when using Help -> Report Bug
	//replace["[ENVIRONMENT]"] = LLURI::escape(LLAppViewer::instance()->getViewerInfoString());
	LLSD sysinfo = FSData::getSystemInfo();
	replace["[ENVIRONMENT]"] = LLURI::escape(sysinfo["Part1"].asString().substr(1) + sysinfo["Part2"].asString().substr(1));
	// </FS:Ansariel>

	LLSLURL location_url;
	LLAgentUI::buildSLURL(location_url);
	replace["[LOCATION]"] = LLURI::escape(location_url.getSLURLString());

	LLUIString file_bug_url = gSavedSettings.getString("ReportBugURL");
	file_bug_url.setArgs(replace);

	LLWeb::loadURLExternal(file_bug_url.getString());
}

void handle_buy_currency_test(void*)
{
	std::string url =
		"http://sarahd-sl-13041.webdev.lindenlab.com/app/lindex/index.php?agent_id=[AGENT_ID]&secure_session_id=[SESSION_ID]&lang=[LANGUAGE]";

	LLStringUtil::format_map_t replace;
	replace["[AGENT_ID]"] = gAgent.getID().asString();
	replace["[SESSION_ID]"] = gAgent.getSecureSessionID().asString();
	replace["[LANGUAGE]"] = LLUI::getLanguage();
	LLStringUtil::format(url, replace);

	LL_INFOS() << "buy currency url " << url << LL_ENDL;

	LLFloaterReg::showInstance("buy_currency_html", LLSD(url));
}

//-- SUNSHINE CLEANUP - is only the request update at the end needed now?
void handle_rebake_textures(void*)
{
	if (!isAgentAvatarValid()) return;

	// Slam pending upload count to "unstick" things
	bool slam_for_debug = true;
	gAgentAvatarp->forceBakeAllTextures(slam_for_debug);
	if (gAgent.getRegion() && gAgent.getRegion()->getCentralBakeVersion())
	{
// [SL:KB] - Patch: Appearance-Misc | Checked: 2015-06-27 (Catznip-3.7)
		LLAppearanceMgr::instance().syncCofVersionAndRefresh();
// [/SL:KB]
//		LLAppearanceMgr::instance().requestServerAppearanceUpdate();
		avatar_tex_refresh();	// <FS:CR> FIRE-11800 - Refresh the textures too
	}
	gAgentAvatarp->setIsCrossingRegion(false); // <FS:Ansariel> FIRE-12004: Attachments getting lost on TP
}

void toggle_visibility(void* user_data)
{
	LLView* viewp = (LLView*)user_data;
	viewp->setVisible(!viewp->getVisible());
}

BOOL get_visibility(void* user_data)
{
	LLView* viewp = (LLView*)user_data;
	return viewp->getVisible();
}

// TomY TODO: Get rid of these?
class LLViewShowHoverTips : public view_listener_t
{
	bool handleEvent(const LLSD& userdata)
	{
		gSavedSettings.setBOOL("ShowHoverTips", !gSavedSettings.getBOOL("ShowHoverTips"));
		return true;
	}
};

class LLViewCheckShowHoverTips : public view_listener_t
{
	bool handleEvent(const LLSD& userdata)
	{
		bool new_value = gSavedSettings.getBOOL("ShowHoverTips");
		return new_value;
	}
};

// TomY TODO: Get rid of these?
class LLViewHighlightTransparent : public view_listener_t
{
	bool handleEvent(const LLSD& userdata)
	{
//		LLDrawPoolAlpha::sShowDebugAlpha = !LLDrawPoolAlpha::sShowDebugAlpha;
// [RLVa:KB] - Checked: 2010-11-29 (RLVa-1.3.0c) | Modified: RLVa-1.3.0c
		LLDrawPoolAlpha::sShowDebugAlpha = (!LLDrawPoolAlpha::sShowDebugAlpha) && (!gRlvHandler.hasBehaviour(RLV_BHVR_EDIT));
// [/RLVa:KB]
		return true;
	}
};

class LLViewCheckHighlightTransparent : public view_listener_t
{
	bool handleEvent(const LLSD& userdata)
	{
		bool new_value = LLDrawPoolAlpha::sShowDebugAlpha;
		return new_value;
	}
};

class LLViewBeaconWidth : public view_listener_t
{
	bool handleEvent(const LLSD& userdata)
	{
		std::string width = userdata.asString();
		if(width == "1")
		{
			gSavedSettings.setS32("DebugBeaconLineWidth", 1);
		}
		else if(width == "4")
		{
			gSavedSettings.setS32("DebugBeaconLineWidth", 4);
		}
		else if(width == "16")
		{
			gSavedSettings.setS32("DebugBeaconLineWidth", 16);
		}
		else if(width == "32")
		{
			gSavedSettings.setS32("DebugBeaconLineWidth", 32);
		}

		return true;
	}
};


class LLViewToggleBeacon : public view_listener_t
{
	bool handleEvent(const LLSD& userdata)
	{
		std::string beacon = userdata.asString();
		if (beacon == "scriptsbeacon")
		{
			LLPipeline::toggleRenderScriptedBeacons(NULL);
			gSavedSettings.setBOOL( "scriptsbeacon", LLPipeline::getRenderScriptedBeacons(NULL) );
			// toggle the other one off if it's on
			if (LLPipeline::getRenderScriptedBeacons(NULL) && LLPipeline::getRenderScriptedTouchBeacons(NULL))
			{
				LLPipeline::toggleRenderScriptedTouchBeacons(NULL);
				gSavedSettings.setBOOL( "scripttouchbeacon", LLPipeline::getRenderScriptedTouchBeacons(NULL) );
			}
		}
		else if (beacon == "physicalbeacon")
		{
			LLPipeline::toggleRenderPhysicalBeacons(NULL);
			gSavedSettings.setBOOL( "physicalbeacon", LLPipeline::getRenderPhysicalBeacons(NULL) );
		}
		else if (beacon == "moapbeacon")
		{
			LLPipeline::toggleRenderMOAPBeacons(NULL);
			gSavedSettings.setBOOL( "moapbeacon", LLPipeline::getRenderMOAPBeacons(NULL) );
		}
		else if (beacon == "soundsbeacon")
		{
			LLPipeline::toggleRenderSoundBeacons(NULL);
			gSavedSettings.setBOOL( "soundsbeacon", LLPipeline::getRenderSoundBeacons(NULL) );
		}
		else if (beacon == "particlesbeacon")
		{
			LLPipeline::toggleRenderParticleBeacons(NULL);
			gSavedSettings.setBOOL( "particlesbeacon", LLPipeline::getRenderParticleBeacons(NULL) );
		}
		else if (beacon == "scripttouchbeacon")
		{
			LLPipeline::toggleRenderScriptedTouchBeacons(NULL);
			gSavedSettings.setBOOL( "scripttouchbeacon", LLPipeline::getRenderScriptedTouchBeacons(NULL) );
			// toggle the other one off if it's on
			if (LLPipeline::getRenderScriptedBeacons(NULL) && LLPipeline::getRenderScriptedTouchBeacons(NULL))
			{
				LLPipeline::toggleRenderScriptedBeacons(NULL);
				gSavedSettings.setBOOL( "scriptsbeacon", LLPipeline::getRenderScriptedBeacons(NULL) );
			}
		}
		else if (beacon == "renderbeacons")
		{
			LLPipeline::toggleRenderBeacons(NULL);
			gSavedSettings.setBOOL( "renderbeacons", LLPipeline::getRenderBeacons(NULL) );
			// toggle the other one on if it's not
			if (!LLPipeline::getRenderBeacons(NULL) && !LLPipeline::getRenderHighlights(NULL))
			{
				LLPipeline::toggleRenderHighlights(NULL);
				gSavedSettings.setBOOL( "renderhighlights", LLPipeline::getRenderHighlights(NULL) );
			}
		}
		else if (beacon == "renderhighlights")
		{
			LLPipeline::toggleRenderHighlights(NULL);
			gSavedSettings.setBOOL( "renderhighlights", LLPipeline::getRenderHighlights(NULL) );
			// toggle the other one on if it's not
			if (!LLPipeline::getRenderBeacons(NULL) && !LLPipeline::getRenderHighlights(NULL))
			{
				LLPipeline::toggleRenderBeacons(NULL);
				gSavedSettings.setBOOL( "renderbeacons", LLPipeline::getRenderBeacons(NULL) );
			}
		}

		return true;
	}
};

class LLViewCheckBeaconEnabled : public view_listener_t
{
	bool handleEvent(const LLSD& userdata)
	{
		std::string beacon = userdata.asString();
		bool new_value = false;
		if (beacon == "scriptsbeacon")
		{
			new_value = gSavedSettings.getBOOL( "scriptsbeacon");
			LLPipeline::setRenderScriptedBeacons(new_value);
		}
		else if (beacon == "moapbeacon")
		{
			new_value = gSavedSettings.getBOOL( "moapbeacon");
			LLPipeline::setRenderMOAPBeacons(new_value);
		}
		else if (beacon == "physicalbeacon")
		{
			new_value = gSavedSettings.getBOOL( "physicalbeacon");
			LLPipeline::setRenderPhysicalBeacons(new_value);
		}
		else if (beacon == "soundsbeacon")
		{
			new_value = gSavedSettings.getBOOL( "soundsbeacon");
			LLPipeline::setRenderSoundBeacons(new_value);
		}
		else if (beacon == "particlesbeacon")
		{
			new_value = gSavedSettings.getBOOL( "particlesbeacon");
			LLPipeline::setRenderParticleBeacons(new_value);
		}
		else if (beacon == "scripttouchbeacon")
		{
			new_value = gSavedSettings.getBOOL( "scripttouchbeacon");
			LLPipeline::setRenderScriptedTouchBeacons(new_value);
		}
		else if (beacon == "renderbeacons")
		{
			new_value = gSavedSettings.getBOOL( "renderbeacons");
			LLPipeline::setRenderBeacons(new_value);
		}
		else if (beacon == "renderhighlights")
		{
			new_value = gSavedSettings.getBOOL( "renderhighlights");
			LLPipeline::setRenderHighlights(new_value);
		}
		return new_value;
	}
};

class LLViewToggleRenderType : public view_listener_t
{
	bool handleEvent(const LLSD& userdata)
	{
		std::string type = userdata.asString();
		if (type == "hideparticles")
		{
			LLPipeline::toggleRenderType(LLPipeline::RENDER_TYPE_PARTICLES);
			gPipeline.sRenderParticles = gPipeline.hasRenderType(LLPipeline::RENDER_TYPE_PARTICLES);
		}
		return true;
	}
};

class LLViewCheckRenderType : public view_listener_t
{
	bool handleEvent(const LLSD& userdata)
	{
		std::string type = userdata.asString();
		bool new_value = false;
		if (type == "hideparticles")
		{
			new_value = LLPipeline::toggleRenderTypeControlNegated((void *)LLPipeline::RENDER_TYPE_PARTICLES);
		}
		return new_value;
	}
};

class LLViewStatusAway : public view_listener_t
{
	bool handleEvent(const LLSD& userdata)
	{
		return (gAgent.isInitialized() && gAgent.getAFK());
	}
};

class LLViewStatusDoNotDisturb : public view_listener_t
{
	bool handleEvent(const LLSD& userdata)
	{
		return (gAgent.isInitialized() && gAgent.isDoNotDisturb());
	}
};

class LLViewShowHUDAttachments : public view_listener_t
{
	bool handleEvent(const LLSD& userdata)
	{
// [RLVa:KB] - Checked: 2010-04-19 (RLVa-1.2.1a) | Modified: RLVa-1.0.0c
		if ( (rlv_handler_t::isEnabled()) && (gRlvAttachmentLocks.hasLockedHUD()) && (LLPipeline::sShowHUDAttachments) )
			return true;
// [/RLVa:KB]

		LLPipeline::sShowHUDAttachments = !LLPipeline::sShowHUDAttachments;
		return true;
	}
};

class LLViewCheckHUDAttachments : public view_listener_t
{
	bool handleEvent(const LLSD& userdata)
	{
		bool new_value = LLPipeline::sShowHUDAttachments;
		return new_value;
	}
};

// <FS:Ansariel> Disable Show HUD attachments if prevented by RLVa
bool enable_show_HUD_attachments()
{
	return (!LLPipeline::sShowHUDAttachments || !rlv_handler_t::isEnabled() || !gRlvAttachmentLocks.hasLockedHUD());
};
// </FS:Ansariel>

class LLEditEnableTakeOff : public view_listener_t
{
	bool handleEvent(const LLSD& userdata)
	{
		std::string clothing = userdata.asString();
		LLWearableType::EType type = LLWearableType::typeNameToType(clothing);
//		if (type >= LLWearableType::WT_SHAPE && type < LLWearableType::WT_COUNT)
// [RLVa:KB] - Checked: 2010-03-20 (RLVa-1.2.0c) | Modified: RLVa-1.2.0a
		// NOTE: see below - enable if there is at least one wearable on this type that can be removed
		if ( (type >= LLWearableType::WT_SHAPE && type < LLWearableType::WT_COUNT) && 
			 ((!rlv_handler_t::isEnabled()) || (gRlvWearableLocks.canRemove(type))) )
// [/RLVa:KB]
		{
			return LLAgentWearables::selfHasWearable(type);
		}
		return false;
	}
};

class LLEditTakeOff : public view_listener_t
{
	bool handleEvent(const LLSD& userdata)
	{
		std::string clothing = userdata.asString();
		if (clothing == "all")
			LLAppearanceMgr::instance().removeAllClothesFromAvatar();
		else
		{
			LLWearableType::EType type = LLWearableType::typeNameToType(clothing);
			if (type >= LLWearableType::WT_SHAPE 
				&& type < LLWearableType::WT_COUNT
				&& (gAgentWearables.getWearableCount(type) > 0))
			{
				// MULTI-WEARABLES: assuming user wanted to remove top shirt.
				U32 wearable_index = gAgentWearables.getWearableCount(type) - 1;

// [RLVa:KB] - Checked: 2010-06-09 (RLVa-1.2.0g) | Added: RLVa-1.2.0g
				if ( (rlv_handler_t::isEnabled()) && (gRlvWearableLocks.hasLockedWearable(type)) )
				{
					// We'll use the first wearable we come across that can be removed (moving from top to bottom)
					for (; wearable_index >= 0; wearable_index--)
					{
						const LLViewerWearable* pWearable = gAgentWearables.getViewerWearable(type, wearable_index);
						if (!gRlvWearableLocks.isLockedWearable(pWearable))
							break;
					}
					if (wearable_index < 0)
						return true;	// No wearable found that can be removed
				}
// [/RLVa:KB]

				LLUUID item_id = gAgentWearables.getWearableItemID(type,wearable_index);
				LLAppearanceMgr::instance().removeItemFromAvatar(item_id);
			}
				
		}
		return true;
	}
};

class LLToolsSelectTool : public view_listener_t
{
	bool handleEvent(const LLSD& userdata)
	{
		std::string tool_name = userdata.asString();
		if (tool_name == "focus")
		{
			LLToolMgr::getInstance()->getCurrentToolset()->selectToolByIndex(1);
		}
		else if (tool_name == "move")
		{
			LLToolMgr::getInstance()->getCurrentToolset()->selectToolByIndex(2);
		}
		else if (tool_name == "edit")
		{
			LLToolMgr::getInstance()->getCurrentToolset()->selectToolByIndex(3);
		}
		else if (tool_name == "create")
		{
			LLToolMgr::getInstance()->getCurrentToolset()->selectToolByIndex(4);
		}
		else if (tool_name == "land")
		{
			LLToolMgr::getInstance()->getCurrentToolset()->selectToolByIndex(5);
		}

		// Note: if floater is not visible LLViewerWindow::updateLayout() will
		// attempt to open it, but it won't bring it to front or de-minimize.
		if (gFloaterTools && (gFloaterTools->isMinimized() || !gFloaterTools->isShown() || !gFloaterTools->isFrontmost()))
		{
			gFloaterTools->setMinimized(FALSE);
			gFloaterTools->openFloater();
			gFloaterTools->setVisibleAndFrontmost(TRUE);
		}
		return true;
	}
};

/// WINDLIGHT callbacks
class LLWorldEnvSettings : public view_listener_t
{	
	bool handleEvent(const LLSD& userdata)
	{
// [RLVa:KB] - Checked: 2010-03-18 (RLVa-1.2.0a) | Modified: RLVa-1.0.0g
		if (gRlvHandler.hasBehaviour(RLV_BHVR_SETENV))
			return true;
// [/RLVa:KB]

		std::string tod = userdata.asString();
		
		if (tod == "editor")
		{
			LLFloaterReg::toggleInstance("env_settings");
			return true;
		}

		if (tod == "sunrise")
		{
			LLEnvManagerNew::instance().setUseSkyPreset("Sunrise");
		}
		else if (tod == "noon")
		{
			LLEnvManagerNew::instance().setUseSkyPreset("Midday");
		}
		else if (tod == "sunset")
		{
			LLEnvManagerNew::instance().setUseSkyPreset("Sunset");
		}
		else if (tod == "midnight")
		{
			LLEnvManagerNew::instance().setUseSkyPreset("Midnight");
		}
		else
		{
			LLEnvManagerNew &envmgr = LLEnvManagerNew::instance();
			// reset all environmental settings to track the region defaults, make this reset 'sticky' like the other sun settings.
			bool use_fixed_sky = false;
			bool use_region_settings = true;
			envmgr.setUserPrefs(envmgr.getWaterPresetName(),
					    envmgr.getSkyPresetName(),
					    envmgr.getDayCycleName(),
					    use_fixed_sky, use_region_settings, false);
		}

		return true;
	}
};

class LLWorldEnableEnvSettings : public view_listener_t
{
	bool handleEvent(const LLSD& userdata)
	{
		bool result = false;
		std::string tod = userdata.asString();

		if (LLEnvManagerNew::instance().getUseRegionSettings())
		{
			return (tod == "region");
		}

		if (LLEnvManagerNew::instance().getUseFixedSky())
		{
			if (tod == "sunrise")
			{
				result = (LLEnvManagerNew::instance().getSkyPresetName() == "Sunrise");
			}
			else if (tod == "noon")
			{
				result = (LLEnvManagerNew::instance().getSkyPresetName() == "Midday");
			}
			else if (tod == "sunset")
			{
				result = (LLEnvManagerNew::instance().getSkyPresetName() == "Sunset");
			}
			else if (tod == "midnight")
			{
				result = (LLEnvManagerNew::instance().getSkyPresetName() == "Midnight");
			}
			else if (tod == "region")
			{
				return false;
			}
			else
			{
				LL_WARNS() << "Unknown time-of-day item:  " << tod << LL_ENDL;
			}
		}
		return result;
	}
};

class LLWorldEnvPreset : public view_listener_t
{
	bool handleEvent(const LLSD& userdata)
	{
		std::string item = userdata.asString();

		if (item == "new_water")
		{
			LLFloaterReg::showInstance("env_edit_water", "new");
		}
		else if (item == "edit_water")
		{
			LLFloaterReg::showInstance("env_edit_water", "edit");
		}
		else if (item == "delete_water")
		{
			LLFloaterReg::showInstance("env_delete_preset", "water");
		}
		else if (item == "new_sky")
		{
			LLFloaterReg::showInstance("env_edit_sky", "new");
		}
		else if (item == "edit_sky")
		{
			LLFloaterReg::showInstance("env_edit_sky", "edit");
		}
		else if (item == "delete_sky")
		{
			LLFloaterReg::showInstance("env_delete_preset", "sky");
		}
		else if (item == "new_day_cycle")
		{
			LLFloaterReg::showInstance("env_edit_day_cycle", "new");
		}
		else if (item == "edit_day_cycle")
		{
			LLFloaterReg::showInstance("env_edit_day_cycle", "edit");
		}
		else if (item == "delete_day_cycle")
		{
			LLFloaterReg::showInstance("env_delete_preset", "day_cycle");
		}
		else
		{
			LL_WARNS() << "Unknown item selected" << LL_ENDL;
		}

		return true;
	}
};

class LLWorldEnableEnvPreset : public view_listener_t
{
	bool handleEvent(const LLSD& userdata)
	{
		std::string item = userdata.asString();

		if (item == "delete_water")
		{
			LLWaterParamManager::preset_name_list_t user_waters;
			LLWaterParamManager::instance().getUserPresetNames(user_waters);
			return !user_waters.empty();
		}
		else if (item == "delete_sky")
		{
			LLWLParamManager::preset_name_list_t user_skies;
			LLWLParamManager::instance().getUserPresetNames(user_skies);
			return !user_skies.empty();
		}
		else if (item == "delete_day_cycle")
		{
			LLDayCycleManager::preset_name_list_t user_days;
			LLDayCycleManager::instance().getUserPresetNames(user_days);
			return !user_days.empty();
		}
		else
		{
			LL_WARNS() << "Unknown item" << LL_ENDL;
		}

		return false;
	}
};


/// Post-Process callbacks
class LLWorldPostProcess : public view_listener_t
{
	bool handleEvent(const LLSD& userdata)
	{
		LLFloaterReg::showInstance("env_post_process");
		return true;
	}
};

void handle_flush_name_caches()
{
	// <FS:Ansariel> Crash fix
	//SUBSYSTEM_CLEANUP(LLAvatarNameCache);
	LLAvatarNameCache::clearCache();
	// </FS:Ansariel>
	if (gCacheName) gCacheName->clear();
}

class LLUploadCostCalculator : public view_listener_t
{
	std::string mCostStr;

	bool handleEvent(const LLSD& userdata)
	{
		std::string menu_name = userdata.asString();
		// AW:this fights the update in llviewermessage
		calculateCost();// <FS:AW opensim currency support>
		gMenuHolder->childSetLabelArg(menu_name, "[COST]", mCostStr);

		return true;
	}

	void calculateCost();

public:
	LLUploadCostCalculator()
	{
// <FS:AW opensim currency support> we don't know the costs yet
//		calculateCost();
// </FS:AW opensim currency support>
	}
};

void handle_voice_morphing_subscribe()
{
	LLWeb::loadURL(LLTrans::getString("voice_morphing_url"));
}

void handle_premium_voice_morphing_subscribe()
{
	LLWeb::loadURL(LLTrans::getString("premium_voice_morphing_url"));
}

class LLToggleUIHints : public view_listener_t
{
	bool handleEvent(const LLSD& userdata)
	{
		bool ui_hints_enabled = gSavedSettings.getBOOL("EnableUIHints");
		// toggle
		ui_hints_enabled = !ui_hints_enabled;
		gSavedSettings.setBOOL("EnableUIHints", ui_hints_enabled);
		return true;
	}
};

void LLUploadCostCalculator::calculateCost()
{
	S32 upload_cost = LLGlobalEconomy::getInstance()->getPriceUpload();
 
 	// getPriceUpload() returns -1 if no data available yet.
// <FS:AW opensim currency support>
// 	if(upload_cost >= 0)
// 	{
// 		mCostStr = llformat("%d", upload_cost);
// 	}
// 	else
// 	{
// 		mCostStr = llformat("%d", gSavedSettings.getU32("DefaultUploadCost"));
// 	}
#ifdef OPENSIM // <FS:AW optional opensim support>
	if (LLGridManager::getInstance()->isInOpenSim())
	{
		mCostStr = upload_cost > 0 ? llformat("%s%d", "L$", upload_cost) : LLTrans::getString("free");
	}
	else
#endif // OPENSIM // <FS:AW optional opensim support>
	{
		mCostStr = "L$" + (upload_cost > 0 ? llformat("%d", upload_cost) : llformat("%d", gSavedSettings.getU32("DefaultUploadCost")));
	}
// </FS:AW opensim currency support>
}

void show_navbar_context_menu(LLView* ctrl, S32 x, S32 y)
{
	static LLMenuGL*	show_navbar_context_menu = LLUICtrlFactory::getInstance()->createFromFile<LLMenuGL>("menu_hide_navbar.xml",
			gMenuHolder, LLViewerMenuHolderGL::child_registry_t::instance());
	if(gMenuHolder->hasVisibleMenu())
	{
		gMenuHolder->hideMenus();
	}
	show_navbar_context_menu->buildDrawLabels();
	show_navbar_context_menu->updateParent(LLMenuGL::sMenuContainer);
	LLMenuGL::showPopup(ctrl, show_navbar_context_menu, x, y);
}

void show_topinfobar_context_menu(LLView* ctrl, S32 x, S32 y)
{
	static LLMenuGL* show_topbarinfo_context_menu = LLUICtrlFactory::getInstance()->createFromFile<LLMenuGL>("menu_topinfobar.xml",
			gMenuHolder, LLViewerMenuHolderGL::child_registry_t::instance());

	LLMenuItemGL* landmark_item = show_topbarinfo_context_menu->getChild<LLMenuItemGL>("Landmark");
	if (!LLLandmarkActions::landmarkAlreadyExists())
	{
		landmark_item->setLabel(LLTrans::getString("AddLandmarkNavBarMenu"));
	}
	else
	{
		landmark_item->setLabel(LLTrans::getString("EditLandmarkNavBarMenu"));
	}
// [RLVa:KB] - Checked: 2012-02-07 (RLVa-1.4.5) | Added: RLVa-1.4.5
	landmark_item->setEnabled(!gRlvHandler.hasBehaviour(RLV_BHVR_SHOWLOC));
// [/RLVa:KB]

	if(gMenuHolder->hasVisibleMenu())
	{
		gMenuHolder->hideMenus();
	}

	show_topbarinfo_context_menu->buildDrawLabels();
	show_topbarinfo_context_menu->updateParent(LLMenuGL::sMenuContainer);
	LLMenuGL::showPopup(ctrl, show_topbarinfo_context_menu, x, y);
}

// <FS:Ansariel> For web browser toolbar button
void toggleWebBrowser(const LLSD& sdParam)
{
	if (LLFloaterReg::instanceVisible("web_content"))
	{
		LLFloaterReg::hideInstance("web_content");
	}
	else
	{
		LLWeb::loadURLInternal(sdParam.asString());
	}
}
// </FS:Ansariel> For web browser toolbar button

// <FS:Ansariel> Toggle debug settings floater
void toggleSettingsDebug()
{
	LLFloaterReg::toggleInstance("settings_debug", "all");
}
// </FS:Ansariel> Toggle debug settings floater

// <FS:Ansariel> Toggle teleport history panel directly
void toggleTeleportHistory()
{
	if (gSavedSettings.getBOOL("FSUseStandaloneTeleportHistoryFloater"))
	{
		LLFloaterReg::toggleInstance("fs_teleporthistory");
	}
	else
	{
		LLFloater* floater = LLFloaterReg::findInstance("places");
		if (floater && floater->isMinimized())
		{
			floater->setMinimized(FALSE);
		}
		else if (LLFloater::isShown(floater))
		{
			LLFloaterReg::hideInstance("places");
		}
		else
		{
			LLFloaterSidePanelContainer::showPanel("places", LLSD().with("type", "open_teleport_history_tab"));
		}
	}
}
// </FS:Ansariel> Toggle teleport history panel directly

// <FS:Techwolf Lupindo> export
BOOL enable_export_object()
{
    // <FS:CR>
	for (LLObjectSelection::root_iterator iter = LLSelectMgr::getInstance()->getSelection()->root_begin();
		 iter != LLSelectMgr::getInstance()->getSelection()->root_end(); iter++)
	{
		LLSelectNode* node = *iter;
		LLViewerObject* obj = node->getObject();
		if (obj || node)
			return gSavedSettings.getBOOL("FSEnableObjectExports");
	}
    return false;
    // </FS:CR>
}

class FSObjectExport : public view_listener_t
{
	bool handleEvent( const LLSD& userdata)
	{
		LLViewerObject* objectp = LLSelectMgr::getInstance()->getSelection()->getPrimaryObject();
		if (objectp)
		{
			LLFloaterReg::showInstance("fs_export");
		}
		return true;
	}
};
// </FS:Techwolf Lupindo>
// <FS:CR>
class FSObjectExportCollada : public view_listener_t
{
	bool handleEvent( const LLSD& userdata)
	{
		LLViewerObject* objectp = LLSelectMgr::getInstance()->getSelection()->getPrimaryObject();
		if (objectp)
		{
			LLFloaterReg::showInstance("export_collada");
		}
		return true;
	}
};
// </FS:CR>

// <FS:Zi> Make sure to call this before any of the UI is set up, so all text editors can
//         pick up the menu properly.
void initialize_edit_menu()
{
	view_listener_t::addMenu(new LLEditUndo(), "Edit.Undo");
	view_listener_t::addMenu(new LLEditRedo(), "Edit.Redo");
	view_listener_t::addMenu(new LLEditCut(), "Edit.Cut");
	view_listener_t::addMenu(new LLEditCopy(), "Edit.Copy");
	view_listener_t::addMenu(new LLEditPaste(), "Edit.Paste");
	view_listener_t::addMenu(new LLEditDelete(), "Edit.Delete");
	view_listener_t::addMenu(new LLEditSelectAll(), "Edit.SelectAll");
	view_listener_t::addMenu(new LLEditDeselect(), "Edit.Deselect");
	view_listener_t::addMenu(new LLEditTakeOff(), "Edit.TakeOff");
	view_listener_t::addMenu(new LLEditEnableUndo(), "Edit.EnableUndo");
	view_listener_t::addMenu(new LLEditEnableRedo(), "Edit.EnableRedo");
	view_listener_t::addMenu(new LLEditEnableCut(), "Edit.EnableCut");
	view_listener_t::addMenu(new LLEditEnableCopy(), "Edit.EnableCopy");
	view_listener_t::addMenu(new LLEditEnablePaste(), "Edit.EnablePaste");
	view_listener_t::addMenu(new LLEditEnableDelete(), "Edit.EnableDelete");
	view_listener_t::addMenu(new LLEditEnableSelectAll(), "Edit.EnableSelectAll");
	view_listener_t::addMenu(new LLEditEnableDeselect(), "Edit.EnableDeselect");

}

void initialize_spellcheck_menu()
{
	LLUICtrl::CommitCallbackRegistry::Registrar& commit = LLUICtrl::CommitCallbackRegistry::currentRegistrar();
	LLUICtrl::EnableCallbackRegistry::Registrar& enable = LLUICtrl::EnableCallbackRegistry::currentRegistrar();

	commit.add("SpellCheck.ReplaceWithSuggestion", boost::bind(&handle_spellcheck_replace_with_suggestion, _1, _2));
	enable.add("SpellCheck.VisibleSuggestion", boost::bind(&visible_spellcheck_suggestion, _1, _2));
	commit.add("SpellCheck.AddToDictionary", boost::bind(&handle_spellcheck_add_to_dictionary, _1));
	enable.add("SpellCheck.EnableAddToDictionary", boost::bind(&enable_spellcheck_add_to_dictionary, _1));
	commit.add("SpellCheck.AddToIgnore", boost::bind(&handle_spellcheck_add_to_ignore, _1));
	enable.add("SpellCheck.EnableAddToIgnore", boost::bind(&enable_spellcheck_add_to_ignore, _1));
}

//<FS:KC> Centralize a some of these volume panel callbacks
static void volume_controls_open_volume_prefs()
{
	// bring up the prefs floater
	LLFloaterPreference* prefsfloater = LLFloaterReg::showTypedInstance<LLFloaterPreference>("preferences");
	if (prefsfloater)
	{
		// grab the 'audio' panel from the preferences floater and bring it the front!
		prefsfloater->selectPanel("audio");
	}
}

void volume_controls_on_click_set_sounds(const LLUICtrl* ctrl)
{
	const LLPanel* volume_control_panel = dynamic_cast<const LLPanel*>(ctrl->getParent());
	if (volume_control_panel)
	{
		// Disable Enable gesture/collisions sounds checkbox if the master sound is disabled
		// or if sound effects are disabled.

		// <FS:PP> FIRE-9856: Mute sound effects disable plays sound from collisions and plays sound from gestures checkbox not disable after restart/relog
		// volume_control_panel->getChild<LLCheckBoxCtrl>("gesture_audio_play_btn")->setEnabled(!gSavedSettings.getBOOL("MuteSounds"));
		// volume_control_panel->getChild<LLCheckBoxCtrl>("collisions_audio_play_btn")->setEnabled(!gSavedSettings.getBOOL("MuteSounds"));
		bool mute_sound_effects = gSavedSettings.getBOOL("MuteSounds");
		bool mute_all_sounds = gSavedSettings.getBOOL("MuteAudio");
		volume_control_panel->getChild<LLCheckBoxCtrl>("gesture_audio_play_btn")->setEnabled(!(mute_sound_effects || mute_all_sounds));
		volume_control_panel->getChild<LLCheckBoxCtrl>("collisions_audio_play_btn")->setEnabled(!(mute_sound_effects || mute_all_sounds));
		// </FS:PP> 

	}
}

void volume_controls_set_control_false(const LLUICtrl* ctrl, const LLSD& user_data)
{
	LLPanel* volume_control_panel = dynamic_cast<LLPanel*>(ctrl->getParent());
	if (volume_control_panel)
	{
		std::string control_name = user_data.asString();
		LLControlVariable* control = volume_control_panel->findControl(control_name);
		
		if (control)
			control->set(LLSD(FALSE));
	}
}

void initialize_volume_controls_callbacks()
{
	LLUICtrl::CommitCallbackRegistry::Registrar& commit = LLUICtrl::CommitCallbackRegistry::currentRegistrar();
	commit.add("MediaListCtrl.GoMediaPrefs",	boost::bind(&volume_controls_open_volume_prefs));
	commit.add("Pref.SetSounds",				boost::bind(&volume_controls_on_click_set_sounds, _1));
	commit.add("Pref.setControlFalse",			boost::bind(&volume_controls_set_control_false, _1, _2));
}
//</FS:KC>

// <FS:Ansariel> Force HTTP features on SL
bool use_http_inventory()
{
#ifdef OPENSIM
	return (LLGridManager::getInstance()->isInSecondLife() || gSavedSettings.getBOOL("UseHTTPInventory"));
#else
	return true;
#endif
}

bool use_http_textures()
{
#ifdef OPENSIM
	static LLCachedControl<bool> use_http(gSavedSettings, "ImagePipelineUseHTTP", true);
	return (LLGridManager::getInstance()->isInSecondLife() || use_http);
#else
	return true;
#endif
}
// <FS:Ansariel>

void initialize_menus()
{
	// A parameterized event handler used as ctrl-8/9/0 zoom controls below.
	class LLZoomer : public view_listener_t
	{
	public:
		// The "mult" parameter says whether "val" is a multiplier or used to set the value.
		LLZoomer(F32 val, bool mult=true) : mVal(val), mMult(mult) {}
		bool handleEvent(const LLSD& userdata)
		{
			F32 new_fov_rad = mMult ? LLViewerCamera::getInstance()->getDefaultFOV() * mVal : mVal;
			LLViewerCamera::getInstance()->setDefaultFOV(new_fov_rad);
			gSavedSettings.setF32("CameraAngle", LLViewerCamera::getInstance()->getView()); // setView may have clamped it.
			return true;
		}
	private:
		F32 mVal;
		bool mMult;
	};
	
	LLUICtrl::EnableCallbackRegistry::Registrar& enable = LLUICtrl::EnableCallbackRegistry::currentRegistrar();
	LLUICtrl::CommitCallbackRegistry::Registrar& commit = LLUICtrl::CommitCallbackRegistry::currentRegistrar();
	
	// Generic enable and visible
	// Don't prepend MenuName.Foo because these can be used in any menu.
	enable.add("IsGodCustomerService", boost::bind(&is_god_customer_service));

	enable.add("displayViewerEventRecorderMenuItems",boost::bind(&LLViewerEventRecorder::displayViewerEventRecorderMenuItems,&LLViewerEventRecorder::instance()));

	view_listener_t::addEnable(new LLUploadCostCalculator(), "Upload.CalculateCosts");

	// <FS:Ansariel> [FS communication UI]
	//enable.add("Conversation.IsConversationLoggingAllowed", boost::bind(&LLFloaterIMContainer::isConversationLoggingAllowed));
	
	enable.add("GridCheck", boost::bind(&checkIsGrid, _2)); // <FS:CR> Opensim menu item visibility control
	enable.add("GridFeatureCheck", boost::bind(&isGridFeatureEnabled, _2));
	commit.add("OpenGridStatus", boost::bind(&openGridStatus)); // <FS:Ansariel> FIRE-21236 - Help Menu - Check Grid Status doesn't open using External Browser

	// Agent
	commit.add("Agent.toggleFlying", boost::bind(&LLAgent::toggleFlying));
	enable.add("Agent.enableFlying", boost::bind(&LLAgent::enableFlying));
	commit.add("Agent.PressMicrophone", boost::bind(&LLAgent::pressMicrophone, _2));
	commit.add("Agent.ReleaseMicrophone", boost::bind(&LLAgent::releaseMicrophone, _2));
	commit.add("Agent.ToggleMicrophone", boost::bind(&LLAgent::toggleMicrophone, _2));
	enable.add("Agent.IsMicrophoneOn", boost::bind(&LLAgent::isMicrophoneOn, _2));
	enable.add("Agent.IsActionAllowed", boost::bind(&LLAgent::isActionAllowed, _2));

	// File menu
	init_menu_file();

	view_listener_t::addMenu(new LLEditEnableTakeOff(), "Edit.EnableTakeOff");
	view_listener_t::addMenu(new LLEditEnableCustomizeAvatar(), "Edit.EnableCustomizeAvatar");
	view_listener_t::addMenu(new LLEnableEditShape(), "Edit.EnableEditShape");
	view_listener_t::addMenu(new LLEnableHoverHeight(), "Edit.EnableHoverHeight");
	view_listener_t::addMenu(new LLEnableEditPhysics(), "Edit.EnableEditPhysics");
	commit.add("CustomizeAvatar", boost::bind(&handle_customize_avatar));
	commit.add("EditOutfit", boost::bind(&handle_edit_outfit));
	commit.add("EditShape", boost::bind(&handle_edit_shape));
	commit.add("HoverHeight", boost::bind(&handle_hover_height));
	commit.add("EditPhysics", boost::bind(&handle_edit_physics));
	// <FS:TT> Client LSL Bridge
	commit.add("RecreateLSLBridge", boost::bind(&handle_recreate_lsl_bridge));
	// </FS:TT>

	// View menu
	view_listener_t::addMenu(new LLViewMouselook(), "View.Mouselook");
	view_listener_t::addMenu(new LLViewJoystickFlycam(), "View.JoystickFlycam");
	view_listener_t::addMenu(new LLViewResetView(), "View.ResetView");
	view_listener_t::addMenu(new LLViewLookAtLastChatter(), "View.LookAtLastChatter");
	view_listener_t::addMenu(new LLViewShowHoverTips(), "View.ShowHoverTips");
	view_listener_t::addMenu(new LLViewHighlightTransparent(), "View.HighlightTransparent");
	view_listener_t::addMenu(new LLViewToggleRenderType(), "View.ToggleRenderType");
	view_listener_t::addMenu(new LLViewShowHUDAttachments(), "View.ShowHUDAttachments");
	view_listener_t::addMenu(new LLZoomer(1.2f), "View.ZoomOut");
	view_listener_t::addMenu(new LLZoomer(1/1.2f), "View.ZoomIn");
	view_listener_t::addMenu(new LLZoomer(DEFAULT_FIELD_OF_VIEW, false), "View.ZoomDefault");
	view_listener_t::addMenu(new LLViewDefaultUISize(), "View.DefaultUISize");
	view_listener_t::addMenu(new LLViewToggleUI(), "View.ToggleUI");

	view_listener_t::addMenu(new LLViewEnableMouselook(), "View.EnableMouselook");
	view_listener_t::addMenu(new LLViewEnableJoystickFlycam(), "View.EnableJoystickFlycam");
	view_listener_t::addMenu(new LLViewEnableLastChatter(), "View.EnableLastChatter");

	view_listener_t::addMenu(new LLViewCheckJoystickFlycam(), "View.CheckJoystickFlycam");
	view_listener_t::addMenu(new LLViewCheckShowHoverTips(), "View.CheckShowHoverTips");
	view_listener_t::addMenu(new LLViewCheckHighlightTransparent(), "View.CheckHighlightTransparent");
	view_listener_t::addMenu(new LLViewCheckRenderType(), "View.CheckRenderType");
	view_listener_t::addMenu(new LLViewStatusAway(), "View.Status.CheckAway");
	view_listener_t::addMenu(new LLViewStatusDoNotDisturb(), "View.Status.CheckDoNotDisturb");
	view_listener_t::addMenu(new LLViewCheckHUDAttachments(), "View.CheckHUDAttachments");
	enable.add("View.EnableHUDAttachments", boost::bind(&enable_show_HUD_attachments)); // <FS:Ansariel> Disable Show HUD attachments if prevented by RLVa
	// <FS:Zi> Add reset camera angles menu
	view_listener_t::addMenu(new LLViewResetCameraAngles(), "View.ResetCameraAngles");
	// </FS:Zi>
	
	// Me > Movement
	view_listener_t::addMenu(new LLAdvancedAgentFlyingInfo(), "Agent.getFlying");

	//Communicate Nearby chat
	// <FS:Ansariel> [FS Communication UI]
	//view_listener_t::addMenu(new LLCommunicateNearbyChat(), "Communicate.NearbyChat");

	// Communicate > Voice morphing > Subscribe...
	commit.add("Communicate.VoiceMorphing.Subscribe", boost::bind(&handle_voice_morphing_subscribe));
	// Communicate > Voice morphing > Premium perk...
	commit.add("Communicate.VoiceMorphing.PremiumPerk", boost::bind(&handle_premium_voice_morphing_subscribe));
	LLVivoxVoiceClient * voice_clientp = LLVivoxVoiceClient::getInstance();
	enable.add("Communicate.VoiceMorphing.NoVoiceMorphing.Check"
		, boost::bind(&LLVivoxVoiceClient::onCheckVoiceEffect, voice_clientp, "NoVoiceMorphing"));
	commit.add("Communicate.VoiceMorphing.NoVoiceMorphing.Click"
		, boost::bind(&LLVivoxVoiceClient::onClickVoiceEffect, voice_clientp, "NoVoiceMorphing"));

	// World menu
	view_listener_t::addMenu(new LLWorldAlwaysRun(), "World.AlwaysRun");
	view_listener_t::addMenu(new LLWorldCreateLandmark(), "World.CreateLandmark");
	view_listener_t::addMenu(new LLWorldPlaceProfile(), "World.PlaceProfile");
	view_listener_t::addMenu(new LLWorldSetHomeLocation(), "World.SetHomeLocation");
	view_listener_t::addMenu(new LLWorldTeleportHome(), "World.TeleportHome");
	view_listener_t::addMenu(new LLWorldSetAway(), "World.SetAway");
	view_listener_t::addMenu(new LLWorldSetDoNotDisturb(), "World.SetDoNotDisturb");
	view_listener_t::addMenu(new LLWorldGetAway(), "World.GetAway"); //[SJ FIRE-2177]
	view_listener_t::addMenu(new LLWorldGetBusy(), "World.GetBusy"); //[SJ FIRE-2177]
	view_listener_t::addMenu(new LLWorldSetAutorespond(), "World.SetAutorespond");
	view_listener_t::addMenu(new LLWorldGetAutorespond(), "World.GetAutorespond");  //[SJ FIRE-2177]
	// <FS:PP> FIRE-1245: Option to block/reject teleport requests
	view_listener_t::addMenu(new LLWorldSetRejectTeleportOffers(), "World.SetRejectTeleportOffers");
	view_listener_t::addMenu(new LLWorldGetRejectTeleportOffers(), "World.GetRejectTeleportOffers");
	// </FS:PP>
	// <FS:PP> FIRE-15233: Automatic friendship request refusal
	view_listener_t::addMenu(new LLWorldSetRejectFriendshipRequests(), "World.SetRejectFriendshipRequests");
	view_listener_t::addMenu(new LLWorldGetRejectFriendshipRequests(), "World.GetRejectFriendshipRequests");
	// </FS:PP>
	// <FS:PP> FIRE-1245: Option to block/reject teleport requests
	view_listener_t::addMenu(new LLWorldSetRejectAllGroupInvites(), "World.SetRejectAllGroupInvites");
	view_listener_t::addMenu(new LLWorldGetRejectAllGroupInvites(), "World.GetRejectAllGroupInvites");
	// </FS:PP>
	view_listener_t::addMenu(new LLWorldSetAutorespondNonFriends(), "World.SetAutorespondNonFriends");
	view_listener_t::addMenu(new LLWorldGetAutorespondNonFriends(), "World.GetAutorespondNonFriends");  //[SJ FIRE-2177]
	view_listener_t::addMenu(new LLWorldEnableCreateLandmark(), "World.EnableCreateLandmark");
// [RLVa:KB]
	enable.add("World.EnablePlaceProfile", boost::bind(&enable_place_profile));
// [/RLVa:KB]
	view_listener_t::addMenu(new LLWorldEnableSetHomeLocation(), "World.EnableSetHomeLocation");
	view_listener_t::addMenu(new LLWorldEnableTeleportHome(), "World.EnableTeleportHome");
	view_listener_t::addMenu(new LLWorldEnableBuyLand(), "World.EnableBuyLand");

	view_listener_t::addMenu(new LLWorldCheckAlwaysRun(), "World.CheckAlwaysRun");
	
	view_listener_t::addMenu(new LLWorldEnvSettings(), "World.EnvSettings");
	view_listener_t::addMenu(new LLWorldEnableEnvSettings(), "World.EnableEnvSettings");
	view_listener_t::addMenu(new LLWorldEnvPreset(), "World.EnvPreset");
	view_listener_t::addMenu(new LLWorldEnableEnvPreset(), "World.EnableEnvPreset");
	view_listener_t::addMenu(new LLWorldPostProcess(), "World.PostProcess");

	// Tools menu
	view_listener_t::addMenu(new LLToolsSelectTool(), "Tools.SelectTool");
	view_listener_t::addMenu(new LLToolsSelectOnlyMyObjects(), "Tools.SelectOnlyMyObjects");
	view_listener_t::addMenu(new LLToolsSelectOnlyMovableObjects(), "Tools.SelectOnlyMovableObjects");
	view_listener_t::addMenu(new LLToolsSelectBySurrounding(), "Tools.SelectBySurrounding");
	view_listener_t::addMenu(new LLToolsShowHiddenSelection(), "Tools.ShowHiddenSelection");
	view_listener_t::addMenu(new LLToolsShowSelectionLightRadius(), "Tools.ShowSelectionLightRadius");
	view_listener_t::addMenu(new LLToolsEditLinkedParts(), "Tools.EditLinkedParts");
	view_listener_t::addMenu(new LLToolsSnapObjectXY(), "Tools.SnapObjectXY");
	view_listener_t::addMenu(new LLToolsUseSelectionForGrid(), "Tools.UseSelectionForGrid");
	view_listener_t::addMenu(new LLToolsSelectNextPartFace(), "Tools.SelectNextPart");
	commit.add("Tools.Link", boost::bind(&LLSelectMgr::linkObjects, LLSelectMgr::getInstance()));
	commit.add("Tools.Unlink", boost::bind(&LLSelectMgr::unlinkObjects, LLSelectMgr::getInstance()));
	view_listener_t::addMenu(new LLToolsStopAllAnimations(), "Tools.StopAllAnimations");
	view_listener_t::addMenu(new LLToolsReleaseKeys(), "Tools.ReleaseKeys");
	view_listener_t::addMenu(new LLToolsEnableReleaseKeys(), "Tools.EnableReleaseKeys");	
	commit.add("Tools.LookAtSelection", boost::bind(&handle_look_at_selection, _2));
	commit.add("Tools.ScriptInfo",boost::bind(&handle_script_info));
	commit.add("Tools.BuyOrTake", boost::bind(&handle_buy_or_take));
	commit.add("Tools.TakeCopy", boost::bind(&handle_take_copy));
	view_listener_t::addMenu(new LLToolsSaveToObjectInventory(), "Tools.SaveToObjectInventory");
	view_listener_t::addMenu(new LLToolsSelectedScriptAction(), "Tools.SelectedScriptAction");
	view_listener_t::addMenu(new FSToolsResyncAnimations(), "Tools.ResyncAnimations");	// <FS:CR> Resync Animations
	view_listener_t::addMenu(new FSToolsUndeform(), "Tools.Undeform");	// <FS:CR> FIRE-4345: Undeform

	view_listener_t::addMenu(new LLToolsEnableToolNotPie(), "Tools.EnableToolNotPie");
	view_listener_t::addMenu(new LLToolsEnableSelectNextPart(), "Tools.EnableSelectNextPart");
	enable.add("Tools.EnableLink", boost::bind(&LLSelectMgr::enableLinkObjects, LLSelectMgr::getInstance()));
	enable.add("Tools.EnableUnlink", boost::bind(&LLSelectMgr::enableUnlinkObjects, LLSelectMgr::getInstance()));
	view_listener_t::addMenu(new LLToolsEnableBuyOrTake(), "Tools.EnableBuyOrTake");
	enable.add("Tools.EnableTakeCopy", boost::bind(&enable_object_take_copy));
	enable.add("Tools.VisibleBuyObject", boost::bind(&tools_visible_buy_object));
	enable.add("Tools.VisibleTakeObject", boost::bind(&tools_visible_take_object));
	view_listener_t::addMenu(new LLToolsEnableSaveToObjectInventory(), "Tools.EnableSaveToObjectInventory");

	view_listener_t::addMenu(new LLToolsEnablePathfinding(), "Tools.EnablePathfinding");
	view_listener_t::addMenu(new LLToolsEnablePathfindingView(), "Tools.EnablePathfindingView");
	view_listener_t::addMenu(new LLToolsDoPathfindingRebakeRegion(), "Tools.DoPathfindingRebakeRegion");
	view_listener_t::addMenu(new LLToolsEnablePathfindingRebakeRegion(), "Tools.EnablePathfindingRebakeRegion");

	// Help menu
	// most items use the ShowFloater method
	view_listener_t::addMenu(new LLToggleHowTo(), "Help.ToggleHowTo");
	enable.add("Help.HowToVisible", boost::bind(&enable_how_to_visible, _2));

	// Advanced menu
	view_listener_t::addMenu(new LLAdvancedToggleConsole(), "Advanced.ToggleConsole");
	view_listener_t::addMenu(new LLAdvancedCheckConsole(), "Advanced.CheckConsole");
	view_listener_t::addMenu(new LLAdvancedDumpInfoToConsole(), "Advanced.DumpInfoToConsole");

	// Advanced > HUD Info
	view_listener_t::addMenu(new LLAdvancedToggleHUDInfo(), "Advanced.ToggleHUDInfo");
	view_listener_t::addMenu(new LLAdvancedCheckHUDInfo(), "Advanced.CheckHUDInfo");

	// Advanced Other Settings	
	view_listener_t::addMenu(new LLAdvancedClearGroupCache(), "Advanced.ClearGroupCache");
	
	// Advanced > Render > Types
	view_listener_t::addMenu(new LLAdvancedToggleRenderType(), "Advanced.ToggleRenderType");
	view_listener_t::addMenu(new LLAdvancedCheckRenderType(), "Advanced.CheckRenderType");

	//// Advanced > Render > Features
	view_listener_t::addMenu(new LLAdvancedToggleFeature(), "Advanced.ToggleFeature");
	view_listener_t::addMenu(new LLAdvancedCheckFeature(), "Advanced.CheckFeature");

	view_listener_t::addMenu(new LLAdvancedCheckDisplayTextureDensity(), "Advanced.CheckDisplayTextureDensity");
	view_listener_t::addMenu(new LLAdvancedSetDisplayTextureDensity(), "Advanced.SetDisplayTextureDensity");

	// Advanced > Render > Info Displays
	view_listener_t::addMenu(new LLAdvancedToggleInfoDisplay(), "Advanced.ToggleInfoDisplay");
	view_listener_t::addMenu(new LLAdvancedCheckInfoDisplay(), "Advanced.CheckInfoDisplay");
	view_listener_t::addMenu(new LLAdvancedSelectedTextureInfo(), "Advanced.SelectedTextureInfo");
	commit.add("Advanced.SelectedMaterialInfo", boost::bind(&handle_selected_material_info));
	view_listener_t::addMenu(new LLAdvancedToggleWireframe(), "Advanced.ToggleWireframe");
	view_listener_t::addMenu(new LLAdvancedCheckWireframe(), "Advanced.CheckWireframe");
	// Develop > Render
	view_listener_t::addMenu(new LLAdvancedEnableObjectObjectOcclusion(), "Advanced.EnableObjectObjectOcclusion");
	view_listener_t::addMenu(new LLAdvancedEnableRenderFBO(), "Advanced.EnableRenderFBO");
	view_listener_t::addMenu(new LLAdvancedEnableRenderDeferred(), "Advanced.EnableRenderDeferred");
	view_listener_t::addMenu(new LLAdvancedEnableRenderDeferredOptions(), "Advanced.EnableRenderDeferredOptions");
	view_listener_t::addMenu(new LLAdvancedToggleRandomizeFramerate(), "Advanced.ToggleRandomizeFramerate");
	view_listener_t::addMenu(new LLAdvancedCheckRandomizeFramerate(), "Advanced.CheckRandomizeFramerate");
	view_listener_t::addMenu(new LLAdvancedTogglePeriodicSlowFrame(), "Advanced.TogglePeriodicSlowFrame");
	view_listener_t::addMenu(new LLAdvancedCheckPeriodicSlowFrame(), "Advanced.CheckPeriodicSlowFrame");
	view_listener_t::addMenu(new LLAdvancedToggleFrameTest(), "Advanced.ToggleFrameTest");
	view_listener_t::addMenu(new LLAdvancedCheckFrameTest(), "Advanced.CheckFrameTest");
	view_listener_t::addMenu(new LLAdvancedHandleAttachedLightParticles(), "Advanced.HandleAttachedLightParticles");
	view_listener_t::addMenu(new LLAdvancedCheckRenderShadowOption(), "Advanced.CheckRenderShadowOption");
	view_listener_t::addMenu(new LLAdvancedClickRenderShadowOption(), "Advanced.ClickRenderShadowOption");
	view_listener_t::addMenu(new LLAdvancedClickRenderProfile(), "Advanced.ClickRenderProfile");
	view_listener_t::addMenu(new LLAdvancedClickRenderBenchmark(), "Advanced.ClickRenderBenchmark");
	//[FIX FIRE-1927 - enable DoubleClickTeleport shortcut : SJ]
	view_listener_t::addMenu(new LLAdvancedToggleDoubleClickTeleport, "Advanced.ToggleDoubleClickTeleport");

	#ifdef TOGGLE_HACKED_GODLIKE_VIEWER
	view_listener_t::addMenu(new LLAdvancedHandleToggleHackedGodmode(), "Advanced.HandleToggleHackedGodmode");
	view_listener_t::addMenu(new LLAdvancedCheckToggleHackedGodmode(), "Advanced.CheckToggleHackedGodmode");
	view_listener_t::addMenu(new LLAdvancedEnableToggleHackedGodmode(), "Advanced.EnableToggleHackedGodmode");
	#endif

	// Advanced > World
	view_listener_t::addMenu(new LLAdvancedDumpScriptedCamera(), "Advanced.DumpScriptedCamera");
	view_listener_t::addMenu(new LLAdvancedDumpRegionObjectCache(), "Advanced.DumpRegionObjectCache");

	// Advanced > UI
	commit.add("Advanced.WebBrowserTest", boost::bind(&handle_web_browser_test,	_2));	// sigh! this one opens the MEDIA browser
	commit.add("Advanced.WebContentTest", boost::bind(&handle_web_content_test, _2));	// this one opens the Web Content floater
	commit.add("Advanced.ShowURL", boost::bind(&handle_show_url, _2));
	commit.add("Advanced.ReportBug", boost::bind(&handle_report_bug, _2));
	view_listener_t::addMenu(new LLAdvancedBuyCurrencyTest(), "Advanced.BuyCurrencyTest");
	view_listener_t::addMenu(new LLAdvancedDumpSelectMgr(), "Advanced.DumpSelectMgr");
	view_listener_t::addMenu(new LLAdvancedDumpInventory(), "Advanced.DumpInventory");
	commit.add("Advanced.DumpTimers", boost::bind(&handle_dump_timers) );
	commit.add("Advanced.DumpFocusHolder", boost::bind(&handle_dump_focus) );
	view_listener_t::addMenu(new LLAdvancedPrintSelectedObjectInfo(), "Advanced.PrintSelectedObjectInfo");
	view_listener_t::addMenu(new LLAdvancedPrintAgentInfo(), "Advanced.PrintAgentInfo");
	view_listener_t::addMenu(new LLAdvancedToggleDebugClicks(), "Advanced.ToggleDebugClicks");
	view_listener_t::addMenu(new LLAdvancedCheckDebugClicks(), "Advanced.CheckDebugClicks");
	view_listener_t::addMenu(new LLAdvancedCheckDebugViews(), "Advanced.CheckDebugViews");
	view_listener_t::addMenu(new LLAdvancedToggleDebugViews(), "Advanced.ToggleDebugViews");
	view_listener_t::addMenu(new LLAdvancedToggleXUINameTooltips(), "Advanced.ToggleXUINameTooltips");
	view_listener_t::addMenu(new LLAdvancedCheckXUINameTooltips(), "Advanced.CheckXUINameTooltips");
	view_listener_t::addMenu(new LLAdvancedToggleDebugMouseEvents(), "Advanced.ToggleDebugMouseEvents");
	view_listener_t::addMenu(new LLAdvancedCheckDebugMouseEvents(), "Advanced.CheckDebugMouseEvents");
	view_listener_t::addMenu(new LLAdvancedToggleDebugKeys(), "Advanced.ToggleDebugKeys");
	view_listener_t::addMenu(new LLAdvancedCheckDebugKeys(), "Advanced.CheckDebugKeys");
	view_listener_t::addMenu(new LLAdvancedToggleDebugWindowProc(), "Advanced.ToggleDebugWindowProc");
	view_listener_t::addMenu(new LLAdvancedCheckDebugWindowProc(), "Advanced.CheckDebugWindowProc");

	// Advanced > XUI
	commit.add("Advanced.ReloadColorSettings", boost::bind(&LLUIColorTable::loadFromSettings, LLUIColorTable::getInstance()));
	view_listener_t::addMenu(new LLAdvancedLoadUIFromXML(), "Advanced.LoadUIFromXML");
	view_listener_t::addMenu(new LLAdvancedSaveUIToXML(), "Advanced.SaveUIToXML");
	view_listener_t::addMenu(new LLAdvancedToggleXUINames(), "Advanced.ToggleXUINames");
	view_listener_t::addMenu(new LLAdvancedCheckXUINames(), "Advanced.CheckXUINames");
	view_listener_t::addMenu(new LLAdvancedSendTestIms(), "Advanced.SendTestIMs");
	commit.add("Advanced.FlushNameCaches", boost::bind(&handle_flush_name_caches));

	// Advanced > Character > Grab Baked Texture
	view_listener_t::addMenu(new LLAdvancedGrabBakedTexture(), "Advanced.GrabBakedTexture");
	view_listener_t::addMenu(new LLAdvancedEnableGrabBakedTexture(), "Advanced.EnableGrabBakedTexture");

	// Advanced > Character > Character Tests
	view_listener_t::addMenu(new LLAdvancedAppearanceToXML(), "Advanced.AppearanceToXML");
	view_listener_t::addMenu(new LLAdvancedEnableAppearanceToXML(), "Advanced.EnableAppearanceToXML");
	view_listener_t::addMenu(new LLAdvancedToggleCharacterGeometry(), "Advanced.ToggleCharacterGeometry");

	view_listener_t::addMenu(new LLAdvancedTestMale(), "Advanced.TestMale");
	view_listener_t::addMenu(new LLAdvancedTestFemale(), "Advanced.TestFemale");
	
	// Advanced > Character > Animation Speed
	view_listener_t::addMenu(new LLAdvancedAnimTenFaster(), "Advanced.AnimTenFaster");
	view_listener_t::addMenu(new LLAdvancedAnimTenSlower(), "Advanced.AnimTenSlower");
	view_listener_t::addMenu(new LLAdvancedAnimResetAll(), "Advanced.AnimResetAll");

	// Advanced > Character (toplevel)
	view_listener_t::addMenu(new LLAdvancedForceParamsToDefault(), "Advanced.ForceParamsToDefault");
	view_listener_t::addMenu(new LLAdvancedReloadVertexShader(), "Advanced.ReloadVertexShader");
	view_listener_t::addMenu(new LLAdvancedToggleAnimationInfo(), "Advanced.ToggleAnimationInfo");
	view_listener_t::addMenu(new LLAdvancedCheckAnimationInfo(), "Advanced.CheckAnimationInfo");
	view_listener_t::addMenu(new LLAdvancedToggleShowLookAt(), "Advanced.ToggleShowLookAt");
	view_listener_t::addMenu(new LLAdvancedToggleShowColor(), "Advanced.ToggleShowColor");
	view_listener_t::addMenu(new LLAdvancedCheckShowColor(), "Advanced.CheckShowColor");
	view_listener_t::addMenu(new LLAdvancedCheckShowLookAt(), "Advanced.CheckShowLookAt");
	view_listener_t::addMenu(new LLAdvancedToggleShowPointAt(), "Advanced.ToggleShowPointAt");
	view_listener_t::addMenu(new LLAdvancedCheckShowPointAt(), "Advanced.CheckShowPointAt");
	view_listener_t::addMenu(new LLAdvancedTogglePrivateLookPointAt(), "Advanced.TogglePrivateLookPointAt");
	view_listener_t::addMenu(new LLAdvancedCheckPrivateLookPointAt(), "Advanced.CheckPrivateLookPointAt");
	view_listener_t::addMenu(new LLAdvancedToggleDebugJointUpdates(), "Advanced.ToggleDebugJointUpdates");
	view_listener_t::addMenu(new LLAdvancedCheckDebugJointUpdates(), "Advanced.CheckDebugJointUpdates");
	view_listener_t::addMenu(new LLAdvancedToggleDisableLOD(), "Advanced.ToggleDisableLOD");
	view_listener_t::addMenu(new LLAdvancedCheckDisableLOD(), "Advanced.CheckDisableLOD");
	view_listener_t::addMenu(new LLAdvancedToggleDebugCharacterVis(), "Advanced.ToggleDebugCharacterVis");
	view_listener_t::addMenu(new LLAdvancedCheckDebugCharacterVis(), "Advanced.CheckDebugCharacterVis");
	view_listener_t::addMenu(new LLAdvancedDumpAttachments(), "Advanced.DumpAttachments");
	view_listener_t::addMenu(new LLAdvancedRebakeTextures(), "Advanced.RebakeTextures");
// [SL:KB] - Patch: Appearance-PhantomAttach | Checked: Catznip-5.0
	commit.add("Advanced.RefreshAttachments", boost::bind(&handle_refresh_attachments));
// [/SL:KB]
	view_listener_t::addMenu(new LLAdvancedDebugAvatarTextures(), "Advanced.DebugAvatarTextures");
	view_listener_t::addMenu(new LLAdvancedDumpAvatarLocalTextures(), "Advanced.DumpAvatarLocalTextures");
	view_listener_t::addMenu(new LLAdvancedReloadAvatarCloudParticle(), "Advanced.ReloadAvatarCloudParticle");

	// Advanced > Network
	view_listener_t::addMenu(new LLAdvancedEnableMessageLog(), "Advanced.EnableMessageLog");
	view_listener_t::addMenu(new LLAdvancedDisableMessageLog(), "Advanced.DisableMessageLog");
	view_listener_t::addMenu(new LLAdvancedDropPacket(), "Advanced.DropPacket");

	// Advanced > Recorder
	view_listener_t::addMenu(new LLAdvancedAgentPilot(), "Advanced.AgentPilot");
	view_listener_t::addMenu(new LLAdvancedToggleAgentPilotLoop(), "Advanced.ToggleAgentPilotLoop");
	view_listener_t::addMenu(new LLAdvancedCheckAgentPilotLoop(), "Advanced.CheckAgentPilotLoop");
	view_listener_t::addMenu(new LLAdvancedViewerEventRecorder(), "Advanced.EventRecorder");

	// Advanced > Debugging
	view_listener_t::addMenu(new LLAdvancedForceErrorBreakpoint(), "Advanced.ForceErrorBreakpoint");
	view_listener_t::addMenu(new LLAdvancedForceErrorLlerror(), "Advanced.ForceErrorLlerror");
	view_listener_t::addMenu(new LLAdvancedForceErrorBadMemoryAccess(), "Advanced.ForceErrorBadMemoryAccess");
	view_listener_t::addMenu(new LLAdvancedForceErrorInfiniteLoop(), "Advanced.ForceErrorInfiniteLoop");
	view_listener_t::addMenu(new LLAdvancedForceErrorSoftwareException(), "Advanced.ForceErrorSoftwareException");
	view_listener_t::addMenu(new LLAdvancedForceErrorDriverCrash(), "Advanced.ForceErrorDriverCrash");
	view_listener_t::addMenu(new LLAdvancedForceErrorDisconnectViewer(), "Advanced.ForceErrorDisconnectViewer");

	// Advanced (toplevel)
	view_listener_t::addMenu(new LLAdvancedToggleShowObjectUpdates(), "Advanced.ToggleShowObjectUpdates");
	view_listener_t::addMenu(new LLAdvancedCheckShowObjectUpdates(), "Advanced.CheckShowObjectUpdates");
	view_listener_t::addMenu(new LLAdvancedCheckViewerUpdates(), "Advanced.CheckViewerUpdates");
	view_listener_t::addMenu(new LLAdvancedCompressImage(), "Advanced.CompressImage");
	view_listener_t::addMenu(new LLAdvancedShowDebugSettings(), "Advanced.ShowDebugSettings");
	view_listener_t::addMenu(new LLAdvancedEnableViewAdminOptions(), "Advanced.EnableViewAdminOptions");
	view_listener_t::addMenu(new LLAdvancedToggleViewAdminOptions(), "Advanced.ToggleViewAdminOptions");
	view_listener_t::addMenu(new LLAdvancedCheckViewAdminOptions(), "Advanced.CheckViewAdminOptions");
	view_listener_t::addMenu(new LLAdvancedToggleVisualLeakDetector(), "Advanced.ToggleVisualLeakDetector");

	view_listener_t::addMenu(new LLAdvancedRequestAdminStatus(), "Advanced.RequestAdminStatus");
	view_listener_t::addMenu(new LLAdvancedLeaveAdminStatus(), "Advanced.LeaveAdminStatus");

	// Develop >Set logging level
	view_listener_t::addMenu(new LLDevelopCheckLoggingLevel(), "Develop.CheckLoggingLevel");
	view_listener_t::addMenu(new LLDevelopSetLoggingLevel(), "Develop.SetLoggingLevel");
	
	//Develop (Texture Fetch Debug Console)
	view_listener_t::addMenu(new LLDevelopTextureFetchDebugger(), "Develop.SetTexFetchDebugger");

	// Admin >Object
	view_listener_t::addMenu(new LLAdminForceTakeCopy(), "Admin.ForceTakeCopy");
	view_listener_t::addMenu(new LLAdminHandleObjectOwnerSelf(), "Admin.HandleObjectOwnerSelf");
	view_listener_t::addMenu(new LLAdminHandleObjectOwnerPermissive(), "Admin.HandleObjectOwnerPermissive");
	view_listener_t::addMenu(new LLAdminHandleForceDelete(), "Admin.HandleForceDelete");
	view_listener_t::addMenu(new LLAdminHandleObjectLock(), "Admin.HandleObjectLock");
	view_listener_t::addMenu(new LLAdminHandleObjectAssetIDs(), "Admin.HandleObjectAssetIDs");

	// Admin >Parcel 
	view_listener_t::addMenu(new LLAdminHandleForceParcelOwnerToMe(), "Admin.HandleForceParcelOwnerToMe");
	view_listener_t::addMenu(new LLAdminHandleForceParcelToContent(), "Admin.HandleForceParcelToContent");
	view_listener_t::addMenu(new LLAdminHandleClaimPublicLand(), "Admin.HandleClaimPublicLand");

	// Admin >Region
	view_listener_t::addMenu(new LLAdminHandleRegionDumpTempAssetData(), "Admin.HandleRegionDumpTempAssetData");
	// Admin top level
	view_listener_t::addMenu(new LLAdminOnSaveState(), "Admin.OnSaveState");

	// Self context menu
	view_listener_t::addMenu(new LLSelfStandUp(), "Self.StandUp");
	enable.add("Self.EnableStandUp", boost::bind(&enable_standup_self));
	view_listener_t::addMenu(new LLSelfSitDown(), "Self.SitDown");
	enable.add("Self.EnableSitDown", boost::bind(&enable_sitdown_self));
	view_listener_t::addMenu(new FSSelfForceSit(), "Self.ForceSit"); //KC
	enable.add("Self.EnableForceSit", boost::bind(&enable_forcesit_self)); //KC
	view_listener_t::addMenu(new FSSelfCheckForceSit(), "Self.getForceSit"); //KC
	view_listener_t::addMenu(new FSSelfToggleMoveLock(), "Self.ToggleMoveLock"); //KC
	view_listener_t::addMenu(new FSSelfCheckMoveLock(), "Self.GetMoveLock"); //KC
	enable.add("Self.EnableMoveLock", boost::bind(&enable_move_lock));	// <FS:CR>
	view_listener_t::addMenu(new FSSelfToggleIgnorePreJump(), "Self.toggleIgnorePreJump"); //SJ
	view_listener_t::addMenu(new FSSelfCheckIgnorePreJump(), "Self.getIgnorePreJump"); //SJ
	view_listener_t::addMenu(new LLSelfRemoveAllAttachments(), "Self.RemoveAllAttachments");

	view_listener_t::addMenu(new LLSelfEnableRemoveAllAttachments(), "Self.EnableRemoveAllAttachments");

	// we don't use boost::bind directly to delay side tray construction
	view_listener_t::addMenu( new LLTogglePanelPeopleTab(), "SideTray.PanelPeopleTab");
	view_listener_t::addMenu( new LLCheckPanelPeopleTab(), "SideTray.CheckPanelPeopleTab");

	 // Avatar pie menu
	view_listener_t::addMenu(new LLAvatarCheckImpostorMode(), "Avatar.CheckImpostorMode");
	view_listener_t::addMenu(new LLAvatarSetImpostorMode(), "Avatar.SetImpostorMode");
	view_listener_t::addMenu(new LLObjectMute(), "Avatar.Mute");
	view_listener_t::addMenu(new LLAvatarAddFriend(), "Avatar.AddFriend");
	view_listener_t::addMenu(new LLAvatarAddContact(), "Avatar.AddContact");
	commit.add("Avatar.Freeze", boost::bind(&handle_avatar_freeze, LLSD()));
	view_listener_t::addMenu(new LLAvatarDebug(), "Avatar.Debug");
	view_listener_t::addMenu(new LLAvatarVisibleDebug(), "Avatar.VisibleDebug");
	view_listener_t::addMenu(new LLAvatarInviteToGroup(), "Avatar.InviteToGroup");
	// <FS:Ansariel> FIRE-13515: Re-add give calling card
	view_listener_t::addMenu(new LLAvatarGiveCard(), "Avatar.GiveCard");
	// </FS:Ansariel> FIRE-13515: Re-add give calling card
	commit.add("Avatar.Eject", boost::bind(&handle_avatar_eject, LLSD()));
	commit.add("Avatar.ShowInspector", boost::bind(&handle_avatar_show_inspector));
	view_listener_t::addMenu(new LLAvatarSendIM(), "Avatar.SendIM");
	view_listener_t::addMenu(new LLAvatarCall(), "Avatar.Call");
//	enable.add("Avatar.EnableCall", boost::bind(&LLAvatarActions::canCall));
// [RLVa:KB] - Checked: 2010-08-25 (RLVa-1.2.1b) | Added: RLVa-1.2.1b
	enable.add("Avatar.EnableCall", boost::bind(&enable_avatar_call));
// [/RLVa:KB]
	view_listener_t::addMenu(new LLAvatarReportAbuse(), "Avatar.ReportAbuse");
	view_listener_t::addMenu(new LLAvatarTexRefresh(), "Avatar.TexRefresh");	// ## Zi: Texture Refresh

	view_listener_t::addMenu(new LLAvatarToggleMyProfile(), "Avatar.ToggleMyProfile");
	view_listener_t::addMenu(new LLAvatarResetSkeleton(), "Avatar.ResetSkeleton");
	view_listener_t::addMenu(new LLAvatarResetSkeletonAndAnimations(), "Avatar.ResetSkeletonAndAnimations");
	enable.add("Avatar.IsMyProfileOpen", boost::bind(&my_profile_visible));

	commit.add("Avatar.OpenMarketplace", boost::bind(&LLWeb::loadURLExternal, gSavedSettings.getString("MarketplaceURL")));
	
	view_listener_t::addMenu(new LLAvatarEnableAddFriend(), "Avatar.EnableAddFriend");
	enable.add("Avatar.EnableFreezeEject", boost::bind(&enable_freeze_eject, _2));

	// Object pie menu
	view_listener_t::addMenu(new LLObjectBuild(), "Object.Build");
	commit.add("Object.Touch", boost::bind(&handle_object_touch));
	commit.add("Object.SitOrStand", boost::bind(&handle_object_sit_or_stand));
	commit.add("Object.Delete", boost::bind(&handle_object_delete));
	view_listener_t::addMenu(new LLObjectAttachToAvatar(true), "Object.AttachToAvatar");
	view_listener_t::addMenu(new LLObjectAttachToAvatar(false), "Object.AttachAddToAvatar");
	view_listener_t::addMenu(new LLObjectReturn(), "Object.Return");
	commit.add("Object.Duplicate", boost::bind(&LLSelectMgr::duplicate, LLSelectMgr::getInstance()));
	view_listener_t::addMenu(new LLObjectReportAbuse(), "Object.ReportAbuse");
	view_listener_t::addMenu(new LLObjectMute(), "Object.Mute");
	view_listener_t::addMenu(new LLObjectDerender(), "Object.Derender");
	view_listener_t::addMenu(new LLObjectDerenderPermanent(), "Object.DerenderPermanent"); // <FS:Ansariel> Optional derender & blacklist
	enable.add("Object.EnableDerender", boost::bind(&enable_derender_object));	// <FS:CR> FIRE-10082 - Don't enable derendering own attachments when RLVa is enabled as well
	view_listener_t::addMenu(new LLObjectTexRefresh(), "Object.TexRefresh");	// ## Zi: Texture Refresh
	view_listener_t::addMenu(new LLEditParticleSource(), "Object.EditParticles");
   	view_listener_t::addMenu(new LLEnableEditParticleSource(), "Object.EnableEditParticles");

	enable.add("Object.VisibleTake", boost::bind(&visible_take_object));
	enable.add("Object.VisibleBuy", boost::bind(&visible_buy_object));

	commit.add("Object.Buy", boost::bind(&handle_buy));
	commit.add("Object.Edit", boost::bind(&handle_object_edit));
	commit.add("Object.Inspect", boost::bind(&handle_object_inspect));
	commit.add("Object.Open", boost::bind(&handle_object_open));
	commit.add("Object.Take", boost::bind(&handle_take));
	commit.add("Object.ShowInspector", boost::bind(&handle_object_show_inspector));
	enable.add("Object.EnableOpen", boost::bind(&enable_object_open));
	enable.add("Object.EnableTouch", boost::bind(&enable_object_touch, _1));
	enable.add("Object.EnableDelete", boost::bind(&enable_object_delete));
//	enable.add("Object.EnableWear", boost::bind(&object_selected_and_point_valid));
// [RLVa:KB] - Checked: 2010-03-16 (RLVa-1.2.0a) | Added: RLVa-1.2.0a
	enable.add("Object.EnableWear", boost::bind(&object_selected_and_point_valid, _2));
// [/RLVa:KB]

	enable.add("Object.EnableStandUp", boost::bind(&enable_object_stand_up));
	enable.add("Object.EnableSit", boost::bind(&enable_object_sit, _1));

	view_listener_t::addMenu(new LLObjectEnableReturn(), "Object.EnableReturn");
	enable.add("Object.EnableDuplicate", boost::bind(&LLSelectMgr::canDuplicate, LLSelectMgr::getInstance()));
	view_listener_t::addMenu(new LLObjectEnableReportAbuse(), "Object.EnableReportAbuse");

	enable.add("Avatar.EnableMute", boost::bind(&enable_object_mute));
	enable.add("Object.EnableMute", boost::bind(&enable_object_mute));
	enable.add("Object.EnableUnmute", boost::bind(&enable_object_unmute));
	enable.add("Object.EnableBuy", boost::bind(&enable_buy_object));
	commit.add("Object.ZoomIn", boost::bind(&handle_look_at_selection, "zoom"));
	enable.add("Object.EnableScriptInfo", boost::bind(&enable_script_info));	// <FS:CR>

	// Attachment pie menu
	enable.add("Attachment.Label", boost::bind(&onEnableAttachmentLabel, _1, _2));
	view_listener_t::addMenu(new LLAttachmentDrop(), "Attachment.Drop");
	view_listener_t::addMenu(new LLAttachmentDetachFromPoint(), "Attachment.DetachFromPoint");
	view_listener_t::addMenu(new LLAttachmentDetach(), "Attachment.Detach");
	view_listener_t::addMenu(new LLAttachmentPointFilled(), "Attachment.PointFilled");
	view_listener_t::addMenu(new LLAttachmentEnableDrop(), "Attachment.EnableDrop");
	view_listener_t::addMenu(new LLAttachmentEnableDetach(), "Attachment.EnableDetach");

	// Land pie menu
	view_listener_t::addMenu(new LLLandBuild(), "Land.Build");
	view_listener_t::addMenu(new LLLandSit(), "Land.Sit");
	view_listener_t::addMenu(new LLLandBuyPass(), "Land.BuyPass");
	view_listener_t::addMenu(new LLLandEdit(), "Land.Edit");

	// Particle muting
	view_listener_t::addMenu(new LLMuteParticle(), "Particle.Mute");

	view_listener_t::addMenu(new LLLandEnableBuyPass(), "Land.EnableBuyPass");
	commit.add("Land.Buy", boost::bind(&handle_buy_land));

	// Generic actions
	commit.add("ReportAbuse", boost::bind(&handle_report_abuse));
	commit.add("BuyCurrency", boost::bind(&handle_buy_currency));
	view_listener_t::addMenu(new LLShowHelp(), "ShowHelp");
	view_listener_t::addMenu(new LLToggleHelp(), "ToggleHelp");
	view_listener_t::addMenu(new LLToggleSpeak(), "ToggleSpeak");
	view_listener_t::addMenu(new LLPromptShowURL(), "PromptShowURL");
	view_listener_t::addMenu(new LLShowAgentProfile(), "ShowAgentProfile");
	view_listener_t::addMenu(new LLToggleAgentProfile(), "ToggleAgentProfile");
	view_listener_t::addMenu(new LLToggleControl(), "ToggleControl");
	view_listener_t::addMenu(new LLCheckControl(), "CheckControl");
	view_listener_t::addMenu(new LLGoToObject(), "GoToObject");
	commit.add("PayObject", boost::bind(&handle_give_money_dialog));

	// <FS:Ansariel> Control enhancements
	view_listener_t::addMenu(new LLTogglePerAccountControl(), "TogglePerAccountControl");
	view_listener_t::addMenu(new LLCheckPerAccountControl(), "CheckPerAccountControl");
	view_listener_t::addMenu(new FSResetControl(), "ResetControl");
	view_listener_t::addMenu(new FSResetPerAccountControl(), "ResetPerAccountControl");
	// </FS:Ansariel> Control enhancements

	commit.add("Inventory.NewWindow", boost::bind(&LLPanelMainInventory::newWindow));

	enable.add("EnablePayObject", boost::bind(&enable_pay_object));
	enable.add("EnablePayAvatar", boost::bind(&enable_pay_avatar));
	enable.add("EnableEdit", boost::bind(&enable_object_edit));
	enable.add("EnableMuteParticle", boost::bind(&enable_mute_particle));
	enable.add("VisibleBuild", boost::bind(&enable_object_build));
	commit.add("Pathfinding.Linksets.Select", boost::bind(&LLFloaterPathfindingLinksets::openLinksetsWithSelectedObjects));
	enable.add("EnableSelectInPathfindingLinksets", boost::bind(&enable_object_select_in_pathfinding_linksets));
	enable.add("VisibleSelectInPathfindingLinksets", boost::bind(&visible_object_select_in_pathfinding_linksets));
	commit.add("Pathfinding.Characters.Select", boost::bind(&LLFloaterPathfindingCharacters::openCharactersWithSelectedObjects));
	enable.add("EnableSelectInPathfindingCharacters", boost::bind(&enable_object_select_in_pathfinding_characters));
	enable.add("EnableBridgeFunction", boost::bind(&enable_bridge_function));	// <FS:CR>

	view_listener_t::addMenu(new LLFloaterVisible(), "FloaterVisible");
	view_listener_t::addMenu(new LLSomethingSelected(), "SomethingSelected");
	view_listener_t::addMenu(new LLSomethingSelectedNoHUD(), "SomethingSelectedNoHUD");
	view_listener_t::addMenu(new LLEditableSelected(), "EditableSelected");
	view_listener_t::addMenu(new LLEditableSelectedMono(), "EditableSelectedMono");
	view_listener_t::addMenu(new LLToggleUIHints(), "ToggleUIHints");

// [RLVa:KB] - Checked: RLVa-2.0.0
	enable.add("RLV.MainToggleVisible", boost::bind(&rlvMenuMainToggleVisible, _1));
	//if (RlvActions::isRlvEnabled()) // <FS:Ansariel> FIRE-20539: Toolbar buttons don't show disabled state anymore
	{
		enable.add("RLV.CanShowName", boost::bind(&rlvMenuCanShowName));
		enable.add("RLV.EnableIfNot", boost::bind(&rlvMenuEnableIfNot, _2));
	}
// [/RLVa:KB]

	// <FS:Ansariel> Toggle internal web browser
	commit.add("ToggleWebBrowser", boost::bind(&toggleWebBrowser, _2));
	// <FS:Ansariel> Toggle debug settings floater
	commit.add("ToggleSettingsDebug", boost::bind(&toggleSettingsDebug));
	// <FS:Ansariel> Toggle teleport history panel directly
	commit.add("ToggleTeleportHistory", boost::bind(&toggleTeleportHistory));
	// <FS:Ansariel> FIRE-7758: Save/load camera position
	commit.add("Camera.StoreView", boost::bind(&LLAgentCamera::storeCameraPosition, &gAgentCamera));
	commit.add("Camera.LoadView", boost::bind(&LLAgentCamera::loadCameraPosition, &gAgentCamera));
	// </FS:Ansariel>

	// <FS:Ansariel> Script debug floater
	commit.add("ShowScriptDebug", boost::bind(&LLFloaterScriptDebug::show, LLUUID::null));
	
	// <FS:CR> Stream list import/export
	view_listener_t::addMenu(new FSStreamListExportXML(), "Streamlist.xml_export");
	view_listener_t::addMenu(new FSStreamListImportXML(), "Streamlist.xml_import");
	// <FS:CR> Dump SimulatorFeatures to chat
	view_listener_t::addMenu(new FSDumpSimulatorFeaturesToChat(), "Develop.DumpSimFeaturesToChat");
	// <FS:CR> Add to contact set
	view_listener_t::addMenu(new FSAddToContactSet(), "Avatar.AddToContactSet");

	// <FS:Techwolf Lupindo> export
	view_listener_t::addMenu(new FSObjectExport(), "Object.Export");
	view_listener_t::addMenu(new FSObjectExportCollada(), "Object.ExportCollada");
	enable.add("Object.EnableExport", boost::bind(&enable_export_object));
	// </FS:Techwolf Lupindo>
}<|MERGE_RESOLUTION|>--- conflicted
+++ resolved
@@ -1113,7 +1113,10 @@
 //////////////////
 // INFO DISPLAY //
 //////////////////
-U32 info_display_from_string(std::string info_display)
+// <FS:Ansariel> Need an unsigned long here
+//U32 info_display_from_string(std::string info_display)
+U64 info_display_from_string(std::string info_display)
+// </FS:Ansariel>
 {
 	if ("verify" == info_display)
 	{
@@ -1227,15 +1230,13 @@
 	{
 		return LLPipeline::RENDER_DEBUG_TEXEL_DENSITY;
 	}
-<<<<<<< HEAD
+	else if ("triangle count" == info_display)
+	{
+		return LLPipeline::RENDER_DEBUG_TRIANGLE_COUNT;
+	}
 	else if ("texture size" == info_display)
 	{
 		return LLPipeline::RENDER_DEBUG_TEXTURE_SIZE;
-=======
-	else if ("triangle count" == info_display)
-	{
-		return LLPipeline::RENDER_DEBUG_TRIANGLE_COUNT;
->>>>>>> a634d878
 	}
 	else
 	{
@@ -1248,13 +1249,19 @@
 {
 	bool handleEvent(const LLSD& userdata)
 	{
-		U32 info_display = info_display_from_string( userdata.asString() );
+		// <FS:Ansariel> Need an unsigned long here
+		//U32 info_display = info_display_from_string( userdata.asString() );
+		U64 info_display = info_display_from_string( userdata.asString() );
+		// </FS:Ansariel>
 
 		LL_INFOS("ViewerMenu") << "toggle " << userdata.asString() << LL_ENDL;
 		
 		if ( info_display != 0 )
 		{
-			LLPipeline::toggleRenderDebug( (void*)(ptrdiff_t)info_display );
+			// <FS:Ansariel> Need an unsigned long here
+			//LLPipeline::toggleRenderDebug( (void*)(ptrdiff_t)info_display );
+			LLPipeline::toggleRenderDebug( (void*)&info_display );
+			// </FS:Ansariel>
 		}
 
 		return true;
@@ -1266,12 +1273,18 @@
 {
 	bool handleEvent(const LLSD& userdata)
 	{
-		U32 info_display = info_display_from_string( userdata.asString() );
+		// <FS:Ansariel> Need an unsigned long here
+		//U32 info_display = info_display_from_string( userdata.asString() );
+		U64 info_display = info_display_from_string( userdata.asString() );
+		// </FS:Ansariel>
 		bool new_value = false;
 
 		if ( info_display != 0 )
 		{
-			new_value = LLPipeline::toggleRenderDebugControl( (void*)(ptrdiff_t)info_display );
+			// <FS:Ansariel> Need an unsigned long here
+			//new_value = LLPipeline::toggleRenderDebugControl( (void*)(ptrdiff_t)info_display );
+			new_value = LLPipeline::toggleRenderDebugControl( (void*)&info_display );
+			// </FS:Ansariel>
 		}
 
 		return new_value;
