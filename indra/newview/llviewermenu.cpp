/**
 * @file llviewermenu.cpp
 * @brief Builds menus out of items.
 *
 * $LicenseInfo:firstyear=2002&license=viewerlgpl$
 * Second Life Viewer Source Code
 * Copyright (C) 2014, Linden Research, Inc.
 *
 * This library is free software; you can redistribute it and/or
 * modify it under the terms of the GNU Lesser General Public
 * License as published by the Free Software Foundation;
 * version 2.1 of the License only.
 *
 * This library is distributed in the hope that it will be useful,
 * but WITHOUT ANY WARRANTY; without even the implied warranty of
 * MERCHANTABILITY or FITNESS FOR A PARTICULAR PURPOSE.  See the GNU
 * Lesser General Public License for more details.
 *
 * You should have received a copy of the GNU Lesser General Public
 * License along with this library; if not, write to the Free Software
 * Foundation, Inc., 51 Franklin Street, Fifth Floor, Boston, MA  02110-1301  USA
 *
 * Linden Research, Inc., 945 Battery Street, San Francisco, CA  94111  USA
 * $/LicenseInfo$
 */

#include "llviewerprecompiledheaders.h"

#ifdef INCLUDE_VLD
#define VLD_FORCE_ENABLE 1
#include "vld.h"
#endif

#include "llviewermenu.h"

// linden library includes
#include "llavatarnamecache.h"  // IDEVO (I Are Not Men!)
#include "llcombobox.h"
#include "llcoros.h"
#include "llfloaterreg.h"
#include "llfloatersidepanelcontainer.h"
#include "llinventorypanel.h"
#include "llnotifications.h"
#include "llnotificationsutil.h"
#include "llviewereventrecorder.h"

// newview includes
#include "llagent.h"
#include "llagentaccess.h"
#include "llagentbenefits.h"
#include "llagentcamera.h"
#include "llagentui.h"
#include "llagentwearables.h"
#include "llagentpilot.h"
// [SL:KB] - Patch: Appearance-PhantomAttach | Checked: Catznip-5.0
#include "llattachmentsmgr.h"
// [/SL:KB]
#include "llcompilequeue.h"
#include "llconsole.h"
#include "lldebugview.h"
#include "lldiskcache.h"
#include "llenvironment.h"
#include "llfilepicker.h"
#include "llfirstuse.h"
#include "llfloaterabout.h"
#include "llfloaterbuy.h"
#include "llfloaterbuycontents.h"
#include "llbuycurrencyhtml.h"
#include "llfloatergodtools.h"
#include "llfloaterimcontainer.h"
#include "llfloaterland.h"
#include "llfloaterimnearbychat.h"
#include "llfloaterlandholdings.h"
#include "llfloaterpathfindingcharacters.h"
#include "llfloaterpathfindinglinksets.h"
#include "llfloaterpay.h"
#include "llfloaterreporter.h"
#include "llfloatersearch.h"
#include "llfloaterscriptdebug.h"
#include "llfloatersnapshot.h"
#include "llfloatertools.h"
#include "llfloaterworldmap.h"
#include "llfloaterbuildoptions.h"
#include "llavataractions.h"
#include "lllandmarkactions.h"
#include "llgroupmgr.h"
#include "lltooltip.h"
#include "lltoolface.h"
#include "llhints.h"
#include "llhudeffecttrail.h"
#include "llhudmanager.h"
#include "llimview.h"
#include "llinventorybridge.h"
#include "llinventorydefines.h"
#include "llinventoryfunctions.h"
#include "llpanellogin.h"
#include "llpanelblockedlist.h"
#include "llpanelmaininventory.h"
#include "llmarketplacefunctions.h"
#include "llmaterialeditor.h"
#include "llmenuoptionpathfindingrebakenavmesh.h"
#include "llmoveview.h"
#include "llnavigationbar.h"
#include "llparcel.h"
#include "llrootview.h"
#include "llsceneview.h"
#include "llscenemonitor.h"
#include "llselectmgr.h"
#include "llsidepanelappearance.h"
#include "llspellcheckmenuhandler.h"
#include "llstatusbar.h"
#include "lltextureview.h"
#include "lltoolbarview.h"
#include "lltoolcomp.h"
#include "lltoolmgr.h"
#include "lltoolpie.h"
#include "lltoolselectland.h"
#include "lltrans.h"
#include "llviewerdisplay.h" //for gWindowResized
#include "llviewergenericmessage.h"
#include "llviewerhelp.h"
#include "llviewermenufile.h"   // init_menu_file()
#include "llviewermessage.h"
#include "llviewernetwork.h"
#include "llviewerobjectlist.h"
#include "llviewerparcelmgr.h"
#include "llviewerstats.h"
#include "llviewerstatsrecorder.h"
#include "llvoavatarself.h"
#include "llvoicevivox.h"
#include "llworld.h"
#include "llworldmap.h"
#include "pipeline.h"
#include "llviewerjoystick.h"
#include "llfloatercamera.h"
#include "lluilistener.h"
#include "llappearancemgr.h"
#include "lltrans.h"
#include "lltoolgrab.h"
#include "llwindow.h"
#include "llpathfindingmanager.h"
#include "llstartup.h"
#include "boost/unordered_map.hpp"
#include <boost/regex.hpp>
#include <boost/algorithm/string.hpp>
#include <boost/json.hpp>
#include "llcleanup.h"
#include "llviewershadermgr.h"
#include "gltfscenemanager.h"
#include "gltf/asset.h"
// [RLVa:KB] - Checked: 2011-05-22 (RLVa-1.3.1a)
#include "fsavatarrenderpersistence.h"
#include "rlvactions.h"
#include "rlvhandler.h"
#include "rlvlocks.h"
// [/RLVa:KB]

// Firestorm includes
#include "fsassetblacklist.h"
#include "fsdata.h"
#include "fslslbridge.h"
#include "fscommon.h"
#include "fsfloaterexport.h"
#include "fsfloatercontacts.h"
#include "fsfloaterplacedetails.h"
#include "fspose.h"
#include "lfsimfeaturehandler.h"
#include "llavatarpropertiesprocessor.h"
#include "llcheckboxctrl.h"
#include "llfloatergridstatus.h"
#include "llfloaterpreference.h"
#include "llkeyconflict.h"
#include "lllogininstance.h"
#include "llscenemonitor.h"
#include "llsdserialize.h"
#include "lltexturecache.h"
#include "llvovolume.h"
#include "particleeditor.h"
#include "permissionstracker.h"

using namespace LLAvatarAppearanceDefines;

typedef LLPointer<LLViewerObject> LLViewerObjectPtr;

static boost::unordered_map<std::string, LLStringExplicit> sDefaultItemLabels;

bool enable_land_build(void*);
bool enable_object_build(void*);

LLVOAvatar* find_avatar_from_object( LLViewerObject* object );
LLVOAvatar* find_avatar_from_object( const LLUUID& object_id );

void handle_test_load_url(void*);

//
// Evil hackish imported globals

//extern bool   gHideSelectedObjects;
//extern bool gAllowSelectAvatar;
//extern bool gDebugAvatarRotation;
extern bool gDebugClicks;
extern bool gDebugWindowProc;
extern bool gShaderProfileFrame;

//extern bool gDebugTextEditorTips;
//extern bool gDebugSelectMgr;

//
// Globals
//

LLMenuBarGL     *gMenuBarView = NULL;
LLViewerMenuHolderGL    *gMenuHolder = NULL;
LLMenuGL        *gPopupMenuView = NULL;
LLMenuGL        *gEditMenu = NULL;
LLMenuBarGL     *gLoginMenuBarView = NULL;

// Context menus
LLContextMenu   *gMenuAvatarSelf    = NULL;
LLContextMenu   *gMenuAvatarOther = NULL;
LLContextMenu   *gMenuObject = NULL;
LLContextMenu   *gMenuAttachmentSelf = NULL;
LLContextMenu   *gMenuAttachmentOther = NULL;
LLContextMenu   *gMenuLand  = NULL;
LLContextMenu   *gMenuMuteParticle = NULL;

// <FS:Zi> Pie menu
// Pie menus
PieMenu     *gPieMenuAvatarSelf = NULL;
PieMenu     *gPieMenuAvatarOther = NULL;
PieMenu     *gPieMenuObject = NULL;
PieMenu     *gPieMenuAttachmentSelf = NULL;
PieMenu     *gPieMenuAttachmentOther = NULL;
PieMenu     *gPieMenuLand   = NULL;
PieMenu     *gPieMenuMuteParticle = NULL;
// <FS:Zi> Pie menu

// <FS:Ansariel> FIRE-7893: Detach function on inspect self toast without function
LLToggleableMenu    *gMenuInspectSelf   = NULL;
LLContextMenu       *gInspectSelfDetachScreenMenu = NULL;
LLContextMenu       *gInspectSelfDetachMenu = NULL;
// </FS:Ansariel>

const std::string SAVE_INTO_TASK_INVENTORY("Save Object Back to Object Contents");

LLMenuGL* gAttachSubMenu = NULL;
LLMenuGL* gDetachSubMenu = NULL;
LLMenuGL* gTakeOffClothes = NULL;
LLMenuGL* gDetachAvatarMenu = NULL;
LLMenuGL* gDetachHUDAvatarMenu = NULL;
LLContextMenu* gAttachScreenPieMenu = NULL;
LLContextMenu* gAttachPieMenu = NULL;
LLContextMenu* gAttachBodyPartPieMenus[9];
LLContextMenu* gDetachPieMenu = NULL;
LLContextMenu* gDetachScreenPieMenu = NULL;
LLContextMenu* gDetachAttSelfMenu = NULL;
LLContextMenu* gDetachHUDAttSelfMenu = NULL;
LLContextMenu* gDetachBodyPartPieMenus[9];

// <FS:Zi> Pie menu
PieMenu* gPieAttachScreenMenu = NULL;
PieMenu* gPieAttachMenu = NULL;
PieMenu* gPieAttachBodyPartMenus[PIE_MAX_SLICES];
PieMenu* gPieDetachMenu = NULL;
PieMenu* gPieDetachScreenMenu = NULL;
PieMenu* gPieDetachBodyPartMenus[PIE_MAX_SLICES];
// <FS:Zi> Pie menu

LLMenuItemCallGL* gAutorespondMenu = NULL;
LLMenuItemCallGL* gAutorespondNonFriendsMenu = NULL;
//
// Local prototypes

// File Menu
void handle_compress_image(void*);
void handle_compress_file_test(void*);


// Edit menu
void handle_dump_group_info(void *);
void handle_dump_capabilities_info(void *);

// Advanced->Consoles menu
void handle_region_dump_settings(void*);
void handle_region_dump_temp_asset_data(void*);
void handle_region_clear_temp_asset_data(void*);

// Object pie menu
bool sitting_on_selection();

void near_sit_object();
//void label_sit_or_stand(std::string& label, void*);
// buy and take alias into the same UI positions, so these
// declarations handle this mess.
bool is_selection_buy_not_take();
S32 selection_price();
bool enable_take();
void handle_object_show_inspector();
void handle_avatar_show_inspector();
bool confirm_take(const LLSD& notification, const LLSD& response, LLObjectSelectionHandle selection_handle);
bool confirm_take_separate(const LLSD &notification, const LLSD &response, LLObjectSelectionHandle selection_handle);

void handle_buy_object(LLSaleInfo sale_info);
void handle_buy_contents(LLSaleInfo sale_info);

// Land pie menu
void near_sit_down_point(bool success, void *);

// Avatar pie menu

// Debug menu


void velocity_interpolate( void* );
void handle_visual_leak_detector_toggle(void*);
void handle_rebake_textures(void*);
bool check_admin_override(void*);
void handle_admin_override_toggle(void*);
#ifdef TOGGLE_HACKED_GODLIKE_VIEWER
void handle_toggle_hacked_godmode(void*);
bool check_toggle_hacked_godmode(void*);
bool enable_toggle_hacked_godmode(void*);
#endif

void toggle_show_xui_names(void *);
bool check_show_xui_names(void *);

// Debug UI

void handle_buy_currency_test(void*);
void handle_save_to_xml(void*);
void handle_load_from_xml(void*);

void handle_god_mode(void*);

// God menu
void handle_leave_god_mode(void*);


void handle_reset_view();

void handle_duplicate_in_place(void*);

void handle_object_owner_self(void*);
void handle_object_owner_permissive(void*);
void handle_object_lock(void*);
void handle_object_asset_ids(void*);
void force_take_copy(void*);

void handle_force_parcel_owner_to_me(void*);
void handle_force_parcel_to_content(void*);
void handle_claim_public_land(void*);

void handle_god_request_avatar_geometry(void *);    // Hack for easy testing of new avatar geometry
void reload_vertex_shader(void *);
void handle_disconnect_viewer(void *);

void force_error_breakpoint(void *);
void force_error_llerror(void *);
void force_error_llerror_msg(void*);
void force_error_bad_memory_access(void *);
void force_error_infinite_loop(void *);
void force_error_software_exception(void *);
void force_error_os_exception(void*);
void force_error_driver_crash(void *);
void force_error_coroutine_crash(void *);
void force_error_thread_crash(void *);

void handle_force_delete(void*);
void print_object_info(void*);
void print_agent_nvpairs(void*);
void toggle_debug_menus(void*);
void upload_done_callback(const LLUUID& uuid, void* user_data, S32 result, LLExtStat ext_status);
void dump_select_mgr(void*);

void dump_inventory(void*);
void toggle_visibility(void*);
bool get_visibility(void*);

// Avatar Pie menu
void request_friendship(const LLUUID& agent_id);

// Tools menu
void handle_selected_texture_info(void*);
void handle_selected_material_info();

void handle_dump_followcam(void*);
void handle_viewer_enable_message_log(void*);
void handle_viewer_disable_message_log(void*);

bool enable_buy_land(void*);

// Help menu

void handle_test_male(void *);
void handle_test_female(void *);
void handle_dump_attachments(void *);
void handle_dump_avatar_local_textures(void*);
void handle_debug_avatar_textures(void*);
void handle_grab_baked_texture(void*);
bool enable_grab_baked_texture(void*);
void handle_dump_region_object_cache(void*);
void handle_reset_interest_lists(void *);

bool enable_save_into_task_inventory(void*);

bool enable_detach(const LLSD& = LLSD());
void menu_toggle_attached_lights(void* user_data);
void menu_toggle_attached_particles(void* user_data);

void avatar_tex_refresh(LLVOAvatar* avatar);    // <FS:CR> FIRE-11800

class LLMenuParcelObserver : public LLParcelObserver
{
public:
    LLMenuParcelObserver();
    ~LLMenuParcelObserver();
    void changed() override;
private:
    LLHandle<LLUICtrl> mLandBuyHandle;
    LLHandle<LLUICtrl> mLandBuyPassHandle;
};

static LLMenuParcelObserver* gMenuParcelObserver = NULL;

static LLUIListener sUIListener;

LLMenuParcelObserver::LLMenuParcelObserver()
{
    mLandBuyHandle = gMenuLand->getChild<LLMenuItemCallGL>("Land Buy")->getHandle();
    mLandBuyPassHandle = gMenuLand->getChild<LLMenuItemCallGL>("Land Buy Pass")->getHandle();
    LLViewerParcelMgr::getInstance()->addObserver(this);
}

LLMenuParcelObserver::~LLMenuParcelObserver()
{
    LLViewerParcelMgr::getInstance()->removeObserver(this);
}

void LLMenuParcelObserver::changed()
{
    LLParcel *parcel = LLViewerParcelMgr::getInstance()->getParcelSelection()->getParcel();
    if (gMenuLand && parcel)
    {
<<<<<<< HEAD
        // <FS:Ansariel> FIRE-4454: Cache controls because of performance reasons
        //LLView* child = gMenuLand->findChild<LLView>("Land Buy Pass");
        //if (child)
        //{
        //    child->setEnabled(LLPanelLandGeneral::enableBuyPass(NULL) && !(parcel->getOwnerID() == gAgent.getID()));
        //}
        //
        //child = gMenuLand->findChild<LLView>("Land Buy");
        //if (child)
        //{
        //    bool buyable = enable_buy_land(NULL);
        //    child->setEnabled(buyable);
        //}

        static LLView* land_buy_pass = gMenuHolder->getChildView("Land Buy Pass");
        static LLView* land_buy_pass_pie = gMenuHolder->getChildView("Land Buy Pass Pie");
        static LLView* land_buy = gMenuHolder->getChildView("Land Buy");
        static LLView* land_buy_pie = gMenuHolder->getChildView("Land Buy Pie");

        bool pass_buyable = LLPanelLandGeneral::enableBuyPass(NULL) && parcel->getOwnerID() != gAgentID;
        land_buy_pass->setEnabled(pass_buyable);
        land_buy_pass_pie->setEnabled(pass_buyable);

        bool buyable = enable_buy_land(NULL);
        land_buy->setEnabled(buyable);
        land_buy_pie->setEnabled(buyable);
        // </FS:Ansariel> FIRE-4454: Cache controls because of performance reasons
=======
        if (!mLandBuyPassHandle.isDead())
        {
            LLParcel *parcel = LLViewerParcelMgr::getInstance()->getParcelSelection()->getParcel();
            static_cast<LLMenuItemCallGL*>(mLandBuyPassHandle.get())->setEnabled(LLPanelLandGeneral::enableBuyPass(NULL) && !(parcel->getOwnerID() == gAgent.getID()));
        }

        if (!mLandBuyHandle.isDead())
        {
            bool buyable = enable_buy_land(NULL);
            static_cast<LLMenuItemCallGL*>(mLandBuyHandle.get())->setEnabled(buyable);
        }
>>>>>>> 4d7f622a
    }
}


void initialize_menus();

//-----------------------------------------------------------------------------
// Initialize main menus
//
// HOW TO NAME MENUS:
//
// First Letter Of Each Word Is Capitalized, Even At Or And
//
// Items that lead to dialog boxes end in "..."
//
// Break up groups of more than 6 items with separators
//-----------------------------------------------------------------------------

void set_merchant_SLM_menu();

class LLSLMMenuUpdater
{
public:
    LLSLMMenuUpdater();
    ~LLSLMMenuUpdater() = default;

    void setMerchantMenu();
    void checkMerchantStatus(bool force);

private:
    LLHandle<LLView> mMarketplaceListingsItem;
};

static LLSLMMenuUpdater* gSLMMenuUpdater = NULL;

LLSLMMenuUpdater::LLSLMMenuUpdater()
{
    mMarketplaceListingsItem = gMenuHolder->getChild<LLView>("MarketplaceListings")->getHandle();
}
void LLSLMMenuUpdater::setMerchantMenu()
{
    // All other cases (new merchant, not merchant, migrated merchant): show the new Marketplace Listings menu and enable the tool
    if(!mMarketplaceListingsItem.isDead())
    {
        mMarketplaceListingsItem.get()->setVisible(true);
    }
    LLCommand* command = LLCommandManager::instance().getCommand("marketplacelistings");
    gToolBarView->enableCommand(command->id(), true);

    const LLUUID marketplacelistings_id = gInventory.findCategoryUUIDForType(LLFolderType::FT_MARKETPLACE_LISTINGS);
    if (marketplacelistings_id.isNull())
    {
        U32 mkt_status = LLMarketplaceData::instance().getSLMStatus();
        bool is_merchant = (mkt_status == MarketplaceStatusCodes::MARKET_PLACE_MERCHANT) || (mkt_status == MarketplaceStatusCodes::MARKET_PLACE_MIGRATED_MERCHANT);
        if (is_merchant)
        {
            gInventory.ensureCategoryForTypeExists(LLFolderType::FT_MARKETPLACE_LISTINGS);
            LL_WARNS("SLM") << "Creating the marketplace listings folder for a merchant" << LL_ENDL;
        }
    }
}

void LLSLMMenuUpdater::checkMerchantStatus(bool force)
{
    // <FS:Ansariel> Don't show merchant outbox or SL Marketplace stuff outside SL
    if (!LLGridManager::getInstance()->isInSecondLife())
    {
        gMenuHolder->getChild<LLView>("MarketplaceListings")->setVisible(false);
        return;
    }
    // </FS:Ansariel>

    if (force)
    {
        // Reset the SLM status: we actually want to check again, that's the point of calling check_merchant_status()
        LLMarketplaceData::instance().setSLMStatus(MarketplaceStatusCodes::MARKET_PLACE_NOT_INITIALIZED);
    }
    // Hide SLM related menu item
    if(!mMarketplaceListingsItem.isDead())
    {
        mMarketplaceListingsItem.get()->setVisible(false);
    }

    // Also disable the toolbar button for Marketplace Listings
    LLCommand* command = LLCommandManager::instance().getCommand("marketplacelistings");
    gToolBarView->enableCommand(command->id(), false);

    // Launch an SLM test connection to get the merchant status
    LLMarketplaceData::instance().initializeSLM(boost::bind(&set_merchant_SLM_menu));
}

void set_merchant_SLM_menu()
{
   if(gSLMMenuUpdater) gSLMMenuUpdater->setMerchantMenu();
}

void check_merchant_status(bool force)
{
   if(gSLMMenuUpdater) gSLMMenuUpdater->checkMerchantStatus(force);
}

void init_menus()
{
    // Initialize actions
    initialize_menus();

    ///
    /// Popup menu
    ///
    /// The popup menu is now populated by the show_context_menu()
    /// method.

    LLMenuGL::Params menu_params;
    menu_params.name = "Popup";
    menu_params.visible = false;
    gPopupMenuView = LLUICtrlFactory::create<LLMenuGL>(menu_params);
    gMenuHolder->addChild( gPopupMenuView );

    ///
    /// Context menus
    ///

    const widget_registry_t& registry =
        LLViewerMenuHolderGL::child_registry_t::instance();
    gEditMenu = LLUICtrlFactory::createFromFile<LLMenuGL>("menu_edit.xml", gMenuHolder, registry);
    gMenuAvatarSelf = LLUICtrlFactory::createFromFile<LLContextMenu>(
        "menu_avatar_self.xml", gMenuHolder, registry);
    gMenuAvatarOther = LLUICtrlFactory::createFromFile<LLContextMenu>(
        "menu_avatar_other.xml", gMenuHolder, registry);

    gDetachScreenPieMenu = gMenuHolder->getChild<LLContextMenu>("Object Detach HUD", true);
    gDetachPieMenu = gMenuHolder->getChild<LLContextMenu>("Object Detach", true);

    gMenuObject = LLUICtrlFactory::createFromFile<LLContextMenu>(
        "menu_object.xml", gMenuHolder, registry);

    gAttachScreenPieMenu = gMenuHolder->getChild<LLContextMenu>("Object Attach HUD");
    gAttachPieMenu = gMenuHolder->getChild<LLContextMenu>("Object Attach");

    gMenuAttachmentSelf = LLUICtrlFactory::createFromFile<LLContextMenu>(
        "menu_attachment_self.xml", gMenuHolder, registry);
    gMenuAttachmentOther = LLUICtrlFactory::createFromFile<LLContextMenu>(
        "menu_attachment_other.xml", gMenuHolder, registry);

    gDetachHUDAttSelfMenu = gMenuHolder->getChild<LLContextMenu>("Detach Self HUD", true);
    gDetachAttSelfMenu = gMenuHolder->getChild<LLContextMenu>("Detach Self", true);

    gMenuLand = LLUICtrlFactory::createFromFile<LLContextMenu>(
        "menu_land.xml", gMenuHolder, registry);

    gMenuMuteParticle = LLUICtrlFactory::createFromFile<LLContextMenu>(
        "menu_mute_particle.xml", gMenuHolder, registry);

// <FS:Zi> Pie menu
    gPieMenuAvatarSelf = LLUICtrlFactory::createFromFile<PieMenu>(
        "menu_pie_avatar_self.xml", gMenuHolder, registry);
    gPieMenuAvatarOther = LLUICtrlFactory::createFromFile<PieMenu>(
        "menu_pie_avatar_other.xml", gMenuHolder, registry);

    // added "Pie" to the control names to keep them unique
    gPieDetachScreenMenu = gMenuHolder->getChild<PieMenu>("Pie Object Detach HUD", true);
    gPieDetachMenu = gMenuHolder->getChild<PieMenu>("Pie Object Detach", true);

    gPieMenuObject = LLUICtrlFactory::createFromFile<PieMenu>(
        "menu_pie_object.xml", gMenuHolder, registry);

    // added "Pie" to the control names to keep them unique
    gPieAttachScreenMenu = gMenuHolder->getChild<PieMenu>("Pie Object Attach HUD");
    gPieAttachMenu = gMenuHolder->getChild<PieMenu>("Pie Object Attach");

    gPieMenuAttachmentSelf = LLUICtrlFactory::createFromFile<PieMenu>(
        "menu_pie_attachment_self.xml", gMenuHolder, registry);
    gPieMenuAttachmentOther = LLUICtrlFactory::createFromFile<PieMenu>(
        "menu_pie_attachment_other.xml", gMenuHolder, registry);

    gPieMenuLand = LLUICtrlFactory::createFromFile<PieMenu>(
        "menu_pie_land.xml", gMenuHolder, registry);

    gPieMenuMuteParticle = LLUICtrlFactory::createFromFile<PieMenu>(
        "menu_pie_mute_particle.xml", gMenuHolder, registry);
// </FS:Zi> Pie menu

    // <FS:Ansariel> FIRE-7893: Detach function on inspect self toast without function
    gMenuInspectSelf = LLUICtrlFactory::createFromFile<LLToggleableMenu>(
        "menu_inspect_self_gear.xml", gMenuHolder, registry);

    gInspectSelfDetachScreenMenu = gMenuHolder->getChild<LLContextMenu>("Inspect Self Detach HUD", true);
    gInspectSelfDetachMenu = gMenuHolder->getChild<LLContextMenu>("Inspect Self Detach", true);
    // </FS:Ansariel>

    ///
    /// set up the colors
    ///
    LLColor4 color;

    // do not set colors in code, let the skin decide. -Zi
    /*
    LLColor4 context_menu_color = LLUIColorTable::instance().getColor("MenuPopupBgColor");

    gMenuAvatarSelf->setBackgroundColor( context_menu_color );
    gMenuAvatarOther->setBackgroundColor( context_menu_color );
    gMenuObject->setBackgroundColor( context_menu_color );
    gMenuAttachmentSelf->setBackgroundColor( context_menu_color );
    gMenuAttachmentOther->setBackgroundColor( context_menu_color );

    gMenuLand->setBackgroundColor( context_menu_color );

    color = LLUIColorTable::instance().getColor( "MenuPopupBgColor" );
    gPopupMenuView->setBackgroundColor( color );
    */

    // <FS> Changed for grid manager
    // If we are not in production, use a different color to make it apparent.
    //if (LLGridManager::getInstance()->isInProductionGrid())
    //{
    //  color = LLUIColorTable::instance().getColor( "MenuBarBgColor" );
    //}
    //else
    //{
    //  color = LLUIColorTable::instance().getColor( "MenuNonProductionBgColor" );
    //}

    //LLView* menu_bar_holder = gViewerWindow->getRootView()->getChildView("menu_bar_holder");

    //gMenuBarView = LLUICtrlFactory::getInstance()->createFromFile<LLMenuBarGL>("menu_viewer.xml", gMenuHolder, LLViewerMenuHolderGL::child_registry_t::instance());
    //gMenuBarView->setRect(LLRect(0, menu_bar_holder->getRect().mTop, 0, menu_bar_holder->getRect().mTop - MENU_BAR_HEIGHT));
    //gMenuBarView->setBackgroundColor( color );

    gMenuBarView = LLUICtrlFactory::getInstance()->createFromFile<LLMenuBarGL>("menu_viewer.xml", gMenuHolder, LLViewerMenuHolderGL::child_registry_t::instance());
    // ONLY change the color IF we are in beta. Otherwise leave it alone so it can use the skinned color. -Zi
    if(LLGridManager::getInstance()->isInSLBeta())
    {
        color = LLUIColorTable::instance().getColor( "MenuNonProductionBgColor" );
        gMenuBarView->setBackgroundColor( color );
    }

    LLView* menu_bar_holder = gViewerWindow->getRootView()->getChildView("menu_bar_holder");
    gMenuBarView->setRect(LLRect(0, menu_bar_holder->getRect().mTop, 0, menu_bar_holder->getRect().mTop - MENU_BAR_HEIGHT));
    // </FS> Changed for grid manager

    menu_bar_holder->addChild(gMenuBarView);

    gViewerWindow->setMenuBackgroundColor(false,
        !LLGridManager::getInstance()->isInSLBeta());
    // *TODO:Also fix cost in llfolderview.cpp for Inventory menus
    const std::string sound_upload_cost_str = std::to_string(LLAgentBenefitsMgr::current().getSoundUploadCost());
    const std::string animation_upload_cost_str = std::to_string(LLAgentBenefitsMgr::current().getAnimationUploadCost());
    gMenuHolder->childSetLabelArg("Upload Sound", "[COST]", sound_upload_cost_str);
    gMenuHolder->childSetLabelArg("Upload Animation", "[COST]", animation_upload_cost_str);

    gAutorespondMenu = gMenuBarView->getChild<LLMenuItemCallGL>("Set Autorespond", true);
    gAutorespondNonFriendsMenu = gMenuBarView->getChild<LLMenuItemCallGL>("Set Autorespond to non-friends", true);
    gAttachSubMenu = gMenuBarView->findChildMenuByName("Attach Object", true);
    gDetachSubMenu = gMenuBarView->findChildMenuByName("Detach Object", true);

    gDetachAvatarMenu = gMenuHolder->getChild<LLMenuGL>("Avatar Detach", true);
    gDetachHUDAvatarMenu = gMenuHolder->getChild<LLMenuGL>("Avatar Detach HUD", true);

    // Don't display the Memory console menu if the feature is turned off
    LLMenuItemCheckGL *memoryMenu = gMenuBarView->getChild<LLMenuItemCheckGL>("Memory", true);
    if (memoryMenu)
    {
        memoryMenu->setVisible(false);
    }

    gMenuBarView->createJumpKeys();

    // Let land based option enable when parcel changes
    gMenuParcelObserver = new LLMenuParcelObserver();

    gSLMMenuUpdater = new LLSLMMenuUpdater();

    gLoginMenuBarView = LLUICtrlFactory::getInstance()->createFromFile<LLMenuBarGL>("menu_login.xml", gMenuHolder, LLViewerMenuHolderGL::child_registry_t::instance());
    gLoginMenuBarView->arrangeAndClear();
    LLRect menuBarRect = gLoginMenuBarView->getRect();
    menuBarRect.setLeftTopAndSize(0, menu_bar_holder->getRect().getHeight(), menuBarRect.getWidth(), menuBarRect.getHeight());
    gLoginMenuBarView->setRect(menuBarRect);
    // do not set colors in code, always lat the skin decide. -Zi
    // gLoginMenuBarView->setBackgroundColor( color );
    menu_bar_holder->addChild(gLoginMenuBarView);

    // tooltips are on top of EVERYTHING, including menus
    gViewerWindow->getRootView()->sendChildToFront(gToolTipView);
}

///////////////////
// SHOW CONSOLES //
///////////////////


class LLAdvancedToggleConsole : public view_listener_t
{
    bool handleEvent(const LLSD& userdata)
    {
        std::string console_type = userdata.asString();
        if ("texture" == console_type)
        {
            toggle_visibility( (void*)gTextureView );
        }
        else if ("debug" == console_type)
        {
            toggle_visibility( (void*)static_cast<LLUICtrl*>(gDebugView->mDebugConsolep));
        }
        else if ("fast timers" == console_type)
        {
            LLFloaterReg::toggleInstance("block_timers");
        }
        else if ("scene view" == console_type)
        {
            toggle_visibility( (void*)gSceneView);
        }
        else if ("scene monitor" == console_type)
        {
            toggle_visibility( (void*)gSceneMonitorView);
        }

        return true;
    }
};
class LLAdvancedCheckConsole : public view_listener_t
{
    bool handleEvent(const LLSD& userdata)
    {
        std::string console_type = userdata.asString();
        bool new_value = false;
        if ("texture" == console_type)
        {
            new_value = get_visibility( (void*)gTextureView );
        }
        else if ("debug" == console_type)
        {
            new_value = get_visibility( (void*)((LLView*)gDebugView->mDebugConsolep) );
        }
        else if ("fast timers" == console_type)
        {
            new_value = LLFloaterReg::instanceVisible("block_timers");
        }
        else if ("scene view" == console_type)
        {
            new_value = get_visibility( (void*) gSceneView);
        }
        else if ("scene monitor" == console_type)
        {
            new_value = get_visibility( (void*) gSceneMonitorView);
        }

        return new_value;
    }
};


//////////////////////////
// DUMP INFO TO CONSOLE //
//////////////////////////


class LLAdvancedDumpInfoToConsole : public view_listener_t
{
    bool handleEvent(const LLSD& userdata)
    {
        gDebugView->mDebugConsolep->setVisible(true);
        std::string info_type = userdata.asString();
        if ("region" == info_type)
        {
            handle_region_dump_settings(NULL);
        }
        else if ("group" == info_type)
        {
            handle_dump_group_info(NULL);
        }
        else if ("capabilities" == info_type)
        {
            handle_dump_capabilities_info(NULL);
        }
        return true;
    }
};


//////////////
// HUD INFO //
//////////////


class LLAdvancedToggleHUDInfo : public view_listener_t
{
    bool handleEvent(const LLSD& userdata)
    {
        std::string info_type = userdata.asString();

        if ("camera" == info_type)
        {
            gDisplayCameraPos = !(gDisplayCameraPos);
        }
        else if ("wind" == info_type)
        {
            gDisplayWindInfo = !(gDisplayWindInfo);
        }
        else if ("fov" == info_type)
        {
            gDisplayFOV = !(gDisplayFOV);
        }
        else if ("badge" == info_type)
        {
            report_to_nearby_chat("Hippos!");
        }
        else if ("cookies" == info_type)
        {
            report_to_nearby_chat("Cookies!");
        }
        // <FS:PP>
        else if ("motd" == info_type)
        {
            report_to_nearby_chat(gAgent.mMOTD);
        }
        // </FS:PP>
        return true;
    }
};

class LLAdvancedCheckHUDInfo : public view_listener_t
{
    bool handleEvent(const LLSD& userdata)
    {
        std::string info_type = userdata.asString();
        bool new_value = false;
        if ("camera" == info_type)
        {
            new_value = gDisplayCameraPos;
        }
        else if ("wind" == info_type)
        {
            new_value = gDisplayWindInfo;
        }
        else if ("fov" == info_type)
        {
            new_value = gDisplayFOV;
        }
        return new_value;
    }
};


// <FS:Ansariel> Keep this for menu check item
//////////////
// FLYING   //
//////////////

class LLAdvancedAgentFlyingInfo : public view_listener_t
{
    bool handleEvent(const LLSD&)
    {
        return gAgent.getFlying();
    }
};
// </FS:Ansariel>


///////////////////////
// CLEAR GROUP CACHE //
///////////////////////

class LLAdvancedClearGroupCache : public view_listener_t
{
    bool handleEvent(const LLSD& userdata)
    {
        LLGroupMgr::debugClearAllGroups(NULL);
        return true;
    }
};




/////////////////
// RENDER TYPE //
/////////////////
U32 render_type_from_string(std::string render_type)
{
    if ("simple" == render_type)
    {
        return LLPipeline::RENDER_TYPE_SIMPLE;
    }
    if ("materials" == render_type)
    {
        return LLPipeline::RENDER_TYPE_MATERIALS;
    }
    else if ("alpha" == render_type)
    {
        return LLPipeline::RENDER_TYPE_ALPHA;
    }
    else if ("alpha_mask" == render_type)
    {
        return LLPipeline::RENDER_TYPE_ALPHA_MASK;
    }
    else if ("fullbright_alpha_mask" == render_type)
    {
        return LLPipeline::RENDER_TYPE_FULLBRIGHT_ALPHA_MASK;
    }
    else if ("fullbright" == render_type)
    {
        return LLPipeline::RENDER_TYPE_FULLBRIGHT;
    }
    else if ("glow" == render_type)
    {
        return LLPipeline::RENDER_TYPE_GLOW;
    }
    else if ("tree" == render_type)
    {
        return LLPipeline::RENDER_TYPE_TREE;
    }
    else if ("character" == render_type)
    {
        return LLPipeline::RENDER_TYPE_AVATAR;
    }
    else if ("controlAV" == render_type) // Animesh
    {
        return LLPipeline::RENDER_TYPE_CONTROL_AV;
    }
    else if ("surfacePatch" == render_type)
    {
        return LLPipeline::RENDER_TYPE_TERRAIN;
    }
    else if ("sky" == render_type)
    {
        return LLPipeline::RENDER_TYPE_SKY;
    }
    else if ("water" == render_type)
    {
        return LLPipeline::RENDER_TYPE_WATER;
    }
    else if ("volume" == render_type)
    {
        return LLPipeline::RENDER_TYPE_VOLUME;
    }
    else if ("grass" == render_type)
    {
        return LLPipeline::RENDER_TYPE_GRASS;
    }
    else if ("clouds" == render_type)
    {
        return LLPipeline::RENDER_TYPE_CLOUDS;
    }
    else if ("particles" == render_type)
    {
        return LLPipeline::RENDER_TYPE_PARTICLES;
    }
    else if ("bump" == render_type)
    {
        return LLPipeline::RENDER_TYPE_BUMP;
    }
    else if ("pbr" == render_type)
    {
        return LLPipeline::RENDER_TYPE_GLTF_PBR;
    }
    else
    {
        return 0;
    }
}


class LLAdvancedToggleRenderType : public view_listener_t
{
    bool handleEvent(const LLSD& userdata)
    {
        U32 render_type = render_type_from_string( userdata.asString() );
        if ( render_type != 0 )
        {
            LLPipeline::toggleRenderTypeControl( render_type );
            if(render_type == LLPipeline::RENDER_TYPE_PARTICLES)
            {
                gPipeline.sRenderParticles = gPipeline.hasRenderType(LLPipeline::RENDER_TYPE_PARTICLES);
            }
        }
        return true;
    }
};


class LLAdvancedCheckRenderType : public view_listener_t
{
    bool handleEvent(const LLSD& userdata)
    {
        U32 render_type = render_type_from_string( userdata.asString() );
        bool new_value = false;

        if ( render_type != 0 )
        {
            new_value = LLPipeline::hasRenderTypeControl( render_type );
        }

        return new_value;
    }
};


/////////////
// FEATURE //
/////////////
U32 feature_from_string(std::string feature)
{
    if ("ui" == feature)
    {
        return LLPipeline::RENDER_DEBUG_FEATURE_UI;
    }
    else if ("selected" == feature)
    {
        return LLPipeline::RENDER_DEBUG_FEATURE_SELECTED;
    }
    else if ("highlighted" == feature)
    {
        return LLPipeline::RENDER_DEBUG_FEATURE_HIGHLIGHTED;
    }
    else if ("dynamic textures" == feature)
    {
        return LLPipeline::RENDER_DEBUG_FEATURE_DYNAMIC_TEXTURES;
    }
    else if ("foot shadows" == feature)
    {
        return LLPipeline::RENDER_DEBUG_FEATURE_FOOT_SHADOWS;
    }
    else if ("fog" == feature)
    {
        return LLPipeline::RENDER_DEBUG_FEATURE_FOG;
    }
    else if ("fr info" == feature)
    {
        return LLPipeline::RENDER_DEBUG_FEATURE_FR_INFO;
    }
    else if ("flexible" == feature)
    {
        return LLPipeline::RENDER_DEBUG_FEATURE_FLEXIBLE;
    }
    else
    {
        return 0;
    }
};


class LLAdvancedToggleFeature : public view_listener_t
{
    bool handleEvent(const LLSD& userdata)
    {
        U32 feature = feature_from_string( userdata.asString() );
        if ( feature != 0 )
        {
            LLPipeline::toggleRenderDebugFeature( feature );
        }
        return true;
    }
};

class LLAdvancedCheckFeature : public view_listener_t
{
    bool handleEvent(const LLSD& userdata)
{
    U32 feature = feature_from_string( userdata.asString() );
    bool new_value = false;

    if ( feature != 0 )
    {
        new_value = LLPipeline::toggleRenderDebugFeatureControl( feature );
    }

    return new_value;
}
};

class LLAdvancedCheckDisplayTextureDensity : public view_listener_t
{
    bool handleEvent(const LLSD& userdata)
    {
        std::string mode = userdata.asString();
        if (!gPipeline.hasRenderDebugMask(LLPipeline::RENDER_DEBUG_TEXEL_DENSITY))
        {
            return mode == "none";
        }
        if (mode == "current")
        {
            return LLViewerTexture::sDebugTexelsMode == LLViewerTexture::DEBUG_TEXELS_CURRENT;
        }
        else if (mode == "desired")
        {
            return LLViewerTexture::sDebugTexelsMode == LLViewerTexture::DEBUG_TEXELS_DESIRED;
        }
        else if (mode == "full")
        {
            return LLViewerTexture::sDebugTexelsMode == LLViewerTexture::DEBUG_TEXELS_FULL;
        }
        return false;
    }
};

class LLAdvancedSetDisplayTextureDensity : public view_listener_t
{
    bool handleEvent(const LLSD& userdata)
    {
        std::string mode = userdata.asString();
        if (mode == "none")
        {
            if (gPipeline.hasRenderDebugMask(LLPipeline::RENDER_DEBUG_TEXEL_DENSITY))
            {
                gPipeline.toggleRenderDebug(LLPipeline::RENDER_DEBUG_TEXEL_DENSITY);
            }
            LLViewerTexture::sDebugTexelsMode = LLViewerTexture::DEBUG_TEXELS_OFF;
        }
        else if (mode == "current")
        {
            if (!gPipeline.hasRenderDebugMask(LLPipeline::RENDER_DEBUG_TEXEL_DENSITY))
            {
                gPipeline.toggleRenderDebug(LLPipeline::RENDER_DEBUG_TEXEL_DENSITY);
            }
            LLViewerTexture::sDebugTexelsMode = LLViewerTexture::DEBUG_TEXELS_CURRENT;
        }
        else if (mode == "desired")
        {
            if (!gPipeline.hasRenderDebugMask(LLPipeline::RENDER_DEBUG_TEXEL_DENSITY))
            {
                gPipeline.toggleRenderDebug(LLPipeline::RENDER_DEBUG_TEXEL_DENSITY);
            }
            gPipeline.setRenderDebugFeatureControl(LLPipeline::RENDER_DEBUG_TEXEL_DENSITY, true);
            LLViewerTexture::sDebugTexelsMode = LLViewerTexture::DEBUG_TEXELS_DESIRED;
        }
        else if (mode == "full")
        {
            if (!gPipeline.hasRenderDebugMask(LLPipeline::RENDER_DEBUG_TEXEL_DENSITY))
            {
                gPipeline.toggleRenderDebug(LLPipeline::RENDER_DEBUG_TEXEL_DENSITY);
            }
            LLViewerTexture::sDebugTexelsMode = LLViewerTexture::DEBUG_TEXELS_FULL;
        }
        return true;
    }
};


//////////////////
// INFO DISPLAY //
//////////////////
U64 info_display_from_string(std::string info_display)
{
    if ("verify" == info_display)
    {
        return LLPipeline::RENDER_DEBUG_VERIFY;
    }
    else if ("bboxes" == info_display)
    {
        return LLPipeline::RENDER_DEBUG_BBOXES;
    }
    else if ("normals" == info_display)
    {
        return LLPipeline::RENDER_DEBUG_NORMALS;
    }
    else if ("points" == info_display)
    {
        return LLPipeline::RENDER_DEBUG_POINTS;
    }
    else if ("octree" == info_display)
    {
        return LLPipeline::RENDER_DEBUG_OCTREE;
    }
    else if ("nodes" == info_display)
    {
        return LLPipeline::RENDER_DEBUG_NODES;
    }
    else if ("shadow frusta" == info_display)
    {
        return LLPipeline::RENDER_DEBUG_SHADOW_FRUSTA;
    }
    else if ("physics shapes" == info_display)
    {
        return LLPipeline::RENDER_DEBUG_PHYSICS_SHAPES;
    }
    else if ("occlusion" == info_display)
    {
        return LLPipeline::RENDER_DEBUG_OCCLUSION;
    }
    else if ("render batches" == info_display)
    {
        return LLPipeline::RENDER_DEBUG_BATCH_SIZE;
    }
    else if ("update type" == info_display)
    {
        return LLPipeline::RENDER_DEBUG_UPDATE_TYPE;
    }
    else if ("texture anim" == info_display)
    {
        return LLPipeline::RENDER_DEBUG_TEXTURE_ANIM;
    }
    else if ("texture priority" == info_display)
    {
        return LLPipeline::RENDER_DEBUG_TEXTURE_PRIORITY;
    }
    else if ("texture area" == info_display)
    {
        return LLPipeline::RENDER_DEBUG_TEXTURE_AREA;
    }
    else if ("face area" == info_display)
    {
        return LLPipeline::RENDER_DEBUG_FACE_AREA;
    }
    else if ("lod info" == info_display)
    {
        return LLPipeline::RENDER_DEBUG_LOD_INFO;
    }
    else if ("lights" == info_display)
    {
        return LLPipeline::RENDER_DEBUG_LIGHTS;
    }
    else if ("particles" == info_display)
    {
        return LLPipeline::RENDER_DEBUG_PARTICLES;
    }
    else if ("composition" == info_display)
    {
        return LLPipeline::RENDER_DEBUG_COMPOSITION;
    }
    else if ("avatardrawinfo" == info_display)
    {
        return (LLPipeline::RENDER_DEBUG_AVATAR_DRAW_INFO);
    }
    else if ("glow" == info_display)
    {
        return LLPipeline::RENDER_DEBUG_GLOW;
    }
    else if ("collision skeleton" == info_display)
    {
        return LLPipeline::RENDER_DEBUG_AVATAR_VOLUME;
    }
    else if ("joints" == info_display)
    {
        return LLPipeline::RENDER_DEBUG_AVATAR_JOINTS;
    }
    else if ("raycast" == info_display)
    {
        return LLPipeline::RENDER_DEBUG_RAYCAST;
    }
    else if ("agent target" == info_display)
    {
        return LLPipeline::RENDER_DEBUG_AGENT_TARGET;
    }
    else if ("sculpt" == info_display)
    {
        return LLPipeline::RENDER_DEBUG_SCULPTED;
    }
    else if ("wind vectors" == info_display)
    {
        return LLPipeline::RENDER_DEBUG_WIND_VECTORS;
    }
    else if ("texel density" == info_display)
    {
        return LLPipeline::RENDER_DEBUG_TEXEL_DENSITY;
    }
    else if ("triangle count" == info_display)
    {
        return LLPipeline::RENDER_DEBUG_TRIANGLE_COUNT;
    }
    else if ("impostors" == info_display)
    {
        return LLPipeline::RENDER_DEBUG_IMPOSTORS;
    }
    else if ("reflection probes" == info_display)
    {
        return LLPipeline::RENDER_DEBUG_REFLECTION_PROBES;
    }
    else if ("probe updates" == info_display)
    {
        return LLPipeline::RENDER_DEBUG_PROBE_UPDATES;
    }
    else if ("texture size" == info_display)
    {
        return LLPipeline::RENDER_DEBUG_TEXTURE_SIZE;
    }
    else
    {
        LL_WARNS() << "unrecognized feature name '" << info_display << "'" << LL_ENDL;
        return 0;
    }
};

class LLAdvancedToggleInfoDisplay : public view_listener_t
{
    bool handleEvent(const LLSD& userdata)
    {
        U64 info_display = info_display_from_string( userdata.asString() );

        LL_INFOS("ViewerMenu") << "toggle " << userdata.asString() << LL_ENDL;

        if ( info_display != 0 )
        {
            LLPipeline::toggleRenderDebug( info_display );
        }

        return true;
    }
};


class LLAdvancedCheckInfoDisplay : public view_listener_t
{
    bool handleEvent(const LLSD& userdata)
    {
        U64 info_display = info_display_from_string( userdata.asString() );
        bool new_value = false;

        if ( info_display != 0 )
        {
            new_value = LLPipeline::toggleRenderDebugControl( info_display );
        }

        return new_value;
    }
};


///////////////////////////
//// RANDOMIZE FRAMERATE //
///////////////////////////


class LLAdvancedToggleRandomizeFramerate : public view_listener_t
{
    bool handleEvent(const LLSD& userdata)
    {
        gRandomizeFramerate = !(gRandomizeFramerate);
        return true;
    }
};

class LLAdvancedCheckRandomizeFramerate : public view_listener_t
{
    bool handleEvent(const LLSD& userdata)
    {
        bool new_value = gRandomizeFramerate;
        return new_value;
    }
};

///////////////////////////
//// PERIODIC SLOW FRAME //
///////////////////////////


class LLAdvancedTogglePeriodicSlowFrame : public view_listener_t
{
    bool handleEvent(const LLSD& userdata)
    {
        gPeriodicSlowFrame = !(gPeriodicSlowFrame);
        return true;
    }
};

class LLAdvancedCheckPeriodicSlowFrame : public view_listener_t
{
    bool handleEvent(const LLSD& userdata)
    {
        bool new_value = gPeriodicSlowFrame;
        return new_value;
    }
};


///////////////////////////
// SELECTED TEXTURE INFO //
//
///////////////////////////


class LLAdvancedSelectedTextureInfo : public view_listener_t
{
    bool handleEvent(const LLSD& userdata)
    {
        handle_selected_texture_info(NULL);
        return true;
    }
};

//////////////////////
// TOGGLE WIREFRAME //
//////////////////////

class LLAdvancedToggleWireframe : public view_listener_t
{
    bool handleEvent(const LLSD& userdata)
    {
// [RLVa:KB] - @detach and @viewwireframe
        const bool fRlvCanViewWireframe = RlvActions::canViewWireframe();
        if ( (!gUseWireframe) && (!fRlvCanViewWireframe) )
            RlvUtil::notifyBlocked(RlvStringKeys::Blocked::Wireframe);
        set_use_wireframe( (!gUseWireframe) && (fRlvCanViewWireframe) );
        return true;
    }
};

// Called from rlvhandler.cpp
void set_use_wireframe(bool useWireframe)
    {
        if (gUseWireframe == useWireframe)
            return;

        gUseWireframe = useWireframe;
// [/RLVa:KB]
//      gUseWireframe = !(gUseWireframe);

//      return true;
    }
//};

class LLAdvancedCheckWireframe : public view_listener_t
{
    bool handleEvent(const LLSD& userdata)
    {
        return gUseWireframe;
    }
};


//////////////////////////
// DUMP SCRIPTED CAMERA //
//////////////////////////

class LLAdvancedDumpScriptedCamera : public view_listener_t
{
    bool handleEvent(const LLSD& userdata)
    {
        handle_dump_followcam(NULL);
        return true;
    }
};



//////////////////////////////
// DUMP REGION OBJECT CACHE //
//////////////////////////////


class LLAdvancedDumpRegionObjectCache : public view_listener_t
{
    bool handleEvent(const LLSD& userdata)
    {
        handle_dump_region_object_cache(NULL);
        return true;
    }
};

class LLAdvancedToggleInterestList360Mode : public view_listener_t
{
public:
    bool handleEvent(const LLSD &userdata)
    {
        // Toggle the mode - regions will get updated
        if (gAgent.getInterestListMode() == IL_MODE_360)
        {
            // <FS:Beq> we need to force the 360 mode "users" to false or this override will fail
            gAgent.setFSAreaSearchActive(false);
            gAgent.set360CaptureActive(false);
            // <FS:Beq/>
            gAgent.changeInterestListMode(IL_MODE_DEFAULT);
        }
        else
        {
            // <FS:Beq> we need to force the 360 mode user flag to true or this override will fail. Don;t set area search though as that can have other effects.
            gAgent.set360CaptureActive(false);
            // <FS:Beq/>
            gAgent.changeInterestListMode(IL_MODE_360);
        }
        return true;
    }
};

class LLAdvancedCheckInterestList360Mode : public view_listener_t
{
    bool handleEvent(const LLSD& userdata)
    {
        return (gAgent.getInterestListMode() == IL_MODE_360);
    }
};

class LLAdvancedToggleStatsRecorder : public view_listener_t
{
    bool handleEvent(const LLSD &userdata)
    {
        if (LLViewerStatsRecorder::instance().isEnabled())
        {   // Turn off both recording and logging
            LLViewerStatsRecorder::instance().enableObjectStatsRecording(false);
        }
        else
        {   // Turn on both recording and logging
            LLViewerStatsRecorder::instance().enableObjectStatsRecording(true, true);
        }
        return true;
    }
};

class LLAdvancedCheckStatsRecorder : public view_listener_t
{
    bool handleEvent(const LLSD &userdata)
    {   // Use the logging state as the indicator of whether the stats recorder is on
        return LLViewerStatsRecorder::instance().isLogging();
    }
};

class LLAdvancedResetInterestLists : public view_listener_t
{
    bool handleEvent(const LLSD &userdata)
    {   // Reset all region interest lists
        handle_reset_interest_lists(NULL);
        return true;
    }
};


class LLAdvancedBuyCurrencyTest : public view_listener_t
    {
    bool handleEvent(const LLSD& userdata)
    {
        handle_buy_currency_test(NULL);
        return true;
    }
};


/////////////////////
// DUMP SELECT MGR //
/////////////////////


class LLAdvancedDumpSelectMgr : public view_listener_t
{
    bool handleEvent(const LLSD& userdata)
    {
        dump_select_mgr(NULL);
        return true;
    }
};



////////////////////
// DUMP INVENTORY //
////////////////////


class LLAdvancedDumpInventory : public view_listener_t
{
    bool handleEvent(const LLSD& userdata)
    {
        dump_inventory(NULL);
        return true;
    }
};



////////////////////////////////
// PRINT SELECTED OBJECT INFO //
////////////////////////////////


class LLAdvancedPrintSelectedObjectInfo : public view_listener_t
{
    bool handleEvent(const LLSD& userdata)
    {
        print_object_info(NULL);
        return true;
    }
};



//////////////////////
// PRINT AGENT INFO //
//////////////////////


class LLAdvancedPrintAgentInfo : public view_listener_t
{
    bool handleEvent(const LLSD& userdata)
    {
        print_agent_nvpairs(NULL);
        return true;
    }
};

//////////////////
// DEBUG CLICKS //
//////////////////


class LLAdvancedToggleDebugClicks : public view_listener_t
{
    bool handleEvent(const LLSD& userdata)
    {
        gDebugClicks = !(gDebugClicks);
        return true;
    }
};

class LLAdvancedCheckDebugClicks : public view_listener_t
{
    bool handleEvent(const LLSD& userdata)
    {
        bool new_value = gDebugClicks;
        return new_value;
    }
};



/////////////////
// DEBUG VIEWS //
/////////////////


class LLAdvancedToggleDebugViews : public view_listener_t
{
    bool handleEvent(const LLSD& userdata)
    {
        LLView::sDebugRects = !(LLView::sDebugRects);
        return true;
    }
};

class LLAdvancedCheckDebugViews : public view_listener_t
{
    bool handleEvent(const LLSD& userdata)
    {
        bool new_value = LLView::sDebugRects;
        return new_value;
    }
};



///////////////////
// DEBUG UNICODE //
///////////////////


class LLAdvancedToggleDebugUnicode : public view_listener_t
{
    bool handleEvent(const LLSD& userdata)
    {
        LLView::sDebugUnicode = !(LLView::sDebugUnicode);
        return true;
    }
};

class LLAdvancedCheckDebugUnicode : public view_listener_t
{
    bool handleEvent(const LLSD& userdata)
    {
        return LLView::sDebugUnicode;
    }
};



//////////////////
// DEBUG CAMERA //
//////////////////


class LLAdvancedToggleDebugCamera : public view_listener_t
{
    bool handleEvent(const LLSD& userdata)
    {
        LLView::sDebugCamera = !(LLView::sDebugCamera);
        LLFloaterCamera::onDebugCameraToggled();
        return true;
    }
};

class LLAdvancedCheckDebugCamera : public view_listener_t
{
    bool handleEvent(const LLSD& userdata)
    {
        return LLView::sDebugCamera;
    }
};



///////////////////////
// XUI NAME TOOLTIPS //
///////////////////////


class LLAdvancedToggleXUINameTooltips : public view_listener_t
{
    bool handleEvent(const LLSD& userdata)
    {
        toggle_show_xui_names(NULL);
        return true;
    }
};

class LLAdvancedCheckXUINameTooltips : public view_listener_t
{
    bool handleEvent(const LLSD& userdata)
    {
        bool new_value = check_show_xui_names(NULL);
        return new_value;
    }
};



////////////////////////
// DEBUG MOUSE EVENTS //
////////////////////////


class LLAdvancedToggleDebugMouseEvents : public view_listener_t
{
    bool handleEvent(const LLSD& userdata)
    {
        LLView::sDebugMouseHandling = !(LLView::sDebugMouseHandling);
        return true;
    }
};

class LLAdvancedCheckDebugMouseEvents : public view_listener_t
{
    bool handleEvent(const LLSD& userdata)
    {
        bool new_value = LLView::sDebugMouseHandling;
        return new_value;
    }
};



////////////////
// DEBUG KEYS //
////////////////


class LLAdvancedToggleDebugKeys : public view_listener_t
{
    bool handleEvent(const LLSD& userdata)
    {
        LLView::sDebugKeys = !(LLView::sDebugKeys);
        return true;
    }
};

class LLAdvancedCheckDebugKeys : public view_listener_t
{
    bool handleEvent(const LLSD& userdata)
    {
        bool new_value = LLView::sDebugKeys;
        return new_value;
    }
};



///////////////////////
// DEBUG WINDOW PROC //
///////////////////////


class LLAdvancedToggleDebugWindowProc : public view_listener_t
{
    bool handleEvent(const LLSD& userdata)
    {
        gDebugWindowProc = !(gDebugWindowProc);
        return true;
    }
};

class LLAdvancedCheckDebugWindowProc : public view_listener_t
    {
    bool handleEvent(const LLSD& userdata)
    {
        bool new_value = gDebugWindowProc;
        return new_value;
    }
};

// ------------------------------XUI MENU ---------------------------

//////////////////////
// LOAD UI FROM XML //
//////////////////////


class LLAdvancedLoadUIFromXML : public view_listener_t
{
    bool handleEvent(const LLSD& userdata)
    {
        handle_load_from_xml(NULL);
        return true;
    }
};



////////////////////
// SAVE UI TO XML //
////////////////////


class LLAdvancedSaveUIToXML : public view_listener_t
{
    bool handleEvent(const LLSD& userdata)
    {
        handle_save_to_xml(NULL);
        return true;
    }
};


class LLAdvancedSendTestIms : public view_listener_t
{
    bool handleEvent(const LLSD& userdata)
    {
        LLIMModel::instance().testMessages();
        return true;
    }
};


///////////////
// XUI NAMES //
///////////////


class LLAdvancedToggleXUINames : public view_listener_t
{
    bool handleEvent(const LLSD& userdata)
    {
        toggle_show_xui_names(NULL);
        return true;
    }
};

class LLAdvancedCheckXUINames : public view_listener_t
{
    bool handleEvent(const LLSD& userdata)
    {
        bool new_value = check_show_xui_names(NULL);
        return new_value;
    }
};


////////////////////////
// GRAB BAKED TEXTURE //
////////////////////////


class LLAdvancedGrabBakedTexture : public view_listener_t
{
    bool handleEvent(const LLSD& userdata)
    {
        std::string texture_type = userdata.asString();
        if ("iris" == texture_type)
        {
            handle_grab_baked_texture( (void*)BAKED_EYES );
        }
        else if ("head" == texture_type)
        {
            handle_grab_baked_texture( (void*)BAKED_HEAD );
        }
        else if ("upper" == texture_type)
        {
            handle_grab_baked_texture( (void*)BAKED_UPPER );
        }
        else if ("lower" == texture_type)
        {
            handle_grab_baked_texture( (void*)BAKED_LOWER );
        }
        else if ("skirt" == texture_type)
        {
            handle_grab_baked_texture( (void*)BAKED_SKIRT );
        }
        else if ("hair" == texture_type)
        {
            handle_grab_baked_texture( (void*)BAKED_HAIR );
        }

        return true;
    }
};

class LLAdvancedEnableGrabBakedTexture : public view_listener_t
{
    bool handleEvent(const LLSD& userdata)
{
        std::string texture_type = userdata.asString();
        bool new_value = false;

        if ("iris" == texture_type)
        {
            new_value = enable_grab_baked_texture( (void*)BAKED_EYES );
        }
        else if ("head" == texture_type)
        {
            new_value = enable_grab_baked_texture( (void*)BAKED_HEAD );
        }
        else if ("upper" == texture_type)
        {
            new_value = enable_grab_baked_texture( (void*)BAKED_UPPER );
        }
        else if ("lower" == texture_type)
        {
            new_value = enable_grab_baked_texture( (void*)BAKED_LOWER );
        }
        else if ("skirt" == texture_type)
        {
            new_value = enable_grab_baked_texture( (void*)BAKED_SKIRT );
        }
        else if ("hair" == texture_type)
        {
            new_value = enable_grab_baked_texture( (void*)BAKED_HAIR );
        }

        return new_value;
}
};

///////////////////////
// APPEARANCE TO XML //
///////////////////////


class LLAdvancedEnableAppearanceToXML : public view_listener_t
{
    bool handleEvent(const LLSD& userdata)
    {
        LLViewerObject *obj = LLSelectMgr::getInstance()->getSelection()->getPrimaryObject();
        if (obj && obj->isAnimatedObject() && obj->getControlAvatar())
        {
            return gSavedSettings.getBOOL("DebugAnimatedObjects");
        }
        else if (obj && obj->isAttachment() && obj->getAvatar())
        {
            return gSavedSettings.getBOOL("DebugAvatarAppearanceMessage");
        }
        else if (obj && obj->isAvatar())
        {
            // This has to be a non-control avatar, because control avs are invisible and unclickable.
            return gSavedSettings.getBOOL("DebugAvatarAppearanceMessage");
        }
        else
        {
            return false;
        }
    }
};

class LLAdvancedAppearanceToXML : public view_listener_t
{
    bool handleEvent(const LLSD& userdata)
    {
        std::string emptyname;
        LLViewerObject *obj = LLSelectMgr::getInstance()->getSelection()->getPrimaryObject();
        LLVOAvatar *avatar = NULL;
        if (obj)
        {
            if (obj->isAvatar())
            {
                avatar = obj->asAvatar();
            }
            else
            {
                // If there is a selection, find the associated
                // avatar. Normally there's only one obvious choice. But
                // what should be returned if the object is in an attached
                // animated object? getAvatar() will give the skeleton of
                // the animated object. getAvatarAncestor() will give the
                // actual human-driven avatar.
                avatar = obj->getAvatar();
            }
        }
        else
        {
            // If no selection, use the self avatar.
            avatar = gAgentAvatarp;
        }
        if (avatar)
        {
            avatar->dumpArchetypeXML(emptyname);
        }
        return true;
    }
};



///////////////////////////////
// TOGGLE CHARACTER GEOMETRY //
///////////////////////////////


class LLAdvancedToggleCharacterGeometry : public view_listener_t
{
    bool handleEvent(const LLSD& userdata)
    {
        handle_god_request_avatar_geometry(NULL);
        return true;
    }
};


    /////////////////////////////
// TEST MALE / TEST FEMALE //
/////////////////////////////

class LLAdvancedTestMale : public view_listener_t
{
    bool handleEvent(const LLSD& userdata)
    {
        handle_test_male(NULL);
        return true;
    }
};


class LLAdvancedTestFemale : public view_listener_t
{
    bool handleEvent(const LLSD& userdata)
    {
        handle_test_female(NULL);
        return true;
    }
};

class LLAdvancedForceParamsToDefault : public view_listener_t
{
    bool handleEvent(const LLSD& userdata)
    {
        LLAgent::clearVisualParams(NULL);
        return true;
    }
};


//////////////////////////
//   ANIMATION SPEED    //
//////////////////////////

// Utility function to set all AV time factors to the same global value
static void set_all_animation_time_factors(F32  time_factor)
{
    LLMotionController::setCurrentTimeFactor(time_factor);
    for (std::vector<LLCharacter*>::iterator iter = LLCharacter::sInstances.begin();
        iter != LLCharacter::sInstances.end(); ++iter)
    {
        (*iter)->setAnimTimeFactor(time_factor);
    }
}

class LLAdvancedAnimTenFaster : public view_listener_t
{
    bool handleEvent(const LLSD& userdata)
    {
        //LL_INFOS() << "LLAdvancedAnimTenFaster" << LL_ENDL;
        F32 time_factor = LLMotionController::getCurrentTimeFactor();
        time_factor = llmin(time_factor + 0.1f, 2.f);   // Upper limit is 200% speed
        set_all_animation_time_factors(time_factor);
        return true;
    }
};

class LLAdvancedAnimTenSlower : public view_listener_t
{
    bool handleEvent(const LLSD& userdata)
    {
        //LL_INFOS() << "LLAdvancedAnimTenSlower" << LL_ENDL;
        F32 time_factor = LLMotionController::getCurrentTimeFactor();
        time_factor = llmax(time_factor - 0.1f, 0.1f);  // Lower limit is at 10% of normal speed
        set_all_animation_time_factors(time_factor);
        return true;
    }
};

class LLAdvancedAnimResetAll : public view_listener_t
{
    bool handleEvent(const LLSD& userdata)
    {
        set_all_animation_time_factors(1.f);
        return true;
    }
};


//////////////////////////
// RELOAD VERTEX SHADER //
//////////////////////////


class LLAdvancedReloadVertexShader : public view_listener_t
{
    bool handleEvent(const LLSD& userdata)
    {
        reload_vertex_shader(NULL);
        return true;
    }
};



////////////////////
// ANIMATION INFO //
////////////////////


class LLAdvancedToggleAnimationInfo : public view_listener_t
{
    bool handleEvent(const LLSD& userdata)
    {
        LLVOAvatar::sShowAnimationDebug = !(LLVOAvatar::sShowAnimationDebug);
        return true;
    }
};

class LLAdvancedCheckAnimationInfo : public view_listener_t
{
    bool handleEvent(const LLSD& userdata)
    {
        bool new_value = LLVOAvatar::sShowAnimationDebug;
        return new_value;
    }
};


//////////////////
// SHOW LOOK AT //
//////////////////


class LLAdvancedToggleShowLookAt : public view_listener_t
{
    bool handleEvent(const LLSD& userdata)
    {
        //LLHUDEffectLookAt::sDebugLookAt = !(LLHUDEffectLookAt::sDebugLookAt);
        //<FS:AO improve use of controls with radiogroups>
        //bool value = !gSavedPerAccountSettings.getBOOL("DebugLookAt");
        //gSavedPerAccountSettings.setBOOL("DebugLookAt",value);
        S32 value = !gSavedPerAccountSettings.getS32("DebugLookAt");
        gSavedPerAccountSettings.setS32("DebugLookAt",value);
        //</FS:AO>
        return true;
    }
};

// <AO>
class LLAdvancedToggleShowColor : public view_listener_t
{
        bool handleEvent(const LLSD& userdata)
        {
                S32 value = !gSavedSettings.getS32("DebugShowColor");
                gSavedSettings.setS32("DebugShowColor",value);
                return true;
        }
};

class LLAdvancedCheckShowColor : public view_listener_t
{
        bool handleEvent(const LLSD& userdata)
        {
                S32 new_value = gSavedSettings.getS32("DebugShowColor");
                return (bool)new_value;
        }
};
// </AO>

class LLAdvancedCheckShowLookAt : public view_listener_t
{
    bool handleEvent(const LLSD& userdata)
    {
        //bool new_value = LLHUDEffectLookAt::sDebugLookAt;
        //<FS:AO improve use of controls with radiogroups>
        //bool new_value = gSavedPerAccountSettings.getBOOL("DebugLookAt");
        S32 new_value = gSavedPerAccountSettings.getS32("DebugLookAt");
        return (bool)new_value;
    }
};



///////////////////
// SHOW POINT AT //
///////////////////


class LLAdvancedToggleShowPointAt : public view_listener_t
{
    bool handleEvent(const LLSD& userdata)
    {
        LLHUDEffectPointAt::sDebugPointAt = !(LLHUDEffectPointAt::sDebugPointAt);
        return true;
    }
};

class LLAdvancedCheckShowPointAt : public view_listener_t
{
    bool handleEvent(const LLSD& userdata)
    {
        bool new_value = LLHUDEffectPointAt::sDebugPointAt;
        return new_value;
    }
};


/////////////////////
// PRIVATE LOOK AT //
/////////////////////

class LLAdvancedTogglePrivateLookPointAt : public view_listener_t
{
    bool handleEvent(const LLSD& userdata)
    {
        std::string command = userdata.asString();
        if ("Look" == command)
        {
            bool new_value = !gSavedSettings.getBOOL("PrivateLookAtTarget");
            gSavedSettings.setBOOL("PrivateLookAtTarget", new_value);
        }
        else if ("Point" == command)
        {
            bool new_value = !gSavedSettings.getBOOL("PrivatePointAtTarget");
            gSavedSettings.setBOOL("PrivatePointAtTarget", new_value);
        }
    return true;
    }
};

class LLAdvancedCheckPrivateLookPointAt : public view_listener_t
{
    bool handleEvent(const LLSD& userdata)
    {
        std::string command = userdata["data"].asString();
        if ("Look" == command)
        {
            bool new_value = gSavedSettings.getBOOL("PrivateLookAtTarget");
            std::string control_name = userdata["control"].asString();
            gMenuHolder->findControl(control_name)->setValue(new_value);
        }
        else if ("Point" == command)
        {
            bool new_value = gSavedSettings.getBOOL("PrivatePointAtTarget");
            std::string control_name = userdata["control"].asString();
            gMenuHolder->findControl(control_name)->setValue(new_value);
        }
    return true;
    }
};

/////////////////////////
// DEBUG JOINT UPDATES //
/////////////////////////


class LLAdvancedToggleDebugJointUpdates : public view_listener_t
{
    bool handleEvent(const LLSD& userdata)
    {
        LLVOAvatar::sJointDebug = !(LLVOAvatar::sJointDebug);
        return true;
    }
};

class LLAdvancedCheckDebugJointUpdates : public view_listener_t
{
    bool handleEvent(const LLSD& userdata)
    {
        bool new_value = LLVOAvatar::sJointDebug;
        return new_value;
    }
};



/////////////////
// DISABLE LOD //
/////////////////


class LLAdvancedToggleDisableLOD : public view_listener_t
{
    bool handleEvent(const LLSD& userdata)
    {
        LLViewerJoint::sDisableLOD = !(LLViewerJoint::sDisableLOD);
        return true;
    }
};

class LLAdvancedCheckDisableLOD : public view_listener_t
{
    bool handleEvent(const LLSD& userdata)
    {
        bool new_value = LLViewerJoint::sDisableLOD;
        return new_value;
    }
};



/////////////////////////
// DEBUG CHARACTER VIS //
/////////////////////////


class LLAdvancedToggleDebugCharacterVis : public view_listener_t
{
    bool handleEvent(const LLSD& userdata)
    {
        LLVOAvatar::sDebugInvisible = !(LLVOAvatar::sDebugInvisible);
        return true;
    }
};

class LLAdvancedCheckDebugCharacterVis : public view_listener_t
{
    bool handleEvent(const LLSD& userdata)
    {
        bool new_value = LLVOAvatar::sDebugInvisible;
        return new_value;
    }
};


//////////////////////
// DUMP ATTACHMENTS //
//////////////////////


class LLAdvancedDumpAttachments : public view_listener_t
{
    bool handleEvent(const LLSD& userdata)
    {
        handle_dump_attachments(NULL);
        return true;
    }
};



/////////////////////
// REBAKE TEXTURES //
/////////////////////


class LLAdvancedRebakeTextures : public view_listener_t
{
    bool handleEvent(const LLSD& userdata)
    {
        handle_rebake_textures(NULL);
        return true;
    }
};


// [SL:KB] - Patch: Appearance-PhantomAttach | Checked: Catznip-5.0
void handle_refresh_attachments()
{
    LLAttachmentsMgr::instance().refreshAttachments();
}
// [/SL:KB]

#if 1 //ndef LL_RELEASE_FOR_DOWNLOAD
///////////////////////////
// DEBUG AVATAR TEXTURES //
///////////////////////////


class LLAdvancedDebugAvatarTextures : public view_listener_t
{
    bool handleEvent(const LLSD& userdata)
    {
        if (gAgent.isGodlike())
        {
            handle_debug_avatar_textures(NULL);
        }
        return true;
    }
};

////////////////////////////////
// DUMP AVATAR LOCAL TEXTURES //
////////////////////////////////


class LLAdvancedDumpAvatarLocalTextures : public view_listener_t
{
    bool handleEvent(const LLSD& userdata)
    {
#ifndef LL_RELEASE_FOR_DOWNLOAD
        handle_dump_avatar_local_textures(NULL);
#endif
        return true;
    }
};

#endif

///////////////////////////////////
// Reload Avatar Cloud Particles //
///////////////////////////////////
class LLAdvancedReloadAvatarCloudParticle : public view_listener_t
{
    bool handleEvent(const LLSD& userdata)
    {
        LLVOAvatar::initCloud();
        return true;
    }
};

/////////////////
// MESSAGE LOG //
/////////////////


class LLAdvancedEnableMessageLog : public view_listener_t
{
    bool handleEvent(const LLSD& userdata)
    {
        handle_viewer_enable_message_log(NULL);
        return true;
    }
};

class LLAdvancedDisableMessageLog : public view_listener_t
{
    bool handleEvent(const LLSD& userdata)
    {
        handle_viewer_disable_message_log(NULL);
        return true;
    }
};

/////////////////
// DROP PACKET //
/////////////////


class LLAdvancedDropPacket : public view_listener_t
{
    bool handleEvent(const LLSD& userdata)
    {
        gMessageSystem->mPacketRing.dropPackets(1);
        return true;
    }
};

//////////////////////
// PURGE DISK CACHE //
//////////////////////


class LLAdvancedPurgeDiskCache : public view_listener_t
{
    bool handleEvent(const LLSD& userdata)
    {
        LL::WorkQueue::ptr_t main_queue = LL::WorkQueue::getInstance("mainloop");
        LL::WorkQueue::ptr_t general_queue = LL::WorkQueue::getInstance("General");
        llassert_always(main_queue);
        llassert_always(general_queue);
        main_queue->postTo(
            general_queue,
            []() // Work done on general queue
            {
                LLDiskCache::getInstance()->purge();
                // Nothing needed to return
            },
            [](){}); // Callback to main thread is empty as there is nothing left to do

        return true;
    }
};


////////////////////////
// PURGE SHADER CACHE //
////////////////////////


class LLAdvancedPurgeShaderCache : public view_listener_t
{
    bool handleEvent(const LLSD& userdata)
    {
        LLViewerShaderMgr::instance()->clearShaderCache();
        LLViewerShaderMgr::instance()->setShaders();
        return true;
    }
};

/////////////////////
// REBUILD TERRAIN //
/////////////////////


class LLAdvancedRebuildTerrain : public view_listener_t
{
    bool handleEvent(const LLSD& userdata)
    {
        gPipeline.rebuildTerrain();
        return true;
    }
};

////////////////////
// EVENT Recorder //
///////////////////


class LLAdvancedViewerEventRecorder : public view_listener_t
{
    bool handleEvent(const LLSD& userdata)
    {
        std::string command = userdata.asString();
        if ("start playback" == command)
        {
            LL_INFOS() << "Event Playback starting" << LL_ENDL;
            LLViewerEventRecorder::instance().playbackRecording();
            LL_INFOS() << "Event Playback completed" << LL_ENDL;
        }
        else if ("stop playback" == command)
        {
            // Future
        }
        else if ("start recording" == command)
        {
            LLViewerEventRecorder::instance().setEventLoggingOn();
            LL_INFOS() << "Event recording started" << LL_ENDL;
        }
        else if ("stop recording" == command)
        {
            LLViewerEventRecorder::instance().setEventLoggingOff();
            LL_INFOS() << "Event recording stopped" << LL_ENDL;
        }

        return true;
    }
};




/////////////////
// AGENT PILOT //
/////////////////


class LLAdvancedAgentPilot : public view_listener_t
{
    bool handleEvent(const LLSD& userdata)
    {
        std::string command = userdata.asString();
        if ("start playback" == command)
        {
            gAgentPilot.setNumRuns(-1);
            gAgentPilot.startPlayback();
        }
        else if ("stop playback" == command)
        {
            gAgentPilot.stopPlayback();
        }
        else if ("start record" == command)
        {
            gAgentPilot.startRecord();
        }
        else if ("stop record" == command)
        {
            gAgentPilot.stopRecord();
        }

        return true;
    }
};



//////////////////////
// AGENT PILOT LOOP //
//////////////////////


class LLAdvancedToggleAgentPilotLoop : public view_listener_t
{
    bool handleEvent(const LLSD& userdata)
    {
        gAgentPilot.setLoop(!gAgentPilot.getLoop());
        return true;
    }
};

class LLAdvancedCheckAgentPilotLoop : public view_listener_t
{
    bool handleEvent(const LLSD& userdata)
    {
        bool new_value = gAgentPilot.getLoop();
        return new_value;
    }
};


/////////////////////////
// SHOW OBJECT UPDATES //
/////////////////////////


class LLAdvancedToggleShowObjectUpdates : public view_listener_t
{
    bool handleEvent(const LLSD& userdata)
    {
        gShowObjectUpdates = !(gShowObjectUpdates);
        return true;
    }
};

class LLAdvancedCheckShowObjectUpdates : public view_listener_t
{
    bool handleEvent(const LLSD& userdata)
    {
        bool new_value = gShowObjectUpdates;
        return new_value;
    }
};



////////////////////
// COMPRESS IMAGE //
////////////////////


class LLAdvancedCompressImage : public view_listener_t
{
    bool handleEvent(const LLSD& userdata)
    {
        handle_compress_image(NULL);
        return true;
    }
};



////////////////////////
// COMPRESS FILE TEST //
////////////////////////

class LLAdvancedCompressFileTest : public view_listener_t
{
    bool handleEvent(const LLSD& userdata)
    {
        handle_compress_file_test(NULL);
        return true;
    }
};


/////////////////////////
// SHOW DEBUG SETTINGS //
/////////////////////////


class LLAdvancedShowDebugSettings : public view_listener_t
{
    bool handleEvent(const LLSD& userdata)
    {
        LLFloaterReg::showInstance("settings_debug",userdata);
        return true;
    }
};



////////////////////////
// VIEW ADMIN OPTIONS //
////////////////////////

class LLAdvancedEnableViewAdminOptions : public view_listener_t
{
    bool handleEvent(const LLSD& userdata)
    {
        // Don't enable in god mode since the admin menu is shown anyway.
        // Only enable if the user has set the appropriate debug setting.
        bool new_value = !gAgent.getAgentAccess().isGodlikeWithoutAdminMenuFakery() && gSavedSettings.getBOOL("AdminMenu");
        return new_value;
    }
};

class LLAdvancedToggleViewAdminOptions : public view_listener_t
{
    bool handleEvent(const LLSD& userdata)
    {
        handle_admin_override_toggle(NULL);
        return true;
    }
};

class LLAdvancedToggleVisualLeakDetector : public view_listener_t
{
    bool handleEvent(const LLSD& userdata)
    {
        handle_visual_leak_detector_toggle(NULL);
        return true;
    }
};

class LLAdvancedCheckViewAdminOptions : public view_listener_t
{
    bool handleEvent(const LLSD& userdata)
    {
        bool new_value = check_admin_override(NULL) || gAgent.isGodlike();
        return new_value;
    }
};

//////////////////
// ADMIN STATUS //
//////////////////


class LLAdvancedRequestAdminStatus : public view_listener_t
{
    bool handleEvent(const LLSD& userdata)
    {
        handle_god_mode(NULL);
        return true;
    }
};

class LLAdvancedLeaveAdminStatus : public view_listener_t
{
    bool handleEvent(const LLSD& userdata)
    {
        handle_leave_god_mode(NULL);
        return true;
    }
};

//////////////////////////
// Advanced > Debugging //
//////////////////////////

class LLAdvancedForceErrorBreakpoint : public view_listener_t
{
    bool handleEvent(const LLSD& userdata)
    {
        force_error_breakpoint(NULL);
        return true;
    }
};

class LLAdvancedForceErrorLlerror : public view_listener_t
{
    bool handleEvent(const LLSD& userdata)
    {
        force_error_llerror(NULL);
        return true;
    }
};

class LLAdvancedForceErrorLlerrorMsg: public view_listener_t
{
    bool handleEvent(const LLSD& userdata)
    {
        force_error_llerror_msg(NULL);
        return true;
    }
};

class LLAdvancedForceErrorBadMemoryAccess : public view_listener_t
{
    bool handleEvent(const LLSD& userdata)
    {
        force_error_bad_memory_access(NULL);
        return true;
    }
};

class LLAdvancedForceErrorBadMemoryAccessCoro : public view_listener_t
{
    bool handleEvent(const LLSD& userdata)
    {
        LLCoros::instance().launch(
            "AdvancedForceErrorBadMemoryAccessCoro",
            [](){
                // Wait for one mainloop() iteration, letting the enclosing
                // handleEvent() method return.
                llcoro::suspend();
                force_error_bad_memory_access(NULL);
            });
        return true;
    }
};

class LLAdvancedForceErrorInfiniteLoop : public view_listener_t
{
    bool handleEvent(const LLSD& userdata)
    {
        force_error_infinite_loop(NULL);
        return true;
    }
};

class LLAdvancedForceErrorSoftwareException : public view_listener_t
{
    bool handleEvent(const LLSD& userdata)
    {
        force_error_software_exception(NULL);
        return true;
    }
};

class LLAdvancedForceOSException: public view_listener_t
{
    bool handleEvent(const LLSD& userdata)
    {
        force_error_os_exception(NULL);
        return true;
    }
};

class LLAdvancedForceErrorSoftwareExceptionCoro : public view_listener_t
{
    bool handleEvent(const LLSD& userdata)
    {
        LLCoros::instance().launch(
            "AdvancedForceErrorSoftwareExceptionCoro",
            [](){
                // Wait for one mainloop() iteration, letting the enclosing
                // handleEvent() method return.
                llcoro::suspend();
                force_error_software_exception(NULL);
            });
        return true;
    }
};

class LLAdvancedForceErrorDriverCrash : public view_listener_t
{
    bool handleEvent(const LLSD& userdata)
    {
        force_error_driver_crash(NULL);
        return true;
    }
};

// <FS:Ansariel> Wrongly merged back in by LL
//class LLAdvancedForceErrorCoroutineCrash : public view_listener_t
//{
//    bool handleEvent(const LLSD& userdata)
//    {
//        force_error_coroutine_crash(NULL);
//        return true;
//    }
//};
// </FS:Ansariel>

class LLAdvancedForceErrorThreadCrash : public view_listener_t
{
    bool handleEvent(const LLSD& userdata)
    {
        force_error_thread_crash(NULL);
        return true;
    }
};

class LLAdvancedForceErrorDisconnectViewer : public view_listener_t
{
    bool handleEvent(const LLSD& userdata)
    {
        handle_disconnect_viewer(NULL);
        return true;
}
};


#ifdef TOGGLE_HACKED_GODLIKE_VIEWER

class LLAdvancedHandleToggleHackedGodmode : public view_listener_t
{
    bool handleEvent(const LLSD& userdata)
    {
        handle_toggle_hacked_godmode(NULL);
        return true;
    }
};

class LLAdvancedCheckToggleHackedGodmode : public view_listener_t
{
    bool handleEvent(const LLSD& userdata)
    {
        check_toggle_hacked_godmode(NULL);
        return true;
    }
};

class LLAdvancedEnableToggleHackedGodmode : public view_listener_t
{
    bool handleEvent(const LLSD& userdata)
    {
        bool new_value = enable_toggle_hacked_godmode(NULL);
        return new_value;
    }
};
#endif


//
////-------------------------------------------------------------------
//// Advanced menu
////-------------------------------------------------------------------


//////////////////
// DEVELOP MENU //
//////////////////

class LLDevelopCheckLoggingLevel : public view_listener_t
{
    bool handleEvent(const LLSD& userdata)
    {
        U32 level = userdata.asInteger();
        return (static_cast<LLError::ELevel>(level) == LLError::getDefaultLevel());
    }
};

class LLDevelopSetLoggingLevel : public view_listener_t
{
    bool handleEvent(const LLSD& userdata)
    {
        U32 level = userdata.asInteger();
        LLError::setDefaultLevel(static_cast<LLError::ELevel>(level));
        return true;
    }
};

//////////////////
// ADMIN MENU   //
//////////////////

// Admin > Object
class LLAdminForceTakeCopy : public view_listener_t
{
    bool handleEvent(const LLSD& userdata)
    {
        force_take_copy(NULL);
        return true;
    }
};

class LLAdminHandleObjectOwnerSelf : public view_listener_t
{
    bool handleEvent(const LLSD& userdata)
    {
        handle_object_owner_self(NULL);
        return true;
    }
};
class LLAdminHandleObjectOwnerPermissive : public view_listener_t
{
    bool handleEvent(const LLSD& userdata)
    {
        handle_object_owner_permissive(NULL);
        return true;
    }
};

class LLAdminHandleForceDelete : public view_listener_t
{
    bool handleEvent(const LLSD& userdata)
    {
        handle_force_delete(NULL);
        return true;
    }
};

class LLAdminHandleObjectLock : public view_listener_t
{
    bool handleEvent(const LLSD& userdata)
    {
        handle_object_lock(NULL);
        return true;
    }
};

class LLAdminHandleObjectAssetIDs: public view_listener_t
{
    bool handleEvent(const LLSD& userdata)
    {
        handle_object_asset_ids(NULL);
        return true;
    }
};

//Admin >Parcel
class LLAdminHandleForceParcelOwnerToMe: public view_listener_t
{
    bool handleEvent(const LLSD& userdata)
    {
        handle_force_parcel_owner_to_me(NULL);
        return true;
    }
};
class LLAdminHandleForceParcelToContent: public view_listener_t
{
    bool handleEvent(const LLSD& userdata)
    {
        handle_force_parcel_to_content(NULL);
        return true;
    }
};
class LLAdminHandleClaimPublicLand: public view_listener_t
{
    bool handleEvent(const LLSD& userdata)
    {
        handle_claim_public_land(NULL);
        return true;
    }
};

// Admin > Region
class LLAdminHandleRegionDumpTempAssetData: public view_listener_t
{
    bool handleEvent(const LLSD& userdata)
    {
        handle_region_dump_temp_asset_data(NULL);
        return true;
    }
};
//Admin (Top Level)

class LLAdminOnSaveState: public view_listener_t
{
    bool handleEvent(const LLSD& userdata)
    {
        LLPanelRegionTools::onSaveState(NULL);
        return true;
}
};


//-----------------------------------------------------------------------------
// cleanup_menus()
//-----------------------------------------------------------------------------
void cleanup_menus()
{
    delete gSLMMenuUpdater;
    gSLMMenuUpdater = nullptr;

    delete gMenuParcelObserver;
    gMenuParcelObserver = NULL;

    delete gMenuAvatarSelf;
    gMenuAvatarSelf = NULL;

    delete gMenuAvatarOther;
    gMenuAvatarOther = NULL;

    delete gMenuObject;
    gMenuObject = NULL;

    delete gMenuAttachmentSelf;
    gMenuAttachmentSelf = NULL;

    delete gMenuAttachmentOther;
    gMenuAttachmentOther = NULL;

    delete gMenuLand;
    gMenuLand = NULL;

    delete gMenuMuteParticle;
    gMenuMuteParticle = NULL;

    // <FS:Ansariel> Pie menu
    delete gPieMenuAvatarSelf;
    gPieMenuAvatarSelf = NULL;

    delete gPieMenuAvatarOther;
    gPieMenuAvatarOther = NULL;

    delete gPieMenuObject;
    gPieMenuObject = NULL;

    delete gPieMenuAttachmentSelf;
    gPieMenuAttachmentSelf = NULL;

    delete gPieMenuAttachmentOther;
    gPieMenuAttachmentOther = NULL;

    delete gPieMenuLand;
    gPieMenuLand = NULL;

    delete gPieMenuMuteParticle;
    gPieMenuMuteParticle = NULL;
    // </FS:Ansariel>

    // <FS:Ansariel> FIRE-7893: Detach function on inspect self toast without function
    delete gMenuInspectSelf;
    gMenuInspectSelf = NULL;
    // </FS:Ansariel>

    delete gMenuBarView;
    gMenuBarView = NULL;

    delete gPopupMenuView;
    gPopupMenuView = NULL;

    delete gMenuHolder;
    gMenuHolder = NULL;
}

//-----------------------------------------------------------------------------
// Object pie menu
//-----------------------------------------------------------------------------

// <FS:Ansariel> FIRE-6970/FIRE-6998: Optional permanent derendering of multiple objects
void derenderObject(bool permanent)
{
    bool need_save = false;
    LLViewerObject* objp;
    LLSelectMgr* select_mgr = LLSelectMgr::getInstance();

    while ((objp = select_mgr->getSelection()->getFirstRootObject(true)))
    {
//      if ( (objp) && (gAgentID != objp->getID()) )
// [RLVa:KB] - Checked: 2012-03-11 (RLVa-1.4.5) | Added: RLVa-1.4.5 | FS-specific
        // Don't allow derendering of own attachments when RLVa is enabled
        if ( (objp) && (gAgentID != objp->getID()) && ((!rlv_handler_t::isEnabled()) || (!objp->isAttachment()) || (!objp->permYouOwner())) )
// [/RLVa:KB]
        {
            LLUUID id = objp->getID();
            std::string entry_name = "";
            std::string region_name;
            LLAssetType::EType asset_type;

            if (objp->isAvatar())
            {
                LLNameValue* firstname = objp->getNVPair("FirstName");
                LLNameValue* lastname = objp->getNVPair("LastName");
                entry_name = llformat("%s %s", firstname->getString(), lastname->getString());
                asset_type = LLAssetType::AT_PERSON;
            }
            else
            {
                bool next_object = false;
                LLViewerObject::child_list_t object_children = objp->getChildren();
                for (LLViewerObject::child_list_t::const_iterator it = object_children.begin(); it != object_children.end(); it++)
                {
                    LLViewerObject* child = *it;
                    if (child->isAvatar() && child->asAvatar()->isSelf())
                    {
                        if (gRlvHandler.hasBehaviour(RLV_BHVR_UNSIT))
                        {
                            // RLVa: Prevent cheating out of sitting by derendering the object
                            select_mgr->deselectObjectOnly(objp);
                            next_object = true;
                        }
                        else
                        {
                            gAgent.standUp();
                        }
                        break;
                    }
                }

                if (next_object)
                {
                    continue;
                }

                LLSelectNode* nodep = select_mgr->getSelection()->getFirstRootNode();
                if (nodep)
                {
                    if (!nodep->mName.empty())
                    {
                        entry_name = nodep->mName;
                    }
                }
                LLViewerRegion* region = objp->getRegion();
                if (region)
                {
                    region_name = region->getName();
                }
                asset_type = LLAssetType::AT_OBJECT;
            }

            FSAssetBlacklist::getInstance()->addNewItemToBlacklist(id, entry_name, region_name, asset_type, permanent, false);

            if (permanent)
            {
                need_save = true;
            }

            select_mgr->deselectObjectOnly(objp);
            gObjectList.addDerenderedItem(id, permanent);
            gObjectList.killObject(objp);
            if (LLViewerRegion::sVOCacheCullingEnabled && objp->getRegion())
            {
                objp->getRegion()->killCacheEntry(objp->getLocalID());
            }

            LLTool* tool = LLToolMgr::getInstance()->getCurrentTool();
            LLViewerObject* tool_editing_object = tool->getEditingObject();
            if (tool_editing_object && tool_editing_object->mID == id)
            {
                tool->stopEditing();
            }

        }
        else if( (objp) && (gAgentID != objp->getID()) && ((rlv_handler_t::isEnabled()) || (objp->isAttachment()) || (objp->permYouOwner())) )
        {
            select_mgr->deselectObjectOnly(objp);
            return;
        }
    }

    if (need_save)
    {
        FSAssetBlacklist::getInstance()->saveBlacklist();
    }
}

class LLObjectDerenderPermanent : public view_listener_t
{
    bool handleEvent(const LLSD& userdata)
    {
        derenderObject(true);
        return true;
    }
};

class LLObjectDerender : public view_listener_t
{
    bool handleEvent(const LLSD& userdata)
    {
        derenderObject(false);
        return true;
    }
};
// </FS:Ansariel>

// <FS:CR> FIRE-10082 - Don't enable derendering own attachments when RLVa is enabled
bool enable_derender_object()
{
    return (!rlv_handler_t::isEnabled());
}
// </FS:CR>

class LLEnableEditParticleSource : public view_listener_t
{
    bool handleEvent(const LLSD& userdata)
    {
        LLObjectSelectionHandle handle = LLSelectMgr::instance().getSelection();

        if (handle->getObjectCount() >= 1)
        {
            LLObjectSelection::valid_iterator iter = handle->valid_begin();
            if (iter == handle->valid_end())
            {
                return false;
            }

            LLSelectNode* node = *iter;

            if (!node || !node->mPermissions)
            {
                return false;
            }

            if (node->mPermissions->getOwner() == gAgentID)
            {
                return true;
            }
        }
        return false;
    }
};

class LLEditParticleSource : public view_listener_t
{
    bool handleEvent(const LLSD& userdata)
    {
        LLViewerObject* objectp = LLSelectMgr::getInstance()->getSelection()->getPrimaryObject();
        if (objectp)
        {
            ParticleEditor* particleEditor = LLFloaterReg::showTypedInstance<ParticleEditor>("particle_editor", LLSD(objectp->getID()), TAKE_FOCUS_YES);
            if (particleEditor)
            {
                particleEditor->setObject(objectp);
            }
        }
        return true;
    }
};

// <FS:Zi> Texture Refresh
void destroy_texture(const LLUUID& id)      // will be used by the texture refresh functions below
{
    if (id.isNull() || id == IMG_DEFAULT || FSCommon::isDefaultTexture(id))
    {
        return;
    }

    LLViewerFetchedTexture* tx = LLViewerTextureManager::getFetchedTexture(id);
    if (tx)
    {
        tx->clearFetchedResults();
    }
    LLAppViewer::getTextureCache()->removeFromCache(id);
}

void handle_object_tex_refresh(LLViewerObject* object, LLSelectNode* node)
{
    U8 te_count = object->getNumTEs();
    // map from texture ID to list of faces using it
    typedef std::map< LLUUID, std::vector<U8> > map_t;
    map_t faces_per_texture;
    for (U8 i = 0; i < te_count; ++i)
    {
        // "node" will be NULL when invoked from inventory menu,
        // otherwise it will hold the root node of the selection and we
        // need to make sure only to refresh the selected faces
        if (node && !node->isTESelected(i)) continue;

        LLViewerTexture* img = object->getTEImage(i);
        faces_per_texture[img->getID()].push_back(i);

        if (object->getTE(i)->getMaterialParams().notNull())
        {
            LLViewerTexture* norm_img = object->getTENormalMap(i);
            faces_per_texture[norm_img->getID()].push_back(i);

            LLViewerTexture* spec_img = object->getTESpecularMap(i);
            faces_per_texture[spec_img->getID()].push_back(i);
        }
    }

    map_t::iterator it;
    for (it = faces_per_texture.begin(); it != faces_per_texture.end(); ++it)
    {
        destroy_texture(it->first);
    }

    // Refresh sculpt texture
    if (object->isSculpted())
    {
        LLSculptParams *sculpt_params = (LLSculptParams *)object->getParameterEntry(LLNetworkData::PARAMS_SCULPT);
        if (sculpt_params)
        {
            LLUUID sculpt_uuid = sculpt_params->getSculptTexture();

            LLViewerFetchedTexture* tx = LLViewerTextureManager::getFetchedTexture(sculpt_uuid);
            if (tx)
            {
                S32 num_volumes = tx->getNumVolumes(LLRender::SCULPT_TEX);
                const LLViewerTexture::ll_volume_list_t* pVolumeList = tx->getVolumeList(LLRender::SCULPT_TEX);

                destroy_texture(sculpt_uuid);

                for (S32 idxVolume = 0; idxVolume < num_volumes; ++idxVolume)
                {
                    LLVOVolume* pVolume = pVolumeList->at(idxVolume);
                    if (pVolume)
                    {
                        pVolume->notifyMeshLoaded();
                    }
                }
            }
        }
    }
}

class LLObjectTexRefresh : public view_listener_t
{
    bool handleEvent(const LLSD& userdata)
    {
        // partly copied from the texture info code in handle_selected_texture_info()
        for (LLObjectSelection::valid_iterator iter = LLSelectMgr::getInstance()->getSelection()->valid_begin();
            iter != LLSelectMgr::getInstance()->getSelection()->valid_end(); iter++)
        {
            LLSelectNode* node = *iter;
            handle_object_tex_refresh(node->getObject(),node);
        }

        return true;
    }
};

void avatar_tex_refresh(LLVOAvatar* avatar)
{
    // I bet this can be done more elegantly, but this is just straightforward
    destroy_texture(avatar->getTE(TEX_HEAD_BAKED)->getID());
    destroy_texture(avatar->getTE(TEX_UPPER_BAKED)->getID());
    destroy_texture(avatar->getTE(TEX_LOWER_BAKED)->getID());
    destroy_texture(avatar->getTE(TEX_EYES_BAKED)->getID());
    destroy_texture(avatar->getTE(TEX_SKIRT_BAKED)->getID());
    destroy_texture(avatar->getTE(TEX_HAIR_BAKED)->getID());
    LLAvatarPropertiesProcessor::getInstance()->sendAvatarTexturesRequest(avatar->getID());
}

class LLAvatarTexRefresh : public view_listener_t
{
    bool handleEvent(const LLSD& userdata)
    {
        LLVOAvatar* avatar = find_avatar_from_object(LLSelectMgr::getInstance()->getSelection()->getPrimaryObject());
        if (avatar)
        {
            avatar_tex_refresh(avatar);
        }

        return true;
    }
};
// </FS:Zi> Texture Refresh

class LLObjectReportAbuse : public view_listener_t
{
    bool handleEvent(const LLSD& userdata)
    {
        LLViewerObject* objectp = LLSelectMgr::getInstance()->getSelection()->getPrimaryObject();
        if (objectp)
        {
            LLFloaterReporter::showFromObject(objectp->getID());
        }
        return true;
    }
};

// Enabled it you clicked an object
class LLObjectEnableReportAbuse : public view_listener_t
{
    bool handleEvent(const LLSD& userdata)
    {
        bool new_value = LLSelectMgr::getInstance()->getSelection()->getObjectCount() != 0;
        return new_value;
    }
};


void handle_object_touch()
{
    LLViewerObject* object = LLSelectMgr::getInstance()->getSelection()->getPrimaryObject();
    if (!object) return;

    LLPickInfo pick = LLToolPie::getInstance()->getPick();

// [RLVa:KB] - Checked: 2010-04-11 (RLVa-1.2.0e) | Modified: RLVa-1.1.0l
    // NOTE: fallback code since we really shouldn't be getting an active selection if we can't touch this
    if ( (RlvActions::isRlvEnabled()) && (!RlvActions::canTouch(object, pick.mObjectOffset)) )
    {
        RLV_ASSERT(false);
        return;
    }
// [/RLVa:KB]

    // *NOTE: Hope the packets arrive safely and in order or else
    // there will be some problems.
    // *TODO: Just fix this bad assumption.
    send_ObjectGrab_message(object, pick, LLVector3::zero);
    send_ObjectDeGrab_message(object, pick);
}

void handle_object_show_original()
{
    LLViewerObject* object = LLSelectMgr::getInstance()->getSelection()->getPrimaryObject();
    if (!object)
    {
        return;
    }

    LLViewerObject *parent = (LLViewerObject*)object->getParent();
    while (parent)
    {
        if(parent->isAvatar())
        {
            break;
        }
        object = parent;
        parent = (LLViewerObject*)parent->getParent();
    }

    if (!object || object->isAvatar())
    {
        return;
    }

    show_item_original(object->getAttachmentItemID());
}

// <FS:Ansariel> Disable if prevented by RLVa
bool enable_object_show_original()
{
    return !RlvActions::hasBehaviour(RLV_BHVR_SHOWINV);
}
// </FS:Ansariel>

static void init_default_item_label(LLUICtrl* ctrl)
{
    const std::string& item_name = ctrl->getName();
    boost::unordered_map<std::string, LLStringExplicit>::iterator it = sDefaultItemLabels.find(item_name);
    if (it == sDefaultItemLabels.end())
    {
        // *NOTE: This will not work for items of type LLMenuItemCheckGL because they return boolean value
        //       (doesn't seem to matter much ATM).
        LLStringExplicit default_label = ctrl->getValue().asString();
        if (!default_label.empty())
        {
            sDefaultItemLabels.insert(std::pair<std::string, LLStringExplicit>(item_name, default_label));
        }
    }
}

static LLStringExplicit get_default_item_label(const std::string& item_name)
{
    LLStringExplicit res("");
    boost::unordered_map<std::string, LLStringExplicit>::iterator it = sDefaultItemLabels.find(item_name);
    if (it != sDefaultItemLabels.end())
    {
        res = it->second;
    }

    return res;
}


bool enable_object_touch(LLUICtrl* ctrl)
{
    bool new_value = false;
    LLViewerObject* obj = LLSelectMgr::getInstance()->getSelection()->getPrimaryObject();
    if (obj)
    {
        LLViewerObject* parent = (LLViewerObject*)obj->getParent();
        new_value = obj->flagHandleTouch() || (parent && parent->flagHandleTouch());
    }

// [RLVa:KB] - Checked: 2010-11-12 (RLVa-1.2.1g) | Added: RLVa-1.2.1g
    if ( (RlvActions::isRlvEnabled()) && (new_value) )
    {
        // RELEASE-RLVa: [RLVa-1.2.1] Make sure this stays in sync with handle_object_touch()
        new_value = RlvActions::canTouch(obj, LLToolPie::getInstance()->getPick().mObjectOffset);
    }
// [/RLVa:KB]

    init_default_item_label(ctrl);

    // Update label based on the node touch name if available.
    LLSelectNode* node = LLSelectMgr::getInstance()->getSelection()->getFirstRootNode();
    if (node && node->mValid && !node->mTouchName.empty())
    {
        ctrl->setValue(node->mTouchName);
    }
    else
    {
        ctrl->setValue(get_default_item_label(ctrl->getName()));
    }

    return new_value;
};

//void label_touch(std::string& label, void*)
//{
//  LLSelectNode* node = LLSelectMgr::getInstance()->getSelection()->getFirstRootNode();
//  if (node && node->mValid && !node->mTouchName.empty())
//  {
//      label.assign(node->mTouchName);
//  }
//  else
//  {
//      label.assign("Touch");
//  }
//}

void handle_object_open()
{
// [RLVa:KB] - Checked: 2010-04-11 (RLVa-1.2.0e) | Added: RLVa-1.2.0e
    if (enable_object_open())
        LLFloaterReg::showInstance("openobject");
// [/RLVa:KB]
//  LLFloaterReg::showInstance("openobject");
}

bool enable_object_inspect()
{
    LLObjectSelectionHandle selection = LLSelectMgr::getInstance()->getSelection();
    LLViewerObject* selected_objectp = selection->getFirstRootObject();
    return selected_objectp != NULL;
}

struct LLSelectedTEGetmatIdAndPermissions : public LLSelectedTEFunctor
{
    LLSelectedTEGetmatIdAndPermissions()
        : mCanCopy(true)
        , mCanModify(true)
        , mCanTransfer(true)
        , mHasNonPbrFaces(false)
    {}
    bool apply(LLViewerObject* objectp, S32 te_index)
    {
        mCanCopy &= (bool)objectp->permCopy();
        mCanTransfer &= (bool)objectp->permTransfer();
        mCanModify &= (bool)objectp->permModify();
        LLUUID mat_id = objectp->getRenderMaterialID(te_index);
        if (mat_id.notNull())
        {
            mMaterialId = mat_id;
        }
        else
        {
            mHasNonPbrFaces = true;
        }
        return true;
    }
    bool mCanCopy;
    bool mCanModify;
    bool mCanTransfer;
    bool mHasNonPbrFaces;
    LLUUID mMaterialId;
};

bool enable_object_edit_gltf_material()
{
    if (!LLMaterialEditor::capabilitiesAvailable())
    {
        return false;
    }

    LLSelectedTEGetmatIdAndPermissions func;
    LLSelectMgr::getInstance()->getSelection()->applyToTEs(&func);
    return func.mCanModify && !func.mHasNonPbrFaces;
}

bool enable_object_open()
{
    // Look for contents in root object, which is all the LLFloaterOpenObject
    // understands.
    LLViewerObject* obj = LLSelectMgr::getInstance()->getSelection()->getPrimaryObject();
    if (!obj) return false;

    LLViewerObject* root = obj->getRootEdit();
    if (!root) return false;

    return root->allowOpen();
}


class LLViewJoystickFlycam : public view_listener_t
{
    bool handleEvent(const LLSD& userdata)
    {
        handle_toggle_flycam();
        return true;
    }
};

class LLViewCheckJoystickFlycam : public view_listener_t
{
    bool handleEvent(const LLSD& userdata)
    {
        bool new_value = LLViewerJoystick::getInstance()->getOverrideCamera();
        return new_value;
    }
};

void handle_toggle_flycam()
{
    LLViewerJoystick::getInstance()->toggleFlycam();
}

class LLObjectBuild : public view_listener_t
{
    bool handleEvent(const LLSD& userdata)
    {
        if (gAgentCamera.getFocusOnAvatar() && !LLToolMgr::getInstance()->inEdit() && gSavedSettings.getBOOL("EditCameraMovement") )
        {
            // zoom in if we're looking at the avatar
            gAgentCamera.setFocusOnAvatar(false, ANIMATE);
            gAgentCamera.setFocusGlobal(LLToolPie::getInstance()->getPick());
            gAgentCamera.cameraZoomIn(0.666f);
            gAgentCamera.cameraOrbitOver( 30.f * DEG_TO_RAD );
            gViewerWindow->moveCursorToCenter();
        }
        else if ( gSavedSettings.getBOOL("EditCameraMovement") )
        {
            gAgentCamera.setFocusGlobal(LLToolPie::getInstance()->getPick());
            gViewerWindow->moveCursorToCenter();
        }

        LLToolMgr::getInstance()->setCurrentToolset(gBasicToolset);
        LLToolMgr::getInstance()->getCurrentToolset()->selectTool( LLToolCompCreate::getInstance() );

        // Could be first use
        //LLFirstUse::useBuild();
        return true;
    }
};

void update_camera()
{
    LLViewerParcelMgr::getInstance()->deselectLand();

    if (gAgentCamera.getFocusOnAvatar() && !LLToolMgr::getInstance()->inEdit())
    {
        LLFloaterTools::sPreviousFocusOnAvatar = true;
        LLObjectSelectionHandle selection = LLSelectMgr::getInstance()->getSelection();

        if (selection->getSelectType() == SELECT_TYPE_HUD || !gSavedSettings.getBOOL("EditCameraMovement"))
        {
            // always freeze camera in space, even if camera doesn't move
            // so, for example, follow cam scripts can't affect you when in build mode
            gAgentCamera.setFocusGlobal(gAgentCamera.calcFocusPositionTargetGlobal(), LLUUID::null);
            gAgentCamera.setFocusOnAvatar(false, ANIMATE);
        }
        else
        {
            gAgentCamera.setFocusOnAvatar(false, ANIMATE);
            LLViewerObject* selected_objectp = selection->getFirstRootObject();
            if (selected_objectp)
            {
                // zoom in on object center instead of where we clicked, as we need to see the manipulator handles
                gAgentCamera.setFocusGlobal(selected_objectp->getPositionGlobal(), selected_objectp->getID());
                gAgentCamera.cameraZoomIn(0.666f);
                gAgentCamera.cameraOrbitOver(30.f * DEG_TO_RAD);
                gViewerWindow->moveCursorToCenter();
            }
        }
    }
}

void handle_object_edit()
{
    update_camera();

    LLFloaterReg::showInstance("build");

    LLToolMgr::getInstance()->setCurrentToolset(gBasicToolset);
    gFloaterTools->setEditTool( LLToolCompTranslate::getInstance() );

    LLViewerJoystick::getInstance()->moveObjects(true);
    LLViewerJoystick::getInstance()->setNeedsReset(true);

    // Could be first use
    //LLFirstUse::useBuild();
    return;
}

void handle_object_edit_gltf_material()
{
    if (!LLFloaterReg::instanceVisible("build"))
    {
        handle_object_edit(); // does update_camera();
    }
    else
    {
        update_camera();

        LLViewerJoystick::getInstance()->moveObjects(true);
        LLViewerJoystick::getInstance()->setNeedsReset(true);
    }

    LLMaterialEditor::loadLive();
}

void handle_attachment_edit(const LLUUID& inv_item_id)
{
    if (isAgentAvatarValid())
    {
        if (LLViewerObject* attached_obj = gAgentAvatarp->getWornAttachment(inv_item_id))
        {
            LLSelectMgr::getInstance()->deselectAll();
            LLSelectMgr::getInstance()->selectObjectAndFamily(attached_obj);

            handle_object_edit();
        }
    }
}

void handle_attachment_touch(const LLUUID& inv_item_id)
{
    if ( (isAgentAvatarValid()) && (enable_attachment_touch(inv_item_id)) )
    {
        if (LLViewerObject* attach_obj = gAgentAvatarp->getWornAttachment(gInventory.getLinkedItemID(inv_item_id)))
        {
            LLSelectMgr::getInstance()->deselectAll();

            LLObjectSelectionHandle sel = LLSelectMgr::getInstance()->selectObjectAndFamily(attach_obj);
            if (!LLToolMgr::getInstance()->inBuildMode())
            {
                struct SetTransient : public LLSelectedNodeFunctor
                {
                    bool apply(LLSelectNode* node)
                    {
                        node->setTransient(true);
                        return true;
                    }
                } f;
                sel->applyToNodes(&f);
            }

            handle_object_touch();
        }
    }
}

bool enable_attachment_touch(const LLUUID& inv_item_id)
{
    if (isAgentAvatarValid())
    {
        const LLViewerObject* attach_obj = gAgentAvatarp->getWornAttachment(gInventory.getLinkedItemID(inv_item_id));
// [RLVa:KB] - @touch*
        return (attach_obj) && (attach_obj->flagHandleTouch()) && (!RlvActions::isRlvEnabled() || RlvActions::canTouch(attach_obj));
// [/RLVa:KB]
//      return (attach_obj) && (attach_obj->flagHandleTouch());
    }
    return false;
}

void handle_object_inspect()
{
    LLObjectSelectionHandle selection = LLSelectMgr::getInstance()->getSelection();
    LLViewerObject* selected_objectp = selection->getFirstRootObject();
    if (selected_objectp)
    {
        LLFloaterReg::showInstance("task_properties");
    }

    /*
    // Old floater properties
    LLFloaterReg::showInstance("inspect", LLSD());
    */
}

//---------------------------------------------------------------------------
// Land pie menu
//---------------------------------------------------------------------------
class LLLandBuild : public view_listener_t
{
    bool handleEvent(const LLSD& userdata)
    {
        LLViewerParcelMgr::getInstance()->deselectLand();

        if (gAgentCamera.getFocusOnAvatar() && !LLToolMgr::getInstance()->inEdit() && gSavedSettings.getBOOL("EditCameraMovement") )
        {
            // zoom in if we're looking at the avatar
            gAgentCamera.setFocusOnAvatar(false, ANIMATE);
            gAgentCamera.setFocusGlobal(LLToolPie::getInstance()->getPick());
            gAgentCamera.cameraZoomIn(0.666f);
            gAgentCamera.cameraOrbitOver( 30.f * DEG_TO_RAD );
            gViewerWindow->moveCursorToCenter();
        }
        else if ( gSavedSettings.getBOOL("EditCameraMovement")  )
        {
            // otherwise just move focus
            gAgentCamera.setFocusGlobal(LLToolPie::getInstance()->getPick());
            gViewerWindow->moveCursorToCenter();
        }


        LLToolMgr::getInstance()->setCurrentToolset(gBasicToolset);
        LLToolMgr::getInstance()->getCurrentToolset()->selectTool( LLToolCompCreate::getInstance() );

        // Could be first use
        //LLFirstUse::useBuild();
        return true;
    }
};

class LLLandBuyPass : public view_listener_t
{
    bool handleEvent(const LLSD& userdata)
    {
        LLPanelLandGeneral::onClickBuyPass((void *)false);
        return true;
    }
};

class LLLandEnableBuyPass : public view_listener_t
{
    bool handleEvent(const LLSD& userdata)
    {
        bool new_value = LLPanelLandGeneral::enableBuyPass(NULL);
        return new_value;
    }
};

// BUG: Should really check if CLICK POINT is in a parcel where you can build.
bool enable_land_build(void*)
{
    if (gAgent.isGodlike()) return true;
    if (gAgent.inPrelude()) return false;

    bool can_build = false;
    LLParcel* agent_parcel = LLViewerParcelMgr::getInstance()->getAgentParcel();
    if (agent_parcel)
    {
        can_build = agent_parcel->getAllowModify();
    }
    return can_build;
}

// BUG: Should really check if OBJECT is in a parcel where you can build.
bool enable_object_build(void*)
{
    if (gAgent.isGodlike()) return true;
    if (gAgent.inPrelude()) return false;

    bool can_build = false;
    LLParcel* agent_parcel = LLViewerParcelMgr::getInstance()->getAgentParcel();
    if (agent_parcel)
    {
        can_build = agent_parcel->getAllowModify();
    }
    return can_build;
}

bool enable_object_edit()
{
    if (!isAgentAvatarValid()) return false;

    // *HACK:  The new "prelude" Help Islands have a build sandbox area,
    // so users need the Edit and Create pie menu options when they are
    // there.  Eventually this needs to be replaced with code that only
    // lets you edit objects if you have permission to do so (edit perms,
    // group edit, god).  See also lltoolbar.cpp.  JC
    bool enable = false;
    if (gAgent.inPrelude())
    {
        enable = LLViewerParcelMgr::getInstance()->allowAgentBuild()
            || LLSelectMgr::getInstance()->getSelection()->isAttachment();
    }
    else if (LLSelectMgr::getInstance()->selectGetAllValidAndObjectsFound())
    {
// [RLVa:KB] - @edit*
        if (RlvActions::isRlvEnabled() && !RlvActions::canEdit(ERlvCheckType::All))
        {
            LLObjectSelectionHandle hSel = LLSelectMgr::getInstance()->getSelection();
            RlvSelectIsEditable f;
            enable = (hSel.notNull()) && (!hSel->getFirstRootNode(&f, true));
        }
        else
        {
            enable = true;
        }
// [/RLVa:KB]
//      enable = true;
    }

    return enable;
}

bool enable_mute_particle()
{
    const LLPickInfo& pick = LLToolPie::getInstance()->getPick();

    return pick.mParticleOwnerID != LLUUID::null && pick.mParticleOwnerID != gAgent.getID();
}

// mutually exclusive - show either edit option or build in menu
bool enable_object_build()
{
    return !enable_object_edit();
}

bool enable_object_select_in_pathfinding_linksets()
{
    return LLPathfindingManager::getInstance()->isPathfindingEnabledForCurrentRegion() && LLSelectMgr::getInstance()->selectGetEditableLinksets();
}

bool visible_object_select_in_pathfinding_linksets()
{
    return LLPathfindingManager::getInstance()->isPathfindingEnabledForCurrentRegion();
}

bool enable_object_select_in_pathfinding_characters()
{
    return LLPathfindingManager::getInstance()->isPathfindingEnabledForCurrentRegion() &&  LLSelectMgr::getInstance()->selectGetViewableCharacters();
}

bool enable_os_exception()
{
#if LL_DARWIN
    return true;
#else
    return false;
#endif
}


bool enable_gltf()
{
    static LLCachedControl<bool> enablegltf(gSavedSettings, "GLTFEnabled", false);
    return enablegltf;
}

bool enable_gltf_save_as()
{
    if (enable_gltf())
    {
        LLViewerObject* obj = LLSelectMgr::getInstance()->getSelection()->getFirstRootObject();
        if (obj)
        {
            if (obj->mGLTFAsset && obj->mGLTFAsset->isLocalPreview())
            {
                return true;
            }

            LLPermissions* permissions = LLSelectMgr::getInstance()->findObjectPermissions(obj);
            if (permissions)
            {
                return permissions->allowExportBy(gAgent.getID());
            }
        }
    }
    return false;
}

bool enable_gltf_upload()
{
    return enable_gltf_save_as();
}

class LLSelfRemoveAllAttachments : public view_listener_t
{
    bool handleEvent(const LLSD& userdata)
    {
        LLAppearanceMgr::instance().removeAllAttachmentsFromAvatar();
        return true;
    }
};

class LLSelfEnableRemoveAllAttachments : public view_listener_t
{
    bool handleEvent(const LLSD& userdata)
    {
        bool new_value = false;
        if (isAgentAvatarValid())
        {
            for (LLVOAvatar::attachment_map_t::iterator iter = gAgentAvatarp->mAttachmentPoints.begin();
                 iter != gAgentAvatarp->mAttachmentPoints.end(); )
            {
                LLVOAvatar::attachment_map_t::iterator curiter = iter++;
                LLViewerJointAttachment* attachment = curiter->second;
//              if (attachment->getNumObjects() > 0)
// [RLVa:KB] - Checked: 2010-03-04 (RLVa-1.2.0a) | Added: RLVa-1.2.0a
                if ( (attachment->getNumObjects() > 0) && ((!rlv_handler_t::isEnabled()) || (gRlvAttachmentLocks.canDetach(attachment))) )
// [/RLVa:KB]
                {
                    new_value = true;
                    break;
                }
            }
        }
        return new_value;
    }
};

bool enable_has_attachments(void*)
{

    return false;
}

//---------------------------------------------------------------------------
// Avatar pie menu
//---------------------------------------------------------------------------
//void handle_follow(void *userdata)
//{
//  // follow a given avatar by ID
//  LLViewerObject* objectp = LLSelectMgr::getInstance()->getSelection()->getPrimaryObject();
//  if (objectp)
//  {
//      gAgent.startFollowPilot(objectp->getID());
//  }
//}

bool enable_object_mute()
{
    LLViewerObject* object = LLSelectMgr::getInstance()->getSelection()->getPrimaryObject();
    if (!object) return false;

    LLVOAvatar* avatar = find_avatar_from_object(object);
    if (avatar)
    {
        // It's an avatar
        LLNameValue *lastname = avatar->getNVPair("LastName");
        bool is_linden =
            lastname && !LLStringUtil::compareStrings(lastname->getString(), "Linden");
        bool is_self = avatar->isSelf();
//      return !is_linden && !is_self;
// [RLVa:KB] - Checked: RLVa-1.2.1
//      return !is_linden && !is_self && (RlvActions::canShowName(RlvActions::SNC_DEFAULT, avatar->getID()));
// [/RLVa:KB]

        // <FS:Zi> Make enable/disable of block/unblock menu items work for avatars
        if(is_linden || is_self)
            return false;

        if (!RlvActions::canShowName(RlvActions::SNC_DEFAULT, avatar->getID()))
            return false;

        LLNameValue *firstname = avatar->getNVPair("FirstName");

        std::string name;
        if (firstname && lastname)
        {
            name = LLCacheName::buildFullName(
                firstname->getString(), lastname->getString());
        }

        LLMute mute(avatar->getID(),name,LLMute::AGENT);
        return !LLMuteList::getInstance()->isMuted(mute.mID);
        // </FS:Zi>
    }
    else
    {
        // Just a regular object
        return LLSelectMgr::getInstance()->getSelection()->contains( object, SELECT_ALL_TES ) &&
               !LLMuteList::getInstance()->isMuted(object->getID());
    }
}

bool enable_object_unmute()
{
    LLViewerObject* object = LLSelectMgr::getInstance()->getSelection()->getPrimaryObject();
    if (!object) return false;

    LLVOAvatar* avatar = find_avatar_from_object(object);
    if (avatar)
    {
        // It's an avatar
        LLNameValue *lastname = avatar->getNVPair("LastName");
        bool is_linden =
            lastname && !LLStringUtil::compareStrings(lastname->getString(), "Linden");
        bool is_self = avatar->isSelf();
        // <FS:Zi> Make enable/disable of block/unblock menu items work for avatars
        // return !is_linden && !is_self;
        if(is_linden || is_self)
            return false;

        LLNameValue *firstname = avatar->getNVPair("FirstName");
        std::string name;
        if (firstname && lastname)
        {
            name = LLCacheName::buildFullName(
                firstname->getString(), lastname->getString());
        }

        LLMute mute(avatar->getID(),name,LLMute::AGENT);
        return LLMuteList::getInstance()->isMuted(mute.mID);
        // </FS:Zi>
    }
    else
    {
        // Just a regular object
        return LLSelectMgr::getInstance()->getSelection()->contains( object, SELECT_ALL_TES ) &&
               LLMuteList::getInstance()->isMuted(object->getID());;
    }
}

// <FS:Ansariel> Avatar render more check for pie menu
bool check_avatar_render_mode(U32 mode)
{
    LLViewerObject* object = LLSelectMgr::getInstance()->getSelection()->getPrimaryObject();
    if (!object) return false;

    LLVOAvatar* avatar = find_avatar_from_object(object);
    if (!avatar) return false;

    switch (mode)
    {
        case 0:
                return FSAvatarRenderPersistence::instance().getAvatarRenderSettings(avatar->getID()) == LLVOAvatar::AV_RENDER_NORMALLY;
//              return (avatar->getVisualMuteSettings() == LLVOAvatar::AV_RENDER_NORMALLY);
        case 1:
                return FSAvatarRenderPersistence::instance().getAvatarRenderSettings(avatar->getID()) == LLVOAvatar::AV_DO_NOT_RENDER;
//              return (avatar->getVisualMuteSettings() == LLVOAvatar::AV_DO_NOT_RENDER);
        case 2:
                return FSAvatarRenderPersistence::instance().getAvatarRenderSettings(avatar->getID()) == LLVOAvatar::AV_ALWAYS_RENDER;
//              return (avatar->getVisualMuteSettings() == LLVOAvatar::AV_ALWAYS_RENDER);
        case 4:
                return FSAvatarRenderPersistence::instance().getAvatarRenderSettings(avatar->getID()) != LLVOAvatar::AV_RENDER_NORMALLY;
                // return FSAvatarRenderPersistence::instance().getAvatarRenderSettings(avatar->getID()) == LLVOAvatar::AV_RENDER_NORMALLY;
        default:
            return false;
    }
}
// </FS:Ansariel>

// 0 = normal, 1 = always, 2 = never
class LLAvatarCheckImpostorMode : public view_listener_t
{
    bool handleEvent(const LLSD& userdata)
    {
        // <FS:Ansariel> Avatar render more check for pie menu
        //LLViewerObject* object = LLSelectMgr::getInstance()->getSelection()->getPrimaryObject();
        //if (!object) return false;

        //LLVOAvatar* avatar = find_avatar_from_object(object);
        //if (!avatar) return false;
        //
        //U32 mode = userdata.asInteger();
        //switch (mode)
        //{
        //  case 0:
        //      return (avatar->getVisualMuteSettings() == LLVOAvatar::AV_RENDER_NORMALLY);
        //  case 1:
        //      return (avatar->getVisualMuteSettings() == LLVOAvatar::AV_DO_NOT_RENDER);
        //  case 2:
        //      return (avatar->getVisualMuteSettings() == LLVOAvatar::AV_ALWAYS_RENDER);
        //    case 4:
        //        return (avatar->getVisualMuteSettings() != LLVOAvatar::AV_RENDER_NORMALLY);
        //  default:
        //      return false;
        //}
        return check_avatar_render_mode(userdata.asInteger());
        // </FS:Ansariel>
    }   // handleEvent()
};

// 0 = normal, 1 = always, 2 = never
class LLAvatarSetImpostorMode : public view_listener_t
{
    bool handleEvent(const LLSD& userdata)
    {
        LLViewerObject* object = LLSelectMgr::getInstance()->getSelection()->getPrimaryObject();
        if (!object) return false;

        LLVOAvatar* avatar = find_avatar_from_object(object);
        if (!avatar) return false;

        U32 mode = userdata.asInteger();
        switch (mode)
        {
            case 0:
                avatar->setVisualMuteSettings(LLVOAvatar::AV_RENDER_NORMALLY);
                break;
            case 1:
                avatar->setVisualMuteSettings(LLVOAvatar::AV_DO_NOT_RENDER);
                break;
            case 2:
                avatar->setVisualMuteSettings(LLVOAvatar::AV_ALWAYS_RENDER);
                break;
            default:
                return false;
        }

        LLVOAvatar::cullAvatarsByPixelArea();
        return true;
    }   // handleEvent()
};


class LLObjectMute : public view_listener_t
{
    bool handleEvent(const LLSD& userdata)
    {
        LLViewerObject* object = LLSelectMgr::getInstance()->getSelection()->getPrimaryObject();
        if (!object) return true;

        LLUUID id;
        std::string name;
        LLMute::EType type;
        LLVOAvatar* avatar = find_avatar_from_object(object);
        if (avatar)
        {
            id = avatar->getID();
// [RLVa:KB] - Checked: RLVa-1.0.0
            if (!RlvActions::canShowName(RlvActions::SNC_DEFAULT, id))
                return true;
// [/RLVa:KB]

            avatar->mNeedsImpostorUpdate = true;
            avatar->mLastImpostorUpdateReason = 9;


            LLNameValue *firstname = avatar->getNVPair("FirstName");
            LLNameValue *lastname = avatar->getNVPair("LastName");
            if (firstname && lastname)
            {
                name = LLCacheName::buildFullName(
                    firstname->getString(), lastname->getString());
            }

            type = LLMute::AGENT;
        }
        else
        {
            // it's an object
            id = object->getID();

            LLSelectNode* node = LLSelectMgr::getInstance()->getSelection()->getFirstRootNode();
            if (node)
            {
                name = node->mName;
            }

            type = LLMute::OBJECT;
        }

        LLMute mute(id, name, type);
        if (LLMuteList::getInstance()->isMuted(mute.mID))
        {
            LLMuteList::getInstance()->remove(mute);
        }
        else
        {
            LLMuteList::getInstance()->add(mute);
            LLPanelBlockedList::showPanelAndSelect(mute.mID);
        }

        return true;
    }
};

bool handle_go_to()
{
    // try simulator autopilot
    std::vector<std::string> strings;
    std::string val;
    LLVector3d pos = LLToolPie::getInstance()->getPick().mPosGlobal;
    val = llformat("%g", pos.mdV[VX]);
    strings.push_back(val);
    val = llformat("%g", pos.mdV[VY]);
    strings.push_back(val);
    val = llformat("%g", pos.mdV[VZ]);
    strings.push_back(val);
    send_generic_message("autopilot", strings);

    LLViewerParcelMgr::getInstance()->deselectLand();

    if (isAgentAvatarValid() && !gSavedSettings.getBOOL("AutoPilotLocksCamera"))
    {
        gAgentCamera.setFocusGlobal(gAgentCamera.getFocusTargetGlobal(), gAgentAvatarp->getID());
    }
    else
    {
        // Snap camera back to behind avatar
        gAgentCamera.setFocusOnAvatar(true, ANIMATE);
    }

    // Could be first use
    //LLFirstUse::useGoTo();
    return true;
}

class LLGoToObject : public view_listener_t
{
    bool handleEvent(const LLSD& userdata)
    {
        return handle_go_to();
    }
};

class LLAvatarReportAbuse : public view_listener_t
{
    bool handleEvent(const LLSD& userdata)
    {
        LLVOAvatar* avatar = find_avatar_from_object( LLSelectMgr::getInstance()->getSelection()->getPrimaryObject() );
        if(avatar)
        {
            LLFloaterReporter::showFromObject(avatar->getID());
        }
        return true;
    }
};


//---------------------------------------------------------------------------
// Parcel freeze, eject, etc.
//---------------------------------------------------------------------------
//bool callback_freeze(const LLSD& notification, const LLSD& response)
//{
//  LLUUID avatar_id = notification["payload"]["avatar_id"].asUUID();
//  S32 option = LLNotificationsUtil::getSelectedOption(notification, response);
//
//  if (0 == option || 1 == option)
//  {
//      U32 flags = 0x0;
//      if (1 == option)
//      {
//          // unfreeze
//          flags |= 0x1;
//      }
//
//      LLMessageSystem* msg = gMessageSystem;
//      LLViewerObject* avatar = gObjectList.findObject(avatar_id);
//
//      if (avatar)
//      {
//          msg->newMessage("FreezeUser");
//          msg->nextBlock("AgentData");
//          msg->addUUID("AgentID", gAgent.getID());
//          msg->addUUID("SessionID", gAgent.getSessionID());
//          msg->nextBlock("Data");
//          msg->addUUID("TargetID", avatar_id );
//          msg->addU32("Flags", flags );
//          msg->sendReliable( avatar->getRegion()->getHost() );
//      }
//  }
//  return false;
//}


void handle_avatar_freeze(const LLSD& avatar_id)
{
// [SL:KB] - Patch: UI-AvatarNearbyActions | Checked: 2011-05-13 (Catznip-2.6.0a) | Added: Catznip-2.6.0a
    // Use avatar_id if available, otherwise default to right-click avatar
    LLUUID idAgent = avatar_id.asUUID();
    if (idAgent.isNull())
    {
        /*const*/ LLVOAvatar* pAvatar = find_avatar_from_object(LLSelectMgr::getInstance()->getSelection()->getPrimaryObject());
        if (pAvatar)
            idAgent = pAvatar->getID();
    }
    if (idAgent.notNull())
    {
        LLAvatarActions::landFreeze(idAgent);
    }
// [/SL:KB]
//      // Use avatar_id if available, otherwise default to right-click avatar
//      LLVOAvatar* avatar = NULL;
//      if (avatar_id.asUUID().notNull())
//      {
//          avatar = find_avatar_from_object(avatar_id.asUUID());
//      }
//      else
//      {
//          avatar = find_avatar_from_object(
//              LLSelectMgr::getInstance()->getSelection()->getPrimaryObject());
//      }
//
//      if( avatar )
//      {
//          std::string fullname = avatar->getFullname();
//          LLSD payload;
//          payload["avatar_id"] = avatar->getID();
//
//          if (!fullname.empty())
//          {
//              LLSD args;
//              args["AVATAR_NAME"] = fullname;
// [RLVa:KB] - Checked: RLVa-1.0.0
//              args["AVATAR_NAME"] = (RlvActions::canShowName(RlvActions::SNC_DEFAULT, avatar->getID())) ? fullname : RlvStrings::getAnonym(fullname);
// [/RLVa:KB]
//              LLNotificationsUtil::add("FreezeAvatarFullname",
//                          args,
//                          payload,
//                          callback_freeze);
//          }
//          else
//          {
//              LLNotificationsUtil::add("FreezeAvatar",
//                          LLSD(),
//                          payload,
//                          callback_freeze);
//          }
//      }
}

class LLAvatarVisibleDebug : public view_listener_t
{
    bool handleEvent(const LLSD& userdata)
    {
        return gAgent.isGodlike();
    }
};

class LLAvatarDebug : public view_listener_t
{
    bool handleEvent(const LLSD& userdata)
    {
        LLVOAvatar* avatar = find_avatar_from_object( LLSelectMgr::getInstance()->getSelection()->getPrimaryObject() );
        if( avatar )
        {
            if (avatar->isSelf())
            {
                ((LLVOAvatarSelf *)avatar)->dumpLocalTextures();
            }
            LL_INFOS() << "Dumping temporary asset data to simulator logs for avatar " << avatar->getID() << LL_ENDL;
            // <FS:Ansariel> Disable message - spawns error "generic request failed"
            //std::vector<std::string> strings;
            //strings.push_back(avatar->getID().asString());
            //LLUUID invoice;
            //send_generic_message("dumptempassetdata", strings, invoice);
            // </FS:Ansariel>
            LLFloaterReg::showInstance( "avatar_textures", LLSD(avatar->getID()) );
        }
        return true;
    }
};

//bool callback_eject(const LLSD& notification, const LLSD& response)
//{
//  S32 option = LLNotificationsUtil::getSelectedOption(notification, response);
//  if (2 == option)
//  {
//      // Cancel button.
//      return false;
//  }
//  LLUUID avatar_id = notification["payload"]["avatar_id"].asUUID();
//  bool ban_enabled = notification["payload"]["ban_enabled"].asBoolean();
//
//  if (0 == option)
//  {
//      // Eject button
//      LLMessageSystem* msg = gMessageSystem;
//      LLViewerObject* avatar = gObjectList.findObject(avatar_id);
//
//      if (avatar)
//      {
//          U32 flags = 0x0;
//          msg->newMessage("EjectUser");
//          msg->nextBlock("AgentData");
//          msg->addUUID("AgentID", gAgent.getID() );
//          msg->addUUID("SessionID", gAgent.getSessionID() );
//          msg->nextBlock("Data");
//          msg->addUUID("TargetID", avatar_id );
//          msg->addU32("Flags", flags );
//          msg->sendReliable( avatar->getRegion()->getHost() );
//      }
//  }
//  else if (ban_enabled)
//  {
//      // This is tricky. It is similar to say if it is not an 'Eject' button,
//      // and it is also not an 'Cancle' button, and ban_enabled==ture,
//      // it should be the 'Eject and Ban' button.
//      LLMessageSystem* msg = gMessageSystem;
//      LLViewerObject* avatar = gObjectList.findObject(avatar_id);
//
//      if (avatar)
//      {
//          U32 flags = 0x1;
//          msg->newMessage("EjectUser");
//          msg->nextBlock("AgentData");
//          msg->addUUID("AgentID", gAgent.getID() );
//          msg->addUUID("SessionID", gAgent.getSessionID() );
//          msg->nextBlock("Data");
//          msg->addUUID("TargetID", avatar_id );
//          msg->addU32("Flags", flags );
//          msg->sendReliable( avatar->getRegion()->getHost() );
//      }
//  }
//  return false;
//}

void handle_avatar_eject(const LLSD& avatar_id)
{
// [SL:KB] - Patch: UI-AvatarNearbyActions | Checked: 2011-05-13 (Catznip-2.6.0a) | Added: Catznip-2.6.0a
    // Use avatar_id if available, otherwise default to right-click avatar
    LLUUID idAgent = avatar_id.asUUID();
    if (idAgent.isNull())
    {
        /*const*/ LLVOAvatar* pAvatar = find_avatar_from_object(LLSelectMgr::getInstance()->getSelection()->getPrimaryObject());
        if (pAvatar)
            idAgent = pAvatar->getID();
    }
    if (idAgent.notNull())
    {
        LLAvatarActions::landEject(idAgent);
    }
// [/SL:KB]
//      // Use avatar_id if available, otherwise default to right-click avatar
//      LLVOAvatar* avatar = NULL;
//      if (avatar_id.asUUID().notNull())
//      {
//          avatar = find_avatar_from_object(avatar_id.asUUID());
//      }
//      else
//      {
//          avatar = find_avatar_from_object(
//              LLSelectMgr::getInstance()->getSelection()->getPrimaryObject());
//      }
//
//      if( avatar )
//      {
//          LLSD payload;
//          payload["avatar_id"] = avatar->getID();
//          std::string fullname = avatar->getFullname();
//
//          const LLVector3d& pos = avatar->getPositionGlobal();
//          LLParcel* parcel = LLViewerParcelMgr::getInstance()->selectParcelAt(pos)->getParcel();
//
//          if (LLViewerParcelMgr::getInstance()->isParcelOwnedByAgent(parcel,GP_LAND_MANAGE_BANNED))
//          {
//                payload["ban_enabled"] = true;
//              if (!fullname.empty())
//              {
//                  LLSD args;
//                  args["AVATAR_NAME"] = fullname;
// [RLVa:KB] - Checked: RLVa-1.0.0
//                  args["AVATAR_NAME"] = (RlvActions::canShowName(RlvActions::SNC_DEFAULT, avatar->getID())) ? fullname : RlvStrings::getAnonym(fullname);
// [/RLVa:KB]
//                  LLNotificationsUtil::add("EjectAvatarFullname",
//                              args,
//                              payload,
//                              callback_eject);
//              }
//              else
//              {
//                  LLNotificationsUtil::add("EjectAvatarFullname",
//                              LLSD(),
//                              payload,
//                              callback_eject);
//              }
//          }
//          else
//          {
//                payload["ban_enabled"] = false;
//              if (!fullname.empty())
//              {
//                  LLSD args;
//                  args["AVATAR_NAME"] = fullname;
// [RLVa:KB] - Checked: RLVa-1.0.0
//                  args["AVATAR_NAME"] = (RlvActions::canShowName(RlvActions::SNC_DEFAULT, avatar->getID())) ? fullname : RlvStrings::getAnonym(fullname);
// [/RLVa:KB]
//                  LLNotificationsUtil::add("EjectAvatarFullnameNoBan",
//                              args,
//                              payload,
//                              callback_eject);
//              }
//              else
//              {
//                  LLNotificationsUtil::add("EjectAvatarNoBan",
//                              LLSD(),
//                              payload,
//                              callback_eject);
//              }
//          }
//      }
}

bool my_profile_visible()
{
    LLFloater* floaterp = LLAvatarActions::getProfileFloater(gAgentID);
    return floaterp && floaterp->isInVisibleChain();
}

bool picks_tab_visible()
{
    return my_profile_visible() && LLAvatarActions::isPickTabSelected(gAgentID);
}

bool enable_freeze_eject(const LLSD& avatar_id)
{
// [SL:KB] - Patch: UI-AvatarNearbyActions | Checked: 2011-05-13 (Catznip-2.6.0a) | Added: Catznip-2.6.0a
    // Use avatar_id if available, otherwise default to right-click avatar
    LLUUID idAgent = avatar_id.asUUID();
    if (idAgent.isNull())
    {
        /*const*/ LLVOAvatar* pAvatar = find_avatar_from_object(LLSelectMgr::getInstance()->getSelection()->getPrimaryObject());
        if (pAvatar)
            idAgent = pAvatar->getID();
    }
    return (idAgent.notNull()) ? LLAvatarActions::canLandFreezeOrEject(idAgent) : false;
// [/SL:KB]
//  // Use avatar_id if available, otherwise default to right-click avatar
//  LLVOAvatar* avatar = NULL;
//  if (avatar_id.asUUID().notNull())
//  {
//      avatar = find_avatar_from_object(avatar_id.asUUID());
//  }
//  else
//  {
//      avatar = find_avatar_from_object(
//          LLSelectMgr::getInstance()->getSelection()->getPrimaryObject());
//  }
//  if (!avatar) return false;
//
//  // Gods can always freeze
//  if (gAgent.isGodlike()) return true;
//
//  // Estate owners / managers can freeze
//  // Parcel owners can also freeze
//  const LLVector3& pos = avatar->getPositionRegion();
//  const LLVector3d& pos_global = avatar->getPositionGlobal();
//  LLParcel* parcel = LLViewerParcelMgr::getInstance()->selectParcelAt(pos_global)->getParcel();
//  LLViewerRegion* region = avatar->getRegion();
//  if (!region) return false;
//
//  bool new_value = region->isOwnedSelf(pos);
//  if (!new_value || region->isOwnedGroup(pos))
//  {
//      new_value = LLViewerParcelMgr::getInstance()->isParcelOwnedByAgent(parcel,GP_LAND_ADMIN);
//  }
//  return new_value;
}

// <FS:Ansariel> FIRE-13515: Re-add give calling card
class LLAvatarGiveCard : public view_listener_t
{
    bool handleEvent(const LLSD& userdata)
    {
        LL_INFOS("LLAvatarGiveCard") << "handle_give_card()" << LL_ENDL;
        LLViewerObject* dest = LLSelectMgr::getInstance()->getSelection()->getPrimaryObject();
// [RLVa:KB] - Checked: 2010-06-04 (RLVa-1.2.0d) | Modified: RLVa-1.2.0d | OK
        //if(dest && dest->isAvatar())
        if ( (dest && dest->isAvatar()) && (!gRlvHandler.hasBehaviour(RLV_BHVR_SHOWNAMES)) )
// [/RLVa:KB]
        {
            bool found_name = false;
            LLSD args;
            LLSD old_args;
            LLNameValue* nvfirst = dest->getNVPair("FirstName");
            LLNameValue* nvlast = dest->getNVPair("LastName");
            if(nvfirst && nvlast)
            {
                std::string full_name = gCacheName->buildFullName(nvfirst->getString(), nvlast->getString());
                args["NAME"] = full_name;
                old_args["NAME"] = full_name;
                found_name = true;
            }
            LLViewerRegion* region = dest->getRegion();
            LLHost dest_host;
            if(region)
            {
                dest_host = region->getHost();
            }
            if(found_name && dest_host.isOk())
            {
                LLMessageSystem* msg = gMessageSystem;
                msg->newMessage("OfferCallingCard");
                msg->nextBlockFast(_PREHASH_AgentData);
                msg->addUUIDFast(_PREHASH_AgentID, gAgent.getID());
                msg->addUUIDFast(_PREHASH_SessionID, gAgent.getSessionID());
                msg->nextBlockFast(_PREHASH_AgentBlock);
                msg->addUUIDFast(_PREHASH_DestID, dest->getID());
                LLUUID transaction_id;
                transaction_id.generate();
                msg->addUUIDFast(_PREHASH_TransactionID, transaction_id);
                msg->sendReliable(dest_host);
                LLNotificationsUtil::add("OfferedCard", args);
            }
            else
            {
                LLNotificationsUtil::add("CantOfferCallingCard", old_args);
            }
        }
        return true;
    }
};
// </FS:Ansariel> FIRE-13515: Re-add give calling card

bool callback_leave_group(const LLSD& notification, const LLSD& response)
{
    S32 option = LLNotificationsUtil::getSelectedOption(notification, response);
    if (option == 0)
    {
        LLMessageSystem *msg = gMessageSystem;

        msg->newMessageFast(_PREHASH_LeaveGroupRequest);
        msg->nextBlockFast(_PREHASH_AgentData);
        msg->addUUIDFast(_PREHASH_AgentID, gAgent.getID() );
        msg->addUUIDFast(_PREHASH_SessionID, gAgent.getSessionID());
        msg->nextBlockFast(_PREHASH_GroupData);
        msg->addUUIDFast(_PREHASH_GroupID, gAgent.getGroupID() );
        gAgent.sendReliableMessage();
    }
    return false;
}

void append_aggregate(std::string& string, const LLAggregatePermissions& ag_perm, PermissionBit bit, const char* txt)
{
    LLAggregatePermissions::EValue val = ag_perm.getValue(bit);
    std::string buffer;
    switch(val)
    {
      case LLAggregatePermissions::AP_NONE:
        buffer = llformat( "* %s None\n", txt);
        break;
      case LLAggregatePermissions::AP_SOME:
        buffer = llformat( "* %s Some\n", txt);
        break;
      case LLAggregatePermissions::AP_ALL:
        buffer = llformat( "* %s All\n", txt);
        break;
      case LLAggregatePermissions::AP_EMPTY:
      default:
        break;
    }
    string.append(buffer);
}

bool enable_buy_object()
{
    // In order to buy, there must only be 1 purchaseable object in
    // the selection manager.
    if(LLSelectMgr::getInstance()->getSelection()->getRootObjectCount() != 1) return false;
    LLViewerObject* obj = NULL;
    LLSelectNode* node = LLSelectMgr::getInstance()->getSelection()->getFirstRootNode();
    if(node)
    {
        obj = node->getObject();
        if(!obj) return false;

        if( for_sale_selection(node) )
        {
// [RLVa:KB] - @buy
            if (!RlvActions::canBuyObject(obj->getID()))
                return false;
// [/RLVa:KB]

            // *NOTE: Is this needed?  This checks to see if anyone owns the
            // object, dating back to when we had "public" objects owned by
            // no one.  JC
            if(obj->permAnyOwner()) return true;
        }
    }
    return false;
}

// Note: This will only work if the selected object's data has been
// received by the viewer and cached in the selection manager.
void handle_buy_object(LLSaleInfo sale_info)
{
    if(!LLSelectMgr::getInstance()->selectGetAllRootsValid())
    {
        LLNotificationsUtil::add("UnableToBuyWhileDownloading");
        return;
    }

    LLUUID owner_id;
    std::string owner_name;
    bool owners_identical = LLSelectMgr::getInstance()->selectGetOwner(owner_id, owner_name);
    if (!owners_identical)
    {
        LLNotificationsUtil::add("CannotBuyObjectsFromDifferentOwners");
        return;
    }

    LLPermissions perm;
    bool valid = LLSelectMgr::getInstance()->selectGetPermissions(perm);
    LLAggregatePermissions ag_perm;
    valid &= LLSelectMgr::getInstance()->selectGetAggregatePermissions(ag_perm);
    if(!valid || !sale_info.isForSale() || !perm.allowTransferTo(gAgent.getID()))
    {
        LLNotificationsUtil::add("ObjectNotForSale");
        return;
    }

    LLFloaterBuy::show(sale_info);
}


void handle_buy_contents(LLSaleInfo sale_info)
{
    LLFloaterBuyContents::show(sale_info);
}

void handle_region_dump_temp_asset_data(void*)
{
    LL_INFOS() << "Dumping temporary asset data to simulator logs" << LL_ENDL;
    std::vector<std::string> strings;
    LLUUID invoice;
    send_generic_message("dumptempassetdata", strings, invoice);
}

void handle_region_clear_temp_asset_data(void*)
{
    LL_INFOS() << "Clearing temporary asset data" << LL_ENDL;
    std::vector<std::string> strings;
    LLUUID invoice;
    send_generic_message("cleartempassetdata", strings, invoice);
}

void handle_region_dump_settings(void*)
{
    LLViewerRegion* regionp = gAgent.getRegion();
    if (regionp)
    {
        LL_INFOS() << "Damage:    " << (regionp->getAllowDamage() ? "on" : "off") << LL_ENDL;
        LL_INFOS() << "Landmark:  " << (regionp->getAllowLandmark() ? "on" : "off") << LL_ENDL;
        LL_INFOS() << "SetHome:   " << (regionp->getAllowSetHome() ? "on" : "off") << LL_ENDL;
        LL_INFOS() << "ResetHome: " << (regionp->getResetHomeOnTeleport() ? "on" : "off") << LL_ENDL;
        LL_INFOS() << "SunFixed:  " << (regionp->getSunFixed() ? "on" : "off") << LL_ENDL;
        LL_INFOS() << "BlockFly:  " << (regionp->getBlockFly() ? "on" : "off") << LL_ENDL;
        LL_INFOS() << "AllowP2P:  " << (regionp->getAllowDirectTeleport() ? "on" : "off") << LL_ENDL;
        LL_INFOS() << "Water:     " << (regionp->getWaterHeight()) << LL_ENDL;
    }
}

void handle_dump_group_info(void *)
{
    gAgent.dumpGroupInfo();
}

void handle_dump_capabilities_info(void *)
{
    LLViewerRegion* regionp = gAgent.getRegion();
    if (regionp)
    {
        regionp->logActiveCapabilities();
    }
}

void handle_dump_region_object_cache(void*)
{
    LLViewerRegion* regionp = gAgent.getRegion();
    if (regionp)
    {
        regionp->dumpCache();
    }
}

void handle_reset_interest_lists(void *)
{
    // Check all regions and reset their interest list
    for (LLWorld::region_list_t::const_iterator iter = LLWorld::getInstance()->getRegionList().begin();
         iter != LLWorld::getInstance()->getRegionList().end();
         ++iter)
    {
        LLViewerRegion *regionp = *iter;
        if (regionp && regionp->isAlive() && regionp->capabilitiesReceived())
        {
            regionp->resetInterestList();
        }
    }
}


void handle_dump_focus()
{
    LLUICtrl *ctrl = dynamic_cast<LLUICtrl*>(gFocusMgr.getKeyboardFocus());

    LL_INFOS() << "Keyboard focus " << (ctrl ? ctrl->getName() : "(none)") << LL_ENDL;
}

class LLSelfStandUp : public view_listener_t
{
    bool handleEvent(const LLSD& userdata)
    {
        gAgent.standUp();
        return true;
    }
};

bool enable_standup_self()
{
// [RLVa:KB] - Checked: 2010-04-01 (RLVa-1.2.0c) | Modified: RLVa-1.0.0g
    return isAgentAvatarValid() && gAgentAvatarp->isSitting() && RlvActions::canStand();
// [/RLVa:KB]
//  return isAgentAvatarValid() && gAgentAvatarp->isSitting();
}

class LLSelfSitDown : public view_listener_t
    {
        bool handleEvent(const LLSD& userdata)
        {
            gAgent.sitDown();
            return true;
        }
    };



bool show_sitdown_self()
{
    return isAgentAvatarValid() && !gAgentAvatarp->isSitting();
}

bool enable_sitdown_self()
{
// [RLVa:KB] - Checked: 2010-08-28 (RLVa-1.2.1a) | Added: RLVa-1.2.1a
    return show_sitdown_self() && !gAgentAvatarp->isEditingAppearance() && !gAgent.getFlying() && !gRlvHandler.hasBehaviour(RLV_BHVR_SIT);
// [/RLVa:KB]
//  return show_sitdown_self() && !gAgentAvatarp->isEditingAppearance() && !gAgent.getFlying();
}

class LLSelfToggleSitStand : public view_listener_t
{
    bool handleEvent(const LLSD& userdata)
    {
        if (isAgentAvatarValid())
        {
            if (gAgentAvatarp->isSitting())
            {
                gAgent.standUp();
            }
            else
            {
                gAgent.sitDown();
            }
        }
        return true;
    }
};

bool enable_sit_stand()
{
    return enable_sitdown_self() || enable_standup_self();
}

bool enable_fly_land()
{
    return gAgent.getFlying() || LLAgent::enableFlying();
}

// Force sit -KC
class FSSelfForceSit : public view_listener_t
{
    bool handleEvent(const LLSD& userdata)
    {
        if (!gAgentAvatarp->isSitting() && !gRlvHandler.hasBehaviour(RLV_BHVR_SIT))
        {
            gAgent.sitDown();
        }
        else if (gAgentAvatarp->isSitting() && !gRlvHandler.hasBehaviour(RLV_BHVR_UNSIT))
        {
            gAgent.standUp();
        }

        return true;
    }
};

bool enable_forcesit_self()
{
    return isAgentAvatarValid() &&
        ((!gAgentAvatarp->isSitting() && !gRlvHandler.hasBehaviour(RLV_BHVR_SIT)) ||
        (gAgentAvatarp->isSitting() && !gRlvHandler.hasBehaviour(RLV_BHVR_UNSIT)));
}

class FSSelfCheckForceSit : public view_listener_t
{
    bool handleEvent(const LLSD& userdata)
    {
        if (!isAgentAvatarValid())
        {
            return false;
        }

        return gAgentAvatarp->isSitting();
    }
};

// Phantom mode -KC & <FS:CR>
class FSSelfToggleMoveLock : public view_listener_t
{
    bool handleEvent(const LLSD& userdata)
    {
        if (LLGridManager::getInstance()->isInSecondLife())
        {
            make_ui_sound("UISndMovelockToggle");
            bool new_value = !gSavedPerAccountSettings.getBOOL("UseMoveLock");
            gSavedPerAccountSettings.setBOOL("UseMoveLock", new_value);
            if (new_value)
            {
                LLNotificationsUtil::add("MovelockEnabling", LLSD());
            }
            else
            {
                LLNotificationsUtil::add("MovelockDisabling", LLSD());
            }
        }
#ifdef OPENSIM
        else
        {
            gAgent.togglePhantom();
        }
#endif // OPENSIM
        //TODO: feedback to local chat
        return true;
    }
};


class FSSelfCheckMoveLock : public view_listener_t
{
    bool handleEvent(const LLSD& userdata)
    {
        bool new_value(false);
        if (LLGridManager::getInstance()->isInSecondLife())
        {
            new_value = gSavedPerAccountSettings.getBOOL("UseMoveLock");
        }
#ifdef OPENSIM
        else
        {
            new_value = gAgent.getPhantom();
        }
#endif // OPENSIM
        return new_value;
    }
};

bool enable_bridge_function()
{
    return FSLSLBridge::instance().canUseBridge();
}

bool enable_move_lock()
{
#ifdef OPENSIM
    // Phantom mode always works on opensim, at least right now.
    if (LLGridManager::getInstance()->isInOpenSim())
        return true;
#endif // OPENSIM
    return enable_bridge_function();
}

bool enable_script_info()
{
    return (!LLSelectMgr::getInstance()->getSelection()->isEmpty()
            && enable_bridge_function());
}
// </FS:CR>

// [SJ - Adding IgnorePrejump in Menu ]
class FSSelfToggleIgnorePreJump : public view_listener_t
{
    bool handleEvent(const LLSD& userdata)
    {
        gSavedSettings.setBOOL("FSIgnoreFinishAnimation", !gSavedSettings.getBOOL("FSIgnoreFinishAnimation"));
        return true;
    }
};

// [SJ - Adding IgnorePrejump in Menu ]
class FSSelfCheckIgnorePreJump : public view_listener_t
{
    bool handleEvent(const LLSD& userdata)
    {
        bool new_value = gSavedSettings.getBOOL("FSIgnoreFinishAnimation");
        return new_value;
    }
};

class LLCheckPanelPeopleTab : public view_listener_t
{
    bool handleEvent(const LLSD& userdata)
        {
            std::string panel_name = userdata.asString();

            LLPanel *panel = LLFloaterSidePanelContainer::getPanel("people", panel_name);
            if(panel && panel->isInVisibleChain())
            {
                return true;
            }
            return false;
        }
};
// Toggle one of "People" panel tabs in side tray.
class LLTogglePanelPeopleTab : public view_listener_t
{
    bool handleEvent(const LLSD& userdata)
    {
        std::string panel_name = userdata.asString();

        LLSD param;
        param["people_panel_tab_name"] = panel_name;

        // <FS:Ansariel> Handle blocklist separately because of standalone option
        if (panel_name == "blocked_panel")
        {
            if (gSavedSettings.getBOOL("FSUseStandaloneBlocklistFloater"))
            {
                LLFloaterReg::showInstance("fs_blocklist");
            }
            else
            {
                togglePeoplePanel(panel_name, param);
            }
            return true;
        }
        // </FS:Ansariel>

        // <FS:Zi> Open groups and friends lists in communicate floater
        // <FS:Lo> Adding an option to still use v2 windows
        if(gSavedSettings.getBOOL("FSUseV2Friends") && gSavedSettings.getString("FSInternalSkinCurrent") != "Vintage")
        {
            if (   panel_name == "friends_panel"
                || panel_name == "groups_panel"
                || panel_name == "nearby_panel"
                || panel_name == "blocked_panel"
                || panel_name == "contact_sets_panel")
            {
                return togglePeoplePanel(panel_name, param);
            }
            else
            {
                return false;
            }
        }
        else
        {
            if(panel_name=="nearby_panel")
            {
                return togglePeoplePanel(panel_name,param);
            }
            else if(panel_name=="groups_panel")
            {
                if (gSavedSettings.getBOOL("ContactsTornOff"))
                {
                    FSFloaterContacts* instance = FSFloaterContacts::getInstance();
                    std::string activetab = instance->getChild<LLTabContainer>("friends_and_groups")->getCurrentPanel()->getName();
                    if (instance->getVisible() && activetab == panel_name)
                    {
                        instance->closeFloater();
                    }
                    else
                    {
                        instance->openTab("groups");
                    }
                }
                else
                {
                    FSFloaterContacts::getInstance()->openTab("groups");
                }
                return true;
            }
            else if(panel_name=="friends_panel")
            {
                if (gSavedSettings.getBOOL("ContactsTornOff"))
                {
                    FSFloaterContacts* instance = FSFloaterContacts::getInstance();
                    std::string activetab = instance->getChild<LLTabContainer>("friends_and_groups")->getCurrentPanel()->getName();
                    if (instance->getVisible() && activetab == panel_name)
                    {
                        instance->closeFloater();
                    }
                    else
                    {
                        instance->openTab("friends");
                    }
                }
                else
                {
                    FSFloaterContacts::getInstance()->openTab("friends");
                }
                return true;
            }
            else if(panel_name=="contact_sets_panel")
            {
                if (gSavedSettings.getBOOL("ContactsTornOff"))
                {
                    FSFloaterContacts* instance = FSFloaterContacts::getInstance();
                    std::string activetab = instance->getChild<LLTabContainer>("friends_and_groups")->getCurrentPanel()->getName();
                    if (instance->getVisible() && activetab == panel_name)
                    {
                        instance->closeFloater();
                    }
                    else
                    {
                        instance->openTab("contact_sets");
                    }
                }
                else
                {
                    FSFloaterContacts::getInstance()->openTab("contact_sets");
                }
                return true;
            }
            else
            {
                return false;
            }
        }
        // </FS:Lo>
        // </FS:Zi>
    }

    static bool togglePeoplePanel(const std::string& panel_name, const LLSD& param)
    {
        LLPanel *panel = LLFloaterSidePanelContainer::getPanel("people", panel_name);
        if(!panel)
            return false;

        if (panel->isInVisibleChain())
        {
            LLFloaterReg::hideInstance("people");
        }
        else
        {
            LLFloaterSidePanelContainer::showPanel("people", "panel_people", param) ;
        }

        return true;
    }
};

bool check_admin_override(void*)
{
    return gAgent.getAdminOverride();
}

void handle_admin_override_toggle(void*)
{
    gAgent.setAdminOverride(!gAgent.getAdminOverride());

    // The above may have affected which debug menus are visible
    show_debug_menus();
}

void handle_visual_leak_detector_toggle(void*)
{
    static bool vld_enabled = false;

    if ( vld_enabled )
    {
#ifdef INCLUDE_VLD
        // only works for debug builds (hard coded into vld.h)
#if defined(_DEBUG) || defined(VLD_FORCE_ENABLE)
        // start with Visual Leak Detector turned off
        VLDDisable();
#endif // _DEBUG
#endif // INCLUDE_VLD
        vld_enabled = false;
    }
    else
    {
#ifdef INCLUDE_VLD
        // only works for debug builds (hard coded into vld.h)
#if defined(_DEBUG) || defined(VLD_FORCE_ENABLE)
        // start with Visual Leak Detector turned off
        VLDEnable();
#endif // _DEBUG
#endif // INCLUDE_VLD

        vld_enabled = true;
    };
}

void handle_god_mode(void*)
{
    gAgent.requestEnterGodMode();
}

void handle_leave_god_mode(void*)
{
    gAgent.requestLeaveGodMode();
}

void set_god_level(U8 god_level)
{
    U8 old_god_level = gAgent.getGodLevel();
    gAgent.setGodLevel( god_level );
    LLViewerParcelMgr::getInstance()->notifyObservers();

    // God mode changes region visibility
    LLWorldMap::getInstance()->reloadItems(true);

    // inventory in items may change in god mode
    gObjectList.dirtyAllObjectInventory();

        if(gViewerWindow)
        {
            gViewerWindow->setMenuBackgroundColor(god_level > GOD_NOT,
            !LLGridManager::getInstance()->isInSLBeta());
        }

        LLSD args;
    if(god_level > GOD_NOT)
    {
        args["LEVEL"] = llformat("%d",(S32)god_level);
        LLNotificationsUtil::add("EnteringGodMode", args);
    }
    else
    {
        args["LEVEL"] = llformat("%d",(S32)old_god_level);
        LLNotificationsUtil::add("LeavingGodMode", args);
    }

    // changing god-level can affect which menus we see
    show_debug_menus();

    // changing god-level can invalidate search results
    LLFloaterSearch *search = dynamic_cast<LLFloaterSearch*>(LLFloaterReg::getInstance("search"));
    if (search)
    {
        search->godLevelChanged(god_level);
    }
}

#ifdef TOGGLE_HACKED_GODLIKE_VIEWER
void handle_toggle_hacked_godmode(void*)
{
    gHackGodmode = !gHackGodmode;
    set_god_level(gHackGodmode ? GOD_MAINTENANCE : GOD_NOT);
}

bool check_toggle_hacked_godmode(void*)
{
    return gHackGodmode;
}

bool enable_toggle_hacked_godmode(void*)
{
  return LLGridManager::getInstance()->isInSLBeta();
}
#endif

void process_grant_godlike_powers(LLMessageSystem* msg, void**)
{
    LLUUID agent_id;
    msg->getUUIDFast(_PREHASH_AgentData, _PREHASH_AgentID, agent_id);
    LLUUID session_id;
    msg->getUUIDFast(_PREHASH_AgentData, _PREHASH_SessionID, session_id);
    if((agent_id == gAgent.getID()) && (session_id == gAgent.getSessionID()))
    {
        U8 god_level;
        msg->getU8Fast(_PREHASH_GrantData, _PREHASH_GodLevel, god_level);
        set_god_level(god_level);
    }
    else
    {
        LL_WARNS() << "Grant godlike for wrong agent " << agent_id << LL_ENDL;
    }
}

/*
class LLHaveCallingcard : public LLInventoryCollectFunctor
{
public:
    LLHaveCallingcard(const LLUUID& agent_id);
    virtual ~LLHaveCallingcard() {}
    virtual bool operator()(LLInventoryCategory* cat,
                            LLInventoryItem* item);
    bool isThere() const { return mIsThere;}
protected:
    LLUUID mID;
    bool mIsThere;
};

LLHaveCallingcard::LLHaveCallingcard(const LLUUID& agent_id) :
    mID(agent_id),
    mIsThere(false)
{
}

bool LLHaveCallingcard::operator()(LLInventoryCategory* cat,
                                   LLInventoryItem* item)
{
    if(item)
    {
        if((item->getType() == LLAssetType::AT_CALLINGCARD)
           && (item->getCreatorUUID() == mID))
        {
            mIsThere = true;
        }
    }
    return false;
}
*/

bool is_agent_mappable(const LLUUID& agent_id)
{
    const LLRelationship* buddy_info = NULL;
    bool is_friend = LLAvatarActions::isFriend(agent_id);

    if (is_friend)
        buddy_info = LLAvatarTracker::instance().getBuddyInfo(agent_id);

    return (buddy_info &&
        buddy_info->isOnline() &&
        buddy_info->isRightGrantedFrom(LLRelationship::GRANT_MAP_LOCATION)
        );
}


// Enable a menu item when you don't have someone's card.
class LLAvatarEnableAddFriend : public view_listener_t
{
    bool handleEvent(const LLSD& userdata)
    {
        LLVOAvatar* avatar = find_avatar_from_object(LLSelectMgr::getInstance()->getSelection()->getPrimaryObject());
//      bool new_value = avatar && !LLAvatarActions::isFriend(avatar->getID());
// [RLVa:KB] - Checked: RLVa-1.2.0
        bool new_value = avatar && !LLAvatarActions::isFriend(avatar->getID()) && (RlvActions::canShowName(RlvActions::SNC_DEFAULT, avatar->getID()));
// [/RLVa:KB]
        return new_value;
    }
};

void request_friendship(const LLUUID& dest_id)
{
    LLViewerObject* dest = gObjectList.findObject(dest_id);
    if(dest && dest->isAvatar())
    {
        std::string full_name;
        LLNameValue* nvfirst = dest->getNVPair("FirstName");
        LLNameValue* nvlast = dest->getNVPair("LastName");
        if(nvfirst && nvlast)
        {
            full_name = LLCacheName::buildFullName(
                nvfirst->getString(), nvlast->getString());
        }
        if (!full_name.empty())
        {
            LLAvatarActions::requestFriendshipDialog(dest_id, full_name);
        }
        else
        {
            LLNotificationsUtil::add("CantOfferFriendship");
        }
    }
}


class LLEditEnableCustomizeAvatar : public view_listener_t
{
    bool handleEvent(const LLSD& userdata)
    {
//      bool new_value = gAgentWearables.areWearablesLoaded();
// [RLVa:KB] - Checked: 2010-04-01 (RLVa-1.2.0c) | Modified: RLVa-1.0.0g
        bool new_value = gAgentWearables.areWearablesLoaded() && ((!rlv_handler_t::isEnabled()) || (RlvActions::canStand()));
// [/RLVa:KB]
        return new_value;
    }
};

class LLEnableEditShape : public view_listener_t
{
    bool handleEvent(const LLSD& userdata)
    {
        return gAgentWearables.isWearableModifiable(LLWearableType::WT_SHAPE, 0);
    }
};

class LLEnableHoverHeight : public view_listener_t
{
    bool handleEvent(const LLSD& userdata)
    {
        // <FS:Ansariel> Legacy baking avatar z-offset
        //return gAgent.getRegion() && gAgent.getRegion()->avatarHoverHeightEnabled();
        return (gAgent.getRegion() && gAgent.getRegion()->avatarHoverHeightEnabled()) || (isAgentAvatarValid() && !gAgentAvatarp->isUsingServerBakes());
        // </FS:Ansariel>
    }
};

class LLEnableEditPhysics : public view_listener_t
{
    bool handleEvent(const LLSD& userdata)
    {
        //return gAgentWearables.isWearableModifiable(LLWearableType::WT_SHAPE, 0);
        return true;
    }
};

bool is_object_sittable()
{
// [RLVa:KB] - Checked: 2010-03-06 (RLVa-1.2.0c) | Added: RLVa-1.1.0j
    // RELEASE-RLVa: [SL-2.2.0] Make sure we're examining the same object that handle_sit_or_stand() will request a sit for
    if (rlv_handler_t::isEnabled())
    {
        const LLPickInfo& pick = LLToolPie::getInstance()->getPick();
        if ( (pick.mObjectID.notNull()) && (!RlvActions::canSit(pick.getObject(), pick.mObjectOffset)) )
            return false;
    }
// [/RLVa:KB]

    LLViewerObject* object = LLSelectMgr::getInstance()->getSelection()->getPrimaryObject();

    if (object && object->getPCode() == LL_PCODE_VOLUME)
    {
        return true;
    }
    else
    {
        return false;
    }
}

// only works on pie menu
void handle_object_sit(LLViewerObject *object, const LLVector3 &offset)
{
    // get object selection offset

//  if (object && object->getPCode() == LL_PCODE_VOLUME)
// [RLVa:KB] - Checked: 2010-03-06 (RLVa-1.2.0c) | Modified: RLVa-1.2.0c
    if ( (object && object->getPCode() == LL_PCODE_VOLUME) &&
         ((!rlv_handler_t::isEnabled()) || (RlvActions::canSit(object, offset))) )
// [/RLVa:KB]
    {
// [RLVa:KB] - Checked: 2010-08-29 (RLVa-1.2.1c) | Added: RLVa-1.2.1c
        if ( (gRlvHandler.hasBehaviour(RLV_BHVR_STANDTP)) && (isAgentAvatarValid()) )
        {
            if (gAgentAvatarp->isSitting())
            {
                gAgent.standUp();
                return;
            }
            gRlvHandler.setSitSource(gAgent.getPositionGlobal());
        }
// [/RLVa:KB]

        gMessageSystem->newMessageFast(_PREHASH_AgentRequestSit);
        gMessageSystem->nextBlockFast(_PREHASH_AgentData);
        gMessageSystem->addUUIDFast(_PREHASH_AgentID, gAgent.getID());
        gMessageSystem->addUUIDFast(_PREHASH_SessionID, gAgent.getSessionID());
        gMessageSystem->nextBlockFast(_PREHASH_TargetObject);
        gMessageSystem->addUUIDFast(_PREHASH_TargetID, object->mID);
        gMessageSystem->addVector3Fast(_PREHASH_Offset, offset);

        object->getRegion()->sendReliableMessage();
    }
}

void handle_object_sit_or_stand()
{
    LLPickInfo pick = LLToolPie::getInstance()->getPick();
    LLViewerObject *object = pick.getObject();
    if (!object || pick.mPickType == LLPickInfo::PICK_FLORA)
    {
        return;
    }

    if (sitting_on_selection())
    {
        gAgent.standUp();
        return;
    }

    handle_object_sit(object, pick.mObjectOffset);
}

void handle_object_sit(const LLUUID& object_id)
{
    LLViewerObject* obj = gObjectList.findObject(object_id);
    if (!obj)
    {
        return;
    }

    LLVector3 offset(0, 0, 0);
    handle_object_sit(obj, offset);
}

void near_sit_down_point(bool success, void *)
{
    if (success)
    {
        gAgent.setFlying(false);
        gAgent.clearControlFlags(AGENT_CONTROL_STAND_UP); // might have been set by autopilot
        gAgent.setControlFlags(AGENT_CONTROL_SIT_ON_GROUND);
    }
}

class LLLandSit : public view_listener_t
{
    bool handleEvent(const LLSD& userdata)
    {
// [RLVa:KB] - Checked: 2010-09-28 (RLVa-1.2.1f) | Modified: RLVa-1.2.1f
        if ( (rlv_handler_t::isEnabled()) && ((!RlvActions::canStand()) || (gRlvHandler.hasBehaviour(RLV_BHVR_SIT))) )
            return true;
// [/RLVa:KB]

        if (gAgent.isSitting())
        {
            gAgent.standUp();
        }
        LLVector3d posGlobal = LLToolPie::getInstance()->getPick().mPosGlobal;

        LLQuaternion target_rot;
        if (isAgentAvatarValid())
        {
            target_rot = gAgentAvatarp->getRotation();
        }
        else
        {
            target_rot = gAgent.getFrameAgent().getQuaternion();
        }
        gAgent.startAutoPilotGlobal(posGlobal, "Sit", &target_rot, near_sit_down_point, NULL, 0.7f);
        return true;
    }
};

class LLLandCanSit : public view_listener_t
{
    bool handleEvent(const LLSD& userdata)
    {
        LLVector3d posGlobal = LLToolPie::getInstance()->getPick().mPosGlobal;
        return !posGlobal.isExactlyZero(); // valid position, not beyond draw distance
    }
};

//-------------------------------------------------------------------
// Help menu functions
//-------------------------------------------------------------------

//
// Major mode switching
//
void reset_view_final( bool proceed );

void handle_reset_view()
{
    if (gAgentCamera.cameraCustomizeAvatar())
    {
        // switching to outfit selector should automagically save any currently edited wearable
        LLFloaterSidePanelContainer::showPanel("appearance", LLSD().with("type", "my_outfits"));
    }

    // <FS:Zi> Added optional V1 behavior so the avatar turns into camera direction after hitting ESC
    // gAgentCamera.setFocusOnAvatar(true, false, false);
    if (!gSavedSettings.getBOOL("ResetViewTurnsAvatar"))
    {
        // The only thing we actually want to do here is set LLAgent::mFocusOnAvatar to true,
        // since this prevents the avatar from turning.
        gAgentCamera.setFocusOnAvatar(true, false, false);
    }
    // </FS:Zi>

    reset_view_final( true );
    LLFloaterCamera::resetCameraMode();
}

// <FS:Zi> Add reset camera angles menu
void handle_reset_camera_angles()
{
    handle_reset_view();

    // Camera focus and offset with CTRL/SHIFT + Scroll wheel
    gSavedSettings.getControl("FocusOffsetRearView")->resetToDefault();
    gSavedSettings.getControl("CameraOffsetRearView")->resetToDefault();

    // warn the user if there is a scripted followcam active that might stop a camera reset
    PermissionsTracker::instance().warnFollowcam();
}
// </FS:Zi>

class LLViewResetView : public view_listener_t
{
    bool handleEvent(const LLSD& userdata)
    {
        handle_reset_view();
        return true;
    }
};

// <FS:Zi> Add reset camera angles menu
class LLViewResetCameraAngles : public view_listener_t
{
    bool handleEvent(const LLSD& userdata)
    {
        handle_reset_camera_angles();
        return true;
    }
};
// </FS:Zi>

// Note: extra parameters allow this function to be called from dialog.
void reset_view_final( bool proceed )
{
    if( !proceed )
    {
        return;
    }

    gAgentCamera.resetView(true, true);
    gAgentCamera.setLookAt(LOOKAT_TARGET_CLEAR);
}

class LLViewLookAtLastChatter : public view_listener_t
{
    bool handleEvent(const LLSD& userdata)
    {
        gAgentCamera.lookAtLastChat();
        return true;
    }
};

class LLViewMouselook : public view_listener_t
{
    bool handleEvent(const LLSD& userdata)
    {
        if (!gAgentCamera.cameraMouselook())
        {
            gAgentCamera.changeCameraToMouselook();
        }
        else
        {
            // NaCl - Rightclick-mousewheel zoom
            LLVector3 _NACL_MLFovValues = gSavedSettings.getVector3("_NACL_MLFovValues");
            F32 CameraAngle = gSavedSettings.getF32("CameraAngle");
            if (_NACL_MLFovValues.mV[VZ] > 0.0f)
            {
                _NACL_MLFovValues.mV[VY] = CameraAngle;
                _NACL_MLFovValues.mV[VZ] = 0.0f;
                gSavedSettings.setVector3("_NACL_MLFovValues", _NACL_MLFovValues);
                gSavedSettings.setF32("CameraAngle", _NACL_MLFovValues.mV[VX]);
            }
            // NaCl End
            gAgentCamera.changeCameraToDefault();
        }
        return true;
    }
};

class LLViewDefaultUISize : public view_listener_t
{
    bool handleEvent(const LLSD& userdata)
    {
        gSavedSettings.setF32("UIScaleFactor", 1.0f);
        gSavedSettings.setBOOL("UIAutoScale", false);
        gViewerWindow->reshape(gViewerWindow->getWindowWidthRaw(), gViewerWindow->getWindowHeightRaw());
        return true;
    }
};

class LLViewToggleUI : public view_listener_t
{
    bool handleEvent(const LLSD& userdata)
    {
        if(gAgentCamera.getCameraMode() != CAMERA_MODE_MOUSELOOK)
        {
            LLNotification::Params params("ConfirmHideUI");
            params.functor.function(boost::bind(&LLViewToggleUI::confirm, this, _1, _2));
            LLSD substitutions;
            // <FS:Ansariel> Notification not showing if hiding the UI
//#if LL_DARWIN
//          substitutions["SHORTCUT"] = "Cmd+Shift+U";
//#else
//          substitutions["SHORTCUT"] = "Ctrl+Shift+U";
//#endif
            substitutions["SHORTCUT"] = "Alt+Shift+U";
            // </FS:Ansariel>
            params.substitutions = substitutions;
            if (!gSavedSettings.getBOOL("HideUIControls"))
            {
                // hiding, so show notification
                LLNotifications::instance().add(params);
            }
            else
            {
                LLNotifications::instance().forceResponse(params, 0);
            }
        }
        return true;
    }

    void confirm(const LLSD& notification, const LLSD& response)
    {
        S32 option = LLNotificationsUtil::getSelectedOption(notification, response);

        if (option == 0) // OK
        {
            gViewerWindow->setUIVisibility(gSavedSettings.getBOOL("HideUIControls"));
            LLPanelStandStopFlying::getInstance()->setVisible(gSavedSettings.getBOOL("HideUIControls"));
            gSavedSettings.setBOOL("HideUIControls",!gSavedSettings.getBOOL("HideUIControls"));
        }
    }
};

// <FS:Ansariel> Notification not showing if hiding the UI
class LLViewCheckToggleUI : public view_listener_t
{
    bool handleEvent(const LLSD& userdata)
    {
        return gViewerWindow->getUIVisibility();
    }
};
// </FS:Ansariel>

void handle_duplicate_in_place(void*)
{
    LL_INFOS() << "handle_duplicate_in_place" << LL_ENDL;

    LLVector3 offset(0.f, 0.f, 0.f);
    LLSelectMgr::getInstance()->selectDuplicate(offset, true);
}



/*
 * No longer able to support viewer side manipulations in this way
 *
void god_force_inv_owner_permissive(LLViewerObject* object,
                                    LLInventoryObject::object_list_t* inventory,
                                    S32 serial_num,
                                    void*)
{
    typedef std::vector<LLPointer<LLViewerInventoryItem> > item_array_t;
    item_array_t items;

    LLInventoryObject::object_list_t::const_iterator inv_it = inventory->begin();
    LLInventoryObject::object_list_t::const_iterator inv_end = inventory->end();
    for ( ; inv_it != inv_end; ++inv_it)
    {
        if(((*inv_it)->getType() != LLAssetType::AT_CATEGORY))
        {
            LLInventoryObject* obj = *inv_it;
            LLPointer<LLViewerInventoryItem> new_item = new LLViewerInventoryItem((LLViewerInventoryItem*)obj);
            LLPermissions perm(new_item->getPermissions());
            perm.setMaskBase(PERM_ALL);
            perm.setMaskOwner(PERM_ALL);
            new_item->setPermissions(perm);
            items.push_back(new_item);
        }
    }
    item_array_t::iterator end = items.end();
    item_array_t::iterator it;
    for(it = items.begin(); it != end; ++it)
    {
        // since we have the inventory item in the callback, it should not
        // invalidate iteration through the selection manager.
        object->updateInventory((*it), TASK_INVENTORY_ITEM_KEY, false);
    }
}
*/

void handle_object_owner_permissive(void*)
{
    // only send this if they're a god.
    if(gAgent.isGodlike())
    {
        // do the objects.
        LLSelectMgr::getInstance()->selectionSetObjectPermissions(PERM_BASE, true, PERM_ALL, true);
        LLSelectMgr::getInstance()->selectionSetObjectPermissions(PERM_OWNER, true, PERM_ALL, true);
    }
}

void handle_object_owner_self(void*)
{
    // only send this if they're a god.
    if(gAgent.isGodlike())
    {
        LLSelectMgr::getInstance()->sendOwner(gAgent.getID(), gAgent.getGroupID(), true);
    }
}

// Shortcut to set owner permissions to not editable.
void handle_object_lock(void*)
{
    LLSelectMgr::getInstance()->selectionSetObjectPermissions(PERM_OWNER, false, PERM_MODIFY);
}

void handle_object_asset_ids(void*)
{
    // only send this if they're a god.
    if (gAgent.isGodlike())
    {
        LLSelectMgr::getInstance()->sendGodlikeRequest("objectinfo", "assetids");
    }
}

void handle_force_parcel_owner_to_me(void*)
{
    LLViewerParcelMgr::getInstance()->sendParcelGodForceOwner( gAgent.getID() );
}

void handle_force_parcel_to_content(void*)
{
    LLViewerParcelMgr::getInstance()->sendParcelGodForceToContent();
}

void handle_claim_public_land(void*)
{
    if (LLViewerParcelMgr::getInstance()->getSelectionRegion() != gAgent.getRegion())
    {
        LLNotificationsUtil::add("ClaimPublicLand");
        return;
    }

    LLVector3d west_south_global;
    LLVector3d east_north_global;
    LLViewerParcelMgr::getInstance()->getSelection(west_south_global, east_north_global);
    LLVector3 west_south = gAgent.getPosAgentFromGlobal(west_south_global);
    LLVector3 east_north = gAgent.getPosAgentFromGlobal(east_north_global);

    LLMessageSystem* msg = gMessageSystem;
    msg->newMessage("GodlikeMessage");
    msg->nextBlock("AgentData");
    msg->addUUID("AgentID", gAgent.getID());
    msg->addUUID("SessionID", gAgent.getSessionID());
    msg->addUUIDFast(_PREHASH_TransactionID, LLUUID::null); //not used
    msg->nextBlock("MethodData");
    msg->addString("Method", "claimpublicland");
    msg->addUUID("Invoice", LLUUID::null);
    std::string buffer;
    buffer = llformat( "%f", west_south.mV[VX]);
    msg->nextBlock("ParamList");
    msg->addString("Parameter", buffer);
    buffer = llformat( "%f", west_south.mV[VY]);
    msg->nextBlock("ParamList");
    msg->addString("Parameter", buffer);
    buffer = llformat( "%f", east_north.mV[VX]);
    msg->nextBlock("ParamList");
    msg->addString("Parameter", buffer);
    buffer = llformat( "%f", east_north.mV[VY]);
    msg->nextBlock("ParamList");
    msg->addString("Parameter", buffer);
    gAgent.sendReliableMessage();
}



// HACK for easily testing new avatar geometry
void handle_god_request_avatar_geometry(void *)
{
    if (gAgent.isGodlike())
    {
        LLSelectMgr::getInstance()->sendGodlikeRequest("avatar toggle", "");
    }
}

static bool get_derezzable_objects(
    EDeRezDestination dest,
    std::string& error,
    LLViewerRegion*& first_region,
    std::vector<LLViewerObjectPtr>* derez_objectsp,
    bool only_check = false)
{
    bool found = false;

    LLObjectSelectionHandle selection = LLSelectMgr::getInstance()->getSelection();

    if (derez_objectsp)
        derez_objectsp->reserve(selection->getRootObjectCount());

    // Check conditions that we can't deal with, building a list of
    // everything that we'll actually be derezzing.
    for (LLObjectSelection::valid_root_iterator iter = selection->valid_root_begin();
         iter != selection->valid_root_end(); iter++)
    {
        LLSelectNode* node = *iter;
        LLViewerObject* object = node->getObject();
        LLViewerRegion* region = object->getRegion();
        if (!first_region)
        {
            first_region = region;
        }
        else
        {
            if(region != first_region)
            {
                // Derez doesn't work at all if the some of the objects
                // are in regions besides the first object selected.

                // ...crosses region boundaries
                error = "AcquireErrorObjectSpan";
                break;
            }
        }
        if (object->isAvatar())
        {
            // ...don't acquire avatars
            continue;
        }

        // If AssetContainers are being sent back, they will appear as
        // boxes in the owner's inventory.
        if (object->getNVPair("AssetContainer")
            && dest != DRD_RETURN_TO_OWNER)
        {
            // this object is an asset container, derez its contents, not it
            LL_WARNS() << "Attempt to derez deprecated AssetContainer object type not supported." << LL_ENDL;
            /*
            object->requestInventory(container_inventory_arrived,
                (void *)(DRD_TAKE_INTO_AGENT_INVENTORY == dest));
            */
            continue;
        }
        bool can_derez_current = false;
        switch(dest)
        {
        case DRD_TAKE_INTO_AGENT_INVENTORY:
        case DRD_TRASH:
            if (!object->isPermanentEnforced() &&
                ((node->mPermissions->allowTransferTo(gAgent.getID()) && object->permModify())
                || (node->allowOperationOnNode(PERM_OWNER, GP_OBJECT_MANIPULATE))))
            {
                can_derez_current = true;
            }
            break;

        case DRD_RETURN_TO_OWNER:
            if(!object->isAttachment())
            {
                can_derez_current = true;
            }
            break;

        default:
            if((node->mPermissions->allowTransferTo(gAgent.getID())
                && object->permCopy())
               || gAgent.isGodlike())
            {
                can_derez_current = true;
            }
            break;
        }
        if(can_derez_current)
        {
            found = true;

            if (only_check)
                // one found, no need to traverse to the end
                break;

            if (derez_objectsp)
                derez_objectsp->push_back(object);

        }
    }

    return found;
}

static bool can_derez(EDeRezDestination dest)
{
    LLViewerRegion* first_region = NULL;
    std::string error;
    return get_derezzable_objects(dest, error, first_region, NULL, true);
}

static void derez_objects(
    EDeRezDestination dest,
    const LLUUID& dest_id,
    LLViewerRegion*& first_region,
    std::string& error,
    std::vector<LLViewerObjectPtr>* objectsp)
{
    std::vector<LLViewerObjectPtr> derez_objects;

    if (!objectsp) // if objects to derez not specified
    {
        // get them from selection
        if (!get_derezzable_objects(dest, error, first_region, &derez_objects, false))
        {
            LL_WARNS() << "No objects to derez" << LL_ENDL;
            return;
        }

        objectsp = &derez_objects;
    }


    if(gAgentCamera.cameraMouselook())
    {
        gAgentCamera.changeCameraToDefault();
    }

    // This constant is based on (1200 - HEADER_SIZE) / 4 bytes per
    // root.  I lopped off a few (33) to provide a bit
    // pad. HEADER_SIZE is currently 67 bytes, most of which is UUIDs.
    // This gives us a maximum of 63500 root objects - which should
    // satisfy anybody.
    const S32 MAX_ROOTS_PER_PACKET = 250;
    const S32 MAX_PACKET_COUNT = 254;
    F32 packets = ceil((F32)objectsp->size() / (F32)MAX_ROOTS_PER_PACKET);
    if(packets > (F32)MAX_PACKET_COUNT)
    {
        error = "AcquireErrorTooManyObjects";
    }

    if(error.empty() && objectsp->size() > 0)
    {
        U8 d = (U8)dest;
        LLUUID tid;
        tid.generate();
        U8 packet_count = (U8)packets;
        S32 object_index = 0;
        S32 objects_in_packet = 0;
        LLMessageSystem* msg = gMessageSystem;
        for(U8 packet_number = 0;
            packet_number < packet_count;
            ++packet_number)
        {
            msg->newMessageFast(_PREHASH_DeRezObject);
            msg->nextBlockFast(_PREHASH_AgentData);
            msg->addUUIDFast(_PREHASH_AgentID, gAgent.getID());
            msg->addUUIDFast(_PREHASH_SessionID, gAgent.getSessionID());
            msg->nextBlockFast(_PREHASH_AgentBlock);
            msg->addUUIDFast(_PREHASH_GroupID, gAgent.getGroupID());
            msg->addU8Fast(_PREHASH_Destination, d);
            msg->addUUIDFast(_PREHASH_DestinationID, dest_id);
            msg->addUUIDFast(_PREHASH_TransactionID, tid);
            msg->addU8Fast(_PREHASH_PacketCount, packet_count);
            msg->addU8Fast(_PREHASH_PacketNumber, packet_number);
            objects_in_packet = 0;
            while((object_index < objectsp->size())
                  && (objects_in_packet++ < MAX_ROOTS_PER_PACKET))

            {
                LLViewerObject* object = objectsp->at(object_index++);
                msg->nextBlockFast(_PREHASH_ObjectData);
                msg->addU32Fast(_PREHASH_ObjectLocalID, object->getLocalID());
                // VEFFECT: DerezObject
                LLHUDEffectSpiral* effectp = (LLHUDEffectSpiral*)LLHUDManager::getInstance()->createViewerEffect(LLHUDObject::LL_HUD_EFFECT_POINT, true);
                effectp->setPositionGlobal(object->getPositionGlobal());
                effectp->setColor(LLColor4U(gAgent.getEffectColor()));
            }
            msg->sendReliable(first_region->getHost());
        }
        make_ui_sound("UISndObjectRezOut");

        // Busy count decremented by inventory update, so only increment
        // if will be causing an update.
        if (dest != DRD_RETURN_TO_OWNER)
        {
            gViewerWindow->getWindow()->incBusyCount();
        }
    }
    else if(!error.empty())
    {
        LLNotificationsUtil::add(error);
    }
}

static void derez_objects(EDeRezDestination dest, const LLUUID& dest_id)
{
    LLViewerRegion* first_region = NULL;
    std::string error;
    derez_objects(dest, dest_id, first_region, error, NULL);
}

static void derez_objects_separate(EDeRezDestination dest, const LLUUID &dest_id)
{
    std::vector<LLViewerObjectPtr> derez_object_list;
    std::string error;
    LLViewerRegion* first_region = NULL;
    if (!get_derezzable_objects(dest, error, first_region, &derez_object_list, false))
    {
        LL_WARNS() << "No objects to derez" << LL_ENDL;
        return;
    }
    for (LLViewerObject *opjectp : derez_object_list)
    {
        std::vector<LLViewerObjectPtr> buf_list;
        buf_list.push_back(opjectp);
        derez_objects(dest, dest_id, first_region, error, &buf_list);
    }
}

void handle_take_copy()
{
    if (LLSelectMgr::getInstance()->getSelection()->isEmpty()) return;

// [RLVa:KB] - Checked: 2010-03-07 (RLVa-1.2.0c) | Modified: RLVa-1.2.0a
    if ( (rlv_handler_t::isEnabled()) && (!RlvActions::canStand()) )
    {
        // Allow only if the avie isn't sitting on any of the selected objects
        LLObjectSelectionHandle hSel = LLSelectMgr::getInstance()->getSelection();
        RlvSelectIsSittingOn f(gAgentAvatarp);
        if ( (hSel.notNull()) && (hSel->getFirstRootNode(&f, true) != NULL) )
            return;
    }
// [/RLVa:KB]

    const LLUUID category_id = gInventory.findCategoryUUIDForType(LLFolderType::FT_OBJECT);
    derez_objects(DRD_ACQUIRE_TO_AGENT_INVENTORY, category_id);
}

void handle_take_separate_copy()
{
    if (LLSelectMgr::getInstance()->getSelection()->isEmpty())
        return;

    const LLUUID category_id = gInventory.findCategoryUUIDForType(LLFolderType::FT_OBJECT);
    derez_objects_separate(DRD_ACQUIRE_TO_AGENT_INVENTORY, category_id);
}

void handle_link_objects()
{
    // <FS:Ansariel> We don't use a shortcut for two completely different functions based on context
    //if (LLSelectMgr::getInstance()->getSelection()->isEmpty())
    //{
    //  LLFloaterReg::toggleInstanceOrBringToFront("places");
    //}
    //else
    // </FS:Ansariel>
    {
        LLSelectMgr::getInstance()->linkObjects();
    }
}

// You can return an object to its owner if it is on your land.
class LLObjectReturn : public view_listener_t
{
public:
    LLObjectReturn() : mFirstRegion(NULL) {}

private:
    bool handleEvent(const LLSD& userdata)
    {
        if (LLSelectMgr::getInstance()->getSelection()->isEmpty()) return true;
// [RLVa:KB] - Checked: 2010-03-24 (RLVa-1.4.0a) | Modified: RLVa-1.0.0b
        if ( (rlv_handler_t::isEnabled()) && (!rlvCanDeleteOrReturn()) ) return true;
// [/RLVa:KB]

        mObjectSelection = LLSelectMgr::getInstance()->getEditSelection();

        // Save selected objects, so that we still know what to return after the confirmation dialog resets selection.
        get_derezzable_objects(DRD_RETURN_TO_OWNER, mError, mFirstRegion, &mReturnableObjects);

        LLNotificationsUtil::add("ReturnToOwner", LLSD(), LLSD(), boost::bind(&LLObjectReturn::onReturnToOwner, this, _1, _2));
        return true;
    }

    bool onReturnToOwner(const LLSD& notification, const LLSD& response)
    {
        S32 option = LLNotificationsUtil::getSelectedOption(notification, response);
        if (0 == option)
        {
            // Ignore category ID for this derez destination.
            derez_objects(DRD_RETURN_TO_OWNER, LLUUID::null, mFirstRegion, mError, &mReturnableObjects);
        }

        mReturnableObjects.clear();
        mError.clear();
        mFirstRegion = NULL;

        // drop reference to current selection
        mObjectSelection = NULL;
        return false;
    }

    LLObjectSelectionHandle mObjectSelection;

    std::vector<LLViewerObjectPtr> mReturnableObjects;
    std::string mError;
    LLViewerRegion* mFirstRegion;
};


// Allow return to owner if one or more of the selected items is
// over land you own.
class LLObjectEnableReturn : public view_listener_t
{
    bool handleEvent(const LLSD& userdata)
    {
        if (LLSelectMgr::getInstance()->getSelection()->isEmpty())
        {
            // Do not enable if nothing selected
            return false;
        }
// [RLVa:KB] - Checked: 2011-05-28 (RLVa-1.4.0a) | Modified: RLVa-1.4.0a
        if ( (rlv_handler_t::isEnabled()) && (!rlvCanDeleteOrReturn()) )
        {
            return false;
        }
// [/RLVa:KB]
#ifdef HACKED_GODLIKE_VIEWER
        bool new_value = true;
#else
        bool new_value = false;
        if (gAgent.isGodlike())
        {
            new_value = true;
        }
        else
        {
            new_value = can_derez(DRD_RETURN_TO_OWNER);
        }
#endif
        return new_value;
    }
};

void force_take_copy(void*)
{
    if (LLSelectMgr::getInstance()->getSelection()->isEmpty()) return;
    const LLUUID category_id = gInventory.findCategoryUUIDForType(LLFolderType::FT_OBJECT);
    derez_objects(DRD_FORCE_TO_GOD_INVENTORY, category_id);
}

void handle_take(bool take_separate)
{
    // we want to use the folder this was derezzed from if it's
    // available. Otherwise, derez to the normal place.
//  if(LLSelectMgr::getInstance()->getSelection()->isEmpty())
// [RLVa:KB] - Checked: 2010-03-24 (RLVa-1.2.0e) | Modified: RLVa-1.0.0b
    if ( (LLSelectMgr::getInstance()->getSelection()->isEmpty()) || ((rlv_handler_t::isEnabled()) && (!rlvCanDeleteOrReturn())) )
// [/RLVa:KB]
    {
        return;
    }

    bool you_own_everything = true;
    bool locked_but_takeable_object = false;
    LLUUID category_id;

    for (LLObjectSelection::root_iterator iter = LLSelectMgr::getInstance()->getSelection()->root_begin();
         iter != LLSelectMgr::getInstance()->getSelection()->root_end(); iter++)
    {
        LLSelectNode* node = *iter;
        LLViewerObject* object = node->getObject();
        if(object)
        {
            if(!object->permYouOwner())
            {
                you_own_everything = false;
            }

            if(!object->permMove())
            {
                locked_but_takeable_object = true;
            }
        }
        if(node->mFolderID.notNull())
        {
            if(category_id.isNull())
            {
                category_id = node->mFolderID;
                LL_DEBUGS("HandleTake") << "Node destination folder ID = " << category_id.asString() << LL_ENDL;
            }
            else if(category_id != node->mFolderID)
            {
                // we have found two potential destinations. break out
                // now and send to the default location.
                category_id.setNull();
                LL_DEBUGS("HandleTake") << "Conflicting node destination folders - setting to null UUID" << LL_ENDL;
                break;
            }
        }
    }
    if(category_id.notNull())
    {
        LL_DEBUGS("HandleTake") << "Selected destination folder ID: " << category_id.asString() << " - checking if category exists in inventory model" << LL_ENDL;

        // there is an unambiguous destination. See if this agent has
        // such a location and it is not in the trash or library
        if(!gInventory.getCategory(category_id))
        {
            // nope, set to NULL.
            category_id.setNull();
            LL_DEBUGS("HandleTake") << "Destination folder not found in inventory model - setting to null UUID" << LL_ENDL;
        }
        if(category_id.notNull())
        {
                // check trash
            const LLUUID trash = gInventory.findCategoryUUIDForType(LLFolderType::FT_TRASH);
            if(category_id == trash || gInventory.isObjectDescendentOf(category_id, trash))
            {
                category_id.setNull();
                LL_DEBUGS("HandleTake") << "Destination folder is descendent of trash folder - setting to null UUID" << LL_ENDL;
            }

            // check library
            if(gInventory.isObjectDescendentOf(category_id, gInventory.getLibraryRootFolderID()))
            {
                category_id.setNull();
                LL_DEBUGS("HandleTake") << "Destination folder is descendent of library folder - setting to null UUID" << LL_ENDL;
            }

            // check inbox
            // <FS:Ansariel> Undo the SL-1579 fail
            //const LLUUID inbox_id = gInventory.findCategoryUUIDForType(LLFolderType::FT_INBOX);
            //if (category_id == inbox_id || gInventory.isObjectDescendentOf(category_id, inbox_id))
            //{
            //  category_id.setNull();
            //}
            // </FS:Ansariel>
        }
    }
    if(category_id.isNull())
    {
        category_id = gInventory.findCategoryUUIDForType(LLFolderType::FT_OBJECT);
        LL_DEBUGS("HandleTake") << "Destination folder = null UUID - determined default category: " << category_id.asString() << LL_ENDL;
    }
    LLSD payload;
    payload["folder_id"] = category_id;
    LL_DEBUGS("HandleTake") << "Final destination folder UUID being sent to sim: " << category_id.asString() << LL_ENDL;

    LLNotification::Params params("ConfirmObjectTakeLock");
    params.payload(payload);
    // MAINT-290
    // Reason: Showing the confirmation dialog resets object selection, thus there is nothing to derez.
    // Fix: pass selection to the confirm_take, so that selection doesn't "die" after confirmation dialog is opened
    params.functor.function(boost::bind(confirm_take, _1, _2, LLSelectMgr::instance().getSelection()));

    if(locked_but_takeable_object ||
       !you_own_everything)
    {
        if(locked_but_takeable_object && you_own_everything)
        {
            params.name("ConfirmObjectTakeLock");
        }
        else if(!locked_but_takeable_object && !you_own_everything)
        {
            params.name("ConfirmObjectTakeNoOwn");
        }
        else
        {
            params.name("ConfirmObjectTakeLockNoOwn");
        }

        LLNotifications::instance().add(params);
    }
    else
    {
        LLNotifications::instance().forceResponse(params, 0);
    }
}

void handle_object_show_inspector()
{
    LLObjectSelectionHandle selection = LLSelectMgr::getInstance()->getSelection();
    LLViewerObject* objectp = selection->getFirstRootObject(true);
    if (!objectp)
    {
        return;
    }

    LLSD params;
    params["object_id"] = objectp->getID();
    LLFloaterReg::showInstance("inspect_object", params);
}

void handle_avatar_show_inspector()
{
    LLVOAvatar* avatar = find_avatar_from_object( LLSelectMgr::getInstance()->getSelection()->getPrimaryObject() );
    if(avatar)
    {
        LLSD params;
        params["avatar_id"] = avatar->getID();
        LLFloaterReg::showInstance("inspect_avatar", params);
    }
}



bool confirm_take(const LLSD& notification, const LLSD& response, LLObjectSelectionHandle selection_handle)
{
    S32 option = LLNotificationsUtil::getSelectedOption(notification, response);
    if(enable_take() && (option == 0))
    {
        derez_objects(DRD_TAKE_INTO_AGENT_INVENTORY, notification["payload"]["folder_id"].asUUID());
    }
    return false;
}

bool confirm_take_separate(const LLSD &notification, const LLSD &response, LLObjectSelectionHandle selection_handle)
{
    S32 option = LLNotificationsUtil::getSelectedOption(notification, response);
    if (enable_take() && (option == 0))
    {
        derez_objects_separate(DRD_TAKE_INTO_AGENT_INVENTORY, notification["payload"]["folder_id"].asUUID());
    }
    return false;
}

// You can take an item when it is public and transferrable, or when
// you own it. We err on the side of enabling the item when at least
// one item selected can be copied to inventory.
bool enable_take()
{
//  if (sitting_on_selection())
// [RLVa:KB] - Checked: 2010-03-24 (RLVa-1.2.0e) | Modified: RLVa-1.0.0b
    if ( (sitting_on_selection()) || ((rlv_handler_t::isEnabled()) && (!rlvCanDeleteOrReturn())) )
// [/RLVa:KB]
    {
        return false;
    }

    for (LLObjectSelection::valid_root_iterator iter = LLSelectMgr::getInstance()->getSelection()->valid_root_begin();
         iter != LLSelectMgr::getInstance()->getSelection()->valid_root_end(); iter++)
    {
        LLSelectNode* node = *iter;
        LLViewerObject* object = node->getObject();
        if (object->isAvatar())
        {
            // ...don't acquire avatars
            continue;
        }

#ifdef HACKED_GODLIKE_VIEWER
        return true;
#else
# ifdef TOGGLE_HACKED_GODLIKE_VIEWER
        if (LLGridManager::getInstance()->isInSLBeta()
            && gAgent.isGodlike())
        {
            return true;
        }
# endif
        if(!object->isPermanentEnforced() &&
            ((node->mPermissions->allowTransferTo(gAgent.getID())
            && object->permModify())
            || (node->mPermissions->getOwner() == gAgent.getID())))
        {
            return !object->isAttachment();
        }
#endif
    }
    return false;
}


void handle_buy_or_take()
{
    if (LLSelectMgr::getInstance()->getSelection()->isEmpty())
    {
        return;
    }

    if (is_selection_buy_not_take())
    {
        S32 total_price = selection_price();

        if (total_price <= gStatusBar->getBalance() || total_price == 0)
        {
            handle_buy();
        }
        else
        {
            LLStringUtil::format_map_t args;
            args["AMOUNT"] = llformat("%d", total_price);
            LLBuyCurrencyHTML::openCurrencyFloater( LLTrans::getString( "this_object_costs", args ), total_price );
        }
    }
    else
    {
        handle_take();
    }
}

bool visible_buy_object()
{
    return is_selection_buy_not_take() && enable_buy_object();
}

bool visible_take_object()
{
    return !is_selection_buy_not_take() && enable_take();
}

bool is_multiple_selection()
{
    return (LLSelectMgr::getInstance()->getSelection()->getRootObjectCount() > 1);
}

bool is_single_selection()
{
    return !is_multiple_selection();
}

bool enable_take_objects()
{
    return visible_take_object() && is_multiple_selection();
}

bool tools_visible_buy_object()
{
    return is_selection_buy_not_take();
}

bool tools_visible_take_object()
{
    return !is_selection_buy_not_take();
}

class LLToolsEnableBuyOrTake : public view_listener_t
{
    bool handleEvent(const LLSD& userdata)
    {
        bool is_buy = is_selection_buy_not_take();
        bool new_value = is_buy ? enable_buy_object() : enable_take();
        return new_value;
    }
};

// This is a small helper function to determine if we have a buy or a
// take in the selection. This method is to help with the aliasing
// problems of putting buy and take in the same pie menu space. After
// a fair amont of discussion, it was determined to prefer buy over
// take. The reasoning follows from the fact that when users walk up
// to buy something, they will click on one or more items. Thus, if
// anything is for sale, it becomes a buy operation, and the server
// will group all of the buy items, and copyable/modifiable items into
// one package and give the end user as much as the permissions will
// allow. If the user wanted to take something, they will select fewer
// and fewer items until only 'takeable' items are left. The one
// exception is if you own everything in the selection that is for
// sale, in this case, you can't buy stuff from yourself, so you can
// take it.
// return value = true if selection is a 'buy'.
//                false if selection is a 'take'
bool is_selection_buy_not_take()
{
    for (LLObjectSelection::root_iterator iter = LLSelectMgr::getInstance()->getSelection()->root_begin();
         iter != LLSelectMgr::getInstance()->getSelection()->root_end(); iter++)
    {
        LLSelectNode* node = *iter;
        LLViewerObject* obj = node->getObject();
        if(obj && !(obj->permYouOwner()) && (node->mSaleInfo.isForSale()))
        {
// [RLVa:KB] - @buy
            if (!RlvActions::canBuyObject(obj->getID()))
                continue;
// [/RLVa:KB]

            // you do not own the object and it is for sale, thus,
            // it's a buy
            return true;
        }
    }
    return false;
}

S32 selection_price()
{
    S32 total_price = 0;
    for (LLObjectSelection::root_iterator iter = LLSelectMgr::getInstance()->getSelection()->root_begin();
         iter != LLSelectMgr::getInstance()->getSelection()->root_end(); iter++)
    {
        LLSelectNode* node = *iter;
        LLViewerObject* obj = node->getObject();
        if(obj && !(obj->permYouOwner()) && (node->mSaleInfo.isForSale()))
        {
            // you do not own the object and it is for sale.
            // Add its price.
            total_price += node->mSaleInfo.getSalePrice();
        }
    }

    return total_price;
}
/*
bool callback_show_buy_currency(const LLSD& notification, const LLSD& response)
{
    S32 option = LLNotificationsUtil::getSelectedOption(notification, response);
    if (0 == option)
    {
        LL_INFOS() << "Loading page " << LLNotifications::instance().getGlobalString("BUY_CURRENCY_URL") << LL_ENDL;
        LLWeb::loadURL(LLNotifications::instance().getGlobalString("BUY_CURRENCY_URL"));
    }
    return false;
}
*/

void show_buy_currency(const char* extra)
{
    // Don't show currency web page for branded clients.
/*
    std::ostringstream mesg;
    if (extra != NULL)
    {
        mesg << extra << "\n \n";
    }
    mesg << "Go to " << LLNotifications::instance().getGlobalString("BUY_CURRENCY_URL")<< "\nfor information on purchasing currency?";
*/
    LLSD args;
    if (extra != NULL)
    {
        args["EXTRA"] = extra;
    }
    LLNotificationsUtil::add("PromptGoToCurrencyPage", args);//, LLSD(), callback_show_buy_currency);
}

void handle_buy()
{
    if (LLSelectMgr::getInstance()->getSelection()->isEmpty()) return;

    LLSaleInfo sale_info;
    bool valid = LLSelectMgr::getInstance()->selectGetSaleInfo(sale_info);
    if (!valid) return;

    S32 price = sale_info.getSalePrice();

    if (price > 0 && price > gStatusBar->getBalance())
    {
        LLStringUtil::format_map_t args;
        args["AMOUNT"] = llformat("%d", price);
        LLBuyCurrencyHTML::openCurrencyFloater( LLTrans::getString("this_object_costs", args), price );
        return;
    }

    if (sale_info.getSaleType() == LLSaleInfo::FS_CONTENTS)
    {
        handle_buy_contents(sale_info);
    }
    else
    {
        handle_buy_object(sale_info);
    }
}

bool anyone_copy_selection(LLSelectNode* nodep)
{
    bool perm_copy = (bool)(nodep->getObject()->permCopy());
    bool all_copy = (bool)(nodep->mPermissions->getMaskEveryone() & PERM_COPY);
    return perm_copy && all_copy;
}

bool for_sale_selection(LLSelectNode* nodep)
{
    return nodep->mSaleInfo.isForSale()
        && nodep->mPermissions->getMaskOwner() & PERM_TRANSFER
        && (nodep->mPermissions->getMaskOwner() & PERM_COPY
            || nodep->mSaleInfo.getSaleType() != LLSaleInfo::FS_COPY);
}

bool sitting_on_selection()
{
    LLSelectNode* node = LLSelectMgr::getInstance()->getSelection()->getFirstRootNode();
    if (!node)
    {
        return false;
    }

    if (!node->mValid)
    {
        return false;
    }

    LLViewerObject* root_object = node->getObject();
    if (!root_object)
    {
        return false;
    }

    // Need to determine if avatar is sitting on this object
    if (!isAgentAvatarValid()) return false;

    return (gAgentAvatarp->isSitting() && gAgentAvatarp->getRoot() == root_object);
}

class LLToolsSaveToObjectInventory : public view_listener_t
{
    bool handleEvent(const LLSD& userdata)
    {
        LLSelectNode* node = LLSelectMgr::getInstance()->getSelection()->getFirstRootNode();
        if(node && (node->mValid) && (!node->mFromTaskID.isNull()))
        {
            // *TODO: check to see if the fromtaskid object exists.
            derez_objects(DRD_SAVE_INTO_TASK_INVENTORY, node->mFromTaskID);
        }
        return true;
    }
};

class LLToolsEnablePathfinding : public view_listener_t
{
    bool handleEvent(const LLSD& userdata)
    {
        return (LLPathfindingManager::getInstance() != NULL) && LLPathfindingManager::getInstance()->isPathfindingEnabledForCurrentRegion();
    }
};

class LLToolsEnablePathfindingView : public view_listener_t
{
    bool handleEvent(const LLSD& userdata)
    {
        return (LLPathfindingManager::getInstance() != NULL) && LLPathfindingManager::getInstance()->isPathfindingEnabledForCurrentRegion() && LLPathfindingManager::getInstance()->isPathfindingViewEnabled();
    }
};

class LLToolsDoPathfindingRebakeRegion : public view_listener_t
{
    bool handleEvent(const LLSD& userdata)
    {
        bool hasPathfinding = (LLPathfindingManager::getInstance() != NULL);

        if (hasPathfinding)
        {
            LLMenuOptionPathfindingRebakeNavmesh::getInstance()->sendRequestRebakeNavmesh();
        }

        return hasPathfinding;
    }
};

class LLToolsEnablePathfindingRebakeRegion : public view_listener_t
{
    bool handleEvent(const LLSD& userdata)
    {
        bool returnValue = false;

        if (LLNavigationBar::instanceExists())
        {
            returnValue = LLNavigationBar::getInstance()->isRebakeNavMeshAvailable();
        }
        return returnValue;
    }
};

// Round the position of all root objects to the grid
class LLToolsSnapObjectXY : public view_listener_t
{
    bool handleEvent(const LLSD& userdata)
    {
        F64 snap_size = (F64)gSavedSettings.getF32("GridResolution");

        for (LLObjectSelection::root_iterator iter = LLSelectMgr::getInstance()->getSelection()->root_begin();
             iter != LLSelectMgr::getInstance()->getSelection()->root_end(); iter++)
        {
            LLSelectNode* node = *iter;
            LLViewerObject* obj = node->getObject();
            if (obj->permModify())
            {
                LLVector3d pos_global = obj->getPositionGlobal();
                F64 round_x = fmod(pos_global.mdV[VX], snap_size);
                if (round_x < snap_size * 0.5)
                {
                    // closer to round down
                    pos_global.mdV[VX] -= round_x;
                }
                else
                {
                    // closer to round up
                    pos_global.mdV[VX] -= round_x;
                    pos_global.mdV[VX] += snap_size;
                }

                F64 round_y = fmod(pos_global.mdV[VY], snap_size);
                if (round_y < snap_size * 0.5)
                {
                    pos_global.mdV[VY] -= round_y;
                }
                else
                {
                    pos_global.mdV[VY] -= round_y;
                    pos_global.mdV[VY] += snap_size;
                }

                obj->setPositionGlobal(pos_global, false);
            }
        }
        LLSelectMgr::getInstance()->sendMultipleUpdate(UPD_POSITION);
        return true;
    }
};

// Determine if the option to cycle between linked prims is shown
class LLToolsEnableSelectNextPart : public view_listener_t
{
    bool handleEvent(const LLSD& userdata)
    {
        bool new_value = (!LLSelectMgr::getInstance()->getSelection()->isEmpty()
                          && (gSavedSettings.getBOOL("EditLinkedParts")
                              || LLToolFace::getInstance() == LLToolMgr::getInstance()->getCurrentTool()));
        return new_value;
    }
};

// Cycle selection through linked children or/and faces in selected object.
// FIXME: Order of children list is not always the same as sim's idea of link order. This may confuse
// resis. Need link position added to sim messages to address this.
class LLToolsSelectNextPartFace : public view_listener_t
{
    bool handleEvent(const LLSD& userdata)
    {
        bool cycle_faces = LLToolFace::getInstance() == LLToolMgr::getInstance()->getCurrentTool();
        bool cycle_linked = gSavedSettings.getBOOL("EditLinkedParts");

        if (!cycle_faces && !cycle_linked)
        {
            // Nothing to do
            return true;
        }

        bool fwd = (userdata.asString() == "next");
        bool prev = (userdata.asString() == "previous");
        bool ifwd = (userdata.asString() == "includenext");
        bool iprev = (userdata.asString() == "includeprevious");

        // <FS:Zi> Make shift+click on forward/back buttons work like includenext/previous
        //         (filter out the menu shortcuts by testing for ifwd / iprev)
        if (gKeyboard->currentMask(false) & MASK_SHIFT && !ifwd && !iprev)
        {
            ifwd = fwd;
            iprev = prev;
            fwd = false;
            prev = false;
        }
        // </FS:Zi>

        LLViewerObject* to_select = NULL;
        bool restart_face_on_part = !cycle_faces;
        S32 new_te = 0;

        if (cycle_faces)
        {
            // Cycle through faces of current selection, if end is reached, swithc to next part (if present)
            LLSelectNode* nodep = LLSelectMgr::getInstance()->getSelection()->getFirstNode();
            if (!nodep) return false;
            to_select = nodep->getObject();
            if (!to_select) return false;

            S32 te_count = to_select->getNumTEs();
            S32 selected_te = nodep->getLastOperatedTE();

            if (fwd || ifwd)
            {
                // <FS:Zi> FIRE-32282: fix face selection cycle starting at face 1 instead of face 0
                // is more than one face selected in the whole set?
                if (LLSelectMgr::getInstance()->getSelection()->getTECount() > 1)
                {
                    // count the number of selected faces on the current link
                    S32 count = 0;
                    S32 num_tes = to_select->getNumTEs();
                    for (S32 te = 0; te < num_tes; te++)
                    {
                        if (nodep->isTESelected(te))
                        {
                            ++count;
                        }
                    }

                    // if all faces of the current link are selected, set a flag to make sure the
                    // next selected face will be face 0
                    if (count == num_tes)
                    {
                        selected_te = -1;
                    }
                }
                // </FS:Zi>

                if (selected_te < 0)
                {
                    new_te = 0;
                }
                else if (selected_te + 1 < te_count)
                {
                    // select next face
                    new_te = selected_te + 1;
                }
                else
                {
                    // restart from first face on next part
                    restart_face_on_part = true;
                }
            }
            else if (prev || iprev)
            {
                if (selected_te > te_count)
                {
                    new_te = te_count - 1;
                }
                else if (selected_te - 1 >= 0)
                {
                    // select previous face
                    new_te = selected_te - 1;
                }
                else
                {
                    // restart from last face on next part
                    restart_face_on_part = true;
                }
            }
        }

        S32 object_count = LLSelectMgr::getInstance()->getSelection()->getObjectCount();
        if (cycle_linked && object_count && restart_face_on_part)
        {
            LLViewerObject* selected = LLSelectMgr::getInstance()->getSelection()->getFirstObject();
            if (selected && selected->getRootEdit())
            {
                LLViewerObject::child_list_t children = selected->getRootEdit()->getChildren();
                children.push_front(selected->getRootEdit());   // need root in the list too

                for (LLViewerObject::child_list_t::iterator iter = children.begin(); iter != children.end(); ++iter)
                {
                    if ((*iter)->isSelected())
                    {
                        if (object_count > 1 && (fwd || prev))  // multiple selection, find first or last selected if not include
                        {
                            to_select = *iter;
                            if (fwd)
                            {
                                // stop searching if going forward; repeat to get last hit if backward
                                break;
                            }
                        }
                        else if ((object_count == 1) || (ifwd || iprev))    // single selection or include
                        {
                            if (fwd || ifwd)
                            {
                                ++iter;
                                while (iter != children.end() && ((*iter)->isAvatar() || (ifwd && (*iter)->isSelected())))
                                {
                                    ++iter; // skip sitting avatars and selected if include
                                }
                            }
                            else // backward
                            {
                                iter = (iter == children.begin() ? children.end() : iter);
                                --iter;
                                while (iter != children.begin() && ((*iter)->isAvatar() || (iprev && (*iter)->isSelected())))
                                {
                                    --iter; // skip sitting avatars and selected if include
                                }
                            }
                            iter = (iter == children.end() ? children.begin() : iter);
                            to_select = *iter;
                            break;
                        }
                    }
                }
            }
        }

        if (to_select)
        {
            if (gFocusMgr.childHasKeyboardFocus(gFloaterTools))
            {
                gFocusMgr.setKeyboardFocus(NULL);   // force edit toolbox to commit any changes
            }
            if (fwd || prev)
            {
                LLSelectMgr::getInstance()->deselectAll();
            }
            if (cycle_faces)
            {
                if (restart_face_on_part)
                {
                    if (fwd || ifwd)
                    {
                        new_te = 0;
                    }
                    else
                    {
                        new_te = to_select->getNumTEs() - 1;
                    }
                }
                LLSelectMgr::getInstance()->selectObjectOnly(to_select, new_te);
                LLSelectMgr::getInstance()->addAsIndividual(to_select, new_te, false);
            }
            else
            {
                LLSelectMgr::getInstance()->selectObjectOnly(to_select);
            }
            return true;
        }
        return true;
    }
};

class LLToolsStopAllAnimations : public view_listener_t
{
    bool handleEvent(const LLSD& userdata)
    {
        // <FS:Ansariel> Allow legacy stop animations without revoking script permissions
        //gAgent.stopCurrentAnimations();
        std::string param = userdata.asString();
        if (param.empty() || param == "stoprevoke")
        {
            gAgent.stopCurrentAnimations();
        }
        else if (param == "stop")
        {
            gAgent.stopCurrentAnimations(true);
        }
        // </FS:Ansariel>
        return true;
    }
};

class LLToolsReleaseKeys : public view_listener_t
{
    bool handleEvent(const LLSD& userdata)
    {
// [RLVa:KB] - Checked: 2010-04-19 (RLVa-1.2.0f) | Modified: RLVa-1.0.5a
        if ( (rlv_handler_t::isEnabled()) && (gRlvAttachmentLocks.hasLockedAttachmentPoint(RLV_LOCK_REMOVE)) )
            return true;
// [/RLVa:KB]

        gAgent.forceReleaseControls();
        return true;
    }
};

class LLToolsEnableReleaseKeys : public view_listener_t
{
    bool handleEvent(const LLSD& userdata)
    {
// [RLVa:KB] - Checked: 2010-04-19 (RLVa-1.2.0f) | Modified: RLVa-1.0.5a
        return (gAgent.anyControlGrabbed()) &&
            ( (!rlv_handler_t::isEnabled()) || (!gRlvAttachmentLocks.hasLockedAttachmentPoint(RLV_LOCK_REMOVE)) );
// [/RLVa:KB]
//      return gAgent.anyControlGrabbed();
    }
};


class LLEditEnableCut : public view_listener_t
{
    bool handleEvent(const LLSD& userdata)
    {
        bool new_value = LLEditMenuHandler::gEditMenuHandler && LLEditMenuHandler::gEditMenuHandler->canCut();
        return new_value;
    }
};

class LLEditCut : public view_listener_t
{
    bool handleEvent(const LLSD& userdata)
    {
        if( LLEditMenuHandler::gEditMenuHandler )
        {
            LLEditMenuHandler::gEditMenuHandler->cut();
        }
        return true;
    }
};

class LLEditEnableCopy : public view_listener_t
{
    bool handleEvent(const LLSD& userdata)
    {
        bool new_value = LLEditMenuHandler::gEditMenuHandler && LLEditMenuHandler::gEditMenuHandler->canCopy();
        return new_value;
    }
};

class LLEditCopy : public view_listener_t
{
    bool handleEvent(const LLSD& userdata)
    {
        if( LLEditMenuHandler::gEditMenuHandler )
        {
            LLEditMenuHandler::gEditMenuHandler->copy();
        }
        return true;
    }
};

class LLEditEnablePaste : public view_listener_t
{
    bool handleEvent(const LLSD& userdata)
    {
        bool new_value = LLEditMenuHandler::gEditMenuHandler && LLEditMenuHandler::gEditMenuHandler->canPaste();
        return new_value;
    }
};

class LLEditPaste : public view_listener_t
{
    bool handleEvent(const LLSD& userdata)
    {
        if( LLEditMenuHandler::gEditMenuHandler )
        {
            LLEditMenuHandler::gEditMenuHandler->paste();
        }
        return true;
    }
};

class LLEditEnableDelete : public view_listener_t
{
    bool handleEvent(const LLSD& userdata)
    {
        bool new_value = LLEditMenuHandler::gEditMenuHandler && LLEditMenuHandler::gEditMenuHandler->canDoDelete();
        return new_value;
    }
};

class LLEditDelete : public view_listener_t
{
    bool handleEvent(const LLSD& userdata)
    {
        // If a text field can do a deletion, it gets precedence over deleting
        // an object in the world.
        if( LLEditMenuHandler::gEditMenuHandler && LLEditMenuHandler::gEditMenuHandler->canDoDelete())
        {
            LLEditMenuHandler::gEditMenuHandler->doDelete();
        }

        // and close any pie/context menus when done
        gMenuHolder->hideMenus();

        // When deleting an object we may not actually be done
        // Keep selection so we know what to delete when confirmation is needed about the delete
        gMenuObject->hide();
        return true;
    }
};

void handle_spellcheck_replace_with_suggestion(const LLUICtrl* ctrl, const LLSD& param)
{
    const LLContextMenu* menu = dynamic_cast<const LLContextMenu*>(ctrl->getParent());
    LLSpellCheckMenuHandler* spellcheck_handler = (menu) ? dynamic_cast<LLSpellCheckMenuHandler*>(menu->getSpawningView()) : NULL;
    if ( (!spellcheck_handler) || (!spellcheck_handler->getSpellCheck()) )
    {
        return;
    }

    U32 index = 0;
    if ( (!LLStringUtil::convertToU32(param.asString(), index)) || (index >= spellcheck_handler->getSuggestionCount()) )
    {
        return;
    }

    spellcheck_handler->replaceWithSuggestion(index);
}

bool visible_spellcheck_suggestion(LLUICtrl* ctrl, const LLSD& param)
{
    LLMenuItemGL* item = dynamic_cast<LLMenuItemGL*>(ctrl);
    const LLContextMenu* menu = (item) ? dynamic_cast<const LLContextMenu*>(item->getParent()) : NULL;
    const LLSpellCheckMenuHandler* spellcheck_handler = (menu) ? dynamic_cast<const LLSpellCheckMenuHandler*>(menu->getSpawningView()) : NULL;
    if ( (!spellcheck_handler) || (!spellcheck_handler->getSpellCheck()) )
    {
        return false;
    }

    U32 index = 0;
    if ( (!LLStringUtil::convertToU32(param.asString(), index)) || (index >= spellcheck_handler->getSuggestionCount()) )
    {
        return false;
    }

    item->setLabel(spellcheck_handler->getSuggestion(index));
    return true;
}

void handle_spellcheck_add_to_dictionary(const LLUICtrl* ctrl)
{
    const LLContextMenu* menu = dynamic_cast<const LLContextMenu*>(ctrl->getParent());
    LLSpellCheckMenuHandler* spellcheck_handler = (menu) ? dynamic_cast<LLSpellCheckMenuHandler*>(menu->getSpawningView()) : NULL;
    if ( (spellcheck_handler) && (spellcheck_handler->canAddToDictionary()) )
    {
        spellcheck_handler->addToDictionary();
    }
}

bool enable_spellcheck_add_to_dictionary(const LLUICtrl* ctrl)
{
    const LLContextMenu* menu = dynamic_cast<const LLContextMenu*>(ctrl->getParent());
    const LLSpellCheckMenuHandler* spellcheck_handler = (menu) ? dynamic_cast<const LLSpellCheckMenuHandler*>(menu->getSpawningView()) : NULL;
    return (spellcheck_handler) && (spellcheck_handler->canAddToDictionary());
}

void handle_spellcheck_add_to_ignore(const LLUICtrl* ctrl)
{
    const LLContextMenu* menu = dynamic_cast<const LLContextMenu*>(ctrl->getParent());
    LLSpellCheckMenuHandler* spellcheck_handler = (menu) ? dynamic_cast<LLSpellCheckMenuHandler*>(menu->getSpawningView()) : NULL;
    if ( (spellcheck_handler) && (spellcheck_handler->canAddToIgnore()) )
    {
        spellcheck_handler->addToIgnore();
    }
}

bool enable_spellcheck_add_to_ignore(const LLUICtrl* ctrl)
{
    const LLContextMenu* menu = dynamic_cast<const LLContextMenu*>(ctrl->getParent());
    const LLSpellCheckMenuHandler* spellcheck_handler = (menu) ? dynamic_cast<const LLSpellCheckMenuHandler*>(menu->getSpawningView()) : NULL;
    return (spellcheck_handler) && (spellcheck_handler->canAddToIgnore());
}

bool enable_object_return()
{
    return (!LLSelectMgr::getInstance()->getSelection()->isEmpty() &&
        (gAgent.isGodlike() || can_derez(DRD_RETURN_TO_OWNER)));
}

bool enable_object_delete()
{
    bool new_value =
#ifdef HACKED_GODLIKE_VIEWER
    true;
#else
# ifdef TOGGLE_HACKED_GODLIKE_VIEWER
    (LLGridManager::getInstance()->isInSLBeta()
     && gAgent.isGodlike()) ||
# endif
    LLSelectMgr::getInstance()->canDoDelete();
#endif
    return new_value;
}

class LLObjectsReturnPackage
{
public:
    LLObjectsReturnPackage() : mObjectSelection(), mReturnableObjects(), mError(),  mFirstRegion(NULL) {};
    ~LLObjectsReturnPackage()
    {
        mObjectSelection.clear();
        mReturnableObjects.clear();
        mError.clear();
        mFirstRegion = NULL;
    };

    LLObjectSelectionHandle mObjectSelection;
    std::vector<LLViewerObjectPtr> mReturnableObjects;
    std::string mError;
    LLViewerRegion *mFirstRegion;
};

static void return_objects(LLObjectsReturnPackage *objectsReturnPackage, const LLSD& notification, const LLSD& response)
{
    if (LLNotificationsUtil::getSelectedOption(notification, response) == 0)
    {
        // Ignore category ID for this derez destination.
        derez_objects(DRD_RETURN_TO_OWNER, LLUUID::null, objectsReturnPackage->mFirstRegion, objectsReturnPackage->mError, &objectsReturnPackage->mReturnableObjects);
    }

    delete objectsReturnPackage;
}

void handle_object_return()
{
    if (!LLSelectMgr::getInstance()->getSelection()->isEmpty())
    {
        LLObjectsReturnPackage *objectsReturnPackage = new LLObjectsReturnPackage();
        objectsReturnPackage->mObjectSelection = LLSelectMgr::getInstance()->getEditSelection();

        // Save selected objects, so that we still know what to return after the confirmation dialog resets selection.
        get_derezzable_objects(DRD_RETURN_TO_OWNER, objectsReturnPackage->mError, objectsReturnPackage->mFirstRegion, &objectsReturnPackage->mReturnableObjects);

        LLNotificationsUtil::add("ReturnToOwner", LLSD(), LLSD(), boost::bind(&return_objects, objectsReturnPackage, _1, _2));
    }
}

void handle_object_delete()
{

        if (LLSelectMgr::getInstance())
        {
            LLSelectMgr::getInstance()->doDelete();
        }

        // and close any pie/context menus when done
        gMenuHolder->hideMenus();

        // When deleting an object we may not actually be done
        // Keep selection so we know what to delete when confirmation is needed about the delete
        gMenuObject->hide();
        return;
}

void handle_force_delete(void*)
{
    LLSelectMgr::getInstance()->selectForceDelete();
}

class LLViewEnableJoystickFlycam : public view_listener_t
{
    bool handleEvent(const LLSD& userdata)
    {
        bool new_value = (gSavedSettings.getBOOL("JoystickEnabled") && gSavedSettings.getBOOL("JoystickFlycamEnabled"));
        return new_value;
    }
};

class LLViewEnableLastChatter : public view_listener_t
{
    bool handleEvent(const LLSD& userdata)
    {
        // *TODO: add check that last chatter is in range
        bool new_value = (gAgentCamera.cameraThirdPerson() && gAgent.getLastChatter().notNull());
        return new_value;
    }
};

class LLEditEnableDeselect : public view_listener_t
{
    bool handleEvent(const LLSD& userdata)
    {
        bool new_value = LLEditMenuHandler::gEditMenuHandler && LLEditMenuHandler::gEditMenuHandler->canDeselect();
        return new_value;
    }
};

class LLEditDeselect : public view_listener_t
{
    bool handleEvent(const LLSD& userdata)
    {
        if( LLEditMenuHandler::gEditMenuHandler )
        {
            LLEditMenuHandler::gEditMenuHandler->deselect();
        }
        return true;
    }
};

class LLEditEnableSelectAll : public view_listener_t
{
    bool handleEvent(const LLSD& userdata)
    {
        bool new_value = LLEditMenuHandler::gEditMenuHandler && LLEditMenuHandler::gEditMenuHandler->canSelectAll();
        return new_value;
    }
};


class LLEditSelectAll : public view_listener_t
{
    bool handleEvent(const LLSD& userdata)
    {
        if( LLEditMenuHandler::gEditMenuHandler )
        {
            LLEditMenuHandler::gEditMenuHandler->selectAll();
        }
        return true;
    }
};


class LLEditEnableUndo : public view_listener_t
{
    bool handleEvent(const LLSD& userdata)
    {
        bool new_value = LLEditMenuHandler::gEditMenuHandler && LLEditMenuHandler::gEditMenuHandler->canUndo();
        return new_value;
    }
};

class LLEditUndo : public view_listener_t
{
    bool handleEvent(const LLSD& userdata)
    {
        if( LLEditMenuHandler::gEditMenuHandler && LLEditMenuHandler::gEditMenuHandler->canUndo() )
        {
            LLEditMenuHandler::gEditMenuHandler->undo();
        }
        return true;
    }
};

class LLEditEnableRedo : public view_listener_t
{
    bool handleEvent(const LLSD& userdata)
    {
        bool new_value = LLEditMenuHandler::gEditMenuHandler && LLEditMenuHandler::gEditMenuHandler->canRedo();
        return new_value;
    }
};

class LLEditRedo : public view_listener_t
{
    bool handleEvent(const LLSD& userdata)
    {
        if( LLEditMenuHandler::gEditMenuHandler && LLEditMenuHandler::gEditMenuHandler->canRedo() )
        {
            LLEditMenuHandler::gEditMenuHandler->redo();
        }
        return true;
    }
};



void print_object_info(void*)
{
    LLSelectMgr::getInstance()->selectionDump();
}

void print_agent_nvpairs(void*)
{
    LLViewerObject *objectp;

    LL_INFOS() << "Agent Name Value Pairs" << LL_ENDL;

    objectp = gObjectList.findObject(gAgentID);
    if (objectp)
    {
        objectp->printNameValuePairs();
    }
    else
    {
        LL_INFOS() << "Can't find agent object" << LL_ENDL;
    }

    LL_INFOS() << "Camera at " << gAgentCamera.getCameraPositionGlobal() << LL_ENDL;
}

void show_debug_menus()
{
    // this might get called at login screen where there is no menu so only toggle it if one exists
    if ( gMenuBarView )
    {
        bool debug = gSavedSettings.getBOOL("UseDebugMenus");
        bool qamode = gSavedSettings.getBOOL("QAMode");

        gMenuBarView->setItemVisible("Advanced", debug);
//      gMenuBarView->setItemEnabled("Advanced", debug); // Don't disable Advanced keyboard shortcuts when hidden

// [RLVa:KB] - Checked: 2011-08-16 (RLVa-1.4.0b) | Modified: RLVa-1.4.0b
        // NOTE: this is supposed to execute whether RLVa is enabled or not
        rlvMenuToggleVisible();
// [/RLVa:KB]

        gMenuBarView->setItemVisible("Debug", qamode);
        gMenuBarView->setItemEnabled("Debug", qamode);

        gMenuBarView->setItemVisible("Develop", qamode);
        gMenuBarView->setItemEnabled("Develop", qamode);

        // Server ('Admin') menu hidden when not in godmode.
        const bool show_server_menu = (gAgent.getGodLevel() > GOD_NOT || (debug && gAgent.getAdminOverride()));
        gMenuBarView->setItemVisible("Admin", show_server_menu);
        gMenuBarView->setItemEnabled("Admin", show_server_menu);
    }
    if (gLoginMenuBarView)
    {
        bool debug = gSavedSettings.getBOOL("UseDebugMenus");
        gLoginMenuBarView->setItemVisible("Debug", debug);
        gLoginMenuBarView->setItemEnabled("Debug", debug);
    }
}

void toggle_debug_menus(void*)
{
    bool visible = ! gSavedSettings.getBOOL("UseDebugMenus");
    gSavedSettings.setBOOL("UseDebugMenus", visible);
    show_debug_menus();
}

// LLUUID gExporterRequestID;
// std::string gExportDirectory;

// LLUploadDialog *gExportDialog = NULL;

// void handle_export_selected( void * )
// {
//  LLObjectSelectionHandle selection = LLSelectMgr::getInstance()->getSelection();
//  if (selection->isEmpty())
//  {
//      return;
//  }
//  LL_INFOS() << "Exporting selected objects:" << LL_ENDL;

//  gExporterRequestID.generate();
//  gExportDirectory = "";

//  LLMessageSystem* msg = gMessageSystem;
//  msg->newMessageFast(_PREHASH_ObjectExportSelected);
//  msg->nextBlockFast(_PREHASH_AgentData);
//  msg->addUUIDFast(_PREHASH_AgentID, gAgent.getID());
//  msg->addUUIDFast(_PREHASH_RequestID, gExporterRequestID);
//  msg->addS16Fast(_PREHASH_VolumeDetail, 4);

//  for (LLObjectSelection::root_iterator iter = selection->root_begin();
//       iter != selection->root_end(); iter++)
//  {
//      LLSelectNode* node = *iter;
//      LLViewerObject* object = node->getObject();
//      msg->nextBlockFast(_PREHASH_ObjectData);
//      msg->addUUIDFast(_PREHASH_ObjectID, object->getID());
//      LL_INFOS() << "Object: " << object->getID() << LL_ENDL;
//  }
//  msg->sendReliable(gAgent.getRegion()->getHost());

//  gExportDialog = LLUploadDialog::modalUploadDialog("Exporting selected objects...");
// }
//

// <FS:Ansariel> [FS Communication UI]
//class LLCommunicateNearbyChat : public view_listener_t
//{
//  bool handleEvent(const LLSD& userdata)
//  {
//      LLFloaterIMContainer* im_box = LLFloaterIMContainer::getInstance();
//        LLFloaterIMNearbyChat* floater_nearby = LLFloaterReg::getTypedInstance<LLFloaterIMNearbyChat>("nearby_chat");
//        if (floater_nearby->isInVisibleChain() && !floater_nearby->isTornOff()
//            && im_box->getSelectedSession() == LLUUID() && im_box->getConversationListItemSize() > 1)
//      {
//          im_box->selectNextorPreviousConversation(false);
//      }
//      else
//      {
//          LLFloaterReg::toggleInstanceOrBringToFront("nearby_chat");
//      }
//      return true;
//  }
//};
// </FS:Ansariel> [FS Communication UI]

class LLWorldSetHomeLocation : public view_listener_t
{
    bool handleEvent(const LLSD& userdata)
    {
        // we just send the message and let the server check for failure cases
        // server will echo back a "Home position set." alert if it succeeds
        // and the home location screencapture happens when that alert is recieved
        gAgent.setStartPosition(START_LOCATION_ID_HOME);
        return true;
    }
};

class LLWorldLindenHome : public view_listener_t
{
    bool handleEvent(const LLSD& userdata)
    {
        std::string url = LLFloaterLandHoldings::sHasLindenHome ? LLTrans::getString("lindenhomes_my_home_url") : LLTrans::getString("lindenhomes_get_home_url");
        LLWeb::loadURL(url);
        return true;
    }
};

class LLWorldTeleportHome : public view_listener_t
{
    bool handleEvent(const LLSD& userdata)
    {
        gAgent.teleportHome();
        return true;
    }
};

class LLWorldAlwaysRun : public view_listener_t
{
    bool handleEvent(const LLSD& userdata)
    {
        // as well as altering the default walk-vs-run state,
        // we also change the *current* walk-vs-run state.
        if (gAgent.getAlwaysRun())
        {
            gAgent.clearAlwaysRun();
//          gAgent.clearRunning();
            report_to_nearby_chat(LLTrans::getString("AlwaysRunDisabled"));
        }
        else
        {
            gAgent.setAlwaysRun();
//          gAgent.setRunning();
            report_to_nearby_chat(LLTrans::getString("AlwaysRunEnabled"));
        }

        // tell the simulator.
//      gAgent.sendWalkRun(gAgent.getAlwaysRun());

        // Update Movement Controls according to AlwaysRun mode
        LLFloaterMove::setAlwaysRunMode(gAgent.getAlwaysRun());

        return true;
    }
};

class LLWorldCheckAlwaysRun : public view_listener_t
{
    bool handleEvent(const LLSD& userdata)
    {
        bool new_value = gAgent.getAlwaysRun();
        return new_value;
    }
};

class LLWorldSetAway : public view_listener_t
{
    bool handleEvent(const LLSD& userdata)
    {
        if (gAgent.getAFK())
        {
            gAgent.clearAFK();
        }
        else
        {
            gAgent.setAFK();
        }
        return true;
    }
};
// [SJ - FIRE-2177 - Making Autorespons a simple Check in the menu again for clarity]
class LLWorldGetAway : public view_listener_t
{
    bool handleEvent(const LLSD& userdata)
    {
        bool new_value = gAgent.getAFK();
        return new_value;
    }
};

class LLWorldSetDoNotDisturb : public view_listener_t
{
    bool handleEvent(const LLSD& userdata)
    {
        if (gAgent.isDoNotDisturb())
        {
            gAgent.setDoNotDisturb(false);
        }
        else
        {
            gAgent.setDoNotDisturb(true);
            LLNotificationsUtil::add("DoNotDisturbModeSet");
        }
        return true;
    }
};

// [SJ - FIRE-2177 - Making Autorespons a simple Check in the menu again for clarity]
class LLWorldGetBusy : public view_listener_t
{
    bool handleEvent(const LLSD& userdata)
    {
        bool new_value = gAgent.isDoNotDisturb();
        return new_value;
    }
};


class LLWorldSetAutorespond : public view_listener_t
{
    bool handleEvent(const LLSD& userdata)
    {
        if (gAgent.getAutorespond())
        {
            gAgent.clearAutorespond();
        }
        else
        {
            gAgent.setAutorespond();
            LLNotificationsUtil::add("AutorespondModeSet");
        }
        return true;
    }
};

// [SJ - FIRE-2177 - Making Autorespons a simple Check in the menu again for clarity]
class LLWorldGetAutorespond : public view_listener_t
{
    bool handleEvent(const LLSD& userdata)
    {
        bool new_value = gAgent.getAutorespond();
        return new_value;
    }
};


class LLWorldSetAutorespondNonFriends : public view_listener_t
{
    bool handleEvent(const LLSD& userdata)
    {
        if (gAgent.getAutorespondNonFriends())
        {
            gAgent.clearAutorespondNonFriends();
        }
        else
        {
            gAgent.setAutorespondNonFriends();
            LLNotificationsUtil::add("AutorespondNonFriendsModeSet");
        }
        return true;
    }
};

// [SJ - FIRE-2177 - Making Autorespons a simple Check in the menu again for clarity]
class LLWorldGetAutorespondNonFriends : public view_listener_t
{
    bool handleEvent(const LLSD& userdata)
    {
        bool new_value = gAgent.getAutorespondNonFriends();
        return new_value;
    }
};

// <FS:PP> FIRE-1245: Option to block/reject teleport offers
class LLWorldSetRejectTeleportOffers : public view_listener_t
{
    bool handleEvent(const LLSD& userdata)
    {
        if (gAgent.getRejectTeleportOffers())
        {
            gAgent.clearRejectTeleportOffers();
        }
        else
        {
            gAgent.setRejectTeleportOffers();
            LLNotificationsUtil::add("RejectTeleportOffersModeSet");
        }
        return true;
    }
};

// [SJ - FIRE-2177 - Making Autorespons a simple Check in the menu again for clarity]
class LLWorldGetRejectTeleportOffers : public view_listener_t
{
    bool handleEvent(const LLSD& userdata)
    {
        bool new_value = gAgent.getRejectTeleportOffers();
        return new_value;
    }
};
// </FS:PP> FIRE-1245: Option to block/reject teleport offers

// <FS:PP> FIRE-15233: Automatic friendship request refusal
class LLWorldSetRejectFriendshipRequests : public view_listener_t
{
    bool handleEvent(const LLSD& userdata)
    {
        if (gAgent.getRejectFriendshipRequests())
        {
            gAgent.clearRejectFriendshipRequests();
        }
        else
        {
            gAgent.setRejectFriendshipRequests();
            LLNotificationsUtil::add("RejectFriendshipRequestsModeSet");
        }
        return true;
    }
};

// [SJ - FIRE-2177 - Making Autorespons a simple Check in the menu again for clarity]
class LLWorldGetRejectFriendshipRequests : public view_listener_t
{
    bool handleEvent(const LLSD& userdata)
    {
        bool new_value = gAgent.getRejectFriendshipRequests();
        return new_value;
    }
};
// </FS:PP> FIRE-15233: Automatic friendship request refusal

// <FS:PP> Option to block/reject all group invites
class LLWorldSetRejectAllGroupInvites : public view_listener_t
{
    bool handleEvent(const LLSD& userdata)
    {
        if (gAgent.getRejectAllGroupInvites())
        {
            gAgent.clearRejectAllGroupInvites();
        }
        else
        {
            gAgent.setRejectAllGroupInvites();
            LLNotificationsUtil::add("RejectAllGroupInvitesModeSet");
        }
        return true;
    }
};

// [SJ - FIRE-2177 - Making Autorespons a simple Check in the menu again for clarity]
class LLWorldGetRejectAllGroupInvites : public view_listener_t
{
    bool handleEvent(const LLSD& userdata)
    {
        bool new_value = gAgent.getRejectAllGroupInvites();
        return new_value;
    }
};
// </FS:PP> Option to block/reject all group invites

class LLWorldCreateLandmark : public view_listener_t
{
    bool handleEvent(const LLSD& userdata)
    {
// [RLVa:KB] - Checked: 2010-09-28 (RLVa-1.4.5) | Added: RLVa-1.0.0
        if (gRlvHandler.hasBehaviour(RLV_BHVR_SHOWLOC))
            return true;
// [/RLVa:KB]

        LLFloaterReg::showInstance("add_landmark");

        return true;
    }
};

class LLWorldPlaceProfile : public view_listener_t
{
    bool handleEvent(const LLSD& userdata)
    {
// [RLVa:KB] - Checked: 2012-02-08 (RLVa-1.4.5) | Added: RLVa-1.4.5
        if (gRlvHandler.hasBehaviour(RLV_BHVR_SHOWLOC))
            return true;
// [/RLVa:KB]

        // <FS:Ansariel> FIRE-817: Separate place details floater
        //LLFloaterSidePanelContainer::showPanel("places", LLSD().with("type", "agent"));
        FSFloaterPlaceDetails::showPlaceDetails(LLSD().with("type", "agent"));
        // </FS:Ansariel>

        return true;
    }
};

// [RLVa:KB] - Checked: 2012-02-08 (RLVa-1.4.5) | Added: RLVa-1.4.5
bool enable_place_profile()
{
    return LLFloaterSidePanelContainer::canShowPanel("places", LLSD().with("type", "agent"));
}
// [/RLVa:KB]

void handle_script_info()
{
    LLUUID object_id;
    if (LLSelectMgr::getInstance()->getSelection()->getPrimaryObject())
    {
        object_id = LLSelectMgr::getInstance()->getSelection()->getPrimaryObject()->mID;
        LL_INFOS() << "Reporting Script Info for object: " << object_id.asString() << LL_ENDL;
        FSLSLBridge::instance().viewerToLSL("getScriptInfo|" + object_id.asString() + "|" + (gSavedSettings.getBOOL("FSScriptInfoExtended") ? "1" : "0"));
    }
}

void handle_look_at_selection(const LLSD& param)
{
    const F32 PADDING_FACTOR = 1.75f;
    bool zoom = (param.asString() == "zoom");
    if (!LLSelectMgr::getInstance()->getSelection()->isEmpty())
    {
        gAgentCamera.setFocusOnAvatar(false, ANIMATE);

        LLBBox selection_bbox = LLSelectMgr::getInstance()->getBBoxOfSelection();
        F32 angle_of_view = llmax(0.1f, LLViewerCamera::getInstance()->getAspect() > 1.f ? LLViewerCamera::getInstance()->getView() * LLViewerCamera::getInstance()->getAspect() : LLViewerCamera::getInstance()->getView());
        F32 distance = selection_bbox.getExtentLocal().magVec() * PADDING_FACTOR / atan(angle_of_view);

        LLVector3 obj_to_cam = LLViewerCamera::getInstance()->getOrigin() - selection_bbox.getCenterAgent();
        obj_to_cam.normVec();

        LLUUID object_id;
        if (LLSelectMgr::getInstance()->getSelection()->getPrimaryObject())
        {
            object_id = LLSelectMgr::getInstance()->getSelection()->getPrimaryObject()->mID;
        }
        if (zoom)
        {
            // Make sure we are not increasing the distance between the camera and object
            LLVector3d orig_distance = gAgentCamera.getCameraPositionGlobal() - LLSelectMgr::getInstance()->getSelectionCenterGlobal();
            distance = llmin(distance, (F32) orig_distance.length());

            gAgentCamera.setCameraPosAndFocusGlobal(LLSelectMgr::getInstance()->getSelectionCenterGlobal() + LLVector3d(obj_to_cam * distance),
                                        LLSelectMgr::getInstance()->getSelectionCenterGlobal(),
                                        object_id );

        }
        else
        {
            gAgentCamera.setFocusGlobal( LLSelectMgr::getInstance()->getSelectionCenterGlobal(), object_id );
        }
    }
}

// <FS:Ansariel> Option to try via exact position
//void handle_zoom_to_object(LLUUID object_id)
void handle_zoom_to_object(LLUUID object_id, const LLVector3d& object_pos)
// </FS:Ansariel> Option to try via exact position
{
    // <FS:Zi> Fix camera zoom to look at the avatar's face from the front
    // const F32 PADDING_FACTOR = 2.f;
    // </FS:Zi>

    LLViewerObject* object = gObjectList.findObject(object_id);

    if (object)
    {
        gAgentCamera.setFocusOnAvatar(false, ANIMATE);

        // <FS:Zi> Fix camera zoom to look at the avatar's face from the front
        // LLBBox bbox = object->getBoundingBoxAgent() ;
        // F32 angle_of_view = llmax(0.1f, LLViewerCamera::getInstance()->getAspect() > 1.f ? LLViewerCamera::getInstance()->getView() * LLViewerCamera::getInstance()->getAspect() : LLViewerCamera::getInstance()->getView());
        // F32 distance = bbox.getExtentLocal().magVec() * PADDING_FACTOR / atan(angle_of_view);

        // LLVector3 obj_to_cam = LLViewerCamera::getInstance()->getOrigin() - bbox.getCenterAgent();
        // obj_to_cam.normVec();


        //  LLVector3d object_center_global = gAgent.getPosGlobalFromAgent(bbox.getCenterAgent());

        //  gAgentCamera.setCameraPosAndFocusGlobal(object_center_global + LLVector3d(obj_to_cam * distance),
        //                                  object_center_global,

        LLVector3d object_center_global=object->getPositionGlobal();

        float eye_distance=gSavedSettings.getF32("CameraZoomDistance");
        float eye_z_offset=gSavedSettings.getF32("CameraZoomEyeZOffset");
        LLVector3d focus_z_offset=LLVector3d(0.0f,0.0f,gSavedSettings.getF32("CameraZoomFocusZOffset"));

        LLVector3d eye_offset(eye_distance,0.0f,eye_z_offset);
        eye_offset=eye_offset*object->getRotationRegion();

        gAgentCamera.setCameraPosAndFocusGlobal(object_center_global+eye_offset,
                                        object_center_global+focus_z_offset,
        // </FS:Zi>
                                            object_id );
    }
    // <FS:Ansariel> Option to try via exact position
    else if (object_pos != LLVector3d(-1.f, -1.f, -1.f))
    {
        LLVector3d obj_to_cam = object_pos - gAgent.getPositionGlobal();
        obj_to_cam.normVec();
        obj_to_cam = obj_to_cam * -4.f;
        obj_to_cam.mdV[VZ] += 0.5;

        gAgentCamera.changeCameraToThirdPerson();
        gAgentCamera.unlockView();
        gAgentCamera.setCameraPosAndFocusGlobal(object_pos + obj_to_cam, object_pos, object_id);
    }
    // </FS:Ansariel> Option to try via exact position
}

class LLAvatarInviteToGroup : public view_listener_t
{
    bool handleEvent(const LLSD& userdata)
    {
        LLVOAvatar* avatar = find_avatar_from_object( LLSelectMgr::getInstance()->getSelection()->getPrimaryObject() );
//      if(avatar)
// [RLVa:KB] - Checked: RLVa-1.2.0
        if ( (avatar) && (RlvActions::canShowName(RlvActions::SNC_DEFAULT, avatar->getID())) )
// [/RLVa:KB]
        {
            LLAvatarActions::inviteToGroup(avatar->getID());
        }
        return true;
    }
};

class LLAvatarAddFriend : public view_listener_t
{
    bool handleEvent(const LLSD& userdata)
    {
        LLVOAvatar* avatar = find_avatar_from_object( LLSelectMgr::getInstance()->getSelection()->getPrimaryObject() );
//      if(avatar && !LLAvatarActions::isFriend(avatar->getID()))
// [RLVa:KB] - Checked: RLVa-1.2.0
        if ( (avatar && !LLAvatarActions::isFriend(avatar->getID())) && (RlvActions::canShowName(RlvActions::SNC_DEFAULT, avatar->getID())) )
// [/RLVa:KB]
        {
            request_friendship(avatar->getID());
        }
        return true;
    }
};


class LLAvatarToggleMyProfile : public view_listener_t
{
    bool handleEvent(const LLSD& userdata)
    {
        LLFloater* instance = LLAvatarActions::getProfileFloater(gAgent.getID());
        if (LLFloater::isMinimized(instance))
        {
            instance->setMinimized(false);
            instance->setFocus(true);
        }
        else if (!LLFloater::isShown(instance))
        {
            LLAvatarActions::showProfile(gAgent.getID());
        }
        else if (!instance->hasFocus() && !instance->getIsChrome())
        {
            instance->setFocus(true);
        }
        else
        {
            instance->closeFloater();
        }
        return true;
    }
};

class LLAvatarTogglePicks : public view_listener_t
{
    bool handleEvent(const LLSD& userdata)
    {
        LLFloater * instance = LLAvatarActions::getProfileFloater(gAgent.getID());
        if (LLFloater::isMinimized(instance) || (instance && !instance->hasFocus() && !instance->getIsChrome()))
        {
            instance->setMinimized(false);
            instance->setFocus(true);
            LLAvatarActions::showPicks(gAgent.getID());
        }
        else if (picks_tab_visible())
        {
            instance->closeFloater();
        }
        else
        {
            LLAvatarActions::showPicks(gAgent.getID());
        }
        return true;
    }
};

class LLAvatarToggleSearch : public view_listener_t
{
    bool handleEvent(const LLSD& userdata)
    {
        LLFloater* instance = LLFloaterReg::findInstance("search");
        if (LLFloater::isMinimized(instance))
        {
            instance->setMinimized(false);
            instance->setFocus(true);
        }
        else if (!LLFloater::isShown(instance))
        {
            LLFloaterReg::showInstance("search");
        }
        else if (!instance->hasFocus() && !instance->getIsChrome())
        {
            instance->setFocus(true);
        }
        else
        {
            instance->closeFloater();
        }
        return true;
    }
};

class LLAvatarResetSkeleton: public view_listener_t
{
    bool handleEvent(const LLSD& userdata)
    {
        // <FS:Ansariel> Fix reset skeleton not working
        //LLVOAvatar* avatar = NULL;
        //LLViewerObject *obj = LLSelectMgr::getInstance()->getSelection()->getPrimaryObject();
        //if (obj)
        //{
        //    avatar = obj->getAvatar();
        //}
        LLVOAvatar* avatar = find_avatar_from_object(LLSelectMgr::getInstance()->getSelection()->getPrimaryObject());
        // </FS:Ansariel>
        if(avatar)
        {
            avatar->resetSkeleton(false);
        }
        return true;
    }
};

class LLAvatarEnableResetSkeleton: public view_listener_t
{
    bool handleEvent(const LLSD& userdata)
    {
        LLViewerObject *obj = LLSelectMgr::getInstance()->getSelection()->getPrimaryObject();
        if (obj && obj->getAvatar())
        {
            return true;
        }
        return false;
    }
};


class LLAvatarResetSkeletonAndAnimations : public view_listener_t
{
    bool handleEvent(const LLSD& userdata)
    {
        LLVOAvatar* avatar = find_avatar_from_object(LLSelectMgr::getInstance()->getSelection()->getPrimaryObject());
        if (avatar)
        {
            avatar->resetSkeleton(true);
        }
        return true;
    }
};

class LLAvatarResetSelfSkeletonAndAnimations : public view_listener_t
{
    bool handleEvent(const LLSD& userdata)
    {
        LLVOAvatar* avatar = find_avatar_from_object(LLSelectMgr::getInstance()->getSelection()->getPrimaryObject());
        if (avatar)
        {
            avatar->resetSkeleton(true);
        }
        else
        {
            gAgentAvatarp->resetSkeleton(true);
        }
        return true;
    }
};


class LLAvatarAddContact : public view_listener_t
{
    bool handleEvent(const LLSD& userdata)
    {
        LLVOAvatar* avatar = find_avatar_from_object( LLSelectMgr::getInstance()->getSelection()->getPrimaryObject() );
//      if(avatar)
// [RLVa:KB] - Checked: RLVa-1.2.0
        if ( (avatar) && (RlvActions::canShowName(RlvActions::SNC_DEFAULT, avatar->getID())) )
// [/RLVa:KB]
        {
            create_inventory_callingcard(avatar->getID());
        }
        return true;
    }
};

bool complete_give_money(const LLSD& notification, const LLSD& response, LLObjectSelectionHandle selection)
{
    S32 option = LLNotificationsUtil::getSelectedOption(notification, response);
    if (option == 0)
    {
        gAgent.setDoNotDisturb(false);
    }

    LLViewerObject* objectp = selection->getPrimaryObject();

    // Show avatar's name if paying attachment
    if (objectp && objectp->isAttachment())
    {
        while (objectp && !objectp->isAvatar())
        {
            objectp = (LLViewerObject*)objectp->getParent();
        }
    }

    if (objectp)
    {
        if (objectp->isAvatar())
        {
            const bool is_group = false;
            LLFloaterPayUtil::payDirectly(&give_money,
                                      objectp->getID(),
                                      is_group);
        }
        else
        {
            LLFloaterPayUtil::payViaObject(&give_money, selection);
        }
    }
    return false;
}

void handle_give_money_dialog()
{
    LLNotification::Params params("DoNotDisturbModePay");
    params.functor.function(boost::bind(complete_give_money, _1, _2, LLSelectMgr::getInstance()->getSelection()));

    if (gAgent.isDoNotDisturb())
    {
        // warn users of being in do not disturb mode during a transaction
        LLNotifications::instance().add(params);
    }
    else
    {
        LLNotifications::instance().forceResponse(params, 1);
    }
}

bool enable_pay_avatar()
{
    LLViewerObject* obj = LLSelectMgr::getInstance()->getSelection()->getPrimaryObject();
    LLVOAvatar* avatar = find_avatar_from_object(obj);
//  return (avatar != NULL);
// [RLVa:KB] - @shownames and @pay
    return (avatar != NULL) && (RlvActions::canShowName(RlvActions::SNC_DEFAULT, avatar->getID())) && (RlvActions::canPayAvatar(avatar->getID()));
// [/RLVa:KB]
}

bool enable_pay_object()
{
    LLViewerObject* object = LLSelectMgr::getInstance()->getSelection()->getPrimaryObject();
    if( object )
    {
        LLViewerObject *parent = (LLViewerObject *)object->getParent();
        if((object->flagTakesMoney()) || (parent && parent->flagTakesMoney()))
        {
// [RLVa:KB] - @buy
            return RlvActions::canBuyObject(object->getID());
// [/RLVa:KB]
//          return true;
        }
    }
    return false;
}

bool enable_object_stand_up()
{
    // 'Object Stand Up' menu item is enabled when agent is sitting on selection
//  return sitting_on_selection();
// [RLVa:KB] - Checked: 2010-07-24 (RLVa-1.2.0g) | Added: RLVa-1.2.0g
    return sitting_on_selection() && ( (!rlv_handler_t::isEnabled()) || (RlvActions::canStand()) );
// [/RLVa:KB]
}

bool enable_object_sit(LLUICtrl* ctrl)
{
    // 'Object Sit' menu item is enabled when agent is not sitting on selection
    bool sitting_on_sel = sitting_on_selection();
    if (!sitting_on_sel)
    {
        // init default labels
        init_default_item_label(ctrl);

        // Update label
        LLSelectNode* node = LLSelectMgr::getInstance()->getSelection()->getFirstRootNode();
        if (node && node->mValid && !node->mSitName.empty())
        {
            ctrl->setValue(node->mSitName);
        }
        else
        {
            ctrl->setValue(get_default_item_label(ctrl->getName()));
        }
    }

// [RLVa:KB] - Checked: 2010-04-01 (RLVa-1.2.0c) | Modified: RLVa-1.2.0c
        // RELEASE-RLVA: [SL-2.2.0] Make this match what happens in handle_object_sit_or_stand()
        if (rlv_handler_t::isEnabled())
        {
            const LLPickInfo& pick = LLToolPie::getInstance()->getPick();
            if (pick.mObjectID.notNull())
                sitting_on_sel = !RlvActions::canSit(pick.getObject(), pick.mObjectOffset);
        }
// [/RLVa:KB]

    return !sitting_on_sel && is_object_sittable();
}

void dump_select_mgr(void*)
{
    LLSelectMgr::getInstance()->dump();
}

void dump_inventory(void*)
{
    gInventory.dumpInventory();
}


void handle_dump_followcam(void*)
{
    LLFollowCamMgr::getInstance()->dump();
}

void handle_viewer_enable_message_log(void*)
{
    gMessageSystem->startLogging();
}

void handle_viewer_disable_message_log(void*)
{
    gMessageSystem->stopLogging();
}

void handle_customize_avatar()
{
    // <FS:Ansariel> FIRE-19614: Make CTRL-O toggle the appearance floater
    LLFloater* floater = LLFloaterReg::findInstance("appearance");
    if (floater && floater->isMinimized())
    {
        floater->setMinimized(false);
    }
    else if (LLFloater::isShown(floater))
    {
        LLFloaterReg::hideInstance("appearance");
    }
    else
    // </FS:Ansariel>
    LLFloaterSidePanelContainer::showPanel("appearance", LLSD().with("type", "my_outfits"));
}

void handle_edit_outfit()
{
    LLFloaterSidePanelContainer::showPanel("appearance", LLSD().with("type", "edit_outfit"));
}

void handle_now_wearing()
{
    LLSidepanelAppearance *panel_appearance = dynamic_cast<LLSidepanelAppearance *>(LLFloaterSidePanelContainer::getPanel("appearance"));
    if (panel_appearance && panel_appearance->isInVisibleChain() && panel_appearance->isCOFPanelVisible())
    {
        LLFloaterReg::findInstance("appearance")->closeFloater();
        return;
    }

    LLFloaterSidePanelContainer::showPanel("appearance", LLSD().with("type", "now_wearing"));
}

void handle_edit_shape()
{
    LLFloaterSidePanelContainer::showPanel("appearance", LLSD().with("type", "edit_shape"));
}

void handle_hover_height()
{
    LLFloaterReg::showInstance("edit_hover_height");
}

void handle_edit_physics()
{
    LLFloaterSidePanelContainer::showPanel("appearance", LLSD().with("type", "edit_physics"));
}

void handle_report_abuse()
{
    // Prevent menu from appearing in screen shot.
    gMenuHolder->hideMenus();
    LLFloaterReporter::showFromMenu(COMPLAINT_REPORT);
}

void handle_buy_currency()
{
    LLBuyCurrencyHTML::openCurrencyFloater();
}

void handle_recreate_lsl_bridge()
{
    FSLSLBridge::instance().recreateBridge();
}

class LLFloaterVisible : public view_listener_t
{
    bool handleEvent(const LLSD& userdata)
    {
        std::string floater_name = userdata.asString();
        bool new_value = false;
        {
            new_value = LLFloaterReg::instanceVisible(floater_name);
        }
        return new_value;
    }
};

class LLShowHelp : public view_listener_t
{
    bool handleEvent(const LLSD& userdata)
    {
        std::string help_topic = userdata.asString();
#ifdef OPENSIM
        if (help_topic.find("grid_") != std::string::npos)
        {
            help_topic.erase(0,5);

            std::string url;
            LLSD grid_info;
            LLGridManager::getInstance()->getGridData(grid_info);
            if (grid_info.has(help_topic))
            {
                url = grid_info[help_topic].asString();
            }

            if(!url.empty())
            {
                LLWeb::loadURLInternal(url);
            }
            LL_DEBUGS() << "grid_help " <<  help_topic << " url " << url << LL_ENDL;

            return true;
        }
#endif // OPENSIM
        LLViewerHelp* vhelp = LLViewerHelp::getInstance();
        vhelp->showTopic(help_topic);

        return true;
    }
};

// <AW: OpenSim>
bool update_grid_help()
{
// <FS:AW  grid management>
    if (!gMenuHolder) //defend crash on shutdown
    {
        return false;
    }
// </FS:AW  grid management>

    bool needs_seperator = false;

#ifdef OPENSIM // <FS:AW optional opensim support>
    LLSD grid_info;
    LLGridManager::getInstance()->getGridData(grid_info);
    std::string grid_label = LLGridManager::getInstance()->getGridLabel();
    bool is_opensim = LLGridManager::getInstance()->isInOpenSim();
    if (is_opensim && grid_info.has("help"))
    {
        needs_seperator = true;
        gMenuHolder->childSetVisible("current_grid_help",true);
        gMenuHolder->childSetLabelArg("current_grid_help", "[CURRENT_GRID]", grid_label);
        gMenuHolder->childSetVisible("current_grid_help_login",true);
        gMenuHolder->childSetLabelArg("current_grid_help_login", "[CURRENT_GRID]", grid_label);
    }
    else
#endif // OPENSIM // <FS:AW optional opensim support>
    {
        gMenuHolder->childSetVisible("current_grid_help",false);
        gMenuHolder->childSetVisible("current_grid_help_login",false);
    }
#ifdef OPENSIM // <FS:AW optional opensim support>
    if (is_opensim && grid_info.has("about"))
    {
        needs_seperator = true;
        gMenuHolder->childSetVisible("current_grid_about",true);
        gMenuHolder->childSetLabelArg("current_grid_about", "[CURRENT_GRID]", grid_label);
        gMenuHolder->childSetVisible("current_grid_about_login",true);
        gMenuHolder->childSetLabelArg("current_grid_about_login", "[CURRENT_GRID]", grid_label);
    }
    else
#endif // OPENSIM // <FS:AW optional opensim support>
    {
        gMenuHolder->childSetVisible("current_grid_about",false);
        gMenuHolder->childSetVisible("current_grid_about_login",false);
    }
    //FIXME: this does nothing
    gMenuHolder->childSetVisible("grid_help_seperator",needs_seperator);
    gMenuHolder->childSetVisible("grid_help_seperator_login",needs_seperator);

// <FS:AW  opensim destinations and avatar picker>
#ifdef OPENSIM // <FS:AW optional opensim support>
    if (is_opensim)
    {
        if (!LLLoginInstance::getInstance()->hasResponse("destination_guide_url")
        ||LLLoginInstance::getInstance()->getResponse("destination_guide_url").asString().empty()
        )
        {
            gMenuHolder->childSetVisible("Avatar Picker", false);
        }

        if (!LLLoginInstance::getInstance()->hasResponse("avatar_picker_url")
        ||LLLoginInstance::getInstance()->getResponse("avatar_picker_url").asString().empty()
        )
        {
            gMenuHolder->childSetVisible("Destinations", false);
        }
    }
#endif // OPENSIM // <FS:AW optional opensim support>
// </FS:AW  opensim destinations and avatar picker>

    return true;
}
// </AW: OpenSim>

class LLToggleHelp : public view_listener_t
{
    bool handleEvent(const LLSD& userdata)
    {
        LLFloater* help_browser = (LLFloaterReg::findInstance("help_browser"));
        if (help_browser && help_browser->isInVisibleChain())
        {
            help_browser->closeFloater();
        }
        else
        {
            std::string help_topic = userdata.asString();
            LLViewerHelp* vhelp = LLViewerHelp::getInstance();
            vhelp->showTopic(help_topic);
        }
        return true;
    }
};

class LLToggleSpeak : public view_listener_t
{
    bool handleEvent(const LLSD& userdata)
    {
        LLVoiceClient::getInstance()->toggleUserPTTState();
        return true;
    }
};

bool callback_show_url(const LLSD& notification, const LLSD& response)
{
    S32 option = LLNotificationsUtil::getSelectedOption(notification, response);
    if (0 == option)
    {
        LLWeb::loadURL(notification["payload"]["url"].asString());
    }
    return false;
}

class LLPromptShowURL : public view_listener_t
{
    bool handleEvent(const LLSD& userdata)
    {
        std::string param = userdata.asString();
        std::string::size_type offset = param.find(",");
        if (offset != param.npos)
        {
            std::string alert = param.substr(0, offset);
            std::string url = param.substr(offset+1);

            if (LLWeb::useExternalBrowser(url))
            {
                // <FS:Ansariel> FS-1951: LLWeb::loadURL() will spawn the WebLaunchExternalTarget
                //               confirmation if opening with an external browser
                //LLSD payload;
                //payload["url"] = url;
                //LLNotificationsUtil::add(alert, LLSD(), payload, callback_show_url);
                if (alert == "WebLaunchExternalTarget")
                {
                    LLWeb::loadURL(url);
                }
                else
                {
                    LLSD payload;
                    payload["url"] = url;
                    LLNotificationsUtil::add(alert, LLSD(), payload, callback_show_url);
                }
                // </FS:Ansariel>
            }
            else
            {
                LLWeb::loadURL(url);
            }
        }
        else
        {
            LL_INFOS() << "PromptShowURL invalid parameters! Expecting \"ALERT,URL\"." << LL_ENDL;
        }
        return true;
    }
};

bool callback_show_file(const LLSD& notification, const LLSD& response)
{
    S32 option = LLNotificationsUtil::getSelectedOption(notification, response);
    if (0 == option)
    {
        LLWeb::loadURL(notification["payload"]["url"]);
    }
    return false;
}

class LLPromptShowFile : public view_listener_t
{
    bool handleEvent(const LLSD& userdata)
    {
        std::string param = userdata.asString();
        std::string::size_type offset = param.find(",");
        if (offset != param.npos)
        {
            std::string alert = param.substr(0, offset);
            std::string file = param.substr(offset+1);

            LLSD payload;
            payload["url"] = file;
            LLNotificationsUtil::add(alert, LLSD(), payload, callback_show_file);
        }
        else
        {
            LL_INFOS() << "PromptShowFile invalid parameters! Expecting \"ALERT,FILE\"." << LL_ENDL;
        }
        return true;
    }
};

class LLShowAgentProfile : public view_listener_t
{
    bool handleEvent(const LLSD& userdata)
    {
        LLUUID agent_id;
        if (userdata.asString() == "agent")
        {
            agent_id = gAgent.getID();
        }
        else if (userdata.asString() == "hit object")
        {
            LLViewerObject* objectp = LLSelectMgr::getInstance()->getSelection()->getPrimaryObject();
            if (objectp)
            {
                agent_id = objectp->getID();
            }
        }
        else
        {
            agent_id = userdata.asUUID();
        }

        LLVOAvatar* avatar = find_avatar_from_object(agent_id);
//      if (avatar)
// [RLVa:KB] - Checked: RLVa-1.2.0
        if ( (avatar) && ((RlvActions::canShowName(RlvActions::SNC_DEFAULT, agent_id)) || (gAgent.getID() == agent_id)) )
// [/RLVa:KB]
        {
            LLAvatarActions::showProfile(avatar->getID());
        }
        return true;
    }
};

class LLShowAgentProfilePicks : public view_listener_t
{
    bool handleEvent(const LLSD& userdata)
    {
        LLAvatarActions::showPicks(gAgent.getID());
        return true;
    }
};

class LLToggleAgentProfile : public view_listener_t
{
    bool handleEvent(const LLSD& userdata)
    {
        LLUUID agent_id;
        if (userdata.asString() == "agent")
        {
            agent_id = gAgent.getID();
        }
        else if (userdata.asString() == "hit object")
        {
            LLViewerObject* objectp = LLSelectMgr::getInstance()->getSelection()->getPrimaryObject();
            if (objectp)
            {
                agent_id = objectp->getID();
            }
        }
        else
        {
            agent_id = userdata.asUUID();
        }

        LLVOAvatar* avatar = find_avatar_from_object(agent_id);
        if (avatar)
        {
            if (!LLAvatarActions::profileVisible(avatar->getID()))
            {
                LLAvatarActions::showProfile(avatar->getID());
            }
            else
            {
                LLAvatarActions::hideProfile(avatar->getID());
            }
        }
        return true;
    }
};

class LLLandEdit : public view_listener_t
{
    bool handleEvent(const LLSD& userdata)
    {
        if (gAgentCamera.getFocusOnAvatar() && gSavedSettings.getBOOL("EditCameraMovement") )
        {
            // zoom in if we're looking at the avatar
            gAgentCamera.setFocusOnAvatar(false, ANIMATE);
            gAgentCamera.setFocusGlobal(LLToolPie::getInstance()->getPick());

            gAgentCamera.cameraOrbitOver( F_PI * 0.25f );
            gViewerWindow->moveCursorToCenter();
        }
        else if ( gSavedSettings.getBOOL("EditCameraMovement") )
        {
            gAgentCamera.setFocusGlobal(LLToolPie::getInstance()->getPick());
            gViewerWindow->moveCursorToCenter();
        }


        LLViewerParcelMgr::getInstance()->selectParcelAt( LLToolPie::getInstance()->getPick().mPosGlobal );

        LLFloaterReg::showInstance("build");

        // Switch to land edit toolset
        LLToolMgr::getInstance()->getCurrentToolset()->selectTool( LLToolSelectLand::getInstance() );
        return true;
    }
};

class LLMuteParticle : public view_listener_t
{
    // <FS:Ansariel> Blocklist sometimes shows "(waiting)" as avatar name when blocking particle owners
    void onAvatarNameCache(const LLUUID& av_id, const LLAvatarName& av_name)
    {
        LLMute mute(av_id, av_name.getUserName(), LLMute::AGENT);
        if (LLMuteList::getInstance()->isMuted(mute.mID))
        {
            LLMuteList::getInstance()->remove(mute);
        }
        else
        {
            LLMuteList::getInstance()->add(mute);
            LLPanelBlockedList::showPanelAndSelect(mute.mID);
        }
    }
    // </FS:Ansariel>

    bool handleEvent(const LLSD& userdata)
    {
        LLUUID id = LLToolPie::getInstance()->getPick().mParticleOwnerID;

        if (id.notNull())
        {
            // <FS:Ansariel> Blocklist sometimes shows "(waiting)" as avatar name when blocking particle owners
            //LLAvatarName av_name;
            //LLAvatarNameCache::get(id, &av_name);

            //LLMute mute(id, av_name.getUserName(), LLMute::AGENT);
            //if (LLMuteList::getInstance()->isMuted(mute.mID))
            //{
            //  LLMuteList::getInstance()->remove(mute);
            //}
            //else
            //{
            //  LLMuteList::getInstance()->add(mute);
            //  LLPanelBlockedList::showPanelAndSelect(mute.mID);
            //}
            LLAvatarNameCache::get(id, boost::bind(&LLMuteParticle::onAvatarNameCache, this, _1, _2));
            // </FS:Ansariel>
        }

        return true;
    }
};

class LLWorldEnableBuyLand : public view_listener_t
{
    bool handleEvent(const LLSD& userdata)
    {
        bool new_value = LLViewerParcelMgr::getInstance()->canAgentBuyParcel(
                                LLViewerParcelMgr::getInstance()->selectionEmpty()
                                    ? LLViewerParcelMgr::getInstance()->getAgentParcel()
                                    : LLViewerParcelMgr::getInstance()->getParcelSelection()->getParcel(),
                                false);
        return new_value;
    }
};

bool enable_buy_land(void*)
{
    return LLViewerParcelMgr::getInstance()->canAgentBuyParcel(
                LLViewerParcelMgr::getInstance()->getParcelSelection()->getParcel(), false);
}

void handle_buy_land()
{
    LLViewerParcelMgr* vpm = LLViewerParcelMgr::getInstance();
    if (vpm->selectionEmpty())
    {
        vpm->selectParcelAt(gAgent.getPositionGlobal());
    }
    vpm->startBuyLand();
}

class LLObjectAttachToAvatar : public view_listener_t
{
public:
    LLObjectAttachToAvatar(bool replace) : mReplace(replace) {}
    static void setObjectSelection(LLObjectSelectionHandle selection) { sObjectSelection = selection; }

private:
    bool handleEvent(const LLSD& userdata)
    {
        setObjectSelection(LLSelectMgr::getInstance()->getSelection());
        LLViewerObject* selectedObject = sObjectSelection->getFirstRootObject();
        if (selectedObject)
        {
            S32 index = userdata.asInteger();
            LLViewerJointAttachment* attachment_point = NULL;
            if (index > 0)
                attachment_point = get_if_there(gAgentAvatarp->mAttachmentPoints, index, (LLViewerJointAttachment*)NULL);

// [RLVa:KB] - Checked: 2010-09-28 (RLVa-1.2.1f) | Modified: RLVa-1.2.1f
            // RELEASE-RLVa: [SL-2.2.0] If 'index != 0' then the object will be "add attached" [see LLSelectMgr::sendAttach()]
            if ( (rlv_handler_t::isEnabled()) &&
                 ( ((!index) && (gRlvAttachmentLocks.hasLockedAttachmentPoint(RLV_LOCK_ANY))) ||            // Can't wear on default
                   ((index) && ((RLV_WEAR_ADD & gRlvAttachmentLocks.canAttach(attachment_point)) == 0)) ||  // or non-attachable attachpt
                   (gRlvHandler.hasBehaviour(RLV_BHVR_REZ)) ) )                                             // Attach on object == "Take"
            {
                setObjectSelection(NULL); // Clear the selection or it'll get stuck
                return true;
            }
// [/RLVa:KB]

            confirmReplaceAttachment(0, attachment_point);
        }
        return true;
    }

    static void onNearAttachObject(bool success, void *user_data);
    void confirmReplaceAttachment(S32 option, LLViewerJointAttachment* attachment_point);
    class CallbackData : public LLSelectionCallbackData
    {
    public:
        CallbackData(LLViewerJointAttachment* point, bool replace) : LLSelectionCallbackData(), mAttachmentPoint(point), mReplace(replace) {}

        LLViewerJointAttachment*    mAttachmentPoint;
        bool                        mReplace;
    };

protected:
    static LLObjectSelectionHandle sObjectSelection;
    bool mReplace;
};

LLObjectSelectionHandle LLObjectAttachToAvatar::sObjectSelection;

// static
void LLObjectAttachToAvatar::onNearAttachObject(bool success, void *user_data)
{
    if (!user_data) return;
    CallbackData* cb_data = static_cast<CallbackData*>(user_data);

    if (success)
    {
        const LLViewerJointAttachment *attachment = cb_data->mAttachmentPoint;

        U8 attachment_id = 0;
        if (attachment)
        {
            for (LLVOAvatar::attachment_map_t::const_iterator iter = gAgentAvatarp->mAttachmentPoints.begin();
                 iter != gAgentAvatarp->mAttachmentPoints.end(); ++iter)
            {
                if (iter->second == attachment)
                {
                    attachment_id = iter->first;
                    break;
                }
            }
        }
        else
        {
            // interpret 0 as "default location"
            attachment_id = 0;
        }
        LLSelectMgr::getInstance()->sendAttach(cb_data->getSelection(), attachment_id, cb_data->mReplace);
    }
    LLObjectAttachToAvatar::setObjectSelection(NULL);

    delete cb_data;
}

// static
void LLObjectAttachToAvatar::confirmReplaceAttachment(S32 option, LLViewerJointAttachment* attachment_point)
{
    if (option == 0/*YES*/)
    {
        LLViewerObject* selectedObject = LLSelectMgr::getInstance()->getSelection()->getFirstRootObject();
        if (selectedObject)
        {
            const F32 MIN_STOP_DISTANCE = 1.f;  // meters
            const F32 ARM_LENGTH = 0.5f;        // meters
            const F32 SCALE_FUDGE = 1.5f;

            F32 stop_distance = SCALE_FUDGE * selectedObject->getMaxScale() + ARM_LENGTH;
            if (stop_distance < MIN_STOP_DISTANCE)
            {
                stop_distance = MIN_STOP_DISTANCE;
            }

            LLVector3 walkToSpot = selectedObject->getPositionAgent();

            // make sure we stop in front of the object
            LLVector3 delta = walkToSpot - gAgent.getPositionAgent();
            delta.normVec();
            delta = delta * 0.5f;
            walkToSpot -= delta;

            // The callback will be called even if avatar fails to get close enough to the object, so we won't get a memory leak.
            CallbackData* user_data = new CallbackData(attachment_point, mReplace);
            gAgent.startAutoPilotGlobal(gAgent.getPosGlobalFromAgent(walkToSpot), "Attach", NULL, onNearAttachObject, user_data, stop_distance);
            gAgentCamera.clearFocusObject();
        }
    }
}

void callback_attachment_drop(const LLSD& notification, const LLSD& response)
{
    // Ensure user confirmed the drop
    S32 option = LLNotificationsUtil::getSelectedOption(notification, response);
    if (option != 0) return;

    // Called when the user clicked on an object attached to them
    // and selected "Drop".
    LLUUID object_id = notification["payload"]["object_id"].asUUID();
    LLViewerObject *object = gObjectList.findObject(object_id);

    if (!object)
    {
        LL_WARNS() << "handle_drop_attachment() - no object to drop" << LL_ENDL;
        return;
    }

    LLViewerObject *parent = (LLViewerObject*)object->getParent();
    while (parent)
    {
        if(parent->isAvatar())
        {
            break;
        }
        object = parent;
        parent = (LLViewerObject*)parent->getParent();
    }

    if (!object)
    {
        LL_WARNS() << "handle_detach() - no object to detach" << LL_ENDL;
        return;
    }

    if (object->isAvatar())
    {
        LL_WARNS() << "Trying to detach avatar from avatar." << LL_ENDL;
        return;
    }

    // reselect the object
    LLSelectMgr::getInstance()->selectObjectAndFamily(object);

    LLSelectMgr::getInstance()->sendDropAttachment();

    return;
}

class LLAttachmentDrop : public view_listener_t
{
    bool handleEvent(const LLSD& userdata)
    {
// [RLVa:KB] - Checked: 2010-03-15 (RLVa-1.2.0e) | Modified: RLVa-1.0.5
        if (rlv_handler_t::isEnabled())
        {
            if (gRlvAttachmentLocks.hasLockedAttachmentPoint(RLV_LOCK_REMOVE))
            {
                // NOTE: copy/paste of the code in enable_detach()
                LLObjectSelectionHandle hSelect = LLSelectMgr::getInstance()->getSelection();
                RlvSelectHasLockedAttach f;
                if ( (hSelect->isAttachment()) && (hSelect->getFirstRootNode(&f, false) != NULL) )
                    return true;
            }
            if (gRlvHandler.hasBehaviour(RLV_BHVR_REZ))
            {
                return true;
            }
        }
// [/RLVa:KB]

        LLSD payload;
        LLViewerObject *object = LLSelectMgr::getInstance()->getSelection()->getPrimaryObject();

        if (object)
        {
            payload["object_id"] = object->getID();
        }
        else
        {
            LL_WARNS() << "Drop object not found" << LL_ENDL;
            return true;
        }

        LLNotificationsUtil::add("AttachmentDrop", LLSD(), payload, &callback_attachment_drop);
        return true;
    }
};

// called from avatar pie menu
class LLAttachmentDetachFromPoint : public view_listener_t
{
    bool handleEvent(const LLSD& user_data)
    {
        uuid_vec_t ids_to_remove;
        const LLViewerJointAttachment *attachment = get_if_there(gAgentAvatarp->mAttachmentPoints, user_data.asInteger(), (LLViewerJointAttachment*)NULL);
//      if (attachment->getNumObjects() > 0)
// [RLVa:KB] - Checked: 2010-03-04 (RLVa-1.2.0a) | Added: RLVa-1.2.0a
        if ( (attachment->getNumObjects() > 0) && ((!rlv_handler_t::isEnabled()) || (gRlvAttachmentLocks.canDetach(attachment))) )
// [/RLVa:KB]
        {
            for (LLViewerJointAttachment::attachedobjs_vec_t::const_iterator iter = attachment->mAttachedObjects.begin();
                 iter != attachment->mAttachedObjects.end();
                 iter++)
            {
                LLViewerObject *attached_object = iter->get();
// [RLVa:KB] - Checked: 2010-03-04 (RLVa-1.2.0a) | Added: RLVa-1.2.0a
                if ( (rlv_handler_t::isEnabled()) && (gRlvAttachmentLocks.isLockedAttachment(attached_object)) )
                    continue;
                ids_to_remove.push_back(attached_object->getAttachmentItemID());
// [/RLVa:KB]
            }
        }
        if (!ids_to_remove.empty())
        {
            LLAppearanceMgr::instance().removeItemsFromAvatar(ids_to_remove);
        }
        return true;
    }
};

static bool onEnableAttachmentLabel(LLUICtrl* ctrl, const LLSD& data)
{
// [RLVa:KB] - Checked: 2010-09-28 (RLVa-1.2.1f) | Modified: RLVa-1.2.1f
    // RELEASE-RLVa: [SL-2.2.0] When attaching to a specific point the object will be "add attached" [see LLSelectMgr::sendAttach()]
    bool fRlvEnable = true;
// [/RLVa:KB]
    std::string label;
    LLMenuItemGL* menu = dynamic_cast<LLMenuItemGL*>(ctrl);
    if (menu)
    {
        const LLViewerJointAttachment *attachment = get_if_there(gAgentAvatarp->mAttachmentPoints, data["index"].asInteger(), (LLViewerJointAttachment*)NULL);
        if (attachment)
        {
            label = data["label"].asString();
            for (LLViewerJointAttachment::attachedobjs_vec_t::const_iterator attachment_iter = attachment->mAttachedObjects.begin();
                 attachment_iter != attachment->mAttachedObjects.end();
                 ++attachment_iter)
            {
                const LLViewerObject* attached_object = attachment_iter->get();
                if (attached_object)
                {
                    LLViewerInventoryItem* itemp = gInventory.getItem(attached_object->getAttachmentItemID());
                    // <FS:Ansariel> Hide bridge from attach to HUD menus
                    //if (itemp)
                    if (itemp && !(FSLSLBridge::instance().getBridge() && FSLSLBridge::instance().getBridge()->getUUID() == itemp->getUUID() && data["index"].asInteger() == FS_BRIDGE_POINT))
                    // </FS:Ansariel>
                    {
                        label += std::string(" (") + itemp->getName() + std::string(")");
                        break;
                    }
                }
            }
        }

// [RLVa:KB] - Checked: 2010-09-28 (RLVa-1.2.1f) | Modified: RLVa-1.2.1f
        if (rlv_handler_t::isEnabled())
            fRlvEnable = (!gRlvAttachmentLocks.isLockedAttachmentPoint(attachment, RLV_LOCK_ADD));
// [/RLVa:KB]

        menu->setLabel(label);
    }
//  return true;
// [RLVa:KB] - Checked: 2010-02-27 (RLVa-1.2.0a) | Added: RLVa-1.2.0a
    return fRlvEnable;
// [/RLVa:KB]
}

class LLAttachmentDetach : public view_listener_t
{
    bool handleEvent(const LLSD& userdata)
    {
        // Called when the user clicked on an object attached to them
        // and selected "Detach".
        LLObjectSelectionHandle selection = LLSelectMgr::getInstance()->getSelection();
        LLViewerObject *object = selection->getPrimaryObject();
        if (!object)
        {
            LL_WARNS() << "handle_detach() - no object to detach" << LL_ENDL;
            return true;
        }

        struct f: public LLSelectedObjectFunctor
        {
            f() : mAvatarsInSelection(false) {}
            virtual bool apply(LLViewerObject* objectp)
            {
                if (!objectp)
                {
                    return false;
                }

                if (objectp->isAvatar())
                {
                    mAvatarsInSelection = true;
                    return false;
                }

                LLViewerObject* parent = (LLViewerObject*)objectp->getParent();
        while (parent)
        {
            if(parent->isAvatar())
            {
                break;
            }
                    objectp = parent;
            parent = (LLViewerObject*)parent->getParent();
        }

// [RLVa:KB] - Checked: 2010-03-15 (RLVa-1.2.0a) | Modified: RLVa-1.0.5
                // NOTE: copy/paste of the code in enable_detach()
                if ((rlv_handler_t::isEnabled()) && (gRlvAttachmentLocks.hasLockedAttachmentPoint(RLV_LOCK_REMOVE)) &&
                    gRlvAttachmentLocks.isLockedAttachment(objectp->getRootEdit()))
        {
                    return false;
        }
// [/RLVa:KB]

                // std::set to avoid dupplicate 'roots' from linksets
                mRemoveSet.insert(objectp->getAttachmentItemID());

            return true;
        }
            bool mAvatarsInSelection;
            uuid_set_t mRemoveSet;
        } func;
        // Probbly can run applyToRootObjects instead,
        // but previous version of this code worked for any selected object
        selection->applyToObjects(&func);

        if (func.mAvatarsInSelection)
        {
            // Not possible under normal circumstances
            // Either avatar selection is ON or has to do with animeshes
            // Better stop this than mess something
            LL_WARNS() << "Trying to detach avatar from avatar." << LL_ENDL;
            return true;
        }

        if (func.mRemoveSet.empty())
        {
            LL_WARNS() << "handle_detach() - no valid attachments in selection to detach" << LL_ENDL;
                return true;
        }

        uuid_vec_t detach_list(func.mRemoveSet.begin(), func.mRemoveSet.end());
        LLAppearanceMgr::instance().removeItemsFromAvatar(detach_list);

        return true;
    }
};

//Adding an observer for a Jira 2422 and needs to be a fetch observer
//for Jira 3119
class LLWornItemFetchedObserver : public LLInventoryFetchItemsObserver
{
public:
    LLWornItemFetchedObserver(const LLUUID& worn_item_id) :
        LLInventoryFetchItemsObserver(worn_item_id)
    {}
    virtual ~LLWornItemFetchedObserver() {}

protected:
    virtual void done()
    {
        gMenuAttachmentSelf->buildDrawLabels();
        gInventory.removeObserver(this);
        delete this;
    }
};

// You can only drop items on parcels where you can build.
class LLAttachmentEnableDrop : public view_listener_t
{
    bool handleEvent(const LLSD& userdata)
    {
        bool can_build   = gAgent.isGodlike() || (LLViewerParcelMgr::getInstance()->allowAgentBuild());

        //Add an inventory observer to only allow dropping the newly attached item
        //once it exists in your inventory.  Look at Jira 2422.
        //-jwolk

        // A bug occurs when you wear/drop an item before it actively is added to your inventory
        // if this is the case (you're on a slow sim, etc.) a copy of the object,
        // well, a newly created object with the same properties, is placed
        // in your inventory.  Therefore, we disable the drop option until the
        // item is in your inventory

        LLViewerObject*              object         = LLSelectMgr::getInstance()->getSelection()->getPrimaryObject();
        LLViewerJointAttachment*     attachment     = NULL;
        LLInventoryItem*             item           = NULL;

        // Do not enable drop if all faces of object are not enabled
        if (object && LLSelectMgr::getInstance()->getSelection()->contains(object,SELECT_ALL_TES ))
        {
            S32 attachmentID  = ATTACHMENT_ID_FROM_STATE(object->getAttachmentState());
            attachment = get_if_there(gAgentAvatarp->mAttachmentPoints, attachmentID, (LLViewerJointAttachment*)NULL);

            if (attachment)
            {
                for (LLViewerJointAttachment::attachedobjs_vec_t::iterator attachment_iter = attachment->mAttachedObjects.begin();
                     attachment_iter != attachment->mAttachedObjects.end();
                     ++attachment_iter)
                {
                    // make sure item is in your inventory (it could be a delayed attach message being sent from the sim)
                    // so check to see if the item is in the inventory already
                    item = gInventory.getItem(attachment_iter->get()->getAttachmentItemID());
                    if (!item)
                    {
                        // Item does not exist, make an observer to enable the pie menu
                        // when the item finishes fetching worst case scenario
                        // if a fetch is already out there (being sent from a slow sim)
                        // we refetch and there are 2 fetches
                        LLWornItemFetchedObserver* worn_item_fetched = new LLWornItemFetchedObserver((*attachment_iter)->getAttachmentItemID());
                        worn_item_fetched->startFetch();
                        gInventory.addObserver(worn_item_fetched);
                    }
                }
            }
        }

        //now check to make sure that the item is actually in the inventory before we enable dropping it
//      bool new_value = enable_detach() && can_build && item;
// [RLVa:KB] - Checked: 2010-03-24 (RLVa-1.0.0b) | Modified: RLVa-1.0.0b
        bool new_value = enable_detach() && can_build && item && (!gRlvHandler.hasBehaviour(RLV_BHVR_REZ));
// [/RLVa:KB]

        return new_value;
    }
};

bool enable_detach(const LLSD&)
{
    LLViewerObject* object = LLSelectMgr::getInstance()->getSelection()->getPrimaryObject();

    // Only enable detach if all faces of object are selected
    if (!object ||
        !object->isAttachment() ||
        !LLSelectMgr::getInstance()->getSelection()->contains(object,SELECT_ALL_TES ))
    {
        return false;
    }

    // Find the avatar who owns this attachment
    LLViewerObject* avatar = object;
    while (avatar)
    {
        // ...if it's you, good to detach
        if (avatar->getID() == gAgent.getID())
        {
// [RLVa:KB] - Checked: 2010-03-15 (RLVa-1.2.0a) | Modified: RLVa-1.0.5
            // NOTE: this code is reused as-is in LLAttachmentDetach::handleEvent() and LLAttachmentDrop::handleEvent()
            //       so any changes here should be reflected there as well

            // RELEASE-RLVa: [SL-2.2.0] LLSelectMgr::sendDetach() and LLSelectMgr::sendDropAttachment() call sendListToRegions with
            //                          SEND_ONLY_ROOTS so we only need to examine the roots which saves us time
            if ( (rlv_handler_t::isEnabled()) && (gRlvAttachmentLocks.hasLockedAttachmentPoint(RLV_LOCK_REMOVE)) )
            {
                LLObjectSelectionHandle hSelect = LLSelectMgr::getInstance()->getSelection();
                RlvSelectHasLockedAttach f;
                if ( (hSelect->isAttachment()) && (hSelect->getFirstRootNode(&f, false) != NULL) )
                    return false;
            }
// [/RLVa:KB]
            return true;
        }

        avatar = (LLViewerObject*)avatar->getParent();
    }

    return false;
}

class LLAttachmentEnableDetach : public view_listener_t
{
    bool handleEvent(const LLSD& userdata)
    {
        bool new_value = enable_detach();
        return new_value;
    }
};

// Used to tell if the selected object can be attached to your avatar.
//bool object_selected_and_point_valid()
// [RLVa:KB] - Checked: 2010-03-16 (RLVa-1.2.0a) | Added: RLVa-1.2.0a
bool object_selected_and_point_valid(const LLSD& sdParam)
// [/RLVa:KB]
{
// [RLVa:KB] - Checked: 2010-09-28 (RLVa-1.2.1f) | Modified: RLVa-1.2.1f
    if (rlv_handler_t::isEnabled())
    {
        if (!isAgentAvatarValid())
            return false;

        // RELEASE-RLVa: [SL-2.2.0] Look at the caller graph for this function on every new release
        //   - object_is_wearable() => dead code [sdParam == 0 => default attach point => OK!]
        //   - enabler set up in LLVOAvatarSelf::buildMenus() => Rezzed prim / Put On / "Attach To" [sdParam == idxAttachPt]
        //   - "Object.EnableWear" enable => Rezzed prim / Put On / "Wear" or "Add" [sdParam blank]
        // RELEASE-RLVa: [SL-2.2.0] If 'idxAttachPt != 0' then the object will be "add attached" [see LLSelectMgr::sendAttach()]
        const LLViewerJointAttachment* pAttachPt =
            get_if_there(gAgentAvatarp->mAttachmentPoints, sdParam.asInteger(), (LLViewerJointAttachment*)NULL);
        if ( ((!pAttachPt) && (gRlvAttachmentLocks.hasLockedAttachmentPoint(RLV_LOCK_ANY))) ||      // Can't wear on default attach point
             ((pAttachPt) && ((RLV_WEAR_ADD & gRlvAttachmentLocks.canAttach(pAttachPt)) == 0)) ||   // or non-attachable attach point
             (gRlvHandler.hasBehaviour(RLV_BHVR_REZ)) )                                             // Attach on object == "Take"
        {
            return false;
        }
    }
// [/RLVa:KB]

    LLObjectSelectionHandle selection = LLSelectMgr::getInstance()->getSelection();
    for (LLObjectSelection::root_iterator iter = selection->root_begin();
         iter != selection->root_end(); iter++)
    {
        LLSelectNode* node = *iter;
        LLViewerObject* object = node->getObject();
        LLViewerObject::const_child_list_t& child_list = object->getChildren();
        for (LLViewerObject::child_list_t::const_iterator iter = child_list.begin();
             iter != child_list.end(); iter++)
        {
            LLViewerObject* child = *iter;
            if (child->isAvatar())
            {
                return false;
            }
        }
    }

    return (selection->getRootObjectCount() == 1) &&
        (selection->getFirstRootObject()->getPCode() == LL_PCODE_VOLUME) &&
        selection->getFirstRootObject()->permYouOwner() &&
        selection->getFirstRootObject()->flagObjectMove() &&
        !selection->getFirstRootObject()->flagObjectPermanent() &&
        !((LLViewerObject*)selection->getFirstRootObject()->getRoot())->isAvatar() &&
        (selection->getFirstRootObject()->getNVPair("AssetContainer") == NULL);
}


bool object_is_wearable()
{
    if (!isAgentAvatarValid())
    {
        return false;
    }
//  if (!object_selected_and_point_valid())
// [RLVa:KB] - Checked: 2010-03-16 (RLVa-1.2.0a) | Added: RLVa-1.2.0a
    if (!object_selected_and_point_valid(LLSD(0)))
// [/RLVa:KB]
    {
        return false;
    }
    if (sitting_on_selection())
    {
        return false;
    }
    return gAgentAvatarp->canAttachMoreObjects();
}

class LLAttachmentPointFilled : public view_listener_t
{
    bool handleEvent(const LLSD& user_data)
    {
        bool enable = false;
        LLVOAvatar::attachment_map_t::iterator found_it = gAgentAvatarp->mAttachmentPoints.find(user_data.asInteger());
        if (found_it != gAgentAvatarp->mAttachmentPoints.end())
        {
//          enable = found_it->second->getNumObjects() > 0;
// [RLVa:KB] - Checked: 2010-03-04 (RLVa-1.2.0a) | Added: RLVa-1.2.0a
            // Enable the option if there is at least one attachment on this attachment point that can be detached
            enable = (found_it->second->getNumObjects() > 0) &&
                ((!rlv_handler_t::isEnabled()) || (gRlvAttachmentLocks.canDetach(found_it->second)));
// [/RLVa:KB]
        }
        return enable;
    }
};

class LLAvatarSendIM : public view_listener_t
{
    bool handleEvent(const LLSD& userdata)
    {
        LLVOAvatar* avatar = find_avatar_from_object( LLSelectMgr::getInstance()->getSelection()->getPrimaryObject() );
//      if(avatar)
// [RLVa:KB] - Checked: RLVa-1.2.0
        if ( (avatar) && (RlvActions::canShowName(RlvActions::SNC_DEFAULT, avatar->getID())) )
// [/RLVa:KB]
        {
            LLAvatarActions::startIM(avatar->getID());
        }
        return true;
    }
};

class LLAvatarCall : public view_listener_t
{
    bool handleEvent(const LLSD& userdata)
    {
        LLVOAvatar* avatar = find_avatar_from_object( LLSelectMgr::getInstance()->getSelection()->getPrimaryObject() );
//      if(avatar)
// [RLVa:KB] - Checked: RLVa-1.2.0
        if ( (avatar) && (RlvActions::canShowName(RlvActions::SNC_DEFAULT, avatar->getID())) )
// [/RLVa:KB]
        {
            LLAvatarActions::startCall(avatar->getID());
        }
        return true;
    }
};

// [RLVa:KB] - Checked: RLVa-1.2.1
bool enable_avatar_call()
{
    if (RlvActions::isRlvEnabled())
    {
        const LLVOAvatar* pAvatar = find_avatar_from_object(LLSelectMgr::getInstance()->getSelection()->getPrimaryObject());
        if ((!pAvatar) || (!RlvActions::canShowName(RlvActions::SNC_DEFAULT, pAvatar->getID())))
            return false;
    }
    return LLAvatarActions::canCall();
}
// [/RLVa:KB]

namespace
{
    struct QueueObjects : public LLSelectedNodeFunctor
    {
        bool scripted;
        bool modifiable;
        LLFloaterScriptQueue* mQueue;
        QueueObjects(LLFloaterScriptQueue* q) : mQueue(q), scripted(false), modifiable(false) {}
        virtual bool apply(LLSelectNode* node)
        {
            LLViewerObject* obj = node->getObject();
            if (!obj)
            {
                return true;
            }
            scripted = obj->flagScripted();
            modifiable = obj->permModify();

            if( scripted && modifiable )
            {
                mQueue->addObject(obj->getID(), node->mName);
                return false;
            }
            else
            {
                return true; // fail: stop applying
            }
        }
    };
}

bool queue_actions(LLFloaterScriptQueue* q, const std::string& msg)
{
    QueueObjects func(q);
    LLSelectMgr *mgr = LLSelectMgr::getInstance();
    LLObjectSelectionHandle selectHandle = mgr->getSelection();
    bool fail = selectHandle->applyToNodes(&func);
    if(fail)
    {
        if ( !func.scripted )
        {
            std::string noscriptmsg = std::string("Cannot") + msg + "SelectObjectsNoScripts";
            LLNotificationsUtil::add(noscriptmsg);
        }
        else if ( !func.modifiable )
        {
            std::string nomodmsg = std::string("Cannot") + msg + "SelectObjectsNoPermission";
            LLNotificationsUtil::add(nomodmsg);
        }
        else
        {
            LL_ERRS() << "Bad logic." << LL_ENDL;
        }
        q->closeFloater();
    }
    else
    {
        if (!q->start())
        {
            LL_WARNS() << "Unexpected script compile failure." << LL_ENDL;
        }
    }
    return !fail;
}

class LLToolsSelectedScriptAction : public view_listener_t
{
    bool handleEvent(const LLSD& userdata)
    {
        // <FS> Script reset in edit floater
        //std::string action = userdata.asString();
        //bool mono = false;
        //std::string msg, name;
        //std::string title;
        //if (action == "compile mono")
        //{
        //  name = "compile_queue";
        //  mono = true;
        //  msg = "Recompile";
        //  title = LLTrans::getString("CompileQueueTitle");
        //}
        //if (action == "compile lsl")
        //{
        //  name = "compile_queue";
        //  msg = "Recompile";
        //  title = LLTrans::getString("CompileQueueTitle");
        //}
        //else if (action == "reset")
        //{
        //  name = "reset_queue";
        //  msg = "Reset";
        //  title = LLTrans::getString("ResetQueueTitle");
        //}
        //else if (action == "start")
        //{
        //  name = "start_queue";
        //  msg = "SetRunning";
        //  title = LLTrans::getString("RunQueueTitle");
        //}
        //else if (action == "stop")
        //{
        //  name = "stop_queue";
        //  msg = "SetRunningNot";
        //  title = LLTrans::getString("NotRunQueueTitle");
        //}
        //LLUUID id; id.generate();

        //LLFloaterScriptQueue* queue = LLFloaterReg::getTypedInstance<LLFloaterScriptQueue>(name, LLSD(id));
        //if (queue)
        //{
        //  queue->setMono(mono);
        //  if (queue_actions(queue, msg))
        //  {
        //      queue->setTitle(title);
        //  }
        //}
        //else
        //{
        //  LL_WARNS() << "Failed to generate LLFloaterScriptQueue with action: " << action << LL_ENDL;
        //}
        handle_selected_script_action(userdata.asString());
        // </FS>
        return true;
    }
};

// <FS> Script reset in edit floater
void handle_selected_script_action(const std::string& action)
{
// [RLVa:KB] - Checked: 2010-04-19 (RLVa-1.2.0f) | Modified: RLVa-1.0.5a
        // We'll allow resetting the scripts of objects on a non-attachable attach point since they wouldn't be able to circumvent anything
        if ( (rlv_handler_t::isEnabled()) && (gRlvAttachmentLocks.hasLockedAttachmentPoint(RLV_LOCK_REMOVE)) )
        {
            LLObjectSelectionHandle hSel = LLSelectMgr::getInstance()->getSelection();
            RlvSelectHasLockedAttach f;
            if ( (hSel->isAttachment()) && (hSel->getFirstNode(&f) != NULL) )
                return;
        }
// [/RLVa:KB]

    bool mono = false;
    std::string msg, name;
    std::string title;
    if (action == "compile mono")
    {
        name = "compile_queue";
        mono = true;
        msg = "Recompile";
        title = LLTrans::getString("CompileQueueTitle");
    }
    if (action == "compile lsl")
    {
        name = "compile_queue";
        msg = "Recompile";
        title = LLTrans::getString("CompileQueueTitle");
    }
    else if (action == "reset")
    {
        name = "reset_queue";
        msg = "Reset";
        title = LLTrans::getString("ResetQueueTitle");
    }
    else if (action == "start")
    {
        name = "start_queue";
        msg = "SetRunning";
        title = LLTrans::getString("RunQueueTitle");
    }
    else if (action == "stop")
    {
        name = "stop_queue";
        msg = "SetRunningNot";
        title = LLTrans::getString("NotRunQueueTitle");
    }
    // <FS> Delete scripts
    else if (action == "delete")
    {
        name = "delete_queue";
        msg = "delete";
        title = LLTrans::getString("DeleteQueueTitle");
    }
    // </FS> Delete scripts
    LLUUID id; id.generate();

    LLFloaterScriptQueue* queue = LLFloaterReg::getTypedInstance<LLFloaterScriptQueue>(name, LLSD(id));
    if (queue)
    {
        queue->setMono(mono);
        if (queue_actions(queue, msg))
        {
            queue->setTitle(title);
        }
    }
    else
    {
        LL_WARNS() << "Failed to generate LLFloaterScriptQueue with action: " << action << LL_ENDL;
    }
}
// </FS>

void handle_selected_texture_info(void*)
{
    for (LLObjectSelection::valid_iterator iter = LLSelectMgr::getInstance()->getSelection()->valid_begin();
        iter != LLSelectMgr::getInstance()->getSelection()->valid_end(); iter++)
    {
        LLSelectNode* node = *iter;

        std::string msg;
        msg.assign("Texture info for: ");
        msg.append(node->mName);

        U8 te_count = node->getObject()->getNumTEs();
        // map from texture ID to list of faces using it
        typedef std::map< LLUUID, std::vector<U8> > map_t;
        map_t faces_per_texture;
        for (U8 i = 0; i < te_count; i++)
        {
            if (!node->isTESelected(i)) continue;

            LLViewerTexture* img = node->getObject()->getTEImage(i);
            LLUUID image_id = img->getID();
            faces_per_texture[image_id].push_back(i);
        }
        // Per-texture, dump which faces are using it.
        map_t::iterator it;
        for (it = faces_per_texture.begin(); it != faces_per_texture.end(); ++it)
        {
            U8 te = it->second[0];
            LLViewerTexture* img = node->getObject()->getTEImage(te);
            S32 height = img->getHeight();
            S32 width = img->getWidth();
            S32 components = img->getComponents();
            msg.append(llformat("\n%dx%d %s on face ",
                                width,
                                height,
                                (components == 4 ? "alpha" : "opaque")));
            for (U8 i = 0; i < it->second.size(); ++i)
            {
                msg.append( llformat("%d ", (S32)(it->second[i])));
            }
        }
        // <FS:Ansariel> Report texture info to local chat instead of toasts
        //LLSD args;
        //args["MESSAGE"] = msg;
        //LLNotificationsUtil::add("SystemMessage", args);
        report_to_nearby_chat(msg);
        // </FS:Ansariel>
    }
}

void handle_selected_material_info()
{
    for (LLObjectSelection::valid_iterator iter = LLSelectMgr::getInstance()->getSelection()->valid_begin();
        iter != LLSelectMgr::getInstance()->getSelection()->valid_end(); iter++)
    {
        LLSelectNode* node = *iter;

        std::string msg;
        msg.assign("Material info for: \n");
        msg.append(node->mName);

        U8 te_count = node->getObject()->getNumTEs();
        // map from material ID to list of faces using it
        typedef std::map<LLMaterialID, std::vector<U8> > map_t;
        map_t faces_per_material;
        for (U8 i = 0; i < te_count; i++)
        {
            if (!node->isTESelected(i)) continue;

            const LLMaterialID& material_id = node->getObject()->getTEref(i).getMaterialID();
            faces_per_material[material_id].push_back(i);
        }
        // Per-material, dump which faces are using it.
        map_t::iterator it;
        for (it = faces_per_material.begin(); it != faces_per_material.end(); ++it)
        {
            const LLMaterialID& material_id = it->first;
            msg += llformat("%s on face ", material_id.asString().c_str());
            for (U8 i = 0; i < it->second.size(); ++i)
            {
                msg.append( llformat("%d ", (S32)(it->second[i])));
            }
            msg.append("\n");
        }

        LLSD args;
        args["MESSAGE"] = msg;
        LLNotificationsUtil::add("SystemMessage", args);
    }
}

void handle_test_male(void*)
{
// [RLVa:KB] - Checked: 2010-03-19 (RLVa-1.2.0c) | Modified: RLVa-1.2.0a
    // TODO-RLVa: [RLVa-1.2.1] Is there any reason to still block this?
    if ( (rlv_handler_t::isEnabled()) &&
         ((gRlvAttachmentLocks.hasLockedAttachmentPoint(RLV_LOCK_ANY)) || (gRlvWearableLocks.hasLockedWearableType(RLV_LOCK_ANY))) )
    {
        return;
    }
// [/RLVa:KB]

    LLAppearanceMgr::instance().wearOutfitByName("Male Shape & Outfit");
    //gGestureList.requestResetFromServer( true );
}

void handle_test_female(void*)
{
// [RLVa:KB] - Checked: 2010-03-19 (RLVa-1.2.0c) | Modified: RLVa-1.2.0a
    // TODO-RLVa: [RLVa-1.2.1] Is there any reason to still block this?
    if ( (rlv_handler_t::isEnabled()) &&
         ((gRlvAttachmentLocks.hasLockedAttachmentPoint(RLV_LOCK_ANY)) || (gRlvWearableLocks.hasLockedWearableType(RLV_LOCK_ANY))) )
    {
        return;
    }
// [/RLVa:KB]

    LLAppearanceMgr::instance().wearOutfitByName("Female Shape & Outfit");
    //gGestureList.requestResetFromServer( false );
}

void handle_dump_attachments(void*)
{
    if(!isAgentAvatarValid()) return;

    for (LLVOAvatar::attachment_map_t::iterator iter = gAgentAvatarp->mAttachmentPoints.begin();
         iter != gAgentAvatarp->mAttachmentPoints.end(); )
    {
        LLVOAvatar::attachment_map_t::iterator curiter = iter++;
        LLViewerJointAttachment* attachment = curiter->second;
        S32 key = curiter->first;
        for (LLViewerJointAttachment::attachedobjs_vec_t::iterator attachment_iter = attachment->mAttachedObjects.begin();
             attachment_iter != attachment->mAttachedObjects.end();
             ++attachment_iter)
        {
            LLViewerObject *attached_object = attachment_iter->get();
            bool visible = (attached_object != NULL &&
                            attached_object->mDrawable.notNull() &&
                            !attached_object->mDrawable->isRenderType(0));
            LLVector3 pos;
            if (visible) pos = attached_object->mDrawable->getPosition();
            LL_INFOS() << "ATTACHMENT " << key << ": item_id=" << attached_object->getAttachmentItemID()
                    << (attached_object ? " present " : " absent ")
                    << (visible ? "visible " : "invisible ")
                    <<  " at " << pos
                    << " and " << (visible ? attached_object->getPosition() : LLVector3::zero)
                    << LL_ENDL;
        }
    }
}


// these are used in the gl menus to set control values, generically.
class LLToggleControl : public view_listener_t
{
protected:

    bool handleEvent(const LLSD& userdata)
    {
        std::string control_name = userdata.asString();
        bool checked = gSavedSettings.getBOOL( control_name );
        gSavedSettings.setBOOL( control_name, !checked );
        return true;
    }
};

class LLCheckControl : public view_listener_t
{
    bool handleEvent( const LLSD& userdata)
    {
        std::string callback_data = userdata.asString();
        bool new_value = gSavedSettings.getBOOL(callback_data);
        return new_value;
    }
};

// <FS:Ansariel> Control enhancements
class LLTogglePerAccountControl : public view_listener_t
{
    bool handleEvent(const LLSD& userdata)
    {
        std::string control_name = userdata.asString();
        bool checked = gSavedPerAccountSettings.getBOOL( control_name );
        gSavedPerAccountSettings.setBOOL( control_name, !checked );
        return true;
    }
};

class LLCheckPerAccountControl : public view_listener_t
{
    bool handleEvent( const LLSD& userdata)
    {
        std::string callback_data = userdata.asString();
        bool new_value = gSavedPerAccountSettings.getBOOL(callback_data);
        return new_value;
    }
};

class FSResetControl : public view_listener_t
{
    bool handleEvent( const LLSD& userdata)
    {
        std::string callback_data = userdata.asString();
        gSavedSettings.getControl(callback_data)->resetToDefault(true);
        return true;
    }
};
class FSResetPerAccountControl : public view_listener_t
{
    bool handleEvent( const LLSD& userdata)
    {
        std::string callback_data = userdata.asString();
        gSavedPerAccountSettings.getControl(callback_data)->resetToDefault(true);
        return true;
    }
};
// </FS:Ansariel> Control enhancements

// <FS:Ansariel> Reset Mesh LOD; Forcing highest LOD on each mesh briefly should fix
//               broken meshes bursted into triangles
static void reset_mesh_lod(LLVOAvatar* avatar)
{
    for (LLVOAvatar::attachment_map_t::iterator it = avatar->mAttachmentPoints.begin(); it != avatar->mAttachmentPoints.end(); it++)
    {
        LLViewerJointAttachment::attachedobjs_vec_t& att_objects = (*it).second->mAttachedObjects;

        for (LLViewerJointAttachment::attachedobjs_vec_t::iterator at_it = att_objects.begin(); at_it != att_objects.end(); at_it++)
        {
            LLViewerObject* objectp = *at_it;
            if (objectp)
            {
                if (objectp->getPCode() == LL_PCODE_VOLUME)
                {
                    LLVOVolume* vol = (LLVOVolume*)objectp;
                    if (vol && vol->isMesh())
                    {
                        vol->forceLOD(LLModel::LOD_HIGH);
                    }
                }

                LLViewerObject::const_child_list_t& children = objectp->getChildren();
                for (LLViewerObject::const_child_list_t::const_iterator cit = children.begin(); cit != children.end(); cit++)
                {
                    LLViewerObject* child_objectp = *cit;
                    if (!child_objectp || (child_objectp->getPCode() != LL_PCODE_VOLUME))
                    {
                        continue;
                    }

                    LLVOVolume* child_vol = (LLVOVolume*)child_objectp;
                    if (child_vol && child_vol->isMesh())
                    {
                        child_vol->forceLOD(LLModel::LOD_HIGH);
                    }
                }
            }
        }
    }
}

class FSResetMeshLOD : public view_listener_t
{
    bool handleEvent( const LLSD& userdata)
    {
        LLVOAvatar* avatar = find_avatar_from_object(LLSelectMgr::getInstance()->getSelection()->getPrimaryObject());
        if (avatar)
        {
            reset_mesh_lod(avatar);
        }

        return true;
    }
};
// </FS:Ansariel>

// not so generic

class LLAdvancedCheckRenderShadowOption: public view_listener_t
{
    bool handleEvent(const LLSD& userdata)
    {
        std::string control_name = userdata.asString();
        S32 current_shadow_level = gSavedSettings.getS32(control_name);
        if (current_shadow_level == 0) // is off
        {
            return false;
        }
        else // is on
        {
            return true;
        }
    }
};

class LLAdvancedClickRenderShadowOption: public view_listener_t
{
    bool handleEvent(const LLSD& userdata)
    {
        std::string control_name = userdata.asString();
        S32 current_shadow_level = gSavedSettings.getS32(control_name);
        if (current_shadow_level == 0) // upgrade to level 2
        {
            gSavedSettings.setS32(control_name, 2);
        }
        else // downgrade to level 0
        {
            gSavedSettings.setS32(control_name, 0);
        }
        return true;
    }
};

class LLAdvancedClickRenderProfile: public view_listener_t
{
    bool handleEvent(const LLSD& userdata)
    {
        gShaderProfileFrame = true;
        return true;
    }
};

F32 gpu_benchmark();

class LLAdvancedClickRenderBenchmark: public view_listener_t
{
    bool handleEvent(const LLSD& userdata)
    {
        gpu_benchmark();
        return true;
    }
};

void hdri_preview();

class LLAdvancedClickHDRIPreview: public view_listener_t
{
    bool handleEvent(const LLSD& userdata)
    {
        // open personal lighting floater when previewing an HDRI (keeps HDRI from implicitly unloading when opening build tools)
        LLFloaterReg::showInstance("env_adjust_snapshot");
        hdri_preview();
        return true;
    }
};


class LLAdvancedClickGLTFOpen: public view_listener_t
{
    bool handleEvent(const LLSD& userdata)
    {
        LL::GLTFSceneManager::instance().load();
        return true;
    }
};

class LLAdvancedClickGLTFSaveAs : public view_listener_t
{
    bool handleEvent(const LLSD& userdata)
    {
        LL::GLTFSceneManager::instance().saveAs();
        return true;
    }
};

class LLAdvancedClickGLTFUpload: public view_listener_t
{
    bool handleEvent(const LLSD& userdata)
    {
        LL::GLTFSceneManager::instance().uploadSelection();
        return true;
    }
};

class LLAdvancedClickGLTFEdit : public view_listener_t
{
    bool handleEvent(const LLSD& userdata)
    {
        LLFloaterReg::showInstance("gltf_asset_editor");
        return true;
    }
};

class LLAdvancedClickResizeWindow : public view_listener_t
{
    bool handleEvent(const LLSD& userdata)
    {
        S32 w = 0;
        S32 h = 0;

        sscanf(userdata.asString().c_str(), "%dx%d", &w, &h);

        if (w > 0 && h > 0)
        {
            gViewerWindow->getWindow()->setSize(LLCoordWindow(w, h));
        }

        return true;
    }
};


// these are used in the gl menus to set control values that require shader recompilation
class LLToggleShaderControl : public view_listener_t
{
    bool handleEvent(const LLSD& userdata)
    {
        std::string control_name = userdata.asString();
        bool checked = gSavedSettings.getBOOL( control_name );
        gSavedSettings.setBOOL( control_name, !checked );
        LLPipeline::refreshCachedSettings();
        LLViewerShaderMgr::instance()->setShaders();
        return !checked;
    }
};

//[FIX FIRE-1927 - enable DoubleClickTeleport shortcut : SJ]
// This stuff is based on LLPanelPreferenceControls::setKeyBind() and LLPanelPreferenceControls::canKeyBindHandle()
void setDoubleClickAction(const std::string& control)
{
    constexpr LLKeyConflictHandler::ESourceMode mode{ LLKeyConflictHandler::MODE_THIRD_PERSON };
    constexpr EMouseClickType click{ EMouseClickType::CLICK_DOUBLELEFT };
    constexpr KEY key{ KEY_NONE };
    constexpr MASK mask{ MASK_NONE };

    LLKeyConflictHandler conflictHandler;
    conflictHandler.setLoadMode(mode);
    conflictHandler.loadFromSettings(mode);

    if (!conflictHandler.canAssignControl(control))
    {
        return;
    }

    bool is_enabled = conflictHandler.canHandleControl(control, click, key, mask);
    if (!is_enabled)
    {
        // find free spot to add data, if no free spot, assign to first
        S32 index = 0;
        for (S32 i = 0; i < 3; i++)
        {
            if (conflictHandler.getControl(control, i).isEmpty())
            {
                index = i;
                break;
            }
        }

        bool ignore_mask = true;
        conflictHandler.registerControl(control, index, click, key, mask, ignore_mask);
        report_to_nearby_chat(LLTrans::getString("DoubleClickTeleportEnabled"));
    }
    else
    {
        // find specific control and reset it
        for (S32 i = 0; i < 3; i++)
        {
            LLKeyData data = conflictHandler.getControl(control, i);
            if (data.mMouse == click && data.mKey == key && data.mMask == mask)
            {
                conflictHandler.clearControl(control, i);
                report_to_nearby_chat(LLTrans::getString("DoubleClickTeleportDisabled"));
            }
        }
    }

    conflictHandler.saveToSettings();
}

bool isDoubleClickActionEnabled(const std::string& control)
{
    constexpr LLKeyConflictHandler::ESourceMode mode{ LLKeyConflictHandler::MODE_THIRD_PERSON };
    constexpr EMouseClickType click{ EMouseClickType::CLICK_DOUBLELEFT };
    constexpr KEY key{ KEY_NONE };
    constexpr MASK mask{ MASK_NONE };

    LLKeyConflictHandler conflictHandler;
    conflictHandler.loadFromSettings(mode);

    return conflictHandler.canHandleControl(control, click, key, mask);
}

class FSAdvancedToggleDoubleClickAction: public view_listener_t
{
    bool handleEvent(const LLSD& userdata)
    {
        const std::string& control = userdata.asStringRef();
        setDoubleClickAction(control);
        return true;
    }
};

class FSAdvancedCheckEnabledDoubleClickAction : public view_listener_t
{
    bool handleEvent(const LLSD& userdata)
    {
        const std::string& control = userdata.asStringRef();
        return isDoubleClickActionEnabled(control);
    }
};

// <FS:Beq> Add telemetry controls to the viewer menus
class FSProfilerToggle : public view_listener_t
{
    bool handleEvent(const LLSD& userdata)
    {
        bool checked = gSavedSettings.getBOOL( "ProfilingActive" );
        gSavedSettings.setBOOL( "ProfilingActive", !checked );
        LLProfiler::active = !checked;
        return true;
    }
};

class FSProfilerCheckEnabled : public view_listener_t
{
    bool handleEvent(const LLSD& userdata)
    {
#ifdef TRACY_ENABLE
        return true;
#else
        return false;
#endif
    }
};
// </FS:Beq>

void menu_toggle_attached_lights(void* user_data)
{
    LLPipeline::sRenderAttachedLights = gSavedSettings.getBOOL("RenderAttachedLights");
}

void menu_toggle_attached_particles(void* user_data)
{
    LLPipeline::sRenderAttachedParticles = gSavedSettings.getBOOL("RenderAttachedParticles");
}

class LLAdvancedHandleAttachedLightParticles: public view_listener_t
{
    bool handleEvent(const LLSD& userdata)
    {
        std::string control_name = userdata.asString();

        // toggle the control
        gSavedSettings.setBOOL(control_name,
                       !gSavedSettings.getBOOL(control_name));

        // update internal flags
        // <FS:Ansariel> Make change to RenderAttachedLights & RenderAttachedParticles instant
        //if (control_name == "RenderAttachedLights")
        //{
        //  menu_toggle_attached_lights(NULL);
        //}
        //else if (control_name == "RenderAttachedParticles")
        //{
        //  menu_toggle_attached_particles(NULL);
        //}
        // </FS:Ansariel>
        return true;
    }
};

class LLSomethingSelected : public view_listener_t
{
    bool handleEvent(const LLSD& userdata)
    {
        bool new_value = !(LLSelectMgr::getInstance()->getSelection()->isEmpty());
        return new_value;
    }
};

class LLSomethingSelectedNoHUD : public view_listener_t
{
    bool handleEvent(const LLSD& userdata)
    {
        LLObjectSelectionHandle selection = LLSelectMgr::getInstance()->getSelection();
        bool new_value = !(selection->isEmpty()) && !(selection->getSelectType() == SELECT_TYPE_HUD);
        return new_value;
    }
};

static bool is_editable_selected()
{
// [RLVa:KB] - Checked: 2010-09-28 (RLVa-1.2.1f) | Modified: RLVa-1.0.5a
    // Changed for Firestorm because of script reset function in object menus (see FIRE-8213)
    if (rlv_handler_t::isEnabled())
    {
        LLObjectSelectionHandle hSelection = LLSelectMgr::getInstance()->getSelection();

        // NOTE: this is called for 5 different menu items so we'll trade accuracy for efficiency and only
        //       examine root nodes (LLToolsSelectedScriptAction::handleEvent() will catch what we miss)
        if (hSelection->isAttachment())
        {
            RlvSelectHasLockedAttach f;
            if (gRlvAttachmentLocks.hasLockedAttachmentPoint(RLV_LOCK_REMOVE) && hSelection->getFirstRootNode(&f))
            {
                return false;
            }
        }
        else
        {
            // RlvSelectIsEditable will sort out all editable objects
            // => if result = NULL, we can't edit all selected objects
            RlvSelectIsEditable f;
            if (hSelection->getFirstRootNode(&f) != NULL)
            {
                return false;
            }
        }
    }
// [/RLVa:KB]

    return (LLSelectMgr::getInstance()->getSelection()->getFirstEditableObject() != NULL);
}

class LLEditableSelected : public view_listener_t
{
    bool handleEvent(const LLSD& userdata)
    {
        return is_editable_selected();
    }
};

class LLEditableSelectedMono : public view_listener_t
{
    bool handleEvent(const LLSD& userdata)
    {
        bool new_value = false;
        LLViewerRegion* region = gAgent.getRegion();
        if(region && gMenuHolder)
        {
            bool have_cap = (! region->getCapability("UpdateScriptTask").empty());
            new_value = is_editable_selected() && have_cap;
        }
        return new_value;
    }
};

bool enable_object_take_copy()
{
    bool all_valid = false;
    if (LLSelectMgr::getInstance())
    {
        if (LLSelectMgr::getInstance()->getSelection()->getRootObjectCount() > 0)
        {
        all_valid = true;
#ifndef HACKED_GODLIKE_VIEWER
# ifdef TOGGLE_HACKED_GODLIKE_VIEWER
        if (!LLGridManager::getInstance()->isInSLBeta()
            || !gAgent.isGodlike())
# endif
        {
            struct f : public LLSelectedObjectFunctor
            {
                virtual bool apply(LLViewerObject* obj)
                {
//                  return (!obj->permCopy() || obj->isAttachment());
// [RLVa:KB] - Checked: 2010-04-01 (RLVa-1.2.0c) | Modified: RLVa-1.0.0g
                    return (!obj->permCopy() || obj->isAttachment()) ||
                        ( (gRlvHandler.hasBehaviour(RLV_BHVR_UNSIT)) && (isAgentAvatarValid()) && (gAgentAvatarp->getRoot() == obj) );
// [/RLVa:KB]
                }
            } func;
            const bool firstonly = true;
            bool any_invalid = LLSelectMgr::getInstance()->getSelection()->applyToRootObjects(&func, firstonly);
            all_valid = !any_invalid;
        }
#endif // HACKED_GODLIKE_VIEWER
        }
    }

    return all_valid;
}

bool enable_take_copy_objects()
{
    return enable_object_take_copy() && is_multiple_selection();
}

class LLHasAsset : public LLInventoryCollectFunctor
{
public:
    LLHasAsset(const LLUUID& id) : mAssetID(id), mHasAsset(false) {}
    virtual ~LLHasAsset() {}
    virtual bool operator()(LLInventoryCategory* cat,
                            LLInventoryItem* item);
    bool hasAsset() const { return mHasAsset; }

protected:
    LLUUID mAssetID;
    bool mHasAsset;
};

bool LLHasAsset::operator()(LLInventoryCategory* cat,
                            LLInventoryItem* item)
{
    if(item && item->getAssetUUID() == mAssetID)
    {
        mHasAsset = true;
    }
    return false;
}


bool enable_save_into_task_inventory(void*)
{
    LLSelectNode* node = LLSelectMgr::getInstance()->getSelection()->getFirstRootNode();
    if(node && (node->mValid) && (!node->mFromTaskID.isNull()))
    {
        // *TODO: check to see if the fromtaskid object exists.
        LLViewerObject* obj = node->getObject();
        if( obj && !obj->isAttachment() )
        {
            return true;
        }
    }
    return false;
}

class LLToolsEnableSaveToObjectInventory : public view_listener_t
{
    bool handleEvent(const LLSD& userdata)
    {
        bool new_value = enable_save_into_task_inventory(NULL);
        return new_value;
    }
};

class LLToggleHowTo : public view_listener_t
{
    bool handleEvent(const LLSD& userdata)
    {
        LLFloaterReg::toggleInstanceOrBringToFront("guidebook");
        return true;
    }
};

class LLViewEnableMouselook : public view_listener_t
{
    bool handleEvent(const LLSD& userdata)
    {
        // You can't go directly from customize avatar to mouselook.
        // TODO: write code with appropriate dialogs to handle this transition.
        bool new_value = (CAMERA_MODE_CUSTOMIZE_AVATAR != gAgentCamera.getCameraMode() && !gSavedSettings.getBOOL("FreezeTime"));
        return new_value;
    }
};

class LLToolsEnableToolNotPie : public view_listener_t
{
    bool handleEvent(const LLSD& userdata)
    {
        bool new_value = ( LLToolMgr::getInstance()->getBaseTool() != LLToolPie::getInstance() );
        return new_value;
    }
};

class LLWorldEnableCreateLandmark : public view_listener_t
{
    bool handleEvent(const LLSD& userdata)
    {
//      return !LLLandmarkActions::landmarkAlreadyExists();
// [RLVa:KB] - Checked: 2010-09-28 (RLVa-1.4.5) | Added: RLVa-1.2.1
        return (!LLLandmarkActions::landmarkAlreadyExists()) && (!gRlvHandler.hasBehaviour(RLV_BHVR_SHOWLOC));
// [/RLVa:KB]
    }
};

class LLWorldEnableSetHomeLocation : public view_listener_t
{
    bool handleEvent(const LLSD& userdata)
    {
        bool new_value = gAgent.isGodlike() ||
            (gAgent.getRegion() && gAgent.getRegion()->getAllowSetHome());
        return new_value;
    }
};

class LLWorldEnableTeleportHome : public view_listener_t
{
    bool handleEvent(const LLSD& userdata)
    {
        LLViewerRegion* regionp = gAgent.getRegion();
        bool agent_on_prelude = (regionp && regionp->isPrelude());
        bool enable_teleport_home = gAgent.isGodlike() || !agent_on_prelude;
// [RLVa:KB] - Checked: 2010-09-28 (RLVa-1.2.1f) | Modified: RLVa-1.2.1f
        enable_teleport_home &=
            (!rlv_handler_t::isEnabled()) || ((!gRlvHandler.hasBehaviour(RLV_BHVR_TPLM)) && (!gRlvHandler.hasBehaviour(RLV_BHVR_TPLOC)));
// [/RLVa:KB]
        return enable_teleport_home;
    }
};

bool enable_god_full(void*)
{
    return gAgent.getGodLevel() >= GOD_FULL;
}

bool enable_god_liaison(void*)
{
    return gAgent.getGodLevel() >= GOD_LIAISON;
}

bool is_god_customer_service()
{
    return gAgent.getGodLevel() >= GOD_CUSTOMER_SERVICE;
}

bool enable_god_basic(void*)
{
    return gAgent.getGodLevel() > GOD_NOT;
}


void toggle_show_xui_names(void *)
{
    gSavedSettings.setBOOL("DebugShowXUINames", !gSavedSettings.getBOOL("DebugShowXUINames"));
}

bool check_show_xui_names(void *)
{
    return gSavedSettings.getBOOL("DebugShowXUINames");
}

// <FS:CR> Resync Animations
class FSToolsResyncAnimations : public view_listener_t
{
    bool handleEvent(const LLSD& userdata)
    {
        for (S32 i = 0; i < gObjectList.getNumObjects(); i++)
        {
            LLViewerObject* object = gObjectList.getObject(i);
            if (object &&
                object->isAvatar())
            {
                LLVOAvatar* avatarp = (LLVOAvatar*)object;
                if (avatarp)
                {
                    for (LLVOAvatar::AnimIterator anim_it = avatarp->mPlayingAnimations.begin();
                         anim_it != avatarp->mPlayingAnimations.end();
                         anim_it++)
                    {
                        avatarp->stopMotion(anim_it->first, true);
                        avatarp->startMotion(anim_it->first);
                    }
                }
            }
        }
        return true;
    }
};
// </FS:CR> Resync Animations

// <FS:CR> FIRE-4345: Undeform
class FSToolsUndeform : public view_listener_t
{
    bool handleEvent(const LLSD& userdata)
    {
        if (isAgentAvatarValid())
        {
            gAgentAvatarp->resetSkeleton(true);

            FSPose::getInstance()->setPose(gSavedSettings.getString("FSUndeformUUID"), false);
            gAgentAvatarp->updateVisualParams();
        }

        return true;
    }
};
// </FS:CR> FIRE-4345: Undeform

// <FS:CR> Stream list import/export
class FSStreamListExportXML :public view_listener_t
{
    bool handleEvent(const LLSD& userdata)
    {
        LLFilePicker& file_picker = LLFilePicker::instance();
        if(file_picker.getSaveFile(LLFilePicker::FFSAVE_XML, LLDir::getScrubbedFileName("stream_list.xml")))
        {
            std::string filename = file_picker.getFirstFile();
            llofstream export_file(filename.c_str());
            LLSDSerialize::toPrettyXML(gSavedSettings.getLLSD("FSStreamList"), export_file);
            export_file.close();
            LLSD args;
            args["FILENAME"] = filename;
            LLNotificationsUtil::add("StreamListExportSuccess", args);
        }
        else
            LL_INFOS() << "User closed the filepicker. Aborting!" << LL_ENDL;

        return true;
    }
};

class FSStreamListImportXML :public view_listener_t
{
    bool handleEvent(const LLSD& userdata)
    {
        LLFilePicker& file_picker = LLFilePicker::instance();
        if(file_picker.getOpenFile(LLFilePicker::FFLOAD_XML))
        {
            std::string filename = file_picker.getFirstFile();
            llifstream stream_list(filename.c_str());
            if(!stream_list.is_open())
            {
                LL_WARNS() << "Couldn't open the xml file for reading. Aborting import!" << LL_ENDL;
                return true;
            }
            LLSD stream_data;
            if(LLSDSerialize::fromXML(stream_data, stream_list) >= 1)
            {
                gSavedSettings.setLLSD("FSStreamList", stream_data);
                LLNotificationsUtil::add("StreamListImportSuccess");
            }
            stream_list.close();
        }

        return true;
    }
};
// </FS:CR> Stream list import/export

// <FS:CR> Dump SimulatorFeatures to chat
class FSDumpSimulatorFeaturesToChat : public view_listener_t
{
    bool handleEvent(const LLSD& userdata)
    {
        if (LLViewerRegion* region = gAgent.getRegion())
        {
            LLSD sim_features;
            std::stringstream out_str;
            region->getSimulatorFeatures(sim_features);
            LLSDSerialize::toPrettyXML(sim_features, out_str);
            report_to_nearby_chat(out_str.str());
        }
        return true;
    }
};
// </FS:CR> Dump SimulatorFeatures to chat

// <FS:CR> Add to contact set
class FSAddToContactSet : public view_listener_t
{
    bool handleEvent(const LLSD& userdata)
    {
        if (!rlv_handler_t::isEnabled() || !gRlvHandler.hasBehaviour(RLV_BHVR_SHOWNAMES))
        {
            LLVOAvatar* avatarp = find_avatar_from_object(LLSelectMgr::getInstance()->getSelection()->getPrimaryObject());
            if (avatarp)
            {
                LLFloaterReg::showInstance("fs_add_contact", LLSD(avatarp->getID()), true);
            }
        }
        return true;
    }
};
// </FS:CR> Add to contact set

// <FS:CR> Opensim menu item visibility control
bool checkIsGrid(const LLSD& userdata)
{
    std::string grid_type = userdata.asString();
    if ("secondlife" == grid_type)
    {
        return LLGridManager::getInstance()->isInSecondLife();
    }
#ifdef OPENSIM
    else if ("opensim" == grid_type)
    {
        return LLGridManager::getInstance()->isInOpenSim();
    }
    else if ("aurorasim" == grid_type)
    {
        return LLGridManager::getInstance()->isInAuroraSim();
    }
#else // !OPENSIM
    else if ("opensim" == grid_type || "aurorasim" == grid_type)
    {
        LL_DEBUGS("ViewerMenu") << grid_type << "is not a supported platform on Havok builds. Disabling item." << LL_ENDL;
        return false;
    }
#endif // OPENSIM
    else
    {
        LL_WARNS("ViewerMenu") << "Unhandled or bad on_visible gridcheck parameter! (" << grid_type << ")" << LL_ENDL;
    }
    return true;
}

bool isGridFeatureEnabled(const LLSD& userdata)
{
    if (LFSimFeatureHandler::instanceExists())
    {
        const std::string feature = userdata.asString();

        if (feature == "avatar_picker")
        {
            return LFSimFeatureHandler::instance().hasAvatarPicker();
        }
        else if (feature == "destination_guide")
        {
            return LFSimFeatureHandler::instance().hasDestinationGuide();
        }
        else
        {
            LL_WARNS("ViewerMenu") << "Unhandled or bad grid feature check parameter! (" << feature << ")" << LL_ENDL;
        }
    }

    return false;
}
// </FS:CR>

// <FS:Ansariel> FIRE-21236 - Help Menu - Check Grid Status doesn't open using External Browser
void openGridStatus()
{
    if (LLWeb::useExternalBrowser(LFSimFeatureHandler::instance().gridStatusURL()))
    {
        LLWeb::loadURLExternal(LFSimFeatureHandler::instance().gridStatusURL());
    }
    else
    {
        LLFloaterReg::toggleInstance("grid_status");
    }
}
// </FS:Ansariel>

class LLToolsSelectOnlyMyObjects : public view_listener_t
{
    bool handleEvent(const LLSD& userdata)
    {
        bool cur_val = gSavedSettings.getBOOL("SelectOwnedOnly");

        gSavedSettings.setBOOL("SelectOwnedOnly", ! cur_val );

        return true;
    }
};

class LLToolsSelectOnlyMovableObjects : public view_listener_t
{
    bool handleEvent(const LLSD& userdata)
    {
        bool cur_val = gSavedSettings.getBOOL("SelectMovableOnly");

        gSavedSettings.setBOOL("SelectMovableOnly", ! cur_val );

        return true;
    }
};

class LLToolsSelectInvisibleObjects : public view_listener_t
{
    bool handleEvent(const LLSD& userdata)
    {
        bool cur_val = gSavedSettings.getBOOL("SelectInvisibleObjects");

        gSavedSettings.setBOOL("SelectInvisibleObjects", !cur_val);

        return true;
    }
};

class LLToolsSelectReflectionProbes: public view_listener_t
{
    bool handleEvent(const LLSD& userdata)
    {
        bool cur_val = gSavedSettings.getBOOL("SelectReflectionProbes");

        gSavedSettings.setBOOL("SelectReflectionProbes", !cur_val);

        return true;
    }
};

class LLToolsSelectBySurrounding : public view_listener_t
{
    bool handleEvent(const LLSD& userdata)
    {
        LLSelectMgr::sRectSelectInclusive = !LLSelectMgr::sRectSelectInclusive;

        gSavedSettings.setBOOL("RectangleSelectInclusive", LLSelectMgr::sRectSelectInclusive);
        return true;
    }
};

class LLToolsShowHiddenSelection : public view_listener_t
{
    bool handleEvent(const LLSD& userdata)
    {
        // TomY TODO Merge these
        LLSelectMgr::sRenderHiddenSelections = !LLSelectMgr::sRenderHiddenSelections;

        gSavedSettings.setBOOL("RenderHiddenSelections", LLSelectMgr::sRenderHiddenSelections);
        return true;
    }
};

class LLToolsShowSelectionLightRadius : public view_listener_t
{
    bool handleEvent(const LLSD& userdata)
    {
        // TomY TODO merge these
        LLSelectMgr::sRenderLightRadius = !LLSelectMgr::sRenderLightRadius;

        gSavedSettings.setBOOL("RenderLightRadius", LLSelectMgr::sRenderLightRadius);
        return true;
    }
};

class LLToolsEditLinkedParts : public view_listener_t
{
    bool handleEvent(const LLSD& userdata)
    {
        bool select_individuals = !gSavedSettings.getBOOL("EditLinkedParts");
        gSavedSettings.setBOOL( "EditLinkedParts", select_individuals );
        if (select_individuals)
        {
            LLSelectMgr::getInstance()->demoteSelectionToIndividuals();
        }
        else
        {
            LLSelectMgr::getInstance()->promoteSelectionToRoot();
        }
        return true;
    }
};

void reload_vertex_shader(void *)
{
    //THIS WOULD BE AN AWESOME PLACE TO RELOAD SHADERS... just a thought    - DaveP
}

void handle_dump_avatar_local_textures(void*)
{
    gAgentAvatarp->dumpLocalTextures();
}

void handle_dump_timers()
{
    LLTrace::BlockTimer::dumpCurTimes();
}

void handle_debug_avatar_textures(void*)
{
    LLViewerObject* objectp = LLSelectMgr::getInstance()->getSelection()->getPrimaryObject();
    if (objectp)
    {
        LLFloaterReg::showInstance( "avatar_textures", LLSD(objectp->getID()) );
    }
}

void handle_grab_baked_texture(void* data)
{
    EBakedTextureIndex baked_tex_index = (EBakedTextureIndex)((intptr_t)data);
    if (!isAgentAvatarValid()) return;

    const LLUUID& asset_id = gAgentAvatarp->grabBakedTexture(baked_tex_index);
    LL_INFOS("texture") << "Adding baked texture " << asset_id << " to inventory." << LL_ENDL;
    LLAssetType::EType asset_type = LLAssetType::AT_TEXTURE;
    LLInventoryType::EType inv_type = LLInventoryType::IT_TEXTURE;
    const LLUUID folder_id = gInventory.findCategoryUUIDForType(LLFolderType::assetTypeToFolderType(asset_type));
    if(folder_id.notNull())
    {
        std::string name;
        name = "Baked " + LLAvatarAppearance::getDictionary()->getBakedTexture(baked_tex_index)->mNameCapitalized + " Texture";

        LLUUID item_id;
        item_id.generate();
        LLPermissions perm;
        perm.init(gAgentID,
                  gAgentID,
                  LLUUID::null,
                  LLUUID::null);
        U32 next_owner_perm = PERM_MOVE | PERM_TRANSFER;
        perm.initMasks(PERM_ALL,
                       PERM_ALL,
                       PERM_NONE,
                       PERM_NONE,
                       next_owner_perm);
        time_t creation_date_now = time_corrected();
        LLPointer<LLViewerInventoryItem> item
            = new LLViewerInventoryItem(item_id,
                                        folder_id,
                                        perm,
                                        asset_id,
                                        asset_type,
                                        inv_type,
                                        name,
                                        LLStringUtil::null,
                                        LLSaleInfo::DEFAULT,
                                        LLInventoryItemFlags::II_FLAGS_NONE,
                                        creation_date_now);

        item->updateServer(true);
        gInventory.updateItem(item);
        gInventory.notifyObservers();

        // Show the preview panel for textures to let
        // user know that the image is now in inventory.
        LLInventoryPanel *active_panel = LLInventoryPanel::getActiveInventoryPanel();
        if(active_panel)
        {
            LLFocusableElement* focus_ctrl = gFocusMgr.getKeyboardFocus();

            active_panel->setSelection(item_id, TAKE_FOCUS_NO);
            active_panel->openSelected();
            //LLFloaterInventory::dumpSelectionInformation((void*)view);
            // restore keyboard focus
            gFocusMgr.setKeyboardFocus(focus_ctrl);
        }
    }
    else
    {
        LL_WARNS() << "Can't find a folder to put it in" << LL_ENDL;
    }
}

bool enable_grab_baked_texture(void* data)
{
    EBakedTextureIndex index = (EBakedTextureIndex)((intptr_t)data);
    if (isAgentAvatarValid())
    {
        return gAgentAvatarp->canGrabBakedTexture(index);
    }
    return false;
}

// Returns a pointer to the avatar give the UUID of the avatar OR of an attachment the avatar is wearing.
// Returns NULL on failure.
LLVOAvatar* find_avatar_from_object( LLViewerObject* object )
{
    if (object)
    {
        if( object->isAttachment() )
        {
            do
            {
                object = (LLViewerObject*) object->getParent();
            }
            while( object && !object->isAvatar() );
        }
        else if( !object->isAvatar() )
        {
            object = NULL;
        }
    }

    return (LLVOAvatar*) object;
}


// Returns a pointer to the avatar give the UUID of the avatar OR of an attachment the avatar is wearing.
// Returns NULL on failure.
LLVOAvatar* find_avatar_from_object( const LLUUID& object_id )
{
    return find_avatar_from_object( gObjectList.findObject(object_id) );
}


void handle_disconnect_viewer(void *)
{
    LLAppViewer::instance()->forceDisconnect(LLTrans::getString("TestingDisconnect"));
}

void force_error_breakpoint(void *)
{
    LLAppViewer::instance()->forceErrorBreakpoint();
}

void force_error_llerror(void *)
{
    LLAppViewer::instance()->forceErrorLLError();
}

void force_error_llerror_msg(void*)
{
    LLAppViewer::instance()->forceErrorLLErrorMsg();
}

void force_error_bad_memory_access(void *)
{
    LLAppViewer::instance()->forceErrorBadMemoryAccess();
}

void force_error_infinite_loop(void *)
{
    LLAppViewer::instance()->forceErrorInfiniteLoop();
}

void force_error_software_exception(void *)
{
    LLAppViewer::instance()->forceErrorSoftwareException();
}

void force_error_os_exception(void*)
{
    LLAppViewer::instance()->forceErrorOSSpecificException();
}

void force_error_driver_crash(void *)
{
    LLAppViewer::instance()->forceErrorDriverCrash();
}

// <FS:Ansariel> Wrongly merged back in by LL
//void force_error_coroutine_crash(void *)
//{
//    LLAppViewer::instance()->forceErrorCoroutineCrash();
//}
// </FS:Ansariel>

void force_error_thread_crash(void *)
{
    LLAppViewer::instance()->forceErrorThreadCrash();
}

class LLToolsUseSelectionForGrid : public view_listener_t
{
    bool handleEvent(const LLSD& userdata)
    {
        LLSelectMgr::getInstance()->clearGridObjects();
        struct f : public LLSelectedObjectFunctor
        {
            virtual bool apply(LLViewerObject* objectp)
            {
                LLSelectMgr::getInstance()->addGridObject(objectp);
                return true;
            }
        } func;
        LLSelectMgr::getInstance()->getSelection()->applyToRootObjects(&func);
        LLSelectMgr::getInstance()->setGridMode(GRID_MODE_REF_OBJECT);
        LLFloaterTools::setGridMode((S32)GRID_MODE_REF_OBJECT);
        return true;
    }
};

void handle_test_load_url(void*)
{
    LLWeb::loadURL("");
    LLWeb::loadURL("hacker://www.google.com/");
    LLWeb::loadURL("http");
    LLWeb::loadURL("http://www.google.com/");
}

//
// LLViewerMenuHolderGL
//
static LLDefaultChildRegistry::Register<LLViewerMenuHolderGL> r("menu_holder");

LLViewerMenuHolderGL::LLViewerMenuHolderGL(const LLViewerMenuHolderGL::Params& p)
: LLMenuHolderGL(p)
{}

bool LLViewerMenuHolderGL::hideMenus()
{
    bool handled = false;

    if (LLMenuHolderGL::hideMenus())
    {
        handled = true;
    }

    // drop pie menu selection
    mParcelSelection = NULL;
    mObjectSelection = NULL;

    if (gMenuBarView)
    {
        gMenuBarView->clearHoverItem();
        gMenuBarView->resetMenuTrigger();
    }

    return handled;
}

void LLViewerMenuHolderGL::setParcelSelection(LLSafeHandle<LLParcelSelection> selection)
{
    mParcelSelection = selection;
}

void LLViewerMenuHolderGL::setObjectSelection(LLSafeHandle<LLObjectSelection> selection)
{
    mObjectSelection = selection;
}


const LLRect LLViewerMenuHolderGL::getMenuRect() const
{
    return LLRect(0, getRect().getHeight() - MENU_BAR_HEIGHT, getRect().getWidth(), STATUS_BAR_HEIGHT);
}

void handle_save_to_xml(void*)
{
    LLFloater* frontmost = gFloaterView->getFrontmost();
    if (!frontmost)
    {
        LLNotificationsUtil::add("NoFrontmostFloater");
        return;
    }

    std::string default_name = "floater_";
    default_name += frontmost->getTitle();
    default_name += ".xml";

    LLStringUtil::toLower(default_name);
    LLStringUtil::replaceChar(default_name, ' ', '_');
    LLStringUtil::replaceChar(default_name, '/', '_');
    LLStringUtil::replaceChar(default_name, ':', '_');
    LLStringUtil::replaceChar(default_name, '"', '_');

    LLFilePicker& picker = LLFilePicker::instance();
    if (picker.getSaveFile(LLFilePicker::FFSAVE_XML, default_name))
    {
        std::string filename = picker.getFirstFile();
        LLUICtrlFactory::getInstance()->saveToXML(frontmost, filename);
    }
}

void handle_load_from_xml(void*)
{
    LLFilePicker& picker = LLFilePicker::instance();
    if (picker.getOpenFile(LLFilePicker::FFLOAD_XML))
    {
        std::string filename = picker.getFirstFile();
        LLFloater* floater = new LLFloater(LLSD());
        floater->buildFromFile(filename);
    }
}

void handle_web_browser_test(const LLSD& param)
{
    std::string url = param.asString();
    if (url.empty())
    {
        url = "about:blank";
    }
    LLWeb::loadURLInternal(url);
}

bool callback_clear_cache_immediately(const LLSD& notification, const LLSD& response)
{
    S32 option = LLNotificationsUtil::getSelectedOption(notification, response);
    if ( option == 0 ) // YES
    {
        //clear cache
        LLAppViewer::instance()->purgeCacheImmediate();
    }

    return false;
}

void handle_cache_clear_immediately()
{
    LLNotificationsUtil::add("ConfirmClearCache", LLSD(), LLSD(), callback_clear_cache_immediately);
}

void handle_web_content_test(const LLSD& param)
{
    std::string url = param.asString();
    // <FS:LO> Add a user settable home page for the built in web browser
    if (url == "HOME_PAGE")
    {
        url = gSavedSettings.getString("FSBrowserHomePage");
    }
    // </FS:LO>
    LLWeb::loadURLInternal(url, LLStringUtil::null, LLStringUtil::null, true);
}

void handle_show_url(const LLSD& param)
{
    std::string url = param.asString();
    if (LLWeb::useExternalBrowser(url))
    {
        LLWeb::loadURLExternal(url);
    }
    else
    {
        LLWeb::loadURLInternal(url);
    }

}

void handle_report_bug(const LLSD& param)
{
    // <FS:Ansariel> Keep linking to out JIRA
    //std::string url = gSavedSettings.getString("ReportBugURL");
    //LLWeb::loadURLExternal(url);
    LLSD sysinfo = FSData::getSystemInfo();
    LLStringUtil::format_map_t replace;
    replace["[ENVIRONMENT]"] = LLURI::escape(sysinfo["Part1"].asString().substr(1) + sysinfo["Part2"].asString().substr(1));
    LLSLURL location_url;
    LLAgentUI::buildSLURL(location_url);
    replace["[LOCATION]"] = LLURI::escape(location_url.getSLURLString());

    LLUIString file_bug_url = gSavedSettings.getString("ReportBugURL");
    file_bug_url.setArgs(replace);

    LLWeb::loadURLExternal(file_bug_url.getString());
    // </FS:Ansariel>
}

void handle_buy_currency_test(void*)
{
    std::string url =
        "http://sarahd-sl-13041.webdev.lindenlab.com/app/lindex/index.php?agent_id=[AGENT_ID]&secure_session_id=[SESSION_ID]&lang=[LANGUAGE]";

    LLStringUtil::format_map_t replace;
    replace["[AGENT_ID]"] = gAgent.getID().asString();
    replace["[SESSION_ID]"] = gAgent.getSecureSessionID().asString();
    replace["[LANGUAGE]"] = LLUI::getLanguage();
    LLStringUtil::format(url, replace);

    LL_INFOS() << "buy currency url " << url << LL_ENDL;

    LLFloaterReg::showInstance("buy_currency_html", LLSD(url));
}

//-- SUNSHINE CLEANUP - is only the request update at the end needed now?
void handle_rebake_textures(void*)
{
    if (!isAgentAvatarValid()) return;

    // Slam pending upload count to "unstick" things
    bool slam_for_debug = true;
    gAgentAvatarp->forceBakeAllTextures(slam_for_debug);
    if (gAgent.getRegion() && gAgent.getRegion()->getCentralBakeVersion())
    {
// [SL:KB] - Patch: Appearance-Misc | Checked: 2015-06-27 (Catznip-3.7)
        if (!gAgent.getRegionCapability("IncrementCOFVersion").empty())
        {
            LLAppearanceMgr::instance().syncCofVersionAndRefresh();
        }
        else
        {
            LLAppearanceMgr::instance().requestServerAppearanceUpdate();
        }
// [/SL:KB]
//      LLAppearanceMgr::instance().requestServerAppearanceUpdate();
        avatar_tex_refresh(gAgentAvatarp); // <FS:CR> FIRE-11800 - Refresh the textures too
    }
    reset_mesh_lod(gAgentAvatarp); // <FS:Ansariel> Reset Mesh LOD
    gAgentAvatarp->setIsCrossingRegion(false); // <FS:Ansariel> FIRE-12004: Attachments getting lost on TP
}

void toggle_visibility(void* user_data)
{
    LLView* viewp = (LLView*)user_data;
    viewp->setVisible(!viewp->getVisible());
}

bool get_visibility(void* user_data)
{
    LLView* viewp = (LLView*)user_data;
    return viewp->getVisible();
}

class LLViewShowHoverTips : public view_listener_t
{
    bool handleEvent(const LLSD& userdata)
    {
        gSavedSettings.setBOOL("ShowHoverTips", !gSavedSettings.getBOOL("ShowHoverTips"));
        return true;
    }
};

class LLViewCheckShowHoverTips : public view_listener_t
{
    bool handleEvent(const LLSD& userdata)
    {
        bool new_value = gSavedSettings.getBOOL("ShowHoverTips");
        return new_value;
    }
};

class LLViewHighlightTransparent : public view_listener_t
{
    bool handleEvent(const LLSD& userdata)
    {
//      LLDrawPoolAlpha::sShowDebugAlpha = !LLDrawPoolAlpha::sShowDebugAlpha;
// [RLVa:KB] - @edit and @viewtransparent
        LLDrawPoolAlpha::sShowDebugAlpha = (!LLDrawPoolAlpha::sShowDebugAlpha) && (RlvActions::canHighlightTransparent());
// [/RLVa:KB]

        // invisible objects skip building their render batches unless sShowDebugAlpha is true, so rebuild batches whenever toggling this flag
        gPipeline.rebuildDrawInfo();
        return true;
    }
};

class LLViewCheckHighlightTransparent : public view_listener_t
{
    bool handleEvent(const LLSD& userdata)
    {
        bool new_value = LLDrawPoolAlpha::sShowDebugAlpha;
        return new_value;
    }
};
// <FS:Beq> FIRE-32132 et al. Allow rigged mesh transparency highlights to be toggled
class LLViewHighlightTransparentRigged : public view_listener_t
{
    bool handleEvent(const LLSD& userdata)
    {
        LLDrawPoolAlpha::sShowDebugAlphaRigged = !LLDrawPoolAlpha::sShowDebugAlphaRigged;
        return true;
    }
};

class LLViewCheckHighlightTransparentRigged : public view_listener_t
{
    bool handleEvent(const LLSD& userdata)
    {
        bool new_value = LLDrawPoolAlpha::sShowDebugAlphaRigged;
        return new_value;
    }
};
// </FS:Beq>

class LLViewBeaconWidth : public view_listener_t
{
    bool handleEvent(const LLSD& userdata)
    {
        std::string width = userdata.asString();
        if(width == "1")
        {
            gSavedSettings.setS32("DebugBeaconLineWidth", 1);
        }
        else if(width == "4")
        {
            gSavedSettings.setS32("DebugBeaconLineWidth", 4);
        }
        else if(width == "16")
        {
            gSavedSettings.setS32("DebugBeaconLineWidth", 16);
        }
        else if(width == "32")
        {
            gSavedSettings.setS32("DebugBeaconLineWidth", 32);
        }

        return true;
    }
};


class LLViewToggleBeacon : public view_listener_t
{
    bool handleEvent(const LLSD& userdata)
    {
        std::string beacon = userdata.asString();
        if (beacon == "scriptsbeacon")
        {
            LLPipeline::toggleRenderScriptedBeacons();
            gSavedSettings.setBOOL( "scriptsbeacon", LLPipeline::getRenderScriptedBeacons() );
            // toggle the other one off if it's on
            if (LLPipeline::getRenderScriptedBeacons() && LLPipeline::getRenderScriptedTouchBeacons())
            {
                LLPipeline::toggleRenderScriptedTouchBeacons();
                gSavedSettings.setBOOL( "scripttouchbeacon", LLPipeline::getRenderScriptedTouchBeacons() );
            }
        }
        else if (beacon == "physicalbeacon")
        {
            LLPipeline::toggleRenderPhysicalBeacons();
            gSavedSettings.setBOOL( "physicalbeacon", LLPipeline::getRenderPhysicalBeacons() );
        }
        else if (beacon == "moapbeacon")
        {
            LLPipeline::toggleRenderMOAPBeacons();
            gSavedSettings.setBOOL( "moapbeacon", LLPipeline::getRenderMOAPBeacons() );
        }
        else if (beacon == "soundsbeacon")
        {
            LLPipeline::toggleRenderSoundBeacons();
            gSavedSettings.setBOOL( "soundsbeacon", LLPipeline::getRenderSoundBeacons() );
        }
        else if (beacon == "particlesbeacon")
        {
            LLPipeline::toggleRenderParticleBeacons();
            gSavedSettings.setBOOL( "particlesbeacon", LLPipeline::getRenderParticleBeacons() );
        }
        else if (beacon == "scripttouchbeacon")
        {
            LLPipeline::toggleRenderScriptedTouchBeacons();
            gSavedSettings.setBOOL( "scripttouchbeacon", LLPipeline::getRenderScriptedTouchBeacons() );
            // toggle the other one off if it's on
            if (LLPipeline::getRenderScriptedBeacons() && LLPipeline::getRenderScriptedTouchBeacons())
            {
                LLPipeline::toggleRenderScriptedBeacons();
                gSavedSettings.setBOOL( "scriptsbeacon", LLPipeline::getRenderScriptedBeacons() );
            }
        }
        else if (beacon == "sunbeacon")
        {
            gSavedSettings.setBOOL("sunbeacon", !gSavedSettings.getBOOL("sunbeacon"));
        }
        else if (beacon == "moonbeacon")
        {
            gSavedSettings.setBOOL("moonbeacon", !gSavedSettings.getBOOL("moonbeacon"));
        }
        else if (beacon == "renderbeacons")
        {
            LLPipeline::toggleRenderBeacons();
            gSavedSettings.setBOOL( "renderbeacons", LLPipeline::getRenderBeacons() );
            // toggle the other one on if it's not
            if (!LLPipeline::getRenderBeacons() && !LLPipeline::getRenderHighlights())
            {
                LLPipeline::toggleRenderHighlights();
                gSavedSettings.setBOOL( "renderhighlights", LLPipeline::getRenderHighlights() );
            }
        }
        else if (beacon == "renderhighlights")
        {
            LLPipeline::toggleRenderHighlights();
            gSavedSettings.setBOOL( "renderhighlights", LLPipeline::getRenderHighlights() );
            // toggle the other one on if it's not
            if (!LLPipeline::getRenderBeacons() && !LLPipeline::getRenderHighlights())
            {
                LLPipeline::toggleRenderBeacons();
                gSavedSettings.setBOOL( "renderbeacons", LLPipeline::getRenderBeacons() );
            }
        }

        return true;
    }
};

class LLViewCheckBeaconEnabled : public view_listener_t
{
    bool handleEvent(const LLSD& userdata)
    {
        std::string beacon = userdata.asString();
        bool new_value = false;
        if (beacon == "scriptsbeacon")
        {
            new_value = gSavedSettings.getBOOL( "scriptsbeacon");
            LLPipeline::setRenderScriptedBeacons(new_value);
        }
        else if (beacon == "moapbeacon")
        {
            new_value = gSavedSettings.getBOOL( "moapbeacon");
            LLPipeline::setRenderMOAPBeacons(new_value);
        }
        else if (beacon == "physicalbeacon")
        {
            new_value = gSavedSettings.getBOOL( "physicalbeacon");
            LLPipeline::setRenderPhysicalBeacons(new_value);
        }
        else if (beacon == "soundsbeacon")
        {
            new_value = gSavedSettings.getBOOL( "soundsbeacon");
            LLPipeline::setRenderSoundBeacons(new_value);
        }
        else if (beacon == "particlesbeacon")
        {
            new_value = gSavedSettings.getBOOL( "particlesbeacon");
            LLPipeline::setRenderParticleBeacons(new_value);
        }
        else if (beacon == "scripttouchbeacon")
        {
            new_value = gSavedSettings.getBOOL( "scripttouchbeacon");
            LLPipeline::setRenderScriptedTouchBeacons(new_value);
        }
        else if (beacon == "renderbeacons")
        {
            new_value = gSavedSettings.getBOOL( "renderbeacons");
            LLPipeline::setRenderBeacons(new_value);
        }
        else if (beacon == "renderhighlights")
        {
            new_value = gSavedSettings.getBOOL( "renderhighlights");
            LLPipeline::setRenderHighlights(new_value);
        }
        return new_value;
    }
};

class LLViewToggleRenderType : public view_listener_t
{
    bool handleEvent(const LLSD& userdata)
    {
        std::string type = userdata.asString();
        if (type == "hideparticles")
        {
            LLPipeline::toggleRenderType(LLPipeline::RENDER_TYPE_PARTICLES);
            gPipeline.sRenderParticles = gPipeline.hasRenderType(LLPipeline::RENDER_TYPE_PARTICLES);
        }
        return true;
    }
};

class LLViewCheckRenderType : public view_listener_t
{
    bool handleEvent(const LLSD& userdata)
    {
        std::string type = userdata.asString();
        bool new_value = false;
        if (type == "hideparticles")
        {
            new_value = LLPipeline::toggleRenderTypeControlNegated(LLPipeline::RENDER_TYPE_PARTICLES);
        }
        return new_value;
    }
};

class LLViewStatusAway : public view_listener_t
{
    bool handleEvent(const LLSD& userdata)
    {
        return (gAgent.isInitialized() && gAgent.getAFK());
    }
};

class LLViewStatusDoNotDisturb : public view_listener_t
{
    bool handleEvent(const LLSD& userdata)
    {
        return (gAgent.isInitialized() && gAgent.isDoNotDisturb());
    }
};

class LLViewShowHUDAttachments : public view_listener_t
{
    bool handleEvent(const LLSD& userdata)
    {
// [RLVa:KB] - Checked: 2010-04-19 (RLVa-1.2.1a) | Modified: RLVa-1.0.0c
        if ( (rlv_handler_t::isEnabled()) && (gRlvAttachmentLocks.hasLockedHUD()) && (LLPipeline::sShowHUDAttachments) )
            return true;
// [/RLVa:KB]

        LLPipeline::sShowHUDAttachments = !LLPipeline::sShowHUDAttachments;
        return true;
    }
};

class LLViewCheckHUDAttachments : public view_listener_t
{
    bool handleEvent(const LLSD& userdata)
    {
        bool new_value = LLPipeline::sShowHUDAttachments;
        return new_value;
    }
};

// <FS:Ansariel> Disable Show HUD attachments if prevented by RLVa
bool enable_show_HUD_attachments()
{
    return (!LLPipeline::sShowHUDAttachments || !rlv_handler_t::isEnabled() || !gRlvAttachmentLocks.hasLockedHUD());
};
// </FS:Ansariel>

class LLEditEnableTakeOff : public view_listener_t
{
    bool handleEvent(const LLSD& userdata)
    {
        std::string clothing = userdata.asString();
        LLWearableType::EType type = LLWearableType::getInstance()->typeNameToType(clothing);
//      if (type >= LLWearableType::WT_SHAPE && type < LLWearableType::WT_COUNT)
// [RLVa:KB] - Checked: 2010-03-20 (RLVa-1.2.0c) | Modified: RLVa-1.2.0a
        // NOTE: see below - enable if there is at least one wearable on this type that can be removed
        if ( (type >= LLWearableType::WT_SHAPE && type < LLWearableType::WT_COUNT) &&
             ((!rlv_handler_t::isEnabled()) || (gRlvWearableLocks.canRemove(type))) )
// [/RLVa:KB]
        {
            return LLAgentWearables::selfHasWearable(type);
        }
        return false;
    }
};

// <FS:Beq> Xmas present for Ansa, Animesh kill switch
class FSDerenderAnimatedObjects : public view_listener_t
{
    bool handleEvent(const LLSD& userdata)
    {
        gObjectList.killAnimatedObjects();
        return true;
    }
};

// </FS:Beq>
class LLEditTakeOff : public view_listener_t
{
    bool handleEvent(const LLSD& userdata)
    {
        std::string clothing = userdata.asString();
        if (clothing == "all")
            LLAppearanceMgr::instance().removeAllClothesFromAvatar();
        else
        {
            LLWearableType::EType type = LLWearableType::getInstance()->typeNameToType(clothing);
            if (type >= LLWearableType::WT_SHAPE
                && type < LLWearableType::WT_COUNT
                && (gAgentWearables.getWearableCount(type) > 0))
            {
                // MULTI-WEARABLES: assuming user wanted to remove top shirt.
                //<FS:TS> Shut the compiler up about unsigned comparisons <0 or >0
                //U32 wearable_index = gAgentWearables.getWearableCount(type) - 1;
                S32 wearable_index = gAgentWearables.getWearableCount(type) - 1;

// [RLVa:KB] - Checked: 2010-06-09 (RLVa-1.2.0g) | Added: RLVa-1.2.0g
                if ( (rlv_handler_t::isEnabled()) && (gRlvWearableLocks.hasLockedWearable(type)) )
                {
                    // We'll use the first wearable we come across that can be removed (moving from top to bottom)
                    for (; wearable_index >= 0; wearable_index--)
                    {
                        const LLViewerWearable* pWearable = gAgentWearables.getViewerWearable(type, wearable_index);
                        if (!gRlvWearableLocks.isLockedWearable(pWearable))
                            break;
                    }
                    if (wearable_index < 0)
                        return true;    // No wearable found that can be removed
                }
// [/RLVa:KB]

                LLUUID item_id = gAgentWearables.getWearableItemID(type,wearable_index);
                LLAppearanceMgr::instance().removeItemFromAvatar(item_id);
            }

        }
        return true;
    }
};

class LLToolsSelectTool : public view_listener_t
{
    bool handleEvent(const LLSD& userdata)
    {
        std::string tool_name = userdata.asString();
        if (tool_name == "focus")
        {
            LLToolMgr::getInstance()->getCurrentToolset()->selectToolByIndex(1);
        }
        else if (tool_name == "move")
        {
            LLToolMgr::getInstance()->getCurrentToolset()->selectToolByIndex(2);
        }
        else if (tool_name == "edit")
        {
            LLToolMgr::getInstance()->getCurrentToolset()->selectToolByIndex(3);
        }
        else if (tool_name == "create")
        {
            LLToolMgr::getInstance()->getCurrentToolset()->selectToolByIndex(4);
        }
        else if (tool_name == "land")
        {
            LLToolMgr::getInstance()->getCurrentToolset()->selectToolByIndex(5);
        }

        // Note: if floater is not visible LLViewerWindow::updateLayout() will
        // attempt to open it, but it won't bring it to front or de-minimize.
        if (gFloaterTools && (gFloaterTools->isMinimized() || !gFloaterTools->isShown() || !gFloaterTools->isFrontmost()))
        {
            gFloaterTools->setMinimized(false);
            gFloaterTools->openFloater();
            gFloaterTools->setVisibleAndFrontmost(true);
        }
        return true;
    }
};

/// WINDLIGHT callbacks
class LLWorldEnvSettings : public view_listener_t
{
    void defocusEnvFloaters()
    {
        //currently there is only one instance of each floater
        std::vector<std::string> env_floaters_names = { "env_edit_extdaycycle", "env_fixed_environmentent_water", "env_fixed_environmentent_sky" };
        for (std::vector<std::string>::const_iterator it = env_floaters_names.begin(); it != env_floaters_names.end(); ++it)
        {
            LLFloater* env_floater = LLFloaterReg::findTypedInstance<LLFloater>(*it);
            if (env_floater)
            {
                env_floater->setFocus(false);
            }
        }
    }

    bool handleEvent(const LLSD& userdata)
    {
// [RLVa:KB] - @setenv
        if (!RlvActions::canChangeEnvironment())
            return true;
// [/RLVa:KB]

        std::string event_name = userdata.asString();
// <FS:Beq> FIRE-29785 fix daytime shortcuts for non-EEP
#ifdef OPENSIM
        static std::map<std::string, std::string> sky_presets = {
            {"sunrise", "Sunrise"},
            {"noon", "Midday"},
            {"sunset", "Sunset"},
            {"midnight", "Midnight"}
        };
        auto it = sky_presets.find(event_name);
        if( LLGridManager::getInstance()->isInOpenSim() &&
            !LLEnvironment::instance().isExtendedEnvironmentEnabled() &&
            it != sky_presets.end()
            )
        {
            LLSettingsSky::ptr_t legacysky = nullptr;
            LLSD messages;
            legacysky = LLEnvironment::createSkyFromLegacyPreset(gDirUtilp->getExpandedFilename(LL_PATH_APP_SETTINGS, "windlight", "skies", it->second + ".xml"), messages);
            if (legacysky)
            {
                LLEnvironment::instance().setEnvironment(LLEnvironment::ENV_LOCAL, legacysky);
                LLEnvironment::instance().setSelectedEnvironment(LLEnvironment::ENV_LOCAL);
                LLEnvironment::instance().updateEnvironment(LLEnvironment::TRANSITION_FAST, true);
                defocusEnvFloaters();
            }
            else
            {
                LL_WARNS() << "Legacy windlight conversion failed for " << it->second << " existing env unchanged." << LL_ENDL;
            }
            return true;
        }
#endif
// </FS:Beq>

        if (event_name == "sunrise")
        {
            // <FS:Beq> FIRE-29926 - allow manually selected environments to have a user defined transition time.
            //LLEnvironment::instance().setEnvironment(LLEnvironment::ENV_LOCAL, LLEnvironment::KNOWN_SKY_SUNRISE, LLEnvironment::TRANSITION_INSTANT);
            //LLEnvironment::instance().setSelectedEnvironment(LLEnvironment::ENV_LOCAL, LLEnvironment::TRANSITION_INSTANT);
            LLEnvironment::instance().setManualEnvironment(LLEnvironment::ENV_LOCAL, LLEnvironment::KNOWN_SKY_SUNRISE);
            LLEnvironment::instance().setSelectedEnvironment(LLEnvironment::ENV_LOCAL);
            // </FS:Beq>
            defocusEnvFloaters();
        }
        else if (event_name == "noon")
        {
            // <FS:Beq> FIRE-29926 - allow manually selected environments to have a user defined transition time.
            //LLEnvironment::instance().setEnvironment(LLEnvironment::ENV_LOCAL, LLEnvironment::KNOWN_SKY_MIDDAY, LLEnvironment::TRANSITION_INSTANT);
            //LLEnvironment::instance().setSelectedEnvironment(LLEnvironment::ENV_LOCAL, LLEnvironment::TRANSITION_INSTANT);
            LLEnvironment::instance().setManualEnvironment(LLEnvironment::ENV_LOCAL, LLEnvironment::KNOWN_SKY_MIDDAY);
            LLEnvironment::instance().setSelectedEnvironment(LLEnvironment::ENV_LOCAL);
            // </FS:Beq>
            defocusEnvFloaters();
        }
        else if (event_name == "legacy noon")
        {
            LLEnvironment::instance().setEnvironment(LLEnvironment::ENV_LOCAL, LLEnvironment::KNOWN_SKY_LEGACY_MIDDAY, LLEnvironment::TRANSITION_INSTANT);
            LLEnvironment::instance().setSelectedEnvironment(LLEnvironment::ENV_LOCAL, LLEnvironment::TRANSITION_INSTANT);
            defocusEnvFloaters();
        }
        else if (event_name == "sunset")
        {
            // <FS:Beq> FIRE-29926 - allow manually selected environments to have a user defined transition time.
            //LLEnvironment::instance().setEnvironment(LLEnvironment::ENV_LOCAL, LLEnvironment::KNOWN_SKY_SUNSET, LLEnvironment::TRANSITION_INSTANT);
            //LLEnvironment::instance().setSelectedEnvironment(LLEnvironment::ENV_LOCAL, LLEnvironment::TRANSITION_INSTANT);
            LLEnvironment::instance().setManualEnvironment(LLEnvironment::ENV_LOCAL, LLEnvironment::KNOWN_SKY_SUNSET);
            LLEnvironment::instance().setSelectedEnvironment(LLEnvironment::ENV_LOCAL);            // </FS:Beq>
            defocusEnvFloaters();
        }
        else if (event_name == "midnight")
        {
            // <FS:Beq> FIRE-29926 - allow manually selected environments to have a user defined transition time.
            //LLEnvironment::instance().setEnvironment(LLEnvironment::ENV_LOCAL, LLEnvironment::KNOWN_SKY_MIDNIGHT, LLEnvironment::TRANSITION_INSTANT);
            //LLEnvironment::instance().setSelectedEnvironment(LLEnvironment::ENV_LOCAL, LLEnvironment::TRANSITION_INSTANT);
            LLEnvironment::instance().setManualEnvironment(LLEnvironment::ENV_LOCAL, LLEnvironment::KNOWN_SKY_MIDNIGHT);
            LLEnvironment::instance().setSelectedEnvironment(LLEnvironment::ENV_LOCAL);            // </FS:Beq>
            defocusEnvFloaters();
        }
        else if (event_name == "region")
        {
            // reset probe data when reverting back to region sky setting
            gPipeline.mReflectionMapManager.reset();

            LLEnvironment::instance().clearEnvironment(LLEnvironment::ENV_LOCAL);
            LLEnvironment::instance().setSelectedEnvironment(LLEnvironment::ENV_LOCAL, LLEnvironment::TRANSITION_INSTANT);
            defocusEnvFloaters();
        }
        else if (event_name == "pause_clouds")
        {
            if (LLEnvironment::instance().isCloudScrollPaused())
                LLEnvironment::instance().resumeCloudScroll();
        else
                LLEnvironment::instance().pauseCloudScroll();
        }
        else if (event_name == "adjust_tool")
        {
            LLFloaterReg::showInstance("env_adjust_snapshot");
        }
        else if (event_name == "my_environs")
        {
            LLFloaterReg::showInstance("my_environments");
        }

        return true;
    }
};

class LLWorldEnableEnvSettings : public view_listener_t
{
    bool handleEvent(const LLSD& userdata)
    {
        bool result = false;
        std::string event_name = userdata.asString();

        if (event_name == "pause_clouds")
        {
            return LLEnvironment::instance().isCloudScrollPaused();
        }

        LLSettingsSky::ptr_t sky = LLEnvironment::instance().getEnvironmentFixedSky(LLEnvironment::ENV_LOCAL);

        if (!sky)
        {
            return (event_name == "region");
        }

        std::string skyname = (sky) ? sky->getName() : "";
        LLUUID skyid = (sky) ? sky->getAssetId() : LLUUID::null;

        if (event_name == "sunrise")
            {
            result = (skyid == LLEnvironment::KNOWN_SKY_SUNRISE);
            }
        else if (event_name == "noon")
            {
            result = (skyid == LLEnvironment::KNOWN_SKY_MIDDAY);
            }
        else if (event_name == "legacy noon")
        {
            result = (skyid == LLEnvironment::KNOWN_SKY_LEGACY_MIDDAY);
        }
        else if (event_name == "sunset")
            {
            result = (skyid == LLEnvironment::KNOWN_SKY_SUNSET);
            }
        else if (event_name == "midnight")
            {
            result = (skyid == LLEnvironment::KNOWN_SKY_MIDNIGHT);
            }
        else if (event_name == "region")
            {
                return false;
            }
            else
            {
            LL_WARNS() << "Unknown time-of-day item:  " << event_name << LL_ENDL;
        }
        return result;
    }
};

class LLWorldEnvPreset : public view_listener_t
{
    bool handleEvent(const LLSD& userdata)
    {
        std::string item = userdata.asString();

        if (item == "new_water")
        {
            LLFloaterReg::showInstance("env_fixed_environmentent_water", "new");
        }
        else if (item == "edit_water")
        {
            LLFloaterReg::showInstance("env_fixed_environmentent_water", "edit");
        }
        else if (item == "new_sky")
        {
            LLFloaterReg::showInstance("env_fixed_environmentent_sky", "new");
        }
        else if (item == "edit_sky")
        {
            LLFloaterReg::showInstance("env_fixed_environmentent_sky", "edit");
        }
        else if (item == "new_day_cycle")
        {
            LLFloaterReg::showInstance("env_edit_extdaycycle", LLSDMap("edit_context", "inventory"));
        }
        else if (item == "edit_day_cycle")
        {
            LLFloaterReg::showInstance("env_edit_extdaycycle", LLSDMap("edit_context", "inventory"));
        }
        else
        {
            LL_WARNS() << "Unknown item selected" << LL_ENDL;
        }

        return true;
    }
};

class LLWorldEnableEnvPreset : public view_listener_t
{
    bool handleEvent(const LLSD& userdata)
    {

        return false;
    }
};

/// Post-Process callbacks
class LLWorldPostProcess : public view_listener_t
{
    bool handleEvent(const LLSD& userdata)
    {
        LLFloaterReg::showInstance("env_post_process");
        return true;
    }
};

class LLWorldCheckBanLines : public view_listener_t
{
    bool handleEvent(const LLSD& userdata)
    {
        S32 callback_data = userdata.asInteger();
        return gSavedSettings.getS32("ShowBanLines") == callback_data;
    }
};

class LLWorldShowBanLines : public view_listener_t
{
    bool handleEvent(const LLSD& userdata)
    {
        S32 callback_data = userdata.asInteger();
        gSavedSettings.setS32("ShowBanLines", callback_data);
        return true;
    }
};

void handle_flush_name_caches()
{
    // <FS:Ansariel> Crash fix
    LLAvatarNameCache::getInstance()->clearCache();
    // </FS:Ansariel>
    if (gCacheName) gCacheName->clear();
}

class LLUploadCostCalculator : public view_listener_t
{
    std::string mCostStr;

    bool handleEvent(const LLSD& userdata)
    {
        std::vector<std::string> fields;
        std::string str = userdata.asString();
        boost::split(fields, str, boost::is_any_of(","));
        if (fields.size()<1)
        {
            return false;
        }
        std::string menu_name = fields[0];
        std::string asset_type_str = "texture";
        if (fields.size()>1)
        {
            asset_type_str = fields[1];
        }
        LL_DEBUGS("Benefits") << "userdata " << userdata << " menu_name " << menu_name << " asset_type_str " << asset_type_str << LL_ENDL;
        calculateCost(asset_type_str);
        gMenuHolder->childSetLabelArg(menu_name, "[COST]", mCostStr);

        return true;
    }

    void calculateCost(const std::string& asset_type_str);

public:
    LLUploadCostCalculator()
    {
    }
};

class LLUpdateMembershipLabel : public view_listener_t
{
    bool handleEvent(const LLSD& userdata)
    {
        const std::string label_str =  LLAgentBenefitsMgr::isCurrent("Base") ? LLTrans::getString("MembershipUpgradeText") : LLTrans::getString("MembershipPremiumText");
        gMenuHolder->childSetLabelArg("Membership", "[Membership]", label_str);

        // <FS:Ansariel> OpenSim check
        //return true;
        return LLGridManager::instance().isInSecondLife();
        // </FS:Ansariel>
    }
};


class LLToggleUIHints : public view_listener_t
{
    bool handleEvent(const LLSD& userdata)
    {
        bool ui_hints_enabled = gSavedSettings.getBOOL("EnableUIHints");
        // toggle
        ui_hints_enabled = !ui_hints_enabled;
        gSavedSettings.setBOOL("EnableUIHints", ui_hints_enabled);
        return true;
    }
};

void LLUploadCostCalculator::calculateCost(const std::string& asset_type_str)
{
    S32 upload_cost = -1;

    if (asset_type_str == "texture")
    {
        // This use minimal texture cost to allow bulk and
        // texture upload menu options to be visible
        upload_cost = LLAgentBenefitsMgr::current().getTextureUploadCost();
    }
    else if (asset_type_str == "animation")
    {
        upload_cost = LLAgentBenefitsMgr::current().getAnimationUploadCost();
    }
    else if (asset_type_str == "sound")
    {
        upload_cost = LLAgentBenefitsMgr::current().getSoundUploadCost();
    }
    if (upload_cost < 0)
    {
        LL_WARNS() << "Unable to find upload cost for asset_type_str " << asset_type_str << LL_ENDL;
    }
    mCostStr = std::to_string(upload_cost);
}

void show_navbar_context_menu(LLView* ctrl, S32 x, S32 y)
{
    static LLMenuGL*    show_navbar_context_menu = LLUICtrlFactory::getInstance()->createFromFile<LLMenuGL>("menu_hide_navbar.xml",
            gMenuHolder, LLViewerMenuHolderGL::child_registry_t::instance());
    if(gMenuHolder->hasVisibleMenu())
    {
        gMenuHolder->hideMenus();
    }
    show_navbar_context_menu->buildDrawLabels();
    show_navbar_context_menu->updateParent(LLMenuGL::sMenuContainer);
    LLMenuGL::showPopup(ctrl, show_navbar_context_menu, x, y);
}

void show_topinfobar_context_menu(LLView* ctrl, S32 x, S32 y)
{
    static LLMenuGL* show_topbarinfo_context_menu = LLUICtrlFactory::getInstance()->createFromFile<LLMenuGL>("menu_topinfobar.xml",
            gMenuHolder, LLViewerMenuHolderGL::child_registry_t::instance());

    LLMenuItemGL* landmark_item = show_topbarinfo_context_menu->getChild<LLMenuItemGL>("Landmark");
    if (!LLLandmarkActions::landmarkAlreadyExists())
    {
        landmark_item->setLabel(LLTrans::getString("AddLandmarkNavBarMenu"));
    }
    else
    {
        landmark_item->setLabel(LLTrans::getString("EditLandmarkNavBarMenu"));
    }
// [RLVa:KB] - Checked: 2012-02-07 (RLVa-1.4.5) | Added: RLVa-1.4.5
    landmark_item->setEnabled(!gRlvHandler.hasBehaviour(RLV_BHVR_SHOWLOC));
// [/RLVa:KB]

    if(gMenuHolder->hasVisibleMenu())
    {
        gMenuHolder->hideMenus();
    }

    show_topbarinfo_context_menu->buildDrawLabels();
    show_topbarinfo_context_menu->updateParent(LLMenuGL::sMenuContainer);
    LLMenuGL::showPopup(ctrl, show_topbarinfo_context_menu, x, y);
}

// <FS:Ansariel> For web browser toolbar button
void toggleWebBrowser(const LLSD& sdParam)
{
    if (LLFloaterReg::instanceVisible("web_content"))
    {
        LLFloaterReg::hideInstance("web_content");
    }
    else
    {
        std::string param = sdParam.asString();
        if (param == "HOME_PAGE")
        {
            param = gSavedSettings.getString("FSBrowserHomePage");
        }
        LLWeb::loadURLInternal(param);
    }
}
// </FS:Ansariel> For web browser toolbar button

// <FS:Ansariel> Toggle debug settings floater
void toggleSettingsDebug()
{
    LLFloaterReg::toggleInstance("settings_debug", "all");
}
// </FS:Ansariel> Toggle debug settings floater

// <FS:Ansariel> Toggle teleport history panel directly
void toggleTeleportHistory()
{
    if (gSavedSettings.getBOOL("FSUseStandaloneTeleportHistoryFloater"))
    {
        LLFloaterReg::toggleInstance("fs_teleporthistory");
    }
    else
    {
        LLFloater* floater = LLFloaterReg::findInstance("places");
        if (floater && floater->isMinimized())
        {
            floater->setMinimized(false);
        }
        else if (LLFloater::isShown(floater))
        {
            LLFloaterReg::hideInstance("places");
        }
        else
        {
            LLFloaterSidePanelContainer::showPanel("places", LLSD().with("type", "open_teleport_history_tab"));
        }
    }
}
// </FS:Ansariel> Toggle teleport history panel directly

// <FS:Techwolf Lupindo> export
bool enable_export_object()
{
    for (LLObjectSelection::root_iterator iter = LLSelectMgr::getInstance()->getSelection()->root_begin();
         iter != LLSelectMgr::getInstance()->getSelection()->root_end(); iter++)
    {
        LLSelectNode* node = *iter;
        LLViewerObject* obj = node->getObject();
        if (obj || node)
        {
            return gSavedSettings.getBOOL("FSEnableObjectExports");
        }
    }
    return false;
}

class FSObjectExport : public view_listener_t
{
    bool handleEvent( const LLSD& userdata)
    {
        LLViewerObject* objectp = LLSelectMgr::getInstance()->getSelection()->getPrimaryObject();
        if (objectp)
        {
            LLFloaterReg::showInstance("fs_export");
        }
        return true;
    }
};
// </FS:Techwolf Lupindo>

// <FS:CR>
class FSObjectExportCollada : public view_listener_t
{
    bool handleEvent( const LLSD& userdata)
    {
        LLViewerObject* objectp = LLSelectMgr::getInstance()->getSelection()->getPrimaryObject();
        if (objectp)
        {
            LLFloaterReg::showInstance("export_collada");
        }
        return true;
    }
};
// </FS:CR>

// <FS:Zi> Make sure to call this before any of the UI is set up, so all text editors can
//         pick up the menu properly.
void initialize_edit_menu()
{
    view_listener_t::addMenu(new LLEditUndo(), "Edit.Undo");
    view_listener_t::addMenu(new LLEditRedo(), "Edit.Redo");
    view_listener_t::addMenu(new LLEditCut(), "Edit.Cut");
    view_listener_t::addMenu(new LLEditCopy(), "Edit.Copy");
    view_listener_t::addMenu(new LLEditPaste(), "Edit.Paste");
    view_listener_t::addMenu(new LLEditDelete(), "Edit.Delete");
    view_listener_t::addMenu(new LLEditSelectAll(), "Edit.SelectAll");
    view_listener_t::addMenu(new LLEditDeselect(), "Edit.Deselect");
    view_listener_t::addMenu(new LLEditTakeOff(), "Edit.TakeOff");
    view_listener_t::addMenu(new LLEditEnableUndo(), "Edit.EnableUndo");
    view_listener_t::addMenu(new LLEditEnableRedo(), "Edit.EnableRedo");
    view_listener_t::addMenu(new LLEditEnableCut(), "Edit.EnableCut");
    view_listener_t::addMenu(new LLEditEnableCopy(), "Edit.EnableCopy");
    view_listener_t::addMenu(new LLEditEnablePaste(), "Edit.EnablePaste");
    view_listener_t::addMenu(new LLEditEnableDelete(), "Edit.EnableDelete");
    view_listener_t::addMenu(new LLEditEnableSelectAll(), "Edit.EnableSelectAll");
    view_listener_t::addMenu(new LLEditEnableDeselect(), "Edit.EnableDeselect");

}

void initialize_spellcheck_menu()
{
    LLUICtrl::CommitCallbackRegistry::Registrar& commit = LLUICtrl::CommitCallbackRegistry::currentRegistrar();
    LLUICtrl::EnableCallbackRegistry::Registrar& enable = LLUICtrl::EnableCallbackRegistry::currentRegistrar();

    commit.add("SpellCheck.ReplaceWithSuggestion", boost::bind(&handle_spellcheck_replace_with_suggestion, _1, _2));
    enable.add("SpellCheck.VisibleSuggestion", boost::bind(&visible_spellcheck_suggestion, _1, _2));
    commit.add("SpellCheck.AddToDictionary", boost::bind(&handle_spellcheck_add_to_dictionary, _1));
    enable.add("SpellCheck.EnableAddToDictionary", boost::bind(&enable_spellcheck_add_to_dictionary, _1));
    commit.add("SpellCheck.AddToIgnore", boost::bind(&handle_spellcheck_add_to_ignore, _1));
    enable.add("SpellCheck.EnableAddToIgnore", boost::bind(&enable_spellcheck_add_to_ignore, _1));
}

//<FS:KC> Centralize a some of these volume panel callbacks
static void volume_controls_open_volume_prefs()
{
    // bring up the prefs floater
    LLFloaterPreference* prefsfloater = LLFloaterReg::showTypedInstance<LLFloaterPreference>("preferences");
    if (prefsfloater)
    {
        // grab the 'audio' panel from the preferences floater and bring it the front!
        prefsfloater->selectPanel("audio");
    }
}

void volume_controls_on_click_set_sounds(const LLUICtrl* ctrl)
{
    const LLPanel* volume_control_panel = dynamic_cast<const LLPanel*>(ctrl->getParent());
    if (volume_control_panel)
    {
        // Disable Enable gesture/collisions sounds checkbox if the master sound is disabled
        // or if sound effects are disabled.

        // <FS:PP> FIRE-9856: Mute sound effects disable plays sound from collisions and plays sound from gestures checkbox not disable after restart/relog
        // volume_control_panel->getChild<LLCheckBoxCtrl>("gesture_audio_play_btn")->setEnabled(!gSavedSettings.getBOOL("MuteSounds"));
        // volume_control_panel->getChild<LLCheckBoxCtrl>("collisions_audio_play_btn")->setEnabled(!gSavedSettings.getBOOL("MuteSounds"));
        bool mute_sound_effects = gSavedSettings.getBOOL("MuteSounds");
        bool mute_all_sounds = gSavedSettings.getBOOL("MuteAudio");
        volume_control_panel->getChild<LLCheckBoxCtrl>("gesture_audio_play_btn")->setEnabled(!(mute_sound_effects || mute_all_sounds));
        volume_control_panel->getChild<LLCheckBoxCtrl>("collisions_audio_play_btn")->setEnabled(!(mute_sound_effects || mute_all_sounds));
        // </FS:PP>

    }
}

void volume_controls_set_control_false(const LLUICtrl* ctrl, const LLSD& user_data)
{
    LLPanel* volume_control_panel = dynamic_cast<LLPanel*>(ctrl->getParent());
    if (volume_control_panel)
    {
        std::string control_name = user_data.asString();
        LLControlVariable* control = volume_control_panel->findControl(control_name);

        if (control)
            control->set(LLSD(false));
    }
}

void initialize_volume_controls_callbacks()
{
    LLUICtrl::CommitCallbackRegistry::Registrar& commit = LLUICtrl::CommitCallbackRegistry::currentRegistrar();
    commit.add("MediaListCtrl.GoMediaPrefs",    boost::bind(&volume_controls_open_volume_prefs));
    commit.add("Pref.SetSounds",                boost::bind(&volume_controls_on_click_set_sounds, _1));
    commit.add("Pref.setControlFalse",          boost::bind(&volume_controls_set_control_false, _1, _2));
}
//</FS:KC>

// <FS:Ansariel> Force HTTP features on SL
bool use_http_inventory()
{
#ifdef OPENSIM
    return (LLGridManager::getInstance()->isInSecondLife() || gSavedSettings.getBOOL("UseHTTPInventory"));
#else
    return true;
#endif
}

bool use_http_textures()
{
#ifdef OPENSIM
    static LLCachedControl<bool> use_http(gSavedSettings, "ImagePipelineUseHTTP", true);
    return (LLGridManager::getInstance()->isInSecondLife() || use_http);
#else
    return true;
#endif
}
// <FS:Ansariel>

// <FS:Ansariel> Optional small camera floater
class FSToggleCameraFloater : public view_listener_t
{
    bool handleEvent(const LLSD& userdata)
    {
        std::string floater_name = gSavedSettings.getBOOL("FSUseSmallCameraFloater") ? "fs_camera_small" : "camera";
        LLFloaterReg::toggleInstance(floater_name);
        return true;
    }
};

class FSCheckCameraFloater : public view_listener_t
{
    bool handleEvent(const LLSD& userdata)
    {
        static LLCachedControl<bool> fsUseSmallCameraFloater(gSavedSettings, "FSUseSmallCameraFloater");
        return LLFloaterReg::instanceVisible(fsUseSmallCameraFloater ? "fs_camera_small" : "camera");
    }
};
// <FS:Ansariel>

void initialize_menus()
{
    // A parameterized event handler used as ctrl-8/9/0 zoom controls below.
    class LLZoomer : public view_listener_t
    {
    public:
        // The "mult" parameter says whether "val" is a multiplier or used to set the value.
        LLZoomer(F32 val, bool mult=true) : mVal(val), mMult(mult) {}
        bool handleEvent(const LLSD& userdata)
        {
            F32 new_fov_rad = mMult ? LLViewerCamera::getInstance()->getDefaultFOV() * mVal : mVal;
            LLViewerCamera::getInstance()->setDefaultFOV(new_fov_rad);
            gSavedSettings.setF32("CameraAngle", LLViewerCamera::getInstance()->getView()); // setView may have clamped it.
            return true;
        }
    private:
        F32 mVal;
        bool mMult;
    };

    LLUICtrl::EnableCallbackRegistry::Registrar& enable = LLUICtrl::EnableCallbackRegistry::currentRegistrar();
    LLUICtrl::CommitCallbackRegistry::Registrar& commit = LLUICtrl::CommitCallbackRegistry::currentRegistrar();

    // Generic enable and visible
    // Don't prepend MenuName.Foo because these can be used in any menu.
    enable.add("IsGodCustomerService", boost::bind(&is_god_customer_service));

    enable.add("displayViewerEventRecorderMenuItems",boost::bind(&LLViewerEventRecorder::displayViewerEventRecorderMenuItems,&LLViewerEventRecorder::instance()));

    view_listener_t::addEnable(new LLUploadCostCalculator(), "Upload.CalculateCosts");

    view_listener_t::addEnable(new LLUpdateMembershipLabel(), "Membership.UpdateLabel");

    // <FS:Ansariel> [FS communication UI]
    //enable.add("Conversation.IsConversationLoggingAllowed", boost::bind(&LLFloaterIMContainer::isConversationLoggingAllowed));

    enable.add("GridCheck", boost::bind(&checkIsGrid, _2)); // <FS:CR> Opensim menu item visibility control
    enable.add("GridFeatureCheck", boost::bind(&isGridFeatureEnabled, _2));
    commit.add("OpenGridStatus", boost::bind(&openGridStatus)); // <FS:Ansariel> FIRE-21236 - Help Menu - Check Grid Status doesn't open using External Browser

    // Agent
    commit.add("Agent.toggleFlying", boost::bind(&LLAgent::toggleFlying));
    enable.add("Agent.enableFlyLand", boost::bind(&enable_fly_land));
    enable.add("Agent.enableFlying", boost::bind(&LLAgent::enableFlying)); // <FS:Ansariel> Keep this
    commit.add("Agent.PressMicrophone", boost::bind(&LLAgent::pressMicrophone, _2));
    commit.add("Agent.ReleaseMicrophone", boost::bind(&LLAgent::releaseMicrophone, _2));
    commit.add("Agent.ToggleMicrophone", boost::bind(&LLAgent::toggleMicrophone, _2));
    enable.add("Agent.IsMicrophoneOn", boost::bind(&LLAgent::isMicrophoneOn, _2));
    enable.add("Agent.IsActionAllowed", boost::bind(&LLAgent::isActionAllowed, _2));

    // File menu
    init_menu_file();

    view_listener_t::addMenu(new LLEditEnableTakeOff(), "Edit.EnableTakeOff");
    view_listener_t::addMenu(new LLEditEnableCustomizeAvatar(), "Edit.EnableCustomizeAvatar");
    view_listener_t::addMenu(new LLEnableEditShape(), "Edit.EnableEditShape");
    view_listener_t::addMenu(new LLEnableHoverHeight(), "Edit.EnableHoverHeight");
    view_listener_t::addMenu(new LLEnableEditPhysics(), "Edit.EnableEditPhysics");
    commit.add("CustomizeAvatar", boost::bind(&handle_customize_avatar));
    commit.add("NowWearing", boost::bind(&handle_now_wearing));
    commit.add("EditOutfit", boost::bind(&handle_edit_outfit));
    commit.add("EditShape", boost::bind(&handle_edit_shape));
    commit.add("HoverHeight", boost::bind(&handle_hover_height));
    commit.add("EditPhysics", boost::bind(&handle_edit_physics));
    // <FS:TT> Client LSL Bridge
    commit.add("RecreateLSLBridge", boost::bind(&handle_recreate_lsl_bridge));
    // </FS:TT>

    // View menu
    view_listener_t::addMenu(new LLViewMouselook(), "View.Mouselook");
    view_listener_t::addMenu(new LLViewJoystickFlycam(), "View.JoystickFlycam");
    view_listener_t::addMenu(new LLViewResetView(), "View.ResetView");
    view_listener_t::addMenu(new LLViewLookAtLastChatter(), "View.LookAtLastChatter");
    view_listener_t::addMenu(new LLViewShowHoverTips(), "View.ShowHoverTips");
    view_listener_t::addMenu(new LLViewHighlightTransparent(), "View.HighlightTransparent");
    view_listener_t::addMenu(new LLViewHighlightTransparentRigged(), "View.HighlightTransparentRigged"); // <FS:Beq/> FIRE-32132 et al. Allow rigged mesh transparency highlights to be toggled
    view_listener_t::addMenu(new LLViewToggleRenderType(), "View.ToggleRenderType");
    view_listener_t::addMenu(new LLViewShowHUDAttachments(), "View.ShowHUDAttachments");
    view_listener_t::addMenu(new LLZoomer(1.2f), "View.ZoomOut");
    view_listener_t::addMenu(new LLZoomer(1/1.2f), "View.ZoomIn");
    view_listener_t::addMenu(new LLZoomer(DEFAULT_FIELD_OF_VIEW, false), "View.ZoomDefault");
    view_listener_t::addMenu(new LLViewDefaultUISize(), "View.DefaultUISize");
    view_listener_t::addMenu(new LLViewToggleUI(), "View.ToggleUI");
    view_listener_t::addMenu(new LLViewCheckToggleUI(), "View.CheckToggleUI"); // <FS:Ansariel> Notification not showing if hiding the UI

    view_listener_t::addMenu(new LLViewEnableMouselook(), "View.EnableMouselook");
    view_listener_t::addMenu(new LLViewEnableJoystickFlycam(), "View.EnableJoystickFlycam");
    view_listener_t::addMenu(new LLViewEnableLastChatter(), "View.EnableLastChatter");

    view_listener_t::addMenu(new LLViewCheckJoystickFlycam(), "View.CheckJoystickFlycam");
    view_listener_t::addMenu(new LLViewCheckShowHoverTips(), "View.CheckShowHoverTips");
    view_listener_t::addMenu(new LLViewCheckHighlightTransparent(), "View.CheckHighlightTransparent");
    view_listener_t::addMenu(new LLViewCheckHighlightTransparentRigged(), "View.CheckHighlightTransparentRigged");// <FS:Beq/> FIRE-32132 et al. Allow rigged mesh transparency highlights to be toggled
    view_listener_t::addMenu(new LLViewCheckRenderType(), "View.CheckRenderType");
    view_listener_t::addMenu(new LLViewStatusAway(), "View.Status.CheckAway");
    view_listener_t::addMenu(new LLViewStatusDoNotDisturb(), "View.Status.CheckDoNotDisturb");
    view_listener_t::addMenu(new LLViewCheckHUDAttachments(), "View.CheckHUDAttachments");
    enable.add("View.EnableHUDAttachments", boost::bind(&enable_show_HUD_attachments)); // <FS:Ansariel> Disable Show HUD attachments if prevented by RLVa
    // <FS:Zi> Add reset camera angles menu
    view_listener_t::addMenu(new LLViewResetCameraAngles(), "View.ResetCameraAngles");
    // </FS:Zi>
    // <FS:Ansariel> Optional small camera floater
    view_listener_t::addMenu(new FSToggleCameraFloater(), "View.ToggleCameraFloater");
    view_listener_t::addMenu(new FSCheckCameraFloater(), "View.CheckCameraFloater");
    // </FS:Ansariel>

    // <FS:Ansariel> Keep this for menu check item
    // Me > Movement
    view_listener_t::addMenu(new LLAdvancedAgentFlyingInfo(), "Agent.getFlying");
    //Communicate Nearby chat
    // <FS:Ansariel> [FS Communication UI]
    //view_listener_t::addMenu(new LLCommunicateNearbyChat(), "Communicate.NearbyChat");

    // World menu
    view_listener_t::addMenu(new LLWorldAlwaysRun(), "World.AlwaysRun");
    view_listener_t::addMenu(new LLWorldCreateLandmark(), "World.CreateLandmark");
    view_listener_t::addMenu(new LLWorldPlaceProfile(), "World.PlaceProfile");
    view_listener_t::addMenu(new LLWorldSetHomeLocation(), "World.SetHomeLocation");
    view_listener_t::addMenu(new LLWorldTeleportHome(), "World.TeleportHome");
    view_listener_t::addMenu(new LLWorldSetAway(), "World.SetAway");
    view_listener_t::addMenu(new LLWorldSetDoNotDisturb(), "World.SetDoNotDisturb");
    view_listener_t::addMenu(new LLWorldLindenHome(), "World.LindenHome");

    view_listener_t::addMenu(new LLWorldGetAway(), "World.GetAway"); //[SJ FIRE-2177]
    view_listener_t::addMenu(new LLWorldGetBusy(), "World.GetBusy"); //[SJ FIRE-2177]
    view_listener_t::addMenu(new LLWorldSetAutorespond(), "World.SetAutorespond");
    view_listener_t::addMenu(new LLWorldGetAutorespond(), "World.GetAutorespond");  //[SJ FIRE-2177]
    // <FS:PP> FIRE-1245: Option to block/reject teleport requests
    view_listener_t::addMenu(new LLWorldSetRejectTeleportOffers(), "World.SetRejectTeleportOffers");
    view_listener_t::addMenu(new LLWorldGetRejectTeleportOffers(), "World.GetRejectTeleportOffers");
    // </FS:PP>
    // <FS:PP> FIRE-15233: Automatic friendship request refusal
    view_listener_t::addMenu(new LLWorldSetRejectFriendshipRequests(), "World.SetRejectFriendshipRequests");
    view_listener_t::addMenu(new LLWorldGetRejectFriendshipRequests(), "World.GetRejectFriendshipRequests");
    // </FS:PP>
    // <FS:PP> FIRE-1245: Option to block/reject teleport requests
    view_listener_t::addMenu(new LLWorldSetRejectAllGroupInvites(), "World.SetRejectAllGroupInvites");
    view_listener_t::addMenu(new LLWorldGetRejectAllGroupInvites(), "World.GetRejectAllGroupInvites");
    // </FS:PP>
    view_listener_t::addMenu(new LLWorldSetAutorespondNonFriends(), "World.SetAutorespondNonFriends");
    view_listener_t::addMenu(new LLWorldGetAutorespondNonFriends(), "World.GetAutorespondNonFriends");  //[SJ FIRE-2177]
    view_listener_t::addMenu(new LLWorldEnableCreateLandmark(), "World.EnableCreateLandmark");
// [RLVa:KB]
    enable.add("World.EnablePlaceProfile", boost::bind(&enable_place_profile));
// [/RLVa:KB]
    view_listener_t::addMenu(new LLWorldEnableSetHomeLocation(), "World.EnableSetHomeLocation");
    view_listener_t::addMenu(new LLWorldEnableTeleportHome(), "World.EnableTeleportHome");
    view_listener_t::addMenu(new LLWorldEnableBuyLand(), "World.EnableBuyLand");

    view_listener_t::addMenu(new LLWorldCheckAlwaysRun(), "World.CheckAlwaysRun");

    view_listener_t::addMenu(new LLWorldEnvSettings(), "World.EnvSettings");
    view_listener_t::addMenu(new LLWorldEnableEnvSettings(), "World.EnableEnvSettings");
    view_listener_t::addMenu(new LLWorldEnvPreset(), "World.EnvPreset");
    view_listener_t::addMenu(new LLWorldEnableEnvPreset(), "World.EnableEnvPreset");
    view_listener_t::addMenu(new LLWorldPostProcess(), "World.PostProcess");
    view_listener_t::addMenu(new LLWorldCheckBanLines() , "World.CheckBanLines");
    view_listener_t::addMenu(new LLWorldShowBanLines() , "World.ShowBanLines");

    // Tools menu
    view_listener_t::addMenu(new LLToolsSelectTool(), "Tools.SelectTool");
    view_listener_t::addMenu(new LLToolsSelectOnlyMyObjects(), "Tools.SelectOnlyMyObjects");
    view_listener_t::addMenu(new LLToolsSelectOnlyMovableObjects(), "Tools.SelectOnlyMovableObjects");
    view_listener_t::addMenu(new LLToolsSelectInvisibleObjects(), "Tools.SelectInvisibleObjects");
    view_listener_t::addMenu(new LLToolsSelectReflectionProbes(), "Tools.SelectReflectionProbes");
    view_listener_t::addMenu(new LLToolsSelectBySurrounding(), "Tools.SelectBySurrounding");
    view_listener_t::addMenu(new LLToolsShowHiddenSelection(), "Tools.ShowHiddenSelection");
    view_listener_t::addMenu(new LLToolsShowSelectionLightRadius(), "Tools.ShowSelectionLightRadius");
    view_listener_t::addMenu(new LLToolsEditLinkedParts(), "Tools.EditLinkedParts");
    view_listener_t::addMenu(new LLToolsSnapObjectXY(), "Tools.SnapObjectXY");
    view_listener_t::addMenu(new LLToolsUseSelectionForGrid(), "Tools.UseSelectionForGrid");
    view_listener_t::addMenu(new LLToolsSelectNextPartFace(), "Tools.SelectNextPart");
    commit.add("Tools.Link", boost::bind(&handle_link_objects));
    commit.add("Tools.Unlink", boost::bind(&LLSelectMgr::unlinkObjects, LLSelectMgr::getInstance()));
    view_listener_t::addMenu(new LLToolsStopAllAnimations(), "Tools.StopAllAnimations");
    view_listener_t::addMenu(new LLToolsReleaseKeys(), "Tools.ReleaseKeys");
    view_listener_t::addMenu(new LLToolsEnableReleaseKeys(), "Tools.EnableReleaseKeys");
    commit.add("Tools.LookAtSelection", boost::bind(&handle_look_at_selection, _2));
    commit.add("Tools.ScriptInfo",boost::bind(&handle_script_info));
    commit.add("Tools.BuyOrTake", boost::bind(&handle_buy_or_take));
    commit.add("Tools.TakeCopy", boost::bind(&handle_take_copy));
    view_listener_t::addMenu(new LLToolsSaveToObjectInventory(), "Tools.SaveToObjectInventory");
    view_listener_t::addMenu(new LLToolsSelectedScriptAction(), "Tools.SelectedScriptAction");
    view_listener_t::addMenu(new FSToolsResyncAnimations(), "Tools.ResyncAnimations");  // <FS:CR> Resync Animations
    view_listener_t::addMenu(new FSToolsUndeform(), "Tools.Undeform");  // <FS:CR> FIRE-4345: Undeform
    view_listener_t::addMenu(new FSDerenderAnimatedObjects(), "Tools.DerenderAnimatedObjects"); // <FS:Beq> Animesh Kill switch

    view_listener_t::addMenu(new LLToolsEnableToolNotPie(), "Tools.EnableToolNotPie");
    view_listener_t::addMenu(new LLToolsEnableSelectNextPart(), "Tools.EnableSelectNextPart");
    enable.add("Tools.EnableLink", boost::bind(&LLSelectMgr::enableLinkObjects, LLSelectMgr::getInstance()));
    enable.add("Tools.EnableUnlink", boost::bind(&LLSelectMgr::enableUnlinkObjects, LLSelectMgr::getInstance()));
    view_listener_t::addMenu(new LLToolsEnableBuyOrTake(), "Tools.EnableBuyOrTake");
    enable.add("Tools.EnableTakeCopy", boost::bind(&enable_object_take_copy));
    enable.add("Tools.EnableCopySeparate", boost::bind(&enable_take_copy_objects));
    enable.add("Tools.VisibleBuyObject", boost::bind(&tools_visible_buy_object));
    enable.add("Tools.VisibleTakeObject", boost::bind(&tools_visible_take_object));
    view_listener_t::addMenu(new LLToolsEnableSaveToObjectInventory(), "Tools.EnableSaveToObjectInventory");

    view_listener_t::addMenu(new LLToolsEnablePathfinding(), "Tools.EnablePathfinding");
    view_listener_t::addMenu(new LLToolsEnablePathfindingView(), "Tools.EnablePathfindingView");
    view_listener_t::addMenu(new LLToolsDoPathfindingRebakeRegion(), "Tools.DoPathfindingRebakeRegion");
    view_listener_t::addMenu(new LLToolsEnablePathfindingRebakeRegion(), "Tools.EnablePathfindingRebakeRegion");

    // Help menu
    // most items use the ShowFloater method
    view_listener_t::addMenu(new LLToggleHowTo(), "Help.ToggleHowTo");

    // Advanced menu
    view_listener_t::addMenu(new LLAdvancedToggleConsole(), "Advanced.ToggleConsole");
    view_listener_t::addMenu(new LLAdvancedCheckConsole(), "Advanced.CheckConsole");
    view_listener_t::addMenu(new LLAdvancedDumpInfoToConsole(), "Advanced.DumpInfoToConsole");

    // Advanced > HUD Info
    view_listener_t::addMenu(new LLAdvancedToggleHUDInfo(), "Advanced.ToggleHUDInfo");
    view_listener_t::addMenu(new LLAdvancedCheckHUDInfo(), "Advanced.CheckHUDInfo");

    // Advanced Other Settings
    view_listener_t::addMenu(new LLAdvancedClearGroupCache(), "Advanced.ClearGroupCache");

    // Advanced > Render > Types
    view_listener_t::addMenu(new LLAdvancedToggleRenderType(), "Advanced.ToggleRenderType");
    view_listener_t::addMenu(new LLAdvancedCheckRenderType(), "Advanced.CheckRenderType");

    //// Advanced > Render > Features
    view_listener_t::addMenu(new LLAdvancedToggleFeature(), "Advanced.ToggleFeature");
    view_listener_t::addMenu(new LLAdvancedCheckFeature(), "Advanced.CheckFeature");

    view_listener_t::addMenu(new LLAdvancedCheckDisplayTextureDensity(), "Advanced.CheckDisplayTextureDensity");
    view_listener_t::addMenu(new LLAdvancedSetDisplayTextureDensity(), "Advanced.SetDisplayTextureDensity");

    // Advanced > Render > Info Displays
    view_listener_t::addMenu(new LLAdvancedToggleInfoDisplay(), "Advanced.ToggleInfoDisplay");
    view_listener_t::addMenu(new LLAdvancedCheckInfoDisplay(), "Advanced.CheckInfoDisplay");
    view_listener_t::addMenu(new LLAdvancedSelectedTextureInfo(), "Advanced.SelectedTextureInfo");
    commit.add("Advanced.SelectedMaterialInfo", boost::bind(&handle_selected_material_info));
    view_listener_t::addMenu(new LLAdvancedToggleWireframe(), "Advanced.ToggleWireframe");
    view_listener_t::addMenu(new LLAdvancedCheckWireframe(), "Advanced.CheckWireframe");
    // Develop > Render
    view_listener_t::addMenu(new LLAdvancedToggleRandomizeFramerate(), "Advanced.ToggleRandomizeFramerate");
    view_listener_t::addMenu(new LLAdvancedCheckRandomizeFramerate(), "Advanced.CheckRandomizeFramerate");
    view_listener_t::addMenu(new LLAdvancedTogglePeriodicSlowFrame(), "Advanced.TogglePeriodicSlowFrame");
    view_listener_t::addMenu(new LLAdvancedCheckPeriodicSlowFrame(), "Advanced.CheckPeriodicSlowFrame");
    view_listener_t::addMenu(new LLAdvancedHandleAttachedLightParticles(), "Advanced.HandleAttachedLightParticles");
    view_listener_t::addMenu(new LLAdvancedCheckRenderShadowOption(), "Advanced.CheckRenderShadowOption");
    view_listener_t::addMenu(new LLAdvancedClickRenderShadowOption(), "Advanced.ClickRenderShadowOption");
    view_listener_t::addMenu(new LLAdvancedClickRenderProfile(), "Advanced.ClickRenderProfile");
    view_listener_t::addMenu(new LLAdvancedClickRenderBenchmark(), "Advanced.ClickRenderBenchmark");
    view_listener_t::addMenu(new LLAdvancedClickHDRIPreview(), "Advanced.ClickHDRIPreview");
    view_listener_t::addMenu(new LLAdvancedClickGLTFOpen(), "Advanced.ClickGLTFOpen");
    view_listener_t::addMenu(new LLAdvancedClickGLTFSaveAs(), "Advanced.ClickGLTFSaveAs");
    view_listener_t::addMenu(new LLAdvancedClickGLTFUpload(), "Advanced.ClickGLTFUpload");
    view_listener_t::addMenu(new LLAdvancedClickGLTFEdit(), "Advanced.ClickGLTFEdit");
    view_listener_t::addMenu(new LLAdvancedClickResizeWindow(), "Advanced.ClickResizeWindow");
    view_listener_t::addMenu(new LLAdvancedPurgeShaderCache(), "Advanced.ClearShaderCache");
    view_listener_t::addMenu(new LLAdvancedRebuildTerrain(), "Advanced.RebuildTerrain");
    //[FIX FIRE-1927 - enable DoubleClickTeleport shortcut : SJ]
    view_listener_t::addMenu(new FSAdvancedToggleDoubleClickAction, "Advanced.SetDoubleClickAction");
    view_listener_t::addMenu(new FSAdvancedCheckEnabledDoubleClickAction, "Advanced.CheckEnabledDoubleClickAction");

    #ifdef TOGGLE_HACKED_GODLIKE_VIEWER
    view_listener_t::addMenu(new LLAdvancedHandleToggleHackedGodmode(), "Advanced.HandleToggleHackedGodmode");
    view_listener_t::addMenu(new LLAdvancedCheckToggleHackedGodmode(), "Advanced.CheckToggleHackedGodmode");
    view_listener_t::addMenu(new LLAdvancedEnableToggleHackedGodmode(), "Advanced.EnableToggleHackedGodmode");
    #endif

    // Advanced > World
    view_listener_t::addMenu(new LLAdvancedDumpScriptedCamera(), "Advanced.DumpScriptedCamera");
    view_listener_t::addMenu(new LLAdvancedDumpRegionObjectCache(), "Advanced.DumpRegionObjectCache");
    view_listener_t::addMenu(new LLAdvancedToggleStatsRecorder(), "Advanced.ToggleStatsRecorder");
    view_listener_t::addMenu(new LLAdvancedCheckStatsRecorder(), "Advanced.CheckStatsRecorder");
    view_listener_t::addMenu(new LLAdvancedToggleInterestList360Mode(), "Advanced.ToggleInterestList360Mode");
    view_listener_t::addMenu(new LLAdvancedCheckInterestList360Mode(), "Advanced.CheckInterestList360Mode");
    view_listener_t::addMenu(new LLAdvancedResetInterestLists(), "Advanced.ResetInterestLists");

    // Advanced > UI
    commit.add("Advanced.WebBrowserTest", boost::bind(&handle_web_browser_test, _2));   // sigh! this one opens the MEDIA browser
    commit.add("Advanced.WebContentTest", boost::bind(&handle_web_content_test, _2));   // this one opens the Web Content floater
    commit.add("Advanced.ShowURL", boost::bind(&handle_show_url, _2));
    commit.add("Advanced.ReportBug", boost::bind(&handle_report_bug, _2));
    view_listener_t::addMenu(new LLAdvancedBuyCurrencyTest(), "Advanced.BuyCurrencyTest");
    view_listener_t::addMenu(new LLAdvancedDumpSelectMgr(), "Advanced.DumpSelectMgr");
    view_listener_t::addMenu(new LLAdvancedDumpInventory(), "Advanced.DumpInventory");
    commit.add("Advanced.DumpTimers", boost::bind(&handle_dump_timers) );
    commit.add("Advanced.DumpFocusHolder", boost::bind(&handle_dump_focus) );
    view_listener_t::addMenu(new LLAdvancedPrintSelectedObjectInfo(), "Advanced.PrintSelectedObjectInfo");
    view_listener_t::addMenu(new LLAdvancedPrintAgentInfo(), "Advanced.PrintAgentInfo");
    view_listener_t::addMenu(new LLAdvancedToggleDebugClicks(), "Advanced.ToggleDebugClicks");
    view_listener_t::addMenu(new LLAdvancedCheckDebugClicks(), "Advanced.CheckDebugClicks");
    view_listener_t::addMenu(new LLAdvancedCheckDebugViews(), "Advanced.CheckDebugViews");
    view_listener_t::addMenu(new LLAdvancedToggleDebugViews(), "Advanced.ToggleDebugViews");
    view_listener_t::addMenu(new LLAdvancedCheckDebugUnicode(), "Advanced.CheckDebugUnicode");
    view_listener_t::addMenu(new LLAdvancedToggleDebugUnicode(), "Advanced.ToggleDebugUnicode");
    view_listener_t::addMenu(new LLAdvancedCheckDebugCamera(), "Advanced.CheckDebugCamera");
    view_listener_t::addMenu(new LLAdvancedToggleDebugCamera(), "Advanced.ToggleDebugCamera");
    view_listener_t::addMenu(new LLAdvancedToggleXUINameTooltips(), "Advanced.ToggleXUINameTooltips");
    view_listener_t::addMenu(new LLAdvancedCheckXUINameTooltips(), "Advanced.CheckXUINameTooltips");
    view_listener_t::addMenu(new LLAdvancedToggleDebugMouseEvents(), "Advanced.ToggleDebugMouseEvents");
    view_listener_t::addMenu(new LLAdvancedCheckDebugMouseEvents(), "Advanced.CheckDebugMouseEvents");
    view_listener_t::addMenu(new LLAdvancedToggleDebugKeys(), "Advanced.ToggleDebugKeys");
    view_listener_t::addMenu(new LLAdvancedCheckDebugKeys(), "Advanced.CheckDebugKeys");
    view_listener_t::addMenu(new LLAdvancedToggleDebugWindowProc(), "Advanced.ToggleDebugWindowProc");
    view_listener_t::addMenu(new LLAdvancedCheckDebugWindowProc(), "Advanced.CheckDebugWindowProc");

    // Advanced > XUI
    commit.add("Advanced.ReloadColorSettings", boost::bind(&LLUIColorTable::loadFromSettings, LLUIColorTable::getInstance()));
    view_listener_t::addMenu(new LLAdvancedLoadUIFromXML(), "Advanced.LoadUIFromXML");
    view_listener_t::addMenu(new LLAdvancedSaveUIToXML(), "Advanced.SaveUIToXML");
    view_listener_t::addMenu(new LLAdvancedToggleXUINames(), "Advanced.ToggleXUINames");
    view_listener_t::addMenu(new LLAdvancedCheckXUINames(), "Advanced.CheckXUINames");
    view_listener_t::addMenu(new LLAdvancedSendTestIms(), "Advanced.SendTestIMs");
    commit.add("Advanced.FlushNameCaches", boost::bind(&handle_flush_name_caches));

    // Advanced > Character > Grab Baked Texture
    view_listener_t::addMenu(new LLAdvancedGrabBakedTexture(), "Advanced.GrabBakedTexture");
    view_listener_t::addMenu(new LLAdvancedEnableGrabBakedTexture(), "Advanced.EnableGrabBakedTexture");

    // Advanced > Character > Character Tests
    view_listener_t::addMenu(new LLAdvancedAppearanceToXML(), "Advanced.AppearanceToXML");
    view_listener_t::addMenu(new LLAdvancedEnableAppearanceToXML(), "Advanced.EnableAppearanceToXML");
    view_listener_t::addMenu(new LLAdvancedToggleCharacterGeometry(), "Advanced.ToggleCharacterGeometry");

    view_listener_t::addMenu(new LLAdvancedTestMale(), "Advanced.TestMale");
    view_listener_t::addMenu(new LLAdvancedTestFemale(), "Advanced.TestFemale");

    // Advanced > Character > Animation Speed
    view_listener_t::addMenu(new LLAdvancedAnimTenFaster(), "Advanced.AnimTenFaster");
    view_listener_t::addMenu(new LLAdvancedAnimTenSlower(), "Advanced.AnimTenSlower");
    view_listener_t::addMenu(new LLAdvancedAnimResetAll(), "Advanced.AnimResetAll");

    // Advanced > Character (toplevel)
    view_listener_t::addMenu(new LLAdvancedForceParamsToDefault(), "Advanced.ForceParamsToDefault");
    view_listener_t::addMenu(new LLAdvancedReloadVertexShader(), "Advanced.ReloadVertexShader");
    view_listener_t::addMenu(new LLAdvancedToggleAnimationInfo(), "Advanced.ToggleAnimationInfo");
    view_listener_t::addMenu(new LLAdvancedCheckAnimationInfo(), "Advanced.CheckAnimationInfo");
    view_listener_t::addMenu(new LLAdvancedToggleShowLookAt(), "Advanced.ToggleShowLookAt");
    view_listener_t::addMenu(new LLAdvancedToggleShowColor(), "Advanced.ToggleShowColor");
    view_listener_t::addMenu(new LLAdvancedCheckShowColor(), "Advanced.CheckShowColor");
    view_listener_t::addMenu(new LLAdvancedCheckShowLookAt(), "Advanced.CheckShowLookAt");
    view_listener_t::addMenu(new LLAdvancedToggleShowPointAt(), "Advanced.ToggleShowPointAt");
    view_listener_t::addMenu(new LLAdvancedCheckShowPointAt(), "Advanced.CheckShowPointAt");
    view_listener_t::addMenu(new LLAdvancedTogglePrivateLookPointAt(), "Advanced.TogglePrivateLookPointAt");
    view_listener_t::addMenu(new LLAdvancedCheckPrivateLookPointAt(), "Advanced.CheckPrivateLookPointAt");
    view_listener_t::addMenu(new LLAdvancedToggleDebugJointUpdates(), "Advanced.ToggleDebugJointUpdates");
    view_listener_t::addMenu(new LLAdvancedCheckDebugJointUpdates(), "Advanced.CheckDebugJointUpdates");
    view_listener_t::addMenu(new LLAdvancedToggleDisableLOD(), "Advanced.ToggleDisableLOD");
    view_listener_t::addMenu(new LLAdvancedCheckDisableLOD(), "Advanced.CheckDisableLOD");
    view_listener_t::addMenu(new LLAdvancedToggleDebugCharacterVis(), "Advanced.ToggleDebugCharacterVis");
    view_listener_t::addMenu(new LLAdvancedCheckDebugCharacterVis(), "Advanced.CheckDebugCharacterVis");
    view_listener_t::addMenu(new LLAdvancedDumpAttachments(), "Advanced.DumpAttachments");
    view_listener_t::addMenu(new LLAdvancedRebakeTextures(), "Advanced.RebakeTextures");
// [SL:KB] - Patch: Appearance-PhantomAttach | Checked: Catznip-5.0
    commit.add("Advanced.RefreshAttachments", boost::bind(&handle_refresh_attachments));
// [/SL:KB]
    view_listener_t::addMenu(new LLAdvancedDebugAvatarTextures(), "Advanced.DebugAvatarTextures");
    view_listener_t::addMenu(new LLAdvancedDumpAvatarLocalTextures(), "Advanced.DumpAvatarLocalTextures");
    view_listener_t::addMenu(new LLAdvancedReloadAvatarCloudParticle(), "Advanced.ReloadAvatarCloudParticle");

    // Advanced > Network
    view_listener_t::addMenu(new LLAdvancedEnableMessageLog(), "Advanced.EnableMessageLog");
    view_listener_t::addMenu(new LLAdvancedDisableMessageLog(), "Advanced.DisableMessageLog");
    view_listener_t::addMenu(new LLAdvancedDropPacket(), "Advanced.DropPacket");

    // Advanced > Cache
    view_listener_t::addMenu(new LLAdvancedPurgeDiskCache(), "Advanced.PurgeDiskCache");

    // Advanced > Recorder
    view_listener_t::addMenu(new LLAdvancedAgentPilot(), "Advanced.AgentPilot");
    view_listener_t::addMenu(new LLAdvancedToggleAgentPilotLoop(), "Advanced.ToggleAgentPilotLoop");
    view_listener_t::addMenu(new LLAdvancedCheckAgentPilotLoop(), "Advanced.CheckAgentPilotLoop");
    view_listener_t::addMenu(new LLAdvancedViewerEventRecorder(), "Advanced.EventRecorder");

    // Advanced > Debugging
    view_listener_t::addMenu(new LLAdvancedForceErrorBreakpoint(), "Advanced.ForceErrorBreakpoint");
    view_listener_t::addMenu(new LLAdvancedForceErrorLlerror(), "Advanced.ForceErrorLlerror");
    view_listener_t::addMenu(new LLAdvancedForceErrorLlerrorMsg(), "Advanced.ForceErrorLlerrorMsg");
    view_listener_t::addMenu(new LLAdvancedForceErrorBadMemoryAccess(), "Advanced.ForceErrorBadMemoryAccess");
    view_listener_t::addMenu(new LLAdvancedForceErrorBadMemoryAccessCoro(), "Advanced.ForceErrorBadMemoryAccessCoro");
    view_listener_t::addMenu(new LLAdvancedForceErrorInfiniteLoop(), "Advanced.ForceErrorInfiniteLoop");
    view_listener_t::addMenu(new LLAdvancedForceErrorSoftwareException(), "Advanced.ForceErrorSoftwareException");
    view_listener_t::addMenu(new LLAdvancedForceOSException(), "Advanced.ForceErrorOSException");
    view_listener_t::addMenu(new LLAdvancedForceErrorSoftwareExceptionCoro(), "Advanced.ForceErrorSoftwareExceptionCoro");
    view_listener_t::addMenu(new LLAdvancedForceErrorDriverCrash(), "Advanced.ForceErrorDriverCrash");
    // <FS:Ansariel> Wrongly merged back in by LL
    //view_listener_t::addMenu(new LLAdvancedForceErrorCoroutineCrash(), "Advanced.ForceErrorCoroutineCrash");
    view_listener_t::addMenu(new LLAdvancedForceErrorThreadCrash(), "Advanced.ForceErrorThreadCrash");
    view_listener_t::addMenu(new LLAdvancedForceErrorDisconnectViewer(), "Advanced.ForceErrorDisconnectViewer");

    // Advanced (toplevel)
    view_listener_t::addMenu(new LLAdvancedToggleShowObjectUpdates(), "Advanced.ToggleShowObjectUpdates");
    view_listener_t::addMenu(new LLAdvancedCheckShowObjectUpdates(), "Advanced.CheckShowObjectUpdates");
    view_listener_t::addMenu(new LLAdvancedCompressImage(), "Advanced.CompressImage");
    view_listener_t::addMenu(new LLAdvancedCompressFileTest(), "Advanced.CompressFileTest");
    view_listener_t::addMenu(new LLAdvancedShowDebugSettings(), "Advanced.ShowDebugSettings");
    view_listener_t::addMenu(new LLAdvancedEnableViewAdminOptions(), "Advanced.EnableViewAdminOptions");
    view_listener_t::addMenu(new LLAdvancedToggleViewAdminOptions(), "Advanced.ToggleViewAdminOptions");
    view_listener_t::addMenu(new LLAdvancedCheckViewAdminOptions(), "Advanced.CheckViewAdminOptions");
    view_listener_t::addMenu(new LLAdvancedToggleVisualLeakDetector(), "Advanced.ToggleVisualLeakDetector");

    view_listener_t::addMenu(new LLAdvancedRequestAdminStatus(), "Advanced.RequestAdminStatus");
    view_listener_t::addMenu(new LLAdvancedLeaveAdminStatus(), "Advanced.LeaveAdminStatus");

    // Develop >Set logging level
    view_listener_t::addMenu(new LLDevelopCheckLoggingLevel(), "Develop.CheckLoggingLevel");
    view_listener_t::addMenu(new LLDevelopSetLoggingLevel(), "Develop.SetLoggingLevel");

    //Develop (clear cache immediately)
    commit.add("Develop.ClearCache", boost::bind(&handle_cache_clear_immediately) );

    // Develop (Fonts debugging)
    commit.add("Develop.Fonts.Dump", boost::bind(&LLFontGL::dumpFonts));
    commit.add("Develop.Fonts.DumpTextures", boost::bind(&LLFontGL::dumpFontTextures));

    // <FS:Beq/> Add telemetry controls to the viewer Develop menu (Toggle profiling)
    view_listener_t::addMenu(new FSProfilerToggle(), "Develop.ToggleProfiling");
    view_listener_t::addMenu(new FSProfilerCheckEnabled(), "Develop.EnableProfiling");

    // Admin >Object
    view_listener_t::addMenu(new LLAdminForceTakeCopy(), "Admin.ForceTakeCopy");
    view_listener_t::addMenu(new LLAdminHandleObjectOwnerSelf(), "Admin.HandleObjectOwnerSelf");
    view_listener_t::addMenu(new LLAdminHandleObjectOwnerPermissive(), "Admin.HandleObjectOwnerPermissive");
    view_listener_t::addMenu(new LLAdminHandleForceDelete(), "Admin.HandleForceDelete");
    view_listener_t::addMenu(new LLAdminHandleObjectLock(), "Admin.HandleObjectLock");
    view_listener_t::addMenu(new LLAdminHandleObjectAssetIDs(), "Admin.HandleObjectAssetIDs");

    // Admin >Parcel
    view_listener_t::addMenu(new LLAdminHandleForceParcelOwnerToMe(), "Admin.HandleForceParcelOwnerToMe");
    view_listener_t::addMenu(new LLAdminHandleForceParcelToContent(), "Admin.HandleForceParcelToContent");
    view_listener_t::addMenu(new LLAdminHandleClaimPublicLand(), "Admin.HandleClaimPublicLand");

    // Admin >Region
    view_listener_t::addMenu(new LLAdminHandleRegionDumpTempAssetData(), "Admin.HandleRegionDumpTempAssetData");
    // Admin top level
    view_listener_t::addMenu(new LLAdminOnSaveState(), "Admin.OnSaveState");

    // Self context menu
    view_listener_t::addMenu(new LLSelfToggleSitStand(), "Self.ToggleSitStand");
    enable.add("Self.EnableSitStand", boost::bind(&enable_sit_stand));
    // <FS:Ansariel> Keep this for menu check item
    view_listener_t::addMenu(new LLSelfStandUp(), "Self.StandUp");
    enable.add("Self.EnableStandUp", boost::bind(&enable_standup_self));
    view_listener_t::addMenu(new LLSelfSitDown(), "Self.SitDown");
    enable.add("Self.EnableSitDown", boost::bind(&enable_sitdown_self));
    enable.add("Self.ShowSitDown", boost::bind(&show_sitdown_self));
    // </FS:Ansariel>
    view_listener_t::addMenu(new FSSelfForceSit(), "Self.ForceSit"); //KC
    enable.add("Self.EnableForceSit", boost::bind(&enable_forcesit_self)); //KC
    view_listener_t::addMenu(new FSSelfCheckForceSit(), "Self.getForceSit"); //KC
    view_listener_t::addMenu(new FSSelfToggleMoveLock(), "Self.ToggleMoveLock"); //KC
    view_listener_t::addMenu(new FSSelfCheckMoveLock(), "Self.GetMoveLock"); //KC
    enable.add("Self.EnableMoveLock", boost::bind(&enable_move_lock));  // <FS:CR>
    view_listener_t::addMenu(new FSSelfToggleIgnorePreJump(), "Self.toggleIgnorePreJump"); //SJ
    view_listener_t::addMenu(new FSSelfCheckIgnorePreJump(), "Self.getIgnorePreJump"); //SJ
    view_listener_t::addMenu(new LLSelfRemoveAllAttachments(), "Self.RemoveAllAttachments");

    view_listener_t::addMenu(new LLSelfEnableRemoveAllAttachments(), "Self.EnableRemoveAllAttachments");

    // we don't use boost::bind directly to delay side tray construction
    view_listener_t::addMenu( new LLTogglePanelPeopleTab(), "SideTray.PanelPeopleTab");
    view_listener_t::addMenu( new LLCheckPanelPeopleTab(), "SideTray.CheckPanelPeopleTab");

     // Avatar pie menu
    view_listener_t::addMenu(new LLAvatarCheckImpostorMode(), "Avatar.CheckImpostorMode");
    view_listener_t::addMenu(new LLAvatarSetImpostorMode(), "Avatar.SetImpostorMode");
    view_listener_t::addMenu(new LLObjectMute(), "Avatar.Mute");
    view_listener_t::addMenu(new LLAvatarAddFriend(), "Avatar.AddFriend");
    view_listener_t::addMenu(new LLAvatarAddContact(), "Avatar.AddContact");
    commit.add("Avatar.Freeze", boost::bind(&handle_avatar_freeze, LLSD()));
    view_listener_t::addMenu(new LLAvatarDebug(), "Avatar.Debug");
    view_listener_t::addMenu(new LLAvatarVisibleDebug(), "Avatar.VisibleDebug");
    view_listener_t::addMenu(new LLAvatarInviteToGroup(), "Avatar.InviteToGroup");
    // <FS:Ansariel> FIRE-13515: Re-add give calling card
    view_listener_t::addMenu(new LLAvatarGiveCard(), "Avatar.GiveCard");
    // </FS:Ansariel> FIRE-13515: Re-add give calling card
    commit.add("Avatar.Eject", boost::bind(&handle_avatar_eject, LLSD()));
    commit.add("Avatar.ShowInspector", boost::bind(&handle_avatar_show_inspector));
    view_listener_t::addMenu(new LLAvatarSendIM(), "Avatar.SendIM");
    view_listener_t::addMenu(new LLAvatarCall(), "Avatar.Call");
//  enable.add("Avatar.EnableCall", boost::bind(&LLAvatarActions::canCall));
// [RLVa:KB] - Checked: 2010-08-25 (RLVa-1.2.1b) | Added: RLVa-1.2.1b
    enable.add("Avatar.EnableCall", boost::bind(&enable_avatar_call));
// [/RLVa:KB]
    view_listener_t::addMenu(new LLAvatarReportAbuse(), "Avatar.ReportAbuse");
    view_listener_t::addMenu(new LLAvatarTexRefresh(), "Avatar.TexRefresh");    // ## Zi: Texture Refresh

    view_listener_t::addMenu(new LLAvatarToggleMyProfile(), "Avatar.ToggleMyProfile");
    view_listener_t::addMenu(new LLAvatarTogglePicks(), "Avatar.TogglePicks");
    view_listener_t::addMenu(new LLAvatarToggleSearch(), "Avatar.ToggleSearch");
    view_listener_t::addMenu(new LLAvatarResetSkeleton(), "Avatar.ResetSkeleton");
    view_listener_t::addMenu(new LLAvatarEnableResetSkeleton(), "Avatar.EnableResetSkeleton");
    view_listener_t::addMenu(new LLAvatarResetSkeletonAndAnimations(), "Avatar.ResetSkeletonAndAnimations");
    view_listener_t::addMenu(new LLAvatarResetSelfSkeletonAndAnimations(), "Avatar.ResetSelfSkeletonAndAnimations");
    enable.add("Avatar.IsMyProfileOpen", boost::bind(&my_profile_visible));
    enable.add("Avatar.IsPicksTabOpen", boost::bind(&picks_tab_visible));

    commit.add("Avatar.OpenMarketplace", boost::bind(&LLWeb::loadURLExternal, gSavedSettings.getString("MarketplaceURL")));

    view_listener_t::addMenu(new LLAvatarEnableAddFriend(), "Avatar.EnableAddFriend");
    enable.add("Avatar.EnableFreezeEject", boost::bind(&enable_freeze_eject, _2));

    // Object pie menu
    view_listener_t::addMenu(new LLObjectBuild(), "Object.Build");
    commit.add("Object.Touch", boost::bind(&handle_object_touch));
    commit.add("Object.ShowOriginal", boost::bind(&handle_object_show_original));
    commit.add("Object.SitOrStand", boost::bind(&handle_object_sit_or_stand));
    commit.add("Object.Delete", boost::bind(&handle_object_delete));
    view_listener_t::addMenu(new LLObjectAttachToAvatar(true), "Object.AttachToAvatar");
    view_listener_t::addMenu(new LLObjectAttachToAvatar(false), "Object.AttachAddToAvatar");
    view_listener_t::addMenu(new LLObjectReturn(), "Object.Return");
    commit.add("Object.Duplicate", boost::bind(&LLSelectMgr::duplicate, LLSelectMgr::getInstance()));
    view_listener_t::addMenu(new LLObjectReportAbuse(), "Object.ReportAbuse");
    view_listener_t::addMenu(new LLObjectMute(), "Object.Mute");
    view_listener_t::addMenu(new LLObjectDerender(), "Object.Derender");
    view_listener_t::addMenu(new LLObjectDerenderPermanent(), "Object.DerenderPermanent"); // <FS:Ansariel> Optional derender & blacklist
    enable.add("Object.EnableDerender", boost::bind(&enable_derender_object));  // <FS:CR> FIRE-10082 - Don't enable derendering own attachments when RLVa is enabled as well
    view_listener_t::addMenu(new LLObjectTexRefresh(), "Object.TexRefresh");    // ## Zi: Texture Refresh
    view_listener_t::addMenu(new LLEditParticleSource(), "Object.EditParticles");
    view_listener_t::addMenu(new LLEnableEditParticleSource(), "Object.EnableEditParticles");

    enable.add("Object.VisibleTake", boost::bind(&visible_take_object));
    enable.add("Object.VisibleBuy", boost::bind(&visible_buy_object));

    commit.add("Object.Buy", boost::bind(&handle_buy));
    commit.add("Object.Edit", boost::bind(&handle_object_edit));
    commit.add("Object.Edit", boost::bind(&handle_object_edit));
    commit.add("Object.EditGLTFMaterial", boost::bind(&handle_object_edit_gltf_material));
    commit.add("Object.Inspect", boost::bind(&handle_object_inspect));
    commit.add("Object.Open", boost::bind(&handle_object_open));
    commit.add("Object.Take", boost::bind(&handle_take, false));
    commit.add("Object.TakeSeparate", boost::bind(&handle_take, true));
    commit.add("Object.TakeSeparateCopy", boost::bind(&handle_take_separate_copy));
    commit.add("Object.ShowInspector", boost::bind(&handle_object_show_inspector));
    enable.add("Object.EnableInspect", boost::bind(&enable_object_inspect));
    enable.add("Object.EnableEditGLTFMaterial", boost::bind(&enable_object_edit_gltf_material));
    enable.add("Object.EnableOpen", boost::bind(&enable_object_open));
    enable.add("Object.EnableTouch", boost::bind(&enable_object_touch, _1));
    enable.add("Object.EnableDelete", boost::bind(&enable_object_delete));
    enable.add("Object.EnableWear", boost::bind(&object_is_wearable));

    enable.add("Object.EnableStandUp", boost::bind(&enable_object_stand_up));
    enable.add("Object.EnableSit", boost::bind(&enable_object_sit, _1));

    view_listener_t::addMenu(new LLObjectEnableReturn(), "Object.EnableReturn");
    view_listener_t::addMenu(new LLObjectEnableReportAbuse(), "Object.EnableReportAbuse");

    enable.add("Avatar.EnableMute", boost::bind(&enable_object_mute));
    enable.add("Object.EnableMute", boost::bind(&enable_object_mute));
    enable.add("Object.EnableUnmute", boost::bind(&enable_object_unmute));
    enable.add("Object.EnableBuy", boost::bind(&enable_buy_object));
    commit.add("Object.ZoomIn", boost::bind(&handle_look_at_selection, "zoom"));
    enable.add("Object.EnableScriptInfo", boost::bind(&enable_script_info));    // <FS:CR>
    enable.add("Object.EnableShowOriginal", boost::bind(&enable_object_show_original)); // <FS:Ansariel> Disable if prevented by RLVa


    // Attachment pie menu
    enable.add("Attachment.Label", boost::bind(&onEnableAttachmentLabel, _1, _2));
    view_listener_t::addMenu(new LLAttachmentDrop(), "Attachment.Drop");
    view_listener_t::addMenu(new LLAttachmentDetachFromPoint(), "Attachment.DetachFromPoint");
    view_listener_t::addMenu(new LLAttachmentDetach(), "Attachment.Detach");
    view_listener_t::addMenu(new LLAttachmentPointFilled(), "Attachment.PointFilled");
    view_listener_t::addMenu(new LLAttachmentEnableDrop(), "Attachment.EnableDrop");
    view_listener_t::addMenu(new LLAttachmentEnableDetach(), "Attachment.EnableDetach");

    // Land pie menu
    view_listener_t::addMenu(new LLLandBuild(), "Land.Build");
    view_listener_t::addMenu(new LLLandSit(), "Land.Sit");
    view_listener_t::addMenu(new LLLandCanSit(), "Land.CanSit");
    view_listener_t::addMenu(new LLLandBuyPass(), "Land.BuyPass");
    view_listener_t::addMenu(new LLLandEdit(), "Land.Edit");

    // Particle muting
    view_listener_t::addMenu(new LLMuteParticle(), "Particle.Mute");

    view_listener_t::addMenu(new LLLandEnableBuyPass(), "Land.EnableBuyPass");
    commit.add("Land.Buy", boost::bind(&handle_buy_land));

    // Generic actions
    commit.add("ReportAbuse", boost::bind(&handle_report_abuse));
    commit.add("BuyCurrency", boost::bind(&handle_buy_currency));
    view_listener_t::addMenu(new LLShowHelp(), "ShowHelp");
    view_listener_t::addMenu(new LLToggleHelp(), "ToggleHelp");
    view_listener_t::addMenu(new LLToggleSpeak(), "ToggleSpeak");
    view_listener_t::addMenu(new LLPromptShowURL(), "PromptShowURL");
    view_listener_t::addMenu(new LLShowAgentProfile(), "ShowAgentProfile");
    view_listener_t::addMenu(new LLShowAgentProfilePicks(), "ShowAgentProfilePicks");
    view_listener_t::addMenu(new LLToggleAgentProfile(), "ToggleAgentProfile");
    view_listener_t::addMenu(new LLToggleControl(), "ToggleControl");
    view_listener_t::addMenu(new LLToggleShaderControl(), "ToggleShaderControl");
    view_listener_t::addMenu(new LLCheckControl(), "CheckControl");
    view_listener_t::addMenu(new LLGoToObject(), "GoToObject");
    commit.add("PayObject", boost::bind(&handle_give_money_dialog));

    // <FS:Ansariel> Control enhancements
    view_listener_t::addMenu(new LLTogglePerAccountControl(), "TogglePerAccountControl");
    view_listener_t::addMenu(new LLCheckPerAccountControl(), "CheckPerAccountControl");
    view_listener_t::addMenu(new FSResetControl(), "ResetControl");
    view_listener_t::addMenu(new FSResetPerAccountControl(), "ResetPerAccountControl");
    // </FS:Ansariel> Control enhancements

    // <FS:Ansariel> Reset Mesh LOD
    view_listener_t::addMenu(new FSResetMeshLOD(), "Avatar.ResetMeshLOD");

    commit.add("Inventory.NewWindow", boost::bind(&LLPanelMainInventory::newWindow));

    enable.add("EnablePayObject", boost::bind(&enable_pay_object));
    enable.add("EnablePayAvatar", boost::bind(&enable_pay_avatar));
    enable.add("EnableEdit", boost::bind(&enable_object_edit));
    enable.add("EnableMuteParticle", boost::bind(&enable_mute_particle));
    enable.add("VisibleBuild", boost::bind(&enable_object_build));
    commit.add("Pathfinding.Linksets.Select", boost::bind(&LLFloaterPathfindingLinksets::openLinksetsWithSelectedObjects));
    enable.add("EnableSelectInPathfindingLinksets", boost::bind(&enable_object_select_in_pathfinding_linksets));
    enable.add("VisibleSelectInPathfindingLinksets", boost::bind(&visible_object_select_in_pathfinding_linksets));
    commit.add("Pathfinding.Characters.Select", boost::bind(&LLFloaterPathfindingCharacters::openCharactersWithSelectedObjects));
    enable.add("EnableSelectInPathfindingCharacters", boost::bind(&enable_object_select_in_pathfinding_characters));
    enable.add("Advanced.EnableErrorOSException", boost::bind(&enable_os_exception));
    enable.add("EnableGLTF", boost::bind(&enable_gltf));
    enable.add("EnableGLTFSaveAs", boost::bind(&enable_gltf_save_as));
    enable.add("EnableGLTFUpload", boost::bind(&enable_gltf_upload));
    enable.add("EnableBridgeFunction", boost::bind(&enable_bridge_function));   // <FS:CR>

    view_listener_t::addMenu(new LLFloaterVisible(), "FloaterVisible");
    view_listener_t::addMenu(new LLSomethingSelected(), "SomethingSelected");
    view_listener_t::addMenu(new LLSomethingSelectedNoHUD(), "SomethingSelectedNoHUD");
    view_listener_t::addMenu(new LLEditableSelected(), "EditableSelected");
    view_listener_t::addMenu(new LLEditableSelectedMono(), "EditableSelectedMono");
    view_listener_t::addMenu(new LLToggleUIHints(), "ToggleUIHints");

// [RLVa:KB] - Checked: RLVa-2.0.0
    enable.add("RLV.MainToggleVisible", boost::bind(&rlvMenuMainToggleVisible, _1));
    enable.add("RLV.CanShowName", boost::bind(&rlvMenuCanShowName));
    enable.add("RLV.EnableIfNot", boost::bind(&rlvMenuEnableIfNot, _2));
// [/RLVa:KB]

    // <FS:Ansariel> Toggle internal web browser
    commit.add("ToggleWebBrowser", boost::bind(&toggleWebBrowser, _2));
    // <FS:Ansariel> Toggle debug settings floater
    commit.add("ToggleSettingsDebug", boost::bind(&toggleSettingsDebug));
    // <FS:Ansariel> Toggle teleport history panel directly
    commit.add("ToggleTeleportHistory", boost::bind(&toggleTeleportHistory));
    // <FS:Ansariel> FIRE-7758: Save/load camera position
    commit.add("Camera.StoreView", boost::bind(&LLAgentCamera::storeCameraPosition, &gAgentCamera));
    commit.add("Camera.LoadView", boost::bind(&LLAgentCamera::loadCameraPosition, &gAgentCamera));
    // </FS:Ansariel>

    // <FS:Ansariel> Script debug floater
    commit.add("ShowScriptDebug", boost::bind(&LLFloaterScriptDebug::show, LLUUID::null));

    // <FS:CR> Stream list import/export
    view_listener_t::addMenu(new FSStreamListExportXML(), "Streamlist.xml_export");
    view_listener_t::addMenu(new FSStreamListImportXML(), "Streamlist.xml_import");
    // <FS:CR> Dump SimulatorFeatures to chat
    view_listener_t::addMenu(new FSDumpSimulatorFeaturesToChat(), "Develop.DumpSimFeaturesToChat");
    // <FS:CR> Add to contact set
    view_listener_t::addMenu(new FSAddToContactSet(), "Avatar.AddToContactSet");

    // <FS:Techwolf Lupindo> export
    view_listener_t::addMenu(new FSObjectExport(), "Object.Export");
    view_listener_t::addMenu(new FSObjectExportCollada(), "Object.ExportCollada");
    enable.add("Object.EnableExport", boost::bind(&enable_export_object));
    // </FS:Techwolf Lupindo>
}<|MERGE_RESOLUTION|>--- conflicted
+++ resolved
@@ -442,19 +442,17 @@
     LLParcel *parcel = LLViewerParcelMgr::getInstance()->getParcelSelection()->getParcel();
     if (gMenuLand && parcel)
     {
-<<<<<<< HEAD
         // <FS:Ansariel> FIRE-4454: Cache controls because of performance reasons
-        //LLView* child = gMenuLand->findChild<LLView>("Land Buy Pass");
-        //if (child)
+        //if (!mLandBuyPassHandle.isDead())
         //{
-        //    child->setEnabled(LLPanelLandGeneral::enableBuyPass(NULL) && !(parcel->getOwnerID() == gAgent.getID()));
+        //    LLParcel *parcel = LLViewerParcelMgr::getInstance()->getParcelSelection()->getParcel();
+        //    static_cast<LLMenuItemCallGL*>(mLandBuyPassHandle.get())->setEnabled(LLPanelLandGeneral::enableBuyPass(NULL) && !(parcel->getOwnerID() == gAgent.getID()));
         //}
         //
-        //child = gMenuLand->findChild<LLView>("Land Buy");
-        //if (child)
+        //if (!mLandBuyHandle.isDead())
         //{
         //    bool buyable = enable_buy_land(NULL);
-        //    child->setEnabled(buyable);
+        //    static_cast<LLMenuItemCallGL*>(mLandBuyHandle.get())->setEnabled(buyable);
         //}
 
         static LLView* land_buy_pass = gMenuHolder->getChildView("Land Buy Pass");
@@ -470,19 +468,6 @@
         land_buy->setEnabled(buyable);
         land_buy_pie->setEnabled(buyable);
         // </FS:Ansariel> FIRE-4454: Cache controls because of performance reasons
-=======
-        if (!mLandBuyPassHandle.isDead())
-        {
-            LLParcel *parcel = LLViewerParcelMgr::getInstance()->getParcelSelection()->getParcel();
-            static_cast<LLMenuItemCallGL*>(mLandBuyPassHandle.get())->setEnabled(LLPanelLandGeneral::enableBuyPass(NULL) && !(parcel->getOwnerID() == gAgent.getID()));
-        }
-
-        if (!mLandBuyHandle.isDead())
-        {
-            bool buyable = enable_buy_land(NULL);
-            static_cast<LLMenuItemCallGL*>(mLandBuyHandle.get())->setEnabled(buyable);
-        }
->>>>>>> 4d7f622a
     }
 }
 
