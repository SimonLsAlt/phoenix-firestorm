--- conflicted
+++ resolved
@@ -3171,10 +3171,6 @@
 };
 
 class LLObjectDerender : public view_listener_t
-<<<<<<< HEAD
-{
-    bool handleEvent(const LLSD& userdata)
-=======
 {
     bool handleEvent(const LLSD& userdata)
     {
@@ -3192,266 +3188,6 @@
 // </FS:CR>
 
 class LLEnableEditParticleSource : public view_listener_t
-{
-	bool handleEvent(const LLSD& userdata)
-	{
-		LLObjectSelectionHandle handle = LLSelectMgr::instance().getSelection();
-
-		if (handle->getObjectCount() >= 1)
-		{
-			LLObjectSelection::valid_iterator iter = handle->valid_begin();
-			if (iter == handle->valid_end())
-			{
-				return false;
-			}
-
-			LLSelectNode* node = *iter;
-
-			if (!node || !node->mPermissions)
-			{
-				return false;
-			}
-
-			if (node->mPermissions->getOwner() == gAgentID)
-			{
-				return true;
-			}
-		}
-		return false;
-	}
-};
-
-class LLEditParticleSource : public view_listener_t
-{
-	bool handleEvent(const LLSD& userdata)
-	{
-		LLViewerObject* objectp = LLSelectMgr::getInstance()->getSelection()->getPrimaryObject();
-		if (objectp)
-		{
-			ParticleEditor* particleEditor = LLFloaterReg::showTypedInstance<ParticleEditor>("particle_editor", LLSD(objectp->getID()), TAKE_FOCUS_YES);
-			if (particleEditor)
-			{
-				particleEditor->setObject(objectp);
-			}
-		}
-		return true;
-	}
-};
-
-// <FS:Zi> Texture Refresh
-void destroy_texture(const LLUUID& id)		// will be used by the texture refresh functions below
-{
-	if (id.isNull() || id == IMG_DEFAULT || FSCommon::isDefaultTexture(id))
-	{
-		return;
-	}
-
-	LLViewerFetchedTexture* tx = LLViewerTextureManager::getFetchedTexture(id);
-	if (tx)
-	{
-		tx->clearFetchedResults();
-	}
-	LLAppViewer::getTextureCache()->removeFromCache(id);
-}
-
-void handle_object_tex_refresh(LLViewerObject* object, LLSelectNode* node)
-{
-	U8 te_count = object->getNumTEs();
-	// map from texture ID to list of faces using it
-	typedef std::map< LLUUID, std::vector<U8> > map_t;
-	map_t faces_per_texture;
-	for (U8 i = 0; i < te_count; ++i)
-	{
-		// "node" will be NULL when invoked from inventory menu,
-		// otherwise it will hold the root node of the selection and we
-		// need to make sure only to refresh the selected faces
-		if (node && !node->isTESelected(i)) continue;
-
-		LLViewerTexture* img = object->getTEImage(i);
-		faces_per_texture[img->getID()].push_back(i);
-
-		if (object->getTE(i)->getMaterialParams().notNull())
-		{
-			LLViewerTexture* norm_img = object->getTENormalMap(i);
-			faces_per_texture[norm_img->getID()].push_back(i);
-
-			LLViewerTexture* spec_img = object->getTESpecularMap(i);
-			faces_per_texture[spec_img->getID()].push_back(i);
-		}
-	}
-
-	map_t::iterator it;
-	for (it = faces_per_texture.begin(); it != faces_per_texture.end(); ++it)
-	{
-		destroy_texture(it->first);
-	}
-
-	// Refresh sculpt texture
-	if (object->isSculpted())
-	{
-		LLSculptParams *sculpt_params = (LLSculptParams *)object->getParameterEntry(LLNetworkData::PARAMS_SCULPT);
-		if (sculpt_params)
-		{
-			LLUUID sculpt_uuid = sculpt_params->getSculptTexture();
-
-			LLViewerFetchedTexture* tx = LLViewerTextureManager::getFetchedTexture(sculpt_uuid);
-			if (tx)
-			{
-				S32 num_volumes = tx->getNumVolumes(LLRender::SCULPT_TEX);
-				const LLViewerTexture::ll_volume_list_t* pVolumeList = tx->getVolumeList(LLRender::SCULPT_TEX);
-
-				destroy_texture(sculpt_uuid);
-
-				for (S32 idxVolume = 0; idxVolume < num_volumes; ++idxVolume)
-				{
-					LLVOVolume* pVolume = pVolumeList->at(idxVolume);
-					if (pVolume)
-					{
-						pVolume->notifyMeshLoaded();
-					}
-				}
-			}
-		}
-	}
-}
-
-class LLObjectTexRefresh : public view_listener_t
-{
-	bool handleEvent(const LLSD& userdata)
-	{
-		// partly copied from the texture info code in handle_selected_texture_info()
-		for (LLObjectSelection::valid_iterator iter = LLSelectMgr::getInstance()->getSelection()->valid_begin();
-			iter != LLSelectMgr::getInstance()->getSelection()->valid_end(); iter++)
-		{
-			LLSelectNode* node = *iter;
-			handle_object_tex_refresh(node->getObject(),node);
-		}
-
-		return true;
-	}
-};
-
-void avatar_tex_refresh(LLVOAvatar* avatar)
-{
-	// I bet this can be done more elegantly, but this is just straightforward
-	destroy_texture(avatar->getTE(TEX_HEAD_BAKED)->getID());
-	destroy_texture(avatar->getTE(TEX_UPPER_BAKED)->getID());
-	destroy_texture(avatar->getTE(TEX_LOWER_BAKED)->getID());
-	destroy_texture(avatar->getTE(TEX_EYES_BAKED)->getID());
-	destroy_texture(avatar->getTE(TEX_SKIRT_BAKED)->getID());
-	destroy_texture(avatar->getTE(TEX_HAIR_BAKED)->getID());
-	LLAvatarPropertiesProcessor::getInstance()->sendAvatarTexturesRequest(avatar->getID());
-}
-
-class LLAvatarTexRefresh : public view_listener_t
-{
-	bool handleEvent(const LLSD& userdata)
-	{
-		LLVOAvatar* avatar = find_avatar_from_object(LLSelectMgr::getInstance()->getSelection()->getPrimaryObject());
-		if (avatar)
-		{
-			avatar_tex_refresh(avatar);
-		}
-
-		return true;
-	}
-};
-// </FS:Zi> Texture Refresh
-
-class LLObjectReportAbuse : public view_listener_t
-{
-	bool handleEvent(const LLSD& userdata)
-	{
-		LLViewerObject* objectp = LLSelectMgr::getInstance()->getSelection()->getPrimaryObject();
-		if (objectp)
-		{
-			LLFloaterReporter::showFromObject(objectp->getID());
-		}
-		return true;
-	}
-};
-
-// Enabled it you clicked an object
-class LLObjectEnableReportAbuse : public view_listener_t
-{
-	bool handleEvent(const LLSD& userdata)
-	{
-		bool new_value = LLSelectMgr::getInstance()->getSelection()->getObjectCount() != 0;
-		return new_value;
-	}
-};
-
-
-void handle_object_touch()
-{
-	LLViewerObject* object = LLSelectMgr::getInstance()->getSelection()->getPrimaryObject();
-	if (!object) return;
-
-	LLPickInfo pick = LLToolPie::getInstance()->getPick();
-
-// [RLVa:KB] - Checked: 2010-04-11 (RLVa-1.2.0e) | Modified: RLVa-1.1.0l
-	// NOTE: fallback code since we really shouldn't be getting an active selection if we can't touch this
-	if ( (RlvActions::isRlvEnabled()) && (!RlvActions::canTouch(object, pick.mObjectOffset)) )
-	{
-		RLV_ASSERT(false);
-		return;
-	}
-// [/RLVa:KB]
-
-	// *NOTE: Hope the packets arrive safely and in order or else
-	// there will be some problems.
-	// *TODO: Just fix this bad assumption.
-	send_ObjectGrab_message(object, pick, LLVector3::zero);
-	send_ObjectDeGrab_message(object, pick);
-}
-
-void handle_object_show_original()
-{
-    LLViewerObject* object = LLSelectMgr::getInstance()->getSelection()->getPrimaryObject();
-    if (!object)
-    {
-        return;
-    }
-
-    LLViewerObject *parent = (LLViewerObject*)object->getParent();
-    while (parent)
-    {
-        if(parent->isAvatar())
-        {
-            break;
-        }
-        object = parent;
-        parent = (LLViewerObject*)parent->getParent();
-    }
-
-    if (!object || object->isAvatar())
->>>>>>> bb984bee
-    {
-		derenderObject(false);
-		return true;
-    }
-};
-// </FS:Ansariel>
-
-// <FS:CR> FIRE-10082 - Don't enable derendering own attachments when RLVa is enabled
-bool enable_derender_object()
-{
-	return (!rlv_handler_t::isEnabled());
-}
-// </FS:CR>
-
-<<<<<<< HEAD
-class LLEnableEditParticleSource : public view_listener_t
-=======
-// <FS:Ansariel> Disable if prevented by RLVa
-bool enable_object_show_original()
-{
-	return !RlvActions::hasBehaviour(RLV_BHVR_SHOWINV);
-}
-// </FS:Ansariel>
-
-static void init_default_item_label(LLUICtrl* ctrl)
->>>>>>> bb984bee
 {
 	bool handleEvent(const LLSD& userdata)
 	{
@@ -8127,7 +7863,6 @@
 		// LLBBox bbox = object->getBoundingBoxAgent() ;
 		// F32 angle_of_view = llmax(0.1f, LLViewerCamera::getInstance()->getAspect() > 1.f ? LLViewerCamera::getInstance()->getView() * LLViewerCamera::getInstance()->getAspect() : LLViewerCamera::getInstance()->getView());
 		// F32 distance = bbox.getExtentLocal().magVec() * PADDING_FACTOR / atan(angle_of_view);
-<<<<<<< HEAD
 
 		// LLVector3 obj_to_cam = LLViewerCamera::getInstance()->getOrigin() - bbox.getCenterAgent();
 		// obj_to_cam.normVec();
@@ -8147,27 +7882,6 @@
 		LLVector3d eye_offset(eye_distance,0.0f,eye_z_offset);
 		eye_offset=eye_offset*object->getRotationRegion();
 
-=======
-
-		// LLVector3 obj_to_cam = LLViewerCamera::getInstance()->getOrigin() - bbox.getCenterAgent();
-		// obj_to_cam.normVec();
-
-
-		//	LLVector3d object_center_global = gAgent.getPosGlobalFromAgent(bbox.getCenterAgent());
-
-		// 	gAgentCamera.setCameraPosAndFocusGlobal(object_center_global + LLVector3d(obj_to_cam * distance), 
-		// 									object_center_global, 
-
-		LLVector3d object_center_global=object->getPositionGlobal();
-
-		float eye_distance=gSavedSettings.getF32("CameraZoomDistance");
-		float eye_z_offset=gSavedSettings.getF32("CameraZoomEyeZOffset");
-		LLVector3d focus_z_offset=LLVector3d(0.0f,0.0f,gSavedSettings.getF32("CameraZoomFocusZOffset"));
-
-		LLVector3d eye_offset(eye_distance,0.0f,eye_z_offset);
-		eye_offset=eye_offset*object->getRotationRegion();
-
->>>>>>> bb984bee
 		gAgentCamera.setCameraPosAndFocusGlobal(object_center_global+eye_offset, 
 										object_center_global+focus_z_offset, 
 		// </FS:Zi>
@@ -8638,7 +8352,6 @@
 		return true;
 	}
 };
-<<<<<<< HEAD
 
 // <AW: OpenSim>
 bool update_grid_help()
@@ -8714,85 +8427,6 @@
 	return true;
 }
 // </AW: OpenSim>
-=======
->>>>>>> bb984bee
-
-// <AW: OpenSim>
-bool update_grid_help()
-{
-// <FS:AW  grid management>
-	if (!gMenuHolder) //defend crash on shutdown
-	{
-		return false;
-	}
-// </FS:AW  grid management>
-
-	bool needs_seperator = false;
-
-#ifdef OPENSIM // <FS:AW optional opensim support>
-	LLSD grid_info;
-	LLGridManager::getInstance()->getGridData(grid_info);
-	std::string grid_label = LLGridManager::getInstance()->getGridLabel();
-	bool is_opensim = LLGridManager::getInstance()->isInOpenSim();
-	if (is_opensim && grid_info.has("help"))
-	{
-		needs_seperator = true;
-		gMenuHolder->childSetVisible("current_grid_help",true);
-		gMenuHolder->childSetLabelArg("current_grid_help", "[CURRENT_GRID]", grid_label);
-		gMenuHolder->childSetVisible("current_grid_help_login",true);
-		gMenuHolder->childSetLabelArg("current_grid_help_login", "[CURRENT_GRID]", grid_label);
-	}
-<<<<<<< HEAD
-=======
-	else
-#endif // OPENSIM // <FS:AW optional opensim support>
-	{
-		gMenuHolder->childSetVisible("current_grid_help",false);
-		gMenuHolder->childSetVisible("current_grid_help_login",false);
-	}
-#ifdef OPENSIM // <FS:AW optional opensim support>
-	if (is_opensim && grid_info.has("about"))
-	{
-		needs_seperator = true;
-		gMenuHolder->childSetVisible("current_grid_about",true);
-		gMenuHolder->childSetLabelArg("current_grid_about", "[CURRENT_GRID]", grid_label);
-		gMenuHolder->childSetVisible("current_grid_about_login",true);
-		gMenuHolder->childSetLabelArg("current_grid_about_login", "[CURRENT_GRID]", grid_label);
-	}
-	else
-#endif // OPENSIM // <FS:AW optional opensim support>
-	{
-		gMenuHolder->childSetVisible("current_grid_about",false);
-		gMenuHolder->childSetVisible("current_grid_about_login",false);
-	}
-	//FIXME: this does nothing
-	gMenuHolder->childSetVisible("grid_help_seperator",needs_seperator);
-	gMenuHolder->childSetVisible("grid_help_seperator_login",needs_seperator);
-
-// <FS:AW  opensim destinations and avatar picker>
-#ifdef OPENSIM // <FS:AW optional opensim support>
-	if (is_opensim)
-	{
-		if (!LLLoginInstance::getInstance()->hasResponse("destination_guide_url") 
-		||LLLoginInstance::getInstance()->getResponse("destination_guide_url").asString().empty()
-		)
-		{
-			gMenuHolder->childSetVisible("Avatar Picker", false);
-		}
-	
-		if (!LLLoginInstance::getInstance()->hasResponse("avatar_picker_url") 
-		||LLLoginInstance::getInstance()->getResponse("avatar_picker_url").asString().empty()
-		)
-		{
-			gMenuHolder->childSetVisible("Destinations", false);
-		}
-	}
-#endif // OPENSIM // <FS:AW optional opensim support>
-// </FS:AW  opensim destinations and avatar picker>
-
-	return true;
-}
-// </AW: OpenSim>
 
 class LLToggleHelp : public view_listener_t
 {
@@ -8820,7 +8454,6 @@
 		LLVoiceClient::getInstance()->toggleUserPTTState();
 		return true;
 	}
->>>>>>> bb984bee
 };
 
 bool callback_show_url(const LLSD& notification, const LLSD& response)
@@ -10777,7 +10410,6 @@
 {
 	bool handleEvent(const LLSD& userdata)
 	{
-<<<<<<< HEAD
 		if (!rlv_handler_t::isEnabled() || !gRlvHandler.hasBehaviour(RLV_BHVR_SHOWNAMES))
 		{
 			LLVOAvatar* avatarp = find_avatar_from_object(LLSelectMgr::getInstance()->getSelection()->getPrimaryObject());
@@ -10787,188 +10419,10 @@
 			}
 		}
 		return true;
-=======
-		LLViewerRegion* regionp = gAgent.getRegion();
-		bool agent_on_prelude = (regionp && regionp->isPrelude());
-		bool enable_teleport_home = gAgent.isGodlike() || !agent_on_prelude;
-// [RLVa:KB] - Checked: 2010-09-28 (RLVa-1.2.1f) | Modified: RLVa-1.2.1f
-		enable_teleport_home &= 
-			(!rlv_handler_t::isEnabled()) || ((!gRlvHandler.hasBehaviour(RLV_BHVR_TPLM)) && (!gRlvHandler.hasBehaviour(RLV_BHVR_TPLOC)));
-// [/RLVa:KB]
-		return enable_teleport_home;
->>>>>>> bb984bee
 	}
 };
 // </FS:CR> Add to contact set
 
-<<<<<<< HEAD
-=======
-BOOL enable_god_full(void*)
-{
-	return gAgent.getGodLevel() >= GOD_FULL;
-}
-
-BOOL enable_god_liaison(void*)
-{
-	return gAgent.getGodLevel() >= GOD_LIAISON;
-}
-
-bool is_god_customer_service()
-{
-	return gAgent.getGodLevel() >= GOD_CUSTOMER_SERVICE;
-}
-
-BOOL enable_god_basic(void*)
-{
-	return gAgent.getGodLevel() > GOD_NOT;
-}
-
-
-void toggle_show_xui_names(void *)
-{
-	gSavedSettings.setBOOL("DebugShowXUINames", !gSavedSettings.getBOOL("DebugShowXUINames"));
-}
-
-BOOL check_show_xui_names(void *)
-{
-	return gSavedSettings.getBOOL("DebugShowXUINames");
-}
-
-// <FS:CR> Resync Animations
-class FSToolsResyncAnimations : public view_listener_t
-{
-	bool handleEvent(const LLSD& userdata)
-	{
-		for (U32 i = 0; i < gObjectList.getNumObjects(); i++)
-		{
-			LLViewerObject* object = gObjectList.getObject(i);
-			if (object &&
-				object->isAvatar())
-			{
-				LLVOAvatar* avatarp = (LLVOAvatar*)object;
-				if (avatarp)
-				{
-					for (LLVOAvatar::AnimIterator anim_it = avatarp->mPlayingAnimations.begin();
-						 anim_it != avatarp->mPlayingAnimations.end();
-						 anim_it++)
-					{
-						avatarp->stopMotion(anim_it->first, TRUE);
-						avatarp->startMotion(anim_it->first);
-					}
-				}
-			}
-		}
-		return true;
-	}
-};
-// </FS:CR> Resync Animations
-
-// <FS:CR> FIRE-4345: Undeform
-class FSToolsUndeform : public view_listener_t
-{
-	bool handleEvent(const LLSD& userdata)
-	{
-		if (isAgentAvatarValid())
-		{
-			gAgentAvatarp->resetSkeleton(true);
-
-			FSPose::getInstance()->setPose(gSavedSettings.getString("FSUndeformUUID"), false);
-			gAgentAvatarp->updateVisualParams();
-		}
-
-		return true;
-	}
-};
-// </FS:CR> FIRE-4345: Undeform
-
-// <FS:CR> Stream list import/export
-class FSStreamListExportXML :public view_listener_t
-{
-	bool handleEvent(const LLSD& userdata)
-	{
-		LLFilePicker& file_picker = LLFilePicker::instance();
-		if(file_picker.getSaveFile(LLFilePicker::FFSAVE_XML, LLDir::getScrubbedFileName("stream_list.xml")))
-		{
-			std::string filename = file_picker.getFirstFile();
-			llofstream export_file(filename.c_str());
-			LLSDSerialize::toPrettyXML(gSavedSettings.getLLSD("FSStreamList"), export_file);
-			export_file.close();
-			LLSD args;
-			args["FILENAME"] = filename;
-			LLNotificationsUtil::add("StreamListExportSuccess", args);
-		}
-		else
-			LL_INFOS() << "User closed the filepicker. Aborting!" << LL_ENDL;
-
-		return true;
-	}
-};
-
-class FSStreamListImportXML :public view_listener_t
-{
-	bool handleEvent(const LLSD& userdata)
-	{
-		LLFilePicker& file_picker = LLFilePicker::instance();
-		if(file_picker.getOpenFile(LLFilePicker::FFLOAD_XML))
-		{
-			std::string filename = file_picker.getFirstFile();
-			llifstream stream_list(filename.c_str());
-			if(!stream_list.is_open())
-			{
-				LL_WARNS() << "Couldn't open the xml file for reading. Aborting import!" << LL_ENDL;
-				return true;
-			}
-			LLSD stream_data;
-			if(LLSDSerialize::fromXML(stream_data, stream_list) >= 1)
-			{
-				gSavedSettings.setLLSD("FSStreamList", stream_data);
-				LLNotificationsUtil::add("StreamListImportSuccess");
-			}
-			stream_list.close();
-		}
-		
-		return true;
-	}
-};
-// </FS:CR> Stream list import/export
-
-// <FS:CR> Dump SimulatorFeatures to chat
-class FSDumpSimulatorFeaturesToChat : public view_listener_t
-{
-	bool handleEvent(const LLSD& userdata)
-	{
-		if (LLViewerRegion* region = gAgent.getRegion())
-		{
-			LLSD sim_features;
-			std::stringstream out_str;
-			region->getSimulatorFeatures(sim_features);
-			LLSDSerialize::toPrettyXML(sim_features, out_str);
-			report_to_nearby_chat(out_str.str());
-		}
-		return true;
-	}
-};
-// </FS:CR> Dump SimulatorFeatures to chat
-
-// <FS:CR> Add to contact set
-class FSAddToContactSet : public view_listener_t
-{
-	bool handleEvent(const LLSD& userdata)
-	{
-		if (!rlv_handler_t::isEnabled() || !gRlvHandler.hasBehaviour(RLV_BHVR_SHOWNAMES))
-		{
-			LLVOAvatar* avatarp = find_avatar_from_object(LLSelectMgr::getInstance()->getSelection()->getPrimaryObject());
-			if (avatarp)
-			{
-				LLFloaterReg::showInstance("fs_add_contact", LLSD(avatarp->getID()), TRUE);
-			}
-		}
-		return true;
-	}
-};
-// </FS:CR> Add to contact set
-
->>>>>>> bb984bee
 // <FS:CR> Opensim menu item visibility control
 bool checkIsGrid(const LLSD& userdata)
 {
@@ -11492,20 +10946,7 @@
 	LLUIString url(param.asString());
 	LLSD sysinfo = FSData::getSystemInfo();
 	LLStringUtil::format_map_t replace;
-<<<<<<< HEAD
-	// <FS:Ansariel> FIRE-14001: JIRA report is being cut off when using Help -> Report Bug
-	//std::string environment = LLAppViewer::instance()->getViewerInfoString(true);
-	//boost::regex regex;
-	//regex.assign("</?nolink>");
-	//std::string stripped_env = boost::regex_replace(environment, regex, "");
-
-	//replace["[ENVIRONMENT]"] = LLURI::escape(stripped_env);
-	LLSD sysinfo = FSData::getSystemInfo();
 	replace["[ENVIRONMENT]"] = LLURI::escape(sysinfo["Part1"].asString().substr(1) + sysinfo["Part2"].asString().substr(1));
-	// </FS:Ansariel>
-=======
-	replace["[ENVIRONMENT]"] = LLURI::escape(sysinfo["Part1"].asString().substr(1) + sysinfo["Part2"].asString().substr(1));
->>>>>>> bb984bee
 	LLSLURL location_url;
 	LLAgentUI::buildSLURL(location_url);
 	replace["[LOCATION]"] = LLURI::escape(location_url.getSLURLString());
@@ -13017,13 +12458,10 @@
 	//Develop (clear cache immediately)
 	commit.add("Develop.ClearCache", boost::bind(&handle_cache_clear_immediately) );
     
-<<<<<<< HEAD
-=======
 	// Develop (Fonts debugging)
 	commit.add("Develop.Fonts.Dump", boost::bind(&LLFontGL::dumpFonts));
 	commit.add("Develop.Fonts.DumpTextures", boost::bind(&LLFontGL::dumpFontTextures));
 
->>>>>>> bb984bee
 	// <FS:Beq/> Add telemetry controls to the viewer Develop menu (Toggle profiling)
 	view_listener_t::addMenu(new FSProfilerToggle(), "Develop.ToggleProfiling");
 	view_listener_t::addMenu(new FSProfilerCheckEnabled(), "Develop.EnableProfiling");
