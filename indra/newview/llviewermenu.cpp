--- conflicted
+++ resolved
@@ -423,15 +423,21 @@
 void LLMenuParcelObserver::changed()
 {
 	LLParcel *parcel = LLViewerParcelMgr::getInstance()->getParcelSelection()->getParcel();
-<<<<<<< HEAD
-    if (gMenuHolder && parcel)
+    if (gMenuLand && parcel)
     {
         // <FS:Ansariel> FIRE-4454: Cache controls because of performance reasons
-        //gMenuHolder->childSetEnabled("Land Buy Pass", LLPanelLandGeneral::enableBuyPass(NULL) && !(parcel->getOwnerID()== gAgent.getID()));
+        //LLView* child = gMenuLand->findChild<LLView>("Land Buy Pass");
+        //if (child)
+        //{
+        //    child->setEnabled(LLPanelLandGeneral::enableBuyPass(NULL) && !(parcel->getOwnerID() == gAgent.getID()));
+        //}
         //
-        //BOOL buyable = enable_buy_land(NULL);
-        //gMenuHolder->childSetEnabled("Land Buy", buyable);
-        //gMenuHolder->childSetEnabled("Buy Land...", buyable);
+        //child = gMenuLand->findChild<LLView>("Land Buy");
+        //if (child)
+        //{
+        //    BOOL buyable = enable_buy_land(NULL);
+        //    child->setEnabled(buyable);
+        //}
 
         static LLView* land_buy_pass = gMenuHolder->getChildView("Land Buy Pass");
         static LLView* land_buy_pass_pie = gMenuHolder->getChildView("Land Buy Pass Pie");
@@ -446,22 +452,6 @@
         land_buy->setEnabled(buyable);
         land_buy_pie->setEnabled(buyable);
         // </FS:Ansariel> FIRE-4454: Cache controls because of performance reasons
-=======
-    if (gMenuLand && parcel)
-    {
-        LLView* child = gMenuLand->findChild<LLView>("Land Buy Pass");
-        if (child)
-        {
-            child->setEnabled(LLPanelLandGeneral::enableBuyPass(NULL) && !(parcel->getOwnerID() == gAgent.getID()));
-        }
-
-        child = gMenuLand->findChild<LLView>("Land Buy");
-        if (child)
-        {
-            BOOL buyable = enable_buy_land(NULL);
-            child->setEnabled(buyable);
-        }
->>>>>>> 12836d5f
     }
 }
 
@@ -10874,7 +10864,6 @@
 	{
 		std::string clothing = userdata.asString();
 		LLWearableType::EType type = LLWearableType::getInstance()->typeNameToType(clothing);
-<<<<<<< HEAD
 //		if (type >= LLWearableType::WT_SHAPE && type < LLWearableType::WT_COUNT)
 // [RLVa:KB] - Checked: 2010-03-20 (RLVa-1.2.0c) | Modified: RLVa-1.2.0a
 		// NOTE: see below - enable if there is at least one wearable on this type that can be removed
@@ -10882,9 +10871,6 @@
 			 ((!rlv_handler_t::isEnabled()) || (gRlvWearableLocks.canRemove(type))) )
 // [/RLVa:KB]
 		{
-=======
-		if (type >= LLWearableType::WT_SHAPE && type < LLWearableType::WT_COUNT)
->>>>>>> 12836d5f
 			return LLAgentWearables::selfHasWearable(type);
 		}
 		return false;
