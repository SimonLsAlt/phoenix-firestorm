/** 
 * @file llviewermenu.cpp
 * @brief Builds menus out of items.
 *
 * $LicenseInfo:firstyear=2002&license=viewerlgpl$
 * Second Life Viewer Source Code
 * Copyright (C) 2014, Linden Research, Inc.
 * 
 * This library is free software; you can redistribute it and/or
 * modify it under the terms of the GNU Lesser General Public
 * License as published by the Free Software Foundation;
 * version 2.1 of the License only.
 * 
 * This library is distributed in the hope that it will be useful,
 * but WITHOUT ANY WARRANTY; without even the implied warranty of
 * MERCHANTABILITY or FITNESS FOR A PARTICULAR PURPOSE.  See the GNU
 * Lesser General Public License for more details.
 * 
 * You should have received a copy of the GNU Lesser General Public
 * License along with this library; if not, write to the Free Software
 * Foundation, Inc., 51 Franklin Street, Fifth Floor, Boston, MA  02110-1301  USA
 * 
 * Linden Research, Inc., 945 Battery Street, San Francisco, CA  94111  USA
 * $/LicenseInfo$
 */

#include "llviewerprecompiledheaders.h"

#ifdef INCLUDE_VLD
#define VLD_FORCE_ENABLE 1
#include "vld.h"
#endif

#include "llviewermenu.h" 

// linden library includes
#include "llavatarnamecache.h"	// IDEVO
#include "llfloaterreg.h"
#include "llfloatersidepanelcontainer.h"
#include "llcombobox.h"
#include "llinventorypanel.h"
#include "llnotifications.h"
#include "llnotificationsutil.h"
#include "llviewereventrecorder.h"

// newview includes
#include "llagent.h"
#include "llagentaccess.h"
#include "llagentbenefits.h"
#include "llagentcamera.h"
#include "llagentui.h"
#include "llagentwearables.h"
#include "llagentpilot.h"
// [SL:KB] - Patch: Appearance-PhantomAttach | Checked: Catznip-5.0
#include "llattachmentsmgr.h"
// [/SL:KB]
#include "llcompilequeue.h"
#include "llconsole.h"
#include "lldebugview.h"
#include "llenvironment.h"
#include "llfilepicker.h"
#include "llfirstuse.h"
#include "llfloaterabout.h"
#include "llfloaterbuy.h"
#include "llfloaterbuycontents.h"
#include "llbuycurrencyhtml.h"
#include "llfloatergodtools.h"
#include "llfloaterimcontainer.h"
#include "llfloaterland.h"
#include "llfloaterimnearbychat.h"
#include "llfloaterpathfindingcharacters.h"
#include "llfloaterpathfindinglinksets.h"
#include "llfloaterpay.h"
#include "llfloaterreporter.h"
#include "llfloatersearch.h"
#include "llfloaterscriptdebug.h"
#include "llfloatersnapshot.h"
#include "llfloatertools.h"
#include "llfloaterworldmap.h"
#include "llfloaterbuildoptions.h"
#include "llavataractions.h"
#include "lllandmarkactions.h"
#include "llgroupmgr.h"
#include "lltooltip.h"
#include "lltoolface.h"
#include "llhints.h"
#include "llhudeffecttrail.h"
#include "llhudmanager.h"
#include "llimview.h"
#include "llinventorybridge.h"
#include "llinventorydefines.h"
#include "llinventoryfunctions.h"
#include "llpanellogin.h"
#include "llpanelblockedlist.h"
#include "llpanelmaininventory.h"
#include "llmarketplacefunctions.h"
#include "llmenuoptionpathfindingrebakenavmesh.h"
#include "llmoveview.h"
#include "llparcel.h"
#include "llrootview.h"
#include "llsceneview.h"
#include "llscenemonitor.h"
#include "llselectmgr.h"
#include "llspellcheckmenuhandler.h"
#include "llstatusbar.h"
#include "lltextureview.h"
#include "lltoolbarview.h"
#include "lltoolcomp.h"
#include "lltoolmgr.h"
#include "lltoolpie.h"
#include "lltoolselectland.h"
#include "lltrans.h"
#include "llviewerdisplay.h" //for gWindowResized
#include "llviewergenericmessage.h"
#include "llviewerhelp.h"
#include "llviewermenufile.h"	// init_menu_file()
#include "llviewermessage.h"
#include "llviewernetwork.h"
#include "llviewerobjectlist.h"
#include "llviewerparcelmgr.h"
#include "llviewerstats.h"
#include "llvoavatarself.h"
#include "llvoicevivox.h"
#include "llworldmap.h"
#include "pipeline.h"
#include "llviewerjoystick.h"
#include "llfloatercamera.h"
#include "lluilistener.h"
#include "llappearancemgr.h"
#include "lltrans.h"
#include "lltoolgrab.h"
#include "llwindow.h"
#include "llpathfindingmanager.h"
#include "llstartup.h"
#include "boost/unordered_map.hpp"
#include <boost/regex.hpp>
#include <boost/algorithm/string.hpp>
#include "llcleanup.h"
#include "llviewershadermgr.h"
// [RLVa:KB] - Checked: 2011-05-22 (RLVa-1.3.1a)
<<<<<<< HEAD
#include "fsavatarrenderpersistence.h"
=======
>>>>>>> 4f05d71e
#include "rlvactions.h"
#include "rlvhandler.h"
#include "rlvlocks.h"
// [/RLVa:KB]
<<<<<<< HEAD

// Firestorm includes
#include "fsassetblacklist.h"
#include "fsdata.h"
#include "fslslbridge.h"
#include "fscommon.h"
#include "fsfloaterexport.h"
#include "fsfloatercontacts.h"
#include "fsfloaterplacedetails.h"
#include "fspose.h"
#include "lfsimfeaturehandler.h"
#include "llavatarpropertiesprocessor.h"
#include "llcheckboxctrl.h"
#include "llfloatergridstatus.h"
#include "llfloaterpreference.h"
#include "lllogininstance.h"
#include "llscenemonitor.h"
#include "llsdserialize.h"
#include "lltexturecache.h"
#include "llvovolume.h"
#include "particleeditor.h"
=======
>>>>>>> 4f05d71e

using namespace LLAvatarAppearanceDefines;

typedef LLPointer<LLViewerObject> LLViewerObjectPtr;

static boost::unordered_map<std::string, LLStringExplicit> sDefaultItemLabels;

BOOL enable_land_build(void*);
BOOL enable_object_build(void*);

LLVOAvatar* find_avatar_from_object( LLViewerObject* object );
LLVOAvatar* find_avatar_from_object( const LLUUID& object_id );

void handle_test_load_url(void*);

//
// Evil hackish imported globals

//extern BOOL	gHideSelectedObjects;
//extern BOOL gAllowSelectAvatar;
//extern BOOL gDebugAvatarRotation;
extern BOOL gDebugClicks;
extern BOOL gDebugWindowProc;
extern BOOL gShaderProfileFrame;

//extern BOOL gDebugTextEditorTips;
//extern BOOL gDebugSelectMgr;

//
// Globals
//

LLMenuBarGL		*gMenuBarView = NULL;
LLViewerMenuHolderGL	*gMenuHolder = NULL;
LLMenuGL		*gPopupMenuView = NULL;
LLMenuGL		*gEditMenu = NULL;
LLMenuBarGL		*gLoginMenuBarView = NULL;

// Context menus
LLContextMenu	*gMenuAvatarSelf	= NULL;
LLContextMenu	*gMenuAvatarOther = NULL;
LLContextMenu	*gMenuObject = NULL;
LLContextMenu	*gMenuAttachmentSelf = NULL;
LLContextMenu	*gMenuAttachmentOther = NULL;
LLContextMenu	*gMenuLand	= NULL;
LLContextMenu	*gMenuMuteParticle = NULL;

// <FS:Zi> Pie menu
// Pie menus
PieMenu		*gPieMenuAvatarSelf	= NULL;
PieMenu		*gPieMenuAvatarOther = NULL;
PieMenu		*gPieMenuObject = NULL;
PieMenu		*gPieMenuAttachmentSelf = NULL;
PieMenu		*gPieMenuAttachmentOther = NULL;
PieMenu		*gPieMenuLand	= NULL;
PieMenu		*gPieMenuMuteParticle = NULL;
// <FS:Zi> Pie menu

const std::string SAVE_INTO_TASK_INVENTORY("Save Object Back to Object Contents");

LLMenuGL* gAttachSubMenu = NULL;
LLMenuGL* gDetachSubMenu = NULL;
LLMenuGL* gTakeOffClothes = NULL;
LLContextMenu* gAttachScreenPieMenu = NULL;
LLContextMenu* gAttachPieMenu = NULL;
LLContextMenu* gAttachBodyPartPieMenus[9];
LLContextMenu* gDetachPieMenu = NULL;
LLContextMenu* gDetachScreenPieMenu = NULL;
LLContextMenu* gDetachBodyPartPieMenus[9];

// <FS:Zi> Pie menu
PieMenu* gPieAttachScreenMenu = NULL;
PieMenu* gPieAttachMenu = NULL;
PieMenu* gPieAttachBodyPartMenus[PIE_MAX_SLICES];
PieMenu* gPieDetachMenu = NULL;
PieMenu* gPieDetachScreenMenu = NULL;
PieMenu* gPieDetachBodyPartMenus[PIE_MAX_SLICES];
// <FS:Zi> Pie menu

LLMenuItemCallGL* gAutorespondMenu = NULL;
LLMenuItemCallGL* gAutorespondNonFriendsMenu = NULL;
//
// Local prototypes

// File Menu
void handle_compress_image(void*);


// Edit menu
void handle_dump_group_info(void *);
void handle_dump_capabilities_info(void *);

// Advanced->Consoles menu
void handle_region_dump_settings(void*);
void handle_region_dump_temp_asset_data(void*);
void handle_region_clear_temp_asset_data(void*);

// Object pie menu
BOOL sitting_on_selection();

void near_sit_object();
//void label_sit_or_stand(std::string& label, void*);
// buy and take alias into the same UI positions, so these
// declarations handle this mess.
BOOL is_selection_buy_not_take();
S32 selection_price();
BOOL enable_take();
void handle_object_show_inspector();
void handle_avatar_show_inspector();
bool confirm_take(const LLSD& notification, const LLSD& response, LLObjectSelectionHandle selection_handle);

void handle_buy_object(LLSaleInfo sale_info);
void handle_buy_contents(LLSaleInfo sale_info);

// Land pie menu
void near_sit_down_point(BOOL success, void *);

// Avatar pie menu

// Debug menu


void velocity_interpolate( void* );
void handle_visual_leak_detector_toggle(void*);
void handle_rebake_textures(void*);
BOOL check_admin_override(void*);
void handle_admin_override_toggle(void*);
#ifdef TOGGLE_HACKED_GODLIKE_VIEWER
void handle_toggle_hacked_godmode(void*);
BOOL check_toggle_hacked_godmode(void*);
bool enable_toggle_hacked_godmode(void*);
#endif

void toggle_show_xui_names(void *);
BOOL check_show_xui_names(void *);

// Debug UI

void handle_buy_currency_test(void*);
void handle_save_to_xml(void*);
void handle_load_from_xml(void*);

void handle_god_mode(void*);

// God menu
void handle_leave_god_mode(void*);


void handle_reset_view();

void handle_duplicate_in_place(void*);


void handle_object_owner_self(void*);
void handle_object_owner_permissive(void*);
void handle_object_lock(void*);
void handle_object_asset_ids(void*);
void force_take_copy(void*);
#ifdef _CORY_TESTING
void force_export_copy(void*);
void force_import_geometry(void*);
#endif

void handle_force_parcel_owner_to_me(void*);
void handle_force_parcel_to_content(void*);
void handle_claim_public_land(void*);

void handle_god_request_avatar_geometry(void *);	// Hack for easy testing of new avatar geometry
void reload_vertex_shader(void *);
void handle_disconnect_viewer(void *);

void force_error_breakpoint(void *);
void force_error_llerror(void *);
void force_error_bad_memory_access(void *);
void force_error_infinite_loop(void *);
void force_error_software_exception(void *);
void force_error_driver_crash(void *);

void handle_force_delete(void*);
void print_object_info(void*);
void print_agent_nvpairs(void*);
void toggle_debug_menus(void*);
void upload_done_callback(const LLUUID& uuid, void* user_data, S32 result, LLExtStat ext_status);
void dump_select_mgr(void*);

void dump_inventory(void*);
void toggle_visibility(void*);
BOOL get_visibility(void*);

// Avatar Pie menu
void request_friendship(const LLUUID& agent_id);

// Tools menu
void handle_selected_texture_info(void*);
void handle_selected_material_info();

void handle_dump_followcam(void*);
void handle_viewer_enable_message_log(void*);
void handle_viewer_disable_message_log(void*);

BOOL enable_buy_land(void*);

// Help menu

void handle_test_male(void *);
void handle_test_female(void *);
void handle_dump_attachments(void *);
void handle_dump_avatar_local_textures(void*);
void handle_debug_avatar_textures(void*);
void handle_grab_baked_texture(void*);
BOOL enable_grab_baked_texture(void*);
void handle_dump_region_object_cache(void*);

BOOL enable_save_into_task_inventory(void*);

BOOL enable_detach(const LLSD& = LLSD());
void menu_toggle_attached_lights(void* user_data);
void menu_toggle_attached_particles(void* user_data);

void avatar_tex_refresh(LLVOAvatar* avatar);	// <FS:CR> FIRE-11800

class LLMenuParcelObserver : public LLParcelObserver
{
public:
	LLMenuParcelObserver();
	~LLMenuParcelObserver();
	virtual void changed();
};

static LLMenuParcelObserver* gMenuParcelObserver = NULL;

static LLUIListener sUIListener;

LLMenuParcelObserver::LLMenuParcelObserver()
{
	LLViewerParcelMgr::getInstance()->addObserver(this);
}

LLMenuParcelObserver::~LLMenuParcelObserver()
{
	LLViewerParcelMgr::getInstance()->removeObserver(this);
}

void LLMenuParcelObserver::changed()
{
	LLParcel *parcel = LLViewerParcelMgr::getInstance()->getParcelSelection()->getParcel();
	// <FS:Ansariel> FIRE-4454: Cache controls because of performance reasons
	//gMenuHolder->childSetEnabled("Land Buy Pass", LLPanelLandGeneral::enableBuyPass(NULL) && !(parcel->getOwnerID()== gAgent.getID()));
	//
	//BOOL buyable = enable_buy_land(NULL);
	//gMenuHolder->childSetEnabled("Land Buy", buyable);
	//gMenuHolder->childSetEnabled("Buy Land...", buyable);

	static LLView* land_buy_pass = gMenuHolder->getChildView("Land Buy Pass");
	static LLView* land_buy_pass_pie = gMenuHolder->getChildView("Land Buy Pass Pie");
	static LLView* land_buy = gMenuHolder->getChildView("Land Buy");
	static LLView* land_buy_pie = gMenuHolder->getChildView("Land Buy Pie");

	BOOL pass_buyable = LLPanelLandGeneral::enableBuyPass(NULL) && parcel->getOwnerID() != gAgentID;
	land_buy_pass->setEnabled(pass_buyable);
	land_buy_pass_pie->setEnabled(pass_buyable);

	BOOL buyable = enable_buy_land(NULL);
	land_buy->setEnabled(buyable);
	land_buy_pie->setEnabled(buyable);
	// </FS:Ansariel> FIRE-4454: Cache controls because of performance reasons
}


void initialize_menus();

//-----------------------------------------------------------------------------
// Initialize main menus
//
// HOW TO NAME MENUS:
//
// First Letter Of Each Word Is Capitalized, Even At Or And
//
// Items that lead to dialog boxes end in "..."
//
// Break up groups of more than 6 items with separators
//-----------------------------------------------------------------------------

void set_underclothes_menu_options()
{
	if (gMenuHolder && gAgent.isTeen())
	{
		gMenuHolder->getChild<LLView>("Self Underpants")->setVisible(FALSE);
		gMenuHolder->getChild<LLView>("Self Undershirt")->setVisible(FALSE);
	}
	if (gMenuBarView && gAgent.isTeen())
	{
		gMenuBarView->getChild<LLView>("Menu Underpants")->setVisible(FALSE);
		gMenuBarView->getChild<LLView>("Menu Undershirt")->setVisible(FALSE);
	}
}

void set_merchant_SLM_menu()
{
    // All other cases (new merchant, not merchant, migrated merchant): show the new Marketplace Listings menu and enable the tool
    gMenuHolder->getChild<LLView>("MarketplaceListings")->setVisible(TRUE);
    LLCommand* command = LLCommandManager::instance().getCommand("marketplacelistings");
	gToolBarView->enableCommand(command->id(), true);
}

void check_merchant_status(bool force)
{
	// <FS:Ansariel> Don't show merchant outbox or SL Marketplace stuff outside SL
	if (!LLGridManager::getInstance()->isInSecondLife())
	{
		gMenuHolder->getChild<LLView>("MarketplaceListings")->setVisible(FALSE);
		return;
	}
	// </FS:Ansariel>

    if (force)
    {
        // Reset the SLM status: we actually want to check again, that's the point of calling check_merchant_status()
        LLMarketplaceData::instance().setSLMStatus(MarketplaceStatusCodes::MARKET_PLACE_NOT_INITIALIZED);
    }
    // Hide SLM related menu item
    gMenuHolder->getChild<LLView>("MarketplaceListings")->setVisible(FALSE);

    // Also disable the toolbar button for Marketplace Listings
    LLCommand* command = LLCommandManager::instance().getCommand("marketplacelistings");
    gToolBarView->enableCommand(command->id(), false);

    // Launch an SLM test connection to get the merchant status
    LLMarketplaceData::instance().initializeSLM(boost::bind(&set_merchant_SLM_menu));
}

void init_menus()
{
	// Initialize actions
	initialize_menus();

	///
	/// Popup menu
	///
	/// The popup menu is now populated by the show_context_menu()
	/// method.
	
	LLMenuGL::Params menu_params;
	menu_params.name = "Popup";
	menu_params.visible = false;
	gPopupMenuView = LLUICtrlFactory::create<LLMenuGL>(menu_params);
	gMenuHolder->addChild( gPopupMenuView );

	///
	/// Context menus
	///

	const widget_registry_t& registry =
		LLViewerMenuHolderGL::child_registry_t::instance();
	gEditMenu = LLUICtrlFactory::createFromFile<LLMenuGL>("menu_edit.xml", gMenuHolder, registry);
	gMenuAvatarSelf = LLUICtrlFactory::createFromFile<LLContextMenu>(
		"menu_avatar_self.xml", gMenuHolder, registry);
	gMenuAvatarOther = LLUICtrlFactory::createFromFile<LLContextMenu>(
		"menu_avatar_other.xml", gMenuHolder, registry);

	gDetachScreenPieMenu = gMenuHolder->getChild<LLContextMenu>("Object Detach HUD", true);
	gDetachPieMenu = gMenuHolder->getChild<LLContextMenu>("Object Detach", true);

	gMenuObject = LLUICtrlFactory::createFromFile<LLContextMenu>(
		"menu_object.xml", gMenuHolder, registry);

	gAttachScreenPieMenu = gMenuHolder->getChild<LLContextMenu>("Object Attach HUD");
	gAttachPieMenu = gMenuHolder->getChild<LLContextMenu>("Object Attach");

	gMenuAttachmentSelf = LLUICtrlFactory::createFromFile<LLContextMenu>(
		"menu_attachment_self.xml", gMenuHolder, registry);
	gMenuAttachmentOther = LLUICtrlFactory::createFromFile<LLContextMenu>(
		"menu_attachment_other.xml", gMenuHolder, registry);

	gMenuLand = LLUICtrlFactory::createFromFile<LLContextMenu>(
		"menu_land.xml", gMenuHolder, registry);

	gMenuMuteParticle = LLUICtrlFactory::createFromFile<LLContextMenu>(
		"menu_mute_particle.xml", gMenuHolder, registry);

// <FS:Zi> Pie menu
	gPieMenuAvatarSelf = LLUICtrlFactory::createFromFile<PieMenu>(
		"menu_pie_avatar_self.xml", gMenuHolder, registry);
	gPieMenuAvatarOther = LLUICtrlFactory::createFromFile<PieMenu>(
		"menu_pie_avatar_other.xml", gMenuHolder, registry);

	// added "Pie" to the control names to keep them unique
	gPieDetachScreenMenu = gMenuHolder->getChild<PieMenu>("Pie Object Detach HUD", true);
	gPieDetachMenu = gMenuHolder->getChild<PieMenu>("Pie Object Detach", true);

	gPieMenuObject = LLUICtrlFactory::createFromFile<PieMenu>(
		"menu_pie_object.xml", gMenuHolder, registry);

	// added "Pie" to the control names to keep them unique
	gPieAttachScreenMenu = gMenuHolder->getChild<PieMenu>("Pie Object Attach HUD");
	gPieAttachMenu = gMenuHolder->getChild<PieMenu>("Pie Object Attach");

	gPieMenuAttachmentSelf = LLUICtrlFactory::createFromFile<PieMenu>(
		"menu_pie_attachment_self.xml", gMenuHolder, registry);
	gPieMenuAttachmentOther = LLUICtrlFactory::createFromFile<PieMenu>(
		"menu_pie_attachment_other.xml", gMenuHolder, registry);

	gPieMenuLand = LLUICtrlFactory::createFromFile<PieMenu>(
		"menu_pie_land.xml", gMenuHolder, registry);

	gPieMenuMuteParticle = LLUICtrlFactory::createFromFile<PieMenu>(
		"menu_pie_mute_particle.xml", gMenuHolder, registry);
// </FS:Zi> Pie menu

	///
	/// set up the colors
	///
	LLColor4 color;

	// do not set colors in code, let the skin decide. -Zi
	/*
	LLColor4 context_menu_color = LLUIColorTable::instance().getColor("MenuPopupBgColor");
	
	gMenuAvatarSelf->setBackgroundColor( context_menu_color );
	gMenuAvatarOther->setBackgroundColor( context_menu_color );
	gMenuObject->setBackgroundColor( context_menu_color );
	gMenuAttachmentSelf->setBackgroundColor( context_menu_color );
	gMenuAttachmentOther->setBackgroundColor( context_menu_color );

	gMenuLand->setBackgroundColor( context_menu_color );

	color = LLUIColorTable::instance().getColor( "MenuPopupBgColor" );
	gPopupMenuView->setBackgroundColor( color );
	*/

	// <FS> Changed for grid manager
	// If we are not in production, use a different color to make it apparent.
	//if (LLGridManager::getInstance()->isInProductionGrid())
	//{
	//	color = LLUIColorTable::instance().getColor( "MenuBarBgColor" );
	//}
	//else
	//{
	//	color = LLUIColorTable::instance().getColor( "MenuNonProductionBgColor" );
	//}

	//LLView* menu_bar_holder = gViewerWindow->getRootView()->getChildView("menu_bar_holder");

	//gMenuBarView = LLUICtrlFactory::getInstance()->createFromFile<LLMenuBarGL>("menu_viewer.xml", gMenuHolder, LLViewerMenuHolderGL::child_registry_t::instance());
	//gMenuBarView->setRect(LLRect(0, menu_bar_holder->getRect().mTop, 0, menu_bar_holder->getRect().mTop - MENU_BAR_HEIGHT));
	//gMenuBarView->setBackgroundColor( color );

	gMenuBarView = LLUICtrlFactory::getInstance()->createFromFile<LLMenuBarGL>("menu_viewer.xml", gMenuHolder, LLViewerMenuHolderGL::child_registry_t::instance());
	// ONLY change the color IF we are in beta. Otherwise leave it alone so it can use the skinned color. -Zi
	if(LLGridManager::getInstance()->isInSLBeta())
	{
		color = LLUIColorTable::instance().getColor( "MenuNonProductionBgColor" );
		gMenuBarView->setBackgroundColor( color );
	}

	LLView* menu_bar_holder = gViewerWindow->getRootView()->getChildView("menu_bar_holder");
	gMenuBarView->setRect(LLRect(0, menu_bar_holder->getRect().mTop, 0, menu_bar_holder->getRect().mTop - MENU_BAR_HEIGHT));
	// </FS> Changed for grid manager

	menu_bar_holder->addChild(gMenuBarView);
  
    gViewerWindow->setMenuBackgroundColor(false, 
        !LLGridManager::getInstance()->isInSLBeta());
// <FS:AW opensim currency support>
	// *TODO:Also fix cost in llfolderview.cpp for Inventory menus
	//const std::string texture_upload_cost_str = std::to_string(LLAgentBenefitsMgr::current().getTextureUploadCost());
	//const std::string sound_upload_cost_str = std::to_string(LLAgentBenefitsMgr::current().getSoundUploadCost());
	//const std::string animation_upload_cost_str = std::to_string(LLAgentBenefitsMgr::current().getAnimationUploadCost());
	S32 texture_upload_cost = LLAgentBenefitsMgr::current().getTextureUploadCost();
	S32 sound_upload_cost = LLAgentBenefitsMgr::current().getSoundUploadCost();
	S32 animation_upload_cost = LLAgentBenefitsMgr::current().getAnimationUploadCost();
	std::string texture_upload_cost_str;
	std::string sound_upload_cost_str;
	std::string animation_upload_cost_str;
#ifdef OPENSIM
	if (LLGridManager::getInstance()->isInOpenSim())
	{
		texture_upload_cost_str = texture_upload_cost > 0 ? llformat("%s%d", "L$", texture_upload_cost) : LLTrans::getString("free");
		sound_upload_cost_str = sound_upload_cost > 0 ? llformat("%s%d", "L$", sound_upload_cost) : LLTrans::getString("free");
		animation_upload_cost_str = animation_upload_cost > 0 ? llformat("%s%d", "L$", animation_upload_cost) : LLTrans::getString("free");
	}
	else
#endif
	{
		texture_upload_cost_str = "L$" + llformat("%d", texture_upload_cost);
		sound_upload_cost_str = "L$" + llformat("%d", sound_upload_cost);
		animation_upload_cost_str = "L$" + llformat("%d", animation_upload_cost);
	}
// </FS:AW opensim currency support>
	gMenuHolder->childSetLabelArg("Upload Image", "[COST]", texture_upload_cost_str);
	gMenuHolder->childSetLabelArg("Upload Sound", "[COST]", sound_upload_cost_str);
	gMenuHolder->childSetLabelArg("Upload Animation", "[COST]", animation_upload_cost_str);

	gAutorespondMenu = gMenuBarView->getChild<LLMenuItemCallGL>("Set Autorespond", TRUE);
	gAutorespondNonFriendsMenu = gMenuBarView->getChild<LLMenuItemCallGL>("Set Autorespond to non-friends", TRUE);
	gAttachSubMenu = gMenuBarView->findChildMenuByName("Attach Object", TRUE);
	gDetachSubMenu = gMenuBarView->findChildMenuByName("Detach Object", TRUE);

	// Don't display the Memory console menu if the feature is turned off
	LLMenuItemCheckGL *memoryMenu = gMenuBarView->getChild<LLMenuItemCheckGL>("Memory", TRUE);
	if (memoryMenu)
	{
		memoryMenu->setVisible(FALSE);
	}

	gMenuBarView->createJumpKeys();

	// Let land based option enable when parcel changes
	gMenuParcelObserver = new LLMenuParcelObserver();

	gLoginMenuBarView = LLUICtrlFactory::getInstance()->createFromFile<LLMenuBarGL>("menu_login.xml", gMenuHolder, LLViewerMenuHolderGL::child_registry_t::instance());
	gLoginMenuBarView->arrangeAndClear();
	LLRect menuBarRect = gLoginMenuBarView->getRect();
	menuBarRect.setLeftTopAndSize(0, menu_bar_holder->getRect().getHeight(), menuBarRect.getWidth(), menuBarRect.getHeight());
	gLoginMenuBarView->setRect(menuBarRect);
	// do not set colors in code, always lat the skin decide. -Zi
	// gLoginMenuBarView->setBackgroundColor( color );
	menu_bar_holder->addChild(gLoginMenuBarView);
	
	// tooltips are on top of EVERYTHING, including menus
	gViewerWindow->getRootView()->sendChildToFront(gToolTipView);
}

///////////////////
// SHOW CONSOLES //
///////////////////


class LLAdvancedToggleConsole : public view_listener_t
{
	bool handleEvent(const LLSD& userdata)
	{
		std::string console_type = userdata.asString();
		if ("texture" == console_type)
		{
			toggle_visibility( (void*)gTextureView );
		}
		else if ("debug" == console_type)
		{
			toggle_visibility( (void*)static_cast<LLUICtrl*>(gDebugView->mDebugConsolep));
		}
		else if ("fast timers" == console_type)
		{
			LLFloaterReg::toggleInstance("block_timers");
		}
		else if ("scene view" == console_type)
		{
			toggle_visibility( (void*)gSceneView);
		}
		else if ("scene monitor" == console_type)
		{
			toggle_visibility( (void*)gSceneMonitorView);
		}

		return true;
	}
};
class LLAdvancedCheckConsole : public view_listener_t
{
	bool handleEvent(const LLSD& userdata)
	{
		std::string console_type = userdata.asString();
		bool new_value = false;
		if ("texture" == console_type)
		{
			new_value = get_visibility( (void*)gTextureView );
		}
		else if ("debug" == console_type)
		{
			new_value = get_visibility( (void*)((LLView*)gDebugView->mDebugConsolep) );
		}
		else if ("fast timers" == console_type)
		{
			new_value = LLFloaterReg::instanceVisible("block_timers");
		}
		else if ("scene view" == console_type)
		{
			new_value = get_visibility( (void*) gSceneView);
		}
		else if ("scene monitor" == console_type)
		{
			new_value = get_visibility( (void*) gSceneMonitorView);
		}
		
		return new_value;
	}
};


//////////////////////////
// DUMP INFO TO CONSOLE //
//////////////////////////


class LLAdvancedDumpInfoToConsole : public view_listener_t
{
	bool handleEvent(const LLSD& userdata)
	{
		gDebugView->mDebugConsolep->setVisible(TRUE);
		std::string info_type = userdata.asString();
		if ("region" == info_type)
		{
			handle_region_dump_settings(NULL);
		}
		else if ("group" == info_type)
		{
			handle_dump_group_info(NULL);
		}
		else if ("capabilities" == info_type)
		{
			handle_dump_capabilities_info(NULL);
		}
		return true;
	}
};


//////////////
// HUD INFO //
//////////////


class LLAdvancedToggleHUDInfo : public view_listener_t
{
	bool handleEvent(const LLSD& userdata)
	{
		std::string info_type = userdata.asString();

		if ("camera" == info_type)
		{
			gDisplayCameraPos = !(gDisplayCameraPos);
		}
		else if ("wind" == info_type)
		{
			gDisplayWindInfo = !(gDisplayWindInfo);
		}
		else if ("fov" == info_type)
		{
			gDisplayFOV = !(gDisplayFOV);
		}
		else if ("badge" == info_type)
		{
			report_to_nearby_chat("Hippos!");
		}
		else if ("cookies" == info_type)
		{
			report_to_nearby_chat("Cookies!");
		}
		// <FS:PP>
		else if ("motd" == info_type)
		{
			report_to_nearby_chat(gAgent.mMOTD);
		}
		// </FS:PP>
		return true;
	}
};

class LLAdvancedCheckHUDInfo : public view_listener_t
{
	bool handleEvent(const LLSD& userdata)
	{
		std::string info_type = userdata.asString();
		bool new_value = false;
		if ("camera" == info_type)
		{
			new_value = gDisplayCameraPos;
		}
		else if ("wind" == info_type)
		{
			new_value = gDisplayWindInfo;
		}
		else if ("fov" == info_type)
		{
			new_value = gDisplayFOV;
		}
		return new_value;
	}
};


//////////////
// FLYING   //
//////////////

class LLAdvancedAgentFlyingInfo : public view_listener_t
{
	bool handleEvent(const LLSD&)
	{
		return gAgent.getFlying();
	}
};


///////////////////////
// CLEAR GROUP CACHE //
///////////////////////

class LLAdvancedClearGroupCache : public view_listener_t
{
	bool handleEvent(const LLSD& userdata)
	{
		LLGroupMgr::debugClearAllGroups(NULL);
		return true;
	}
};




/////////////////
// RENDER TYPE //
/////////////////
U32 render_type_from_string(std::string render_type)
{
	if ("simple" == render_type)
	{
		return LLPipeline::RENDER_TYPE_SIMPLE;
	}
	else if ("alpha" == render_type)
	{
		return LLPipeline::RENDER_TYPE_ALPHA;
	}
	else if ("tree" == render_type)
	{
		return LLPipeline::RENDER_TYPE_TREE;
	}
	else if ("character" == render_type)
	{
		return LLPipeline::RENDER_TYPE_AVATAR;
	}
	else if ("surfacePatch" == render_type)
	{
		return LLPipeline::RENDER_TYPE_TERRAIN;
	}
	else if ("sky" == render_type)
	{
		return LLPipeline::RENDER_TYPE_SKY;
	}
	else if ("water" == render_type)
	{
		return LLPipeline::RENDER_TYPE_WATER;
	}
	else if ("ground" == render_type)
	{
		return LLPipeline::RENDER_TYPE_GROUND;
	}
	else if ("volume" == render_type)
	{
		return LLPipeline::RENDER_TYPE_VOLUME;
	}
	else if ("grass" == render_type)
	{
		return LLPipeline::RENDER_TYPE_GRASS;
	}
	else if ("clouds" == render_type)
	{
		return LLPipeline::RENDER_TYPE_CLOUDS;
	}
	else if ("particles" == render_type)
	{
		return LLPipeline::RENDER_TYPE_PARTICLES;
	}
	else if ("bump" == render_type)
	{
		return LLPipeline::RENDER_TYPE_BUMP;
	}
	else
	{
		return 0;
	}
}


class LLAdvancedToggleRenderType : public view_listener_t
{
	bool handleEvent(const LLSD& userdata)
	{
		U32 render_type = render_type_from_string( userdata.asString() );
		if ( render_type != 0 )
		{
			LLPipeline::toggleRenderTypeControl( render_type );
			if(render_type == LLPipeline::RENDER_TYPE_PARTICLES)
			{
				gPipeline.sRenderParticles = gPipeline.hasRenderType(LLPipeline::RENDER_TYPE_PARTICLES);
			}
		}
		return true;
	}
};


class LLAdvancedCheckRenderType : public view_listener_t
{
	bool handleEvent(const LLSD& userdata)
	{
		U32 render_type = render_type_from_string( userdata.asString() );
		bool new_value = false;

		if ( render_type != 0 )
		{
			new_value = LLPipeline::hasRenderTypeControl( render_type );
		}

		return new_value;
	}
};


/////////////
// FEATURE //
/////////////
U32 feature_from_string(std::string feature)
{ 
	if ("ui" == feature)
	{ 
		return LLPipeline::RENDER_DEBUG_FEATURE_UI;
	}
	else if ("selected" == feature)
	{
		return LLPipeline::RENDER_DEBUG_FEATURE_SELECTED;
	}
	else if ("highlighted" == feature)
	{
		return LLPipeline::RENDER_DEBUG_FEATURE_HIGHLIGHTED;
	}
	else if ("dynamic textures" == feature)
	{
		return LLPipeline::RENDER_DEBUG_FEATURE_DYNAMIC_TEXTURES;
	}
	else if ("foot shadows" == feature)
	{
		return LLPipeline::RENDER_DEBUG_FEATURE_FOOT_SHADOWS;
	}
	else if ("fog" == feature)
	{
		return LLPipeline::RENDER_DEBUG_FEATURE_FOG;
	}
	else if ("fr info" == feature)
	{
		return LLPipeline::RENDER_DEBUG_FEATURE_FR_INFO;
	}
	else if ("flexible" == feature)
	{
		return LLPipeline::RENDER_DEBUG_FEATURE_FLEXIBLE;
	}
	else
	{
		return 0;
	}
};


class LLAdvancedToggleFeature : public view_listener_t
{
	bool handleEvent(const LLSD& userdata)
	{
		U32 feature = feature_from_string( userdata.asString() );
		if ( feature != 0 )
		{
			LLPipeline::toggleRenderDebugFeature( feature );
		}
		return true;
	}
};

class LLAdvancedCheckFeature : public view_listener_t
{
	bool handleEvent(const LLSD& userdata)
{
	U32 feature = feature_from_string( userdata.asString() );
	bool new_value = false;

	if ( feature != 0 )
	{
		new_value = LLPipeline::toggleRenderDebugFeatureControl( feature );
	}

	return new_value;
}
};

class LLAdvancedCheckDisplayTextureDensity : public view_listener_t
{
	bool handleEvent(const LLSD& userdata)
	{
		std::string mode = userdata.asString();
		if (!gPipeline.hasRenderDebugMask(LLPipeline::RENDER_DEBUG_TEXEL_DENSITY))
		{
			return mode == "none";
		}
		if (mode == "current")
		{
			return LLViewerTexture::sDebugTexelsMode == LLViewerTexture::DEBUG_TEXELS_CURRENT;
		}
		else if (mode == "desired")
		{
			return LLViewerTexture::sDebugTexelsMode == LLViewerTexture::DEBUG_TEXELS_DESIRED;
		}
		else if (mode == "full")
		{
			return LLViewerTexture::sDebugTexelsMode == LLViewerTexture::DEBUG_TEXELS_FULL;
		}
		return false;
	}
};

class LLAdvancedSetDisplayTextureDensity : public view_listener_t
{
	bool handleEvent(const LLSD& userdata)
	{
		std::string mode = userdata.asString();
		if (mode == "none")
		{
			if (gPipeline.hasRenderDebugMask(LLPipeline::RENDER_DEBUG_TEXEL_DENSITY) == TRUE) 
			{
				gPipeline.toggleRenderDebug(LLPipeline::RENDER_DEBUG_TEXEL_DENSITY);
			}
			LLViewerTexture::sDebugTexelsMode = LLViewerTexture::DEBUG_TEXELS_OFF;
		}
		else if (mode == "current")
		{
			if (gPipeline.hasRenderDebugMask(LLPipeline::RENDER_DEBUG_TEXEL_DENSITY) == FALSE) 
			{
				gPipeline.toggleRenderDebug(LLPipeline::RENDER_DEBUG_TEXEL_DENSITY);
			}
			LLViewerTexture::sDebugTexelsMode = LLViewerTexture::DEBUG_TEXELS_CURRENT;
		}
		else if (mode == "desired")
		{
			if (gPipeline.hasRenderDebugMask(LLPipeline::RENDER_DEBUG_TEXEL_DENSITY) == FALSE) 
			{
				gPipeline.toggleRenderDebug(LLPipeline::RENDER_DEBUG_TEXEL_DENSITY);
			}
			gPipeline.setRenderDebugFeatureControl(LLPipeline::RENDER_DEBUG_TEXEL_DENSITY, true);
			LLViewerTexture::sDebugTexelsMode = LLViewerTexture::DEBUG_TEXELS_DESIRED;
		}
		else if (mode == "full")
		{
			if (gPipeline.hasRenderDebugMask(LLPipeline::RENDER_DEBUG_TEXEL_DENSITY) == FALSE) 
			{
				gPipeline.toggleRenderDebug(LLPipeline::RENDER_DEBUG_TEXEL_DENSITY);
			}
			LLViewerTexture::sDebugTexelsMode = LLViewerTexture::DEBUG_TEXELS_FULL;
		}
		return true;
	}
};


//////////////////
// INFO DISPLAY //
//////////////////
U64 info_display_from_string(std::string info_display)
{
	if ("verify" == info_display)
	{
		return LLPipeline::RENDER_DEBUG_VERIFY;
	}
	else if ("bboxes" == info_display)
	{
		return LLPipeline::RENDER_DEBUG_BBOXES;
	}
	else if ("normals" == info_display)
	{
		return LLPipeline::RENDER_DEBUG_NORMALS;
	}
	else if ("points" == info_display)
	{
		return LLPipeline::RENDER_DEBUG_POINTS;
	}
	else if ("octree" == info_display)
	{
		return LLPipeline::RENDER_DEBUG_OCTREE;
	}
	else if ("shadow frusta" == info_display)
	{
		return LLPipeline::RENDER_DEBUG_SHADOW_FRUSTA;
	}
	else if ("physics shapes" == info_display)
	{
		return LLPipeline::RENDER_DEBUG_PHYSICS_SHAPES;
	}
	else if ("occlusion" == info_display)
	{
		return LLPipeline::RENDER_DEBUG_OCCLUSION;
	}
	else if ("render batches" == info_display)
	{
		return LLPipeline::RENDER_DEBUG_BATCH_SIZE;
	}
	else if ("update type" == info_display)
	{
		return LLPipeline::RENDER_DEBUG_UPDATE_TYPE;
	}
	else if ("texture anim" == info_display)
	{
		return LLPipeline::RENDER_DEBUG_TEXTURE_ANIM;
	}
	else if ("texture priority" == info_display)
	{
		return LLPipeline::RENDER_DEBUG_TEXTURE_PRIORITY;
	}
	else if ("texture area" == info_display)
	{
		return LLPipeline::RENDER_DEBUG_TEXTURE_AREA;
	}
	else if ("face area" == info_display)
	{
		return LLPipeline::RENDER_DEBUG_FACE_AREA;
	}
	else if ("lod info" == info_display)
	{
		return LLPipeline::RENDER_DEBUG_LOD_INFO;
	}
	else if ("build queue" == info_display)
	{
		return LLPipeline::RENDER_DEBUG_BUILD_QUEUE;
	}
	else if ("lights" == info_display)
	{
		return LLPipeline::RENDER_DEBUG_LIGHTS;
	}
	else if ("particles" == info_display)
	{
		return LLPipeline::RENDER_DEBUG_PARTICLES;
	}
	else if ("composition" == info_display)
	{
		return LLPipeline::RENDER_DEBUG_COMPOSITION;
	}
	else if ("avatardrawinfo" == info_display)
	{
		return (LLPipeline::RENDER_DEBUG_AVATAR_DRAW_INFO);
	}
	else if ("glow" == info_display)
	{
		return LLPipeline::RENDER_DEBUG_GLOW;
	}
	else if ("collision skeleton" == info_display)
	{
		return LLPipeline::RENDER_DEBUG_AVATAR_VOLUME;
	}
	else if ("joints" == info_display)
	{
		return LLPipeline::RENDER_DEBUG_AVATAR_JOINTS;
	}
	else if ("raycast" == info_display)
	{
		return LLPipeline::RENDER_DEBUG_RAYCAST;
	}
	else if ("agent target" == info_display)
	{
		return LLPipeline::RENDER_DEBUG_AGENT_TARGET;
	}
	else if ("sculpt" == info_display)
	{
		return LLPipeline::RENDER_DEBUG_SCULPTED;
	}
	else if ("wind vectors" == info_display)
	{
		return LLPipeline::RENDER_DEBUG_WIND_VECTORS;
	}
	else if ("texel density" == info_display)
	{
		return LLPipeline::RENDER_DEBUG_TEXEL_DENSITY;
	}
	else if ("triangle count" == info_display)
	{
		return LLPipeline::RENDER_DEBUG_TRIANGLE_COUNT;
	}
	else if ("impostors" == info_display)
	{
		return LLPipeline::RENDER_DEBUG_IMPOSTORS;
	}
	else if ("texture size" == info_display)
	{
		return LLPipeline::RENDER_DEBUG_TEXTURE_SIZE;
	}
	else
	{
		LL_WARNS() << "unrecognized feature name '" << info_display << "'" << LL_ENDL;
		return 0;
	}
};

class LLAdvancedToggleInfoDisplay : public view_listener_t
{
	bool handleEvent(const LLSD& userdata)
	{
		U64 info_display = info_display_from_string( userdata.asString() );

		LL_INFOS("ViewerMenu") << "toggle " << userdata.asString() << LL_ENDL;
		
		if ( info_display != 0 )
		{
			LLPipeline::toggleRenderDebug( info_display );
		}

		return true;
	}
};


class LLAdvancedCheckInfoDisplay : public view_listener_t
{
	bool handleEvent(const LLSD& userdata)
	{
		U64 info_display = info_display_from_string( userdata.asString() );
		bool new_value = false;

		if ( info_display != 0 )
		{
			new_value = LLPipeline::toggleRenderDebugControl( info_display );
		}

		return new_value;
	}
};


///////////////////////////
//// RANDOMIZE FRAMERATE //
///////////////////////////


class LLAdvancedToggleRandomizeFramerate : public view_listener_t
{
	bool handleEvent(const LLSD& userdata)
	{
		gRandomizeFramerate = !(gRandomizeFramerate);
		return true;
	}
};

class LLAdvancedCheckRandomizeFramerate : public view_listener_t
{
	bool handleEvent(const LLSD& userdata)
	{
		bool new_value = gRandomizeFramerate;
		return new_value;
	}
};

///////////////////////////
//// PERIODIC SLOW FRAME //
///////////////////////////


class LLAdvancedTogglePeriodicSlowFrame : public view_listener_t
{
	bool handleEvent(const LLSD& userdata)
	{
		gPeriodicSlowFrame = !(gPeriodicSlowFrame);
		return true;
	}
};

class LLAdvancedCheckPeriodicSlowFrame : public view_listener_t
{
	bool handleEvent(const LLSD& userdata)
	{
		bool new_value = gPeriodicSlowFrame;
		return new_value;
	}
};



////////////////
// FRAME TEST //
////////////////


class LLAdvancedToggleFrameTest : public view_listener_t
{
	bool handleEvent(const LLSD& userdata)
	{
		LLPipeline::sRenderFrameTest = !(LLPipeline::sRenderFrameTest);
		return true;
	}
};

class LLAdvancedCheckFrameTest : public view_listener_t
{
	bool handleEvent(const LLSD& userdata)
	{
		bool new_value = LLPipeline::sRenderFrameTest;
		return new_value;
	}
};


///////////////////////////
// SELECTED TEXTURE INFO //
///////////////////////////


class LLAdvancedSelectedTextureInfo : public view_listener_t
{
	bool handleEvent(const LLSD& userdata)
	{
		handle_selected_texture_info(NULL);
		return true;
	}
};

//////////////////////
// TOGGLE WIREFRAME //
//////////////////////

class LLAdvancedToggleWireframe : public view_listener_t
{
	bool handleEvent(const LLSD& userdata)
	{
// [RLVa:KB] - Checked: RLVa-2.0.0
		bool fRlvBlockWireframe = gRlvAttachmentLocks.hasLockedHUD();
		if ( (!gUseWireframe) && (fRlvBlockWireframe) )
			RlvUtil::notifyBlocked(RLV_STRING_BLOCKED_WIREFRAME);
		set_use_wireframe( (!gUseWireframe) && (!fRlvBlockWireframe) );
		return true;
	}
};

// Called from rlvhandler.cpp
void set_use_wireframe(bool useWireframe)
	{
		if (gUseWireframe == useWireframe)
			return;

		gUseWireframe = useWireframe;
// [/RLVa:KB]
//		gUseWireframe = !(gUseWireframe);
		gWindowResized = TRUE;

		LLPipeline::updateRenderDeferred();
		if (gUseWireframe)
		{
			gInitialDeferredModeForWireframe = LLPipeline::sRenderDeferred;
		}

		gPipeline.resetVertexBuffers();

		if (!gUseWireframe && !gInitialDeferredModeForWireframe && LLPipeline::sRenderDeferred != bool(gInitialDeferredModeForWireframe) && gPipeline.isInit())
		{
			LLPipeline::refreshCachedSettings();
			gPipeline.releaseGLBuffers();
			gPipeline.createGLBuffers();
			LLViewerShaderMgr::instance()->setShaders();
		}

//		return true;
	}
//};

class LLAdvancedCheckWireframe : public view_listener_t
{
	bool handleEvent(const LLSD& userdata)
	{
		bool new_value = gUseWireframe;
		return new_value;
	}
};
	

//////////////////////////
// DUMP SCRIPTED CAMERA //
//////////////////////////
	
class LLAdvancedDumpScriptedCamera : public view_listener_t
{
	bool handleEvent(const LLSD& userdata)
	{
		handle_dump_followcam(NULL);
		return true;
	}
};



//////////////////////////////
// DUMP REGION OBJECT CACHE //
//////////////////////////////


class LLAdvancedDumpRegionObjectCache : public view_listener_t
{
	bool handleEvent(const LLSD& userdata)
{
		handle_dump_region_object_cache(NULL);
		return true;
	}
};

class LLAdvancedBuyCurrencyTest : public view_listener_t
	{
	bool handleEvent(const LLSD& userdata)
	{
		handle_buy_currency_test(NULL);
		return true;
	}
};


/////////////////////
// DUMP SELECT MGR //
/////////////////////


class LLAdvancedDumpSelectMgr : public view_listener_t
{
	bool handleEvent(const LLSD& userdata)
	{
		dump_select_mgr(NULL);
		return true;
	}
};



////////////////////
// DUMP INVENTORY //
////////////////////


class LLAdvancedDumpInventory : public view_listener_t
{
	bool handleEvent(const LLSD& userdata)
	{
		dump_inventory(NULL);
		return true;
	}
};



////////////////////////////////
// PRINT SELECTED OBJECT INFO //
////////////////////////////////


class LLAdvancedPrintSelectedObjectInfo : public view_listener_t
{
	bool handleEvent(const LLSD& userdata)
	{
		print_object_info(NULL);
		return true;
	}
};



//////////////////////
// PRINT AGENT INFO //
//////////////////////


class LLAdvancedPrintAgentInfo : public view_listener_t
{
	bool handleEvent(const LLSD& userdata)
	{
		print_agent_nvpairs(NULL);
		return true;
	}
};

//////////////////
// DEBUG CLICKS //
//////////////////


class LLAdvancedToggleDebugClicks : public view_listener_t
{
	bool handleEvent(const LLSD& userdata)
	{
		gDebugClicks = !(gDebugClicks);
		return true;
	}
};

class LLAdvancedCheckDebugClicks : public view_listener_t
{
	bool handleEvent(const LLSD& userdata)
	{
		bool new_value = gDebugClicks;
		return new_value;
	}
};



/////////////////
// DEBUG VIEWS //
/////////////////


class LLAdvancedToggleDebugViews : public view_listener_t
{
	bool handleEvent(const LLSD& userdata)
	{
		LLView::sDebugRects = !(LLView::sDebugRects);
		return true;
	}
};

class LLAdvancedCheckDebugViews : public view_listener_t
{
	bool handleEvent(const LLSD& userdata)
	{
		bool new_value = LLView::sDebugRects;
		return new_value;
	}
};



///////////////////////
// XUI NAME TOOLTIPS //
///////////////////////


class LLAdvancedToggleXUINameTooltips : public view_listener_t
{
	bool handleEvent(const LLSD& userdata)
	{
		toggle_show_xui_names(NULL);
		return true;
	}
};

class LLAdvancedCheckXUINameTooltips : public view_listener_t
{
	bool handleEvent(const LLSD& userdata)
	{
		bool new_value = check_show_xui_names(NULL);
		return new_value;
	}
};



////////////////////////
// DEBUG MOUSE EVENTS //
////////////////////////


class LLAdvancedToggleDebugMouseEvents : public view_listener_t
{
	bool handleEvent(const LLSD& userdata)
	{
		LLView::sDebugMouseHandling = !(LLView::sDebugMouseHandling);
		return true;
	}
};

class LLAdvancedCheckDebugMouseEvents : public view_listener_t
{
	bool handleEvent(const LLSD& userdata)
	{
		bool new_value = LLView::sDebugMouseHandling;
		return new_value;
	}
};



////////////////
// DEBUG KEYS //
////////////////


class LLAdvancedToggleDebugKeys : public view_listener_t
{
	bool handleEvent(const LLSD& userdata)
	{
		LLView::sDebugKeys = !(LLView::sDebugKeys);
		return true;
	}
};
	
class LLAdvancedCheckDebugKeys : public view_listener_t
{
	bool handleEvent(const LLSD& userdata)
	{
		bool new_value = LLView::sDebugKeys;
		return new_value;
	}
};
	


///////////////////////
// DEBUG WINDOW PROC //
///////////////////////


class LLAdvancedToggleDebugWindowProc : public view_listener_t
{
	bool handleEvent(const LLSD& userdata)
	{
		gDebugWindowProc = !(gDebugWindowProc);
		return true;
	}
};

class LLAdvancedCheckDebugWindowProc : public view_listener_t
	{
	bool handleEvent(const LLSD& userdata)
	{
		bool new_value = gDebugWindowProc;
		return new_value;
	}
};

// ------------------------------XUI MENU ---------------------------

//////////////////////
// LOAD UI FROM XML //
//////////////////////


class LLAdvancedLoadUIFromXML : public view_listener_t
{
	bool handleEvent(const LLSD& userdata)
	{
		handle_load_from_xml(NULL);
		return true;
	}
};



////////////////////
// SAVE UI TO XML //
////////////////////


class LLAdvancedSaveUIToXML : public view_listener_t
{
	bool handleEvent(const LLSD& userdata)
	{
		handle_save_to_xml(NULL);
		return true;
	}
};


class LLAdvancedSendTestIms : public view_listener_t
{
	bool handleEvent(const LLSD& userdata)
	{
		LLIMModel::instance().testMessages();
		return true;
	}
};


///////////////
// XUI NAMES //
///////////////


class LLAdvancedToggleXUINames : public view_listener_t
{
	bool handleEvent(const LLSD& userdata)
	{
		toggle_show_xui_names(NULL);
		return true;
	}
};

class LLAdvancedCheckXUINames : public view_listener_t
{
	bool handleEvent(const LLSD& userdata)
	{
		bool new_value = check_show_xui_names(NULL);
		return new_value;
	}
};


////////////////////////
// GRAB BAKED TEXTURE //
////////////////////////


class LLAdvancedGrabBakedTexture : public view_listener_t
{
	bool handleEvent(const LLSD& userdata)
	{
		std::string texture_type = userdata.asString();
		if ("iris" == texture_type)
		{
			handle_grab_baked_texture( (void*)BAKED_EYES );
		}
		else if ("head" == texture_type)
		{
			handle_grab_baked_texture( (void*)BAKED_HEAD );
		}
		else if ("upper" == texture_type)
		{
			handle_grab_baked_texture( (void*)BAKED_UPPER );
		}
		else if ("lower" == texture_type)
		{
			handle_grab_baked_texture( (void*)BAKED_LOWER );
		}
		else if ("skirt" == texture_type)
		{
			handle_grab_baked_texture( (void*)BAKED_SKIRT );
		}
		else if ("hair" == texture_type)
		{
			handle_grab_baked_texture( (void*)BAKED_HAIR );
		}

		return true;
	}
};

class LLAdvancedEnableGrabBakedTexture : public view_listener_t
{
	bool handleEvent(const LLSD& userdata)
{
		std::string texture_type = userdata.asString();
		bool new_value = false;

		if ("iris" == texture_type)
		{
			new_value = enable_grab_baked_texture( (void*)BAKED_EYES );
		}
		else if ("head" == texture_type)
		{
			new_value = enable_grab_baked_texture( (void*)BAKED_HEAD );
		}
		else if ("upper" == texture_type)
		{
			new_value = enable_grab_baked_texture( (void*)BAKED_UPPER );
		}
		else if ("lower" == texture_type)
		{
			new_value = enable_grab_baked_texture( (void*)BAKED_LOWER );
		}
		else if ("skirt" == texture_type)
		{
			new_value = enable_grab_baked_texture( (void*)BAKED_SKIRT );
		}
		else if ("hair" == texture_type)
		{
			new_value = enable_grab_baked_texture( (void*)BAKED_HAIR );
		}
	
		return new_value;
}
};

///////////////////////
// APPEARANCE TO XML //
///////////////////////


class LLAdvancedEnableAppearanceToXML : public view_listener_t
{
	bool handleEvent(const LLSD& userdata)
	{
        LLViewerObject *obj = LLSelectMgr::getInstance()->getSelection()->getPrimaryObject();
        if (obj && obj->isAnimatedObject() && obj->getControlAvatar())
        {
            return gSavedSettings.getBOOL("DebugAnimatedObjects");
        }
        else if (obj && obj->isAttachment() && obj->getAvatar())
        {
            return gSavedSettings.getBOOL("DebugAvatarAppearanceMessage");
        }
        else if (obj && obj->isAvatar())
        {
            // This has to be a non-control avatar, because control avs are invisible and unclickable.
            return gSavedSettings.getBOOL("DebugAvatarAppearanceMessage");
        }
		else
		{
			return false;
		}
	}
};

class LLAdvancedAppearanceToXML : public view_listener_t
{
	bool handleEvent(const LLSD& userdata)
	{
		std::string emptyname;
        LLViewerObject *obj = LLSelectMgr::getInstance()->getSelection()->getPrimaryObject();
        LLVOAvatar *avatar = NULL;
        if (obj)
        {
            if (obj->isAvatar())
            {
                avatar = obj->asAvatar();
            }
            else
            {
                // If there is a selection, find the associated
                // avatar. Normally there's only one obvious choice. But
                // what should be returned if the object is in an attached
                // animated object? getAvatar() will give the skeleton of
                // the animated object. getAvatarAncestor() will give the
                // actual human-driven avatar.
                avatar = obj->getAvatar();
            }
        }
        else
        {
            // If no selection, use the self avatar.
			avatar = gAgentAvatarp;
        }
        if (avatar)
        {
            avatar->dumpArchetypeXML(emptyname);
        }
		return true;
	}
};



///////////////////////////////
// TOGGLE CHARACTER GEOMETRY //
///////////////////////////////


class LLAdvancedToggleCharacterGeometry : public view_listener_t
{
	bool handleEvent(const LLSD& userdata)
	{
		handle_god_request_avatar_geometry(NULL);
		return true;
	}
};


	/////////////////////////////
// TEST MALE / TEST FEMALE //
/////////////////////////////

class LLAdvancedTestMale : public view_listener_t
{
	bool handleEvent(const LLSD& userdata)
	{
		handle_test_male(NULL);
		return true;
	}
};


class LLAdvancedTestFemale : public view_listener_t
{
	bool handleEvent(const LLSD& userdata)
	{
		handle_test_female(NULL);
		return true;
	}
};

class LLAdvancedForceParamsToDefault : public view_listener_t
{
	bool handleEvent(const LLSD& userdata)
	{
		LLAgent::clearVisualParams(NULL);
		return true;
	}
};


//////////////////////////
//   ANIMATION SPEED    //
//////////////////////////

// Utility function to set all AV time factors to the same global value
static void set_all_animation_time_factors(F32	time_factor)
{
	LLMotionController::setCurrentTimeFactor(time_factor);
	for (std::vector<LLCharacter*>::iterator iter = LLCharacter::sInstances.begin();
		iter != LLCharacter::sInstances.end(); ++iter)
	{
		(*iter)->setAnimTimeFactor(time_factor);
	}
}

class LLAdvancedAnimTenFaster : public view_listener_t
{
	bool handleEvent(const LLSD& userdata)
	{
		//LL_INFOS() << "LLAdvancedAnimTenFaster" << LL_ENDL;
		F32 time_factor = LLMotionController::getCurrentTimeFactor();
		time_factor = llmin(time_factor + 0.1f, 2.f);	// Upper limit is 200% speed
		set_all_animation_time_factors(time_factor);
		return true;
	}
};

class LLAdvancedAnimTenSlower : public view_listener_t
{
	bool handleEvent(const LLSD& userdata)
	{
		//LL_INFOS() << "LLAdvancedAnimTenSlower" << LL_ENDL;
		F32 time_factor = LLMotionController::getCurrentTimeFactor();
		time_factor = llmax(time_factor - 0.1f, 0.1f);	// Lower limit is at 10% of normal speed
		set_all_animation_time_factors(time_factor);
		return true;
	}
};

class LLAdvancedAnimResetAll : public view_listener_t
{
	bool handleEvent(const LLSD& userdata)
	{
		set_all_animation_time_factors(1.f);
		return true;
	}
};


//////////////////////////
// RELOAD VERTEX SHADER //
//////////////////////////


class LLAdvancedReloadVertexShader : public view_listener_t
{
	bool handleEvent(const LLSD& userdata)
	{
		reload_vertex_shader(NULL);
		return true;
	}
};



////////////////////
// ANIMATION INFO //
////////////////////


class LLAdvancedToggleAnimationInfo : public view_listener_t
{
	bool handleEvent(const LLSD& userdata)
	{
		LLVOAvatar::sShowAnimationDebug = !(LLVOAvatar::sShowAnimationDebug);
		return true;
	}
};

class LLAdvancedCheckAnimationInfo : public view_listener_t
{
	bool handleEvent(const LLSD& userdata)
	{
		bool new_value = LLVOAvatar::sShowAnimationDebug;
		return new_value;
	}
};


//////////////////
// SHOW LOOK AT //
//////////////////


class LLAdvancedToggleShowLookAt : public view_listener_t
{
	bool handleEvent(const LLSD& userdata)
	{
		//LLHUDEffectLookAt::sDebugLookAt = !(LLHUDEffectLookAt::sDebugLookAt);
		//<FS:AO improve use of controls with radiogroups>
		//bool value = !gSavedPerAccountSettings.getBOOL("DebugLookAt");
		//gSavedPerAccountSettings.setBOOL("DebugLookAt",value);
		S32 value = !gSavedPerAccountSettings.getS32("DebugLookAt");
		gSavedPerAccountSettings.setS32("DebugLookAt",value);
		//</FS:AO>
		return true;
	}
};

// <AO>
class LLAdvancedToggleShowColor : public view_listener_t
{
        bool handleEvent(const LLSD& userdata)
        {
                S32 value = !gSavedSettings.getS32("DebugShowColor");
                gSavedSettings.setS32("DebugShowColor",value);
                return true;
        }
};

class LLAdvancedCheckShowColor : public view_listener_t
{
        bool handleEvent(const LLSD& userdata)
        {
                S32 new_value = gSavedSettings.getS32("DebugShowColor");
                return (bool)new_value;
        }
};
// </AO>

class LLAdvancedCheckShowLookAt : public view_listener_t
{
	bool handleEvent(const LLSD& userdata)
	{
		//bool new_value = LLHUDEffectLookAt::sDebugLookAt;
		//<FS:AO improve use of controls with radiogroups>
		//bool new_value = gSavedPerAccountSettings.getBOOL("DebugLookAt");
		S32 new_value = gSavedPerAccountSettings.getS32("DebugLookAt");
		return (bool)new_value;
	}
};



///////////////////
// SHOW POINT AT //
///////////////////


class LLAdvancedToggleShowPointAt : public view_listener_t
{
	bool handleEvent(const LLSD& userdata)
	{
		LLHUDEffectPointAt::sDebugPointAt = !(LLHUDEffectPointAt::sDebugPointAt);
		return true;
	}
};

class LLAdvancedCheckShowPointAt : public view_listener_t
{
	bool handleEvent(const LLSD& userdata)
	{
		bool new_value = LLHUDEffectPointAt::sDebugPointAt;
		return new_value;
	}
};


///////////////////// 
// PRIVATE LOOK AT // 
///////////////////// 

class LLAdvancedTogglePrivateLookPointAt : public view_listener_t 
{ 
	bool handleEvent(const LLSD& userdata) 
	{ 
		std::string command = userdata.asString(); 
		if ("Look" == command) 
		{ 
			bool new_value = !gSavedSettings.getBOOL("PrivateLookAtTarget"); 
			gSavedSettings.setBOOL("PrivateLookAtTarget", new_value); 
		} 
		else if ("Point" == command) 
		{ 
			bool new_value = !gSavedSettings.getBOOL("PrivatePointAtTarget"); 
			gSavedSettings.setBOOL("PrivatePointAtTarget", new_value); 
		} 
	return true; 
	} 
}; 

class LLAdvancedCheckPrivateLookPointAt : public view_listener_t 
{ 
	bool handleEvent(const LLSD& userdata) 
	{ 
		std::string command = userdata["data"].asString(); 
		if ("Look" == command) 
		{ 
			bool new_value = gSavedSettings.getBOOL("PrivateLookAtTarget"); 
			std::string control_name = userdata["control"].asString(); 
			gMenuHolder->findControl(control_name)->setValue(new_value); 
		} 
		else if ("Point" == command) 
		{ 
			bool new_value = gSavedSettings.getBOOL("PrivatePointAtTarget"); 
			std::string control_name = userdata["control"].asString(); 
			gMenuHolder->findControl(control_name)->setValue(new_value); 
		} 
	return true; 
	} 
};

/////////////////////////
// DEBUG JOINT UPDATES //
/////////////////////////


class LLAdvancedToggleDebugJointUpdates : public view_listener_t
{
	bool handleEvent(const LLSD& userdata)
	{
		LLVOAvatar::sJointDebug = !(LLVOAvatar::sJointDebug);
		return true;
	}
};

class LLAdvancedCheckDebugJointUpdates : public view_listener_t
{
	bool handleEvent(const LLSD& userdata)
	{
		bool new_value = LLVOAvatar::sJointDebug;
		return new_value;
	}
};



/////////////////
// DISABLE LOD //
/////////////////


class LLAdvancedToggleDisableLOD : public view_listener_t
{
	bool handleEvent(const LLSD& userdata)
	{
		LLViewerJoint::sDisableLOD = !(LLViewerJoint::sDisableLOD);
		return true;
	}
};
		
class LLAdvancedCheckDisableLOD : public view_listener_t
{
	bool handleEvent(const LLSD& userdata)
	{
		bool new_value = LLViewerJoint::sDisableLOD;
		return new_value;
	}
};



/////////////////////////
// DEBUG CHARACTER VIS //
/////////////////////////


class LLAdvancedToggleDebugCharacterVis : public view_listener_t
{
	bool handleEvent(const LLSD& userdata)
	{
		LLVOAvatar::sDebugInvisible = !(LLVOAvatar::sDebugInvisible);
		return true;
	}
};

class LLAdvancedCheckDebugCharacterVis : public view_listener_t
{
	bool handleEvent(const LLSD& userdata)
	{
		bool new_value = LLVOAvatar::sDebugInvisible;
		return new_value;
	}
};


//////////////////////
// DUMP ATTACHMENTS //
//////////////////////

	
class LLAdvancedDumpAttachments : public view_listener_t
{
	bool handleEvent(const LLSD& userdata)
	{
		handle_dump_attachments(NULL);
		return true;
	}
};


	
/////////////////////
// REBAKE TEXTURES //
/////////////////////
	
	
class LLAdvancedRebakeTextures : public view_listener_t
{
	bool handleEvent(const LLSD& userdata)
	{
		handle_rebake_textures(NULL);
		return true;
	}
};
	
	
// [SL:KB] - Patch: Appearance-PhantomAttach | Checked: Catznip-5.0
void handle_refresh_attachments()
{
<<<<<<< HEAD
=======
	if (isAgentAvatarValid())
		gAgentAvatarp->rebuildAttachments();
>>>>>>> 4f05d71e
	LLAttachmentsMgr::instance().refreshAttachments();
}
// [/SL:KB]

#if 1 //ndef LL_RELEASE_FOR_DOWNLOAD
///////////////////////////
// DEBUG AVATAR TEXTURES //
///////////////////////////


class LLAdvancedDebugAvatarTextures : public view_listener_t
{
	bool handleEvent(const LLSD& userdata)
	{
		if (gAgent.isGodlike())
		{
			handle_debug_avatar_textures(NULL);
		}
		return true;
	}
};

////////////////////////////////
// DUMP AVATAR LOCAL TEXTURES //
////////////////////////////////


class LLAdvancedDumpAvatarLocalTextures : public view_listener_t
{
	bool handleEvent(const LLSD& userdata)
	{
#ifndef LL_RELEASE_FOR_DOWNLOAD
		handle_dump_avatar_local_textures(NULL);
#endif
		return true;
	}
};

#endif

///////////////////////////////////
// Reload Avatar Cloud Particles //
///////////////////////////////////
class LLAdvancedReloadAvatarCloudParticle : public view_listener_t
{
	bool handleEvent(const LLSD& userdata)
	{
		LLVOAvatar::initCloud();
		return true;
	}
};

/////////////////
// MESSAGE LOG //
/////////////////


class LLAdvancedEnableMessageLog : public view_listener_t
{
	bool handleEvent(const LLSD& userdata)
	{
		handle_viewer_enable_message_log(NULL);
		return true;
	}
};

class LLAdvancedDisableMessageLog : public view_listener_t
{
	bool handleEvent(const LLSD& userdata)
	{
		handle_viewer_disable_message_log(NULL);
		return true;
	}
};

/////////////////
// DROP PACKET //
/////////////////


class LLAdvancedDropPacket : public view_listener_t
{
	bool handleEvent(const LLSD& userdata)
	{
		gMessageSystem->mPacketRing.dropPackets(1);
		return true;
	}
};


////////////////////
// EVENT Recorder //
///////////////////


class LLAdvancedViewerEventRecorder : public view_listener_t
{
	bool handleEvent(const LLSD& userdata)
	{
		std::string command = userdata.asString();
		if ("start playback" == command)
		{
			LL_INFOS() << "Event Playback starting" << LL_ENDL;
			LLViewerEventRecorder::instance().playbackRecording();
			LL_INFOS() << "Event Playback completed" << LL_ENDL;
		}
		else if ("stop playback" == command)
		{
			// Future
		}
		else if ("start recording" == command)
		{
			LLViewerEventRecorder::instance().setEventLoggingOn();
			LL_INFOS() << "Event recording started" << LL_ENDL;
		}
		else if ("stop recording" == command)
		{
			LLViewerEventRecorder::instance().setEventLoggingOff();
			LL_INFOS() << "Event recording stopped" << LL_ENDL;
		} 

		return true;
	}		
};




/////////////////
// AGENT PILOT //
/////////////////


class LLAdvancedAgentPilot : public view_listener_t
{
	bool handleEvent(const LLSD& userdata)
	{
		std::string command = userdata.asString();
		if ("start playback" == command)
		{
			gAgentPilot.setNumRuns(-1);
			gAgentPilot.startPlayback();
		}
		else if ("stop playback" == command)
		{
			gAgentPilot.stopPlayback();
		}
		else if ("start record" == command)
		{
			gAgentPilot.startRecord();
		}
		else if ("stop record" == command)
		{
			gAgentPilot.stopRecord();
		}

		return true;
	}		
};



//////////////////////
// AGENT PILOT LOOP //
//////////////////////


class LLAdvancedToggleAgentPilotLoop : public view_listener_t
{
	bool handleEvent(const LLSD& userdata)
	{
		gAgentPilot.setLoop(!gAgentPilot.getLoop());
		return true;
	}
};

class LLAdvancedCheckAgentPilotLoop : public view_listener_t
{
	bool handleEvent(const LLSD& userdata)
	{
		bool new_value = gAgentPilot.getLoop();
		return new_value;
	}
};


/////////////////////////
// SHOW OBJECT UPDATES //
/////////////////////////


class LLAdvancedToggleShowObjectUpdates : public view_listener_t
{
	bool handleEvent(const LLSD& userdata)
	{
		gShowObjectUpdates = !(gShowObjectUpdates);
		return true;
	}
};

class LLAdvancedCheckShowObjectUpdates : public view_listener_t
{
	bool handleEvent(const LLSD& userdata)
	{
		bool new_value = gShowObjectUpdates;
		return new_value;
	}
};



////////////////////
// COMPRESS IMAGE //
////////////////////


class LLAdvancedCompressImage : public view_listener_t
{
	bool handleEvent(const LLSD& userdata)
	{
		handle_compress_image(NULL);
		return true;
	}
};


/////////////////////////
// SHOW DEBUG SETTINGS //
/////////////////////////


class LLAdvancedShowDebugSettings : public view_listener_t
{
	bool handleEvent(const LLSD& userdata)
	{
		LLFloaterReg::showInstance("settings_debug",userdata);
		return true;
	}
};



////////////////////////
// VIEW ADMIN OPTIONS //
////////////////////////

class LLAdvancedEnableViewAdminOptions : public view_listener_t
{
	bool handleEvent(const LLSD& userdata)
	{
		// Don't enable in god mode since the admin menu is shown anyway.
		// Only enable if the user has set the appropriate debug setting.
		bool new_value = !gAgent.getAgentAccess().isGodlikeWithoutAdminMenuFakery() && gSavedSettings.getBOOL("AdminMenu");
		return new_value;
	}
};

class LLAdvancedToggleViewAdminOptions : public view_listener_t
{
	bool handleEvent(const LLSD& userdata)
	{
		handle_admin_override_toggle(NULL);
		return true;
	}
};

class LLAdvancedToggleVisualLeakDetector : public view_listener_t
{
	bool handleEvent(const LLSD& userdata)
	{
		handle_visual_leak_detector_toggle(NULL);
		return true;
	}
};

class LLAdvancedCheckViewAdminOptions : public view_listener_t
{
	bool handleEvent(const LLSD& userdata)
	{
		bool new_value = check_admin_override(NULL) || gAgent.isGodlike();
		return new_value;
	}
};

/////////////////////////////////////
// Enable Object Object Occlusion ///
/////////////////////////////////////
class LLAdvancedEnableObjectObjectOcclusion: public view_listener_t
{
	bool handleEvent(const LLSD& userdata)
	{
	
		bool new_value = gGLManager.mHasOcclusionQuery; // && LLFeatureManager::getInstance()->isFeatureAvailable(userdata.asString());
		return new_value;
}
};

/////////////////////////////////////
// Enable Framebuffer Objects	  ///
/////////////////////////////////////
class LLAdvancedEnableRenderFBO: public view_listener_t
{
	bool handleEvent(const LLSD& userdata)
	{
		bool new_value = gGLManager.mHasFramebufferObject;
		return new_value;
	}
};

/////////////////////////////////////
// Enable Advanced Lighting Model ///
/////////////////////////////////////
class LLAdvancedEnableRenderDeferred: public view_listener_t
{
	bool handleEvent(const LLSD& userdata)
	{
		bool new_value = gGLManager.mHasFramebufferObject && LLViewerShaderMgr::instance()->getShaderLevel(LLViewerShaderMgr::SHADER_WINDLIGHT) > 1 &&
			LLViewerShaderMgr::instance()->getShaderLevel(LLViewerShaderMgr::SHADER_AVATAR) > 0;
		return new_value;
	}
};

/////////////////////////////////////
// Enable Advanced Lighting Model sub-options
/////////////////////////////////////
class LLAdvancedEnableRenderDeferredOptions: public view_listener_t
{
	bool handleEvent(const LLSD& userdata)
	{
		bool new_value = gGLManager.mHasFramebufferObject && LLViewerShaderMgr::instance()->getShaderLevel(LLViewerShaderMgr::SHADER_WINDLIGHT) > 1 &&
			LLViewerShaderMgr::instance()->getShaderLevel(LLViewerShaderMgr::SHADER_AVATAR) > 0 && gSavedSettings.getBOOL("RenderDeferred");
		return new_value;
	}
};



//////////////////
// ADMIN STATUS //
//////////////////


class LLAdvancedRequestAdminStatus : public view_listener_t
{
	bool handleEvent(const LLSD& userdata)
	{
		handle_god_mode(NULL);
		return true;
	}
};

class LLAdvancedLeaveAdminStatus : public view_listener_t
{
	bool handleEvent(const LLSD& userdata)
	{
		handle_leave_god_mode(NULL);
		return true;
	}
};

//////////////////////////
// Advanced > Debugging //
//////////////////////////


class LLAdvancedForceErrorBreakpoint : public view_listener_t
{
	bool handleEvent(const LLSD& userdata)
	{
		force_error_breakpoint(NULL);
		return true;
	}
};

class LLAdvancedForceErrorLlerror : public view_listener_t
{
	bool handleEvent(const LLSD& userdata)
	{
		force_error_llerror(NULL);
		return true;
	}
};
class LLAdvancedForceErrorBadMemoryAccess : public view_listener_t
{
	bool handleEvent(const LLSD& userdata)
	{
		force_error_bad_memory_access(NULL);
		return true;
	}
};

class LLAdvancedForceErrorInfiniteLoop : public view_listener_t
{
	bool handleEvent(const LLSD& userdata)
	{
		force_error_infinite_loop(NULL);
		return true;
	}
};

class LLAdvancedForceErrorSoftwareException : public view_listener_t
{
	bool handleEvent(const LLSD& userdata)
	{
		force_error_software_exception(NULL);
		return true;
	}
};

class LLAdvancedForceErrorDriverCrash : public view_listener_t
{
	bool handleEvent(const LLSD& userdata)
	{
		force_error_driver_crash(NULL);
		return true;
	}
};

class LLAdvancedForceErrorDisconnectViewer : public view_listener_t
{
	bool handleEvent(const LLSD& userdata)
	{
		handle_disconnect_viewer(NULL);
		return true;
}
};


#ifdef TOGGLE_HACKED_GODLIKE_VIEWER

class LLAdvancedHandleToggleHackedGodmode : public view_listener_t
{
	bool handleEvent(const LLSD& userdata)
	{
		handle_toggle_hacked_godmode(NULL);
		return true;
	}
};

class LLAdvancedCheckToggleHackedGodmode : public view_listener_t
{
	bool handleEvent(const LLSD& userdata)
	{
		check_toggle_hacked_godmode(NULL);
		return true;
	}
};

class LLAdvancedEnableToggleHackedGodmode : public view_listener_t
{
	bool handleEvent(const LLSD& userdata)
	{
		bool new_value = enable_toggle_hacked_godmode(NULL);
		return new_value;
	}
};
#endif


//
////-------------------------------------------------------------------
//// Advanced menu
////-------------------------------------------------------------------


//////////////////
// DEVELOP MENU //
//////////////////

class LLDevelopCheckLoggingLevel : public view_listener_t
{
	bool handleEvent(const LLSD& userdata)
	{
		U32 level = userdata.asInteger();
		return (static_cast<LLError::ELevel>(level) == LLError::getDefaultLevel());
	}
};

class LLDevelopSetLoggingLevel : public view_listener_t
{
	bool handleEvent(const LLSD& userdata)
	{
		U32 level = userdata.asInteger();
		LLError::setDefaultLevel(static_cast<LLError::ELevel>(level));
		return true;
	}
};

class LLDevelopTextureFetchDebugger : public view_listener_t
{
	bool handleEvent(const LLSD& userdata)
	{
		return gSavedSettings.getBOOL("TextureFetchDebuggerEnabled");
	}
};

//////////////////
// ADMIN MENU   //
//////////////////

// Admin > Object
class LLAdminForceTakeCopy : public view_listener_t
{
	bool handleEvent(const LLSD& userdata)
	{
		force_take_copy(NULL);
		return true;
	}
};

class LLAdminHandleObjectOwnerSelf : public view_listener_t
{
	bool handleEvent(const LLSD& userdata)
	{
		handle_object_owner_self(NULL);
		return true;
	}
};
class LLAdminHandleObjectOwnerPermissive : public view_listener_t
{
	bool handleEvent(const LLSD& userdata)
	{
		handle_object_owner_permissive(NULL);
		return true;
	}
};

class LLAdminHandleForceDelete : public view_listener_t
{
	bool handleEvent(const LLSD& userdata)
	{
		handle_force_delete(NULL);
		return true;
	}
};

class LLAdminHandleObjectLock : public view_listener_t
{
	bool handleEvent(const LLSD& userdata)
	{
		handle_object_lock(NULL);
		return true;
	}
};

class LLAdminHandleObjectAssetIDs: public view_listener_t
{
	bool handleEvent(const LLSD& userdata)
	{
		handle_object_asset_ids(NULL);
		return true;
	}	
};

//Admin >Parcel
class LLAdminHandleForceParcelOwnerToMe: public view_listener_t
{
	bool handleEvent(const LLSD& userdata)
	{
		handle_force_parcel_owner_to_me(NULL);
		return true;
	}
};
class LLAdminHandleForceParcelToContent: public view_listener_t
{
	bool handleEvent(const LLSD& userdata)
	{
		handle_force_parcel_to_content(NULL);
		return true;
	}
};
class LLAdminHandleClaimPublicLand: public view_listener_t
{
	bool handleEvent(const LLSD& userdata)
	{
		handle_claim_public_land(NULL);
		return true;
	}
};

// Admin > Region
class LLAdminHandleRegionDumpTempAssetData: public view_listener_t
{
	bool handleEvent(const LLSD& userdata)
	{
		handle_region_dump_temp_asset_data(NULL);
		return true;
	}
};
//Admin (Top Level)

class LLAdminOnSaveState: public view_listener_t
{
	bool handleEvent(const LLSD& userdata)
	{
		LLPanelRegionTools::onSaveState(NULL);
		return true;
}
};


//-----------------------------------------------------------------------------
// cleanup_menus()
//-----------------------------------------------------------------------------
void cleanup_menus()
{
	delete gMenuParcelObserver;
	gMenuParcelObserver = NULL;

	delete gMenuAvatarSelf;
	gMenuAvatarSelf = NULL;

	delete gMenuAvatarOther;
	gMenuAvatarOther = NULL;

	delete gMenuObject;
	gMenuObject = NULL;

	delete gMenuAttachmentSelf;
	gMenuAttachmentSelf = NULL;

	delete gMenuAttachmentOther;
	gMenuAttachmentSelf = NULL;

	delete gMenuLand;
	gMenuLand = NULL;

	delete gMenuMuteParticle;
	gMenuMuteParticle = NULL;

	// <FS:Ansariel> Pie menu
	delete gPieMenuAvatarSelf;
	gPieMenuAvatarSelf = NULL;

	delete gPieMenuAvatarOther;
	gPieMenuAvatarOther = NULL;

	delete gPieMenuObject;
	gPieMenuObject = NULL;

	delete gPieMenuAttachmentSelf;
	gPieMenuAttachmentSelf = NULL;

	delete gPieMenuAttachmentOther;
	gPieMenuAttachmentOther = NULL;

	delete gPieMenuLand;
	gPieMenuLand = NULL;

	delete gPieMenuMuteParticle;
	gPieMenuMuteParticle = NULL;
	// </FS:Ansariel>

	delete gMenuBarView;
	gMenuBarView = NULL;

	delete gPopupMenuView;
	gPopupMenuView = NULL;

	delete gMenuHolder;
	gMenuHolder = NULL;
}

//-----------------------------------------------------------------------------
// Object pie menu
//-----------------------------------------------------------------------------

// <FS:Ansariel> FIRE-6970/FIRE-6998: Optional permanent derendering of multiple objects
void derenderObject(bool permanent)
{
	bool need_save = false;
	LLViewerObject* objp;
	LLSelectMgr* select_mgr = LLSelectMgr::getInstance();

	while ((objp = select_mgr->getSelection()->getFirstRootObject(TRUE)))
	{
//		if ( (objp) && (gAgentID != objp->getID()) )
// [RLVa:KB] - Checked: 2012-03-11 (RLVa-1.4.5) | Added: RLVa-1.4.5 | FS-specific
		// Don't allow derendering of own attachments when RLVa is enabled
		if ( (objp) && (gAgentID != objp->getID()) && ((!rlv_handler_t::isEnabled()) || (!objp->isAttachment()) || (!objp->permYouOwner())) )
// [/RLVa:KB]
		{
			LLUUID id = objp->getID();
			std::string entry_name = "";
			std::string region_name;
			LLAssetType::EType asset_type;

			if (objp->isAvatar())
			{
				LLNameValue* firstname = objp->getNVPair("FirstName");
				LLNameValue* lastname = objp->getNVPair("LastName");
				entry_name = llformat("%s %s", firstname->getString(), lastname->getString());
				asset_type = LLAssetType::AT_PERSON;
			}
			else
			{
				bool next_object = false;
				LLViewerObject::child_list_t object_children = objp->getChildren();
				for (LLViewerObject::child_list_t::const_iterator it = object_children.begin(); it != object_children.end(); it++)
				{
					LLViewerObject* child = *it;
					if (child->isAvatar() && child->asAvatar()->isSelf())
					{
						if (gRlvHandler.hasBehaviour(RLV_BHVR_UNSIT))
						{
							// RLVa: Prevent cheating out of sitting by derendering the object
							select_mgr->deselectObjectOnly(objp);
							next_object = true;
						}
						else
						{
							gAgent.standUp();
						}
						break;
					}
				}

				if (next_object)
				{
					continue;
				}

				LLSelectNode* nodep = select_mgr->getSelection()->getFirstRootNode();
				if (nodep)
				{
					if (!nodep->mName.empty())
					{
						entry_name = nodep->mName;
					}
				}
				LLViewerRegion* region = objp->getRegion();
				if (region)
				{
					region_name = region->getName();
				}
				asset_type = LLAssetType::AT_OBJECT;
			}
			
			FSAssetBlacklist::getInstance()->addNewItemToBlacklist(id, entry_name, region_name, asset_type, permanent, false);
			
			if (permanent)
			{
				need_save = true;
			}

			select_mgr->deselectObjectOnly(objp);
			gObjectList.addDerenderedItem(id, permanent);
			gObjectList.killObject(objp);
			if (LLViewerRegion::sVOCacheCullingEnabled && objp->getRegion())
			{
				objp->getRegion()->killCacheEntry(objp->getLocalID());
			}

			LLTool* tool = LLToolMgr::getInstance()->getCurrentTool();
			LLViewerObject* tool_editing_object = tool->getEditingObject();
			if (tool_editing_object && tool_editing_object->mID == id)
			{
				tool->stopEditing();
			}

		}
		else if( (objp) && (gAgentID != objp->getID()) && ((rlv_handler_t::isEnabled()) || (objp->isAttachment()) || (objp->permYouOwner())) )
		{
			select_mgr->deselectObjectOnly(objp);
			return;
		}
	}

	if (need_save)
	{
		FSAssetBlacklist::getInstance()->saveBlacklist();
	}
}

class LLObjectDerenderPermanent : public view_listener_t
{
	bool handleEvent(const LLSD& userdata)
	{
		derenderObject(true);
		return true;
	}
};

class LLObjectDerender : public view_listener_t
{
    bool handleEvent(const LLSD& userdata)
    {
		derenderObject(false);
		return true;
    }
};
// </FS:Ansariel>

// <FS:CR> FIRE-10082 - Don't enable derendering own attachments when RLVa is enabled
bool enable_derender_object()
{
	return (!rlv_handler_t::isEnabled());
}
// </FS:CR>

class LLEnableEditParticleSource : public view_listener_t
{
	bool handleEvent(const LLSD& userdata)
	{
		LLObjectSelectionHandle handle = LLSelectMgr::instance().getSelection();

		if (handle->getObjectCount() >= 1)
		{
			LLObjectSelection::valid_iterator iter = handle->valid_begin();
			if (iter == handle->valid_end())
			{
				return false;
			}

<<<<<<< HEAD
			LLSelectNode* node = *iter;
=======
// [RLVa:KB] - Checked: 2010-04-11 (RLVa-1.2.0e) | Modified: RLVa-1.1.0l
	// NOTE: fallback code since we really shouldn't be getting an active selection if we can't touch this
	if ( (RlvActions::isRlvEnabled()) && (!RlvActions::canTouch(object, pick.mObjectOffset)) )
	{
		RLV_ASSERT(false);
		return;
	}
// [/RLVa:KB]

	// *NOTE: Hope the packets arrive safely and in order or else
	// there will be some problems.
	// *TODO: Just fix this bad assumption.
	send_ObjectGrab_message(object, pick, LLVector3::zero);
	send_ObjectDeGrab_message(object, pick);
}
>>>>>>> 4f05d71e

			if (!node || !node->mPermissions)
			{
				return false;
			}

			if (node->mPermissions->getOwner() == gAgentID)
			{
				return true;
			}
		}
		return false;
	}
};

class LLEditParticleSource : public view_listener_t
{
	bool handleEvent(const LLSD& userdata)
	{
		LLViewerObject* objectp = LLSelectMgr::getInstance()->getSelection()->getPrimaryObject();
		if (objectp)
		{
			ParticleEditor* particleEditor = LLFloaterReg::showTypedInstance<ParticleEditor>("particle_editor", LLSD(objectp->getID()), TAKE_FOCUS_YES);
			if (particleEditor)
			{
				particleEditor->setObject(objectp);
			}
		}
		return true;
	}
};

// <FS:Zi> Texture Refresh
void destroy_texture(const LLUUID& id)		// will be used by the texture refresh functions below
{
	if (id.isNull() || id == IMG_DEFAULT || FSCommon::isDefaultTexture(id))
	{
		return;
	}

	LLViewerFetchedTexture* tx = LLViewerTextureManager::getFetchedTexture(id);
	if (tx)
	{
		tx->clearFetchedResults();
	}
	LLAppViewer::getTextureCache()->removeFromCache(id);
}

void handle_object_tex_refresh(LLViewerObject* object, LLSelectNode* node)
{
	U8 te_count = object->getNumTEs();
	// map from texture ID to list of faces using it
	typedef std::map< LLUUID, std::vector<U8> > map_t;
	map_t faces_per_texture;
	for (U8 i = 0; i < te_count; ++i)
	{
		// "node" will be NULL when invoked from inventory menu,
		// otherwise it will hold the root node of the selection and we
		// need to make sure only to refresh the selected faces
		if (node && !node->isTESelected(i)) continue;

		LLViewerTexture* img = object->getTEImage(i);
		faces_per_texture[img->getID()].push_back(i);

		if (object->getTE(i)->getMaterialParams().notNull())
		{
			LLViewerTexture* norm_img = object->getTENormalMap(i);
			faces_per_texture[norm_img->getID()].push_back(i);

			LLViewerTexture* spec_img = object->getTESpecularMap(i);
			faces_per_texture[spec_img->getID()].push_back(i);
		}
	}

	map_t::iterator it;
	for (it = faces_per_texture.begin(); it != faces_per_texture.end(); ++it)
	{
		destroy_texture(it->first);
	}

	// Refresh sculpt texture
	if (object->isSculpted())
	{
		LLSculptParams *sculpt_params = (LLSculptParams *)object->getParameterEntry(LLNetworkData::PARAMS_SCULPT);
		if (sculpt_params)
		{
			LLUUID sculpt_uuid = sculpt_params->getSculptTexture();

			LLViewerFetchedTexture* tx = LLViewerTextureManager::getFetchedTexture(sculpt_uuid);
			if (tx)
			{
				S32 num_volumes = tx->getNumVolumes(LLRender::SCULPT_TEX);
				const LLViewerTexture::ll_volume_list_t* pVolumeList = tx->getVolumeList(LLRender::SCULPT_TEX);

				destroy_texture(sculpt_uuid);

				for (S32 idxVolume = 0; idxVolume < num_volumes; ++idxVolume)
				{
					LLVOVolume* pVolume = pVolumeList->at(idxVolume);
					if (pVolume)
					{
						pVolume->notifyMeshLoaded();
					}
				}
			}
		}
	}
}

class LLObjectTexRefresh : public view_listener_t
{
	bool handleEvent(const LLSD& userdata)
	{
		// partly copied from the texture info code in handle_selected_texture_info()
		for (LLObjectSelection::valid_iterator iter = LLSelectMgr::getInstance()->getSelection()->valid_begin();
			iter != LLSelectMgr::getInstance()->getSelection()->valid_end(); iter++)
		{
			LLSelectNode* node = *iter;
			handle_object_tex_refresh(node->getObject(),node);
		}

		return true;
	}
};

void avatar_tex_refresh(LLVOAvatar* avatar)
{
	// I bet this can be done more elegantly, but this is just straightforward
	destroy_texture(avatar->getTE(TEX_HEAD_BAKED)->getID());
	destroy_texture(avatar->getTE(TEX_UPPER_BAKED)->getID());
	destroy_texture(avatar->getTE(TEX_LOWER_BAKED)->getID());
	destroy_texture(avatar->getTE(TEX_EYES_BAKED)->getID());
	destroy_texture(avatar->getTE(TEX_SKIRT_BAKED)->getID());
	destroy_texture(avatar->getTE(TEX_HAIR_BAKED)->getID());
	LLAvatarPropertiesProcessor::getInstance()->sendAvatarTexturesRequest(avatar->getID());
}

class LLAvatarTexRefresh : public view_listener_t
{
	bool handleEvent(const LLSD& userdata)
	{
		LLVOAvatar* avatar = find_avatar_from_object(LLSelectMgr::getInstance()->getSelection()->getPrimaryObject());
		if (avatar)
		{
			avatar_tex_refresh(avatar);
		}

		return true;
	}
};
// </FS:Zi> Texture Refresh

class LLObjectReportAbuse : public view_listener_t
{
	bool handleEvent(const LLSD& userdata)
	{
		LLViewerObject* objectp = LLSelectMgr::getInstance()->getSelection()->getPrimaryObject();
		if (objectp)
		{
			LLFloaterReporter::showFromObject(objectp->getID());
		}
		return true;
	}
};

// Enabled it you clicked an object
class LLObjectEnableReportAbuse : public view_listener_t
{
	bool handleEvent(const LLSD& userdata)
	{
		bool new_value = LLSelectMgr::getInstance()->getSelection()->getObjectCount() != 0;
		return new_value;
	}
};


void handle_object_touch()
{
	LLViewerObject* object = LLSelectMgr::getInstance()->getSelection()->getPrimaryObject();
	if (!object) return;

	LLPickInfo pick = LLToolPie::getInstance()->getPick();

// [RLVa:KB] - Checked: 2010-04-11 (RLVa-1.2.0e) | Modified: RLVa-1.1.0l
	// NOTE: fallback code since we really shouldn't be getting an active selection if we can't touch this
	if ( (RlvActions::isRlvEnabled()) && (!RlvActions::canTouch(object, pick.mObjectOffset)) )
	{
		RLV_ASSERT(false);
		return;
	}
// [/RLVa:KB]

	// *NOTE: Hope the packets arrive safely and in order or else
	// there will be some problems.
	// *TODO: Just fix this bad assumption.
	send_ObjectGrab_message(object, pick, LLVector3::zero);
	send_ObjectDeGrab_message(object, pick);
}


static void init_default_item_label(const std::string& item_name)
{
	boost::unordered_map<std::string, LLStringExplicit>::iterator it = sDefaultItemLabels.find(item_name);
	if (it == sDefaultItemLabels.end())
	{
		// *NOTE: This will not work for items of type LLMenuItemCheckGL because they return boolean value
		//       (doesn't seem to matter much ATM).
		LLStringExplicit default_label = gMenuHolder->childGetValue(item_name).asString();
		if (!default_label.empty())
		{
			sDefaultItemLabels.insert(std::pair<std::string, LLStringExplicit>(item_name, default_label));
		}
	}
}

static LLStringExplicit get_default_item_label(const std::string& item_name)
{
	LLStringExplicit res("");
	boost::unordered_map<std::string, LLStringExplicit>::iterator it = sDefaultItemLabels.find(item_name);
	if (it != sDefaultItemLabels.end())
	{
		res = it->second;
	}

	return res;
}


bool enable_object_touch(LLUICtrl* ctrl)
{
	bool new_value = false;
	LLViewerObject* obj = LLSelectMgr::getInstance()->getSelection()->getPrimaryObject();
	if (obj)
	{
		LLViewerObject* parent = (LLViewerObject*)obj->getParent();
		new_value = obj->flagHandleTouch() || (parent && parent->flagHandleTouch());
	}

// [RLVa:KB] - Checked: 2010-11-12 (RLVa-1.2.1g) | Added: RLVa-1.2.1g
	if ( (RlvActions::isRlvEnabled()) && (new_value) )
	{
		// RELEASE-RLVa: [RLVa-1.2.1] Make sure this stays in sync with handle_object_touch()
		new_value = RlvActions::canTouch(obj, LLToolPie::getInstance()->getPick().mObjectOffset);
	}
// [/RLVa:KB]

	std::string item_name = ctrl->getName();
	init_default_item_label(item_name);

	// Update label based on the node touch name if available.
	LLSelectNode* node = LLSelectMgr::getInstance()->getSelection()->getFirstRootNode();
	if (node && node->mValid && !node->mTouchName.empty())
	{
		gMenuHolder->childSetValue(item_name, node->mTouchName);
	}
	else
	{
		gMenuHolder->childSetValue(item_name, get_default_item_label(item_name));
	}

	return new_value;
};

//void label_touch(std::string& label, void*)
//{
//	LLSelectNode* node = LLSelectMgr::getInstance()->getSelection()->getFirstRootNode();
//	if (node && node->mValid && !node->mTouchName.empty())
//	{
//		label.assign(node->mTouchName);
//	}
//	else
//	{
//		label.assign("Touch");
//	}
//}

void handle_object_open()
{
// [RLVa:KB] - Checked: 2010-04-11 (RLVa-1.2.0e) | Added: RLVa-1.2.0e
	if (enable_object_open())
		LLFloaterReg::showInstance("openobject");
// [/RLVa:KB]
//	LLFloaterReg::showInstance("openobject");
}

bool enable_object_open()
{
	// Look for contents in root object, which is all the LLFloaterOpenObject
	// understands.
	LLViewerObject* obj = LLSelectMgr::getInstance()->getSelection()->getPrimaryObject();
	if (!obj) return false;

	LLViewerObject* root = obj->getRootEdit();
	if (!root) return false;

	return root->allowOpen();
}


class LLViewJoystickFlycam : public view_listener_t
{
	bool handleEvent(const LLSD& userdata)
	{
		handle_toggle_flycam();
		return true;
	}
};

class LLViewCheckJoystickFlycam : public view_listener_t
{
	bool handleEvent(const LLSD& userdata)
	{
		bool new_value = LLViewerJoystick::getInstance()->getOverrideCamera();
		return new_value;
	}
};

void handle_toggle_flycam()
{
	LLViewerJoystick::getInstance()->toggleFlycam();
}

class LLObjectBuild : public view_listener_t
{
	bool handleEvent(const LLSD& userdata)
	{
		if (gAgentCamera.getFocusOnAvatar() && !LLToolMgr::getInstance()->inEdit() && gSavedSettings.getBOOL("EditCameraMovement") )
		{
			// zoom in if we're looking at the avatar
			gAgentCamera.setFocusOnAvatar(FALSE, ANIMATE);
			gAgentCamera.setFocusGlobal(LLToolPie::getInstance()->getPick());
			gAgentCamera.cameraZoomIn(0.666f);
			gAgentCamera.cameraOrbitOver( 30.f * DEG_TO_RAD );
			gViewerWindow->moveCursorToCenter();
		}
		else if ( gSavedSettings.getBOOL("EditCameraMovement") )
		{
			gAgentCamera.setFocusGlobal(LLToolPie::getInstance()->getPick());
			gViewerWindow->moveCursorToCenter();
		}

		LLToolMgr::getInstance()->setCurrentToolset(gBasicToolset);
		LLToolMgr::getInstance()->getCurrentToolset()->selectTool( LLToolCompCreate::getInstance() );

		// Could be first use
		//LLFirstUse::useBuild();
		return true;
	}
};


void handle_object_edit()
{
	LLViewerParcelMgr::getInstance()->deselectLand();

	if (gAgentCamera.getFocusOnAvatar() && !LLToolMgr::getInstance()->inEdit())
	{
		LLFloaterTools::sPreviousFocusOnAvatar = true;
		LLObjectSelectionHandle selection = LLSelectMgr::getInstance()->getSelection();

		if (selection->getSelectType() == SELECT_TYPE_HUD || !gSavedSettings.getBOOL("EditCameraMovement"))
		{
			// always freeze camera in space, even if camera doesn't move
			// so, for example, follow cam scripts can't affect you when in build mode
			gAgentCamera.setFocusGlobal(gAgentCamera.calcFocusPositionTargetGlobal(), LLUUID::null);
			gAgentCamera.setFocusOnAvatar(FALSE, ANIMATE);
		}
		else
		{
			gAgentCamera.setFocusOnAvatar(FALSE, ANIMATE);
			LLViewerObject* selected_objectp = selection->getFirstRootObject();
			if (selected_objectp)
			{
			  // zoom in on object center instead of where we clicked, as we need to see the manipulator handles
			  gAgentCamera.setFocusGlobal(selected_objectp->getPositionGlobal(), selected_objectp->getID());
			  gAgentCamera.cameraZoomIn(0.666f);
			  gAgentCamera.cameraOrbitOver( 30.f * DEG_TO_RAD );
			  gViewerWindow->moveCursorToCenter();
			}
		}
	}
	
	LLFloaterReg::showInstance("build");
	
	LLToolMgr::getInstance()->setCurrentToolset(gBasicToolset);
	gFloaterTools->setEditTool( LLToolCompTranslate::getInstance() );
	
	LLViewerJoystick::getInstance()->moveObjects(true);
	LLViewerJoystick::getInstance()->setNeedsReset(true);
	
	// Could be first use
	//LLFirstUse::useBuild();
	return;
}

// [SL:KB] - Patch: Inventory-AttachmentEdit - Checked: 2010-08-25 (Catznip-2.2.0a) | Added: Catznip-2.1.2a
void handle_attachment_edit(const LLUUID& idItem)
{
	const LLInventoryItem* pItem = gInventory.getItem(idItem);
	if ( (!isAgentAvatarValid()) || (!pItem) )
		return;

	LLViewerObject* pAttachObj = gAgentAvatarp->getWornAttachment(pItem->getLinkedUUID());
	if (!pAttachObj)
		return;

	LLSelectMgr::getInstance()->deselectAll();
	LLSelectMgr::getInstance()->selectObjectAndFamily(pAttachObj);

	handle_object_edit();
}
// [/SL:KB]

void handle_object_inspect()
{
	LLObjectSelectionHandle selection = LLSelectMgr::getInstance()->getSelection();
	LLViewerObject* selected_objectp = selection->getFirstRootObject();
	if (selected_objectp)
	{
		LLSD key;
		key["task"] = "task";
		LLFloaterSidePanelContainer::showPanel("inventory", key);
	}
	
	/*
	// Old floater properties
	LLFloaterReg::showInstance("inspect", LLSD());
	*/
}

//---------------------------------------------------------------------------
// Land pie menu
//---------------------------------------------------------------------------
class LLLandBuild : public view_listener_t
{
	bool handleEvent(const LLSD& userdata)
	{
		LLViewerParcelMgr::getInstance()->deselectLand();

		if (gAgentCamera.getFocusOnAvatar() && !LLToolMgr::getInstance()->inEdit() && gSavedSettings.getBOOL("EditCameraMovement") )
		{
			// zoom in if we're looking at the avatar
			gAgentCamera.setFocusOnAvatar(FALSE, ANIMATE);
			gAgentCamera.setFocusGlobal(LLToolPie::getInstance()->getPick());
			gAgentCamera.cameraZoomIn(0.666f);
			gAgentCamera.cameraOrbitOver( 30.f * DEG_TO_RAD );
			gViewerWindow->moveCursorToCenter();
		}
		else if ( gSavedSettings.getBOOL("EditCameraMovement")  )
		{
			// otherwise just move focus
			gAgentCamera.setFocusGlobal(LLToolPie::getInstance()->getPick());
			gViewerWindow->moveCursorToCenter();
		}


		LLToolMgr::getInstance()->setCurrentToolset(gBasicToolset);
		LLToolMgr::getInstance()->getCurrentToolset()->selectTool( LLToolCompCreate::getInstance() );

		// Could be first use
		//LLFirstUse::useBuild();
		return true;
	}
};

class LLLandBuyPass : public view_listener_t
{
	bool handleEvent(const LLSD& userdata)
	{
		LLPanelLandGeneral::onClickBuyPass((void *)FALSE);
		return true;
	}
};

class LLLandEnableBuyPass : public view_listener_t
{
	bool handleEvent(const LLSD& userdata)
	{
		bool new_value = LLPanelLandGeneral::enableBuyPass(NULL);
		return new_value;
	}
};

// BUG: Should really check if CLICK POINT is in a parcel where you can build.
BOOL enable_land_build(void*)
{
	if (gAgent.isGodlike()) return TRUE;
	if (gAgent.inPrelude()) return FALSE;

	BOOL can_build = FALSE;
	LLParcel* agent_parcel = LLViewerParcelMgr::getInstance()->getAgentParcel();
	if (agent_parcel)
	{
		can_build = agent_parcel->getAllowModify();
	}
	return can_build;
}

// BUG: Should really check if OBJECT is in a parcel where you can build.
BOOL enable_object_build(void*)
{
	if (gAgent.isGodlike()) return TRUE;
	if (gAgent.inPrelude()) return FALSE;

	BOOL can_build = FALSE;
	LLParcel* agent_parcel = LLViewerParcelMgr::getInstance()->getAgentParcel();
	if (agent_parcel)
	{
		can_build = agent_parcel->getAllowModify();
	}
	return can_build;
}

bool enable_object_edit()
{
	if (!isAgentAvatarValid()) return false;
	
	// *HACK:  The new "prelude" Help Islands have a build sandbox area,
	// so users need the Edit and Create pie menu options when they are
	// there.  Eventually this needs to be replaced with code that only 
	// lets you edit objects if you have permission to do so (edit perms,
	// group edit, god).  See also lltoolbar.cpp.  JC
	bool enable = false;
	if (gAgent.inPrelude())
	{
		enable = LLViewerParcelMgr::getInstance()->allowAgentBuild()
			|| LLSelectMgr::getInstance()->getSelection()->isAttachment();
	} 
	else if (LLSelectMgr::getInstance()->selectGetAllValidAndObjectsFound())
	{
//		enable = true;
// [RLVa:KB] - Checked: 2010-11-29 (RLVa-1.3.0c) | Modified: RLVa-1.3.0c
		bool fRlvCanEdit = (!gRlvHandler.hasBehaviour(RLV_BHVR_EDIT)) && (!gRlvHandler.hasBehaviour(RLV_BHVR_EDITOBJ));
		if (!fRlvCanEdit)
		{
			LLObjectSelectionHandle hSel = LLSelectMgr::getInstance()->getSelection();
			RlvSelectIsEditable f;
			fRlvCanEdit = (hSel.notNull()) && ((hSel->getFirstRootNode(&f, TRUE)) == NULL);
		}
		enable = fRlvCanEdit;
// [/RLVa:KB]
	}

	return enable;
}

bool enable_mute_particle()
{
	const LLPickInfo& pick = LLToolPie::getInstance()->getPick();

	return pick.mParticleOwnerID != LLUUID::null && pick.mParticleOwnerID != gAgent.getID();
}

// mutually exclusive - show either edit option or build in menu
bool enable_object_build()
{
	return !enable_object_edit();
}

bool enable_object_select_in_pathfinding_linksets()
{
	return LLPathfindingManager::getInstance()->isPathfindingEnabledForCurrentRegion() && LLSelectMgr::getInstance()->selectGetEditableLinksets();
}

bool visible_object_select_in_pathfinding_linksets()
{
	return LLPathfindingManager::getInstance()->isPathfindingEnabledForCurrentRegion();
}

bool enable_object_select_in_pathfinding_characters()
{
	return LLPathfindingManager::getInstance()->isPathfindingEnabledForCurrentRegion() &&  LLSelectMgr::getInstance()->selectGetViewableCharacters();
}

class LLSelfRemoveAllAttachments : public view_listener_t
{
	bool handleEvent(const LLSD& userdata)
	{
		LLAppearanceMgr::instance().removeAllAttachmentsFromAvatar();
		return true;
	}
};

class LLSelfEnableRemoveAllAttachments : public view_listener_t
{
	bool handleEvent(const LLSD& userdata)
	{
		bool new_value = false;
		if (isAgentAvatarValid())
		{
			for (LLVOAvatar::attachment_map_t::iterator iter = gAgentAvatarp->mAttachmentPoints.begin(); 
				 iter != gAgentAvatarp->mAttachmentPoints.end(); )
			{
				LLVOAvatar::attachment_map_t::iterator curiter = iter++;
				LLViewerJointAttachment* attachment = curiter->second;
//				if (attachment->getNumObjects() > 0)
// [RLVa:KB] - Checked: 2010-03-04 (RLVa-1.2.0a) | Added: RLVa-1.2.0a
				if ( (attachment->getNumObjects() > 0) && ((!rlv_handler_t::isEnabled()) || (gRlvAttachmentLocks.canDetach(attachment))) )
// [/RLVa:KB]
				{
					new_value = true;
					break;
				}
			}
		}
		return new_value;
	}
};

BOOL enable_has_attachments(void*)
{

	return FALSE;
}

//---------------------------------------------------------------------------
// Avatar pie menu
//---------------------------------------------------------------------------
//void handle_follow(void *userdata)
//{
//	// follow a given avatar by ID
//	LLViewerObject* objectp = LLSelectMgr::getInstance()->getSelection()->getPrimaryObject();
//	if (objectp)
//	{
//		gAgent.startFollowPilot(objectp->getID());
//	}
//}

bool enable_object_mute()
{
	LLViewerObject* object = LLSelectMgr::getInstance()->getSelection()->getPrimaryObject();
	if (!object) return false;

	LLVOAvatar* avatar = find_avatar_from_object(object); 
	if (avatar)
	{
		// It's an avatar
		LLNameValue *lastname = avatar->getNVPair("LastName");
		bool is_linden =
			lastname && !LLStringUtil::compareStrings(lastname->getString(), "Linden");
		bool is_self = avatar->isSelf();
//		return !is_linden && !is_self;
// [RLVa:KB] - Checked: RLVa-1.2.1
<<<<<<< HEAD
//		return !is_linden && !is_self && (RlvActions::canShowName(RlvActions::SNC_DEFAULT, avatar->getID()));
// [/RLVa:KB]

		// <FS:Zi> Make enable/disable of block/unblock menu items work for avatars
		if(is_linden || is_self)
			return false;

		if (!RlvActions::canShowName(RlvActions::SNC_DEFAULT, avatar->getID()))
			return false;

		LLNameValue *firstname = avatar->getNVPair("FirstName");

		std::string name;
		if (firstname && lastname)
		{
			name = LLCacheName::buildFullName(
				firstname->getString(), lastname->getString());
		}

		LLMute mute(avatar->getID(),name,LLMute::AGENT);
		return !LLMuteList::getInstance()->isMuted(mute.mID);
		// </FS:Zi>
=======
		return !is_linden && !is_self && (RlvActions::canShowName(RlvActions::SNC_DEFAULT, avatar->getID()));
// [/RLVa:KB]
>>>>>>> 4f05d71e
	}
	else
	{
		// Just a regular object
		return LLSelectMgr::getInstance()->getSelection()->contains( object, SELECT_ALL_TES ) &&
			   !LLMuteList::getInstance()->isMuted(object->getID());
	}
}

bool enable_object_unmute()
{
	LLViewerObject* object = LLSelectMgr::getInstance()->getSelection()->getPrimaryObject();
	if (!object) return false;

	LLVOAvatar* avatar = find_avatar_from_object(object); 
	if (avatar)
	{
		// It's an avatar
		LLNameValue *lastname = avatar->getNVPair("LastName");
		bool is_linden =
			lastname && !LLStringUtil::compareStrings(lastname->getString(), "Linden");
		bool is_self = avatar->isSelf();
		// <FS:Zi> Make enable/disable of block/unblock menu items work for avatars
		// return !is_linden && !is_self;
		if(is_linden || is_self)
			return false;

		LLNameValue *firstname = avatar->getNVPair("FirstName");
		std::string name;
		if (firstname && lastname)
		{
			name = LLCacheName::buildFullName(
				firstname->getString(), lastname->getString());
		}

		LLMute mute(avatar->getID(),name,LLMute::AGENT);
		return LLMuteList::getInstance()->isMuted(mute.mID);
		// </FS:Zi>
	}
	else
	{
		// Just a regular object
		return LLSelectMgr::getInstance()->getSelection()->contains( object, SELECT_ALL_TES ) &&
			   LLMuteList::getInstance()->isMuted(object->getID());;
	}
}

// <FS:Ansariel> Avatar render more check for pie menu
bool check_avatar_render_mode(U32 mode)
{
	LLViewerObject* object = LLSelectMgr::getInstance()->getSelection()->getPrimaryObject();
	if (!object) return false;

	LLVOAvatar* avatar = find_avatar_from_object(object); 
	if (!avatar) return false;
		
	switch (mode) 
	{
		case 0:
// [RLVa:KB] - Checked: RLVa-2.2 (@setcam_avdist)
				return FSAvatarRenderPersistence::instance().getAvatarRenderSettings(avatar->getID()) == LLVOAvatar::AV_RENDER_NORMALLY;
// [/RLVa:KB]
//				return (avatar->getVisualMuteSettings() == LLVOAvatar::AV_RENDER_NORMALLY);
		case 1:
// [RLVa:KB] - Checked: RLVa-2.2 (@setcam_avdist)
				return FSAvatarRenderPersistence::instance().getAvatarRenderSettings(avatar->getID()) == LLVOAvatar::AV_DO_NOT_RENDER;
// [/RLVa:KB]
//				return (avatar->getVisualMuteSettings() == LLVOAvatar::AV_DO_NOT_RENDER);
		case 2:
// [RLVa:KB] - Checked: RLVa-2.2 (@setcam_avdist)
				return FSAvatarRenderPersistence::instance().getAvatarRenderSettings(avatar->getID()) == LLVOAvatar::AV_ALWAYS_RENDER;
// [/RLVa:KB]
//				return (avatar->getVisualMuteSettings() == LLVOAvatar::AV_ALWAYS_RENDER);
		default:
			return false;
	}
}
// </FS:Ansariel>

// 0 = normal, 1 = always, 2 = never
class LLAvatarCheckImpostorMode : public view_listener_t
{	
	bool handleEvent(const LLSD& userdata)
	{
<<<<<<< HEAD
		// <FS:Ansariel> Avatar render more check for pie menu
		//LLViewerObject* object = LLSelectMgr::getInstance()->getSelection()->getPrimaryObject();
		//if (!object) return false;

		//LLVOAvatar* avatar = find_avatar_from_object(object); 
		//if (!avatar) return false;
		//
		//U32 mode = userdata.asInteger();
		//switch (mode) 
		//{
		//	case 0:
		//		return (avatar->getVisualMuteSettings() == LLVOAvatar::AV_RENDER_NORMALLY);
		//	case 1:
		//		return (avatar->getVisualMuteSettings() == LLVOAvatar::AV_DO_NOT_RENDER);
		//	case 2:
		//		return (avatar->getVisualMuteSettings() == LLVOAvatar::AV_ALWAYS_RENDER);
		//	default:
		//		return false;
		//}
		return check_avatar_render_mode(userdata.asInteger());
		// </FS:Ansariel>
=======
		LLViewerObject* object = LLSelectMgr::getInstance()->getSelection()->getPrimaryObject();
		if (!object) return false;

		LLVOAvatar* avatar = find_avatar_from_object(object); 
		if (!avatar) return false;
		
		U32 mode = userdata.asInteger();
		switch (mode) 
		{
			case 0:
// [RLVa:KB] - Checked: RLVa-2.2 (@setcam_avdist)
				return LLRenderMuteList::instance().getSavedVisualMuteSetting(avatar->getID()) == LLVOAvatar::AV_RENDER_NORMALLY;
// [/RLVa:KB]
//				return (avatar->getVisualMuteSettings() == LLVOAvatar::AV_RENDER_NORMALLY);
			case 1:
// [RLVa:KB] - Checked: RLVa-2.2 (@setcam_avdist)
				return LLRenderMuteList::instance().getSavedVisualMuteSetting(avatar->getID()) == LLVOAvatar::AV_DO_NOT_RENDER;
// [/RLVa:KB]
//				return (avatar->getVisualMuteSettings() == LLVOAvatar::AV_DO_NOT_RENDER);
			case 2:
// [RLVa:KB] - Checked: RLVa-2.2 (@setcam_avdist)
				return LLRenderMuteList::instance().getSavedVisualMuteSetting(avatar->getID()) == LLVOAvatar::AV_ALWAYS_RENDER;
// [/RLVa:KB]
//				return (avatar->getVisualMuteSettings() == LLVOAvatar::AV_ALWAYS_RENDER);
			default:
				return false;
		}
>>>>>>> 4f05d71e
	}	// handleEvent()
};

// 0 = normal, 1 = always, 2 = never
class LLAvatarSetImpostorMode : public view_listener_t
{
	bool handleEvent(const LLSD& userdata)
	{
		LLViewerObject* object = LLSelectMgr::getInstance()->getSelection()->getPrimaryObject();
		if (!object) return false;

		LLVOAvatar* avatar = find_avatar_from_object(object); 
		if (!avatar) return false;
		
		U32 mode = userdata.asInteger();
		switch (mode) 
		{
			case 0:
				avatar->setVisualMuteSettings(LLVOAvatar::AV_RENDER_NORMALLY);
				break;
			case 1:
				avatar->setVisualMuteSettings(LLVOAvatar::AV_DO_NOT_RENDER);
				break;
			case 2:
				avatar->setVisualMuteSettings(LLVOAvatar::AV_ALWAYS_RENDER);
				break;
			default:
				return false;
		}

		LLVOAvatar::cullAvatarsByPixelArea();
		return true;
	}	// handleEvent()
};


class LLObjectMute : public view_listener_t
{
	bool handleEvent(const LLSD& userdata)
	{
		LLViewerObject* object = LLSelectMgr::getInstance()->getSelection()->getPrimaryObject();
		if (!object) return true;
		
		LLUUID id;
		std::string name;
		LLMute::EType type;
		LLVOAvatar* avatar = find_avatar_from_object(object); 
		if (avatar)
		{
			id = avatar->getID();
// [RLVa:KB] - Checked: RLVa-1.0.0
			if (!RlvActions::canShowName(RlvActions::SNC_DEFAULT, id))
				return true;
// [/RLVa:KB]

			avatar->mNeedsImpostorUpdate = TRUE;

<<<<<<< HEAD
=======
			id = avatar->getID();
// [RLVa:KB] - Checked: RLVa-1.0.0
			if (!RlvActions::canShowName(RlvActions::SNC_DEFAULT, id))
				return true;
// [/RLVa:KB]
>>>>>>> 4f05d71e

			LLNameValue *firstname = avatar->getNVPair("FirstName");
			LLNameValue *lastname = avatar->getNVPair("LastName");
			if (firstname && lastname)
			{
				name = LLCacheName::buildFullName(
					firstname->getString(), lastname->getString());
			}
			
			type = LLMute::AGENT;
		}
		else
		{
			// it's an object
			id = object->getID();

			LLSelectNode* node = LLSelectMgr::getInstance()->getSelection()->getFirstRootNode();
			if (node)
			{
				name = node->mName;
			}
			
			type = LLMute::OBJECT;
		}
		
		LLMute mute(id, name, type);
		if (LLMuteList::getInstance()->isMuted(mute.mID))
		{
			LLMuteList::getInstance()->remove(mute);
		}
		else
		{
			LLMuteList::getInstance()->add(mute);
			LLPanelBlockedList::showPanelAndSelect(mute.mID);
		}
		
		return true;
	}
};

bool handle_go_to()
{
	// try simulator autopilot
	std::vector<std::string> strings;
	std::string val;
	LLVector3d pos = LLToolPie::getInstance()->getPick().mPosGlobal;
	val = llformat("%g", pos.mdV[VX]);
	strings.push_back(val);
	val = llformat("%g", pos.mdV[VY]);
	strings.push_back(val);
	val = llformat("%g", pos.mdV[VZ]);
	strings.push_back(val);
	send_generic_message("autopilot", strings);

	LLViewerParcelMgr::getInstance()->deselectLand();

	if (isAgentAvatarValid() && !gSavedSettings.getBOOL("AutoPilotLocksCamera"))
	{
		gAgentCamera.setFocusGlobal(gAgentCamera.getFocusTargetGlobal(), gAgentAvatarp->getID());
	}
	else 
	{
		// Snap camera back to behind avatar
		gAgentCamera.setFocusOnAvatar(TRUE, ANIMATE);
	}

	// Could be first use
	//LLFirstUse::useGoTo();
	return true;
}

class LLGoToObject : public view_listener_t
{
	bool handleEvent(const LLSD& userdata)
	{
		return handle_go_to();
	}
};

class LLAvatarReportAbuse : public view_listener_t
{
	bool handleEvent(const LLSD& userdata)
	{
		LLVOAvatar* avatar = find_avatar_from_object( LLSelectMgr::getInstance()->getSelection()->getPrimaryObject() );
		if(avatar)
		{
			LLFloaterReporter::showFromObject(avatar->getID());
		}
		return true;
	}
};


//---------------------------------------------------------------------------
// Parcel freeze, eject, etc.
//---------------------------------------------------------------------------
//bool callback_freeze(const LLSD& notification, const LLSD& response)
//{
//	LLUUID avatar_id = notification["payload"]["avatar_id"].asUUID();
//	S32 option = LLNotificationsUtil::getSelectedOption(notification, response);
//
//	if (0 == option || 1 == option)
//	{
//		U32 flags = 0x0;
//		if (1 == option)
//		{
//			// unfreeze
//			flags |= 0x1;
//		}
//
//		LLMessageSystem* msg = gMessageSystem;
//		LLViewerObject* avatar = gObjectList.findObject(avatar_id);
//
//		if (avatar)
//		{
//			msg->newMessage("FreezeUser");
//			msg->nextBlock("AgentData");
//			msg->addUUID("AgentID", gAgent.getID());
//			msg->addUUID("SessionID", gAgent.getSessionID());
//			msg->nextBlock("Data");
//			msg->addUUID("TargetID", avatar_id );
//			msg->addU32("Flags", flags );
//			msg->sendReliable( avatar->getRegion()->getHost() );
//		}
//	}
//	return false;
//}


void handle_avatar_freeze(const LLSD& avatar_id)
{
<<<<<<< HEAD
// [SL:KB] - Patch: UI-AvatarNearbyActions | Checked: 2011-05-13 (Catznip-2.6.0a) | Added: Catznip-2.6.0a
	// Use avatar_id if available, otherwise default to right-click avatar
	LLUUID idAgent = avatar_id.asUUID();
	if (idAgent.isNull())
	{
		/*const*/ LLVOAvatar* pAvatar = find_avatar_from_object(LLSelectMgr::getInstance()->getSelection()->getPrimaryObject());
		if (pAvatar)
			idAgent = pAvatar->getID();
	}
	if (idAgent.notNull())
	{
		LLAvatarActions::landFreeze(idAgent);
	}
// [/SL:KB]
//		// Use avatar_id if available, otherwise default to right-click avatar
//		LLVOAvatar* avatar = NULL;
//		if (avatar_id.asUUID().notNull())
//		{
//			avatar = find_avatar_from_object(avatar_id.asUUID());
//		}
//		else
//		{
//			avatar = find_avatar_from_object(
//				LLSelectMgr::getInstance()->getSelection()->getPrimaryObject());
//		}
//
//		if( avatar )
//		{
//			std::string fullname = avatar->getFullname();
//			LLSD payload;
//			payload["avatar_id"] = avatar->getID();
//
//			if (!fullname.empty())
//			{
//				LLSD args;
//				args["AVATAR_NAME"] = fullname;
// [RLVa:KB] - Checked: RLVa-1.0.0
//				args["AVATAR_NAME"] = (RlvActions::canShowName(RlvActions::SNC_DEFAULT, avatar->getID())) ? fullname : RlvStrings::getAnonym(fullname);
// [/RLVa:KB]
//				LLNotificationsUtil::add("FreezeAvatarFullname",
//							args,
//							payload,
//							callback_freeze);
//			}
//			else
//			{
//				LLNotificationsUtil::add("FreezeAvatar",
//							LLSD(),
//							payload,
//							callback_freeze);
//			}
//		}
=======
		// Use avatar_id if available, otherwise default to right-click avatar
		LLVOAvatar* avatar = NULL;
		if (avatar_id.asUUID().notNull())
		{
			avatar = find_avatar_from_object(avatar_id.asUUID());
		}
		else
		{
			avatar = find_avatar_from_object(
				LLSelectMgr::getInstance()->getSelection()->getPrimaryObject());
		}

		if( avatar )
		{
			std::string fullname = avatar->getFullname();
			LLSD payload;
			payload["avatar_id"] = avatar->getID();

			if (!fullname.empty())
			{
				LLSD args;
//				args["AVATAR_NAME"] = fullname;
// [RLVa:KB] - Checked: RLVa-1.0.0
				args["AVATAR_NAME"] = (RlvActions::canShowName(RlvActions::SNC_DEFAULT, avatar->getID())) ? fullname : RlvStrings::getAnonym(fullname);
// [/RLVa:KB]
				LLNotificationsUtil::add("FreezeAvatarFullname",
							args,
							payload,
							callback_freeze);
			}
			else
			{
				LLNotificationsUtil::add("FreezeAvatar",
							LLSD(),
							payload,
							callback_freeze);
			}
		}
>>>>>>> 4f05d71e
}

class LLAvatarVisibleDebug : public view_listener_t
{
	bool handleEvent(const LLSD& userdata)
	{
		return gAgent.isGodlike();
	}
};

class LLAvatarDebug : public view_listener_t
{
	bool handleEvent(const LLSD& userdata)
	{
		LLVOAvatar* avatar = find_avatar_from_object( LLSelectMgr::getInstance()->getSelection()->getPrimaryObject() );
		if( avatar )
		{
			if (avatar->isSelf())
			{
				((LLVOAvatarSelf *)avatar)->dumpLocalTextures();
			}
			LL_INFOS() << "Dumping temporary asset data to simulator logs for avatar " << avatar->getID() << LL_ENDL;
			// <FS:Ansariel> Disable message - spawns error "generic request failed"
			//std::vector<std::string> strings;
			//strings.push_back(avatar->getID().asString());
			//LLUUID invoice;
			//send_generic_message("dumptempassetdata", strings, invoice);
			// </FS:Ansariel>
			LLFloaterReg::showInstance( "avatar_textures", LLSD(avatar->getID()) );
		}
		return true;
	}
};

//bool callback_eject(const LLSD& notification, const LLSD& response)
//{
//	S32 option = LLNotificationsUtil::getSelectedOption(notification, response);
//	if (2 == option)
//	{
//		// Cancel button.
//		return false;
//	}
//	LLUUID avatar_id = notification["payload"]["avatar_id"].asUUID();
//	bool ban_enabled = notification["payload"]["ban_enabled"].asBoolean();
//
//	if (0 == option)
//	{
//		// Eject button
//		LLMessageSystem* msg = gMessageSystem;
//		LLViewerObject* avatar = gObjectList.findObject(avatar_id);
//
//		if (avatar)
//		{
//			U32 flags = 0x0;
//			msg->newMessage("EjectUser");
//			msg->nextBlock("AgentData");
//			msg->addUUID("AgentID", gAgent.getID() );
//			msg->addUUID("SessionID", gAgent.getSessionID() );
//			msg->nextBlock("Data");
//			msg->addUUID("TargetID", avatar_id );
//			msg->addU32("Flags", flags );
//			msg->sendReliable( avatar->getRegion()->getHost() );
//		}
//	}
//	else if (ban_enabled)
//	{
//		// This is tricky. It is similar to say if it is not an 'Eject' button,
//		// and it is also not an 'Cancle' button, and ban_enabled==ture, 
//		// it should be the 'Eject and Ban' button.
//		LLMessageSystem* msg = gMessageSystem;
//		LLViewerObject* avatar = gObjectList.findObject(avatar_id);
//
//		if (avatar)
//		{
//			U32 flags = 0x1;
//			msg->newMessage("EjectUser");
//			msg->nextBlock("AgentData");
//			msg->addUUID("AgentID", gAgent.getID() );
//			msg->addUUID("SessionID", gAgent.getSessionID() );
//			msg->nextBlock("Data");
//			msg->addUUID("TargetID", avatar_id );
//			msg->addU32("Flags", flags );
//			msg->sendReliable( avatar->getRegion()->getHost() );
//		}
//	}
//	return false;
//}

void handle_avatar_eject(const LLSD& avatar_id)
{
<<<<<<< HEAD
// [SL:KB] - Patch: UI-AvatarNearbyActions | Checked: 2011-05-13 (Catznip-2.6.0a) | Added: Catznip-2.6.0a
	// Use avatar_id if available, otherwise default to right-click avatar
	LLUUID idAgent = avatar_id.asUUID();
	if (idAgent.isNull())
	{
		/*const*/ LLVOAvatar* pAvatar = find_avatar_from_object(LLSelectMgr::getInstance()->getSelection()->getPrimaryObject());
		if (pAvatar)
			idAgent = pAvatar->getID();
	}
	if (idAgent.notNull())
	{
		LLAvatarActions::landEject(idAgent);
	}
// [/SL:KB]
//		// Use avatar_id if available, otherwise default to right-click avatar
//		LLVOAvatar* avatar = NULL;
//		if (avatar_id.asUUID().notNull())
//		{
//			avatar = find_avatar_from_object(avatar_id.asUUID());
//		}
//		else
//		{
//			avatar = find_avatar_from_object(
//				LLSelectMgr::getInstance()->getSelection()->getPrimaryObject());
//		}
//
//		if( avatar )
//		{
//			LLSD payload;
//			payload["avatar_id"] = avatar->getID();
//			std::string fullname = avatar->getFullname();
//
//			const LLVector3d& pos = avatar->getPositionGlobal();
//			LLParcel* parcel = LLViewerParcelMgr::getInstance()->selectParcelAt(pos)->getParcel();
//			
//			if (LLViewerParcelMgr::getInstance()->isParcelOwnedByAgent(parcel,GP_LAND_MANAGE_BANNED))
//			{
//                payload["ban_enabled"] = true;
//				if (!fullname.empty())
//				{
//    				LLSD args;
//					args["AVATAR_NAME"] = fullname;
// [RLVa:KB] - Checked: RLVa-1.0.0
//					args["AVATAR_NAME"] = (RlvActions::canShowName(RlvActions::SNC_DEFAULT, avatar->getID())) ? fullname : RlvStrings::getAnonym(fullname);
// [/RLVa:KB]
//    				LLNotificationsUtil::add("EjectAvatarFullname",
//    							args,
//    							payload,
//    							callback_eject);
//				}
//				else
//				{
//    				LLNotificationsUtil::add("EjectAvatarFullname",
//    							LLSD(),
//    							payload,
//    							callback_eject);
//				}
//			}
//			else
//			{
//                payload["ban_enabled"] = false;
//				if (!fullname.empty())
//				{
//    				LLSD args;
//					args["AVATAR_NAME"] = fullname;
// [RLVa:KB] - Checked: RLVa-1.0.0
//					args["AVATAR_NAME"] = (RlvActions::canShowName(RlvActions::SNC_DEFAULT, avatar->getID())) ? fullname : RlvStrings::getAnonym(fullname);
// [/RLVa:KB]
//    				LLNotificationsUtil::add("EjectAvatarFullnameNoBan",
//    							args,
//    							payload,
//    							callback_eject);
//				}
//				else
//				{
//    				LLNotificationsUtil::add("EjectAvatarNoBan",
//    							LLSD(),
//    							payload,
//    							callback_eject);
//				}
//			}
//		}
=======
		// Use avatar_id if available, otherwise default to right-click avatar
		LLVOAvatar* avatar = NULL;
		if (avatar_id.asUUID().notNull())
		{
			avatar = find_avatar_from_object(avatar_id.asUUID());
		}
		else
		{
			avatar = find_avatar_from_object(
				LLSelectMgr::getInstance()->getSelection()->getPrimaryObject());
		}

		if( avatar )
		{
			LLSD payload;
			payload["avatar_id"] = avatar->getID();
			std::string fullname = avatar->getFullname();

			const LLVector3d& pos = avatar->getPositionGlobal();
			LLParcel* parcel = LLViewerParcelMgr::getInstance()->selectParcelAt(pos)->getParcel();
			
			if (LLViewerParcelMgr::getInstance()->isParcelOwnedByAgent(parcel,GP_LAND_MANAGE_BANNED))
			{
                payload["ban_enabled"] = true;
				if (!fullname.empty())
				{
    				LLSD args;
//					args["AVATAR_NAME"] = fullname;
// [RLVa:KB] - Checked: RLVa-1.0.0
					args["AVATAR_NAME"] = (RlvActions::canShowName(RlvActions::SNC_DEFAULT, avatar->getID())) ? fullname : RlvStrings::getAnonym(fullname);
// [/RLVa:KB]
    				LLNotificationsUtil::add("EjectAvatarFullname",
    							args,
    							payload,
    							callback_eject);
				}
				else
				{
    				LLNotificationsUtil::add("EjectAvatarFullname",
    							LLSD(),
    							payload,
    							callback_eject);
				}
			}
			else
			{
                payload["ban_enabled"] = false;
				if (!fullname.empty())
				{
    				LLSD args;
//					args["AVATAR_NAME"] = fullname;
// [RLVa:KB] - Checked: RLVa-1.0.0
					args["AVATAR_NAME"] = (RlvActions::canShowName(RlvActions::SNC_DEFAULT, avatar->getID())) ? fullname : RlvStrings::getAnonym(fullname);
// [/RLVa:KB]
    				LLNotificationsUtil::add("EjectAvatarFullnameNoBan",
    							args,
    							payload,
    							callback_eject);
				}
				else
				{
    				LLNotificationsUtil::add("EjectAvatarNoBan",
    							LLSD(),
    							payload,
    							callback_eject);
				}
			}
		}
>>>>>>> 4f05d71e
}

bool my_profile_visible()
{
	LLFloater* floaterp = LLAvatarActions::getProfileFloater(gAgentID);
	return floaterp && floaterp->isInVisibleChain();
}

bool enable_freeze_eject(const LLSD& avatar_id)
{
// [SL:KB] - Patch: UI-AvatarNearbyActions | Checked: 2011-05-13 (Catznip-2.6.0a) | Added: Catznip-2.6.0a
	// Use avatar_id if available, otherwise default to right-click avatar
	LLUUID idAgent = avatar_id.asUUID();
	if (idAgent.isNull())
	{
		/*const*/ LLVOAvatar* pAvatar = find_avatar_from_object(LLSelectMgr::getInstance()->getSelection()->getPrimaryObject());
		if (pAvatar)
			idAgent = pAvatar->getID();
	}
	return (idAgent.notNull()) ? LLAvatarActions::canLandFreezeOrEject(idAgent) : false;
// [/SL:KB]
//	// Use avatar_id if available, otherwise default to right-click avatar
//	LLVOAvatar* avatar = NULL;
//	if (avatar_id.asUUID().notNull())
//	{
//		avatar = find_avatar_from_object(avatar_id.asUUID());
//	}
//	else
//	{
//		avatar = find_avatar_from_object(
//			LLSelectMgr::getInstance()->getSelection()->getPrimaryObject());
//	}
//	if (!avatar) return false;
//
//	// Gods can always freeze
//	if (gAgent.isGodlike()) return true;
//
//	// Estate owners / managers can freeze
//	// Parcel owners can also freeze
//	const LLVector3& pos = avatar->getPositionRegion();
//	const LLVector3d& pos_global = avatar->getPositionGlobal();
//	LLParcel* parcel = LLViewerParcelMgr::getInstance()->selectParcelAt(pos_global)->getParcel();
//	LLViewerRegion* region = avatar->getRegion();
//	if (!region) return false;
//				
//	bool new_value = region->isOwnedSelf(pos);
//	if (!new_value || region->isOwnedGroup(pos))
//	{
//		new_value = LLViewerParcelMgr::getInstance()->isParcelOwnedByAgent(parcel,GP_LAND_ADMIN);
//	}
//	return new_value;
}

// <FS:Ansariel> FIRE-13515: Re-add give calling card
class LLAvatarGiveCard : public view_listener_t
{
	bool handleEvent(const LLSD& userdata)
	{
		LL_INFOS("LLAvatarGiveCard") << "handle_give_card()" << LL_ENDL;
		LLViewerObject* dest = LLSelectMgr::getInstance()->getSelection()->getPrimaryObject();
// [RLVa:KB] - Checked: 2010-06-04 (RLVa-1.2.0d) | Modified: RLVa-1.2.0d | OK
		//if(dest && dest->isAvatar())
		if ( (dest && dest->isAvatar()) && (!gRlvHandler.hasBehaviour(RLV_BHVR_SHOWNAMES)) )
// [/RLVa:KB]
		{
			bool found_name = false;
			LLSD args;
			LLSD old_args;
			LLNameValue* nvfirst = dest->getNVPair("FirstName");
			LLNameValue* nvlast = dest->getNVPair("LastName");
			if(nvfirst && nvlast)
			{
				std::string full_name = gCacheName->buildFullName(nvfirst->getString(), nvlast->getString());
				args["NAME"] = full_name;
				old_args["NAME"] = full_name;
				found_name = true;
			}
			LLViewerRegion* region = dest->getRegion();
			LLHost dest_host;
			if(region)
			{
				dest_host = region->getHost();
			}
			if(found_name && dest_host.isOk())
			{
				LLMessageSystem* msg = gMessageSystem;
				msg->newMessage("OfferCallingCard");
				msg->nextBlockFast(_PREHASH_AgentData);
				msg->addUUIDFast(_PREHASH_AgentID, gAgent.getID());
				msg->addUUIDFast(_PREHASH_SessionID, gAgent.getSessionID());
				msg->nextBlockFast(_PREHASH_AgentBlock);
				msg->addUUIDFast(_PREHASH_DestID, dest->getID());
				LLUUID transaction_id;
				transaction_id.generate();
				msg->addUUIDFast(_PREHASH_TransactionID, transaction_id);
				msg->sendReliable(dest_host);
				LLNotificationsUtil::add("OfferedCard", args);
			}
			else
			{
				LLNotificationsUtil::add("CantOfferCallingCard", old_args);
			}
		}
		return true;
	}
};
// </FS:Ansariel> FIRE-13515: Re-add give calling card

bool callback_leave_group(const LLSD& notification, const LLSD& response)
{
	S32 option = LLNotificationsUtil::getSelectedOption(notification, response);
	if (option == 0)
	{
		LLMessageSystem *msg = gMessageSystem;

		msg->newMessageFast(_PREHASH_LeaveGroupRequest);
		msg->nextBlockFast(_PREHASH_AgentData);
		msg->addUUIDFast(_PREHASH_AgentID, gAgent.getID() );
		msg->addUUIDFast(_PREHASH_SessionID, gAgent.getSessionID());
		msg->nextBlockFast(_PREHASH_GroupData);
		msg->addUUIDFast(_PREHASH_GroupID, gAgent.getGroupID() );
		gAgent.sendReliableMessage();
	}
	return false;
}

void append_aggregate(std::string& string, const LLAggregatePermissions& ag_perm, PermissionBit bit, const char* txt)
{
	LLAggregatePermissions::EValue val = ag_perm.getValue(bit);
	std::string buffer;
	switch(val)
	{
	  case LLAggregatePermissions::AP_NONE:
		buffer = llformat( "* %s None\n", txt);
		break;
	  case LLAggregatePermissions::AP_SOME:
		buffer = llformat( "* %s Some\n", txt);
		break;
	  case LLAggregatePermissions::AP_ALL:
		buffer = llformat( "* %s All\n", txt);
		break;
	  case LLAggregatePermissions::AP_EMPTY:
	  default:
		break;
	}
	string.append(buffer);
}

bool enable_buy_object()
{
    // In order to buy, there must only be 1 purchaseable object in
    // the selection manager.
	if(LLSelectMgr::getInstance()->getSelection()->getRootObjectCount() != 1) return false;
    LLViewerObject* obj = NULL;
    LLSelectNode* node = LLSelectMgr::getInstance()->getSelection()->getFirstRootNode();
	if(node)
    {
        obj = node->getObject();
        if(!obj) return false;

		if( for_sale_selection(node) )
		{
			// *NOTE: Is this needed?  This checks to see if anyone owns the
			// object, dating back to when we had "public" objects owned by
			// no one.  JC
			if(obj->permAnyOwner()) return true;
		}
    }
	return false;
}

// Note: This will only work if the selected object's data has been
// received by the viewer and cached in the selection manager.
void handle_buy_object(LLSaleInfo sale_info)
{
	if(!LLSelectMgr::getInstance()->selectGetAllRootsValid())
	{
		LLNotificationsUtil::add("UnableToBuyWhileDownloading");
		return;
	}

	LLUUID owner_id;
	std::string owner_name;
	BOOL owners_identical = LLSelectMgr::getInstance()->selectGetOwner(owner_id, owner_name);
	if (!owners_identical)
	{
		LLNotificationsUtil::add("CannotBuyObjectsFromDifferentOwners");
		return;
	}

	LLPermissions perm;
	BOOL valid = LLSelectMgr::getInstance()->selectGetPermissions(perm);
	LLAggregatePermissions ag_perm;
	valid &= LLSelectMgr::getInstance()->selectGetAggregatePermissions(ag_perm);
	if(!valid || !sale_info.isForSale() || !perm.allowTransferTo(gAgent.getID()))
	{
		LLNotificationsUtil::add("ObjectNotForSale");
		return;
	}

	LLFloaterBuy::show(sale_info);
}


void handle_buy_contents(LLSaleInfo sale_info)
{
	LLFloaterBuyContents::show(sale_info);
}

void handle_region_dump_temp_asset_data(void*)
{
	LL_INFOS() << "Dumping temporary asset data to simulator logs" << LL_ENDL;
	std::vector<std::string> strings;
	LLUUID invoice;
	send_generic_message("dumptempassetdata", strings, invoice);
}

void handle_region_clear_temp_asset_data(void*)
{
	LL_INFOS() << "Clearing temporary asset data" << LL_ENDL;
	std::vector<std::string> strings;
	LLUUID invoice;
	send_generic_message("cleartempassetdata", strings, invoice);
}

void handle_region_dump_settings(void*)
{
	LLViewerRegion* regionp = gAgent.getRegion();
	if (regionp)
	{
		LL_INFOS() << "Damage:    " << (regionp->getAllowDamage() ? "on" : "off") << LL_ENDL;
		LL_INFOS() << "Landmark:  " << (regionp->getAllowLandmark() ? "on" : "off") << LL_ENDL;
		LL_INFOS() << "SetHome:   " << (regionp->getAllowSetHome() ? "on" : "off") << LL_ENDL;
		LL_INFOS() << "ResetHome: " << (regionp->getResetHomeOnTeleport() ? "on" : "off") << LL_ENDL;
		LL_INFOS() << "SunFixed:  " << (regionp->getSunFixed() ? "on" : "off") << LL_ENDL;
		LL_INFOS() << "BlockFly:  " << (regionp->getBlockFly() ? "on" : "off") << LL_ENDL;
		LL_INFOS() << "AllowP2P:  " << (regionp->getAllowDirectTeleport() ? "on" : "off") << LL_ENDL;
		LL_INFOS() << "Water:     " << (regionp->getWaterHeight()) << LL_ENDL;
	}
}

void handle_dump_group_info(void *)
{
	gAgent.dumpGroupInfo();
}

void handle_dump_capabilities_info(void *)
{
	LLViewerRegion* regionp = gAgent.getRegion();
	if (regionp)
	{
		regionp->logActiveCapabilities();
	}
}

void handle_dump_region_object_cache(void*)
{
	LLViewerRegion* regionp = gAgent.getRegion();
	if (regionp)
	{
		regionp->dumpCache();
	}
}

void handle_dump_focus()
{
	LLUICtrl *ctrl = dynamic_cast<LLUICtrl*>(gFocusMgr.getKeyboardFocus());

	LL_INFOS() << "Keyboard focus " << (ctrl ? ctrl->getName() : "(none)") << LL_ENDL;
}

class LLSelfStandUp : public view_listener_t
{
	bool handleEvent(const LLSD& userdata)
	{
		gAgent.standUp();
		return true;
	}
};

bool enable_standup_self()
{
// [RLVa:KB] - Checked: 2010-04-01 (RLVa-1.2.0c) | Modified: RLVa-1.0.0g
	return isAgentAvatarValid() && gAgentAvatarp->isSitting() && RlvActions::canStand();
// [/RLVa:KB]
//	return isAgentAvatarValid() && gAgentAvatarp->isSitting();
}

class LLSelfSitDown : public view_listener_t
    {
        bool handleEvent(const LLSD& userdata)
        {
            gAgent.sitDown();
            return true;
        }
    };



bool show_sitdown_self()
{
	return isAgentAvatarValid() && !gAgentAvatarp->isSitting();
}

bool enable_sitdown_self()
{
// [RLVa:KB] - Checked: 2010-08-28 (RLVa-1.2.1a) | Added: RLVa-1.2.1a
	return show_sitdown_self() && !gAgentAvatarp->isEditingAppearance() && !gAgent.getFlying() && !gRlvHandler.hasBehaviour(RLV_BHVR_SIT);
// [/RLVa:KB]
//	return show_sitdown_self() && !gAgentAvatarp->isEditingAppearance() && !gAgent.getFlying();
<<<<<<< HEAD
}

// Force sit -KC
class FSSelfForceSit : public view_listener_t
{
	bool handleEvent(const LLSD& userdata)
	{
		if (!gAgentAvatarp->isSitting() && !gRlvHandler.hasBehaviour(RLV_BHVR_SIT))
		{
			gAgent.sitDown();
		}
		else if (gAgentAvatarp->isSitting() && !gRlvHandler.hasBehaviour(RLV_BHVR_UNSIT))
		{
			gAgent.standUp();
		}

		return true;
	}
};

bool enable_forcesit_self()
{
	return isAgentAvatarValid() &&
		((!gAgentAvatarp->isSitting() && !gRlvHandler.hasBehaviour(RLV_BHVR_SIT)) || 
		(gAgentAvatarp->isSitting() && !gRlvHandler.hasBehaviour(RLV_BHVR_UNSIT)));
}

class FSSelfCheckForceSit : public view_listener_t
{
	bool handleEvent(const LLSD& userdata)
	{
		if (!isAgentAvatarValid())
		{
			return false;
		}

		return gAgentAvatarp->isSitting();
	}
};

// Phantom mode -KC & <FS:CR>
class FSSelfToggleMoveLock : public view_listener_t
{
	bool handleEvent(const LLSD& userdata)
	{
		if (LLGridManager::getInstance()->isInSecondLife())
		{
			make_ui_sound("UISndMovelockToggle");
			bool new_value = !gSavedPerAccountSettings.getBOOL("UseMoveLock");
			gSavedPerAccountSettings.setBOOL("UseMoveLock", new_value);
			if (new_value)
			{
				report_to_nearby_chat(LLTrans::getString("MovelockEnabling"));
			}
			else
			{
				report_to_nearby_chat(LLTrans::getString("MovelockDisabling"));
			}
		}
#ifdef OPENSIM
		else
		{
			gAgent.togglePhantom();
		}
#endif // OPENSIM
		//TODO: feedback to local chat
		return true;
	}
};


class FSSelfCheckMoveLock : public view_listener_t
{
	bool handleEvent(const LLSD& userdata)
	{
		bool new_value(false);
		if (LLGridManager::getInstance()->isInSecondLife())
		{
			new_value = gSavedPerAccountSettings.getBOOL("UseMoveLock");
		}
#ifdef OPENSIM
		else
		{
			new_value = gAgent.getPhantom();
		}
#endif // OPENSIM
		return new_value;
	}
};

bool enable_bridge_function()
{
	return FSLSLBridge::instance().canUseBridge();
}

bool enable_move_lock()
{
#ifdef OPENSIM
	// Phantom mode always works on opensim, at least right now.
	if (LLGridManager::getInstance()->isInOpenSim())
		return true;
#endif // OPENSIM
	return enable_bridge_function();
}

bool enable_script_info()
{
	return (!LLSelectMgr::getInstance()->getSelection()->isEmpty()
			&& enable_bridge_function());
=======
>>>>>>> 4f05d71e
}
// </FS:CR>

// [SJ - Adding IgnorePrejump in Menu ]
class FSSelfToggleIgnorePreJump : public view_listener_t
{
	bool handleEvent(const LLSD& userdata)
	{
		gSavedSettings.setBOOL("FSIgnoreFinishAnimation", !gSavedSettings.getBOOL("FSIgnoreFinishAnimation"));
		return true;
	}
};

// [SJ - Adding IgnorePrejump in Menu ]
class FSSelfCheckIgnorePreJump : public view_listener_t
{
	bool handleEvent(const LLSD& userdata)
	{
		bool new_value = gSavedSettings.getBOOL("FSIgnoreFinishAnimation");
		return new_value;
	}
};

class LLCheckPanelPeopleTab : public view_listener_t
{
	bool handleEvent(const LLSD& userdata)
		{
			std::string panel_name = userdata.asString();

			LLPanel *panel = LLFloaterSidePanelContainer::getPanel("people", panel_name);
			if(panel && panel->isInVisibleChain())
			{
				return true;
			}
			return false;
		}
};
// Toggle one of "People" panel tabs in side tray.
class LLTogglePanelPeopleTab : public view_listener_t
{
	bool handleEvent(const LLSD& userdata)
	{
		std::string panel_name = userdata.asString();

		LLSD param;
		param["people_panel_tab_name"] = panel_name;

		// <FS:Ansariel> Handle blocklist separately because of standalone option
		if (panel_name == "blocked_panel")
		{
			if (gSavedSettings.getBOOL("FSUseStandaloneBlocklistFloater"))
			{
				LLFloaterReg::showInstance("fs_blocklist");
			}
			else
			{
				togglePeoplePanel(panel_name, param);
			}
			return true;
		}
		// </FS:Ansariel>

		// <FS:Zi> Open groups and friends lists in communicate floater
		// <FS:Lo> Adding an option to still use v2 windows
		if(gSavedSettings.getBOOL("FSUseV2Friends") && gSavedSettings.getString("FSInternalSkinCurrent") != "Vintage")
		{
			if (   panel_name == "friends_panel"
				|| panel_name == "groups_panel"
				|| panel_name == "nearby_panel"
				|| panel_name == "blocked_panel"
				|| panel_name == "contact_sets_panel")
			{
				return togglePeoplePanel(panel_name, param);
			}
			else
			{
				return false;
			}
		}
		else
		{
			if(panel_name=="nearby_panel")
			{
				return togglePeoplePanel(panel_name,param);
			}
			else if(panel_name=="groups_panel")
			{
				if (gSavedSettings.getBOOL("ContactsTornOff"))
				{
					FSFloaterContacts* instance = FSFloaterContacts::getInstance();
					std::string activetab = instance->getChild<LLTabContainer>("friends_and_groups")->getCurrentPanel()->getName();
					if (instance->getVisible() && activetab == panel_name) 
					{
						instance->closeFloater();
					}
					else
					{
						instance->openTab("groups");
					}
				}
				else
				{
					FSFloaterContacts::getInstance()->openTab("groups");
				}
				return true;
			}
			else if(panel_name=="friends_panel")
			{
				if (gSavedSettings.getBOOL("ContactsTornOff"))
				{
					FSFloaterContacts* instance = FSFloaterContacts::getInstance();
					std::string activetab = instance->getChild<LLTabContainer>("friends_and_groups")->getCurrentPanel()->getName();
					if (instance->getVisible() && activetab == panel_name) 
					{
						instance->closeFloater();
					}
					else
					{
						instance->openTab("friends");
					}
				}
				else
				{
					FSFloaterContacts::getInstance()->openTab("friends");
				}
				return true;
			}
			else if(panel_name=="contact_sets_panel")
			{
				if (gSavedSettings.getBOOL("ContactsTornOff"))
				{
					FSFloaterContacts* instance = FSFloaterContacts::getInstance();
					std::string activetab = instance->getChild<LLTabContainer>("friends_and_groups")->getCurrentPanel()->getName();
					if (instance->getVisible() && activetab == panel_name)
					{
						instance->closeFloater();
					}
					else
					{
						instance->openTab("contact_sets");
					}
				}
				else
				{
					FSFloaterContacts::getInstance()->openTab("contact_sets");
				}
				return true;
			}
			else
			{
				return false;
			}
		}
		// </FS:Lo>
		// </FS:Zi>
	}

	static bool togglePeoplePanel(const std::string& panel_name, const LLSD& param)
	{
		LLPanel	*panel = LLFloaterSidePanelContainer::getPanel("people", panel_name);
		if(!panel)
			return false;

		if (panel->isInVisibleChain())
		{
			LLFloaterReg::hideInstance("people");
		}
		else
		{
			LLFloaterSidePanelContainer::showPanel("people", "panel_people", param) ;
		}

		return true;
	}
};

BOOL check_admin_override(void*)
{
	return gAgent.getAdminOverride();
}

void handle_admin_override_toggle(void*)
{
	gAgent.setAdminOverride(!gAgent.getAdminOverride());

	// The above may have affected which debug menus are visible
	show_debug_menus();
}

void handle_visual_leak_detector_toggle(void*)
{
	static bool vld_enabled = false;

	if ( vld_enabled )
	{
#ifdef INCLUDE_VLD
		// only works for debug builds (hard coded into vld.h)
#if defined(_DEBUG) || defined(VLD_FORCE_ENABLE)
		// start with Visual Leak Detector turned off
		VLDDisable();
#endif // _DEBUG
#endif // INCLUDE_VLD
		vld_enabled = false;
	}
	else
	{
#ifdef INCLUDE_VLD
		// only works for debug builds (hard coded into vld.h)
#if defined(_DEBUG) || defined(VLD_FORCE_ENABLE)
		// start with Visual Leak Detector turned off
		VLDEnable();
#endif // _DEBUG
#endif // INCLUDE_VLD

		vld_enabled = true;
	};
}

void handle_god_mode(void*)
{
	gAgent.requestEnterGodMode();
}

void handle_leave_god_mode(void*)
{
	gAgent.requestLeaveGodMode();
}

void set_god_level(U8 god_level)
{
	U8 old_god_level = gAgent.getGodLevel();
	gAgent.setGodLevel( god_level );
	LLViewerParcelMgr::getInstance()->notifyObservers();

	// God mode changes region visibility
	LLWorldMap::getInstance()->reloadItems(true);

	// inventory in items may change in god mode
	gObjectList.dirtyAllObjectInventory();

        if(gViewerWindow)
        {
            gViewerWindow->setMenuBackgroundColor(god_level > GOD_NOT,
            !LLGridManager::getInstance()->isInSLBeta());
        }
    
        LLSD args;
	if(god_level > GOD_NOT)
	{
		args["LEVEL"] = llformat("%d",(S32)god_level);
		LLNotificationsUtil::add("EnteringGodMode", args);
	}
	else
	{
		args["LEVEL"] = llformat("%d",(S32)old_god_level);
		LLNotificationsUtil::add("LeavingGodMode", args);
	}

	// changing god-level can affect which menus we see
	show_debug_menus();

	// changing god-level can invalidate search results
	LLFloaterSearch *search = dynamic_cast<LLFloaterSearch*>(LLFloaterReg::getInstance("search"));
	if (search)
	{
		search->godLevelChanged(god_level);
	}
}

#ifdef TOGGLE_HACKED_GODLIKE_VIEWER
void handle_toggle_hacked_godmode(void*)
{
	gHackGodmode = !gHackGodmode;
	set_god_level(gHackGodmode ? GOD_MAINTENANCE : GOD_NOT);
}

BOOL check_toggle_hacked_godmode(void*)
{
	return gHackGodmode;
}

bool enable_toggle_hacked_godmode(void*)
{
  return LLGridManager::getInstance()->isInSLBeta();
}
#endif

void process_grant_godlike_powers(LLMessageSystem* msg, void**)
{
	LLUUID agent_id;
	msg->getUUIDFast(_PREHASH_AgentData, _PREHASH_AgentID, agent_id);
	LLUUID session_id;
	msg->getUUIDFast(_PREHASH_AgentData, _PREHASH_SessionID, session_id);
	if((agent_id == gAgent.getID()) && (session_id == gAgent.getSessionID()))
	{
		U8 god_level;
		msg->getU8Fast(_PREHASH_GrantData, _PREHASH_GodLevel, god_level);
		set_god_level(god_level);
	}
	else
	{
		LL_WARNS() << "Grant godlike for wrong agent " << agent_id << LL_ENDL;
	}
}

/*
class LLHaveCallingcard : public LLInventoryCollectFunctor
{
public:
	LLHaveCallingcard(const LLUUID& agent_id);
	virtual ~LLHaveCallingcard() {}
	virtual bool operator()(LLInventoryCategory* cat,
							LLInventoryItem* item);
	BOOL isThere() const { return mIsThere;}
protected:
	LLUUID mID;
	BOOL mIsThere;
};

LLHaveCallingcard::LLHaveCallingcard(const LLUUID& agent_id) :
	mID(agent_id),
	mIsThere(FALSE)
{
}

bool LLHaveCallingcard::operator()(LLInventoryCategory* cat,
								   LLInventoryItem* item)
{
	if(item)
	{
		if((item->getType() == LLAssetType::AT_CALLINGCARD)
		   && (item->getCreatorUUID() == mID))
		{
			mIsThere = TRUE;
		}
	}
	return FALSE;
}
*/

BOOL is_agent_mappable(const LLUUID& agent_id)
{
	const LLRelationship* buddy_info = NULL;
	bool is_friend = LLAvatarActions::isFriend(agent_id);

	if (is_friend)
		buddy_info = LLAvatarTracker::instance().getBuddyInfo(agent_id);

	return (buddy_info &&
		buddy_info->isOnline() &&
		buddy_info->isRightGrantedFrom(LLRelationship::GRANT_MAP_LOCATION)
		);
}


// Enable a menu item when you don't have someone's card.
class LLAvatarEnableAddFriend : public view_listener_t
{
	bool handleEvent(const LLSD& userdata)
	{
		LLVOAvatar* avatar = find_avatar_from_object(LLSelectMgr::getInstance()->getSelection()->getPrimaryObject());
//		bool new_value = avatar && !LLAvatarActions::isFriend(avatar->getID());
// [RLVa:KB] - Checked: RLVa-1.2.0
		bool new_value = avatar && !LLAvatarActions::isFriend(avatar->getID()) && (RlvActions::canShowName(RlvActions::SNC_DEFAULT, avatar->getID()));
// [/RLVa:KB]
		return new_value;
	}
};

void request_friendship(const LLUUID& dest_id)
{
	LLViewerObject* dest = gObjectList.findObject(dest_id);
	if(dest && dest->isAvatar())
	{
		std::string full_name;
		LLNameValue* nvfirst = dest->getNVPair("FirstName");
		LLNameValue* nvlast = dest->getNVPair("LastName");
		if(nvfirst && nvlast)
		{
			full_name = LLCacheName::buildFullName(
				nvfirst->getString(), nvlast->getString());
		}
		if (!full_name.empty())
		{
			LLAvatarActions::requestFriendshipDialog(dest_id, full_name);
		}
		else
		{
			LLNotificationsUtil::add("CantOfferFriendship");
		}
	}
}


class LLEditEnableCustomizeAvatar : public view_listener_t
{
	bool handleEvent(const LLSD& userdata)
	{
//		bool new_value = gAgentWearables.areWearablesLoaded();
// [RLVa:KB] - Checked: 2010-04-01 (RLVa-1.2.0c) | Modified: RLVa-1.0.0g
		bool new_value = gAgentWearables.areWearablesLoaded() && ((!rlv_handler_t::isEnabled()) || (RlvActions::canStand()));
// [/RLVa:KB]
		return new_value;
	}
};

class LLEnableEditShape : public view_listener_t
{
	bool handleEvent(const LLSD& userdata)
	{
		return gAgentWearables.isWearableModifiable(LLWearableType::WT_SHAPE, 0);
	}
};

class LLEnableHoverHeight : public view_listener_t
{
	bool handleEvent(const LLSD& userdata)
	{
		// <FS:Ansariel> Legacy baking avatar z-offset
		//return gAgent.getRegion() && gAgent.getRegion()->avatarHoverHeightEnabled();
		return (gAgent.getRegion() && gAgent.getRegion()->avatarHoverHeightEnabled()) || (isAgentAvatarValid() && !gAgentAvatarp->isUsingServerBakes());
		// </FS:Ansariel>
	}
};

class LLEnableEditPhysics : public view_listener_t
{
	bool handleEvent(const LLSD& userdata)
	{
		//return gAgentWearables.isWearableModifiable(LLWearableType::WT_SHAPE, 0);
		return TRUE;
	}
};

bool is_object_sittable()
{
// [RLVa:KB] - Checked: 2010-03-06 (RLVa-1.2.0c) | Added: RLVa-1.1.0j
	// RELEASE-RLVa: [SL-2.2.0] Make sure we're examining the same object that handle_sit_or_stand() will request a sit for
	if (rlv_handler_t::isEnabled())
	{
		const LLPickInfo& pick = LLToolPie::getInstance()->getPick();
		if ( (pick.mObjectID.notNull()) && (!RlvActions::canSit(pick.getObject(), pick.mObjectOffset)) )
			return false;
	}
// [/RLVa:KB]

	LLViewerObject* object = LLSelectMgr::getInstance()->getSelection()->getPrimaryObject();

	if (object && object->getPCode() == LL_PCODE_VOLUME)
	{
		return true;
	}
	else
	{
		return false;
	}
}


// only works on pie menu
void handle_object_sit_or_stand()
{
	LLPickInfo pick = LLToolPie::getInstance()->getPick();
	LLViewerObject *object = pick.getObject();;
	if (!object || pick.mPickType == LLPickInfo::PICK_FLORA)
	{
		return;
	}

	if (sitting_on_selection())
	{
		gAgent.standUp();
		return;
	}

	// get object selection offset 

//	if (object && object->getPCode() == LL_PCODE_VOLUME)
// [RLVa:KB] - Checked: 2010-03-06 (RLVa-1.2.0c) | Modified: RLVa-1.2.0c
	if ( (object && object->getPCode() == LL_PCODE_VOLUME) && 
		 ((!rlv_handler_t::isEnabled()) || (RlvActions::canSit(object, pick.mObjectOffset))) )
// [/RLVa:KB]
	{
// [RLVa:KB] - Checked: 2010-08-29 (RLVa-1.2.1c) | Added: RLVa-1.2.1c
		if ( (gRlvHandler.hasBehaviour(RLV_BHVR_STANDTP)) && (isAgentAvatarValid()) )
		{
			if (gAgentAvatarp->isSitting())
			{
				gAgent.standUp();
				return;
			}
			gRlvHandler.setSitSource(gAgent.getPositionGlobal());
		}
// [/RLVa:KB]

		gMessageSystem->newMessageFast(_PREHASH_AgentRequestSit);
		gMessageSystem->nextBlockFast(_PREHASH_AgentData);
		gMessageSystem->addUUIDFast(_PREHASH_AgentID, gAgent.getID());
		gMessageSystem->addUUIDFast(_PREHASH_SessionID, gAgent.getSessionID());
		gMessageSystem->nextBlockFast(_PREHASH_TargetObject);
		gMessageSystem->addUUIDFast(_PREHASH_TargetID, object->mID);
		gMessageSystem->addVector3Fast(_PREHASH_Offset, pick.mObjectOffset);

		object->getRegion()->sendReliableMessage();
	}
}

void near_sit_down_point(BOOL success, void *)
{
	if (success)
	{
		gAgent.setFlying(FALSE);
		gAgent.clearControlFlags(AGENT_CONTROL_STAND_UP); // might have been set by autopilot
		gAgent.setControlFlags(AGENT_CONTROL_SIT_ON_GROUND);
	}
}

class LLLandSit : public view_listener_t
{
	bool handleEvent(const LLSD& userdata)
	{
// [RLVa:KB] - Checked: 2010-09-28 (RLVa-1.2.1f) | Modified: RLVa-1.2.1f
		if ( (rlv_handler_t::isEnabled()) && ((!RlvActions::canStand()) || (gRlvHandler.hasBehaviour(RLV_BHVR_SIT))) )
			return true;
// [/RLVa:KB]

		gAgent.standUp();
		LLViewerParcelMgr::getInstance()->deselectLand();

		LLVector3d posGlobal = LLToolPie::getInstance()->getPick().mPosGlobal;
		
		LLQuaternion target_rot;
		if (isAgentAvatarValid())
		{
			target_rot = gAgentAvatarp->getRotation();
		}
		else
		{
			target_rot = gAgent.getFrameAgent().getQuaternion();
		}
		gAgent.startAutoPilotGlobal(posGlobal, "Sit", &target_rot, near_sit_down_point, NULL, 0.7f);
		return true;
	}
};

//-------------------------------------------------------------------
// Help menu functions
//-------------------------------------------------------------------

//
// Major mode switching
//
void reset_view_final( BOOL proceed );

void handle_reset_view()
{
	if (gAgentCamera.cameraCustomizeAvatar())
	{
		// switching to outfit selector should automagically save any currently edited wearable
		LLFloaterSidePanelContainer::showPanel("appearance", LLSD().with("type", "my_outfits"));
	}
	
	// <FS:Zi> Added optional V1 behavior so the avatar turns into camera direction after hitting ESC
	if (!gSavedSettings.getBOOL("ResetViewTurnsAvatar"))
	{
		// The only thing we actually want to do here is set LLAgent::mFocusOnAvatar to TRUE,
		// since this prevents the avatar from turning.
		gAgentCamera.setFocusOnAvatar(TRUE, FALSE, FALSE);
	}
	// </FS:Zi>

	reset_view_final( TRUE );
	LLFloaterCamera::resetCameraMode();

// [SL:KB] - Patch: Appearance-RefreshAttachments | Checked: Catznip-5.3
	if (isAgentAvatarValid())
	{
		gAgentAvatarp->rebuildAttachments();
	}
// [/SL:KB]
}

// <FS:Zi> Add reset camera angles menu
void handle_reset_camera_angles()
{
	handle_reset_view();

	// Camera focus and offset with CTRL/SHIFT + Scroll wheel
	gSavedSettings.getControl("FocusOffsetRearView")->resetToDefault();
	gSavedSettings.getControl("CameraOffsetRearView")->resetToDefault();
}
// </FS:Zi>

class LLViewResetView : public view_listener_t
{
	bool handleEvent(const LLSD& userdata)
	{
		handle_reset_view();
		return true;
	}
};

// <FS:Zi> Add reset camera angles menu
class LLViewResetCameraAngles : public view_listener_t
{
	bool handleEvent(const LLSD& userdata)
	{
		handle_reset_camera_angles();
		return true;
	}
};
// </FS:Zi>

// Note: extra parameters allow this function to be called from dialog.
void reset_view_final( BOOL proceed ) 
{
	if( !proceed )
	{
		return;
	}

	gAgentCamera.resetView(TRUE, TRUE);
	gAgentCamera.setLookAt(LOOKAT_TARGET_CLEAR);
}

class LLViewLookAtLastChatter : public view_listener_t
{
	bool handleEvent(const LLSD& userdata)
	{
		gAgentCamera.lookAtLastChat();
		return true;
	}
};

class LLViewMouselook : public view_listener_t
{
	bool handleEvent(const LLSD& userdata)
	{
		if (!gAgentCamera.cameraMouselook())
		{
			gAgentCamera.changeCameraToMouselook();
		}
		else
		{
			// NaCl - Rightclick-mousewheel zoom
			static LLCachedControl<LLVector3> _NACL_MLFovValues(gSavedSettings,"_NACL_MLFovValues");
			static LLCachedControl<F32> CameraAngle(gSavedSettings,"CameraAngle");
			LLVector3 vTemp=_NACL_MLFovValues;
			if(vTemp.mV[2] > 0.0f)
			{
				vTemp.mV[1]=CameraAngle;
				vTemp.mV[2]=0.0f;
				gSavedSettings.setVector3("_NACL_MLFovValues",vTemp);
				gSavedSettings.setF32("CameraAngle",vTemp.mV[0]);
			}
			// NaCl End
			gAgentCamera.changeCameraToDefault();
		}
		return true;
	}
};

class LLViewDefaultUISize : public view_listener_t
{
	bool handleEvent(const LLSD& userdata)
	{
		gSavedSettings.setF32("UIScaleFactor", 1.0f);
		gSavedSettings.setBOOL("UIAutoScale", FALSE);	
		gViewerWindow->reshape(gViewerWindow->getWindowWidthRaw(), gViewerWindow->getWindowHeightRaw());
		return true;
	}
};

class LLViewToggleUI : public view_listener_t
{
	bool handleEvent(const LLSD& userdata)
	{
		if(gAgentCamera.getCameraMode() != CAMERA_MODE_MOUSELOOK)
		{
			LLNotification::Params params("ConfirmHideUI");
			params.functor.function(boost::bind(&LLViewToggleUI::confirm, this, _1, _2));
			LLSD substitutions;
			// <FS:Ansariel> Notification not showing if hiding the UI
//#if LL_DARWIN
//			substitutions["SHORTCUT"] = "Cmd+Shift+U";
//#else
//			substitutions["SHORTCUT"] = "Ctrl+Shift+U";
//#endif
			substitutions["SHORTCUT"] = "Alt+Shift+U";
			// </FS:Ansariel>
			params.substitutions = substitutions;
			if (!gSavedSettings.getBOOL("HideUIControls"))
			{
				// hiding, so show notification
				LLNotifications::instance().add(params);
			}
			else
			{
				LLNotifications::instance().forceResponse(params, 0);
			}
		}
		return true;
	}

	void confirm(const LLSD& notification, const LLSD& response)
	{
		S32 option = LLNotificationsUtil::getSelectedOption(notification, response);

		if (option == 0) // OK
		{
			gViewerWindow->setUIVisibility(gSavedSettings.getBOOL("HideUIControls"));
			LLPanelStandStopFlying::getInstance()->setVisible(gSavedSettings.getBOOL("HideUIControls"));
			gSavedSettings.setBOOL("HideUIControls",!gSavedSettings.getBOOL("HideUIControls"));
		}
	}
};

// <FS:Ansariel> Notification not showing if hiding the UI
class LLViewCheckToggleUI : public view_listener_t
{
	bool handleEvent(const LLSD& userdata)
	{
		return gViewerWindow->getUIVisibility();
	}
};
// </FS:Ansariel>

void handle_duplicate_in_place(void*)
{
	LL_INFOS() << "handle_duplicate_in_place" << LL_ENDL;

	LLVector3 offset(0.f, 0.f, 0.f);
	LLSelectMgr::getInstance()->selectDuplicate(offset, TRUE);
}

/* dead code 30-apr-2008
void handle_deed_object_to_group(void*)
{
	LLUUID group_id;
	
	LLSelectMgr::getInstance()->selectGetGroup(group_id);
	LLSelectMgr::getInstance()->sendOwner(LLUUID::null, group_id, FALSE);
	LLViewerStats::getInstance()->incStat(LLViewerStats::ST_RELEASE_COUNT);
}

BOOL enable_deed_object_to_group(void*)
{
	if(LLSelectMgr::getInstance()->getSelection()->isEmpty()) return FALSE;
	LLPermissions perm;
	LLUUID group_id;

	if (LLSelectMgr::getInstance()->selectGetGroup(group_id) &&
		gAgent.hasPowerInGroup(group_id, GP_OBJECT_DEED) &&
		LLSelectMgr::getInstance()->selectGetPermissions(perm) &&
		perm.deedToGroup(gAgent.getID(), group_id))
	{
		return TRUE;
	}
	return FALSE;
}

*/


/*
 * No longer able to support viewer side manipulations in this way
 *
void god_force_inv_owner_permissive(LLViewerObject* object,
									LLInventoryObject::object_list_t* inventory,
									S32 serial_num,
									void*)
{
	typedef std::vector<LLPointer<LLViewerInventoryItem> > item_array_t;
	item_array_t items;

	LLInventoryObject::object_list_t::const_iterator inv_it = inventory->begin();
	LLInventoryObject::object_list_t::const_iterator inv_end = inventory->end();
	for ( ; inv_it != inv_end; ++inv_it)
	{
		if(((*inv_it)->getType() != LLAssetType::AT_CATEGORY))
		{
			LLInventoryObject* obj = *inv_it;
			LLPointer<LLViewerInventoryItem> new_item = new LLViewerInventoryItem((LLViewerInventoryItem*)obj);
			LLPermissions perm(new_item->getPermissions());
			perm.setMaskBase(PERM_ALL);
			perm.setMaskOwner(PERM_ALL);
			new_item->setPermissions(perm);
			items.push_back(new_item);
		}
	}
	item_array_t::iterator end = items.end();
	item_array_t::iterator it;
	for(it = items.begin(); it != end; ++it)
	{
		// since we have the inventory item in the callback, it should not
		// invalidate iteration through the selection manager.
		object->updateInventory((*it), TASK_INVENTORY_ITEM_KEY, false);
	}
}
*/

void handle_object_owner_permissive(void*)
{
	// only send this if they're a god.
	if(gAgent.isGodlike())
	{
		// do the objects.
		LLSelectMgr::getInstance()->selectionSetObjectPermissions(PERM_BASE, TRUE, PERM_ALL, TRUE);
		LLSelectMgr::getInstance()->selectionSetObjectPermissions(PERM_OWNER, TRUE, PERM_ALL, TRUE);
	}
}

void handle_object_owner_self(void*)
{
	// only send this if they're a god.
	if(gAgent.isGodlike())
	{
		LLSelectMgr::getInstance()->sendOwner(gAgent.getID(), gAgent.getGroupID(), TRUE);
	}
}

// Shortcut to set owner permissions to not editable.
void handle_object_lock(void*)
{
	LLSelectMgr::getInstance()->selectionSetObjectPermissions(PERM_OWNER, FALSE, PERM_MODIFY);
}

void handle_object_asset_ids(void*)
{
	// only send this if they're a god.
	if (gAgent.isGodlike())
	{
		LLSelectMgr::getInstance()->sendGodlikeRequest("objectinfo", "assetids");
	}
}

void handle_force_parcel_owner_to_me(void*)
{
	LLViewerParcelMgr::getInstance()->sendParcelGodForceOwner( gAgent.getID() );
}

void handle_force_parcel_to_content(void*)
{
	LLViewerParcelMgr::getInstance()->sendParcelGodForceToContent();
}

void handle_claim_public_land(void*)
{
	if (LLViewerParcelMgr::getInstance()->getSelectionRegion() != gAgent.getRegion())
	{
		LLNotificationsUtil::add("ClaimPublicLand");
		return;
	}

	LLVector3d west_south_global;
	LLVector3d east_north_global;
	LLViewerParcelMgr::getInstance()->getSelection(west_south_global, east_north_global);
	LLVector3 west_south = gAgent.getPosAgentFromGlobal(west_south_global);
	LLVector3 east_north = gAgent.getPosAgentFromGlobal(east_north_global);

	LLMessageSystem* msg = gMessageSystem;
	msg->newMessage("GodlikeMessage");
	msg->nextBlock("AgentData");
	msg->addUUID("AgentID", gAgent.getID());
	msg->addUUID("SessionID", gAgent.getSessionID());
	msg->addUUIDFast(_PREHASH_TransactionID, LLUUID::null); //not used
	msg->nextBlock("MethodData");
	msg->addString("Method", "claimpublicland");
	msg->addUUID("Invoice", LLUUID::null);
	std::string buffer;
	buffer = llformat( "%f", west_south.mV[VX]);
	msg->nextBlock("ParamList");
	msg->addString("Parameter", buffer);
	buffer = llformat( "%f", west_south.mV[VY]);
	msg->nextBlock("ParamList");
	msg->addString("Parameter", buffer);
	buffer = llformat( "%f", east_north.mV[VX]);
	msg->nextBlock("ParamList");
	msg->addString("Parameter", buffer);
	buffer = llformat( "%f", east_north.mV[VY]);
	msg->nextBlock("ParamList");
	msg->addString("Parameter", buffer);
	gAgent.sendReliableMessage();
}



// HACK for easily testing new avatar geometry
void handle_god_request_avatar_geometry(void *)
{
	if (gAgent.isGodlike())
	{
		LLSelectMgr::getInstance()->sendGodlikeRequest("avatar toggle", "");
	}
}

static bool get_derezzable_objects(
	EDeRezDestination dest,
	std::string& error,
	LLViewerRegion*& first_region,
	std::vector<LLViewerObjectPtr>* derez_objectsp,
	bool only_check = false)
{
	bool found = false;

	LLObjectSelectionHandle selection = LLSelectMgr::getInstance()->getSelection();
	
	if (derez_objectsp)
		derez_objectsp->reserve(selection->getRootObjectCount());

	// Check conditions that we can't deal with, building a list of
	// everything that we'll actually be derezzing.
	for (LLObjectSelection::valid_root_iterator iter = selection->valid_root_begin();
		 iter != selection->valid_root_end(); iter++)
	{
		LLSelectNode* node = *iter;
		LLViewerObject* object = node->getObject();
		LLViewerRegion* region = object->getRegion();
		if (!first_region)
		{
			first_region = region;
		}
		else
		{
			if(region != first_region)
			{
				// Derez doesn't work at all if the some of the objects
				// are in regions besides the first object selected.
				
				// ...crosses region boundaries
				error = "AcquireErrorObjectSpan";
				break;
			}
		}
		if (object->isAvatar())
		{
			// ...don't acquire avatars
			continue;
		}

		// If AssetContainers are being sent back, they will appear as 
		// boxes in the owner's inventory.
		if (object->getNVPair("AssetContainer")
			&& dest != DRD_RETURN_TO_OWNER)
		{
			// this object is an asset container, derez its contents, not it
			LL_WARNS() << "Attempt to derez deprecated AssetContainer object type not supported." << LL_ENDL;
			/*
			object->requestInventory(container_inventory_arrived, 
				(void *)(BOOL)(DRD_TAKE_INTO_AGENT_INVENTORY == dest));
			*/
			continue;
		}
		BOOL can_derez_current = FALSE;
		switch(dest)
		{
		case DRD_TAKE_INTO_AGENT_INVENTORY:
		case DRD_TRASH:
			if (!object->isPermanentEnforced() &&
				((node->mPermissions->allowTransferTo(gAgent.getID()) && object->permModify())
				|| (node->allowOperationOnNode(PERM_OWNER, GP_OBJECT_MANIPULATE))))
			{
				can_derez_current = TRUE;
			}
			break;

		case DRD_RETURN_TO_OWNER:
			if(!object->isAttachment())
			{
				can_derez_current = TRUE;
			}
			break;

		default:
			if((node->mPermissions->allowTransferTo(gAgent.getID())
				&& object->permCopy())
			   || gAgent.isGodlike())
			{
				can_derez_current = TRUE;
			}
			break;
		}
		if(can_derez_current)
		{
			found = true;

			if (only_check)
				// one found, no need to traverse to the end
				break;

			if (derez_objectsp)
				derez_objectsp->push_back(object);

		}
	}

	return found;
}

static bool can_derez(EDeRezDestination dest)
{
	LLViewerRegion* first_region = NULL;
	std::string error;
	return get_derezzable_objects(dest, error, first_region, NULL, true);
}

static void derez_objects(
	EDeRezDestination dest,
	const LLUUID& dest_id,
	LLViewerRegion*& first_region,
	std::string& error,
	std::vector<LLViewerObjectPtr>* objectsp)
{
	std::vector<LLViewerObjectPtr> derez_objects;

	if (!objectsp) // if objects to derez not specified
	{
		// get them from selection
		if (!get_derezzable_objects(dest, error, first_region, &derez_objects, false))
		{
			LL_WARNS() << "No objects to derez" << LL_ENDL;
			return;
		}

		objectsp = &derez_objects;
	}


	if(gAgentCamera.cameraMouselook())
	{
		gAgentCamera.changeCameraToDefault();
	}

	// This constant is based on (1200 - HEADER_SIZE) / 4 bytes per
	// root.  I lopped off a few (33) to provide a bit
	// pad. HEADER_SIZE is currently 67 bytes, most of which is UUIDs.
	// This gives us a maximum of 63500 root objects - which should
	// satisfy anybody.
	const S32 MAX_ROOTS_PER_PACKET = 250;
	const S32 MAX_PACKET_COUNT = 254;
	F32 packets = ceil((F32)objectsp->size() / (F32)MAX_ROOTS_PER_PACKET);
	if(packets > (F32)MAX_PACKET_COUNT)
	{
		error = "AcquireErrorTooManyObjects";
	}

	if(error.empty() && objectsp->size() > 0)
	{
		U8 d = (U8)dest;
		LLUUID tid;
		tid.generate();
		U8 packet_count = (U8)packets;
		S32 object_index = 0;
		S32 objects_in_packet = 0;
		LLMessageSystem* msg = gMessageSystem;
		for(U8 packet_number = 0;
			packet_number < packet_count;
			++packet_number)
		{
			msg->newMessageFast(_PREHASH_DeRezObject);
			msg->nextBlockFast(_PREHASH_AgentData);
			msg->addUUIDFast(_PREHASH_AgentID, gAgent.getID());
			msg->addUUIDFast(_PREHASH_SessionID, gAgent.getSessionID());
			msg->nextBlockFast(_PREHASH_AgentBlock);
			msg->addUUIDFast(_PREHASH_GroupID, gAgent.getGroupID());
			msg->addU8Fast(_PREHASH_Destination, d);	
			msg->addUUIDFast(_PREHASH_DestinationID, dest_id);
			msg->addUUIDFast(_PREHASH_TransactionID, tid);
			msg->addU8Fast(_PREHASH_PacketCount, packet_count);
			msg->addU8Fast(_PREHASH_PacketNumber, packet_number);
			objects_in_packet = 0;
			while((object_index < objectsp->size())
				  && (objects_in_packet++ < MAX_ROOTS_PER_PACKET))

			{
				LLViewerObject* object = objectsp->at(object_index++);
				msg->nextBlockFast(_PREHASH_ObjectData);
				msg->addU32Fast(_PREHASH_ObjectLocalID, object->getLocalID());
				// VEFFECT: DerezObject
				LLHUDEffectSpiral* effectp = (LLHUDEffectSpiral*)LLHUDManager::getInstance()->createViewerEffect(LLHUDObject::LL_HUD_EFFECT_POINT, TRUE);
				effectp->setPositionGlobal(object->getPositionGlobal());
				effectp->setColor(LLColor4U(gAgent.getEffectColor()));
			}
			msg->sendReliable(first_region->getHost());
		}
		make_ui_sound("UISndObjectRezOut");

		// Busy count decremented by inventory update, so only increment
		// if will be causing an update.
		if (dest != DRD_RETURN_TO_OWNER)
		{
			gViewerWindow->getWindow()->incBusyCount();
		}
	}
	else if(!error.empty())
	{
		LLNotificationsUtil::add(error);
	}
}

static void derez_objects(EDeRezDestination dest, const LLUUID& dest_id)
{
	LLViewerRegion* first_region = NULL;
	std::string error;
	derez_objects(dest, dest_id, first_region, error, NULL);
}

void handle_take_copy()
{
	if (LLSelectMgr::getInstance()->getSelection()->isEmpty()) return;

// [RLVa:KB] - Checked: 2010-03-07 (RLVa-1.2.0c) | Modified: RLVa-1.2.0a
	if ( (rlv_handler_t::isEnabled()) && (!RlvActions::canStand()) )
	{
		// Allow only if the avie isn't sitting on any of the selected objects
		LLObjectSelectionHandle hSel = LLSelectMgr::getInstance()->getSelection();
		RlvSelectIsSittingOn f(gAgentAvatarp);
		if ( (hSel.notNull()) && (hSel->getFirstRootNode(&f, TRUE) != NULL) )
			return;
	}
// [/RLVa:KB]

	const LLUUID category_id = gInventory.findCategoryUUIDForType(LLFolderType::FT_OBJECT);
	derez_objects(DRD_ACQUIRE_TO_AGENT_INVENTORY, category_id);
}

// You can return an object to its owner if it is on your land.
class LLObjectReturn : public view_listener_t
{
public:
	LLObjectReturn() : mFirstRegion(NULL) {}

private:
	bool handleEvent(const LLSD& userdata)
	{
		if (LLSelectMgr::getInstance()->getSelection()->isEmpty()) return true;
// [RLVa:KB] - Checked: 2010-03-24 (RLVa-1.4.0a) | Modified: RLVa-1.0.0b
		if ( (rlv_handler_t::isEnabled()) && (!rlvCanDeleteOrReturn()) ) return true;
// [/RLVa:KB]

		mObjectSelection = LLSelectMgr::getInstance()->getEditSelection();

		// Save selected objects, so that we still know what to return after the confirmation dialog resets selection.
		get_derezzable_objects(DRD_RETURN_TO_OWNER, mError, mFirstRegion, &mReturnableObjects);

		LLNotificationsUtil::add("ReturnToOwner", LLSD(), LLSD(), boost::bind(&LLObjectReturn::onReturnToOwner, this, _1, _2));
		return true;
	}

	bool onReturnToOwner(const LLSD& notification, const LLSD& response)
	{
		S32 option = LLNotificationsUtil::getSelectedOption(notification, response);
		if (0 == option)
		{
			// Ignore category ID for this derez destination.
			derez_objects(DRD_RETURN_TO_OWNER, LLUUID::null, mFirstRegion, mError, &mReturnableObjects);
		}

		mReturnableObjects.clear();
		mError.clear();
		mFirstRegion = NULL;

		// drop reference to current selection
		mObjectSelection = NULL;
		return false;
	}

	LLObjectSelectionHandle mObjectSelection;

	std::vector<LLViewerObjectPtr> mReturnableObjects;
	std::string mError;
	LLViewerRegion* mFirstRegion;
};


// Allow return to owner if one or more of the selected items is
// over land you own.
class LLObjectEnableReturn : public view_listener_t
{
	bool handleEvent(const LLSD& userdata)
	{
		if (LLSelectMgr::getInstance()->getSelection()->isEmpty())
		{
			// Do not enable if nothing selected
			return false;
		}
// [RLVa:KB] - Checked: 2011-05-28 (RLVa-1.4.0a) | Modified: RLVa-1.4.0a
		if ( (rlv_handler_t::isEnabled()) && (!rlvCanDeleteOrReturn()) )
		{
			return false;
		}
// [/RLVa:KB]
#ifdef HACKED_GODLIKE_VIEWER
		bool new_value = true;
#else
		bool new_value = false;
		if (gAgent.isGodlike())
		{
			new_value = true;
		}
		else
		{
			new_value = can_derez(DRD_RETURN_TO_OWNER);
		}
#endif
		return new_value;
	}
};

void force_take_copy(void*)
{
	if (LLSelectMgr::getInstance()->getSelection()->isEmpty()) return;
	const LLUUID category_id = gInventory.findCategoryUUIDForType(LLFolderType::FT_OBJECT);
	derez_objects(DRD_FORCE_TO_GOD_INVENTORY, category_id);
}

void handle_take()
{
	// we want to use the folder this was derezzed from if it's
	// available. Otherwise, derez to the normal place.
//	if(LLSelectMgr::getInstance()->getSelection()->isEmpty())
// [RLVa:KB] - Checked: 2010-03-24 (RLVa-1.2.0e) | Modified: RLVa-1.0.0b
	if ( (LLSelectMgr::getInstance()->getSelection()->isEmpty()) || ((rlv_handler_t::isEnabled()) && (!rlvCanDeleteOrReturn())) )
// [/RLVa:KB]
	{
		return;
	}

	BOOL you_own_everything = TRUE;
	BOOL locked_but_takeable_object = FALSE;
	LLUUID category_id;
	
	for (LLObjectSelection::root_iterator iter = LLSelectMgr::getInstance()->getSelection()->root_begin();
		 iter != LLSelectMgr::getInstance()->getSelection()->root_end(); iter++)
	{
		LLSelectNode* node = *iter;
		LLViewerObject* object = node->getObject();
		if(object)
		{
			if(!object->permYouOwner())
			{
				you_own_everything = FALSE;
			}

			if(!object->permMove())
			{
				locked_but_takeable_object = TRUE;
			}
		}
		if(node->mFolderID.notNull())
		{
			if(category_id.isNull())
			{
				category_id = node->mFolderID;
				LL_DEBUGS("HandleTake") << "Node destination folder ID = " << category_id.asString() << LL_ENDL;
			}
			else if(category_id != node->mFolderID)
			{
				// we have found two potential destinations. break out
				// now and send to the default location.
				category_id.setNull();
				LL_DEBUGS("HandleTake") << "Conflicting node destination folders - setting to null UUID" << LL_ENDL;
				break;
			}
		}
	}
	if(category_id.notNull())
	{
		LL_DEBUGS("HandleTake") << "Selected destination folder ID: " << category_id.asString() << " - checking if category exists in inventory model" << LL_ENDL;

		// there is an unambiguous destination. See if this agent has
		// such a location and it is not in the trash or library
		if(!gInventory.getCategory(category_id))
		{
			// nope, set to NULL.
			category_id.setNull();
			LL_DEBUGS("HandleTake") << "Destination folder not found in inventory model - setting to null UUID" << LL_ENDL;
		}
		if(category_id.notNull())
		{
		        // check trash
			const LLUUID trash = gInventory.findCategoryUUIDForType(LLFolderType::FT_TRASH);
			if(category_id == trash || gInventory.isObjectDescendentOf(category_id, trash))
			{
				category_id.setNull();
				LL_DEBUGS("HandleTake") << "Destination folder is descendent of trash folder - setting to null UUID" << LL_ENDL;
			}

			// check library
			if(gInventory.isObjectDescendentOf(category_id, gInventory.getLibraryRootFolderID()))
			{
				category_id.setNull();
				LL_DEBUGS("HandleTake") << "Destination folder is descendent of library folder - setting to null UUID" << LL_ENDL;
			}

			// check inbox
			// <FS:Ansariel> Undo the SL-1579 fail
			//const LLUUID inbox_id = gInventory.findCategoryUUIDForType(LLFolderType::FT_INBOX);
			//if (category_id == inbox_id || gInventory.isObjectDescendentOf(category_id, inbox_id))
			//{
			//	category_id.setNull();
			//}
			// </FS:Ansariel>
		}
	}
	if(category_id.isNull())
	{
		category_id = gInventory.findCategoryUUIDForType(LLFolderType::FT_OBJECT);
		LL_DEBUGS("HandleTake") << "Destination folder = null UUID - determined default category: " << category_id.asString() << LL_ENDL;
	}
	LLSD payload;
	payload["folder_id"] = category_id;
	LL_DEBUGS("HandleTake") << "Final destination folder UUID being sent to sim: " << category_id.asString() << LL_ENDL;

	LLNotification::Params params("ConfirmObjectTakeLock");
	params.payload(payload);
	// MAINT-290
	// Reason: Showing the confirmation dialog resets object selection,	thus there is nothing to derez.
	// Fix: pass selection to the confirm_take, so that selection doesn't "die" after confirmation dialog is opened
	params.functor.function(boost::bind(confirm_take, _1, _2, LLSelectMgr::instance().getSelection()));

	if(locked_but_takeable_object ||
	   !you_own_everything)
	{
		if(locked_but_takeable_object && you_own_everything)
		{
			params.name("ConfirmObjectTakeLock");
		}
		else if(!locked_but_takeable_object && !you_own_everything)
		{
			params.name("ConfirmObjectTakeNoOwn");
		}
		else
		{
			params.name("ConfirmObjectTakeLockNoOwn");
		}
	
		LLNotifications::instance().add(params);
	}
	else
	{
		LLNotifications::instance().forceResponse(params, 0);
	}
}

void handle_object_show_inspector()
{
	LLObjectSelectionHandle selection = LLSelectMgr::getInstance()->getSelection();
	LLViewerObject* objectp = selection->getFirstRootObject(TRUE);
 	if (!objectp)
 	{
 		return;
 	}

	LLSD params;
	params["object_id"] = objectp->getID();
	LLFloaterReg::showInstance("inspect_object", params);
}

void handle_avatar_show_inspector()
{
	LLVOAvatar* avatar = find_avatar_from_object( LLSelectMgr::getInstance()->getSelection()->getPrimaryObject() );
	if(avatar)
	{
		LLSD params;
		params["avatar_id"] = avatar->getID();
		LLFloaterReg::showInstance("inspect_avatar", params);
	}
}



bool confirm_take(const LLSD& notification, const LLSD& response, LLObjectSelectionHandle selection_handle)
{
	S32 option = LLNotificationsUtil::getSelectedOption(notification, response);
	if(enable_take() && (option == 0))
	{
		derez_objects(DRD_TAKE_INTO_AGENT_INVENTORY, notification["payload"]["folder_id"].asUUID());
	}
	return false;
}

// You can take an item when it is public and transferrable, or when
// you own it. We err on the side of enabling the item when at least
// one item selected can be copied to inventory.
BOOL enable_take()
{
//	if (sitting_on_selection())
// [RLVa:KB] - Checked: 2010-03-24 (RLVa-1.2.0e) | Modified: RLVa-1.0.0b
	if ( (sitting_on_selection()) || ((rlv_handler_t::isEnabled()) && (!rlvCanDeleteOrReturn())) )
// [/RLVa:KB]
	{
		return FALSE;
	}

	for (LLObjectSelection::valid_root_iterator iter = LLSelectMgr::getInstance()->getSelection()->valid_root_begin();
		 iter != LLSelectMgr::getInstance()->getSelection()->valid_root_end(); iter++)
	{
		LLSelectNode* node = *iter;
		LLViewerObject* object = node->getObject();
		if (object->isAvatar())
		{
			// ...don't acquire avatars
			continue;
		}

#ifdef HACKED_GODLIKE_VIEWER
		return TRUE;
#else
# ifdef TOGGLE_HACKED_GODLIKE_VIEWER
		if (LLGridManager::getInstance()->isInSLBeta() 
            && gAgent.isGodlike())
		{
			return TRUE;
		}
# endif
		if(!object->isPermanentEnforced() &&
			((node->mPermissions->allowTransferTo(gAgent.getID())
			&& object->permModify())
			|| (node->mPermissions->getOwner() == gAgent.getID())))
		{
			return !object->isAttachment();
		}
#endif
	}
	return FALSE;
}


void handle_buy_or_take()
{
	if (LLSelectMgr::getInstance()->getSelection()->isEmpty())
	{
		return;
	}

	if (is_selection_buy_not_take())
	{
		S32 total_price = selection_price();

		if (total_price <= gStatusBar->getBalance() || total_price == 0)
		{
			handle_buy();
		}
		else
		{
			LLStringUtil::format_map_t args;
			args["AMOUNT"] = llformat("%d", total_price);
			LLBuyCurrencyHTML::openCurrencyFloater( LLTrans::getString( "BuyingCosts", args ), total_price );
		}
	}
	else
	{
		handle_take();
	}
}

bool visible_buy_object()
{
	return is_selection_buy_not_take() && enable_buy_object();
}

bool visible_take_object()
{
	return !is_selection_buy_not_take() && enable_take();
}

bool tools_visible_buy_object()
{
	return is_selection_buy_not_take();
}

bool tools_visible_take_object()
{
	return !is_selection_buy_not_take();
}

bool enable_how_to_visible(const LLSD& param)
{
	LLFloaterWebContent::Params p;
	p.target = "__help_how_to";
	return LLFloaterReg::instanceVisible("how_to", p);
}

class LLToolsEnableBuyOrTake : public view_listener_t
{
	bool handleEvent(const LLSD& userdata)
	{
		bool is_buy = is_selection_buy_not_take();
		bool new_value = is_buy ? enable_buy_object() : enable_take();
		return new_value;
	}
};

// This is a small helper function to determine if we have a buy or a
// take in the selection. This method is to help with the aliasing
// problems of putting buy and take in the same pie menu space. After
// a fair amont of discussion, it was determined to prefer buy over
// take. The reasoning follows from the fact that when users walk up
// to buy something, they will click on one or more items. Thus, if
// anything is for sale, it becomes a buy operation, and the server
// will group all of the buy items, and copyable/modifiable items into
// one package and give the end user as much as the permissions will
// allow. If the user wanted to take something, they will select fewer
// and fewer items until only 'takeable' items are left. The one
// exception is if you own everything in the selection that is for
// sale, in this case, you can't buy stuff from yourself, so you can
// take it.
// return value = TRUE if selection is a 'buy'.
//                FALSE if selection is a 'take'
BOOL is_selection_buy_not_take()
{
	for (LLObjectSelection::root_iterator iter = LLSelectMgr::getInstance()->getSelection()->root_begin();
		 iter != LLSelectMgr::getInstance()->getSelection()->root_end(); iter++)
	{
		LLSelectNode* node = *iter;
		LLViewerObject* obj = node->getObject();
		if(obj && !(obj->permYouOwner()) && (node->mSaleInfo.isForSale()))
		{
			// you do not own the object and it is for sale, thus,
			// it's a buy
			return TRUE;
		}
	}
	return FALSE;
}

S32 selection_price()
{
	S32 total_price = 0;
	for (LLObjectSelection::root_iterator iter = LLSelectMgr::getInstance()->getSelection()->root_begin();
		 iter != LLSelectMgr::getInstance()->getSelection()->root_end(); iter++)
	{
		LLSelectNode* node = *iter;
		LLViewerObject* obj = node->getObject();
		if(obj && !(obj->permYouOwner()) && (node->mSaleInfo.isForSale()))
		{
			// you do not own the object and it is for sale.
			// Add its price.
			total_price += node->mSaleInfo.getSalePrice();
		}
	}

	return total_price;
}
/*
bool callback_show_buy_currency(const LLSD& notification, const LLSD& response)
{
	S32 option = LLNotificationsUtil::getSelectedOption(notification, response);
	if (0 == option)
	{
		LL_INFOS() << "Loading page " << LLNotifications::instance().getGlobalString("BUY_CURRENCY_URL") << LL_ENDL;
		LLWeb::loadURL(LLNotifications::instance().getGlobalString("BUY_CURRENCY_URL"));
	}
	return false;
}
*/

void show_buy_currency(const char* extra)
{
	// Don't show currency web page for branded clients.
/*
	std::ostringstream mesg;
	if (extra != NULL)
	{	
		mesg << extra << "\n \n";
	}
	mesg << "Go to " << LLNotifications::instance().getGlobalString("BUY_CURRENCY_URL")<< "\nfor information on purchasing currency?";
*/
	LLSD args;
	if (extra != NULL)
	{
		args["EXTRA"] = extra;
	}
	LLNotificationsUtil::add("PromptGoToCurrencyPage", args);//, LLSD(), callback_show_buy_currency);
}

void handle_buy()
{
	if (LLSelectMgr::getInstance()->getSelection()->isEmpty()) return;

	LLSaleInfo sale_info;
	BOOL valid = LLSelectMgr::getInstance()->selectGetSaleInfo(sale_info);
	if (!valid) return;

	S32 price = sale_info.getSalePrice();
	
	if (price > 0 && price > gStatusBar->getBalance())
	{
		LLStringUtil::format_map_t args;
		args["AMOUNT"] = llformat("%d", price);
		LLBuyCurrencyHTML::openCurrencyFloater( LLTrans::getString("this_object_costs", args), price );
		return;
	}

	if (sale_info.getSaleType() == LLSaleInfo::FS_CONTENTS)
	{
		handle_buy_contents(sale_info);
	}
	else
	{
		handle_buy_object(sale_info);
	}
}

bool anyone_copy_selection(LLSelectNode* nodep)
{
	bool perm_copy = (bool)(nodep->getObject()->permCopy());
	bool all_copy = (bool)(nodep->mPermissions->getMaskEveryone() & PERM_COPY);
	return perm_copy && all_copy;
}

bool for_sale_selection(LLSelectNode* nodep)
{
	return nodep->mSaleInfo.isForSale()
		&& nodep->mPermissions->getMaskOwner() & PERM_TRANSFER
		&& (nodep->mPermissions->getMaskOwner() & PERM_COPY
			|| nodep->mSaleInfo.getSaleType() != LLSaleInfo::FS_COPY);
}

BOOL sitting_on_selection()
{
	LLSelectNode* node = LLSelectMgr::getInstance()->getSelection()->getFirstRootNode();
	if (!node)
	{
		return FALSE;
	}

	if (!node->mValid)
	{
		return FALSE;
	}

	LLViewerObject* root_object = node->getObject();
	if (!root_object)
	{
		return FALSE;
	}

	// Need to determine if avatar is sitting on this object
	if (!isAgentAvatarValid()) return FALSE;

	return (gAgentAvatarp->isSitting() && gAgentAvatarp->getRoot() == root_object);
}

class LLToolsSaveToObjectInventory : public view_listener_t
{
	bool handleEvent(const LLSD& userdata)
	{
		LLSelectNode* node = LLSelectMgr::getInstance()->getSelection()->getFirstRootNode();
		if(node && (node->mValid) && (!node->mFromTaskID.isNull()))
		{
			// *TODO: check to see if the fromtaskid object exists.
			derez_objects(DRD_SAVE_INTO_TASK_INVENTORY, node->mFromTaskID);
		}
		return true;
	}
};

class LLToolsEnablePathfinding : public view_listener_t
{
	bool handleEvent(const LLSD& userdata)
	{
		return (LLPathfindingManager::getInstance() != NULL) && LLPathfindingManager::getInstance()->isPathfindingEnabledForCurrentRegion();
	}
};

class LLToolsEnablePathfindingView : public view_listener_t
{
	bool handleEvent(const LLSD& userdata)
	{
		return (LLPathfindingManager::getInstance() != NULL) && LLPathfindingManager::getInstance()->isPathfindingEnabledForCurrentRegion() && LLPathfindingManager::getInstance()->isPathfindingViewEnabled();
	}
};

class LLToolsDoPathfindingRebakeRegion : public view_listener_t
{
	bool handleEvent(const LLSD& userdata)
	{
		bool hasPathfinding = (LLPathfindingManager::getInstance() != NULL);

		if (hasPathfinding)
		{
			LLMenuOptionPathfindingRebakeNavmesh::getInstance()->sendRequestRebakeNavmesh();
		}

		return hasPathfinding;
	}
};

class LLToolsEnablePathfindingRebakeRegion : public view_listener_t
{
	bool handleEvent(const LLSD& userdata)
	{
		bool returnValue = false;

		if (LLPathfindingManager::getInstance() != NULL)
		{
			LLMenuOptionPathfindingRebakeNavmesh *rebakeInstance = LLMenuOptionPathfindingRebakeNavmesh::getInstance();
			returnValue = (rebakeInstance->canRebakeRegion() &&
				(rebakeInstance->getMode() == LLMenuOptionPathfindingRebakeNavmesh::kRebakeNavMesh_Available));
		}
		return returnValue;
	}
};

// Round the position of all root objects to the grid
class LLToolsSnapObjectXY : public view_listener_t
{
	bool handleEvent(const LLSD& userdata)
	{
		F64 snap_size = (F64)gSavedSettings.getF32("GridResolution");

		for (LLObjectSelection::root_iterator iter = LLSelectMgr::getInstance()->getSelection()->root_begin();
			 iter != LLSelectMgr::getInstance()->getSelection()->root_end(); iter++)
		{
			LLSelectNode* node = *iter;
			LLViewerObject* obj = node->getObject();
			if (obj->permModify())
			{
				LLVector3d pos_global = obj->getPositionGlobal();
				F64 round_x = fmod(pos_global.mdV[VX], snap_size);
				if (round_x < snap_size * 0.5)
				{
					// closer to round down
					pos_global.mdV[VX] -= round_x;
				}
				else
				{
					// closer to round up
					pos_global.mdV[VX] -= round_x;
					pos_global.mdV[VX] += snap_size;
				}

				F64 round_y = fmod(pos_global.mdV[VY], snap_size);
				if (round_y < snap_size * 0.5)
				{
					pos_global.mdV[VY] -= round_y;
				}
				else
				{
					pos_global.mdV[VY] -= round_y;
					pos_global.mdV[VY] += snap_size;
				}

				obj->setPositionGlobal(pos_global, FALSE);
			}
		}
		LLSelectMgr::getInstance()->sendMultipleUpdate(UPD_POSITION);
		return true;
	}
};

// Determine if the option to cycle between linked prims is shown
class LLToolsEnableSelectNextPart : public view_listener_t
{
	bool handleEvent(const LLSD& userdata)
	{
        bool new_value = (!LLSelectMgr::getInstance()->getSelection()->isEmpty()
                          && (gSavedSettings.getBOOL("EditLinkedParts")
                              || LLToolFace::getInstance() == LLToolMgr::getInstance()->getCurrentTool()));
		return new_value;
	}
};

// Cycle selection through linked children or/and faces in selected object.
// FIXME: Order of children list is not always the same as sim's idea of link order. This may confuse
// resis. Need link position added to sim messages to address this.
class LLToolsSelectNextPartFace : public view_listener_t
{
    bool handleEvent(const LLSD& userdata)
    {
        bool cycle_faces = LLToolFace::getInstance() == LLToolMgr::getInstance()->getCurrentTool();
        bool cycle_linked = gSavedSettings.getBOOL("EditLinkedParts");

        if (!cycle_faces && !cycle_linked)
        {
            // Nothing to do
            return true;
        }

        bool fwd = (userdata.asString() == "next");
        bool prev = (userdata.asString() == "previous");
        bool ifwd = (userdata.asString() == "includenext");
        bool iprev = (userdata.asString() == "includeprevious");

        LLViewerObject* to_select = NULL;
        bool restart_face_on_part = !cycle_faces;
        S32 new_te = 0;

        if (cycle_faces)
        {
            // Cycle through faces of current selection, if end is reached, swithc to next part (if present)
            LLSelectNode* nodep = LLSelectMgr::getInstance()->getSelection()->getFirstNode();
            if (!nodep) return false;
            to_select = nodep->getObject();
            if (!to_select) return false;

            S32 te_count = to_select->getNumTEs();
            S32 selected_te = nodep->getLastOperatedTE();

            if (fwd || ifwd)
            {
                if (selected_te < 0)
                {
                    new_te = 0;
                }
                else if (selected_te + 1 < te_count)
                {
                    // select next face
                    new_te = selected_te + 1;
                }
                else
                {
                    // restart from first face on next part
                    restart_face_on_part = true;
                }
            }
            else if (prev || iprev)
            {
                if (selected_te > te_count)
                {
                    new_te = te_count - 1;
                }
                else if (selected_te - 1 >= 0)
                {
                    // select previous face
                    new_te = selected_te - 1;
                }
                else
                {
                    // restart from last face on next part
                    restart_face_on_part = true;
                }
            }
        }

		S32 object_count = LLSelectMgr::getInstance()->getSelection()->getObjectCount();
		if (cycle_linked && object_count && restart_face_on_part)
		{
			LLViewerObject* selected = LLSelectMgr::getInstance()->getSelection()->getFirstObject();
			if (selected && selected->getRootEdit())
			{
				LLViewerObject::child_list_t children = selected->getRootEdit()->getChildren();
				children.push_front(selected->getRootEdit());	// need root in the list too

				for (LLViewerObject::child_list_t::iterator iter = children.begin(); iter != children.end(); ++iter)
				{
					if ((*iter)->isSelected())
					{
						if (object_count > 1 && (fwd || prev))	// multiple selection, find first or last selected if not include
						{
							to_select = *iter;
							if (fwd)
							{
								// stop searching if going forward; repeat to get last hit if backward
								break;
							}
						}
						else if ((object_count == 1) || (ifwd || iprev))	// single selection or include
						{
							if (fwd || ifwd)
							{
								++iter;
								while (iter != children.end() && ((*iter)->isAvatar() || (ifwd && (*iter)->isSelected())))
								{
									++iter;	// skip sitting avatars and selected if include
								}
							}
							else // backward
							{
								iter = (iter == children.begin() ? children.end() : iter);
								--iter;
								while (iter != children.begin() && ((*iter)->isAvatar() || (iprev && (*iter)->isSelected())))
								{
									--iter;	// skip sitting avatars and selected if include
								}
							}
							iter = (iter == children.end() ? children.begin() : iter);
							to_select = *iter;
							break;
						}
					}
				}
			}
		}

        if (to_select)
        {
            if (gFocusMgr.childHasKeyboardFocus(gFloaterTools))
            {
                gFocusMgr.setKeyboardFocus(NULL);	// force edit toolbox to commit any changes
            }
            if (fwd || prev)
            {
                LLSelectMgr::getInstance()->deselectAll();
            }
            if (cycle_faces)
            {
                if (restart_face_on_part)
                {
                    if (fwd || ifwd)
                    {
                        new_te = 0;
                    }
                    else
                    {
                        new_te = to_select->getNumTEs() - 1;
                    }
                }
                LLSelectMgr::getInstance()->addAsIndividual(to_select, new_te, FALSE);
            }
            else
            {
                LLSelectMgr::getInstance()->selectObjectOnly(to_select);
            }
            return true;
        }
		return true;
	}
};

class LLToolsStopAllAnimations : public view_listener_t
{
	bool handleEvent(const LLSD& userdata)
	{
		// <FS:Ansariel> Allow legacy stop animations without revoking script permissions
		//gAgent.stopCurrentAnimations();
		std::string param = userdata.asString();
		if (param.empty() || param == "stoprevoke")
		{
			gAgent.stopCurrentAnimations();
		}
		else if (param == "stop")
		{
			gAgent.stopCurrentAnimations(true);
		}
		// </FS:Ansariel>
		return true;
	}
};

class LLToolsReleaseKeys : public view_listener_t
{
	bool handleEvent(const LLSD& userdata)
	{
// [RLVa:KB] - Checked: 2010-04-19 (RLVa-1.2.0f) | Modified: RLVa-1.0.5a
		if ( (rlv_handler_t::isEnabled()) && (gRlvAttachmentLocks.hasLockedAttachmentPoint(RLV_LOCK_REMOVE)) )
			return true;
// [/RLVa:KB]

		gAgent.forceReleaseControls();
		return true;
	}
};

class LLToolsEnableReleaseKeys : public view_listener_t
{
	bool handleEvent(const LLSD& userdata)
	{
// [RLVa:KB] - Checked: 2010-04-19 (RLVa-1.2.0f) | Modified: RLVa-1.0.5a
		return (gAgent.anyControlGrabbed()) && 
			( (!rlv_handler_t::isEnabled()) || (!gRlvAttachmentLocks.hasLockedAttachmentPoint(RLV_LOCK_REMOVE)) );
// [/RLVa:KB]
//		return gAgent.anyControlGrabbed();
	}
};


class LLEditEnableCut : public view_listener_t
{
	bool handleEvent(const LLSD& userdata)
	{
		bool new_value = LLEditMenuHandler::gEditMenuHandler && LLEditMenuHandler::gEditMenuHandler->canCut();
		return new_value;
	}
};

class LLEditCut : public view_listener_t
{
	bool handleEvent(const LLSD& userdata)
	{
		if( LLEditMenuHandler::gEditMenuHandler )
		{
			LLEditMenuHandler::gEditMenuHandler->cut();
		}
		return true;
	}
};

class LLEditEnableCopy : public view_listener_t
{
	bool handleEvent(const LLSD& userdata)
	{
		bool new_value = LLEditMenuHandler::gEditMenuHandler && LLEditMenuHandler::gEditMenuHandler->canCopy();
		return new_value;
	}
};

class LLEditCopy : public view_listener_t
{
	bool handleEvent(const LLSD& userdata)
	{
		if( LLEditMenuHandler::gEditMenuHandler )
		{
			LLEditMenuHandler::gEditMenuHandler->copy();
		}
		return true;
	}
};

class LLEditEnablePaste : public view_listener_t
{
	bool handleEvent(const LLSD& userdata)
	{
		bool new_value = LLEditMenuHandler::gEditMenuHandler && LLEditMenuHandler::gEditMenuHandler->canPaste();
		return new_value;
	}
};

class LLEditPaste : public view_listener_t
{
	bool handleEvent(const LLSD& userdata)
	{
		if( LLEditMenuHandler::gEditMenuHandler )
		{
			LLEditMenuHandler::gEditMenuHandler->paste();
		}
		return true;
	}
};

class LLEditEnableDelete : public view_listener_t
{
	bool handleEvent(const LLSD& userdata)
	{
		bool new_value = LLEditMenuHandler::gEditMenuHandler && LLEditMenuHandler::gEditMenuHandler->canDoDelete();
		return new_value;
	}
};

class LLEditDelete : public view_listener_t
{
	bool handleEvent(const LLSD& userdata)
	{
		// If a text field can do a deletion, it gets precedence over deleting
		// an object in the world.
		if( LLEditMenuHandler::gEditMenuHandler && LLEditMenuHandler::gEditMenuHandler->canDoDelete())
		{
			LLEditMenuHandler::gEditMenuHandler->doDelete();
		}

		// and close any pie/context menus when done
		gMenuHolder->hideMenus();

		// When deleting an object we may not actually be done
		// Keep selection so we know what to delete when confirmation is needed about the delete
		gMenuObject->hide();
		return true;
	}
};

void handle_spellcheck_replace_with_suggestion(const LLUICtrl* ctrl, const LLSD& param)
{
	const LLContextMenu* menu = dynamic_cast<const LLContextMenu*>(ctrl->getParent());
	LLSpellCheckMenuHandler* spellcheck_handler = (menu) ? dynamic_cast<LLSpellCheckMenuHandler*>(menu->getSpawningView()) : NULL;
	if ( (!spellcheck_handler) || (!spellcheck_handler->getSpellCheck()) )
	{
		return;
	}

	U32 index = 0;
	if ( (!LLStringUtil::convertToU32(param.asString(), index)) || (index >= spellcheck_handler->getSuggestionCount()) )
	{
		return;
	}

	spellcheck_handler->replaceWithSuggestion(index);
}

bool visible_spellcheck_suggestion(LLUICtrl* ctrl, const LLSD& param)
{
	LLMenuItemGL* item = dynamic_cast<LLMenuItemGL*>(ctrl);
	const LLContextMenu* menu = (item) ? dynamic_cast<const LLContextMenu*>(item->getParent()) : NULL;
	const LLSpellCheckMenuHandler* spellcheck_handler = (menu) ? dynamic_cast<const LLSpellCheckMenuHandler*>(menu->getSpawningView()) : NULL;
	if ( (!spellcheck_handler) || (!spellcheck_handler->getSpellCheck()) )
	{
		return false;
	}

	U32 index = 0;
	if ( (!LLStringUtil::convertToU32(param.asString(), index)) || (index >= spellcheck_handler->getSuggestionCount()) )
	{
		return false;
	}

	item->setLabel(spellcheck_handler->getSuggestion(index));
	return true;
}

void handle_spellcheck_add_to_dictionary(const LLUICtrl* ctrl)
{
	const LLContextMenu* menu = dynamic_cast<const LLContextMenu*>(ctrl->getParent());
	LLSpellCheckMenuHandler* spellcheck_handler = (menu) ? dynamic_cast<LLSpellCheckMenuHandler*>(menu->getSpawningView()) : NULL;
	if ( (spellcheck_handler) && (spellcheck_handler->canAddToDictionary()) )
	{
		spellcheck_handler->addToDictionary();
	}
}

bool enable_spellcheck_add_to_dictionary(const LLUICtrl* ctrl)
{
	const LLContextMenu* menu = dynamic_cast<const LLContextMenu*>(ctrl->getParent());
	const LLSpellCheckMenuHandler* spellcheck_handler = (menu) ? dynamic_cast<const LLSpellCheckMenuHandler*>(menu->getSpawningView()) : NULL;
	return (spellcheck_handler) && (spellcheck_handler->canAddToDictionary());
}

void handle_spellcheck_add_to_ignore(const LLUICtrl* ctrl)
{
	const LLContextMenu* menu = dynamic_cast<const LLContextMenu*>(ctrl->getParent());
	LLSpellCheckMenuHandler* spellcheck_handler = (menu) ? dynamic_cast<LLSpellCheckMenuHandler*>(menu->getSpawningView()) : NULL;
	if ( (spellcheck_handler) && (spellcheck_handler->canAddToIgnore()) )
	{
		spellcheck_handler->addToIgnore();
	}
}

bool enable_spellcheck_add_to_ignore(const LLUICtrl* ctrl)
{
	const LLContextMenu* menu = dynamic_cast<const LLContextMenu*>(ctrl->getParent());
	const LLSpellCheckMenuHandler* spellcheck_handler = (menu) ? dynamic_cast<const LLSpellCheckMenuHandler*>(menu->getSpawningView()) : NULL;
	return (spellcheck_handler) && (spellcheck_handler->canAddToIgnore());
}

bool enable_object_return()
{
	return (!LLSelectMgr::getInstance()->getSelection()->isEmpty() &&
		(gAgent.isGodlike() || can_derez(DRD_RETURN_TO_OWNER)));
}

bool enable_object_delete()
{
	bool new_value = 
#ifdef HACKED_GODLIKE_VIEWER
	TRUE;
#else
# ifdef TOGGLE_HACKED_GODLIKE_VIEWER
	(LLGridManager::getInstance()->isInSLBeta()
     && gAgent.isGodlike()) ||
# endif
	LLSelectMgr::getInstance()->canDoDelete();
#endif
	return new_value;
}

class LLObjectsReturnPackage
{
public:
	LLObjectsReturnPackage() : mObjectSelection(), mReturnableObjects(), mError(),	mFirstRegion(NULL) {};
	~LLObjectsReturnPackage()
	{
		mObjectSelection.clear();
		mReturnableObjects.clear();
		mError.clear();
		mFirstRegion = NULL;
	};

	LLObjectSelectionHandle mObjectSelection;
	std::vector<LLViewerObjectPtr> mReturnableObjects;
	std::string mError;
	LLViewerRegion *mFirstRegion;
};

static void return_objects(LLObjectsReturnPackage *objectsReturnPackage, const LLSD& notification, const LLSD& response)
{
	if (LLNotificationsUtil::getSelectedOption(notification, response) == 0)
	{
		// Ignore category ID for this derez destination.
		derez_objects(DRD_RETURN_TO_OWNER, LLUUID::null, objectsReturnPackage->mFirstRegion, objectsReturnPackage->mError, &objectsReturnPackage->mReturnableObjects);
	}

	delete objectsReturnPackage;
}

void handle_object_return()
{
	if (!LLSelectMgr::getInstance()->getSelection()->isEmpty())
	{
		LLObjectsReturnPackage *objectsReturnPackage = new LLObjectsReturnPackage();
		objectsReturnPackage->mObjectSelection = LLSelectMgr::getInstance()->getEditSelection();

		// Save selected objects, so that we still know what to return after the confirmation dialog resets selection.
		get_derezzable_objects(DRD_RETURN_TO_OWNER, objectsReturnPackage->mError, objectsReturnPackage->mFirstRegion, &objectsReturnPackage->mReturnableObjects);

		LLNotificationsUtil::add("ReturnToOwner", LLSD(), LLSD(), boost::bind(&return_objects, objectsReturnPackage, _1, _2));
	}
}

void handle_object_delete()
{

		if (LLSelectMgr::getInstance())
		{
			LLSelectMgr::getInstance()->doDelete();
		}

		// and close any pie/context menus when done
		gMenuHolder->hideMenus();

		// When deleting an object we may not actually be done
		// Keep selection so we know what to delete when confirmation is needed about the delete
		gMenuObject->hide();
		return;
}

void handle_force_delete(void*)
{
	LLSelectMgr::getInstance()->selectForceDelete();
}

class LLViewEnableJoystickFlycam : public view_listener_t
{
	bool handleEvent(const LLSD& userdata)
	{
		bool new_value = (gSavedSettings.getBOOL("JoystickEnabled") && gSavedSettings.getBOOL("JoystickFlycamEnabled"));
		return new_value;
	}
};

class LLViewEnableLastChatter : public view_listener_t
{
	bool handleEvent(const LLSD& userdata)
	{
		// *TODO: add check that last chatter is in range
		bool new_value = (gAgentCamera.cameraThirdPerson() && gAgent.getLastChatter().notNull());
		return new_value;
	}
};

class LLEditEnableDeselect : public view_listener_t
{
	bool handleEvent(const LLSD& userdata)
	{
		bool new_value = LLEditMenuHandler::gEditMenuHandler && LLEditMenuHandler::gEditMenuHandler->canDeselect();
		return new_value;
	}
};

class LLEditDeselect : public view_listener_t
{
	bool handleEvent(const LLSD& userdata)
	{
		if( LLEditMenuHandler::gEditMenuHandler )
		{
			LLEditMenuHandler::gEditMenuHandler->deselect();
		}
		return true;
	}
};

class LLEditEnableSelectAll : public view_listener_t
{
	bool handleEvent(const LLSD& userdata)
	{
		bool new_value = LLEditMenuHandler::gEditMenuHandler && LLEditMenuHandler::gEditMenuHandler->canSelectAll();
		return new_value;
	}
};


class LLEditSelectAll : public view_listener_t
{
	bool handleEvent(const LLSD& userdata)
	{
		if( LLEditMenuHandler::gEditMenuHandler )
		{
			LLEditMenuHandler::gEditMenuHandler->selectAll();
		}
		return true;
	}
};


class LLEditEnableUndo : public view_listener_t
{
	bool handleEvent(const LLSD& userdata)
	{
		bool new_value = LLEditMenuHandler::gEditMenuHandler && LLEditMenuHandler::gEditMenuHandler->canUndo();
		return new_value;
	}
};

class LLEditUndo : public view_listener_t
{
	bool handleEvent(const LLSD& userdata)
	{
		if( LLEditMenuHandler::gEditMenuHandler && LLEditMenuHandler::gEditMenuHandler->canUndo() )
		{
			LLEditMenuHandler::gEditMenuHandler->undo();
		}
		return true;
	}
};

class LLEditEnableRedo : public view_listener_t
{
	bool handleEvent(const LLSD& userdata)
	{
		bool new_value = LLEditMenuHandler::gEditMenuHandler && LLEditMenuHandler::gEditMenuHandler->canRedo();
		return new_value;
	}
};

class LLEditRedo : public view_listener_t
{
	bool handleEvent(const LLSD& userdata)
	{
		if( LLEditMenuHandler::gEditMenuHandler && LLEditMenuHandler::gEditMenuHandler->canRedo() )
		{
			LLEditMenuHandler::gEditMenuHandler->redo();
		}
		return true;
	}
};



void print_object_info(void*)
{
	LLSelectMgr::getInstance()->selectionDump();
}

void print_agent_nvpairs(void*)
{
	LLViewerObject *objectp;

	LL_INFOS() << "Agent Name Value Pairs" << LL_ENDL;

	objectp = gObjectList.findObject(gAgentID);
	if (objectp)
	{
		objectp->printNameValuePairs();
	}
	else
	{
		LL_INFOS() << "Can't find agent object" << LL_ENDL;
	}

	LL_INFOS() << "Camera at " << gAgentCamera.getCameraPositionGlobal() << LL_ENDL;
}

void show_debug_menus()
{
	// this might get called at login screen where there is no menu so only toggle it if one exists
	if ( gMenuBarView )
	{
		BOOL debug = gSavedSettings.getBOOL("UseDebugMenus");
		BOOL qamode = gSavedSettings.getBOOL("QAMode");

		gMenuBarView->setItemVisible("Advanced", debug);
// 		gMenuBarView->setItemEnabled("Advanced", debug); // Don't disable Advanced keyboard shortcuts when hidden

// [RLVa:KB] - Checked: 2011-08-16 (RLVa-1.4.0b) | Modified: RLVa-1.4.0b
		// NOTE: this is supposed to execute whether RLVa is enabled or not
		rlvMenuToggleVisible();
// [/RLVa:KB]
		
		gMenuBarView->setItemVisible("Debug", qamode);
		gMenuBarView->setItemEnabled("Debug", qamode);

		gMenuBarView->setItemVisible("Develop", qamode);
		gMenuBarView->setItemEnabled("Develop", qamode);

		// Server ('Admin') menu hidden when not in godmode.
		const bool show_server_menu = (gAgent.getGodLevel() > GOD_NOT || (debug && gAgent.getAdminOverride()));
		gMenuBarView->setItemVisible("Admin", show_server_menu);
		gMenuBarView->setItemEnabled("Admin", show_server_menu);
	}
	if (gLoginMenuBarView)
	{
		BOOL debug = gSavedSettings.getBOOL("UseDebugMenus");
		gLoginMenuBarView->setItemVisible("Debug", debug);
		gLoginMenuBarView->setItemEnabled("Debug", debug);
	}
}

void toggle_debug_menus(void*)
{
	BOOL visible = ! gSavedSettings.getBOOL("UseDebugMenus");
	gSavedSettings.setBOOL("UseDebugMenus", visible);
	show_debug_menus();
}

// LLUUID gExporterRequestID;
// std::string gExportDirectory;

// LLUploadDialog *gExportDialog = NULL;

// void handle_export_selected( void * )
// {
// 	LLObjectSelectionHandle selection = LLSelectMgr::getInstance()->getSelection();
// 	if (selection->isEmpty())
// 	{
// 		return;
// 	}
// 	LL_INFOS() << "Exporting selected objects:" << LL_ENDL;

// 	gExporterRequestID.generate();
// 	gExportDirectory = "";

// 	LLMessageSystem* msg = gMessageSystem;
// 	msg->newMessageFast(_PREHASH_ObjectExportSelected);
// 	msg->nextBlockFast(_PREHASH_AgentData);
// 	msg->addUUIDFast(_PREHASH_AgentID, gAgent.getID());
// 	msg->addUUIDFast(_PREHASH_RequestID, gExporterRequestID);
// 	msg->addS16Fast(_PREHASH_VolumeDetail, 4);

// 	for (LLObjectSelection::root_iterator iter = selection->root_begin();
// 		 iter != selection->root_end(); iter++)
// 	{
// 		LLSelectNode* node = *iter;
// 		LLViewerObject* object = node->getObject();
// 		msg->nextBlockFast(_PREHASH_ObjectData);
// 		msg->addUUIDFast(_PREHASH_ObjectID, object->getID());
// 		LL_INFOS() << "Object: " << object->getID() << LL_ENDL;
// 	}
// 	msg->sendReliable(gAgent.getRegion()->getHost());

// 	gExportDialog = LLUploadDialog::modalUploadDialog("Exporting selected objects...");
// }
//

// <FS:Ansariel> [FS Communication UI]
//class LLCommunicateNearbyChat : public view_listener_t
//{
//	bool handleEvent(const LLSD& userdata)
//	{
//		LLFloaterIMContainer* im_box = LLFloaterIMContainer::getInstance();
//		bool nearby_visible	= LLFloaterReg::getTypedInstance<LLFloaterIMNearbyChat>("nearby_chat")->isInVisibleChain();
//		if(nearby_visible && im_box->getSelectedSession() == LLUUID() && im_box->getConversationListItemSize() > 1)
//		{
//			im_box->selectNextorPreviousConversation(false);
//		}
//		else
//		{
//			LLFloaterReg::toggleInstanceOrBringToFront("nearby_chat");
//		}
//		return true;
//	}
//};
// </FS:Ansariel> [FS Communication UI]

class LLWorldSetHomeLocation : public view_listener_t
{
	bool handleEvent(const LLSD& userdata)
	{
		// we just send the message and let the server check for failure cases
		// server will echo back a "Home position set." alert if it succeeds
		// and the home location screencapture happens when that alert is recieved
		gAgent.setStartPosition(START_LOCATION_ID_HOME);
		return true;
	}
};

class LLWorldTeleportHome : public view_listener_t
{
	bool handleEvent(const LLSD& userdata)
	{
		gAgent.teleportHome();
		return true;
	}
};

class LLWorldAlwaysRun : public view_listener_t
{
	bool handleEvent(const LLSD& userdata)
	{
		// as well as altering the default walk-vs-run state,
		// we also change the *current* walk-vs-run state.
		if (gAgent.getAlwaysRun())
		{
			gAgent.clearAlwaysRun();
//			gAgent.clearRunning();
<<<<<<< HEAD
			report_to_nearby_chat(LLTrans::getString("AlwaysRunDisabled"));
=======
>>>>>>> 4f05d71e
		}
		else
		{
			gAgent.setAlwaysRun();
//			gAgent.setRunning();
<<<<<<< HEAD
			report_to_nearby_chat(LLTrans::getString("AlwaysRunEnabled"));
=======
>>>>>>> 4f05d71e
		}

		// tell the simulator.
//		gAgent.sendWalkRun(gAgent.getAlwaysRun());

		// Update Movement Controls according to AlwaysRun mode
		LLFloaterMove::setAlwaysRunMode(gAgent.getAlwaysRun());

		return true;
	}
};

class LLWorldCheckAlwaysRun : public view_listener_t
{
	bool handleEvent(const LLSD& userdata)
	{
		bool new_value = gAgent.getAlwaysRun();
		return new_value;
	}
};

class LLWorldSetAway : public view_listener_t
{
	bool handleEvent(const LLSD& userdata)
	{
		if (gAgent.getAFK())
		{
			gAgent.clearAFK();
		}
		else
		{
			gAgent.setAFK();
		}
		return true;
	}
};
// [SJ - FIRE-2177 - Making Autorespons a simple Check in the menu again for clarity]
class LLWorldGetAway : public view_listener_t
{
	bool handleEvent(const LLSD& userdata)
	{
		bool new_value = gAgent.getAFK();
		return new_value;
	}
};

class LLWorldSetDoNotDisturb : public view_listener_t
{
	bool handleEvent(const LLSD& userdata)
	{
		if (gAgent.isDoNotDisturb())
		{
			gAgent.setDoNotDisturb(false);
		}
		else
		{
			gAgent.setDoNotDisturb(true);
			LLNotificationsUtil::add("DoNotDisturbModeSet");
		}
		return true;
	}
};

// [SJ - FIRE-2177 - Making Autorespons a simple Check in the menu again for clarity]
class LLWorldGetBusy : public view_listener_t
{
	bool handleEvent(const LLSD& userdata)
	{
		bool new_value = gAgent.isDoNotDisturb();
		return new_value;
	}
};


class LLWorldSetAutorespond : public view_listener_t
{
	bool handleEvent(const LLSD& userdata)
	{
		if (gAgent.getAutorespond())
		{
			gAgent.clearAutorespond();
		}
		else
		{
			gAgent.setAutorespond();
			LLNotificationsUtil::add("AutorespondModeSet");
		}
		return true;
	}
};

// [SJ - FIRE-2177 - Making Autorespons a simple Check in the menu again for clarity]
class LLWorldGetAutorespond : public view_listener_t
{
	bool handleEvent(const LLSD& userdata)
	{
		bool new_value = gAgent.getAutorespond();
		return new_value;
	}
};


class LLWorldSetAutorespondNonFriends : public view_listener_t
{
	bool handleEvent(const LLSD& userdata)
	{
		if (gAgent.getAutorespondNonFriends())
		{
			gAgent.clearAutorespondNonFriends();
		}
		else
		{
			gAgent.setAutorespondNonFriends();
			LLNotificationsUtil::add("AutorespondNonFriendsModeSet");
		}
		return true;
	}
};

// [SJ - FIRE-2177 - Making Autorespons a simple Check in the menu again for clarity]
class LLWorldGetAutorespondNonFriends : public view_listener_t
{
	bool handleEvent(const LLSD& userdata)
	{
		bool new_value = gAgent.getAutorespondNonFriends();
		return new_value;
	}
};

// <FS:PP> FIRE-1245: Option to block/reject teleport offers
class LLWorldSetRejectTeleportOffers : public view_listener_t
{
	bool handleEvent(const LLSD& userdata)
	{
		if (gAgent.getRejectTeleportOffers())
		{
			gAgent.clearRejectTeleportOffers();
		}
		else
		{
			gAgent.setRejectTeleportOffers();
			LLNotificationsUtil::add("RejectTeleportOffersModeSet");
		}
		return true;
	}
};

// [SJ - FIRE-2177 - Making Autorespons a simple Check in the menu again for clarity]
class LLWorldGetRejectTeleportOffers : public view_listener_t
{
	bool handleEvent(const LLSD& userdata)
	{
		bool new_value = gAgent.getRejectTeleportOffers();
		return new_value;
	}
};
// </FS:PP> FIRE-1245: Option to block/reject teleport offers

// <FS:PP> FIRE-15233: Automatic friendship request refusal
class LLWorldSetRejectFriendshipRequests : public view_listener_t
{
	bool handleEvent(const LLSD& userdata)
	{
		if (gAgent.getRejectFriendshipRequests())
		{
			gAgent.clearRejectFriendshipRequests();
		}
		else
		{
			gAgent.setRejectFriendshipRequests();
			LLNotificationsUtil::add("RejectFriendshipRequestsModeSet");
		}
		return true;
	}
};

// [SJ - FIRE-2177 - Making Autorespons a simple Check in the menu again for clarity]
class LLWorldGetRejectFriendshipRequests : public view_listener_t
{
	bool handleEvent(const LLSD& userdata)
	{
		bool new_value = gAgent.getRejectFriendshipRequests();
		return new_value;
	}
};
// </FS:PP> FIRE-15233: Automatic friendship request refusal

// <FS:PP> Option to block/reject all group invites
class LLWorldSetRejectAllGroupInvites : public view_listener_t
{
	bool handleEvent(const LLSD& userdata)
	{
		if (gAgent.getRejectAllGroupInvites())
		{
			gAgent.clearRejectAllGroupInvites();
		}
		else
		{
			gAgent.setRejectAllGroupInvites();
			LLNotificationsUtil::add("RejectAllGroupInvitesModeSet");
		}
		return true;
	}
};

// [SJ - FIRE-2177 - Making Autorespons a simple Check in the menu again for clarity]
class LLWorldGetRejectAllGroupInvites : public view_listener_t
{
	bool handleEvent(const LLSD& userdata)
	{
		bool new_value = gAgent.getRejectAllGroupInvites();
		return new_value;
	}
};
// </FS:PP> Option to block/reject all group invites

class LLWorldCreateLandmark : public view_listener_t
{
	bool handleEvent(const LLSD& userdata)
	{
// [RLVa:KB] - Checked: 2010-09-28 (RLVa-1.4.5) | Added: RLVa-1.0.0
		if (gRlvHandler.hasBehaviour(RLV_BHVR_SHOWLOC))
			return true;
// [/RLVa:KB]

<<<<<<< HEAD
		// <FS:Ansariel> FIRE-817: Separate place details floater
		//LLFloaterSidePanelContainer::showPanel("places", LLSD().with("type", "create_landmark"));
		FSFloaterPlaceDetails::showPlaceDetails(LLSD().with("type", "create_landmark"));
		// </FS:Ansariel>
=======
		LLFloaterSidePanelContainer::showPanel("places", LLSD().with("type", "create_landmark"));
>>>>>>> 4f05d71e

		return true;
	}
};

class LLWorldPlaceProfile : public view_listener_t
{
	bool handleEvent(const LLSD& userdata)
	{
// [RLVa:KB] - Checked: 2012-02-08 (RLVa-1.4.5) | Added: RLVa-1.4.5
		if (gRlvHandler.hasBehaviour(RLV_BHVR_SHOWLOC))
			return true;
// [/RLVa:KB]

<<<<<<< HEAD
		// <FS:Ansariel> FIRE-817: Separate place details floater
		//LLFloaterSidePanelContainer::showPanel("places", LLSD().with("type", "agent"));
		FSFloaterPlaceDetails::showPlaceDetails(LLSD().with("type", "agent"));
		// </FS:Ansariel>
=======
		LLFloaterSidePanelContainer::showPanel("places", LLSD().with("type", "agent"));
>>>>>>> 4f05d71e

		return true;
	}
};

// [RLVa:KB] - Checked: 2012-02-08 (RLVa-1.4.5) | Added: RLVa-1.4.5
bool enable_place_profile()
{
	return LLFloaterSidePanelContainer::canShowPanel("places", LLSD().with("type", "agent"));
}
// [/RLVa:KB]

<<<<<<< HEAD
void handle_script_info()
{
	LLUUID object_id;
	if (LLSelectMgr::getInstance()->getSelection()->getPrimaryObject())
	{
		object_id = LLSelectMgr::getInstance()->getSelection()->getPrimaryObject()->mID;
		LL_INFOS() << "Reporting Script Info for object: " << object_id.asString() << LL_ENDL;
		FSLSLBridge::instance().viewerToLSL("getScriptInfo|" + object_id.asString() + "|" + (gSavedSettings.getBOOL("FSScriptInfoExtended") ? "1" : "0"));
	}
}

=======
>>>>>>> 4f05d71e
void handle_look_at_selection(const LLSD& param)
{
	const F32 PADDING_FACTOR = 1.75f;
	BOOL zoom = (param.asString() == "zoom");
	if (!LLSelectMgr::getInstance()->getSelection()->isEmpty())
	{
		gAgentCamera.setFocusOnAvatar(FALSE, ANIMATE);

		LLBBox selection_bbox = LLSelectMgr::getInstance()->getBBoxOfSelection();
		F32 angle_of_view = llmax(0.1f, LLViewerCamera::getInstance()->getAspect() > 1.f ? LLViewerCamera::getInstance()->getView() * LLViewerCamera::getInstance()->getAspect() : LLViewerCamera::getInstance()->getView());
		F32 distance = selection_bbox.getExtentLocal().magVec() * PADDING_FACTOR / atan(angle_of_view);

		LLVector3 obj_to_cam = LLViewerCamera::getInstance()->getOrigin() - selection_bbox.getCenterAgent();
		obj_to_cam.normVec();

		LLUUID object_id;
		if (LLSelectMgr::getInstance()->getSelection()->getPrimaryObject())
		{
			object_id = LLSelectMgr::getInstance()->getSelection()->getPrimaryObject()->mID;
		}
		if (zoom)
		{
			// Make sure we are not increasing the distance between the camera and object
			LLVector3d orig_distance = gAgentCamera.getCameraPositionGlobal() - LLSelectMgr::getInstance()->getSelectionCenterGlobal();
			distance = llmin(distance, (F32) orig_distance.length());
				
			gAgentCamera.setCameraPosAndFocusGlobal(LLSelectMgr::getInstance()->getSelectionCenterGlobal() + LLVector3d(obj_to_cam * distance), 
										LLSelectMgr::getInstance()->getSelectionCenterGlobal(), 
										object_id );
			
		}
		else
		{
			gAgentCamera.setFocusGlobal( LLSelectMgr::getInstance()->getSelectionCenterGlobal(), object_id );
		}	
	}
}

// <FS:Ansariel> Option to try via exact position
//void handle_zoom_to_object(LLUUID object_id)
void handle_zoom_to_object(LLUUID object_id, const LLVector3d& object_pos)
// </FS:Ansariel> Option to try via exact position
{
	// <FS:Zi> Fix camera zoom to look at the avatar's face from the front
	// const F32 PADDING_FACTOR = 2.f;
	// </FS:Zi>

	LLViewerObject* object = gObjectList.findObject(object_id);

	if (object)
	{
		gAgentCamera.setFocusOnAvatar(FALSE, ANIMATE);

		// <FS:Zi> Fix camera zoom to look at the avatar's face from the front
		// LLBBox bbox = object->getBoundingBoxAgent() ;
		// F32 angle_of_view = llmax(0.1f, LLViewerCamera::getInstance()->getAspect() > 1.f ? LLViewerCamera::getInstance()->getView() * LLViewerCamera::getInstance()->getAspect() : LLViewerCamera::getInstance()->getView());
		// F32 distance = bbox.getExtentLocal().magVec() * PADDING_FACTOR / atan(angle_of_view);

		// LLVector3 obj_to_cam = LLViewerCamera::getInstance()->getOrigin() - bbox.getCenterAgent();
		// obj_to_cam.normVec();


		//	LLVector3d object_center_global = gAgent.getPosGlobalFromAgent(bbox.getCenterAgent());

		// 	gAgentCamera.setCameraPosAndFocusGlobal(object_center_global + LLVector3d(obj_to_cam * distance), 
		// 									object_center_global, 

		LLVector3d object_center_global=object->getPositionGlobal();

		float eye_distance=gSavedSettings.getF32("CameraZoomDistance");
		float eye_z_offset=gSavedSettings.getF32("CameraZoomEyeZOffset");
		LLVector3d focus_z_offset=LLVector3d(0.0f,0.0f,gSavedSettings.getF32("CameraZoomFocusZOffset"));

		LLVector3d eye_offset(eye_distance,0.0f,eye_z_offset);
		eye_offset=eye_offset*object->getRotationRegion();

		gAgentCamera.setCameraPosAndFocusGlobal(object_center_global+eye_offset, 
										object_center_global+focus_z_offset, 
		// </FS:Zi>
											object_id );
	}
	// <FS:Ansariel> Option to try via exact position
	else if (object_pos != LLVector3d(-1.f, -1.f, -1.f))
	{
		LLVector3d obj_to_cam = object_pos - gAgent.getPositionGlobal();
		obj_to_cam.normVec();
		obj_to_cam = obj_to_cam * -4.f;
		obj_to_cam.mdV[VZ] += 0.5;

		gAgentCamera.changeCameraToThirdPerson();
		gAgentCamera.unlockView();
		gAgentCamera.setCameraPosAndFocusGlobal(object_pos + obj_to_cam, object_pos, object_id);
	}
	// </FS:Ansariel> Option to try via exact position
}

class LLAvatarInviteToGroup : public view_listener_t
{
	bool handleEvent(const LLSD& userdata)
	{
		LLVOAvatar* avatar = find_avatar_from_object( LLSelectMgr::getInstance()->getSelection()->getPrimaryObject() );
//		if(avatar)
// [RLVa:KB] - Checked: RLVa-1.2.0
		if ( (avatar) && (RlvActions::canShowName(RlvActions::SNC_DEFAULT, avatar->getID())) )
// [/RLVa:KB]
		{
			LLAvatarActions::inviteToGroup(avatar->getID());
		}
		return true;
	}
};

class LLAvatarAddFriend : public view_listener_t
{
	bool handleEvent(const LLSD& userdata)
	{
		LLVOAvatar* avatar = find_avatar_from_object( LLSelectMgr::getInstance()->getSelection()->getPrimaryObject() );
//		if(avatar && !LLAvatarActions::isFriend(avatar->getID()))
// [RLVa:KB] - Checked: RLVa-1.2.0
		if ( (avatar && !LLAvatarActions::isFriend(avatar->getID())) && (RlvActions::canShowName(RlvActions::SNC_DEFAULT, avatar->getID())) )
// [/RLVa:KB]
		{
			request_friendship(avatar->getID());
		}
		return true;
	}
};


class LLAvatarToggleMyProfile : public view_listener_t
{
	bool handleEvent(const LLSD& userdata)
	{
		LLFloater* instance = LLAvatarActions::getProfileFloater(gAgent.getID());
		if (LLFloater::isMinimized(instance))
		{
			instance->setMinimized(FALSE);
			instance->setFocus(TRUE);
		}
		else if (!LLFloater::isShown(instance))
		{
			LLAvatarActions::showProfile(gAgent.getID());
		}
		else if (!instance->hasFocus() && !instance->getIsChrome())
		{
			instance->setFocus(TRUE);
		}
		else
		{
			instance->closeFloater();
		}
		return true;
	}
};

class LLAvatarResetSkeleton: public view_listener_t
{
    bool handleEvent(const LLSD& userdata)
    {
        // <FS:Ansariel> Fix reset skeleton not working
		//LLVOAvatar* avatar = NULL;
        //LLViewerObject *obj = LLSelectMgr::getInstance()->getSelection()->getPrimaryObject();
        //if (obj)
        //{
        //    avatar = obj->getAvatar();
        //}
        LLVOAvatar* avatar = find_avatar_from_object(LLSelectMgr::getInstance()->getSelection()->getPrimaryObject());
        // </FS:Ansariel>
		if(avatar)
        {
            avatar->resetSkeleton(false);
// [SL:KB] - Patch: Appearance-RefreshAttachments | Checked: Catznip-5.3
			avatar->rebuildAttachments();
// [/SL:KB]
        }
        return true;
    }
};

class LLAvatarEnableResetSkeleton: public view_listener_t
{
    bool handleEvent(const LLSD& userdata)
    {
        LLViewerObject *obj = LLSelectMgr::getInstance()->getSelection()->getPrimaryObject();
        if (obj && obj->getAvatar())
        {
            return true;
        }
        return false;
    }
};


class LLAvatarResetSkeletonAndAnimations : public view_listener_t
{
	bool handleEvent(const LLSD& userdata)
	{
		LLVOAvatar* avatar = find_avatar_from_object(LLSelectMgr::getInstance()->getSelection()->getPrimaryObject());
		if (avatar)
		{
			avatar->resetSkeleton(true);
// [SL:KB] - Patch: Appearance-RefreshAttachments | Checked: Catznip-5.3
			avatar->rebuildAttachments();
// [/SL:KB]
		}
		return true;
	}
};

class LLAvatarAddContact : public view_listener_t
{
	bool handleEvent(const LLSD& userdata)
	{
		LLVOAvatar* avatar = find_avatar_from_object( LLSelectMgr::getInstance()->getSelection()->getPrimaryObject() );
//		if(avatar)
// [RLVa:KB] - Checked: RLVa-1.2.0
		if ( (avatar) && (RlvActions::canShowName(RlvActions::SNC_DEFAULT, avatar->getID())) )
// [/RLVa:KB]
		{
			create_inventory_callingcard(avatar->getID());
		}
		return true;
	}
};

bool complete_give_money(const LLSD& notification, const LLSD& response, LLObjectSelectionHandle selection)
{
	S32 option = LLNotificationsUtil::getSelectedOption(notification, response);
	if (option == 0)
	{
		gAgent.setDoNotDisturb(false);
	}

	LLViewerObject* objectp = selection->getPrimaryObject();

	// Show avatar's name if paying attachment
	if (objectp && objectp->isAttachment())
	{
		while (objectp && !objectp->isAvatar())
		{
			objectp = (LLViewerObject*)objectp->getParent();
		}
	}

	if (objectp)
	{
		if (objectp->isAvatar())
		{
			const bool is_group = false;
			LLFloaterPayUtil::payDirectly(&give_money,
									  objectp->getID(),
									  is_group);
		}
		else
		{
			LLFloaterPayUtil::payViaObject(&give_money, selection);
		}
	}
	return false;
}

void handle_give_money_dialog()
{
	LLNotification::Params params("DoNotDisturbModePay");
	params.functor.function(boost::bind(complete_give_money, _1, _2, LLSelectMgr::getInstance()->getSelection()));

	if (gAgent.isDoNotDisturb())
	{
		// warn users of being in do not disturb mode during a transaction
		LLNotifications::instance().add(params);
	}
	else
	{
		LLNotifications::instance().forceResponse(params, 1);
	}
}

bool enable_pay_avatar()
{
	LLViewerObject* obj = LLSelectMgr::getInstance()->getSelection()->getPrimaryObject();
	LLVOAvatar* avatar = find_avatar_from_object(obj);
//	return (avatar != NULL);
// [RLVa:KB] - Checked: RLVa-1.2.1
	return (avatar != NULL) && (RlvActions::canShowName(RlvActions::SNC_DEFAULT, avatar->getID()));
// [/RLVa:KB]
}

bool enable_pay_object()
{
	LLViewerObject* object = LLSelectMgr::getInstance()->getSelection()->getPrimaryObject();
	if( object )
	{
		LLViewerObject *parent = (LLViewerObject *)object->getParent();
		if((object->flagTakesMoney()) || (parent && parent->flagTakesMoney()))
		{
			return true;
		}
	}
	return false;
}

bool enable_object_stand_up()
{
	// 'Object Stand Up' menu item is enabled when agent is sitting on selection
//	return sitting_on_selection();
// [RLVa:KB] - Checked: 2010-07-24 (RLVa-1.2.0g) | Added: RLVa-1.2.0g
	return sitting_on_selection() && ( (!rlv_handler_t::isEnabled()) || (RlvActions::canStand()) );
// [/RLVa:KB]
}

bool enable_object_sit(LLUICtrl* ctrl)
{
	// 'Object Sit' menu item is enabled when agent is not sitting on selection
	bool sitting_on_sel = sitting_on_selection();
	if (!sitting_on_sel)
	{
		std::string item_name = ctrl->getName();

		// init default labels
		init_default_item_label(item_name);

		// Update label
		LLSelectNode* node = LLSelectMgr::getInstance()->getSelection()->getFirstRootNode();
		if (node && node->mValid && !node->mSitName.empty())
		{
			gMenuHolder->childSetValue(item_name, node->mSitName);
		}
		else
		{
			gMenuHolder->childSetValue(item_name, get_default_item_label(item_name));
		}
	}

// [RLVa:KB] - Checked: 2010-04-01 (RLVa-1.2.0c) | Modified: RLVa-1.2.0c
		// RELEASE-RLVA: [SL-2.2.0] Make this match what happens in handle_object_sit_or_stand()
		if (rlv_handler_t::isEnabled())
		{
			const LLPickInfo& pick = LLToolPie::getInstance()->getPick();
			if (pick.mObjectID.notNull())
				sitting_on_sel = !RlvActions::canSit(pick.getObject(), pick.mObjectOffset);
		}
// [/RLVa:KB]

	return !sitting_on_sel && is_object_sittable();
}

void dump_select_mgr(void*)
{
	LLSelectMgr::getInstance()->dump();
}

void dump_inventory(void*)
{
	gInventory.dumpInventory();
}


void handle_dump_followcam(void*)
{
	LLFollowCamMgr::getInstance()->dump();
}

void handle_viewer_enable_message_log(void*)
{
	gMessageSystem->startLogging();
}

void handle_viewer_disable_message_log(void*)
{
	gMessageSystem->stopLogging();
}

void handle_customize_avatar()
{
	// <FS:Ansariel> FIRE-19614: Make CTRL-O toggle the appearance floater
	LLFloater* floater = LLFloaterReg::findInstance("appearance");
	if (floater && floater->isMinimized())
	{
		floater->setMinimized(FALSE);
	}
	else if (LLFloater::isShown(floater))
	{
		LLFloaterReg::hideInstance("appearance");
	}
	else
	// </FS:Ansariel>
	LLFloaterSidePanelContainer::showPanel("appearance", LLSD().with("type", "my_outfits"));
}

void handle_edit_outfit()
{
	LLFloaterSidePanelContainer::showPanel("appearance", LLSD().with("type", "edit_outfit"));
}

void handle_edit_shape()
{
	LLFloaterSidePanelContainer::showPanel("appearance", LLSD().with("type", "edit_shape"));
}

void handle_hover_height()
{
	LLFloaterReg::showInstance("edit_hover_height");
}

void handle_edit_physics()
{
	LLFloaterSidePanelContainer::showPanel("appearance", LLSD().with("type", "edit_physics"));
}

void handle_report_abuse()
{
	// Prevent menu from appearing in screen shot.
	gMenuHolder->hideMenus();
	LLFloaterReporter::showFromMenu(COMPLAINT_REPORT);
}

void handle_buy_currency()
{
	LLBuyCurrencyHTML::openCurrencyFloater();
}

void handle_recreate_lsl_bridge()
{
	FSLSLBridge::instance().recreateBridge();
}

class LLFloaterVisible : public view_listener_t
{
	bool handleEvent(const LLSD& userdata)
	{
		std::string floater_name = userdata.asString();
		bool new_value = false;
		{
			new_value = LLFloaterReg::instanceVisible(floater_name);
		}
		return new_value;
	}
};

class LLShowHelp : public view_listener_t
{
	bool handleEvent(const LLSD& userdata)
	{
		std::string help_topic = userdata.asString();
#ifdef OPENSIM
		if (help_topic.find("grid_") != std::string::npos)
		{
			help_topic.erase(0,5);
			
			std::string url;
			LLSD grid_info;
			LLGridManager::getInstance()->getGridData(grid_info);
			if (grid_info.has(help_topic))
			{
				url = grid_info[help_topic].asString();
			}
			
			if(!url.empty())
			{
				LLWeb::loadURLInternal(url);
			}
			LL_DEBUGS() << "grid_help " <<  help_topic << " url " << url << LL_ENDL;

			return true;
		}
#endif // OPENSIM
		LLViewerHelp* vhelp = LLViewerHelp::getInstance();
		vhelp->showTopic(help_topic);
		
		return true;
	}
};

// <AW: OpenSim>
bool update_grid_help()
{
// <FS:AW  grid management>
	if (!gMenuHolder) //defend crash on shutdown
	{
		return false;
	}
// </FS:AW  grid management>

	bool needs_seperator = false;

#ifdef OPENSIM // <FS:AW optional opensim support>
	LLSD grid_info;
	LLGridManager::getInstance()->getGridData(grid_info);
	std::string grid_label = LLGridManager::getInstance()->getGridLabel();
	bool is_opensim = LLGridManager::getInstance()->isInOpenSim();
	if (is_opensim && grid_info.has("help"))
	{
		needs_seperator = true;
		gMenuHolder->childSetVisible("current_grid_help",true);
		gMenuHolder->childSetLabelArg("current_grid_help", "[CURRENT_GRID]", grid_label);
		gMenuHolder->childSetVisible("current_grid_help_login",true);
		gMenuHolder->childSetLabelArg("current_grid_help_login", "[CURRENT_GRID]", grid_label);
	}
	else
#endif // OPENSIM // <FS:AW optional opensim support>
	{
		gMenuHolder->childSetVisible("current_grid_help",false);
		gMenuHolder->childSetVisible("current_grid_help_login",false);
	}
#ifdef OPENSIM // <FS:AW optional opensim support>
	if (is_opensim && grid_info.has("about"))
	{
		needs_seperator = true;
		gMenuHolder->childSetVisible("current_grid_about",true);
		gMenuHolder->childSetLabelArg("current_grid_about", "[CURRENT_GRID]", grid_label);
		gMenuHolder->childSetVisible("current_grid_about_login",true);
		gMenuHolder->childSetLabelArg("current_grid_about_login", "[CURRENT_GRID]", grid_label);
	}
	else
#endif // OPENSIM // <FS:AW optional opensim support>
	{
		gMenuHolder->childSetVisible("current_grid_about",false);
		gMenuHolder->childSetVisible("current_grid_about_login",false);
	}
	//FIXME: this does nothing
	gMenuHolder->childSetVisible("grid_help_seperator",needs_seperator);
	gMenuHolder->childSetVisible("grid_help_seperator_login",needs_seperator);

// <FS:AW  opensim destinations and avatar picker>
#ifdef OPENSIM // <FS:AW optional opensim support>
	if (is_opensim)
	{
		if (!LLLoginInstance::getInstance()->hasResponse("destination_guide_url") 
		||LLLoginInstance::getInstance()->getResponse("destination_guide_url").asString().empty()
		)
		{
			gMenuHolder->childSetVisible("Avatar Picker", false);
		}
	
		if (!LLLoginInstance::getInstance()->hasResponse("avatar_picker_url") 
		||LLLoginInstance::getInstance()->getResponse("avatar_picker_url").asString().empty()
		)
		{
			gMenuHolder->childSetVisible("Destinations", false);
		}
	}
#endif // OPENSIM // <FS:AW optional opensim support>
// </FS:AW  opensim destinations and avatar picker>

	return true;
}
// </AW: OpenSim>

class LLToggleHelp : public view_listener_t
{
	bool handleEvent(const LLSD& userdata)
	{
		LLFloater* help_browser = (LLFloaterReg::findInstance("help_browser"));
		if (help_browser && help_browser->isInVisibleChain())
		{
			help_browser->closeFloater();
		}
		else
		{
			std::string help_topic = userdata.asString();
			LLViewerHelp* vhelp = LLViewerHelp::getInstance();
			vhelp->showTopic(help_topic);
		}
		return true;
	}
};

class LLToggleSpeak : public view_listener_t
{
	bool handleEvent(const LLSD& userdata)
	{
		LLVoiceClient::getInstance()->toggleUserPTTState();
		return true;
	}
};

bool callback_show_url(const LLSD& notification, const LLSD& response)
{
	S32 option = LLNotificationsUtil::getSelectedOption(notification, response);
	if (0 == option)
	{
		LLWeb::loadURL(notification["payload"]["url"].asString());
	}
	return false;
}

class LLPromptShowURL : public view_listener_t
{
	bool handleEvent(const LLSD& userdata)
	{
		std::string param = userdata.asString();
		std::string::size_type offset = param.find(",");
		if (offset != param.npos)
		{
			std::string alert = param.substr(0, offset);
			std::string url = param.substr(offset+1);

			if (LLWeb::useExternalBrowser(url))
			{ 
				// <FS:Ansariel> FS-1951: LLWeb::loadURL() will spawn the WebLaunchExternalTarget
				//               confirmation if opening with an external browser
    			//LLSD payload;
    			//payload["url"] = url;
    			//LLNotificationsUtil::add(alert, LLSD(), payload, callback_show_url);
				if (alert == "WebLaunchExternalTarget")
				{
					LLWeb::loadURL(url);
				}
				else
				{
					LLSD payload;
					payload["url"] = url;
					LLNotificationsUtil::add(alert, LLSD(), payload, callback_show_url);
				}
				// </FS:Ansariel>
			}
			else
			{
		        LLWeb::loadURL(url);
			}
		}
		else
		{
			LL_INFOS() << "PromptShowURL invalid parameters! Expecting \"ALERT,URL\"." << LL_ENDL;
		}
		return true;
	}
};

bool callback_show_file(const LLSD& notification, const LLSD& response)
{
	S32 option = LLNotificationsUtil::getSelectedOption(notification, response);
	if (0 == option)
	{
		LLWeb::loadURL(notification["payload"]["url"]);
	}
	return false;
}

class LLPromptShowFile : public view_listener_t
{
	bool handleEvent(const LLSD& userdata)
	{
		std::string param = userdata.asString();
		std::string::size_type offset = param.find(",");
		if (offset != param.npos)
		{
			std::string alert = param.substr(0, offset);
			std::string file = param.substr(offset+1);

			LLSD payload;
			payload["url"] = file;
			LLNotificationsUtil::add(alert, LLSD(), payload, callback_show_file);
		}
		else
		{
			LL_INFOS() << "PromptShowFile invalid parameters! Expecting \"ALERT,FILE\"." << LL_ENDL;
		}
		return true;
	}
};

class LLShowAgentProfile : public view_listener_t
{
	bool handleEvent(const LLSD& userdata)
	{
		LLUUID agent_id;
		if (userdata.asString() == "agent")
		{
			agent_id = gAgent.getID();
		}
		else if (userdata.asString() == "hit object")
		{
			LLViewerObject* objectp = LLSelectMgr::getInstance()->getSelection()->getPrimaryObject();
			if (objectp)
			{
				agent_id = objectp->getID();
			}
		}
		else
		{
			agent_id = userdata.asUUID();
		}

		LLVOAvatar* avatar = find_avatar_from_object(agent_id);
//		if (avatar)
// [RLVa:KB] - Checked: RLVa-1.2.0
		if ( (avatar) && ((RlvActions::canShowName(RlvActions::SNC_DEFAULT, agent_id)) || (gAgent.getID() == agent_id)) )
// [/RLVa:KB]
		{
			LLAvatarActions::showProfile(avatar->getID());
		}
		return true;
	}
};

class LLToggleAgentProfile : public view_listener_t
{
	bool handleEvent(const LLSD& userdata)
	{
		LLUUID agent_id;
		if (userdata.asString() == "agent")
		{
			agent_id = gAgent.getID();
		}
		else if (userdata.asString() == "hit object")
		{
			LLViewerObject* objectp = LLSelectMgr::getInstance()->getSelection()->getPrimaryObject();
			if (objectp)
			{
				agent_id = objectp->getID();
			}
		}
		else
		{
			agent_id = userdata.asUUID();
		}

		LLVOAvatar* avatar = find_avatar_from_object(agent_id);
		if (avatar)
		{
			if (!LLAvatarActions::profileVisible(avatar->getID()))
			{
				LLAvatarActions::showProfile(avatar->getID());
			}
			else
			{
				LLAvatarActions::hideProfile(avatar->getID());
			}
		}
		return true;
	}
};

class LLLandEdit : public view_listener_t
{
	bool handleEvent(const LLSD& userdata)
	{
		if (gAgentCamera.getFocusOnAvatar() && gSavedSettings.getBOOL("EditCameraMovement") )
		{
			// zoom in if we're looking at the avatar
			gAgentCamera.setFocusOnAvatar(FALSE, ANIMATE);
			gAgentCamera.setFocusGlobal(LLToolPie::getInstance()->getPick());

			gAgentCamera.cameraOrbitOver( F_PI * 0.25f );
			gViewerWindow->moveCursorToCenter();
		}
		else if ( gSavedSettings.getBOOL("EditCameraMovement") )
		{
			gAgentCamera.setFocusGlobal(LLToolPie::getInstance()->getPick());
			gViewerWindow->moveCursorToCenter();
		}


		LLViewerParcelMgr::getInstance()->selectParcelAt( LLToolPie::getInstance()->getPick().mPosGlobal );

		LLFloaterReg::showInstance("build");

		// Switch to land edit toolset
		LLToolMgr::getInstance()->getCurrentToolset()->selectTool( LLToolSelectLand::getInstance() );
		return true;
	}
};

class LLMuteParticle : public view_listener_t
{
	// <FS:Ansariel> Blocklist sometimes shows "(waiting)" as avatar name when blocking particle owners
	void onAvatarNameCache(const LLUUID& av_id, const LLAvatarName& av_name)
	{
		LLMute mute(av_id, av_name.getUserName(), LLMute::AGENT);
		if (LLMuteList::getInstance()->isMuted(mute.mID))
		{
			LLMuteList::getInstance()->remove(mute);
		}
		else
		{
			LLMuteList::getInstance()->add(mute);
			LLPanelBlockedList::showPanelAndSelect(mute.mID);
		}
	}
	// </FS:Ansariel>

	bool handleEvent(const LLSD& userdata)
	{
		LLUUID id = LLToolPie::getInstance()->getPick().mParticleOwnerID;
		
		if (id.notNull())
		{
			// <FS:Ansariel> Blocklist sometimes shows "(waiting)" as avatar name when blocking particle owners
			//LLAvatarName av_name;
			//LLAvatarNameCache::get(id, &av_name);

			//LLMute mute(id, av_name.getUserName(), LLMute::AGENT);
			//if (LLMuteList::getInstance()->isMuted(mute.mID))
			//{
			//	LLMuteList::getInstance()->remove(mute);
			//}
			//else
			//{
			//	LLMuteList::getInstance()->add(mute);
			//	LLPanelBlockedList::showPanelAndSelect(mute.mID);
			//}
			LLAvatarNameCache::get(id, boost::bind(&LLMuteParticle::onAvatarNameCache, this, _1, _2));
			// </FS:Ansariel>
		}

		return true;
	}
};

class LLWorldEnableBuyLand : public view_listener_t
{
	bool handleEvent(const LLSD& userdata)
	{
		bool new_value = LLViewerParcelMgr::getInstance()->canAgentBuyParcel(
								LLViewerParcelMgr::getInstance()->selectionEmpty()
									? LLViewerParcelMgr::getInstance()->getAgentParcel()
									: LLViewerParcelMgr::getInstance()->getParcelSelection()->getParcel(),
								false);
		return new_value;
	}
};

BOOL enable_buy_land(void*)
{
	return LLViewerParcelMgr::getInstance()->canAgentBuyParcel(
				LLViewerParcelMgr::getInstance()->getParcelSelection()->getParcel(), false);
}

void handle_buy_land()
{
	LLViewerParcelMgr* vpm = LLViewerParcelMgr::getInstance();
	if (vpm->selectionEmpty())
	{
		vpm->selectParcelAt(gAgent.getPositionGlobal());
	}
	vpm->startBuyLand();
}

class LLObjectAttachToAvatar : public view_listener_t
{
public:
	LLObjectAttachToAvatar(bool replace) : mReplace(replace) {}
	static void setObjectSelection(LLObjectSelectionHandle selection) { sObjectSelection = selection; }

private:
	bool handleEvent(const LLSD& userdata)
	{
		setObjectSelection(LLSelectMgr::getInstance()->getSelection());
		LLViewerObject* selectedObject = sObjectSelection->getFirstRootObject();
		if (selectedObject)
		{
			S32 index = userdata.asInteger();
			LLViewerJointAttachment* attachment_point = NULL;
			if (index > 0)
				attachment_point = get_if_there(gAgentAvatarp->mAttachmentPoints, index, (LLViewerJointAttachment*)NULL);

// [RLVa:KB] - Checked: 2010-09-28 (RLVa-1.2.1f) | Modified: RLVa-1.2.1f
			// RELEASE-RLVa: [SL-2.2.0] If 'index != 0' then the object will be "add attached" [see LLSelectMgr::sendAttach()]
			if ( (rlv_handler_t::isEnabled()) &&
				 ( ((!index) && (gRlvAttachmentLocks.hasLockedAttachmentPoint(RLV_LOCK_ANY))) ||		    // Can't wear on default
				   ((index) && ((RLV_WEAR_ADD & gRlvAttachmentLocks.canAttach(attachment_point)) == 0)) ||	// or non-attachable attachpt
				   (gRlvHandler.hasBehaviour(RLV_BHVR_REZ)) ) )											    // Attach on object == "Take"
			{
				setObjectSelection(NULL); // Clear the selection or it'll get stuck
				return true;
			}
// [/RLVa:KB]

			confirmReplaceAttachment(0, attachment_point);
		}
		return true;
	}

	static void onNearAttachObject(BOOL success, void *user_data);
	void confirmReplaceAttachment(S32 option, LLViewerJointAttachment* attachment_point);
	class CallbackData : public LLSelectionCallbackData
	{
	public:
		CallbackData(LLViewerJointAttachment* point, bool replace) : LLSelectionCallbackData(), mAttachmentPoint(point), mReplace(replace) {}

		LLViewerJointAttachment*	mAttachmentPoint;
		bool						mReplace;
	};

protected:
	static LLObjectSelectionHandle sObjectSelection;
	bool mReplace;
};

LLObjectSelectionHandle LLObjectAttachToAvatar::sObjectSelection;

// static
void LLObjectAttachToAvatar::onNearAttachObject(BOOL success, void *user_data)
{
	if (!user_data) return;
	CallbackData* cb_data = static_cast<CallbackData*>(user_data);

	if (success)
	{
		const LLViewerJointAttachment *attachment = cb_data->mAttachmentPoint;
		
		U8 attachment_id = 0;
		if (attachment)
		{
			for (LLVOAvatar::attachment_map_t::const_iterator iter = gAgentAvatarp->mAttachmentPoints.begin();
				 iter != gAgentAvatarp->mAttachmentPoints.end(); ++iter)
			{
				if (iter->second == attachment)
				{
					attachment_id = iter->first;
					break;
				}
			}
		}
		else
		{
			// interpret 0 as "default location"
			attachment_id = 0;
		}
		LLSelectMgr::getInstance()->sendAttach(cb_data->getSelection(), attachment_id, cb_data->mReplace);
	}
	LLObjectAttachToAvatar::setObjectSelection(NULL);

	delete cb_data;
}

// static
void LLObjectAttachToAvatar::confirmReplaceAttachment(S32 option, LLViewerJointAttachment* attachment_point)
{
	if (option == 0/*YES*/)
	{
		LLViewerObject* selectedObject = LLSelectMgr::getInstance()->getSelection()->getFirstRootObject();
		if (selectedObject)
		{
			const F32 MIN_STOP_DISTANCE = 1.f;	// meters
			const F32 ARM_LENGTH = 0.5f;		// meters
			const F32 SCALE_FUDGE = 1.5f;

			F32 stop_distance = SCALE_FUDGE * selectedObject->getMaxScale() + ARM_LENGTH;
			if (stop_distance < MIN_STOP_DISTANCE)
			{
				stop_distance = MIN_STOP_DISTANCE;
			}

			LLVector3 walkToSpot = selectedObject->getPositionAgent();
			
			// make sure we stop in front of the object
			LLVector3 delta = walkToSpot - gAgent.getPositionAgent();
			delta.normVec();
			delta = delta * 0.5f;
			walkToSpot -= delta;

			// The callback will be called even if avatar fails to get close enough to the object, so we won't get a memory leak.
			CallbackData* user_data = new CallbackData(attachment_point, mReplace);
			gAgent.startAutoPilotGlobal(gAgent.getPosGlobalFromAgent(walkToSpot), "Attach", NULL, onNearAttachObject, user_data, stop_distance);
			gAgentCamera.clearFocusObject();
		}
	}
}

void callback_attachment_drop(const LLSD& notification, const LLSD& response)
{
	// Ensure user confirmed the drop
	S32 option = LLNotificationsUtil::getSelectedOption(notification, response);
	if (option != 0) return;

	// Called when the user clicked on an object attached to them
	// and selected "Drop".
	LLUUID object_id = notification["payload"]["object_id"].asUUID();
	LLViewerObject *object = gObjectList.findObject(object_id);
	
	if (!object)
	{
		LL_WARNS() << "handle_drop_attachment() - no object to drop" << LL_ENDL;
		return;
	}

	LLViewerObject *parent = (LLViewerObject*)object->getParent();
	while (parent)
	{
		if(parent->isAvatar())
		{
			break;
		}
		object = parent;
		parent = (LLViewerObject*)parent->getParent();
	}

	if (!object)
	{
		LL_WARNS() << "handle_detach() - no object to detach" << LL_ENDL;
		return;
	}

	if (object->isAvatar())
	{
		LL_WARNS() << "Trying to detach avatar from avatar." << LL_ENDL;
		return;
	}
	
	// reselect the object
	LLSelectMgr::getInstance()->selectObjectAndFamily(object);

	LLSelectMgr::getInstance()->sendDropAttachment();

	return;
}

class LLAttachmentDrop : public view_listener_t
{
	bool handleEvent(const LLSD& userdata)
	{
// [RLVa:KB] - Checked: 2010-03-15 (RLVa-1.2.0e) | Modified: RLVa-1.0.5
		if (rlv_handler_t::isEnabled())
		{
			if (gRlvAttachmentLocks.hasLockedAttachmentPoint(RLV_LOCK_REMOVE))
			{
				// NOTE: copy/paste of the code in enable_detach()
				LLObjectSelectionHandle hSelect = LLSelectMgr::getInstance()->getSelection();
				RlvSelectHasLockedAttach f;
				if ( (hSelect->isAttachment()) && (hSelect->getFirstRootNode(&f, FALSE) != NULL) )
					return true;
			}
			if (gRlvHandler.hasBehaviour(RLV_BHVR_REZ))
			{
				return true;
			}
		}
// [/RLVa:KB]

		LLSD payload;
		LLViewerObject *object = LLSelectMgr::getInstance()->getSelection()->getPrimaryObject();

		if (object) 
		{
			payload["object_id"] = object->getID();
		}
		else
		{
			LL_WARNS() << "Drop object not found" << LL_ENDL;
			return true;
		}

		LLNotificationsUtil::add("AttachmentDrop", LLSD(), payload, &callback_attachment_drop);
		return true;
	}
};

// called from avatar pie menu
class LLAttachmentDetachFromPoint : public view_listener_t
{
	bool handleEvent(const LLSD& user_data)
	{
		uuid_vec_t ids_to_remove;
		const LLViewerJointAttachment *attachment = get_if_there(gAgentAvatarp->mAttachmentPoints, user_data.asInteger(), (LLViewerJointAttachment*)NULL);
//		if (attachment->getNumObjects() > 0)
// [RLVa:KB] - Checked: 2010-03-04 (RLVa-1.2.0a) | Added: RLVa-1.2.0a
		if ( (attachment->getNumObjects() > 0) && ((!rlv_handler_t::isEnabled()) || (gRlvAttachmentLocks.canDetach(attachment))) )
// [/RLVa:KB]
		{
			for (LLViewerJointAttachment::attachedobjs_vec_t::const_iterator iter = attachment->mAttachedObjects.begin();
				 iter != attachment->mAttachedObjects.end();
				 iter++)
			{
				LLViewerObject *attached_object = iter->get();
// [RLVa:KB] - Checked: 2010-03-04 (RLVa-1.2.0a) | Added: RLVa-1.2.0a
				if ( (rlv_handler_t::isEnabled()) && (gRlvAttachmentLocks.isLockedAttachment(attached_object)) )
					continue;
				ids_to_remove.push_back(attached_object->getAttachmentItemID());
// [/RLVa:KB]
			}
        }
		if (!ids_to_remove.empty())
		{
			LLAppearanceMgr::instance().removeItemsFromAvatar(ids_to_remove);
		}
		return true;
	}
};

static bool onEnableAttachmentLabel(LLUICtrl* ctrl, const LLSD& data)
{
// [RLVa:KB] - Checked: 2010-09-28 (RLVa-1.2.1f) | Modified: RLVa-1.2.1f
	// RELEASE-RLVa: [SL-2.2.0] When attaching to a specific point the object will be "add attached" [see LLSelectMgr::sendAttach()]
	bool fRlvEnable = true;
// [/RLVa:KB]
	std::string label;
	LLMenuItemGL* menu = dynamic_cast<LLMenuItemGL*>(ctrl);
	if (menu)
	{
		const LLViewerJointAttachment *attachment = get_if_there(gAgentAvatarp->mAttachmentPoints, data["index"].asInteger(), (LLViewerJointAttachment*)NULL);
		if (attachment)
		{
			label = data["label"].asString();
			for (LLViewerJointAttachment::attachedobjs_vec_t::const_iterator attachment_iter = attachment->mAttachedObjects.begin();
				 attachment_iter != attachment->mAttachedObjects.end();
				 ++attachment_iter)
			{
				const LLViewerObject* attached_object = attachment_iter->get();
				if (attached_object)
				{
					LLViewerInventoryItem* itemp = gInventory.getItem(attached_object->getAttachmentItemID());
					// <FS:Ansariel> Hide bridge from attach to HUD menus
					//if (itemp)
					if (itemp && !(FSLSLBridge::instance().getBridge() && FSLSLBridge::instance().getBridge()->getUUID() == itemp->getUUID() && data["index"].asInteger() == FS_BRIDGE_POINT))
					// </FS:Ansariel>
					{
						label += std::string(" (") + itemp->getName() + std::string(")");
						break;
					}
				}
			}
		}

// [RLVa:KB] - Checked: 2010-09-28 (RLVa-1.2.1f) | Modified: RLVa-1.2.1f
		if (rlv_handler_t::isEnabled())
			fRlvEnable = (!gRlvAttachmentLocks.isLockedAttachmentPoint(attachment, RLV_LOCK_ADD));
// [/RLVa:KB]

		menu->setLabel(label);
	}
//	return true;
// [RLVa:KB] - Checked: 2010-02-27 (RLVa-1.2.0a) | Added: RLVa-1.2.0a
	return fRlvEnable;
// [/RLVa:KB]
}

class LLAttachmentDetach : public view_listener_t
{
	bool handleEvent(const LLSD& userdata)
	{
		// Called when the user clicked on an object attached to them
		// and selected "Detach".
		LLViewerObject *object = LLSelectMgr::getInstance()->getSelection()->getPrimaryObject();
		if (!object)
		{
			LL_WARNS() << "handle_detach() - no object to detach" << LL_ENDL;
			return true;
		}

		LLViewerObject *parent = (LLViewerObject*)object->getParent();
		while (parent)
		{
			if(parent->isAvatar())
			{
				break;
			}
			object = parent;
			parent = (LLViewerObject*)parent->getParent();
		}

		if (!object)
		{
			LL_WARNS() << "handle_detach() - no object to detach" << LL_ENDL;
			return true;
		}

		if (object->isAvatar())
		{
			LL_WARNS() << "Trying to detach avatar from avatar." << LL_ENDL;
			return true;
		}

// [RLVa:KB] - Checked: 2010-03-15 (RLVa-1.2.0a) | Modified: RLVa-1.0.5
		// NOTE: copy/paste of the code in enable_detach()
		if ( (rlv_handler_t::isEnabled()) && (gRlvAttachmentLocks.hasLockedAttachmentPoint(RLV_LOCK_REMOVE)) )
		{
			LLObjectSelectionHandle hSelect = LLSelectMgr::getInstance()->getSelection();
			RlvSelectHasLockedAttach f;
			if ( (hSelect->isAttachment()) && (hSelect->getFirstRootNode(&f, FALSE) != NULL) )
				return true;
		}
// [/RLVa:KB]

		LLAppearanceMgr::instance().removeItemFromAvatar(object->getAttachmentItemID());

		return true;
	}
};

//Adding an observer for a Jira 2422 and needs to be a fetch observer
//for Jira 3119
class LLWornItemFetchedObserver : public LLInventoryFetchItemsObserver
{
public:
	LLWornItemFetchedObserver(const LLUUID& worn_item_id) :
		LLInventoryFetchItemsObserver(worn_item_id)
	{}
	virtual ~LLWornItemFetchedObserver() {}

protected:
	virtual void done()
	{
		gMenuAttachmentSelf->buildDrawLabels();
		gInventory.removeObserver(this);
		delete this;
	}
};

// You can only drop items on parcels where you can build.
class LLAttachmentEnableDrop : public view_listener_t
{
	bool handleEvent(const LLSD& userdata)
	{
		BOOL can_build   = gAgent.isGodlike() || (LLViewerParcelMgr::getInstance()->allowAgentBuild());

		//Add an inventory observer to only allow dropping the newly attached item
		//once it exists in your inventory.  Look at Jira 2422.
		//-jwolk

		// A bug occurs when you wear/drop an item before it actively is added to your inventory
		// if this is the case (you're on a slow sim, etc.) a copy of the object,
		// well, a newly created object with the same properties, is placed
		// in your inventory.  Therefore, we disable the drop option until the
		// item is in your inventory

		LLViewerObject*              object         = LLSelectMgr::getInstance()->getSelection()->getPrimaryObject();
		LLViewerJointAttachment*     attachment     = NULL;
		LLInventoryItem*             item           = NULL;

		// Do not enable drop if all faces of object are not enabled
		if (object && LLSelectMgr::getInstance()->getSelection()->contains(object,SELECT_ALL_TES ))
		{
    		S32 attachmentID  = ATTACHMENT_ID_FROM_STATE(object->getAttachmentState());
			attachment = get_if_there(gAgentAvatarp->mAttachmentPoints, attachmentID, (LLViewerJointAttachment*)NULL);

			if (attachment)
			{
				for (LLViewerJointAttachment::attachedobjs_vec_t::iterator attachment_iter = attachment->mAttachedObjects.begin();
					 attachment_iter != attachment->mAttachedObjects.end();
					 ++attachment_iter)
				{
					// make sure item is in your inventory (it could be a delayed attach message being sent from the sim)
					// so check to see if the item is in the inventory already
					item = gInventory.getItem(attachment_iter->get()->getAttachmentItemID());
					if (!item)
					{
						// Item does not exist, make an observer to enable the pie menu 
						// when the item finishes fetching worst case scenario 
						// if a fetch is already out there (being sent from a slow sim)
						// we refetch and there are 2 fetches
						LLWornItemFetchedObserver* worn_item_fetched = new LLWornItemFetchedObserver((*attachment_iter)->getAttachmentItemID());		
						worn_item_fetched->startFetch();
						gInventory.addObserver(worn_item_fetched);
					}
				}
			}
		}
		
		//now check to make sure that the item is actually in the inventory before we enable dropping it
//		bool new_value = enable_detach() && can_build && item;
// [RLVa:KB] - Checked: 2010-03-24 (RLVa-1.0.0b) | Modified: RLVa-1.0.0b
		bool new_value = enable_detach() && can_build && item && (!gRlvHandler.hasBehaviour(RLV_BHVR_REZ));
// [/RLVa:KB]

		return new_value;
	}
};

BOOL enable_detach(const LLSD&)
{
	LLViewerObject* object = LLSelectMgr::getInstance()->getSelection()->getPrimaryObject();
	
	// Only enable detach if all faces of object are selected
	if (!object ||
		!object->isAttachment() ||
		!LLSelectMgr::getInstance()->getSelection()->contains(object,SELECT_ALL_TES ))
	{
		return FALSE;
	}

	// Find the avatar who owns this attachment
	LLViewerObject* avatar = object;
	while (avatar)
	{
		// ...if it's you, good to detach
		if (avatar->getID() == gAgent.getID())
		{
// [RLVa:KB] - Checked: 2010-03-15 (RLVa-1.2.0a) | Modified: RLVa-1.0.5
			// NOTE: this code is reused as-is in LLAttachmentDetach::handleEvent() and LLAttachmentDrop::handleEvent()
			//       so any changes here should be reflected there as well

			// RELEASE-RLVa: [SL-2.2.0] LLSelectMgr::sendDetach() and LLSelectMgr::sendDropAttachment() call sendListToRegions with
			//                          SEND_ONLY_ROOTS so we only need to examine the roots which saves us time
			if ( (rlv_handler_t::isEnabled()) && (gRlvAttachmentLocks.hasLockedAttachmentPoint(RLV_LOCK_REMOVE)) )
			{
				LLObjectSelectionHandle hSelect = LLSelectMgr::getInstance()->getSelection();
				RlvSelectHasLockedAttach f;
				if ( (hSelect->isAttachment()) && (hSelect->getFirstRootNode(&f, FALSE) != NULL) )
					return FALSE;
			}
// [/RLVa:KB]
			return TRUE;
		}

		avatar = (LLViewerObject*)avatar->getParent();
	}

	return FALSE;
}

class LLAttachmentEnableDetach : public view_listener_t
{
	bool handleEvent(const LLSD& userdata)
	{
		bool new_value = enable_detach();
		return new_value;
	}
};

// Used to tell if the selected object can be attached to your avatar.
//BOOL object_selected_and_point_valid()
// [RLVa:KB] - Checked: 2010-03-16 (RLVa-1.2.0a) | Added: RLVa-1.2.0a
BOOL object_selected_and_point_valid(const LLSD& sdParam)
// [/RLVa:KB]
{
// [RLVa:KB] - Checked: 2010-09-28 (RLVa-1.2.1f) | Modified: RLVa-1.2.1f
	if (rlv_handler_t::isEnabled())
	{
		if (!isAgentAvatarValid())
			return FALSE;

		// RELEASE-RLVa: [SL-2.2.0] Look at the caller graph for this function on every new release
		//   - object_is_wearable() => dead code [sdParam == 0 => default attach point => OK!]
		//   - enabler set up in LLVOAvatarSelf::buildMenus() => Rezzed prim / Put On / "Attach To" [sdParam == idxAttachPt]
		//   - "Object.EnableWear" enable => Rezzed prim / Put On / "Wear" or "Add" [sdParam blank]
		// RELEASE-RLVa: [SL-2.2.0] If 'idxAttachPt != 0' then the object will be "add attached" [see LLSelectMgr::sendAttach()]
		const LLViewerJointAttachment* pAttachPt = 
			get_if_there(gAgentAvatarp->mAttachmentPoints, sdParam.asInteger(), (LLViewerJointAttachment*)NULL);
		if ( ((!pAttachPt) && (gRlvAttachmentLocks.hasLockedAttachmentPoint(RLV_LOCK_ANY))) ||		// Can't wear on default attach point
			 ((pAttachPt) && ((RLV_WEAR_ADD & gRlvAttachmentLocks.canAttach(pAttachPt)) == 0)) ||	// or non-attachable attach point
			 (gRlvHandler.hasBehaviour(RLV_BHVR_REZ)) )												// Attach on object == "Take"
		{
			return FALSE;
		}
	}
// [/RLVa:KB]

	LLObjectSelectionHandle selection = LLSelectMgr::getInstance()->getSelection();
	for (LLObjectSelection::root_iterator iter = selection->root_begin();
		 iter != selection->root_end(); iter++)
	{
		LLSelectNode* node = *iter;
		LLViewerObject* object = node->getObject();
		LLViewerObject::const_child_list_t& child_list = object->getChildren();
		for (LLViewerObject::child_list_t::const_iterator iter = child_list.begin();
			 iter != child_list.end(); iter++)
		{
			LLViewerObject* child = *iter;
			if (child->isAvatar())
			{
				return FALSE;
			}
		}
	}

	return (selection->getRootObjectCount() == 1) && 
		(selection->getFirstRootObject()->getPCode() == LL_PCODE_VOLUME) && 
		selection->getFirstRootObject()->permYouOwner() &&
		selection->getFirstRootObject()->flagObjectMove() &&
		!selection->getFirstRootObject()->flagObjectPermanent() &&
		!((LLViewerObject*)selection->getFirstRootObject()->getRoot())->isAvatar() && 
		(selection->getFirstRootObject()->getNVPair("AssetContainer") == NULL);
}

<<<<<<< HEAD

// [RLVa:KB] - Checked: 2010-03-16 (RLVa-1.2.0a) | Added: RLVa-1.2.0a
/*
=======
>>>>>>> 4f05d71e
BOOL object_is_wearable()
{
	if (!isAgentAvatarValid())
	if (!object_selected_and_point_valid(LLSD(0)))
	{
		return FALSE;
	}
//	if (!object_selected_and_point_valid())
// [RLVa:KB] - Checked: 2010-03-16 (RLVa-1.2.0a) | Added: RLVa-1.2.0a
	if (!object_selected_and_point_valid(LLSD(0)))
// [/RLVa:KB]
	{
		return FALSE;
	}
	if (sitting_on_selection())
	{
		return FALSE;
	}
	return gAgentAvatarp->canAttachMoreObjects();
}
<<<<<<< HEAD
*/
// [/RLVa:KB]
=======
>>>>>>> 4f05d71e

class LLAttachmentPointFilled : public view_listener_t
{
	bool handleEvent(const LLSD& user_data)
	{
		bool enable = false;
		LLVOAvatar::attachment_map_t::iterator found_it = gAgentAvatarp->mAttachmentPoints.find(user_data.asInteger());
		if (found_it != gAgentAvatarp->mAttachmentPoints.end())
		{
//			enable = found_it->second->getNumObjects() > 0;
// [RLVa:KB] - Checked: 2010-03-04 (RLVa-1.2.0a) | Added: RLVa-1.2.0a
			// Enable the option if there is at least one attachment on this attachment point that can be detached
			enable = (found_it->second->getNumObjects() > 0) && 
				((!rlv_handler_t::isEnabled()) || (gRlvAttachmentLocks.canDetach(found_it->second)));
// [/RLVa:KB]
		}
		return enable;
	}
};

class LLAvatarSendIM : public view_listener_t
{
	bool handleEvent(const LLSD& userdata)
	{
		LLVOAvatar* avatar = find_avatar_from_object( LLSelectMgr::getInstance()->getSelection()->getPrimaryObject() );
//		if(avatar)
// [RLVa:KB] - Checked: RLVa-1.2.0
		if ( (avatar) && (RlvActions::canShowName(RlvActions::SNC_DEFAULT, avatar->getID())) )
// [/RLVa:KB]
		{
			LLAvatarActions::startIM(avatar->getID());
		}
		return true;
	}
};

class LLAvatarCall : public view_listener_t
{
	bool handleEvent(const LLSD& userdata)
	{
		LLVOAvatar* avatar = find_avatar_from_object( LLSelectMgr::getInstance()->getSelection()->getPrimaryObject() );
//		if(avatar)
// [RLVa:KB] - Checked: RLVa-1.2.0
		if ( (avatar) && (RlvActions::canShowName(RlvActions::SNC_DEFAULT, avatar->getID())) )
// [/RLVa:KB]
		{
			LLAvatarActions::startCall(avatar->getID());
		}
		return true;
	}
};

// [RLVa:KB] - Checked: RLVa-1.2.1
bool enable_avatar_call()
{
	if (RlvActions::isRlvEnabled())
	{
		const LLVOAvatar* pAvatar = find_avatar_from_object(LLSelectMgr::getInstance()->getSelection()->getPrimaryObject());
		if ((!pAvatar) || (!RlvActions::canShowName(RlvActions::SNC_DEFAULT, pAvatar->getID())))
			return false;
	}
	return LLAvatarActions::canCall();
}
// [/RLVa:KB]

namespace
{
	struct QueueObjects : public LLSelectedNodeFunctor
	{
		BOOL scripted;
		BOOL modifiable;
		LLFloaterScriptQueue* mQueue;
		QueueObjects(LLFloaterScriptQueue* q) : mQueue(q), scripted(FALSE), modifiable(FALSE) {}
		virtual bool apply(LLSelectNode* node)
		{
			LLViewerObject* obj = node->getObject();
			if (!obj)
			{
				return true;
			}
			scripted = obj->flagScripted();
			modifiable = obj->permModify();

			if( scripted && modifiable )
			{
				mQueue->addObject(obj->getID(), node->mName);
				return false;
			}
			else
			{
				return true; // fail: stop applying
			}
		}
	};
}

void queue_actions(LLFloaterScriptQueue* q, const std::string& msg)
{
	QueueObjects func(q);
	LLSelectMgr *mgr = LLSelectMgr::getInstance();
	LLObjectSelectionHandle selectHandle = mgr->getSelection();
	bool fail = selectHandle->applyToNodes(&func);
	if(fail)
	{
		if ( !func.scripted )
		{
			std::string noscriptmsg = std::string("Cannot") + msg + "SelectObjectsNoScripts";
			LLNotificationsUtil::add(noscriptmsg);
		}
		else if ( !func.modifiable )
		{
			std::string nomodmsg = std::string("Cannot") + msg + "SelectObjectsNoPermission";
			LLNotificationsUtil::add(nomodmsg);
		}
		else
		{
			LL_ERRS() << "Bad logic." << LL_ENDL;
		}
	}
	else
	{
		if (!q->start())
		{
			LL_WARNS() << "Unexpected script compile failure." << LL_ENDL;
		}
	}
}

class LLToolsSelectedScriptAction : public view_listener_t
{
	bool handleEvent(const LLSD& userdata)
	{
// [RLVa:KB] - Checked: 2010-04-19 (RLVa-1.2.0f) | Modified: RLVa-1.0.5a
		// We'll allow resetting the scripts of objects on a non-attachable attach point since they wouldn't be able to circumvent anything
		if ( (rlv_handler_t::isEnabled()) && (gRlvAttachmentLocks.hasLockedAttachmentPoint(RLV_LOCK_REMOVE)) )
		{
			LLObjectSelectionHandle hSel = LLSelectMgr::getInstance()->getSelection();
			RlvSelectHasLockedAttach f;
			if ( (hSel->isAttachment()) && (hSel->getFirstNode(&f) != NULL) )
				return true;
		}
// [/RLVa:KB]

		std::string action = userdata.asString();
		bool mono = false;
		std::string msg, name;
		std::string title;
		if (action == "compile mono")
		{
			name = "compile_queue";
			mono = true;
			msg = "Recompile";
			title = LLTrans::getString("CompileQueueTitle");
		}
		if (action == "compile lsl")
		{
			name = "compile_queue";
			msg = "Recompile";
			title = LLTrans::getString("CompileQueueTitle");
		}
		else if (action == "reset")
		{
			name = "reset_queue";
			msg = "Reset";
			title = LLTrans::getString("ResetQueueTitle");
		}
		else if (action == "start")
		{
			name = "start_queue";
			msg = "SetRunning";
			title = LLTrans::getString("RunQueueTitle");
		}
		else if (action == "stop")
		{
			name = "stop_queue";
			msg = "SetRunningNot";
			title = LLTrans::getString("NotRunQueueTitle");
		}
		// <FS> Delete scripts
		else if (action == "delete")
		{
			name = "delete_queue";
			msg = "delete";
			title = LLTrans::getString("DeleteQueueTitle");
		}
		// </FS> Delete scripts
		LLUUID id; id.generate();
		
		LLFloaterScriptQueue* queue =LLFloaterReg::getTypedInstance<LLFloaterScriptQueue>(name, LLSD(id));
		if (queue)
		{
			queue->setMono(mono);
			queue_actions(queue, msg);
			queue->setTitle(title);
		}
		else
		{
			LL_WARNS() << "Failed to generate LLFloaterScriptQueue with action: " << action << LL_ENDL;
		}
		return true;
	}
};

void handle_selected_texture_info(void*)
{
	for (LLObjectSelection::valid_iterator iter = LLSelectMgr::getInstance()->getSelection()->valid_begin();
   		iter != LLSelectMgr::getInstance()->getSelection()->valid_end(); iter++)
	{
		LLSelectNode* node = *iter;
	   	
   		std::string msg;
   		msg.assign("Texture info for: ");
   		msg.append(node->mName);
	   
   		U8 te_count = node->getObject()->getNumTEs();
   		// map from texture ID to list of faces using it
   		typedef std::map< LLUUID, std::vector<U8> > map_t;
   		map_t faces_per_texture;
   		for (U8 i = 0; i < te_count; i++)
   		{
   			if (!node->isTESelected(i)) continue;
	   
   			LLViewerTexture* img = node->getObject()->getTEImage(i);
   			LLUUID image_id = img->getID();
   			faces_per_texture[image_id].push_back(i);
   		}
   		// Per-texture, dump which faces are using it.
   		map_t::iterator it;
   		for (it = faces_per_texture.begin(); it != faces_per_texture.end(); ++it)
   		{
   			LLUUID image_id = it->first;
   			U8 te = it->second[0];
   			LLViewerTexture* img = node->getObject()->getTEImage(te);
   			S32 height = img->getHeight();
   			S32 width = img->getWidth();
   			S32 components = img->getComponents();
   			msg.append(llformat("\n%dx%d %s on face ",
   								width,
   								height,
   								(components == 4 ? "alpha" : "opaque")));
   			for (U8 i = 0; i < it->second.size(); ++i)
   			{
   				msg.append( llformat("%d ", (S32)(it->second[i])));
   			}
   		}
		// <FS:Ansariel> Report texture info to local chat instead of toasts
   		//LLSD args;
   		//args["MESSAGE"] = msg;
   		//LLNotificationsUtil::add("SystemMessage", args);
		report_to_nearby_chat(msg);
		// </FS:Ansariel>
	}
}

void handle_selected_material_info()
{
	for (LLObjectSelection::valid_iterator iter = LLSelectMgr::getInstance()->getSelection()->valid_begin();
		iter != LLSelectMgr::getInstance()->getSelection()->valid_end(); iter++)
	{
		LLSelectNode* node = *iter;
		
		std::string msg;
		msg.assign("Material info for: \n");
		msg.append(node->mName);
		
		U8 te_count = node->getObject()->getNumTEs();
		// map from material ID to list of faces using it
		typedef std::map<LLMaterialID, std::vector<U8> > map_t;
		map_t faces_per_material;
		for (U8 i = 0; i < te_count; i++)
		{
			if (!node->isTESelected(i)) continue;
	
			const LLMaterialID& material_id = node->getObject()->getTEref(i).getMaterialID();
			faces_per_material[material_id].push_back(i);
		}
		// Per-material, dump which faces are using it.
		map_t::iterator it;
		for (it = faces_per_material.begin(); it != faces_per_material.end(); ++it)
		{
			const LLMaterialID& material_id = it->first;
			msg += llformat("%s on face ", material_id.asString().c_str());
			for (U8 i = 0; i < it->second.size(); ++i)
			{
				msg.append( llformat("%d ", (S32)(it->second[i])));
			}
			msg.append("\n");
		}

		LLSD args;
		args["MESSAGE"] = msg;
		LLNotificationsUtil::add("SystemMessage", args);
	}
}

void handle_test_male(void*)
{
// [RLVa:KB] - Checked: 2010-03-19 (RLVa-1.2.0c) | Modified: RLVa-1.2.0a
	// TODO-RLVa: [RLVa-1.2.1] Is there any reason to still block this?
	if ( (rlv_handler_t::isEnabled()) && 
		 ((gRlvAttachmentLocks.hasLockedAttachmentPoint(RLV_LOCK_ANY)) || (gRlvWearableLocks.hasLockedWearableType(RLV_LOCK_ANY))) )
	{
		return;
	}
// [/RLVa:KB]

	LLAppearanceMgr::instance().wearOutfitByName("Male Shape & Outfit");
	//gGestureList.requestResetFromServer( TRUE );
}

void handle_test_female(void*)
{
// [RLVa:KB] - Checked: 2010-03-19 (RLVa-1.2.0c) | Modified: RLVa-1.2.0a
	// TODO-RLVa: [RLVa-1.2.1] Is there any reason to still block this?
	if ( (rlv_handler_t::isEnabled()) && 
		 ((gRlvAttachmentLocks.hasLockedAttachmentPoint(RLV_LOCK_ANY)) || (gRlvWearableLocks.hasLockedWearableType(RLV_LOCK_ANY))) )
	{
		return;
	}
// [/RLVa:KB]

	LLAppearanceMgr::instance().wearOutfitByName("Female Shape & Outfit");
	//gGestureList.requestResetFromServer( FALSE );
}

void handle_dump_attachments(void*)
{
	if(!isAgentAvatarValid()) return;

	for (LLVOAvatar::attachment_map_t::iterator iter = gAgentAvatarp->mAttachmentPoints.begin(); 
		 iter != gAgentAvatarp->mAttachmentPoints.end(); )
	{
		LLVOAvatar::attachment_map_t::iterator curiter = iter++;
		LLViewerJointAttachment* attachment = curiter->second;
		S32 key = curiter->first;
		for (LLViewerJointAttachment::attachedobjs_vec_t::iterator attachment_iter = attachment->mAttachedObjects.begin();
			 attachment_iter != attachment->mAttachedObjects.end();
			 ++attachment_iter)
		{
			LLViewerObject *attached_object = attachment_iter->get();
			BOOL visible = (attached_object != NULL &&
							attached_object->mDrawable.notNull() && 
							!attached_object->mDrawable->isRenderType(0));
			LLVector3 pos;
			if (visible) pos = attached_object->mDrawable->getPosition();
			LL_INFOS() << "ATTACHMENT " << key << ": item_id=" << attached_object->getAttachmentItemID()
					<< (attached_object ? " present " : " absent ")
					<< (visible ? "visible " : "invisible ")
					<<  " at " << pos
					<< " and " << (visible ? attached_object->getPosition() : LLVector3::zero)
					<< LL_ENDL;
		}
	}
}


// these are used in the gl menus to set control values, generically.
class LLToggleControl : public view_listener_t
{
protected:

	bool handleEvent(const LLSD& userdata)
	{
		std::string control_name = userdata.asString();
		BOOL checked = gSavedSettings.getBOOL( control_name );
		gSavedSettings.setBOOL( control_name, !checked );
		return true;
	}
};

class LLCheckControl : public view_listener_t
{
	bool handleEvent( const LLSD& userdata)
	{
		std::string callback_data = userdata.asString();
		bool new_value = gSavedSettings.getBOOL(callback_data);
		return new_value;
	}
};

// <FS:Ansariel> Control enhancements
class LLTogglePerAccountControl : public view_listener_t
{
	bool handleEvent(const LLSD& userdata)
	{
		std::string control_name = userdata.asString();
		BOOL checked = gSavedPerAccountSettings.getBOOL( control_name );
		gSavedPerAccountSettings.setBOOL( control_name, !checked );
		return true;
	}
};

class LLCheckPerAccountControl : public view_listener_t
{
	bool handleEvent( const LLSD& userdata)
	{
		std::string callback_data = userdata.asString();
		bool new_value = gSavedPerAccountSettings.getBOOL(callback_data);
		return new_value;
	}
};

class FSResetControl : public view_listener_t
{
	bool handleEvent( const LLSD& userdata)
	{
		std::string callback_data = userdata.asString();
		gSavedSettings.getControl(callback_data)->resetToDefault(true);
		return true;
	}
};
class FSResetPerAccountControl : public view_listener_t
{
	bool handleEvent( const LLSD& userdata)
	{
		std::string callback_data = userdata.asString();
		gSavedPerAccountSettings.getControl(callback_data)->resetToDefault(true);
		return true;
	}
};
// </FS:Ansariel> Control enhancements

// <FS:Ansariel> Reset Mesh LOD; Forcing highest LOD on each mesh briefly should fix
//               broken meshes bursted into triangles
static void reset_mesh_lod(LLVOAvatar* avatar)
{
	for (LLVOAvatar::attachment_map_t::iterator it = avatar->mAttachmentPoints.begin(); it != avatar->mAttachmentPoints.end(); it++)
	{
		LLViewerJointAttachment::attachedobjs_vec_t& att_objects = (*it).second->mAttachedObjects;

		for (LLViewerJointAttachment::attachedobjs_vec_t::iterator at_it = att_objects.begin(); at_it != att_objects.end(); at_it++)
		{
			LLViewerObject* objectp = *at_it;
			if (objectp)
			{
				if (objectp->getPCode() == LL_PCODE_VOLUME)
				{
					LLVOVolume* vol = (LLVOVolume*)objectp;
					if (vol && vol->isMesh())
					{
						vol->forceLOD(LLModel::LOD_HIGH);
					}
				}

				LLViewerObject::const_child_list_t& children = objectp->getChildren();
				for (LLViewerObject::const_child_list_t::const_iterator cit = children.begin(); cit != children.end(); cit++)
				{
					LLViewerObject* child_objectp = *cit;
					if (!child_objectp || (child_objectp->getPCode() != LL_PCODE_VOLUME))
					{
						continue;
					}

					LLVOVolume* child_vol = (LLVOVolume*)child_objectp;
					if (child_vol && child_vol->isMesh())
					{
						child_vol->forceLOD(LLModel::LOD_HIGH);
					}
				}
			}
		}
	}
}

class FSResetMeshLOD : public view_listener_t
{
	bool handleEvent( const LLSD& userdata)
	{
		LLVOAvatar* avatar = find_avatar_from_object(LLSelectMgr::getInstance()->getSelection()->getPrimaryObject());
		if (avatar)
		{
			reset_mesh_lod(avatar);
		}

		return true;
	}
};
// </FS:Ansariel>

// not so generic

class LLAdvancedCheckRenderShadowOption: public view_listener_t
{
	bool handleEvent(const LLSD& userdata)
	{
		std::string control_name = userdata.asString();
		S32 current_shadow_level = gSavedSettings.getS32(control_name);
		if (current_shadow_level == 0) // is off
		{
			return false;
		}
		else // is on
		{
			return true;
		}
	}
};

class LLAdvancedClickRenderShadowOption: public view_listener_t
{
	bool handleEvent(const LLSD& userdata)
	{
		std::string control_name = userdata.asString();
		S32 current_shadow_level = gSavedSettings.getS32(control_name);
		if (current_shadow_level == 0) // upgrade to level 2
		{
			gSavedSettings.setS32(control_name, 2);
		}
		else // downgrade to level 0
		{
			gSavedSettings.setS32(control_name, 0);
		}
		return true;
	}
};

class LLAdvancedClickRenderProfile: public view_listener_t
{
	bool handleEvent(const LLSD& userdata)
	{
		gShaderProfileFrame = TRUE;
		return true;
	}
};

F32 gpu_benchmark();

class LLAdvancedClickRenderBenchmark: public view_listener_t
{
	bool handleEvent(const LLSD& userdata)
	{
		gpu_benchmark();
		return true;
	}
};

// these are used in the gl menus to set control values that require shader recompilation
class LLToggleShaderControl : public view_listener_t
{
	bool handleEvent(const LLSD& userdata)
	{
        std::string control_name = userdata.asString();
		BOOL checked = gSavedSettings.getBOOL( control_name );
		gSavedSettings.setBOOL( control_name, !checked );
        LLPipeline::refreshCachedSettings();
        //gPipeline.updateRenderDeferred();
		//gPipeline.releaseGLBuffers();
		//gPipeline.createGLBuffers();
		//gPipeline.resetVertexBuffers();
        LLViewerShaderMgr::instance()->setShaders();
		return !checked;
	}
};

//[FIX FIRE-1927 - enable DoubleClickTeleport shortcut : SJ]
class LLAdvancedToggleDoubleClickTeleport: public view_listener_t
{
	bool handleEvent(const LLSD& userdata)
	{
		BOOL checked = gSavedSettings.getBOOL("DoubleClickTeleport");
		if (checked)
		{
			gSavedSettings.setBOOL("DoubleClickTeleport", FALSE);
			report_to_nearby_chat(LLTrans::getString("DoubleClickTeleportDisabled"));
		}
		else
		{
			gSavedSettings.setBOOL("DoubleClickTeleport", TRUE);
			gSavedSettings.setBOOL("DoubleClickAutoPilot", FALSE);
			report_to_nearby_chat(LLTrans::getString("DoubleClickTeleportEnabled"));
		}
		return true;
	}
};

void menu_toggle_attached_lights(void* user_data)
{
	LLPipeline::sRenderAttachedLights = gSavedSettings.getBOOL("RenderAttachedLights");
}

void menu_toggle_attached_particles(void* user_data)
{
	LLPipeline::sRenderAttachedParticles = gSavedSettings.getBOOL("RenderAttachedParticles");
}

class LLAdvancedHandleAttachedLightParticles: public view_listener_t
{
	bool handleEvent(const LLSD& userdata)
	{
		std::string control_name = userdata.asString();

		// toggle the control
		gSavedSettings.setBOOL(control_name,
				       !gSavedSettings.getBOOL(control_name));

		// update internal flags
		// <FS:Ansariel> Make change to RenderAttachedLights & RenderAttachedParticles instant
		//if (control_name == "RenderAttachedLights")
		//{
		//	menu_toggle_attached_lights(NULL);
		//}
		//else if (control_name == "RenderAttachedParticles")
		//{
		//	menu_toggle_attached_particles(NULL);
		//}
		// </FS:Ansariel>
		return true;
	}
};

class LLSomethingSelected : public view_listener_t
{
	bool handleEvent(const LLSD& userdata)
	{
		bool new_value = !(LLSelectMgr::getInstance()->getSelection()->isEmpty());
		return new_value;
	}
};

class LLSomethingSelectedNoHUD : public view_listener_t
{
	bool handleEvent(const LLSD& userdata)
	{
		LLObjectSelectionHandle selection = LLSelectMgr::getInstance()->getSelection();
		bool new_value = !(selection->isEmpty()) && !(selection->getSelectType() == SELECT_TYPE_HUD);
		return new_value;
	}
};

static bool is_editable_selected()
{
// [RLVa:KB] - Checked: 2010-09-28 (RLVa-1.2.1f) | Modified: RLVa-1.0.5a
<<<<<<< HEAD
	// Changed for Firestorm because of script reset function in object menus (see FIRE-8213)
	if (rlv_handler_t::isEnabled())
=======
	// RELEASE-RLVa: [SL-2.2.0] Check that this still isn't called by anything but script actions in the Build menu
	if ( (rlv_handler_t::isEnabled()) && (gRlvAttachmentLocks.hasLockedAttachmentPoint(RLV_LOCK_REMOVE)) )
>>>>>>> 4f05d71e
	{
		LLObjectSelectionHandle hSelection = LLSelectMgr::getInstance()->getSelection();

		// NOTE: this is called for 5 different menu items so we'll trade accuracy for efficiency and only
		//       examine root nodes (LLToolsSelectedScriptAction::handleEvent() will catch what we miss)
<<<<<<< HEAD
		if (hSelection->isAttachment())
		{
			RlvSelectHasLockedAttach f;
			if (gRlvAttachmentLocks.hasLockedAttachmentPoint(RLV_LOCK_REMOVE) && hSelection->getFirstRootNode(&f))
			{
				return false;
			}
		}
		else
		{
			// RlvSelectIsEditable will sort out all editable objects
			// => if result = NULL, we can't edit all selected objects
			RlvSelectIsEditable f;
			if (hSelection->getFirstRootNode(&f) != NULL)
			{
				return false;
			}
=======
		RlvSelectHasLockedAttach f;
		if ( (hSelection->isAttachment()) && (hSelection->getFirstRootNode(&f)) )
		{
			return false;
>>>>>>> 4f05d71e
		}
	}
// [/RLVa:KB]

	return (LLSelectMgr::getInstance()->getSelection()->getFirstEditableObject() != NULL);
}

class LLEditableSelected : public view_listener_t
{
	bool handleEvent(const LLSD& userdata)
	{
		return is_editable_selected();
	}
};

class LLEditableSelectedMono : public view_listener_t
{
	bool handleEvent(const LLSD& userdata)
	{
		bool new_value = false;
		LLViewerRegion* region = gAgent.getRegion();
		if(region && gMenuHolder)
		{
			bool have_cap = (! region->getCapability("UpdateScriptTask").empty());
			new_value = is_editable_selected() && have_cap;
		}
		return new_value;
	}
};

bool enable_object_take_copy()
{
	bool all_valid = false;
	if (LLSelectMgr::getInstance())
	{
		if (!LLSelectMgr::getInstance()->getSelection()->isEmpty())
		{
		all_valid = true;
#ifndef HACKED_GODLIKE_VIEWER
# ifdef TOGGLE_HACKED_GODLIKE_VIEWER
		if (!LLGridManager::getInstance()->isInSLBeta()
            || !gAgent.isGodlike())
# endif
		{
			struct f : public LLSelectedObjectFunctor
			{
				virtual bool apply(LLViewerObject* obj)
				{
//					return (!obj->permCopy() || obj->isAttachment());
// [RLVa:KB] - Checked: 2010-04-01 (RLVa-1.2.0c) | Modified: RLVa-1.0.0g
					return (!obj->permCopy() || obj->isAttachment()) || 
						( (gRlvHandler.hasBehaviour(RLV_BHVR_UNSIT)) && (isAgentAvatarValid()) && (gAgentAvatarp->getRoot() == obj) );
// [/RLVa:KB]
				}
			} func;
			const bool firstonly = true;
			bool any_invalid = LLSelectMgr::getInstance()->getSelection()->applyToRootObjects(&func, firstonly);
			all_valid = !any_invalid;
		}
#endif // HACKED_GODLIKE_VIEWER
		}
	}

	return all_valid;
}


class LLHasAsset : public LLInventoryCollectFunctor
{
public:
	LLHasAsset(const LLUUID& id) : mAssetID(id), mHasAsset(FALSE) {}
	virtual ~LLHasAsset() {}
	virtual bool operator()(LLInventoryCategory* cat,
							LLInventoryItem* item);
	BOOL hasAsset() const { return mHasAsset; }

protected:
	LLUUID mAssetID;
	BOOL mHasAsset;
};

bool LLHasAsset::operator()(LLInventoryCategory* cat,
							LLInventoryItem* item)
{
	if(item && item->getAssetUUID() == mAssetID)
	{
		mHasAsset = TRUE;
	}
	return FALSE;
}


BOOL enable_save_into_task_inventory(void*)
{
	LLSelectNode* node = LLSelectMgr::getInstance()->getSelection()->getFirstRootNode();
	if(node && (node->mValid) && (!node->mFromTaskID.isNull()))
	{
		// *TODO: check to see if the fromtaskid object exists.
		LLViewerObject* obj = node->getObject();
		if( obj && !obj->isAttachment() )
		{
			return TRUE;
		}
	}
	return FALSE;
}

class LLToolsEnableSaveToObjectInventory : public view_listener_t
{
	bool handleEvent(const LLSD& userdata)
	{
		bool new_value = enable_save_into_task_inventory(NULL);
		return new_value;
	}
};

class LLToggleHowTo : public view_listener_t
{
	bool handleEvent(const LLSD& userdata)
	{
		LLFloaterWebContent::Params p;
		std::string url = gSavedSettings.getString("HowToHelpURL");
		p.url = LLWeb::expandURLSubstitutions(url, LLSD());
		p.show_chrome = false;
		p.target = "__help_how_to";
		p.show_page_title = false;
		p.preferred_media_size = LLRect(0, 460, 335, 0);

		LLFloaterReg::toggleInstanceOrBringToFront("how_to", p);
		return true;
	}
};

class LLViewEnableMouselook : public view_listener_t
{
	bool handleEvent(const LLSD& userdata)
	{
		// You can't go directly from customize avatar to mouselook.
		// TODO: write code with appropriate dialogs to handle this transition.
		bool new_value = (CAMERA_MODE_CUSTOMIZE_AVATAR != gAgentCamera.getCameraMode() && !gSavedSettings.getBOOL("FreezeTime"));
		return new_value;
	}
};

class LLToolsEnableToolNotPie : public view_listener_t
{
	bool handleEvent(const LLSD& userdata)
	{
		bool new_value = ( LLToolMgr::getInstance()->getBaseTool() != LLToolPie::getInstance() );
		return new_value;
	}
};

class LLWorldEnableCreateLandmark : public view_listener_t
{
	bool handleEvent(const LLSD& userdata)
	{
//		return !LLLandmarkActions::landmarkAlreadyExists();
// [RLVa:KB] - Checked: 2010-09-28 (RLVa-1.4.5) | Added: RLVa-1.2.1
		return (!LLLandmarkActions::landmarkAlreadyExists()) && (!gRlvHandler.hasBehaviour(RLV_BHVR_SHOWLOC));
// [/RLVa:KB]
	}
};

class LLWorldEnableSetHomeLocation : public view_listener_t
{
	bool handleEvent(const LLSD& userdata)
	{
		bool new_value = gAgent.isGodlike() || 
			(gAgent.getRegion() && gAgent.getRegion()->getAllowSetHome());
		return new_value;
	}
};

class LLWorldEnableTeleportHome : public view_listener_t
{
	bool handleEvent(const LLSD& userdata)
	{
		LLViewerRegion* regionp = gAgent.getRegion();
		bool agent_on_prelude = (regionp && regionp->isPrelude());
		bool enable_teleport_home = gAgent.isGodlike() || !agent_on_prelude;
// [RLVa:KB] - Checked: 2010-09-28 (RLVa-1.2.1f) | Modified: RLVa-1.2.1f
		enable_teleport_home &= 
			(!rlv_handler_t::isEnabled()) || ((!gRlvHandler.hasBehaviour(RLV_BHVR_TPLM)) && (!gRlvHandler.hasBehaviour(RLV_BHVR_TPLOC)));
// [/RLVa:KB]
		return enable_teleport_home;
	}
};

BOOL enable_god_full(void*)
{
	return gAgent.getGodLevel() >= GOD_FULL;
}

BOOL enable_god_liaison(void*)
{
	return gAgent.getGodLevel() >= GOD_LIAISON;
}

bool is_god_customer_service()
{
	return gAgent.getGodLevel() >= GOD_CUSTOMER_SERVICE;
}

BOOL enable_god_basic(void*)
{
	return gAgent.getGodLevel() > GOD_NOT;
}


void toggle_show_xui_names(void *)
{
	gSavedSettings.setBOOL("DebugShowXUINames", !gSavedSettings.getBOOL("DebugShowXUINames"));
}

BOOL check_show_xui_names(void *)
{
	return gSavedSettings.getBOOL("DebugShowXUINames");
}

// <FS:CR> Resync Animations
class FSToolsResyncAnimations : public view_listener_t
{
	bool handleEvent(const LLSD& userdata)
	{
		for (U32 i = 0; i < gObjectList.getNumObjects(); i++)
		{
			LLViewerObject* object = gObjectList.getObject(i);
			if (object &&
				object->isAvatar())
			{
				LLVOAvatar* avatarp = (LLVOAvatar*)object;
				if (avatarp)
				{
					for (LLVOAvatar::AnimIterator anim_it = avatarp->mPlayingAnimations.begin();
						 anim_it != avatarp->mPlayingAnimations.end();
						 anim_it++)
					{
						avatarp->stopMotion(anim_it->first, TRUE);
						avatarp->startMotion(anim_it->first);
					}
				}
			}
		}
		return true;
	}
};
// </FS:CR> Resync Animations

// <FS:CR> FIRE-4345: Undeform
class FSToolsUndeform : public view_listener_t
{
	bool handleEvent(const LLSD& userdata)
	{
		if (isAgentAvatarValid())
		{
			gAgentAvatarp->resetSkeleton(true);

			FSPose::getInstance()->setPose(gSavedSettings.getString("FSUndeformUUID"), false);
			gAgentAvatarp->updateVisualParams();
		}

		return true;
	}
};
// </FS:CR> FIRE-4345: Undeform

// <FS:CR> Stream list import/export
class FSStreamListExportXML :public view_listener_t
{
	bool handleEvent(const LLSD& userdata)
	{
		LLFilePicker& file_picker = LLFilePicker::instance();
		if(file_picker.getSaveFile(LLFilePicker::FFSAVE_XML, LLDir::getScrubbedFileName("stream_list.xml")))
		{
			std::string filename = file_picker.getFirstFile();
			llofstream export_file(filename.c_str());
			LLSDSerialize::toPrettyXML(gSavedSettings.getLLSD("FSStreamList"), export_file);
			export_file.close();
			LLSD args;
			args["FILENAME"] = filename;
			LLNotificationsUtil::add("StreamListExportSuccess", args);
		}
		else
			LL_INFOS() << "User closed the filepicker. Aborting!" << LL_ENDL;

		return true;
	}
};

class FSStreamListImportXML :public view_listener_t
{
	bool handleEvent(const LLSD& userdata)
	{
<<<<<<< HEAD
		LLFilePicker& file_picker = LLFilePicker::instance();
		if(file_picker.getOpenFile(LLFilePicker::FFLOAD_XML))
		{
			std::string filename = file_picker.getFirstFile();
			llifstream stream_list(filename.c_str());
			if(!stream_list.is_open())
			{
				LL_WARNS() << "Couldn't open the xml file for reading. Aborting import!" << LL_ENDL;
				return true;
			}
			LLSD stream_data;
			if(LLSDSerialize::fromXML(stream_data, stream_list) >= 1)
			{
				gSavedSettings.setLLSD("FSStreamList", stream_data);
				LLNotificationsUtil::add("StreamListImportSuccess");
			}
			stream_list.close();
		}
		
		return true;
=======
//		return !LLLandmarkActions::landmarkAlreadyExists();
// [RLVa:KB] - Checked: 2010-09-28 (RLVa-1.4.5) | Added: RLVa-1.2.1
		return (!LLLandmarkActions::landmarkAlreadyExists()) && (!gRlvHandler.hasBehaviour(RLV_BHVR_SHOWLOC));
// [/RLVa:KB]
>>>>>>> 4f05d71e
	}
};
// </FS:CR> Stream list import/export

// <FS:CR> Dump SimulatorFeatures to chat
class FSDumpSimulatorFeaturesToChat : public view_listener_t
{
	bool handleEvent(const LLSD& userdata)
	{
		if (LLViewerRegion* region = gAgent.getRegion())
		{
			LLSD sim_features;
			std::stringstream out_str;
			region->getSimulatorFeatures(sim_features);
			LLSDSerialize::toPrettyXML(sim_features, out_str);
			report_to_nearby_chat(out_str.str());
		}
		return true;
	}
};
// </FS:CR> Dump SimulatorFeatures to chat

// <FS:CR> Add to contact set
class FSAddToContactSet : public view_listener_t
{
	bool handleEvent(const LLSD& userdata)
	{
<<<<<<< HEAD
		if (!rlv_handler_t::isEnabled() || !gRlvHandler.hasBehaviour(RLV_BHVR_SHOWNAMES))
		{
			LLVOAvatar* avatarp = find_avatar_from_object(LLSelectMgr::getInstance()->getSelection()->getPrimaryObject());
			if (avatarp)
			{
				LLFloaterReg::showInstance("fs_add_contact", LLSD(avatarp->getID()), TRUE);
			}
		}
		return true;
=======
		LLViewerRegion* regionp = gAgent.getRegion();
		bool agent_on_prelude = (regionp && regionp->isPrelude());
		bool enable_teleport_home = gAgent.isGodlike() || !agent_on_prelude;
// [RLVa:KB] - Checked: 2010-09-28 (RLVa-1.2.1f) | Modified: RLVa-1.2.1f
		enable_teleport_home &= 
			(!rlv_handler_t::isEnabled()) || ((!gRlvHandler.hasBehaviour(RLV_BHVR_TPLM)) && (!gRlvHandler.hasBehaviour(RLV_BHVR_TPLOC)));
// [/RLVa:KB]
		return enable_teleport_home;
>>>>>>> 4f05d71e
	}
};
// </FS:CR> Add to contact set

// <FS:CR> Opensim menu item visibility control
bool checkIsGrid(const LLSD& userdata)
{
	std::string grid_type = userdata.asString();
	if ("secondlife" == grid_type)
	{
		return LLGridManager::getInstance()->isInSecondLife();
	}
#ifdef OPENSIM
	else if ("opensim" == grid_type)
	{
		return LLGridManager::getInstance()->isInOpenSim();
	}
	else if ("aurorasim" == grid_type)
	{
		return LLGridManager::getInstance()->isInAuroraSim();
	}
#else // !OPENSIM
	else if ("opensim" == grid_type || "aurorasim" == grid_type)
	{
		LL_DEBUGS("ViewerMenu") << grid_type << "is not a supported platform on Havok builds. Disabling item." << LL_ENDL;
		return false;
	}
#endif // OPENSIM
	else
	{
		LL_WARNS("ViewerMenu") << "Unhandled or bad on_visible gridcheck parameter! (" << grid_type << ")" << LL_ENDL;
	}
	return true;
}

bool isGridFeatureEnabled(const LLSD& userdata)
{
	if (LFSimFeatureHandler::instanceExists())
	{
		const std::string feature = userdata.asString();

		if (feature == "avatar_picker")
		{
			return LFSimFeatureHandler::instance().hasAvatarPicker();
		}
		else if (feature == "destination_guide")
		{
			return LFSimFeatureHandler::instance().hasDestinationGuide();
		}
		else
		{
			LL_WARNS("ViewerMenu") << "Unhandled or bad grid feature check parameter! (" << feature << ")" << LL_ENDL;
		}
	}

	return false;
}
// </FS:CR>

// <FS:Ansariel> FIRE-21236 - Help Menu - Check Grid Status doesn't open using External Browser
void openGridStatus()
{
	if (LLWeb::useExternalBrowser(DEFAULT_GRID_STATUS_URL))
	{
		LLWeb::loadURLExternal(DEFAULT_GRID_STATUS_URL);
	}
	else
	{
		LLFloaterReg::toggleInstance("grid_status");
	}
}
// </FS:Ansariel>

class LLToolsSelectOnlyMyObjects : public view_listener_t
{
	bool handleEvent(const LLSD& userdata)
	{
		BOOL cur_val = gSavedSettings.getBOOL("SelectOwnedOnly");

		gSavedSettings.setBOOL("SelectOwnedOnly", ! cur_val );

		return true;
	}
};

class LLToolsSelectOnlyMovableObjects : public view_listener_t
{
	bool handleEvent(const LLSD& userdata)
	{
		BOOL cur_val = gSavedSettings.getBOOL("SelectMovableOnly");

		gSavedSettings.setBOOL("SelectMovableOnly", ! cur_val );

		return true;
	}
};

class LLToolsSelectBySurrounding : public view_listener_t
{
	bool handleEvent(const LLSD& userdata)
	{
		LLSelectMgr::sRectSelectInclusive = !LLSelectMgr::sRectSelectInclusive;

		gSavedSettings.setBOOL("RectangleSelectInclusive", LLSelectMgr::sRectSelectInclusive);
		return true;
	}
};

class LLToolsShowHiddenSelection : public view_listener_t
{
	bool handleEvent(const LLSD& userdata)
	{
		// TomY TODO Merge these
		LLSelectMgr::sRenderHiddenSelections = !LLSelectMgr::sRenderHiddenSelections;

		gSavedSettings.setBOOL("RenderHiddenSelections", LLSelectMgr::sRenderHiddenSelections);
		return true;
	}
};

class LLToolsShowSelectionLightRadius : public view_listener_t
{
	bool handleEvent(const LLSD& userdata)
	{
		// TomY TODO merge these
		LLSelectMgr::sRenderLightRadius = !LLSelectMgr::sRenderLightRadius;

		gSavedSettings.setBOOL("RenderLightRadius", LLSelectMgr::sRenderLightRadius);
		return true;
	}
};

class LLToolsEditLinkedParts : public view_listener_t
{
	bool handleEvent(const LLSD& userdata)
	{
		BOOL select_individuals = !gSavedSettings.getBOOL("EditLinkedParts");
		gSavedSettings.setBOOL( "EditLinkedParts", select_individuals );
		if (select_individuals)
		{
			LLSelectMgr::getInstance()->demoteSelectionToIndividuals();
		}
		else
		{
			LLSelectMgr::getInstance()->promoteSelectionToRoot();
		}
		return true;
	}
};

void reload_vertex_shader(void *)
{
	//THIS WOULD BE AN AWESOME PLACE TO RELOAD SHADERS... just a thought	- DaveP
}

void handle_dump_avatar_local_textures(void*)
{
	gAgentAvatarp->dumpLocalTextures();
}

void handle_dump_timers()
{
	LLTrace::BlockTimer::dumpCurTimes();
}

void handle_debug_avatar_textures(void*)
{
	LLViewerObject* objectp = LLSelectMgr::getInstance()->getSelection()->getPrimaryObject();
	if (objectp)
	{
		LLFloaterReg::showInstance( "avatar_textures", LLSD(objectp->getID()) );
	}
}

void handle_grab_baked_texture(void* data)
{
	EBakedTextureIndex baked_tex_index = (EBakedTextureIndex)((intptr_t)data);
	if (!isAgentAvatarValid()) return;

	const LLUUID& asset_id = gAgentAvatarp->grabBakedTexture(baked_tex_index);
	LL_INFOS("texture") << "Adding baked texture " << asset_id << " to inventory." << LL_ENDL;
	LLAssetType::EType asset_type = LLAssetType::AT_TEXTURE;
	LLInventoryType::EType inv_type = LLInventoryType::IT_TEXTURE;
	const LLUUID folder_id = gInventory.findCategoryUUIDForType(LLFolderType::assetTypeToFolderType(asset_type));
	if(folder_id.notNull())
	{
		std::string name;
		name = "Baked " + LLAvatarAppearanceDictionary::getInstance()->getBakedTexture(baked_tex_index)->mNameCapitalized + " Texture";

		LLUUID item_id;
		item_id.generate();
		LLPermissions perm;
		perm.init(gAgentID,
				  gAgentID,
				  LLUUID::null,
				  LLUUID::null);
		U32 next_owner_perm = PERM_MOVE | PERM_TRANSFER;
		perm.initMasks(PERM_ALL,
					   PERM_ALL,
					   PERM_NONE,
					   PERM_NONE,
					   next_owner_perm);
		time_t creation_date_now = time_corrected();
		LLPointer<LLViewerInventoryItem> item
			= new LLViewerInventoryItem(item_id,
										folder_id,
										perm,
										asset_id,
										asset_type,
										inv_type,
										name,
										LLStringUtil::null,
										LLSaleInfo::DEFAULT,
										LLInventoryItemFlags::II_FLAGS_NONE,
										creation_date_now);

		item->updateServer(TRUE);
		gInventory.updateItem(item);
		gInventory.notifyObservers();

		// Show the preview panel for textures to let
		// user know that the image is now in inventory.
		LLInventoryPanel *active_panel = LLInventoryPanel::getActiveInventoryPanel();
		if(active_panel)
		{
			LLFocusableElement* focus_ctrl = gFocusMgr.getKeyboardFocus();

			active_panel->setSelection(item_id, TAKE_FOCUS_NO);
			active_panel->openSelected();
			//LLFloaterInventory::dumpSelectionInformation((void*)view);
			// restore keyboard focus
			gFocusMgr.setKeyboardFocus(focus_ctrl);
		}
	}
	else
	{
		LL_WARNS() << "Can't find a folder to put it in" << LL_ENDL;
	}
}

BOOL enable_grab_baked_texture(void* data)
{
	EBakedTextureIndex index = (EBakedTextureIndex)((intptr_t)data);
	if (isAgentAvatarValid())
	{
		return gAgentAvatarp->canGrabBakedTexture(index);
	}
	return FALSE;
}

// Returns a pointer to the avatar give the UUID of the avatar OR of an attachment the avatar is wearing.
// Returns NULL on failure.
LLVOAvatar* find_avatar_from_object( LLViewerObject* object )
{
	if (object)
	{
		if( object->isAttachment() )
		{
			do
			{
				object = (LLViewerObject*) object->getParent();
			}
			while( object && !object->isAvatar() );
		}
		else if( !object->isAvatar() )
		{
			object = NULL;
		}
	}

	return (LLVOAvatar*) object;
}


// Returns a pointer to the avatar give the UUID of the avatar OR of an attachment the avatar is wearing.
// Returns NULL on failure.
LLVOAvatar* find_avatar_from_object( const LLUUID& object_id )
{
	return find_avatar_from_object( gObjectList.findObject(object_id) );
}


void handle_disconnect_viewer(void *)
{
	LLAppViewer::instance()->forceDisconnect(LLTrans::getString("TestingDisconnect"));
}

void force_error_breakpoint(void *)
{
    LLAppViewer::instance()->forceErrorBreakpoint();
}

void force_error_llerror(void *)
{
    LLAppViewer::instance()->forceErrorLLError();
}

void force_error_bad_memory_access(void *)
{
    LLAppViewer::instance()->forceErrorBadMemoryAccess();
}

void force_error_infinite_loop(void *)
{
    LLAppViewer::instance()->forceErrorInfiniteLoop();
}

void force_error_software_exception(void *)
{
    LLAppViewer::instance()->forceErrorSoftwareException();
}

void force_error_driver_crash(void *)
{
    LLAppViewer::instance()->forceErrorDriverCrash();
}

class LLToolsUseSelectionForGrid : public view_listener_t
{
	bool handleEvent(const LLSD& userdata)
	{
		LLSelectMgr::getInstance()->clearGridObjects();
		struct f : public LLSelectedObjectFunctor
		{
			virtual bool apply(LLViewerObject* objectp)
			{
				LLSelectMgr::getInstance()->addGridObject(objectp);
				return true;
			}
		} func;
		LLSelectMgr::getInstance()->getSelection()->applyToRootObjects(&func);
		LLSelectMgr::getInstance()->setGridMode(GRID_MODE_REF_OBJECT);
		LLFloaterTools::setGridMode((S32)GRID_MODE_REF_OBJECT);
		return true;
	}
};

void handle_test_load_url(void*)
{
	LLWeb::loadURL("");
	LLWeb::loadURL("hacker://www.google.com/");
	LLWeb::loadURL("http");
	LLWeb::loadURL("http://www.google.com/");
}

//
// LLViewerMenuHolderGL
//
static LLDefaultChildRegistry::Register<LLViewerMenuHolderGL> r("menu_holder");

LLViewerMenuHolderGL::LLViewerMenuHolderGL(const LLViewerMenuHolderGL::Params& p)
: LLMenuHolderGL(p)
{}

BOOL LLViewerMenuHolderGL::hideMenus()
{
	BOOL handled = FALSE;
	
	if (LLMenuHolderGL::hideMenus())
	{
		LLToolPie::instance().blockClickToWalk();
		handled = TRUE;
	}

	// drop pie menu selection
	mParcelSelection = NULL;
	mObjectSelection = NULL;

	if (gMenuBarView)
	{
		gMenuBarView->clearHoverItem();
		gMenuBarView->resetMenuTrigger();
	}

	return handled;
}

void LLViewerMenuHolderGL::setParcelSelection(LLSafeHandle<LLParcelSelection> selection) 
{ 
	mParcelSelection = selection; 
}

void LLViewerMenuHolderGL::setObjectSelection(LLSafeHandle<LLObjectSelection> selection) 
{ 
	mObjectSelection = selection; 
}


const LLRect LLViewerMenuHolderGL::getMenuRect() const
{
	return LLRect(0, getRect().getHeight() - MENU_BAR_HEIGHT, getRect().getWidth(), STATUS_BAR_HEIGHT);
}

void handle_save_to_xml(void*)
{
	LLFloater* frontmost = gFloaterView->getFrontmost();
	if (!frontmost)
	{
        LLNotificationsUtil::add("NoFrontmostFloater");
		return;
	}

	std::string default_name = "floater_";
	default_name += frontmost->getTitle();
	default_name += ".xml";

	LLStringUtil::toLower(default_name);
	LLStringUtil::replaceChar(default_name, ' ', '_');
	LLStringUtil::replaceChar(default_name, '/', '_');
	LLStringUtil::replaceChar(default_name, ':', '_');
	LLStringUtil::replaceChar(default_name, '"', '_');

	LLFilePicker& picker = LLFilePicker::instance();
	if (picker.getSaveFile(LLFilePicker::FFSAVE_XML, default_name))
	{
		std::string filename = picker.getFirstFile();
		LLUICtrlFactory::getInstance()->saveToXML(frontmost, filename);
	}
}

void handle_load_from_xml(void*)
{
	LLFilePicker& picker = LLFilePicker::instance();
	if (picker.getOpenFile(LLFilePicker::FFLOAD_XML))
	{
		std::string filename = picker.getFirstFile();
		LLFloater* floater = new LLFloater(LLSD());
		floater->buildFromFile(filename);
	}
}

void handle_web_browser_test(const LLSD& param)
{
	std::string url = param.asString();
	if (url.empty())
	{
		url = "about:blank";
	}
	LLWeb::loadURLInternal(url);
}

bool callback_clear_cache_immediately(const LLSD& notification, const LLSD& response)
{
	S32 option = LLNotificationsUtil::getSelectedOption(notification, response);
	if ( option == 0 ) // YES
	{
		//clear cache
		LLAppViewer::instance()->purgeCacheImmediate();
	}

	return false;
}

void handle_cache_clear_immediately()
{
	LLNotificationsUtil::add("ConfirmClearCache", LLSD(), LLSD(), callback_clear_cache_immediately);
}

void handle_web_content_test(const LLSD& param)
{
	std::string url = param.asString();
	// <FS:LO> Add a user settable home page for the built in web browser
	if (url == "HOME_PAGE")
	{
		url = gSavedSettings.getString("FSBrowserHomePage");
	}
	// </FS:LO>
	LLWeb::loadURLInternal(url, LLStringUtil::null, LLStringUtil::null, true);
}

void handle_show_url(const LLSD& param)
{
	std::string url = param.asString();
	if (LLWeb::useExternalBrowser(url))
	{
		LLWeb::loadURLExternal(url);
	}
	else
	{
		LLWeb::loadURLInternal(url);
	}

}

void handle_report_bug(const LLSD& param)
{
	LLUIString url(param.asString());
	
	LLStringUtil::format_map_t replace;
	// <FS:Ansariel> FIRE-14001: JIRA report is being cut off when using Help -> Report Bug
	//std::string environment = LLAppViewer::instance()->getViewerInfoString(true);
	//boost::regex regex;
	//regex.assign("</?nolink>");
	//std::string stripped_env = boost::regex_replace(environment, regex, "");

	//replace["[ENVIRONMENT]"] = LLURI::escape(stripped_env);
	LLSD sysinfo = FSData::getSystemInfo();
	replace["[ENVIRONMENT]"] = LLURI::escape(sysinfo["Part1"].asString().substr(1) + sysinfo["Part2"].asString().substr(1));
	// </FS:Ansariel>
	LLSLURL location_url;
	LLAgentUI::buildSLURL(location_url);
	replace["[LOCATION]"] = LLURI::escape(location_url.getSLURLString());

	LLUIString file_bug_url = gSavedSettings.getString("ReportBugURL");
	file_bug_url.setArgs(replace);

	LLWeb::loadURLExternal(file_bug_url.getString());
}

void handle_buy_currency_test(void*)
{
	std::string url =
		"http://sarahd-sl-13041.webdev.lindenlab.com/app/lindex/index.php?agent_id=[AGENT_ID]&secure_session_id=[SESSION_ID]&lang=[LANGUAGE]";

	LLStringUtil::format_map_t replace;
	replace["[AGENT_ID]"] = gAgent.getID().asString();
	replace["[SESSION_ID]"] = gAgent.getSecureSessionID().asString();
	replace["[LANGUAGE]"] = LLUI::getLanguage();
	LLStringUtil::format(url, replace);

	LL_INFOS() << "buy currency url " << url << LL_ENDL;

	LLFloaterReg::showInstance("buy_currency_html", LLSD(url));
}

//-- SUNSHINE CLEANUP - is only the request update at the end needed now?
void handle_rebake_textures(void*)
{
	if (!isAgentAvatarValid()) return;

	// Slam pending upload count to "unstick" things
	bool slam_for_debug = true;
	gAgentAvatarp->forceBakeAllTextures(slam_for_debug);
	if (gAgent.getRegion() && gAgent.getRegion()->getCentralBakeVersion())
	{
// [SL:KB] - Patch: Appearance-Misc | Checked: 2015-06-27 (Catznip-3.7)
<<<<<<< HEAD
		if (!gAgent.getRegionCapability("IncrementCOFVersion").empty())
		{
			LLAppearanceMgr::instance().syncCofVersionAndRefresh();
		}
		else
		{
			LLAppearanceMgr::instance().requestServerAppearanceUpdate();
		}
// [/SL:KB]
//		LLAppearanceMgr::instance().requestServerAppearanceUpdate();
		avatar_tex_refresh(gAgentAvatarp); // <FS:CR> FIRE-11800 - Refresh the textures too
=======
//		LLAppearanceMgr::instance().syncCofVersionAndRefresh();
// [/SL:KB]
		LLAppearanceMgr::instance().requestServerAppearanceUpdate();
>>>>>>> 4f05d71e
	}
	reset_mesh_lod(gAgentAvatarp); // <FS:Ansariel> Reset Mesh LOD
	gAgentAvatarp->setIsCrossingRegion(false); // <FS:Ansariel> FIRE-12004: Attachments getting lost on TP
}

void toggle_visibility(void* user_data)
{
	LLView* viewp = (LLView*)user_data;
	viewp->setVisible(!viewp->getVisible());
}

BOOL get_visibility(void* user_data)
{
	LLView* viewp = (LLView*)user_data;
	return viewp->getVisible();
}

// TomY TODO: Get rid of these?
class LLViewShowHoverTips : public view_listener_t
{
	bool handleEvent(const LLSD& userdata)
	{
		gSavedSettings.setBOOL("ShowHoverTips", !gSavedSettings.getBOOL("ShowHoverTips"));
		return true;
	}
};

class LLViewCheckShowHoverTips : public view_listener_t
{
	bool handleEvent(const LLSD& userdata)
	{
		bool new_value = gSavedSettings.getBOOL("ShowHoverTips");
		return new_value;
	}
};

// TomY TODO: Get rid of these?
class LLViewHighlightTransparent : public view_listener_t
{
	bool handleEvent(const LLSD& userdata)
	{
//		LLDrawPoolAlpha::sShowDebugAlpha = !LLDrawPoolAlpha::sShowDebugAlpha;
// [RLVa:KB] - Checked: 2010-11-29 (RLVa-1.3.0c) | Modified: RLVa-1.3.0c
		LLDrawPoolAlpha::sShowDebugAlpha = (!LLDrawPoolAlpha::sShowDebugAlpha) && (!gRlvHandler.hasBehaviour(RLV_BHVR_EDIT));
// [/RLVa:KB]
		return true;
	}
};

class LLViewCheckHighlightTransparent : public view_listener_t
{
	bool handleEvent(const LLSD& userdata)
	{
		bool new_value = LLDrawPoolAlpha::sShowDebugAlpha;
		return new_value;
	}
};

class LLViewBeaconWidth : public view_listener_t
{
	bool handleEvent(const LLSD& userdata)
	{
		std::string width = userdata.asString();
		if(width == "1")
		{
			gSavedSettings.setS32("DebugBeaconLineWidth", 1);
		}
		else if(width == "4")
		{
			gSavedSettings.setS32("DebugBeaconLineWidth", 4);
		}
		else if(width == "16")
		{
			gSavedSettings.setS32("DebugBeaconLineWidth", 16);
		}
		else if(width == "32")
		{
			gSavedSettings.setS32("DebugBeaconLineWidth", 32);
		}

		return true;
	}
};


class LLViewToggleBeacon : public view_listener_t
{
	bool handleEvent(const LLSD& userdata)
	{
		std::string beacon = userdata.asString();
		if (beacon == "scriptsbeacon")
		{
			LLPipeline::toggleRenderScriptedBeacons();
			gSavedSettings.setBOOL( "scriptsbeacon", LLPipeline::getRenderScriptedBeacons() );
			// toggle the other one off if it's on
			if (LLPipeline::getRenderScriptedBeacons() && LLPipeline::getRenderScriptedTouchBeacons())
			{
				LLPipeline::toggleRenderScriptedTouchBeacons();
				gSavedSettings.setBOOL( "scripttouchbeacon", LLPipeline::getRenderScriptedTouchBeacons() );
			}
		}
		else if (beacon == "physicalbeacon")
		{
			LLPipeline::toggleRenderPhysicalBeacons();
			gSavedSettings.setBOOL( "physicalbeacon", LLPipeline::getRenderPhysicalBeacons() );
		}
		else if (beacon == "moapbeacon")
		{
			LLPipeline::toggleRenderMOAPBeacons();
			gSavedSettings.setBOOL( "moapbeacon", LLPipeline::getRenderMOAPBeacons() );
		}
		else if (beacon == "soundsbeacon")
		{
			LLPipeline::toggleRenderSoundBeacons();
			gSavedSettings.setBOOL( "soundsbeacon", LLPipeline::getRenderSoundBeacons() );
		}
		else if (beacon == "particlesbeacon")
		{
			LLPipeline::toggleRenderParticleBeacons();
			gSavedSettings.setBOOL( "particlesbeacon", LLPipeline::getRenderParticleBeacons() );
		}
		else if (beacon == "scripttouchbeacon")
		{
			LLPipeline::toggleRenderScriptedTouchBeacons();
			gSavedSettings.setBOOL( "scripttouchbeacon", LLPipeline::getRenderScriptedTouchBeacons() );
			// toggle the other one off if it's on
			if (LLPipeline::getRenderScriptedBeacons() && LLPipeline::getRenderScriptedTouchBeacons())
			{
				LLPipeline::toggleRenderScriptedBeacons();
				gSavedSettings.setBOOL( "scriptsbeacon", LLPipeline::getRenderScriptedBeacons() );
			}
		}
		else if (beacon == "sunbeacon")
		{
			gSavedSettings.setBOOL("sunbeacon", !gSavedSettings.getBOOL("sunbeacon"));
		}
		else if (beacon == "moonbeacon")
		{
			gSavedSettings.setBOOL("moonbeacon", !gSavedSettings.getBOOL("moonbeacon"));
		}
		else if (beacon == "renderbeacons")
		{
			LLPipeline::toggleRenderBeacons();
			gSavedSettings.setBOOL( "renderbeacons", LLPipeline::getRenderBeacons() );
			// toggle the other one on if it's not
			if (!LLPipeline::getRenderBeacons() && !LLPipeline::getRenderHighlights())
			{
				LLPipeline::toggleRenderHighlights();
				gSavedSettings.setBOOL( "renderhighlights", LLPipeline::getRenderHighlights() );
			}
		}
		else if (beacon == "renderhighlights")
		{
			LLPipeline::toggleRenderHighlights();
			gSavedSettings.setBOOL( "renderhighlights", LLPipeline::getRenderHighlights() );
			// toggle the other one on if it's not
			if (!LLPipeline::getRenderBeacons() && !LLPipeline::getRenderHighlights())
			{
				LLPipeline::toggleRenderBeacons();
				gSavedSettings.setBOOL( "renderbeacons", LLPipeline::getRenderBeacons() );
			}
		}

		return true;
	}
};

class LLViewCheckBeaconEnabled : public view_listener_t
{
	bool handleEvent(const LLSD& userdata)
	{
		std::string beacon = userdata.asString();
		bool new_value = false;
		if (beacon == "scriptsbeacon")
		{
			new_value = gSavedSettings.getBOOL( "scriptsbeacon");
			LLPipeline::setRenderScriptedBeacons(new_value);
		}
		else if (beacon == "moapbeacon")
		{
			new_value = gSavedSettings.getBOOL( "moapbeacon");
			LLPipeline::setRenderMOAPBeacons(new_value);
		}
		else if (beacon == "physicalbeacon")
		{
			new_value = gSavedSettings.getBOOL( "physicalbeacon");
			LLPipeline::setRenderPhysicalBeacons(new_value);
		}
		else if (beacon == "soundsbeacon")
		{
			new_value = gSavedSettings.getBOOL( "soundsbeacon");
			LLPipeline::setRenderSoundBeacons(new_value);
		}
		else if (beacon == "particlesbeacon")
		{
			new_value = gSavedSettings.getBOOL( "particlesbeacon");
			LLPipeline::setRenderParticleBeacons(new_value);
		}
		else if (beacon == "scripttouchbeacon")
		{
			new_value = gSavedSettings.getBOOL( "scripttouchbeacon");
			LLPipeline::setRenderScriptedTouchBeacons(new_value);
		}
		else if (beacon == "renderbeacons")
		{
			new_value = gSavedSettings.getBOOL( "renderbeacons");
			LLPipeline::setRenderBeacons(new_value);
		}
		else if (beacon == "renderhighlights")
		{
			new_value = gSavedSettings.getBOOL( "renderhighlights");
			LLPipeline::setRenderHighlights(new_value);
		}
		return new_value;
	}
};

class LLViewToggleRenderType : public view_listener_t
{
	bool handleEvent(const LLSD& userdata)
	{
		std::string type = userdata.asString();
		if (type == "hideparticles")
		{
			LLPipeline::toggleRenderType(LLPipeline::RENDER_TYPE_PARTICLES);
			gPipeline.sRenderParticles = gPipeline.hasRenderType(LLPipeline::RENDER_TYPE_PARTICLES);
		}
		return true;
	}
};

class LLViewCheckRenderType : public view_listener_t
{
	bool handleEvent(const LLSD& userdata)
	{
		std::string type = userdata.asString();
		bool new_value = false;
		if (type == "hideparticles")
		{
			new_value = LLPipeline::toggleRenderTypeControlNegated(LLPipeline::RENDER_TYPE_PARTICLES);
		}
		return new_value;
	}
};

class LLViewStatusAway : public view_listener_t
{
	bool handleEvent(const LLSD& userdata)
	{
		return (gAgent.isInitialized() && gAgent.getAFK());
	}
};

class LLViewStatusDoNotDisturb : public view_listener_t
{
	bool handleEvent(const LLSD& userdata)
	{
		return (gAgent.isInitialized() && gAgent.isDoNotDisturb());
	}
};

class LLViewShowHUDAttachments : public view_listener_t
{
	bool handleEvent(const LLSD& userdata)
	{
// [RLVa:KB] - Checked: 2010-04-19 (RLVa-1.2.1a) | Modified: RLVa-1.0.0c
		if ( (rlv_handler_t::isEnabled()) && (gRlvAttachmentLocks.hasLockedHUD()) && (LLPipeline::sShowHUDAttachments) )
			return true;
// [/RLVa:KB]

		LLPipeline::sShowHUDAttachments = !LLPipeline::sShowHUDAttachments;
		return true;
	}
};

class LLViewCheckHUDAttachments : public view_listener_t
{
	bool handleEvent(const LLSD& userdata)
	{
		bool new_value = LLPipeline::sShowHUDAttachments;
		return new_value;
	}
};

// <FS:Ansariel> Disable Show HUD attachments if prevented by RLVa
bool enable_show_HUD_attachments()
{
	return (!LLPipeline::sShowHUDAttachments || !rlv_handler_t::isEnabled() || !gRlvAttachmentLocks.hasLockedHUD());
};
// </FS:Ansariel>

class LLEditEnableTakeOff : public view_listener_t
{
	bool handleEvent(const LLSD& userdata)
	{
		std::string clothing = userdata.asString();
		LLWearableType::EType type = LLWearableType::typeNameToType(clothing);
//		if (type >= LLWearableType::WT_SHAPE && type < LLWearableType::WT_COUNT)
// [RLVa:KB] - Checked: 2010-03-20 (RLVa-1.2.0c) | Modified: RLVa-1.2.0a
		// NOTE: see below - enable if there is at least one wearable on this type that can be removed
		if ( (type >= LLWearableType::WT_SHAPE && type < LLWearableType::WT_COUNT) && 
			 ((!rlv_handler_t::isEnabled()) || (gRlvWearableLocks.canRemove(type))) )
// [/RLVa:KB]
		{
			return LLAgentWearables::selfHasWearable(type);
		}
		return false;
	}
};

// <FS:Beq> Xmas present for Ansa, Animesh kill switch
class FSDerenderAnimatedObjects : public view_listener_t
{
	bool handleEvent(const LLSD& userdata)
	{
		gObjectList.killAnimatedObjects();
		return true;
	}
};

// </FS:Beq>
class LLEditTakeOff : public view_listener_t
{
	bool handleEvent(const LLSD& userdata)
	{
		std::string clothing = userdata.asString();
		if (clothing == "all")
			LLAppearanceMgr::instance().removeAllClothesFromAvatar();
		else
		{
			LLWearableType::EType type = LLWearableType::typeNameToType(clothing);
			if (type >= LLWearableType::WT_SHAPE 
				&& type < LLWearableType::WT_COUNT
				&& (gAgentWearables.getWearableCount(type) > 0))
			{
				// MULTI-WEARABLES: assuming user wanted to remove top shirt.
<<<<<<< HEAD
				//<FS:TS> Shut the compiler up about unsigned comparisons <0 or >0
				//U32 wearable_index = gAgentWearables.getWearableCount(type) - 1;
				S32 wearable_index = gAgentWearables.getWearableCount(type) - 1;
=======
				U32 wearable_index = gAgentWearables.getWearableCount(type) - 1;
>>>>>>> 4f05d71e

// [RLVa:KB] - Checked: 2010-06-09 (RLVa-1.2.0g) | Added: RLVa-1.2.0g
				if ( (rlv_handler_t::isEnabled()) && (gRlvWearableLocks.hasLockedWearable(type)) )
				{
					// We'll use the first wearable we come across that can be removed (moving from top to bottom)
					for (; wearable_index >= 0; wearable_index--)
					{
						const LLViewerWearable* pWearable = gAgentWearables.getViewerWearable(type, wearable_index);
						if (!gRlvWearableLocks.isLockedWearable(pWearable))
							break;
					}
					if (wearable_index < 0)
						return true;	// No wearable found that can be removed
				}
// [/RLVa:KB]

				LLUUID item_id = gAgentWearables.getWearableItemID(type,wearable_index);
				LLAppearanceMgr::instance().removeItemFromAvatar(item_id);
			}
				
		}
		return true;
	}
};

class LLToolsSelectTool : public view_listener_t
{
	bool handleEvent(const LLSD& userdata)
	{
		std::string tool_name = userdata.asString();
		if (tool_name == "focus")
		{
			LLToolMgr::getInstance()->getCurrentToolset()->selectToolByIndex(1);
		}
		else if (tool_name == "move")
		{
			LLToolMgr::getInstance()->getCurrentToolset()->selectToolByIndex(2);
		}
		else if (tool_name == "edit")
		{
			LLToolMgr::getInstance()->getCurrentToolset()->selectToolByIndex(3);
		}
		else if (tool_name == "create")
		{
			LLToolMgr::getInstance()->getCurrentToolset()->selectToolByIndex(4);
		}
		else if (tool_name == "land")
		{
			LLToolMgr::getInstance()->getCurrentToolset()->selectToolByIndex(5);
		}

		// Note: if floater is not visible LLViewerWindow::updateLayout() will
		// attempt to open it, but it won't bring it to front or de-minimize.
		if (gFloaterTools && (gFloaterTools->isMinimized() || !gFloaterTools->isShown() || !gFloaterTools->isFrontmost()))
		{
			gFloaterTools->setMinimized(FALSE);
			gFloaterTools->openFloater();
			gFloaterTools->setVisibleAndFrontmost(TRUE);
		}
		return true;
	}
};

/// WINDLIGHT callbacks
class LLWorldEnvSettings : public view_listener_t
{	
    void defocusEnvFloaters()
    {
        //currently there is only one instance of each floater
        std::vector<std::string> env_floaters_names = { "env_edit_extdaycycle", "env_fixed_environmentent_water", "env_fixed_environmentent_sky" };
        for (std::vector<std::string>::const_iterator it = env_floaters_names.begin(); it != env_floaters_names.end(); ++it)
        {
            LLFloater* env_floater = LLFloaterReg::findTypedInstance<LLFloater>(*it);
            if (env_floater)
            {
                env_floater->setFocus(FALSE);
            }
        }
    }

	bool handleEvent(const LLSD& userdata)
	{
<<<<<<< HEAD
// [RLVa:KB] - Checked: 2010-03-18 (RLVa-1.2.0a) | Modified: RLVa-1.0.0g
		if (gRlvHandler.hasBehaviour(RLV_BHVR_SETENV))
=======
// [RLVa:KB] - @setenv
		if (!RlvActions::canChangeEnvironment())
>>>>>>> 4f05d71e
			return true;
// [/RLVa:KB]

		std::string event_name = userdata.asString();
		
		if (event_name == "sunrise")
		{
            LLEnvironment::instance().setEnvironment(LLEnvironment::ENV_LOCAL, LLEnvironment::KNOWN_SKY_SUNRISE);
            LLEnvironment::instance().setSelectedEnvironment(LLEnvironment::ENV_LOCAL);
            LLEnvironment::instance().updateEnvironment();
            defocusEnvFloaters();
		}
		else if (event_name == "noon")
		{
            LLEnvironment::instance().setEnvironment(LLEnvironment::ENV_LOCAL, LLEnvironment::KNOWN_SKY_MIDDAY);
            LLEnvironment::instance().setSelectedEnvironment(LLEnvironment::ENV_LOCAL);
            LLEnvironment::instance().updateEnvironment();
            defocusEnvFloaters();
		}
		else if (event_name == "sunset")
		{
            LLEnvironment::instance().setEnvironment(LLEnvironment::ENV_LOCAL, LLEnvironment::KNOWN_SKY_SUNSET);
            LLEnvironment::instance().setSelectedEnvironment(LLEnvironment::ENV_LOCAL);
            LLEnvironment::instance().updateEnvironment();
            defocusEnvFloaters();
		}
		else if (event_name == "midnight")
		{
            LLEnvironment::instance().setEnvironment(LLEnvironment::ENV_LOCAL, LLEnvironment::KNOWN_SKY_MIDNIGHT);
            LLEnvironment::instance().setSelectedEnvironment(LLEnvironment::ENV_LOCAL);
            LLEnvironment::instance().updateEnvironment();
            defocusEnvFloaters();
		}
        else if (event_name == "region")
		{
            LLEnvironment::instance().clearEnvironment(LLEnvironment::ENV_LOCAL);
            LLEnvironment::instance().setSelectedEnvironment(LLEnvironment::ENV_LOCAL);
            LLEnvironment::instance().updateEnvironment();
            defocusEnvFloaters();
		}
        else if (event_name == "pause_clouds")
        {
            if (LLEnvironment::instance().isCloudScrollPaused())
                LLEnvironment::instance().resumeCloudScroll();
		else
                LLEnvironment::instance().pauseCloudScroll();
        }
        else if (event_name == "adjust_tool")
		{
            LLFloaterReg::showInstance("env_adjust_snapshot");
        }
        else if (event_name == "my_environs")
        {
            LLFloaterReg::showInstance("my_environments");
		}

		return true;
	}
};

class LLWorldEnableEnvSettings : public view_listener_t
{
	bool handleEvent(const LLSD& userdata)
	{
		bool result = false;
		std::string event_name = userdata.asString();

        if (event_name == "pause_clouds")
		{
            return LLEnvironment::instance().isCloudScrollPaused();
		}

        LLSettingsSky::ptr_t sky = LLEnvironment::instance().getEnvironmentFixedSky(LLEnvironment::ENV_LOCAL);

		if (!sky)
		{
			return (event_name == "region");
		}

        std::string skyname = (sky) ? sky->getName() : "";
        LLUUID skyid = (sky) ? sky->getAssetId() : LLUUID::null;

		if (event_name == "sunrise")
			{
            result = (skyid == LLEnvironment::KNOWN_SKY_SUNRISE);
			}
		else if (event_name == "noon")
			{
            result = (skyid == LLEnvironment::KNOWN_SKY_MIDDAY);
			}
		else if (event_name == "sunset")
			{
            result = (skyid == LLEnvironment::KNOWN_SKY_SUNSET);
			}
		else if (event_name == "midnight")
			{
            result = (skyid == LLEnvironment::KNOWN_SKY_MIDNIGHT);
			}
		else if (event_name == "region")
			{
				return false;
			}
			else
			{
			LL_WARNS() << "Unknown time-of-day item:  " << event_name << LL_ENDL;
		}
		return result;
	}
};

class LLWorldEnvPreset : public view_listener_t
{
	bool handleEvent(const LLSD& userdata)
	{
		std::string item = userdata.asString();

		if (item == "new_water")
		{
            LLFloaterReg::showInstance("env_fixed_environmentent_water", "new");
		}
		else if (item == "edit_water")
		{
            LLFloaterReg::showInstance("env_fixed_environmentent_water", "edit");
		}
		else if (item == "new_sky")
		{
            LLFloaterReg::showInstance("env_fixed_environmentent_sky", "new");
		}
		else if (item == "edit_sky")
		{
            LLFloaterReg::showInstance("env_fixed_environmentent_sky", "edit");
		}
		else if (item == "new_day_cycle")
		{
            LLFloaterReg::showInstance("env_edit_extdaycycle", LLSDMap("edit_context", "inventory"));
		}
		else if (item == "edit_day_cycle")
		{
			LLFloaterReg::showInstance("env_edit_extdaycycle", LLSDMap("edit_context", "inventory"));
		}
		else
		{
			LL_WARNS() << "Unknown item selected" << LL_ENDL;
		}

		return true;
	}
};

class LLWorldEnableEnvPreset : public view_listener_t
{
	bool handleEvent(const LLSD& userdata)
	{

		return false;
	}
};

/// Post-Process callbacks
class LLWorldPostProcess : public view_listener_t
{
	bool handleEvent(const LLSD& userdata)
	{
		LLFloaterReg::showInstance("env_post_process");
		return true;
	}
};

void handle_flush_name_caches()
{
	// <FS:Ansariel> Crash fix
	LLAvatarNameCache::getInstance()->clearCache();
	// </FS:Ansariel>
	if (gCacheName) gCacheName->clear();
}

class LLUploadCostCalculator : public view_listener_t
{
	std::string mCostStr;

	bool handleEvent(const LLSD& userdata)
	{
		std::vector<std::string> fields;
		std::string str = userdata.asString(); 
		boost::split(fields, str, boost::is_any_of(","));
		if (fields.size()<1)
		{
			return false;
		}
		std::string menu_name = fields[0];
		std::string asset_type_str = "texture";
		if (fields.size()>1)
		{
			asset_type_str = fields[1];
		}
		LL_DEBUGS("Benefits") << "userdata " << userdata << " menu_name " << menu_name << " asset_type_str " << asset_type_str << LL_ENDL;
		calculateCost(asset_type_str);
		gMenuHolder->childSetLabelArg(menu_name, "[COST]", mCostStr);

		return true;
	}

	void calculateCost(const std::string& asset_type_str);

public:
	LLUploadCostCalculator()
	{
	}
};

void handle_voice_morphing_subscribe()
{
	LLWeb::loadURL(LLTrans::getString("voice_morphing_url"));
}

void handle_premium_voice_morphing_subscribe()
{
	LLWeb::loadURL(LLTrans::getString("premium_voice_morphing_url"));
}

class LLToggleUIHints : public view_listener_t
{
	bool handleEvent(const LLSD& userdata)
	{
		bool ui_hints_enabled = gSavedSettings.getBOOL("EnableUIHints");
		// toggle
		ui_hints_enabled = !ui_hints_enabled;
		gSavedSettings.setBOOL("EnableUIHints", ui_hints_enabled);
		return true;
	}
};

void LLUploadCostCalculator::calculateCost(const std::string& asset_type_str)
{
	S32 upload_cost = -1;

	if (asset_type_str == "texture")
	{
		upload_cost = LLAgentBenefitsMgr::current().getTextureUploadCost();
	}
	else if (asset_type_str == "animation")
	{
		upload_cost = LLAgentBenefitsMgr::current().getAnimationUploadCost();
	}
	else if (asset_type_str == "sound")
	{
		upload_cost = LLAgentBenefitsMgr::current().getSoundUploadCost();
	}
	if (upload_cost < 0)
	{
		LL_WARNS() << "Unable to find upload cost for asset_type_str " << asset_type_str << LL_ENDL;
	}
#ifdef OPENSIM // <FS:AW optional opensim support>
	if (LLGridManager::getInstance()->isInOpenSim())
	{
		mCostStr = upload_cost > 0 ? llformat("%s%d", "L$", upload_cost) : LLTrans::getString("free");
	}
	else
#endif // OPENSIM // <FS:AW optional opensim support>
	mCostStr = std::to_string(upload_cost);
}

void show_navbar_context_menu(LLView* ctrl, S32 x, S32 y)
{
	static LLMenuGL*	show_navbar_context_menu = LLUICtrlFactory::getInstance()->createFromFile<LLMenuGL>("menu_hide_navbar.xml",
			gMenuHolder, LLViewerMenuHolderGL::child_registry_t::instance());
	if(gMenuHolder->hasVisibleMenu())
	{
		gMenuHolder->hideMenus();
	}
	show_navbar_context_menu->buildDrawLabels();
	show_navbar_context_menu->updateParent(LLMenuGL::sMenuContainer);
	LLMenuGL::showPopup(ctrl, show_navbar_context_menu, x, y);
}

void show_topinfobar_context_menu(LLView* ctrl, S32 x, S32 y)
{
	static LLMenuGL* show_topbarinfo_context_menu = LLUICtrlFactory::getInstance()->createFromFile<LLMenuGL>("menu_topinfobar.xml",
			gMenuHolder, LLViewerMenuHolderGL::child_registry_t::instance());

	LLMenuItemGL* landmark_item = show_topbarinfo_context_menu->getChild<LLMenuItemGL>("Landmark");
	if (!LLLandmarkActions::landmarkAlreadyExists())
	{
		landmark_item->setLabel(LLTrans::getString("AddLandmarkNavBarMenu"));
	}
	else
	{
		landmark_item->setLabel(LLTrans::getString("EditLandmarkNavBarMenu"));
	}
// [RLVa:KB] - Checked: 2012-02-07 (RLVa-1.4.5) | Added: RLVa-1.4.5
	landmark_item->setEnabled(!gRlvHandler.hasBehaviour(RLV_BHVR_SHOWLOC));
// [/RLVa:KB]

	if(gMenuHolder->hasVisibleMenu())
	{
		gMenuHolder->hideMenus();
	}

	show_topbarinfo_context_menu->buildDrawLabels();
	show_topbarinfo_context_menu->updateParent(LLMenuGL::sMenuContainer);
	LLMenuGL::showPopup(ctrl, show_topbarinfo_context_menu, x, y);
}

// <FS:Ansariel> For web browser toolbar button
void toggleWebBrowser(const LLSD& sdParam)
{
	if (LLFloaterReg::instanceVisible("web_content"))
	{
		LLFloaterReg::hideInstance("web_content");
	}
	else
	{
		std::string param = sdParam.asString();
		if (param == "HOME_PAGE")
		{
			param = gSavedSettings.getString("FSBrowserHomePage");
		}
		LLWeb::loadURLInternal(param);
	}
}
// </FS:Ansariel> For web browser toolbar button

// <FS:Ansariel> Toggle debug settings floater
void toggleSettingsDebug()
{
	LLFloaterReg::toggleInstance("settings_debug", "all");
}
// </FS:Ansariel> Toggle debug settings floater

// <FS:Ansariel> Toggle teleport history panel directly
void toggleTeleportHistory()
{
	if (gSavedSettings.getBOOL("FSUseStandaloneTeleportHistoryFloater"))
	{
		LLFloaterReg::toggleInstance("fs_teleporthistory");
	}
	else
	{
		LLFloater* floater = LLFloaterReg::findInstance("places");
		if (floater && floater->isMinimized())
		{
			floater->setMinimized(FALSE);
		}
		else if (LLFloater::isShown(floater))
		{
			LLFloaterReg::hideInstance("places");
		}
		else
		{
			LLFloaterSidePanelContainer::showPanel("places", LLSD().with("type", "open_teleport_history_tab"));
		}
	}
}
// </FS:Ansariel> Toggle teleport history panel directly

// <FS:Techwolf Lupindo> export
bool enable_export_object()
{
	for (LLObjectSelection::root_iterator iter = LLSelectMgr::getInstance()->getSelection()->root_begin();
		 iter != LLSelectMgr::getInstance()->getSelection()->root_end(); iter++)
	{
		LLSelectNode* node = *iter;
		LLViewerObject* obj = node->getObject();
		if (obj || node)
		{
			return gSavedSettings.getBOOL("FSEnableObjectExports");
		}
	}
	return false;
}

class FSObjectExport : public view_listener_t
{
	bool handleEvent( const LLSD& userdata)
	{
		LLViewerObject* objectp = LLSelectMgr::getInstance()->getSelection()->getPrimaryObject();
		if (objectp)
		{
			LLFloaterReg::showInstance("fs_export");
		}
		return true;
	}
};
// </FS:Techwolf Lupindo>

// <FS:CR>
class FSObjectExportCollada : public view_listener_t
{
	bool handleEvent( const LLSD& userdata)
	{
		LLViewerObject* objectp = LLSelectMgr::getInstance()->getSelection()->getPrimaryObject();
		if (objectp)
		{
			LLFloaterReg::showInstance("export_collada");
		}
		return true;
	}
};
// </FS:CR>

// <FS:Zi> Make sure to call this before any of the UI is set up, so all text editors can
//         pick up the menu properly.
void initialize_edit_menu()
{
	view_listener_t::addMenu(new LLEditUndo(), "Edit.Undo");
	view_listener_t::addMenu(new LLEditRedo(), "Edit.Redo");
	view_listener_t::addMenu(new LLEditCut(), "Edit.Cut");
	view_listener_t::addMenu(new LLEditCopy(), "Edit.Copy");
	view_listener_t::addMenu(new LLEditPaste(), "Edit.Paste");
	view_listener_t::addMenu(new LLEditDelete(), "Edit.Delete");
	view_listener_t::addMenu(new LLEditSelectAll(), "Edit.SelectAll");
	view_listener_t::addMenu(new LLEditDeselect(), "Edit.Deselect");
	view_listener_t::addMenu(new LLEditTakeOff(), "Edit.TakeOff");
	view_listener_t::addMenu(new LLEditEnableUndo(), "Edit.EnableUndo");
	view_listener_t::addMenu(new LLEditEnableRedo(), "Edit.EnableRedo");
	view_listener_t::addMenu(new LLEditEnableCut(), "Edit.EnableCut");
	view_listener_t::addMenu(new LLEditEnableCopy(), "Edit.EnableCopy");
	view_listener_t::addMenu(new LLEditEnablePaste(), "Edit.EnablePaste");
	view_listener_t::addMenu(new LLEditEnableDelete(), "Edit.EnableDelete");
	view_listener_t::addMenu(new LLEditEnableSelectAll(), "Edit.EnableSelectAll");
	view_listener_t::addMenu(new LLEditEnableDeselect(), "Edit.EnableDeselect");

}

void initialize_spellcheck_menu()
{
	LLUICtrl::CommitCallbackRegistry::Registrar& commit = LLUICtrl::CommitCallbackRegistry::currentRegistrar();
	LLUICtrl::EnableCallbackRegistry::Registrar& enable = LLUICtrl::EnableCallbackRegistry::currentRegistrar();

	commit.add("SpellCheck.ReplaceWithSuggestion", boost::bind(&handle_spellcheck_replace_with_suggestion, _1, _2));
	enable.add("SpellCheck.VisibleSuggestion", boost::bind(&visible_spellcheck_suggestion, _1, _2));
	commit.add("SpellCheck.AddToDictionary", boost::bind(&handle_spellcheck_add_to_dictionary, _1));
	enable.add("SpellCheck.EnableAddToDictionary", boost::bind(&enable_spellcheck_add_to_dictionary, _1));
	commit.add("SpellCheck.AddToIgnore", boost::bind(&handle_spellcheck_add_to_ignore, _1));
	enable.add("SpellCheck.EnableAddToIgnore", boost::bind(&enable_spellcheck_add_to_ignore, _1));
}

//<FS:KC> Centralize a some of these volume panel callbacks
static void volume_controls_open_volume_prefs()
{
	// bring up the prefs floater
	LLFloaterPreference* prefsfloater = LLFloaterReg::showTypedInstance<LLFloaterPreference>("preferences");
	if (prefsfloater)
	{
		// grab the 'audio' panel from the preferences floater and bring it the front!
		prefsfloater->selectPanel("audio");
	}
}

void volume_controls_on_click_set_sounds(const LLUICtrl* ctrl)
{
	const LLPanel* volume_control_panel = dynamic_cast<const LLPanel*>(ctrl->getParent());
	if (volume_control_panel)
	{
		// Disable Enable gesture/collisions sounds checkbox if the master sound is disabled
		// or if sound effects are disabled.

		// <FS:PP> FIRE-9856: Mute sound effects disable plays sound from collisions and plays sound from gestures checkbox not disable after restart/relog
		// volume_control_panel->getChild<LLCheckBoxCtrl>("gesture_audio_play_btn")->setEnabled(!gSavedSettings.getBOOL("MuteSounds"));
		// volume_control_panel->getChild<LLCheckBoxCtrl>("collisions_audio_play_btn")->setEnabled(!gSavedSettings.getBOOL("MuteSounds"));
		bool mute_sound_effects = gSavedSettings.getBOOL("MuteSounds");
		bool mute_all_sounds = gSavedSettings.getBOOL("MuteAudio");
		volume_control_panel->getChild<LLCheckBoxCtrl>("gesture_audio_play_btn")->setEnabled(!(mute_sound_effects || mute_all_sounds));
		volume_control_panel->getChild<LLCheckBoxCtrl>("collisions_audio_play_btn")->setEnabled(!(mute_sound_effects || mute_all_sounds));
		// </FS:PP> 

	}
}

void volume_controls_set_control_false(const LLUICtrl* ctrl, const LLSD& user_data)
{
	LLPanel* volume_control_panel = dynamic_cast<LLPanel*>(ctrl->getParent());
	if (volume_control_panel)
	{
		std::string control_name = user_data.asString();
		LLControlVariable* control = volume_control_panel->findControl(control_name);
		
		if (control)
			control->set(LLSD(FALSE));
	}
}

void initialize_volume_controls_callbacks()
{
	LLUICtrl::CommitCallbackRegistry::Registrar& commit = LLUICtrl::CommitCallbackRegistry::currentRegistrar();
	commit.add("MediaListCtrl.GoMediaPrefs",	boost::bind(&volume_controls_open_volume_prefs));
	commit.add("Pref.SetSounds",				boost::bind(&volume_controls_on_click_set_sounds, _1));
	commit.add("Pref.setControlFalse",			boost::bind(&volume_controls_set_control_false, _1, _2));
}
//</FS:KC>

// <FS:Ansariel> Force HTTP features on SL
bool use_http_inventory()
{
#ifdef OPENSIM
	return (LLGridManager::getInstance()->isInSecondLife() || gSavedSettings.getBOOL("UseHTTPInventory"));
#else
	return true;
#endif
}

bool use_http_textures()
{
#ifdef OPENSIM
	static LLCachedControl<bool> use_http(gSavedSettings, "ImagePipelineUseHTTP", true);
	return (LLGridManager::getInstance()->isInSecondLife() || use_http);
#else
	return true;
#endif
}
// <FS:Ansariel>

void initialize_menus()
{
	// A parameterized event handler used as ctrl-8/9/0 zoom controls below.
	class LLZoomer : public view_listener_t
	{
	public:
		// The "mult" parameter says whether "val" is a multiplier or used to set the value.
		LLZoomer(F32 val, bool mult=true) : mVal(val), mMult(mult) {}
		bool handleEvent(const LLSD& userdata)
		{
			F32 new_fov_rad = mMult ? LLViewerCamera::getInstance()->getDefaultFOV() * mVal : mVal;
			LLViewerCamera::getInstance()->setDefaultFOV(new_fov_rad);
			gSavedSettings.setF32("CameraAngle", LLViewerCamera::getInstance()->getView()); // setView may have clamped it.
			return true;
		}
	private:
		F32 mVal;
		bool mMult;
	};
	
	LLUICtrl::EnableCallbackRegistry::Registrar& enable = LLUICtrl::EnableCallbackRegistry::currentRegistrar();
	LLUICtrl::CommitCallbackRegistry::Registrar& commit = LLUICtrl::CommitCallbackRegistry::currentRegistrar();
	
	// Generic enable and visible
	// Don't prepend MenuName.Foo because these can be used in any menu.
	enable.add("IsGodCustomerService", boost::bind(&is_god_customer_service));

	enable.add("displayViewerEventRecorderMenuItems",boost::bind(&LLViewerEventRecorder::displayViewerEventRecorderMenuItems,&LLViewerEventRecorder::instance()));

	view_listener_t::addEnable(new LLUploadCostCalculator(), "Upload.CalculateCosts");

	// <FS:Ansariel> [FS communication UI]
	//enable.add("Conversation.IsConversationLoggingAllowed", boost::bind(&LLFloaterIMContainer::isConversationLoggingAllowed));
	
	enable.add("GridCheck", boost::bind(&checkIsGrid, _2)); // <FS:CR> Opensim menu item visibility control
	enable.add("GridFeatureCheck", boost::bind(&isGridFeatureEnabled, _2));
	commit.add("OpenGridStatus", boost::bind(&openGridStatus)); // <FS:Ansariel> FIRE-21236 - Help Menu - Check Grid Status doesn't open using External Browser

	// Agent
	commit.add("Agent.toggleFlying", boost::bind(&LLAgent::toggleFlying));
	enable.add("Agent.enableFlying", boost::bind(&LLAgent::enableFlying));
	commit.add("Agent.PressMicrophone", boost::bind(&LLAgent::pressMicrophone, _2));
	commit.add("Agent.ReleaseMicrophone", boost::bind(&LLAgent::releaseMicrophone, _2));
	commit.add("Agent.ToggleMicrophone", boost::bind(&LLAgent::toggleMicrophone, _2));
	enable.add("Agent.IsMicrophoneOn", boost::bind(&LLAgent::isMicrophoneOn, _2));
	enable.add("Agent.IsActionAllowed", boost::bind(&LLAgent::isActionAllowed, _2));

	// File menu
	init_menu_file();

	view_listener_t::addMenu(new LLEditEnableTakeOff(), "Edit.EnableTakeOff");
	view_listener_t::addMenu(new LLEditEnableCustomizeAvatar(), "Edit.EnableCustomizeAvatar");
	view_listener_t::addMenu(new LLEnableEditShape(), "Edit.EnableEditShape");
	view_listener_t::addMenu(new LLEnableHoverHeight(), "Edit.EnableHoverHeight");
	view_listener_t::addMenu(new LLEnableEditPhysics(), "Edit.EnableEditPhysics");
	commit.add("CustomizeAvatar", boost::bind(&handle_customize_avatar));
	commit.add("EditOutfit", boost::bind(&handle_edit_outfit));
	commit.add("EditShape", boost::bind(&handle_edit_shape));
	commit.add("HoverHeight", boost::bind(&handle_hover_height));
	commit.add("EditPhysics", boost::bind(&handle_edit_physics));
	// <FS:TT> Client LSL Bridge
	commit.add("RecreateLSLBridge", boost::bind(&handle_recreate_lsl_bridge));
	// </FS:TT>

	// View menu
	view_listener_t::addMenu(new LLViewMouselook(), "View.Mouselook");
	view_listener_t::addMenu(new LLViewJoystickFlycam(), "View.JoystickFlycam");
	view_listener_t::addMenu(new LLViewResetView(), "View.ResetView");
	view_listener_t::addMenu(new LLViewLookAtLastChatter(), "View.LookAtLastChatter");
	view_listener_t::addMenu(new LLViewShowHoverTips(), "View.ShowHoverTips");
	view_listener_t::addMenu(new LLViewHighlightTransparent(), "View.HighlightTransparent");
	view_listener_t::addMenu(new LLViewToggleRenderType(), "View.ToggleRenderType");
	view_listener_t::addMenu(new LLViewShowHUDAttachments(), "View.ShowHUDAttachments");
	view_listener_t::addMenu(new LLZoomer(1.2f), "View.ZoomOut");
	view_listener_t::addMenu(new LLZoomer(1/1.2f), "View.ZoomIn");
	view_listener_t::addMenu(new LLZoomer(DEFAULT_FIELD_OF_VIEW, false), "View.ZoomDefault");
	view_listener_t::addMenu(new LLViewDefaultUISize(), "View.DefaultUISize");
	view_listener_t::addMenu(new LLViewToggleUI(), "View.ToggleUI");
	view_listener_t::addMenu(new LLViewCheckToggleUI(), "View.CheckToggleUI"); // <FS:Ansariel> Notification not showing if hiding the UI

	view_listener_t::addMenu(new LLViewEnableMouselook(), "View.EnableMouselook");
	view_listener_t::addMenu(new LLViewEnableJoystickFlycam(), "View.EnableJoystickFlycam");
	view_listener_t::addMenu(new LLViewEnableLastChatter(), "View.EnableLastChatter");

	view_listener_t::addMenu(new LLViewCheckJoystickFlycam(), "View.CheckJoystickFlycam");
	view_listener_t::addMenu(new LLViewCheckShowHoverTips(), "View.CheckShowHoverTips");
	view_listener_t::addMenu(new LLViewCheckHighlightTransparent(), "View.CheckHighlightTransparent");
	view_listener_t::addMenu(new LLViewCheckRenderType(), "View.CheckRenderType");
	view_listener_t::addMenu(new LLViewStatusAway(), "View.Status.CheckAway");
	view_listener_t::addMenu(new LLViewStatusDoNotDisturb(), "View.Status.CheckDoNotDisturb");
	view_listener_t::addMenu(new LLViewCheckHUDAttachments(), "View.CheckHUDAttachments");
	enable.add("View.EnableHUDAttachments", boost::bind(&enable_show_HUD_attachments)); // <FS:Ansariel> Disable Show HUD attachments if prevented by RLVa
	// <FS:Zi> Add reset camera angles menu
	view_listener_t::addMenu(new LLViewResetCameraAngles(), "View.ResetCameraAngles");
	// </FS:Zi>
	
	// Me > Movement
	view_listener_t::addMenu(new LLAdvancedAgentFlyingInfo(), "Agent.getFlying");

	//Communicate Nearby chat
	// <FS:Ansariel> [FS Communication UI]
	//view_listener_t::addMenu(new LLCommunicateNearbyChat(), "Communicate.NearbyChat");

	// Communicate > Voice morphing > Subscribe...
	commit.add("Communicate.VoiceMorphing.Subscribe", boost::bind(&handle_voice_morphing_subscribe));
	// Communicate > Voice morphing > Premium perk...
	commit.add("Communicate.VoiceMorphing.PremiumPerk", boost::bind(&handle_premium_voice_morphing_subscribe));
	LLVivoxVoiceClient * voice_clientp = LLVivoxVoiceClient::getInstance();
	enable.add("Communicate.VoiceMorphing.NoVoiceMorphing.Check"
		, boost::bind(&LLVivoxVoiceClient::onCheckVoiceEffect, voice_clientp, "NoVoiceMorphing"));
	commit.add("Communicate.VoiceMorphing.NoVoiceMorphing.Click"
		, boost::bind(&LLVivoxVoiceClient::onClickVoiceEffect, voice_clientp, "NoVoiceMorphing"));

	// World menu
	view_listener_t::addMenu(new LLWorldAlwaysRun(), "World.AlwaysRun");
	view_listener_t::addMenu(new LLWorldCreateLandmark(), "World.CreateLandmark");
	view_listener_t::addMenu(new LLWorldPlaceProfile(), "World.PlaceProfile");
	view_listener_t::addMenu(new LLWorldSetHomeLocation(), "World.SetHomeLocation");
	view_listener_t::addMenu(new LLWorldTeleportHome(), "World.TeleportHome");
	view_listener_t::addMenu(new LLWorldSetAway(), "World.SetAway");
	view_listener_t::addMenu(new LLWorldSetDoNotDisturb(), "World.SetDoNotDisturb");
	view_listener_t::addMenu(new LLWorldGetAway(), "World.GetAway"); //[SJ FIRE-2177]
	view_listener_t::addMenu(new LLWorldGetBusy(), "World.GetBusy"); //[SJ FIRE-2177]
	view_listener_t::addMenu(new LLWorldSetAutorespond(), "World.SetAutorespond");
	view_listener_t::addMenu(new LLWorldGetAutorespond(), "World.GetAutorespond");  //[SJ FIRE-2177]
	// <FS:PP> FIRE-1245: Option to block/reject teleport requests
	view_listener_t::addMenu(new LLWorldSetRejectTeleportOffers(), "World.SetRejectTeleportOffers");
	view_listener_t::addMenu(new LLWorldGetRejectTeleportOffers(), "World.GetRejectTeleportOffers");
	// </FS:PP>
	// <FS:PP> FIRE-15233: Automatic friendship request refusal
	view_listener_t::addMenu(new LLWorldSetRejectFriendshipRequests(), "World.SetRejectFriendshipRequests");
	view_listener_t::addMenu(new LLWorldGetRejectFriendshipRequests(), "World.GetRejectFriendshipRequests");
	// </FS:PP>
	// <FS:PP> FIRE-1245: Option to block/reject teleport requests
	view_listener_t::addMenu(new LLWorldSetRejectAllGroupInvites(), "World.SetRejectAllGroupInvites");
	view_listener_t::addMenu(new LLWorldGetRejectAllGroupInvites(), "World.GetRejectAllGroupInvites");
	// </FS:PP>
	view_listener_t::addMenu(new LLWorldSetAutorespondNonFriends(), "World.SetAutorespondNonFriends");
	view_listener_t::addMenu(new LLWorldGetAutorespondNonFriends(), "World.GetAutorespondNonFriends");  //[SJ FIRE-2177]
	view_listener_t::addMenu(new LLWorldEnableCreateLandmark(), "World.EnableCreateLandmark");
// [RLVa:KB]
	enable.add("World.EnablePlaceProfile", boost::bind(&enable_place_profile));
// [/RLVa:KB]
	view_listener_t::addMenu(new LLWorldEnableSetHomeLocation(), "World.EnableSetHomeLocation");
	view_listener_t::addMenu(new LLWorldEnableTeleportHome(), "World.EnableTeleportHome");
	view_listener_t::addMenu(new LLWorldEnableBuyLand(), "World.EnableBuyLand");

	view_listener_t::addMenu(new LLWorldCheckAlwaysRun(), "World.CheckAlwaysRun");
	
	view_listener_t::addMenu(new LLWorldEnvSettings(), "World.EnvSettings");
	view_listener_t::addMenu(new LLWorldEnableEnvSettings(), "World.EnableEnvSettings");
	view_listener_t::addMenu(new LLWorldEnvPreset(), "World.EnvPreset");
	view_listener_t::addMenu(new LLWorldEnableEnvPreset(), "World.EnableEnvPreset");
	view_listener_t::addMenu(new LLWorldPostProcess(), "World.PostProcess");

	// Tools menu
	view_listener_t::addMenu(new LLToolsSelectTool(), "Tools.SelectTool");
	view_listener_t::addMenu(new LLToolsSelectOnlyMyObjects(), "Tools.SelectOnlyMyObjects");
	view_listener_t::addMenu(new LLToolsSelectOnlyMovableObjects(), "Tools.SelectOnlyMovableObjects");
	view_listener_t::addMenu(new LLToolsSelectBySurrounding(), "Tools.SelectBySurrounding");
	view_listener_t::addMenu(new LLToolsShowHiddenSelection(), "Tools.ShowHiddenSelection");
	view_listener_t::addMenu(new LLToolsShowSelectionLightRadius(), "Tools.ShowSelectionLightRadius");
	view_listener_t::addMenu(new LLToolsEditLinkedParts(), "Tools.EditLinkedParts");
	view_listener_t::addMenu(new LLToolsSnapObjectXY(), "Tools.SnapObjectXY");
	view_listener_t::addMenu(new LLToolsUseSelectionForGrid(), "Tools.UseSelectionForGrid");
	view_listener_t::addMenu(new LLToolsSelectNextPartFace(), "Tools.SelectNextPart");
	commit.add("Tools.Link", boost::bind(&LLSelectMgr::linkObjects, LLSelectMgr::getInstance()));
	commit.add("Tools.Unlink", boost::bind(&LLSelectMgr::unlinkObjects, LLSelectMgr::getInstance()));
	view_listener_t::addMenu(new LLToolsStopAllAnimations(), "Tools.StopAllAnimations");
	view_listener_t::addMenu(new LLToolsReleaseKeys(), "Tools.ReleaseKeys");
	view_listener_t::addMenu(new LLToolsEnableReleaseKeys(), "Tools.EnableReleaseKeys");	
	commit.add("Tools.LookAtSelection", boost::bind(&handle_look_at_selection, _2));
	commit.add("Tools.ScriptInfo",boost::bind(&handle_script_info));
	commit.add("Tools.BuyOrTake", boost::bind(&handle_buy_or_take));
	commit.add("Tools.TakeCopy", boost::bind(&handle_take_copy));
	view_listener_t::addMenu(new LLToolsSaveToObjectInventory(), "Tools.SaveToObjectInventory");
	view_listener_t::addMenu(new LLToolsSelectedScriptAction(), "Tools.SelectedScriptAction");
	view_listener_t::addMenu(new FSToolsResyncAnimations(), "Tools.ResyncAnimations");	// <FS:CR> Resync Animations
	view_listener_t::addMenu(new FSToolsUndeform(), "Tools.Undeform");	// <FS:CR> FIRE-4345: Undeform
	view_listener_t::addMenu(new FSDerenderAnimatedObjects(), "Tools.DerenderAnimatedObjects");	// <FS:Beq> Animesh Kill switch

	view_listener_t::addMenu(new LLToolsEnableToolNotPie(), "Tools.EnableToolNotPie");
	view_listener_t::addMenu(new LLToolsEnableSelectNextPart(), "Tools.EnableSelectNextPart");
	enable.add("Tools.EnableLink", boost::bind(&LLSelectMgr::enableLinkObjects, LLSelectMgr::getInstance()));
	enable.add("Tools.EnableUnlink", boost::bind(&LLSelectMgr::enableUnlinkObjects, LLSelectMgr::getInstance()));
	view_listener_t::addMenu(new LLToolsEnableBuyOrTake(), "Tools.EnableBuyOrTake");
	enable.add("Tools.EnableTakeCopy", boost::bind(&enable_object_take_copy));
	enable.add("Tools.VisibleBuyObject", boost::bind(&tools_visible_buy_object));
	enable.add("Tools.VisibleTakeObject", boost::bind(&tools_visible_take_object));
	view_listener_t::addMenu(new LLToolsEnableSaveToObjectInventory(), "Tools.EnableSaveToObjectInventory");

	view_listener_t::addMenu(new LLToolsEnablePathfinding(), "Tools.EnablePathfinding");
	view_listener_t::addMenu(new LLToolsEnablePathfindingView(), "Tools.EnablePathfindingView");
	view_listener_t::addMenu(new LLToolsDoPathfindingRebakeRegion(), "Tools.DoPathfindingRebakeRegion");
	view_listener_t::addMenu(new LLToolsEnablePathfindingRebakeRegion(), "Tools.EnablePathfindingRebakeRegion");

	// Help menu
	// most items use the ShowFloater method
	view_listener_t::addMenu(new LLToggleHowTo(), "Help.ToggleHowTo");
	enable.add("Help.HowToVisible", boost::bind(&enable_how_to_visible, _2));

	// Advanced menu
	view_listener_t::addMenu(new LLAdvancedToggleConsole(), "Advanced.ToggleConsole");
	view_listener_t::addMenu(new LLAdvancedCheckConsole(), "Advanced.CheckConsole");
	view_listener_t::addMenu(new LLAdvancedDumpInfoToConsole(), "Advanced.DumpInfoToConsole");

	// Advanced > HUD Info
	view_listener_t::addMenu(new LLAdvancedToggleHUDInfo(), "Advanced.ToggleHUDInfo");
	view_listener_t::addMenu(new LLAdvancedCheckHUDInfo(), "Advanced.CheckHUDInfo");

	// Advanced Other Settings	
	view_listener_t::addMenu(new LLAdvancedClearGroupCache(), "Advanced.ClearGroupCache");
	
	// Advanced > Render > Types
	view_listener_t::addMenu(new LLAdvancedToggleRenderType(), "Advanced.ToggleRenderType");
	view_listener_t::addMenu(new LLAdvancedCheckRenderType(), "Advanced.CheckRenderType");

	//// Advanced > Render > Features
	view_listener_t::addMenu(new LLAdvancedToggleFeature(), "Advanced.ToggleFeature");
	view_listener_t::addMenu(new LLAdvancedCheckFeature(), "Advanced.CheckFeature");

	view_listener_t::addMenu(new LLAdvancedCheckDisplayTextureDensity(), "Advanced.CheckDisplayTextureDensity");
	view_listener_t::addMenu(new LLAdvancedSetDisplayTextureDensity(), "Advanced.SetDisplayTextureDensity");

	// Advanced > Render > Info Displays
	view_listener_t::addMenu(new LLAdvancedToggleInfoDisplay(), "Advanced.ToggleInfoDisplay");
	view_listener_t::addMenu(new LLAdvancedCheckInfoDisplay(), "Advanced.CheckInfoDisplay");
	view_listener_t::addMenu(new LLAdvancedSelectedTextureInfo(), "Advanced.SelectedTextureInfo");
	commit.add("Advanced.SelectedMaterialInfo", boost::bind(&handle_selected_material_info));
	view_listener_t::addMenu(new LLAdvancedToggleWireframe(), "Advanced.ToggleWireframe");
	view_listener_t::addMenu(new LLAdvancedCheckWireframe(), "Advanced.CheckWireframe");
	// Develop > Render
	view_listener_t::addMenu(new LLAdvancedEnableObjectObjectOcclusion(), "Advanced.EnableObjectObjectOcclusion");
	view_listener_t::addMenu(new LLAdvancedEnableRenderFBO(), "Advanced.EnableRenderFBO");
	view_listener_t::addMenu(new LLAdvancedEnableRenderDeferred(), "Advanced.EnableRenderDeferred");
	view_listener_t::addMenu(new LLAdvancedEnableRenderDeferredOptions(), "Advanced.EnableRenderDeferredOptions");
	view_listener_t::addMenu(new LLAdvancedToggleRandomizeFramerate(), "Advanced.ToggleRandomizeFramerate");
	view_listener_t::addMenu(new LLAdvancedCheckRandomizeFramerate(), "Advanced.CheckRandomizeFramerate");
	view_listener_t::addMenu(new LLAdvancedTogglePeriodicSlowFrame(), "Advanced.TogglePeriodicSlowFrame");
	view_listener_t::addMenu(new LLAdvancedCheckPeriodicSlowFrame(), "Advanced.CheckPeriodicSlowFrame");
	view_listener_t::addMenu(new LLAdvancedToggleFrameTest(), "Advanced.ToggleFrameTest");
	view_listener_t::addMenu(new LLAdvancedCheckFrameTest(), "Advanced.CheckFrameTest");
	view_listener_t::addMenu(new LLAdvancedHandleAttachedLightParticles(), "Advanced.HandleAttachedLightParticles");
	view_listener_t::addMenu(new LLAdvancedCheckRenderShadowOption(), "Advanced.CheckRenderShadowOption");
	view_listener_t::addMenu(new LLAdvancedClickRenderShadowOption(), "Advanced.ClickRenderShadowOption");
	view_listener_t::addMenu(new LLAdvancedClickRenderProfile(), "Advanced.ClickRenderProfile");
	view_listener_t::addMenu(new LLAdvancedClickRenderBenchmark(), "Advanced.ClickRenderBenchmark");
	//[FIX FIRE-1927 - enable DoubleClickTeleport shortcut : SJ]
	view_listener_t::addMenu(new LLAdvancedToggleDoubleClickTeleport, "Advanced.ToggleDoubleClickTeleport");

	#ifdef TOGGLE_HACKED_GODLIKE_VIEWER
	view_listener_t::addMenu(new LLAdvancedHandleToggleHackedGodmode(), "Advanced.HandleToggleHackedGodmode");
	view_listener_t::addMenu(new LLAdvancedCheckToggleHackedGodmode(), "Advanced.CheckToggleHackedGodmode");
	view_listener_t::addMenu(new LLAdvancedEnableToggleHackedGodmode(), "Advanced.EnableToggleHackedGodmode");
	#endif

	// Advanced > World
	view_listener_t::addMenu(new LLAdvancedDumpScriptedCamera(), "Advanced.DumpScriptedCamera");
	view_listener_t::addMenu(new LLAdvancedDumpRegionObjectCache(), "Advanced.DumpRegionObjectCache");

	// Advanced > UI
	commit.add("Advanced.WebBrowserTest", boost::bind(&handle_web_browser_test,	_2));	// sigh! this one opens the MEDIA browser
	commit.add("Advanced.WebContentTest", boost::bind(&handle_web_content_test, _2));	// this one opens the Web Content floater
	commit.add("Advanced.ShowURL", boost::bind(&handle_show_url, _2));
	commit.add("Advanced.ReportBug", boost::bind(&handle_report_bug, _2));
	view_listener_t::addMenu(new LLAdvancedBuyCurrencyTest(), "Advanced.BuyCurrencyTest");
	view_listener_t::addMenu(new LLAdvancedDumpSelectMgr(), "Advanced.DumpSelectMgr");
	view_listener_t::addMenu(new LLAdvancedDumpInventory(), "Advanced.DumpInventory");
	commit.add("Advanced.DumpTimers", boost::bind(&handle_dump_timers) );
	commit.add("Advanced.DumpFocusHolder", boost::bind(&handle_dump_focus) );
	view_listener_t::addMenu(new LLAdvancedPrintSelectedObjectInfo(), "Advanced.PrintSelectedObjectInfo");
	view_listener_t::addMenu(new LLAdvancedPrintAgentInfo(), "Advanced.PrintAgentInfo");
	view_listener_t::addMenu(new LLAdvancedToggleDebugClicks(), "Advanced.ToggleDebugClicks");
	view_listener_t::addMenu(new LLAdvancedCheckDebugClicks(), "Advanced.CheckDebugClicks");
	view_listener_t::addMenu(new LLAdvancedCheckDebugViews(), "Advanced.CheckDebugViews");
	view_listener_t::addMenu(new LLAdvancedToggleDebugViews(), "Advanced.ToggleDebugViews");
	view_listener_t::addMenu(new LLAdvancedToggleXUINameTooltips(), "Advanced.ToggleXUINameTooltips");
	view_listener_t::addMenu(new LLAdvancedCheckXUINameTooltips(), "Advanced.CheckXUINameTooltips");
	view_listener_t::addMenu(new LLAdvancedToggleDebugMouseEvents(), "Advanced.ToggleDebugMouseEvents");
	view_listener_t::addMenu(new LLAdvancedCheckDebugMouseEvents(), "Advanced.CheckDebugMouseEvents");
	view_listener_t::addMenu(new LLAdvancedToggleDebugKeys(), "Advanced.ToggleDebugKeys");
	view_listener_t::addMenu(new LLAdvancedCheckDebugKeys(), "Advanced.CheckDebugKeys");
	view_listener_t::addMenu(new LLAdvancedToggleDebugWindowProc(), "Advanced.ToggleDebugWindowProc");
	view_listener_t::addMenu(new LLAdvancedCheckDebugWindowProc(), "Advanced.CheckDebugWindowProc");

	// Advanced > XUI
	commit.add("Advanced.ReloadColorSettings", boost::bind(&LLUIColorTable::loadFromSettings, LLUIColorTable::getInstance()));
	view_listener_t::addMenu(new LLAdvancedLoadUIFromXML(), "Advanced.LoadUIFromXML");
	view_listener_t::addMenu(new LLAdvancedSaveUIToXML(), "Advanced.SaveUIToXML");
	view_listener_t::addMenu(new LLAdvancedToggleXUINames(), "Advanced.ToggleXUINames");
	view_listener_t::addMenu(new LLAdvancedCheckXUINames(), "Advanced.CheckXUINames");
	view_listener_t::addMenu(new LLAdvancedSendTestIms(), "Advanced.SendTestIMs");
	commit.add("Advanced.FlushNameCaches", boost::bind(&handle_flush_name_caches));

	// Advanced > Character > Grab Baked Texture
	view_listener_t::addMenu(new LLAdvancedGrabBakedTexture(), "Advanced.GrabBakedTexture");
	view_listener_t::addMenu(new LLAdvancedEnableGrabBakedTexture(), "Advanced.EnableGrabBakedTexture");

	// Advanced > Character > Character Tests
	view_listener_t::addMenu(new LLAdvancedAppearanceToXML(), "Advanced.AppearanceToXML");
	view_listener_t::addMenu(new LLAdvancedEnableAppearanceToXML(), "Advanced.EnableAppearanceToXML");
	view_listener_t::addMenu(new LLAdvancedToggleCharacterGeometry(), "Advanced.ToggleCharacterGeometry");

	view_listener_t::addMenu(new LLAdvancedTestMale(), "Advanced.TestMale");
	view_listener_t::addMenu(new LLAdvancedTestFemale(), "Advanced.TestFemale");
	
	// Advanced > Character > Animation Speed
	view_listener_t::addMenu(new LLAdvancedAnimTenFaster(), "Advanced.AnimTenFaster");
	view_listener_t::addMenu(new LLAdvancedAnimTenSlower(), "Advanced.AnimTenSlower");
	view_listener_t::addMenu(new LLAdvancedAnimResetAll(), "Advanced.AnimResetAll");

	// Advanced > Character (toplevel)
	view_listener_t::addMenu(new LLAdvancedForceParamsToDefault(), "Advanced.ForceParamsToDefault");
	view_listener_t::addMenu(new LLAdvancedReloadVertexShader(), "Advanced.ReloadVertexShader");
	view_listener_t::addMenu(new LLAdvancedToggleAnimationInfo(), "Advanced.ToggleAnimationInfo");
	view_listener_t::addMenu(new LLAdvancedCheckAnimationInfo(), "Advanced.CheckAnimationInfo");
	view_listener_t::addMenu(new LLAdvancedToggleShowLookAt(), "Advanced.ToggleShowLookAt");
	view_listener_t::addMenu(new LLAdvancedToggleShowColor(), "Advanced.ToggleShowColor");
	view_listener_t::addMenu(new LLAdvancedCheckShowColor(), "Advanced.CheckShowColor");
	view_listener_t::addMenu(new LLAdvancedCheckShowLookAt(), "Advanced.CheckShowLookAt");
	view_listener_t::addMenu(new LLAdvancedToggleShowPointAt(), "Advanced.ToggleShowPointAt");
	view_listener_t::addMenu(new LLAdvancedCheckShowPointAt(), "Advanced.CheckShowPointAt");
	view_listener_t::addMenu(new LLAdvancedTogglePrivateLookPointAt(), "Advanced.TogglePrivateLookPointAt");
	view_listener_t::addMenu(new LLAdvancedCheckPrivateLookPointAt(), "Advanced.CheckPrivateLookPointAt");
	view_listener_t::addMenu(new LLAdvancedToggleDebugJointUpdates(), "Advanced.ToggleDebugJointUpdates");
	view_listener_t::addMenu(new LLAdvancedCheckDebugJointUpdates(), "Advanced.CheckDebugJointUpdates");
	view_listener_t::addMenu(new LLAdvancedToggleDisableLOD(), "Advanced.ToggleDisableLOD");
	view_listener_t::addMenu(new LLAdvancedCheckDisableLOD(), "Advanced.CheckDisableLOD");
	view_listener_t::addMenu(new LLAdvancedToggleDebugCharacterVis(), "Advanced.ToggleDebugCharacterVis");
	view_listener_t::addMenu(new LLAdvancedCheckDebugCharacterVis(), "Advanced.CheckDebugCharacterVis");
	view_listener_t::addMenu(new LLAdvancedDumpAttachments(), "Advanced.DumpAttachments");
	view_listener_t::addMenu(new LLAdvancedRebakeTextures(), "Advanced.RebakeTextures");
// [SL:KB] - Patch: Appearance-PhantomAttach | Checked: Catznip-5.0
	commit.add("Advanced.RefreshAttachments", boost::bind(&handle_refresh_attachments));
// [/SL:KB]
	view_listener_t::addMenu(new LLAdvancedDebugAvatarTextures(), "Advanced.DebugAvatarTextures");
	view_listener_t::addMenu(new LLAdvancedDumpAvatarLocalTextures(), "Advanced.DumpAvatarLocalTextures");
	view_listener_t::addMenu(new LLAdvancedReloadAvatarCloudParticle(), "Advanced.ReloadAvatarCloudParticle");

	// Advanced > Network
	view_listener_t::addMenu(new LLAdvancedEnableMessageLog(), "Advanced.EnableMessageLog");
	view_listener_t::addMenu(new LLAdvancedDisableMessageLog(), "Advanced.DisableMessageLog");
	view_listener_t::addMenu(new LLAdvancedDropPacket(), "Advanced.DropPacket");

	// Advanced > Recorder
	view_listener_t::addMenu(new LLAdvancedAgentPilot(), "Advanced.AgentPilot");
	view_listener_t::addMenu(new LLAdvancedToggleAgentPilotLoop(), "Advanced.ToggleAgentPilotLoop");
	view_listener_t::addMenu(new LLAdvancedCheckAgentPilotLoop(), "Advanced.CheckAgentPilotLoop");
	view_listener_t::addMenu(new LLAdvancedViewerEventRecorder(), "Advanced.EventRecorder");

	// Advanced > Debugging
	view_listener_t::addMenu(new LLAdvancedForceErrorBreakpoint(), "Advanced.ForceErrorBreakpoint");
	view_listener_t::addMenu(new LLAdvancedForceErrorLlerror(), "Advanced.ForceErrorLlerror");
	view_listener_t::addMenu(new LLAdvancedForceErrorBadMemoryAccess(), "Advanced.ForceErrorBadMemoryAccess");
	view_listener_t::addMenu(new LLAdvancedForceErrorInfiniteLoop(), "Advanced.ForceErrorInfiniteLoop");
	view_listener_t::addMenu(new LLAdvancedForceErrorSoftwareException(), "Advanced.ForceErrorSoftwareException");
	view_listener_t::addMenu(new LLAdvancedForceErrorDriverCrash(), "Advanced.ForceErrorDriverCrash");
	view_listener_t::addMenu(new LLAdvancedForceErrorDisconnectViewer(), "Advanced.ForceErrorDisconnectViewer");

	// Advanced (toplevel)
	view_listener_t::addMenu(new LLAdvancedToggleShowObjectUpdates(), "Advanced.ToggleShowObjectUpdates");
	view_listener_t::addMenu(new LLAdvancedCheckShowObjectUpdates(), "Advanced.CheckShowObjectUpdates");
	view_listener_t::addMenu(new LLAdvancedCompressImage(), "Advanced.CompressImage");
	view_listener_t::addMenu(new LLAdvancedShowDebugSettings(), "Advanced.ShowDebugSettings");
	view_listener_t::addMenu(new LLAdvancedEnableViewAdminOptions(), "Advanced.EnableViewAdminOptions");
	view_listener_t::addMenu(new LLAdvancedToggleViewAdminOptions(), "Advanced.ToggleViewAdminOptions");
	view_listener_t::addMenu(new LLAdvancedCheckViewAdminOptions(), "Advanced.CheckViewAdminOptions");
	view_listener_t::addMenu(new LLAdvancedToggleVisualLeakDetector(), "Advanced.ToggleVisualLeakDetector");

	view_listener_t::addMenu(new LLAdvancedRequestAdminStatus(), "Advanced.RequestAdminStatus");
	view_listener_t::addMenu(new LLAdvancedLeaveAdminStatus(), "Advanced.LeaveAdminStatus");

	// Develop >Set logging level
	view_listener_t::addMenu(new LLDevelopCheckLoggingLevel(), "Develop.CheckLoggingLevel");
	view_listener_t::addMenu(new LLDevelopSetLoggingLevel(), "Develop.SetLoggingLevel");
	
	//Develop (Texture Fetch Debug Console)
	view_listener_t::addMenu(new LLDevelopTextureFetchDebugger(), "Develop.SetTexFetchDebugger");
	//Develop (clear cache immediately)
	commit.add("Develop.ClearCache", boost::bind(&handle_cache_clear_immediately) );

	// Admin >Object
	view_listener_t::addMenu(new LLAdminForceTakeCopy(), "Admin.ForceTakeCopy");
	view_listener_t::addMenu(new LLAdminHandleObjectOwnerSelf(), "Admin.HandleObjectOwnerSelf");
	view_listener_t::addMenu(new LLAdminHandleObjectOwnerPermissive(), "Admin.HandleObjectOwnerPermissive");
	view_listener_t::addMenu(new LLAdminHandleForceDelete(), "Admin.HandleForceDelete");
	view_listener_t::addMenu(new LLAdminHandleObjectLock(), "Admin.HandleObjectLock");
	view_listener_t::addMenu(new LLAdminHandleObjectAssetIDs(), "Admin.HandleObjectAssetIDs");

	// Admin >Parcel 
	view_listener_t::addMenu(new LLAdminHandleForceParcelOwnerToMe(), "Admin.HandleForceParcelOwnerToMe");
	view_listener_t::addMenu(new LLAdminHandleForceParcelToContent(), "Admin.HandleForceParcelToContent");
	view_listener_t::addMenu(new LLAdminHandleClaimPublicLand(), "Admin.HandleClaimPublicLand");

	// Admin >Region
	view_listener_t::addMenu(new LLAdminHandleRegionDumpTempAssetData(), "Admin.HandleRegionDumpTempAssetData");
	// Admin top level
	view_listener_t::addMenu(new LLAdminOnSaveState(), "Admin.OnSaveState");

	// Self context menu
	view_listener_t::addMenu(new LLSelfStandUp(), "Self.StandUp");
	enable.add("Self.EnableStandUp", boost::bind(&enable_standup_self));
	view_listener_t::addMenu(new LLSelfSitDown(), "Self.SitDown");
	enable.add("Self.EnableSitDown", boost::bind(&enable_sitdown_self)); 
	enable.add("Self.ShowSitDown", boost::bind(&show_sitdown_self));
	view_listener_t::addMenu(new FSSelfForceSit(), "Self.ForceSit"); //KC
	enable.add("Self.EnableForceSit", boost::bind(&enable_forcesit_self)); //KC
	view_listener_t::addMenu(new FSSelfCheckForceSit(), "Self.getForceSit"); //KC
	view_listener_t::addMenu(new FSSelfToggleMoveLock(), "Self.ToggleMoveLock"); //KC
	view_listener_t::addMenu(new FSSelfCheckMoveLock(), "Self.GetMoveLock"); //KC
	enable.add("Self.EnableMoveLock", boost::bind(&enable_move_lock));	// <FS:CR>
	view_listener_t::addMenu(new FSSelfToggleIgnorePreJump(), "Self.toggleIgnorePreJump"); //SJ
	view_listener_t::addMenu(new FSSelfCheckIgnorePreJump(), "Self.getIgnorePreJump"); //SJ
	view_listener_t::addMenu(new LLSelfRemoveAllAttachments(), "Self.RemoveAllAttachments");

	view_listener_t::addMenu(new LLSelfEnableRemoveAllAttachments(), "Self.EnableRemoveAllAttachments");

	// we don't use boost::bind directly to delay side tray construction
	view_listener_t::addMenu( new LLTogglePanelPeopleTab(), "SideTray.PanelPeopleTab");
	view_listener_t::addMenu( new LLCheckPanelPeopleTab(), "SideTray.CheckPanelPeopleTab");

	 // Avatar pie menu
	view_listener_t::addMenu(new LLAvatarCheckImpostorMode(), "Avatar.CheckImpostorMode");
	view_listener_t::addMenu(new LLAvatarSetImpostorMode(), "Avatar.SetImpostorMode");
	view_listener_t::addMenu(new LLObjectMute(), "Avatar.Mute");
	view_listener_t::addMenu(new LLAvatarAddFriend(), "Avatar.AddFriend");
	view_listener_t::addMenu(new LLAvatarAddContact(), "Avatar.AddContact");
	commit.add("Avatar.Freeze", boost::bind(&handle_avatar_freeze, LLSD()));
	view_listener_t::addMenu(new LLAvatarDebug(), "Avatar.Debug");
	view_listener_t::addMenu(new LLAvatarVisibleDebug(), "Avatar.VisibleDebug");
	view_listener_t::addMenu(new LLAvatarInviteToGroup(), "Avatar.InviteToGroup");
	// <FS:Ansariel> FIRE-13515: Re-add give calling card
	view_listener_t::addMenu(new LLAvatarGiveCard(), "Avatar.GiveCard");
	// </FS:Ansariel> FIRE-13515: Re-add give calling card
	commit.add("Avatar.Eject", boost::bind(&handle_avatar_eject, LLSD()));
	commit.add("Avatar.ShowInspector", boost::bind(&handle_avatar_show_inspector));
	view_listener_t::addMenu(new LLAvatarSendIM(), "Avatar.SendIM");
	view_listener_t::addMenu(new LLAvatarCall(), "Avatar.Call");
//	enable.add("Avatar.EnableCall", boost::bind(&LLAvatarActions::canCall));
// [RLVa:KB] - Checked: 2010-08-25 (RLVa-1.2.1b) | Added: RLVa-1.2.1b
	enable.add("Avatar.EnableCall", boost::bind(&enable_avatar_call));
// [/RLVa:KB]
	view_listener_t::addMenu(new LLAvatarReportAbuse(), "Avatar.ReportAbuse");
	view_listener_t::addMenu(new LLAvatarTexRefresh(), "Avatar.TexRefresh");	// ## Zi: Texture Refresh

	view_listener_t::addMenu(new LLAvatarToggleMyProfile(), "Avatar.ToggleMyProfile");
	view_listener_t::addMenu(new LLAvatarResetSkeleton(), "Avatar.ResetSkeleton");
	view_listener_t::addMenu(new LLAvatarEnableResetSkeleton(), "Avatar.EnableResetSkeleton");
	view_listener_t::addMenu(new LLAvatarResetSkeletonAndAnimations(), "Avatar.ResetSkeletonAndAnimations");
	enable.add("Avatar.IsMyProfileOpen", boost::bind(&my_profile_visible));

	commit.add("Avatar.OpenMarketplace", boost::bind(&LLWeb::loadURLExternal, gSavedSettings.getString("MarketplaceURL")));
	
	view_listener_t::addMenu(new LLAvatarEnableAddFriend(), "Avatar.EnableAddFriend");
	enable.add("Avatar.EnableFreezeEject", boost::bind(&enable_freeze_eject, _2));

	// Object pie menu
	view_listener_t::addMenu(new LLObjectBuild(), "Object.Build");
	commit.add("Object.Touch", boost::bind(&handle_object_touch));
	commit.add("Object.SitOrStand", boost::bind(&handle_object_sit_or_stand));
	commit.add("Object.Delete", boost::bind(&handle_object_delete));
	view_listener_t::addMenu(new LLObjectAttachToAvatar(true), "Object.AttachToAvatar");
	view_listener_t::addMenu(new LLObjectAttachToAvatar(false), "Object.AttachAddToAvatar");
	view_listener_t::addMenu(new LLObjectReturn(), "Object.Return");
	commit.add("Object.Duplicate", boost::bind(&LLSelectMgr::duplicate, LLSelectMgr::getInstance()));
	view_listener_t::addMenu(new LLObjectReportAbuse(), "Object.ReportAbuse");
	view_listener_t::addMenu(new LLObjectMute(), "Object.Mute");
	view_listener_t::addMenu(new LLObjectDerender(), "Object.Derender");
	view_listener_t::addMenu(new LLObjectDerenderPermanent(), "Object.DerenderPermanent"); // <FS:Ansariel> Optional derender & blacklist
	enable.add("Object.EnableDerender", boost::bind(&enable_derender_object));	// <FS:CR> FIRE-10082 - Don't enable derendering own attachments when RLVa is enabled as well
	view_listener_t::addMenu(new LLObjectTexRefresh(), "Object.TexRefresh");	// ## Zi: Texture Refresh
	view_listener_t::addMenu(new LLEditParticleSource(), "Object.EditParticles");
   	view_listener_t::addMenu(new LLEnableEditParticleSource(), "Object.EnableEditParticles");

	enable.add("Object.VisibleTake", boost::bind(&visible_take_object));
	enable.add("Object.VisibleBuy", boost::bind(&visible_buy_object));

	commit.add("Object.Buy", boost::bind(&handle_buy));
	commit.add("Object.Edit", boost::bind(&handle_object_edit));
	commit.add("Object.Inspect", boost::bind(&handle_object_inspect));
	commit.add("Object.Open", boost::bind(&handle_object_open));
	commit.add("Object.Take", boost::bind(&handle_take));
	commit.add("Object.ShowInspector", boost::bind(&handle_object_show_inspector));
	enable.add("Object.EnableOpen", boost::bind(&enable_object_open));
	enable.add("Object.EnableTouch", boost::bind(&enable_object_touch, _1));
	enable.add("Object.EnableDelete", boost::bind(&enable_object_delete));
//	enable.add("Object.EnableWear", boost::bind(&object_is_wearable));
// [RLVa:KB] - Checked: 2010-03-16 (RLVa-1.2.0a) | Added: RLVa-1.2.0a
	enable.add("Object.EnableWear", boost::bind(&object_selected_and_point_valid, _2));
// [/RLVa:KB]

	enable.add("Object.EnableStandUp", boost::bind(&enable_object_stand_up));
	enable.add("Object.EnableSit", boost::bind(&enable_object_sit, _1));

	view_listener_t::addMenu(new LLObjectEnableReturn(), "Object.EnableReturn");
	view_listener_t::addMenu(new LLObjectEnableReportAbuse(), "Object.EnableReportAbuse");

	enable.add("Avatar.EnableMute", boost::bind(&enable_object_mute));
	enable.add("Object.EnableMute", boost::bind(&enable_object_mute));
	enable.add("Object.EnableUnmute", boost::bind(&enable_object_unmute));
	enable.add("Object.EnableBuy", boost::bind(&enable_buy_object));
	commit.add("Object.ZoomIn", boost::bind(&handle_look_at_selection, "zoom"));
	enable.add("Object.EnableScriptInfo", boost::bind(&enable_script_info));	// <FS:CR>

	// Attachment pie menu
	enable.add("Attachment.Label", boost::bind(&onEnableAttachmentLabel, _1, _2));
	view_listener_t::addMenu(new LLAttachmentDrop(), "Attachment.Drop");
	view_listener_t::addMenu(new LLAttachmentDetachFromPoint(), "Attachment.DetachFromPoint");
	view_listener_t::addMenu(new LLAttachmentDetach(), "Attachment.Detach");
	view_listener_t::addMenu(new LLAttachmentPointFilled(), "Attachment.PointFilled");
	view_listener_t::addMenu(new LLAttachmentEnableDrop(), "Attachment.EnableDrop");
	view_listener_t::addMenu(new LLAttachmentEnableDetach(), "Attachment.EnableDetach");

	// Land pie menu
	view_listener_t::addMenu(new LLLandBuild(), "Land.Build");
	view_listener_t::addMenu(new LLLandSit(), "Land.Sit");
	view_listener_t::addMenu(new LLLandBuyPass(), "Land.BuyPass");
	view_listener_t::addMenu(new LLLandEdit(), "Land.Edit");

	// Particle muting
	view_listener_t::addMenu(new LLMuteParticle(), "Particle.Mute");

	view_listener_t::addMenu(new LLLandEnableBuyPass(), "Land.EnableBuyPass");
	commit.add("Land.Buy", boost::bind(&handle_buy_land));

	// Generic actions
	commit.add("ReportAbuse", boost::bind(&handle_report_abuse));
	commit.add("BuyCurrency", boost::bind(&handle_buy_currency));
	view_listener_t::addMenu(new LLShowHelp(), "ShowHelp");
	view_listener_t::addMenu(new LLToggleHelp(), "ToggleHelp");
	view_listener_t::addMenu(new LLToggleSpeak(), "ToggleSpeak");
	view_listener_t::addMenu(new LLPromptShowURL(), "PromptShowURL");
	view_listener_t::addMenu(new LLShowAgentProfile(), "ShowAgentProfile");
	view_listener_t::addMenu(new LLToggleAgentProfile(), "ToggleAgentProfile");
	view_listener_t::addMenu(new LLToggleControl(), "ToggleControl");
    view_listener_t::addMenu(new LLToggleShaderControl(), "ToggleShaderControl");
	view_listener_t::addMenu(new LLCheckControl(), "CheckControl");
	view_listener_t::addMenu(new LLGoToObject(), "GoToObject");
	commit.add("PayObject", boost::bind(&handle_give_money_dialog));

	// <FS:Ansariel> Control enhancements
	view_listener_t::addMenu(new LLTogglePerAccountControl(), "TogglePerAccountControl");
	view_listener_t::addMenu(new LLCheckPerAccountControl(), "CheckPerAccountControl");
	view_listener_t::addMenu(new FSResetControl(), "ResetControl");
	view_listener_t::addMenu(new FSResetPerAccountControl(), "ResetPerAccountControl");
	// </FS:Ansariel> Control enhancements

	// <FS:Ansariel> Reset Mesh LOD
	view_listener_t::addMenu(new FSResetMeshLOD(), "Avatar.ResetMeshLOD");

	commit.add("Inventory.NewWindow", boost::bind(&LLPanelMainInventory::newWindow));

	enable.add("EnablePayObject", boost::bind(&enable_pay_object));
	enable.add("EnablePayAvatar", boost::bind(&enable_pay_avatar));
	enable.add("EnableEdit", boost::bind(&enable_object_edit));
	enable.add("EnableMuteParticle", boost::bind(&enable_mute_particle));
	enable.add("VisibleBuild", boost::bind(&enable_object_build));
	commit.add("Pathfinding.Linksets.Select", boost::bind(&LLFloaterPathfindingLinksets::openLinksetsWithSelectedObjects));
	enable.add("EnableSelectInPathfindingLinksets", boost::bind(&enable_object_select_in_pathfinding_linksets));
	enable.add("VisibleSelectInPathfindingLinksets", boost::bind(&visible_object_select_in_pathfinding_linksets));
	commit.add("Pathfinding.Characters.Select", boost::bind(&LLFloaterPathfindingCharacters::openCharactersWithSelectedObjects));
	enable.add("EnableSelectInPathfindingCharacters", boost::bind(&enable_object_select_in_pathfinding_characters));
	enable.add("EnableBridgeFunction", boost::bind(&enable_bridge_function));	// <FS:CR>

	view_listener_t::addMenu(new LLFloaterVisible(), "FloaterVisible");
	view_listener_t::addMenu(new LLSomethingSelected(), "SomethingSelected");
	view_listener_t::addMenu(new LLSomethingSelectedNoHUD(), "SomethingSelectedNoHUD");
	view_listener_t::addMenu(new LLEditableSelected(), "EditableSelected");
	view_listener_t::addMenu(new LLEditableSelectedMono(), "EditableSelectedMono");
	view_listener_t::addMenu(new LLToggleUIHints(), "ToggleUIHints");

// [RLVa:KB] - Checked: RLVa-2.0.0
	enable.add("RLV.MainToggleVisible", boost::bind(&rlvMenuMainToggleVisible, _1));
<<<<<<< HEAD
	//if (RlvActions::isRlvEnabled()) // <FS:Ansariel> FIRE-20539: Toolbar buttons don't show disabled state anymore
	{
		enable.add("RLV.CanShowName", boost::bind(&rlvMenuCanShowName));
		enable.add("RLV.EnableIfNot", boost::bind(&rlvMenuEnableIfNot, _2));
	}
// [/RLVa:KB]

	// <FS:Ansariel> Toggle internal web browser
	commit.add("ToggleWebBrowser", boost::bind(&toggleWebBrowser, _2));
	// <FS:Ansariel> Toggle debug settings floater
	commit.add("ToggleSettingsDebug", boost::bind(&toggleSettingsDebug));
	// <FS:Ansariel> Toggle teleport history panel directly
	commit.add("ToggleTeleportHistory", boost::bind(&toggleTeleportHistory));
	// <FS:Ansariel> FIRE-7758: Save/load camera position
	commit.add("Camera.StoreView", boost::bind(&LLAgentCamera::storeCameraPosition, &gAgentCamera));
	commit.add("Camera.LoadView", boost::bind(&LLAgentCamera::loadCameraPosition, &gAgentCamera));
	// </FS:Ansariel>

	// <FS:Ansariel> Script debug floater
	commit.add("ShowScriptDebug", boost::bind(&LLFloaterScriptDebug::show, LLUUID::null));
	
	// <FS:CR> Stream list import/export
	view_listener_t::addMenu(new FSStreamListExportXML(), "Streamlist.xml_export");
	view_listener_t::addMenu(new FSStreamListImportXML(), "Streamlist.xml_import");
	// <FS:CR> Dump SimulatorFeatures to chat
	view_listener_t::addMenu(new FSDumpSimulatorFeaturesToChat(), "Develop.DumpSimFeaturesToChat");
	// <FS:CR> Add to contact set
	view_listener_t::addMenu(new FSAddToContactSet(), "Avatar.AddToContactSet");

	// <FS:Techwolf Lupindo> export
	view_listener_t::addMenu(new FSObjectExport(), "Object.Export");
	view_listener_t::addMenu(new FSObjectExportCollada(), "Object.ExportCollada");
	enable.add("Object.EnableExport", boost::bind(&enable_export_object));
	// </FS:Techwolf Lupindo>
=======
	enable.add("RLV.CanShowName", boost::bind(&rlvMenuCanShowName));
	enable.add("RLV.EnableIfNot", boost::bind(&rlvMenuEnableIfNot, _2));
// [/RLVa:KB]
>>>>>>> 4f05d71e
}<|MERGE_RESOLUTION|>--- conflicted
+++ resolved
@@ -138,15 +138,11 @@
 #include "llcleanup.h"
 #include "llviewershadermgr.h"
 // [RLVa:KB] - Checked: 2011-05-22 (RLVa-1.3.1a)
-<<<<<<< HEAD
 #include "fsavatarrenderpersistence.h"
-=======
->>>>>>> 4f05d71e
 #include "rlvactions.h"
 #include "rlvhandler.h"
 #include "rlvlocks.h"
 // [/RLVa:KB]
-<<<<<<< HEAD
 
 // Firestorm includes
 #include "fsassetblacklist.h"
@@ -168,8 +164,6 @@
 #include "lltexturecache.h"
 #include "llvovolume.h"
 #include "particleeditor.h"
-=======
->>>>>>> 4f05d71e
 
 using namespace LLAvatarAppearanceDefines;
 
@@ -1406,6 +1400,7 @@
 		gWindowResized = TRUE;
 
 		LLPipeline::updateRenderDeferred();
+
 		if (gUseWireframe)
 		{
 			gInitialDeferredModeForWireframe = LLPipeline::sRenderDeferred;
@@ -2263,11 +2258,6 @@
 // [SL:KB] - Patch: Appearance-PhantomAttach | Checked: Catznip-5.0
 void handle_refresh_attachments()
 {
-<<<<<<< HEAD
-=======
-	if (isAgentAvatarValid())
-		gAgentAvatarp->rebuildAttachments();
->>>>>>> 4f05d71e
 	LLAttachmentsMgr::instance().refreshAttachments();
 }
 // [/SL:KB]
@@ -3082,25 +3072,7 @@
 				return false;
 			}
 
-<<<<<<< HEAD
 			LLSelectNode* node = *iter;
-=======
-// [RLVa:KB] - Checked: 2010-04-11 (RLVa-1.2.0e) | Modified: RLVa-1.1.0l
-	// NOTE: fallback code since we really shouldn't be getting an active selection if we can't touch this
-	if ( (RlvActions::isRlvEnabled()) && (!RlvActions::canTouch(object, pick.mObjectOffset)) )
-	{
-		RLV_ASSERT(false);
-		return;
-	}
-// [/RLVa:KB]
-
-	// *NOTE: Hope the packets arrive safely and in order or else
-	// there will be some problems.
-	// *TODO: Just fix this bad assumption.
-	send_ObjectGrab_message(object, pick, LLVector3::zero);
-	send_ObjectDeGrab_message(object, pick);
-}
->>>>>>> 4f05d71e
 
 			if (!node || !node->mPermissions)
 			{
@@ -3744,7 +3716,6 @@
 		bool is_self = avatar->isSelf();
 //		return !is_linden && !is_self;
 // [RLVa:KB] - Checked: RLVa-1.2.1
-<<<<<<< HEAD
 //		return !is_linden && !is_self && (RlvActions::canShowName(RlvActions::SNC_DEFAULT, avatar->getID()));
 // [/RLVa:KB]
 
@@ -3767,10 +3738,6 @@
 		LLMute mute(avatar->getID(),name,LLMute::AGENT);
 		return !LLMuteList::getInstance()->isMuted(mute.mID);
 		// </FS:Zi>
-=======
-		return !is_linden && !is_self && (RlvActions::canShowName(RlvActions::SNC_DEFAULT, avatar->getID()));
-// [/RLVa:KB]
->>>>>>> 4f05d71e
 	}
 	else
 	{
@@ -3855,7 +3822,6 @@
 {	
 	bool handleEvent(const LLSD& userdata)
 	{
-<<<<<<< HEAD
 		// <FS:Ansariel> Avatar render more check for pie menu
 		//LLViewerObject* object = LLSelectMgr::getInstance()->getSelection()->getPrimaryObject();
 		//if (!object) return false;
@@ -3877,35 +3843,6 @@
 		//}
 		return check_avatar_render_mode(userdata.asInteger());
 		// </FS:Ansariel>
-=======
-		LLViewerObject* object = LLSelectMgr::getInstance()->getSelection()->getPrimaryObject();
-		if (!object) return false;
-
-		LLVOAvatar* avatar = find_avatar_from_object(object); 
-		if (!avatar) return false;
-		
-		U32 mode = userdata.asInteger();
-		switch (mode) 
-		{
-			case 0:
-// [RLVa:KB] - Checked: RLVa-2.2 (@setcam_avdist)
-				return LLRenderMuteList::instance().getSavedVisualMuteSetting(avatar->getID()) == LLVOAvatar::AV_RENDER_NORMALLY;
-// [/RLVa:KB]
-//				return (avatar->getVisualMuteSettings() == LLVOAvatar::AV_RENDER_NORMALLY);
-			case 1:
-// [RLVa:KB] - Checked: RLVa-2.2 (@setcam_avdist)
-				return LLRenderMuteList::instance().getSavedVisualMuteSetting(avatar->getID()) == LLVOAvatar::AV_DO_NOT_RENDER;
-// [/RLVa:KB]
-//				return (avatar->getVisualMuteSettings() == LLVOAvatar::AV_DO_NOT_RENDER);
-			case 2:
-// [RLVa:KB] - Checked: RLVa-2.2 (@setcam_avdist)
-				return LLRenderMuteList::instance().getSavedVisualMuteSetting(avatar->getID()) == LLVOAvatar::AV_ALWAYS_RENDER;
-// [/RLVa:KB]
-//				return (avatar->getVisualMuteSettings() == LLVOAvatar::AV_ALWAYS_RENDER);
-			default:
-				return false;
-		}
->>>>>>> 4f05d71e
 	}	// handleEvent()
 };
 
@@ -3963,14 +3900,6 @@
 
 			avatar->mNeedsImpostorUpdate = TRUE;
 
-<<<<<<< HEAD
-=======
-			id = avatar->getID();
-// [RLVa:KB] - Checked: RLVa-1.0.0
-			if (!RlvActions::canShowName(RlvActions::SNC_DEFAULT, id))
-				return true;
-// [/RLVa:KB]
->>>>>>> 4f05d71e
 
 			LLNameValue *firstname = avatar->getNVPair("FirstName");
 			LLNameValue *lastname = avatar->getNVPair("LastName");
@@ -4102,7 +4031,6 @@
 
 void handle_avatar_freeze(const LLSD& avatar_id)
 {
-<<<<<<< HEAD
 // [SL:KB] - Patch: UI-AvatarNearbyActions | Checked: 2011-05-13 (Catznip-2.6.0a) | Added: Catznip-2.6.0a
 	// Use avatar_id if available, otherwise default to right-click avatar
 	LLUUID idAgent = avatar_id.asUUID();
@@ -4155,46 +4083,6 @@
 //							callback_freeze);
 //			}
 //		}
-=======
-		// Use avatar_id if available, otherwise default to right-click avatar
-		LLVOAvatar* avatar = NULL;
-		if (avatar_id.asUUID().notNull())
-		{
-			avatar = find_avatar_from_object(avatar_id.asUUID());
-		}
-		else
-		{
-			avatar = find_avatar_from_object(
-				LLSelectMgr::getInstance()->getSelection()->getPrimaryObject());
-		}
-
-		if( avatar )
-		{
-			std::string fullname = avatar->getFullname();
-			LLSD payload;
-			payload["avatar_id"] = avatar->getID();
-
-			if (!fullname.empty())
-			{
-				LLSD args;
-//				args["AVATAR_NAME"] = fullname;
-// [RLVa:KB] - Checked: RLVa-1.0.0
-				args["AVATAR_NAME"] = (RlvActions::canShowName(RlvActions::SNC_DEFAULT, avatar->getID())) ? fullname : RlvStrings::getAnonym(fullname);
-// [/RLVa:KB]
-				LLNotificationsUtil::add("FreezeAvatarFullname",
-							args,
-							payload,
-							callback_freeze);
-			}
-			else
-			{
-				LLNotificationsUtil::add("FreezeAvatar",
-							LLSD(),
-							payload,
-							callback_freeze);
-			}
-		}
->>>>>>> 4f05d71e
 }
 
 class LLAvatarVisibleDebug : public view_listener_t
@@ -4285,7 +4173,6 @@
 
 void handle_avatar_eject(const LLSD& avatar_id)
 {
-<<<<<<< HEAD
 // [SL:KB] - Patch: UI-AvatarNearbyActions | Checked: 2011-05-13 (Catznip-2.6.0a) | Added: Catznip-2.6.0a
 	// Use avatar_id if available, otherwise default to right-click avatar
 	LLUUID idAgent = avatar_id.asUUID();
@@ -4368,76 +4255,6 @@
 //				}
 //			}
 //		}
-=======
-		// Use avatar_id if available, otherwise default to right-click avatar
-		LLVOAvatar* avatar = NULL;
-		if (avatar_id.asUUID().notNull())
-		{
-			avatar = find_avatar_from_object(avatar_id.asUUID());
-		}
-		else
-		{
-			avatar = find_avatar_from_object(
-				LLSelectMgr::getInstance()->getSelection()->getPrimaryObject());
-		}
-
-		if( avatar )
-		{
-			LLSD payload;
-			payload["avatar_id"] = avatar->getID();
-			std::string fullname = avatar->getFullname();
-
-			const LLVector3d& pos = avatar->getPositionGlobal();
-			LLParcel* parcel = LLViewerParcelMgr::getInstance()->selectParcelAt(pos)->getParcel();
-			
-			if (LLViewerParcelMgr::getInstance()->isParcelOwnedByAgent(parcel,GP_LAND_MANAGE_BANNED))
-			{
-                payload["ban_enabled"] = true;
-				if (!fullname.empty())
-				{
-    				LLSD args;
-//					args["AVATAR_NAME"] = fullname;
-// [RLVa:KB] - Checked: RLVa-1.0.0
-					args["AVATAR_NAME"] = (RlvActions::canShowName(RlvActions::SNC_DEFAULT, avatar->getID())) ? fullname : RlvStrings::getAnonym(fullname);
-// [/RLVa:KB]
-    				LLNotificationsUtil::add("EjectAvatarFullname",
-    							args,
-    							payload,
-    							callback_eject);
-				}
-				else
-				{
-    				LLNotificationsUtil::add("EjectAvatarFullname",
-    							LLSD(),
-    							payload,
-    							callback_eject);
-				}
-			}
-			else
-			{
-                payload["ban_enabled"] = false;
-				if (!fullname.empty())
-				{
-    				LLSD args;
-//					args["AVATAR_NAME"] = fullname;
-// [RLVa:KB] - Checked: RLVa-1.0.0
-					args["AVATAR_NAME"] = (RlvActions::canShowName(RlvActions::SNC_DEFAULT, avatar->getID())) ? fullname : RlvStrings::getAnonym(fullname);
-// [/RLVa:KB]
-    				LLNotificationsUtil::add("EjectAvatarFullnameNoBan",
-    							args,
-    							payload,
-    							callback_eject);
-				}
-				else
-				{
-    				LLNotificationsUtil::add("EjectAvatarNoBan",
-    							LLSD(),
-    							payload,
-    							callback_eject);
-				}
-			}
-		}
->>>>>>> 4f05d71e
 }
 
 bool my_profile_visible()
@@ -4748,7 +4565,6 @@
 	return show_sitdown_self() && !gAgentAvatarp->isEditingAppearance() && !gAgent.getFlying() && !gRlvHandler.hasBehaviour(RLV_BHVR_SIT);
 // [/RLVa:KB]
 //	return show_sitdown_self() && !gAgentAvatarp->isEditingAppearance() && !gAgent.getFlying();
-<<<<<<< HEAD
 }
 
 // Force sit -KC
@@ -4858,8 +4674,6 @@
 {
 	return (!LLSelectMgr::getInstance()->getSelection()->isEmpty()
 			&& enable_bridge_function());
-=======
->>>>>>> 4f05d71e
 }
 // </FS:CR>
 
@@ -5433,13 +5247,6 @@
 
 	reset_view_final( TRUE );
 	LLFloaterCamera::resetCameraMode();
-
-// [SL:KB] - Patch: Appearance-RefreshAttachments | Checked: Catznip-5.3
-	if (isAgentAvatarValid())
-	{
-		gAgentAvatarp->rebuildAttachments();
-	}
-// [/SL:KB]
 }
 
 // <FS:Zi> Add reset camera angles menu
@@ -7343,19 +7150,13 @@
 		{
 			gAgent.clearAlwaysRun();
 //			gAgent.clearRunning();
-<<<<<<< HEAD
 			report_to_nearby_chat(LLTrans::getString("AlwaysRunDisabled"));
-=======
->>>>>>> 4f05d71e
 		}
 		else
 		{
 			gAgent.setAlwaysRun();
 //			gAgent.setRunning();
-<<<<<<< HEAD
 			report_to_nearby_chat(LLTrans::getString("AlwaysRunEnabled"));
-=======
->>>>>>> 4f05d71e
 		}
 
 		// tell the simulator.
@@ -7581,14 +7382,10 @@
 			return true;
 // [/RLVa:KB]
 
-<<<<<<< HEAD
 		// <FS:Ansariel> FIRE-817: Separate place details floater
 		//LLFloaterSidePanelContainer::showPanel("places", LLSD().with("type", "create_landmark"));
 		FSFloaterPlaceDetails::showPlaceDetails(LLSD().with("type", "create_landmark"));
 		// </FS:Ansariel>
-=======
-		LLFloaterSidePanelContainer::showPanel("places", LLSD().with("type", "create_landmark"));
->>>>>>> 4f05d71e
 
 		return true;
 	}
@@ -7603,14 +7400,10 @@
 			return true;
 // [/RLVa:KB]
 
-<<<<<<< HEAD
 		// <FS:Ansariel> FIRE-817: Separate place details floater
 		//LLFloaterSidePanelContainer::showPanel("places", LLSD().with("type", "agent"));
 		FSFloaterPlaceDetails::showPlaceDetails(LLSD().with("type", "agent"));
 		// </FS:Ansariel>
-=======
-		LLFloaterSidePanelContainer::showPanel("places", LLSD().with("type", "agent"));
->>>>>>> 4f05d71e
 
 		return true;
 	}
@@ -7623,7 +7416,6 @@
 }
 // [/RLVa:KB]
 
-<<<<<<< HEAD
 void handle_script_info()
 {
 	LLUUID object_id;
@@ -7635,8 +7427,6 @@
 	}
 }
 
-=======
->>>>>>> 4f05d71e
 void handle_look_at_selection(const LLSD& param)
 {
 	const F32 PADDING_FACTOR = 1.75f;
@@ -7808,9 +7598,6 @@
 		if(avatar)
         {
             avatar->resetSkeleton(false);
-// [SL:KB] - Patch: Appearance-RefreshAttachments | Checked: Catznip-5.3
-			avatar->rebuildAttachments();
-// [/SL:KB]
         }
         return true;
     }
@@ -7838,9 +7625,6 @@
 		if (avatar)
 		{
 			avatar->resetSkeleton(true);
-// [SL:KB] - Patch: Appearance-RefreshAttachments | Checked: Catznip-5.3
-			avatar->rebuildAttachments();
-// [/SL:KB]
 		}
 		return true;
 	}
@@ -9003,23 +8787,16 @@
 		(selection->getFirstRootObject()->getNVPair("AssetContainer") == NULL);
 }
 
-<<<<<<< HEAD
 
 // [RLVa:KB] - Checked: 2010-03-16 (RLVa-1.2.0a) | Added: RLVa-1.2.0a
 /*
-=======
->>>>>>> 4f05d71e
 BOOL object_is_wearable()
 {
 	if (!isAgentAvatarValid())
-	if (!object_selected_and_point_valid(LLSD(0)))
 	{
 		return FALSE;
 	}
-//	if (!object_selected_and_point_valid())
-// [RLVa:KB] - Checked: 2010-03-16 (RLVa-1.2.0a) | Added: RLVa-1.2.0a
-	if (!object_selected_and_point_valid(LLSD(0)))
-// [/RLVa:KB]
+	if (!object_selected_and_point_valid())
 	{
 		return FALSE;
 	}
@@ -9029,11 +8806,8 @@
 	}
 	return gAgentAvatarp->canAttachMoreObjects();
 }
-<<<<<<< HEAD
 */
 // [/RLVa:KB]
-=======
->>>>>>> 4f05d71e
 
 class LLAttachmentPointFilled : public view_listener_t
 {
@@ -9666,19 +9440,13 @@
 static bool is_editable_selected()
 {
 // [RLVa:KB] - Checked: 2010-09-28 (RLVa-1.2.1f) | Modified: RLVa-1.0.5a
-<<<<<<< HEAD
 	// Changed for Firestorm because of script reset function in object menus (see FIRE-8213)
 	if (rlv_handler_t::isEnabled())
-=======
-	// RELEASE-RLVa: [SL-2.2.0] Check that this still isn't called by anything but script actions in the Build menu
-	if ( (rlv_handler_t::isEnabled()) && (gRlvAttachmentLocks.hasLockedAttachmentPoint(RLV_LOCK_REMOVE)) )
->>>>>>> 4f05d71e
 	{
 		LLObjectSelectionHandle hSelection = LLSelectMgr::getInstance()->getSelection();
 
 		// NOTE: this is called for 5 different menu items so we'll trade accuracy for efficiency and only
 		//       examine root nodes (LLToolsSelectedScriptAction::handleEvent() will catch what we miss)
-<<<<<<< HEAD
 		if (hSelection->isAttachment())
 		{
 			RlvSelectHasLockedAttach f;
@@ -9696,12 +9464,6 @@
 			{
 				return false;
 			}
-=======
-		RlvSelectHasLockedAttach f;
-		if ( (hSelection->isAttachment()) && (hSelection->getFirstRootNode(&f)) )
-		{
-			return false;
->>>>>>> 4f05d71e
 		}
 	}
 // [/RLVa:KB]
@@ -9996,7 +9758,6 @@
 {
 	bool handleEvent(const LLSD& userdata)
 	{
-<<<<<<< HEAD
 		LLFilePicker& file_picker = LLFilePicker::instance();
 		if(file_picker.getOpenFile(LLFilePicker::FFLOAD_XML))
 		{
@@ -10017,12 +9778,6 @@
 		}
 		
 		return true;
-=======
-//		return !LLLandmarkActions::landmarkAlreadyExists();
-// [RLVa:KB] - Checked: 2010-09-28 (RLVa-1.4.5) | Added: RLVa-1.2.1
-		return (!LLLandmarkActions::landmarkAlreadyExists()) && (!gRlvHandler.hasBehaviour(RLV_BHVR_SHOWLOC));
-// [/RLVa:KB]
->>>>>>> 4f05d71e
 	}
 };
 // </FS:CR> Stream list import/export
@@ -10050,7 +9805,6 @@
 {
 	bool handleEvent(const LLSD& userdata)
 	{
-<<<<<<< HEAD
 		if (!rlv_handler_t::isEnabled() || !gRlvHandler.hasBehaviour(RLV_BHVR_SHOWNAMES))
 		{
 			LLVOAvatar* avatarp = find_avatar_from_object(LLSelectMgr::getInstance()->getSelection()->getPrimaryObject());
@@ -10060,16 +9814,6 @@
 			}
 		}
 		return true;
-=======
-		LLViewerRegion* regionp = gAgent.getRegion();
-		bool agent_on_prelude = (regionp && regionp->isPrelude());
-		bool enable_teleport_home = gAgent.isGodlike() || !agent_on_prelude;
-// [RLVa:KB] - Checked: 2010-09-28 (RLVa-1.2.1f) | Modified: RLVa-1.2.1f
-		enable_teleport_home &= 
-			(!rlv_handler_t::isEnabled()) || ((!gRlvHandler.hasBehaviour(RLV_BHVR_TPLM)) && (!gRlvHandler.hasBehaviour(RLV_BHVR_TPLOC)));
-// [/RLVa:KB]
-		return enable_teleport_home;
->>>>>>> 4f05d71e
 	}
 };
 // </FS:CR> Add to contact set
@@ -10606,7 +10350,6 @@
 	if (gAgent.getRegion() && gAgent.getRegion()->getCentralBakeVersion())
 	{
 // [SL:KB] - Patch: Appearance-Misc | Checked: 2015-06-27 (Catznip-3.7)
-<<<<<<< HEAD
 		if (!gAgent.getRegionCapability("IncrementCOFVersion").empty())
 		{
 			LLAppearanceMgr::instance().syncCofVersionAndRefresh();
@@ -10618,11 +10361,6 @@
 // [/SL:KB]
 //		LLAppearanceMgr::instance().requestServerAppearanceUpdate();
 		avatar_tex_refresh(gAgentAvatarp); // <FS:CR> FIRE-11800 - Refresh the textures too
-=======
-//		LLAppearanceMgr::instance().syncCofVersionAndRefresh();
-// [/SL:KB]
-		LLAppearanceMgr::instance().requestServerAppearanceUpdate();
->>>>>>> 4f05d71e
 	}
 	reset_mesh_lod(gAgentAvatarp); // <FS:Ansariel> Reset Mesh LOD
 	gAgentAvatarp->setIsCrossingRegion(false); // <FS:Ansariel> FIRE-12004: Attachments getting lost on TP
@@ -10959,13 +10697,9 @@
 				&& (gAgentWearables.getWearableCount(type) > 0))
 			{
 				// MULTI-WEARABLES: assuming user wanted to remove top shirt.
-<<<<<<< HEAD
 				//<FS:TS> Shut the compiler up about unsigned comparisons <0 or >0
 				//U32 wearable_index = gAgentWearables.getWearableCount(type) - 1;
 				S32 wearable_index = gAgentWearables.getWearableCount(type) - 1;
-=======
-				U32 wearable_index = gAgentWearables.getWearableCount(type) - 1;
->>>>>>> 4f05d71e
 
 // [RLVa:KB] - Checked: 2010-06-09 (RLVa-1.2.0g) | Added: RLVa-1.2.0g
 				if ( (rlv_handler_t::isEnabled()) && (gRlvWearableLocks.hasLockedWearable(type)) )
@@ -11048,13 +10782,8 @@
 
 	bool handleEvent(const LLSD& userdata)
 	{
-<<<<<<< HEAD
-// [RLVa:KB] - Checked: 2010-03-18 (RLVa-1.2.0a) | Modified: RLVa-1.0.0g
-		if (gRlvHandler.hasBehaviour(RLV_BHVR_SETENV))
-=======
 // [RLVa:KB] - @setenv
 		if (!RlvActions::canChangeEnvironment())
->>>>>>> 4f05d71e
 			return true;
 // [/RLVa:KB]
 
@@ -12140,12 +11869,8 @@
 
 // [RLVa:KB] - Checked: RLVa-2.0.0
 	enable.add("RLV.MainToggleVisible", boost::bind(&rlvMenuMainToggleVisible, _1));
-<<<<<<< HEAD
-	//if (RlvActions::isRlvEnabled()) // <FS:Ansariel> FIRE-20539: Toolbar buttons don't show disabled state anymore
-	{
-		enable.add("RLV.CanShowName", boost::bind(&rlvMenuCanShowName));
-		enable.add("RLV.EnableIfNot", boost::bind(&rlvMenuEnableIfNot, _2));
-	}
+	enable.add("RLV.CanShowName", boost::bind(&rlvMenuCanShowName));
+	enable.add("RLV.EnableIfNot", boost::bind(&rlvMenuEnableIfNot, _2));
 // [/RLVa:KB]
 
 	// <FS:Ansariel> Toggle internal web browser
@@ -12175,9 +11900,4 @@
 	view_listener_t::addMenu(new FSObjectExportCollada(), "Object.ExportCollada");
 	enable.add("Object.EnableExport", boost::bind(&enable_export_object));
 	// </FS:Techwolf Lupindo>
-=======
-	enable.add("RLV.CanShowName", boost::bind(&rlvMenuCanShowName));
-	enable.add("RLV.EnableIfNot", boost::bind(&rlvMenuEnableIfNot, _2));
-// [/RLVa:KB]
->>>>>>> 4f05d71e
 }