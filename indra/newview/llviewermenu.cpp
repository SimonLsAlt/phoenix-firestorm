--- conflicted
+++ resolved
@@ -3799,14 +3799,10 @@
 
 bool enable_sitdown_self()
 {
-<<<<<<< HEAD
 // [RLVa:KB] - Checked: 2010-08-28 (RLVa-1.2.1a) | Added: RLVa-1.2.1a
-	return isAgentAvatarValid() && !gAgentAvatarp->isSitting() && !gAgentAvatarp->isEditingAppearance() && !gAgent.getFlying() && !gRlvHandler.hasBehaviour(RLV_BHVR_SIT);
+	return show_sitdown_self() && !gAgentAvatarp->isEditingAppearance() && !gAgent.getFlying() && !gRlvHandler.hasBehaviour(RLV_BHVR_SIT);
 // [/RLVa:KB]
-//    return isAgentAvatarValid() && !gAgentAvatarp->isSitting() && !gAgentAvatarp->isEditingAppearance() && !gAgent.getFlying();
-=======
-	return show_sitdown_self() && !gAgentAvatarp->isEditingAppearance() && !gAgent.getFlying();
->>>>>>> 82e378ce
+//	return show_sitdown_self() && !gAgentAvatarp->isEditingAppearance() && !gAgent.getFlying();
 }
 
 class LLCheckPanelPeopleTab : public view_listener_t
@@ -7110,14 +7106,10 @@
 				 iter != attachment->mAttachedObjects.end();
 				 iter++)
 			{
-<<<<<<< HEAD
-				LLViewerObject *attached_object = (*iter);
+				LLViewerObject *attached_object = iter->get();
 // [RLVa:KB] - Checked: 2010-03-04 (RLVa-1.2.0a) | Added: RLVa-1.2.0a
 				if ( (rlv_handler_t::isEnabled()) && (gRlvAttachmentLocks.isLockedAttachment(attached_object)) )
 					continue;
-=======
-				LLViewerObject *attached_object = iter->get();
->>>>>>> 82e378ce
 				ids_to_remove.push_back(attached_object->getAttachmentItemID());
 // [/RLVa:KB]
 			}
@@ -7412,32 +7404,26 @@
 		(selection->getFirstRootObject()->getNVPair("AssetContainer") == NULL);
 }
 
-
+BOOL object_is_wearable()
+{
+	if (!isAgentAvatarValid())
+	if (!object_selected_and_point_valid(LLSD(0)))
+	{
+		return FALSE;
+	}
+//	if (!object_selected_and_point_valid())
 // [RLVa:KB] - Checked: 2010-03-16 (RLVa-1.2.0a) | Added: RLVa-1.2.0a
-/*
-BOOL object_is_wearable()
-{
-<<<<<<< HEAD
-//	if (!object_selected_and_point_valid())
 	if (!object_selected_and_point_valid(LLSD(0)))
-=======
-	if (!isAgentAvatarValid())
->>>>>>> 82e378ce
+// [/RLVa:KB]
 	{
 		return FALSE;
 	}
-	if (!object_selected_and_point_valid())
+	if (sitting_on_selection())
 	{
 		return FALSE;
 	}
-	if (sitting_on_selection())
-	{
-		return FALSE;
-	}
 	return gAgentAvatarp->canAttachMoreObjects();
 }
-*/
-// [/RLVa:KB]
 
 class LLAttachmentPointFilled : public view_listener_t
 {
@@ -9686,14 +9672,7 @@
 	enable.add("Object.EnableOpen", boost::bind(&enable_object_open));
 	enable.add("Object.EnableTouch", boost::bind(&enable_object_touch, _1));
 	enable.add("Object.EnableDelete", boost::bind(&enable_object_delete));
-<<<<<<< HEAD
-//	enable.add("Object.EnableWear", boost::bind(&object_selected_and_point_valid));
-// [RLVa:KB] - Checked: 2010-03-16 (RLVa-1.2.0a) | Added: RLVa-1.2.0a
-	enable.add("Object.EnableWear", boost::bind(&object_selected_and_point_valid, _2));
-// [/RLVa:KB]
-=======
 	enable.add("Object.EnableWear", boost::bind(&object_is_wearable));
->>>>>>> 82e378ce
 
 	enable.add("Object.EnableStandUp", boost::bind(&enable_object_stand_up));
 	enable.add("Object.EnableSit", boost::bind(&enable_object_sit, _1));
