--- conflicted
+++ resolved
@@ -36,31 +36,6 @@
 class LLMorphView : public LLView
 {
 public:
-<<<<<<< HEAD
-	struct Params : public LLInitParam::Block<Params, LLView::Params>
-	{
-		Params()
-		{
-			changeDefault(mouse_opaque, false);
-			changeDefault(follows.flags, FOLLOWS_ALL);
-		}
-	};
-	LLMorphView(const LLMorphView::Params&);
-	
-	void		shutdown();
-
-	// inherited methods
-	void		setVisible(bool visible) override;
-
-	void		setCameraTargetJoint(LLJoint *joint)		{mCameraTargetJoint = joint;}
-	LLJoint*	getCameraTargetJoint()						{return mCameraTargetJoint;}
-
-	void		setCameraOffset(const LLVector3d& camera_offset)	{mCameraOffset = camera_offset;}
-	void		setCameraTargetOffset(const LLVector3d& camera_target_offset) {mCameraTargetOffset = camera_target_offset;}
-
-	void		updateCamera();
-	void		setCameraDrivenByKeys( bool b );
-=======
     struct Params : public LLInitParam::Block<Params, LLView::Params>
     {
         Params()
@@ -84,7 +59,6 @@
 
     void        updateCamera();
     void        setCameraDrivenByKeys( bool b );
->>>>>>> 1a8a5404
 
 protected:
     void        initialize();
@@ -101,11 +75,7 @@
     F32         mCameraPitch;
     F32         mCameraYaw;
 
-<<<<<<< HEAD
-	bool		mCameraDrivenByKeys;
-=======
     bool        mCameraDrivenByKeys;
->>>>>>> 1a8a5404
 };
 
 //
