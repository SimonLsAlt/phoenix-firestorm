/**
 * @file llmorphview.h
 * @brief Container for character morph controls
 *
 * $LicenseInfo:firstyear=2001&license=viewerlgpl$
 * Second Life Viewer Source Code
 * Copyright (C) 2010, Linden Research, Inc.
 *
 * This library is free software; you can redistribute it and/or
 * modify it under the terms of the GNU Lesser General Public
 * License as published by the Free Software Foundation;
 * version 2.1 of the License only.
 *
 * This library is distributed in the hope that it will be useful,
 * but WITHOUT ANY WARRANTY; without even the implied warranty of
 * MERCHANTABILITY or FITNESS FOR A PARTICULAR PURPOSE.  See the GNU
 * Lesser General Public License for more details.
 *
 * You should have received a copy of the GNU Lesser General Public
 * License along with this library; if not, write to the Free Software
 * Foundation, Inc., 51 Franklin Street, Fifth Floor, Boston, MA  02110-1301  USA
 *
 * Linden Research, Inc., 945 Battery Street, San Francisco, CA  94111  USA
 * $/LicenseInfo$
 */

#ifndef LL_LLMORPHVIEW_H
#define LL_LLMORPHVIEW_H

#include "llview.h"
#include "v3dmath.h"
#include "llframetimer.h"

class LLJoint;

class LLMorphView : public LLView
{
public:
<<<<<<< HEAD
	struct Params : public LLInitParam::Block<Params, LLView::Params>
	{
		Params()
		{
			changeDefault(mouse_opaque, false);
			changeDefault(follows.flags, FOLLOWS_ALL);
		}
	};
	LLMorphView(const LLMorphView::Params&);
	
	void		shutdown();

	// inherited methods
	void		setVisible(bool visible) override;

	void		setCameraTargetJoint(LLJoint *joint)		{mCameraTargetJoint = joint;}
	LLJoint*	getCameraTargetJoint()						{return mCameraTargetJoint;}

	void		setCameraOffset(const LLVector3d& camera_offset)	{mCameraOffset = camera_offset;}
	void		setCameraTargetOffset(const LLVector3d& camera_target_offset) {mCameraTargetOffset = camera_target_offset;}

	void		updateCamera();
	void		setCameraDrivenByKeys( bool b );
=======
    struct Params : public LLInitParam::Block<Params, LLView::Params>
    {
        Params()
        {
            changeDefault(mouse_opaque, false);
            changeDefault(follows.flags, FOLLOWS_ALL);
        }
    };
    LLMorphView(const LLMorphView::Params&);

    void        shutdown();

    // inherited methods
    /*virtual*/ void    setVisible(BOOL visible);

    void        setCameraTargetJoint(LLJoint *joint)        {mCameraTargetJoint = joint;}
    LLJoint*    getCameraTargetJoint()                      {return mCameraTargetJoint;}

    void        setCameraOffset(const LLVector3d& camera_offset)    {mCameraOffset = camera_offset;}
    void        setCameraTargetOffset(const LLVector3d& camera_target_offset) {mCameraTargetOffset = camera_target_offset;}

    void        updateCamera();
    void        setCameraDrivenByKeys( BOOL b );
>>>>>>> c06fb4e0

protected:
    void        initialize();

    LLJoint*    mCameraTargetJoint;
    LLVector3d  mCameraOffset;
    LLVector3d  mCameraTargetOffset;
    LLVector3d  mOldCameraPos;
    LLVector3d  mOldTargetPos;
    F32         mOldCameraNearClip;
    LLFrameTimer mCameraMoveTimer;

    // camera rotation
    F32         mCameraPitch;
    F32         mCameraYaw;

<<<<<<< HEAD
	bool		mCameraDrivenByKeys;
=======
    BOOL        mCameraDrivenByKeys;
>>>>>>> c06fb4e0
};

//
// Globals
//

extern LLMorphView *gMorphView;

#endif<|MERGE_RESOLUTION|>--- conflicted
+++ resolved
@@ -36,31 +36,6 @@
 class LLMorphView : public LLView
 {
 public:
-<<<<<<< HEAD
-	struct Params : public LLInitParam::Block<Params, LLView::Params>
-	{
-		Params()
-		{
-			changeDefault(mouse_opaque, false);
-			changeDefault(follows.flags, FOLLOWS_ALL);
-		}
-	};
-	LLMorphView(const LLMorphView::Params&);
-	
-	void		shutdown();
-
-	// inherited methods
-	void		setVisible(bool visible) override;
-
-	void		setCameraTargetJoint(LLJoint *joint)		{mCameraTargetJoint = joint;}
-	LLJoint*	getCameraTargetJoint()						{return mCameraTargetJoint;}
-
-	void		setCameraOffset(const LLVector3d& camera_offset)	{mCameraOffset = camera_offset;}
-	void		setCameraTargetOffset(const LLVector3d& camera_target_offset) {mCameraTargetOffset = camera_target_offset;}
-
-	void		updateCamera();
-	void		setCameraDrivenByKeys( bool b );
-=======
     struct Params : public LLInitParam::Block<Params, LLView::Params>
     {
         Params()
@@ -74,7 +49,7 @@
     void        shutdown();
 
     // inherited methods
-    /*virtual*/ void    setVisible(BOOL visible);
+    void        setVisible(bool visible) override;
 
     void        setCameraTargetJoint(LLJoint *joint)        {mCameraTargetJoint = joint;}
     LLJoint*    getCameraTargetJoint()                      {return mCameraTargetJoint;}
@@ -83,8 +58,7 @@
     void        setCameraTargetOffset(const LLVector3d& camera_target_offset) {mCameraTargetOffset = camera_target_offset;}
 
     void        updateCamera();
-    void        setCameraDrivenByKeys( BOOL b );
->>>>>>> c06fb4e0
+    void        setCameraDrivenByKeys( bool b );
 
 protected:
     void        initialize();
@@ -101,11 +75,7 @@
     F32         mCameraPitch;
     F32         mCameraYaw;
 
-<<<<<<< HEAD
-	bool		mCameraDrivenByKeys;
-=======
-    BOOL        mCameraDrivenByKeys;
->>>>>>> c06fb4e0
+    bool        mCameraDrivenByKeys;
 };
 
 //
