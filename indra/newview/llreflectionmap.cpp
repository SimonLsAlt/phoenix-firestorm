--- conflicted
+++ resolved
@@ -65,11 +65,7 @@
     }
 
     F32 clip = (near_clip > 0) ? near_clip : getNearClip();
-<<<<<<< HEAD
-    
-=======
-
->>>>>>> 08705392
+
     gViewerWindow->cubeSnapshot(LLVector3(mOrigin), mCubeArray, mCubeIndex, face, clip, getIsDynamic() || force_dynamic, useClipPlane, clipPlane);
 }
 
