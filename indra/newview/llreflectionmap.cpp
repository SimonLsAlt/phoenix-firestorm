/**
 * @file llreflectionmap.cpp
 * @brief LLReflectionMap class implementation
 *
 * $LicenseInfo:firstyear=2022&license=viewerlgpl$
 * Second Life Viewer Source Code
 * Copyright (C) 2022, Linden Research, Inc.
 *
 * This library is free software; you can redistribute it and/or
 * modify it under the terms of the GNU Lesser General Public
 * License as published by the Free Software Foundation;
 * version 2.1 of the License only.
 *
 * This library is distributed in the hope that it will be useful,
 * but WITHOUT ANY WARRANTY; without even the implied warranty of
 * MERCHANTABILITY or FITNESS FOR A PARTICULAR PURPOSE.  See the GNU
 * Lesser General Public License for more details.
 *
 * You should have received a copy of the GNU Lesser General Public
 * License along with this library; if not, write to the Free Software
 * Foundation, Inc., 51 Franklin Street, Fifth Floor, Boston, MA  02110-1301  USA
 *
 * Linden Research, Inc., 945 Battery Street, San Francisco, CA  94111  USA
 * $/LicenseInfo$
 */

#include "llviewerprecompiledheaders.h"

#include "llreflectionmap.h"
#include "pipeline.h"
#include "llviewerwindow.h"
#include "llviewerregion.h"
#include "llworld.h"
#include "llshadermgr.h"

extern F32SecondsImplicit gFrameTimeSeconds;

extern U32 get_box_fan_indices(LLCamera* camera, const LLVector4a& center);

LLReflectionMap::LLReflectionMap()
{
}

LLReflectionMap::~LLReflectionMap()
{
    if (mOcclusionQuery)
    {
        glDeleteQueries(1, &mOcclusionQuery);
    }
}

void LLReflectionMap::update(U32 resolution, U32 face, bool force_dynamic, F32 near_clip, bool useClipPlane, LLPlane clipPlane)
{
    LL_PROFILE_ZONE_SCOPED_CATEGORY_DISPLAY;
    mLastUpdateTime = gFrameTimeSeconds;
    llassert(mCubeArray.notNull());
    llassert(mCubeIndex != -1);
    //llassert(LLPipeline::sRenderDeferred);
    
    // make sure we don't walk off the edge of the render target
    while (resolution > gPipeline.mRT->deferredScreen.getWidth() ||
        resolution > gPipeline.mRT->deferredScreen.getHeight())
    {
        resolution /= 2;
    }

    F32 clip = (near_clip > 0) ? near_clip : getNearClip();
    
    gViewerWindow->cubeSnapshot(LLVector3(mOrigin), mCubeArray, mCubeIndex, face, clip, getIsDynamic() || force_dynamic, useClipPlane, clipPlane);
}

void LLReflectionMap::autoAdjustOrigin()
{
    LL_PROFILE_ZONE_SCOPED_CATEGORY_DISPLAY;


    if (mGroup && !mComplete && !mGroup->hasState(LLViewerOctreeGroup::DEAD))
    {
        const LLVector4a* bounds = mGroup->getBounds();
        auto* node = mGroup->getOctreeNode();
<<<<<<< HEAD
        // <FS:Beq> Bugsplat-Fix 
        // if (mGroup->getSpatialPartition()->mPartitionType == LLViewerRegion::PARTITION_VOLUME)
        const auto* partition = mGroup->getSpatialPartition();
        if (partition && partition->mPartitionType == LLViewerRegion::PARTITION_VOLUME)
        // </FS:Beq>
=======
        LLSpatialPartition* part = mGroup->getSpatialPartition();

        if (part && part->mPartitionType == LLViewerRegion::PARTITION_VOLUME)
>>>>>>> 1a8a5404
        {
            mPriority = 0;
            // cast a ray towards 8 corners of bounding box
            // nudge origin towards center of empty space

            if (!node)
            {
                return;
            }

            mOrigin = bounds[0];

            LLVector4a size = bounds[1];

            LLVector4a corners[] =
            {
                { 1, 1, 1 },
                { -1, 1, 1 },
                { 1, -1, 1 },
                { -1, -1, 1 },
                { 1, 1, -1 },
                { -1, 1, -1 },
                { 1, -1, -1 },
                { -1, -1, -1 }
            };

            for (int i = 0; i < 8; ++i)
            {
                corners[i].mul(size);
                corners[i].add(bounds[0]);
            }

            LLVector4a extents[2];
            extents[0].setAdd(bounds[0], bounds[1]);
            extents[1].setSub(bounds[0], bounds[1]);

            bool hit = false;
            for (int i = 0; i < 8; ++i)
            {
                int face = -1;
                LLVector4a intersection;
                LLDrawable* drawable = mGroup->lineSegmentIntersect(bounds[0], corners[i], false, false, true, true, &face, &intersection);
                if (drawable != nullptr)
                {
                    hit = true;
                    update_min_max(extents[0], extents[1], intersection);
                }
                else
                {
                    update_min_max(extents[0], extents[1], corners[i]);
                }
            }

            if (hit)
            {
                mOrigin.setAdd(extents[0], extents[1]);
                mOrigin.mul(0.5f);
            }

            // make sure origin isn't under ground
            F32* fp = mOrigin.getF32ptr();
            LLVector3 origin(fp);
            F32 height = LLWorld::instance().resolveLandHeightAgent(origin) + 2.f;
            fp[2] = llmax(fp[2], height);
            
            // make sure radius encompasses all objects
            LLSimdScalar r2 = 0.0;
            for (int i = 0; i < 8; ++i)
            {
                LLVector4a v;
                v.setSub(corners[i], mOrigin);

                LLSimdScalar d = v.dot3(v);

                if (d > r2)
                {
                    r2 = d;
                }
            }

            mRadius = llmax(sqrtf(r2.getF32()), 8.f);

            // make sure near clip doesn't poke through ground
            fp[2] = llmax(fp[2], height+mRadius*0.5f);
            
        }
    }
    else if (mViewerObject && !mViewerObject->isDead())
    {
        mPriority = 1;
        mOrigin.load3(mViewerObject->getPositionAgent().mV);

        if (mViewerObject->getVolume() && ((LLVOVolume*)mViewerObject)->getReflectionProbeIsBox())
        {
            LLVector3 s = mViewerObject->getScale().scaledVec(LLVector3(0.5f, 0.5f, 0.5f));
            mRadius = s.magVec();
        }
        else
        {
            mRadius = mViewerObject->getScale().mV[0] * 0.5f;
        }
    }
}

bool LLReflectionMap::intersects(LLReflectionMap* other)
{
    LLVector4a delta;
    delta.setSub(other->mOrigin, mOrigin);

    F32 dist = delta.dot3(delta).getF32();

    F32 r2 = mRadius + other->mRadius;

    r2 *= r2;

    return dist < r2;
}

extern LLControlGroup gSavedSettings;

F32 LLReflectionMap::getAmbiance()
{
    F32 ret = 0.f;
    if (mViewerObject && mViewerObject->getVolume())
    {
        ret = ((LLVOVolume*)mViewerObject)->getReflectionProbeAmbiance();
    }

    return ret;
}

F32 LLReflectionMap::getNearClip()
{
    const F32 MINIMUM_NEAR_CLIP = 0.1f;

    F32 ret = 0.f;

    if (mViewerObject && mViewerObject->getVolume())
    {
        ret = ((LLVOVolume*)mViewerObject)->getReflectionProbeNearClip();
    }
    else if (mGroup)
    {
        ret = mRadius * 0.5f; // default to half radius for automatic object probes
    }
    else
    {
        ret = 1.f; // default to 1m for automatic terrain probes
    }

    return llmax(ret, MINIMUM_NEAR_CLIP);
}

bool LLReflectionMap::getIsDynamic()
{
    if (gSavedSettings.getS32("RenderReflectionProbeDetail") > (S32) LLReflectionMapManager::DetailLevel::STATIC_ONLY &&
        mViewerObject && 
        mViewerObject->getVolume())
    {
        return ((LLVOVolume*)mViewerObject)->getReflectionProbeIsDynamic();
    }

    return false;
}

bool LLReflectionMap::getBox(LLMatrix4& box)
{ 
    if (mViewerObject)
    {
        LLVolume* volume = mViewerObject->getVolume();
        if (volume)
        {
            LLVOVolume* vobjp = (LLVOVolume*)mViewerObject;

            if (vobjp->getReflectionProbeIsBox())
            {
                glh::matrix4f mv(gGLModelView);
                glh::matrix4f scale;
                LLVector3 s = vobjp->getScale().scaledVec(LLVector3(0.5f, 0.5f, 0.5f));
                mRadius = s.magVec();
                scale.set_scale(glh::vec3f(s.mV));
                if (vobjp->mDrawable != nullptr)
                {
                    // object to agent space (no scale)
                    glh::matrix4f rm((F32*)vobjp->mDrawable->getWorldMatrix().mMatrix);

                    // construct object to camera space (with scale)
                    mv = mv * rm * scale;

                    // inverse is camera space to object unit cube 
                    mv = mv.inverse();

                    box = LLMatrix4(mv.m);

                    return true;
                }
            }
        }
    }

    return false;
}

bool LLReflectionMap::isActive()
{
    return mCubeIndex != -1;
}

bool LLReflectionMap::isRelevant()
{
    static LLCachedControl<S32> RenderReflectionProbeLevel(gSavedSettings, "RenderReflectionProbeLevel", 3);

    if (mViewerObject && RenderReflectionProbeLevel > 0)
    { // not an automatic probe
        return true;
    }

    if (RenderReflectionProbeLevel == 3)
    { // all automatics are relevant
        return true;
    }

    if (RenderReflectionProbeLevel == 2)
    { // terrain and water only, ignore probes that have a group
        return !mGroup;
    }

    // no automatic probes, yes manual probes
    return mViewerObject != nullptr;
}


void LLReflectionMap::doOcclusion(const LLVector4a& eye)
{
    LL_PROFILE_ZONE_SCOPED_CATEGORY_PIPELINE;
    if (LLGLSLShader::sProfileEnabled)
    {
        return;
    }

#if 1
    // super sloppy, but we're doing an occlusion cull against a bounding cube of
    // a bounding sphere, pad radius so we assume if the eye is within
    // the bounding sphere of the bounding cube, the node is not culled
    F32 dist = mRadius * F_SQRT3 + 1.f;

    LLVector4a o;
    o.setSub(mOrigin, eye);

    bool do_query = false;

    if (o.getLength3().getF32() < dist)
    { // eye is inside radius, don't attempt to occlude
        mOccluded = false;
        return;
    }
    
    if (mOcclusionQuery == 0)
    { // no query was previously issued, allocate one and issue
        LL_PROFILE_ZONE_NAMED_CATEGORY_PIPELINE("rmdo - glGenQueries");
        glGenQueries(1, &mOcclusionQuery);
        do_query = true;
    }
    else
    { // query was previously issued, check it and only issue a new query
        // if previous query is available
        LL_PROFILE_ZONE_NAMED_CATEGORY_PIPELINE("rmdo - glGetQueryObject");
        GLuint result = 0;
        glGetQueryObjectuiv(mOcclusionQuery, GL_QUERY_RESULT_AVAILABLE, &result);

        if (result > 0)
        {
            do_query = true;
            glGetQueryObjectuiv(mOcclusionQuery, GL_QUERY_RESULT, &result);
            mOccluded = result == 0;
            mOcclusionPendingFrames = 0;
        }
        else
        {
            mOcclusionPendingFrames++;
        }
    }

    if (do_query)
    {
        LL_PROFILE_ZONE_NAMED_CATEGORY_PIPELINE("rmdo - push query");
        glBeginQuery(GL_ANY_SAMPLES_PASSED, mOcclusionQuery);

        LLGLSLShader* shader = LLGLSLShader::sCurBoundShaderPtr;

        shader->uniform3fv(LLShaderMgr::BOX_CENTER, 1, mOrigin.getF32ptr());
        shader->uniform3f(LLShaderMgr::BOX_SIZE, mRadius, mRadius, mRadius);

        gPipeline.mCubeVB->drawRange(LLRender::TRIANGLE_FAN, 0, 7, 8, get_box_fan_indices(LLViewerCamera::getInstance(), mOrigin));

        glEndQuery(GL_ANY_SAMPLES_PASSED);
    }
#endif
}<|MERGE_RESOLUTION|>--- conflicted
+++ resolved
@@ -78,17 +78,9 @@
     {
         const LLVector4a* bounds = mGroup->getBounds();
         auto* node = mGroup->getOctreeNode();
-<<<<<<< HEAD
-        // <FS:Beq> Bugsplat-Fix 
-        // if (mGroup->getSpatialPartition()->mPartitionType == LLViewerRegion::PARTITION_VOLUME)
-        const auto* partition = mGroup->getSpatialPartition();
-        if (partition && partition->mPartitionType == LLViewerRegion::PARTITION_VOLUME)
-        // </FS:Beq>
-=======
         LLSpatialPartition* part = mGroup->getSpatialPartition();
 
         if (part && part->mPartitionType == LLViewerRegion::PARTITION_VOLUME)
->>>>>>> 1a8a5404
         {
             mPriority = 0;
             // cast a ray towards 8 corners of bounding box
