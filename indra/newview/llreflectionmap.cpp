/**
 * @file llreflectionmap.cpp
 * @brief LLReflectionMap class implementation
 *
 * $LicenseInfo:firstyear=2022&license=viewerlgpl$
 * Second Life Viewer Source Code
 * Copyright (C) 2022, Linden Research, Inc.
 *
 * This library is free software; you can redistribute it and/or
 * modify it under the terms of the GNU Lesser General Public
 * License as published by the Free Software Foundation;
 * version 2.1 of the License only.
 *
 * This library is distributed in the hope that it will be useful,
 * but WITHOUT ANY WARRANTY; without even the implied warranty of
 * MERCHANTABILITY or FITNESS FOR A PARTICULAR PURPOSE.  See the GNU
 * Lesser General Public License for more details.
 *
 * You should have received a copy of the GNU Lesser General Public
 * License along with this library; if not, write to the Free Software
 * Foundation, Inc., 51 Franklin Street, Fifth Floor, Boston, MA  02110-1301  USA
 *
 * Linden Research, Inc., 945 Battery Street, San Francisco, CA  94111  USA
 * $/LicenseInfo$
 */

#include "llviewerprecompiledheaders.h"

#include "llreflectionmap.h"
#include "pipeline.h"
#include "llviewerwindow.h"
#include "llviewerregion.h"
#include "llworld.h"
#include "llshadermgr.h"

extern F32SecondsImplicit gFrameTimeSeconds;

extern U32 get_box_fan_indices(LLCamera* camera, const LLVector4a& center);

LLReflectionMap::LLReflectionMap()
{
}

LLReflectionMap::~LLReflectionMap()
{
    if (mOcclusionQuery)
    {
        glDeleteQueries(1, &mOcclusionQuery);
    }
}

void LLReflectionMap::update(U32 resolution, U32 face, bool force_dynamic, F32 near_clip, bool useClipPlane, LLPlane clipPlane)
{
    LL_PROFILE_ZONE_SCOPED_CATEGORY_DISPLAY;
    mLastUpdateTime = gFrameTimeSeconds;
    llassert(mCubeArray.notNull());
    llassert(mCubeIndex != -1);
    //llassert(LLPipeline::sRenderDeferred);
    
    // make sure we don't walk off the edge of the render target
    while (resolution > gPipeline.mRT->deferredScreen.getWidth() ||
        resolution > gPipeline.mRT->deferredScreen.getHeight())
    {
        resolution /= 2;
    }

    F32 clip = (near_clip > 0) ? near_clip : getNearClip();
<<<<<<< HEAD
    
=======

>>>>>>> 08705392
    gViewerWindow->cubeSnapshot(LLVector3(mOrigin), mCubeArray, mCubeIndex, face, clip, getIsDynamic() || force_dynamic, useClipPlane, clipPlane);
}

void LLReflectionMap::autoAdjustOrigin()
{
    LL_PROFILE_ZONE_SCOPED_CATEGORY_DISPLAY;


    if (mGroup && !mComplete && !mGroup->hasState(LLViewerOctreeGroup::DEAD))
    {
        const LLVector4a* bounds = mGroup->getBounds();
        auto* node = mGroup->getOctreeNode();
        LLSpatialPartition* part = mGroup->getSpatialPartition();

        if (part && part->mPartitionType == LLViewerRegion::PARTITION_VOLUME)
        {
            mPriority = 0;
            // cast a ray towards 8 corners of bounding box
            // nudge origin towards center of empty space

            if (!node)
            {
                return;
            }

            mOrigin = bounds[0];

            LLVector4a size = bounds[1];

            LLVector4a corners[] =
            {
                { 1, 1, 1 },
                { -1, 1, 1 },
                { 1, -1, 1 },
                { -1, -1, 1 },
                { 1, 1, -1 },
                { -1, 1, -1 },
                { 1, -1, -1 },
                { -1, -1, -1 }
            };

            for (int i = 0; i < 8; ++i)
            {
                corners[i].mul(size);
                corners[i].add(bounds[0]);
            }

            LLVector4a extents[2];
            extents[0].setAdd(bounds[0], bounds[1]);
            extents[1].setSub(bounds[0], bounds[1]);

            bool hit = false;
            for (int i = 0; i < 8; ++i)
            {
                int face = -1;
                LLVector4a intersection;
                LLDrawable* drawable = mGroup->lineSegmentIntersect(bounds[0], corners[i], false, false, true, true, &face, &intersection);
                if (drawable != nullptr)
                {
                    hit = true;
                    update_min_max(extents[0], extents[1], intersection);
                }
                else
                {
                    update_min_max(extents[0], extents[1], corners[i]);
                }
            }

            if (hit)
            {
                mOrigin.setAdd(extents[0], extents[1]);
                mOrigin.mul(0.5f);
            }

            // make sure origin isn't under ground
            F32* fp = mOrigin.getF32ptr();
            LLVector3 origin(fp);
            F32 height = LLWorld::instance().resolveLandHeightAgent(origin) + 2.f;
            fp[2] = llmax(fp[2], height);
            
            // make sure radius encompasses all objects
            LLSimdScalar r2 = 0.0;
            for (int i = 0; i < 8; ++i)
            {
                LLVector4a v;
                v.setSub(corners[i], mOrigin);

                LLSimdScalar d = v.dot3(v);

                if (d > r2)
                {
                    r2 = d;
                }
            }

            mRadius = llmax(sqrtf(r2.getF32()), 8.f);

            // make sure near clip doesn't poke through ground
            fp[2] = llmax(fp[2], height+mRadius*0.5f);
            
        }
    }
    else if (mViewerObject && !mViewerObject->isDead())
    {
        mPriority = 1;
        mOrigin.load3(mViewerObject->getPositionAgent().mV);

        if (mViewerObject->getVolume() && ((LLVOVolume*)mViewerObject)->getReflectionProbeIsBox())
        {
            LLVector3 s = mViewerObject->getScale().scaledVec(LLVector3(0.5f, 0.5f, 0.5f));
            mRadius = s.magVec();
        }
        else
        {
            mRadius = mViewerObject->getScale().mV[0] * 0.5f;
        }
    }
}

bool LLReflectionMap::intersects(LLReflectionMap* other)
{
    LLVector4a delta;
    delta.setSub(other->mOrigin, mOrigin);

    F32 dist = delta.dot3(delta).getF32();

    F32 r2 = mRadius + other->mRadius;

    r2 *= r2;

    return dist < r2;
}

extern LLControlGroup gSavedSettings;

F32 LLReflectionMap::getAmbiance()
{
    F32 ret = 0.f;
    if (mViewerObject && mViewerObject->getVolume())
    {
        ret = ((LLVOVolume*)mViewerObject)->getReflectionProbeAmbiance();
    }

    return ret;
}

F32 LLReflectionMap::getNearClip()
{
    const F32 MINIMUM_NEAR_CLIP = 0.1f;

    F32 ret = 0.f;

    if (mViewerObject && mViewerObject->getVolume())
    {
        ret = ((LLVOVolume*)mViewerObject)->getReflectionProbeNearClip();
    }
    else if (mGroup)
    {
        ret = mRadius * 0.5f; // default to half radius for automatic object probes
    }
    else
    {
        ret = 1.f; // default to 1m for automatic terrain probes
    }

    return llmax(ret, MINIMUM_NEAR_CLIP);
}

bool LLReflectionMap::getIsDynamic()
{
    if (gSavedSettings.getS32("RenderReflectionProbeDetail") > (S32) LLReflectionMapManager::DetailLevel::STATIC_ONLY &&
        mViewerObject && 
        mViewerObject->getVolume())
    {
        return ((LLVOVolume*)mViewerObject)->getReflectionProbeIsDynamic();
    }

    return false;
}

bool LLReflectionMap::getBox(LLMatrix4& box)
{ 
    if (mViewerObject)
    {
        LLVolume* volume = mViewerObject->getVolume();
        if (volume)
        {
            LLVOVolume* vobjp = (LLVOVolume*)mViewerObject;

            if (vobjp->getReflectionProbeIsBox())
            {
                glh::matrix4f mv(gGLModelView);
                glh::matrix4f scale;
                LLVector3 s = vobjp->getScale().scaledVec(LLVector3(0.5f, 0.5f, 0.5f));
                mRadius = s.magVec();
                scale.set_scale(glh::vec3f(s.mV));
                if (vobjp->mDrawable != nullptr)
                {
                    // object to agent space (no scale)
                    glh::matrix4f rm((F32*)vobjp->mDrawable->getWorldMatrix().mMatrix);

                    // construct object to camera space (with scale)
                    mv = mv * rm * scale;

                    // inverse is camera space to object unit cube 
                    mv = mv.inverse();

                    box = LLMatrix4(mv.m);

                    return true;
                }
            }
        }
    }

    return false;
}

bool LLReflectionMap::isActive()
{
    return mCubeIndex != -1;
}

bool LLReflectionMap::isRelevant()
{
    static LLCachedControl<S32> RenderReflectionProbeLevel(gSavedSettings, "RenderReflectionProbeLevel", 3);

    if (mViewerObject && RenderReflectionProbeLevel > 0)
    { // not an automatic probe
        return true;
    }

    if (RenderReflectionProbeLevel == 3)
    { // all automatics are relevant
        return true;
    }

    if (RenderReflectionProbeLevel == 2)
    { // terrain and water only, ignore probes that have a group
        return !mGroup;
    }

    // no automatic probes, yes manual probes
    return mViewerObject != nullptr;
}


void LLReflectionMap::doOcclusion(const LLVector4a& eye)
{
    LL_PROFILE_ZONE_SCOPED_CATEGORY_PIPELINE;
    if (LLGLSLShader::sProfileEnabled)
    {
        return;
    }

#if 1
    // super sloppy, but we're doing an occlusion cull against a bounding cube of
    // a bounding sphere, pad radius so we assume if the eye is within
    // the bounding sphere of the bounding cube, the node is not culled
    F32 dist = mRadius * F_SQRT3 + 1.f;

    LLVector4a o;
    o.setSub(mOrigin, eye);

    bool do_query = false;

    if (o.getLength3().getF32() < dist)
    { // eye is inside radius, don't attempt to occlude
        mOccluded = false;
        return;
    }
    
    if (mOcclusionQuery == 0)
    { // no query was previously issued, allocate one and issue
        LL_PROFILE_ZONE_NAMED_CATEGORY_PIPELINE("rmdo - glGenQueries");
        glGenQueries(1, &mOcclusionQuery);
        do_query = true;
    }
    else
    { // query was previously issued, check it and only issue a new query
        // if previous query is available
        LL_PROFILE_ZONE_NAMED_CATEGORY_PIPELINE("rmdo - glGetQueryObject");
        GLuint result = 0;
        glGetQueryObjectuiv(mOcclusionQuery, GL_QUERY_RESULT_AVAILABLE, &result);

        if (result > 0)
        {
            do_query = true;
            glGetQueryObjectuiv(mOcclusionQuery, GL_QUERY_RESULT, &result);
            mOccluded = result == 0;
            mOcclusionPendingFrames = 0;
        }
        else
        {
            mOcclusionPendingFrames++;
        }
    }

    if (do_query)
    {
        LL_PROFILE_ZONE_NAMED_CATEGORY_PIPELINE("rmdo - push query");
        glBeginQuery(GL_ANY_SAMPLES_PASSED, mOcclusionQuery);

        LLGLSLShader* shader = LLGLSLShader::sCurBoundShaderPtr;

        shader->uniform3fv(LLShaderMgr::BOX_CENTER, 1, mOrigin.getF32ptr());
        shader->uniform3f(LLShaderMgr::BOX_SIZE, mRadius, mRadius, mRadius);

        gPipeline.mCubeVB->drawRange(LLRender::TRIANGLE_FAN, 0, 7, 8, get_box_fan_indices(LLViewerCamera::getInstance(), mOrigin));

        glEndQuery(GL_ANY_SAMPLES_PASSED);
    }
#endif
}<|MERGE_RESOLUTION|>--- conflicted
+++ resolved
@@ -56,7 +56,7 @@
     llassert(mCubeArray.notNull());
     llassert(mCubeIndex != -1);
     //llassert(LLPipeline::sRenderDeferred);
-    
+
     // make sure we don't walk off the edge of the render target
     while (resolution > gPipeline.mRT->deferredScreen.getWidth() ||
         resolution > gPipeline.mRT->deferredScreen.getHeight())
@@ -65,11 +65,7 @@
     }
 
     F32 clip = (near_clip > 0) ? near_clip : getNearClip();
-<<<<<<< HEAD
-    
-=======
-
->>>>>>> 08705392
+
     gViewerWindow->cubeSnapshot(LLVector3(mOrigin), mCubeArray, mCubeIndex, face, clip, getIsDynamic() || force_dynamic, useClipPlane, clipPlane);
 }
 
@@ -149,7 +145,7 @@
             LLVector3 origin(fp);
             F32 height = LLWorld::instance().resolveLandHeightAgent(origin) + 2.f;
             fp[2] = llmax(fp[2], height);
-            
+
             // make sure radius encompasses all objects
             LLSimdScalar r2 = 0.0;
             for (int i = 0; i < 8; ++i)
@@ -169,7 +165,7 @@
 
             // make sure near clip doesn't poke through ground
             fp[2] = llmax(fp[2], height+mRadius*0.5f);
-            
+
         }
     }
     else if (mViewerObject && !mViewerObject->isDead())
@@ -241,7 +237,7 @@
 bool LLReflectionMap::getIsDynamic()
 {
     if (gSavedSettings.getS32("RenderReflectionProbeDetail") > (S32) LLReflectionMapManager::DetailLevel::STATIC_ONLY &&
-        mViewerObject && 
+        mViewerObject &&
         mViewerObject->getVolume())
     {
         return ((LLVOVolume*)mViewerObject)->getReflectionProbeIsDynamic();
@@ -251,7 +247,7 @@
 }
 
 bool LLReflectionMap::getBox(LLMatrix4& box)
-{ 
+{
     if (mViewerObject)
     {
         LLVolume* volume = mViewerObject->getVolume();
@@ -274,7 +270,7 @@
                     // construct object to camera space (with scale)
                     mv = mv * rm * scale;
 
-                    // inverse is camera space to object unit cube 
+                    // inverse is camera space to object unit cube
                     mv = mv.inverse();
 
                     box = LLMatrix4(mv.m);
@@ -341,7 +337,7 @@
         mOccluded = false;
         return;
     }
-    
+
     if (mOcclusionQuery == 0)
     { // no query was previously issued, allocate one and issue
         LL_PROFILE_ZONE_NAMED_CATEGORY_PIPELINE("rmdo - glGenQueries");
