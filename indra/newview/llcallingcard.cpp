/** 
 * @file llcallingcard.cpp
 * @brief Implementation of the LLPreviewCallingCard class
 *
 * $LicenseInfo:firstyear=2002&license=viewerlgpl$
 * Second Life Viewer Source Code
 * Copyright (C) 2010, Linden Research, Inc.
 * 
 * This library is free software; you can redistribute it and/or
 * modify it under the terms of the GNU Lesser General Public
 * License as published by the Free Software Foundation;
 * version 2.1 of the License only.
 * 
 * This library is distributed in the hope that it will be useful,
 * but WITHOUT ANY WARRANTY; without even the implied warranty of
 * MERCHANTABILITY or FITNESS FOR A PARTICULAR PURPOSE.  See the GNU
 * Lesser General Public License for more details.
 * 
 * You should have received a copy of the GNU Lesser General Public
 * License along with this library; if not, write to the Free Software
 * Foundation, Inc., 51 Franklin Street, Fifth Floor, Boston, MA  02110-1301  USA
 * 
 * Linden Research, Inc., 945 Battery Street, San Francisco, CA  94111  USA
 * $/LicenseInfo$
 */

#include "llviewerprecompiledheaders.h"

#if LL_WINDOWS
#pragma warning( disable : 4800 ) // performance warning in <functional>
#endif

#include "llcallingcard.h"

#include <algorithm>

#include "indra_constants.h"
//#include "llcachename.h"
#include "llstl.h"
#include "lltimer.h"
#include "lluuid.h"
#include "message.h"

#include "llagent.h"
#include "llavatarnamecache.h"
#include "llinventoryobserver.h"
#include "llinventorymodel.h"
#include "llnotifications.h"
#include "llslurl.h"
#include "llimview.h"
#include "lltrans.h"
#include "llviewercontrol.h"
#include "llviewerobjectlist.h"
#include "llvoavatar.h"
#include "llavataractions.h"

// Firestorm includes
#include "fscommon.h"
#include "fsfloaternearbychat.h"
#include "fskeywords.h"
#include "lggcontactsets.h"
#include "llfloaterreg.h"
#include "llnotificationmanager.h"

///----------------------------------------------------------------------------
/// Local function declarations, constants, enums, and typedefs
///----------------------------------------------------------------------------

class LLTrackingData
{
public:
	LLTrackingData(const LLUUID& avatar_id, const std::string& name);
	bool haveTrackingInfo();
	void setTrackedCoarseLocation(const LLVector3d& global_pos);
	void agentFound(const LLUUID& prey,
					const LLVector3d& estimated_global_pos);
	
public:
	LLUUID mAvatarID;
	std::string mName;
	LLVector3d mGlobalPositionEstimate;
	bool mHaveInfo;
	bool mHaveCoarseInfo;
	LLTimer mCoarseLocationTimer;
	LLTimer mUpdateTimer;
	LLTimer mAgentGone;
};

const F32 COARSE_FREQUENCY = 2.2f;
const F32 FIND_FREQUENCY = 29.7f;	// This results in a database query, so cut these back
const F32 OFFLINE_SECONDS = FIND_FREQUENCY + 8.0f;

// static
LLAvatarTracker LLAvatarTracker::sInstance;

static void on_avatar_name_cache_notify(const LLUUID& agent_id,
										const LLAvatarName& av_name,
										bool online,
										LLSD payload);

///----------------------------------------------------------------------------
/// Class LLAvatarTracker
///----------------------------------------------------------------------------

LLAvatarTracker::LLAvatarTracker() :
	mTrackingData(NULL),
	mTrackedAgentValid(false),
	mModifyMask(0x0),
	mIsNotifyObservers(FALSE)
{
}

LLAvatarTracker::~LLAvatarTracker()
{
	deleteTrackingData();
	std::for_each(mObservers.begin(), mObservers.end(), DeletePointer());
	mObservers.clear();
	std::for_each(mBuddyInfo.begin(), mBuddyInfo.end(), DeletePairedPointer());
	mBuddyInfo.clear();
}

void LLAvatarTracker::track(const LLUUID& avatar_id, const std::string& name)
{
	deleteTrackingData();
	mTrackedAgentValid = false;
	mTrackingData = new LLTrackingData(avatar_id, name);
	findAgent();

	// We track here because findAgent() is called on a timer (for now).
	if(avatar_id.notNull())
	{
		LLMessageSystem* msg = gMessageSystem;
		msg->newMessageFast(_PREHASH_TrackAgent);
		msg->nextBlockFast(_PREHASH_AgentData);
		msg->addUUIDFast(_PREHASH_AgentID, gAgent.getID());
		msg->addUUIDFast(_PREHASH_SessionID, gAgent.getSessionID());
		msg->nextBlockFast(_PREHASH_TargetData);
		msg->addUUIDFast(_PREHASH_PreyID, avatar_id);
		gAgent.sendReliableMessage();
	}
}

void LLAvatarTracker::untrack(const LLUUID& avatar_id)
{
	if (mTrackingData && mTrackingData->mAvatarID == avatar_id)
	{
		deleteTrackingData();
		mTrackedAgentValid = false;
		LLMessageSystem* msg = gMessageSystem;
		msg->newMessageFast(_PREHASH_TrackAgent);
		msg->nextBlockFast(_PREHASH_AgentData);
		msg->addUUIDFast(_PREHASH_AgentID, gAgent.getID());
		msg->addUUIDFast(_PREHASH_SessionID, gAgent.getSessionID());
		msg->nextBlockFast(_PREHASH_TargetData);
		msg->addUUIDFast(_PREHASH_PreyID, LLUUID::null);
		gAgent.sendReliableMessage();
	}
}

void LLAvatarTracker::setTrackedCoarseLocation(const LLVector3d& global_pos)
{
	if(mTrackingData)
	{
		mTrackingData->setTrackedCoarseLocation(global_pos);
	}
}

bool LLAvatarTracker::haveTrackingInfo()
{
	if(mTrackingData)
	{
		return mTrackingData->haveTrackingInfo();
	}
	return false;
}

LLVector3d LLAvatarTracker::getGlobalPos()
{
	if(!mTrackedAgentValid || !mTrackingData) return LLVector3d();
	LLVector3d global_pos;
	
	LLViewerObject* object = gObjectList.findObject(mTrackingData->mAvatarID);
	if(object && !object->isDead())
	{
		global_pos = object->getPositionGlobal();
		// HACK - for making the tracker point above the avatar's head
		// rather than its groin
		LLVOAvatar* av = (LLVOAvatar*)object;
		global_pos.mdV[VZ] += 0.7f * (av->mBodySize.mV[VZ] + av->mAvatarOffset.mV[VZ]);

		mTrackingData->mGlobalPositionEstimate = global_pos;
	}
	else
	{
		global_pos = mTrackingData->mGlobalPositionEstimate;
	}

	return global_pos;
}

void LLAvatarTracker::getDegreesAndDist(F32& rot,
										F64& horiz_dist,
										F64& vert_dist)
{
	if(!mTrackingData) return;

	LLVector3d global_pos;

	LLViewerObject* object = gObjectList.findObject(mTrackingData->mAvatarID);
	if(object && !object->isDead())
	{
		global_pos = object->getPositionGlobal();
		mTrackingData->mGlobalPositionEstimate = global_pos;
	}
	else
	{
		global_pos = mTrackingData->mGlobalPositionEstimate;
	}
	LLVector3d to_vec = global_pos - gAgent.getPositionGlobal();
	horiz_dist = sqrt(to_vec.mdV[VX] * to_vec.mdV[VX] + to_vec.mdV[VY] * to_vec.mdV[VY]);
	vert_dist = to_vec.mdV[VZ];
	rot = F32(RAD_TO_DEG * atan2(to_vec.mdV[VY], to_vec.mdV[VX]));
}

const std::string& LLAvatarTracker::getName()
{
	if(mTrackingData)
	{
		return mTrackingData->mName;
	}
	else
	{
		return LLStringUtil::null;
	}
}

const LLUUID& LLAvatarTracker::getAvatarID()
{
	if(mTrackingData)
	{
		return mTrackingData->mAvatarID;
	}
	else
	{
		return LLUUID::null;
	}
}

S32 LLAvatarTracker::addBuddyList(const LLAvatarTracker::buddy_map_t& buds)
{
	using namespace std;

	U32 new_buddy_count = 0;
	LLUUID agent_id;
	for(buddy_map_t::const_iterator itr = buds.begin(); itr != buds.end(); ++itr)
	{
		agent_id = (*itr).first;
		buddy_map_t::const_iterator existing_buddy = mBuddyInfo.find(agent_id);
		if(existing_buddy == mBuddyInfo.end())
		{
			++new_buddy_count;
			mBuddyInfo[agent_id] = (*itr).second;

			// pre-request name for notifications?
			LLAvatarName av_name;
			LLAvatarNameCache::get(agent_id, &av_name);

<<<<<<< HEAD
			addChangedMask(LLFriendObserver::ADD, agent_id); // <FS:Ansariel> Re-added because we need it for the legacy contact list
=======
			addChangedMask(LLFriendObserver::ADD, agent_id);
>>>>>>> c142812f
			LL_DEBUGS() << "Added buddy " << agent_id
					<< ", " << (mBuddyInfo[agent_id]->isOnline() ? "Online" : "Offline")
					<< ", TO: " << mBuddyInfo[agent_id]->getRightsGrantedTo()
					<< ", FROM: " << mBuddyInfo[agent_id]->getRightsGrantedFrom()
					<< LL_ENDL;
		}
		else
		{
			LLRelationship* e_r = (*existing_buddy).second;
			LLRelationship* n_r = (*itr).second;
			LL_WARNS() << "!! Add buddy for existing buddy: " << agent_id
					<< " [" << (e_r->isOnline() ? "Online" : "Offline") << "->" << (n_r->isOnline() ? "Online" : "Offline")
					<< ", " <<  e_r->getRightsGrantedTo() << "->" << n_r->getRightsGrantedTo()
					<< ", " <<  e_r->getRightsGrantedTo() << "->" << n_r->getRightsGrantedTo()
					<< "]" << LL_ENDL;
		}
	}
	// do not notify observers here - list can be large so let it be done on idle.

	return new_buddy_count;
}


void LLAvatarTracker::copyBuddyList(buddy_map_t& buddies) const
{
	buddy_map_t::const_iterator it = mBuddyInfo.begin();
	buddy_map_t::const_iterator end = mBuddyInfo.end();
	for(; it != end; ++it)
	{
		buddies[(*it).first] = (*it).second;
	}
}

void LLAvatarTracker::terminateBuddy(const LLUUID& id)
{
	LL_DEBUGS() << "LLAvatarTracker::terminateBuddy()" << LL_ENDL;
	LLRelationship* buddy = get_ptr_in_map(mBuddyInfo, id);
	if(!buddy) return;
	mBuddyInfo.erase(id);
	LLMessageSystem* msg = gMessageSystem;
	msg->newMessage("TerminateFriendship");
	msg->nextBlock("AgentData");
	msg->addUUID("AgentID", gAgent.getID());
	msg->addUUID("SessionID", gAgent.getSessionID());
	msg->nextBlock("ExBlock");
	msg->addUUID("OtherID", id);
	gAgent.sendReliableMessage();
	 
	addChangedMask(LLFriendObserver::REMOVE, id);
	delete buddy;
}

// get all buddy info
const LLRelationship* LLAvatarTracker::getBuddyInfo(const LLUUID& id) const
{
	if(id.isNull()) return NULL;
	return get_ptr_in_map(mBuddyInfo, id);
}

bool LLAvatarTracker::isBuddy(const LLUUID& id) const
{
	LLRelationship* info = get_ptr_in_map(mBuddyInfo, id);
	return (info != NULL);
}

// online status
void LLAvatarTracker::setBuddyOnline(const LLUUID& id, bool is_online)
{
	LLRelationship* info = get_ptr_in_map(mBuddyInfo, id);
	if(info)
	{
		info->online(is_online);
		addChangedMask(LLFriendObserver::ONLINE, id);
		LL_DEBUGS() << "Set buddy " << id << (is_online ? " Online" : " Offline") << LL_ENDL;
	}
	else
	{
		//<FS:LO> Fix possible log spam with a large friendslist when SL messes up.
		//LL_WARNS() << "!! No buddy info found for " << id 
		LL_DEBUGS() << "!! No buddy info found for " << id 
				<< ", setting to " << (is_online ? "Online" : "Offline") << LL_ENDL;
		//</FS:LO>
	}
}

bool LLAvatarTracker::isBuddyOnline(const LLUUID& id) const
{
	LLRelationship* info = get_ptr_in_map(mBuddyInfo, id);
	if(info)
	{
		return info->isOnline();
	}
	return false;
}

// empowered status
void LLAvatarTracker::setBuddyEmpowered(const LLUUID& id, bool is_empowered)
{
	LLRelationship* info = get_ptr_in_map(mBuddyInfo, id);
	if(info)
	{
		info->grantRights(LLRelationship::GRANT_MODIFY_OBJECTS, 0);
		mModifyMask |= LLFriendObserver::POWERS;
	}
}

bool LLAvatarTracker::isBuddyEmpowered(const LLUUID& id) const
{
	LLRelationship* info = get_ptr_in_map(mBuddyInfo, id);
	if(info)
	{
		return info->isRightGrantedTo(LLRelationship::GRANT_MODIFY_OBJECTS);
	}
	return false;
}

void LLAvatarTracker::empower(const LLUUID& id, bool grant)
{
	// wrapper for ease of use in some situations.
	buddy_map_t list;
	/*
	list.insert(id);
	empowerList(list, grant);
	*/
}

void LLAvatarTracker::empowerList(const buddy_map_t& list, bool grant)
{
	LL_WARNS() << "LLAvatarTracker::empowerList() not implemented." << LL_ENDL;
/*
	LLMessageSystem* msg = gMessageSystem;
	const char* message_name;
	const char* block_name;
	const char* field_name;
	if(grant)
	{
		message_name = _PREHASH_GrantModification;
		block_name = _PREHASH_EmpoweredBlock;
		field_name = _PREHASH_EmpoweredID;
	}
	else
	{
		message_name = _PREHASH_RevokeModification;
		block_name = _PREHASH_RevokedBlock;
		field_name = _PREHASH_RevokedID;
	}

	std::string name;
	gAgent.buildFullnameAndTitle(name);

	bool start_new_message = true;
	buddy_list_t::const_iterator it = list.begin();
	buddy_list_t::const_iterator end = list.end();
	for(; it != end; ++it)
	{
		if(NULL == get_ptr_in_map(mBuddyInfo, (*it))) continue;
		setBuddyEmpowered((*it), grant);
		if(start_new_message)
		{
			start_new_message = false;
			msg->newMessageFast(message_name);
			msg->nextBlockFast(_PREHASH_AgentData);
			msg->addUUIDFast(_PREHASH_AgentID, gAgent.getID());
			msg->addUUIDFast(_PREHASH_SessionID, gAgent.getSessionID());
			msg->addStringFast(_PREHASH_GranterName, name);
		}
		msg->nextBlockFast(block_name);
		msg->addUUIDFast(field_name, (*it));
		if(msg->isSendFullFast(block_name))
		{
			start_new_message = true;
			gAgent.sendReliableMessage();
		}
	}
	if(!start_new_message)
	{
		gAgent.sendReliableMessage();
	}
*/
}

void LLAvatarTracker::deleteTrackingData()
{
	//make sure mTrackingData never points to freed memory
	LLTrackingData* tmp = mTrackingData;
	mTrackingData = NULL;
	delete tmp;
}

void LLAvatarTracker::findAgent()
{
	if (!mTrackingData) return;
	if (mTrackingData->mAvatarID.isNull()) return;
	LLMessageSystem* msg = gMessageSystem;
	msg->newMessageFast(_PREHASH_FindAgent); // Request
	msg->nextBlockFast(_PREHASH_AgentBlock);
	msg->addUUIDFast(_PREHASH_Hunter, gAgentID);
	msg->addUUIDFast(_PREHASH_Prey, mTrackingData->mAvatarID);
	msg->addU32Fast(_PREHASH_SpaceIP, 0); // will get filled in by simulator
	msg->nextBlockFast(_PREHASH_LocationBlock);
	const F64 NO_LOCATION = 0.0;
	msg->addF64Fast(_PREHASH_GlobalX, NO_LOCATION);
	msg->addF64Fast(_PREHASH_GlobalY, NO_LOCATION);
	gAgent.sendReliableMessage();
}

void LLAvatarTracker::addObserver(LLFriendObserver* observer)
{
	if(observer)
	{
		mObservers.push_back(observer);
	}
}

void LLAvatarTracker::removeObserver(LLFriendObserver* observer)
{
	mObservers.erase(
		std::remove(mObservers.begin(), mObservers.end(), observer),
		mObservers.end());
}

void LLAvatarTracker::idleNotifyObservers()
{
	if (mModifyMask == LLFriendObserver::NONE && mChangedBuddyIDs.size() == 0)
	{
		return;
	}
	notifyObservers();
}

void LLAvatarTracker::notifyObservers()
{
	if (mIsNotifyObservers)
	{
		// Don't allow multiple calls.
		// new masks and ids will be processed later from idle.
		return;
	}
	LL_PROFILE_ZONE_SCOPED
	mIsNotifyObservers = TRUE;

	observer_list_t observers(mObservers);
	observer_list_t::iterator it = observers.begin();
	observer_list_t::iterator end = observers.end();
	for(; it != end; ++it)
	{
		(*it)->changed(mModifyMask);
	}

	for (changed_buddy_t::iterator it = mChangedBuddyIDs.begin(); it != mChangedBuddyIDs.end(); it++)
	{
		notifyParticularFriendObservers(*it);
	}

	mModifyMask = LLFriendObserver::NONE;
	mChangedBuddyIDs.clear();
	mIsNotifyObservers = FALSE;
}

void LLAvatarTracker::addParticularFriendObserver(const LLUUID& buddy_id, LLFriendObserver* observer)
{
	if (buddy_id.notNull() && observer)
		mParticularFriendObserverMap[buddy_id].insert(observer);
}

void LLAvatarTracker::removeParticularFriendObserver(const LLUUID& buddy_id, LLFriendObserver* observer)
{
	if (buddy_id.isNull() || !observer)
		return;

    observer_map_t::iterator obs_it = mParticularFriendObserverMap.find(buddy_id);
    if(obs_it == mParticularFriendObserverMap.end())
        return;

    obs_it->second.erase(observer);

    // purge empty sets from the map
	// AO: Remove below check as last resort to resolve a crash from dangling pointer.
	// TODO: clean up all observers and don't leave dangling pointers here.
    if (obs_it->second.size() == 0)
    	mParticularFriendObserverMap.erase(obs_it);
}

void LLAvatarTracker::notifyParticularFriendObservers(const LLUUID& buddy_id)
{
    observer_map_t::iterator obs_it = mParticularFriendObserverMap.find(buddy_id);
    if(obs_it == mParticularFriendObserverMap.end())
        return;

    // Notify observers interested in buddy_id.
	
	// <FS:ND> FIRE-6077; FIRE-6227; FIRE-6431; SUP-9654; make a copy of observer_set. Just in case some implementation of changed() calls add/remove...Observer
	
	//    observer_set_t& obs = obs_it->second;
    observer_set_t obs = obs_it->second;

	// </FS:ND:

    for (observer_set_t::iterator ob_it = obs.begin(); ob_it != obs.end(); ob_it++)
    {
		(*ob_it)->changed(mModifyMask);

		// <FS:ND/> Paranoia check. Of course someone could add x observer than add the same amount of x. That won't be found by comparing size alone, but it is good enough for a quick test 
		llassert( obs.size() == obs_it->second.size() );
    }
}


void LLAvatarTracker::addFriendPermissionObserver(const LLUUID& buddy_id, LLFriendObserver* observer)
{
	if (buddy_id.notNull() && observer)
	{
		mFriendPermissionObserverMap[buddy_id].insert(observer);
	}
}

void LLAvatarTracker::removeFriendPermissionObserver(const LLUUID& buddy_id, LLFriendObserver* observer)
{
	if (buddy_id.isNull() || !observer)
		return;
	
    observer_map_t::iterator obs_it = mFriendPermissionObserverMap.find(buddy_id);
    if(obs_it == mFriendPermissionObserverMap.end())
        return;
	
    obs_it->second.erase(observer);
	
    // purge empty sets from the map
    if (obs_it->second.size() == 0)
    	mFriendPermissionObserverMap.erase(obs_it);
}

void LLAvatarTracker::notifyFriendPermissionObservers(const LLUUID& buddy_id)
{
    observer_map_t::iterator obs_it = mFriendPermissionObserverMap.find(buddy_id);
    if(obs_it == mFriendPermissionObserverMap.end())
	{
		return;
	}
    // Notify observers interested in buddy_id.

	// <FS:ND> FIRE-6077; FIRE-6227; FIRE-6431; SUP-9654; make a copy of observer_set. Just in case some implementation of changed() calls add/remove...Observer

	//    observer_set_t& obs = obs_it->second;
    observer_set_t obs = obs_it->second;

	// </FS:ND>

    for (observer_set_t::iterator ob_it = obs.begin(); ob_it != obs.end(); ob_it++)
    {
		(*ob_it)->changed(LLFriendObserver::PERMS);
		
		// <FS:ND/> Paranoia check. Of course someone could add x observer than add the same amount of x. That won't be found by comparing size alone, but it is good enough for a quick test 
		llassert( obs.size() == obs_it->second.size() );
    }
}

// store flag for change
// and id of object change applies to
void LLAvatarTracker::addChangedMask(U32 mask, const LLUUID& referent)
{
	mModifyMask |= mask; 
	if (referent.notNull())
	{
		mChangedBuddyIDs.insert(referent);
	}
}

void LLAvatarTracker::applyFunctor(LLRelationshipFunctor& f)
{
	buddy_map_t::iterator it = mBuddyInfo.begin();
	buddy_map_t::iterator end = mBuddyInfo.end();
	for(; it != end; ++it)
	{
		f((*it).first, (*it).second);
	}
}

void LLAvatarTracker::registerCallbacks(LLMessageSystem* msg)
{
	msg->setHandlerFuncFast(_PREHASH_FindAgent, processAgentFound);
	msg->setHandlerFuncFast(_PREHASH_OnlineNotification,
						processOnlineNotification);
	msg->setHandlerFuncFast(_PREHASH_OfflineNotification,
						processOfflineNotification);
	//msg->setHandlerFuncFast(_PREHASH_GrantedProxies,
	//					processGrantedProxies);
	msg->setHandlerFunc("TerminateFriendship", processTerminateFriendship);
	msg->setHandlerFunc(_PREHASH_ChangeUserRights, processChangeUserRights);
}

// static
void LLAvatarTracker::processAgentFound(LLMessageSystem* msg, void**)
{
	LLUUID id;

	
	msg->getUUIDFast(_PREHASH_AgentBlock, _PREHASH_Hunter, id);
	msg->getUUIDFast(_PREHASH_AgentBlock, _PREHASH_Prey, id);
	// *FIX: should make sure prey id matches.
	LLVector3d estimated_global_pos;
	msg->getF64Fast(_PREHASH_LocationBlock, _PREHASH_GlobalX,
				 estimated_global_pos.mdV[VX]);
	msg->getF64Fast(_PREHASH_LocationBlock, _PREHASH_GlobalY,
				 estimated_global_pos.mdV[VY]);
	LLAvatarTracker::instance().agentFound(id, estimated_global_pos);
}

void LLAvatarTracker::agentFound(const LLUUID& prey,
								 const LLVector3d& estimated_global_pos)
{
	if(!mTrackingData) return;
	//if we get a valid reply from the server, that means the agent
	//is our friend and mappable, so enable interest list based updates
	LLAvatarTracker::instance().setTrackedAgentValid(true);
	mTrackingData->agentFound(prey, estimated_global_pos);
}

// 	static
void LLAvatarTracker::processOnlineNotification(LLMessageSystem* msg, void**)
{
	LL_DEBUGS() << "LLAvatarTracker::processOnlineNotification()" << LL_ENDL;
	instance().processNotify(msg, true);
}

// 	static
void LLAvatarTracker::processOfflineNotification(LLMessageSystem* msg, void**)
{
	LL_DEBUGS() << "LLAvatarTracker::processOfflineNotification()" << LL_ENDL;
	instance().processNotify(msg, false);
}

void LLAvatarTracker::processChange(LLMessageSystem* msg)
{
	S32 count = msg->getNumberOfBlocksFast(_PREHASH_Rights);
	LLUUID agent_id, agent_related;
	S32 new_rights;
	msg->getUUIDFast(_PREHASH_AgentData, _PREHASH_AgentID, agent_id);
	for(int i = 0; i < count; ++i)
	{
		msg->getUUIDFast(_PREHASH_Rights, _PREHASH_AgentRelated, agent_related, i);
		msg->getS32Fast(_PREHASH_Rights,_PREHASH_RelatedRights, new_rights, i);
		if(agent_id == gAgent.getID())
		{
			if(mBuddyInfo.find(agent_related) != mBuddyInfo.end())
			{
				(mBuddyInfo[agent_related])->setRightsTo(new_rights);

				// I'm not totally sure why it adds the agents id to the changed list
				// nor why it doesn't add the friends's ID.
				// Add the friend's id to the changed list for contacts list -KC
				mChangedBuddyIDs.insert(agent_related);
			}
		}
		else
		{
			if(mBuddyInfo.find(agent_id) != mBuddyInfo.end())
			{
                if (((mBuddyInfo[agent_id]->getRightsGrantedFrom() ^  new_rights) & LLRelationship::GRANT_MODIFY_OBJECTS)
                    && !gAgent.isDoNotDisturb())
				{
					LLSD args;
					// <FS:Ansariel> Always show complete name in rights dialogs
					//args["NAME"] = LLSLURL("agent", agent_id, "displayname").getSLURLString();
					args["NAME"] = LLSLURL("agent", agent_id, "completename").getSLURLString();
					
					LLSD payload;
					payload["from_id"] = agent_id;
					if(LLRelationship::GRANT_MODIFY_OBJECTS & new_rights)
					{
						LLNotifications::instance().add("GrantedModifyRights",args, payload);
					}
					else
					{
						LLNotifications::instance().add("RevokedModifyRights",args, payload);
					}
				}
				// <FS:Ansariel> Online status right apparently only provided as part of login response in idle_startup (response["buddy-list"]),
				// so we can only keep current grant
				new_rights = new_rights | (mBuddyInfo[agent_id]->getRightsGrantedFrom() & LLRelationship::GRANT_ONLINE_STATUS);
				(mBuddyInfo[agent_id])->setRightsFrom(new_rights);
			}
		}
	}

	addChangedMask(LLFriendObserver::POWERS, agent_id);
	notifyObservers();
	notifyFriendPermissionObservers(agent_related);
}

void LLAvatarTracker::processChangeUserRights(LLMessageSystem* msg, void**)
{
	LL_DEBUGS() << "LLAvatarTracker::processChangeUserRights()" << LL_ENDL;
	instance().processChange(msg);
}

void LLAvatarTracker::processNotify(LLMessageSystem* msg, bool online)
{
	LL_PROFILE_ZONE_SCOPED
	S32 count = msg->getNumberOfBlocksFast(_PREHASH_AgentBlock);

	// <FS:PP> Attempt to speed up things a little
	// 	BOOL chat_notify = gSavedSettings.getBOOL("ChatOnlineNotification");
	static LLCachedControl<bool> ChatOnlineNotification(gSavedSettings, "ChatOnlineNotification");
	BOOL chat_notify = ChatOnlineNotification;
	// </FS:PP>

	LL_DEBUGS() << "Received " << count << " online notifications **** " << LL_ENDL;
	if(count > 0)
	{
		LLUUID agent_id;
		const LLRelationship* info = NULL;
		LLUUID tracking_id;
		if(mTrackingData)
		{
			tracking_id = mTrackingData->mAvatarID;
		}
		LLSD payload;
		for(S32 i = 0; i < count; ++i)
		{
			msg->getUUIDFast(_PREHASH_AgentBlock, _PREHASH_AgentID, agent_id, i);
			payload["FROM_ID"] = agent_id;
			info = getBuddyInfo(agent_id);
			if(info)
			{
				setBuddyOnline(agent_id,online);
			}
			else
			{
				LL_WARNS() << "Received online notification for unknown buddy: " 
					<< agent_id << " is " << (online ? "ONLINE" : "OFFLINE") << LL_ENDL;
			}

			if(tracking_id == agent_id)
			{
				// we were tracking someone who went offline
				deleteTrackingData();
			}
		}
		//[FIX FIRE-3522 : SJ] Notify Online/Offline to Nearby Chat even if chat_notify isnt true
		
		// <FS:PP> Attempt to speed up things a little
		// if(chat_notify||LGGContactSets::getInstance()->notifyForFriend(agent_id)||gSavedSettings.getBOOL("OnlineOfflinetoNearbyChat"))
		static LLCachedControl<bool> OnlineOfflinetoNearbyChat(gSavedSettings, "OnlineOfflinetoNearbyChat");
		if(chat_notify || LGGContactSets::getInstance()->notifyForFriend(agent_id) || OnlineOfflinetoNearbyChat)
		// </FS:PP>
		{
			// Look up the name of this agent for the notification
			LLAvatarNameCache::get(agent_id,boost::bind(&on_avatar_name_cache_notify,_1, _2, online, payload));
		}

		mModifyMask |= LLFriendObserver::ONLINE;
		instance().notifyObservers();
		gInventory.notifyObservers();
	}
}

static void on_avatar_name_cache_notify(const LLUUID& agent_id,
										const LLAvatarName& av_name,
										bool online,
										LLSD payload)
{
	// Popup a notify box with online status of this agent
	// Use display name only because this user is your friend
	LLSD args;
	// <FS:Ansariel> Make name clickable
	//	args["NAME"] = av_name.getDisplayName();
	std::string used_name = FSCommon::getAvatarNameByDisplaySettings(av_name);
	args["NAME"] = used_name;
	// </FS:Ansariel>
	
	args["STATUS"] = online ? LLTrans::getString("OnlineStatus") : LLTrans::getString("OfflineStatus");

	args["AGENT-ID"] = agent_id;

	LLNotificationPtr notification;

	if (online)
	{
		make_ui_sound("UISndFriendOnline"); // <FS:PP> FIRE-2731: Online/offline sound alert for friends
		notification =
			LLNotifications::instance().add("FriendOnlineOffline",
									 args,
									 payload.with("respond_on_mousedown", TRUE),
									 boost::bind(&LLAvatarActions::startIM, agent_id));
	}
	else
	{
		make_ui_sound("UISndFriendOffline"); // <FS:PP> FIRE-2731: Online/offline sound alert for friends
		notification =
			LLNotifications::instance().add("FriendOnlineOffline", args, payload);
	}

	// If there's an open IM session with this agent, send a notification there too.
	LLUUID session_id = LLIMMgr::computeSessionID(IM_NOTHING_SPECIAL, agent_id);
	std::string notify_msg = notification->getMessage();

	LLIMModel::instance().proccessOnlineOfflineNotification(session_id, notify_msg);
	// If desired, also send it to nearby chat, this allows friends'
	// online/offline times to be referenced in chat & logged.
	// [FIRE-3522 : SJ] Only show Online/Offline toast for groups which have enabled "Show notice for this set" and in the settingpage of CS is checked that the messages need to be in Toasts
	//                  or for groups which have enabled "Show notice for this set" and in the settingpage of CS is checked that the messages need to be in Nearby Chat
	static LLCachedControl<bool> OnlineOfflinetoNearbyChat(gSavedSettings, "OnlineOfflinetoNearbyChat");
	static LLCachedControl<bool> FSContactSetsNotificationNearbyChat(gSavedSettings, "FSContactSetsNotificationNearbyChat");
	if ((OnlineOfflinetoNearbyChat) || (FSContactSetsNotificationNearbyChat && LGGContactSets::getInstance()->notifyForFriend(agent_id)))
	{
		static LLCachedControl<bool> history_only(gSavedSettings, "OnlineOfflinetoNearbyChatHistory"); // LO - Adding a setting to show online/offline notices only in chat history. Helps prevent your screen from being filled with online notices on login.
		LLChat chat;
		chat.mText = (online ? LLTrans::getString("FriendOnlineNotification") : LLTrans::getString("FriendOfflineNotification"));
		chat.mSourceType = CHAT_SOURCE_SYSTEM;
		chat.mChatType = CHAT_TYPE_RADAR;
		chat.mFromID = agent_id;
		chat.mFromName = used_name;
		if (history_only)
		{
			FSFloaterNearbyChat* nearby_chat = LLFloaterReg::getTypedInstance<FSFloaterNearbyChat>("fs_nearby_chat", LLSD());
			nearby_chat->addMessage(chat, true, LLSD());
		}
		else
		{
			args["ONLINE_STATUS"] = true;
			LLNotificationsUI::LLNotificationManager::instance().onChat(chat, args);
		}

		// <FS:PP> FIRE-10178: Keyword Alerts in group IM do not work unless the group is in the foreground (notification on receipt of IM)
		chat.mText = notify_msg;
		if (FSKeywords::getInstance()->chatContainsKeyword(chat, true))
		{
			FSKeywords::notify(chat);
		}
		// </FS:PP>
	}
}

void LLAvatarTracker::formFriendship(const LLUUID& id)
{
	if(id.notNull())
	{
		LLRelationship* buddy_info = get_ptr_in_map(instance().mBuddyInfo, id);
		if(!buddy_info)
		{
			LLAvatarTracker& at = LLAvatarTracker::instance();
			//The default for relationship establishment is to have both parties
			//visible online to each other.
			buddy_info = new LLRelationship(LLRelationship::GRANT_ONLINE_STATUS,LLRelationship::GRANT_ONLINE_STATUS, false);
			at.mBuddyInfo[id] = buddy_info;
			at.addChangedMask(LLFriendObserver::ADD, id);
			at.notifyObservers();
		}
	}
}

void LLAvatarTracker::processTerminateFriendship(LLMessageSystem* msg, void**)
{
	LLUUID id;
	msg->getUUID("ExBlock", "OtherID", id);
	if(id.notNull())
	{
		LLAvatarTracker& at = LLAvatarTracker::instance();
		LLRelationship* buddy = get_ptr_in_map(at.mBuddyInfo, id);
		if(!buddy) return;
		at.mBuddyInfo.erase(id);
		at.addChangedMask(LLFriendObserver::REMOVE, id);
		delete buddy;
		at.notifyObservers();
	}
}

///----------------------------------------------------------------------------
/// Tracking Data
///----------------------------------------------------------------------------

LLTrackingData::LLTrackingData(const LLUUID& avatar_id, const std::string& name)
:	mAvatarID(avatar_id),
	mHaveInfo(false),
	mHaveCoarseInfo(false)
{
	mCoarseLocationTimer.setTimerExpirySec(COARSE_FREQUENCY);
	mUpdateTimer.setTimerExpirySec(FIND_FREQUENCY);
	mAgentGone.setTimerExpirySec(OFFLINE_SECONDS);
	if(!name.empty())
	{
		mName = name;
	}
}

void LLTrackingData::agentFound(const LLUUID& prey,
								const LLVector3d& estimated_global_pos)
{
	if(prey != mAvatarID)
	{
		LL_WARNS() << "LLTrackingData::agentFound() - found " << prey
				<< " but looking for " << mAvatarID << LL_ENDL;
	}
	mHaveInfo = true;
	mAgentGone.setTimerExpirySec(OFFLINE_SECONDS);
	mGlobalPositionEstimate = estimated_global_pos;
}

bool LLTrackingData::haveTrackingInfo()
{
	LLViewerObject* object = gObjectList.findObject(mAvatarID);
	if(object && !object->isDead())
	{
		mCoarseLocationTimer.checkExpirationAndReset(COARSE_FREQUENCY);
		mUpdateTimer.setTimerExpirySec(FIND_FREQUENCY);
		mAgentGone.setTimerExpirySec(OFFLINE_SECONDS);
		mHaveInfo = true;
		return true;
	}
	if(mHaveCoarseInfo &&
	   !mCoarseLocationTimer.checkExpirationAndReset(COARSE_FREQUENCY))
	{
		// if we reach here, then we have a 'recent' coarse update
		mUpdateTimer.setTimerExpirySec(FIND_FREQUENCY);
		mAgentGone.setTimerExpirySec(OFFLINE_SECONDS);
		return true;
	}
	if(mUpdateTimer.checkExpirationAndReset(FIND_FREQUENCY))
	{
		LLAvatarTracker::instance().findAgent();
		mHaveCoarseInfo = false;
	}
	if(mAgentGone.checkExpirationAndReset(OFFLINE_SECONDS))
	{
		mHaveInfo = false;
		mHaveCoarseInfo = false;
	}
	return mHaveInfo;
}

void LLTrackingData::setTrackedCoarseLocation(const LLVector3d& global_pos)
{
	mCoarseLocationTimer.setTimerExpirySec(COARSE_FREQUENCY);
	mGlobalPositionEstimate = global_pos;
	mHaveInfo = true;
	mHaveCoarseInfo = true;
}

///----------------------------------------------------------------------------
// various buddy functors
///----------------------------------------------------------------------------

bool LLCollectProxyBuddies::operator()(const LLUUID& buddy_id, LLRelationship* buddy)
{
	if(buddy->isRightGrantedFrom(LLRelationship::GRANT_MODIFY_OBJECTS))
	{
		mProxy.insert(buddy_id);
	}
	return true;
}

bool LLCollectMappableBuddies::operator()(const LLUUID& buddy_id, LLRelationship* buddy)
{
	LLAvatarName av_name;
	LLAvatarNameCache::get( buddy_id, &av_name);
	buddy_map_t::value_type value(buddy_id, av_name.getDisplayName());
	if(buddy->isOnline() && buddy->isRightGrantedFrom(LLRelationship::GRANT_MAP_LOCATION))
	{ 
		// <FS:Ansariel> Friend names on worldmap should respect display name settings
		//mMappable.insert(value);
	
		// <FS:PP> Attempt to speed up things a little
		// if (LLAvatarNameCache::useDisplayNames() && gSavedSettings.getBOOL("NameTagShowUsernames"))
		static LLCachedControl<bool> NameTagShowUsernames(gSavedSettings, "NameTagShowUsernames");
		if (LLAvatarName::useDisplayNames() && NameTagShowUsernames) 
		// </FS:PP>
		{
			buddy_map_t::value_type value(buddy_id, av_name.getCompleteName());
			mMappable.insert(value);
		}
		else
		{
			buddy_map_t::value_type value(buddy_id, av_name.getDisplayName());
			mMappable.insert(value);
		}
	// </FS:Ansariel>
	}
	return true;
}

bool LLCollectOnlineBuddies::operator()(const LLUUID& buddy_id, LLRelationship* buddy)
{
	LLAvatarName av_name;
	LLAvatarNameCache::get(buddy_id, &av_name);
	mFullName = av_name.getUserName();
	buddy_map_t::value_type value(buddy_id, mFullName);
	if(buddy->isOnline())
	{
		mOnline.insert(value);
	}
	return true;
}

bool LLCollectAllBuddies::operator()(const LLUUID& buddy_id, LLRelationship* buddy)
{
	LLAvatarName av_name;
	LLAvatarNameCache::get(buddy_id, &av_name);
	// <FS:Ansariel> FIRE-13756: Friends avatar picker only shows display name
	//mFullName = av_name.getDisplayName();
	mFullName = FSCommon::getAvatarNameByDisplaySettings(av_name);
	// </FS:Ansariel>
	buddy_map_t::value_type value(buddy_id, mFullName);
	if(buddy->isOnline())
	{
		mOnline.insert(value);
	}
	else
	{
		mOffline.insert(value);
	}
	return true;
}<|MERGE_RESOLUTION|>--- conflicted
+++ resolved
@@ -265,11 +265,7 @@
 			LLAvatarName av_name;
 			LLAvatarNameCache::get(agent_id, &av_name);
 
-<<<<<<< HEAD
-			addChangedMask(LLFriendObserver::ADD, agent_id); // <FS:Ansariel> Re-added because we need it for the legacy contact list
-=======
 			addChangedMask(LLFriendObserver::ADD, agent_id);
->>>>>>> c142812f
 			LL_DEBUGS() << "Added buddy " << agent_id
 					<< ", " << (mBuddyInfo[agent_id]->isOnline() ? "Online" : "Offline")
 					<< ", TO: " << mBuddyInfo[agent_id]->getRightsGrantedTo()
