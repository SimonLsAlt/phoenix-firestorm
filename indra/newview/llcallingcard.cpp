--- conflicted
+++ resolved
@@ -341,16 +341,11 @@
 	}
 	else
 	{
-<<<<<<< HEAD
 		//<FS:LO> Fix possible log spam with a large friendslist when SL messes up.
-		//llwarns << "!! No buddy info found for " << id 
-		lldebugs << "!! No buddy info found for " << id 
-				<< ", setting to " << (is_online ? "Online" : "Offline") << llendl;
+		//LL_WARNS() << "!! No buddy info found for " << id 
+		LL_DEBUGS() << "!! No buddy info found for " << id 
+				<< ", setting to " << (is_online ? "Online" : "Offline") << LL_ENDL;
 		//</FS:LO>
-=======
-		LL_WARNS() << "!! No buddy info found for " << id 
-				<< ", setting to " << (is_online ? "Online" : "Offline") << LL_ENDL;
->>>>>>> d0ef02c2
 	}
 }
 
