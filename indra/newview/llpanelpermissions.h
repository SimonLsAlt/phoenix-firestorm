--- conflicted
+++ resolved
@@ -36,13 +36,9 @@
 // Panel for permissions of an object.
 //~~~~~~~~~~~~~~~~~~~~~~~~~~~~~~~~~~~~~~~~~~~~~~~~~~~~~~~~~~~~~~~~~~~~~~~~~~~~~
 
-<<<<<<< HEAD
 //class LLNameBox;
+class LLViewerInventoryItem;
 class LLViewerObject;
-=======
-class LLNameBox;
-class LLViewerInventoryItem;
->>>>>>> 7dcea20c
 
 class LLPanelPermissions : public LLPanel
 {
@@ -83,10 +79,10 @@
 
 	static void	onCommitClickAction(LLUICtrl* ctrl, void*);
 	static void onCommitIncludeInSearch(LLUICtrl* ctrl, void*);
+
+	static LLViewerInventoryItem* findItem(LLUUID &object_id);
 	
 	static void onCommitExport(LLUICtrl* ctrl, void* data);	// <FS:CR> OpenSim export permissions
-
-	static LLViewerInventoryItem* findItem(LLUUID &object_id);
 
 protected:
 	void disableAll();
