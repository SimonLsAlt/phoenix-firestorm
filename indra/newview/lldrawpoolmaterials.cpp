/** 
 * @file lldrawpool.cpp
 * @brief LLDrawPoolMaterials class implementation
 * @author Jonathan "Geenz" Goodman
 *
 * $LicenseInfo:firstyear=2002&license=viewerlgpl$
 * Second Life Viewer Source Code
 * Copyright (C) 2013, Linden Research, Inc.
 * 
 * This library is free software; you can redistribute it and/or
 * modify it under the terms of the GNU Lesser General Public
 * License as published by the Free Software Foundation;
 * version 2.1 of the License only.
 * 
 * This library is distributed in the hope that it will be useful,
 * but WITHOUT ANY WARRANTY; without even the implied warranty of
 * MERCHANTABILITY or FITNESS FOR A PARTICULAR PURPOSE.  See the GNU
 * Lesser General Public License for more details.
 * 
 * You should have received a copy of the GNU Lesser General Public
 * License along with this library; if not, write to the Free Software
 * Foundation, Inc., 51 Franklin Street, Fifth Floor, Boston, MA  02110-1301  USA
 * 
 * Linden Research, Inc., 945 Battery Street, San Francisco, CA  94111  USA
 * $/LicenseInfo$
 */

#include "llviewerprecompiledheaders.h"

#include "lldrawpoolmaterials.h"
#include "llviewershadermgr.h"
#include "pipeline.h"
#include "llglcommonfunc.h"
#include "llvoavatar.h"
#include "fsperfstats.h" // <FS:Beq> performance stats support

S32 diffuse_channel = -1;

LLDrawPoolMaterials::LLDrawPoolMaterials()
:  LLRenderPass(LLDrawPool::POOL_MATERIALS)
{
	
}

void LLDrawPoolMaterials::prerender()
{
	mShaderLevel = LLViewerShaderMgr::instance()->getShaderLevel(LLViewerShaderMgr::SHADER_OBJECT); 
}

S32 LLDrawPoolMaterials::getNumDeferredPasses()
{
    // 12 render passes times 2 (one for each rigged and non rigged)
	return 12*2;
}

void LLDrawPoolMaterials::beginDeferredPass(S32 pass)
{
    LL_PROFILE_ZONE_SCOPED_CATEGORY_MATERIAL;

    bool rigged = false;
    if (pass >= 12)
    { 
        rigged = true;
        pass -= 12;
    }
	U32 shader_idx[] = 
	{
		0, //LLRenderPass::PASS_MATERIAL,
		//1, //LLRenderPass::PASS_MATERIAL_ALPHA,
		2, //LLRenderPass::PASS_MATERIAL_ALPHA_MASK,
		3, //LLRenderPass::PASS_MATERIAL_ALPHA_GLOW,
		4, //LLRenderPass::PASS_SPECMAP,
		//5, //LLRenderPass::PASS_SPECMAP_BLEND,
		6, //LLRenderPass::PASS_SPECMAP_MASK,
		7, //LLRenderPass::PASS_SPECMAP_GLOW,
		8, //LLRenderPass::PASS_NORMMAP,
		//9, //LLRenderPass::PASS_NORMMAP_BLEND,
		10, //LLRenderPass::PASS_NORMMAP_MASK,
		11, //LLRenderPass::PASS_NORMMAP_GLOW,
		12, //LLRenderPass::PASS_NORMSPEC,
		//13, //LLRenderPass::PASS_NORMSPEC_BLEND,
		14, //LLRenderPass::PASS_NORMSPEC_MASK,
		15, //LLRenderPass::PASS_NORMSPEC_GLOW,
	};
	
    U32 idx = shader_idx[pass];
    
    if (LLPipeline::sUnderWaterRender)
    {
        mShader = &(gDeferredMaterialWaterProgram[idx]);
    }
    else
    {
        mShader = &(gDeferredMaterialProgram[idx]);
    }
    
    if (rigged)
    {
        llassert(mShader->mRiggedVariant != nullptr);
        mShader = mShader->mRiggedVariant;
    }
	mShader->bind();

    if (LLPipeline::sRenderingHUDs)
    {
        mShader->uniform1i(LLShaderMgr::NO_ATMO, 1);
    }
    else
    {
        mShader->uniform1i(LLShaderMgr::NO_ATMO, 0);
    }

	diffuse_channel = mShader->enableTexture(LLShaderMgr::DIFFUSE_MAP);
}

void LLDrawPoolMaterials::endDeferredPass(S32 pass)
{
	LL_PROFILE_ZONE_SCOPED_CATEGORY_MATERIAL;

	mShader->unbind();

	LLRenderPass::endRenderPass(pass);
}

void LLDrawPoolMaterials::renderDeferred(S32 pass)
{
    LL_PROFILE_ZONE_SCOPED_CATEGORY_MATERIAL;
	static const U32 type_list[] = 
	{
		LLRenderPass::PASS_MATERIAL,
		//LLRenderPass::PASS_MATERIAL_ALPHA,
		LLRenderPass::PASS_MATERIAL_ALPHA_MASK,
		LLRenderPass::PASS_MATERIAL_ALPHA_EMISSIVE,
		LLRenderPass::PASS_SPECMAP,
		//LLRenderPass::PASS_SPECMAP_BLEND,
		LLRenderPass::PASS_SPECMAP_MASK,
		LLRenderPass::PASS_SPECMAP_EMISSIVE,
		LLRenderPass::PASS_NORMMAP,
		//LLRenderPass::PASS_NORMMAP_BLEND,
		LLRenderPass::PASS_NORMMAP_MASK,
		LLRenderPass::PASS_NORMMAP_EMISSIVE,
		LLRenderPass::PASS_NORMSPEC,
		//LLRenderPass::PASS_NORMSPEC_BLEND,
		LLRenderPass::PASS_NORMSPEC_MASK,
		LLRenderPass::PASS_NORMSPEC_EMISSIVE,
	};

    bool rigged = false;
    if (pass >= 12)
    {
        rigged = true;
        pass -= 12;
    }

	llassert(pass < sizeof(type_list)/sizeof(U32));

	U32 type = type_list[pass];
    if (rigged)
    {
        type += 1;
    }

	U32 mask = mShader->mAttributeMask;

	LLCullResult::drawinfo_iterator begin = gPipeline.beginRenderMap(type);
	LLCullResult::drawinfo_iterator end = gPipeline.endRenderMap(type);
	
<<<<<<< HEAD
	std::unique_ptr<FSPerfStats::RecordAttachmentTime> ratPtr{}; // <FS:Beq/> render time capture
=======
    F32 lastIntensity = 0.f;
    F32 lastFullbright = 0.f;
    F32 lastMinimumAlpha = 0.f;
    LLVector4 lastSpecular = LLVector4(0, 0, 0, 0);

    GLint intensity = mShader->getUniformLocation(LLShaderMgr::ENVIRONMENT_INTENSITY);
    GLint brightness = mShader->getUniformLocation(LLShaderMgr::EMISSIVE_BRIGHTNESS);
    GLint minAlpha = mShader->getUniformLocation(LLShaderMgr::MINIMUM_ALPHA);
    GLint specular = mShader->getUniformLocation(LLShaderMgr::SPECULAR_COLOR);

    GLint specChannel = mShader->getUniformLocation(LLShaderMgr::SPECULAR_MAP);
    GLint normChannel = mShader->getUniformLocation(LLShaderMgr::BUMP_MAP);

    LLTexture* lastNormalMap = nullptr;
    LLTexture* lastSpecMap = nullptr;
    LLTexture* lastDiffuse = nullptr;

    gGL.getTexUnit(diffuse_channel)->unbindFast(LLTexUnit::TT_TEXTURE);

    if (intensity > -1)
    {
        glUniform1f(intensity, lastIntensity);
    }

    if (brightness > -1)
    {
        glUniform1f(brightness, lastFullbright);
    }

    if (minAlpha > -1)
    {
        glUniform1f(minAlpha, lastMinimumAlpha);
    }

    if (specular > -1)
    {
        glUniform4fv(specular, 1, lastSpecular.mV);
    }

    LLVOAvatar* lastAvatar = nullptr;

>>>>>>> 34d3f94d
	for (LLCullResult::drawinfo_iterator i = begin; i != end; ++i)
	{
        LL_PROFILE_ZONE_NAMED_CATEGORY_MATERIAL("materials draw loop");
		LLDrawInfo& params = **i;
<<<<<<< HEAD

		// <FS:Beq> Capture render times
		if(params.mFace)
		{
			LLViewerObject* vobj = (LLViewerObject *)params.mFace->getViewerObject();
			
			if( vobj && vobj->isAttachment() )
			{
				trackAttachments( vobj, params.mFace->isState(LLFace::RIGGED), &ratPtr );
			}
		}
		// </FS:Beq>

		mShader->uniform4f(LLShaderMgr::SPECULAR_COLOR, params.mSpecColor.mV[0], params.mSpecColor.mV[1], params.mSpecColor.mV[2], params.mSpecColor.mV[3]);
		mShader->uniform1f(LLShaderMgr::ENVIRONMENT_INTENSITY, params.mEnvIntensity);
		
		if (params.mNormalMap)
		{
			params.mNormalMap->addTextureStats(params.mVSize);
			bindNormalMap(params.mNormalMap);
		}
		
		if (params.mSpecularMap)
		{
			params.mSpecularMap->addTextureStats(params.mVSize);
			bindSpecularMap(params.mSpecularMap);
		}
		
		mShader->setMinimumAlpha(params.mAlphaMaskCutoff);
		mShader->uniform1f(LLShaderMgr::EMISSIVE_BRIGHTNESS, params.mFullbright ? 1.f : 0.f);
=======
		
        if (specular > -1 && params.mSpecColor != lastSpecular)
        {
            lastSpecular = params.mSpecColor;
            glUniform4fv(specular, 1, lastSpecular.mV);
        }
>>>>>>> 34d3f94d

        if (intensity != -1 && lastIntensity != params.mEnvIntensity)
        {
            lastIntensity = params.mEnvIntensity;
            glUniform1f(intensity, lastIntensity);
        }
 
        if (minAlpha > -1 && lastMinimumAlpha != params.mAlphaMaskCutoff)
        {
            lastMinimumAlpha = params.mAlphaMaskCutoff;
            glUniform1f(minAlpha, lastMinimumAlpha);
        }

        F32 fullbright = params.mFullbright ? 1.f : 0.f;
        if (brightness > -1 && lastFullbright != fullbright)
        {
            lastFullbright = fullbright;
            glUniform1f(brightness, lastFullbright);
        }

        if (normChannel > -1 && params.mNormalMap != lastNormalMap)
        {
            lastNormalMap = params.mNormalMap;
            llassert(lastNormalMap);
            gGL.getTexUnit(normChannel)->bindFast(lastNormalMap);
        }

        if (specChannel > -1 && params.mSpecularMap != lastSpecMap)
        {
            lastSpecMap = params.mSpecularMap;
            llassert(lastSpecMap);
            gGL.getTexUnit(specChannel)->bindFast(lastSpecMap);
        }

        if (params.mTexture != lastDiffuse)
        {
            lastDiffuse = params.mTexture;
            if (lastDiffuse)
            {
                gGL.getTexUnit(diffuse_channel)->bindFast(lastDiffuse);
            }
            else
            {
                gGL.getTexUnit(diffuse_channel)->unbindFast(LLTexUnit::TT_TEXTURE);
            }
        }

        // upload matrix palette to shader
        if (rigged && params.mAvatar.notNull())
        {
            if (params.mAvatar != lastAvatar)
            {
                const LLVOAvatar::MatrixPaletteCache& mpc = params.mAvatar->updateSkinInfoMatrixPalette(params.mSkinInfo);
                U32 count = mpc.mMatrixPalette.size();

                if (count == 0)
                {
                    //skin info not loaded yet, don't render
                    return;
                }

                mShader->uniformMatrix3x4fv(LLViewerShaderMgr::AVATAR_MATRIX,
                    count,
                    FALSE,
                    (GLfloat*)&(mpc.mGLMp[0]));
            }
        }

        applyModelMatrix(params);

        bool tex_setup = false;

        //not batching textures or batch has only 1 texture -- might need a texture matrix
        if (params.mTextureMatrix)
        {
            gGL.getTexUnit(0)->activate();
            gGL.matrixMode(LLRender::MM_TEXTURE);

            gGL.loadMatrix((GLfloat*)params.mTextureMatrix->mMatrix);
            gPipeline.mTextureMatrixOps++;

            tex_setup = true;
        }

        /*if (params.mGroup)  // TOO LATE
        {
            params.mGroup->rebuildMesh();
        }*/

        params.mVertexBuffer->setBufferFast(mask);
        params.mVertexBuffer->drawRangeFast(LLRender::TRIANGLES, params.mStart, params.mEnd, params.mCount, params.mOffset);

        if (tex_setup)
        {
            gGL.getTexUnit(0)->activate();
            gGL.loadIdentity();
            gGL.matrixMode(LLRender::MM_MODELVIEW);
        }
	}
}<|MERGE_RESOLUTION|>--- conflicted
+++ resolved
@@ -165,9 +165,6 @@
 	LLCullResult::drawinfo_iterator begin = gPipeline.beginRenderMap(type);
 	LLCullResult::drawinfo_iterator end = gPipeline.endRenderMap(type);
 	
-<<<<<<< HEAD
-	std::unique_ptr<FSPerfStats::RecordAttachmentTime> ratPtr{}; // <FS:Beq/> render time capture
-=======
     F32 lastIntensity = 0.f;
     F32 lastFullbright = 0.f;
     F32 lastMinimumAlpha = 0.f;
@@ -209,12 +206,11 @@
 
     LLVOAvatar* lastAvatar = nullptr;
 
->>>>>>> 34d3f94d
+	std::unique_ptr<FSPerfStats::RecordAttachmentTime> ratPtr{}; // <FS:Beq/> render time capture
 	for (LLCullResult::drawinfo_iterator i = begin; i != end; ++i)
 	{
         LL_PROFILE_ZONE_NAMED_CATEGORY_MATERIAL("materials draw loop");
 		LLDrawInfo& params = **i;
-<<<<<<< HEAD
 
 		// <FS:Beq> Capture render times
 		if(params.mFace)
@@ -228,31 +224,11 @@
 		}
 		// </FS:Beq>
 
-		mShader->uniform4f(LLShaderMgr::SPECULAR_COLOR, params.mSpecColor.mV[0], params.mSpecColor.mV[1], params.mSpecColor.mV[2], params.mSpecColor.mV[3]);
-		mShader->uniform1f(LLShaderMgr::ENVIRONMENT_INTENSITY, params.mEnvIntensity);
-		
-		if (params.mNormalMap)
-		{
-			params.mNormalMap->addTextureStats(params.mVSize);
-			bindNormalMap(params.mNormalMap);
-		}
-		
-		if (params.mSpecularMap)
-		{
-			params.mSpecularMap->addTextureStats(params.mVSize);
-			bindSpecularMap(params.mSpecularMap);
-		}
-		
-		mShader->setMinimumAlpha(params.mAlphaMaskCutoff);
-		mShader->uniform1f(LLShaderMgr::EMISSIVE_BRIGHTNESS, params.mFullbright ? 1.f : 0.f);
-=======
-		
         if (specular > -1 && params.mSpecColor != lastSpecular)
         {
             lastSpecular = params.mSpecColor;
             glUniform4fv(specular, 1, lastSpecular.mV);
         }
->>>>>>> 34d3f94d
 
         if (intensity != -1 && lastIntensity != params.mEnvIntensity)
         {
