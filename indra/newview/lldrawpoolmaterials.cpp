--- conflicted
+++ resolved
@@ -32,11 +32,7 @@
 #include "pipeline.h"
 #include "llglcommonfunc.h"
 #include "llvoavatar.h"
-<<<<<<< HEAD
-#include "fsperfstats.h" // <FS:Beq> performance stats support
-=======
 #include "llperfstats.h"
->>>>>>> 7bb47833
 
 S32 diffuse_channel = -1;
 
@@ -169,25 +165,6 @@
 	LLCullResult::drawinfo_iterator begin = gPipeline.beginRenderMap(type);
 	LLCullResult::drawinfo_iterator end = gPipeline.endRenderMap(type);
 	
-<<<<<<< HEAD
-	std::unique_ptr<FSPerfStats::RecordAttachmentTime> ratPtr{}; // <FS:Beq/> render time capture
-	for (LLCullResult::drawinfo_iterator i = begin; i != end; ++i)
-	{
-		LLDrawInfo& params = **i;
-
-		// <FS:Beq> Capture render times
-		if(params.mFace)
-		{
-			LLViewerObject* vobj = (LLViewerObject *)params.mFace->getViewerObject();
-			
-			if( vobj && vobj->isAttachment() )
-			{
-				trackAttachments( vobj, params.mFace->isState(LLFace::RIGGED), &ratPtr );
-			}
-		}
-		// </FS:Beq>
-
-=======
     std::unique_ptr<LLPerfStats::RecordAttachmentTime> ratPtr{};
     for (LLCullResult::drawinfo_iterator i = begin; i != end; ++i)
 	{
@@ -203,7 +180,6 @@
             }
         }
 		
->>>>>>> 7bb47833
 		mShader->uniform4f(LLShaderMgr::SPECULAR_COLOR, params.mSpecColor.mV[0], params.mSpecColor.mV[1], params.mSpecColor.mV[2], params.mSpecColor.mV[3]);
 		mShader->uniform1f(LLShaderMgr::ENVIRONMENT_INTENSITY, params.mEnvIntensity);
 		
