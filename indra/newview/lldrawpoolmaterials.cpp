/** 
 * @file lldrawpool.cpp
 * @brief LLDrawPoolMaterials class implementation
 * @author Jonathan "Geenz" Goodman
 *
 * $LicenseInfo:firstyear=2002&license=viewerlgpl$
 * Second Life Viewer Source Code
 * Copyright (C) 2013, Linden Research, Inc.
 * 
 * This library is free software; you can redistribute it and/or
 * modify it under the terms of the GNU Lesser General Public
 * License as published by the Free Software Foundation;
 * version 2.1 of the License only.
 * 
 * This library is distributed in the hope that it will be useful,
 * but WITHOUT ANY WARRANTY; without even the implied warranty of
 * MERCHANTABILITY or FITNESS FOR A PARTICULAR PURPOSE.  See the GNU
 * Lesser General Public License for more details.
 * 
 * You should have received a copy of the GNU Lesser General Public
 * License along with this library; if not, write to the Free Software
 * Foundation, Inc., 51 Franklin Street, Fifth Floor, Boston, MA  02110-1301  USA
 * 
 * Linden Research, Inc., 945 Battery Street, San Francisco, CA  94111  USA
 * $/LicenseInfo$
 */

#include "llviewerprecompiledheaders.h"

#include "lldrawpoolmaterials.h"
#include "llviewershadermgr.h"
#include "pipeline.h"
#include "llglcommonfunc.h"
<<<<<<< HEAD
#include "fsperfstats.h" // <FS:Beq> performance stats support
=======
#include "llvoavatar.h"
>>>>>>> 28f9fb06

S32 diffuse_channel = -1;

LLDrawPoolMaterials::LLDrawPoolMaterials()
:  LLRenderPass(LLDrawPool::POOL_MATERIALS)
{
	
}

void LLDrawPoolMaterials::prerender()
{
	mShaderLevel = LLViewerShaderMgr::instance()->getShaderLevel(LLViewerShaderMgr::SHADER_OBJECT); 
}

S32 LLDrawPoolMaterials::getNumDeferredPasses()
{
    // 12 render passes times 2 (one for each rigged and non rigged)
	return 12*2;
}

void LLDrawPoolMaterials::beginDeferredPass(S32 pass)
{
    bool rigged = false;
    if (pass >= 12)
    { 
        rigged = true;
        pass -= 12;
    }
	U32 shader_idx[] = 
	{
		0, //LLRenderPass::PASS_MATERIAL,
		//1, //LLRenderPass::PASS_MATERIAL_ALPHA,
		2, //LLRenderPass::PASS_MATERIAL_ALPHA_MASK,
		3, //LLRenderPass::PASS_MATERIAL_ALPHA_GLOW,
		4, //LLRenderPass::PASS_SPECMAP,
		//5, //LLRenderPass::PASS_SPECMAP_BLEND,
		6, //LLRenderPass::PASS_SPECMAP_MASK,
		7, //LLRenderPass::PASS_SPECMAP_GLOW,
		8, //LLRenderPass::PASS_NORMMAP,
		//9, //LLRenderPass::PASS_NORMMAP_BLEND,
		10, //LLRenderPass::PASS_NORMMAP_MASK,
		11, //LLRenderPass::PASS_NORMMAP_GLOW,
		12, //LLRenderPass::PASS_NORMSPEC,
		//13, //LLRenderPass::PASS_NORMSPEC_BLEND,
		14, //LLRenderPass::PASS_NORMSPEC_MASK,
		15, //LLRenderPass::PASS_NORMSPEC_GLOW,
	};
	
    U32 idx = shader_idx[pass];
    
    if (LLPipeline::sUnderWaterRender)
    {
        mShader = &(gDeferredMaterialWaterProgram[idx]);
    }
    else
    {
        mShader = &(gDeferredMaterialProgram[idx]);
    }
    
    if (rigged)
    {
        llassert(mShader->mRiggedVariant != nullptr);
        mShader = mShader->mRiggedVariant;
    }
	mShader->bind();

    if (LLPipeline::sRenderingHUDs)
    {
        mShader->uniform1i(LLShaderMgr::NO_ATMO, 1);
    }
    else
    {
        mShader->uniform1i(LLShaderMgr::NO_ATMO, 0);
    }

	diffuse_channel = mShader->enableTexture(LLShaderMgr::DIFFUSE_MAP);
		
	LL_RECORD_BLOCK_TIME(FTM_RENDER_MATERIALS);
}

void LLDrawPoolMaterials::endDeferredPass(S32 pass)
{
	LL_RECORD_BLOCK_TIME(FTM_RENDER_MATERIALS);

	mShader->unbind();

	LLRenderPass::endRenderPass(pass);
}

void LLDrawPoolMaterials::renderDeferred(S32 pass)
{
    LL_PROFILE_ZONE_SCOPED;
	static const U32 type_list[] = 
	{
		LLRenderPass::PASS_MATERIAL,
		//LLRenderPass::PASS_MATERIAL_ALPHA,
		LLRenderPass::PASS_MATERIAL_ALPHA_MASK,
		LLRenderPass::PASS_MATERIAL_ALPHA_EMISSIVE,
		LLRenderPass::PASS_SPECMAP,
		//LLRenderPass::PASS_SPECMAP_BLEND,
		LLRenderPass::PASS_SPECMAP_MASK,
		LLRenderPass::PASS_SPECMAP_EMISSIVE,
		LLRenderPass::PASS_NORMMAP,
		//LLRenderPass::PASS_NORMMAP_BLEND,
		LLRenderPass::PASS_NORMMAP_MASK,
		LLRenderPass::PASS_NORMMAP_EMISSIVE,
		LLRenderPass::PASS_NORMSPEC,
		//LLRenderPass::PASS_NORMSPEC_BLEND,
		LLRenderPass::PASS_NORMSPEC_MASK,
		LLRenderPass::PASS_NORMSPEC_EMISSIVE,
	};

    bool rigged = false;
    if (pass >= 12)
    {
        rigged = true;
        pass -= 12;
    }

	llassert(pass < sizeof(type_list)/sizeof(U32));

	U32 type = type_list[pass];
    if (rigged)
    {
        type += 1;
    }

	U32 mask = mShader->mAttributeMask;

	LLCullResult::drawinfo_iterator begin = gPipeline.beginRenderMap(type);
	LLCullResult::drawinfo_iterator end = gPipeline.endRenderMap(type);
	
	std::unique_ptr<FSPerfStats::RecordAttachmentTime> ratPtr{}; // <FS:Beq/> render time capture
	for (LLCullResult::drawinfo_iterator i = begin; i != end; ++i)
	{
		LLDrawInfo& params = **i;

		// <FS:Beq> Capture render times
		if(params.mFace)
		{
			LLViewerObject* vobj = (LLViewerObject *)params.mFace->getViewerObject();
			
			if( vobj && vobj->isAttachment() )
			{
				trackAttachments( vobj, params.mFace->isState(LLFace::RIGGED), &ratPtr );
			}
		}
		// </FS:Beq>

		mShader->uniform4f(LLShaderMgr::SPECULAR_COLOR, params.mSpecColor.mV[0], params.mSpecColor.mV[1], params.mSpecColor.mV[2], params.mSpecColor.mV[3]);
		mShader->uniform1f(LLShaderMgr::ENVIRONMENT_INTENSITY, params.mEnvIntensity);
		
		if (params.mNormalMap)
		{
			params.mNormalMap->addTextureStats(params.mVSize);
			bindNormalMap(params.mNormalMap);
		}
		
		if (params.mSpecularMap)
		{
			params.mSpecularMap->addTextureStats(params.mVSize);
			bindSpecularMap(params.mSpecularMap);
		}
		
		mShader->setMinimumAlpha(params.mAlphaMaskCutoff);
		mShader->uniform1f(LLShaderMgr::EMISSIVE_BRIGHTNESS, params.mFullbright ? 1.f : 0.f);

        {
            LL_PROFILE_ZONE_SCOPED;
            pushMaterialsBatch(params, mask, rigged);
        }
	}
}

void LLDrawPoolMaterials::bindSpecularMap(LLViewerTexture* tex)
{
	mShader->bindTexture(LLShaderMgr::SPECULAR_MAP, tex);
}

void LLDrawPoolMaterials::bindNormalMap(LLViewerTexture* tex)
{
	mShader->bindTexture(LLShaderMgr::BUMP_MAP, tex);
}

void LLDrawPoolMaterials::pushMaterialsBatch(LLDrawInfo& params, U32 mask, bool rigged)
{
    LL_PROFILE_ZONE_SCOPED;
	applyModelMatrix(params);
	
	bool tex_setup = false;
	
	//not batching textures or batch has only 1 texture -- might need a texture matrix
	if (params.mTextureMatrix)
	{
		//if (mShiny)
		{
			gGL.getTexUnit(0)->activate();
			gGL.matrixMode(LLRender::MM_TEXTURE);
		}
			
		gGL.loadMatrix((GLfloat*) params.mTextureMatrix->mMatrix);
		gPipeline.mTextureMatrixOps++;
			
		tex_setup = true;
	}
		
	if (mShaderLevel > 1)
	{
		if (params.mTexture.notNull())
		{
			gGL.getTexUnit(diffuse_channel)->bindFast(params.mTexture);
		}
		else
		{
			gGL.getTexUnit(diffuse_channel)->unbindFast(LLTexUnit::TT_TEXTURE);
		}
	}
	
	if (params.mGroup)
	{
		params.mGroup->rebuildMesh();
	}

    // upload matrix palette to shader
    if (rigged)
    {
        const LLVOAvatar::MatrixPaletteCache& mpc = params.mAvatar->updateSkinInfoMatrixPalette(params.mSkinInfo);
        U32 count = mpc.mMatrixPalette.size();

        if (count == 0)
        {
            //skin info not loaded yet, don't render
            return;
        }

        mShader->uniformMatrix3x4fv(LLViewerShaderMgr::AVATAR_MATRIX,
            count,
            FALSE,
            (GLfloat*)&(mpc.mGLMp[0]));
    }

	LLGLEnableFunc stencil_test(GL_STENCIL_TEST, params.mSelected, &LLGLCommonFunc::selected_stencil_test);

	params.mVertexBuffer->setBufferFast(mask);
	params.mVertexBuffer->drawRangeFast(params.mDrawMode, params.mStart, params.mEnd, params.mCount, params.mOffset);

	if (tex_setup)
	{
		gGL.getTexUnit(0)->activate();
		gGL.loadIdentity();
		gGL.matrixMode(LLRender::MM_MODELVIEW);
	}
}
<|MERGE_RESOLUTION|>--- conflicted
+++ resolved
@@ -31,11 +31,8 @@
 #include "llviewershadermgr.h"
 #include "pipeline.h"
 #include "llglcommonfunc.h"
-<<<<<<< HEAD
+#include "llvoavatar.h"
 #include "fsperfstats.h" // <FS:Beq> performance stats support
-=======
-#include "llvoavatar.h"
->>>>>>> 28f9fb06
 
 S32 diffuse_channel = -1;
 
