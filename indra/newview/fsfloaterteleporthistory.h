--- conflicted
+++ resolved
@@ -40,15 +40,9 @@
     FSFloaterTeleportHistory(const LLSD& seed);
     virtual ~FSFloaterTeleportHistory();
 
-<<<<<<< HEAD
-	bool postBuild() override;
-	bool handleKeyHere(KEY key, MASK mask) override;
-	bool hasAccelerators() const override { return true; }
-=======
-    BOOL postBuild();
-    /*virtual*/ BOOL handleKeyHere(KEY key, MASK mask);
-    /*virtual*/ bool hasAccelerators() const { return true; }
->>>>>>> c06fb4e0
+    bool postBuild() override;
+    bool handleKeyHere(KEY key, MASK mask) override;
+    bool hasAccelerators() const override { return true; }
 
     void resetFilter();
 
