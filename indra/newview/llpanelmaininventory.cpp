/** 
 * @file llpanelmaininventory.cpp
 * @brief Implementation of llpanelmaininventory.
 *
 * $LicenseInfo:firstyear=2001&license=viewerlgpl$
 * Second Life Viewer Source Code
 * Copyright (C) 2010, Linden Research, Inc.
 * 
 * This library is free software; you can redistribute it and/or
 * modify it under the terms of the GNU Lesser General Public
 * License as published by the Free Software Foundation;
 * version 2.1 of the License only.
 * 
 * This library is distributed in the hope that it will be useful,
 * but WITHOUT ANY WARRANTY; without even the implied warranty of
 * MERCHANTABILITY or FITNESS FOR A PARTICULAR PURPOSE.  See the GNU
 * Lesser General Public License for more details.
 * 
 * You should have received a copy of the GNU Lesser General Public
 * License along with this library; if not, write to the Free Software
 * Foundation, Inc., 51 Franklin Street, Fifth Floor, Boston, MA  02110-1301  USA
 * 
 * Linden Research, Inc., 945 Battery Street, San Francisco, CA  94111  USA
 * $/LicenseInfo$
 */

#include "llviewerprecompiledheaders.h"
#include "llpanelmaininventory.h"

#include "llagent.h"
#include "llagentbenefits.h"
#include "llagentcamera.h"
#include "llavataractions.h"
#include "llcheckboxctrl.h"
#include "llcombobox.h"
#include "lldndbutton.h"
#include "llfilepicker.h"
#include "llinventorybridge.h"
#include "llinventoryfunctions.h"
#include "llinventorygallery.h"
#include "llinventorymodelbackgroundfetch.h"
#include "llfiltereditor.h"
#include "llfloatersidepanelcontainer.h"
#include "llfloaterreg.h"
#include "llmenubutton.h"
#include "lloutfitobserver.h"
#include "llpanelmarketplaceinbox.h"
#include "llpreviewtexture.h"
#include "llresmgr.h"
#include "llscrollcontainer.h"
#include "llsdserialize.h"
#include "llsdparam.h"
#include "llspinctrl.h"
#include "lltoggleablemenu.h"
#include "lltooldraganddrop.h"
#include "lltrans.h"
#include "llviewermenu.h"
#include "llviewertexturelist.h"
#include "llsidepanelinventory.h"
#include "llfolderview.h"
#include "llradiogroup.h"
#include "llenvironment.h"

// <FS:AW opensim currency support>
#include "lltrans.h"
#include "llviewernetwork.h"
// </FS:AW opensim currency support>
#include "fscommon.h"

// <FS:Ansariel> FIRE-12808: Don't save filters during settings restore
bool LLPanelMainInventory::sSaveFilters = true;

const std::string FILTERS_FILENAME("filters.xml");

const std::string ALL_ITEMS("All Items");
const std::string RECENT_ITEMS("Recent Items");
const std::string WORN_ITEMS("Worn Items");

static LLPanelInjector<LLPanelMainInventory> t_inventory("panel_main_inventory");

///----------------------------------------------------------------------------
/// LLFloaterInventoryFinder
///----------------------------------------------------------------------------

class LLFloaterInventoryFinder : public LLFloater
{
public:
	LLFloaterInventoryFinder( LLPanelMainInventory* inventory_view);
	virtual void draw();
	/*virtual*/	BOOL	postBuild();
	void changeFilter(LLInventoryFilter* filter);
	void updateElementsFromFilter();
	BOOL getCheckShowEmpty();
	BOOL getCheckSinceLogoff();
	U32 getDateSearchDirection();

	void onCreatorSelfFilterCommit();
	void onCreatorOtherFilterCommit();

	void onPermissionsChanged(); // <FS:Zi> FIRE-1175 - Filter Permissions Menu

	static void onTimeAgo(LLUICtrl*, void *);
	static void onCloseBtn(void* user_data);
	static void selectAllTypes(void* user_data);
	static void selectNoTypes(void* user_data);

	// <FS:Ansariel> FIRE-5160: Don't reset inventory filter when clearing search term
	void onResetBtn();
private:
	LLPanelMainInventory*	mPanelMainInventory;
	LLSpinCtrl*			mSpinSinceDays;
	LLSpinCtrl*			mSpinSinceHours;
	LLCheckBoxCtrl*		mCreatorSelf;
	LLCheckBoxCtrl*		mCreatorOthers;
	LLInventoryFilter*	mFilter;
};

///----------------------------------------------------------------------------
/// LLPanelMainInventory
///----------------------------------------------------------------------------

LLPanelMainInventory::LLPanelMainInventory(const LLPanel::Params& p)
	: LLPanel(p),
	  mActivePanel(NULL),
	  mWornItemsPanel(NULL),
	  mSavedFolderState(NULL),
	  mFilterText(""),
	  mMenuGearDefault(NULL),
	  mMenuVisibility(NULL),
	  mMenuAddHandle(),
	  mNeedUploadCost(true),
      mMenuViewDefault(NULL),
      mSingleFolderMode(false),
      mViewMode(MODE_LIST),
      mListViewRootUpdatedConnection(),
      mGalleryRootUpdatedConnection(),
      mViewMenuButton(nullptr), // <FS:Ansariel> Keep better inventory layout
      mSearchTypeCombo(NULL) // <FS:Ansariel> Properly initialize this
{
	// Menu Callbacks (non contex menus)
	mCommitCallbackRegistrar.add("Inventory.DoToSelected", boost::bind(&LLPanelMainInventory::doToSelected, this, _2));
	mCommitCallbackRegistrar.add("Inventory.CloseAllFolders", boost::bind(&LLPanelMainInventory::closeAllFolders, this));
	mCommitCallbackRegistrar.add("Inventory.EmptyTrash", boost::bind(&LLInventoryModel::emptyFolderType, &gInventory, "ConfirmEmptyTrash", LLFolderType::FT_TRASH));
	mCommitCallbackRegistrar.add("Inventory.EmptyLostAndFound", boost::bind(&LLInventoryModel::emptyFolderType, &gInventory, "ConfirmEmptyLostAndFound", LLFolderType::FT_LOST_AND_FOUND));
	mCommitCallbackRegistrar.add("Inventory.DoCreate", boost::bind(&LLPanelMainInventory::doCreate, this, _2));
	mCommitCallbackRegistrar.add("Inventory.ShowFilters", boost::bind(&LLPanelMainInventory::toggleFindOptions, this));
	mCommitCallbackRegistrar.add("Inventory.ResetFilters", boost::bind(&LLPanelMainInventory::resetFilters, this));
	//mCommitCallbackRegistrar.add("Inventory.SetSortBy", boost::bind(&LLPanelMainInventory::setSortBy, this, _2)); // <FS:Zi> Sort By menu handlers
	mCommitCallbackRegistrar.add("Inventory.Share",  boost::bind(&LLAvatarActions::shareWithAvatars, this));

    mEnableCallbackRegistrar.add("Inventory.EnvironmentEnabled", [](LLUICtrl *, const LLSD &) { return LLPanelMainInventory::hasSettingsInventory(); });


	// <FS:Zi> Filter Links Menu
	mCommitCallbackRegistrar.add("Inventory.FilterLinks.Set", boost::bind(&LLPanelMainInventory::onFilterLinksChecked, this, _2));
	mEnableCallbackRegistrar.add("Inventory.FilterLinks.Check", boost::bind(&LLPanelMainInventory::isFilterLinksChecked, this, _2));
	// </FS:Zi> Filter Links Menu

	// <FS:Zi> FIRE-1175 - Filter Permissions Menu
	mCommitCallbackRegistrar.add("Inventory.FilterPermissions.Set", boost::bind(&LLPanelMainInventory::onFilterPermissionsChecked, this, _2));
	mEnableCallbackRegistrar.add("Inventory.FilterPermissions.Check", boost::bind(&LLPanelMainInventory::isFilterPermissionsChecked, this, _2));
	// </FS:Zi>

	// <FS:Zi> Extended Inventory Search
	mCommitCallbackRegistrar.add("Inventory.SearchType.Set", boost::bind(&LLPanelMainInventory::onSearchTypeChecked, this, _2));
	mEnableCallbackRegistrar.add("Inventory.SearchType.Check", boost::bind(&LLPanelMainInventory::isSearchTypeChecked, this, _2));
	// </FS:Zi> Extended Inventory Search

	// <FS:Zi> Sort By menu handlers
	// we set up our own handlers here because the gear menu handlers are only set up
	// later in the code, so our XML based menus can't reach them yet.
	mCommitCallbackRegistrar.add("Inventory.SortBy.Set", boost::bind(&LLPanelMainInventory::setSortBy, this, _2));
	mEnableCallbackRegistrar.add("Inventory.SortBy.Check", boost::bind(&LLPanelMainInventory::isSortByChecked, this, _2));
	// </FS:Zi> Sort By menu handlers

	// <FS:Ansariel> Add handler for being able to directly route to onCustomAction
	mCommitCallbackRegistrar.add("Inventory.CustomAction", boost::bind(&LLPanelMainInventory::onCustomAction, this, _2));

	// <FS:Zi> FIRE-31369: Add inventory filter for coalesced objects
	mCommitCallbackRegistrar.add("Inventory.CoalescedObjects.Toggle", boost::bind(&LLPanelMainInventory::onCoalescedObjectsToggled, this, _2));
	mEnableCallbackRegistrar.add("Inventory.CoalescedObjects.Check", boost::bind(&LLPanelMainInventory::isCoalescedObjectsChecked, this, _2));
	// </FS:Zi>

	// <FS:Ansariel> Register all callback handlers early
	mCommitCallbackRegistrar.add("Inventory.GearDefault.Custom.Action", boost::bind(&LLPanelMainInventory::onCustomAction, this, _2));
	mEnableCallbackRegistrar.add("Inventory.GearDefault.Check", boost::bind(&LLPanelMainInventory::isActionChecked, this, _2));
	mEnableCallbackRegistrar.add("Inventory.GearDefault.Enable", boost::bind(&LLPanelMainInventory::isActionEnabled, this, _2));
	mEnableCallbackRegistrar.add("Inventory.GearDefault.Visible", boost::bind(&LLPanelMainInventory::isActionVisible, this, _2));
	// </FS:Ansariel>

	mSavedFolderState = new LLSaveFolderState();
	mSavedFolderState->setApply(FALSE);

	// <FS:Zi> Filter dropdown
	// create name-to-number mapping for the dropdown filter
	mFilterMap["filter_type_animations"]	= 0x01 << LLInventoryType::IT_ANIMATION;
	mFilterMap["filter_type_calling_cards"]	= 0x01 << LLInventoryType::IT_CALLINGCARD;
	mFilterMap["filter_type_clothing"]		= 0x01 << LLInventoryType::IT_WEARABLE;
	mFilterMap["filter_type_gestures"]		= 0x01 << LLInventoryType::IT_GESTURE;
	mFilterMap["filter_type_landmarks"]		= 0x01 << LLInventoryType::IT_LANDMARK;
	mFilterMap["filter_type_notecards"]		= 0x01 << LLInventoryType::IT_NOTECARD;
	mFilterMap["filter_type_objects"]		= 0x01 << LLInventoryType::IT_OBJECT;
	mFilterMap["filter_type_scripts"]		= 0x01 << LLInventoryType::IT_LSL;
	mFilterMap["filter_type_sounds"]		= 0x01 << LLInventoryType::IT_SOUND;
	mFilterMap["filter_type_textures"]		= 0x01 << LLInventoryType::IT_TEXTURE;
	mFilterMap["filter_type_snapshots"]		= 0x01 << LLInventoryType::IT_SNAPSHOT;
	mFilterMap["filter_type_meshes"]		= 0x01 << LLInventoryType::IT_MESH;
	mFilterMap["filter_type_settings"]		= 0x01 << LLInventoryType::IT_SETTINGS;

	// initialize empty filter mask
	mFilterMask = 0;
	// add filter bits to the mask
	for (std::map<std::string, U64>::iterator it = mFilterMap.begin() ; it != mFilterMap.end(); ++it)
	{
		mFilterMask |= (*it).second;
	}
	// </FS:Zi> Filter dropdown
}

BOOL LLPanelMainInventory::postBuild()
{
	gInventory.addObserver(this);
	
	// <FS:Zi> Inventory Collapse and Expand Buttons
	mCollapseBtn = getChild<LLButton>("collapse_btn");
	mCollapseBtn->setClickedCallback(boost::bind(&LLPanelMainInventory::onCollapseButtonClicked, this));

	mExpandBtn = getChild<LLButton>("expand_btn");
	mExpandBtn->setClickedCallback(boost::bind(&LLPanelMainInventory::onExpandButtonClicked, this));
	// </FS:Zi> Inventory Collapse and Expand Buttons

	mFilterTabs = getChild<LLTabContainer>("inventory filter tabs");
	mFilterTabs->setCommitCallback(boost::bind(&LLPanelMainInventory::onFilterSelected, this));
	
    mCounterCtrl = getChild<LLUICtrl>("ItemcountText");
    
	//panel->getFilter().markDefault();

	// Set up the default inv. panel/filter settings.
	mActivePanel = getChild<LLInventoryPanel>(ALL_ITEMS);
	if (mActivePanel)
	{
		// "All Items" is the previous only view, so it gets the InventorySortOrder
		mActivePanel->setSortOrder(gSavedSettings.getU32(LLInventoryPanel::DEFAULT_SORT_ORDER));
		mActivePanel->getFilter().markDefault();
		mActivePanel->getRootFolder()->applyFunctorRecursively(*mSavedFolderState);
		mActivePanel->setSelectCallback(boost::bind(&LLPanelMainInventory::onSelectionChange, this, mActivePanel, _1, _2));
		mResortActivePanel = true;
	}
	LLInventoryPanel* recent_items_panel = getChild<LLInventoryPanel>(RECENT_ITEMS);
	if (recent_items_panel)
	{
		// assign default values until we will be sure that we have setting to restore
		recent_items_panel->setSinceLogoff(TRUE);
		// <FS:Zi> Recent items panel should save sort order
		// recent_items_panel->setSortOrder(LLInventoryFilter::SO_DATE);
		recent_items_panel->setSortOrder(gSavedSettings.getU32(LLInventoryPanel::RECENTITEMS_SORT_ORDER));
		// </FS:Zi>
		recent_items_panel->setShowFolderState(LLInventoryFilter::SHOW_NON_EMPTY_FOLDERS);
		LLInventoryFilter& recent_filter = recent_items_panel->getFilter();
		recent_filter.setFilterObjectTypes(recent_filter.getFilterObjectTypes() & ~(0x1 << LLInventoryType::IT_CATEGORY));
		recent_filter.setEmptyLookupMessage("InventoryNoMatchingRecentItems");
		recent_filter.markDefault();
		recent_items_panel->setSelectCallback(boost::bind(&LLPanelMainInventory::onSelectionChange, this, recent_items_panel, _1, _2));
	}

	mWornItemsPanel = getChild<LLInventoryPanel>(WORN_ITEMS);
	if (mWornItemsPanel)
	{
		U32 filter_types = 0x0;
		filter_types |= 0x1 << LLInventoryType::IT_WEARABLE;
		filter_types |= 0x1 << LLInventoryType::IT_ATTACHMENT;
		filter_types |= 0x1 << LLInventoryType::IT_OBJECT;
		mWornItemsPanel->setFilterTypes(filter_types);
		mWornItemsPanel->setFilterWorn();
		mWornItemsPanel->setShowFolderState(LLInventoryFilter::SHOW_NON_EMPTY_FOLDERS);
		mWornItemsPanel->setFilterLinks(LLInventoryFilter::FILTERLINK_EXCLUDE_LINKS);
		LLInventoryFilter& worn_filter = mWornItemsPanel->getFilter();
		worn_filter.setFilterCategoryTypes(worn_filter.getFilterCategoryTypes() | (1ULL << LLFolderType::FT_INBOX));
		worn_filter.markDefault();
		mWornItemsPanel->setSelectCallback(boost::bind(&LLPanelMainInventory::onSelectionChange, this, mWornItemsPanel, _1, _2));

		// <FS:Ansariel> Firestorm additions
		mWornItemsPanel->setSortOrder(gSavedSettings.getU32(LLInventoryPanel::DEFAULT_SORT_ORDER));

		if (mWornItemsPanel->getRootFolder())
		{
			mWornItemsPanel->getRootFolder()->setOpenArrangeRecursively(TRUE, LLFolderViewFolder::RECURSE_NO);
			mWornItemsPanel->getRootFolder()->arrangeAll();
		}
		// </FS:Ansariel>
	}
	// <FS:Ansariel> Only if we actually have it!
	//mSearchTypeCombo  = getChild<LLComboBox>("search_type");
	mSearchTypeCombo  = findChild<LLComboBox>("search_type");
	// <FS:Ansariel>
	if(mSearchTypeCombo)
	{
		mSearchTypeCombo->setCommitCallback(boost::bind(&LLPanelMainInventory::onSelectSearchType, this));
	}
	// Now load the stored settings from disk, if available.
	std::string filterSaveName(gDirUtilp->getExpandedFilename(LL_PATH_PER_SL_ACCOUNT, FILTERS_FILENAME));
	LL_INFOS() << "LLPanelMainInventory::init: reading from " << filterSaveName << LL_ENDL;
	llifstream file(filterSaveName.c_str());
	LLSD savedFilterState;
	if (file.is_open())
	{
		LLSDSerialize::fromXML(savedFilterState, file);
		file.close();

		// Load the persistent "Recent Items" settings.
		// Note that the "All Items" settings do not persist.
		if(recent_items_panel)
		{
			if(savedFilterState.has(recent_items_panel->getFilter().getName()))
			{
				LLSD recent_items = savedFilterState.get(
					recent_items_panel->getFilter().getName());
				// <FS:Ansariel> Fix wrong param type
				//LLInventoryFilter::Params p;
				LLInventoryPanel::InventoryState p;
				// </FS:Ansariel>
				LLParamSDParser parser;
				parser.readSD(recent_items, p);
				// <FS:Ansariel> Fix wrong param type
				//recent_items_panel->getFilter().fromParams(p);
				recent_items_panel->getFilter().fromParams(p.filter);
				// </FS:Ansariel>
				// <FS:Ansariel> We do that earlier already
				//recent_items_panel->setSortOrder(gSavedSettings.getU32(LLInventoryPanel::RECENTITEMS_SORT_ORDER));

				// </FS:Ansariel> Recent items panel doesn't filter empty folders until filter floater has been opened
				LLInventoryFilter& recent_filter = recent_items_panel->getFilter();
				recent_filter.setFilterObjectTypes(recent_filter.getFilterObjectTypes() & ~(0x1 << LLInventoryType::IT_CATEGORY));
				// </FS:Ansariel>
			}
		}
		if(mActivePanel)
		{
			if(savedFilterState.has(mActivePanel->getFilter().getName()))
			{
				LLSD items = savedFilterState.get(mActivePanel->getFilter().getName());
				LLInventoryFilter::Params p;
				LLParamSDParser parser;
				parser.readSD(items, p);
				mActivePanel->getFilter().setSearchVisibilityTypes(p);
			}
		}

	}

	mFilterEditor = getChild<LLFilterEditor>("inventory search editor");
	if (mFilterEditor)
	{
		mFilterEditor->setCommitCallback(boost::bind(&LLPanelMainInventory::onFilterEdit, this, _2));
	}

	// <FS:Zi> Filter dropdown
	mFilterComboBox = getChild<LLComboBox>("filter_combo_box");
	mFilterComboBox->setCommitCallback(boost::bind(&LLPanelMainInventory::onFilterTypeSelected, this, _2));
	// </FS:Zi> Filter dropdown

	mGearMenuButton = getChild<LLMenuButton>("options_gear_btn");
	mVisibilityMenuButton = getChild<LLMenuButton>("options_visibility_btn");
	// <FS:Ansariel> Keep better inventory layout
    //mViewMenuButton = getChild<LLMenuButton>("view_btn");
	mViewMenuButton = findChild<LLMenuButton>("view_btn");

    mSingleFolderPanelInventory = getChild<LLInventorySingleFolderPanel>("single_folder_inv");
    mListViewRootUpdatedConnection = mSingleFolderPanelInventory->setRootChangedCallback(boost::bind(&LLPanelMainInventory::updateTitle, this));
    mSingleFolderPanelInventory->setSelectCallback(boost::bind(&LLPanelMainInventory::onSelectionChange, this, mSingleFolderPanelInventory, _1, _2));

    mInventoryGalleryPanel = getChild<LLInventoryGallery>("gallery_view_inv");
    mGalleryRootUpdatedConnection = mInventoryGalleryPanel->setRootChangedCallback(boost::bind(&LLPanelMainInventory::updateTitle, this));

	initListCommandsHandlers();
	const std::string texture_upload_cost_str = std::to_string(LLAgentBenefitsMgr::current().getTextureUploadCost());
	const std::string sound_upload_cost_str = std::to_string(LLAgentBenefitsMgr::current().getSoundUploadCost());
	const std::string animation_upload_cost_str = std::to_string(LLAgentBenefitsMgr::current().getAnimationUploadCost());

	LLMenuGL* menu = (LLMenuGL*)mMenuAddHandle.get();
	if (menu)
	{
		menu->getChild<LLMenuItemGL>("Upload Image")->setLabelArg("[COST]", texture_upload_cost_str);
		menu->getChild<LLMenuItemGL>("Upload Sound")->setLabelArg("[COST]", sound_upload_cost_str);
		menu->getChild<LLMenuItemGL>("Upload Animation")->setLabelArg("[COST]", animation_upload_cost_str);
	}

	// Trigger callback for focus received so we can deselect items in inbox/outbox
	LLFocusableElement::setFocusReceivedCallback(boost::bind(&LLPanelMainInventory::onFocusReceived, this));

	return TRUE;
}

// Destroys the object
LLPanelMainInventory::~LLPanelMainInventory( void )
{
	// Save the filters state.
	// Some params types cannot be saved this way
	// for example, LLParamSDParser doesn't know about U64,
	// so some FilterOps params should be revised.
	LLSD filterRoot;
	LLInventoryPanel* all_items_panel = getChild<LLInventoryPanel>(ALL_ITEMS);
	if (all_items_panel)
	{
		LLSD filterState;
		LLInventoryPanel::InventoryState p;
		all_items_panel->getFilter().toParams(p.filter);
		all_items_panel->getRootViewModel().getSorter().toParams(p.sort);
		if (p.validateBlock(false))
		{
			LLParamSDParser().writeSD(filterState, p);
			filterRoot[all_items_panel->getName()] = filterState;
		}
	}

	LLInventoryPanel* panel = findChild<LLInventoryPanel>(RECENT_ITEMS);
	if (panel)
	{
		LLSD filterState;
		LLInventoryPanel::InventoryState p;
		panel->getFilter().toParams(p.filter);
		panel->getRootViewModel().getSorter().toParams(p.sort);
		if (p.validateBlock(false))
		{
			LLParamSDParser().writeSD(filterState, p);
			filterRoot[panel->getName()] = filterState;
		}
	}

	// <FS:Ansariel> FIRE-12808: Don't save filters during settings restore
	if (sSaveFilters)
	{
	// </FS:Ansariel>
	std::string filterSaveName(gDirUtilp->getExpandedFilename(LL_PATH_PER_SL_ACCOUNT, FILTERS_FILENAME));
	llofstream filtersFile(filterSaveName.c_str());
	if(!LLSDSerialize::toPrettyXML(filterRoot, filtersFile))
	{
		LL_WARNS() << "Could not write to filters save file " << filterSaveName << LL_ENDL;
	}
	else
    {
		filtersFile.close();
    }
	// <FS:Ansariel> FIRE-12808: Don't save filters during settings restore
	}
	// </FS:Ansariel>
    
	gInventory.removeObserver(this);
	delete mSavedFolderState;

    auto menu = mMenuAddHandle.get();
    if(menu)
    {
        menu->die();
        mMenuAddHandle.markDead();
    }

    if (mListViewRootUpdatedConnection.connected())
    {
        mListViewRootUpdatedConnection.disconnect();
    }
    if (mGalleryRootUpdatedConnection.connected())
    {
        mGalleryRootUpdatedConnection.disconnect();
    }
}

LLInventoryPanel* LLPanelMainInventory::getAllItemsPanel()
{
	return  getChild<LLInventoryPanel>(ALL_ITEMS);
}

void LLPanelMainInventory::selectAllItemsPanel()
{
	mFilterTabs->selectFirstTab();
}

bool LLPanelMainInventory::isRecentItemsPanelSelected()
{
	return (RECENT_ITEMS == getActivePanel()->getName());
}

void LLPanelMainInventory::startSearch()
{
	// this forces focus to line editor portion of search editor
	if (mFilterEditor)
	{
		mFilterEditor->focusFirstItem(TRUE);
	}
}

BOOL LLPanelMainInventory::handleKeyHere(KEY key, MASK mask)
{
	// <FS:Ansariel> CTRL-F focusses local search editor
	if (FSCommon::isFilterEditorKeyCombo(key, mask))
	{
		mFilterEditor->setFocus(TRUE);
		return TRUE;
	}
	// </FS:Ansariel>

	LLFolderView* root_folder = mActivePanel ? mActivePanel->getRootFolder() : NULL;
	if (root_folder)
	{
		// first check for user accepting current search results
		if (mFilterEditor 
			&& mFilterEditor->hasFocus()
		    && (key == KEY_RETURN 
		    	|| key == KEY_DOWN)
		    && mask == MASK_NONE)
		{
			// move focus to inventory proper
			mActivePanel->setFocus(TRUE);
			root_folder->scrollToShowSelection();
			return TRUE;
		}

		if (mActivePanel->hasFocus() && key == KEY_UP)
		{
			startSearch();
		}
        if(mSingleFolderMode && key == KEY_LEFT)
        {
            onBackFolderClicked();
        }
	}

	return LLPanel::handleKeyHere(key, mask);

}

//----------------------------------------------------------------------------
// menu callbacks

void LLPanelMainInventory::doToSelected(const LLSD& userdata)
{
	getPanel()->doToSelected(userdata);
}

void LLPanelMainInventory::closeAllFolders()
{
	getPanel()->getRootFolder()->closeAllFolders();
}

S32 get_instance_num()
{
    static S32 instance_num = 0;
    instance_num = (instance_num + 1) % S32_MAX;

    return instance_num;
}

void LLPanelMainInventory::newWindow()
{
    S32 instance_num = get_instance_num();

	if (!gAgentCamera.cameraMouselook())
	{
		LLFloaterReg::showTypedInstance<LLFloaterSidePanelContainer>("inventory", LLSD(instance_num));
	}
}

//static
void LLPanelMainInventory::newFolderWindow(LLUUID folder_id, LLUUID item_to_select)
{
    LLFloaterReg::const_instance_list_t& inst_list = LLFloaterReg::getFloaterList("inventory");
    for (LLFloaterReg::const_instance_list_t::const_iterator iter = inst_list.begin(); iter != inst_list.end();)
    {
        LLFloaterSidePanelContainer* inventory_container = dynamic_cast<LLFloaterSidePanelContainer*>(*iter++);
        if (inventory_container)
        {
            LLSidepanelInventory* sidepanel_inventory = dynamic_cast<LLSidepanelInventory*>(inventory_container->findChild<LLPanel>("main_panel", true));
            if (sidepanel_inventory)
            {
                LLPanelMainInventory* main_inventory = sidepanel_inventory->getMainInventoryPanel();
                if (main_inventory && main_inventory->isSingleFolderMode()
                    && (main_inventory->getSingleFolderViewRoot() == folder_id))
                {
                    main_inventory->setFocus(true);
                    if(item_to_select.notNull())
                    {
                        sidepanel_inventory->getActivePanel()->setSelection(item_to_select, TAKE_FOCUS_YES);
                    }
                    return;
                }
            }
        }
    }
    
    S32 instance_num = get_instance_num();

    LLFloaterSidePanelContainer* inventory_container = LLFloaterReg::showTypedInstance<LLFloaterSidePanelContainer>("inventory", LLSD(instance_num));
    if(inventory_container)
    {
        LLSidepanelInventory* sidepanel_inventory = dynamic_cast<LLSidepanelInventory*>(inventory_container->findChild<LLPanel>("main_panel", true));
        if (sidepanel_inventory)
        {
            LLPanelMainInventory* main_inventory = sidepanel_inventory->getMainInventoryPanel();
            if (main_inventory)
            {
                main_inventory->toggleViewMode();
                if(folder_id.notNull())
                {
                    main_inventory->setSingleFolderViewRoot(folder_id);
                    if(item_to_select.notNull())
                    {
                        sidepanel_inventory->getActivePanel()->setSelection(item_to_select, TAKE_FOCUS_YES);
                    }
                }
            }
        }
    }
}

void LLPanelMainInventory::doCreate(const LLSD& userdata)
{
	// <FS:Ansariel> FIRE-20108: Can't create new folder in secondary inventory if view is filtered
	//reset_inventory_filter();
	onFilterEdit("");
	// </FS:Ansariel>
    if(mSingleFolderMode)
    {
        if(isListViewMode())
        {
            LLFolderViewItem* current_folder = getActivePanel()->getRootFolder();
            if (current_folder)
            {
                LLFolderBridge* bridge = (LLFolderBridge*)current_folder->getViewModelItem();
                menu_create_inventory_item(getPanel(), bridge, userdata);
            }
        }
        else if(isGalleryViewMode())
        {
            menu_create_inventory_item(NULL, mInventoryGalleryPanel->getRootFolder(), userdata);
        }
    }
    else
    {
        menu_create_inventory_item(getPanel(), NULL, userdata);
    }
}

void LLPanelMainInventory::resetFilters()
{
	LLFloaterInventoryFinder *finder = getFinder();
	// <FS:Ansariel> Properly reset all filters
	//getActivePanel()->getFilter().resetDefault();
	LLInventoryFilter& filter = getActivePanel()->getFilter();
	filter.resetDefault();
	filter.setFilterCreator(LLInventoryFilter::FILTERCREATOR_ALL);
	filter.setSearchType(LLInventoryFilter::SEARCHTYPE_NAME);
	filter.setFilterPermissions(PERM_NONE); // <FS:Zi> FIRE-1175 - Filter Permissions Menu
	getActivePanel()->updateShowInboxFolder(gSavedSettings.getBOOL("FSShowInboxFolder"));
	getActivePanel()->updateHideEmptySystemFolders(gSavedSettings.getBOOL("DebugHideEmptySystemFolders"));
	updateFilterDropdown(&filter);
	// </FS:Ansariel>
	if (finder)
	{
		finder->updateElementsFromFilter();
	}

	setFilterTextFromFilter();
}

void LLPanelMainInventory::resetAllItemsFilters()
<<<<<<< HEAD
=======
{
    LLFloaterInventoryFinder *finder = getFinder();
    getAllItemsPanel()->getFilter().resetDefault();
    if (finder)
    {
        finder->updateElementsFromFilter();
    }

    setFilterTextFromFilter();
}

void LLPanelMainInventory::setSortBy(const LLSD& userdata)
>>>>>>> c15ee792
{
    LLFloaterInventoryFinder *finder = getFinder();
    getAllItemsPanel()->getFilter().resetDefault();
    if (finder)
    {
        finder->updateElementsFromFilter();
    }

    setFilterTextFromFilter();
}

void LLPanelMainInventory::onSelectSearchType()
{
	std::string new_type = mSearchTypeCombo->getValue();
	if (new_type == "search_by_name")
	{
		setSearchType(LLInventoryFilter::SEARCHTYPE_NAME);
	}
	if (new_type == "search_by_creator")
	{
		setSearchType(LLInventoryFilter::SEARCHTYPE_CREATOR);
	}
	if (new_type == "search_by_description")
	{
		setSearchType(LLInventoryFilter::SEARCHTYPE_DESCRIPTION);
	}
	if (new_type == "search_by_UUID")
	{
		setSearchType(LLInventoryFilter::SEARCHTYPE_UUID);
	}
}

void LLPanelMainInventory::setSearchType(LLInventoryFilter::ESearchType type)
{
    if(mSingleFolderMode && isGalleryViewMode())
    {
        mInventoryGalleryPanel->setSearchType(type);
    }
    else
    {
        getActivePanel()->setSearchType(type);
    }
}

void LLPanelMainInventory::updateSearchTypeCombo()
{
	// <FS:Ansariel> Check if combo box is actually there
	if (!mSearchTypeCombo)
	{
		return;
	}
	// </FS:Ansariel>

    LLInventoryFilter::ESearchType search_type(LLInventoryFilter::SEARCHTYPE_NAME);

    if(mSingleFolderMode && isGalleryViewMode())
    {
        search_type = mInventoryGalleryPanel->getSearchType();
    }
    else
    {
        search_type = getActivePanel()->getSearchType();
    }

	switch(search_type)
	{
		case LLInventoryFilter::SEARCHTYPE_CREATOR:
			mSearchTypeCombo->setValue("search_by_creator");
			break;
		case LLInventoryFilter::SEARCHTYPE_DESCRIPTION:
			mSearchTypeCombo->setValue("search_by_description");
			break;
		case LLInventoryFilter::SEARCHTYPE_UUID:
			mSearchTypeCombo->setValue("search_by_UUID");
			break;
		case LLInventoryFilter::SEARCHTYPE_NAME:
		default:
			mSearchTypeCombo->setValue("search_by_name");
			break;
	}
}

// <FS:Zi> Sort By menu handlers
void LLPanelMainInventory::setSortBy(const LLSD& userdata)
{
	U32 sort_order_mask = getActivePanel()->getSortOrder();
	std::string sort_type = userdata.asString();
	if (sort_type == "name")
	{
		sort_order_mask &= ~LLInventoryFilter::SO_DATE;
	}
	else if (sort_type == "date")
	{
		sort_order_mask |= LLInventoryFilter::SO_DATE;
	}
	else if (sort_type == "foldersalwaysbyname")
	{
		if ( sort_order_mask & LLInventoryFilter::SO_FOLDERS_BY_NAME )
		{
			sort_order_mask &= ~LLInventoryFilter::SO_FOLDERS_BY_NAME;
		}
		else
		{
			sort_order_mask |= LLInventoryFilter::SO_FOLDERS_BY_NAME;
		}
	}
	else if (sort_type == "systemfolderstotop")
	{
		if ( sort_order_mask & LLInventoryFilter::SO_SYSTEM_FOLDERS_TO_TOP )
		{
			sort_order_mask &= ~LLInventoryFilter::SO_SYSTEM_FOLDERS_TO_TOP;
		}
		else
		{
			sort_order_mask |= LLInventoryFilter::SO_SYSTEM_FOLDERS_TO_TOP;
		}
	}

	getActivePanel()->setSortOrder(sort_order_mask);
	// <FS:Zi> Recent items panel should save sort order
    //if (isRecentItemsPanelSelected())
    //{
    //    gSavedSettings.setU32("RecentItemsSortOrder", sort_order_mask);
    //}
    //else
    //{
    //    gSavedSettings.setU32("InventorySortOrder", sort_order_mask);
    //}
	gSavedSettings.setU32(getActivePanel()->mSortOrderSetting, sort_order_mask);
	// </FS:Zi>
}

BOOL LLPanelMainInventory::isSortByChecked(const LLSD& userdata)
{
	U32 sort_order_mask = getActivePanel()->getSortOrder();
	const std::string command_name = userdata.asString();
	if (command_name == "name")
	{
		return !(sort_order_mask & LLInventoryFilter::SO_DATE);
	}

	if (command_name == "date")
	{
		return (sort_order_mask & LLInventoryFilter::SO_DATE);
	}

	if (command_name == "foldersalwaysbyname")
	{
		return (sort_order_mask & LLInventoryFilter::SO_FOLDERS_BY_NAME);
	}

	if (command_name == "systemfolderstotop")
	{
		return (sort_order_mask & LLInventoryFilter::SO_SYSTEM_FOLDERS_TO_TOP);
	}

	return FALSE;
}
// </FS:Zi> Sort By menu handlers

// static
BOOL LLPanelMainInventory::filtersVisible(void* user_data)
{
	LLPanelMainInventory* self = (LLPanelMainInventory*)user_data;
	if(!self) return FALSE;

	return self->getFinder() != NULL;
}

void LLPanelMainInventory::onClearSearch()
{
	BOOL initially_active = FALSE;
	LLFloater *finder = getFinder();
	// <FS:Ansariel> Worn inventory panel
	//if (mActivePanel && (getActivePanel() != mWornItemsPanel))
	if (mActivePanel)
	// </FS:Ansariel>
	{
		// <FS:Ansariel> FIRE-5160: Don't reset inventory filter when clearing search term
		//initially_active = mActivePanel->getFilter().isNotDefault();
		//setFilterSubString(LLStringUtil::null);
		//mActivePanel->setFilterTypes(0xffffffffffffffffULL);
		//mActivePanel->setFilterLinks(LLInventoryFilter::FILTERLINK_INCLUDE_LINKS);
		setFilterSubString(LLStringUtil::null);
		// </FS:Ansariel>
	}

	if (finder)
	{
		LLFloaterInventoryFinder::selectAllTypes(finder);
	}

	// re-open folders that were initially open in case filter was active
	if (mActivePanel && (mFilterSubString.size() || initially_active) && !mSingleFolderMode)
	{
		mSavedFolderState->setApply(TRUE);
		mActivePanel->getRootFolder()->applyFunctorRecursively(*mSavedFolderState);
		LLOpenFoldersWithSelection opener;
		mActivePanel->getRootFolder()->applyFunctorRecursively(opener);
		mActivePanel->getRootFolder()->scrollToShowSelection();
	}
	mFilterSubString = "";

	// <FS:Ansariel> FIRE-22509: Only apply inbox filter on primary inventory window
	//LLSidepanelInventory * sidepanel_inventory = getParentSidepanelInventory();
	//if (sidepanel_inventory)
	//{
	//	LLPanelMarketplaceInbox* inbox_panel = sidepanel_inventory->getChild<LLPanelMarketplaceInbox>("marketplace_inbox");
	//	if (inbox_panel)
	//	{
	//		inbox_panel->onClearSearch();
	//	}
	//}
	LLSidepanelInventory * sidepanel_inventory = getParentByType<LLSidepanelInventory>();
	if (sidepanel_inventory && sidepanel_inventory->getInboxPanel())
	{
		LLPanelMarketplaceInbox* inbox_panel = sidepanel_inventory->getInboxPanel()->getParentByType<LLPanelMarketplaceInbox>();
		if (inbox_panel)
		{
			inbox_panel->onClearSearch();
		}
	}
	// </FS:Ansariel>
}

void LLPanelMainInventory::onFilterEdit(const std::string& search_string )
{
    if(mSingleFolderMode && isGalleryViewMode())
    {
        mFilterSubString = search_string;
        mInventoryGalleryPanel->setFilterSubString(mFilterSubString);
        return;
    }

	if (search_string == "")
	{
		onClearSearch();
	}

	if (!mActivePanel)
	{
		return;
	}

	LLInventoryModelBackgroundFetch::instance().start();

	mFilterSubString = search_string;
	// <FS:Ansariel> Separate search for inventory tabs from Satomi Ahn (FIRE-913 & FIRE-6862)
	//if (mActivePanel->getFilterSubString().empty() && mFilterSubString.empty())
	std::string search_for;
	if (gSavedSettings.getBOOL("FSSplitInventorySearchOverTabs"))
	{
		search_for = search_string;
	}
	else
	{
		search_for = mFilterSubString;
	}
	if (mActivePanel->getFilterSubString().empty() && search_for.empty())
	// </FS:Ansariel> Separate search for inventory tabs from Satomi Ahn (FIRE-913 & FIRE-6862)
	{
			// current filter and new filter empty, do nothing
			return;
	}

	// save current folder open state if no filter currently applied
	if (!mActivePanel->getFilter().isNotDefault())
	{
		mSavedFolderState->setApply(FALSE);
		mActivePanel->getRootFolder()->applyFunctorRecursively(*mSavedFolderState);
	}

	// set new filter string
	// <FS:Ansariel> Separate search for inventory tabs from Satomi Ahn (FIRE-913 & FIRE-6862)
	//setFilterSubString(mFilterSubString);
	if (gSavedSettings.getBOOL("FSSplitInventorySearchOverTabs"))
	{
		setFilterSubString(search_string);
	}
	else
	{
		setFilterSubString(mFilterSubString);
	}
	// </FS:Ansariel> Separate search for inventory tabs from Satomi Ahn (FIRE-913 & FIRE-6862)

	// <FS:Ansariel> FIRE-22509: Only apply inbox filter on primary inventory window
    //LLSidepanelInventory * sidepanel_inventory = getParentSidepanelInventory();
	//if (sidepanel_inventory)
	//{
	//	LLPanelMarketplaceInbox* inbox_panel = sidepanel_inventory->getChild<LLPanelMarketplaceInbox>("marketplace_inbox");
	//	if (inbox_panel)
	//	{
	//		inbox_panel->onFilterEdit(search_string);
	//	}
	//}
	LLSidepanelInventory * sidepanel_inventory = getParentByType<LLSidepanelInventory>();
	if (sidepanel_inventory && sidepanel_inventory->getInboxPanel())
	{
		LLPanelMarketplaceInbox* inbox_panel = sidepanel_inventory->getInboxPanel()->getParentByType<LLPanelMarketplaceInbox>();
		if (inbox_panel)
		{
			inbox_panel->onFilterEdit(search_string);
		}
	}
	// </FS:Ansariel>
}

// <FS:Zi> Filter dropdown
void LLPanelMainInventory::onFilterTypeSelected(const std::string& filter_type_name)
{
	if (!mActivePanel)
	{
		return;
	}

	// by default enable everything
	U64 filterTypes = ~0;

	// get the pointer to the filter subwindow
	LLFloaterInventoryFinder* finder = getFinder();

	// find the filter name in our filter map
	if (mFilterMap.find(filter_type_name) != mFilterMap.end())
	{
		filterTypes = mFilterMap[filter_type_name];
	}
	// special treatment for "all" filter
	else if (filter_type_name == "filter_type_all")
	{
		// update subwindow if it's open
		if (finder)
		{
			LLFloaterInventoryFinder::selectAllTypes(finder);
		}
	}
	// special treatment for "custom" filter
	else if (filter_type_name == "filter_type_custom")
	{
		// open the subwindow if needed, otherwise just give it focus
		if (!finder)
		{
			toggleFindOptions();
		}
		else
		{
			finder->setFocus(TRUE);
		}

		return;
	}
	// invalid selection (broken XML?)
	else
	{
		LL_WARNS() << "Invalid filter selection: " << filter_type_name << LL_ENDL;
		return;
	}

	mActivePanel->setFilterTypes(filterTypes);
	// update subwindow if it's open
	if (finder)
	{
		finder->updateElementsFromFilter();
	}

	setFilterTextFromFilter();
}

// reflect state of current filter selection in the dropdown list
void LLPanelMainInventory::updateFilterDropdown(const LLInventoryFilter* filter)
{
	// if we don't have a filter combobox (missing in the skin and failed to create?) do nothing
	if (!mFilterComboBox)
	{
		return;
	}

	// extract filter bits we need to see
	U64 filterTypes = filter->getFilterObjectTypes() & mFilterMask;

	std::string controlName;

	// check if the filter types match our filter mask, meaning "All"
	if (filterTypes == mFilterMask)
	{
		controlName = "filter_type_all";
	}
	else
	{
		// find the name of the current filter in our filter map, if exists
		for (std::map<std::string, U64>::iterator it = mFilterMap.begin(); it != mFilterMap.end(); ++it)
		{
			if ((*it).second == filterTypes)
			{
				controlName = (*it).first;
				break;
			}
		}

		// no filter type found in the map, must be a custom filter
		if (controlName.empty())
		{
			controlName = "filter_type_custom";
		}
	}

	mFilterComboBox->setValue(controlName);
}
// </FS:Zi> Filter dropdown

 //static
 BOOL LLPanelMainInventory::incrementalFind(LLFolderViewItem* first_item, const char *find_text, BOOL backward)
 {
 	LLPanelMainInventory* active_view = NULL;
	
	LLFloaterReg::const_instance_list_t& inst_list = LLFloaterReg::getFloaterList("inventory");
	for (LLFloaterReg::const_instance_list_t::const_iterator iter = inst_list.begin(); iter != inst_list.end(); ++iter)
	{
		LLPanelMainInventory* iv = dynamic_cast<LLPanelMainInventory*>(*iter);
		if (iv)
		{
			if (gFocusMgr.childHasKeyboardFocus(iv))
			{
				active_view = iv;
				break;
			}
 		}
 	}

 	if (!active_view)
 	{
 		return FALSE;
 	}

 	std::string search_string(find_text);

 	if (search_string.empty())
 	{
 		return FALSE;
 	}

 	if (active_view->getPanel() &&
 		active_view->getPanel()->getRootFolder()->search(first_item, search_string, backward))
 	{
 		return TRUE;
 	}

 	return FALSE;
 }

void LLPanelMainInventory::onFilterSelected()
{
	// Find my index
    mActivePanel = mSingleFolderMode ? getChild<LLInventoryPanel>("single_folder_inv") : (LLInventoryPanel*)getChild<LLTabContainer>("inventory filter tabs")->getCurrentPanel();

	if (!mActivePanel)
	{
		return;
	}

	// <FS:Ansariel> Worn inventory panel; We do this at init and only once for performance reasons!
	//if (getActivePanel() == mWornItemsPanel)
	//{
	//	mActivePanel->openAllFolders();
	//}
	// </FS:Ansariel>
	updateSearchTypeCombo();
	// <FS:Ansariel> Separate search for inventory tabs from Satomi Ahn (FIRE-913 & FIRE-6862)
	//setFilterSubString(mFilterSubString);
	if (!gSavedSettings.getBOOL("FSSplitInventorySearchOverTabs"))
	{
		setFilterSubString(mFilterSubString);
	}
	// </FS:Ansariel> Separate search for inventory tabs from Satomi Ahn (FIRE-913 & FIRE-6862)
	LLInventoryFilter& filter = mActivePanel->getFilter();
	LLFloaterInventoryFinder *finder = getFinder();
	if (finder)
	{
		finder->changeFilter(&filter);
        if (mSingleFolderMode)
        {
            finder->setTitle(getLocalizedRootName());
        }
	}
	if (filter.isActive())
	{
		// If our filter is active we may be the first thing requiring a fetch so we better start it here.
		LLInventoryModelBackgroundFetch::instance().start();
	}
	updateFilterDropdown(&filter);	// <FS:Zi> Filter dropdown
	setFilterTextFromFilter();
}

const std::string LLPanelMainInventory::getFilterSubString() 
{ 
	return mActivePanel->getFilterSubString(); 
}

void LLPanelMainInventory::setFilterSubString(const std::string& string) 
{ 
	mActivePanel->setFilterSubString(string); 
}

BOOL LLPanelMainInventory::handleDragAndDrop(S32 x, S32 y, MASK mask, BOOL drop,
										 EDragAndDropType cargo_type,
										 void* cargo_data,
										 EAcceptance* accept,
										 std::string& tooltip_msg)
{
	// Check to see if we are auto scrolling from the last frame
//	LLInventoryPanel* panel = (LLInventoryPanel*)this->getActivePanel();
//	BOOL needsToScroll = panel->getScrollableContainer()->canAutoScroll(x, y);
//	if(mFilterTabs)
//	{
//		if(needsToScroll)
//		{
//			mFilterTabs->startDragAndDropDelayTimer();
//		}
//	}
// [SL:KB] - Checked: UI-InvPanelDnD | Checked: 2011-06-16 (Catznip-2.6)
	LLInventoryPanel* pInvPanel = getActivePanel();
	if ( (pInvPanel) && (pInvPanel->pointInView(x - pInvPanel->getRect().mLeft, y - pInvPanel->getRect().mBottom)) )
	{
		pInvPanel->getScrollableContainer()->autoScroll(x, y);
	}
// [/SL:KB]

	BOOL handled = LLPanel::handleDragAndDrop(x, y, mask, drop, cargo_type, cargo_data, accept, tooltip_msg);

	return handled;
}

// virtual
void LLPanelMainInventory::changed(U32)
{
	updateItemcountText();
}

void LLPanelMainInventory::setFocusFilterEditor()
{
	if(mFilterEditor)
	{
		mFilterEditor->setFocus(true);
	}
}

// virtual
void LLPanelMainInventory::draw()
{
	if (mActivePanel && mFilterEditor)
	{
		// <FS:Ansariel> Separate search for inventory tabs from Satomi Ahn (FIRE-913 & FIRE-6862)
		//mFilterEditor->setText(mFilterSubString);
		static LLCachedControl<bool> sfSplitInventorySearchOverTabs(gSavedSettings, "FSSplitInventorySearchOverTabs");
		if (sfSplitInventorySearchOverTabs)
		{
			mFilterEditor->setText(mActivePanel->getFilter().getFilterSubStringOrig());
		}
		else
		{
			mFilterEditor->setText(mFilterSubString);
		}
		// </FS:Ansariel> Separate search for inventory tabs from Satomi Ahn (FIRE-913 & FIRE-6862)
	}	
	if (mActivePanel && mResortActivePanel)
	{
		// EXP-756: Force resorting of the list the first time we draw the list: 
		// In the case of date sorting, we don't have enough information at initialization time
		// to correctly sort the folders. Later manual resort doesn't do anything as the order value is 
		// set correctly. The workaround is to reset the order to alphabetical (or anything) then to the correct order.
		U32 order = mActivePanel->getSortOrder();
		mActivePanel->setSortOrder(LLInventoryFilter::SO_NAME);
		mActivePanel->setSortOrder(order);
		mResortActivePanel = false;
	}
	LLPanel::draw();
	updateItemcountText();
}

void LLPanelMainInventory::updateItemcountText()
{
	// <FS:Ansariel> Include folders in inventory count
	//if(mItemCount != gInventory.getItemCount())
	//{
	//	mItemCount = gInventory.getItemCount();
	S32 new_count = gInventory.getItemCount() + gInventory.getCategoryCount();
	if(mItemCount != new_count)
	{
		mItemCount = new_count;
	// </FS:Ansariel>
		mItemCountString = "";
		// <FS:Ansariel> Use user-default locale from operating system
		//LLLocale locale(LLLocale::USER_LOCALE);
		LLLocale locale("");
		// </FS:Ansariel>
		LLResMgr::getInstance()->getIntegerString(mItemCountString, mItemCount);
		
		// <FS:Ansariel> Include folders in inventory count
		std::string item_str, category_str;
		LLResMgr::getInstance()->getIntegerString(item_str, gInventory.getItemCount());
		LLResMgr::getInstance()->getIntegerString(category_str, gInventory.getCategoryCount());
		LLStringUtil::format_map_t args;
		args["[ITEMS]"] = item_str;
		args["[CATEGORIES]"] = category_str;
		mCounterCtrl->setToolTipArgs(args);
		// </FS:Ansariel>
	}

	if(mCategoryCount != gInventory.getCategoryCount())
	{
		mCategoryCount = gInventory.getCategoryCount();
		mCategoryCountString = "";
		LLLocale locale(LLLocale::USER_LOCALE);
		LLResMgr::getInstance()->getIntegerString(mCategoryCountString, mCategoryCount);
	}

	LLStringUtil::format_map_t string_args;
	string_args["[ITEM_COUNT]"] = mItemCountString;
	string_args["[CATEGORY_COUNT]"] = mCategoryCountString;
	string_args["[FILTER]"] = getFilterText();

	std::string text = "";

	if (LLInventoryModelBackgroundFetch::instance().folderFetchActive())
	{
		text = getString("ItemcountFetching", string_args);
	}
	else if (LLInventoryModelBackgroundFetch::instance().isEverythingFetched())
	{
		text = getString("ItemcountCompleted", string_args);
	}
	else
	{
		text = getString("ItemcountUnknown", string_args);
	}

    if (mSingleFolderMode)
    {
        LLInventoryModel::cat_array_t *cats;
        LLInventoryModel::item_array_t *items;

        gInventory.getDirectDescendentsOf(getCurrentSFVRoot(), cats, items);

        string_args["[ITEM_COUNT]"] = llformat("%d", items->size());
        string_args["[CATEGORY_COUNT]"] = llformat("%d", cats->size());
        text = getString("ItemcountCompleted", string_args);
    }
	
    mCounterCtrl->setValue(text);
    //mCounterCtrl->setToolTip(text); // <FS:Ansariel> Include folders in inventory count
}

void LLPanelMainInventory::onFocusReceived()
{
	LLSidepanelInventory *sidepanel_inventory =	LLFloaterSidePanelContainer::getPanel<LLSidepanelInventory>("inventory");
	if (!sidepanel_inventory)
	{
		LL_WARNS() << "Could not find Inventory Panel in My Inventory floater" << LL_ENDL;
		return;
	}

	sidepanel_inventory->clearSelections(false, true);
}

void LLPanelMainInventory::setFilterTextFromFilter() 
{ 
	//mFilterText = mActivePanel->getFilter().getFilterText(); 
	// <FS:Zi> Filter dropdown
	// this method gets called by the filter subwindow (once every frame), so we update our combo box here
	LLInventoryFilter &filter = mActivePanel->getFilter();
	updateFilterDropdown(&filter);
	mFilterText = filter.getFilterText();
	// </FS:Zi> Filter dropdown
}

void LLPanelMainInventory::toggleFindOptions()
{
	LLFloater *floater = getFinder();
	if (!floater)
	{
		LLFloaterInventoryFinder * finder = new LLFloaterInventoryFinder(this);
		mFinderHandle = finder->getHandle();
		finder->openFloater();

		LLFloater* parent_floater = gFloaterView->getParentFloater(this);
		if (parent_floater)
			parent_floater->addDependentFloater(mFinderHandle);
		// start background fetch of folders
		LLInventoryModelBackgroundFetch::instance().start();

        if (mSingleFolderMode)
        {
            finder->setTitle(getLocalizedRootName());
        }
	}
	else
	{
		floater->closeFloater();
	}
}

void LLPanelMainInventory::setSelectCallback(const LLFolderView::signal_t::slot_type& cb)
{
	getChild<LLInventoryPanel>(ALL_ITEMS)->setSelectCallback(cb);
	getChild<LLInventoryPanel>(RECENT_ITEMS)->setSelectCallback(cb);
	getChild<LLInventoryPanel>("Worn Items")->setSelectCallback(cb);
}

void LLPanelMainInventory::onSelectionChange(LLInventoryPanel *panel, const std::deque<LLFolderViewItem*>& items, BOOL user_action)
{
	updateListCommands();
	panel->onSelectionChange(items, user_action);
}

///----------------------------------------------------------------------------
/// LLFloaterInventoryFinder
///----------------------------------------------------------------------------

LLFloaterInventoryFinder* LLPanelMainInventory::getFinder() 
{ 
	return (LLFloaterInventoryFinder*)mFinderHandle.get();
}


LLFloaterInventoryFinder::LLFloaterInventoryFinder(LLPanelMainInventory* inventory_view) :	
	LLFloater(LLSD()),
	mPanelMainInventory(inventory_view),
	mFilter(&inventory_view->getPanel()->getFilter())
{
	buildFromFile("floater_inventory_view_finder.xml");
	updateElementsFromFilter();
}

BOOL LLFloaterInventoryFinder::postBuild()
{
	const LLRect& viewrect = mPanelMainInventory->getRect();
	setRect(LLRect(viewrect.mLeft - getRect().getWidth(), viewrect.mTop, viewrect.mLeft, viewrect.mTop - getRect().getHeight()));

	childSetAction("All", selectAllTypes, this);
	childSetAction("None", selectNoTypes, this);

	mSpinSinceHours = getChild<LLSpinCtrl>("spin_hours_ago");
	childSetCommitCallback("spin_hours_ago", onTimeAgo, this);

	mSpinSinceDays = getChild<LLSpinCtrl>("spin_days_ago");
	childSetCommitCallback("spin_days_ago", onTimeAgo, this);

	mCreatorSelf = getChild<LLCheckBoxCtrl>("check_created_by_me");
	mCreatorOthers = getChild<LLCheckBoxCtrl>("check_created_by_others");
	mCreatorSelf->setCommitCallback(boost::bind(&LLFloaterInventoryFinder::onCreatorSelfFilterCommit, this));
	mCreatorOthers->setCommitCallback(boost::bind(&LLFloaterInventoryFinder::onCreatorOtherFilterCommit, this));

	childSetAction("Close", onCloseBtn, this);

	// <FS:Ansariel> FIRE-5160: Don't reset inventory filter when clearing search term
	getChild<LLButton>("btnReset")->setClickedCallback(boost::bind(&LLFloaterInventoryFinder::onResetBtn, this));

	updateElementsFromFilter();

	// <FS:Zi> FIRE-1175 - Filter Permissions Menu
	getChild<LLUICtrl>("check_modify")->setCommitCallback(boost::bind(&LLFloaterInventoryFinder::onPermissionsChanged, this));
	getChild<LLUICtrl>("check_copy")->setCommitCallback(boost::bind(&LLFloaterInventoryFinder::onPermissionsChanged, this));
	getChild<LLUICtrl>("check_transfer")->setCommitCallback(boost::bind(&LLFloaterInventoryFinder::onPermissionsChanged, this));
	// </FS:Zi>

	return TRUE;
}
void LLFloaterInventoryFinder::onTimeAgo(LLUICtrl *ctrl, void *user_data)
{
	LLFloaterInventoryFinder *self = (LLFloaterInventoryFinder *)user_data;
	if (!self) return;
	
	if ( self->mSpinSinceDays->get() ||  self->mSpinSinceHours->get() )
	{
		self->getChild<LLUICtrl>("check_since_logoff")->setValue(false);

		U32 days = (U32)self->mSpinSinceDays->get();
		U32 hours = (U32)self->mSpinSinceHours->get();
		if (hours >= 24)
		{
			// Try to handle both cases of spinner clicking and text input in a sensible fashion as best as possible.
			// There is no way to tell if someone has clicked the spinner to get to 24 or input 24 manually, so in
			// this case add to days.  Any value > 24 means they have input the hours manually, so do not add to the
			// current day value.
			if (24 == hours)  // Got to 24 via spinner clicking or text input of 24
			{
				days = days + hours / 24;
			}
			else	// Text input, so do not add to days
			{ 
				days = hours / 24;
			}
			hours = (U32)hours % 24;
			self->mSpinSinceHours->setFocus(false);
			self->mSpinSinceDays->setFocus(false);
			self->mSpinSinceDays->set((F32)days);
			self->mSpinSinceHours->set((F32)hours);
			self->mSpinSinceHours->setFocus(true);
		}
	}
}

// <FS:Ansariel> FIRE-5160: Don't reset inventory filter when clearing search term
void LLFloaterInventoryFinder::onResetBtn()
{
	mPanelMainInventory->resetFilters();
}
// </FS:Ansariel>

void LLFloaterInventoryFinder::changeFilter(LLInventoryFilter* filter)
{
	mFilter = filter;
	updateElementsFromFilter();
}

void LLFloaterInventoryFinder::updateElementsFromFilter()
{
	if (!mFilter)
		return;

	// Get data needed for filter display
	U32 filter_types = mFilter->getFilterObjectTypes();
	LLInventoryFilter::EFolderShow show_folders = mFilter->getShowFolderState();
	U32 hours = mFilter->getHoursAgo();
	U32 date_search_direction = mFilter->getDateSearchDirection();

	LLInventoryFilter::EFilterCreatorType filter_creator = mFilter->getFilterCreatorType();
	bool show_created_by_me = ((filter_creator == LLInventoryFilter::FILTERCREATOR_ALL) || (filter_creator == LLInventoryFilter::FILTERCREATOR_SELF));
	bool show_created_by_others = ((filter_creator == LLInventoryFilter::FILTERCREATOR_ALL) || (filter_creator == LLInventoryFilter::FILTERCREATOR_OTHERS));

	// update the ui elements
	// <FS:PP> Make floater title translatable
	// setTitle(mFilter->getName());
	setTitle(LLTrans::getString(mFilter->getName()));
	// </FS:PP>

	getChild<LLUICtrl>("check_animation")->setValue((S32) (filter_types & 0x1 << LLInventoryType::IT_ANIMATION));

	getChild<LLUICtrl>("check_calling_card")->setValue((S32) (filter_types & 0x1 << LLInventoryType::IT_CALLINGCARD));
	getChild<LLUICtrl>("check_clothing")->setValue((S32) (filter_types & 0x1 << LLInventoryType::IT_WEARABLE));
	getChild<LLUICtrl>("check_gesture")->setValue((S32) (filter_types & 0x1 << LLInventoryType::IT_GESTURE));
	getChild<LLUICtrl>("check_landmark")->setValue((S32) (filter_types & 0x1 << LLInventoryType::IT_LANDMARK));
	getChild<LLUICtrl>("check_notecard")->setValue((S32) (filter_types & 0x1 << LLInventoryType::IT_NOTECARD));
	getChild<LLUICtrl>("check_object")->setValue((S32) (filter_types & 0x1 << LLInventoryType::IT_OBJECT));
	getChild<LLUICtrl>("check_script")->setValue((S32) (filter_types & 0x1 << LLInventoryType::IT_LSL));
	getChild<LLUICtrl>("check_sound")->setValue((S32) (filter_types & 0x1 << LLInventoryType::IT_SOUND));
	getChild<LLUICtrl>("check_texture")->setValue((S32) (filter_types & 0x1 << LLInventoryType::IT_TEXTURE));
	getChild<LLUICtrl>("check_snapshot")->setValue((S32) (filter_types & 0x1 << LLInventoryType::IT_SNAPSHOT));
    getChild<LLUICtrl>("check_settings")->setValue((S32)(filter_types & 0x1 << LLInventoryType::IT_SETTINGS));
	getChild<LLUICtrl>("check_show_empty")->setValue(show_folders == LLInventoryFilter::SHOW_ALL_FOLDERS);

	getChild<LLUICtrl>("check_created_by_me")->setValue(show_created_by_me);
	getChild<LLUICtrl>("check_created_by_others")->setValue(show_created_by_others);

	getChild<LLUICtrl>("check_since_logoff")->setValue(mFilter->isSinceLogoff());
	mSpinSinceHours->set((F32)(hours % 24));
	mSpinSinceDays->set((F32)(hours / 24));
	getChild<LLRadioGroup>("date_search_direction")->setSelectedIndex(date_search_direction);

	// <FS:Zi> FIRE-1175 - Filter Permissions Menu
	getChild<LLUICtrl>("check_modify")->setValue((BOOL) (mFilter->getFilterPermissions() & PERM_MODIFY));
	getChild<LLUICtrl>("check_copy")->setValue((BOOL) (mFilter->getFilterPermissions() & PERM_COPY));
	getChild<LLUICtrl>("check_transfer")->setValue((BOOL) (mFilter->getFilterPermissions() & PERM_TRANSFER));
	// </FS:Zi>
}

void LLFloaterInventoryFinder::draw()
{
	U64 filter = 0xffffffffffffffffULL;
	BOOL filtered_by_all_types = TRUE;

	if (!getChild<LLUICtrl>("check_animation")->getValue())
	{
		filter &= ~(0x1 << LLInventoryType::IT_ANIMATION);
		filtered_by_all_types = FALSE;
	}


	if (!getChild<LLUICtrl>("check_calling_card")->getValue())
	{
		filter &= ~(0x1 << LLInventoryType::IT_CALLINGCARD);
		filtered_by_all_types = FALSE;
	}

	if (!getChild<LLUICtrl>("check_clothing")->getValue())
	{
		filter &= ~(0x1 << LLInventoryType::IT_WEARABLE);
		filtered_by_all_types = FALSE;
	}

	if (!getChild<LLUICtrl>("check_gesture")->getValue())
	{
		filter &= ~(0x1 << LLInventoryType::IT_GESTURE);
		filtered_by_all_types = FALSE;
	}

	if (!getChild<LLUICtrl>("check_landmark")->getValue())


	{
		filter &= ~(0x1 << LLInventoryType::IT_LANDMARK);
		filtered_by_all_types = FALSE;
	}

	if (!getChild<LLUICtrl>("check_notecard")->getValue())
	{
		filter &= ~(0x1 << LLInventoryType::IT_NOTECARD);
		filtered_by_all_types = FALSE;
	}

	if (!getChild<LLUICtrl>("check_object")->getValue())
	{
		filter &= ~(0x1 << LLInventoryType::IT_OBJECT);
		filter &= ~(0x1 << LLInventoryType::IT_ATTACHMENT);
		filtered_by_all_types = FALSE;
	}

	if (!getChild<LLUICtrl>("check_script")->getValue())
	{
		filter &= ~(0x1 << LLInventoryType::IT_LSL);
		filtered_by_all_types = FALSE;
	}

	if (!getChild<LLUICtrl>("check_sound")->getValue())
	{
		filter &= ~(0x1 << LLInventoryType::IT_SOUND);
		filtered_by_all_types = FALSE;
	}

	if (!getChild<LLUICtrl>("check_texture")->getValue())
	{
		filter &= ~(0x1 << LLInventoryType::IT_TEXTURE);
		filtered_by_all_types = FALSE;
	}

	if (!getChild<LLUICtrl>("check_snapshot")->getValue())
	{
		filter &= ~(0x1 << LLInventoryType::IT_SNAPSHOT);
		filtered_by_all_types = FALSE;
	}

    if (!getChild<LLUICtrl>("check_settings")->getValue())
    {
        filter &= ~(0x1 << LLInventoryType::IT_SETTINGS);
        filtered_by_all_types = FALSE;
    }

	if (!filtered_by_all_types || (mPanelMainInventory->getPanel()->getFilter().getFilterTypes() & LLInventoryFilter::FILTERTYPE_DATE))
	{
		// don't include folders in filter, unless I've selected everything or filtering by date
		filter &= ~(0x1 << LLInventoryType::IT_CATEGORY);
	}

	// update the panel, panel will update the filter
	mPanelMainInventory->getPanel()->setShowFolderState(getCheckShowEmpty() ?
		LLInventoryFilter::SHOW_ALL_FOLDERS : LLInventoryFilter::SHOW_NON_EMPTY_FOLDERS);
	mPanelMainInventory->getPanel()->setFilterTypes(filter);

	if (getCheckSinceLogoff())
	{
		mSpinSinceDays->set(0);
		mSpinSinceHours->set(0);
	}
	U32 days = (U32)mSpinSinceDays->get();
	U32 hours = (U32)mSpinSinceHours->get();
	if (hours >= 24)
	{
		days = hours / 24;
		hours = (U32)hours % 24;
		// A UI element that has focus will not display a new value set to it
		mSpinSinceHours->setFocus(false);
		mSpinSinceDays->setFocus(false);
		mSpinSinceDays->set((F32)days);
		mSpinSinceHours->set((F32)hours);
		mSpinSinceHours->setFocus(true);
	}
	hours += days * 24;

	mPanelMainInventory->getPanel()->setHoursAgo(hours);
	mPanelMainInventory->getPanel()->setSinceLogoff(getCheckSinceLogoff());
	mPanelMainInventory->setFilterTextFromFilter();
	mPanelMainInventory->getPanel()->setDateSearchDirection(getDateSearchDirection());

	LLPanel::draw();
}

void LLFloaterInventoryFinder::onCreatorSelfFilterCommit()
{
	bool show_creator_self = mCreatorSelf->getValue();
	bool show_creator_other = mCreatorOthers->getValue();

	if(show_creator_self && show_creator_other)
	{
		mFilter->setFilterCreator(LLInventoryFilter::FILTERCREATOR_ALL);
	}
	else if(show_creator_self)
	{
		mFilter->setFilterCreator(LLInventoryFilter::FILTERCREATOR_SELF);
	}
	else if(!show_creator_self || !show_creator_other)
	{
		mFilter->setFilterCreator(LLInventoryFilter::FILTERCREATOR_OTHERS);
		mCreatorOthers->set(TRUE);
	}
}

void LLFloaterInventoryFinder::onCreatorOtherFilterCommit()
{
	bool show_creator_self = mCreatorSelf->getValue();
	bool show_creator_other = mCreatorOthers->getValue();

	if(show_creator_self && show_creator_other)
	{
		mFilter->setFilterCreator(LLInventoryFilter::FILTERCREATOR_ALL);
	}
	else if(show_creator_other)
	{
		mFilter->setFilterCreator(LLInventoryFilter::FILTERCREATOR_OTHERS);
	}
	else if(!show_creator_other || !show_creator_self)
	{
		mFilter->setFilterCreator(LLInventoryFilter::FILTERCREATOR_SELF);
		mCreatorSelf->set(TRUE);
	}
}

// <FS:Zi> FIRE-1175 - Filter Permissions Menu
void LLFloaterInventoryFinder::onPermissionsChanged()
{
	PermissionMask perms = PERM_NONE;

	if (getChild<LLUICtrl>("check_modify")->getValue().asBoolean())
	{
        perms |= PERM_MODIFY;
    }

	if (getChild<LLUICtrl>("check_copy")->getValue().asBoolean())
	{
        perms |= PERM_COPY;
    }

	if (getChild<LLUICtrl>("check_transfer")->getValue().asBoolean())
	{
        perms |= PERM_TRANSFER;
    }

    mFilter->setFilterPermissions(perms);
}
// </FS:Zi>

BOOL LLFloaterInventoryFinder::getCheckShowEmpty()
{
	return getChild<LLUICtrl>("check_show_empty")->getValue();
}

BOOL LLFloaterInventoryFinder::getCheckSinceLogoff()
{
	return getChild<LLUICtrl>("check_since_logoff")->getValue();
}

U32 LLFloaterInventoryFinder::getDateSearchDirection()
{
	return 	getChild<LLRadioGroup>("date_search_direction")->getSelectedIndex();
}

void LLFloaterInventoryFinder::onCloseBtn(void* user_data)
{
	LLFloaterInventoryFinder* finderp = (LLFloaterInventoryFinder*)user_data;
	finderp->closeFloater();
}

// static
void LLFloaterInventoryFinder::selectAllTypes(void* user_data)
{
	LLFloaterInventoryFinder* self = (LLFloaterInventoryFinder*)user_data;
	if(!self) return;

	self->getChild<LLUICtrl>("check_animation")->setValue(TRUE);
	self->getChild<LLUICtrl>("check_calling_card")->setValue(TRUE);
	self->getChild<LLUICtrl>("check_clothing")->setValue(TRUE);
	self->getChild<LLUICtrl>("check_gesture")->setValue(TRUE);
	self->getChild<LLUICtrl>("check_landmark")->setValue(TRUE);
	self->getChild<LLUICtrl>("check_notecard")->setValue(TRUE);
	self->getChild<LLUICtrl>("check_object")->setValue(TRUE);
	self->getChild<LLUICtrl>("check_script")->setValue(TRUE);
	self->getChild<LLUICtrl>("check_sound")->setValue(TRUE);
	self->getChild<LLUICtrl>("check_texture")->setValue(TRUE);
	self->getChild<LLUICtrl>("check_snapshot")->setValue(TRUE);
    self->getChild<LLUICtrl>("check_settings")->setValue(TRUE);
}

//static
void LLFloaterInventoryFinder::selectNoTypes(void* user_data)
{
	LLFloaterInventoryFinder* self = (LLFloaterInventoryFinder*)user_data;
	if(!self) return;

	self->getChild<LLUICtrl>("check_animation")->setValue(FALSE);
	self->getChild<LLUICtrl>("check_calling_card")->setValue(FALSE);
	self->getChild<LLUICtrl>("check_clothing")->setValue(FALSE);
	self->getChild<LLUICtrl>("check_gesture")->setValue(FALSE);
	self->getChild<LLUICtrl>("check_landmark")->setValue(FALSE);
	self->getChild<LLUICtrl>("check_notecard")->setValue(FALSE);
	self->getChild<LLUICtrl>("check_object")->setValue(FALSE);
	self->getChild<LLUICtrl>("check_script")->setValue(FALSE);
	self->getChild<LLUICtrl>("check_sound")->setValue(FALSE);
	self->getChild<LLUICtrl>("check_texture")->setValue(FALSE);
	self->getChild<LLUICtrl>("check_snapshot")->setValue(FALSE);
    self->getChild<LLUICtrl>("check_settings")->setValue(FALSE);
}

// <FS:Zi> Inventory Collapse and Expand Buttons
void LLPanelMainInventory::onCollapseButtonClicked()
{
//	mFilterEditor->clear();
	onFilterEdit("");
	getPanel()->closeAllFolders();
}

void LLPanelMainInventory::onExpandButtonClicked()
{
	getPanel()->openAllFolders();
}
// </FS:Zi> Inventory Collapse and Expand Buttons

// <FS:Ansariel> FIRE-19493: "Show Original" should open main inventory panel
void LLPanelMainInventory::showAllItemsPanel()
{
	mFilterTabs->selectTabByName("All Items");
}
// </FS:Ansariel>

//////////////////////////////////////////////////////////////////////////////////
// List Commands                                                                //

void LLPanelMainInventory::initListCommandsHandlers()
{
	childSetAction("trash_btn", boost::bind(&LLPanelMainInventory::onTrashButtonClick, this)); // <FS:Ansariel> Keep better inventory layout
	childSetAction("add_btn", boost::bind(&LLPanelMainInventory::onAddButtonClick, this));
    childSetAction("view_mode_btn", boost::bind(&LLPanelMainInventory::onViewModeClick, this));
    childSetAction("up_btn", boost::bind(&LLPanelMainInventory::onUpFolderClicked, this));
    childSetAction("back_btn", boost::bind(&LLPanelMainInventory::onBackFolderClicked, this));
    childSetAction("forward_btn", boost::bind(&LLPanelMainInventory::onForwardFolderClicked, this));

	// <FS:Ansariel> Keep better inventory layout
	mTrashButton = getChild<LLDragAndDropButton>("trash_btn");
	mTrashButton->setDragAndDropHandler(boost::bind(&LLPanelMainInventory::handleDragAndDropToTrash, this
			,	_4 // BOOL drop
			,	_5 // EDragAndDropType cargo_type
			,	_7 // EAcceptance* accept
			));
	// </FS:Ansariel>

	// <FS:Ansariel> Moved to constructor to register early
	//mCommitCallbackRegistrar.add("Inventory.GearDefault.Custom.Action", boost::bind(&LLPanelMainInventory::onCustomAction, this, _2));
	//mEnableCallbackRegistrar.add("Inventory.GearDefault.Check", boost::bind(&LLPanelMainInventory::isActionChecked, this, _2));
	//mEnableCallbackRegistrar.add("Inventory.GearDefault.Enable", boost::bind(&LLPanelMainInventory::isActionEnabled, this, _2));
    //mEnableCallbackRegistrar.add("Inventory.GearDefault.Visible", boost::bind(&LLPanelMainInventory::isActionVisible, this, _2));
	// </FS:Ansariel>
	mMenuGearDefault = LLUICtrlFactory::getInstance()->createFromFile<LLToggleableMenu>("menu_inventory_gear_default.xml", gMenuHolder, LLViewerMenuHolderGL::child_registry_t::instance());
	mGearMenuButton->setMenu(mMenuGearDefault, LLMenuButton::MP_BOTTOM_LEFT, true);
    mMenuViewDefault = LLUICtrlFactory::getInstance()->createFromFile<LLToggleableMenu>("menu_inventory_view_default.xml", gMenuHolder, LLViewerMenuHolderGL::child_registry_t::instance());
	if (mViewMenuButton) // <FS:Ansariel> Keep better inventory layout
		mViewMenuButton->setMenu(mMenuViewDefault, LLMenuButton::MP_BOTTOM_LEFT, true);
	LLMenuGL* menu = LLUICtrlFactory::getInstance()->createFromFile<LLMenuGL>("menu_inventory_add.xml", gMenuHolder, LLViewerMenuHolderGL::child_registry_t::instance());
	mMenuAddHandle = menu->getHandle();

	mMenuVisibility = LLUICtrlFactory::getInstance()->createFromFile<LLToggleableMenu>("menu_inventory_search_visibility.xml", gMenuHolder, LLViewerMenuHolderGL::child_registry_t::instance());
    mVisibilityMenuButton->setMenu(mMenuVisibility, LLMenuButton::MP_BOTTOM_LEFT, true);

	// Update the trash button when selected item(s) get worn or taken off.
	LLOutfitObserver::instance().addCOFChangedCallback(boost::bind(&LLPanelMainInventory::updateListCommands, this));
}

void LLPanelMainInventory::updateListCommands()
{
	// <FS:Ansariel> Keep better inventory layout
	bool trash_enabled = isActionEnabled("delete");
	mTrashButton->setEnabled(trash_enabled);
	// </FS:Ansariel>
}

void LLPanelMainInventory::onAddButtonClick()
{
// Gray out the "New Folder" option when the Recent tab is active as new folders will not be displayed
// unless "Always show folders" is checked in the filter options.

	LLMenuGL* menu = (LLMenuGL*)mMenuAddHandle.get();
	if (menu)
	{
		menu->getChild<LLMenuItemGL>("New Folder")->setEnabled(!isRecentItemsPanelSelected());

		setUploadCostIfNeeded();

		showActionMenu(menu,"add_btn");
	}
}

void LLPanelMainInventory::toggleViewMode()
{
    mSingleFolderMode = !mSingleFolderMode;

    getChild<LLPanel>("default_inventory_panel")->setVisible(!mSingleFolderMode);
    getChild<LLPanel>("single_folder_inventory")->setVisible(mSingleFolderMode && isListViewMode());
    getChild<LLPanel>("gallery_view_inventory")->setVisible(mSingleFolderMode && isGalleryViewMode());
    getChild<LLLayoutPanel>("nav_buttons")->setVisible(mSingleFolderMode);
    getChild<LLButton>("view_mode_btn")->setImageOverlay(mSingleFolderMode ? getString("default_mode_btn") : getString("single_folder_mode_btn"));

    // <FS:Ansariel> Disable Expand/Collapse buttons in single folder mode
    getChild<LLLayoutPanel>("collapse_expand_buttons")->setVisible(!mSingleFolderMode);

    mActivePanel = mSingleFolderMode ? getChild<LLInventoryPanel>("single_folder_inv") : (LLInventoryPanel*)getChild<LLTabContainer>("inventory filter tabs")->getCurrentPanel();
    updateTitle();
    onFilterSelected();

    LLSidepanelInventory* sidepanel_inventory = getParentSidepanelInventory();
    if (sidepanel_inventory)
    {
        if(mSingleFolderMode)
        {
            sidepanel_inventory->hideInbox();
        }
        else
        {
            sidepanel_inventory->toggleInbox();
        }
    }
}

void LLPanelMainInventory::onViewModeClick()
{
    LLUUID selected_folder;
    LLUUID new_root_folder;
    if(mSingleFolderMode)
    {
        selected_folder = getCurrentSFVRoot();
    }
    else
    {
        LLFolderView* root = getActivePanel()->getRootFolder();
        std::set<LLFolderViewItem*> selection_set = root->getSelectionList();
        if (selection_set.size() == 1)
        {
            LLFolderViewItem* current_item = *selection_set.begin();
            if (current_item)
            {
                const LLUUID& id = static_cast<LLFolderViewModelItemInventory*>(current_item->getViewModelItem())->getUUID();
                if(gInventory.getCategory(id) != NULL)
                {
                    new_root_folder = id;
                }
                else
                {
                    const LLViewerInventoryItem* selected_item = gInventory.getItem(id);
                    if (selected_item && selected_item->getParentUUID().notNull())
                    {
                        new_root_folder = selected_item->getParentUUID();
                        selected_folder = id;
                    }
                }
            }
        }
    }

    toggleViewMode();

    if (mSingleFolderMode && new_root_folder.notNull())
    {
        setSingleFolderViewRoot(new_root_folder, true);
        if(selected_folder.notNull() && isListViewMode())
        {
            getActivePanel()->setSelection(selected_folder, TAKE_FOCUS_YES);
        }
    }
    else
    {
        if(selected_folder.notNull())
        {
            selectAllItemsPanel();
            getActivePanel()->setSelection(selected_folder, TAKE_FOCUS_YES);
        }
    }
}

void LLPanelMainInventory::onUpFolderClicked()
{
    const LLViewerInventoryCategory* cat = gInventory.getCategory(getCurrentSFVRoot());
    if (cat)
    {
        if (cat->getParentUUID().notNull())
        {
            if(isListViewMode())
            {
                mSingleFolderPanelInventory->changeFolderRoot(cat->getParentUUID());
            }
            if(isGalleryViewMode())
            {
                mInventoryGalleryPanel->setRootFolder(cat->getParentUUID());
            }
        }
    }
}

void LLPanelMainInventory::onBackFolderClicked()
{
    if(isListViewMode())
    {
        mSingleFolderPanelInventory->onBackwardFolder();
    }
    if(isGalleryViewMode())
    {
        mInventoryGalleryPanel->onBackwardFolder();
    }
}

void LLPanelMainInventory::onForwardFolderClicked()
{
    if(isListViewMode())
    {
        mSingleFolderPanelInventory->onForwardFolder();
    }
    if(isGalleryViewMode())
    {
        mInventoryGalleryPanel->onForwardFolder();
    }
}

void LLPanelMainInventory::setSingleFolderViewRoot(const LLUUID& folder_id, bool clear_nav_history)
{
    if(isListViewMode())
    {
        mSingleFolderPanelInventory->changeFolderRoot(folder_id);
        if(clear_nav_history)
        {
            mSingleFolderPanelInventory->clearNavigationHistory();
        }
    }
    else if(isGalleryViewMode())
    {
        mInventoryGalleryPanel->setRootFolder(folder_id);
        if(clear_nav_history)
        {
            mInventoryGalleryPanel->clearNavigationHistory();
        }
    }
    updateNavButtons();
}

LLUUID LLPanelMainInventory::getSingleFolderViewRoot()
{
    return mSingleFolderPanelInventory->getSingleFolderRoot();
}

void LLPanelMainInventory::showActionMenu(LLMenuGL* menu, std::string spawning_view_name)
{
	if (menu)
	{
		menu->buildDrawLabels();
		menu->updateParent(LLMenuGL::sMenuContainer);
		LLView* spawning_view = getChild<LLView> (spawning_view_name);
		S32 menu_x, menu_y;
		//show menu in co-ordinates of panel
		spawning_view->localPointToOtherView(0, 0, &menu_x, &menu_y, this);
		LLMenuGL::showPopup(this, menu, menu_x, menu_y);
	}
}

// <FS:Ansariel> Keep better inventory layout
void LLPanelMainInventory::onTrashButtonClick()
{
	onClipboardAction("delete");
}
// </FS:Ansariel>

void LLPanelMainInventory::onClipboardAction(const LLSD& userdata)
{
	std::string command_name = userdata.asString();
	getActivePanel()->doToSelected(command_name);
}

void LLPanelMainInventory::saveTexture(const LLSD& userdata)
{
	LLFolderViewItem* current_item = getActivePanel()->getRootFolder()->getCurSelectedItem();
	if (!current_item)
	{
		return;
	}
	
	const LLUUID& item_id = static_cast<LLFolderViewModelItemInventory*>(current_item->getViewModelItem())->getUUID();
	LLPreviewTexture* preview_texture = LLFloaterReg::showTypedInstance<LLPreviewTexture>("preview_texture", LLSD(item_id), TAKE_FOCUS_YES);
	if (preview_texture)
	{
		preview_texture->openToSave();
	}
}

void LLPanelMainInventory::onCustomAction(const LLSD& userdata)
{
	if (!isActionEnabled(userdata))
		return;

	const std::string command_name = userdata.asString();

	if (command_name == "new_window")
	{
		newWindow();
	}
	if (command_name == "sort_by_name")
	{
		const LLSD arg = "name";
		setSortBy(arg);
	}
	if (command_name == "sort_by_recent")
	{
		const LLSD arg = "date";
		setSortBy(arg);
	}
	if (command_name == "sort_folders_by_name")
	{
		const LLSD arg = "foldersalwaysbyname";
		setSortBy(arg);
	}
	if (command_name == "sort_system_folders_to_top")
	{
		const LLSD arg = "systemfolderstotop";
		setSortBy(arg);
	}
	if (command_name == "add_objects_on_double_click")
	{
		gSavedSettings.setBOOL("FSDoubleClickAddInventoryObjects",!gSavedSettings.getBOOL("FSDoubleClickAddInventoryObjects"));
	}
	if (command_name == "add_clothing_on_double_click")
	{
		gSavedSettings.setBOOL("FSDoubleClickAddInventoryClothing",!gSavedSettings.getBOOL("FSDoubleClickAddInventoryClothing"));
	}
	if (command_name == "show_filters")
	{
		toggleFindOptions();
	}
	if (command_name == "reset_filters")
	{
		resetFilters();
	}
	if (command_name == "close_folders")
	{
		closeAllFolders();
	}
	if (command_name == "empty_trash")
	{
		const std::string notification = "ConfirmEmptyTrash";
		gInventory.emptyFolderType(notification, LLFolderType::FT_TRASH);
	}
	if (command_name == "empty_lostnfound")
	{
		const std::string notification = "ConfirmEmptyLostAndFound";
		gInventory.emptyFolderType(notification, LLFolderType::FT_LOST_AND_FOUND);
	}
	if (command_name == "save_texture")
	{
		saveTexture(userdata);
	}
	// This doesn't currently work, since the viewer can't change an assetID an item.
	if (command_name == "regenerate_link")
	{
		LLInventoryPanel *active_panel = getActivePanel();
		LLFolderViewItem* current_item = active_panel->getRootFolder()->getCurSelectedItem();
		if (!current_item)
		{
			return;
		}
		const LLUUID item_id = static_cast<LLFolderViewModelItemInventory*>(current_item->getViewModelItem())->getUUID();
		LLViewerInventoryItem *item = gInventory.getItem(item_id);
		if (item)
		{
			item->regenerateLink();
		}
		active_panel->setSelection(item_id, TAKE_FOCUS_NO);
	}
	if (command_name == "find_original")
	{
		LLFolderViewItem* current_item = getActivePanel()->getRootFolder()->getCurSelectedItem();
		if (!current_item)
		{
			return;
		}
		static_cast<LLFolderViewModelItemInventory*>(current_item->getViewModelItem())->performAction(getActivePanel()->getModel(), "goto");
	}

	if (command_name == "find_links")
	{
		LLFolderViewItem* current_item = getActivePanel()->getRootFolder()->getCurSelectedItem();
		if (!current_item)
		{
			return;
		}
		const LLUUID& item_id = static_cast<LLFolderViewModelItemInventory*>(current_item->getViewModelItem())->getUUID();
		const std::string &item_name = current_item->getViewModelItem()->getName();
		mFilterSubString = item_name;

		LLInventoryFilter &filter = mActivePanel->getFilter();
		filter.setFindAllLinksMode(item_name, item_id);

		mFilterEditor->setText(item_name);
		mFilterEditor->setFocus(TRUE);
	}

	if (command_name == "replace_links")
	{
		LLSD params;
		LLFolderViewItem* current_item = getActivePanel()->getRootFolder()->getCurSelectedItem();
		if (current_item)
		{
			LLInvFVBridge* bridge = (LLInvFVBridge*)current_item->getViewModelItem();

			if (bridge)
			{
				LLInventoryObject* obj = bridge->getInventoryObject();
				if (obj && obj->getType() != LLAssetType::AT_CATEGORY && obj->getActualType() != LLAssetType::AT_LINK_FOLDER)
				{
					params = LLSD(obj->getUUID());
				}
			}
		}
		LLFloaterReg::showInstance("linkreplace", params);
	}

    if (command_name == "close_inv_windows")
    {
        LLFloaterReg::const_instance_list_t& inst_list = LLFloaterReg::getFloaterList("inventory");
        for (LLFloaterReg::const_instance_list_t::const_iterator iter = inst_list.begin(); iter != inst_list.end();)
        {
            LLFloaterSidePanelContainer* iv = dynamic_cast<LLFloaterSidePanelContainer*>(*iter++);
            if (iv)
            {
                iv->closeFloater();
            }
        }
        LLFloaterReg::hideInstance("inventory_settings");
    }

    if (command_name == "toggle_search_outfits")
    {
        mActivePanel->getFilter().toggleSearchVisibilityOutfits();
    }

	if (command_name == "toggle_search_trash")
	{
		mActivePanel->getFilter().toggleSearchVisibilityTrash();
	}

	if (command_name == "toggle_search_library")
	{
		mActivePanel->getFilter().toggleSearchVisibilityLibrary();
	}

	if (command_name == "include_links")
	{
        if(mSingleFolderMode && isGalleryViewMode())
        {
            mInventoryGalleryPanel->toggleSearchLinks();
        }
        else
        {
            mActivePanel->getFilter().toggleSearchVisibilityLinks();
        }
	}

    if (command_name == "list_view")
    {
        setViewMode(MODE_LIST);
    }
    if (command_name == "gallery_view")
    {
        setViewMode(MODE_GALLERY);
    }
}

void LLPanelMainInventory::onVisibilityChange( BOOL new_visibility )
{
	if(!new_visibility)
	{
		LLMenuGL* menu = (LLMenuGL*)mMenuAddHandle.get();
		if (menu)
		{
			menu->setVisible(FALSE);
		}
		// <FS:Ansariel> FIRE-20109: Crash at start using Vintage skin
		//getActivePanel()->getRootFolder()->finishRenamingItem();
		LLInventoryPanel* panel = getActivePanel();
		if (panel)
		{
			panel->getRootFolder()->finishRenamingItem();
		}
		// </FS:Ansariel>
	}
}

bool LLPanelMainInventory::isSaveTextureEnabled(const LLSD& userdata)
{
	LLFolderViewItem* current_item = getActivePanel()->getRootFolder()->getCurSelectedItem();
	if (current_item) 
	{
		LLViewerInventoryItem *inv_item = dynamic_cast<LLViewerInventoryItem*>(static_cast<LLFolderViewModelItemInventory*>(current_item->getViewModelItem())->getInventoryObject());
		if(inv_item)
		{
			bool can_save = inv_item->checkPermissionsSet(PERM_ITEM_UNRESTRICTED);
			LLInventoryType::EType curr_type = static_cast<LLFolderViewModelItemInventory*>(current_item->getViewModelItem())->getInventoryType();
			return can_save && (curr_type == LLInventoryType::IT_TEXTURE || curr_type == LLInventoryType::IT_SNAPSHOT);
		}
	}
	return false;
}

BOOL LLPanelMainInventory::isActionEnabled(const LLSD& userdata)
{
	const std::string command_name = userdata.asString();
	// <FS:Ansariel> Unused changes from STORM-2091 that has been fixed by LL differently in the meantime
	//if (command_name == "not_empty")
	//{
	//	BOOL status = FALSE;
	//	LLFolderViewItem* current_item = getActivePanel()->getRootFolder()->getCurSelectedItem();
	//	if (current_item)
	//	{
	//		const LLUUID& item_id = static_cast<LLFolderViewModelItemInventory*>(current_item->getViewModelItem())->getUUID();
	//		LLInventoryModel::cat_array_t* cat_array;
	//		LLInventoryModel::item_array_t* item_array;
	//		gInventory.getDirectDescendentsOf(item_id, cat_array, item_array);
	//		status = (0 == cat_array->size() && 0 == item_array->size());
	//	}
	//	return status;
	//}
	// </FS:Ansariel>
	if (command_name == "delete")
	{
		return getActivePanel()->isSelectionRemovable();
	}
	if (command_name == "save_texture")
	{
		return isSaveTextureEnabled(userdata);
	}
	if (command_name == "find_original")
	{
		LLFolderViewItem* current_item = getActivePanel()->getRootFolder()->getCurSelectedItem();
		if (!current_item) return FALSE;
		const LLUUID& item_id = static_cast<LLFolderViewModelItemInventory*>(current_item->getViewModelItem())->getUUID();
		const LLViewerInventoryItem *item = gInventory.getItem(item_id);
		if (item && item->getIsLinkType() && !item->getIsBrokenLink())
		{
			return TRUE;
		}
		return FALSE;
	}

	if (command_name == "find_links")
	{
		LLFolderView* root = getActivePanel()->getRootFolder();
		std::set<LLFolderViewItem*> selection_set = root->getSelectionList();
		if (selection_set.size() != 1) return FALSE;
		LLFolderViewItem* current_item = root->getCurSelectedItem();
		if (!current_item) return FALSE;
		const LLUUID& item_id = static_cast<LLFolderViewModelItemInventory*>(current_item->getViewModelItem())->getUUID();
		const LLInventoryObject *obj = gInventory.getObject(item_id);
		if (obj && !obj->getIsLinkType() && LLAssetType::lookupCanLink(obj->getType()))
		{
			return TRUE;
		}
		return FALSE;
	}
	// This doesn't currently work, since the viewer can't change an assetID an item.
	if (command_name == "regenerate_link")
	{
		LLFolderViewItem* current_item = getActivePanel()->getRootFolder()->getCurSelectedItem();
		if (!current_item) return FALSE;
		const LLUUID& item_id = static_cast<LLFolderViewModelItemInventory*>(current_item->getViewModelItem())->getUUID();
		const LLViewerInventoryItem *item = gInventory.getItem(item_id);
		if (item && item->getIsBrokenLink())
		{
			return TRUE;
		}
		return FALSE;
	}

	if (command_name == "share")
	{
		LLFolderViewItem* current_item = getActivePanel()->getRootFolder()->getCurSelectedItem();
		if (!current_item) return FALSE;
		LLSidepanelInventory* parent = LLFloaterSidePanelContainer::getPanel<LLSidepanelInventory>("inventory");
		return parent ? parent->canShare() : FALSE;
	}
	if (command_name == "empty_trash")
	{
		const LLUUID &trash_id = gInventory.findCategoryUUIDForType(LLFolderType::FT_TRASH);
		LLInventoryModel::EHasChildren children = gInventory.categoryHasChildren(trash_id);
		return children != LLInventoryModel::CHILDREN_NO && gInventory.isCategoryComplete(trash_id);
	}
	if (command_name == "empty_lostnfound")
	{
		const LLUUID &trash_id = gInventory.findCategoryUUIDForType(LLFolderType::FT_LOST_AND_FOUND);
		LLInventoryModel::EHasChildren children = gInventory.categoryHasChildren(trash_id);
		return children != LLInventoryModel::CHILDREN_NO && gInventory.isCategoryComplete(trash_id);
	}

	return TRUE;
}

bool LLPanelMainInventory::isActionVisible(const LLSD& userdata)
{
    const std::string param_str = userdata.asString();
    if (param_str == "single_folder_view")
    {
        return mSingleFolderMode;
    }
    if (param_str == "multi_folder_view")
    {
        return !mSingleFolderMode;
    }

    return true;
}

BOOL LLPanelMainInventory::isActionChecked(const LLSD& userdata)
{
	U32 sort_order_mask = getActivePanel()->getSortOrder();
	const std::string command_name = userdata.asString();
	if (command_name == "sort_by_name")
	{
		return ~sort_order_mask & LLInventoryFilter::SO_DATE;
	}

	if (command_name == "sort_by_recent")
	{
		return sort_order_mask & LLInventoryFilter::SO_DATE;
	}

	if (command_name == "sort_folders_by_name")
	{
		return sort_order_mask & LLInventoryFilter::SO_FOLDERS_BY_NAME;
	}

	if (command_name == "sort_system_folders_to_top")
	{
		return sort_order_mask & LLInventoryFilter::SO_SYSTEM_FOLDERS_TO_TOP;
	}

    if (command_name == "toggle_search_outfits")
    {
        return (mActivePanel->getFilter().getSearchVisibilityTypes() & LLInventoryFilter::VISIBILITY_OUTFITS) != 0;
    }

	if (command_name == "toggle_search_trash")
	{
		return (mActivePanel->getFilter().getSearchVisibilityTypes() & LLInventoryFilter::VISIBILITY_TRASH) != 0;
	}

	if (command_name == "toggle_search_library")
	{
		return (mActivePanel->getFilter().getSearchVisibilityTypes() & LLInventoryFilter::VISIBILITY_LIBRARY) != 0;
	}

	if (command_name == "include_links")
	{
        if(mSingleFolderMode && isGalleryViewMode())
        {
            return mInventoryGalleryPanel->getSearchLinks();
        }
        else
        {
            return (mActivePanel->getFilter().getSearchVisibilityTypes() & LLInventoryFilter::VISIBILITY_LINKS) != 0;
        }
	}	

    if (command_name == "list_view")
    {
        return isListViewMode();
    }
    if (command_name == "gallery_view")
    {
        return isGalleryViewMode();
    }
    if (command_name == "combination_view")
    {
        return false;
    }

	if (command_name == "add_objects_on_double_click")
	{
		return gSavedSettings.getBOOL("FSDoubleClickAddInventoryObjects");
	}
	
	if (command_name == "add_clothing_on_double_click")
	{
		return gSavedSettings.getBOOL("FSDoubleClickAddInventoryClothing");
	}


	return FALSE;
}

// <FS:Zi> FIRE-31369: Add inventory filter for coalesced objects
void LLPanelMainInventory::onCoalescedObjectsToggled(const LLSD& userdata)
{
	const std::string command_name = userdata.asString();
	if (command_name == "coalesced_objects_only")
	{
		getActivePanel()->setFilterCoalescedObjects(!getActivePanel()->getFilterCoalescedObjects());
	}
}

bool LLPanelMainInventory::isCoalescedObjectsChecked(const LLSD& userdata)
{
	const std::string command_name = userdata.asString();
	if (command_name == "coalesced_objects_only")
	{
		return getActivePanel()->getFilterCoalescedObjects();
	}

	return false;
}
// </FS:Zi>

// <FS:Zi> Filter Links Menu
void LLPanelMainInventory::onFilterLinksChecked(const LLSD& userdata)
{
	const std::string command_name = userdata.asString();
	if (command_name == "show_links")
	{
		getActivePanel()->setFilterLinks(LLInventoryFilter::FILTERLINK_INCLUDE_LINKS);
	}

	if (command_name == "only_links")
	{
		getActivePanel()->setFilterLinks(LLInventoryFilter::FILTERLINK_ONLY_LINKS);
	}

	if (command_name == "hide_links")
	{
		getActivePanel()->setFilterLinks(LLInventoryFilter::FILTERLINK_EXCLUDE_LINKS);
	}
}

BOOL LLPanelMainInventory::isFilterLinksChecked(const LLSD& userdata)
{
	const std::string command_name = userdata.asString();
	if (command_name == "show_links")
	{
		return (getActivePanel()->getFilter().getFilterLinks() == LLInventoryFilter::FILTERLINK_INCLUDE_LINKS);
	}

	if (command_name == "only_links")
	{
		return (getActivePanel()->getFilter().getFilterLinks() == LLInventoryFilter::FILTERLINK_ONLY_LINKS);
	}

	if (command_name == "hide_links")
	{
		return (getActivePanel()->getFilter().getFilterLinks() == LLInventoryFilter::FILTERLINK_EXCLUDE_LINKS);
	}

	return FALSE;
}
// </FS:Zi> Filter Links Menu

// <FS:Zi> FIRE-1175 - Filter Permissions Menu
void LLPanelMainInventory::onFilterPermissionsChecked(const LLSD &userdata)
{
	U64 permissions = getActivePanel()->getFilterPermissions();

	const std::string command_name = userdata.asString();
	if (command_name == "only_modify")
	{
		getActivePanel()->setFilterPermissions(permissions ^ PERM_MODIFY);
	}

	if (command_name == "only_copy")
	{
		getActivePanel()->setFilterPermissions(permissions ^ PERM_COPY);
	}

	if (command_name == "only_transfer")
	{
		getActivePanel()->setFilterPermissions(permissions ^ PERM_TRANSFER);
	}

	if (getFinder())
	{
		getFinder()->updateElementsFromFilter();
	}
}

BOOL LLPanelMainInventory::isFilterPermissionsChecked(const LLSD &userdata)
{
	const std::string command_name = userdata.asString();
	if (command_name == "only_modify")
	{
		return (getActivePanel()->getFilter().getFilterPermissions() & PERM_MODIFY);
	}

	if (command_name == "only_copy")
	{
		return (getActivePanel()->getFilter().getFilterPermissions() & PERM_COPY);
	}

	if (command_name == "only_transfer")
	{
		return (getActivePanel()->getFilter().getFilterPermissions() & PERM_TRANSFER);
	}

	return FALSE;
}
// </FS:Zi>

// <FS:Zi> Extended Inventory Search
void LLPanelMainInventory::onSearchTypeChecked(const LLSD& userdata)
{
	std::string new_type = userdata.asString();
	if (new_type == "search_by_name")
	{
		getActivePanel()->setSearchType(LLInventoryFilter::SEARCHTYPE_NAME);
	}
	if (new_type == "search_by_creator")
	{
		getActivePanel()->setSearchType(LLInventoryFilter::SEARCHTYPE_CREATOR);
	}
	if (new_type == "search_by_description")
	{
		getActivePanel()->setSearchType(LLInventoryFilter::SEARCHTYPE_DESCRIPTION);
	}
	if (new_type == "search_by_UUID")
	{
		getActivePanel()->setSearchType(LLInventoryFilter::SEARCHTYPE_UUID);
	}
	if (new_type == "search_by_all")
	{
		getActivePanel()->setSearchType(LLInventoryFilter::SEARCHTYPE_ALL);
	}
}

BOOL LLPanelMainInventory::isSearchTypeChecked(const LLSD& userdata)
{
	LLInventoryFilter::ESearchType search_type = getActivePanel()->getSearchType();
	const std::string command_name = userdata.asString();
	if (command_name == "search_by_name")
	{
		return (search_type == LLInventoryFilter::SEARCHTYPE_NAME);
	}

	if (command_name == "search_by_creator")
	{
		return (search_type == LLInventoryFilter::SEARCHTYPE_CREATOR);
	}

	if (command_name == "search_by_description")
	{
		return (search_type == LLInventoryFilter::SEARCHTYPE_DESCRIPTION);
	}

	if (command_name == "search_by_UUID")
	{
		return (search_type == LLInventoryFilter::SEARCHTYPE_UUID);
	}

	if (command_name == "search_by_all")
	{
		return (search_type == LLInventoryFilter::SEARCHTYPE_ALL);
	}
	return FALSE;
}
// </FS:Zi> Extended Inventory Search

// <FS:Ansariel> Keep better inventory layout
bool LLPanelMainInventory::handleDragAndDropToTrash(BOOL drop, EDragAndDropType cargo_type, EAcceptance* accept)
{
	*accept = ACCEPT_NO;

	const bool is_enabled = isActionEnabled("delete");
	if (is_enabled) *accept = ACCEPT_YES_MULTI;

	if (is_enabled && drop)
	{
		onClipboardAction("delete");
	}
	return true;
}
// </FS:Ansariel>

void LLPanelMainInventory::setUploadCostIfNeeded()
{
	LLMenuGL* menu = (LLMenuGL*)mMenuAddHandle.get();
	if(mNeedUploadCost && menu)
	{
		const std::string texture_upload_cost_str = std::to_string(LLAgentBenefitsMgr::current().getTextureUploadCost());
		const std::string sound_upload_cost_str = std::to_string(LLAgentBenefitsMgr::current().getSoundUploadCost());
		const std::string animation_upload_cost_str = std::to_string(LLAgentBenefitsMgr::current().getAnimationUploadCost());
		menu->getChild<LLView>("Upload Image")->setLabelArg("[COST]", texture_upload_cost_str);
		menu->getChild<LLView>("Upload Sound")->setLabelArg("[COST]", sound_upload_cost_str);
		menu->getChild<LLView>("Upload Animation")->setLabelArg("[COST]", animation_upload_cost_str);
	}
}

bool LLPanelMainInventory::hasSettingsInventory()
{
    return LLEnvironment::instance().isInventoryEnabled();
}

void LLPanelMainInventory::updateTitle()
{
    LLFloater* inventory_floater = gFloaterView->getParentFloater(this);
    if(inventory_floater)
    {
        if(mSingleFolderMode)
        {
            inventory_floater->setTitle(getLocalizedRootName());
            LLFloaterInventoryFinder *finder = getFinder();
            if (finder)
            {
                finder->setTitle(getLocalizedRootName());
            }
        }
        else
        {
            inventory_floater->setTitle(getString("inventory_title"));
        }
    }
    updateNavButtons();
}

void LLPanelMainInventory::updateNavButtons()
{
    if(isListViewMode())
    {
        getChild<LLButton>("back_btn")->setEnabled(mSingleFolderPanelInventory->isBackwardAvailable());
        getChild<LLButton>("forward_btn")->setEnabled(mSingleFolderPanelInventory->isForwardAvailable());
    }
    if(isGalleryViewMode())
    {
        getChild<LLButton>("back_btn")->setEnabled(mInventoryGalleryPanel->isBackwardAvailable());
        getChild<LLButton>("forward_btn")->setEnabled(mInventoryGalleryPanel->isForwardAvailable());
    }

    const LLViewerInventoryCategory* cat = gInventory.getCategory(getCurrentSFVRoot());
    bool up_enabled = (cat && cat->getParentUUID().notNull());
    getChild<LLButton>("up_btn")->setEnabled(up_enabled);
}

LLSidepanelInventory* LLPanelMainInventory::getParentSidepanelInventory()
{
    LLFloaterSidePanelContainer* inventory_container = dynamic_cast<LLFloaterSidePanelContainer*>(gFloaterView->getParentFloater(this));
    if(inventory_container)
    {
        return dynamic_cast<LLSidepanelInventory*>(inventory_container->findChild<LLPanel>("main_panel", true));
    }
    return NULL;
}

void LLPanelMainInventory::setViewMode(EViewModeType mode)
{
    if(mode != mViewMode)
    {
        LLUUID cur_root = getCurrentSFVRoot();
        mViewMode = mode;

        getChild<LLPanel>("single_folder_inventory")->setVisible(mSingleFolderMode && isListViewMode());
        getChild<LLPanel>("gallery_view_inventory")->setVisible(mSingleFolderMode && isGalleryViewMode());

        if(isListViewMode())
        {
            mSingleFolderPanelInventory->changeFolderRoot(cur_root);
            mSingleFolderPanelInventory->setNavForwardList(mInventoryGalleryPanel->getNavForwardList());
            mSingleFolderPanelInventory->setNavBackwardList(mInventoryGalleryPanel->getNavBackwardList());
        }
        if(isGalleryViewMode())
        {
            mInventoryGalleryPanel->setRootFolder(cur_root);
            mInventoryGalleryPanel->setNavForwardList(mSingleFolderPanelInventory->getNavForwardList());
            mInventoryGalleryPanel->setNavBackwardList(mSingleFolderPanelInventory->getNavBackwardList());
        }
        updateNavButtons();

        if((isListViewMode() && (mActivePanel->getFilterSubString() != mFilterSubString)) ||
           (isGalleryViewMode() && (mInventoryGalleryPanel->getFilterSubString() != mFilterSubString)))
        {
            onFilterEdit(mFilterSubString);
        }
    }
}

std::string LLPanelMainInventory::getLocalizedRootName()
{
    return mSingleFolderMode ? get_localized_folder_name(getCurrentSFVRoot()) : "";
}

LLUUID LLPanelMainInventory::getCurrentSFVRoot()
{
    if(isListViewMode())
    {
        return mSingleFolderPanelInventory->getSingleFolderRoot();
    }
    if(isGalleryViewMode())
    {
        return mInventoryGalleryPanel->getRootFolder();
    }
    return LLUUID::null;
}
// List Commands                                                              //
////////////////////////////////////////////////////////////////////////////////<|MERGE_RESOLUTION|>--- conflicted
+++ resolved
@@ -664,21 +664,6 @@
 }
 
 void LLPanelMainInventory::resetAllItemsFilters()
-<<<<<<< HEAD
-=======
-{
-    LLFloaterInventoryFinder *finder = getFinder();
-    getAllItemsPanel()->getFilter().resetDefault();
-    if (finder)
-    {
-        finder->updateElementsFromFilter();
-    }
-
-    setFilterTextFromFilter();
-}
-
-void LLPanelMainInventory::setSortBy(const LLSD& userdata)
->>>>>>> c15ee792
 {
     LLFloaterInventoryFinder *finder = getFinder();
     getAllItemsPanel()->getFilter().resetDefault();
