--- conflicted
+++ resolved
@@ -131,15 +131,11 @@
 	  mNeedUploadCost(true),
       mMenuViewDefault(NULL),
       mSingleFolderMode(false),
-<<<<<<< HEAD
-      mFolderRootChangedConnection(),
-	  mViewMenuButton(nullptr), // <FS:Ansariel> Keep better inventory layout
-	  mSearchTypeCombo(NULL) // <FS:Ansariel> Properly initialize this
-=======
       mViewMode(MODE_LIST),
       mListViewRootUpdatedConnection(),
-      mGalleryRootUpdatedConnection()
->>>>>>> d21a1aac
+      mGalleryRootUpdatedConnection(),
+      mViewMenuButton(nullptr), // <FS:Ansariel> Keep better inventory layout
+      mSearchTypeCombo(NULL) // <FS:Ansariel> Properly initialize this
 {
 	// Menu Callbacks (non contex menus)
 	mCommitCallbackRegistrar.add("Inventory.DoToSelected", boost::bind(&LLPanelMainInventory::doToSelected, this, _2));
