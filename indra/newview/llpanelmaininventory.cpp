--- conflicted
+++ resolved
@@ -324,28 +324,31 @@
 
 	initListCommandsHandlers();
 // <FS:AW opensim currency support>
-//	// *TODO:Get the cost info from the server
-//	const std::string upload_cost("10");
-	S32 cost = LLGlobalEconomy::getInstance()->getPriceUpload();
-	std::string upload_cost;
+	//const std::string texture_upload_cost_str = std::to_string(LLAgentBenefitsMgr::current().getTextureUploadCost());
+	//const std::string sound_upload_cost_str = std::to_string(LLAgentBenefitsMgr::current().getSoundUploadCost());
+	//const std::string animation_upload_cost_str = std::to_string(LLAgentBenefitsMgr::current().getAnimationUploadCost());
+	S32 texture_upload_cost = LLAgentBenefitsMgr::current().getTextureUploadCost();
+	S32 sound_upload_cost = LLAgentBenefitsMgr::current().getSoundUploadCost();
+	S32 animation_upload_cost = LLAgentBenefitsMgr::current().getAnimationUploadCost();
+	std::string texture_upload_cost_str;
+	std::string sound_upload_cost_str;
+	std::string animation_upload_cost_str;
 #ifdef OPENSIM
 	if (LLGridManager::getInstance()->isInOpenSim())
 	{
-		upload_cost = cost > 0 ? llformat("%s%d", "L$", cost) : LLTrans::getString("free");
+		texture_upload_cost_str = texture_upload_cost > 0 ? llformat("%s%d", "L$", texture_upload_cost) : LLTrans::getString("free");
+		sound_upload_cost_str = sound_upload_cost > 0 ? llformat("%s%d", "L$", sound_upload_cost) : LLTrans::getString("free");
+		animation_upload_cost_str = animation_upload_cost > 0 ? llformat("%s%d", "L$", animation_upload_cost) : LLTrans::getString("free");
 	}
 	else
 #endif
 	{
-		upload_cost = "L$" + (cost > 0 ? llformat("%d", cost) : llformat("%d", gSavedSettings.getU32("DefaultUploadCost")));
+		texture_upload_cost_str = "L$" + llformat("%d", texture_upload_cost);
+		sound_upload_cost_str = "L$" + llformat("%d", sound_upload_cost);
+		animation_upload_cost_str = "L$" + llformat("%d", animation_upload_cost);
 	}
 // </FS:AW opensim currency support>
 
-<<<<<<< HEAD
-=======
-	const std::string texture_upload_cost_str = std::to_string(LLAgentBenefitsMgr::current().getTextureUploadCost());
-	const std::string sound_upload_cost_str = std::to_string(LLAgentBenefitsMgr::current().getSoundUploadCost());
-	const std::string animation_upload_cost_str = std::to_string(LLAgentBenefitsMgr::current().getAnimationUploadCost());
->>>>>>> 31adfd75
 
 	LLMenuGL* menu = (LLMenuGL*)mMenuAddHandle.get();
 	if (menu)
@@ -2059,49 +2062,34 @@
 	LLMenuGL* menu = (LLMenuGL*)mMenuAddHandle.get();
 	if(mNeedUploadCost && menu)
 	{
-<<<<<<< HEAD
-		LLMenuItemBranchGL* upload_menu = menu->findChild<LLMenuItemBranchGL>("upload");
-		if(upload_menu)
-		{
-			S32 upload_cost = LLGlobalEconomy::getInstance()->getPriceUpload();
-			std::string cost_str;
-
-			// getPriceUpload() returns -1 if no data available yet.
 // <FS:AW opensim currency support>
-//			if(upload_cost >= 0)
-//			{
-//				mNeedUploadCost = false;
-//				cost_str = llformat("%d", upload_cost);
-//			}
-//			else
-//			{
-//				cost_str = llformat("%d", gSavedSettings.getU32("DefaultUploadCost"));
-//			}
+		//const std::string texture_upload_cost_str = std::to_string(LLAgentBenefitsMgr::current().getTextureUploadCost());
+		//const std::string sound_upload_cost_str = std::to_string(LLAgentBenefitsMgr::current().getSoundUploadCost());
+		//const std::string animation_upload_cost_str = std::to_string(LLAgentBenefitsMgr::current().getAnimationUploadCost());
+		S32 texture_upload_cost = LLAgentBenefitsMgr::current().getTextureUploadCost();
+		S32 sound_upload_cost = LLAgentBenefitsMgr::current().getSoundUploadCost();
+		S32 animation_upload_cost = LLAgentBenefitsMgr::current().getAnimationUploadCost();
+		std::string texture_upload_cost_str;
+		std::string sound_upload_cost_str;
+		std::string animation_upload_cost_str;
 #ifdef OPENSIM
-			if (LLGridManager::getInstance()->isInOpenSim())
-			{
-				cost_str = upload_cost > 0 ? llformat("%s%d", "L$", upload_cost) : LLTrans::getString("free");
-			}
-			else
+		if (LLGridManager::getInstance()->isInOpenSim())
+		{
+			texture_upload_cost_str = texture_upload_cost > 0 ? llformat("%s%d", "L$", texture_upload_cost) : LLTrans::getString("free");
+			sound_upload_cost_str = sound_upload_cost > 0 ? llformat("%s%d", "L$", sound_upload_cost) : LLTrans::getString("free");
+			animation_upload_cost_str = animation_upload_cost > 0 ? llformat("%s%d", "L$", animation_upload_cost) : LLTrans::getString("free");
+		}
+		else
 #endif
-			{
-				cost_str = "L$" + (upload_cost > 0 ? llformat("%d", upload_cost) : llformat("%d", gSavedSettings.getU32("DefaultUploadCost")));
-			}
+		{
+			texture_upload_cost_str = "L$" + llformat("%d", texture_upload_cost);
+			sound_upload_cost_str = "L$" + llformat("%d", sound_upload_cost);
+			animation_upload_cost_str = "L$" + llformat("%d", animation_upload_cost);
+		}
 // </FS:AW opensim currency support>
-			upload_menu->getChild<LLView>("Upload Image")->setLabelArg("[COST]", cost_str);
-			upload_menu->getChild<LLView>("Upload Sound")->setLabelArg("[COST]", cost_str);
-			upload_menu->getChild<LLView>("Upload Animation")->setLabelArg("[COST]", cost_str);
-			upload_menu->getChild<LLView>("Bulk Upload")->setLabelArg("[COST]", cost_str);
-		}
-=======
-		const std::string texture_upload_cost_str = std::to_string(LLAgentBenefitsMgr::current().getTextureUploadCost());
-		const std::string sound_upload_cost_str = std::to_string(LLAgentBenefitsMgr::current().getSoundUploadCost());
-		const std::string animation_upload_cost_str = std::to_string(LLAgentBenefitsMgr::current().getAnimationUploadCost());
-
 		menu->getChild<LLView>("Upload Image")->setLabelArg("[COST]", texture_upload_cost_str);
 		menu->getChild<LLView>("Upload Sound")->setLabelArg("[COST]", sound_upload_cost_str);
 		menu->getChild<LLView>("Upload Animation")->setLabelArg("[COST]", animation_upload_cost_str);
->>>>>>> 31adfd75
 	}
 }
 
