/**
 * @file llpanelmaininventory.cpp
 * @brief Implementation of llpanelmaininventory.
 *
 * $LicenseInfo:firstyear=2001&license=viewerlgpl$
 * Second Life Viewer Source Code
 * Copyright (C) 2010, Linden Research, Inc.
 *
 * This library is free software; you can redistribute it and/or
 * modify it under the terms of the GNU Lesser General Public
 * License as published by the Free Software Foundation;
 * version 2.1 of the License only.
 *
 * This library is distributed in the hope that it will be useful,
 * but WITHOUT ANY WARRANTY; without even the implied warranty of
 * MERCHANTABILITY or FITNESS FOR A PARTICULAR PURPOSE.  See the GNU
 * Lesser General Public License for more details.
 *
 * You should have received a copy of the GNU Lesser General Public
 * License along with this library; if not, write to the Free Software
 * Foundation, Inc., 51 Franklin Street, Fifth Floor, Boston, MA  02110-1301  USA
 *
 * Linden Research, Inc., 945 Battery Street, San Francisco, CA  94111  USA
 * $/LicenseInfo$
 */

#include "llviewerprecompiledheaders.h"
#include "llpanelmaininventory.h"

#include "llagent.h"
#include "llagentbenefits.h"
#include "llagentcamera.h"
#include "llavataractions.h"
#include "llcheckboxctrl.h"
#include "llcombobox.h"
#include "lldndbutton.h"
#include "llfilepicker.h"
#include "llinventorybridge.h"
#include "llinventoryfunctions.h"
#include "llinventorygallery.h"
#include "llinventorymodelbackgroundfetch.h"
#include "llfiltereditor.h"
#include "llfloatersidepanelcontainer.h"
#include "llfloaterreg.h"
#include "llmenubutton.h"
#include "lloutfitobserver.h"
#include "llpanelmarketplaceinbox.h"
#include "llpreviewtexture.h"
#include "llresmgr.h"
#include "llscrollcontainer.h"
#include "llsdserialize.h"
#include "llsdparam.h"
#include "llspinctrl.h"
#include "lltoggleablemenu.h"
#include "lltooldraganddrop.h"
#include "lltrans.h"
#include "llviewermenu.h"
#include "llviewertexturelist.h"
#include "llviewerinventory.h"
#include "llsidepanelinventory.h"
#include "llfolderview.h"
#include "llradiogroup.h"
#include "llenvironment.h"
#include "llweb.h"

// <FS:AW opensim currency support>
#include "lltrans.h"
#include "llviewernetwork.h"
// </FS:AW opensim currency support>
#include "fscommon.h"

// <FS:Ansariel> FIRE-12808: Don't save filters during settings restore
bool LLPanelMainInventory::sSaveFilters = true;

const std::string FILTERS_FILENAME("filters.xml");

const std::string ALL_ITEMS("All Items");
const std::string RECENT_ITEMS("Recent Items");
const std::string WORN_ITEMS("Worn Items");

static LLPanelInjector<LLPanelMainInventory> t_inventory("panel_main_inventory");

///----------------------------------------------------------------------------
/// LLFloaterInventoryFinder
///----------------------------------------------------------------------------

class LLFloaterInventoryFinder : public LLFloater
{
public:
    LLFloaterInventoryFinder( LLPanelMainInventory* inventory_view);
    virtual void draw();
    /*virtual*/ bool    postBuild();
    void changeFilter(LLInventoryFilter* filter);
    void updateElementsFromFilter();
    bool getCheckShowEmpty();
    bool getCheckSinceLogoff();
    U32 getDateSearchDirection();

    void onCreatorSelfFilterCommit();
    void onCreatorOtherFilterCommit();

    void onPermissionsChanged(); // <FS:Zi> FIRE-1175 - Filter Permissions Menu

    static void onTimeAgo(LLUICtrl*, void *);
    static void onCloseBtn(void* user_data);
    static void selectAllTypes(void* user_data);
    static void selectNoTypes(void* user_data);

    // <FS:Ansariel> FIRE-5160: Don't reset inventory filter when clearing search term
    void onResetBtn();
private:
    LLPanelMainInventory*   mPanelMainInventory;
    LLSpinCtrl*         mSpinSinceDays;
    LLSpinCtrl*         mSpinSinceHours;
    LLCheckBoxCtrl*     mCreatorSelf;
    LLCheckBoxCtrl*     mCreatorOthers;
    LLInventoryFilter*  mFilter;
};

///----------------------------------------------------------------------------
/// LLPanelMainInventory
///----------------------------------------------------------------------------

LLPanelMainInventory::LLPanelMainInventory(const LLPanel::Params& p)
    : LLPanel(p),
      mActivePanel(NULL),
      mWornItemsPanel(NULL),
      mSavedFolderState(NULL),
      mFilterText(""),
      mMenuGearDefault(NULL),
      mMenuVisibility(NULL),
      mMenuAddHandle(),
      mNeedUploadCost(true),
      mMenuViewDefault(NULL),
      mSingleFolderMode(false),
      mForceShowInvLayout(false),
      mViewMode(MODE_COMBINATION),
      mListViewRootUpdatedConnection(),
      mGalleryRootUpdatedConnection(),
      mViewMenuButton(nullptr), // <FS:Ansariel> Keep better inventory layout
      mSearchTypeCombo(NULL) // <FS:Ansariel> Properly initialize this
{
    // Menu Callbacks (non contex menus)
    mCommitCallbackRegistrar.add("Inventory.DoToSelected", boost::bind(&LLPanelMainInventory::doToSelected, this, _2));
    mCommitCallbackRegistrar.add("Inventory.CloseAllFolders", boost::bind(&LLPanelMainInventory::closeAllFolders, this));
    mCommitCallbackRegistrar.add("Inventory.EmptyTrash", boost::bind(&LLInventoryModel::emptyFolderType, &gInventory, "ConfirmEmptyTrash", LLFolderType::FT_TRASH));
    mCommitCallbackRegistrar.add("Inventory.EmptyLostAndFound", boost::bind(&LLInventoryModel::emptyFolderType, &gInventory, "ConfirmEmptyLostAndFound", LLFolderType::FT_LOST_AND_FOUND));
    mCommitCallbackRegistrar.add("Inventory.DoCreate", boost::bind(&LLPanelMainInventory::doCreate, this, _2));
    mCommitCallbackRegistrar.add("Inventory.ShowFilters", boost::bind(&LLPanelMainInventory::toggleFindOptions, this));
    mCommitCallbackRegistrar.add("Inventory.ResetFilters", boost::bind(&LLPanelMainInventory::resetFilters, this));
    //mCommitCallbackRegistrar.add("Inventory.SetSortBy", boost::bind(&LLPanelMainInventory::setSortBy, this, _2)); // <FS:Zi> Sort By menu handlers

    mEnableCallbackRegistrar.add("Inventory.EnvironmentEnabled", [](LLUICtrl *, const LLSD &) { return LLPanelMainInventory::hasSettingsInventory(); });
    mEnableCallbackRegistrar.add("Inventory.MaterialsEnabled", [](LLUICtrl *, const LLSD &) { return LLPanelMainInventory::hasMaterialsInventory(); });


    // <FS:Zi> Filter Links Menu
    mCommitCallbackRegistrar.add("Inventory.FilterLinks.Set", boost::bind(&LLPanelMainInventory::onFilterLinksChecked, this, _2));
    mEnableCallbackRegistrar.add("Inventory.FilterLinks.Check", boost::bind(&LLPanelMainInventory::isFilterLinksChecked, this, _2));
    // </FS:Zi> Filter Links Menu

    // <FS:Zi> FIRE-1175 - Filter Permissions Menu
    mCommitCallbackRegistrar.add("Inventory.FilterPermissions.Set", boost::bind(&LLPanelMainInventory::onFilterPermissionsChecked, this, _2));
    mEnableCallbackRegistrar.add("Inventory.FilterPermissions.Check", boost::bind(&LLPanelMainInventory::isFilterPermissionsChecked, this, _2));
    // </FS:Zi>

    // <FS:Zi> Extended Inventory Search
    mCommitCallbackRegistrar.add("Inventory.SearchType.Set", boost::bind(&LLPanelMainInventory::onSearchTypeChecked, this, _2));
    mEnableCallbackRegistrar.add("Inventory.SearchType.Check", boost::bind(&LLPanelMainInventory::isSearchTypeChecked, this, _2));
    // </FS:Zi> Extended Inventory Search

    // <FS:Zi> Sort By menu handlers
    // we set up our own handlers here because the gear menu handlers are only set up
    // later in the code, so our XML based menus can't reach them yet.
    mCommitCallbackRegistrar.add("Inventory.SortBy.Set", boost::bind(&LLPanelMainInventory::setSortBy, this, _2));
    mEnableCallbackRegistrar.add("Inventory.SortBy.Check", boost::bind(&LLPanelMainInventory::isSortByChecked, this, _2));
    // </FS:Zi> Sort By menu handlers

    // <FS:Ansariel> Add handler for being able to directly route to onCustomAction
    mCommitCallbackRegistrar.add("Inventory.CustomAction", boost::bind(&LLPanelMainInventory::onCustomAction, this, _2));

    // <FS:Zi> FIRE-31369: Add inventory filter for coalesced objects
    mCommitCallbackRegistrar.add("Inventory.CoalescedObjects.Toggle", boost::bind(&LLPanelMainInventory::onCoalescedObjectsToggled, this, _2));
    mEnableCallbackRegistrar.add("Inventory.CoalescedObjects.Check", boost::bind(&LLPanelMainInventory::isCoalescedObjectsChecked, this, _2));
    // </FS:Zi>

    // <FS:Ansariel> Register all callback handlers early
    mCommitCallbackRegistrar.add("Inventory.GearDefault.Custom.Action", boost::bind(&LLPanelMainInventory::onCustomAction, this, _2));
    mEnableCallbackRegistrar.add("Inventory.GearDefault.Check", boost::bind(&LLPanelMainInventory::isActionChecked, this, _2));
    mEnableCallbackRegistrar.add("Inventory.GearDefault.Enable", boost::bind(&LLPanelMainInventory::isActionEnabled, this, _2));
    mEnableCallbackRegistrar.add("Inventory.GearDefault.Visible", boost::bind(&LLPanelMainInventory::isActionVisible, this, _2));
    // </FS:Ansariel>

    mSavedFolderState = new LLSaveFolderState();
    mSavedFolderState->setApply(false);

    // <FS:Zi> Filter dropdown
    // create name-to-number mapping for the dropdown filter
    mFilterMap["filter_type_animations"]    = 0x01 << LLInventoryType::IT_ANIMATION;
    mFilterMap["filter_type_calling_cards"] = 0x01 << LLInventoryType::IT_CALLINGCARD;
    mFilterMap["filter_type_clothing"]      = 0x01 << LLInventoryType::IT_WEARABLE;
    mFilterMap["filter_type_gestures"]      = 0x01 << LLInventoryType::IT_GESTURE;
    mFilterMap["filter_type_landmarks"]     = 0x01 << LLInventoryType::IT_LANDMARK;
    mFilterMap["filter_type_notecards"]     = 0x01 << LLInventoryType::IT_NOTECARD;
    mFilterMap["filter_type_objects"]       = 0x01 << LLInventoryType::IT_OBJECT;
    mFilterMap["filter_type_scripts"]       = 0x01 << LLInventoryType::IT_LSL;
    mFilterMap["filter_type_sounds"]        = 0x01 << LLInventoryType::IT_SOUND;
    mFilterMap["filter_type_textures"]      = 0x01 << LLInventoryType::IT_TEXTURE;
    mFilterMap["filter_type_snapshots"]     = 0x01 << LLInventoryType::IT_SNAPSHOT;
    mFilterMap["filter_type_settings"]      = 0x01 << LLInventoryType::IT_SETTINGS;
    mFilterMap["filter_type_materials"]     = 0x01 << LLInventoryType::IT_MATERIAL;

    // initialize empty filter mask
    mFilterMask = 0;
    // add filter bits to the mask
    for (std::map<std::string, U64>::iterator it = mFilterMap.begin() ; it != mFilterMap.end(); ++it)
    {
        mFilterMask |= (*it).second;
    }
    // </FS:Zi> Filter dropdown
}

bool LLPanelMainInventory::postBuild()
{
    gInventory.addObserver(this);

    // <FS:Zi> Inventory Collapse and Expand Buttons
    mCollapseBtn = getChild<LLButton>("collapse_btn");
    mCollapseBtn->setClickedCallback(boost::bind(&LLPanelMainInventory::onCollapseButtonClicked, this));

    mExpandBtn = getChild<LLButton>("expand_btn");
    mExpandBtn->setClickedCallback(boost::bind(&LLPanelMainInventory::onExpandButtonClicked, this));
    // </FS:Zi> Inventory Collapse and Expand Buttons

    mFilterTabs = getChild<LLTabContainer>("inventory filter tabs");
    mFilterTabs->setCommitCallback(boost::bind(&LLPanelMainInventory::onFilterSelected, this));

    mCounterCtrl = getChild<LLUICtrl>("ItemcountText");

    //panel->getFilter().markDefault();

    // Set up the default inv. panel/filter settings.
    mAllItemsPanel = getChild<LLInventoryPanel>(ALL_ITEMS);
    if (mAllItemsPanel)
    {
        // "All Items" is the previous only view, so it gets the InventorySortOrder
        mAllItemsPanel->setSortOrder(gSavedSettings.getU32(LLInventoryPanel::DEFAULT_SORT_ORDER));
        mAllItemsPanel->getFilter().markDefault();
        mAllItemsPanel->getRootFolder()->applyFunctorRecursively(*mSavedFolderState);
        mAllItemsPanel->setSelectCallback(boost::bind(&LLPanelMainInventory::onSelectionChange, this, mAllItemsPanel, _1, _2));
        mResortActivePanel = true;
    }
    mActivePanel = mAllItemsPanel;

    mRecentPanel = getChild<LLInventoryPanel>(RECENT_ITEMS);
    if (mRecentPanel)
    {
        // assign default values until we will be sure that we have setting to restore
        mRecentPanel->setSinceLogoff(true);
        // <FS:Zi> Recent items panel should save sort order
        // mRecentPanel->setSortOrder(LLInventoryFilter::SO_DATE);
        mRecentPanel->setSortOrder(gSavedSettings.getU32(LLInventoryPanel::RECENTITEMS_SORT_ORDER));
        // </FS:Zi>
        mRecentPanel->setShowFolderState(LLInventoryFilter::SHOW_NON_EMPTY_FOLDERS);
        LLInventoryFilter& recent_filter = mRecentPanel->getFilter();
        recent_filter.setFilterObjectTypes(recent_filter.getFilterObjectTypes() & ~(0x1 << LLInventoryType::IT_CATEGORY));
        recent_filter.setEmptyLookupMessage("InventoryNoMatchingRecentItems");
        recent_filter.markDefault();
        mRecentPanel->setSelectCallback(boost::bind(&LLPanelMainInventory::onSelectionChange, this, mRecentPanel, _1, _2));
    }

    mWornItemsPanel = getChild<LLInventoryPanel>(WORN_ITEMS);
    if (mWornItemsPanel)
    {
        U32 filter_types = 0x0;
        filter_types |= 0x1 << LLInventoryType::IT_WEARABLE;
        filter_types |= 0x1 << LLInventoryType::IT_ATTACHMENT;
        filter_types |= 0x1 << LLInventoryType::IT_OBJECT;
        mWornItemsPanel->setFilterTypes(filter_types);
        mWornItemsPanel->setFilterWorn();
        mWornItemsPanel->setShowFolderState(LLInventoryFilter::SHOW_NON_EMPTY_FOLDERS);
        mWornItemsPanel->setFilterLinks(LLInventoryFilter::FILTERLINK_EXCLUDE_LINKS);
        LLInventoryFilter& worn_filter = mWornItemsPanel->getFilter();
        worn_filter.setFilterCategoryTypes(worn_filter.getFilterCategoryTypes() | (1ULL << LLFolderType::FT_INBOX));
        worn_filter.markDefault();
        mWornItemsPanel->setSelectCallback(boost::bind(&LLPanelMainInventory::onSelectionChange, this, mWornItemsPanel, _1, _2));

        // <FS:Ansariel> Firestorm additions
        mWornItemsPanel->setSortOrder(gSavedSettings.getU32(LLInventoryPanel::DEFAULT_SORT_ORDER));

        if (mWornItemsPanel->getRootFolder())
        {
            mWornItemsPanel->getRootFolder()->setOpenArrangeRecursively(true, LLFolderViewFolder::RECURSE_NO);
            mWornItemsPanel->getRootFolder()->arrangeAll();
        }
        // </FS:Ansariel>
    }
    // <FS:Ansariel> Only if we actually have it!
    //mSearchTypeCombo  = getChild<LLComboBox>("search_type");
    mSearchTypeCombo  = findChild<LLComboBox>("search_type");
    // <FS:Ansariel>
    if(mSearchTypeCombo)
    {
        mSearchTypeCombo->setCommitCallback(boost::bind(&LLPanelMainInventory::onSelectSearchType, this));
    }
    // Now load the stored settings from disk, if available.
    std::string filterSaveName(gDirUtilp->getExpandedFilename(LL_PATH_PER_SL_ACCOUNT, FILTERS_FILENAME));
    LL_INFOS("Inventory") << "LLPanelMainInventory::init: reading from " << filterSaveName << LL_ENDL;
    llifstream file(filterSaveName.c_str());
    LLSD savedFilterState;
    if (file.is_open())
    {
        LLSDSerialize::fromXML(savedFilterState, file);
        file.close();

        // Load the persistent "Recent Items" settings.
        // Note that the "All Items" settings do not persist.
        if(mRecentPanel)
        {
            if(savedFilterState.has(mRecentPanel->getFilter().getName()))
            {
                LLSD recent_items = savedFilterState.get(
                    mRecentPanel->getFilter().getName());
                // <FS:Ansariel> Fix wrong param type
                //LLInventoryFilter::Params p;
                LLInventoryPanel::InventoryState p;
                // </FS:Ansariel>
                LLParamSDParser parser;
                parser.readSD(recent_items, p);
                // <FS:Ansariel> Fix wrong param type
                //mRecentPanel->getFilter().fromParams(p);
                mRecentPanel->getFilter().fromParams(p.filter);
                // </FS:Ansariel>
                // <FS:Ansariel> We do that earlier already
                //mRecentPanel->setSortOrder(gSavedSettings.getU32(LLInventoryPanel::RECENTITEMS_SORT_ORDER));

                // </FS:Ansariel> Recent items panel doesn't filter empty folders until filter floater has been opened
                LLInventoryFilter& recent_filter = mRecentPanel->getFilter();
                recent_filter.setFilterObjectTypes(recent_filter.getFilterObjectTypes() & ~(0x1 << LLInventoryType::IT_CATEGORY));
                // </FS:Ansariel>
            }
        }
        if(mActivePanel)
        {
            if(savedFilterState.has(mActivePanel->getFilter().getName()))
            {
                LLSD items = savedFilterState.get(mActivePanel->getFilter().getName());
                LLInventoryFilter::Params p;
                LLParamSDParser parser;
                parser.readSD(items, p);
                mActivePanel->getFilter().setSearchVisibilityTypes(p);
            }
        }

    }
<<<<<<< HEAD
    // <FS:Ansariel> Doesn't work
    //mParentSidepanel = getParentSidepanelInventory();
    //if (mParentSidepanel)
    //{
    //    mInboxPanel = mParentSidepanel->getChild<LLPanelMarketplaceInbox>("marketplace_inbox");
    //}
    // </FS:Ansariel>
=======
>>>>>>> f92c2040

    mFilterEditor = getChild<LLFilterEditor>("inventory search editor");
    if (mFilterEditor)
    {
        mFilterEditor->setCommitCallback(boost::bind(&LLPanelMainInventory::onFilterEdit, this, _2));
    }

    // <FS:Zi> Filter dropdown
    mFilterComboBox = getChild<LLComboBox>("filter_combo_box");
    mFilterComboBox->setCommitCallback(boost::bind(&LLPanelMainInventory::onFilterTypeSelected, this, _2));
    // </FS:Zi> Filter dropdown

    mGearMenuButton = getChild<LLMenuButton>("options_gear_btn");
    mVisibilityMenuButton = getChild<LLMenuButton>("options_visibility_btn");
    // <FS:Ansariel> Keep better inventory layout
    //mViewMenuButton = getChild<LLMenuButton>("view_btn");
    mViewMenuButton = findChild<LLMenuButton>("view_btn");

    mBackBtn = getChild<LLButton>("back_btn");
    mForwardBtn = getChild<LLButton>("forward_btn");
    mUpBtn = getChild<LLButton>("up_btn");
    mViewModeBtn = getChild<LLButton>("view_mode_btn");
    mNavigationBtnsPanel = getChild<LLLayoutPanel>("nav_buttons");

    mDefaultViewPanel = getChild<LLPanel>("default_inventory_panel");
    mCombinationViewPanel = getChild<LLPanel>("combination_view_inventory");
    mCombinationGalleryLayoutPanel = getChild<LLLayoutPanel>("comb_gallery_layout");
    mCombinationListLayoutPanel = getChild<LLLayoutPanel>("comb_inventory_layout");
    mCombinationLayoutStack = getChild<LLLayoutStack>("combination_view_stack");

    mCombinationInventoryPanel = getChild<LLInventorySingleFolderPanel>("comb_single_folder_inv");
    LLInventoryFilter& comb_inv_filter = mCombinationInventoryPanel->getFilter();
    comb_inv_filter.setFilterThumbnails(LLInventoryFilter::FILTER_EXCLUDE_THUMBNAILS);
    comb_inv_filter.markDefault();
    mCombinationInventoryPanel->setSelectCallback(boost::bind(&LLPanelMainInventory::onCombinationInventorySelectionChanged, this, _1, _2));
    mListViewRootUpdatedConnection = mCombinationInventoryPanel->setRootChangedCallback(boost::bind(&LLPanelMainInventory::onCombinationRootChanged, this, false));

    mCombinationGalleryPanel = getChild<LLInventoryGallery>("comb_gallery_view_inv");
    mCombinationGalleryPanel->setSortOrder(mCombinationInventoryPanel->getSortOrder());
    LLInventoryFilter& comb_gallery_filter = mCombinationGalleryPanel->getFilter();
    comb_gallery_filter.setFilterThumbnails(LLInventoryFilter::FILTER_ONLY_THUMBNAILS);
    comb_gallery_filter.markDefault();
    mGalleryRootUpdatedConnection = mCombinationGalleryPanel->setRootChangedCallback(boost::bind(&LLPanelMainInventory::onCombinationRootChanged, this, true));
    mCombinationGalleryPanel->setSelectionChangeCallback(boost::bind(&LLPanelMainInventory::onCombinationGallerySelectionChanged, this, _1));

    initListCommandsHandlers();
    const std::string sound_upload_cost_str = std::to_string(LLAgentBenefitsMgr::current().getSoundUploadCost());
    const std::string animation_upload_cost_str = std::to_string(LLAgentBenefitsMgr::current().getAnimationUploadCost());

    LLMenuGL* menu = (LLMenuGL*)mMenuAddHandle.get();
    if (menu)
    {
        menu->getChild<LLMenuItemGL>("Upload Sound")->setLabelArg("[COST]", sound_upload_cost_str);
        menu->getChild<LLMenuItemGL>("Upload Animation")->setLabelArg("[COST]", animation_upload_cost_str);
    }

    // Trigger callback for focus received so we can deselect items in inbox/outbox
    LLFocusableElement::setFocusReceivedCallback(boost::bind(&LLPanelMainInventory::onFocusReceived, this));

    return true;
}

// Destroys the object
LLPanelMainInventory::~LLPanelMainInventory( void )
{
    // Save the filters state.
    // Some params types cannot be saved this way
    // for example, LLParamSDParser doesn't know about U64,
    // so some FilterOps params should be revised.
    LLSD filterRoot;
    if (mAllItemsPanel)
    {
        LLSD filterState;
        LLInventoryPanel::InventoryState p;
        mAllItemsPanel->getFilter().toParams(p.filter);
        mAllItemsPanel->getRootViewModel().getSorter().toParams(p.sort);
        if (p.validateBlock(false))
        {
            LLParamSDParser().writeSD(filterState, p);
            filterRoot[mAllItemsPanel->getName()] = filterState;
        }
    }

    if (mRecentPanel)
    {
        LLSD filterState;
        LLInventoryPanel::InventoryState p;
        mRecentPanel->getFilter().toParams(p.filter);
        mRecentPanel->getRootViewModel().getSorter().toParams(p.sort);
        if (p.validateBlock(false))
        {
            LLParamSDParser().writeSD(filterState, p);
            filterRoot[mRecentPanel->getName()] = filterState;
        }
    }

    // <FS:Ansariel> FIRE-12808: Don't save filters during settings restore
    if (sSaveFilters)
    {
    // </FS:Ansariel>
    std::string filterSaveName(gDirUtilp->getExpandedFilename(LL_PATH_PER_SL_ACCOUNT, FILTERS_FILENAME));
    llofstream filtersFile(filterSaveName.c_str());
    if(!LLSDSerialize::toPrettyXML(filterRoot, filtersFile))
    {
        LL_WARNS() << "Could not write to filters save file " << filterSaveName << LL_ENDL;
    }
    else
    {
        filtersFile.close();
    }
    // <FS:Ansariel> FIRE-12808: Don't save filters during settings restore
    }
    // </FS:Ansariel>

    gInventory.removeObserver(this);
    delete mSavedFolderState;

    auto menu = mMenuAddHandle.get();
    if(menu)
    {
        menu->die();
        mMenuAddHandle.markDead();
    }

    if (mListViewRootUpdatedConnection.connected())
    {
        mListViewRootUpdatedConnection.disconnect();
    }
    if (mGalleryRootUpdatedConnection.connected())
    {
        mGalleryRootUpdatedConnection.disconnect();
    }
}

LLInventoryPanel* LLPanelMainInventory::getAllItemsPanel()
{
    return  mAllItemsPanel;
}

void LLPanelMainInventory::selectAllItemsPanel()
{
    mFilterTabs->selectFirstTab();
}

bool LLPanelMainInventory::isRecentItemsPanelSelected()
{
    return (mRecentPanel == getActivePanel());
}

void LLPanelMainInventory::startSearch()
{
    // this forces focus to line editor portion of search editor
    if (mFilterEditor)
    {
        mFilterEditor->focusFirstItem(true);
    }
}

bool LLPanelMainInventory::handleKeyHere(KEY key, MASK mask)
{
    // <FS:Ansariel> CTRL-F focusses local search editor
    if (FSCommon::isFilterEditorKeyCombo(key, mask))
    {
        mFilterEditor->setFocus(true);
        return true;
    }
    // </FS:Ansariel>

    LLFolderView* root_folder = mActivePanel ? mActivePanel->getRootFolder() : NULL;
    if (root_folder)
    {
        // first check for user accepting current search results
        if (mFilterEditor
            && mFilterEditor->hasFocus()
            && (key == KEY_RETURN
                || key == KEY_DOWN)
            && mask == MASK_NONE)
        {
            // move focus to inventory proper
            mActivePanel->setFocus(true);
            root_folder->scrollToShowSelection();
            return true;
        }

        if (mActivePanel->hasFocus() && key == KEY_UP)
        {
            startSearch();
        }
        if(mSingleFolderMode && key == KEY_LEFT)
        {
            onBackFolderClicked();
        }
    }

    return LLPanel::handleKeyHere(key, mask);

}

//----------------------------------------------------------------------------
// menu callbacks

void LLPanelMainInventory::doToSelected(const LLSD& userdata)
{
    getPanel()->doToSelected(userdata);
}

void LLPanelMainInventory::closeAllFolders()
{
    getPanel()->getRootFolder()->closeAllFolders();
}

S32 get_instance_num()
{
    static S32 instance_num = 0;
    instance_num = (instance_num + 1) % S32_MAX;

    return instance_num;
}

LLFloaterSidePanelContainer* LLPanelMainInventory::newWindow()
{
    S32 instance_num = get_instance_num();

    if (!gAgentCamera.cameraMouselook())
    {
        LLFloaterSidePanelContainer* floater = LLFloaterReg::showTypedInstance<LLFloaterSidePanelContainer>("inventory", LLSD(instance_num));
        LLSidepanelInventory* sidepanel_inventory = floater->findChild<LLSidepanelInventory>("main_panel");
        sidepanel_inventory->initInventoryViews();
        return floater;
    }
    return NULL;
}

//static
void LLPanelMainInventory::newFolderWindow(LLUUID folder_id, LLUUID item_to_select)
{
    LLFloaterReg::const_instance_list_t& inst_list = LLFloaterReg::getFloaterList("inventory");
    for (LLFloaterReg::const_instance_list_t::const_iterator iter = inst_list.begin(); iter != inst_list.end();)
    {
        LLFloaterSidePanelContainer* inventory_container = dynamic_cast<LLFloaterSidePanelContainer*>(*iter++);
        if (inventory_container)
        {
            LLSidepanelInventory* sidepanel_inventory = dynamic_cast<LLSidepanelInventory*>(inventory_container->findChild<LLPanel>("main_panel", true));
            if (sidepanel_inventory)
            {
                LLPanelMainInventory* main_inventory = sidepanel_inventory->getMainInventoryPanel();
                if (main_inventory && main_inventory->isSingleFolderMode()
                    && (main_inventory->getCurrentSFVRoot() == folder_id))
                {
                    main_inventory->setFocus(true);
                    if(item_to_select.notNull())
                    {
                        main_inventory->setGallerySelection(item_to_select);
                    }
                    return;
                }
            }
        }
    }

    S32 instance_num = get_instance_num();

    LLFloaterSidePanelContainer* inventory_container = LLFloaterReg::showTypedInstance<LLFloaterSidePanelContainer>("inventory", LLSD(instance_num));
    if(inventory_container)
    {
        LLSidepanelInventory* sidepanel_inventory = dynamic_cast<LLSidepanelInventory*>(inventory_container->findChild<LLPanel>("main_panel", true));
        if (sidepanel_inventory)
        {
            LLPanelMainInventory* main_inventory = sidepanel_inventory->getMainInventoryPanel();
            if (main_inventory)
            {
                main_inventory->initSingleFolderRoot(folder_id);
                main_inventory->toggleViewMode();
                if(folder_id.notNull())
                {
                    if(item_to_select.notNull())
                    {
                        main_inventory->setGallerySelection(item_to_select, true);
                    }
                }
            }
        }
    }
}

void LLPanelMainInventory::doCreate(const LLSD& userdata)
{
    // <FS:Ansariel> FIRE-20108: Can't create new folder in secondary inventory if view is filtered
    //reset_inventory_filter();
    onFilterEdit("");
    // </FS:Ansariel>
    if(mSingleFolderMode)
    {
        if(isListViewMode() || isCombinationViewMode())
        {
            LLFolderViewItem* current_folder = getActivePanel()->getRootFolder();
            if (current_folder)
            {
                if(isCombinationViewMode())
                {
                    mForceShowInvLayout = true;
                }

                LLHandle<LLPanel> handle = getHandle();
                std::function<void(const LLUUID&)> callback_created = [handle](const LLUUID& new_id)
                {
                    gInventory.notifyObservers(); // not really needed, should have been already done
                    LLPanelMainInventory* panel = (LLPanelMainInventory*)handle.get();
                    if (new_id.notNull() && panel)
                    {
                        // might need to refresh visibility, delay rename
                        panel->mCombInvUUIDNeedsRename = new_id;

                        if (panel->isCombinationViewMode())
                        {
                            panel->mForceShowInvLayout = true;
                        }

                        LL_DEBUGS("Inventory") << "Done creating inventory: " << new_id << LL_ENDL;
                    }
                };
                menu_create_inventory_item(NULL, getCurrentSFVRoot(), userdata, LLUUID::null, callback_created);
            }
        }
        else
        {
            LLHandle<LLPanel> handle = getHandle();
            std::function<void(const LLUUID&)> callback_created = [handle](const LLUUID &new_id)
            {
                gInventory.notifyObservers(); // not really needed, should have been already done
                if (new_id.notNull())
                {
                    LLPanelMainInventory* panel = (LLPanelMainInventory*)handle.get();
                    if (panel)
                    {
                        panel->setGallerySelection(new_id);
                        LL_DEBUGS("Inventory") << "Done creating inventory: " << new_id << LL_ENDL;
                    }
                }
            };
            menu_create_inventory_item(NULL, getCurrentSFVRoot(), userdata, LLUUID::null, callback_created);
        }
    }
    else
    {
        menu_create_inventory_item(getPanel(), NULL, userdata);
    }
}

void LLPanelMainInventory::resetFilters()
{
    LLFloaterInventoryFinder *finder = getFinder();
    // <FS:Ansariel> Properly reset all filters
    //getCurrentFilter().resetDefault();
    LLInventoryFilter& filter = getCurrentFilter();
    filter.resetDefault();
    filter.setFilterCreator(LLInventoryFilter::FILTERCREATOR_ALL);
    filter.setSearchType(LLInventoryFilter::SEARCHTYPE_NAME);
    filter.setFilterPermissions(PERM_NONE); // <FS:Zi> FIRE-1175 - Filter Permissions Menu
    getActivePanel()->updateShowInboxFolder(gSavedSettings.getBOOL("FSShowInboxFolder"));
    getActivePanel()->updateHideEmptySystemFolders(gSavedSettings.getBOOL("DebugHideEmptySystemFolders"));
    updateFilterDropdown(&filter);
    // </FS:Ansariel>
    if (finder)
    {
        finder->updateElementsFromFilter();
    }

    setFilterTextFromFilter();
}

void LLPanelMainInventory::resetAllItemsFilters()
{
    LLFloaterInventoryFinder *finder = getFinder();
    getAllItemsPanel()->getFilter().resetDefault();
    if (finder)
    {
        finder->updateElementsFromFilter();
    }

    setFilterTextFromFilter();
}

void LLPanelMainInventory::findLinks(const LLUUID& item_id, const std::string& item_name)
{
    mFilterSubString = item_name;

    LLInventoryFilter &filter = mActivePanel->getFilter();
    filter.setFindAllLinksMode(item_name, item_id);

    mFilterEditor->setText(item_name);
    mFilterEditor->setFocus(true);
}

void LLPanelMainInventory::setSortBy(const LLSD& userdata)
{
    U32 sort_order_mask = getActivePanel()->getSortOrder();
    std::string sort_type = userdata.asString();
    if (sort_type == "name")
    {
        sort_order_mask &= ~LLInventoryFilter::SO_DATE;
    }
    else if (sort_type == "date")
    {
        sort_order_mask |= LLInventoryFilter::SO_DATE;
    }
    else if (sort_type == "foldersalwaysbyname")
    {
        if ( sort_order_mask & LLInventoryFilter::SO_FOLDERS_BY_NAME )
        {
            sort_order_mask &= ~LLInventoryFilter::SO_FOLDERS_BY_NAME;
        }
        else
        {
            sort_order_mask |= LLInventoryFilter::SO_FOLDERS_BY_NAME;
        }
    }
    else if (sort_type == "systemfolderstotop")
    {
        if ( sort_order_mask & LLInventoryFilter::SO_SYSTEM_FOLDERS_TO_TOP )
        {
            sort_order_mask &= ~LLInventoryFilter::SO_SYSTEM_FOLDERS_TO_TOP;
        }
        else
        {
            sort_order_mask |= LLInventoryFilter::SO_SYSTEM_FOLDERS_TO_TOP;
        }
    }
    if(mSingleFolderMode && !isListViewMode())
    {
        mCombinationGalleryPanel->setSortOrder(sort_order_mask, true);
    }

    getActivePanel()->setSortOrder(sort_order_mask);
    // <FS:Zi> Recent items panel should save sort order
    //if (isRecentItemsPanelSelected())
    //{
    //    gSavedSettings.setU32("RecentItemsSortOrder", sort_order_mask);
    //}
    //else
    //{
    //    gSavedSettings.setU32("InventorySortOrder", sort_order_mask);
    //}
    gSavedSettings.setU32(getActivePanel()->mSortOrderSetting, sort_order_mask);
    // </FS:Zi>
}

void LLPanelMainInventory::onSelectSearchType()
{
    std::string new_type = mSearchTypeCombo->getValue();
    if (new_type == "search_by_name")
    {
        setSearchType(LLInventoryFilter::SEARCHTYPE_NAME);
    }
    if (new_type == "search_by_creator")
    {
        setSearchType(LLInventoryFilter::SEARCHTYPE_CREATOR);
    }
    if (new_type == "search_by_description")
    {
        setSearchType(LLInventoryFilter::SEARCHTYPE_DESCRIPTION);
    }
    if (new_type == "search_by_UUID")
    {
        setSearchType(LLInventoryFilter::SEARCHTYPE_UUID);
    }
}

void LLPanelMainInventory::setSearchType(LLInventoryFilter::ESearchType type)
{
    if(mSingleFolderMode && isGalleryViewMode())
    {
        mCombinationGalleryPanel->setSearchType(type);
    }
    else if(mSingleFolderMode && isCombinationViewMode())
    {
        mCombinationInventoryPanel->setSearchType(type);
        mCombinationGalleryPanel->setSearchType(type);
    }
    else
    {
        getActivePanel()->setSearchType(type);
    }
}

void LLPanelMainInventory::updateSearchTypeCombo()
{
    // <FS:Ansariel> Check if combo box is actually there
    if (!mSearchTypeCombo)
    {
        return;
    }
    // </FS:Ansariel>

    LLInventoryFilter::ESearchType search_type(LLInventoryFilter::SEARCHTYPE_NAME);

    if(mSingleFolderMode && isGalleryViewMode())
    {
        search_type = mCombinationGalleryPanel->getSearchType();
    }
    else if(mSingleFolderMode && isCombinationViewMode())
    {
        search_type = mCombinationGalleryPanel->getSearchType();
    }
    else
    {
        search_type = getActivePanel()->getSearchType();
    }

    switch(search_type)
    {
        case LLInventoryFilter::SEARCHTYPE_CREATOR:
            mSearchTypeCombo->setValue("search_by_creator");
            break;
        case LLInventoryFilter::SEARCHTYPE_DESCRIPTION:
            mSearchTypeCombo->setValue("search_by_description");
            break;
        case LLInventoryFilter::SEARCHTYPE_UUID:
            mSearchTypeCombo->setValue("search_by_UUID");
            break;
        case LLInventoryFilter::SEARCHTYPE_NAME:
        default:
            mSearchTypeCombo->setValue("search_by_name");
            break;
    }
}

bool LLPanelMainInventory::isSortByChecked(const LLSD& userdata)
{
    U32 sort_order_mask = getActivePanel()->getSortOrder();
    const std::string command_name = userdata.asString();
    if (command_name == "name")
    {
        return !(sort_order_mask & LLInventoryFilter::SO_DATE);
    }

    if (command_name == "date")
    {
        return (sort_order_mask & LLInventoryFilter::SO_DATE);
    }

    if (command_name == "foldersalwaysbyname")
    {
        return (sort_order_mask & LLInventoryFilter::SO_FOLDERS_BY_NAME);
    }

    if (command_name == "systemfolderstotop")
    {
        return (sort_order_mask & LLInventoryFilter::SO_SYSTEM_FOLDERS_TO_TOP);
    }

    return false;
}
// </FS:Zi> Sort By menu handlers

// static
bool LLPanelMainInventory::filtersVisible(void* user_data)
{
    LLPanelMainInventory* self = (LLPanelMainInventory*)user_data;
    if(!self) return false;

    return self->getFinder() != NULL;
}

void LLPanelMainInventory::onClearSearch()
{
    bool initially_active = false;
    LLFloater *finder = getFinder();
    // <FS:Ansariel> Worn inventory panel
    //if (mActivePanel && (getActivePanel() != mWornItemsPanel))
    if (mActivePanel)
    // </FS:Ansariel>
    {
        // <FS:Ansariel> FIRE-5160: Don't reset inventory filter when clearing search term
        //initially_active = mActivePanel->getFilter().isNotDefault();
        //setFilterSubString(LLStringUtil::null);
        //mActivePanel->setFilterTypes(0xffffffffffffffffULL);
        //mActivePanel->setFilterLinks(LLInventoryFilter::FILTERLINK_INCLUDE_LINKS);
        setFilterSubString(LLStringUtil::null);
        // </FS:Ansariel>
    }

    if (finder)
    {
        LLFloaterInventoryFinder::selectAllTypes(finder);
    }

    // re-open folders that were initially open in case filter was active
    if (mActivePanel && (mFilterSubString.size() || initially_active) && !mSingleFolderMode)
    {
        mSavedFolderState->setApply(true);
        mActivePanel->getRootFolder()->applyFunctorRecursively(*mSavedFolderState);
        LLOpenFoldersWithSelection opener;
        mActivePanel->getRootFolder()->applyFunctorRecursively(opener);
        mActivePanel->getRootFolder()->scrollToShowSelection();
    }
    mFilterSubString = "";

    // <FS:Ansariel> FIRE-22509: Only apply inbox filter on primary inventory window
    //if (mInboxPanel)
    //{
    //    mInboxPanel->onClearSearch();
    //}
    LLSidepanelInventory * sidepanel_inventory = getParentByType<LLSidepanelInventory>();
    if (sidepanel_inventory && sidepanel_inventory->getInboxPanel())
    {
        LLPanelMarketplaceInbox* inbox_panel = sidepanel_inventory->getInboxPanel()->getParentByType<LLPanelMarketplaceInbox>();
        if (inbox_panel)
        {
            inbox_panel->onClearSearch();
        }
    }
    // </FS:Ansariel>
}

void LLPanelMainInventory::onFilterEdit(const std::string& search_string )
{
    if(mSingleFolderMode && isGalleryViewMode())
    {
        mFilterSubString = search_string;
        mCombinationGalleryPanel->setFilterSubString(mFilterSubString);
        return;
    }
    if(mSingleFolderMode && isCombinationViewMode())
    {
        mCombinationGalleryPanel->setFilterSubString(search_string);
    }

    if (search_string == "")
    {
        onClearSearch();
    }

    if (!mActivePanel)
    {
        return;
    }

    if (!LLInventoryModelBackgroundFetch::instance().inventoryFetchStarted())
    {
        llassert(false); // this should have been done on startup
        LLInventoryModelBackgroundFetch::instance().start();
    }

    mFilterSubString = search_string;
    // <FS:Ansariel> Separate search for inventory tabs from Satomi Ahn (FIRE-913 & FIRE-6862)
    //if (mActivePanel->getFilterSubString().empty() && mFilterSubString.empty())
    std::string search_for;
    if (gSavedSettings.getBOOL("FSSplitInventorySearchOverTabs"))
    {
        search_for = search_string;
    }
    else
    {
        search_for = mFilterSubString;
    }
    if (mActivePanel->getFilterSubString().empty() && search_for.empty())
    // </FS:Ansariel> Separate search for inventory tabs from Satomi Ahn (FIRE-913 & FIRE-6862)
    {
            // current filter and new filter empty, do nothing
            return;
    }

    // save current folder open state if no filter currently applied
    if (!mActivePanel->getFilter().isNotDefault())
    {
        mSavedFolderState->setApply(false);
        mActivePanel->getRootFolder()->applyFunctorRecursively(*mSavedFolderState);
    }

    // set new filter string
    // <FS:Ansariel> Separate search for inventory tabs from Satomi Ahn (FIRE-913 & FIRE-6862)
    //setFilterSubString(mFilterSubString);
    if (gSavedSettings.getBOOL("FSSplitInventorySearchOverTabs"))
    {
        setFilterSubString(search_string);
    }
    else
    {
        setFilterSubString(mFilterSubString);
    }
    // </FS:Ansariel> Separate search for inventory tabs from Satomi Ahn (FIRE-913 & FIRE-6862)

    // <FS:Ansariel> FIRE-22509: Only apply inbox filter on primary inventory window
    //if (mInboxPanel)
    //{
    //    mInboxPanel->onFilterEdit(search_string);
    //}
    LLSidepanelInventory * sidepanel_inventory = getParentByType<LLSidepanelInventory>();
    if (sidepanel_inventory && sidepanel_inventory->getInboxPanel())
    {
        LLPanelMarketplaceInbox* inbox_panel = sidepanel_inventory->getInboxPanel()->getParentByType<LLPanelMarketplaceInbox>();
        if (inbox_panel)
        {
            inbox_panel->onFilterEdit(search_string);
        }
    }
    // </FS:Ansariel>
}

// <FS:Zi> Filter dropdown
void LLPanelMainInventory::onFilterTypeSelected(const std::string& filter_type_name)
{
    if (!mActivePanel)
    {
        return;
    }

    // by default enable everything
    U64 filterTypes = ~0;

    // get the pointer to the filter subwindow
    LLFloaterInventoryFinder* finder = getFinder();

    // find the filter name in our filter map
    if (mFilterMap.find(filter_type_name) != mFilterMap.end())
    {
        filterTypes = mFilterMap[filter_type_name];
    }
    // special treatment for "all" filter
    else if (filter_type_name == "filter_type_all")
    {
        // update subwindow if it's open
        if (finder)
        {
            LLFloaterInventoryFinder::selectAllTypes(finder);
        }
    }
    // special treatment for "custom" filter
    else if (filter_type_name == "filter_type_custom")
    {
        // open the subwindow if needed, otherwise just give it focus
        if (!finder)
        {
            toggleFindOptions();
        }
        else
        {
            finder->setFocus(true);
        }

        return;
    }
    // invalid selection (broken XML?)
    else
    {
        LL_WARNS() << "Invalid filter selection: " << filter_type_name << LL_ENDL;
        return;
    }

    mActivePanel->setFilterTypes(filterTypes);
    // update subwindow if it's open
    if (finder)
    {
        finder->updateElementsFromFilter();
    }

    setFilterTextFromFilter();
}

// reflect state of current filter selection in the dropdown list
void LLPanelMainInventory::updateFilterDropdown(const LLInventoryFilter* filter)
{
    // if we don't have a filter combobox (missing in the skin and failed to create?) do nothing
    if (!mFilterComboBox)
    {
        return;
    }

    // extract filter bits we need to see
    U64 filterTypes = filter->getFilterObjectTypes() & mFilterMask;

    std::string controlName;

    // check if the filter types match our filter mask, meaning "All"
    if (filterTypes == mFilterMask)
    {
        controlName = "filter_type_all";
    }
    else
    {
        // find the name of the current filter in our filter map, if exists
        for (std::map<std::string, U64>::iterator it = mFilterMap.begin(); it != mFilterMap.end(); ++it)
        {
            if ((*it).second == filterTypes)
            {
                controlName = (*it).first;
                break;
            }
        }

        // no filter type found in the map, must be a custom filter
        if (controlName.empty())
        {
            controlName = "filter_type_custom";
        }
    }

    mFilterComboBox->setValue(controlName);
}
// </FS:Zi> Filter dropdown

 //static
 bool LLPanelMainInventory::incrementalFind(LLFolderViewItem* first_item, const char *find_text, bool backward)
 {
    LLPanelMainInventory* active_view = NULL;

    LLFloaterReg::const_instance_list_t& inst_list = LLFloaterReg::getFloaterList("inventory");
    for (LLFloaterReg::const_instance_list_t::const_iterator iter = inst_list.begin(); iter != inst_list.end(); ++iter)
    {
        LLPanelMainInventory* iv = dynamic_cast<LLPanelMainInventory*>(*iter);
        if (iv)
        {
            if (gFocusMgr.childHasKeyboardFocus(iv))
            {
                active_view = iv;
                break;
            }
        }
    }

    if (!active_view)
    {
        return false;
    }

    std::string search_string(find_text);

    if (search_string.empty())
    {
        return false;
    }

    if (active_view->getPanel() &&
        active_view->getPanel()->getRootFolder()->search(first_item, search_string, backward))
    {
        return true;
    }

    return false;
 }

void LLPanelMainInventory::onFilterSelected()
{
    // Find my index
    setActivePanel();

    if (!mActivePanel)
    {
        return;
    }

    // <FS:Ansariel> Worn inventory panel; We do this at init and only once for performance reasons!
    //if (getActivePanel() == mWornItemsPanel)
    //{
    //  mActivePanel->openAllFolders();
    //}
    // </FS:Ansariel>
    updateSearchTypeCombo();
    // <FS:Ansariel> Separate search for inventory tabs from Satomi Ahn (FIRE-913 & FIRE-6862)
    //setFilterSubString(mFilterSubString);
    if (!gSavedSettings.getBOOL("FSSplitInventorySearchOverTabs"))
    {
        setFilterSubString(mFilterSubString);
    }
    // </FS:Ansariel> Separate search for inventory tabs from Satomi Ahn (FIRE-913 & FIRE-6862)
    LLInventoryFilter& filter = getCurrentFilter();
    LLFloaterInventoryFinder *finder = getFinder();
    if (finder)
    {
        finder->changeFilter(&filter);
        if (mSingleFolderMode)
        {
            finder->setTitle(getLocalizedRootName());
        }
    }
    if (filter.isActive() && !LLInventoryModelBackgroundFetch::instance().inventoryFetchStarted())
    {
        llassert(false); // this should have been done on startup
        LLInventoryModelBackgroundFetch::instance().start();
    }
    updateFilterDropdown(&filter);  // <FS:Zi> Filter dropdown
    setFilterTextFromFilter();
}

const std::string LLPanelMainInventory::getFilterSubString()
{
    return mActivePanel->getFilterSubString();
}

void LLPanelMainInventory::setFilterSubString(const std::string& string)
{
    mActivePanel->setFilterSubString(string);
}

bool LLPanelMainInventory::handleDragAndDrop(S32 x, S32 y, MASK mask, bool drop,
                                         EDragAndDropType cargo_type,
                                         void* cargo_data,
                                         EAcceptance* accept,
                                         std::string& tooltip_msg)
{
    // Check to see if we are auto scrolling from the last frame
//  LLInventoryPanel* panel = (LLInventoryPanel*)this->getActivePanel();
//  bool needsToScroll = panel->getScrollableContainer()->canAutoScroll(x, y);
//  if(mFilterTabs)
//  {
//      if(needsToScroll)
//      {
//          mFilterTabs->startDragAndDropDelayTimer();
//      }
//  }
// [SL:KB] - Checked: UI-InvPanelDnD | Checked: 2011-06-16 (Catznip-2.6)
    LLInventoryPanel* pInvPanel = getActivePanel();
    if ( (pInvPanel) && (pInvPanel->pointInView(x - pInvPanel->getRect().mLeft, y - pInvPanel->getRect().mBottom)) )
    {
        pInvPanel->getScrollableContainer()->autoScroll(x, y);
    }
// [/SL:KB]

    bool handled = LLPanel::handleDragAndDrop(x, y, mask, drop, cargo_type, cargo_data, accept, tooltip_msg);

    return handled;
}

// virtual
void LLPanelMainInventory::changed(U32)
{
    updateItemcountText();
}

void LLPanelMainInventory::setFocusFilterEditor()
{
    if(mFilterEditor)
    {
        mFilterEditor->setFocus(true);
    }
}

// virtual
void LLPanelMainInventory::draw()
{
    if (mActivePanel && mFilterEditor)
    {
        // <FS:Ansariel> Separate search for inventory tabs from Satomi Ahn (FIRE-913 & FIRE-6862)
        //mFilterEditor->setText(mFilterSubString);
        static LLCachedControl<bool> sfSplitInventorySearchOverTabs(gSavedSettings, "FSSplitInventorySearchOverTabs");
        if (sfSplitInventorySearchOverTabs)
        {
            mFilterEditor->setText(mActivePanel->getFilter().getFilterSubStringOrig());
        }
        else
        {
            mFilterEditor->setText(mFilterSubString);
        }
        // </FS:Ansariel> Separate search for inventory tabs from Satomi Ahn (FIRE-913 & FIRE-6862)
    }
    if (mActivePanel && mResortActivePanel)
    {
        // EXP-756: Force resorting of the list the first time we draw the list:
        // In the case of date sorting, we don't have enough information at initialization time
        // to correctly sort the folders. Later manual resort doesn't do anything as the order value is
        // set correctly. The workaround is to reset the order to alphabetical (or anything) then to the correct order.
        U32 order = mActivePanel->getSortOrder();
        mActivePanel->setSortOrder(LLInventoryFilter::SO_NAME);
        mActivePanel->setSortOrder(order);
        mResortActivePanel = false;
    }
    LLPanel::draw();
    updateItemcountText();
    updateCombinationVisibility();
}

void LLPanelMainInventory::updateItemcountText()
{
    // <FS:Ansariel> Include folders in inventory count
    //if(mItemCount != gInventory.getItemCount())
    //{
    //  mItemCount = gInventory.getItemCount();
    S32 new_count = gInventory.getItemCount() + gInventory.getCategoryCount();
    if(mItemCount != new_count)
    {
        mItemCount = new_count;
    // </FS:Ansariel>
        mItemCountString = "";
        // <FS:Ansariel> Use user-default locale from operating system
        //LLLocale locale(LLLocale::USER_LOCALE);
        LLLocale locale("");
        // </FS:Ansariel>
        LLResMgr::getInstance()->getIntegerString(mItemCountString, mItemCount);

        // <FS:Ansariel> Include folders in inventory count
        std::string item_str, category_str;
        LLResMgr::getInstance()->getIntegerString(item_str, gInventory.getItemCount());
        LLResMgr::getInstance()->getIntegerString(category_str, gInventory.getCategoryCount());
        LLStringUtil::format_map_t args;
        args["[ITEMS]"] = item_str;
        args["[CATEGORIES]"] = category_str;
        mCounterCtrl->setToolTipArgs(args);
        // </FS:Ansariel>
    }

    if(mCategoryCount != gInventory.getCategoryCount())
    {
        mCategoryCount = gInventory.getCategoryCount();
        mCategoryCountString = "";
        LLLocale locale(LLLocale::USER_LOCALE);
        LLResMgr::getInstance()->getIntegerString(mCategoryCountString, mCategoryCount);
    }

    LLStringUtil::format_map_t string_args;
    string_args["[ITEM_COUNT]"] = mItemCountString;
    string_args["[CATEGORY_COUNT]"] = mCategoryCountString;
    string_args["[FILTER]"] = getFilterText();

    std::string text = "";

    if (LLInventoryModelBackgroundFetch::instance().folderFetchActive())
    {
        text = getString("ItemcountFetching", string_args);
    }
    else if (LLInventoryModelBackgroundFetch::instance().isEverythingFetched())
    {
        text = getString("ItemcountCompleted", string_args);
    }
    else
    {
        text = getString("ItemcountUnknown", string_args);
    }

    if (mSingleFolderMode)
    {
        LLInventoryModel::cat_array_t *cats;
        LLInventoryModel::item_array_t *items;

        gInventory.getDirectDescendentsOf(getCurrentSFVRoot(), cats, items);

        if (items && cats)
        {
            string_args["[ITEM_COUNT]"] = llformat("%d", items->size());
            string_args["[CATEGORY_COUNT]"] = llformat("%d", cats->size());
            text = getString("ItemcountCompleted", string_args);
        }
    }

    mCounterCtrl->setValue(text);
    //mCounterCtrl->setToolTip(text); // <FS:Ansariel> Include folders in inventory count
}

void LLPanelMainInventory::onFocusReceived()
{
    LLSidepanelInventory *sidepanel_inventory = LLFloaterSidePanelContainer::getPanel<LLSidepanelInventory>("inventory");
    if (!sidepanel_inventory)
    {
        LL_WARNS() << "Could not find Inventory Panel in My Inventory floater" << LL_ENDL;
        return;
    }

    sidepanel_inventory->clearSelections(false, true);
}

void LLPanelMainInventory::setFilterTextFromFilter()
{
    // <FS:Zi> Filter dropdown
    //mFilterText = getCurrentFilter().getFilterText();
    // this method gets called by the filter subwindow (once every frame), so we update our combo box here
    LLInventoryFilter &filter = getCurrentFilter();
    updateFilterDropdown(&filter);
    mFilterText = filter.getFilterText();
    // </FS:Zi> Filter dropdown
}

void LLPanelMainInventory::toggleFindOptions()
{
    LLFloater *floater = getFinder();
    if (!floater)
    {
        LLFloaterInventoryFinder * finder = new LLFloaterInventoryFinder(this);
        mFinderHandle = finder->getHandle();
        finder->openFloater();

        LLFloater* parent_floater = gFloaterView->getParentFloater(this);
        if (parent_floater)
            parent_floater->addDependentFloater(mFinderHandle);

        if (!LLInventoryModelBackgroundFetch::instance().inventoryFetchStarted())
        {
            llassert(false); // this should have been done on startup
            LLInventoryModelBackgroundFetch::instance().start();
        }

        if (mSingleFolderMode)
        {
            finder->setTitle(getLocalizedRootName());
        }
    }
    else
    {
        floater->closeFloater();
    }
}

void LLPanelMainInventory::setSelectCallback(const LLFolderView::signal_t::slot_type& cb)
{
    mAllItemsPanel->setSelectCallback(cb);
    mRecentPanel->setSelectCallback(cb);
    getChild<LLInventoryPanel>("Worn Items")->setSelectCallback(cb);
}

void LLPanelMainInventory::onSelectionChange(LLInventoryPanel *panel, const std::deque<LLFolderViewItem*>& items, bool user_action)
{
    updateListCommands();
    panel->onSelectionChange(items, user_action);
}

///----------------------------------------------------------------------------
/// LLFloaterInventoryFinder
///----------------------------------------------------------------------------

LLFloaterInventoryFinder* LLPanelMainInventory::getFinder()
{
    return (LLFloaterInventoryFinder*)mFinderHandle.get();
}


LLFloaterInventoryFinder::LLFloaterInventoryFinder(LLPanelMainInventory* inventory_view) :
    LLFloater(LLSD()),
    mPanelMainInventory(inventory_view),
    mFilter(&inventory_view->getPanel()->getFilter())
{
    buildFromFile("floater_inventory_view_finder.xml");
    updateElementsFromFilter();
}

bool LLFloaterInventoryFinder::postBuild()
{
    const LLRect& viewrect = mPanelMainInventory->getRect();
    setRect(LLRect(viewrect.mLeft - getRect().getWidth(), viewrect.mTop, viewrect.mLeft, viewrect.mTop - getRect().getHeight()));

    childSetAction("All", selectAllTypes, this);
    childSetAction("None", selectNoTypes, this);

    mSpinSinceHours = getChild<LLSpinCtrl>("spin_hours_ago");
    childSetCommitCallback("spin_hours_ago", onTimeAgo, this);

    mSpinSinceDays = getChild<LLSpinCtrl>("spin_days_ago");
    childSetCommitCallback("spin_days_ago", onTimeAgo, this);

    mCreatorSelf = getChild<LLCheckBoxCtrl>("check_created_by_me");
    mCreatorOthers = getChild<LLCheckBoxCtrl>("check_created_by_others");
    mCreatorSelf->setCommitCallback(boost::bind(&LLFloaterInventoryFinder::onCreatorSelfFilterCommit, this));
    mCreatorOthers->setCommitCallback(boost::bind(&LLFloaterInventoryFinder::onCreatorOtherFilterCommit, this));

    childSetAction("Close", onCloseBtn, this);

    // <FS:Ansariel> FIRE-5160: Don't reset inventory filter when clearing search term
    getChild<LLButton>("btnReset")->setClickedCallback(boost::bind(&LLFloaterInventoryFinder::onResetBtn, this));

    updateElementsFromFilter();

    // <FS:Zi> FIRE-1175 - Filter Permissions Menu
    getChild<LLUICtrl>("check_modify")->setCommitCallback(boost::bind(&LLFloaterInventoryFinder::onPermissionsChanged, this));
    getChild<LLUICtrl>("check_copy")->setCommitCallback(boost::bind(&LLFloaterInventoryFinder::onPermissionsChanged, this));
    getChild<LLUICtrl>("check_transfer")->setCommitCallback(boost::bind(&LLFloaterInventoryFinder::onPermissionsChanged, this));
    // </FS:Zi>

    return true;
}
void LLFloaterInventoryFinder::onTimeAgo(LLUICtrl *ctrl, void *user_data)
{
    LLFloaterInventoryFinder *self = (LLFloaterInventoryFinder *)user_data;
    if (!self) return;

    if ( self->mSpinSinceDays->get() ||  self->mSpinSinceHours->get() )
    {
        self->getChild<LLUICtrl>("check_since_logoff")->setValue(false);

        U32 days = (U32)self->mSpinSinceDays->get();
        U32 hours = (U32)self->mSpinSinceHours->get();
        if (hours >= 24)
        {
            // Try to handle both cases of spinner clicking and text input in a sensible fashion as best as possible.
            // There is no way to tell if someone has clicked the spinner to get to 24 or input 24 manually, so in
            // this case add to days.  Any value > 24 means they have input the hours manually, so do not add to the
            // current day value.
            if (24 == hours)  // Got to 24 via spinner clicking or text input of 24
            {
                days = days + hours / 24;
            }
            else    // Text input, so do not add to days
            {
                days = hours / 24;
            }
            hours = (U32)hours % 24;
            self->mSpinSinceHours->setFocus(false);
            self->mSpinSinceDays->setFocus(false);
            self->mSpinSinceDays->set((F32)days);
            self->mSpinSinceHours->set((F32)hours);
            self->mSpinSinceHours->setFocus(true);
        }
    }
}

// <FS:Ansariel> FIRE-5160: Don't reset inventory filter when clearing search term
void LLFloaterInventoryFinder::onResetBtn()
{
    mPanelMainInventory->resetFilters();
}
// </FS:Ansariel>

void LLFloaterInventoryFinder::changeFilter(LLInventoryFilter* filter)
{
    mFilter = filter;
    updateElementsFromFilter();
}

void LLFloaterInventoryFinder::updateElementsFromFilter()
{
    if (!mFilter)
        return;

    // Get data needed for filter display
    U32 filter_types = (U32)mFilter->getFilterObjectTypes();
    LLInventoryFilter::EFolderShow show_folders = mFilter->getShowFolderState();
    U32 hours = mFilter->getHoursAgo();
    U32 date_search_direction = mFilter->getDateSearchDirection();

    LLInventoryFilter::EFilterCreatorType filter_creator = mFilter->getFilterCreatorType();
    bool show_created_by_me = ((filter_creator == LLInventoryFilter::FILTERCREATOR_ALL) || (filter_creator == LLInventoryFilter::FILTERCREATOR_SELF));
    bool show_created_by_others = ((filter_creator == LLInventoryFilter::FILTERCREATOR_ALL) || (filter_creator == LLInventoryFilter::FILTERCREATOR_OTHERS));

    // update the ui elements
    // <FS:PP> Make floater title translatable
    // setTitle(mFilter->getName());
    setTitle(LLTrans::getString(mFilter->getName()));
    // </FS:PP>

    getChild<LLUICtrl>("check_animation")->setValue((S32) (filter_types & 0x1 << LLInventoryType::IT_ANIMATION));

    getChild<LLUICtrl>("check_calling_card")->setValue((S32) (filter_types & 0x1 << LLInventoryType::IT_CALLINGCARD));
    getChild<LLUICtrl>("check_clothing")->setValue((S32) (filter_types & 0x1 << LLInventoryType::IT_WEARABLE));
    getChild<LLUICtrl>("check_gesture")->setValue((S32) (filter_types & 0x1 << LLInventoryType::IT_GESTURE));
    getChild<LLUICtrl>("check_landmark")->setValue((S32) (filter_types & 0x1 << LLInventoryType::IT_LANDMARK));
    getChild<LLUICtrl>("check_material")->setValue((S32) (filter_types & 0x1 << LLInventoryType::IT_MATERIAL));
    getChild<LLUICtrl>("check_notecard")->setValue((S32) (filter_types & 0x1 << LLInventoryType::IT_NOTECARD));
    getChild<LLUICtrl>("check_object")->setValue((S32) (filter_types & 0x1 << LLInventoryType::IT_OBJECT));
    getChild<LLUICtrl>("check_script")->setValue((S32) (filter_types & 0x1 << LLInventoryType::IT_LSL));
    getChild<LLUICtrl>("check_sound")->setValue((S32) (filter_types & 0x1 << LLInventoryType::IT_SOUND));
    getChild<LLUICtrl>("check_texture")->setValue((S32) (filter_types & 0x1 << LLInventoryType::IT_TEXTURE));
    getChild<LLUICtrl>("check_snapshot")->setValue((S32) (filter_types & 0x1 << LLInventoryType::IT_SNAPSHOT));
    getChild<LLUICtrl>("check_settings")->setValue((S32)(filter_types & 0x1 << LLInventoryType::IT_SETTINGS));
    getChild<LLUICtrl>("check_show_empty")->setValue(show_folders == LLInventoryFilter::SHOW_ALL_FOLDERS);

    getChild<LLUICtrl>("check_created_by_me")->setValue(show_created_by_me);
    getChild<LLUICtrl>("check_created_by_others")->setValue(show_created_by_others);

    getChild<LLUICtrl>("check_since_logoff")->setValue(mFilter->isSinceLogoff());
    mSpinSinceHours->set((F32)(hours % 24));
    mSpinSinceDays->set((F32)(hours / 24));
    getChild<LLRadioGroup>("date_search_direction")->setSelectedIndex(date_search_direction);

    // <FS:Zi> FIRE-1175 - Filter Permissions Menu
    getChild<LLUICtrl>("check_modify")->setValue((bool) (mFilter->getFilterPermissions() & PERM_MODIFY));
    getChild<LLUICtrl>("check_copy")->setValue((bool) (mFilter->getFilterPermissions() & PERM_COPY));
    getChild<LLUICtrl>("check_transfer")->setValue((bool) (mFilter->getFilterPermissions() & PERM_TRANSFER));
    // </FS:Zi>
}

void LLFloaterInventoryFinder::draw()
{
    U64 filter = 0xffffffffffffffffULL;
    bool filtered_by_all_types = true;

    if (!getChild<LLUICtrl>("check_animation")->getValue())
    {
        filter &= ~(0x1 << LLInventoryType::IT_ANIMATION);
        filtered_by_all_types = false;
    }


    if (!getChild<LLUICtrl>("check_calling_card")->getValue())
    {
        filter &= ~(0x1 << LLInventoryType::IT_CALLINGCARD);
        filtered_by_all_types = false;
    }

    if (!getChild<LLUICtrl>("check_clothing")->getValue())
    {
        filter &= ~(0x1 << LLInventoryType::IT_WEARABLE);
        filtered_by_all_types = false;
    }

    if (!getChild<LLUICtrl>("check_gesture")->getValue())
    {
        filter &= ~(0x1 << LLInventoryType::IT_GESTURE);
        filtered_by_all_types = false;
    }

    if (!getChild<LLUICtrl>("check_landmark")->getValue())


    {
        filter &= ~(0x1 << LLInventoryType::IT_LANDMARK);
        filtered_by_all_types = false;
    }

    if (!getChild<LLUICtrl>("check_material")->getValue())
    {
        filter &= ~(0x1 << LLInventoryType::IT_MATERIAL);
        filtered_by_all_types = false;
    }

    if (!getChild<LLUICtrl>("check_notecard")->getValue())
    {
        filter &= ~(0x1 << LLInventoryType::IT_NOTECARD);
        filtered_by_all_types = false;
    }

    if (!getChild<LLUICtrl>("check_object")->getValue())
    {
        filter &= ~(0x1 << LLInventoryType::IT_OBJECT);
        filter &= ~(0x1 << LLInventoryType::IT_ATTACHMENT);
        filtered_by_all_types = false;
    }

    if (!getChild<LLUICtrl>("check_script")->getValue())
    {
        filter &= ~(0x1 << LLInventoryType::IT_LSL);
        filtered_by_all_types = false;
    }

    if (!getChild<LLUICtrl>("check_sound")->getValue())
    {
        filter &= ~(0x1 << LLInventoryType::IT_SOUND);
        filtered_by_all_types = false;
    }

    if (!getChild<LLUICtrl>("check_texture")->getValue())
    {
        filter &= ~(0x1 << LLInventoryType::IT_TEXTURE);
        filtered_by_all_types = false;
    }

    if (!getChild<LLUICtrl>("check_snapshot")->getValue())
    {
        filter &= ~(0x1 << LLInventoryType::IT_SNAPSHOT);
        filtered_by_all_types = false;
    }

    if (!getChild<LLUICtrl>("check_settings")->getValue())
    {
        filter &= ~(0x1 << LLInventoryType::IT_SETTINGS);
        filtered_by_all_types = false;
    }

    if (!filtered_by_all_types || (mPanelMainInventory->getPanel()->getFilter().getFilterTypes() & LLInventoryFilter::FILTERTYPE_DATE))
    {
        // don't include folders in filter, unless I've selected everything or filtering by date
        filter &= ~(0x1 << LLInventoryType::IT_CATEGORY);
    }


    bool is_sf_mode = mPanelMainInventory->isSingleFolderMode();
    if(is_sf_mode && mPanelMainInventory->isGalleryViewMode())
    {
        mPanelMainInventory->mCombinationGalleryPanel->getFilter().setShowFolderState(getCheckShowEmpty() ?
            LLInventoryFilter::SHOW_ALL_FOLDERS : LLInventoryFilter::SHOW_NON_EMPTY_FOLDERS);
        mPanelMainInventory->mCombinationGalleryPanel->getFilter().setFilterObjectTypes(filter);
    }
    else
    {
        if(is_sf_mode && mPanelMainInventory->isCombinationViewMode())
        {
            mPanelMainInventory->mCombinationGalleryPanel->getFilter().setShowFolderState(getCheckShowEmpty() ?
                LLInventoryFilter::SHOW_ALL_FOLDERS : LLInventoryFilter::SHOW_NON_EMPTY_FOLDERS);
            mPanelMainInventory->mCombinationGalleryPanel->getFilter().setFilterObjectTypes(filter);
        }
        // update the panel, panel will update the filter
        mPanelMainInventory->getPanel()->setShowFolderState(getCheckShowEmpty() ?
            LLInventoryFilter::SHOW_ALL_FOLDERS : LLInventoryFilter::SHOW_NON_EMPTY_FOLDERS);
        mPanelMainInventory->getPanel()->setFilterTypes(filter);
    }

    if (getCheckSinceLogoff())
    {
        mSpinSinceDays->set(0);
        mSpinSinceHours->set(0);
    }
    U32 days = (U32)mSpinSinceDays->get();
    U32 hours = (U32)mSpinSinceHours->get();
    if (hours >= 24)
    {
        days = hours / 24;
        hours = (U32)hours % 24;
        // A UI element that has focus will not display a new value set to it
        mSpinSinceHours->setFocus(false);
        mSpinSinceDays->setFocus(false);
        mSpinSinceDays->set((F32)days);
        mSpinSinceHours->set((F32)hours);
        mSpinSinceHours->setFocus(true);
    }
    hours += days * 24;


    mPanelMainInventory->setFilterTextFromFilter();
    if(is_sf_mode && mPanelMainInventory->isGalleryViewMode())
    {
        mPanelMainInventory->mCombinationGalleryPanel->getFilter().setHoursAgo(hours);
        mPanelMainInventory->mCombinationGalleryPanel->getFilter().setDateRangeLastLogoff(getCheckSinceLogoff());
        mPanelMainInventory->mCombinationGalleryPanel->getFilter().setDateSearchDirection(getDateSearchDirection());
    }
    else
    {
        if(is_sf_mode && mPanelMainInventory->isCombinationViewMode())
        {
            mPanelMainInventory->mCombinationGalleryPanel->getFilter().setHoursAgo(hours);
            mPanelMainInventory->mCombinationGalleryPanel->getFilter().setDateRangeLastLogoff(getCheckSinceLogoff());
            mPanelMainInventory->mCombinationGalleryPanel->getFilter().setDateSearchDirection(getDateSearchDirection());
        }
        mPanelMainInventory->getPanel()->setHoursAgo(hours);
        mPanelMainInventory->getPanel()->setSinceLogoff(getCheckSinceLogoff());
        mPanelMainInventory->getPanel()->setDateSearchDirection(getDateSearchDirection());
    }

    LLPanel::draw();
}

void LLFloaterInventoryFinder::onCreatorSelfFilterCommit()
{
    bool show_creator_self = mCreatorSelf->getValue();
    bool show_creator_other = mCreatorOthers->getValue();

    if(show_creator_self && show_creator_other)
    {
        mPanelMainInventory->getCurrentFilter().setFilterCreator(LLInventoryFilter::FILTERCREATOR_ALL);
    }
    else if(show_creator_self)
    {
        mPanelMainInventory->getCurrentFilter().setFilterCreator(LLInventoryFilter::FILTERCREATOR_SELF);
    }
    else if(!show_creator_self || !show_creator_other)
    {
        mPanelMainInventory->getCurrentFilter().setFilterCreator(LLInventoryFilter::FILTERCREATOR_OTHERS);
        mCreatorOthers->set(true);
    }
}

void LLFloaterInventoryFinder::onCreatorOtherFilterCommit()
{
    bool show_creator_self = mCreatorSelf->getValue();
    bool show_creator_other = mCreatorOthers->getValue();

    if(show_creator_self && show_creator_other)
    {
        mPanelMainInventory->getCurrentFilter().setFilterCreator(LLInventoryFilter::FILTERCREATOR_ALL);
    }
    else if(show_creator_other)
    {
        mPanelMainInventory->getCurrentFilter().setFilterCreator(LLInventoryFilter::FILTERCREATOR_OTHERS);
    }
    else if(!show_creator_other || !show_creator_self)
    {
        mPanelMainInventory->getCurrentFilter().setFilterCreator(LLInventoryFilter::FILTERCREATOR_SELF);
        mCreatorSelf->set(true);
    }
}

// <FS:Zi> FIRE-1175 - Filter Permissions Menu
void LLFloaterInventoryFinder::onPermissionsChanged()
{
    PermissionMask perms = PERM_NONE;

    if (getChild<LLUICtrl>("check_modify")->getValue().asBoolean())
    {
        perms |= PERM_MODIFY;
    }

    if (getChild<LLUICtrl>("check_copy")->getValue().asBoolean())
    {
        perms |= PERM_COPY;
    }

    if (getChild<LLUICtrl>("check_transfer")->getValue().asBoolean())
    {
        perms |= PERM_TRANSFER;
    }

    mFilter->setFilterPermissions(perms);
}
// </FS:Zi>

bool LLFloaterInventoryFinder::getCheckShowEmpty()
{
    return getChild<LLUICtrl>("check_show_empty")->getValue();
}

bool LLFloaterInventoryFinder::getCheckSinceLogoff()
{
    return getChild<LLUICtrl>("check_since_logoff")->getValue();
}

U32 LLFloaterInventoryFinder::getDateSearchDirection()
{
    return  getChild<LLRadioGroup>("date_search_direction")->getSelectedIndex();
}

void LLFloaterInventoryFinder::onCloseBtn(void* user_data)
{
    LLFloaterInventoryFinder* finderp = (LLFloaterInventoryFinder*)user_data;
    finderp->closeFloater();
}

// static
void LLFloaterInventoryFinder::selectAllTypes(void* user_data)
{
    LLFloaterInventoryFinder* self = (LLFloaterInventoryFinder*)user_data;
    if(!self) return;

    self->getChild<LLUICtrl>("check_animation")->setValue(true);
    self->getChild<LLUICtrl>("check_calling_card")->setValue(true);
    self->getChild<LLUICtrl>("check_clothing")->setValue(true);
    self->getChild<LLUICtrl>("check_gesture")->setValue(true);
    self->getChild<LLUICtrl>("check_landmark")->setValue(true);
    self->getChild<LLUICtrl>("check_material")->setValue(true);
    self->getChild<LLUICtrl>("check_notecard")->setValue(true);
    self->getChild<LLUICtrl>("check_object")->setValue(true);
    self->getChild<LLUICtrl>("check_script")->setValue(true);
    self->getChild<LLUICtrl>("check_sound")->setValue(true);
    self->getChild<LLUICtrl>("check_texture")->setValue(true);
    self->getChild<LLUICtrl>("check_snapshot")->setValue(true);
    self->getChild<LLUICtrl>("check_settings")->setValue(true);
}

//static
void LLFloaterInventoryFinder::selectNoTypes(void* user_data)
{
    LLFloaterInventoryFinder* self = (LLFloaterInventoryFinder*)user_data;
    if(!self) return;

    self->getChild<LLUICtrl>("check_animation")->setValue(false);
    self->getChild<LLUICtrl>("check_calling_card")->setValue(false);
    self->getChild<LLUICtrl>("check_clothing")->setValue(false);
    self->getChild<LLUICtrl>("check_gesture")->setValue(false);
    self->getChild<LLUICtrl>("check_landmark")->setValue(false);
    self->getChild<LLUICtrl>("check_material")->setValue(false);
    self->getChild<LLUICtrl>("check_notecard")->setValue(false);
    self->getChild<LLUICtrl>("check_object")->setValue(false);
    self->getChild<LLUICtrl>("check_script")->setValue(false);
    self->getChild<LLUICtrl>("check_sound")->setValue(false);
    self->getChild<LLUICtrl>("check_texture")->setValue(false);
    self->getChild<LLUICtrl>("check_snapshot")->setValue(false);
    self->getChild<LLUICtrl>("check_settings")->setValue(false);
}

// <FS:Zi> Inventory Collapse and Expand Buttons
void LLPanelMainInventory::onCollapseButtonClicked()
{
//  mFilterEditor->clear();
    onFilterEdit("");
    getPanel()->closeAllFolders();
}

void LLPanelMainInventory::onExpandButtonClicked()
{
    getPanel()->openAllFolders();
}
// </FS:Zi> Inventory Collapse and Expand Buttons

// <FS:Ansariel> FIRE-19493: "Show Original" should open main inventory panel
void LLPanelMainInventory::showAllItemsPanel()
{
    mFilterTabs->selectTabByName("All Items");
}
// </FS:Ansariel>

//////////////////////////////////////////////////////////////////////////////////
// List Commands                                                                //

void LLPanelMainInventory::initListCommandsHandlers()
{
    childSetAction("trash_btn", boost::bind(&LLPanelMainInventory::onTrashButtonClick, this)); // <FS:Ansariel> Keep better inventory layout
    childSetAction("add_btn", boost::bind(&LLPanelMainInventory::onAddButtonClick, this));
    mViewModeBtn->setCommitCallback(boost::bind(&LLPanelMainInventory::onViewModeClick, this));
    mUpBtn->setCommitCallback(boost::bind(&LLPanelMainInventory::onUpFolderClicked, this));
    mBackBtn->setCommitCallback(boost::bind(&LLPanelMainInventory::onBackFolderClicked, this));
    mForwardBtn->setCommitCallback(boost::bind(&LLPanelMainInventory::onForwardFolderClicked, this));

    // <FS:Ansariel> Keep better inventory layout
    mTrashButton = getChild<LLDragAndDropButton>("trash_btn");
    mTrashButton->setDragAndDropHandler(boost::bind(&LLPanelMainInventory::handleDragAndDropToTrash, this
            ,   _4 // bool drop
            ,   _5 // EDragAndDropType cargo_type
            ,   _7 // EAcceptance* accept
            ));
    // </FS:Ansariel>

    // <FS:Ansariel> Moved to constructor to register early
    //mCommitCallbackRegistrar.add("Inventory.GearDefault.Custom.Action", boost::bind(&LLPanelMainInventory::onCustomAction, this, _2));
    //mEnableCallbackRegistrar.add("Inventory.GearDefault.Check", boost::bind(&LLPanelMainInventory::isActionChecked, this, _2));
    //mEnableCallbackRegistrar.add("Inventory.GearDefault.Enable", boost::bind(&LLPanelMainInventory::isActionEnabled, this, _2));
    //mEnableCallbackRegistrar.add("Inventory.GearDefault.Visible", boost::bind(&LLPanelMainInventory::isActionVisible, this, _2));
    // </FS:Ansariel>
    mMenuGearDefault = LLUICtrlFactory::getInstance()->createFromFile<LLToggleableMenu>("menu_inventory_gear_default.xml", gMenuHolder, LLViewerMenuHolderGL::child_registry_t::instance());
    mGearMenuButton->setMenu(mMenuGearDefault, LLMenuButton::MP_BOTTOM_LEFT, true);
    mMenuViewDefault = LLUICtrlFactory::getInstance()->createFromFile<LLToggleableMenu>("menu_inventory_view_default.xml", gMenuHolder, LLViewerMenuHolderGL::child_registry_t::instance());
    if (mViewMenuButton) // <FS:Ansariel> Keep better inventory layout
        mViewMenuButton->setMenu(mMenuViewDefault, LLMenuButton::MP_BOTTOM_LEFT, true);
    LLMenuGL* menu = LLUICtrlFactory::getInstance()->createFromFile<LLMenuGL>("menu_inventory_add.xml", gMenuHolder, LLViewerMenuHolderGL::child_registry_t::instance());
    mMenuAddHandle = menu->getHandle();

    mMenuVisibility = LLUICtrlFactory::getInstance()->createFromFile<LLToggleableMenu>("menu_inventory_search_visibility.xml", gMenuHolder, LLViewerMenuHolderGL::child_registry_t::instance());
    mVisibilityMenuButton->setMenu(mMenuVisibility, LLMenuButton::MP_BOTTOM_LEFT, true);

    // Update the trash button when selected item(s) get worn or taken off.
    LLOutfitObserver::instance().addCOFChangedCallback(boost::bind(&LLPanelMainInventory::updateListCommands, this));
}

void LLPanelMainInventory::updateListCommands()
{
    // <FS:Ansariel> Keep better inventory layout
    bool trash_enabled = isActionEnabled("delete");
    mTrashButton->setEnabled(trash_enabled);
    // </FS:Ansariel>
}

void LLPanelMainInventory::onAddButtonClick()
{
// Gray out the "New Folder" option when the Recent tab is active as new folders will not be displayed
// unless "Always show folders" is checked in the filter options.

    LLMenuGL* menu = (LLMenuGL*)mMenuAddHandle.get();
    if (menu)
    {
        disableAddIfNeeded();

        setUploadCostIfNeeded();

        showActionMenu(menu,"add_btn");
    }
}

void LLPanelMainInventory::setActivePanel()
{
    // Todo: should cover gallery mode in some way
    if(mSingleFolderMode && (isListViewMode() || isCombinationViewMode()))
    {
        mActivePanel = mCombinationInventoryPanel;
    }
    else
    {
        mActivePanel = (LLInventoryPanel*)mFilterTabs->getCurrentPanel();
    }
    mViewModeBtn->setEnabled(mSingleFolderMode || (getAllItemsPanel() == getActivePanel()));
}

void LLPanelMainInventory::initSingleFolderRoot(const LLUUID& start_folder_id)
{
    mCombinationInventoryPanel->initFolderRoot(start_folder_id);
}

void LLPanelMainInventory::initInventoryViews()
{
    mAllItemsPanel->initializeViewBuilding();
    mRecentPanel->initializeViewBuilding();
    mWornItemsPanel->initializeViewBuilding();
}

void LLPanelMainInventory::toggleViewMode()
{
    if(mSingleFolderMode && isCombinationViewMode())
    {
        mCombinationInventoryPanel->getRootFolder()->setForceArrange(false);
    }

    mSingleFolderMode = !mSingleFolderMode;
    mReshapeInvLayout = true;

    if (mCombinationGalleryPanel->getRootFolder().isNull())
    {
        mCombinationGalleryPanel->setRootFolder(mCombinationInventoryPanel->getSingleFolderRoot());
        mCombinationGalleryPanel->updateRootFolder();
    }

    updatePanelVisibility();
    // <FS:Ansariel> Disable Expand/Collapse buttons in single folder mode
    getChild<LLLayoutPanel>("collapse_expand_buttons")->setVisible(!mSingleFolderMode);

    setActivePanel();
    updateTitle();
    onFilterSelected();

    // <FS:Ansariel> Doesn't work
    //if (mParentSidepanel)
    //{
    //    if(mSingleFolderMode)
    //    {
    //        mParentSidepanel->hideInbox();
    //    }
    //    else
    //    {
    //        mParentSidepanel->toggleInbox();
    //    }
    //}
    LLSidepanelInventory* sidepanel_inventory = getParentSidepanelInventory();
    if (sidepanel_inventory)
    {
        if(mSingleFolderMode)
        {
            sidepanel_inventory->hideInbox();
        }
        else
        {
            sidepanel_inventory->toggleInbox();
        }
    }
    // </FS:Ansariel>
}

void LLPanelMainInventory::onViewModeClick()
{
    LLUUID selected_folder;
    LLUUID new_root_folder;
    if(mSingleFolderMode)
    {
        selected_folder = getCurrentSFVRoot();
    }
    else
    {
        LLFolderView* root = getActivePanel()->getRootFolder();
        std::set<LLFolderViewItem*> selection_set = root->getSelectionList();
        if (selection_set.size() == 1)
        {
            LLFolderViewItem* current_item = *selection_set.begin();
            if (current_item)
            {
                const LLUUID& id = static_cast<LLFolderViewModelItemInventory*>(current_item->getViewModelItem())->getUUID();
                if(gInventory.getCategory(id) != NULL)
                {
                    new_root_folder = id;
                }
                else
                {
                    const LLViewerInventoryItem* selected_item = gInventory.getItem(id);
                    if (selected_item && selected_item->getParentUUID().notNull())
                    {
                        new_root_folder = selected_item->getParentUUID();
                        selected_folder = id;
                    }
                }
            }
        }
        mCombinationInventoryPanel->initFolderRoot(new_root_folder);
    }

    toggleViewMode();

    if (mSingleFolderMode && new_root_folder.notNull())
    {
        setSingleFolderViewRoot(new_root_folder, true);
        if(selected_folder.notNull() && isListViewMode())
        {
            getActivePanel()->setSelection(selected_folder, TAKE_FOCUS_YES);
        }
    }
    else
    {
        if(selected_folder.notNull())
        {
            selectAllItemsPanel();
            getActivePanel()->setSelection(selected_folder, TAKE_FOCUS_YES);
        }
    }
}

void LLPanelMainInventory::onUpFolderClicked()
{
    const LLViewerInventoryCategory* cat = gInventory.getCategory(getCurrentSFVRoot());
    if (cat)
    {
        if (cat->getParentUUID().notNull())
        {
            if(isListViewMode())
            {
                mCombinationInventoryPanel->changeFolderRoot(cat->getParentUUID());
            }
            if(isGalleryViewMode())
            {
                mCombinationGalleryPanel->setRootFolder(cat->getParentUUID());
            }
            if(isCombinationViewMode())
            {
                mCombinationInventoryPanel->changeFolderRoot(cat->getParentUUID());
            }
        }
    }
}

void LLPanelMainInventory::onBackFolderClicked()
{
    if(isListViewMode())
    {
        mCombinationInventoryPanel->onBackwardFolder();
    }
    if(isGalleryViewMode())
    {
        mCombinationGalleryPanel->onBackwardFolder();
    }
    if(isCombinationViewMode())
    {
        mCombinationInventoryPanel->onBackwardFolder();
    }
}

void LLPanelMainInventory::onForwardFolderClicked()
{
    if(isListViewMode())
    {
        mCombinationInventoryPanel->onForwardFolder();
    }
    if(isGalleryViewMode())
    {
        mCombinationGalleryPanel->onForwardFolder();
    }
    if(isCombinationViewMode())
    {
        mCombinationInventoryPanel->onForwardFolder();
    }
}

void LLPanelMainInventory::setSingleFolderViewRoot(const LLUUID& folder_id, bool clear_nav_history)
{
    if(isListViewMode())
    {
        mCombinationInventoryPanel->changeFolderRoot(folder_id);
        if(clear_nav_history)
        {
            mCombinationInventoryPanel->clearNavigationHistory();
        }
    }
    else if(isGalleryViewMode())
    {
        mCombinationGalleryPanel->setRootFolder(folder_id);
        if(clear_nav_history)
        {
            mCombinationGalleryPanel->clearNavigationHistory();
        }
    }
    else if(isCombinationViewMode())
    {
        mCombinationInventoryPanel->changeFolderRoot(folder_id);
    }
    updateNavButtons();
}

LLUUID LLPanelMainInventory::getSingleFolderViewRoot()
{
    return mCombinationInventoryPanel->getSingleFolderRoot();
}

void LLPanelMainInventory::showActionMenu(LLMenuGL* menu, std::string spawning_view_name)
{
    if (menu)
    {
        menu->buildDrawLabels();
        menu->updateParent(LLMenuGL::sMenuContainer);
        LLView* spawning_view = getChild<LLView> (spawning_view_name);
        S32 menu_x, menu_y;
        //show menu in co-ordinates of panel
        spawning_view->localPointToOtherView(0, 0, &menu_x, &menu_y, this);
        LLMenuGL::showPopup(this, menu, menu_x, menu_y);
    }
}

// <FS:Ansariel> Keep better inventory layout
void LLPanelMainInventory::onTrashButtonClick()
{
    onClipboardAction("delete");
}
// </FS:Ansariel>

void LLPanelMainInventory::onClipboardAction(const LLSD& userdata)
{
    std::string command_name = userdata.asString();
    getActivePanel()->doToSelected(command_name);
}

void LLPanelMainInventory::saveTexture(const LLSD& userdata)
{
    LLUUID item_id;
    if(mSingleFolderMode && isGalleryViewMode())
    {
        item_id = mCombinationGalleryPanel->getFirstSelectedItemID();
        if (item_id.isNull()) return;
    }
    else
    {
        LLFolderViewItem* current_item = getActivePanel()->getRootFolder()->getCurSelectedItem();
        if (!current_item)
        {
            return;
        }
        item_id = static_cast<LLFolderViewModelItemInventory*>(current_item->getViewModelItem())->getUUID();
    }

    LLPreviewTexture* preview_texture = LLFloaterReg::showTypedInstance<LLPreviewTexture>("preview_texture", LLSD(item_id), TAKE_FOCUS_YES);
    if (preview_texture)
    {
        preview_texture->openToSave();
    }
}

void LLPanelMainInventory::onCustomAction(const LLSD& userdata)
{
    if (!isActionEnabled(userdata))
        return;

    const std::string command_name = userdata.asString();

    if (command_name == "new_window")
    {
        newWindow();
    }
    if (command_name == "sort_by_name")
    {
        const LLSD arg = "name";
        setSortBy(arg);
    }
    if (command_name == "sort_by_recent")
    {
        const LLSD arg = "date";
        setSortBy(arg);
    }
    if (command_name == "sort_folders_by_name")
    {
        const LLSD arg = "foldersalwaysbyname";
        setSortBy(arg);
    }
    if (command_name == "sort_system_folders_to_top")
    {
        const LLSD arg = "systemfolderstotop";
        setSortBy(arg);
    }
    if (command_name == "add_objects_on_double_click")
    {
        gSavedSettings.setBOOL("FSDoubleClickAddInventoryObjects",!gSavedSettings.getBOOL("FSDoubleClickAddInventoryObjects"));
    }
    if (command_name == "add_clothing_on_double_click")
    {
        gSavedSettings.setBOOL("FSDoubleClickAddInventoryClothing",!gSavedSettings.getBOOL("FSDoubleClickAddInventoryClothing"));
    }
    if (command_name == "show_filters")
    {
        toggleFindOptions();
    }
    if (command_name == "reset_filters")
    {
        resetFilters();
    }
    if (command_name == "close_folders")
    {
        closeAllFolders();
    }
    if (command_name == "empty_trash")
    {
        const std::string notification = "ConfirmEmptyTrash";
        gInventory.emptyFolderType(notification, LLFolderType::FT_TRASH);
    }
    if (command_name == "empty_lostnfound")
    {
        const std::string notification = "ConfirmEmptyLostAndFound";
        gInventory.emptyFolderType(notification, LLFolderType::FT_LOST_AND_FOUND);
    }
    if (command_name == "save_texture")
    {
        saveTexture(userdata);
    }
    // This doesn't currently work, since the viewer can't change an assetID an item.
    if (command_name == "regenerate_link")
    {
        LLInventoryPanel *active_panel = getActivePanel();
        LLFolderViewItem* current_item = active_panel->getRootFolder()->getCurSelectedItem();
        if (!current_item)
        {
            return;
        }
        const LLUUID item_id = static_cast<LLFolderViewModelItemInventory*>(current_item->getViewModelItem())->getUUID();
        LLViewerInventoryItem *item = gInventory.getItem(item_id);
        if (item)
        {
            item->regenerateLink();
        }
        active_panel->setSelection(item_id, TAKE_FOCUS_NO);
    }
    if (command_name == "find_original")
    {
        if(mSingleFolderMode && isGalleryViewMode())
        {
            LLInventoryObject *obj = gInventory.getObject(mCombinationGalleryPanel->getFirstSelectedItemID());
            if (obj && obj->getIsLinkType())
            {
                show_item_original(obj->getUUID());
            }
        }
        else
        {
        LLFolderViewItem* current_item = getActivePanel()->getRootFolder()->getCurSelectedItem();
        if (!current_item)
        {
            return;
        }
        static_cast<LLFolderViewModelItemInventory*>(current_item->getViewModelItem())->performAction(getActivePanel()->getModel(), "goto");
        }
    }

    if (command_name == "find_links")
    {
        if(mSingleFolderMode && isGalleryViewMode())
        {
            LLFloaterSidePanelContainer* inventory_container = newWindow();
            if (inventory_container)
            {
                LLSidepanelInventory* sidepanel_inventory = dynamic_cast<LLSidepanelInventory*>(inventory_container->findChild<LLPanel>("main_panel", true));
                if (sidepanel_inventory)
                {
                    LLPanelMainInventory* main_inventory = sidepanel_inventory->getMainInventoryPanel();
                    if (main_inventory)
                    {
                        LLInventoryObject *obj = gInventory.getObject(mCombinationGalleryPanel->getFirstSelectedItemID());
                        if (obj)
                        {
                            main_inventory->findLinks(obj->getUUID(), obj->getName());
                        }
                    }
                }
            }
        }
        else
        {
            LLFolderViewItem* current_item = getActivePanel()->getRootFolder()->getCurSelectedItem();
            if (!current_item)
            {
                return;
            }
            const LLUUID& item_id = static_cast<LLFolderViewModelItemInventory*>(current_item->getViewModelItem())->getUUID();
            const std::string &item_name = current_item->getViewModelItem()->getName();
            findLinks(item_id, item_name);
        }
    }

    if (command_name == "replace_links")
    {
        LLSD params;
        if(mSingleFolderMode && isGalleryViewMode())
        {
            params = LLSD(mCombinationGalleryPanel->getFirstSelectedItemID());
        }
        else
        {
        LLFolderViewItem* current_item = getActivePanel()->getRootFolder()->getCurSelectedItem();
        if (current_item)
        {
            LLInvFVBridge* bridge = (LLInvFVBridge*)current_item->getViewModelItem();

            if (bridge)
            {
                LLInventoryObject* obj = bridge->getInventoryObject();
                if (obj && obj->getType() != LLAssetType::AT_CATEGORY && obj->getActualType() != LLAssetType::AT_LINK_FOLDER)
                {
                    params = LLSD(obj->getUUID());
                }
            }
        }
        }
        LLFloaterReg::showInstance("linkreplace", params);
    }

    if (command_name == "close_inv_windows")
    {
        LLFloaterReg::const_instance_list_t& inst_list = LLFloaterReg::getFloaterList("inventory");
        for (LLFloaterReg::const_instance_list_t::const_iterator iter = inst_list.begin(); iter != inst_list.end();)
        {
            LLFloaterSidePanelContainer* iv = dynamic_cast<LLFloaterSidePanelContainer*>(*iter++);
            if (iv)
            {
                iv->closeFloater();
            }
        }
        LLFloaterReg::hideInstance("inventory_settings");
    }

    if (command_name == "toggle_search_outfits")
    {
        getCurrentFilter().toggleSearchVisibilityOutfits();
    }

    if (command_name == "toggle_search_trash")
    {
        getCurrentFilter().toggleSearchVisibilityTrash();
    }

    if (command_name == "toggle_search_library")
    {
        getCurrentFilter().toggleSearchVisibilityLibrary();
    }

    if (command_name == "include_links")
    {
        getCurrentFilter().toggleSearchVisibilityLinks();
    }

    if (command_name == "share")
    {
        if(mSingleFolderMode && isGalleryViewMode())
        {
            std::set<LLUUID> uuids{ mCombinationGalleryPanel->getFirstSelectedItemID()};
            LLAvatarActions::shareWithAvatars(uuids, gFloaterView->getParentFloater(this));
        }
        else
        {
            LLAvatarActions::shareWithAvatars(this);
        }
    }
    if (command_name == "shop")
    {
        LLWeb::loadURL(gSavedSettings.getString("MarketplaceURL"));
    }
    if (command_name == "list_view")
    {
        setViewMode(MODE_LIST);
    }
    if (command_name == "gallery_view")
    {
        setViewMode(MODE_GALLERY);
    }
    if (command_name == "combination_view")
    {
        setViewMode(MODE_COMBINATION);
    }
}

void LLPanelMainInventory::onVisibilityChange( bool new_visibility )
{
    if(!new_visibility)
    {
        LLMenuGL* menu = (LLMenuGL*)mMenuAddHandle.get();
        if (menu)
        {
            menu->setVisible(false);
        }
        // <FS:Ansariel> FIRE-20109: Crash at start using Vintage skin
        //getActivePanel()->getRootFolder()->finishRenamingItem();
        LLInventoryPanel* panel = getActivePanel();
        if (panel)
        {
            panel->getRootFolder()->finishRenamingItem();
        }
        // </FS:Ansariel>
    }
}

bool LLPanelMainInventory::isSaveTextureEnabled(const LLSD& userdata)
{
    LLViewerInventoryItem *inv_item = NULL;
    if(mSingleFolderMode && isGalleryViewMode())
    {
        inv_item = gInventory.getItem(mCombinationGalleryPanel->getFirstSelectedItemID());
    }
    else
    {
        LLFolderViewItem* current_item = getActivePanel()->getRootFolder()->getCurSelectedItem();
        if (current_item)
        {
            inv_item = dynamic_cast<LLViewerInventoryItem*>(static_cast<LLFolderViewModelItemInventory*>(current_item->getViewModelItem())->getInventoryObject());
        }
    }
        if(inv_item)
        {
            bool can_save = inv_item->checkPermissionsSet(PERM_ITEM_UNRESTRICTED);
            LLInventoryType::EType curr_type = inv_item->getInventoryType();
            return can_save && (curr_type == LLInventoryType::IT_TEXTURE || curr_type == LLInventoryType::IT_SNAPSHOT);
        }

    return false;
}

bool LLPanelMainInventory::isActionEnabled(const LLSD& userdata)
{
    const std::string command_name = userdata.asString();
    // <FS:Ansariel> Unused changes from STORM-2091 that has been fixed by LL differently in the meantime
    //if (command_name == "not_empty")
    //{
    //  bool status = false;
    //  LLFolderViewItem* current_item = getActivePanel()->getRootFolder()->getCurSelectedItem();
    //  if (current_item)
    //  {
    //      const LLUUID& item_id = static_cast<LLFolderViewModelItemInventory*>(current_item->getViewModelItem())->getUUID();
    //      LLInventoryModel::cat_array_t* cat_array;
    //      LLInventoryModel::item_array_t* item_array;
    //      gInventory.getDirectDescendentsOf(item_id, cat_array, item_array);
    //      status = (0 == cat_array->size() && 0 == item_array->size());
    //  }
    //  return status;
    //}
    // </FS:Ansariel>
    if (command_name == "delete")
    {
        return getActivePanel()->isSelectionRemovable();
    }
    if (command_name == "save_texture")
    {
        return isSaveTextureEnabled(userdata);
    }
    if (command_name == "find_original")
    {
        LLUUID item_id;
        if(mSingleFolderMode && isGalleryViewMode())
        {
            item_id = mCombinationGalleryPanel->getFirstSelectedItemID();
        }
        else{
        LLFolderViewItem* current_item = getActivePanel()->getRootFolder()->getCurSelectedItem();
        if (!current_item) return false;
        item_id = static_cast<LLFolderViewModelItemInventory*>(current_item->getViewModelItem())->getUUID();
        }
        const LLViewerInventoryItem *item = gInventory.getItem(item_id);
        if (item && item->getIsLinkType() && !item->getIsBrokenLink())
        {
            return true;
        }
        return false;
    }

    if (command_name == "find_links")
    {
        LLUUID item_id;
        if(mSingleFolderMode && isGalleryViewMode())
        {
            item_id = mCombinationGalleryPanel->getFirstSelectedItemID();
        }
        else{
        LLFolderView* root = getActivePanel()->getRootFolder();
        std::set<LLFolderViewItem*> selection_set = root->getSelectionList();
        if (selection_set.size() != 1) return false;
        LLFolderViewItem* current_item = root->getCurSelectedItem();
        if (!current_item) return false;
        item_id = static_cast<LLFolderViewModelItemInventory*>(current_item->getViewModelItem())->getUUID();
        }
        const LLInventoryObject *obj = gInventory.getObject(item_id);
        if (obj && !obj->getIsLinkType() && LLAssetType::lookupCanLink(obj->getType()))
        {
            return true;
        }
        return false;
    }
    // This doesn't currently work, since the viewer can't change an assetID an item.
    if (command_name == "regenerate_link")
    {
        LLFolderViewItem* current_item = getActivePanel()->getRootFolder()->getCurSelectedItem();
        if (!current_item) return false;
        const LLUUID& item_id = static_cast<LLFolderViewModelItemInventory*>(current_item->getViewModelItem())->getUUID();
        const LLViewerInventoryItem *item = gInventory.getItem(item_id);
        if (item && item->getIsBrokenLink())
        {
            return true;
        }
        return false;
    }

    if (command_name == "share")
    {
        if(mSingleFolderMode && isGalleryViewMode())
        {
            return can_share_item(mCombinationGalleryPanel->getFirstSelectedItemID());
        }
        else{
        LLFolderViewItem* current_item = getActivePanel()->getRootFolder()->getCurSelectedItem();
        if (!current_item) return false;
        LLSidepanelInventory* parent = LLFloaterSidePanelContainer::getPanel<LLSidepanelInventory>("inventory");
        return parent ? parent->canShare() : false;
        }
    }
    if (command_name == "empty_trash")
    {
        const LLUUID &trash_id = gInventory.findCategoryUUIDForType(LLFolderType::FT_TRASH);
        LLInventoryModel::EHasChildren children = gInventory.categoryHasChildren(trash_id);
        return children != LLInventoryModel::CHILDREN_NO && gInventory.isCategoryComplete(trash_id);
    }
    if (command_name == "empty_lostnfound")
    {
        const LLUUID &trash_id = gInventory.findCategoryUUIDForType(LLFolderType::FT_LOST_AND_FOUND);
        LLInventoryModel::EHasChildren children = gInventory.categoryHasChildren(trash_id);
        return children != LLInventoryModel::CHILDREN_NO && gInventory.isCategoryComplete(trash_id);
    }

    return true;
}

bool LLPanelMainInventory::isActionVisible(const LLSD& userdata)
{
    const std::string param_str = userdata.asString();
    if (param_str == "single_folder_view")
    {
        return mSingleFolderMode;
    }
    if (param_str == "multi_folder_view")
    {
        return !mSingleFolderMode;
    }

    return true;
}

bool LLPanelMainInventory::isActionChecked(const LLSD& userdata)
{
    U32 sort_order_mask = (mSingleFolderMode && isGalleryViewMode()) ? mCombinationGalleryPanel->getSortOrder() :  getActivePanel()->getSortOrder();
    const std::string command_name = userdata.asString();
    if (command_name == "sort_by_name")
    {
        return ~sort_order_mask & LLInventoryFilter::SO_DATE;
    }

    if (command_name == "sort_by_recent")
    {
        return sort_order_mask & LLInventoryFilter::SO_DATE;
    }

    if (command_name == "sort_folders_by_name")
    {
        return sort_order_mask & LLInventoryFilter::SO_FOLDERS_BY_NAME;
    }

    if (command_name == "sort_system_folders_to_top")
    {
        return sort_order_mask & LLInventoryFilter::SO_SYSTEM_FOLDERS_TO_TOP;
    }

    if (command_name == "toggle_search_outfits")
    {
        return (getCurrentFilter().getSearchVisibilityTypes() & LLInventoryFilter::VISIBILITY_OUTFITS) != 0;
    }

    if (command_name == "toggle_search_trash")
    {
        return (getCurrentFilter().getSearchVisibilityTypes() & LLInventoryFilter::VISIBILITY_TRASH) != 0;
    }

    if (command_name == "toggle_search_library")
    {
        return (getCurrentFilter().getSearchVisibilityTypes() & LLInventoryFilter::VISIBILITY_LIBRARY) != 0;
    }

    if (command_name == "include_links")
    {
        return (getCurrentFilter().getSearchVisibilityTypes() & LLInventoryFilter::VISIBILITY_LINKS) != 0;
    }

    if (command_name == "list_view")
    {
        return isListViewMode();
    }
    if (command_name == "gallery_view")
    {
        return isGalleryViewMode();
    }
    if (command_name == "combination_view")
    {
        return isCombinationViewMode();
    }

    if (command_name == "add_objects_on_double_click")
    {
        return gSavedSettings.getBOOL("FSDoubleClickAddInventoryObjects");
    }

    if (command_name == "add_clothing_on_double_click")
    {
        return gSavedSettings.getBOOL("FSDoubleClickAddInventoryClothing");
    }


    return false;
}

// <FS:Zi> FIRE-31369: Add inventory filter for coalesced objects
void LLPanelMainInventory::onCoalescedObjectsToggled(const LLSD& userdata)
{
    const std::string command_name = userdata.asString();
    if (command_name == "coalesced_objects_only")
    {
        getActivePanel()->setFilterCoalescedObjects(!getActivePanel()->getFilterCoalescedObjects());
    }
}

bool LLPanelMainInventory::isCoalescedObjectsChecked(const LLSD& userdata)
{
    const std::string command_name = userdata.asString();
    if (command_name == "coalesced_objects_only")
    {
        return getActivePanel()->getFilterCoalescedObjects();
    }

    return false;
}
// </FS:Zi>

// <FS:Zi> Filter Links Menu
void LLPanelMainInventory::onFilterLinksChecked(const LLSD& userdata)
{
    const std::string command_name = userdata.asString();
    if (command_name == "show_links")
    {
        getActivePanel()->setFilterLinks(LLInventoryFilter::FILTERLINK_INCLUDE_LINKS);
    }

    if (command_name == "only_links")
    {
        getActivePanel()->setFilterLinks(LLInventoryFilter::FILTERLINK_ONLY_LINKS);
    }

    if (command_name == "hide_links")
    {
        getActivePanel()->setFilterLinks(LLInventoryFilter::FILTERLINK_EXCLUDE_LINKS);
    }
}

bool LLPanelMainInventory::isFilterLinksChecked(const LLSD& userdata)
{
    const std::string command_name = userdata.asString();
    if (command_name == "show_links")
    {
        return (getActivePanel()->getFilter().getFilterLinks() == LLInventoryFilter::FILTERLINK_INCLUDE_LINKS);
    }

    if (command_name == "only_links")
    {
        return (getActivePanel()->getFilter().getFilterLinks() == LLInventoryFilter::FILTERLINK_ONLY_LINKS);
    }

    if (command_name == "hide_links")
    {
        return (getActivePanel()->getFilter().getFilterLinks() == LLInventoryFilter::FILTERLINK_EXCLUDE_LINKS);
    }

    return false;
}
// </FS:Zi> Filter Links Menu

// <FS:Zi> FIRE-1175 - Filter Permissions Menu
void LLPanelMainInventory::onFilterPermissionsChecked(const LLSD &userdata)
{
    U64 permissions = getActivePanel()->getFilterPermissions();

    const std::string command_name = userdata.asString();
    if (command_name == "only_modify")
    {
        getActivePanel()->setFilterPermissions((PermissionMask)(permissions ^ PERM_MODIFY));
    }

    if (command_name == "only_copy")
    {
        getActivePanel()->setFilterPermissions((PermissionMask)(permissions ^ PERM_COPY));
    }

    if (command_name == "only_transfer")
    {
        getActivePanel()->setFilterPermissions((PermissionMask)(permissions ^ PERM_TRANSFER));
    }

    if (getFinder())
    {
        getFinder()->updateElementsFromFilter();
    }
}

bool LLPanelMainInventory::isFilterPermissionsChecked(const LLSD &userdata)
{
    const std::string command_name = userdata.asString();
    if (command_name == "only_modify")
    {
        return (getActivePanel()->getFilter().getFilterPermissions() & PERM_MODIFY);
    }

    if (command_name == "only_copy")
    {
        return (getActivePanel()->getFilter().getFilterPermissions() & PERM_COPY);
    }

    if (command_name == "only_transfer")
    {
        return (getActivePanel()->getFilter().getFilterPermissions() & PERM_TRANSFER);
    }

    return false;
}
// </FS:Zi>

// <FS:Zi> Extended Inventory Search
void LLPanelMainInventory::onSearchTypeChecked(const LLSD& userdata)
{
    std::string new_type = userdata.asString();
    if (new_type == "search_by_name")
    {
        getActivePanel()->setSearchType(LLInventoryFilter::SEARCHTYPE_NAME);
    }
    if (new_type == "search_by_creator")
    {
        getActivePanel()->setSearchType(LLInventoryFilter::SEARCHTYPE_CREATOR);
    }
    if (new_type == "search_by_description")
    {
        getActivePanel()->setSearchType(LLInventoryFilter::SEARCHTYPE_DESCRIPTION);
    }
    if (new_type == "search_by_UUID")
    {
        getActivePanel()->setSearchType(LLInventoryFilter::SEARCHTYPE_UUID);
    }
    if (new_type == "search_by_all")
    {
        getActivePanel()->setSearchType(LLInventoryFilter::SEARCHTYPE_ALL);
    }
}

bool LLPanelMainInventory::isSearchTypeChecked(const LLSD& userdata)
{
    LLInventoryFilter::ESearchType search_type = getActivePanel()->getSearchType();
    const std::string command_name = userdata.asString();
    if (command_name == "search_by_name")
    {
        return (search_type == LLInventoryFilter::SEARCHTYPE_NAME);
    }

    if (command_name == "search_by_creator")
    {
        return (search_type == LLInventoryFilter::SEARCHTYPE_CREATOR);
    }

    if (command_name == "search_by_description")
    {
        return (search_type == LLInventoryFilter::SEARCHTYPE_DESCRIPTION);
    }

    if (command_name == "search_by_UUID")
    {
        return (search_type == LLInventoryFilter::SEARCHTYPE_UUID);
    }

    if (command_name == "search_by_all")
    {
        return (search_type == LLInventoryFilter::SEARCHTYPE_ALL);
    }
    return false;
}
// </FS:Zi> Extended Inventory Search

// <FS:Ansariel> Keep better inventory layout
bool LLPanelMainInventory::handleDragAndDropToTrash(bool drop, EDragAndDropType cargo_type, EAcceptance* accept)
{
    *accept = ACCEPT_NO;

    const bool is_enabled = isActionEnabled("delete");
    if (is_enabled) *accept = ACCEPT_YES_MULTI;

    if (is_enabled && drop)
    {
        onClipboardAction("delete");
    }
    return true;
}
// </FS:Ansariel>

void LLPanelMainInventory::setUploadCostIfNeeded()
{
    LLMenuGL* menu = (LLMenuGL*)mMenuAddHandle.get();
    if(mNeedUploadCost && menu)
    {
        const std::string sound_upload_cost_str = std::to_string(LLAgentBenefitsMgr::current().getSoundUploadCost());
        const std::string animation_upload_cost_str = std::to_string(LLAgentBenefitsMgr::current().getAnimationUploadCost());
        menu->getChild<LLView>("Upload Sound")->setLabelArg("[COST]", sound_upload_cost_str);
        menu->getChild<LLView>("Upload Animation")->setLabelArg("[COST]", animation_upload_cost_str);
    }
}

bool is_add_allowed(LLUUID folder_id)
{
    if(!gInventory.isObjectDescendentOf(folder_id, gInventory.getRootFolderID()))
    {
        return false;
    }

    std::vector<LLFolderType::EType> not_allowed_types;
    not_allowed_types.push_back(LLFolderType::FT_LOST_AND_FOUND);
    not_allowed_types.push_back(LLFolderType::FT_FAVORITE);
    not_allowed_types.push_back(LLFolderType::FT_MARKETPLACE_LISTINGS);
    not_allowed_types.push_back(LLFolderType::FT_TRASH);
    not_allowed_types.push_back(LLFolderType::FT_CURRENT_OUTFIT);
    not_allowed_types.push_back(LLFolderType::FT_INBOX);

    for (std::vector<LLFolderType::EType>::const_iterator it = not_allowed_types.begin();
         it != not_allowed_types.end(); ++it)
    {
        if(gInventory.isObjectDescendentOf(folder_id, gInventory.findCategoryUUIDForType(*it)))
        {
            return false;
        }
    }

    LLViewerInventoryCategory* cat = gInventory.getCategory(folder_id);
    if (cat && (cat->getPreferredType() == LLFolderType::FT_OUTFIT))
    {
        return false;
    }
    return true;
}

void LLPanelMainInventory::disableAddIfNeeded()
{
    LLMenuGL* menu = (LLMenuGL*)mMenuAddHandle.get();
    if (menu)
    {
        bool enable = !mSingleFolderMode || is_add_allowed(getCurrentSFVRoot());

        menu->getChild<LLMenuItemGL>("New Folder")->setEnabled(enable && !isRecentItemsPanelSelected());
        menu->getChild<LLMenuItemGL>("New Script")->setEnabled(enable);
        menu->getChild<LLMenuItemGL>("New Note")->setEnabled(enable);
        menu->getChild<LLMenuItemGL>("New Gesture")->setEnabled(enable);
        menu->setItemEnabled("New Clothes", enable);
        menu->setItemEnabled("New Body Parts", enable);
        menu->setItemEnabled("New Settings", enable);
    }
}

bool LLPanelMainInventory::hasSettingsInventory()
{
    return LLEnvironment::instance().isInventoryEnabled();
}

bool LLPanelMainInventory::hasMaterialsInventory()
{
    std::string agent_url = gAgent.getRegionCapability("UpdateMaterialAgentInventory");
    std::string task_url = gAgent.getRegionCapability("UpdateMaterialTaskInventory");

    return (!agent_url.empty() && !task_url.empty());
}

void LLPanelMainInventory::updateTitle()
{
    LLFloater* inventory_floater = gFloaterView->getParentFloater(this);
    if(inventory_floater)
    {
        if(mSingleFolderMode)
        {
            inventory_floater->setTitle(getLocalizedRootName());
            LLFloaterInventoryFinder *finder = getFinder();
            if (finder)
            {
                finder->setTitle(getLocalizedRootName());
            }
        }
        else
        {
            inventory_floater->setTitle(getString("inventory_title"));
        }
    }
    updateNavButtons();
}

void LLPanelMainInventory::onCombinationRootChanged(bool gallery_clicked)
{
    if(gallery_clicked)
    {
        mCombinationInventoryPanel->changeFolderRoot(mCombinationGalleryPanel->getRootFolder());
    }
    else
    {
        mCombinationGalleryPanel->setRootFolder(mCombinationInventoryPanel->getSingleFolderRoot());
    }
    mForceShowInvLayout = false;
    updateTitle();
    mReshapeInvLayout = true;
}

void LLPanelMainInventory::onCombinationGallerySelectionChanged(const LLUUID& category_id)
{
}

void LLPanelMainInventory::onCombinationInventorySelectionChanged(const std::deque<LLFolderViewItem*>& items, bool user_action)
{
    onSelectionChange(mCombinationInventoryPanel, items, user_action);
}

void LLPanelMainInventory::updatePanelVisibility()
{
    mDefaultViewPanel->setVisible(!mSingleFolderMode);
    mCombinationViewPanel->setVisible(mSingleFolderMode);
    mNavigationBtnsPanel->setVisible(mSingleFolderMode);
    mViewModeBtn->setImageOverlay(mSingleFolderMode ? getString("default_mode_btn") : getString("single_folder_mode_btn"));
    mViewModeBtn->setEnabled(mSingleFolderMode || (getAllItemsPanel() == getActivePanel()));
    if (mSingleFolderMode)
    {
        if (isCombinationViewMode())
        {
            LLInventoryFilter& comb_inv_filter = mCombinationInventoryPanel->getFilter();
            comb_inv_filter.setFilterThumbnails(LLInventoryFilter::FILTER_EXCLUDE_THUMBNAILS);
            comb_inv_filter.markDefault();

            LLInventoryFilter& comb_gallery_filter = mCombinationGalleryPanel->getFilter();
            comb_gallery_filter.setFilterThumbnails(LLInventoryFilter::FILTER_ONLY_THUMBNAILS);
            comb_gallery_filter.markDefault();

            // visibility will be controled by updateCombinationVisibility()
            mCombinationGalleryLayoutPanel->setVisible(true);
            mCombinationGalleryPanel->setVisible(true);
            mCombinationListLayoutPanel->setVisible(true);
        }
        else
        {
            LLInventoryFilter& comb_inv_filter = mCombinationInventoryPanel->getFilter();
            comb_inv_filter.setFilterThumbnails(LLInventoryFilter::FILTER_INCLUDE_THUMBNAILS);
            comb_inv_filter.markDefault();

            LLInventoryFilter& comb_gallery_filter = mCombinationGalleryPanel->getFilter();
            comb_gallery_filter.setFilterThumbnails(LLInventoryFilter::FILTER_INCLUDE_THUMBNAILS);
            comb_gallery_filter.markDefault();

            mCombinationLayoutStack->setPanelSpacing(0);
            mCombinationGalleryLayoutPanel->setVisible(mSingleFolderMode && isGalleryViewMode());
            mCombinationGalleryPanel->setVisible(mSingleFolderMode && isGalleryViewMode()); // to prevent or process updates
            mCombinationListLayoutPanel->setVisible(mSingleFolderMode && isListViewMode());
        }
    }
    else
    {
        mCombinationGalleryLayoutPanel->setVisible(false);
        mCombinationGalleryPanel->setVisible(false); // to prevent updates
        mCombinationListLayoutPanel->setVisible(false);
    }
}

void LLPanelMainInventory::updateCombinationVisibility()
{
    if(mSingleFolderMode && isCombinationViewMode())
    {
        bool is_gallery_empty = !mCombinationGalleryPanel->hasVisibleItems();
        bool show_inv_pane = mCombinationInventoryPanel->hasVisibleItems() || is_gallery_empty || mForceShowInvLayout;

        const S32 DRAG_HANDLE_PADDING = 12; // for drag handle to not overlap gallery when both inventories are visible
        mCombinationLayoutStack->setPanelSpacing(show_inv_pane ? DRAG_HANDLE_PADDING : 0);

        mCombinationGalleryLayoutPanel->setVisible(!is_gallery_empty);
        mCombinationListLayoutPanel->setVisible(show_inv_pane);
        mCombinationInventoryPanel->getRootFolder()->setForceArrange(!show_inv_pane);
        if(mCombinationInventoryPanel->hasVisibleItems())
        {
            mForceShowInvLayout = false;
        }
        if(is_gallery_empty)
        {
            mCombinationGalleryPanel->handleModifiedFilter();
        }

        getActivePanel()->getRootFolder();

        if (mReshapeInvLayout
            && show_inv_pane
            && (mCombinationGalleryPanel->hasVisibleItems() || mCombinationGalleryPanel->areViewsInitialized())
            && mCombinationInventoryPanel->areViewsInitialized())
        {
            mReshapeInvLayout = false;

            // force drop previous shape (because panel doesn't decrease shape properly)
            LLRect list_latout = mCombinationListLayoutPanel->getRect();
            list_latout.mTop = list_latout.mBottom; // min height is at 100, so it should snap to be bigger
            mCombinationListLayoutPanel->setShape(list_latout, false);

            LLRect inv_inner_rect = mCombinationInventoryPanel->getScrollableContainer()->getScrolledViewRect();
            S32 inv_height = inv_inner_rect.getHeight()
                + (mCombinationInventoryPanel->getScrollableContainer()->getBorderWidth() * 2)
                + mCombinationInventoryPanel->getScrollableContainer()->getSize();
            LLRect inner_galery_rect = mCombinationGalleryPanel->getScrollableContainer()->getScrolledViewRect();
            S32 gallery_height = inner_galery_rect.getHeight()
                + (mCombinationGalleryPanel->getScrollableContainer()->getBorderWidth() * 2)
                + mCombinationGalleryPanel->getScrollableContainer()->getSize();
            LLRect layout_rect = mCombinationViewPanel->getRect();

            // by default make it take 1/3 of the panel
            S32 list_default_height = layout_rect.getHeight() / 3;
            // Don't set height from gallery_default_height - needs to account for a resizer in such case
            S32 gallery_default_height = layout_rect.getHeight() - list_default_height;

            if (inv_height > list_default_height
                && gallery_height < gallery_default_height)
            {
                LLRect gallery_latout = mCombinationGalleryLayoutPanel->getRect();
                gallery_latout.mTop = gallery_latout.mBottom + gallery_height;
                mCombinationGalleryLayoutPanel->setShape(gallery_latout, true /*tell stack to account for new shape*/);
            }
            else if (inv_height < list_default_height
                     && gallery_height > gallery_default_height)
            {
                LLRect list_latout = mCombinationListLayoutPanel->getRect();
                list_latout.mTop = list_latout.mBottom + inv_height;
                mCombinationListLayoutPanel->setShape(list_latout, true /*tell stack to account for new shape*/);
            }
            else
            {
                LLRect list_latout = mCombinationListLayoutPanel->getRect();
                list_latout.mTop = list_latout.mBottom + list_default_height;
                mCombinationListLayoutPanel->setShape(list_latout, true /*tell stack to account for new shape*/);
            }
        }
    }

    if (mSingleFolderMode
        && !isGalleryViewMode()
        && mCombInvUUIDNeedsRename.notNull()
        && mCombinationInventoryPanel->areViewsInitialized())
    {
        mCombinationInventoryPanel->setSelectionByID(mCombInvUUIDNeedsRename, true);
        mCombinationInventoryPanel->getRootFolder()->scrollToShowSelection();
        mCombinationInventoryPanel->getRootFolder()->setNeedsAutoRename(true);
        mCombInvUUIDNeedsRename.setNull();
    }
}

void LLPanelMainInventory::updateNavButtons()
{
    if(isListViewMode())
    {
        mBackBtn->setEnabled(mCombinationInventoryPanel->isBackwardAvailable());
        mForwardBtn->setEnabled(mCombinationInventoryPanel->isForwardAvailable());
    }
    if(isGalleryViewMode())
    {
        mBackBtn->setEnabled(mCombinationGalleryPanel->isBackwardAvailable());
        mForwardBtn->setEnabled(mCombinationGalleryPanel->isForwardAvailable());
    }
    if(isCombinationViewMode())
    {
        mBackBtn->setEnabled(mCombinationInventoryPanel->isBackwardAvailable());
        mForwardBtn->setEnabled(mCombinationInventoryPanel->isForwardAvailable());
    }

    const LLViewerInventoryCategory* cat = gInventory.getCategory(getCurrentSFVRoot());
    bool up_enabled = (cat && cat->getParentUUID().notNull());
    mUpBtn->setEnabled(up_enabled);
}

LLSidepanelInventory* LLPanelMainInventory::getParentSidepanelInventory()
{
    LLFloaterSidePanelContainer* inventory_container = dynamic_cast<LLFloaterSidePanelContainer*>(gFloaterView->getParentFloater(this));
    if(inventory_container)
    {
        return dynamic_cast<LLSidepanelInventory*>(inventory_container->findChild<LLPanel>("main_panel", true));
    }
    return NULL;
}

void LLPanelMainInventory::setViewMode(EViewModeType mode)
{
    if(mode != mViewMode)
    {
        std::list<LLUUID> forward_history;
        std::list<LLUUID> backward_history;
        U32 sort_order = 0;
        switch(mViewMode)
        {
            case MODE_LIST:
                forward_history = mCombinationInventoryPanel->getNavForwardList();
                backward_history = mCombinationInventoryPanel->getNavBackwardList();
                sort_order = mCombinationInventoryPanel->getSortOrder();
                break;
            case MODE_GALLERY:
                forward_history = mCombinationGalleryPanel->getNavForwardList();
                backward_history = mCombinationGalleryPanel->getNavBackwardList();
                sort_order = mCombinationGalleryPanel->getSortOrder();
                break;
            case MODE_COMBINATION:
                forward_history = mCombinationInventoryPanel->getNavForwardList();
                backward_history = mCombinationInventoryPanel->getNavBackwardList();
                mCombinationInventoryPanel->getRootFolder()->setForceArrange(false);
                sort_order = mCombinationInventoryPanel->getSortOrder();
                break;
        }

        LLUUID cur_root = getCurrentSFVRoot();
        mViewMode = mode;

        updatePanelVisibility();

        if(isListViewMode())
        {
            mCombinationInventoryPanel->changeFolderRoot(cur_root);
            mCombinationInventoryPanel->setNavForwardList(forward_history);
            mCombinationInventoryPanel->setNavBackwardList(backward_history);
            mCombinationInventoryPanel->setSortOrder(sort_order);
        }
        if(isGalleryViewMode())
        {
            mCombinationGalleryPanel->setRootFolder(cur_root);
            mCombinationGalleryPanel->setNavForwardList(forward_history);
            mCombinationGalleryPanel->setNavBackwardList(backward_history);
            mCombinationGalleryPanel->setSortOrder(sort_order, true);
        }
        if(isCombinationViewMode())
        {
            mCombinationInventoryPanel->changeFolderRoot(cur_root);
            mCombinationGalleryPanel->setRootFolder(cur_root);
            mCombinationInventoryPanel->setNavForwardList(forward_history);
            mCombinationInventoryPanel->setNavBackwardList(backward_history);
            mCombinationGalleryPanel->setNavForwardList(forward_history);
            mCombinationGalleryPanel->setNavBackwardList(backward_history);
            mCombinationInventoryPanel->setSortOrder(sort_order);
            mCombinationGalleryPanel->setSortOrder(sort_order, true);
        }

        updateNavButtons();

        onFilterSelected();
        if((isListViewMode() && (mActivePanel->getFilterSubString() != mFilterSubString)) ||
           (isGalleryViewMode() && (mCombinationGalleryPanel->getFilterSubString() != mFilterSubString)))
        {
            onFilterEdit(mFilterSubString);
        }
    }
}

std::string LLPanelMainInventory::getLocalizedRootName()
{
    return mSingleFolderMode ? get_localized_folder_name(getCurrentSFVRoot()) : "";
}

LLUUID LLPanelMainInventory::getCurrentSFVRoot()
{
    if(isListViewMode())
    {
        return mCombinationInventoryPanel->getSingleFolderRoot();
    }
    if(isGalleryViewMode())
    {
        return mCombinationGalleryPanel->getRootFolder();
    }
    if(isCombinationViewMode())
    {
        return mCombinationInventoryPanel->getSingleFolderRoot();
    }
    return LLUUID::null;
}

LLInventoryFilter& LLPanelMainInventory::getCurrentFilter()
{
    if(mSingleFolderMode && isGalleryViewMode())
    {
        return mCombinationGalleryPanel->getFilter();
    }
    else
    {
        return mActivePanel->getFilter();
    }
}

void LLPanelMainInventory::setGallerySelection(const LLUUID& item_id, bool new_window)
{
    if(mSingleFolderMode && isGalleryViewMode())
    {
        mCombinationGalleryPanel->changeItemSelection(item_id, true);
    }
    else if(mSingleFolderMode && isCombinationViewMode())
    {
        if(mCombinationGalleryPanel->getFilter().checkAgainstFilterThumbnails(item_id))
        {
            mCombinationGalleryPanel->changeItemSelection(item_id, false);
            scrollToGallerySelection();
        }
        else
        {
            mCombinationInventoryPanel->setSelection(item_id, true);
            scrollToInvPanelSelection();
        }
    }
    else if (mSingleFolderMode && isListViewMode())
    {
        mCombinationInventoryPanel->setSelection(item_id, true);
    }
}

void LLPanelMainInventory::scrollToGallerySelection()
{
    mCombinationGalleryPanel->scrollToShowItem(mCombinationGalleryPanel->getFirstSelectedItemID());
}

void LLPanelMainInventory::scrollToInvPanelSelection()
{
    mCombinationInventoryPanel->getRootFolder()->scrollToShowSelection();
}

// List Commands                                                              //
////////////////////////////////////////////////////////////////////////////////<|MERGE_RESOLUTION|>--- conflicted
+++ resolved
@@ -353,16 +353,6 @@
         }
 
     }
-<<<<<<< HEAD
-    // <FS:Ansariel> Doesn't work
-    //mParentSidepanel = getParentSidepanelInventory();
-    //if (mParentSidepanel)
-    //{
-    //    mInboxPanel = mParentSidepanel->getChild<LLPanelMarketplaceInbox>("marketplace_inbox");
-    //}
-    // </FS:Ansariel>
-=======
->>>>>>> f92c2040
 
     mFilterEditor = getChild<LLFilterEditor>("inventory search editor");
     if (mFilterEditor)
@@ -961,21 +951,10 @@
     }
     mFilterSubString = "";
 
-    // <FS:Ansariel> FIRE-22509: Only apply inbox filter on primary inventory window
-    //if (mInboxPanel)
-    //{
-    //    mInboxPanel->onClearSearch();
-    //}
-    LLSidepanelInventory * sidepanel_inventory = getParentByType<LLSidepanelInventory>();
-    if (sidepanel_inventory && sidepanel_inventory->getInboxPanel())
-    {
-        LLPanelMarketplaceInbox* inbox_panel = sidepanel_inventory->getInboxPanel()->getParentByType<LLPanelMarketplaceInbox>();
-        if (inbox_panel)
-        {
-            inbox_panel->onClearSearch();
-        }
-    }
-    // </FS:Ansariel>
+    if (mInboxPanel)
+    {
+        mInboxPanel->onClearSearch();
+    }
 }
 
 void LLPanelMainInventory::onFilterEdit(const std::string& search_string )
@@ -1046,21 +1025,10 @@
     }
     // </FS:Ansariel> Separate search for inventory tabs from Satomi Ahn (FIRE-913 & FIRE-6862)
 
-    // <FS:Ansariel> FIRE-22509: Only apply inbox filter on primary inventory window
-    //if (mInboxPanel)
-    //{
-    //    mInboxPanel->onFilterEdit(search_string);
-    //}
-    LLSidepanelInventory * sidepanel_inventory = getParentByType<LLSidepanelInventory>();
-    if (sidepanel_inventory && sidepanel_inventory->getInboxPanel())
-    {
-        LLPanelMarketplaceInbox* inbox_panel = sidepanel_inventory->getInboxPanel()->getParentByType<LLPanelMarketplaceInbox>();
-        if (inbox_panel)
-        {
-            inbox_panel->onFilterEdit(search_string);
-        }
-    }
-    // </FS:Ansariel>
+    if (mInboxPanel)
+    {
+        mInboxPanel->onFilterEdit(search_string);
+    }
 }
 
 // <FS:Zi> Filter dropdown
@@ -2053,31 +2021,17 @@
     updateTitle();
     onFilterSelected();
 
-    // <FS:Ansariel> Doesn't work
-    //if (mParentSidepanel)
-    //{
-    //    if(mSingleFolderMode)
-    //    {
-    //        mParentSidepanel->hideInbox();
-    //    }
-    //    else
-    //    {
-    //        mParentSidepanel->toggleInbox();
-    //    }
-    //}
-    LLSidepanelInventory* sidepanel_inventory = getParentSidepanelInventory();
-    if (sidepanel_inventory)
+    if (mParentSidepanel)
     {
         if(mSingleFolderMode)
         {
-            sidepanel_inventory->hideInbox();
+            mParentSidepanel->hideInbox();
         }
         else
         {
-            sidepanel_inventory->toggleInbox();
-        }
-    }
-    // </FS:Ansariel>
+            mParentSidepanel->toggleInbox();
+        }
+    }
 }
 
 void LLPanelMainInventory::onViewModeClick()
