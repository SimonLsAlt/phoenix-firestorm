--- conflicted
+++ resolved
@@ -656,20 +656,13 @@
 	if (mActivePanel)
 	// </FS:Ansariel>
 	{
-<<<<<<< HEAD
 		// <FS:Ansariel> FIRE-5160: Don't reset inventory filter when clearing search term
 		//initially_active = mActivePanel->getFilter().isNotDefault();
-		//mActivePanel->setFilterSubString(LLStringUtil::null);
+		//setFilterSubString(LLStringUtil::null);
 		//mActivePanel->setFilterTypes(0xffffffffffffffffULL);
 		//mActivePanel->setFilterLinks(LLInventoryFilter::FILTERLINK_INCLUDE_LINKS);
-		mActivePanel->setFilterSubString(LLStringUtil::null);
+		setFilterSubString(LLStringUtil::null);
 		// </FS:Ansariel>
-=======
-		initially_active = mActivePanel->getFilter().isNotDefault();
-		setFilterSubString(LLStringUtil::null);
-		mActivePanel->setFilterTypes(0xffffffffffffffffULL);
-		mActivePanel->setFilterLinks(LLInventoryFilter::FILTERLINK_INCLUDE_LINKS);
->>>>>>> 8da9e0ff
 	}
 
 	if (finder)
@@ -739,7 +732,6 @@
 	}
 
 	// set new filter string
-<<<<<<< HEAD
 	// <FS:Ansariel> Separate search for inventory tabs from Satomi Ahn (FIRE-913 & FIRE-6862)
 	//setFilterSubString(mFilterSubString);
 	if (gSavedSettings.getBOOL("FSSplitInventorySearchOverTabs"))
@@ -751,6 +743,16 @@
 		setFilterSubString(mFilterSubString);
 	}
 	// </FS:Ansariel> Separate search for inventory tabs from Satomi Ahn (FIRE-913 & FIRE-6862)
+
+	LLSidepanelInventory * sidepanel_inventory = LLFloaterSidePanelContainer::getPanel<LLSidepanelInventory>("inventory");
+	if (sidepanel_inventory)
+	{
+		LLPanelMarketplaceInbox* inbox_panel = sidepanel_inventory->getChild<LLPanelMarketplaceInbox>("marketplace_inbox");
+		if (inbox_panel)
+		{
+			inbox_panel->onFilterEdit(search_string);
+		}
+	}
 }
 
 // <FS:Zi> Filter dropdown
@@ -809,19 +811,6 @@
 	{
 		finder->updateElementsFromFilter();
 	}
-=======
-	setFilterSubString(mFilterSubString);
-
-	LLSidepanelInventory * sidepanel_inventory = LLFloaterSidePanelContainer::getPanel<LLSidepanelInventory>("inventory");
-	if (sidepanel_inventory)
-	{
-		LLPanelMarketplaceInbox* inbox_panel = sidepanel_inventory->getChild<LLPanelMarketplaceInbox>("marketplace_inbox");
-		if (inbox_panel)
-		{
-			inbox_panel->onFilterEdit(search_string);
-		}
-	}
->>>>>>> 8da9e0ff
 }
 
 // reflect state of current filter selection in the dropdown list
