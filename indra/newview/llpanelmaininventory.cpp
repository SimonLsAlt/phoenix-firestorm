/** 
 * @file llpanelmaininventory.cpp
 * @brief Implementation of llpanelmaininventory.
 *
 * $LicenseInfo:firstyear=2001&license=viewerlgpl$
 * Second Life Viewer Source Code
 * Copyright (C) 2010, Linden Research, Inc.
 * 
 * This library is free software; you can redistribute it and/or
 * modify it under the terms of the GNU Lesser General Public
 * License as published by the Free Software Foundation;
 * version 2.1 of the License only.
 * 
 * This library is distributed in the hope that it will be useful,
 * but WITHOUT ANY WARRANTY; without even the implied warranty of
 * MERCHANTABILITY or FITNESS FOR A PARTICULAR PURPOSE.  See the GNU
 * Lesser General Public License for more details.
 * 
 * You should have received a copy of the GNU Lesser General Public
 * License along with this library; if not, write to the Free Software
 * Foundation, Inc., 51 Franklin Street, Fifth Floor, Boston, MA  02110-1301  USA
 * 
 * Linden Research, Inc., 945 Battery Street, San Francisco, CA  94111  USA
 * $/LicenseInfo$
 */

#include "llviewerprecompiledheaders.h"
#include "llpanelmaininventory.h"

#include "llagent.h"
#include "llagentcamera.h"
#include "llavataractions.h"
<<<<<<< HEAD
#include "llcheckboxctrl.h"
=======
>>>>>>> f3905345
#include "llcombobox.h"
#include "lldndbutton.h"
#include "lleconomy.h"
#include "llfilepicker.h"
#include "llinventorybridge.h"
#include "llinventoryfunctions.h"
#include "llinventorymodelbackgroundfetch.h"
#include "llinventorypanel.h"
#include "llfiltereditor.h"
#include "llfloatersidepanelcontainer.h"
#include "llfloaterreg.h"
#include "llmenubutton.h"
#include "lloutfitobserver.h"
#include "llpreviewtexture.h"
#include "llresmgr.h"
#include "llscrollcontainer.h"
#include "llsdserialize.h"
#include "llsdparam.h"
#include "llspinctrl.h"
#include "lltoggleablemenu.h"
#include "lltooldraganddrop.h"
#include "llviewermenu.h"
#include "llviewertexturelist.h"
#include "llsidepanelinventory.h"
#include "llfolderview.h"
#include "llradiogroup.h"

// <FS:AW opensim currency support>
#include "lltrans.h"
#include "llviewernetwork.h"
// </FS:AW opensim currency support>
#include "fscommon.h"

// <FS:Ansariel> FIRE-12808: Don't save filters during settings restore
bool LLPanelMainInventory::sSaveFilters = true;

const std::string FILTERS_FILENAME("filters.xml");

static LLPanelInjector<LLPanelMainInventory> t_inventory("panel_main_inventory");

void on_file_loaded_for_save(BOOL success, 
							 LLViewerFetchedTexture *src_vi,
							 LLImageRaw* src, 
							 LLImageRaw* aux_src, 
							 S32 discard_level,
							 BOOL final,
							 void* userdata);

///----------------------------------------------------------------------------
/// LLFloaterInventoryFinder
///----------------------------------------------------------------------------

class LLFloaterInventoryFinder : public LLFloater
{
public:
	LLFloaterInventoryFinder( LLPanelMainInventory* inventory_view);
	virtual void draw();
	/*virtual*/	BOOL	postBuild();
	void changeFilter(LLInventoryFilter* filter);
	void updateElementsFromFilter();
	BOOL getCheckShowEmpty();
	BOOL getCheckSinceLogoff();
	U32 getDateSearchDirection();

	void onCreatorSelfFilterCommit();
	void onCreatorOtherFilterCommit();

	static void onTimeAgo(LLUICtrl*, void *);
	static void onCloseBtn(void* user_data);
	static void selectAllTypes(void* user_data);
	static void selectNoTypes(void* user_data);

	// <FS:Ansariel> FIRE-5160: Don't reset inventory filter when clearing search term
	void onResetBtn();
private:
	LLPanelMainInventory*	mPanelMainInventory;
	LLSpinCtrl*			mSpinSinceDays;
	LLSpinCtrl*			mSpinSinceHours;
	LLCheckBoxCtrl*		mCreatorSelf;
	LLCheckBoxCtrl*		mCreatorOthers;
	LLInventoryFilter*	mFilter;
};

///----------------------------------------------------------------------------
/// LLPanelMainInventory
///----------------------------------------------------------------------------

LLPanelMainInventory::LLPanelMainInventory(const LLPanel::Params& p)
	: LLPanel(p),
	  mActivePanel(NULL),
	  mWornItemsPanel(NULL),
	  mSavedFolderState(NULL),
	  mFilterText(""),
	  mMenuGearDefault(NULL),
	  mMenuAddHandle(),
	  mNeedUploadCost(true),
	  mSearchTypeCombo(NULL) // <FS:Ansariel> Properly initialize this
{
	// Menu Callbacks (non contex menus)
	mCommitCallbackRegistrar.add("Inventory.DoToSelected", boost::bind(&LLPanelMainInventory::doToSelected, this, _2));
	mCommitCallbackRegistrar.add("Inventory.CloseAllFolders", boost::bind(&LLPanelMainInventory::closeAllFolders, this));
	mCommitCallbackRegistrar.add("Inventory.EmptyTrash", boost::bind(&LLInventoryModel::emptyFolderType, &gInventory, "ConfirmEmptyTrash", LLFolderType::FT_TRASH));
	mCommitCallbackRegistrar.add("Inventory.EmptyLostAndFound", boost::bind(&LLInventoryModel::emptyFolderType, &gInventory, "ConfirmEmptyLostAndFound", LLFolderType::FT_LOST_AND_FOUND));
	mCommitCallbackRegistrar.add("Inventory.DoCreate", boost::bind(&LLPanelMainInventory::doCreate, this, _2));
	mCommitCallbackRegistrar.add("Inventory.ShowFilters", boost::bind(&LLPanelMainInventory::toggleFindOptions, this));
	mCommitCallbackRegistrar.add("Inventory.ResetFilters", boost::bind(&LLPanelMainInventory::resetFilters, this));
	//mCommitCallbackRegistrar.add("Inventory.SetSortBy", boost::bind(&LLPanelMainInventory::setSortBy, this, _2)); // <FS:Zi> Sort By menu handlers
	mCommitCallbackRegistrar.add("Inventory.Share",  boost::bind(&LLAvatarActions::shareWithAvatars, this));

	// <FS:Zi> Filter Links Menu
	mCommitCallbackRegistrar.add("Inventory.FilterLinks.Set", boost::bind(&LLPanelMainInventory::onFilterLinksChecked, this, _2));
	mEnableCallbackRegistrar.add("Inventory.FilterLinks.Check", boost::bind(&LLPanelMainInventory::isFilterLinksChecked, this, _2));
	// </FS:Zi> Filter Links Menu

	// <FS:Zi> Extended Inventory Search
<<<<<<< HEAD
	mCommitCallbackRegistrar.add("Inventory.SearchType.Set", boost::bind(&LLPanelMainInventory::onSearchTypeChecked, this, _2));
	mEnableCallbackRegistrar.add("Inventory.SearchType.Check", boost::bind(&LLPanelMainInventory::isSearchTypeChecked, this, _2));
=======
	mCommitCallbackRegistrar.add("Inventory.SearchTarget.Set", boost::bind(&LLPanelMainInventory::onSearchTargetChecked, this, _2));
	mEnableCallbackRegistrar.add("Inventory.SearchTarget.Check", boost::bind(&LLPanelMainInventory::isSearchTargetChecked, this, _2));
>>>>>>> f3905345
	// </FS:Zi> Extended Inventory Search

	// <FS:Zi> Sort By menu handlers
	// we set up our own handlers here because the gear menu handlers are only set up
	// later in the code, so our XML based menus can't reach them yet.
	mCommitCallbackRegistrar.add("Inventory.SortBy.Set", boost::bind(&LLPanelMainInventory::setSortBy, this, _2));
	mEnableCallbackRegistrar.add("Inventory.SortBy.Check", boost::bind(&LLPanelMainInventory::isSortByChecked, this, _2));
	// </FS:Zi> Sort By menu handlers

	// <FS:Ansariel> Add handler for being able to directly route to onCustomAction
	mCommitCallbackRegistrar.add("Inventory.CustomAction", boost::bind(&LLPanelMainInventory::onCustomAction, this, _2));

	mSavedFolderState = new LLSaveFolderState();
	mSavedFolderState->setApply(FALSE);

	// <FS:Zi> Filter dropdown
	// create name-to-number mapping for the dropdown filter
	mFilterMap["filter_type_animations"]	= 0x01 << LLInventoryType::IT_ANIMATION;
	mFilterMap["filter_type_calling_cards"]	= 0x01 << LLInventoryType::IT_CALLINGCARD;
	mFilterMap["filter_type_clothing"]		= 0x01 << LLInventoryType::IT_WEARABLE;
	mFilterMap["filter_type_gestures"]		= 0x01 << LLInventoryType::IT_GESTURE;
	mFilterMap["filter_type_landmarks"]		= 0x01 << LLInventoryType::IT_LANDMARK;
	mFilterMap["filter_type_notecards"]		= 0x01 << LLInventoryType::IT_NOTECARD;
	mFilterMap["filter_type_objects"]		= 0x01 << LLInventoryType::IT_OBJECT;
	mFilterMap["filter_type_scripts"]		= 0x01 << LLInventoryType::IT_LSL;
	mFilterMap["filter_type_sounds"]		= 0x01 << LLInventoryType::IT_SOUND;
	mFilterMap["filter_type_textures"]		= 0x01 << LLInventoryType::IT_TEXTURE;
	mFilterMap["filter_type_snapshots"]		= 0x01 << LLInventoryType::IT_SNAPSHOT;
	mFilterMap["filter_type_meshes"]		= 0x01 << LLInventoryType::IT_MESH;

	// initialize empty filter mask
	mFilterMask = 0;
	// add filter bits to the mask
	for (std::map<std::string, U64>::iterator it = mFilterMap.begin() ; it != mFilterMap.end(); ++it)
	{
		mFilterMask |= (*it).second;
	}
	// </FS:Zi> Filter dropdown
}

BOOL LLPanelMainInventory::postBuild()
{
	gInventory.addObserver(this);
	
	// <FS:Zi> Inventory Collapse and Expand Buttons
	mCollapseBtn = getChild<LLButton>("collapse_btn");
	mCollapseBtn->setClickedCallback(boost::bind(&LLPanelMainInventory::onCollapseButtonClicked, this));

	mExpandBtn = getChild<LLButton>("expand_btn");
	mExpandBtn->setClickedCallback(boost::bind(&LLPanelMainInventory::onExpandButtonClicked, this));
	// </FS:Zi> Inventory Collapse and Expand Buttons

	mFilterTabs = getChild<LLTabContainer>("inventory filter tabs");
	mFilterTabs->setCommitCallback(boost::bind(&LLPanelMainInventory::onFilterSelected, this));
	
    mCounterCtrl = getChild<LLUICtrl>("ItemcountText");
    
	//panel->getFilter().markDefault();

	// Set up the default inv. panel/filter settings.
	mActivePanel = getChild<LLInventoryPanel>("All Items");
	if (mActivePanel)
	{
		// "All Items" is the previous only view, so it gets the InventorySortOrder
		mActivePanel->setSortOrder(gSavedSettings.getU32(LLInventoryPanel::DEFAULT_SORT_ORDER));
		mActivePanel->getFilter().markDefault();
		mActivePanel->getRootFolder()->applyFunctorRecursively(*mSavedFolderState);
		mActivePanel->setSelectCallback(boost::bind(&LLPanelMainInventory::onSelectionChange, this, mActivePanel, _1, _2));
		mResortActivePanel = true;
	}
	LLInventoryPanel* recent_items_panel = getChild<LLInventoryPanel>("Recent Items");
	if (recent_items_panel)
	{
		// assign default values until we will be sure that we have setting to restore
		recent_items_panel->setSinceLogoff(TRUE);
		// <FS:Zi> Recent items panel should save sort order
		// recent_items_panel->setSortOrder(LLInventoryFilter::SO_DATE);
		recent_items_panel->setSortOrder(gSavedSettings.getU32(LLInventoryPanel::RECENTITEMS_SORT_ORDER));
		// </FS:Zi>
		recent_items_panel->setShowFolderState(LLInventoryFilter::SHOW_NON_EMPTY_FOLDERS);
		LLInventoryFilter& recent_filter = recent_items_panel->getFilter();
		recent_filter.setFilterObjectTypes(recent_filter.getFilterObjectTypes() & ~(0x1 << LLInventoryType::IT_CATEGORY));
		recent_filter.markDefault();
		recent_items_panel->setSelectCallback(boost::bind(&LLPanelMainInventory::onSelectionChange, this, recent_items_panel, _1, _2));
	}

<<<<<<< HEAD
	LLInventoryPanel* mWornItemsPanel = getChild<LLInventoryPanel>("Worn Items");
	if (mWornItemsPanel)
	{
		U32 filter_types = 0x0;
		filter_types |= 0x1 << LLInventoryType::IT_WEARABLE;
		filter_types |= 0x1 << LLInventoryType::IT_ATTACHMENT;
		filter_types |= 0x1 << LLInventoryType::IT_OBJECT;
		mWornItemsPanel->setFilterTypes(filter_types);
		mWornItemsPanel->setFilterWorn();
		mWornItemsPanel->setShowFolderState(LLInventoryFilter::SHOW_NON_EMPTY_FOLDERS);
		mWornItemsPanel->setFilterLinks(LLInventoryFilter::FILTERLINK_EXCLUDE_LINKS);
		mWornItemsPanel->getFilter().markDefault();
		mWornItemsPanel->setSelectCallback(boost::bind(&LLPanelMainInventory::onSelectionChange, this, mWornItemsPanel, _1, _2));

		// <FS:Ansariel> Firestorm additions
		mWornItemsPanel->setSortOrder(gSavedSettings.getU32(LLInventoryPanel::DEFAULT_SORT_ORDER));

		if (mWornItemsPanel->getRootFolder())
		{
			mWornItemsPanel->getRootFolder()->setOpenArrangeRecursively(TRUE, LLFolderViewFolder::RECURSE_NO);
			mWornItemsPanel->getRootFolder()->arrangeAll();
		}
		// </FS:Ansariel>
	}
	// <FS:Ansariel> Only if we actually have it!
	//mSearchTypeCombo  = getChild<LLComboBox>("search_type");
	mSearchTypeCombo  = findChild<LLComboBox>("search_type");
	// <FS:Ansariel>
	if(mSearchTypeCombo)
	{
		mSearchTypeCombo->setCommitCallback(boost::bind(&LLPanelMainInventory::onSelectSearchType, this));
	}
=======
	// <FS:ND> Bring back worn items panel.
	LLInventoryPanel* worn_items_panel = getChild<LLInventoryPanel>("Worn Items");
	if (worn_items_panel)
	{
		worn_items_panel->setWorn(TRUE);
		worn_items_panel->setSortOrder(gSavedSettings.getU32(LLInventoryPanel::DEFAULT_SORT_ORDER));
		worn_items_panel->setShowFolderState(LLInventoryFilter::SHOW_NON_EMPTY_FOLDERS);
		LLInventoryFilter& worn_filter = worn_items_panel->getFilter();
		worn_filter.setFilterObjectTypes(0xffffffffffffffffULL & ~(0x1 << LLInventoryType::IT_GESTURE | 0x1 << LLInventoryType::IT_CATEGORY));
		worn_filter.markDefault();

		// <FS:ND> Do not go all crazy and recurse through the whole inventory
		//		worn_items_panel->openAllFolders();
		if( worn_items_panel->getRootFolder() )
		{
			worn_items_panel->getRootFolder()->setOpenArrangeRecursively(TRUE, LLFolderViewFolder::RECURSE_NO);
			worn_items_panel->getRootFolder()->arrangeAll();
		}
		// </FS:ND>

		worn_items_panel->setSelectCallback(boost::bind(&LLPanelMainInventory::onSelectionChange, this, worn_items_panel, _1, _2));
	}
	// </FS:ND>

>>>>>>> f3905345
	// Now load the stored settings from disk, if available.
	std::string filterSaveName(gDirUtilp->getExpandedFilename(LL_PATH_PER_SL_ACCOUNT, FILTERS_FILENAME));
	LL_INFOS() << "LLPanelMainInventory::init: reading from " << filterSaveName << LL_ENDL;
	llifstream file(filterSaveName.c_str());
	LLSD savedFilterState;
	if (file.is_open())
	{
		LLSDSerialize::fromXML(savedFilterState, file);
		file.close();

		// Load the persistent "Recent Items" settings.
		// Note that the "All Items" settings do not persist.
		if(recent_items_panel)
		{
			if(savedFilterState.has(recent_items_panel->getFilter().getName()))
			{
				LLSD recent_items = savedFilterState.get(
					recent_items_panel->getFilter().getName());
				// <FS:Ansariel> Fix wrong param type
				//LLInventoryFilter::Params p;
				LLInventoryPanel::InventoryState p;
				// </FS:Ansariel>
				LLParamSDParser parser;
				parser.readSD(recent_items, p);
				// <FS:Ansariel> Fix wrong param type
				//recent_items_panel->getFilter().fromParams(p);
				recent_items_panel->getFilter().fromParams(p.filter);
				// </FS:Ansariel>
				// <FS:Ansariel> We do that earlier already
				//recent_items_panel->setSortOrder(gSavedSettings.getU32(LLInventoryPanel::RECENTITEMS_SORT_ORDER));

				// </FS:Ansariel> Recent items panel doesn't filter empty folders until filter floater has been opened
				LLInventoryFilter& recent_filter = recent_items_panel->getFilter();
				recent_filter.setFilterObjectTypes(recent_filter.getFilterObjectTypes() & ~(0x1 << LLInventoryType::IT_CATEGORY));
				// </FS:Ansariel>
			}
		}
	}

	mFilterEditor = getChild<LLFilterEditor>("inventory search editor");
	if (mFilterEditor)
	{
		mFilterEditor->setCommitCallback(boost::bind(&LLPanelMainInventory::onFilterEdit, this, _2));
	}

	// <FS:Zi> Filter dropdown
	mFilterComboBox = getChild<LLComboBox>("filter_combo_box");
	mFilterComboBox->setCommitCallback(boost::bind(&LLPanelMainInventory::onFilterTypeSelected, this, _2));
	// </FS:Zi> Filter dropdown

	mGearMenuButton = getChild<LLMenuButton>("options_gear_btn");

	initListCommandsHandlers();
// <FS:AW opensim currency support>
//	// *TODO:Get the cost info from the server
//	const std::string upload_cost("10");
	S32 cost = LLGlobalEconomy::getInstance()->getPriceUpload();
	std::string upload_cost;
#ifdef OPENSIM
	if (LLGridManager::getInstance()->isInOpenSim())
	{
		upload_cost = cost > 0 ? llformat("%s%d", "L$", cost) : LLTrans::getString("free");
	}
	else
#endif
	{
		upload_cost = "L$" + (cost > 0 ? llformat("%d", cost) : llformat("%d", gSavedSettings.getU32("DefaultUploadCost")));
	}
// </FS:AW opensim currency support>


	LLMenuGL* menu = (LLMenuGL*)mMenuAddHandle.get();
	if (menu)
	{
		menu->getChild<LLMenuItemGL>("Upload Image")->setLabelArg("[COST]", upload_cost);
		menu->getChild<LLMenuItemGL>("Upload Sound")->setLabelArg("[COST]", upload_cost);
		menu->getChild<LLMenuItemGL>("Upload Animation")->setLabelArg("[COST]", upload_cost);
		menu->getChild<LLMenuItemGL>("Bulk Upload")->setLabelArg("[COST]", upload_cost);
	}

	// Trigger callback for focus received so we can deselect items in inbox/outbox
	LLFocusableElement::setFocusReceivedCallback(boost::bind(&LLPanelMainInventory::onFocusReceived, this));

	return TRUE;
}

// Destroys the object
LLPanelMainInventory::~LLPanelMainInventory( void )
{
	// Save the filters state.
	LLSD filterRoot;
	LLInventoryPanel* all_items_panel = getChild<LLInventoryPanel>("All Items");
	if (all_items_panel)
	{
		LLSD filterState;
		LLInventoryPanel::InventoryState p;
		all_items_panel->getFilter().toParams(p.filter);
		all_items_panel->getRootViewModel().getSorter().toParams(p.sort);
		if (p.validateBlock(false))
		{
			LLParamSDParser().writeSD(filterState, p);
			filterRoot[all_items_panel->getName()] = filterState;
		}
	}

	LLInventoryPanel* panel = findChild<LLInventoryPanel>("Recent Items");
	if (panel)
	{
		LLSD filterState;
		LLInventoryPanel::InventoryState p;
		panel->getFilter().toParams(p.filter);
		panel->getRootViewModel().getSorter().toParams(p.sort);
		if (p.validateBlock(false))
		{
			LLParamSDParser().writeSD(filterState, p);
			filterRoot[panel->getName()] = filterState;
		}
	}

	// <FS:Ansariel> FIRE-12808: Don't save filters during settings restore
	if (sSaveFilters)
	{
	// </FS:Ansariel>
	std::string filterSaveName(gDirUtilp->getExpandedFilename(LL_PATH_PER_SL_ACCOUNT, FILTERS_FILENAME));
	llofstream filtersFile(filterSaveName.c_str());
	if(!LLSDSerialize::toPrettyXML(filterRoot, filtersFile))
	{
		LL_WARNS() << "Could not write to filters save file " << filterSaveName << LL_ENDL;
	}
	else
    {
		filtersFile.close();
    }
	// <FS:Ansariel> FIRE-12808: Don't save filters during settings restore
	}
	// </FS:Ansariel>
    
	gInventory.removeObserver(this);
	delete mSavedFolderState;
}

LLInventoryPanel* LLPanelMainInventory::getAllItemsPanel()
{
	return  getChild<LLInventoryPanel>("All Items");
}

void LLPanelMainInventory::selectAllItemsPanel()
{
	mFilterTabs->selectFirstTab();
}

void LLPanelMainInventory::startSearch()
{
	// this forces focus to line editor portion of search editor
	if (mFilterEditor)
	{
		mFilterEditor->focusFirstItem(TRUE);
	}
}

BOOL LLPanelMainInventory::handleKeyHere(KEY key, MASK mask)
{
	// <FS:Ansariel> CTRL-F focusses local search editor
	if (FSCommon::isFilterEditorKeyCombo(key, mask))
	{
		mFilterEditor->setFocus(TRUE);
		return TRUE;
	}
	// </FS:Ansariel>

	LLFolderView* root_folder = mActivePanel ? mActivePanel->getRootFolder() : NULL;
	if (root_folder)
	{
		// first check for user accepting current search results
		if (mFilterEditor 
			&& mFilterEditor->hasFocus()
		    && (key == KEY_RETURN 
		    	|| key == KEY_DOWN)
		    && mask == MASK_NONE)
		{
			// move focus to inventory proper
			mActivePanel->setFocus(TRUE);
			root_folder->scrollToShowSelection();
			return TRUE;
		}

		if (mActivePanel->hasFocus() && key == KEY_UP)
		{
			startSearch();
		}
	}

	return LLPanel::handleKeyHere(key, mask);

}

//----------------------------------------------------------------------------
// menu callbacks

void LLPanelMainInventory::doToSelected(const LLSD& userdata)
{
	getPanel()->doToSelected(userdata);
}

void LLPanelMainInventory::closeAllFolders()
{
	getPanel()->getRootFolder()->closeAllFolders();
}

void LLPanelMainInventory::newWindow()
{
	static S32 instance_num = 0;
	instance_num = (instance_num + 1) % S32_MAX;

	if (!gAgentCamera.cameraMouselook())
	{
		LLFloaterReg::showTypedInstance<LLFloaterSidePanelContainer>("inventory", LLSD(instance_num));
	}
}

void LLPanelMainInventory::doCreate(const LLSD& userdata)
{
	// <FS:Ansariel> FIRE-20108: Can't create new folder in secondary inventory if view is filtered
	//reset_inventory_filter();
	onFilterEdit("");
	// </FS:Ansariel>
	menu_create_inventory_item(getPanel(), NULL, userdata);
}

void LLPanelMainInventory::resetFilters()
{
	LLFloaterInventoryFinder *finder = getFinder();
	getActivePanel()->getFilter().resetDefault();
	if (finder)
	{
		finder->updateElementsFromFilter();
	}

	setFilterTextFromFilter();
}

<<<<<<< HEAD
void LLPanelMainInventory::onSelectSearchType()
{
	std::string new_type = mSearchTypeCombo->getValue();
	if (new_type == "search_by_name")
	{
		getActivePanel()->setSearchType(LLInventoryFilter::SEARCHTYPE_NAME);
	}
	if (new_type == "search_by_creator")
	{
		getActivePanel()->setSearchType(LLInventoryFilter::SEARCHTYPE_CREATOR);
	}
	if (new_type == "search_by_description")
	{
		getActivePanel()->setSearchType(LLInventoryFilter::SEARCHTYPE_DESCRIPTION);
	}
	if (new_type == "search_by_UUID")
	{
		getActivePanel()->setSearchType(LLInventoryFilter::SEARCHTYPE_UUID);
	}
}

void LLPanelMainInventory::updateSearchTypeCombo()
{
	// <FS:Ansariel> Check if combo box is actually there
	if (!mSearchTypeCombo)
	{
		return;
	}
	// </FS:Ansariel>

	LLInventoryFilter::ESearchType search_type = getActivePanel()->getSearchType();
	switch(search_type)
	{
		case LLInventoryFilter::SEARCHTYPE_CREATOR:
			mSearchTypeCombo->setValue("search_by_creator");
			break;
		case LLInventoryFilter::SEARCHTYPE_DESCRIPTION:
			mSearchTypeCombo->setValue("search_by_description");
			break;
		case LLInventoryFilter::SEARCHTYPE_UUID:
			mSearchTypeCombo->setValue("search_by_UUID");
			break;
		case LLInventoryFilter::SEARCHTYPE_NAME:
		default:
			mSearchTypeCombo->setValue("search_by_name");
			break;
	}
}

=======
>>>>>>> f3905345
// <FS:Zi> Sort By menu handlers
void LLPanelMainInventory::setSortBy(const LLSD& userdata)
{
	U32 sort_order_mask = getActivePanel()->getSortOrder();
	std::string sort_type = userdata.asString();
	if (sort_type == "name")
	{
		sort_order_mask &= ~LLInventoryFilter::SO_DATE;
	}
	else if (sort_type == "date")
	{
		sort_order_mask |= LLInventoryFilter::SO_DATE;
	}
	else if (sort_type == "foldersalwaysbyname")
	{
		if ( sort_order_mask & LLInventoryFilter::SO_FOLDERS_BY_NAME )
		{
			sort_order_mask &= ~LLInventoryFilter::SO_FOLDERS_BY_NAME;
		}
		else
		{
			sort_order_mask |= LLInventoryFilter::SO_FOLDERS_BY_NAME;
		}
	}
	else if (sort_type == "systemfolderstotop")
	{
		if ( sort_order_mask & LLInventoryFilter::SO_SYSTEM_FOLDERS_TO_TOP )
		{
			sort_order_mask &= ~LLInventoryFilter::SO_SYSTEM_FOLDERS_TO_TOP;
		}
		else
		{
			sort_order_mask |= LLInventoryFilter::SO_SYSTEM_FOLDERS_TO_TOP;
		}
	}

	getActivePanel()->setSortOrder(sort_order_mask);
	// <FS:Zi> Recent items panel should save sort order
    //if ("Recent Items" == getActivePanel()->getName())
    //{
    //    gSavedSettings.setU32("RecentItemsSortOrder", sort_order_mask);
    //}
    //else
    //{
    //    gSavedSettings.setU32("InventorySortOrder", sort_order_mask);
    //}
	gSavedSettings.setU32(getActivePanel()->mSortOrderSetting, sort_order_mask);
	// </FS:Zi>
}

BOOL LLPanelMainInventory::isSortByChecked(const LLSD& userdata)
{
	U32 sort_order_mask = getActivePanel()->getSortOrder();
	const std::string command_name = userdata.asString();
	if (command_name == "name")
	{
		return !(sort_order_mask & LLInventoryFilter::SO_DATE);
	}

	if (command_name == "date")
	{
		return (sort_order_mask & LLInventoryFilter::SO_DATE);
	}

	if (command_name == "foldersalwaysbyname")
	{
		return (sort_order_mask & LLInventoryFilter::SO_FOLDERS_BY_NAME);
	}

	if (command_name == "systemfolderstotop")
	{
		return (sort_order_mask & LLInventoryFilter::SO_SYSTEM_FOLDERS_TO_TOP);
	}

	return FALSE;
}
// </FS:Zi> Sort By menu handlers

// static
BOOL LLPanelMainInventory::filtersVisible(void* user_data)
{
	LLPanelMainInventory* self = (LLPanelMainInventory*)user_data;
	if(!self) return FALSE;

	return self->getFinder() != NULL;
}

void LLPanelMainInventory::onClearSearch()
{
	BOOL initially_active = FALSE;
	LLFloater *finder = getFinder();
	// <FS:Ansariel> Worn inventory panel
	//if (mActivePanel && (getActivePanel() != mWornItemsPanel))
	if (mActivePanel)
	// </FS:Ansariel>
	{
		// <FS:Ansariel> FIRE-5160: Don't reset inventory filter when clearing search term
		//initially_active = mActivePanel->getFilter().isNotDefault();
		//mActivePanel->setFilterSubString(LLStringUtil::null);
		//mActivePanel->setFilterTypes(0xffffffffffffffffULL);
		//mActivePanel->setFilterLinks(LLInventoryFilter::FILTERLINK_INCLUDE_LINKS);
		mActivePanel->setFilterSubString(LLStringUtil::null);
		// </FS:Ansariel>
	}

	if (finder)
	{
		LLFloaterInventoryFinder::selectAllTypes(finder);
	}

	// re-open folders that were initially open in case filter was active
	if (mActivePanel && (mFilterSubString.size() || initially_active))
	{
		mSavedFolderState->setApply(TRUE);
		mActivePanel->getRootFolder()->applyFunctorRecursively(*mSavedFolderState);
		LLOpenFoldersWithSelection opener;
		mActivePanel->getRootFolder()->applyFunctorRecursively(opener);
		mActivePanel->getRootFolder()->scrollToShowSelection();
	}
	mFilterSubString = "";
}

void LLPanelMainInventory::onFilterEdit(const std::string& search_string )
{
	if (search_string == "")
	{
		onClearSearch();
	}
	if (!mActivePanel)
	{
		return;
	}

	LLInventoryModelBackgroundFetch::instance().start();

	mFilterSubString = search_string;
	// <FS:Ansariel> Separate search for inventory tabs from Satomi Ahn (FIRE-913 & FIRE-6862)
	//if (mActivePanel->getFilterSubString().empty() && mFilterSubString.empty())
	std::string search_for;
	if (gSavedSettings.getBOOL("FSSplitInventorySearchOverTabs"))
	{
		search_for = search_string;
	}
	else
	{
		search_for = mFilterSubString;
	}
	if (mActivePanel->getFilterSubString().empty() && search_for.empty())
	// </FS:Ansariel> Separate search for inventory tabs from Satomi Ahn (FIRE-913 & FIRE-6862)
	{
			// current filter and new filter empty, do nothing
			return;
	}

	// save current folder open state if no filter currently applied
	if (!mActivePanel->getFilter().isNotDefault())
	{
		mSavedFolderState->setApply(FALSE);
		mActivePanel->getRootFolder()->applyFunctorRecursively(*mSavedFolderState);
	}

	// set new filter string
	// <FS:Ansariel> Separate search for inventory tabs from Satomi Ahn (FIRE-913 & FIRE-6862)
	//setFilterSubString(mFilterSubString);
	if (gSavedSettings.getBOOL("FSSplitInventorySearchOverTabs"))
	{
		setFilterSubString(search_string);
	}
	else
	{
		setFilterSubString(mFilterSubString);
	}
	// </FS:Ansariel> Separate search for inventory tabs from Satomi Ahn (FIRE-913 & FIRE-6862)
<<<<<<< HEAD
}

// <FS:Zi> Filter dropdown
void LLPanelMainInventory::onFilterTypeSelected(const std::string& filter_type_name)
{
	if (!mActivePanel)
	{
		return;
	}

	// by default enable everything
	U64 filterTypes = ~0;

	// get the pointer to the filter subwindow
	LLFloaterInventoryFinder* finder = getFinder();

	// find the filter name in our filter map
	if (mFilterMap.find(filter_type_name) != mFilterMap.end())
	{
		filterTypes = mFilterMap[filter_type_name];
	}
	// special treatment for "all" filter
	else if (filter_type_name == "filter_type_all")
	{
		// update subwindow if it's open
		if (finder)
		{
			LLFloaterInventoryFinder::selectAllTypes(finder);
		}
	}
	// special treatment for "custom" filter
	else if (filter_type_name == "filter_type_custom")
	{
		// open the subwindow if needed, otherwise just give it focus
		if (!finder)
		{
			toggleFindOptions();
		}
		else
		{
			finder->setFocus(TRUE);
		}

		return;
	}
	// invalid selection (broken XML?)
	else
	{
		LL_WARNS() << "Invalid filter selection: " << filter_type_name << LL_ENDL;
		return;
	}

	mActivePanel->setFilterTypes(filterTypes);
	// update subwindow if it's open
	if (finder)
	{
		finder->updateElementsFromFilter();
	}
}

=======
}

// <FS:Zi> Filter dropdown
void LLPanelMainInventory::onFilterTypeSelected(const std::string& filter_type_name)
{
	if (!mActivePanel)
	{
		return;
	}

	// by default enable everything
	U64 filterTypes = ~0;

	// get the pointer to the filter subwindow
	LLFloaterInventoryFinder* finder = getFinder();

	// find the filter name in our filter map
	if (mFilterMap.find(filter_type_name) != mFilterMap.end())
	{
		filterTypes = mFilterMap[filter_type_name];
	}
	// special treatment for "all" filter
	else if (filter_type_name == "filter_type_all")
	{
		// update subwindow if it's open
		if (finder)
		{
			LLFloaterInventoryFinder::selectAllTypes(finder);
		}
	}
	// special treatment for "custom" filter
	else if (filter_type_name == "filter_type_custom")
	{
		// open the subwindow if needed, otherwise just give it focus
		if (!finder)
		{
			toggleFindOptions();
		}
		else
		{
			finder->setFocus(TRUE);
		}

		return;
	}
	// invalid selection (broken XML?)
	else
	{
		LL_WARNS() << "Invalid filter selection: " << filter_type_name << LL_ENDL;
		return;
	}

	mActivePanel->setFilterTypes(filterTypes);
	// update subwindow if it's open
	if (finder)
	{
		finder->updateElementsFromFilter();
	}
}

>>>>>>> f3905345
// reflect state of current filter selection in the dropdown list
void LLPanelMainInventory::updateFilterDropdown(const LLInventoryFilter* filter)
{
	// if we don't have a filter combobox (missing in the skin and failed to create?) do nothing
	if (!mFilterComboBox)
	{
		return;
	}

	// extract filter bits we need to see
	U64 filterTypes = filter->getFilterObjectTypes() & mFilterMask;

	std::string controlName;

	// check if the filter types match our filter mask, meaning "All"
	if (filterTypes == mFilterMask)
	{
		controlName = "filter_type_all";
	}
	else
	{
		// find the name of the current filter in our filter map, if exists
		for (std::map<std::string, U64>::iterator it = mFilterMap.begin(); it != mFilterMap.end(); ++it)
		{
			if ((*it).second == filterTypes)
			{
				controlName = (*it).first;
				break;
			}
		}

		// no filter type found in the map, must be a custom filter
		if (controlName.empty())
		{
			controlName = "filter_type_custom";
		}
	}

	mFilterComboBox->setValue(controlName);
}
// </FS:Zi> Filter dropdown

 //static
 BOOL LLPanelMainInventory::incrementalFind(LLFolderViewItem* first_item, const char *find_text, BOOL backward)
 {
 	LLPanelMainInventory* active_view = NULL;
	
	LLFloaterReg::const_instance_list_t& inst_list = LLFloaterReg::getFloaterList("inventory");
	for (LLFloaterReg::const_instance_list_t::const_iterator iter = inst_list.begin(); iter != inst_list.end(); ++iter)
	{
		LLPanelMainInventory* iv = dynamic_cast<LLPanelMainInventory*>(*iter);
		if (iv)
		{
			if (gFocusMgr.childHasKeyboardFocus(iv))
			{
				active_view = iv;
				break;
			}
 		}
 	}

 	if (!active_view)
 	{
 		return FALSE;
 	}

 	std::string search_string(find_text);

 	if (search_string.empty())
 	{
 		return FALSE;
 	}

 	if (active_view->getPanel() &&
 		active_view->getPanel()->getRootFolder()->search(first_item, search_string, backward))
 	{
 		return TRUE;
 	}

 	return FALSE;
 }

void LLPanelMainInventory::onFilterSelected()
{
	// Find my index
	mActivePanel = (LLInventoryPanel*)getChild<LLTabContainer>("inventory filter tabs")->getCurrentPanel();

	if (!mActivePanel)
	{
		return;
	}

<<<<<<< HEAD
	// <FS:Ansariel> Worn inventory panel; We do this at init and only once for performance reasons!
	//if (getActivePanel() == mWornItemsPanel)
	//{
	//	mActivePanel->openAllFolders();
	//}
	// </FS:Ansariel>
	updateSearchTypeCombo();
=======
>>>>>>> f3905345
	// <FS:Ansariel> Separate search for inventory tabs from Satomi Ahn (FIRE-913 & FIRE-6862)
	//setFilterSubString(mFilterSubString);
	if (!gSavedSettings.getBOOL("FSSplitInventorySearchOverTabs"))
	{
		setFilterSubString(mFilterSubString);
	}
	// </FS:Ansariel> Separate search for inventory tabs from Satomi Ahn (FIRE-913 & FIRE-6862)
	LLInventoryFilter& filter = mActivePanel->getFilter();
	LLFloaterInventoryFinder *finder = getFinder();
	if (finder)
	{
		finder->changeFilter(&filter);
	}
	if (filter.isActive())
	{
		// If our filter is active we may be the first thing requiring a fetch so we better start it here.
		LLInventoryModelBackgroundFetch::instance().start();
	}
	updateFilterDropdown(&filter);	// <FS:Zi> Filter dropdown
	setFilterTextFromFilter();
}

const std::string LLPanelMainInventory::getFilterSubString() 
{ 
	return mActivePanel->getFilterSubString(); 
}

void LLPanelMainInventory::setFilterSubString(const std::string& string) 
{ 
	mActivePanel->setFilterSubString(string); 
}

BOOL LLPanelMainInventory::handleDragAndDrop(S32 x, S32 y, MASK mask, BOOL drop,
										 EDragAndDropType cargo_type,
										 void* cargo_data,
										 EAcceptance* accept,
										 std::string& tooltip_msg)
{
	// Check to see if we are auto scrolling from the last frame
//	LLInventoryPanel* panel = (LLInventoryPanel*)this->getActivePanel();
<<<<<<< HEAD
//	BOOL needsToScroll = panel->getScrollableContainer()->canAutoScroll(x, y);
=======
//	BOOL needsToScroll = panel->getScrollableContainer()->autoScroll(x, y);
>>>>>>> f3905345
//	if(mFilterTabs)
//	{
//		if(needsToScroll)
//		{
//			mFilterTabs->startDragAndDropDelayTimer();
//		}
//	}
// [SL:KB] - Checked: UI-InvPanelDnD | Checked: 2011-06-16 (Catznip-2.6)
	LLInventoryPanel* pInvPanel = getActivePanel();
	if ( (pInvPanel) && (pInvPanel->pointInView(x - pInvPanel->getRect().mLeft, y - pInvPanel->getRect().mBottom)) )
	{
		pInvPanel->getScrollableContainer()->autoScroll(x, y);
	}
// [/SL:KB]

	BOOL handled = LLPanel::handleDragAndDrop(x, y, mask, drop, cargo_type, cargo_data, accept, tooltip_msg);

	return handled;
}

// virtual
void LLPanelMainInventory::changed(U32)
{
	updateItemcountText();
}

void LLPanelMainInventory::setFocusFilterEditor()
{
	if(mFilterEditor)
	{
		mFilterEditor->setFocus(true);
	}
}

// virtual
void LLPanelMainInventory::draw()
{
	if (mActivePanel && mFilterEditor)
	{
		// <FS:Ansariel> Separate search for inventory tabs from Satomi Ahn (FIRE-913 & FIRE-6862)
		//mFilterEditor->setText(mFilterSubString);
		static LLCachedControl<bool> sfSplitInventorySearchOverTabs(gSavedSettings, "FSSplitInventorySearchOverTabs");
		if (sfSplitInventorySearchOverTabs)
		{
			mFilterEditor->setText(mActivePanel->getFilter().getFilterSubStringOrig());
		}
		else
		{
			mFilterEditor->setText(mFilterSubString);
		}
		// </FS:Ansariel> Separate search for inventory tabs from Satomi Ahn (FIRE-913 & FIRE-6862)
	}	
	if (mActivePanel && mResortActivePanel)
	{
		// EXP-756: Force resorting of the list the first time we draw the list: 
		// In the case of date sorting, we don't have enough information at initialization time
		// to correctly sort the folders. Later manual resort doesn't do anything as the order value is 
		// set correctly. The workaround is to reset the order to alphabetical (or anything) then to the correct order.
		U32 order = mActivePanel->getSortOrder();
		mActivePanel->setSortOrder(LLInventoryFilter::SO_NAME);
		mActivePanel->setSortOrder(order);
		mResortActivePanel = false;
	}
	LLPanel::draw();
	updateItemcountText();
}

void LLPanelMainInventory::updateItemcountText()
{
	if(mItemCount != gInventory.getItemCount())
	{
		mItemCount = gInventory.getItemCount();
		mItemCountString = "";
		// <FS:Ansariel> Use user-default locale from operating system
		//LLLocale locale(LLLocale::USER_LOCALE);
		LLLocale locale("");
		// </FS:Ansariel>
		LLResMgr::getInstance()->getIntegerString(mItemCountString, mItemCount);
	}

	LLStringUtil::format_map_t string_args;
	string_args["[ITEM_COUNT]"] = mItemCountString;
	string_args["[FILTER]"] = getFilterText();

	std::string text = "";

	if (LLInventoryModelBackgroundFetch::instance().folderFetchActive())
	{
		text = getString("ItemcountFetching", string_args);
	}
	else if (LLInventoryModelBackgroundFetch::instance().isEverythingFetched())
	{
		text = getString("ItemcountCompleted", string_args);
	}
	else
	{
		text = getString("ItemcountUnknown", string_args);
	}
	
    mCounterCtrl->setValue(text);
}

void LLPanelMainInventory::onFocusReceived()
{
	LLSidepanelInventory *sidepanel_inventory =	LLFloaterSidePanelContainer::getPanel<LLSidepanelInventory>("inventory");
	if (!sidepanel_inventory)
	{
		LL_WARNS() << "Could not find Inventory Panel in My Inventory floater" << LL_ENDL;
		return;
	}

	sidepanel_inventory->clearSelections(false, true);
}

void LLPanelMainInventory::setFilterTextFromFilter() 
{ 
	//mFilterText = mActivePanel->getFilter().getFilterText(); 
	// <FS:Zi> Filter dropdown
	// this method gets called by the filter subwindow (once every frame), so we update our combo box here
	LLInventoryFilter &filter = mActivePanel->getFilter();
	updateFilterDropdown(&filter);
	mFilterText = filter.getFilterText();
	// </FS:Zi> Filter dropdown
}

void LLPanelMainInventory::toggleFindOptions()
{
	LLFloater *floater = getFinder();
	if (!floater)
	{
		LLFloaterInventoryFinder * finder = new LLFloaterInventoryFinder(this);
		mFinderHandle = finder->getHandle();
		finder->openFloater();

		LLFloater* parent_floater = gFloaterView->getParentFloater(this);
		if (parent_floater)
			parent_floater->addDependentFloater(mFinderHandle);
		// start background fetch of folders
		LLInventoryModelBackgroundFetch::instance().start();
	}
	else
	{
		floater->closeFloater();
	}
}

void LLPanelMainInventory::setSelectCallback(const LLFolderView::signal_t::slot_type& cb)
{
	getChild<LLInventoryPanel>("All Items")->setSelectCallback(cb);
	getChild<LLInventoryPanel>("Recent Items")->setSelectCallback(cb);
	getChild<LLInventoryPanel>("Worn Items")->setSelectCallback(cb);
}

void LLPanelMainInventory::onSelectionChange(LLInventoryPanel *panel, const std::deque<LLFolderViewItem*>& items, BOOL user_action)
{
	updateListCommands();
	panel->onSelectionChange(items, user_action);
}

///----------------------------------------------------------------------------
/// LLFloaterInventoryFinder
///----------------------------------------------------------------------------

LLFloaterInventoryFinder* LLPanelMainInventory::getFinder() 
{ 
	return (LLFloaterInventoryFinder*)mFinderHandle.get();
}


LLFloaterInventoryFinder::LLFloaterInventoryFinder(LLPanelMainInventory* inventory_view) :	
	LLFloater(LLSD()),
	mPanelMainInventory(inventory_view),
	mFilter(&inventory_view->getPanel()->getFilter())
{
	buildFromFile("floater_inventory_view_finder.xml");
	updateElementsFromFilter();
}

BOOL LLFloaterInventoryFinder::postBuild()
{
	const LLRect& viewrect = mPanelMainInventory->getRect();
	setRect(LLRect(viewrect.mLeft - getRect().getWidth(), viewrect.mTop, viewrect.mLeft, viewrect.mTop - getRect().getHeight()));

	childSetAction("All", selectAllTypes, this);
	childSetAction("None", selectNoTypes, this);

	mSpinSinceHours = getChild<LLSpinCtrl>("spin_hours_ago");
	childSetCommitCallback("spin_hours_ago", onTimeAgo, this);

	mSpinSinceDays = getChild<LLSpinCtrl>("spin_days_ago");
	childSetCommitCallback("spin_days_ago", onTimeAgo, this);

	mCreatorSelf = getChild<LLCheckBoxCtrl>("check_created_by_me");
	mCreatorOthers = getChild<LLCheckBoxCtrl>("check_created_by_others");
	mCreatorSelf->setCommitCallback(boost::bind(&LLFloaterInventoryFinder::onCreatorSelfFilterCommit, this));
	mCreatorOthers->setCommitCallback(boost::bind(&LLFloaterInventoryFinder::onCreatorOtherFilterCommit, this));

	childSetAction("Close", onCloseBtn, this);

	// <FS:Ansariel> FIRE-5160: Don't reset inventory filter when clearing search term
	getChild<LLButton>("btnReset")->setClickedCallback(boost::bind(&LLFloaterInventoryFinder::onResetBtn, this));

	updateElementsFromFilter();
	return TRUE;
}
void LLFloaterInventoryFinder::onTimeAgo(LLUICtrl *ctrl, void *user_data)
{
	LLFloaterInventoryFinder *self = (LLFloaterInventoryFinder *)user_data;
	if (!self) return;
	
	if ( self->mSpinSinceDays->get() ||  self->mSpinSinceHours->get() )
	{
		self->getChild<LLUICtrl>("check_since_logoff")->setValue(false);

		U32 days = (U32)self->mSpinSinceDays->get();
		U32 hours = (U32)self->mSpinSinceHours->get();
		if (hours >= 24)
		{
			// Try to handle both cases of spinner clicking and text input in a sensible fashion as best as possible.
			// There is no way to tell if someone has clicked the spinner to get to 24 or input 24 manually, so in
			// this case add to days.  Any value > 24 means they have input the hours manually, so do not add to the
			// current day value.
			if (24 == hours)  // Got to 24 via spinner clicking or text input of 24
			{
				days = days + hours / 24;
			}
			else	// Text input, so do not add to days
			{ 
				days = hours / 24;
			}
			hours = (U32)hours % 24;
			self->mSpinSinceHours->setFocus(false);
			self->mSpinSinceDays->setFocus(false);
			self->mSpinSinceDays->set((F32)days);
			self->mSpinSinceHours->set((F32)hours);
			self->mSpinSinceHours->setFocus(true);
		}
	}
}

// <FS:Ansariel> FIRE-5160: Don't reset inventory filter when clearing search term
void LLFloaterInventoryFinder::onResetBtn()
{
<<<<<<< HEAD
	mFilter->resetDefault();
	LLInventoryPanel* panel = mPanelMainInventory->getPanel();
=======
	LLInventoryPanel* panel = mPanelMainInventory->getPanel();
	panel->getFilter().resetDefault();
>>>>>>> f3905345
	if (panel->getName() == "All Items")
	{
		panel->setFilterTypes(0xffffffffffffffffULL);
	}

<<<<<<< HEAD
	mPanelMainInventory->updateFilterDropdown(mFilter);
	mFilter->setFilterCreator(LLInventoryFilter::FILTERCREATOR_ALL);
=======
	LLInventoryFilter &filter = panel->getFilter();
	mPanelMainInventory->updateFilterDropdown(&filter);
>>>>>>> f3905345

	updateElementsFromFilter();
}
// </FS:Ansariel>

void LLFloaterInventoryFinder::changeFilter(LLInventoryFilter* filter)
{
	mFilter = filter;
	updateElementsFromFilter();
}

void LLFloaterInventoryFinder::updateElementsFromFilter()
{
	if (!mFilter)
		return;

	// Get data needed for filter display
	U32 filter_types = mFilter->getFilterObjectTypes();
	std::string filter_string = mFilter->getFilterSubString();
	LLInventoryFilter::EFolderShow show_folders = mFilter->getShowFolderState();
	U32 hours = mFilter->getHoursAgo();
	U32 date_search_direction = mFilter->getDateSearchDirection();

	LLInventoryFilter::EFilterCreatorType filter_creator = mFilter->getFilterCreator();
	bool show_created_by_me = ((filter_creator == LLInventoryFilter::FILTERCREATOR_ALL) || (filter_creator == LLInventoryFilter::FILTERCREATOR_SELF));
	bool show_created_by_others = ((filter_creator == LLInventoryFilter::FILTERCREATOR_ALL) || (filter_creator == LLInventoryFilter::FILTERCREATOR_OTHERS));

	// update the ui elements
	// <FS:PP> Make floater title translatable
	// setTitle(mFilter->getName());
	setTitle(LLTrans::getString(mFilter->getName()));
	// </FS:PP>

	getChild<LLUICtrl>("check_animation")->setValue((S32) (filter_types & 0x1 << LLInventoryType::IT_ANIMATION));

	getChild<LLUICtrl>("check_calling_card")->setValue((S32) (filter_types & 0x1 << LLInventoryType::IT_CALLINGCARD));
	getChild<LLUICtrl>("check_clothing")->setValue((S32) (filter_types & 0x1 << LLInventoryType::IT_WEARABLE));
	getChild<LLUICtrl>("check_gesture")->setValue((S32) (filter_types & 0x1 << LLInventoryType::IT_GESTURE));
	getChild<LLUICtrl>("check_landmark")->setValue((S32) (filter_types & 0x1 << LLInventoryType::IT_LANDMARK));
	getChild<LLUICtrl>("check_mesh")->setValue((S32) (filter_types & 0x1 << LLInventoryType::IT_MESH));
	getChild<LLUICtrl>("check_notecard")->setValue((S32) (filter_types & 0x1 << LLInventoryType::IT_NOTECARD));
	getChild<LLUICtrl>("check_object")->setValue((S32) (filter_types & 0x1 << LLInventoryType::IT_OBJECT));
	getChild<LLUICtrl>("check_script")->setValue((S32) (filter_types & 0x1 << LLInventoryType::IT_LSL));
	getChild<LLUICtrl>("check_sound")->setValue((S32) (filter_types & 0x1 << LLInventoryType::IT_SOUND));
	getChild<LLUICtrl>("check_texture")->setValue((S32) (filter_types & 0x1 << LLInventoryType::IT_TEXTURE));
	getChild<LLUICtrl>("check_snapshot")->setValue((S32) (filter_types & 0x1 << LLInventoryType::IT_SNAPSHOT));
	getChild<LLUICtrl>("check_transferable")->setValue(mFilter->getFilterTransferable()); // <FS:Ansariel> FIRE-19340: search inventory by transferable permission
	getChild<LLUICtrl>("check_show_empty")->setValue(show_folders == LLInventoryFilter::SHOW_ALL_FOLDERS);

	getChild<LLUICtrl>("check_created_by_me")->setValue(show_created_by_me);
	getChild<LLUICtrl>("check_created_by_others")->setValue(show_created_by_others);

	getChild<LLUICtrl>("check_since_logoff")->setValue(mFilter->isSinceLogoff());
	mSpinSinceHours->set((F32)(hours % 24));
	mSpinSinceDays->set((F32)(hours / 24));
	getChild<LLRadioGroup>("date_search_direction")->setSelectedIndex(date_search_direction);
}

void LLFloaterInventoryFinder::draw()
{
	U64 filter = 0xffffffffffffffffULL;
	BOOL filtered_by_all_types = TRUE;

	if (!getChild<LLUICtrl>("check_animation")->getValue())
	{
		filter &= ~(0x1 << LLInventoryType::IT_ANIMATION);
		filtered_by_all_types = FALSE;
	}


	if (!getChild<LLUICtrl>("check_calling_card")->getValue())
	{
		filter &= ~(0x1 << LLInventoryType::IT_CALLINGCARD);
		filtered_by_all_types = FALSE;
	}

	if (!getChild<LLUICtrl>("check_clothing")->getValue())
	{
		filter &= ~(0x1 << LLInventoryType::IT_WEARABLE);
		filtered_by_all_types = FALSE;
	}

	if (!getChild<LLUICtrl>("check_gesture")->getValue())
	{
		filter &= ~(0x1 << LLInventoryType::IT_GESTURE);
		filtered_by_all_types = FALSE;
	}

	if (!getChild<LLUICtrl>("check_landmark")->getValue())


	{
		filter &= ~(0x1 << LLInventoryType::IT_LANDMARK);
		filtered_by_all_types = FALSE;
	}

	if (!getChild<LLUICtrl>("check_mesh")->getValue())
	{
		filter &= ~(0x1 << LLInventoryType::IT_MESH);
		filtered_by_all_types = FALSE;
	}

	if (!getChild<LLUICtrl>("check_notecard")->getValue())
	{
		filter &= ~(0x1 << LLInventoryType::IT_NOTECARD);
		filtered_by_all_types = FALSE;
	}

	if (!getChild<LLUICtrl>("check_object")->getValue())
	{
		filter &= ~(0x1 << LLInventoryType::IT_OBJECT);
		filter &= ~(0x1 << LLInventoryType::IT_ATTACHMENT);
		filtered_by_all_types = FALSE;
	}

	if (!getChild<LLUICtrl>("check_script")->getValue())
	{
		filter &= ~(0x1 << LLInventoryType::IT_LSL);
		filtered_by_all_types = FALSE;
	}

	if (!getChild<LLUICtrl>("check_sound")->getValue())
	{
		filter &= ~(0x1 << LLInventoryType::IT_SOUND);
		filtered_by_all_types = FALSE;
	}

	if (!getChild<LLUICtrl>("check_texture")->getValue())
	{
		filter &= ~(0x1 << LLInventoryType::IT_TEXTURE);
		filtered_by_all_types = FALSE;
	}

	if (!getChild<LLUICtrl>("check_snapshot")->getValue())
	{
		filter &= ~(0x1 << LLInventoryType::IT_SNAPSHOT);
		filtered_by_all_types = FALSE;
	}

	if (!filtered_by_all_types || (mPanelMainInventory->getPanel()->getFilter().getFilterTypes() & LLInventoryFilter::FILTERTYPE_DATE))
	{
		// don't include folders in filter, unless I've selected everything or filtering by date
		filter &= ~(0x1 << LLInventoryType::IT_CATEGORY);
	}

	// update the panel, panel will update the filter
	mPanelMainInventory->getPanel()->setShowFolderState(getCheckShowEmpty() ?
		LLInventoryFilter::SHOW_ALL_FOLDERS : LLInventoryFilter::SHOW_NON_EMPTY_FOLDERS);
	mPanelMainInventory->getPanel()->setFilterTypes(filter);

	if (getCheckSinceLogoff())
	{
		mSpinSinceDays->set(0);
		mSpinSinceHours->set(0);
	}
	U32 days = (U32)mSpinSinceDays->get();
	U32 hours = (U32)mSpinSinceHours->get();
	if (hours >= 24)
	{
		days = hours / 24;
		hours = (U32)hours % 24;
		// A UI element that has focus will not display a new value set to it
		mSpinSinceHours->setFocus(false);
		mSpinSinceDays->setFocus(false);
		mSpinSinceDays->set((F32)days);
		mSpinSinceHours->set((F32)hours);
		mSpinSinceHours->setFocus(true);
	}
	hours += days * 24;

	mPanelMainInventory->getPanel()->setHoursAgo(hours);
	mPanelMainInventory->getPanel()->setSinceLogoff(getCheckSinceLogoff());
	// <FS:Ansariel> FIRE-19340: search inventory by transferable permission
	mPanelMainInventory->getPanel()->setTransferable(getChild<LLUICtrl>("check_transferable")->getValue().asBoolean());
	mPanelMainInventory->setFilterTextFromFilter();
	mPanelMainInventory->getPanel()->setDateSearchDirection(getDateSearchDirection());

	LLPanel::draw();
}

void LLFloaterInventoryFinder::onCreatorSelfFilterCommit()
{
	bool show_creator_self = mCreatorSelf->getValue();
	bool show_creator_other = mCreatorOthers->getValue();

	if(show_creator_self && show_creator_other)
	{
		mFilter->setFilterCreator(LLInventoryFilter::FILTERCREATOR_ALL);
	}
	else if(show_creator_self)
	{
		mFilter->setFilterCreator(LLInventoryFilter::FILTERCREATOR_SELF);
	}
	else if(!show_creator_self || !show_creator_other)
	{
		mFilter->setFilterCreator(LLInventoryFilter::FILTERCREATOR_OTHERS);
		mCreatorOthers->set(TRUE);
	}
}

void LLFloaterInventoryFinder::onCreatorOtherFilterCommit()
{
	bool show_creator_self = mCreatorSelf->getValue();
	bool show_creator_other = mCreatorOthers->getValue();

	if(show_creator_self && show_creator_other)
	{
		mFilter->setFilterCreator(LLInventoryFilter::FILTERCREATOR_ALL);
	}
	else if(show_creator_other)
	{
		mFilter->setFilterCreator(LLInventoryFilter::FILTERCREATOR_OTHERS);
	}
	else if(!show_creator_other || !show_creator_self)
	{
		mFilter->setFilterCreator(LLInventoryFilter::FILTERCREATOR_SELF);
		mCreatorSelf->set(TRUE);
	}
}

BOOL LLFloaterInventoryFinder::getCheckShowEmpty()
{
	return getChild<LLUICtrl>("check_show_empty")->getValue();
}

BOOL LLFloaterInventoryFinder::getCheckSinceLogoff()
{
	return getChild<LLUICtrl>("check_since_logoff")->getValue();
}

U32 LLFloaterInventoryFinder::getDateSearchDirection()
{
	return 	getChild<LLRadioGroup>("date_search_direction")->getSelectedIndex();
}

void LLFloaterInventoryFinder::onCloseBtn(void* user_data)
{
	LLFloaterInventoryFinder* finderp = (LLFloaterInventoryFinder*)user_data;
	finderp->closeFloater();
}

// static
void LLFloaterInventoryFinder::selectAllTypes(void* user_data)
{
	LLFloaterInventoryFinder* self = (LLFloaterInventoryFinder*)user_data;
	if(!self) return;

	self->getChild<LLUICtrl>("check_animation")->setValue(TRUE);
	self->getChild<LLUICtrl>("check_calling_card")->setValue(TRUE);
	self->getChild<LLUICtrl>("check_clothing")->setValue(TRUE);
	self->getChild<LLUICtrl>("check_gesture")->setValue(TRUE);
	self->getChild<LLUICtrl>("check_landmark")->setValue(TRUE);
	self->getChild<LLUICtrl>("check_mesh")->setValue(TRUE);
	self->getChild<LLUICtrl>("check_notecard")->setValue(TRUE);
	self->getChild<LLUICtrl>("check_object")->setValue(TRUE);
	self->getChild<LLUICtrl>("check_script")->setValue(TRUE);
	self->getChild<LLUICtrl>("check_sound")->setValue(TRUE);
	self->getChild<LLUICtrl>("check_texture")->setValue(TRUE);
	self->getChild<LLUICtrl>("check_snapshot")->setValue(TRUE);
}

//static
void LLFloaterInventoryFinder::selectNoTypes(void* user_data)
{
	LLFloaterInventoryFinder* self = (LLFloaterInventoryFinder*)user_data;
	if(!self) return;

	self->getChild<LLUICtrl>("check_animation")->setValue(FALSE);
	self->getChild<LLUICtrl>("check_calling_card")->setValue(FALSE);
	self->getChild<LLUICtrl>("check_clothing")->setValue(FALSE);
	self->getChild<LLUICtrl>("check_gesture")->setValue(FALSE);
	self->getChild<LLUICtrl>("check_landmark")->setValue(FALSE);
	self->getChild<LLUICtrl>("check_mesh")->setValue(FALSE);
	self->getChild<LLUICtrl>("check_notecard")->setValue(FALSE);
	self->getChild<LLUICtrl>("check_object")->setValue(FALSE);
	self->getChild<LLUICtrl>("check_script")->setValue(FALSE);
	self->getChild<LLUICtrl>("check_sound")->setValue(FALSE);
	self->getChild<LLUICtrl>("check_texture")->setValue(FALSE);
	self->getChild<LLUICtrl>("check_snapshot")->setValue(FALSE);
}

// <FS:Zi> Inventory Collapse and Expand Buttons
void LLPanelMainInventory::onCollapseButtonClicked()
{
//	mFilterEditor->clear();
	onFilterEdit("");
	getPanel()->closeAllFolders();
}

void LLPanelMainInventory::onExpandButtonClicked()
{
	getPanel()->openAllFolders();
}
// </FS:Zi> Inventory Collapse and Expand Buttons

// <FS:Ansariel> FIRE-19493: "Show Original" should open main inventory panel
void LLPanelMainInventory::showAllItemsPanel()
{
	mFilterTabs->selectTabByName("All Items");
}
// </FS:Ansariel>

//////////////////////////////////////////////////////////////////////////////////
// List Commands                                                                //

void LLPanelMainInventory::initListCommandsHandlers()
{
	childSetAction("trash_btn", boost::bind(&LLPanelMainInventory::onTrashButtonClick, this));
	childSetAction("add_btn", boost::bind(&LLPanelMainInventory::onAddButtonClick, this));

	mTrashButton = getChild<LLDragAndDropButton>("trash_btn");
	mTrashButton->setDragAndDropHandler(boost::bind(&LLPanelMainInventory::handleDragAndDropToTrash, this
			,	_4 // BOOL drop
			,	_5 // EDragAndDropType cargo_type
			,	_7 // EAcceptance* accept
			));

	mCommitCallbackRegistrar.add("Inventory.GearDefault.Custom.Action", boost::bind(&LLPanelMainInventory::onCustomAction, this, _2));
	mEnableCallbackRegistrar.add("Inventory.GearDefault.Check", boost::bind(&LLPanelMainInventory::isActionChecked, this, _2));
	mEnableCallbackRegistrar.add("Inventory.GearDefault.Enable", boost::bind(&LLPanelMainInventory::isActionEnabled, this, _2));
	mMenuGearDefault = LLUICtrlFactory::getInstance()->createFromFile<LLToggleableMenu>("menu_inventory_gear_default.xml", gMenuHolder, LLViewerMenuHolderGL::child_registry_t::instance());
	mGearMenuButton->setMenu(mMenuGearDefault);
	LLMenuGL* menu = LLUICtrlFactory::getInstance()->createFromFile<LLMenuGL>("menu_inventory_add.xml", gMenuHolder, LLViewerMenuHolderGL::child_registry_t::instance());
	mMenuAddHandle = menu->getHandle();

	// Update the trash button when selected item(s) get worn or taken off.
	LLOutfitObserver::instance().addCOFChangedCallback(boost::bind(&LLPanelMainInventory::updateListCommands, this));
}

void LLPanelMainInventory::updateListCommands()
{
	bool trash_enabled = isActionEnabled("delete");

	mTrashButton->setEnabled(trash_enabled);
}

void LLPanelMainInventory::onAddButtonClick()
{
// Gray out the "New Folder" option when the Recent tab is active as new folders will not be displayed
// unless "Always show folders" is checked in the filter options.
	bool recent_active = ("Recent Items" == mActivePanel->getName());
	LLMenuGL* menu = (LLMenuGL*)mMenuAddHandle.get();
	if (menu)
	{
		menu->getChild<LLMenuItemGL>("New Folder")->setEnabled(!recent_active);

		setUploadCostIfNeeded();

		showActionMenu(menu,"add_btn");
	}
}

void LLPanelMainInventory::showActionMenu(LLMenuGL* menu, std::string spawning_view_name)
{
	if (menu)
	{
		menu->buildDrawLabels();
		menu->updateParent(LLMenuGL::sMenuContainer);
		LLView* spawning_view = getChild<LLView> (spawning_view_name);
		S32 menu_x, menu_y;
		//show menu in co-ordinates of panel
		spawning_view->localPointToOtherView(0, spawning_view->getRect().getHeight(), &menu_x, &menu_y, this);
		menu_y += menu->getRect().getHeight();
		LLMenuGL::showPopup(this, menu, menu_x, menu_y);
	}
}

void LLPanelMainInventory::onTrashButtonClick()
{
	onClipboardAction("delete");
}

void LLPanelMainInventory::onClipboardAction(const LLSD& userdata)
{
	std::string command_name = userdata.asString();
	getActivePanel()->doToSelected(command_name);
}

void LLPanelMainInventory::saveTexture(const LLSD& userdata)
{
	LLFolderViewItem* current_item = getActivePanel()->getRootFolder()->getCurSelectedItem();
	if (!current_item)
	{
		return;
	}
	
	const LLUUID& item_id = static_cast<LLFolderViewModelItemInventory*>(current_item->getViewModelItem())->getUUID();
	LLPreviewTexture* preview_texture = LLFloaterReg::showTypedInstance<LLPreviewTexture>("preview_texture", LLSD(item_id), TAKE_FOCUS_YES);
	if (preview_texture)
	{
		preview_texture->openToSave();
	}
}

void LLPanelMainInventory::onCustomAction(const LLSD& userdata)
{
	if (!isActionEnabled(userdata))
		return;

	const std::string command_name = userdata.asString();
	if (command_name == "new_window")
	{
		newWindow();
	}
	if (command_name == "sort_by_name")
	{
		const LLSD arg = "name";
		setSortBy(arg);
	}
	if (command_name == "sort_by_recent")
	{
		const LLSD arg = "date";
		setSortBy(arg);
	}
	if (command_name == "sort_folders_by_name")
	{
		const LLSD arg = "foldersalwaysbyname";
		setSortBy(arg);
	}
	if (command_name == "sort_system_folders_to_top")
	{
		const LLSD arg = "systemfolderstotop";
		setSortBy(arg);
	}
	if (command_name == "add_objects_on_double_click")
	{
		gSavedSettings.setBOOL("FSDoubleClickAddInventoryObjects",!gSavedSettings.getBOOL("FSDoubleClickAddInventoryObjects"));
	}
	if (command_name == "add_clothing_on_double_click")
	{
		gSavedSettings.setBOOL("FSDoubleClickAddInventoryClothing",!gSavedSettings.getBOOL("FSDoubleClickAddInventoryClothing"));
	}
	if (command_name == "show_filters")
	{
		toggleFindOptions();
	}
	if (command_name == "reset_filters")
	{
		resetFilters();
	}
	if (command_name == "close_folders")
	{
		closeAllFolders();
	}
	if (command_name == "empty_trash")
	{
		const std::string notification = "ConfirmEmptyTrash";
		gInventory.emptyFolderType(notification, LLFolderType::FT_TRASH);
	}
	if (command_name == "empty_lostnfound")
	{
		const std::string notification = "ConfirmEmptyLostAndFound";
		gInventory.emptyFolderType(notification, LLFolderType::FT_LOST_AND_FOUND);
	}
	if (command_name == "save_texture")
	{
		saveTexture(userdata);
	}
	// This doesn't currently work, since the viewer can't change an assetID an item.
	if (command_name == "regenerate_link")
	{
		LLInventoryPanel *active_panel = getActivePanel();
		LLFolderViewItem* current_item = active_panel->getRootFolder()->getCurSelectedItem();
		if (!current_item)
		{
			return;
		}
		const LLUUID item_id = static_cast<LLFolderViewModelItemInventory*>(current_item->getViewModelItem())->getUUID();
		LLViewerInventoryItem *item = gInventory.getItem(item_id);
		if (item)
		{
			item->regenerateLink();
		}
		active_panel->setSelection(item_id, TAKE_FOCUS_NO);
	}
	if (command_name == "find_original")
	{
		LLFolderViewItem* current_item = getActivePanel()->getRootFolder()->getCurSelectedItem();
		if (!current_item)
		{
			return;
		}
		static_cast<LLFolderViewModelItemInventory*>(current_item->getViewModelItem())->performAction(getActivePanel()->getModel(), "goto");
	}

	if (command_name == "find_links")
	{
		LLFolderViewItem* current_item = getActivePanel()->getRootFolder()->getCurSelectedItem();
		if (!current_item)
		{
			return;
		}
		const LLUUID& item_id = static_cast<LLFolderViewModelItemInventory*>(current_item->getViewModelItem())->getUUID();
		const std::string &item_name = current_item->getViewModelItem()->getName();
		mFilterSubString = item_name;

		LLInventoryFilter &filter = mActivePanel->getFilter();
		filter.setFindAllLinksMode(item_name, item_id);

		mFilterEditor->setText(item_name);
		mFilterEditor->setFocus(TRUE);
	}

	if (command_name == "replace_links")
	{
		LLSD params;
		LLFolderViewItem* current_item = getActivePanel()->getRootFolder()->getCurSelectedItem();
		if (current_item)
		{
			LLInvFVBridge* bridge = (LLInvFVBridge*)current_item->getViewModelItem();

			if (bridge)
			{
				LLInventoryObject* obj = bridge->getInventoryObject();
				if (obj && obj->getType() != LLAssetType::AT_CATEGORY && obj->getActualType() != LLAssetType::AT_LINK_FOLDER)
				{
					params = LLSD(obj->getUUID());
				}
			}
		}
		LLFloaterReg::showInstance("linkreplace", params);
	}

	// <FS:Ansariel> Inventory Links Replace
	if (command_name == "replace_links")
	{
		LLSD params;
		LLFolderViewItem* current_item = getActivePanel()->getRootFolder()->getCurSelectedItem();
		if (current_item)
		{
			LLInvFVBridge* bridge = (LLInvFVBridge*)current_item->getViewModelItem();

			if (bridge)
			{
				LLInventoryObject* obj = bridge->getInventoryObject();
				if (obj && obj->getType() != LLAssetType::AT_CATEGORY && obj->getActualType() != LLAssetType::AT_LINK_FOLDER)
				{
					params = LLSD(obj->getUUID());
				}
			}
		}
		LLFloaterReg::showInstance("fs_linkreplace", params);
	}
	// </FS:Ansariel>
}

void LLPanelMainInventory::onVisibilityChange( BOOL new_visibility )
{
	if(!new_visibility)
	{
		LLMenuGL* menu = (LLMenuGL*)mMenuAddHandle.get();
		if (menu)
		{
			menu->setVisible(FALSE);
		}
		// <FS:Ansariel> FIRE-20109: Crash at start using Vintage skin
		//getActivePanel()->getRootFolder()->finishRenamingItem();
		LLInventoryPanel* panel = getActivePanel();
		if (panel)
		{
			panel->getRootFolder()->finishRenamingItem();
		}
		// </FS:Ansariel>
	}
}

bool LLPanelMainInventory::isSaveTextureEnabled(const LLSD& userdata)
{
	LLFolderViewItem* current_item = getActivePanel()->getRootFolder()->getCurSelectedItem();
	if (current_item) 
	{
		LLViewerInventoryItem *inv_item = dynamic_cast<LLViewerInventoryItem*>(static_cast<LLFolderViewModelItemInventory*>(current_item->getViewModelItem())->getInventoryObject());
		if(inv_item)
		{
			bool can_save = inv_item->checkPermissionsSet(PERM_ITEM_UNRESTRICTED);
			LLInventoryType::EType curr_type = static_cast<LLFolderViewModelItemInventory*>(current_item->getViewModelItem())->getInventoryType();
			return can_save && (curr_type == LLInventoryType::IT_TEXTURE || curr_type == LLInventoryType::IT_SNAPSHOT);
		}
	}
	return false;
}

BOOL LLPanelMainInventory::isActionEnabled(const LLSD& userdata)
{
	const std::string command_name = userdata.asString();
	// <FS:Ansariel> Unused changes from STORM-2091 that has been fixed by LL differently in the meantime
	//if (command_name == "not_empty")
	//{
	//	BOOL status = FALSE;
	//	LLFolderViewItem* current_item = getActivePanel()->getRootFolder()->getCurSelectedItem();
	//	if (current_item)
	//	{
	//		const LLUUID& item_id = static_cast<LLFolderViewModelItemInventory*>(current_item->getViewModelItem())->getUUID();
	//		LLInventoryModel::cat_array_t* cat_array;
	//		LLInventoryModel::item_array_t* item_array;
	//		gInventory.getDirectDescendentsOf(item_id, cat_array, item_array);
	//		status = (0 == cat_array->size() && 0 == item_array->size());
	//	}
	//	return status;
	//}
	// </FS:Ansariel>
	if (command_name == "delete")
	{
		return getActivePanel()->isSelectionRemovable();
	}
	if (command_name == "save_texture")
	{
		return isSaveTextureEnabled(userdata);
	}
	if (command_name == "find_original")
	{
		LLFolderViewItem* current_item = getActivePanel()->getRootFolder()->getCurSelectedItem();
		if (!current_item) return FALSE;
		const LLUUID& item_id = static_cast<LLFolderViewModelItemInventory*>(current_item->getViewModelItem())->getUUID();
		const LLViewerInventoryItem *item = gInventory.getItem(item_id);
		if (item && item->getIsLinkType() && !item->getIsBrokenLink())
		{
			return TRUE;
		}
		return FALSE;
	}

	if (command_name == "find_links")
	{
		LLFolderView* root = getActivePanel()->getRootFolder();
		std::set<LLFolderViewItem*> selection_set = root->getSelectionList();
		if (selection_set.size() != 1) return FALSE;
		LLFolderViewItem* current_item = root->getCurSelectedItem();
		if (!current_item) return FALSE;
		const LLUUID& item_id = static_cast<LLFolderViewModelItemInventory*>(current_item->getViewModelItem())->getUUID();
		const LLInventoryObject *obj = gInventory.getObject(item_id);
		if (obj && !obj->getIsLinkType() && LLAssetType::lookupCanLink(obj->getType()))
		{
			return TRUE;
		}
		return FALSE;
	}
	// This doesn't currently work, since the viewer can't change an assetID an item.
	if (command_name == "regenerate_link")
	{
		LLFolderViewItem* current_item = getActivePanel()->getRootFolder()->getCurSelectedItem();
		if (!current_item) return FALSE;
		const LLUUID& item_id = static_cast<LLFolderViewModelItemInventory*>(current_item->getViewModelItem())->getUUID();
		const LLViewerInventoryItem *item = gInventory.getItem(item_id);
		if (item && item->getIsBrokenLink())
		{
			return TRUE;
		}
		return FALSE;
	}

	if (command_name == "share")
	{
		LLFolderViewItem* current_item = getActivePanel()->getRootFolder()->getCurSelectedItem();
		if (!current_item) return FALSE;
		LLSidepanelInventory* parent = LLFloaterSidePanelContainer::getPanel<LLSidepanelInventory>("inventory");
		return parent ? parent->canShare() : FALSE;
	}
	if (command_name == "empty_trash")
	{
		const LLUUID &trash_id = gInventory.findCategoryUUIDForType(LLFolderType::FT_TRASH);
		LLInventoryModel::EHasChildren children = gInventory.categoryHasChildren(trash_id);
		return children != LLInventoryModel::CHILDREN_NO && gInventory.isCategoryComplete(trash_id);
	}
	if (command_name == "empty_lostnfound")
	{
		const LLUUID &trash_id = gInventory.findCategoryUUIDForType(LLFolderType::FT_LOST_AND_FOUND);
		LLInventoryModel::EHasChildren children = gInventory.categoryHasChildren(trash_id);
		return children != LLInventoryModel::CHILDREN_NO && gInventory.isCategoryComplete(trash_id);
	}

	return TRUE;
}

BOOL LLPanelMainInventory::isActionChecked(const LLSD& userdata)
{
	U32 sort_order_mask = getActivePanel()->getSortOrder();
	const std::string command_name = userdata.asString();
	if (command_name == "sort_by_name")
	{
		return ~sort_order_mask & LLInventoryFilter::SO_DATE;
	}

	if (command_name == "sort_by_recent")
	{
		return sort_order_mask & LLInventoryFilter::SO_DATE;
	}

	if (command_name == "sort_folders_by_name")
	{
		return sort_order_mask & LLInventoryFilter::SO_FOLDERS_BY_NAME;
	}

	if (command_name == "sort_system_folders_to_top")
	{
		return sort_order_mask & LLInventoryFilter::SO_SYSTEM_FOLDERS_TO_TOP;
	}

	if (command_name == "add_objects_on_double_click")
	{
		return gSavedSettings.getBOOL("FSDoubleClickAddInventoryObjects");
	}
	
	if (command_name == "add_clothing_on_double_click")
	{
		return gSavedSettings.getBOOL("FSDoubleClickAddInventoryClothing");
	}


<<<<<<< HEAD
	return FALSE;
}

// <FS:Zi> Filter Links Menu
void LLPanelMainInventory::onFilterLinksChecked(const LLSD& userdata)
{
	const std::string command_name = userdata.asString();
	if (command_name == "show_links")
	{
		getActivePanel()->setFilterLinks(LLInventoryFilter::FILTERLINK_INCLUDE_LINKS);
	}

	if (command_name == "only_links")
	{
		getActivePanel()->setFilterLinks(LLInventoryFilter::FILTERLINK_ONLY_LINKS);
	}

	if (command_name == "hide_links")
	{
		getActivePanel()->setFilterLinks(LLInventoryFilter::FILTERLINK_EXCLUDE_LINKS);
	}
}

BOOL LLPanelMainInventory::isFilterLinksChecked(const LLSD& userdata)
{
	const std::string command_name = userdata.asString();
	if (command_name == "show_links")
	{
		return (getActivePanel()->getFilter().getFilterLinks() == LLInventoryFilter::FILTERLINK_INCLUDE_LINKS);
	}

	if (command_name == "only_links")
	{
		return (getActivePanel()->getFilter().getFilterLinks() == LLInventoryFilter::FILTERLINK_ONLY_LINKS);
	}

	if (command_name == "hide_links")
	{
		return (getActivePanel()->getFilter().getFilterLinks() == LLInventoryFilter::FILTERLINK_EXCLUDE_LINKS);
	}

=======
>>>>>>> f3905345
	return FALSE;
}
// </FS:Zi> Filter Links Menu

// <FS:Zi> Extended Inventory Search
void LLPanelMainInventory::onSearchTypeChecked(const LLSD& userdata)
{
	std::string new_type = userdata.asString();
	if (new_type == "search_by_name")
	{
		getActivePanel()->setSearchType(LLInventoryFilter::SEARCHTYPE_NAME);
	}
	if (new_type == "search_by_creator")
	{
		getActivePanel()->setSearchType(LLInventoryFilter::SEARCHTYPE_CREATOR);
	}
	if (new_type == "search_by_description")
	{
		getActivePanel()->setSearchType(LLInventoryFilter::SEARCHTYPE_DESCRIPTION);
	}
	if (new_type == "search_by_UUID")
	{
		getActivePanel()->setSearchType(LLInventoryFilter::SEARCHTYPE_UUID);
	}
	if (new_type == "search_by_all")
	{
		getActivePanel()->setSearchType(LLInventoryFilter::SEARCHTYPE_ALL);
	}
	resetFilters();
}

BOOL LLPanelMainInventory::isSearchTypeChecked(const LLSD& userdata)
{
	LLInventoryFilter::ESearchType search_type = getActivePanel()->getSearchType();
	const std::string command_name = userdata.asString();
	if (command_name == "search_by_name")
	{
		return (search_type == LLInventoryFilter::SEARCHTYPE_NAME);
	}

	if (command_name == "search_by_creator")
	{
		return (search_type == LLInventoryFilter::SEARCHTYPE_CREATOR);
	}

	if (command_name == "search_by_description")
	{
		return (search_type == LLInventoryFilter::SEARCHTYPE_DESCRIPTION);
	}

	if (command_name == "search_by_UUID")
	{
		return (search_type == LLInventoryFilter::SEARCHTYPE_UUID);
	}

	if (command_name == "search_by_all")
	{
		return (search_type == LLInventoryFilter::SEARCHTYPE_ALL);
	}
	return FALSE;
}
// </FS:Zi> Extended Inventory Search

// <FS:Zi> Filter Links Menu
void LLPanelMainInventory::onFilterLinksChecked(const LLSD& userdata)
{
	const std::string command_name = userdata.asString();
	if (command_name == "show_links")
	{
		getActivePanel()->setFilterLinks(LLInventoryFilter::FILTERLINK_INCLUDE_LINKS);
	}

	if (command_name == "only_links")
	{
		getActivePanel()->setFilterLinks(LLInventoryFilter::FILTERLINK_ONLY_LINKS);
	}

	if (command_name == "hide_links")
	{
		getActivePanel()->setFilterLinks(LLInventoryFilter::FILTERLINK_EXCLUDE_LINKS);
	}
}

BOOL LLPanelMainInventory::isFilterLinksChecked(const LLSD& userdata)
{
	const std::string command_name = userdata.asString();
	if (command_name == "show_links")
	{
		return (getActivePanel()->getFilter().getFilterLinks() == LLInventoryFilter::FILTERLINK_INCLUDE_LINKS);
	}

	if (command_name == "only_links")
	{
		return (getActivePanel()->getFilter().getFilterLinks() == LLInventoryFilter::FILTERLINK_ONLY_LINKS);
	}

	if (command_name == "hide_links")
	{
		return (getActivePanel()->getFilter().getFilterLinks() == LLInventoryFilter::FILTERLINK_EXCLUDE_LINKS);
	}

	return FALSE;
}
// </FS:Zi> Filter Links Menu

// <FS:Zi> Extended Inventory Search
void LLPanelMainInventory::onSearchTargetChecked(const LLSD& userdata)
{
	getActivePanel()->setFilterSubStringTarget(userdata.asString());
	resetFilters();
}

LLInventoryFilter::EFilterSubstringTarget LLPanelMainInventory::getSearchTarget() const
{
	return getActivePanel()->getFilterSubStringTarget();
}

BOOL LLPanelMainInventory::isSearchTargetChecked(const LLSD& userdata)
{
	const std::string command_name = userdata.asString();
	if (command_name == "name")
	{
		return (getSearchTarget() == LLInventoryFilter::SUBST_TARGET_NAME);
	}

	if (command_name == "creator")
	{
		return (getSearchTarget() == LLInventoryFilter::SUBST_TARGET_CREATOR);
	}

	if (command_name == "description")
	{
		return (getSearchTarget() == LLInventoryFilter::SUBST_TARGET_DESCRIPTION);
	}

	if (command_name == "uuid")
	{
		return (getSearchTarget() == LLInventoryFilter::SUBST_TARGET_UUID);
	}

	if (command_name == "all")
	{
		return (getSearchTarget() == LLInventoryFilter::SUBST_TARGET_ALL);
	}
	return FALSE;
}
// </FS:Zi> Extended Inventory Search

bool LLPanelMainInventory::handleDragAndDropToTrash(BOOL drop, EDragAndDropType cargo_type, EAcceptance* accept)
{
	*accept = ACCEPT_NO;

	const bool is_enabled = isActionEnabled("delete");
	if (is_enabled) *accept = ACCEPT_YES_MULTI;

	if (is_enabled && drop)
	{
		onClipboardAction("delete");
	}
	return true;
}

void LLPanelMainInventory::setUploadCostIfNeeded()
{
	// *NOTE dzaporozhan
	// Upload cost is set in process_economy_data() (llviewermessage.cpp). But since we
	// have two instances of Inventory panel at the moment(and two instances of context menu),
	// call to gMenuHolder->childSetLabelArg() sets upload cost only for one of the instances.

	LLMenuGL* menu = (LLMenuGL*)mMenuAddHandle.get();
	if(mNeedUploadCost && menu)
	{
		LLMenuItemBranchGL* upload_menu = menu->findChild<LLMenuItemBranchGL>("upload");
		if(upload_menu)
		{
			S32 upload_cost = LLGlobalEconomy::getInstance()->getPriceUpload();
			std::string cost_str;

			// getPriceUpload() returns -1 if no data available yet.
// <FS:AW opensim currency support>
//			if(upload_cost >= 0)
//			{
//				mNeedUploadCost = false;
//				cost_str = llformat("%d", upload_cost);
//			}
//			else
//			{
//				cost_str = llformat("%d", gSavedSettings.getU32("DefaultUploadCost"));
//			}
#ifdef OPENSIM
			if (LLGridManager::getInstance()->isInOpenSim())
			{
				cost_str = upload_cost > 0 ? llformat("%s%d", "L$", upload_cost) : LLTrans::getString("free");
			}
			else
#endif
			{
				cost_str = "L$" + (upload_cost > 0 ? llformat("%d", upload_cost) : llformat("%d", gSavedSettings.getU32("DefaultUploadCost")));
			}
// </FS:AW opensim currency support>
			upload_menu->getChild<LLView>("Upload Image")->setLabelArg("[COST]", cost_str);
			upload_menu->getChild<LLView>("Upload Sound")->setLabelArg("[COST]", cost_str);
			upload_menu->getChild<LLView>("Upload Animation")->setLabelArg("[COST]", cost_str);
			upload_menu->getChild<LLView>("Bulk Upload")->setLabelArg("[COST]", cost_str);
		}
	}
}

// List Commands                                                              //
////////////////////////////////////////////////////////////////////////////////<|MERGE_RESOLUTION|>--- conflicted
+++ resolved
@@ -30,10 +30,7 @@
 #include "llagent.h"
 #include "llagentcamera.h"
 #include "llavataractions.h"
-<<<<<<< HEAD
 #include "llcheckboxctrl.h"
-=======
->>>>>>> f3905345
 #include "llcombobox.h"
 #include "lldndbutton.h"
 #include "lleconomy.h"
@@ -149,13 +146,8 @@
 	// </FS:Zi> Filter Links Menu
 
 	// <FS:Zi> Extended Inventory Search
-<<<<<<< HEAD
 	mCommitCallbackRegistrar.add("Inventory.SearchType.Set", boost::bind(&LLPanelMainInventory::onSearchTypeChecked, this, _2));
 	mEnableCallbackRegistrar.add("Inventory.SearchType.Check", boost::bind(&LLPanelMainInventory::isSearchTypeChecked, this, _2));
-=======
-	mCommitCallbackRegistrar.add("Inventory.SearchTarget.Set", boost::bind(&LLPanelMainInventory::onSearchTargetChecked, this, _2));
-	mEnableCallbackRegistrar.add("Inventory.SearchTarget.Check", boost::bind(&LLPanelMainInventory::isSearchTargetChecked, this, _2));
->>>>>>> f3905345
 	// </FS:Zi> Extended Inventory Search
 
 	// <FS:Zi> Sort By menu handlers
@@ -242,7 +234,6 @@
 		recent_items_panel->setSelectCallback(boost::bind(&LLPanelMainInventory::onSelectionChange, this, recent_items_panel, _1, _2));
 	}
 
-<<<<<<< HEAD
 	LLInventoryPanel* mWornItemsPanel = getChild<LLInventoryPanel>("Worn Items");
 	if (mWornItemsPanel)
 	{
@@ -275,32 +266,6 @@
 	{
 		mSearchTypeCombo->setCommitCallback(boost::bind(&LLPanelMainInventory::onSelectSearchType, this));
 	}
-=======
-	// <FS:ND> Bring back worn items panel.
-	LLInventoryPanel* worn_items_panel = getChild<LLInventoryPanel>("Worn Items");
-	if (worn_items_panel)
-	{
-		worn_items_panel->setWorn(TRUE);
-		worn_items_panel->setSortOrder(gSavedSettings.getU32(LLInventoryPanel::DEFAULT_SORT_ORDER));
-		worn_items_panel->setShowFolderState(LLInventoryFilter::SHOW_NON_EMPTY_FOLDERS);
-		LLInventoryFilter& worn_filter = worn_items_panel->getFilter();
-		worn_filter.setFilterObjectTypes(0xffffffffffffffffULL & ~(0x1 << LLInventoryType::IT_GESTURE | 0x1 << LLInventoryType::IT_CATEGORY));
-		worn_filter.markDefault();
-
-		// <FS:ND> Do not go all crazy and recurse through the whole inventory
-		//		worn_items_panel->openAllFolders();
-		if( worn_items_panel->getRootFolder() )
-		{
-			worn_items_panel->getRootFolder()->setOpenArrangeRecursively(TRUE, LLFolderViewFolder::RECURSE_NO);
-			worn_items_panel->getRootFolder()->arrangeAll();
-		}
-		// </FS:ND>
-
-		worn_items_panel->setSelectCallback(boost::bind(&LLPanelMainInventory::onSelectionChange, this, worn_items_panel, _1, _2));
-	}
-	// </FS:ND>
-
->>>>>>> f3905345
 	// Now load the stored settings from disk, if available.
 	std::string filterSaveName(gDirUtilp->getExpandedFilename(LL_PATH_PER_SL_ACCOUNT, FILTERS_FILENAME));
 	LL_INFOS() << "LLPanelMainInventory::init: reading from " << filterSaveName << LL_ENDL;
@@ -542,7 +507,6 @@
 	setFilterTextFromFilter();
 }
 
-<<<<<<< HEAD
 void LLPanelMainInventory::onSelectSearchType()
 {
 	std::string new_type = mSearchTypeCombo->getValue();
@@ -592,8 +556,6 @@
 	}
 }
 
-=======
->>>>>>> f3905345
 // <FS:Zi> Sort By menu handlers
 void LLPanelMainInventory::setSortBy(const LLSD& userdata)
 {
@@ -767,7 +729,6 @@
 		setFilterSubString(mFilterSubString);
 	}
 	// </FS:Ansariel> Separate search for inventory tabs from Satomi Ahn (FIRE-913 & FIRE-6862)
-<<<<<<< HEAD
 }
 
 // <FS:Zi> Filter dropdown
@@ -828,68 +789,6 @@
 	}
 }
 
-=======
-}
-
-// <FS:Zi> Filter dropdown
-void LLPanelMainInventory::onFilterTypeSelected(const std::string& filter_type_name)
-{
-	if (!mActivePanel)
-	{
-		return;
-	}
-
-	// by default enable everything
-	U64 filterTypes = ~0;
-
-	// get the pointer to the filter subwindow
-	LLFloaterInventoryFinder* finder = getFinder();
-
-	// find the filter name in our filter map
-	if (mFilterMap.find(filter_type_name) != mFilterMap.end())
-	{
-		filterTypes = mFilterMap[filter_type_name];
-	}
-	// special treatment for "all" filter
-	else if (filter_type_name == "filter_type_all")
-	{
-		// update subwindow if it's open
-		if (finder)
-		{
-			LLFloaterInventoryFinder::selectAllTypes(finder);
-		}
-	}
-	// special treatment for "custom" filter
-	else if (filter_type_name == "filter_type_custom")
-	{
-		// open the subwindow if needed, otherwise just give it focus
-		if (!finder)
-		{
-			toggleFindOptions();
-		}
-		else
-		{
-			finder->setFocus(TRUE);
-		}
-
-		return;
-	}
-	// invalid selection (broken XML?)
-	else
-	{
-		LL_WARNS() << "Invalid filter selection: " << filter_type_name << LL_ENDL;
-		return;
-	}
-
-	mActivePanel->setFilterTypes(filterTypes);
-	// update subwindow if it's open
-	if (finder)
-	{
-		finder->updateElementsFromFilter();
-	}
-}
-
->>>>>>> f3905345
 // reflect state of current filter selection in the dropdown list
 void LLPanelMainInventory::updateFilterDropdown(const LLInventoryFilter* filter)
 {
@@ -982,7 +881,6 @@
 		return;
 	}
 
-<<<<<<< HEAD
 	// <FS:Ansariel> Worn inventory panel; We do this at init and only once for performance reasons!
 	//if (getActivePanel() == mWornItemsPanel)
 	//{
@@ -990,8 +888,6 @@
 	//}
 	// </FS:Ansariel>
 	updateSearchTypeCombo();
-=======
->>>>>>> f3905345
 	// <FS:Ansariel> Separate search for inventory tabs from Satomi Ahn (FIRE-913 & FIRE-6862)
 	//setFilterSubString(mFilterSubString);
 	if (!gSavedSettings.getBOOL("FSSplitInventorySearchOverTabs"))
@@ -1032,11 +928,7 @@
 {
 	// Check to see if we are auto scrolling from the last frame
 //	LLInventoryPanel* panel = (LLInventoryPanel*)this->getActivePanel();
-<<<<<<< HEAD
 //	BOOL needsToScroll = panel->getScrollableContainer()->canAutoScroll(x, y);
-=======
-//	BOOL needsToScroll = panel->getScrollableContainer()->autoScroll(x, y);
->>>>>>> f3905345
 //	if(mFilterTabs)
 //	{
 //		if(needsToScroll)
@@ -1280,25 +1172,15 @@
 // <FS:Ansariel> FIRE-5160: Don't reset inventory filter when clearing search term
 void LLFloaterInventoryFinder::onResetBtn()
 {
-<<<<<<< HEAD
 	mFilter->resetDefault();
 	LLInventoryPanel* panel = mPanelMainInventory->getPanel();
-=======
-	LLInventoryPanel* panel = mPanelMainInventory->getPanel();
-	panel->getFilter().resetDefault();
->>>>>>> f3905345
 	if (panel->getName() == "All Items")
 	{
 		panel->setFilterTypes(0xffffffffffffffffULL);
 	}
 
-<<<<<<< HEAD
 	mPanelMainInventory->updateFilterDropdown(mFilter);
 	mFilter->setFilterCreator(LLInventoryFilter::FILTERCREATOR_ALL);
-=======
-	LLInventoryFilter &filter = panel->getFilter();
-	mPanelMainInventory->updateFilterDropdown(&filter);
->>>>>>> f3905345
 
 	updateElementsFromFilter();
 }
@@ -1821,28 +1703,6 @@
 		}
 		LLFloaterReg::showInstance("linkreplace", params);
 	}
-
-	// <FS:Ansariel> Inventory Links Replace
-	if (command_name == "replace_links")
-	{
-		LLSD params;
-		LLFolderViewItem* current_item = getActivePanel()->getRootFolder()->getCurSelectedItem();
-		if (current_item)
-		{
-			LLInvFVBridge* bridge = (LLInvFVBridge*)current_item->getViewModelItem();
-
-			if (bridge)
-			{
-				LLInventoryObject* obj = bridge->getInventoryObject();
-				if (obj && obj->getType() != LLAssetType::AT_CATEGORY && obj->getActualType() != LLAssetType::AT_LINK_FOLDER)
-				{
-					params = LLSD(obj->getUUID());
-				}
-			}
-		}
-		LLFloaterReg::showInstance("fs_linkreplace", params);
-	}
-	// </FS:Ansariel>
 }
 
 void LLPanelMainInventory::onVisibilityChange( BOOL new_visibility )
@@ -2008,7 +1868,6 @@
 	}
 
 
-<<<<<<< HEAD
 	return FALSE;
 }
 
@@ -2050,8 +1909,6 @@
 		return (getActivePanel()->getFilter().getFilterLinks() == LLInventoryFilter::FILTERLINK_EXCLUDE_LINKS);
 	}
 
-=======
->>>>>>> f3905345
 	return FALSE;
 }
 // </FS:Zi> Filter Links Menu
@@ -2110,91 +1967,6 @@
 	if (command_name == "search_by_all")
 	{
 		return (search_type == LLInventoryFilter::SEARCHTYPE_ALL);
-	}
-	return FALSE;
-}
-// </FS:Zi> Extended Inventory Search
-
-// <FS:Zi> Filter Links Menu
-void LLPanelMainInventory::onFilterLinksChecked(const LLSD& userdata)
-{
-	const std::string command_name = userdata.asString();
-	if (command_name == "show_links")
-	{
-		getActivePanel()->setFilterLinks(LLInventoryFilter::FILTERLINK_INCLUDE_LINKS);
-	}
-
-	if (command_name == "only_links")
-	{
-		getActivePanel()->setFilterLinks(LLInventoryFilter::FILTERLINK_ONLY_LINKS);
-	}
-
-	if (command_name == "hide_links")
-	{
-		getActivePanel()->setFilterLinks(LLInventoryFilter::FILTERLINK_EXCLUDE_LINKS);
-	}
-}
-
-BOOL LLPanelMainInventory::isFilterLinksChecked(const LLSD& userdata)
-{
-	const std::string command_name = userdata.asString();
-	if (command_name == "show_links")
-	{
-		return (getActivePanel()->getFilter().getFilterLinks() == LLInventoryFilter::FILTERLINK_INCLUDE_LINKS);
-	}
-
-	if (command_name == "only_links")
-	{
-		return (getActivePanel()->getFilter().getFilterLinks() == LLInventoryFilter::FILTERLINK_ONLY_LINKS);
-	}
-
-	if (command_name == "hide_links")
-	{
-		return (getActivePanel()->getFilter().getFilterLinks() == LLInventoryFilter::FILTERLINK_EXCLUDE_LINKS);
-	}
-
-	return FALSE;
-}
-// </FS:Zi> Filter Links Menu
-
-// <FS:Zi> Extended Inventory Search
-void LLPanelMainInventory::onSearchTargetChecked(const LLSD& userdata)
-{
-	getActivePanel()->setFilterSubStringTarget(userdata.asString());
-	resetFilters();
-}
-
-LLInventoryFilter::EFilterSubstringTarget LLPanelMainInventory::getSearchTarget() const
-{
-	return getActivePanel()->getFilterSubStringTarget();
-}
-
-BOOL LLPanelMainInventory::isSearchTargetChecked(const LLSD& userdata)
-{
-	const std::string command_name = userdata.asString();
-	if (command_name == "name")
-	{
-		return (getSearchTarget() == LLInventoryFilter::SUBST_TARGET_NAME);
-	}
-
-	if (command_name == "creator")
-	{
-		return (getSearchTarget() == LLInventoryFilter::SUBST_TARGET_CREATOR);
-	}
-
-	if (command_name == "description")
-	{
-		return (getSearchTarget() == LLInventoryFilter::SUBST_TARGET_DESCRIPTION);
-	}
-
-	if (command_name == "uuid")
-	{
-		return (getSearchTarget() == LLInventoryFilter::SUBST_TARGET_UUID);
-	}
-
-	if (command_name == "all")
-	{
-		return (getSearchTarget() == LLInventoryFilter::SUBST_TARGET_ALL);
 	}
 	return FALSE;
 }
