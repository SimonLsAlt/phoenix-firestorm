--- conflicted
+++ resolved
@@ -147,12 +147,7 @@
 	mCommitCallbackRegistrar.add("Inventory.DoCreate", boost::bind(&LLPanelMainInventory::doCreate, this, _2));
 	mCommitCallbackRegistrar.add("Inventory.ShowFilters", boost::bind(&LLPanelMainInventory::toggleFindOptions, this));
 	mCommitCallbackRegistrar.add("Inventory.ResetFilters", boost::bind(&LLPanelMainInventory::resetFilters, this));
-<<<<<<< HEAD
 	//mCommitCallbackRegistrar.add("Inventory.SetSortBy", boost::bind(&LLPanelMainInventory::setSortBy, this, _2)); // <FS:Zi> Sort By menu handlers
-	mCommitCallbackRegistrar.add("Inventory.Share",  boost::bind(&LLAvatarActions::shareWithAvatars, this));
-=======
-	mCommitCallbackRegistrar.add("Inventory.SetSortBy", boost::bind(&LLPanelMainInventory::setSortBy, this, _2));
->>>>>>> 6d0c0784
 
     mEnableCallbackRegistrar.add("Inventory.EnvironmentEnabled", [](LLUICtrl *, const LLSD &) { return LLPanelMainInventory::hasSettingsInventory(); });
 
@@ -676,10 +671,9 @@
 void LLPanelMainInventory::resetFilters()
 {
 	LLFloaterInventoryFinder *finder = getFinder();
-<<<<<<< HEAD
 	// <FS:Ansariel> Properly reset all filters
-	//getActivePanel()->getFilter().resetDefault();
-	LLInventoryFilter& filter = getActivePanel()->getFilter();
+	//getCurrentFilter().resetDefault();
+	LLInventoryFilter& filter = getCurrentFilter();
 	filter.resetDefault();
 	filter.setFilterCreator(LLInventoryFilter::FILTERCREATOR_ALL);
 	filter.setSearchType(LLInventoryFilter::SEARCHTYPE_NAME);
@@ -688,9 +682,6 @@
 	getActivePanel()->updateHideEmptySystemFolders(gSavedSettings.getBOOL("DebugHideEmptySystemFolders"));
 	updateFilterDropdown(&filter);
 	// </FS:Ansariel>
-=======
-	getCurrentFilter().resetDefault();
->>>>>>> 6d0c0784
 	if (finder)
 	{
 		finder->updateElementsFromFilter();
@@ -711,8 +702,6 @@
     setFilterTextFromFilter();
 }
 
-<<<<<<< HEAD
-=======
 void LLPanelMainInventory::findLinks(const LLUUID& item_id, const std::string& item_name)
 {
     mFilterSubString = item_name;
@@ -724,53 +713,6 @@
     mFilterEditor->setFocus(TRUE);
 }
 
-void LLPanelMainInventory::setSortBy(const LLSD& userdata)
-{
-	U32 sort_order_mask = getActivePanel()->getSortOrder();
-	std::string sort_type = userdata.asString();
-	if (sort_type == "name")
-	{
-		sort_order_mask &= ~LLInventoryFilter::SO_DATE;
-	}
-	else if (sort_type == "date")
-	{
-		sort_order_mask |= LLInventoryFilter::SO_DATE;
-	}
-	else if (sort_type == "foldersalwaysbyname")
-	{
-		if ( sort_order_mask & LLInventoryFilter::SO_FOLDERS_BY_NAME )
-		{
-			sort_order_mask &= ~LLInventoryFilter::SO_FOLDERS_BY_NAME;
-		}
-		else
-		{
-			sort_order_mask |= LLInventoryFilter::SO_FOLDERS_BY_NAME;
-		}
-	}
-	else if (sort_type == "systemfolderstotop")
-	{
-		if ( sort_order_mask & LLInventoryFilter::SO_SYSTEM_FOLDERS_TO_TOP )
-		{
-			sort_order_mask &= ~LLInventoryFilter::SO_SYSTEM_FOLDERS_TO_TOP;
-		}
-		else
-		{
-			sort_order_mask |= LLInventoryFilter::SO_SYSTEM_FOLDERS_TO_TOP;
-		}
-	}
-
-	getActivePanel()->setSortOrder(sort_order_mask);
-    if (isRecentItemsPanelSelected())
-    {
-        gSavedSettings.setU32("RecentItemsSortOrder", sort_order_mask);
-    }
-    else
-    {
-        gSavedSettings.setU32("InventorySortOrder", sort_order_mask);
-    }
-}
-
->>>>>>> 6d0c0784
 void LLPanelMainInventory::onSelectSearchType()
 {
 	std::string new_type = mSearchTypeCombo->getValue();
@@ -798,7 +740,7 @@
     {
         mInventoryGalleryPanel->setSearchType(type);
     }
-    if(mSingleFolderMode && isCombinationViewMode())
+    else if(mSingleFolderMode && isCombinationViewMode())
     {
         mCombinationInventoryPanel->setSearchType(type);
         mCombinationGalleryPanel->setSearchType(type);
@@ -1249,14 +1191,8 @@
 	{
 		setFilterSubString(mFilterSubString);
 	}
-<<<<<<< HEAD
 	// </FS:Ansariel> Separate search for inventory tabs from Satomi Ahn (FIRE-913 & FIRE-6862)
-	LLInventoryFilter& filter = mActivePanel->getFilter();
-=======
-	updateSearchTypeCombo();
-	setFilterSubString(mFilterSubString);
 	LLInventoryFilter& filter = getCurrentFilter();
->>>>>>> 6d0c0784
 	LLFloaterInventoryFinder *finder = getFinder();
 	if (finder)
 	{
@@ -1449,17 +1385,13 @@
 
 void LLPanelMainInventory::setFilterTextFromFilter() 
 { 
-<<<<<<< HEAD
-	//mFilterText = mActivePanel->getFilter().getFilterText(); 
 	// <FS:Zi> Filter dropdown
+	//mFilterText = getCurrentFilter().getFilterText();
 	// this method gets called by the filter subwindow (once every frame), so we update our combo box here
-	LLInventoryFilter &filter = mActivePanel->getFilter();
+	LLInventoryFilter &filter = getCurrentFilter();
 	updateFilterDropdown(&filter);
 	mFilterText = filter.getFilterText();
 	// </FS:Zi> Filter dropdown
-=======
-	mFilterText = getCurrentFilter().getFilterText();
->>>>>>> 6d0c0784
 }
 
 void LLPanelMainInventory::toggleFindOptions()
@@ -2054,14 +1986,10 @@
     getChild<LLLayoutPanel>("nav_buttons")->setVisible(mSingleFolderMode);
     getChild<LLButton>("view_mode_btn")->setImageOverlay(mSingleFolderMode ? getString("default_mode_btn") : getString("single_folder_mode_btn"));
 
-<<<<<<< HEAD
     // <FS:Ansariel> Disable Expand/Collapse buttons in single folder mode
     getChild<LLLayoutPanel>("collapse_expand_buttons")->setVisible(!mSingleFolderMode);
 
-    mActivePanel = mSingleFolderMode ? getChild<LLInventoryPanel>("single_folder_inv") : (LLInventoryPanel*)getChild<LLTabContainer>("inventory filter tabs")->getCurrentPanel();
-=======
     setActivePanel();
->>>>>>> 6d0c0784
     updateTitle();
     onFilterSelected();
 
