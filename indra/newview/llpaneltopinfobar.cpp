/**
 * @file llpaneltopinfobar.cpp
 * @brief Coordinates and Parcel Settings information panel definition
 *
 * $LicenseInfo:firstyear=2010&license=viewerlgpl$
 * Second Life Viewer Source Code
 * Copyright (C) 2010, Linden Research, Inc.
 * 
 * This library is free software; you can redistribute it and/or
 * modify it under the terms of the GNU Lesser General Public
 * License as published by the Free Software Foundation;
 * version 2.1 of the License only.
 * 
 * This library is distributed in the hope that it will be useful,
 * but WITHOUT ANY WARRANTY; without even the implied warranty of
 * MERCHANTABILITY or FITNESS FOR A PARTICULAR PURPOSE.  See the GNU
 * Lesser General Public License for more details.
 * 
 * You should have received a copy of the GNU Lesser General Public
 * License along with this library; if not, write to the Free Software
 * Foundation, Inc., 51 Franklin Street, Fifth Floor, Boston, MA  02110-1301  USA
 * 
 * Linden Research, Inc., 945 Battery Street, San Francisco, CA  94111  USA
 * $/LicenseInfo$
 */

#include "llviewerprecompiledheaders.h"

#include "llpaneltopinfobar.h"

#include "llagent.h"
#include "llagentui.h"
#include "llclipboard.h"
#include "llfloaterreg.h"
#include "llfloatersidepanelcontainer.h"
#include "lllandmarkactions.h"
#include "lllocationinputctrl.h"
#include "llnotificationsutil.h"
#include "llparcel.h"
#include "llslurl.h"
#include "llstatusbar.h"
#include "lltrans.h"
#include "llviewercontrol.h"
#include "llviewerinventory.h"
#include "llviewermenu.h"
#include "llviewerparcelmgr.h"
#include "llviewerregion.h"
// [RLVa:KB] - Checked: 2012-02-08 (RLVa-1.4.5) | Added: RLVa-1.4.5
#include "rlvhandler.h"
// [/RLVa:KB]
#include "fsfloaterplacedetails.h"

#include "llfloaterreg.h"

class LLPanelTopInfoBar::LLParcelChangeObserver : public LLParcelObserver
{
public:
	LLParcelChangeObserver(LLPanelTopInfoBar* topInfoBar) : mTopInfoBar(topInfoBar) {}

private:
	/*virtual*/ void changed()
	{
		if (mTopInfoBar)
		{
			mTopInfoBar->updateParcelIcons();
		}
	}

	LLPanelTopInfoBar* mTopInfoBar;
};

LLPanelTopInfoBar::LLPanelTopInfoBar(): mParcelChangedObserver(0)
{
	buildFromFile( "panel_topinfo_bar.xml");
}

LLPanelTopInfoBar::~LLPanelTopInfoBar()
{
	if (mParcelChangedObserver)
	{
		LLViewerParcelMgr::getInstance()->removeObserver(mParcelChangedObserver);
		delete mParcelChangedObserver;
	}

	if (mParcelPropsCtrlConnection.connected())
	{
		mParcelPropsCtrlConnection.disconnect();
	}

	if (mParcelMgrConnection.connected())
	{
		mParcelMgrConnection.disconnect();
	}

	if (mShowCoordsCtrlConnection.connected())
	{
		mShowCoordsCtrlConnection.disconnect();
	}
}

void LLPanelTopInfoBar::initParcelIcons()
{
	mParcelIcon[VOICE_ICON] = getChild<LLIconCtrl>("voice_icon");
	mParcelIcon[FLY_ICON] = getChild<LLIconCtrl>("fly_icon");
	mParcelIcon[PUSH_ICON] = getChild<LLIconCtrl>("push_icon");
	mParcelIcon[BUILD_ICON] = getChild<LLIconCtrl>("build_icon");
	mParcelIcon[SCRIPTS_ICON] = getChild<LLIconCtrl>("scripts_icon");
	mParcelIcon[DAMAGE_ICON] = getChild<LLIconCtrl>("damage_icon");
	mParcelIcon[SEE_AVATARS_ICON] = getChild<LLIconCtrl>("see_avatars_icon");

	mParcelIcon[VOICE_ICON]->setToolTip(LLTrans::getString("LocationCtrlVoiceTooltip"));
	mParcelIcon[FLY_ICON]->setToolTip(LLTrans::getString("LocationCtrlFlyTooltip"));
	mParcelIcon[PUSH_ICON]->setToolTip(LLTrans::getString("LocationCtrlPushTooltip"));
	mParcelIcon[BUILD_ICON]->setToolTip(LLTrans::getString("LocationCtrlBuildTooltip"));
	mParcelIcon[SCRIPTS_ICON]->setToolTip(LLTrans::getString("LocationCtrlScriptsTooltip"));
	mParcelIcon[DAMAGE_ICON]->setToolTip(LLTrans::getString("LocationCtrlDamageTooltip"));
	mParcelIcon[SEE_AVATARS_ICON]->setToolTip(LLTrans::getString("LocationCtrlSeeAVsTooltip"));

	mParcelIcon[VOICE_ICON]->setMouseDownCallback(boost::bind(&LLPanelTopInfoBar::onParcelIconClick, this, VOICE_ICON));
	mParcelIcon[FLY_ICON]->setMouseDownCallback(boost::bind(&LLPanelTopInfoBar::onParcelIconClick, this, FLY_ICON));
	mParcelIcon[PUSH_ICON]->setMouseDownCallback(boost::bind(&LLPanelTopInfoBar::onParcelIconClick, this, PUSH_ICON));
	mParcelIcon[BUILD_ICON]->setMouseDownCallback(boost::bind(&LLPanelTopInfoBar::onParcelIconClick, this, BUILD_ICON));
	mParcelIcon[SCRIPTS_ICON]->setMouseDownCallback(boost::bind(&LLPanelTopInfoBar::onParcelIconClick, this, SCRIPTS_ICON));
	mParcelIcon[DAMAGE_ICON]->setMouseDownCallback(boost::bind(&LLPanelTopInfoBar::onParcelIconClick, this, DAMAGE_ICON));
	mParcelIcon[SEE_AVATARS_ICON]->setMouseDownCallback(boost::bind(&LLPanelTopInfoBar::onParcelIconClick, this, SEE_AVATARS_ICON));

	mDamageText->setText(LLStringExplicit("100%"));
}

void LLPanelTopInfoBar::handleLoginComplete()
{
	// An agent parcel update hasn't occurred yet, so
	// we have to manually set location and the icons.
	update();
}

BOOL LLPanelTopInfoBar::handleRightMouseDown(S32 x, S32 y, MASK mask)
{
	if(!LLUICtrl::CommitCallbackRegistry::getValue("TopInfoBar.Action"))
	{
		LLUICtrl::CommitCallbackRegistry::currentRegistrar()
				.add("TopInfoBar.Action", boost::bind(&LLPanelTopInfoBar::onContextMenuItemClicked, this, _2));
	}
	show_topinfobar_context_menu(this, x, y);
	return TRUE;
}

BOOL LLPanelTopInfoBar::postBuild()
{
	mInfoBtn = getChild<LLButton>("place_info_btn");
	mInfoBtn->setClickedCallback(boost::bind(&LLPanelTopInfoBar::onInfoButtonClicked, this));
	mInfoBtn->setToolTip(LLTrans::getString("LocationCtrlInfoBtnTooltip"));

	mParcelInfoText = getChild<LLTextBox>("parcel_info_text");
	mDamageText = getChild<LLTextBox>("damage_text");

	initParcelIcons();

	mParcelChangedObserver = new LLParcelChangeObserver(this);
	LLViewerParcelMgr::getInstance()->addObserver(mParcelChangedObserver);

	// Connecting signal for updating parcel icons on "Show Parcel Properties" setting change.
	LLControlVariable* ctrl = gSavedSettings.getControl("NavBarShowParcelProperties").get();
	if (ctrl)
	{
		mParcelPropsCtrlConnection = ctrl->getSignal()->connect(boost::bind(&LLPanelTopInfoBar::updateParcelIcons, this));
	}

	// Connecting signal for updating parcel text on "Show Coordinates" setting change.
	ctrl = gSavedSettings.getControl("NavBarShowCoordinates").get();
	if (ctrl)
	{
		mShowCoordsCtrlConnection = ctrl->getSignal()->connect(boost::bind(&LLPanelTopInfoBar::onNavBarShowParcelPropertiesCtrlChanged, this));
	}

	mParcelMgrConnection = gAgent.addParcelChangedCallback(
			boost::bind(&LLPanelTopInfoBar::onAgentParcelChange, this));

	setVisibleCallback(boost::bind(&LLPanelTopInfoBar::onVisibilityChanged, this, _2));

	return TRUE;
}

void LLPanelTopInfoBar::onNavBarShowParcelPropertiesCtrlChanged()
{
	std::string new_text;

	// don't need to have separate show_coords variable; if user requested the coords to be shown
	// they will be added during the next call to the draw() method.
	buildLocationString(new_text, false);
	setParcelInfoText(new_text);
}

// when panel is shown, all minimized floaters should be shifted downwards to prevent overlapping of
// PanelTopInfoBar. See EXT-7951.
void LLPanelTopInfoBar::onVisibilityChanged(const LLSD& show)
{
	// this height is used as a vertical offset for ALREADY MINIMIZED floaters
	// when PanelTopInfoBar visibility changes
	S32 height = getRect().getHeight();

	// this vertical offset is used for a start minimize position of floaters that
	// are NOT MIMIMIZED YET
	S32 minimize_pos_offset = 0;

	if (show.asBoolean())
	{
		height = minimize_pos_offset = -height;
	}

	gFloaterView->shiftFloaters(0, height);
	gFloaterView->setMinimizePositionVerticalOffset(minimize_pos_offset);
}

boost::signals2::connection LLPanelTopInfoBar::setResizeCallback( const resize_signal_t::slot_type& cb )
{
	return mResizeSignal.connect(cb);
}

void LLPanelTopInfoBar::draw()
{
	updateParcelInfoText();
	updateHealth();

	LLPanel::draw();
}

void LLPanelTopInfoBar::buildLocationString(std::string& loc_str, bool show_coords)
{
	LLAgentUI::ELocationFormat format =
		(show_coords ? LLAgentUI::LOCATION_FORMAT_FULL : LLAgentUI::LOCATION_FORMAT_NO_COORDS);

	if (!LLAgentUI::buildLocationString(loc_str, format))
	{
		loc_str = "???";
	}
}

void LLPanelTopInfoBar::setParcelInfoText(const std::string& new_text)
{
	LLRect old_rect = getRect();
	const LLFontGL* font = mParcelInfoText->getFont();
	S32 new_text_width = font->getWidth(new_text);

	//<FS:TS> Avoid processing the parcel string every frame if it
	// hasn't changed.
	static std::string old_text = "";
	if (new_text == old_text)
	{
		return;
	}
	old_text = new_text;
	//</FS:TS>

	mParcelInfoText->setText(new_text);

	LLRect rect = mParcelInfoText->getRect();
	rect.setOriginAndSize(rect.mLeft, rect.mBottom, new_text_width, rect.getHeight());

	mParcelInfoText->reshape(rect.getWidth(), rect.getHeight(), TRUE);
	mParcelInfoText->setRect(rect);
	layoutParcelIcons();

	if (old_rect != getRect())
	{
		mResizeSignal();
	}
}

void LLPanelTopInfoBar::update()
{
	std::string new_text;

	// don't need to have separate show_coords variable; if user requested the coords to be shown
	// they will be added during the next call to the draw() method.
	buildLocationString(new_text, false);
	setParcelInfoText(new_text);

	updateParcelIcons();
}

void LLPanelTopInfoBar::updateParcelInfoText()
{
	static LLUICachedControl<bool> show_coords("NavBarShowCoordinates", false);

	if (show_coords)
	{
		std::string new_text;

		buildLocationString(new_text, show_coords);
		setParcelInfoText(new_text);
	}
}

void LLPanelTopInfoBar::updateParcelIcons()
{
	LLViewerParcelMgr* vpm = LLViewerParcelMgr::getInstance();

	LLViewerRegion* agent_region = gAgent.getRegion();
	LLParcel* agent_parcel = vpm->getAgentParcel();
	if (!agent_region || !agent_parcel)
		return;

	if (gSavedSettings.getBOOL("NavBarShowParcelProperties"))
	{
		LLParcel* current_parcel;
		LLViewerRegion* selection_region = vpm->getSelectionRegion();
		LLParcel* selected_parcel = vpm->getParcelSelection()->getParcel();

		// If agent is in selected parcel we use its properties because
		// they are updated more often by LLViewerParcelMgr than agent parcel properties.
		// See LLViewerParcelMgr::processParcelProperties().
		// This is needed to reflect parcel restrictions changes without having to leave
		// the parcel and then enter it again. See EXT-2987
		if (selected_parcel && selected_parcel->getLocalID() == agent_parcel->getLocalID()
				&& selection_region == agent_region)
		{
			current_parcel = selected_parcel;
		}
		else
		{
			current_parcel = agent_parcel;
		}

		bool allow_voice	= vpm->allowAgentVoice(agent_region, current_parcel);
		bool allow_fly		= vpm->allowAgentFly(agent_region, current_parcel);
		bool allow_push		= vpm->allowAgentPush(agent_region, current_parcel);
		bool allow_build	= vpm->allowAgentBuild(current_parcel); // true when anyone is allowed to build. See EXT-4610.
		bool allow_scripts	= vpm->allowAgentScripts(agent_region, current_parcel);
		bool allow_damage	= vpm->allowAgentDamage(agent_region, current_parcel);
		bool see_avs        = current_parcel->getSeeAVs();

		// Most icons are "block this ability"
		mParcelIcon[VOICE_ICON]->setVisible(   !allow_voice );
		mParcelIcon[FLY_ICON]->setVisible(     !allow_fly );
		mParcelIcon[PUSH_ICON]->setVisible(    !allow_push );
		mParcelIcon[BUILD_ICON]->setVisible(   !allow_build );
		mParcelIcon[SCRIPTS_ICON]->setVisible( !allow_scripts );
		mParcelIcon[DAMAGE_ICON]->setVisible(  allow_damage );
		mDamageText->setVisible(allow_damage);
		mParcelIcon[SEE_AVATARS_ICON]->setVisible( !see_avs );

		layoutParcelIcons();
	}
	else
	{
		for (S32 i = 0; i < ICON_COUNT; ++i)
		{
			mParcelIcon[i]->setVisible(false);
		}
		mDamageText->setVisible(false);
	}
}

void LLPanelTopInfoBar::updateHealth()
{
	static LLUICachedControl<bool> show_icons("NavBarShowParcelProperties", false);

	// *FIXME: Status bar owns health information, should be in agent
	if (show_icons && gStatusBar)
	{
		static S32 last_health = -1;
		S32 health = gStatusBar->getHealth();
		if (health != last_health)
		{
			std::string text = llformat("%d%%", health);
			mDamageText->setText(text);
			last_health = health;
		}
	}
}

void LLPanelTopInfoBar::layoutParcelIcons()
{
	LLRect old_rect = getRect();

	// TODO: remove hard-coded values and read them as xml parameters
	static const int FIRST_ICON_HPAD = 32;
	static const int LAST_ICON_HPAD = 11;

	S32 left = mParcelInfoText->getRect().mRight + FIRST_ICON_HPAD;

	left = layoutWidget(mDamageText, left);

	for (int i = ICON_COUNT - 1; i >= 0; --i)
	{
		left = layoutWidget(mParcelIcon[i], left);
	}

	LLRect rect = getRect();
	rect.set(rect.mLeft, rect.mTop, left + LAST_ICON_HPAD, rect.mBottom);
	setRect(rect);

	if (old_rect != getRect())
	{
		mResizeSignal();
	}
}

S32 LLPanelTopInfoBar::layoutWidget(LLUICtrl* ctrl, S32 left)
{
	// TODO: remove hard-coded values and read them as xml parameters
	static const int ICON_HPAD = 2;

	if (ctrl->getVisible())
	{
		LLRect rect = ctrl->getRect();
		rect.mRight = left + rect.getWidth();
		rect.mLeft = left;

		ctrl->setRect(rect);
		left += rect.getWidth() + ICON_HPAD;
	}

	return left;
}

void LLPanelTopInfoBar::onParcelIconClick(EParcelIcon icon)
{
	switch (icon)
	{
	case VOICE_ICON:
		LLNotificationsUtil::add("NoVoice");
		break;
	case FLY_ICON:
		LLNotificationsUtil::add("NoFly");
		break;
	case PUSH_ICON:
		LLNotificationsUtil::add("PushRestricted");
		break;
	case BUILD_ICON:
		LLNotificationsUtil::add("NoBuild");
		break;
	case SCRIPTS_ICON:
	{
		LLViewerRegion* region = gAgent.getRegion();
		if(region && region->getRegionFlag(REGION_FLAGS_ESTATE_SKIP_SCRIPTS))
		{
			LLNotificationsUtil::add("ScriptsStopped");
		}
		else if(region && region->getRegionFlag(REGION_FLAGS_SKIP_SCRIPTS))
		{
			LLNotificationsUtil::add("ScriptsNotRunning");
		}
		else
		{
			LLNotificationsUtil::add("NoOutsideScripts");
		}
		break;
	}
	case DAMAGE_ICON:
		LLNotificationsUtil::add("NotSafe");
		break;
	case SEE_AVATARS_ICON:
		LLNotificationsUtil::add("SeeAvatars");
		break;
	case ICON_COUNT:
		break;
	// no default to get compiler warning when a new icon gets added
	}
}

void LLPanelTopInfoBar::onAgentParcelChange()
{
	update();
}

void LLPanelTopInfoBar::onContextMenuItemClicked(const LLSD::String& item)
{
	if (item == "landmark")
	{
// [RLVa:KB] - Checked: 2012-02-08 (RLVa-1.4.5) | Added: RLVa-1.4.5
		if (!gRlvHandler.hasBehaviour(RLV_BHVR_SHOWLOC))
		{
<<<<<<< HEAD
// [/RLVa:KB]
			LLViewerInventoryItem* landmark = LLLandmarkActions::findLandmarkForAgentPos();

			if(landmark == NULL)
			{
				// <FS:Ansariel> FIRE-817: Separate place details floater
				//LLFloaterSidePanelContainer::showPanel("places", LLSD().with("type", "create_landmark"));
				FSFloaterPlaceDetails::showPlaceDetails(LLSD().with("type", "create_landmark"));
				// </FS:Ansariel>
			}
			else
			{
				// <FS:Ansariel> FIRE-817: Separate place details floater
				//LLFloaterSidePanelContainer::showPanel("places", LLSD().with("type", "landmark").with("id",landmark->getUUID()));
				FSFloaterPlaceDetails::showPlaceDetails(LLSD().with("type", "landmark").with("id",landmark->getUUID()));
				// </FS:Ansariel>
			}
// [RLVa:KB] - Checked: 2012-02-08 (RLVa-1.4.5) | Added: RLVa-1.4.5
=======
			LLFloaterReg::showInstance("add_landmark");
		}
		else
		{
			LLFloaterSidePanelContainer::showPanel("places", LLSD().with("type", "landmark").with("id",landmark->getUUID()));
>>>>>>> 33eadba6
		}
// [/RLVa:KB]
	}
	else if (item == "copy")
	{
// [RLVa:KB] - Checked: 2012-02-08 (RLVa-1.4.5) | Added: RLVa-1.4.5
		if (!gRlvHandler.hasBehaviour(RLV_BHVR_SHOWLOC))
		{
// [/RLVa:KB]
			LLSLURL slurl;
			LLAgentUI::buildSLURL(slurl, false);
			LLUIString location_str(slurl.getSLURLString());

			LLClipboard::instance().copyToClipboard(location_str,0,location_str.length());
// [RLVa:KB] - Checked: 2012-02-08 (RLVa-1.4.5) | Added: RLVa-1.4.5
		}
// [/RLVa:KB]
	}
}

void LLPanelTopInfoBar::onInfoButtonClicked()
{
// [RLVa:KB] - Checked: 2012-02-08 (RLVa-1.4.5) | Added: RLVa-1.4.5
	if (gRlvHandler.hasBehaviour(RLV_BHVR_SHOWLOC))
		return;
// [/RLVa:KB]

	// <FS:Ansariel> FIRE-817: Separate place details floater
	//LLFloaterSidePanelContainer::showPanel("places", LLSD().with("type", "agent"));
	//FSFloaterPlaceDetails::showPlaceDetails(LLSD().with("type", "agent"));
	// </FS:Ansariel>
	LLFloaterReg::showInstance("about_land");
}<|MERGE_RESOLUTION|>--- conflicted
+++ resolved
@@ -472,16 +472,12 @@
 // [RLVa:KB] - Checked: 2012-02-08 (RLVa-1.4.5) | Added: RLVa-1.4.5
 		if (!gRlvHandler.hasBehaviour(RLV_BHVR_SHOWLOC))
 		{
-<<<<<<< HEAD
 // [/RLVa:KB]
 			LLViewerInventoryItem* landmark = LLLandmarkActions::findLandmarkForAgentPos();
 
 			if(landmark == NULL)
 			{
-				// <FS:Ansariel> FIRE-817: Separate place details floater
-				//LLFloaterSidePanelContainer::showPanel("places", LLSD().with("type", "create_landmark"));
-				FSFloaterPlaceDetails::showPlaceDetails(LLSD().with("type", "create_landmark"));
-				// </FS:Ansariel>
+				LLFloaterReg::showInstance("add_landmark");
 			}
 			else
 			{
@@ -491,13 +487,6 @@
 				// </FS:Ansariel>
 			}
 // [RLVa:KB] - Checked: 2012-02-08 (RLVa-1.4.5) | Added: RLVa-1.4.5
-=======
-			LLFloaterReg::showInstance("add_landmark");
-		}
-		else
-		{
-			LLFloaterSidePanelContainer::showPanel("places", LLSD().with("type", "landmark").with("id",landmark->getUUID()));
->>>>>>> 33eadba6
 		}
 // [/RLVa:KB]
 	}
