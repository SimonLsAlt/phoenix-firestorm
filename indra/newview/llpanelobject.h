--- conflicted
+++ resolved
@@ -47,31 +47,6 @@
 class LLPanelObject : public LLPanel
 {
 public:
-<<<<<<< HEAD
-	LLPanelObject();
-	virtual ~LLPanelObject();
-
-	virtual bool	postBuild();
-	virtual void	draw();
-	virtual void 	clearCtrls();
-
-	void			changePrecision(S32 decimal_precision);	// <FS:CR> Adjustable decimal precision
-	void 			updateLimits(bool attachment);// <AW: opensim-limits>
-	void			refresh();
-
-	static bool		precommitValidate(const LLSD& data);
-	
-	static void		onCommitLock(LLUICtrl *ctrl, void *data);
-	static void 	onCommitPosition(		LLUICtrl* ctrl, void* userdata);
-	static void 	onCommitScale(			LLUICtrl* ctrl, void* userdata);
-	static void 	onCommitRotation(		LLUICtrl* ctrl, void* userdata);
-	static void 	onCommitTemporary(		LLUICtrl* ctrl, void* userdata);
-	static void 	onCommitPhantom(		LLUICtrl* ctrl, void* userdata);
-	static void 	onCommitPhysics(		LLUICtrl* ctrl, void* userdata);
-	//<FS:Beq> FIRE-21445 - Display specific LOD
-	void			onCommitLOD();
-	//</FS:Beq>
-=======
     LLPanelObject();
     virtual ~LLPanelObject();
 
@@ -95,7 +70,6 @@
     //<FS:Beq> FIRE-21445 - Display specific LOD
     void            onCommitLOD();
     //</FS:Beq>
->>>>>>> 1a8a5404
 
     void            onCopyPos();
     void            onPastePos();
@@ -110,22 +84,9 @@
     void            onPasteSizeClip();
     void            onPasteRotClip();
     // </FS>
-<<<<<<< HEAD
-
-	static void 	onCommitParametric(LLUICtrl* ctrl, void* userdata);
-=======
->>>>>>> 1a8a5404
 
     static void     onCommitParametric(LLUICtrl* ctrl, void* userdata);
 
-<<<<<<< HEAD
-	void     		onCommitSculpt(const LLSD& data);
-	void     		onCancelSculpt(const LLSD& data);
-	void     		onSelectSculpt(const LLSD& data);
-	bool     		onDropSculpt(LLInventoryItem* item);
-	static void     onCommitSculptType(    LLUICtrl *ctrl, void* userdata);
-
-=======
 
     void            onCommitSculpt(const LLSD& data);
     void            onCancelSculpt(const LLSD& data);
@@ -133,109 +94,12 @@
     bool            onDropSculpt(LLInventoryItem* item);
     static void     onCommitSculptType(    LLUICtrl *ctrl, void* userdata);
 
->>>>>>> 1a8a5404
     // <FS> Extended copy & paste buttons
     //void            menuDoToSelected(const LLSD& userdata);
     //bool            menuEnableItem(const LLSD& userdata);
     // </FS>
 
 protected:
-<<<<<<< HEAD
-	void			getState();
-	//<FS:Beq> FIRE-21445 + Mesh Info in object panel
-	void			deactivateStandardFields();
-	void			activateMeshFields(LLViewerObject * objectp);
-	void			setLODDistValues(LLTextBox * tb, F32 factor, F32 dmid, F32 dlow, F32 dlowest);
-	void			deactivateMeshFields();
-	//</FS:Beq>
-	void			sendRotation(bool btn_down);
-	void			sendScale(bool btn_down);
-	void			sendPosition(bool btn_down);
-	void			sendIsPhysical();
-	void			sendIsTemporary();
-	void			sendIsPhantom();
-
-	void            sendSculpt();
-	
-	void 			getVolumeParams(LLVolumeParams& volume_params);
-	
-protected:
-	S32				mComboMaterialItemCount;
-
-	LLComboBox*		mComboMaterial;
-	
-	// Per-object options
-	LLComboBox*		mComboBaseType;
-
-	//LLMenuButton*	mMenuClipboardParams; // <FS> Extended copy & paste buttons
-
-	LLComboBox*		mComboLOD;
-
-	LLTextBox*		mLabelCut;
-	LLSpinCtrl*		mSpinCutBegin;
-	LLSpinCtrl*		mSpinCutEnd;
-// <AW: opensim-limits>
-	F32			mRegionMaxHeight;
-
-	F32			mMinScale;
-	F32			mMaxScale;
-
-	F32			mMaxHollowSize;
-// </AW: opensim-limits>
-	LLTextBox*		mLabelHollow;
-	LLSpinCtrl*		mSpinHollow;
-
-	F32			mMinHoleSize;// <AW: opensim-limits>
-	LLTextBox*		mLabelHoleType;
-	LLComboBox*		mComboHoleType;
-
-	LLTextBox*		mLabelTwist;
-	LLSpinCtrl*		mSpinTwist;
-	LLSpinCtrl*		mSpinTwistBegin;
-
-	LLSpinCtrl*		mSpinScaleX;
-	LLSpinCtrl*		mSpinScaleY;
-	
-	LLTextBox*		mLabelSkew;
-	LLSpinCtrl*		mSpinSkew;
-
-	LLTextBox*		mLabelShear;
-	LLSpinCtrl*		mSpinShearX;
-	LLSpinCtrl*		mSpinShearY;
-
-	// Advanced Path
-	LLSpinCtrl*		mCtrlPathBegin;
-	LLSpinCtrl*		mCtrlPathEnd;
-
-	LLTextBox*		mLabelTaper;
-	LLSpinCtrl*		mSpinTaperX;
-	LLSpinCtrl*		mSpinTaperY;
-
-	LLTextBox*		mLabelRadiusOffset;
-	LLSpinCtrl*		mSpinRadiusOffset;
-
-	LLTextBox*		mLabelRevolutions;
-	LLSpinCtrl*		mSpinRevolutions;
-
-	//LLMenuButton*   mMenuClipboardPos; // <FS> Extended copy & paste buttons
-	LLTextBox*		mLabelPosition;
-	LLSpinCtrl*		mCtrlPosX;
-	LLSpinCtrl*		mCtrlPosY;
-	LLSpinCtrl*		mCtrlPosZ;
-
-	//LLMenuButton*   mMenuClipboardSize; // <FS> Extended copy & paste buttons
-	LLTextBox*		mLabelSize;
-	LLSpinCtrl*		mCtrlScaleX;
-	LLSpinCtrl*		mCtrlScaleY;
-	LLSpinCtrl*		mCtrlScaleZ;
-	bool			mSizeChanged;
-
-	//LLMenuButton*   mMenuClipboardRot; // <FS> Extended copy & paste buttons
-	LLTextBox*		mLabelRotation;
-	LLSpinCtrl*		mCtrlRotX;
-	LLSpinCtrl*		mCtrlRotY;
-	LLSpinCtrl*		mCtrlRotZ;
-=======
     void            getState();
     //<FS:Beq> FIRE-21445 + Mesh Info in object panel
     void            deactivateStandardFields();
@@ -330,7 +194,6 @@
     LLSpinCtrl*     mCtrlRotX;
     LLSpinCtrl*     mCtrlRotY;
     LLSpinCtrl*     mCtrlRotZ;
->>>>>>> 1a8a5404
 
     LLButton        *mBtnCopyPos;
     LLButton        *mBtnPastePos;
@@ -347,27 +210,6 @@
     LLButton        *mBtnPasteRotClip;
     // </FS>
 
-<<<<<<< HEAD
-	LLCheckBoxCtrl	*mCheckLock;
-	LLCheckBoxCtrl	*mCheckPhysics;
-	LLCheckBoxCtrl	*mCheckTemporary;
-	LLCheckBoxCtrl	*mCheckPhantom;
-
-	LLTextureCtrl   *mCtrlSculptTexture;
-	LLTextBox       *mLabelSculptType;
-	LLComboBox      *mCtrlSculptType;
-	LLCheckBoxCtrl  *mCtrlSculptMirror;
-	LLCheckBoxCtrl  *mCtrlSculptInvert;
-
-	LLVector3		mCurEulerDegrees;		// to avoid sending rotation when not changed
-	bool			mIsPhysical;			// to avoid sending "physical" when not changed
-	bool			mIsTemporary;			// to avoid sending "temporary" when not changed
-	bool			mIsPhantom;				// to avoid sending "phantom" when not changed
-	S32				mSelectedType;			// So we know what selected type we last were
-
-	LLUUID          mSculptTextureRevert;   // so we can revert the sculpt texture on cancel
-	U8              mSculptTypeRevert;      // so we can revert the sculpt type on cancel
-=======
     LLCheckBoxCtrl  *mCheckLock;
     LLCheckBoxCtrl  *mCheckPhysics;
     LLCheckBoxCtrl  *mCheckTemporary;
@@ -387,7 +229,6 @@
 
     LLUUID          mSculptTextureRevert;   // so we can revert the sculpt texture on cancel
     U8              mSculptTypeRevert;      // so we can revert the sculpt type on cancel
->>>>>>> 1a8a5404
 
     LLVector3       mClipboardPos;
     LLVector3           mClipboardSize;
