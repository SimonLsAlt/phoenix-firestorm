--- conflicted
+++ resolved
@@ -55,7 +55,7 @@
 	virtual void 	clearCtrls();
 
 	void			changePrecision(S32 decimal_precision);	// <FS:CR> Adjustable decimal precision
-	void 			updateLimits(BOOL attachment);// <AW: opensim-limits>
+	void 			updateLimits(bool attachment);// <AW: opensim-limits>
 	void			refresh();
 
 	static bool		precommitValidate(const LLSD& data);
@@ -101,22 +101,15 @@
 
 protected:
 	void			getState();
-<<<<<<< HEAD
 	//<FS:Beq> FIRE-21445 + Mesh Info in object panel
 	void			deactivateStandardFields();
 	void			activateMeshFields(LLViewerObject * objectp);
 	void			setLODDistValues(LLTextBox * tb, F32 factor, F32 dmid, F32 dlow, F32 dlowest);
 	void			deactivateMeshFields();
 	//</FS:Beq>
-	void			sendRotation(BOOL btn_down);
-	void			sendScale(BOOL btn_down);
-	void			sendPosition(BOOL btn_down);
-=======
-
 	void			sendRotation(bool btn_down);
 	void			sendScale(bool btn_down);
 	void			sendPosition(bool btn_down);
->>>>>>> 7704c263
 	void			sendIsPhysical();
 	void			sendIsTemporary();
 	void			sendIsPhantom();
