/** 
 * @file llpanelobject.h
 * @brief Object editing (position, scale, etc.) in the tools floater
 *
 * $LicenseInfo:firstyear=2004&license=viewerlgpl$
 * Second Life Viewer Source Code
 * Copyright (C) 2010, Linden Research, Inc.
 * 
 * This library is free software; you can redistribute it and/or
 * modify it under the terms of the GNU Lesser General Public
 * License as published by the Free Software Foundation;
 * version 2.1 of the License only.
 * 
 * This library is distributed in the hope that it will be useful,
 * but WITHOUT ANY WARRANTY; without even the implied warranty of
 * MERCHANTABILITY or FITNESS FOR A PARTICULAR PURPOSE.  See the GNU
 * Lesser General Public License for more details.
 * 
 * You should have received a copy of the GNU Lesser General Public
 * License along with this library; if not, write to the Free Software
 * Foundation, Inc., 51 Franklin Street, Fifth Floor, Boston, MA  02110-1301  USA
 * 
 * Linden Research, Inc., 945 Battery Street, San Francisco, CA  94111  USA
 * $/LicenseInfo$
 */

#ifndef LL_LLPANELOBJECT_H
#define LL_LLPANELOBJECT_H

#include "v3math.h"
#include "llpanel.h"
#include "llpointer.h"
#include "llvolume.h"

class LLSpinCtrl;
class LLCheckBoxCtrl;
class LLTextBox;
class LLUICtrl;
class LLButton;
class LLMenuButton;
class LLViewerObject;
class LLComboBox;
class LLColorSwatchCtrl;
class LLTextureCtrl;
class LLInventoryItem;
class LLUUID;

class LLPanelObject : public LLPanel
{
public:
	LLPanelObject();
	virtual ~LLPanelObject();

	virtual BOOL	postBuild();
	virtual void	draw();
	virtual void 	clearCtrls();

	void			changePrecision(S32 decimal_precision);	// <FS:CR> Adjustable decimal precision
	void 			updateLimits(BOOL attachment);// <AW: opensim-limits>
	void			refresh();

	static bool		precommitValidate(const LLSD& data);
	
	static void		onCommitLock(LLUICtrl *ctrl, void *data);
	static void 	onCommitPosition(		LLUICtrl* ctrl, void* userdata);
	static void 	onCommitScale(			LLUICtrl* ctrl, void* userdata);
	static void 	onCommitRotation(		LLUICtrl* ctrl, void* userdata);
	static void 	onCommitTemporary(		LLUICtrl* ctrl, void* userdata);
	static void 	onCommitPhantom(		LLUICtrl* ctrl, void* userdata);
	static void 	onCommitPhysics(		LLUICtrl* ctrl, void* userdata);
	//<FS:Beq> FIRE-21445 - Display specific LOD
	void			onCommitLOD();
	//</FS:Beq>

    void            onCopyPos();
    void            onPastePos();
    void            onCopySize();
    void            onPasteSize();
    void            onCopyRot();
    void            onPasteRot();
    void            onCopyParams();
    void            onPasteParams();
    // <FS> Extended copy & paste buttons
    void            onPastePosClip();
    void            onPasteSizeClip();
    void            onPasteRotClip();
    // </FS>

	static void 	onCommitParametric(LLUICtrl* ctrl, void* userdata);


	void     		onCommitSculpt(const LLSD& data);
	void     		onCancelSculpt(const LLSD& data);
	void     		onSelectSculpt(const LLSD& data);
	BOOL     		onDropSculpt(LLInventoryItem* item);
	static void     onCommitSculptType(    LLUICtrl *ctrl, void* userdata);

    // <FS> Extended copy & paste buttons
    //void            menuDoToSelected(const LLSD& userdata);
    //bool            menuEnableItem(const LLSD& userdata);
    bool            pasteCheckMenuItem(const LLSD& userdata);
    void            pasteDoMenuItem(const LLSD& userdata);
    bool            pasteEnabledMenuItem(const LLSD& userdata);
    // </FS>

protected:
	void			getState();
	//<FS:Beq> FIRE-21445 + Mesh Info in object panel
	void			deactivateStandardFields();
	void			activateMeshFields(LLViewerObject * objectp);
	void			setLODDistValues(LLTextBox * tb, F32 factor, F32 dmid, F32 dlow, F32 dlowest);
	void			deactivateMeshFields();
	//</FS:Beq>
	void			sendRotation(BOOL btn_down);
	void			sendScale(BOOL btn_down);
	void			sendPosition(BOOL btn_down);
	void			sendIsPhysical();
	void			sendIsTemporary();
	void			sendIsPhantom();

	void            sendSculpt();
	
	void 			getVolumeParams(LLVolumeParams& volume_params);
	
protected:
	S32				mComboMaterialItemCount;

	LLComboBox*		mComboMaterial;
	
	// Per-object options
	LLComboBox*		mComboBaseType;

	//LLMenuButton*	mMenuClipboardParams; // <FS> Extended copy & paste buttons

	LLComboBox*		mComboLOD;

	LLTextBox*		mLabelCut;
	LLSpinCtrl*		mSpinCutBegin;
	LLSpinCtrl*		mSpinCutEnd;
// <AW: opensim-limits>
	F32			mRegionMaxHeight;

	F32			mMinScale;
	F32			mMaxScale;

	F32			mMaxHollowSize;
// </AW: opensim-limits>
	LLTextBox*		mLabelHollow;
	LLSpinCtrl*		mSpinHollow;

	F32			mMinHoleSize;// <AW: opensim-limits>
	LLTextBox*		mLabelHoleType;
	LLComboBox*		mComboHoleType;

	LLTextBox*		mLabelTwist;
	LLSpinCtrl*		mSpinTwist;
	LLSpinCtrl*		mSpinTwistBegin;

	LLSpinCtrl*		mSpinScaleX;
	LLSpinCtrl*		mSpinScaleY;
	
	LLTextBox*		mLabelSkew;
	LLSpinCtrl*		mSpinSkew;

	LLTextBox*		mLabelShear;
	LLSpinCtrl*		mSpinShearX;
	LLSpinCtrl*		mSpinShearY;

	// Advanced Path
	LLSpinCtrl*		mCtrlPathBegin;
	LLSpinCtrl*		mCtrlPathEnd;

	LLTextBox*		mLabelTaper;
	LLSpinCtrl*		mSpinTaperX;
	LLSpinCtrl*		mSpinTaperY;

	LLTextBox*		mLabelRadiusOffset;
	LLSpinCtrl*		mSpinRadiusOffset;

	LLTextBox*		mLabelRevolutions;
	LLSpinCtrl*		mSpinRevolutions;

	//LLMenuButton*   mMenuClipboardPos; // <FS> Extended copy & paste buttons
	LLTextBox*		mLabelPosition;
	LLSpinCtrl*		mCtrlPosX;
	LLSpinCtrl*		mCtrlPosY;
	LLSpinCtrl*		mCtrlPosZ;

	//LLMenuButton*   mMenuClipboardSize; // <FS> Extended copy & paste buttons
	LLTextBox*		mLabelSize;
	LLSpinCtrl*		mCtrlScaleX;
	LLSpinCtrl*		mCtrlScaleY;
	LLSpinCtrl*		mCtrlScaleZ;
	BOOL			mSizeChanged;

	//LLMenuButton*   mMenuClipboardRot; // <FS> Extended copy & paste buttons
	LLTextBox*		mLabelRotation;
	LLSpinCtrl*		mCtrlRotX;
	LLSpinCtrl*		mCtrlRotY;
	LLSpinCtrl*		mCtrlRotZ;

    LLButton        *mBtnCopyPos;
    LLButton        *mBtnPastePos;
    LLButton        *mBtnCopySize;
    LLButton        *mBtnPasteSize;
    LLButton        *mBtnCopyRot;
    LLButton        *mBtnPasteRot;
    LLButton        *mBtnCopyParams;
    LLButton        *mBtnPasteParams;
    LLMenuButton    *mBtnPasteMenu;

    // <FS> Extended copy & paste buttons
    LLButton        *mBtnPastePosClip;
    LLButton        *mBtnPasteSizeClip;
    LLButton        *mBtnPasteRotClip;
    // </FS>

	LLCheckBoxCtrl	*mCheckLock;
	LLCheckBoxCtrl	*mCheckPhysics;
	LLCheckBoxCtrl	*mCheckTemporary;
	LLCheckBoxCtrl	*mCheckPhantom;

	LLTextureCtrl   *mCtrlSculptTexture;
	LLTextBox       *mLabelSculptType;
	LLComboBox      *mCtrlSculptType;
	LLCheckBoxCtrl  *mCtrlSculptMirror;
	LLCheckBoxCtrl  *mCtrlSculptInvert;

	LLVector3		mCurEulerDegrees;		// to avoid sending rotation when not changed
	BOOL			mIsPhysical;			// to avoid sending "physical" when not changed
	BOOL			mIsTemporary;			// to avoid sending "temporary" when not changed
	BOOL			mIsPhantom;				// to avoid sending "phantom" when not changed
	S32				mSelectedType;			// So we know what selected type we last were

	LLUUID          mSculptTextureRevert;   // so we can revert the sculpt texture on cancel
	U8              mSculptTypeRevert;      // so we can revert the sculpt type on cancel

    LLVector3       mClipboardPos;
    LLVector3           mClipboardSize;
    LLVector3       mClipboardRot;
    LLSD            mClipboardParams;

    bool            mHasClipboardPos;
    bool            mHasClipboardSize;
    bool            mHasClipboardRot;
<<<<<<< HEAD
    bool            mHasClipboardParams;
    // <FS> Extended copy & paste buttons
    bool            mPasteParametric;
    bool            mPasteFlexible;
    bool            mPastePhysics;
    bool            mPasteLight;
    // </FS>
=======
>>>>>>> 8590a8ef

	LLPointer<LLViewerObject> mObject;
	LLPointer<LLViewerObject> mRootObject;
};

#endif<|MERGE_RESOLUTION|>--- conflicted
+++ resolved
@@ -98,9 +98,6 @@
     // <FS> Extended copy & paste buttons
     //void            menuDoToSelected(const LLSD& userdata);
     //bool            menuEnableItem(const LLSD& userdata);
-    bool            pasteCheckMenuItem(const LLSD& userdata);
-    void            pasteDoMenuItem(const LLSD& userdata);
-    bool            pasteEnabledMenuItem(const LLSD& userdata);
     // </FS>
 
 protected:
@@ -207,7 +204,6 @@
     LLButton        *mBtnPasteRot;
     LLButton        *mBtnCopyParams;
     LLButton        *mBtnPasteParams;
-    LLMenuButton    *mBtnPasteMenu;
 
     // <FS> Extended copy & paste buttons
     LLButton        *mBtnPastePosClip;
@@ -243,16 +239,6 @@
     bool            mHasClipboardPos;
     bool            mHasClipboardSize;
     bool            mHasClipboardRot;
-<<<<<<< HEAD
-    bool            mHasClipboardParams;
-    // <FS> Extended copy & paste buttons
-    bool            mPasteParametric;
-    bool            mPasteFlexible;
-    bool            mPastePhysics;
-    bool            mPasteLight;
-    // </FS>
-=======
->>>>>>> 8590a8ef
 
 	LLPointer<LLViewerObject> mObject;
 	LLPointer<LLViewerObject> mRootObject;
