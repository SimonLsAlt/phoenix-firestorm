/**
* @file   llfloaterpathfindinglinksets.h
* @brief  "Pathfinding linksets" floater, allowing manipulation of the linksets on the current region.
* @author Stinson@lindenlab.com
*
* $LicenseInfo:firstyear=2012&license=viewerlgpl$
* Second Life Viewer Source Code
* Copyright (C) 2012, Linden Research, Inc.
*
* This library is free software; you can redistribute it and/or
* modify it under the terms of the GNU Lesser General Public
* License as published by the Free Software Foundation;
* version 2.1 of the License only.
*
* This library is distributed in the hope that it will be useful,
* but WITHOUT ANY WARRANTY; without even the implied warranty of
* MERCHANTABILITY or FITNESS FOR A PARTICULAR PURPOSE.  See the GNU
* Lesser General Public License for more details.
*
* You should have received a copy of the GNU Lesser General Public
* License along with this library; if not, write to the Free Software
* Foundation, Inc., 51 Franklin Street, Fifth Floor, Boston, MA  02110-1301  USA
*
* Linden Research, Inc., 945 Battery Street, San Francisco, CA  94111  USA
* $/LicenseInfo$
*/
#ifndef LL_LLFLOATERPATHFINDINGLINKSETS_H
#define LL_LLFLOATERPATHFINDINGLINKSETS_H

#include <string>

#include "llfloaterpathfindingobjects.h"
#include "llpathfindinglinkset.h"
#include "llpathfindingobjectlist.h"
#include "v4color.h"

class LLButton;
class LLComboBox;
class LLLineEditor;
class LLScrollListItem;
class LLSD;
class LLTextBase;
class LLUICtrl;
class LLVector3;
class LLSearchEditor;

class LLFloaterPathfindingLinksets : public LLFloaterPathfindingObjects
{
public:
    static void  openLinksetsWithSelectedObjects();

protected:
    friend class LLFloaterReg;

    LLFloaterPathfindingLinksets(const LLSD& pSeed);
    virtual ~LLFloaterPathfindingLinksets();

<<<<<<< HEAD
	virtual bool                       postBuild();
=======
    virtual bool                       postBuild();
>>>>>>> 1a8a5404

    virtual void                       requestGetObjects();

    virtual void                       buildObjectsScrollList(const LLPathfindingObjectListPtr pObjectListPtr);

    virtual void                       updateControlsOnScrollListChange();

    virtual S32                        getNameColumnIndex() const;
    virtual S32                        getOwnerNameColumnIndex() const;
    virtual std::string                getOwnerName(const LLPathfindingObject *pObject) const;
    virtual const LLColor4             &getBeaconColor() const;

    virtual LLPathfindingObjectListPtr getEmptyObjectList() const;

private:
    void requestSetLinksets(LLPathfindingObjectListPtr pLinksetList, LLPathfindingLinkset::ELinksetUse pLinksetUse, S32 pA, S32 pB, S32 pC, S32 pD);

    void onApplyAllFilters();
    void onClearFiltersClicked();
    void onWalkabilityCoefficientEntered(LLUICtrl *pUICtrl, LLSD &pPreviousValue);
    void onApplyChangesClicked();

    void clearFilters();

    void updateEditFieldValues();
    LLSD buildLinksetScrollListItemData(const LLPathfindingLinkset *pLinksetPtr, const LLVector3 &pAvatarPosition) const;
    LLSD buildLinksetUseScrollListData(const std::string &pLabel, S32 pValue) const;

    bool isShowUnmodifiablePhantomWarning(LLPathfindingLinkset::ELinksetUse pLinksetUse) const;
    bool isShowPhantomToggleWarning(LLPathfindingLinkset::ELinksetUse pLinksetUse) const;
    bool isShowCannotBeVolumeWarning(LLPathfindingLinkset::ELinksetUse pLinksetUse) const;

    void updateStateOnEditFields();
    void updateStateOnEditLinksetUse();

    void applyEdit();
    void handleApplyEdit(const LLSD &pNotification, const LLSD &pResponse);
    void doApplyEdit();

    std::string getLinksetUseString(LLPathfindingLinkset::ELinksetUse pLinksetUse) const;

    LLPathfindingLinkset::ELinksetUse getFilterLinksetUse() const;
    void                              setFilterLinksetUse(LLPathfindingLinkset::ELinksetUse pLinksetUse);

    LLPathfindingLinkset::ELinksetUse getEditLinksetUse() const;
    void                              setEditLinksetUse(LLPathfindingLinkset::ELinksetUse pLinksetUse);

    LLPathfindingLinkset::ELinksetUse convertToLinksetUse(LLSD pXuiValue) const;
    LLSD                              convertToXuiValue(LLPathfindingLinkset::ELinksetUse pLinksetUse) const;

    LLSearchEditor   *mFilterByName;
    LLSearchEditor   *mFilterByDescription;
    LLComboBox       *mFilterByLinksetUse;
    LLComboBox       *mEditLinksetUse;
    LLScrollListItem *mEditLinksetUseUnset;
    LLScrollListItem *mEditLinksetUseWalkable;
    LLScrollListItem *mEditLinksetUseStaticObstacle;
    LLScrollListItem *mEditLinksetUseDynamicObstacle;
    LLScrollListItem *mEditLinksetUseMaterialVolume;
    LLScrollListItem *mEditLinksetUseExclusionVolume;
    LLScrollListItem *mEditLinksetUseDynamicPhantom;
    LLTextBase       *mLabelWalkabilityCoefficients;
    LLTextBase       *mLabelEditA;
    LLTextBase       *mLabelSuggestedUseA;
    LLLineEditor     *mEditA;
    LLTextBase       *mLabelEditB;
    LLTextBase       *mLabelSuggestedUseB;
    LLLineEditor     *mEditB;
    LLTextBase       *mLabelEditC;
    LLTextBase       *mLabelSuggestedUseC;
    LLLineEditor     *mEditC;
    LLTextBase       *mLabelEditD;
    LLTextBase       *mLabelSuggestedUseD;
    LLLineEditor     *mEditD;
    LLButton         *mApplyEditsButton;

    LLColor4         mBeaconColor;

    LLSD             mPreviousValueA;
    LLSD             mPreviousValueB;
    LLSD             mPreviousValueC;
    LLSD             mPreviousValueD;
};

#endif // LL_LLFLOATERPATHFINDINGLINKSETS_H<|MERGE_RESOLUTION|>--- conflicted
+++ resolved
@@ -55,11 +55,7 @@
     LLFloaterPathfindingLinksets(const LLSD& pSeed);
     virtual ~LLFloaterPathfindingLinksets();
 
-<<<<<<< HEAD
-	virtual bool                       postBuild();
-=======
     virtual bool                       postBuild();
->>>>>>> 1a8a5404
 
     virtual void                       requestGetObjects();
 
