--- conflicted
+++ resolved
@@ -1,147 +1,143 @@
-/**
-* @file   llfloaterpathfindinglinksets.h
-* @brief  "Pathfinding linksets" floater, allowing manipulation of the linksets on the current region.
-* @author Stinson@lindenlab.com
-*
-* $LicenseInfo:firstyear=2012&license=viewerlgpl$
-* Second Life Viewer Source Code
-* Copyright (C) 2012, Linden Research, Inc.
-*
-* This library is free software; you can redistribute it and/or
-* modify it under the terms of the GNU Lesser General Public
-* License as published by the Free Software Foundation;
-* version 2.1 of the License only.
-*
-* This library is distributed in the hope that it will be useful,
-* but WITHOUT ANY WARRANTY; without even the implied warranty of
-* MERCHANTABILITY or FITNESS FOR A PARTICULAR PURPOSE.  See the GNU
-* Lesser General Public License for more details.
-*
-* You should have received a copy of the GNU Lesser General Public
-* License along with this library; if not, write to the Free Software
-* Foundation, Inc., 51 Franklin Street, Fifth Floor, Boston, MA  02110-1301  USA
-*
-* Linden Research, Inc., 945 Battery Street, San Francisco, CA  94111  USA
-* $/LicenseInfo$
-*/
-#ifndef LL_LLFLOATERPATHFINDINGLINKSETS_H
-#define LL_LLFLOATERPATHFINDINGLINKSETS_H
-
-#include <string>
-
-#include "llfloaterpathfindingobjects.h"
-#include "llpathfindinglinkset.h"
-#include "llpathfindingobjectlist.h"
-#include "v4color.h"
-
-class LLButton;
-class LLComboBox;
-class LLLineEditor;
-class LLScrollListItem;
-class LLSD;
-class LLTextBase;
-class LLUICtrl;
-class LLVector3;
-class LLSearchEditor;
-
-class LLFloaterPathfindingLinksets : public LLFloaterPathfindingObjects
-{
-public:
-    static void  openLinksetsWithSelectedObjects();
-
-protected:
-    friend class LLFloaterReg;
-
-    LLFloaterPathfindingLinksets(const LLSD& pSeed);
-    virtual ~LLFloaterPathfindingLinksets();
-
-<<<<<<< HEAD
-	virtual bool                       postBuild();
-=======
-    virtual BOOL                       postBuild();
->>>>>>> e1623bb2
-
-    virtual void                       requestGetObjects();
-
-    virtual void                       buildObjectsScrollList(const LLPathfindingObjectListPtr pObjectListPtr);
-
-    virtual void                       updateControlsOnScrollListChange();
-
-    virtual S32                        getNameColumnIndex() const;
-    virtual S32                        getOwnerNameColumnIndex() const;
-    virtual std::string                getOwnerName(const LLPathfindingObject *pObject) const;
-    virtual const LLColor4             &getBeaconColor() const;
-
-    virtual LLPathfindingObjectListPtr getEmptyObjectList() const;
-
-private:
-    void requestSetLinksets(LLPathfindingObjectListPtr pLinksetList, LLPathfindingLinkset::ELinksetUse pLinksetUse, S32 pA, S32 pB, S32 pC, S32 pD);
-
-    void onApplyAllFilters();
-    void onClearFiltersClicked();
-    void onWalkabilityCoefficientEntered(LLUICtrl *pUICtrl, LLSD &pPreviousValue);
-    void onApplyChangesClicked();
-
-    void clearFilters();
-
-    void updateEditFieldValues();
-    LLSD buildLinksetScrollListItemData(const LLPathfindingLinkset *pLinksetPtr, const LLVector3 &pAvatarPosition) const;
-    LLSD buildLinksetUseScrollListData(const std::string &pLabel, S32 pValue) const;
-
-    bool isShowUnmodifiablePhantomWarning(LLPathfindingLinkset::ELinksetUse pLinksetUse) const;
-    bool isShowPhantomToggleWarning(LLPathfindingLinkset::ELinksetUse pLinksetUse) const;
-    bool isShowCannotBeVolumeWarning(LLPathfindingLinkset::ELinksetUse pLinksetUse) const;
-
-    void updateStateOnEditFields();
-    void updateStateOnEditLinksetUse();
-
-    void applyEdit();
-    void handleApplyEdit(const LLSD &pNotification, const LLSD &pResponse);
-    void doApplyEdit();
-
-    std::string getLinksetUseString(LLPathfindingLinkset::ELinksetUse pLinksetUse) const;
-
-    LLPathfindingLinkset::ELinksetUse getFilterLinksetUse() const;
-    void                              setFilterLinksetUse(LLPathfindingLinkset::ELinksetUse pLinksetUse);
-
-    LLPathfindingLinkset::ELinksetUse getEditLinksetUse() const;
-    void                              setEditLinksetUse(LLPathfindingLinkset::ELinksetUse pLinksetUse);
-
-    LLPathfindingLinkset::ELinksetUse convertToLinksetUse(LLSD pXuiValue) const;
-    LLSD                              convertToXuiValue(LLPathfindingLinkset::ELinksetUse pLinksetUse) const;
-
-    LLSearchEditor   *mFilterByName;
-    LLSearchEditor   *mFilterByDescription;
-    LLComboBox       *mFilterByLinksetUse;
-    LLComboBox       *mEditLinksetUse;
-    LLScrollListItem *mEditLinksetUseUnset;
-    LLScrollListItem *mEditLinksetUseWalkable;
-    LLScrollListItem *mEditLinksetUseStaticObstacle;
-    LLScrollListItem *mEditLinksetUseDynamicObstacle;
-    LLScrollListItem *mEditLinksetUseMaterialVolume;
-    LLScrollListItem *mEditLinksetUseExclusionVolume;
-    LLScrollListItem *mEditLinksetUseDynamicPhantom;
-    LLTextBase       *mLabelWalkabilityCoefficients;
-    LLTextBase       *mLabelEditA;
-    LLTextBase       *mLabelSuggestedUseA;
-    LLLineEditor     *mEditA;
-    LLTextBase       *mLabelEditB;
-    LLTextBase       *mLabelSuggestedUseB;
-    LLLineEditor     *mEditB;
-    LLTextBase       *mLabelEditC;
-    LLTextBase       *mLabelSuggestedUseC;
-    LLLineEditor     *mEditC;
-    LLTextBase       *mLabelEditD;
-    LLTextBase       *mLabelSuggestedUseD;
-    LLLineEditor     *mEditD;
-    LLButton         *mApplyEditsButton;
-
-    LLColor4         mBeaconColor;
-
-    LLSD             mPreviousValueA;
-    LLSD             mPreviousValueB;
-    LLSD             mPreviousValueC;
-    LLSD             mPreviousValueD;
-};
-
-#endif // LL_LLFLOATERPATHFINDINGLINKSETS_H+/**
+* @file   llfloaterpathfindinglinksets.h
+* @brief  "Pathfinding linksets" floater, allowing manipulation of the linksets on the current region.
+* @author Stinson@lindenlab.com
+*
+* $LicenseInfo:firstyear=2012&license=viewerlgpl$
+* Second Life Viewer Source Code
+* Copyright (C) 2012, Linden Research, Inc.
+*
+* This library is free software; you can redistribute it and/or
+* modify it under the terms of the GNU Lesser General Public
+* License as published by the Free Software Foundation;
+* version 2.1 of the License only.
+*
+* This library is distributed in the hope that it will be useful,
+* but WITHOUT ANY WARRANTY; without even the implied warranty of
+* MERCHANTABILITY or FITNESS FOR A PARTICULAR PURPOSE.  See the GNU
+* Lesser General Public License for more details.
+*
+* You should have received a copy of the GNU Lesser General Public
+* License along with this library; if not, write to the Free Software
+* Foundation, Inc., 51 Franklin Street, Fifth Floor, Boston, MA  02110-1301  USA
+*
+* Linden Research, Inc., 945 Battery Street, San Francisco, CA  94111  USA
+* $/LicenseInfo$
+*/
+#ifndef LL_LLFLOATERPATHFINDINGLINKSETS_H
+#define LL_LLFLOATERPATHFINDINGLINKSETS_H
+
+#include <string>
+
+#include "llfloaterpathfindingobjects.h"
+#include "llpathfindinglinkset.h"
+#include "llpathfindingobjectlist.h"
+#include "v4color.h"
+
+class LLButton;
+class LLComboBox;
+class LLLineEditor;
+class LLScrollListItem;
+class LLSD;
+class LLTextBase;
+class LLUICtrl;
+class LLVector3;
+class LLSearchEditor;
+
+class LLFloaterPathfindingLinksets : public LLFloaterPathfindingObjects
+{
+public:
+    static void  openLinksetsWithSelectedObjects();
+
+protected:
+    friend class LLFloaterReg;
+
+    LLFloaterPathfindingLinksets(const LLSD& pSeed);
+    virtual ~LLFloaterPathfindingLinksets();
+
+    virtual bool                       postBuild();
+
+    virtual void                       requestGetObjects();
+
+    virtual void                       buildObjectsScrollList(const LLPathfindingObjectListPtr pObjectListPtr);
+
+    virtual void                       updateControlsOnScrollListChange();
+
+    virtual S32                        getNameColumnIndex() const;
+    virtual S32                        getOwnerNameColumnIndex() const;
+    virtual std::string                getOwnerName(const LLPathfindingObject *pObject) const;
+    virtual const LLColor4             &getBeaconColor() const;
+
+    virtual LLPathfindingObjectListPtr getEmptyObjectList() const;
+
+private:
+    void requestSetLinksets(LLPathfindingObjectListPtr pLinksetList, LLPathfindingLinkset::ELinksetUse pLinksetUse, S32 pA, S32 pB, S32 pC, S32 pD);
+
+    void onApplyAllFilters();
+    void onClearFiltersClicked();
+    void onWalkabilityCoefficientEntered(LLUICtrl *pUICtrl, LLSD &pPreviousValue);
+    void onApplyChangesClicked();
+
+    void clearFilters();
+
+    void updateEditFieldValues();
+    LLSD buildLinksetScrollListItemData(const LLPathfindingLinkset *pLinksetPtr, const LLVector3 &pAvatarPosition) const;
+    LLSD buildLinksetUseScrollListData(const std::string &pLabel, S32 pValue) const;
+
+    bool isShowUnmodifiablePhantomWarning(LLPathfindingLinkset::ELinksetUse pLinksetUse) const;
+    bool isShowPhantomToggleWarning(LLPathfindingLinkset::ELinksetUse pLinksetUse) const;
+    bool isShowCannotBeVolumeWarning(LLPathfindingLinkset::ELinksetUse pLinksetUse) const;
+
+    void updateStateOnEditFields();
+    void updateStateOnEditLinksetUse();
+
+    void applyEdit();
+    void handleApplyEdit(const LLSD &pNotification, const LLSD &pResponse);
+    void doApplyEdit();
+
+    std::string getLinksetUseString(LLPathfindingLinkset::ELinksetUse pLinksetUse) const;
+
+    LLPathfindingLinkset::ELinksetUse getFilterLinksetUse() const;
+    void                              setFilterLinksetUse(LLPathfindingLinkset::ELinksetUse pLinksetUse);
+
+    LLPathfindingLinkset::ELinksetUse getEditLinksetUse() const;
+    void                              setEditLinksetUse(LLPathfindingLinkset::ELinksetUse pLinksetUse);
+
+    LLPathfindingLinkset::ELinksetUse convertToLinksetUse(LLSD pXuiValue) const;
+    LLSD                              convertToXuiValue(LLPathfindingLinkset::ELinksetUse pLinksetUse) const;
+
+    LLSearchEditor   *mFilterByName;
+    LLSearchEditor   *mFilterByDescription;
+    LLComboBox       *mFilterByLinksetUse;
+    LLComboBox       *mEditLinksetUse;
+    LLScrollListItem *mEditLinksetUseUnset;
+    LLScrollListItem *mEditLinksetUseWalkable;
+    LLScrollListItem *mEditLinksetUseStaticObstacle;
+    LLScrollListItem *mEditLinksetUseDynamicObstacle;
+    LLScrollListItem *mEditLinksetUseMaterialVolume;
+    LLScrollListItem *mEditLinksetUseExclusionVolume;
+    LLScrollListItem *mEditLinksetUseDynamicPhantom;
+    LLTextBase       *mLabelWalkabilityCoefficients;
+    LLTextBase       *mLabelEditA;
+    LLTextBase       *mLabelSuggestedUseA;
+    LLLineEditor     *mEditA;
+    LLTextBase       *mLabelEditB;
+    LLTextBase       *mLabelSuggestedUseB;
+    LLLineEditor     *mEditB;
+    LLTextBase       *mLabelEditC;
+    LLTextBase       *mLabelSuggestedUseC;
+    LLLineEditor     *mEditC;
+    LLTextBase       *mLabelEditD;
+    LLTextBase       *mLabelSuggestedUseD;
+    LLLineEditor     *mEditD;
+    LLButton         *mApplyEditsButton;
+
+    LLColor4         mBeaconColor;
+
+    LLSD             mPreviousValueA;
+    LLSD             mPreviousValueB;
+    LLSD             mPreviousValueC;
+    LLSD             mPreviousValueD;
+};
+
+#endif // LL_LLFLOATERPATHFINDINGLINKSETS_H