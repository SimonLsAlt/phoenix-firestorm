/**
 * @file llpanelprofilepicks.cpp
 * @brief LLPanelProfilePicks and related class implementations
 *
 * $LicenseInfo:firstyear=2009&license=viewerlgpl$
 * Second Life Viewer Source Code
 * Copyright (C) 2010, Linden Research, Inc.
 *
 * This library is free software; you can redistribute it and/or
 * modify it under the terms of the GNU Lesser General Public
 * License as published by the Free Software Foundation;
 * version 2.1 of the License only.
 *
 * This library is distributed in the hope that it will be useful,
 * but WITHOUT ANY WARRANTY; without even the implied warranty of
 * MERCHANTABILITY or FITNESS FOR A PARTICULAR PURPOSE.  See the GNU
 * Lesser General Public License for more details.
 *
 * You should have received a copy of the GNU Lesser General Public
 * License along with this library; if not, write to the Free Software
 * Foundation, Inc., 51 Franklin Street, Fifth Floor, Boston, MA  02110-1301  USA
 *
 * Linden Research, Inc., 945 Battery Street, San Francisco, CA  94111  USA
 * $/LicenseInfo$
 */

#include "llviewerprecompiledheaders.h"

#include "llpanelprofilepicks.h"

#include "llagent.h"
#include "llagentbenefits.h"
#include "llagentpicksinfo.h"
#include "llavataractions.h"
#include "llavatarpropertiesprocessor.h"
#include "llcommandhandler.h"
#include "lldispatcher.h"
#include "llfloaterreg.h"
#include "llfloaterworldmap.h"
#include "lllineeditor.h"
#include "llnotificationsutil.h"
#include "llstartup.h"
#include "llpanelavatar.h"
#include "llpanelprofile.h"
#include "llparcel.h"
#include "llstartup.h"
#include "lltabcontainer.h"
#include "lltextbox.h"
#include "lltexteditor.h"
#include "lltexturectrl.h"
#include "lltexturectrl.h"
#include "lltrans.h"
#include "llviewergenericmessage.h" // send_generic_message
#include "llviewerparcelmgr.h"
#include "llviewerregion.h"

static LLPanelInjector<LLPanelProfilePicks> t_panel_profile_picks("panel_profile_picks");
static LLPanelInjector<LLPanelProfilePick> t_panel_profile_pick("panel_profile_pick");


class LLPickHandler : public LLCommandHandler
{
public:

    // requires trusted browser to trigger
    LLPickHandler() : LLCommandHandler("pick", UNTRUSTED_THROTTLE) { }

    virtual bool canHandleUntrusted(
        const LLSD& params,
        const LLSD& query_map,
        LLMediaCtrl* web,
        const std::string& nav_type)
    {
        if (params.size() < 1)
        {
            return true; // don't block, will fail later
        }

        if (nav_type == NAV_TYPE_CLICKED
            || nav_type == NAV_TYPE_EXTERNAL)
        {
            return true;
        }

        const std::string verb = params[0].asString();
        if (verb == "create")
        {
            return false;
        }
        return true;
    }

    bool handle(const LLSD& params,
                const LLSD& query_map,
                const std::string& grid,
                LLMediaCtrl* web)
    {
        if (LLStartUp::getStartupState() < STATE_STARTED)
        {
            return true;
        }

        // handle app/pick/create urls first
        if (params.size() == 1 && params[0].asString() == "create")
        {
            LLAvatarActions::createPick();
            return true;
        }

        // then handle the general app/pick/{UUID}/{CMD} urls
        if (params.size() < 2)
        {
            return false;
        }

        // get the ID for the pick_id
        LLUUID pick_id;
        if (!pick_id.set(params[0], false))
        {
            return false;
        }

        // edit the pick in the side tray.
        // need to ask the server for more info first though...
        const std::string verb = params[1].asString();
        if (verb == "edit")
        {
            LLAvatarActions::showPick(gAgent.getID(), pick_id);
            return true;
        }
        else
        {
            LL_WARNS() << "unknown verb " << verb << LL_ENDL;
            return false;
        }
    }
};
LLPickHandler gPickHandler;


//-----------------------------------------------------------------------------
// LLPanelProfilePicks
//-----------------------------------------------------------------------------

LLPanelProfilePicks::LLPanelProfilePicks()
 : LLPanelProfilePropertiesProcessorTab()
 , mPickToSelectOnLoad(LLUUID::null)
 , mRlvBehaviorCallbackConnection() // <FS:Ansariel> FIRE-15556: Picks can circumvent RLVa @showloc restriction
{
}

LLPanelProfilePicks::~LLPanelProfilePicks()
{
    // <FS:Ansariel> FIRE-15556: Picks can circumvent RLVa @showloc restriction
    if (mRlvBehaviorCallbackConnection.connected())
    {
        mRlvBehaviorCallbackConnection.disconnect();
    }
    // </FS:Ansariel>
}

void LLPanelProfilePicks::onOpen(const LLSD& key)
{
    LL_INFOS("profiles") << "Inside onOpen picks panel" << LL_ENDL;

    LLPanelProfilePropertiesProcessorTab::onOpen(key);

    resetData();

    bool own_profile = getSelfProfile();
    if (own_profile)
    {
        mNewButton->setVisible(true);
        mNewButton->setEnabled(false);

        mDeleteButton->setVisible(true);
        mDeleteButton->setEnabled(false);
    }

    childSetVisible("buttons_header", own_profile);
}

void LLPanelProfilePicks::createPick(const LLPickData &data)
{
    if (getIsLoaded())
    {
        if (canAddNewPick())
        {
            mNoItemsLabel->setVisible(false);
            LLPanelProfilePick* pick_panel = LLPanelProfilePick::create();
            pick_panel->setAvatarId(getAvatarId());
            pick_panel->processProperties(&data);
            mTabContainer->addTabPanel(
                LLTabContainer::TabPanelParams().
                panel(pick_panel).
                select_tab(true).
                label(pick_panel->getPickName()));
            updateButtons();
        }
        else
        {
            // This means that something doesn't properly check limits
            // before creating a pick
            LL_WARNS() << "failed to add pick" << LL_ENDL;
        }
    }
    else
    {
        mSheduledPickCreation.push_back(data);
    }
}

void LLPanelProfilePicks::selectPick(const LLUUID& pick_id)
{
    if (getIsLoaded())
    {
        for (S32 tab_idx = 0; tab_idx < mTabContainer->getTabCount(); ++tab_idx)
        {
            LLPanelProfilePick* pick_panel = dynamic_cast<LLPanelProfilePick*>(mTabContainer->getPanelByIndex(tab_idx));
            if (pick_panel)
            {
                if (pick_panel->getPickId() == pick_id)
                {
                    mTabContainer->selectTabPanel(pick_panel);
                    break;
                }
            }
        }
    }
    else
    {
        mPickToSelectOnLoad = pick_id;
    }
}

bool LLPanelProfilePicks::postBuild()
{
    mTabContainer = getChild<LLTabContainer>("tab_picks");
    mNoItemsLabel = getChild<LLUICtrl>("picks_panel_text");
    mNewButton = getChild<LLButton>("new_btn");
    mDeleteButton = getChild<LLButton>("delete_btn");

    mNewButton->setCommitCallback(boost::bind(&LLPanelProfilePicks::onClickNewBtn, this));
    mDeleteButton->setCommitCallback(boost::bind(&LLPanelProfilePicks::onClickDelete, this));

    // <FS:Ansariel> FIRE-15556: Picks can circumvent RLVa @showloc restriction
    mRlvBehaviorCallbackConnection = gRlvHandler.setBehaviourCallback(boost::bind(&LLPanelProfilePicks::updateRlvRestrictions, this, _1, _2));

    // <FS:Ansariel> Replace hardcoded "Second Life" with grid label
    LLTextBox* intro_txt = getChild<LLTextBox>("header_text");
    intro_txt->setTextArg("[GRID]", LLTrans::getString("SECOND_LIFE"));
    // </FS:Ansariel>
    return true;
}

void LLPanelProfilePicks::onClickNewBtn()
{
    mNoItemsLabel->setVisible(false);
    LLPanelProfilePick* pick_panel = LLPanelProfilePick::create();
    pick_panel->setAvatarId(getAvatarId());
    mTabContainer->addTabPanel(
        LLTabContainer::TabPanelParams().
        panel(pick_panel).
        select_tab(true).
        label(pick_panel->getPickName()));
    updateButtons();

    // <FS:Ansariel> Keep set location button
    pick_panel->addLocationChangedCallbacks();
}

void LLPanelProfilePicks::onClickDelete()
{
    LLPanelProfilePick* pick_panel = dynamic_cast<LLPanelProfilePick*>(mTabContainer->getCurrentPanel());
    if (pick_panel)
    {
        LLUUID pick_id = pick_panel->getPickId();
        LLSD args;
        args["PICK"] = pick_panel->getPickName();
        LLSD payload;
        payload["pick_id"] = pick_id;
        payload["tab_idx"] = mTabContainer->getCurrentPanelIndex();
        LLNotificationsUtil::add("ProfileDeletePick", args, payload,
            boost::bind(&LLPanelProfilePicks::callbackDeletePick, this, _1, _2));
    }
}

void LLPanelProfilePicks::callbackDeletePick(const LLSD& notification, const LLSD& response)
{
    S32 option = LLNotificationsUtil::getSelectedOption(notification, response);

    if (0 == option)
    {
        LLUUID pick_id = notification["payload"]["pick_id"].asUUID();
        S32 tab_idx = notification["payload"]["tab_idx"].asInteger();

        LLPanelProfilePick* pick_panel = dynamic_cast<LLPanelProfilePick*>(mTabContainer->getPanelByIndex(tab_idx));
        if (pick_panel && pick_panel->getPickId() == pick_id)
        {
            mTabContainer->removeTabPanel(pick_panel);
        }

        if (pick_id.notNull())
        {
            LLAvatarPropertiesProcessor::getInstance()->sendPickDelete(pick_id);
        }

        updateButtons();
    }
}

void LLPanelProfilePicks::processProperties(void* data, EAvatarProcessorType type)
{
    if (APT_PROPERTIES == type)
    {
        LLAvatarData* avatar_picks = static_cast<LLAvatarData*>(data);
        if (avatar_picks && getAvatarId() == avatar_picks->avatar_id)
        {
            if (getSelfProfile())
            {
                LLAgentPicksInfo::getInstance()->onServerRespond(avatar_picks);
            }
            processProperties(avatar_picks);
        }
    }
    // <FS> OpenSim
    else if (APT_PICKS == type)
    {
        LLAvatarPicks* avatar_picks = static_cast<LLAvatarPicks*>(data);
        if (avatar_picks && getAvatarId() == avatar_picks->target_id)
        {
            LLAvatarData avatardata;
            avatardata.picks_list = avatar_picks->picks_list;
            processProperties(&avatardata);
        }
    }
    // </FS>
}

void LLPanelProfilePicks::processProperties(const LLAvatarData* avatar_picks)
{
    LLUUID selected_id = mPickToSelectOnLoad;
    bool has_selection = false;
    if (mPickToSelectOnLoad.isNull())
    {
        if (mTabContainer->getTabCount() > 0)
        {
            LLPanelProfilePick* active_pick_panel = dynamic_cast<LLPanelProfilePick*>(mTabContainer->getCurrentPanel());
            if (active_pick_panel)
            {
                selected_id = active_pick_panel->getPickId();
            }
        }
    }

    mTabContainer->deleteAllTabs();

    LLAvatarData::picks_list_t::const_iterator it = avatar_picks->picks_list.begin();
    for (; avatar_picks->picks_list.end() != it; ++it)
    {
        LLUUID pick_id = it->first;
        std::string pick_name = it->second;

        LLPanelProfilePick* pick_panel = LLPanelProfilePick::create();

        pick_panel->setPickId(pick_id);
        pick_panel->setPickName(pick_name);
        pick_panel->setAvatarId(getAvatarId());

        mTabContainer->addTabPanel(
            LLTabContainer::TabPanelParams().
            panel(pick_panel).
            select_tab(selected_id == pick_id).
            label(pick_name));

        if (selected_id == pick_id)
        {
            has_selection = true;
        }
    }

    while (!mSheduledPickCreation.empty() && canAddNewPick())
    {
        const LLPickData data =
            mSheduledPickCreation.back();

        LLPanelProfilePick* pick_panel = LLPanelProfilePick::create();
        pick_panel->setAvatarId(getAvatarId());
        pick_panel->processProperties(&data);
        mTabContainer->addTabPanel(
            LLTabContainer::TabPanelParams().
            panel(pick_panel).
            select_tab(!has_selection).
            label(pick_panel->getPickName()));

        mSheduledPickCreation.pop_back();
        has_selection = true;
    }

    // reset 'do on load' values
    mPickToSelectOnLoad = LLUUID::null;
    mSheduledPickCreation.clear();

    if (getSelfProfile())
    {
        mNoItemsLabel->setValue(LLTrans::getString("NoPicksText"));
    }
    else
    {
        mNoItemsLabel->setValue(LLTrans::getString("NoAvatarPicksText"));
    }

    bool has_data = mTabContainer->getTabCount() > 0;
    mNoItemsLabel->setVisible(!has_data);
    if (has_data && !has_selection)
    {
        mTabContainer->selectFirstTab();
    }

    setLoaded();
    updateButtons();
}

void LLPanelProfilePicks::resetData()
{
    resetLoading();
    mTabContainer->deleteAllTabs();
}

void LLPanelProfilePicks::updateButtons()
{
    if (getSelfProfile())
    {
        // <FS:Ansariel> RLVa support
        //mNewButton->setEnabled(canAddNewPick());
        mNewButton->setEnabled(canAddNewPick() && !gRlvHandler.hasBehaviour(RLV_BHVR_SHOWLOC));
        // </FS:Ansariel>
        mDeleteButton->setEnabled(canDeletePick());
    }
}

void LLPanelProfilePicks::apply()
{
    if (getIsLoaded())
    {
        for (S32 tab_idx = 0; tab_idx < mTabContainer->getTabCount(); ++tab_idx)
        {
            LLPanelProfilePick* pick_panel = dynamic_cast<LLPanelProfilePick*>(mTabContainer->getPanelByIndex(tab_idx));
            if (pick_panel)
            {
                pick_panel->apply();
            }
        }
    }
}

void LLPanelProfilePicks::updateData()
{
    // Send picks request only once
    LLUUID avatar_id = getAvatarId();
    if (!getStarted() && avatar_id.notNull())
    {
        setIsLoading();

        // <FS> OpenSim
        //LLAvatarPropertiesProcessor::getInstance()->sendAvatarPropertiesRequest(avatar_id);
        if (!gAgent.getRegionCapability("AgentProfile").empty())
            LLAvatarPropertiesProcessor::getInstance()->sendAvatarPropertiesRequest(avatar_id);
        else
        LLAvatarPropertiesProcessor::getInstance()->sendAvatarPicksRequest(avatar_id);
        // </FS>
    }
    if (!getIsLoaded())
    {
        mNoItemsLabel->setValue(LLTrans::getString("PicksClassifiedsLoadingText"));
        mNoItemsLabel->setVisible(true);
    }
}

bool LLPanelProfilePicks::hasUnsavedChanges()
{
    for (S32 tab_idx = 0; tab_idx < mTabContainer->getTabCount(); ++tab_idx)
    {
        LLPanelProfilePick* pick_panel = dynamic_cast<LLPanelProfilePick*>(mTabContainer->getPanelByIndex(tab_idx));
        if (pick_panel && (pick_panel->isDirty() || pick_panel->isDirty()))
        {
            return true;
        }
    }
    return false;
}

void LLPanelProfilePicks::commitUnsavedChanges()
{
    for (S32 tab_idx = 0; tab_idx < mTabContainer->getTabCount(); ++tab_idx)
    {
        LLPanelProfilePick* pick_panel = dynamic_cast<LLPanelProfilePick*>(mTabContainer->getPanelByIndex(tab_idx));
        if (pick_panel)
        {
            pick_panel->apply();
        }
    }
}

// <FS:Ansariel> FIRE-15556: Picks can circumvent RLVa @showloc restriction
void LLPanelProfilePicks::updateRlvRestrictions(ERlvBehaviour behavior, ERlvParamType type)
{
    if (behavior == RLV_BHVR_SHOWLOC)
    {
        updateButtons();
    }
}

bool LLPanelProfilePicks::canAddNewPick()
{
    return (!LLAgentPicksInfo::getInstance()->isPickLimitReached() &&
        // <FS:Ansariel> FIRE-15556: Picks can circumvent RLVa @showloc restriction
        //mTabContainer->getTabCount() < LLAgentBenefitsMgr::current().getPicksLimit());
        mTabContainer->getTabCount() < LLAgentBenefitsMgr::current().getPicksLimit() &&
        !gRlvHandler.hasBehaviour(RLV_BHVR_SHOWLOC));
        // </FS:Ansariel>
}

bool LLPanelProfilePicks::canDeletePick()
{
    return (mTabContainer->getTabCount() > 0);
}


//-----------------------------------------------------------------------------
// LLPanelProfilePick
//-----------------------------------------------------------------------------

LLPanelProfilePick::LLPanelProfilePick()
 : LLPanelProfilePropertiesProcessorTab()
 , LLRemoteParcelInfoObserver()
 , mSnapshotCtrl(NULL)
 , mPickId(LLUUID::null)
 , mParcelId(LLUUID::null)
 , mRequestedId(LLUUID::null)
 , mLocationChanged(false)
 , mNewPick(false)
 , mIsEditing(false)
 , mRegionCallbackConnection()
 , mParcelCallbackConnection()
{
}

//static
LLPanelProfilePick* LLPanelProfilePick::create()
{
    LLPanelProfilePick* panel = new LLPanelProfilePick();
    panel->buildFromFile("panel_profile_pick.xml");
    return panel;
}

LLPanelProfilePick::~LLPanelProfilePick()
{
    if (mParcelId.notNull())
    {
        LLRemoteParcelInfoProcessor::getInstance()->removeObserver(mParcelId, this);
    }

    if (mRegionCallbackConnection.connected())
    {
        mRegionCallbackConnection.disconnect();
    }
    if (mParcelCallbackConnection.connected())
    {
        mParcelCallbackConnection.disconnect();
    }
}

void LLPanelProfilePick::setAvatarId(const LLUUID& avatar_id)
{
    if (avatar_id.isNull())
    {
        return;
    }
    LLPanelProfilePropertiesProcessorTab::setAvatarId(avatar_id);

    // creating new Pick
    if (getPickId().isNull() && getSelfProfile())
    {
        mNewPick = true;

        setPosGlobal(gAgent.getPositionGlobal());

        LLUUID parcel_id = LLUUID::null, snapshot_id = LLUUID::null;
        std::string pick_name, pick_desc, region_name;

        LLParcel* parcel = LLViewerParcelMgr::getInstance()->getAgentParcel();
        if (parcel)
        {
            parcel_id = parcel->getID();
            pick_name = parcel->getName();
            pick_desc = parcel->getDesc();
            snapshot_id = parcel->getSnapshotID();
            mPickDescription->setParseHTML(false);
        }

        LLViewerRegion* region = gAgent.getRegion();
        if (region)
        {
            region_name = region->getName();
        }

        setParcelID(parcel_id);
        setPickName(pick_name.empty() ? region_name : pick_name);
        setPickDesc(pick_desc);
        setSnapshotId(snapshot_id);
        setPickLocation(createLocationText(getLocationNotice(), pick_name, region_name, getPosGlobal()));

        enableSaveButton(true);
    }
    else
    {
        LLAvatarPropertiesProcessor::getInstance()->sendPickInfoRequest(getAvatarId(), getPickId());

        enableSaveButton(false);
    }

    resetDirty();

    if (getSelfProfile())
    {
        mPickName->setEnabled(true);
        mPickDescription->setEnabled(true);
        // <FS:Zi> Make sure the "Set Location"  button is only visible when viewing own picks
        childSetVisible("set_to_curr_location_btn_lp", true);
    }
    else
    {
        // <FS:Zi> Make sure the "Set Location"  button is only visible when viewing own picks
        childSetVisible("set_to_curr_location_btn_lp", false);
        mSnapshotCtrl->setEnabled(false);
    }
}

bool LLPanelProfilePick::postBuild()
{
    mPickName = getChild<LLLineEditor>("pick_name");
    mPickDescription = getChild<LLTextEditor>("pick_desc");
    mSaveButton = getChild<LLButton>("save_changes_btn");
    mCreateButton = getChild<LLButton>("create_changes_btn");
    mCancelButton = getChild<LLButton>("cancel_changes_btn");
    mSetCurrentLocationButton = getChild<LLButton>("set_to_curr_location_btn"); // <FS:Ansariel> Keep set location button

    mSnapshotCtrl = getChild<LLTextureCtrl>("pick_snapshot");
    mSnapshotCtrl->setCommitCallback(boost::bind(&LLPanelProfilePick::onSnapshotChanged, this));
    mSnapshotCtrl->setAllowLocalTexture(false);
    mSnapshotCtrl->setBakeTextureEnabled(false);

    childSetAction("teleport_btn", boost::bind(&LLPanelProfilePick::onClickTeleport, this));
    childSetAction("show_on_map_btn", boost::bind(&LLPanelProfilePick::onClickMap, this));

    mSaveButton->setCommitCallback(boost::bind(&LLPanelProfilePick::onClickSave, this));
    mCreateButton->setCommitCallback(boost::bind(&LLPanelProfilePick::onClickSave, this));
    mCancelButton->setCommitCallback(boost::bind(&LLPanelProfilePick::onClickCancel, this));
    mSetCurrentLocationButton->setCommitCallback(boost::bind(&LLPanelProfilePick::onClickSetLocation, this)); // <FS:Ansariel> Keep set location button

    mPickName->setKeystrokeCallback(boost::bind(&LLPanelProfilePick::onPickChanged, this, _1), NULL);
    mPickName->setEnabled(false);

    mPickDescription->setKeystrokeCallback(boost::bind(&LLPanelProfilePick::onPickChanged, this, _1));
    mPickDescription->setFocusReceivedCallback(boost::bind(&LLPanelProfilePick::onDescriptionFocusReceived, this));

    getChild<LLUICtrl>("pick_location")->setEnabled(false);

    return true;
}

void LLPanelProfilePick::onDescriptionFocusReceived()
{
    if (!mIsEditing && getSelfProfile())
    {
        mIsEditing = true;
        mPickDescription->setParseHTML(false);
    }
}

void LLPanelProfilePick::processProperties(void* data, EAvatarProcessorType type)
{
    if (APT_PICK_INFO != type)
    {
        return;
    }

    LLPickData* pick_info = static_cast<LLPickData*>(data);
    if (!pick_info
        || pick_info->creator_id != getAvatarId()
        || pick_info->pick_id != getPickId())
    {
        return;
    }

    processProperties(pick_info);
}

void LLPanelProfilePick::processProperties(const LLPickData* pick_info)
{
    mIsEditing = false;
    mPickDescription->setParseHTML(true);
    mParcelId = pick_info->parcel_id;
    setSnapshotId(pick_info->snapshot_id);
    if (!getSelfProfile())
    {
        mSnapshotCtrl->setEnabled(false);
    }
    setPickName(pick_info->name);
    setPickDesc(pick_info->desc);
    setPosGlobal(pick_info->pos_global);

    // Send remote parcel info request to get parcel name and sim (region) name.
    sendParcelInfoRequest();

    // *NOTE dzaporozhan
    // We want to keep listening to APT_PICK_INFO because user may
    // edit the Pick and we have to update Pick info panel.
    // revomeObserver is called from onClickBack

    setLoaded();
}

void LLPanelProfilePick::apply()
{
    if ((mNewPick || getIsLoaded()) && isDirty())
    {
        sendUpdate();
    }
}

void LLPanelProfilePick::setSnapshotId(const LLUUID& id)
{
    mSnapshotCtrl->setImageAssetID(id);
    mSnapshotCtrl->setValid(true);
}

void LLPanelProfilePick::setPickName(const std::string& name)
{
    mPickName->setValue(name);
    mPickNameStr = name;
}

const std::string LLPanelProfilePick::getPickName()
{
    return mPickName->getValue().asString();
}

void LLPanelProfilePick::setPickDesc(const std::string& desc)
{
    mPickDescription->setValue(desc);
}

void LLPanelProfilePick::setPickLocation(const std::string& location)
{
    getChild<LLUICtrl>("pick_location")->setValue(location);
}

void LLPanelProfilePick::onClickMap()
{
    LLFloaterWorldMap::getInstance()->trackLocation(getPosGlobal());
    LLFloaterReg::showInstance("world_map", "center");
}

void LLPanelProfilePick::onClickTeleport()
{
    if (!getPosGlobal().isExactlyZero())
    {
        gAgent.teleportViaLocation(getPosGlobal());
        LLFloaterWorldMap::getInstance()->trackLocation(getPosGlobal());
    }
}

void LLPanelProfilePick::enableSaveButton(bool enable)
{
    childSetVisible("save_changes_lp", enable);

    childSetVisible("save_btn_lp", enable && !mNewPick);
    childSetVisible("create_btn_lp", enable && mNewPick);
    childSetVisible("cancel_btn_lp", enable && !mNewPick);
}

void LLPanelProfilePick::onSnapshotChanged()
{
    enableSaveButton(true);
}

void LLPanelProfilePick::onPickChanged(LLUICtrl* ctrl)
{
    if (ctrl && ctrl == mPickName)
    {
        updateTabLabel(mPickName->getText());
    }

    enableSaveButton(isDirty());
}

void LLPanelProfilePick::resetDirty()
{
    LLPanel::resetDirty();

    mPickName->resetDirty();
    mPickDescription->resetDirty();
    mSnapshotCtrl->resetDirty();
    mLocationChanged = false;
}

bool LLPanelProfilePick::isDirty() const
{
    if (mNewPick
        || LLPanel::isDirty()
        || mLocationChanged
        || mSnapshotCtrl->isDirty()
        || mPickName->isDirty()
        || mPickDescription->isDirty())
    {
        return true;
<<<<<<< HEAD
    }
    return false;
=======
    }
    return false;
}

// <FS:Ansariel> Keep set location button
void LLPanelProfilePick::onClickSetLocation()
{
    // Save location for later use.
    setPosGlobal(gAgent.getPositionGlobal());

    std::string parcel_name, region_name;

    LLParcel* parcel = LLViewerParcelMgr::getInstance()->getAgentParcel();
    if (parcel)
    {
        mParcelId = parcel->getID();
        parcel_name = parcel->getName();
    }

    LLViewerRegion* region = gAgent.getRegion();
    if (region)
    {
        region_name = region->getName();
    }

    setPickLocation(createLocationText(getLocationNotice(), parcel_name, region_name, getPosGlobal()));

    mLocationChanged = true;
    enableSaveButton(true);
>>>>>>> 1a8a5404
}
// </FS:Ansariel>

// <FS:Ansariel> Keep set location button
void LLPanelProfilePick::onClickSetLocation()
{
    // Save location for later use.
    setPosGlobal(gAgent.getPositionGlobal());

    std::string parcel_name, region_name;

    LLParcel* parcel = LLViewerParcelMgr::getInstance()->getAgentParcel();
    if (parcel)
    {
        mParcelId = parcel->getID();
        parcel_name = parcel->getName();
    }

    LLViewerRegion* region = gAgent.getRegion();
    if (region)
    {
        region_name = region->getName();
    }

    setPickLocation(createLocationText(getLocationNotice(), parcel_name, region_name, getPosGlobal()));

    mLocationChanged = true;
    enableSaveButton(true);
}
// </FS:Ansariel>

void LLPanelProfilePick::onClickSave()
{
    if (mRegionCallbackConnection.connected())
    {
        mRegionCallbackConnection.disconnect();
    }
    if (mParcelCallbackConnection.connected())
    {
        mParcelCallbackConnection.disconnect();
    }
    // <FS:Ansariel> Keep set location button
    if (mLocationChanged) 
    {
        onClickSetLocation();
    }
    // </FS:Ansariel>
    sendUpdate();

    mLocationChanged = false;
}

void LLPanelProfilePick::onClickCancel()
{
    updateTabLabel(mPickNameStr);
    LLAvatarPropertiesProcessor::getInstance()->sendPickInfoRequest(getAvatarId(), getPickId());
    mLocationChanged = false;
    enableSaveButton(false);
}

std::string LLPanelProfilePick::getLocationNotice()
{
    static const std::string notice = getString("location_notice");
    return notice;
}

void LLPanelProfilePick::sendParcelInfoRequest()
{
    if (mParcelId != mRequestedId)
    {
        if (mRequestedId.notNull())
        {
            LLRemoteParcelInfoProcessor::getInstance()->removeObserver(mRequestedId, this);
        }
        LLRemoteParcelInfoProcessor::getInstance()->addObserver(mParcelId, this);
        LLRemoteParcelInfoProcessor::getInstance()->sendParcelInfoRequest(mParcelId);

        mRequestedId = mParcelId;
    }
}

void LLPanelProfilePick::processParcelInfo(const LLParcelData& parcel_data)
{
    setPickLocation(createLocationText(LLStringUtil::null, parcel_data.name, parcel_data.sim_name, getPosGlobal()));

    // We have received parcel info for the requested ID so clear it now.
    mRequestedId.setNull();

    if (mParcelId.notNull())
    {
        LLRemoteParcelInfoProcessor::getInstance()->removeObserver(mParcelId, this);
    }
}

// <FS:Ansariel> Keep set location button
void LLPanelProfilePick::addLocationChangedCallbacks()
{
    mRegionCallbackConnection = gAgent.addRegionChangedCallback([this]() { onClickSetLocation(); });
    mParcelCallbackConnection = gAgent.addParcelChangedCallback([this]() { onClickSetLocation(); });
}
// </FS:Ansariel>

void LLPanelProfilePick::sendUpdate()
{
    LLPickData pick_data;

    // If we don't have a pick id yet, we'll need to generate one,
    // otherwise we'll keep overwriting pick_id 00000 in the database.
    if (getPickId().isNull())
    {
        getPickId().generate();
    }

    pick_data.agent_id = gAgentID;
    pick_data.session_id = gAgent.getSessionID();
    pick_data.pick_id = getPickId();
    pick_data.creator_id = gAgentID;;

    //legacy var  need to be deleted
    pick_data.top_pick = false;
    pick_data.parcel_id = mParcelId;
    pick_data.name = getPickName();
    pick_data.desc = mPickDescription->getValue().asString();
    pick_data.snapshot_id = mSnapshotCtrl->getImageAssetID();
    pick_data.pos_global = getPosGlobal();
    pick_data.sort_order = 0;
    pick_data.enabled = true;

    LLAvatarPropertiesProcessor::getInstance()->sendPickInfoUpdate(&pick_data);

    if(mNewPick)
    {
        // Assume a successful create pick operation, make new number of picks
        // available immediately. Actual number of picks will be requested in
        // LLAvatarPropertiesProcessor::sendPickInfoUpdate and updated upon server respond.
        LLAgentPicksInfo::getInstance()->incrementNumberOfPicks();
    }
}

// static
std::string LLPanelProfilePick::createLocationText(const std::string& owner_name, const std::string& original_name, const std::string& sim_name, const LLVector3d& pos_global)
{
    std::string location_text(owner_name);
    if (!original_name.empty())
    {
        if (!location_text.empty())
        {
            location_text.append(", ");
        }
        location_text.append(original_name);

    }

    if (!sim_name.empty())
    {
        if (!location_text.empty())
        {
            location_text.append(", ");
        }
        location_text.append(sim_name);
    }

    if (!location_text.empty())
    {
        location_text.append(" ");
    }

    if (!pos_global.isNull())
    {
        S32 region_x = ll_round((F32)pos_global.mdV[VX]) % REGION_WIDTH_UNITS;
        S32 region_y = ll_round((F32)pos_global.mdV[VY]) % REGION_WIDTH_UNITS;
        S32 region_z = ll_round((F32)pos_global.mdV[VZ]);
        location_text.append(llformat(" (%d, %d, %d)", region_x, region_y, region_z));
    }
    return location_text;
}

void LLPanelProfilePick::updateTabLabel(const std::string& title)
{
    setLabel(title);
    LLTabContainer* parent = dynamic_cast<LLTabContainer*>(getParent());
    if (parent)
    {
        parent->setCurrentTabName(title);
    }
}
<|MERGE_RESOLUTION|>--- conflicted
+++ resolved
@@ -816,42 +816,9 @@
         || mPickDescription->isDirty())
     {
         return true;
-<<<<<<< HEAD
     }
     return false;
-=======
-    }
-    return false;
-}
-
-// <FS:Ansariel> Keep set location button
-void LLPanelProfilePick::onClickSetLocation()
-{
-    // Save location for later use.
-    setPosGlobal(gAgent.getPositionGlobal());
-
-    std::string parcel_name, region_name;
-
-    LLParcel* parcel = LLViewerParcelMgr::getInstance()->getAgentParcel();
-    if (parcel)
-    {
-        mParcelId = parcel->getID();
-        parcel_name = parcel->getName();
-    }
-
-    LLViewerRegion* region = gAgent.getRegion();
-    if (region)
-    {
-        region_name = region->getName();
-    }
-
-    setPickLocation(createLocationText(getLocationNotice(), parcel_name, region_name, getPosGlobal()));
-
-    mLocationChanged = true;
-    enableSaveButton(true);
->>>>>>> 1a8a5404
-}
-// </FS:Ansariel>
+}
 
 // <FS:Ansariel> Keep set location button
 void LLPanelProfilePick::onClickSetLocation()
