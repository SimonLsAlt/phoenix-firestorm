/**
 * @file llpanelprofilepicks.cpp
 * @brief LLPanelProfilePicks and related class implementations
 *
 * $LicenseInfo:firstyear=2009&license=viewerlgpl$
 * Second Life Viewer Source Code
 * Copyright (C) 2010, Linden Research, Inc.
 *
 * This library is free software; you can redistribute it and/or
 * modify it under the terms of the GNU Lesser General Public
 * License as published by the Free Software Foundation;
 * version 2.1 of the License only.
 *
 * This library is distributed in the hope that it will be useful,
 * but WITHOUT ANY WARRANTY; without even the implied warranty of
 * MERCHANTABILITY or FITNESS FOR A PARTICULAR PURPOSE.  See the GNU
 * Lesser General Public License for more details.
 *
 * You should have received a copy of the GNU Lesser General Public
 * License along with this library; if not, write to the Free Software
 * Foundation, Inc., 51 Franklin Street, Fifth Floor, Boston, MA  02110-1301  USA
 *
 * Linden Research, Inc., 945 Battery Street, San Francisco, CA  94111  USA
 * $/LicenseInfo$
 */

#include "llviewerprecompiledheaders.h"

#include "llpanelprofilepicks.h"

#include "llagent.h"
#include "llagentbenefits.h"
#include "llagentpicksinfo.h"
#include "llavataractions.h"
#include "llavatarpropertiesprocessor.h"
#include "llcommandhandler.h"
#include "lldispatcher.h"
#include "llfloaterreg.h"
#include "llfloaterworldmap.h"
#include "lllineeditor.h"
#include "llnotificationsutil.h"
#include "llstartup.h"
#include "llpanelavatar.h"
#include "llpanelprofile.h"
#include "llparcel.h"
#include "llstartup.h"
#include "lltabcontainer.h"
#include "lltextbox.h"
#include "lltexteditor.h"
#include "lltexturectrl.h"
#include "lltexturectrl.h"
#include "lltrans.h"
#include "llviewergenericmessage.h" // send_generic_message
#include "llviewerparcelmgr.h"
#include "llviewerregion.h"

static LLPanelInjector<LLPanelProfilePicks> t_panel_profile_picks("panel_profile_picks");
static LLPanelInjector<LLPanelProfilePick> t_panel_profile_pick("panel_profile_pick");


class LLPickHandler : public LLCommandHandler
{
public:

    // requires trusted browser to trigger
    LLPickHandler() : LLCommandHandler("pick", UNTRUSTED_THROTTLE) { }

    virtual bool canHandleUntrusted(
        const LLSD& params,
        const LLSD& query_map,
        LLMediaCtrl* web,
        const std::string& nav_type)
    {
        if (params.size() < 1)
        {
            return true; // don't block, will fail later
        }

        if (nav_type == NAV_TYPE_CLICKED
            || nav_type == NAV_TYPE_EXTERNAL)
        {
            return true;
        }

        const std::string verb = params[0].asString();
        if (verb == "create")
        {
            return false;
        }
        return true;
    }

    bool handle(const LLSD& params,
                const LLSD& query_map,
                const std::string& grid,
                LLMediaCtrl* web)
    {
        if (LLStartUp::getStartupState() < STATE_STARTED)
        {
            return true;
        }

        if (!LLUI::getInstance()->mSettingGroups["config"]->getBOOL("EnablePicks"))
        {
            LLNotificationsUtil::add("NoPicks", LLSD(), LLSD(), std::string("SwitchToStandardSkinAndQuit"));
            return true;
        }

        // handle app/pick/create urls first
        if (params.size() == 1 && params[0].asString() == "create")
        {
            LLAvatarActions::createPick();
            return true;
        }

        // then handle the general app/pick/{UUID}/{CMD} urls
        if (params.size() < 2)
        {
            return false;
        }

        // get the ID for the pick_id
        LLUUID pick_id;
        if (!pick_id.set(params[0], false))
        {
            return false;
        }

        // edit the pick in the side tray.
        // need to ask the server for more info first though...
        const std::string verb = params[1].asString();
        if (verb == "edit")
        {
            LLAvatarActions::showPick(gAgent.getID(), pick_id);
            return true;
        }
        else
        {
            LL_WARNS() << "unknown verb " << verb << LL_ENDL;
            return false;
        }
    }
};
LLPickHandler gPickHandler;


//-----------------------------------------------------------------------------
// LLPanelProfilePicks
//-----------------------------------------------------------------------------

LLPanelProfilePicks::LLPanelProfilePicks()
 : LLPanelProfilePropertiesProcessorTab()
 , mPickToSelectOnLoad(LLUUID::null)
 , mRlvBehaviorCallbackConnection() // <FS:Ansariel> FIRE-15556: Picks can circumvent RLVa @showloc restriction
{
}

LLPanelProfilePicks::~LLPanelProfilePicks()
{
    // <FS:Ansariel> FIRE-15556: Picks can circumvent RLVa @showloc restriction
    if (mRlvBehaviorCallbackConnection.connected())
    {
        mRlvBehaviorCallbackConnection.disconnect();
    }
    // </FS:Ansariel>
}

void LLPanelProfilePicks::onOpen(const LLSD& key)
{
    LL_INFOS("profiles") << "Inside onOpen picks panel" << LL_ENDL;

    LLPanelProfilePropertiesProcessorTab::onOpen(key);

    resetData();

    bool own_profile = getSelfProfile();
    if (own_profile)
    {
        mNewButton->setVisible(true);
        mNewButton->setEnabled(false);

        mDeleteButton->setVisible(true);
        mDeleteButton->setEnabled(false);
    }

    childSetVisible("buttons_header", own_profile);
}

void LLPanelProfilePicks::createPick(const LLPickData &data)
{
    if (getIsLoaded())
    {
        if (canAddNewPick())
        {
            mNoItemsLabel->setVisible(false);
            LLPanelProfilePick* pick_panel = LLPanelProfilePick::create();
            pick_panel->setAvatarId(getAvatarId());
            pick_panel->processProperties(&data);
            mTabContainer->addTabPanel(
                LLTabContainer::TabPanelParams().
                panel(pick_panel).
                select_tab(true).
                label(pick_panel->getPickName()));
            updateButtons();
        }
        else
        {
            // This means that something doesn't properly check limits
            // before creating a pick
            LL_WARNS() << "failed to add pick" << LL_ENDL;
        }
    }
    else
    {
        mSheduledPickCreation.push_back(data);
    }
}

void LLPanelProfilePicks::selectPick(const LLUUID& pick_id)
{
    if (getIsLoaded())
    {
        for (S32 tab_idx = 0; tab_idx < mTabContainer->getTabCount(); ++tab_idx)
        {
            LLPanelProfilePick* pick_panel = dynamic_cast<LLPanelProfilePick*>(mTabContainer->getPanelByIndex(tab_idx));
            if (pick_panel)
            {
                if (pick_panel->getPickId() == pick_id)
                {
                    mTabContainer->selectTabPanel(pick_panel);
                    break;
                }
            }
        }
    }
    else
    {
        mPickToSelectOnLoad = pick_id;
    }
}

bool LLPanelProfilePicks::postBuild()
{
    mTabContainer = getChild<LLTabContainer>("tab_picks");
    mNoItemsLabel = getChild<LLUICtrl>("picks_panel_text");
    mNewButton = getChild<LLButton>("new_btn");
    mDeleteButton = getChild<LLButton>("delete_btn");

    mNewButton->setCommitCallback(boost::bind(&LLPanelProfilePicks::onClickNewBtn, this));
    mDeleteButton->setCommitCallback(boost::bind(&LLPanelProfilePicks::onClickDelete, this));

    // <FS:Ansariel> FIRE-15556: Picks can circumvent RLVa @showloc restriction
    mRlvBehaviorCallbackConnection = gRlvHandler.setBehaviourCallback(boost::bind(&LLPanelProfilePicks::updateRlvRestrictions, this, _1, _2));

    // <FS:Ansariel> Replace hardcoded "Second Life" with grid label
    LLTextBox* intro_txt = getChild<LLTextBox>("header_text");
    intro_txt->setTextArg("[GRID]", LLTrans::getString("SECOND_LIFE"));
    // </FS:Ansariel>
    return true;
}

void LLPanelProfilePicks::onClickNewBtn()
{
    mNoItemsLabel->setVisible(false);
    LLPanelProfilePick* pick_panel = LLPanelProfilePick::create();
    pick_panel->setAvatarId(getAvatarId());
    mTabContainer->addTabPanel(
        LLTabContainer::TabPanelParams().
        panel(pick_panel).
        select_tab(true).
        label(pick_panel->getPickName()));
    updateButtons();
}

void LLPanelProfilePicks::onClickDelete()
{
    LLPanelProfilePick* pick_panel = dynamic_cast<LLPanelProfilePick*>(mTabContainer->getCurrentPanel());
    if (pick_panel)
    {
        LLUUID pick_id = pick_panel->getPickId();
        LLSD args;
        args["PICK"] = pick_panel->getPickName();
        LLSD payload;
        payload["pick_id"] = pick_id;
        payload["tab_idx"] = mTabContainer->getCurrentPanelIndex();
        LLNotificationsUtil::add("ProfileDeletePick", args, payload,
            boost::bind(&LLPanelProfilePicks::callbackDeletePick, this, _1, _2));
    }
}

void LLPanelProfilePicks::callbackDeletePick(const LLSD& notification, const LLSD& response)
{
    S32 option = LLNotificationsUtil::getSelectedOption(notification, response);

    if (0 == option)
    {
        LLUUID pick_id = notification["payload"]["pick_id"].asUUID();
        S32 tab_idx = notification["payload"]["tab_idx"].asInteger();

        LLPanelProfilePick* pick_panel = dynamic_cast<LLPanelProfilePick*>(mTabContainer->getPanelByIndex(tab_idx));
        if (pick_panel && pick_panel->getPickId() == pick_id)
        {
            mTabContainer->removeTabPanel(pick_panel);
        }

        if (pick_id.notNull())
        {
            LLAvatarPropertiesProcessor::getInstance()->sendPickDelete(pick_id);
        }

        updateButtons();
    }
}

void LLPanelProfilePicks::processProperties(void* data, EAvatarProcessorType type)
{
    if (APT_PICKS == type)
    {
        LLAvatarPicks* avatar_picks = static_cast<LLAvatarPicks*>(data);
        if (avatar_picks && getAvatarId() == avatar_picks->target_id)
        {
            processProperties(avatar_picks);
        }
    }
}

void LLPanelProfilePicks::processProperties(const LLAvatarPicks* avatar_picks)
{
    LLUUID selected_id = mPickToSelectOnLoad;
    bool has_selection = false;
    if (mPickToSelectOnLoad.isNull())
    {
        if (mTabContainer->getTabCount() > 0)
        {
            LLPanelProfilePick* active_pick_panel = dynamic_cast<LLPanelProfilePick*>(mTabContainer->getCurrentPanel());
            if (active_pick_panel)
            {
                selected_id = active_pick_panel->getPickId();
            }
        }
    }

    mTabContainer->deleteAllTabs();

    LLAvatarPicks::picks_list_t::const_iterator it = avatar_picks->picks_list.begin();
    for (; avatar_picks->picks_list.end() != it; ++it)
    {
        LLUUID pick_id = it->first;
        std::string pick_name = it->second;

        LLPanelProfilePick* pick_panel = LLPanelProfilePick::create();

        pick_panel->setPickId(pick_id);
        pick_panel->setPickName(pick_name);
        pick_panel->setAvatarId(getAvatarId());

        mTabContainer->addTabPanel(
            LLTabContainer::TabPanelParams().
            panel(pick_panel).
            select_tab(selected_id == pick_id).
            label(pick_name));

        if (selected_id == pick_id)
        {
            has_selection = true;
        }
    }

    while (!mSheduledPickCreation.empty() && canAddNewPick())
    {
        const LLPickData data =
            mSheduledPickCreation.back();

        LLPanelProfilePick* pick_panel = LLPanelProfilePick::create();
        pick_panel->setAvatarId(getAvatarId());
        pick_panel->processProperties(&data);
        mTabContainer->addTabPanel(
            LLTabContainer::TabPanelParams().
            panel(pick_panel).
            select_tab(!has_selection).
            label(pick_panel->getPickName()));

        mSheduledPickCreation.pop_back();
        has_selection = true;
    }

    // reset 'do on load' values
    mPickToSelectOnLoad = LLUUID::null;
    mSheduledPickCreation.clear();

    if (getSelfProfile())
    {
        mNoItemsLabel->setValue(LLTrans::getString("NoPicksText"));
    }
    else
    {
        mNoItemsLabel->setValue(LLTrans::getString("NoAvatarPicksText"));
    }

    bool has_data = mTabContainer->getTabCount() > 0;
    mNoItemsLabel->setVisible(!has_data);
    if (has_data && !has_selection)
    {
        mTabContainer->selectFirstTab();
    }

    setLoaded();
    updateButtons();
}

void LLPanelProfilePicks::resetData()
{
    resetLoading();
    mTabContainer->deleteAllTabs();
}

void LLPanelProfilePicks::updateButtons()
{
    if (getSelfProfile())
    {
        // <FS:Ansariel> RLVa support
        //mNewButton->setEnabled(canAddNewPick());
        mNewButton->setEnabled(canAddNewPick() && !gRlvHandler.hasBehaviour(RLV_BHVR_SHOWLOC));
        // </FS:Ansariel>
        mDeleteButton->setEnabled(canDeletePick());
    }
}

void LLPanelProfilePicks::apply()
{
    if (getIsLoaded())
    {
        for (S32 tab_idx = 0; tab_idx < mTabContainer->getTabCount(); ++tab_idx)
        {
            LLPanelProfilePick* pick_panel = dynamic_cast<LLPanelProfilePick*>(mTabContainer->getPanelByIndex(tab_idx));
            if (pick_panel)
            {
                pick_panel->apply();
            }
        }
    }
}

void LLPanelProfilePicks::updateData()
{
    // Send picks request only once
    LLUUID avatar_id = getAvatarId();
    if (!getStarted() && avatar_id.notNull())
    {
        setIsLoading();

        LLAvatarPropertiesProcessor::getInstance()->sendAvatarPicksRequest(avatar_id);
    }
    if (!getIsLoaded())
    {
        mNoItemsLabel->setValue(LLTrans::getString("PicksClassifiedsLoadingText"));
        mNoItemsLabel->setVisible(true);
    }
}

bool LLPanelProfilePicks::hasUnsavedChanges()
{
    for (S32 tab_idx = 0; tab_idx < mTabContainer->getTabCount(); ++tab_idx)
    {
        LLPanelProfilePick* pick_panel = dynamic_cast<LLPanelProfilePick*>(mTabContainer->getPanelByIndex(tab_idx));
        if (pick_panel && (pick_panel->isDirty() || pick_panel->isDirty()))
        {
            return true;
        }
    }
    return false;
}

void LLPanelProfilePicks::commitUnsavedChanges()
{
    for (S32 tab_idx = 0; tab_idx < mTabContainer->getTabCount(); ++tab_idx)
    {
        LLPanelProfilePick* pick_panel = dynamic_cast<LLPanelProfilePick*>(mTabContainer->getPanelByIndex(tab_idx));
        if (pick_panel)
        {
            pick_panel->apply();
        }
    }
}

// <FS:Ansariel> FIRE-15556: Picks can circumvent RLVa @showloc restriction
void LLPanelProfilePicks::updateRlvRestrictions(ERlvBehaviour behavior, ERlvParamType type)
{
    if (behavior == RLV_BHVR_SHOWLOC)
    {
        updateButtons();
    }
}

bool LLPanelProfilePicks::canAddNewPick()
{
    return (!LLAgentPicksInfo::getInstance()->isPickLimitReached() &&
        // <FS:Ansariel> FIRE-15556: Picks can circumvent RLVa @showloc restriction
        //mTabContainer->getTabCount() < LLAgentBenefitsMgr::current().getPicksLimit());
        mTabContainer->getTabCount() < LLAgentBenefitsMgr::current().getPicksLimit() &&
        !gRlvHandler.hasBehaviour(RLV_BHVR_SHOWLOC));
        // </FS:Ansariel>
}

bool LLPanelProfilePicks::canDeletePick()
{
    return (mTabContainer->getTabCount() > 0);
}


//-----------------------------------------------------------------------------
// LLPanelProfilePick
//-----------------------------------------------------------------------------

LLPanelProfilePick::LLPanelProfilePick()
 : LLPanelProfilePropertiesProcessorTab()
 , LLRemoteParcelInfoObserver()
 , mSnapshotCtrl(NULL)
 , mPickId(LLUUID::null)
 , mParcelId(LLUUID::null)
 , mRequestedId(LLUUID::null)
 , mLocationChanged(false)
 , mNewPick(false)
 , mIsEditing(false)
{
}

//static
LLPanelProfilePick* LLPanelProfilePick::create()
{
    LLPanelProfilePick* panel = new LLPanelProfilePick();
    panel->buildFromFile("panel_profile_pick.xml");
    return panel;
}

LLPanelProfilePick::~LLPanelProfilePick()
{
    if (mParcelId.notNull())
    {
        LLRemoteParcelInfoProcessor::getInstance()->removeObserver(mParcelId, this);
    }
}

void LLPanelProfilePick::setAvatarId(const LLUUID& avatar_id)
{
    if (avatar_id.isNull())
    {
        return;
    }
    LLPanelProfilePropertiesProcessorTab::setAvatarId(avatar_id);

    // creating new Pick
    if (getPickId().isNull() && getSelfProfile())
    {
        mNewPick = true;

        setPosGlobal(gAgent.getPositionGlobal());

        LLUUID parcel_id = LLUUID::null, snapshot_id = LLUUID::null;
        std::string pick_name, pick_desc, region_name;

        LLParcel* parcel = LLViewerParcelMgr::getInstance()->getAgentParcel();
        if (parcel)
        {
            parcel_id = parcel->getID();
            pick_name = parcel->getName();
            pick_desc = parcel->getDesc();
            snapshot_id = parcel->getSnapshotID();
            mPickDescription->setParseHTML(false);
        }

        LLViewerRegion* region = gAgent.getRegion();
        if (region)
        {
            region_name = region->getName();
        }

        setParcelID(parcel_id);
        setPickName(pick_name.empty() ? region_name : pick_name);
        setPickDesc(pick_desc);
        setSnapshotId(snapshot_id);
        setPickLocation(createLocationText(getLocationNotice(), pick_name, region_name, getPosGlobal()));

        enableSaveButton(true);
    }
    else
    {
        LLAvatarPropertiesProcessor::getInstance()->sendPickInfoRequest(getAvatarId(), getPickId());

        enableSaveButton(false);
    }

    resetDirty();

    if (getSelfProfile())
    {
<<<<<<< HEAD
        mPickName->setEnabled(TRUE);
        mPickDescription->setEnabled(TRUE);
        // <FS:Zi> Make sure the "Set Location"  button is only visible when viewing own picks
        // mSetCurrentLocationButton->setVisible(TRUE);
        childSetVisible("set_to_curr_location_btn_lp", true);
        // </FS:Zi>
    }
    else
    {
        // <FS:Zi> Make sure the "Set Location"  button is only visible when viewing own picks
        childSetVisible("set_to_curr_location_btn_lp", false);
        mSnapshotCtrl->setEnabled(FALSE);
=======
        mPickName->setEnabled(true);
        mPickDescription->setEnabled(true);
        mSetCurrentLocationButton->setVisible(true);
    }
    else
    {
        mSnapshotCtrl->setEnabled(false);
>>>>>>> 7704c263
    }
}

bool LLPanelProfilePick::postBuild()
{
    mPickName = getChild<LLLineEditor>("pick_name");
    mPickDescription = getChild<LLTextEditor>("pick_desc");
    mSaveButton = getChild<LLButton>("save_changes_btn");
    mCreateButton = getChild<LLButton>("create_changes_btn");
    mCancelButton = getChild<LLButton>("cancel_changes_btn");
    mSetCurrentLocationButton = getChild<LLButton>("set_to_curr_location_btn");

    mSnapshotCtrl = getChild<LLTextureCtrl>("pick_snapshot");
    mSnapshotCtrl->setCommitCallback(boost::bind(&LLPanelProfilePick::onSnapshotChanged, this));

    childSetAction("teleport_btn", boost::bind(&LLPanelProfilePick::onClickTeleport, this));
    childSetAction("show_on_map_btn", boost::bind(&LLPanelProfilePick::onClickMap, this));

    mSaveButton->setCommitCallback(boost::bind(&LLPanelProfilePick::onClickSave, this));
    mCreateButton->setCommitCallback(boost::bind(&LLPanelProfilePick::onClickSave, this));
    mCancelButton->setCommitCallback(boost::bind(&LLPanelProfilePick::onClickCancel, this));
    mSetCurrentLocationButton->setCommitCallback(boost::bind(&LLPanelProfilePick::onClickSetLocation, this));

    mPickName->setKeystrokeCallback(boost::bind(&LLPanelProfilePick::onPickChanged, this, _1), NULL);
    mPickName->setEnabled(false);

    mPickDescription->setKeystrokeCallback(boost::bind(&LLPanelProfilePick::onPickChanged, this, _1));
    mPickDescription->setFocusReceivedCallback(boost::bind(&LLPanelProfilePick::onDescriptionFocusReceived, this));

    getChild<LLUICtrl>("pick_location")->setEnabled(false);

    return true;
}

void LLPanelProfilePick::onDescriptionFocusReceived()
{
    if (!mIsEditing && getSelfProfile())
    {
        mIsEditing = true;
        mPickDescription->setParseHTML(false);
    }
}

void LLPanelProfilePick::processProperties(void* data, EAvatarProcessorType type)
{
    if (APT_PICK_INFO != type)
    {
        return;
    }

    LLPickData* pick_info = static_cast<LLPickData*>(data);
    if (!pick_info
        || pick_info->creator_id != getAvatarId()
        || pick_info->pick_id != getPickId())
    {
        return;
    }

    processProperties(pick_info);
}

void LLPanelProfilePick::processProperties(const LLPickData* pick_info)
{
    mIsEditing = false;
    mPickDescription->setParseHTML(true);
    mParcelId = pick_info->parcel_id;
    setSnapshotId(pick_info->snapshot_id);
    if (!getSelfProfile())
    {
        mSnapshotCtrl->setEnabled(false);
    }
    setPickName(pick_info->name);
    setPickDesc(pick_info->desc);
    setPosGlobal(pick_info->pos_global);

    // Send remote parcel info request to get parcel name and sim (region) name.
    sendParcelInfoRequest();

    // *NOTE dzaporozhan
    // We want to keep listening to APT_PICK_INFO because user may
    // edit the Pick and we have to update Pick info panel.
    // revomeObserver is called from onClickBack

    setLoaded();
}

void LLPanelProfilePick::apply()
{
    if ((mNewPick || getIsLoaded()) && isDirty())
    {
        sendUpdate();
    }
}

void LLPanelProfilePick::setSnapshotId(const LLUUID& id)
{
    mSnapshotCtrl->setImageAssetID(id);
    mSnapshotCtrl->setValid(true);
}

void LLPanelProfilePick::setPickName(const std::string& name)
{
    mPickName->setValue(name);
}

const std::string LLPanelProfilePick::getPickName()
{
    return mPickName->getValue().asString();
}

void LLPanelProfilePick::setPickDesc(const std::string& desc)
{
    mPickDescription->setValue(desc);
}

void LLPanelProfilePick::setPickLocation(const std::string& location)
{
    getChild<LLUICtrl>("pick_location")->setValue(location);
}

void LLPanelProfilePick::onClickMap()
{
    LLFloaterWorldMap::getInstance()->trackLocation(getPosGlobal());
    LLFloaterReg::showInstance("world_map", "center");
}

void LLPanelProfilePick::onClickTeleport()
{
    if (!getPosGlobal().isExactlyZero())
    {
        gAgent.teleportViaLocation(getPosGlobal());
        LLFloaterWorldMap::getInstance()->trackLocation(getPosGlobal());
    }
}

void LLPanelProfilePick::enableSaveButton(bool enable)
{
    childSetVisible("save_changes_lp", enable);

    childSetVisible("save_btn_lp", enable && !mNewPick);
    childSetVisible("create_btn_lp", enable && mNewPick);
    childSetVisible("cancel_btn_lp", enable && !mNewPick);
}

void LLPanelProfilePick::onSnapshotChanged()
{
    enableSaveButton(true);
}

void LLPanelProfilePick::onPickChanged(LLUICtrl* ctrl)
{
    if (ctrl && ctrl == mPickName)
    {
        updateTabLabel(mPickName->getText());
    }

    enableSaveButton(isDirty());
}

void LLPanelProfilePick::resetDirty()
{
    LLPanel::resetDirty();

    mPickName->resetDirty();
    mPickDescription->resetDirty();
    mSnapshotCtrl->resetDirty();
    mLocationChanged = false;
}

bool LLPanelProfilePick::isDirty() const
{
    if (mNewPick
        || LLPanel::isDirty()
        || mLocationChanged
        || mSnapshotCtrl->isDirty()
        || mPickName->isDirty()
        || mPickDescription->isDirty())
    {
        return true;
    }
    return false;
}

void LLPanelProfilePick::onClickSetLocation()
{
    // Save location for later use.
    setPosGlobal(gAgent.getPositionGlobal());

    std::string parcel_name, region_name;

    LLParcel* parcel = LLViewerParcelMgr::getInstance()->getAgentParcel();
    if (parcel)
    {
        mParcelId = parcel->getID();
        parcel_name = parcel->getName();
    }

    LLViewerRegion* region = gAgent.getRegion();
    if (region)
    {
        region_name = region->getName();
    }

    setPickLocation(createLocationText(getLocationNotice(), parcel_name, region_name, getPosGlobal()));

    mLocationChanged = true;
    enableSaveButton(true);
}

void LLPanelProfilePick::onClickSave()
{
    sendUpdate();

    mLocationChanged = false;
}

void LLPanelProfilePick::onClickCancel()
{
    LLAvatarPropertiesProcessor::getInstance()->sendPickInfoRequest(getAvatarId(), getPickId());
    mLocationChanged = false;
    enableSaveButton(false);
}

std::string LLPanelProfilePick::getLocationNotice()
{
    static const std::string notice = getString("location_notice");
    return notice;
}

void LLPanelProfilePick::sendParcelInfoRequest()
{
    if (mParcelId != mRequestedId)
    {
        if (mRequestedId.notNull())
        {
            LLRemoteParcelInfoProcessor::getInstance()->removeObserver(mRequestedId, this);
        }
        LLRemoteParcelInfoProcessor::getInstance()->addObserver(mParcelId, this);
        LLRemoteParcelInfoProcessor::getInstance()->sendParcelInfoRequest(mParcelId);

        mRequestedId = mParcelId;
    }
}

void LLPanelProfilePick::processParcelInfo(const LLParcelData& parcel_data)
{
    setPickLocation(createLocationText(LLStringUtil::null, parcel_data.name, parcel_data.sim_name, getPosGlobal()));

    // We have received parcel info for the requested ID so clear it now.
    mRequestedId.setNull();

    if (mParcelId.notNull())
    {
        LLRemoteParcelInfoProcessor::getInstance()->removeObserver(mParcelId, this);
    }
}

void LLPanelProfilePick::sendUpdate()
{
    LLPickData pick_data;

    // If we don't have a pick id yet, we'll need to generate one,
    // otherwise we'll keep overwriting pick_id 00000 in the database.
    if (getPickId().isNull())
    {
        getPickId().generate();
    }

    pick_data.agent_id = gAgentID;
    pick_data.session_id = gAgent.getSessionID();
    pick_data.pick_id = getPickId();
    pick_data.creator_id = gAgentID;;

    //legacy var  need to be deleted
    pick_data.top_pick = false;
    pick_data.parcel_id = mParcelId;
    pick_data.name = getPickName();
    pick_data.desc = mPickDescription->getValue().asString();
    pick_data.snapshot_id = mSnapshotCtrl->getImageAssetID();
    pick_data.pos_global = getPosGlobal();
    pick_data.sort_order = 0;
    pick_data.enabled = true;

    LLAvatarPropertiesProcessor::getInstance()->sendPickInfoUpdate(&pick_data);

    if(mNewPick)
    {
        // Assume a successful create pick operation, make new number of picks
        // available immediately. Actual number of picks will be requested in
        // LLAvatarPropertiesProcessor::sendPickInfoUpdate and updated upon server respond.
        LLAgentPicksInfo::getInstance()->incrementNumberOfPicks();
    }
}

// static
std::string LLPanelProfilePick::createLocationText(const std::string& owner_name, const std::string& original_name, const std::string& sim_name, const LLVector3d& pos_global)
{
    std::string location_text(owner_name);
    if (!original_name.empty())
    {
        if (!location_text.empty())
        {
            location_text.append(", ");
        }
        location_text.append(original_name);

    }

    if (!sim_name.empty())
    {
        if (!location_text.empty())
        {
            location_text.append(", ");
        }
        location_text.append(sim_name);
    }

    if (!location_text.empty())
    {
        location_text.append(" ");
    }

    if (!pos_global.isNull())
    {
        S32 region_x = ll_round((F32)pos_global.mdV[VX]) % REGION_WIDTH_UNITS;
        S32 region_y = ll_round((F32)pos_global.mdV[VY]) % REGION_WIDTH_UNITS;
        S32 region_z = ll_round((F32)pos_global.mdV[VZ]);
        location_text.append(llformat(" (%d, %d, %d)", region_x, region_y, region_z));
    }
    return location_text;
}

void LLPanelProfilePick::updateTabLabel(const std::string& title)
{
    setLabel(title);
    LLTabContainer* parent = dynamic_cast<LLTabContainer*>(getParent());
    if (parent)
    {
        parent->setCurrentTabName(title);
    }
}
<|MERGE_RESOLUTION|>--- conflicted
+++ resolved
@@ -594,11 +594,10 @@
 
     if (getSelfProfile())
     {
-<<<<<<< HEAD
-        mPickName->setEnabled(TRUE);
-        mPickDescription->setEnabled(TRUE);
+        mPickName->setEnabled(true);
+        mPickDescription->setEnabled(true);
         // <FS:Zi> Make sure the "Set Location"  button is only visible when viewing own picks
-        // mSetCurrentLocationButton->setVisible(TRUE);
+        // mSetCurrentLocationButton->setVisible(true);
         childSetVisible("set_to_curr_location_btn_lp", true);
         // </FS:Zi>
     }
@@ -606,16 +605,7 @@
     {
         // <FS:Zi> Make sure the "Set Location"  button is only visible when viewing own picks
         childSetVisible("set_to_curr_location_btn_lp", false);
-        mSnapshotCtrl->setEnabled(FALSE);
-=======
-        mPickName->setEnabled(true);
-        mPickDescription->setEnabled(true);
-        mSetCurrentLocationButton->setVisible(true);
-    }
-    else
-    {
         mSnapshotCtrl->setEnabled(false);
->>>>>>> 7704c263
     }
 }
 
