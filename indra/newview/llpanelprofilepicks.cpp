--- conflicted
+++ resolved
@@ -249,7 +249,6 @@
     mNewButton->setCommitCallback(boost::bind(&LLPanelProfilePicks::onClickNewBtn, this));
     mDeleteButton->setCommitCallback(boost::bind(&LLPanelProfilePicks::onClickDelete, this));
 
-<<<<<<< HEAD
     // <FS:Ansariel> FIRE-15556: Picks can circumvent RLVa @showloc restriction
     mRlvBehaviorCallbackConnection = gRlvHandler.setBehaviourCallback(boost::bind(&LLPanelProfilePicks::updateRlvRestrictions, this, _1, _2));
 
@@ -257,10 +256,7 @@
     LLTextBox* intro_txt = getChild<LLTextBox>("header_text");
     intro_txt->setTextArg("[GRID]", LLTrans::getString("SECOND_LIFE"));
     // </FS:Ansariel>
-    return TRUE;
-=======
     return true;
->>>>>>> 0fb52bd3
 }
 
 void LLPanelProfilePicks::onClickNewBtn()
