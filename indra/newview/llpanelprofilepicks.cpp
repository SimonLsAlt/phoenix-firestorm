/**
 * @file llpanelprofilepicks.cpp
 * @brief LLPanelProfilePicks and related class implementations
 *
 * $LicenseInfo:firstyear=2009&license=viewerlgpl$
 * Second Life Viewer Source Code
 * Copyright (C) 2010, Linden Research, Inc.
 *
 * This library is free software; you can redistribute it and/or
 * modify it under the terms of the GNU Lesser General Public
 * License as published by the Free Software Foundation;
 * version 2.1 of the License only.
 *
 * This library is distributed in the hope that it will be useful,
 * but WITHOUT ANY WARRANTY; without even the implied warranty of
 * MERCHANTABILITY or FITNESS FOR A PARTICULAR PURPOSE.  See the GNU
 * Lesser General Public License for more details.
 *
 * You should have received a copy of the GNU Lesser General Public
 * License along with this library; if not, write to the Free Software
 * Foundation, Inc., 51 Franklin Street, Fifth Floor, Boston, MA  02110-1301  USA
 *
 * Linden Research, Inc., 945 Battery Street, San Francisco, CA  94111  USA
 * $/LicenseInfo$
 */

#include "llviewerprecompiledheaders.h"

#include "llpanelprofilepicks.h"

#include "llagent.h"
#include "llagentbenefits.h"
#include "llagentpicksinfo.h"
#include "llavataractions.h"
#include "llavatarpropertiesprocessor.h"
#include "llcommandhandler.h"
#include "lldispatcher.h"
#include "llfloaterreg.h"
#include "llfloaterworldmap.h"
#include "lllineeditor.h"
#include "llnotificationsutil.h"
#include "llstartup.h"
#include "llpanelavatar.h"
#include "llpanelprofile.h"
#include "llparcel.h"
#include "llstartup.h"
#include "lltabcontainer.h"
#include "lltextbox.h"
#include "lltexteditor.h"
#include "lltexturectrl.h"
#include "lltexturectrl.h"
#include "lltrans.h"
#include "llviewergenericmessage.h" // send_generic_message
#include "llviewerparcelmgr.h"
#include "llviewerregion.h"

static LLPanelInjector<LLPanelProfilePicks> t_panel_profile_picks("panel_profile_picks");
static LLPanelInjector<LLPanelProfilePick> t_panel_profile_pick("panel_profile_pick");


class LLPickHandler : public LLCommandHandler
{
public:

    // requires trusted browser to trigger
    LLPickHandler() : LLCommandHandler("pick", UNTRUSTED_THROTTLE) { }

    virtual bool canHandleUntrusted(
        const LLSD& params,
        const LLSD& query_map,
        LLMediaCtrl* web,
        const std::string& nav_type)
    {
        if (params.size() < 1)
        {
            return true; // don't block, will fail later
        }

        if (nav_type == NAV_TYPE_CLICKED
            || nav_type == NAV_TYPE_EXTERNAL)
        {
            return true;
        }

        const std::string verb = params[0].asString();
        if (verb == "create")
        {
            return false;
        }
        return true;
    }

    bool handle(const LLSD& params,
                const LLSD& query_map,
                const std::string& grid,
                LLMediaCtrl* web)
    {
        if (LLStartUp::getStartupState() < STATE_STARTED)
        {
            return true;
        }

        // handle app/pick/create urls first
        if (params.size() == 1 && params[0].asString() == "create")
        {
            LLAvatarActions::createPick();
            return true;
        }

        // then handle the general app/pick/{UUID}/{CMD} urls
        if (params.size() < 2)
        {
            return false;
        }

        // get the ID for the pick_id
        LLUUID pick_id;
        if (!pick_id.set(params[0], false))
        {
            return false;
        }

        // edit the pick in the side tray.
        // need to ask the server for more info first though...
        const std::string verb = params[1].asString();
        if (verb == "edit")
        {
            LLAvatarActions::showPick(gAgent.getID(), pick_id);
            return true;
        }
        else
        {
            LL_WARNS() << "unknown verb " << verb << LL_ENDL;
            return false;
        }
    }
};
LLPickHandler gPickHandler;


//-----------------------------------------------------------------------------
// LLPanelProfilePicks
//-----------------------------------------------------------------------------

LLPanelProfilePicks::LLPanelProfilePicks()
 : LLPanelProfilePropertiesProcessorTab()
 , mPickToSelectOnLoad(LLUUID::null)
 , mRlvBehaviorCallbackConnection() // <FS:Ansariel> FIRE-15556: Picks can circumvent RLVa @showloc restriction
{
}

LLPanelProfilePicks::~LLPanelProfilePicks()
{
    // <FS:Ansariel> FIRE-15556: Picks can circumvent RLVa @showloc restriction
    if (mRlvBehaviorCallbackConnection.connected())
    {
        mRlvBehaviorCallbackConnection.disconnect();
    }
    // </FS:Ansariel>
}

void LLPanelProfilePicks::onOpen(const LLSD& key)
{
    LL_INFOS("profiles") << "Inside onOpen picks panel" << LL_ENDL;

    LLPanelProfilePropertiesProcessorTab::onOpen(key);

    resetData();

    bool own_profile = getSelfProfile();
    if (own_profile)
    {
        mNewButton->setVisible(true);
        mNewButton->setEnabled(false);

        mDeleteButton->setVisible(true);
        mDeleteButton->setEnabled(false);
    }

    childSetVisible("buttons_header", own_profile);
}

void LLPanelProfilePicks::createPick(const LLPickData &data)
{
    if (getIsLoaded())
    {
        if (canAddNewPick())
        {
            mNoItemsLabel->setVisible(false);
            LLPanelProfilePick* pick_panel = LLPanelProfilePick::create();
            pick_panel->setAvatarId(getAvatarId());
            pick_panel->processProperties(&data);
            mTabContainer->addTabPanel(
                LLTabContainer::TabPanelParams().
                panel(pick_panel).
                select_tab(true).
                label(pick_panel->getPickName()));
            updateButtons();
        }
        else
        {
            // This means that something doesn't properly check limits
            // before creating a pick
            LL_WARNS() << "failed to add pick" << LL_ENDL;
        }
    }
    else
    {
        mSheduledPickCreation.push_back(data);
    }
}

void LLPanelProfilePicks::selectPick(const LLUUID& pick_id)
{
    if (getIsLoaded())
    {
        for (S32 tab_idx = 0; tab_idx < mTabContainer->getTabCount(); ++tab_idx)
        {
            LLPanelProfilePick* pick_panel = dynamic_cast<LLPanelProfilePick*>(mTabContainer->getPanelByIndex(tab_idx));
            if (pick_panel)
            {
                if (pick_panel->getPickId() == pick_id)
                {
                    mTabContainer->selectTabPanel(pick_panel);
                    break;
                }
            }
        }
    }
    else
    {
        mPickToSelectOnLoad = pick_id;
    }
}

bool LLPanelProfilePicks::postBuild()
{
    mTabContainer = getChild<LLTabContainer>("tab_picks");
    mNoItemsLabel = getChild<LLUICtrl>("picks_panel_text");
    mNewButton = getChild<LLButton>("new_btn");
    mDeleteButton = getChild<LLButton>("delete_btn");

    mNewButton->setCommitCallback(boost::bind(&LLPanelProfilePicks::onClickNewBtn, this));
    mDeleteButton->setCommitCallback(boost::bind(&LLPanelProfilePicks::onClickDelete, this));

    // <FS:Ansariel> FIRE-15556: Picks can circumvent RLVa @showloc restriction
    mRlvBehaviorCallbackConnection = gRlvHandler.setBehaviourCallback(boost::bind(&LLPanelProfilePicks::updateRlvRestrictions, this, _1, _2));

    // <FS:Ansariel> Replace hardcoded "Second Life" with grid label
    LLTextBox* intro_txt = getChild<LLTextBox>("header_text");
    intro_txt->setTextArg("[GRID]", LLTrans::getString("SECOND_LIFE"));
    // </FS:Ansariel>
<<<<<<< HEAD
    return TRUE;
=======
    return true;
>>>>>>> 050d2fef
}

void LLPanelProfilePicks::onClickNewBtn()
{
    mNoItemsLabel->setVisible(false);
    LLPanelProfilePick* pick_panel = LLPanelProfilePick::create();
    pick_panel->setAvatarId(getAvatarId());
    mTabContainer->addTabPanel(
        LLTabContainer::TabPanelParams().
        panel(pick_panel).
        select_tab(true).
        label(pick_panel->getPickName()));
    updateButtons();

    // <FS:Ansariel> Keep set location button
    pick_panel->addLocationChangedCallbacks();
}

void LLPanelProfilePicks::onClickDelete()
{
    LLPanelProfilePick* pick_panel = dynamic_cast<LLPanelProfilePick*>(mTabContainer->getCurrentPanel());
    if (pick_panel)
    {
        LLUUID pick_id = pick_panel->getPickId();
        LLSD args;
        args["PICK"] = pick_panel->getPickName();
        LLSD payload;
        payload["pick_id"] = pick_id;
        payload["tab_idx"] = mTabContainer->getCurrentPanelIndex();
        LLNotificationsUtil::add("ProfileDeletePick", args, payload,
            boost::bind(&LLPanelProfilePicks::callbackDeletePick, this, _1, _2));
    }
}

void LLPanelProfilePicks::callbackDeletePick(const LLSD& notification, const LLSD& response)
{
    S32 option = LLNotificationsUtil::getSelectedOption(notification, response);

    if (0 == option)
    {
        LLUUID pick_id = notification["payload"]["pick_id"].asUUID();
        S32 tab_idx = notification["payload"]["tab_idx"].asInteger();

        LLPanelProfilePick* pick_panel = dynamic_cast<LLPanelProfilePick*>(mTabContainer->getPanelByIndex(tab_idx));
        if (pick_panel && pick_panel->getPickId() == pick_id)
        {
            mTabContainer->removeTabPanel(pick_panel);
        }

        if (pick_id.notNull())
        {
            LLAvatarPropertiesProcessor::getInstance()->sendPickDelete(pick_id);
        }

        updateButtons();
    }
}

void LLPanelProfilePicks::processProperties(void* data, EAvatarProcessorType type)
{
    if (APT_PROPERTIES == type)
    {
        LLAvatarData* avatar_picks = static_cast<LLAvatarData*>(data);
        if (avatar_picks && getAvatarId() == avatar_picks->avatar_id)
        {
            if (getSelfProfile())
            {
                LLAgentPicksInfo::getInstance()->onServerRespond(avatar_picks);
            }
            processProperties(avatar_picks);
        }
    }
    // <FS> OpenSim
    else if (APT_PICKS == type)
    {
        LLAvatarPicks* avatar_picks = static_cast<LLAvatarPicks*>(data);
        if (avatar_picks && getAvatarId() == avatar_picks->target_id)
        {
            LLAvatarData avatardata;
            avatardata.picks_list = avatar_picks->picks_list;
            processProperties(&avatardata);
        }
    }
    // </FS>
}

void LLPanelProfilePicks::processProperties(const LLAvatarData* avatar_picks)
{
    LLUUID selected_id = mPickToSelectOnLoad;
    bool has_selection = false;
    if (mPickToSelectOnLoad.isNull())
    {
        if (mTabContainer->getTabCount() > 0)
        {
            LLPanelProfilePick* active_pick_panel = dynamic_cast<LLPanelProfilePick*>(mTabContainer->getCurrentPanel());
            if (active_pick_panel)
            {
                selected_id = active_pick_panel->getPickId();
            }
        }
    }

    mTabContainer->deleteAllTabs();

    LLAvatarData::picks_list_t::const_iterator it = avatar_picks->picks_list.begin();
    for (; avatar_picks->picks_list.end() != it; ++it)
    {
        LLUUID pick_id = it->first;
        std::string pick_name = it->second;

        LLPanelProfilePick* pick_panel = LLPanelProfilePick::create();

        pick_panel->setPickId(pick_id);
        pick_panel->setPickName(pick_name);
        pick_panel->setAvatarId(getAvatarId());

        mTabContainer->addTabPanel(
            LLTabContainer::TabPanelParams().
            panel(pick_panel).
            select_tab(selected_id == pick_id).
            label(pick_name));

        if (selected_id == pick_id)
        {
            has_selection = true;
        }
    }

    while (!mSheduledPickCreation.empty() && canAddNewPick())
    {
        const LLPickData data =
            mSheduledPickCreation.back();

        LLPanelProfilePick* pick_panel = LLPanelProfilePick::create();
        pick_panel->setAvatarId(getAvatarId());
        pick_panel->processProperties(&data);
        mTabContainer->addTabPanel(
            LLTabContainer::TabPanelParams().
            panel(pick_panel).
            select_tab(!has_selection).
            label(pick_panel->getPickName()));

        mSheduledPickCreation.pop_back();
        has_selection = true;
    }

    // reset 'do on load' values
    mPickToSelectOnLoad = LLUUID::null;
    mSheduledPickCreation.clear();

    if (getSelfProfile())
    {
        mNoItemsLabel->setValue(LLTrans::getString("NoPicksText"));
    }
    else
    {
        mNoItemsLabel->setValue(LLTrans::getString("NoAvatarPicksText"));
    }

    bool has_data = mTabContainer->getTabCount() > 0;
    mNoItemsLabel->setVisible(!has_data);
    if (has_data && !has_selection)
    {
        mTabContainer->selectFirstTab();
    }

    setLoaded();
    updateButtons();
}

void LLPanelProfilePicks::resetData()
{
    resetLoading();
    mTabContainer->deleteAllTabs();
}

void LLPanelProfilePicks::updateButtons()
{
    if (getSelfProfile())
    {
        // <FS:Ansariel> RLVa support
        //mNewButton->setEnabled(canAddNewPick());
        mNewButton->setEnabled(canAddNewPick() && !gRlvHandler.hasBehaviour(RLV_BHVR_SHOWLOC));
        // </FS:Ansariel>
        mDeleteButton->setEnabled(canDeletePick());
    }
}

void LLPanelProfilePicks::apply()
{
    if (getIsLoaded())
    {
        for (S32 tab_idx = 0; tab_idx < mTabContainer->getTabCount(); ++tab_idx)
        {
            LLPanelProfilePick* pick_panel = dynamic_cast<LLPanelProfilePick*>(mTabContainer->getPanelByIndex(tab_idx));
            if (pick_panel)
            {
                pick_panel->apply();
            }
        }
    }
}

void LLPanelProfilePicks::updateData()
{
    // Send picks request only once
    LLUUID avatar_id = getAvatarId();
    if (!getStarted() && avatar_id.notNull())
    {
        setIsLoading();

        // <FS> OpenSim
        //LLAvatarPropertiesProcessor::getInstance()->sendAvatarPropertiesRequest(avatar_id);
        if (!gAgent.getRegionCapability("AgentProfile").empty())
            LLAvatarPropertiesProcessor::getInstance()->sendAvatarPropertiesRequest(avatar_id);
        else
<<<<<<< HEAD
            LLAvatarPropertiesProcessor::getInstance()->sendAvatarPicksRequest(avatar_id);
=======
        LLAvatarPropertiesProcessor::getInstance()->sendAvatarPicksRequest(avatar_id);
>>>>>>> 050d2fef
        // </FS>
    }
    if (!getIsLoaded())
    {
        mNoItemsLabel->setValue(LLTrans::getString("PicksClassifiedsLoadingText"));
        mNoItemsLabel->setVisible(true);
    }
}

bool LLPanelProfilePicks::hasUnsavedChanges()
{
    for (S32 tab_idx = 0; tab_idx < mTabContainer->getTabCount(); ++tab_idx)
    {
        LLPanelProfilePick* pick_panel = dynamic_cast<LLPanelProfilePick*>(mTabContainer->getPanelByIndex(tab_idx));
        if (pick_panel && (pick_panel->isDirty() || pick_panel->isDirty()))
        {
            return true;
        }
    }
    return false;
}

void LLPanelProfilePicks::commitUnsavedChanges()
{
    for (S32 tab_idx = 0; tab_idx < mTabContainer->getTabCount(); ++tab_idx)
    {
        LLPanelProfilePick* pick_panel = dynamic_cast<LLPanelProfilePick*>(mTabContainer->getPanelByIndex(tab_idx));
        if (pick_panel)
        {
            pick_panel->apply();
        }
    }
}

// <FS:Ansariel> FIRE-15556: Picks can circumvent RLVa @showloc restriction
void LLPanelProfilePicks::updateRlvRestrictions(ERlvBehaviour behavior, ERlvParamType type)
{
    if (behavior == RLV_BHVR_SHOWLOC)
    {
        updateButtons();
    }
}

bool LLPanelProfilePicks::canAddNewPick()
{
    return (!LLAgentPicksInfo::getInstance()->isPickLimitReached() &&
        // <FS:Ansariel> FIRE-15556: Picks can circumvent RLVa @showloc restriction
        //mTabContainer->getTabCount() < LLAgentBenefitsMgr::current().getPicksLimit());
        mTabContainer->getTabCount() < LLAgentBenefitsMgr::current().getPicksLimit() &&
        !gRlvHandler.hasBehaviour(RLV_BHVR_SHOWLOC));
        // </FS:Ansariel>
}

bool LLPanelProfilePicks::canDeletePick()
{
    return (mTabContainer->getTabCount() > 0);
}


//-----------------------------------------------------------------------------
// LLPanelProfilePick
//-----------------------------------------------------------------------------

LLPanelProfilePick::LLPanelProfilePick()
 : LLPanelProfilePropertiesProcessorTab()
 , LLRemoteParcelInfoObserver()
 , mSnapshotCtrl(NULL)
 , mPickId(LLUUID::null)
 , mParcelId(LLUUID::null)
 , mRequestedId(LLUUID::null)
 , mLocationChanged(false)
 , mNewPick(false)
 , mIsEditing(false)
 , mRegionCallbackConnection()
 , mParcelCallbackConnection()
{
}

//static
LLPanelProfilePick* LLPanelProfilePick::create()
{
    LLPanelProfilePick* panel = new LLPanelProfilePick();
    panel->buildFromFile("panel_profile_pick.xml");
    return panel;
}

LLPanelProfilePick::~LLPanelProfilePick()
{
    if (mParcelId.notNull())
    {
        LLRemoteParcelInfoProcessor::getInstance()->removeObserver(mParcelId, this);
    }

    if (mRegionCallbackConnection.connected())
    {
        mRegionCallbackConnection.disconnect();
    }
    if (mParcelCallbackConnection.connected())
    {
        mParcelCallbackConnection.disconnect();
    }
}

void LLPanelProfilePick::setAvatarId(const LLUUID& avatar_id)
{
    if (avatar_id.isNull())
    {
        return;
    }
    LLPanelProfilePropertiesProcessorTab::setAvatarId(avatar_id);

    // creating new Pick
    if (getPickId().isNull() && getSelfProfile())
    {
        mNewPick = true;

        setPosGlobal(gAgent.getPositionGlobal());

        LLUUID parcel_id = LLUUID::null, snapshot_id = LLUUID::null;
        std::string pick_name, pick_desc, region_name;

        LLParcel* parcel = LLViewerParcelMgr::getInstance()->getAgentParcel();
        if (parcel)
        {
            parcel_id = parcel->getID();
            pick_name = parcel->getName();
            pick_desc = parcel->getDesc();
            snapshot_id = parcel->getSnapshotID();
            mPickDescription->setParseHTML(false);
        }

        LLViewerRegion* region = gAgent.getRegion();
        if (region)
        {
            region_name = region->getName();
        }

        setParcelID(parcel_id);
        setPickName(pick_name.empty() ? region_name : pick_name);
        setPickDesc(pick_desc);
        setSnapshotId(snapshot_id);
        setPickLocation(createLocationText(getLocationNotice(), pick_name, region_name, getPosGlobal()));

        enableSaveButton(true);
    }
    else
    {
        LLAvatarPropertiesProcessor::getInstance()->sendPickInfoRequest(getAvatarId(), getPickId());

        enableSaveButton(false);
    }

    resetDirty();

    if (getSelfProfile())
    {
<<<<<<< HEAD
        mPickName->setEnabled(TRUE);
        mPickDescription->setEnabled(TRUE);
=======
        mPickName->setEnabled(true);
        mPickDescription->setEnabled(true);
>>>>>>> 050d2fef
        // <FS:Zi> Make sure the "Set Location"  button is only visible when viewing own picks
        childSetVisible("set_to_curr_location_btn_lp", true);
    }
    else
    {
        // <FS:Zi> Make sure the "Set Location"  button is only visible when viewing own picks
        childSetVisible("set_to_curr_location_btn_lp", false);
<<<<<<< HEAD
        mSnapshotCtrl->setEnabled(FALSE);
=======
        mSnapshotCtrl->setEnabled(false);
>>>>>>> 050d2fef
    }
}

bool LLPanelProfilePick::postBuild()
{
    mPickName = getChild<LLLineEditor>("pick_name");
    mPickDescription = getChild<LLTextEditor>("pick_desc");
    mSaveButton = getChild<LLButton>("save_changes_btn");
    mCreateButton = getChild<LLButton>("create_changes_btn");
    mCancelButton = getChild<LLButton>("cancel_changes_btn");
    mSetCurrentLocationButton = getChild<LLButton>("set_to_curr_location_btn"); // <FS:Ansariel> Keep set location button

    mSnapshotCtrl = getChild<LLTextureCtrl>("pick_snapshot");
    mSnapshotCtrl->setCommitCallback(boost::bind(&LLPanelProfilePick::onSnapshotChanged, this));
    mSnapshotCtrl->setAllowLocalTexture(false);
    mSnapshotCtrl->setBakeTextureEnabled(false);

    childSetAction("teleport_btn", boost::bind(&LLPanelProfilePick::onClickTeleport, this));
    childSetAction("show_on_map_btn", boost::bind(&LLPanelProfilePick::onClickMap, this));

    mSaveButton->setCommitCallback(boost::bind(&LLPanelProfilePick::onClickSave, this));
    mCreateButton->setCommitCallback(boost::bind(&LLPanelProfilePick::onClickSave, this));
    mCancelButton->setCommitCallback(boost::bind(&LLPanelProfilePick::onClickCancel, this));
    mSetCurrentLocationButton->setCommitCallback(boost::bind(&LLPanelProfilePick::onClickSetLocation, this)); // <FS:Ansariel> Keep set location button

    mPickName->setKeystrokeCallback(boost::bind(&LLPanelProfilePick::onPickChanged, this, _1), NULL);
    mPickName->setEnabled(false);

    mPickDescription->setKeystrokeCallback(boost::bind(&LLPanelProfilePick::onPickChanged, this, _1));
    mPickDescription->setFocusReceivedCallback(boost::bind(&LLPanelProfilePick::onDescriptionFocusReceived, this));

    getChild<LLUICtrl>("pick_location")->setEnabled(false);

    return true;
}

void LLPanelProfilePick::onDescriptionFocusReceived()
{
    if (!mIsEditing && getSelfProfile())
    {
        mIsEditing = true;
        mPickDescription->setParseHTML(false);
    }
}

void LLPanelProfilePick::processProperties(void* data, EAvatarProcessorType type)
{
    if (APT_PICK_INFO != type)
    {
        return;
    }

    LLPickData* pick_info = static_cast<LLPickData*>(data);
    if (!pick_info
        || pick_info->creator_id != getAvatarId()
        || pick_info->pick_id != getPickId())
    {
        return;
    }

    processProperties(pick_info);
}

void LLPanelProfilePick::processProperties(const LLPickData* pick_info)
{
    mIsEditing = false;
    mPickDescription->setParseHTML(true);
    mParcelId = pick_info->parcel_id;
    setSnapshotId(pick_info->snapshot_id);
    if (!getSelfProfile())
    {
        mSnapshotCtrl->setEnabled(false);
    }
    setPickName(pick_info->name);
    setPickDesc(pick_info->desc);
    setPosGlobal(pick_info->pos_global);

    // Send remote parcel info request to get parcel name and sim (region) name.
    sendParcelInfoRequest();

    // *NOTE dzaporozhan
    // We want to keep listening to APT_PICK_INFO because user may
    // edit the Pick and we have to update Pick info panel.
    // revomeObserver is called from onClickBack

    setLoaded();
}

void LLPanelProfilePick::apply()
{
    if ((mNewPick || getIsLoaded()) && isDirty())
    {
        sendUpdate();
    }
}

void LLPanelProfilePick::setSnapshotId(const LLUUID& id)
{
    mSnapshotCtrl->setImageAssetID(id);
    mSnapshotCtrl->setValid(true);
}

void LLPanelProfilePick::setPickName(const std::string& name)
{
    mPickName->setValue(name);
    mPickNameStr = name;
}

const std::string LLPanelProfilePick::getPickName()
{
    return mPickName->getValue().asString();
}

void LLPanelProfilePick::setPickDesc(const std::string& desc)
{
    mPickDescription->setValue(desc);
}

void LLPanelProfilePick::setPickLocation(const std::string& location)
{
    getChild<LLUICtrl>("pick_location")->setValue(location);
}

void LLPanelProfilePick::onClickMap()
{
    LLFloaterWorldMap::getInstance()->trackLocation(getPosGlobal());
    LLFloaterReg::showInstance("world_map", "center");
}

void LLPanelProfilePick::onClickTeleport()
{
    if (!getPosGlobal().isExactlyZero())
    {
        gAgent.teleportViaLocation(getPosGlobal());
        LLFloaterWorldMap::getInstance()->trackLocation(getPosGlobal());
    }
}

void LLPanelProfilePick::enableSaveButton(bool enable)
{
    childSetVisible("save_changes_lp", enable);

    childSetVisible("save_btn_lp", enable && !mNewPick);
    childSetVisible("create_btn_lp", enable && mNewPick);
    childSetVisible("cancel_btn_lp", enable && !mNewPick);
}

void LLPanelProfilePick::onSnapshotChanged()
{
    enableSaveButton(true);
}

void LLPanelProfilePick::onPickChanged(LLUICtrl* ctrl)
{
    if (ctrl && ctrl == mPickName)
    {
        updateTabLabel(mPickName->getText());
    }

    enableSaveButton(isDirty());
}

void LLPanelProfilePick::resetDirty()
{
    LLPanel::resetDirty();

    mPickName->resetDirty();
    mPickDescription->resetDirty();
    mSnapshotCtrl->resetDirty();
    mLocationChanged = false;
}

bool LLPanelProfilePick::isDirty() const
{
    if (mNewPick
        || LLPanel::isDirty()
        || mLocationChanged
        || mSnapshotCtrl->isDirty()
        || mPickName->isDirty()
        || mPickDescription->isDirty())
    {
        return true;
    }
    return false;
}

// <FS:Ansariel> Keep set location button
void LLPanelProfilePick::onClickSetLocation()
{
    // Save location for later use.
    setPosGlobal(gAgent.getPositionGlobal());

    std::string parcel_name, region_name;

    LLParcel* parcel = LLViewerParcelMgr::getInstance()->getAgentParcel();
    if (parcel)
    {
        mParcelId = parcel->getID();
        parcel_name = parcel->getName();
    }

    LLViewerRegion* region = gAgent.getRegion();
    if (region)
    {
        region_name = region->getName();
    }

    setPickLocation(createLocationText(getLocationNotice(), parcel_name, region_name, getPosGlobal()));

    mLocationChanged = true;
    enableSaveButton(true);
}
// </FS:Ansariel>

// <FS:Ansariel> Keep set location button
void LLPanelProfilePick::onClickSetLocation()
{
    // Save location for later use.
    setPosGlobal(gAgent.getPositionGlobal());

    std::string parcel_name, region_name;

    LLParcel* parcel = LLViewerParcelMgr::getInstance()->getAgentParcel();
    if (parcel)
    {
        mParcelId = parcel->getID();
        parcel_name = parcel->getName();
    }

    LLViewerRegion* region = gAgent.getRegion();
    if (region)
    {
        region_name = region->getName();
    }

    setPickLocation(createLocationText(getLocationNotice(), parcel_name, region_name, getPosGlobal()));

    mLocationChanged = true;
    enableSaveButton(TRUE);
}
// </FS:Ansariel>

void LLPanelProfilePick::onClickSave()
{
    if (mRegionCallbackConnection.connected())
    {
        mRegionCallbackConnection.disconnect();
    }
    if (mParcelCallbackConnection.connected())
    {
        mParcelCallbackConnection.disconnect();
    }
    // <FS:Ansariel> Keep set location button
    if (mLocationChanged) 
    {
        onClickSetLocation();
    }
    // </FS:Ansariel>
    sendUpdate();

    mLocationChanged = false;
}

void LLPanelProfilePick::onClickCancel()
{
    updateTabLabel(mPickNameStr);
    LLAvatarPropertiesProcessor::getInstance()->sendPickInfoRequest(getAvatarId(), getPickId());
    mLocationChanged = false;
    enableSaveButton(false);
}

std::string LLPanelProfilePick::getLocationNotice()
{
    static const std::string notice = getString("location_notice");
    return notice;
}

void LLPanelProfilePick::sendParcelInfoRequest()
{
    if (mParcelId != mRequestedId)
    {
        if (mRequestedId.notNull())
        {
            LLRemoteParcelInfoProcessor::getInstance()->removeObserver(mRequestedId, this);
        }
        LLRemoteParcelInfoProcessor::getInstance()->addObserver(mParcelId, this);
        LLRemoteParcelInfoProcessor::getInstance()->sendParcelInfoRequest(mParcelId);

        mRequestedId = mParcelId;
    }
}

void LLPanelProfilePick::processParcelInfo(const LLParcelData& parcel_data)
{
    setPickLocation(createLocationText(LLStringUtil::null, parcel_data.name, parcel_data.sim_name, getPosGlobal()));

    // We have received parcel info for the requested ID so clear it now.
    mRequestedId.setNull();

    if (mParcelId.notNull())
    {
        LLRemoteParcelInfoProcessor::getInstance()->removeObserver(mParcelId, this);
    }
}

// <FS:Ansariel> Keep set location button
void LLPanelProfilePick::addLocationChangedCallbacks()
{
    mRegionCallbackConnection = gAgent.addRegionChangedCallback([this]() { onClickSetLocation(); });
    mParcelCallbackConnection = gAgent.addParcelChangedCallback([this]() { onClickSetLocation(); });
}
// </FS:Ansariel>

void LLPanelProfilePick::sendUpdate()
{
    LLPickData pick_data;

    // If we don't have a pick id yet, we'll need to generate one,
    // otherwise we'll keep overwriting pick_id 00000 in the database.
    if (getPickId().isNull())
    {
        getPickId().generate();
    }

    pick_data.agent_id = gAgentID;
    pick_data.session_id = gAgent.getSessionID();
    pick_data.pick_id = getPickId();
    pick_data.creator_id = gAgentID;;

    //legacy var  need to be deleted
    pick_data.top_pick = false;
    pick_data.parcel_id = mParcelId;
    pick_data.name = getPickName();
    pick_data.desc = mPickDescription->getValue().asString();
    pick_data.snapshot_id = mSnapshotCtrl->getImageAssetID();
    pick_data.pos_global = getPosGlobal();
    pick_data.sort_order = 0;
    pick_data.enabled = true;

    LLAvatarPropertiesProcessor::getInstance()->sendPickInfoUpdate(&pick_data);

    if(mNewPick)
    {
        // Assume a successful create pick operation, make new number of picks
        // available immediately. Actual number of picks will be requested in
        // LLAvatarPropertiesProcessor::sendPickInfoUpdate and updated upon server respond.
        LLAgentPicksInfo::getInstance()->incrementNumberOfPicks();
    }
}

// static
std::string LLPanelProfilePick::createLocationText(const std::string& owner_name, const std::string& original_name, const std::string& sim_name, const LLVector3d& pos_global)
{
    std::string location_text(owner_name);
    if (!original_name.empty())
    {
        if (!location_text.empty())
        {
            location_text.append(", ");
        }
        location_text.append(original_name);

    }

    if (!sim_name.empty())
    {
        if (!location_text.empty())
        {
            location_text.append(", ");
        }
        location_text.append(sim_name);
    }

    if (!location_text.empty())
    {
        location_text.append(" ");
    }

    if (!pos_global.isNull())
    {
        S32 region_x = ll_round((F32)pos_global.mdV[VX]) % REGION_WIDTH_UNITS;
        S32 region_y = ll_round((F32)pos_global.mdV[VY]) % REGION_WIDTH_UNITS;
        S32 region_z = ll_round((F32)pos_global.mdV[VZ]);
        location_text.append(llformat(" (%d, %d, %d)", region_x, region_y, region_z));
    }
    return location_text;
}

void LLPanelProfilePick::updateTabLabel(const std::string& title)
{
    setLabel(title);
    LLTabContainer* parent = dynamic_cast<LLTabContainer*>(getParent());
    if (parent)
    {
        parent->setCurrentTabName(title);
    }
}
<|MERGE_RESOLUTION|>--- conflicted
+++ resolved
@@ -250,11 +250,7 @@
     LLTextBox* intro_txt = getChild<LLTextBox>("header_text");
     intro_txt->setTextArg("[GRID]", LLTrans::getString("SECOND_LIFE"));
     // </FS:Ansariel>
-<<<<<<< HEAD
-    return TRUE;
-=======
     return true;
->>>>>>> 050d2fef
 }
 
 void LLPanelProfilePicks::onClickNewBtn()
@@ -471,11 +467,7 @@
         if (!gAgent.getRegionCapability("AgentProfile").empty())
             LLAvatarPropertiesProcessor::getInstance()->sendAvatarPropertiesRequest(avatar_id);
         else
-<<<<<<< HEAD
-            LLAvatarPropertiesProcessor::getInstance()->sendAvatarPicksRequest(avatar_id);
-=======
         LLAvatarPropertiesProcessor::getInstance()->sendAvatarPicksRequest(avatar_id);
->>>>>>> 050d2fef
         // </FS>
     }
     if (!getIsLoaded())
@@ -632,13 +624,8 @@
 
     if (getSelfProfile())
     {
-<<<<<<< HEAD
-        mPickName->setEnabled(TRUE);
-        mPickDescription->setEnabled(TRUE);
-=======
         mPickName->setEnabled(true);
         mPickDescription->setEnabled(true);
->>>>>>> 050d2fef
         // <FS:Zi> Make sure the "Set Location"  button is only visible when viewing own picks
         childSetVisible("set_to_curr_location_btn_lp", true);
     }
@@ -646,11 +633,7 @@
     {
         // <FS:Zi> Make sure the "Set Location"  button is only visible when viewing own picks
         childSetVisible("set_to_curr_location_btn_lp", false);
-<<<<<<< HEAD
-        mSnapshotCtrl->setEnabled(FALSE);
-=======
         mSnapshotCtrl->setEnabled(false);
->>>>>>> 050d2fef
     }
 }
 
@@ -862,34 +845,6 @@
 
     mLocationChanged = true;
     enableSaveButton(true);
-}
-// </FS:Ansariel>
-
-// <FS:Ansariel> Keep set location button
-void LLPanelProfilePick::onClickSetLocation()
-{
-    // Save location for later use.
-    setPosGlobal(gAgent.getPositionGlobal());
-
-    std::string parcel_name, region_name;
-
-    LLParcel* parcel = LLViewerParcelMgr::getInstance()->getAgentParcel();
-    if (parcel)
-    {
-        mParcelId = parcel->getID();
-        parcel_name = parcel->getName();
-    }
-
-    LLViewerRegion* region = gAgent.getRegion();
-    if (region)
-    {
-        region_name = region->getName();
-    }
-
-    setPickLocation(createLocationText(getLocationNotice(), parcel_name, region_name, getPosGlobal()));
-
-    mLocationChanged = true;
-    enableSaveButton(TRUE);
 }
 // </FS:Ansariel>
 
