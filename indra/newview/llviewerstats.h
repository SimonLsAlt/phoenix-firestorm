/**
 * @file llviewerim_peningtats.h
 * @brief LLViewerStats class header file
 *
 * $LicenseInfo:firstyear=2002&license=viewerlgpl$
 * Second Life Viewer Source Code
 * Copyright (C) 2010, Linden Research, Inc.
 *
 * This library is free software; you can redistribute it and/or
 * modify it under the terms of the GNU Lesser General Public
 * License as published by the Free Software Foundation;
 * version 2.1 of the License only.
 *
 * This library is distributed in the hope that it will be useful,
 * but WITHOUT ANY WARRANTY; without even the implied warranty of
 * MERCHANTABILITY or FITNESS FOR A PARTICULAR PURPOSE.  See the GNU
 * Lesser General Public License for more details.
 *
 * You should have received a copy of the GNU Lesser General Public
 * License along with this library; if not, write to the Free Software
 * Foundation, Inc., 51 Franklin Street, Fifth Floor, Boston, MA  02110-1301  USA
 *
 * Linden Research, Inc., 945 Battery Street, San Francisco, CA  94111  USA
 * $/LicenseInfo$
 */

#ifndef LL_LLVIEWERSTATS_H
#define LL_LLVIEWERSTATS_H

#include "lltextureinfo.h"
#include "lltracerecording.h"
#include "lltrace.h"
#include "llstatsaccumulator.h"

enum ESimStatID
{
    LL_SIM_STAT_TIME_DILATION         =  0,
    LL_SIM_STAT_FPS                   =  1,
    LL_SIM_STAT_PHYSFPS               =  2,
    LL_SIM_STAT_AGENTUPS              =  3,
    LL_SIM_STAT_FRAMEMS               =  4,
    LL_SIM_STAT_NETMS                 =  5,
    LL_SIM_STAT_SIMOTHERMS            =  6,
    LL_SIM_STAT_SIMPHYSICSMS          =  7,
    LL_SIM_STAT_AGENTMS               =  8,
    LL_SIM_STAT_IMAGESMS              =  9,
    LL_SIM_STAT_SCRIPTMS              = 10,
    LL_SIM_STAT_NUMTASKS              = 11,
    LL_SIM_STAT_NUMTASKSACTIVE        = 12,
    LL_SIM_STAT_NUMAGENTMAIN          = 13,
    LL_SIM_STAT_NUMAGENTCHILD         = 14,
    LL_SIM_STAT_NUMSCRIPTSACTIVE      = 15,
    LL_SIM_STAT_LSLIPS                = 16,
    LL_SIM_STAT_INPPS                 = 17,
    LL_SIM_STAT_OUTPPS                = 18,
    LL_SIM_STAT_PENDING_DOWNLOADS     = 19,
    LL_SIM_STAT_PENDING_UPLOADS       = 20,
    LL_SIM_STAT_VIRTUAL_SIZE_KB       = 21,
    LL_SIM_STAT_RESIDENT_SIZE_KB      = 22,
    LL_SIM_STAT_PENDING_LOCAL_UPLOADS = 23,
    LL_SIM_STAT_TOTAL_UNACKED_BYTES   = 24,
    LL_SIM_STAT_PHYSICS_PINNED_TASKS  = 25,
    LL_SIM_STAT_PHYSICS_LOD_TASKS     = 26,
    LL_SIM_STAT_SIMPHYSICSSTEPMS      = 27,
    LL_SIM_STAT_SIMPHYSICSSHAPEMS     = 28,
    LL_SIM_STAT_SIMPHYSICSOTHERMS     = 29,
    LL_SIM_STAT_SIMPHYSICSMEMORY      = 30,
    LL_SIM_STAT_SCRIPT_EPS            = 31,
    LL_SIM_STAT_SIMSPARETIME          = 32,
    LL_SIM_STAT_SIMSLEEPTIME          = 33,
    LL_SIM_STAT_IOPUMPTIME            = 34,
    LL_SIM_STAT_PCTSCRIPTSRUN         = 35,
    LL_SIM_STAT_REGION_IDLE           = 36, // dataserver only
    LL_SIM_STAT_REGION_IDLE_POSSIBLE  = 37, // dataserver only
    LL_SIM_STAT_SIMAISTEPTIMEMS       = 38,
    LL_SIM_STAT_SKIPPEDAISILSTEPS_PS  = 39,
    LL_SIM_STAT_PCTSTEPPEDCHARACTERS  = 40
};

namespace LLStatViewer
{

struct SimMeasurementSampler : public LLInstanceTracker<SimMeasurementSampler, ESimStatID>
{
    SimMeasurementSampler(ESimStatID id)
    :   LLInstanceTracker<SimMeasurementSampler, ESimStatID>(id)
    {}
    virtual ~SimMeasurementSampler() {}

    virtual void sample(F64 value) = 0;
};

template<typename T = F64>
struct SimMeasurement : public LLTrace::SampleStatHandle<T>, public SimMeasurementSampler
{
    typedef SimMeasurement<T> self_t;

    SimMeasurement(const char* name, const char* description, ESimStatID stat_id)
    :   LLTrace::SampleStatHandle<T>(name, description),
        SimMeasurementSampler(stat_id)
    {}

    using SimMeasurementSampler::getInstance;

    //friend void sample(self_t& measurement, T value)
    //{
    //  LLTrace::sample(static_cast<LLTrace::SampleStatHandle<T>& >(measurement), value);
    //}

    /*virtual*/ void sample(F64 value)
    {
        LLTrace::sample(static_cast<LLTrace::SampleStatHandle<T>& >(*this), value);
        //LLStatViewer::sample(*this, value);
    }

};

extern LLTrace::CountStatHandle<>           FPS,
                                            PACKETS_IN,
                                            PACKETS_LOST,
                                            PACKETS_OUT,
                                            TEXTURE_PACKETS,
                                            CHAT_COUNT,
                                            IM_COUNT,
                                            OBJECT_CREATE,
                                            OBJECT_REZ,
                                            LOGIN_TIMEOUTS,
                                            LSL_SAVES,
                                            ANIMATION_UPLOADS,
                                            FLY,
                                            TELEPORT,
                                            DELETE_OBJECT,
                                            SNAPSHOT,
                                            UPLOAD_SOUND,
                                            UPLOAD_TEXTURE,
                                            EDIT_TEXTURE,
                                            KILLED,
                                            FRAMETIME_DOUBLED,
                                            TEX_BAKES,
                                            TEX_REBAKES,
                                            NUM_NEW_OBJECTS;

extern LLTrace::CountStatHandle<LLUnit<F64, LLUnits::Kilotriangles> > TRIANGLES_DRAWN;

// <FS:Ansariel> FIRE-17071: Measure UDP message data in Kilobit
<<<<<<< HEAD
//extern LLTrace::CountStatHandle<F64Kilobytes >	ACTIVE_MESSAGE_DATA_RECEIVED,

extern LLTrace::CountStatHandle<F64Kilobits >	ACTIVE_MESSAGE_DATA_RECEIVED;
extern LLTrace::CountStatHandle<F64Kilobytes >
// </FS:Ansariel>
																	LAYERS_NETWORK_DATA_RECEIVED,
																	OBJECT_NETWORK_DATA_RECEIVED,
																	ASSET_UDP_DATA_RECEIVED,
																	TEXTURE_NETWORK_DATA_RECEIVED,
																	MESSAGE_SYSTEM_DATA_IN,
																	MESSAGE_SYSTEM_DATA_OUT;

extern LLTrace::CountStatHandle<F64Seconds >		SIM_20_FPS_TIME,
																	SIM_PHYSICS_20_FPS_TIME,
																	LOSS_5_PERCENT_TIME;

extern SimMeasurement<>						SIM_TIME_DILATION,
											SIM_FPS,
											SIM_PHYSICS_FPS,
											SIM_AGENT_UPS,
											SIM_SCRIPT_EPS,
											SIM_SKIPPED_SILHOUETTE,
											SIM_MAIN_AGENTS,
											SIM_CHILD_AGENTS,
											SIM_OBJECTS,
											SIM_ACTIVE_OBJECTS,
											SIM_ACTIVE_SCRIPTS,
											SIM_IN_PACKETS_PER_SEC,
											SIM_OUT_PACKETS_PER_SEC,
											SIM_PENDING_DOWNLOADS,
											SIM_PENDING_UPLOADS,
											SIM_PENDING_LOCAL_UPLOADS,
											SIM_PHYSICS_PINNED_TASKS,
											SIM_PHYSICS_LOD_TASKS;

extern SimMeasurement<LLUnit<F64, LLUnits::Percent> >	SIM_PERCENTAGE_SCRIPTS_RUN,
														SIM_SKIPPED_CHARACTERS_PERCENTAGE;

extern LLTrace::SampleStatHandle<>		FPS_SAMPLE,
										NUM_IMAGES,
										NUM_RAW_IMAGES,
										NUM_OBJECTS,
										NUM_MATERIALS,
										NUM_ACTIVE_OBJECTS,
										ENABLE_VBO,
										LIGHTING_DETAIL,
										VISIBLE_AVATARS,
										SHADER_OBJECTS,
										DRAW_DISTANCE,
										WINDOW_WIDTH,
										WINDOW_HEIGHT;
=======
//extern LLTrace::CountStatHandle<F64Kilobytes >    ACTIVE_MESSAGE_DATA_RECEIVED,

extern LLTrace::CountStatHandle<F64Kilobits >   ACTIVE_MESSAGE_DATA_RECEIVED;
extern LLTrace::CountStatHandle<F64Kilobytes >
// </FS:Ansariel>
                                                                    LAYERS_NETWORK_DATA_RECEIVED,
                                                                    OBJECT_NETWORK_DATA_RECEIVED,
                                                                    ASSET_UDP_DATA_RECEIVED,
                                                                    TEXTURE_NETWORK_DATA_RECEIVED,
                                                                    MESSAGE_SYSTEM_DATA_IN,
                                                                    MESSAGE_SYSTEM_DATA_OUT;

extern LLTrace::CountStatHandle<F64Seconds >        SIM_20_FPS_TIME,
                                                                    SIM_PHYSICS_20_FPS_TIME,
                                                                    LOSS_5_PERCENT_TIME;

extern SimMeasurement<>                     SIM_TIME_DILATION,
                                            SIM_FPS,
                                            SIM_PHYSICS_FPS,
                                            SIM_AGENT_UPS,
                                            SIM_SCRIPT_EPS,
                                            SIM_SKIPPED_SILHOUETTE,
                                            SIM_MAIN_AGENTS,
                                            SIM_CHILD_AGENTS,
                                            SIM_OBJECTS,
                                            SIM_ACTIVE_OBJECTS,
                                            SIM_ACTIVE_SCRIPTS,
                                            SIM_IN_PACKETS_PER_SEC,
                                            SIM_OUT_PACKETS_PER_SEC,
                                            SIM_PENDING_DOWNLOADS,
                                            SIM_PENDING_UPLOADS,
                                            SIM_PENDING_LOCAL_UPLOADS,
                                            SIM_PHYSICS_PINNED_TASKS,
                                            SIM_PHYSICS_LOD_TASKS;

extern SimMeasurement<LLUnit<F64, LLUnits::Percent> >   SIM_PERCENTAGE_SCRIPTS_RUN,
                                                        SIM_SKIPPED_CHARACTERS_PERCENTAGE;

extern LLTrace::SampleStatHandle<>      FPS_SAMPLE,
                                        NUM_IMAGES,
                                        NUM_RAW_IMAGES,
                                        NUM_OBJECTS,
                                        NUM_MATERIALS,
                                        NUM_ACTIVE_OBJECTS,
                                        ENABLE_VBO,
                                        LIGHTING_DETAIL,
                                        VISIBLE_AVATARS,
                                        SHADER_OBJECTS,
                                        DRAW_DISTANCE,
                                        WINDOW_WIDTH,
                                        WINDOW_HEIGHT;
>>>>>>> 1a8a5404

extern LLTrace::SampleStatHandle<LLUnit<F32, LLUnits::Percent> > PACKETS_LOST_PERCENT;

extern LLTrace::SampleStatHandle<F64Megabytes > FORMATTED_MEM;

extern LLTrace::SampleStatHandle<F64Kilobytes > DELTA_BANDWIDTH,
                                                                    MAX_BANDWIDTH;
extern SimMeasurement<F64Milliseconds > SIM_FRAME_TIME,
                                                            SIM_NET_TIME,
                                                            SIM_OTHER_TIME,
                                                            SIM_PHYSICS_TIME,
                                                            SIM_PHYSICS_STEP_TIME,
                                                            SIM_PHYSICS_SHAPE_UPDATE_TIME,
                                                            SIM_PHYSICS_OTHER_TIME,
                                                            SIM_AI_TIME,
                                                            SIM_AGENTS_TIME,
                                                            SIM_IMAGES_TIME,
                                                            SIM_SCRIPTS_TIME,
                                                            SIM_SPARE_TIME,
                                                            SIM_SLEEP_TIME,
                                                            SIM_PUMP_IO_TIME;

extern SimMeasurement<F64Kilobytes >    SIM_UNACKED_BYTES;
extern SimMeasurement<F64Megabytes >    SIM_PHYSICS_MEM;


extern LLTrace::SampleStatHandle<F64Milliseconds >  FRAMETIME_JITTER,
                                                    FRAMETIME_SLEW,
                                                    SIM_PING;

extern LLTrace::EventStatHandle<LLUnit<F64, LLUnits::Meters> > AGENT_POSITION_SNAP;

extern LLTrace::EventStatHandle<>   LOADING_WEARABLES_LONG_DELAY;

extern LLTrace::EventStatHandle<F64Milliseconds >   REGION_CROSSING_TIME,
                                                        FRAME_STACKTIME,
                                                        UPDATE_STACKTIME,
                                                        NETWORK_STACKTIME,
                                                        IMAGE_STACKTIME,
                                                        REBUILD_STACKTIME,
                                                        RENDER_STACKTIME;

extern LLTrace::EventStatHandle<F64Seconds >    AVATAR_EDIT_TIME,
                                                                TOOLBOX_TIME,
                                                                MOUSELOOK_TIME,
                                                                FPS_10_TIME,
                                                                FPS_8_TIME,
                                                                FPS_2_TIME;

extern LLTrace::EventStatHandle<LLUnit<F32, LLUnits::Percent> > OBJECT_CACHE_HIT_RATE;

}

class LLViewerStats : public LLSingleton<LLViewerStats>
{
    LLSINGLETON(LLViewerStats);
    ~LLViewerStats();

public:
    void resetStats();

    void updateFrameStats(const F64Seconds time_diff);

    void addToMessage(LLSD &body);

    typedef LLStatsAccumulator StatsAccumulator;

    // Phase tracking (originally put in for avatar rezzing), tracking
    // progress of active/completed phases for activities like outfit changing.
    typedef std::map<std::string,LLTimer>   phase_map_t;
    typedef std::map<std::string,StatsAccumulator>  phase_stats_t;
    class PhaseMap
    {
    private:
        phase_map_t mPhaseMap;
        static phase_stats_t sStats;
    public:
        PhaseMap();
        LLTimer&        getPhaseTimer(const std::string& phase_name);
        bool            getPhaseValues(const std::string& phase_name, F32& elapsed, bool& completed);
        void            startPhase(const std::string& phase_name);
        void            stopPhase(const std::string& phase_name);
        void            clearPhases();
        LLSD            asLLSD();
        static StatsAccumulator& getPhaseStats(const std::string& phase_name);
        static void recordPhaseStat(const std::string& phase_name, F32 value);
        phase_map_t::iterator begin() { return mPhaseMap.begin(); }
        phase_map_t::iterator end() { return mPhaseMap.end(); }
    };

    LLTrace::Recording& getRecording() { return mRecording; }
    const LLTrace::Recording& getRecording() const { return mRecording; }

private:
    LLTrace::Recording              mRecording;

    F64Seconds mLastTimeDiff;  // used for time stat updates
};

static const F32 SEND_STATS_PERIOD = 300.0f;

// The following are from (older?) statistics code found in appviewer.
void update_statistics();
void send_viewer_stats(bool include_preferences);
void update_texture_time();

extern U32Bytes gTotalTextureData;
extern U32Bytes  gTotalObjectData;
extern U32Bytes  gTotalTextureBytesPerBoostLevel[] ;
#endif // LL_LLVIEWERSTATS_H<|MERGE_RESOLUTION|>--- conflicted
+++ resolved
@@ -143,59 +143,6 @@
 extern LLTrace::CountStatHandle<LLUnit<F64, LLUnits::Kilotriangles> > TRIANGLES_DRAWN;
 
 // <FS:Ansariel> FIRE-17071: Measure UDP message data in Kilobit
-<<<<<<< HEAD
-//extern LLTrace::CountStatHandle<F64Kilobytes >	ACTIVE_MESSAGE_DATA_RECEIVED,
-
-extern LLTrace::CountStatHandle<F64Kilobits >	ACTIVE_MESSAGE_DATA_RECEIVED;
-extern LLTrace::CountStatHandle<F64Kilobytes >
-// </FS:Ansariel>
-																	LAYERS_NETWORK_DATA_RECEIVED,
-																	OBJECT_NETWORK_DATA_RECEIVED,
-																	ASSET_UDP_DATA_RECEIVED,
-																	TEXTURE_NETWORK_DATA_RECEIVED,
-																	MESSAGE_SYSTEM_DATA_IN,
-																	MESSAGE_SYSTEM_DATA_OUT;
-
-extern LLTrace::CountStatHandle<F64Seconds >		SIM_20_FPS_TIME,
-																	SIM_PHYSICS_20_FPS_TIME,
-																	LOSS_5_PERCENT_TIME;
-
-extern SimMeasurement<>						SIM_TIME_DILATION,
-											SIM_FPS,
-											SIM_PHYSICS_FPS,
-											SIM_AGENT_UPS,
-											SIM_SCRIPT_EPS,
-											SIM_SKIPPED_SILHOUETTE,
-											SIM_MAIN_AGENTS,
-											SIM_CHILD_AGENTS,
-											SIM_OBJECTS,
-											SIM_ACTIVE_OBJECTS,
-											SIM_ACTIVE_SCRIPTS,
-											SIM_IN_PACKETS_PER_SEC,
-											SIM_OUT_PACKETS_PER_SEC,
-											SIM_PENDING_DOWNLOADS,
-											SIM_PENDING_UPLOADS,
-											SIM_PENDING_LOCAL_UPLOADS,
-											SIM_PHYSICS_PINNED_TASKS,
-											SIM_PHYSICS_LOD_TASKS;
-
-extern SimMeasurement<LLUnit<F64, LLUnits::Percent> >	SIM_PERCENTAGE_SCRIPTS_RUN,
-														SIM_SKIPPED_CHARACTERS_PERCENTAGE;
-
-extern LLTrace::SampleStatHandle<>		FPS_SAMPLE,
-										NUM_IMAGES,
-										NUM_RAW_IMAGES,
-										NUM_OBJECTS,
-										NUM_MATERIALS,
-										NUM_ACTIVE_OBJECTS,
-										ENABLE_VBO,
-										LIGHTING_DETAIL,
-										VISIBLE_AVATARS,
-										SHADER_OBJECTS,
-										DRAW_DISTANCE,
-										WINDOW_WIDTH,
-										WINDOW_HEIGHT;
-=======
 //extern LLTrace::CountStatHandle<F64Kilobytes >    ACTIVE_MESSAGE_DATA_RECEIVED,
 
 extern LLTrace::CountStatHandle<F64Kilobits >   ACTIVE_MESSAGE_DATA_RECEIVED;
@@ -247,7 +194,6 @@
                                         DRAW_DISTANCE,
                                         WINDOW_WIDTH,
                                         WINDOW_HEIGHT;
->>>>>>> 1a8a5404
 
 extern LLTrace::SampleStatHandle<LLUnit<F32, LLUnits::Percent> > PACKETS_LOST_PERCENT;
 
