--- conflicted
+++ resolved
@@ -63,28 +63,9 @@
 #include "llviewerobjectlist.h"
 #include "lltrans.h"
 
-<<<<<<< HEAD
 #include "llviewercontrol.h"
 #include "fscommon.h"
 
-namespace 
-{
-	// This method is used to return an object to mute given an object id.
-	// Its used by the LLMute constructor and LLMuteList::isMuted.
-	LLViewerObject* get_object_to_mute_from_id(LLUUID object_id)
-	{
-		LLViewerObject *objectp = gObjectList.findObject(object_id);
-		if ((objectp) && (!objectp->isAvatar()))
-		{
-			LLViewerObject *parentp = (LLViewerObject *)objectp->getParent();
-			if (parentp && parentp->getID() != gAgent.getID())
-			{
-				objectp = parentp;
-			}
-		}
-		return objectp;
-	}
-=======
 namespace
 {
     // This method is used to return an object to mute given an object id.
@@ -102,7 +83,6 @@
         }
         return objectp;
     }
->>>>>>> 38c2a5bd
 }
 
 // "emptymutelist"
@@ -266,125 +246,6 @@
         && mute.mID == gAgent.getID())
     {
         LL_WARNS() << "Trying to self; ignored" << LL_ENDL;
-<<<<<<< HEAD
-		return FALSE;
-	}
-
-	static LLCachedControl<S32> mute_list_limit(gSavedSettings, "MuteListLimit", 1000);
-	if (getMutes().size() >= mute_list_limit)
-	{
-		LL_WARNS() << "Mute limit is reached; ignored" << LL_ENDL;
-		LLSD args;
-		args["MUTE_LIMIT"] = mute_list_limit;
-		LLNotifications::instance().add(LLNotification::Params("MuteLimitReached").substitutions(args));
-		return FALSE;
-	}
-
-	if (mute.mType == LLMute::BY_NAME)
-	{		
-		// Can't mute empty string by name
-		if (mute.mName.empty()) 
-		{
-			LL_WARNS() << "Trying to mute empty string by-name" << LL_ENDL;
-			return FALSE;
-		}
-
-		// Null mutes must have uuid null
-		if (mute.mID.notNull())
-		{
-			LL_WARNS() << "Trying to add by-name mute with non-null id" << LL_ENDL;
-			return FALSE;
-		}
-
-		std::pair<string_set_t::iterator, bool> result = mLegacyMutes.insert(mute.mName);
-		if (result.second)
-		{
-			LL_INFOS() << "Muting by name " << mute.mName << LL_ENDL;
-			updateAdd(mute);
-			notifyObservers();
-			notifyObserversDetailed(mute);
-			return TRUE;
-		}
-		else
-		{
-			LL_INFOS() << "duplicate mute ignored" << LL_ENDL;
-			// was duplicate
-			return FALSE;
-		}
-	}
-	else
-	{
-		// <FS:Ansariel> FIRE-15746: Show block report in nearby chat
-		bool show_message = false;
-
-		// Need a local (non-const) copy to set up flags properly.
-		LLMute localmute = mute;
-		
-		// If an entry for the same entity is already in the list, remove it, saving flags as necessary.
-		mute_set_t::iterator it = mMutes.find(localmute);
-		if (it != mMutes.end())
-		{
-			// This mute is already in the list.  Save the existing entry's flags if that's warranted.
-			localmute.mFlags = it->mFlags;
-			
-			mMutes.erase(it);
-			// Don't need to call notifyObservers() here, since it will happen after the entry has been re-added below.
-
-			// <FS:Ansariel> FIRE-15746: Show block report in nearby chat
-			show_message = false;
-		}
-		else
-		{
-			// There was no entry in the list previously.  Fake things up by making it look like the previous entry had all properties unmuted.
-			localmute.mFlags = LLMute::flagAll;
-
-			// <FS:Ansariel> FIRE-15746: Show block report in nearby chat
-			show_message = true;
-		}
-
-		if(flags)
-		{
-			// The user passed some combination of flags.  Make sure those flag bits are turned off (i.e. those properties will be muted).
-			localmute.mFlags &= (~flags);
-		}
-		else
-		{
-			// The user passed 0.  Make sure all flag bits are turned off (i.e. all properties will be muted).
-			localmute.mFlags = 0;
-		}
-		
-		// (re)add the mute entry.
-		{			
-			std::pair<mute_set_t::iterator, bool> result = mMutes.insert(localmute);
-			if (result.second)
-			{
-				LL_INFOS() << "Muting " << localmute.mName << " id " << localmute.mID << " flags " << localmute.mFlags << LL_ENDL;
-				// <FS:Ansariel> FIRE-15746: Show block report in nearby chat
-				//updateAdd(localmute);
-				updateAdd(localmute, show_message);
-				// </FS:Ansariel>
-				notifyObservers();
-				notifyObserversDetailed(localmute);
-
-				//mute local lights that are attached to the avatar
-				LLVOAvatar *avatarp = find_avatar(localmute.mID);
-				if (avatarp)
-				{
-					LLPipeline::removeMutedAVsLights(avatarp);
-				}
-				//remove agent's notifications as well
-				if (localmute.mType == LLMute::AGENT)
-				{
-					LLNotifications::instance().cancelByOwner(localmute.mID);
-				}
-				return TRUE;
-			}
-		}
-	}
-	
-	// If we were going to return success, we'd have done it by now.
-	return FALSE;
-=======
         return FALSE;
     }
 
@@ -432,6 +293,9 @@
     }
     else
     {
+        // <FS:Ansariel> FIRE-15746: Show block report in nearby chat
+        bool show_message = false;
+
         // Need a local (non-const) copy to set up flags properly.
         LLMute localmute = mute;
 
@@ -444,11 +308,17 @@
 
             mMutes.erase(it);
             // Don't need to call notifyObservers() here, since it will happen after the entry has been re-added below.
+
+            // <FS:Ansariel> FIRE-15746: Show block report in nearby chat
+            show_message = false;
         }
         else
         {
             // There was no entry in the list previously.  Fake things up by making it look like the previous entry had all properties unmuted.
             localmute.mFlags = LLMute::flagAll;
+
+            // <FS:Ansariel> FIRE-15746: Show block report in nearby chat
+            show_message = true;
         }
 
         if(flags)
@@ -468,7 +338,10 @@
             if (result.second)
             {
                 LL_INFOS() << "Muting " << localmute.mName << " id " << localmute.mID << " flags " << localmute.mFlags << LL_ENDL;
-                updateAdd(localmute);
+                // <FS:Ansariel> FIRE-15746: Show block report in nearby chat
+                //updateAdd(localmute);
+                updateAdd(localmute, show_message);
+                // </FS:Ansariel>
                 notifyObservers();
                 notifyObserversDetailed(localmute);
 
@@ -490,7 +363,6 @@
 
     // If we were going to return success, we'd have done it by now.
     return FALSE;
->>>>>>> 38c2a5bd
 }
 
 // <FS:Ansariel> FIRE-15746: Show block report in nearby chat
@@ -521,105 +393,21 @@
     {
         LL_WARNS() << "Added elements to non-initialized block list" << LL_ENDL;
     }
-<<<<<<< HEAD
-	mIsLoaded = TRUE; // why is this here? -MG
-
-	// <FS:Ansariel> FIRE-15746: Show block report in nearby chat
-	if (show_message && gSavedSettings.getBOOL("FSReportBlockToNearbyChat"))
-	{
-		LLStringUtil::format_map_t args;
-		args["NAME"] = mute.mName;
-		report_to_nearby_chat(LLTrans::getString("Mute_Add", args));
-	}
-	// </FS:Ansariel>
-=======
     mIsLoaded = TRUE; // why is this here? -MG
->>>>>>> 38c2a5bd
+
+    // <FS:Ansariel> FIRE-15746: Show block report in nearby chat
+    if (show_message && gSavedSettings.getBOOL("FSReportBlockToNearbyChat"))
+    {
+        LLStringUtil::format_map_t args;
+        args["NAME"] = mute.mName;
+        report_to_nearby_chat(LLTrans::getString("Mute_Add", args));
+    }
+    // </FS:Ansariel>
 }
 
 
 BOOL LLMuteList::remove(const LLMute& mute, U32 flags)
 {
-<<<<<<< HEAD
-	BOOL found = FALSE;
-	
-	// First, remove from main list.
-	mute_set_t::iterator it = mMutes.find(mute);
-	if (it != mMutes.end())
-	{
-		LLMute localmute = *it;
-		bool remove = true;
-		if(flags)
-		{
-			// If the user passed mute flags, we may only want to turn some flags on.
-			localmute.mFlags |= flags;
-			
-			if(localmute.mFlags == LLMute::flagAll)
-			{
-				// Every currently available mute property has been masked out.
-				// Remove the mute entry entirely.
-			}
-			else
-			{
-				// Only some of the properties are masked out.  Update the entry.
-				remove = false;
-			}
-		}
-		else
-		{
-			// The caller didn't pass any flags -- just remove the mute entry entirely.
-			// set flags to notify observers with (flag being present means that something is allowed)
-			localmute.mFlags = LLMute::flagAll;
-		}
-		
-		// Always remove the entry from the set -- it will be re-added with new flags if necessary.
-		mMutes.erase(it);
-
-		if(remove)
-		{
-			// The entry was actually removed.  Notify the server.
-			updateRemove(localmute);
-			LL_INFOS() << "Unmuting " << localmute.mName << " id " << localmute.mID << " flags " << localmute.mFlags << LL_ENDL;
-		}
-		else
-		{
-			// Flags were updated, the mute entry needs to be retransmitted to the server and re-added to the list.
-			mMutes.insert(localmute);
-			// <FS:Ansariel> FIRE-15746: Show block report in nearby chat
-			////updateAdd(localmute);
-			updateAdd(localmute, false);
-			// </FS:Ansariel>
-			LL_INFOS() << "Updating mute entry " << localmute.mName << " id " << localmute.mID << " flags " << localmute.mFlags << LL_ENDL;
-		}
-		
-		// Must be after erase.
-		notifyObservers();
-		notifyObserversDetailed(localmute);
-
-		// <FS:Ansariel> Return correct return value
-		found = TRUE;
-	}
-	else
-	{
-		// Clean up any legacy mutes
-		string_set_t::iterator legacy_it = mLegacyMutes.find(mute.mName);
-		if (legacy_it != mLegacyMutes.end())
-		{
-			// Database representation of legacy mute is UUID null.
-			LLMute mute(LLUUID::null, *legacy_it, LLMute::BY_NAME);
-			updateRemove(mute);
-			mLegacyMutes.erase(legacy_it);
-			// Must be after erase.
-			notifyObservers();
-			notifyObserversDetailed(mute);
-
-			// <FS:Ansariel> Return correct return value
-			found = TRUE;
-		}
-	}
-	
-	return found;
-=======
     BOOL found = FALSE;
 
     // First, remove from main list.
@@ -664,13 +452,19 @@
         {
             // Flags were updated, the mute entry needs to be retransmitted to the server and re-added to the list.
             mMutes.insert(localmute);
-            updateAdd(localmute);
+            // <FS:Ansariel> FIRE-15746: Show block report in nearby chat
+            ////updateAdd(localmute);
+            updateAdd(localmute, false);
+            // </FS:Ansariel>
             LL_INFOS() << "Updating mute entry " << localmute.mName << " id " << localmute.mID << " flags " << localmute.mFlags << LL_ENDL;
         }
 
         // Must be after erase.
         notifyObservers();
         notifyObserversDetailed(localmute);
+
+        // <FS:Ansariel> Return correct return value
+        found = TRUE;
     }
     else
     {
@@ -685,11 +479,13 @@
             // Must be after erase.
             notifyObservers();
             notifyObserversDetailed(mute);
+
+            // <FS:Ansariel> Return correct return value
+            found = TRUE;
         }
     }
 
     return found;
->>>>>>> 38c2a5bd
 }
 
 
@@ -701,26 +497,6 @@
         return;
     }
 
-<<<<<<< HEAD
-	LLMessageSystem* msg = gMessageSystem;
-	msg->newMessageFast(_PREHASH_RemoveMuteListEntry);
-	msg->nextBlockFast(_PREHASH_AgentData);
-	msg->addUUIDFast(_PREHASH_AgentID, gAgent.getID());
-	msg->addUUIDFast(_PREHASH_SessionID, gAgent.getSessionID());
-	msg->nextBlockFast(_PREHASH_MuteData);
-	msg->addUUIDFast(_PREHASH_MuteID, mute.mID);
-	msg->addString("MuteName", mute.mName);
-	gAgent.sendReliableMessage();
-
-	// <FS:Ansariel> FIRE-15746: Show block report in nearby chat
-	if (gSavedSettings.getBOOL("FSReportBlockToNearbyChat"))
-	{
-		LLStringUtil::format_map_t args;
-		args["NAME"] = mute.mName;
-		report_to_nearby_chat(LLTrans::getString("Mute_Remove", args));
-	}
-	// </FS:Ansariel>
-=======
     LLMessageSystem* msg = gMessageSystem;
     msg->newMessageFast(_PREHASH_RemoveMuteListEntry);
     msg->nextBlockFast(_PREHASH_AgentData);
@@ -730,7 +506,15 @@
     msg->addUUIDFast(_PREHASH_MuteID, mute.mID);
     msg->addString("MuteName", mute.mName);
     gAgent.sendReliableMessage();
->>>>>>> 38c2a5bd
+
+    // <FS:Ansariel> FIRE-15746: Show block report in nearby chat
+    if (gSavedSettings.getBOOL("FSReportBlockToNearbyChat"))
+    {
+        LLStringUtil::format_map_t args;
+        args["NAME"] = mute.mName;
+        report_to_nearby_chat(LLTrans::getString("Mute_Remove", args));
+    }
+    // </FS:Ansariel>
 }
 
 void notify_automute_callback(const LLUUID& agent_id, const LLAvatarName& full_name, LLMuteList::EAutoReason reason)
@@ -926,47 +710,21 @@
 
 BOOL LLMuteList::isMuted(const LLUUID& id, const std::string& name, U32 flags) const
 {
-<<<<<<< HEAD
-	// <FS:ND> In case of an empty mutelist, we can exit right away.
-	if( 0 == mMutes.size() && mLegacyMutes.size() == 0)
-		return FALSE;
-	// </FS:ND>
-
-	// for objects, check for muting on their parent prim
-	LLViewerObject* mute_object = get_object_to_mute_from_id(id);
-	LLUUID id_to_check  = (mute_object) ? mute_object->getID() : id;
-
-	// <FS:Ansariel> FIRE-8540: Make sure we don't mute ourself if we added
-	//               a legacy mute by name with our name.
-	if (id_to_check == gAgentID)
-	{
-		return FALSE;
-	}
-
-	// don't need name or type for lookup
-	LLMute mute(id_to_check);
-	mute_set_t::const_iterator mute_it = mMutes.find(mute);
-	if (mute_it != mMutes.end())
-	{
-		// If any of the flags the caller passed are set, this item isn't considered muted for this caller.
-		if(flags & mute_it->mFlags)
-		{
-			return FALSE;
-		}
-		return TRUE;
-	}
-
-	// empty names can't be legacy-muted
-	// <FS:Ansariel> FIRE-8268: Revert STORM-1004 or objects muted by name
-	//               won't be muted if worn as attachments
-	//bool avatar = mute_object && mute_object->isAvatar();
-	//if (name.empty() || avatar) return FALSE;
-	if (name.empty()) return FALSE;
-	// </FS:Ansariel>
-=======
+    // <FS:ND> In case of an empty mutelist, we can exit right away.
+    if( 0 == mMutes.size() && mLegacyMutes.size() == 0)
+        return FALSE;
+    // </FS:ND>
+
     // for objects, check for muting on their parent prim
     LLViewerObject* mute_object = get_object_to_mute_from_id(id);
     LLUUID id_to_check  = (mute_object) ? mute_object->getID() : id;
+
+    // <FS:Ansariel> FIRE-8540: Make sure we don't mute ourself if we added
+    //               a legacy mute by name with our name.
+    if (id_to_check == gAgentID)
+    {
+        return FALSE;
+    }
 
     // don't need name or type for lookup
     LLMute mute(id_to_check);
@@ -982,9 +740,12 @@
     }
 
     // empty names can't be legacy-muted
-    bool avatar = mute_object && mute_object->isAvatar();
-    if (name.empty() || avatar) return FALSE;
->>>>>>> 38c2a5bd
+    // <FS:Ansariel> FIRE-8268: Revert STORM-1004 or objects muted by name
+    //               won't be muted if worn as attachments
+    //bool avatar = mute_object && mute_object->isAvatar();
+    //if (name.empty() || avatar) return FALSE;
+    if (name.empty()) return FALSE;
+    // </FS:Ansariel>
 
     // Look in legacy pile
     string_set_t::const_iterator legacy_it = mLegacyMutes.find(name);
