/** 
 * @file llmutelist.cpp
 * @author Richard Nelson, James Cook
 * @brief Management of list of muted players
 *
 * $LicenseInfo:firstyear=2003&license=viewerlgpl$
 * Second Life Viewer Source Code
 * Copyright (C) 2010, Linden Research, Inc.
 * 
 * This library is free software; you can redistribute it and/or
 * modify it under the terms of the GNU Lesser General Public
 * License as published by the Free Software Foundation;
 * version 2.1 of the License only.
 * 
 * This library is distributed in the hope that it will be useful,
 * but WITHOUT ANY WARRANTY; without even the implied warranty of
 * MERCHANTABILITY or FITNESS FOR A PARTICULAR PURPOSE.  See the GNU
 * Lesser General Public License for more details.
 * 
 * You should have received a copy of the GNU Lesser General Public
 * License along with this library; if not, write to the Free Software
 * Foundation, Inc., 51 Franklin Street, Fifth Floor, Boston, MA  02110-1301  USA
 * 
 * Linden Research, Inc., 945 Battery Street, San Francisco, CA  94111  USA
 * $/LicenseInfo$
 */

/*
 * How should muting work?
 * Mute an avatar
 * Mute a specific object (accidentally spamming)
 *
 * right-click avatar, mute
 * see list of recent chatters, mute
 * type a name to mute?
 *
 * show in list whether chatter is avatar or object
 *
 * need fast lookup by id
 * need lookup by name, doesn't have to be fast
 */

#include "llviewerprecompiledheaders.h"

#include "llmutelist.h"

#include "pipeline.h"

#include <boost/tokenizer.hpp>
#include <boost/bind.hpp>
#include <boost/algorithm/string/replace.hpp>

#include "lldispatcher.h"
#include "llxfermanager.h"

#include "llagent.h"
#include "llavatarnamecache.h"
#include "llviewergenericmessage.h"	// for gGenericDispatcher
#include "llworld.h" //for particle system banning
#include "llimview.h"
#include "llnotifications.h"
#include "llviewercontrol.h"
#include "llviewerobjectlist.h"
#include "lltrans.h"

#include "llviewercontrol.h"
#include "fscommon.h"

namespace 
{
	// This method is used to return an object to mute given an object id.
	// Its used by the LLMute constructor and LLMuteList::isMuted.
	LLViewerObject* get_object_to_mute_from_id(LLUUID object_id)
	{
		LLViewerObject *objectp = gObjectList.findObject(object_id);
		if ((objectp) && (!objectp->isAvatar()))
		{
			LLViewerObject *parentp = (LLViewerObject *)objectp->getParent();
			if (parentp && parentp->getID() != gAgent.getID())
			{
				objectp = parentp;
			}
		}
		return objectp;
	}
}

// "emptymutelist"
class LLDispatchEmptyMuteList : public LLDispatchHandler
{
public:
	virtual bool operator()(
		const LLDispatcher* dispatcher,
		const std::string& key,
		const LLUUID& invoice,
		const sparam_t& strings)
	{
		LLMuteList::getInstance()->setLoaded();
		return true;
	}
};

static LLDispatchEmptyMuteList sDispatchEmptyMuteList;

//-----------------------------------------------------------------------------
// LLMute()
//-----------------------------------------------------------------------------

LLMute::LLMute(const LLUUID& id, const std::string& name, EType type, U32 flags)
  : mID(id),
	mName(name),
	mType(type),
	mFlags(flags)
{
	// muting is done by root objects only - try to find this objects root
	LLViewerObject* mute_object = get_object_to_mute_from_id(id);
	if(mute_object && mute_object->getID() != id)
	{
		mID = mute_object->getID();
		LLNameValue* firstname = mute_object->getNVPair("FirstName");
		LLNameValue* lastname = mute_object->getNVPair("LastName");
		if (firstname && lastname)
		{
			mName = LLCacheName::buildFullName(
				firstname->getString(), lastname->getString());
		}
		mType = mute_object->isAvatar() ? AGENT : OBJECT;
	}

}


std::string LLMute::getDisplayType() const
{
	switch (mType)
	{
		case BY_NAME:
		default:
			return LLTrans::getString("MuteByName");
			break;
		case AGENT:
			return LLTrans::getString("MuteAgent");
			break;
		case OBJECT:
			return LLTrans::getString("MuteObject");
			break;
		case GROUP:
			return LLTrans::getString("MuteGroup");
			break;
		case EXTERNAL:
			return LLTrans::getString("MuteExternal");
			break;
	}
}

//-----------------------------------------------------------------------------
// LLMuteList()
//-----------------------------------------------------------------------------
LLMuteList::LLMuteList() :
	mIsLoaded(false)
{
	gGenericDispatcher.addHandler("emptymutelist", &sDispatchEmptyMuteList);

	// Register our callbacks. We may be constructed before gMessageSystem, so
	// use callWhenReady() to register them as soon as gMessageSystem becomes
	// available.
	// When using bind(), must be explicit about default arguments such as
	// that last NULL.
	gMessageSystem.callWhenReady(boost::bind(&LLMessageSystem::setHandlerFuncFast, _1,
											 _PREHASH_MuteListUpdate, processMuteListUpdate,
											 static_cast<void**>(NULL)));
	gMessageSystem.callWhenReady(boost::bind(&LLMessageSystem::setHandlerFuncFast, _1,
											 _PREHASH_UseCachedMuteList, processUseCachedMuteList,
											 static_cast<void**>(NULL)));

    // make sure mute list's instance gets initialized before we start any name requests
    LLAvatarNameCache::getInstance()->setAccountNameChangedCallback([this](const LLUUID& id, const LLAvatarName& av_name)
        {
            // it would be better to just pass LLAvatarName instead of doing unnesssesary copies
            // but this way is just more convinient
            onAccountNameChanged(id, av_name.getUserName());
        });
}

//-----------------------------------------------------------------------------
// ~LLMuteList()
//-----------------------------------------------------------------------------
LLMuteList::~LLMuteList()
{

}

void LLMuteList::cleanupSingleton()
{
    LLAvatarNameCache::getInstance()->setAccountNameChangedCallback(NULL);
}

bool LLMuteList::isLinden(const std::string& name)
{
	std::string username = boost::replace_all_copy(name, ".", " ");
	typedef boost::tokenizer<boost::char_separator<char> > tokenizer;
	boost::char_separator<char> sep(" ");
	tokenizer tokens(username, sep);
	tokenizer::iterator token_iter = tokens.begin();
	
	if (token_iter == tokens.end()) return false;
	token_iter++;
	if (token_iter == tokens.end()) return false;
	
	std::string last_name = *token_iter;
	LLStringUtil::toLower(last_name);
	return last_name == "linden";
}

static LLVOAvatar* find_avatar(const LLUUID& id)
{
	LLViewerObject *obj = gObjectList.findObject(id);
	while (obj && obj->isAttachment())
	{
		obj = (LLViewerObject *)obj->getParent();
	}

	if (obj && obj->isAvatar())
	{
		return (LLVOAvatar*)obj;
	}
	else
	{
		return NULL;
	}
}

bool LLMuteList::add(const LLMute& mute, U32 flags)
{
	// Can't mute text from Lindens
	if ((mute.mType == LLMute::AGENT)
		&& isLinden(mute.mName) && (flags & LLMute::flagTextChat || flags == 0))
	{
        LL_WARNS() << "Trying to mute a Linden; ignored" << LL_ENDL;
		LLNotifications::instance().add("MuteLinden", LLSD(), LLSD());
		return false;
	}
	
	// Can't mute self.
	if (mute.mType == LLMute::AGENT
		&& mute.mID == gAgent.getID())
	{
        LL_WARNS() << "Trying to self; ignored" << LL_ENDL;
		return false;
	}

	static LLCachedControl<S32> mute_list_limit(gSavedSettings, "MuteListLimit", 1000);
	if (getMutes().size() >= mute_list_limit)
	{
		LL_WARNS() << "Mute limit is reached; ignored" << LL_ENDL;
		LLSD args;
		args["MUTE_LIMIT"] = mute_list_limit;
		LLNotifications::instance().add(LLNotification::Params("MuteLimitReached").substitutions(args));
		return false;
	}

	if (mute.mType == LLMute::BY_NAME)
	{		
		// Can't mute empty string by name
		if (mute.mName.empty()) 
		{
			LL_WARNS() << "Trying to mute empty string by-name" << LL_ENDL;
			return false;
		}

		// Null mutes must have uuid null
		if (mute.mID.notNull())
		{
			LL_WARNS() << "Trying to add by-name mute with non-null id" << LL_ENDL;
			return false;
		}

		std::pair<string_set_t::iterator, bool> result = mLegacyMutes.insert(mute.mName);
		if (result.second)
		{
			LL_INFOS() << "Muting by name " << mute.mName << LL_ENDL;
			updateAdd(mute);
			notifyObservers();
			notifyObserversDetailed(mute);
			return true;
		}
		else
		{
			LL_INFOS() << "duplicate mute ignored" << LL_ENDL;
			// was duplicate
			return false;
		}
	}
	else
	{
		// <FS:Ansariel> FIRE-15746: Show block report in nearby chat
		bool show_message = false;

		// Need a local (non-const) copy to set up flags properly.
		LLMute localmute = mute;
		
		// If an entry for the same entity is already in the list, remove it, saving flags as necessary.
		mute_set_t::iterator it = mMutes.find(localmute);
		if (it != mMutes.end())
		{
			// This mute is already in the list.  Save the existing entry's flags if that's warranted.
			localmute.mFlags = it->mFlags;
			
			mMutes.erase(it);
			// Don't need to call notifyObservers() here, since it will happen after the entry has been re-added below.

			// <FS:Ansariel> FIRE-15746: Show block report in nearby chat
			show_message = false;
		}
		else
		{
			// There was no entry in the list previously.  Fake things up by making it look like the previous entry had all properties unmuted.
			localmute.mFlags = LLMute::flagAll;

			// <FS:Ansariel> FIRE-15746: Show block report in nearby chat
			show_message = true;
		}

		if(flags)
		{
			// The user passed some combination of flags.  Make sure those flag bits are turned off (i.e. those properties will be muted).
			localmute.mFlags &= (~flags);
		}
		else
		{
			// The user passed 0.  Make sure all flag bits are turned off (i.e. all properties will be muted).
			localmute.mFlags = 0;
		}
		
		// (re)add the mute entry.
		{			
			std::pair<mute_set_t::iterator, bool> result = mMutes.insert(localmute);
			if (result.second)
			{
				LL_INFOS() << "Muting " << localmute.mName << " id " << localmute.mID << " flags " << localmute.mFlags << LL_ENDL;
				// <FS:Ansariel> FIRE-15746: Show block report in nearby chat
				//updateAdd(localmute);
				updateAdd(localmute, show_message);
				// </FS:Ansariel>
				notifyObservers();
				notifyObserversDetailed(localmute);

				//mute local lights that are attached to the avatar
				LLVOAvatar *avatarp = find_avatar(localmute.mID);
				if (avatarp)
				{
					LLPipeline::removeMutedAVsLights(avatarp);
				}
				//remove agent's notifications as well
				if (localmute.mType == LLMute::AGENT)
				{
					LLNotifications::instance().cancelByOwner(localmute.mID);
				}
				return true;
			}
		}
	}
	
	// If we were going to return success, we'd have done it by now.
	return false;
}

// <FS:Ansariel> FIRE-15746: Show block report in nearby chat
//void LLMuteList::updateAdd(const LLMute& mute)
void LLMuteList::updateAdd(const LLMute& mute, bool show_message /* = true */)
// </FS:Ansariel>
{
	// External mutes are local only, don't send them to the server.
	if (mute.mType == LLMute::EXTERNAL)
	{
		return;
	}

	// Update the database
	LLMessageSystem* msg = gMessageSystem;
	msg->newMessageFast(_PREHASH_UpdateMuteListEntry);
	msg->nextBlockFast(_PREHASH_AgentData);
	msg->addUUIDFast(_PREHASH_AgentID, gAgent.getID());
	msg->addUUIDFast(_PREHASH_SessionID, gAgent.getSessionID());
	msg->nextBlockFast(_PREHASH_MuteData);
	msg->addUUIDFast(_PREHASH_MuteID, mute.mID);
	msg->addStringFast(_PREHASH_MuteName, mute.mName);
	msg->addS32("MuteType", mute.mType);
	msg->addU32("MuteFlags", mute.mFlags);
	gAgent.sendReliableMessage();

    if (!mIsLoaded)
    {
        LL_WARNS() << "Added elements to non-initialized block list" << LL_ENDL;
    }
<<<<<<< HEAD
	mIsLoaded = TRUE; // why is this here? -MG

	// <FS:Ansariel> FIRE-15746: Show block report in nearby chat
	if (show_message && gSavedSettings.getBOOL("FSReportBlockToNearbyChat"))
	{
		LLStringUtil::format_map_t args;
		args["NAME"] = mute.mName;
		report_to_nearby_chat(LLTrans::getString("Mute_Add", args));
	}
	// </FS:Ansariel>
=======
	mIsLoaded = true; // why is this here? -MG
>>>>>>> 7704c263
}


bool LLMuteList::remove(const LLMute& mute, U32 flags)
{
	bool found = false;
	
	// First, remove from main list.
	mute_set_t::iterator it = mMutes.find(mute);
	if (it != mMutes.end())
	{
		LLMute localmute = *it;
		bool remove = true;
		if(flags)
		{
			// If the user passed mute flags, we may only want to turn some flags on.
			localmute.mFlags |= flags;
			
			if(localmute.mFlags == LLMute::flagAll)
			{
				// Every currently available mute property has been masked out.
				// Remove the mute entry entirely.
			}
			else
			{
				// Only some of the properties are masked out.  Update the entry.
				remove = false;
			}
		}
		else
		{
			// The caller didn't pass any flags -- just remove the mute entry entirely.
			// set flags to notify observers with (flag being present means that something is allowed)
			localmute.mFlags = LLMute::flagAll;
		}
		
		// Always remove the entry from the set -- it will be re-added with new flags if necessary.
		mMutes.erase(it);

		if(remove)
		{
			// The entry was actually removed.  Notify the server.
			updateRemove(localmute);
			LL_INFOS() << "Unmuting " << localmute.mName << " id " << localmute.mID << " flags " << localmute.mFlags << LL_ENDL;
		}
		else
		{
			// Flags were updated, the mute entry needs to be retransmitted to the server and re-added to the list.
			mMutes.insert(localmute);
			// <FS:Ansariel> FIRE-15746: Show block report in nearby chat
			////updateAdd(localmute);
			updateAdd(localmute, false);
			// </FS:Ansariel>
			LL_INFOS() << "Updating mute entry " << localmute.mName << " id " << localmute.mID << " flags " << localmute.mFlags << LL_ENDL;
		}
		
		// Must be after erase.
		notifyObservers();
		notifyObserversDetailed(localmute);

		// <FS:Ansariel> Return correct return value
		found = TRUE;
	}
	else
	{
		// Clean up any legacy mutes
		string_set_t::iterator legacy_it = mLegacyMutes.find(mute.mName);
		if (legacy_it != mLegacyMutes.end())
		{
			// Database representation of legacy mute is UUID null.
			LLMute mute(LLUUID::null, *legacy_it, LLMute::BY_NAME);
			updateRemove(mute);
			mLegacyMutes.erase(legacy_it);
			// Must be after erase.
			notifyObservers();
			notifyObserversDetailed(mute);

			// <FS:Ansariel> Return correct return value
			found = TRUE;
		}
	}
	
	return found;
}


void LLMuteList::updateRemove(const LLMute& mute)
{
	// External mutes are not sent to the server anyway, no need to remove them.
	if (mute.mType == LLMute::EXTERNAL)
	{
		return;
	}

	LLMessageSystem* msg = gMessageSystem;
	msg->newMessageFast(_PREHASH_RemoveMuteListEntry);
	msg->nextBlockFast(_PREHASH_AgentData);
	msg->addUUIDFast(_PREHASH_AgentID, gAgent.getID());
	msg->addUUIDFast(_PREHASH_SessionID, gAgent.getSessionID());
	msg->nextBlockFast(_PREHASH_MuteData);
	msg->addUUIDFast(_PREHASH_MuteID, mute.mID);
	msg->addString("MuteName", mute.mName);
	gAgent.sendReliableMessage();

	// <FS:Ansariel> FIRE-15746: Show block report in nearby chat
	if (gSavedSettings.getBOOL("FSReportBlockToNearbyChat"))
	{
		LLStringUtil::format_map_t args;
		args["NAME"] = mute.mName;
		report_to_nearby_chat(LLTrans::getString("Mute_Remove", args));
	}
	// </FS:Ansariel>
}

void notify_automute_callback(const LLUUID& agent_id, const LLAvatarName& full_name, LLMuteList::EAutoReason reason)
{
	std::string notif_name;
	switch (reason)
	{
	default:
	case LLMuteList::AR_IM:
		notif_name = "AutoUnmuteByIM";
		break;
	case LLMuteList::AR_INVENTORY:
		notif_name = "AutoUnmuteByInventory";
		break;
	case LLMuteList::AR_MONEY:
		notif_name = "AutoUnmuteByMoney";
		break;
	}

	LLSD args;
	args["NAME"] = full_name.getUserName();
    
	LLNotificationPtr notif_ptr = LLNotifications::instance().add(notif_name, args, LLSD());
	if (notif_ptr)
	{
		std::string message = notif_ptr->getMessage();

		if (reason == LLMuteList::AR_IM)
		{
			LLIMModel::getInstance()->addMessage(agent_id, SYSTEM_FROM, LLUUID::null, message);
		}
	}
}


bool LLMuteList::autoRemove(const LLUUID& agent_id, const EAutoReason reason)
{
	bool removed = false;

	if (isMuted(agent_id))
	{
		LLMute automute(agent_id, LLStringUtil::null, LLMute::AGENT);
		removed = true;
		remove(automute);

		LLAvatarName av_name;
		if (LLAvatarNameCache::get(agent_id, &av_name))
		{
			// name in cache, call callback directly
			notify_automute_callback(agent_id, av_name, reason);
		}
		else
		{
			// not in cache, lookup name from cache
			LLAvatarNameCache::get(agent_id,
				boost::bind(&notify_automute_callback, _1, _2, reason));
		}
	}

	return removed;
}


std::vector<LLMute> LLMuteList::getMutes() const
{
	std::vector<LLMute> mutes;
	
	for (mute_set_t::const_iterator it = mMutes.begin();
		 it != mMutes.end();
		 ++it)
	{
		mutes.push_back(*it);
	}
	
	for (string_set_t::const_iterator it = mLegacyMutes.begin();
		 it != mLegacyMutes.end();
		 ++it)
	{
		LLMute legacy(LLUUID::null, *it);
		mutes.push_back(legacy);
	}
	
	std::sort(mutes.begin(), mutes.end(), compare_by_name());
	return mutes;
}

//-----------------------------------------------------------------------------
// loadFromFile()
//-----------------------------------------------------------------------------
bool LLMuteList::loadFromFile(const std::string& filename)
{
	if(!filename.size())
	{
		LL_WARNS() << "Mute List Filename is Empty!" << LL_ENDL;
		return false;
	}

	LLFILE* fp = LLFile::fopen(filename, "rb");		/*Flawfinder: ignore*/
	if (!fp)
	{
		LL_WARNS() << "Couldn't open mute list " << filename << LL_ENDL;
		return false;
	}

	// *NOTE: Changing the size of these buffers will require changes
	// in the scanf below.
	char id_buffer[MAX_STRING];		/*Flawfinder: ignore*/
	char name_buffer[MAX_STRING];		/*Flawfinder: ignore*/
	char buffer[MAX_STRING];		/*Flawfinder: ignore*/
	while (!feof(fp) 
		   && fgets(buffer, MAX_STRING, fp))
	{
		id_buffer[0] = '\0';
		name_buffer[0] = '\0';
		S32 type = 0;
		U32 flags = 0;
		sscanf(	/* Flawfinder: ignore */
			buffer, " %d %254s %254[^|]| %u\n", &type, id_buffer, name_buffer,
			&flags);
		LLUUID id = LLUUID(id_buffer);
		LLMute mute(id, std::string(name_buffer), (LLMute::EType)type, flags);
		if (mute.mID.isNull()
			|| mute.mType == LLMute::BY_NAME)
		{
			mLegacyMutes.insert(mute.mName);
		}
		else
		{
			mMutes.insert(mute);
		}
	}
	fclose(fp);
	setLoaded();

    // server does not maintain up-to date account names (not display names!)
    // in this list, so it falls to viewer.
    pending_names_t::iterator iter = mPendingAgentNameUpdates.begin();
    pending_names_t::iterator end = mPendingAgentNameUpdates.end();
    while (iter != end)
    {
        // this will send updates to server, make sure mIsLoaded is set
        onAccountNameChanged(iter->first, iter->second);
        iter++;
    }
    mPendingAgentNameUpdates.clear();

	return true;
}

//-----------------------------------------------------------------------------
// saveToFile()
//-----------------------------------------------------------------------------
bool LLMuteList::saveToFile(const std::string& filename)
{
	if(!filename.size())
	{
		LL_WARNS() << "Mute List Filename is Empty!" << LL_ENDL;
		return false;
	}

	LLFILE* fp = LLFile::fopen(filename, "wb");		/*Flawfinder: ignore*/
	if (!fp)
	{
		LL_WARNS() << "Couldn't open mute list " << filename << LL_ENDL;
		return false;
	}
	// legacy mutes have null uuid
	std::string id_string;
	LLUUID::null.toString(id_string);
	for (string_set_t::iterator it = mLegacyMutes.begin();
		 it != mLegacyMutes.end();
		 ++it)
	{
		fprintf(fp, "%d %s %s|\n", (S32)LLMute::BY_NAME, id_string.c_str(), it->c_str());
	}
	for (mute_set_t::iterator it = mMutes.begin();
		 it != mMutes.end();
		 ++it)
	{
		// Don't save external mutes as they are not sent to the server and probably won't
		//be valid next time anyway.
		if (it->mType != LLMute::EXTERNAL)
		{
			it->mID.toString(id_string);
			const std::string& name = it->mName;
			fprintf(fp, "%d %s %s|%u\n", (S32)it->mType, id_string.c_str(), name.c_str(), it->mFlags);
		}
	}
	fclose(fp);
	return true;
}


bool LLMuteList::isMuted(const LLUUID& id, const std::string& name, U32 flags) const
{
	// <FS:ND> In case of an empty mutelist, we can exit right away.
	if( 0 == mMutes.size() && mLegacyMutes.size() == 0)
		return FALSE;
	// </FS:ND>

	// for objects, check for muting on their parent prim
	LLViewerObject* mute_object = get_object_to_mute_from_id(id);
	LLUUID id_to_check  = (mute_object) ? mute_object->getID() : id;

	// <FS:Ansariel> FIRE-8540: Make sure we don't mute ourself if we added
	//               a legacy mute by name with our name.
	if (id_to_check == gAgentID)
	{
		return FALSE;
	}

	// don't need name or type for lookup
	LLMute mute(id_to_check);
	mute_set_t::const_iterator mute_it = mMutes.find(mute);
	if (mute_it != mMutes.end())
	{
		// If any of the flags the caller passed are set, this item isn't considered muted for this caller.
		if(flags & mute_it->mFlags)
		{
			return false;
		}
		return true;
	}

	// empty names can't be legacy-muted
<<<<<<< HEAD
	// <FS:Ansariel> FIRE-8268: Revert STORM-1004 or objects muted by name
	//               won't be muted if worn as attachments
	//bool avatar = mute_object && mute_object->isAvatar();
	//if (name.empty() || avatar) return FALSE;
	if (name.empty()) return FALSE;
	// </FS:Ansariel>
=======
	bool avatar = mute_object && mute_object->isAvatar();
	if (name.empty() || avatar) return false;
>>>>>>> 7704c263

	// Look in legacy pile
	string_set_t::const_iterator legacy_it = mLegacyMutes.find(name);
	return legacy_it != mLegacyMutes.end();
}

bool LLMuteList::isMuted(const std::string& username, U32 flags) const
{
	mute_set_t::const_iterator mute_iter = mMutes.begin();
	while(mute_iter != mMutes.end())
	{
		// can't convert "leha.test" into "LeHa TesT" so username comparison is more reliable
		if (mute_iter->mType == LLMute::AGENT
			&& LLCacheName::buildUsername(mute_iter->mName) == username)
		{
			return true;
		}
		mute_iter++;
	}
	return false;
}

//-----------------------------------------------------------------------------
// requestFromServer()
//-----------------------------------------------------------------------------
void LLMuteList::requestFromServer(const LLUUID& agent_id)
{
	std::string agent_id_string;
	std::string filename;
	agent_id.toString(agent_id_string);
	filename = gDirUtilp->getExpandedFilename(LL_PATH_CACHE,agent_id_string) + ".cached_mute";
	LLCRC crc;
	crc.update(filename);

	LLMessageSystem* msg = gMessageSystem;
	msg->newMessageFast(_PREHASH_MuteListRequest);
	msg->nextBlockFast(_PREHASH_AgentData);
	msg->addUUIDFast(_PREHASH_AgentID, agent_id);
	msg->addUUIDFast(_PREHASH_SessionID, gAgent.getSessionID());
	msg->nextBlockFast(_PREHASH_MuteData);
	msg->addU32Fast(_PREHASH_MuteCRC, crc.getCRC());

    if (gDisconnected)
    {
        LL_WARNS() << "Trying to request mute list when disconnected!" << LL_ENDL;
        return;
    }
    if (!gAgent.getRegion())
    {
        LL_WARNS() << "No region for agent yet, skipping mute list request!" << LL_ENDL;
        return;
    }
    // Double amount of retries due to this request happening during busy stage
    // Ideally this should be turned into a capability
    gMessageSystem->sendReliable(gAgent.getRegionHost(), LL_DEFAULT_RELIABLE_RETRIES * 2, true, LL_PING_BASED_TIMEOUT_DUMMY, NULL, NULL);
}

//-----------------------------------------------------------------------------
// cache()
//-----------------------------------------------------------------------------

void LLMuteList::cache(const LLUUID& agent_id)
{
	// Write to disk even if empty.
	if(mIsLoaded)
	{
		std::string agent_id_string;
		std::string filename;
		agent_id.toString(agent_id_string);
		filename = gDirUtilp->getExpandedFilename(LL_PATH_CACHE,agent_id_string) + ".cached_mute";
		saveToFile(filename);
	}
}

//-----------------------------------------------------------------------------
// Static message handlers
//-----------------------------------------------------------------------------

void LLMuteList::processMuteListUpdate(LLMessageSystem* msg, void**)
{
	LL_INFOS() << "LLMuteList::processMuteListUpdate()" << LL_ENDL;
	LLUUID agent_id;
	msg->getUUIDFast(_PREHASH_MuteData, _PREHASH_AgentID, agent_id);
	if(agent_id != gAgent.getID())
	{
		LL_WARNS() << "Got an mute list update for the wrong agent." << LL_ENDL;
		return;
	}
	std::string unclean_filename;
	msg->getStringFast(_PREHASH_MuteData, _PREHASH_Filename, unclean_filename);
	std::string filename = LLDir::getScrubbedFileName(unclean_filename);
	
	std::string *local_filename_and_path = new std::string(gDirUtilp->getExpandedFilename( LL_PATH_CACHE, filename ));
	gXferManager->requestFile(*local_filename_and_path,
							  filename,
							  LL_PATH_CACHE,
							  msg->getSender(),
							  true, // make the remote file temporary.
							  onFileMuteList,
							  (void**)local_filename_and_path,
							  LLXferManager::HIGH_PRIORITY);
}

void LLMuteList::processUseCachedMuteList(LLMessageSystem* msg, void**)
{
	LL_INFOS() << "LLMuteList::processUseCachedMuteList()" << LL_ENDL;

	std::string agent_id_string;
	gAgent.getID().toString(agent_id_string);
	std::string filename;
	filename = gDirUtilp->getExpandedFilename(LL_PATH_CACHE,agent_id_string) + ".cached_mute";
	LLMuteList::getInstance()->loadFromFile(filename);
}

void LLMuteList::onFileMuteList(void** user_data, S32 error_code, LLExtStat ext_status)
{
	LL_INFOS() << "LLMuteList::processMuteListFile()" << LL_ENDL;

	std::string* local_filename_and_path = (std::string*)user_data;
	if(local_filename_and_path && !local_filename_and_path->empty() && (error_code == 0))
	{
		LLMuteList::getInstance()->loadFromFile(*local_filename_and_path);
		LLFile::remove(*local_filename_and_path);
	}
	delete local_filename_and_path;
}

void LLMuteList::onAccountNameChanged(const LLUUID& id, const std::string& username)
{
    if (mIsLoaded)
    {
        LLMute mute(id, username, LLMute::AGENT);
        mute_set_t::iterator mute_it = mMutes.find(mute);
        if (mute_it != mMutes.end()
            && mute_it->mName != mute.mName
            && mute_it->mType == LLMute::AGENT) // just in case, it is std::set, not map
        {
            // existing mute, but name changed, copy data
            mute.mFlags = mute_it->mFlags;

            // erase old variant
            mMutes.erase(mute_it);

            // (re)add the mute entry.
            {
                std::pair<mute_set_t::iterator, bool> result = mMutes.insert(mute);
                if (result.second)
                {
                    LL_INFOS() << "Muting " << mute.mName << " id " << mute.mID << " flags " << mute.mFlags << LL_ENDL;
                    updateAdd(mute);
                    // Do not notify observers here, observers do not know or need to handle name changes
                    // Example: block list considers notifyObserversDetailed as a selection update;
                    // Various chat/voice statuses care only about id and flags
                    // Since apropriate update time for account names is considered to be in 'hours' it is
                    // fine not to update UI (will be fine after restart or couple other changes)

                }
            }
        }
    }
    else
    {
        // Delay update until we load file
        // Ex: Buddies list can arrive too early since we prerequest
        // names from Buddies list before we load blocklist
        mPendingAgentNameUpdates[id] = username;
    }
}

void LLMuteList::addObserver(LLMuteListObserver* observer)
{
	mObservers.insert(observer);
}

void LLMuteList::removeObserver(LLMuteListObserver* observer)
{
	mObservers.erase(observer);
}

void LLMuteList::setLoaded()
{
	mIsLoaded = true;
	notifyObservers();
}

void LLMuteList::notifyObservers()
{
	for (observer_set_t::iterator it = mObservers.begin();
		it != mObservers.end();
		)
	{
		LLMuteListObserver* observer = *it;
		observer->onChange();
		// In case onChange() deleted an entry.
		it = mObservers.upper_bound(observer);
	}
}

void LLMuteList::notifyObserversDetailed(const LLMute& mute)
{
	for (observer_set_t::iterator it = mObservers.begin();
		it != mObservers.end();
		)
	{
		LLMuteListObserver* observer = *it;
		observer->onChangeDetailed(mute);
		// In case onChange() deleted an entry.
		it = mObservers.upper_bound(observer);
	}
}

#if 0 // <FS:Ansariel> [FS Persisted Avatar Render Settings]
LLRenderMuteList::LLRenderMuteList()
{}

bool LLRenderMuteList::saveToFile()
{
    std::string filename = gDirUtilp->getExpandedFilename(LL_PATH_PER_SL_ACCOUNT, "render_mute_settings.txt");
    LLFILE* fp = LLFile::fopen(filename, "wb");
    if (!fp)
    {
        LL_WARNS() << "Couldn't open render mute list file: " << filename << LL_ENDL;
        return false;
    }

    for (std::map<LLUUID, S32>::iterator it = sVisuallyMuteSettingsMap.begin(); it != sVisuallyMuteSettingsMap.end(); ++it)
    {
        if (it->second != 0)
        {
            std::string id_string;
            it->first.toString(id_string);
            fprintf(fp, "%d %s [%d]\n", (S32)it->second, id_string.c_str(), (S32)sVisuallyMuteDateMap[it->first]);
        }
    }
    fclose(fp);
    return true;
}

bool LLRenderMuteList::loadFromFile()
{
	std::string filename = gDirUtilp->getExpandedFilename(LL_PATH_PER_SL_ACCOUNT, "render_mute_settings.txt");
	LLFILE* fp = LLFile::fopen(filename, "rb");
	if (!fp)
	{
		LL_WARNS() << "Couldn't open render mute list file: " << filename << LL_ENDL;
		return false;
	}

	char id_buffer[MAX_STRING];
	char buffer[MAX_STRING];
	while (!feof(fp) && fgets(buffer, MAX_STRING, fp))
	{
		id_buffer[0] = '\0';
		S32 setting = 0;
		S32 time = 0;
		sscanf(buffer, " %d %254s [%d]\n", &setting, id_buffer, &time);
		sVisuallyMuteSettingsMap[LLUUID(id_buffer)] = setting;
		sVisuallyMuteDateMap[LLUUID(id_buffer)] = (time == 0) ? (S32)time_corrected() : time;
	}
	fclose(fp);
    return true;
}

void LLRenderMuteList::saveVisualMuteSetting(const LLUUID& agent_id, S32 setting)
{
    if(setting == 0)
    {
        sVisuallyMuteSettingsMap.erase(agent_id);
        sVisuallyMuteDateMap.erase(agent_id);
    }
    else
    {
        sVisuallyMuteSettingsMap[agent_id] = setting;
        if (sVisuallyMuteDateMap.find(agent_id) == sVisuallyMuteDateMap.end())
        {
            sVisuallyMuteDateMap[agent_id] =  (S32)time_corrected();
        }
    }
    saveToFile();
    notifyObservers();
}

S32 LLRenderMuteList::getSavedVisualMuteSetting(const LLUUID& agent_id)
{
    std::map<LLUUID, S32>::iterator iter = sVisuallyMuteSettingsMap.find(agent_id);
    if (iter != sVisuallyMuteSettingsMap.end())
    {
        return iter->second;
    }

    return 0;
}

S32 LLRenderMuteList::getVisualMuteDate(const LLUUID& agent_id)
{
    std::map<LLUUID, S32>::iterator iter = sVisuallyMuteDateMap.find(agent_id);
    if (iter != sVisuallyMuteDateMap.end())
    {
        return iter->second;
    }

    return 0;
}

void LLRenderMuteList::addObserver(LLMuteListObserver* observer)
{
    mObservers.insert(observer);
}

void LLRenderMuteList::removeObserver(LLMuteListObserver* observer)
{
    mObservers.erase(observer);
}

void LLRenderMuteList::notifyObservers()
{
    for (observer_set_t::iterator it = mObservers.begin();
        it != mObservers.end();
        )
    {
        LLMuteListObserver* observer = *it;
        observer->onChange();
        // In case onChange() deleted an entry.
        it = mObservers.upper_bound(observer);
    }
}
#endif<|MERGE_RESOLUTION|>--- conflicted
+++ resolved
@@ -393,8 +393,7 @@
     {
         LL_WARNS() << "Added elements to non-initialized block list" << LL_ENDL;
     }
-<<<<<<< HEAD
-	mIsLoaded = TRUE; // why is this here? -MG
+	mIsLoaded = true; // why is this here? -MG
 
 	// <FS:Ansariel> FIRE-15746: Show block report in nearby chat
 	if (show_message && gSavedSettings.getBOOL("FSReportBlockToNearbyChat"))
@@ -404,9 +403,6 @@
 		report_to_nearby_chat(LLTrans::getString("Mute_Add", args));
 	}
 	// </FS:Ansariel>
-=======
-	mIsLoaded = true; // why is this here? -MG
->>>>>>> 7704c263
 }
 
 
@@ -468,7 +464,7 @@
 		notifyObserversDetailed(localmute);
 
 		// <FS:Ansariel> Return correct return value
-		found = TRUE;
+		found = true;
 	}
 	else
 	{
@@ -485,7 +481,7 @@
 			notifyObserversDetailed(mute);
 
 			// <FS:Ansariel> Return correct return value
-			found = TRUE;
+			found = true;
 		}
 	}
 	
@@ -716,7 +712,7 @@
 {
 	// <FS:ND> In case of an empty mutelist, we can exit right away.
 	if( 0 == mMutes.size() && mLegacyMutes.size() == 0)
-		return FALSE;
+		return false;
 	// </FS:ND>
 
 	// for objects, check for muting on their parent prim
@@ -727,7 +723,7 @@
 	//               a legacy mute by name with our name.
 	if (id_to_check == gAgentID)
 	{
-		return FALSE;
+		return false;
 	}
 
 	// don't need name or type for lookup
@@ -744,17 +740,12 @@
 	}
 
 	// empty names can't be legacy-muted
-<<<<<<< HEAD
 	// <FS:Ansariel> FIRE-8268: Revert STORM-1004 or objects muted by name
 	//               won't be muted if worn as attachments
 	//bool avatar = mute_object && mute_object->isAvatar();
-	//if (name.empty() || avatar) return FALSE;
-	if (name.empty()) return FALSE;
+	//if (name.empty() || avatar) return false;
+	if (name.empty()) return false;
 	// </FS:Ansariel>
-=======
-	bool avatar = mute_object && mute_object->isAvatar();
-	if (name.empty() || avatar) return false;
->>>>>>> 7704c263
 
 	// Look in legacy pile
 	string_set_t::const_iterator legacy_it = mLegacyMutes.find(name);
