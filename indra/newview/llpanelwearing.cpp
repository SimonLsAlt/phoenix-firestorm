--- conflicted
+++ resolved
@@ -230,16 +230,6 @@
         menu->setItemEnabled("touch_attach", 1 == mUUIDs.size());
         menu->setItemVisible("edit_item", true);
         menu->setItemEnabled("edit_item", 1 == mUUIDs.size());
-<<<<<<< HEAD
-        menu->setItemVisible("take_off", FALSE);
-        menu->setItemVisible("detach", TRUE);
-// [SL:KB] - Patch: Inventory-AttachmentEdit - Checked: 2010-09-04 (Catznip-2.2.0a) | Added: Catznip-2.1.2a
-        menu->setItemVisible("take_off_or_detach", FALSE);
-// [/SL:KB]
-        menu->setItemVisible("edit_outfit_separator", FALSE);
-        menu->setItemVisible("show_original", FALSE);
-        menu->setItemVisible("edit_outfit", FALSE);
-=======
         menu->setItemVisible("take_off", false);
         menu->setItemVisible("detach", true);
 // [SL:KB] - Patch: Inventory-AttachmentEdit - Checked: 2010-09-04 (Catznip-2.2.0a) | Added: Catznip-2.1.2a
@@ -248,7 +238,6 @@
         menu->setItemVisible("edit_outfit_separator", false);
         menu->setItemVisible("show_original", false);
         menu->setItemVisible("edit_outfit", false);
->>>>>>> 050d2fef
     }
 
     LLPanelWearing*         mPanelWearing;
@@ -697,46 +686,6 @@
         }
     }
 }
-<<<<<<< HEAD
-
-// <FS:Ansariel> Show avatar complexity in appearance floater
-void LLPanelWearing::updateAvatarComplexity(U32 complexity, const std::map<LLUUID, U32>& item_complexity, const std::map<LLUUID, U32>& temp_item_complexity, U32 body_parts_complexity)
-{
-    std::string complexity_string;
-    LLLocale locale("");
-    LLResMgr::getInstance()->getIntegerString(complexity_string, complexity);
-
-    mAvatarComplexityLabel->setTextArg("[WEIGHT]", complexity_string);
-
-    mCOFItemsList->updateItemComplexity(item_complexity, body_parts_complexity);
-
-    mTempItemComplexityMap = temp_item_complexity;
-    updateAttachmentsList();
-}
 // </FS:Ansariel>
 
-// <FS:Ansariel> FIRE-22484: Double-click wear in outfits list
-void LLPanelWearing::onDoubleClick()
-{
-    LLUUID selected_item_id = mCOFItemsList->getSelectedUUID();
-    if (selected_item_id.notNull())
-    {
-        uuid_vec_t ids;
-        ids.push_back(selected_item_id);
-        LLViewerInventoryItem* item = gInventory.getItem(selected_item_id);
-
-        if (!item)
-            return;
-
-        if ((item->getType() == LLAssetType::AT_CLOTHING && (!RlvActions::isRlvEnabled() || gRlvWearableLocks.canRemove(item))) ||
-            ((item->getType() == LLAssetType::AT_OBJECT) && (!RlvActions::isRlvEnabled() || gRlvAttachmentLocks.canDetach(item))))
-        {
-            LLAppearanceMgr::instance().removeItemsFromAvatar(ids);
-        }
-    }
-}
-=======
->>>>>>> 050d2fef
-// </FS:Ansariel>
-
 // EOF