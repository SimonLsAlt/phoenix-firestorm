/**
 * @file llpanelwearing.cpp
 * @brief List of agent's worn items.
 *
 * $LicenseInfo:firstyear=2010&license=viewerlgpl$
 * Second Life Viewer Source Code
 * Copyright (C) 2010, Linden Research, Inc.
 * 
 * This library is free software; you can redistribute it and/or
 * modify it under the terms of the GNU Lesser General Public
 * License as published by the Free Software Foundation;
 * version 2.1 of the License only.
 * 
 * This library is distributed in the hope that it will be useful,
 * but WITHOUT ANY WARRANTY; without even the implied warranty of
 * MERCHANTABILITY or FITNESS FOR A PARTICULAR PURPOSE.  See the GNU
 * Lesser General Public License for more details.
 * 
 * You should have received a copy of the GNU Lesser General Public
 * License along with this library; if not, write to the Free Software
 * Foundation, Inc., 51 Franklin Street, Fifth Floor, Boston, MA  02110-1301  USA
 * 
 * Linden Research, Inc., 945 Battery Street, San Francisco, CA  94111  USA
 * $/LicenseInfo$
 */

#include "llviewerprecompiledheaders.h"

#include "llpanelwearing.h"

#include "lltoggleablemenu.h"

#include "llagent.h"
#include "llaccordionctrl.h"
#include "llaccordionctrltab.h"
#include "llappearancemgr.h"
#include "llfloatersidepanelcontainer.h"
#include "llinventoryfunctions.h"
#include "llinventoryicon.h"
#include "llinventorymodel.h"
#include "llinventoryobserver.h"
#include "llmenubutton.h"
#include "llscrolllistctrl.h"
#include "llviewermenu.h"
#include "llviewerregion.h"
#include "llwearableitemslist.h"
#include "llsdserialize.h"
#include "llclipboard.h"

// Context menu and Gear menu helper.
static void edit_outfit()
{
	LLFloaterSidePanelContainer::showPanel("appearance", LLSD().with("type", "edit_outfit"));
}

//////////////////////////////////////////////////////////////////////////

class LLWearingGearMenu
{
public:
	LLWearingGearMenu(LLPanelWearing* panel_wearing)
	:	mMenu(NULL), mPanelWearing(panel_wearing)
	{
		LLUICtrl::CommitCallbackRegistry::ScopedRegistrar registrar;
		LLUICtrl::EnableCallbackRegistry::ScopedRegistrar enable_registrar;

		registrar.add("Gear.Edit", boost::bind(&edit_outfit));
		registrar.add("Gear.TakeOff", boost::bind(&LLWearingGearMenu::onTakeOff, this));
		registrar.add("Gear.Copy", boost::bind(&LLPanelWearing::copyToClipboard, mPanelWearing));

		enable_registrar.add("Gear.OnEnable", boost::bind(&LLPanelWearing::isActionEnabled, mPanelWearing, _2));

		mMenu = LLUICtrlFactory::getInstance()->createFromFile<LLToggleableMenu>(
			"menu_wearing_gear.xml", gMenuHolder, LLViewerMenuHolderGL::child_registry_t::instance());
		llassert(mMenu);
	}

	LLToggleableMenu* getMenu() { return mMenu; }

private:

	void onTakeOff()
	{
		uuid_vec_t selected_uuids;
		mPanelWearing->getSelectedItemsUUIDs(selected_uuids);
		LLAppearanceMgr::instance().removeItemsFromAvatar(selected_uuids);
	}

	LLToggleableMenu*		mMenu;
	LLPanelWearing* 		mPanelWearing;
};

//////////////////////////////////////////////////////////////////////////

class LLWearingContextMenu : public LLListContextMenu
{
protected:
	/* virtual */ LLContextMenu* createMenu()
	{
		LLUICtrl::CommitCallbackRegistry::ScopedRegistrar registrar;

		registrar.add("Wearing.Edit", boost::bind(&edit_outfit));
		registrar.add("Wearing.ShowOriginal", boost::bind(show_item_original, mUUIDs.front()));
		registrar.add("Wearing.TakeOff",
					  boost::bind(&LLAppearanceMgr::removeItemsFromAvatar, LLAppearanceMgr::getInstance(), mUUIDs));
		registrar.add("Wearing.Detach", 
					  boost::bind(&LLAppearanceMgr::removeItemsFromAvatar, LLAppearanceMgr::getInstance(), mUUIDs));
		LLContextMenu* menu = createFromFile("menu_wearing_tab.xml");

		updateMenuItemsVisibility(menu);

		return menu;
	}

	void updateMenuItemsVisibility(LLContextMenu* menu)
	{
		bool bp_selected			= false;	// true if body parts selected
		bool clothes_selected		= false;
		bool attachments_selected	= false;

		// See what types of wearables are selected.
		for (uuid_vec_t::const_iterator it = mUUIDs.begin(); it != mUUIDs.end(); ++it)
		{
			LLViewerInventoryItem* item = gInventory.getItem(*it);

			if (!item)
			{
				LL_WARNS() << "Invalid item" << LL_ENDL;
				continue;
			}

			LLAssetType::EType type = item->getType();
			if (type == LLAssetType::AT_CLOTHING)
			{
				clothes_selected = true;
			}
			else if (type == LLAssetType::AT_BODYPART)
			{
				bp_selected = true;
			}
			else if (type == LLAssetType::AT_OBJECT || type == LLAssetType::AT_GESTURE)
			{
				attachments_selected = true;
			}
		}

		// Enable/disable some menu items depending on the selection.
		bool allow_detach = !bp_selected && !clothes_selected && attachments_selected;
		bool allow_take_off = !bp_selected && clothes_selected && !attachments_selected;

		menu->setItemVisible("take_off",	allow_take_off);
		menu->setItemVisible("detach",		allow_detach);
		menu->setItemVisible("edit_outfit_separator", allow_take_off || allow_detach);
		menu->setItemVisible("show_original", mUUIDs.size() == 1);
<<<<<<< HEAD
=======
		menu->setItemVisible("edit_item", FALSE);
>>>>>>> f0b256b1
	}
};

//////////////////////////////////////////////////////////////////////////

class LLTempAttachmentsContextMenu : public LLListContextMenu
{
public:
	LLTempAttachmentsContextMenu(LLPanelWearing* panel_wearing)
		:	mPanelWearing(panel_wearing)
	{}
protected:
	/* virtual */ LLContextMenu* createMenu()
	{
		LLUICtrl::CommitCallbackRegistry::ScopedRegistrar registrar;

		registrar.add("Wearing.EditItem", boost::bind(&LLPanelWearing::onEditAttachment, mPanelWearing));
		registrar.add("Wearing.Detach", boost::bind(&LLPanelWearing::onRemoveAttachment, mPanelWearing));
		LLContextMenu* menu = createFromFile("menu_wearing_tab.xml");

		updateMenuItemsVisibility(menu);

		return menu;
	}

	void updateMenuItemsVisibility(LLContextMenu* menu)
	{
		menu->setItemVisible("take_off", FALSE);
		menu->setItemVisible("detach", TRUE);
		menu->setItemVisible("edit_outfit_separator", TRUE);
		menu->setItemVisible("show_original", FALSE);
		menu->setItemVisible("edit_item", TRUE);
		menu->setItemVisible("edit", FALSE);
	}

	LLPanelWearing* 		mPanelWearing;
};

//////////////////////////////////////////////////////////////////////////

std::string LLPanelAppearanceTab::sFilterSubString = LLStringUtil::null;

static LLPanelInjector<LLPanelWearing> t_panel_wearing("panel_wearing");

LLPanelWearing::LLPanelWearing()
	:	LLPanelAppearanceTab()
	,	mCOFItemsList(NULL)
	,	mIsInitialized(false)
	,	mAttachmentsChangedConnection()
{
	mCategoriesObserver = new LLInventoryCategoriesObserver();

	mGearMenu = new LLWearingGearMenu(this);
	mContextMenu = new LLWearingContextMenu();
	mAttachmentsMenu = new LLTempAttachmentsContextMenu(this);
}

LLPanelWearing::~LLPanelWearing()
{
	delete mGearMenu;
	delete mContextMenu;
	delete mAttachmentsMenu;

	if (gInventory.containsObserver(mCategoriesObserver))
	{
		gInventory.removeObserver(mCategoriesObserver);
	}
	delete mCategoriesObserver;

	if (mAttachmentsChangedConnection.connected())
	{
		mAttachmentsChangedConnection.disconnect();
	}
}

BOOL LLPanelWearing::postBuild()
{
	mAccordionCtrl = getChild<LLAccordionCtrl>("wearables_accordion");
	mWearablesTab = getChild<LLAccordionCtrlTab>("tab_wearables");
	mWearablesTab->setIgnoreResizeNotification(true);
	mAttachmentsTab = getChild<LLAccordionCtrlTab>("tab_temp_attachments");
	mAttachmentsTab->setDropDownStateChangedCallback(boost::bind(&LLPanelWearing::onAccordionTabStateChanged, this));

	mCOFItemsList = getChild<LLWearableItemsList>("cof_items_list");
	mCOFItemsList->setRightMouseDownCallback(boost::bind(&LLPanelWearing::onWearableItemsListRightClick, this, _1, _2, _3));

	mTempItemsList = getChild<LLScrollListCtrl>("temp_attachments_list");
	mTempItemsList->setFgUnselectedColor(LLColor4::white);
	mTempItemsList->setRightMouseDownCallback(boost::bind(&LLPanelWearing::onTempAttachmentsListRightClick, this, _1, _2, _3));

	LLMenuButton* menu_gear_btn = getChild<LLMenuButton>("options_gear_btn");

	menu_gear_btn->setMenu(mGearMenu->getMenu());

	return TRUE;
}

//virtual
void LLPanelWearing::onOpen(const LLSD& /*info*/)
{
	if (!mIsInitialized)
	{
		// *TODO: I'm not sure is this check necessary but it never match while developing.
		if (!gInventory.isInventoryUsable())
			return;

		const LLUUID cof = gInventory.findCategoryUUIDForType(LLFolderType::FT_CURRENT_OUTFIT);

		// *TODO: I'm not sure is this check necessary but it never match while developing.
		LLViewerInventoryCategory* category = gInventory.getCategory(cof);
		if (!category)
			return;

		gInventory.addObserver(mCategoriesObserver);

		// Start observing changes in Current Outfit category.
		mCategoriesObserver->addCategory(cof, boost::bind(&LLWearableItemsList::updateList, mCOFItemsList, cof));

		// Fetch Current Outfit contents and refresh the list to display
		// initially fetched items. If not all items are fetched now
		// the observer will refresh the list as soon as the new items
		// arrive.
		category->fetch();

		mCOFItemsList->updateList(cof);

		mIsInitialized = true;
	}
}

void LLPanelWearing::draw()
{
	if (mUpdateTimer.getStarted() && (mUpdateTimer.getElapsedTimeF32() > 0.1))
	{
		mUpdateTimer.stop();
		updateAttachmentsList();
	}
	LLPanel::draw();
}

void LLPanelWearing::onAccordionTabStateChanged()
{
	if(mAttachmentsTab->isExpanded())
	{
		startUpdateTimer();
		mAttachmentsChangedConnection = LLAppearanceMgr::instance().setAttachmentsChangedCallback(boost::bind(&LLPanelWearing::startUpdateTimer, this));
	}
	else
	{
		if (mAttachmentsChangedConnection.connected())
		{
			mAttachmentsChangedConnection.disconnect();
		}
	}
}

void LLPanelWearing::startUpdateTimer()
{
	if (!mUpdateTimer.getStarted())
	{
		mUpdateTimer.start();
	}
	else
	{
		mUpdateTimer.reset();
	}
}

// virtual
void LLPanelWearing::setFilterSubString(const std::string& string)
{
	sFilterSubString = string;
	mCOFItemsList->setFilterSubString(sFilterSubString);
}

// virtual
bool LLPanelWearing::isActionEnabled(const LLSD& userdata)
{
	const std::string command_name = userdata.asString();

	if (command_name == "save_outfit")
	{
		bool outfit_locked = LLAppearanceMgr::getInstance()->isOutfitLocked();
		bool outfit_dirty = LLAppearanceMgr::getInstance()->isOutfitDirty();
		// allow save only if outfit isn't locked and is dirty
		return !outfit_locked && outfit_dirty;
	}

	if (command_name == "take_off")
	{
		return hasItemSelected() && canTakeOffSelected();
	}

	return false;
}

void LLPanelWearing::updateAttachmentsList()
{
	std::vector<LLViewerObject*> attachs = LLAgentWearables::getTempAttachments();
	mTempItemsList->deleteAllItems();
	mAttachmentsMap.clear();
	if(!attachs.empty())
	{
		if(!populateAttachmentsList())
		{
			requestAttachmentDetails();
		}
	}
	else
	{
		std::string no_attachments = getString("no_attachments");
		LLSD row;
		row["columns"][0]["column"] = "text";
		row["columns"][0]["value"] = no_attachments;
		row["columns"][0]["font"] = "SansSerifBold";
		mTempItemsList->addElement(row);
	}
}

bool LLPanelWearing::populateAttachmentsList(bool update)
{
	bool populated = true;
	if(mTempItemsList)
	{
		mTempItemsList->deleteAllItems();
		mAttachmentsMap.clear();
		std::vector<LLViewerObject*> attachs = LLAgentWearables::getTempAttachments();

		std::string icon_name = LLInventoryIcon::getIconName(LLAssetType::AT_OBJECT, LLInventoryType::IT_OBJECT);
		for (std::vector<LLViewerObject*>::iterator iter = attachs.begin();
				iter != attachs.end(); ++iter)
		{
			LLViewerObject *attachment = *iter;
			LLSD row;
			row["id"] = attachment->getID();
			row["columns"][0]["column"] = "icon";
			row["columns"][0]["type"] = "icon";
			row["columns"][0]["value"] = icon_name;
			row["columns"][1]["column"] = "text";
			if(mObjectNames.count(attachment->getID()) && !mObjectNames[attachment->getID()].empty())
			{
				row["columns"][1]["value"] = mObjectNames[attachment->getID()];
			}
			else if(update)
			{
				row["columns"][1]["value"] = attachment->getID();
				populated = false;
			}
			else
			{
				row["columns"][1]["value"] = "Loading...";
				populated = false;
			}
			mTempItemsList->addElement(row);
			mAttachmentsMap[attachment->getID()] = attachment;
		}
	}
	return populated;
}

void LLPanelWearing::requestAttachmentDetails()
{
	LLSD body;
	std::string url = gAgent.getRegion()->getCapability("AttachmentResources");
	if (!url.empty())
	{
		LLCoros::instance().launch("LLPanelWearing::getAttachmentLimitsCoro",
		boost::bind(&LLPanelWearing::getAttachmentLimitsCoro, this, url));
	}
}

void LLPanelWearing::getAttachmentLimitsCoro(std::string url)
{
	LLCore::HttpRequest::policy_t httpPolicy(LLCore::HttpRequest::DEFAULT_POLICY_ID);
	LLCoreHttpUtil::HttpCoroutineAdapter::ptr_t
	httpAdapter(new LLCoreHttpUtil::HttpCoroutineAdapter("getAttachmentLimitsCoro", httpPolicy));
	LLCore::HttpRequest::ptr_t httpRequest(new LLCore::HttpRequest);

	LLSD result = httpAdapter->getAndSuspend(httpRequest, url);

	LLSD httpResults = result[LLCoreHttpUtil::HttpCoroutineAdapter::HTTP_RESULTS];
	LLCore::HttpStatus status = LLCoreHttpUtil::HttpCoroutineAdapter::getStatusFromLLSD(httpResults);

	if (!status)
	{
		LL_WARNS() << "Unable to retrieve attachment limits." << LL_ENDL;
		return;
	}

	result.erase(LLCoreHttpUtil::HttpCoroutineAdapter::HTTP_RESULTS);
	setAttachmentDetails(result);
}


void LLPanelWearing::setAttachmentDetails(LLSD content)
{
	mObjectNames.clear();
	S32 number_attachments = content["attachments"].size();
	for(int i = 0; i < number_attachments; i++)
	{
		S32 number_objects = content["attachments"][i]["objects"].size();
		for(int j = 0; j < number_objects; j++)
		{
			LLUUID task_id = content["attachments"][i]["objects"][j]["id"].asUUID();
			std::string name = content["attachments"][i]["objects"][j]["name"].asString();
			mObjectNames[task_id] = name;
		}
	}
	if(!mObjectNames.empty())
	{
		populateAttachmentsList(true);
	}
}

boost::signals2::connection LLPanelWearing::setSelectionChangeCallback(commit_callback_t cb)
{
	if (!mCOFItemsList) return boost::signals2::connection();

	return mCOFItemsList->setCommitCallback(cb);
}

void LLPanelWearing::onWearableItemsListRightClick(LLUICtrl* ctrl, S32 x, S32 y)
{
	LLWearableItemsList* list = dynamic_cast<LLWearableItemsList*>(ctrl);
	if (!list) return;

	uuid_vec_t selected_uuids;

	list->getSelectedUUIDs(selected_uuids);

	mContextMenu->show(ctrl, selected_uuids, x, y);
}

void LLPanelWearing::onTempAttachmentsListRightClick(LLUICtrl* ctrl, S32 x, S32 y)
{
	LLScrollListCtrl* list = dynamic_cast<LLScrollListCtrl*>(ctrl);
	if (!list) return;
	list->selectItemAt(x, y, MASK_NONE);
	uuid_vec_t selected_uuids;

	if(list->getCurrentID().notNull())
	{
		selected_uuids.push_back(list->getCurrentID());
		mAttachmentsMenu->show(ctrl, selected_uuids, x, y);
	}
}

bool LLPanelWearing::hasItemSelected()
{
	return mCOFItemsList->getSelectedItem() != NULL;
}

void LLPanelWearing::getSelectedItemsUUIDs(uuid_vec_t& selected_uuids) const
{
	mCOFItemsList->getSelectedUUIDs(selected_uuids);
}

void LLPanelWearing::onEditAttachment()
{
	LLScrollListItem* item = mTempItemsList->getFirstSelected();
	if (item)
	{
		LLSelectMgr::getInstance()->deselectAll();
		LLSelectMgr::getInstance()->selectObjectAndFamily(mAttachmentsMap[item->getUUID()]);
		handle_object_edit();
	}
}

void LLPanelWearing::onRemoveAttachment()
{
	LLScrollListItem* item = mTempItemsList->getFirstSelected();
	if (item)
	{
		LLSelectMgr::getInstance()->deselectAll();
		LLSelectMgr::getInstance()->selectObjectAndFamily(mAttachmentsMap[item->getUUID()]);
		LLSelectMgr::getInstance()->sendDropAttachment();
	}
}

void LLPanelWearing::copyToClipboard()
{
	std::string text;
	std::vector<LLSD> data;
	mCOFItemsList->getValues(data);

	for(std::vector<LLSD>::const_iterator iter = data.begin(); iter != data.end();)
	{
		LLSD uuid = (*iter);
		LLViewerInventoryItem* item = gInventory.getItem(uuid);

		iter++;
		if (item != NULL)
		{
			// Append a newline to all but the last line
			text += iter != data.end() ? item->getName() + "\n" : item->getName();
		}
	}

	LLClipboard::instance().copyToClipboard(utf8str_to_wstring(text),0,text.size());
}
// EOF<|MERGE_RESOLUTION|>--- conflicted
+++ resolved
@@ -152,10 +152,7 @@
 		menu->setItemVisible("detach",		allow_detach);
 		menu->setItemVisible("edit_outfit_separator", allow_take_off || allow_detach);
 		menu->setItemVisible("show_original", mUUIDs.size() == 1);
-<<<<<<< HEAD
-=======
 		menu->setItemVisible("edit_item", FALSE);
->>>>>>> f0b256b1
 	}
 };
 
