/**
 * @file llpanelwearing.cpp
 * @brief List of agent's worn items.
 *
 * $LicenseInfo:firstyear=2010&license=viewerlgpl$
 * Second Life Viewer Source Code
 * Copyright (C) 2010, Linden Research, Inc.
 * 
 * This library is free software; you can redistribute it and/or
 * modify it under the terms of the GNU Lesser General Public
 * License as published by the Free Software Foundation;
 * version 2.1 of the License only.
 * 
 * This library is distributed in the hope that it will be useful,
 * but WITHOUT ANY WARRANTY; without even the implied warranty of
 * MERCHANTABILITY or FITNESS FOR A PARTICULAR PURPOSE.  See the GNU
 * Lesser General Public License for more details.
 * 
 * You should have received a copy of the GNU Lesser General Public
 * License along with this library; if not, write to the Free Software
 * Foundation, Inc., 51 Franklin Street, Fifth Floor, Boston, MA  02110-1301  USA
 * 
 * Linden Research, Inc., 945 Battery Street, San Francisco, CA  94111  USA
 * $/LicenseInfo$
 */

#include "llviewerprecompiledheaders.h"

#include "llpanelwearing.h"

#include "llappearancemgr.h"
#include "llinventoryfunctions.h"
#include "llinventorymodel.h"
#include "llinventoryobserver.h"
#include "llsidetray.h"
#include "llviewermenu.h"
#include "llwearableitemslist.h"
#include "llsdserialize.h"
#include "llclipboard.h"

// Context menu and Gear menu helper.
static void edit_outfit()
{
	LLSideTray::getInstance()->showPanel("sidepanel_appearance", LLSD().with("type", "edit_outfit"));
}

// [SL:KB] - Patch: Inventory-AttachmentEdit - Checked: 2010-09-04 (Catznip-2.2.0a) | Added: Catznip-2.1.2a
static void edit_item(const LLUUID& idItem)
{
	const LLViewerInventoryItem* pItem = gInventory.getItem(idItem);
	if (!pItem)
		return;

	switch (pItem->getType())
	{
		case LLAssetType::AT_BODYPART:
		case LLAssetType::AT_CLOTHING:
			LLAgentWearables::editWearable(idItem);
			break;
		case LLAssetType::AT_OBJECT:
			handle_attachment_edit(idItem);
			break;
		default:
			break;
	}
}
// [/SL:KB]

//////////////////////////////////////////////////////////////////////////

class LLWearingGearMenu
{
public:
	LLWearingGearMenu(LLPanelWearing* panel_wearing)
	:	mMenu(NULL), mPanelWearing(panel_wearing)
	{
		LLUICtrl::CommitCallbackRegistry::ScopedRegistrar registrar;
		LLUICtrl::EnableCallbackRegistry::ScopedRegistrar enable_registrar;

		registrar.add("Gear.Edit", boost::bind(&edit_outfit));
		registrar.add("Gear.TakeOff", boost::bind(&LLWearingGearMenu::onTakeOff, this));
		registrar.add("Gear.Copy", boost::bind(&LLPanelWearing::copyToClipboard, mPanelWearing));

		enable_registrar.add("Gear.OnEnable", boost::bind(&LLPanelWearing::isActionEnabled, mPanelWearing, _2));

		mMenu = LLUICtrlFactory::getInstance()->createFromFile<LLMenuGL>(
			"menu_wearing_gear.xml", gMenuHolder, LLViewerMenuHolderGL::child_registry_t::instance());
		llassert(mMenu);
	}

	void show(LLView* spawning_view)
	{
		if (!mMenu) return;

		mMenu->buildDrawLabels();
		mMenu->updateParent(LLMenuGL::sMenuContainer);
		S32 menu_x = 0;
		S32 menu_y = spawning_view->getRect().getHeight() + mMenu->getRect().getHeight();
		LLMenuGL::showPopup(spawning_view, mMenu, menu_x, menu_y);
	}

private:

	void onTakeOff()
	{
		uuid_vec_t selected_uuids;
		mPanelWearing->getSelectedItemsUUIDs(selected_uuids);

		for (uuid_vec_t::const_iterator it=selected_uuids.begin(); it != selected_uuids.end(); ++it)
		{
				LLAppearanceMgr::instance().removeItemFromAvatar(*it);
		}
	}

	LLMenuGL*		mMenu;
	LLPanelWearing* mPanelWearing;
};

//////////////////////////////////////////////////////////////////////////

class LLWearingContextMenu : public LLListContextMenu
{
protected:
	/* virtual */ LLContextMenu* createMenu()
	{
		LLUICtrl::CommitCallbackRegistry::ScopedRegistrar registrar;

		functor_t take_off = boost::bind(&LLAppearanceMgr::removeItemFromAvatar, LLAppearanceMgr::getInstance(), _1);

//		registrar.add("Wearing.Edit", boost::bind(&edit_outfit));
// [SL:KB] - Patch: Inventory-AttachmentEdit - Checked: 2010-09-04 (Catznip-2.2.0a) | Added: Catznip-2.1.2a
		registrar.add("Wearing.EditItem", boost::bind(handleMultiple, edit_item, mUUIDs));
		registrar.add("Wearing.EditOutfit", boost::bind(&edit_outfit));
// [/SL:KB]
		registrar.add("Wearing.TakeOff", boost::bind(handleMultiple, take_off, mUUIDs));
		registrar.add("Wearing.Detach", boost::bind(handleMultiple, take_off, mUUIDs));
// [SL:KB] - Patch: Inventory-AttachmentEdit - Checked: 2010-09-04 (Catznip-2.2.0a) | Added: Catznip-2.1.2a
		registrar.add("Wearing.TakeOffDetach", boost::bind(handleMultiple, take_off, mUUIDs));
// [/SL:KB]

		LLContextMenu* menu = createFromFile("menu_wearing_tab.xml");

		updateMenuItemsVisibility(menu);

		return menu;
	}

	void updateMenuItemsVisibility(LLContextMenu* menu)
	{
		bool bp_selected			= false;	// true if body parts selected
		bool clothes_selected		= false;
		bool attachments_selected	= false;

		// See what types of wearables are selected.
		for (uuid_vec_t::const_iterator it = mUUIDs.begin(); it != mUUIDs.end(); ++it)
		{
			LLViewerInventoryItem* item = gInventory.getItem(*it);

			if (!item)
			{
				llwarns << "Invalid item" << llendl;
				continue;
			}

			LLAssetType::EType type = item->getType();
			if (type == LLAssetType::AT_CLOTHING)
			{
				clothes_selected = true;
			}
			else if (type == LLAssetType::AT_BODYPART)
			{
				bp_selected = true;
			}
			else if (type == LLAssetType::AT_OBJECT)
			{
				attachments_selected = true;
			}
		}

		// Enable/disable some menu items depending on the selection.
		bool allow_detach = !bp_selected && !clothes_selected && attachments_selected;
		bool allow_take_off = !bp_selected && clothes_selected && !attachments_selected;

// [SL:KB] - Patch: Inventory-AttachmentEdit - Checked: 2010-09-04 (Catznip-2.2.0a) | Added: Catznip-2.1.2a
		menu->setItemVisible("edit_item",	bp_selected || clothes_selected || attachments_selected);
		menu->setItemEnabled("edit_item",	1 == mUUIDs.size());
// [/SL:KB]
		menu->setItemVisible("take_off",	allow_take_off);
		menu->setItemVisible("detach",		allow_detach);
// [SL:KB] - Patch: Inventory-AttachmentEdit - Checked: 2010-09-04 (Catznip-2.2.0a) | Added: Catznip-2.1.2a
		menu->setItemVisible("take_off_or_detach", (!allow_detach) && (!allow_take_off) && (clothes_selected) && (attachments_selected));
// [/SL:KB]
		menu->setItemVisible("edit_outfit_separator", allow_take_off || allow_detach);
	}
};

//////////////////////////////////////////////////////////////////////////

std::string LLPanelAppearanceTab::sFilterSubString = LLStringUtil::null;

static LLRegisterPanelClassWrapper<LLPanelWearing> t_panel_wearing("panel_wearing");

LLPanelWearing::LLPanelWearing()
	:	LLPanelAppearanceTab()
	,	mCOFItemsList(NULL)
	,	mIsInitialized(false)
{
	mCategoriesObserver = new LLInventoryCategoriesObserver();

	mGearMenu = new LLWearingGearMenu(this);
	mContextMenu = new LLWearingContextMenu();
}

LLPanelWearing::~LLPanelWearing()
{
	delete mGearMenu;
	delete mContextMenu;

	if (gInventory.containsObserver(mCategoriesObserver))
	{
		gInventory.removeObserver(mCategoriesObserver);
	}
	delete mCategoriesObserver;
}

BOOL LLPanelWearing::postBuild()
{
	mCOFItemsList = getChild<LLWearableItemsList>("cof_items_list");
	mCOFItemsList->setRightMouseDownCallback(boost::bind(&LLPanelWearing::onWearableItemsListRightClick, this, _1, _2, _3));

	return TRUE;
}

//virtual
void LLPanelWearing::onOpen(const LLSD& /*info*/)
{
	if (!mIsInitialized)
	{
		// *TODO: I'm not sure is this check necessary but it never match while developing.
		if (!gInventory.isInventoryUsable())
			return;

		const LLUUID cof = gInventory.findCategoryUUIDForType(LLFolderType::FT_CURRENT_OUTFIT);

		// *TODO: I'm not sure is this check necessary but it never match while developing.
		LLViewerInventoryCategory* category = gInventory.getCategory(cof);
		if (!category)
			return;

		gInventory.addObserver(mCategoriesObserver);

		// Start observing changes in Current Outfit category.
		mCategoriesObserver->addCategory(cof, boost::bind(&LLWearableItemsList::updateList, mCOFItemsList, cof));

		// Fetch Current Outfit contents and refresh the list to display
		// initially fetched items. If not all items are fetched now
		// the observer will refresh the list as soon as the new items
		// arrive.
		category->fetch();

		mCOFItemsList->updateList(cof);

		mIsInitialized = true;
	}
}

// virtual
void LLPanelWearing::setFilterSubString(const std::string& string)
{
	sFilterSubString = string;
	mCOFItemsList->setFilterSubString(sFilterSubString);
}

// virtual
bool LLPanelWearing::isActionEnabled(const LLSD& userdata)
{
	const std::string command_name = userdata.asString();

	if (command_name == "save_outfit")
	{
		bool outfit_locked = LLAppearanceMgr::getInstance()->isOutfitLocked();
		bool outfit_dirty = LLAppearanceMgr::getInstance()->isOutfitDirty();
		// allow save only if outfit isn't locked and is dirty
		return !outfit_locked && outfit_dirty;
	}

	if (command_name == "take_off")
	{
		return hasItemSelected() && canTakeOffSelected();
	}

	return false;
}

// virtual
void LLPanelWearing::showGearMenu(LLView* spawning_view)
{
	if (!mGearMenu) return;
	mGearMenu->show(spawning_view);
}

boost::signals2::connection LLPanelWearing::setSelectionChangeCallback(commit_callback_t cb)
{
	if (!mCOFItemsList) return boost::signals2::connection();

	return mCOFItemsList->setCommitCallback(cb);
}

void LLPanelWearing::onWearableItemsListRightClick(LLUICtrl* ctrl, S32 x, S32 y)
{
	LLWearableItemsList* list = dynamic_cast<LLWearableItemsList*>(ctrl);
	if (!list) return;

	uuid_vec_t selected_uuids;

	list->getSelectedUUIDs(selected_uuids);

	mContextMenu->show(ctrl, selected_uuids, x, y);
}

bool LLPanelWearing::hasItemSelected()
{
	return mCOFItemsList->getSelectedItem() != NULL;
}

void LLPanelWearing::getSelectedItemsUUIDs(uuid_vec_t& selected_uuids) const
{
	mCOFItemsList->getSelectedUUIDs(selected_uuids);
}

void LLPanelWearing::copyToClipboard()
{
	std::string text;
	std::vector<LLSD> data;
	mCOFItemsList->getValues(data);
<<<<<<< HEAD
=======

>>>>>>> 812ad1b6
	for(std::vector<LLSD>::const_iterator iter = data.begin(); iter != data.end();)
	{
		LLSD uuid = (*iter);
		LLViewerInventoryItem* item = gInventory.getItem(uuid);
<<<<<<< HEAD
=======

>>>>>>> 812ad1b6
		iter++;
		if (item != NULL)
		{
			// Append a newline to all but the last line
			text += iter != data.end() ? item->getName() + "\n" : item->getName();
		}
	}

	gClipboard.copyFromString(utf8str_to_wstring(text));
}
// EOF<|MERGE_RESOLUTION|>--- conflicted
+++ resolved
@@ -333,18 +333,12 @@
 	std::string text;
 	std::vector<LLSD> data;
 	mCOFItemsList->getValues(data);
-<<<<<<< HEAD
-=======
-
->>>>>>> 812ad1b6
+
 	for(std::vector<LLSD>::const_iterator iter = data.begin(); iter != data.end();)
 	{
 		LLSD uuid = (*iter);
 		LLViewerInventoryItem* item = gInventory.getItem(uuid);
-<<<<<<< HEAD
-=======
-
->>>>>>> 812ad1b6
+
 		iter++;
 		if (item != NULL)
 		{
