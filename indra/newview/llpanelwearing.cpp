/**
 * @file llpanelwearing.cpp
 * @brief List of agent's worn items.
 *
 * $LicenseInfo:firstyear=2010&license=viewerlgpl$
 * Second Life Viewer Source Code
 * Copyright (C) 2010, Linden Research, Inc.
 * 
 * This library is free software; you can redistribute it and/or
 * modify it under the terms of the GNU Lesser General Public
 * License as published by the Free Software Foundation;
 * version 2.1 of the License only.
 * 
 * This library is distributed in the hope that it will be useful,
 * but WITHOUT ANY WARRANTY; without even the implied warranty of
 * MERCHANTABILITY or FITNESS FOR A PARTICULAR PURPOSE.  See the GNU
 * Lesser General Public License for more details.
 * 
 * You should have received a copy of the GNU Lesser General Public
 * License along with this library; if not, write to the Free Software
 * Foundation, Inc., 51 Franklin Street, Fifth Floor, Boston, MA  02110-1301  USA
 * 
 * Linden Research, Inc., 945 Battery Street, San Francisco, CA  94111  USA
 * $/LicenseInfo$
 */

#include "llviewerprecompiledheaders.h"

#include "llpanelwearing.h"

#include "lltoggleablemenu.h"

#include "llagent.h"
#include "llaccordionctrl.h"
#include "llaccordionctrltab.h"
#include "llappearancemgr.h"
#include "llfloatersidepanelcontainer.h"
#include "llinventoryfunctions.h"
#include "llinventoryicon.h"
#include "llinventorymodel.h"
#include "llinventoryobserver.h"
#include "llmenubutton.h"
#include "llscrolllistctrl.h"
#include "llviewermenu.h"
#include "llviewerregion.h"
#include "llwearableitemslist.h"
#include "llsdserialize.h"
#include "llclipboard.h"
// [RLVa:KB] - Checked: 2012-07-28 (RLVa-1.4.7)
#include "rlvactions.h"
#include "rlvcommon.h"
#include "rlvhandler.h"
#include "rlvlocks.h"
// [/RLVa:KB]
#include "lltextbox.h"
#include "llresmgr.h"

// Context menu and Gear menu helper.
static void edit_outfit()
{
	LLFloaterSidePanelContainer::showPanel("appearance", LLSD().with("type", "edit_outfit"));
}

//////////////////////////////////////////////////////////////////////////

class LLWearingGearMenu
{
public:
	LLWearingGearMenu(LLPanelWearing* panel_wearing)
	:	mMenu(NULL), mPanelWearing(panel_wearing)
	{
		LLUICtrl::CommitCallbackRegistry::ScopedRegistrar registrar;
		LLUICtrl::EnableCallbackRegistry::ScopedRegistrar enable_registrar;

<<<<<<< HEAD
=======
		registrar.add("Gear.TouchAttach", boost::bind(&LLWearingGearMenu::handleMultiple, this, handle_attachment_touch));
>>>>>>> 2571b948
		registrar.add("Gear.EditItem", boost::bind(&LLWearingGearMenu::handleMultiple, this, handle_item_edit));
		registrar.add("Gear.EditOutfit", boost::bind(&edit_outfit));
		registrar.add("Gear.TakeOff", boost::bind(&LLPanelWearing::onRemoveItem, mPanelWearing));
		registrar.add("Gear.Copy", boost::bind(&LLPanelWearing::copyToClipboard, mPanelWearing));

		enable_registrar.add("Gear.OnEnable", boost::bind(&LLPanelWearing::isActionEnabled, mPanelWearing, _2));

		mMenu = LLUICtrlFactory::getInstance()->createFromFile<LLToggleableMenu>(
			"menu_wearing_gear.xml", gMenuHolder, LLViewerMenuHolderGL::child_registry_t::instance());
		llassert(mMenu);
	}

	LLToggleableMenu* getMenu() { return mMenu; }

private:
	void handleMultiple(std::function<void(const LLUUID& id)> functor)
	{
		uuid_vec_t selected_item_ids;
		mPanelWearing->getSelectedItemsUUIDs(selected_item_ids);

		for (const LLUUID& item_id : selected_item_ids)
		{
			functor(item_id);
		}
	}

	LLToggleableMenu*		mMenu;
	LLPanelWearing* 		mPanelWearing;
};

//////////////////////////////////////////////////////////////////////////

class LLWearingContextMenu : public LLListContextMenu
{
protected:
	/* virtual */ LLContextMenu* createMenu()
	{
		LLUICtrl::CommitCallbackRegistry::ScopedRegistrar registrar;

<<<<<<< HEAD
=======
		registrar.add("Wearing.TouchAttach", boost::bind(handleMultiple, handle_attachment_touch, mUUIDs));
>>>>>>> 2571b948
		registrar.add("Wearing.EditItem", boost::bind(handleMultiple, handle_item_edit, mUUIDs));
		registrar.add("Wearing.EditOutfit", boost::bind(&edit_outfit));
		registrar.add("Wearing.ShowOriginal", boost::bind(show_item_original, mUUIDs.front()));
		registrar.add("Wearing.TakeOff",
					  boost::bind(&LLAppearanceMgr::removeItemsFromAvatar, LLAppearanceMgr::getInstance(), mUUIDs));
		registrar.add("Wearing.Detach", 
					  boost::bind(&LLAppearanceMgr::removeItemsFromAvatar, LLAppearanceMgr::getInstance(), mUUIDs));
// [SL:KB] - Patch: Inventory-AttachmentEdit - Checked: 2010-09-04 (Catznip-2.2.0a) | Added: Catznip-2.1.2a
		registrar.add("Wearing.TakeOffDetach", 
					  boost::bind(&LLAppearanceMgr::removeItemsFromAvatar, LLAppearanceMgr::getInstance(), mUUIDs));
// [/SL:KB]
		LLContextMenu* menu = createFromFile("menu_wearing_tab.xml");

		updateMenuItemsVisibility(menu);

		return menu;
	}

	void updateMenuItemsVisibility(LLContextMenu* menu)
	{
		bool bp_selected			= false;	// true if body parts selected
		bool clothes_selected		= false;
		bool attachments_selected	= false;
// [RLVa:KB] - Checked: 2012-07-28 (RLVa-1.4.7)
		S32 rlv_locked_count = 0;
// [/RLVa:KB]

		// See what types of wearables are selected.
		for (uuid_vec_t::const_iterator it = mUUIDs.begin(); it != mUUIDs.end(); ++it)
		{
			LLViewerInventoryItem* item = gInventory.getItem(*it);

			if (!item)
			{
				LL_WARNS() << "Invalid item" << LL_ENDL;
				continue;
			}

			LLAssetType::EType type = item->getType();
			if (type == LLAssetType::AT_CLOTHING)
			{
				clothes_selected = true;
			}
			else if (type == LLAssetType::AT_BODYPART)
			{
				bp_selected = true;
			}
			else if (type == LLAssetType::AT_OBJECT || type == LLAssetType::AT_GESTURE)
			{
				attachments_selected = true;
			}
// [RLVa:KB] - Checked: 2012-07-28 (RLVa-1.4.7)
			if ( (rlv_handler_t::isEnabled()) && (!rlvPredCanRemoveItem(*it)) )
			{
				rlv_locked_count++;
			}
// [/RLVa:KB]
		}

		// Enable/disable some menu items depending on the selection.
<<<<<<< HEAD
// [RLVa:KB] - Checked: 2012-07-28 (RLVa-1.4.7)
		bool rlv_blocked = (mUUIDs.size() == rlv_locked_count);
// [/RLVa:KB]
=======
		bool show_touch = !bp_selected && !clothes_selected && attachments_selected;
>>>>>>> 2571b948
		bool show_edit = bp_selected || clothes_selected || attachments_selected;
		bool allow_detach = !bp_selected && !clothes_selected && attachments_selected;
		bool allow_take_off = !bp_selected && clothes_selected && !attachments_selected;

<<<<<<< HEAD
=======
		menu->setItemVisible("touch_attach",       show_touch);
		menu->setItemEnabled("touch_attach",       1 == mUUIDs.size() && enable_attachment_touch(mUUIDs.front()));
>>>>>>> 2571b948
		menu->setItemVisible("edit_item",          show_edit);
		menu->setItemEnabled("edit_item",          1 == mUUIDs.size() && get_is_item_editable(mUUIDs.front()));
		menu->setItemVisible("take_off",	allow_take_off);
		menu->setItemVisible("detach",		allow_detach);
<<<<<<< HEAD
		menu->setItemVisible("edit_outfit_separator", show_edit | allow_take_off || allow_detach);
		menu->setItemVisible("show_original", mUUIDs.size() == 1);
// [SL:KB] - Patch: Inventory-AttachmentEdit - Checked: 2010-09-04 (Catznip-2.2.0a) | Added: Catznip-2.1.2a
		menu->setItemVisible("take_off_or_detach", (!allow_detach) && (!allow_take_off) && (clothes_selected) && (attachments_selected));
// [/SL:KB]
// [RLVa:KB] - Checked: 2012-07-28 (RLVa-1.4.7)
		menu->setItemEnabled("take_off",	!rlv_blocked);
		menu->setItemEnabled("detach",		!rlv_blocked);
// [/RLVa:KB]
=======
		menu->setItemVisible("edit_outfit_separator", show_touch | show_edit | allow_take_off || allow_detach);
		menu->setItemVisible("show_original", mUUIDs.size() == 1);
>>>>>>> 2571b948
	}
};

//////////////////////////////////////////////////////////////////////////

class LLTempAttachmentsContextMenu : public LLListContextMenu
{
public:
	LLTempAttachmentsContextMenu(LLPanelWearing* panel_wearing)
		:	mPanelWearing(panel_wearing)
	{}
protected:
	/* virtual */ LLContextMenu* createMenu()
	{
		LLUICtrl::CommitCallbackRegistry::ScopedRegistrar registrar;

		registrar.add("Wearing.EditItem", boost::bind(&LLPanelWearing::onEditAttachment, mPanelWearing));
		registrar.add("Wearing.Detach", boost::bind(&LLPanelWearing::onRemoveAttachment, mPanelWearing));
		LLContextMenu* menu = createFromFile("menu_wearing_tab.xml");

		updateMenuItemsVisibility(menu);

		return menu;
	}

	void updateMenuItemsVisibility(LLContextMenu* menu)
	{
<<<<<<< HEAD
=======
		menu->setItemVisible("touch_attach", TRUE);
		menu->setItemEnabled("touch_attach", 1 == mUUIDs.size());
>>>>>>> 2571b948
		menu->setItemVisible("edit_item", TRUE);
		menu->setItemEnabled("edit_item", 1 == mUUIDs.size());
		menu->setItemVisible("take_off", FALSE);
		menu->setItemVisible("detach", TRUE);
<<<<<<< HEAD
// [SL:KB] - Patch: Inventory-AttachmentEdit - Checked: 2010-09-04 (Catznip-2.2.0a) | Added: Catznip-2.1.2a
		menu->setItemVisible("take_off_or_detach", FALSE);
// [/SL:KB]
=======
>>>>>>> 2571b948
		menu->setItemVisible("edit_outfit_separator", FALSE);
		menu->setItemVisible("show_original", FALSE);
		menu->setItemVisible("edit_outfit", FALSE);
	}

	LLPanelWearing* 		mPanelWearing;
};

//////////////////////////////////////////////////////////////////////////

std::string LLPanelAppearanceTab::sFilterSubString = LLStringUtil::null;

static LLPanelInjector<LLPanelWearing> t_panel_wearing("panel_wearing");

LLPanelWearing::LLPanelWearing()
	:	LLPanelAppearanceTab()
	,	mCOFItemsList(NULL)
	,	mAvatarComplexityLabel(NULL) // <FS:Ansariel> Show avatar complexity in appearance floater
	,	mIsInitialized(false)
	,	mAttachmentsChangedConnection()
{
	mCategoriesObserver = new LLInventoryCategoriesObserver();

	mGearMenu = new LLWearingGearMenu(this);
	mContextMenu = new LLWearingContextMenu();
	mAttachmentsMenu = new LLTempAttachmentsContextMenu(this);
}

LLPanelWearing::~LLPanelWearing()
{
	delete mGearMenu;
	delete mContextMenu;
	delete mAttachmentsMenu;

	if (gInventory.containsObserver(mCategoriesObserver))
	{
		gInventory.removeObserver(mCategoriesObserver);
	}
	delete mCategoriesObserver;

	if (mAttachmentsChangedConnection.connected())
	{
		mAttachmentsChangedConnection.disconnect();
	}
}

BOOL LLPanelWearing::postBuild()
{
	mAccordionCtrl = getChild<LLAccordionCtrl>("wearables_accordion");
	mWearablesTab = getChild<LLAccordionCtrlTab>("tab_wearables");
	mWearablesTab->setIgnoreResizeNotification(true);
	mAttachmentsTab = getChild<LLAccordionCtrlTab>("tab_temp_attachments");
	mAttachmentsTab->setDropDownStateChangedCallback(boost::bind(&LLPanelWearing::onAccordionTabStateChanged, this));

	mCOFItemsList = getChild<LLWearableItemsList>("cof_items_list");
	mCOFItemsList->setRightMouseDownCallback(boost::bind(&LLPanelWearing::onWearableItemsListRightClick, this, _1, _2, _3));
	mCOFItemsList->setDoubleClickCallback(boost::bind(&LLPanelWearing::onDoubleClick, this)); // <FS:Ansariel> FIRE-22484: Double-click wear in outfits list

	mTempItemsList = getChild<LLScrollListCtrl>("temp_attachments_list");
	mTempItemsList->setFgUnselectedColor(LLColor4::white);
	mTempItemsList->setRightMouseDownCallback(boost::bind(&LLPanelWearing::onTempAttachmentsListRightClick, this, _1, _2, _3));
	mTempItemsList->setDoubleClickCallback(boost::bind(&LLPanelWearing::onRemoveAttachment, this)); // <FS:Ansariel> FIRE-22484: Double-click wear in outfits list

	// <FS:Ansariel> Show avatar complexity in appearance floater
	mAvatarComplexityLabel = getChild<LLTextBox>("avatar_complexity_label");

	LLMenuButton* menu_gear_btn = getChild<LLMenuButton>("options_gear_btn");

	menu_gear_btn->setMenu(mGearMenu->getMenu());

	return TRUE;
}

//virtual
void LLPanelWearing::onOpen(const LLSD& /*info*/)
{
	if (!mIsInitialized)
	{
		// *TODO: I'm not sure is this check necessary but it never match while developing.
		if (!gInventory.isInventoryUsable())
			return;

		const LLUUID cof = gInventory.findCategoryUUIDForType(LLFolderType::FT_CURRENT_OUTFIT);

		// *TODO: I'm not sure is this check necessary but it never match while developing.
		LLViewerInventoryCategory* category = gInventory.getCategory(cof);
		if (!category)
			return;

		gInventory.addObserver(mCategoriesObserver);

		// Start observing changes in Current Outfit category.
		mCategoriesObserver->addCategory(cof, boost::bind(&LLWearableItemsList::updateList, mCOFItemsList, cof));

		// Fetch Current Outfit contents and refresh the list to display
		// initially fetched items. If not all items are fetched now
		// the observer will refresh the list as soon as the new items
		// arrive.
		category->fetch();

		mCOFItemsList->updateList(cof);

		mIsInitialized = true;
	}
}

void LLPanelWearing::draw()
{
	if (mUpdateTimer.getStarted() && (mUpdateTimer.getElapsedTimeF32() > 0.1f))
	{
		mUpdateTimer.stop();
		updateAttachmentsList();
	}
	LLPanel::draw();
}

void LLPanelWearing::onAccordionTabStateChanged()
{
	if(mAttachmentsTab->isExpanded())
	{
		startUpdateTimer();
		mAttachmentsChangedConnection = LLAppearanceMgr::instance().setAttachmentsChangedCallback(boost::bind(&LLPanelWearing::startUpdateTimer, this));
	}
	else
	{
		if (mAttachmentsChangedConnection.connected())
		{
			mAttachmentsChangedConnection.disconnect();
		}
	}
}

void LLPanelWearing::startUpdateTimer()
{
	if (!mUpdateTimer.getStarted())
	{
		mUpdateTimer.start();
	}
	else
	{
		mUpdateTimer.reset();
	}
}

// virtual
void LLPanelWearing::setFilterSubString(const std::string& string)
{
	sFilterSubString = string;
	mCOFItemsList->setFilterSubString(sFilterSubString);
}

// virtual
bool LLPanelWearing::isActionEnabled(const LLSD& userdata)
{
	const std::string command_name = userdata.asString();

	if (command_name == "save_outfit")
	{
		bool outfit_locked = LLAppearanceMgr::getInstance()->isOutfitLocked();
		bool outfit_dirty = LLAppearanceMgr::getInstance()->isOutfitDirty();
		// allow save only if outfit isn't locked and is dirty
		return !outfit_locked && outfit_dirty;
	}

	if (command_name == "take_off")
	{
		if (mWearablesTab->isExpanded())
		{
			return hasItemSelected() && canTakeOffSelected();
		}
		else
		{
			LLScrollListItem* item = mTempItemsList->getFirstSelected();
			if (item && item->getUUID().notNull())
			{
				return true;
			}
		}
	}

	uuid_vec_t selected_uuids;
	getSelectedItemsUUIDs(selected_uuids);

<<<<<<< HEAD
	if (command_name == "edit_item")
=======
	if (command_name == "touch_attach")
	{
		return (1 == selected_uuids.size()) && (enable_attachment_touch(selected_uuids.front()));
	}
	else if (command_name == "edit_item")
>>>>>>> 2571b948
	{
		return (1 == selected_uuids.size()) && (get_is_item_editable(selected_uuids.front()));
	}

	return false;
}

void LLPanelWearing::updateAttachmentsList()
{
	std::vector<LLViewerObject*> attachs = LLAgentWearables::getTempAttachments();
	mTempItemsList->deleteAllItems();
	mAttachmentsMap.clear();
	if(!attachs.empty())
	{
		if(!populateAttachmentsList())
		{
			requestAttachmentDetails();
		}
	}
	else
	{
		std::string no_attachments = getString("no_attachments");
		LLSD row;
		row["columns"][0]["column"] = "text";
		row["columns"][0]["value"] = no_attachments;
		row["columns"][0]["font"] = "SansSerifBold";
		mTempItemsList->addElement(row);
	}
}

bool LLPanelWearing::populateAttachmentsList(bool update)
{
	bool populated = true;
	if(mTempItemsList)
	{
		mTempItemsList->deleteAllItems();
		mAttachmentsMap.clear();
		std::vector<LLViewerObject*> attachs = LLAgentWearables::getTempAttachments();

		std::string icon_name = LLInventoryIcon::getIconName(LLAssetType::AT_OBJECT, LLInventoryType::IT_OBJECT);
		for (std::vector<LLViewerObject*>::iterator iter = attachs.begin();
				iter != attachs.end(); ++iter)
		{
			LLViewerObject *attachment = *iter;
			LLSD row;
			row["id"] = attachment->getID();
			row["columns"][0]["column"] = "icon";
			row["columns"][0]["type"] = "icon";
			row["columns"][0]["value"] = icon_name;
			row["columns"][1]["column"] = "text";
			if(mObjectNames.count(attachment->getID()) && !mObjectNames[attachment->getID()].empty())
			{
				row["columns"][1]["value"] = mObjectNames[attachment->getID()];
			}
			else if(update)
			{
				row["columns"][1]["value"] = attachment->getID();
				populated = false;
			}
			else
			{
				// <FS:Ansariel> Translation fix
				//row["columns"][1]["value"] = "Loading...";
				row["columns"][1]["value"] = LLTrans::getString("LoadingData");
				// </FS:Ansariel>
				populated = false;
			}
			// <FS:Ansariel> Show avatar complexity in appearance floater
			std::string complexity_string;
			LLLocale locale("");
			LLResMgr::getInstance()->getIntegerString(complexity_string, mTempItemComplexityMap[attachment->getID()]);
			row["columns"][2]["column"] = "weight";
			row["columns"][2]["value"] = complexity_string;
			row["columns"][2]["halign"] = "right";
			// </FS:Ansariel>
			mTempItemsList->addElement(row);
			mAttachmentsMap[attachment->getID()] = attachment;
		}
	}
	return populated;
}

void LLPanelWearing::requestAttachmentDetails()
{
	LLSD body;
	std::string url = gAgent.getRegionCapability("AttachmentResources");
	if (!url.empty())
	{
		LLCoros::instance().launch("LLPanelWearing::getAttachmentLimitsCoro",
		boost::bind(&LLPanelWearing::getAttachmentLimitsCoro, this, url));
	}
}

void LLPanelWearing::getAttachmentLimitsCoro(std::string url)
{
	LLCore::HttpRequest::policy_t httpPolicy(LLCore::HttpRequest::DEFAULT_POLICY_ID);
	LLCoreHttpUtil::HttpCoroutineAdapter::ptr_t
	httpAdapter(new LLCoreHttpUtil::HttpCoroutineAdapter("getAttachmentLimitsCoro", httpPolicy));
	LLCore::HttpRequest::ptr_t httpRequest(new LLCore::HttpRequest);

	LLSD result = httpAdapter->getAndSuspend(httpRequest, url);

	LLSD httpResults = result[LLCoreHttpUtil::HttpCoroutineAdapter::HTTP_RESULTS];
	LLCore::HttpStatus status = LLCoreHttpUtil::HttpCoroutineAdapter::getStatusFromLLSD(httpResults);

	if (!status)
	{
		LL_WARNS() << "Unable to retrieve attachment limits." << LL_ENDL;
		return;
	}

	result.erase(LLCoreHttpUtil::HttpCoroutineAdapter::HTTP_RESULTS);
	setAttachmentDetails(result);
}


void LLPanelWearing::setAttachmentDetails(LLSD content)
{
	mObjectNames.clear();
	S32 number_attachments = content["attachments"].size();
	for(int i = 0; i < number_attachments; i++)
	{
		S32 number_objects = content["attachments"][i]["objects"].size();
		for(int j = 0; j < number_objects; j++)
		{
			LLUUID task_id = content["attachments"][i]["objects"][j]["id"].asUUID();
			std::string name = content["attachments"][i]["objects"][j]["name"].asString();
			mObjectNames[task_id] = name;
		}
	}
	if(!mObjectNames.empty())
	{
		populateAttachmentsList(true);
	}
}

boost::signals2::connection LLPanelWearing::setSelectionChangeCallback(commit_callback_t cb)
{
	if (!mCOFItemsList) return boost::signals2::connection();

	return mCOFItemsList->setCommitCallback(cb);
}

void LLPanelWearing::onWearableItemsListRightClick(LLUICtrl* ctrl, S32 x, S32 y)
{
	LLWearableItemsList* list = dynamic_cast<LLWearableItemsList*>(ctrl);
	if (!list) return;

	uuid_vec_t selected_uuids;

	list->getSelectedUUIDs(selected_uuids);

	mContextMenu->show(ctrl, selected_uuids, x, y);
}

void LLPanelWearing::onTempAttachmentsListRightClick(LLUICtrl* ctrl, S32 x, S32 y)
{
	LLScrollListCtrl* list = dynamic_cast<LLScrollListCtrl*>(ctrl);
	if (!list) return;
	list->selectItemAt(x, y, MASK_NONE);
	uuid_vec_t selected_uuids;

	if(list->getCurrentID().notNull())
	{
		selected_uuids.push_back(list->getCurrentID());
		mAttachmentsMenu->show(ctrl, selected_uuids, x, y);
	}
}

bool LLPanelWearing::hasItemSelected()
{
	return mCOFItemsList->getSelectedItem() != NULL;
}

void LLPanelWearing::getSelectedItemsUUIDs(uuid_vec_t& selected_uuids) const
{
	mCOFItemsList->getSelectedUUIDs(selected_uuids);
}

void LLPanelWearing::onEditAttachment()
{
	LLScrollListItem* item = mTempItemsList->getFirstSelected();
	if (item)
	{
		LLSelectMgr::getInstance()->deselectAll();
		LLSelectMgr::getInstance()->selectObjectAndFamily(mAttachmentsMap[item->getUUID()]);
		handle_object_edit();
	}
}

void LLPanelWearing::onRemoveAttachment()
{
	LLScrollListItem* item = mTempItemsList->getFirstSelected();
	if (item && item->getUUID().notNull())
	{
		LLSelectMgr::getInstance()->deselectAll();
		LLSelectMgr::getInstance()->selectObjectAndFamily(mAttachmentsMap[item->getUUID()]);
		// <FS:Ansariel> Can't drop to the ground, so detach instead
		//LLSelectMgr::getInstance()->sendDropAttachment();
		LLSelectMgr::getInstance()->sendDetach();
	}
}

void LLPanelWearing::onRemoveItem()
{
	if (mWearablesTab->isExpanded())
	{
		uuid_vec_t selected_uuids;
		getSelectedItemsUUIDs(selected_uuids);
		LLAppearanceMgr::instance().removeItemsFromAvatar(selected_uuids);
	}
	else
	{
		onRemoveAttachment();
	}
}


void LLPanelWearing::copyToClipboard()
{
	std::string text;
	std::vector<LLSD> data;
	mCOFItemsList->getValues(data);

	for(std::vector<LLSD>::const_iterator iter = data.begin(); iter != data.end();)
	{
		LLSD uuid = (*iter);
		LLViewerInventoryItem* item = gInventory.getItem(uuid);

		iter++;
		if (item != NULL)
		{
			// Append a newline to all but the last line
			text += iter != data.end() ? item->getName() + "\n" : item->getName();
		}
	}

	LLClipboard::instance().copyToClipboard(utf8str_to_wstring(text),0,text.size());
}

// <FS:Ansariel> Show avatar complexity in appearance floater
void LLPanelWearing::updateAvatarComplexity(U32 complexity, const std::map<LLUUID, U32>& item_complexity, const std::map<LLUUID, U32>& temp_item_complexity, U32 body_parts_complexity)
{
	std::string complexity_string;
	LLLocale locale("");
	LLResMgr::getInstance()->getIntegerString(complexity_string, complexity);

	mAvatarComplexityLabel->setTextArg("[WEIGHT]", complexity_string);
	
	mCOFItemsList->updateItemComplexity(item_complexity, body_parts_complexity);

	mTempItemComplexityMap = temp_item_complexity;
	updateAttachmentsList();
}
// </FS:Ansariel>

// <FS:Ansariel> FIRE-22484: Double-click wear in outfits list
void LLPanelWearing::onDoubleClick()
{
	LLUUID selected_item_id = mCOFItemsList->getSelectedUUID();
	if (selected_item_id.notNull())
	{
		uuid_vec_t ids;
		ids.push_back(selected_item_id);
		LLViewerInventoryItem* item = gInventory.getItem(selected_item_id);

		if ((item->getType() == LLAssetType::AT_CLOTHING && (!RlvActions::isRlvEnabled() || gRlvWearableLocks.canRemove(item))) ||
			((item->getType() == LLAssetType::AT_OBJECT) && (!RlvActions::isRlvEnabled() || gRlvAttachmentLocks.canDetach(item))))
		{
			LLAppearanceMgr::instance().removeItemsFromAvatar(ids);
		}
	}
}
// </FS:Ansariel>

// EOF<|MERGE_RESOLUTION|>--- conflicted
+++ resolved
@@ -72,10 +72,7 @@
 		LLUICtrl::CommitCallbackRegistry::ScopedRegistrar registrar;
 		LLUICtrl::EnableCallbackRegistry::ScopedRegistrar enable_registrar;
 
-<<<<<<< HEAD
-=======
 		registrar.add("Gear.TouchAttach", boost::bind(&LLWearingGearMenu::handleMultiple, this, handle_attachment_touch));
->>>>>>> 2571b948
 		registrar.add("Gear.EditItem", boost::bind(&LLWearingGearMenu::handleMultiple, this, handle_item_edit));
 		registrar.add("Gear.EditOutfit", boost::bind(&edit_outfit));
 		registrar.add("Gear.TakeOff", boost::bind(&LLPanelWearing::onRemoveItem, mPanelWearing));
@@ -115,10 +112,7 @@
 	{
 		LLUICtrl::CommitCallbackRegistry::ScopedRegistrar registrar;
 
-<<<<<<< HEAD
-=======
 		registrar.add("Wearing.TouchAttach", boost::bind(handleMultiple, handle_attachment_touch, mUUIDs));
->>>>>>> 2571b948
 		registrar.add("Wearing.EditItem", boost::bind(handleMultiple, handle_item_edit, mUUIDs));
 		registrar.add("Wearing.EditOutfit", boost::bind(&edit_outfit));
 		registrar.add("Wearing.ShowOriginal", boost::bind(show_item_original, mUUIDs.front()));
@@ -179,28 +173,21 @@
 		}
 
 		// Enable/disable some menu items depending on the selection.
-<<<<<<< HEAD
 // [RLVa:KB] - Checked: 2012-07-28 (RLVa-1.4.7)
 		bool rlv_blocked = (mUUIDs.size() == rlv_locked_count);
 // [/RLVa:KB]
-=======
 		bool show_touch = !bp_selected && !clothes_selected && attachments_selected;
->>>>>>> 2571b948
 		bool show_edit = bp_selected || clothes_selected || attachments_selected;
 		bool allow_detach = !bp_selected && !clothes_selected && attachments_selected;
 		bool allow_take_off = !bp_selected && clothes_selected && !attachments_selected;
 
-<<<<<<< HEAD
-=======
 		menu->setItemVisible("touch_attach",       show_touch);
 		menu->setItemEnabled("touch_attach",       1 == mUUIDs.size() && enable_attachment_touch(mUUIDs.front()));
->>>>>>> 2571b948
 		menu->setItemVisible("edit_item",          show_edit);
 		menu->setItemEnabled("edit_item",          1 == mUUIDs.size() && get_is_item_editable(mUUIDs.front()));
 		menu->setItemVisible("take_off",	allow_take_off);
 		menu->setItemVisible("detach",		allow_detach);
-<<<<<<< HEAD
-		menu->setItemVisible("edit_outfit_separator", show_edit | allow_take_off || allow_detach);
+		menu->setItemVisible("edit_outfit_separator", show_touch | show_edit | allow_take_off || allow_detach);
 		menu->setItemVisible("show_original", mUUIDs.size() == 1);
 // [SL:KB] - Patch: Inventory-AttachmentEdit - Checked: 2010-09-04 (Catznip-2.2.0a) | Added: Catznip-2.1.2a
 		menu->setItemVisible("take_off_or_detach", (!allow_detach) && (!allow_take_off) && (clothes_selected) && (attachments_selected));
@@ -209,10 +196,6 @@
 		menu->setItemEnabled("take_off",	!rlv_blocked);
 		menu->setItemEnabled("detach",		!rlv_blocked);
 // [/RLVa:KB]
-=======
-		menu->setItemVisible("edit_outfit_separator", show_touch | show_edit | allow_take_off || allow_detach);
-		menu->setItemVisible("show_original", mUUIDs.size() == 1);
->>>>>>> 2571b948
 	}
 };
 
@@ -240,21 +223,15 @@
 
 	void updateMenuItemsVisibility(LLContextMenu* menu)
 	{
-<<<<<<< HEAD
-=======
 		menu->setItemVisible("touch_attach", TRUE);
 		menu->setItemEnabled("touch_attach", 1 == mUUIDs.size());
->>>>>>> 2571b948
 		menu->setItemVisible("edit_item", TRUE);
 		menu->setItemEnabled("edit_item", 1 == mUUIDs.size());
 		menu->setItemVisible("take_off", FALSE);
 		menu->setItemVisible("detach", TRUE);
-<<<<<<< HEAD
 // [SL:KB] - Patch: Inventory-AttachmentEdit - Checked: 2010-09-04 (Catznip-2.2.0a) | Added: Catznip-2.1.2a
 		menu->setItemVisible("take_off_or_detach", FALSE);
 // [/SL:KB]
-=======
->>>>>>> 2571b948
 		menu->setItemVisible("edit_outfit_separator", FALSE);
 		menu->setItemVisible("show_original", FALSE);
 		menu->setItemVisible("edit_outfit", FALSE);
@@ -438,15 +415,11 @@
 	uuid_vec_t selected_uuids;
 	getSelectedItemsUUIDs(selected_uuids);
 
-<<<<<<< HEAD
-	if (command_name == "edit_item")
-=======
 	if (command_name == "touch_attach")
 	{
 		return (1 == selected_uuids.size()) && (enable_attachment_touch(selected_uuids.front()));
 	}
 	else if (command_name == "edit_item")
->>>>>>> 2571b948
 	{
 		return (1 == selected_uuids.size()) && (get_is_item_editable(selected_uuids.front()));
 	}
