--- conflicted
+++ resolved
@@ -1666,12 +1666,12 @@
     {
         if (transition != TRANSITION_INSTANT)
         {
-            DayInstance::ptr_t trans = std::make_shared<DayTransition>(
-                mCurrentEnvironment->getSky(), mCurrentEnvironment->getWater(), pinstance, transition);
-    
-            trans->animate();
-    
-            mCurrentEnvironment = trans;
+	        DayInstance::ptr_t trans = std::make_shared<DayTransition>(
+	            mCurrentEnvironment->getSky(), mCurrentEnvironment->getWater(), pinstance, transition);
+	
+	        trans->animate();
+	
+	        mCurrentEnvironment = trans;
         }
         else
         {
@@ -1819,11 +1819,7 @@
                 && (gPipeline.canUseWindLightShaders()
                 || shaders_iter->mShaderGroup == LLGLSLShader::SG_WATER))
             {
-<<<<<<< HEAD
                 shaders_iter->mUniformsDirty = true;
-=======
-                shaders_iter->mUniformsDirty = TRUE;
->>>>>>> 155ddf23
                 if (shaders_iter->mRiggedVariant)
                 {
                     shaders_iter->mRiggedVariant->mUniformsDirty = TRUE;
