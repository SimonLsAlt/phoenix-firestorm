--- conflicted
+++ resolved
@@ -1242,8 +1242,7 @@
     }
     else if (!environment->getSky())
     {
-<<<<<<< HEAD
-        if (mCurrentEnvironment->getEnvironmentSelection() != ENV_NONE)
+        LL_DEBUGS("ENVIRONMENT") << "Blank sky for " << env_selection_to_string(env) << ". Reusing environment for sky." << LL_ENDL;        if (mCurrentEnvironment->getEnvironmentSelection() != ENV_NONE)
         {
             // Note: This looks suspicious. Shouldn't we assign whole day if mCurrentEnvironment has whole day?
             // and then add water/sky on top
@@ -1275,11 +1274,6 @@
                 LL_WARNS("ENVIRONMENT") << "Failed to assign substitute water/sky, environment is not properly initialized" << LL_ENDL;
             }
         }
-=======
-        LL_DEBUGS("ENVIRONMENT") << "Blank sky for " << env_selection_to_string(env) << ". Reusing environment for sky." << LL_ENDL;
-        environment->setSky(mCurrentEnvironment->getSky());
-        environment->setFlags(DayInstance::NO_ANIMATE_SKY);
->>>>>>> 803e04d6
     }
         
     if (fixed.second)
@@ -1290,8 +1284,7 @@
     }
     else if (!environment->getWater())
     {
-<<<<<<< HEAD
-        if (mCurrentEnvironment->getEnvironmentSelection() != ENV_NONE)
+        LL_DEBUGS("ENVIRONMENT") << "Blank water for " << env_selection_to_string(env) << ". Reusing environment for water." << LL_ENDL;        if (mCurrentEnvironment->getEnvironmentSelection() != ENV_NONE)
         {
             // Note: This looks suspicious. Shouldn't we assign whole day if mCurrentEnvironment has whole day?
             // and then add water/sky on top
@@ -1323,11 +1316,6 @@
                 LL_WARNS("ENVIRONMENT") << "Failed to assign substitute water/sky, environment is not properly initialized" << LL_ENDL;
             }
         }
-=======
-        LL_DEBUGS("ENVIRONMENT") << "Blank water for " << env_selection_to_string(env) << ". Reusing environment for water." << LL_ENDL;
-        environment->setWater(mCurrentEnvironment->getWater());
-        environment->setFlags(DayInstance::NO_ANIMATE_WATER);
->>>>>>> 803e04d6
     }
 
     if (!mSignalEnvChanged.empty())
