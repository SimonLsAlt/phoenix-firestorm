/**
 * @file llinventoryicon.cpp
 * @brief Implementation of the inventory icon.
 *
 * $LicenseInfo:firstyear=2001&license=viewerlgpl$
 * Second Life Viewer Source Code
 * Copyright (C) 2010, Linden Research, Inc.
 *
 * This library is free software; you can redistribute it and/or
 * modify it under the terms of the GNU Lesser General Public
 * License as published by the Free Software Foundation;
 * version 2.1 of the License only.
 *
 * This library is distributed in the hope that it will be useful,
 * but WITHOUT ANY WARRANTY; without even the implied warranty of
 * MERCHANTABILITY or FITNESS FOR A PARTICULAR PURPOSE.  See the GNU
 * Lesser General Public License for more details.
 *
 * You should have received a copy of the GNU Lesser General Public
 * License along with this library; if not, write to the Free Software
 * Foundation, Inc., 51 Franklin Street, Fifth Floor, Boston, MA  02110-1301  USA
 *
 * Linden Research, Inc., 945 Battery Street, San Francisco, CA  94111  USA
 * $/LicenseInfo$
 */

#include "llviewerprecompiledheaders.h"

#include "linden_common.h"
#include "llinventoryicon.h"

#include "lldictionary.h"
#include "llinventorydefines.h"
#include "llui.h"
#include "lluiimage.h"
#include "llwearabletype.h"
#include "llinventorysettings.h"

struct IconEntry : public LLDictionaryEntry
{
    IconEntry(const std::string &item_name)
        :
        LLDictionaryEntry(item_name)
    {}
};

class LLIconDictionary : public LLSingleton<LLIconDictionary>,
                         public LLDictionary<LLInventoryType::EIconName, IconEntry>
{
    LLSINGLETON(LLIconDictionary);
};

typedef LLPointer<LLUIImage> LLUIImagePtr;

LLIconDictionary::LLIconDictionary()
{
    addEntry(LLInventoryType::ICONNAME_TEXTURE,                 new IconEntry("Inv_Texture"));
    addEntry(LLInventoryType::ICONNAME_SOUND,                   new IconEntry("Inv_Sound"));
    addEntry(LLInventoryType::ICONNAME_CALLINGCARD_ONLINE,      new IconEntry("Inv_CallingCard"));
    addEntry(LLInventoryType::ICONNAME_CALLINGCARD_OFFLINE,     new IconEntry("Inv_CallingCard"));
    addEntry(LLInventoryType::ICONNAME_LANDMARK,                new IconEntry("Inv_Landmark"));
    addEntry(LLInventoryType::ICONNAME_LANDMARK_VISITED,        new IconEntry("Inv_Landmark"));
    addEntry(LLInventoryType::ICONNAME_SCRIPT,                  new IconEntry("Inv_Script"));
    addEntry(LLInventoryType::ICONNAME_CLOTHING,                new IconEntry("Inv_Clothing"));
    addEntry(LLInventoryType::ICONNAME_OBJECT,                  new IconEntry("Inv_Object"));
    addEntry(LLInventoryType::ICONNAME_OBJECT_MULTI,            new IconEntry("Inv_Object_Multi"));
    addEntry(LLInventoryType::ICONNAME_NOTECARD,                new IconEntry("Inv_Notecard"));
    addEntry(LLInventoryType::ICONNAME_BODYPART,                new IconEntry("Inv_Skin"));
    addEntry(LLInventoryType::ICONNAME_SNAPSHOT,                new IconEntry("Inv_Snapshot"));

    addEntry(LLInventoryType::ICONNAME_BODYPART_SHAPE,          new IconEntry("Inv_BodyShape"));
    addEntry(LLInventoryType::ICONNAME_BODYPART_SKIN,           new IconEntry("Inv_Skin"));
    addEntry(LLInventoryType::ICONNAME_BODYPART_HAIR,           new IconEntry("Inv_Hair"));
    addEntry(LLInventoryType::ICONNAME_BODYPART_EYES,           new IconEntry("Inv_Eye"));

    addEntry(LLInventoryType::ICONNAME_CLOTHING_SHIRT,          new IconEntry("Inv_Shirt"));
    addEntry(LLInventoryType::ICONNAME_CLOTHING_PANTS,          new IconEntry("Inv_Pants"));
    addEntry(LLInventoryType::ICONNAME_CLOTHING_SHOES,          new IconEntry("Inv_Shoe"));
    addEntry(LLInventoryType::ICONNAME_CLOTHING_SOCKS,          new IconEntry("Inv_Socks"));
    addEntry(LLInventoryType::ICONNAME_CLOTHING_JACKET,         new IconEntry("Inv_Jacket"));
    addEntry(LLInventoryType::ICONNAME_CLOTHING_GLOVES,         new IconEntry("Inv_Gloves"));
    addEntry(LLInventoryType::ICONNAME_CLOTHING_UNDERSHIRT,     new IconEntry("Inv_Undershirt"));
    addEntry(LLInventoryType::ICONNAME_CLOTHING_UNDERPANTS,     new IconEntry("Inv_Underpants"));
    addEntry(LLInventoryType::ICONNAME_CLOTHING_SKIRT,          new IconEntry("Inv_Skirt"));
    addEntry(LLInventoryType::ICONNAME_CLOTHING_ALPHA,          new IconEntry("Inv_Alpha"));
    addEntry(LLInventoryType::ICONNAME_CLOTHING_TATTOO,         new IconEntry("Inv_Tattoo"));
    addEntry(LLInventoryType::ICONNAME_CLOTHING_UNIVERSAL,      new IconEntry("Inv_Universal"));
    addEntry(LLInventoryType::ICONNAME_ANIMATION,               new IconEntry("Inv_Animation"));
    addEntry(LLInventoryType::ICONNAME_GESTURE,                 new IconEntry("Inv_Gesture"));

    addEntry(LLInventoryType::ICONNAME_CLOTHING_PHYSICS,        new IconEntry("Inv_Physics"));

    addEntry(LLInventoryType::ICONNAME_LINKITEM,                new IconEntry("Inv_LinkItem"));
    addEntry(LLInventoryType::ICONNAME_LINKFOLDER,              new IconEntry("Inv_LinkFolder"));
    addEntry(LLInventoryType::ICONNAME_MESH,                    new IconEntry("Inv_Mesh"));

    addEntry(LLInventoryType::ICONNAME_SETTINGS_SKY,            new IconEntry("Inv_SettingsSky"));
    addEntry(LLInventoryType::ICONNAME_SETTINGS_WATER,          new IconEntry("Inv_SettingsWater"));
    addEntry(LLInventoryType::ICONNAME_SETTINGS_DAY,            new IconEntry("Inv_SettingsDay"));
    addEntry(LLInventoryType::ICONNAME_SETTINGS,                new IconEntry("Inv_Settings"));

    addEntry(LLInventoryType::ICONNAME_MATERIAL,                new IconEntry("Inv_Material"));

    addEntry(LLInventoryType::ICONNAME_INVALID,                 new IconEntry("Inv_Invalid"));
    addEntry(LLInventoryType::ICONNAME_UNKNOWN,                 new IconEntry("Inv_Unknown"));

    addEntry(LLInventoryType::ICONNAME_NONE,                    new IconEntry("NONE"));
}

LLUIImagePtr LLInventoryIcon::getIcon(LLAssetType::EType asset_type,
<<<<<<< HEAD
									  LLInventoryType::EType inventory_type,
									  U32 misc_flag,
									  bool item_is_multi)
=======
                                      LLInventoryType::EType inventory_type,
                                      U32 misc_flag,
                                      BOOL item_is_multi)
>>>>>>> e1623bb2
{
    const std::string& icon_name = getIconName(asset_type, inventory_type, misc_flag, item_is_multi);
    return LLUI::getUIImage(icon_name);
}

LLUIImagePtr LLInventoryIcon::getIcon(LLInventoryType::EIconName idx)
{
    return LLUI::getUIImage(getIconName(idx));
}

const std::string& LLInventoryIcon::getIconName(LLAssetType::EType asset_type,
<<<<<<< HEAD
												LLInventoryType::EType inventory_type,
												U32 misc_flag,
												bool item_is_multi)
=======
                                                LLInventoryType::EType inventory_type,
                                                U32 misc_flag,
                                                BOOL item_is_multi)
>>>>>>> e1623bb2
{
    LLInventoryType::EIconName idx = LLInventoryType::ICONNAME_OBJECT;
    if (item_is_multi)
    {
        idx = LLInventoryType::ICONNAME_OBJECT_MULTI;
        return getIconName(idx);
    }

    switch(asset_type)
    {
        case LLAssetType::AT_TEXTURE:
            idx = (inventory_type == LLInventoryType::IT_SNAPSHOT) ? LLInventoryType::ICONNAME_SNAPSHOT : LLInventoryType::ICONNAME_TEXTURE;
            break;
        case LLAssetType::AT_SOUND:
            idx = LLInventoryType::ICONNAME_SOUND;
            break;
        case LLAssetType::AT_CALLINGCARD:
            idx = (misc_flag != 0) ? LLInventoryType::ICONNAME_CALLINGCARD_ONLINE : LLInventoryType::ICONNAME_CALLINGCARD_OFFLINE;
            break;
        case LLAssetType::AT_LANDMARK:
            idx = (misc_flag != 0) ? LLInventoryType::ICONNAME_LANDMARK_VISITED : LLInventoryType::ICONNAME_LANDMARK;
            break;
        case LLAssetType::AT_SCRIPT:
        case LLAssetType::AT_LSL_TEXT:
        case LLAssetType::AT_LSL_BYTECODE:
            idx = LLInventoryType::ICONNAME_SCRIPT;
            break;
        case LLAssetType::AT_CLOTHING:
        case LLAssetType::AT_BODYPART:
            idx = assignWearableIcon(misc_flag);
            break;
        case LLAssetType::AT_NOTECARD:
            idx = LLInventoryType::ICONNAME_NOTECARD;
            break;
        case LLAssetType::AT_ANIMATION:
            idx = LLInventoryType::ICONNAME_ANIMATION;
            break;
        case LLAssetType::AT_GESTURE:
            idx = LLInventoryType::ICONNAME_GESTURE;
            break;
        case LLAssetType::AT_LINK:
            idx = LLInventoryType::ICONNAME_LINKITEM;
            break;
        case LLAssetType::AT_LINK_FOLDER:
            idx = LLInventoryType::ICONNAME_LINKFOLDER;
            break;
        case LLAssetType::AT_OBJECT:
            idx = LLInventoryType::ICONNAME_OBJECT;
            break;
        case LLAssetType::AT_MESH:
            idx = LLInventoryType::ICONNAME_MESH;
        case LLAssetType::AT_SETTINGS:
            idx = assignSettingsIcon(misc_flag);
            break;
        case LLAssetType::AT_MATERIAL:
            idx = LLInventoryType::ICONNAME_MATERIAL;
            break;
        case LLAssetType::AT_UNKNOWN:
            idx = LLInventoryType::ICONNAME_UNKNOWN;
        default:
            break;
    }

    return getIconName(idx);
}


const std::string& LLInventoryIcon::getIconName(LLInventoryType::EIconName idx)
{
    const IconEntry *entry = LLIconDictionary::instance().lookup(idx);
    return entry->mName;
}

LLInventoryType::EIconName LLInventoryIcon::assignWearableIcon(U32 misc_flag)
{
    const LLWearableType::EType wearable_type = LLWearableType::inventoryFlagsToWearableType(misc_flag);
    return LLWearableType::getInstance()->getIconName(wearable_type);
}

LLInventoryType::EIconName LLInventoryIcon::assignSettingsIcon(U32 misc_flag)
{
    LLSettingsType::type_e settings_type = LLSettingsType::fromInventoryFlags(misc_flag);
    return LLSettingsType::getIconName(settings_type);
}<|MERGE_RESOLUTION|>--- conflicted
+++ resolved
@@ -1,223 +1,211 @@
-/**
- * @file llinventoryicon.cpp
- * @brief Implementation of the inventory icon.
- *
- * $LicenseInfo:firstyear=2001&license=viewerlgpl$
- * Second Life Viewer Source Code
- * Copyright (C) 2010, Linden Research, Inc.
- *
- * This library is free software; you can redistribute it and/or
- * modify it under the terms of the GNU Lesser General Public
- * License as published by the Free Software Foundation;
- * version 2.1 of the License only.
- *
- * This library is distributed in the hope that it will be useful,
- * but WITHOUT ANY WARRANTY; without even the implied warranty of
- * MERCHANTABILITY or FITNESS FOR A PARTICULAR PURPOSE.  See the GNU
- * Lesser General Public License for more details.
- *
- * You should have received a copy of the GNU Lesser General Public
- * License along with this library; if not, write to the Free Software
- * Foundation, Inc., 51 Franklin Street, Fifth Floor, Boston, MA  02110-1301  USA
- *
- * Linden Research, Inc., 945 Battery Street, San Francisco, CA  94111  USA
- * $/LicenseInfo$
- */
-
-#include "llviewerprecompiledheaders.h"
-
-#include "linden_common.h"
-#include "llinventoryicon.h"
-
-#include "lldictionary.h"
-#include "llinventorydefines.h"
-#include "llui.h"
-#include "lluiimage.h"
-#include "llwearabletype.h"
-#include "llinventorysettings.h"
-
-struct IconEntry : public LLDictionaryEntry
-{
-    IconEntry(const std::string &item_name)
-        :
-        LLDictionaryEntry(item_name)
-    {}
-};
-
-class LLIconDictionary : public LLSingleton<LLIconDictionary>,
-                         public LLDictionary<LLInventoryType::EIconName, IconEntry>
-{
-    LLSINGLETON(LLIconDictionary);
-};
-
-typedef LLPointer<LLUIImage> LLUIImagePtr;
-
-LLIconDictionary::LLIconDictionary()
-{
-    addEntry(LLInventoryType::ICONNAME_TEXTURE,                 new IconEntry("Inv_Texture"));
-    addEntry(LLInventoryType::ICONNAME_SOUND,                   new IconEntry("Inv_Sound"));
-    addEntry(LLInventoryType::ICONNAME_CALLINGCARD_ONLINE,      new IconEntry("Inv_CallingCard"));
-    addEntry(LLInventoryType::ICONNAME_CALLINGCARD_OFFLINE,     new IconEntry("Inv_CallingCard"));
-    addEntry(LLInventoryType::ICONNAME_LANDMARK,                new IconEntry("Inv_Landmark"));
-    addEntry(LLInventoryType::ICONNAME_LANDMARK_VISITED,        new IconEntry("Inv_Landmark"));
-    addEntry(LLInventoryType::ICONNAME_SCRIPT,                  new IconEntry("Inv_Script"));
-    addEntry(LLInventoryType::ICONNAME_CLOTHING,                new IconEntry("Inv_Clothing"));
-    addEntry(LLInventoryType::ICONNAME_OBJECT,                  new IconEntry("Inv_Object"));
-    addEntry(LLInventoryType::ICONNAME_OBJECT_MULTI,            new IconEntry("Inv_Object_Multi"));
-    addEntry(LLInventoryType::ICONNAME_NOTECARD,                new IconEntry("Inv_Notecard"));
-    addEntry(LLInventoryType::ICONNAME_BODYPART,                new IconEntry("Inv_Skin"));
-    addEntry(LLInventoryType::ICONNAME_SNAPSHOT,                new IconEntry("Inv_Snapshot"));
-
-    addEntry(LLInventoryType::ICONNAME_BODYPART_SHAPE,          new IconEntry("Inv_BodyShape"));
-    addEntry(LLInventoryType::ICONNAME_BODYPART_SKIN,           new IconEntry("Inv_Skin"));
-    addEntry(LLInventoryType::ICONNAME_BODYPART_HAIR,           new IconEntry("Inv_Hair"));
-    addEntry(LLInventoryType::ICONNAME_BODYPART_EYES,           new IconEntry("Inv_Eye"));
-
-    addEntry(LLInventoryType::ICONNAME_CLOTHING_SHIRT,          new IconEntry("Inv_Shirt"));
-    addEntry(LLInventoryType::ICONNAME_CLOTHING_PANTS,          new IconEntry("Inv_Pants"));
-    addEntry(LLInventoryType::ICONNAME_CLOTHING_SHOES,          new IconEntry("Inv_Shoe"));
-    addEntry(LLInventoryType::ICONNAME_CLOTHING_SOCKS,          new IconEntry("Inv_Socks"));
-    addEntry(LLInventoryType::ICONNAME_CLOTHING_JACKET,         new IconEntry("Inv_Jacket"));
-    addEntry(LLInventoryType::ICONNAME_CLOTHING_GLOVES,         new IconEntry("Inv_Gloves"));
-    addEntry(LLInventoryType::ICONNAME_CLOTHING_UNDERSHIRT,     new IconEntry("Inv_Undershirt"));
-    addEntry(LLInventoryType::ICONNAME_CLOTHING_UNDERPANTS,     new IconEntry("Inv_Underpants"));
-    addEntry(LLInventoryType::ICONNAME_CLOTHING_SKIRT,          new IconEntry("Inv_Skirt"));
-    addEntry(LLInventoryType::ICONNAME_CLOTHING_ALPHA,          new IconEntry("Inv_Alpha"));
-    addEntry(LLInventoryType::ICONNAME_CLOTHING_TATTOO,         new IconEntry("Inv_Tattoo"));
-    addEntry(LLInventoryType::ICONNAME_CLOTHING_UNIVERSAL,      new IconEntry("Inv_Universal"));
-    addEntry(LLInventoryType::ICONNAME_ANIMATION,               new IconEntry("Inv_Animation"));
-    addEntry(LLInventoryType::ICONNAME_GESTURE,                 new IconEntry("Inv_Gesture"));
-
-    addEntry(LLInventoryType::ICONNAME_CLOTHING_PHYSICS,        new IconEntry("Inv_Physics"));
-
-    addEntry(LLInventoryType::ICONNAME_LINKITEM,                new IconEntry("Inv_LinkItem"));
-    addEntry(LLInventoryType::ICONNAME_LINKFOLDER,              new IconEntry("Inv_LinkFolder"));
-    addEntry(LLInventoryType::ICONNAME_MESH,                    new IconEntry("Inv_Mesh"));
-
-    addEntry(LLInventoryType::ICONNAME_SETTINGS_SKY,            new IconEntry("Inv_SettingsSky"));
-    addEntry(LLInventoryType::ICONNAME_SETTINGS_WATER,          new IconEntry("Inv_SettingsWater"));
-    addEntry(LLInventoryType::ICONNAME_SETTINGS_DAY,            new IconEntry("Inv_SettingsDay"));
-    addEntry(LLInventoryType::ICONNAME_SETTINGS,                new IconEntry("Inv_Settings"));
-
-    addEntry(LLInventoryType::ICONNAME_MATERIAL,                new IconEntry("Inv_Material"));
-
-    addEntry(LLInventoryType::ICONNAME_INVALID,                 new IconEntry("Inv_Invalid"));
-    addEntry(LLInventoryType::ICONNAME_UNKNOWN,                 new IconEntry("Inv_Unknown"));
-
-    addEntry(LLInventoryType::ICONNAME_NONE,                    new IconEntry("NONE"));
-}
-
-LLUIImagePtr LLInventoryIcon::getIcon(LLAssetType::EType asset_type,
-<<<<<<< HEAD
-									  LLInventoryType::EType inventory_type,
-									  U32 misc_flag,
-									  bool item_is_multi)
-=======
-                                      LLInventoryType::EType inventory_type,
-                                      U32 misc_flag,
-                                      BOOL item_is_multi)
->>>>>>> e1623bb2
-{
-    const std::string& icon_name = getIconName(asset_type, inventory_type, misc_flag, item_is_multi);
-    return LLUI::getUIImage(icon_name);
-}
-
-LLUIImagePtr LLInventoryIcon::getIcon(LLInventoryType::EIconName idx)
-{
-    return LLUI::getUIImage(getIconName(idx));
-}
-
-const std::string& LLInventoryIcon::getIconName(LLAssetType::EType asset_type,
-<<<<<<< HEAD
-												LLInventoryType::EType inventory_type,
-												U32 misc_flag,
-												bool item_is_multi)
-=======
-                                                LLInventoryType::EType inventory_type,
-                                                U32 misc_flag,
-                                                BOOL item_is_multi)
->>>>>>> e1623bb2
-{
-    LLInventoryType::EIconName idx = LLInventoryType::ICONNAME_OBJECT;
-    if (item_is_multi)
-    {
-        idx = LLInventoryType::ICONNAME_OBJECT_MULTI;
-        return getIconName(idx);
-    }
-
-    switch(asset_type)
-    {
-        case LLAssetType::AT_TEXTURE:
-            idx = (inventory_type == LLInventoryType::IT_SNAPSHOT) ? LLInventoryType::ICONNAME_SNAPSHOT : LLInventoryType::ICONNAME_TEXTURE;
-            break;
-        case LLAssetType::AT_SOUND:
-            idx = LLInventoryType::ICONNAME_SOUND;
-            break;
-        case LLAssetType::AT_CALLINGCARD:
-            idx = (misc_flag != 0) ? LLInventoryType::ICONNAME_CALLINGCARD_ONLINE : LLInventoryType::ICONNAME_CALLINGCARD_OFFLINE;
-            break;
-        case LLAssetType::AT_LANDMARK:
-            idx = (misc_flag != 0) ? LLInventoryType::ICONNAME_LANDMARK_VISITED : LLInventoryType::ICONNAME_LANDMARK;
-            break;
-        case LLAssetType::AT_SCRIPT:
-        case LLAssetType::AT_LSL_TEXT:
-        case LLAssetType::AT_LSL_BYTECODE:
-            idx = LLInventoryType::ICONNAME_SCRIPT;
-            break;
-        case LLAssetType::AT_CLOTHING:
-        case LLAssetType::AT_BODYPART:
-            idx = assignWearableIcon(misc_flag);
-            break;
-        case LLAssetType::AT_NOTECARD:
-            idx = LLInventoryType::ICONNAME_NOTECARD;
-            break;
-        case LLAssetType::AT_ANIMATION:
-            idx = LLInventoryType::ICONNAME_ANIMATION;
-            break;
-        case LLAssetType::AT_GESTURE:
-            idx = LLInventoryType::ICONNAME_GESTURE;
-            break;
-        case LLAssetType::AT_LINK:
-            idx = LLInventoryType::ICONNAME_LINKITEM;
-            break;
-        case LLAssetType::AT_LINK_FOLDER:
-            idx = LLInventoryType::ICONNAME_LINKFOLDER;
-            break;
-        case LLAssetType::AT_OBJECT:
-            idx = LLInventoryType::ICONNAME_OBJECT;
-            break;
-        case LLAssetType::AT_MESH:
-            idx = LLInventoryType::ICONNAME_MESH;
-        case LLAssetType::AT_SETTINGS:
-            idx = assignSettingsIcon(misc_flag);
-            break;
-        case LLAssetType::AT_MATERIAL:
-            idx = LLInventoryType::ICONNAME_MATERIAL;
-            break;
-        case LLAssetType::AT_UNKNOWN:
-            idx = LLInventoryType::ICONNAME_UNKNOWN;
-        default:
-            break;
-    }
-
-    return getIconName(idx);
-}
-
-
-const std::string& LLInventoryIcon::getIconName(LLInventoryType::EIconName idx)
-{
-    const IconEntry *entry = LLIconDictionary::instance().lookup(idx);
-    return entry->mName;
-}
-
-LLInventoryType::EIconName LLInventoryIcon::assignWearableIcon(U32 misc_flag)
-{
-    const LLWearableType::EType wearable_type = LLWearableType::inventoryFlagsToWearableType(misc_flag);
-    return LLWearableType::getInstance()->getIconName(wearable_type);
-}
-
-LLInventoryType::EIconName LLInventoryIcon::assignSettingsIcon(U32 misc_flag)
-{
-    LLSettingsType::type_e settings_type = LLSettingsType::fromInventoryFlags(misc_flag);
-    return LLSettingsType::getIconName(settings_type);
-}+/**
+ * @file llinventoryicon.cpp
+ * @brief Implementation of the inventory icon.
+ *
+ * $LicenseInfo:firstyear=2001&license=viewerlgpl$
+ * Second Life Viewer Source Code
+ * Copyright (C) 2010, Linden Research, Inc.
+ *
+ * This library is free software; you can redistribute it and/or
+ * modify it under the terms of the GNU Lesser General Public
+ * License as published by the Free Software Foundation;
+ * version 2.1 of the License only.
+ *
+ * This library is distributed in the hope that it will be useful,
+ * but WITHOUT ANY WARRANTY; without even the implied warranty of
+ * MERCHANTABILITY or FITNESS FOR A PARTICULAR PURPOSE.  See the GNU
+ * Lesser General Public License for more details.
+ *
+ * You should have received a copy of the GNU Lesser General Public
+ * License along with this library; if not, write to the Free Software
+ * Foundation, Inc., 51 Franklin Street, Fifth Floor, Boston, MA  02110-1301  USA
+ *
+ * Linden Research, Inc., 945 Battery Street, San Francisco, CA  94111  USA
+ * $/LicenseInfo$
+ */
+
+#include "llviewerprecompiledheaders.h"
+
+#include "linden_common.h"
+#include "llinventoryicon.h"
+
+#include "lldictionary.h"
+#include "llinventorydefines.h"
+#include "llui.h"
+#include "lluiimage.h"
+#include "llwearabletype.h"
+#include "llinventorysettings.h"
+
+struct IconEntry : public LLDictionaryEntry
+{
+    IconEntry(const std::string &item_name)
+        :
+        LLDictionaryEntry(item_name)
+    {}
+};
+
+class LLIconDictionary : public LLSingleton<LLIconDictionary>,
+                         public LLDictionary<LLInventoryType::EIconName, IconEntry>
+{
+    LLSINGLETON(LLIconDictionary);
+};
+
+typedef LLPointer<LLUIImage> LLUIImagePtr;
+
+LLIconDictionary::LLIconDictionary()
+{
+    addEntry(LLInventoryType::ICONNAME_TEXTURE,                 new IconEntry("Inv_Texture"));
+    addEntry(LLInventoryType::ICONNAME_SOUND,                   new IconEntry("Inv_Sound"));
+    addEntry(LLInventoryType::ICONNAME_CALLINGCARD_ONLINE,      new IconEntry("Inv_CallingCard"));
+    addEntry(LLInventoryType::ICONNAME_CALLINGCARD_OFFLINE,     new IconEntry("Inv_CallingCard"));
+    addEntry(LLInventoryType::ICONNAME_LANDMARK,                new IconEntry("Inv_Landmark"));
+    addEntry(LLInventoryType::ICONNAME_LANDMARK_VISITED,        new IconEntry("Inv_Landmark"));
+    addEntry(LLInventoryType::ICONNAME_SCRIPT,                  new IconEntry("Inv_Script"));
+    addEntry(LLInventoryType::ICONNAME_CLOTHING,                new IconEntry("Inv_Clothing"));
+    addEntry(LLInventoryType::ICONNAME_OBJECT,                  new IconEntry("Inv_Object"));
+    addEntry(LLInventoryType::ICONNAME_OBJECT_MULTI,            new IconEntry("Inv_Object_Multi"));
+    addEntry(LLInventoryType::ICONNAME_NOTECARD,                new IconEntry("Inv_Notecard"));
+    addEntry(LLInventoryType::ICONNAME_BODYPART,                new IconEntry("Inv_Skin"));
+    addEntry(LLInventoryType::ICONNAME_SNAPSHOT,                new IconEntry("Inv_Snapshot"));
+
+    addEntry(LLInventoryType::ICONNAME_BODYPART_SHAPE,          new IconEntry("Inv_BodyShape"));
+    addEntry(LLInventoryType::ICONNAME_BODYPART_SKIN,           new IconEntry("Inv_Skin"));
+    addEntry(LLInventoryType::ICONNAME_BODYPART_HAIR,           new IconEntry("Inv_Hair"));
+    addEntry(LLInventoryType::ICONNAME_BODYPART_EYES,           new IconEntry("Inv_Eye"));
+
+    addEntry(LLInventoryType::ICONNAME_CLOTHING_SHIRT,          new IconEntry("Inv_Shirt"));
+    addEntry(LLInventoryType::ICONNAME_CLOTHING_PANTS,          new IconEntry("Inv_Pants"));
+    addEntry(LLInventoryType::ICONNAME_CLOTHING_SHOES,          new IconEntry("Inv_Shoe"));
+    addEntry(LLInventoryType::ICONNAME_CLOTHING_SOCKS,          new IconEntry("Inv_Socks"));
+    addEntry(LLInventoryType::ICONNAME_CLOTHING_JACKET,         new IconEntry("Inv_Jacket"));
+    addEntry(LLInventoryType::ICONNAME_CLOTHING_GLOVES,         new IconEntry("Inv_Gloves"));
+    addEntry(LLInventoryType::ICONNAME_CLOTHING_UNDERSHIRT,     new IconEntry("Inv_Undershirt"));
+    addEntry(LLInventoryType::ICONNAME_CLOTHING_UNDERPANTS,     new IconEntry("Inv_Underpants"));
+    addEntry(LLInventoryType::ICONNAME_CLOTHING_SKIRT,          new IconEntry("Inv_Skirt"));
+    addEntry(LLInventoryType::ICONNAME_CLOTHING_ALPHA,          new IconEntry("Inv_Alpha"));
+    addEntry(LLInventoryType::ICONNAME_CLOTHING_TATTOO,         new IconEntry("Inv_Tattoo"));
+    addEntry(LLInventoryType::ICONNAME_CLOTHING_UNIVERSAL,      new IconEntry("Inv_Universal"));
+    addEntry(LLInventoryType::ICONNAME_ANIMATION,               new IconEntry("Inv_Animation"));
+    addEntry(LLInventoryType::ICONNAME_GESTURE,                 new IconEntry("Inv_Gesture"));
+
+    addEntry(LLInventoryType::ICONNAME_CLOTHING_PHYSICS,        new IconEntry("Inv_Physics"));
+
+    addEntry(LLInventoryType::ICONNAME_LINKITEM,                new IconEntry("Inv_LinkItem"));
+    addEntry(LLInventoryType::ICONNAME_LINKFOLDER,              new IconEntry("Inv_LinkFolder"));
+    addEntry(LLInventoryType::ICONNAME_MESH,                    new IconEntry("Inv_Mesh"));
+
+    addEntry(LLInventoryType::ICONNAME_SETTINGS_SKY,            new IconEntry("Inv_SettingsSky"));
+    addEntry(LLInventoryType::ICONNAME_SETTINGS_WATER,          new IconEntry("Inv_SettingsWater"));
+    addEntry(LLInventoryType::ICONNAME_SETTINGS_DAY,            new IconEntry("Inv_SettingsDay"));
+    addEntry(LLInventoryType::ICONNAME_SETTINGS,                new IconEntry("Inv_Settings"));
+
+    addEntry(LLInventoryType::ICONNAME_MATERIAL,                new IconEntry("Inv_Material"));
+
+    addEntry(LLInventoryType::ICONNAME_INVALID,                 new IconEntry("Inv_Invalid"));
+    addEntry(LLInventoryType::ICONNAME_UNKNOWN,                 new IconEntry("Inv_Unknown"));
+
+    addEntry(LLInventoryType::ICONNAME_NONE,                    new IconEntry("NONE"));
+}
+
+LLUIImagePtr LLInventoryIcon::getIcon(LLAssetType::EType asset_type,
+                                      LLInventoryType::EType inventory_type,
+                                      U32 misc_flag,
+                                      bool item_is_multi)
+{
+    const std::string& icon_name = getIconName(asset_type, inventory_type, misc_flag, item_is_multi);
+    return LLUI::getUIImage(icon_name);
+}
+
+LLUIImagePtr LLInventoryIcon::getIcon(LLInventoryType::EIconName idx)
+{
+    return LLUI::getUIImage(getIconName(idx));
+}
+
+const std::string& LLInventoryIcon::getIconName(LLAssetType::EType asset_type,
+                                                LLInventoryType::EType inventory_type,
+                                                U32 misc_flag,
+                                                bool item_is_multi)
+{
+    LLInventoryType::EIconName idx = LLInventoryType::ICONNAME_OBJECT;
+    if (item_is_multi)
+    {
+        idx = LLInventoryType::ICONNAME_OBJECT_MULTI;
+        return getIconName(idx);
+    }
+
+    switch(asset_type)
+    {
+        case LLAssetType::AT_TEXTURE:
+            idx = (inventory_type == LLInventoryType::IT_SNAPSHOT) ? LLInventoryType::ICONNAME_SNAPSHOT : LLInventoryType::ICONNAME_TEXTURE;
+            break;
+        case LLAssetType::AT_SOUND:
+            idx = LLInventoryType::ICONNAME_SOUND;
+            break;
+        case LLAssetType::AT_CALLINGCARD:
+            idx = (misc_flag != 0) ? LLInventoryType::ICONNAME_CALLINGCARD_ONLINE : LLInventoryType::ICONNAME_CALLINGCARD_OFFLINE;
+            break;
+        case LLAssetType::AT_LANDMARK:
+            idx = (misc_flag != 0) ? LLInventoryType::ICONNAME_LANDMARK_VISITED : LLInventoryType::ICONNAME_LANDMARK;
+            break;
+        case LLAssetType::AT_SCRIPT:
+        case LLAssetType::AT_LSL_TEXT:
+        case LLAssetType::AT_LSL_BYTECODE:
+            idx = LLInventoryType::ICONNAME_SCRIPT;
+            break;
+        case LLAssetType::AT_CLOTHING:
+        case LLAssetType::AT_BODYPART:
+            idx = assignWearableIcon(misc_flag);
+            break;
+        case LLAssetType::AT_NOTECARD:
+            idx = LLInventoryType::ICONNAME_NOTECARD;
+            break;
+        case LLAssetType::AT_ANIMATION:
+            idx = LLInventoryType::ICONNAME_ANIMATION;
+            break;
+        case LLAssetType::AT_GESTURE:
+            idx = LLInventoryType::ICONNAME_GESTURE;
+            break;
+        case LLAssetType::AT_LINK:
+            idx = LLInventoryType::ICONNAME_LINKITEM;
+            break;
+        case LLAssetType::AT_LINK_FOLDER:
+            idx = LLInventoryType::ICONNAME_LINKFOLDER;
+            break;
+        case LLAssetType::AT_OBJECT:
+            idx = LLInventoryType::ICONNAME_OBJECT;
+            break;
+        case LLAssetType::AT_MESH:
+            idx = LLInventoryType::ICONNAME_MESH;
+        case LLAssetType::AT_SETTINGS:
+            idx = assignSettingsIcon(misc_flag);
+            break;
+        case LLAssetType::AT_MATERIAL:
+            idx = LLInventoryType::ICONNAME_MATERIAL;
+            break;
+        case LLAssetType::AT_UNKNOWN:
+            idx = LLInventoryType::ICONNAME_UNKNOWN;
+        default:
+            break;
+    }
+
+    return getIconName(idx);
+}
+
+
+const std::string& LLInventoryIcon::getIconName(LLInventoryType::EIconName idx)
+{
+    const IconEntry *entry = LLIconDictionary::instance().lookup(idx);
+    return entry->mName;
+}
+
+LLInventoryType::EIconName LLInventoryIcon::assignWearableIcon(U32 misc_flag)
+{
+    const LLWearableType::EType wearable_type = LLWearableType::inventoryFlagsToWearableType(misc_flag);
+    return LLWearableType::getInstance()->getIconName(wearable_type);
+}
+
+LLInventoryType::EIconName LLInventoryIcon::assignSettingsIcon(U32 misc_flag)
+{
+    LLSettingsType::type_e settings_type = LLSettingsType::fromInventoryFlags(misc_flag);
+    return LLSettingsType::getIconName(settings_type);
+}