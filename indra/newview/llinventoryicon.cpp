--- conflicted
+++ resolved
@@ -54,53 +54,12 @@
 
 LLIconDictionary::LLIconDictionary()
 {
-<<<<<<< HEAD
-	addEntry(LLInventoryType::ICONNAME_TEXTURE, 				new IconEntry("Inv_Texture"));
-	addEntry(LLInventoryType::ICONNAME_SOUND, 					new IconEntry("Inv_Sound"));
-	addEntry(LLInventoryType::ICONNAME_CALLINGCARD_ONLINE, 		new IconEntry("Inv_CallingCard"));
-	addEntry(LLInventoryType::ICONNAME_CALLINGCARD_OFFLINE, 	new IconEntry("Inv_CallingCardOffline"));
-	addEntry(LLInventoryType::ICONNAME_LANDMARK, 				new IconEntry("Inv_Landmark"));
-	addEntry(LLInventoryType::ICONNAME_LANDMARK_VISITED, 		new IconEntry("Inv_LandmarkVisited"));
-	addEntry(LLInventoryType::ICONNAME_SCRIPT, 					new IconEntry("Inv_Script"));
-	addEntry(LLInventoryType::ICONNAME_CLOTHING, 				new IconEntry("Inv_Clothing"));
-	addEntry(LLInventoryType::ICONNAME_OBJECT, 					new IconEntry("Inv_Object"));
-	addEntry(LLInventoryType::ICONNAME_OBJECT_MULTI, 			new IconEntry("Inv_Object_Multi"));
-	addEntry(LLInventoryType::ICONNAME_NOTECARD, 				new IconEntry("Inv_Notecard"));
-	addEntry(LLInventoryType::ICONNAME_BODYPART, 				new IconEntry("Inv_Skin"));
-	addEntry(LLInventoryType::ICONNAME_SNAPSHOT, 				new IconEntry("Inv_Snapshot"));
-
-	addEntry(LLInventoryType::ICONNAME_BODYPART_SHAPE, 			new IconEntry("Inv_BodyShape"));
-	addEntry(LLInventoryType::ICONNAME_BODYPART_SKIN, 			new IconEntry("Inv_Skin"));
-	addEntry(LLInventoryType::ICONNAME_BODYPART_HAIR, 			new IconEntry("Inv_Hair"));
-	addEntry(LLInventoryType::ICONNAME_BODYPART_EYES, 			new IconEntry("Inv_Eye"));
-
-	addEntry(LLInventoryType::ICONNAME_CLOTHING_SHIRT, 			new IconEntry("Inv_Shirt"));
-	addEntry(LLInventoryType::ICONNAME_CLOTHING_PANTS, 			new IconEntry("Inv_Pants"));
-	addEntry(LLInventoryType::ICONNAME_CLOTHING_SHOES, 			new IconEntry("Inv_Shoe"));
-	addEntry(LLInventoryType::ICONNAME_CLOTHING_SOCKS, 			new IconEntry("Inv_Socks"));
-	addEntry(LLInventoryType::ICONNAME_CLOTHING_JACKET, 		new IconEntry("Inv_Jacket"));
-	addEntry(LLInventoryType::ICONNAME_CLOTHING_GLOVES, 		new IconEntry("Inv_Gloves"));
-	addEntry(LLInventoryType::ICONNAME_CLOTHING_UNDERSHIRT, 	new IconEntry("Inv_Undershirt"));
-	addEntry(LLInventoryType::ICONNAME_CLOTHING_UNDERPANTS, 	new IconEntry("Inv_Underpants"));
-	addEntry(LLInventoryType::ICONNAME_CLOTHING_SKIRT, 			new IconEntry("Inv_Skirt"));
-	addEntry(LLInventoryType::ICONNAME_CLOTHING_ALPHA, 			new IconEntry("Inv_Alpha"));
-	addEntry(LLInventoryType::ICONNAME_CLOTHING_TATTOO, 		new IconEntry("Inv_Tattoo"));
-	addEntry(LLInventoryType::ICONNAME_CLOTHING_UNIVERSAL,      new IconEntry("Inv_Universal"));
-	addEntry(LLInventoryType::ICONNAME_ANIMATION, 				new IconEntry("Inv_Animation"));
-	addEntry(LLInventoryType::ICONNAME_GESTURE, 				new IconEntry("Inv_Gesture"));
-
-	addEntry(LLInventoryType::ICONNAME_CLOTHING_PHYSICS, 		new IconEntry("Inv_Physics"));
-
-	addEntry(LLInventoryType::ICONNAME_LINKITEM, 				new IconEntry("Inv_LinkItem"));
-	addEntry(LLInventoryType::ICONNAME_LINKFOLDER, 				new IconEntry("Inv_LinkFolder"));
-	addEntry(LLInventoryType::ICONNAME_MESH,	 				new IconEntry("Inv_Mesh"));
-=======
     addEntry(LLInventoryType::ICONNAME_TEXTURE,                 new IconEntry("Inv_Texture"));
     addEntry(LLInventoryType::ICONNAME_SOUND,                   new IconEntry("Inv_Sound"));
     addEntry(LLInventoryType::ICONNAME_CALLINGCARD_ONLINE,      new IconEntry("Inv_CallingCard"));
-    addEntry(LLInventoryType::ICONNAME_CALLINGCARD_OFFLINE,     new IconEntry("Inv_CallingCard"));
+    addEntry(LLInventoryType::ICONNAME_CALLINGCARD_OFFLINE,     new IconEntry("Inv_CallingCardOffline"));
     addEntry(LLInventoryType::ICONNAME_LANDMARK,                new IconEntry("Inv_Landmark"));
-    addEntry(LLInventoryType::ICONNAME_LANDMARK_VISITED,        new IconEntry("Inv_Landmark"));
+    addEntry(LLInventoryType::ICONNAME_LANDMARK_VISITED,        new IconEntry("Inv_LandmarkVisited"));
     addEntry(LLInventoryType::ICONNAME_SCRIPT,                  new IconEntry("Inv_Script"));
     addEntry(LLInventoryType::ICONNAME_CLOTHING,                new IconEntry("Inv_Clothing"));
     addEntry(LLInventoryType::ICONNAME_OBJECT,                  new IconEntry("Inv_Object"));
@@ -134,7 +93,6 @@
     addEntry(LLInventoryType::ICONNAME_LINKITEM,                new IconEntry("Inv_LinkItem"));
     addEntry(LLInventoryType::ICONNAME_LINKFOLDER,              new IconEntry("Inv_LinkFolder"));
     addEntry(LLInventoryType::ICONNAME_MESH,                    new IconEntry("Inv_Mesh"));
->>>>>>> 38c2a5bd
 
     addEntry(LLInventoryType::ICONNAME_SETTINGS_SKY,            new IconEntry("Inv_SettingsSky"));
     addEntry(LLInventoryType::ICONNAME_SETTINGS_WATER,          new IconEntry("Inv_SettingsWater"));
@@ -168,76 +126,6 @@
                                                 U32 misc_flag,
                                                 BOOL item_is_multi)
 {
-<<<<<<< HEAD
-	LLInventoryType::EIconName idx = LLInventoryType::ICONNAME_OBJECT;
-	if (item_is_multi)
-	{
-		idx = LLInventoryType::ICONNAME_OBJECT_MULTI;
-		return getIconName(idx);
-	}
-	
-	switch(asset_type)
-	{
-		case LLAssetType::AT_TEXTURE:
-			idx = (inventory_type == LLInventoryType::IT_SNAPSHOT) ? LLInventoryType::ICONNAME_SNAPSHOT : LLInventoryType::ICONNAME_TEXTURE;
-			break;
-		case LLAssetType::AT_SOUND:
-			idx = LLInventoryType::ICONNAME_SOUND;
-			break;
-		case LLAssetType::AT_CALLINGCARD:
-			idx = (misc_flag != 0) ? LLInventoryType::ICONNAME_CALLINGCARD_ONLINE : LLInventoryType::ICONNAME_CALLINGCARD_OFFLINE;
-			break;
-		case LLAssetType::AT_LANDMARK:
-			// <FS:Ansariel> FIRE-20693: Get rid of visited landmark icon that hasnn't been working anymore for ages
-			//idx = (misc_flag != 0) ? LLInventoryType::ICONNAME_LANDMARK_VISITED : LLInventoryType::ICONNAME_LANDMARK;
-			idx = LLInventoryType::ICONNAME_LANDMARK;
-			// </FS:Ansariel>
-			break;
-		case LLAssetType::AT_SCRIPT:
-		case LLAssetType::AT_LSL_TEXT:
-		case LLAssetType::AT_LSL_BYTECODE:
-			idx = LLInventoryType::ICONNAME_SCRIPT;
-			break;
-		case LLAssetType::AT_CLOTHING:
-		case LLAssetType::AT_BODYPART:
-			idx = assignWearableIcon(misc_flag);
-			break;
-		case LLAssetType::AT_NOTECARD:
-			idx = LLInventoryType::ICONNAME_NOTECARD;
-			break;
-		case LLAssetType::AT_ANIMATION:
-			idx = LLInventoryType::ICONNAME_ANIMATION;
-			break;
-		case LLAssetType::AT_GESTURE:
-			idx = LLInventoryType::ICONNAME_GESTURE;
-			break;
-		case LLAssetType::AT_LINK:
-			idx = LLInventoryType::ICONNAME_LINKITEM;
-			break;
-		case LLAssetType::AT_LINK_FOLDER:
-			idx = LLInventoryType::ICONNAME_LINKFOLDER;
-			break;
-		case LLAssetType::AT_OBJECT:
-			idx = LLInventoryType::ICONNAME_OBJECT;
-			break;
-		case LLAssetType::AT_MESH:
-			idx = LLInventoryType::ICONNAME_MESH;
-			break;
-		case LLAssetType::AT_SETTINGS:
-			idx = assignSettingsIcon(misc_flag);
-			break;
-		case LLAssetType::AT_MATERIAL:
-			idx = LLInventoryType::ICONNAME_MATERIAL;
-			break;
-		case LLAssetType::AT_UNKNOWN:
-			idx = LLInventoryType::ICONNAME_UNKNOWN;
-			break;
-		default:
-			break;
-	}
-	
-	return getIconName(idx);
-=======
     LLInventoryType::EIconName idx = LLInventoryType::ICONNAME_OBJECT;
     if (item_is_multi)
     {
@@ -257,7 +145,10 @@
             idx = (misc_flag != 0) ? LLInventoryType::ICONNAME_CALLINGCARD_ONLINE : LLInventoryType::ICONNAME_CALLINGCARD_OFFLINE;
             break;
         case LLAssetType::AT_LANDMARK:
-            idx = (misc_flag != 0) ? LLInventoryType::ICONNAME_LANDMARK_VISITED : LLInventoryType::ICONNAME_LANDMARK;
+            // <FS:Ansariel> FIRE-20693: Get rid of visited landmark icon that hasnn't been working anymore for ages
+            //idx = (misc_flag != 0) ? LLInventoryType::ICONNAME_LANDMARK_VISITED : LLInventoryType::ICONNAME_LANDMARK;
+            idx = LLInventoryType::ICONNAME_LANDMARK;
+            // </FS:Ansariel>
             break;
         case LLAssetType::AT_SCRIPT:
         case LLAssetType::AT_LSL_TEXT:
@@ -288,6 +179,7 @@
             break;
         case LLAssetType::AT_MESH:
             idx = LLInventoryType::ICONNAME_MESH;
+            break;
         case LLAssetType::AT_SETTINGS:
             idx = assignSettingsIcon(misc_flag);
             break;
@@ -296,12 +188,12 @@
             break;
         case LLAssetType::AT_UNKNOWN:
             idx = LLInventoryType::ICONNAME_UNKNOWN;
+            break;
         default:
             break;
     }
 
     return getIconName(idx);
->>>>>>> 38c2a5bd
 }
 
 
