--- conflicted
+++ resolved
@@ -346,20 +346,11 @@
 	if (LLPipeline::sUnderWaterRender)
 	{
 		shader = &gObjectSimpleNonIndexedTexGenWaterProgram;
-<<<<<<< HEAD
-=======
 	}
 	else
 	{
 		shader = &gObjectSimpleNonIndexedTexGenProgram;
->>>>>>> 97a10325
-	}
-	else
-	{
-		shader = &gObjectSimpleNonIndexedTexGenProgram;
-	}
-
-	shader->bind();
+	}
 
 	shader->bind();
 
@@ -486,7 +477,6 @@
     {
         gGL.setColorMask(true, true);
     }
-<<<<<<< HEAD
 
     LLGLDisable blend(GL_BLEND);
 
@@ -530,58 +520,10 @@
 
     LLColor4      specular(sun_up ? psky->getSunlightColor() : psky->getMoonlightColor());
     F32           phase_time = (F32) LLFrameTimer::getElapsedSeconds() * 0.5f;
-    bool          edge       = false;
-    LLGLSLShader *shader     = nullptr;
-    do  // twice through, once with normal shader bound & once with edge shader bound
-=======
-
-    LLGLDisable blend(GL_BLEND);
-
-    LLColor3 light_diffuse(0, 0, 0);
-    F32      light_exp = 0.0f;
-
-    LLEnvironment &        environment     = LLEnvironment::instance();
-    LLSettingsWater::ptr_t pwater          = environment.getCurrentWater();
-    LLSettingsSky::ptr_t   psky            = environment.getCurrentSky();
-    LLVector3              light_dir       = environment.getLightDirection();
-    bool                   sun_up          = environment.getIsSunUp();
-    bool                   moon_up         = environment.getIsMoonUp();
-    bool                   has_normal_mips = gSavedSettings.getBOOL("RenderWaterMipNormal");
-    bool                   underwater      = LLViewerCamera::getInstance()->cameraUnderWater();
-
-    if (sun_up)
-    {
-        light_diffuse += psky->getSunlightColor();
-    }
-    // moonlight is several orders of magnitude less bright than sunlight,
-    // so only use this color when the moon alone is showing
-    else if (moon_up)
-    {
-        light_diffuse += psky->getMoonlightColor();
-    }
-
-    // Apply magic numbers translating light direction into intensities
-    light_dir.normalize();
-    F32 ground_proj_sq = light_dir.mV[0] * light_dir.mV[0] + light_dir.mV[1] * light_dir.mV[1];
-    light_exp          = llmax(32.f, 256.f * powf(ground_proj_sq, 16.0f));
-    if (0.f < light_diffuse.normalize())  // Normalizing a color? Puzzling...
-    {
-        light_diffuse *= (1.5f + (6.f * ground_proj_sq));
-    }
-
-    // set up normal maps filtering
-    for (auto norm_map : mWaterNormp)
-    {
-        if (norm_map) norm_map->setFilteringOption(has_normal_mips ? LLTexUnit::TFO_ANISOTROPIC : LLTexUnit::TFO_POINT);
-    }
-
-    LLColor4      specular(sun_up ? psky->getSunlightColor() : psky->getMoonlightColor());
-    F32           phase_time = (F32) LLFrameTimer::getElapsedSeconds() * 0.5f;
     LLGLSLShader *shader     = nullptr;
 
     // two passes, first with standard water shader bound, second with edge water shader bound
     for( int edge = 0 ; edge < 2; edge++ )
->>>>>>> 97a10325
     {
         // select shader
         if (underwater && LLPipeline::sWaterReflections)
@@ -734,8 +676,7 @@
 
             gGL.getTexUnit(diffTex)->bind(face->getTexture());
 
-<<<<<<< HEAD
-            if (edge == (bool) water->getIsEdgePatch())
+            if ((bool)edge == (bool) water->getIsEdgePatch())
             {
                 face->renderIndexed();
 
@@ -755,39 +696,11 @@
         shader->disableTexture(LLShaderMgr::WATER_REFTEX);
         shader->disableTexture(LLShaderMgr::WATER_SCREENDEPTH);
 
-=======
-            if ((bool)edge == (bool) water->getIsEdgePatch())
-            {
-                face->renderIndexed();
-
-                // Note non-void water being drawn, updates required
-                if (!edge)  // SL-16461 remove !LLPipeline::sUseOcclusion check
-                {
-                    sNeedsReflectionUpdate = TRUE;
-                    sNeedsDistortionUpdate = TRUE;
-                }
-            }
-        }
-
-        shader->disableTexture(LLShaderMgr::ENVIRONMENT_MAP, LLTexUnit::TT_CUBE_MAP);
-        shader->disableTexture(LLShaderMgr::WATER_SCREENTEX);
-        shader->disableTexture(LLShaderMgr::BUMP_MAP);
-        shader->disableTexture(LLShaderMgr::DIFFUSE_MAP);
-        shader->disableTexture(LLShaderMgr::WATER_REFTEX);
-        shader->disableTexture(LLShaderMgr::WATER_SCREENDEPTH);
-
->>>>>>> 97a10325
         // clean up
         shader->unbind();
         gGL.getTexUnit(bumpTex)->unbind(LLTexUnit::TT_TEXTURE);
         gGL.getTexUnit(bumpTex2)->unbind(LLTexUnit::TT_TEXTURE);
-<<<<<<< HEAD
-
-        edge = !edge;
-    } while (!edge);
-=======
-    }
->>>>>>> 97a10325
+    }
 
     gGL.getTexUnit(0)->activate();
     gGL.getTexUnit(0)->enable(LLTexUnit::TT_TEXTURE);
