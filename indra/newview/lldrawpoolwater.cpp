--- conflicted
+++ resolved
@@ -58,10 +58,10 @@
 
 LLDrawPoolWater::LLDrawPoolWater() : LLFacePool(POOL_WATER)
 {
-	// <FS:Zi> Render speedup for water parameters
-	gSavedSettings.getControl("RenderWaterMipNormal")->getCommitSignal()->connect(boost::bind(&LLDrawPoolWater::onRenderWaterMipNormalChanged, this));
-	onRenderWaterMipNormalChanged();
-	// </FS:Zi>
+    // <FS:Zi> Render speedup for water parameters
+    gSavedSettings.getControl("RenderWaterMipNormal")->getCommitSignal()->connect(boost::bind(&LLDrawPoolWater::onRenderWaterMipNormalChanged, this));
+    onRenderWaterMipNormalChanged();
+    // </FS:Zi>
 }
 
 LLDrawPoolWater::~LLDrawPoolWater()
@@ -363,17 +363,12 @@
 
 LLColor3 LLDrawPoolWater::getDebugColor() const
 {
-<<<<<<< HEAD
-	return LLColor3(0.f, 1.f, 1.f);
+    return LLColor3(0.f, 1.f, 1.f);
 }
 
 // <FS:Zi> Render speedup for water parameters
 void LLDrawPoolWater::onRenderWaterMipNormalChanged()
 {
-	mRenderWaterMipNormal = (bool)gSavedSettings.getBOOL("RenderWaterMipNormal");
-}
-// </FS:Zi>
-=======
-    return LLColor3(0.f, 1.f, 1.f);
-}
->>>>>>> 38c2a5bd
+    mRenderWaterMipNormal = (bool)gSavedSettings.getBOOL("RenderWaterMipNormal");
+}
+// </FS:Zi>