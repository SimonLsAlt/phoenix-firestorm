/** 
 * @file lldrawpoolwater.cpp
 * @brief LLDrawPoolWater class implementation
 *
 * $LicenseInfo:firstyear=2002&license=viewerlgpl$
 * Second Life Viewer Source Code
 * Copyright (C) 2010, Linden Research, Inc.
 * 
 * This library is free software; you can redistribute it and/or
 * modify it under the terms of the GNU Lesser General Public
 * License as published by the Free Software Foundation;
 * version 2.1 of the License only.
 * 
 * This library is distributed in the hope that it will be useful,
 * but WITHOUT ANY WARRANTY; without even the implied warranty of
 * MERCHANTABILITY or FITNESS FOR A PARTICULAR PURPOSE.  See the GNU
 * Lesser General Public License for more details.
 * 
 * You should have received a copy of the GNU Lesser General Public
 * License along with this library; if not, write to the Free Software
 * Foundation, Inc., 51 Franklin Street, Fifth Floor, Boston, MA  02110-1301  USA
 * 
 * Linden Research, Inc., 945 Battery Street, San Francisco, CA  94111  USA
 * $/LicenseInfo$
 */

#include "llviewerprecompiledheaders.h"
#include "llfeaturemanager.h"
#include "lldrawpoolwater.h"

#include "llviewercontrol.h"
#include "lldir.h"
#include "llerror.h"
#include "m3math.h"
#include "llrender.h"

#include "llagent.h"		// for gAgent for getRegion for getWaterHeight
#include "llcubemap.h"
#include "lldrawable.h"
#include "llface.h"
#include "llsky.h"
#include "llviewertexturelist.h"
#include "llviewerregion.h"
#include "llvosky.h"
#include "llvowater.h"
#include "llworld.h"
#include "pipeline.h"
#include "llviewershadermgr.h"
#include "llenvironment.h"
#include "llsettingssky.h"
#include "llsettingswater.h"

static float sTime;

BOOL deferred_render = FALSE;

BOOL LLDrawPoolWater::sSkipScreenCopy = FALSE;
BOOL LLDrawPoolWater::sNeedsReflectionUpdate = TRUE;
BOOL LLDrawPoolWater::sNeedsDistortionUpdate = TRUE;
F32 LLDrawPoolWater::sWaterFogEnd = 0.f;

LLDrawPoolWater::LLDrawPoolWater() : LLFacePool(POOL_WATER)
{
	// <FS:Zi> Render speedup for water parameters
	gSavedSettings.getControl("RenderWaterMipNormal")->getCommitSignal()->connect(boost::bind(&LLDrawPoolWater::onRenderWaterMipNormalChanged, this));
	onRenderWaterMipNormalChanged();
	// </FS:Zi>
}

LLDrawPoolWater::~LLDrawPoolWater()
{
}

void LLDrawPoolWater::setTransparentTextures(const LLUUID& transparentTextureId, const LLUUID& nextTransparentTextureId)
{
    LLSettingsWater::ptr_t pwater = LLEnvironment::instance().getCurrentWater();
    mWaterImagep[0] = LLViewerTextureManager::getFetchedTexture(!transparentTextureId.isNull() ? transparentTextureId : pwater->GetDefaultTransparentTextureAssetId());
    mWaterImagep[1] = LLViewerTextureManager::getFetchedTexture(!nextTransparentTextureId.isNull() ? nextTransparentTextureId : (!transparentTextureId.isNull() ? transparentTextureId : pwater->GetDefaultTransparentTextureAssetId()));
    mWaterImagep[0]->addTextureStats(1024.f*1024.f);
    mWaterImagep[1]->addTextureStats(1024.f*1024.f);
}

void LLDrawPoolWater::setOpaqueTexture(const LLUUID& opaqueTextureId)
{
    LLSettingsWater::ptr_t pwater = LLEnvironment::instance().getCurrentWater();
    mOpaqueWaterImagep = LLViewerTextureManager::getFetchedTexture(opaqueTextureId);
    mOpaqueWaterImagep->addTextureStats(1024.f*1024.f);
}

void LLDrawPoolWater::setNormalMaps(const LLUUID& normalMapId, const LLUUID& nextNormalMapId)
{
    LLSettingsWater::ptr_t pwater = LLEnvironment::instance().getCurrentWater();
    mWaterNormp[0] = LLViewerTextureManager::getFetchedTexture(!normalMapId.isNull() ? normalMapId : pwater->GetDefaultWaterNormalAssetId());
    mWaterNormp[1] = LLViewerTextureManager::getFetchedTexture(!nextNormalMapId.isNull() ? nextNormalMapId : (!normalMapId.isNull() ? normalMapId : pwater->GetDefaultWaterNormalAssetId()));
    mWaterNormp[0]->addTextureStats(1024.f*1024.f);
    mWaterNormp[1]->addTextureStats(1024.f*1024.f);
}

//static
void LLDrawPoolWater::restoreGL()
{
	/*LLSettingsWater::ptr_t pwater = LLEnvironment::instance().getCurrentWater();
    if (pwater)
    {
        setTransparentTextures(pwater->getTransparentTextureID(), pwater->getNextTransparentTextureID());
        setOpaqueTexture(pwater->GetDefaultOpaqueTextureAssetId());
        setNormalMaps(pwater->getNormalMapID(), pwater->getNextNormalMapID());
    }*/
}

void LLDrawPoolWater::prerender()
{
	mShaderLevel = (gGLManager.mHasCubeMap && LLCubeMap::sUseCubeMaps) ? LLViewerShaderMgr::instance()->getShaderLevel(LLViewerShaderMgr::SHADER_WATER) : 0;
}

S32 LLDrawPoolWater::getNumPasses()
{
	if (LLViewerCamera::getInstance()->getOrigin().mV[2] < 1024.f)
	{
		return 1;
	}

	return 0;
}

void LLDrawPoolWater::beginPostDeferredPass(S32 pass)
{
	beginRenderPass(pass);
	deferred_render = TRUE;
}

void LLDrawPoolWater::endPostDeferredPass(S32 pass)
{
	endRenderPass(pass);
	deferred_render = FALSE;
}

//===============================
//DEFERRED IMPLEMENTATION
//===============================
void LLDrawPoolWater::renderDeferred(S32 pass)
{
	LL_RECORD_BLOCK_TIME(FTM_RENDER_WATER);
	deferred_render = TRUE;
	shade();
	deferred_render = FALSE;
}

//=========================================

void LLDrawPoolWater::render(S32 pass)
{
	LL_RECORD_BLOCK_TIME(FTM_RENDER_WATER);
	if (mDrawFace.empty() || LLDrawable::getCurrentFrame() <= 1)
	{
		return;
	}

	//do a quick 'n dirty depth sort
	for (std::vector<LLFace*>::iterator iter = mDrawFace.begin();
			 iter != mDrawFace.end(); iter++)
	{
		LLFace* facep = *iter;
		facep->mDistance = -facep->mCenterLocal.mV[2];
	}

	std::sort(mDrawFace.begin(), mDrawFace.end(), LLFace::CompareDistanceGreater());

	// See if we are rendering water as opaque or not
	if (!LLPipeline::sRenderTransparentWater)
	{
		// render water for low end hardware
		renderOpaqueLegacyWater();
		return;
	}

	LLGLEnable blend(GL_BLEND);

	if ((mShaderLevel > 0) && !sSkipScreenCopy)
	{
		shade();
		return;
	}

	LLVOSky *voskyp = gSky.mVOSkyp;

	stop_glerror();

	if (!gGLManager.mHasMultitexture)
	{
		// Ack!  No multitexture!  Bail!
		return;
	}

	LLFace* refl_face = voskyp->getReflFace();

	gPipeline.disableLights();
	
	LLGLDepthTest gls_depth(GL_TRUE, GL_FALSE);

	LLGLDisable cullFace(GL_CULL_FACE);
	
	// Set up second pass first
	gGL.getTexUnit(1)->activate();
	gGL.getTexUnit(1)->enable(LLTexUnit::TT_TEXTURE);
	gGL.getTexUnit(1)->bind(mWaterImagep[0]) ;

    gGL.getTexUnit(2)->activate();
	gGL.getTexUnit(2)->enable(LLTexUnit::TT_TEXTURE);
	gGL.getTexUnit(2)->bind(mWaterImagep[1]) ;

	// <FS:Ansariel> Factor out instance() calls
	LLViewerCamera& camera = LLViewerCamera::instance();

	LLVector3 camera_up = camera.getUpAxis(); // <FS:Ansariel> Factor out instance() calls
	F32 up_dot = camera_up * LLVector3::z_axis;

	LLColor4 water_color;
	if (camera.cameraUnderWater()) // <FS:Ansariel> Factor out instance() calls
	{
		water_color.setVec(1.f, 1.f, 1.f, 0.4f);
	}
	else
	{
		water_color.setVec(1.f, 1.f, 1.f, 0.5f*(1.f + up_dot));
	}

	gGL.diffuseColor4fv(water_color.mV);

	// Automatically generate texture coords for detail map
	glEnable(GL_TEXTURE_GEN_S); //texture unit 1
	glEnable(GL_TEXTURE_GEN_T); //texture unit 1
	glTexGeni(GL_S, GL_TEXTURE_GEN_MODE, GL_OBJECT_LINEAR);
	glTexGeni(GL_T, GL_TEXTURE_GEN_MODE, GL_OBJECT_LINEAR);

	// Slowly move over time.
	F32 offset = fmod(gFrameTimeSeconds*2.f, 100.f);
	F32 tp0[4] = {16.f/256.f, 0.0f, 0.0f, offset*0.01f};
	F32 tp1[4] = {0.0f, 16.f/256.f, 0.0f, offset*0.01f};
	glTexGenfv(GL_S, GL_OBJECT_PLANE, tp0);
	glTexGenfv(GL_T, GL_OBJECT_PLANE, tp1);

	gGL.getTexUnit(1)->setTextureColorBlend(LLTexUnit::TBO_MULT, LLTexUnit::TBS_TEX_COLOR, LLTexUnit::TBS_PREV_COLOR);
	gGL.getTexUnit(1)->setTextureAlphaBlend(LLTexUnit::TBO_REPLACE, LLTexUnit::TBS_PREV_ALPHA);

	gGL.getTexUnit(0)->activate();
	
	glClearStencil(1);
	glClear(GL_STENCIL_BUFFER_BIT);
	LLGLEnable gls_stencil(GL_STENCIL_TEST);
	glStencilOp(GL_KEEP, GL_REPLACE, GL_KEEP);
	glStencilFunc(GL_ALWAYS, 0, 0xFFFFFFFF);

	for (std::vector<LLFace*>::iterator iter = mDrawFace.begin();
		 iter != mDrawFace.end(); iter++)
	{
		LLFace *face = *iter;
		if (voskyp->isReflFace(face))
		{
			continue;
		}
		gGL.getTexUnit(0)->bind(face->getTexture());
		face->renderIndexed();
	}

	// Now, disable texture coord generation on texture state 1
	gGL.getTexUnit(1)->activate();
	gGL.getTexUnit(1)->unbind(LLTexUnit::TT_TEXTURE);
	gGL.getTexUnit(1)->disable();

    glDisable(GL_TEXTURE_GEN_S); //texture unit 1
	glDisable(GL_TEXTURE_GEN_T); //texture unit 1

    gGL.getTexUnit(2)->activate();
	gGL.getTexUnit(2)->unbind(LLTexUnit::TT_TEXTURE);
	gGL.getTexUnit(2)->disable();

	glDisable(GL_TEXTURE_GEN_S); //texture unit 1
	glDisable(GL_TEXTURE_GEN_T); //texture unit 1

	// Disable texture coordinate and color arrays
	gGL.getTexUnit(0)->activate();
	gGL.getTexUnit(0)->unbind(LLTexUnit::TT_TEXTURE);

	stop_glerror();
	
	if (gSky.mVOSkyp->getCubeMap())
	{
		gSky.mVOSkyp->getCubeMap()->enable(0);
		gSky.mVOSkyp->getCubeMap()->bind();

		gGL.matrixMode(LLRender::MM_TEXTURE);
		gGL.loadIdentity();
		LLMatrix4 camera_mat = camera.getModelview(); // <FS:Ansariel> Factor out instance() calls
		LLMatrix4 camera_rot(camera_mat.getMat3());
		camera_rot.invert();

		gGL.loadMatrix((F32 *)camera_rot.mMatrix);

		gGL.matrixMode(LLRender::MM_MODELVIEW);
		LLOverrideFaceColor overrid(this, 1.f, 1.f, 1.f,  0.5f*up_dot);

		gGL.getTexUnit(0)->setTextureBlendType(LLTexUnit::TB_MULT);

		for (std::vector<LLFace*>::iterator iter = mDrawFace.begin();
			 iter != mDrawFace.end(); iter++)
		{
			LLFace *face = *iter;
			if (voskyp->isReflFace(face))
			{
				//refl_face = face;
				continue;
			}

			if (face->getGeomCount() > 0)
			{					
				face->renderIndexed();
			}
		}

		gGL.getTexUnit(0)->setTextureBlendType(LLTexUnit::TB_MULT);

		gSky.mVOSkyp->getCubeMap()->disable();
		
		gGL.getTexUnit(0)->unbind(LLTexUnit::TT_TEXTURE);
		gGL.getTexUnit(0)->enable(LLTexUnit::TT_TEXTURE);
		gGL.matrixMode(LLRender::MM_TEXTURE);
		gGL.loadIdentity();
		gGL.matrixMode(LLRender::MM_MODELVIEW);
		
	}

	glStencilOp(GL_KEEP, GL_KEEP, GL_KEEP);

    if (refl_face)
	{
		glStencilFunc(GL_NOTEQUAL, 0, 0xFFFFFFFF);
		renderReflection(refl_face);
	}

	gGL.getTexUnit(0)->setTextureBlendType(LLTexUnit::TB_MULT);
}

// for low end hardware
void LLDrawPoolWater::renderOpaqueLegacyWater()
{
    LL_PROFILE_ZONE_SCOPED;
    LLVOSky *voskyp = gSky.mVOSkyp;

	LLGLSLShader* shader = NULL;
	if (LLGLSLShader::sNoFixedFunction)
	{
		if (LLPipeline::sUnderWaterRender)
		{
			shader = &gObjectSimpleNonIndexedTexGenWaterProgram;
		}
		else
		{
			shader = &gObjectSimpleNonIndexedTexGenProgram;
		}

		shader->bind();
	}

	stop_glerror();

	// Depth sorting and write to depth buffer
	// since this is opaque, we should see nothing
	// behind the water.  No blending because
	// of no transparency.  And no face culling so
	// that the underside of the water is also opaque.
	LLGLDepthTest gls_depth(GL_TRUE, GL_TRUE);
	LLGLDisable no_cull(GL_CULL_FACE);
	LLGLDisable no_blend(GL_BLEND);

	gPipeline.disableLights();

	// Activate the texture binding and bind one
	// texture since all images will have the same texture
	gGL.getTexUnit(0)->activate();
	gGL.getTexUnit(0)->enable(LLTexUnit::TT_TEXTURE);
	gGL.getTexUnit(0)->bind(mOpaqueWaterImagep);

	// Automatically generate texture coords for water texture
	if (!shader)
	{
		glEnable(GL_TEXTURE_GEN_S); //texture unit 0
		glEnable(GL_TEXTURE_GEN_T); //texture unit 0
		glTexGenf(GL_S, GL_TEXTURE_GEN_MODE, GL_OBJECT_LINEAR);
		glTexGenf(GL_T, GL_TEXTURE_GEN_MODE, GL_OBJECT_LINEAR);
	}

	// Use the fact that we know all water faces are the same size
	// to save some computation

	// Slowly move texture coordinates over time so the watter appears
	// to be moving.
	F32 movement_period_secs = 50.f;

	F32 offset = fmod(gFrameTimeSeconds, movement_period_secs);

	if (movement_period_secs != 0)
	{
	 	offset /= movement_period_secs;
	}
	else
	{
		offset = 0;
	}

	F32 tp0[4] = { 16.f / 256.f, 0.0f, 0.0f, offset };
	F32 tp1[4] = { 0.0f, 16.f / 256.f, 0.0f, offset };

	if (!shader)
	{
		glTexGenfv(GL_S, GL_OBJECT_PLANE, tp0);
		glTexGenfv(GL_T, GL_OBJECT_PLANE, tp1);
	}
	else
	{
		shader->uniform4fv(LLShaderMgr::OBJECT_PLANE_S, 1, tp0);
		shader->uniform4fv(LLShaderMgr::OBJECT_PLANE_T, 1, tp1);
	}

	gGL.diffuseColor3f(1.f, 1.f, 1.f);

	for (std::vector<LLFace*>::iterator iter = mDrawFace.begin();
		 iter != mDrawFace.end(); iter++)
	{
		LLFace *face = *iter;
		if (voskyp->isReflFace(face))
		{
			continue;
		}

		face->renderIndexed();
	}

	stop_glerror();

	if (!shader)
	{
		// Reset the settings back to expected values
		glDisable(GL_TEXTURE_GEN_S); //texture unit 0
		glDisable(GL_TEXTURE_GEN_T); //texture unit 0
	}

	gGL.getTexUnit(0)->unbind(LLTexUnit::TT_TEXTURE);
	gGL.getTexUnit(0)->setTextureBlendType(LLTexUnit::TB_MULT);
}


void LLDrawPoolWater::renderReflection(LLFace* face)
{
    LL_PROFILE_ZONE_SCOPED;
	LLVOSky *voskyp = gSky.mVOSkyp;

	if (!voskyp)
	{
		return;
	}

	if (!face->getGeomCount())
	{
		return;
	}
	
	S8 dr = voskyp->getDrawRefl();
	if (dr < 0)
	{
		return;
	}

	LLGLSNoFog noFog;

	gGL.getTexUnit(0)->bind((dr == 0) ? voskyp->getSunTex() : voskyp->getMoonTex());

	LLOverrideFaceColor override(this, LLColor4(face->getFaceColor().mV));
	face->renderIndexed();
}

void LLDrawPoolWater::shade2(bool edge, LLGLSLShader* shader, const LLColor3& light_diffuse, const LLVector3& light_dir, F32 light_exp)
{
<<<<<<< HEAD
    // <FS:Ansariel> Factor out instance() calls
    LLEnvironment& environment = LLEnvironment::instance();
    LLViewerCamera& camera = LLViewerCamera::instance();

    F32  water_height  = environment.getWaterHeight(); // <FS:Ansariel> Factor out instance() calls
=======
    LL_PROFILE_ZONE_SCOPED;
    F32  water_height  = LLEnvironment::instance().getWaterHeight(); 
>>>>>>> 28cefb3a
    F32  camera_height = LLViewerCamera::getInstance()->getOrigin().mV[2];
    F32  eyedepth      = camera_height - water_height;
    bool underwater    = eyedepth <= 0.0f;

    //LLEnvironment& environment = LLEnvironment::instance(); // <FS:Ansariel> Factor out instance() calls
    LLSettingsWater::ptr_t pwater = environment.getCurrentWater();
    LLSettingsSky::ptr_t   psky   = environment.getCurrentSky();

    shader->bind();

// bind textures for water rendering
	if (deferred_render)
	{
        if (shader->getUniformLocation(LLShaderMgr::DEFERRED_NORM_MATRIX) >= 0)
	    {
		    glh::matrix4f norm_mat = get_current_modelview().inverse().transpose();
		    shader->uniformMatrix4fv(LLShaderMgr::DEFERRED_NORM_MATRIX, 1, FALSE, norm_mat.m);
	    }
	}

    LLColor4 specular(psky->getIsSunUp() ? psky->getSunlightColor() : psky->getMoonlightColor());
    shader->uniform4fv(LLShaderMgr::SPECULAR_COLOR, 1, specular.mV);

	sTime = (F32)LLFrameTimer::getElapsedSeconds() * 0.5f;
	
	S32 reftex = shader->enableTexture(LLShaderMgr::WATER_REFTEX);
		
	if (reftex > -1)
	{
		gGL.getTexUnit(reftex)->activate();
		gGL.getTexUnit(reftex)->bind(&gPipeline.mWaterRef);
		gGL.getTexUnit(0)->activate();
	}	

	//bind normal map
	S32 bumpTex  = shader->enableTexture(LLViewerShaderMgr::BUMP_MAP);
    S32 bumpTex2 = shader->enableTexture(LLViewerShaderMgr::BUMP_MAP2);

    LLViewerTexture* tex_a = mWaterNormp[0];
    LLViewerTexture* tex_b = mWaterNormp[1];

    // <FS:Ansariel> Factor out instance() calls
    //F32 blend_factor = LLEnvironment::instance().getCurrentWater()->getBlendFactor();
    F32 blend_factor = pwater->getBlendFactor();
	
    gGL.getTexUnit(bumpTex)->unbind(LLTexUnit::TT_TEXTURE);
    gGL.getTexUnit(bumpTex2)->unbind(LLTexUnit::TT_TEXTURE);

    if (tex_a && (!tex_b || (tex_a == tex_b)))
    {
		gGL.getTexUnit(bumpTex)->bind(tex_a);
        blend_factor = 0; // only one tex provided, no blending
    }
    else if (tex_b && !tex_a)
    {
        gGL.getTexUnit(bumpTex)->bind(tex_b);
        blend_factor = 0; // only one tex provided, no blending
    }
    else if (tex_b != tex_a)
    {
        gGL.getTexUnit(bumpTex)->bind(tex_a);
        gGL.getTexUnit(bumpTex2)->bind(tex_b);
    }
	
    // bind reflection texture from RenderTarget
	S32 screentex = shader->enableTexture(LLShaderMgr::WATER_SCREENTEX);
	F32 screenRes[] = 
	{
		1.f/gGLViewport[2],
		1.f/gGLViewport[3]
	};
		
	S32 diffTex = shader->enableTexture(LLShaderMgr::DIFFUSE_MAP);
	stop_glerror();

// set uniforms for water rendering
    shader->uniform2fv(LLShaderMgr::DEFERRED_SCREEN_RES, 1, screenRes);
    shader->uniform1f(LLShaderMgr::BLEND_FACTOR, blend_factor);

    LLColor4 fog_color(pwater->getWaterFogColor(), 0.0f);
    F32      fog_density = pwater->getModifiedWaterFogDensity(underwater);

    if (screentex > -1)
	{
		shader->uniform1f(LLShaderMgr::WATER_FOGDENSITY, fog_density);
		gGL.getTexUnit(screentex)->bind(&gPipeline.mWaterDis);
	}
    
    if (mShaderLevel == 1)
    {
        //F32 fog_density_slider_value = param_mgr->mDensitySliderValue;
		//sWaterFogColor.mV[3] = fog_density_slider_value;
        fog_color.mV[VW] = log(fog_density) / log(2);
	}

    shader->uniform4fv(LLShaderMgr::WATER_FOGCOLOR, 1, fog_color.mV);

	//shader->uniformMatrix4fv("inverse_ref", 1, GL_FALSE, (GLfloat*) gGLObliqueProjectionInverse.mMatrix);
	shader->uniform1f(LLShaderMgr::WATER_WATERHEIGHT, eyedepth);
	shader->uniform1f(LLShaderMgr::WATER_TIME, sTime);
	shader->uniform3fv(LLShaderMgr::WATER_EYEVEC, 1, camera.getOrigin().mV); // <FS:Ansariel> Factor out instance() calls
	shader->uniform3fv(LLShaderMgr::WATER_SPECULAR, 1, light_diffuse.mV);
	shader->uniform1f(LLShaderMgr::WATER_SPECULAR_EXP, light_exp);
    if (environment.isCloudScrollPaused()) // <FS:Ansariel> Factor out instance() calls
    {
        static const std::array<F32, 2> zerowave{ {0.0f, 0.0f} };
        
        shader->uniform2fv(LLShaderMgr::WATER_WAVE_DIR1, 1, zerowave.data());
        shader->uniform2fv(LLShaderMgr::WATER_WAVE_DIR2, 1, zerowave.data());
    }
    else
    {
        shader->uniform2fv(LLShaderMgr::WATER_WAVE_DIR1, 1, pwater->getWave1Dir().mV);
        shader->uniform2fv(LLShaderMgr::WATER_WAVE_DIR2, 1, pwater->getWave2Dir().mV);
    }
	shader->uniform3fv(LLShaderMgr::WATER_LIGHT_DIR, 1, light_dir.mV);

	shader->uniform3fv(LLShaderMgr::WATER_NORM_SCALE, 1, pwater->getNormalScale().mV);
	shader->uniform1f(LLShaderMgr::WATER_FRESNEL_SCALE, pwater->getFresnelScale());
	shader->uniform1f(LLShaderMgr::WATER_FRESNEL_OFFSET, pwater->getFresnelOffset());
    shader->uniform1f(LLShaderMgr::WATER_BLUR_MULTIPLIER, pwater->getBlurMultiplier());

	F32 sunAngle = llmax(0.f, light_dir.mV[1]);
	F32 scaledAngle = 1.f - sunAngle;

    shader->uniform1i(LLShaderMgr::SUN_UP_FACTOR, environment.getIsSunUp() ? 1 : 0);
	shader->uniform1f(LLShaderMgr::WATER_SUN_ANGLE, sunAngle);
	shader->uniform1f(LLShaderMgr::WATER_SCALED_ANGLE, scaledAngle);
	shader->uniform1f(LLShaderMgr::WATER_SUN_ANGLE2, 0.1f + 0.2f*sunAngle);
    shader->uniform1i(LLShaderMgr::WATER_EDGE_FACTOR, edge ? 1 : 0);

    LLVector4 rotated_light_direction = environment.getRotatedLightNorm(); // <FS:Ansariel> Factor out instance() calls
    shader->uniform4fv(LLViewerShaderMgr::LIGHTNORM, 1, rotated_light_direction.mV);
    shader->uniform3fv(LLShaderMgr::WL_CAMPOSLOCAL, 1, camera.getOrigin().mV); // <FS:Ansariel> Factor out instance() calls

	if (camera.cameraUnderWater()) // <FS:Ansariel> Factor out instance() calls
	{
		shader->uniform1f(LLShaderMgr::WATER_REFSCALE, pwater->getScaleBelow());
	}
	else
	{
		shader->uniform1f(LLShaderMgr::WATER_REFSCALE, pwater->getScaleAbove());
	}

	{		
		LLGLDisable cullface(GL_CULL_FACE);

        if (edge)
        {
            for (std::vector<LLFace*>::iterator iter = mDrawFace.begin(); iter != mDrawFace.end(); iter++)
		    {
			    LLFace *face = *iter;
                if (face)
                {
                    LLVOWater* water = (LLVOWater*) face->getViewerObject();
			        gGL.getTexUnit(diffTex)->bind(face->getTexture());

                    if (water)
                    {
                        bool edge_patch = water->getIsEdgePatch();
                        if (edge_patch)
                        {
                            //sNeedsReflectionUpdate = TRUE;
                            face->renderIndexed();
                        }
                    }
                }
		    }
        }
        else
        {
            for (std::vector<LLFace*>::iterator iter = mDrawFace.begin(); iter != mDrawFace.end(); iter++)
		    {
			    LLFace *face = *iter;
                if (face)
                {
                    LLVOWater* water = (LLVOWater*) face->getViewerObject();
			        gGL.getTexUnit(diffTex)->bind(face->getTexture());

                    if (water)
                    {
                        bool edge_patch = water->getIsEdgePatch();
                        if (!edge_patch)
                        {
                            sNeedsReflectionUpdate = TRUE;
                            sNeedsDistortionUpdate = TRUE;
                            face->renderIndexed();
                        }
                    }
                }
		    }
        }
    }

    gGL.getTexUnit(bumpTex)->unbind(LLTexUnit::TT_TEXTURE);
    gGL.getTexUnit(bumpTex2)->unbind(LLTexUnit::TT_TEXTURE);

	shader->disableTexture(LLShaderMgr::ENVIRONMENT_MAP, LLTexUnit::TT_CUBE_MAP);
	shader->disableTexture(LLShaderMgr::WATER_SCREENTEX);	
	shader->disableTexture(LLShaderMgr::BUMP_MAP);
	shader->disableTexture(LLShaderMgr::DIFFUSE_MAP);
	shader->disableTexture(LLShaderMgr::WATER_REFTEX);
	shader->disableTexture(LLShaderMgr::WATER_SCREENDEPTH);

	shader->unbind();
}

void LLDrawPoolWater::shade()
{
    LL_PROFILE_ZONE_SCOPED;
    if (!deferred_render)
	{
		gGL.setColorMask(true, true);
	}

	LLVOSky *voskyp = gSky.mVOSkyp;

	if(voskyp == NULL) 
	{
		return;
	}

	LLGLDisable blend(GL_BLEND);

	LLColor3 light_diffuse(0,0,0);
	F32 light_exp = 0.0f;
	LLVector3 light_dir;

    LLEnvironment& environment = LLEnvironment::instance();
    LLSettingsWater::ptr_t pwater = environment.getCurrentWater();
    LLSettingsSky::ptr_t   psky   = environment.getCurrentSky();

    light_dir = environment.getLightDirection();
    light_dir.normalize();

    bool sun_up  = environment.getIsSunUp();
    bool moon_up = environment.getIsMoonUp();

    if (sun_up)
    {
        light_diffuse += voskyp->getSun().getColorCached();
    }
    // moonlight is several orders of magnitude less bright than sunlight,
    // so only use this color when the moon alone is showing
    else if (moon_up)
    {        
        light_diffuse += psky->getMoonDiffuse(); 
    }

    light_exp = light_dir * LLVector3(light_dir.mV[0], light_dir.mV[1], 0.f);

    light_diffuse.normalize();
    light_diffuse *= (light_exp + 0.25f);

	light_exp *= light_exp;
	light_exp *= light_exp;
	light_exp *= light_exp;
	light_exp *= light_exp;
	light_exp *= 256.f;
	light_exp = light_exp > 32.f ? light_exp : 32.f;

    light_diffuse *= 6.f;

	LLGLSLShader* shader = nullptr;
    LLGLSLShader* edge_shader = nullptr;

	F32 eyedepth = LLViewerCamera::getInstance()->getOrigin().mV[2] - environment.getWaterHeight(); // <FS:Ansariel> Factor out instance() calls
	
	if (eyedepth < 0.f && LLPipeline::sWaterReflections)
	{
	    if (deferred_render)
	    {
            shader = &gDeferredUnderWaterProgram;
	    }
		else
        {
	        shader = &gUnderWaterProgram;
        }
	}
	else if (deferred_render)
	{
		shader = &gDeferredWaterProgram;
        edge_shader = nullptr;
	}
	else
	{
		shader = &gWaterProgram;
        edge_shader = &gWaterEdgeProgram;
	}

    if (mWaterNormp[0])
    {
		// <FS:Zi> Render speedup for water parameters
	    //if (gSavedSettings.getBOOL("RenderWaterMipNormal"))
		if (mRenderWaterMipNormal)
		// <FS:Zi>
	    {
		    mWaterNormp[0]->setFilteringOption(LLTexUnit::TFO_ANISOTROPIC);
	    }
	    else 
	    {
		    mWaterNormp[0]->setFilteringOption(LLTexUnit::TFO_POINT);
	    }
	}

    if (mWaterNormp[1])
    {
		// <FS:Zi> Render speedup for water parameters
	    //if (gSavedSettings.getBOOL("RenderWaterMipNormal"))
		if (mRenderWaterMipNormal)
		// <FS:Zi>
	    {
            mWaterNormp[1]->setFilteringOption(LLTexUnit::TFO_ANISOTROPIC);
	    }
	    else 
	    {
            mWaterNormp[1]->setFilteringOption(LLTexUnit::TFO_POINT);
	    }
	}

    shade2(false, shader, light_diffuse, light_dir, light_exp);
    shade2(true, edge_shader ? edge_shader : shader, light_diffuse, light_dir, light_exp);

	gGL.getTexUnit(0)->activate();
	gGL.getTexUnit(0)->enable(LLTexUnit::TT_TEXTURE);
	if (!deferred_render)
	{
		gGL.setColorMask(true, false);
	}

}

LLViewerTexture *LLDrawPoolWater::getDebugTexture()
{
	return LLViewerFetchedTexture::sSmokeImagep;
}

LLColor3 LLDrawPoolWater::getDebugColor() const
{
	return LLColor3(0.f, 1.f, 1.f);
}

// <FS:Zi> Render speedup for water parameters
void LLDrawPoolWater::onRenderWaterMipNormalChanged()
{
	mRenderWaterMipNormal = (bool)gSavedSettings.getBOOL("RenderWaterMipNormal");
}
// </FS:Zi><|MERGE_RESOLUTION|>--- conflicted
+++ resolved
@@ -481,16 +481,12 @@
 
 void LLDrawPoolWater::shade2(bool edge, LLGLSLShader* shader, const LLColor3& light_diffuse, const LLVector3& light_dir, F32 light_exp)
 {
-<<<<<<< HEAD
+    LL_PROFILE_ZONE_SCOPED;
     // <FS:Ansariel> Factor out instance() calls
     LLEnvironment& environment = LLEnvironment::instance();
     LLViewerCamera& camera = LLViewerCamera::instance();
 
     F32  water_height  = environment.getWaterHeight(); // <FS:Ansariel> Factor out instance() calls
-=======
-    LL_PROFILE_ZONE_SCOPED;
-    F32  water_height  = LLEnvironment::instance().getWaterHeight(); 
->>>>>>> 28cefb3a
     F32  camera_height = LLViewerCamera::getInstance()->getOrigin().mV[2];
     F32  eyedepth      = camera_height - water_height;
     bool underwater    = eyedepth <= 0.0f;
