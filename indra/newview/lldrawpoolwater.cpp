/** 
 * @file lldrawpoolwater.cpp
 * @brief LLDrawPoolWater class implementation
 *
 * $LicenseInfo:firstyear=2002&license=viewerlgpl$
 * Second Life Viewer Source Code
 * Copyright (C) 2010, Linden Research, Inc.
 * 
 * This library is free software; you can redistribute it and/or
 * modify it under the terms of the GNU Lesser General Public
 * License as published by the Free Software Foundation;
 * version 2.1 of the License only.
 * 
 * This library is distributed in the hope that it will be useful,
 * but WITHOUT ANY WARRANTY; without even the implied warranty of
 * MERCHANTABILITY or FITNESS FOR A PARTICULAR PURPOSE.  See the GNU
 * Lesser General Public License for more details.
 * 
 * You should have received a copy of the GNU Lesser General Public
 * License along with this library; if not, write to the Free Software
 * Foundation, Inc., 51 Franklin Street, Fifth Floor, Boston, MA  02110-1301  USA
 * 
 * Linden Research, Inc., 945 Battery Street, San Francisco, CA  94111  USA
 * $/LicenseInfo$
 */

#include "llviewerprecompiledheaders.h"
#include "llfeaturemanager.h"
#include "lldrawpoolwater.h"

#include "llviewercontrol.h"
#include "lldir.h"
#include "llerror.h"
#include "m3math.h"
#include "llrender.h"

#include "llagent.h"		// for gAgent for getRegion for getWaterHeight
#include "llcubemap.h"
#include "lldrawable.h"
#include "llface.h"
#include "llsky.h"
#include "llviewertexturelist.h"
#include "llviewerregion.h"
#include "llvosky.h"
#include "llvowater.h"
#include "llworld.h"
#include "pipeline.h"
#include "llviewershadermgr.h"
#include "llenvironment.h"
#include "llsettingssky.h"
#include "llsettingswater.h"

static float sTime;

BOOL deferred_render = FALSE;

BOOL LLDrawPoolWater::sSkipScreenCopy = FALSE;
BOOL LLDrawPoolWater::sNeedsReflectionUpdate = TRUE;
BOOL LLDrawPoolWater::sNeedsDistortionUpdate = TRUE;
F32 LLDrawPoolWater::sWaterFogEnd = 0.f;

LLDrawPoolWater::LLDrawPoolWater() : LLFacePool(POOL_WATER)
{
<<<<<<< HEAD
	// <FS:Zi> Render speedup for water parameters
	gSavedSettings.getControl("RenderTransparentWater")->getCommitSignal()->connect(boost::bind(&LLDrawPoolWater::onRenderTransparentWaterChanged, this));
	onRenderTransparentWaterChanged();

	gSavedSettings.getControl("RenderWaterMipNormal")->getCommitSignal()->connect(boost::bind(&LLDrawPoolWater::onRenderWaterMipNormalChanged, this));
	onRenderWaterMipNormalChanged();
	// </FS:Zi>
=======
>>>>>>> fa6e4137
}

LLDrawPoolWater::~LLDrawPoolWater()
{
}

void LLDrawPoolWater::setTransparentTextures(const LLUUID& transparentTextureId, const LLUUID& nextTransparentTextureId)
{
    LLSettingsWater::ptr_t pwater = LLEnvironment::instance().getCurrentWater();
    mWaterImagep[0] = LLViewerTextureManager::getFetchedTexture(!transparentTextureId.isNull() ? transparentTextureId : pwater->GetDefaultTransparentTextureAssetId());
    mWaterImagep[1] = LLViewerTextureManager::getFetchedTexture(!nextTransparentTextureId.isNull() ? nextTransparentTextureId : (!transparentTextureId.isNull() ? transparentTextureId : pwater->GetDefaultTransparentTextureAssetId()));
    mWaterImagep[0]->addTextureStats(1024.f*1024.f);
    mWaterImagep[1]->addTextureStats(1024.f*1024.f);
}
<<<<<<< HEAD

void LLDrawPoolWater::setOpaqueTexture(const LLUUID& opaqueTextureId)
{
    LLSettingsWater::ptr_t pwater = LLEnvironment::instance().getCurrentWater();
    mOpaqueWaterImagep = LLViewerTextureManager::getFetchedTexture(opaqueTextureId);
    mOpaqueWaterImagep->addTextureStats(1024.f*1024.f);

=======

void LLDrawPoolWater::setOpaqueTexture(const LLUUID& opaqueTextureId)
{
    LLSettingsWater::ptr_t pwater = LLEnvironment::instance().getCurrentWater();
    mOpaqueWaterImagep = LLViewerTextureManager::getFetchedTexture(opaqueTextureId);
    mOpaqueWaterImagep->addTextureStats(1024.f*1024.f);
>>>>>>> fa6e4137
}

void LLDrawPoolWater::setNormalMaps(const LLUUID& normalMapId, const LLUUID& nextNormalMapId)
{
    LLSettingsWater::ptr_t pwater = LLEnvironment::instance().getCurrentWater();
    mWaterNormp[0] = LLViewerTextureManager::getFetchedTexture(!normalMapId.isNull() ? normalMapId : pwater->GetDefaultWaterNormalAssetId());
    mWaterNormp[1] = LLViewerTextureManager::getFetchedTexture(!nextNormalMapId.isNull() ? nextNormalMapId : (!normalMapId.isNull() ? normalMapId : pwater->GetDefaultWaterNormalAssetId()));
    mWaterNormp[0]->addTextureStats(1024.f*1024.f);
    mWaterNormp[1]->addTextureStats(1024.f*1024.f);
}

//static
void LLDrawPoolWater::restoreGL()
{
	/*LLSettingsWater::ptr_t pwater = LLEnvironment::instance().getCurrentWater();
    if (pwater)
    {
        setTransparentTextures(pwater->getTransparentTextureID(), pwater->getNextTransparentTextureID());
        setOpaqueTexture(pwater->GetDefaultOpaqueTextureAssetId());
        setNormalMaps(pwater->getNormalMapID(), pwater->getNextNormalMapID());
    }*/
}

LLDrawPool *LLDrawPoolWater::instancePool()
{
	LL_ERRS() << "Should never be calling instancePool on a water pool!" << LL_ENDL;
	return NULL;
}


void LLDrawPoolWater::prerender()
{
	mShaderLevel = (gGLManager.mHasCubeMap && LLCubeMap::sUseCubeMaps) ? LLViewerShaderMgr::instance()->getShaderLevel(LLViewerShaderMgr::SHADER_WATER) : 0;
}

S32 LLDrawPoolWater::getNumPasses()
{
	if (LLViewerCamera::getInstance()->getOrigin().mV[2] < 1024.f)
	{
		return 1;
	}

	return 0;
}

void LLDrawPoolWater::beginPostDeferredPass(S32 pass)
{
	beginRenderPass(pass);
	deferred_render = TRUE;
}

void LLDrawPoolWater::endPostDeferredPass(S32 pass)
{
	endRenderPass(pass);
	deferred_render = FALSE;
}

//===============================
//DEFERRED IMPLEMENTATION
//===============================
void LLDrawPoolWater::renderDeferred(S32 pass)
{
	LL_RECORD_BLOCK_TIME(FTM_RENDER_WATER);
	deferred_render = TRUE;
	shade();
	deferred_render = FALSE;
}

//=========================================

void LLDrawPoolWater::render(S32 pass)
{
	LL_RECORD_BLOCK_TIME(FTM_RENDER_WATER);
	if (mDrawFace.empty() || LLDrawable::getCurrentFrame() <= 1)
	{
		return;
	}

	//do a quick 'n dirty depth sort
	for (std::vector<LLFace*>::iterator iter = mDrawFace.begin();
			 iter != mDrawFace.end(); iter++)
	{
		LLFace* facep = *iter;
		facep->mDistance = -facep->mCenterLocal.mV[2];
	}

	std::sort(mDrawFace.begin(), mDrawFace.end(), LLFace::CompareDistanceGreater());

	// See if we are rendering water as opaque or not
	// <FS:Zi> Render speedup for water parameters
	// if (!gSavedSettings.getBOOL("RenderTransparentWater"))
	if (!mRenderTransparentWater)
	// </FS:Zi>
	{
		// render water for low end hardware
		renderOpaqueLegacyWater();
		return;
	}

	LLGLEnable blend(GL_BLEND);

	if ((mShaderLevel > 0) && !sSkipScreenCopy)
	{
		shade();
		return;
	}

	LLVOSky *voskyp = gSky.mVOSkyp;

	stop_glerror();

	if (!gGLManager.mHasMultitexture)
	{
		// Ack!  No multitexture!  Bail!
		return;
	}

	LLFace* refl_face = voskyp->getReflFace();

	gPipeline.disableLights();
	
	LLGLDepthTest gls_depth(GL_TRUE, GL_FALSE);

	LLGLDisable cullFace(GL_CULL_FACE);
	
	// Set up second pass first
	gGL.getTexUnit(1)->activate();
	gGL.getTexUnit(1)->enable(LLTexUnit::TT_TEXTURE);
	gGL.getTexUnit(1)->bind(mWaterImagep[0]) ;

    gGL.getTexUnit(2)->activate();
	gGL.getTexUnit(2)->enable(LLTexUnit::TT_TEXTURE);
	gGL.getTexUnit(2)->bind(mWaterImagep[1]) ;

	LLVector3 camera_up = LLViewerCamera::getInstance()->getUpAxis();
	F32 up_dot = camera_up * LLVector3::z_axis;

	LLColor4 water_color;
	if (LLViewerCamera::getInstance()->cameraUnderWater())
	{
		water_color.setVec(1.f, 1.f, 1.f, 0.4f);
	}
	else
	{
		water_color.setVec(1.f, 1.f, 1.f, 0.5f*(1.f + up_dot));
	}

	gGL.diffuseColor4fv(water_color.mV);

	// Automatically generate texture coords for detail map
	glEnable(GL_TEXTURE_GEN_S); //texture unit 1
	glEnable(GL_TEXTURE_GEN_T); //texture unit 1
	glTexGeni(GL_S, GL_TEXTURE_GEN_MODE, GL_OBJECT_LINEAR);
	glTexGeni(GL_T, GL_TEXTURE_GEN_MODE, GL_OBJECT_LINEAR);

	// Slowly move over time.
	F32 offset = fmod(gFrameTimeSeconds*2.f, 100.f);
	F32 tp0[4] = {16.f/256.f, 0.0f, 0.0f, offset*0.01f};
	F32 tp1[4] = {0.0f, 16.f/256.f, 0.0f, offset*0.01f};
	glTexGenfv(GL_S, GL_OBJECT_PLANE, tp0);
	glTexGenfv(GL_T, GL_OBJECT_PLANE, tp1);

	gGL.getTexUnit(1)->setTextureColorBlend(LLTexUnit::TBO_MULT, LLTexUnit::TBS_TEX_COLOR, LLTexUnit::TBS_PREV_COLOR);
	gGL.getTexUnit(1)->setTextureAlphaBlend(LLTexUnit::TBO_REPLACE, LLTexUnit::TBS_PREV_ALPHA);

	gGL.getTexUnit(0)->activate();
	
	glClearStencil(1);
	glClear(GL_STENCIL_BUFFER_BIT);
	LLGLEnable gls_stencil(GL_STENCIL_TEST);
	glStencilOp(GL_KEEP, GL_REPLACE, GL_KEEP);
	glStencilFunc(GL_ALWAYS, 0, 0xFFFFFFFF);

	for (std::vector<LLFace*>::iterator iter = mDrawFace.begin();
		 iter != mDrawFace.end(); iter++)
	{
		LLFace *face = *iter;
		if (voskyp->isReflFace(face))
		{
			continue;
		}
		gGL.getTexUnit(0)->bind(face->getTexture());
		face->renderIndexed();
	}

	// Now, disable texture coord generation on texture state 1
	gGL.getTexUnit(1)->activate();
	gGL.getTexUnit(1)->unbind(LLTexUnit::TT_TEXTURE);
	gGL.getTexUnit(1)->disable();

    glDisable(GL_TEXTURE_GEN_S); //texture unit 1
	glDisable(GL_TEXTURE_GEN_T); //texture unit 1

<<<<<<< HEAD
    gGL.getTexUnit(1)->activate();
	gGL.getTexUnit(1)->unbind(LLTexUnit::TT_TEXTURE);
	gGL.getTexUnit(1)->disable();
=======
    gGL.getTexUnit(2)->activate();
	gGL.getTexUnit(2)->unbind(LLTexUnit::TT_TEXTURE);
	gGL.getTexUnit(2)->disable();
>>>>>>> fa6e4137

	glDisable(GL_TEXTURE_GEN_S); //texture unit 1
	glDisable(GL_TEXTURE_GEN_T); //texture unit 1

	// Disable texture coordinate and color arrays
	gGL.getTexUnit(0)->activate();
	gGL.getTexUnit(0)->unbind(LLTexUnit::TT_TEXTURE);

	stop_glerror();
	
	if (gSky.mVOSkyp->getCubeMap())
	{
		gSky.mVOSkyp->getCubeMap()->enable(0);
		gSky.mVOSkyp->getCubeMap()->bind();

		gGL.matrixMode(LLRender::MM_TEXTURE);
		gGL.loadIdentity();
		LLMatrix4 camera_mat = LLViewerCamera::getInstance()->getModelview();
		LLMatrix4 camera_rot(camera_mat.getMat3());
		camera_rot.invert();

		gGL.loadMatrix((F32 *)camera_rot.mMatrix);

		gGL.matrixMode(LLRender::MM_MODELVIEW);
		LLOverrideFaceColor overrid(this, 1.f, 1.f, 1.f,  0.5f*up_dot);

		gGL.getTexUnit(0)->setTextureBlendType(LLTexUnit::TB_MULT);

		for (std::vector<LLFace*>::iterator iter = mDrawFace.begin();
			 iter != mDrawFace.end(); iter++)
		{
			LLFace *face = *iter;
			if (voskyp->isReflFace(face))
			{
				//refl_face = face;
				continue;
			}

			if (face->getGeomCount() > 0)
			{					
				face->renderIndexed();
			}
		}

		gGL.getTexUnit(0)->setTextureBlendType(LLTexUnit::TB_MULT);

		gSky.mVOSkyp->getCubeMap()->disable();
		
		gGL.getTexUnit(0)->unbind(LLTexUnit::TT_TEXTURE);
		gGL.getTexUnit(0)->enable(LLTexUnit::TT_TEXTURE);
		gGL.matrixMode(LLRender::MM_TEXTURE);
		gGL.loadIdentity();
		gGL.matrixMode(LLRender::MM_MODELVIEW);
		
	}

	glStencilOp(GL_KEEP, GL_KEEP, GL_KEEP);

    if (refl_face)
	{
		glStencilFunc(GL_NOTEQUAL, 0, 0xFFFFFFFF);
		renderReflection(refl_face);
	}

	gGL.getTexUnit(0)->setTextureBlendType(LLTexUnit::TB_MULT);
}

// for low end hardware
void LLDrawPoolWater::renderOpaqueLegacyWater()
{
	LLVOSky *voskyp = gSky.mVOSkyp;

	LLGLSLShader* shader = NULL;
	if (LLGLSLShader::sNoFixedFunction)
	{
		if (LLPipeline::sUnderWaterRender)
		{
			shader = &gObjectSimpleNonIndexedTexGenWaterProgram;
		}
		else
		{
			shader = &gObjectSimpleNonIndexedTexGenProgram;
		}

		shader->bind();
	}

	stop_glerror();

	// Depth sorting and write to depth buffer
	// since this is opaque, we should see nothing
	// behind the water.  No blending because
	// of no transparency.  And no face culling so
	// that the underside of the water is also opaque.
	LLGLDepthTest gls_depth(GL_TRUE, GL_TRUE);
	LLGLDisable no_cull(GL_CULL_FACE);
	LLGLDisable no_blend(GL_BLEND);

	gPipeline.disableLights();

	// Activate the texture binding and bind one
	// texture since all images will have the same texture
	gGL.getTexUnit(0)->activate();
	gGL.getTexUnit(0)->enable(LLTexUnit::TT_TEXTURE);
	gGL.getTexUnit(0)->bind(mOpaqueWaterImagep);

	// Automatically generate texture coords for water texture
	if (!shader)
	{
		glEnable(GL_TEXTURE_GEN_S); //texture unit 0
		glEnable(GL_TEXTURE_GEN_T); //texture unit 0
		glTexGenf(GL_S, GL_TEXTURE_GEN_MODE, GL_OBJECT_LINEAR);
		glTexGenf(GL_T, GL_TEXTURE_GEN_MODE, GL_OBJECT_LINEAR);
	}

	// Use the fact that we know all water faces are the same size
	// to save some computation

	// Slowly move texture coordinates over time so the watter appears
	// to be moving.
	F32 movement_period_secs = 50.f;

	F32 offset = fmod(gFrameTimeSeconds, movement_period_secs);

	if (movement_period_secs != 0)
	{
	 	offset /= movement_period_secs;
	}
	else
	{
		offset = 0;
	}

	F32 tp0[4] = { 16.f / 256.f, 0.0f, 0.0f, offset };
	F32 tp1[4] = { 0.0f, 16.f / 256.f, 0.0f, offset };

	if (!shader)
	{
		glTexGenfv(GL_S, GL_OBJECT_PLANE, tp0);
		glTexGenfv(GL_T, GL_OBJECT_PLANE, tp1);
	}
	else
	{
		shader->uniform4fv(LLShaderMgr::OBJECT_PLANE_S, 1, tp0);
		shader->uniform4fv(LLShaderMgr::OBJECT_PLANE_T, 1, tp1);
	}

	gGL.diffuseColor3f(1.f, 1.f, 1.f);

	for (std::vector<LLFace*>::iterator iter = mDrawFace.begin();
		 iter != mDrawFace.end(); iter++)
	{
		LLFace *face = *iter;
		if (voskyp->isReflFace(face))
		{
			continue;
		}

		face->renderIndexed();
	}

	stop_glerror();

	if (!shader)
	{
		// Reset the settings back to expected values
		glDisable(GL_TEXTURE_GEN_S); //texture unit 0
		glDisable(GL_TEXTURE_GEN_T); //texture unit 0
	}

	gGL.getTexUnit(0)->unbind(LLTexUnit::TT_TEXTURE);
	gGL.getTexUnit(0)->setTextureBlendType(LLTexUnit::TB_MULT);
}


void LLDrawPoolWater::renderReflection(LLFace* face)
{
	LLVOSky *voskyp = gSky.mVOSkyp;

	if (!voskyp)
	{
		return;
	}

	if (!face->getGeomCount())
	{
		return;
	}
	
	S8 dr = voskyp->getDrawRefl();
	if (dr < 0)
	{
		return;
	}

	LLGLSNoFog noFog;

	gGL.getTexUnit(0)->bind((dr == 0) ? voskyp->getSunTex() : voskyp->getMoonTex());

	LLOverrideFaceColor override(this, LLColor4(face->getFaceColor().mV));
	face->renderIndexed();
}

void LLDrawPoolWater::shade2(bool edge, LLGLSLShader* shader, const LLColor3& light_diffuse, const LLVector3& light_dir, F32 light_exp)
{
    F32 eyedepth = LLViewerCamera::getInstance()->getOrigin().mV[2] - LLEnvironment::instance().getWaterHeight();

    LLEnvironment& environment = LLEnvironment::instance();
    LLSettingsWater::ptr_t pwater = environment.getCurrentWater();
    LLSettingsSky::ptr_t   psky   = environment.getCurrentSky();

    shader->bind();

	if (deferred_render)
	{
        if (shader->getUniformLocation(LLShaderMgr::DEFERRED_NORM_MATRIX) >= 0)
	    {
		    glh::matrix4f norm_mat = get_current_modelview().inverse().transpose();
		    shader->uniformMatrix4fv(LLShaderMgr::DEFERRED_NORM_MATRIX, 1, FALSE, norm_mat.m);
	    }
	}

	sTime = (F32)LLFrameTimer::getElapsedSeconds() * 0.5f;
	
	S32 reftex = shader->enableTexture(LLShaderMgr::WATER_REFTEX);
		
	if (reftex > -1)
	{
		gGL.getTexUnit(reftex)->activate();
		gGL.getTexUnit(reftex)->bind(&gPipeline.mWaterRef);
		gGL.getTexUnit(0)->activate();
	}	

	//bind normal map
	S32 bumpTex  = shader->enableTexture(LLViewerShaderMgr::BUMP_MAP);
    S32 bumpTex2 = shader->enableTexture(LLViewerShaderMgr::BUMP_MAP2);
<<<<<<< HEAD

    LLViewerTexture* tex_a = mWaterNormp[0];
    LLViewerTexture* tex_b = mWaterNormp[1];

=======

    LLViewerTexture* tex_a = mWaterNormp[0];
    LLViewerTexture* tex_b = mWaterNormp[1];

>>>>>>> fa6e4137
    F32 blend_factor = LLEnvironment::instance().getCurrentWater()->getBlendFactor();
	
    if (tex_a && (!tex_b || (tex_a == tex_b)))
    {
		gGL.getTexUnit(bumpTex)->bind(tex_a);
        gGL.getTexUnit(bumpTex2)->unbind(LLTexUnit::TT_TEXTURE);
        blend_factor = 0; // only one tex provided, no blending
    }
    else if (tex_b && !tex_a)
    {
        gGL.getTexUnit(bumpTex)->bind(tex_b);
        gGL.getTexUnit(bumpTex2)->unbind(LLTexUnit::TT_TEXTURE);
        blend_factor = 0; // only one tex provided, no blending
    }
    else if (tex_b != tex_a)
    {
        gGL.getTexUnit(bumpTex)->bind(tex_a);
        gGL.getTexUnit(bumpTex2)->bind(tex_b);
    }

    shader->uniform1f(LLShaderMgr::BLEND_FACTOR, blend_factor);

    shader->uniform3fv(LLShaderMgr::WATER_FOGCOLOR, 1, pwater->getWaterFogColor().mV);

    F32 fog_density = pwater->getModifiedWaterFogDensity(LLPipeline::sUnderWaterRender || (eyedepth <= 0.0f));

    shader->uniform1f(LLShaderMgr::WATER_FOGDENSITY, fog_density);
	
    // bind reflection texture from RenderTarget
	S32 screentex = shader->enableTexture(LLShaderMgr::WATER_SCREENTEX);
	gGL.getTexUnit(screentex)->bind(&gPipeline.mWaterDis);	

	if (mShaderLevel == 1)
	{
        LLColor4 fog_color(pwater->getWaterFogColor(), 0.f);
        fog_color[3] = fog_density;
        shader->uniform4fv(LLShaderMgr::WATER_FOGCOLOR, 1, fog_color.mV);
	}

	F32 screenRes[] = 
	{
		1.f/gGLViewport[2],
		1.f/gGLViewport[3]
	};
	shader->uniform2fv(LLShaderMgr::DEFERRED_SCREEN_RES, 1, screenRes);
	stop_glerror();
	
	S32 diffTex = shader->enableTexture(LLShaderMgr::DIFFUSE_MAP);
	stop_glerror();
	
	//shader->uniformMatrix4fv("inverse_ref", 1, GL_FALSE, (GLfloat*) gGLObliqueProjectionInverse.mMatrix);
	shader->uniform1f(LLShaderMgr::WATER_WATERHEIGHT, eyedepth);
	shader->uniform1f(LLShaderMgr::WATER_TIME, sTime);
	shader->uniform3fv(LLShaderMgr::WATER_EYEVEC, 1, LLViewerCamera::getInstance()->getOrigin().mV);
	shader->uniform3fv(LLShaderMgr::WATER_SPECULAR, 1, light_diffuse.mV);
	shader->uniform1f(LLShaderMgr::WATER_SPECULAR_EXP, light_exp);
    if (LLEnvironment::instance().isCloudScrollPaused())
    {
        static const std::array<F32, 2> zerowave{ {0.0f, 0.0f} };
        
        shader->uniform2fv(LLShaderMgr::WATER_WAVE_DIR1, 1, zerowave.data());
        shader->uniform2fv(LLShaderMgr::WATER_WAVE_DIR2, 1, zerowave.data());
    }
    else
    {
        shader->uniform2fv(LLShaderMgr::WATER_WAVE_DIR1, 1, pwater->getWave1Dir().mV);
        shader->uniform2fv(LLShaderMgr::WATER_WAVE_DIR2, 1, pwater->getWave2Dir().mV);
    }
	shader->uniform3fv(LLShaderMgr::WATER_LIGHT_DIR, 1, light_dir.mV);

	shader->uniform3fv(LLShaderMgr::WATER_NORM_SCALE, 1, pwater->getNormalScale().mV);
	shader->uniform1f(LLShaderMgr::WATER_FRESNEL_SCALE, pwater->getFresnelScale());
	shader->uniform1f(LLShaderMgr::WATER_FRESNEL_OFFSET, pwater->getFresnelOffset());
    shader->uniform1f(LLShaderMgr::WATER_BLUR_MULTIPLIER, pwater->getBlurMultiplier());

	F32 sunAngle = llmax(0.f, light_dir.mV[2]);
	F32 scaledAngle = 1.f - sunAngle;

	shader->uniform1f(LLShaderMgr::WATER_SUN_ANGLE, sunAngle);
	shader->uniform1f(LLShaderMgr::WATER_SCALED_ANGLE, scaledAngle);
	shader->uniform1f(LLShaderMgr::WATER_SUN_ANGLE2, 0.1f + 0.2f*sunAngle);
    shader->uniform1i(LLShaderMgr::WATER_EDGE_FACTOR, edge ? 1 : 0);

	LLColor4 water_color;
	LLVector3 camera_up = LLViewerCamera::getInstance()->getUpAxis();
	F32 up_dot = camera_up * LLVector3::z_axis;
	if (LLViewerCamera::getInstance()->cameraUnderWater())
	{
		water_color.setVec(1.f, 1.f, 1.f, 0.4f);
		shader->uniform1f(LLShaderMgr::WATER_REFSCALE, pwater->getScaleBelow());
	}
	else
	{
		water_color.setVec(1.f, 1.f, 1.f, 0.5f*(1.f + up_dot));
		shader->uniform1f(LLShaderMgr::WATER_REFSCALE, pwater->getScaleAbove());
	}

	if (water_color.mV[3] > 0.9f)
	{
		water_color.mV[3] = 0.9f;
	}

	{		
		LLGLDisable cullface(GL_CULL_FACE);

        if (edge)
        {
            for (std::vector<LLFace*>::iterator iter = mDrawFace.begin(); iter != mDrawFace.end(); iter++)
		    {
			    LLFace *face = *iter;
                if (face)
                {
                    LLVOWater* water = (LLVOWater*) face->getViewerObject();
			        gGL.getTexUnit(diffTex)->bind(face->getTexture());

                    if (water)
                    {
                        bool edge_patch = water->getIsEdgePatch();
                        if (edge_patch)
                        {
<<<<<<< HEAD
                            sNeedsReflectionUpdate = TRUE;
=======
                            //sNeedsReflectionUpdate = TRUE;
>>>>>>> fa6e4137
                            face->renderIndexed();
                        }
                    }
                }
		    }
        }
        else
        {
            for (std::vector<LLFace*>::iterator iter = mDrawFace.begin(); iter != mDrawFace.end(); iter++)
		    {
			    LLFace *face = *iter;
                if (face)
                {
                    LLVOWater* water = (LLVOWater*) face->getViewerObject();
			        gGL.getTexUnit(diffTex)->bind(face->getTexture());

                    if (water)
                    {
                        bool edge_patch = water->getIsEdgePatch();
                        if (!edge_patch)
                        {
                            sNeedsReflectionUpdate = TRUE;
                            sNeedsDistortionUpdate = TRUE;
                            face->renderIndexed();
                        }
                    }
                }
		    }
        }
    }

	shader->disableTexture(LLShaderMgr::ENVIRONMENT_MAP, LLTexUnit::TT_CUBE_MAP);
	shader->disableTexture(LLShaderMgr::WATER_SCREENTEX);	
	shader->disableTexture(LLShaderMgr::BUMP_MAP);
	shader->disableTexture(LLShaderMgr::DIFFUSE_MAP);
	shader->disableTexture(LLShaderMgr::WATER_REFTEX);
	shader->disableTexture(LLShaderMgr::WATER_SCREENDEPTH);

	shader->unbind();
}

void LLDrawPoolWater::shade()
{
	if (!deferred_render)
	{
		gGL.setColorMask(true, true);
	}

	LLVOSky *voskyp = gSky.mVOSkyp;

	if(voskyp == NULL) 
	{
		return;
	}

	LLGLDisable blend(GL_BLEND);

	LLColor3 light_diffuse(0,0,0);
	F32 light_exp = 0.0f;
	LLVector3 light_dir;

    LLEnvironment& environment = LLEnvironment::instance();
    LLSettingsWater::ptr_t pwater = environment.getCurrentWater();
    LLSettingsSky::ptr_t   psky   = environment.getCurrentSky();

    light_dir = environment.getLightDirection();
    light_dir.normalize();

    bool sun_up  = environment.getIsSunUp();
    bool moon_up = environment.getIsMoonUp();

    if (sun_up)
    {
        light_diffuse += voskyp->getSun().getColorCached();
    }
    // moonlight is several orders of magnitude less bright than sunlight,
    // so only use this color when the moon alone is showing
    else if (moon_up)
    {        
        light_diffuse += psky->getMoonDiffuse(); 
    }

    light_exp = light_dir * LLVector3(light_dir.mV[0], light_dir.mV[1], 0.f);

    light_diffuse.normalize();
    light_diffuse *= (light_exp + 0.25f);

	light_exp *= light_exp;
	light_exp *= light_exp;
	light_exp *= light_exp;
	light_exp *= light_exp;
	light_exp *= 256.f;
	light_exp = light_exp > 32.f ? light_exp : 32.f;

    light_diffuse *= 6.f;

	LLGLSLShader* shader = nullptr;
    LLGLSLShader* edge_shader = nullptr;

	F32 eyedepth = LLViewerCamera::getInstance()->getOrigin().mV[2] - LLEnvironment::instance().getWaterHeight();
	
	if (eyedepth < 0.f && LLPipeline::sWaterReflections)
<<<<<<< HEAD
	{
	    if (deferred_render)
	    {
            shader = &gDeferredUnderWaterProgram;
	    }
		else
        {
	        shader = &gUnderWaterProgram;
        }
	}
	else if (deferred_render)
	{
=======
	{
	    if (deferred_render)
	    {
            shader = &gDeferredUnderWaterProgram;
	    }
		else
        {
	        shader = &gUnderWaterProgram;
        }
	}
	else if (deferred_render)
	{
>>>>>>> fa6e4137
		shader = &gDeferredWaterProgram;
        edge_shader = nullptr;
	}
	else
	{
		shader = &gWaterProgram;
        edge_shader = &gWaterEdgeProgram;
	}

    if (mWaterNormp[0])
    {
<<<<<<< HEAD
		// <FS:Zi> Render speedup for water parameters
	    //if (gSavedSettings.getBOOL("RenderWaterMipNormal"))
		if (mRenderWaterMipNormal)
		// <FS:Zi>
=======
	    if (gSavedSettings.getBOOL("RenderWaterMipNormal"))
>>>>>>> fa6e4137
	    {
		    mWaterNormp[0]->setFilteringOption(LLTexUnit::TFO_ANISOTROPIC);
	    }
	    else 
	    {
		    mWaterNormp[0]->setFilteringOption(LLTexUnit::TFO_POINT);
	    }
	}

    if (mWaterNormp[1])
    {
<<<<<<< HEAD
		// <FS:Zi> Render speedup for water parameters
	    //if (gSavedSettings.getBOOL("RenderWaterMipNormal"))
		if (mRenderWaterMipNormal)
		// <FS:Zi>
=======
	    if (gSavedSettings.getBOOL("RenderWaterMipNormal"))
>>>>>>> fa6e4137
	    {
            mWaterNormp[1]->setFilteringOption(LLTexUnit::TFO_ANISOTROPIC);
	    }
	    else 
	    {
            mWaterNormp[1]->setFilteringOption(LLTexUnit::TFO_POINT);
	    }
	}

    shade2(false, shader, light_diffuse, light_dir, light_exp);
    shade2(true, edge_shader ? edge_shader : shader, light_diffuse, light_dir, light_exp);

	gGL.getTexUnit(0)->activate();
	gGL.getTexUnit(0)->enable(LLTexUnit::TT_TEXTURE);
	if (!deferred_render)
	{
		gGL.setColorMask(true, false);
	}

}

LLViewerTexture *LLDrawPoolWater::getDebugTexture()
{
	return LLViewerFetchedTexture::sSmokeImagep;
}

LLColor3 LLDrawPoolWater::getDebugColor() const
{
	return LLColor3(0.f, 1.f, 1.f);
}

// <FS:Zi> Render speedup for water parameters
void LLDrawPoolWater::onRenderTransparentWaterChanged()
{
	mRenderTransparentWater=gSavedSettings.getBOOL("RenderTransparentWater");
}

void LLDrawPoolWater::onRenderWaterMipNormalChanged()
{
	mRenderWaterMipNormal=gSavedSettings.getBOOL("RenderWaterMipNormal");
}
// </FS:Zi><|MERGE_RESOLUTION|>--- conflicted
+++ resolved
@@ -61,7 +61,6 @@
 
 LLDrawPoolWater::LLDrawPoolWater() : LLFacePool(POOL_WATER)
 {
-<<<<<<< HEAD
 	// <FS:Zi> Render speedup for water parameters
 	gSavedSettings.getControl("RenderTransparentWater")->getCommitSignal()->connect(boost::bind(&LLDrawPoolWater::onRenderTransparentWaterChanged, this));
 	onRenderTransparentWaterChanged();
@@ -69,8 +68,6 @@
 	gSavedSettings.getControl("RenderWaterMipNormal")->getCommitSignal()->connect(boost::bind(&LLDrawPoolWater::onRenderWaterMipNormalChanged, this));
 	onRenderWaterMipNormalChanged();
 	// </FS:Zi>
-=======
->>>>>>> fa6e4137
 }
 
 LLDrawPoolWater::~LLDrawPoolWater()
@@ -85,22 +82,12 @@
     mWaterImagep[0]->addTextureStats(1024.f*1024.f);
     mWaterImagep[1]->addTextureStats(1024.f*1024.f);
 }
-<<<<<<< HEAD
 
 void LLDrawPoolWater::setOpaqueTexture(const LLUUID& opaqueTextureId)
 {
     LLSettingsWater::ptr_t pwater = LLEnvironment::instance().getCurrentWater();
     mOpaqueWaterImagep = LLViewerTextureManager::getFetchedTexture(opaqueTextureId);
     mOpaqueWaterImagep->addTextureStats(1024.f*1024.f);
-
-=======
-
-void LLDrawPoolWater::setOpaqueTexture(const LLUUID& opaqueTextureId)
-{
-    LLSettingsWater::ptr_t pwater = LLEnvironment::instance().getCurrentWater();
-    mOpaqueWaterImagep = LLViewerTextureManager::getFetchedTexture(opaqueTextureId);
-    mOpaqueWaterImagep->addTextureStats(1024.f*1024.f);
->>>>>>> fa6e4137
 }
 
 void LLDrawPoolWater::setNormalMaps(const LLUUID& normalMapId, const LLUUID& nextNormalMapId)
@@ -294,15 +281,9 @@
     glDisable(GL_TEXTURE_GEN_S); //texture unit 1
 	glDisable(GL_TEXTURE_GEN_T); //texture unit 1
 
-<<<<<<< HEAD
-    gGL.getTexUnit(1)->activate();
-	gGL.getTexUnit(1)->unbind(LLTexUnit::TT_TEXTURE);
-	gGL.getTexUnit(1)->disable();
-=======
     gGL.getTexUnit(2)->activate();
 	gGL.getTexUnit(2)->unbind(LLTexUnit::TT_TEXTURE);
 	gGL.getTexUnit(2)->disable();
->>>>>>> fa6e4137
 
 	glDisable(GL_TEXTURE_GEN_S); //texture unit 1
 	glDisable(GL_TEXTURE_GEN_T); //texture unit 1
@@ -539,17 +520,10 @@
 	//bind normal map
 	S32 bumpTex  = shader->enableTexture(LLViewerShaderMgr::BUMP_MAP);
     S32 bumpTex2 = shader->enableTexture(LLViewerShaderMgr::BUMP_MAP2);
-<<<<<<< HEAD
 
     LLViewerTexture* tex_a = mWaterNormp[0];
     LLViewerTexture* tex_b = mWaterNormp[1];
 
-=======
-
-    LLViewerTexture* tex_a = mWaterNormp[0];
-    LLViewerTexture* tex_b = mWaterNormp[1];
-
->>>>>>> fa6e4137
     F32 blend_factor = LLEnvironment::instance().getCurrentWater()->getBlendFactor();
 	
     if (tex_a && (!tex_b || (tex_a == tex_b)))
@@ -670,11 +644,7 @@
                         bool edge_patch = water->getIsEdgePatch();
                         if (edge_patch)
                         {
-<<<<<<< HEAD
-                            sNeedsReflectionUpdate = TRUE;
-=======
                             //sNeedsReflectionUpdate = TRUE;
->>>>>>> fa6e4137
                             face->renderIndexed();
                         }
                     }
@@ -777,7 +747,6 @@
 	F32 eyedepth = LLViewerCamera::getInstance()->getOrigin().mV[2] - LLEnvironment::instance().getWaterHeight();
 	
 	if (eyedepth < 0.f && LLPipeline::sWaterReflections)
-<<<<<<< HEAD
 	{
 	    if (deferred_render)
 	    {
@@ -790,20 +759,6 @@
 	}
 	else if (deferred_render)
 	{
-=======
-	{
-	    if (deferred_render)
-	    {
-            shader = &gDeferredUnderWaterProgram;
-	    }
-		else
-        {
-	        shader = &gUnderWaterProgram;
-        }
-	}
-	else if (deferred_render)
-	{
->>>>>>> fa6e4137
 		shader = &gDeferredWaterProgram;
         edge_shader = nullptr;
 	}
@@ -815,14 +770,10 @@
 
     if (mWaterNormp[0])
     {
-<<<<<<< HEAD
 		// <FS:Zi> Render speedup for water parameters
 	    //if (gSavedSettings.getBOOL("RenderWaterMipNormal"))
 		if (mRenderWaterMipNormal)
 		// <FS:Zi>
-=======
-	    if (gSavedSettings.getBOOL("RenderWaterMipNormal"))
->>>>>>> fa6e4137
 	    {
 		    mWaterNormp[0]->setFilteringOption(LLTexUnit::TFO_ANISOTROPIC);
 	    }
@@ -834,14 +785,10 @@
 
     if (mWaterNormp[1])
     {
-<<<<<<< HEAD
 		// <FS:Zi> Render speedup for water parameters
 	    //if (gSavedSettings.getBOOL("RenderWaterMipNormal"))
 		if (mRenderWaterMipNormal)
 		// <FS:Zi>
-=======
-	    if (gSavedSettings.getBOOL("RenderWaterMipNormal"))
->>>>>>> fa6e4137
 	    {
             mWaterNormp[1]->setFilteringOption(LLTexUnit::TFO_ANISOTROPIC);
 	    }
