/**
 * @File llvoavatar.cpp
 * @brief Implementation of LLVOAvatar class which is a derivation of LLViewerObject
 *
 * $LicenseInfo:firstyear=2001&license=viewerlgpl$
 * Second Life Viewer Source Code
 * Copyright (C) 2010, Linden Research, Inc.
 *
 * This library is free software; you can redistribute it and/or
 * modify it under the terms of the GNU Lesser General Public
 * License as published by the Free Software Foundation;
 * version 2.1 of the License only.
 *
 * This library is distributed in the hope that it will be useful,
 * but WITHOUT ANY WARRANTY; without even the implied warranty of
 * MERCHANTABILITY or FITNESS FOR A PARTICULAR PURPOSE.  See the GNU
 * Lesser General Public License for more details.
 *
 * You should have received a copy of the GNU Lesser General Public
 * License along with this library; if not, write to the Free Software
 * Foundation, Inc., 51 Franklin Street, Fifth Floor, Boston, MA  02110-1301  USA
 *
 * Linden Research, Inc., 945 Battery Street, San Francisco, CA  94111  USA
 * $/LicenseInfo$
 */

#include "llviewerprecompiledheaders.h"

#include "llvoavatar.h"

#include <stdio.h>
#include <ctype.h>
#include <sstream>

#include "llaudioengine.h"
#include "noise.h"
#include "sound_ids.h"
#include "raytrace.h"

#include "aoengine.h"           // <FS:Zi> Animation Overrider
#include "llagent.h" //  Get state values from here
#include "llagentbenefits.h"
#include "llagentcamera.h"
#include "llagentwearables.h"
#include "llanimationstates.h"
#include "llavatarnamecache.h"
#include "llavatarpropertiesprocessor.h"
#include "llavatarrendernotifier.h"
#include "llcontrolavatar.h"
#include "llexperiencecache.h"
#include "llphysicsmotion.h"
#include "llviewercontrol.h"
#include "llcallingcard.h"      // IDEVO for LLAvatarTracker
#include "lldrawpoolavatar.h"
#include "lldriverparam.h"
#include "llpolyskeletaldistortion.h"
#include "lleditingmotion.h"
#include "llemote.h"
#include "llfloatertools.h"
#include "llheadrotmotion.h"
#include "llhudeffecttrail.h"
#include "llhudmanager.h"
#include "llhudnametag.h"
#include "llhudtext.h"              // for mText/mDebugText
#include "llimview.h"
#include "llinitparam.h"
#include "llkeyframefallmotion.h"
#include "llkeyframestandmotion.h"
#include "llkeyframewalkmotion.h"
#include "llmanipscale.h"  // for get_default_max_prim_scale()
#include "llmeshrepository.h"
#include "llmutelist.h"
#include "llmoveview.h"
#include "llnotificationsutil.h"
#include "llphysicsshapebuilderutil.h"
#include "llquantize.h"
#include "llrand.h"
#include "llregionhandle.h"
#include "llresmgr.h"
#include "llselectmgr.h"
#include "llsprite.h"
#include "lltargetingmotion.h"
#include "lltoolmgr.h"
#include "lltoolmorph.h"
#include "llviewercamera.h"
#include "llviewertexlayer.h"
#include "llviewertexturelist.h"
#include "llviewermenu.h"
#include "llviewerobjectlist.h"
#include "llviewerparcelmgr.h"
#include "llviewerregion.h"
#include "llviewershadermgr.h"
#include "llviewerstats.h"
#include "llviewerwearable.h"
#include "llvoavatarself.h"
#include "llvovolume.h"
#include "llworld.h"
#include "pipeline.h"
#include "llviewershadermgr.h"
#include "llsky.h"
#include "llanimstatelabels.h"
#include "lltrans.h"
#include "llappearancemgr.h"
// [RLVa:KB] - Checked: RLVa-2.0.1
#include "rlvactions.h"
#include "rlvhandler.h"
#include "rlvmodifiers.h"
// [/RLVa:KB]

#include "llgesturemgr.h" //needed to trigger the voice gesticulations
#include "llvoiceclient.h"
#include "llvoicevisualizer.h" // Ventrella

#include "lldebugmessagebox.h"
#include "llsdutil.h"
#include "llscenemonitor.h"
#include "llsdserialize.h"
#include "llrendersphere.h"
#include "llskinningutil.h"

#include "llperfstats.h"

#include <boost/lexical_cast.hpp>

#include "fscommon.h"
#include "fsdata.h"
#include "lfsimfeaturehandler.h"    // <FS:CR> Opensim
#include "lggcontactsets.h"
#include "llcontrol.h"
#include "llfilepicker.h"   // <FS:CR> FIRE-8893 - Dump archetype xml to user defined location
#include "llviewermenufile.h"
#include "llnetmap.h"
#include "llviewernetwork.h"    // [FS:CR] isInSecondlife()
#include "llsidepanelappearance.h"
#include "fsavatarrenderpersistence.h"
#include "fslslbridge.h" // <FS:PP> Movelock position refresh

#include "fsdiscordconnect.h" // <FS:LO> tapping a place that happens on landing in world to start up discord

extern F32 SPEED_ADJUST_MAX;
extern F32 SPEED_ADJUST_MAX_SEC;
extern F32 ANIM_SPEED_MAX;
extern F32 ANIM_SPEED_MIN;
extern U32 JOINT_COUNT_REQUIRED_FOR_FULLRIG;
const F32 MAX_HOVER_Z = 2.0f;
const F32 MIN_HOVER_Z = -2.0f;

const F32 MIN_ATTACHMENT_COMPLEXITY = 0.f;
const F32 DEFAULT_MAX_ATTACHMENT_COMPLEXITY = 1.0e6f;

// Unlike with 'self' avatar, server doesn't inform viewer about
// expected attachments so viewer has to wait to see if anything
// else will arrive
const F32 FIRST_APPEARANCE_CLOUD_MIN_DELAY = 3.f; // seconds
const F32 FIRST_APPEARANCE_CLOUD_MAX_DELAY = 15.f;
const F32 FIRST_APPEARANCE_CLOUD_IMPOSTOR_MODIFIER = 1.25f;

using namespace LLAvatarAppearanceDefines;

//-----------------------------------------------------------------------------
// Global constants
//-----------------------------------------------------------------------------
const LLUUID ANIM_AGENT_BODY_NOISE = LLUUID("9aa8b0a6-0c6f-9518-c7c3-4f41f2c001ad"); //"body_noise"
const LLUUID ANIM_AGENT_BREATHE_ROT = LLUUID("4c5a103e-b830-2f1c-16bc-224aa0ad5bc8");  //"breathe_rot"
const LLUUID ANIM_AGENT_EDITING = LLUUID("2a8eba1d-a7f8-5596-d44a-b4977bf8c8bb");  //"editing"
const LLUUID ANIM_AGENT_EYE = LLUUID("5c780ea8-1cd1-c463-a128-48c023f6fbea");  //"eye"
const LLUUID ANIM_AGENT_FLY_ADJUST = LLUUID("db95561f-f1b0-9f9a-7224-b12f71af126e");  //"fly_adjust"
const LLUUID ANIM_AGENT_HAND_MOTION = LLUUID("ce986325-0ba7-6e6e-cc24-b17c4b795578");  //"hand_motion"
const LLUUID ANIM_AGENT_HEAD_ROT = LLUUID("e6e8d1dd-e643-fff7-b238-c6b4b056a68d");  //"head_rot"
const LLUUID ANIM_AGENT_PELVIS_FIX = LLUUID("0c5dd2a2-514d-8893-d44d-05beffad208b");  //"pelvis_fix"
const LLUUID ANIM_AGENT_TARGET = LLUUID("0e4896cb-fba4-926c-f355-8720189d5b55");  //"target"
const LLUUID ANIM_AGENT_WALK_ADJUST = LLUUID("829bc85b-02fc-ec41-be2e-74cc6dd7215d");  //"walk_adjust"
const LLUUID ANIM_AGENT_PHYSICS_MOTION = LLUUID("7360e029-3cb8-ebc4-863e-212df440d987");  //"physics_motion"


//-----------------------------------------------------------------------------
// Constants
//-----------------------------------------------------------------------------
const F32 DELTA_TIME_MIN = 0.01f;   // we clamp measured delta_time to this
const F32 DELTA_TIME_MAX = 0.2f;    // range to insure stability of computations.

const F32 PELVIS_LAG_FLYING     = 0.22f;// pelvis follow half life while flying
const F32 PELVIS_LAG_WALKING    = 0.4f; // ...while walking
const F32 PELVIS_LAG_MOUSELOOK = 0.15f;
const F32 MOUSELOOK_PELVIS_FOLLOW_FACTOR = 0.5f;
const F32 TORSO_NOISE_AMOUNT = 1.0f;    // Amount of deviation from up-axis, in degrees
const F32 TORSO_NOISE_SPEED = 0.2f; // Time scale factor on torso noise.

const F32 BREATHE_ROT_MOTION_STRENGTH = 0.05f;

const S32 MIN_REQUIRED_PIXEL_AREA_BODY_NOISE = 10000;
const S32 MIN_REQUIRED_PIXEL_AREA_BREATHE = 10000;
const S32 MIN_REQUIRED_PIXEL_AREA_PELVIS_FIX = 40;

const S32 TEX_IMAGE_SIZE_OTHER = 512 / 4;  // The size of local textures for other (!isSelf()) avatars

const F32 HEAD_MOVEMENT_AVG_TIME = 0.9f;

const S32 MORPH_MASK_REQUESTED_DISCARD = 0;

const F32 MAX_STANDOFF_FROM_ORIGIN = 3;
const F32 MAX_STANDOFF_DISTANCE_CHANGE = 32;

// Discard level at which to switch to baked textures
// Should probably be 4 or 3, but didn't want to change it while change other logic - SJB
const S32 SWITCH_TO_BAKED_DISCARD = 5;

const F32 HOVER_EFFECT_MAX_SPEED = 3.f;
const F32 HOVER_EFFECT_STRENGTH = 0.f;
const F32 UNDERWATER_EFFECT_STRENGTH = 0.1f;
const F32 UNDERWATER_FREQUENCY_DAMP = 0.33f;
const F32 APPEARANCE_MORPH_TIME = 0.65f;
const F32 TIME_BEFORE_MESH_CLEANUP = 5.f; // seconds
const S32 AVATAR_RELEASE_THRESHOLD = 10; // number of avatar instances before releasing memory
const F32 FOOT_GROUND_COLLISION_TOLERANCE = 0.25f;
const F32 AVATAR_LOD_TWEAK_RANGE = 0.7f;
const S32 MAX_BUBBLE_CHAT_LENGTH = DB_CHAT_MSG_STR_LEN;
const S32 MAX_BUBBLE_CHAT_UTTERANCES = 12;
const F32 CHAT_FADE_TIME = 8.0;
const F32 BUBBLE_CHAT_TIME = CHAT_FADE_TIME * 3.f;
const F32 NAMETAG_UPDATE_THRESHOLD = 0.3f;
const F32 NAMETAG_VERTICAL_SCREEN_OFFSET = 25.f;
const F32 NAMETAG_VERT_OFFSET_WEIGHT = 0.17f;

const U32 LLVOAvatar::VISUAL_COMPLEXITY_UNKNOWN = 0;
const F64 HUD_OVERSIZED_TEXTURE_DATA_SIZE = 1024 * 1024;

const F32 MAX_TEXTURE_WAIT_TIME_SEC = 60.f;
const F32 MAX_ATTACHMENT_WAIT_TIME_SEC = 60;

const S32 MIN_NONTUNED_AVS = 5;

enum ERenderName
{
    RENDER_NAME_NEVER,
    RENDER_NAME_ALWAYS,
    RENDER_NAME_FADE
};

#define JELLYDOLLS_SHOULD_IMPOSTOR

//-----------------------------------------------------------------------------
// Callback data
//-----------------------------------------------------------------------------

struct LLTextureMaskData
{
    LLTextureMaskData( const LLUUID& id ) :
        mAvatarID(id),
        mLastDiscardLevel(S32_MAX)
    {}
    LLUUID              mAvatarID;
    S32                 mLastDiscardLevel;
};

/*********************************************************************************
 **                                                                             **
 ** Begin private LLVOAvatar Support classes
 **
 **/


struct LLAppearanceMessageContents: public LLRefCount
{
    LLAppearanceMessageContents():
        mAppearanceVersion(-1),
        mParamAppearanceVersion(-1),
        mCOFVersion(LLViewerInventoryCategory::VERSION_UNKNOWN)
    {
    }
    LLTEContents mTEContents;
    S32 mAppearanceVersion;
    S32 mParamAppearanceVersion;
    S32 mCOFVersion;
    // For future use:
    //U32 appearance_flags = 0;
    std::vector<F32> mParamWeights;
    std::vector<LLVisualParam*> mParams;
    LLVector3 mHoverOffset;
    bool mHoverOffsetWasSet;
};


//-----------------------------------------------------------------------------
// class LLBodyNoiseMotion
//-----------------------------------------------------------------------------
class LLBodyNoiseMotion :
    public LLMotion
{
public:
    // Constructor
    LLBodyNoiseMotion(const LLUUID &id)
        : LLMotion(id)
    {
        mName = "body_noise";
        mTorsoState = new LLJointState;
    }

    // Destructor
    virtual ~LLBodyNoiseMotion() { }

public:
    //-------------------------------------------------------------------------
    // functions to support MotionController and MotionRegistry
    //-------------------------------------------------------------------------
    // static constructor
    // all subclasses must implement such a function and register it
    static LLMotion *create(const LLUUID &id) { return new LLBodyNoiseMotion(id); }

public:
    //-------------------------------------------------------------------------
    // animation callbacks to be implemented by subclasses
    //-------------------------------------------------------------------------

    // motions must specify whether or not they loop
    virtual bool getLoop() { return true; }

    // motions must report their total duration
    virtual F32 getDuration() { return 0.0; }

    // motions must report their "ease in" duration
    virtual F32 getEaseInDuration() { return 0.0; }

    // motions must report their "ease out" duration.
    virtual F32 getEaseOutDuration() { return 0.0; }

    // motions must report their priority
    virtual LLJoint::JointPriority getPriority() { return LLJoint::HIGH_PRIORITY; }

    virtual LLMotionBlendType getBlendType() { return ADDITIVE_BLEND; }

    // called to determine when a motion should be activated/deactivated based on avatar pixel coverage
    virtual F32 getMinPixelArea() { return MIN_REQUIRED_PIXEL_AREA_BODY_NOISE; }

    // run-time (post constructor) initialization,
    // called after parameters have been set
    // must return true to indicate success and be available for activation
    virtual LLMotionInitStatus onInitialize(LLCharacter *character)
    {
        if( !mTorsoState->setJoint( character->getJoint("mTorso") ))
        {
            return STATUS_FAILURE;
        }

        mTorsoState->setUsage(LLJointState::ROT);

        addJointState( mTorsoState );
        return STATUS_SUCCESS;
    }

    // called when a motion is activated
    // must return true to indicate success, or else
    // it will be deactivated
    virtual bool onActivate() { return true; }

    // called per time step
    // must return true while it is active, and
    // must return false when the motion is completed.
    virtual bool onUpdate(F32 time, U8* joint_mask)
    {
        LL_PROFILE_ZONE_SCOPED_CATEGORY_AVATAR;
        F32 nx[2];
        nx[0]=time*TORSO_NOISE_SPEED;
        nx[1]=0.0f;
        F32 ny[2];
        ny[0]=0.0f;
        ny[1]=time*TORSO_NOISE_SPEED;
        F32 noiseX = noise2(nx);
        F32 noiseY = noise2(ny);

        F32 rx = TORSO_NOISE_AMOUNT * DEG_TO_RAD * noiseX / 0.42f;
        F32 ry = TORSO_NOISE_AMOUNT * DEG_TO_RAD * noiseY / 0.42f;
        LLQuaternion tQn;
        tQn.setQuat( rx, ry, 0.0f );
        mTorsoState->setRotation( tQn );

        return true;
    }

    // called when a motion is deactivated
    virtual void onDeactivate() {}

private:
    //-------------------------------------------------------------------------
    // joint states to be animated
    //-------------------------------------------------------------------------
    LLPointer<LLJointState> mTorsoState;
};

//-----------------------------------------------------------------------------
// class LLBreatheMotionRot
//-----------------------------------------------------------------------------
class LLBreatheMotionRot :
    public LLMotion
{
public:
    // Constructor
    LLBreatheMotionRot(const LLUUID &id) :
        LLMotion(id),
        mBreatheRate(1.f),
        mCharacter(NULL)
    {
        mName = "breathe_rot";
        mChestState = new LLJointState;
    }

    // Destructor
    virtual ~LLBreatheMotionRot() {}

public:
    //-------------------------------------------------------------------------
    // functions to support MotionController and MotionRegistry
    //-------------------------------------------------------------------------
    // static constructor
    // all subclasses must implement such a function and register it
    static LLMotion *create(const LLUUID &id) { return new LLBreatheMotionRot(id); }

public:
    //-------------------------------------------------------------------------
    // animation callbacks to be implemented by subclasses
    //-------------------------------------------------------------------------

    // motions must specify whether or not they loop
    virtual bool getLoop() { return true; }

    // motions must report their total duration
    virtual F32 getDuration() { return 0.0; }

    // motions must report their "ease in" duration
    virtual F32 getEaseInDuration() { return 0.0; }

    // motions must report their "ease out" duration.
    virtual F32 getEaseOutDuration() { return 0.0; }

    // motions must report their priority
    virtual LLJoint::JointPriority getPriority() { return LLJoint::MEDIUM_PRIORITY; }

    virtual LLMotionBlendType getBlendType() { return NORMAL_BLEND; }

    // called to determine when a motion should be activated/deactivated based on avatar pixel coverage
    virtual F32 getMinPixelArea() { return MIN_REQUIRED_PIXEL_AREA_BREATHE; }

    // run-time (post constructor) initialization,
    // called after parameters have been set
    // must return true to indicate success and be available for activation
    virtual LLMotionInitStatus onInitialize(LLCharacter *character)
    {
        mCharacter = character;
        bool success = true;

        if ( !mChestState->setJoint( character->getJoint( "mChest" ) ) )
        {
            success = false;
        }

        if ( success )
        {
            mChestState->setUsage(LLJointState::ROT);
            addJointState( mChestState );
        }

        if ( success )
        {
            return STATUS_SUCCESS;
        }
        else
        {
            return STATUS_FAILURE;
        }
    }

    // called when a motion is activated
    // must return true to indicate success, or else
    // it will be deactivated
    virtual bool onActivate() { return true; }

    // called per time step
    // must return true while it is active, and
    // must return false when the motion is completed.
    virtual bool onUpdate(F32 time, U8* joint_mask)
    {
        LL_PROFILE_ZONE_SCOPED_CATEGORY_AVATAR;
        mBreatheRate = 1.f;

        F32 breathe_amt = (sinf(mBreatheRate * time) * BREATHE_ROT_MOTION_STRENGTH);

        mChestState->setRotation(LLQuaternion(breathe_amt, LLVector3(0.f, 1.f, 0.f)));

        return true;
    }

    // called when a motion is deactivated
    virtual void onDeactivate() {}

private:
    //-------------------------------------------------------------------------
    // joint states to be animated
    //-------------------------------------------------------------------------
    LLPointer<LLJointState> mChestState;
    F32                 mBreatheRate;
    LLCharacter*        mCharacter;
};

//-----------------------------------------------------------------------------
// class LLPelvisFixMotion
//-----------------------------------------------------------------------------
class LLPelvisFixMotion :
    public LLMotion
{
public:
    // Constructor
    LLPelvisFixMotion(const LLUUID &id)
        : LLMotion(id), mCharacter(NULL)
    {
        mName = "pelvis_fix";

        mPelvisState = new LLJointState;
    }

    // Destructor
    virtual ~LLPelvisFixMotion() { }

public:
    //-------------------------------------------------------------------------
    // functions to support MotionController and MotionRegistry
    //-------------------------------------------------------------------------
    // static constructor
    // all subclasses must implement such a function and register it
    static LLMotion *create(const LLUUID& id) { return new LLPelvisFixMotion(id); }

public:
    //-------------------------------------------------------------------------
    // animation callbacks to be implemented by subclasses
    //-------------------------------------------------------------------------

    // motions must specify whether or not they loop
    virtual bool getLoop() { return true; }

    // motions must report their total duration
    virtual F32 getDuration() { return 0.0; }

    // motions must report their "ease in" duration
    virtual F32 getEaseInDuration() { return 0.5f; }

    // motions must report their "ease out" duration.
    virtual F32 getEaseOutDuration() { return 0.5f; }

    // motions must report their priority
    virtual LLJoint::JointPriority getPriority() { return LLJoint::LOW_PRIORITY; }

    virtual LLMotionBlendType getBlendType() { return NORMAL_BLEND; }

    // called to determine when a motion should be activated/deactivated based on avatar pixel coverage
    virtual F32 getMinPixelArea() { return MIN_REQUIRED_PIXEL_AREA_PELVIS_FIX; }

    // run-time (post constructor) initialization,
    // called after parameters have been set
    // must return true to indicate success and be available for activation
    virtual LLMotionInitStatus onInitialize(LLCharacter *character)
    {
        mCharacter = character;

        if (!mPelvisState->setJoint( character->getJoint("mPelvis")))
        {
            return STATUS_FAILURE;
        }

        mPelvisState->setUsage(LLJointState::POS);

        addJointState( mPelvisState );
        return STATUS_SUCCESS;
    }

    // called when a motion is activated
    // must return true to indicate success, or else
    // it will be deactivated
    virtual bool onActivate() { return true; }

    // called per time step
    // must return true while it is active, and
    // must return false when the motion is completed.
    virtual bool onUpdate(F32 time, U8* joint_mask)
    {
        LL_PROFILE_ZONE_SCOPED_CATEGORY_AVATAR;
        mPelvisState->setPosition(LLVector3::zero);

        return true;
    }

    // called when a motion is deactivated
    virtual void onDeactivate() {}

private:
    //-------------------------------------------------------------------------
    // joint states to be animated
    //-------------------------------------------------------------------------
    LLPointer<LLJointState> mPelvisState;
    LLCharacter*        mCharacter;
};

/**
 **
 ** End LLVOAvatar Support classes
 **                                                                             **
 *********************************************************************************/


//-----------------------------------------------------------------------------
// Static Data
//-----------------------------------------------------------------------------
U32 LLVOAvatar::sMaxNonImpostors = 12; // Set from RenderAvatarMaxNonImpostors
bool LLVOAvatar::sLimitNonImpostors = false; // True unless RenderAvatarMaxNonImpostors is 0 (unlimited)
F32 LLVOAvatar::sRenderDistance = 256.f;
S32 LLVOAvatar::sNumVisibleAvatars = 0;
S32 LLVOAvatar::sNumLODChangesThisFrame = 0;

// const LLUUID LLVOAvatar::sStepSoundOnLand("e8af4a28-aa83-4310-a7c4-c047e15ea0df"); - <FS:PP> Commented out for FIRE-3169: Option to change the default footsteps sound
const LLUUID LLVOAvatar::sStepSounds[LL_MCODE_END] =
{
    SND_STONE_RUBBER,
    SND_METAL_RUBBER,
    SND_GLASS_RUBBER,
    SND_WOOD_RUBBER,
    SND_FLESH_RUBBER,
    SND_RUBBER_PLASTIC,
    SND_RUBBER_RUBBER
};

S32 LLVOAvatar::sRenderName = RENDER_NAME_ALWAYS;
bool LLVOAvatar::sRenderGroupTitles = true;
S32 LLVOAvatar::sNumVisibleChatBubbles = 0;
bool LLVOAvatar::sDebugInvisible = false;
bool LLVOAvatar::sShowAttachmentPoints = false;
bool LLVOAvatar::sShowAnimationDebug = false;
bool LLVOAvatar::sVisibleInFirstPerson = false;
F32 LLVOAvatar::sLODFactor = 1.f;
F32 LLVOAvatar::sPhysicsLODFactor = 1.f;
bool LLVOAvatar::sJointDebug            = false;
F32 LLVOAvatar::sUnbakedTime = 0.f;
F32 LLVOAvatar::sUnbakedUpdateTime = 0.f;
F32 LLVOAvatar::sGreyTime = 0.f;
F32 LLVOAvatar::sGreyUpdateTime = 0.f;
LLPointer<LLViewerTexture> LLVOAvatar::sCloudTexture = NULL;
std::vector<LLUUID> LLVOAvatar::sAVsIgnoringARTLimit;
S32 LLVOAvatar::sAvatarsNearby = 0;

//-----------------------------------------------------------------------------
// Helper functions
//-----------------------------------------------------------------------------
static F32 calc_bouncy_animation(F32 x);

//-----------------------------------------------------------------------------
// LLVOAvatar()
//-----------------------------------------------------------------------------
LLVOAvatar::LLVOAvatar(const LLUUID& id,
                       const LLPCode pcode,
                       LLViewerRegion* regionp) :
    LLAvatarAppearance(&gAgentWearables),
    LLViewerObject(id, pcode, regionp),
    mSpecialRenderMode(0),
    mAttachmentSurfaceArea(0.f),
    mAttachmentVisibleTriangleCount(0),
    mAttachmentEstTriangleCount(0.f),
    mReportedVisualComplexity(VISUAL_COMPLEXITY_UNKNOWN),
    mTurning(false),
    mLastSkeletonSerialNum( 0 ),
    mIsSitting(false),
    mTimeVisible(),
    mTyping(false),
    mMeshValid(false),
    mVisible(false),
    mLastImpostorUpdateFrameTime(0.f),
    mLastImpostorUpdateReason(0),
    mWindFreq(0.f),
    mRipplePhase( 0.f ),
    mBelowWater(false),
    mLastAppearanceBlendTime(0.f),
    mAppearanceAnimating(false),
    mNameIsSet(false),
    // <FS:Ansariel> FIRE-13414: Avatar name isn't updated when the simulator sends a new name
    mNameFirstname(),
    mNameLastname(),
    // </FS:Ansariel>
    mTitle(),
    // <FS:Ansariel> Show Arc in nametag (for Jelly Dolls)
    mNameArc(0),
    mNameArcColor(LLColor4::white),
    // </FS:Ansariel>
    mNameAway(false),
    mNameDoNotDisturb(false),
    mNameAutoResponse(false), // <FS:Ansariel> Show auto-response in nametag,
    mNameIsTyping(false), // <FS:Ansariel> FIRE-3475: Show typing in nametag
    mNameMute(false),
    mNameAppearance(false),
    mNameFriend(false),
    mNameAlpha(0.f),
    mRenderGroupTitles(sRenderGroupTitles),
    mNameCloud(false),
    mFirstTEMessageReceived( false ),
    mFirstAppearanceMessageReceived( false ),
    mCulled( false ),
    mVisibilityRank(0),
    mNeedsSkin(false),
    mLastSkinTime(0.f),
    mUpdatePeriod(1),
    mOverallAppearance(AOA_INVISIBLE),
    mVisualComplexityStale(true),
    mVisuallyMuteSetting(AV_RENDER_NORMALLY),
    mMutedAVColor(LLColor4::white /* used for "uninitialize" */),
    mFirstFullyVisible(true),
    mFirstDecloudTime(-1.f),
    mFullyLoaded(false),
    mPreviousFullyLoaded(false),
    mFullyLoadedInitialized(false),
    mLastCloudAttachmentCount(0),
    mVisualComplexity(VISUAL_COMPLEXITY_UNKNOWN),
    mLoadedCallbacksPaused(false),
    mLoadedCallbackTextures(0),
    mRenderUnloadedAvatar(LLCachedControl<bool>(gSavedSettings, "RenderUnloadedAvatar", false)),
    mLastRezzedStatus(-1),
    mIsEditingAppearance(false),
    mUseLocalAppearance(false),
    // <FS:Ansariel> [Legacy Bake]
    mUseServerBakes(false),
    // </FS:Ansariel> [Legacy Bake]
    mLastUpdateRequestCOFVersion(-1),
    mLastUpdateReceivedCOFVersion(-1),
    mCachedMuteListUpdateTime(0),
    mCachedInMuteList(false),
    mIsControlAvatar(false),
    mIsUIAvatar(false),
    mEnableDefaultMotions(true)
{
    LL_DEBUGS("AvatarRender") << "LLVOAvatar Constructor (0x" << this << ") id:" << mID << LL_ENDL;

    //VTResume();  // VTune
    setHoverOffset(LLVector3(0.0, 0.0, 0.0));

    // mVoiceVisualizer is created by the hud effects manager and uses the HUD Effects pipeline
    const bool needsSendToSim = false; // currently, this HUD effect doesn't need to pack and unpack data to do its job
    mVoiceVisualizer = ( LLVoiceVisualizer *)LLHUDManager::getInstance()->createViewerEffect( LLHUDObject::LL_HUD_EFFECT_VOICE_VISUALIZER, needsSendToSim );

    LL_DEBUGS("Avatar","Message") << "LLVOAvatar Constructor (0x" << this << ") id:" << mID << LL_ENDL;
    mPelvisp = NULL;

    mDirtyMesh = 2; // Dirty geometry, need to regenerate.
    mMeshTexturesDirty = false;
    mHeadp = NULL;


    // set up animation variables
    mSpeed = 0.f;
    setAnimationData("Speed", &mSpeed);

    mNeedsImpostorUpdate = true;
    mLastImpostorUpdateReason = 0;
    mNeedsAnimUpdate = true;

    mNeedsExtentUpdate = true;

    mImpostorDistance = 0;
    mImpostorPixelArea = 0;

    setNumTEs(TEX_NUM_INDICES);

    mbCanSelect = true;

    mSignaledAnimations.clear();
    mPlayingAnimations.clear();

    mWasOnGroundLeft = false;
    mWasOnGroundRight = false;

    mTimeLast = 0.0f;
    mSpeedAccum = 0.0f;

    mRippleTimeLast = 0.f;

    mInAir = false;

    mStepOnLand = true;
    mStepMaterial = 0;

    mLipSyncActive = false;
    mOohMorph      = NULL;
    mAahMorph      = NULL;

    mCurrentGesticulationLevel = 0;

    mFirstAppearanceMessageTimer.reset();
    mRuthTimer.reset();
    mRuthDebugTimer.reset();
    mDebugExistenceTimer.reset();
    mLastAppearanceMessageTimer.reset();

    if(LLSceneMonitor::getInstance()->isEnabled())
    {
        LLSceneMonitor::getInstance()->freezeAvatar((LLCharacter*)this);
    }

    // <FS:Ansariel> [FS Persisted Avatar Render Settings]
    //mVisuallyMuteSetting = LLVOAvatar::VisualMuteSettings(LLRenderMuteList::getInstance()->getSavedVisualMuteSetting(getID()));
    mVisuallyMuteSetting = FSAvatarRenderPersistence::instance().getAvatarRenderSettings(id);

    sInstances.push_back(this);
}

//<FS:Beq> BOM constrain number of bake requests when BOM not supported
S32 LLVOAvatar::getNumBakes() const
{
#ifdef OPENSIM
    // BAKED_LEFT_ARM is equal to the pre-BOM BAKED_NUM_INDICES
    if(getRegion())
    {
        // LL_INFOS("BOMOS")
        //              << getFullname()
        //              << "Using avatar region settings [" << getRegion()->getName() << "]"
        //              << " bakesOnMesh = " << static_cast<const char *>(getRegion()->bakesOnMeshEnabled()?"True":"False")
        //              << LL_ENDL;
        return getRegion()->getRegionMaxBakes();
    }
    // LL_INFOS("BOMOS")
    //              << " Using fallback settings"
    //              << " bakesOnMesh = " << static_cast<const char *>(LLGridManager::instance().isInSecondLife()?"True":"False")
    //              << LL_ENDL;
    // fallback, in SL assume BOM, elsewhere assume not.
    return LLGridManager::instance().isInSecondLife()?BAKED_NUM_INDICES:BAKED_LEFT_ARM;
#else
    return BAKED_NUM_INDICES;
#endif
}

// U8 LLVOAvatar::getNumTEs() const
// {
// #ifdef OPENSIM
//  // TEX_HEAD_UNIVERSAL_TATTOO is equal to the pre-BOM TEX_NUM_INDICES
//  if(!mTEImages){return 0;}
//  if(getRegion())
//  {
//      return getRegion()->getRegionMaxTEs();
//  }
//  // fallback, in SL assume BOM, elsewhere assume not.
//  return LLGridManager::instance().isInSecondLife()?TEX_NUM_INDICES:TEX_HEAD_UNIVERSAL_TATTOO;
// #else
//  return TEX_NUM_INDICES;
// #endif
// }
//</FS:Beq>
std::string LLVOAvatar::avString() const
{
    if (isControlAvatar())
    {
        return " " + getFullname() + " ";
    }
    else
    {
        std::string viz_string = LLVOAvatar::rezStatusToString(getRezzedStatus());
        return " Avatar '" + getFullname() + "' " + viz_string + " ";
    }
}

void LLVOAvatar::debugAvatarRezTime(std::string notification_name, std::string comment)
{
    if (gDisconnected)
    {
        // If we disconected, these values are likely to be invalid and
        // avString() might crash due to a dead sAvatarDictionary
        return;
    }

    LL_INFOS("Avatar") << "REZTIME: [ " << (U32)mDebugExistenceTimer.getElapsedTimeF32()
                       << "sec ]"
                       << avString()
                       << "RuthTimer " << (U32)mRuthDebugTimer.getElapsedTimeF32()
                       << " Notification " << notification_name
                       << " : " << comment
                       << LL_ENDL;

    if (gSavedSettings.getBOOL("DebugAvatarRezTime"))
    {
        LLSD args;
        args["EXISTENCE"] = llformat("%d",(U32)mDebugExistenceTimer.getElapsedTimeF32());
        args["TIME"] = llformat("%d",(U32)mRuthDebugTimer.getElapsedTimeF32());
        args["NAME"] = getFullname();
        LLNotificationsUtil::add(notification_name,args);
    }
}

//------------------------------------------------------------------------
// LLVOAvatar::~LLVOAvatar()
//------------------------------------------------------------------------
LLVOAvatar::~LLVOAvatar()
{
    sInstances.remove(this);

    if (!mFullyLoaded)
    {
        debugAvatarRezTime("AvatarRezLeftCloudNotification","left after ruth seconds as cloud");
    }
    else
    {
        debugAvatarRezTime("AvatarRezLeftNotification","left sometime after declouding");
    }

    if(mTuned)
    {
        LLPerfStats::tunedAvatars--;
        mTuned = false;
    }
    sAVsIgnoringARTLimit.erase(std::remove(sAVsIgnoringARTLimit.begin(), sAVsIgnoringARTLimit.end(), mID), sAVsIgnoringARTLimit.end());

    // <FS:ND> only call logPendingPhases if we're still alive. Otherwise this can lead to shutdown crashes
    // logPendingPhases();
    if (isAgentAvatarValid())
        logPendingPhases();
    // </FS:ND>
    LL_DEBUGS("Avatar") << "LLVOAvatar Destructor (0x" << this << ") id:" << mID << LL_ENDL;

    std::for_each(mAttachmentPoints.begin(), mAttachmentPoints.end(), DeletePairedPointer());
    mAttachmentPoints.clear();

    mDead = true;

    mAnimationSources.clear();
    LLLoadedCallbackEntry::cleanUpCallbackList(&mCallbackTextureList) ;

    getPhases().clearPhases();

    LL_DEBUGS() << "LLVOAvatar Destructor end" << LL_ENDL;
}

void LLVOAvatar::markDead()
{
    if (mNameText)
    {
        mNameText->markDead();
        mNameText = NULL;
        sNumVisibleChatBubbles--;
    }
    mVoiceVisualizer->markDead();
    LLLoadedCallbackEntry::cleanUpCallbackList(&mCallbackTextureList) ;
    LLViewerObject::markDead();
}


bool LLVOAvatar::isFullyBaked()
{
    if (mIsDummy) return true;
    if (getNumTEs() == 0) return false;
    // <FS:Beq> OS BOM limit the tests to avoid "invalid face error"
    // for (U32 i = 0; i < mBakedTextureDatas.size(); i++)
    for (S32 i = 0; i < getNumBakes(); i++)
    {
        if (!isTextureDefined(mBakedTextureDatas[i].mTextureIndex)
            && ((i != BAKED_SKIRT) || isWearingWearableType(LLWearableType::WT_SKIRT))
            && (i != BAKED_LEFT_ARM) && (i != BAKED_LEFT_LEG) && (i != BAKED_AUX1) && (i != BAKED_AUX2) && (i != BAKED_AUX3))
        {
            return false;
        }
    }
    return true;
}

bool LLVOAvatar::isFullyTextured() const
{
    for (S32 i = 0; i < mMeshLOD.size(); i++)
    {
        LLAvatarJoint* joint = mMeshLOD[i];
        if (i==MESH_ID_SKIRT && !isWearingWearableType(LLWearableType::WT_SKIRT))
        {
            continue; // don't care about skirt textures if we're not wearing one.
        }
        if (!joint)
        {
            continue; // nonexistent LOD OK.
        }
        avatar_joint_mesh_list_t::iterator meshIter = joint->mMeshParts.begin();
        if (meshIter != joint->mMeshParts.end())
        {
            LLAvatarJointMesh *mesh = (*meshIter);
            if (!mesh)
            {
                continue; // nonexistent mesh OK
            }
            if (mesh->hasGLTexture())
            {
                continue; // Mesh exists and has a baked texture.
            }
            if (mesh->hasComposite())
            {
                continue; // Mesh exists and has a composite texture.
            }
            // Fail
            return false;
        }
    }
    return true;
}

bool LLVOAvatar::hasGray() const
{
    return !getIsCloud() && !isFullyTextured();
}

S32 LLVOAvatar::getRezzedStatus() const
{
    if (getIsCloud()) return 0;
    bool textured = isFullyTextured();
    bool all_baked_loaded = allBakedTexturesCompletelyDownloaded();
    if (textured && all_baked_loaded && getAttachmentCount() == mSimAttachments.size()) return 4;
    if (textured && all_baked_loaded) return 3;
    if (textured) return 2;
    llassert(hasGray());
    return 1; // gray
}

void LLVOAvatar::deleteLayerSetCaches(bool clearAll)
{
    for (U32 i = 0; i < mBakedTextureDatas.size(); i++)
    {
        if (mBakedTextureDatas[i].mTexLayerSet)
        {
            // ! BACKWARDS COMPATIBILITY !
            // Can be removed after hair baking is mandatory on the grid
            if ((i != BAKED_HAIR || isSelf()) && !clearAll)
            {
                mBakedTextureDatas[i].mTexLayerSet->deleteCaches();
            }
        }
        if (mBakedTextureDatas[i].mMaskTexName)
        {
            LLImageGL::deleteTextures(1, (GLuint*)&(mBakedTextureDatas[i].mMaskTexName));
            mBakedTextureDatas[i].mMaskTexName = 0 ;
        }
    }
}

// static
bool LLVOAvatar::areAllNearbyInstancesBaked(S32& grey_avatars)
{
    grey_avatars = 0;
    for (LLCharacter* character : LLCharacter::sInstances)
    {
        LLVOAvatar* inst = (LLVOAvatar*)character;
        if (!inst->isDead() && inst->mHasGrey && !inst->isFullyBaked())
        {
            ++grey_avatars;
        }
    }
    return !grey_avatars;
}

// static
void LLVOAvatar::getNearbyRezzedStats(std::vector<S32>& counts, F32& avg_cloud_time, S32& cloud_avatars)
{
    counts.clear();
    counts.resize(5);
    avg_cloud_time = 0;
    cloud_avatars = 0;
    S32 count_avg = 0;

    for (LLCharacter* character : LLCharacter::sInstances)
    {
        if (LLVOAvatar* inst = (LLVOAvatar*)character)
        {
            S32 rez_status = inst->getRezzedStatus();
            counts[rez_status]++;
            F32 time = inst->getFirstDecloudTime();
            if (time >= 0)
            {
                avg_cloud_time+=time;
                count_avg++;
            }
            if (!inst->isFullyLoaded() || time < 0)
            {
                // still renders as cloud
                cloud_avatars++;
            }
        }
    }

    if (count_avg > 0)
    {
        avg_cloud_time /= count_avg;
    }
}

// static
std::string LLVOAvatar::rezStatusToString(S32 rez_status)
{
    switch (rez_status)
    {
    case 0:
        return "cloud";
    case 1:
        return "gray";
    case 2:
        return "downloading baked";
    case 3:
        return "loading attachments";
    case 4:
        return "full";
    }
    return "unknown";
}

// static
void LLVOAvatar::dumpBakedStatus()
{
    LLVector3d camera_pos_global = gAgentCamera.getCameraPositionGlobal();

    for (LLCharacter* character : LLCharacter::sInstances)
    {
        LLVOAvatar* inst = (LLVOAvatar*)character;
        LL_INFOS() << "Avatar ";

        LLNameValue* firstname = inst->getNVPair("FirstName");
        LLNameValue* lastname = inst->getNVPair("LastName");

        if( firstname )
        {
            LL_CONT << firstname->getString();
        }
        if( lastname )
        {
            LL_CONT << " " << lastname->getString();
        }

        LL_CONT << " " << inst->mID;

        if( inst->isDead() )
        {
            LL_CONT << " DEAD ("<< inst->getNumRefs() << " refs)";
        }

        if( inst->isSelf() )
        {
            LL_CONT << " (self)";
        }


        F64 dist_to_camera = (inst->getPositionGlobal() - camera_pos_global).length();
        LL_CONT << " " << dist_to_camera << "m ";

        LL_CONT << " " << inst->mPixelArea << " pixels";

        if( inst->isVisible() )
        {
            LL_CONT << " (visible)";
        }
        else
        {
            LL_CONT << " (not visible)";
        }

        if( inst->isFullyBaked() )
        {
            LL_CONT << " Baked";
        }
        else
        {
            LL_CONT << " Unbaked (";

            for (LLAvatarAppearanceDictionary::BakedTextures::const_iterator iter = LLAvatarAppearance::getDictionary()->getBakedTextures().begin();
                 iter != LLAvatarAppearance::getDictionary()->getBakedTextures().end();
                 ++iter)
            {
                const LLAvatarAppearanceDictionary::BakedEntry *baked_dict = iter->second;
                const ETextureIndex index = baked_dict->mTextureIndex;
                if (!inst->isTextureDefined(index))
                {
                    LL_CONT << " " << (LLAvatarAppearance::getDictionary()->getTexture(index) ? LLAvatarAppearance::getDictionary()->getTexture(index)->mName : "");
                }
            }
            LL_CONT << " ) " << inst->getUnbakedPixelAreaRank();
            if( inst->isCulled() )
            {
                LL_CONT << " culled";
            }
        }
        LL_CONT << LL_ENDL;
    }
}

//static
void LLVOAvatar::restoreGL()
{
    if (!isAgentAvatarValid()) return;

    gAgentAvatarp->setCompositeUpdatesEnabled(true);
    for (U32 i = 0; i < gAgentAvatarp->mBakedTextureDatas.size(); i++)
    {
        // <FS:Ansariel> [Legacy Bake]
        //gAgentAvatarp->invalidateComposite(gAgentAvatarp->getTexLayerSet(i));
        gAgentAvatarp->invalidateComposite(gAgentAvatarp->getTexLayerSet(i), false);
    }
    gAgentAvatarp->updateMeshTextures();
}

//static
void LLVOAvatar::destroyGL()
{
    deleteCachedImages();

    resetImpostors();
}

//static
void LLVOAvatar::resetImpostors()
{
    for (LLCharacter* character : LLCharacter::sInstances)
    {
        LLVOAvatar* avatar = (LLVOAvatar*)character;
        avatar->mImpostor.release();
        avatar->mNeedsImpostorUpdate = true;
        avatar->mLastImpostorUpdateReason = 1;
    }
}

// static
void LLVOAvatar::deleteCachedImages(bool clearAll)
{
    if (LLViewerTexLayerSet::sHasCaches)
    {
        for (LLCharacter* character : LLCharacter::sInstances)
        {
            ((LLVOAvatar*)character)->deleteLayerSetCaches(clearAll);
        }
        LLViewerTexLayerSet::sHasCaches = false;
    }
    LLVOAvatarSelf::deleteScratchTextures();
    LLTexLayerStaticImageList::getInstance()->deleteCachedImages();
}


//------------------------------------------------------------------------
// static
// LLVOAvatar::initClass()
//------------------------------------------------------------------------
void LLVOAvatar::initClass()
{
    gAnimLibrary.animStateSetString(ANIM_AGENT_BODY_NOISE,"body_noise");
    gAnimLibrary.animStateSetString(ANIM_AGENT_BREATHE_ROT,"breathe_rot");
    gAnimLibrary.animStateSetString(ANIM_AGENT_PHYSICS_MOTION,"physics_motion");
    gAnimLibrary.animStateSetString(ANIM_AGENT_EDITING,"editing");
    gAnimLibrary.animStateSetString(ANIM_AGENT_EYE,"eye");
    gAnimLibrary.animStateSetString(ANIM_AGENT_FLY_ADJUST,"fly_adjust");
    gAnimLibrary.animStateSetString(ANIM_AGENT_HAND_MOTION,"hand_motion");
    gAnimLibrary.animStateSetString(ANIM_AGENT_HEAD_ROT,"head_rot");
    gAnimLibrary.animStateSetString(ANIM_AGENT_PELVIS_FIX,"pelvis_fix");
    gAnimLibrary.animStateSetString(ANIM_AGENT_TARGET,"target");
    gAnimLibrary.animStateSetString(ANIM_AGENT_WALK_ADJUST,"walk_adjust");

    // Where should this be set initially?
    LLJoint::setDebugJointNames(gSavedSettings.getString("DebugAvatarJoints"));

    LLControlAvatar::sRegionChangedSlot = gAgent.addRegionChangedCallback(&LLControlAvatar::onRegionChanged);

    sCloudTexture = LLViewerTextureManager::getFetchedTextureFromFile("cloud-particle.j2c");

    initCloud();
}


void LLVOAvatar::cleanupClass()
{
}

LLPartSysData LLVOAvatar::sCloud;
void LLVOAvatar::initCloud()
{
    // fancy particle cloud designed by Brent
    std::string filename = gDirUtilp->getExpandedFilename(LL_PATH_PER_SL_ACCOUNT, "cloud.xml");
    if(!gDirUtilp->fileExists(filename))
    {
        filename = gDirUtilp->getExpandedFilename(LL_PATH_USER_SETTINGS, "cloud.xml");
    }
    if(!gDirUtilp->fileExists(filename))
    {
        filename = gDirUtilp->getExpandedFilename(LL_PATH_APP_SETTINGS, "cloud.xml");
    }
    LLSD cloud;
    // <FS:ND> On Linux ifstream only has a const char* constructor
    // llifstream in_file(filename);
    llifstream in_file(filename.c_str());
    // </FS:ND>
    LLSDSerialize::fromXMLDocument(cloud, in_file);
    sCloud.fromLLSD(cloud);
    sCloud.mPartImageID = sCloudTexture->getID();

    //Todo: have own image, de-copy-pasta
    LLSD cloud_muted;
    filename = gDirUtilp->getExpandedFilename(LL_PATH_PER_SL_ACCOUNT, "cloud_muted.xml");
    if(!gDirUtilp->fileExists(filename))
    {
        filename = gDirUtilp->getExpandedFilename(LL_PATH_USER_SETTINGS, "cloud_muted.xml");
    }
    if(!gDirUtilp->fileExists(filename))
    {
        filename = gDirUtilp->getExpandedFilename(LL_PATH_APP_SETTINGS, "cloud_muted.xml");
    }
    // <FS:ND> On Linux ifstream only has a const char* constructor
    // llifstream in_file_muted(filename);
    llifstream in_file_muted(filename.c_str());
    // </FS:ND>
}

// virtual
void LLVOAvatar::initInstance()
{
    //-------------------------------------------------------------------------
    // register motions
    //-------------------------------------------------------------------------
    if (LLCharacter::sInstances.size() == 1)
    {
        registerMotion( ANIM_AGENT_DO_NOT_DISTURB,          LLNullMotion::create );
        registerMotion( ANIM_AGENT_CROUCH,                  LLKeyframeStandMotion::create );
        registerMotion( ANIM_AGENT_CROUCHWALK,              LLKeyframeWalkMotion::create );
        registerMotion( ANIM_AGENT_EXPRESS_AFRAID,          LLEmote::create );
        registerMotion( ANIM_AGENT_EXPRESS_ANGER,           LLEmote::create );
        registerMotion( ANIM_AGENT_EXPRESS_BORED,           LLEmote::create );
        registerMotion( ANIM_AGENT_EXPRESS_CRY,             LLEmote::create );
        registerMotion( ANIM_AGENT_EXPRESS_DISDAIN,         LLEmote::create );
        registerMotion( ANIM_AGENT_EXPRESS_EMBARRASSED,     LLEmote::create );
        registerMotion( ANIM_AGENT_EXPRESS_FROWN,           LLEmote::create );
        registerMotion( ANIM_AGENT_EXPRESS_KISS,            LLEmote::create );
        registerMotion( ANIM_AGENT_EXPRESS_LAUGH,           LLEmote::create );
        registerMotion( ANIM_AGENT_EXPRESS_OPEN_MOUTH,      LLEmote::create );
        registerMotion( ANIM_AGENT_EXPRESS_REPULSED,        LLEmote::create );
        registerMotion( ANIM_AGENT_EXPRESS_SAD,             LLEmote::create );
        registerMotion( ANIM_AGENT_EXPRESS_SHRUG,           LLEmote::create );
        registerMotion( ANIM_AGENT_EXPRESS_SMILE,           LLEmote::create );
        registerMotion( ANIM_AGENT_EXPRESS_SURPRISE,        LLEmote::create );
        registerMotion( ANIM_AGENT_EXPRESS_TONGUE_OUT,      LLEmote::create );
        registerMotion( ANIM_AGENT_EXPRESS_TOOTHSMILE,      LLEmote::create );
        registerMotion( ANIM_AGENT_EXPRESS_WINK,            LLEmote::create );
        registerMotion( ANIM_AGENT_EXPRESS_WORRY,           LLEmote::create );
        registerMotion( ANIM_AGENT_FEMALE_RUN_NEW,          LLKeyframeWalkMotion::create );
        registerMotion( ANIM_AGENT_FEMALE_WALK,             LLKeyframeWalkMotion::create );
        registerMotion( ANIM_AGENT_FEMALE_WALK_NEW,         LLKeyframeWalkMotion::create );
        registerMotion( ANIM_AGENT_RUN,                     LLKeyframeWalkMotion::create );
        registerMotion( ANIM_AGENT_RUN_NEW,                 LLKeyframeWalkMotion::create );
        registerMotion( ANIM_AGENT_STAND,                   LLKeyframeStandMotion::create );
        registerMotion( ANIM_AGENT_STAND_1,                 LLKeyframeStandMotion::create );
        registerMotion( ANIM_AGENT_STAND_2,                 LLKeyframeStandMotion::create );
        registerMotion( ANIM_AGENT_STAND_3,                 LLKeyframeStandMotion::create );
        registerMotion( ANIM_AGENT_STAND_4,                 LLKeyframeStandMotion::create );
        registerMotion( ANIM_AGENT_STANDUP,                 LLKeyframeFallMotion::create );
        registerMotion( ANIM_AGENT_TURNLEFT,                LLKeyframeWalkMotion::create );
        registerMotion( ANIM_AGENT_TURNRIGHT,               LLKeyframeWalkMotion::create );
        registerMotion( ANIM_AGENT_WALK,                    LLKeyframeWalkMotion::create );
        registerMotion( ANIM_AGENT_WALK_NEW,                LLKeyframeWalkMotion::create );

        // motions without a start/stop bit
        registerMotion( ANIM_AGENT_BODY_NOISE,              LLBodyNoiseMotion::create );
        registerMotion( ANIM_AGENT_BREATHE_ROT,             LLBreatheMotionRot::create );
        registerMotion( ANIM_AGENT_PHYSICS_MOTION,          LLPhysicsMotionController::create );
        registerMotion( ANIM_AGENT_EDITING,                 LLEditingMotion::create );
        registerMotion( ANIM_AGENT_EYE,                     LLEyeMotion::create );
        registerMotion( ANIM_AGENT_FEMALE_WALK,             LLKeyframeWalkMotion::create );
        registerMotion( ANIM_AGENT_FLY_ADJUST,              LLFlyAdjustMotion::create );
        registerMotion( ANIM_AGENT_HAND_MOTION,             LLHandMotion::create );
        registerMotion( ANIM_AGENT_HEAD_ROT,                LLHeadRotMotion::create );
        registerMotion( ANIM_AGENT_PELVIS_FIX,              LLPelvisFixMotion::create );
        registerMotion( ANIM_AGENT_SIT_FEMALE,              LLKeyframeMotion::create );
        registerMotion( ANIM_AGENT_TARGET,                  LLTargetingMotion::create );
        registerMotion( ANIM_AGENT_WALK_ADJUST,             LLWalkAdjustMotion::create );
    }

    LLAvatarAppearance::initInstance();

    // preload specific motions here
    createMotion( ANIM_AGENT_CUSTOMIZE);
    createMotion( ANIM_AGENT_CUSTOMIZE_DONE);

    //VTPause();  // VTune

    mVoiceVisualizer->setVoiceEnabled( LLVoiceClient::getInstance()->getVoiceEnabled( mID ) );

    mInitFlags |= 1<<1;
}

// virtual
LLAvatarJoint* LLVOAvatar::createAvatarJoint()
{
    return new LLViewerJoint();
}

// virtual
LLAvatarJoint* LLVOAvatar::createAvatarJoint(S32 joint_num)
{
    return new LLViewerJoint(joint_num);
}

// virtual
LLAvatarJointMesh* LLVOAvatar::createAvatarJointMesh()
{
    return new LLViewerJointMesh();
}

// virtual
LLTexLayerSet* LLVOAvatar::createTexLayerSet()
{
    return new LLViewerTexLayerSet(this);
}

const LLVector3 LLVOAvatar::getRenderPosition() const
{

    if (mDrawable.isNull() || mDrawable->getGeneration() < 0)
    {
        return getPositionAgent();
    }
    else if (isRoot())
    {
        F32 fixup;
        if ( hasPelvisFixup( fixup) )
        {
            //Apply a pelvis fixup (as defined by the avs skin)
            LLVector3 pos = mDrawable->getPositionAgent();
            pos[VZ] += fixup;
            return pos;
        }
        else
        {
            return mDrawable->getPositionAgent();
        }
    }
    else
    {
        return getPosition() * mDrawable->getParent()->getRenderMatrix();
    }
}

void LLVOAvatar::updateDrawable(bool force_damped)
{
    clearChanged(SHIFTED);
}

void LLVOAvatar::onShift(const LLVector4a& shift_vector)
{
    const LLVector3& shift = reinterpret_cast<const LLVector3&>(shift_vector);
    mLastAnimExtents[0] += shift;
    mLastAnimExtents[1] += shift;
}

void LLVOAvatar::updateSpatialExtents(LLVector4a& newMin, LLVector4a &newMax)
{
    if (mDrawable.isNull())
    {
        return;
    }

    if (mNeedsExtentUpdate)
    {
        calculateSpatialExtents(newMin,newMax);
        mLastAnimExtents[0].set(newMin.getF32ptr());
        mLastAnimExtents[1].set(newMax.getF32ptr());
        mLastAnimBasePos = mPelvisp->getWorldPosition();
        mNeedsExtentUpdate = false;
    }
    else
    {
        LLVector3 new_base_pos = mPelvisp->getWorldPosition();
        LLVector3 shift = new_base_pos-mLastAnimBasePos;
        mLastAnimExtents[0] += shift;
        mLastAnimExtents[1] += shift;
        mLastAnimBasePos = new_base_pos;

    }

    if (isImpostor() && !needsImpostorUpdate())
    {
        LLVector3 delta = getRenderPosition() -
            ((LLVector3(mDrawable->getPositionGroup().getF32ptr())-mImpostorOffset));

        newMin.load3( (mLastAnimExtents[0] + delta).mV);
        newMax.load3( (mLastAnimExtents[1] + delta).mV);
    }
    else
    {
        newMin.load3(mLastAnimExtents[0].mV);
        newMax.load3(mLastAnimExtents[1].mV);
        LLVector4a pos_group;
        pos_group.setAdd(newMin,newMax);
        pos_group.mul(0.5f);
        mImpostorOffset = LLVector3(pos_group.getF32ptr())-getRenderPosition();
        mDrawable->setPositionGroup(pos_group);
    }
}


void LLVOAvatar::calculateSpatialExtents(LLVector4a& newMin, LLVector4a& newMax)
{
    LL_PROFILE_ZONE_SCOPED_CATEGORY_AVATAR;

    const S32 BOX_DETAIL_DEFAULT = 3;
    S32 box_detail = BOX_DETAIL_DEFAULT;
    if (getOverallAppearance() != AOA_NORMAL)
    {
        if (isControlAvatar())
        {
            // Animated objects don't show system avatar but do need to include rigged meshes in their bounding box.
            box_detail = 3;
        }
        else
        {
            // Jellydolled avatars ignore attachments, etc, use only system avatar.
            box_detail = 1;
        }
    }

    // FIXME the update_min_max function used below assumes there is a
    // known starting point, but in general there isn't. Ideally the
    // box update logic should be modified to handle the no-point-yet
    // case. For most models, starting with the pelvis is safe though.
    LLVector3 zero_pos;
    LLVector4a pos;
    if (dist_vec(zero_pos, mPelvisp->getWorldPosition())<0.001)
    {
        // Don't use pelvis until av initialized
        pos.load3(getRenderPosition().mV);
    }
    else
    {
        pos.load3(mPelvisp->getWorldPosition().mV);
    }
    newMin = pos;
    newMax = pos;

    if (box_detail>=1 && !isControlAvatar())
    {
        //stretch bounding box by joint positions. Doing this for
        //control avs, where the polymeshes aren't maintained or
        //displayed, can give inaccurate boxes due to joints stuck at (0,0,0).
        for (polymesh_map_t::iterator i = mPolyMeshes.begin(); i != mPolyMeshes.end(); ++i)
        {
            LLPolyMesh* mesh = i->second;
            for (S32 joint_num = 0; joint_num < mesh->mJointRenderData.size(); joint_num++)
            {
                LLVector4a trans;
                trans.load3( mesh->mJointRenderData[joint_num]->mWorldMatrix->getTranslation().mV);
                update_min_max(newMin, newMax, trans);
            }
        }
    }

    // Pad bounding box for starting joint, plus polymesh if
    // applicable. Subsequent calcs should be accurate enough to not
    // need padding.
    LLVector4a padding(0.25);
    newMin.sub(padding);
    newMax.add(padding);


    //stretch bounding box by static attachments
    if (box_detail >= 2)
    {
        float max_attachment_span = get_default_max_prim_scale() * 5.0f;

        for (attachment_map_t::iterator iter = mAttachmentPoints.begin();
             iter != mAttachmentPoints.end();
             ++iter)
        {
            LLViewerJointAttachment* attachment = iter->second;

            // <FS:Ansariel> Possible crash fix
            //if (attachment->getValid())
            if (attachment && attachment->getValid())
            // </FS:Ansariel>
            {
                for (LLViewerJointAttachment::attachedobjs_vec_t::iterator attachment_iter = attachment->mAttachedObjects.begin();
                     attachment_iter != attachment->mAttachedObjects.end();
                     ++attachment_iter)
                {
                    // Don't we need to look at children of attached_object as well?
                    const LLViewerObject* attached_object = attachment_iter->get();
                    if (attached_object && !attached_object->isHUDAttachment())
                    {
                        const LLVOVolume *vol = dynamic_cast<const LLVOVolume*>(attached_object);
                        if (vol && vol->isAnimatedObject())
                        {
                            // Animated objects already have a bounding box in their control av, use that.
                            // Could lag by a frame if there's no guarantee on order of processing for avatars.
                            LLControlAvatar *cav = vol->getControlAvatar();
                            if (cav)
                            {
                                LLVector4a cav_min;
                                cav_min.load3(cav->mLastAnimExtents[0].mV);
                                LLVector4a cav_max;
                                cav_max.load3(cav->mLastAnimExtents[1].mV);
                                update_min_max(newMin,newMax,cav_min);
                                update_min_max(newMin,newMax,cav_max);
                                continue;
                            }
                        }
                        if (vol && vol->isRiggedMeshFast())
                        {
                            continue;
                        }
                        LLDrawable* drawable = attached_object->mDrawable;
                        if (drawable && !drawable->isState(LLDrawable::RIGGED | LLDrawable::RIGGED_CHILD)) // <-- don't extend bounding box if any rigged objects are present
                        {
                            LLSpatialBridge* bridge = drawable->getSpatialBridge();
                            if (bridge)
                            {
                                const LLVector4a* ext = bridge->getSpatialExtents();
                                LLVector4a distance;
                                distance.setSub(ext[1], ext[0]);
                                LLVector4a max_span(max_attachment_span);

                                S32 lt = distance.lessThan(max_span).getGatheredBits() & 0x7;

                                // Only add the prim to spatial extents calculations if it isn't a megaprim.
                                // max_attachment_span calculated at the start of the function
                                // (currently 5 times our max prim size)
                                if (lt == 0x7)
                                {
                                    update_min_max(newMin,newMax,ext[0]);
                                    update_min_max(newMin,newMax,ext[1]);
                                }
                            }
                        }
                    }
                }
            }
        }
    }

    // Stretch bounding box by rigged mesh joint boxes
    if (box_detail>=3)
    {
        updateRiggingInfo();
        for (S32 joint_num = 0; joint_num < LL_CHARACTER_MAX_ANIMATED_JOINTS; joint_num++)
        {
            LLJoint *joint = getJoint(joint_num);
            LLJointRiggingInfo *rig_info = NULL;
            if (joint_num < mJointRiggingInfoTab.size())
            {
                rig_info = &mJointRiggingInfoTab[joint_num];
            }

            if (joint && rig_info && rig_info->isRiggedTo())
            {
                LLViewerJointAttachment *as_joint_attach = dynamic_cast<LLViewerJointAttachment*>(joint);
                if (as_joint_attach && as_joint_attach->getIsHUDAttachment())
                {
                    // Ignore bounding box of HUD joints
                    continue;
                }
                LLMatrix4a mat;
                LLVector4a new_extents[2];
                mat.loadu(joint->getWorldMatrix());
                matMulBoundBox(mat, rig_info->getRiggedExtents(), new_extents);
                update_min_max(newMin, newMax, new_extents[0]);
                update_min_max(newMin, newMax, new_extents[1]);
                //if (isSelf())
                //{
                //    LL_INFOS() << joint->getName() << " extents " << new_extents[0] << "," << new_extents[1] << LL_ENDL;
                //    LL_INFOS() << joint->getName() << " av box is " << newMin << "," << newMax << LL_ENDL;
                //}
            }
        }
    }

    // Update pixel area
    LLVector4a center, size;
    center.setAdd(newMin, newMax);
    center.mul(0.5f);

    size.setSub(newMax,newMin);
    size.mul(0.5f);

    F32 pixel_area = LLPipeline::calcPixelArea(center, size, *LLViewerCamera::getInstance());
    setCorrectedPixelArea(pixel_area);
}

void render_sphere_and_line(const LLVector3& begin_pos, const LLVector3& end_pos, F32 sphere_scale, const LLVector3& occ_color, const LLVector3& visible_color)
{
    // Unoccluded bone portions
    LLGLDepthTest normal_depth(GL_TRUE);

    // Draw line segment for unoccluded joint
    gGL.diffuseColor3f(visible_color[0], visible_color[1], visible_color[2]);

    gGL.begin(LLRender::LINES);
    gGL.vertex3fv(begin_pos.mV);
    gGL.vertex3fv(end_pos.mV);
    gGL.end();


    // Draw sphere representing joint pos
    gGL.pushMatrix();
    gGL.scalef(sphere_scale, sphere_scale, sphere_scale);
    gSphere.renderGGL();
    gGL.popMatrix();

    LLGLDepthTest depth_under(GL_TRUE, GL_FALSE, GL_GREATER);

    // Occluded bone portions
    gGL.diffuseColor3f(occ_color[0], occ_color[1], occ_color[2]);

    gGL.begin(LLRender::LINES);
    gGL.vertex3fv(begin_pos.mV);
    gGL.vertex3fv(end_pos.mV);
    gGL.end();

    // Draw sphere representing joint pos
    gGL.pushMatrix();
    gGL.scalef(sphere_scale, sphere_scale, sphere_scale);
    gSphere.renderGGL();
    gGL.popMatrix();
}

//-----------------------------------------------------------------------------
// renderCollisionVolumes()
//-----------------------------------------------------------------------------
void LLVOAvatar::renderCollisionVolumes()
{
    std::ostringstream ostr;

    for (S32 i = 0; i < mNumCollisionVolumes; i++)
    {
        ostr << mCollisionVolumes[i].getName() << ", ";

        LLAvatarJointCollisionVolume& collision_volume = mCollisionVolumes[i];

        collision_volume.updateWorldMatrix();

        gGL.pushMatrix();
        gGL.multMatrix( &collision_volume.getXform()->getWorldMatrix().mMatrix[0][0] );

        LLVector3 begin_pos(0,0,0);
        LLVector3 end_pos(collision_volume.getEnd());
        static F32 sphere_scale = 1.0f;
        static F32 center_dot_scale = 0.05f;

        static LLVector3 BLUE(0.0f, 0.0f, 1.0f);
        static LLVector3 PASTEL_BLUE(0.5f, 0.5f, 1.0f);
        static LLVector3 RED(1.0f, 0.0f, 0.0f);
        static LLVector3 PASTEL_RED(1.0f, 0.5f, 0.5f);
        static LLVector3 WHITE(1.0f, 1.0f, 1.0f);


        LLVector3 cv_color_occluded;
        LLVector3 cv_color_visible;
        LLVector3 dot_color_occluded(WHITE);
        LLVector3 dot_color_visible(WHITE);
        if (isControlAvatar())
        {
            cv_color_occluded = RED;
            cv_color_visible = PASTEL_RED;
        }
        else
        {
            cv_color_occluded = BLUE;
            cv_color_visible = PASTEL_BLUE;
        }
        render_sphere_and_line(begin_pos, end_pos, sphere_scale, cv_color_occluded, cv_color_visible);
        render_sphere_and_line(begin_pos, end_pos, center_dot_scale, dot_color_occluded, dot_color_visible);

        gGL.popMatrix();
    }


    if (mNameText.notNull())
    {
        LLVector4a unused;

        mNameText->lineSegmentIntersect(unused, unused, unused, true);
    }
}

// defined in llspatialpartition.cpp -- draw a box outline in the current GL context from given center and half-size
void drawBoxOutline(const LLVector4a& pos, const LLVector4a& size);

void LLVOAvatar::renderBones(const std::string &selected_joint)
{
    LLGLEnable blend(GL_BLEND);

    avatar_joint_list_t::iterator iter = mSkeleton.begin();
    avatar_joint_list_t::iterator end = mSkeleton.end();

    // For selected joints
    static LLVector3 SELECTED_COLOR_OCCLUDED(1.0f, 1.0f, 0.0f);
    static LLVector3 SELECTED_COLOR_VISIBLE(0.5f, 0.5f, 0.5f);
    // For bones with position overrides defined
    static LLVector3 OVERRIDE_COLOR_OCCLUDED(1.0f, 0.0f, 0.0f);
    static LLVector3 OVERRIDE_COLOR_VISIBLE(0.5f, 0.5f, 0.5f);
    // For bones which are rigged to by at least one attachment
    static LLVector3 RIGGED_COLOR_OCCLUDED(0.0f, 1.0f, 1.0f);
    static LLVector3 RIGGED_COLOR_VISIBLE(0.5f, 0.5f, 0.5f);
    // For bones not otherwise colored
    static LLVector3 OTHER_COLOR_OCCLUDED(0.0f, 1.0f, 0.0f);
    static LLVector3 OTHER_COLOR_VISIBLE(0.5f, 0.5f, 0.5f);

    static F32 SPHERE_SCALEF = 0.001f;

    for (; iter != end; ++iter)
    {
        LLJoint* jointp = *iter;
        if (!jointp)
        {
            continue;
        }

        jointp->updateWorldMatrix();

        LLVector3 occ_color, visible_color;

        LLVector3 pos;
        LLUUID mesh_id;
        F32 sphere_scale = SPHERE_SCALEF;

        // We are in render, so it is preferable to implement selection
        // in a different way, but since this is for debug/preview, this
        // is low priority
        if (jointp->getName() == selected_joint)
        {
            sphere_scale *= 16.f;
            occ_color = SELECTED_COLOR_OCCLUDED;
            visible_color = SELECTED_COLOR_VISIBLE;
        }
        else if (jointp->hasAttachmentPosOverride(pos,mesh_id))
        {
            occ_color = OVERRIDE_COLOR_OCCLUDED;
            visible_color = OVERRIDE_COLOR_VISIBLE;
        }
        else
        {
            if (jointIsRiggedTo(jointp))
            {
                occ_color = RIGGED_COLOR_OCCLUDED;
                visible_color = RIGGED_COLOR_VISIBLE;
            }
            else
            {
                occ_color = OTHER_COLOR_OCCLUDED;
                visible_color = OTHER_COLOR_VISIBLE;
            }
        }
        LLVector3 begin_pos(0,0,0);
        LLVector3 end_pos(jointp->getEnd());


        gGL.pushMatrix();
        gGL.multMatrix( &jointp->getXform()->getWorldMatrix().mMatrix[0][0] );

        render_sphere_and_line(begin_pos, end_pos, sphere_scale, occ_color, visible_color);

        gGL.popMatrix();
    }


    // draw joint space bounding boxes of rigged attachments in yellow
    gGL.color3f(1.f, 1.f, 0.f);
    for (S32 joint_num = 0; joint_num < LL_CHARACTER_MAX_ANIMATED_JOINTS; joint_num++)
    {
        LLJoint* joint = getJoint(joint_num);
        LLJointRiggingInfo* rig_info = NULL;
        if (joint_num < mJointRiggingInfoTab.size())
        {
            rig_info = &mJointRiggingInfoTab[joint_num];
        }

        if (joint && rig_info && rig_info->isRiggedTo())
        {
            LLViewerJointAttachment* as_joint_attach = dynamic_cast<LLViewerJointAttachment*>(joint);
            if (as_joint_attach && as_joint_attach->getIsHUDAttachment())
            {
                // Ignore bounding box of HUD joints
                continue;
            }
            gGL.pushMatrix();
            gGL.multMatrix(&joint->getXform()->getWorldMatrix().mMatrix[0][0]);

            LLVector4a pos;
            LLVector4a size;

            const LLVector4a* extents = rig_info->getRiggedExtents();

            pos.setAdd(extents[0], extents[1]);
            pos.mul(0.5f);
            size.setSub(extents[1], extents[0]);
            size.mul(0.5f);

            drawBoxOutline(pos, size);

            gGL.popMatrix();
        }
    }

    // draw world space attachment rigged bounding boxes in cyan
    gGL.color3f(0.f, 1.f, 1.f);
    for (attachment_map_t::iterator iter = mAttachmentPoints.begin();
         iter != mAttachmentPoints.end();
         ++iter)
    {
        LLViewerJointAttachment* attachment = iter->second;

        if (attachment->getValid())
        {
            for (LLViewerJointAttachment::attachedobjs_vec_t::iterator attachment_iter = attachment->mAttachedObjects.begin();
                 attachment_iter != attachment->mAttachedObjects.end();
                 ++attachment_iter)
            {
                LLViewerObject* attached_object = attachment_iter->get();
                if (attached_object && !attached_object->isHUDAttachment())
                {
                    LLDrawable* drawable = attached_object->mDrawable;
                    if (drawable && drawable->isState(LLDrawable::RIGGED | LLDrawable::RIGGED_CHILD))
                    {
                        // get face rigged extents
                        for (S32 i = 0; i < drawable->getNumFaces(); ++i)
                        {
                            LLFace* facep = drawable->getFace(i);
                            if (facep && facep->isState(LLFace::RIGGED))
                            {
                                LLVector4a center, size;

                                LLVector4a* extents = facep->mRiggedExtents;

                                center.setAdd(extents[0], extents[1]);
                                center.mul(0.5f);
                                size.setSub(extents[1], extents[0]);
                                size.mul(0.5f);
                                drawBoxOutline(center, size);
                            }
                        }
                    }
                }
            }
        }
    }
}


void LLVOAvatar::renderJoints()
{
    std::ostringstream ostr;
    std::ostringstream nullstr;

    for (joint_map_t::iterator iter = mJointMap.begin(); iter != mJointMap.end(); ++iter)
    {
        LLJoint* jointp = iter->second;
        if (!jointp)
        {
            nullstr << iter->first << " is NULL" << std::endl;
            continue;
        }

        ostr << jointp->getName() << ", ";

        jointp->updateWorldMatrix();

        gGL.pushMatrix();
        gGL.multMatrix( &jointp->getXform()->getWorldMatrix().mMatrix[0][0] );

        gGL.diffuseColor3f( 1.f, 0.f, 1.f );

        gGL.begin(LLRender::LINES);

        LLVector3 v[] =
        {
            LLVector3(1,0,0),
            LLVector3(-1,0,0),
            LLVector3(0,1,0),
            LLVector3(0,-1,0),

            LLVector3(0,0,-1),
            LLVector3(0,0,1),
        };

        //sides
        gGL.vertex3fv(v[0].mV);
        gGL.vertex3fv(v[2].mV);

        gGL.vertex3fv(v[0].mV);
        gGL.vertex3fv(v[3].mV);

        gGL.vertex3fv(v[1].mV);
        gGL.vertex3fv(v[2].mV);

        gGL.vertex3fv(v[1].mV);
        gGL.vertex3fv(v[3].mV);


        //top
        gGL.vertex3fv(v[0].mV);
        gGL.vertex3fv(v[4].mV);

        gGL.vertex3fv(v[1].mV);
        gGL.vertex3fv(v[4].mV);

        gGL.vertex3fv(v[2].mV);
        gGL.vertex3fv(v[4].mV);

        gGL.vertex3fv(v[3].mV);
        gGL.vertex3fv(v[4].mV);


        //bottom
        gGL.vertex3fv(v[0].mV);
        gGL.vertex3fv(v[5].mV);

        gGL.vertex3fv(v[1].mV);
        gGL.vertex3fv(v[5].mV);

        gGL.vertex3fv(v[2].mV);
        gGL.vertex3fv(v[5].mV);

        gGL.vertex3fv(v[3].mV);
        gGL.vertex3fv(v[5].mV);

        gGL.end();

        gGL.popMatrix();
    }

    mDebugText.clear();
    addDebugText(ostr.str());
    addDebugText(nullstr.str());
}

bool LLVOAvatar::lineSegmentIntersect(const LLVector4a& start, const LLVector4a& end,
                                      S32 face,
                                      bool pick_transparent,
                                      bool pick_rigged,
                                      bool pick_unselectable,
                                      S32* face_hit,
                                      LLVector4a* intersection,
                                      LLVector2* tex_coord,
                                      LLVector4a* normal,
                                      LLVector4a* tangent)
{
    if ((isSelf() && !gAgent.needsRenderAvatar()) || !LLPipeline::sPickAvatar)
    {
        return false;
    }

    if (isControlAvatar())
    {
        return false;
    }

    if (lineSegmentBoundingBox(start, end))
    {
        for (S32 i = 0; i < mNumCollisionVolumes; ++i)
        {
            mCollisionVolumes[i].updateWorldMatrix();

            glm::mat4 mat(glm::make_mat4((F32*) mCollisionVolumes[i].getXform()->getWorldMatrix().mMatrix));
            glm::mat4 inverse = glm::inverse(mat);
            glm::mat4 norm_mat = glm::transpose(inverse);

            glm::vec3 p1(glm::make_vec3(start.getF32ptr()));
            glm::vec3 p2(glm::make_vec3(end.getF32ptr()));

            p1 = mul_mat4_vec3(inverse, p1);
            p2 = mul_mat4_vec3(inverse, p2);

            LLVector3 position;
            LLVector3 norm;

            if (linesegment_sphere(LLVector3(glm::value_ptr(p1)), LLVector3(glm::value_ptr(p2)), LLVector3(0,0,0), 1.f, position, norm))
            {
                glm::vec3 res_pos(glm::make_vec3(position.mV));
                res_pos = mul_mat4_vec3(mat, res_pos);

                 glm::vec3 res_norm(glm::make_vec3(norm.mV));
                res_norm = glm::normalize(res_norm);
                res_norm = glm::mat3(norm_mat) * res_norm;

                if (intersection)
                {
                    intersection->load3(glm::value_ptr(res_pos));
                }

                if (normal)
                {
                    normal->load3(glm::value_ptr(res_norm));
                }

                return true;
            }
        }

        if (isSelf())
        {
            for (attachment_map_t::iterator iter = mAttachmentPoints.begin();
             iter != mAttachmentPoints.end();
             ++iter)
            {
                LLViewerJointAttachment* attachment = iter->second;

                // <FS:Ansariel> Possible crash fix
                if (!attachment)
                {
                    continue;
                }
                // </FS:Ansariel>

                for (LLViewerJointAttachment::attachedobjs_vec_t::iterator attachment_iter = attachment->mAttachedObjects.begin();
                     attachment_iter != attachment->mAttachedObjects.end();
                     ++attachment_iter)
                {
                    LLViewerObject* attached_object = attachment_iter->get();

                    if (attached_object && !attached_object->isDead() && attachment->getValid())
                    {
                        LLDrawable* drawable = attached_object->mDrawable;
                        if (drawable->isState(LLDrawable::RIGGED))
                        { //regenerate octree for rigged attachment
                            gPipeline.markRebuild(mDrawable, LLDrawable::REBUILD_RIGGED);
                        }
                    }
                }
            }
        }
    }



    LLVector4a position;
    if (mNameText.notNull() && mNameText->lineSegmentIntersect(start, end, position))
    {
        if (intersection)
        {
            *intersection = position;
        }

        return true;
    }

    return false;
}

// virtual
LLViewerObject* LLVOAvatar::lineSegmentIntersectRiggedAttachments(const LLVector4a& start, const LLVector4a& end,
                                      S32 face,
                                      bool pick_transparent,
                                      bool pick_rigged,
                                      bool pick_unselectable,
                                      S32* face_hit,
                                      LLVector4a* intersection,
                                      LLVector2* tex_coord,
                                      LLVector4a* normal,
                                      LLVector4a* tangent)
{
    if (isSelf() && !gAgent.needsRenderAvatar())
    {
        return NULL;
    }

    LLViewerObject* hit = NULL;

    if (lineSegmentBoundingBox(start, end))
    {
        LLVector4a local_end = end;
        LLVector4a local_intersection;

        for (attachment_map_t::iterator iter = mAttachmentPoints.begin();
            iter != mAttachmentPoints.end();
            ++iter)
        {
            LLViewerJointAttachment* attachment = iter->second;

            // <FS:Ansariel> Possible crash fix
            if (!attachment)
            {
                continue;
            }
            // </FS:Ansariel>

            for (LLViewerJointAttachment::attachedobjs_vec_t::iterator attachment_iter = attachment->mAttachedObjects.begin();
                    attachment_iter != attachment->mAttachedObjects.end();
                    ++attachment_iter)
            {
                LLViewerObject* attached_object = attachment_iter->get();

                if (attached_object->lineSegmentIntersect(start, local_end, face, pick_transparent, pick_rigged, pick_unselectable, face_hit, &local_intersection, tex_coord, normal, tangent))
                {
                    local_end = local_intersection;
                    if (intersection)
                    {
                        *intersection = local_intersection;
                    }

                    hit = attached_object;
                }
            }
        }
    }

    return hit;
}


LLVOAvatar* LLVOAvatar::asAvatar()
{
    return this;
}

//-----------------------------------------------------------------------------
// LLVOAvatar::startDefaultMotions()
//-----------------------------------------------------------------------------
void LLVOAvatar::startDefaultMotions()
{
    //-------------------------------------------------------------------------
    // start default motions
    //-------------------------------------------------------------------------
    startMotion( ANIM_AGENT_HEAD_ROT );
    startMotion( ANIM_AGENT_EYE );
    startMotion( ANIM_AGENT_BODY_NOISE );
    startMotion( ANIM_AGENT_BREATHE_ROT );
    startMotion( ANIM_AGENT_PHYSICS_MOTION );
    startMotion( ANIM_AGENT_HAND_MOTION );
    startMotion( ANIM_AGENT_PELVIS_FIX );

    //-------------------------------------------------------------------------
    // restart any currently active motions
    //-------------------------------------------------------------------------
    processAnimationStateChanges();
}

//-----------------------------------------------------------------------------
// LLVOAvatar::buildCharacter()
// Deferred initialization and rebuild of the avatar.
//-----------------------------------------------------------------------------
// virtual
void LLVOAvatar::buildCharacter()
{
    LLAvatarAppearance::buildCharacter();

    // Not done building yet; more to do.
    mIsBuilt = false;

    //-------------------------------------------------------------------------
    // set head offset from pelvis
    //-------------------------------------------------------------------------
    updateHeadOffset();

    //-------------------------------------------------------------------------
    // initialize lip sync morph pointers
    //-------------------------------------------------------------------------
    mOohMorph     = getVisualParam( "Lipsync_Ooh" );
    mAahMorph     = getVisualParam( "Lipsync_Aah" );

    // If we don't have the Ooh morph, use the Kiss morph
    if (!mOohMorph)
    {
        LL_WARNS() << "Missing 'Ooh' morph for lipsync, using fallback." << LL_ENDL;
        mOohMorph = getVisualParam( "Express_Kiss" );
    }

    // If we don't have the Aah morph, use the Open Mouth morph
    if (!mAahMorph)
    {
        LL_WARNS() << "Missing 'Aah' morph for lipsync, using fallback." << LL_ENDL;
        mAahMorph = getVisualParam( "Express_Open_Mouth" );
    }

    // Currently disabled for control avatars (animated objects), enabled for all others.
    if (mEnableDefaultMotions)
    {
    startDefaultMotions();
    }

    //-------------------------------------------------------------------------
    // restart any currently active motions
    //-------------------------------------------------------------------------
    processAnimationStateChanges();

    mIsBuilt = true;
    stop_glerror();

    mMeshValid = true;
}

//-----------------------------------------------------------------------------
// resetVisualParams()
//-----------------------------------------------------------------------------
void LLVOAvatar::resetVisualParams()
{
    // Skeletal params
    {
        LLAvatarXmlInfo::skeletal_distortion_info_list_t::iterator iter;
        for (iter = sAvatarXmlInfo->mSkeletalDistortionInfoList.begin();
             iter != sAvatarXmlInfo->mSkeletalDistortionInfoList.end();
             ++iter)
        {
            LLPolySkeletalDistortionInfo *info = (LLPolySkeletalDistortionInfo*)*iter;
            LLPolySkeletalDistortion *param = dynamic_cast<LLPolySkeletalDistortion*>(getVisualParam(info->getID()));
            *param = LLPolySkeletalDistortion(this);
            llassert(param);
            if (!param->setInfo(info))
            {
                llassert(false);
            }
        }
    }

    // Driver parameters
    for (LLAvatarXmlInfo::driver_info_list_t::iterator iter = sAvatarXmlInfo->mDriverInfoList.begin();
         iter != sAvatarXmlInfo->mDriverInfoList.end();
         ++iter)
    {
        LLDriverParamInfo *info = *iter;
        LLDriverParam *param = dynamic_cast<LLDriverParam*>(getVisualParam(info->getID()));
        LLDriverParam::entry_list_t driven_list = param->getDrivenList();
        *param = LLDriverParam(this);
        llassert(param);
        if (!param->setInfo(info))
        {
            llassert(false);
        }
        param->setDrivenList(driven_list);
    }
}

void LLVOAvatar::applyDefaultParams()
{
    // These are params from avs with newly created copies of shape,
    // skin, hair, eyes, plus gender set as noted. Run arche_tool.py
    // to get params from some other xml appearance dump.
    std::map<S32, U8> male_params = {
        {1,33}, {2,61}, {4,85}, {5,23}, {6,58}, {7,127}, {8,63}, {10,85}, {11,63}, {12,42}, {13,0}, {14,85}, {15,63}, {16,36}, {17,85}, {18,95}, {19,153}, {20,63}, {21,34}, {22,0}, {23,63}, {24,109}, {25,88}, {27,132}, {31,63}, {33,136}, {34,81}, {35,85}, {36,103}, {37,136}, {38,127}, {80,255}, {93,203}, {98,0}, {99,0}, {105,127}, {108,0}, {110,0}, {111,127}, {112,0}, {113,0}, {114,127}, {115,0}, {116,0}, {117,0}, {119,127}, {130,114}, {131,127}, {132,99}, {133,63}, {134,127}, {135,140}, {136,127}, {137,127}, {140,0}, {141,0}, {142,0}, {143,191}, {150,0}, {155,104}, {157,0}, {162,0}, {163,0}, {165,0}, {166,0}, {167,0}, {168,0}, {169,0}, {177,0}, {181,145}, {182,216}, {183,133}, {184,0}, {185,127}, {192,0}, {193,127}, {196,170}, {198,0}, {503,0}, {505,127}, {506,127}, {507,109}, {508,85}, {513,127}, {514,127}, {515,63}, {517,85}, {518,42}, {603,100}, {604,216}, {605,214}, {606,204}, {607,204}, {608,204}, {609,51}, {616,25}, {617,89}, {619,76}, {624,204}, {625,0}, {629,127}, {637,0}, {638,0}, {646,144}, {647,85}, {649,127}, {650,132}, {652,127}, {653,85}, {654,0}, {656,127}, {659,127}, {662,127}, {663,127}, {664,127}, {665,127}, {674,59}, {675,127}, {676,85}, {678,127}, {682,127}, {683,106}, {684,47}, {685,79}, {690,127}, {692,127}, {693,204}, {700,63}, {701,0}, {702,0}, {703,0}, {704,0}, {705,127}, {706,127}, {707,0}, {708,0}, {709,0}, {710,0}, {711,127}, {712,0}, {713,159}, {714,0}, {715,0}, {750,178}, {752,127}, {753,36}, {754,85}, {755,131}, {756,127}, {757,127}, {758,127}, {759,153}, {760,95}, {762,0}, {763,140}, {764,74}, {765,27}, {769,127}, {773,127}, {775,0}, {779,214}, {780,204}, {781,198}, {785,0}, {789,0}, {795,63}, {796,30}, {799,127}, {800,226}, {801,255}, {802,198}, {803,255}, {804,255}, {805,255}, {806,255}, {807,255}, {808,255}, {812,255}, {813,255}, {814,255}, {815,204}, {816,0}, {817,255}, {818,255}, {819,255}, {820,255}, {821,255}, {822,255}, {823,255}, {824,255}, {825,255}, {826,255}, {827,255}, {828,0}, {829,255}, {830,255}, {834,255}, {835,255}, {836,255}, {840,0}, {841,127}, {842,127}, {844,255}, {848,25}, {858,100}, {859,255}, {860,255}, {861,255}, {862,255}, {863,84}, {868,0}, {869,0}, {877,0}, {879,51}, {880,132}, {921,255}, {922,255}, {923,255}, {10000,0}, {10001,0}, {10002,25}, {10003,0}, {10004,25}, {10005,23}, {10006,51}, {10007,0}, {10008,25}, {10009,23}, {10010,51}, {10011,0}, {10012,0}, {10013,25}, {10014,0}, {10015,25}, {10016,23}, {10017,51}, {10018,0}, {10019,0}, {10020,25}, {10021,0}, {10022,25}, {10023,23}, {10024,51}, {10025,0}, {10026,25}, {10027,23}, {10028,51}, {10029,0}, {10030,25}, {10031,23}, {10032,51}, {11000,1}, {11001,127}
    };
    std::map<S32, U8> female_params = {
        {1,33}, {2,61}, {4,85}, {5,23}, {6,58}, {7,127}, {8,63}, {10,85}, {11,63}, {12,42}, {13,0}, {14,85}, {15,63}, {16,36}, {17,85}, {18,95}, {19,153}, {20,63}, {21,34}, {22,0}, {23,63}, {24,109}, {25,88}, {27,132}, {31,63}, {33,136}, {34,81}, {35,85}, {36,103}, {37,136}, {38,127}, {80,0}, {93,203}, {98,0}, {99,0}, {105,127}, {108,0}, {110,0}, {111,127}, {112,0}, {113,0}, {114,127}, {115,0}, {116,0}, {117,0}, {119,127}, {130,114}, {131,127}, {132,99}, {133,63}, {134,127}, {135,140}, {136,127}, {137,127}, {140,0}, {141,0}, {142,0}, {143,191}, {150,0}, {155,104}, {157,0}, {162,0}, {163,0}, {165,0}, {166,0}, {167,0}, {168,0}, {169,0}, {177,0}, {181,145}, {182,216}, {183,133}, {184,0}, {185,127}, {192,0}, {193,127}, {196,170}, {198,0}, {503,0}, {505,127}, {506,127}, {507,109}, {508,85}, {513,127}, {514,127}, {515,63}, {517,85}, {518,42}, {603,100}, {604,216}, {605,214}, {606,204}, {607,204}, {608,204}, {609,51}, {616,25}, {617,89}, {619,76}, {624,204}, {625,0}, {629,127}, {637,0}, {638,0}, {646,144}, {647,85}, {649,127}, {650,132}, {652,127}, {653,85}, {654,0}, {656,127}, {659,127}, {662,127}, {663,127}, {664,127}, {665,127}, {674,59}, {675,127}, {676,85}, {678,127}, {682,127}, {683,106}, {684,47}, {685,79}, {690,127}, {692,127}, {693,204}, {700,63}, {701,0}, {702,0}, {703,0}, {704,0}, {705,127}, {706,127}, {707,0}, {708,0}, {709,0}, {710,0}, {711,127}, {712,0}, {713,159}, {714,0}, {715,0}, {750,178}, {752,127}, {753,36}, {754,85}, {755,131}, {756,127}, {757,127}, {758,127}, {759,153}, {760,95}, {762,0}, {763,140}, {764,74}, {765,27}, {769,127}, {773,127}, {775,0}, {779,214}, {780,204}, {781,198}, {785,0}, {789,0}, {795,63}, {796,30}, {799,127}, {800,226}, {801,255}, {802,198}, {803,255}, {804,255}, {805,255}, {806,255}, {807,255}, {808,255}, {812,255}, {813,255}, {814,255}, {815,204}, {816,0}, {817,255}, {818,255}, {819,255}, {820,255}, {821,255}, {822,255}, {823,255}, {824,255}, {825,255}, {826,255}, {827,255}, {828,0}, {829,255}, {830,255}, {834,255}, {835,255}, {836,255}, {840,0}, {841,127}, {842,127}, {844,255}, {848,25}, {858,100}, {859,255}, {860,255}, {861,255}, {862,255}, {863,84}, {868,0}, {869,0}, {877,0}, {879,51}, {880,132}, {921,255}, {922,255}, {923,255}, {10000,0}, {10001,0}, {10002,25}, {10003,0}, {10004,25}, {10005,23}, {10006,51}, {10007,0}, {10008,25}, {10009,23}, {10010,51}, {10011,0}, {10012,0}, {10013,25}, {10014,0}, {10015,25}, {10016,23}, {10017,51}, {10018,0}, {10019,0}, {10020,25}, {10021,0}, {10022,25}, {10023,23}, {10024,51}, {10025,0}, {10026,25}, {10027,23}, {10028,51}, {10029,0}, {10030,25}, {10031,23}, {10032,51}, {11000,1}, {11001,127}
    };
    std::map<S32, U8> *params = NULL;
    if (getSex() == SEX_MALE)
        params = &male_params;
    else
        params = &female_params;

    for( auto it = params->begin(); it != params->end(); ++it)
    {
        LLVisualParam* param = getVisualParam(it->first);
        if( !param )
        {
            // invalid id
            break;
        }

        U8 value = it->second;
        F32 newWeight = U8_to_F32(value, param->getMinWeight(), param->getMaxWeight());
        // <FS:Ansariel> [Legacy Bake]
        //param->setWeight(newWeight);
        param->setWeight(newWeight, false); // Most likely false is correct here because it's used in resetSkeleton, which is a local operation
    }
}

//-----------------------------------------------------------------------------
// resetSkeleton()
//-----------------------------------------------------------------------------
void LLVOAvatar::resetSkeleton(bool reset_animations)
{
    LL_DEBUGS("Avatar") << avString() << " reset starts" << LL_ENDL;
    if (!isControlAvatar() && !mLastProcessedAppearance)
    {
        LL_WARNS() << "Can't reset avatar " << getID() << "; no appearance message has been received yet." << LL_ENDL;
        return;
    }

    // Save mPelvis state
    //LLVector3 pelvis_pos = getJoint("mPelvis")->getPosition();
    //LLQuaternion pelvis_rot = getJoint("mPelvis")->getRotation();

    // Clear all attachment pos and scale overrides
    clearAttachmentOverrides();

    // Note that we call buildSkeleton twice in this function. The first time is
    // just to get the right scale for the collision volumes, because
    // this will be used in setting the mJointScales for the
    // LLPolySkeletalDistortions of which the CVs are children.
    if( !buildSkeleton(sAvatarSkeletonInfo) )
    {
        LL_ERRS() << "Error resetting skeleton" << LL_ENDL;
    }

    // Reset some params to default state, without propagating changes downstream.
    resetVisualParams();

    // Now we have to reset the skeleton again, because its state
    // got clobbered by the resetVisualParams() calls
    // above.
    if( !buildSkeleton(sAvatarSkeletonInfo) )
    {
        LL_ERRS() << "Error resetting skeleton" << LL_ENDL;
    }

    // Reset attachment points
    // BuildSkeleton only does bones and CVs but we still need to reinit huds
    // since huds can be animated.
    bool ignore_hud_joints = !isSelf();
    initAttachmentPoints(ignore_hud_joints);

    // Fix up collision volumes
    for (LLVisualParam *param = getFirstVisualParam();
         param;
         param = getNextVisualParam())
    {
        LLPolyMorphTarget *poly_morph = dynamic_cast<LLPolyMorphTarget*>(param);
        if (poly_morph)
        {
            // This is a kludgy way to correct for the fact that the
            // collision volumes have been reset out from under the
            // poly morph sliders.
            F32 delta_weight = poly_morph->getLastWeight() - poly_morph->getDefaultWeight();
            poly_morph->applyVolumeChanges(delta_weight);
        }
    }

    // Reset tweakable params to preserved state
    if (getOverallAppearance() == AOA_NORMAL)
    {
        if (mLastProcessedAppearance)
        {
            bool slam_params = true;
            applyParsedAppearanceMessage(*mLastProcessedAppearance, slam_params);
        }
    }
    else
    {
        // Stripped down approximation of
        // applyParsedAppearanceMessage, but with alternative default
        // (jellydoll) params
        setCompositeUpdatesEnabled( false );
        gPipeline.markGLRebuild(this);
        applyDefaultParams();
        setCompositeUpdatesEnabled( true );
        updateMeshTextures();
        updateMeshVisibility();
    }
    updateVisualParams();

    // Restore attachment pos overrides
    updateAttachmentOverrides();

    // Animations
    if (reset_animations)
    {
        if (isSelf())
        {
            // This is equivalent to "Stop Animating Me". Will reset
            // all animations and propagate the changes to other
            // viewers.
            gAgent.stopCurrentAnimations();
        }
        else
        {
            // Local viewer-side reset for non-self avatars.
            resetAnimations();
        }

        // <FS:Ansariel> FIRE-22135: Try to re-register LLPhysicsMotionController to see if that unfreezes stuck physics
        removeMotion(ANIM_AGENT_PHYSICS_MOTION);
        registerMotion(ANIM_AGENT_PHYSICS_MOTION, LLPhysicsMotionController::create);
        startMotion(ANIM_AGENT_PHYSICS_MOTION);
        // </FS:Ansariel>
    }

    LL_DEBUGS("Avatar") << avString() << " reset ends" << LL_ENDL;
}

//-----------------------------------------------------------------------------
// releaseMeshData()
//-----------------------------------------------------------------------------
void LLVOAvatar::releaseMeshData()
{
    if (sInstances.size() < AVATAR_RELEASE_THRESHOLD || isUIAvatar())
    {
        return;
    }

    // cleanup mesh data
    for (avatar_joint_list_t::iterator iter = mMeshLOD.begin();
         iter != mMeshLOD.end();
         ++iter)
    {
        LLAvatarJoint* joint = (*iter);
        joint->setValid(false, true);
    }

    //cleanup data
    if (mDrawable.notNull())
    {
        LLFace* facep = mDrawable->getFace(0);
        if (facep)
        {
        facep->setSize(0, 0);
        for(S32 i = mNumInitFaces ; i < mDrawable->getNumFaces(); i++)
        {
            facep = mDrawable->getFace(i);
                if (facep)
                {
            facep->setSize(0, 0);
        }
    }
        }
    }

    for (attachment_map_t::iterator iter = mAttachmentPoints.begin();
         iter != mAttachmentPoints.end();
         ++iter)
    {
        LLViewerJointAttachment* attachment = iter->second;
        // <FS:Ansariel> Possible crash fix
        //if (!attachment->getIsHUDAttachment())
        if (attachment && !attachment->getIsHUDAttachment())
        // </FS:Ansariel>
        {
            attachment->setAttachmentVisibility(false);
        }
    }
    mMeshValid = false;
}

//-----------------------------------------------------------------------------
// restoreMeshData()
//-----------------------------------------------------------------------------
// virtual
void LLVOAvatar::restoreMeshData()
{
    llassert(!isSelf());
    if (mDrawable.isNull())
    {
        return;
    }

    //LL_INFOS() << "Restoring" << LL_ENDL;
    mMeshValid = true;
    updateJointLODs();

    for (attachment_map_t::iterator iter = mAttachmentPoints.begin();
         iter != mAttachmentPoints.end();
         ++iter)
    {
        LLViewerJointAttachment* attachment = iter->second;
        if (!attachment->getIsHUDAttachment())
        {
            attachment->setAttachmentVisibility(true);
        }
    }

    // force mesh update as LOD might not have changed to trigger this
    gPipeline.markRebuild(mDrawable, LLDrawable::REBUILD_GEOMETRY);
}

//-----------------------------------------------------------------------------
// updateMeshData()
//-----------------------------------------------------------------------------
void LLVOAvatar::updateMeshData()
{
    if (mDrawable.notNull())
    {
        stop_glerror();

        S32 f_num = 0 ;
        const U32 VERTEX_NUMBER_THRESHOLD = 128 ;//small number of this means each part of an avatar has its own vertex buffer.
        const auto num_parts = mMeshLOD.size();

        // this order is determined by number of LODS
        // if a mesh earlier in this list changed LODs while a later mesh doesn't,
        // the later mesh's index offset will be inaccurate
        for(S32 part_index = 0 ; part_index < num_parts ;)
        {
            S32 j = part_index ;
            U32 last_v_num = 0, num_vertices = 0 ;
            U32 last_i_num = 0, num_indices = 0 ;

            while(part_index < num_parts && num_vertices < VERTEX_NUMBER_THRESHOLD)
            {
                last_v_num = num_vertices ;
                last_i_num = num_indices ;

                LLViewerJoint* part_mesh = getViewerJoint(part_index++);
                if (part_mesh)
                {
                    part_mesh->updateFaceSizes(num_vertices, num_indices, mAdjustedPixelArea);
                }
            }
            if(num_vertices < 1)//skip empty meshes
            {
                continue ;
            }
            if(last_v_num > 0)//put the last inserted part into next vertex buffer.
            {
                num_vertices = last_v_num ;
                num_indices = last_i_num ;
                part_index-- ;
            }

            LLFace* facep = NULL;
            if(f_num < mDrawable->getNumFaces())
            {
                facep = mDrawable->getFace(f_num);
            }
            else
            {
                facep = mDrawable->getFace(0);
                if (facep)
                {
                    facep = mDrawable->addFace(facep->getPool(), facep->getTexture()) ;
                }
            }
            if (!facep) continue;

            // resize immediately
            facep->setSize(num_vertices, num_indices);

            bool terse_update = false;

            facep->setGeomIndex(0);
            facep->setIndicesIndex(0);

            LLVertexBuffer* buff = facep->getVertexBuffer();
            if(!facep->getVertexBuffer())
            {
                buff = new LLVertexBuffer(LLDrawPoolAvatar::VERTEX_DATA_MASK);
                if (!buff->allocateBuffer(num_vertices, num_indices))
                {
                    LL_WARNS() << "Failed to allocate Vertex Buffer for Mesh to "
                        << num_vertices << " vertices and "
                        << num_indices << " indices" << LL_ENDL;
                    // Attempt to create a dummy triangle (one vertex, 3 indices, all 0)
                    facep->setSize(1, 3);
                    buff->allocateBuffer(1, 3);
                    memset((U8*) buff->getMappedData(), 0, buff->getSize());
                    memset((U8*) buff->getMappedIndices(), 0, buff->getIndicesSize());
                }
                facep->setVertexBuffer(buff);
            }
            else
            {
                if (buff->getNumIndices() == num_indices &&
                    buff->getNumVerts() == num_vertices)
                {
                    terse_update = true;
                }
                else
                {
                    buff = new LLVertexBuffer(buff->getTypeMask());
                    if (!buff->allocateBuffer(num_vertices, num_indices))
                    {
                        LL_WARNS() << "Failed to allocate vertex buffer for Mesh, Substituting" << LL_ENDL;
                        // Attempt to create a dummy triangle (one vertex, 3 indices, all 0)
                        facep->setSize(1, 3);
                        buff->allocateBuffer(1, 3);
                        memset((U8*) buff->getMappedData(), 0, buff->getSize());
                        memset((U8*) buff->getMappedIndices(), 0, buff->getIndicesSize());
                    }
                }
            }


            // This is a hack! Avatars have their own pool, so we are detecting
            //   the case of more than one avatar in the pool (thus > 0 instead of >= 0)
            if (facep->getGeomIndex() > 0)
            {
                LL_ERRS() << "non-zero geom index: " << facep->getGeomIndex() << " in LLVOAvatar::restoreMeshData" << LL_ENDL;
            }

            if (num_vertices == buff->getNumVerts() && num_indices == buff->getNumIndices())
            {
                for(S32 k = j ; k < part_index ; k++)
                {
                    bool rigid = false;
                    if (k == MESH_ID_EYEBALL_LEFT ||
                        k == MESH_ID_EYEBALL_RIGHT)
                    {
                        //eyeballs can't have terse updates since they're never rendered with
                        //the hardware skinning shader
                        rigid = true;
                    }

                    LLViewerJoint* mesh = getViewerJoint(k);
                    if (mesh)
                    {
                        mesh->updateFaceData(facep, mAdjustedPixelArea, k == MESH_ID_HAIR, terse_update && !rigid);
                    }
                }
            }

            stop_glerror();
            buff->unmapBuffer();

            if(!f_num)
            {
                f_num += mNumInitFaces ;
            }
            else
            {
                f_num++ ;
            }
        }
    }
}

//------------------------------------------------------------------------

//------------------------------------------------------------------------
// LLVOAvatar::processUpdateMessage()
//------------------------------------------------------------------------
U32 LLVOAvatar::processUpdateMessage(LLMessageSystem *mesgsys,
                                     void **user_data,
                                     U32 block_num, const EObjectUpdateType update_type,
                                     LLDataPacker *dp)
{
    const bool had_no_name = !getNVPair("FirstName");

    // Do base class updates...
    U32 retval = LLViewerObject::processUpdateMessage(mesgsys, user_data, block_num, update_type, dp);

    // Print out arrival information once we have name of avatar.
    const bool has_name = getNVPair("FirstName");
    if (had_no_name && has_name)
    {
        mDebugExistenceTimer.reset();
        debugAvatarRezTime("AvatarRezArrivedNotification", "avatar arrived");
    }

    if (retval & LLViewerObject::INVALID_UPDATE)
    {
        if (isSelf())
        {
            //tell sim to cancel this update
            gAgent.teleportViaLocation(gAgent.getPositionGlobal());
        }
    }

    return retval;
}

LLViewerFetchedTexture *LLVOAvatar::getBakedTextureImage(const U8 te, const LLUUID& uuid)
{
    LLViewerFetchedTexture *result = NULL;

    if (uuid == IMG_DEFAULT_AVATAR ||
        uuid == IMG_DEFAULT ||
        uuid == IMG_INVISIBLE)
    {
        // Should already exist, don't need to find it on sim or baked-texture host.
        result = gTextureList.findImage(uuid, TEX_LIST_STANDARD);
    }
    if (!result)
    {
        const std::string url = getImageURL(te,uuid);

        if (url.empty())
        {
            // <FS:Ansariel> [Legacy Bake]
            //LL_WARNS() << "unable to determine URL for te " << te << " uuid " << uuid << LL_ENDL;
            //return NULL;
            LL_DEBUGS("Avatar") << avString() << "get old-bake image from host " << uuid << LL_ENDL;
            LLHost host = getObjectHost();
            result = LLViewerTextureManager::getFetchedTexture(
                uuid, FTT_HOST_BAKE, true, LLGLTexture::BOOST_NONE, LLViewerTexture::LOD_TEXTURE, 0, 0, host);
            // </FS:Ansariel> [Legacy Bake]
        }
        LL_DEBUGS("Avatar") << avString() << "get server-bake image from URL " << url << LL_ENDL;
        result = LLViewerTextureManager::getFetchedTextureFromUrl(
            url, FTT_SERVER_BAKE, true, LLGLTexture::BOOST_NONE, LLViewerTexture::LOD_TEXTURE, 0, 0, uuid);
        if (result->isMissingAsset())
        {
            result->setIsMissingAsset(false);
        }

    }
    return result;
}

// virtual
S32 LLVOAvatar::setTETexture(const U8 te, const LLUUID& uuid)
{
    if (!isIndexBakedTexture((ETextureIndex)te))
    {
        // Sim still sends some uuids for non-baked slots sometimes - ignore.
        return LLViewerObject::setTETexture(te, LLUUID::null);
    }

    LLViewerFetchedTexture *image = getBakedTextureImage(te,uuid);
    llassert(image);
    return setTETextureCore(te, image);
}

//------------------------------------------------------------------------
// LLVOAvatar::dumpAnimationState()
//------------------------------------------------------------------------
void LLVOAvatar::dumpAnimationState()
{
    LL_INFOS() << "==============================================" << LL_ENDL;
    for (LLVOAvatar::AnimIterator it = mSignaledAnimations.begin(); it != mSignaledAnimations.end(); ++it)
    {
        LLUUID id = it->first;
        std::string playtag = "";
        if (mPlayingAnimations.find(id) != mPlayingAnimations.end())
        {
            playtag = "*";
        }
        LL_INFOS() << gAnimLibrary.animationName(id) << playtag << LL_ENDL;
    }
    for (LLVOAvatar::AnimIterator it = mPlayingAnimations.begin(); it != mPlayingAnimations.end(); ++it)
    {
        LLUUID id = it->first;
        bool is_signaled = mSignaledAnimations.find(id) != mSignaledAnimations.end();
        if (!is_signaled)
        {
            LL_INFOS() << gAnimLibrary.animationName(id) << "!S" << LL_ENDL;
        }
    }
}

//------------------------------------------------------------------------
// idleUpdate()
//------------------------------------------------------------------------
void LLVOAvatar::idleUpdate(LLAgent &agent, const F64 &time)
{
    LL_PROFILE_ZONE_SCOPED_CATEGORY_AVATAR;

    if (LLApp::isExiting())
        return;

    if (isDead())
    {
        LL_INFOS() << "Warning!  Idle on dead avatar" << LL_ENDL;
        return;
    }

    static LLCachedControl<bool> friends_only(gSavedSettings, "RenderAvatarFriendsOnly", false);
    if (friends_only()
        && !isUIAvatar()
        && !isControlAvatar()
        && !isSelf()
        && !isBuddy())
    {
        if (mNameText)
        {
            mNameIsSet = false;
            mNameText->markDead();
            mNameText = NULL;
            sNumVisibleChatBubbles--;
        }
        deleteParticleSource();
        mVoiceVisualizer->setVoiceEnabled(false);

        return;
    }

    // record time and refresh "tooSlow" status
    updateTooSlow();

    static LLCachedControl<bool> disable_all_render_types(gSavedSettings, "DisableAllRenderTypes");
    if (!(gPipeline.hasRenderType(mIsControlAvatar ? LLPipeline::RENDER_TYPE_CONTROL_AV : LLPipeline::RENDER_TYPE_AVATAR))
        && !disable_all_render_types && !isSelf())
    {
        if (!mIsControlAvatar)
        {
            idleUpdateNameTag(idleCalcNameTagPosition(mLastRootPos));
        }
        return;
    }

    // Update should be happening max once per frame.
    static LLCachedControl<S32> refreshPeriod(gSavedSettings, "AvatarExtentRefreshPeriodBatch");
    static LLCachedControl<S32> refreshMaxPerPeriod(gSavedSettings, "AvatarExtentRefreshMaxPerBatch");
    static S32 upd_freq = refreshPeriod; // initialise to a reasonable default of 1 batch
    static S32 lastRecalibrationFrame{ 0 };

    const S32 thisFrame = LLDrawable::getCurrentFrame();
    if (thisFrame - lastRecalibrationFrame >= upd_freq)
    {
        // Only update at the start of a cycle. .
        // update frequency = ((Num_Avatars -1 / NumberPerPeriod) + 1 ) * Periodicity
        // Given NumberPerPeriod = 5 and Periodicity = 4
        // | NumAvatars  | frequency |
        // +-------------+-----------+
        // |      1      |     4     |
        // |      2      |     4     |
        // |      5      |     4     |
        // |     10      |     8     |
        // |     25      |     20    |

        upd_freq = (((gObjectList.getAvatarCount() - 1) / refreshMaxPerPeriod) + 1)*refreshPeriod;
        lastRecalibrationFrame = thisFrame;
    }

    if ((mLastAnimExtents[0]==LLVector3())||
        (mLastAnimExtents[1])==LLVector3())
    {
        mNeedsExtentUpdate = true;
    }
    else
    {
        // Update extent if necessary.
        // if the frame counnter + the first byte of the UUID % upd_freq = 0 then update the extent.
        mNeedsExtentUpdate = ((thisFrame + mID.mData[0]) % upd_freq == 0);
    }

    checkTextureLoading() ;

    // force immediate pixel area update on avatars using last frames data (before drawable or camera updates)
    setPixelAreaAndAngle(gAgent);

    // force asynchronous drawable update
    if(mDrawable.notNull())
    {
        if (isSitting() && getParent())
        {
            LLViewerObject *root_object = (LLViewerObject*)getRoot();
            LLDrawable* drawablep = root_object->mDrawable;
            // if this object hasn't already been updated by another avatar...
            if (drawablep) // && !drawablep->isState(LLDrawable::EARLY_MOVE))
            {
                if (root_object->isSelected())
                {
                    gPipeline.updateMoveNormalAsync(drawablep);
                }
                else
                {
                    gPipeline.updateMoveDampedAsync(drawablep);
                }
            }
        }
        else
        {
            gPipeline.updateMoveDampedAsync(mDrawable);
        }
    }

    //--------------------------------------------------------------------
    // set alpha flag depending on state
    //--------------------------------------------------------------------

    if (isSelf())
    {
        LLViewerObject::idleUpdate(agent, time);

        // trigger fidget anims
        if (isAnyAnimationSignaled(AGENT_STAND_ANIMS, NUM_AGENT_STAND_ANIMS))
        {
            agent.fidget();
        }
    }
    else
    {
        // Should override the idleUpdate stuff and leave out the angular update part.
        LLQuaternion rotation = getRotation();
        LLViewerObject::idleUpdate(agent, time);
        setRotation(rotation);
    }

    // attach objects that were waiting for a drawable
    lazyAttach();

    // animate the character
    // store off last frame's root position to be consistent with camera position
    mLastRootPos = mRoot->getWorldPosition();
    bool detailed_update = updateCharacter(agent);

    static LLUICachedControl<bool> visualizers_in_calls("ShowVoiceVisualizersInCalls", false);
    bool voice_enabled = (visualizers_in_calls || LLVoiceClient::getInstance()->inProximalChannel()) &&
                         LLVoiceClient::getInstance()->getVoiceEnabled(mID);

    LLVector3 hud_name_pos = idleCalcNameTagPosition(mLastRootPos);

    idleUpdateVoiceVisualizer(voice_enabled, hud_name_pos);
    idleUpdateMisc( detailed_update );
    idleUpdateAppearanceAnimation();
    if (detailed_update)
    {
        idleUpdateLipSync( voice_enabled );
        idleUpdateLoadingEffect();
        idleUpdateBelowWater(); // wind effect uses this
        idleUpdateWindEffect();
    }

    idleUpdateNameTag(hud_name_pos);

    // Complexity has stale mechanics, but updates still can be very rapid
    // so spread avatar complexity calculations over frames to lesen load from
    // rapid updates and to make sure all avatars are not calculated at once.
    S32 compl_upd_freq = 20;
    if (isControlAvatar())
    {
        // animeshes do not (or won't) have impostors nor change outfis,
        // no need for high frequency
        compl_upd_freq = 100;
    }
    else if (mLastRezzedStatus <= 0) //cloud or  init
    {
        compl_upd_freq = 60;
    }
    else if (isSelf())
    {
        compl_upd_freq = 5;
    }
    else if (mLastRezzedStatus == 1) //'grey', not fully loaded
    {
        compl_upd_freq = 40;
    }
    else if (isInMuteList()) //cheap, buffers value from search
    {
        compl_upd_freq = 100;
    }

    if ((LLFrameTimer::getFrameCount() + mID.mData[0]) % compl_upd_freq == 0)
    {
        // DEPRECATED
        // replace with LLPipeline::profileAvatar?
        // Avatar profile takes ~ 0.5ms while idleUpdateRenderComplexity takes ~5ms
        // (both are unacceptably costly)
        idleUpdateRenderComplexity();
    }
    idleUpdateDebugInfo();
}

void LLVOAvatar::idleUpdateVoiceVisualizer(bool voice_enabled, const LLVector3 &position)
{
    bool render_visualizer = voice_enabled;

    // Don't render the user's own voice visualizer when in mouselook, or when opening the mic is disabled.
    if(isSelf())
    {
        static LLCachedControl<bool> voice_disable_mic(gSavedSettings, "VoiceDisableMic");
        static LLCachedControl<bool> fsShowMyOwnVoiceVisualizer(gSavedSettings, "FSShowMyOwnVoiceVisualizer"); // <FS:PP> FIRE-21210: Don't show my voice visualizer
        if (gAgentCamera.cameraMouselook() || voice_disable_mic || !fsShowMyOwnVoiceVisualizer)
        {
            render_visualizer = false;
        }
    }

    // <FS:Ansariel> FIRE-1916: Hide voice dots over avatars
    static LLCachedControl<bool> voiceVisualizerEnabled(gSavedSettings, "VoiceVisualizerEnabled");
    if (!voiceVisualizerEnabled)
    {
        render_visualizer = false;
    }
    // </FS:Ansariel>

    mVoiceVisualizer->setVoiceEnabled(render_visualizer);

    if ( voice_enabled )
    {
        //----------------------------------------------------------------
        // Only do gesture triggering for your own avatar, and only when you're in a proximal channel.
        //----------------------------------------------------------------
        if( isSelf() )
        {
            //----------------------------------------------------------------------------------------
            // The following takes the voice signal and uses that to trigger gesticulations.
            //----------------------------------------------------------------------------------------
            int lastGesticulationLevel = mCurrentGesticulationLevel;
            mCurrentGesticulationLevel = mVoiceVisualizer->getCurrentGesticulationLevel();

            //---------------------------------------------------------------------------------------------------
            // If "current gesticulation level" changes, we catch this, and trigger the new gesture
            //---------------------------------------------------------------------------------------------------
            if ( lastGesticulationLevel != mCurrentGesticulationLevel )
            {
                if ( mCurrentGesticulationLevel != VOICE_GESTICULATION_LEVEL_OFF )
                {
                    std::string gestureString = "unInitialized";
                    if ( mCurrentGesticulationLevel == 0 )  { gestureString = "/voicelevel1";   }
                    else    if ( mCurrentGesticulationLevel == 1 )  { gestureString = "/voicelevel2";   }
                    else    if ( mCurrentGesticulationLevel == 2 )  { gestureString = "/voicelevel3";   }
                    else    { LL_INFOS() << "oops - CurrentGesticulationLevel can be only 0, 1, or 2"  << LL_ENDL; }

                    // this is the call that Karl S. created for triggering gestures from within the code.
                    LLGestureMgr::instance().triggerAndReviseString( gestureString );
                }
            }

        } //if( isSelf() )

        //-----------------------------------------------------------------------------------------------------------------
        // If the avatar is speaking, then the voice amplitude signal is passed to the voice visualizer.
        // Also, here we trigger voice visualizer start and stop speaking, so it can animate the voice symbol.
        //
        // Notice the calls to "gAwayTimer.reset()". This resets the timer that determines how long the avatar has been
        // "away", so that the avatar doesn't lapse into away-mode (and slump over) while the user is still talking.
        //-----------------------------------------------------------------------------------------------------------------
        if (LLVoiceClient::getInstance()->getIsSpeaking( mID ) && (!isInMuteList() || isSelf()))
        {
            if (!mVoiceVisualizer->getCurrentlySpeaking())
            {
                mVoiceVisualizer->setStartSpeaking();

                //printf( "gAwayTimer.reset();\n" );
            }

            mVoiceVisualizer->setSpeakingAmplitude( LLVoiceClient::getInstance()->getCurrentPower( mID ) );

            if( isSelf() )
            {
                gAgent.clearAFK();
            }
        }
        else
        {
            if ( mVoiceVisualizer->getCurrentlySpeaking() )
            {
                mVoiceVisualizer->setStopSpeaking();

                if ( mLipSyncActive )
                {
                    // <FS:Ansariel> [Legacy Bake]
                    //if( mOohMorph ) mOohMorph->setWeight(mOohMorph->getMinWeight());
                    //if( mAahMorph ) mAahMorph->setWeight(mAahMorph->getMinWeight());
                    if( mOohMorph ) mOohMorph->setWeight(mOohMorph->getMinWeight(), false);
                    if( mAahMorph ) mAahMorph->setWeight(mAahMorph->getMinWeight(), false);
                    // </FS:Ansariel> [Legacy Bake]

                    mLipSyncActive = false;
                    LLCharacter::updateVisualParams();
                    dirtyMesh();
                }
            }
        }
        mVoiceVisualizer->setPositionAgent(position);
    }//if ( voiceEnabled )
}

static void override_bbox(LLDrawable* drawable, LLVector4a* extents)
{
    LL_PROFILE_ZONE_SCOPED_CATEGORY_SPATIAL;
    drawable->setSpatialExtents(extents[0], extents[1]);
    drawable->setPositionGroup(LLVector4a(0.f, 0.f, 0.f));
    drawable->movePartition();
}

void LLVOAvatar::idleUpdateMisc(bool detailed_update)
{
    LL_PROFILE_ZONE_SCOPED_CATEGORY_AVATAR;
    if (LLVOAvatar::sJointDebug)
    {
        LL_INFOS() << getFullname() << ": joint touches: " << LLJoint::sNumTouches << " updates: " << LLJoint::sNumUpdates << LL_ENDL;
    }

    LLJoint::sNumUpdates = 0;
    LLJoint::sNumTouches = 0;

    bool visible = isVisible() || mNeedsAnimUpdate;

    // update attachments positions
    if (detailed_update)
    {
        U32 draw_order = 0;
        bool attachment_selected = LLSelectMgr::getInstance()->getSelection()->getObjectCount() > 0 && LLSelectMgr::getInstance()->getSelection()->isAttachment();
        for (const auto& [attachment_point_id, attachment] : mAttachmentPoints)
        {
            // <FS:Ansariel> Possible crash fix
            if (!attachment)
            {
                continue;
            }
            // </FS:Ansariel>

            for (auto& attached_object : attachment->mAttachedObjects)
            {
                if (attached_object.isNull()
                    || attached_object->isDead()
                    || !attachment->getValid()
                    || attached_object->mDrawable.isNull())
                {
                    continue;
                }

                LLSpatialBridge* bridge = attached_object->mDrawable->getSpatialBridge();

                if (visible || !(bridge && bridge->getRadius() < 2.0f))
                {
                    //override rigged attachments' octree spatial extents with this avatar's bounding box
                    bool rigged = false;
                    if (bridge)
                    {
                        //transform avatar bounding box into attachment's coordinate frame
                        LLVector4a extents[2];
                        bridge->transformExtents(mDrawable->getSpatialExtents(), extents);

                        if (attached_object->mDrawable->isState(LLDrawable::RIGGED | LLDrawable::RIGGED_CHILD))
                        {
                            rigged = true;
                            override_bbox(attached_object->mDrawable, extents);
                        }
                    }

                    // if selecting any attachments, update all of them as non-damped
                    if (attachment_selected)
                    {
                        gPipeline.updateMoveNormalAsync(attached_object->mDrawable);
                    }
                    else
                    {
                        // Note: SL-17415; While most objects follow joints,
                        // some objects get position updates from server
                        gPipeline.updateMoveDampedAsync(attached_object->mDrawable);
                    }

                    // override_bbox calls movePartition() and getSpatialPartition(),
                    // so bridge might no longer be valid, get it again.
                    // ex: animesh stops being an animesh
                    bridge = attached_object->mDrawable->getSpatialBridge();
                    if (bridge)
                    {
                        if (!rigged)
                        {
                            gPipeline.updateMoveNormalAsync(bridge);
                        }
                        else
                        {
                            //specialized impl of updateMoveNormalAsync just for rigged attachment SpatialBridge
                            bridge->setState(LLDrawable::MOVE_UNDAMPED);
                            bridge->updateMove();
                            bridge->setState(LLDrawable::EARLY_MOVE);

                            LLSpatialGroup* group = attached_object->mDrawable->getSpatialGroup();
                            if (group)
                            { //set draw order of group
                                group->mAvatarp = this;
                                group->mRenderOrder = draw_order++;
                            }
                        }
                    }

                    attached_object->updateText();
                }
            }
        }
    }

    mNeedsAnimUpdate = false;

    if (isImpostor() && !mNeedsImpostorUpdate)
    {
        LL_ALIGN_16(LLVector4a ext[2]);
        F32 distance;
        LLVector3 angle;

        getImpostorValues(ext, angle, distance);

        for (U32 i = 0; i < 3 && !mNeedsImpostorUpdate; i++)
        {
            F32 cur_angle = angle.mV[i];
            F32 old_angle = mImpostorAngle.mV[i];
            F32 angle_diff = fabsf(cur_angle-old_angle);

            if (angle_diff > F_PI/512.f*distance*mUpdatePeriod)
            {
                mNeedsImpostorUpdate = true;
                mLastImpostorUpdateReason = 2;
            }
        }

        if (detailed_update && !mNeedsImpostorUpdate)
        {   //update impostor if view angle, distance, or bounding box change
            //significantly

            F32 dist_diff = fabsf(distance-mImpostorDistance);
            if (dist_diff/mImpostorDistance > 0.1f)
            {
                mNeedsImpostorUpdate = true;
                mLastImpostorUpdateReason = 3;
            }
            else
            {
                ext[0].load3(mLastAnimExtents[0].mV);
                ext[1].load3(mLastAnimExtents[1].mV);
                // Expensive. Just call this once per frame, in updateSpatialExtents();
                //calculateSpatialExtents(ext[0], ext[1]);
                LLVector4a diff;
                diff.setSub(ext[1], mImpostorExtents[1]);
                if (diff.getLength3().getF32() > 0.05f)
                {
                    mNeedsImpostorUpdate = true;
                    mLastImpostorUpdateReason = 4;
                }
                else
                {
                    diff.setSub(ext[0], mImpostorExtents[0]);
                    if (diff.getLength3().getF32() > 0.05f)
                    {
                        mNeedsImpostorUpdate = true;
                        mLastImpostorUpdateReason = 5;
                    }
                }
            }
        }
    }

    if (mDrawable.notNull())
    {
        mDrawable->movePartition();

        //force a move if sitting on an active object
        if (getParent() && ((LLViewerObject*) getParent())->mDrawable->isActive())
        {
            gPipeline.markMoved(mDrawable, true);
        }
    }
}

void LLVOAvatar::idleUpdateAppearanceAnimation()
{
    // update morphing params
    if (mAppearanceAnimating)
    {
        ESex avatar_sex = getSex();
        F32 appearance_anim_time = mAppearanceMorphTimer.getElapsedTimeF32();
        if (appearance_anim_time >= APPEARANCE_MORPH_TIME)
        {
            mAppearanceAnimating = false;
            for (LLVisualParam *param = getFirstVisualParam();
                 param;
                 param = getNextVisualParam())
            {
                if (param->isTweakable())
                {
                    // <FS:Ansariel> [Legacy Bake]
                    //param->stopAnimating();
                    param->stopAnimating(false);
                }
            }
            updateVisualParams();
            // <FS:Ansariel> [Legacy Bake]
            if (isSelf())
            {
                gAgent.sendAgentSetAppearance();
            }
            // </FS:Ansariel> [Legacy Bake]
        }
        else
        {
            if (!isSelf())
            {
                F32 morph_amt = calcMorphAmount();
                // animate only top level params for non-self avatars
                // <FS:Ansariel> [Legacy Bake]
                //animateTweakableVisualParams(morph_amt);
                animateTweakableVisualParams(morph_amt, false);
            }

            // apply all params
            applyAllVisualParams(avatar_sex);

            mLastAppearanceBlendTime = appearance_anim_time;
        }
        dirtyMesh();
    }
}

F32 LLVOAvatar::calcMorphAmount() const
{
    F32 appearance_anim_time = mAppearanceMorphTimer.getElapsedTimeF32();
    F32 blend_frac = calc_bouncy_animation(appearance_anim_time / APPEARANCE_MORPH_TIME);
    F32 last_blend_frac = calc_bouncy_animation(mLastAppearanceBlendTime / APPEARANCE_MORPH_TIME);

    F32 morph_amt;
    if (last_blend_frac == 1.f)
    {
        morph_amt = 1.f;
    }
    else
    {
        morph_amt = (blend_frac - last_blend_frac) / (1.f - last_blend_frac);
    }

    return morph_amt;
}

void LLVOAvatar::idleUpdateLipSync(bool voice_enabled)
{
    // Use the Lipsync_Ooh and Lipsync_Aah morphs for lip sync
    if ( voice_enabled
        && mLastRezzedStatus > 0 // no point updating lip-sync for clouds
        && LLVoiceVisualizer::getLipSyncEnabled()
        && LLVoiceClient::getInstance()->getIsSpeaking( mID ) )
    {
        F32 ooh_morph_amount = 0.0f;
        F32 aah_morph_amount = 0.0f;

        mVoiceVisualizer->lipSyncOohAah( ooh_morph_amount, aah_morph_amount );

        if( mOohMorph )
        {
            F32 ooh_weight = mOohMorph->getMinWeight()
                + ooh_morph_amount * (mOohMorph->getMaxWeight() - mOohMorph->getMinWeight());

            // <FS:Ansariel> [Legacy Bake]
            //mOohMorph->setWeight( ooh_weight);
            mOohMorph->setWeight( ooh_weight, false);
        }

        if( mAahMorph )
        {
            F32 aah_weight = mAahMorph->getMinWeight()
                + aah_morph_amount * (mAahMorph->getMaxWeight() - mAahMorph->getMinWeight());

            // <FS:Ansariel> [Legacy Bake]
            //mAahMorph->setWeight( aah_weight);
            mAahMorph->setWeight( aah_weight, false);
        }

        mLipSyncActive = true;
        LLCharacter::updateVisualParams();
        dirtyMesh();
    }
}

void LLVOAvatar::idleUpdateLoadingEffect()
{
    // update visibility when avatar is partially loaded
    if (!mFullyLoaded && updateIsFullyLoaded()) // Avoid repeat calculations by checking if mFullyLoaded is true first.
    {
        if (isFullyLoaded())
        {
            if (mFirstFullyVisible)
            {
                mFirstFullyVisible = false;
                mFirstDecloudTime = mFirstAppearanceMessageTimer.getElapsedTimeF32();
                if (isSelf())
                {
                    LL_INFOS("Avatar") << avString() << "self isFullyLoaded, mFirstFullyVisible after " << mFirstDecloudTime << LL_ENDL;
                    LLAppearanceMgr::instance().onFirstFullyVisible();

                    // <FS:Zi> Animation Overrider
                    AOEngine::instance().onLoginComplete();

                    // <FS:LO> tapping a place that happens on landing in world to start up discord
                    FSDiscordConnect::instance().checkConnectionToDiscord(gSavedPerAccountSettings.getBOOL("FSEnableDiscordIntegration"));
                }
                else
                {
                    LL_INFOS("Avatar") << avString() << "other isFullyLoaded, mFirstFullyVisible after " << mFirstDecloudTime << LL_ENDL;
                }
            }

            deleteParticleSource();
            updateLOD();
        }
        else
        {
// <FS> Custom avatar particle cloud
//          LLPartSysData particle_parameters;
//
//          // fancy particle cloud designed by Brent
//          particle_parameters.mPartData.mMaxAge            = 4.f;
//          particle_parameters.mPartData.mStartScale.mV[VX] = 0.8f;
//          particle_parameters.mPartData.mStartScale.mV[VX] = 0.8f;
//          particle_parameters.mPartData.mStartScale.mV[VY] = 1.0f;
//          particle_parameters.mPartData.mEndScale.mV[VX]   = 0.02f;
//          particle_parameters.mPartData.mEndScale.mV[VY]   = 0.02f;
//          particle_parameters.mPartData.mStartColor        = LLColor4(1, 1, 1, 0.5f);
//          particle_parameters.mPartData.mEndColor          = LLColor4(1, 1, 1, 0.0f);
//          particle_parameters.mPartData.mStartScale.mV[VX] = 0.8f;
//          particle_parameters.mPartImageID                 = sCloudTexture->getID();
//          particle_parameters.mMaxAge                      = 0.f;
//          particle_parameters.mPattern                     = LLPartSysData::LL_PART_SRC_PATTERN_ANGLE_CONE;
//          particle_parameters.mInnerAngle                  = F_PI;
//          particle_parameters.mOuterAngle                  = 0.f;
//          particle_parameters.mBurstRate                   = 0.02f;
//          particle_parameters.mBurstRadius                 = 0.0f;
//          particle_parameters.mBurstPartCount              = 1;
//          particle_parameters.mBurstSpeedMin               = 0.1f;
//          particle_parameters.mBurstSpeedMax               = 1.f;
//          particle_parameters.mPartData.mFlags             = ( LLPartData::LL_PART_INTERP_COLOR_MASK | LLPartData::LL_PART_INTERP_SCALE_MASK |
//                                                               LLPartData::LL_PART_EMISSIVE_MASK | // LLPartData::LL_PART_FOLLOW_SRC_MASK |
//                                                               LLPartData::LL_PART_TARGET_POS_MASK );
//
//          // do not generate particles for dummy or overly-complex avatars
//          if (!mIsDummy && !isTooComplex())
//          {
//              setParticleSource(particle_parameters, getID());
//          }

            // Firestorm Clouds
            // do not generate particles for dummy or overly-complex avatars
            if (!mIsDummy && !isTooComplex() && !isTooSlow())
            {
                setParticleSource(sCloud, getID());
            }
        }
// </FS>
    }
}

void LLVOAvatar::idleUpdateWindEffect()
{
    // update wind effect
    if ((LLViewerShaderMgr::instance()->getShaderLevel(LLViewerShaderMgr::SHADER_AVATAR) >= LLDrawPoolAvatar::SHADER_LEVEL_CLOTH))
    {
        F32 hover_strength = 0.f;
        F32 time_delta = mRippleTimer.getElapsedTimeF32() - mRippleTimeLast;
        mRippleTimeLast = mRippleTimer.getElapsedTimeF32();
        LLVector3 velocity = getVelocity();
        F32 speed = velocity.length();
        //RN: velocity varies too much frame to frame for this to work
        mRippleAccel.clearVec();//lerp(mRippleAccel, (velocity - mLastVel) * time_delta, LLSmoothInterpolation::getInterpolant(0.02f));
        mLastVel = velocity;
        LLVector4 wind;
        wind.setVec(getRegion()->mWind.getVelocityNoisy(getPositionAgent(), 4.f) - velocity);

        if (mInAir)
        {
            hover_strength = HOVER_EFFECT_STRENGTH * llmax(0.f, HOVER_EFFECT_MAX_SPEED - speed);
        }

        if (mBelowWater)
        {
            // TODO: make cloth flow more gracefully when underwater
            hover_strength += UNDERWATER_EFFECT_STRENGTH;
        }

        wind.mV[VZ] += hover_strength;
        wind.normalize();

        wind.mV[VW] = llmin(0.025f + (speed * 0.015f) + hover_strength, 0.5f);
        F32 interp;
        if (wind.mV[VW] > mWindVec.mV[VW])
        {
            interp = LLSmoothInterpolation::getInterpolant(0.2f);
        }
        else
        {
            interp = LLSmoothInterpolation::getInterpolant(0.4f);
        }
        mWindVec = lerp(mWindVec, wind, interp);

        F32 wind_freq = hover_strength + llclamp(8.f + (speed * 0.7f) + (noise1(mRipplePhase) * 4.f), 8.f, 25.f);
        mWindFreq = lerp(mWindFreq, wind_freq, interp);

        if (mBelowWater)
        {
            mWindFreq *= UNDERWATER_FREQUENCY_DAMP;
        }

        mRipplePhase += (time_delta * mWindFreq);
        if (mRipplePhase > F_TWO_PI)
        {
            mRipplePhase = fmodf(mRipplePhase, F_TWO_PI);
        }
    }
}

void LLVOAvatar::idleUpdateNameTag(const LLVector3& root_pos_last)
{
    LL_PROFILE_ZONE_SCOPED_CATEGORY_AVATAR;

    // update chat bubble
    //--------------------------------------------------------------------
    // draw text label over character's head
    //--------------------------------------------------------------------
    if (mChatTimer.getElapsedTimeF32() > BUBBLE_CHAT_TIME)
    {
        mChats.clear();
    }

    const F32 time_visible = mTimeVisible.getElapsedTimeF32();
    static LLCachedControl<F32> NAME_SHOW_TIME(gSavedSettings, "RenderNameShowTime"); // seconds
    static LLCachedControl<F32> FADE_DURATION(gSavedSettings, "RenderNameFadeDuration"); // seconds
    static LLCachedControl<bool> use_chat_bubbles(gSavedSettings, "UseChatBubbles");
    static LLCachedControl<bool> use_typing_bubbles(gSavedSettings, "UseTypingBubbles");

// [RLVa:KB] - Checked: RLVa-2.0.1
    bool fRlvShowAvTag = true, fRlvShowAvName = true;
    if (RlvActions::isRlvEnabled())
    {
        fRlvShowAvTag = RlvActions::canShowNameTag(this);
        fRlvShowAvName = (fRlvShowAvTag) && (RlvActions::canShowName(RlvActions::SNC_DEFAULT, getID()));
    }
// [/RLVa:KB]
    bool visible_chat = use_chat_bubbles && (mChats.size() || mTyping);
    bool visible_typing = use_typing_bubbles && mTyping;
    bool render_name =  visible_chat ||
                visible_typing ||
// [RLVa:KB] - Checked: RLVa-2.0.1
                        ((fRlvShowAvTag) &&
// [/RLVa:KB]
                        ((sRenderName == RENDER_NAME_ALWAYS) ||
                         (sRenderName == RENDER_NAME_FADE && time_visible < NAME_SHOW_TIME)));
    // If it's your own avatar, don't draw in mouselook, and don't
    // draw if we're specifically hiding our own name.
    if (isSelf())
    {
        static LLCachedControl<bool> render_name_show_self(gSavedSettings, "RenderNameShowSelf");
        static LLCachedControl<S32> name_tag_mode(gSavedSettings, "AvatarNameTagMode");
        render_name = render_name
            && !gAgentCamera.cameraMouselook()
            && (visible_chat || (render_name_show_self && name_tag_mode));
    }

    if ( !render_name )
    {
        if (mNameText)
        {
            // ...clean up old name tag
            mNameText->markDead();
            mNameText = NULL;
            sNumVisibleChatBubbles--;
        }
        return;
    }

    bool new_name = false;
    if (visible_chat != mVisibleChat)
    {
        mVisibleChat = visible_chat;
        new_name = true;
    }
        if (visible_typing != mVisibleTyping)
        {
            mVisibleTyping = visible_typing;
            new_name = true;
        }

// [RLVa:KB] - Checked: RLVa-0.2.0
    if (!fRlvShowAvName)
    {
        if (mRenderGroupTitles)
        {
            mRenderGroupTitles = false;
            new_name = true;
        }
    }
    else if (sRenderGroupTitles != mRenderGroupTitles)
// [/RLVa]
//  if (sRenderGroupTitles != mRenderGroupTitles)
    {
        mRenderGroupTitles = sRenderGroupTitles;
        new_name = true;
    }

    // First Calculate Alpha
    // If alpha > 0, create mNameText if necessary, otherwise delete it
    F32 alpha = 0.f;
    if (mAppAngle > 5.f)
    {
        const F32 START_FADE_TIME = NAME_SHOW_TIME - FADE_DURATION;
        if (!visible_chat && !visible_typing && sRenderName == RENDER_NAME_FADE && time_visible > START_FADE_TIME)
        {
            alpha = 1.f - (time_visible - START_FADE_TIME) / FADE_DURATION;
        }
        else
        {
            // ...not fading, full alpha
            alpha = 1.f;
        }
    }
    else if (mAppAngle > 2.f)
    {
        // far away is faded out also
        alpha = (mAppAngle-2.f)/3.f;
    }

    if (alpha <= 0.f)
    {
        if (mNameText)
        {
            mNameText->markDead();
            mNameText = NULL;
            sNumVisibleChatBubbles--;
        }
        return;
    }

    if (!mNameText)
    {
        mNameText = static_cast<LLHUDNameTag*>( LLHUDObject::addHUDObject(
            LLHUDObject::LL_HUD_NAME_TAG) );
        //mNameText->setMass(10.f);
        mNameText->setSourceObject(this);
        mNameText->setVertAlignment(LLHUDNameTag::ALIGN_VERT_TOP);
        mNameText->setVisibleOffScreen(true);
        mNameText->setMaxLines(11);
        mNameText->setFadeDistance(CHAT_NORMAL_RADIUS, 5.f);
        sNumVisibleChatBubbles++;
        new_name = true;
    }

    mNameText->setPositionAgent(root_pos_last);

    idleUpdateNameTagText(new_name);
    // Wolfspirit: Following thing is already handled in LLHUDNameTag::lineSegmentIntersect
    // Fixing bubblechat alpha flashing with commenting this out.
    // idleUpdateNameTagAlpha(new_name, alpha);
}

void LLVOAvatar::idleUpdateNameTagText(bool new_name)
{
    LLNameValue *title = getNVPair("Title");
    LLNameValue* firstname = getNVPair("FirstName");
    LLNameValue* lastname = getNVPair("LastName");

    // Avatars must have a first and last name
    if (!firstname || !lastname) return;

    // <FS:Ansariel> OpenSim chat distance compatibility
    static const F32 chat_range_whisper_squared = (F32)(LFSimFeatureHandler::getInstance()->whisperRange() * LFSimFeatureHandler::getInstance()->whisperRange());
    static const F32 chat_range_say_squared = (F32)(LFSimFeatureHandler::getInstance()->sayRange() * LFSimFeatureHandler::getInstance()->sayRange());
    static const F32 chat_range_shout_squared = (F32)(LFSimFeatureHandler::getInstance()->shoutRange() * LFSimFeatureHandler::getInstance()->shoutRange());
    // </FS:Ansariel>

// [RLVa:KB] - Checked: RLVa-2.0.1
    bool fRlvShowAvName = RlvActions::canShowName(RlvActions::SNC_DEFAULT, getID());
// [/RLVa:KB]
    // <FS:Ansariel> Show auto-response in nametag
    static LLCachedControl<bool> fsAutorespondMode(gSavedPerAccountSettings, "FSAutorespondMode");
    static LLCachedControl<bool> fsAutorespondNonFriendsMode(gSavedPerAccountSettings, "FSAutorespondNonFriendsMode");
    static LLCachedControl<bool> fsShowAutorespondInNametag(gSavedSettings, "FSShowAutorespondInNametag");
    bool is_autoresponse = isSelf() && fsShowAutorespondInNametag && (fsAutorespondMode || fsAutorespondNonFriendsMode);
    // </FS:Ansariel>
    // <FS:Ansariel> FIRE-3475: Show typing in nametag
    static LLCachedControl<bool> fsShowTypingStateInNameTag(gSavedSettings, "FSShowTypingStateInNameTag");
    bool is_typing = !isSelf() && mTyping && fsShowTypingStateInNameTag;
    // </FS:Ansariel>
    bool is_away = mSignaledAnimations.find(ANIM_AGENT_AWAY)  != mSignaledAnimations.end();
    bool is_do_not_disturb = mSignaledAnimations.find(ANIM_AGENT_DO_NOT_DISTURB) != mSignaledAnimations.end();
    bool is_appearance = mSignaledAnimations.find(ANIM_AGENT_CUSTOMIZE) != mSignaledAnimations.end();
    bool is_muted;
    if (isSelf())
    {
        is_muted = false;
    }
    else
    {
        is_muted = isInMuteList();
    }
//  bool is_friend = isBuddy();
// [RLVa:KB] - Checked: RLVa-1.2.2
    bool is_friend = fRlvShowAvName && isBuddy();
// [/RLVa:KB]
    bool is_cloud = getIsCloud();

    if (is_appearance != mNameAppearance)
    {
        if (is_appearance)
        {
            debugAvatarRezTime("AvatarRezEnteredAppearanceNotification","entered appearance mode");
        }
        else
        {
            debugAvatarRezTime("AvatarRezLeftAppearanceNotification","left appearance mode");
        }
    }
    // <FS:CR> Colorize name tags
    //LLColor4 name_tag_color = getNameTagColor(is_friend);
    LLColor4 name_tag_color = getNameTagColor();
    // </FS:CR>
    LLColor4 distance_color = name_tag_color;
    std::string distance_string;

    // Wolfspirit: If we don't need to display a friend,
    // if we aren't self, if we use colored Clienttags and if we have a color
    // then use that color as name_tag_color
    static LLUICachedControl<bool> show_friends("NameTagShowFriends");
    static LLUICachedControl<U32> color_client_tags("FSColorClienttags");
    bool special_color_override = (show_friends && (is_friend || LGGContactSets::getInstance()->hasFriendColorThatShouldShow(getID(), ContactSetType::TAG))) ||
                                    LLNetMap::hasAvatarMarkColor(getID());
    if (mClientTagData.has("color")
        && !special_color_override
        && color_client_tags && !this->isSelf())
    {
        name_tag_color = mClientTagData["color"];
    }

    // <FS:Ansariel> Color name tags based on distance
    static LLCachedControl<bool> show_distance_color_tag(gSavedSettings, "FSTagShowDistanceColors");
    static LLCachedControl<bool> show_distance_in_tag(gSavedSettings, "FSTagShowDistance");
    // <FS:CR> FIRE-6664: Add whisper range to color tags
    static LLUIColor tag_whisper_color = LLUIColorTable::instance().getColor("NameTagWhisperDistanceColor", LLColor4::green);
    // </FS:CR> FIRE-6664: Add whisper range to color tags
    static LLUIColor tag_chat_color = LLUIColorTable::instance().getColor("NameTagChatDistanceColor", LLColor4::green);
    static LLUIColor tag_shout_color = LLUIColorTable::instance().getColor("NameTagShoutDistanceColor", LLColor4::yellow);
    static LLUIColor tag_beyond_shout_color = LLUIColorTable::instance().getColor("NameTagBeyondShoutDistanceColor", LLColor4::red);

    if (!isSelf() && (show_distance_color_tag || show_distance_in_tag))
    {
        F64 distance_squared = dist_vec_squared(getPositionGlobal(), gAgent.getPositionGlobal());
        // <FS:CR> FIRE-6664: Add whisper range color tag
        if (distance_squared <= chat_range_whisper_squared)
        {
            distance_color = tag_whisper_color;
        }
        else if (distance_squared <= chat_range_say_squared)
        // </FS:CR> FIRE-6664: Add whisper range color tag
        {
            distance_color = tag_chat_color;
        }
        else if (distance_squared <= chat_range_shout_squared)
        {
            distance_color = tag_shout_color;
        }
        else
        {
            distance_color = tag_beyond_shout_color;
        }

        if (show_distance_in_tag)
        {
            distance_string = llformat("%.02f m", sqrt(distance_squared));
        }

        // Override nametag color only if friend color is disabled
        // or avatar is not a friend nor has a contact set color
        if (show_distance_color_tag && !special_color_override)
        {
            name_tag_color = distance_color;
        }
    }
    // </FS:Ansariel>

    // <FS:Ansariel> Show ARW in nametag options (for Jelly Dolls)
    static LLCachedControl<bool> show_arw_tag(gSavedSettings, "FSTagShowARW");
    static LLCachedControl<bool> show_too_complex_only_arw_tag(gSavedSettings, "FSTagShowTooComplexOnlyARW");
    static LLCachedControl<bool> show_own_arw_tag(gSavedSettings, "FSTagShowOwnARW");
    U32 complexity(0);
    LLColor4 complexity_color(LLColor4::grey1); // default if we're not limiting the complexity

    if (show_arw_tag &&
       ((isSelf() && show_own_arw_tag) ||
       (!isSelf() && (!show_too_complex_only_arw_tag || isTooComplex()))))
    {
        complexity = mVisualComplexity;

        // Show complexity color if we're limiting and not showing our own ARW...
        static LLCachedControl<U32> max_render_cost(gSavedSettings, "RenderAvatarMaxComplexity", 0);
        if (max_render_cost != 0 && !isSelf())
        {
            // This calculation is copied from idleUpdateRenderComplexity()
            F32 green_level = 1.f - llclamp(((F32)complexity - (F32)max_render_cost) / (F32)max_render_cost, 0.f, 1.f);
            F32 red_level = llmin((F32)complexity / (F32)max_render_cost, 1.f);
            complexity_color.set(red_level, green_level, 0.f, 1.f);
        }
    }
    // </FS:Ansariel>

    // Rebuild name tag if state change detected
    if (!mNameIsSet
        || new_name
        // <FS:Ansariel> FIRE-13414: Avatar name isn't updated when the simulator sends a new name
        || (!LLGridManager::instance().isInSecondLife() && (firstname->getString() != mNameFirstname || lastname->getString() != mNameLastname))
        // </FS:Ansariel>
        || (!title && !mTitle.empty())
        || (title && mTitle != title->getString())
        || is_away != mNameAway
        || is_do_not_disturb != mNameDoNotDisturb
        || is_autoresponse != mNameAutoResponse
        || is_muted != mNameMute
        || is_appearance != mNameAppearance
        || is_friend != mNameFriend
        || is_cloud != mNameCloud
        || name_tag_color != mNameColor
        || is_typing != mNameIsTyping
        || distance_string != mDistanceString
        // <FS:Ansariel> Show Arc in nametag (for Jelly Dolls)
        || complexity != mNameArc
        || complexity_color != mNameArcColor)
    {

        //WS: If we got a uuid and if we know if it's id_based or not, ask FSDATA for the other tagdata, before we display it.
        if (mClientTagData.has("uuid") && mClientTagData.has("id_based"))
        {
            LLColor4 color;
            if (mClientTagData.has("tex_color"))
            {
                color.setValue(mClientTagData["tex_color"]);
            }
            else
            {
                color = LLColor4::black;
            }
            mClientTagData = FSData::getInstance()->resolveClientTag(LLUUID(mClientTagData["uuid"].asString()),
                                                                     mClientTagData["id_based"].asBoolean(),
                                                                     color);
        }

        clearNameTag();

        // <FS:Ansariel> Show auto-response in nametag
        //if (is_away || is_muted || is_do_not_disturb || is_appearance)
        if (is_away || is_muted || is_do_not_disturb || is_autoresponse || is_appearance || is_typing)
        // </FS:Ansariel>
        {
            std::string line;
            if (is_away)
            {
                line += LLTrans::getString("AvatarAway");
                line += ", ";
            }
            if (is_do_not_disturb)
            {
                line += LLTrans::getString("AvatarDoNotDisturb");
                line += ", ";
            }
            // <FS:Ansariel> Show auto-response in nametag
            if (is_autoresponse)
            {
                line += LLTrans::getString("AvatarAutoResponse");
                line += ", ";
            }
            // </FS:Ansariel>
            if (is_muted)
            {
                line += LLTrans::getString("AvatarMuted");
                line += ", ";
            }
            if (is_appearance)
            {
                line += LLTrans::getString("AvatarEditingAppearance");
                line += ", ";
            }
            if (is_cloud && !is_muted)
            {
                line += LLTrans::getString("LoadingData");
                line += ", ";
            }
            // <FS:Ansariel> FIRE-3475: Show typing in nametag
            if (is_typing)
            {
                line += LLTrans::getString("AvatarTyping");
                line += ", ";
            }
            // </FS:Ansariel>
            // trim last ", "
            line.resize( line.length() - 2 );
            addNameTagLine(line, name_tag_color, LLFontGL::NORMAL,
                LLFontGL::getFontSansSerifSmall());
        }

//      if (sRenderGroupTitles
// [RLVa:KB] - Checked: RLVa-1.2.2
        if (sRenderGroupTitles && fRlvShowAvName
// [/RLVa:KB]
            && title && title->getString() && title->getString()[0] != '\0')
        {
            std::string title_str = title->getString();
            LLStringFn::replace_ascii_controlchars(title_str,LL_UNKNOWN_CHAR);
            addNameTagLine(title_str, name_tag_color, LLFontGL::NORMAL,
                LLFontGL::getFontSansSerifSmall(), true);
        }

        static LLUICachedControl<bool> show_display_names("NameTagShowDisplayNames", true);
        static LLUICachedControl<bool> show_usernames("NameTagShowUsernames", true);
        static LLUICachedControl<bool> show_rez_status("NameTagDebugAVRezState", false);
        static LLUICachedControl<bool> colorize_username("FSColorUsername");    // <FS:CR> FIRE-1061
        static LLUICachedControl<bool> show_legacynames("FSNameTagShowLegacyUsernames");

        if (LLAvatarName::useDisplayNames())
        {
            LLAvatarName av_name;
            if (!LLAvatarNameCache::get(getID(), &av_name))
            {
                // Force a rebuild at next idle
                // Note: do not connect a callback on idle().
                clearNameTag();
            }

// [RLVa:KB] - Checked: RLVa-1.2.2
            if ( (fRlvShowAvName) || (isSelf()) )
            {
// [/RLVa:KB]
                // Might be blank if name not available yet, that's OK
                if (show_display_names)
                {

                    if (mClientTagData.has("name") && !mClientTagData["name"].asString().empty())
                    {
                        addNameTagLine((av_name.isDisplayNameDefault() ? av_name.getUserNameForDisplay() : av_name.getDisplayName()) +" (" + mClientTagData["name"].asString() + ")",name_tag_color,LLFontGL::NORMAL, LLFontGL::getFontSansSerif(), true, (!av_name.getDisplayName().empty()) );
                    }
                    else
                    {
                        addNameTagLine((av_name.isDisplayNameDefault() ? av_name.getUserNameForDisplay() : av_name.getDisplayName()), name_tag_color, LLFontGL::NORMAL, LLFontGL::getFontSansSerif(), true, true);
                    }
                }
                // Suppress SLID display if display name matches exactly (ugh)
                if (show_usernames && !av_name.isDisplayNameDefault())
                {
                    // *HACK: Desaturate the color
                    // <FS:CR> FIRE-1061
                    LLColor4 username_color;
                    if (colorize_username)
                    {
                        username_color = LLUIColorTable::instance().getColor("NameTagUsername", LLColor4::white);
                    }
                    else
                    {
                        username_color = name_tag_color * 0.83f;
                    }
                    // </FS:CR>

                    // <FS:CR> Show user name as legacy name if selected
                    std::string username( show_legacynames ? av_name.getUserNameForDisplay() : av_name.getAccountName() );

                    addNameTagLine(username, username_color, LLFontGL::NORMAL, LLFontGL::getFontSansSerifSmall(), true);
                }
// [RLVa:KB] - Checked: RLVa-1.2.2
            }
            else
            {
                addNameTagLine(RlvStrings::getAnonym(av_name), name_tag_color, LLFontGL::NORMAL, LLFontGL::getFontSansSerif(), true, (!av_name.getDisplayName().empty()) );
            }
// [/RLVa:KB]
        }
        else  // DISPLAY NAMES OFF
        {
            const LLFontGL* font = LLFontGL::getFontSansSerif();
            std::string full_name = LLCacheName::buildFullName( firstname->getString(), lastname->getString() );
// [RLVa:KB] - Checked: RLVa-1.2.2
            if ( (!fRlvShowAvName) && (!isSelf()) )
            {
                full_name = RlvStrings::getAnonym(full_name);
                addNameTagLine(full_name, name_tag_color, LLFontGL::NORMAL, font, true, true);
            }
// [/RLVa:KB]
            else // Only check for client tags when not RLV anon -AO
            {
                if (mClientTagData.has("name") && !mClientTagData["name"].asString().empty())
                {
                    addNameTagLine(full_name + " (" + mClientTagData["name"].asString() + ")", name_tag_color, LLFontGL::NORMAL, font, true, true);
                }
                else
                {
                    addNameTagLine(full_name, name_tag_color, LLFontGL::NORMAL, font, true, true);
                }
            }
        }

        // <FS:Ansariel> Show distance in tag
        if (show_distance_in_tag)
        {
            addNameTagLine(distance_string, distance_color, LLFontGL::NORMAL, LLFontGL::getFontSansSerifSmall());
        }
        // <FS:Ansariel> Show distance in tag

        // <FS:Ansariel> Show ARW in nametag options (for Jelly Dolls)
        static const std::string complexity_label = LLTrans::getString("Nametag_Complexity_Label");
        static const std::string texture_area_label = LLTrans::getString("Nametag_Texture_Area_Label");
        if (show_arw_tag &&
           ((isSelf() && show_own_arw_tag) ||
           (!isSelf() && (!show_too_complex_only_arw_tag || isTooComplex()))))
        {
            std::string complexity_string;
            LLLocale locale("");

            // always show complexity, even if the reason for a jelly baby is the texture area
            // this is technically not 100% correct but the decision logic with all of the
            // exceptions would be way too complex to justify the result - Zi
            LLResMgr::getInstance()->getIntegerString(complexity_string, complexity);
            LLStringUtil::format_map_t label_args;
            label_args["COMPLEXITY"] = complexity_string;

            addNameTagLine(FSCommon::format_string(complexity_label, label_args), complexity_color, LLFontGL::NORMAL, LLFontGL::getFontSansSerifSmall());

            // only show texture area if this is the reason for jelly baby rendering
            static LLCachedControl<F32> max_attachment_area(gSavedSettings, "RenderAutoMuteSurfaceAreaLimit", 1000.0f);
            if (max_attachment_area > 0.f && mAttachmentSurfaceArea > max_attachment_area)
            {
                LLResMgr::getInstance()->getIntegerString(complexity_string, (S32)mAttachmentSurfaceArea);
                label_args["TEXTURE_AREA"] = complexity_string;

                addNameTagLine(FSCommon::format_string(texture_area_label, label_args), LLColor4::red, LLFontGL::NORMAL, LLFontGL::getFontSansSerifSmall());
            }
        }
        // </FS:Ansariel>

        if (show_rez_status)
        {
            std::string av_string = LLVOAvatar::rezStatusToString(mLastRezzedStatus);
            addNameTagLine(av_string, name_tag_color, LLFontGL::NORMAL, LLFontGL::getFontSansSerifSmall(), true);
        }

        mNameAway = is_away;
        mNameDoNotDisturb = is_do_not_disturb;
        mNameAutoResponse = is_autoresponse; // <FS:Ansariel> Show auto-response in nametag
        mNameMute = is_muted;
        mNameAppearance = is_appearance;
        mNameFriend = is_friend;
        mNameCloud = is_cloud;
        mNameColor=name_tag_color;
        mDistanceString = distance_string;
        mTitle = title ? title->getString() : "";
        mNameIsTyping = is_typing;
        // <FS:Ansariel> FIRE-13414: Avatar name isn't updated when the simulator sends a new name
        mNameFirstname = firstname->getString();
        mNameLastname = lastname->getString();
        // </FS:Ansariel>
        // <FS:Ansariel> Show Arc in nametag (for Jelly Dolls)
        mNameArc = complexity;
        mNameArcColor = complexity_color;
        // </FS:Ansariel>
        LLStringFn::replace_ascii_controlchars(mTitle,LL_UNKNOWN_CHAR);
        new_name = true;
    }



    if (mVisibleChat || mVisibleTyping)
    {
        mNameText->setFont(LLFontGL::getFontSansSerif());
                mNameText->setTextAlignment(LLHUDNameTag::ALIGN_TEXT_LEFT);
        mNameText->setFadeDistance(CHAT_NORMAL_RADIUS * 2.f, 5.f);

        std::deque<LLChat>::iterator chat_iter = mChats.begin();
        mNameText->clearString();

        static const LLUIColor user_chat_color = LLUIColorTable::instance().getColor("UserChatColor");
        static const LLUIColor agent_chat_color = LLUIColorTable::instance().getColor("AgentChatColor");
        // <FS:CR> Colorize tags
        //const LLColor4& new_chat = isSelf() ? user_chat_color : agent_chat_color;
        LLColor4 new_chat = isSelf() ? user_chat_color : agent_chat_color;

        // <FS:CR> Colorize tags
        new_chat = LGGContactSets::getInstance()->colorize(getID(), new_chat, ContactSetType::CHAT);

        //color based on contact sets prefs
        LGGContactSets::getInstance()->hasFriendColorThatShouldShow(getID(), ContactSetType::CHAT, new_chat);
        // </FS:CR>

        if (mVisibleChat)
        {
        LLColor4 normal_chat = lerp(new_chat, LLColor4(0.8f, 0.8f, 0.8f, 1.f), 0.7f);
        LLColor4 old_chat = lerp(normal_chat, LLColor4(0.6f, 0.6f, 0.6f, 1.f), 0.7f);
        if (mTyping && mChats.size() >= MAX_BUBBLE_CHAT_UTTERANCES)
        {
            ++chat_iter;
        }

        for(; chat_iter != mChats.end(); ++chat_iter)
        {
            F32 chat_fade_amt = llclamp((F32)((LLFrameTimer::getElapsedSeconds() - chat_iter->mTime) / CHAT_FADE_TIME), 0.f, 4.f);
            LLFontGL::StyleFlags style;
            switch(chat_iter->mChatType)
            {
            case CHAT_TYPE_WHISPER:
                style = LLFontGL::ITALIC;
                break;
            case CHAT_TYPE_SHOUT:
                style = LLFontGL::BOLD;
                break;
            default:
                style = LLFontGL::NORMAL;
                break;
            }
            if (chat_fade_amt < 1.f)
            {
                F32 u = clamp_rescale(chat_fade_amt, 0.9f, 1.f, 0.f, 1.f);
                mNameText->addLine(chat_iter->mText, lerp(new_chat, normal_chat, u), style);
            }
            else if (chat_fade_amt < 2.f)
            {
                F32 u = clamp_rescale(chat_fade_amt, 1.9f, 2.f, 0.f, 1.f);
                mNameText->addLine(chat_iter->mText, lerp(normal_chat, old_chat, u), style);
            }
            else if (chat_fade_amt < 3.f)
            {
                // *NOTE: only remove lines down to minimum number
                mNameText->addLine(chat_iter->mText, old_chat, style);
            }
        }
        }
        mNameText->setVisibleOffScreen(true);

        if (mVisibleTyping && mTyping)
        {
            S32 dot_count = (llfloor(mTypingTimer.getElapsedTimeF32() * 3.f) + 2) % 3 + 1;
            switch(dot_count)
            {
            case 1:
                mNameText->addLine(".", new_chat);
                break;
            case 2:
                mNameText->addLine("..", new_chat);
                break;
            case 3:
                mNameText->addLine("...", new_chat);
                break;
            }

        }
    }
    else
    {
        // ...not using chat bubbles, just names
        mNameText->setTextAlignment(LLHUDNameTag::ALIGN_TEXT_CENTER);
        mNameText->setFadeDistance(CHAT_NORMAL_RADIUS, 5.f);
        mNameText->setVisibleOffScreen(false);
    }
}

// <FS:Ansariel> Fix nametag not properly updating when display name arrives
//void LLVOAvatar::addNameTagLine(const std::string& line, const LLColor4& color, S32 style, const LLFontGL* font, const bool use_ellipses)
void LLVOAvatar::addNameTagLine(const std::string& line, const LLColor4& color, S32 style, const LLFontGL* font, const bool use_ellipses, bool is_name /* = false */)
// </FS:Ansariel>
{
    // extra width (NAMETAG_MAX_WIDTH) is for names only, not for chat
    llassert(mNameText);
    if (mVisibleChat || mVisibleTyping)
    {
        mNameText->addLabel(line, LLHUDNameTag::NAMETAG_MAX_WIDTH);
    }
    else
    {
        mNameText->addLine(line, color, (LLFontGL::StyleFlags)style, font, use_ellipses, LLHUDNameTag::NAMETAG_MAX_WIDTH);
    }
    // <FS:Ansariel> Fix nametag not properly updating when display name arrives
    //mNameIsSet |= !line.empty();
    if (is_name)
    {
        mNameIsSet |= !line.empty();
    }
    // </FS:Ansariel>
}

void LLVOAvatar::clearNameTag()
{
    mNameIsSet = false;
    if (mNameText)
    {
        mNameText->setLabel("");
        mNameText->setString("");
    }
    mTimeVisible.reset();
}

// static
void LLVOAvatar::invalidateNameTag(const LLUUID& agent_id)
{
    if (LLViewerObject* obj = gObjectList.findObject(agent_id))
    {
        if (LLVOAvatar* avatar = dynamic_cast<LLVOAvatar*>(obj))
        {
            avatar->clearNameTag();
        }
    }
}

// static
void LLVOAvatar::invalidateNameTags()
{
    for (LLCharacter* character : LLCharacter::sInstances)
    {
        LLVOAvatar* avatar = (LLVOAvatar*)character;
        if (!avatar->isDead())
        {
            avatar->clearNameTag();
        }
    }
}

// Compute name tag position during idle update
LLVector3 LLVOAvatar::idleCalcNameTagPosition(const LLVector3 &root_pos_last)
{
    LLQuaternion root_rot = mRoot->getWorldRotation();
    LLQuaternion inv_root_rot = ~root_rot;
    LLVector3 pixel_right_vec;
    LLVector3 pixel_up_vec;
    LLViewerCamera::getInstance()->getPixelVectors(root_pos_last, pixel_up_vec, pixel_right_vec);
    LLVector3 camera_to_av = root_pos_last - LLViewerCamera::getInstance()->getOrigin();
    camera_to_av.normalize();
    LLVector3 local_camera_at = camera_to_av * inv_root_rot;
    LLVector3 local_camera_up = camera_to_av % LLViewerCamera::getInstance()->getLeftAxis();
    local_camera_up.normalize();
    local_camera_up = local_camera_up * inv_root_rot;

    // <FS:Ansariel> Optional legacy nametag position
    LLVector3 name_position;
    static LLCachedControl<bool> fsLegacyNametagPosition(gSavedSettings, "FSLegacyNametagPosition");
    if (fsLegacyNametagPosition)
    {
        local_camera_up.scaleVec((mBodySize + mAvatarOffset) * 0.5f);
        local_camera_at.scaleVec((mBodySize + mAvatarOffset) * 0.5f);

        name_position = mRoot->getWorldPosition();
        name_position[VZ] -= mPelvisToFoot;
        name_position[VZ] += ((mBodySize[VZ] - mAvatarOffset[VZ] * 0.9f) * 0.55f);
        name_position += (local_camera_up * root_rot) - (projected_vec(local_camera_at * root_rot, camera_to_av));
        name_position += pixel_up_vec * 15.f;
    }
    else
    {
    // </FS:Ansariel>
    // position is based on head position, does not require mAvatarOffset here. - Nyx
    LLVector3 avatar_ellipsoid(mBodySize.mV[VX] * 0.4f,
                                mBodySize.mV[VY] * 0.4f,
                                mBodySize.mV[VZ] * NAMETAG_VERT_OFFSET_WEIGHT);

    local_camera_up.scaleVec(avatar_ellipsoid);
    local_camera_at.scaleVec(avatar_ellipsoid);

    LLVector3 head_offset = (mHeadp->getLastWorldPosition() - mRoot->getLastWorldPosition()) * inv_root_rot;

    if (dist_vec(head_offset, mTargetRootToHeadOffset) > NAMETAG_UPDATE_THRESHOLD)
    {
        mTargetRootToHeadOffset = head_offset;
    }

    mCurRootToHeadOffset = lerp(mCurRootToHeadOffset, mTargetRootToHeadOffset, LLSmoothInterpolation::getInterpolant(0.2f));

    // <FS:Ansariel> Optional legacy nametag position
    //LLVector3 name_position = mRoot->getLastWorldPosition() + (mCurRootToHeadOffset * root_rot);
    name_position = mRoot->getLastWorldPosition() + (mCurRootToHeadOffset * root_rot);
    name_position += (local_camera_up * root_rot) - (projected_vec(local_camera_at * root_rot, camera_to_av));
    name_position += pixel_up_vec * NAMETAG_VERTICAL_SCREEN_OFFSET;
    // <FS:Ansariel> Optional legacy nametag position
    }
    // </FS:Ansariel>

    // <FS:Ansariel> Optional Z-offset correction for name tags
    static LLCachedControl<S32> fsNameTagOffset(gSavedSettings, "FSNameTagZOffsetCorrection");
    name_position[VZ] += fsNameTagOffset / 10.f;
    // </FS:Ansariel>

    // Avoid of crossing the name tag by the water surface
    if (mNameText)
    {
        F32 water_height = getRegion()->getWaterHeight();
        static const F32 WATER_HEIGHT_ABOVE_DELTA = 0.25;
        if (name_position[VZ] < water_height + WATER_HEIGHT_ABOVE_DELTA)
        {
            F32 camera_height = LLViewerCamera::getInstance()->getOrigin()[VZ];
            if (camera_height >= water_height)
            {
                F32 name_world_height = mNameText->getWorldHeight();
                static const F32 WATER_HEIGHT_BELOW_DELTA = 0.5;
                if (name_position[VZ] + name_world_height > water_height - WATER_HEIGHT_BELOW_DELTA)
                {
                    name_position[VZ] = water_height + WATER_HEIGHT_ABOVE_DELTA;
                }
            }
        }
    }

    return name_position;
}

void LLVOAvatar::idleUpdateNameTagAlpha(bool new_name, F32 alpha)
{
    llassert(mNameText);

    if (new_name
        || alpha != mNameAlpha)
    {
        mNameText->setAlpha(alpha);
        mNameAlpha = alpha;
    }
}

// <FS:CR> Colorize tags
//LLColor4 LLVOAvatar::getNameTagColor(bool is_friend)
LLColor4 LLVOAvatar::getNameTagColor()
// </FS:CR>
{
    // ...not using display names
    LLColor4 color = LLUIColorTable::getInstance()->getColor("NameTagLegacy");
    if (LLAvatarName::useDisplayNames())
    {
        // ...color based on whether username "matches" a computed display name
        LLAvatarName av_name;
        if (LLAvatarNameCache::get(getID(), &av_name) && av_name.isDisplayNameDefault())
        {
            color = LLUIColorTable::getInstance()->getColor("NameTagMatch");
        }
        else
        {
            color = LLUIColorTable::getInstance()->getColor("NameTagMismatch");
        }
    }

    // <FS:CR> FIRE-1061 - Color friends, lindens, muted, etc
    color = LGGContactSets::getInstance()->colorize(getID(), color, ContactSetType::TAG);
    // </FS:CR>

    LGGContactSets::getInstance()->hasFriendColorThatShouldShow(getID(), ContactSetType::TAG, color);

    LLNetMap::getAvatarMarkColor(getID(), color);

    return color;
}

void LLVOAvatar::idleUpdateBelowWater()
{
    F32 avatar_height = (F32)(getPositionGlobal().mdV[VZ]);

    F32 water_height;
    water_height = getRegion()->getWaterHeight();

    // <FS:Zi> Animation Overrider
    bool wasBelowWater = mBelowWater;
    mBelowWater =  avatar_height < water_height;
    // <FS:Zi> Animation Overrider
    if (isSelf() && wasBelowWater != mBelowWater)
    {
        AOEngine::instance().checkBelowWater(mBelowWater);
    }
    // </FS:Zi> Animation Overrider
}

void LLVOAvatar::slamPosition()
{
    gAgent.setPositionAgent(getPositionAgent());
    // SL-315
    mRoot->setWorldPosition(getPositionAgent()); // teleport
    setChanged(TRANSLATED);
    if (mDrawable.notNull())
    {
        gPipeline.updateMoveNormalAsync(mDrawable);
    }
    mRoot->updateWorldMatrixChildren();
}

bool LLVOAvatar::isVisuallyMuted()
{
    LL_PROFILE_ZONE_SCOPED_CATEGORY_AVATAR; // <FS:Beq/> Tracy accounting for imposter testing.
    bool muted = false;

    // <FS:Ansariel> FIRE-11783: Always visually mute avatars that are muted
    if (!isSelf() && isInMuteList())
    {
        return true;
    }
    // </FS:Ansariel>

    // Priority order (highest priority first)
    // * own avatar is never visually muted
    // * if on the "always draw normally" list, draw them normally
    // * if on the "always visually mute" list, mute them
    // * check against the render cost and attachment limits
    if (!isSelf())
    {
// [RLVa:KB] - Checked: RLVa-2.2 (@setcam_avdist)
        if (isRlvSilhouette())
        {
            muted = true;
        }
        else if (mVisuallyMuteSetting == AV_ALWAYS_RENDER)
// [/RLVa:KB]
//      if (mVisuallyMuteSetting == AV_ALWAYS_RENDER)
        {
            muted = false;
        }
        else if (mVisuallyMuteSetting == AV_DO_NOT_RENDER)
        {
#ifdef JELLYDOLLS_SHOULD_IMPOSTOR
            muted = true;
            // Always want to see this AV as an impostor
#else
            muted = false;
#endif
        }
        // <FS:Ansariel> FIRE-11783: Always visually mute avatars that are muted
        //else if (isInMuteList())
        //{
        //    muted = true;
        //}
        // </FS:Ansariel>
        else if (mIsControlAvatar)
        {
            muted = isTooSlow();
        }
        else
        {
            muted = isTooComplex(); // <FS:Beq/> this should not trigger based on perfstats
        }
    }

    return muted;
}

bool LLVOAvatar::isInMuteList() const
{
    LL_PROFILE_ZONE_SCOPED_CATEGORY_AVATAR; // <FS:Beq/> Tracy accounting for imposter testing.
    bool muted = false;
    F64 now = LLFrameTimer::getTotalSeconds();
    if (now < mCachedMuteListUpdateTime)
    {
        muted = mCachedInMuteList;
    }
    else
    {
        muted = LLMuteList::getInstance()->isMuted(getID());

        const F64 SECONDS_BETWEEN_MUTE_UPDATES = 1;
        mCachedMuteListUpdateTime = now + SECONDS_BETWEEN_MUTE_UPDATES;
        mCachedInMuteList = muted;
    }
    return muted;
}

// [RLVa:KB] - Checked: RLVa-2.2 (@setcam_avdist)
bool LLVOAvatar::isRlvSilhouette() const
{
    if (!RlvActions::hasBehaviour(RLV_BHVR_SETCAM_AVDIST))
        return false;

    static RlvCachedBehaviourModifier<float> s_nSetCamAvDist(RLV_MODIFIER_SETCAM_AVDIST);

    const F64 now = LLFrameTimer::getTotalSeconds();
    if (now >= mCachedRlvSilhouetteUpdateTime)
    {
        const F64 SECONDS_BETWEEN_SILHOUETTE_UPDATES = .5f;
        bool fIsRlvSilhouette = dist_vec_squared(gAgent.getPositionGlobal(), getPositionGlobal()) > s_nSetCamAvDist() * s_nSetCamAvDist();
        if (fIsRlvSilhouette != mCachedIsRlvSilhouette)
        {
            mCachedIsRlvSilhouette = fIsRlvSilhouette;
            mNeedsImpostorUpdate = true;
        }
        mCachedRlvSilhouetteUpdateTime = now + SECONDS_BETWEEN_SILHOUETTE_UPDATES;
    }
    return mCachedIsRlvSilhouette;
}
// [/RLVa:KB]

void LLVOAvatar::updateAppearanceMessageDebugText()
{
        S32 central_bake_version = -1;
        if (getRegion())
        {
            central_bake_version = getRegion()->getCentralBakeVersion();
        }
        bool all_baked_downloaded = allBakedTexturesCompletelyDownloaded();
        bool all_local_downloaded = allLocalTexturesCompletelyDownloaded();
        std::string debug_line = llformat("%s%s - mLocal: %d, mEdit: %d, mUSB: %d, CBV: %d",
                                          isSelf() ? (all_local_downloaded ? "L" : "l") : "-",
                                          all_baked_downloaded ? "B" : "b",
                                          mUseLocalAppearance, mIsEditingAppearance,
                                          // <FS:Ansariel> [Legacy Bake]
                                          //1, central_bake_version);
                                          mUseServerBakes, central_bake_version);
                                          // </FS:Ansariel> [Legacy Bake]
        std::string origin_string = bakedTextureOriginInfo();
        debug_line += " [" + origin_string + "]";
        S32 curr_cof_version = LLAppearanceMgr::instance().getCOFVersion();
        S32 last_request_cof_version = mLastUpdateRequestCOFVersion;
        S32 last_received_cof_version = mLastUpdateReceivedCOFVersion;
        if (isSelf())
        {
            debug_line += llformat(" - cof: %d req: %d rcv:%d",
                                   curr_cof_version, last_request_cof_version, last_received_cof_version);
            static LLCachedControl<bool> debug_force_failure(gSavedSettings, "DebugForceAppearanceRequestFailure");
            if (debug_force_failure)
            {
                debug_line += " FORCING ERRS";
            }
        }
        else
        {
            debug_line += llformat(" - cof rcv:%d", last_received_cof_version);
        }
        debug_line += llformat(" bsz-z: %.3f", mBodySize[2]);
        if (mAvatarOffset[2] != 0.0f)
        {
            debug_line += llformat("avofs-z: %.3f", mAvatarOffset[2]);
        }
        bool hover_enabled = getRegion() && getRegion()->avatarHoverHeightEnabled();
        debug_line += hover_enabled ? " H" : " h";
        const LLVector3& hover_offset = getHoverOffset();
        if (hover_offset[2] != 0.0)
        {
            debug_line += llformat(" hov_z: %.3f", hover_offset[2]);
            debug_line += llformat(" %s", (isSitting() ? "S" : "T"));
            debug_line += llformat("%s", (isMotionActive(ANIM_AGENT_SIT_GROUND_CONSTRAINED) ? "G" : "-"));
        }
        if (mInAir)
        {
            debug_line += " A";

        }

        LLVector3 ankle_right_pos_agent = mFootRightp->getWorldPosition();
        LLVector3 normal;
        LLVector3 ankle_right_ground_agent = ankle_right_pos_agent;
        resolveHeightAgent(ankle_right_pos_agent, ankle_right_ground_agent, normal);
        F32 rightElev = llmax(-0.2f, ankle_right_pos_agent.mV[VZ] - ankle_right_ground_agent.mV[VZ]);
        debug_line += llformat(" relev %.3f", rightElev);

        LLVector3 root_pos = mRoot->getPosition();
        LLVector3 pelvis_pos = mPelvisp->getPosition();
        debug_line += llformat(" rp %.3f pp %.3f", root_pos[2], pelvis_pos[2]);

        const LLVector3& scale = getScale();
        debug_line += llformat(" scale-z %.3f", scale[2]);
        S32 is_visible = (S32) isVisible();
        S32 is_m_visible = (S32) mVisible;
        debug_line += llformat(" v %d/%d", is_visible, is_m_visible);

        AvatarOverallAppearance aoa = getOverallAppearance();
        if (aoa == AOA_NORMAL)
        {
            debug_line += " N";
        }
        else if (aoa == AOA_JELLYDOLL)
        {
            debug_line += " J";
        }
        else
        {
            debug_line += " I";
        }

        if (mMeshValid)
        {
            debug_line += "m";
        }
        else
        {
            debug_line += "-";
        }
        if (isImpostor())
        {
            debug_line += " Imp" + llformat("%d[%d]:%.1f", mUpdatePeriod, mLastImpostorUpdateReason, ((F32)(gFrameTimeSeconds-mLastImpostorUpdateFrameTime)));
        }

        addDebugText(debug_line);
}

LLViewerInventoryItem* getObjectInventoryItem(LLViewerObject *vobj, LLUUID asset_id)
{
    LLViewerInventoryItem *item = NULL;

    if (vobj)
    {
        if (vobj->getInventorySerial()<=0)
        {
            vobj->requestInventory();
    }
        item = vobj->getInventoryItemByAsset(asset_id);
    }
    return item;
}

LLViewerInventoryItem* recursiveGetObjectInventoryItem(LLViewerObject *vobj, LLUUID asset_id)
{
    LLViewerInventoryItem *item = getObjectInventoryItem(vobj, asset_id);
    if (!item)
    {
        LLViewerObject::const_child_list_t& children = vobj->getChildren();
        for (LLViewerObject::const_child_list_t::const_iterator it = children.begin();
             it != children.end(); ++it)
        {
            LLViewerObject *childp = *it;
            item = getObjectInventoryItem(childp, asset_id);
            if (item)
    {
                break;
            }
        }
    }
    return item;
}

void LLVOAvatar::updateAnimationDebugText()
{
    for (LLMotionController::motion_list_t::iterator iter = mMotionController.getActiveMotions().begin();
         iter != mMotionController.getActiveMotions().end(); ++iter)
    {
        LLMotion* motionp = *iter;
        if (motionp->getMinPixelArea() < getPixelArea())
        {
            std::string output;
            std::string motion_name = motionp->getName();
            if (motion_name.empty())
            {
                if (isControlAvatar())
                {
                    LLControlAvatar *control_av = dynamic_cast<LLControlAvatar*>(this);
                    // Try to get name from inventory of associated object
                    LLVOVolume *volp = control_av->mRootVolp;
                    LLViewerInventoryItem *item = recursiveGetObjectInventoryItem(volp,motionp->getID());
                    if (item)
                    {
                        motion_name = item->getName();
                    }
                }
                else
                {
                    if (motionp->getID() == ANIM_AGENT_BENTO_IDLE)
                    {
                        motion_name = "bento_idle";
                    }
                }
            }
            if (motion_name.empty())
            {
                std::string name;
                if (gAgent.isGodlikeWithoutAdminMenuFakery() || isSelf())
                {
                    name = motionp->getID().asString();
                    LLVOAvatar::AnimSourceIterator anim_it = mAnimationSources.begin();
                    for (; anim_it != mAnimationSources.end(); ++anim_it)
                    {
                        if (anim_it->second == motionp->getID())
                        {
                            LLViewerObject* object = gObjectList.findObject(anim_it->first);
                            if (!object)
                            {
                                break;
                            }
                            if (object->isAvatar())
                            {
                                if (mMotionController.mIsSelf)
                                {
                                    // Searching inventory by asset id is really long
                                    // so just mark as inventory
                                    // Also item is likely to be named by LLPreviewAnim
                                    name += "(inventory)";
                                }
                            }
                            else
                            {
                                LLViewerInventoryItem* item = NULL;
                                if (!object->isInventoryDirty())
                                {
                                    item = object->getInventoryItemByAsset(motionp->getID());
                                }
                                if (item)
                                {
                                    name = item->getName();
                                }
                                else if (object->isAttachment())
                                {
                                    name += "(att:" + getAttachmentItemName() + ")";
                                }
                                else
                                {
                                    // in-world object, name or content unknown
                                    name += "(in-world)";
                                }
                            }
                            break;
                        }
                    }
                }
                else
                {
                    name = LLUUID::null.asString();
                }
                motion_name = name;
            }
            std::string motion_tag = "";
            if (mPlayingAnimations.find(motionp->getID()) != mPlayingAnimations.end())
            {
                motion_tag = "*";
            }
            output = llformat("%s%s - %d",
                              motion_name.c_str(),
                              motion_tag.c_str(),
                              (U32)motionp->getPriority());
            addDebugText(output);
        }
    }
}

void LLVOAvatar::updateDebugText()
{
    // Leave mDebugText uncleared here, in case a derived class has added some state first

    static LLCachedControl<bool> debug_av_appearance_message(gSavedSettings, "DebugAvatarAppearanceMessage");
    if (debug_av_appearance_message)
    {
        updateAppearanceMessageDebugText();
    }

    static LLCachedControl<bool> debug_av_composite_baked(gSavedSettings, "DebugAvatarCompositeBaked");
    if (debug_av_composite_baked)
    {
        if (!mBakedTextureDebugText.empty())
            addDebugText(mBakedTextureDebugText);
    }

    // Develop -> Avatar -> Animation Info
    if (LLVOAvatar::sShowAnimationDebug)
    {
        updateAnimationDebugText();
    }

    if (!mDebugText.size() && mText.notNull())
    {
        mText->markDead();
        mText = NULL;
    }
    else if (mDebugText.size())
    {
        setDebugText(mDebugText);
    }
    mDebugText.clear();
}

//------------------------------------------------------------------------
// updateFootstepSounds
// Factored out from updateCharacter()
// Generate footstep sounds when feet hit the ground
//------------------------------------------------------------------------
void LLVOAvatar::updateFootstepSounds()
{
    if (mIsDummy)
    {
        return;
    }

    //-------------------------------------------------------------------------
    // Find the ground under each foot, these are used for a variety
    // of things that follow
    //-------------------------------------------------------------------------
    LLVector3 ankle_left_pos_agent = mFootLeftp->getWorldPosition();
    LLVector3 ankle_right_pos_agent = mFootRightp->getWorldPosition();

    LLVector3 ankle_left_ground_agent = ankle_left_pos_agent;
    LLVector3 ankle_right_ground_agent = ankle_right_pos_agent;
    LLVector3 normal;
    resolveHeightAgent(ankle_left_pos_agent, ankle_left_ground_agent, normal);
    resolveHeightAgent(ankle_right_pos_agent, ankle_right_ground_agent, normal);

    F32 leftElev = llmax(-0.2f, ankle_left_pos_agent.mV[VZ] - ankle_left_ground_agent.mV[VZ]);
    F32 rightElev = llmax(-0.2f, ankle_right_pos_agent.mV[VZ] - ankle_right_ground_agent.mV[VZ]);

    if (!isSitting())
    {
        //-------------------------------------------------------------------------
        // Figure out which foot is on ground
        //-------------------------------------------------------------------------
        if (!mInAir)
        {
            if ((leftElev < 0.0f) || (rightElev < 0.0f))
    {
                ankle_left_pos_agent = mFootLeftp->getWorldPosition();
                ankle_right_pos_agent = mFootRightp->getWorldPosition();
                leftElev = ankle_left_pos_agent.mV[VZ] - ankle_left_ground_agent.mV[VZ];
                rightElev = ankle_right_pos_agent.mV[VZ] - ankle_right_ground_agent.mV[VZ];
            }
        }
    }

    const LLUUID AGENT_FOOTSTEP_ANIMS[] = {ANIM_AGENT_WALK, ANIM_AGENT_RUN, ANIM_AGENT_LAND};
    const S32 NUM_AGENT_FOOTSTEP_ANIMS = LL_ARRAY_SIZE(AGENT_FOOTSTEP_ANIMS);

    if ( gAudiop && isAnyAnimationSignaled(AGENT_FOOTSTEP_ANIMS, NUM_AGENT_FOOTSTEP_ANIMS) )
    {
        bool playSound = false;
        LLVector3 foot_pos_agent;

        bool onGroundLeft = (leftElev <= 0.05f);
        bool onGroundRight = (rightElev <= 0.05f);

        // did left foot hit the ground?
        if ( onGroundLeft && !mWasOnGroundLeft )
        {
            foot_pos_agent = ankle_left_pos_agent;
            playSound = true;
        }

        // did right foot hit the ground?
        if ( onGroundRight && !mWasOnGroundRight )
    {
            foot_pos_agent = ankle_right_pos_agent;
            playSound = true;
    }

        mWasOnGroundLeft = onGroundLeft;
        mWasOnGroundRight = onGroundRight;

        // <FS:PP> FIRE-3169: Option to change the default footsteps sound
        // if ( playSound )
        static LLCachedControl<bool> PlayModeUISndFootsteps(gSavedSettings, "PlayModeUISndFootsteps");
        if ( playSound && PlayModeUISndFootsteps )
        // </FS:PP>
        {
            const F32 STEP_VOLUME = 0.1f;
            const LLUUID& step_sound_id = getStepSound();

            LLVector3d foot_pos_global = gAgent.getPosGlobalFromAgent(foot_pos_agent);

            if (LLViewerParcelMgr::getInstance()->canHearSound(foot_pos_global)
                && !LLMuteList::getInstance()->isMuted(getID(), LLMute::flagObjectSounds))
            {
                gAudiop->triggerSound(step_sound_id, getID(), STEP_VOLUME, LLAudioEngine::AUDIO_TYPE_AMBIENT, foot_pos_global);
            }
        }
    }
}

//------------------------------------------------------------------------
// computeUpdatePeriod()
// Factored out from updateCharacter()
// Set new value for mUpdatePeriod based on distance and various other factors.
//
// Note 10-2020: it turns out that none of these update period
// calculations have been having any effect, because
// mNeedsImpostorUpdate was not being set in updateCharacter(). So
// it's really open to question whether we want to enable time based updates, and if
// so, at what rate. Leaving the rates as given would lead to
// drastically more frequent impostor updates than we've been doing all these years.
// ------------------------------------------------------------------------
void LLVOAvatar::computeUpdatePeriod()
{
    bool visually_muted = isVisuallyMuted();
    bool slow = isTooSlowWithoutShadows();// <FS:Beq/> the geometry alone is forcing this to be slow so we must imposter
    if (mDrawable.notNull()
        && isVisible()
        && (!isSelf() || visually_muted)
        && !isUIAvatar()
        && (sLimitNonImpostors || visually_muted || slow) // <FS:Beq/> imposter slow avatars irrespective of nonimposter setting.
        && !mNeedsAnimUpdate)
    {
        const LLVector4a* ext = mDrawable->getSpatialExtents();
        LLVector4a size;
        size.setSub(ext[1],ext[0]);
        F32 mag = size.getLength3().getF32()*0.5f;

        const S32 UPDATE_RATE_SLOW = 64;
        const S32 UPDATE_RATE_MED = 48;
        const S32 UPDATE_RATE_FAST = 32;
        if(slow)
        {
            mUpdatePeriod = UPDATE_RATE_FAST;
        }
        else if (visually_muted)
        {   // visually muted avatars update at lowest rate
            mUpdatePeriod = UPDATE_RATE_SLOW;
        }
        else if (! shouldImpostor()
                 || mDrawable->mDistanceWRTCamera < 1.f + mag)
        {   // first 25% of max visible avatars are not impostored
            // also, don't impostor avatars whose bounding box may be penetrating the
            // impostor camera near clip plane
            mUpdatePeriod = 1;
        }
        else if ( shouldImpostor(4.0) )
        { //background avatars are REALLY slow updating impostors
            mUpdatePeriod = UPDATE_RATE_SLOW;
        }
        else if (mLastRezzedStatus <= 0)
        {
            // Don't update cloud avatars too often
            mUpdatePeriod = UPDATE_RATE_SLOW;
        }
        else if ( shouldImpostor(3.0) )
        { //back 25% of max visible avatars are slow updating impostors
            mUpdatePeriod = UPDATE_RATE_MED;
        }
        else
        {
            //nearby avatars, update the impostors more frequently.
            mUpdatePeriod = UPDATE_RATE_FAST;
        }
    }
    else
    {
        mUpdatePeriod = 1;
    }
}

//------------------------------------------------------------------------
// updateOrientation()
// Factored out from updateCharacter()
// This is used by updateCharacter() to update the avatar's orientation:
// - updates mTurning state
// - updates rotation of the mRoot joint in the skeleton
// - for self, calls setControlFlags() to notify the simulator about any turns
//------------------------------------------------------------------------
void LLVOAvatar::updateOrientation(LLAgent& agent, F32 speed, F32 delta_time)
{
            LLQuaternion iQ;
            LLVector3 upDir( 0.0f, 0.0f, 1.0f );

            // Compute a forward direction vector derived from the primitive rotation
            // and the velocity vector.  When walking or jumping, don't let body deviate
            // more than 90 from the view, if necessary, flip the velocity vector.

            LLVector3 primDir;
            if (isSelf())
            {
                primDir = agent.getAtAxis() - projected_vec(agent.getAtAxis(), agent.getReferenceUpVector());
                primDir.normalize();
            }
            else
            {
                primDir = getRotation().getMatrix3().getFwdRow();
            }
            LLVector3 velDir = getVelocity();
            velDir.normalize();
            // <FS> Disable avatar turning towards camera when walking backwards
            //if ( mSignaledAnimations.find(ANIM_AGENT_WALK) != mSignaledAnimations.end())
            static LLCachedControl<bool> walk_backwards(gSavedSettings, "FSDisableTurningAroundWhenWalkingBackwards");
            if (walk_backwards && mSignaledAnimations.find(ANIM_AGENT_WALK) != mSignaledAnimations.end())
            // </FS>
            {
                F32 vpD = velDir * primDir;
                if (vpD < -0.5f)
                {
                    velDir *= -1.0f;
                }
            }
            LLVector3 fwdDir = lerp(primDir, velDir, clamp_rescale(speed, 0.5f, 2.0f, 0.0f, 1.0f));
            if (isSelf() && gAgentCamera.cameraMouselook())
            {
                // make sure fwdDir stays in same general direction as primdir
                if (gAgent.getFlying())
                {
                    fwdDir = LLViewerCamera::getInstance()->getAtAxis();
                }
                else
                {
                    LLVector3 at_axis = LLViewerCamera::getInstance()->getAtAxis();
                    LLVector3 up_vector = gAgent.getReferenceUpVector();
                    at_axis -= up_vector * (at_axis * up_vector);
                    at_axis.normalize();

                    F32 dot = fwdDir * at_axis;
                    if (dot < 0.f)
                    {
                        fwdDir -= 2.f * at_axis * dot;
                        fwdDir.normalize();
                    }
                }
            }

            LLQuaternion root_rotation = mRoot->getWorldMatrix().quaternion();
            F32 root_roll, root_pitch, root_yaw;
            root_rotation.getEulerAngles(&root_roll, &root_pitch, &root_yaw);

            // When moving very slow, the pelvis is allowed to deviate from the
    // forward direction to allow it to hold its position while the torso
            // and head turn.  Once in motion, it must conform however.
            bool self_in_mouselook = isSelf() && gAgentCamera.cameraMouselook();

            LLVector3 pelvisDir( mRoot->getWorldMatrix().getFwdRow4().mV );

            // <FS:Beq> FIRE-34196 Restore the pelvis rotation threshold config removed by LL as "unused"
            // const F32 AVATAR_PELVIS_ROTATE_THRESHOLD_SLOW = 60.0f;
            // const F32 AVATAR_PELVIS_ROTATE_THRESHOLD_FAST = 2.0f;
            static LLCachedControl<F32> AVATAR_PELVIS_ROTATE_THRESHOLD_SLOW(gSavedSettings, "AvatarRotateThresholdSlow", 60.0);
            static LLCachedControl<F32> AVATAR_PELVIS_ROTATE_THRESHOLD_FAST(gSavedSettings, "AvatarRotateThresholdFast", 2.0);
            // </FS:Beq>

            F32 pelvis_rot_threshold = clamp_rescale(speed, 0.1f, 1.0f, AVATAR_PELVIS_ROTATE_THRESHOLD_SLOW, AVATAR_PELVIS_ROTATE_THRESHOLD_FAST);

            if (self_in_mouselook)
            {
                pelvis_rot_threshold *= MOUSELOOK_PELVIS_FOLLOW_FACTOR;
            }
            pelvis_rot_threshold *= DEG_TO_RAD;

            F32 angle = angle_between( pelvisDir, fwdDir );

            // The avatar's root is allowed to have a yaw that deviates widely
            // from the forward direction, but if roll or pitch are off even
            // a little bit we need to correct the rotation.
            if(root_roll < 1.f * DEG_TO_RAD
               && root_pitch < 5.f * DEG_TO_RAD)
            {
                // smaller correction vector means pelvis follows prim direction more closely
                if (!mTurning && angle > pelvis_rot_threshold*0.75f)
                {
                    mTurning = true;
                }

                // use tighter threshold when turning
                if (mTurning)
                {
                    pelvis_rot_threshold *= 0.4f;
                    // account for fps, assume that above value is for ~60fps
                    constexpr F32 default_frame_sec = 0.016f;
                    F32 prev_frame_sec = LLFrameTimer::getFrameDeltaTimeF32();
                    if (default_frame_sec > prev_frame_sec)
                    {
                        // reduce threshold since turn rate per second is constant,
                        // shorter frame means shorter turn.
                        pelvis_rot_threshold *= prev_frame_sec/default_frame_sec;
                    }
                }

                // am I done turning?
                if (angle < pelvis_rot_threshold)
                {
                    mTurning = false;
                }

                LLVector3 correction_vector = (pelvisDir - fwdDir) * clamp_rescale(angle, pelvis_rot_threshold*0.75f, pelvis_rot_threshold, 1.0f, 0.0f);
                fwdDir += correction_vector;
            }
            else
            {
                mTurning = false;
            }

            // Now compute the full world space rotation for the whole body (wQv)
            LLVector3 leftDir = upDir % fwdDir;
            leftDir.normalize();
            fwdDir = leftDir % upDir;
            LLQuaternion wQv( fwdDir, leftDir, upDir );

            if (isSelf() && mTurning)
            {
                if ((fwdDir % pelvisDir) * upDir > 0.f)
                {
                    gAgent.setControlFlags(AGENT_CONTROL_TURN_RIGHT);
                }
                else
                {
                    gAgent.setControlFlags(AGENT_CONTROL_TURN_LEFT);
                }
            }

            // Set the root rotation, but do so incrementally so that it
            // lags in time by some fixed amount.
            //F32 u = LLSmoothInterpolation::getInterpolant(PELVIS_LAG);
            F32 pelvis_lag_time = 0.f;
            if (self_in_mouselook)
            {
                pelvis_lag_time = PELVIS_LAG_MOUSELOOK;
            }
            else if (mInAir)
            {
                pelvis_lag_time = PELVIS_LAG_FLYING;
                // increase pelvis lag time when moving slowly
                pelvis_lag_time *= clamp_rescale(mSpeedAccum, 0.f, 15.f, 3.f, 1.f);
            }
            else
            {
                // <FS:Beq> FIRE-29581 remove stones from wet sack for Willow
                // pelvis_lag_time = PELVIS_LAG_WALKING;
                static constexpr F32 turn_rate_delta{0.0019f}; // linear scale
                static LLCachedControl<F32> turn_speed(gSavedSettings, "FSAvatarTurnSpeed", 0.0f); // 0 is default. We can't go slower.
                pelvis_lag_time = llmax(PELVIS_LAG_WALKING - (llclamp(turn_speed(), 0.f, 100.f) * turn_rate_delta), F_ALMOST_ZERO);
                // </FS:Beq>
            }

    F32 u = llclamp((delta_time / pelvis_lag_time), 0.0f, 1.0f);

            mRoot->setWorldRotation( slerp(u, mRoot->getWorldRotation(), wQv) );
}

//------------------------------------------------------------------------
// updateTimeStep()
// Factored out from updateCharacter().
//
// Updates the time step used by the motion controller, based on area
// and avatar count criteria.  This will also stop the
// ANIM_AGENT_WALK_ADJUST animation under some circumstances.
// ------------------------------------------------------------------------
void LLVOAvatar::updateTimeStep()
{
    // <FS:Zi> Optionally disable the usage of timesteps, testing if this affects performance or
    //         creates animation issues - FIRE-3657
    //if (!isSelf() && !isUIAvatar()) // ie, non-self avatars, and animated objects will be affected.
    static LLCachedControl<bool> use_timesteps(gSavedSettings, "UseAnimationTimeSteps");
    if (!isSelf() && !isUIAvatar() && use_timesteps)
    // </FS:Zi>
    {
        // Note that sInstances counts animated objects and
        // standard avatars in the same bucket. Is this desirable?
        F32 time_quantum = clamp_rescale((F32)sInstances.size(), 10.f, 35.f, 0.f, 0.25f);
        F32 pixel_area_scale = clamp_rescale(mPixelArea, 100, 5000, 1.f, 0.f);
        F32 time_step = time_quantum * pixel_area_scale;
        // Extrema:
        //   If number of avs is 10 or less, time_step is unmodified (flagged with 0.0).
        //   If area of av is 5000 or greater, time_step is unmodified (flagged with 0.0).
        //   If number of avs is 35 or greater, and area of av is 100 or less,
        //   time_step takes the maximum possible value of 0.25.
        //   Other situations will give values within the (0, 0.25) range.
        if (time_step != 0.f)
        {
            // disable walk motion servo controller as it doesn't work with motion timesteps
            stopMotion(ANIM_AGENT_WALK_ADJUST);
            removeAnimationData("Walk Speed");
        }
        // See SL-763 - playback with altered time step does not
        // appear to work correctly, odd behavior for distant avatars.
        // As of 11-2017, LLMotionController::updateMotions() will
        // ignore the value here. Need to re-enable if it's every
        // fixed.
        mMotionController.setTimeStep(time_step);
    }
    // <FS:Zi> Optionally disable the usage of timesteps, testing if this affects performance or
    //         creates animation issues - FIRE-3657
    else
    {
        mMotionController.setTimeStep(0.0f);
    }
    // </FS:Zi>
}

void LLVOAvatar::updateRootPositionAndRotation(LLAgent& agent, F32 speed, bool was_sit_ground_constrained)
{
    if (!(isSitting() && getParent()))
    {
        // This case includes all configurations except sitting on an
        // object, so does include ground sit.

        //--------------------------------------------------------------------
        // get timing info
        // handle initial condition case
        //--------------------------------------------------------------------
        F32 animation_time = mAnimTimer.getElapsedTimeF32();
        if (mTimeLast == 0.0f)
        {
            mTimeLast = animation_time;

            // Initially put the pelvis at slaved position/mRotation
            // SL-315
            mRoot->setWorldPosition( getPositionAgent() ); // first frame
            mRoot->setWorldRotation( getRotation() );
        }

        //--------------------------------------------------------------------
        // dont' let dT get larger than 1/5th of a second
        //--------------------------------------------------------------------
        F32 delta_time = animation_time - mTimeLast;

        delta_time = llclamp( delta_time, DELTA_TIME_MIN, DELTA_TIME_MAX );
        mTimeLast = animation_time;

        mSpeedAccum = (mSpeedAccum * 0.95f) + (speed * 0.05f);

        //--------------------------------------------------------------------
        // compute the position of the avatar's root
        //--------------------------------------------------------------------
        LLVector3d root_pos;
        LLVector3d ground_under_pelvis;

        if (isSelf())
        {
            gAgent.setPositionAgent(getRenderPosition());
        }

        root_pos = gAgent.getPosGlobalFromAgent(getRenderPosition());
        root_pos.mdV[VZ] += getVisualParamWeight(AVATAR_HOVER);

        LLVector3 normal;
        resolveHeightGlobal(root_pos, ground_under_pelvis, normal);
        F32 foot_to_ground = (F32) (root_pos.mdV[VZ] - mPelvisToFoot - ground_under_pelvis.mdV[VZ]);
        bool in_air = ((!LLWorld::getInstance()->getRegionFromPosGlobal(ground_under_pelvis)) ||
                        foot_to_ground > FOOT_GROUND_COLLISION_TOLERANCE);

        if (in_air && !mInAir)
        {
            mTimeInAir.reset();
        }
        mInAir = in_air;

        // SL-402: with the ability to animate the position of joints
        // that affect the body size calculation, computed body size
        // can get stale much more easily. Simplest fix is to update
        // it frequently.
        // SL-427: this appears to be too frequent, moving to only do on animation state change.
        //computeBodySize();

        // correct for the fact that the pelvis is not necessarily the center
        // of the agent's physical representation
        root_pos.mdV[VZ] -= (0.5f * mBodySize.mV[VZ]) - mPelvisToFoot;
        if (!isSitting() && !was_sit_ground_constrained)
        {
            root_pos += LLVector3d(getHoverOffset());
            if (getOverallAppearance() == AOA_JELLYDOLL)
            {
                F32 offz = -0.5f * (getScale()[VZ] - mBodySize.mV[VZ]);
                root_pos[2] += offz;
                // if (!isSelf() && !isControlAvatar())
                // {
                //  LL_DEBUGS("Avatar") << "av " << getFullname()
                //                      << " frame " << LLFrameTimer::getFrameCount()
                //                      << " root adjust offz " << offz
                //                      << " scalez " << getScale()[VZ]
                //                      << " bsz " << mBodySize.mV[VZ]
                //                      << LL_ENDL;
                // }
            }
        }
        // if (!isSelf() && !isControlAvatar())
        // {
        //  LL_DEBUGS("Avatar") << "av " << getFullname() << " aoa " << (S32) getOverallAppearance()
        //                      << " frame " << LLFrameTimer::getFrameCount()
        //                      << " scalez " << getScale()[VZ]
        //                      << " bsz " << mBodySize.mV[VZ]
        //                      << " root pos " << root_pos[2]
        //                      << " curr rootz " << mRoot->getPosition()[2]
        //                      << " pp-z " << mPelvisp->getPosition()[2]
        //                      << " renderpos " << getRenderPosition()
        //                      << LL_ENDL;
        // }

        LLControlAvatar *cav = dynamic_cast<LLControlAvatar*>(this);
        if (cav)
        {
            // SL-1350: Moved to LLDrawable::updateXform()
            cav->matchVolumeTransform();
        }
        else
        {
            LLVector3 newPosition = gAgent.getPosAgentFromGlobal(root_pos);
            // if (!isSelf() && !isControlAvatar())
            // {
            //  LL_DEBUGS("Avatar") << "av " << getFullname()
            //                      << " frame " << LLFrameTimer::getFrameCount()
            //                      << " newPosition " << newPosition
            //                      << " renderpos " << getRenderPosition()
            //                      << LL_ENDL;
            // }
            if (newPosition != mRoot->getXform()->getWorldPosition())
            {
                mRoot->touch();
                // SL-315
                mRoot->setWorldPosition( newPosition ); // regular update
            }
        }

        //--------------------------------------------------------------------
        // Propagate viewer object rotation to root of avatar
        //--------------------------------------------------------------------
        if (!isControlAvatar() && !isAnyAnimationSignaled(AGENT_NO_ROTATE_ANIMS, NUM_AGENT_NO_ROTATE_ANIMS))
        {
            // Rotation fixups for avatars in motion.
            // Skip for animated objects.
            updateOrientation(agent, speed, delta_time);
        }
    }
    else if (mDrawable.notNull())
    {
        // Sitting on an object - mRoot is slaved to mDrawable orientation.
        LLVector3 pos = mDrawable->getPosition();
        pos += getHoverOffset() * mDrawable->getRotation();
        // SL-315
        mRoot->setPosition(pos);
        mRoot->setRotation(mDrawable->getRotation());
    }
}

//------------------------------------------------------------------------
// LLVOAvatar::computeNeedsUpdate()
//
// Most of the logic here is to figure out when to periodically update impostors.
// Non-impostors have mUpdatePeriod == 1 and will need update every frame.
//------------------------------------------------------------------------
bool LLVOAvatar::computeNeedsUpdate()
{
    const F32 MAX_IMPOSTOR_INTERVAL = 4.0f;
    computeUpdatePeriod();

    bool needs_update_by_frame_count = ((LLDrawable::getCurrentFrame()+mID.mData[0])%mUpdatePeriod == 0);

    bool needs_update_by_max_time = ((gFrameTimeSeconds-mLastImpostorUpdateFrameTime)> MAX_IMPOSTOR_INTERVAL);
    bool needs_update = needs_update_by_frame_count || needs_update_by_max_time;

    if (needs_update && !isSelf())
    {
        if (needs_update_by_max_time)
        {
            mNeedsImpostorUpdate = true;
            mLastImpostorUpdateReason = 11;
        }
        else
        {
            //mNeedsImpostorUpdate = true;
            //mLastImpostorUpdateReason = 10;
        }
    }
    return needs_update;
}

// updateCharacter()
//
// This is called for all avatars, so there are 4 possible situations:
//
// 1) Avatar is your own. In this case the class is LLVOAvatarSelf,
// isSelf() is true, and agent specifies the corresponding agent
// information for you. In all the other cases, agent is irrelevant
// and it would be less confusing if it were null or something.
//
// 2) Avatar is controlled by another resident. Class is LLVOAvatar,
// and isSelf() is false.
//
// 3) Avatar is the controller for an animated object. Class is
// LLControlAvatar and mIsDummy is true. Avatar is a purely
// viewer-side entity with no representation on the simulator.
//
// 4) Avatar is a UI avatar used in some areas of the UI, such as when
// previewing uploaded animations. Class is LLUIAvatar, and mIsDummy
// is true. Avatar is purely viewer-side with no representation on the
// simulator.
//
//------------------------------------------------------------------------
bool LLVOAvatar::updateCharacter(LLAgent &agent)
{
    updateDebugText();

    if (!mIsBuilt)
    {
        return false;
    }

    bool visible = isVisible();
    bool is_control_avatar = isControlAvatar(); // capture state to simplify tracing
    bool is_attachment = false;

    if (is_control_avatar)
    {
        LLControlAvatar *cav = dynamic_cast<LLControlAvatar*>(this);
        is_attachment = cav && cav->mRootVolp && cav->mRootVolp->isAttachment(); // For attached animated objects
    }

    // For fading out the names above heads, only let the timer
    // run if we're visible.
    if (mDrawable.notNull() && !visible)
    {
        mTimeVisible.reset();
    }

    //--------------------------------------------------------------------
    // The rest should only be done occasionally for far away avatars.
    // Set mUpdatePeriod and visible based on distance and other criteria,
    // and flag for impostor update if needed.
    //--------------------------------------------------------------------
    bool needs_update = computeNeedsUpdate();

    //--------------------------------------------------------------------
    // Early out if does not need update and not self
    // don't early out for your own avatar, as we rely on your animations playing reliably
    // for example, the "turn around" animation when entering customize avatar needs to trigger
    // even when your avatar is offscreen
    //--------------------------------------------------------------------
    if (!needs_update && !isSelf())
    {
        updateMotions(LLCharacter::HIDDEN_UPDATE);
        return false;
    }

    //--------------------------------------------------------------------
    // Handle transitions between regular rendering, jellydoll, or invisible.
    // Can trigger skeleton reset or animation changes
    //--------------------------------------------------------------------
    updateOverallAppearance();

    //--------------------------------------------------------------------
    // change animation time quanta based on avatar render load
    //--------------------------------------------------------------------
    // SL-763 the time step quantization does not currently work.
    //updateTimeStep();

    //--------------------------------------------------------------------
    // Update sitting state based on parent and active animation info.
    //--------------------------------------------------------------------
    if (getParent() && !isSitting())
    {
        sitOnObject((LLViewerObject*)getParent());
    }
    else if (!getParent() && isSitting() && !isMotionActive(ANIM_AGENT_SIT_GROUND_CONSTRAINED))
    {
        // If we are starting up, motion might be loading
        LLMotion *motionp = mMotionController.findMotion(ANIM_AGENT_SIT_GROUND_CONSTRAINED);
        if (!motionp || !mMotionController.isMotionLoading(motionp))
        {
            getOffObject();
        }
    }

    //--------------------------------------------------------------------
    // create local variables in world coords for region position values
    //--------------------------------------------------------------------
    LLVector3 xyVel = getVelocity();
    xyVel.mV[VZ] = 0.0f;
    F32 speed = xyVel.length();
    // remembering the value here prevents a display glitch if the
    // animation gets toggled during this update.
    bool was_sit_ground_constrained = isMotionActive(ANIM_AGENT_SIT_GROUND_CONSTRAINED);

    //--------------------------------------------------------------------
    // This does a bunch of state updating, including figuring out
    // whether av is in the air, setting mRoot position and rotation
    // In some cases, calls updateOrientation() for a lot of the
    // work
    // --------------------------------------------------------------------
    updateRootPositionAndRotation(agent, speed, was_sit_ground_constrained);

    //-------------------------------------------------------------------------
    // Update character motions
    //-------------------------------------------------------------------------
    // store data relevant to motions
    mSpeed = speed;

    // update animations
    if (!visible && !isSelf()) // NOTE: never do a "hidden update" for self avatar as it interrupts controller processing
    {
        updateMotions(LLCharacter::HIDDEN_UPDATE);
    }
    else if (mSpecialRenderMode == 1) // Animation Preview
    {
        updateMotions(LLCharacter::FORCE_UPDATE);
    }
    else
    {
        // Might be better to do HIDDEN_UPDATE if cloud
        updateMotions(LLCharacter::NORMAL_UPDATE);
    }

    // Special handling for sitting on ground.
    if (!getParent() && (isSitting() || was_sit_ground_constrained))
    {

        F32 off_z = (F32)LLVector3d(getHoverOffset()).mdV[VZ];
        if (off_z != 0.0f)
        {
            LLVector3 pos = mRoot->getWorldPosition();
            pos.mV[VZ] += off_z;
            mRoot->touch();
            // SL-315
            mRoot->setWorldPosition(pos);
        }
    }

    // update head position
    updateHeadOffset();

    // Generate footstep sounds when feet hit the ground
    updateFootstepSounds();

    // Update child joints as needed.
    mRoot->updateWorldMatrixChildren();

    if (visible)
    {
        // System avatar mesh vertices need to be reskinned.
        mNeedsSkin = true;
    }

    return visible;
}

//-----------------------------------------------------------------------------
// updateHeadOffset()
//-----------------------------------------------------------------------------
void LLVOAvatar::updateHeadOffset()
{
    // since we only care about Z, just grab one of the eyes
    LLVector3 midEyePt = mEyeLeftp->getWorldPosition();
    midEyePt -= mDrawable.notNull() ? mDrawable->getWorldPosition() : mRoot->getWorldPosition();
    midEyePt.mV[VZ] = llmax(-mPelvisToFoot + LLViewerCamera::getInstance()->getNear(), midEyePt.mV[VZ]);

    if (mDrawable.notNull())
    {
        midEyePt = midEyePt * ~mDrawable->getWorldRotation();
    }
    if (isSitting())
    {
        mHeadOffset = midEyePt;
    }
    else
    {
        F32 u = llmax(0.f, HEAD_MOVEMENT_AVG_TIME - (1.f / gFPSClamped));
        mHeadOffset = lerp(midEyePt, mHeadOffset,  u);
    }
}

void LLVOAvatar::debugBodySize() const
{
    LLVector3 pelvis_scale = mPelvisp->getScale();

    // some of the joints have not been cached
    LLVector3 skull = mSkullp->getPosition();
    LL_DEBUGS("Avatar") << "skull pos " << skull << LL_ENDL;
    //LLVector3 skull_scale = mSkullp->getScale();

    LLVector3 neck = mNeckp->getPosition();
    LLVector3 neck_scale = mNeckp->getScale();
    LL_DEBUGS("Avatar") << "neck pos " << neck << " neck_scale " << neck_scale << LL_ENDL;

    LLVector3 chest = mChestp->getPosition();
    LLVector3 chest_scale = mChestp->getScale();
    LL_DEBUGS("Avatar") << "chest pos " << chest << " chest_scale " << chest_scale << LL_ENDL;

    // the rest of the joints have been cached
    LLVector3 head = mHeadp->getPosition();
    LLVector3 head_scale = mHeadp->getScale();
    LL_DEBUGS("Avatar") << "head pos " << head << " head_scale " << head_scale << LL_ENDL;

    LLVector3 torso = mTorsop->getPosition();
    LLVector3 torso_scale = mTorsop->getScale();
    LL_DEBUGS("Avatar") << "torso pos " << torso << " torso_scale " << torso_scale << LL_ENDL;

    LLVector3 hip = mHipLeftp->getPosition();
    LLVector3 hip_scale = mHipLeftp->getScale();
    LL_DEBUGS("Avatar") << "hip pos " << hip << " hip_scale " << hip_scale << LL_ENDL;

    LLVector3 knee = mKneeLeftp->getPosition();
    LLVector3 knee_scale = mKneeLeftp->getScale();
    LL_DEBUGS("Avatar") << "knee pos " << knee << " knee_scale " << knee_scale << LL_ENDL;

    LLVector3 ankle = mAnkleLeftp->getPosition();
    LLVector3 ankle_scale = mAnkleLeftp->getScale();
    LL_DEBUGS("Avatar") << "ankle pos " << ankle << " ankle_scale " << ankle_scale << LL_ENDL;

    LLVector3 foot  = mFootLeftp->getPosition();
    LL_DEBUGS("Avatar") << "foot pos " << foot << LL_ENDL;

    F32 new_offset = (const_cast<LLVOAvatar*>(this))->getVisualParamWeight(AVATAR_HOVER);
    LL_DEBUGS("Avatar") << "new_offset " << new_offset << LL_ENDL;

    F32 new_pelvis_to_foot = hip.mV[VZ] * pelvis_scale.mV[VZ] -
        knee.mV[VZ] * hip_scale.mV[VZ] -
        ankle.mV[VZ] * knee_scale.mV[VZ] -
        foot.mV[VZ] * ankle_scale.mV[VZ];
    LL_DEBUGS("Avatar") << "new_pelvis_to_foot " << new_pelvis_to_foot << LL_ENDL;

    LLVector3 new_body_size;
    new_body_size.mV[VZ] = new_pelvis_to_foot +
                       // the sqrt(2) correction below is an approximate
                       // correction to get to the top of the head
                       F_SQRT2 * (skull.mV[VZ] * head_scale.mV[VZ]) +
                       head.mV[VZ] * neck_scale.mV[VZ] +
                       neck.mV[VZ] * chest_scale.mV[VZ] +
                       chest.mV[VZ] * torso_scale.mV[VZ] +
                       torso.mV[VZ] * pelvis_scale.mV[VZ];

    // TODO -- measure the real depth and width
    new_body_size.mV[VX] = DEFAULT_AGENT_DEPTH;
    new_body_size.mV[VY] = DEFAULT_AGENT_WIDTH;

    LL_DEBUGS("Avatar") << "new_body_size " << new_body_size << LL_ENDL;
}

//------------------------------------------------------------------------
// postPelvisSetRecalc
//------------------------------------------------------------------------
void LLVOAvatar::postPelvisSetRecalc()
{
    mRoot->updateWorldMatrixChildren();
    computeBodySize();
    dirtyMesh(2);
}
//------------------------------------------------------------------------
// updateVisibility()
//------------------------------------------------------------------------
void LLVOAvatar::updateVisibility()
{
    bool visible = false;

    if (mIsDummy)
    {
        visible = false;
    }
    else if (mDrawable.isNull())
    {
        visible = false;
    }
    else
    {
        if (!mDrawable->getSpatialGroup() || mDrawable->getSpatialGroup()->isVisible())
        {
            visible = true;
        }

        if (isSelf())
        {
            if (!gAgentWearables.areWearablesLoaded())
            {
                visible = false;
            }
        }
        else if (!mFirstAppearanceMessageReceived)
        {
            visible = false;
        }

        if (sDebugInvisible)
        {
            if (LLNameValue* firstname = getNVPair("FirstName"))
            {
                LL_DEBUGS("Avatar") << avString() << " updating visibility" << LL_ENDL;
            }
            else
            {
                LL_INFOS() << "Avatar " << this << " updating visiblity" << LL_ENDL;
            }

            if (visible)
            {
                LL_INFOS() << "Visible" << LL_ENDL;
            }
            else
            {
                LL_INFOS() << "Not visible" << LL_ENDL;
            }

            /*if (avatar_in_frustum)
            {
                LL_INFOS() << "Avatar in frustum" << LL_ENDL;
            }
            else
            {
                LL_INFOS() << "Avatar not in frustum" << LL_ENDL;
            }*/

            /*if (LLViewerCamera::getInstance()->sphereInFrustum(sel_pos_agent, 2.0f))
            {
                LL_INFOS() << "Sel pos visible" << LL_ENDL;
            }
            if (LLViewerCamera::getInstance()->sphereInFrustum(wrist_right_pos_agent, 0.2f))
            {
                LL_INFOS() << "Wrist pos visible" << LL_ENDL;
            }
            if (LLViewerCamera::getInstance()->sphereInFrustum(getPositionAgent(), getMaxScale()*2.f))
            {
                LL_INFOS() << "Agent visible" << LL_ENDL;
            }*/
            LL_INFOS() << "PA: " << getPositionAgent() << LL_ENDL;
            /*LL_INFOS() << "SPA: " << sel_pos_agent << LL_ENDL;
            LL_INFOS() << "WPA: " << wrist_right_pos_agent << LL_ENDL;*/
            for (attachment_map_t::iterator iter = mAttachmentPoints.begin();
                 iter != mAttachmentPoints.end();
                 ++iter)
            {
                LLViewerJointAttachment* attachment = iter->second;

                // <FS:Ansariel> Possible crash fix
                if (!attachment)
                {
                    continue;
                }
                // </FS:Ansariel>

                for (LLViewerJointAttachment::attachedobjs_vec_t::iterator attachment_iter = attachment->mAttachedObjects.begin();
                     attachment_iter != attachment->mAttachedObjects.end();
                     ++attachment_iter)
                {
                    if (LLViewerObject *attached_object = attachment_iter->get())
                    {
                        if(attached_object->mDrawable->isVisible())
                        {
                            LL_INFOS() << attachment->getName() << " visible" << LL_ENDL;
                        }
                        else
                        {
                            LL_INFOS() << attachment->getName() << " not visible at " << mDrawable->getWorldPosition() << " and radius " << mDrawable->getRadius() << LL_ENDL;
                        }
                    }
                }
            }
        }
    }

    if (!visible && mVisible)
    {
        mMeshInvisibleTime.reset();
    }

    if (visible)
    {
        if (!mMeshValid)
        {
            restoreMeshData();
        }
    }
    else
    {
        if (mMeshValid &&
            (isControlAvatar() || mMeshInvisibleTime.getElapsedTimeF32() > TIME_BEFORE_MESH_CLEANUP))
        {
            releaseMeshData();
        }
    }

    if (visible != mVisible)
    {
        LL_DEBUGS("AvatarRender") << "visible was " << mVisible << " now " << visible << LL_ENDL;
    }

    mVisible = visible;

    mVisibilityPreference = visible ? getPixelArea() : 0;
}

// private
bool LLVOAvatar::shouldAlphaMask()
{
    const bool should_alpha_mask = !LLDrawPoolAlpha::sShowDebugAlpha // Don't alpha mask if "Highlight Transparent" checked
                            && !LLDrawPoolAvatar::sSkipTransparent;

    return should_alpha_mask;

}

//-----------------------------------------------------------------------------
// renderSkinned()
//-----------------------------------------------------------------------------
U32 LLVOAvatar::renderSkinned()
{
    LL_PROFILE_ZONE_SCOPED_CATEGORY_AVATAR;

    U32 num_indices = 0;

    if (!mIsBuilt)
    {
        return num_indices;
    }

    if (mDrawable.isNull())
    {
        return num_indices;
    }

    LLFace* face = mDrawable->getFace(0);

    bool needs_rebuild = !face || !face->getVertexBuffer() || mDrawable->isState(LLDrawable::REBUILD_GEOMETRY);

    if (needs_rebuild || mDirtyMesh)
    {   //LOD changed or new mesh created, allocate new vertex buffer if needed
        if (needs_rebuild || mDirtyMesh >= 2 || mVisibilityRank <= 4)
        {
            updateMeshData();
            mDirtyMesh = 0;
            mNeedsSkin = true;
            mDrawable->clearState(LLDrawable::REBUILD_GEOMETRY);
        }
    }

    if (LLViewerShaderMgr::instance()->getShaderLevel(LLViewerShaderMgr::SHADER_AVATAR) <= 0)
    {
        if (mNeedsSkin)
        {
            //generate animated mesh
            LLViewerJoint* lower_mesh = getViewerJoint(MESH_ID_LOWER_BODY);
            LLViewerJoint* upper_mesh = getViewerJoint(MESH_ID_UPPER_BODY);
            LLViewerJoint* skirt_mesh = getViewerJoint(MESH_ID_SKIRT);
            LLViewerJoint* eyelash_mesh = getViewerJoint(MESH_ID_EYELASH);
            LLViewerJoint* head_mesh = getViewerJoint(MESH_ID_HEAD);
            LLViewerJoint* hair_mesh = getViewerJoint(MESH_ID_HAIR);

            if(upper_mesh)
            {
                upper_mesh->updateJointGeometry();
            }
            if (lower_mesh)
            {
                lower_mesh->updateJointGeometry();
            }

            if( isWearingWearableType( LLWearableType::WT_SKIRT ) )
            {
                if(skirt_mesh)
                {
                    skirt_mesh->updateJointGeometry();
                }
            }

            if (!isSelf() || gAgent.needsRenderHead() || LLPipeline::sShadowRender)
            {
                if(eyelash_mesh)
                {
                    eyelash_mesh->updateJointGeometry();
                }
                if(head_mesh)
                {
                    head_mesh->updateJointGeometry();
                }
                if(hair_mesh)
                {
                    hair_mesh->updateJointGeometry();
                }
            }
            mNeedsSkin = false;
            mLastSkinTime = gFrameTimeSeconds;

            LLFace * face = mDrawable->getFace(0);
            if (face)
            {
                LLVertexBuffer* vb = face->getVertexBuffer();
                if (vb)
                {
                    vb->unmapBuffer();
                }
            }
        }
    }
    else
    {
        mNeedsSkin = false;
    }

    if (sDebugInvisible)
    {
        LLNameValue* firstname = getNVPair("FirstName");
        if (firstname)
        {
            LL_DEBUGS("Avatar") << avString() << " in render" << LL_ENDL;
        }
        else
        {
            LL_INFOS() << "Avatar " << this << " in render" << LL_ENDL;
        }
        if (!mIsBuilt)
        {
            LL_INFOS() << "Not built!" << LL_ENDL;
        }
        else if (!gAgent.needsRenderAvatar())
        {
            LL_INFOS() << "Doesn't need avatar render!" << LL_ENDL;
        }
        else
        {
            LL_INFOS() << "Rendering!" << LL_ENDL;
        }
    }

    if (!mIsBuilt)
    {
        return num_indices;
    }

    if (isSelf() && !gAgent.needsRenderAvatar())
    {
        return num_indices;
    }

    //--------------------------------------------------------------------
    // render all geometry attached to the skeleton
    //--------------------------------------------------------------------

        bool first_pass = true;
        if (!LLDrawPoolAvatar::sSkipOpaque)
        {
            if (isUIAvatar() && mIsDummy)
            {
                LLViewerJoint* hair_mesh = getViewerJoint(MESH_ID_HAIR);
                if (hair_mesh)
                {
                    num_indices += hair_mesh->render(mAdjustedPixelArea, first_pass, mIsDummy);
                }
                first_pass = false;
            }
            if (!isSelf() || gAgent.needsRenderHead() || LLPipeline::sShadowRender)
            {

                if (isTextureVisible(TEX_HEAD_BAKED) || (getOverallAppearance() == AOA_JELLYDOLL && !isControlAvatar()) || isUIAvatar())
                {
                    LLViewerJoint* head_mesh = getViewerJoint(MESH_ID_HEAD);
                    if (head_mesh)
                    {
                        num_indices += head_mesh->render(mAdjustedPixelArea, first_pass, mIsDummy);
                    }
                    first_pass = false;
                }
            }
            if (isTextureVisible(TEX_UPPER_BAKED) || (getOverallAppearance() == AOA_JELLYDOLL && !isControlAvatar()) || isUIAvatar())
            {
                LLViewerJoint* upper_mesh = getViewerJoint(MESH_ID_UPPER_BODY);
                if (upper_mesh)
                {
                    num_indices += upper_mesh->render(mAdjustedPixelArea, first_pass, mIsDummy);
                }
                first_pass = false;
            }

            if (isTextureVisible(TEX_LOWER_BAKED) || (getOverallAppearance() == AOA_JELLYDOLL && !isControlAvatar()) || isUIAvatar())
            {
                LLViewerJoint* lower_mesh = getViewerJoint(MESH_ID_LOWER_BODY);
                if (lower_mesh)
                {
                    num_indices += lower_mesh->render(mAdjustedPixelArea, first_pass, mIsDummy);
                }
                first_pass = false;
            }
        }

        if (!LLDrawPoolAvatar::sSkipTransparent || LLPipeline::sImpostorRender)
        {
            LLGLState blend(GL_BLEND, !mIsDummy);
            num_indices += renderTransparent(first_pass);
        }

    return num_indices;
}

U32 LLVOAvatar::renderTransparent(bool first_pass)
{
    LL_PROFILE_ZONE_SCOPED_CATEGORY_AVATAR; // <FS:Beq/> Tracy accounting for render tracking
    U32 num_indices = 0;
    if( isWearingWearableType( LLWearableType::WT_SKIRT ) && (isUIAvatar() || isTextureVisible(TEX_SKIRT_BAKED)) )
    {
        gGL.flush();
        LLViewerJoint* skirt_mesh = getViewerJoint(MESH_ID_SKIRT);
        if (skirt_mesh)
        {
            num_indices += skirt_mesh->render(mAdjustedPixelArea, false);
        }
        first_pass = false;
        gGL.flush();
    }

    if (!isSelf() || gAgent.needsRenderHead() || LLPipeline::sShadowRender)
    {
        if (LLPipeline::sImpostorRender)
        {
            gGL.flush();
        }

        if (isTextureVisible(TEX_HEAD_BAKED))
        {
            LLViewerJoint* eyelash_mesh = getViewerJoint(MESH_ID_EYELASH);
            if (eyelash_mesh)
            {
                num_indices += eyelash_mesh->render(mAdjustedPixelArea, first_pass, mIsDummy);
            }
            first_pass = false;
        }
        if (isTextureVisible(TEX_HAIR_BAKED) && (getOverallAppearance() != AOA_JELLYDOLL))
        {
            LLViewerJoint* hair_mesh = getViewerJoint(MESH_ID_HAIR);
            if (hair_mesh)
            {
                num_indices += hair_mesh->render(mAdjustedPixelArea, first_pass, mIsDummy);
            }
            first_pass = false;
        }
        if (LLPipeline::sImpostorRender)
        {
            gGL.flush();
        }
    }

    return num_indices;
}

//-----------------------------------------------------------------------------
// renderRigid()
//-----------------------------------------------------------------------------
U32 LLVOAvatar::renderRigid()
{
    LL_PROFILE_ZONE_SCOPED_CATEGORY_AVATAR; // <FS:Beq/> Tracy accounting for render tracking
    U32 num_indices = 0;

    if (!mIsBuilt)
    {
        return 0;
    }

    if (isSelf() && (!gAgent.needsRenderAvatar() || !gAgent.needsRenderHead()))
    {
        return 0;
    }

    if (isTextureVisible(TEX_EYES_BAKED) || (getOverallAppearance() == AOA_JELLYDOLL && !isControlAvatar()) || isUIAvatar())
    {
        LLViewerJoint* eyeball_left = getViewerJoint(MESH_ID_EYEBALL_LEFT);
        LLViewerJoint* eyeball_right = getViewerJoint(MESH_ID_EYEBALL_RIGHT);
        if (eyeball_left)
        {
            num_indices += eyeball_left->render(mAdjustedPixelArea, true, mIsDummy);
        }
        if(eyeball_right)
        {
            num_indices += eyeball_right->render(mAdjustedPixelArea, true, mIsDummy);
        }
    }

    return num_indices;
}

U32 LLVOAvatar::renderImpostor(LLColor4U color, S32 diffuse_channel)
{
    LL_PROFILE_ZONE_SCOPED_CATEGORY_AVATAR; // <FS:Beq/> Tracy accounting for render tracking
    if (!mImpostor.isComplete())
    {
        return 0;
    }

    LLVector3 pos(getRenderPosition()+mImpostorOffset);
    LLVector3 at = (pos - LLViewerCamera::getInstance()->getOrigin());
    at.normalize();
    LLVector3 left = LLViewerCamera::getInstance()->getUpAxis() % at;
    LLVector3 up = at%left;

    left *= mImpostorDim.mV[0];
    up *= mImpostorDim.mV[1];

    if (gPipeline.hasRenderDebugMask(LLPipeline::RENDER_DEBUG_IMPOSTORS))
    {
        LLGLEnable blend(GL_BLEND);
        gGL.setSceneBlendType(LLRender::BT_ADD);
        gGL.getTexUnit(diffuse_channel)->unbind(LLTexUnit::TT_TEXTURE);

        // gGL.begin(LLRender::QUADS);
        // gGL.vertex3fv((pos+left-up).mV);
        // gGL.vertex3fv((pos-left-up).mV);
        // gGL.vertex3fv((pos-left+up).mV);
        // gGL.vertex3fv((pos+left+up).mV);
        // gGL.end();


        gGL.begin(LLRender::LINES);
        gGL.color4f(1.f,1.f,1.f,1.f);
        F32 thickness = llmax(F32(5.0f-5.0f*(gFrameTimeSeconds-mLastImpostorUpdateFrameTime)),1.0f);
        gGL.setLineWidth(thickness); // <FS> Line width OGL core profile fix by Rye Mutt
        gGL.vertex3fv((pos+left-up).mV);
        gGL.vertex3fv((pos-left-up).mV);
        gGL.vertex3fv((pos-left-up).mV);
        gGL.vertex3fv((pos-left+up).mV);
        gGL.vertex3fv((pos-left+up).mV);
        gGL.vertex3fv((pos+left+up).mV);
        gGL.vertex3fv((pos+left+up).mV);
        gGL.vertex3fv((pos+left-up).mV);
        gGL.end();
        gGL.flush();
    }
    {
    gGL.flush();

    gGL.color4ubv(color.mV);
    gGL.getTexUnit(diffuse_channel)->bind(&mImpostor);
    // <FS:Ansariel> Remove QUADS rendering mode
    //gGL.begin(LLRender::QUADS);
    //gGL.texCoord2f(0,0);
    //gGL.vertex3fv((pos+left-up).mV);
    //gGL.texCoord2f(1,0);
    //gGL.vertex3fv((pos-left-up).mV);
    //gGL.texCoord2f(1,1);
    //gGL.vertex3fv((pos-left+up).mV);
    //gGL.texCoord2f(0,1);
    //gGL.vertex3fv((pos+left+up).mV);
    //gGL.end();
    gGL.begin(LLRender::TRIANGLES);
    {
        gGL.texCoord2f(0.f, 0.f);
        gGL.vertex3fv((pos + left - up).mV);
        gGL.texCoord2f(1.f, 0.f);
        gGL.vertex3fv((pos - left - up).mV);
        gGL.texCoord2f(1.f, 1.f);
        gGL.vertex3fv((pos - left + up).mV);

        gGL.texCoord2f(0.f, 0.f);
        gGL.vertex3fv((pos + left - up).mV);
        gGL.texCoord2f(1.f, 1.f);
        gGL.vertex3fv((pos - left + up).mV);
        gGL.texCoord2f(0.f, 1.f);
        gGL.vertex3fv((pos + left + up).mV);
    }
    gGL.end();
    // </FS:Ansariel>
    gGL.flush();
    }

    return 6;
}

bool LLVOAvatar::allTexturesCompletelyDownloaded(std::set<LLUUID>& ids) const
{
    for (std::set<LLUUID>::const_iterator it = ids.begin(); it != ids.end(); ++it)
    {
        LLViewerFetchedTexture *imagep = gTextureList.findImage(*it, TEX_LIST_STANDARD);
        if (imagep && imagep->getDiscardLevel()!=0)
        {
            return false;
        }
    }
    return true;
}

bool LLVOAvatar::allLocalTexturesCompletelyDownloaded() const
{
    std::set<LLUUID> local_ids;
    collectLocalTextureUUIDs(local_ids);
    return allTexturesCompletelyDownloaded(local_ids);
}

bool LLVOAvatar::allBakedTexturesCompletelyDownloaded() const
{
    std::set<LLUUID> baked_ids;
    collectBakedTextureUUIDs(baked_ids);
    return allTexturesCompletelyDownloaded(baked_ids);
}

std::string LLVOAvatar::bakedTextureOriginInfo()
{
    std::string result;

    std::set<LLUUID> baked_ids;
    collectBakedTextureUUIDs(baked_ids);
    for (U32 i = 0; i < mBakedTextureDatas.size(); i++)
    {
        ETextureIndex texture_index = mBakedTextureDatas[i].mTextureIndex;
        LLViewerFetchedTexture *imagep =
            LLViewerTextureManager::staticCastToFetchedTexture(getImage(texture_index,0), true);
        if (!imagep ||
            imagep->getID() == IMG_DEFAULT ||
            imagep->getID() == IMG_DEFAULT_AVATAR)

        {
            result += "-";
        }
        else
        {
            bool has_url = false, has_host = false;
            if (!imagep->getUrl().empty())
            {
                has_url = true;
            }
            if (imagep->getTargetHost().isOk())
            {
                has_host = true;
            }
            S32 discard = imagep->getDiscardLevel();
            if (has_url && !has_host) result += discard ? "u" : "U"; // server-bake texture with url
            else if (has_host && !has_url) result += discard ? "h" : "H"; // old-style texture on sim
            else if (has_host && has_url) result += discard ? "x" : "X"; // both origins?
            else if (!has_host && !has_url) result += discard ? "n" : "N"; // no origin?
            if (discard != 0)
            {
                result += llformat("(%d/%d)",discard,imagep->getDesiredDiscardLevel());
            }
        }

    }
    return result;
}

S32Bytes LLVOAvatar::totalTextureMemForUUIDS(std::set<LLUUID>& ids)
{
    S32Bytes result(0);
    for (std::set<LLUUID>::const_iterator it = ids.begin(); it != ids.end(); ++it)
    {
        LLViewerFetchedTexture *imagep = gTextureList.findImage(*it, TEX_LIST_STANDARD);
        if (imagep)
        {
            result += imagep->getTextureMemory();
        }
    }
    return result;
}

void LLVOAvatar::collectLocalTextureUUIDs(std::set<LLUUID>& ids) const
{
    for (U32 texture_index = 0; texture_index < getNumTEs(); texture_index++)
    {
        LLWearableType::EType wearable_type = LLAvatarAppearance::getDictionary()->getTEWearableType((ETextureIndex)texture_index);
        U32 num_wearables = gAgentWearables.getWearableCount(wearable_type);

        LLViewerFetchedTexture *imagep = NULL;
        for (U32 wearable_index = 0; wearable_index < num_wearables; wearable_index++)
        {
            imagep = LLViewerTextureManager::staticCastToFetchedTexture(getImage(texture_index, wearable_index), true);
            if (imagep)
            {
                const LLAvatarAppearanceDictionary::TextureEntry *texture_dict = LLAvatarAppearance::getDictionary()->getTexture((ETextureIndex)texture_index);
                if (texture_dict && texture_dict->mIsLocalTexture)
                {
                    ids.insert(imagep->getID());
                }
            }
        }
    }
    ids.erase(IMG_DEFAULT);
    ids.erase(IMG_DEFAULT_AVATAR);
    ids.erase(IMG_INVISIBLE);
}

void LLVOAvatar::collectBakedTextureUUIDs(std::set<LLUUID>& ids) const
{
    for (U32 texture_index = 0; texture_index < getNumTEs(); texture_index++)
    {
        LLViewerFetchedTexture *imagep = NULL;
        if (isIndexBakedTexture((ETextureIndex) texture_index))
        {
            imagep = LLViewerTextureManager::staticCastToFetchedTexture(getImage(texture_index,0), true);
            if (imagep)
            {
                ids.insert(imagep->getID());
            }
        }
    }
    ids.erase(IMG_DEFAULT);
    ids.erase(IMG_DEFAULT_AVATAR);
    ids.erase(IMG_INVISIBLE);
}

void LLVOAvatar::collectTextureUUIDs(std::set<LLUUID>& ids)
{
    collectLocalTextureUUIDs(ids);
    collectBakedTextureUUIDs(ids);
}

void LLVOAvatar::releaseOldTextures()
{
    S32Bytes current_texture_mem;

    // Any textures that we used to be using but are no longer using should no longer be flagged as "NO_DELETE"
    std::set<LLUUID> baked_texture_ids;
    collectBakedTextureUUIDs(baked_texture_ids);
    S32Bytes new_baked_mem = totalTextureMemForUUIDS(baked_texture_ids);

    std::set<LLUUID> local_texture_ids;
    collectLocalTextureUUIDs(local_texture_ids);
    //S32 new_local_mem = totalTextureMemForUUIDS(local_texture_ids);

    std::set<LLUUID> new_texture_ids;
    new_texture_ids.insert(baked_texture_ids.begin(),baked_texture_ids.end());
    new_texture_ids.insert(local_texture_ids.begin(),local_texture_ids.end());
    S32Bytes new_total_mem = totalTextureMemForUUIDS(new_texture_ids);

    //S32 old_total_mem = totalTextureMemForUUIDS(mTextureIDs);
    //LL_DEBUGS("Avatar") << getFullname() << " old_total_mem: " << old_total_mem << " new_total_mem (L/B): " << new_total_mem << " (" << new_local_mem <<", " << new_baked_mem << ")" << LL_ENDL;
    if (!isSelf() && new_total_mem > new_baked_mem)
    {
            LL_WARNS() << "extra local textures stored for non-self av" << LL_ENDL;
    }
    for (std::set<LLUUID>::iterator it = mTextureIDs.begin(); it != mTextureIDs.end(); ++it)
    {
        if (new_texture_ids.find(*it) == new_texture_ids.end())
        {
            LLViewerFetchedTexture *imagep = gTextureList.findImage(*it, TEX_LIST_STANDARD);
            if (imagep)
            {
                current_texture_mem += imagep->getTextureMemory();
                if (imagep->getTextureState() == LLGLTexture::NO_DELETE)
                {
                    // This will allow the texture to be deleted if not in use.
                    imagep->forceActive();

                    // This resets the clock to texture being flagged
                    // as unused, preventing the texture from being
                    // deleted immediately. If other avatars or
                    // objects are using it, it can still be flagged
                    // no-delete by them.
                    imagep->forceUpdateBindStats();
                }
            }
        }
    }
    mTextureIDs = new_texture_ids;
}

void LLVOAvatar::updateTextures()
{
    releaseOldTextures();

    bool render_avatar = true;

    if (mIsDummy)
    {
        return;
    }

    if( isSelf() )
    {
        render_avatar = true;
    }
    else
    {
        if(!isVisible())
        {
            return ;//do not update for invisible avatar.
        }

        render_avatar = !mCulled; //visible and not culled.
    }

    std::vector<bool> layer_baked;
    // GL NOT ACTIVE HERE - *TODO
    for (U32 i = 0; i < mBakedTextureDatas.size(); i++)
    {
        layer_baked.push_back(isTextureDefined(mBakedTextureDatas[i].mTextureIndex));
        // bind the texture so that they'll be decoded slightly
        // inefficient, we can short-circuit this if we have to
        if (render_avatar && !gGLManager.mIsDisabled)
        {
            if (layer_baked[i] && !mBakedTextureDatas[i].mIsLoaded)
            {
                gGL.getTexUnit(0)->bind(getImage( mBakedTextureDatas[i].mTextureIndex, 0 ));
            }
        }
    }

    mMaxPixelArea = 0.f;
    mMinPixelArea = 99999999.f;
    mHasGrey = false; // debug
    for (U32 texture_index = 0; texture_index < getNumTEs(); texture_index++)
    {
        LLWearableType::EType wearable_type = LLAvatarAppearance::getDictionary()->getTEWearableType((ETextureIndex)texture_index);
        U32 num_wearables = gAgentWearables.getWearableCount(wearable_type);
        const LLTextureEntry *te = getTE(texture_index);

        // getTE can return 0.
        // Not sure yet why it does, but of course it crashes when te->mScale? gets used.
        // Put safeguard in place so this corner case get better handling and does not result in a crash.
        F32 texel_area_ratio = 1.0f;
        if( te )
        {
            texel_area_ratio = fabs(te->mScaleS * te->mScaleT);
        }
        else
        {
            LL_WARNS() << "getTE( " << texture_index << " ) returned 0" <<LL_ENDL;
        }

        LLViewerFetchedTexture *imagep = NULL;
        for (U32 wearable_index = 0; wearable_index < num_wearables; wearable_index++)
        {
            imagep = LLViewerTextureManager::staticCastToFetchedTexture(getImage(texture_index, wearable_index), true);
            if (imagep)
            {
                const LLAvatarAppearanceDictionary::TextureEntry *texture_dict = LLAvatarAppearance::getDictionary()->getTexture((ETextureIndex)texture_index);
                const EBakedTextureIndex baked_index = texture_dict ? texture_dict->mBakedTextureIndex : EBakedTextureIndex::BAKED_NUM_INDICES;
                if (texture_dict && texture_dict->mIsLocalTexture)
                {
                    addLocalTextureStats((ETextureIndex)texture_index, imagep, texel_area_ratio, render_avatar, mBakedTextureDatas[baked_index].mIsUsed);
                }
            }
        }
        if (isIndexBakedTexture((ETextureIndex) texture_index) && render_avatar)
        {
            const S32 boost_level = getAvatarBakedBoostLevel();
            imagep = LLViewerTextureManager::staticCastToFetchedTexture(getImage(texture_index,0), true);
            addBakedTextureStats( imagep, mPixelArea, texel_area_ratio, boost_level );
            // <FS:Ansariel> [Legacy Bake]
            // Spam if this is a baked texture, not set to default image, without valid host info
            if (isIndexBakedTexture((ETextureIndex)texture_index)
                && imagep->getID() != IMG_DEFAULT_AVATAR
                && imagep->getID() != IMG_INVISIBLE
                && !isUsingServerBakes()
                && !imagep->getTargetHost().isOk())
            {
                LL_WARNS_ONCE("Texture") << "LLVOAvatar::updateTextures No host for texture "
                                         << imagep->getID() << " for avatar "
                                         << (isSelf() ? "<myself>" : getID().asString())
                                         << " on host " << getRegion()->getHost() << LL_ENDL;
            }
            // </FS:Ansariel> [Legacy Bake]
        }
    }

    if (gPipeline.hasRenderDebugMask(LLPipeline::RENDER_DEBUG_TEXTURE_AREA))
    {
        setDebugText(llformat("%4.0f:%4.0f", (F32) sqrt(mMinPixelArea),(F32) sqrt(mMaxPixelArea)));
    }
}


void LLVOAvatar::addLocalTextureStats( ETextureIndex idx, LLViewerFetchedTexture* imagep,
                                       F32 texel_area_ratio, bool render_avatar, bool covered_by_baked)
{
    // No local texture stats for non-self avatars
    return;
}

const S32 MAX_TEXTURE_UPDATE_INTERVAL = 64 ; //need to call updateTextures() at least every 32 frames.
const S32 MAX_TEXTURE_VIRTUAL_SIZE_RESET_INTERVAL = S32_MAX ; //frames
void LLVOAvatar::checkTextureLoading()
{
    static const F32 MAX_INVISIBLE_WAITING_TIME = 15.f ; //seconds

    bool pause = !isVisible() ;
    if(!pause)
    {
        mInvisibleTimer.reset() ;
    }
    if(mLoadedCallbacksPaused == pause)
    {
        if (!pause && mFirstFullyVisible && mLoadedCallbackTextures < mCallbackTextureList.size())
        {
            // We still need to update 'loaded' textures count to decide on 'cloud' visibility
            // Alternatively this can be done on TextureLoaded callbacks, but is harder to properly track
            mLoadedCallbackTextures = 0;
            for (LLLoadedCallbackEntry::source_callback_list_t::iterator iter = mCallbackTextureList.begin();
                iter != mCallbackTextureList.end(); ++iter)
            {
                LLViewerFetchedTexture* tex = gTextureList.findImage(*iter);
                if (tex && (tex->getDiscardLevel() >= 0 || tex->isMissingAsset()))
                {
                    mLoadedCallbackTextures++;
                }
            }
        }
        return ;
    }

    if(mCallbackTextureList.empty()) //when is self or no callbacks. Note: this list for self is always empty.
    {
        mLoadedCallbacksPaused = pause ;
        mLoadedCallbackTextures = 0;
        return ; //nothing to check.
    }

    if(pause && mInvisibleTimer.getElapsedTimeF32() < MAX_INVISIBLE_WAITING_TIME)
    {
        return ; //have not been invisible for enough time.
    }

    mLoadedCallbackTextures = pause ? static_cast<S32>(mCallbackTextureList.size()) : 0;

    for(LLLoadedCallbackEntry::source_callback_list_t::iterator iter = mCallbackTextureList.begin();
        iter != mCallbackTextureList.end(); ++iter)
    {
        LLViewerFetchedTexture* tex = gTextureList.findImage(*iter) ;
        if(tex)
        {
            if(pause)//pause texture fetching.
            {
                tex->pauseLoadedCallbacks(&mCallbackTextureList) ;

                //set to terminate texture fetching after MAX_TEXTURE_UPDATE_INTERVAL frames.
                tex->setMaxVirtualSizeResetInterval(MAX_TEXTURE_UPDATE_INTERVAL);
                tex->resetMaxVirtualSizeResetCounter() ;
            }
            else//unpause
            {
                static const F32 START_AREA = 100.f ;

                tex->unpauseLoadedCallbacks(&mCallbackTextureList) ;
                tex->addTextureStats(START_AREA); //jump start the fetching again

                // technically shouldn't need to account for missing, but callback might not have happened yet
                if (tex->getDiscardLevel() >= 0 || tex->isMissingAsset())
                {
                    mLoadedCallbackTextures++; // consider it loaded (we have at least some data)
                }
            }
        }
    }

    if(!pause)
    {
        updateTextures() ; //refresh texture stats.
    }
    mLoadedCallbacksPaused = pause ;
    return ;
}

const F32  SELF_ADDITIONAL_PRI = 0.75f ;
void LLVOAvatar::addBakedTextureStats( LLViewerFetchedTexture* imagep, F32 pixel_area, F32 texel_area_ratio, S32 boost_level)
{
    //Note:
    //if this function is not called for the last MAX_TEXTURE_VIRTUAL_SIZE_RESET_INTERVAL frames,
    //the texture pipeline will stop fetching this texture.

    imagep->resetTextureStats();
    imagep->setMaxVirtualSizeResetInterval(MAX_TEXTURE_VIRTUAL_SIZE_RESET_INTERVAL);
    imagep->resetMaxVirtualSizeResetCounter() ;

    mMaxPixelArea = llmax(pixel_area, mMaxPixelArea);
    mMinPixelArea = llmin(pixel_area, mMinPixelArea);
    imagep->addTextureStats(pixel_area / texel_area_ratio);
    imagep->setBoostLevel(boost_level);
}

//virtual
void LLVOAvatar::setImage(const U8 te, LLViewerTexture *imagep, const U32 index)
{
    setTEImage(te, imagep);
}

//virtual
LLViewerTexture* LLVOAvatar::getImage(const U8 te, const U32 index) const
{
    return getTEImage(te);
}
//virtual
const LLTextureEntry* LLVOAvatar::getTexEntry(const U8 te_num) const
{
    return getTE(te_num);
}

//virtual
void LLVOAvatar::setTexEntry(const U8 index, const LLTextureEntry &te)
{
    setTE(index, te);
}

const std::string LLVOAvatar::getImageURL(const U8 te, const LLUUID &uuid)
{
    llassert(isIndexBakedTexture(ETextureIndex(te)));
    std::string url = "";
    // <FS:Ansariel> [Legacy Bake]
    if (isUsingServerBakes())
    {
    // </FS:Ansariel> [Legacy Bake]
    const std::string& appearance_service_url = LLAppearanceMgr::instance().getAppearanceServiceURL();
    if (appearance_service_url.empty())
    {
        // Probably a server-side issue if we get here:
        LL_WARNS() << "AgentAppearanceServiceURL not set - Baked texture requests will fail" << LL_ENDL;
        return url;
    }

    const LLAvatarAppearanceDictionary::TextureEntry* texture_entry = LLAvatarAppearance::getDictionary()->getTexture((ETextureIndex)te);
    if (texture_entry != NULL)
    {
        url = appearance_service_url + "texture/" + getID().asString() + "/" + texture_entry->mDefaultImageName + "/" + uuid.asString();
        //LL_INFOS() << "baked texture url: " << url << LL_ENDL;
    }
    // <FS:Ansariel> [Legacy Bake]
    }
    // </FS:Ansariel> [Legacy Bake]
    return url;
}

//-----------------------------------------------------------------------------
// resolveHeight()
//-----------------------------------------------------------------------------

void LLVOAvatar::resolveHeightAgent(const LLVector3 &in_pos_agent, LLVector3 &out_pos_agent, LLVector3 &out_norm)
{
    LLVector3d in_pos_global, out_pos_global;

    in_pos_global = gAgent.getPosGlobalFromAgent(in_pos_agent);
    resolveHeightGlobal(in_pos_global, out_pos_global, out_norm);
    out_pos_agent = gAgent.getPosAgentFromGlobal(out_pos_global);
}


void LLVOAvatar::resolveRayCollisionAgent(const LLVector3d start_pt, const LLVector3d end_pt, LLVector3d &out_pos, LLVector3 &out_norm)
{
    LLViewerObject *obj;
    LLWorld::getInstance()->resolveStepHeightGlobal(this, start_pt, end_pt, out_pos, out_norm, &obj);
}

void LLVOAvatar::resolveHeightGlobal(const LLVector3d &inPos, LLVector3d &outPos, LLVector3 &outNorm)
{
    LLVector3d zVec(0.0f, 0.0f, 0.5f);
    LLVector3d p0 = inPos + zVec;
    LLVector3d p1 = inPos - zVec;
    LLViewerObject *obj;
    LLWorld::getInstance()->resolveStepHeightGlobal(this, p0, p1, outPos, outNorm, &obj);
    if (!obj)
    {
        mStepOnLand = true;
        mStepMaterial = 0;
        mStepObjectVelocity.setVec(0.0f, 0.0f, 0.0f);
    }
    else
    {
        mStepOnLand = false;
        mStepMaterial = obj->getMaterial();

        // We want the primitive velocity, not our velocity... (which actually subtracts the
        // step object velocity)
        LLVector3 angularVelocity = obj->getAngularVelocity();
        LLVector3 relativePos = gAgent.getPosAgentFromGlobal(outPos) - obj->getPositionAgent();

        LLVector3 linearComponent = angularVelocity % relativePos;
//      LL_INFOS() << "Linear Component of Rotation Velocity " << linearComponent << LL_ENDL;
        mStepObjectVelocity = obj->getVelocity() + linearComponent;
    }
}


//-----------------------------------------------------------------------------
// getStepSound()
//-----------------------------------------------------------------------------
const LLUUID& LLVOAvatar::getStepSound() const
{
    if ( mStepOnLand )
    {
        // <FS:PP> FIRE-3169: Option to change the default footsteps sound
        // return sStepSoundOnLand;
        static LLCachedControl<std::string> UISndFootsteps(gSavedSettings, "UISndFootsteps");
        static const LLUUID sFootstepsSnd = LLUUID(UISndFootsteps);
        return sFootstepsSnd;
        // </FS:PP>
    }

    return sStepSounds[mStepMaterial];
}


//-----------------------------------------------------------------------------
// processAnimationStateChanges()
//-----------------------------------------------------------------------------
void LLVOAvatar::processAnimationStateChanges()
{
    if ( isAnyAnimationSignaled(AGENT_WALK_ANIMS, NUM_AGENT_WALK_ANIMS) )
    {
        startMotion(ANIM_AGENT_WALK_ADJUST);
        stopMotion(ANIM_AGENT_FLY_ADJUST);
    }
    else if (mInAir && !isSitting())
    {
        stopMotion(ANIM_AGENT_WALK_ADJUST);
        if (mEnableDefaultMotions)
        {
        startMotion(ANIM_AGENT_FLY_ADJUST);
    }
    }
    else
    {
        stopMotion(ANIM_AGENT_WALK_ADJUST);
        stopMotion(ANIM_AGENT_FLY_ADJUST);
    }

    if ( isAnyAnimationSignaled(AGENT_GUN_AIM_ANIMS, NUM_AGENT_GUN_AIM_ANIMS) )
    {
        if (mEnableDefaultMotions)
        {
        startMotion(ANIM_AGENT_TARGET);
        }
        stopMotion(ANIM_AGENT_BODY_NOISE);
    }
    else
    {
        stopMotion(ANIM_AGENT_TARGET);
        if (mEnableDefaultMotions)
        {
            startMotion(ANIM_AGENT_BODY_NOISE);
        }
    }

    // clear all current animations
    AnimIterator anim_it;
    for (anim_it = mPlayingAnimations.begin(); anim_it != mPlayingAnimations.end();)
    {
        AnimIterator found_anim = mSignaledAnimations.find(anim_it->first);

        // playing, but not signaled, so stop
        if (found_anim == mSignaledAnimations.end())
        {
            processSingleAnimationStateChange(anim_it->first, false);
            mPlayingAnimations.erase(anim_it++);
            continue;
        }

        ++anim_it;
    }

    // if jellydolled, shelve all playing animations
    if (getOverallAppearance() != AOA_NORMAL)
    {
        mPlayingAnimations.clear();
    }

    // start up all new anims
    if (getOverallAppearance() == AOA_NORMAL)
    {
        for (anim_it = mSignaledAnimations.begin(); anim_it != mSignaledAnimations.end();)
        {
            AnimIterator found_anim = mPlayingAnimations.find(anim_it->first);

            // signaled but not playing, or different sequence id, start motion
            if (found_anim == mPlayingAnimations.end() || found_anim->second != anim_it->second)
            {
                if (processSingleAnimationStateChange(anim_it->first, true))
                {
                    mPlayingAnimations[anim_it->first] = anim_it->second;
                    ++anim_it;
                    continue;
                }
            }

            ++anim_it;
        }
    }

    // clear source information for animations which have been stopped
    if (isSelf())
    {
        AnimSourceIterator source_it = mAnimationSources.begin();

        for (source_it = mAnimationSources.begin(); source_it != mAnimationSources.end();)
        {
            if (mSignaledAnimations.find(source_it->second) == mSignaledAnimations.end())
            {
                mAnimationSources.erase(source_it++);
            }
            else
            {
                ++source_it;
            }
        }
    }

    stop_glerror();
}


//-----------------------------------------------------------------------------
// processSingleAnimationStateChange();
//-----------------------------------------------------------------------------
bool LLVOAvatar::processSingleAnimationStateChange( const LLUUID& anim_id, bool start )
{
    // SL-402, SL-427 - we need to update body size often enough to
    // keep appearances in sync, but not so often that animations
    // cause constant jiggling of the body or camera. Possible
    // compromise is to do it on animation changes:
    computeBodySize();

    bool result = false;

    if ( start ) // start animation
    {
        if (anim_id == ANIM_AGENT_TYPE)
        {
            if (gAudiop)
            {
                LLVector3d char_pos_global = gAgent.getPosGlobalFromAgent(getCharacterPosition());
                if (LLViewerParcelMgr::getInstance()->canHearSound(char_pos_global)
                    && !LLMuteList::getInstance()->isMuted(getID(), LLMute::flagObjectSounds))
                {
                    // RN: uncomment this to play on typing sound at fixed volume once sound engine is fixed
                    // to support both spatialized and non-spatialized instances of the same sound
                    //if (isSelf())
                    //{
                    //  gAudiop->triggerSound(LLUUID(gSavedSettings.getString("UISndTyping")), 1.0f, LLAudioEngine::AUDIO_TYPE_UI);
                    //}
                    //else

                    // <FS:PP> FIRE-8190: Preview function for "UI Sounds" Panel
                    // static LLCachedControl<bool> FSPlayTypingSound(gSavedSettings, "FSPlayTypingSound");
                    // if (FSPlayTypingSound)
                    static LLCachedControl<bool> PlayModeUISndTyping(gSavedSettings, "PlayModeUISndTyping");
                    if (PlayModeUISndTyping)
                    // </FS:PP> FIRE-8190: Preview function for "UI Sounds" Panel
                    {
                        static LLCachedControl<std::string> ui_snd_string(gSavedSettings, "UISndTyping");
                        LLUUID sound_id = LLUUID(ui_snd_string);
                        gAudiop->triggerSound(sound_id, getID(), 1.0f, LLAudioEngine::AUDIO_TYPE_SFX, char_pos_global);
                    }
                }
            }
        }
        else if (anim_id == ANIM_AGENT_SIT_GROUND_CONSTRAINED)
        {
            sitDown(true);
        }


        if (startMotion(anim_id))
        {
            result = true;
        }
        else
        {
            LL_WARNS("Motion") << "Failed to start motion!" << LL_ENDL;
        }
    }
    else //stop animation
    {
        if (anim_id == ANIM_AGENT_SIT_GROUND_CONSTRAINED)
        {
            sitDown(false);
        }
        if ((anim_id == ANIM_AGENT_DO_NOT_DISTURB) && gAgent.isDoNotDisturb())
        {
            // re-assert DND tag animation
            gAgent.sendAnimationRequest(ANIM_AGENT_DO_NOT_DISTURB, ANIM_REQUEST_START);
            return result;
        }
        stopMotion(anim_id);
        result = true;
    }

    return result;
}

//-----------------------------------------------------------------------------
// isAnyAnimationSignaled()
//-----------------------------------------------------------------------------
bool LLVOAvatar::isAnyAnimationSignaled(const LLUUID *anim_array, const S32 num_anims) const
{
    for (S32 i = 0; i < num_anims; i++)
    {
        if(mSignaledAnimations.find(anim_array[i]) != mSignaledAnimations.end())
        {
            return true;
        }
    }
    return false;
}

//-----------------------------------------------------------------------------
// resetAnimations()
//-----------------------------------------------------------------------------
void LLVOAvatar::resetAnimations()
{
    LLKeyframeMotion::flushKeyframeCache();
    flushAllMotions();
}

// Override selectively based on avatar sex and whether we're using new
// animations.
LLUUID LLVOAvatar::remapMotionID(const LLUUID& id)
{
    static LLCachedControl<bool> use_new_walk_run(gSavedSettings, "UseNewWalkRun");
    LLUUID result = id;

    // start special case female walk for female avatars
    if (getSex() == SEX_FEMALE)
    {
        if (id == ANIM_AGENT_WALK)
        {
            if (use_new_walk_run)
                result = ANIM_AGENT_FEMALE_WALK_NEW;
            else
                result = ANIM_AGENT_FEMALE_WALK;
        }
        else if (id == ANIM_AGENT_RUN)
        {
            // There is no old female run animation, so only override
            // in one case.
            if (use_new_walk_run)
                result = ANIM_AGENT_FEMALE_RUN_NEW;
        }
        else if (id == ANIM_AGENT_SIT)
        {
            result = ANIM_AGENT_SIT_FEMALE;
        }
    }
    else
    {
        // Male avatar.
        if (id == ANIM_AGENT_WALK)
        {
            if (use_new_walk_run)
                result = ANIM_AGENT_WALK_NEW;
        }
        else if (id == ANIM_AGENT_RUN)
        {
            if (use_new_walk_run)
                result = ANIM_AGENT_RUN_NEW;
        }
        // keeps in sync with setSex() related code (viewer controls sit's sex)
        else if (id == ANIM_AGENT_SIT_FEMALE)
        {
            result = ANIM_AGENT_SIT;
        }

    }

    return result;

}

//-----------------------------------------------------------------------------
// startMotion()
// id is the asset if of the animation to start
// time_offset is the offset into the animation at which to start playing
//-----------------------------------------------------------------------------
bool LLVOAvatar::startMotion(const LLUUID& id, F32 time_offset)
{
    LL_DEBUGS("Motion") << "motion requested " << id.asString() << " " << gAnimLibrary.animationName(id) << LL_ENDL;

    // <FS:Zi> Animation Overrider
    //LLUUID remap_id = remapMotionID(id, getSex());
    LLUUID remap_id;
    if (isSelf())
    {
        remap_id = AOEngine::getInstance()->override(id, true);
        if (remap_id.isNull())
        {
            remap_id = remapMotionID(id);
        }
        else
        {
            gAgent.sendAnimationRequest(remap_id, ANIM_REQUEST_START);

            // since we did an override, there is no need to do anything else,
            // specifically not the startMotion() part at the bottom of this function
            // See FIRE-29020
            return true;
        }
    }
    else
    {
        remap_id = remapMotionID(id);
    }
    // </FS:Zi> Animation Overrider

    if (remap_id != id)
    {
        LL_DEBUGS("Motion") << "motion resultant " << remap_id.asString() << " " << gAnimLibrary.animationName(remap_id) << LL_ENDL;
    }

    if (isSelf() && remap_id == ANIM_AGENT_AWAY)
    {
        gAgent.setAFK();
    }

    return LLCharacter::startMotion(remap_id, time_offset);
}

//-----------------------------------------------------------------------------
// stopMotion()
//-----------------------------------------------------------------------------
bool LLVOAvatar::stopMotion(const LLUUID& id, bool stop_immediate)
{
    LL_DEBUGS("Motion") << "Motion requested " << id.asString() << " " << gAnimLibrary.animationName(id) << LL_ENDL;

    // <FS:Zi> Animation Overrider
    //LLUUID remap_id = remapMotionID(id);
    LLUUID remap_id;
    if (isSelf())
    {
        remap_id = AOEngine::getInstance()->override(id, false);
        if (remap_id.isNull())
        {
            remap_id = remapMotionID(id);
        }
        else
        {
            gAgent.sendAnimationRequest(remap_id, ANIM_REQUEST_STOP);

            // since we did an override, there is no need to do anything else,
            // specifically not the stopMotion() part at the bottom of this function
            // See FIRE-29020
            return true;
        }
    }
    else
    {
        remap_id = remapMotionID(id);
    }
    // </FS:Zi> Animation Overrider

    if (remap_id != id)
    {
        LL_DEBUGS("Motion") << "motion resultant " << remap_id.asString() << " " << gAnimLibrary.animationName(remap_id) << LL_ENDL;
    }

    if (isSelf())
    {
        gAgent.onAnimStop(remap_id);
    }

    return LLCharacter::stopMotion(remap_id, stop_immediate);
}

//-----------------------------------------------------------------------------
// hasMotionFromSource()
//-----------------------------------------------------------------------------
// virtual
bool LLVOAvatar::hasMotionFromSource(const LLUUID& source_id)
{
    return false;
}

//-----------------------------------------------------------------------------
// stopMotionFromSource()
//-----------------------------------------------------------------------------
// virtual
void LLVOAvatar::stopMotionFromSource(const LLUUID& source_id)
{
}

//-----------------------------------------------------------------------------
// addDebugText()
//-----------------------------------------------------------------------------
void LLVOAvatar::addDebugText(const std::string& text)
{
    mDebugText.append(1, '\n');
    mDebugText.append(text);
}

//-----------------------------------------------------------------------------
// getID()
//-----------------------------------------------------------------------------
const LLUUID& LLVOAvatar::getID() const
{
    return mID;
}

//-----------------------------------------------------------------------------
// getJoint()
//-----------------------------------------------------------------------------
// RN: avatar joints are multi-rooted to include screen-based attachments
//<FS:ND> Query by JointKey rather than just a string, the key can be a U32 index for faster lookup
//LLJoint *LLVOAvatar::getJoint( const std::string &name )
LLJoint *LLVOAvatar::getJoint( const JointKey &name )
// </FS:ND>
{
    LL_PROFILE_ZONE_SCOPED_CATEGORY_AVATAR;
//<FS:ND> Query by JointKey rather than just a string, the key can be a U32 index for faster lookup
    //joint_map_t::iterator iter = mJointMap.find( name );

    //LLJoint* jointp = NULL;

    //if( iter == mJointMap.end() || iter->second == NULL )
    //{ //search for joint and cache found joint in lookup table
    //  if (mJointAliasMap.empty())
    //  {
    //      getJointAliases();
    //  }
    //  joint_alias_map_t::const_iterator alias_iter = mJointAliasMap.find(name);
    //  std::string canonical_name;
    //  if (alias_iter != mJointAliasMap.end())
    //  {
    //      canonical_name = alias_iter->second;
    //  }
    //  else
    //  {
    //      canonical_name = name;
    //  }
    //  jointp = mRoot->findJoint(canonical_name);
    //  mJointMap[name] = jointp;
    //}
    //else
    //{ //return cached pointer
    //  jointp = iter->second;
    //}

    joint_map_t::iterator iter = mJointMap.find( name.mKey );

    LLJoint* jointp = NULL;

    if (iter == mJointMap.end() || iter->second == NULL)
    {   //search for joint and cache found joint in lookup table
        if (mJointAliasMap.empty())
        {
            getJointAliases();
        }
        joint_alias_map_t::const_iterator alias_iter = mJointAliasMap.find(name.mName);
        std::string canonical_name;
        if (alias_iter != mJointAliasMap.end())
        {
            canonical_name = alias_iter->second;
        }
        else
        {
            canonical_name = name.mName;
        }
        jointp = mRoot->findJoint(canonical_name);
        mJointMap[name.mKey] = jointp;
    }
    else
    {   //return cached pointer
        jointp = iter->second;
    }
// </FS:ND>

#ifndef LL_RELEASE_FOR_DOWNLOAD
    if (jointp && jointp->getName()!="mScreen" && jointp->getName()!="mRoot")
    {
        llassert(getJoint(jointp->getJointNum())==jointp);
    }
#endif
    return jointp;
}

LLJoint *LLVOAvatar::getJoint( S32 joint_num )
{
    LLJoint *pJoint = NULL;
    if (joint_num >= 0)
    {
        if (joint_num < mNumBones)
        {
            pJoint = mSkeleton[joint_num];
        }
        else if (joint_num < mNumBones + mNumCollisionVolumes)
        {
            S32 collision_id = joint_num - mNumBones;
            pJoint = &mCollisionVolumes[collision_id];
        }
        else
        {
            // Attachment IDs start at 1
            S32 attachment_id = joint_num - (mNumBones + mNumCollisionVolumes) + 1;
            attachment_map_t::iterator iter = mAttachmentPoints.find(attachment_id);
            if (iter != mAttachmentPoints.end())
            {
                pJoint = iter->second;
            }
        }
    }

    llassert(!pJoint || pJoint->getJointNum() == joint_num);
    return pJoint;
}

//-----------------------------------------------------------------------------
// getRiggedMeshID
//
// If viewer object is a rigged mesh, set the mesh id and return true.
// Otherwise, null out the id and return false.
//-----------------------------------------------------------------------------
// static
bool LLVOAvatar::getRiggedMeshID(LLViewerObject* pVO, LLUUID& mesh_id)
{
    mesh_id.setNull();

    //If a VO has a skin that we'll reset the joint positions to their default
    if ( pVO && pVO->mDrawable )
    {
        LLVOVolume* pVObj = pVO->mDrawable->getVOVolume();
        if ( pVObj )
        {
            const LLMeshSkinInfo* pSkinData = pVObj->getSkinInfo();
            if (pSkinData
                && pSkinData->mJointNames.size() > JOINT_COUNT_REQUIRED_FOR_FULLRIG // full rig
                && pSkinData->mAlternateBindMatrix.size() > 0 )
                    {
                        mesh_id = pSkinData->mMeshID;
                        return true;
                    }
        }
    }
    return false;
}

bool LLVOAvatar::jointIsRiggedTo(const LLJoint *joint) const
{
    if (joint)
    {
        const LLJointRiggingInfoTab& tab = mJointRiggingInfoTab;
        S32 joint_num = joint->getJointNum();
        if (joint_num < tab.size() && tab[joint_num].isRiggedTo())
            {
                return true;
            }
        }
    return false;
}

void LLVOAvatar::clearAttachmentOverrides()
{
    for (S32 i=0; i<LL_CHARACTER_MAX_ANIMATED_JOINTS; i++)
    {
        LLJoint *pJoint = getJoint(i);
        if (pJoint)
        {
            pJoint->clearAttachmentPosOverrides();
            pJoint->clearAttachmentScaleOverrides();
        }
    }

    if (mPelvisFixups.count()>0)
    {
        mPelvisFixups.clear();
        LLJoint* pJointPelvis = getJoint("mPelvis");
        if (pJointPelvis)
    {
            pJointPelvis->setPosition( LLVector3( 0.0f, 0.0f, 0.0f) );
        }
        postPelvisSetRecalc();
    }

    mActiveOverrideMeshes.clear();
    onActiveOverrideMeshesChanged();
}

//-----------------------------------------------------------------------------
// rebuildAttachmentOverrides
//-----------------------------------------------------------------------------
void LLVOAvatar::rebuildAttachmentOverrides()
{
    LL_DEBUGS("AnimatedObjects") << "rebuilding" << LL_ENDL;

    clearAttachmentOverrides();

    // Handle the case that we're resetting the skeleton of an animated object.
    LLControlAvatar *control_av = dynamic_cast<LLControlAvatar*>(this);
    if (control_av)
    {
        LLVOVolume *volp = control_av->mRootVolp;
        if (volp)
        {
            LL_DEBUGS("Avatar") << volp->getID() << " adding attachment overrides for root vol, prim count "
                                << (S32) (1+volp->numChildren()) << LL_ENDL;
            addAttachmentOverridesForObject(volp);
        }
    }

    // Attached objects
    for (attachment_map_t::iterator iter = mAttachmentPoints.begin();
         iter != mAttachmentPoints.end();
         ++iter)
    {
        LLViewerJointAttachment *attachment_pt = (*iter).second;
        if (attachment_pt)
        {
            for (LLViewerJointAttachment::attachedobjs_vec_t::iterator at_it = attachment_pt->mAttachedObjects.begin();
                 at_it != attachment_pt->mAttachedObjects.end(); ++at_it)
            {
                LLViewerObject *vo = at_it->get();
                // Attached animated objects affect joints in their control
                // avs, not the avs to which they are attached.
                if (vo && !vo->isAnimatedObject())
                {
                    addAttachmentOverridesForObject(vo);
                }
            }
        }
    }
}

//-----------------------------------------------------------------------------
// updateAttachmentOverrides
//
// This is intended to give the same results as
// rebuildAttachmentOverrides(), while avoiding redundant work.
// -----------------------------------------------------------------------------
void LLVOAvatar::updateAttachmentOverrides()
{
    LL_DEBUGS("AnimatedObjects") << "updating" << LL_ENDL;

    std::set<LLUUID> meshes_seen;

    // Handle the case that we're updating the skeleton of an animated object.
    LLControlAvatar *control_av = dynamic_cast<LLControlAvatar*>(this);
    if (control_av)
    {
        LLVOVolume *volp = control_av->mRootVolp;
        if (volp)
        {
            LL_DEBUGS("Avatar") << volp->getID() << " adding attachment overrides for root vol, prim count "
                                << (S32) (1+volp->numChildren()) << LL_ENDL;
            addAttachmentOverridesForObject(volp, &meshes_seen);
        }
    }

    // Attached objects
    for (attachment_map_t::iterator iter = mAttachmentPoints.begin();
         iter != mAttachmentPoints.end();
         ++iter)
    {
        LLViewerJointAttachment *attachment_pt = (*iter).second;
        if (attachment_pt)
        {
            for (LLViewerJointAttachment::attachedobjs_vec_t::iterator at_it = attachment_pt->mAttachedObjects.begin();
                 at_it != attachment_pt->mAttachedObjects.end(); ++at_it)
            {
                LLViewerObject *vo = at_it->get();
                // Attached animated objects affect joints in their control
                // avs, not the avs to which they are attached.
                if (vo && !vo->isAnimatedObject())
                {
                    addAttachmentOverridesForObject(vo, &meshes_seen);
                }
            }
        }
    }
    // Remove meshes that are no longer present on the skeleton

    // have to work with a copy because removeAttachmentOverrides() will change mActiveOverrideMeshes.
    std::set<LLUUID> active_override_meshes = mActiveOverrideMeshes;
    for (std::set<LLUUID>::iterator it = active_override_meshes.begin(); it != active_override_meshes.end(); ++it)
    {
        if (meshes_seen.find(*it) == meshes_seen.end())
        {
            removeAttachmentOverridesForObject(*it);
        }
    }


#ifdef ATTACHMENT_OVERRIDE_VALIDATION
    {
        std::vector<LLVector3OverrideMap> pos_overrides_by_joint;
        std::vector<LLVector3OverrideMap> scale_overrides_by_joint;
        LLVector3OverrideMap pelvis_fixups;

        // Capture snapshot of override state after update
        for (S32 joint_num = 0; joint_num < LL_CHARACTER_MAX_ANIMATED_JOINTS; joint_num++)
        {
            LLVector3OverrideMap pos_overrides;
            LLJoint *joint = getJoint(joint_num);
            if (joint)
            {
                pos_overrides_by_joint.push_back(joint->m_attachmentPosOverrides);
                scale_overrides_by_joint.push_back(joint->m_attachmentScaleOverrides);
            }
            else
            {
                // No joint, use default constructed empty maps
                pos_overrides_by_joint.push_back(LLVector3OverrideMap());
                scale_overrides_by_joint.push_back(LLVector3OverrideMap());
            }
        }
        pelvis_fixups = mPelvisFixups;
        //dumpArchetypeXML(getFullname() + "_paranoid_updated");

        // Rebuild and compare
        rebuildAttachmentOverrides();
        //dumpArchetypeXML(getFullname() + "_paranoid_rebuilt");
        bool mismatched = false;
        for (S32 joint_num = 0; joint_num < LL_CHARACTER_MAX_ANIMATED_JOINTS; joint_num++)
        {
            LLJoint *joint = getJoint(joint_num);
            if (joint)
            {
                if (pos_overrides_by_joint[joint_num] != joint->m_attachmentPosOverrides)
                {
                    mismatched = true;
                }
                if (scale_overrides_by_joint[joint_num] != joint->m_attachmentScaleOverrides)
                {
                    mismatched = true;
            }
        }
    }
        if (pelvis_fixups != mPelvisFixups)
        {
            mismatched = true;
        }
        if (mismatched)
        {
            LL_WARNS() << "MISMATCHED ATTACHMENT OVERRIDES" << LL_ENDL;
        }
    }
#endif
}

void LLVOAvatar::notifyAttachmentMeshLoaded()
{
    if (!isFullyLoaded())
    {
        // We just received mesh or skin info
        // Reset timer to wait for more potential meshes or changes
        mFullyLoadedTimer.reset();
    }
}

//-----------------------------------------------------------------------------
// addAttachmentOverridesForObject
//-----------------------------------------------------------------------------
void LLVOAvatar::addAttachmentOverridesForObject(LLViewerObject *vo, std::set<LLUUID>* meshes_seen, bool recursive)
{
    if (vo->getAvatar() != this && vo->getAvatarAncestor() != this)
    {
        LL_WARNS("Avatar") << "called with invalid avatar" << LL_ENDL;
        return;
    }

    if (getOverallAppearance() != AOA_NORMAL)
    {
        return;
    }

    LL_DEBUGS("AnimatedObjects") << "adding" << LL_ENDL;

    // Process all children
    if (recursive)
    {
    LLViewerObject::const_child_list_t& children = vo->getChildren();
    for (LLViewerObject::const_child_list_t::const_iterator it = children.begin();
         it != children.end(); ++it)
    {
        LLViewerObject *childp = *it;
            addAttachmentOverridesForObject(childp, meshes_seen, true);
        }
    }

    LLVOVolume *vobj = dynamic_cast<LLVOVolume*>(vo);
    bool pelvisGotSet = false;

    if (!vobj)
    {
        return;
    }

    LLViewerObject *root_object = (LLViewerObject*)vobj->getRoot();
    LL_DEBUGS("AnimatedObjects") << "trying to add attachment overrides for root object " << root_object->getID() << " prim is " << vobj << LL_ENDL;
    if (vobj->isMesh() &&
        ((vobj->getVolume() && !vobj->getVolume()->isMeshAssetLoaded()) || !gMeshRepo.meshRezEnabled()))
    {
        LL_DEBUGS("AnimatedObjects") << "failed to add attachment overrides for root object " << root_object->getID() << " mesh asset not loaded" << LL_ENDL;
        return;
    }
    const LLMeshSkinInfo*  pSkinData = vobj->getSkinInfo();

    if ( vobj && vobj->isMesh() && pSkinData )
    {
        const unsigned int bindCnt = static_cast<unsigned int>(pSkinData->mAlternateBindMatrix.size());
        const unsigned int jointCnt = static_cast<unsigned int>(pSkinData->mJointNames.size());
        if ((bindCnt > 0) && (bindCnt != jointCnt))
        {
            LL_WARNS_ONCE() << "invalid mesh, bindCnt " << bindCnt << "!= jointCnt " << jointCnt << ", joint overrides will be ignored." << LL_ENDL;
        }
        if ((bindCnt > 0) && (bindCnt == jointCnt))
        {
            const F32 pelvisZOffset = pSkinData->mPelvisOffset;
            const LLUUID& mesh_id = pSkinData->mMeshID;

            if (meshes_seen)
            {
                meshes_seen->insert(mesh_id);
            }
            bool mesh_overrides_loaded = (mActiveOverrideMeshes.find(mesh_id) != mActiveOverrideMeshes.end());
            if (mesh_overrides_loaded)
            {
                LL_DEBUGS("AnimatedObjects") << "skipping add attachment overrides for " << mesh_id
                                             << " to root object " << root_object->getID()
                                             << ", already loaded"
                                             << LL_ENDL;
            }
            else
            {
                LL_DEBUGS("AnimatedObjects") << "adding attachment overrides for " << mesh_id
                                             << " to root object " << root_object->getID() << LL_ENDL;
            }
            bool fullRig = jointCnt >= JOINT_COUNT_REQUIRED_FOR_FULLRIG;
            if ( fullRig && !mesh_overrides_loaded )
            {
                for (unsigned int i = 0; i < jointCnt; ++i)
                {
//<FS:ND> Query by JointKey rather than just a string, the key can be a U32 index for faster lookup
//                  std::string lookingForJoint = pSkinData->mJointNames[ i ].c_str();
                    JointKey lookingForJoint  = pSkinData->mJointNames[ i ];
// </FS:ND>

                    LLJoint* pJoint = getJoint( lookingForJoint );
                    if (pJoint)
                    {
                        const LLVector3& jointPos = LLVector3(pSkinData->mAlternateBindMatrix[i].getTranslation());
                        if (pJoint->aboveJointPosThreshold(jointPos))
                        {
                            bool override_changed;
                            pJoint->addAttachmentPosOverride( jointPos, mesh_id, avString(), override_changed );

                            if (override_changed)
                            {
                                //If joint is a pelvis then handle old/new pelvis to foot values
//<FS:ND> Query by JointKey rather than just a string, the key can be a U32 index for faster lookup
//                              if( lookingForJoint == "mPelvis" )
                                if( lookingForJoint.mName == "mPelvis" )
// </FS:ND>
                                {
                                    pelvisGotSet = true;
                                }
                            }
                            if (pSkinData->mLockScaleIfJointPosition)
                            {
                                // Note that unlike positions, there's no threshold check here,
                                // just a lock at the default value.
                                pJoint->addAttachmentScaleOverride(pJoint->getDefaultScale(), mesh_id, avString());
                            }
                        }
                    }
                }

                if (pelvisZOffset != 0.0F)
                {
                    F32 pelvis_fixup_before;
                    bool has_fixup_before =  hasPelvisFixup(pelvis_fixup_before);
                    addPelvisFixup( pelvisZOffset, mesh_id );
                    F32 pelvis_fixup_after;
                    hasPelvisFixup(pelvis_fixup_after); // Don't have to check bool here because we just added it...
                    if (!has_fixup_before || (pelvis_fixup_before != pelvis_fixup_after))
                    {
                        pelvisGotSet = true;
                    }

                }
                mActiveOverrideMeshes.insert(mesh_id);
                onActiveOverrideMeshesChanged();
            }
        }
    }
    else
    {
        LL_DEBUGS("AnimatedObjects") << "failed to add attachment overrides for root object " << root_object->getID() << " not mesh or no pSkinData" << LL_ENDL;
    }

    //Rebuild body data if we altered joints/pelvis
    if ( pelvisGotSet )
    {
        postPelvisSetRecalc();
    }
}

//-----------------------------------------------------------------------------
// getAttachmentOverrideNames
//-----------------------------------------------------------------------------
void LLVOAvatar::getAttachmentOverrideNames(std::set<std::string>& pos_names, std::set<std::string>& scale_names) const
{
    LLVector3 pos;
    LLVector3 scale;
    LLUUID mesh_id;

    // Bones
    for (avatar_joint_list_t::const_iterator iter = mSkeleton.begin();
         iter != mSkeleton.end(); ++iter)
    {
        const LLJoint* pJoint = (*iter);
        if (pJoint && pJoint->hasAttachmentPosOverride(pos,mesh_id))
        {
            pos_names.insert(pJoint->getName());
        }
        if (pJoint && pJoint->hasAttachmentScaleOverride(scale,mesh_id))
        {
            scale_names.insert(pJoint->getName());
        }
    }

    // Attachment points
    for (attachment_map_t::const_iterator iter = mAttachmentPoints.begin();
         iter != mAttachmentPoints.end();
         ++iter)
    {
        const LLViewerJointAttachment *attachment_pt = (*iter).second;
        if (attachment_pt && attachment_pt->hasAttachmentPosOverride(pos,mesh_id))
        {
            pos_names.insert(attachment_pt->getName());
        }
        // Attachment points don't have scales.
    }
}

//-----------------------------------------------------------------------------
// showAttachmentOverrides
//-----------------------------------------------------------------------------
void LLVOAvatar::showAttachmentOverrides(bool verbose) const
{
    std::set<std::string> pos_names, scale_names;
    getAttachmentOverrideNames(pos_names, scale_names);
    if (pos_names.size())
    {
        std::stringstream ss;
        std::copy(pos_names.begin(), pos_names.end(), std::ostream_iterator<std::string>(ss, ","));
        LL_INFOS() << getFullname() << " attachment positions defined for joints: " << ss.str() << "\n" << LL_ENDL;
    }
    else
    {
        LL_DEBUGS("Avatar") << getFullname() << " no attachment positions defined for any joints" << "\n" << LL_ENDL;
    }

    if (scale_names.size())
    {
        std::stringstream ss;
        std::copy(scale_names.begin(), scale_names.end(), std::ostream_iterator<std::string>(ss, ","));
        LL_INFOS() << getFullname() << " attachment scales defined for joints: " << ss.str() << "\n" << LL_ENDL;
    }
    else
    {
        LL_INFOS() << getFullname() << " no attachment scales defined for any joints" << "\n" << LL_ENDL;
    }

    if (!verbose)
    {
        return;
    }

    LLVector3 pos, scale;
    LLUUID mesh_id;
    S32 count = 0;

    // Bones
    for (avatar_joint_list_t::const_iterator iter = mSkeleton.begin();
         iter != mSkeleton.end(); ++iter)
    {
        const LLJoint* pJoint = (*iter);
        if (pJoint && pJoint->hasAttachmentPosOverride(pos,mesh_id))
        {
            pJoint->showAttachmentPosOverrides(getFullname());
            count++;
        }
        if (pJoint && pJoint->hasAttachmentScaleOverride(scale,mesh_id))
        {
            pJoint->showAttachmentScaleOverrides(getFullname());
            count++;
        }
    }

    // Attachment points
    for (attachment_map_t::const_iterator iter = mAttachmentPoints.begin();
         iter != mAttachmentPoints.end();
         ++iter)
    {
        const LLViewerJointAttachment *attachment_pt = (*iter).second;
        if (attachment_pt && attachment_pt->hasAttachmentPosOverride(pos,mesh_id))
        {
            attachment_pt->showAttachmentPosOverrides(getFullname());
            count++;
        }
    }

    if (count)
    {
        LL_DEBUGS("Avatar") << avString() << " end of pos, scale overrides" << LL_ENDL;
        LL_DEBUGS("Avatar") << "=================================" << LL_ENDL;
    }
}

//-----------------------------------------------------------------------------
// removeAttachmentOverridesForObject
//-----------------------------------------------------------------------------
void LLVOAvatar::removeAttachmentOverridesForObject(LLViewerObject *vo)
{
    if (vo->getAvatar() != this && vo->getAvatarAncestor() != this)
    {
        LL_WARNS("Avatar") << "called with invalid avatar" << LL_ENDL;
        return;
    }

    // Process all children
    LLViewerObject::const_child_list_t& children = vo->getChildren();
    for (LLViewerObject::const_child_list_t::const_iterator it = children.begin();
         it != children.end(); ++it)
    {
        LLViewerObject *childp = *it;
        removeAttachmentOverridesForObject(childp);
    }

    // Process self.
    LLUUID mesh_id;
    if (getRiggedMeshID(vo,mesh_id))
    {
        removeAttachmentOverridesForObject(mesh_id);
    }
}

//-----------------------------------------------------------------------------
// removeAttachmentOverridesForObject
//-----------------------------------------------------------------------------
void LLVOAvatar::removeAttachmentOverridesForObject(const LLUUID& mesh_id)
{
//<FS:ND> Query by JointKey rather than just a string, the key can be a U32 index for faster lookup
//  LLJoint* pJointPelvis = getJoint( "mPelvis" );
    LLJoint* pJointPelvis = getJoint( JointKey::construct( "mPelvis" ) );
// </FS:ND>

    const std::string av_string = avString();
    for (S32 joint_num = 0; joint_num < LL_CHARACTER_MAX_ANIMATED_JOINTS; joint_num++)
    {
        LLJoint *pJoint = getJoint(joint_num);
        if (pJoint)
        {
            bool dummy; // unused
            pJoint->removeAttachmentPosOverride(mesh_id, av_string, dummy);
            pJoint->removeAttachmentScaleOverride(mesh_id, av_string);
        }
        if (pJoint && pJoint == pJointPelvis)
        {
            removePelvisFixup(mesh_id);
            // SL-315
            pJoint->setPosition(LLVector3( 0.0f, 0.0f, 0.0f));
        }
    }

    postPelvisSetRecalc();

    mActiveOverrideMeshes.erase(mesh_id);
    onActiveOverrideMeshesChanged();
}

//-----------------------------------------------------------------------------
// getCharacterPosition()
//-----------------------------------------------------------------------------
LLVector3 LLVOAvatar::getCharacterPosition()
{
    if (mDrawable.notNull())
    {
        return mDrawable->getPositionAgent();
    }
    else
    {
        return getPositionAgent();
    }
}

//-----------------------------------------------------------------------------
// LLVOAvatar::getCharacterRotation()
//-----------------------------------------------------------------------------
LLQuaternion LLVOAvatar::getCharacterRotation()
{
    return getRotation();
}

//-----------------------------------------------------------------------------
// LLVOAvatar::getCharacterVelocity()
//-----------------------------------------------------------------------------
LLVector3 LLVOAvatar::getCharacterVelocity()
{
    return getVelocity() - mStepObjectVelocity;
}

//-----------------------------------------------------------------------------
// LLVOAvatar::getCharacterAngularVelocity()
//-----------------------------------------------------------------------------
LLVector3 LLVOAvatar::getCharacterAngularVelocity()
{
    return getAngularVelocity();
}

//-----------------------------------------------------------------------------
// LLVOAvatar::getGround()
//-----------------------------------------------------------------------------
void LLVOAvatar::getGround(const LLVector3 &in_pos_agent, LLVector3 &out_pos_agent, LLVector3 &outNorm)
{
    LLVector3d z_vec(0.0f, 0.0f, 1.0f);
    LLVector3d p0_global, p1_global;

    if (isUIAvatar())
    {
        outNorm.setVec(z_vec);
        out_pos_agent = in_pos_agent;
        return;
    }

    p0_global = gAgent.getPosGlobalFromAgent(in_pos_agent) + z_vec;
    p1_global = gAgent.getPosGlobalFromAgent(in_pos_agent) - z_vec;
    LLViewerObject *obj;
    LLVector3d out_pos_global;
    LLWorld::getInstance()->resolveStepHeightGlobal(this, p0_global, p1_global, out_pos_global, outNorm, &obj);
    out_pos_agent = gAgent.getPosAgentFromGlobal(out_pos_global);
}

//-----------------------------------------------------------------------------
// LLVOAvatar::getTimeDilation()
//-----------------------------------------------------------------------------
F32 LLVOAvatar::getTimeDilation()
{
    return mRegionp ? mRegionp->getTimeDilation() : 1.f;
}

//-----------------------------------------------------------------------------
// LLVOAvatar::getPixelArea()
//-----------------------------------------------------------------------------
F32 LLVOAvatar::getPixelArea() const
{
    if (isUIAvatar())
    {
        return 100000.f;
    }
    return mPixelArea;
}

//-----------------------------------------------------------------------------
// LLVOAvatar::getPosGlobalFromAgent()
//-----------------------------------------------------------------------------
LLVector3d  LLVOAvatar::getPosGlobalFromAgent(const LLVector3 &position)
{
    return gAgent.getPosGlobalFromAgent(position);
}

//-----------------------------------------------------------------------------
// getPosAgentFromGlobal()
//-----------------------------------------------------------------------------
LLVector3   LLVOAvatar::getPosAgentFromGlobal(const LLVector3d &position)
{
    return gAgent.getPosAgentFromGlobal(position);
}

//-----------------------------------------------------------------------------
// requestStopMotion()
//-----------------------------------------------------------------------------
// virtual
void LLVOAvatar::requestStopMotion( LLMotion* motion )
{
    // Only agent avatars should handle the stop motion notifications.
}

//-----------------------------------------------------------------------------
// loadSkeletonNode(): loads <skeleton> node from XML tree
//-----------------------------------------------------------------------------
//virtual
bool LLVOAvatar::loadSkeletonNode ()
{
    if (!LLAvatarAppearance::loadSkeletonNode())
    {
        return false;
    }

    bool ignore_hud_joints = false;
    initAttachmentPoints(ignore_hud_joints);

    return true;
}

//-----------------------------------------------------------------------------
// initAttachmentPoints(): creates attachment points if needed, sets state based on avatar_lad.xml.
//-----------------------------------------------------------------------------
void LLVOAvatar::initAttachmentPoints(bool ignore_hud_joints)
{
    LLAvatarXmlInfo::attachment_info_list_t::iterator iter;
    for (iter = sAvatarXmlInfo->mAttachmentInfoList.begin();
         iter != sAvatarXmlInfo->mAttachmentInfoList.end();
         ++iter)
    {
        LLAvatarXmlInfo::LLAvatarAttachmentInfo *info = *iter;
        if (info->mIsHUDAttachment && (!isSelf() || ignore_hud_joints))
        {
            //don't process hud joint for other avatars.
            continue;
        }

        S32 attachmentID = info->mAttachmentID;
        if (attachmentID < 1 || attachmentID > 255)
        {
            LL_WARNS() << "Attachment point out of range [1-255]: " << attachmentID << " on attachment point " << info->mName << LL_ENDL;
            continue;
        }

        LLViewerJointAttachment* attachment = NULL;
        bool newly_created = false;
        if (mAttachmentPoints.find(attachmentID) == mAttachmentPoints.end())
        {
            attachment = new LLViewerJointAttachment();
            newly_created = true;
        }
        else
        {
            attachment = mAttachmentPoints[attachmentID];
        }

        attachment->setName(info->mName);

//<FS:ND> Query by JointKey rather than just a string, the key can be a U32 index for faster lookup
//      LLJoint *parent_joint = getJoint(info->mJointName);
        LLJoint *parent_joint = getJoint( JointKey::construct( info->mJointName ) );
// </FS:ND>

        if (!parent_joint)
        {
            // If the intended parent for attachment point is unavailable, avatar_lad.xml is corrupt.
            LL_WARNS() << "No parent joint by name " << info->mJointName << " found for attachment point " << info->mName << LL_ENDL;
            LL_ERRS() << "Invalid avatar_lad.xml file" << LL_ENDL;
        }

        if (info->mHasPosition)
        {
            attachment->setOriginalPosition(info->mPosition);
            attachment->setDefaultPosition(info->mPosition);
        }

        if (info->mHasRotation)
        {
            LLQuaternion rotation;
            rotation.setQuat(info->mRotationEuler.mV[VX] * DEG_TO_RAD,
                             info->mRotationEuler.mV[VY] * DEG_TO_RAD,
                             info->mRotationEuler.mV[VZ] * DEG_TO_RAD);
            attachment->setRotation(rotation);
        }

        int group = info->mGroup;
        if (group >= 0)
        {
            if (group < 0 || group > 9)
            {
                LL_WARNS() << "Invalid group number (" << group << ") for attachment point " << info->mName << LL_ENDL;
            }
            else
            {
                attachment->setGroup(group);
            }
        }

        attachment->setPieSlice(info->mPieMenuSlice);
        attachment->setVisibleInFirstPerson(info->mVisibleFirstPerson);
        attachment->setIsHUDAttachment(info->mIsHUDAttachment);
        // attachment can potentially be animated, needs a number.
        attachment->setJointNum(mNumBones + mNumCollisionVolumes + attachmentID - 1);

        if (newly_created)
        {
            mAttachmentPoints[attachmentID] = attachment;

            // now add attachment joint
            parent_joint->addChild(attachment);
        }
    }
}

//-----------------------------------------------------------------------------
// updateVisualParams()
//-----------------------------------------------------------------------------
void LLVOAvatar::updateVisualParams()
{
    ESex avatar_sex = (getVisualParamWeight("male") > 0.5f) ? SEX_MALE : SEX_FEMALE;
    if (getSex() != avatar_sex)
    {
        if (mIsSitting && findMotion(avatar_sex == SEX_MALE ? ANIM_AGENT_SIT_FEMALE : ANIM_AGENT_SIT) != NULL)
        {
            // In some cases of gender change server changes sit motion with motion message,
            // but in case of some avatars (legacy?) there is no update from server side,
            // likely because server doesn't know about difference between motions
            // (female and male sit ids are same server side, so it is likely unaware that it
            // need to send update)
            // Make sure motion is up to date
            stopMotion(ANIM_AGENT_SIT);
            setSex(avatar_sex);
            startMotion(ANIM_AGENT_SIT);
        }
        else
        {
            setSex(avatar_sex);
        }
    }

    LLCharacter::updateVisualParams();

    if (mLastSkeletonSerialNum != mSkeletonSerialNum)
    {
        computeBodySize();
        mLastSkeletonSerialNum = mSkeletonSerialNum;
        mRoot->updateWorldMatrixChildren();
    }

    dirtyMesh();
    updateHeadOffset();
}

void LLVOAvatar::setCorrectedPixelArea(F32 area)
{
    // We always want to look good to ourselves
    if (isSelf())
    {
        area = llmax(area, F32(getTexImageSize() / 16));
    }

    setPixelArea(area);
}

//-----------------------------------------------------------------------------
// isActive()
//-----------------------------------------------------------------------------
bool LLVOAvatar::isActive() const
{
    return true;
}

//-----------------------------------------------------------------------------
// setPixelAreaAndAngle()
//-----------------------------------------------------------------------------
void LLVOAvatar::setPixelAreaAndAngle(LLAgent &agent)
{
    if (mDrawable.isNull())
    {
        return;
    }

    const LLVector4a* ext = mDrawable->getSpatialExtents();
    LLVector4a center;
    center.setAdd(ext[1], ext[0]);
    center.mul(0.5f);
    LLVector4a size;
    size.setSub(ext[1], ext[0]);
    size.mul(0.5f);

    mImpostorPixelArea = LLPipeline::calcPixelArea(center, size, *LLViewerCamera::getInstance());
    setCorrectedPixelArea(mImpostorPixelArea);

    F32 range = mDrawable->mDistanceWRTCamera;

    if (range < 0.001f)     // range == zero
    {
        mAppAngle = 180.f;
    }
    else
    {
        F32 radius = size.getLength3().getF32();
        mAppAngle = (F32) atan2( radius, range) * RAD_TO_DEG;
    }
}

//-----------------------------------------------------------------------------
// updateJointLODs()
//-----------------------------------------------------------------------------
bool LLVOAvatar::updateJointLODs()
{
    const F32 MAX_PIXEL_AREA = 100000000.f;
    F32 lod_factor = (sLODFactor * AVATAR_LOD_TWEAK_RANGE + (1.f - AVATAR_LOD_TWEAK_RANGE));
    F32 avatar_num_min_factor = clamp_rescale(sLODFactor, 0.f, 1.f, 0.25f, 0.6f);
    F32 avatar_num_factor = clamp_rescale((F32)sNumVisibleAvatars, 8, 25, 1.f, avatar_num_min_factor);
    F32 area_scale = 0.16f;

        if (isSelf())
        {
            if(gAgentCamera.cameraCustomizeAvatar() || gAgentCamera.cameraMouselook())
            {
                mAdjustedPixelArea = MAX_PIXEL_AREA;
            }
            else
            {
                mAdjustedPixelArea = mPixelArea*area_scale;
            }
        }
        else if (mIsDummy)
        {
            mAdjustedPixelArea = MAX_PIXEL_AREA;
        }
        else
        {
            // reported avatar pixel area is dependent on avatar render load, based on number of visible avatars
            mAdjustedPixelArea = (F32)mPixelArea * area_scale * lod_factor * lod_factor * avatar_num_factor * avatar_num_factor;
        }

        // now select meshes to render based on adjusted pixel area
        LLViewerJoint* root = dynamic_cast<LLViewerJoint*>(mRoot);
        bool res = false;
        if (root)
        {
            res = root->updateLOD(mAdjustedPixelArea, true);
        }
        if (res)
        {
            sNumLODChangesThisFrame++;
            dirtyMesh(2);
            return true;
        }

    return false;
}

//-----------------------------------------------------------------------------
// createDrawable()
//-----------------------------------------------------------------------------
LLDrawable *LLVOAvatar::createDrawable(LLPipeline *pipeline)
{
    pipeline->allocDrawable(this);
    mDrawable->setLit(false);

    LLDrawPoolAvatar *poolp = (LLDrawPoolAvatar*)gPipeline.getPool(mIsControlAvatar ? LLDrawPool::POOL_CONTROL_AV : LLDrawPool::POOL_AVATAR);

    // Only a single face (one per avatar)
    //this face will be splitted into several if its vertex buffer is too long.
    mDrawable->setState(LLDrawable::ACTIVE);
    mDrawable->addFace(poolp, NULL);
    mDrawable->setRenderType(mIsControlAvatar ? LLPipeline::RENDER_TYPE_CONTROL_AV : LLPipeline::RENDER_TYPE_AVATAR);

    mNumInitFaces = mDrawable->getNumFaces() ;

    dirtyMesh(2);
    return mDrawable;
}


void LLVOAvatar::updateGL()
{
    if (mMeshTexturesDirty)
    {
        LL_PROFILE_ZONE_SCOPED_CATEGORY_AVATAR;
        updateMeshTextures();
        mMeshTexturesDirty = false;
    }
}

//-----------------------------------------------------------------------------
// updateGeometry()
//-----------------------------------------------------------------------------
bool LLVOAvatar::updateGeometry(LLDrawable *drawable)
{
    LL_PROFILE_ZONE_SCOPED_CATEGORY_AVATAR;
    if (!(gPipeline.hasRenderType(mIsControlAvatar ? LLPipeline::RENDER_TYPE_CONTROL_AV : LLPipeline::RENDER_TYPE_AVATAR)))
    {
        return true;
    }

    if (!mMeshValid)
    {
        return true;
    }

    if (!drawable)
    {
        LL_ERRS() << "LLVOAvatar::updateGeometry() called with NULL drawable" << LL_ENDL;
    }

    return true;
}

//-----------------------------------------------------------------------------
// updateSexDependentLayerSets()
//-----------------------------------------------------------------------------
// <FS:Ansariel> [Legacy Bake]
//void LLVOAvatar::updateSexDependentLayerSets()
//{
//  invalidateComposite( mBakedTextureDatas[BAKED_HEAD].mTexLayerSet);
//  invalidateComposite( mBakedTextureDatas[BAKED_UPPER].mTexLayerSet);
//  invalidateComposite( mBakedTextureDatas[BAKED_LOWER].mTexLayerSet);
//}
void LLVOAvatar::updateSexDependentLayerSets(bool upload_bake)
{
    invalidateComposite( mBakedTextureDatas[BAKED_HEAD].mTexLayerSet, upload_bake);
    invalidateComposite( mBakedTextureDatas[BAKED_UPPER].mTexLayerSet, upload_bake);
    invalidateComposite( mBakedTextureDatas[BAKED_LOWER].mTexLayerSet, upload_bake);
}
// </FS:Ansariel> [Legacy Bake]

//-----------------------------------------------------------------------------
// dirtyMesh()
//-----------------------------------------------------------------------------
void LLVOAvatar::dirtyMesh()
{
    dirtyMesh(1);
}
void LLVOAvatar::dirtyMesh(S32 priority)
{
    mDirtyMesh = llmax(mDirtyMesh, priority);
}

//-----------------------------------------------------------------------------
// getViewerJoint()
//-----------------------------------------------------------------------------
LLViewerJoint*  LLVOAvatar::getViewerJoint(S32 idx)
{
    return dynamic_cast<LLViewerJoint*>(mMeshLOD[idx]);
}

//-----------------------------------------------------------------------------
// hideHair()
//-----------------------------------------------------------------------------
void LLVOAvatar::hideHair()
{
    mMeshLOD[MESH_ID_HAIR]->setVisible(false, true);
}

//-----------------------------------------------------------------------------
// hideSkirt()
//-----------------------------------------------------------------------------
void LLVOAvatar::hideSkirt()
{
    mMeshLOD[MESH_ID_SKIRT]->setVisible(false, true);
}

bool LLVOAvatar::setParent(LLViewerObject* parent)
{
    bool ret ;
    if (parent == NULL)
    {
        getOffObject();
        ret = LLViewerObject::setParent(parent);
        if (isSelf())
        {
            gAgentCamera.resetCamera();
        }
    }
    else
    {
        ret = LLViewerObject::setParent(parent);
        if(ret)
        {
            sitOnObject(parent);
        }
    }
    return ret ;
}

void LLVOAvatar::addChild(LLViewerObject *childp)
{
    childp->extractAttachmentItemID(); // find the inventory item this object is associated with.
    if (isSelf())
    {
        const LLUUID& item_id = childp->getAttachmentItemID();
        LLViewerInventoryItem *item = gInventory.getItem(item_id);
        LL_DEBUGS("Avatar") << "ATT attachment child added " << (item ? item->getName() : "UNKNOWN") << " id " << item_id << LL_ENDL;

    }

    LLViewerObject::addChild(childp);
    if (childp->mDrawable)
    {
        if (!attachObject(childp))
        {
            LL_WARNS() << "ATT addChild() failed for "
                    << childp->getID()
                    << " item " << childp->getAttachmentItemID()
                    << LL_ENDL;
            // MAINT-3312 backout
            // mPendingAttachment.push_back(childp);
        }
    }
    else
    {
        mPendingAttachment.push_back(childp);
    }
}

void LLVOAvatar::removeChild(LLViewerObject *childp)
{
    LLViewerObject::removeChild(childp);
    if (!detachObject(childp))
    {
        LL_WARNS() << "Calling detach on non-attached object " << LL_ENDL;
    }
}

LLViewerJointAttachment* LLVOAvatar::getTargetAttachmentPoint(LLViewerObject* viewer_object)
{
    S32 attachmentID = ATTACHMENT_ID_FROM_STATE(viewer_object->getAttachmentState());

    // This should never happen unless the server didn't process the attachment point
    // correctly, but putting this check in here to be safe.
    if (attachmentID & ATTACHMENT_ADD)
    {
        LL_WARNS() << "Got an attachment with ATTACHMENT_ADD mask, removing ( attach pt:" << attachmentID << " )" << LL_ENDL;
        attachmentID &= ~ATTACHMENT_ADD;
    }

    LLViewerJointAttachment* attachment = get_if_there(mAttachmentPoints, attachmentID, (LLViewerJointAttachment*)NULL);

    if (!attachment)
    {
        if(attachmentID != 127)
        {
        LL_WARNS() << "Object attachment point invalid: " << attachmentID
            << " trying to use 1 (chest)"
            << LL_ENDL;
        }
        attachment = get_if_there(mAttachmentPoints, 1, (LLViewerJointAttachment*)NULL); // Arbitrary using 1 (chest)
        if (attachment)
        {
            LL_WARNS() << "Object attachment point invalid: " << attachmentID
                << " on object " << viewer_object->getID()
                << " attachment item " << viewer_object->getAttachmentItemID()
                << " falling back to 1 (chest)"
                << LL_ENDL;
        }
        else
        {
            LL_WARNS() << "Object attachment point invalid: " << attachmentID
                << " on object " << viewer_object->getID()
                << " attachment item " << viewer_object->getAttachmentItemID()
                << "Unable to use fallback attachment point 1 (chest)"
                << LL_ENDL;
        }
    }

    return attachment;
}

//-----------------------------------------------------------------------------
// attachObject()
//-----------------------------------------------------------------------------
const LLViewerJointAttachment *LLVOAvatar::attachObject(LLViewerObject *viewer_object)
{
    if (isSelf())
    {
        const LLUUID& item_id = viewer_object->getAttachmentItemID();
        LLViewerInventoryItem *item = gInventory.getItem(item_id);
        LL_DEBUGS("Avatar") << "ATT attaching object "
                            << (item ? item->getName() : "UNKNOWN") << " id " << item_id << LL_ENDL;
    }
    LLViewerJointAttachment* attachment = getTargetAttachmentPoint(viewer_object);

    if (!attachment || !attachment->addObject(viewer_object))
    {
        const LLUUID& item_id = viewer_object->getAttachmentItemID();
        LLViewerInventoryItem *item = gInventory.getItem(item_id);
        LL_WARNS("Avatar") << "ATT attach failed "
                           << (item ? item->getName() : "UNKNOWN") << " id " << item_id << LL_ENDL;
        return 0;
    }

    if (!viewer_object->isAnimatedObject())
    {
        updateAttachmentOverrides();
    }

    updateVisualComplexity();

    if (viewer_object->isSelected())
    {
        LLSelectMgr::getInstance()->updateSelectionCenter();
        LLSelectMgr::getInstance()->updatePointAt();
    }

    viewer_object->refreshBakeTexture();


    LLViewerObject::const_child_list_t& child_list = viewer_object->getChildren();
    for (LLViewerObject::child_list_t::const_iterator iter = child_list.begin();
        iter != child_list.end(); ++iter)
    {
        LLViewerObject* objectp = *iter;
        if (objectp)
        {
            objectp->refreshBakeTexture();
        }
    }

    updateMeshVisibility();

    return attachment;
}

//-----------------------------------------------------------------------------
// getNumAttachments()
//-----------------------------------------------------------------------------
U32 LLVOAvatar::getNumAttachments() const
{
    U32 num_attachments = 0;
    for (attachment_map_t::const_iterator iter = mAttachmentPoints.begin();
         iter != mAttachmentPoints.end();
         ++iter)
    {
        const LLViewerJointAttachment *attachment_pt = (*iter).second;
        // <FS:Ansariel> Possible crash fix
        if (!attachment_pt)
        {
            continue;
        }
        // </FS:Ansariel>
        num_attachments += attachment_pt->getNumObjects();
    }
    return num_attachments;
}

//-----------------------------------------------------------------------------
// getMaxAttachments()
//-----------------------------------------------------------------------------
S32 LLVOAvatar::getMaxAttachments() const
{
    return LLAgentBenefitsMgr::current().getAttachmentLimit();
}

//-----------------------------------------------------------------------------
// canAttachMoreObjects()
// Returns true if we can attach <n> more objects.
//-----------------------------------------------------------------------------
bool LLVOAvatar::canAttachMoreObjects(U32 n) const
{
    return (getNumAttachments() + n) <= (U32)getMaxAttachments();
}

//-----------------------------------------------------------------------------
// getNumAnimatedObjectAttachments()
//-----------------------------------------------------------------------------
U32 LLVOAvatar::getNumAnimatedObjectAttachments() const
{
    U32 num_attachments = 0;
    for (attachment_map_t::const_iterator iter = mAttachmentPoints.begin();
         iter != mAttachmentPoints.end();
         ++iter)
    {
        const LLViewerJointAttachment *attachment_pt = (*iter).second;
        num_attachments += attachment_pt->getNumAnimatedObjects();
    }
    return num_attachments;
}

//-----------------------------------------------------------------------------
// getMaxAnimatedObjectAttachments()
// Gets from simulator feature if available, otherwise 0.
//-----------------------------------------------------------------------------
S32 LLVOAvatar::getMaxAnimatedObjectAttachments() const
{
    return LLAgentBenefitsMgr::current().getAnimatedObjectLimit();
}

//-----------------------------------------------------------------------------
// canAttachMoreAnimatedObjects()
// Returns true if we can attach <n> more animated objects.
//-----------------------------------------------------------------------------
bool LLVOAvatar::canAttachMoreAnimatedObjects(U32 n) const
{
    return (getNumAnimatedObjectAttachments() + n) <= (U32)getMaxAnimatedObjectAttachments();
}

//-----------------------------------------------------------------------------
// lazyAttach()
//-----------------------------------------------------------------------------
void LLVOAvatar::lazyAttach()
{
    std::vector<LLPointer<LLViewerObject> > still_pending;

    for (U32 i = 0; i < mPendingAttachment.size(); i++)
    {
        LLPointer<LLViewerObject> cur_attachment = mPendingAttachment[i];
        // Object might have died while we were waiting for drawable
        if (!cur_attachment->isDead())
        {
            if (cur_attachment->mDrawable)
            {
                if (isSelf())
                {
                    const LLUUID& item_id = cur_attachment->getAttachmentItemID();
                    LLViewerInventoryItem *item = gInventory.getItem(item_id);
                    LL_DEBUGS("Avatar") << "ATT attaching object "
                        << (item ? item->getName() : "UNKNOWN") << " id " << item_id << LL_ENDL;
                }
                if (!attachObject(cur_attachment))
                {   // Drop it
                    LL_WARNS() << "attachObject() failed for "
                        << cur_attachment->getID()
                        << " item " << cur_attachment->getAttachmentItemID()
                        << LL_ENDL;
                    // MAINT-3312 backout
                    //still_pending.push_back(cur_attachment);
                }
            }
            else
            {
                still_pending.push_back(cur_attachment);
            }
        }
    }

    mPendingAttachment = still_pending;
}

void LLVOAvatar::resetHUDAttachments()
{

    for (attachment_map_t::iterator iter = mAttachmentPoints.begin();
         iter != mAttachmentPoints.end();
         ++iter)
    {
        LLViewerJointAttachment* attachment = iter->second;
        // <FS:Ansariel> Fix possible crash
        //if (attachment->getIsHUDAttachment())
        if (attachment && attachment->getIsHUDAttachment())
        // </FS:Ansariel>
        {
            for (LLViewerJointAttachment::attachedobjs_vec_t::iterator attachment_iter = attachment->mAttachedObjects.begin();
                 attachment_iter != attachment->mAttachedObjects.end();
                 ++attachment_iter)
            {
                const LLViewerObject* attached_object = attachment_iter->get();
                if (attached_object && attached_object->mDrawable.notNull())
                {
                    gPipeline.markMoved(attached_object->mDrawable);
                }
            }
        }
    }
}

void LLVOAvatar::rebuildRiggedAttachments( void )
{
    for ( attachment_map_t::iterator iter = mAttachmentPoints.begin(); iter != mAttachmentPoints.end(); ++iter )
    {
        LLViewerJointAttachment* pAttachment = iter->second;

        // <FS:Ansariel> Possible crash fix
        if (!pAttachment)
        {
            continue;
        }
        // </FS:Ansariel>

        LLViewerJointAttachment::attachedobjs_vec_t::iterator attachmentIterEnd = pAttachment->mAttachedObjects.end();

        for ( LLViewerJointAttachment::attachedobjs_vec_t::iterator attachmentIter = pAttachment->mAttachedObjects.begin();
             attachmentIter != attachmentIterEnd; ++attachmentIter)
        {
            const LLViewerObject* pAttachedObject =  *attachmentIter;
            if ( pAttachment && pAttachedObject->mDrawable.notNull() )
            {
                gPipeline.markRebuild(pAttachedObject->mDrawable);
            }
        }
    }
}
//-----------------------------------------------------------------------------
// cleanupAttachedMesh()
//-----------------------------------------------------------------------------
void LLVOAvatar::cleanupAttachedMesh( LLViewerObject* pVO )
{
    LLUUID mesh_id;
    if (getRiggedMeshID(pVO, mesh_id))
    {
        // FIXME this seems like an odd place for this code.
        if ( gAgentCamera.cameraCustomizeAvatar() )
        {
            gAgent.unpauseAnimation();
            //Still want to refocus on head bone
            gAgentCamera.changeCameraToCustomizeAvatar();
        }
    }
}
// <FS:Beq> remove mesh rezzing delay
// bool LLVOAvatar::hasPendingAttachedMeshes()
// {
//     for (attachment_map_t::iterator iter = mAttachmentPoints.begin();
//          iter != mAttachmentPoints.end();
//          ++iter)
//     {
//         LLViewerJointAttachment* attachment = iter->second;
//         if (attachment)
//         {
//             for (LLViewerJointAttachment::attachedobjs_vec_t::iterator attachment_iter = attachment->mAttachedObjects.begin();
//                  attachment_iter != attachment->mAttachedObjects.end();
//                  ++attachment_iter)
//             {
//                 LLViewerObject* objectp = attachment_iter->get();
//                 if (objectp)
//                 {
//                     LLViewerObject::const_child_list_t& child_list = objectp->getChildren();
//                     for (LLViewerObject::child_list_t::const_iterator iter1 = child_list.begin();
//                          iter1 != child_list.end(); ++iter1)
//                     {
//                         LLViewerObject* objectchild = *iter1;
//                         if (objectchild && objectchild->getVolume())
//                         {
//                             const LLUUID& mesh_id = objectchild->getVolume()->getParams().getSculptID();
//                             if (mesh_id.isNull())
//                             {
//                                 // No mesh nor skin info needed
//                                 continue;
//                             }

//                             if (objectchild->getVolume()->isMeshAssetUnavaliable())
//                             {
//                                 // Mesh failed to load, do not expect it
//                                 continue;
//                             }

//                             if (objectchild->mDrawable)
//                             {
//                                 LLVOVolume* pvobj = objectchild->mDrawable->getVOVolume();
//                                 if (pvobj)
//                                 {
//                                     if (!pvobj->isMesh())
//                                     {
//                                         // Not a mesh
//                                         continue;
//                                     }

//                                     if (!objectchild->getVolume()->isMeshAssetLoaded())
//                                     {
//                                         // Waiting for mesh
//                                         return true;
//                                     }

//                                     const LLMeshSkinInfo* skin_data = pvobj->getSkinInfo();
//                                     if (skin_data)
//                                     {
//                                         // Skin info present, done
//                                         continue;
//                                     }

//                                     if (pvobj->isSkinInfoUnavaliable())
//                                     {
//                                         // Load failed or info not present, don't expect it
//                                         continue;
//                                     }
//                                 }

//                                 // objectchild is not ready
//                                 return true;
//                             }
//                         }
//                     }
//                 }
//             }
//         }
//     }
//     return false;
// }
// </FS:Beq>

//-----------------------------------------------------------------------------
// detachObject()
//-----------------------------------------------------------------------------
bool LLVOAvatar::detachObject(LLViewerObject *viewer_object)
{
    for (attachment_map_t::iterator iter = mAttachmentPoints.begin();
         iter != mAttachmentPoints.end();
         ++iter)
    {
        LLViewerJointAttachment* attachment = iter->second;

        // <FS:Ansariel> Possible crash fix
        //if (attachment->isObjectAttached(viewer_object))
        if (attachment && attachment->isObjectAttached(viewer_object))
        // </FS:Ansariel>
        {
            updateVisualComplexity();
            bool is_animated_object = viewer_object->isAnimatedObject();
            cleanupAttachedMesh(viewer_object);

            attachment->removeObject(viewer_object);
            if (!is_animated_object)
            {
                updateAttachmentOverrides();
            }
            viewer_object->refreshBakeTexture();

            LLViewerObject::const_child_list_t& child_list = viewer_object->getChildren();
            for (LLViewerObject::child_list_t::const_iterator iter1 = child_list.begin();
                iter1 != child_list.end(); ++iter1)
            {
                LLViewerObject* objectp = *iter1;
                if (objectp)
            {
                    objectp->refreshBakeTexture();
                }
            }

            updateMeshVisibility();

            LL_DEBUGS() << "Detaching object " << viewer_object->mID << " from " << attachment->getName() << LL_ENDL;
            return true;
        }
    }

    std::vector<LLPointer<LLViewerObject> >::iterator iter = std::find(mPendingAttachment.begin(), mPendingAttachment.end(), viewer_object);
    if (iter != mPendingAttachment.end())
    {
        mPendingAttachment.erase(iter);
        return true;
    }

    return false;
}

//-----------------------------------------------------------------------------
// sitDown()
//-----------------------------------------------------------------------------
void LLVOAvatar::sitDown(bool bSitting)
{
    mIsSitting = bSitting;
    if (isSelf())
    {
        // Update Movement Controls according to own Sitting mode
        LLFloaterMove::setSittingMode(bSitting);

// [RLVa:KB] - Checked: 2010-08-29 (RLVa-1.2.1c) | Modified: RLVa-1.2.1c
        if (rlv_handler_t::isEnabled())
        {
            gRlvHandler.onSitOrStand(bSitting);
        }
// [/RLVa:KB]

        // <FS:PP> Refresh movelock position after sitting down to prevent pulling avatar back to previous one after standing up
        if (bSitting && gSavedPerAccountSettings.getBOOL("UseMoveLock") && gSavedPerAccountSettings.getBOOL("RelockMoveLockAfterMovement"))
        {
            FSLSLBridge::instance().viewerToLSL("UseMoveLock|1|noreport");
        }
        // </FS:PP>
    }
}

//-----------------------------------------------------------------------------
// sitOnObject()
//-----------------------------------------------------------------------------
void LLVOAvatar::sitOnObject(LLViewerObject *sit_object)
{
    if (isSelf())
    {
        // Might be first sit
        //LLFirstUse::useSit();

        gAgent.setFlying(false);
        gAgentCamera.setThirdPersonHeadOffset(LLVector3::zero);
        //interpolate to new camera position
        gAgentCamera.startCameraAnimation();
        // make sure we are not trying to autopilot
        gAgent.stopAutoPilot();
        gAgentCamera.setupSitCamera();
        if (gAgentCamera.getForceMouselook())
        {
            gAgentCamera.changeCameraToMouselook();
        }

        if (gAgentCamera.getFocusOnAvatar() && LLToolMgr::getInstance()->inEdit())
        {
            LLSelectNode* node = LLSelectMgr::getInstance()->getSelection()->getFirstRootNode();
            if (node && node->mValid)
            {
                LLViewerObject* root_object = node->getObject();
                if (root_object == sit_object)
                {
                    LLFloaterTools::sPreviousFocusOnAvatar = true;
                }
            }
        }

        // <FS:KC> revoke perms on sit
        U32 revoke_on = gSavedSettings.getU32("FSRevokePerms");
        if ((revoke_on == 1 || revoke_on == 3) && !sit_object->permYouOwner())
        {
            revokePermissionsOnObject(sit_object);
        }
        // </FS:KC>
    }

    if (mDrawable.isNull())
    {
        return;
    }
    LLQuaternion inv_obj_rot = ~sit_object->getRenderRotation();
    LLVector3 obj_pos = sit_object->getRenderPosition();

    LLVector3 rel_pos = getRenderPosition() - obj_pos;
    rel_pos.rotVec(inv_obj_rot);

    mDrawable->mXform.setPosition(rel_pos);
    mDrawable->mXform.setRotation(mDrawable->getWorldRotation() * inv_obj_rot);

    gPipeline.markMoved(mDrawable, true);
    // Notice that removing sitDown() from here causes avatars sitting on
    // objects to be not rendered for new arrivals. See EXT-6835 and EXT-1655.
    sitDown(true);
    mRoot->getXform()->setParent(&sit_object->mDrawable->mXform); // LLVOAvatar::sitOnObject
    // SL-315
    mRoot->setPosition(getPosition());
    mRoot->updateWorldMatrixChildren();

    stopMotion(ANIM_AGENT_BODY_NOISE);

    gAgentCamera.setInitSitRot(gAgent.getFrameAgent().getQuaternion());
}

//-----------------------------------------------------------------------------
// getOffObject()
//-----------------------------------------------------------------------------
void LLVOAvatar::getOffObject()
{
    if (mDrawable.isNull())
    {
        return;
    }

    LLViewerObject* sit_object = (LLViewerObject*)getParent();

    if (sit_object)
    {
        stopMotionFromSource(sit_object->getID());
        LLFollowCamMgr::getInstance()->setCameraActive(sit_object->getID(), false);

        LLViewerObject::const_child_list_t& child_list = sit_object->getChildren();
        for (LLViewerObject::child_list_t::const_iterator iter = child_list.begin();
             iter != child_list.end(); ++iter)
        {
            LLViewerObject* child_objectp = *iter;

            stopMotionFromSource(child_objectp->getID());
            LLFollowCamMgr::getInstance()->setCameraActive(child_objectp->getID(), false);
        }
    }

    // assumes that transform will not be updated with drawable still having a parent
    // or that drawable had no parent from the start
    LLVector3 cur_position_world = mDrawable->getWorldPosition();
    LLQuaternion cur_rotation_world = mDrawable->getWorldRotation();

    if (mLastRootPos.length() >= MAX_STANDOFF_FROM_ORIGIN
        && (cur_position_world.length() < MAX_STANDOFF_FROM_ORIGIN
            || dist_vec(cur_position_world, mLastRootPos) > MAX_STANDOFF_DISTANCE_CHANGE))
    {
        // Most likely drawable got updated too early or some updates were missed - we got relative position to non-existing parent
        // restore coordinates from cache
        cur_position_world = mLastRootPos;
    }

    // set *local* position based on last *world* position, since we're unparenting the avatar
    mDrawable->mXform.setPosition(cur_position_world);
    mDrawable->mXform.setRotation(cur_rotation_world);

    gPipeline.markMoved(mDrawable, true);

    sitDown(false);

    mRoot->getXform()->setParent(NULL); // LLVOAvatar::getOffObject
    // SL-315
    mRoot->setPosition(cur_position_world);
    mRoot->setRotation(cur_rotation_world);
    mRoot->getXform()->update();

    if (mEnableDefaultMotions)
    {
    startMotion(ANIM_AGENT_BODY_NOISE);
    }

    if (isSelf())
    {
        LLQuaternion av_rot = gAgent.getFrameAgent().getQuaternion();
        LLQuaternion obj_rot = sit_object ? sit_object->getRenderRotation() : LLQuaternion::DEFAULT;
        av_rot = av_rot * obj_rot;
        LLVector3 at_axis = LLVector3::x_axis;
        at_axis = at_axis * av_rot;
        at_axis.mV[VZ] = 0.f;
        at_axis.normalize();
        gAgent.resetAxes(at_axis);
        gAgentCamera.setThirdPersonHeadOffset(LLVector3(0.f, 0.f, 1.f));
        gAgentCamera.setSitCamera(LLUUID::null);

        //KC: revoke perms on sit
        U32 revoke_on = gSavedSettings.getU32("FSRevokePerms");
        if ((revoke_on == 2 || revoke_on == 3) && (sit_object && !sit_object->permYouOwner()))
        {
            revokePermissionsOnObject(sit_object);
        }
    }
}

//-----------------------------------------------------------------------------
// revokePermissionsOnObject()
//-----------------------------------------------------------------------------
void LLVOAvatar::revokePermissionsOnObject(LLViewerObject *sit_object)
{
    if (sit_object)
    {
        gMessageSystem->newMessageFast(_PREHASH_RevokePermissions);
        gMessageSystem->nextBlockFast(_PREHASH_AgentData);
        gMessageSystem->addUUIDFast(_PREHASH_AgentID, gAgent.getID());
        gMessageSystem->addUUIDFast(_PREHASH_SessionID, gAgent.getSessionID());
        gMessageSystem->nextBlockFast(_PREHASH_Data);
        gMessageSystem->addUUIDFast(_PREHASH_ObjectID, sit_object->getID());
        gMessageSystem->addU32Fast(_PREHASH_ObjectPermissions, 0xFFFFFFFF);
        gAgent.sendReliableMessage();
    }
}

//-----------------------------------------------------------------------------
// findAvatarFromAttachment()
//-----------------------------------------------------------------------------
// static
LLVOAvatar* LLVOAvatar::findAvatarFromAttachment( LLViewerObject* obj )
{
    if( obj->isAttachment() )
    {
        do
        {
            obj = (LLViewerObject*) obj->getParent();
        }
        while( obj && !obj->isAvatar() );

        if( obj && !obj->isDead() )
        {
            return (LLVOAvatar*)obj;
        }
    }
    return NULL;
}

S32 LLVOAvatar::getAttachmentCount() const
{
    size_t count = 0;

    for (attachment_map_t::const_iterator iter = mAttachmentPoints.begin(); iter != mAttachmentPoints.end(); ++iter)
    {
        LLViewerJointAttachment* pAttachment = iter->second;
        count += pAttachment->mAttachedObjects.size();
    }

    return static_cast<S32>(count);
}

bool LLVOAvatar::isWearingWearableType(LLWearableType::EType type) const
{
    if (mIsDummy) return true;

    if (isSelf())
    {
        return LLAvatarAppearance::isWearingWearableType(type);
    }

    switch(type)
    {
        case LLWearableType::WT_SHAPE:
        case LLWearableType::WT_SKIN:
        case LLWearableType::WT_HAIR:
        case LLWearableType::WT_EYES:
            return true;  // everyone has all bodyparts
        default:
            break; // Do nothing
    }


    // <FS:ND> Gets called quite a lot from processObjectUpdates. Remove the frequent getInstance calls.

    // for (LLAvatarAppearanceDictionary::Textures::const_iterator tex_iter = LLAvatarAppearance::getDictionary()->getTextures().begin();
    //   tex_iter != LLAvatarAppearance::getDictionary()->getTextures().end();
    //   ++tex_iter)

    LLAvatarAppearanceDictionary::Textures::const_iterator itrEnd = LLAvatarAppearance::getDictionary()->getTextures().end();
    for (LLAvatarAppearanceDictionary::Textures::const_iterator tex_iter = LLAvatarAppearance::getDictionary()->getTextures().begin();
         tex_iter != itrEnd;
         ++tex_iter)
    {
        const LLAvatarAppearanceDictionary::TextureEntry *texture_dict = tex_iter->second;
        if (texture_dict->mWearableType == type)
        {
            // Thus, you must check to see if the corresponding baked texture is defined.
            // NOTE: this is a poor substitute if you actually want to know about individual pieces of clothing
            // this works for detecting a skirt (most important), but is ineffective at any piece of clothing that
            // gets baked into a texture that always exists (upper or lower).
            if (texture_dict->mIsUsedByBakedTexture)
            {
                const EBakedTextureIndex baked_index = texture_dict->mBakedTextureIndex;
                return isTextureDefined(LLAvatarAppearance::getDictionary()->getBakedTexture(baked_index)->mTextureIndex);
            }
            return false;
        }
    }
    return false;
}

LLViewerObject *    LLVOAvatar::findAttachmentByID( const LLUUID & target_id ) const
{
    for(attachment_map_t::const_iterator attachment_points_iter = mAttachmentPoints.begin();
        attachment_points_iter != gAgentAvatarp->mAttachmentPoints.end();
        ++attachment_points_iter)
    {
        LLViewerJointAttachment* attachment = attachment_points_iter->second;

        // <FS:Ansariel> Possible crash fix
        if (!attachment)
        {
            continue;
        }
        // </FS:Ansariel>

        for (LLViewerJointAttachment::attachedobjs_vec_t::iterator attachment_iter = attachment->mAttachedObjects.begin();
             attachment_iter != attachment->mAttachedObjects.end();
             ++attachment_iter)
        {
            LLViewerObject *attached_object = attachment_iter->get();
            if (attached_object &&
                attached_object->getID() == target_id)
            {
                return attached_object;
            }
        }
    }

    return NULL;
}

// virtual
// <FS:Ansariel> [Legacy Bake]
//void LLVOAvatar::invalidateComposite( LLTexLayerSet* layerset)
void LLVOAvatar::invalidateComposite( LLTexLayerSet* layerset, bool upload_result)
{
}

void LLVOAvatar::invalidateAll()
{
}

// virtual
// <FS:Ansariel> [Legacy Bake]
//void LLVOAvatar::onGlobalColorChanged(const LLTexGlobalColor* global_color)
void LLVOAvatar::onGlobalColorChanged(const LLTexGlobalColor* global_color, bool upload_bake)
{
    if (global_color == mTexSkinColor)
    {
        // <FS:Ansariel> [Legacy Bake]
        //invalidateComposite( mBakedTextureDatas[BAKED_HEAD].mTexLayerSet);
        //invalidateComposite( mBakedTextureDatas[BAKED_UPPER].mTexLayerSet);
        //invalidateComposite( mBakedTextureDatas[BAKED_LOWER].mTexLayerSet);
        invalidateComposite( mBakedTextureDatas[BAKED_HEAD].mTexLayerSet, upload_bake);
        invalidateComposite( mBakedTextureDatas[BAKED_UPPER].mTexLayerSet, upload_bake);
        invalidateComposite( mBakedTextureDatas[BAKED_LOWER].mTexLayerSet, upload_bake);
        // </FS:Ansariel> [Legacy Bake]
    }
    else if (global_color == mTexHairColor)
    {
        // <FS:Ansariel> [Legacy Bake]
        //invalidateComposite( mBakedTextureDatas[BAKED_HEAD].mTexLayerSet);
        //invalidateComposite( mBakedTextureDatas[BAKED_HAIR].mTexLayerSet);
        invalidateComposite( mBakedTextureDatas[BAKED_HEAD].mTexLayerSet, upload_bake);
        invalidateComposite( mBakedTextureDatas[BAKED_HAIR].mTexLayerSet, upload_bake);
        // </FS:Ansariel> [Legacy Bake]

        // ! BACKWARDS COMPATIBILITY !
        // Fix for dealing with avatars from viewers that don't bake hair.
        if (!isTextureDefined(mBakedTextureDatas[BAKED_HAIR].mTextureIndex))
        {
            LLColor4 color = mTexHairColor->getColor();
            avatar_joint_mesh_list_t::iterator iter = mBakedTextureDatas[BAKED_HAIR].mJointMeshes.begin();
            avatar_joint_mesh_list_t::iterator end  = mBakedTextureDatas[BAKED_HAIR].mJointMeshes.end();
            for (; iter != end; ++iter)
            {
                LLAvatarJointMesh* mesh = (*iter);
                if (mesh)
            {
                    mesh->setColor( color );
                }
            }
        }
    }
    else if (global_color == mTexEyeColor)
    {
        // LL_INFOS() << "invalidateComposite cause: onGlobalColorChanged( eyecolor )" << LL_ENDL;
        // <FS:Ansariel> [Legacy Bake]
        //invalidateComposite( mBakedTextureDatas[BAKED_EYES].mTexLayerSet);
        invalidateComposite( mBakedTextureDatas[BAKED_EYES].mTexLayerSet, upload_bake);
    }
    updateMeshTextures();
}

// virtual
// Do rigged mesh attachments display with this av?
bool LLVOAvatar::shouldRenderRigged() const
{
    LL_PROFILE_ZONE_SCOPED_CATEGORY_AVATAR;

    if (getOverallAppearance() == AOA_NORMAL)
    {
        return true;
    }
    // TBD - render for AOA_JELLYDOLL?
    return false;
}

// FIXME: We have an mVisible member, set in updateVisibility(), but this
// function doesn't return it! isVisible() and mVisible are used
// different places for different purposes. mVisible seems to be more
// related to whether the actual avatar mesh is shown, and isVisible()
// to whether anything about the avatar is displayed in the scene.
// Maybe better naming could make this clearer?
bool LLVOAvatar::isVisible() const
{
    static LLCachedControl<bool> friends_only(gSavedSettings, "RenderAvatarFriendsOnly", false);
    return mDrawable.notNull()
        && (!mOrphaned || isSelf())
        && (mDrawable->isVisible() || mIsDummy)
        && (!friends_only() || isUIAvatar() || isSelf() || isControlAvatar() || isBuddy());
}

// Determine if we have enough avatar data to render
bool LLVOAvatar::getIsCloud() const
{
    if (mIsDummy)
    {
        return false;
    }

    return (   ((const_cast<LLVOAvatar*>(this))->visualParamWeightsAreDefault())// Do we have a shape?
            || (   !isTextureDefined(TEX_LOWER_BAKED)
                || !isTextureDefined(TEX_UPPER_BAKED)
                || !isTextureDefined(TEX_HEAD_BAKED)
                )
            );
}

void LLVOAvatar::updateRezzedStatusTimers(S32 rez_status)
{
    // State machine for rezzed status. Statuses are -1 on startup, 0
    // = cloud, 1 = gray, 2 = downloading, 3 = waiting for attachments, 4 = full.
    // Purpose is to collect time data for each it takes avatar to reach
    // various loading landmarks: gray, textured (partial), textured fully.

    if (rez_status != mLastRezzedStatus)
    {
        LL_DEBUGS("Avatar") << avString() << "rez state change: " << mLastRezzedStatus << " -> " << rez_status << LL_ENDL;

        if (mLastRezzedStatus == -1 && rez_status != -1)
        {
            // First time initialization, start all timers.
            for (S32 i = 1; i < 4; i++)
            {
                startPhase("load_" + LLVOAvatar::rezStatusToString(i));
                startPhase("first_load_" + LLVOAvatar::rezStatusToString(i));
            }
        }
        if (rez_status < mLastRezzedStatus)
        {
            // load level has decreased. start phase timers for higher load levels.
            for (S32 i = rez_status+1; i <= mLastRezzedStatus; i++)
            {
                startPhase("load_" + LLVOAvatar::rezStatusToString(i));
            }
        }
        else if (rez_status > mLastRezzedStatus)
        {
            // load level has increased. stop phase timers for lower and equal load levels.
            for (S32 i = llmax(mLastRezzedStatus+1,1); i <= rez_status; i++)
            {
                stopPhase("load_" + LLVOAvatar::rezStatusToString(i));
                stopPhase("first_load_" + LLVOAvatar::rezStatusToString(i), false);
            }
            if (rez_status == 4)
            {
                // "fully loaded", mark any pending appearance change complete.
                selfStopPhase("update_appearance_from_cof");
                selfStopPhase("wear_inventory_category", false);
                selfStopPhase("process_initial_wearables_update", false);

                updateVisualComplexity();
            }
        }
        mLastRezzedStatus = rez_status;

        static LLUICachedControl<bool> show_rez_status("NameTagDebugAVRezState", false);
        if (show_rez_status)
        {
            mNameIsSet = false;
        }
    }
}

void LLVOAvatar::clearPhases()
{
    getPhases().clearPhases();
}

void LLVOAvatar::startPhase(const std::string& phase_name)
{
    F32 elapsed = 0.0;
    bool completed = false;
    bool found = getPhases().getPhaseValues(phase_name, elapsed, completed);
    //LL_DEBUGS("Avatar") << avString() << " phase state " << phase_name
    //                  << " found " << found << " elapsed " << elapsed << " completed " << completed << LL_ENDL;
    if (found)
    {
        if (!completed)
        {
            LL_DEBUGS("Avatar") << avString() << "no-op, start when started already for " << phase_name << LL_ENDL;
            return;
        }
    }
    LL_DEBUGS("Avatar") << "started phase " << phase_name << LL_ENDL;
    getPhases().startPhase(phase_name);
}

void LLVOAvatar::stopPhase(const std::string& phase_name, bool err_check)
{
    F32 elapsed = 0.0;
    bool completed = false;
    if (getPhases().getPhaseValues(phase_name, elapsed, completed))
    {
        if (!completed)
        {
            getPhases().stopPhase(phase_name);
            completed = true;
            logMetricsTimerRecord(phase_name, elapsed, completed);
            LL_DEBUGS("Avatar") << avString() << "stopped phase " << phase_name << " elapsed " << elapsed << LL_ENDL;
        }
        else
        {
            if (err_check)
            {
                LL_DEBUGS("Avatar") << "no-op, stop when stopped already for " << phase_name << LL_ENDL;
            }
        }
    }
    else
    {
        if (err_check)
        {
            LL_DEBUGS("Avatar") << "no-op, stop when not started for " << phase_name << LL_ENDL;
        }
    }
}

void LLVOAvatar::logPendingPhases()
{
    if (!isAgentAvatarValid())
    {
        return;
    }

    for (LLViewerStats::phase_map_t::iterator it = getPhases().begin();
         it != getPhases().end();
         ++it)
    {
        const std::string& phase_name = it->first;
        F32 elapsed;
        bool completed;
        if (getPhases().getPhaseValues(phase_name, elapsed, completed))
        {
            if (!completed)
            {
                logMetricsTimerRecord(phase_name, elapsed, completed);
            }
        }
    }
}

//static
void LLVOAvatar::logPendingPhasesAllAvatars()
{
    for (LLCharacter* character : LLCharacter::sInstances)
    {
        LLVOAvatar* avatar = (LLVOAvatar*)character;
        if (!avatar->isDead())
        {
            avatar->logPendingPhases();
        }
    }
}

void LLVOAvatar::logMetricsTimerRecord(const std::string& phase_name, F32 elapsed, bool completed)
{
    if (!isAgentAvatarValid())
    {
        return;
    }

    LLSD record;
    record["timer_name"] = phase_name;
    record["avatar_id"] = getID();
    record["elapsed"] = elapsed;
    record["completed"] = completed;
    U32 grid_x(0), grid_y(0);
    if (getRegion() && LLWorld::instance().isRegionListed(getRegion()))
    {
        record["central_bake_version"] = LLSD::Integer(getRegion()->getCentralBakeVersion());
        grid_from_region_handle(getRegion()->getHandle(), &grid_x, &grid_y);
    }
    record["grid_x"] = LLSD::Integer(grid_x);
    record["grid_y"] = LLSD::Integer(grid_y);
    // <FS:Ansariel> [Legacy Bake]
    //record["is_using_server_bakes"] = true;
    record["is_using_server_bakes"] = isUsingServerBakes();
    record["is_self"] = isSelf();

    if (isAgentAvatarValid())
    {
        gAgentAvatarp->addMetricsTimerRecord(record);
    }
}

// call periodically to keep isFullyLoaded up to date.
// returns true if the value has changed.
bool LLVOAvatar::updateIsFullyLoaded()
{
    S32 rez_status = getRezzedStatus();
    bool loading = rez_status == 0;
    if (mFirstFullyVisible && !mIsControlAvatar)
    {
        loading = ((rez_status < 2)
                   // Wait at least 60s for unfinished textures to finish on first load,
                   // don't wait forever, it might fail. Even if it will eventually load by
                   // itself and update mLoadedCallbackTextures (or fail and clean the list),
                   // avatars are more time-sensitive than textures and can't wait that long.
                   || (mLoadedCallbackTextures < mCallbackTextureList.size() && mLastTexCallbackAddedTime.getElapsedTimeF32() < MAX_TEXTURE_WAIT_TIME_SEC)
                   || !mPendingAttachment.empty()
                   || (rez_status < 3 && !isFullyBaked())
                //    || hasPendingAttachedMeshes() // <FS:Beq/>
                  );

        // compare amount of attachments to one reported by simulator
        if (!loading && !isSelf() && rez_status < 4 && mLastCloudAttachmentCount < mSimAttachments.size())
        {
            S32 attachment_count = getAttachmentCount();
            if (mLastCloudAttachmentCount != attachment_count)
            {
                mLastCloudAttachmentCount = attachment_count;
                if (attachment_count != mSimAttachments.size())
                {
                    // attachment count changed, but still below desired, wait for more updates
                    mLastCloudAttachmentChangeTime.reset();
                    loading = true;
                }
            }
            else if (mLastCloudAttachmentChangeTime.getElapsedTimeF32() < MAX_ATTACHMENT_WAIT_TIME_SEC)
            {
                // waiting
                loading = true;
            }
        }
    }
    updateRezzedStatusTimers(rez_status);
    updateRuthTimer(loading);
    return processFullyLoadedChange(loading);
}

void LLVOAvatar::updateRuthTimer(bool loading)
{
    if (isSelf() || !loading)
    {
        return;
    }

    if (mPreviousFullyLoaded)
    {
        mRuthTimer.reset();
        debugAvatarRezTime("AvatarRezCloudNotification","became cloud");
    }

    const F32 LOADING_TIMEOUT__SECONDS = 120.f;
    if (mRuthTimer.getElapsedTimeF32() > LOADING_TIMEOUT__SECONDS)
    {
        LL_DEBUGS("Avatar") << avString()
                << "Ruth Timer timeout: Missing texture data for '" << getFullname() << "' "
                << "( Params loaded : " << !visualParamWeightsAreDefault() << " ) "
                << "( Lower : " << isTextureDefined(TEX_LOWER_BAKED) << " ) "
                << "( Upper : " << isTextureDefined(TEX_UPPER_BAKED) << " ) "
                << "( Head : " << isTextureDefined(TEX_HEAD_BAKED) << " )."
                << LL_ENDL;

        LLAvatarPropertiesProcessor::getInstance()->sendAvatarTexturesRequest(getID());
        mRuthTimer.reset();
    }
}

bool LLVOAvatar::processFullyLoadedChange(bool loading)
{
    // We wait a little bit before giving the 'all clear', to let things to
    // settle down: models to snap into place, textures to get first packets,
    // LODs to load.
    const F32 LOADED_DELAY = 1.f;

    if (loading)
    {
        mFullyLoadedTimer.reset();
    }

    if (mFirstFullyVisible)
    {
        F32 first_use_delay = FIRST_APPEARANCE_CLOUD_MIN_DELAY;
        if (!isSelf() && loading)
        {
                // Note that textures can causes 60s delay on thier own
                // so this delay might end up on top of textures' delay
                first_use_delay = llclamp(
                    mFirstAppearanceMessageTimer.getElapsedTimeF32(),
                    FIRST_APPEARANCE_CLOUD_MIN_DELAY,
                    FIRST_APPEARANCE_CLOUD_MAX_DELAY);

                if (shouldImpostor())
                {
                    // Impostors are less of a priority,
                    // let them stay cloud longer
                    first_use_delay *= FIRST_APPEARANCE_CLOUD_IMPOSTOR_MODIFIER;
                }
        }
        mFullyLoaded = (mFullyLoadedTimer.getElapsedTimeF32() > first_use_delay);
    }
    else
    {
        mFullyLoaded = (mFullyLoadedTimer.getElapsedTimeF32() > LOADED_DELAY);
    }

    if (!mPreviousFullyLoaded && !loading && mFullyLoaded)
    {
        debugAvatarRezTime("AvatarRezNotification", "fully loaded");
    }

    // did our loading state "change" from last call?
    // FIXME runway - why are we updating every 30 calls even if nothing has changed?
    // This causes updateLOD() to run every 30 frames, among other things.
    const S32 UPDATE_RATE = 30;
    bool changed =
        ((mFullyLoaded != mPreviousFullyLoaded) ||         // if the value is different from the previous call
         (!mFullyLoadedInitialized) ||                     // if we've never been called before
         (mFullyLoadedFrameCounter % UPDATE_RATE == 0));   // every now and then issue a change
    bool fully_loaded_changed = (mFullyLoaded != mPreviousFullyLoaded);

    mPreviousFullyLoaded = mFullyLoaded;
    mFullyLoadedInitialized = true;
    mFullyLoadedFrameCounter++;

    if (changed && isSelf())
    {
        // to know about outfit switching
        LLAvatarRenderNotifier::getInstance()->updateNotificationState();
    }

    if (fully_loaded_changed && !isSelf() && mFullyLoaded && isImpostor())
    {
        // Fix for jellydoll initially invisible
        mNeedsImpostorUpdate = true;
        mLastImpostorUpdateReason = 6;
    }
    return changed;
}

bool LLVOAvatar::isFullyLoaded() const
{
    return (mRenderUnloadedAvatar || mFullyLoaded);
}

bool LLVOAvatar::isTooComplex() const
{
    bool too_complex;
    static LLCachedControl<S32> complexity_render_mode(gSavedSettings, "RenderAvatarComplexityMode");
    bool render_friend =  (isBuddy() && complexity_render_mode > AV_RENDER_LIMIT_BY_COMPLEXITY);

    if (isSelf() || render_friend || mVisuallyMuteSetting == AV_ALWAYS_RENDER)
    {
        too_complex = false;
    }
    else if (complexity_render_mode == AV_RENDER_ONLY_SHOW_FRIENDS && !mIsControlAvatar)
    {
        too_complex = true;
    }
    else
    {
        // Determine if visually muted or not
        static LLCachedControl<U32> max_render_cost(gSavedSettings, "RenderAvatarMaxComplexity", 0U);
        static LLCachedControl<F32> max_attachment_area(gSavedSettings, "RenderAutoMuteSurfaceAreaLimit", 1000.0f);
        // If the user has chosen unlimited max complexity, we also disregard max attachment area
        // so that unlimited will completely disable the overly complex impostor rendering
        // yes, this leaves them vulnerable to griefing objects... their choice
        too_complex = (   max_render_cost > 0
                          && (mVisualComplexity > max_render_cost
                           || (max_attachment_area > 0.0f && mAttachmentSurfaceArea > max_attachment_area)
                           ));
    }

    return too_complex;
}

bool LLVOAvatar::isTooSlow() const
{
    if (mIsControlAvatar)
    {
        return mTooSlow;
    }

    static LLCachedControl<S32> complexity_render_mode(gSavedSettings, "RenderAvatarComplexityMode");
    static LLCachedControl<bool> friends_only(gSavedSettings, "RenderAvatarFriendsOnly", false);
    bool is_friend = isBuddy();
    bool render_friend = is_friend && complexity_render_mode > AV_RENDER_LIMIT_BY_COMPLEXITY;

    if (render_friend || mVisuallyMuteSetting == AV_ALWAYS_RENDER)
    {
        return false;
    }
    else if (complexity_render_mode == AV_RENDER_ONLY_SHOW_FRIENDS)
    {
        return true;
    }
    else if (!is_friend && friends_only())
    {
        return true;
    }

    return mTooSlow;
}

// Udpate Avatar state based on render time
void LLVOAvatar::updateTooSlow()
{
    LL_PROFILE_ZONE_SCOPED_CATEGORY_AVATAR;
    static LLCachedControl<S32> complexity_render_mode(gSavedSettings, "RenderAvatarComplexityMode");
    static LLCachedControl<bool> allowSelfImpostor(gSavedSettings, "AllowSelfImpostor");
    const auto id = getID();
    bool changed_slow_state{false}; // <FS:Beq> Post LL merge, force dirty when slowness state changes

    // mTooSlow - Is the avatar flagged as being slow (includes shadow time)
    // mTooSlowWithoutShadows - Is the avatar flagged as being slow even with shadows removed.

    // get max render time in ms
    F32 max_art_ms = (F32) (LLPerfStats::renderAvatarMaxART_ns / 1000000.0);

    bool autotune = LLPerfStats::tunables.userAutoTuneEnabled && !mIsControlAvatar && !isSelf();

    bool ignore_tune = false;
    if (autotune && sAVsIgnoringARTLimit.size() > 0)
    {
        auto it = std::find(sAVsIgnoringARTLimit.begin(), sAVsIgnoringARTLimit.end(), mID);
        if (it != sAVsIgnoringARTLimit.end())
        {
            S32 index = (S32)(it - sAVsIgnoringARTLimit.begin());
            ignore_tune = (index < (MIN_NONTUNED_AVS - sAvatarsNearby + 1 + LLPerfStats::tunedAvatars));
        }
    }

    bool exceeds_max_ART =
        ((LLPerfStats::renderAvatarMaxART_ns > 0) &&
            (mGPURenderTime >= max_art_ms)); // NOTE: don't use getGPURenderTime accessor here to avoid "isTooSlow" feedback loop

    if (exceeds_max_ART && !ignore_tune)
    {
        mTooSlow = true;

        if(!mTooSlowWithoutShadows) // if we were not previously above the full impostor cap
        {
            bool always_render_friends = complexity_render_mode > AV_RENDER_LIMIT_BY_COMPLEXITY;
            bool render_friend_or_exception =   (always_render_friends && isBuddy()) ||
                ( getVisualMuteSettings() == LLVOAvatar::AV_ALWAYS_RENDER );
            if( (!isSelf() || allowSelfImpostor) && !render_friend_or_exception)
            {
                // Note: slow rendering Friends still get their shadows zapped.
                mTooSlowWithoutShadows = (getGPURenderTime()*2.f >= max_art_ms)  // NOTE: assumes shadow rendering doubles render time
                    || (complexity_render_mode == AV_RENDER_ONLY_SHOW_FRIENDS && !mIsControlAvatar);
            }
            if(mTooSlowWithoutShadows)
            {
                changed_slow_state = true;
                // </FS:Beq>
            }

        }
    }
    else
    {
        // <FS:Beq> better state change flagging
        if( mTooSlow || mTooSlowWithoutShadows )
        {
            changed_slow_state = true;
        }
        // </FS:Beq>
        mTooSlow = false;
        mTooSlowWithoutShadows = false;

        if (ignore_tune)
        {
            return;
        }
    }
    if(mTooSlow && !mTuned)
    {
        LLPerfStats::tunedAvatars++; // increment the number of avatars that have been tweaked.
        mTuned = true;
    }
    else if(!mTooSlow && mTuned)
    {
        LLPerfStats::tunedAvatars--;
        mTuned = false;
    }
    // <FS:Beq> better state change flagging
    if( changed_slow_state )
    {
        gPipeline.markRebuild(mDrawable, LLDrawable::REBUILD_GEOMETRY);
    }
    // </FS:Beq>
}

//-----------------------------------------------------------------------------
// findMotion()
//-----------------------------------------------------------------------------
LLMotion* LLVOAvatar::findMotion(const LLUUID& id) const
{
    return mMotionController.findMotion(id);
}

// This is a semi-deprecated debugging tool - meshes will not show as
// colorized if using deferred rendering.
void LLVOAvatar::debugColorizeSubMeshes(U32 i, const LLColor4& color)
{
    static LLCachedControl<bool> debug_av_composite_baked(gSavedSettings, "DebugAvatarCompositeBaked");
    if (debug_av_composite_baked)
    {
        avatar_joint_mesh_list_t::iterator iter = mBakedTextureDatas[i].mJointMeshes.begin();
        avatar_joint_mesh_list_t::iterator end  = mBakedTextureDatas[i].mJointMeshes.end();
        for (; iter != end; ++iter)
        {
            LLAvatarJointMesh* mesh = (*iter);
            if (mesh)
            {
                mesh->setColor(color);
            }
        }
    }
}


//-----------------------------------------------------------------------------
// updateMeshVisibility()
// Hide the mesh joints if attachments are using baked textures
//-----------------------------------------------------------------------------
void LLVOAvatar::updateMeshVisibility()
{
    bool bake_flag[BAKED_NUM_INDICES];
    memset(bake_flag, 0, BAKED_NUM_INDICES*sizeof(bool));

    if (getOverallAppearance() == AOA_NORMAL)
    {
        for (const auto& [attachment_point_id, attachment] : mAttachmentPoints)
        {
            if (!attachment)
                continue;

            for (const auto& objectp : attachment->mAttachedObjects)
            {
                if (objectp.isNull())
                    continue;

                for (int face_index = 0; face_index < objectp->getNumTEs(); face_index++)
                {
                    LLTextureEntry* tex_entry = objectp->getTE(face_index);
                    if (tex_entry)
                    {
                        const auto& tex_id = tex_entry->getID();
                        bake_flag[BAKED_HEAD] |= (tex_id == IMG_USE_BAKED_HEAD);
                        bake_flag[BAKED_EYES] |= (tex_id == IMG_USE_BAKED_EYES);
                        bake_flag[BAKED_HAIR] |= (tex_id == IMG_USE_BAKED_HAIR);
                        bake_flag[BAKED_LOWER] |= (tex_id == IMG_USE_BAKED_LOWER);
                        bake_flag[BAKED_UPPER] |= (tex_id == IMG_USE_BAKED_UPPER);
                        bake_flag[BAKED_SKIRT] |= (tex_id == IMG_USE_BAKED_SKIRT);
                        bake_flag[BAKED_LEFT_ARM] |= (tex_id == IMG_USE_BAKED_LEFTARM);
                        bake_flag[BAKED_LEFT_LEG] |= (tex_id == IMG_USE_BAKED_LEFTLEG);
                        bake_flag[BAKED_AUX1] |= (tex_id == IMG_USE_BAKED_AUX1);
                        bake_flag[BAKED_AUX2] |= (tex_id == IMG_USE_BAKED_AUX2);
                        bake_flag[BAKED_AUX3] |= (tex_id == IMG_USE_BAKED_AUX3);
                    }
                }

                for (const auto& objectchild : objectp->getChildren())
                {
                    if (objectchild.isNull())
                        continue;

                    for (int face_index = 0; face_index < objectchild->getNumTEs(); face_index++)
                    {
                        LLTextureEntry* tex_entry = objectchild->getTE(face_index);
                        if (tex_entry)
                        {
                            const auto& tex_id = tex_entry->getID();
                            bake_flag[BAKED_HEAD] |= (tex_id == IMG_USE_BAKED_HEAD);
                            bake_flag[BAKED_EYES] |= (tex_id == IMG_USE_BAKED_EYES);
                            bake_flag[BAKED_HAIR] |= (tex_id == IMG_USE_BAKED_HAIR);
                            bake_flag[BAKED_LOWER] |= (tex_id == IMG_USE_BAKED_LOWER);
                            bake_flag[BAKED_UPPER] |= (tex_id == IMG_USE_BAKED_UPPER);
                            bake_flag[BAKED_SKIRT] |= (tex_id == IMG_USE_BAKED_SKIRT);
                            bake_flag[BAKED_LEFT_ARM] |= (tex_id == IMG_USE_BAKED_LEFTARM);
                            bake_flag[BAKED_LEFT_LEG] |= (tex_id == IMG_USE_BAKED_LEFTLEG);
                            bake_flag[BAKED_AUX1] |= (tex_id == IMG_USE_BAKED_AUX1);
                            bake_flag[BAKED_AUX2] |= (tex_id == IMG_USE_BAKED_AUX2);
                            bake_flag[BAKED_AUX3] |= (tex_id == IMG_USE_BAKED_AUX3);
                        }
                    }
                }
            }
        }
    }

    //LL_INFOS() << "head " << bake_flag[BAKED_HEAD] << "eyes " << bake_flag[BAKED_EYES] << "hair " << bake_flag[BAKED_HAIR] << "lower " << bake_flag[BAKED_LOWER] << "upper " << bake_flag[BAKED_UPPER] << "skirt " << bake_flag[BAKED_SKIRT] << LL_ENDL;

    for (S32 i = 0; i < mMeshLOD.size(); i++)
    {
        LLAvatarJoint* joint = mMeshLOD[i];
        if (i == MESH_ID_HAIR)
        {
            joint->setVisible(!bake_flag[BAKED_HAIR], true);
        }
        else if (i == MESH_ID_HEAD)
        {
            joint->setVisible(!bake_flag[BAKED_HEAD], true);
        }
        else if (i == MESH_ID_SKIRT)
        {
            joint->setVisible(!bake_flag[BAKED_SKIRT], true);
        }
        else if (i == MESH_ID_UPPER_BODY)
        {
            joint->setVisible(!bake_flag[BAKED_UPPER], true);
        }
        else if (i == MESH_ID_LOWER_BODY)
        {
            joint->setVisible(!bake_flag[BAKED_LOWER], true);
        }
        else if (i == MESH_ID_EYEBALL_LEFT)
        {
            joint->setVisible(!bake_flag[BAKED_EYES], true);
        }
        else if (i == MESH_ID_EYEBALL_RIGHT)
        {
            joint->setVisible(!bake_flag[BAKED_EYES], true);
        }
        else if (i == MESH_ID_EYELASH)
        {
            joint->setVisible(!bake_flag[BAKED_HEAD], true);
        }
    }
}

//-----------------------------------------------------------------------------
// updateMeshTextures()
// Uses the current TE values to set the meshes' and layersets' textures.
//-----------------------------------------------------------------------------
// virtual
void LLVOAvatar::updateMeshTextures()
{
    LL_PROFILE_ZONE_SCOPED_CATEGORY_AVATAR;
    static S32 update_counter = 0;
    mBakedTextureDebugText.clear();

    // if user has never specified a texture, assign the default
    for (U32 i=0; i < getNumTEs(); i++)
    {
        const LLViewerTexture* te_image = getImage(i, 0);
        if(!te_image || te_image->getID().isNull() || (te_image->getID() == IMG_DEFAULT))
        {
            // IMG_DEFAULT_AVATAR = a special texture that's never rendered.
            const LLUUID& image_id = (i == TEX_HAIR ? IMG_DEFAULT : IMG_DEFAULT_AVATAR);
            setImage(i, LLViewerTextureManager::getFetchedTexture(image_id), 0);
        }
    }

    const bool other_culled = !isSelf() && mCulled;
    LLLoadedCallbackEntry::source_callback_list_t* src_callback_list = NULL ;
    bool paused = false;
    if(!isSelf())
    {
        src_callback_list = &mCallbackTextureList ;
        paused = !isVisible();
    }

    std::vector<bool> is_layer_baked;
    is_layer_baked.resize(mBakedTextureDatas.size(), false);

    std::vector<bool> use_lkg_baked_layer; // lkg = "last known good"
    use_lkg_baked_layer.resize(mBakedTextureDatas.size(), false);

    mBakedTextureDebugText += llformat("%06d\n",update_counter++);
    mBakedTextureDebugText += "indx layerset linvld ltda ilb ulkg ltid\n";
    // <FS:Beq> BOM OS
    // for (U32 i=0; i < mBakedTextureDatas.size(); i++)
    for (S32 i=0; i < getNumBakes(); i++)
    {
        is_layer_baked[i] = isTextureDefined(mBakedTextureDatas[i].mTextureIndex);
        LLViewerTexLayerSet* layerset = NULL;
        bool layerset_invalid = false;
        if (!other_culled)
        {
            // When an avatar is changing clothes and not in Appearance mode,
            // use the last-known good baked texture until it finishes the first
            // render of the new layerset.
            layerset = getTexLayerSet(i);
            layerset_invalid = layerset && ( !layerset->getViewerComposite()->isInitialized()
                                             || !layerset->isLocalTextureDataAvailable() );
            use_lkg_baked_layer[i] = (!is_layer_baked[i]
                                      && (mBakedTextureDatas[i].mLastTextureID != IMG_DEFAULT_AVATAR)
                                      && layerset_invalid);
            if (use_lkg_baked_layer[i])
            {
                layerset->setUpdatesEnabled(true);
            }
        }
        else
        {
            use_lkg_baked_layer[i] = (!is_layer_baked[i]
                                      && mBakedTextureDatas[i].mLastTextureID != IMG_DEFAULT_AVATAR);
        }

        std::string last_id_string;
        if (mBakedTextureDatas[i].mLastTextureID == IMG_DEFAULT_AVATAR)
            last_id_string = "A";
        else if (mBakedTextureDatas[i].mLastTextureID == IMG_DEFAULT)
            last_id_string = "D";
        else if (mBakedTextureDatas[i].mLastTextureID == IMG_INVISIBLE)
            last_id_string = "I";
        else
            last_id_string = "*";
        bool is_ltda = layerset
            && layerset->getViewerComposite()->isInitialized()
            && layerset->isLocalTextureDataAvailable();
        mBakedTextureDebugText += llformat("%4d   %4s     %4d %4d %4d %4d %4s\n",
                                           i,
                                           (layerset?"*":"0"),
                                           layerset_invalid,
                                           is_ltda,
                                           is_layer_baked[i],
                                           use_lkg_baked_layer[i],
                                           last_id_string.c_str());
    }
    // <FS:Beq> BOM OS
    // for (U32 i=0; i < mBakedTextureDatas.size(); i++)
    for (S32 i=0; i < getNumBakes(); i++)
    // </FS:Beq>
    {
        debugColorizeSubMeshes(i, LLColor4::white);

        LLViewerTexLayerSet* layerset = getTexLayerSet(i);
        if (use_lkg_baked_layer[i] && !isUsingLocalAppearance() )
        {
            // use last known good layer (no new one)
            LLViewerFetchedTexture* baked_img = LLViewerTextureManager::getFetchedTexture(mBakedTextureDatas[i].mLastTextureID);
            mBakedTextureDatas[i].mIsUsed = true;

            debugColorizeSubMeshes(i,LLColor4::red);

            avatar_joint_mesh_list_t::iterator iter = mBakedTextureDatas[i].mJointMeshes.begin();
            avatar_joint_mesh_list_t::iterator end  = mBakedTextureDatas[i].mJointMeshes.end();
            for (; iter != end; ++iter)
            {
                LLAvatarJointMesh* mesh = (*iter);
                if (mesh)
                {
                    mesh->setTexture( baked_img );
                }
            }
        }
        else if (!isUsingLocalAppearance() && is_layer_baked[i])
        {
            // use new layer
            LLViewerFetchedTexture* baked_img =
                LLViewerTextureManager::staticCastToFetchedTexture(
                    getImage( mBakedTextureDatas[i].mTextureIndex, 0 ), true) ;
            if( baked_img->getID() == mBakedTextureDatas[i].mLastTextureID )
            {
                // Even though the file may not be finished loading,
                // we'll consider it loaded and use it (rather than
                // doing compositing).
                useBakedTexture( baked_img->getID() );
                                mLoadedCallbacksPaused |= !isVisible();
                                checkTextureLoading();
            }
            else
            {
                mBakedTextureDatas[i].mIsLoaded = false;
                if ( (baked_img->getID() != IMG_INVISIBLE) &&
                     ((i == BAKED_HEAD) || (i == BAKED_UPPER) || (i == BAKED_LOWER)) )
                {
                    baked_img->setLoadedCallback(onBakedTextureMasksLoaded, MORPH_MASK_REQUESTED_DISCARD, true, true, new LLTextureMaskData( mID ),
                        src_callback_list, paused);
                }
                baked_img->setLoadedCallback(onBakedTextureLoaded, SWITCH_TO_BAKED_DISCARD, false, false, new LLUUID( mID ),
                    src_callback_list, paused );
                if (baked_img->getDiscardLevel() < 0 && !paused)
                {
                    // mLoadedCallbackTextures will be updated by checkTextureLoading() below
                    mLastTexCallbackAddedTime.reset();
                }

                // this could add paused texture callbacks
                mLoadedCallbacksPaused |= paused;
                checkTextureLoading();
            }
        }
        else if (layerset && isUsingLocalAppearance())
        {
            debugColorizeSubMeshes(i,LLColor4::yellow );

            layerset->createComposite();
            layerset->setUpdatesEnabled( true );
            mBakedTextureDatas[i].mIsUsed = false;

            avatar_joint_mesh_list_t::iterator iter = mBakedTextureDatas[i].mJointMeshes.begin();
            avatar_joint_mesh_list_t::iterator end  = mBakedTextureDatas[i].mJointMeshes.end();
            for (; iter != end; ++iter)
            {
                LLAvatarJointMesh* mesh = (*iter);
                if (mesh)
                {
                    mesh->setLayerSet( layerset );
                }
            }
        }
        else
        {
            debugColorizeSubMeshes(i,LLColor4::blue);
        }
    }

    // set texture and color of hair manually if we are not using a baked image.
    // This can happen while loading hair for yourself, or for clients that did not
    // bake a hair texture. Still needed for yourself after 1.22 is depricated.
    if (!is_layer_baked[BAKED_HAIR])
    {
        const LLColor4 color = mTexHairColor ? mTexHairColor->getColor() : LLColor4(1,1,1,1);
        LLViewerTexture* hair_img = getImage( TEX_HAIR, 0 );
        avatar_joint_mesh_list_t::iterator iter = mBakedTextureDatas[BAKED_HAIR].mJointMeshes.begin();
        avatar_joint_mesh_list_t::iterator end  = mBakedTextureDatas[BAKED_HAIR].mJointMeshes.end();
        for (; iter != end; ++iter)
        {
            LLAvatarJointMesh* mesh = (*iter);
            if (mesh)
            {
                mesh->setColor( color );
                mesh->setTexture( hair_img );
            }
        }
    }


    for (LLAvatarAppearanceDictionary::BakedTextures::const_iterator baked_iter =
             LLAvatarAppearance::getDictionary()->getBakedTextures().begin();
         baked_iter != LLAvatarAppearance::getDictionary()->getBakedTextures().end();
         ++baked_iter)
    {
        const EBakedTextureIndex baked_index = baked_iter->first;
        const LLAvatarAppearanceDictionary::BakedEntry *baked_dict = baked_iter->second;

        for (texture_vec_t::const_iterator local_tex_iter = baked_dict->mLocalTextures.begin();
             local_tex_iter != baked_dict->mLocalTextures.end();
             ++local_tex_iter)
        {
            const ETextureIndex texture_index = *local_tex_iter;
            const bool is_baked_ready = (is_layer_baked[baked_index] && mBakedTextureDatas[baked_index].mIsLoaded) || other_culled;
            if (isSelf())
            {
                setBakedReady(texture_index, is_baked_ready);
            }
        }
    }

    // removeMissingBakedTextures() will call back into this rountine if something is removed, and can blow up the stack
    static bool call_remove_missing = true;
    if (call_remove_missing)
    {
        call_remove_missing = false;
        removeMissingBakedTextures();   // May call back into this function if anything is removed
        call_remove_missing = true;
    }

    //refresh bakes on any attached objects
    for (attachment_map_t::iterator iter = mAttachmentPoints.begin();
        iter != mAttachmentPoints.end();
        ++iter)
    {
        LLViewerJointAttachment* attachment = iter->second;

        for (LLViewerJointAttachment::attachedobjs_vec_t::iterator attachment_iter = attachment->mAttachedObjects.begin();
            attachment_iter != attachment->mAttachedObjects.end();
            ++attachment_iter)
        {
            LLViewerObject* attached_object = attachment_iter->get();
            if (attached_object && !attached_object->isDead())
            {
                attached_object->refreshBakeTexture();

                LLViewerObject::const_child_list_t& child_list = attached_object->getChildren();
                for (LLViewerObject::child_list_t::const_iterator iter = child_list.begin();
                    iter != child_list.end(); ++iter)
                {
                    LLViewerObject* objectp = *iter;
                    if (objectp && !objectp->isDead())
                    {
                        objectp->refreshBakeTexture();
                    }
                }
            }
        }
    }



}

// virtual
//-----------------------------------------------------------------------------
// setLocalTexture()
//-----------------------------------------------------------------------------
void LLVOAvatar::setLocalTexture( ETextureIndex type, LLViewerTexture* in_tex, bool baked_version_ready, U32 index )
{
    // invalid for anyone but self
    llassert(0);
}

//virtual
void LLVOAvatar::setBakedReady(LLAvatarAppearanceDefines::ETextureIndex type, bool baked_version_exists, U32 index)
{
    // invalid for anyone but self
    llassert(0);
}

void LLVOAvatar::addChat(const LLChat& chat)
{
    std::deque<LLChat>::iterator chat_iter;

    mChats.push_back(chat);

    size_t chat_length = 0;
    for( chat_iter = mChats.begin(); chat_iter != mChats.end(); ++chat_iter)
    {
        chat_length += chat_iter->mText.size();
    }

    // remove any excess chat
    chat_iter = mChats.begin();
    while ((chat_length > MAX_BUBBLE_CHAT_LENGTH || mChats.size() > MAX_BUBBLE_CHAT_UTTERANCES) && chat_iter != mChats.end())
    {
        chat_length -= chat_iter->mText.size();
        mChats.pop_front();
        chat_iter = mChats.begin();
    }

    mChatTimer.reset();
}

void LLVOAvatar::clearChat()
{
    mChats.clear();
}


void LLVOAvatar::applyMorphMask(const U8* tex_data, S32 width, S32 height, S32 num_components, LLAvatarAppearanceDefines::EBakedTextureIndex index)
{
    if (index >= BAKED_NUM_INDICES)
    {
        LL_WARNS() << "invalid baked texture index passed to applyMorphMask" << LL_ENDL;
        return;
    }

    for (morph_list_t::const_iterator iter = mBakedTextureDatas[index].mMaskedMorphs.begin();
         iter != mBakedTextureDatas[index].mMaskedMorphs.end(); ++iter)
    {
        const LLMaskedMorph* maskedMorph = (*iter);
        LLPolyMorphTarget* morph_target = dynamic_cast<LLPolyMorphTarget*>(maskedMorph->mMorphTarget);
        if (morph_target)
        {
            morph_target->applyMask(tex_data, width, height, num_components, maskedMorph->mInvert);
        }
    }
}

// returns true if morph masks are present and not valid for a given baked texture, false otherwise
bool LLVOAvatar::morphMaskNeedsUpdate(LLAvatarAppearanceDefines::EBakedTextureIndex index)
{
    if (index >= BAKED_NUM_INDICES)
    {
        return false;
    }

    if (!mBakedTextureDatas[index].mMaskedMorphs.empty())
    {
        if (isSelf())
        {
            LLViewerTexLayerSet *layer_set = getTexLayerSet(index);
            if (layer_set)
            {
                return !layer_set->isMorphValid();
            }
        }
        else
        {
            return false;
        }
    }

    return false;
}

//-----------------------------------------------------------------------------
// releaseComponentTextures()
// release any component texture UUIDs for which we have a baked texture
// ! BACKWARDS COMPATIBILITY !
// This is only called for non-self avatars, it can be taken out once component
// textures aren't communicated by non-self avatars.
//-----------------------------------------------------------------------------
void LLVOAvatar::releaseComponentTextures()
{
    // ! BACKWARDS COMPATIBILITY !
    // Detect if the baked hair texture actually wasn't sent, and if so set to default
    if (isTextureDefined(TEX_HAIR_BAKED) && getImage(TEX_HAIR_BAKED,0)->getID() == getImage(TEX_SKIRT_BAKED,0)->getID())
    {
        if (getImage(TEX_HAIR_BAKED,0)->getID() != IMG_INVISIBLE)
        {
            // Regression case of messaging system. Expected 21 textures, received 20. last texture is not valid so set to default
            setTETexture(TEX_HAIR_BAKED, IMG_DEFAULT_AVATAR);
        }
    }

    //<FS:Beq> BOM constrain number of bake requests when BOM not supported
    // for (U8 baked_index = 0; baked_index < BAKED_NUM_INDICES; baked_index++)
    for (U8 baked_index = 0; baked_index < getNumBakes(); baked_index++)
        //</FS:Beq>
    {
        const LLAvatarAppearanceDictionary::BakedEntry * bakedDicEntry = LLAvatarAppearance::getDictionary()->getBakedTexture((EBakedTextureIndex)baked_index);
        // skip if this is a skirt and av is not wearing one, or if we don't have a baked texture UUID
        if (!isTextureDefined(bakedDicEntry->mTextureIndex)
            && ( (baked_index != BAKED_SKIRT) || isWearingWearableType(LLWearableType::WT_SKIRT) ))
        {
            continue;
        }

        for (U8 texture = 0; texture < bakedDicEntry->mLocalTextures.size(); texture++)
        {
            const U8 te = (ETextureIndex)bakedDicEntry->mLocalTextures[texture];
            setTETexture(te, IMG_DEFAULT_AVATAR);
        }
    }
}

void LLVOAvatar::dumpAvatarTEs( const std::string& context ) const
{
    LL_DEBUGS("Avatar") << avString() << (isSelf() ? "Self: " : "Other: ") << context << LL_ENDL;
    for (LLAvatarAppearanceDictionary::Textures::const_iterator iter = LLAvatarAppearance::getDictionary()->getTextures().begin();
         iter != LLAvatarAppearance::getDictionary()->getTextures().end();
         ++iter)
    {
        const LLAvatarAppearanceDictionary::TextureEntry *texture_dict = iter->second;
        // TODO: MULTI-WEARABLE: handle multiple textures for self
        const LLViewerTexture* te_image = getImage(iter->first,0);
        if( !te_image )
        {
            LL_DEBUGS("Avatar") << avString() << "       " << texture_dict->mName << ": null ptr" << LL_ENDL;
        }
        else if( te_image->getID().isNull() )
        {
            LL_DEBUGS("Avatar") << avString() << "       " << texture_dict->mName << ": null UUID" << LL_ENDL;
        }
        else if( te_image->getID() == IMG_DEFAULT )
        {
            LL_DEBUGS("Avatar") << avString() << "       " << texture_dict->mName << ": IMG_DEFAULT" << LL_ENDL;
        }
        else if( te_image->getID() == IMG_DEFAULT_AVATAR )
        {
            LL_DEBUGS("Avatar") << avString() << "       " << texture_dict->mName << ": IMG_DEFAULT_AVATAR" << LL_ENDL;
        }
        else
        {
            LL_DEBUGS("Avatar") << avString() << "       " << texture_dict->mName << ": " << te_image->getID() << LL_ENDL;
        }
    }
}

//-----------------------------------------------------------------------------
// clampAttachmentPositions()
//-----------------------------------------------------------------------------
void LLVOAvatar::clampAttachmentPositions()
{
    if (isDead())
    {
        return;
    }
    for (attachment_map_t::iterator iter = mAttachmentPoints.begin();
         iter != mAttachmentPoints.end();
         ++iter)
    {
        LLViewerJointAttachment* attachment = iter->second;
        if (attachment)
        {
            attachment->clampObjectPosition();
        }
    }
}

bool LLVOAvatar::hasHUDAttachment() const
{
    for (attachment_map_t::const_iterator iter = mAttachmentPoints.begin();
         iter != mAttachmentPoints.end();
         ++iter)
    {
        LLViewerJointAttachment* attachment = iter->second;

        // <FS:Ansariel> Possible crash fix
        if (!attachment)
        {
            continue;
        }
        // </FS:Ansariel>

        if (attachment->getIsHUDAttachment() && attachment->getNumObjects() > 0)
        {
            return true;
        }
    }
    return false;
}

LLBBox LLVOAvatar::getHUDBBox() const
{
    LLBBox bbox;
    for (attachment_map_t::const_iterator iter = mAttachmentPoints.begin();
         iter != mAttachmentPoints.end();
         ++iter)
    {
        LLViewerJointAttachment* attachment = iter->second;
        // <FS:Ansariel> Possible crash fix
        //if (attachment->getIsHUDAttachment())
        if (attachment && attachment->getIsHUDAttachment())
        // </FS:Ansariel>
        {
            for (LLViewerJointAttachment::attachedobjs_vec_t::iterator attachment_iter = attachment->mAttachedObjects.begin();
                 attachment_iter != attachment->mAttachedObjects.end();
                 ++attachment_iter)
            {
                const LLViewerObject* attached_object = attachment_iter->get();
                if (attached_object == NULL)
                {
                    LL_WARNS() << "HUD attached object is NULL!" << LL_ENDL;
                    continue;
                }
                // initialize bounding box to contain identity orientation and center point for attached object
                bbox.addPointLocal(attached_object->getPosition());
                // add rotated bounding box for attached object
                bbox.addBBoxAgent(attached_object->getBoundingBoxAgent());
                LLViewerObject::const_child_list_t& child_list = attached_object->getChildren();
                for (LLViewerObject::child_list_t::const_iterator iter = child_list.begin();
                     iter != child_list.end();
                     ++iter)
                {
                    const LLViewerObject* child_objectp = *iter;
                    bbox.addBBoxAgent(child_objectp->getBoundingBoxAgent());
                }
            }
        }
    }

    return bbox;
}

//-----------------------------------------------------------------------------
// onFirstTEMessageReceived()
//-----------------------------------------------------------------------------
void LLVOAvatar::onFirstTEMessageReceived()
{
    LL_DEBUGS("Avatar") << avString() << LL_ENDL;
    if( !mFirstTEMessageReceived )
    {
        mFirstTEMessageReceived = true;

        LLLoadedCallbackEntry::source_callback_list_t* src_callback_list = NULL ;
        bool paused = false ;
        if(!isSelf())
        {
            src_callback_list = &mCallbackTextureList ;
            paused = !isVisible();
        }

        for (U32 i = 0; i < mBakedTextureDatas.size(); i++)
        {
            const bool layer_baked = isTextureDefined(mBakedTextureDatas[i].mTextureIndex);

            // Use any baked textures that we have even if they haven't downloaded yet.
            // (That is, don't do a transition from unbaked to baked.)
            if (layer_baked)
            {
                LLViewerFetchedTexture* image = LLViewerTextureManager::staticCastToFetchedTexture(getImage( mBakedTextureDatas[i].mTextureIndex, 0 ), true) ;
                mBakedTextureDatas[i].mLastTextureID = image->getID();
                // If we have more than one texture for the other baked layers, we'll want to call this for them too.
                if ( (image->getID() != IMG_INVISIBLE) && ((i == BAKED_HEAD) || (i == BAKED_UPPER) || (i == BAKED_LOWER)) )
                {
                    image->setLoadedCallback( onBakedTextureMasksLoaded, MORPH_MASK_REQUESTED_DISCARD, true, true, new LLTextureMaskData( mID ),
                        src_callback_list, paused);
                }
                LL_DEBUGS("Avatar") << avString() << "layer_baked, setting onInitialBakedTextureLoaded as callback" << LL_ENDL;
                image->setLoadedCallback( onInitialBakedTextureLoaded, MAX_DISCARD_LEVEL, false, false, new LLUUID( mID ),
                    src_callback_list, paused );
                if (image->getDiscardLevel() < 0 && !paused)
                {
                    mLastTexCallbackAddedTime.reset();
                }
                               // this could add paused texture callbacks
                               mLoadedCallbacksPaused |= paused;
            }
        }

        mMeshTexturesDirty = true;
        gPipeline.markGLRebuild(this);

        mFirstAppearanceMessageTimer.reset();
        mFullyLoadedTimer.reset();
    }
}

//-----------------------------------------------------------------------------
// bool visualParamWeightsAreDefault()
//-----------------------------------------------------------------------------
bool LLVOAvatar::visualParamWeightsAreDefault()
{
    bool rtn = true;

    bool is_wearing_skirt = isWearingWearableType(LLWearableType::WT_SKIRT);
    for (LLVisualParam *param = getFirstVisualParam();
         param;
         param = getNextVisualParam())
    {
        if (param->isTweakable())
        {
            LLViewerVisualParam* vparam = dynamic_cast<LLViewerVisualParam*>(param);
            llassert(vparam);
            bool is_skirt_param = vparam &&
                LLWearableType::WT_SKIRT == vparam->getWearableType();
            if (param->getWeight() != param->getDefaultWeight() &&
                // we have to not care whether skirt weights are default, if we're not actually wearing a skirt
                (is_wearing_skirt || !is_skirt_param))
            {
                //LL_INFOS() << "param '" << param->getName() << "'=" << param->getWeight() << " which differs from default=" << param->getDefaultWeight() << LL_ENDL;
                rtn = false;
                break;
            }
        }
    }

    //LL_INFOS() << "params are default ? " << int(rtn) << LL_ENDL;

    return rtn;
}

// <FS:ND> Remove LLVolatileAPRPool/apr_file_t and use FILE* instead
//void dump_visual_param(apr_file_t* file, LLVisualParam* viewer_param, F32 value)
void dump_visual_param(LLAPRFile::tFiletype* file, LLVisualParam* viewer_param, F32 value)
// </FS:ND>
{
    std::string type_string = "unknown";
    if (dynamic_cast<LLTexLayerParamAlpha*>(viewer_param))
        type_string = "param_alpha";
    if (dynamic_cast<LLTexLayerParamColor*>(viewer_param))
        type_string = "param_color";
    if (dynamic_cast<LLDriverParam*>(viewer_param))
        type_string = "param_driver";
    if (dynamic_cast<LLPolyMorphTarget*>(viewer_param))
        type_string = "param_morph";
    if (dynamic_cast<LLPolySkeletalDistortion*>(viewer_param))
        type_string = "param_skeleton";
    S32 wtype = -1;
    LLViewerVisualParam *vparam = dynamic_cast<LLViewerVisualParam*>(viewer_param);
    if (vparam)
    {
        wtype = vparam->getWearableType();
    }
    S32 u8_value = F32_to_U8(value,viewer_param->getMinWeight(),viewer_param->getMaxWeight());
    apr_file_printf(file, "\t\t<param id=\"%d\" name=\"%s\" display=\"%s\" value=\"%.3f\" u8=\"%d\" type=\"%s\" wearable=\"%s\" group=\"%d\"/>\n",
                    viewer_param->getID(), viewer_param->getName().c_str(), viewer_param->getDisplayName().c_str(), value, u8_value, type_string.c_str(),
                    LLWearableType::getInstance()->getTypeName(LLWearableType::EType(wtype)).c_str(),
                    viewer_param->getGroup());
    }


void LLVOAvatar::dumpAppearanceMsgParams( const std::string& dump_prefix,
    const LLAppearanceMessageContents& contents)
{
    std::string outfilename = get_sequential_numbered_file_name(dump_prefix,".xml");
    const std::vector<F32>& params_for_dump = contents.mParamWeights;
    const LLTEContents& tec = contents.mTEContents;

    LLAPRFile outfile;
    std::string fullpath = gDirUtilp->getExpandedFilename(LL_PATH_LOGS,outfilename);
    outfile.open(fullpath, LL_APR_WB );

    // <FS:ND> Remove LLVolatileAPRPool/apr_file_t and use FILE* instead
    // apr_file_t* file = outfile.getFileHandle();
    LLAPRFile::tFiletype* file = outfile.getFileHandle();
    // </FS:ND>

    if (!file)
    {
        return;
    }
    else
    {
        LL_DEBUGS("Avatar") << "dumping appearance message to " << fullpath << LL_ENDL;
    }

    apr_file_printf(file, "<header>\n");
    apr_file_printf(file, "\t\t<cof_version %i />\n", contents.mCOFVersion);
    apr_file_printf(file, "\t\t<appearance_version %i />\n", contents.mAppearanceVersion);
    apr_file_printf(file, "</header>\n");

    apr_file_printf(file, "\n<params>\n");
    LLVisualParam* param = getFirstVisualParam();
    for (S32 i = 0; i < params_for_dump.size(); i++)
    {
        while( param && ((param->getGroup() != VISUAL_PARAM_GROUP_TWEAKABLE) &&
                         (param->getGroup() != VISUAL_PARAM_GROUP_TRANSMIT_NOT_TWEAKABLE)) ) // should not be any of group VISUAL_PARAM_GROUP_TWEAKABLE_NO_TRANSMIT
        {
            param = getNextVisualParam();
        }
        LLViewerVisualParam* viewer_param = (LLViewerVisualParam*)param;
        F32 value = params_for_dump[i];
        dump_visual_param(file, viewer_param, value);
        param = getNextVisualParam();
    }
    apr_file_printf(file, "</params>\n");

    apr_file_printf(file, "\n<textures>\n");
    for (U32 i = 0; i < tec.face_count; i++)
    {
        std::string uuid_str;
        ((LLUUID*)tec.image_data)[i].toString(uuid_str);
        apr_file_printf( file, "\t\t<texture te=\"%i\" uuid=\"%s\"/>\n", i, uuid_str.c_str());
    }
    apr_file_printf(file, "</textures>\n");
}

void LLVOAvatar::parseAppearanceMessage(LLMessageSystem* mesgsys, LLAppearanceMessageContents& contents)
{
    parseTEMessage(mesgsys, _PREHASH_ObjectData, -1, contents.mTEContents);

    // Parse the AppearanceData field, if any.
    if (mesgsys->has(_PREHASH_AppearanceData))
    {
        U8 av_u8;
        mesgsys->getU8Fast(_PREHASH_AppearanceData, _PREHASH_AppearanceVersion, av_u8, 0);
        contents.mAppearanceVersion = av_u8;
        //LL_DEBUGS("Avatar") << "appversion set by AppearanceData field: " << contents.mAppearanceVersion << LL_ENDL;
        mesgsys->getS32Fast(_PREHASH_AppearanceData, _PREHASH_CofVersion, contents.mCOFVersion, 0);
        // For future use:
        //mesgsys->getU32Fast(_PREHASH_AppearanceData, _PREHASH_Flags, appearance_flags, 0);
    }

    // Parse the AppearanceHover field, if any.
    contents.mHoverOffsetWasSet = false;
    if (mesgsys->has(_PREHASH_AppearanceHover))
    {
        LLVector3 hover;
        mesgsys->getVector3Fast(_PREHASH_AppearanceHover, _PREHASH_HoverHeight, hover);
        //LL_DEBUGS("Avatar") << avString() << " hover received " << hover.mV[ VX ] << "," << hover.mV[ VY ] << "," << hover.mV[ VZ ] << LL_ENDL;
        contents.mHoverOffset = hover;
        contents.mHoverOffsetWasSet = true;
    }

    // Get attachment info, if sent
    LLUUID attachment_id;
    U8     attach_point;
    S32    attach_count = mesgsys->getNumberOfBlocksFast(_PREHASH_AttachmentBlock);
    LL_DEBUGS("AVAppearanceAttachments") << "Agent " << getID() << " has "
                                         << attach_count << " attachments" << LL_ENDL;
    size_t old_size = mSimAttachments.size();
    mSimAttachments.clear();
    for (S32 attach_i = 0; attach_i < attach_count; attach_i++)
    {
        mesgsys->getUUIDFast(_PREHASH_AttachmentBlock, _PREHASH_ID, attachment_id, attach_i);
        mesgsys->getU8Fast(_PREHASH_AttachmentBlock, _PREHASH_AttachmentPoint, attach_point, attach_i);
        LL_DEBUGS("AVAppearanceAttachments") << "AV " << getID() << " has attachment " << attach_i << " "
            << (attachment_id.isNull() ? "pending" : attachment_id.asString())
            << " on point " << (S32)attach_point << LL_ENDL;

        if (attachment_id.notNull())
        {
        mSimAttachments[attachment_id] = attach_point;
    }
        else
        {
            // at the moment viewer is only interested in non-null attachments
            LL_DEBUGS("AVAppearanceAttachments") << "AV " << getID()
                << " has null attachment on point " << (S32)attach_point
                << ", discarding" << LL_ENDL;
        }
    }

    // todo? Doesn't detect if attachments were switched
    if (old_size != mSimAttachments.size())
    {
        mLastCloudAttachmentCount = 0;
        mLastCloudAttachmentChangeTime.reset();
        if (!isFullyLoaded())
        {
            mFullyLoadedTimer.reset();
        }
    }

    // Parse visual params, if any.
    S32 num_blocks = mesgsys->getNumberOfBlocksFast(_PREHASH_VisualParam);
    if( num_blocks > 1)
    {
        //LL_DEBUGS("Avatar") << avString() << " handle visual params, num_blocks " << num_blocks << LL_ENDL;

        LLVisualParam* param = getFirstVisualParam();
        llassert(param); // if this ever fires, we should do the same as when num_blocks<=1
        if (!param)
        {
            LL_WARNS() << "No visual params!" << LL_ENDL;
        }
        else
        {
            for( S32 i = 0; i < num_blocks; i++ )
            {
                while( param && ((param->getGroup() != VISUAL_PARAM_GROUP_TWEAKABLE) &&
                                 (param->getGroup() != VISUAL_PARAM_GROUP_TRANSMIT_NOT_TWEAKABLE)) ) // should not be any of group VISUAL_PARAM_GROUP_TWEAKABLE_NO_TRANSMIT
                {
                    param = getNextVisualParam();
                }

                if( !param )
                {
                    // more visual params supplied than expected - just process what we know about
                    break;
                }

                U8 value;
                mesgsys->getU8Fast(_PREHASH_VisualParam, _PREHASH_ParamValue, value, i);
                F32 newWeight = U8_to_F32(value, param->getMinWeight(), param->getMaxWeight());
                contents.mParamWeights.push_back(newWeight);
                contents.mParams.push_back(param);

                param = getNextVisualParam();
            }
        }

        const S32 expected_tweakable_count = getVisualParamCountInGroup(VISUAL_PARAM_GROUP_TWEAKABLE) +
                                             getVisualParamCountInGroup(VISUAL_PARAM_GROUP_TRANSMIT_NOT_TWEAKABLE); // don't worry about VISUAL_PARAM_GROUP_TWEAKABLE_NO_TRANSMIT
        if (num_blocks != expected_tweakable_count)
        {
            LL_DEBUGS("Avatar") << "Number of params in AvatarAppearance msg (" << num_blocks << ") does not match number of tweakable params in avatar xml file (" << expected_tweakable_count << ").  Processing what we can.  object: " << getID() << LL_ENDL;
        }
    }
    else
    {
            LL_DEBUGS("Avatar") << "AvatarAppearance msg received without any parameters, object: " << getID() << LL_ENDL;
        }

    LLVisualParam* appearance_version_param = getVisualParam(11000);
    if (appearance_version_param)
    {
        std::vector<LLVisualParam*>::iterator it = std::find(contents.mParams.begin(), contents.mParams.end(),appearance_version_param);
        if (it != contents.mParams.end())
        {
            S32 index = (S32)(it - contents.mParams.begin());
            contents.mParamAppearanceVersion = ll_round(contents.mParamWeights[index]);
            //LL_DEBUGS("Avatar") << "appversion req by appearance_version param: " << contents.mParamAppearanceVersion << LL_ENDL;
        }
    }
}

bool resolve_appearance_version(const LLAppearanceMessageContents& contents, S32& appearance_version)
{
    appearance_version = -1;

    if ((contents.mAppearanceVersion) >= 0 &&
        (contents.mParamAppearanceVersion >= 0) &&
        (contents.mAppearanceVersion != contents.mParamAppearanceVersion))
    {
        LL_WARNS() << "inconsistent appearance_version settings - field: " <<
            contents.mAppearanceVersion << ", param: " <<  contents.mParamAppearanceVersion << LL_ENDL;
        return false;
    }
    // <FS:Ansariel> [Legacy Bake]
    //if (contents.mParamAppearanceVersion >= 0) // use visual param if available.
    //{
    //  appearance_version = contents.mParamAppearanceVersion;
    //}
    //else if (contents.mAppearanceVersion > 0)
    //{
    //  appearance_version = contents.mAppearanceVersion;
    //}
    //else // still not set, go with 1.
    //{
    //  appearance_version = 1;
    //}
    if (contents.mParamAppearanceVersion >= 0) // use visual param if available.
    {
        appearance_version = contents.mParamAppearanceVersion;
    }
    if (contents.mAppearanceVersion >= 0)
    {
        appearance_version = contents.mAppearanceVersion;
    }
    if (appearance_version < 0) // still not set, go with 0.
    {
        appearance_version = 0;
    }
    // </FS:Ansariel> [Legacy Bake]
    //LL_DEBUGS("Avatar") << "appearance version info - field " << contents.mAppearanceVersion
    //                  << " param: " << contents.mParamAppearanceVersion
    //                  << " final: " << appearance_version << LL_ENDL;
    return true;
}

//-----------------------------------------------------------------------------
// processAvatarAppearance()
//-----------------------------------------------------------------------------
void LLVOAvatar::processAvatarAppearance( LLMessageSystem* mesgsys )
{
    static LLCachedControl<bool> enable_verbose_dumps(gSavedSettings, "DebugAvatarAppearanceMessage");
    static LLCachedControl<bool> block_avatar_appearance_messages(gSavedSettings, "BlockAvatarAppearanceMessages");

    std::string dump_prefix = getFullname() + "_" + (isSelf()?"s":"o") + "_";
    if (block_avatar_appearance_messages)
    {
        LL_WARNS() << "Blocking AvatarAppearance message" << LL_ENDL;
        return;
    }

    mLastAppearanceMessageTimer.reset();

    LLPointer<LLAppearanceMessageContents> contents(new LLAppearanceMessageContents);
    parseAppearanceMessage(mesgsys, *contents);
    if (enable_verbose_dumps)
    {
        std::string dump_prefix = getFullname() + "_" + (isSelf()?"s":"o") + "_";
        dumpAppearanceMsgParams(dump_prefix + "appearance_msg", *contents);
    }

    S32 appearance_version;
    if (!resolve_appearance_version(*contents, appearance_version))
    {
        LL_WARNS() << "bad appearance version info, discarding" << LL_ENDL;
        return;
    }
    //llassert(appearance_version > 0);
    if (appearance_version > 1)
    {
        LL_WARNS() << "unsupported appearance version " << appearance_version << ", discarding appearance message" << LL_ENDL;
        return;
    }

    S32 thisAppearanceVersion(contents->mCOFVersion);
    if (isSelf())
    {   // In the past this was considered to be the canonical COF version,
        // that is no longer the case.  The canonical version is maintained
        // by the AIS code and should match the COF version there. Even so,
        // we must prevent rolling this one backwards backwards or processing
        // stale versions.

        S32 aisCOFVersion(LLAppearanceMgr::instance().getCOFVersion());

        LL_DEBUGS("Avatar") << "handling self appearance message #" << thisAppearanceVersion <<
            " (highest seen #" << mLastUpdateReceivedCOFVersion <<
            ") (AISCOF=#" << aisCOFVersion << ")" << LL_ENDL;

        // <FS:Ansariel> [Legacy Bake]
        if (mFirstTEMessageReceived && (appearance_version == 0))
        {
            return;
        }
        // </FS:Ansariel> [Legacy Bake]

// <FS:Beq> appearance fail fix from Rye
        // if (mLastUpdateReceivedCOFVersion >= thisAppearanceVersion)
        if (appearance_version > 0 && mLastUpdateReceivedCOFVersion >= thisAppearanceVersion)
// </FS:Beq>
        {
            LL_WARNS("Avatar") << "Stale appearance received #" << thisAppearanceVersion <<
                " attempt to roll back from #" << mLastUpdateReceivedCOFVersion <<
                "... dropping." << LL_ENDL;
            return;
        }
        if (isEditingAppearance())
        {
            LL_DEBUGS("Avatar") << "Editing appearance.  Dropping appearance update." << LL_ENDL;
            return;
        }

    }

    // SUNSHINE CLEANUP - is this case OK now?
    auto num_params = contents->mParamWeights.size();
    if (num_params <= 1)
    {
        // In this case, we have no reliable basis for knowing
        // appearance version, which may cause us to look for baked
        // textures in the wrong place and flag them as missing
        // assets.
        // <FS:Beq> Attempt to deal with empty appearance for self
        if(isSelf() && mLastUpdateReceivedCOFVersion != -1)
        {
            LL_INFOS("Avatar") << "Empty appearance for self. Forcing a refresh" << LL_ENDL;
            LLNotificationsUtil::add("AvatarRezSelfBakeForceUpdateNotification");
            LLAppearanceMgr::instance().syncCofVersionAndRefresh();
        }
        else
        // </FS:Beq>
        LL_DEBUGS("Avatar") << "ignoring appearance message due to lack of params" << LL_ENDL;
        return;
    }

    // No backsies zone - if we get here, the message should be valid and usable, will be processed.
    // Note:
    // RequestAgentUpdateAppearanceResponder::onRequestRequested()
    // assumes that cof version is only updated with server-bake
    // appearance messages.
    if (isSelf())
    {
        LL_INFOS("Avatar") << "Processing appearance message version " << thisAppearanceVersion << LL_ENDL;
    }
    else
    {
        LL_INFOS("Avatar") << "Processing appearance message for " << getID() << ", version " << thisAppearanceVersion << LL_ENDL;
    }

    // Note:
    // locally the COF is maintained via LLInventoryModel::accountForUpdate
    // which is called from various places.  This should match the simhost's
    // idea of what the COF version is.  AIS however maintains its own version
    // of the COF that should be considered canonical.
    mLastUpdateReceivedCOFVersion = thisAppearanceVersion;

    // <FS:Ansariel> [Legacy Bake]
    setIsUsingServerBakes(appearance_version > 0);
    mLastProcessedAppearance = contents;

    bool slam_params = false;
    applyParsedAppearanceMessage(*contents, slam_params);
    if (getOverallAppearance() != AOA_NORMAL)
    {
        resetSkeleton(false);
    }
}

void LLVOAvatar::applyParsedAppearanceMessage(LLAppearanceMessageContents& contents, bool slam_params)
{
    auto num_params = contents.mParamWeights.size();
    ESex old_sex = getSex();

    if (applyParsedTEMessage(contents.mTEContents) > 0 && isChanged(TEXTURE))
    {
        updateVisualComplexity();
    }

    // <FS:clientTags>
    if (!LLGridManager::getInstance()->isInSecondLife())
    {
        //Wolfspirit: Read the UUID, system and Texturecolor
        const LLTEContents& tec = contents.mTEContents;
        const LLUUID tag_uuid = tec.image_data[TEX_HEAD_BODYPAINT];
        bool new_system = (tec.glow[TEX_HEAD_BODYPAINT]);

        //WS: Write them into an LLSD map
        mClientTagData["uuid"] = tag_uuid.asString();
        mClientTagData["id_based"] = new_system;
        mClientTagData["tex_color"] = tec.colors[TEX_HEAD_BODYPAINT].getValue();

        //WS: Clear mNameString to force a rebuild
        mNameIsSet = false;
    }
    // </FS:clientTags>

    // prevent the overwriting of valid baked textures with invalid baked textures
    for (U8 baked_index = 0; baked_index < mBakedTextureDatas.size(); baked_index++)
    {
        // <FS:Beq> refactor a little to help debug
        // if (!isTextureDefined(mBakedTextureDatas[baked_index].mTextureIndex)
        auto isDefined = isTextureDefined(mBakedTextureDatas[baked_index].mTextureIndex);
        LL_DEBUGS("Avatar") << avString() << "sb " << (S32) isUsingServerBakes() << " baked_index " << (S32) baked_index << " textureDefined= " << isDefined << LL_ENDL;
        if (!isDefined
        // </FS:Beq>
            && mBakedTextureDatas[baked_index].mLastTextureID != IMG_DEFAULT
            && baked_index != BAKED_SKIRT && baked_index != BAKED_LEFT_ARM && baked_index != BAKED_LEFT_LEG && baked_index != BAKED_AUX1 && baked_index != BAKED_AUX2 && baked_index != BAKED_AUX3)
        {
            // <FS:Ansariel> [Legacy Bake]
            //LL_DEBUGS("Avatar") << avString() << " baked_index " << (S32) baked_index << " using mLastTextureID " << mBakedTextureDatas[baked_index].mLastTextureID << LL_ENDL;
            LL_DEBUGS("Avatar") << avString() << "sb " << (S32) isUsingServerBakes() << " baked_index " << (S32) baked_index << " using mLastTextureID " << mBakedTextureDatas[baked_index].mLastTextureID << LL_ENDL;
            setTEImage(mBakedTextureDatas[baked_index].mTextureIndex,
                LLViewerTextureManager::getFetchedTexture(mBakedTextureDatas[baked_index].mLastTextureID, FTT_DEFAULT, true, LLGLTexture::BOOST_NONE, LLViewerTexture::LOD_TEXTURE));
        }
        else
        {
            // <FS:Ansariel> [Legacy Bake]
            //LL_DEBUGS("Avatar") << avString() << " baked_index " << (S32) baked_index << " using texture id "
            LL_DEBUGS("Avatar") << avString() << "sb " << (S32) isUsingServerBakes() << " baked_index " << (S32) baked_index << " using texture id "
                                << getTEref(mBakedTextureDatas[baked_index].mTextureIndex).getID() << LL_ENDL;
        }
    }

    // runway - was
    // if (!is_first_appearance_message )
    // which means it would be called on second appearance message - probably wrong.
    bool is_first_appearance_message = !mFirstAppearanceMessageReceived;
    mFirstAppearanceMessageReceived = true;

    //LL_DEBUGS("Avatar") << avString() << "processAvatarAppearance start " << mID
    //                    << " first? " << is_first_appearance_message << " self? " << isSelf() << LL_ENDL;

    if (is_first_appearance_message )
    {
        onFirstTEMessageReceived();
    }

    setCompositeUpdatesEnabled( false );
    gPipeline.markGLRebuild(this);

    // Apply visual params
    if( num_params > 1)
    {
        //LL_DEBUGS("Avatar") << avString() << " handle visual params, num_params " << num_params << LL_ENDL;
        bool params_changed = false;
        bool interp_params = false;
        S32 params_changed_count = 0;

        for( size_t i = 0; i < num_params; i++ )
        {
            LLVisualParam* param = contents.mParams[i];
            F32 newWeight = contents.mParamWeights[i];

            if (slam_params || is_first_appearance_message || (param->getWeight() != newWeight))
            {
                params_changed = true;
                params_changed_count++;

                if(is_first_appearance_message || slam_params)
                {
                    //LL_DEBUGS("Avatar") << "param slam " << i << " " << newWeight << LL_ENDL;
                    // <FS:Ansariel> [Legacy Bake]
                    //param->setWeight(newWeight);
                    param->setWeight(newWeight, false);
                }
                else
                {
                    interp_params = true;
                    // <FS:Ansariel> [Legacy Bake]
                    //param->setAnimationTarget(newWeight);
                    param->setAnimationTarget(newWeight, false);
                }
            }
        }
        const S32 expected_tweakable_count = getVisualParamCountInGroup(VISUAL_PARAM_GROUP_TWEAKABLE) +
                                             getVisualParamCountInGroup(VISUAL_PARAM_GROUP_TRANSMIT_NOT_TWEAKABLE); // don't worry about VISUAL_PARAM_GROUP_TWEAKABLE_NO_TRANSMIT
        if (num_params != expected_tweakable_count)
        {
            LL_DEBUGS("Avatar") << "Number of params in AvatarAppearance msg (" << num_params << ") does not match number of tweakable params in avatar xml file (" << expected_tweakable_count << ").  Processing what we can.  object: " << getID() << LL_ENDL;
        }

        LL_DEBUGS("Avatar") << "Changed " << params_changed_count << " params" << LL_ENDL;
        if (params_changed)
        {
            if (interp_params)
            {
                startAppearanceAnimation();
            }
            updateVisualParams();

            ESex new_sex = getSex();
            if( old_sex != new_sex )
            {
                // <FS:Ansariel> [Legacy Bake]
                //updateSexDependentLayerSets();
                updateSexDependentLayerSets(false);
            }
        }

        llassert( getSex() == ((getVisualParamWeight( "male" ) > 0.5f) ? SEX_MALE : SEX_FEMALE) );
    }
    else
    {
        // AvatarAppearance message arrived without visual params
        LL_DEBUGS("Avatar") << avString() << "no visual params" << LL_ENDL;

        const F32 LOADING_TIMEOUT_SECONDS = 60.f;
        // this isn't really a problem if we already have a non-default shape
        if (visualParamWeightsAreDefault() && mRuthTimer.getElapsedTimeF32() > LOADING_TIMEOUT_SECONDS)
        {
            // re-request appearance, hoping that it comes back with a shape next time
            LL_INFOS() << "Re-requesting AvatarAppearance for object: "  << getID() << LL_ENDL;
            LLAvatarPropertiesProcessor::getInstance()->sendAvatarTexturesRequest(getID());
            mRuthTimer.reset();
        }
        else
        {
            LL_INFOS() << "That's okay, we already have a non-default shape for object: "  << getID() << LL_ENDL;
            // we don't really care.
        }
    }

    if (contents.mHoverOffsetWasSet && !isSelf())
    {
        // Got an update for some other avatar
        // Ignore updates for self, because we have a more authoritative value in the preferences.
        setHoverOffset(contents.mHoverOffset);
        LL_DEBUGS("Avatar") << avString() << "setting hover to " << contents.mHoverOffset[2] << LL_ENDL;
    }

    if (!contents.mHoverOffsetWasSet && !isSelf())
    {
        // If we don't get a value at all, we are presumably in a
        // region that does not support hover height.
        LL_WARNS() << avString() << "zeroing hover because not defined in appearance message" << LL_ENDL;
        setHoverOffset(LLVector3(0.0, 0.0, 0.0));
    }

    setCompositeUpdatesEnabled( true );

    // If all of the avatars are completely baked, release the global image caches to conserve memory.
    cullAvatarsByPixelArea();

    if (isSelf())
    {
        mUseLocalAppearance = false;
    }

    updateMeshTextures();
    updateMeshVisibility();
}

LLViewerTexture* LLVOAvatar::getBakedTexture(const U8 te)
{
    //<FS:Beq> BOM constrain number of bake requests when BOM not supported
    // prior to BOM BAKES beyond BAKED_HAIR were not supported.
    // if (te < 0 || te >= BAKED_NUM_INDICES)
    if (te < 0 || te >= getNumBakes())
    //</FS:Beq>
    {
        return NULL;
    }

    bool is_layer_baked = isTextureDefined(mBakedTextureDatas[te].mTextureIndex);

    LLViewerTexLayerSet* layerset = NULL;
    layerset = getTexLayerSet(te);


    if (!isEditingAppearance() && is_layer_baked)
    {
        LLViewerFetchedTexture* baked_img = LLViewerTextureManager::staticCastToFetchedTexture(getImage(mBakedTextureDatas[te].mTextureIndex, 0), true);
        return baked_img;
    }
    else if (layerset && isEditingAppearance())
    {
        layerset->createComposite();
        layerset->setUpdatesEnabled(true);

        return layerset->getViewerComposite();
    }

    return NULL;


}

const LLVOAvatar::MatrixPaletteCache& LLVOAvatar::updateSkinInfoMatrixPalette(const LLMeshSkinInfo* skin)
{
    U64 hash = skin->mHash;
    MatrixPaletteCache& entry = mMatrixPaletteCache[hash];

    if (entry.mFrame != gFrameCount)
    {
        LL_PROFILE_ZONE_SCOPED_CATEGORY_AVATAR;

        entry.mFrame = gFrameCount;

        //build matrix palette
        U32 count = LLSkinningUtil::getMeshJointCount(skin);
        entry.mMatrixPalette.resize(count);
        LLSkinningUtil::initSkinningMatrixPalette(&(entry.mMatrixPalette[0]), count, skin, this);

        const LLMatrix4a* mat = &(entry.mMatrixPalette[0]);

        entry.mGLMp.resize(count * 12);

        F32* mp = &(entry.mGLMp[0]);

        for (U32 i = 0; i < count; ++i)
        {
            F32* m = (F32*)mat[i].mMatrix[0].getF32ptr();

            U32 idx = i * 12;

            mp[idx + 0] = m[0];
            mp[idx + 1] = m[1];
            mp[idx + 2] = m[2];
            mp[idx + 3] = m[12];

            mp[idx + 4] = m[4];
            mp[idx + 5] = m[5];
            mp[idx + 6] = m[6];
            mp[idx + 7] = m[13];

            mp[idx + 8] = m[8];
            mp[idx + 9] = m[9];
            mp[idx + 10] = m[10];
            mp[idx + 11] = m[14];
        }
    }

    return entry;
}

// static
void LLVOAvatar::getAnimLabels( std::vector<std::string>* labels )
{
    S32 i;
    labels->reserve(gUserAnimStatesCount);
    for( i = 0; i < gUserAnimStatesCount; i++ )
    {
        labels->push_back( LLAnimStateLabels::getStateLabel( gUserAnimStates[i].mName ) );
    }

    // Special case to trigger away (AFK) state
    labels->push_back( "Away From Keyboard" );
}

// static
void LLVOAvatar::getAnimNames( std::vector<std::string>* names )
{
    S32 i;

    names->reserve(gUserAnimStatesCount);
    for( i = 0; i < gUserAnimStatesCount; i++ )
    {
        names->push_back( std::string(gUserAnimStates[i].mName) );
    }

    // Special case to trigger away (AFK) state
    names->push_back( "enter_away_from_keyboard_state" );
}

// static
void LLVOAvatar::onBakedTextureMasksLoaded( bool success, LLViewerFetchedTexture *src_vi, LLImageRaw* src, LLImageRaw* aux_src, S32 discard_level, bool final, void* userdata )
{
    if (!userdata) return;

    //LL_INFOS() << "onBakedTextureMasksLoaded: " << src_vi->getID() << LL_ENDL;
    const LLUUID id = src_vi->getID();

    LLTextureMaskData* maskData = (LLTextureMaskData*) userdata;
    LLVOAvatar* self = (LLVOAvatar*) gObjectList.findObject( maskData->mAvatarID );

    // if discard level is 2 less than last discard level we processed, or we hit 0,
    // then generate morph masks
    if(self && success && (discard_level < maskData->mLastDiscardLevel - 2 || discard_level == 0))
    {
        if(aux_src && aux_src->getComponents() == 1)
        {
            LLImageDataSharedLock lock(aux_src);

            if (!aux_src->getData())
            {
                // <FS:Ansariel> FIRE-16122: Don't crash if we didn't receive any data
                //LL_ERRS() << "No auxiliary source (morph mask) data for image id " << id << LL_ENDL;
                LL_WARNS() << "No auxiliary source (morph mask) data for image id " << id << LL_ENDL;
                // </FS:Ansariel>
                return;
            }

            U32 gl_name;
            LLImageGL::generateTextures(1, &gl_name );
            stop_glerror();

            gGL.getTexUnit(0)->bindManual(LLTexUnit::TT_TEXTURE, gl_name);
            stop_glerror();

            LLImageGL::setManualImage(
                GL_TEXTURE_2D, 0, GL_ALPHA8,
                aux_src->getWidth(), aux_src->getHeight(),
                GL_ALPHA, GL_UNSIGNED_BYTE, aux_src->getData());
            stop_glerror();

            gGL.getTexUnit(0)->setTextureFilteringOption(LLTexUnit::TFO_BILINEAR);

            /* if( id == head_baked->getID() )
                 if (self->mBakedTextureDatas[BAKED_HEAD].mTexLayerSet)
                     //LL_INFOS() << "onBakedTextureMasksLoaded for head " << id << " discard = " << discard_level << LL_ENDL;
                     self->mBakedTextureDatas[BAKED_HEAD].mTexLayerSet->applyMorphMask(aux_src->getData(), aux_src->getWidth(), aux_src->getHeight(), 1);
                     maskData->mLastDiscardLevel = discard_level; */
            bool found_texture_id = false;
            for (LLAvatarAppearanceDictionary::Textures::const_iterator iter = LLAvatarAppearance::getDictionary()->getTextures().begin();
                 iter != LLAvatarAppearance::getDictionary()->getTextures().end();
                 ++iter)
            {

                const LLAvatarAppearanceDictionary::TextureEntry *texture_dict = iter->second;
                if (texture_dict->mIsUsedByBakedTexture)
                {
                    const ETextureIndex texture_index = iter->first;
                    const LLViewerTexture *baked_img = self->getImage(texture_index, 0);
                    if (baked_img && id == baked_img->getID())
                    {
                        const EBakedTextureIndex baked_index = texture_dict->mBakedTextureIndex;
                        self->applyMorphMask(aux_src->getData(), aux_src->getWidth(), aux_src->getHeight(), 1, baked_index);
                        maskData->mLastDiscardLevel = discard_level;
                        if (self->mBakedTextureDatas[baked_index].mMaskTexName)
                        {
                            LLImageGL::deleteTextures(1, &(self->mBakedTextureDatas[baked_index].mMaskTexName));
                        }
                        self->mBakedTextureDatas[baked_index].mMaskTexName = gl_name;
                        found_texture_id = true;
                        break;
                    }
                }
            }
            if (!found_texture_id)
            {
                LL_INFOS() << "unexpected image id: " << id << LL_ENDL;
            }
            self->dirtyMesh();
        }
        else
        {
            // this can happen when someone uses an old baked texture possibly provided by
            // viewer-side baked texture caching
            LL_WARNS() << "Masks loaded callback but NO aux source, id " << id << LL_ENDL;
        }
    }

    if (final || !success)
    {
        delete maskData;
    }
}

// static
void LLVOAvatar::onInitialBakedTextureLoaded( bool success, LLViewerFetchedTexture *src_vi, LLImageRaw* src, LLImageRaw* aux_src, S32 discard_level, bool final, void* userdata )
{
    LLUUID *avatar_idp = (LLUUID *)userdata;
    LLVOAvatar *selfp = (LLVOAvatar *)gObjectList.findObject(*avatar_idp);

    if (selfp)
    {
        //LL_DEBUGS("Avatar") << selfp->avString() << "discard_level " << discard_level << " success " << success << " final " << final << LL_ENDL;
    }

    if (!success && selfp)
    {
        selfp->removeMissingBakedTextures();
    }
    if (final || !success )
    {
        delete avatar_idp;
    }
}

// Static
void LLVOAvatar::onBakedTextureLoaded(bool success,
                                      LLViewerFetchedTexture *src_vi, LLImageRaw* src, LLImageRaw* aux_src,
                                      S32 discard_level, bool final, void* userdata)
{
    //LL_DEBUGS("Avatar") << "onBakedTextureLoaded: " << src_vi->getID() << LL_ENDL;

    LLUUID id = src_vi->getID();
    LLUUID *avatar_idp = (LLUUID *)userdata;
    LLVOAvatar *selfp = (LLVOAvatar *)gObjectList.findObject(*avatar_idp);
    if (selfp)
    {
        //LL_DEBUGS("Avatar") << selfp->avString() << "discard_level " << discard_level << " success " << success << " final " << final << " id " << src_vi->getID() << LL_ENDL;
    }

    if (selfp && !success)
    {
        selfp->removeMissingBakedTextures();
    }

    if( final || !success )
    {
        delete avatar_idp;
    }

    if( selfp && success && final )
    {
        selfp->useBakedTexture( id );
    }
}


// Called when baked texture is loaded and also when we start up with a baked texture
void LLVOAvatar::useBakedTexture( const LLUUID& id )
{
    for (U32 i = 0; i < mBakedTextureDatas.size(); i++)
    {
        LLViewerTexture* image_baked = getImage( mBakedTextureDatas[i].mTextureIndex, 0 );
        if (id == image_baked->getID())
        {
            //LL_DEBUGS("Avatar") << avString() << " i " << i << " id " << id << LL_ENDL;
            mBakedTextureDatas[i].mIsLoaded = true;
            mBakedTextureDatas[i].mLastTextureID = id;
            mBakedTextureDatas[i].mIsUsed = true;

            if (isUsingLocalAppearance())
            {
                LL_INFOS() << "not changing to baked texture while isUsingLocalAppearance" << LL_ENDL;
            }
            else
            {
                debugColorizeSubMeshes(i,LLColor4::green);

                avatar_joint_mesh_list_t::iterator iter = mBakedTextureDatas[i].mJointMeshes.begin();
                avatar_joint_mesh_list_t::iterator end  = mBakedTextureDatas[i].mJointMeshes.end();
                for (; iter != end; ++iter)
                {
                    LLAvatarJointMesh* mesh = (*iter);
                    if (mesh)
                    {
                        mesh->setTexture( image_baked );
                    }
                }
            }

            const LLAvatarAppearanceDictionary::BakedEntry *baked_dict =
                LLAvatarAppearance::getDictionary()->getBakedTexture((EBakedTextureIndex)i);
            for (texture_vec_t::const_iterator local_tex_iter = baked_dict->mLocalTextures.begin();
                 local_tex_iter != baked_dict->mLocalTextures.end();
                 ++local_tex_iter)
            {
                if (isSelf()) setBakedReady(*local_tex_iter, true);
            }

            // ! BACKWARDS COMPATIBILITY !
            // Workaround for viewing avatars from old viewers that haven't baked hair textures.
            // This is paired with similar code in updateMeshTextures that sets hair mesh color.
            if (i == BAKED_HAIR)
            {
                avatar_joint_mesh_list_t::iterator iter = mBakedTextureDatas[i].mJointMeshes.begin();
                avatar_joint_mesh_list_t::iterator end  = mBakedTextureDatas[i].mJointMeshes.end();
                for (; iter != end; ++iter)
                {
                    LLAvatarJointMesh* mesh = (*iter);
                    if (mesh)
                    {
                        mesh->setColor( LLColor4::white );
                    }
                }
            }
        }
    }

    dirtyMesh();
}

std::string get_sequential_numbered_file_name(const std::string& prefix,
                                              const std::string& suffix)
{
    typedef std::map<std::string,S32> file_num_type;
    static  file_num_type file_nums;
    file_num_type::iterator it = file_nums.find(prefix);
    S32 num = 0;
    if (it != file_nums.end())
    {
        num = it->second;
    }
    file_nums[prefix] = num+1;
    std::string outfilename = prefix + " " + llformat("%04d",num) + ".xml";
    std::replace(outfilename.begin(),outfilename.end(),' ','_');
    return outfilename;
}

void dump_sequential_xml(const std::string outprefix, const LLSD& content)
{
    std::string outfilename = get_sequential_numbered_file_name(outprefix,".xml");
    std::string fullpath = gDirUtilp->getExpandedFilename(LL_PATH_LOGS,outfilename);
    llofstream ofs(fullpath.c_str(), std::ios_base::out);
    ofs << LLSDOStreamer<LLSDXMLFormatter>(content, LLSDFormatter::OPTIONS_PRETTY);
    LL_DEBUGS("Avatar") << "results saved to: " << fullpath << LL_ENDL;
}

void LLVOAvatar::getSortedJointNames(S32 joint_type, std::vector<std::string>& result) const
{
    result.clear();
    if (joint_type==0)
    {
        avatar_joint_list_t::const_iterator iter = mSkeleton.begin();
        avatar_joint_list_t::const_iterator end  = mSkeleton.end();
        for (; iter != end; ++iter)
        {
            LLJoint* pJoint = (*iter);
            result.push_back(pJoint->getName());
        }
    }
    else if (joint_type==1)
    {
        for (S32 i = 0; i < mNumCollisionVolumes; i++)
        {
            LLAvatarJointCollisionVolume* pJoint = &mCollisionVolumes[i];
            result.push_back(pJoint->getName());
        }
    }
    else if (joint_type==2)
    {
        for (LLVOAvatar::attachment_map_t::const_iterator iter = mAttachmentPoints.begin();
             iter != mAttachmentPoints.end(); ++iter)
        {
            LLViewerJointAttachment* pJoint = iter->second;
            if (!pJoint) continue;
            result.push_back(pJoint->getName());
        }
    }
    std::sort(result.begin(), result.end());
}

void LLVOAvatar::dumpArchetypeXML(const std::string& prefix, bool group_by_wearables )
{
    std::string outprefix(prefix);
    if (outprefix.empty())
    {
        outprefix = getFullname() + (isSelf()?"_s":"_o");
    }
    if (outprefix.empty())
    {
        outprefix = std::string("new_archetype");
    }
    std::string outfilename = get_sequential_numbered_file_name(outprefix,".xml");

// <FS:CR> FIRE-8893  - Dump archetype xml to user defined location
    LLFilePickerReplyThread::startPicker(boost::bind(&LLVOAvatar::dumpArchetypeXMLCallback, this, _1, group_by_wearables),
        LLFilePicker::FFSAVE_XML, outfilename);
}

void LLVOAvatar::dumpArchetypeXMLCallback(const std::vector<std::string>& filenames, bool group_by_wearables)
{
// </FS:CR>
    LLAPRFile outfile;
    LLWearableType *wr_inst = LLWearableType::getInstance();
// <FS:CR> FIRE-8893 - Dump archetype xml to user defined location
    //std::string fullpath = gDirUtilp->getExpandedFilename(LL_PATH_LOGS,outfilename);
    std::string fullpath = filenames[0];
// </FS:CR>
    if (APR_SUCCESS == outfile.open(fullpath, LL_APR_WB ))
    {
        // <FS:ND> Remove LLVolatileAPRPool/apr_file_t and use FILE* instead
        //apr_file_t* file = outfile.getFileHandle();
        LLAPRFile::tFiletype* file = outfile.getFileHandle();
        // </FS:ND>

        LL_INFOS() << "xmlfile write handle obtained : " << fullpath << LL_ENDL;

        apr_file_printf( file, "<?xml version=\"1.0\" encoding=\"US-ASCII\" standalone=\"yes\"?>\n" );
        apr_file_printf( file, "<linden_genepool version=\"1.0\">\n" );
        apr_file_printf( file, "\n\t<archetype name=\"???\">\n" );

        bool agent_is_godlike = gAgent.isGodlikeWithoutAdminMenuFakery();

        if (group_by_wearables)
        {
            for (S32 type = LLWearableType::WT_SHAPE; type < LLWearableType::WT_COUNT; type++)
            {
                const std::string& wearable_name = wr_inst->getTypeName((LLWearableType::EType)type);
                apr_file_printf( file, "\n\t\t<!-- wearable: %s -->\n", wearable_name.c_str() );

                for (LLVisualParam* param = getFirstVisualParam(); param; param = getNextVisualParam())
                {
                    LLViewerVisualParam* viewer_param = (LLViewerVisualParam*)param;
                    if( (viewer_param->getWearableType() == type) &&
                       (viewer_param->isTweakable() ) )
                    {
                        dump_visual_param(file, viewer_param, viewer_param->getWeight());
                    }
                }

                for (U8 te = 0; te < TEX_NUM_INDICES; te++)
                {
                    if (LLAvatarAppearance::getDictionary()->getTEWearableType((ETextureIndex)te) == type)
                    {
                        // MULTIPLE_WEARABLES: extend to multiple wearables?
                        LLViewerTexture* te_image = getImage((ETextureIndex)te, 0);
                        if( te_image )
                        {
                            std::string uuid_str = LLUUID().asString();
                            if (agent_is_godlike)
                            {
                                te_image->getID().toString(uuid_str);
                            }
                            apr_file_printf( file, "\t\t<texture te=\"%i\" uuid=\"%s\"/>\n", te, uuid_str.c_str());
                        }
                    }
                }
            }
        }
        else
        {
            // Just dump all params sequentially.
            for (LLVisualParam* param = getFirstVisualParam(); param; param = getNextVisualParam())
            {
                LLViewerVisualParam* viewer_param = (LLViewerVisualParam*)param;
                dump_visual_param(file, viewer_param, viewer_param->getWeight());
            }

            for (U8 te = 0; te < TEX_NUM_INDICES; te++)
            {
                // MULTIPLE_WEARABLES: extend to multiple wearables?
                LLViewerTexture* te_image = getImage((ETextureIndex)te, 0);
                if( te_image )
                {
                    std::string uuid_str = LLUUID().asString();
                    if (agent_is_godlike)
                    {
                        te_image->getID().toString(uuid_str);
                    }
                    apr_file_printf( file, "\t\t<texture te=\"%i\" uuid=\"%s\"/>\n", te, uuid_str.c_str());
                }
            }
        }

        // Root joint
        const LLVector3& pos = mRoot->getPosition();
        const LLVector3& scale = mRoot->getScale();
        apr_file_printf( file, "\t\t<root name=\"%s\" position=\"%f %f %f\" scale=\"%f %f %f\"/>\n",
                         mRoot->getName().c_str(), pos[0], pos[1], pos[2], scale[0], scale[1], scale[2]);

        // Bones
        std::vector<std::string> bone_names, cv_names, attach_names, all_names;
        getSortedJointNames(0, bone_names);
        getSortedJointNames(1, cv_names);
        getSortedJointNames(2, attach_names);
        all_names.insert(all_names.end(), bone_names.begin(), bone_names.end());
        all_names.insert(all_names.end(), cv_names.begin(), cv_names.end());
        all_names.insert(all_names.end(), attach_names.begin(), attach_names.end());

        for (std::vector<std::string>::iterator name_iter = bone_names.begin();
             name_iter != bone_names.end(); ++name_iter)
        {
            LLJoint *pJoint = getJoint(*name_iter);
            const LLVector3& pos = pJoint->getPosition();
            const LLVector3& scale = pJoint->getScale();
            apr_file_printf( file, "\t\t<bone name=\"%s\" position=\"%f %f %f\" scale=\"%f %f %f\"/>\n",
                             pJoint->getName().c_str(), pos[0], pos[1], pos[2], scale[0], scale[1], scale[2]);
        }

        // Collision volumes
        for (std::vector<std::string>::iterator name_iter = cv_names.begin();
             name_iter != cv_names.end(); ++name_iter)
        {
            LLJoint *pJoint = getJoint(*name_iter);
            const LLVector3& pos = pJoint->getPosition();
            const LLVector3& scale = pJoint->getScale();
            apr_file_printf( file, "\t\t<collision_volume name=\"%s\" position=\"%f %f %f\" scale=\"%f %f %f\"/>\n",
                             pJoint->getName().c_str(), pos[0], pos[1], pos[2], scale[0], scale[1], scale[2]);
        }

        // Attachment joints
        for (std::vector<std::string>::iterator name_iter = attach_names.begin();
             name_iter != attach_names.end(); ++name_iter)
        {
            LLJoint *pJoint = getJoint(*name_iter);
            if (!pJoint) continue;
            const LLVector3& pos = pJoint->getPosition();
            const LLVector3& scale = pJoint->getScale();
            apr_file_printf( file, "\t\t<attachment_point name=\"%s\" position=\"%f %f %f\" scale=\"%f %f %f\"/>\n",
                             pJoint->getName().c_str(), pos[0], pos[1], pos[2], scale[0], scale[1], scale[2]);
        }

        // Joint pos overrides
        for (std::vector<std::string>::iterator name_iter = all_names.begin();
             name_iter != all_names.end(); ++name_iter)
        {
            LLJoint *pJoint = getJoint(*name_iter);

            LLVector3 pos;
            LLUUID mesh_id;

            if (pJoint && pJoint->hasAttachmentPosOverride(pos,mesh_id))
            {
                S32 num_pos_overrides;
                std::set<LLVector3> distinct_pos_overrides;
                pJoint->getAllAttachmentPosOverrides(num_pos_overrides, distinct_pos_overrides);
                apr_file_printf( file, "\t\t<joint_offset name=\"%s\" position=\"%f %f %f\" mesh_id=\"%s\" count=\"%d\" distinct=\"%d\"/>\n",
                                 pJoint->getName().c_str(), pos[0], pos[1], pos[2], mesh_id.asString().c_str(),
                                 num_pos_overrides, (S32) distinct_pos_overrides.size());
            }
        }
        // Joint scale overrides
        for (std::vector<std::string>::iterator name_iter = all_names.begin();
             name_iter != all_names.end(); ++name_iter)
        {
            LLJoint *pJoint = getJoint(*name_iter);

            LLVector3 scale;
            LLUUID mesh_id;

            if (pJoint && pJoint->hasAttachmentScaleOverride(scale,mesh_id))
            {
                S32 num_scale_overrides;
                std::set<LLVector3> distinct_scale_overrides;
                pJoint->getAllAttachmentPosOverrides(num_scale_overrides, distinct_scale_overrides);
                apr_file_printf( file, "\t\t<joint_scale name=\"%s\" scale=\"%f %f %f\" mesh_id=\"%s\" count=\"%d\" distinct=\"%d\"/>\n",
                                 pJoint->getName().c_str(), scale[0], scale[1], scale[2], mesh_id.asString().c_str(),
                                 num_scale_overrides, (S32) distinct_scale_overrides.size());
            }
        }
        F32 pelvis_fixup;
        LLUUID mesh_id;
        if (hasPelvisFixup(pelvis_fixup, mesh_id))
        {
            apr_file_printf( file, "\t\t<pelvis_fixup z=\"%f\" mesh_id=\"%s\"/>\n",
                             pelvis_fixup, mesh_id.asString().c_str());
        }

        LLVector3 rp = getRootJoint()->getWorldPosition();
        LLVector4a rpv;
        rpv.load3(rp.mV);

        for (S32 joint_num = 0; joint_num < LL_CHARACTER_MAX_ANIMATED_JOINTS; joint_num++)
        {
            LLJoint *joint = getJoint(joint_num);
            if (joint_num < mJointRiggingInfoTab.size())
            {
                LLJointRiggingInfo& rig_info = mJointRiggingInfoTab[joint_num];
                if (rig_info.isRiggedTo())
                {
                    LLMatrix4a mat;
                    LLVector4a new_extents[2];
                    mat.loadu(joint->getWorldMatrix());
                    matMulBoundBox(mat, rig_info.getRiggedExtents(), new_extents);
                    LLVector4a rrp[2];
                    rrp[0].setSub(new_extents[0],rpv);
                    rrp[1].setSub(new_extents[1],rpv);
                    apr_file_printf( file, "\t\t<joint_rig_info num=\"%d\" name=\"%s\" min=\"%f %f %f\" max=\"%f %f %f\" tmin=\"%f %f %f\" tmax=\"%f %f %f\"/>\n",
                                     joint_num,
                                     joint->getName().c_str(),
                                     rig_info.getRiggedExtents()[0][0],
                                     rig_info.getRiggedExtents()[0][1],
                                     rig_info.getRiggedExtents()[0][2],
                                     rig_info.getRiggedExtents()[1][0],
                                     rig_info.getRiggedExtents()[1][1],
                                     rig_info.getRiggedExtents()[1][2],
                                     rrp[0][0],
                                     rrp[0][1],
                                     rrp[0][2],
                                     rrp[1][0],
                                     rrp[1][1],
                                     rrp[1][2] );
                }
            }
        }

        bool ultra_verbose = false;
        if (isSelf() && ultra_verbose)
        {
            // show the cloned params inside the wearables as well.
            gAgentAvatarp->dumpWearableInfo(outfile);
        }

        apr_file_printf( file, "\t</archetype>\n" );
        apr_file_printf( file, "\n</linden_genepool>\n" );

        LLSD args;
        args["PATH"] = fullpath;
        LLNotificationsUtil::add("AppearanceToXMLSaved", args);
    }
    else
    {
        LLNotificationsUtil::add("AppearanceToXMLFailed");
    }
    // File will close when handle goes out of scope
}


void LLVOAvatar::setVisibilityRank(U32 rank)
{
    if (mDrawable.notNull() && !mDrawable->isDead())
    {
        mVisibilityRank = rank;
    }
}

// Assumes LLVOAvatar::sInstances has already been sorted.
S32 LLVOAvatar::getUnbakedPixelAreaRank()
{
    S32 rank = 1;

    for (LLCharacter* character : LLCharacter::sInstances)
    {
        if (character == this)
        {
            return rank;
        }

        LLVOAvatar* avatar = (LLVOAvatar*)character;
        if (!avatar->isDead() && !avatar->isFullyBaked())
        {
            rank++;
        }
    }

    llassert(0);
    return 0;
}

// static
void LLVOAvatar::cullAvatarsByPixelArea()
{
    LLCharacter::sInstances.sort([](LLCharacter* lhs, LLCharacter* rhs)
        {
            return ((LLVOAvatar*)lhs)->mVisibilityPreference > ((LLVOAvatar*)rhs)->mVisibilityPreference;
        });

    // Update the avatars that have changed status
    U32 rank = 2; // Rank 1 is reserved for self.
    for (LLCharacter* character : LLCharacter::sInstances)
    {
        LLVOAvatar* inst = (LLVOAvatar*)character;
        bool culled = !inst->isSelf() && !inst->isFullyBaked();

        if (inst->mCulled != culled)
        {
            inst->mCulled = culled;
            LL_DEBUGS() << "avatar " << inst->getID() << (culled ? " start culled" : " start not culled" ) << LL_ENDL;
            inst->updateMeshTextures();
        }

        if (inst->isSelf())
        {
            inst->setVisibilityRank(1);
        }
        else if (inst->mDrawable.notNull() && inst->mDrawable->isVisible())
        {
            inst->setVisibilityRank(rank++);
        }
        else
        {
            inst->setVisibilityRank(sMaxNonImpostors * 5);
        }
    }

    // runway - this doesn't really detect gray/grey state.
    S32 grey_avatars = 0;
    if (!LLVOAvatar::areAllNearbyInstancesBaked(grey_avatars))
    {
        if (gFrameTimeSeconds != sUnbakedUpdateTime) // only update once per frame
        {
            sUnbakedUpdateTime = gFrameTimeSeconds;
            sUnbakedTime += gFrameIntervalSeconds.value();
        }
        if (grey_avatars > 0)
        {
            if (gFrameTimeSeconds != sGreyUpdateTime) // only update once per frame
            {
                sGreyUpdateTime = gFrameTimeSeconds;
                sGreyTime += gFrameIntervalSeconds.value();
            }
        }
    }
}

void LLVOAvatar::startAppearanceAnimation()
{
    if(!mAppearanceAnimating)
    {
        mAppearanceAnimating = true;
        mAppearanceMorphTimer.reset();
        mLastAppearanceBlendTime = 0.f;
    }
}

// virtual
void LLVOAvatar::removeMissingBakedTextures()
{
}

//virtual
void LLVOAvatar::updateRegion(LLViewerRegion *regionp)
{
    LLViewerObject::updateRegion(regionp);
}

// virtual
std::string LLVOAvatar::getFullname() const
{
    std::string name;

    LLNameValue* first = getNVPair("FirstName");
    LLNameValue* last  = getNVPair("LastName");
    if (first && last)
    {
        name = LLCacheName::buildFullName( first->getString(), last->getString() );
    }

    return name;
}

LLHost LLVOAvatar::getObjectHost() const
{
    LLViewerRegion* region = getRegion();
    if (region && !isDead())
    {
        return region->getHost();
    }
    else
    {
        return LLHost();
    }
}

bool LLVOAvatar::updateLOD()
{
    if (mDrawable.isNull())
    {
        return false;
    }

    if (!LLPipeline::sImpostorRender && isImpostor() && 0 != mDrawable->getNumFaces() && mDrawable->getFace(0)->hasGeometry())
    {
        return true;
    }

    bool res = updateJointLODs();

    LLFace* facep = mDrawable->getFace(0);
    if (!facep || !facep->getVertexBuffer())
    {
        dirtyMesh(2);
    }

    if (mDirtyMesh >= 2 || mDrawable->isState(LLDrawable::REBUILD_GEOMETRY))
    {   //LOD changed or new mesh created, allocate new vertex buffer if needed
        updateMeshData();
        mDirtyMesh = 0;
        mNeedsSkin = true;
        mDrawable->clearState(LLDrawable::REBUILD_GEOMETRY);
    }
    updateVisibility();

    return res;
}

void LLVOAvatar::updateLODRiggedAttachments()
{
    updateLOD();
    rebuildRiggedAttachments();
}

void showRigInfoTabExtents(LLVOAvatar *avatar, LLJointRiggingInfoTab& tab, S32& count_rigged, S32& count_box)
{
    count_rigged = count_box = 0;
    LLVector4a zero_vec;
    zero_vec.clear();
    for (S32 i=0; i<tab.size(); i++)
    {
        if (tab[i].isRiggedTo())
        {
            count_rigged++;
            LLJoint *joint = avatar->getJoint(i);
            LL_DEBUGS("RigSpam") << "joint " << i << " name " << joint->getName() << " box "
                                 << tab[i].getRiggedExtents()[0] << ", " << tab[i].getRiggedExtents()[1] << LL_ENDL;
            if ((!tab[i].getRiggedExtents()[0].equals3(zero_vec)) ||
                (!tab[i].getRiggedExtents()[1].equals3(zero_vec)))
            {
                count_box++;
            }
       }
    }
}

void LLVOAvatar::getAssociatedVolumes(std::vector<LLVOVolume*>& volumes)
{
    LL_PROFILE_ZONE_SCOPED_CATEGORY_AVATAR;
    for (const auto& iter : mAttachmentPoints)
    {
        LLViewerJointAttachment* attachment = iter.second;
        LLViewerJointAttachment::attachedobjs_vec_t::iterator attach_end = attachment->mAttachedObjects.end();

        for (LLViewerObject* attached_object : attachment->mAttachedObjects)
        {
            if (attached_object->isDead())
                continue;

            if (attached_object->getPCode() == LL_PCODE_VOLUME)
            {
                LLVOVolume* volume = (LLVOVolume*)attached_object;
                volumes.push_back(volume);
                if (volume->isAnimatedObject())
                {
                    // For animated object attachment, don't need
                    // the children. Will just get bounding box
                    // from the control avatar.
                    continue;
                }
            }

            for (LLViewerObject* childp : attached_object->getChildren())
            {
                if (!childp->isDead() &&  childp->getPCode() == LL_PCODE_VOLUME)
                {
                    volumes.push_back((LLVOVolume*)childp);
                }
            }
        }
    }

    LLControlAvatar *control_av = dynamic_cast<LLControlAvatar*>(this);
    if (control_av)
    {
        LLVOVolume *volp = control_av->mRootVolp;
        if (volp)
        {
            volumes.push_back(volp);
            LLViewerObject::const_child_list_t& children = volp->getChildren();
            for (LLViewerObject::const_child_list_t::const_iterator it = children.begin();
                 it != children.end(); ++it)
            {
                LLViewerObject *childp = *it;
                LLVOVolume *volume = dynamic_cast<LLVOVolume*>(childp);
                if (volume)
                {
                    volumes.push_back(volume);
                }
            }
        }
    }
}

// virtual
void LLVOAvatar::updateRiggingInfo()
{
    LL_PROFILE_ZONE_SCOPED_CATEGORY_AVATAR;

    //LL_DEBUGS("RigSpammish") << getFullname() << " updating rig tab" << LL_ENDL; // <FS:Ansariel> Performance tweak

    // use a local static for scratch space to avoid reallocation here
    static std::vector<LLVOVolume*> volumes;
    volumes.resize(0);

    getAssociatedVolumes(volumes);

    {
        LL_PROFILE_ZONE_NAMED_CATEGORY_AVATAR("update rig info - get key")
        HBXXH128 hash;

        // Get current rigging info key
        for (LLVOVolume* vol : volumes)
        {
            if (vol->isRiggedMesh())
            {
                const LLUUID& mesh_id = vol->getVolume()->getParams().getSculptID();
                S32 max_lod = llmax(vol->getLOD(), vol->mLastRiggingInfoLOD);

                hash.update(mesh_id.mData, sizeof(mesh_id.mData));
                hash.update(&max_lod, sizeof(max_lod));
            }
        }

        LLUUID curr_rigging_info_key = hash.digest();

        // Check for key change, which indicates some change in volume composition or LOD.
        if (curr_rigging_info_key == mLastRiggingInfoKey)
        {
            return;
        }


        // Something changed. Update.
        mLastRiggingInfoKey = curr_rigging_info_key;
    }

<<<<<<< HEAD
    // Something changed. Update.
    // <FS:Ansariel> Performance tweak
    //mLastRiggingInfoKey = curr_rigging_info_key;
    mLastRiggingInfoKey.swap(curr_rigging_info_key);
    // </FS:Ansariel>
=======
>>>>>>> f378d2f9
    mJointRiggingInfoTab.clear();
    for (LLVOVolume* vol : volumes)
    {
        vol->updateRiggingInfo();
        mJointRiggingInfoTab.merge(vol->mJointRiggingInfoTab);
    }

    //LL_INFOS() << "done update rig count is " << countRigInfoTab(mJointRiggingInfoTab) << LL_ENDL;
    // Remove debug only stuff on hot path
    // LL_DEBUGS("RigSpammish") << getFullname() << " after update rig tab:" << LL_ENDL;
    // S32 joint_count, box_count;
    // showRigInfoTabExtents(this, mJointRiggingInfoTab, joint_count, box_count);
    // LL_DEBUGS("RigSpammish") << "uses " << joint_count << " joints " << " nonzero boxes: " << box_count << LL_ENDL;
}

// virtual
void LLVOAvatar::onActiveOverrideMeshesChanged()
{
    mJointRiggingInfoTab.setNeedsUpdate(true);
}

U32 LLVOAvatar::getPartitionType() const
{
    // Avatars merely exist as drawables in the bridge partition
    return mIsControlAvatar ? LLViewerRegion::PARTITION_CONTROL_AV : LLViewerRegion::PARTITION_AVATAR;
}

//static
void LLVOAvatar::updateImpostors()
{
    LLViewerCamera::sCurCameraID = LLViewerCamera::CAMERA_WORLD;

    for (LLCharacter* character : LLCharacter::sInstances)
    {
        LLVOAvatar* avatar = (LLVOAvatar*)character;
        if (!avatar->isDead()
            && avatar->isVisible()
            && avatar->isImpostor()
            && avatar->needsImpostorUpdate())
        {
            avatar->calcMutedAVColor();
            gPipeline.generateImpostor(avatar);
        }
    }

    LLCharacter::sAllowInstancesChange = true;
}

// virtual
bool LLVOAvatar::isImpostor()
{
// <FS:Beq> render time handling using tooSlow()
//  return isVisuallyMuted() || (sLimitNonImpostors && (mUpdatePeriod > 1));
    return (
            isVisuallyMuted() ||
            isTooSlowWithoutShadows() ||
            (sLimitNonImpostors && (mUpdatePeriod > 1) )
    );
// </FS:Beq>
}

bool LLVOAvatar::shouldImpostor(const F32 rank_factor)
{
    if (isSelf())
    {
        return false;
    }
    if (isVisuallyMuted())
    {
        return true;
    }
// <FS:Beq> render time handling using tooSlow()
    // return sLimitNonImpostors && (mVisibilityRank > sMaxNonImpostors * rank_factor);
    // static LLCachedControl<bool> render_jellys_As_imposters(gSavedSettings, "RenderJellyDollsAsImpostors");

    if (isTooSlowWithoutShadows())
    {
        return true;
    }
// </FS:Beq>
    return sLimitNonImpostors && (mVisibilityRank > sMaxNonImpostors * rank_factor);
}

bool LLVOAvatar::needsImpostorUpdate() const
{
    return mNeedsImpostorUpdate;
}

const LLVector3& LLVOAvatar::getImpostorOffset() const
{
    return mImpostorOffset;
}

const LLVector2& LLVOAvatar::getImpostorDim() const
{
    return mImpostorDim;
}

void LLVOAvatar::setImpostorDim(const LLVector2& dim)
{
    mImpostorDim = dim;
}

void LLVOAvatar::cacheImpostorValues()
{
    getImpostorValues(mImpostorExtents, mImpostorAngle, mImpostorDistance);
}

void LLVOAvatar::getImpostorValues(LLVector4a* extents, LLVector3& angle, F32& distance) const
{
    const LLVector4a* ext = mDrawable->getSpatialExtents();
    extents[0] = ext[0];
    extents[1] = ext[1];

    LLVector3 at = LLViewerCamera::getInstance()->getOrigin()-(getRenderPosition()+mImpostorOffset);
    distance = at.normalize();
    F32 da = 1.f - (at*LLViewerCamera::getInstance()->getAtAxis());
    angle.mV[0] = LLViewerCamera::getInstance()->getYaw()*da;
    angle.mV[1] = LLViewerCamera::getInstance()->getPitch()*da;
    angle.mV[2] = da;
}

// static
const U32 LLVOAvatar::NON_IMPOSTORS_MAX_SLIDER = 66; /* Must equal the maximum allowed the RenderAvatarMaxNonImpostors
                                           * slider in panel_preferences_graphics1.xml */

// static
void LLVOAvatar::updateImpostorRendering(U32 newMaxNonImpostorsValue)
{
    U32  oldmax = sMaxNonImpostors;
    bool oldflg = sLimitNonImpostors;

    if (NON_IMPOSTORS_MAX_SLIDER <= newMaxNonImpostorsValue)
    {
        sMaxNonImpostors = 0;
    }
    else
    {
        sMaxNonImpostors = newMaxNonImpostorsValue;
    }
    // the sLimitNonImpostors flag depends on whether or not sMaxNonImpostors is set to the no-limit value (0)
    sLimitNonImpostors = (0 != sMaxNonImpostors);
    if ( oldflg != sLimitNonImpostors )
    {
        LL_DEBUGS("AvatarRender")
            << "was " << (oldflg ? "use" : "don't use" ) << " impostors (max " << oldmax << "); "
            << "now " << (sLimitNonImpostors ? "use" : "don't use" ) << " impostors (max " << sMaxNonImpostors << "); "
            << LL_ENDL;
    }
}


void LLVOAvatar::idleUpdateRenderComplexity()
{
    LL_PROFILE_ZONE_SCOPED_CATEGORY_AVATAR;
    if (isControlAvatar())
    {
        LLControlAvatar *cav = dynamic_cast<LLControlAvatar*>(this);
        bool is_attachment = cav && cav->mRootVolp && cav->mRootVolp->isAttachment(); // For attached animated objects
        if (is_attachment)
        {
            // ARC for animated object attachments is accounted with the avatar they're attached to.
            return;
        }
    }

    // Render Complexity
    calculateUpdateRenderComplexity(); // Update mVisualComplexity if needed

    bool autotune = LLPerfStats::tunables.userAutoTuneEnabled && !mIsControlAvatar && !isSelf();
    if (autotune && !isDead())
    {
        static LLCachedControl<F32> render_far_clip(gSavedSettings, "RenderFarClip", 64);
        F32 radius = render_far_clip * render_far_clip;

        bool is_nearby = true;
        if ((dist_vec_squared(getPositionGlobal(), gAgent.getPositionGlobal()) > radius) &&
            (dist_vec_squared(getPositionGlobal(), gAgentCamera.getCameraPositionGlobal()) > radius))
        {
            is_nearby = false;
        }

        if (is_nearby && (sAVsIgnoringARTLimit.size() < MIN_NONTUNED_AVS))
        {
            if (std::count(sAVsIgnoringARTLimit.begin(), sAVsIgnoringARTLimit.end(), mID) == 0)
            {
                sAVsIgnoringARTLimit.push_back(mID);
            }
        }
        else if (!is_nearby)
        {
            sAVsIgnoringARTLimit.erase(std::remove(sAVsIgnoringARTLimit.begin(), sAVsIgnoringARTLimit.end(), mID),
                                       sAVsIgnoringARTLimit.end());
        }
        updateNearbyAvatarCount();
    }
}

void LLVOAvatar::updateNearbyAvatarCount()
{
    static LLFrameTimer agent_update_timer;

    if (agent_update_timer.getElapsedTimeF32() > 1.0f)
    {
        S32 avs_nearby = 0;
        static LLCachedControl<F32> render_far_clip(gSavedSettings, "RenderFarClip", 64);
        F32 radius = render_far_clip * render_far_clip;
        for (LLCharacter* character : LLCharacter::sInstances)
        {
            LLVOAvatar* avatar = (LLVOAvatar*)character;
            if (!avatar->isDead() && !avatar->isControlAvatar())
            {
                if ((dist_vec_squared(avatar->getPositionGlobal(), gAgent.getPositionGlobal()) <= radius) ||
                    (dist_vec_squared(avatar->getPositionGlobal(), gAgentCamera.getCameraPositionGlobal()) <= radius))
                {
                    avs_nearby++;
                }
            }
        }
        sAvatarsNearby = avs_nearby;
        agent_update_timer.reset();
    }
}

void LLVOAvatar::idleUpdateDebugInfo()
{
    if (gPipeline.hasRenderDebugMask(LLPipeline::RENDER_DEBUG_AVATAR_DRAW_INFO))
    {
        std::string info_line;
        F32 red_level;
        F32 green_level;
        LLColor4 info_color;
        LLFontGL::StyleFlags info_style;

        if ( !mText )
        {
            initHudText();
            mText->setFadeDistance(20.0, 5.0); // limit clutter in large crowds
        }
        else
        {
            mText->clearString(); // clear debug text
        }

        /*
         * NOTE: the logic for whether or not each of the values below
         * controls muting MUST match that in the isVisuallyMuted and isTooComplex methods.
         */

        static LLCachedControl<U32> max_render_cost(gSavedSettings, "RenderAvatarMaxComplexity", 0);
        info_line = llformat("%d Complexity", mVisualComplexity);

        if (max_render_cost != 0) // zero means don't care, so don't bother coloring based on this
        {
            green_level = 1.f-llclamp(((F32) mVisualComplexity-(F32)max_render_cost)/(F32)max_render_cost, 0.f, 1.f);
            red_level   = llmin((F32) mVisualComplexity/(F32)max_render_cost, 1.f);
            info_color.set(red_level, green_level, 0.0, 1.0);
            info_style = (  mVisualComplexity > max_render_cost
                          ? LLFontGL::BOLD : LLFontGL::NORMAL );
        }
        else
        {
            info_color.set(LLColor4::grey);
            info_style = LLFontGL::NORMAL;
        }
        mText->addLine(info_line, info_color, info_style);

        // Visual rank
        info_line = llformat("%d rank", mVisibilityRank);
        // Use grey for imposters, white for normal rendering or no impostors
        info_color.set(isImpostor() ? LLColor4::grey : (isControlAvatar() ? LLColor4::yellow : LLColor4::white));
        info_style = LLFontGL::NORMAL;
        mText->addLine(info_line, info_color, info_style);

        // Triangle count
        mText->addLine(std::string("VisTris ") + LLStringOps::getReadableNumber(mAttachmentVisibleTriangleCount),
                       info_color, info_style);
        mText->addLine(std::string("EstMaxTris ") + LLStringOps::getReadableNumber(mAttachmentEstTriangleCount),
                       info_color, info_style);

        // Attachment Surface Area
        static LLCachedControl<F32> max_attachment_area(gSavedSettings, "RenderAutoMuteSurfaceAreaLimit", 1000.0f);
        info_line = llformat("%.0f m^2", mAttachmentSurfaceArea);

        if (max_render_cost != 0 && max_attachment_area != 0) // zero means don't care, so don't bother coloring based on this
        {
            green_level = 1.f-llclamp((mAttachmentSurfaceArea-max_attachment_area)/max_attachment_area, 0.f, 1.f);
            red_level   = llmin(mAttachmentSurfaceArea/max_attachment_area, 1.f);
            info_color.set(red_level, green_level, 0.0, 1.0);
            info_style = (  mAttachmentSurfaceArea > max_attachment_area
                          ? LLFontGL::BOLD : LLFontGL::NORMAL );

        }
        else
        {
            info_color.set(LLColor4::grey);
            info_style = LLFontGL::NORMAL;
        }

        mText->addLine(info_line, info_color, info_style);

        updateText(); // corrects position
    }
}

void LLVOAvatar::updateVisualComplexity()
{
    LL_DEBUGS("AvatarRender") << "avatar " << getID() << " appearance changed" << LL_ENDL;
    // Set the cache time to in the past so it's updated ASAP
    mVisualComplexityStale = true;
}


// Account for the complexity of a single top-level object associated
// with an avatar. This will be either an attached object or an animated
// object.
void LLVOAvatar::accountRenderComplexityForObject(
    LLViewerObject *attached_object,
    const F32 max_attachment_complexity,
    LLVOVolume::texture_cost_t& textures,
    U32& cost,
    hud_complexity_list_t& hud_complexity_list,
    object_complexity_list_t& object_complexity_list,
    // <FS:Ansariel> Show per-item complexity in COF
    std::map<LLUUID, U32>& item_complexity,
    std::map<LLUUID, U32>& temp_item_complexity)
    // </FS:Ansariel>
{
    LL_PROFILE_ZONE_SCOPED_CATEGORY_AVATAR;
    if (attached_object && !attached_object->isHUDAttachment())
    {
        mAttachmentVisibleTriangleCount += attached_object->recursiveGetTriangleCount();
        mAttachmentEstTriangleCount += attached_object->recursiveGetEstTrianglesMax();
        mAttachmentSurfaceArea += attached_object->recursiveGetScaledSurfaceArea();

        textures.clear();
        const LLDrawable* drawable = attached_object->mDrawable;
        if (drawable)
        {
            const LLVOVolume* volume = drawable->getVOVolume();
            if (volume)
            {
                F32 attachment_total_cost = 0;
                F32 attachment_volume_cost = 0;
                F32 attachment_texture_cost = 0;
                F32 attachment_children_cost = 0;
                            const F32 animated_object_attachment_surcharge = 1000;

                if (volume->isAnimatedObjectFast())
                {
                    attachment_volume_cost += animated_object_attachment_surcharge;
                }
                attachment_volume_cost += volume->getRenderCost(textures);

                const_child_list_t children = volume->getChildren();
                for (const_child_list_t::const_iterator child_iter = children.begin();
                    child_iter != children.end();
                    ++child_iter)
                {
                    LLViewerObject* child_obj = *child_iter;
                    LLVOVolume* child = dynamic_cast<LLVOVolume*>(child_obj);
                    if (child)
                    {
                        attachment_children_cost += child->getRenderCost(textures);
                    }
                }

                for (LLVOVolume::texture_cost_t::iterator volume_texture = textures.begin();
                    volume_texture != textures.end();
                    ++volume_texture)
                {
                    // add the cost of each individual texture in the linkset
                    attachment_texture_cost += LLVOVolume::getTextureCost(*volume_texture);
                }
                attachment_total_cost = attachment_volume_cost + attachment_texture_cost + attachment_children_cost;
                LL_DEBUGS("ARCdetail") << "Attachment costs " << attached_object->getAttachmentItemID()
                    << " total: " << attachment_total_cost
                    << ", volume: " << attachment_volume_cost
                    << ", " << textures.size()
                    << " textures: " << attachment_texture_cost
                    << ", " << volume->numChildren()
                    << " children: " << attachment_children_cost
                    << LL_ENDL;
                // Limit attachment complexity to avoid signed integer flipping of the wearer's ACI
                cost += (U32)llclamp(attachment_total_cost, MIN_ATTACHMENT_COMPLEXITY, max_attachment_complexity);

                if (isSelf())
                {
                    LLObjectComplexity object_complexity;
                    object_complexity.objectName = attached_object->getAttachmentItemName();
                    object_complexity.objectId = attached_object->getAttachmentItemID();
                    object_complexity.objectCost = (U32)attachment_total_cost;
                    object_complexity_list.push_back(object_complexity);
                }

                // <FS:Ansariel> Show per-item complexity in COF
                if (isSelf())
                {
                    if (!attached_object->isTempAttachment())
                    {
                        item_complexity.insert(std::make_pair(attached_object->getAttachmentItemID(), (U32)attachment_total_cost));
                    }
                    else
                    {
                        temp_item_complexity.insert(std::make_pair(attached_object->getID(), (U32)attachment_total_cost));
                    }
                }
                // </FS:Ansariel>
            }
        }
    }
    if (isSelf()
        && attached_object
        && attached_object->isHUDAttachment()
        && !attached_object->isTempAttachment()
        && attached_object->mDrawable)
    {
        textures.clear();
        mAttachmentSurfaceArea += attached_object->recursiveGetScaledSurfaceArea();

        const LLVOVolume* volume = attached_object->mDrawable->getVOVolume();
        if (volume)
        {
            bool is_rigged_mesh = volume->isRiggedMeshFast();
            LLHUDComplexity hud_object_complexity;
            hud_object_complexity.objectName = attached_object->getAttachmentItemName();
            hud_object_complexity.objectId = attached_object->getAttachmentItemID();
            std::string joint_name;
            gAgentAvatarp->getAttachedPointName(attached_object->getAttachmentItemID(), joint_name);
            hud_object_complexity.jointName = joint_name;
            // get cost and individual textures
            hud_object_complexity.objectsCost += volume->getRenderCost(textures);
            hud_object_complexity.objectsCount++;

            LLViewerObject::const_child_list_t& child_list = attached_object->getChildren();
            for (LLViewerObject::child_list_t::const_iterator iter = child_list.begin();
                iter != child_list.end(); ++iter)
            {
                LLViewerObject* childp = *iter;
                const LLVOVolume* chld_volume = dynamic_cast<LLVOVolume*>(childp);
                if (chld_volume)
                {
                    is_rigged_mesh = is_rigged_mesh || chld_volume->isRiggedMeshFast();
                    // get cost and individual textures
                    hud_object_complexity.objectsCost += chld_volume->getRenderCost(textures);
                    hud_object_complexity.objectsCount++;
                }
            }
            if (is_rigged_mesh && !attached_object->mRiggedAttachedWarned)
            {
                LLSD args;
                LLViewerInventoryItem* itemp = gInventory.getItem(attached_object->getAttachmentItemID());
                args["NAME"] = itemp ? itemp->getName() : LLTrans::getString("Unknown");
                args["POINT"] = LLTrans::getString(getTargetAttachmentPoint(attached_object)->getName());
                LLNotificationsUtil::add("RiggedMeshAttachedToHUD", args);

                attached_object->mRiggedAttachedWarned = true;
            }

            hud_object_complexity.texturesCount += static_cast<U32>(textures.size());

            for (LLVOVolume::texture_cost_t::iterator volume_texture = textures.begin();
                volume_texture != textures.end();
                ++volume_texture)
            {
                // add the cost of each individual texture (ignores duplicates)
                hud_object_complexity.texturesCost += LLVOVolume::getTextureCost(*volume_texture);
                const LLViewerTexture* img = *volume_texture;
                if (img->getType() == LLViewerTexture::FETCHED_TEXTURE)
                {
                    LLViewerFetchedTexture* tex = (LLViewerFetchedTexture*)img;
                    // Note: Texture memory might be incorect since texture might be still loading.
                    hud_object_complexity.texturesMemoryTotal += tex->getTextureMemory();
                    if (tex->getOriginalHeight() * tex->getOriginalWidth() >= HUD_OVERSIZED_TEXTURE_DATA_SIZE)
                    {
                        hud_object_complexity.largeTexturesCount++;
                    }
                }
            }
            hud_complexity_list.push_back(hud_object_complexity);
        }
    }
}

// Calculations for mVisualComplexity value
void LLVOAvatar::calculateUpdateRenderComplexity()
{
    /*****************************************************************
     * This calculation should not be modified by third party viewers,
     * since it is used to limit rendering and should be uniform for
     * everyone. If you have suggested improvements, submit them to
     * the official viewer for consideration.
     *****************************************************************/
    if (mVisualComplexityStale)
    {
        LL_PROFILE_ZONE_SCOPED_CATEGORY_AVATAR;

        static const U32 COMPLEXITY_BODY_PART_COST = 200;
        static LLCachedControl<F32> max_complexity_setting(gSavedSettings, "MaxAttachmentComplexity");
        F32 max_attachment_complexity = max_complexity_setting;
        max_attachment_complexity = llmax(max_attachment_complexity, DEFAULT_MAX_ATTACHMENT_COMPLEXITY);

        // Diagnostic list of all textures on our avatar
        // <FS:Ansariel> Disable useless diagnostics
        //static std::unordered_set<const LLViewerTexture*> all_textures;

        // <FS:Ansariel> Show per-item complexity in COF
        std::map<LLUUID, U32> item_complexity;
        std::map<LLUUID, U32> temp_item_complexity;
        U32 body_parts_complexity;
        // </FS:Ansariel>

        U32 cost = VISUAL_COMPLEXITY_UNKNOWN;
        LLVOVolume::texture_cost_t textures;
        hud_complexity_list_t hud_complexity_list;
        object_complexity_list_t object_complexity_list;

        //<FS:Beq> BOM constrain number of bake requests when BOM not supported
        // for (U8 baked_index = 0; baked_index < BAKED_NUM_INDICES; baked_index++)
        for (U8 baked_index = 0; baked_index < getNumBakes(); baked_index++)
        //</FS:Beq>
        {
            const LLAvatarAppearanceDictionary::BakedEntry *baked_dict
                = LLAvatarAppearance::getDictionary()->getBakedTexture((EBakedTextureIndex)baked_index);
            ETextureIndex tex_index = baked_dict->mTextureIndex;
            if ((tex_index != TEX_SKIRT_BAKED) || (isWearingWearableType(LLWearableType::WT_SKIRT)))
            {
                // Same as isTextureVisible(), but doesn't account for isSelf to ensure identical numbers for all avatars
                if (isIndexLocalTexture(tex_index))
                {
                    if (isTextureDefined(tex_index, 0))
                    {
                        cost += COMPLEXITY_BODY_PART_COST;
                    }
                }
                else
                {
                    // baked textures can use TE images directly
                    if (isTextureDefined(tex_index)
                        && (getTEImage(tex_index)->getID() != IMG_INVISIBLE || LLDrawPoolAlpha::sShowDebugAlpha))
                    {
                        cost += COMPLEXITY_BODY_PART_COST;
                    }
                }
            }
        }
        LL_DEBUGS("ARCdetail") << "Avatar body parts complexity: " << cost << LL_ENDL;
        body_parts_complexity = cost; // <FS:Ansariel> Show per-item complexity in COF

        mAttachmentVisibleTriangleCount = 0;
        mAttachmentEstTriangleCount = 0.f;
        mAttachmentSurfaceArea = 0.f;

        // A standalone animated object needs to be accounted for
        // using its associated volume. Attached animated objects
        // will be covered by the subsequent loop over attachments.
        LLControlAvatar *control_av = dynamic_cast<LLControlAvatar*>(this);
        if (control_av)
        {
            LLVOVolume *volp = control_av->mRootVolp;
            if (volp && !volp->isAttachment())
            {
                accountRenderComplexityForObject(volp, max_attachment_complexity,
                                                 // <FS:Ansariel> Show per-item complexity in COF
                                                 //textures, cost, hud_complexity_list, object_complexity_list);
                                                 textures, cost, hud_complexity_list, object_complexity_list, item_complexity, temp_item_complexity);
                                                 // </FS:Ansariel>
            }
        }

        // Account for complexity of all attachments.
        for (attachment_map_t::const_iterator attachment_point = mAttachmentPoints.begin();
             attachment_point != mAttachmentPoints.end();
             ++attachment_point)
        {
            LLViewerJointAttachment* attachment = attachment_point->second;

            // <FS:Ansariel> Possible crash fix
            if (!attachment)
            {
                continue;
            }
            // </FS:Ansariel>

            for (LLViewerJointAttachment::attachedobjs_vec_t::iterator attachment_iter = attachment->mAttachedObjects.begin();
                 attachment_iter != attachment->mAttachedObjects.end();
                 ++attachment_iter)
            {
                LLViewerObject* attached_object = attachment_iter->get();
                accountRenderComplexityForObject(attached_object, max_attachment_complexity,
                                                 // <FS:Ansariel> Show per-item complexity in COF
                                                 //textures, cost, hud_complexity_list, object_complexity_list);
                                                 textures, cost, hud_complexity_list, object_complexity_list, item_complexity, temp_item_complexity);
                                                 // </FS:Ansariel>
            }
        }

        if ( cost != mVisualComplexity )
        {
            LL_DEBUGS("AvatarRender") << "Avatar "<< getID()
                                      << " complexity updated was " << mVisualComplexity << " now " << cost
                                      << " reported " << mReportedVisualComplexity
                                      << LL_ENDL;
        }
        else
        {
            LL_DEBUGS("AvatarRender") << "Avatar "<< getID()
                                      << " complexity updated no change " << mVisualComplexity
                                      << " reported " << mReportedVisualComplexity
                                      << LL_ENDL;
        }
        mVisualComplexity = cost;
        mVisualComplexityStale = false;

        static LLCachedControl<U32> show_my_complexity_changes(gSavedSettings, "ShowMyComplexityChanges", 20);

        if (isSelf() && show_my_complexity_changes)
        {
            // Avatar complexity
            LLAvatarRenderNotifier::getInstance()->updateNotificationAgent(mVisualComplexity);
            LLAvatarRenderNotifier::getInstance()->setObjectComplexityList(object_complexity_list);
            // HUD complexity
            LLHUDRenderNotifier::getInstance()->updateNotificationHUD(hud_complexity_list);
        }

        // <FS:Ansariel> Show avatar complexity in appearance floater
        if (isSelf())
        {
            LLSidepanelAppearance::updateAvatarComplexity(mVisualComplexity, item_complexity, temp_item_complexity, body_parts_complexity);
        }
        // </FS:Ansariel>


        //schedule an update to ART next frame if needed
        if (LLPerfStats::tunables.userAutoTuneEnabled &&
            LLPerfStats::tunables.userFPSTuningStrategy != LLPerfStats::TUNE_SCENE_ONLY &&
            !isVisuallyMuted())
        {
            LLUUID id = getID(); // <== use id to make sure this avatar didn't get deleted between frames
            LL::WorkQueue::getInstance("mainloop")->post([this, id]()
                {
                    if (gObjectList.findObject(id) != nullptr)
                    {
                        gPipeline.profileAvatar(this);
                    }
                });
        }
    }
}

void LLVOAvatar::setVisualMuteSettings(VisualMuteSettings set)
{
    mVisuallyMuteSetting = set;
    mNeedsImpostorUpdate = true;
    mLastImpostorUpdateReason = 7;

    // <FS:Ansariel> [FS Persisted Avatar Render Settings]
    //LLRenderMuteList::getInstance()->saveVisualMuteSetting(getID(), S32(set));
    FSAvatarRenderPersistence::instance().setAvatarRenderSettings(getID(), set);
}


void LLVOAvatar::setOverallAppearanceNormal()
{
    if (isControlAvatar())
        return;

    LLVector3 pelvis_pos = getJoint("mPelvis")->getPosition();
    if (isControlAvatar() || mLastProcessedAppearance)
    {
        resetSkeleton(false);
    }
    getJoint("mPelvis")->setPosition(pelvis_pos);

    for (auto it = mJellyAnims.begin(); it !=  mJellyAnims.end(); ++it)
    {
        bool is_playing = (mPlayingAnimations.find(*it) != mPlayingAnimations.end());
        LL_DEBUGS("Avatar") << "jelly anim " << *it << " " << is_playing << LL_ENDL;
        if (!is_playing)
        {
            // Anim was not requested for this av by sim, but may be playing locally
            stopMotion(*it);
        }
    }
    mJellyAnims.clear();

    processAnimationStateChanges();
}

void LLVOAvatar::setOverallAppearanceJellyDoll()
{
    if (isControlAvatar())
        return;

    // stop current animations
    {
        for ( LLVOAvatar::AnimIterator anim_it= mPlayingAnimations.begin();
              anim_it != mPlayingAnimations.end();
              ++anim_it)
        {
            {
                stopMotion(anim_it->first, true);
            }
        }
    }
    processAnimationStateChanges();

    // Start any needed anims for jellydoll
    updateOverallAppearanceAnimations();

    LLVector3 pelvis_pos = getJoint("mPelvis")->getPosition();
    resetSkeleton(false);
    getJoint("mPelvis")->setPosition(pelvis_pos);

}

void LLVOAvatar::setOverallAppearanceInvisible()
{
}

void LLVOAvatar::updateOverallAppearance()
{
    AvatarOverallAppearance new_overall = getOverallAppearance();
    if (new_overall != mOverallAppearance)
    {
        switch (new_overall)
        {
            case AOA_NORMAL:
                setOverallAppearanceNormal();
                break;
            case AOA_JELLYDOLL:
                setOverallAppearanceJellyDoll();
                break;
            case AOA_INVISIBLE:
                setOverallAppearanceInvisible();
                break;
        }
        mOverallAppearance = new_overall;
        if (!isSelf())
        {
            mNeedsImpostorUpdate = true;
            mLastImpostorUpdateReason = 8;
        }
        updateMeshVisibility();
    }

    // This needs to be done even if overall appearance has not
    // changed, since sit/stand status can be different.
    updateOverallAppearanceAnimations();
}

void LLVOAvatar::updateOverallAppearanceAnimations()
{
    if (isControlAvatar())
        return;

    if (getOverallAppearance() == AOA_JELLYDOLL)
    {
        LLUUID motion_id;
        if (isSitting() && getParent()) // sitting on object
        {
            motion_id = ANIM_AGENT_SIT_FEMALE;
        }
        else if (isSitting()) // sitting on ground
        {
            motion_id = ANIM_AGENT_SIT_GROUND_CONSTRAINED;
        }
        else // standing
        {
            motion_id = ANIM_AGENT_STAND;
        }
        if (mJellyAnims.find(motion_id) == mJellyAnims.end())
        {
            for (auto it = mJellyAnims.begin(); it !=  mJellyAnims.end(); ++it)
            {
                bool is_playing = (mPlayingAnimations.find(*it) != mPlayingAnimations.end());
                LL_DEBUGS("Avatar") << "jelly anim " << *it << " " << is_playing << LL_ENDL;
                if (!is_playing)
                {
                    // Anim was not requested for this av by sim, but may be playing locally
                    stopMotion(*it, true);
                }
            }
            mJellyAnims.clear();

            startMotion(motion_id);
            mJellyAnims.insert(motion_id);

            processAnimationStateChanges();
        }
    }
}

// Based on isVisuallyMuted(), but has 3 possible results.
LLVOAvatar::AvatarOverallAppearance LLVOAvatar::getOverallAppearance() const
{
    LL_PROFILE_ZONE_SCOPED_CATEGORY_AVATAR;
    AvatarOverallAppearance result = AOA_NORMAL;

    // Priority order (highest priority first)
    // * own avatar is always drawn normally
    // * if on the "always draw normally" list, draw them normally
    // * if on the "always visually mute" list, show as jellydoll
    // * if explicitly muted (blocked), show as invisible
    // * check against the render cost and attachment limits - if too complex, show as jellydoll
    if (isSelf())
    {
        result = AOA_NORMAL;
    }
    else // !isSelf()
    {
        if (isInMuteList())
        {
            result = AOA_INVISIBLE;
        }
        else if (mVisuallyMuteSetting == AV_ALWAYS_RENDER)
        {
            result = AOA_NORMAL;
        }
        else if (mVisuallyMuteSetting == AV_DO_NOT_RENDER)
        {   // Always want to see this AV as an impostor
            result = AOA_JELLYDOLL;
        }
        else if (isTooComplex() || isTooSlowWithoutShadows()) // <FS:Beq/> correct for misplaced check
        {
            result = AOA_JELLYDOLL;
        }
    }

    return result;
}

void LLVOAvatar::calcMutedAVColor()
{
    LLColor4 new_color(mMutedAVColor);
    std::string change_msg;
    LLUUID av_id(getID());

// [RLVa:KB] - Checked: RLVa-2.2 (@setcam_avdist)
    if (isRlvSilhouette())
    {
        new_color = LLColor4::silhouette;
        change_msg = " not rendered: color is silhouette";
    }
    else if (getVisualMuteSettings() == AV_DO_NOT_RENDER)
// [/RLVa:KB]
//    if (getVisualMuteSettings() == AV_DO_NOT_RENDER)
    {
        // explicitly not-rendered avatars are light grey
        new_color = LLColor4::grey4;
        change_msg = " not rendered: color is grey4";
    }
    else if (isInMuteList()) // the user blocked them
    {
        // blocked avatars are dark grey
        new_color = LLColor4::grey4;
        change_msg = " blocked: color is grey4";
    }
    // <FS:Beq> we don't want jelly dolls
    // else if (!isTooComplex() && !isTooSlow())
    else if (!isTooComplex())
    // </FS:Beq>
    {
        new_color = LLColor4::white;
        change_msg = " simple imposter ";
    }
#ifdef COLORIZE_JELLYDOLLS
    else if ( mMutedAVColor == LLColor4::white || mMutedAVColor == LLColor4::grey3 || mMutedAVColor == LLColor4::grey4 )
    {
        // select a color based on the first byte of the agents uuid so any muted agent is always the same color
        F32 color_value = (F32) (av_id.mData[0]);
        F32 spectrum = (color_value / 256.0);          // spectrum is between 0 and 1.f

        // Array of colors.  These are arranged so only one RGB color changes between each step,
        // and it loops back to red so there is an even distribution.  It is not a heat map
        const S32 NUM_SPECTRUM_COLORS = 7;
        static LLColor4 * spectrum_color[NUM_SPECTRUM_COLORS] = { &LLColor4::red, &LLColor4::magenta, &LLColor4::blue, &LLColor4::cyan, &LLColor4::green, &LLColor4::yellow, &LLColor4::red };

        spectrum = spectrum * (NUM_SPECTRUM_COLORS - 1);               // Scale to range of number of colors
        S32 spectrum_index_1  = floor(spectrum);                               // Desired color will be after this index
        S32 spectrum_index_2  = spectrum_index_1 + 1;                  //    and before this index (inclusive)
        F32 fractBetween = spectrum - (F32)(spectrum_index_1);  // distance between the two indexes (0-1)

        new_color = lerp(*spectrum_color[spectrum_index_1], *spectrum_color[spectrum_index_2], fractBetween);
        new_color.normalize();
        new_color *= 0.28f;            // Tone it down
    }
#endif
    else
    {
        new_color = LLColor4::grey4;
        change_msg = " over limit color ";
    }

    if (mMutedAVColor != new_color)
    {
        LL_DEBUGS("AvatarRender") << "avatar "<< av_id << change_msg << std::setprecision(3) << new_color << LL_ENDL;
        mMutedAVColor = new_color;
    }
}

// static
bool LLVOAvatar::isIndexLocalTexture(ETextureIndex index)
{
    return (index < 0 || index >= TEX_NUM_INDICES)
        ? false
        : LLAvatarAppearance::getDictionary()->getTexture(index)->mIsLocalTexture;
}

// static
bool LLVOAvatar::isIndexBakedTexture(ETextureIndex index)
{
    return (index < 0 || index >= TEX_NUM_INDICES)
        ? false
        : LLAvatarAppearance::getDictionary()->getTexture(index)->mIsBakedTexture;
}

const std::string LLVOAvatar::getBakedStatusForPrintout() const
{
    std::string line;

    for (LLAvatarAppearanceDictionary::Textures::const_iterator iter = LLAvatarAppearance::getDictionary()->getTextures().begin();
         iter != LLAvatarAppearance::getDictionary()->getTextures().end();
         ++iter)
    {
        const ETextureIndex index = iter->first;
        const LLAvatarAppearanceDictionary::TextureEntry *texture_dict = iter->second;
        if (texture_dict->mIsBakedTexture)
        {
            line += texture_dict->mName;
            if (isTextureDefined(index))
            {
                line += "_baked";
            }
            line += " ";
        }
    }
    return line;
}



//virtual
S32 LLVOAvatar::getTexImageSize() const
{
    return TEX_IMAGE_SIZE_OTHER;
}

//-----------------------------------------------------------------------------
// Utility functions
//-----------------------------------------------------------------------------

F32 calc_bouncy_animation(F32 x)
{
    return -(cosf(x * F_PI * 2.5f - F_PI_BY_TWO))*(0.4f + x * -0.1f) + x * 1.3f;
}

//virtual
bool LLVOAvatar::isTextureDefined(LLAvatarAppearanceDefines::ETextureIndex te, U32 index ) const
{
    if (isIndexLocalTexture(te))
    {
        return false;
    }

    LLViewerTexture* tex = getImage(te, index);
    if (!tex)
    {
        LL_WARNS() << "getImage( " << te << ", " << index << " ) returned 0" << LL_ENDL;
        return false;
    }

    return (tex->getID() != IMG_DEFAULT_AVATAR &&
            tex->getID() != IMG_DEFAULT);
}

//virtual
bool LLVOAvatar::isTextureVisible(LLAvatarAppearanceDefines::ETextureIndex type, U32 index) const
{
    if (isIndexLocalTexture(type))
    {
        return isTextureDefined(type, index);
    }

    // baked textures can use TE images directly
    return ((isTextureDefined(type) || isSelf()) &&
            (getTEImage(type)->getID() != IMG_INVISIBLE || LLDrawPoolAlpha::sShowDebugAlpha));
}

//virtual
bool LLVOAvatar::isTextureVisible(LLAvatarAppearanceDefines::ETextureIndex type, LLViewerWearable *wearable) const
{
    // non-self avatars don't have wearables
    return false;
}

void LLVOAvatar::placeProfileQuery()
{
    if (mGPUTimerQuery == 0)
    {
        glGenQueries(1, &mGPUTimerQuery);
    }

    glBeginQuery(GL_TIME_ELAPSED, mGPUTimerQuery);
}

void LLVOAvatar::readProfileQuery(S32 retries)
{
    if (!mGPUProfilePending)
    {
        glEndQuery(GL_TIME_ELAPSED);
        mGPUProfilePending = true;
    }

    GLuint64 result = 0;
    glGetQueryObjectui64v(mGPUTimerQuery, GL_QUERY_RESULT_AVAILABLE, &result);

    if (result == GL_TRUE || --retries <= 0)
    { // query available, readback result
        GLuint64 time_elapsed = 0;
        glGetQueryObjectui64v(mGPUTimerQuery, GL_QUERY_RESULT, &time_elapsed);
        mGPURenderTime = time_elapsed / 1000000.f;
        mGPUProfilePending = false;

        setDebugText(llformat("%d", (S32)(mGPURenderTime * 1000.f)));

    }
    else
    { // wait until next frame
        LLUUID id = getID();

        LL::WorkQueue::getInstance("mainloop")->post([id, retries] {
            LLVOAvatar* avatar = (LLVOAvatar*) gObjectList.findObject(id);
            if(avatar)
            {
                avatar->readProfileQuery(retries);
            }
            });
    }
}


F32 LLVOAvatar::getGPURenderTime()
{
    return isVisuallyMuted() ? 0.f : mGPURenderTime;
}

// static
F32 LLVOAvatar::getTotalGPURenderTime()
{
    LL_PROFILE_ZONE_SCOPED_CATEGORY_AVATAR;

    F32 ret = 0.f;

    for (LLCharacter* character : LLCharacter::sInstances)
    {
        ret += ((LLVOAvatar*)character)->getGPURenderTime();
    }

    return ret;
}

F32 LLVOAvatar::getMaxGPURenderTime()
{
    LL_PROFILE_ZONE_SCOPED_CATEGORY_AVATAR;

    F32 ret = 0.f;

    for (LLCharacter* character : LLCharacter::sInstances)
    {
        ret = llmax(((LLVOAvatar*)character)->getGPURenderTime(), ret);
    }

    return ret;
}

F32 LLVOAvatar::getAverageGPURenderTime()
{
    LL_PROFILE_ZONE_SCOPED_CATEGORY_AVATAR;

    F32 ret = 0.f;

    S32 count = 0;

    for (LLCharacter* character : LLCharacter::sInstances)
    {
        LLVOAvatar* avatar = (LLVOAvatar*)character;
        if (!avatar->isTooSlow())
        {
            ret += avatar->getGPURenderTime();
            ++count;
        }
    }

    if (count > 0)
    {
        ret /= count;
    }

    return ret;
}

bool LLVOAvatar::isBuddy() const
{
    bool is_friend = false;
    F64 now = LLFrameTimer::getTotalSeconds();
    if (now < mCachedBuddyListUpdateTime)
    {
        is_friend = mCachedInBuddyList;
    }
    else
    {
        is_friend = LLAvatarTracker::instance().isBuddy(getID());

        const F64 SECONDS_BETWEEN_BUDDY_UPDATES = 1;
        mCachedBuddyListUpdateTime = now + SECONDS_BETWEEN_BUDDY_UPDATES;
        mCachedInBuddyList = is_friend;
    }
    return is_friend;
}


// <FS:Ansariel> [Legacy Bake]
//-----------------------------------------------------------------------------
// Legacy baking
//-----------------------------------------------------------------------------
void LLVOAvatar::bakedTextureOriginCounts(S32 &sb_count, // server-bake, has origin URL.
                                          S32 &host_count, // host-based bake, has host.
                                          S32 &both_count, // error - both host and URL set.
                                          S32 &neither_count) // error - neither set.
{
    sb_count = host_count = both_count = neither_count = 0;

    std::set<LLUUID> baked_ids;
    collectBakedTextureUUIDs(baked_ids);
    for (std::set<LLUUID>::const_iterator it = baked_ids.begin(); it != baked_ids.end(); ++it)
    {
        LLViewerFetchedTexture *imagep = gTextureList.findImage(*it, TEX_LIST_STANDARD);
        bool has_url = false, has_host = false;
        if (!imagep->getUrl().empty())
        {
            has_url = true;
        }
        if (imagep->getTargetHost().isOk())
        {
            has_host = true;
        }
        if (has_url && !has_host) sb_count++;
        else if (has_host && !has_url) host_count++;
        else if (has_host && has_url) both_count++;
        else if (!has_host && !has_url) neither_count++;
    }
}

// virtual
void LLVOAvatar::bodySizeChanged()
{
    if (isSelf() && !LLAppearanceMgr::instance().isInUpdateAppearanceFromCOF())
    {   // notify simulator of change in size
        // but not if we are in the middle of updating appearance
        gAgent.sendAgentSetAppearance();
}
}

bool LLVOAvatar::isUsingServerBakes() const
{
#if 1
    // Sanity check - visual param for appearance version should match mUseServerBakes
    LLVisualParam* appearance_version_param = getVisualParam(11000);
    llassert(appearance_version_param);
    F32 wt = appearance_version_param->getWeight();
    F32 expect_wt = mUseServerBakes ? 1.0f : 0.0f;
    if (!is_approx_equal(wt,expect_wt))
    {
        LL_WARNS() << "wt " << wt << " differs from expected " << expect_wt << LL_ENDL;
    }
#endif

    return mUseServerBakes;
}

void LLVOAvatar::setIsUsingServerBakes(bool newval)
{
    mUseServerBakes = newval;
    LLVisualParam* appearance_version_param = getVisualParam(11000);
    llassert(appearance_version_param);
    appearance_version_param->setWeight(newval ? 1.0f : 0.0f, false);
}
// </FS:Ansariel> [Legacy Bake]<|MERGE_RESOLUTION|>--- conflicted
+++ resolved
@@ -11835,14 +11835,6 @@
         mLastRiggingInfoKey = curr_rigging_info_key;
     }
 
-<<<<<<< HEAD
-    // Something changed. Update.
-    // <FS:Ansariel> Performance tweak
-    //mLastRiggingInfoKey = curr_rigging_info_key;
-    mLastRiggingInfoKey.swap(curr_rigging_info_key);
-    // </FS:Ansariel>
-=======
->>>>>>> f378d2f9
     mJointRiggingInfoTab.clear();
     for (LLVOVolume* vol : volumes)
     {
