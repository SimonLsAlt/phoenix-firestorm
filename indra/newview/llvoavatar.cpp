/** 
 * @File llvoavatar.cpp
 * @brief Implementation of LLVOAvatar class which is a derivation of LLViewerObject
 *
 * $LicenseInfo:firstyear=2001&license=viewerlgpl$
 * Second Life Viewer Source Code
 * Copyright (C) 2010, Linden Research, Inc.
 * 
 * This library is free software; you can redistribute it and/or
 * modify it under the terms of the GNU Lesser General Public
 * License as published by the Free Software Foundation;
 * version 2.1 of the License only.
 * 
 * This library is distributed in the hope that it will be useful,
 * but WITHOUT ANY WARRANTY; without even the implied warranty of
 * MERCHANTABILITY or FITNESS FOR A PARTICULAR PURPOSE.  See the GNU
 * Lesser General Public License for more details.
 * 
 * You should have received a copy of the GNU Lesser General Public
 * License along with this library; if not, write to the Free Software
 * Foundation, Inc., 51 Franklin Street, Fifth Floor, Boston, MA  02110-1301  USA
 * 
 * Linden Research, Inc., 945 Battery Street, San Francisco, CA  94111  USA
 * $/LicenseInfo$
 */

#include "llviewerprecompiledheaders.h"

#include "llvoavatar.h"

#include <stdio.h>
#include <ctype.h>
#include <sstream>

#include "llaudioengine.h"
#include "noise.h"
#include "sound_ids.h"
#include "raytrace.h"

#include "aoengine.h"			// ## Zi: Animation Overrider
#include "llagent.h" //  Get state values from here
#include "llagentcamera.h"
#include "llagentwearables.h"
#include "llanimationstates.h"
#include "llavatarnamecache.h"
#include "llavatarpropertiesprocessor.h"
#include "llphysicsmotion.h"
#include "llviewercontrol.h"
#include "llcallingcard.h"		// IDEVO for LLAvatarTracker
#include "lldrawpoolavatar.h"
#include "lldriverparam.h"
#include "llpolyskeletaldistortion.h"
#include "lleditingmotion.h"
#include "llemote.h"
#include "llfloatertools.h"
#include "llheadrotmotion.h"
#include "llhudeffecttrail.h"
#include "llhudmanager.h"
#include "llhudnametag.h"
#include "llhudtext.h"				// for mText/mDebugText
#include "llimview.h"
#include "llinitparam.h"
#include "llkeyframefallmotion.h"
#include "llkeyframestandmotion.h"
#include "llkeyframewalkmotion.h"
#include "llmanipscale.h"  // for get_default_max_prim_scale()
#include "llmeshrepository.h"
#include "llmutelist.h"
#include "llmoveview.h"
#include "llnotificationsutil.h"
#include "llphysicsshapebuilderutil.h"
#include "llquantize.h"
#include "llrand.h"
#include "llregionhandle.h"
#include "llresmgr.h"
#include "llselectmgr.h"
#include "llsprite.h"
#include "lltargetingmotion.h"
#include "lltoolmorph.h"
#include "llviewercamera.h"
#include "llviewertexlayer.h"
#include "llviewertexturelist.h"
#include "llviewermenu.h"
#include "llviewerobjectlist.h"
#include "llviewerparcelmgr.h"
#include "llviewerregion.h"
#include "llviewershadermgr.h"
#include "llviewerstats.h"
#include "llviewerwearable.h"
#include "llvoavatarself.h"
#include "llvovolume.h"
#include "llworld.h"
#include "pipeline.h"
#include "llviewershadermgr.h"
#include "llsky.h"
#include "llanimstatelabels.h"
#include "lltrans.h"
#include "llappearancemgr.h"
// [RLVa:KB] - Checked: 2010-04-01 (RLVa-1.2.0c)
#include "rlvhandler.h"
// [/RLVa:KB]

#include "llgesturemgr.h" //needed to trigger the voice gesticulations
#include "llvoiceclient.h"
#include "llvoicevisualizer.h" // Ventrella

#include "lldebugmessagebox.h"
#include "llsdutil.h"
#include "llscenemonitor.h"
#include "llsdserialize.h"

#include "fsdata.h"
#include "lfsimfeaturehandler.h"	// <FS:CR> Opensim
#include "lggcontactsets.h"
#include "llcontrol.h"
#include "llfilepicker.h"	// <FS:CR> FIRE-8893 - Dump archetype xml to user defined location
#include "llnetmap.h"
#include "llviewernetwork.h"	// [FS:CR] isInSecondlife()

extern F32 SPEED_ADJUST_MAX;
extern F32 SPEED_ADJUST_MAX_SEC;
extern F32 ANIM_SPEED_MAX;
extern F32 ANIM_SPEED_MIN;
extern U32 JOINT_COUNT_REQUIRED_FOR_FULLRIG;
// #define OUTPUT_BREAST_DATA

using namespace LLAvatarAppearanceDefines;

//-----------------------------------------------------------------------------
// Global constants
//-----------------------------------------------------------------------------
const LLUUID ANIM_AGENT_BODY_NOISE = LLUUID("9aa8b0a6-0c6f-9518-c7c3-4f41f2c001ad"); //"body_noise"
const LLUUID ANIM_AGENT_BREATHE_ROT	= LLUUID("4c5a103e-b830-2f1c-16bc-224aa0ad5bc8");  //"breathe_rot"
const LLUUID ANIM_AGENT_EDITING	= LLUUID("2a8eba1d-a7f8-5596-d44a-b4977bf8c8bb");  //"editing"
const LLUUID ANIM_AGENT_EYE	= LLUUID("5c780ea8-1cd1-c463-a128-48c023f6fbea");  //"eye"
const LLUUID ANIM_AGENT_FLY_ADJUST = LLUUID("db95561f-f1b0-9f9a-7224-b12f71af126e");  //"fly_adjust"
const LLUUID ANIM_AGENT_HAND_MOTION	= LLUUID("ce986325-0ba7-6e6e-cc24-b17c4b795578");  //"hand_motion"
const LLUUID ANIM_AGENT_HEAD_ROT = LLUUID("e6e8d1dd-e643-fff7-b238-c6b4b056a68d");  //"head_rot"
const LLUUID ANIM_AGENT_PELVIS_FIX = LLUUID("0c5dd2a2-514d-8893-d44d-05beffad208b");  //"pelvis_fix"
const LLUUID ANIM_AGENT_TARGET = LLUUID("0e4896cb-fba4-926c-f355-8720189d5b55");  //"target"
const LLUUID ANIM_AGENT_WALK_ADJUST	= LLUUID("829bc85b-02fc-ec41-be2e-74cc6dd7215d");  //"walk_adjust"
const LLUUID ANIM_AGENT_PHYSICS_MOTION = LLUUID("7360e029-3cb8-ebc4-863e-212df440d987");  //"physics_motion"


//-----------------------------------------------------------------------------
// Constants
//-----------------------------------------------------------------------------

const S32 MIN_PIXEL_AREA_FOR_COMPOSITE = 1024;
const F32 SHADOW_OFFSET_AMT = 0.03f;

const F32 DELTA_TIME_MIN = 0.01f;	// we clamp measured deltaTime to this
const F32 DELTA_TIME_MAX = 0.2f;	// range to insure stability of computations.

const F32 PELVIS_LAG_FLYING		= 0.22f;// pelvis follow half life while flying
const F32 PELVIS_LAG_WALKING	= 0.4f;	// ...while walking
const F32 PELVIS_LAG_MOUSELOOK = 0.15f;
const F32 MOUSELOOK_PELVIS_FOLLOW_FACTOR = 0.5f;
const F32 PELVIS_LAG_WHEN_FOLLOW_CAM_IS_ON = 0.0001f; // not zero! - something gets divided by this!
const F32 TORSO_NOISE_AMOUNT = 1.0f;	// Amount of deviation from up-axis, in degrees
const F32 TORSO_NOISE_SPEED = 0.2f;	// Time scale factor on torso noise.

const F32 BREATHE_ROT_MOTION_STRENGTH = 0.05f;
const F32 BREATHE_SCALE_MOTION_STRENGTH = 0.005f;

const F32 MIN_SHADOW_HEIGHT = 0.f;
const F32 MAX_SHADOW_HEIGHT = 0.3f;

const S32 MIN_REQUIRED_PIXEL_AREA_BODY_NOISE = 10000;
const S32 MIN_REQUIRED_PIXEL_AREA_BREATHE = 10000;
const S32 MIN_REQUIRED_PIXEL_AREA_PELVIS_FIX = 40;

const S32 TEX_IMAGE_SIZE_SELF = 512;
const S32 TEX_IMAGE_AREA_SELF = TEX_IMAGE_SIZE_SELF * TEX_IMAGE_SIZE_SELF;
const S32 TEX_IMAGE_SIZE_OTHER = 512 / 4;  // The size of local textures for other (!isSelf()) avatars

const F32 HEAD_MOVEMENT_AVG_TIME = 0.9f;

const S32 MORPH_MASK_REQUESTED_DISCARD = 0;

// Discard level at which to switch to baked textures
// Should probably be 4 or 3, but didn't want to change it while change other logic - SJB
const S32 SWITCH_TO_BAKED_DISCARD = 5;

const F32 FOOT_COLLIDE_FUDGE = 0.04f;

const F32 HOVER_EFFECT_MAX_SPEED = 3.f;
const F32 HOVER_EFFECT_STRENGTH = 0.f;
const F32 UNDERWATER_EFFECT_STRENGTH = 0.1f;
const F32 UNDERWATER_FREQUENCY_DAMP = 0.33f;
const F32 APPEARANCE_MORPH_TIME = 0.65f;
const F32 TIME_BEFORE_MESH_CLEANUP = 5.f; // seconds
const S32 AVATAR_RELEASE_THRESHOLD = 10; // number of avatar instances before releasing memory
const F32 FOOT_GROUND_COLLISION_TOLERANCE = 0.25f;
const F32 AVATAR_LOD_TWEAK_RANGE = 0.7f;
const S32 MAX_BUBBLE_CHAT_LENGTH = DB_CHAT_MSG_STR_LEN;
const S32 MAX_BUBBLE_CHAT_UTTERANCES = 12;
const F32 CHAT_FADE_TIME = 8.0;
const F32 BUBBLE_CHAT_TIME = CHAT_FADE_TIME * 3.f;
const F32 NAMETAG_UPDATE_THRESHOLD = 0.3f;
const F32 NAMETAG_VERTICAL_SCREEN_OFFSET = 25.f;
const F32 NAMETAG_VERT_OFFSET_WEIGHT = 0.17f;

enum ERenderName
{
	RENDER_NAME_NEVER,
	RENDER_NAME_ALWAYS,	
	RENDER_NAME_FADE
};

//-----------------------------------------------------------------------------
// Callback data
//-----------------------------------------------------------------------------

struct LLTextureMaskData
{
	LLTextureMaskData( const LLUUID& id ) :
		mAvatarID(id), 
		mLastDiscardLevel(S32_MAX) 
	{}
	LLUUID				mAvatarID;
	S32					mLastDiscardLevel;
};

/*********************************************************************************
 **                                                                             **
 ** Begin private LLVOAvatar Support classes
 **
 **/

//------------------------------------------------------------------------
// LLVOAvatarBoneInfo
// Trans/Scale/Rot etc. info about each avatar bone.  Used by LLVOAvatarSkeleton.
//------------------------------------------------------------------------
struct LLVOAvatarCollisionVolumeInfo : public LLInitParam::Block<LLVOAvatarCollisionVolumeInfo>
{
	LLVOAvatarCollisionVolumeInfo() 
	:	name("name"),
		pos("pos"),
		rot("rot"),
		scale("scale")
	{}

	Mandatory<std::string>	name;
	Mandatory<LLVector3>	pos,
							rot,
							scale;
};

struct LLAppearanceMessageContents
{
	LLAppearanceMessageContents():
		mAppearanceVersion(-1),
		mParamAppearanceVersion(-1),
		mCOFVersion(LLViewerInventoryCategory::VERSION_UNKNOWN)
	{
	}
	LLTEContents mTEContents;
	S32 mAppearanceVersion;
	S32 mParamAppearanceVersion;
	S32 mCOFVersion;
	// For future use:
	//U32 appearance_flags = 0;
	std::vector<F32> mParamWeights;
	std::vector<LLVisualParam*> mParams;
};

struct LLVOAvatarChildJoint : public LLInitParam::ChoiceBlock<LLVOAvatarChildJoint>
	{
	Alternative<Lazy<struct LLVOAvatarBoneInfo, IS_A_BLOCK> >	bone;
	Alternative<LLVOAvatarCollisionVolumeInfo>		collision_volume;
	
	LLVOAvatarChildJoint()
	:	bone("bone"),
		collision_volume("collision_volume")
	{}
};

	

struct LLVOAvatarBoneInfo : public LLInitParam::Block<LLVOAvatarBoneInfo, LLVOAvatarCollisionVolumeInfo>
{
	LLVOAvatarBoneInfo() 
	:	pivot("pivot")
	{}
	
	Mandatory<LLVector3>					pivot;
	Multiple<LLVOAvatarChildJoint>			children;
};

//------------------------------------------------------------------------
// LLVOAvatarSkeletonInfo
// Overall avatar skeleton
//------------------------------------------------------------------------
struct LLVOAvatarSkeletonInfo : public LLInitParam::Block<LLVOAvatarSkeletonInfo>
{
	LLVOAvatarSkeletonInfo()
	:	skeleton_root(""),
		num_bones("num_bones"),
		num_collision_volumes("num_collision_volumes"),
		version("version")
	{}
	
	Mandatory<std::string>			version;
	Mandatory<S32>					num_bones,
									num_collision_volumes;
	Mandatory<LLVOAvatarChildJoint>	skeleton_root;
};



//-----------------------------------------------------------------------------
// class LLBodyNoiseMotion
//-----------------------------------------------------------------------------
class LLBodyNoiseMotion :
	public LLMotion
{
public:
	// Constructor
	LLBodyNoiseMotion(const LLUUID &id)
		: LLMotion(id)
	{
		mName = "body_noise";
		mTorsoState = new LLJointState;
	}

	// Destructor
	virtual ~LLBodyNoiseMotion() { }

public:
	//-------------------------------------------------------------------------
	// functions to support MotionController and MotionRegistry
	//-------------------------------------------------------------------------
	// static constructor
	// all subclasses must implement such a function and register it
	static LLMotion *create(const LLUUID &id) { return new LLBodyNoiseMotion(id); }

public:
	//-------------------------------------------------------------------------
	// animation callbacks to be implemented by subclasses
	//-------------------------------------------------------------------------

	// motions must specify whether or not they loop
	virtual BOOL getLoop() { return TRUE; }

	// motions must report their total duration
	virtual F32 getDuration() { return 0.0; }

	// motions must report their "ease in" duration
	virtual F32 getEaseInDuration() { return 0.0; }

	// motions must report their "ease out" duration.
	virtual F32 getEaseOutDuration() { return 0.0; }

	// motions must report their priority
	virtual LLJoint::JointPriority getPriority() { return LLJoint::HIGH_PRIORITY; }

	virtual LLMotionBlendType getBlendType() { return ADDITIVE_BLEND; }

	// called to determine when a motion should be activated/deactivated based on avatar pixel coverage
	virtual F32 getMinPixelArea() { return MIN_REQUIRED_PIXEL_AREA_BODY_NOISE; }

	// run-time (post constructor) initialization,
	// called after parameters have been set
	// must return true to indicate success and be available for activation
	virtual LLMotionInitStatus onInitialize(LLCharacter *character)
	{
		if( !mTorsoState->setJoint( character->getJoint("mTorso") ))
		{
			return STATUS_FAILURE;
		}

		mTorsoState->setUsage(LLJointState::ROT);

		addJointState( mTorsoState );
		return STATUS_SUCCESS;
	}

	// called when a motion is activated
	// must return TRUE to indicate success, or else
	// it will be deactivated
	virtual BOOL onActivate() { return TRUE; }

	// called per time step
	// must return TRUE while it is active, and
	// must return FALSE when the motion is completed.
	virtual BOOL onUpdate(F32 time, U8* joint_mask)
	{
		F32 nx[2];
		nx[0]=time*TORSO_NOISE_SPEED;
		nx[1]=0.0f;
		F32 ny[2];
		ny[0]=0.0f;
		ny[1]=time*TORSO_NOISE_SPEED;
		F32 noiseX = noise2(nx);
		F32 noiseY = noise2(ny);

		F32 rx = TORSO_NOISE_AMOUNT * DEG_TO_RAD * noiseX / 0.42f;
		F32 ry = TORSO_NOISE_AMOUNT * DEG_TO_RAD * noiseY / 0.42f;
		LLQuaternion tQn;
		tQn.setQuat( rx, ry, 0.0f );
		mTorsoState->setRotation( tQn );

		return TRUE;
	}

	// called when a motion is deactivated
	virtual void onDeactivate() {}

private:
	//-------------------------------------------------------------------------
	// joint states to be animated
	//-------------------------------------------------------------------------
	LLPointer<LLJointState> mTorsoState;
};

//-----------------------------------------------------------------------------
// class LLBreatheMotionRot
//-----------------------------------------------------------------------------
class LLBreatheMotionRot :
	public LLMotion
{
public:
	// Constructor
	LLBreatheMotionRot(const LLUUID &id) :
		LLMotion(id),
		mBreatheRate(1.f),
		mCharacter(NULL)
	{
		mName = "breathe_rot";
		mChestState = new LLJointState;
	}

	// Destructor
	virtual ~LLBreatheMotionRot() {}

public:
	//-------------------------------------------------------------------------
	// functions to support MotionController and MotionRegistry
	//-------------------------------------------------------------------------
	// static constructor
	// all subclasses must implement such a function and register it
	static LLMotion *create(const LLUUID &id) { return new LLBreatheMotionRot(id); }

public:
	//-------------------------------------------------------------------------
	// animation callbacks to be implemented by subclasses
	//-------------------------------------------------------------------------

	// motions must specify whether or not they loop
	virtual BOOL getLoop() { return TRUE; }

	// motions must report their total duration
	virtual F32 getDuration() { return 0.0; }

	// motions must report their "ease in" duration
	virtual F32 getEaseInDuration() { return 0.0; }

	// motions must report their "ease out" duration.
	virtual F32 getEaseOutDuration() { return 0.0; }

	// motions must report their priority
	virtual LLJoint::JointPriority getPriority() { return LLJoint::MEDIUM_PRIORITY; }

	virtual LLMotionBlendType getBlendType() { return NORMAL_BLEND; }

	// called to determine when a motion should be activated/deactivated based on avatar pixel coverage
	virtual F32 getMinPixelArea() { return MIN_REQUIRED_PIXEL_AREA_BREATHE; }

	// run-time (post constructor) initialization,
	// called after parameters have been set
	// must return true to indicate success and be available for activation
	virtual LLMotionInitStatus onInitialize(LLCharacter *character)
	{		
		mCharacter = character;
		BOOL success = true;

		if ( !mChestState->setJoint( character->getJoint( "mChest" ) ) )
		{
			success = false;
		}

		if ( success )
		{
			mChestState->setUsage(LLJointState::ROT);
			addJointState( mChestState );
		}

		if ( success )
		{
			return STATUS_SUCCESS;
		}
		else
		{
			return STATUS_FAILURE;
		}
	}

	// called when a motion is activated
	// must return TRUE to indicate success, or else
	// it will be deactivated
	virtual BOOL onActivate() { return TRUE; }

	// called per time step
	// must return TRUE while it is active, and
	// must return FALSE when the motion is completed.
	virtual BOOL onUpdate(F32 time, U8* joint_mask)
	{
		mBreatheRate = 1.f;

		F32 breathe_amt = (sinf(mBreatheRate * time) * BREATHE_ROT_MOTION_STRENGTH);

		mChestState->setRotation(LLQuaternion(breathe_amt, LLVector3(0.f, 1.f, 0.f)));

		return TRUE;
	}

	// called when a motion is deactivated
	virtual void onDeactivate() {}

private:
	//-------------------------------------------------------------------------
	// joint states to be animated
	//-------------------------------------------------------------------------
	LLPointer<LLJointState> mChestState;
	F32					mBreatheRate;
	LLCharacter*		mCharacter;
};

//-----------------------------------------------------------------------------
// class LLPelvisFixMotion
//-----------------------------------------------------------------------------
class LLPelvisFixMotion :
	public LLMotion
{
public:
	// Constructor
	LLPelvisFixMotion(const LLUUID &id)
		: LLMotion(id), mCharacter(NULL)
	{
		mName = "pelvis_fix";

		mPelvisState = new LLJointState;
	}

	// Destructor
	virtual ~LLPelvisFixMotion() { }

public:
	//-------------------------------------------------------------------------
	// functions to support MotionController and MotionRegistry
	//-------------------------------------------------------------------------
	// static constructor
	// all subclasses must implement such a function and register it
	static LLMotion *create(const LLUUID& id) { return new LLPelvisFixMotion(id); }

public:
	//-------------------------------------------------------------------------
	// animation callbacks to be implemented by subclasses
	//-------------------------------------------------------------------------

	// motions must specify whether or not they loop
	virtual BOOL getLoop() { return TRUE; }

	// motions must report their total duration
	virtual F32 getDuration() { return 0.0; }

	// motions must report their "ease in" duration
	virtual F32 getEaseInDuration() { return 0.5f; }

	// motions must report their "ease out" duration.
	virtual F32 getEaseOutDuration() { return 0.5f; }

	// motions must report their priority
	virtual LLJoint::JointPriority getPriority() { return LLJoint::LOW_PRIORITY; }

	virtual LLMotionBlendType getBlendType() { return NORMAL_BLEND; }

	// called to determine when a motion should be activated/deactivated based on avatar pixel coverage
	virtual F32 getMinPixelArea() { return MIN_REQUIRED_PIXEL_AREA_PELVIS_FIX; }

	// run-time (post constructor) initialization,
	// called after parameters have been set
	// must return true to indicate success and be available for activation
	virtual LLMotionInitStatus onInitialize(LLCharacter *character)
	{
		mCharacter = character;

		if (!mPelvisState->setJoint( character->getJoint("mPelvis")))
		{
			return STATUS_FAILURE;
		}

		mPelvisState->setUsage(LLJointState::POS);

		addJointState( mPelvisState );
		return STATUS_SUCCESS;
	}

	// called when a motion is activated
	// must return TRUE to indicate success, or else
	// it will be deactivated
	virtual BOOL onActivate() { return TRUE; }

	// called per time step
	// must return TRUE while it is active, and
	// must return FALSE when the motion is completed.
	virtual BOOL onUpdate(F32 time, U8* joint_mask)
	{
		mPelvisState->setPosition(LLVector3::zero);

		return TRUE;
	}

	// called when a motion is deactivated
	virtual void onDeactivate() {}

private:
	//-------------------------------------------------------------------------
	// joint states to be animated
	//-------------------------------------------------------------------------
	LLPointer<LLJointState> mPelvisState;
	LLCharacter*		mCharacter;
};

/**
 **
 ** End LLVOAvatar Support classes
 **                                                                             **
 *********************************************************************************/


//-----------------------------------------------------------------------------
// Static Data
//-----------------------------------------------------------------------------
LLAvatarAppearanceDictionary *LLVOAvatar::sAvatarDictionary = NULL;
S32 LLVOAvatar::sFreezeCounter = 0;
U32 LLVOAvatar::sMaxVisible = 12;
F32 LLVOAvatar::sRenderDistance = 256.f;
S32	LLVOAvatar::sNumVisibleAvatars = 0;
S32	LLVOAvatar::sNumLODChangesThisFrame = 0;

// const LLUUID LLVOAvatar::sStepSoundOnLand("e8af4a28-aa83-4310-a7c4-c047e15ea0df"); - <FS:PP> Commented out for FIRE-3169: Option to change the default footsteps sound
const LLUUID LLVOAvatar::sStepSounds[LL_MCODE_END] =
{
	SND_STONE_RUBBER,
	SND_METAL_RUBBER,
	SND_GLASS_RUBBER,
	SND_WOOD_RUBBER,
	SND_FLESH_RUBBER,
	SND_RUBBER_PLASTIC,
	SND_RUBBER_RUBBER
};

S32 LLVOAvatar::sRenderName = RENDER_NAME_ALWAYS;
BOOL LLVOAvatar::sRenderGroupTitles = TRUE;
S32 LLVOAvatar::sNumVisibleChatBubbles = 0;
BOOL LLVOAvatar::sDebugInvisible = FALSE;
BOOL LLVOAvatar::sShowAttachmentPoints = FALSE;
BOOL LLVOAvatar::sShowAnimationDebug = FALSE;
BOOL LLVOAvatar::sShowFootPlane = FALSE;
BOOL LLVOAvatar::sVisibleInFirstPerson = FALSE;
F32 LLVOAvatar::sLODFactor = 1.f;
F32 LLVOAvatar::sPhysicsLODFactor = 1.f;
BOOL LLVOAvatar::sUseImpostors = FALSE;
BOOL LLVOAvatar::sJointDebug = FALSE;
F32 LLVOAvatar::sUnbakedTime = 0.f;
F32 LLVOAvatar::sUnbakedUpdateTime = 0.f;
F32 LLVOAvatar::sGreyTime = 0.f;
F32 LLVOAvatar::sGreyUpdateTime = 0.f;

//-----------------------------------------------------------------------------
// Helper functions
//-----------------------------------------------------------------------------
static F32 calc_bouncy_animation(F32 x);

//-----------------------------------------------------------------------------
// LLVOAvatar()
//-----------------------------------------------------------------------------
LLVOAvatar::LLVOAvatar(const LLUUID& id,
					   const LLPCode pcode,
					   LLViewerRegion* regionp) :
	LLAvatarAppearance(&gAgentWearables),
	LLViewerObject(id, pcode, regionp),
	mSpecialRenderMode(0),
	mAttachmentGeometryBytes(-1),
	mAttachmentSurfaceArea(-1.f),
	mReportedVisualComplexity(-1),
	mTurning(FALSE),
	mLastSkeletonSerialNum( 0 ),
	mIsSitting(FALSE),
	mTimeVisible(),
	mTyping(FALSE),
	mMeshValid(FALSE),
	mVisible(FALSE),
	mMutedAsCloud(false), // <FS:Ansariel> Show muted avatars as cloud
	mWindFreq(0.f),
	mRipplePhase( 0.f ),
	mBelowWater(FALSE),
	mLastAppearanceBlendTime(0.f),
	mAppearanceAnimating(FALSE),
    mNameIsSet(false),
	mTitle(),
	mNameAway(false),
	mNameDoNotDisturb(false),
	mNameMute(false),
	mNameAppearance(false),
	mNameFriend(false),
	mNameAlpha(0.f),
	mRenderGroupTitles(sRenderGroupTitles),
	mNameCloud(false),
	mFirstTEMessageReceived( FALSE ),
	mFirstAppearanceMessageReceived( FALSE ),
	mCulled( FALSE ),
	mVisibilityRank(0),
	mNeedsSkin(FALSE),
	mLastSkinTime(0.f),
	mUpdatePeriod(1),
	mFirstFullyVisible(TRUE),
	mFullyLoaded(FALSE),
	mPreviousFullyLoaded(FALSE),
	mFullyLoadedInitialized(FALSE),
	mVisualComplexity(0),
	mVisualComplexityStale(TRUE),
	mLoadedCallbacksPaused(FALSE),
	mRenderUnloadedAvatar(LLCachedControl<bool>(gSavedSettings, "RenderUnloadedAvatar", false)),
	mLastRezzedStatus(-1),
	mIsEditingAppearance(FALSE),
	mUseLocalAppearance(FALSE),
	mLastUpdateRequestCOFVersion(-1),
	mLastUpdateReceivedCOFVersion(-1)
{
	//VTResume();  // VTune
	
	// mVoiceVisualizer is created by the hud effects manager and uses the HUD Effects pipeline
	const BOOL needsSendToSim = false; // currently, this HUD effect doesn't need to pack and unpack data to do its job
	mVoiceVisualizer = ( LLVoiceVisualizer *)LLHUDManager::getInstance()->createViewerEffect( LLHUDObject::LL_HUD_EFFECT_VOICE_VISUALIZER, needsSendToSim );

	LL_DEBUGS("Avatar") << "LLVOAvatar Constructor (0x" << this << ") id:" << mID << LL_ENDL;

	mPelvisp = NULL;

	mDirtyMesh = 2;	// Dirty geometry, need to regenerate.
	mMeshTexturesDirty = FALSE;
	mHeadp = NULL;


	// set up animation variables
	mSpeed = 0.f;
	setAnimationData("Speed", &mSpeed);

	mNeedsImpostorUpdate = TRUE;
	mNeedsAnimUpdate = TRUE;

	mImpostorDistance = 0;
	mImpostorPixelArea = 0;

	setNumTEs(TEX_NUM_INDICES);

	mbCanSelect = TRUE;

	mSignaledAnimations.clear();
	mPlayingAnimations.clear();

	mWasOnGroundLeft = FALSE;
	mWasOnGroundRight = FALSE;

	mTimeLast = 0.0f;
	mSpeedAccum = 0.0f;

	mRippleTimeLast = 0.f;

	mInAir = FALSE;

	mStepOnLand = TRUE;
	mStepMaterial = 0;

	mLipSyncActive = false;
	mOohMorph      = NULL;
	mAahMorph      = NULL;

	mCurrentGesticulationLevel = 0;

	mRuthTimer.reset();
	mRuthDebugTimer.reset();
	mDebugExistenceTimer.reset();

    if(LLSceneMonitor::getInstance()->isEnabled())
	{
		    LLSceneMonitor::getInstance()->freezeAvatar((LLCharacter*)this);
	}

	mCachedVisualMute = !isSelf();
	mCachedVisualMuteUpdateTime = LLFrameTimer::getTotalSeconds() + 5.0;
	mVisuallyMuteSetting = VISUAL_MUTE_NOT_SET;

	F32 color_value = (F32) (getID().mData[0]);
	mMutedAVColor = calcMutedAVColor(color_value, 0, 256);
}

std::string LLVOAvatar::avString() const
{
	std::string viz_string = LLVOAvatar::rezStatusToString(getRezzedStatus());
	return " Avatar '" + getFullname() + "' " + viz_string + " ";
}

void LLVOAvatar::debugAvatarRezTime(std::string notification_name, std::string comment)
{
	LL_INFOS("Avatar") << "REZTIME: [ " << (U32)mDebugExistenceTimer.getElapsedTimeF32()
					   << "sec ]"
					   << avString() 
					   << "RuthTimer " << (U32)mRuthDebugTimer.getElapsedTimeF32()
					   << " Notification " << notification_name
					   << " : " << comment
					   << LL_ENDL;

	if (gSavedSettings.getBOOL("DebugAvatarRezTime"))
	{
		LLSD args;
		args["EXISTENCE"] = llformat("%d",(U32)mDebugExistenceTimer.getElapsedTimeF32());
		args["TIME"] = llformat("%d",(U32)mRuthDebugTimer.getElapsedTimeF32());
		args["NAME"] = getFullname();
		LLNotificationsUtil::add(notification_name,args);
	}
}

//------------------------------------------------------------------------
// LLVOAvatar::~LLVOAvatar()
//------------------------------------------------------------------------
LLVOAvatar::~LLVOAvatar()
{
	if (!mFullyLoaded)
	{
		debugAvatarRezTime("AvatarRezLeftCloudNotification","left after ruth seconds as cloud");
	}
	else
	{
		debugAvatarRezTime("AvatarRezLeftNotification","left sometime after declouding");
	}

	// <FS:ND> only call logPendingPhases if we're still alive. Otherwise this can lead to shutdown crashes 

	// logPendingPhases();
	if (isAgentAvatarValid())
		logPendingPhases();
	
	// </FS:ND>
	LL_DEBUGS("Avatar") << "LLVOAvatar Destructor (0x" << this << ") id:" << mID << LL_ENDL;

	std::for_each(mAttachmentPoints.begin(), mAttachmentPoints.end(), DeletePairedPointer());
	mAttachmentPoints.clear();

	mDead = TRUE;
	
	mAnimationSources.clear();
	LLLoadedCallbackEntry::cleanUpCallbackList(&mCallbackTextureList) ;

	getPhases().clearPhases();
	
	LL_DEBUGS() << "LLVOAvatar Destructor end" << LL_ENDL;
}

void LLVOAvatar::markDead()
{
	if (mNameText)
	{
		mNameText->markDead();
		mNameText = NULL;
		sNumVisibleChatBubbles--;
	}
	mVoiceVisualizer->markDead();
	LLLoadedCallbackEntry::cleanUpCallbackList(&mCallbackTextureList) ;
	LLViewerObject::markDead();
}


BOOL LLVOAvatar::isFullyBaked()
{
	if (mIsDummy) return TRUE;
	if (getNumTEs() == 0) return FALSE;

	for (U32 i = 0; i < mBakedTextureDatas.size(); i++)
	{
		if (!isTextureDefined(mBakedTextureDatas[i].mTextureIndex)
			&& ( (i != BAKED_SKIRT) || isWearingWearableType(LLWearableType::WT_SKIRT) ) )
		{
			return FALSE;
		}
	}
	return TRUE;
}

BOOL LLVOAvatar::isFullyTextured() const
{
	for (S32 i = 0; i < mMeshLOD.size(); i++)
	{
		LLAvatarJoint* joint = mMeshLOD[i];
		if (i==MESH_ID_SKIRT && !isWearingWearableType(LLWearableType::WT_SKIRT))
		{
			continue; // don't care about skirt textures if we're not wearing one.
		}
		if (!joint)
		{
			continue; // nonexistent LOD OK.
		}
		avatar_joint_mesh_list_t::iterator meshIter = joint->mMeshParts.begin();
		if (meshIter != joint->mMeshParts.end())
		{
			LLAvatarJointMesh *mesh = (*meshIter);
			if (!mesh)
			{
				continue; // nonexistent mesh OK
			}
			if (mesh->hasGLTexture())
			{
				continue; // Mesh exists and has a baked texture.
			}
			if (mesh->hasComposite())
			{
				continue; // Mesh exists and has a composite texture.
			}
			// Fail
			return FALSE;
		}
	}
	return TRUE;
}

BOOL LLVOAvatar::hasGray() const
{
	return !getIsCloud() && !isFullyTextured();
}

S32 LLVOAvatar::getRezzedStatus() const
{
	if (getIsCloud()) return 0;
	if (isFullyTextured() && allBakedTexturesCompletelyDownloaded()) return 3;
	if (isFullyTextured()) return 2;
	llassert(hasGray());
	return 1; // gray
}

void LLVOAvatar::deleteLayerSetCaches(bool clearAll)
{
	for (U32 i = 0; i < mBakedTextureDatas.size(); i++)
	{
		if (mBakedTextureDatas[i].mTexLayerSet)
		{
			// ! BACKWARDS COMPATIBILITY !
			// Can be removed after hair baking is mandatory on the grid
			if ((i != BAKED_HAIR || isSelf()) && !clearAll)
			{
				mBakedTextureDatas[i].mTexLayerSet->deleteCaches();
			}
		}
		if (mBakedTextureDatas[i].mMaskTexName)
		{
			LLImageGL::deleteTextures(1, (GLuint*)&(mBakedTextureDatas[i].mMaskTexName));
			mBakedTextureDatas[i].mMaskTexName = 0 ;
		}
	}
}

// static 
BOOL LLVOAvatar::areAllNearbyInstancesBaked(S32& grey_avatars)
{
	BOOL res = TRUE;
	grey_avatars = 0;
	for (std::vector<LLCharacter*>::iterator iter = LLCharacter::sInstances.begin();
		 iter != LLCharacter::sInstances.end(); ++iter)
	{
		LLVOAvatar* inst = (LLVOAvatar*) *iter;
		if( inst->isDead() )
		{
			continue;
		}
		else if( !inst->isFullyBaked() )
		{
			res = FALSE;
			if (inst->mHasGrey)
			{
				++grey_avatars;
			}
		}
	}
	return res;
}

// static
void LLVOAvatar::getNearbyRezzedStats(std::vector<S32>& counts)
{
	counts.clear();
	counts.resize(4);
	for (std::vector<LLCharacter*>::iterator iter = LLCharacter::sInstances.begin();
		 iter != LLCharacter::sInstances.end(); ++iter)
	{
		LLVOAvatar* inst = (LLVOAvatar*) *iter;
		if (inst)
		{
			S32 rez_status = inst->getRezzedStatus();
			counts[rez_status]++;
		}
	}
}

// static
std::string LLVOAvatar::rezStatusToString(S32 rez_status)
{
	if (rez_status==0) return "cloud";
	if (rez_status==1) return "gray";
	if (rez_status==2) return "textured";
	if (rez_status==3) return "textured_and_downloaded";
	return "unknown";
}

// static
void LLVOAvatar::dumpBakedStatus()
{
	LLVector3d camera_pos_global = gAgentCamera.getCameraPositionGlobal();

	for (std::vector<LLCharacter*>::iterator iter = LLCharacter::sInstances.begin();
		 iter != LLCharacter::sInstances.end(); ++iter)
	{
		LLVOAvatar* inst = (LLVOAvatar*) *iter;
		LL_INFOS() << "Avatar ";

		LLNameValue* firstname = inst->getNVPair("FirstName");
		LLNameValue* lastname = inst->getNVPair("LastName");

		if( firstname )
		{
			LL_CONT << firstname->getString();
		}
		if( lastname )
		{
			LL_CONT << " " << lastname->getString();
		}

		LL_CONT << " " << inst->mID;

		if( inst->isDead() )
		{
			LL_CONT << " DEAD ("<< inst->getNumRefs() << " refs)";
		}

		if( inst->isSelf() )
		{
			LL_CONT << " (self)";
		}


		F64 dist_to_camera = (inst->getPositionGlobal() - camera_pos_global).length();
		LL_CONT << " " << dist_to_camera << "m ";

		LL_CONT << " " << inst->mPixelArea << " pixels";

		if( inst->isVisible() )
		{
			LL_CONT << " (visible)";
		}
		else
		{
			LL_CONT << " (not visible)";
		}

		if( inst->isFullyBaked() )
		{
			LL_CONT << " Baked";
		}
		else
		{
			LL_CONT << " Unbaked (";
			
			for (LLAvatarAppearanceDictionary::BakedTextures::const_iterator iter = LLAvatarAppearanceDictionary::getInstance()->getBakedTextures().begin();
				 iter != LLAvatarAppearanceDictionary::getInstance()->getBakedTextures().end();
				 ++iter)
			{
				const LLAvatarAppearanceDictionary::BakedEntry *baked_dict = iter->second;
				const ETextureIndex index = baked_dict->mTextureIndex;
				if (!inst->isTextureDefined(index))
				{
					LL_CONT << " " << LLAvatarAppearanceDictionary::getInstance()->getTexture(index)->mName;
				}
			}
			LL_CONT << " ) " << inst->getUnbakedPixelAreaRank();
			if( inst->isCulled() )
			{
				LL_CONT << " culled";
			}
		}
		LL_CONT << LL_ENDL;
	}
}

//static
void LLVOAvatar::restoreGL()
{
	if (!isAgentAvatarValid()) return;

	gAgentAvatarp->setCompositeUpdatesEnabled(TRUE);
	for (U32 i = 0; i < gAgentAvatarp->mBakedTextureDatas.size(); i++)
	{
		gAgentAvatarp->invalidateComposite(gAgentAvatarp->getTexLayerSet(i));
	}
	gAgentAvatarp->updateMeshTextures();
}

//static
void LLVOAvatar::destroyGL()
{
	deleteCachedImages();

	resetImpostors();
}

//static
void LLVOAvatar::resetImpostors()
{
	for (std::vector<LLCharacter*>::iterator iter = LLCharacter::sInstances.begin();
		 iter != LLCharacter::sInstances.end(); ++iter)
	{
		LLVOAvatar* avatar = (LLVOAvatar*) *iter;
		avatar->mImpostor.release();
	}
}

// static
void LLVOAvatar::deleteCachedImages(bool clearAll)
{	
	if (LLViewerTexLayerSet::sHasCaches)
	{
		LL_DEBUGS() << "Deleting layer set caches" << LL_ENDL;
		for (std::vector<LLCharacter*>::iterator iter = LLCharacter::sInstances.begin();
			 iter != LLCharacter::sInstances.end(); ++iter)
		{
			LLVOAvatar* inst = (LLVOAvatar*) *iter;
			inst->deleteLayerSetCaches(clearAll);
		}
		LLViewerTexLayerSet::sHasCaches = FALSE;
	}
	LLVOAvatarSelf::deleteScratchTextures();
	LLTexLayerStaticImageList::getInstance()->deleteCachedImages();
}


//------------------------------------------------------------------------
// static
// LLVOAvatar::initClass()
//------------------------------------------------------------------------
void LLVOAvatar::initClass()
{ 
	gAnimLibrary.animStateSetString(ANIM_AGENT_BODY_NOISE,"body_noise");
	gAnimLibrary.animStateSetString(ANIM_AGENT_BREATHE_ROT,"breathe_rot");
	gAnimLibrary.animStateSetString(ANIM_AGENT_PHYSICS_MOTION,"physics_motion");
	gAnimLibrary.animStateSetString(ANIM_AGENT_EDITING,"editing");
	gAnimLibrary.animStateSetString(ANIM_AGENT_EYE,"eye");
	gAnimLibrary.animStateSetString(ANIM_AGENT_FLY_ADJUST,"fly_adjust");
	gAnimLibrary.animStateSetString(ANIM_AGENT_HAND_MOTION,"hand_motion");
	gAnimLibrary.animStateSetString(ANIM_AGENT_HEAD_ROT,"head_rot");
	gAnimLibrary.animStateSetString(ANIM_AGENT_PELVIS_FIX,"pelvis_fix");
	gAnimLibrary.animStateSetString(ANIM_AGENT_TARGET,"target");
	gAnimLibrary.animStateSetString(ANIM_AGENT_WALK_ADJUST,"walk_adjust");

	initCloud();
}


void LLVOAvatar::cleanupClass()
{
}

LLPartSysData LLVOAvatar::sCloud;
LLPartSysData LLVOAvatar::sCloudMuted;
void LLVOAvatar::initCloud()
{
	// fancy particle cloud designed by Brent
	std::string filename = gDirUtilp->getExpandedFilename(LL_PATH_PER_SL_ACCOUNT, "cloud.xml");
	if(!gDirUtilp->fileExists(filename))
	{
		filename = gDirUtilp->getExpandedFilename(LL_PATH_USER_SETTINGS, "cloud.xml");
	}
	if(!gDirUtilp->fileExists(filename))
	{
		filename = gDirUtilp->getExpandedFilename(LL_PATH_APP_SETTINGS, "cloud.xml");
	}
	LLSD cloud;
	llifstream in_file(filename);
	LLSDSerialize::fromXMLDocument(cloud, in_file);
	sCloud.fromLLSD(cloud);
	LLViewerTexture* cloud_texture = LLViewerTextureManager::getFetchedTextureFromFile("cloud-particle.j2c");
	sCloud.mPartImageID = cloud_texture->getID();

	//Todo: have own image, de-copy-pasta
	LLSD cloud_muted;
	filename = gDirUtilp->getExpandedFilename(LL_PATH_PER_SL_ACCOUNT, "cloud_muted.xml");
	if(!gDirUtilp->fileExists(filename))
	{
		filename = gDirUtilp->getExpandedFilename(LL_PATH_USER_SETTINGS, "cloud_muted.xml");
	}
	if(!gDirUtilp->fileExists(filename))
	{
		filename = gDirUtilp->getExpandedFilename(LL_PATH_APP_SETTINGS, "cloud_muted.xml");
	}
	llifstream in_file_muted(filename);
	LLSDSerialize::fromXMLDocument(cloud_muted, in_file_muted);
	sCloudMuted.fromLLSD(cloud_muted);
	LLViewerTexture* cloud_muted_texture = LLViewerTextureManager::getFetchedTextureFromFile("cloud-particle.j2c");
	sCloudMuted.mPartImageID = cloud_muted_texture->getID();
}

void LLVOAvatar::initInstance(void)
{
	//-------------------------------------------------------------------------
	// register motions
	//-------------------------------------------------------------------------
	if (LLCharacter::sInstances.size() == 1)
	{
		LLKeyframeMotion::setVFS(gStaticVFS);
		registerMotion( ANIM_AGENT_DO_NOT_DISTURB,					LLNullMotion::create );
		registerMotion( ANIM_AGENT_CROUCH,					LLKeyframeStandMotion::create );
		registerMotion( ANIM_AGENT_CROUCHWALK,				LLKeyframeWalkMotion::create );
		registerMotion( ANIM_AGENT_EXPRESS_AFRAID,			LLEmote::create );
		registerMotion( ANIM_AGENT_EXPRESS_ANGER,			LLEmote::create );
		registerMotion( ANIM_AGENT_EXPRESS_BORED,			LLEmote::create );
		registerMotion( ANIM_AGENT_EXPRESS_CRY,				LLEmote::create );
		registerMotion( ANIM_AGENT_EXPRESS_DISDAIN,			LLEmote::create );
		registerMotion( ANIM_AGENT_EXPRESS_EMBARRASSED,		LLEmote::create );
		registerMotion( ANIM_AGENT_EXPRESS_FROWN,			LLEmote::create );
		registerMotion( ANIM_AGENT_EXPRESS_KISS,			LLEmote::create );
		registerMotion( ANIM_AGENT_EXPRESS_LAUGH,			LLEmote::create );
		registerMotion( ANIM_AGENT_EXPRESS_OPEN_MOUTH,		LLEmote::create );
		registerMotion( ANIM_AGENT_EXPRESS_REPULSED,		LLEmote::create );
		registerMotion( ANIM_AGENT_EXPRESS_SAD,				LLEmote::create );
		registerMotion( ANIM_AGENT_EXPRESS_SHRUG,			LLEmote::create );
		registerMotion( ANIM_AGENT_EXPRESS_SMILE,			LLEmote::create );
		registerMotion( ANIM_AGENT_EXPRESS_SURPRISE,		LLEmote::create );
		registerMotion( ANIM_AGENT_EXPRESS_TONGUE_OUT,		LLEmote::create );
		registerMotion( ANIM_AGENT_EXPRESS_TOOTHSMILE,		LLEmote::create );
		registerMotion( ANIM_AGENT_EXPRESS_WINK,			LLEmote::create );
		registerMotion( ANIM_AGENT_EXPRESS_WORRY,			LLEmote::create );
		registerMotion( ANIM_AGENT_FEMALE_RUN_NEW,			LLKeyframeWalkMotion::create );
		registerMotion( ANIM_AGENT_FEMALE_WALK,				LLKeyframeWalkMotion::create );
		registerMotion( ANIM_AGENT_FEMALE_WALK_NEW,			LLKeyframeWalkMotion::create );
		registerMotion( ANIM_AGENT_RUN,						LLKeyframeWalkMotion::create );
		registerMotion( ANIM_AGENT_RUN_NEW,					LLKeyframeWalkMotion::create );
		registerMotion( ANIM_AGENT_STAND,					LLKeyframeStandMotion::create );
		registerMotion( ANIM_AGENT_STAND_1,					LLKeyframeStandMotion::create );
		registerMotion( ANIM_AGENT_STAND_2,					LLKeyframeStandMotion::create );
		registerMotion( ANIM_AGENT_STAND_3,					LLKeyframeStandMotion::create );
		registerMotion( ANIM_AGENT_STAND_4,					LLKeyframeStandMotion::create );
		registerMotion( ANIM_AGENT_STANDUP,					LLKeyframeFallMotion::create );
		registerMotion( ANIM_AGENT_TURNLEFT,				LLKeyframeWalkMotion::create );
		registerMotion( ANIM_AGENT_TURNRIGHT,				LLKeyframeWalkMotion::create );
		registerMotion( ANIM_AGENT_WALK,					LLKeyframeWalkMotion::create );
		registerMotion( ANIM_AGENT_WALK_NEW,				LLKeyframeWalkMotion::create );
		
		// motions without a start/stop bit
		registerMotion( ANIM_AGENT_BODY_NOISE,				LLBodyNoiseMotion::create );
		registerMotion( ANIM_AGENT_BREATHE_ROT,				LLBreatheMotionRot::create );
		registerMotion( ANIM_AGENT_PHYSICS_MOTION,			LLPhysicsMotionController::create );
		registerMotion( ANIM_AGENT_EDITING,					LLEditingMotion::create	);
		registerMotion( ANIM_AGENT_EYE,						LLEyeMotion::create	);
		registerMotion( ANIM_AGENT_FEMALE_WALK,				LLKeyframeWalkMotion::create );
		registerMotion( ANIM_AGENT_FLY_ADJUST,				LLFlyAdjustMotion::create );
		registerMotion( ANIM_AGENT_HAND_MOTION,				LLHandMotion::create );
		registerMotion( ANIM_AGENT_HEAD_ROT,				LLHeadRotMotion::create );
		registerMotion( ANIM_AGENT_PELVIS_FIX,				LLPelvisFixMotion::create );
		registerMotion( ANIM_AGENT_SIT_FEMALE,				LLKeyframeMotion::create );
		registerMotion( ANIM_AGENT_TARGET,					LLTargetingMotion::create );
		registerMotion( ANIM_AGENT_WALK_ADJUST,				LLWalkAdjustMotion::create );
	}
	
	LLAvatarAppearance::initInstance();
	
	// preload specific motions here
	createMotion( ANIM_AGENT_CUSTOMIZE);
	createMotion( ANIM_AGENT_CUSTOMIZE_DONE);
	
	//VTPause();  // VTune
	
	mVoiceVisualizer->setVoiceEnabled( LLVoiceClient::getInstance()->getVoiceEnabled( mID ) );
}

// virtual
LLAvatarJoint* LLVOAvatar::createAvatarJoint()
{
	return new LLViewerJoint();
}

// virtual
LLAvatarJoint* LLVOAvatar::createAvatarJoint(S32 joint_num)
{
	return new LLViewerJoint(joint_num);
}

// virtual
LLAvatarJointMesh* LLVOAvatar::createAvatarJointMesh()
{
	return new LLViewerJointMesh();
}

// virtual
LLTexLayerSet* LLVOAvatar::createTexLayerSet()
{
	return new LLViewerTexLayerSet(this);
}

const LLVector3 LLVOAvatar::getRenderPosition() const
{

	if (mDrawable.isNull() || mDrawable->getGeneration() < 0)
	{
		return getPositionAgent();
	}
	else if (isRoot())
	{
		F32 fixup;
		if ( hasPelvisFixup( fixup) )
		{
			//Apply a pelvis fixup (as defined by the avs skin)
			LLVector3 pos = mDrawable->getPositionAgent();
			pos[VZ] += fixup;
			return pos;
		}
		else
		{
			return mDrawable->getPositionAgent();
		}
	}
	else
	{
		return getPosition() * mDrawable->getParent()->getRenderMatrix();
	}
	
	
}

void LLVOAvatar::updateDrawable(BOOL force_damped)
{
	clearChanged(SHIFTED);
}

void LLVOAvatar::onShift(const LLVector4a& shift_vector)
{
	const LLVector3& shift = reinterpret_cast<const LLVector3&>(shift_vector);
	mLastAnimExtents[0] += shift;
	mLastAnimExtents[1] += shift;
}

void LLVOAvatar::updateSpatialExtents(LLVector4a& newMin, LLVector4a &newMax)
{
	if (isImpostor() && !needsImpostorUpdate())
	{
		LLVector3 delta = getRenderPosition() -
			((LLVector3(mDrawable->getPositionGroup().getF32ptr())-mImpostorOffset));
		
		newMin.load3( (mLastAnimExtents[0] + delta).mV);
		newMax.load3( (mLastAnimExtents[1] + delta).mV);
	}
	else
	{
		getSpatialExtents(newMin,newMax);
		mLastAnimExtents[0].set(newMin.getF32ptr());
		mLastAnimExtents[1].set(newMax.getF32ptr());
		LLVector4a pos_group;
		pos_group.setAdd(newMin,newMax);
		pos_group.mul(0.5f);
		mImpostorOffset = LLVector3(pos_group.getF32ptr())-getRenderPosition();
		mDrawable->setPositionGroup(pos_group);
	}
	
	
}

void LLVOAvatar::getSpatialExtents(LLVector4a& newMin, LLVector4a& newMax)
{
	LLVector4a buffer(0.25f);
	LLVector4a pos;
	pos.load3(getRenderPosition().mV);
	newMin.setSub(pos, buffer);
	newMax.setAdd(pos, buffer);

	float max_attachment_span = get_default_max_prim_scale() * 5.0f;
	
	//stretch bounding box by joint positions
	for (polymesh_map_t::iterator i = mPolyMeshes.begin(); i != mPolyMeshes.end(); ++i)
	{
		LLPolyMesh* mesh = i->second;
		for (S32 joint_num = 0; joint_num < mesh->mJointRenderData.size(); joint_num++)
		{
			LLVector4a trans;
			trans.load3( mesh->mJointRenderData[joint_num]->mWorldMatrix->getTranslation().mV);
			update_min_max(newMin, newMax, trans);
		}
	}

	LLVector4a center, size;
	center.setAdd(newMin, newMax);
	center.mul(0.5f);

	size.setSub(newMax,newMin);
	size.mul(0.5f);

	mPixelArea = LLPipeline::calcPixelArea(center, size, *LLViewerCamera::getInstance());

	//stretch bounding box by attachments
	for (attachment_map_t::iterator iter = mAttachmentPoints.begin(); 
		 iter != mAttachmentPoints.end();
		 ++iter)
	{
		LLViewerJointAttachment* attachment = iter->second;

		if (attachment->getValid())
		{
			for (LLViewerJointAttachment::attachedobjs_vec_t::iterator attachment_iter = attachment->mAttachedObjects.begin();
				 attachment_iter != attachment->mAttachedObjects.end();
				 ++attachment_iter)
			{
				const LLViewerObject* attached_object = (*attachment_iter);
				if (attached_object && !attached_object->isHUDAttachment())
				{
					LLDrawable* drawable = attached_object->mDrawable;
					if (drawable && !drawable->isState(LLDrawable::RIGGED))
					{
						LLSpatialBridge* bridge = drawable->getSpatialBridge();
						if (bridge)
						{
							const LLVector4a* ext = bridge->getSpatialExtents();
							LLVector4a distance;
							distance.setSub(ext[1], ext[0]);
							LLVector4a max_span(max_attachment_span);

							S32 lt = distance.lessThan(max_span).getGatheredBits() & 0x7;
						
							// Only add the prim to spatial extents calculations if it isn't a megaprim.
							// max_attachment_span calculated at the start of the function 
							// (currently 5 times our max prim size) 
							if (lt == 0x7)
							{
								update_min_max(newMin,newMax,ext[0]);
								update_min_max(newMin,newMax,ext[1]);
							}
						}
					}
				}
			}
		}
	}

	//pad bounding box	

	newMin.sub(buffer);
	newMax.add(buffer);
}

//-----------------------------------------------------------------------------
// renderCollisionVolumes()
//-----------------------------------------------------------------------------
void LLVOAvatar::renderCollisionVolumes()
{
	std::ostringstream ostr;
	for (S32 i = 0; i < mNumCollisionVolumes; i++)
	{
		mCollisionVolumes[i].renderCollision();
		ostr << mCollisionVolumes[i].getName() << ", ";
	}

	if (mNameText.notNull())
	{
		LLVector4a unused;
	
		mNameText->lineSegmentIntersect(unused, unused, unused, TRUE);
	}

	mDebugText.clear();
	addDebugText(ostr.str());
}

void LLVOAvatar::renderJoints()
{
	std::ostringstream ostr;
	std::ostringstream nullstr;

	for (joint_map_t::iterator iter = mJointMap.begin(); iter != mJointMap.end(); ++iter)
	{
		LLJoint* jointp = iter->second;
		if (!jointp)
		{
			nullstr << iter->first << " is NULL" << std::endl;
			continue;
		}

		ostr << jointp->getName() << ", ";

		jointp->updateWorldMatrix();
	
		gGL.pushMatrix();
		gGL.multMatrix( &jointp->getXform()->getWorldMatrix().mMatrix[0][0] );

		gGL.diffuseColor3f( 1.f, 0.f, 1.f );
	
		gGL.begin(LLRender::LINES);
	
		LLVector3 v[] = 
		{
			LLVector3(1,0,0),
			LLVector3(-1,0,0),
			LLVector3(0,1,0),
			LLVector3(0,-1,0),

			LLVector3(0,0,-1),
			LLVector3(0,0,1),
		};

		//sides
		gGL.vertex3fv(v[0].mV); 
		gGL.vertex3fv(v[2].mV);

		gGL.vertex3fv(v[0].mV); 
		gGL.vertex3fv(v[3].mV);

		gGL.vertex3fv(v[1].mV); 
		gGL.vertex3fv(v[2].mV);

		gGL.vertex3fv(v[1].mV); 
		gGL.vertex3fv(v[3].mV);


		//top
		gGL.vertex3fv(v[0].mV); 
		gGL.vertex3fv(v[4].mV);

		gGL.vertex3fv(v[1].mV); 
		gGL.vertex3fv(v[4].mV);

		gGL.vertex3fv(v[2].mV); 
		gGL.vertex3fv(v[4].mV);

		gGL.vertex3fv(v[3].mV); 
		gGL.vertex3fv(v[4].mV);


		//bottom
		gGL.vertex3fv(v[0].mV); 
		gGL.vertex3fv(v[5].mV);

		gGL.vertex3fv(v[1].mV); 
		gGL.vertex3fv(v[5].mV);

		gGL.vertex3fv(v[2].mV); 
		gGL.vertex3fv(v[5].mV);

		gGL.vertex3fv(v[3].mV); 
		gGL.vertex3fv(v[5].mV);

		gGL.end();

		gGL.popMatrix();
	}

	mDebugText.clear();
	addDebugText(ostr.str());
	addDebugText(nullstr.str());
}

BOOL LLVOAvatar::lineSegmentIntersect(const LLVector4a& start, const LLVector4a& end,
									  S32 face,
									  BOOL pick_transparent,
// [SL:KB] - Patch: UI-PickRiggedAttachment | Checked: 2012-07-12 (Catznip-3.3)
									  BOOL pick_rigged,
// [/SL:KB]
									  S32* face_hit,
									  LLVector4a* intersection,
									  LLVector2* tex_coord,
									  LLVector4a* normal,
									  LLVector4a* tangent)
{
	if ((isSelf() && !gAgent.needsRenderAvatar()) || !LLPipeline::sPickAvatar)
	{
		return FALSE;
	}

	if (lineSegmentBoundingBox(start, end))
	{
		for (S32 i = 0; i < mNumCollisionVolumes; ++i)
		{
			mCollisionVolumes[i].updateWorldMatrix();

			glh::matrix4f mat((F32*) mCollisionVolumes[i].getXform()->getWorldMatrix().mMatrix);
			glh::matrix4f inverse = mat.inverse();
			glh::matrix4f norm_mat = inverse.transpose();

			glh::vec3f p1(start.getF32ptr());
			glh::vec3f p2(end.getF32ptr());

			inverse.mult_matrix_vec(p1);
			inverse.mult_matrix_vec(p2);

			LLVector3 position;
			LLVector3 norm;

			if (linesegment_sphere(LLVector3(p1.v), LLVector3(p2.v), LLVector3(0,0,0), 1.f, position, norm))
			{
				glh::vec3f res_pos(position.mV);
				mat.mult_matrix_vec(res_pos);
				
				norm.normalize();
				glh::vec3f res_norm(norm.mV);
				norm_mat.mult_matrix_dir(res_norm);

				if (intersection)
				{
					intersection->load3(res_pos.v);
				}

				if (normal)
				{
					normal->load3(res_norm.v);
				}

				return TRUE;
			}
		}

		if (isSelf())
		{
			for (attachment_map_t::iterator iter = mAttachmentPoints.begin(); 
			 iter != mAttachmentPoints.end();
			 ++iter)
			{
				LLViewerJointAttachment* attachment = iter->second;

				for (LLViewerJointAttachment::attachedobjs_vec_t::iterator attachment_iter = attachment->mAttachedObjects.begin();
					 attachment_iter != attachment->mAttachedObjects.end();
					 ++attachment_iter)
				{
					LLViewerObject* attached_object = (*attachment_iter);
					
					if (attached_object && !attached_object->isDead() && attachment->getValid())
					{
						LLDrawable* drawable = attached_object->mDrawable;
						if (drawable->isState(LLDrawable::RIGGED))
						{ //regenerate octree for rigged attachment
							gPipeline.markRebuild(mDrawable, LLDrawable::REBUILD_RIGGED, TRUE);
						}
					}
				}
			}
		}
	}

	
	
	LLVector4a position;
	if (mNameText.notNull() && mNameText->lineSegmentIntersect(start, end, position))
	{
		if (intersection)
		{
			*intersection = position;
		}

		return TRUE;
	}

	return FALSE;
}

LLViewerObject* LLVOAvatar::lineSegmentIntersectRiggedAttachments(const LLVector4a& start, const LLVector4a& end,
									  S32 face,
									  BOOL pick_transparent,
// [SL:KB] - Patch: UI-PickRiggedAttachment | Checked: 2012-07-12 (Catznip-3.3)
									  BOOL pick_rigged,
// [/SL:KB]
									  S32* face_hit,
									  LLVector4a* intersection,
									  LLVector2* tex_coord,
									  LLVector4a* normal,
									  LLVector4a* tangent)
{
	if (isSelf() && !gAgent.needsRenderAvatar())
	{
		return NULL;
	}

	LLViewerObject* hit = NULL;

	if (lineSegmentBoundingBox(start, end))
	{
		LLVector4a local_end = end;
		LLVector4a local_intersection;

		for (attachment_map_t::iterator iter = mAttachmentPoints.begin(); 
			iter != mAttachmentPoints.end();
			++iter)
		{
			LLViewerJointAttachment* attachment = iter->second;

			for (LLViewerJointAttachment::attachedobjs_vec_t::iterator attachment_iter = attachment->mAttachedObjects.begin();
					attachment_iter != attachment->mAttachedObjects.end();
					++attachment_iter)
			{
				LLViewerObject* attached_object = (*attachment_iter);
					
//				if (attached_object->lineSegmentIntersect(start, local_end, face, pick_transparent, face_hit, &local_intersection, tex_coord, normal, tangent))
// [SL:KB] - Patch: UI-PickRiggedAttachment | Checked: 2012-07-12 (Catznip-3.3)
				if (attached_object->lineSegmentIntersect(start, local_end, face, pick_transparent, pick_rigged, face_hit, &local_intersection, tex_coord, normal, tangent))
// [/SL:KB]
				{
					local_end = local_intersection;
					if (intersection)
					{
						*intersection = local_intersection;
					}
					
					hit = attached_object;
				}
			}
		}
	}
		
	return hit;
}


LLVOAvatar* LLVOAvatar::asAvatar()
{
	return this;
}

//-----------------------------------------------------------------------------
// LLVOAvatar::startDefaultMotions()
//-----------------------------------------------------------------------------
void LLVOAvatar::startDefaultMotions()
{
	//-------------------------------------------------------------------------
	// start default motions
	//-------------------------------------------------------------------------
	startMotion( ANIM_AGENT_HEAD_ROT );
	startMotion( ANIM_AGENT_EYE );
	startMotion( ANIM_AGENT_BODY_NOISE );
	startMotion( ANIM_AGENT_BREATHE_ROT );
	startMotion( ANIM_AGENT_PHYSICS_MOTION );
	startMotion( ANIM_AGENT_HAND_MOTION );
	startMotion( ANIM_AGENT_PELVIS_FIX );

	//-------------------------------------------------------------------------
	// restart any currently active motions
	//-------------------------------------------------------------------------
	processAnimationStateChanges();
}

//-----------------------------------------------------------------------------
// LLVOAvatar::buildCharacter()
// Deferred initialization and rebuild of the avatar.
//-----------------------------------------------------------------------------
// virtual
void LLVOAvatar::buildCharacter()
{
	LLAvatarAppearance::buildCharacter();

	// Not done building yet; more to do.
	mIsBuilt = FALSE;

	//-------------------------------------------------------------------------
	// set head offset from pelvis
	//-------------------------------------------------------------------------
	updateHeadOffset();

	//-------------------------------------------------------------------------
	// initialize lip sync morph pointers
	//-------------------------------------------------------------------------
	mOohMorph     = getVisualParam( "Lipsync_Ooh" );
	mAahMorph     = getVisualParam( "Lipsync_Aah" );

	// If we don't have the Ooh morph, use the Kiss morph
	if (!mOohMorph)
	{
		LL_WARNS() << "Missing 'Ooh' morph for lipsync, using fallback." << LL_ENDL;
		mOohMorph = getVisualParam( "Express_Kiss" );
	}

	// If we don't have the Aah morph, use the Open Mouth morph
	if (!mAahMorph)
	{
		LL_WARNS() << "Missing 'Aah' morph for lipsync, using fallback." << LL_ENDL;
		mAahMorph = getVisualParam( "Express_Open_Mouth" );
	}

	startDefaultMotions();

	//-------------------------------------------------------------------------
	// restart any currently active motions
	//-------------------------------------------------------------------------
	processAnimationStateChanges();

	mIsBuilt = TRUE;
	stop_glerror();

	mMeshValid = TRUE;
}


//-----------------------------------------------------------------------------
// releaseMeshData()
//-----------------------------------------------------------------------------
void LLVOAvatar::releaseMeshData()
{
	if (sInstances.size() < AVATAR_RELEASE_THRESHOLD || mIsDummy)
	{
		return;
	}

	LL_DEBUGS() << "Releasing mesh data" << LL_ENDL;

	// cleanup mesh data
	for (avatar_joint_list_t::iterator iter = mMeshLOD.begin();
		 iter != mMeshLOD.end(); 
		 ++iter)
	{
		LLAvatarJoint* joint = (*iter);
		joint->setValid(FALSE, TRUE);
	}

	//cleanup data
	if (mDrawable.notNull())
	{
		LLFace* facep = mDrawable->getFace(0);
		if (facep)
		{
			facep->setSize(0, 0);
			for(S32 i = mNumInitFaces ; i < mDrawable->getNumFaces(); i++)
			{
				facep = mDrawable->getFace(i);
				if (facep)
				{
					facep->setSize(0, 0);
				}
			}
		}
	}
	
	for (attachment_map_t::iterator iter = mAttachmentPoints.begin(); 
		 iter != mAttachmentPoints.end();
		 ++iter)
	{
		LLViewerJointAttachment* attachment = iter->second;
		if (!attachment->getIsHUDAttachment())
		{
			attachment->setAttachmentVisibility(FALSE);
		}
	}
	mMeshValid = FALSE;
}

//-----------------------------------------------------------------------------
// restoreMeshData()
//-----------------------------------------------------------------------------
// virtual
void LLVOAvatar::restoreMeshData()
{
	llassert(!isSelf());
	
	//LL_INFOS() << "Restoring" << LL_ENDL;
	mMeshValid = TRUE;
	updateJointLODs();

	for (attachment_map_t::iterator iter = mAttachmentPoints.begin(); 
		 iter != mAttachmentPoints.end();
		 ++iter)
	{
		LLViewerJointAttachment* attachment = iter->second;
		if (!attachment->getIsHUDAttachment())
		{
			attachment->setAttachmentVisibility(TRUE);
		}
	}

	// force mesh update as LOD might not have changed to trigger this
	gPipeline.markRebuild(mDrawable, LLDrawable::REBUILD_GEOMETRY, TRUE);
}

//-----------------------------------------------------------------------------
// updateMeshData()
//-----------------------------------------------------------------------------
void LLVOAvatar::updateMeshData()
{
	if (mDrawable.notNull())
	{
		stop_glerror();

		S32 f_num = 0 ;
		const U32 VERTEX_NUMBER_THRESHOLD = 128 ;//small number of this means each part of an avatar has its own vertex buffer.
		const S32 num_parts = mMeshLOD.size();

		// this order is determined by number of LODS
		// if a mesh earlier in this list changed LODs while a later mesh doesn't,
		// the later mesh's index offset will be inaccurate
		for(S32 part_index = 0 ; part_index < num_parts ;)
		{
			S32 j = part_index ;
			U32 last_v_num = 0, num_vertices = 0 ;
			U32 last_i_num = 0, num_indices = 0 ;

			while(part_index < num_parts && num_vertices < VERTEX_NUMBER_THRESHOLD)
			{
				last_v_num = num_vertices ;
				last_i_num = num_indices ;

				LLViewerJoint* part_mesh = getViewerJoint(part_index++);
				if (part_mesh)
				{
					part_mesh->updateFaceSizes(num_vertices, num_indices, mAdjustedPixelArea);
				}
			}
			if(num_vertices < 1)//skip empty meshes
			{
				continue ;
			}
			if(last_v_num > 0)//put the last inserted part into next vertex buffer.
			{
				num_vertices = last_v_num ;
				num_indices = last_i_num ;	
				part_index-- ;
			}
		
			LLFace* facep = NULL;
			if(f_num < mDrawable->getNumFaces()) 
			{
				facep = mDrawable->getFace(f_num);
			}
			else
			{
				facep = mDrawable->getFace(0);
				if (facep)
				{
					facep = mDrawable->addFace(facep->getPool(), facep->getTexture()) ;
				}
			}
			if (!facep) continue;
			
			// resize immediately
			facep->setSize(num_vertices, num_indices);

			bool terse_update = false;

			facep->setGeomIndex(0);
			facep->setIndicesIndex(0);
		
			LLVertexBuffer* buff = facep->getVertexBuffer();
			if(!facep->getVertexBuffer())
			{
				buff = new LLVertexBufferAvatar();
				buff->allocateBuffer(num_vertices, num_indices, TRUE);
				facep->setVertexBuffer(buff);
			}
			else
			{
				if (buff->getNumIndices() == num_indices &&
					buff->getNumVerts() == num_vertices)
				{
					terse_update = true;
				}
				else
				{
					buff->resizeBuffer(num_vertices, num_indices);
				}
			}
			
		
			// This is a hack! Avatars have their own pool, so we are detecting
			//   the case of more than one avatar in the pool (thus > 0 instead of >= 0)
			if (facep->getGeomIndex() > 0)
			{
				LL_ERRS() << "non-zero geom index: " << facep->getGeomIndex() << " in LLVOAvatar::restoreMeshData" << LL_ENDL;
			}

			for(S32 k = j ; k < part_index ; k++)
			{
				bool rigid = false;
				if (k == MESH_ID_EYEBALL_LEFT ||
					k == MESH_ID_EYEBALL_RIGHT)
				{ //eyeballs can't have terse updates since they're never rendered with
					//the hardware skinning shader
					rigid = true;
				}
				
				LLViewerJoint* mesh = getViewerJoint(k);
				if (mesh)
				{
					mesh->updateFaceData(facep, mAdjustedPixelArea, k == MESH_ID_HAIR, terse_update && !rigid);
				}
			}

			stop_glerror();
			buff->flush();

			if(!f_num)
			{
				f_num += mNumInitFaces ;
			}
			else
			{
				f_num++ ;
			}
		}
	}
}

//------------------------------------------------------------------------

//------------------------------------------------------------------------
// LLVOAvatar::processUpdateMessage()
//------------------------------------------------------------------------
U32 LLVOAvatar::processUpdateMessage(LLMessageSystem *mesgsys,
									 void **user_data,
									 U32 block_num, const EObjectUpdateType update_type,
									 LLDataPacker *dp)
{
	const BOOL has_name = !getNVPair("FirstName");

	// Do base class updates...
	U32 retval = LLViewerObject::processUpdateMessage(mesgsys, user_data, block_num, update_type, dp);

	// Print out arrival information once we have name of avatar.
	if (has_name && getNVPair("FirstName"))
	{
		mDebugExistenceTimer.reset();
			debugAvatarRezTime("AvatarRezArrivedNotification","avatar arrived");
	}

	if(retval & LLViewerObject::INVALID_UPDATE)
	{
		if (isSelf())
		{
			//tell sim to cancel this update
			gAgent.teleportViaLocation(gAgent.getPositionGlobal());
		}
	}

	return retval;
}

LLViewerFetchedTexture *LLVOAvatar::getBakedTextureImage(const U8 te, const LLUUID& uuid)
{
	LLViewerFetchedTexture *result = NULL;

	if (uuid == IMG_DEFAULT_AVATAR ||
		uuid == IMG_DEFAULT ||
		uuid == IMG_INVISIBLE)
	{
		// Should already exist, don't need to find it on sim or baked-texture host.
		result = gTextureList.findImage(uuid);
	}
	if (!result)
	{
		const std::string url = getImageURL(te,uuid);

		if (url.empty())
		{
			LL_WARNS() << "unable to determine URL for te " << te << " uuid " << uuid << LL_ENDL;
			return NULL;
		}
		LL_DEBUGS("Avatar") << avString() << "get server-bake image from URL " << url << LL_ENDL;
		result = LLViewerTextureManager::getFetchedTextureFromUrl(
			url, FTT_SERVER_BAKE, TRUE, LLGLTexture::BOOST_NONE, LLViewerTexture::LOD_TEXTURE, 0, 0, uuid);
		if (result->isMissingAsset())
		{
			result->setIsMissingAsset(false);
		}
	}
	return result;
}

// virtual
S32 LLVOAvatar::setTETexture(const U8 te, const LLUUID& uuid)
{
	if (!isIndexBakedTexture((ETextureIndex)te))
	{
		// Sim still sends some uuids for non-baked slots sometimes - ignore.
		return LLViewerObject::setTETexture(te, LLUUID::null);
	}

	LLViewerFetchedTexture *image = getBakedTextureImage(te,uuid);
	llassert(image);
	return setTETextureCore(te, image);
}

static LLTrace::BlockTimerStatHandle FTM_AVATAR_UPDATE("Avatar Update");
static LLTrace::BlockTimerStatHandle FTM_JOINT_UPDATE("Update Joints");

//------------------------------------------------------------------------
// LLVOAvatar::dumpAnimationState()
//------------------------------------------------------------------------
void LLVOAvatar::dumpAnimationState()
{
	LL_INFOS() << "==============================================" << LL_ENDL;
	for (LLVOAvatar::AnimIterator it = mSignaledAnimations.begin(); it != mSignaledAnimations.end(); ++it)
	{
		LLUUID id = it->first;
		std::string playtag = "";
		if (mPlayingAnimations.find(id) != mPlayingAnimations.end())
		{
			playtag = "*";
		}
		LL_INFOS() << gAnimLibrary.animationName(id) << playtag << LL_ENDL;
	}
	for (LLVOAvatar::AnimIterator it = mPlayingAnimations.begin(); it != mPlayingAnimations.end(); ++it)
	{
		LLUUID id = it->first;
		bool is_signaled = mSignaledAnimations.find(id) != mSignaledAnimations.end();
		if (!is_signaled)
		{
			LL_INFOS() << gAnimLibrary.animationName(id) << "!S" << LL_ENDL;
		}
	}
}

//------------------------------------------------------------------------
// idleUpdate()
//------------------------------------------------------------------------
void LLVOAvatar::idleUpdate(LLAgent &agent, const F64 &time)
{
	LL_RECORD_BLOCK_TIME(FTM_AVATAR_UPDATE);

	if (isDead())
	{
		LL_INFOS() << "Warning!  Idle on dead avatar" << LL_ENDL;
		return;
	}	

	// <FS:CR> Use LLCachedControl
	static LLCachedControl<bool> disable_all_render_types(gSavedSettings, "DisableAllRenderTypes");
	if (!(gPipeline.hasRenderType(LLPipeline::RENDER_TYPE_AVATAR))
		//&& !(gSavedSettings.getBOOL("DisableAllRenderTypes")) && !isSelf())
		&& !(disable_all_render_types) && !isSelf())
	// </FS:CR>
	{
		return;
	}

	checkTextureLoading() ;
	
	// force immediate pixel area update on avatars using last frames data (before drawable or camera updates)
	setPixelAreaAndAngle(gAgent);

	// force asynchronous drawable update
	if(mDrawable.notNull())
	{	
		LL_RECORD_BLOCK_TIME(FTM_JOINT_UPDATE);
	
		if (mIsSitting && getParent())
		{
			LLViewerObject *root_object = (LLViewerObject*)getRoot();
			LLDrawable* drawablep = root_object->mDrawable;
			// if this object hasn't already been updated by another avatar...
			if (drawablep) // && !drawablep->isState(LLDrawable::EARLY_MOVE))
			{
				if (root_object->isSelected())
				{
					gPipeline.updateMoveNormalAsync(drawablep);
				}
				else
				{
					gPipeline.updateMoveDampedAsync(drawablep);
				}
			}
		}
		else 
		{
			gPipeline.updateMoveDampedAsync(mDrawable);
		}
	}

	//--------------------------------------------------------------------
	// set alpha flag depending on state
	//--------------------------------------------------------------------

	if (isSelf())
	{
		LLViewerObject::idleUpdate(agent, time);
		
		// trigger fidget anims
		if (isAnyAnimationSignaled(AGENT_STAND_ANIMS, NUM_AGENT_STAND_ANIMS))
		{
			agent.fidget();
		}
	}
	else
	{
		// Should override the idleUpdate stuff and leave out the angular update part.
		LLQuaternion rotation = getRotation();
		LLViewerObject::idleUpdate(agent, time);
		setRotation(rotation);
	}

	// attach objects that were waiting for a drawable
	lazyAttach();

	// <FS:Ansariel> Show muted avatars as cloud
	static LLUICachedControl<bool> showMutedAvatarsAsCloud("ShowMutedAvatarsAsCloud", false);
	mMutedAsCloud = !isSelf() && showMutedAvatarsAsCloud && LLMuteList::instance().isMuted(getID());
	// </FS:Ansariel>
	
	// animate the character
	// store off last frame's root position to be consistent with camera position
	LLVector3 root_pos_last = mRoot->getWorldPosition();
	BOOL detailed_update = updateCharacter(agent);

	static LLUICachedControl<bool> visualizers_in_calls("ShowVoiceVisualizersInCalls", false);
	bool voice_enabled = (visualizers_in_calls || LLVoiceClient::getInstance()->inProximalChannel()) &&
						 LLVoiceClient::getInstance()->getVoiceEnabled(mID);

	idleUpdateVoiceVisualizer( voice_enabled );
	idleUpdateMisc( detailed_update );
	idleUpdateAppearanceAnimation();
	if (detailed_update)
	{
		idleUpdateLipSync( voice_enabled );
		idleUpdateLoadingEffect();
		idleUpdateBelowWater();	// wind effect uses this
		idleUpdateWindEffect();
	}
	
	idleUpdateNameTag( root_pos_last );
	idleUpdateRenderCost();
}

void LLVOAvatar::idleUpdateVoiceVisualizer(bool voice_enabled)
{
	bool render_visualizer = voice_enabled;
	
	// Don't render the user's own voice visualizer when in mouselook, or when opening the mic is disabled.
	if(isSelf())
	{
		// <FS:Ansariel> Faster debug settings
		//if(gAgentCamera.cameraMouselook() || gSavedSettings.getBOOL("VoiceDisableMic"))
		static LLCachedControl<bool> voiceDisableMic(gSavedSettings, "VoiceDisableMic");
		if (gAgentCamera.cameraMouselook() || voiceDisableMic)
		// </FS:Ansariel>
		{
			render_visualizer = false;
		}
	}
	
	// <FS:Ansariel> FIRE-1916: Hide voice dots over avatars
	static LLCachedControl<bool> fsShowVoiceVisualizer(gSavedSettings, "FSShowVoiceVisualizer");
	if (!fsShowVoiceVisualizer)
	{
		render_visualizer = false;
	}
	// </FS:Ansariel>

	mVoiceVisualizer->setVoiceEnabled(render_visualizer);
	
	if ( voice_enabled )
	{		
		//----------------------------------------------------------------
		// Only do gesture triggering for your own avatar, and only when you're in a proximal channel.
		//----------------------------------------------------------------
		if( isSelf() )
		{
			//----------------------------------------------------------------------------------------
			// The following takes the voice signal and uses that to trigger gesticulations. 
			//----------------------------------------------------------------------------------------
			int lastGesticulationLevel = mCurrentGesticulationLevel;
			mCurrentGesticulationLevel = mVoiceVisualizer->getCurrentGesticulationLevel();
			
			//---------------------------------------------------------------------------------------------------
			// If "current gesticulation level" changes, we catch this, and trigger the new gesture
			//---------------------------------------------------------------------------------------------------
			if ( lastGesticulationLevel != mCurrentGesticulationLevel )
			{
				if ( mCurrentGesticulationLevel != VOICE_GESTICULATION_LEVEL_OFF )
				{
					std::string gestureString = "unInitialized";
					if ( mCurrentGesticulationLevel == 0 )	{ gestureString = "/voicelevel1";	}
					else	if ( mCurrentGesticulationLevel == 1 )	{ gestureString = "/voicelevel2";	}
					else	if ( mCurrentGesticulationLevel == 2 )	{ gestureString = "/voicelevel3";	}
					else	{ LL_INFOS() << "oops - CurrentGesticulationLevel can be only 0, 1, or 2"  << LL_ENDL; }
					
					// this is the call that Karl S. created for triggering gestures from within the code.
					LLGestureMgr::instance().triggerAndReviseString( gestureString );
				}
			}
			
		} //if( isSelf() )
		
		//-----------------------------------------------------------------------------------------------------------------
		// If the avatar is speaking, then the voice amplitude signal is passed to the voice visualizer.
		// Also, here we trigger voice visualizer start and stop speaking, so it can animate the voice symbol.
		//
		// Notice the calls to "gAwayTimer.reset()". This resets the timer that determines how long the avatar has been
		// "away", so that the avatar doesn't lapse into away-mode (and slump over) while the user is still talking. 
		//-----------------------------------------------------------------------------------------------------------------
		if (LLVoiceClient::getInstance()->getIsSpeaking( mID ))
		{		
			if (!mVoiceVisualizer->getCurrentlySpeaking())
			{
				mVoiceVisualizer->setStartSpeaking();
				
				//printf( "gAwayTimer.reset();\n" );
			}
			
			mVoiceVisualizer->setSpeakingAmplitude( LLVoiceClient::getInstance()->getCurrentPower( mID ) );
			
			if( isSelf() )
			{
				gAgent.clearAFK();
			}
		}
		else
		{
			if ( mVoiceVisualizer->getCurrentlySpeaking() )
			{
				mVoiceVisualizer->setStopSpeaking();
				
				if ( mLipSyncActive )
				{
					if( mOohMorph ) mOohMorph->setWeight(mOohMorph->getMinWeight());
					if( mAahMorph ) mAahMorph->setWeight(mAahMorph->getMinWeight());
					
					mLipSyncActive = false;
					LLCharacter::updateVisualParams();
					dirtyMesh();
				}
			}
		}
		
		//--------------------------------------------------------------------------------------------
		// here we get the approximate head position and set as sound source for the voice symbol
		// (the following version uses a tweak of "mHeadOffset" which handle sitting vs. standing)
		//--------------------------------------------------------------------------------------------
		
		if ( mIsSitting )
		{
			LLVector3 headOffset = LLVector3( 0.0f, 0.0f, mHeadOffset.mV[2] );
			mVoiceVisualizer->setVoiceSourceWorldPosition( mRoot->getWorldPosition() + headOffset );
		}
		else 
		{
			LLVector3 tagPos = mRoot->getWorldPosition();
			tagPos[VZ] -= mPelvisToFoot;
			tagPos[VZ] += ( mBodySize[VZ] + 0.125f ); // does not need mAvatarOffset -Nyx
			mVoiceVisualizer->setVoiceSourceWorldPosition( tagPos );
		}
	}//if ( voiceEnabled )
}		

static LLTrace::BlockTimerStatHandle FTM_ATTACHMENT_UPDATE("Update Attachments");

void LLVOAvatar::idleUpdateMisc(bool detailed_update)
{
	if (LLVOAvatar::sJointDebug)
	{
		LL_INFOS() << getFullname() << ": joint touches: " << LLJoint::sNumTouches << " updates: " << LLJoint::sNumUpdates << LL_ENDL;
	}

	LLJoint::sNumUpdates = 0;
	LLJoint::sNumTouches = 0;

	BOOL visible = isVisible() || mNeedsAnimUpdate;

	// update attachments positions
	if (detailed_update || !sUseImpostors)
	{
		LL_RECORD_BLOCK_TIME(FTM_ATTACHMENT_UPDATE);
		for (attachment_map_t::iterator iter = mAttachmentPoints.begin(); 
			 iter != mAttachmentPoints.end();
			 ++iter)
		{
			LLViewerJointAttachment* attachment = iter->second;

			for (LLViewerJointAttachment::attachedobjs_vec_t::iterator attachment_iter = attachment->mAttachedObjects.begin();
				 attachment_iter != attachment->mAttachedObjects.end();
				 ++attachment_iter)
			{
				LLViewerObject* attached_object = (*attachment_iter);
				BOOL visibleAttachment = visible || (attached_object && 
													 !(attached_object->mDrawable->getSpatialBridge() &&
													   attached_object->mDrawable->getSpatialBridge()->getRadius() < 2.0));
				
				if (visibleAttachment && attached_object && !attached_object->isDead() && attachment->getValid())
				{
					// if selecting any attachments, update all of them as non-damped
					if (LLSelectMgr::getInstance()->getSelection()->getObjectCount() && LLSelectMgr::getInstance()->getSelection()->isAttachment())
					{
						gPipeline.updateMoveNormalAsync(attached_object->mDrawable);
					}
					else
					{
						gPipeline.updateMoveDampedAsync(attached_object->mDrawable);
					}
					
					LLSpatialBridge* bridge = attached_object->mDrawable->getSpatialBridge();
					if (bridge)
					{
						gPipeline.updateMoveNormalAsync(bridge);
					}
					attached_object->updateText();	
				}
			}
		}
	}

	mNeedsAnimUpdate = FALSE;

	if (isImpostor() && !mNeedsImpostorUpdate)
	{
		LL_ALIGN_16(LLVector4a ext[2]);
		F32 distance;
		LLVector3 angle;

		getImpostorValues(ext, angle, distance);

		for (U32 i = 0; i < 3 && !mNeedsImpostorUpdate; i++)
		{
			F32 cur_angle = angle.mV[i];
			F32 old_angle = mImpostorAngle.mV[i];
			F32 angle_diff = fabsf(cur_angle-old_angle);
		
			if (angle_diff > F_PI/512.f*distance*mUpdatePeriod)
			{
				mNeedsImpostorUpdate = TRUE;
			}
		}

		if (detailed_update && !mNeedsImpostorUpdate)
		{	//update impostor if view angle, distance, or bounding box change
			//significantly
			
			F32 dist_diff = fabsf(distance-mImpostorDistance);
			if (dist_diff/mImpostorDistance > 0.1f)
			{
				mNeedsImpostorUpdate = TRUE;
			}
			else
			{
				//VECTORIZE THIS
				getSpatialExtents(ext[0], ext[1]);
				LLVector4a diff;
				diff.setSub(ext[1], mImpostorExtents[1]);
				if (diff.getLength3().getF32() > 0.05f)
				{
					mNeedsImpostorUpdate = TRUE;
				}
				else
				{
					diff.setSub(ext[0], mImpostorExtents[0]);
					if (diff.getLength3().getF32() > 0.05f)
					{
						mNeedsImpostorUpdate = TRUE;
					}
				}
			}
		}
	}

	mDrawable->movePartition();
	
	//force a move if sitting on an active object
	if (getParent() && ((LLViewerObject*) getParent())->mDrawable->isActive())
	{
		gPipeline.markMoved(mDrawable, TRUE);
	}
}

void LLVOAvatar::idleUpdateAppearanceAnimation()
{
	// update morphing params
	if (mAppearanceAnimating)
	{
		ESex avatar_sex = getSex();
		F32 appearance_anim_time = mAppearanceMorphTimer.getElapsedTimeF32();
		if (appearance_anim_time >= APPEARANCE_MORPH_TIME)
		{
			mAppearanceAnimating = FALSE;
			for (LLVisualParam *param = getFirstVisualParam(); 
				 param;
				 param = getNextVisualParam())
			{
				if (param->isTweakable())
				{
					param->stopAnimating();
				}
			}
			updateVisualParams();
		}
		else
		{
			F32 morph_amt = calcMorphAmount();
			LLVisualParam *param;

			if (!isSelf())
			{
				// animate only top level params for non-self avatars
				for (param = getFirstVisualParam();
					 param;
					 param = getNextVisualParam())
				{
					if (param->isTweakable())
					{
						param->animate(morph_amt);
					}
				}
			}

			// apply all params
			for (param = getFirstVisualParam();
				 param;
				 param = getNextVisualParam())
			{
				param->apply(avatar_sex);
			}

			mLastAppearanceBlendTime = appearance_anim_time;
		}
		dirtyMesh();
	}
}

F32 LLVOAvatar::calcMorphAmount()
{
	F32 appearance_anim_time = mAppearanceMorphTimer.getElapsedTimeF32();
	F32 blend_frac = calc_bouncy_animation(appearance_anim_time / APPEARANCE_MORPH_TIME);
	F32 last_blend_frac = calc_bouncy_animation(mLastAppearanceBlendTime / APPEARANCE_MORPH_TIME);

	F32 morph_amt;
	if (last_blend_frac == 1.f)
	{
		morph_amt = 1.f;
	}
	else
	{
		morph_amt = (blend_frac - last_blend_frac) / (1.f - last_blend_frac);
	}

	return morph_amt;
}

void LLVOAvatar::idleUpdateLipSync(bool voice_enabled)
{
	// Use the Lipsync_Ooh and Lipsync_Aah morphs for lip sync
	if ( voice_enabled && (LLVoiceClient::getInstance()->lipSyncEnabled()) && LLVoiceClient::getInstance()->getIsSpeaking( mID ) )
	{
		F32 ooh_morph_amount = 0.0f;
		F32 aah_morph_amount = 0.0f;

		mVoiceVisualizer->lipSyncOohAah( ooh_morph_amount, aah_morph_amount );

		if( mOohMorph )
		{
			F32 ooh_weight = mOohMorph->getMinWeight()
				+ ooh_morph_amount * (mOohMorph->getMaxWeight() - mOohMorph->getMinWeight());

			mOohMorph->setWeight( ooh_weight);
		}

		if( mAahMorph )
		{
			F32 aah_weight = mAahMorph->getMinWeight()
				+ aah_morph_amount * (mAahMorph->getMaxWeight() - mAahMorph->getMinWeight());

			mAahMorph->setWeight( aah_weight);
		}

		mLipSyncActive = true;
		LLCharacter::updateVisualParams();
		dirtyMesh();
	}
}

void LLVOAvatar::idleUpdateLoadingEffect()
{
	// update visibility when avatar is partially loaded
	if (updateIsFullyLoaded()) // changed?
	{
		if (isFullyLoaded() && mFirstFullyVisible && isSelf())
		{
			LL_INFOS("Avatar") << avString() << "self isFullyLoaded, mFirstFullyVisible" << LL_ENDL;
			mFirstFullyVisible = FALSE;
			LLAppearanceMgr::instance().onFirstFullyVisible();

			AOEngine::instance().onLoginComplete();		// ## Zi: Animation Overrider
		}
		if (isFullyLoaded() && mFirstFullyVisible && !isSelf())
		{
			LL_INFOS("Avatar") << avString() << "other isFullyLoaded, mFirstFullyVisible" << LL_ENDL;
			mFirstFullyVisible = FALSE;
		}
		if (isFullyLoaded())
		{
			deleteParticleSource();
			updateLOD();
		}
		else
		{
// <FS> Custom avatar particle cloud
//			LLPartSysData particle_parameters;
//
//			// fancy particle cloud designed by Brent
//			particle_parameters.mPartData.mMaxAge            = 4.f;
//			particle_parameters.mPartData.mStartScale.mV[VX] = 0.8f;
//			particle_parameters.mPartData.mStartScale.mV[VX] = 0.8f;
//			particle_parameters.mPartData.mStartScale.mV[VY] = 1.0f;
//			particle_parameters.mPartData.mEndScale.mV[VX]   = 0.02f;
//			particle_parameters.mPartData.mEndScale.mV[VY]   = 0.02f;
//			particle_parameters.mPartData.mStartColor        = LLColor4(1, 1, 1, 0.5f);
//			particle_parameters.mPartData.mEndColor          = LLColor4(1, 1, 1, 0.0f);
//			particle_parameters.mPartData.mStartScale.mV[VX] = 0.8f;
//			LLViewerTexture* cloud = LLViewerTextureManager::getFetchedTextureFromFile("cloud-particle.j2c");
//			particle_parameters.mPartImageID                 = cloud->getID();
//			particle_parameters.mMaxAge                      = 0.f;
//			particle_parameters.mPattern                     = LLPartSysData::LL_PART_SRC_PATTERN_ANGLE_CONE;
//			particle_parameters.mInnerAngle                  = F_PI;
//			particle_parameters.mOuterAngle                  = 0.f;
//			particle_parameters.mBurstRate                   = 0.02f;
//			particle_parameters.mBurstRadius                 = 0.0f;
//			particle_parameters.mBurstPartCount              = 1;
//			particle_parameters.mBurstSpeedMin               = 0.1f;
//			particle_parameters.mBurstSpeedMax               = 1.f;
//			particle_parameters.mPartData.mFlags             = ( LLPartData::LL_PART_INTERP_COLOR_MASK | LLPartData::LL_PART_INTERP_SCALE_MASK |
//																 LLPartData::LL_PART_EMISSIVE_MASK | // LLPartData::LL_PART_FOLLOW_SRC_MASK |
//																 LLPartData::LL_PART_TARGET_POS_MASK );
//			
//			if (!isTooComplex()) // do not generate particles for overly-complex avatars
//			{
//				setParticleSource(particle_parameters, getID());
//			}

			// Firestorm Clouds
			if (!isTooComplex()) // do not generate particles for overly-complex avatars
			{
				if (mMutedAsCloud)
				{
					setParticleSource(sCloudMuted, getID());
				}
				else
				{
					setParticleSource(sCloud, getID());
				}
			}
		}
// </FS>
	}
}	

void LLVOAvatar::idleUpdateWindEffect()
{
	// update wind effect
	if ((LLViewerShaderMgr::instance()->getVertexShaderLevel(LLViewerShaderMgr::SHADER_AVATAR) >= LLDrawPoolAvatar::SHADER_LEVEL_CLOTH))
	{
		F32 hover_strength = 0.f;
		F32 time_delta = mRippleTimer.getElapsedTimeF32() - mRippleTimeLast;
		mRippleTimeLast = mRippleTimer.getElapsedTimeF32();
		LLVector3 velocity = getVelocity();
		F32 speed = velocity.length();
		//RN: velocity varies too much frame to frame for this to work
		mRippleAccel.clearVec();//lerp(mRippleAccel, (velocity - mLastVel) * time_delta, LLSmoothInterpolation::getInterpolant(0.02f));
		mLastVel = velocity;
		LLVector4 wind;
		wind.setVec(getRegion()->mWind.getVelocityNoisy(getPositionAgent(), 4.f) - velocity);

		if (mInAir)
		{
			hover_strength = HOVER_EFFECT_STRENGTH * llmax(0.f, HOVER_EFFECT_MAX_SPEED - speed);
		}

		if (mBelowWater)
		{
			// TODO: make cloth flow more gracefully when underwater
			hover_strength += UNDERWATER_EFFECT_STRENGTH;
		}

		wind.mV[VZ] += hover_strength;
		wind.normalize();

		wind.mV[VW] = llmin(0.025f + (speed * 0.015f) + hover_strength, 0.5f);
		F32 interp;
		if (wind.mV[VW] > mWindVec.mV[VW])
		{
			interp = LLSmoothInterpolation::getInterpolant(0.2f);
		}
		else
		{
			interp = LLSmoothInterpolation::getInterpolant(0.4f);
		}
		mWindVec = lerp(mWindVec, wind, interp);
	
		F32 wind_freq = hover_strength + llclamp(8.f + (speed * 0.7f) + (noise1(mRipplePhase) * 4.f), 8.f, 25.f);
		mWindFreq = lerp(mWindFreq, wind_freq, interp); 

		if (mBelowWater)
		{
			mWindFreq *= UNDERWATER_FREQUENCY_DAMP;
		}

		mRipplePhase += (time_delta * mWindFreq);
		if (mRipplePhase > F_TWO_PI)
		{
			mRipplePhase = fmodf(mRipplePhase, F_TWO_PI);
		}
	}
}

void LLVOAvatar::idleUpdateNameTag(const LLVector3& root_pos_last)
{
	// update chat bubble
	//--------------------------------------------------------------------
	// draw text label over character's head
	//--------------------------------------------------------------------
	if (mChatTimer.getElapsedTimeF32() > BUBBLE_CHAT_TIME)
	{
		mChats.clear();
	}

	static LLCachedControl<F32> renderNameShowTime(gSavedSettings, "RenderNameShowTime");
	static LLCachedControl<F32> renderNameFadeDuration(gSavedSettings, "RenderNameFadeDuration");
	static LLCachedControl<bool> useChatBubbles(gSavedSettings, "UseChatBubbles");
	static LLCachedControl<bool> useTypingBubbles(gSavedSettings, "UseTypingBubbles");
	static LLCachedControl<bool> renderNameShowSelf(gSavedSettings, "RenderNameShowSelf");
	static LLCachedControl<S32> avatarNameTagMode(gSavedSettings, "AvatarNameTagMode");

	const F32 time_visible = mTimeVisible.getElapsedTimeF32();
	const F32 NAME_SHOW_TIME = F32(renderNameShowTime);	// seconds
	const F32 FADE_DURATION = F32(renderNameFadeDuration); // seconds
// [RLVa:KB] - Checked: 2010-04-04 (RLVa-1.2.2a) | Added: RLVa-0.2.0b
	bool fRlvShowNames = gRlvHandler.hasBehaviour(RLV_BHVR_SHOWNAMES);
// [/RLVa:KB]
	BOOL visible_avatar = isVisible() || mNeedsAnimUpdate;
	BOOL visible_chat = useChatBubbles && (mChats.size() || mTyping);
	BOOL visible_typing = useTypingBubbles && mTyping;
	BOOL render_name =	visible_chat ||
				visible_typing ||
		                (visible_avatar &&
// [RLVa:KB] - Checked: 2010-04-04 (RLVa-1.2.2a) | Added: RLVa-1.0.0h
						( (!fRlvShowNames) || (RlvSettings::getShowNameTags()) ) &&
// [/RLVa:KB]
		                ((sRenderName == RENDER_NAME_ALWAYS) ||
		                 (sRenderName == RENDER_NAME_FADE && time_visible < NAME_SHOW_TIME)));
	// If it's your own avatar, don't draw in mouselook, and don't
	// draw if we're specifically hiding our own name.
	if (isSelf())
	{
		render_name = render_name
			&& !gAgentCamera.cameraMouselook()
			&& (visible_chat || (renderNameShowSelf 
								 && S32(avatarNameTagMode) ));
	}

	if ( !render_name )
	{
		if (mNameText)
		{
			// ...clean up old name tag
			mNameText->markDead();
			mNameText = NULL;
			sNumVisibleChatBubbles--;
		}
		return;
	}

	BOOL new_name = FALSE;
	if (visible_chat != mVisibleChat)
	{
		mVisibleChat = visible_chat;
		new_name = TRUE;
	}
		if (visible_typing != mVisibleTyping)
		{
			mVisibleTyping = visible_typing;
			new_name = TRUE;
		}

// [RLVa:KB] - Checked: 2010-04-04 (RLVa-1.2.2a) | Added: RLVa-0.2.0b
	if (fRlvShowNames)
	{
		if (mRenderGroupTitles)
		{
			mRenderGroupTitles = FALSE;
			new_name = TRUE;
		}
	}
	else if (sRenderGroupTitles != mRenderGroupTitles)
// [/RLVa]
//	if (sRenderGroupTitles != mRenderGroupTitles)
	{
		mRenderGroupTitles = sRenderGroupTitles;
		new_name = TRUE;
	}

	// First Calculate Alpha
	// If alpha > 0, create mNameText if necessary, otherwise delete it
	F32 alpha = 0.f;
	if (mAppAngle > 5.f)
	{
		const F32 START_FADE_TIME = NAME_SHOW_TIME - FADE_DURATION;
		if (!visible_chat && !visible_typing && sRenderName == RENDER_NAME_FADE && time_visible > START_FADE_TIME)
		{
			alpha = 1.f - (time_visible - START_FADE_TIME) / FADE_DURATION;
		}
		else
		{
			// ...not fading, full alpha
			alpha = 1.f;
		}
	}
	else if (mAppAngle > 2.f)
	{
		// far away is faded out also
		alpha = (mAppAngle-2.f)/3.f;
	}

	if (alpha <= 0.f)
	{
		if (mNameText)
		{
			mNameText->markDead();
			mNameText = NULL;
			sNumVisibleChatBubbles--;
		}
		return;
	}

	if (!mNameText)
	{
		mNameText = static_cast<LLHUDNameTag*>( LLHUDObject::addHUDObject(
			LLHUDObject::LL_HUD_NAME_TAG) );
		//mNameText->setMass(10.f);
		mNameText->setSourceObject(this);
		mNameText->setVertAlignment(LLHUDNameTag::ALIGN_VERT_TOP);
		mNameText->setVisibleOffScreen(TRUE);
		mNameText->setMaxLines(11);
		mNameText->setFadeDistance(CHAT_NORMAL_RADIUS, 5.f);
		sNumVisibleChatBubbles++;
		new_name = TRUE;
    }
				
	idleUpdateNameTagPosition(root_pos_last);
	idleUpdateNameTagText(new_name);
	// Wolfspirit: Following thing is already handled in LLHUDNameTag::lineSegmentIntersect
	// Fixing bubblechat alpha flashing with commenting this out.
	// idleUpdateNameTagAlpha(new_name, alpha);
}

void LLVOAvatar::idleUpdateNameTagText(BOOL new_name)
{
	LLNameValue *title = getNVPair("Title");
	LLNameValue* firstname = getNVPair("FirstName");
	LLNameValue* lastname = getNVPair("LastName");

	// Avatars must have a first and last name
	if (!firstname || !lastname) return;

	// <FS:Ansariel> OpenSim chat distance compatibility
	static const F32 chat_range_whisper_squared = LFSimFeatureHandler::getInstance()->whisperRange() * LFSimFeatureHandler::getInstance()->whisperRange();
	static const F32 chat_range_say_squared = LFSimFeatureHandler::getInstance()->sayRange() * LFSimFeatureHandler::getInstance()->sayRange();
	static const F32 chat_range_shout_squared = LFSimFeatureHandler::getInstance()->shoutRange() * LFSimFeatureHandler::getInstance()->shoutRange();
	// </FS:Ansariel>

// [RLVa:KB] - Checked: 2010-10-31 (RLVa-1.2.2a) | Added: RLVa-1.2.2a
	bool fRlvShowNames = gRlvHandler.hasBehaviour(RLV_BHVR_SHOWNAMES);
// [/RLVa:KB]
	bool is_away = mSignaledAnimations.find(ANIM_AGENT_AWAY)  != mSignaledAnimations.end();
	bool is_do_not_disturb = mSignaledAnimations.find(ANIM_AGENT_DO_NOT_DISTURB) != mSignaledAnimations.end();
	bool is_appearance = mSignaledAnimations.find(ANIM_AGENT_CUSTOMIZE) != mSignaledAnimations.end();
	bool is_muted;
	if (isSelf())
	{
		is_muted = false;
	}
	else
	{
		is_muted = LLMuteList::getInstance()->isMuted(getID());
	}
//	bool is_friend = LLAvatarTracker::instance().isBuddy(getID());
// [RLVa:KB] - Checked: 2010-10-31 (RLVa-1.2.2a) | Added: RLVa-1.2.2a
	bool is_friend = (!fRlvShowNames) && (LLAvatarTracker::instance().isBuddy(getID()));
// [/RLVa:KB]
	bool is_cloud = getIsCloud();

	if (is_appearance != mNameAppearance)
	{
		if (is_appearance)
		{
			debugAvatarRezTime("AvatarRezEnteredAppearanceNotification","entered appearance mode");
		}
		else
		{
			debugAvatarRezTime("AvatarRezLeftAppearanceNotification","left appearance mode");
		}
	}
	// <FS:CR> Colorize name tags
	//LLColor4 name_tag_color = getNameTagColor(is_friend);
	LLColor4 name_tag_color = getNameTagColor();
	// </FS:CR>
	LLColor4 distance_color = name_tag_color;
	std::string distance_string;

	// Wolfspirit: If we don't need to display a friend,
	// if we aren't self, if we use colored Clienttags and if we have a color
	// then use that color as name_tag_color
	static LLUICachedControl<bool> show_friends("NameTagShowFriends");
	static LLUICachedControl<U32> color_client_tags("FSColorClienttags");
	bool special_color_override = (show_friends && (is_friend || LGGContactSets::getInstance()->hasFriendColorThatShouldShow(getID(), LGG_CS_TAG))) ||
									LLNetMap::hasAvatarMarkColor(getID());
	if (mClientTagData.has("color")
		&& !special_color_override
		&& color_client_tags && !this->isSelf())
	{
		name_tag_color = mClientTagData["color"]; 
	}

	// <FS:Ansariel> Color name tags based on distance
	static LLCachedControl<bool> show_distance_color_tag(gSavedSettings, "FSTagShowDistanceColors");
	static LLCachedControl<bool> show_distance_in_tag(gSavedSettings, "FSTagShowDistance");
	// <FS:CR> FIRE-6664: Add whisper range to color tags
	static LLUIColor tag_whisper_color = LLUIColorTable::instance().getColor("NameTagWhisperDistanceColor", LLColor4::green);
	// </FS:CR> FIRE-6664: Add whisper range to color tags
	static LLUIColor tag_chat_color = LLUIColorTable::instance().getColor("NameTagChatDistanceColor", LLColor4::green);
	static LLUIColor tag_shout_color = LLUIColorTable::instance().getColor("NameTagShoutDistanceColor", LLColor4::yellow);
	static LLUIColor tag_beyond_shout_color = LLUIColorTable::instance().getColor("NameTagBeyondShoutDistanceColor", LLColor4::red);

	if (!isSelf() && (show_distance_color_tag || show_distance_in_tag))
	{
		F64 distance_squared = dist_vec_squared(getPositionGlobal(), gAgent.getPositionGlobal());
		// <FS:CR> FIRE-6664: Add whisper range color tag
		if (distance_squared <= chat_range_whisper_squared)
		{
			distance_color = tag_whisper_color;
		}
		else if (distance_squared <= chat_range_say_squared)
		// </FS:CR> FIRE-6664: Add whisper range color tag
		{
			distance_color = tag_chat_color;
		}
		else if (distance_squared <= chat_range_shout_squared)
		{
			distance_color = tag_shout_color;
		}
		else
		{
			distance_color = tag_beyond_shout_color;
		}

		if (show_distance_in_tag)
		{
			distance_string = llformat("%.02f m", sqrt(distance_squared));
		}

		// Override nametag color only if friend color is disabled
		// or avatar is not a friend nor has a contact set color
		if (show_distance_color_tag && !special_color_override)
		{
			name_tag_color = distance_color;
		}
	}
	// </FS:Ansariel>

	// Rebuild name tag if state change detected
	if (!mNameIsSet
		|| new_name
		|| (!title && !mTitle.empty())
		|| (title && mTitle != title->getString())
		|| is_away != mNameAway 
		|| is_do_not_disturb != mNameDoNotDisturb 
		|| is_muted != mNameMute
		|| is_appearance != mNameAppearance 
		|| is_friend != mNameFriend
		|| is_cloud != mNameCloud
		|| name_tag_color != mNameColor
		|| distance_string != mDistanceString)
	{

		//WS: If we got a uuid and if we know if it's id_based or not, ask FSDATA for the other tagdata, before we display it.
		if (mClientTagData.has("uuid") && mClientTagData.has("id_based"))
		{
			LLColor4 color;
			if (mClientTagData.has("tex_color"))
			{
				color.setValue(mClientTagData["tex_color"]);
			}
			else
			{
				color = LLColor4::black;
			}
			mClientTagData = FSData::getInstance()->resolveClientTag(LLUUID(mClientTagData["uuid"].asString()),
																	 mClientTagData["id_based"].asBoolean(),
																	 color);
		}

		clearNameTag();

		if (is_away || is_muted || is_do_not_disturb || is_appearance)
		{
			std::string line;
			if (is_away)
			{
				line += LLTrans::getString("AvatarAway");
				line += ", ";
			}
			if (is_do_not_disturb)
			{
				line += LLTrans::getString("AvatarDoNotDisturb");
				line += ", ";
			}
			if (is_muted)
			{
				line += LLTrans::getString("AvatarMuted");
				line += ", ";
			}
			if (is_appearance)
			{
				line += LLTrans::getString("AvatarEditingAppearance");
				line += ", ";
			}
			if (is_cloud && !is_muted)
			{
				line += LLTrans::getString("LoadingData");
				line += ", ";
			}
			// trim last ", "
			line.resize( line.length() - 2 );
			addNameTagLine(line, name_tag_color, LLFontGL::NORMAL,
				LLFontGL::getFontSansSerifSmall());
		}

//		if (sRenderGroupTitles
// [RLVa:KB] - Checked: 2010-10-31 (RLVa-1.2.2a) | Modified: RLVa-1.2.2a
		if (sRenderGroupTitles && !fRlvShowNames
// [/RLVa:KB]
			&& title && title->getString() && title->getString()[0] != '\0')
		{
			std::string title_str = title->getString();
			LLStringFn::replace_ascii_controlchars(title_str,LL_UNKNOWN_CHAR);
			addNameTagLine(title_str, name_tag_color, LLFontGL::NORMAL,
				LLFontGL::getFontSansSerifSmall());
		}

		static LLUICachedControl<bool> show_display_names("NameTagShowDisplayNames", true);
		static LLUICachedControl<bool> show_usernames("NameTagShowUsernames", true);
		static LLUICachedControl<bool> colorize_username("FSColorUsername");	// <FS:CR> FIRE-1061
		static LLUICachedControl<bool> show_legacynames("FSNameTagShowLegacyUsernames");

		if (LLAvatarName::useDisplayNames())
		{
			LLAvatarName av_name;
			if (!LLAvatarNameCache::get(getID(), &av_name))
			{
				// Force a rebuild at next idle
				// Note: do not connect a callback on idle().
				clearNameTag();
			}

// [RLVa:KB] - Checked: 2010-10-31 (RLVa-1.2.2a) | Modified: RLVa-1.2.2a
			if ( (!fRlvShowNames) || (isSelf()) )
			{
// [/RLVa:KB]
				// Might be blank if name not available yet, that's OK
				if (show_display_names)
				{

					if (mClientTagData.has("name") && !mClientTagData["name"].asString().empty())
					{
						addNameTagLine((av_name.isDisplayNameDefault() ? av_name.getUserNameForDisplay() : av_name.getDisplayName()) +" (" + mClientTagData["name"].asString() + ")",name_tag_color,LLFontGL::NORMAL, LLFontGL::getFontSansSerif(), (!av_name.getDisplayName().empty()) );
					}
					else
					{
						addNameTagLine((av_name.isDisplayNameDefault() ? av_name.getUserNameForDisplay() : av_name.getDisplayName()), name_tag_color, LLFontGL::NORMAL, LLFontGL::getFontSansSerif(), true);
					}
				}
				// Suppress SLID display if display name matches exactly (ugh)
				if (show_usernames && !av_name.isDisplayNameDefault())
				{
					// *HACK: Desaturate the color
					// <FS:CR> FIRE-1061
					LLColor4 username_color;
					if (colorize_username)
					{
						username_color = LLUIColorTable::instance().getColor("NameTagUsername", LLColor4::white);
					}
					else
					{
						username_color = name_tag_color * 0.83f;
					}
					// </FS:CR>

					// <FS:CR> Show user name as legacy name if selected
					std::string username( show_legacynames ? av_name.getUserNameForDisplay() : av_name.getAccountName() );

					addNameTagLine(username, username_color, LLFontGL::NORMAL, LLFontGL::getFontSansSerifSmall());
				}
// [RLVa:KB] - Checked: 2010-10-31 (RLVa-1.2.2a) | Modified: RLVa-1.2.2a
			}
			else
			{
				addNameTagLine(RlvStrings::getAnonym(av_name), name_tag_color, LLFontGL::NORMAL, LLFontGL::getFontSansSerif(), (!av_name.getDisplayName().empty()) );
			}
// [/RLVa:KB]
		}
		else  // DISPLAY NAMES OFF
		{
			const LLFontGL* font = LLFontGL::getFontSansSerif();
			std::string full_name = LLCacheName::buildFullName( firstname->getString(), lastname->getString() );
// [RLVa:KB] - Checked: 2010-10-31 (RLVa-1.2.2a) | Modified: RLVa-1.2.2a
			if ( (fRlvShowNames) && (!isSelf()) )
			{
				full_name = RlvStrings::getAnonym(full_name);
				addNameTagLine(full_name, name_tag_color, LLFontGL::NORMAL, font, true);
			}
// [/RLVa:KB]
			else // Only check for client tags when not RLV anon -AO
			{
				if (mClientTagData.has("name") && !mClientTagData["name"].asString().empty())
				{
					addNameTagLine(full_name + " (" + mClientTagData["name"].asString() + ")", name_tag_color, LLFontGL::NORMAL, font, true);
				}
				else
				{
					addNameTagLine(full_name, name_tag_color, LLFontGL::NORMAL, font, true);
				}
			}
		}

		// <FS:Ansariel> Show distance in tag
		if (show_distance_in_tag)
		{
			addNameTagLine(distance_string, distance_color, LLFontGL::NORMAL, LLFontGL::getFontSansSerifSmall());
		}
		// <FS:Ansariel> Show distance in tag

		mNameAway = is_away;
		mNameDoNotDisturb = is_do_not_disturb;
		mNameMute = is_muted;
		mNameAppearance = is_appearance;
		mNameFriend = is_friend;
		mNameCloud = is_cloud;
		mNameColor=name_tag_color;
		mDistanceString = distance_string;
		mTitle = title ? title->getString() : "";
		LLStringFn::replace_ascii_controlchars(mTitle,LL_UNKNOWN_CHAR);
		new_name = TRUE;
	}


	
	if (mVisibleChat || mVisibleTyping)
	{
		mNameText->setFont(LLFontGL::getFontSansSerif());
				mNameText->setTextAlignment(LLHUDNameTag::ALIGN_TEXT_LEFT);
		mNameText->setFadeDistance(CHAT_NORMAL_RADIUS * 2.f, 5.f);

		std::deque<LLChat>::iterator chat_iter = mChats.begin();
		mNameText->clearString();

		LLColor4 new_chat = LLUIColorTable::instance().getColor( isSelf() ? "UserChatColor" : "AgentChatColor" );
		
		// <FS:CR> Colorize tags
		new_chat = LGGContactSets::getInstance()->colorize(getID(), new_chat, LGG_CS_CHAT);
		
		//color based on contact sets prefs
		if(LGGContactSets::getInstance()->hasFriendColorThatShouldShow(getID(), LGG_CS_CHAT))
		{
			new_chat = LGGContactSets::getInstance()->getFriendColor(getID());
		}
		// </FS:CR>
		
		if (mVisibleChat)
		{
		LLColor4 normal_chat = lerp(new_chat, LLColor4(0.8f, 0.8f, 0.8f, 1.f), 0.7f);
		LLColor4 old_chat = lerp(normal_chat, LLColor4(0.6f, 0.6f, 0.6f, 1.f), 0.7f);
		if (mTyping && mChats.size() >= MAX_BUBBLE_CHAT_UTTERANCES) 
		{
			++chat_iter;
		}

		for(; chat_iter != mChats.end(); ++chat_iter)
		{
			F32 chat_fade_amt = llclamp((F32)((LLFrameTimer::getElapsedSeconds() - chat_iter->mTime) / CHAT_FADE_TIME), 0.f, 4.f);
			LLFontGL::StyleFlags style;
			switch(chat_iter->mChatType)
			{
			case CHAT_TYPE_WHISPER:
				style = LLFontGL::ITALIC;
				break;
			case CHAT_TYPE_SHOUT:
				style = LLFontGL::BOLD;
				break;
			default:
				style = LLFontGL::NORMAL;
				break;
			}
			if (chat_fade_amt < 1.f)
			{
				F32 u = clamp_rescale(chat_fade_amt, 0.9f, 1.f, 0.f, 1.f);
				mNameText->addLine(chat_iter->mText, lerp(new_chat, normal_chat, u), style);
			}
			else if (chat_fade_amt < 2.f)
			{
				F32 u = clamp_rescale(chat_fade_amt, 1.9f, 2.f, 0.f, 1.f);
				mNameText->addLine(chat_iter->mText, lerp(normal_chat, old_chat, u), style);
			}
			else if (chat_fade_amt < 3.f)
			{
				// *NOTE: only remove lines down to minimum number
				mNameText->addLine(chat_iter->mText, old_chat, style);
			}
		}
		}
		mNameText->setVisibleOffScreen(TRUE);

		if (mVisibleTyping && mTyping)
		{
			S32 dot_count = (llfloor(mTypingTimer.getElapsedTimeF32() * 3.f) + 2) % 3 + 1;
			switch(dot_count)
			{
			case 1:
				mNameText->addLine(".", new_chat);
				break;
			case 2:
				mNameText->addLine("..", new_chat);
				break;
			case 3:
				mNameText->addLine("...", new_chat);
				break;
			}

		}
	}
	else
	{
		// ...not using chat bubbles, just names
		mNameText->setTextAlignment(LLHUDNameTag::ALIGN_TEXT_CENTER);
		mNameText->setFadeDistance(CHAT_NORMAL_RADIUS, 5.f);
		mNameText->setVisibleOffScreen(FALSE);
	}
}

// <FS:Ansariel> Fix nametag not properly updating when display name arrives
//void LLVOAvatar::addNameTagLine(const std::string& line, const LLColor4& color, S32 style, const LLFontGL* font)
void LLVOAvatar::addNameTagLine(const std::string& line, const LLColor4& color, S32 style, const LLFontGL* font, bool is_name /* = false */)
// </FS:Ansariel>
{
	llassert(mNameText);
	if (mVisibleChat || mVisibleTyping)
	{
		mNameText->addLabel(line);
	}
	else
	{
		mNameText->addLine(line, color, (LLFontGL::StyleFlags)style, font);
	}
	// <FS:Ansariel> Fix nametag not properly updating when display name arrives
    //mNameIsSet |= !line.empty();
	if (is_name)
	{
		mNameIsSet |= !line.empty();
	}
	// </FS:Ansariel>
}

void LLVOAvatar::clearNameTag()
{
    mNameIsSet = false;
	if (mNameText)
	{
		mNameText->setLabel("");
		mNameText->setString("");
	}
	mTimeVisible.reset();
}

//static
void LLVOAvatar::invalidateNameTag(const LLUUID& agent_id)
{
	LLViewerObject* obj = gObjectList.findObject(agent_id);
	if (!obj) return;

	LLVOAvatar* avatar = dynamic_cast<LLVOAvatar*>(obj);
	if (!avatar) return;

	avatar->clearNameTag();
}

//static
void LLVOAvatar::invalidateNameTags()
{
	std::vector<LLCharacter*>::iterator it = LLCharacter::sInstances.begin();
	for ( ; it != LLCharacter::sInstances.end(); ++it)
	{
		LLVOAvatar* avatar = dynamic_cast<LLVOAvatar*>(*it);
		if (!avatar) continue;
		if (avatar->isDead()) continue;

		avatar->clearNameTag();
	}
}

// Compute name tag position during idle update
void LLVOAvatar::idleUpdateNameTagPosition(const LLVector3& root_pos_last)
{
	LLQuaternion root_rot = mRoot->getWorldRotation();
	LLQuaternion inv_root_rot = ~root_rot;
	LLVector3 pixel_right_vec;
	LLVector3 pixel_up_vec;
	LLViewerCamera::getInstance()->getPixelVectors(root_pos_last, pixel_up_vec, pixel_right_vec);
	LLVector3 camera_to_av = root_pos_last - LLViewerCamera::getInstance()->getOrigin();
	camera_to_av.normalize();
	LLVector3 local_camera_at = camera_to_av * inv_root_rot;
	LLVector3 local_camera_up = camera_to_av % LLViewerCamera::getInstance()->getLeftAxis();
	local_camera_up.normalize();
	local_camera_up = local_camera_up * inv_root_rot;

	// <FS:Ansariel> Optional legacy nametag position
	LLVector3 name_position;
	static LLCachedControl<bool> fsLegacyNametagPosition(gSavedSettings, "FSLegacyNametagPosition");
	if (fsLegacyNametagPosition)
	{
		local_camera_up.scaleVec((mBodySize + mAvatarOffset) * 0.5f);
		local_camera_at.scaleVec((mBodySize + mAvatarOffset) * 0.5f);

		name_position = mRoot->getWorldPosition();
		name_position[VZ] -= mPelvisToFoot;
		name_position[VZ] += ((mBodySize[VZ] + mAvatarOffset[VZ])* 0.55f);
		name_position += (local_camera_up * root_rot) - (projected_vec(local_camera_at * root_rot, camera_to_av));	
		name_position += pixel_up_vec * 15.f;
	}
	else
	{
	// </FS:Ansariel>
	// position is based on head position, does not require mAvatarOffset here. - Nyx
	LLVector3 avatar_ellipsoid(mBodySize.mV[VX] * 0.4f,
								mBodySize.mV[VY] * 0.4f,
								mBodySize.mV[VZ] * NAMETAG_VERT_OFFSET_WEIGHT);

	local_camera_up.scaleVec(avatar_ellipsoid);
	local_camera_at.scaleVec(avatar_ellipsoid);

	LLVector3 head_offset = (mHeadp->getLastWorldPosition() - mRoot->getLastWorldPosition()) * inv_root_rot;

	if (dist_vec(head_offset, mTargetRootToHeadOffset) > NAMETAG_UPDATE_THRESHOLD)
	{
		mTargetRootToHeadOffset = head_offset;
	}
	
	mCurRootToHeadOffset = lerp(mCurRootToHeadOffset, mTargetRootToHeadOffset, LLSmoothInterpolation::getInterpolant(0.2f));

	// <FS:Ansariel> Optional legacy nametag position
	//LLVector3 name_position = mRoot->getLastWorldPosition() + (mCurRootToHeadOffset * root_rot);
	name_position = mRoot->getLastWorldPosition() + (mCurRootToHeadOffset * root_rot);
	name_position += (local_camera_up * root_rot) - (projected_vec(local_camera_at * root_rot, camera_to_av));	
	name_position += pixel_up_vec * NAMETAG_VERTICAL_SCREEN_OFFSET;
	// <FS:Ansariel> Optional legacy nametag position
	}
	// </FS:Ansariel>

	// <FS:Ansariel> Optional Z-offset correction for name tags
	static LLCachedControl<S32> fsNameTagOffset(gSavedSettings, "FSNameTagZOffsetCorrection");
	name_position[VZ] += fsNameTagOffset / 10.f;
	// </FS:Ansariel>

	mNameText->setPositionAgent(name_position);				
}

void LLVOAvatar::idleUpdateNameTagAlpha(BOOL new_name, F32 alpha)
{
	llassert(mNameText);

	if (new_name
		|| alpha != mNameAlpha)
	{
		mNameText->setAlpha(alpha);
		mNameAlpha = alpha;
	}
}

// <FS:CR> Colorize tags
//LLColor4 LLVOAvatar::getNameTagColor(bool is_friend)
LLColor4 LLVOAvatar::getNameTagColor()
// </FS:CR>
{
	static LLUICachedControl<bool> use_old_color("FSUseV1TagColor", false);
	
	// ...not using display names
	LLColor4 color = LLUIColorTable::getInstance()->getColor("NameTagLegacy");
	if (LLAvatarName::useDisplayNames())
	{
		// ...color based on whether username "matches" a computed display name
		LLAvatarName av_name;
		if (LLAvatarNameCache::get(getID(), &av_name) && av_name.isDisplayNameDefault())
		{
			color = LLUIColorTable::getInstance()->getColor("NameTagMatch");
		}
		else
		{
			color = LLUIColorTable::getInstance()->getColor("NameTagMismatch");
		}
	}
	
	// <FS:CR> FIRE-1061 - Color friends, lindens, muted, etc
	color = LGGContactSets::getInstance()->colorize(getID(), color, LGG_CS_TAG);
	// </FS:CR>
	
	if (LGGContactSets::getInstance()->hasFriendColorThatShouldShow(getID(), LGG_CS_TAG))
	{
		color = LGGContactSets::getInstance()->getFriendColor(getID());
	}

	LLNetMap::getAvatarMarkColor(getID(), color);

	return color;
}

void LLVOAvatar::idleUpdateBelowWater()
{
	F32 avatar_height = (F32)(getPositionGlobal().mdV[VZ]);

	F32 water_height;
	water_height = getRegion()->getWaterHeight();

	BOOL wasBelowWater = mBelowWater;			// ## Zi: Animation Overrider
	mBelowWater =  avatar_height < water_height;
	// ## Zi: Animation Overrider
	if (isSelf() && wasBelowWater!=mBelowWater)
		AOEngine::instance().checkBelowWater(mBelowWater);
	// ## Zi: Animation Overrider
}

void LLVOAvatar::slamPosition()
{
	gAgent.setPositionAgent(getPositionAgent());
	mRoot->setWorldPosition(getPositionAgent()); // teleport
	setChanged(TRANSLATED);
	if (mDrawable.notNull())
	{
		gPipeline.updateMoveNormalAsync(mDrawable);
	}
	mRoot->updateWorldMatrixChildren();
}

bool LLVOAvatar::isVisuallyMuted()
{
	bool muted = false;

	// <FS:Ansariel> FIRE-11783: Always visually mute avatars that are muted
	if (!isSelf() && LLMuteList::instance().isMuted(getID()))
	{
		return true;
	}
	// </FS:Ansariel>

	if (!isSelf())
	{
		static LLCachedControl<U32> render_auto_mute_functions(gSavedSettings, "RenderAutoMuteFunctions", 0);
		if (render_auto_mute_functions)		// Hacky debug switch for developing feature
		{
			// Priority order (highest priority first)
			// * own avatar is never visually muted
			// * if on the "always draw normally" list, draw them normally
			// * if on the "always visually mute" list, mute them
			// * draw them normally if they meet the following criteria:
			//       - within the closest N avatars OR on friends list OR in an IM chat
			//       - AND aren't over the thresholds
			// * otherwise visually mute all other avatars

			static LLCachedControl<U32> max_attachment_bytes(gSavedSettings, "RenderAutoMuteByteLimit", 0);
			static LLCachedControl<F32> max_attachment_area(gSavedSettings, "RenderAutoMuteSurfaceAreaLimit", 0.0);
			static LLCachedControl<U32> max_render_cost(gSavedSettings, "RenderAutoMuteRenderWeightLimit", 0);

			if (mVisuallyMuteSetting == ALWAYS_VISUAL_MUTE)
			{	// Always want to see this AV as an impostor
				muted = true;
			}
			else if (mVisuallyMuteSetting == NEVER_VISUAL_MUTE)
			{	// Never show as impostor
				muted = false;
			}
			else 
			{
				F64 now = LLFrameTimer::getTotalSeconds();

				if (now < mCachedVisualMuteUpdateTime)
				{	// Use cached mute value
					muted = mCachedVisualMute;
				}
				else
				{	// Determine if visually muted or not

					U32 max_cost = (U32) (max_render_cost*(LLVOAvatar::sLODFactor+0.5));

					muted = /*LLMuteList::getInstance()->isMuted(getID()) ||*/ // <FS:Ansariel> FIRE-11783: Always visually mute avatars that are muted
						(mAttachmentGeometryBytes > max_attachment_bytes && max_attachment_bytes > 0) ||
						(mAttachmentSurfaceArea > max_attachment_area && max_attachment_area > 0.f) ||
						(mVisualComplexity > max_cost && max_render_cost > 0);

					// Could be part of the grand || collection above, but yanked out to make the logic visible
					// <FS:Ansariel> FIRE-15074: Render normal imposters properly (Don't tie visual mute to RenderAvatarMaxVisible)
					//if (!muted)
					//{
					//	if (sMaxVisible > 0)
					//	{	// They are above the visibilty rank - mute them
					//		muted = (mVisibilityRank > sMaxVisible);
					//	}
			
					//	// Always draw friends or those in IMs.  Needs UI?
					//	if ((render_auto_mute_functions & 0x02) &&
					//		(muted || sMaxVisible == 0))		// Don't mute friends or IMs							
					//	{
					//		muted = !(LLAvatarTracker::instance().isBuddy(getID()));
					//		if (muted)
					//		{	// Not a friend, so they are muted ... are they in an IM?
					//			LLUUID session_id = gIMMgr->computeSessionID(IM_NOTHING_SPECIAL,getID());
					//			muted = !gIMMgr->hasSession(session_id);
					//		}
					//	}
					//}
					// </FS:Ansariel>

					// Save visual mute state and set interval for updating
					const F64 SECONDS_BETWEEN_RENDER_AUTO_MUTE_UPDATES = 1.5;
					mCachedVisualMuteUpdateTime = now + SECONDS_BETWEEN_RENDER_AUTO_MUTE_UPDATES;		
					mCachedVisualMute = muted;
				} 
			}
		}
	}

	return muted;
}

void	LLVOAvatar::forceUpdateVisualMuteSettings()
{	
	// Set the cache time so it's updated ASAP
	mCachedVisualMuteUpdateTime = LLFrameTimer::getTotalSeconds() - 1.0;
}


//------------------------------------------------------------------------
// updateCharacter()
// called on both your avatar and other avatars
//------------------------------------------------------------------------
BOOL LLVOAvatar::updateCharacter(LLAgent &agent)
{	
	// clear debug text
	mDebugText.clear();

	// <FS:CR> Use LLCachedControl
	//if (gSavedSettings.getBOOL("DebugAvatarAppearanceMessage"))
	static LLCachedControl<bool> debug_avatar_appearance_message(gSavedSettings, "DebugAvatarAppearanceMessage");
	if (debug_avatar_appearance_message)
	// </FS:CR>
	{
		S32 central_bake_version = -1;
		if (getRegion())
		{
			central_bake_version = getRegion()->getCentralBakeVersion();
		}
		bool all_baked_downloaded = allBakedTexturesCompletelyDownloaded();
		bool all_local_downloaded = allLocalTexturesCompletelyDownloaded();
		std::string debug_line = llformat("%s%s - mLocal: %d, mEdit: %d, mUSB: %d, CBV: %d",
										  isSelf() ? (all_local_downloaded ? "L" : "l") : "-",
										  all_baked_downloaded ? "B" : "b",
										  mUseLocalAppearance, mIsEditingAppearance,
										  1, central_bake_version);
		std::string origin_string = bakedTextureOriginInfo();
		debug_line += " [" + origin_string + "]";
		S32 curr_cof_version = LLAppearanceMgr::instance().getCOFVersion();
		S32 last_request_cof_version = mLastUpdateRequestCOFVersion;
		S32 last_received_cof_version = mLastUpdateReceivedCOFVersion;
		if (isSelf())
		{
			debug_line += llformat(" - cof: %d req: %d rcv:%d",
								   curr_cof_version, last_request_cof_version, last_received_cof_version);
			// <FS:CR> Use LLCachedControl
			//if (gSavedSettings.getBOOL("DebugForceAppearanceRequestFailure"))
			static LLCachedControl<bool> debug_force_appearance_request_failure(gSavedSettings, "DebugForceAppearanceRequestFailure");
			if (debug_force_appearance_request_failure)
			// </FS:CR>
			{
				debug_line += " FORCING ERRS";
			}
		}
		else
		{
			debug_line += llformat(" - cof rcv:%d", last_received_cof_version);
		}
		debug_line += llformat(" bsz-z: %f avofs-z: %f", mBodySize[2], mAvatarOffset[2]);
		addDebugText(debug_line);
	}
	// <FS:CR> Use LLCachedControl
	static LLCachedControl<bool> debug_avatar_composite_baked(gSavedSettings, "DebugAvatarCompositeBaked");
	if (debug_avatar_composite_baked)
	//if (gSavedSettings.getBOOL("DebugAvatarCompositeBaked"))
	// </FS:CR>
	{
		if (!mBakedTextureDebugText.empty())
			addDebugText(mBakedTextureDebugText);
	}
				 
	if (LLVOAvatar::sShowAnimationDebug)
	{
		for (LLMotionController::motion_list_t::iterator iter = mMotionController.getActiveMotions().begin();
			 iter != mMotionController.getActiveMotions().end(); ++iter)
		{
			LLMotion* motionp = *iter;
			if (motionp->getMinPixelArea() < getPixelArea())
			{
				std::string output;
				if (motionp->getName().empty())
				{
					output = llformat("%s - %d",
							  gAgent.isGodlikeWithoutAdminMenuFakery() ?
							  motionp->getID().asString().c_str() :
							  LLUUID::null.asString().c_str(),
							  (U32)motionp->getPriority());
				}
				else
				{
					output = llformat("%s - %d",
							  motionp->getName().c_str(),
							  (U32)motionp->getPriority());
				}
				addDebugText(output);
			}
		}
	}

	if (!mIsBuilt)
	{
		return FALSE;
	}

	BOOL visible = isVisible();

	// For fading out the names above heads, only let the timer
	// run if we're visible.
	if (mDrawable.notNull() && !visible)
	{
		mTimeVisible.reset();
	}

	//--------------------------------------------------------------------
	// the rest should only be done occasionally for far away avatars
	//--------------------------------------------------------------------

	bool visually_muted = isVisuallyMuted();
	if (visible && (!isSelf() || visually_muted) && !mIsDummy && sUseImpostors && !mNeedsAnimUpdate && !sFreezeCounter)
	{
		const LLVector4a* ext = mDrawable->getSpatialExtents();
		LLVector4a size;
		size.setSub(ext[1],ext[0]);
		F32 mag = size.getLength3().getF32()*0.5f;

		
		F32 impostor_area = 256.f*512.f*(8.125f - LLVOAvatar::sLODFactor*8.f);
		if (visually_muted)
		{ // visually muted avatars update at 16 hz
			mUpdatePeriod = 16;
		}
		else if (mVisibilityRank <= LLVOAvatar::sMaxVisible ||
			mDrawable->mDistanceWRTCamera < 1.f + mag)
		{ //first 25% of max visible avatars are not impostored
			//also, don't impostor avatars whose bounding box may be penetrating the 
			//impostor camera near clip plane
			mUpdatePeriod = 1;
		}
		else if (mVisibilityRank > LLVOAvatar::sMaxVisible * 4)
		{ //background avatars are REALLY slow updating impostors
			mUpdatePeriod = 16;
		}
		else if (mVisibilityRank > LLVOAvatar::sMaxVisible * 3)
		{ //back 25% of max visible avatars are slow updating impostors
			mUpdatePeriod = 8;
		}
		else if (mImpostorPixelArea <= impostor_area)
		{  // stuff in between gets an update period based on pixel area
			mUpdatePeriod = llclamp((S32) sqrtf(impostor_area*4.f/mImpostorPixelArea), 2, 8);
		}
		else
		{
			//nearby avatars, update the impostors more frequently.
			mUpdatePeriod = 4;
		}

		visible = (LLDrawable::getCurrentFrame()+mID.mData[0])%mUpdatePeriod == 0 ? TRUE : FALSE;
	}
	else
	{
		mUpdatePeriod = 1;
	}


	// don't early out for your own avatar, as we rely on your animations playing reliably
	// for example, the "turn around" animation when entering customize avatar needs to trigger
	// even when your avatar is offscreen
	if (!visible && !isSelf())
	{
		updateMotions(LLCharacter::HIDDEN_UPDATE);
		return FALSE;
	}

	// <FS:Zi> Optionally disable the usage of timesteps, testing if this affects performance or
	//         creates animation issues - FIRE-3657
	// if (!isSelf() && !mIsDummy)
	static LLCachedControl<bool> use_timesteps(gSavedSettings,"UseAnimationTimeSteps");
	// change animation time quanta based on avatar render load
	if (!isSelf() && !mIsDummy && use_timesteps)
	// </FS:Zi>
	{
		F32 time_quantum = clamp_rescale((F32)sInstances.size(), 10.f, 35.f, 0.f, 0.25f);
		F32 pixel_area_scale = clamp_rescale(mPixelArea, 100, 5000, 1.f, 0.f);
		F32 time_step = time_quantum * pixel_area_scale;
		if (time_step != 0.f)
		{
			// disable walk motion servo controller as it doesn't work with motion timesteps
			stopMotion(ANIM_AGENT_WALK_ADJUST);
			removeAnimationData("Walk Speed");
		}
		mMotionController.setTimeStep(time_step);
		//		LL_INFOS() << "Setting timestep to " << time_quantum * pixel_area_scale << LL_ENDL;
	}
	// <FS:Zi> Optionally disable the usage of timesteps, testing if this affects performance or
	//         creates animation issues - FIRE-3657
	else
	{
		mMotionController.setTimeStep(0.0f);
	}
	// </FS:Zi>

	if (getParent() && !mIsSitting)
	{
		sitOnObject((LLViewerObject*)getParent());
	}
	else if (!getParent() && mIsSitting && !isMotionActive(ANIM_AGENT_SIT_GROUND_CONSTRAINED))
	{
		getOffObject();
	}

	//--------------------------------------------------------------------
	// create local variables in world coords for region position values
	//--------------------------------------------------------------------
	F32 speed;
	LLVector3 normal;

	LLVector3 xyVel = getVelocity();
	xyVel.mV[VZ] = 0.0f;
	speed = xyVel.length();

	if (!(mIsSitting && getParent()))
	{
		//--------------------------------------------------------------------
		// get timing info
		// handle initial condition case
		//--------------------------------------------------------------------
		F32 animation_time = mAnimTimer.getElapsedTimeF32();
		if (mTimeLast == 0.0f)
		{
			mTimeLast = animation_time;

			// put the pelvis at slaved position/mRotation
			mRoot->setWorldPosition( getPositionAgent() ); // first frame
			mRoot->setWorldRotation( getRotation() );
		}
	
		//--------------------------------------------------------------------
		// dont' let dT get larger than 1/5th of a second
		//--------------------------------------------------------------------
		F32 deltaTime = animation_time - mTimeLast;

		deltaTime = llclamp( deltaTime, DELTA_TIME_MIN, DELTA_TIME_MAX );
		mTimeLast = animation_time;

		mSpeedAccum = (mSpeedAccum * 0.95f) + (speed * 0.05f);

		//--------------------------------------------------------------------
		// compute the position of the avatar's root
		//--------------------------------------------------------------------
		LLVector3d root_pos;
		LLVector3d ground_under_pelvis;

		if (isSelf())
		{
			gAgent.setPositionAgent(getRenderPosition());
		}

		root_pos = gAgent.getPosGlobalFromAgent(getRenderPosition());
		root_pos.mdV[VZ] += getVisualParamWeight(AVATAR_HOVER);


		resolveHeightGlobal(root_pos, ground_under_pelvis, normal);
		F32 foot_to_ground = (F32) (root_pos.mdV[VZ] - mPelvisToFoot - ground_under_pelvis.mdV[VZ]);				
		BOOL in_air = ((!LLWorld::getInstance()->getRegionFromPosGlobal(ground_under_pelvis)) || 
						foot_to_ground > FOOT_GROUND_COLLISION_TOLERANCE);

		if (in_air && !mInAir)
		{
			mTimeInAir.reset();
		}
		mInAir = in_air;

		// correct for the fact that the pelvis is not necessarily the center 
		// of the agent's physical representation
		root_pos.mdV[VZ] -= (0.5f * mBodySize.mV[VZ]) - mPelvisToFoot;
		
		LLVector3 newPosition = gAgent.getPosAgentFromGlobal(root_pos);

		if (newPosition != mRoot->getXform()->getWorldPosition())
		{		
			mRoot->touch();
			mRoot->setWorldPosition( newPosition ); // regular update				
		}


		//--------------------------------------------------------------------
		// Propagate viewer object rotation to root of avatar
		//--------------------------------------------------------------------
		if (!isAnyAnimationSignaled(AGENT_NO_ROTATE_ANIMS, NUM_AGENT_NO_ROTATE_ANIMS))
		{
			LLQuaternion iQ;
			LLVector3 upDir( 0.0f, 0.0f, 1.0f );
			
			// Compute a forward direction vector derived from the primitive rotation
			// and the velocity vector.  When walking or jumping, don't let body deviate
			// more than 90 from the view, if necessary, flip the velocity vector.

			LLVector3 primDir;
			if (isSelf())
			{
				primDir = agent.getAtAxis() - projected_vec(agent.getAtAxis(), agent.getReferenceUpVector());
				primDir.normalize();
			}
			else
			{
				primDir = getRotation().getMatrix3().getFwdRow();
			}
			LLVector3 velDir = getVelocity();
			velDir.normalize();
			// <FS:CR> Use Cached Control
			//if (!gSavedSettings.getBOOL("TurnAroundWhenWalkingBackwards") && (mSignaledAnimations.find(ANIM_AGENT_WALK) != mSignaledAnimations.end()))
			static LLCachedControl<bool> walk_backwards(gSavedSettings, "TurnAroundWhenWalkingBackwards");
			if (!walk_backwards && mSignaledAnimations.find(ANIM_AGENT_WALK) != mSignaledAnimations.end())
			// </FS:CR>
			{
				F32 vpD = velDir * primDir;
				if (vpD < -0.5f)
				{
					velDir *= -1.0f;
				}
			}
			LLVector3 fwdDir = lerp(primDir, velDir, clamp_rescale(speed, 0.5f, 2.0f, 0.0f, 1.0f));
			if (isSelf() && gAgentCamera.cameraMouselook())
			{
				// make sure fwdDir stays in same general direction as primdir
				if (gAgent.getFlying())
				{
					fwdDir = LLViewerCamera::getInstance()->getAtAxis();
				}
				else
				{
					LLVector3 at_axis = LLViewerCamera::getInstance()->getAtAxis();
					LLVector3 up_vector = gAgent.getReferenceUpVector();
					at_axis -= up_vector * (at_axis * up_vector);
					at_axis.normalize();
					
					F32 dot = fwdDir * at_axis;
					if (dot < 0.f)
					{
						fwdDir -= 2.f * at_axis * dot;
						fwdDir.normalize();
					}
				}
			}

			LLQuaternion root_rotation = mRoot->getWorldMatrix().quaternion();
			F32 root_roll, root_pitch, root_yaw;
			root_rotation.getEulerAngles(&root_roll, &root_pitch, &root_yaw);

			// When moving very slow, the pelvis is allowed to deviate from the
			// forward direction to allow it to hold it's position while the torso
			// and head turn.  Once in motion, it must conform however.
			BOOL self_in_mouselook = isSelf() && gAgentCamera.cameraMouselook();

			LLVector3 pelvisDir( mRoot->getWorldMatrix().getFwdRow4().mV );

			static LLCachedControl<F32> s_pelvis_rot_threshold_slow(gSavedSettings, "AvatarRotateThresholdSlow", 60.0);
			static LLCachedControl<F32> s_pelvis_rot_threshold_fast(gSavedSettings, "AvatarRotateThresholdFast", 2.0);

			F32 pelvis_rot_threshold = clamp_rescale(speed, 0.1f, 1.0f, s_pelvis_rot_threshold_slow, s_pelvis_rot_threshold_fast);
						
			if (self_in_mouselook)
			{
				pelvis_rot_threshold *= MOUSELOOK_PELVIS_FOLLOW_FACTOR;
			}
			pelvis_rot_threshold *= DEG_TO_RAD;

			F32 angle = angle_between( pelvisDir, fwdDir );

			// The avatar's root is allowed to have a yaw that deviates widely
			// from the forward direction, but if roll or pitch are off even
			// a little bit we need to correct the rotation.
			if(root_roll < 1.f * DEG_TO_RAD
			   && root_pitch < 5.f * DEG_TO_RAD)
			{
				// smaller correction vector means pelvis follows prim direction more closely
				if (!mTurning && angle > pelvis_rot_threshold*0.75f)
				{
					mTurning = TRUE;
				}

				// use tighter threshold when turning
				if (mTurning)
				{
					pelvis_rot_threshold *= 0.4f;
				}

				// am I done turning?
				if (angle < pelvis_rot_threshold)
				{
					mTurning = FALSE;
				}

				LLVector3 correction_vector = (pelvisDir - fwdDir) * clamp_rescale(angle, pelvis_rot_threshold*0.75f, pelvis_rot_threshold, 1.0f, 0.0f);
				fwdDir += correction_vector;
			}
			else
			{
				mTurning = FALSE;
			}

			// Now compute the full world space rotation for the whole body (wQv)
			LLVector3 leftDir = upDir % fwdDir;
			leftDir.normalize();
			fwdDir = leftDir % upDir;
			LLQuaternion wQv( fwdDir, leftDir, upDir );

			if (isSelf() && mTurning)
			{
				if ((fwdDir % pelvisDir) * upDir > 0.f)
				{
					gAgent.setControlFlags(AGENT_CONTROL_TURN_RIGHT);
				}
				else
				{
					gAgent.setControlFlags(AGENT_CONTROL_TURN_LEFT);
				}
			}

			// Set the root rotation, but do so incrementally so that it
			// lags in time by some fixed amount.
			//F32 u = LLSmoothInterpolation::getInterpolant(PELVIS_LAG);
			F32 pelvis_lag_time = 0.f;
			if (self_in_mouselook)
			{
				pelvis_lag_time = PELVIS_LAG_MOUSELOOK;
			}
			else if (mInAir)
			{
				pelvis_lag_time = PELVIS_LAG_FLYING;
				// increase pelvis lag time when moving slowly
				pelvis_lag_time *= clamp_rescale(mSpeedAccum, 0.f, 15.f, 3.f, 1.f);
			}
			else
			{
				pelvis_lag_time = PELVIS_LAG_WALKING;
			}

			F32 u = llclamp((deltaTime / pelvis_lag_time), 0.0f, 1.0f);	

			mRoot->setWorldRotation( slerp(u, mRoot->getWorldRotation(), wQv) );
			
		}
	}
	else if (mDrawable.notNull())
	{
		mRoot->setPosition(mDrawable->getPosition());
		mRoot->setRotation(mDrawable->getRotation());
	}
	
	//-------------------------------------------------------------------------
	// Update character motions
	//-------------------------------------------------------------------------
	// store data relevant to motions
	mSpeed = speed;

	// update animations
	if (mSpecialRenderMode == 1) // Animation Preview
	{
		updateMotions(LLCharacter::FORCE_UPDATE);
	}
	else
	{
		updateMotions(LLCharacter::NORMAL_UPDATE);
	}
	
	// update head position
	updateHeadOffset();

	//-------------------------------------------------------------------------
	// Find the ground under each foot, these are used for a variety
	// of things that follow
	//-------------------------------------------------------------------------
	LLVector3 ankle_left_pos_agent = mFootLeftp->getWorldPosition();
	LLVector3 ankle_right_pos_agent = mFootRightp->getWorldPosition();

	LLVector3 ankle_left_ground_agent = ankle_left_pos_agent;
	LLVector3 ankle_right_ground_agent = ankle_right_pos_agent;
	resolveHeightAgent(ankle_left_pos_agent, ankle_left_ground_agent, normal);
	resolveHeightAgent(ankle_right_pos_agent, ankle_right_ground_agent, normal);

	F32 leftElev = llmax(-0.2f, ankle_left_pos_agent.mV[VZ] - ankle_left_ground_agent.mV[VZ]);
	F32 rightElev = llmax(-0.2f, ankle_right_pos_agent.mV[VZ] - ankle_right_ground_agent.mV[VZ]);

	if (!mIsSitting)
	{
		//-------------------------------------------------------------------------
		// Figure out which foot is on ground
		//-------------------------------------------------------------------------
		if (!mInAir)
		{
			if ((leftElev < 0.0f) || (rightElev < 0.0f))
			{
				ankle_left_pos_agent = mFootLeftp->getWorldPosition();
				ankle_right_pos_agent = mFootRightp->getWorldPosition();
				leftElev = ankle_left_pos_agent.mV[VZ] - ankle_left_ground_agent.mV[VZ];
				rightElev = ankle_right_pos_agent.mV[VZ] - ankle_right_ground_agent.mV[VZ];
			}
		}
	}
	
	//-------------------------------------------------------------------------
	// Generate footstep sounds when feet hit the ground
	//-------------------------------------------------------------------------
	const LLUUID AGENT_FOOTSTEP_ANIMS[] = {ANIM_AGENT_WALK, ANIM_AGENT_RUN, ANIM_AGENT_LAND};
	const S32 NUM_AGENT_FOOTSTEP_ANIMS = LL_ARRAY_SIZE(AGENT_FOOTSTEP_ANIMS);

	if ( gAudiop && isAnyAnimationSignaled(AGENT_FOOTSTEP_ANIMS, NUM_AGENT_FOOTSTEP_ANIMS) )
	{
		BOOL playSound = FALSE;
		LLVector3 foot_pos_agent;

		BOOL onGroundLeft = (leftElev <= 0.05f);
		BOOL onGroundRight = (rightElev <= 0.05f);

		// did left foot hit the ground?
		if ( onGroundLeft && !mWasOnGroundLeft )
		{
			foot_pos_agent = ankle_left_pos_agent;
			playSound = TRUE;
		}

		// did right foot hit the ground?
		if ( onGroundRight && !mWasOnGroundRight )
		{
			foot_pos_agent = ankle_right_pos_agent;
			playSound = TRUE;
		}

		mWasOnGroundLeft = onGroundLeft;
		mWasOnGroundRight = onGroundRight;

		// <FS:PP> FIRE-3169: Option to change the default footsteps sound
		// if ( playSound )
		static LLCachedControl<bool> PlayModeUISndFootsteps(gSavedSettings, "PlayModeUISndFootsteps");
		if ( playSound && PlayModeUISndFootsteps )
		// </FS:PP>
		{
			const F32 STEP_VOLUME = 0.1f;
			const LLUUID& step_sound_id = getStepSound();

			LLVector3d foot_pos_global = gAgent.getPosGlobalFromAgent(foot_pos_agent);

			if (LLViewerParcelMgr::getInstance()->canHearSound(foot_pos_global)
				&& !LLMuteList::getInstance()->isMuted(getID(), LLMute::flagObjectSounds))
			{
				gAudiop->triggerSound(step_sound_id, getID(), STEP_VOLUME, LLAudioEngine::AUDIO_TYPE_AMBIENT, foot_pos_global);
			}
		}
	}

	mRoot->updateWorldMatrixChildren();

	if (!mDebugText.size() && mText.notNull())
	{
		mText->markDead();
		mText = NULL;
	}
	else if (mDebugText.size())
	{
		setDebugText(mDebugText);
	}
	mDebugText.clear();

	//mesh vertices need to be reskinned
	mNeedsSkin = TRUE;
	return TRUE;
}
//-----------------------------------------------------------------------------
// updateHeadOffset()
//-----------------------------------------------------------------------------
void LLVOAvatar::updateHeadOffset()
{
	// since we only care about Z, just grab one of the eyes
	LLVector3 midEyePt = mEyeLeftp->getWorldPosition();
	midEyePt -= mDrawable.notNull() ? mDrawable->getWorldPosition() : mRoot->getWorldPosition();
	midEyePt.mV[VZ] = llmax(-mPelvisToFoot + LLViewerCamera::getInstance()->getNear(), midEyePt.mV[VZ]);

	if (mDrawable.notNull())
	{
		midEyePt = midEyePt * ~mDrawable->getWorldRotation();
	}
	if (mIsSitting)
	{
		mHeadOffset = midEyePt;	
	}
	else
	{
		F32 u = llmax(0.f, HEAD_MOVEMENT_AVG_TIME - (1.f / gFPSClamped));
		mHeadOffset = lerp(midEyePt, mHeadOffset,  u);
	}
}
//------------------------------------------------------------------------
// postPelvisSetRecalc
//------------------------------------------------------------------------
void LLVOAvatar::postPelvisSetRecalc( void )
{		
	mRoot->updateWorldMatrixChildren();			
	computeBodySize();
	dirtyMesh(2);
}
//------------------------------------------------------------------------
// updateVisibility()
//------------------------------------------------------------------------
void LLVOAvatar::updateVisibility()
{
	BOOL visible = FALSE;

	if (mIsDummy)
	{
		visible = TRUE;
	}
	else if (mDrawable.isNull())
	{
		visible = FALSE;
	}
	else
	{
		if (!mDrawable->getSpatialGroup() || mDrawable->getSpatialGroup()->isVisible())
		{
			visible = TRUE;
		}
		else
		{
			visible = FALSE;
		}

		if(isSelf())
		{
			if (!gAgentWearables.areWearablesLoaded())
			{
				visible = FALSE;
			}
		}
		else if( !mFirstAppearanceMessageReceived )
		{
			visible = FALSE;
		}

		if (sDebugInvisible)
		{
			LLNameValue* firstname = getNVPair("FirstName");
			if (firstname)
			{
				LL_DEBUGS("Avatar") << avString() << " updating visibility" << LL_ENDL;
			}
			else
			{
				LL_INFOS() << "Avatar " << this << " updating visiblity" << LL_ENDL;
			}

			if (visible)
			{
				LL_INFOS() << "Visible" << LL_ENDL;
			}
			else
			{
				LL_INFOS() << "Not visible" << LL_ENDL;
			}

			/*if (avatar_in_frustum)
			{
				LL_INFOS() << "Avatar in frustum" << LL_ENDL;
			}
			else
			{
				LL_INFOS() << "Avatar not in frustum" << LL_ENDL;
			}*/

			/*if (LLViewerCamera::getInstance()->sphereInFrustum(sel_pos_agent, 2.0f))
			{
				LL_INFOS() << "Sel pos visible" << LL_ENDL;
			}
			if (LLViewerCamera::getInstance()->sphereInFrustum(wrist_right_pos_agent, 0.2f))
			{
				LL_INFOS() << "Wrist pos visible" << LL_ENDL;
			}
			if (LLViewerCamera::getInstance()->sphereInFrustum(getPositionAgent(), getMaxScale()*2.f))
			{
				LL_INFOS() << "Agent visible" << LL_ENDL;
			}*/
			LL_INFOS() << "PA: " << getPositionAgent() << LL_ENDL;
			/*LL_INFOS() << "SPA: " << sel_pos_agent << LL_ENDL;
			LL_INFOS() << "WPA: " << wrist_right_pos_agent << LL_ENDL;*/
			for (attachment_map_t::iterator iter = mAttachmentPoints.begin(); 
				 iter != mAttachmentPoints.end();
				 ++iter)
			{
				LLViewerJointAttachment* attachment = iter->second;

				for (LLViewerJointAttachment::attachedobjs_vec_t::iterator attachment_iter = attachment->mAttachedObjects.begin();
					 attachment_iter != attachment->mAttachedObjects.end();
					 ++attachment_iter)
				{
					if (LLViewerObject *attached_object = (*attachment_iter))
					{
						if(attached_object->mDrawable->isVisible())
						{
							LL_INFOS() << attachment->getName() << " visible" << LL_ENDL;
						}
						else
						{
							LL_INFOS() << attachment->getName() << " not visible at " << mDrawable->getWorldPosition() << " and radius " << mDrawable->getRadius() << LL_ENDL;
						}
					}
				}
			}
		}
	}

	if (!visible && mVisible)
	{
		mMeshInvisibleTime.reset();
	}

	if (visible)
	{
		if (!mMeshValid)
		{
			restoreMeshData();
		}
	}
	else
	{
		if (mMeshValid && mMeshInvisibleTime.getElapsedTimeF32() > TIME_BEFORE_MESH_CLEANUP)
		{
			releaseMeshData();
		}
	}

	mVisible = visible;
}

// private
bool LLVOAvatar::shouldAlphaMask()
{
	const bool should_alpha_mask = !LLDrawPoolAlpha::sShowDebugAlpha // Don't alpha mask if "Highlight Transparent" checked
							&& !LLDrawPoolAvatar::sSkipTransparent;

	return should_alpha_mask;

}

//-----------------------------------------------------------------------------
// renderSkinned()
//-----------------------------------------------------------------------------
U32 LLVOAvatar::renderSkinned()
{
	U32 num_indices = 0;

	if (!mIsBuilt)
	{
		return num_indices;
	}

	LLFace* face = mDrawable->getFace(0);

	bool needs_rebuild = !face || !face->getVertexBuffer() || mDrawable->isState(LLDrawable::REBUILD_GEOMETRY);

	if (needs_rebuild || mDirtyMesh)
	{	//LOD changed or new mesh created, allocate new vertex buffer if needed
		if (needs_rebuild || mDirtyMesh >= 2 || mVisibilityRank <= 4)
		{
			updateMeshData();
			mDirtyMesh = 0;
			mNeedsSkin = TRUE;
			mDrawable->clearState(LLDrawable::REBUILD_GEOMETRY);
		}
	}

	if (LLViewerShaderMgr::instance()->getVertexShaderLevel(LLViewerShaderMgr::SHADER_AVATAR) <= 0)
	{
		if (mNeedsSkin)
		{
			//generate animated mesh
			LLViewerJoint* lower_mesh = getViewerJoint(MESH_ID_LOWER_BODY);
			LLViewerJoint* upper_mesh = getViewerJoint(MESH_ID_UPPER_BODY);
			LLViewerJoint* skirt_mesh = getViewerJoint(MESH_ID_SKIRT);
			LLViewerJoint* eyelash_mesh = getViewerJoint(MESH_ID_EYELASH);
			LLViewerJoint* head_mesh = getViewerJoint(MESH_ID_HEAD);
			LLViewerJoint* hair_mesh = getViewerJoint(MESH_ID_HAIR);

			if(upper_mesh)
			{
				upper_mesh->updateJointGeometry();
			}
			if (lower_mesh)
			{
				lower_mesh->updateJointGeometry();
			}

			if( isWearingWearableType( LLWearableType::WT_SKIRT ) )
			{
				if(skirt_mesh)
				{
					skirt_mesh->updateJointGeometry();
				}
			}

			if (!isSelf() || gAgent.needsRenderHead() || LLPipeline::sShadowRender)
			{
				if(eyelash_mesh)
				{
					eyelash_mesh->updateJointGeometry();
				}
				if(head_mesh)
				{
					head_mesh->updateJointGeometry();
				}
				if(hair_mesh)
				{
					hair_mesh->updateJointGeometry();
				}
			}
			mNeedsSkin = FALSE;
			mLastSkinTime = gFrameTimeSeconds;

			LLFace * face = mDrawable->getFace(0);
			if (face)
			{
				LLVertexBuffer* vb = face->getVertexBuffer();
				if (vb)
				{
					vb->flush();
				}
			}
		}
	}
	else
	{
		mNeedsSkin = FALSE;
	}

	if (sDebugInvisible)
	{
		LLNameValue* firstname = getNVPair("FirstName");
		if (firstname)
		{
			LL_DEBUGS("Avatar") << avString() << " in render" << LL_ENDL;
		}
		else
		{
			LL_INFOS() << "Avatar " << this << " in render" << LL_ENDL;
		}
		if (!mIsBuilt)
		{
			LL_INFOS() << "Not built!" << LL_ENDL;
		}
		else if (!gAgent.needsRenderAvatar())
		{
			LL_INFOS() << "Doesn't need avatar render!" << LL_ENDL;
		}
		else
		{
			LL_INFOS() << "Rendering!" << LL_ENDL;
		}
	}

	if (!mIsBuilt)
	{
		return num_indices;
	}

	if (isSelf() && !gAgent.needsRenderAvatar())
	{
		return num_indices;
	}

	// render collision normal
	// *NOTE: this is disabled (there is no UI for enabling sShowFootPlane) due
	// to DEV-14477.  the code is left here to aid in tracking down the cause
	// of the crash in the future. -brad
	if (sShowFootPlane && mDrawable.notNull())
	{
		LLVector3 slaved_pos = mDrawable->getPositionAgent();
		LLVector3 foot_plane_normal(mFootPlane.mV[VX], mFootPlane.mV[VY], mFootPlane.mV[VZ]);
		F32 dist_from_plane = (slaved_pos * foot_plane_normal) - mFootPlane.mV[VW];
		LLVector3 collide_point = slaved_pos;
		collide_point.mV[VZ] -= foot_plane_normal.mV[VZ] * (dist_from_plane + COLLISION_TOLERANCE - FOOT_COLLIDE_FUDGE);

		gGL.begin(LLRender::LINES);
		{
			F32 SQUARE_SIZE = 0.2f;
			gGL.color4f(1.f, 0.f, 0.f, 1.f);
			
			gGL.vertex3f(collide_point.mV[VX] - SQUARE_SIZE, collide_point.mV[VY] - SQUARE_SIZE, collide_point.mV[VZ]);
			gGL.vertex3f(collide_point.mV[VX] + SQUARE_SIZE, collide_point.mV[VY] - SQUARE_SIZE, collide_point.mV[VZ]);

			gGL.vertex3f(collide_point.mV[VX] + SQUARE_SIZE, collide_point.mV[VY] - SQUARE_SIZE, collide_point.mV[VZ]);
			gGL.vertex3f(collide_point.mV[VX] + SQUARE_SIZE, collide_point.mV[VY] + SQUARE_SIZE, collide_point.mV[VZ]);
			
			gGL.vertex3f(collide_point.mV[VX] + SQUARE_SIZE, collide_point.mV[VY] + SQUARE_SIZE, collide_point.mV[VZ]);
			gGL.vertex3f(collide_point.mV[VX] - SQUARE_SIZE, collide_point.mV[VY] + SQUARE_SIZE, collide_point.mV[VZ]);
			
			gGL.vertex3f(collide_point.mV[VX] - SQUARE_SIZE, collide_point.mV[VY] + SQUARE_SIZE, collide_point.mV[VZ]);
			gGL.vertex3f(collide_point.mV[VX] - SQUARE_SIZE, collide_point.mV[VY] - SQUARE_SIZE, collide_point.mV[VZ]);
			
			gGL.vertex3f(collide_point.mV[VX], collide_point.mV[VY], collide_point.mV[VZ]);
			gGL.vertex3f(collide_point.mV[VX] + mFootPlane.mV[VX], collide_point.mV[VY] + mFootPlane.mV[VY], collide_point.mV[VZ] + mFootPlane.mV[VZ]);

		}
		gGL.end();
		gGL.flush();
	}
	//--------------------------------------------------------------------
	// render all geometry attached to the skeleton
	//--------------------------------------------------------------------

		bool should_alpha_mask = shouldAlphaMask();
		LLGLState test(GL_ALPHA_TEST, should_alpha_mask);
		
		if (should_alpha_mask && !LLGLSLShader::sNoFixedFunction)
		{
			gGL.setAlphaRejectSettings(LLRender::CF_GREATER, 0.5f);
		}
		
		BOOL first_pass = TRUE;
		if (!LLDrawPoolAvatar::sSkipOpaque)
		{
			bool visually_muted = isVisuallyMuted();

			if (!isSelf() || gAgent.needsRenderHead() || LLPipeline::sShadowRender)
			{
				if (isTextureVisible(TEX_HEAD_BAKED) || mIsDummy || visually_muted)
				{
					LLViewerJoint* head_mesh = getViewerJoint(MESH_ID_HEAD);
					if (head_mesh)
					{
						num_indices += head_mesh->render(mAdjustedPixelArea, TRUE, mIsDummy);
					}
					first_pass = FALSE;
				}
			}
			if (isTextureVisible(TEX_UPPER_BAKED) || mIsDummy || visually_muted)
			{
				LLViewerJoint* upper_mesh = getViewerJoint(MESH_ID_UPPER_BODY);
				if (upper_mesh)
				{
					num_indices += upper_mesh->render(mAdjustedPixelArea, first_pass, mIsDummy);
				}
				first_pass = FALSE;
			}
			
			if (isTextureVisible(TEX_LOWER_BAKED) || mIsDummy || visually_muted)
			{
				LLViewerJoint* lower_mesh = getViewerJoint(MESH_ID_LOWER_BODY);
				if (lower_mesh)
				{
					num_indices += lower_mesh->render(mAdjustedPixelArea, first_pass, mIsDummy);
				}
				first_pass = FALSE;
			}
		}

		if (should_alpha_mask && !LLGLSLShader::sNoFixedFunction)
		{
			gGL.setAlphaRejectSettings(LLRender::CF_DEFAULT);
		}

		if (!LLDrawPoolAvatar::sSkipTransparent || LLPipeline::sImpostorRender)
		{
			LLGLState blend(GL_BLEND, !mIsDummy);
			LLGLState test(GL_ALPHA_TEST, !mIsDummy);
			num_indices += renderTransparent(first_pass);
		}

	return num_indices;
}

U32 LLVOAvatar::renderTransparent(BOOL first_pass)
{
	U32 num_indices = 0;
	if( isWearingWearableType( LLWearableType::WT_SKIRT ) && (mIsDummy || isTextureVisible(TEX_SKIRT_BAKED)) )
	{
		gGL.setAlphaRejectSettings(LLRender::CF_GREATER, 0.25f);
		LLViewerJoint* skirt_mesh = getViewerJoint(MESH_ID_SKIRT);
		if (skirt_mesh)
		{
			num_indices += skirt_mesh->render(mAdjustedPixelArea, FALSE);
		}
		first_pass = FALSE;
		gGL.setAlphaRejectSettings(LLRender::CF_DEFAULT);
	}

	if (!isSelf() || gAgent.needsRenderHead() || LLPipeline::sShadowRender)
	{
		if (LLPipeline::sImpostorRender)
		{
			gGL.setAlphaRejectSettings(LLRender::CF_GREATER, 0.5f);
		}
		
		if (isTextureVisible(TEX_HEAD_BAKED))
		{
			LLViewerJoint* eyelash_mesh = getViewerJoint(MESH_ID_EYELASH);
			if (eyelash_mesh)
			{
				num_indices += eyelash_mesh->render(mAdjustedPixelArea, first_pass, mIsDummy);
			}
			first_pass = FALSE;
		}
		// Can't test for baked hair being defined, since that won't always be the case (not all viewers send baked hair)
		// TODO: 1.25 will be able to switch this logic back to calling isTextureVisible();
		if ((getImage(TEX_HAIR_BAKED, 0) && getImage(TEX_HAIR_BAKED, 0)->getID() != IMG_INVISIBLE)
			|| LLDrawPoolAlpha::sShowDebugAlpha)
		{
			LLViewerJoint* hair_mesh = getViewerJoint(MESH_ID_HAIR);
			if (hair_mesh)
			{
				num_indices += hair_mesh->render(mAdjustedPixelArea, first_pass, mIsDummy);
			}
			first_pass = FALSE;
		}
		if (LLPipeline::sImpostorRender)
		{
			gGL.setAlphaRejectSettings(LLRender::CF_DEFAULT);
		}
	}
	
	return num_indices;
}

//-----------------------------------------------------------------------------
// renderRigid()
//-----------------------------------------------------------------------------
U32 LLVOAvatar::renderRigid()
{
	U32 num_indices = 0;

	if (!mIsBuilt)
	{
		return 0;
	}

	if (isSelf() && (!gAgent.needsRenderAvatar() || !gAgent.needsRenderHead()))
	{
		return 0;
	}
	
	if (!mIsBuilt)
	{
		return 0;
	}

	bool should_alpha_mask = shouldAlphaMask();
	LLGLState test(GL_ALPHA_TEST, should_alpha_mask);

	if (should_alpha_mask && !LLGLSLShader::sNoFixedFunction)
	{
		gGL.setAlphaRejectSettings(LLRender::CF_GREATER, 0.5f);
	}

	if (isTextureVisible(TEX_EYES_BAKED)  || mIsDummy)
	{
		LLViewerJoint* eyeball_left = getViewerJoint(MESH_ID_EYEBALL_LEFT);
		LLViewerJoint* eyeball_right = getViewerJoint(MESH_ID_EYEBALL_RIGHT);
		if (eyeball_left)
		{
			num_indices += eyeball_left->render(mAdjustedPixelArea, TRUE, mIsDummy);
		}
		if(eyeball_right)
		{
			num_indices += eyeball_right->render(mAdjustedPixelArea, TRUE, mIsDummy);
		}
	}

	if (should_alpha_mask && !LLGLSLShader::sNoFixedFunction)
	{
		gGL.setAlphaRejectSettings(LLRender::CF_DEFAULT);
	}
	
	return num_indices;
}

U32 LLVOAvatar::renderImpostor(LLColor4U color, S32 diffuse_channel)
{
	if (!mImpostor.isComplete())
	{
		return 0;
	}

	LLVector3 pos(getRenderPosition()+mImpostorOffset);
	LLVector3 at = (pos - LLViewerCamera::getInstance()->getOrigin());
	at.normalize();
	LLVector3 left = LLViewerCamera::getInstance()->getUpAxis() % at;
	LLVector3 up = at%left;

	left *= mImpostorDim.mV[0];
	up *= mImpostorDim.mV[1];

	LLGLEnable test(GL_ALPHA_TEST);
	gGL.setAlphaRejectSettings(LLRender::CF_GREATER, 0.f);

	gGL.color4ubv(color.mV);
	gGL.getTexUnit(diffuse_channel)->bind(&mImpostor);
	gGL.begin(LLRender::QUADS);
	gGL.texCoord2f(0,0);
	gGL.vertex3fv((pos+left-up).mV);
	gGL.texCoord2f(1,0);
	gGL.vertex3fv((pos-left-up).mV);
	gGL.texCoord2f(1,1);
	gGL.vertex3fv((pos-left+up).mV);
	gGL.texCoord2f(0,1);
	gGL.vertex3fv((pos+left+up).mV);
	gGL.end();
	gGL.flush();

	return 6;
}

bool LLVOAvatar::allTexturesCompletelyDownloaded(std::set<LLUUID>& ids) const
{
	for (std::set<LLUUID>::const_iterator it = ids.begin(); it != ids.end(); ++it)
	{
		LLViewerFetchedTexture *imagep = gTextureList.findImage(*it);
		if (imagep && imagep->getDiscardLevel()!=0)
		{
			return false;
		}
	}
	return true;
}

bool LLVOAvatar::allLocalTexturesCompletelyDownloaded() const
{
	std::set<LLUUID> local_ids;
	collectLocalTextureUUIDs(local_ids);
	return allTexturesCompletelyDownloaded(local_ids);
}

bool LLVOAvatar::allBakedTexturesCompletelyDownloaded() const
{
	std::set<LLUUID> baked_ids;
	collectBakedTextureUUIDs(baked_ids);
	return allTexturesCompletelyDownloaded(baked_ids);
}

std::string LLVOAvatar::bakedTextureOriginInfo()
{
	std::string result;
	
	std::set<LLUUID> baked_ids;
	collectBakedTextureUUIDs(baked_ids);
	for (U32 i = 0; i < mBakedTextureDatas.size(); i++)
	{
		ETextureIndex texture_index = mBakedTextureDatas[i].mTextureIndex;
		LLViewerFetchedTexture *imagep =
			LLViewerTextureManager::staticCastToFetchedTexture(getImage(texture_index,0), TRUE);
		if (!imagep ||
			imagep->getID() == IMG_DEFAULT ||
			imagep->getID() == IMG_DEFAULT_AVATAR)
			
		{
			result += "-";
		}
		else
		{
			bool has_url = false, has_host = false;
			if (!imagep->getUrl().empty())
			{
				has_url = true;
			}
			if (imagep->getTargetHost().isOk())
			{
				has_host = true;
			}
			S32 discard = imagep->getDiscardLevel();
			if (has_url && !has_host) result += discard ? "u" : "U"; // server-bake texture with url 
			else if (has_host && !has_url) result += discard ? "h" : "H"; // old-style texture on sim
			else if (has_host && has_url) result += discard ? "x" : "X"; // both origins?
			else if (!has_host && !has_url) result += discard ? "n" : "N"; // no origin?
			if (discard != 0)
			{
				result += llformat("(%d/%d)",discard,imagep->getDesiredDiscardLevel());
			}
		}

	}
	return result;
}

S32Bytes LLVOAvatar::totalTextureMemForUUIDS(std::set<LLUUID>& ids)
{
	S32Bytes result(0);
	for (std::set<LLUUID>::const_iterator it = ids.begin(); it != ids.end(); ++it)
	{
		LLViewerFetchedTexture *imagep = gTextureList.findImage(*it);
		if (imagep)
		{
			result += imagep->getTextureMemory();
		}
	}
	return result;
}
	
void LLVOAvatar::collectLocalTextureUUIDs(std::set<LLUUID>& ids) const
{
	for (U32 texture_index = 0; texture_index < getNumTEs(); texture_index++)
	{
		LLWearableType::EType wearable_type = LLAvatarAppearanceDictionary::getTEWearableType((ETextureIndex)texture_index);
		U32 num_wearables = gAgentWearables.getWearableCount(wearable_type);

		LLViewerFetchedTexture *imagep = NULL;
		for (U32 wearable_index = 0; wearable_index < num_wearables; wearable_index++)
		{
			imagep = LLViewerTextureManager::staticCastToFetchedTexture(getImage(texture_index, wearable_index), TRUE);
			if (imagep)
			{
				const LLAvatarAppearanceDictionary::TextureEntry *texture_dict = LLAvatarAppearanceDictionary::getInstance()->getTexture((ETextureIndex)texture_index);
				if (texture_dict->mIsLocalTexture)
				{
					ids.insert(imagep->getID());
				}
			}
		}
	}
	ids.erase(IMG_DEFAULT);
	ids.erase(IMG_DEFAULT_AVATAR);
	ids.erase(IMG_INVISIBLE);
}

void LLVOAvatar::collectBakedTextureUUIDs(std::set<LLUUID>& ids) const
{
	for (U32 texture_index = 0; texture_index < getNumTEs(); texture_index++)
	{
		LLViewerFetchedTexture *imagep = NULL;
		if (isIndexBakedTexture((ETextureIndex) texture_index))
		{
			imagep = LLViewerTextureManager::staticCastToFetchedTexture(getImage(texture_index,0), TRUE);
			if (imagep)
			{
				ids.insert(imagep->getID());
			}
		}
	}
	ids.erase(IMG_DEFAULT);
	ids.erase(IMG_DEFAULT_AVATAR);
	ids.erase(IMG_INVISIBLE);
}

void LLVOAvatar::collectTextureUUIDs(std::set<LLUUID>& ids)
{
	collectLocalTextureUUIDs(ids);
	collectBakedTextureUUIDs(ids);
}

void LLVOAvatar::releaseOldTextures()
{
	S32Bytes current_texture_mem;
	
	// Any textures that we used to be using but are no longer using should no longer be flagged as "NO_DELETE"
	std::set<LLUUID> baked_texture_ids;
	collectBakedTextureUUIDs(baked_texture_ids);
	S32Bytes new_baked_mem = totalTextureMemForUUIDS(baked_texture_ids);

	std::set<LLUUID> local_texture_ids;
	collectLocalTextureUUIDs(local_texture_ids);
	//S32 new_local_mem = totalTextureMemForUUIDS(local_texture_ids);

	std::set<LLUUID> new_texture_ids;
	new_texture_ids.insert(baked_texture_ids.begin(),baked_texture_ids.end());
	new_texture_ids.insert(local_texture_ids.begin(),local_texture_ids.end());
	S32Bytes new_total_mem = totalTextureMemForUUIDS(new_texture_ids);

	//S32 old_total_mem = totalTextureMemForUUIDS(mTextureIDs);
	//LL_DEBUGS("Avatar") << getFullname() << " old_total_mem: " << old_total_mem << " new_total_mem (L/B): " << new_total_mem << " (" << new_local_mem <<", " << new_baked_mem << ")" << LL_ENDL;  
	if (!isSelf() && new_total_mem > new_baked_mem)
	{
			LL_WARNS() << "extra local textures stored for non-self av" << LL_ENDL;
	}
	for (std::set<LLUUID>::iterator it = mTextureIDs.begin(); it != mTextureIDs.end(); ++it)
	{
		if (new_texture_ids.find(*it) == new_texture_ids.end())
		{
			LLViewerFetchedTexture *imagep = gTextureList.findImage(*it);
			if (imagep)
			{
				current_texture_mem += imagep->getTextureMemory();
				if (imagep->getTextureState() == LLGLTexture::NO_DELETE)
				{
					// This will allow the texture to be deleted if not in use.
					imagep->forceActive();

					// This resets the clock to texture being flagged
					// as unused, preventing the texture from being
					// deleted immediately. If other avatars or
					// objects are using it, it can still be flagged
					// no-delete by them.
					imagep->forceUpdateBindStats();
				}
			}
		}
	}
	mTextureIDs = new_texture_ids;
}

void LLVOAvatar::updateTextures()
{
	releaseOldTextures();
	
	BOOL render_avatar = TRUE;

	if (mIsDummy)
	{
		return;
	}

	if( isSelf() )
	{
		render_avatar = TRUE;
	}
	else
	{
		if(!isVisible())
		{
			return ;//do not update for invisible avatar.
		}

		render_avatar = !mCulled; //visible and not culled.
	}

	std::vector<BOOL> layer_baked;
	// GL NOT ACTIVE HERE - *TODO
	for (U32 i = 0; i < mBakedTextureDatas.size(); i++)
	{
		layer_baked.push_back(isTextureDefined(mBakedTextureDatas[i].mTextureIndex));
		// bind the texture so that they'll be decoded slightly 
		// inefficient, we can short-circuit this if we have to
		if (render_avatar && !gGLManager.mIsDisabled)
		{
			if (layer_baked[i] && !mBakedTextureDatas[i].mIsLoaded)
			{
				gGL.getTexUnit(0)->bind(getImage( mBakedTextureDatas[i].mTextureIndex, 0 ));
			}
		}
	}

	mMaxPixelArea = 0.f;
	mMinPixelArea = 99999999.f;
	mHasGrey = FALSE; // debug
	for (U32 texture_index = 0; texture_index < getNumTEs(); texture_index++)
	{
		LLWearableType::EType wearable_type = LLAvatarAppearanceDictionary::getTEWearableType((ETextureIndex)texture_index);
		U32 num_wearables = gAgentWearables.getWearableCount(wearable_type);
		const LLTextureEntry *te = getTE(texture_index);

		// getTE can return 0.
		// Not sure yet why it does, but of course it crashes when te->mScale? gets used.
		// Put safeguard in place so this corner case get better handling and does not result in a crash.
		F32 texel_area_ratio = 1.0f;
		if( te )
		{
			texel_area_ratio = fabs(te->mScaleS * te->mScaleT);
		}
		else
		{
			LL_WARNS() << "getTE( " << texture_index << " ) returned 0" <<LL_ENDL;
		}

		LLViewerFetchedTexture *imagep = NULL;
		for (U32 wearable_index = 0; wearable_index < num_wearables; wearable_index++)
		{
			imagep = LLViewerTextureManager::staticCastToFetchedTexture(getImage(texture_index, wearable_index), TRUE);
			if (imagep)
			{
				const LLAvatarAppearanceDictionary::TextureEntry *texture_dict = LLAvatarAppearanceDictionary::getInstance()->getTexture((ETextureIndex)texture_index);
				const EBakedTextureIndex baked_index = texture_dict->mBakedTextureIndex;
				if (texture_dict->mIsLocalTexture)
				{
					addLocalTextureStats((ETextureIndex)texture_index, imagep, texel_area_ratio, render_avatar, mBakedTextureDatas[baked_index].mIsUsed);
				}
			}
		}
		if (isIndexBakedTexture((ETextureIndex) texture_index) && render_avatar)
		{
			const S32 boost_level = getAvatarBakedBoostLevel();
			imagep = LLViewerTextureManager::staticCastToFetchedTexture(getImage(texture_index,0), TRUE);
			addBakedTextureStats( imagep, mPixelArea, texel_area_ratio, boost_level );			
		}
	}

	if (gPipeline.hasRenderDebugMask(LLPipeline::RENDER_DEBUG_TEXTURE_AREA))
	{
		setDebugText(llformat("%4.0f:%4.0f", (F32) sqrt(mMinPixelArea),(F32) sqrt(mMaxPixelArea)));
	}	
}


void LLVOAvatar::addLocalTextureStats( ETextureIndex idx, LLViewerFetchedTexture* imagep,
									   F32 texel_area_ratio, BOOL render_avatar, BOOL covered_by_baked)
{
	// No local texture stats for non-self avatars
	return;
}

const S32 MAX_TEXTURE_UPDATE_INTERVAL = 64 ; //need to call updateTextures() at least every 32 frames.	
const S32 MAX_TEXTURE_VIRTUAL_SIZE_RESET_INTERVAL = S32_MAX ; //frames
void LLVOAvatar::checkTextureLoading()
{
	static const F32 MAX_INVISIBLE_WAITING_TIME = 15.f ; //seconds

	BOOL pause = !isVisible() ;
	if(!pause)
	{
		mInvisibleTimer.reset() ;
	}
	if(mLoadedCallbacksPaused == pause)
	{
		return ; 
	}
	
	if(mCallbackTextureList.empty()) //when is self or no callbacks. Note: this list for self is always empty.
	{
		mLoadedCallbacksPaused = pause ;
		return ; //nothing to check.
	}
	
	if(pause && mInvisibleTimer.getElapsedTimeF32() < MAX_INVISIBLE_WAITING_TIME)
	{
		return ; //have not been invisible for enough time.
	}
	
	for(LLLoadedCallbackEntry::source_callback_list_t::iterator iter = mCallbackTextureList.begin();
		iter != mCallbackTextureList.end(); ++iter)
	{
		LLViewerFetchedTexture* tex = gTextureList.findImage(*iter) ;
		if(tex)
		{
			if(pause)//pause texture fetching.
			{
				tex->pauseLoadedCallbacks(&mCallbackTextureList) ;

				//set to terminate texture fetching after MAX_TEXTURE_UPDATE_INTERVAL frames.
				tex->setMaxVirtualSizeResetInterval(MAX_TEXTURE_UPDATE_INTERVAL);
				tex->resetMaxVirtualSizeResetCounter() ;
			}
			else//unpause
			{
				static const F32 START_AREA = 100.f ;

				tex->unpauseLoadedCallbacks(&mCallbackTextureList) ;
				tex->addTextureStats(START_AREA); //jump start the fetching again
			}
		}		
	}			
	
	if(!pause)
	{
		updateTextures() ; //refresh texture stats.
	}
	mLoadedCallbacksPaused = pause ;
	return ;
}

const F32  SELF_ADDITIONAL_PRI = 0.75f ;
const F32  ADDITIONAL_PRI = 0.5f;
void LLVOAvatar::addBakedTextureStats( LLViewerFetchedTexture* imagep, F32 pixel_area, F32 texel_area_ratio, S32 boost_level)
{
	//Note:
	//if this function is not called for the last MAX_TEXTURE_VIRTUAL_SIZE_RESET_INTERVAL frames, 
	//the texture pipeline will stop fetching this texture.

	imagep->resetTextureStats();
	imagep->setMaxVirtualSizeResetInterval(MAX_TEXTURE_VIRTUAL_SIZE_RESET_INTERVAL);
	imagep->resetMaxVirtualSizeResetCounter() ;

	mMaxPixelArea = llmax(pixel_area, mMaxPixelArea);
	mMinPixelArea = llmin(pixel_area, mMinPixelArea);	
	imagep->addTextureStats(pixel_area / texel_area_ratio);
	imagep->setBoostLevel(boost_level);
	
	if(boost_level != LLGLTexture::BOOST_AVATAR_BAKED_SELF)
	{
		imagep->setAdditionalDecodePriority(ADDITIONAL_PRI) ;
	}
	else
	{
		imagep->setAdditionalDecodePriority(SELF_ADDITIONAL_PRI) ;
	}
}

//virtual	
void LLVOAvatar::setImage(const U8 te, LLViewerTexture *imagep, const U32 index)
{
	setTEImage(te, imagep);
}

//virtual 
LLViewerTexture* LLVOAvatar::getImage(const U8 te, const U32 index) const
{
	return getTEImage(te);
}
//virtual 
const LLTextureEntry* LLVOAvatar::getTexEntry(const U8 te_num) const
{
	return getTE(te_num);
}

//virtual 
void LLVOAvatar::setTexEntry(const U8 index, const LLTextureEntry &te)
{
	setTE(index, te);
}

const std::string LLVOAvatar::getImageURL(const U8 te, const LLUUID &uuid)
{
	llassert(isIndexBakedTexture(ETextureIndex(te)));
	std::string url = "";
	const std::string& appearance_service_url = LLAppearanceMgr::instance().getAppearanceServiceURL();
	if (appearance_service_url.empty())
	{
		// Probably a server-side issue if we get here:
		LL_WARNS() << "AgentAppearanceServiceURL not set - Baked texture requests will fail" << LL_ENDL;
		return url;
	}
	
	const LLAvatarAppearanceDictionary::TextureEntry* texture_entry = LLAvatarAppearanceDictionary::getInstance()->getTexture((ETextureIndex)te);
	if (texture_entry != NULL)
	{
		url = appearance_service_url + "texture/" + getID().asString() + "/" + texture_entry->mDefaultImageName + "/" + uuid.asString();
		//LL_INFOS() << "baked texture url: " << url << LL_ENDL;
	}
	return url;
}

//-----------------------------------------------------------------------------
// resolveHeight()
//-----------------------------------------------------------------------------

void LLVOAvatar::resolveHeightAgent(const LLVector3 &in_pos_agent, LLVector3 &out_pos_agent, LLVector3 &out_norm)
{
	LLVector3d in_pos_global, out_pos_global;

	in_pos_global = gAgent.getPosGlobalFromAgent(in_pos_agent);
	resolveHeightGlobal(in_pos_global, out_pos_global, out_norm);
	out_pos_agent = gAgent.getPosAgentFromGlobal(out_pos_global);
}


void LLVOAvatar::resolveRayCollisionAgent(const LLVector3d start_pt, const LLVector3d end_pt, LLVector3d &out_pos, LLVector3 &out_norm)
{
	LLViewerObject *obj;
	LLWorld::getInstance()->resolveStepHeightGlobal(this, start_pt, end_pt, out_pos, out_norm, &obj);
}

void LLVOAvatar::resolveHeightGlobal(const LLVector3d &inPos, LLVector3d &outPos, LLVector3 &outNorm)
{
	LLVector3d zVec(0.0f, 0.0f, 0.5f);
	LLVector3d p0 = inPos + zVec;
	LLVector3d p1 = inPos - zVec;
	LLViewerObject *obj;
	LLWorld::getInstance()->resolveStepHeightGlobal(this, p0, p1, outPos, outNorm, &obj);
	if (!obj)
	{
		mStepOnLand = TRUE;
		mStepMaterial = 0;
		mStepObjectVelocity.setVec(0.0f, 0.0f, 0.0f);
	}
	else
	{
		mStepOnLand = FALSE;
		mStepMaterial = obj->getMaterial();

		// We want the primitive velocity, not our velocity... (which actually subtracts the
		// step object velocity)
		LLVector3 angularVelocity = obj->getAngularVelocity();
		LLVector3 relativePos = gAgent.getPosAgentFromGlobal(outPos) - obj->getPositionAgent();

		LLVector3 linearComponent = angularVelocity % relativePos;
//		LL_INFOS() << "Linear Component of Rotation Velocity " << linearComponent << LL_ENDL;
		mStepObjectVelocity = obj->getVelocity() + linearComponent;
	}
}


//-----------------------------------------------------------------------------
// getStepSound()
//-----------------------------------------------------------------------------
const LLUUID& LLVOAvatar::getStepSound() const
{
	if ( mStepOnLand )
	{
		// <FS:PP> FIRE-3169: Option to change the default footsteps sound
		// return sStepSoundOnLand;
		static LLCachedControl<std::string> UISndFootsteps(gSavedSettings, "UISndFootsteps");
		static const LLUUID sFootstepsSnd = LLUUID(UISndFootsteps);
		return sFootstepsSnd;
		// </FS:PP>
	}

	return sStepSounds[mStepMaterial];
}


//-----------------------------------------------------------------------------
// processAnimationStateChanges()
//-----------------------------------------------------------------------------
void LLVOAvatar::processAnimationStateChanges()
{
	if ( isAnyAnimationSignaled(AGENT_WALK_ANIMS, NUM_AGENT_WALK_ANIMS) )
	{
		startMotion(ANIM_AGENT_WALK_ADJUST);
		stopMotion(ANIM_AGENT_FLY_ADJUST);
	}
	else if (mInAir && !mIsSitting)
	{
		stopMotion(ANIM_AGENT_WALK_ADJUST);
		startMotion(ANIM_AGENT_FLY_ADJUST);
	}
	else
	{
		stopMotion(ANIM_AGENT_WALK_ADJUST);
		stopMotion(ANIM_AGENT_FLY_ADJUST);
	}

	if ( isAnyAnimationSignaled(AGENT_GUN_AIM_ANIMS, NUM_AGENT_GUN_AIM_ANIMS) )
	{
		startMotion(ANIM_AGENT_TARGET);
		stopMotion(ANIM_AGENT_BODY_NOISE);
	}
	else
	{
		stopMotion(ANIM_AGENT_TARGET);
		startMotion(ANIM_AGENT_BODY_NOISE);
	}
	
	// clear all current animations
	AnimIterator anim_it;
	for (anim_it = mPlayingAnimations.begin(); anim_it != mPlayingAnimations.end();)
	{
		AnimIterator found_anim = mSignaledAnimations.find(anim_it->first);

		// playing, but not signaled, so stop
		if (found_anim == mSignaledAnimations.end())
		{
			processSingleAnimationStateChange(anim_it->first, FALSE);
			mPlayingAnimations.erase(anim_it++);
			continue;
		}

		++anim_it;
	}

	// start up all new anims
	for (anim_it = mSignaledAnimations.begin(); anim_it != mSignaledAnimations.end();)
	{
		AnimIterator found_anim = mPlayingAnimations.find(anim_it->first);

		// signaled but not playing, or different sequence id, start motion
		if (found_anim == mPlayingAnimations.end() || found_anim->second != anim_it->second)
		{
			if (processSingleAnimationStateChange(anim_it->first, TRUE))
			{
				mPlayingAnimations[anim_it->first] = anim_it->second;
				++anim_it;
				continue;
			}
		}

		++anim_it;
	}

	// clear source information for animations which have been stopped
	if (isSelf())
	{
		AnimSourceIterator source_it = mAnimationSources.begin();

		for (source_it = mAnimationSources.begin(); source_it != mAnimationSources.end();)
		{
			if (mSignaledAnimations.find(source_it->second) == mSignaledAnimations.end())
			{
				mAnimationSources.erase(source_it++);
			}
			else
			{
				++source_it;
			}
		}
	}

	stop_glerror();
}


//-----------------------------------------------------------------------------
// processSingleAnimationStateChange();
//-----------------------------------------------------------------------------
BOOL LLVOAvatar::processSingleAnimationStateChange( const LLUUID& anim_id, BOOL start )
{
	BOOL result = FALSE;

	if ( start ) // start animation
	{
		if (anim_id == ANIM_AGENT_TYPE)
		{
			if (gAudiop)
			{
				LLVector3d char_pos_global = gAgent.getPosGlobalFromAgent(getCharacterPosition());
				if (LLViewerParcelMgr::getInstance()->canHearSound(char_pos_global)
				    && !LLMuteList::getInstance()->isMuted(getID(), LLMute::flagObjectSounds))
				{
					// RN: uncomment this to play on typing sound at fixed volume once sound engine is fixed
					// to support both spatialized and non-spatialized instances of the same sound
					//if (isSelf())
					//{
					//	gAudiop->triggerSound(LLUUID(gSavedSettings.getString("UISndTyping")), 1.0f, LLAudioEngine::AUDIO_TYPE_UI);
					//}
					//else

					// <FS:PP> FIRE-8190: Preview function for "UI Sounds" Panel
					// static LLCachedControl<bool> FSPlayTypingSound(gSavedSettings, "FSPlayTypingSound");
					// if (FSPlayTypingSound)
					static LLCachedControl<bool> PlayModeUISndTyping(gSavedSettings, "PlayModeUISndTyping");
					if (PlayModeUISndTyping)
					// </FS:PP> FIRE-8190: Preview function for "UI Sounds" Panel
					{
						static LLCachedControl<std::string> uiSndTyping(gSavedSettings, "UISndTyping");
						LLUUID sound_id = LLUUID(uiSndTyping);
						gAudiop->triggerSound(sound_id, getID(), 1.0f, LLAudioEngine::AUDIO_TYPE_SFX, char_pos_global);
					}
				}
			}
		}
		else if (anim_id == ANIM_AGENT_SIT_GROUND_CONSTRAINED)
		{
			sitDown(TRUE);
		}


		if (startMotion(anim_id))
		{
			result = TRUE;
		}
		else
		{
			LL_WARNS() << "Failed to start motion!" << LL_ENDL;
		}
	}
	else //stop animation
	{
		if (anim_id == ANIM_AGENT_SIT_GROUND_CONSTRAINED)
		{
			sitDown(FALSE);
		}
		if ((anim_id == ANIM_AGENT_DO_NOT_DISTURB) && gAgent.isDoNotDisturb())
		{
			// re-assert DND tag animation
			gAgent.sendAnimationRequest(ANIM_AGENT_DO_NOT_DISTURB, ANIM_REQUEST_START);
			return result;
		}
		stopMotion(anim_id);
		result = TRUE;
	}

	return result;
}

//-----------------------------------------------------------------------------
// isAnyAnimationSignaled()
//-----------------------------------------------------------------------------
BOOL LLVOAvatar::isAnyAnimationSignaled(const LLUUID *anim_array, const S32 num_anims) const
{
	for (S32 i = 0; i < num_anims; i++)
	{
		if(mSignaledAnimations.find(anim_array[i]) != mSignaledAnimations.end())
		{
			return TRUE;
		}
	}
	return FALSE;
}

//-----------------------------------------------------------------------------
// resetAnimations()
//-----------------------------------------------------------------------------
void LLVOAvatar::resetAnimations()
{
	LLKeyframeMotion::flushKeyframeCache();
	flushAllMotions();
}

// Override selectively based on avatar sex and whether we're using new
// animations.
LLUUID LLVOAvatar::remapMotionID(const LLUUID& id)
{
	static LLCachedControl<bool> use_new_walk_run(gSavedSettings, "UseNewWalkRun");
	LLUUID result = id;

	// start special case female walk for female avatars
	if (getSex() == SEX_FEMALE)
	{
		if (id == ANIM_AGENT_WALK)
		{
			if (use_new_walk_run)
				result = ANIM_AGENT_FEMALE_WALK_NEW;
			else
				result = ANIM_AGENT_FEMALE_WALK;
		}
		else if (id == ANIM_AGENT_RUN)
		{
			// There is no old female run animation, so only override
			// in one case.
			if (use_new_walk_run)
				result = ANIM_AGENT_FEMALE_RUN_NEW;
		}
		else if (id == ANIM_AGENT_SIT)
		{
			result = ANIM_AGENT_SIT_FEMALE;
		}
	}
	else
	{
		// Male avatar.
		if (id == ANIM_AGENT_WALK)
		{
			if (use_new_walk_run)
				result = ANIM_AGENT_WALK_NEW;
		}
		else if (id == ANIM_AGENT_RUN)
		{
			if (use_new_walk_run)
				result = ANIM_AGENT_RUN_NEW;
		}
	
	}

	return result;

}

//-----------------------------------------------------------------------------
// startMotion()
// id is the asset if of the animation to start
// time_offset is the offset into the animation at which to start playing
//-----------------------------------------------------------------------------
BOOL LLVOAvatar::startMotion(const LLUUID& id, F32 time_offset)
{
	LL_DEBUGS() << "motion requested " << id.asString() << " " << gAnimLibrary.animationName(id) << LL_ENDL;

	// ## Zi: Animation Overrider
	LLUUID remap_id;
	if(isSelf())
	{
		remap_id=AOEngine::getInstance()->override(id,TRUE);
		if(remap_id.isNull())
			remap_id=remapMotionID(id);
		else
			gAgent.sendAnimationRequest(remap_id,ANIM_REQUEST_START);
	}
	else
		remap_id=remapMotionID(id);
	// ## Zi: Animation Overrider

	if (remap_id != id)
	{
		LL_DEBUGS() << "motion resultant " << remap_id.asString() << " " << gAnimLibrary.animationName(remap_id) << LL_ENDL;
	}

	if (isSelf() && remap_id == ANIM_AGENT_AWAY)
	{
		gAgent.setAFK();
	}

	return LLCharacter::startMotion(remap_id, time_offset);
}

//-----------------------------------------------------------------------------
// stopMotion()
//-----------------------------------------------------------------------------
BOOL LLVOAvatar::stopMotion(const LLUUID& id, BOOL stop_immediate)
{
	LL_DEBUGS() << "motion requested " << id.asString() << " " << gAnimLibrary.animationName(id) << LL_ENDL;

	// ## Zi: Animation Overrider
	LLUUID remap_id;
	if(isSelf())
	{
		remap_id=AOEngine::getInstance()->override(id,FALSE);
		if(remap_id.isNull())
			remap_id=remapMotionID(id);
		else
			gAgent.sendAnimationRequest(remap_id,ANIM_REQUEST_STOP);
	}
	else
		remap_id=remapMotionID(id);
	// ## Zi: Animation Overrider

	if (remap_id != id)
	{
		LL_DEBUGS() << "motion resultant " << remap_id.asString() << " " << gAnimLibrary.animationName(remap_id) << LL_ENDL;
	}

	if (isSelf())
	{
		gAgent.onAnimStop(remap_id);
	}

	return LLCharacter::stopMotion(remap_id, stop_immediate);
}

//-----------------------------------------------------------------------------
// hasMotionFromSource()
//-----------------------------------------------------------------------------
// virtual
bool LLVOAvatar::hasMotionFromSource(const LLUUID& source_id)
{
	return false;
}

//-----------------------------------------------------------------------------
// stopMotionFromSource()
//-----------------------------------------------------------------------------
// virtual
void LLVOAvatar::stopMotionFromSource(const LLUUID& source_id)
{
}

//-----------------------------------------------------------------------------
// addDebugText()
//-----------------------------------------------------------------------------
void LLVOAvatar::addDebugText(const std::string& text)
{
	mDebugText.append(1, '\n');
	mDebugText.append(text);
}

//-----------------------------------------------------------------------------
// getID()
//-----------------------------------------------------------------------------
const LLUUID& LLVOAvatar::getID() const
{
	return mID;
}

//-----------------------------------------------------------------------------
// getJoint()
//-----------------------------------------------------------------------------
// RN: avatar joints are multi-rooted to include screen-based attachments
LLJoint *LLVOAvatar::getJoint( const std::string &name )
{
	joint_map_t::iterator iter = mJointMap.find(name);

	LLJoint* jointp = NULL;

	if (iter == mJointMap.end() || iter->second == NULL)
	{ //search for joint and cache found joint in lookup table
		jointp = mRoot->findJoint(name);
		mJointMap[name] = jointp;
	}
	else
	{ //return cached pointer
		jointp = iter->second;
	}

	return jointp;
}

//-----------------------------------------------------------------------------
// getRiggedMeshID
//
// If viewer object is a rigged mesh, set the mesh id and return true.
// Otherwise, null out the id and return false.
//-----------------------------------------------------------------------------
// static
bool LLVOAvatar::getRiggedMeshID(LLViewerObject* pVO, LLUUID& mesh_id)
{
	mesh_id.setNull();
	
	//If a VO has a skin that we'll reset the joint positions to their default
	if ( pVO && pVO->mDrawable )
	{
		LLVOVolume* pVObj = pVO->mDrawable->getVOVolume();
		if ( pVObj )
		{
			const LLMeshSkinInfo* pSkinData = gMeshRepo.getSkinInfo( pVObj->getVolume()->getParams().getSculptID(), pVObj );
			if (pSkinData 
				&& pSkinData->mJointNames.size() > JOINT_COUNT_REQUIRED_FOR_FULLRIG	// full rig
				&& pSkinData->mAlternateBindMatrix.size() > 0 )
					{				
						mesh_id = pSkinData->mMeshID;
						return true;
					}
		}
	}
	return false;
}

void LLVOAvatar::clearAttachmentPosOverrides()
{
	//Subsequent joints are relative to pelvis
	avatar_joint_list_t::iterator iter = mSkeleton.begin();
	avatar_joint_list_t::iterator end  = mSkeleton.end();

	for (; iter != end; ++iter)
	{
		LLJoint* pJoint = (*iter);
		pJoint->clearAttachmentPosOverrides();
	}
}

//-----------------------------------------------------------------------------
// addAttachmentPosOverridesForObject
//-----------------------------------------------------------------------------
void LLVOAvatar::addAttachmentPosOverridesForObject(LLViewerObject *vo)
{
	LLVOAvatar *av = vo->getAvatarAncestor();
	if (!av || (av != this))
	{
		LL_WARNS("Avatar") << "called with invalid avatar" << LL_ENDL;
	}
		
	// Process all children
	LLViewerObject::const_child_list_t& children = vo->getChildren();
	for (LLViewerObject::const_child_list_t::const_iterator it = children.begin();
		 it != children.end(); ++it)
	{
		LLViewerObject *childp = *it;
		addAttachmentPosOverridesForObject(childp);
	}

	LLVOVolume *vobj = dynamic_cast<LLVOVolume*>(vo);
	bool pelvisGotSet = false;

	if (!vobj)
	{
		return;
	}
	if (vobj->isMesh() &&
		((vobj->getVolume() && !vobj->getVolume()->isMeshAssetLoaded()) || !gMeshRepo.meshRezEnabled()))
	{
		return;
	}
	LLUUID currentId = vobj->getVolume()->getParams().getSculptID();						
	const LLMeshSkinInfo*  pSkinData = gMeshRepo.getSkinInfo( currentId, vobj );

	if ( vobj && vobj->isAttachment() && vobj->isMesh() && pSkinData )
	{
		const int bindCnt = pSkinData->mAlternateBindMatrix.size();								
		if ( bindCnt > 0 )
		{					
			const int jointCnt = pSkinData->mJointNames.size();
			const F32 pelvisZOffset = pSkinData->mPelvisOffset;
			const LLUUID& mesh_id = pSkinData->mMeshID;
			bool fullRig = (jointCnt>=JOINT_COUNT_REQUIRED_FOR_FULLRIG) ? true : false;								
			if ( fullRig )
			{								
				for ( int i=0; i<jointCnt; ++i )
				{
					std::string lookingForJoint = pSkinData->mJointNames[i].c_str();
					LLJoint* pJoint = getJoint( lookingForJoint );
					if ( pJoint && pJoint->getId() != currentId )
					{   									
						pJoint->setId( currentId );
						const LLVector3& jointPos = pSkinData->mAlternateBindMatrix[i].getTranslation();									
						//Set the joint position
						pJoint->addAttachmentPosOverride( jointPos, mesh_id, avString() );
									
						//If joint is a pelvis then handle old/new pelvis to foot values
						if ( lookingForJoint == "mPelvis" )
						{	
							pelvisGotSet = true;											
						}										
					}										
				}																
				if (pelvisZOffset != 0.0F)
				{
					addPelvisFixup( pelvisZOffset, mesh_id );
					pelvisGotSet = true;											
				}
			}							
		}
	}
					
	//Rebuild body data if we altered joints/pelvis
	if ( pelvisGotSet ) 
	{
		postPelvisSetRecalc();
	}		
}

//-----------------------------------------------------------------------------
// resetJointPositionsOnDetach
//-----------------------------------------------------------------------------
void LLVOAvatar::resetJointPositionsOnDetach(LLViewerObject *vo)
{
	LLVOAvatar *av = vo->getAvatarAncestor();
	if (!av || (av != this))
	{
		LL_WARNS("Avatar") << "called with invalid avatar" << LL_ENDL;
	}
		
	// Process all children
	LLViewerObject::const_child_list_t& children = vo->getChildren();
	for (LLViewerObject::const_child_list_t::const_iterator it = children.begin();
		 it != children.end(); ++it)
	{
		LLViewerObject *childp = *it;
		resetJointPositionsOnDetach(childp);
	}

	// Process self.
	LLUUID mesh_id;
	if (getRiggedMeshID(vo,mesh_id))
	{
		resetJointPositionsOnDetach(mesh_id);
	}
}

//-----------------------------------------------------------------------------
// resetJointPositionsOnDetach
//-----------------------------------------------------------------------------
void LLVOAvatar::resetJointPositionsOnDetach(const LLUUID& mesh_id)
{	
	//Subsequent joints are relative to pelvis
	avatar_joint_list_t::iterator iter = mSkeleton.begin();
	avatar_joint_list_t::iterator end  = mSkeleton.end();

	LLJoint* pJointPelvis = getJoint("mPelvis");
	
	for (; iter != end; ++iter)
	{
		LLJoint* pJoint = (*iter);
		//Reset joints except for pelvis
		if ( pJoint )
		{			
			pJoint->setId( LLUUID::null );
			pJoint->removeAttachmentPosOverride(mesh_id, avString());
		}		
		if ( pJoint && pJoint == pJointPelvis)
		{
			removePelvisFixup( mesh_id );
			pJoint->setPosition( LLVector3( 0.0f, 0.0f, 0.0f) );
		}		
	}	
		
	postPelvisSetRecalc();	
}
//-----------------------------------------------------------------------------
// getCharacterPosition()
//-----------------------------------------------------------------------------
LLVector3 LLVOAvatar::getCharacterPosition()
{
	if (mDrawable.notNull())
	{
		return mDrawable->getPositionAgent();
	}
	else
	{
		return getPositionAgent();
	}
}


//-----------------------------------------------------------------------------
// LLVOAvatar::getCharacterRotation()
//-----------------------------------------------------------------------------
LLQuaternion LLVOAvatar::getCharacterRotation()
{
	return getRotation();
}


//-----------------------------------------------------------------------------
// LLVOAvatar::getCharacterVelocity()
//-----------------------------------------------------------------------------
LLVector3 LLVOAvatar::getCharacterVelocity()
{
	return getVelocity() - mStepObjectVelocity;
}


//-----------------------------------------------------------------------------
// LLVOAvatar::getCharacterAngularVelocity()
//-----------------------------------------------------------------------------
LLVector3 LLVOAvatar::getCharacterAngularVelocity()
{
	return getAngularVelocity();
}

//-----------------------------------------------------------------------------
// LLVOAvatar::getGround()
//-----------------------------------------------------------------------------
void LLVOAvatar::getGround(const LLVector3 &in_pos_agent, LLVector3 &out_pos_agent, LLVector3 &outNorm)
{
	LLVector3d z_vec(0.0f, 0.0f, 1.0f);
	LLVector3d p0_global, p1_global;

	if (mIsDummy)
	{
		outNorm.setVec(z_vec);
		out_pos_agent = in_pos_agent;
		return;
	}
	
	p0_global = gAgent.getPosGlobalFromAgent(in_pos_agent) + z_vec;
	p1_global = gAgent.getPosGlobalFromAgent(in_pos_agent) - z_vec;
	LLViewerObject *obj;
	LLVector3d out_pos_global;
	LLWorld::getInstance()->resolveStepHeightGlobal(this, p0_global, p1_global, out_pos_global, outNorm, &obj);
	out_pos_agent = gAgent.getPosAgentFromGlobal(out_pos_global);
}

//-----------------------------------------------------------------------------
// LLVOAvatar::getTimeDilation()
//-----------------------------------------------------------------------------
F32 LLVOAvatar::getTimeDilation()
{
	return mRegionp ? mRegionp->getTimeDilation() : 1.f;
}


//-----------------------------------------------------------------------------
// LLVOAvatar::getPixelArea()
//-----------------------------------------------------------------------------
F32 LLVOAvatar::getPixelArea() const
{
	if (mIsDummy)
	{
		return 100000.f;
	}
	return mPixelArea;
}



//-----------------------------------------------------------------------------
// LLVOAvatar::getPosGlobalFromAgent()
//-----------------------------------------------------------------------------
LLVector3d	LLVOAvatar::getPosGlobalFromAgent(const LLVector3 &position)
{
	return gAgent.getPosGlobalFromAgent(position);
}

//-----------------------------------------------------------------------------
// getPosAgentFromGlobal()
//-----------------------------------------------------------------------------
LLVector3	LLVOAvatar::getPosAgentFromGlobal(const LLVector3d &position)
{
	return gAgent.getPosAgentFromGlobal(position);
}


//-----------------------------------------------------------------------------
// requestStopMotion()
//-----------------------------------------------------------------------------
// virtual
void LLVOAvatar::requestStopMotion( LLMotion* motion )
{
	// Only agent avatars should handle the stop motion notifications.
}

//-----------------------------------------------------------------------------
// loadSkeletonNode(): loads <skeleton> node from XML tree
//-----------------------------------------------------------------------------
//virtual
BOOL LLVOAvatar::loadSkeletonNode ()
{
	if (!LLAvatarAppearance::loadSkeletonNode())
	{
		return FALSE;
	}
	
	// ATTACHMENTS
	{
		LLAvatarXmlInfo::attachment_info_list_t::iterator iter;
		for (iter = sAvatarXmlInfo->mAttachmentInfoList.begin();
			 iter != sAvatarXmlInfo->mAttachmentInfoList.end(); 
			 ++iter)
		{
			LLAvatarXmlInfo::LLAvatarAttachmentInfo *info = *iter;
			if (!isSelf() && info->mJointName == "mScreen")
			{ //don't process screen joint for other avatars
				continue;
			}

			LLViewerJointAttachment* attachment = new LLViewerJointAttachment();

			attachment->setName(info->mName);
			LLJoint *parentJoint = getJoint(info->mJointName);
			if (!parentJoint)
			{
				LL_WARNS() << "No parent joint by name " << info->mJointName << " found for attachment point " << info->mName << LL_ENDL;
				delete attachment;
				continue;
			}

			if (info->mHasPosition)
			{
				attachment->setOriginalPosition(info->mPosition);
			}
			
			if (info->mHasRotation)
			{
				LLQuaternion rotation;
				rotation.setQuat(info->mRotationEuler.mV[VX] * DEG_TO_RAD,
								 info->mRotationEuler.mV[VY] * DEG_TO_RAD,
								 info->mRotationEuler.mV[VZ] * DEG_TO_RAD);
				attachment->setRotation(rotation);
			}

			int group = info->mGroup;
			if (group >= 0)
			{
				if (group < 0 || group >= 9)
				{
					LL_WARNS() << "Invalid group number (" << group << ") for attachment point " << info->mName << LL_ENDL;
				}
				else
				{
					attachment->setGroup(group);
				}
			}

			S32 attachmentID = info->mAttachmentID;
			if (attachmentID < 1 || attachmentID > 255)
			{
				LL_WARNS() << "Attachment point out of range [1-255]: " << attachmentID << " on attachment point " << info->mName << LL_ENDL;
				delete attachment;
				continue;
			}
			if (mAttachmentPoints.find(attachmentID) != mAttachmentPoints.end())
			{
				LL_WARNS() << "Attachment point redefined with id " << attachmentID << " on attachment point " << info->mName << LL_ENDL;
				delete attachment;
				continue;
			}

			attachment->setPieSlice(info->mPieMenuSlice);
			attachment->setVisibleInFirstPerson(info->mVisibleFirstPerson);
			attachment->setIsHUDAttachment(info->mIsHUDAttachment);

			mAttachmentPoints[attachmentID] = attachment;

			// now add attachment joint
			parentJoint->addChild(attachment);
		}
	}

	return TRUE;
}

//-----------------------------------------------------------------------------
// updateVisualParams()
//-----------------------------------------------------------------------------
void LLVOAvatar::updateVisualParams()
{
	setSex( (getVisualParamWeight( "male" ) > 0.5f) ? SEX_MALE : SEX_FEMALE );

	LLCharacter::updateVisualParams();

	if (mLastSkeletonSerialNum != mSkeletonSerialNum)
	{
		computeBodySize();
		mLastSkeletonSerialNum = mSkeletonSerialNum;
		mRoot->updateWorldMatrixChildren();
	}

	dirtyMesh();
	updateHeadOffset();
}
//-----------------------------------------------------------------------------
// isActive()
//-----------------------------------------------------------------------------
BOOL LLVOAvatar::isActive() const
{
	return TRUE;
}

//-----------------------------------------------------------------------------
// setPixelAreaAndAngle()
//-----------------------------------------------------------------------------
void LLVOAvatar::setPixelAreaAndAngle(LLAgent &agent)
{
	if (mDrawable.isNull())
	{
		return;
	}

	const LLVector4a* ext = mDrawable->getSpatialExtents();
	LLVector4a center;
	center.setAdd(ext[1], ext[0]);
	center.mul(0.5f);
	LLVector4a size;
	size.setSub(ext[1], ext[0]);
	size.mul(0.5f);

	mImpostorPixelArea = LLPipeline::calcPixelArea(center, size, *LLViewerCamera::getInstance());

	F32 range = mDrawable->mDistanceWRTCamera;

	if (range < 0.001f)		// range == zero
	{
		mAppAngle = 180.f;
	}
	else
	{
		F32 radius = size.getLength3().getF32();
		mAppAngle = (F32) atan2( radius, range) * RAD_TO_DEG;
	}

	// We always want to look good to ourselves
	if( isSelf() )
	{
		mPixelArea = llmax( mPixelArea, F32(getTexImageSize() / 16) );
	}
}

//-----------------------------------------------------------------------------
// updateJointLODs()
//-----------------------------------------------------------------------------
BOOL LLVOAvatar::updateJointLODs()
{
	const F32 MAX_PIXEL_AREA = 100000000.f;
	F32 lod_factor = (sLODFactor * AVATAR_LOD_TWEAK_RANGE + (1.f - AVATAR_LOD_TWEAK_RANGE));
	F32 avatar_num_min_factor = clamp_rescale(sLODFactor, 0.f, 1.f, 0.25f, 0.6f);
	F32 avatar_num_factor = clamp_rescale((F32)sNumVisibleAvatars, 8, 25, 1.f, avatar_num_min_factor);
	F32 area_scale = 0.16f;

		if (isSelf())
		{
			if(gAgentCamera.cameraCustomizeAvatar() || gAgentCamera.cameraMouselook())
			{
				mAdjustedPixelArea = MAX_PIXEL_AREA;
			}
			else
			{
				mAdjustedPixelArea = mPixelArea*area_scale;
			}
		}
		else if (mIsDummy)
		{
			mAdjustedPixelArea = MAX_PIXEL_AREA;
		}
		else
		{
			// reported avatar pixel area is dependent on avatar render load, based on number of visible avatars
			mAdjustedPixelArea = (F32)mPixelArea * area_scale * lod_factor * lod_factor * avatar_num_factor * avatar_num_factor;
		}

		// now select meshes to render based on adjusted pixel area
		LLViewerJoint* root = dynamic_cast<LLViewerJoint*>(mRoot);
		BOOL res = FALSE;
		if (root)
		{
			res = root->updateLOD(mAdjustedPixelArea, TRUE);
		}
 		if (res)
		{
			sNumLODChangesThisFrame++;
			dirtyMesh(2);
			return TRUE;
		}

	return FALSE;
}

//-----------------------------------------------------------------------------
// createDrawable()
//-----------------------------------------------------------------------------
LLDrawable *LLVOAvatar::createDrawable(LLPipeline *pipeline)
{
	pipeline->allocDrawable(this);
	mDrawable->setLit(FALSE);

	LLDrawPoolAvatar *poolp = (LLDrawPoolAvatar*) gPipeline.getPool(LLDrawPool::POOL_AVATAR);

	// Only a single face (one per avatar)
	//this face will be splitted into several if its vertex buffer is too long.
	mDrawable->setState(LLDrawable::ACTIVE);
	mDrawable->addFace(poolp, NULL);
	mDrawable->setRenderType(LLPipeline::RENDER_TYPE_AVATAR);
	
	mNumInitFaces = mDrawable->getNumFaces() ;

	dirtyMesh(2);
	return mDrawable;
}


void LLVOAvatar::updateGL()
{
	if (mMeshTexturesDirty)
	{
		updateMeshTextures();
		mMeshTexturesDirty = FALSE;
	}
}

//-----------------------------------------------------------------------------
// updateGeometry()
//-----------------------------------------------------------------------------
static LLTrace::BlockTimerStatHandle FTM_UPDATE_AVATAR("Update Avatar");
BOOL LLVOAvatar::updateGeometry(LLDrawable *drawable)
{
	LL_RECORD_BLOCK_TIME(FTM_UPDATE_AVATAR);
 	if (!(gPipeline.hasRenderType(LLPipeline::RENDER_TYPE_AVATAR)))
	{
		return TRUE;
	}
	
	if (!mMeshValid)
	{
		return TRUE;
	}

	if (!drawable)
	{
		LL_ERRS() << "LLVOAvatar::updateGeometry() called with NULL drawable" << LL_ENDL;
	}

	return TRUE;
}

//-----------------------------------------------------------------------------
// updateSexDependentLayerSets()
//-----------------------------------------------------------------------------
void LLVOAvatar::updateSexDependentLayerSets()
{
	invalidateComposite( mBakedTextureDatas[BAKED_HEAD].mTexLayerSet);
	invalidateComposite( mBakedTextureDatas[BAKED_UPPER].mTexLayerSet);
	invalidateComposite( mBakedTextureDatas[BAKED_LOWER].mTexLayerSet);
}

//-----------------------------------------------------------------------------
// dirtyMesh()
//-----------------------------------------------------------------------------
void LLVOAvatar::dirtyMesh()
{
	dirtyMesh(1);
}
void LLVOAvatar::dirtyMesh(S32 priority)
{
	mDirtyMesh = llmax(mDirtyMesh, priority);
}

//-----------------------------------------------------------------------------
// getViewerJoint()
//-----------------------------------------------------------------------------
LLViewerJoint*	LLVOAvatar::getViewerJoint(S32 idx)
{
	return dynamic_cast<LLViewerJoint*>(mMeshLOD[idx]);
}

//-----------------------------------------------------------------------------
// hideSkirt()
//-----------------------------------------------------------------------------
void LLVOAvatar::hideSkirt()
{
	mMeshLOD[MESH_ID_SKIRT]->setVisible(FALSE, TRUE);
}

BOOL LLVOAvatar::setParent(LLViewerObject* parent)
{
	BOOL ret ;
	if (parent == NULL)
	{
		getOffObject();
		ret = LLViewerObject::setParent(parent);
		if (isSelf())
		{
			gAgentCamera.resetCamera();
		}
	}
	else
	{
		ret = LLViewerObject::setParent(parent);
		if(ret)
		{
			sitOnObject(parent);
		}
	}
	return ret ;
}

void LLVOAvatar::addChild(LLViewerObject *childp)
{
	childp->extractAttachmentItemID(); // find the inventory item this object is associated with.
	LLViewerObject::addChild(childp);
	if (childp->mDrawable)
	{
		if (!attachObject(childp))
		{
			LL_WARNS() << "addChild() failed for " 
					<< childp->getID()
					<< " item " << childp->getAttachmentItemID()
					<< LL_ENDL;
			// MAINT-3312 backout
			// mPendingAttachment.push_back(childp);
		}
	}
	else
	{
		mPendingAttachment.push_back(childp);
	}
}

void LLVOAvatar::removeChild(LLViewerObject *childp)
{
	LLViewerObject::removeChild(childp);
	if (!detachObject(childp))
	{
		LL_WARNS() << "Calling detach on non-attached object " << LL_ENDL;
	}
}

LLViewerJointAttachment* LLVOAvatar::getTargetAttachmentPoint(LLViewerObject* viewer_object)
{
	S32 attachmentID = ATTACHMENT_ID_FROM_STATE(viewer_object->getState());

	// This should never happen unless the server didn't process the attachment point
	// correctly, but putting this check in here to be safe.
	if (attachmentID & ATTACHMENT_ADD)
	{
		LL_WARNS() << "Got an attachment with ATTACHMENT_ADD mask, removing ( attach pt:" << attachmentID << " )" << LL_ENDL;
		attachmentID &= ~ATTACHMENT_ADD;
	}
	
	LLViewerJointAttachment* attachment = get_if_there(mAttachmentPoints, attachmentID, (LLViewerJointAttachment*)NULL);

	if (!attachment)
	{
		if(attachmentID != 127 && !((attachmentID > 40) && (attachmentID <= 68)))
		{
		LL_WARNS() << "Object attachment point invalid: " << attachmentID 
			<< " trying to use 1 (chest)"
			<< LL_ENDL;
		}
//		attachment = get_if_there(mAttachmentPoints, 1, (LLViewerJointAttachment*)NULL); // Arbitrary using 1 (chest)
// [SL:KB] - Patch: Appearance-LegacyMultiAttachment | Checked: 2010-08-28 (Catznip-2.6.0a) | Added: Catznip-2.1.2a
		S32 idxAttachPt = 1;
		if ( (!isSelf()) && (gSavedSettings.getBOOL("LegacyMultiAttachmentSupport")) && (attachmentID > 40) && (attachmentID <= 68) )
			idxAttachPt = attachmentID - 38;
		attachment = get_if_there(mAttachmentPoints, idxAttachPt, (LLViewerJointAttachment*)NULL);
// [/SL:KB]
		if (attachment)
		{
			LL_WARNS() << "Object attachment point invalid: " << attachmentID 
				<< " on object " << viewer_object->getID()
				<< " attachment item " << viewer_object->getAttachmentItemID()
				<< " falling back to 1 (chest)"
				<< LL_ENDL;
		}
		else
		{
			LL_WARNS() << "Object attachment point invalid: " << attachmentID 
				<< " on object " << viewer_object->getID()
				<< " attachment item " << viewer_object->getAttachmentItemID()
				<< "Unable to use fallback attachment point 1 (chest)"
				<< LL_ENDL;
		}
	}

	return attachment;
}

//-----------------------------------------------------------------------------
// attachObject()
//-----------------------------------------------------------------------------
const LLViewerJointAttachment *LLVOAvatar::attachObject(LLViewerObject *viewer_object)
{
	LLViewerJointAttachment* attachment = getTargetAttachmentPoint(viewer_object);

	if (!attachment || !attachment->addObject(viewer_object))
	{
		return 0;
	}

	mVisualComplexityStale = TRUE;

	if (viewer_object->isSelected())
	{
		LLSelectMgr::getInstance()->updateSelectionCenter();
		LLSelectMgr::getInstance()->updatePointAt();
	}

	return attachment;
}

//-----------------------------------------------------------------------------
// getNumAttachments()
//-----------------------------------------------------------------------------
U32 LLVOAvatar::getNumAttachments() const
{
	U32 num_attachments = 0;
	for (attachment_map_t::const_iterator iter = mAttachmentPoints.begin();
		 iter != mAttachmentPoints.end();
		 ++iter)
	{
		const LLViewerJointAttachment *attachment_pt = (*iter).second;
		num_attachments += attachment_pt->getNumObjects();
	}
	return num_attachments;
}

//-----------------------------------------------------------------------------
// canAttachMoreObjects()
//-----------------------------------------------------------------------------
BOOL LLVOAvatar::canAttachMoreObjects() const
{
	return (getNumAttachments() < MAX_AGENT_ATTACHMENTS);
}

//-----------------------------------------------------------------------------
// canAttachMoreObjects()
// Returns true if we can attach <n> more objects.
//-----------------------------------------------------------------------------
BOOL LLVOAvatar::canAttachMoreObjects(U32 n) const
{
	return (getNumAttachments() + n) <= MAX_AGENT_ATTACHMENTS;
}

//-----------------------------------------------------------------------------
// lazyAttach()
//-----------------------------------------------------------------------------
void LLVOAvatar::lazyAttach()
{
	std::vector<LLPointer<LLViewerObject> > still_pending;
	
	for (U32 i = 0; i < mPendingAttachment.size(); i++)
	{
		LLPointer<LLViewerObject> cur_attachment = mPendingAttachment[i];
		if (cur_attachment->mDrawable)
		{
			if (!attachObject(cur_attachment))
			{	// Drop it
				LL_WARNS() << "attachObject() failed for " 
					<< cur_attachment->getID()
					<< " item " << cur_attachment->getAttachmentItemID()
					<< LL_ENDL;
				// MAINT-3312 backout
				//still_pending.push_back(cur_attachment);
			}
		}
		else
		{
			still_pending.push_back(cur_attachment);
		}
	}

	mPendingAttachment = still_pending;
}

void LLVOAvatar::resetHUDAttachments()
{

	for (attachment_map_t::iterator iter = mAttachmentPoints.begin(); 
		 iter != mAttachmentPoints.end();
		 ++iter)
	{
		LLViewerJointAttachment* attachment = iter->second;
		if (attachment->getIsHUDAttachment())
		{
			for (LLViewerJointAttachment::attachedobjs_vec_t::iterator attachment_iter = attachment->mAttachedObjects.begin();
				 attachment_iter != attachment->mAttachedObjects.end();
				 ++attachment_iter)
			{
				const LLViewerObject* attached_object = (*attachment_iter);
				if (attached_object && attached_object->mDrawable.notNull())
				{
					gPipeline.markMoved(attached_object->mDrawable);
				}
			}
		}
	}
}

void LLVOAvatar::rebuildRiggedAttachments( void )
{
	for ( attachment_map_t::iterator iter = mAttachmentPoints.begin(); iter != mAttachmentPoints.end(); ++iter )
	{
		LLViewerJointAttachment* pAttachment = iter->second;
		LLViewerJointAttachment::attachedobjs_vec_t::iterator attachmentIterEnd = pAttachment->mAttachedObjects.end();
		
		for ( LLViewerJointAttachment::attachedobjs_vec_t::iterator attachmentIter = pAttachment->mAttachedObjects.begin();
			 attachmentIter != attachmentIterEnd; ++attachmentIter)
		{
			const LLViewerObject* pAttachedObject =  *attachmentIter;
			if ( pAttachment && pAttachedObject->mDrawable.notNull() )
			{
				gPipeline.markRebuild(pAttachedObject->mDrawable);
			}
		}
	}
}
//-----------------------------------------------------------------------------
// cleanupAttachedMesh()
//-----------------------------------------------------------------------------
void LLVOAvatar::cleanupAttachedMesh( LLViewerObject* pVO )
{
	LLUUID mesh_id;
	if (getRiggedMeshID(pVO, mesh_id))
	{
		resetJointPositionsOnDetach(mesh_id);
		if ( gAgentCamera.cameraCustomizeAvatar() )
		{
<<<<<<< HEAD
			const LLMeshSkinInfo* pSkinData = gMeshRepo.getSkinInfo( pVObj->getVolume()->getParams().getSculptID(), pVObj );
			if (pSkinData 
				&& pSkinData->mJointNames.size() > JOINT_COUNT_REQUIRED_FOR_FULLRIG	// full rig
				&& pSkinData->mAlternateBindMatrix.size() > 0 )
					{				
						LLVOAvatar::resetJointPositionsToDefault();							
				//Need to handle the repositioning of the cam, updating rig data etc during outfit editing 
				//This handles the case where we detach a replacement rig.
				if ( gAgentCamera.cameraCustomizeAvatar() )
				{
					gAgent.unpauseAnimation();
					//Still want to refocus on head bone
					gAgentCamera.changeCameraToCustomizeAvatar();
				}
			}
		}
	}				
=======
			gAgent.unpauseAnimation();
			//Still want to refocus on head bone
			gAgentCamera.changeCameraToCustomizeAvatar();
>>>>>>> ff64d736
		}
	}
}

//-----------------------------------------------------------------------------
// detachObject()
//-----------------------------------------------------------------------------
BOOL LLVOAvatar::detachObject(LLViewerObject *viewer_object)
{

	for (attachment_map_t::iterator iter = mAttachmentPoints.begin(); 
		 iter != mAttachmentPoints.end();
		 ++iter)
	{
		LLViewerJointAttachment* attachment = iter->second;
		
		if (attachment->isObjectAttached(viewer_object))
		{
			mVisualComplexityStale = TRUE;
			cleanupAttachedMesh( viewer_object );
		
			attachment->removeObject(viewer_object);
			LL_DEBUGS() << "Detaching object " << viewer_object->mID << " from " << attachment->getName() << LL_ENDL;
			return TRUE;
		}
	}

	std::vector<LLPointer<LLViewerObject> >::iterator iter = std::find(mPendingAttachment.begin(), mPendingAttachment.end(), viewer_object);
	if (iter != mPendingAttachment.end())
	{
		mPendingAttachment.erase(iter);
		return TRUE;
	}
	
	return FALSE;
}

//-----------------------------------------------------------------------------
// sitDown()
//-----------------------------------------------------------------------------
void LLVOAvatar::sitDown(BOOL bSitting)
{
	mIsSitting = bSitting;
	if (isSelf())
	{
		// Update Movement Controls according to own Sitting mode
		LLFloaterMove::setSittingMode(bSitting);

// [RLVa:KB] - Checked: 2010-08-29 (RLVa-1.2.1c) | Modified: RLVa-1.2.1c
		if (rlv_handler_t::isEnabled())
		{
			gRlvHandler.onSitOrStand(bSitting);
		}
// [/RLVa:KB]
	}
}

//-----------------------------------------------------------------------------
// sitOnObject()
//-----------------------------------------------------------------------------
void LLVOAvatar::sitOnObject(LLViewerObject *sit_object)
{
	if (isSelf())
	{
		// Might be first sit
		//LLFirstUse::useSit();

		gAgent.setFlying(FALSE);
		gAgentCamera.setThirdPersonHeadOffset(LLVector3::zero);
		//interpolate to new camera position
		gAgentCamera.startCameraAnimation();
		// make sure we are not trying to autopilot
		gAgent.stopAutoPilot();
		gAgentCamera.setupSitCamera();
		if (gAgentCamera.getForceMouselook())
		{
			gAgentCamera.changeCameraToMouselook();
		}

		//KC: revoke perms on sit
		U32 revoke_on = gSavedSettings.getU32("FSRevokePerms");
		if ((revoke_on == 1 || revoke_on == 3) && !sit_object->permYouOwner())
		{
			revokePermissionsOnObject(sit_object);
		}
	}

	if (mDrawable.isNull())
	{
		return;
	}
	LLQuaternion inv_obj_rot = ~sit_object->getRenderRotation();
	LLVector3 obj_pos = sit_object->getRenderPosition();

	LLVector3 rel_pos = getRenderPosition() - obj_pos;
	rel_pos.rotVec(inv_obj_rot);

	mDrawable->mXform.setPosition(rel_pos);
	mDrawable->mXform.setRotation(mDrawable->getWorldRotation() * inv_obj_rot);

	gPipeline.markMoved(mDrawable, TRUE);
	// Notice that removing sitDown() from here causes avatars sitting on
	// objects to be not rendered for new arrivals. See EXT-6835 and EXT-1655.
	sitDown(TRUE);
	mRoot->getXform()->setParent(&sit_object->mDrawable->mXform); // LLVOAvatar::sitOnObject
	mRoot->setPosition(getPosition());
	mRoot->updateWorldMatrixChildren();

	stopMotion(ANIM_AGENT_BODY_NOISE);

}

//-----------------------------------------------------------------------------
// getOffObject()
//-----------------------------------------------------------------------------
void LLVOAvatar::getOffObject()
{
	if (mDrawable.isNull())
	{
		return;
	}
	
	LLViewerObject* sit_object = (LLViewerObject*)getParent();

	if (sit_object) 
	{
		stopMotionFromSource(sit_object->getID());
		LLFollowCamMgr::setCameraActive(sit_object->getID(), FALSE);

		LLViewerObject::const_child_list_t& child_list = sit_object->getChildren();
		for (LLViewerObject::child_list_t::const_iterator iter = child_list.begin();
			 iter != child_list.end(); ++iter)
		{
			LLViewerObject* child_objectp = *iter;

			stopMotionFromSource(child_objectp->getID());
			LLFollowCamMgr::setCameraActive(child_objectp->getID(), FALSE);
		}
	}

	// assumes that transform will not be updated with drawable still having a parent
	LLVector3 cur_position_world = mDrawable->getWorldPosition();
	LLQuaternion cur_rotation_world = mDrawable->getWorldRotation();

	// set *local* position based on last *world* position, since we're unparenting the avatar
	mDrawable->mXform.setPosition(cur_position_world);
	mDrawable->mXform.setRotation(cur_rotation_world);	
	
	gPipeline.markMoved(mDrawable, TRUE);

	sitDown(FALSE);

	mRoot->getXform()->setParent(NULL); // LLVOAvatar::getOffObject
	mRoot->setPosition(cur_position_world);
	mRoot->setRotation(cur_rotation_world);
	mRoot->getXform()->update();

	startMotion(ANIM_AGENT_BODY_NOISE);

	if (isSelf())
	{
		LLQuaternion av_rot = gAgent.getFrameAgent().getQuaternion();
		LLQuaternion obj_rot = sit_object ? sit_object->getRenderRotation() : LLQuaternion::DEFAULT;
		av_rot = av_rot * obj_rot;
		LLVector3 at_axis = LLVector3::x_axis;
		at_axis = at_axis * av_rot;
		at_axis.mV[VZ] = 0.f;
		at_axis.normalize();
		gAgent.resetAxes(at_axis);
		gAgentCamera.setThirdPersonHeadOffset(LLVector3(0.f, 0.f, 1.f));
		gAgentCamera.setSitCamera(LLUUID::null);

		//KC: revoke perms on sit
		U32 revoke_on = gSavedSettings.getU32("FSRevokePerms");
		if ((revoke_on == 2 || revoke_on == 3) && (sit_object && !sit_object->permYouOwner()))
		{
			revokePermissionsOnObject(sit_object);
		}
	}
}

//-----------------------------------------------------------------------------
// revokePermissionsOnObject()
//-----------------------------------------------------------------------------
void LLVOAvatar::revokePermissionsOnObject(LLViewerObject *sit_object)
{
	if (sit_object)
	{
		gMessageSystem->newMessageFast(_PREHASH_RevokePermissions);
		gMessageSystem->nextBlockFast(_PREHASH_AgentData);
		gMessageSystem->addUUIDFast(_PREHASH_AgentID, gAgent.getID());
		gMessageSystem->addUUIDFast(_PREHASH_SessionID, gAgent.getSessionID());
		gMessageSystem->nextBlockFast(_PREHASH_Data);
		gMessageSystem->addUUIDFast(_PREHASH_ObjectID, sit_object->getID());
		gMessageSystem->addU32Fast(_PREHASH_ObjectPermissions, 0xFFFFFFFF);
		gAgent.sendReliableMessage();
	}
}

//-----------------------------------------------------------------------------
// findAvatarFromAttachment()
//-----------------------------------------------------------------------------
// static 
LLVOAvatar* LLVOAvatar::findAvatarFromAttachment( LLViewerObject* obj )
{
	if( obj->isAttachment() )
	{
		do
		{
			obj = (LLViewerObject*) obj->getParent();
		}
		while( obj && !obj->isAvatar() );

		if( obj && !obj->isDead() )
		{
			return (LLVOAvatar*)obj;
		}
	}
	return NULL;
}

// warning: order(N) not order(1)
S32 LLVOAvatar::getAttachmentCount()
{
	S32 count = mAttachmentPoints.size();
	return count;
}

BOOL LLVOAvatar::isWearingWearableType(LLWearableType::EType type) const
{
	if (mIsDummy) return TRUE;

	if (isSelf())
	{
		return LLAvatarAppearance::isWearingWearableType(type);
	}

	switch(type)
	{
		case LLWearableType::WT_SHAPE:
		case LLWearableType::WT_SKIN:
		case LLWearableType::WT_HAIR:
		case LLWearableType::WT_EYES:
			return TRUE;  // everyone has all bodyparts
		default:
			break; // Do nothing
	}


	// <FS:ND> Gets called quite a lot from processObjectUpdates. Remove the frequent getInstance calls.

	// for (LLAvatarAppearanceDictionary::Textures::const_iterator tex_iter = LLAvatarAppearanceDictionary::getInstance()->getTextures().begin();
	// 	 tex_iter != LLAvatarAppearanceDictionary::getInstance()->getTextures().end();
	// 	 ++tex_iter)

	LLAvatarAppearanceDictionary::Textures::const_iterator itrEnd = LLAvatarAppearanceDictionary::getInstance()->getTextures().end();
	for (LLAvatarAppearanceDictionary::Textures::const_iterator tex_iter = LLAvatarAppearanceDictionary::getInstance()->getTextures().begin();
		 tex_iter != itrEnd;
		 ++tex_iter)
	{
		const LLAvatarAppearanceDictionary::TextureEntry *texture_dict = tex_iter->second;
		if (texture_dict->mWearableType == type)
		{
			// Thus, you must check to see if the corresponding baked texture is defined.
			// NOTE: this is a poor substitute if you actually want to know about individual pieces of clothing
			// this works for detecting a skirt (most important), but is ineffective at any piece of clothing that
			// gets baked into a texture that always exists (upper or lower).
			if (texture_dict->mIsUsedByBakedTexture)
			{
				const EBakedTextureIndex baked_index = texture_dict->mBakedTextureIndex;
				return isTextureDefined(LLAvatarAppearanceDictionary::getInstance()->getBakedTexture(baked_index)->mTextureIndex);
			}
			return FALSE;
		}
	}
	return FALSE;
}

LLViewerObject *	LLVOAvatar::findAttachmentByID( const LLUUID & target_id ) const
{
	for(attachment_map_t::const_iterator attachment_points_iter = mAttachmentPoints.begin();
		attachment_points_iter != gAgentAvatarp->mAttachmentPoints.end();
		++attachment_points_iter)
	{
		LLViewerJointAttachment* attachment = attachment_points_iter->second;
		for (LLViewerJointAttachment::attachedobjs_vec_t::iterator attachment_iter = attachment->mAttachedObjects.begin();
			 attachment_iter != attachment->mAttachedObjects.end();
			 ++attachment_iter)
		{
			LLViewerObject *attached_object = (*attachment_iter);
			if (attached_object &&
				attached_object->getID() == target_id)
			{
				return attached_object;
			}
		}
	}

	return NULL;
}

// virtual
void LLVOAvatar::invalidateComposite( LLTexLayerSet* layerset)
{
}

void LLVOAvatar::invalidateAll()
{
}

// virtual
void LLVOAvatar::onGlobalColorChanged(const LLTexGlobalColor* global_color)
{
	if (global_color == mTexSkinColor)
	{
		invalidateComposite( mBakedTextureDatas[BAKED_HEAD].mTexLayerSet);
		invalidateComposite( mBakedTextureDatas[BAKED_UPPER].mTexLayerSet);
		invalidateComposite( mBakedTextureDatas[BAKED_LOWER].mTexLayerSet);
	}
	else if (global_color == mTexHairColor)
	{
		invalidateComposite( mBakedTextureDatas[BAKED_HEAD].mTexLayerSet);
		invalidateComposite( mBakedTextureDatas[BAKED_HAIR].mTexLayerSet);
		
		// ! BACKWARDS COMPATIBILITY !
		// Fix for dealing with avatars from viewers that don't bake hair.
		if (!isTextureDefined(mBakedTextureDatas[BAKED_HAIR].mTextureIndex))
		{
			LLColor4 color = mTexHairColor->getColor();
			avatar_joint_mesh_list_t::iterator iter = mBakedTextureDatas[BAKED_HAIR].mJointMeshes.begin();
			avatar_joint_mesh_list_t::iterator end  = mBakedTextureDatas[BAKED_HAIR].mJointMeshes.end();
			for (; iter != end; ++iter)
			{
				LLAvatarJointMesh* mesh = (*iter);
				if (mesh)
			{
					mesh->setColor( color );
				}
			}
		}
	} 
	else if (global_color == mTexEyeColor)
	{
		// LL_INFOS() << "invalidateComposite cause: onGlobalColorChanged( eyecolor )" << LL_ENDL; 
		invalidateComposite( mBakedTextureDatas[BAKED_EYES].mTexLayerSet);
	}
	updateMeshTextures();
}

BOOL LLVOAvatar::isVisible() const
{
	return mDrawable.notNull()
		&& (mDrawable->isVisible() || mIsDummy);
}

// Determine if we have enough avatar data to render
BOOL LLVOAvatar::getIsCloud() const
{
	// Do we have a shape?
	if ((const_cast<LLVOAvatar*>(this))->visualParamWeightsAreDefault())
	{
		return TRUE;
	}

	if (!isTextureDefined(TEX_LOWER_BAKED) || 
		!isTextureDefined(TEX_UPPER_BAKED) || 
		!isTextureDefined(TEX_HEAD_BAKED))
	{
		return TRUE;
	}

	// <FS> Show muted avatars as cloud
	if (mMutedAsCloud)
	{
		return TRUE;
	}
	// </FS>
	
	if (isTooComplex())
	{
		return TRUE;
	}

	return FALSE;
}

void LLVOAvatar::updateRezzedStatusTimers()
{
	// State machine for rezzed status. Statuses are -1 on startup, 0
	// = cloud, 1 = gray, 2 = textured, 3 = textured_and_downloaded.
	// Purpose is to collect time data for each it takes avatar to reach
	// various loading landmarks: gray, textured (partial), textured fully.

	S32 rez_status = getRezzedStatus();
	if (rez_status != mLastRezzedStatus)
	{
		LL_DEBUGS("Avatar") << avString() << "rez state change: " << mLastRezzedStatus << " -> " << rez_status << LL_ENDL;

		if (mLastRezzedStatus == -1 && rez_status != -1)
		{
			// First time initialization, start all timers.
			for (S32 i = 1; i < 4; i++)
			{
				startPhase("load_" + LLVOAvatar::rezStatusToString(i));
				startPhase("first_load_" + LLVOAvatar::rezStatusToString(i));
			}
		}
		// <FS:Ansariel> Show muted avatars as cloud
		//if (rez_status < mLastRezzedStatus)
		if (rez_status < mLastRezzedStatus && !mMutedAsCloud)
		// </FS:Ansariel>
		{
			// load level has decreased. start phase timers for higher load levels.
			for (S32 i = rez_status+1; i <= mLastRezzedStatus; i++)
			{
				startPhase("load_" + LLVOAvatar::rezStatusToString(i));
			}
		}
		else if (rez_status > mLastRezzedStatus)
		{
			// load level has increased. stop phase timers for lower and equal load levels.
			for (S32 i = llmax(mLastRezzedStatus+1,1); i <= rez_status; i++)
			{
				stopPhase("load_" + LLVOAvatar::rezStatusToString(i));
				stopPhase("first_load_" + LLVOAvatar::rezStatusToString(i), false);
			}
			if (rez_status == 3)
			{
				// "fully loaded", mark any pending appearance change complete.
				selfStopPhase("update_appearance_from_cof");
				selfStopPhase("wear_inventory_category", false);
				selfStopPhase("process_initial_wearables_update", false);
			}
		}
		mLastRezzedStatus = rez_status;
	}
}

void LLVOAvatar::clearPhases()
{
	getPhases().clearPhases();
}

void LLVOAvatar::startPhase(const std::string& phase_name)
{
	F32 elapsed = 0.0;
	bool completed = false;
	bool found = getPhases().getPhaseValues(phase_name, elapsed, completed);
	//LL_DEBUGS("Avatar") << avString() << " phase state " << phase_name
	//					<< " found " << found << " elapsed " << elapsed << " completed " << completed << LL_ENDL;
	if (found)
	{
		if (!completed)
		{
			LL_DEBUGS("Avatar") << avString() << "no-op, start when started already for " << phase_name << LL_ENDL;
			return;
		}
	}
	LL_DEBUGS("Avatar") << "started phase " << phase_name << LL_ENDL;
	getPhases().startPhase(phase_name);
}

void LLVOAvatar::stopPhase(const std::string& phase_name, bool err_check)
{
	F32 elapsed = 0.0;
	bool completed = false;
	if (getPhases().getPhaseValues(phase_name, elapsed, completed))
	{
		if (!completed)
		{
			getPhases().stopPhase(phase_name);
			completed = true;
			logMetricsTimerRecord(phase_name, elapsed, completed);
			LL_DEBUGS("Avatar") << avString() << "stopped phase " << phase_name << " elapsed " << elapsed << LL_ENDL;
		}
		else
		{
			if (err_check)
			{
				LL_DEBUGS("Avatar") << "no-op, stop when stopped already for " << phase_name << LL_ENDL;
			}
		}
	}
	else
	{
		if (err_check)
		{
			LL_DEBUGS("Avatar") << "no-op, stop when not started for " << phase_name << LL_ENDL;
		}
	}
}

void LLVOAvatar::logPendingPhases()
{
	if (!isAgentAvatarValid())
	{
		return;
	}
	
	for (LLViewerStats::phase_map_t::iterator it = getPhases().begin();
		 it != getPhases().end();
		 ++it)
	{
		const std::string& phase_name = it->first;
		F32 elapsed;
		bool completed;
		if (getPhases().getPhaseValues(phase_name, elapsed, completed))
		{
			if (!completed)
			{
				logMetricsTimerRecord(phase_name, elapsed, completed);
			}
		}
	}
}

//static
void LLVOAvatar::logPendingPhasesAllAvatars()
{
	for (std::vector<LLCharacter*>::iterator iter = LLCharacter::sInstances.begin();
		 iter != LLCharacter::sInstances.end(); ++iter)
	{
		LLVOAvatar* inst = (LLVOAvatar*) *iter;
		if( inst->isDead() )
		{
			continue;
		}
		inst->logPendingPhases();
	}
}

void LLVOAvatar::logMetricsTimerRecord(const std::string& phase_name, F32 elapsed, bool completed)
{
	if (!isAgentAvatarValid())
	{
		return;
	}
	
	LLSD record;
	record["timer_name"] = phase_name;
	record["avatar_id"] = getID();
	record["elapsed"] = elapsed;
	record["completed"] = completed;
	U32 grid_x(0), grid_y(0);
	if (getRegion())
	{
		record["central_bake_version"] = LLSD::Integer(getRegion()->getCentralBakeVersion());
		grid_from_region_handle(getRegion()->getHandle(), &grid_x, &grid_y);
	}
	record["grid_x"] = LLSD::Integer(grid_x);
	record["grid_y"] = LLSD::Integer(grid_y);
	record["is_using_server_bakes"] = true;
	record["is_self"] = isSelf();
		
	if (isAgentAvatarValid())
	{
		gAgentAvatarp->addMetricsTimerRecord(record);
	}
}

// call periodically to keep isFullyLoaded up to date.
// returns true if the value has changed.
BOOL LLVOAvatar::updateIsFullyLoaded()
{
	const BOOL loading = getIsCloud();
	updateRezzedStatusTimers();
	updateRuthTimer(loading);
	return processFullyLoadedChange(loading);
}

void LLVOAvatar::updateRuthTimer(bool loading)
{
	// <FS:Ansariel> Show muted avatars as cloud
	//if (isSelf() || !loading) 
	if (isSelf() || !loading || !mMutedAsCloud) 
	// </FS:Ansariel>
	{
		return;
	}

	if (mPreviousFullyLoaded)
	{
		mRuthTimer.reset();
		debugAvatarRezTime("AvatarRezCloudNotification","became cloud");
	}
	
	const F32 LOADING_TIMEOUT__SECONDS = 120.f;
	if (mRuthTimer.getElapsedTimeF32() > LOADING_TIMEOUT__SECONDS)
	{
		LL_DEBUGS("Avatar") << avString()
				<< "Ruth Timer timeout: Missing texture data for '" << getFullname() << "' "
				<< "( Params loaded : " << !visualParamWeightsAreDefault() << " ) "
				<< "( Lower : " << isTextureDefined(TEX_LOWER_BAKED) << " ) "
				<< "( Upper : " << isTextureDefined(TEX_UPPER_BAKED) << " ) "
				<< "( Head : " << isTextureDefined(TEX_HEAD_BAKED) << " )."
				<< LL_ENDL;
		
		LLAvatarPropertiesProcessor::getInstance()->sendAvatarTexturesRequest(getID());
		mRuthTimer.reset();
	}
}

BOOL LLVOAvatar::processFullyLoadedChange(bool loading)
{
	// we wait a little bit before giving the all clear,
	// to let textures settle down
	const F32 PAUSE = 1.f;
	if (loading)
		mFullyLoadedTimer.reset();
	
	mFullyLoaded = (mFullyLoadedTimer.getElapsedTimeF32() > PAUSE);

	if (!mPreviousFullyLoaded && !loading && mFullyLoaded)
	{
		debugAvatarRezTime("AvatarRezNotification","fully loaded");
	}

	// did our loading state "change" from last call?
	// runway - why are we updating every 30 calls even if nothing has changed?
	const S32 UPDATE_RATE = 30;
	BOOL changed =
		((mFullyLoaded != mPreviousFullyLoaded) ||         // if the value is different from the previous call
		 (!mFullyLoadedInitialized) ||                     // if we've never been called before
		 (mFullyLoadedFrameCounter % UPDATE_RATE == 0));   // every now and then issue a change

	mPreviousFullyLoaded = mFullyLoaded;
	mFullyLoadedInitialized = TRUE;
	mFullyLoadedFrameCounter++;
	
	return changed;
}

BOOL LLVOAvatar::isFullyLoaded() const
{
//	return (mRenderUnloadedAvatar || mFullyLoaded);
// [SL:KB] - Patch: Appearance-SyncAttach | Checked: 2010-09-22 (Catznip-2.2)
	// Changes to LLAppearanceMgr::updateAppearanceFromCOF() expect this function to actually return mFullyLoaded for gAgentAvatarp
	//return (mRenderUnloadedAvatar && !isSelf()) ||(mFullyLoaded);
	return (mRenderUnloadedAvatar && !isSelf() && !mMutedAsCloud) ||(mFullyLoaded); // Particle clouds!
// [/SL:KB]
}

bool LLVOAvatar::isTooComplex() const
{
	static LLCachedControl<S32> renderAvatarComplexityLimit(gSavedSettings, "RenderAvatarComplexityLimit");
	S32 limit(renderAvatarComplexityLimit);
	if (limit > 0 && mVisualComplexity >= limit)
	{
		return true;
	}

	return false;
}


//-----------------------------------------------------------------------------
// findMotion()
//-----------------------------------------------------------------------------
LLMotion* LLVOAvatar::findMotion(const LLUUID& id) const
{
	return mMotionController.findMotion(id);
}

// This is a semi-deprecated debugging tool - meshes will not show as
// colorized if using deferred rendering.
void LLVOAvatar::debugColorizeSubMeshes(U32 i, const LLColor4& color)
{
	if (gSavedSettings.getBOOL("DebugAvatarCompositeBaked"))
	{
		avatar_joint_mesh_list_t::iterator iter = mBakedTextureDatas[i].mJointMeshes.begin();
		avatar_joint_mesh_list_t::iterator end  = mBakedTextureDatas[i].mJointMeshes.end();
		for (; iter != end; ++iter)
		{
			LLAvatarJointMesh* mesh = (*iter);
			if (mesh)
			{
				mesh->setColor(color);
			}
		}
	}
}

//-----------------------------------------------------------------------------
// updateMeshTextures()
// Uses the current TE values to set the meshes' and layersets' textures.
//-----------------------------------------------------------------------------
// virtual
void LLVOAvatar::updateMeshTextures()
{
	static S32 update_counter = 0;
	mBakedTextureDebugText.clear();
	
	// if user has never specified a texture, assign the default
	for (U32 i=0; i < getNumTEs(); i++)
	{
		const LLViewerTexture* te_image = getImage(i, 0);
		if(!te_image || te_image->getID().isNull() || (te_image->getID() == IMG_DEFAULT))
		{
			// IMG_DEFAULT_AVATAR = a special texture that's never rendered.
			const LLUUID& image_id = (i == TEX_HAIR ? IMG_DEFAULT : IMG_DEFAULT_AVATAR);
			setImage(i, LLViewerTextureManager::getFetchedTexture(image_id), 0); 
		}
	}

	const BOOL other_culled = !isSelf() && mCulled;
	LLLoadedCallbackEntry::source_callback_list_t* src_callback_list = NULL ;
	BOOL paused = FALSE;
	if(!isSelf())
	{
		src_callback_list = &mCallbackTextureList ;
		paused = !isVisible();
	}

	std::vector<BOOL> is_layer_baked;
	is_layer_baked.resize(mBakedTextureDatas.size(), false);

	std::vector<BOOL> use_lkg_baked_layer; // lkg = "last known good"
	use_lkg_baked_layer.resize(mBakedTextureDatas.size(), false);

	mBakedTextureDebugText += llformat("%06d\n",update_counter++);
	mBakedTextureDebugText += "indx layerset linvld ltda ilb ulkg ltid\n";
	for (U32 i=0; i < mBakedTextureDatas.size(); i++)
	{
		is_layer_baked[i] = isTextureDefined(mBakedTextureDatas[i].mTextureIndex);
		LLViewerTexLayerSet* layerset = NULL;
		bool layerset_invalid = false;
		if (!other_culled)
		{
			// When an avatar is changing clothes and not in Appearance mode,
			// use the last-known good baked texture until it finishes the first
			// render of the new layerset.
			layerset = getTexLayerSet(i);
			layerset_invalid = layerset && ( !layerset->getViewerComposite()->isInitialized()
											 || !layerset->isLocalTextureDataAvailable() );
			use_lkg_baked_layer[i] = (!is_layer_baked[i] 
									  && (mBakedTextureDatas[i].mLastTextureID != IMG_DEFAULT_AVATAR) 
									  && layerset_invalid);
			if (use_lkg_baked_layer[i])
			{
				layerset->setUpdatesEnabled(TRUE);
			}
		}
		else
		{
			use_lkg_baked_layer[i] = (!is_layer_baked[i] 
									  && mBakedTextureDatas[i].mLastTextureID != IMG_DEFAULT_AVATAR);
		}

		std::string last_id_string;
		if (mBakedTextureDatas[i].mLastTextureID == IMG_DEFAULT_AVATAR)
			last_id_string = "A";
		else if (mBakedTextureDatas[i].mLastTextureID == IMG_DEFAULT)
			last_id_string = "D";
		else if (mBakedTextureDatas[i].mLastTextureID == IMG_INVISIBLE)
			last_id_string = "I";
		else
			last_id_string = "*";
		bool is_ltda = layerset
			&& layerset->getViewerComposite()->isInitialized()
			&& layerset->isLocalTextureDataAvailable();
		mBakedTextureDebugText += llformat("%4d   %4s     %4d %4d %4d %4d %4s\n",
										   i,
										   (layerset?"*":"0"),
										   layerset_invalid,
										   is_ltda,
										   is_layer_baked[i],
										   use_lkg_baked_layer[i],
										   last_id_string.c_str());
	}

	for (U32 i=0; i < mBakedTextureDatas.size(); i++)
	{
		debugColorizeSubMeshes(i, LLColor4::white);

		LLViewerTexLayerSet* layerset = getTexLayerSet(i);
		if (use_lkg_baked_layer[i] && !isUsingLocalAppearance() )
		{
			LLViewerFetchedTexture* baked_img = LLViewerTextureManager::getFetchedTexture(mBakedTextureDatas[i].mLastTextureID);
			mBakedTextureDatas[i].mIsUsed = TRUE;

			debugColorizeSubMeshes(i,LLColor4::red);
	
			avatar_joint_mesh_list_t::iterator iter = mBakedTextureDatas[i].mJointMeshes.begin();
			avatar_joint_mesh_list_t::iterator end  = mBakedTextureDatas[i].mJointMeshes.end();
			for (; iter != end; ++iter)
			{
				LLAvatarJointMesh* mesh = (*iter);
				if (mesh)
				{
					mesh->setTexture( baked_img );
				}
			}
		}
		else if (!isUsingLocalAppearance() && is_layer_baked[i])
		{
			LLViewerFetchedTexture* baked_img =
				LLViewerTextureManager::staticCastToFetchedTexture(
					getImage( mBakedTextureDatas[i].mTextureIndex, 0 ), TRUE) ;
			if( baked_img->getID() == mBakedTextureDatas[i].mLastTextureID )
			{
				// Even though the file may not be finished loading,
				// we'll consider it loaded and use it (rather than
				// doing compositing).
				useBakedTexture( baked_img->getID() );
                                mLoadedCallbacksPaused |= !isVisible();
                                checkTextureLoading();
			}
			else
			{
				mBakedTextureDatas[i].mIsLoaded = FALSE;
				if ( (baked_img->getID() != IMG_INVISIBLE) &&
					 ((i == BAKED_HEAD) || (i == BAKED_UPPER) || (i == BAKED_LOWER)) )
				{			
					baked_img->setLoadedCallback(onBakedTextureMasksLoaded, MORPH_MASK_REQUESTED_DISCARD, TRUE, TRUE, new LLTextureMaskData( mID ), 
						src_callback_list, paused);	
				}
				baked_img->setLoadedCallback(onBakedTextureLoaded, SWITCH_TO_BAKED_DISCARD, FALSE, FALSE, new LLUUID( mID ), 
					src_callback_list, paused );

				// this could add paused texture callbacks
				mLoadedCallbacksPaused |= paused; 
				checkTextureLoading();
			}
		}
		else if (layerset && isUsingLocalAppearance())
		{
			debugColorizeSubMeshes(i,LLColor4::yellow );

			layerset->createComposite();
			layerset->setUpdatesEnabled( TRUE );
			mBakedTextureDatas[i].mIsUsed = FALSE;

			avatar_joint_mesh_list_t::iterator iter = mBakedTextureDatas[i].mJointMeshes.begin();
			avatar_joint_mesh_list_t::iterator end  = mBakedTextureDatas[i].mJointMeshes.end();
			for (; iter != end; ++iter)
			{
				LLAvatarJointMesh* mesh = (*iter);
				if (mesh)
				{
					mesh->setLayerSet( layerset );
				}
			}
		}
		else
		{
			debugColorizeSubMeshes(i,LLColor4::blue);
		}
	}

	// set texture and color of hair manually if we are not using a baked image.
	// This can happen while loading hair for yourself, or for clients that did not
	// bake a hair texture. Still needed for yourself after 1.22 is depricated.
	if (!is_layer_baked[BAKED_HAIR] || isEditingAppearance())
	{
		const LLColor4 color = mTexHairColor ? mTexHairColor->getColor() : LLColor4(1,1,1,1);
		LLViewerTexture* hair_img = getImage( TEX_HAIR, 0 );
		avatar_joint_mesh_list_t::iterator iter = mBakedTextureDatas[BAKED_HAIR].mJointMeshes.begin();
		avatar_joint_mesh_list_t::iterator end  = mBakedTextureDatas[BAKED_HAIR].mJointMeshes.end();
		for (; iter != end; ++iter)
		{
			LLAvatarJointMesh* mesh = (*iter);
			if (mesh)
			{
				mesh->setColor( color );
				mesh->setTexture( hair_img );
			}
		}
	} 
	
	
	for (LLAvatarAppearanceDictionary::BakedTextures::const_iterator baked_iter =
			 LLAvatarAppearanceDictionary::getInstance()->getBakedTextures().begin();
		 baked_iter != LLAvatarAppearanceDictionary::getInstance()->getBakedTextures().end();
		 ++baked_iter)
	{
		const EBakedTextureIndex baked_index = baked_iter->first;
		const LLAvatarAppearanceDictionary::BakedEntry *baked_dict = baked_iter->second;
		
		for (texture_vec_t::const_iterator local_tex_iter = baked_dict->mLocalTextures.begin();
			 local_tex_iter != baked_dict->mLocalTextures.end();
			 ++local_tex_iter)
		{
			const ETextureIndex texture_index = *local_tex_iter;
			const BOOL is_baked_ready = (is_layer_baked[baked_index] && mBakedTextureDatas[baked_index].mIsLoaded) || other_culled;
			if (isSelf())
			{
				setBakedReady(texture_index, is_baked_ready);
			}
		}
	}

	// removeMissingBakedTextures() will call back into this rountine if something is removed, and can blow up the stack
	static bool call_remove_missing = true;	
	if (call_remove_missing)
	{
		call_remove_missing = false;
		removeMissingBakedTextures();	// May call back into this function if anything is removed
		call_remove_missing = true;
	}
}

// virtual
//-----------------------------------------------------------------------------
// setLocalTexture()
//-----------------------------------------------------------------------------
void LLVOAvatar::setLocalTexture( ETextureIndex type, LLViewerTexture* in_tex, BOOL baked_version_ready, U32 index )
{
	// invalid for anyone but self
	llassert(0);
}

//virtual 
void LLVOAvatar::setBakedReady(LLAvatarAppearanceDefines::ETextureIndex type, BOOL baked_version_exists, U32 index)
{
	// invalid for anyone but self
	llassert(0);
}

void LLVOAvatar::addChat(const LLChat& chat)
{
	std::deque<LLChat>::iterator chat_iter;

	mChats.push_back(chat);

	S32 chat_length = 0;
	for( chat_iter = mChats.begin(); chat_iter != mChats.end(); ++chat_iter)
	{
		chat_length += chat_iter->mText.size();
	}

	// remove any excess chat
	chat_iter = mChats.begin();
	while ((chat_length > MAX_BUBBLE_CHAT_LENGTH || mChats.size() > MAX_BUBBLE_CHAT_UTTERANCES) && chat_iter != mChats.end())
	{
		chat_length -= chat_iter->mText.size();
		mChats.pop_front();
		chat_iter = mChats.begin();
	}

	mChatTimer.reset();
}

void LLVOAvatar::clearChat()
{
	mChats.clear();
}


void LLVOAvatar::applyMorphMask(U8* tex_data, S32 width, S32 height, S32 num_components, LLAvatarAppearanceDefines::EBakedTextureIndex index)
{
	if (index >= BAKED_NUM_INDICES)
	{
		LL_WARNS() << "invalid baked texture index passed to applyMorphMask" << LL_ENDL;
		return;
	}

	for (morph_list_t::const_iterator iter = mBakedTextureDatas[index].mMaskedMorphs.begin();
		 iter != mBakedTextureDatas[index].mMaskedMorphs.end(); ++iter)
	{
		const LLMaskedMorph* maskedMorph = (*iter);
		LLPolyMorphTarget* morph_target = dynamic_cast<LLPolyMorphTarget*>(maskedMorph->mMorphTarget);
		if (morph_target)
		{
			morph_target->applyMask(tex_data, width, height, num_components, maskedMorph->mInvert);
		}
	}
}

// returns TRUE if morph masks are present and not valid for a given baked texture, FALSE otherwise
BOOL LLVOAvatar::morphMaskNeedsUpdate(LLAvatarAppearanceDefines::EBakedTextureIndex index)
{
	if (index >= BAKED_NUM_INDICES)
	{
		return FALSE;
	}

	if (!mBakedTextureDatas[index].mMaskedMorphs.empty())
	{
		if (isSelf())
		{
			LLViewerTexLayerSet *layer_set = getTexLayerSet(index);
			if (layer_set)
			{
				return !layer_set->isMorphValid();
			}
		}
		else
		{
			return FALSE;
		}
	}

	return FALSE;
}

//-----------------------------------------------------------------------------
// releaseComponentTextures()
// release any component texture UUIDs for which we have a baked texture
// ! BACKWARDS COMPATIBILITY !
// This is only called for non-self avatars, it can be taken out once component
// textures aren't communicated by non-self avatars.
//-----------------------------------------------------------------------------
void LLVOAvatar::releaseComponentTextures()
{
	// ! BACKWARDS COMPATIBILITY !
	// Detect if the baked hair texture actually wasn't sent, and if so set to default
	if (isTextureDefined(TEX_HAIR_BAKED) && getImage(TEX_HAIR_BAKED,0)->getID() == getImage(TEX_SKIRT_BAKED,0)->getID())
	{
		if (getImage(TEX_HAIR_BAKED,0)->getID() != IMG_INVISIBLE)
		{
			// Regression case of messaging system. Expected 21 textures, received 20. last texture is not valid so set to default
			setTETexture(TEX_HAIR_BAKED, IMG_DEFAULT_AVATAR);
		}
	}

	for (U8 baked_index = 0; baked_index < BAKED_NUM_INDICES; baked_index++)
	{
		const LLAvatarAppearanceDictionary::BakedEntry * bakedDicEntry = LLAvatarAppearanceDictionary::getInstance()->getBakedTexture((EBakedTextureIndex)baked_index);
		// skip if this is a skirt and av is not wearing one, or if we don't have a baked texture UUID
		if (!isTextureDefined(bakedDicEntry->mTextureIndex)
			&& ( (baked_index != BAKED_SKIRT) || isWearingWearableType(LLWearableType::WT_SKIRT) ))
		{
			continue;
		}

		for (U8 texture = 0; texture < bakedDicEntry->mLocalTextures.size(); texture++)
		{
			const U8 te = (ETextureIndex)bakedDicEntry->mLocalTextures[texture];
			setTETexture(te, IMG_DEFAULT_AVATAR);
		}
	}
}

void LLVOAvatar::dumpAvatarTEs( const std::string& context ) const
{	
	LL_DEBUGS("Avatar") << avString() << (isSelf() ? "Self: " : "Other: ") << context << LL_ENDL;
	for (LLAvatarAppearanceDictionary::Textures::const_iterator iter = LLAvatarAppearanceDictionary::getInstance()->getTextures().begin();
		 iter != LLAvatarAppearanceDictionary::getInstance()->getTextures().end();
		 ++iter)
	{
		const LLAvatarAppearanceDictionary::TextureEntry *texture_dict = iter->second;
		// TODO: MULTI-WEARABLE: handle multiple textures for self
		const LLViewerTexture* te_image = getImage(iter->first,0);
		if( !te_image )
		{
			LL_DEBUGS("Avatar") << avString() << "       " << texture_dict->mName << ": null ptr" << LL_ENDL;
		}
		else if( te_image->getID().isNull() )
		{
			LL_DEBUGS("Avatar") << avString() << "       " << texture_dict->mName << ": null UUID" << LL_ENDL;
		}
		else if( te_image->getID() == IMG_DEFAULT )
		{
			LL_DEBUGS("Avatar") << avString() << "       " << texture_dict->mName << ": IMG_DEFAULT" << LL_ENDL;
		}
		else if( te_image->getID() == IMG_DEFAULT_AVATAR )
		{
			LL_DEBUGS("Avatar") << avString() << "       " << texture_dict->mName << ": IMG_DEFAULT_AVATAR" << LL_ENDL;
		}
		else
		{
			LL_DEBUGS("Avatar") << avString() << "       " << texture_dict->mName << ": " << te_image->getID() << LL_ENDL;
		}
	}
}

//-----------------------------------------------------------------------------
// clampAttachmentPositions()
//-----------------------------------------------------------------------------
void LLVOAvatar::clampAttachmentPositions()
{
	if (isDead())
	{
		return;
	}
	for (attachment_map_t::iterator iter = mAttachmentPoints.begin(); 
		 iter != mAttachmentPoints.end();
		 ++iter)
	{
		LLViewerJointAttachment* attachment = iter->second;
		if (attachment)
		{
			attachment->clampObjectPosition();
		}
	}
}

BOOL LLVOAvatar::hasHUDAttachment() const
{
	for (attachment_map_t::const_iterator iter = mAttachmentPoints.begin(); 
		 iter != mAttachmentPoints.end();
		 ++iter)
	{
		LLViewerJointAttachment* attachment = iter->second;
		if (attachment->getIsHUDAttachment() && attachment->getNumObjects() > 0)
		{
			return TRUE;
		}
	}
	return FALSE;
}

LLBBox LLVOAvatar::getHUDBBox() const
{
	LLBBox bbox;
	for (attachment_map_t::const_iterator iter = mAttachmentPoints.begin(); 
		 iter != mAttachmentPoints.end();
		 ++iter)
	{
		LLViewerJointAttachment* attachment = iter->second;
		if (attachment->getIsHUDAttachment())
		{
			for (LLViewerJointAttachment::attachedobjs_vec_t::iterator attachment_iter = attachment->mAttachedObjects.begin();
				 attachment_iter != attachment->mAttachedObjects.end();
				 ++attachment_iter)
			{
				const LLViewerObject* attached_object = (*attachment_iter);
				if (attached_object == NULL)
				{
					LL_WARNS() << "HUD attached object is NULL!" << LL_ENDL;
					continue;
				}
				// initialize bounding box to contain identity orientation and center point for attached object
				bbox.addPointLocal(attached_object->getPosition());
				// add rotated bounding box for attached object
				bbox.addBBoxAgent(attached_object->getBoundingBoxAgent());
				LLViewerObject::const_child_list_t& child_list = attached_object->getChildren();
				for (LLViewerObject::child_list_t::const_iterator iter = child_list.begin();
					 iter != child_list.end(); 
					 ++iter)
				{
					const LLViewerObject* child_objectp = *iter;
					bbox.addBBoxAgent(child_objectp->getBoundingBoxAgent());
				}
			}
		}
	}

	return bbox;
}

//-----------------------------------------------------------------------------
// onFirstTEMessageReceived()
//-----------------------------------------------------------------------------
void LLVOAvatar::onFirstTEMessageReceived()
{
	LL_DEBUGS("Avatar") << avString() << LL_ENDL;
	if( !mFirstTEMessageReceived )
	{
		mFirstTEMessageReceived = TRUE;

		LLLoadedCallbackEntry::source_callback_list_t* src_callback_list = NULL ;
		BOOL paused = FALSE ;
		if(!isSelf())
		{
			src_callback_list = &mCallbackTextureList ;
			paused = !isVisible();
		}

		for (U32 i = 0; i < mBakedTextureDatas.size(); i++)
		{
			const BOOL layer_baked = isTextureDefined(mBakedTextureDatas[i].mTextureIndex);

			// Use any baked textures that we have even if they haven't downloaded yet.
			// (That is, don't do a transition from unbaked to baked.)
			if (layer_baked)
			{
				LLViewerFetchedTexture* image = LLViewerTextureManager::staticCastToFetchedTexture(getImage( mBakedTextureDatas[i].mTextureIndex, 0 ), TRUE) ;
				mBakedTextureDatas[i].mLastTextureID = image->getID();
				// If we have more than one texture for the other baked layers, we'll want to call this for them too.
				if ( (image->getID() != IMG_INVISIBLE) && ((i == BAKED_HEAD) || (i == BAKED_UPPER) || (i == BAKED_LOWER)) )
				{
					image->setLoadedCallback( onBakedTextureMasksLoaded, MORPH_MASK_REQUESTED_DISCARD, TRUE, TRUE, new LLTextureMaskData( mID ), 
						src_callback_list, paused);
				}
				LL_DEBUGS("Avatar") << avString() << "layer_baked, setting onInitialBakedTextureLoaded as callback" << LL_ENDL;
				image->setLoadedCallback( onInitialBakedTextureLoaded, MAX_DISCARD_LEVEL, FALSE, FALSE, new LLUUID( mID ), 
					src_callback_list, paused );

                               // this could add paused texture callbacks
                               mLoadedCallbacksPaused |= paused; 
			}
		}

		mMeshTexturesDirty = TRUE;
		gPipeline.markGLRebuild(this);
	}
}

//-----------------------------------------------------------------------------
// bool visualParamWeightsAreDefault()
//-----------------------------------------------------------------------------
bool LLVOAvatar::visualParamWeightsAreDefault()
{
	bool rtn = true;

	bool is_wearing_skirt = isWearingWearableType(LLWearableType::WT_SKIRT);
	for (LLVisualParam *param = getFirstVisualParam(); 
	     param;
	     param = getNextVisualParam())
	{
		if (param->isTweakable())
		{
			LLViewerVisualParam* vparam = dynamic_cast<LLViewerVisualParam*>(param);
			llassert(vparam);
			bool is_skirt_param = vparam &&
				LLWearableType::WT_SKIRT == vparam->getWearableType();
			if (param->getWeight() != param->getDefaultWeight() &&
			    // we have to not care whether skirt weights are default, if we're not actually wearing a skirt
			    (is_wearing_skirt || !is_skirt_param))
			{
				//LL_INFOS() << "param '" << param->getName() << "'=" << param->getWeight() << " which differs from default=" << param->getDefaultWeight() << LL_ENDL;
				rtn = false;
				break;
			}
		}
	}

	//LL_INFOS() << "params are default ? " << int(rtn) << LL_ENDL;

	return rtn;
}

// <FS:ND> Remove LLVolatileAPRPool/apr_file_t and use FILE* instead
//void dump_visual_param(apr_file_t* file, LLVisualParam* viewer_param, F32 value)
void dump_visual_param(LLAPRFile::tFiletype* file, LLVisualParam* viewer_param, F32 value)
// </FS:ND>
{
	std::string type_string = "unknown";
	if (dynamic_cast<LLTexLayerParamAlpha*>(viewer_param))
		type_string = "param_alpha";
	if (dynamic_cast<LLTexLayerParamColor*>(viewer_param))
		type_string = "param_color";
	if (dynamic_cast<LLDriverParam*>(viewer_param))
		type_string = "param_driver";
	if (dynamic_cast<LLPolyMorphTarget*>(viewer_param))
		type_string = "param_morph";
	if (dynamic_cast<LLPolySkeletalDistortion*>(viewer_param))
		type_string = "param_skeleton";
	S32 wtype = -1;
	LLViewerVisualParam *vparam = dynamic_cast<LLViewerVisualParam*>(viewer_param);
	if (vparam)
	{
		wtype = vparam->getWearableType();
	}
	S32 u8_value = F32_to_U8(value,viewer_param->getMinWeight(),viewer_param->getMaxWeight());
	apr_file_printf(file, "\t\t<param id=\"%d\" name=\"%s\" value=\"%.3f\" u8=\"%d\" type=\"%s\" wearable=\"%s\"/>\n",
					viewer_param->getID(), viewer_param->getName().c_str(), value, u8_value, type_string.c_str(),
					LLWearableType::getTypeName(LLWearableType::EType(wtype)).c_str()
//					param_location_name(vparam->getParamLocation()).c_str()
		);
	}
	

void LLVOAvatar::dumpAppearanceMsgParams( const std::string& dump_prefix,
	const LLAppearanceMessageContents& contents)
{
	std::string outfilename = get_sequential_numbered_file_name(dump_prefix,".xml");
	const std::vector<F32>& params_for_dump = contents.mParamWeights;
	const LLTEContents& tec = contents.mTEContents;

	LLAPRFile outfile;
	std::string fullpath = gDirUtilp->getExpandedFilename(LL_PATH_LOGS,outfilename);
	outfile.open(fullpath, LL_APR_WB );

	// <FS:ND> Remove LLVolatileAPRPool/apr_file_t and use FILE* instead
	// apr_file_t* file = outfile.getFileHandle();
	LLAPRFile::tFiletype* file = outfile.getFileHandle();
	// </FS:ND>

	if (!file)
	{
		return;
	}
	else
	{
		LL_DEBUGS("Avatar") << "dumping appearance message to " << fullpath << LL_ENDL;
	}

	apr_file_printf(file, "<header>\n");
	apr_file_printf(file, "\t\t<cof_version %i />\n", contents.mCOFVersion);
	apr_file_printf(file, "\t\t<appearance_version %i />\n", contents.mAppearanceVersion);
	apr_file_printf(file, "</header>\n");

	apr_file_printf(file, "\n<params>\n");
	LLVisualParam* param = getFirstVisualParam();
	for (S32 i = 0; i < params_for_dump.size(); i++)
	{
		while( param && ((param->getGroup() != VISUAL_PARAM_GROUP_TWEAKABLE) && 
						 (param->getGroup() != VISUAL_PARAM_GROUP_TRANSMIT_NOT_TWEAKABLE)) ) // should not be any of group VISUAL_PARAM_GROUP_TWEAKABLE_NO_TRANSMIT
		{
			param = getNextVisualParam();
		}
		LLViewerVisualParam* viewer_param = (LLViewerVisualParam*)param;
		F32 value = params_for_dump[i];
		dump_visual_param(file, viewer_param, value);
		param = getNextVisualParam();
	}
	apr_file_printf(file, "</params>\n");

	apr_file_printf(file, "\n<textures>\n");
	for (U32 i = 0; i < tec.face_count; i++)
	{
		std::string uuid_str;
		((LLUUID*)tec.image_data)[i].toString(uuid_str);
		apr_file_printf( file, "\t\t<texture te=\"%i\" uuid=\"%s\"/>\n", i, uuid_str.c_str());
	}
	apr_file_printf(file, "</textures>\n");
}

void LLVOAvatar::parseAppearanceMessage(LLMessageSystem* mesgsys, LLAppearanceMessageContents& contents)
{
	parseTEMessage(mesgsys, _PREHASH_ObjectData, -1, contents.mTEContents);

	// Parse the AppearanceData field, if any.
	if (mesgsys->has(_PREHASH_AppearanceData))
	{
		U8 av_u8;
		mesgsys->getU8Fast(_PREHASH_AppearanceData, _PREHASH_AppearanceVersion, av_u8, 0);
		contents.mAppearanceVersion = av_u8;
		LL_DEBUGS("Avatar") << "appversion set by AppearanceData field: " << contents.mAppearanceVersion << LL_ENDL;
		mesgsys->getS32Fast(_PREHASH_AppearanceData, _PREHASH_CofVersion, contents.mCOFVersion, 0);
		// For future use:
		//mesgsys->getU32Fast(_PREHASH_AppearanceData, _PREHASH_Flags, appearance_flags, 0);
	}
	
	// Parse visual params, if any.
	S32 num_blocks = mesgsys->getNumberOfBlocksFast(_PREHASH_VisualParam);
	bool drop_visual_params_debug = gSavedSettings.getBOOL("BlockSomeAvatarAppearanceVisualParams") && (ll_rand(2) == 0); // pretend that ~12% of AvatarAppearance messages arrived without a VisualParam block, for testing
	if( num_blocks > 1 && !drop_visual_params_debug)
	{
		LL_DEBUGS("Avatar") << avString() << " handle visual params, num_blocks " << num_blocks << LL_ENDL;
		
		LLVisualParam* param = getFirstVisualParam();
		llassert(param); // if this ever fires, we should do the same as when num_blocks<=1
		if (!param)
		{
			LL_WARNS() << "No visual params!" << LL_ENDL;
		}
		else
		{
			for( S32 i = 0; i < num_blocks; i++ )
			{
				while( param && ((param->getGroup() != VISUAL_PARAM_GROUP_TWEAKABLE) && 
								 (param->getGroup() != VISUAL_PARAM_GROUP_TRANSMIT_NOT_TWEAKABLE)) ) // should not be any of group VISUAL_PARAM_GROUP_TWEAKABLE_NO_TRANSMIT
				{
					param = getNextVisualParam();
				}
						
				if( !param )
				{
					// more visual params supplied than expected - just process what we know about
					break;
				}

				U8 value;
				mesgsys->getU8Fast(_PREHASH_VisualParam, _PREHASH_ParamValue, value, i);
				F32 newWeight = U8_to_F32(value, param->getMinWeight(), param->getMaxWeight());
				contents.mParamWeights.push_back(newWeight);
				contents.mParams.push_back(param);

				param = getNextVisualParam();
			}
		}

		const S32 expected_tweakable_count = getVisualParamCountInGroup(VISUAL_PARAM_GROUP_TWEAKABLE) +
											 getVisualParamCountInGroup(VISUAL_PARAM_GROUP_TRANSMIT_NOT_TWEAKABLE); // don't worry about VISUAL_PARAM_GROUP_TWEAKABLE_NO_TRANSMIT
		if (num_blocks != expected_tweakable_count)
		{
			LL_DEBUGS("Avatar") << "Number of params in AvatarAppearance msg (" << num_blocks << ") does not match number of tweakable params in avatar xml file (" << expected_tweakable_count << ").  Processing what we can.  object: " << getID() << LL_ENDL;
		}
	}
	else
	{
		if (drop_visual_params_debug)
		{
			LL_INFOS() << "Debug-faked lack of parameters on AvatarAppearance for object: "  << getID() << LL_ENDL;
		}
		else
		{
			LL_DEBUGS("Avatar") << "AvatarAppearance msg received without any parameters, object: " << getID() << LL_ENDL;
		}
	}

	LLVisualParam* appearance_version_param = getVisualParam(11000);
	if (appearance_version_param)
	{
		std::vector<LLVisualParam*>::iterator it = std::find(contents.mParams.begin(), contents.mParams.end(),appearance_version_param);
		if (it != contents.mParams.end())
		{
			S32 index = it - contents.mParams.begin();
			contents.mParamAppearanceVersion = llround(contents.mParamWeights[index]);
			LL_DEBUGS("Avatar") << "appversion req by appearance_version param: " << contents.mParamAppearanceVersion << LL_ENDL;
		}
	}
}

bool resolve_appearance_version(const LLAppearanceMessageContents& contents, S32& appearance_version)
{
	appearance_version = -1;
	
	if ((contents.mAppearanceVersion) >= 0 &&
		(contents.mParamAppearanceVersion >= 0) &&
		(contents.mAppearanceVersion != contents.mParamAppearanceVersion))
	{
		LL_WARNS() << "inconsistent appearance_version settings - field: " <<
			contents.mAppearanceVersion << ", param: " <<  contents.mParamAppearanceVersion << LL_ENDL;
		return false;
	}
	if (contents.mParamAppearanceVersion >= 0) // use visual param if available.
	{
		appearance_version = contents.mParamAppearanceVersion;
	}
	else if (contents.mAppearanceVersion > 0)
	{
		appearance_version = contents.mAppearanceVersion;
	}
	else // still not set, go with 1.
	{
		appearance_version = 1;
	}
	LL_DEBUGS("Avatar") << "appearance version info - field " << contents.mAppearanceVersion
						<< " param: " << contents.mParamAppearanceVersion
						<< " final: " << appearance_version << LL_ENDL;
	return true;
}

//-----------------------------------------------------------------------------
// processAvatarAppearance()
//-----------------------------------------------------------------------------
void LLVOAvatar::processAvatarAppearance( LLMessageSystem* mesgsys )
{
	LL_DEBUGS("Avatar") << "starts" << LL_ENDL;
	
	// <FS:CR> Use LLCachedControl
	//bool enable_verbose_dumps = gSavedSettings.getBOOL("DebugAvatarAppearanceMessage");
	static LLCachedControl<bool> enable_verbose_dumps(gSavedSettings, "DebugAvatarAppearanceMessage");
	// </FS:CR>
	std::string dump_prefix = getFullname() + "_" + (isSelf()?"s":"o") + "_";
	if (gSavedSettings.getBOOL("BlockAvatarAppearanceMessages"))
	{
		LL_WARNS() << "Blocking AvatarAppearance message" << LL_ENDL;
		return;
	}

	ESex old_sex = getSex();

	LLAppearanceMessageContents contents;
	parseAppearanceMessage(mesgsys, contents);
	if (enable_verbose_dumps)
	{
		dumpAppearanceMsgParams(dump_prefix + "appearance_msg", contents);
	}

	S32 appearance_version;
	if (!resolve_appearance_version(contents, appearance_version))
	{
		LL_WARNS() << "bad appearance version info, discarding" << LL_ENDL;
		return;
	}
	llassert(appearance_version > 0);
	if (appearance_version > 1)
	{
		LL_WARNS() << "unsupported appearance version " << appearance_version << ", discarding appearance message" << LL_ENDL;
		return;
	}

	S32 this_update_cof_version = contents.mCOFVersion;
	S32 last_update_request_cof_version = mLastUpdateRequestCOFVersion;

	if( isSelf() )
	{
		LL_DEBUGS("Avatar") << "this_update_cof_version " << this_update_cof_version
				<< " last_update_request_cof_version " << last_update_request_cof_version
				<<  " my_cof_version " << LLAppearanceMgr::instance().getCOFVersion() << LL_ENDL;
	}
	else
	{
		LL_DEBUGS("Avatar") << "appearance message received" << LL_ENDL;
	}

	// Check for stale update.
	if (isSelf()
		&& (this_update_cof_version < last_update_request_cof_version))
	{
		LL_WARNS() << "Stale appearance update, wanted version " << last_update_request_cof_version
				<< ", got " << this_update_cof_version << LL_ENDL;
		return;
	}

	if (isSelf() && isEditingAppearance())
	{
		LL_DEBUGS("Avatar") << "ignoring appearance message while in appearance edit" << LL_ENDL;
		return;
	}

	// SUNSHINE CLEANUP - is this case OK now?
	S32 num_params = contents.mParamWeights.size();
	if (num_params <= 1)
	{
		// In this case, we have no reliable basis for knowing
		// appearance version, which may cause us to look for baked
		// textures in the wrong place and flag them as missing
		// assets.
		LL_DEBUGS("Avatar") << "ignoring appearance message due to lack of params" << LL_ENDL;
		return;
	}

	// No backsies zone - if we get here, the message should be valid and usable, will be processed.

	// Note:
	// RequestAgentUpdateAppearanceResponder::onRequestRequested()
	// assumes that cof version is only updated with server-bake
	// appearance messages.
	mLastUpdateReceivedCOFVersion = this_update_cof_version;
		
	applyParsedTEMessage(contents.mTEContents);

	// <FS:clientTags>
	if (!LLGridManager::getInstance()->isInSecondLife())
	{
		//Wolfspirit: Read the UUID, system and Texturecolor
		const LLTEContents& tec = contents.mTEContents;
		const LLUUID tag_uuid = ((LLUUID*)tec.image_data)[TEX_HEAD_BODYPAINT];
		bool new_system = (tec.glow[TEX_HEAD_BODYPAINT]);

		//WS: Write them into an LLSD map
		mClientTagData["uuid"] = tag_uuid.asString();
		mClientTagData["id_based"] = new_system;
		mClientTagData["tex_color"] = LLColor4U(tec.colors).getValue();

		//WS: Clear mNameString to force a rebuild
		mNameIsSet = false;
	}
	// </FS:clientTags>

	// prevent the overwriting of valid baked textures with invalid baked textures
	for (U8 baked_index = 0; baked_index < mBakedTextureDatas.size(); baked_index++)
	{
		if (!isTextureDefined(mBakedTextureDatas[baked_index].mTextureIndex) 
			&& mBakedTextureDatas[baked_index].mLastTextureID != IMG_DEFAULT
			&& baked_index != BAKED_SKIRT)
		{
			LL_DEBUGS("Avatar") << avString() << " baked_index " << (S32) baked_index << " using mLastTextureID " << mBakedTextureDatas[baked_index].mLastTextureID << LL_ENDL;
			setTEImage(mBakedTextureDatas[baked_index].mTextureIndex, 
				LLViewerTextureManager::getFetchedTexture(mBakedTextureDatas[baked_index].mLastTextureID, FTT_DEFAULT, TRUE, LLGLTexture::BOOST_NONE, LLViewerTexture::LOD_TEXTURE));
		}
		else
		{
			LL_DEBUGS("Avatar") << avString() << " baked_index " << (S32) baked_index << " using texture id "
								<< getTE(mBakedTextureDatas[baked_index].mTextureIndex)->getID() << LL_ENDL;
		}
	}

	// runway - was
	// if (!is_first_appearance_message )
	// which means it would be called on second appearance message - probably wrong.
	BOOL is_first_appearance_message = !mFirstAppearanceMessageReceived;
	mFirstAppearanceMessageReceived = TRUE;

	LL_DEBUGS("Avatar") << avString() << "processAvatarAppearance start " << mID
			<< " first? " << is_first_appearance_message << " self? " << isSelf() << LL_ENDL;

	if (is_first_appearance_message )
	{
		onFirstTEMessageReceived();
	}

	setCompositeUpdatesEnabled( FALSE );
	gPipeline.markGLRebuild(this);

	// Apply visual params
	if( num_params > 1)
	{
		LL_DEBUGS("Avatar") << avString() << " handle visual params, num_params " << num_params << LL_ENDL;
		BOOL params_changed = FALSE;
		BOOL interp_params = FALSE;
		S32 params_changed_count = 0;
		
		for( S32 i = 0; i < num_params; i++ )
		{
			LLVisualParam* param = contents.mParams[i];
			F32 newWeight = contents.mParamWeights[i];

			if (is_first_appearance_message || (param->getWeight() != newWeight))
			{
				params_changed = TRUE;
				params_changed_count++;

				if(is_first_appearance_message)
				{
					//LL_DEBUGS("Avatar") << "param slam " << i << " " << newWeight << LL_ENDL;
					param->setWeight(newWeight);
				}
				else
				{
					interp_params = TRUE;
					param->setAnimationTarget(newWeight);
				}
			}
		}
		const S32 expected_tweakable_count = getVisualParamCountInGroup(VISUAL_PARAM_GROUP_TWEAKABLE) +
											 getVisualParamCountInGroup(VISUAL_PARAM_GROUP_TRANSMIT_NOT_TWEAKABLE); // don't worry about VISUAL_PARAM_GROUP_TWEAKABLE_NO_TRANSMIT
		if (num_params != expected_tweakable_count)
		{
			LL_DEBUGS("Avatar") << "Number of params in AvatarAppearance msg (" << num_params << ") does not match number of tweakable params in avatar xml file (" << expected_tweakable_count << ").  Processing what we can.  object: " << getID() << LL_ENDL;
		}

		LL_DEBUGS("Avatar") << "Changed " << params_changed_count << " params" << LL_ENDL;
		if (params_changed)
		{
			if (interp_params)
			{
				startAppearanceAnimation();
			}
			updateVisualParams();

			ESex new_sex = getSex();
			if( old_sex != new_sex )
			{
				updateSexDependentLayerSets();
			}	
		}

		llassert( getSex() == ((getVisualParamWeight( "male" ) > 0.5f) ? SEX_MALE : SEX_FEMALE) );
	}
	else
	{
		// AvatarAppearance message arrived without visual params
		LL_DEBUGS("Avatar") << avString() << "no visual params" << LL_ENDL;

		const F32 LOADING_TIMEOUT_SECONDS = 60.f;
		// this isn't really a problem if we already have a non-default shape
		if (visualParamWeightsAreDefault() && mRuthTimer.getElapsedTimeF32() > LOADING_TIMEOUT_SECONDS)
		{
			// re-request appearance, hoping that it comes back with a shape next time
			LL_INFOS() << "Re-requesting AvatarAppearance for object: "  << getID() << LL_ENDL;
			LLAvatarPropertiesProcessor::getInstance()->sendAvatarTexturesRequest(getID());
			mRuthTimer.reset();
		}
		else
		{
			LL_INFOS() << "That's okay, we already have a non-default shape for object: "  << getID() << LL_ENDL;
			// we don't really care.
		}
	}

	setCompositeUpdatesEnabled( TRUE );

	// If all of the avatars are completely baked, release the global image caches to conserve memory.
	LLVOAvatar::cullAvatarsByPixelArea();

	if (isSelf())
	{
		mUseLocalAppearance = false;
	}

	updateMeshTextures();
	//if (enable_verbose_dumps) dumpArchetypeXML(dump_prefix + "process_end");
}

// static
void LLVOAvatar::getAnimLabels( std::vector<std::string>* labels )
{
	S32 i;
	labels->reserve(gUserAnimStatesCount);
	for( i = 0; i < gUserAnimStatesCount; i++ )
	{
		labels->push_back( LLAnimStateLabels::getStateLabel( gUserAnimStates[i].mName ) );
	}

	// Special case to trigger away (AFK) state
	labels->push_back( "Away From Keyboard" );
}

// static 
void LLVOAvatar::getAnimNames( std::vector<std::string>* names )
{
	S32 i;

	names->reserve(gUserAnimStatesCount);
	for( i = 0; i < gUserAnimStatesCount; i++ )
	{
		names->push_back( std::string(gUserAnimStates[i].mName) );
	}

	// Special case to trigger away (AFK) state
	names->push_back( "enter_away_from_keyboard_state" );
}

// static
void LLVOAvatar::onBakedTextureMasksLoaded( BOOL success, LLViewerFetchedTexture *src_vi, LLImageRaw* src, LLImageRaw* aux_src, S32 discard_level, BOOL final, void* userdata )
{
	if (!userdata) return;

	//LL_INFOS() << "onBakedTextureMasksLoaded: " << src_vi->getID() << LL_ENDL;
	const LLUUID id = src_vi->getID();
 
	LLTextureMaskData* maskData = (LLTextureMaskData*) userdata;
	LLVOAvatar* self = (LLVOAvatar*) gObjectList.findObject( maskData->mAvatarID );

	// if discard level is 2 less than last discard level we processed, or we hit 0,
	// then generate morph masks
	if(self && success && (discard_level < maskData->mLastDiscardLevel - 2 || discard_level == 0))
	{
		if(aux_src && aux_src->getComponents() == 1)
		{
			if (!aux_src->getData())
			{
				LL_ERRS() << "No auxiliary source (morph mask) data for image id " << id << LL_ENDL;
				return;
			}

			U32 gl_name;
			LLImageGL::generateTextures(1, &gl_name );
			stop_glerror();

			gGL.getTexUnit(0)->bindManual(LLTexUnit::TT_TEXTURE, gl_name);
			stop_glerror();

			LLImageGL::setManualImage(
				GL_TEXTURE_2D, 0, GL_ALPHA8, 
				aux_src->getWidth(), aux_src->getHeight(),
				GL_ALPHA, GL_UNSIGNED_BYTE, aux_src->getData());
			stop_glerror();

			gGL.getTexUnit(0)->setTextureFilteringOption(LLTexUnit::TFO_BILINEAR);

			/* if( id == head_baked->getID() )
			     if (self->mBakedTextureDatas[BAKED_HEAD].mTexLayerSet)
				     //LL_INFOS() << "onBakedTextureMasksLoaded for head " << id << " discard = " << discard_level << LL_ENDL;
					 self->mBakedTextureDatas[BAKED_HEAD].mTexLayerSet->applyMorphMask(aux_src->getData(), aux_src->getWidth(), aux_src->getHeight(), 1);
					 maskData->mLastDiscardLevel = discard_level; */
			BOOL found_texture_id = false;
			for (LLAvatarAppearanceDictionary::Textures::const_iterator iter = LLAvatarAppearanceDictionary::getInstance()->getTextures().begin();
				 iter != LLAvatarAppearanceDictionary::getInstance()->getTextures().end();
				 ++iter)
			{

				const LLAvatarAppearanceDictionary::TextureEntry *texture_dict = iter->second;
				if (texture_dict->mIsUsedByBakedTexture)
				{
					const ETextureIndex texture_index = iter->first;
					const LLViewerTexture *baked_img = self->getImage(texture_index, 0);
					if (baked_img && id == baked_img->getID())
					{
						const EBakedTextureIndex baked_index = texture_dict->mBakedTextureIndex;
						self->applyMorphMask(aux_src->getData(), aux_src->getWidth(), aux_src->getHeight(), 1, baked_index);
						maskData->mLastDiscardLevel = discard_level;
						if (self->mBakedTextureDatas[baked_index].mMaskTexName)
						{
							LLImageGL::deleteTextures(1, &(self->mBakedTextureDatas[baked_index].mMaskTexName));
						}
						self->mBakedTextureDatas[baked_index].mMaskTexName = gl_name;
						found_texture_id = true;
						break;
					}
				}
			}
			if (!found_texture_id)
			{
				LL_INFOS() << "unexpected image id: " << id << LL_ENDL;
			}
			self->dirtyMesh();
		}
		else
		{
            // this can happen when someone uses an old baked texture possibly provided by 
            // viewer-side baked texture caching
			LL_WARNS() << "Masks loaded callback but NO aux source, id " << id << LL_ENDL;
		}
	}

	if (final || !success)
	{
		delete maskData;
	}
}

// static
void LLVOAvatar::onInitialBakedTextureLoaded( BOOL success, LLViewerFetchedTexture *src_vi, LLImageRaw* src, LLImageRaw* aux_src, S32 discard_level, BOOL final, void* userdata )
{

	
	LLUUID *avatar_idp = (LLUUID *)userdata;
	LLVOAvatar *selfp = (LLVOAvatar *)gObjectList.findObject(*avatar_idp);

	if (selfp)
	{
		LL_DEBUGS("Avatar") << selfp->avString() << "discard_level " << discard_level << " success " << success << " final " << final << LL_ENDL;
	}

	if (!success && selfp)
	{
		selfp->removeMissingBakedTextures();
	}
	if (final || !success )
	{
		delete avatar_idp;
	}
}

// Static
void LLVOAvatar::onBakedTextureLoaded(BOOL success,
									  LLViewerFetchedTexture *src_vi, LLImageRaw* src, LLImageRaw* aux_src,
									  S32 discard_level, BOOL final, void* userdata)
{
	LL_DEBUGS("Avatar") << "onBakedTextureLoaded: " << src_vi->getID() << LL_ENDL;

	LLUUID id = src_vi->getID();
	LLUUID *avatar_idp = (LLUUID *)userdata;
	LLVOAvatar *selfp = (LLVOAvatar *)gObjectList.findObject(*avatar_idp);
	if (selfp)
	{	
		LL_DEBUGS("Avatar") << selfp->avString() << "discard_level " << discard_level << " success " << success << " final " << final << " id " << src_vi->getID() << LL_ENDL;
	}

	if (selfp && !success)
	{
		selfp->removeMissingBakedTextures();
	}

	if( final || !success )
	{
		delete avatar_idp;
	}

	if( selfp && success && final )
	{
		selfp->useBakedTexture( id );
	}
}


// Called when baked texture is loaded and also when we start up with a baked texture
void LLVOAvatar::useBakedTexture( const LLUUID& id )
{
	for (U32 i = 0; i < mBakedTextureDatas.size(); i++)
	{
		LLViewerTexture* image_baked = getImage( mBakedTextureDatas[i].mTextureIndex, 0 );
		if (id == image_baked->getID())
		{
			//LL_DEBUGS("Avatar") << avString() << " i " << i << " id " << id << LL_ENDL;
			mBakedTextureDatas[i].mIsLoaded = true;
			mBakedTextureDatas[i].mLastTextureID = id;
			mBakedTextureDatas[i].mIsUsed = true;

			if (isUsingLocalAppearance())
			{
				LL_INFOS() << "not changing to baked texture while isUsingLocalAppearance" << LL_ENDL;
			}
			else
			{
				debugColorizeSubMeshes(i,LLColor4::green);

				avatar_joint_mesh_list_t::iterator iter = mBakedTextureDatas[i].mJointMeshes.begin();
				avatar_joint_mesh_list_t::iterator end  = mBakedTextureDatas[i].mJointMeshes.end();
				for (; iter != end; ++iter)
				{
					LLAvatarJointMesh* mesh = (*iter);
					if (mesh)
					{
						mesh->setTexture( image_baked );
					}
				}
			}
			
			const LLAvatarAppearanceDictionary::BakedEntry *baked_dict =
				LLAvatarAppearanceDictionary::getInstance()->getBakedTexture((EBakedTextureIndex)i);
			for (texture_vec_t::const_iterator local_tex_iter = baked_dict->mLocalTextures.begin();
				 local_tex_iter != baked_dict->mLocalTextures.end();
				 ++local_tex_iter)
			{
				if (isSelf()) setBakedReady(*local_tex_iter, TRUE);
			}

			// ! BACKWARDS COMPATIBILITY !
			// Workaround for viewing avatars from old viewers that haven't baked hair textures.
			// This is paired with similar code in updateMeshTextures that sets hair mesh color.
			if (i == BAKED_HAIR)
			{
				avatar_joint_mesh_list_t::iterator iter = mBakedTextureDatas[i].mJointMeshes.begin();
				avatar_joint_mesh_list_t::iterator end  = mBakedTextureDatas[i].mJointMeshes.end();
				for (; iter != end; ++iter)
				{
					LLAvatarJointMesh* mesh = (*iter);
					if (mesh)
					{
						mesh->setColor( LLColor4::white );
					}
				}
			}
		}
	}
	dirtyMesh();
}

std::string get_sequential_numbered_file_name(const std::string& prefix,
											  const std::string& suffix)
{
	typedef std::map<std::string,S32> file_num_type;
	static  file_num_type file_nums;
	file_num_type::iterator it = file_nums.find(prefix);
	S32 num = 0;
	if (it != file_nums.end())
	{
		num = it->second;
	}
	file_nums[prefix] = num+1;
	std::string outfilename = prefix + " " + llformat("%04d",num) + ".xml";
	std::replace(outfilename.begin(),outfilename.end(),' ','_');
	return outfilename;
}

void dump_sequential_xml(const std::string outprefix, const LLSD& content)
{
	std::string outfilename = get_sequential_numbered_file_name(outprefix,".xml");
	std::string fullpath = gDirUtilp->getExpandedFilename(LL_PATH_LOGS,outfilename);
	std::ofstream ofs(fullpath.c_str(), std::ios_base::out);
	ofs << LLSDOStreamer<LLSDXMLFormatter>(content, LLSDFormatter::OPTIONS_PRETTY);
	LL_DEBUGS("Avatar") << "results saved to: " << fullpath << LL_ENDL;
}

void LLVOAvatar::dumpArchetypeXML(const std::string& prefix, bool group_by_wearables )
{
	std::string outprefix(prefix);
	if (outprefix.empty())
	{
		outprefix = getFullname() + (isSelf()?"_s":"_o");
	}
	if (outprefix.empty())
	{
		outprefix = std::string("new_archetype");
	}
	std::string outfilename = get_sequential_numbered_file_name(outprefix,".xml");
	
// <FS:CR> FIRE-8893  - Dump archetype xml to user defined location
	LLFilePicker& file_picker = LLFilePicker::instance();
	if(!file_picker.getSaveFile(LLFilePicker::FFSAVE_XML, outfilename))
	{
		LL_INFOS("DumpArchetypeXML") << "User closed the filepicker" << LL_ENDL;
		return;
	}
// </FS:CR>
	
	LLAPRFile outfile;
// <FS:CR> FIRE-8893 - Dump archetype xml to user defined location
	//std::string fullpath = gDirUtilp->getExpandedFilename(LL_PATH_LOGS,outfilename);
	std::string fullpath = file_picker.getFirstFile();
// </FS:CR>
	if (APR_SUCCESS == outfile.open(fullpath, LL_APR_WB ))
	{
		// <FS:ND> Remove LLVolatileAPRPool/apr_file_t and use FILE* instead
		//apr_file_t* file = outfile.getFileHandle();
		LLAPRFile::tFiletype* file = outfile.getFileHandle();
		// </FS:ND>

		// <FS:CR> FIRE-8893 - Dump archetype xml to user defined location
		//LL_INFOS() << "xmlfile write handle obtained : " << fullpath << LL_ENDL;
		LL_INFOS("DumpArchetypeXML") << "xmlfile write handle obtained : " << fullpath << LL_ENDL;
		// </FS:CR>

		apr_file_printf( file, "<?xml version=\"1.0\" encoding=\"US-ASCII\" standalone=\"yes\"?>\n" );
		apr_file_printf( file, "<linden_genepool version=\"1.0\">\n" );
		apr_file_printf( file, "\n\t<archetype name=\"???\">\n" );

		if (group_by_wearables)
		{
			for (S32 type = LLWearableType::WT_SHAPE; type < LLWearableType::WT_COUNT; type++)
			{
				const std::string& wearable_name = LLWearableType::getTypeName((LLWearableType::EType)type);
				apr_file_printf( file, "\n\t\t<!-- wearable: %s -->\n", wearable_name.c_str() );

				for (LLVisualParam* param = getFirstVisualParam(); param; param = getNextVisualParam())
				{
					LLViewerVisualParam* viewer_param = (LLViewerVisualParam*)param;
					if( (viewer_param->getWearableType() == type) && 
					   (viewer_param->isTweakable() ) )
					{
						dump_visual_param(file, viewer_param, viewer_param->getWeight());
					}
				}

				for (U8 te = 0; te < TEX_NUM_INDICES; te++)
				{
					if (LLAvatarAppearanceDictionary::getTEWearableType((ETextureIndex)te) == type)
					{
						// MULTIPLE_WEARABLES: extend to multiple wearables?
						LLViewerTexture* te_image = getImage((ETextureIndex)te, 0);
						if( te_image )
						{
							std::string uuid_str;
							te_image->getID().toString( uuid_str );
							apr_file_printf( file, "\t\t<texture te=\"%i\" uuid=\"%s\"/>\n", te, uuid_str.c_str());
						}
					}
				}
			}
		}
		else 
		{
			// Just dump all params sequentially.
			for (LLVisualParam* param = getFirstVisualParam(); param; param = getNextVisualParam())
			{
				LLViewerVisualParam* viewer_param = (LLViewerVisualParam*)param;
				dump_visual_param(file, viewer_param, viewer_param->getWeight());
			}

			for (U8 te = 0; te < TEX_NUM_INDICES; te++)
			{
				// MULTIPLE_WEARABLES: extend to multiple wearables?
				LLViewerTexture* te_image = getImage((ETextureIndex)te, 0);
				if( te_image )
				{
					std::string uuid_str;
					te_image->getID().toString( uuid_str );
					apr_file_printf( file, "\t\t<texture te=\"%i\" uuid=\"%s\"/>\n", te, uuid_str.c_str());
				}
			}
		}

		avatar_joint_list_t::iterator iter = mSkeleton.begin();
		avatar_joint_list_t::iterator end  = mSkeleton.end();
		for (; iter != end; ++iter)
		{
			LLJoint* pJoint = (*iter);
			const LLVector3& pos = pJoint->getPosition();
			const LLVector3& scale = pJoint->getScale();
			apr_file_printf( file, "\t\t<joint name=\"%s\" position=\"%f %f %f\" scale=\"%f %f %f\"/>\n", 
							 pJoint->getName().c_str(), pos[0], pos[1], pos[2], scale[0], scale[1], scale[2]);
		}

		for (iter = mSkeleton.begin(); iter != end; ++iter)
		{
			LLJoint* pJoint = (*iter);
		
			LLVector3 pos;
			LLUUID mesh_id;

			if (pJoint->hasAttachmentPosOverride(pos,mesh_id))
			{
				apr_file_printf( file, "\t\t<joint_offset name=\"%s\" position=\"%f %f %f\" mesh_id=\"%s\"/>\n", 
								 pJoint->getName().c_str(), pos[0], pos[1], pos[2], mesh_id.asString().c_str());
			}
		}
		F32 pelvis_fixup;
		LLUUID mesh_id;
		if (hasPelvisFixup(pelvis_fixup, mesh_id))
		{
			apr_file_printf( file, "\t\t<pelvis_fixup z=\"%f\" mesh_id=\"%s\"/>\n", 
							 pelvis_fixup, mesh_id.asString().c_str());
		}

		apr_file_printf( file, "\t</archetype>\n" );
		apr_file_printf( file, "\n</linden_genepool>\n" );

		bool ultra_verbose = false;
		if (isSelf() && ultra_verbose)
		{
			// show the cloned params inside the wearables as well.
			gAgentAvatarp->dumpWearableInfo(outfile);
		}
<<<<<<< HEAD
		outfile.close();

		// <FS:CR> FIRE-8893 - Dump archetype xml to user defined location
		LL_INFOS("DumpArchetypeXML") << "Archetype xml written successfully!" << LL_ENDL;
		LLSD args;
		args["FILENAME"] = fullpath;
		LLNotificationsUtil::add("DumpArchetypeSuccess", args);
		// </FS:CR>
=======
>>>>>>> ff64d736
	}
	// File will close when handle goes out of scope
}


void LLVOAvatar::setVisibilityRank(U32 rank)
{
	if (mDrawable.isNull() || mDrawable->isDead())
	{
		// do nothing
		return;
	}
	mVisibilityRank = rank;
}

// Assumes LLVOAvatar::sInstances has already been sorted.
S32 LLVOAvatar::getUnbakedPixelAreaRank()
{
	S32 rank = 1;
	for (std::vector<LLCharacter*>::iterator iter = LLCharacter::sInstances.begin();
		 iter != LLCharacter::sInstances.end(); ++iter)
	{
		LLVOAvatar* inst = (LLVOAvatar*) *iter;
		if (inst == this)
		{
			return rank;
		}
		else if (!inst->isDead() && !inst->isFullyBaked())
		{
			rank++;
		}
	}

	llassert(0);
	return 0;
}

struct CompareScreenAreaGreater
{
	BOOL operator()(const LLCharacter* const& lhs, const LLCharacter* const& rhs)
	{
		return lhs->getPixelArea() > rhs->getPixelArea();
	}
};

// static
void LLVOAvatar::cullAvatarsByPixelArea()
{
	std::sort(LLCharacter::sInstances.begin(), LLCharacter::sInstances.end(), CompareScreenAreaGreater());
	
	// Update the avatars that have changed status
	U32 rank = 2; //1 is reserved for self. 
	for (std::vector<LLCharacter*>::iterator iter = LLCharacter::sInstances.begin();
		 iter != LLCharacter::sInstances.end(); ++iter)
	{
		LLVOAvatar* inst = (LLVOAvatar*) *iter;
		BOOL culled;
		if (inst->isSelf() || inst->isFullyBaked())
		{
			culled = FALSE;
		}
		else 
		{
			culled = TRUE;
		}

		if (inst->mCulled != culled)
		{
			inst->mCulled = culled;
			LL_DEBUGS() << "avatar " << inst->getID() << (culled ? " start culled" : " start not culled" ) << LL_ENDL;
			inst->updateMeshTextures();
		}

		if (inst->isSelf())
		{
			inst->setVisibilityRank(1);
		}
		else if (inst->mDrawable.notNull() && inst->mDrawable->isVisible())
		{
			inst->setVisibilityRank(rank++);
		}
	}

	// runway - this doesn't really detect gray/grey state.
	S32 grey_avatars = 0;
	if (!LLVOAvatar::areAllNearbyInstancesBaked(grey_avatars))
	{
		if (gFrameTimeSeconds != sUnbakedUpdateTime) // only update once per frame
		{
			sUnbakedUpdateTime = gFrameTimeSeconds;
			sUnbakedTime += gFrameIntervalSeconds.value();
		}
		if (grey_avatars > 0)
		{
			if (gFrameTimeSeconds != sGreyUpdateTime) // only update once per frame
			{
				sGreyUpdateTime = gFrameTimeSeconds;
				sGreyTime += gFrameIntervalSeconds.value();
			}
		}
	}
}

void LLVOAvatar::startAppearanceAnimation()
{
	if(!mAppearanceAnimating)
	{
		mAppearanceAnimating = TRUE;
		mAppearanceMorphTimer.reset();
		mLastAppearanceBlendTime = 0.f;
	}
}

// virtual
void LLVOAvatar::removeMissingBakedTextures()
{
}

//virtual
void LLVOAvatar::updateRegion(LLViewerRegion *regionp)
{
	LLViewerObject::updateRegion(regionp);
}

std::string LLVOAvatar::getFullname() const
{
	std::string name;

	LLNameValue* first = getNVPair("FirstName"); 
	LLNameValue* last  = getNVPair("LastName"); 
	if (first && last)
	{
		name = LLCacheName::buildFullName( first->getString(), last->getString() );
	}

	return name;
}

LLHost LLVOAvatar::getObjectHost() const
{
	LLViewerRegion* region = getRegion();
	if (region && !isDead())
	{
		return region->getHost();
	}
	else
	{
		return LLHost::invalid;
	}
}

//static
void LLVOAvatar::updateFreezeCounter(S32 counter)
{
	if(counter)
	{
		sFreezeCounter = counter;
	}
	else if(sFreezeCounter > 0)
	{
		sFreezeCounter--;
	}
	else
	{
		sFreezeCounter = 0;
	}
}

BOOL LLVOAvatar::updateLOD()
{
	if (isImpostor())
	{
		return TRUE;
	}

	BOOL res = updateJointLODs();

	LLFace* facep = mDrawable->getFace(0);
	if (!facep || !facep->getVertexBuffer())
	{
		dirtyMesh(2);
	}

	if (mDirtyMesh >= 2 || mDrawable->isState(LLDrawable::REBUILD_GEOMETRY))
	{	//LOD changed or new mesh created, allocate new vertex buffer if needed
		updateMeshData();
		mDirtyMesh = 0;
		mNeedsSkin = TRUE;
		mDrawable->clearState(LLDrawable::REBUILD_GEOMETRY);
	}
	updateVisibility();

	return res;
}

void LLVOAvatar::updateLODRiggedAttachments( void )
{
	updateLOD();
	rebuildRiggedAttachments();
}
U32 LLVOAvatar::getPartitionType() const
{ 
	// Avatars merely exist as drawables in the bridge partition
	return LLViewerRegion::PARTITION_BRIDGE;
}

//static
void LLVOAvatar::updateImpostors() 
{
	LLCharacter::sAllowInstancesChange = FALSE ;

	for (std::vector<LLCharacter*>::iterator iter = LLCharacter::sInstances.begin();
		 iter != LLCharacter::sInstances.end(); ++iter)
	{
		LLVOAvatar* avatar = (LLVOAvatar*) *iter;
		if (!avatar->isDead() && avatar->needsImpostorUpdate() && avatar->isVisible() && avatar->isImpostor())
		{
			gPipeline.generateImpostor(avatar);
		}
	}

	LLCharacter::sAllowInstancesChange = TRUE ;
}

BOOL LLVOAvatar::isImpostor()
{
	return sUseImpostors && (isVisuallyMuted() || (mUpdatePeriod >= IMPOSTOR_PERIOD)) ? TRUE : FALSE;
}


BOOL LLVOAvatar::needsImpostorUpdate() const
{
	return mNeedsImpostorUpdate;
}

const LLVector3& LLVOAvatar::getImpostorOffset() const
{
	return mImpostorOffset;
}

const LLVector2& LLVOAvatar::getImpostorDim() const
{
	return mImpostorDim;
}

void LLVOAvatar::setImpostorDim(const LLVector2& dim)
{
	mImpostorDim = dim;
}

void LLVOAvatar::cacheImpostorValues()
{
	getImpostorValues(mImpostorExtents, mImpostorAngle, mImpostorDistance);
}

void LLVOAvatar::getImpostorValues(LLVector4a* extents, LLVector3& angle, F32& distance) const
{
	const LLVector4a* ext = mDrawable->getSpatialExtents();
	extents[0] = ext[0];
	extents[1] = ext[1];

	LLVector3 at = LLViewerCamera::getInstance()->getOrigin()-(getRenderPosition()+mImpostorOffset);
	distance = at.normalize();
	F32 da = 1.f - (at*LLViewerCamera::getInstance()->getAtAxis());
	angle.mV[0] = LLViewerCamera::getInstance()->getYaw()*da;
	angle.mV[1] = LLViewerCamera::getInstance()->getPitch()*da;
	angle.mV[2] = da;
}


void LLVOAvatar::idleUpdateRenderCost()
{
	static LLCachedControl<U32> max_render_cost(gSavedSettings, "RenderAutoMuteRenderWeightLimit", 0);
	static const U32 ARC_LIMIT = 20000;

	if (gPipeline.hasRenderDebugMask(LLPipeline::RENDER_DEBUG_ATTACHMENT_BYTES))
	{ //set debug text to attachment geometry bytes here so render cost will override
		setDebugText(llformat("%.1f KB, %.2f m^2", mAttachmentGeometryBytes/1024.f, mAttachmentSurfaceArea));
	}

	if (!gPipeline.hasRenderDebugMask(LLPipeline::RENDER_DEBUG_SHAME) && max_render_cost == 0)
	{
		return;
	}

	calculateUpdateRenderCost();				// Update mVisualComplexity if needed
	
	if (gPipeline.hasRenderDebugMask(LLPipeline::RENDER_DEBUG_SHAME))
	{
		std::string viz_string = LLVOAvatar::rezStatusToString(getRezzedStatus());
		setDebugText(llformat("%s %d", viz_string.c_str(), mVisualComplexity));
		F32 green = 1.f-llclamp(((F32) mVisualComplexity-(F32)ARC_LIMIT)/(F32)ARC_LIMIT, 0.f, 1.f);
		F32 red = llmin((F32) mVisualComplexity/(F32)ARC_LIMIT, 1.f);
		mText->setColor(LLColor4(red,green,0,1));
	}
}


// Calculations for mVisualComplexity value
void LLVOAvatar::calculateUpdateRenderCost()
{
	static const U32 ARC_BODY_PART_COST = 200;

	// Diagnostic list of all textures on our avatar
	static std::set<LLUUID> all_textures;

	if (mVisualComplexityStale)
	{
		mVisualComplexityStale = FALSE;
		U32 cost = 0;
		LLVOVolume::texture_cost_t textures;

		for (U8 baked_index = 0; baked_index < BAKED_NUM_INDICES; baked_index++)
		{
		    const LLAvatarAppearanceDictionary::BakedEntry *baked_dict = LLAvatarAppearanceDictionary::getInstance()->getBakedTexture((EBakedTextureIndex)baked_index);
			ETextureIndex tex_index = baked_dict->mTextureIndex;
			if ((tex_index != TEX_SKIRT_BAKED) || (isWearingWearableType(LLWearableType::WT_SKIRT)))
			{
				if (isTextureVisible(tex_index))
				{
					cost +=ARC_BODY_PART_COST;
				}
			}
		}


		for (attachment_map_t::const_iterator iter = mAttachmentPoints.begin(); 
			 iter != mAttachmentPoints.end();
			 ++iter)
		{
			LLViewerJointAttachment* attachment = iter->second;
			for (LLViewerJointAttachment::attachedobjs_vec_t::iterator attachment_iter = attachment->mAttachedObjects.begin();
				 attachment_iter != attachment->mAttachedObjects.end();
				 ++attachment_iter)
			{
				const LLViewerObject* attached_object = (*attachment_iter);
				if (attached_object && !attached_object->isHUDAttachment())
				{
					textures.clear();
					const LLDrawable* drawable = attached_object->mDrawable;
					if (drawable)
					{
						const LLVOVolume* volume = drawable->getVOVolume();
						if (volume)
						{
							cost += volume->getRenderCost(textures);

							const_child_list_t children = volume->getChildren();
							for (const_child_list_t::const_iterator child_iter = children.begin();
								  child_iter != children.end();
								  ++child_iter)
							{
								LLViewerObject* child_obj = *child_iter;
								LLVOVolume *child = dynamic_cast<LLVOVolume*>( child_obj );
								if (child)
								{
									cost += child->getRenderCost(textures);
								}
							}

							for (LLVOVolume::texture_cost_t::iterator iter = textures.begin(); iter != textures.end(); ++iter)
							{
								// add the cost of each individual texture in the linkset
								cost += iter->second;
							}
						}
					}
				}
			}
		}

		// Diagnostic output to identify all avatar-related textures.
		// Does not affect rendering cost calculation.
		// Could be wrapped in a debug option if output becomes problematic.
		if (isSelf())
		{
			// print any attachment textures we didn't already know about.
			for (LLVOVolume::texture_cost_t::iterator it = textures.begin(); it != textures.end(); ++it)
			{
				LLUUID image_id = it->first;
				if( ! (image_id.isNull() || image_id == IMG_DEFAULT || image_id == IMG_DEFAULT_AVATAR)
				   && (all_textures.find(image_id) == all_textures.end()))
				{
					// attachment texture not previously seen.
					LL_INFOS() << "attachment_texture: " << image_id.asString() << LL_ENDL;
					all_textures.insert(image_id);
				}
			}

			// print any avatar textures we didn't already know about
		    for (LLAvatarAppearanceDictionary::Textures::const_iterator iter = LLAvatarAppearanceDictionary::getInstance()->getTextures().begin();
			 iter != LLAvatarAppearanceDictionary::getInstance()->getTextures().end();
				 ++iter)
			{
			    const LLAvatarAppearanceDictionary::TextureEntry *texture_dict = iter->second;
				// TODO: MULTI-WEARABLE: handle multiple textures for self
				const LLViewerTexture* te_image = getImage(iter->first,0);
				if (!te_image)
					continue;
				LLUUID image_id = te_image->getID();
				if( image_id.isNull() || image_id == IMG_DEFAULT || image_id == IMG_DEFAULT_AVATAR)
					continue;
				if (all_textures.find(image_id) == all_textures.end())
				{
					LL_INFOS() << "local_texture: " << texture_dict->mName << ": " << image_id << LL_ENDL;
					all_textures.insert(image_id);
				}
			}
		}

		mVisualComplexity = cost;
	}
}


// static
LLColor4 LLVOAvatar::calcMutedAVColor(F32 value, S32 range_low, S32 range_high)
{
	F32 clamped_value = llmin(value, (F32) range_high);
	clamped_value = llmax(value, (F32) range_low);
	F32 spectrum = (clamped_value / range_high);		// spectrum is between 0 and 1.f

	// Array of colors.  These are arranged so only one RGB color changes between each step, 
	// and it loops back to red so there is an even distribution.  It is not a heat map
	const S32 NUM_SPECTRUM_COLORS = 7;              
	static LLColor4 * spectrum_color[NUM_SPECTRUM_COLORS] = { &LLColor4::red, &LLColor4::magenta, &LLColor4::blue, &LLColor4::cyan, &LLColor4::green, &LLColor4::yellow, &LLColor4::red };
 
	spectrum = spectrum * (NUM_SPECTRUM_COLORS - 1);		// Scale to range of number of colors
	S32 spectrum_index_1  = floor(spectrum);				// Desired color will be after this index
	S32 spectrum_index_2  = spectrum_index_1 + 1;			//    and before this index (inclusive)
	F32 fractBetween = spectrum - (F32)(spectrum_index_1);  // distance between the two indexes (0-1)
 
	LLColor4 new_color = lerp(*spectrum_color[spectrum_index_1], *spectrum_color[spectrum_index_2], fractBetween);
	new_color.normalize();
	new_color *= 0.7f;		// Tone it down a bit

	//LL_INFOS() << "From value " << std::setprecision(3) << value << " returning color " << new_color 
	//	<< " using indexes " << spectrum_index_1 << ", " << spectrum_index_2
	//	<< " and fractBetween " << fractBetween
	//	<< LL_ENDL;

	return new_color;
}

// static
BOOL LLVOAvatar::isIndexLocalTexture(ETextureIndex index)
{
	return (index < 0 || index >= TEX_NUM_INDICES)
		? false
		: LLAvatarAppearanceDictionary::getInstance()->getTexture(index)->mIsLocalTexture;
}

// static
BOOL LLVOAvatar::isIndexBakedTexture(ETextureIndex index)
{
	return (index < 0 || index >= TEX_NUM_INDICES)
		? false
		: LLAvatarAppearanceDictionary::getInstance()->getTexture(index)->mIsBakedTexture;
}

const std::string LLVOAvatar::getBakedStatusForPrintout() const
{
	std::string line;

	for (LLAvatarAppearanceDictionary::Textures::const_iterator iter = LLAvatarAppearanceDictionary::getInstance()->getTextures().begin();
		 iter != LLAvatarAppearanceDictionary::getInstance()->getTextures().end();
		 ++iter)
	{
		const ETextureIndex index = iter->first;
		const LLAvatarAppearanceDictionary::TextureEntry *texture_dict = iter->second;
		if (texture_dict->mIsBakedTexture)
		{
			line += texture_dict->mName;
			if (isTextureDefined(index))
			{
				line += "_baked";
			}
			line += " ";
		}
	}
	return line;
}



//virtual
S32 LLVOAvatar::getTexImageSize() const
{
	return TEX_IMAGE_SIZE_OTHER;
}

//-----------------------------------------------------------------------------
// Utility functions
//-----------------------------------------------------------------------------

F32 calc_bouncy_animation(F32 x)
{
	return -(cosf(x * F_PI * 2.5f - F_PI_BY_TWO))*(0.4f + x * -0.1f) + x * 1.3f;
}

//virtual
BOOL LLVOAvatar::isTextureDefined(LLAvatarAppearanceDefines::ETextureIndex te, U32 index ) const
{
	if (isIndexLocalTexture(te)) 
	{
		return FALSE;
	}
	
	if( !getImage( te, index ) )
	{
		LL_WARNS() << "getImage( " << te << ", " << index << " ) returned 0" << LL_ENDL;
		return FALSE;
	}

	// <FS:ND> getImage(te, index) can return 0 in some edge cases. Plus make this faster as it gets called frequently.

	// return (getImage(te, index)->getID() != IMG_DEFAULT_AVATAR && 
	// 		getImage(te, index)->getID() != IMG_DEFAULT);


	LLViewerTexture *pImage( getImage( te, index ) );

	if( !pImage )
	{
		LL_WARNS() << "getImage( " << (S32)te << ", " << index << " ) returned invalid ptr" << LL_ENDL;
		return FALSE;
	}
	// </FS:ND>

	LLUUID const &id = pImage->getID();
	return id != IMG_DEFAULT_AVATAR && id != IMG_DEFAULT;
}

//virtual
BOOL LLVOAvatar::isTextureVisible(LLAvatarAppearanceDefines::ETextureIndex type, U32 index) const
{
	if (isIndexLocalTexture(type))
	{
		return isTextureDefined(type, index);
	}
	else
	{
		// baked textures can use TE images directly
		return ((isTextureDefined(type) || isSelf())
				&& (getTEImage(type)->getID() != IMG_INVISIBLE 
				|| LLDrawPoolAlpha::sShowDebugAlpha));
	}
}

//virtual
BOOL LLVOAvatar::isTextureVisible(LLAvatarAppearanceDefines::ETextureIndex type, LLViewerWearable *wearable) const
{
	// non-self avatars don't have wearables
	return FALSE;
}


<|MERGE_RESOLUTION|>--- conflicted
+++ resolved
@@ -6319,29 +6319,9 @@
 		resetJointPositionsOnDetach(mesh_id);
 		if ( gAgentCamera.cameraCustomizeAvatar() )
 		{
-<<<<<<< HEAD
-			const LLMeshSkinInfo* pSkinData = gMeshRepo.getSkinInfo( pVObj->getVolume()->getParams().getSculptID(), pVObj );
-			if (pSkinData 
-				&& pSkinData->mJointNames.size() > JOINT_COUNT_REQUIRED_FOR_FULLRIG	// full rig
-				&& pSkinData->mAlternateBindMatrix.size() > 0 )
-					{				
-						LLVOAvatar::resetJointPositionsToDefault();							
-				//Need to handle the repositioning of the cam, updating rig data etc during outfit editing 
-				//This handles the case where we detach a replacement rig.
-				if ( gAgentCamera.cameraCustomizeAvatar() )
-				{
-					gAgent.unpauseAnimation();
-					//Still want to refocus on head bone
-					gAgentCamera.changeCameraToCustomizeAvatar();
-				}
-			}
-		}
-	}				
-=======
 			gAgent.unpauseAnimation();
 			//Still want to refocus on head bone
 			gAgentCamera.changeCameraToCustomizeAvatar();
->>>>>>> ff64d736
 		}
 	}
 }
@@ -8404,8 +8384,6 @@
 			// show the cloned params inside the wearables as well.
 			gAgentAvatarp->dumpWearableInfo(outfile);
 		}
-<<<<<<< HEAD
-		outfile.close();
 
 		// <FS:CR> FIRE-8893 - Dump archetype xml to user defined location
 		LL_INFOS("DumpArchetypeXML") << "Archetype xml written successfully!" << LL_ENDL;
@@ -8413,8 +8391,6 @@
 		args["FILENAME"] = fullpath;
 		LLNotificationsUtil::add("DumpArchetypeSuccess", args);
 		// </FS:CR>
-=======
->>>>>>> ff64d736
 	}
 	// File will close when handle goes out of scope
 }
