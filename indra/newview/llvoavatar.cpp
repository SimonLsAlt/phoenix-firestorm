--- conflicted
+++ resolved
@@ -11611,9 +11611,8 @@
     object_complexity_list_t& object_complexity_list,
     // <FS:Ansariel> Show per-item complexity in COF
     std::map<LLUUID, U32>& item_complexity,
-    std::map<LLUUID, U32>& temp_item_complexity,
+    std::map<LLUUID, U32>& temp_item_complexity)
     // </FS:Ansariel>
-    object_complexity_list_t& object_complexity_list)
 {
     if (attached_object && !attached_object->isHUDAttachment())
 		{
@@ -11693,12 +11692,7 @@
 									temp_item_complexity.insert(std::make_pair(attached_object->getID(), (U32)attachment_total_cost));
 								}
 							// </FS:Ansariel>
-                                LLObjectComplexity object_complexity;
-                                object_complexity.objectName = attached_object->getAttachmentItemName();
-                                object_complexity.objectId = attached_object->getAttachmentItemID();
-                                object_complexity.objectCost = attachment_total_cost;
-                                object_complexity_list.push_back(object_complexity);
-                            }
+							}
 						}
 					}
 				}
@@ -11793,12 +11787,8 @@
 		U32 cost = VISUAL_COMPLEXITY_UNKNOWN;
 		LLVOVolume::texture_cost_t textures;
 		hud_complexity_list_t hud_complexity_list;
-<<<<<<< HEAD
         object_complexity_list_t object_complexity_list;
 
-=======
-		object_complexity_list_t object_complexity_list;
->>>>>>> 8b80fa27
 		//<FS:Beq> BOM constrain number of bake requests when BOM not supported
 		// for (U8 baked_index = 0; baked_index < BAKED_NUM_INDICES; baked_index++)
 		for (U8 baked_index = 0; baked_index < getNumBakes(); baked_index++)
@@ -11846,13 +11836,8 @@
             {
                 accountRenderComplexityForObject(volp, max_attachment_complexity,
                                                  // <FS:Ansariel> Show per-item complexity in COF
-<<<<<<< HEAD
                                                  //textures, cost, hud_complexity_list, object_complexity_list);
                                                  textures, cost, hud_complexity_list, object_complexity_list, item_complexity, temp_item_complexity);
-=======
-                                                 //  textures, cost, hud_complexity_list, object_complexity_list);
-                                                 textures, cost, hud_complexity_list, item_complexity, temp_item_complexity, object_complexity_list);
->>>>>>> 8b80fa27
                                                  // </FS:Ansariel>
             }
         }
@@ -11878,13 +11863,8 @@
                 const LLViewerObject* attached_object = attachment_iter->get();
                 accountRenderComplexityForObject(attached_object, max_attachment_complexity,
                                                  // <FS:Ansariel> Show per-item complexity in COF
-<<<<<<< HEAD
                                                  //textures, cost, hud_complexity_list, object_complexity_list);
                                                  textures, cost, hud_complexity_list, object_complexity_list, item_complexity, temp_item_complexity);
-=======
-                                                 //  textures, cost, hud_complexity_list, object_complexity_list);
-                                                 textures, cost, hud_complexity_list, item_complexity, temp_item_complexity, object_complexity_list);
->>>>>>> 8b80fa27
                                                  // </FS:Ansariel>
 			}
 		}
