/** 
 * @File llvoavatar.cpp
 * @brief Implementation of LLVOAvatar class which is a derivation of LLViewerObject
 *
 * $LicenseInfo:firstyear=2001&license=viewerlgpl$
 * Second Life Viewer Source Code
 * Copyright (C) 2010, Linden Research, Inc.
 * 
 * This library is free software; you can redistribute it and/or
 * modify it under the terms of the GNU Lesser General Public
 * License as published by the Free Software Foundation;
 * version 2.1 of the License only.
 * 
 * This library is distributed in the hope that it will be useful,
 * but WITHOUT ANY WARRANTY; without even the implied warranty of
 * MERCHANTABILITY or FITNESS FOR A PARTICULAR PURPOSE.  See the GNU
 * Lesser General Public License for more details.
 * 
 * You should have received a copy of the GNU Lesser General Public
 * License along with this library; if not, write to the Free Software
 * Foundation, Inc., 51 Franklin Street, Fifth Floor, Boston, MA  02110-1301  USA
 * 
 * Linden Research, Inc., 945 Battery Street, San Francisco, CA  94111  USA
 * $/LicenseInfo$
 */

#include "llviewerprecompiledheaders.h"

#include "llvoavatar.h"

#include <stdio.h>
#include <ctype.h>
#include <sstream>

#include "llaudioengine.h"
#include "noise.h"
#include "sound_ids.h"
#include "raytrace.h"

#include "llagent.h" //  Get state values from here
#include "llagentcamera.h"
#include "llagentwearables.h"
#include "llanimationstates.h"
#include "llavatarnamecache.h"
#include "llavatarpropertiesprocessor.h"
#include "llphysicsmotion.h"
#include "llviewercontrol.h"
#include "llcallingcard.h"		// IDEVO for LLAvatarTracker
#include "lldrawpoolavatar.h"
#include "lldriverparam.h"
#include "llpolyskeletaldistortion.h"
#include "lleditingmotion.h"
#include "llemote.h"
#include "llfloatertools.h"
#include "llheadrotmotion.h"
#include "llhudeffecttrail.h"
#include "llhudmanager.h"
#include "llhudnametag.h"
#include "llhudtext.h"				// for mText/mDebugText
#include "llimview.h"
#include "llinitparam.h"
#include "llkeyframefallmotion.h"
#include "llkeyframestandmotion.h"
#include "llkeyframewalkmotion.h"
#include "llmanipscale.h"  // for get_default_max_prim_scale()
#include "llmeshrepository.h"
#include "llmutelist.h"
#include "llmoveview.h"
#include "llnotificationsutil.h"
#include "llphysicsshapebuilderutil.h"
#include "llquantize.h"
#include "llrand.h"
#include "llregionhandle.h"
#include "llresmgr.h"
#include "llselectmgr.h"
#include "llsprite.h"
#include "lltargetingmotion.h"
#include "lltoolmorph.h"
#include "llviewercamera.h"
#include "llviewertexlayer.h"
#include "llviewertexturelist.h"
#include "llviewermenu.h"
#include "llviewerobjectlist.h"
#include "llviewerparcelmgr.h"
#include "llviewerregion.h"
#include "llviewershadermgr.h"
#include "llviewerstats.h"
#include "llviewerwearable.h"
#include "llvoavatarself.h"
#include "llvovolume.h"
#include "llworld.h"
#include "pipeline.h"
#include "llviewershadermgr.h"
#include "llsky.h"
#include "llanimstatelabels.h"
#include "lltrans.h"
#include "llappearancemgr.h"

#include "llgesturemgr.h" //needed to trigger the voice gesticulations
#include "llvoiceclient.h"
#include "llvoicevisualizer.h" // Ventrella

#include "lldebugmessagebox.h"
#include "llsdutil.h"
#include "llscenemonitor.h"
#include "llsdserialize.h"

extern F32 SPEED_ADJUST_MAX;
extern F32 SPEED_ADJUST_MAX_SEC;
extern F32 ANIM_SPEED_MAX;
extern F32 ANIM_SPEED_MIN;
extern U32 JOINT_COUNT_REQUIRED_FOR_FULLRIG;

// #define OUTPUT_BREAST_DATA

using namespace LLAvatarAppearanceDefines;

//-----------------------------------------------------------------------------
// Global constants
//-----------------------------------------------------------------------------
const LLUUID ANIM_AGENT_BODY_NOISE = LLUUID("9aa8b0a6-0c6f-9518-c7c3-4f41f2c001ad"); //"body_noise"
const LLUUID ANIM_AGENT_BREATHE_ROT	= LLUUID("4c5a103e-b830-2f1c-16bc-224aa0ad5bc8");  //"breathe_rot"
const LLUUID ANIM_AGENT_EDITING	= LLUUID("2a8eba1d-a7f8-5596-d44a-b4977bf8c8bb");  //"editing"
const LLUUID ANIM_AGENT_EYE	= LLUUID("5c780ea8-1cd1-c463-a128-48c023f6fbea");  //"eye"
const LLUUID ANIM_AGENT_FLY_ADJUST = LLUUID("db95561f-f1b0-9f9a-7224-b12f71af126e");  //"fly_adjust"
const LLUUID ANIM_AGENT_HAND_MOTION	= LLUUID("ce986325-0ba7-6e6e-cc24-b17c4b795578");  //"hand_motion"
const LLUUID ANIM_AGENT_HEAD_ROT = LLUUID("e6e8d1dd-e643-fff7-b238-c6b4b056a68d");  //"head_rot"
const LLUUID ANIM_AGENT_PELVIS_FIX = LLUUID("0c5dd2a2-514d-8893-d44d-05beffad208b");  //"pelvis_fix"
const LLUUID ANIM_AGENT_TARGET = LLUUID("0e4896cb-fba4-926c-f355-8720189d5b55");  //"target"
const LLUUID ANIM_AGENT_WALK_ADJUST	= LLUUID("829bc85b-02fc-ec41-be2e-74cc6dd7215d");  //"walk_adjust"
const LLUUID ANIM_AGENT_PHYSICS_MOTION = LLUUID("7360e029-3cb8-ebc4-863e-212df440d987");  //"physics_motion"


//-----------------------------------------------------------------------------
// Constants
//-----------------------------------------------------------------------------

const S32 MIN_PIXEL_AREA_FOR_COMPOSITE = 1024;
const F32 SHADOW_OFFSET_AMT = 0.03f;

const F32 DELTA_TIME_MIN = 0.01f;	// we clamp measured deltaTime to this
const F32 DELTA_TIME_MAX = 0.2f;	// range to insure stability of computations.

const F32 PELVIS_LAG_FLYING		= 0.22f;// pelvis follow half life while flying
const F32 PELVIS_LAG_WALKING	= 0.4f;	// ...while walking
const F32 PELVIS_LAG_MOUSELOOK = 0.15f;
const F32 MOUSELOOK_PELVIS_FOLLOW_FACTOR = 0.5f;
const F32 PELVIS_LAG_WHEN_FOLLOW_CAM_IS_ON = 0.0001f; // not zero! - something gets divided by this!
const F32 TORSO_NOISE_AMOUNT = 1.0f;	// Amount of deviation from up-axis, in degrees
const F32 TORSO_NOISE_SPEED = 0.2f;	// Time scale factor on torso noise.

const F32 BREATHE_ROT_MOTION_STRENGTH = 0.05f;
const F32 BREATHE_SCALE_MOTION_STRENGTH = 0.005f;

const F32 MIN_SHADOW_HEIGHT = 0.f;
const F32 MAX_SHADOW_HEIGHT = 0.3f;

const S32 MIN_REQUIRED_PIXEL_AREA_BODY_NOISE = 10000;
const S32 MIN_REQUIRED_PIXEL_AREA_BREATHE = 10000;
const S32 MIN_REQUIRED_PIXEL_AREA_PELVIS_FIX = 40;

const S32 TEX_IMAGE_SIZE_SELF = 512;
const S32 TEX_IMAGE_AREA_SELF = TEX_IMAGE_SIZE_SELF * TEX_IMAGE_SIZE_SELF;
const S32 TEX_IMAGE_SIZE_OTHER = 512 / 4;  // The size of local textures for other (!isSelf()) avatars

const F32 HEAD_MOVEMENT_AVG_TIME = 0.9f;

const S32 MORPH_MASK_REQUESTED_DISCARD = 0;

// Discard level at which to switch to baked textures
// Should probably be 4 or 3, but didn't want to change it while change other logic - SJB
const S32 SWITCH_TO_BAKED_DISCARD = 5;

const F32 FOOT_COLLIDE_FUDGE = 0.04f;

const F32 HOVER_EFFECT_MAX_SPEED = 3.f;
const F32 HOVER_EFFECT_STRENGTH = 0.f;
const F32 UNDERWATER_EFFECT_STRENGTH = 0.1f;
const F32 UNDERWATER_FREQUENCY_DAMP = 0.33f;
const F32 APPEARANCE_MORPH_TIME = 0.65f;
const F32 TIME_BEFORE_MESH_CLEANUP = 5.f; // seconds
const S32 AVATAR_RELEASE_THRESHOLD = 10; // number of avatar instances before releasing memory
const F32 FOOT_GROUND_COLLISION_TOLERANCE = 0.25f;
const F32 AVATAR_LOD_TWEAK_RANGE = 0.7f;
const S32 MAX_BUBBLE_CHAT_LENGTH = DB_CHAT_MSG_STR_LEN;
const S32 MAX_BUBBLE_CHAT_UTTERANCES = 12;
const F32 CHAT_FADE_TIME = 8.0;
const F32 BUBBLE_CHAT_TIME = CHAT_FADE_TIME * 3.f;
const F32 NAMETAG_UPDATE_THRESHOLD = 0.3f;
const F32 NAMETAG_VERTICAL_SCREEN_OFFSET = 25.f;
const F32 NAMETAG_VERT_OFFSET_WEIGHT = 0.17f;

enum ERenderName
{
	RENDER_NAME_NEVER,
	RENDER_NAME_ALWAYS,	
	RENDER_NAME_FADE
};

//-----------------------------------------------------------------------------
// Callback data
//-----------------------------------------------------------------------------

struct LLTextureMaskData
{
	LLTextureMaskData( const LLUUID& id ) :
		mAvatarID(id), 
		mLastDiscardLevel(S32_MAX) 
	{}
	LLUUID				mAvatarID;
	S32					mLastDiscardLevel;
};

/*********************************************************************************
 **                                                                             **
 ** Begin private LLVOAvatar Support classes
 **
 **/

//------------------------------------------------------------------------
// LLVOAvatarBoneInfo
// Trans/Scale/Rot etc. info about each avatar bone.  Used by LLVOAvatarSkeleton.
//------------------------------------------------------------------------
struct LLVOAvatarCollisionVolumeInfo : public LLInitParam::Block<LLVOAvatarCollisionVolumeInfo>
{
	LLVOAvatarCollisionVolumeInfo() 
	:	name("name"),
		pos("pos"),
		rot("rot"),
		scale("scale")
	{}

	Mandatory<std::string>	name;
	Mandatory<LLVector3>	pos,
							rot,
							scale;
};

struct LLAppearanceMessageContents
{
	LLAppearanceMessageContents():
		mAppearanceVersion(-1),
		mParamAppearanceVersion(-1),
		mCOFVersion(LLViewerInventoryCategory::VERSION_UNKNOWN)
	{
	}
	LLTEContents mTEContents;
	S32 mAppearanceVersion;
	S32 mParamAppearanceVersion;
	S32 mCOFVersion;
	// For future use:
	//U32 appearance_flags = 0;
	std::vector<F32> mParamWeights;
	std::vector<LLVisualParam*> mParams;
};

struct LLVOAvatarChildJoint : public LLInitParam::ChoiceBlock<LLVOAvatarChildJoint>
	{
	Alternative<Lazy<struct LLVOAvatarBoneInfo, IS_A_BLOCK> >	bone;
	Alternative<LLVOAvatarCollisionVolumeInfo>		collision_volume;
	
	LLVOAvatarChildJoint()
	:	bone("bone"),
		collision_volume("collision_volume")
	{}
};

	

struct LLVOAvatarBoneInfo : public LLInitParam::Block<LLVOAvatarBoneInfo, LLVOAvatarCollisionVolumeInfo>
{
	LLVOAvatarBoneInfo() 
	:	pivot("pivot")
	{}
	
	Mandatory<LLVector3>					pivot;
	Multiple<LLVOAvatarChildJoint>			children;
};

//------------------------------------------------------------------------
// LLVOAvatarSkeletonInfo
// Overall avatar skeleton
//------------------------------------------------------------------------
struct LLVOAvatarSkeletonInfo : public LLInitParam::Block<LLVOAvatarSkeletonInfo>
{
	LLVOAvatarSkeletonInfo()
	:	skeleton_root(""),
		num_bones("num_bones"),
		num_collision_volumes("num_collision_volumes"),
		version("version")
	{}
	
	Mandatory<std::string>			version;
	Mandatory<S32>					num_bones,
									num_collision_volumes;
	Mandatory<LLVOAvatarChildJoint>	skeleton_root;
};



//-----------------------------------------------------------------------------
// class LLBodyNoiseMotion
//-----------------------------------------------------------------------------
class LLBodyNoiseMotion :
	public LLMotion
{
public:
	// Constructor
	LLBodyNoiseMotion(const LLUUID &id)
		: LLMotion(id)
	{
		mName = "body_noise";
		mTorsoState = new LLJointState;
	}

	// Destructor
	virtual ~LLBodyNoiseMotion() { }

public:
	//-------------------------------------------------------------------------
	// functions to support MotionController and MotionRegistry
	//-------------------------------------------------------------------------
	// static constructor
	// all subclasses must implement such a function and register it
	static LLMotion *create(const LLUUID &id) { return new LLBodyNoiseMotion(id); }

public:
	//-------------------------------------------------------------------------
	// animation callbacks to be implemented by subclasses
	//-------------------------------------------------------------------------

	// motions must specify whether or not they loop
	virtual BOOL getLoop() { return TRUE; }

	// motions must report their total duration
	virtual F32 getDuration() { return 0.0; }

	// motions must report their "ease in" duration
	virtual F32 getEaseInDuration() { return 0.0; }

	// motions must report their "ease out" duration.
	virtual F32 getEaseOutDuration() { return 0.0; }

	// motions must report their priority
	virtual LLJoint::JointPriority getPriority() { return LLJoint::HIGH_PRIORITY; }

	virtual LLMotionBlendType getBlendType() { return ADDITIVE_BLEND; }

	// called to determine when a motion should be activated/deactivated based on avatar pixel coverage
	virtual F32 getMinPixelArea() { return MIN_REQUIRED_PIXEL_AREA_BODY_NOISE; }

	// run-time (post constructor) initialization,
	// called after parameters have been set
	// must return true to indicate success and be available for activation
	virtual LLMotionInitStatus onInitialize(LLCharacter *character)
	{
		if( !mTorsoState->setJoint( character->getJoint("mTorso") ))
		{
			return STATUS_FAILURE;
		}

		mTorsoState->setUsage(LLJointState::ROT);

		addJointState( mTorsoState );
		return STATUS_SUCCESS;
	}

	// called when a motion is activated
	// must return TRUE to indicate success, or else
	// it will be deactivated
	virtual BOOL onActivate() { return TRUE; }

	// called per time step
	// must return TRUE while it is active, and
	// must return FALSE when the motion is completed.
	virtual BOOL onUpdate(F32 time, U8* joint_mask)
	{
		F32 nx[2];
		nx[0]=time*TORSO_NOISE_SPEED;
		nx[1]=0.0f;
		F32 ny[2];
		ny[0]=0.0f;
		ny[1]=time*TORSO_NOISE_SPEED;
		F32 noiseX = noise2(nx);
		F32 noiseY = noise2(ny);

		F32 rx = TORSO_NOISE_AMOUNT * DEG_TO_RAD * noiseX / 0.42f;
		F32 ry = TORSO_NOISE_AMOUNT * DEG_TO_RAD * noiseY / 0.42f;
		LLQuaternion tQn;
		tQn.setQuat( rx, ry, 0.0f );
		mTorsoState->setRotation( tQn );

		return TRUE;
	}

	// called when a motion is deactivated
	virtual void onDeactivate() {}

private:
	//-------------------------------------------------------------------------
	// joint states to be animated
	//-------------------------------------------------------------------------
	LLPointer<LLJointState> mTorsoState;
};

//-----------------------------------------------------------------------------
// class LLBreatheMotionRot
//-----------------------------------------------------------------------------
class LLBreatheMotionRot :
	public LLMotion
{
public:
	// Constructor
	LLBreatheMotionRot(const LLUUID &id) :
		LLMotion(id),
		mBreatheRate(1.f),
		mCharacter(NULL)
	{
		mName = "breathe_rot";
		mChestState = new LLJointState;
	}

	// Destructor
	virtual ~LLBreatheMotionRot() {}

public:
	//-------------------------------------------------------------------------
	// functions to support MotionController and MotionRegistry
	//-------------------------------------------------------------------------
	// static constructor
	// all subclasses must implement such a function and register it
	static LLMotion *create(const LLUUID &id) { return new LLBreatheMotionRot(id); }

public:
	//-------------------------------------------------------------------------
	// animation callbacks to be implemented by subclasses
	//-------------------------------------------------------------------------

	// motions must specify whether or not they loop
	virtual BOOL getLoop() { return TRUE; }

	// motions must report their total duration
	virtual F32 getDuration() { return 0.0; }

	// motions must report their "ease in" duration
	virtual F32 getEaseInDuration() { return 0.0; }

	// motions must report their "ease out" duration.
	virtual F32 getEaseOutDuration() { return 0.0; }

	// motions must report their priority
	virtual LLJoint::JointPriority getPriority() { return LLJoint::MEDIUM_PRIORITY; }

	virtual LLMotionBlendType getBlendType() { return NORMAL_BLEND; }

	// called to determine when a motion should be activated/deactivated based on avatar pixel coverage
	virtual F32 getMinPixelArea() { return MIN_REQUIRED_PIXEL_AREA_BREATHE; }

	// run-time (post constructor) initialization,
	// called after parameters have been set
	// must return true to indicate success and be available for activation
	virtual LLMotionInitStatus onInitialize(LLCharacter *character)
	{		
		mCharacter = character;
		BOOL success = true;

		if ( !mChestState->setJoint( character->getJoint( "mChest" ) ) ) { success = false; }

		if ( success )
		{
			mChestState->setUsage(LLJointState::ROT);
			addJointState( mChestState );
		}

		if ( success )
		{
			return STATUS_SUCCESS;
		}
		else
		{
			return STATUS_FAILURE;
		}
	}

	// called when a motion is activated
	// must return TRUE to indicate success, or else
	// it will be deactivated
	virtual BOOL onActivate() { return TRUE; }

	// called per time step
	// must return TRUE while it is active, and
	// must return FALSE when the motion is completed.
	virtual BOOL onUpdate(F32 time, U8* joint_mask)
	{
		mBreatheRate = 1.f;

		F32 breathe_amt = (sinf(mBreatheRate * time) * BREATHE_ROT_MOTION_STRENGTH);

		mChestState->setRotation(LLQuaternion(breathe_amt, LLVector3(0.f, 1.f, 0.f)));

		return TRUE;
	}

	// called when a motion is deactivated
	virtual void onDeactivate() {}

private:
	//-------------------------------------------------------------------------
	// joint states to be animated
	//-------------------------------------------------------------------------
	LLPointer<LLJointState> mChestState;
	F32					mBreatheRate;
	LLCharacter*		mCharacter;
};

//-----------------------------------------------------------------------------
// class LLPelvisFixMotion
//-----------------------------------------------------------------------------
class LLPelvisFixMotion :
	public LLMotion
{
public:
	// Constructor
	LLPelvisFixMotion(const LLUUID &id)
		: LLMotion(id), mCharacter(NULL)
	{
		mName = "pelvis_fix";

		mPelvisState = new LLJointState;
	}

	// Destructor
	virtual ~LLPelvisFixMotion() { }

public:
	//-------------------------------------------------------------------------
	// functions to support MotionController and MotionRegistry
	//-------------------------------------------------------------------------
	// static constructor
	// all subclasses must implement such a function and register it
	static LLMotion *create(const LLUUID& id) { return new LLPelvisFixMotion(id); }

public:
	//-------------------------------------------------------------------------
	// animation callbacks to be implemented by subclasses
	//-------------------------------------------------------------------------

	// motions must specify whether or not they loop
	virtual BOOL getLoop() { return TRUE; }

	// motions must report their total duration
	virtual F32 getDuration() { return 0.0; }

	// motions must report their "ease in" duration
	virtual F32 getEaseInDuration() { return 0.5f; }

	// motions must report their "ease out" duration.
	virtual F32 getEaseOutDuration() { return 0.5f; }

	// motions must report their priority
	virtual LLJoint::JointPriority getPriority() { return LLJoint::LOW_PRIORITY; }

	virtual LLMotionBlendType getBlendType() { return NORMAL_BLEND; }

	// called to determine when a motion should be activated/deactivated based on avatar pixel coverage
	virtual F32 getMinPixelArea() { return MIN_REQUIRED_PIXEL_AREA_PELVIS_FIX; }

	// run-time (post constructor) initialization,
	// called after parameters have been set
	// must return true to indicate success and be available for activation
	virtual LLMotionInitStatus onInitialize(LLCharacter *character)
	{
		mCharacter = character;

		if (!mPelvisState->setJoint( character->getJoint("mPelvis")))
		{
			return STATUS_FAILURE;
		}

		mPelvisState->setUsage(LLJointState::POS);

		addJointState( mPelvisState );
		return STATUS_SUCCESS;
	}

	// called when a motion is activated
	// must return TRUE to indicate success, or else
	// it will be deactivated
	virtual BOOL onActivate() { return TRUE; }

	// called per time step
	// must return TRUE while it is active, and
	// must return FALSE when the motion is completed.
	virtual BOOL onUpdate(F32 time, U8* joint_mask)
	{
		mPelvisState->setPosition(LLVector3::zero);

		return TRUE;
	}

	// called when a motion is deactivated
	virtual void onDeactivate() {}

private:
	//-------------------------------------------------------------------------
	// joint states to be animated
	//-------------------------------------------------------------------------
	LLPointer<LLJointState> mPelvisState;
	LLCharacter*		mCharacter;
};

/**
 **
 ** End LLVOAvatar Support classes
 **                                                                             **
 *********************************************************************************/


//-----------------------------------------------------------------------------
// Static Data
//-----------------------------------------------------------------------------
LLAvatarAppearanceDictionary *LLVOAvatar::sAvatarDictionary = NULL;
S32 LLVOAvatar::sFreezeCounter = 0;
U32 LLVOAvatar::sMaxVisible = 12;
F32 LLVOAvatar::sRenderDistance = 256.f;
S32	LLVOAvatar::sNumVisibleAvatars = 0;
S32	LLVOAvatar::sNumLODChangesThisFrame = 0;

const LLUUID LLVOAvatar::sStepSoundOnLand("e8af4a28-aa83-4310-a7c4-c047e15ea0df");
const LLUUID LLVOAvatar::sStepSounds[LL_MCODE_END] =
{
	SND_STONE_RUBBER,
	SND_METAL_RUBBER,
	SND_GLASS_RUBBER,
	SND_WOOD_RUBBER,
	SND_FLESH_RUBBER,
	SND_RUBBER_PLASTIC,
	SND_RUBBER_RUBBER
};

S32 LLVOAvatar::sRenderName = RENDER_NAME_ALWAYS;
BOOL LLVOAvatar::sRenderGroupTitles = TRUE;
S32 LLVOAvatar::sNumVisibleChatBubbles = 0;
BOOL LLVOAvatar::sDebugInvisible = FALSE;
BOOL LLVOAvatar::sShowAttachmentPoints = FALSE;
BOOL LLVOAvatar::sShowAnimationDebug = FALSE;
BOOL LLVOAvatar::sShowFootPlane = FALSE;
BOOL LLVOAvatar::sVisibleInFirstPerson = FALSE;
F32 LLVOAvatar::sLODFactor = 1.f;
F32 LLVOAvatar::sPhysicsLODFactor = 1.f;
BOOL LLVOAvatar::sUseImpostors = FALSE;
BOOL LLVOAvatar::sJointDebug = FALSE;
F32 LLVOAvatar::sUnbakedTime = 0.f;
F32 LLVOAvatar::sUnbakedUpdateTime = 0.f;
F32 LLVOAvatar::sGreyTime = 0.f;
F32 LLVOAvatar::sGreyUpdateTime = 0.f;

//-----------------------------------------------------------------------------
// Helper functions
//-----------------------------------------------------------------------------
static F32 calc_bouncy_animation(F32 x);

//-----------------------------------------------------------------------------
// LLVOAvatar()
//-----------------------------------------------------------------------------
LLVOAvatar::LLVOAvatar(const LLUUID& id,
					   const LLPCode pcode,
					   LLViewerRegion* regionp) :
	LLAvatarAppearance(&gAgentWearables),
	LLViewerObject(id, pcode, regionp),
	mSpecialRenderMode(0),
	mAttachmentGeometryBytes(-1),
	mAttachmentSurfaceArea(-1.f),
	mReportedVisualComplexity(-1),
	mTurning(FALSE),
	mLastSkeletonSerialNum( 0 ),
	mIsSitting(FALSE),
	mTimeVisible(),
	mTyping(FALSE),
	mMeshValid(FALSE),
	mVisible(FALSE),
	mWindFreq(0.f),
	mRipplePhase( 0.f ),
	mBelowWater(FALSE),
	mLastAppearanceBlendTime(0.f),
	mAppearanceAnimating(FALSE),
    mNameIsSet(false),
	mTitle(),
	mNameAway(false),
	mNameDoNotDisturb(false),
	mNameMute(false),
	mNameAppearance(false),
	mNameFriend(false),
	mNameAlpha(0.f),
	mRenderGroupTitles(sRenderGroupTitles),
	mNameCloud(false),
	mFirstTEMessageReceived( FALSE ),
	mFirstAppearanceMessageReceived( FALSE ),
	mCulled( FALSE ),
	mVisibilityRank(0),
	mNeedsSkin(FALSE),
	mLastSkinTime(0.f),
	mUpdatePeriod(1),
	mFirstFullyVisible(TRUE),
	mFullyLoaded(FALSE),
	mPreviousFullyLoaded(FALSE),
	mFullyLoadedInitialized(FALSE),
	mVisualComplexity(0),
	mVisualComplexityStale(TRUE),
	mLoadedCallbacksPaused(FALSE),
	mHasPelvisOffset( FALSE ),
	mRenderUnloadedAvatar(LLCachedControl<bool>(gSavedSettings, "RenderUnloadedAvatar", false)),
	mLastRezzedStatus(-1),
	mIsEditingAppearance(FALSE),
	mUseLocalAppearance(FALSE),
	mLastUpdateRequestCOFVersion(-1),
	mLastUpdateReceivedCOFVersion(-1)
{
	//VTResume();  // VTune
	
	// mVoiceVisualizer is created by the hud effects manager and uses the HUD Effects pipeline
	const BOOL needsSendToSim = false; // currently, this HUD effect doesn't need to pack and unpack data to do its job
	mVoiceVisualizer = ( LLVoiceVisualizer *)LLHUDManager::getInstance()->createViewerEffect( LLHUDObject::LL_HUD_EFFECT_VOICE_VISUALIZER, needsSendToSim );

<<<<<<< HEAD
	LL_DEBUGS("Avatar") << "LLVOAvatar Constructor (0x" << this << ") id:" << mID << llendl;
=======
	LL_DEBUGS() << "LLVOAvatar Constructor (0x" << this << ") id:" << mID << LL_ENDL;
>>>>>>> d0ef02c2

	mPelvisp = NULL;

	mDirtyMesh = 2;	// Dirty geometry, need to regenerate.
	mMeshTexturesDirty = FALSE;
	mHeadp = NULL;


	// set up animation variables
	mSpeed = 0.f;
	setAnimationData("Speed", &mSpeed);

	mNeedsImpostorUpdate = TRUE;
	mNeedsAnimUpdate = TRUE;

	mImpostorDistance = 0;
	mImpostorPixelArea = 0;

	setNumTEs(TEX_NUM_INDICES);

	mbCanSelect = TRUE;

	mSignaledAnimations.clear();
	mPlayingAnimations.clear();

	mWasOnGroundLeft = FALSE;
	mWasOnGroundRight = FALSE;

	mTimeLast = 0.0f;
	mSpeedAccum = 0.0f;

	mRippleTimeLast = 0.f;

	mInAir = FALSE;

	mStepOnLand = TRUE;
	mStepMaterial = 0;

	mLipSyncActive = false;
	mOohMorph      = NULL;
	mAahMorph      = NULL;

	mCurrentGesticulationLevel = 0;

	mRuthTimer.reset();
	mRuthDebugTimer.reset();
	mDebugExistenceTimer.reset();
	mPelvisOffset = LLVector3(0.0f,0.0f,0.0f);
	mLastPelvisToFoot = 0.0f;
	mPelvisFixup = 0.0f;
	mLastPelvisFixup = 0.0f;

    if(LLSceneMonitor::getInstance()->isEnabled())
	{
		    LLSceneMonitor::getInstance()->freezeAvatar((LLCharacter*)this);
	}

	mCachedVisualMute = !isSelf();
	mCachedVisualMuteUpdateTime = LLFrameTimer::getTotalSeconds() + 5.0;
	mVisuallyMuteSetting = VISUAL_MUTE_NOT_SET;

	F32 color_value = (F32) (getID().mData[0]);
	mMutedAVColor = calcMutedAVColor(color_value, 0, 256);
}

std::string LLVOAvatar::avString() const
{
	std::string viz_string = LLVOAvatar::rezStatusToString(getRezzedStatus());
	return " Avatar '" + getFullname() + "' " + viz_string + " ";
}

void LLVOAvatar::debugAvatarRezTime(std::string notification_name, std::string comment)
{
	LL_INFOS("Avatar") << "REZTIME: [ " << (U32)mDebugExistenceTimer.getElapsedTimeF32()
					   << "sec ]"
					   << avString() 
					   << "RuthTimer " << (U32)mRuthDebugTimer.getElapsedTimeF32()
					   << " Notification " << notification_name
					   << " : " << comment
					   << LL_ENDL;

	if (gSavedSettings.getBOOL("DebugAvatarRezTime"))
	{
		LLSD args;
		args["EXISTENCE"] = llformat("%d",(U32)mDebugExistenceTimer.getElapsedTimeF32());
		args["TIME"] = llformat("%d",(U32)mRuthDebugTimer.getElapsedTimeF32());
		args["NAME"] = getFullname();
		LLNotificationsUtil::add(notification_name,args);
	}
}

//------------------------------------------------------------------------
// LLVOAvatar::~LLVOAvatar()
//------------------------------------------------------------------------
LLVOAvatar::~LLVOAvatar()
{
		if (!mFullyLoaded)
		{
		debugAvatarRezTime("AvatarRezLeftCloudNotification","left after ruth seconds as cloud");
		}
		else
		{
		debugAvatarRezTime("AvatarRezLeftNotification","left sometime after declouding");
		}

	logPendingPhases();
<<<<<<< HEAD
	
	LL_DEBUGS("Avatar") << "LLVOAvatar Destructor (0x" << this << ") id:" << mID << llendl;
=======

	LL_DEBUGS() << "LLVOAvatar Destructor (0x" << this << ") id:" << mID << LL_ENDL;
>>>>>>> d0ef02c2

	std::for_each(mAttachmentPoints.begin(), mAttachmentPoints.end(), DeletePairedPointer());
	mAttachmentPoints.clear();

	mDead = TRUE;
	
	mAnimationSources.clear();
	LLLoadedCallbackEntry::cleanUpCallbackList(&mCallbackTextureList) ;

	getPhases().clearPhases();
	
<<<<<<< HEAD
	LL_DEBUGS("Avatar") << "LLVOAvatar Destructor end" << llendl;
=======
	LL_DEBUGS() << "LLVOAvatar Destructor end" << LL_ENDL;
>>>>>>> d0ef02c2
}

void LLVOAvatar::markDead()
{
	if (mNameText)
	{
		mNameText->markDead();
		mNameText = NULL;
		sNumVisibleChatBubbles--;
	}
	mVoiceVisualizer->markDead();
	LLLoadedCallbackEntry::cleanUpCallbackList(&mCallbackTextureList) ;
	LLViewerObject::markDead();
}


BOOL LLVOAvatar::isFullyBaked()
{
	if (mIsDummy) return TRUE;
	if (getNumTEs() == 0) return FALSE;

	for (U32 i = 0; i < mBakedTextureDatas.size(); i++)
	{
		if (!isTextureDefined(mBakedTextureDatas[i].mTextureIndex)
			&& ( (i != BAKED_SKIRT) || isWearingWearableType(LLWearableType::WT_SKIRT) ) )
		{
			return FALSE;
		}
	}
	return TRUE;
}

BOOL LLVOAvatar::isFullyTextured() const
{
	for (S32 i = 0; i < mMeshLOD.size(); i++)
	{
		LLAvatarJoint* joint = mMeshLOD[i];
		if (i==MESH_ID_SKIRT && !isWearingWearableType(LLWearableType::WT_SKIRT))
		{
			continue; // don't care about skirt textures if we're not wearing one.
		}
		if (!joint)
		{
			continue; // nonexistent LOD OK.
		}
		avatar_joint_mesh_list_t::iterator meshIter = joint->mMeshParts.begin();
		if (meshIter != joint->mMeshParts.end())
		{
			LLAvatarJointMesh *mesh = (*meshIter);
			if (!mesh)
			{
				continue; // nonexistent mesh OK
			}
			if (mesh->hasGLTexture())
			{
				continue; // Mesh exists and has a baked texture.
			}
			if (mesh->hasComposite())
			{
				continue; // Mesh exists and has a composite texture.
			}
			// Fail
			return FALSE;
		}
	}
	return TRUE;
}

BOOL LLVOAvatar::hasGray() const
{
	return !getIsCloud() && !isFullyTextured();
}

S32 LLVOAvatar::getRezzedStatus() const
{
	if (getIsCloud()) return 0;
	if (isFullyTextured() && allBakedTexturesCompletelyDownloaded()) return 3;
	if (isFullyTextured()) return 2;
	llassert(hasGray());
	return 1; // gray
}

void LLVOAvatar::deleteLayerSetCaches(bool clearAll)
{
	for (U32 i = 0; i < mBakedTextureDatas.size(); i++)
	{
		if (mBakedTextureDatas[i].mTexLayerSet)
		{
			// ! BACKWARDS COMPATIBILITY !
			// Can be removed after hair baking is mandatory on the grid
			if ((i != BAKED_HAIR || isSelf()) && !clearAll)
			{
				mBakedTextureDatas[i].mTexLayerSet->deleteCaches();
			}
		}
		if (mBakedTextureDatas[i].mMaskTexName)
		{
			LLImageGL::deleteTextures(1, (GLuint*)&(mBakedTextureDatas[i].mMaskTexName));
			mBakedTextureDatas[i].mMaskTexName = 0 ;
		}
	}
}

// static 
BOOL LLVOAvatar::areAllNearbyInstancesBaked(S32& grey_avatars)
{
	BOOL res = TRUE;
	grey_avatars = 0;
	for (std::vector<LLCharacter*>::iterator iter = LLCharacter::sInstances.begin();
		 iter != LLCharacter::sInstances.end(); ++iter)
	{
		LLVOAvatar* inst = (LLVOAvatar*) *iter;
		if( inst->isDead() )
		{
			continue;
		}
		else if( !inst->isFullyBaked() )
		{
			res = FALSE;
			if (inst->mHasGrey)
			{
				++grey_avatars;
			}
		}
	}
	return res;
}

// static
void LLVOAvatar::getNearbyRezzedStats(std::vector<S32>& counts)
{
	counts.clear();
	counts.resize(4);
	for (std::vector<LLCharacter*>::iterator iter = LLCharacter::sInstances.begin();
		 iter != LLCharacter::sInstances.end(); ++iter)
	{
		LLVOAvatar* inst = (LLVOAvatar*) *iter;
		if (!inst)
			continue;
		S32 rez_status = inst->getRezzedStatus();
		counts[rez_status]++;
	}
}

// static
std::string LLVOAvatar::rezStatusToString(S32 rez_status)
{
	if (rez_status==0) return "cloud";
	if (rez_status==1) return "gray";
	if (rez_status==2) return "textured";
	if (rez_status==3) return "textured_and_downloaded";
	return "unknown";
}

// static
void LLVOAvatar::dumpBakedStatus()
{
	LLVector3d camera_pos_global = gAgentCamera.getCameraPositionGlobal();

	for (std::vector<LLCharacter*>::iterator iter = LLCharacter::sInstances.begin();
		 iter != LLCharacter::sInstances.end(); ++iter)
	{
		LLVOAvatar* inst = (LLVOAvatar*) *iter;
		LL_INFOS() << "Avatar ";

		LLNameValue* firstname = inst->getNVPair("FirstName");
		LLNameValue* lastname = inst->getNVPair("LastName");

		if( firstname )
		{
			LL_CONT << firstname->getString();
		}
		if( lastname )
		{
			LL_CONT << " " << lastname->getString();
		}

		LL_CONT << " " << inst->mID;

		if( inst->isDead() )
		{
			LL_CONT << " DEAD ("<< inst->getNumRefs() << " refs)";
		}

		if( inst->isSelf() )
		{
			LL_CONT << " (self)";
		}


		F64 dist_to_camera = (inst->getPositionGlobal() - camera_pos_global).length();
		LL_CONT << " " << dist_to_camera << "m ";

		LL_CONT << " " << inst->mPixelArea << " pixels";

		if( inst->isVisible() )
		{
			LL_CONT << " (visible)";
		}
		else
		{
			LL_CONT << " (not visible)";
		}

		if( inst->isFullyBaked() )
		{
			LL_CONT << " Baked";
		}
		else
		{
			LL_CONT << " Unbaked (";
			
			for (LLAvatarAppearanceDictionary::BakedTextures::const_iterator iter = LLAvatarAppearanceDictionary::getInstance()->getBakedTextures().begin();
				 iter != LLAvatarAppearanceDictionary::getInstance()->getBakedTextures().end();
				 ++iter)
			{
				const LLAvatarAppearanceDictionary::BakedEntry *baked_dict = iter->second;
				const ETextureIndex index = baked_dict->mTextureIndex;
				if (!inst->isTextureDefined(index))
				{
					LL_CONT << " " << LLAvatarAppearanceDictionary::getInstance()->getTexture(index)->mName;
				}
			}
			LL_CONT << " ) " << inst->getUnbakedPixelAreaRank();
			if( inst->isCulled() )
			{
				LL_CONT << " culled";
			}
		}
		LL_CONT << LL_ENDL;
	}
}

//static
void LLVOAvatar::restoreGL()
{
	if (!isAgentAvatarValid()) return;

	gAgentAvatarp->setCompositeUpdatesEnabled(TRUE);
	for (U32 i = 0; i < gAgentAvatarp->mBakedTextureDatas.size(); i++)
	{
		gAgentAvatarp->invalidateComposite(gAgentAvatarp->getTexLayerSet(i));
	}
	gAgentAvatarp->updateMeshTextures();
}

//static
void LLVOAvatar::destroyGL()
{
	deleteCachedImages();

	resetImpostors();
}

//static
void LLVOAvatar::resetImpostors()
{
	for (std::vector<LLCharacter*>::iterator iter = LLCharacter::sInstances.begin();
		 iter != LLCharacter::sInstances.end(); ++iter)
	{
		LLVOAvatar* avatar = (LLVOAvatar*) *iter;
		avatar->mImpostor.release();
	}
}

// static
void LLVOAvatar::deleteCachedImages(bool clearAll)
{	
	if (LLViewerTexLayerSet::sHasCaches)
	{
		LL_DEBUGS() << "Deleting layer set caches" << LL_ENDL;
		for (std::vector<LLCharacter*>::iterator iter = LLCharacter::sInstances.begin();
			 iter != LLCharacter::sInstances.end(); ++iter)
		{
			LLVOAvatar* inst = (LLVOAvatar*) *iter;
			inst->deleteLayerSetCaches(clearAll);
		}
		LLViewerTexLayerSet::sHasCaches = FALSE;
	}
	LLVOAvatarSelf::deleteScratchTextures();
	LLTexLayerStaticImageList::getInstance()->deleteCachedImages();
}


//------------------------------------------------------------------------
// static
// LLVOAvatar::initClass()
//------------------------------------------------------------------------
void LLVOAvatar::initClass()
{ 
	gAnimLibrary.animStateSetString(ANIM_AGENT_BODY_NOISE,"body_noise");
	gAnimLibrary.animStateSetString(ANIM_AGENT_BREATHE_ROT,"breathe_rot");
	gAnimLibrary.animStateSetString(ANIM_AGENT_PHYSICS_MOTION,"physics_motion");
	gAnimLibrary.animStateSetString(ANIM_AGENT_EDITING,"editing");
	gAnimLibrary.animStateSetString(ANIM_AGENT_EYE,"eye");
	gAnimLibrary.animStateSetString(ANIM_AGENT_FLY_ADJUST,"fly_adjust");
	gAnimLibrary.animStateSetString(ANIM_AGENT_HAND_MOTION,"hand_motion");
	gAnimLibrary.animStateSetString(ANIM_AGENT_HEAD_ROT,"head_rot");
	gAnimLibrary.animStateSetString(ANIM_AGENT_PELVIS_FIX,"pelvis_fix");
	gAnimLibrary.animStateSetString(ANIM_AGENT_TARGET,"target");
	gAnimLibrary.animStateSetString(ANIM_AGENT_WALK_ADJUST,"walk_adjust");
}


void LLVOAvatar::cleanupClass()
{
}

// virtual
void LLVOAvatar::initInstance(void)
{
	//-------------------------------------------------------------------------
	// register motions
	//-------------------------------------------------------------------------
	if (LLCharacter::sInstances.size() == 1)
	{
		LLKeyframeMotion::setVFS(gStaticVFS);
		registerMotion( ANIM_AGENT_DO_NOT_DISTURB,					LLNullMotion::create );
		registerMotion( ANIM_AGENT_CROUCH,					LLKeyframeStandMotion::create );
		registerMotion( ANIM_AGENT_CROUCHWALK,				LLKeyframeWalkMotion::create );
		registerMotion( ANIM_AGENT_EXPRESS_AFRAID,			LLEmote::create );
		registerMotion( ANIM_AGENT_EXPRESS_ANGER,			LLEmote::create );
		registerMotion( ANIM_AGENT_EXPRESS_BORED,			LLEmote::create );
		registerMotion( ANIM_AGENT_EXPRESS_CRY,				LLEmote::create );
		registerMotion( ANIM_AGENT_EXPRESS_DISDAIN,			LLEmote::create );
		registerMotion( ANIM_AGENT_EXPRESS_EMBARRASSED,		LLEmote::create );
		registerMotion( ANIM_AGENT_EXPRESS_FROWN,			LLEmote::create );
		registerMotion( ANIM_AGENT_EXPRESS_KISS,			LLEmote::create );
		registerMotion( ANIM_AGENT_EXPRESS_LAUGH,			LLEmote::create );
		registerMotion( ANIM_AGENT_EXPRESS_OPEN_MOUTH,		LLEmote::create );
		registerMotion( ANIM_AGENT_EXPRESS_REPULSED,		LLEmote::create );
		registerMotion( ANIM_AGENT_EXPRESS_SAD,				LLEmote::create );
		registerMotion( ANIM_AGENT_EXPRESS_SHRUG,			LLEmote::create );
		registerMotion( ANIM_AGENT_EXPRESS_SMILE,			LLEmote::create );
		registerMotion( ANIM_AGENT_EXPRESS_SURPRISE,		LLEmote::create );
		registerMotion( ANIM_AGENT_EXPRESS_TONGUE_OUT,		LLEmote::create );
		registerMotion( ANIM_AGENT_EXPRESS_TOOTHSMILE,		LLEmote::create );
		registerMotion( ANIM_AGENT_EXPRESS_WINK,			LLEmote::create );
		registerMotion( ANIM_AGENT_EXPRESS_WORRY,			LLEmote::create );
		registerMotion( ANIM_AGENT_FEMALE_RUN_NEW,			LLKeyframeWalkMotion::create );
		registerMotion( ANIM_AGENT_FEMALE_WALK,				LLKeyframeWalkMotion::create );
		registerMotion( ANIM_AGENT_FEMALE_WALK_NEW,			LLKeyframeWalkMotion::create );
		registerMotion( ANIM_AGENT_RUN,						LLKeyframeWalkMotion::create );
		registerMotion( ANIM_AGENT_RUN_NEW,					LLKeyframeWalkMotion::create );
		registerMotion( ANIM_AGENT_STAND,					LLKeyframeStandMotion::create );
		registerMotion( ANIM_AGENT_STAND_1,					LLKeyframeStandMotion::create );
		registerMotion( ANIM_AGENT_STAND_2,					LLKeyframeStandMotion::create );
		registerMotion( ANIM_AGENT_STAND_3,					LLKeyframeStandMotion::create );
		registerMotion( ANIM_AGENT_STAND_4,					LLKeyframeStandMotion::create );
		registerMotion( ANIM_AGENT_STANDUP,					LLKeyframeFallMotion::create );
		registerMotion( ANIM_AGENT_TURNLEFT,				LLKeyframeWalkMotion::create );
		registerMotion( ANIM_AGENT_TURNRIGHT,				LLKeyframeWalkMotion::create );
		registerMotion( ANIM_AGENT_WALK,					LLKeyframeWalkMotion::create );
		registerMotion( ANIM_AGENT_WALK_NEW,				LLKeyframeWalkMotion::create );
		
		// motions without a start/stop bit
		registerMotion( ANIM_AGENT_BODY_NOISE,				LLBodyNoiseMotion::create );
		registerMotion( ANIM_AGENT_BREATHE_ROT,				LLBreatheMotionRot::create );
		registerMotion( ANIM_AGENT_PHYSICS_MOTION,			LLPhysicsMotionController::create );
		registerMotion( ANIM_AGENT_EDITING,					LLEditingMotion::create	);
		registerMotion( ANIM_AGENT_EYE,						LLEyeMotion::create	);
		registerMotion( ANIM_AGENT_FEMALE_WALK,				LLKeyframeWalkMotion::create );
		registerMotion( ANIM_AGENT_FLY_ADJUST,				LLFlyAdjustMotion::create );
		registerMotion( ANIM_AGENT_HAND_MOTION,				LLHandMotion::create );
		registerMotion( ANIM_AGENT_HEAD_ROT,				LLHeadRotMotion::create );
		registerMotion( ANIM_AGENT_PELVIS_FIX,				LLPelvisFixMotion::create );
		registerMotion( ANIM_AGENT_SIT_FEMALE,				LLKeyframeMotion::create );
		registerMotion( ANIM_AGENT_TARGET,					LLTargetingMotion::create );
		registerMotion( ANIM_AGENT_WALK_ADJUST,				LLWalkAdjustMotion::create );
	}
	
	LLAvatarAppearance::initInstance();
	
	// preload specific motions here
	createMotion( ANIM_AGENT_CUSTOMIZE);
	createMotion( ANIM_AGENT_CUSTOMIZE_DONE);
	
	//VTPause();  // VTune
	
	mVoiceVisualizer->setVoiceEnabled( LLVoiceClient::getInstance()->getVoiceEnabled( mID ) );
}

// virtual
LLAvatarJoint* LLVOAvatar::createAvatarJoint()
{
	return new LLViewerJoint();
}

// virtual
LLAvatarJoint* LLVOAvatar::createAvatarJoint(S32 joint_num)
{
	return new LLViewerJoint(joint_num);
}

// virtual
LLAvatarJointMesh* LLVOAvatar::createAvatarJointMesh()
{
	return new LLViewerJointMesh();
}

// virtual
LLTexLayerSet* LLVOAvatar::createTexLayerSet()
{
	return new LLViewerTexLayerSet(this);
}

const LLVector3 LLVOAvatar::getRenderPosition() const
{

	if (mDrawable.isNull() || mDrawable->getGeneration() < 0)
	{
		return getPositionAgent();
	}
	else if (isRoot())
	{
		if ( !mHasPelvisOffset )
		{
			return mDrawable->getPositionAgent();
		}
		else
		{
			//Apply a pelvis fixup (as defined by the avs skin)
			LLVector3 pos = mDrawable->getPositionAgent();
			pos[VZ] += mPelvisFixup;
			return pos;
		}
	}
	else
	{
		return getPosition() * mDrawable->getParent()->getRenderMatrix();
	}
	
	
}

void LLVOAvatar::updateDrawable(BOOL force_damped)
{
	clearChanged(SHIFTED);
}

void LLVOAvatar::onShift(const LLVector4a& shift_vector)
{
	const LLVector3& shift = reinterpret_cast<const LLVector3&>(shift_vector);
	mLastAnimExtents[0] += shift;
	mLastAnimExtents[1] += shift;
}

void LLVOAvatar::updateSpatialExtents(LLVector4a& newMin, LLVector4a &newMax)
{
	if (isImpostor() && !needsImpostorUpdate())
	{
		LLVector3 delta = getRenderPosition() -
			((LLVector3(mDrawable->getPositionGroup().getF32ptr())-mImpostorOffset));
		
		newMin.load3( (mLastAnimExtents[0] + delta).mV);
		newMax.load3( (mLastAnimExtents[1] + delta).mV);
	}
	else
	{
		getSpatialExtents(newMin,newMax);
		mLastAnimExtents[0].set(newMin.getF32ptr());
		mLastAnimExtents[1].set(newMax.getF32ptr());
		LLVector4a pos_group;
		pos_group.setAdd(newMin,newMax);
		pos_group.mul(0.5f);
		mImpostorOffset = LLVector3(pos_group.getF32ptr())-getRenderPosition();
		mDrawable->setPositionGroup(pos_group);
	}
	
	
}

void LLVOAvatar::getSpatialExtents(LLVector4a& newMin, LLVector4a& newMax)
{
	LLVector4a buffer(0.25f);
	LLVector4a pos;
	pos.load3(getRenderPosition().mV);
	newMin.setSub(pos, buffer);
	newMax.setAdd(pos, buffer);

	float max_attachment_span = get_default_max_prim_scale() * 5.0f;
	
	//stretch bounding box by joint positions
	for (polymesh_map_t::iterator i = mPolyMeshes.begin(); i != mPolyMeshes.end(); ++i)
	{
		LLPolyMesh* mesh = i->second;
		for (S32 joint_num = 0; joint_num < mesh->mJointRenderData.size(); joint_num++)
		{
			LLVector4a trans;
			trans.load3( mesh->mJointRenderData[joint_num]->mWorldMatrix->getTranslation().mV);
			update_min_max(newMin, newMax, trans);
		}
	}

	LLVector4a center, size;
	center.setAdd(newMin, newMax);
	center.mul(0.5f);

	size.setSub(newMax,newMin);
	size.mul(0.5f);

	mPixelArea = LLPipeline::calcPixelArea(center, size, *LLViewerCamera::getInstance());

	//stretch bounding box by attachments
	for (attachment_map_t::iterator iter = mAttachmentPoints.begin(); 
		 iter != mAttachmentPoints.end();
		 ++iter)
	{
		LLViewerJointAttachment* attachment = iter->second;

		if (!attachment->getValid())
		{
			continue ;
		}

		for (LLViewerJointAttachment::attachedobjs_vec_t::iterator attachment_iter = attachment->mAttachedObjects.begin();
			 attachment_iter != attachment->mAttachedObjects.end();
			 ++attachment_iter)
		{
			const LLViewerObject* attached_object = (*attachment_iter);
			if (attached_object && !attached_object->isHUDAttachment())
			{
				LLDrawable* drawable = attached_object->mDrawable;
				if (drawable && !drawable->isState(LLDrawable::RIGGED))
				{
					LLSpatialBridge* bridge = drawable->getSpatialBridge();
					if (bridge)
					{
						const LLVector4a* ext = bridge->getSpatialExtents();
						LLVector4a distance;
						distance.setSub(ext[1], ext[0]);
						LLVector4a max_span(max_attachment_span);

						S32 lt = distance.lessThan(max_span).getGatheredBits() & 0x7;
						
						// Only add the prim to spatial extents calculations if it isn't a megaprim.
						// max_attachment_span calculated at the start of the function 
						// (currently 5 times our max prim size) 
						if (lt == 0x7)
						{
							update_min_max(newMin,newMax,ext[0]);
							update_min_max(newMin,newMax,ext[1]);
						}
					}
				}
			}
		}
	}

	//pad bounding box	

	newMin.sub(buffer);
	newMax.add(buffer);
}

//-----------------------------------------------------------------------------
// renderCollisionVolumes()
//-----------------------------------------------------------------------------
void LLVOAvatar::renderCollisionVolumes()
{
	std::ostringstream ostr;
	for (S32 i = 0; i < mNumCollisionVolumes; i++)
	{
		mCollisionVolumes[i].renderCollision();
		ostr << mCollisionVolumes[i].getName() << ", ";
	}

	if (mNameText.notNull())
	{
		LLVector4a unused;
	
		mNameText->lineSegmentIntersect(unused, unused, unused, TRUE);
	}

	mDebugText.clear();
	addDebugText(ostr.str());
}

void LLVOAvatar::renderJoints()
{
	std::ostringstream ostr;
	std::ostringstream nullstr;

	for (joint_map_t::iterator iter = mJointMap.begin(); iter != mJointMap.end(); ++iter)
	{
		LLJoint* jointp = iter->second;
		if (!jointp)
		{
			nullstr << iter->first << " is NULL" << std::endl;
			continue;
		}

		ostr << jointp->getName() << ", ";

		jointp->updateWorldMatrix();
	
		gGL.pushMatrix();
		gGL.multMatrix( &jointp->getXform()->getWorldMatrix().mMatrix[0][0] );

		gGL.diffuseColor3f( 1.f, 0.f, 1.f );
	
		gGL.begin(LLRender::LINES);
	
		LLVector3 v[] = 
		{
			LLVector3(1,0,0),
			LLVector3(-1,0,0),
			LLVector3(0,1,0),
			LLVector3(0,-1,0),

			LLVector3(0,0,-1),
			LLVector3(0,0,1),
		};

		//sides
		gGL.vertex3fv(v[0].mV); 
		gGL.vertex3fv(v[2].mV);

		gGL.vertex3fv(v[0].mV); 
		gGL.vertex3fv(v[3].mV);

		gGL.vertex3fv(v[1].mV); 
		gGL.vertex3fv(v[2].mV);

		gGL.vertex3fv(v[1].mV); 
		gGL.vertex3fv(v[3].mV);


		//top
		gGL.vertex3fv(v[0].mV); 
		gGL.vertex3fv(v[4].mV);

		gGL.vertex3fv(v[1].mV); 
		gGL.vertex3fv(v[4].mV);

		gGL.vertex3fv(v[2].mV); 
		gGL.vertex3fv(v[4].mV);

		gGL.vertex3fv(v[3].mV); 
		gGL.vertex3fv(v[4].mV);


		//bottom
		gGL.vertex3fv(v[0].mV); 
		gGL.vertex3fv(v[5].mV);

		gGL.vertex3fv(v[1].mV); 
		gGL.vertex3fv(v[5].mV);

		gGL.vertex3fv(v[2].mV); 
		gGL.vertex3fv(v[5].mV);

		gGL.vertex3fv(v[3].mV); 
		gGL.vertex3fv(v[5].mV);

		gGL.end();

		gGL.popMatrix();
	}

	mDebugText.clear();
	addDebugText(ostr.str());
	addDebugText(nullstr.str());
}

BOOL LLVOAvatar::lineSegmentIntersect(const LLVector4a& start, const LLVector4a& end,
									  S32 face,
									  BOOL pick_transparent,
									  S32* face_hit,
									  LLVector4a* intersection,
									  LLVector2* tex_coord,
									  LLVector4a* normal,
									  LLVector4a* tangent)
{
	if ((isSelf() && !gAgent.needsRenderAvatar()) || !LLPipeline::sPickAvatar)
	{
		return FALSE;
	}

	if (lineSegmentBoundingBox(start, end))
	{
		for (S32 i = 0; i < mNumCollisionVolumes; ++i)
		{
			mCollisionVolumes[i].updateWorldMatrix();

			glh::matrix4f mat((F32*) mCollisionVolumes[i].getXform()->getWorldMatrix().mMatrix);
			glh::matrix4f inverse = mat.inverse();
			glh::matrix4f norm_mat = inverse.transpose();

			glh::vec3f p1(start.getF32ptr());
			glh::vec3f p2(end.getF32ptr());

			inverse.mult_matrix_vec(p1);
			inverse.mult_matrix_vec(p2);

			LLVector3 position;
			LLVector3 norm;

			if (linesegment_sphere(LLVector3(p1.v), LLVector3(p2.v), LLVector3(0,0,0), 1.f, position, norm))
			{
				glh::vec3f res_pos(position.mV);
				mat.mult_matrix_vec(res_pos);
				
				norm.normalize();
				glh::vec3f res_norm(norm.mV);
				norm_mat.mult_matrix_dir(res_norm);

				if (intersection)
				{
					intersection->load3(res_pos.v);
				}

				if (normal)
				{
					normal->load3(res_norm.v);
				}

				return TRUE;
			}
		}

		if (isSelf())
		{
			for (attachment_map_t::iterator iter = mAttachmentPoints.begin(); 
			 iter != mAttachmentPoints.end();
			 ++iter)
			{
				LLViewerJointAttachment* attachment = iter->second;

				for (LLViewerJointAttachment::attachedobjs_vec_t::iterator attachment_iter = attachment->mAttachedObjects.begin();
					 attachment_iter != attachment->mAttachedObjects.end();
					 ++attachment_iter)
				{
					LLViewerObject* attached_object = (*attachment_iter);
					
					if (attached_object && !attached_object->isDead() && attachment->getValid())
					{
						LLDrawable* drawable = attached_object->mDrawable;
						if (drawable->isState(LLDrawable::RIGGED))
						{ //regenerate octree for rigged attachment
							gPipeline.markRebuild(mDrawable, LLDrawable::REBUILD_RIGGED, TRUE);
						}
					}
				}
			}
		}
	}

	
	
	LLVector4a position;
	if (mNameText.notNull() && mNameText->lineSegmentIntersect(start, end, position))
	{
		if (intersection)
		{
			*intersection = position;
		}

		return TRUE;
	}

	return FALSE;
}

LLViewerObject* LLVOAvatar::lineSegmentIntersectRiggedAttachments(const LLVector4a& start, const LLVector4a& end,
									  S32 face,
									  BOOL pick_transparent,
									  S32* face_hit,
									  LLVector4a* intersection,
									  LLVector2* tex_coord,
									  LLVector4a* normal,
									  LLVector4a* tangent)
{
	if (isSelf() && !gAgent.needsRenderAvatar())
	{
		return NULL;
	}

	LLViewerObject* hit = NULL;

	if (lineSegmentBoundingBox(start, end))
	{
		LLVector4a local_end = end;
		LLVector4a local_intersection;

		for (attachment_map_t::iterator iter = mAttachmentPoints.begin(); 
			iter != mAttachmentPoints.end();
			++iter)
		{
			LLViewerJointAttachment* attachment = iter->second;

			for (LLViewerJointAttachment::attachedobjs_vec_t::iterator attachment_iter = attachment->mAttachedObjects.begin();
					attachment_iter != attachment->mAttachedObjects.end();
					++attachment_iter)
			{
				LLViewerObject* attached_object = (*attachment_iter);
					
				if (attached_object->lineSegmentIntersect(start, local_end, face, pick_transparent, face_hit, &local_intersection, tex_coord, normal, tangent))
				{
					local_end = local_intersection;
					if (intersection)
					{
						*intersection = local_intersection;
					}
					
					hit = attached_object;
				}
			}
		}
	}
		
	return hit;
}


LLVOAvatar* LLVOAvatar::asAvatar()
{
	return this;
}

//-----------------------------------------------------------------------------
// LLVOAvatar::startDefaultMotions()
//-----------------------------------------------------------------------------
void LLVOAvatar::startDefaultMotions()
{
	//-------------------------------------------------------------------------
	// start default motions
	//-------------------------------------------------------------------------
	startMotion( ANIM_AGENT_HEAD_ROT );
	startMotion( ANIM_AGENT_EYE );
	startMotion( ANIM_AGENT_BODY_NOISE );
	startMotion( ANIM_AGENT_BREATHE_ROT );
	startMotion( ANIM_AGENT_PHYSICS_MOTION );
	startMotion( ANIM_AGENT_HAND_MOTION );
	startMotion( ANIM_AGENT_PELVIS_FIX );

	//-------------------------------------------------------------------------
	// restart any currently active motions
	//-------------------------------------------------------------------------
	processAnimationStateChanges();
}

//-----------------------------------------------------------------------------
// LLVOAvatar::buildCharacter()
// Deferred initialization and rebuild of the avatar.
//-----------------------------------------------------------------------------
// virtual
void LLVOAvatar::buildCharacter()
{
	LLAvatarAppearance::buildCharacter();

	// Not done building yet; more to do.
	mIsBuilt = FALSE;

	//-------------------------------------------------------------------------
	// set head offset from pelvis
	//-------------------------------------------------------------------------
	updateHeadOffset();

	//-------------------------------------------------------------------------
	// initialize lip sync morph pointers
	//-------------------------------------------------------------------------
	mOohMorph     = getVisualParam( "Lipsync_Ooh" );
	mAahMorph     = getVisualParam( "Lipsync_Aah" );

	// If we don't have the Ooh morph, use the Kiss morph
	if (!mOohMorph)
	{
		LL_WARNS() << "Missing 'Ooh' morph for lipsync, using fallback." << LL_ENDL;
		mOohMorph = getVisualParam( "Express_Kiss" );
	}

	// If we don't have the Aah morph, use the Open Mouth morph
	if (!mAahMorph)
	{
		LL_WARNS() << "Missing 'Aah' morph for lipsync, using fallback." << LL_ENDL;
		mAahMorph = getVisualParam( "Express_Open_Mouth" );
	}

	startDefaultMotions();

	//-------------------------------------------------------------------------
	// restart any currently active motions
	//-------------------------------------------------------------------------
	processAnimationStateChanges();

	mIsBuilt = TRUE;
	stop_glerror();

	mMeshValid = TRUE;
}


//-----------------------------------------------------------------------------
// releaseMeshData()
//-----------------------------------------------------------------------------
void LLVOAvatar::releaseMeshData()
{
	if (sInstances.size() < AVATAR_RELEASE_THRESHOLD || mIsDummy)
	{
		return;
	}

	LL_DEBUGS() << "Releasing mesh data" << LL_ENDL;

	// cleanup mesh data
	for (avatar_joint_list_t::iterator iter = mMeshLOD.begin();
		 iter != mMeshLOD.end(); 
		 ++iter)
	{
		LLAvatarJoint* joint = (*iter);
		joint->setValid(FALSE, TRUE);
	}

	//cleanup data
	if (mDrawable.notNull())
	{
		LLFace* facep = mDrawable->getFace(0);
		if (facep)
		{
		facep->setSize(0, 0);
		for(S32 i = mNumInitFaces ; i < mDrawable->getNumFaces(); i++)
		{
			facep = mDrawable->getFace(i);
				if (facep)
				{
			facep->setSize(0, 0);
		}
	}
		}
	}
	
	for (attachment_map_t::iterator iter = mAttachmentPoints.begin(); 
		 iter != mAttachmentPoints.end();
		 ++iter)
	{
		LLViewerJointAttachment* attachment = iter->second;
		if (!attachment->getIsHUDAttachment())
		{
			attachment->setAttachmentVisibility(FALSE);
		}
	}
	mMeshValid = FALSE;
}

//-----------------------------------------------------------------------------
// restoreMeshData()
//-----------------------------------------------------------------------------
// virtual
void LLVOAvatar::restoreMeshData()
{
	llassert(!isSelf());
	
	//LL_INFOS() << "Restoring" << LL_ENDL;
	mMeshValid = TRUE;
	updateJointLODs();

	for (attachment_map_t::iterator iter = mAttachmentPoints.begin(); 
		 iter != mAttachmentPoints.end();
		 ++iter)
	{
		LLViewerJointAttachment* attachment = iter->second;
		if (!attachment->getIsHUDAttachment())
		{
			attachment->setAttachmentVisibility(TRUE);
		}
	}

	// force mesh update as LOD might not have changed to trigger this
	gPipeline.markRebuild(mDrawable, LLDrawable::REBUILD_GEOMETRY, TRUE);
}

//-----------------------------------------------------------------------------
// updateMeshData()
//-----------------------------------------------------------------------------
void LLVOAvatar::updateMeshData()
{
	if (mDrawable.notNull())
	{
		stop_glerror();

		S32 f_num = 0 ;
		const U32 VERTEX_NUMBER_THRESHOLD = 128 ;//small number of this means each part of an avatar has its own vertex buffer.
		const S32 num_parts = mMeshLOD.size();

		// this order is determined by number of LODS
		// if a mesh earlier in this list changed LODs while a later mesh doesn't,
		// the later mesh's index offset will be inaccurate
		for(S32 part_index = 0 ; part_index < num_parts ;)
		{
			S32 j = part_index ;
			U32 last_v_num = 0, num_vertices = 0 ;
			U32 last_i_num = 0, num_indices = 0 ;

			while(part_index < num_parts && num_vertices < VERTEX_NUMBER_THRESHOLD)
			{
				last_v_num = num_vertices ;
				last_i_num = num_indices ;

				LLViewerJoint* part_mesh = getViewerJoint(part_index++);
				if (part_mesh)
				{
					part_mesh->updateFaceSizes(num_vertices, num_indices, mAdjustedPixelArea);
				}
			}
			if(num_vertices < 1)//skip empty meshes
			{
				continue ;
			}
			if(last_v_num > 0)//put the last inserted part into next vertex buffer.
			{
				num_vertices = last_v_num ;
				num_indices = last_i_num ;	
				part_index-- ;
			}
		
			LLFace* facep = NULL;
			if(f_num < mDrawable->getNumFaces()) 
			{
				facep = mDrawable->getFace(f_num);
			}
			else
			{
				facep = mDrawable->getFace(0);
				if (facep)
				{
					facep = mDrawable->addFace(facep->getPool(), facep->getTexture()) ;
				}
			}
			if (!facep) continue;
			
			// resize immediately
			facep->setSize(num_vertices, num_indices);

			bool terse_update = false;

			facep->setGeomIndex(0);
			facep->setIndicesIndex(0);
		
			LLVertexBuffer* buff = facep->getVertexBuffer();
			if(!facep->getVertexBuffer())
			{
				buff = new LLVertexBufferAvatar();
				buff->allocateBuffer(num_vertices, num_indices, TRUE);
				facep->setVertexBuffer(buff);
			}
			else
			{
				if (buff->getNumIndices() == num_indices &&
					buff->getNumVerts() == num_vertices)
				{
					terse_update = true;
				}
				else
				{
					buff->resizeBuffer(num_vertices, num_indices);
				}
			}
			
		
			// This is a hack! Avatars have their own pool, so we are detecting
			//   the case of more than one avatar in the pool (thus > 0 instead of >= 0)
			if (facep->getGeomIndex() > 0)
			{
				LL_ERRS() << "non-zero geom index: " << facep->getGeomIndex() << " in LLVOAvatar::restoreMeshData" << LL_ENDL;
			}

			for(S32 k = j ; k < part_index ; k++)
			{
				bool rigid = false;
				if (k == MESH_ID_EYEBALL_LEFT ||
					k == MESH_ID_EYEBALL_RIGHT)
				{ //eyeballs can't have terse updates since they're never rendered with
					//the hardware skinning shader
					rigid = true;
				}
				
				LLViewerJoint* mesh = getViewerJoint(k);
				if (mesh)
				{
					mesh->updateFaceData(facep, mAdjustedPixelArea, k == MESH_ID_HAIR, terse_update && !rigid);
				}
			}

			stop_glerror();
			buff->flush();

			if(!f_num)
			{
				f_num += mNumInitFaces ;
			}
			else
			{
				f_num++ ;
			}
		}
	}
}

//------------------------------------------------------------------------

//------------------------------------------------------------------------
// LLVOAvatar::processUpdateMessage()
//------------------------------------------------------------------------
U32 LLVOAvatar::processUpdateMessage(LLMessageSystem *mesgsys,
									 void **user_data,
									 U32 block_num, const EObjectUpdateType update_type,
									 LLDataPacker *dp)
{
	const BOOL has_name = !getNVPair("FirstName");

	// Do base class updates...
	U32 retval = LLViewerObject::processUpdateMessage(mesgsys, user_data, block_num, update_type, dp);

	// Print out arrival information once we have name of avatar.
		if (has_name && getNVPair("FirstName"))
		{
			mDebugExistenceTimer.reset();
		debugAvatarRezTime("AvatarRezArrivedNotification","avatar arrived");
		}

	if(retval & LLViewerObject::INVALID_UPDATE)
	{
		if (isSelf())
		{
			//tell sim to cancel this update
			gAgent.teleportViaLocation(gAgent.getPositionGlobal());
		}
	}

	//LL_INFOS() << getRotation() << LL_ENDL;
	//LL_INFOS() << getPosition() << LL_ENDL;

	return retval;
}

LLViewerFetchedTexture *LLVOAvatar::getBakedTextureImage(const U8 te, const LLUUID& uuid)
{
	LLViewerFetchedTexture *result = NULL;

	if (uuid == IMG_DEFAULT_AVATAR ||
		uuid == IMG_DEFAULT ||
		uuid == IMG_INVISIBLE)
	{
		// Should already exist, don't need to find it on sim or baked-texture host.
		result = gTextureList.findImage(uuid);
	}
	if (!result)
{
		const std::string url = getImageURL(te,uuid);
<<<<<<< HEAD
		if (url.empty())
		{
			llwarns << "unable to determine URL for te " << te << " uuid " << uuid << llendl;
			return NULL;
		}
		LL_DEBUGS("Avatar") << avString() << "get server-bake image from URL " << url << llendl;
		result = LLViewerTextureManager::getFetchedTextureFromUrl(
			url, FTT_SERVER_BAKE, TRUE, LLGLTexture::BOOST_NONE, LLViewerTexture::LOD_TEXTURE, 0, 0, uuid);
		if (result->isMissingAsset())
		{
			result->setIsMissingAsset(false);
		}
=======
		if (!url.empty())
	{
			LL_DEBUGS("Avatar") << avString() << "from URL " << url << LL_ENDL;
			result = LLViewerTextureManager::getFetchedTextureFromUrl(
				url, FTT_SERVER_BAKE, TRUE, LLGLTexture::BOOST_NONE, LLViewerTexture::LOD_TEXTURE, 0, 0, uuid);
	}
	else
	{
			LL_DEBUGS("Avatar") << avString() << "from host " << uuid << LL_ENDL;
			LLHost host = getObjectHost();
			result = LLViewerTextureManager::getFetchedTexture(
				uuid, FTT_HOST_BAKE, TRUE, LLGLTexture::BOOST_NONE, LLViewerTexture::LOD_TEXTURE, 0, 0, host);
>>>>>>> d0ef02c2
	}
}
	return result;
}

// virtual
S32 LLVOAvatar::setTETexture(const U8 te, const LLUUID& uuid)
{
	if (!isIndexBakedTexture((ETextureIndex)te))
	{
		// Sim still sends some uuids for non-baked slots sometimes - ignore.
		return LLViewerObject::setTETexture(te, LLUUID::null);
	}

	LLViewerFetchedTexture *image = getBakedTextureImage(te,uuid);
	llassert(image);
	return setTETextureCore(te, image);
}

static LLTrace::BlockTimerStatHandle FTM_AVATAR_UPDATE("Avatar Update");
static LLTrace::BlockTimerStatHandle FTM_JOINT_UPDATE("Update Joints");

//------------------------------------------------------------------------
// LLVOAvatar::dumpAnimationState()
//------------------------------------------------------------------------
void LLVOAvatar::dumpAnimationState()
{
	LL_INFOS() << "==============================================" << LL_ENDL;
	for (LLVOAvatar::AnimIterator it = mSignaledAnimations.begin(); it != mSignaledAnimations.end(); ++it)
	{
		LLUUID id = it->first;
		std::string playtag = "";
		if (mPlayingAnimations.find(id) != mPlayingAnimations.end())
		{
			playtag = "*";
		}
		LL_INFOS() << gAnimLibrary.animationName(id) << playtag << LL_ENDL;
	}
	for (LLVOAvatar::AnimIterator it = mPlayingAnimations.begin(); it != mPlayingAnimations.end(); ++it)
	{
		LLUUID id = it->first;
		bool is_signaled = mSignaledAnimations.find(id) != mSignaledAnimations.end();
		if (!is_signaled)
		{
			LL_INFOS() << gAnimLibrary.animationName(id) << "!S" << LL_ENDL;
		}
	}
}

//------------------------------------------------------------------------
// idleUpdate()
//------------------------------------------------------------------------
void LLVOAvatar::idleUpdate(LLAgent &agent, const F64 &time)
{
	LL_RECORD_BLOCK_TIME(FTM_AVATAR_UPDATE);

	if (isDead())
	{
		LL_INFOS() << "Warning!  Idle on dead avatar" << LL_ENDL;
		return;
	}	

	if (!(gPipeline.hasRenderType(LLPipeline::RENDER_TYPE_AVATAR))
		&& !(gSavedSettings.getBOOL("DisableAllRenderTypes")))
	{
		return;
	}

	checkTextureLoading() ;
	
	// force immediate pixel area update on avatars using last frames data (before drawable or camera updates)
	setPixelAreaAndAngle(gAgent);

	// force asynchronous drawable update
	if(mDrawable.notNull())
	{	
		LL_RECORD_BLOCK_TIME(FTM_JOINT_UPDATE);
	
		if (mIsSitting && getParent())
		{
			LLViewerObject *root_object = (LLViewerObject*)getRoot();
			LLDrawable* drawablep = root_object->mDrawable;
			// if this object hasn't already been updated by another avatar...
			if (drawablep) // && !drawablep->isState(LLDrawable::EARLY_MOVE))
			{
				if (root_object->isSelected())
				{
					gPipeline.updateMoveNormalAsync(drawablep);
				}
				else
				{
					gPipeline.updateMoveDampedAsync(drawablep);
				}
			}
		}
		else 
		{
			gPipeline.updateMoveDampedAsync(mDrawable);
		}
	}

	//--------------------------------------------------------------------
	// set alpha flag depending on state
	//--------------------------------------------------------------------

	if (isSelf())
	{
		LLViewerObject::idleUpdate(agent, time);
		
		// trigger fidget anims
		if (isAnyAnimationSignaled(AGENT_STAND_ANIMS, NUM_AGENT_STAND_ANIMS))
		{
			agent.fidget();
		}
	}
	else
	{
		// Should override the idleUpdate stuff and leave out the angular update part.
		LLQuaternion rotation = getRotation();
		LLViewerObject::idleUpdate(agent, time);
		setRotation(rotation);
	}

	// attach objects that were waiting for a drawable
	lazyAttach();
	
	// animate the character
	// store off last frame's root position to be consistent with camera position
	LLVector3 root_pos_last = mRoot->getWorldPosition();
	BOOL detailed_update = updateCharacter(agent);

	static LLUICachedControl<bool> visualizers_in_calls("ShowVoiceVisualizersInCalls", false);
	bool voice_enabled = (visualizers_in_calls || LLVoiceClient::getInstance()->inProximalChannel()) &&
						 LLVoiceClient::getInstance()->getVoiceEnabled(mID);

	idleUpdateVoiceVisualizer( voice_enabled );
	idleUpdateMisc( detailed_update );
	idleUpdateAppearanceAnimation();
	if (detailed_update)
	{
		idleUpdateLipSync( voice_enabled );
		idleUpdateLoadingEffect();
		idleUpdateBelowWater();	// wind effect uses this
		idleUpdateWindEffect();
	}
	
	idleUpdateNameTag( root_pos_last );
	idleUpdateRenderCost();
}

void LLVOAvatar::idleUpdateVoiceVisualizer(bool voice_enabled)
{
	bool render_visualizer = voice_enabled;
	
	// Don't render the user's own voice visualizer when in mouselook, or when opening the mic is disabled.
	if(isSelf())
	{
		if(gAgentCamera.cameraMouselook() || gSavedSettings.getBOOL("VoiceDisableMic"))
		{
			render_visualizer = false;
		}
	}
	
	mVoiceVisualizer->setVoiceEnabled(render_visualizer);
	
	if ( voice_enabled )
	{		
		//----------------------------------------------------------------
		// Only do gesture triggering for your own avatar, and only when you're in a proximal channel.
		//----------------------------------------------------------------
		if( isSelf() )
		{
			//----------------------------------------------------------------------------------------
			// The following takes the voice signal and uses that to trigger gesticulations. 
			//----------------------------------------------------------------------------------------
			int lastGesticulationLevel = mCurrentGesticulationLevel;
			mCurrentGesticulationLevel = mVoiceVisualizer->getCurrentGesticulationLevel();
			
			//---------------------------------------------------------------------------------------------------
			// If "current gesticulation level" changes, we catch this, and trigger the new gesture
			//---------------------------------------------------------------------------------------------------
			if ( lastGesticulationLevel != mCurrentGesticulationLevel )
			{
				if ( mCurrentGesticulationLevel != VOICE_GESTICULATION_LEVEL_OFF )
				{
					std::string gestureString = "unInitialized";
					if ( mCurrentGesticulationLevel == 0 )	{ gestureString = "/voicelevel1";	}
					else	if ( mCurrentGesticulationLevel == 1 )	{ gestureString = "/voicelevel2";	}
					else	if ( mCurrentGesticulationLevel == 2 )	{ gestureString = "/voicelevel3";	}
					else	{ LL_INFOS() << "oops - CurrentGesticulationLevel can be only 0, 1, or 2"  << LL_ENDL; }
					
					// this is the call that Karl S. created for triggering gestures from within the code.
					LLGestureMgr::instance().triggerAndReviseString( gestureString );
				}
			}
			
		} //if( isSelf() )
		
		//-----------------------------------------------------------------------------------------------------------------
		// If the avatar is speaking, then the voice amplitude signal is passed to the voice visualizer.
		// Also, here we trigger voice visualizer start and stop speaking, so it can animate the voice symbol.
		//
		// Notice the calls to "gAwayTimer.reset()". This resets the timer that determines how long the avatar has been
		// "away", so that the avatar doesn't lapse into away-mode (and slump over) while the user is still talking. 
		//-----------------------------------------------------------------------------------------------------------------
		if (LLVoiceClient::getInstance()->getIsSpeaking( mID ))
		{		
			if (!mVoiceVisualizer->getCurrentlySpeaking())
			{
				mVoiceVisualizer->setStartSpeaking();
				
				//printf( "gAwayTimer.reset();\n" );
			}
			
			mVoiceVisualizer->setSpeakingAmplitude( LLVoiceClient::getInstance()->getCurrentPower( mID ) );
			
			if( isSelf() )
			{
				gAgent.clearAFK();
			}
		}
		else
		{
			if ( mVoiceVisualizer->getCurrentlySpeaking() )
			{
				mVoiceVisualizer->setStopSpeaking();
				
				if ( mLipSyncActive )
				{
					if( mOohMorph ) mOohMorph->setWeight(mOohMorph->getMinWeight());
					if( mAahMorph ) mAahMorph->setWeight(mAahMorph->getMinWeight());
					
					mLipSyncActive = false;
					LLCharacter::updateVisualParams();
					dirtyMesh();
				}
			}
		}
		
		//--------------------------------------------------------------------------------------------
		// here we get the approximate head position and set as sound source for the voice symbol
		// (the following version uses a tweak of "mHeadOffset" which handle sitting vs. standing)
		//--------------------------------------------------------------------------------------------
		
		if ( mIsSitting )
		{
			LLVector3 headOffset = LLVector3( 0.0f, 0.0f, mHeadOffset.mV[2] );
			mVoiceVisualizer->setVoiceSourceWorldPosition( mRoot->getWorldPosition() + headOffset );
		}
		else 
		{
			LLVector3 tagPos = mRoot->getWorldPosition();
			tagPos[VZ] -= mPelvisToFoot;
			tagPos[VZ] += ( mBodySize[VZ] + 0.125f ); // does not need mAvatarOffset -Nyx
			mVoiceVisualizer->setVoiceSourceWorldPosition( tagPos );
		}
	}//if ( voiceEnabled )
}		

static LLTrace::BlockTimerStatHandle FTM_ATTACHMENT_UPDATE("Update Attachments");

void LLVOAvatar::idleUpdateMisc(bool detailed_update)
{
	if (LLVOAvatar::sJointDebug)
	{
		LL_INFOS() << getFullname() << ": joint touches: " << LLJoint::sNumTouches << " updates: " << LLJoint::sNumUpdates << LL_ENDL;
	}

	LLJoint::sNumUpdates = 0;
	LLJoint::sNumTouches = 0;

	BOOL visible = isVisible() || mNeedsAnimUpdate;

	// update attachments positions
	if (detailed_update || !sUseImpostors)
	{
		LL_RECORD_BLOCK_TIME(FTM_ATTACHMENT_UPDATE);
		for (attachment_map_t::iterator iter = mAttachmentPoints.begin(); 
			 iter != mAttachmentPoints.end();
			 ++iter)
		{
			LLViewerJointAttachment* attachment = iter->second;

			for (LLViewerJointAttachment::attachedobjs_vec_t::iterator attachment_iter = attachment->mAttachedObjects.begin();
				 attachment_iter != attachment->mAttachedObjects.end();
				 ++attachment_iter)
			{
				LLViewerObject* attached_object = (*attachment_iter);
				BOOL visibleAttachment = visible || (attached_object && 
													 !(attached_object->mDrawable->getSpatialBridge() &&
													   attached_object->mDrawable->getSpatialBridge()->getRadius() < 2.0));
				
				if (visibleAttachment && attached_object && !attached_object->isDead() && attachment->getValid())
				{
					// if selecting any attachments, update all of them as non-damped
					if (LLSelectMgr::getInstance()->getSelection()->getObjectCount() && LLSelectMgr::getInstance()->getSelection()->isAttachment())
					{
						gPipeline.updateMoveNormalAsync(attached_object->mDrawable);
					}
					else
					{
						gPipeline.updateMoveDampedAsync(attached_object->mDrawable);
					}
					
					LLSpatialBridge* bridge = attached_object->mDrawable->getSpatialBridge();
					if (bridge)
					{
						gPipeline.updateMoveNormalAsync(bridge);
					}
					attached_object->updateText();	
				}
			}
		}
	}

	mNeedsAnimUpdate = FALSE;

	if (isImpostor() && !mNeedsImpostorUpdate)
	{
		LL_ALIGN_16(LLVector4a ext[2]);
		F32 distance;
		LLVector3 angle;

		getImpostorValues(ext, angle, distance);

		for (U32 i = 0; i < 3 && !mNeedsImpostorUpdate; i++)
		{
			F32 cur_angle = angle.mV[i];
			F32 old_angle = mImpostorAngle.mV[i];
			F32 angle_diff = fabsf(cur_angle-old_angle);
		
			if (angle_diff > F_PI/512.f*distance*mUpdatePeriod)
			{
				mNeedsImpostorUpdate = TRUE;
			}
		}

		if (detailed_update && !mNeedsImpostorUpdate)
		{	//update impostor if view angle, distance, or bounding box change
			//significantly
			
			F32 dist_diff = fabsf(distance-mImpostorDistance);
			if (dist_diff/mImpostorDistance > 0.1f)
			{
				mNeedsImpostorUpdate = TRUE;
			}
			else
			{
				//VECTORIZE THIS
				getSpatialExtents(ext[0], ext[1]);
				LLVector4a diff;
				diff.setSub(ext[1], mImpostorExtents[1]);
				if (diff.getLength3().getF32() > 0.05f)
				{
					mNeedsImpostorUpdate = TRUE;
				}
				else
				{
					diff.setSub(ext[0], mImpostorExtents[0]);
					if (diff.getLength3().getF32() > 0.05f)
					{
						mNeedsImpostorUpdate = TRUE;
					}
				}
			}
		}
	}

	mDrawable->movePartition();
	
	//force a move if sitting on an active object
	if (getParent() && ((LLViewerObject*) getParent())->mDrawable->isActive())
	{
		gPipeline.markMoved(mDrawable, TRUE);
	}
}

void LLVOAvatar::idleUpdateAppearanceAnimation()
{
	// update morphing params
	if (mAppearanceAnimating)
	{
		ESex avatar_sex = getSex();
		F32 appearance_anim_time = mAppearanceMorphTimer.getElapsedTimeF32();
		if (appearance_anim_time >= APPEARANCE_MORPH_TIME)
		{
			mAppearanceAnimating = FALSE;
			for (LLVisualParam *param = getFirstVisualParam(); 
				 param;
				 param = getNextVisualParam())
			{
				if (param->isTweakable())
				{
					param->stopAnimating();
				}
			}
			updateVisualParams();
		}
		else
		{
			F32 morph_amt = calcMorphAmount();
			LLVisualParam *param;

			if (!isSelf())
			{
				// animate only top level params for non-self avatars
				for (param = getFirstVisualParam();
					 param;
					 param = getNextVisualParam())
				{
					if (param->isTweakable())
					{
						param->animate(morph_amt);
					}
				}
			}

			// apply all params
			for (param = getFirstVisualParam();
				 param;
				 param = getNextVisualParam())
			{
				param->apply(avatar_sex);
			}

			mLastAppearanceBlendTime = appearance_anim_time;
		}
		dirtyMesh();
	}
}

F32 LLVOAvatar::calcMorphAmount()
{
	F32 appearance_anim_time = mAppearanceMorphTimer.getElapsedTimeF32();
	F32 blend_frac = calc_bouncy_animation(appearance_anim_time / APPEARANCE_MORPH_TIME);
	F32 last_blend_frac = calc_bouncy_animation(mLastAppearanceBlendTime / APPEARANCE_MORPH_TIME);

	F32 morph_amt;
	if (last_blend_frac == 1.f)
	{
		morph_amt = 1.f;
	}
	else
	{
		morph_amt = (blend_frac - last_blend_frac) / (1.f - last_blend_frac);
	}

	return morph_amt;
}

void LLVOAvatar::idleUpdateLipSync(bool voice_enabled)
{
	// Use the Lipsync_Ooh and Lipsync_Aah morphs for lip sync
	if ( voice_enabled && (LLVoiceClient::getInstance()->lipSyncEnabled()) && LLVoiceClient::getInstance()->getIsSpeaking( mID ) )
	{
		F32 ooh_morph_amount = 0.0f;
		F32 aah_morph_amount = 0.0f;

		mVoiceVisualizer->lipSyncOohAah( ooh_morph_amount, aah_morph_amount );

		if( mOohMorph )
		{
			F32 ooh_weight = mOohMorph->getMinWeight()
				+ ooh_morph_amount * (mOohMorph->getMaxWeight() - mOohMorph->getMinWeight());

			mOohMorph->setWeight( ooh_weight);
		}

		if( mAahMorph )
		{
			F32 aah_weight = mAahMorph->getMinWeight()
				+ aah_morph_amount * (mAahMorph->getMaxWeight() - mAahMorph->getMinWeight());

			mAahMorph->setWeight( aah_weight);
		}

		mLipSyncActive = true;
		LLCharacter::updateVisualParams();
		dirtyMesh();
	}
}

void LLVOAvatar::idleUpdateLoadingEffect()
{
	// update visibility when avatar is partially loaded
	if (updateIsFullyLoaded()) // changed?
	{
		if (isFullyLoaded() && mFirstFullyVisible && isSelf())
		{
			LL_INFOS("Avatar") << avString() << "self isFullyLoaded, mFirstFullyVisible" << LL_ENDL;
			mFirstFullyVisible = FALSE;
				LLAppearanceMgr::instance().onFirstFullyVisible();
			}
		if (isFullyLoaded() && mFirstFullyVisible && !isSelf())
		{
			LL_INFOS("Avatar") << avString() << "other isFullyLoaded, mFirstFullyVisible" << LL_ENDL;
			mFirstFullyVisible = FALSE;
		}
		if (isFullyLoaded())
		{
			deleteParticleSource();
			updateLOD();
		}
		else
		{
			LLPartSysData particle_parameters;

			// fancy particle cloud designed by Brent
			particle_parameters.mPartData.mMaxAge            = 4.f;
			particle_parameters.mPartData.mStartScale.mV[VX] = 0.8f;
			particle_parameters.mPartData.mStartScale.mV[VX] = 0.8f;
			particle_parameters.mPartData.mStartScale.mV[VY] = 1.0f;
			particle_parameters.mPartData.mEndScale.mV[VX]   = 0.02f;
			particle_parameters.mPartData.mEndScale.mV[VY]   = 0.02f;
			particle_parameters.mPartData.mStartColor        = LLColor4(1, 1, 1, 0.5f);
			particle_parameters.mPartData.mEndColor          = LLColor4(1, 1, 1, 0.0f);
			particle_parameters.mPartData.mStartScale.mV[VX] = 0.8f;
			LLViewerTexture* cloud = LLViewerTextureManager::getFetchedTextureFromFile("cloud-particle.j2c");
			particle_parameters.mPartImageID                 = cloud->getID();
			particle_parameters.mMaxAge                      = 0.f;
			particle_parameters.mPattern                     = LLPartSysData::LL_PART_SRC_PATTERN_ANGLE_CONE;
			particle_parameters.mInnerAngle                  = F_PI;
			particle_parameters.mOuterAngle                  = 0.f;
			particle_parameters.mBurstRate                   = 0.02f;
			particle_parameters.mBurstRadius                 = 0.0f;
			particle_parameters.mBurstPartCount              = 1;
			particle_parameters.mBurstSpeedMin               = 0.1f;
			particle_parameters.mBurstSpeedMax               = 1.f;
			particle_parameters.mPartData.mFlags             = ( LLPartData::LL_PART_INTERP_COLOR_MASK | LLPartData::LL_PART_INTERP_SCALE_MASK |
																 LLPartData::LL_PART_EMISSIVE_MASK | // LLPartData::LL_PART_FOLLOW_SRC_MASK |
																 LLPartData::LL_PART_TARGET_POS_MASK );
			
			if (!isTooComplex()) // do not generate particles for overly-complex avatars
			{
				setParticleSource(particle_parameters, getID());
			}
		}
	}
}	

void LLVOAvatar::idleUpdateWindEffect()
{
	// update wind effect
	if ((LLViewerShaderMgr::instance()->getVertexShaderLevel(LLViewerShaderMgr::SHADER_AVATAR) >= LLDrawPoolAvatar::SHADER_LEVEL_CLOTH))
	{
		F32 hover_strength = 0.f;
		F32 time_delta = mRippleTimer.getElapsedTimeF32() - mRippleTimeLast;
		mRippleTimeLast = mRippleTimer.getElapsedTimeF32();
		LLVector3 velocity = getVelocity();
		F32 speed = velocity.length();
		//RN: velocity varies too much frame to frame for this to work
		mRippleAccel.clearVec();//lerp(mRippleAccel, (velocity - mLastVel) * time_delta, LLSmoothInterpolation::getInterpolant(0.02f));
		mLastVel = velocity;
		LLVector4 wind;
		wind.setVec(getRegion()->mWind.getVelocityNoisy(getPositionAgent(), 4.f) - velocity);

		if (mInAir)
		{
			hover_strength = HOVER_EFFECT_STRENGTH * llmax(0.f, HOVER_EFFECT_MAX_SPEED - speed);
		}

		if (mBelowWater)
		{
			// TODO: make cloth flow more gracefully when underwater
			hover_strength += UNDERWATER_EFFECT_STRENGTH;
		}

		wind.mV[VZ] += hover_strength;
		wind.normalize();

		wind.mV[VW] = llmin(0.025f + (speed * 0.015f) + hover_strength, 0.5f);
		F32 interp;
		if (wind.mV[VW] > mWindVec.mV[VW])
		{
			interp = LLSmoothInterpolation::getInterpolant(0.2f);
		}
		else
		{
			interp = LLSmoothInterpolation::getInterpolant(0.4f);
		}
		mWindVec = lerp(mWindVec, wind, interp);
	
		F32 wind_freq = hover_strength + llclamp(8.f + (speed * 0.7f) + (noise1(mRipplePhase) * 4.f), 8.f, 25.f);
		mWindFreq = lerp(mWindFreq, wind_freq, interp); 

		if (mBelowWater)
		{
			mWindFreq *= UNDERWATER_FREQUENCY_DAMP;
		}

		mRipplePhase += (time_delta * mWindFreq);
		if (mRipplePhase > F_TWO_PI)
		{
			mRipplePhase = fmodf(mRipplePhase, F_TWO_PI);
		}
	}
}

void LLVOAvatar::idleUpdateNameTag(const LLVector3& root_pos_last)
{
	// update chat bubble
	//--------------------------------------------------------------------
	// draw text label over character's head
	//--------------------------------------------------------------------
	if (mChatTimer.getElapsedTimeF32() > BUBBLE_CHAT_TIME)
	{
		mChats.clear();
	}
	
	const F32 time_visible = mTimeVisible.getElapsedTimeF32();
	const F32 NAME_SHOW_TIME = gSavedSettings.getF32("RenderNameShowTime");	// seconds
	const F32 FADE_DURATION = gSavedSettings.getF32("RenderNameFadeDuration"); // seconds
	BOOL visible_avatar = isVisible() || mNeedsAnimUpdate;
	BOOL visible_chat = gSavedSettings.getBOOL("UseChatBubbles") && (mChats.size() || mTyping);
	BOOL render_name =	visible_chat ||
		(visible_avatar &&
		 ((sRenderName == RENDER_NAME_ALWAYS) ||
		  (sRenderName == RENDER_NAME_FADE && time_visible < NAME_SHOW_TIME)));
	// If it's your own avatar, don't draw in mouselook, and don't
	// draw if we're specifically hiding our own name.
	if (isSelf())
	{
		render_name = render_name
			&& !gAgentCamera.cameraMouselook()
			&& (visible_chat || (gSavedSettings.getBOOL("RenderNameShowSelf") 
								 && gSavedSettings.getS32("AvatarNameTagMode") ));
	}

	if ( !render_name )
	{
		if (mNameText)
		{
			// ...clean up old name tag
			mNameText->markDead();
			mNameText = NULL;
			sNumVisibleChatBubbles--;
		}
		return;
	}

	BOOL new_name = FALSE;
	if (visible_chat != mVisibleChat)
	{
		mVisibleChat = visible_chat;
		new_name = TRUE;
	}

	if (sRenderGroupTitles != mRenderGroupTitles)
	{
		mRenderGroupTitles = sRenderGroupTitles;
		new_name = TRUE;
	}

	// First Calculate Alpha
	// If alpha > 0, create mNameText if necessary, otherwise delete it
	F32 alpha = 0.f;
	if (mAppAngle > 5.f)
	{
		const F32 START_FADE_TIME = NAME_SHOW_TIME - FADE_DURATION;
		if (!visible_chat && sRenderName == RENDER_NAME_FADE && time_visible > START_FADE_TIME)
		{
			alpha = 1.f - (time_visible - START_FADE_TIME) / FADE_DURATION;
		}
		else
		{
			// ...not fading, full alpha
			alpha = 1.f;
		}
	}
	else if (mAppAngle > 2.f)
	{
		// far away is faded out also
		alpha = (mAppAngle-2.f)/3.f;
	}

	if (alpha <= 0.f)
	{
		if (mNameText)
		{
			mNameText->markDead();
			mNameText = NULL;
			sNumVisibleChatBubbles--;
		}
		return;
	}

	if (!mNameText)
	{
		mNameText = static_cast<LLHUDNameTag*>( LLHUDObject::addHUDObject(
			LLHUDObject::LL_HUD_NAME_TAG) );
		//mNameText->setMass(10.f);
		mNameText->setSourceObject(this);
		mNameText->setVertAlignment(LLHUDNameTag::ALIGN_VERT_TOP);
		mNameText->setVisibleOffScreen(TRUE);
		mNameText->setMaxLines(11);
		mNameText->setFadeDistance(CHAT_NORMAL_RADIUS, 5.f);
		sNumVisibleChatBubbles++;
		new_name = TRUE;
    }
				
	idleUpdateNameTagPosition(root_pos_last);
	idleUpdateNameTagText(new_name);			
	idleUpdateNameTagAlpha(new_name, alpha);
}

void LLVOAvatar::idleUpdateNameTagText(BOOL new_name)
{
	LLNameValue *title = getNVPair("Title");
	LLNameValue* firstname = getNVPair("FirstName");
	LLNameValue* lastname = getNVPair("LastName");

	// Avatars must have a first and last name
	if (!firstname || !lastname) return;

	bool is_away = mSignaledAnimations.find(ANIM_AGENT_AWAY)  != mSignaledAnimations.end();
	bool is_do_not_disturb = mSignaledAnimations.find(ANIM_AGENT_DO_NOT_DISTURB) != mSignaledAnimations.end();
	bool is_appearance = mSignaledAnimations.find(ANIM_AGENT_CUSTOMIZE) != mSignaledAnimations.end();
	bool is_muted;
	if (isSelf())
	{
		is_muted = false;
	}
	else
	{
		is_muted = LLMuteList::getInstance()->isMuted(getID());
	}
	bool is_friend = LLAvatarTracker::instance().isBuddy(getID());
	bool is_cloud = getIsCloud();

	if (is_appearance != mNameAppearance)
	{
		if (is_appearance)
		{
			debugAvatarRezTime("AvatarRezEnteredAppearanceNotification","entered appearance mode");
		}
		else
		{
			debugAvatarRezTime("AvatarRezLeftAppearanceNotification","left appearance mode");
		}
	}

	// Rebuild name tag if state change detected
	if (!mNameIsSet
		|| new_name
		|| (!title && !mTitle.empty())
		|| (title && mTitle != title->getString())
		|| is_away != mNameAway 
		|| is_do_not_disturb != mNameDoNotDisturb 
		|| is_muted != mNameMute
		|| is_appearance != mNameAppearance 
		|| is_friend != mNameFriend
		|| is_cloud != mNameCloud)
	{
		LLColor4 name_tag_color = getNameTagColor(is_friend);

		clearNameTag();

		if (is_away || is_muted || is_do_not_disturb || is_appearance)
		{
			std::string line;
			if (is_away)
			{
				line += LLTrans::getString("AvatarAway");
				line += ", ";
			}
			if (is_do_not_disturb)
			{
				line += LLTrans::getString("AvatarDoNotDisturb");
				line += ", ";
			}
			if (is_muted)
			{
				line += LLTrans::getString("AvatarMuted");
				line += ", ";
			}
			if (is_appearance)
			{
				line += LLTrans::getString("AvatarEditingAppearance");
				line += ", ";
			}
			if (is_cloud)
			{
				line += LLTrans::getString("LoadingData");
				line += ", ";
			}
			// trim last ", "
			line.resize( line.length() - 2 );
			addNameTagLine(line, name_tag_color, LLFontGL::NORMAL,
				LLFontGL::getFontSansSerifSmall());
		}

		if (sRenderGroupTitles
			&& title && title->getString() && title->getString()[0] != '\0')
		{
			std::string title_str = title->getString();
			LLStringFn::replace_ascii_controlchars(title_str,LL_UNKNOWN_CHAR);
			addNameTagLine(title_str, name_tag_color, LLFontGL::NORMAL,
				LLFontGL::getFontSansSerifSmall());
		}

		static LLUICachedControl<bool> show_display_names("NameTagShowDisplayNames", true);
		static LLUICachedControl<bool> show_usernames("NameTagShowUsernames", true);

		if (LLAvatarName::useDisplayNames())
		{
			LLAvatarName av_name;
			if (!LLAvatarNameCache::get(getID(), &av_name))
			{
				// Force a rebuild at next idle
				// Note: do not connect a callback on idle().
				clearNameTag();
			}

			// Might be blank if name not available yet, that's OK
			if (show_display_names)
			{
				addNameTagLine(av_name.getDisplayName(), name_tag_color, LLFontGL::NORMAL,
					LLFontGL::getFontSansSerif());
			}
			// Suppress SLID display if display name matches exactly (ugh)
			if (show_usernames && !av_name.isDisplayNameDefault())
			{
				// *HACK: Desaturate the color
				LLColor4 username_color = name_tag_color * 0.83f;
				addNameTagLine(av_name.getUserName(), username_color, LLFontGL::NORMAL,
					LLFontGL::getFontSansSerifSmall());
			}
		}
		else
		{
			const LLFontGL* font = LLFontGL::getFontSansSerif();
			std::string full_name = LLCacheName::buildFullName( firstname->getString(), lastname->getString() );
			addNameTagLine(full_name, name_tag_color, LLFontGL::NORMAL, font);
		}

		mNameAway = is_away;
		mNameDoNotDisturb = is_do_not_disturb;
		mNameMute = is_muted;
		mNameAppearance = is_appearance;
		mNameFriend = is_friend;
		mNameCloud = is_cloud;
		mTitle = title ? title->getString() : "";
		LLStringFn::replace_ascii_controlchars(mTitle,LL_UNKNOWN_CHAR);
		new_name = TRUE;
	}

	if (mVisibleChat)
	{
		mNameText->setFont(LLFontGL::getFontSansSerif());
		mNameText->setTextAlignment(LLHUDNameTag::ALIGN_TEXT_LEFT);
		mNameText->setFadeDistance(CHAT_NORMAL_RADIUS * 2.f, 5.f);

		std::deque<LLChat>::iterator chat_iter = mChats.begin();
		mNameText->clearString();

		LLColor4 new_chat = LLUIColorTable::instance().getColor( isSelf() ? "UserChatColor" : "AgentChatColor" );
		LLColor4 normal_chat = lerp(new_chat, LLColor4(0.8f, 0.8f, 0.8f, 1.f), 0.7f);
		LLColor4 old_chat = lerp(normal_chat, LLColor4(0.6f, 0.6f, 0.6f, 1.f), 0.7f);
		if (mTyping && mChats.size() >= MAX_BUBBLE_CHAT_UTTERANCES) 
		{
			++chat_iter;
		}

		for(; chat_iter != mChats.end(); ++chat_iter)
		{
			F32 chat_fade_amt = llclamp((F32)((LLFrameTimer::getElapsedSeconds() - chat_iter->mTime) / CHAT_FADE_TIME), 0.f, 4.f);
			LLFontGL::StyleFlags style;
			switch(chat_iter->mChatType)
			{
			case CHAT_TYPE_WHISPER:
				style = LLFontGL::ITALIC;
				break;
			case CHAT_TYPE_SHOUT:
				style = LLFontGL::BOLD;
				break;
			default:
				style = LLFontGL::NORMAL;
				break;
			}
			if (chat_fade_amt < 1.f)
			{
				F32 u = clamp_rescale(chat_fade_amt, 0.9f, 1.f, 0.f, 1.f);
				mNameText->addLine(chat_iter->mText, lerp(new_chat, normal_chat, u), style);
			}
			else if (chat_fade_amt < 2.f)
			{
				F32 u = clamp_rescale(chat_fade_amt, 1.9f, 2.f, 0.f, 1.f);
				mNameText->addLine(chat_iter->mText, lerp(normal_chat, old_chat, u), style);
			}
			else if (chat_fade_amt < 3.f)
			{
				// *NOTE: only remove lines down to minimum number
				mNameText->addLine(chat_iter->mText, old_chat, style);
			}
		}
		mNameText->setVisibleOffScreen(TRUE);

		if (mTyping)
		{
			S32 dot_count = (llfloor(mTypingTimer.getElapsedTimeF32() * 3.f) + 2) % 3 + 1;
			switch(dot_count)
			{
			case 1:
				mNameText->addLine(".", new_chat);
				break;
			case 2:
				mNameText->addLine("..", new_chat);
				break;
			case 3:
				mNameText->addLine("...", new_chat);
				break;
			}

		}
	}
	else
	{
		// ...not using chat bubbles, just names
		mNameText->setTextAlignment(LLHUDNameTag::ALIGN_TEXT_CENTER);
		mNameText->setFadeDistance(CHAT_NORMAL_RADIUS, 5.f);
		mNameText->setVisibleOffScreen(FALSE);
	}
}

void LLVOAvatar::addNameTagLine(const std::string& line, const LLColor4& color, S32 style, const LLFontGL* font)
{
	llassert(mNameText);
	if (mVisibleChat)
	{
		mNameText->addLabel(line);
	}
	else
	{
		mNameText->addLine(line, color, (LLFontGL::StyleFlags)style, font);
	}
    mNameIsSet |= !line.empty();
}

void LLVOAvatar::clearNameTag()
{
    mNameIsSet = false;
	if (mNameText)
	{
		mNameText->setLabel("");
		mNameText->setString("");
	}
	mTimeVisible.reset();
}

//static
void LLVOAvatar::invalidateNameTag(const LLUUID& agent_id)
{
	LLViewerObject* obj = gObjectList.findObject(agent_id);
	if (!obj) return;

	LLVOAvatar* avatar = dynamic_cast<LLVOAvatar*>(obj);
	if (!avatar) return;

	avatar->clearNameTag();
}

//static
void LLVOAvatar::invalidateNameTags()
{
	std::vector<LLCharacter*>::iterator it = LLCharacter::sInstances.begin();
	for ( ; it != LLCharacter::sInstances.end(); ++it)
	{
		LLVOAvatar* avatar = dynamic_cast<LLVOAvatar*>(*it);
		if (!avatar) continue;
		if (avatar->isDead()) continue;

		avatar->clearNameTag();
	}
}

// Compute name tag position during idle update
void LLVOAvatar::idleUpdateNameTagPosition(const LLVector3& root_pos_last)
{
	LLQuaternion root_rot = mRoot->getWorldRotation();
	LLQuaternion inv_root_rot = ~root_rot;
	LLVector3 pixel_right_vec;
	LLVector3 pixel_up_vec;
	LLViewerCamera::getInstance()->getPixelVectors(root_pos_last, pixel_up_vec, pixel_right_vec);
	LLVector3 camera_to_av = root_pos_last - LLViewerCamera::getInstance()->getOrigin();
	camera_to_av.normalize();
	LLVector3 local_camera_at = camera_to_av * inv_root_rot;
	LLVector3 local_camera_up = camera_to_av % LLViewerCamera::getInstance()->getLeftAxis();
	local_camera_up.normalize();
	local_camera_up = local_camera_up * inv_root_rot;


	// position is based on head position, does not require mAvatarOffset here. - Nyx
	LLVector3 avatar_ellipsoid(mBodySize.mV[VX] * 0.4f,
								mBodySize.mV[VY] * 0.4f,
								mBodySize.mV[VZ] * NAMETAG_VERT_OFFSET_WEIGHT);

	local_camera_up.scaleVec(avatar_ellipsoid);
	local_camera_at.scaleVec(avatar_ellipsoid);

	LLVector3 head_offset = (mHeadp->getLastWorldPosition() - mRoot->getLastWorldPosition()) * inv_root_rot;

	if (dist_vec(head_offset, mTargetRootToHeadOffset) > NAMETAG_UPDATE_THRESHOLD)
	{
		mTargetRootToHeadOffset = head_offset;
	}
	
	mCurRootToHeadOffset = lerp(mCurRootToHeadOffset, mTargetRootToHeadOffset, LLSmoothInterpolation::getInterpolant(0.2f));

	LLVector3 name_position = mRoot->getLastWorldPosition() + (mCurRootToHeadOffset * root_rot);
	name_position += (local_camera_up * root_rot) - (projected_vec(local_camera_at * root_rot, camera_to_av));	
	name_position += pixel_up_vec * NAMETAG_VERTICAL_SCREEN_OFFSET;

	mNameText->setPositionAgent(name_position);				
}

void LLVOAvatar::idleUpdateNameTagAlpha(BOOL new_name, F32 alpha)
{
	llassert(mNameText);

	if (new_name
		|| alpha != mNameAlpha)
	{
		mNameText->setAlpha(alpha);
		mNameAlpha = alpha;
	}
}

LLColor4 LLVOAvatar::getNameTagColor(bool is_friend)
{
	static LLUICachedControl<bool> show_friends("NameTagShowFriends", false);
	const char* color_name;
	if (show_friends && is_friend)
	{
		color_name = "NameTagFriend";
	}
	else if (LLAvatarName::useDisplayNames())
	{
		// ...color based on whether username "matches" a computed display name
		LLAvatarName av_name;
		if (LLAvatarNameCache::get(getID(), &av_name) && av_name.isDisplayNameDefault())
		{
			color_name = "NameTagMatch";
		}
		else
		{
			color_name = "NameTagMismatch";
		}
	}
	else
	{
		// ...not using display names
		color_name = "NameTagLegacy";
	}
	return LLUIColorTable::getInstance()->getColor( color_name );
}

void LLVOAvatar::idleUpdateBelowWater()
{
	F32 avatar_height = (F32)(getPositionGlobal().mdV[VZ]);

	F32 water_height;
	water_height = getRegion()->getWaterHeight();

	mBelowWater =  avatar_height < water_height;
}

void LLVOAvatar::slamPosition()
{
	gAgent.setPositionAgent(getPositionAgent());
	mRoot->setWorldPosition(getPositionAgent()); // teleport
	setChanged(TRANSLATED);
	if (mDrawable.notNull())
	{
		gPipeline.updateMoveNormalAsync(mDrawable);
	}
	mRoot->updateWorldMatrixChildren();
}

bool LLVOAvatar::isVisuallyMuted()
{
	bool muted = false;

	if (!isSelf())
	{
		static LLCachedControl<U32> render_auto_mute_functions(gSavedSettings, "RenderAutoMuteFunctions", 0);
		if (render_auto_mute_functions)		// Hacky debug switch for developing feature
		{
			// Priority order (highest priority first)
			// * own avatar is never visually muted
			// * if on the "always draw normally" list, draw them normally
			// * if on the "always visually mute" list, mute them
			// * draw them normally if they meet the following criteria:
			//       - within the closest N avatars OR on friends list OR in an IM chat
			//       - AND aren't over the thresholds
			// * otherwise visually mute all other avatars

			static LLCachedControl<U32> max_attachment_bytes(gSavedSettings, "RenderAutoMuteByteLimit", 0);
			static LLCachedControl<F32> max_attachment_area(gSavedSettings, "RenderAutoMuteSurfaceAreaLimit", 0.0);
			static LLCachedControl<U32> max_render_cost(gSavedSettings, "RenderAutoMuteRenderWeightLimit", 0);

			if (mVisuallyMuteSetting == ALWAYS_VISUAL_MUTE)
			{	// Always want to see this AV as an impostor
				muted = true;
			}
			else if (mVisuallyMuteSetting == NEVER_VISUAL_MUTE)
			{	// Never show as impostor
				muted = false;
			}
			else 
			{
				F64 now = LLFrameTimer::getTotalSeconds();

				if (now < mCachedVisualMuteUpdateTime)
				{	// Use cached mute value
					muted = mCachedVisualMute;
				}
				else
				{	// Determine if visually muted or not

					U32 max_cost = (U32) (max_render_cost*(LLVOAvatar::sLODFactor+0.5));

					muted = LLMuteList::getInstance()->isMuted(getID()) ||
						(mAttachmentGeometryBytes > max_attachment_bytes && max_attachment_bytes > 0) ||
						(mAttachmentSurfaceArea > max_attachment_area && max_attachment_area > 0.f) ||
						(mVisualComplexity > max_cost && max_render_cost > 0);

					// Could be part of the grand || collection above, but yanked out to make the logic visible
					if (!muted)
					{
						if (sMaxVisible > 0)
						{	// They are above the visibilty rank - mute them
							muted = (mVisibilityRank > sMaxVisible);
						}
			
						// Always draw friends or those in IMs.  Needs UI?
						if ((render_auto_mute_functions & 0x02) &&
							(muted || sMaxVisible == 0))		// Don't mute friends or IMs							
						{
							muted = !(LLAvatarTracker::instance().isBuddy(getID()));
							if (muted)
							{	// Not a friend, so they are muted ... are they in an IM?
								LLUUID session_id = gIMMgr->computeSessionID(IM_NOTHING_SPECIAL,getID());
								muted = !gIMMgr->hasSession(session_id);
							}
						}
					}

					// Save visual mute state and set interval for updating
					const F64 SECONDS_BETWEEN_RENDER_AUTO_MUTE_UPDATES = 1.5;
					mCachedVisualMuteUpdateTime = now + SECONDS_BETWEEN_RENDER_AUTO_MUTE_UPDATES;		
					mCachedVisualMute = muted;
				} 
			}
		}
	}

	return muted;
}

void	LLVOAvatar::forceUpdateVisualMuteSettings()
{	
	// Set the cache time so it's updated ASAP
	mCachedVisualMuteUpdateTime = LLFrameTimer::getTotalSeconds() - 1.0;
}


//------------------------------------------------------------------------
// updateCharacter()
// called on both your avatar and other avatars
//------------------------------------------------------------------------
BOOL LLVOAvatar::updateCharacter(LLAgent &agent)
{	
	// clear debug text
	mDebugText.clear();

	if (gSavedSettings.getBOOL("DebugAvatarAppearanceMessage"))
	{
		S32 central_bake_version = -1;
		if (getRegion())
		{
			central_bake_version = getRegion()->getCentralBakeVersion();
		}
		bool all_baked_downloaded = allBakedTexturesCompletelyDownloaded();
		bool all_local_downloaded = allLocalTexturesCompletelyDownloaded();
		std::string debug_line = llformat("%s%s - mLocal: %d, mEdit: %d, mUSB: %d, CBV: %d",
										  isSelf() ? (all_local_downloaded ? "L" : "l") : "-",
										  all_baked_downloaded ? "B" : "b",
										  mUseLocalAppearance, mIsEditingAppearance,
										  1, central_bake_version);
		std::string origin_string = bakedTextureOriginInfo();
		debug_line += " [" + origin_string + "]";
		S32 curr_cof_version = LLAppearanceMgr::instance().getCOFVersion();
		S32 last_request_cof_version = mLastUpdateRequestCOFVersion;
		S32 last_received_cof_version = mLastUpdateReceivedCOFVersion;
		if (isSelf())
		{
			debug_line += llformat(" - cof: %d req: %d rcv:%d",
								   curr_cof_version, last_request_cof_version, last_received_cof_version);
			if (gSavedSettings.getBOOL("DebugForceAppearanceRequestFailure"))
			{
				debug_line += " FORCING ERRS";
			}
		}
		else
		{
			debug_line += llformat(" - cof rcv:%d", last_received_cof_version);
		}
		addDebugText(debug_line);
	}
	if (gSavedSettings.getBOOL("DebugAvatarCompositeBaked"))
	{
		if (!mBakedTextureDebugText.empty())
			addDebugText(mBakedTextureDebugText);
	}
				 
	if (LLVOAvatar::sShowAnimationDebug)
	{
		for (LLMotionController::motion_list_t::iterator iter = mMotionController.getActiveMotions().begin();
			 iter != mMotionController.getActiveMotions().end(); ++iter)
		{
			LLMotion* motionp = *iter;
			if (motionp->getMinPixelArea() < getPixelArea())
			{
				std::string output;
				if (motionp->getName().empty())
				{
					output = llformat("%s - %d",
							  gAgent.isGodlikeWithoutAdminMenuFakery() ?
							  motionp->getID().asString().c_str() :
							  LLUUID::null.asString().c_str(),
							  (U32)motionp->getPriority());
				}
				else
				{
					output = llformat("%s - %d",
							  motionp->getName().c_str(),
							  (U32)motionp->getPriority());
				}
				addDebugText(output);
			}
		}
	}

	if (!mIsBuilt)
	{
		return FALSE;
	}

	BOOL visible = isVisible();

	// For fading out the names above heads, only let the timer
	// run if we're visible.
	if (mDrawable.notNull() && !visible)
	{
		mTimeVisible.reset();
	}

	//--------------------------------------------------------------------
	// the rest should only be done occasionally for far away avatars
	//--------------------------------------------------------------------

	bool visually_muted = isVisuallyMuted();
	if (visible && (!isSelf() || visually_muted) && !mIsDummy && sUseImpostors && !mNeedsAnimUpdate && !sFreezeCounter)
	{
		const LLVector4a* ext = mDrawable->getSpatialExtents();
		LLVector4a size;
		size.setSub(ext[1],ext[0]);
		F32 mag = size.getLength3().getF32()*0.5f;

		
		F32 impostor_area = 256.f*512.f*(8.125f - LLVOAvatar::sLODFactor*8.f);
		if (visually_muted)
		{ // visually muted avatars update at 16 hz
			mUpdatePeriod = 16;
		}
		else if (mVisibilityRank <= LLVOAvatar::sMaxVisible ||
			mDrawable->mDistanceWRTCamera < 1.f + mag)
		{ //first 25% of max visible avatars are not impostored
			//also, don't impostor avatars whose bounding box may be penetrating the 
			//impostor camera near clip plane
			mUpdatePeriod = 1;
		}
		else if (mVisibilityRank > LLVOAvatar::sMaxVisible * 4)
		{ //background avatars are REALLY slow updating impostors
			mUpdatePeriod = 16;
		}
		else if (mVisibilityRank > LLVOAvatar::sMaxVisible * 3)
		{ //back 25% of max visible avatars are slow updating impostors
			mUpdatePeriod = 8;
		}
		else if (mImpostorPixelArea <= impostor_area)
		{  // stuff in between gets an update period based on pixel area
			mUpdatePeriod = llclamp((S32) sqrtf(impostor_area*4.f/mImpostorPixelArea), 2, 8);
		}
		else
		{
			//nearby avatars, update the impostors more frequently.
			mUpdatePeriod = 4;
		}

		visible = (LLDrawable::getCurrentFrame()+mID.mData[0])%mUpdatePeriod == 0 ? TRUE : FALSE;
	}
	else
	{
		mUpdatePeriod = 1;
	}


	// don't early out for your own avatar, as we rely on your animations playing reliably
	// for example, the "turn around" animation when entering customize avatar needs to trigger
	// even when your avatar is offscreen
	if (!visible && !isSelf())
	{
		updateMotions(LLCharacter::HIDDEN_UPDATE);
		return FALSE;
	}

	// change animation time quanta based on avatar render load
	if (!isSelf() && !mIsDummy)
	{
		F32 time_quantum = clamp_rescale((F32)sInstances.size(), 10.f, 35.f, 0.f, 0.25f);
		F32 pixel_area_scale = clamp_rescale(mPixelArea, 100, 5000, 1.f, 0.f);
		F32 time_step = time_quantum * pixel_area_scale;
		if (time_step != 0.f)
		{
			// disable walk motion servo controller as it doesn't work with motion timesteps
			stopMotion(ANIM_AGENT_WALK_ADJUST);
			removeAnimationData("Walk Speed");
		}
		mMotionController.setTimeStep(time_step);
//		LL_INFOS() << "Setting timestep to " << time_quantum * pixel_area_scale << LL_ENDL;
	}

	if (getParent() && !mIsSitting)
	{
		sitOnObject((LLViewerObject*)getParent());
	}
	else if (!getParent() && mIsSitting && !isMotionActive(ANIM_AGENT_SIT_GROUND_CONSTRAINED))
	{
		getOffObject();
	}

	//--------------------------------------------------------------------
	// create local variables in world coords for region position values
	//--------------------------------------------------------------------
	F32 speed;
	LLVector3 normal;

	LLVector3 xyVel = getVelocity();
	xyVel.mV[VZ] = 0.0f;
	speed = xyVel.length();

	if (!(mIsSitting && getParent()))
	{
		//--------------------------------------------------------------------
		// get timing info
		// handle initial condition case
		//--------------------------------------------------------------------
		F32 animation_time = mAnimTimer.getElapsedTimeF32();
		if (mTimeLast == 0.0f)
		{
			mTimeLast = animation_time;

			// put the pelvis at slaved position/mRotation
			mRoot->setWorldPosition( getPositionAgent() ); // first frame
			mRoot->setWorldRotation( getRotation() );
		}
	
		//--------------------------------------------------------------------
		// dont' let dT get larger than 1/5th of a second
		//--------------------------------------------------------------------
		F32 deltaTime = animation_time - mTimeLast;

		deltaTime = llclamp( deltaTime, DELTA_TIME_MIN, DELTA_TIME_MAX );
		mTimeLast = animation_time;

		mSpeedAccum = (mSpeedAccum * 0.95f) + (speed * 0.05f);

		//--------------------------------------------------------------------
		// compute the position of the avatar's root
		//--------------------------------------------------------------------
		LLVector3d root_pos;
		LLVector3d ground_under_pelvis;

		if (isSelf())
		{
			gAgent.setPositionAgent(getRenderPosition());
		}

		root_pos = gAgent.getPosGlobalFromAgent(getRenderPosition());
		root_pos.mdV[VZ] += getVisualParamWeight(AVATAR_HOVER);


		resolveHeightGlobal(root_pos, ground_under_pelvis, normal);
		F32 foot_to_ground = (F32) (root_pos.mdV[VZ] - mPelvisToFoot - ground_under_pelvis.mdV[VZ]);				
		BOOL in_air = ((!LLWorld::getInstance()->getRegionFromPosGlobal(ground_under_pelvis)) || 
						foot_to_ground > FOOT_GROUND_COLLISION_TOLERANCE);

		if (in_air && !mInAir)
		{
			mTimeInAir.reset();
		}
		mInAir = in_air;

		// correct for the fact that the pelvis is not necessarily the center 
		// of the agent's physical representation
		root_pos.mdV[VZ] -= (0.5f * mBodySize.mV[VZ]) - mPelvisToFoot;
		
		LLVector3 newPosition = gAgent.getPosAgentFromGlobal(root_pos);

		if (newPosition != mRoot->getXform()->getWorldPosition())
		{		
			mRoot->touch();
			mRoot->setWorldPosition( newPosition ); // regular update				
		}


		//--------------------------------------------------------------------
		// Propagate viewer object rotation to root of avatar
		//--------------------------------------------------------------------
		if (!isAnyAnimationSignaled(AGENT_NO_ROTATE_ANIMS, NUM_AGENT_NO_ROTATE_ANIMS))
		{
			LLQuaternion iQ;
			LLVector3 upDir( 0.0f, 0.0f, 1.0f );
			
			// Compute a forward direction vector derived from the primitive rotation
			// and the velocity vector.  When walking or jumping, don't let body deviate
			// more than 90 from the view, if necessary, flip the velocity vector.

			LLVector3 primDir;
			if (isSelf())
			{
				primDir = agent.getAtAxis() - projected_vec(agent.getAtAxis(), agent.getReferenceUpVector());
				primDir.normalize();
			}
			else
			{
				primDir = getRotation().getMatrix3().getFwdRow();
			}
			LLVector3 velDir = getVelocity();
			velDir.normalize();
			if ( mSignaledAnimations.find(ANIM_AGENT_WALK) != mSignaledAnimations.end())
			{
				F32 vpD = velDir * primDir;
				if (vpD < -0.5f)
				{
					velDir *= -1.0f;
				}
			}
			LLVector3 fwdDir = lerp(primDir, velDir, clamp_rescale(speed, 0.5f, 2.0f, 0.0f, 1.0f));
			if (isSelf() && gAgentCamera.cameraMouselook())
			{
				// make sure fwdDir stays in same general direction as primdir
				if (gAgent.getFlying())
				{
					fwdDir = LLViewerCamera::getInstance()->getAtAxis();
				}
				else
				{
					LLVector3 at_axis = LLViewerCamera::getInstance()->getAtAxis();
					LLVector3 up_vector = gAgent.getReferenceUpVector();
					at_axis -= up_vector * (at_axis * up_vector);
					at_axis.normalize();
					
					F32 dot = fwdDir * at_axis;
					if (dot < 0.f)
					{
						fwdDir -= 2.f * at_axis * dot;
						fwdDir.normalize();
					}
				}
				
			}

			LLQuaternion root_rotation = mRoot->getWorldMatrix().quaternion();
			F32 root_roll, root_pitch, root_yaw;
			root_rotation.getEulerAngles(&root_roll, &root_pitch, &root_yaw);

			// When moving very slow, the pelvis is allowed to deviate from the
			// forward direction to allow it to hold it's position while the torso
			// and head turn.  Once in motion, it must conform however.
			BOOL self_in_mouselook = isSelf() && gAgentCamera.cameraMouselook();

			LLVector3 pelvisDir( mRoot->getWorldMatrix().getFwdRow4().mV );

			static LLCachedControl<F32> s_pelvis_rot_threshold_slow(gSavedSettings, "AvatarRotateThresholdSlow", 60.0);
			static LLCachedControl<F32> s_pelvis_rot_threshold_fast(gSavedSettings, "AvatarRotateThresholdFast", 2.0);

			F32 pelvis_rot_threshold = clamp_rescale(speed, 0.1f, 1.0f, s_pelvis_rot_threshold_slow, s_pelvis_rot_threshold_fast);
						
			if (self_in_mouselook)
			{
				pelvis_rot_threshold *= MOUSELOOK_PELVIS_FOLLOW_FACTOR;
			}
			pelvis_rot_threshold *= DEG_TO_RAD;

			F32 angle = angle_between( pelvisDir, fwdDir );

			// The avatar's root is allowed to have a yaw that deviates widely
			// from the forward direction, but if roll or pitch are off even
			// a little bit we need to correct the rotation.
			if(root_roll < 1.f * DEG_TO_RAD
			   && root_pitch < 5.f * DEG_TO_RAD)
			{
				// smaller correction vector means pelvis follows prim direction more closely
				if (!mTurning && angle > pelvis_rot_threshold*0.75f)
				{
					mTurning = TRUE;
				}

				// use tighter threshold when turning
				if (mTurning)
				{
					pelvis_rot_threshold *= 0.4f;
				}

				// am I done turning?
				if (angle < pelvis_rot_threshold)
				{
					mTurning = FALSE;
				}

				LLVector3 correction_vector = (pelvisDir - fwdDir) * clamp_rescale(angle, pelvis_rot_threshold*0.75f, pelvis_rot_threshold, 1.0f, 0.0f);
				fwdDir += correction_vector;
			}
			else
			{
				mTurning = FALSE;
			}

			// Now compute the full world space rotation for the whole body (wQv)
			LLVector3 leftDir = upDir % fwdDir;
			leftDir.normalize();
			fwdDir = leftDir % upDir;
			LLQuaternion wQv( fwdDir, leftDir, upDir );

			if (isSelf() && mTurning)
			{
				if ((fwdDir % pelvisDir) * upDir > 0.f)
				{
					gAgent.setControlFlags(AGENT_CONTROL_TURN_RIGHT);
				}
				else
				{
					gAgent.setControlFlags(AGENT_CONTROL_TURN_LEFT);
				}
			}

			// Set the root rotation, but do so incrementally so that it
			// lags in time by some fixed amount.
			//F32 u = LLSmoothInterpolation::getInterpolant(PELVIS_LAG);
			F32 pelvis_lag_time = 0.f;
			if (self_in_mouselook)
			{
				pelvis_lag_time = PELVIS_LAG_MOUSELOOK;
			}
			else if (mInAir)
			{
				pelvis_lag_time = PELVIS_LAG_FLYING;
				// increase pelvis lag time when moving slowly
				pelvis_lag_time *= clamp_rescale(mSpeedAccum, 0.f, 15.f, 3.f, 1.f);
			}
			else
			{
				pelvis_lag_time = PELVIS_LAG_WALKING;
			}

			F32 u = llclamp((deltaTime / pelvis_lag_time), 0.0f, 1.0f);	

			mRoot->setWorldRotation( slerp(u, mRoot->getWorldRotation(), wQv) );
			
		}
	}
	else if (mDrawable.notNull())
	{
		mRoot->setPosition(mDrawable->getPosition());
		mRoot->setRotation(mDrawable->getRotation());
	}
	
	//-------------------------------------------------------------------------
	// Update character motions
	//-------------------------------------------------------------------------
	// store data relevant to motions
	mSpeed = speed;

	// update animations
	if (mSpecialRenderMode == 1) // Animation Preview
		updateMotions(LLCharacter::FORCE_UPDATE);
	else
		updateMotions(LLCharacter::NORMAL_UPDATE);

	// update head position
	updateHeadOffset();

	//-------------------------------------------------------------------------
	// Find the ground under each foot, these are used for a variety
	// of things that follow
	//-------------------------------------------------------------------------
	LLVector3 ankle_left_pos_agent = mFootLeftp->getWorldPosition();
	LLVector3 ankle_right_pos_agent = mFootRightp->getWorldPosition();

	LLVector3 ankle_left_ground_agent = ankle_left_pos_agent;
	LLVector3 ankle_right_ground_agent = ankle_right_pos_agent;
	resolveHeightAgent(ankle_left_pos_agent, ankle_left_ground_agent, normal);
	resolveHeightAgent(ankle_right_pos_agent, ankle_right_ground_agent, normal);

	F32 leftElev = llmax(-0.2f, ankle_left_pos_agent.mV[VZ] - ankle_left_ground_agent.mV[VZ]);
	F32 rightElev = llmax(-0.2f, ankle_right_pos_agent.mV[VZ] - ankle_right_ground_agent.mV[VZ]);

	if (!mIsSitting)
	{
		//-------------------------------------------------------------------------
		// Figure out which foot is on ground
		//-------------------------------------------------------------------------
		if (!mInAir)
		{
			if ((leftElev < 0.0f) || (rightElev < 0.0f))
			{
				ankle_left_pos_agent = mFootLeftp->getWorldPosition();
				ankle_right_pos_agent = mFootRightp->getWorldPosition();
				leftElev = ankle_left_pos_agent.mV[VZ] - ankle_left_ground_agent.mV[VZ];
				rightElev = ankle_right_pos_agent.mV[VZ] - ankle_right_ground_agent.mV[VZ];
			}
		}
	}
	
	//-------------------------------------------------------------------------
	// Generate footstep sounds when feet hit the ground
	//-------------------------------------------------------------------------
	const LLUUID AGENT_FOOTSTEP_ANIMS[] = {ANIM_AGENT_WALK, ANIM_AGENT_RUN, ANIM_AGENT_LAND};
	const S32 NUM_AGENT_FOOTSTEP_ANIMS = LL_ARRAY_SIZE(AGENT_FOOTSTEP_ANIMS);

	if ( gAudiop && isAnyAnimationSignaled(AGENT_FOOTSTEP_ANIMS, NUM_AGENT_FOOTSTEP_ANIMS) )
	{
		BOOL playSound = FALSE;
		LLVector3 foot_pos_agent;

		BOOL onGroundLeft = (leftElev <= 0.05f);
		BOOL onGroundRight = (rightElev <= 0.05f);

		// did left foot hit the ground?
		if ( onGroundLeft && !mWasOnGroundLeft )
		{
			foot_pos_agent = ankle_left_pos_agent;
			playSound = TRUE;
		}

		// did right foot hit the ground?
		if ( onGroundRight && !mWasOnGroundRight )
		{
			foot_pos_agent = ankle_right_pos_agent;
			playSound = TRUE;
		}

		mWasOnGroundLeft = onGroundLeft;
		mWasOnGroundRight = onGroundRight;

		if ( playSound )
		{
			const F32 STEP_VOLUME = 0.1f;
			const LLUUID& step_sound_id = getStepSound();

			LLVector3d foot_pos_global = gAgent.getPosGlobalFromAgent(foot_pos_agent);

			if (LLViewerParcelMgr::getInstance()->canHearSound(foot_pos_global)
				&& !LLMuteList::getInstance()->isMuted(getID(), LLMute::flagObjectSounds))
			{
				gAudiop->triggerSound(step_sound_id, getID(), STEP_VOLUME, LLAudioEngine::AUDIO_TYPE_AMBIENT, foot_pos_global);
			}
		}
	}

	mRoot->updateWorldMatrixChildren();

	if (!mDebugText.size() && mText.notNull())
	{
		mText->markDead();
		mText = NULL;
	}
	else if (mDebugText.size())
	{
		setDebugText(mDebugText);
	}
	mDebugText.clear();

	//mesh vertices need to be reskinned
	mNeedsSkin = TRUE;


		
	
	return TRUE;
}
//-----------------------------------------------------------------------------
// updateHeadOffset()
//-----------------------------------------------------------------------------
void LLVOAvatar::updateHeadOffset()
{
	// since we only care about Z, just grab one of the eyes
	LLVector3 midEyePt = mEyeLeftp->getWorldPosition();
	midEyePt -= mDrawable.notNull() ? mDrawable->getWorldPosition() : mRoot->getWorldPosition();
	midEyePt.mV[VZ] = llmax(-mPelvisToFoot + LLViewerCamera::getInstance()->getNear(), midEyePt.mV[VZ]);

	if (mDrawable.notNull())
	{
		midEyePt = midEyePt * ~mDrawable->getWorldRotation();
	}
	if (mIsSitting)
	{
		mHeadOffset = midEyePt;	
	}
	else
	{
		F32 u = llmax(0.f, HEAD_MOVEMENT_AVG_TIME - (1.f / gFPSClamped));
		mHeadOffset = lerp(midEyePt, mHeadOffset,  u);
	}
}
//------------------------------------------------------------------------
// setPelvisOffset
//------------------------------------------------------------------------
void LLVOAvatar::setPelvisOffset( bool hasOffset, const LLVector3& offsetAmount, F32 pelvisFixup ) 
{
	mHasPelvisOffset = hasOffset;
	if ( mHasPelvisOffset )
	{	
		//Store off last pelvis to foot value
		mLastPelvisToFoot = mPelvisToFoot;		
		mPelvisOffset	  = offsetAmount;
		mLastPelvisFixup  = mPelvisFixup;
		mPelvisFixup	  = pelvisFixup;
	}
}
//------------------------------------------------------------------------
// postPelvisSetRecalc
//------------------------------------------------------------------------
void LLVOAvatar::postPelvisSetRecalc( void )
{		
	mRoot->updateWorldMatrixChildren();			
	computeBodySize();
	dirtyMesh(2);
}
//------------------------------------------------------------------------
// setPelvisOffset
//------------------------------------------------------------------------
void LLVOAvatar::setPelvisOffset( F32 pelvisFixupAmount )
{		
	mHasPelvisOffset  = true;
	mLastPelvisFixup  = mPelvisFixup;	
	mPelvisFixup	  = pelvisFixupAmount;	
}
//------------------------------------------------------------------------
// updateVisibility()
//------------------------------------------------------------------------
void LLVOAvatar::updateVisibility()
{
	BOOL visible = FALSE;

	if (mIsDummy)
	{
		visible = TRUE;
	}
	else if (mDrawable.isNull())
	{
		visible = FALSE;
	}
	else
	{
		if (!mDrawable->getSpatialGroup() || mDrawable->getSpatialGroup()->isVisible())
		{
			visible = TRUE;
		}
		else
		{
			visible = FALSE;
		}

		if(isSelf())
		{
			if (!gAgentWearables.areWearablesLoaded())
			{
				visible = FALSE;
			}
		}
		else if( !mFirstAppearanceMessageReceived )
		{
			visible = FALSE;
		}

		if (sDebugInvisible)
		{
			LLNameValue* firstname = getNVPair("FirstName");
			if (firstname)
			{
				LL_DEBUGS("Avatar") << avString() << " updating visibility" << LL_ENDL;
			}
			else
			{
				LL_INFOS() << "Avatar " << this << " updating visiblity" << LL_ENDL;
			}

			if (visible)
			{
				LL_INFOS() << "Visible" << LL_ENDL;
			}
			else
			{
				LL_INFOS() << "Not visible" << LL_ENDL;
			}

			/*if (avatar_in_frustum)
			{
				LL_INFOS() << "Avatar in frustum" << LL_ENDL;
			}
			else
			{
				LL_INFOS() << "Avatar not in frustum" << LL_ENDL;
			}*/

			/*if (LLViewerCamera::getInstance()->sphereInFrustum(sel_pos_agent, 2.0f))
			{
				LL_INFOS() << "Sel pos visible" << LL_ENDL;
			}
			if (LLViewerCamera::getInstance()->sphereInFrustum(wrist_right_pos_agent, 0.2f))
			{
				LL_INFOS() << "Wrist pos visible" << LL_ENDL;
			}
			if (LLViewerCamera::getInstance()->sphereInFrustum(getPositionAgent(), getMaxScale()*2.f))
			{
				LL_INFOS() << "Agent visible" << LL_ENDL;
			}*/
			LL_INFOS() << "PA: " << getPositionAgent() << LL_ENDL;
			/*LL_INFOS() << "SPA: " << sel_pos_agent << LL_ENDL;
			LL_INFOS() << "WPA: " << wrist_right_pos_agent << LL_ENDL;*/
			for (attachment_map_t::iterator iter = mAttachmentPoints.begin(); 
				 iter != mAttachmentPoints.end();
				 ++iter)
			{
				LLViewerJointAttachment* attachment = iter->second;

				for (LLViewerJointAttachment::attachedobjs_vec_t::iterator attachment_iter = attachment->mAttachedObjects.begin();
					 attachment_iter != attachment->mAttachedObjects.end();
					 ++attachment_iter)
				{
					if (LLViewerObject *attached_object = (*attachment_iter))
					{
						if(attached_object->mDrawable->isVisible())
						{
							LL_INFOS() << attachment->getName() << " visible" << LL_ENDL;
						}
						else
						{
							LL_INFOS() << attachment->getName() << " not visible at " << mDrawable->getWorldPosition() << " and radius " << mDrawable->getRadius() << LL_ENDL;
						}
					}
				}
			}
		}
	}

	if (!visible && mVisible)
	{
		mMeshInvisibleTime.reset();
	}

	if (visible)
	{
		if (!mMeshValid)
		{
			restoreMeshData();
		}
	}
	else
	{
		if (mMeshValid && mMeshInvisibleTime.getElapsedTimeF32() > TIME_BEFORE_MESH_CLEANUP)
		{
			releaseMeshData();
		}
	}

	mVisible = visible;
}

// private
bool LLVOAvatar::shouldAlphaMask()
{
	const bool should_alpha_mask = !LLDrawPoolAlpha::sShowDebugAlpha // Don't alpha mask if "Highlight Transparent" checked
							&& !LLDrawPoolAvatar::sSkipTransparent;

	return should_alpha_mask;

}

//-----------------------------------------------------------------------------
// renderSkinned()
//-----------------------------------------------------------------------------
U32 LLVOAvatar::renderSkinned()
{
	U32 num_indices = 0;

	if (!mIsBuilt)
	{
		return num_indices;
	}

	LLFace* face = mDrawable->getFace(0);

	bool needs_rebuild = !face || !face->getVertexBuffer() || mDrawable->isState(LLDrawable::REBUILD_GEOMETRY);

	if (needs_rebuild || mDirtyMesh)
	{	//LOD changed or new mesh created, allocate new vertex buffer if needed
		if (needs_rebuild || mDirtyMesh >= 2 || mVisibilityRank <= 4)
		{
			updateMeshData();
			mDirtyMesh = 0;
			mNeedsSkin = TRUE;
			mDrawable->clearState(LLDrawable::REBUILD_GEOMETRY);
		}
	}

	if (LLViewerShaderMgr::instance()->getVertexShaderLevel(LLViewerShaderMgr::SHADER_AVATAR) <= 0)
	{
		if (mNeedsSkin)
		{
			//generate animated mesh
			LLViewerJoint* lower_mesh = getViewerJoint(MESH_ID_LOWER_BODY);
			LLViewerJoint* upper_mesh = getViewerJoint(MESH_ID_UPPER_BODY);
			LLViewerJoint* skirt_mesh = getViewerJoint(MESH_ID_SKIRT);
			LLViewerJoint* eyelash_mesh = getViewerJoint(MESH_ID_EYELASH);
			LLViewerJoint* head_mesh = getViewerJoint(MESH_ID_HEAD);
			LLViewerJoint* hair_mesh = getViewerJoint(MESH_ID_HAIR);

			if(upper_mesh)
			{
				upper_mesh->updateJointGeometry();
			}
			if (lower_mesh)
			{
				lower_mesh->updateJointGeometry();
			}

			if( isWearingWearableType( LLWearableType::WT_SKIRT ) )
			{
				if(skirt_mesh)
				{
					skirt_mesh->updateJointGeometry();
				}
			}

			if (!isSelf() || gAgent.needsRenderHead() || LLPipeline::sShadowRender)
			{
				if(eyelash_mesh)
				{
					eyelash_mesh->updateJointGeometry();
				}
				if(head_mesh)
				{
					head_mesh->updateJointGeometry();
				}
				if(hair_mesh)
				{
					hair_mesh->updateJointGeometry();
				}
			}
			mNeedsSkin = FALSE;
			mLastSkinTime = gFrameTimeSeconds;

			LLFace * face = mDrawable->getFace(0);
			if (face)
			{
				LLVertexBuffer* vb = face->getVertexBuffer();
			if (vb)
			{
				vb->flush();
			}
		}
	}
	}
	else
	{
		mNeedsSkin = FALSE;
	}

	if (sDebugInvisible)
	{
		LLNameValue* firstname = getNVPair("FirstName");
		if (firstname)
		{
			LL_DEBUGS("Avatar") << avString() << " in render" << LL_ENDL;
		}
		else
		{
			LL_INFOS() << "Avatar " << this << " in render" << LL_ENDL;
		}
		if (!mIsBuilt)
		{
			LL_INFOS() << "Not built!" << LL_ENDL;
		}
		else if (!gAgent.needsRenderAvatar())
		{
			LL_INFOS() << "Doesn't need avatar render!" << LL_ENDL;
		}
		else
		{
			LL_INFOS() << "Rendering!" << LL_ENDL;
		}
	}

	if (!mIsBuilt)
	{
		return num_indices;
	}

	if (isSelf() && !gAgent.needsRenderAvatar())
	{
		return num_indices;
	}

	// render collision normal
	// *NOTE: this is disabled (there is no UI for enabling sShowFootPlane) due
	// to DEV-14477.  the code is left here to aid in tracking down the cause
	// of the crash in the future. -brad
	if (sShowFootPlane && mDrawable.notNull())
	{
		LLVector3 slaved_pos = mDrawable->getPositionAgent();
		LLVector3 foot_plane_normal(mFootPlane.mV[VX], mFootPlane.mV[VY], mFootPlane.mV[VZ]);
		F32 dist_from_plane = (slaved_pos * foot_plane_normal) - mFootPlane.mV[VW];
		LLVector3 collide_point = slaved_pos;
		collide_point.mV[VZ] -= foot_plane_normal.mV[VZ] * (dist_from_plane + COLLISION_TOLERANCE - FOOT_COLLIDE_FUDGE);

		gGL.begin(LLRender::LINES);
		{
			F32 SQUARE_SIZE = 0.2f;
			gGL.color4f(1.f, 0.f, 0.f, 1.f);
			
			gGL.vertex3f(collide_point.mV[VX] - SQUARE_SIZE, collide_point.mV[VY] - SQUARE_SIZE, collide_point.mV[VZ]);
			gGL.vertex3f(collide_point.mV[VX] + SQUARE_SIZE, collide_point.mV[VY] - SQUARE_SIZE, collide_point.mV[VZ]);

			gGL.vertex3f(collide_point.mV[VX] + SQUARE_SIZE, collide_point.mV[VY] - SQUARE_SIZE, collide_point.mV[VZ]);
			gGL.vertex3f(collide_point.mV[VX] + SQUARE_SIZE, collide_point.mV[VY] + SQUARE_SIZE, collide_point.mV[VZ]);
			
			gGL.vertex3f(collide_point.mV[VX] + SQUARE_SIZE, collide_point.mV[VY] + SQUARE_SIZE, collide_point.mV[VZ]);
			gGL.vertex3f(collide_point.mV[VX] - SQUARE_SIZE, collide_point.mV[VY] + SQUARE_SIZE, collide_point.mV[VZ]);
			
			gGL.vertex3f(collide_point.mV[VX] - SQUARE_SIZE, collide_point.mV[VY] + SQUARE_SIZE, collide_point.mV[VZ]);
			gGL.vertex3f(collide_point.mV[VX] - SQUARE_SIZE, collide_point.mV[VY] - SQUARE_SIZE, collide_point.mV[VZ]);
			
			gGL.vertex3f(collide_point.mV[VX], collide_point.mV[VY], collide_point.mV[VZ]);
			gGL.vertex3f(collide_point.mV[VX] + mFootPlane.mV[VX], collide_point.mV[VY] + mFootPlane.mV[VY], collide_point.mV[VZ] + mFootPlane.mV[VZ]);

		}
		gGL.end();
		gGL.flush();
	}
	//--------------------------------------------------------------------
	// render all geometry attached to the skeleton
	//--------------------------------------------------------------------

		bool should_alpha_mask = shouldAlphaMask();
		LLGLState test(GL_ALPHA_TEST, should_alpha_mask);
		
		if (should_alpha_mask && !LLGLSLShader::sNoFixedFunction)
		{
			gGL.setAlphaRejectSettings(LLRender::CF_GREATER, 0.5f);
		}
		
		BOOL first_pass = TRUE;
		if (!LLDrawPoolAvatar::sSkipOpaque)
		{
			bool visually_muted = isVisuallyMuted();

			if (!isSelf() || gAgent.needsRenderHead() || LLPipeline::sShadowRender)
			{
				if (isTextureVisible(TEX_HEAD_BAKED) || mIsDummy || visually_muted)
				{
					LLViewerJoint* head_mesh = getViewerJoint(MESH_ID_HEAD);
					if (head_mesh)
					{
						num_indices += head_mesh->render(mAdjustedPixelArea, TRUE, mIsDummy);
					}
					first_pass = FALSE;
				}
			}
			if (isTextureVisible(TEX_UPPER_BAKED) || mIsDummy || visually_muted)
			{
				LLViewerJoint* upper_mesh = getViewerJoint(MESH_ID_UPPER_BODY);
				if (upper_mesh)
				{
					num_indices += upper_mesh->render(mAdjustedPixelArea, first_pass, mIsDummy);
				}
				first_pass = FALSE;
			}
			
			if (isTextureVisible(TEX_LOWER_BAKED) || mIsDummy || visually_muted)
			{
				LLViewerJoint* lower_mesh = getViewerJoint(MESH_ID_LOWER_BODY);
				if (lower_mesh)
				{
					num_indices += lower_mesh->render(mAdjustedPixelArea, first_pass, mIsDummy);
				}
				first_pass = FALSE;
			}
		}

		if (should_alpha_mask && !LLGLSLShader::sNoFixedFunction)
		{
			gGL.setAlphaRejectSettings(LLRender::CF_DEFAULT);
		}

		if (!LLDrawPoolAvatar::sSkipTransparent || LLPipeline::sImpostorRender)
		{
			LLGLState blend(GL_BLEND, !mIsDummy);
			LLGLState test(GL_ALPHA_TEST, !mIsDummy);
			num_indices += renderTransparent(first_pass);
		}

	return num_indices;
}

U32 LLVOAvatar::renderTransparent(BOOL first_pass)
{
	U32 num_indices = 0;
	if( isWearingWearableType( LLWearableType::WT_SKIRT ) && (mIsDummy || isTextureVisible(TEX_SKIRT_BAKED)) )
	{
		gGL.setAlphaRejectSettings(LLRender::CF_GREATER, 0.25f);
		LLViewerJoint* skirt_mesh = getViewerJoint(MESH_ID_SKIRT);
		if (skirt_mesh)
		{
			num_indices += skirt_mesh->render(mAdjustedPixelArea, FALSE);
		}
		first_pass = FALSE;
		gGL.setAlphaRejectSettings(LLRender::CF_DEFAULT);
	}

	if (!isSelf() || gAgent.needsRenderHead() || LLPipeline::sShadowRender)
	{
		if (LLPipeline::sImpostorRender)
		{
			gGL.setAlphaRejectSettings(LLRender::CF_GREATER, 0.5f);
		}
		
		if (isTextureVisible(TEX_HEAD_BAKED))
		{
			LLViewerJoint* eyelash_mesh = getViewerJoint(MESH_ID_EYELASH);
			if (eyelash_mesh)
			{
				num_indices += eyelash_mesh->render(mAdjustedPixelArea, first_pass, mIsDummy);
			}
			first_pass = FALSE;
		}
		// Can't test for baked hair being defined, since that won't always be the case (not all viewers send baked hair)
		// TODO: 1.25 will be able to switch this logic back to calling isTextureVisible();
		if ( getImage(TEX_HAIR_BAKED, 0) && 
		     getImage(TEX_HAIR_BAKED, 0)->getID() != IMG_INVISIBLE || LLDrawPoolAlpha::sShowDebugAlpha)		
		{
			LLViewerJoint* hair_mesh = getViewerJoint(MESH_ID_HAIR);
			if (hair_mesh)
		{
				num_indices += hair_mesh->render(mAdjustedPixelArea, first_pass, mIsDummy);
			}
			first_pass = FALSE;
		}
		if (LLPipeline::sImpostorRender)
		{
			gGL.setAlphaRejectSettings(LLRender::CF_DEFAULT);
		}
	}
	
	return num_indices;
}

//-----------------------------------------------------------------------------
// renderRigid()
//-----------------------------------------------------------------------------
U32 LLVOAvatar::renderRigid()
{
	U32 num_indices = 0;

	if (!mIsBuilt)
	{
		return 0;
	}

	if (isSelf() && (!gAgent.needsRenderAvatar() || !gAgent.needsRenderHead()))
	{
		return 0;
	}
	
	if (!mIsBuilt)
	{
		return 0;
	}

	bool should_alpha_mask = shouldAlphaMask();
	LLGLState test(GL_ALPHA_TEST, should_alpha_mask);

	if (should_alpha_mask && !LLGLSLShader::sNoFixedFunction)
	{
		gGL.setAlphaRejectSettings(LLRender::CF_GREATER, 0.5f);
	}

	if (isTextureVisible(TEX_EYES_BAKED)  || mIsDummy)
	{
		LLViewerJoint* eyeball_left = getViewerJoint(MESH_ID_EYEBALL_LEFT);
		LLViewerJoint* eyeball_right = getViewerJoint(MESH_ID_EYEBALL_RIGHT);
		if (eyeball_left)
		{
			num_indices += eyeball_left->render(mAdjustedPixelArea, TRUE, mIsDummy);
		}
		if(eyeball_right)
		{
			num_indices += eyeball_right->render(mAdjustedPixelArea, TRUE, mIsDummy);
		}
	}

	if (should_alpha_mask && !LLGLSLShader::sNoFixedFunction)
	{
		gGL.setAlphaRejectSettings(LLRender::CF_DEFAULT);
	}
	
	return num_indices;
}

U32 LLVOAvatar::renderImpostor(LLColor4U color, S32 diffuse_channel)
{
	if (!mImpostor.isComplete())
	{
		return 0;
	}

	LLVector3 pos(getRenderPosition()+mImpostorOffset);
	LLVector3 at = (pos - LLViewerCamera::getInstance()->getOrigin());
	at.normalize();
	LLVector3 left = LLViewerCamera::getInstance()->getUpAxis() % at;
	LLVector3 up = at%left;

	left *= mImpostorDim.mV[0];
	up *= mImpostorDim.mV[1];

	LLGLEnable test(GL_ALPHA_TEST);
	gGL.setAlphaRejectSettings(LLRender::CF_GREATER, 0.f);

	gGL.color4ubv(color.mV);
	gGL.getTexUnit(diffuse_channel)->bind(&mImpostor);
	gGL.begin(LLRender::QUADS);
	gGL.texCoord2f(0,0);
	gGL.vertex3fv((pos+left-up).mV);
	gGL.texCoord2f(1,0);
	gGL.vertex3fv((pos-left-up).mV);
	gGL.texCoord2f(1,1);
	gGL.vertex3fv((pos-left+up).mV);
	gGL.texCoord2f(0,1);
	gGL.vertex3fv((pos+left+up).mV);
	gGL.end();
	gGL.flush();

	return 6;
}

bool LLVOAvatar::allTexturesCompletelyDownloaded(std::set<LLUUID>& ids) const
{
	for (std::set<LLUUID>::const_iterator it = ids.begin(); it != ids.end(); ++it)
	{
		LLViewerFetchedTexture *imagep = gTextureList.findImage(*it);
		if (imagep && imagep->getDiscardLevel()!=0)
		{
			return false;
		}
	}
	return true;
}

bool LLVOAvatar::allLocalTexturesCompletelyDownloaded() const
{
	std::set<LLUUID> local_ids;
	collectLocalTextureUUIDs(local_ids);
	return allTexturesCompletelyDownloaded(local_ids);
}

bool LLVOAvatar::allBakedTexturesCompletelyDownloaded() const
{
	std::set<LLUUID> baked_ids;
	collectBakedTextureUUIDs(baked_ids);
	return allTexturesCompletelyDownloaded(baked_ids);
}

std::string LLVOAvatar::bakedTextureOriginInfo()
{
	std::string result;
	
	std::set<LLUUID> baked_ids;
	collectBakedTextureUUIDs(baked_ids);
	for (U32 i = 0; i < mBakedTextureDatas.size(); i++)
	{
		ETextureIndex texture_index = mBakedTextureDatas[i].mTextureIndex;
		LLViewerFetchedTexture *imagep =
			LLViewerTextureManager::staticCastToFetchedTexture(getImage(texture_index,0), TRUE);
		if (!imagep ||
			imagep->getID() == IMG_DEFAULT ||
			imagep->getID() == IMG_DEFAULT_AVATAR)
			
		{
			result += "-";
		}
		else
		{
			bool has_url = false, has_host = false;
			if (!imagep->getUrl().empty())
			{
				has_url = true;
			}
			if (imagep->getTargetHost().isOk())
			{
				has_host = true;
			}
			S32 discard = imagep->getDiscardLevel();
			if (has_url && !has_host) result += discard ? "u" : "U"; // server-bake texture with url 
			else if (has_host && !has_url) result += discard ? "h" : "H"; // old-style texture on sim
			else if (has_host && has_url) result += discard ? "x" : "X"; // both origins?
			else if (!has_host && !has_url) result += discard ? "n" : "N"; // no origin?
			if (discard != 0)
			{
				result += llformat("(%d/%d)",discard,imagep->getDesiredDiscardLevel());
			}
		}

	}
	return result;
}

S32Bytes LLVOAvatar::totalTextureMemForUUIDS(std::set<LLUUID>& ids)
{
	S32Bytes result(0);
	for (std::set<LLUUID>::const_iterator it = ids.begin(); it != ids.end(); ++it)
	{
		LLViewerFetchedTexture *imagep = gTextureList.findImage(*it);
		if (imagep)
		{
			result += imagep->getTextureMemory();
		}
	}
	return result;
}
	
void LLVOAvatar::collectLocalTextureUUIDs(std::set<LLUUID>& ids) const
{
	for (U32 texture_index = 0; texture_index < getNumTEs(); texture_index++)
	{
		LLWearableType::EType wearable_type = LLAvatarAppearanceDictionary::getTEWearableType((ETextureIndex)texture_index);
		U32 num_wearables = gAgentWearables.getWearableCount(wearable_type);

		LLViewerFetchedTexture *imagep = NULL;
		for (U32 wearable_index = 0; wearable_index < num_wearables; wearable_index++)
		{
			imagep = LLViewerTextureManager::staticCastToFetchedTexture(getImage(texture_index, wearable_index), TRUE);
			if (imagep)
			{
				const LLAvatarAppearanceDictionary::TextureEntry *texture_dict = LLAvatarAppearanceDictionary::getInstance()->getTexture((ETextureIndex)texture_index);
				if (texture_dict->mIsLocalTexture)
				{
					ids.insert(imagep->getID());
				}
			}
		}
	}
	ids.erase(IMG_DEFAULT);
	ids.erase(IMG_DEFAULT_AVATAR);
	ids.erase(IMG_INVISIBLE);
}

void LLVOAvatar::collectBakedTextureUUIDs(std::set<LLUUID>& ids) const
{
	for (U32 texture_index = 0; texture_index < getNumTEs(); texture_index++)
	{
		LLViewerFetchedTexture *imagep = NULL;
		if (isIndexBakedTexture((ETextureIndex) texture_index))
		{
			imagep = LLViewerTextureManager::staticCastToFetchedTexture(getImage(texture_index,0), TRUE);
			if (imagep)
			{
				ids.insert(imagep->getID());
			}
		}
	}
	ids.erase(IMG_DEFAULT);
	ids.erase(IMG_DEFAULT_AVATAR);
	ids.erase(IMG_INVISIBLE);
}

void LLVOAvatar::collectTextureUUIDs(std::set<LLUUID>& ids)
{
	collectLocalTextureUUIDs(ids);
	collectBakedTextureUUIDs(ids);
}

void LLVOAvatar::releaseOldTextures()
{
	S32Bytes current_texture_mem;
	
	// Any textures that we used to be using but are no longer using should no longer be flagged as "NO_DELETE"
	std::set<LLUUID> baked_texture_ids;
	collectBakedTextureUUIDs(baked_texture_ids);
	S32Bytes new_baked_mem = totalTextureMemForUUIDS(baked_texture_ids);

	std::set<LLUUID> local_texture_ids;
	collectLocalTextureUUIDs(local_texture_ids);
	//S32 new_local_mem = totalTextureMemForUUIDS(local_texture_ids);

	std::set<LLUUID> new_texture_ids;
	new_texture_ids.insert(baked_texture_ids.begin(),baked_texture_ids.end());
	new_texture_ids.insert(local_texture_ids.begin(),local_texture_ids.end());
	S32Bytes new_total_mem = totalTextureMemForUUIDS(new_texture_ids);

	//S32 old_total_mem = totalTextureMemForUUIDS(mTextureIDs);
	//LL_DEBUGS("Avatar") << getFullname() << " old_total_mem: " << old_total_mem << " new_total_mem (L/B): " << new_total_mem << " (" << new_local_mem <<", " << new_baked_mem << ")" << LL_ENDL;  
	if (!isSelf() && new_total_mem > new_baked_mem)
	{
			LL_WARNS() << "extra local textures stored for non-self av" << LL_ENDL;
	}
	for (std::set<LLUUID>::iterator it = mTextureIDs.begin(); it != mTextureIDs.end(); ++it)
	{
		if (new_texture_ids.find(*it) == new_texture_ids.end())
		{
			LLViewerFetchedTexture *imagep = gTextureList.findImage(*it);
			if (imagep)
			{
				current_texture_mem += imagep->getTextureMemory();
				if (imagep->getTextureState() == LLGLTexture::NO_DELETE)
				{
					// This will allow the texture to be deleted if not in use.
					imagep->forceActive();

					// This resets the clock to texture being flagged
					// as unused, preventing the texture from being
					// deleted immediately. If other avatars or
					// objects are using it, it can still be flagged
					// no-delete by them.
					imagep->forceUpdateBindStats();
				}
			}
		}
	}
	mTextureIDs = new_texture_ids;
}

void LLVOAvatar::updateTextures()
{
	releaseOldTextures();
	
	BOOL render_avatar = TRUE;

	if (mIsDummy)
	{
		return;
	}

	if( isSelf() )
	{
		render_avatar = TRUE;
	}
	else
	{
		if(!isVisible())
		{
			return ;//do not update for invisible avatar.
		}

		render_avatar = !mCulled; //visible and not culled.
	}

	std::vector<BOOL> layer_baked;
	// GL NOT ACTIVE HERE - *TODO
	for (U32 i = 0; i < mBakedTextureDatas.size(); i++)
	{
		layer_baked.push_back(isTextureDefined(mBakedTextureDatas[i].mTextureIndex));
		// bind the texture so that they'll be decoded slightly 
		// inefficient, we can short-circuit this if we have to
		if (render_avatar && !gGLManager.mIsDisabled)
		{
			if (layer_baked[i] && !mBakedTextureDatas[i].mIsLoaded)
			{
				gGL.getTexUnit(0)->bind(getImage( mBakedTextureDatas[i].mTextureIndex, 0 ));
			}
		}
	}

	mMaxPixelArea = 0.f;
	mMinPixelArea = 99999999.f;
	mHasGrey = FALSE; // debug
	for (U32 texture_index = 0; texture_index < getNumTEs(); texture_index++)
	{
		LLWearableType::EType wearable_type = LLAvatarAppearanceDictionary::getTEWearableType((ETextureIndex)texture_index);
		U32 num_wearables = gAgentWearables.getWearableCount(wearable_type);
		const LLTextureEntry *te = getTE(texture_index);

		// getTE can return 0.
		// Not sure yet why it does, but of course it crashes when te->mScale? gets used.
		// Put safeguard in place so this corner case get better handling and does not result in a crash.
		F32 texel_area_ratio = 1.0f;
		if( te )
		{
			texel_area_ratio = fabs(te->mScaleS * te->mScaleT);
		}
		else
		{
			LL_WARNS() << "getTE( " << texture_index << " ) returned 0" <<LL_ENDL;
		}

		LLViewerFetchedTexture *imagep = NULL;
		for (U32 wearable_index = 0; wearable_index < num_wearables; wearable_index++)
		{
			imagep = LLViewerTextureManager::staticCastToFetchedTexture(getImage(texture_index, wearable_index), TRUE);
			if (imagep)
			{
				const LLAvatarAppearanceDictionary::TextureEntry *texture_dict = LLAvatarAppearanceDictionary::getInstance()->getTexture((ETextureIndex)texture_index);
				const EBakedTextureIndex baked_index = texture_dict->mBakedTextureIndex;
				if (texture_dict->mIsLocalTexture)
				{
					addLocalTextureStats((ETextureIndex)texture_index, imagep, texel_area_ratio, render_avatar, mBakedTextureDatas[baked_index].mIsUsed);
				}
			}
		}
		if (isIndexBakedTexture((ETextureIndex) texture_index) && render_avatar)
		{
			const S32 boost_level = getAvatarBakedBoostLevel();
			imagep = LLViewerTextureManager::staticCastToFetchedTexture(getImage(texture_index,0), TRUE);
<<<<<<< HEAD
=======
			// Spam if this is a baked texture, not set to default image, without valid host info
			if (isIndexBakedTexture((ETextureIndex)texture_index)
				&& imagep->getID() != IMG_DEFAULT_AVATAR
				&& imagep->getID() != IMG_INVISIBLE
				&& !isUsingServerBakes() 
				&& !imagep->getTargetHost().isOk())
			{
				LL_WARNS_ONCE("Texture") << "LLVOAvatar::updateTextures No host for texture "
										 << imagep->getID() << " for avatar "
										 << (isSelf() ? "<myself>" : getID().asString()) 
										 << " on host " << getRegion()->getHost() << LL_ENDL;
			}

>>>>>>> d0ef02c2
			addBakedTextureStats( imagep, mPixelArea, texel_area_ratio, boost_level );			
		}
	}

	if (gPipeline.hasRenderDebugMask(LLPipeline::RENDER_DEBUG_TEXTURE_AREA))
	{
		setDebugText(llformat("%4.0f:%4.0f", (F32) sqrt(mMinPixelArea),(F32) sqrt(mMaxPixelArea)));
	}	
}


void LLVOAvatar::addLocalTextureStats( ETextureIndex idx, LLViewerFetchedTexture* imagep,
									   F32 texel_area_ratio, BOOL render_avatar, BOOL covered_by_baked)
{
	// No local texture stats for non-self avatars
	return;
}

const S32 MAX_TEXTURE_UPDATE_INTERVAL = 64 ; //need to call updateTextures() at least every 32 frames.	
const S32 MAX_TEXTURE_VIRTUAL_SIZE_RESET_INTERVAL = S32_MAX ; //frames
void LLVOAvatar::checkTextureLoading()
{
	static const F32 MAX_INVISIBLE_WAITING_TIME = 15.f ; //seconds

	BOOL pause = !isVisible() ;
	if(!pause)
	{
		mInvisibleTimer.reset() ;
	}
	if(mLoadedCallbacksPaused == pause)
	{
		return ; 
	}
	
	if(mCallbackTextureList.empty()) //when is self or no callbacks. Note: this list for self is always empty.
	{
		mLoadedCallbacksPaused = pause ;
		return ; //nothing to check.
	}
	
	if(pause && mInvisibleTimer.getElapsedTimeF32() < MAX_INVISIBLE_WAITING_TIME)
	{
		return ; //have not been invisible for enough time.
	}
	
	for(LLLoadedCallbackEntry::source_callback_list_t::iterator iter = mCallbackTextureList.begin();
		iter != mCallbackTextureList.end(); ++iter)
	{
		LLViewerFetchedTexture* tex = gTextureList.findImage(*iter) ;
		if(tex)
		{
			if(pause)//pause texture fetching.
			{
				tex->pauseLoadedCallbacks(&mCallbackTextureList) ;

				//set to terminate texture fetching after MAX_TEXTURE_UPDATE_INTERVAL frames.
				tex->setMaxVirtualSizeResetInterval(MAX_TEXTURE_UPDATE_INTERVAL);
				tex->resetMaxVirtualSizeResetCounter() ;
			}
			else//unpause
			{
				static const F32 START_AREA = 100.f ;

				tex->unpauseLoadedCallbacks(&mCallbackTextureList) ;
				tex->addTextureStats(START_AREA); //jump start the fetching again
			}
		}		
	}			
	
	if(!pause)
	{
		updateTextures() ; //refresh texture stats.
	}
	mLoadedCallbacksPaused = pause ;
	return ;
}

const F32  SELF_ADDITIONAL_PRI = 0.75f ;
const F32  ADDITIONAL_PRI = 0.5f;
void LLVOAvatar::addBakedTextureStats( LLViewerFetchedTexture* imagep, F32 pixel_area, F32 texel_area_ratio, S32 boost_level)
{
	//Note:
	//if this function is not called for the last MAX_TEXTURE_VIRTUAL_SIZE_RESET_INTERVAL frames, 
	//the texture pipeline will stop fetching this texture.

	imagep->resetTextureStats();
	imagep->setMaxVirtualSizeResetInterval(MAX_TEXTURE_VIRTUAL_SIZE_RESET_INTERVAL);
	imagep->resetMaxVirtualSizeResetCounter() ;

	mMaxPixelArea = llmax(pixel_area, mMaxPixelArea);
	mMinPixelArea = llmin(pixel_area, mMinPixelArea);	
	imagep->addTextureStats(pixel_area / texel_area_ratio);
	imagep->setBoostLevel(boost_level);
	
	if(boost_level != LLGLTexture::BOOST_AVATAR_BAKED_SELF)
	{
		imagep->setAdditionalDecodePriority(ADDITIONAL_PRI) ;
	}
	else
	{
		imagep->setAdditionalDecodePriority(SELF_ADDITIONAL_PRI) ;
	}
}

//virtual	
void LLVOAvatar::setImage(const U8 te, LLViewerTexture *imagep, const U32 index)
{
	setTEImage(te, imagep);
}

//virtual 
LLViewerTexture* LLVOAvatar::getImage(const U8 te, const U32 index) const
{
	return getTEImage(te);
}
//virtual 
const LLTextureEntry* LLVOAvatar::getTexEntry(const U8 te_num) const
{
	return getTE(te_num);
}

//virtual 
void LLVOAvatar::setTexEntry(const U8 index, const LLTextureEntry &te)
{
	setTE(index, te);
}

const std::string LLVOAvatar::getImageURL(const U8 te, const LLUUID &uuid)
{
	llassert(isIndexBakedTexture(ETextureIndex(te)));
	std::string url = "";
	const std::string& appearance_service_url = LLAppearanceMgr::instance().getAppearanceServiceURL();
	if (appearance_service_url.empty())
	{
<<<<<<< HEAD
		// Probably a server-side issue if we get here:
		llwarns << "AgentAppearanceServiceURL not set - Baked texture requests will fail" << llendl;
		return url;
	}
	
	const LLAvatarAppearanceDictionary::TextureEntry* texture_entry = LLAvatarAppearanceDictionary::getInstance()->getTexture((ETextureIndex)te);
	if (texture_entry != NULL)
	{
		url = appearance_service_url + "texture/" + getID().asString() + "/" + texture_entry->mDefaultImageName + "/" + uuid.asString();
		//llinfos << "baked texture url: " << url << llendl;
=======
		const std::string& appearance_service_url = LLAppearanceMgr::instance().getAppearanceServiceURL();
		if (appearance_service_url.empty())
		{
			// Probably a server-side issue if we get here:
			LL_WARNS() << "AgentAppearanceServiceURL not set - Baked texture requests will fail" << LL_ENDL;
			return url;
		}
	
		const LLAvatarAppearanceDictionary::TextureEntry* texture_entry = LLAvatarAppearanceDictionary::getInstance()->getTexture((ETextureIndex)te);
		if (texture_entry != NULL)
		{
			url = appearance_service_url + "texture/" + getID().asString() + "/" + texture_entry->mDefaultImageName + "/" + uuid.asString();
			//LL_INFOS() << "baked texture url: " << url << LL_ENDL;
		}
>>>>>>> d0ef02c2
	}
	return url;
}

//-----------------------------------------------------------------------------
// resolveHeight()
//-----------------------------------------------------------------------------

void LLVOAvatar::resolveHeightAgent(const LLVector3 &in_pos_agent, LLVector3 &out_pos_agent, LLVector3 &out_norm)
{
	LLVector3d in_pos_global, out_pos_global;

	in_pos_global = gAgent.getPosGlobalFromAgent(in_pos_agent);
	resolveHeightGlobal(in_pos_global, out_pos_global, out_norm);
	out_pos_agent = gAgent.getPosAgentFromGlobal(out_pos_global);
}


void LLVOAvatar::resolveRayCollisionAgent(const LLVector3d start_pt, const LLVector3d end_pt, LLVector3d &out_pos, LLVector3 &out_norm)
{
	LLViewerObject *obj;
	LLWorld::getInstance()->resolveStepHeightGlobal(this, start_pt, end_pt, out_pos, out_norm, &obj);
}

void LLVOAvatar::resolveHeightGlobal(const LLVector3d &inPos, LLVector3d &outPos, LLVector3 &outNorm)
{
	LLVector3d zVec(0.0f, 0.0f, 0.5f);
	LLVector3d p0 = inPos + zVec;
	LLVector3d p1 = inPos - zVec;
	LLViewerObject *obj;
	LLWorld::getInstance()->resolveStepHeightGlobal(this, p0, p1, outPos, outNorm, &obj);
	if (!obj)
	{
		mStepOnLand = TRUE;
		mStepMaterial = 0;
		mStepObjectVelocity.setVec(0.0f, 0.0f, 0.0f);
	}
	else
	{
		mStepOnLand = FALSE;
		mStepMaterial = obj->getMaterial();

		// We want the primitive velocity, not our velocity... (which actually subtracts the
		// step object velocity)
		LLVector3 angularVelocity = obj->getAngularVelocity();
		LLVector3 relativePos = gAgent.getPosAgentFromGlobal(outPos) - obj->getPositionAgent();

		LLVector3 linearComponent = angularVelocity % relativePos;
//		LL_INFOS() << "Linear Component of Rotation Velocity " << linearComponent << LL_ENDL;
		mStepObjectVelocity = obj->getVelocity() + linearComponent;
	}
}


//-----------------------------------------------------------------------------
// getStepSound()
//-----------------------------------------------------------------------------
const LLUUID& LLVOAvatar::getStepSound() const
{
	if ( mStepOnLand )
	{
		return sStepSoundOnLand;
	}

	return sStepSounds[mStepMaterial];
}


//-----------------------------------------------------------------------------
// processAnimationStateChanges()
//-----------------------------------------------------------------------------
void LLVOAvatar::processAnimationStateChanges()
{
	if ( isAnyAnimationSignaled(AGENT_WALK_ANIMS, NUM_AGENT_WALK_ANIMS) )
	{
		startMotion(ANIM_AGENT_WALK_ADJUST);
		stopMotion(ANIM_AGENT_FLY_ADJUST);
	}
	else if (mInAir && !mIsSitting)
	{
		stopMotion(ANIM_AGENT_WALK_ADJUST);
		startMotion(ANIM_AGENT_FLY_ADJUST);
	}
	else
	{
		stopMotion(ANIM_AGENT_WALK_ADJUST);
		stopMotion(ANIM_AGENT_FLY_ADJUST);
	}

	if ( isAnyAnimationSignaled(AGENT_GUN_AIM_ANIMS, NUM_AGENT_GUN_AIM_ANIMS) )
	{
		startMotion(ANIM_AGENT_TARGET);
		stopMotion(ANIM_AGENT_BODY_NOISE);
	}
	else
	{
		stopMotion(ANIM_AGENT_TARGET);
		startMotion(ANIM_AGENT_BODY_NOISE);
	}
	
	// clear all current animations
	AnimIterator anim_it;
	for (anim_it = mPlayingAnimations.begin(); anim_it != mPlayingAnimations.end();)
	{
		AnimIterator found_anim = mSignaledAnimations.find(anim_it->first);

		// playing, but not signaled, so stop
		if (found_anim == mSignaledAnimations.end())
		{
			processSingleAnimationStateChange(anim_it->first, FALSE);
			mPlayingAnimations.erase(anim_it++);
			continue;
		}

		++anim_it;
	}

	// start up all new anims
	for (anim_it = mSignaledAnimations.begin(); anim_it != mSignaledAnimations.end();)
	{
		AnimIterator found_anim = mPlayingAnimations.find(anim_it->first);

		// signaled but not playing, or different sequence id, start motion
		if (found_anim == mPlayingAnimations.end() || found_anim->second != anim_it->second)
		{
			if (processSingleAnimationStateChange(anim_it->first, TRUE))
			{
				mPlayingAnimations[anim_it->first] = anim_it->second;
				++anim_it;
				continue;
			}
		}

		++anim_it;
	}

	// clear source information for animations which have been stopped
	if (isSelf())
	{
		AnimSourceIterator source_it = mAnimationSources.begin();

		for (source_it = mAnimationSources.begin(); source_it != mAnimationSources.end();)
		{
			if (mSignaledAnimations.find(source_it->second) == mSignaledAnimations.end())
			{
				mAnimationSources.erase(source_it++);
			}
			else
			{
				++source_it;
			}
		}
	}

	stop_glerror();
}


//-----------------------------------------------------------------------------
// processSingleAnimationStateChange();
//-----------------------------------------------------------------------------
BOOL LLVOAvatar::processSingleAnimationStateChange( const LLUUID& anim_id, BOOL start )
{
	BOOL result = FALSE;

	if ( start ) // start animation
	{
		if (anim_id == ANIM_AGENT_TYPE)
		{
			if (gAudiop)
			{
				LLVector3d char_pos_global = gAgent.getPosGlobalFromAgent(getCharacterPosition());
				if (LLViewerParcelMgr::getInstance()->canHearSound(char_pos_global)
				    && !LLMuteList::getInstance()->isMuted(getID(), LLMute::flagObjectSounds))
				{
					// RN: uncomment this to play on typing sound at fixed volume once sound engine is fixed
					// to support both spatialized and non-spatialized instances of the same sound
					//if (isSelf())
					//{
					//	gAudiop->triggerSound(LLUUID(gSavedSettings.getString("UISndTyping")), 1.0f, LLAudioEngine::AUDIO_TYPE_UI);
					//}
					//else
					{
						LLUUID sound_id = LLUUID(gSavedSettings.getString("UISndTyping"));
						gAudiop->triggerSound(sound_id, getID(), 1.0f, LLAudioEngine::AUDIO_TYPE_SFX, char_pos_global);
					}
				}
			}
		}
		else if (anim_id == ANIM_AGENT_SIT_GROUND_CONSTRAINED)
		{
			sitDown(TRUE);
		}


		if (startMotion(anim_id))
		{
			result = TRUE;
		}
		else
		{
			LL_WARNS() << "Failed to start motion!" << LL_ENDL;
		}
	}
	else //stop animation
	{
		if (anim_id == ANIM_AGENT_SIT_GROUND_CONSTRAINED)
		{
			sitDown(FALSE);
		}
		stopMotion(anim_id);
		result = TRUE;
	}

	return result;
}

//-----------------------------------------------------------------------------
// isAnyAnimationSignaled()
//-----------------------------------------------------------------------------
BOOL LLVOAvatar::isAnyAnimationSignaled(const LLUUID *anim_array, const S32 num_anims) const
{
	for (S32 i = 0; i < num_anims; i++)
	{
		if(mSignaledAnimations.find(anim_array[i]) != mSignaledAnimations.end())
		{
			return TRUE;
		}
	}
	return FALSE;
}

//-----------------------------------------------------------------------------
// resetAnimations()
//-----------------------------------------------------------------------------
void LLVOAvatar::resetAnimations()
{
	LLKeyframeMotion::flushKeyframeCache();
	flushAllMotions();
}

// Override selectively based on avatar sex and whether we're using new
// animations.
LLUUID LLVOAvatar::remapMotionID(const LLUUID& id)
{
	BOOL use_new_walk_run = gSavedSettings.getBOOL("UseNewWalkRun");
	LLUUID result = id;

	// start special case female walk for female avatars
	if (getSex() == SEX_FEMALE)
	{
		if (id == ANIM_AGENT_WALK)
		{
			if (use_new_walk_run)
				result = ANIM_AGENT_FEMALE_WALK_NEW;
			else
				result = ANIM_AGENT_FEMALE_WALK;
		}
		else if (id == ANIM_AGENT_RUN)
		{
			// There is no old female run animation, so only override
			// in one case.
			if (use_new_walk_run)
				result = ANIM_AGENT_FEMALE_RUN_NEW;
		}
		else if (id == ANIM_AGENT_SIT)
		{
			result = ANIM_AGENT_SIT_FEMALE;
		}
	}
	else
	{
		// Male avatar.
		if (id == ANIM_AGENT_WALK)
		{
			if (use_new_walk_run)
				result = ANIM_AGENT_WALK_NEW;
		}
		else if (id == ANIM_AGENT_RUN)
		{
			if (use_new_walk_run)
				result = ANIM_AGENT_RUN_NEW;
		}
	
	}

	return result;

}

//-----------------------------------------------------------------------------
// startMotion()
// id is the asset if of the animation to start
// time_offset is the offset into the animation at which to start playing
//-----------------------------------------------------------------------------
BOOL LLVOAvatar::startMotion(const LLUUID& id, F32 time_offset)
{
	LL_DEBUGS() << "motion requested " << id.asString() << " " << gAnimLibrary.animationName(id) << LL_ENDL;

	LLUUID remap_id = remapMotionID(id);

	if (remap_id != id)
	{
		LL_DEBUGS() << "motion resultant " << remap_id.asString() << " " << gAnimLibrary.animationName(remap_id) << LL_ENDL;
	}

	if (isSelf() && remap_id == ANIM_AGENT_AWAY)
	{
		gAgent.setAFK();
	}

	return LLCharacter::startMotion(remap_id, time_offset);
}

//-----------------------------------------------------------------------------
// stopMotion()
//-----------------------------------------------------------------------------
BOOL LLVOAvatar::stopMotion(const LLUUID& id, BOOL stop_immediate)
{
	LL_DEBUGS() << "motion requested " << id.asString() << " " << gAnimLibrary.animationName(id) << LL_ENDL;

	LLUUID remap_id = remapMotionID(id);
	
	if (remap_id != id)
	{
		LL_DEBUGS() << "motion resultant " << remap_id.asString() << " " << gAnimLibrary.animationName(remap_id) << LL_ENDL;
	}

	if (isSelf())
	{
		gAgent.onAnimStop(remap_id);
	}

	return LLCharacter::stopMotion(remap_id, stop_immediate);
}

//-----------------------------------------------------------------------------
// stopMotionFromSource()
//-----------------------------------------------------------------------------
// virtual
void LLVOAvatar::stopMotionFromSource(const LLUUID& source_id)
{
}

//-----------------------------------------------------------------------------
// addDebugText()
//-----------------------------------------------------------------------------
void LLVOAvatar::addDebugText(const std::string& text)
{
	mDebugText.append(1, '\n');
	mDebugText.append(text);
}

//-----------------------------------------------------------------------------
// getID()
//-----------------------------------------------------------------------------
const LLUUID& LLVOAvatar::getID() const
{
	return mID;
}

//-----------------------------------------------------------------------------
// getJoint()
//-----------------------------------------------------------------------------
// RN: avatar joints are multi-rooted to include screen-based attachments
LLJoint *LLVOAvatar::getJoint( const std::string &name )
{
	joint_map_t::iterator iter = mJointMap.find(name);

	LLJoint* jointp = NULL;

	if (iter == mJointMap.end() || iter->second == NULL)
	{ //search for joint and cache found joint in lookup table
		jointp = mRoot->findJoint(name);
		mJointMap[name] = jointp;
	}
	else
	{ //return cached pointer
		jointp = iter->second;
	}

	return jointp;
}
<<<<<<< HEAD
=======

//-----------------------------------------------------------------------------
// resetJointPositions
//-----------------------------------------------------------------------------
void LLVOAvatar::resetJointPositions( void )
{
	avatar_joint_list_t::iterator iter = mSkeleton.begin();
	avatar_joint_list_t::iterator end  = mSkeleton.end();
	for (; iter != end; ++iter)
	{
		(*iter)->restoreOldXform();
		(*iter)->setId( LLUUID::null );
	}
	mHasPelvisOffset = false;
	mPelvisFixup	 = mLastPelvisFixup;
}
//-----------------------------------------------------------------------------
// resetSpecificJointPosition
//-----------------------------------------------------------------------------
void LLVOAvatar::resetSpecificJointPosition( const std::string& name )
{
	LLJoint* pJoint = mRoot->findJoint( name );
	
	if ( pJoint  && pJoint->doesJointNeedToBeReset() )
	{
		pJoint->restoreOldXform();
		pJoint->setId( LLUUID::null );
		//If we're reseting the pelvis position make sure not to apply offset
		if ( name == "mPelvis" )
		{
			mHasPelvisOffset = false;
		}
	}
	else
	{
		LL_INFOS()<<"Did not find "<< name.c_str()<<LL_ENDL;
	}
}
>>>>>>> d0ef02c2
//-----------------------------------------------------------------------------
// resetJointPositionsToDefault
//-----------------------------------------------------------------------------
void LLVOAvatar::resetJointPositionsToDefault( void )
{	
	//Subsequent joints are relative to pelvis
	avatar_joint_list_t::iterator iter = mSkeleton.begin();
	avatar_joint_list_t::iterator end  = mSkeleton.end();

	LLJoint* pJointPelvis = getJoint("mPelvis");
	
	for (; iter != end; ++iter)
	{
		LLJoint* pJoint = (*iter);
		//Reset joints except for pelvis
		if ( pJoint && pJoint != pJointPelvis && pJoint->doesJointNeedToBeReset() )
		{			
			pJoint->setId( LLUUID::null );
			pJoint->restoreOldXform();
		}		
		else
		if ( pJoint && pJoint == pJointPelvis && pJoint->doesJointNeedToBeReset() )
		{
			pJoint->setId( LLUUID::null );
			pJoint->setPosition( LLVector3( 0.0f, 0.0f, 0.0f) );
			pJoint->setJointResetFlag( false );
		}		
	}	
		
	//make sure we don't apply the joint offset
	mHasPelvisOffset = false;
	mPelvisFixup	 = mLastPelvisFixup;
	postPelvisSetRecalc();	
}
//-----------------------------------------------------------------------------
// getCharacterPosition()
//-----------------------------------------------------------------------------
LLVector3 LLVOAvatar::getCharacterPosition()
{
	if (mDrawable.notNull())
	{
		return mDrawable->getPositionAgent();
	}
	else
	{
		return getPositionAgent();
	}
}


//-----------------------------------------------------------------------------
// LLVOAvatar::getCharacterRotation()
//-----------------------------------------------------------------------------
LLQuaternion LLVOAvatar::getCharacterRotation()
{
	return getRotation();
}


//-----------------------------------------------------------------------------
// LLVOAvatar::getCharacterVelocity()
//-----------------------------------------------------------------------------
LLVector3 LLVOAvatar::getCharacterVelocity()
{
	return getVelocity() - mStepObjectVelocity;
}


//-----------------------------------------------------------------------------
// LLVOAvatar::getCharacterAngularVelocity()
//-----------------------------------------------------------------------------
LLVector3 LLVOAvatar::getCharacterAngularVelocity()
{
	return getAngularVelocity();
}

//-----------------------------------------------------------------------------
// LLVOAvatar::getGround()
//-----------------------------------------------------------------------------
void LLVOAvatar::getGround(const LLVector3 &in_pos_agent, LLVector3 &out_pos_agent, LLVector3 &outNorm)
{
	LLVector3d z_vec(0.0f, 0.0f, 1.0f);
	LLVector3d p0_global, p1_global;

	if (mIsDummy)
	{
		outNorm.setVec(z_vec);
		out_pos_agent = in_pos_agent;
		return;
	}
	
	p0_global = gAgent.getPosGlobalFromAgent(in_pos_agent) + z_vec;
	p1_global = gAgent.getPosGlobalFromAgent(in_pos_agent) - z_vec;
	LLViewerObject *obj;
	LLVector3d out_pos_global;
	LLWorld::getInstance()->resolveStepHeightGlobal(this, p0_global, p1_global, out_pos_global, outNorm, &obj);
	out_pos_agent = gAgent.getPosAgentFromGlobal(out_pos_global);
}

//-----------------------------------------------------------------------------
// LLVOAvatar::getTimeDilation()
//-----------------------------------------------------------------------------
F32 LLVOAvatar::getTimeDilation()
{
	return mRegionp ? mRegionp->getTimeDilation() : 1.f;
}


//-----------------------------------------------------------------------------
// LLVOAvatar::getPixelArea()
//-----------------------------------------------------------------------------
F32 LLVOAvatar::getPixelArea() const
{
	if (mIsDummy)
	{
		return 100000.f;
	}
	return mPixelArea;
}



//-----------------------------------------------------------------------------
// LLVOAvatar::getPosGlobalFromAgent()
//-----------------------------------------------------------------------------
LLVector3d	LLVOAvatar::getPosGlobalFromAgent(const LLVector3 &position)
{
	return gAgent.getPosGlobalFromAgent(position);
}

//-----------------------------------------------------------------------------
// getPosAgentFromGlobal()
//-----------------------------------------------------------------------------
LLVector3	LLVOAvatar::getPosAgentFromGlobal(const LLVector3d &position)
{
	return gAgent.getPosAgentFromGlobal(position);
}


//-----------------------------------------------------------------------------
// requestStopMotion()
//-----------------------------------------------------------------------------
// virtual
void LLVOAvatar::requestStopMotion( LLMotion* motion )
{
	// Only agent avatars should handle the stop motion notifications.
}

//-----------------------------------------------------------------------------
// loadSkeletonNode(): loads <skeleton> node from XML tree
//-----------------------------------------------------------------------------
//virtual
BOOL LLVOAvatar::loadSkeletonNode ()
{
	if (!LLAvatarAppearance::loadSkeletonNode())
	{
				return FALSE;
			}
	
	// ATTACHMENTS
	{
		LLAvatarXmlInfo::attachment_info_list_t::iterator iter;
		for (iter = sAvatarXmlInfo->mAttachmentInfoList.begin();
			 iter != sAvatarXmlInfo->mAttachmentInfoList.end(); 
			 ++iter)
		{
			LLAvatarXmlInfo::LLAvatarAttachmentInfo *info = *iter;
			if (!isSelf() && info->mJointName == "mScreen")
			{ //don't process screen joint for other avatars
				continue;
			}

			LLViewerJointAttachment* attachment = new LLViewerJointAttachment();

			attachment->setName(info->mName);
			LLJoint *parentJoint = getJoint(info->mJointName);
			if (!parentJoint)
			{
				LL_WARNS() << "No parent joint by name " << info->mJointName << " found for attachment point " << info->mName << LL_ENDL;
				delete attachment;
				continue;
			}

			if (info->mHasPosition)
			{
				attachment->setOriginalPosition(info->mPosition);
			}
			
			if (info->mHasRotation)
			{
				LLQuaternion rotation;
				rotation.setQuat(info->mRotationEuler.mV[VX] * DEG_TO_RAD,
								 info->mRotationEuler.mV[VY] * DEG_TO_RAD,
								 info->mRotationEuler.mV[VZ] * DEG_TO_RAD);
				attachment->setRotation(rotation);
			}

			int group = info->mGroup;
			if (group >= 0)
			{
				if (group < 0 || group >= 9)
				{
					LL_WARNS() << "Invalid group number (" << group << ") for attachment point " << info->mName << LL_ENDL;
				}
				else
				{
					attachment->setGroup(group);
				}
			}

			S32 attachmentID = info->mAttachmentID;
			if (attachmentID < 1 || attachmentID > 255)
			{
				LL_WARNS() << "Attachment point out of range [1-255]: " << attachmentID << " on attachment point " << info->mName << LL_ENDL;
				delete attachment;
				continue;
			}
			if (mAttachmentPoints.find(attachmentID) != mAttachmentPoints.end())
			{
				LL_WARNS() << "Attachment point redefined with id " << attachmentID << " on attachment point " << info->mName << LL_ENDL;
				delete attachment;
				continue;
			}

			attachment->setPieSlice(info->mPieMenuSlice);
			attachment->setVisibleInFirstPerson(info->mVisibleFirstPerson);
			attachment->setIsHUDAttachment(info->mIsHUDAttachment);

			mAttachmentPoints[attachmentID] = attachment;

			// now add attachment joint
			parentJoint->addChild(attachment);
		}
	}

	return TRUE;
}

//-----------------------------------------------------------------------------
// updateVisualParams()
//-----------------------------------------------------------------------------
void LLVOAvatar::updateVisualParams()
{
	setSex( (getVisualParamWeight( "male" ) > 0.5f) ? SEX_MALE : SEX_FEMALE );

	LLCharacter::updateVisualParams();

	if (mLastSkeletonSerialNum != mSkeletonSerialNum)
	{
		computeBodySize();
		mLastSkeletonSerialNum = mSkeletonSerialNum;
		mRoot->updateWorldMatrixChildren();
	}

	dirtyMesh();
	updateHeadOffset();
}
//-----------------------------------------------------------------------------
// isActive()
//-----------------------------------------------------------------------------
BOOL LLVOAvatar::isActive() const
{
	return TRUE;
}

//-----------------------------------------------------------------------------
// setPixelAreaAndAngle()
//-----------------------------------------------------------------------------
void LLVOAvatar::setPixelAreaAndAngle(LLAgent &agent)
{
	if (mDrawable.isNull())
	{
		return;
	}

	const LLVector4a* ext = mDrawable->getSpatialExtents();
	LLVector4a center;
	center.setAdd(ext[1], ext[0]);
	center.mul(0.5f);
	LLVector4a size;
	size.setSub(ext[1], ext[0]);
	size.mul(0.5f);

	mImpostorPixelArea = LLPipeline::calcPixelArea(center, size, *LLViewerCamera::getInstance());

	F32 range = mDrawable->mDistanceWRTCamera;

	if (range < 0.001f)		// range == zero
	{
		mAppAngle = 180.f;
	}
	else
	{
		F32 radius = size.getLength3().getF32();
		mAppAngle = (F32) atan2( radius, range) * RAD_TO_DEG;
	}

	// We always want to look good to ourselves
	if( isSelf() )
	{
		mPixelArea = llmax( mPixelArea, F32(getTexImageSize() / 16) );
	}
}

//-----------------------------------------------------------------------------
// updateJointLODs()
//-----------------------------------------------------------------------------
BOOL LLVOAvatar::updateJointLODs()
{
	const F32 MAX_PIXEL_AREA = 100000000.f;
	F32 lod_factor = (sLODFactor * AVATAR_LOD_TWEAK_RANGE + (1.f - AVATAR_LOD_TWEAK_RANGE));
	F32 avatar_num_min_factor = clamp_rescale(sLODFactor, 0.f, 1.f, 0.25f, 0.6f);
	F32 avatar_num_factor = clamp_rescale((F32)sNumVisibleAvatars, 8, 25, 1.f, avatar_num_min_factor);
	F32 area_scale = 0.16f;

		if (isSelf())
		{
			if(gAgentCamera.cameraCustomizeAvatar() || gAgentCamera.cameraMouselook())
			{
				mAdjustedPixelArea = MAX_PIXEL_AREA;
			}
			else
			{
				mAdjustedPixelArea = mPixelArea*area_scale;
			}
		}
		else if (mIsDummy)
		{
			mAdjustedPixelArea = MAX_PIXEL_AREA;
		}
		else
		{
			// reported avatar pixel area is dependent on avatar render load, based on number of visible avatars
			mAdjustedPixelArea = (F32)mPixelArea * area_scale * lod_factor * lod_factor * avatar_num_factor * avatar_num_factor;
		}

		// now select meshes to render based on adjusted pixel area
		LLViewerJoint* root = dynamic_cast<LLViewerJoint*>(mRoot);
		BOOL res = FALSE;
		if (root)
		{
			res = root->updateLOD(mAdjustedPixelArea, TRUE);
		}
 		if (res)
		{
			sNumLODChangesThisFrame++;
			dirtyMesh(2);
			return TRUE;
		}

	return FALSE;
}

//-----------------------------------------------------------------------------
// createDrawable()
//-----------------------------------------------------------------------------
LLDrawable *LLVOAvatar::createDrawable(LLPipeline *pipeline)
{
	pipeline->allocDrawable(this);
	mDrawable->setLit(FALSE);

	LLDrawPoolAvatar *poolp = (LLDrawPoolAvatar*) gPipeline.getPool(LLDrawPool::POOL_AVATAR);

	// Only a single face (one per avatar)
	//this face will be splitted into several if its vertex buffer is too long.
	mDrawable->setState(LLDrawable::ACTIVE);
	mDrawable->addFace(poolp, NULL);
	mDrawable->setRenderType(LLPipeline::RENDER_TYPE_AVATAR);
	
	mNumInitFaces = mDrawable->getNumFaces() ;

	dirtyMesh(2);
	return mDrawable;
}


void LLVOAvatar::updateGL()
{
	if (mMeshTexturesDirty)
	{
		updateMeshTextures();
		mMeshTexturesDirty = FALSE;
	}
}

//-----------------------------------------------------------------------------
// updateGeometry()
//-----------------------------------------------------------------------------
static LLTrace::BlockTimerStatHandle FTM_UPDATE_AVATAR("Update Avatar");
BOOL LLVOAvatar::updateGeometry(LLDrawable *drawable)
{
	LL_RECORD_BLOCK_TIME(FTM_UPDATE_AVATAR);
 	if (!(gPipeline.hasRenderType(LLPipeline::RENDER_TYPE_AVATAR)))
	{
		return TRUE;
	}
	
	if (!mMeshValid)
	{
		return TRUE;
	}

	if (!drawable)
	{
		LL_ERRS() << "LLVOAvatar::updateGeometry() called with NULL drawable" << LL_ENDL;
	}

	return TRUE;
}

//-----------------------------------------------------------------------------
// updateSexDependentLayerSets()
//-----------------------------------------------------------------------------
void LLVOAvatar::updateSexDependentLayerSets()
{
	invalidateComposite( mBakedTextureDatas[BAKED_HEAD].mTexLayerSet);
	invalidateComposite( mBakedTextureDatas[BAKED_UPPER].mTexLayerSet);
	invalidateComposite( mBakedTextureDatas[BAKED_LOWER].mTexLayerSet);
}

//-----------------------------------------------------------------------------
// dirtyMesh()
//-----------------------------------------------------------------------------
void LLVOAvatar::dirtyMesh()
{
	dirtyMesh(1);
}
void LLVOAvatar::dirtyMesh(S32 priority)
{
	mDirtyMesh = llmax(mDirtyMesh, priority);
}

//-----------------------------------------------------------------------------
// getViewerJoint()
//-----------------------------------------------------------------------------
LLViewerJoint*	LLVOAvatar::getViewerJoint(S32 idx)
{
	return dynamic_cast<LLViewerJoint*>(mMeshLOD[idx]);
}

//-----------------------------------------------------------------------------
// hideSkirt()
//-----------------------------------------------------------------------------
void LLVOAvatar::hideSkirt()
{
	mMeshLOD[MESH_ID_SKIRT]->setVisible(FALSE, TRUE);
}

BOOL LLVOAvatar::setParent(LLViewerObject* parent)
{
	BOOL ret ;
	if (parent == NULL)
	{
		getOffObject();
		ret = LLViewerObject::setParent(parent);
		if (isSelf())
		{
			gAgentCamera.resetCamera();
		}
	}
	else
	{
		ret = LLViewerObject::setParent(parent);
		if(ret)
		{
			sitOnObject(parent);
		}
	}
	return ret ;
}

void LLVOAvatar::addChild(LLViewerObject *childp)
{
	childp->extractAttachmentItemID(); // find the inventory item this object is associated with.
	LLViewerObject::addChild(childp);
	if (childp->mDrawable)
	{
		if (!attachObject(childp))
		{
			LL_WARNS() << "addChild() failed for " 
					<< childp->getID()
					<< " item " << childp->getAttachmentItemID()
					<< LL_ENDL;
			// MAINT-3312 backout
			// mPendingAttachment.push_back(childp);
		}
	}
	else
	{
		mPendingAttachment.push_back(childp);
	}
}

void LLVOAvatar::removeChild(LLViewerObject *childp)
{
	LLViewerObject::removeChild(childp);
	if (!detachObject(childp))
	{
		LL_WARNS() << "Calling detach on non-attached object " << LL_ENDL;
	}
}

LLViewerJointAttachment* LLVOAvatar::getTargetAttachmentPoint(LLViewerObject* viewer_object)
{
	S32 attachmentID = ATTACHMENT_ID_FROM_STATE(viewer_object->getState());

	// This should never happen unless the server didn't process the attachment point
	// correctly, but putting this check in here to be safe.
	if (attachmentID & ATTACHMENT_ADD)
	{
		LL_WARNS() << "Got an attachment with ATTACHMENT_ADD mask, removing ( attach pt:" << attachmentID << " )" << LL_ENDL;
		attachmentID &= ~ATTACHMENT_ADD;
	}
	
	LLViewerJointAttachment* attachment = get_if_there(mAttachmentPoints, attachmentID, (LLViewerJointAttachment*)NULL);

	if (!attachment)
	{
		LL_WARNS() << "Object attachment point invalid: " << attachmentID 
			<< " trying to use 1 (chest)"
			<< LL_ENDL;

		attachment = get_if_there(mAttachmentPoints, 1, (LLViewerJointAttachment*)NULL); // Arbitrary using 1 (chest)
		if (attachment)
		{
			LL_WARNS() << "Object attachment point invalid: " << attachmentID 
				<< " on object " << viewer_object->getID()
				<< " attachment item " << viewer_object->getAttachmentItemID()
				<< " falling back to 1 (chest)"
				<< LL_ENDL;
		}
		else
		{
			LL_WARNS() << "Object attachment point invalid: " << attachmentID 
				<< " on object " << viewer_object->getID()
				<< " attachment item " << viewer_object->getAttachmentItemID()
				<< "Unable to use fallback attachment point 1 (chest)"
				<< LL_ENDL;
		}
	}

	return attachment;
}

//-----------------------------------------------------------------------------
// attachObject()
//-----------------------------------------------------------------------------
const LLViewerJointAttachment *LLVOAvatar::attachObject(LLViewerObject *viewer_object)
{
	LLViewerJointAttachment* attachment = getTargetAttachmentPoint(viewer_object);

	if (!attachment || !attachment->addObject(viewer_object))
	{
		return 0;
	}

	mVisualComplexityStale = TRUE;

	if (viewer_object->isSelected())
	{
		LLSelectMgr::getInstance()->updateSelectionCenter();
		LLSelectMgr::getInstance()->updatePointAt();
	}

	return attachment;
}

//-----------------------------------------------------------------------------
// attachObject()
//-----------------------------------------------------------------------------
U32 LLVOAvatar::getNumAttachments() const
{
	U32 num_attachments = 0;
	for (attachment_map_t::const_iterator iter = mAttachmentPoints.begin();
		 iter != mAttachmentPoints.end();
		 ++iter)
	{
		const LLViewerJointAttachment *attachment_pt = (*iter).second;
		num_attachments += attachment_pt->getNumObjects();
	}
	return num_attachments;
}

//-----------------------------------------------------------------------------
// canAttachMoreObjects()
//-----------------------------------------------------------------------------
BOOL LLVOAvatar::canAttachMoreObjects() const
{
	return (getNumAttachments() < MAX_AGENT_ATTACHMENTS);
}

//-----------------------------------------------------------------------------
// canAttachMoreObjects()
// Returns true if we can attach <n> more objects.
//-----------------------------------------------------------------------------
BOOL LLVOAvatar::canAttachMoreObjects(U32 n) const
{
	return (getNumAttachments() + n) <= MAX_AGENT_ATTACHMENTS;
}

//-----------------------------------------------------------------------------
// lazyAttach()
//-----------------------------------------------------------------------------
void LLVOAvatar::lazyAttach()
{
	std::vector<LLPointer<LLViewerObject> > still_pending;
	
	for (U32 i = 0; i < mPendingAttachment.size(); i++)
	{
		LLPointer<LLViewerObject> cur_attachment = mPendingAttachment[i];
		if (cur_attachment->mDrawable)
		{
			if (!attachObject(cur_attachment))
			{	// Drop it
				LL_WARNS() << "attachObject() failed for " 
					<< cur_attachment->getID()
					<< " item " << cur_attachment->getAttachmentItemID()
					<< LL_ENDL;
				// MAINT-3312 backout
				//still_pending.push_back(cur_attachment);
			}
		}
		else
		{
			still_pending.push_back(cur_attachment);
		}
	}

	mPendingAttachment = still_pending;
}

void LLVOAvatar::resetHUDAttachments()
{

	for (attachment_map_t::iterator iter = mAttachmentPoints.begin(); 
		 iter != mAttachmentPoints.end();
		 ++iter)
	{
		LLViewerJointAttachment* attachment = iter->second;
		if (attachment->getIsHUDAttachment())
		{
			for (LLViewerJointAttachment::attachedobjs_vec_t::iterator attachment_iter = attachment->mAttachedObjects.begin();
				 attachment_iter != attachment->mAttachedObjects.end();
				 ++attachment_iter)
			{
				const LLViewerObject* attached_object = (*attachment_iter);
				if (attached_object && attached_object->mDrawable.notNull())
				{
					gPipeline.markMoved(attached_object->mDrawable);
				}
			}
		}
	}
}

void LLVOAvatar::rebuildRiggedAttachments( void )
{
	for ( attachment_map_t::iterator iter = mAttachmentPoints.begin(); iter != mAttachmentPoints.end(); ++iter )
	{
		LLViewerJointAttachment* pAttachment = iter->second;
		LLViewerJointAttachment::attachedobjs_vec_t::iterator attachmentIterEnd = pAttachment->mAttachedObjects.end();
		
		for ( LLViewerJointAttachment::attachedobjs_vec_t::iterator attachmentIter = pAttachment->mAttachedObjects.begin();
			 attachmentIter != attachmentIterEnd; ++attachmentIter)
		{
			const LLViewerObject* pAttachedObject =  *attachmentIter;
			if ( pAttachment && pAttachedObject->mDrawable.notNull() )
			{
				gPipeline.markRebuild(pAttachedObject->mDrawable);
			}
		}
	}
}
//-----------------------------------------------------------------------------
// cleanupAttachedMesh()
//-----------------------------------------------------------------------------
void LLVOAvatar::cleanupAttachedMesh( LLViewerObject* pVO )
{
	//If a VO has a skin that we'll reset the joint positions to their default
	if ( pVO && pVO->mDrawable )
	{
		LLVOVolume* pVObj = pVO->mDrawable->getVOVolume();
		if ( pVObj )
		{
			const LLMeshSkinInfo* pSkinData = gMeshRepo.getSkinInfo( pVObj->getVolume()->getParams().getSculptID(), pVObj );
			if (pSkinData 
				&& pSkinData->mJointNames.size() > JOINT_COUNT_REQUIRED_FOR_FULLRIG	// full rig
				&& pSkinData->mAlternateBindMatrix.size() > 0 )
					{				
						LLVOAvatar::resetJointPositionsToDefault();							
						//Need to handle the repositioning of the cam, updating rig data etc during outfit editing 
						//This handles the case where we detach a replacement rig.
						if ( gAgentCamera.cameraCustomizeAvatar() )
						{
							gAgent.unpauseAnimation();
							//Still want to refocus on head bone
							gAgentCamera.changeCameraToCustomizeAvatar();
						}
					}
				}
			}				
		}

//-----------------------------------------------------------------------------
// detachObject()
//-----------------------------------------------------------------------------
BOOL LLVOAvatar::detachObject(LLViewerObject *viewer_object)
{

	for (attachment_map_t::iterator iter = mAttachmentPoints.begin(); 
		 iter != mAttachmentPoints.end();
		 ++iter)
	{
		LLViewerJointAttachment* attachment = iter->second;
		
		if (attachment->isObjectAttached(viewer_object))
		{
			mVisualComplexityStale = TRUE;
			cleanupAttachedMesh( viewer_object );
		
			attachment->removeObject(viewer_object);
			LL_DEBUGS() << "Detaching object " << viewer_object->mID << " from " << attachment->getName() << LL_ENDL;
			return TRUE;
		}
	}

	std::vector<LLPointer<LLViewerObject> >::iterator iter = std::find(mPendingAttachment.begin(), mPendingAttachment.end(), viewer_object);
	if (iter != mPendingAttachment.end())
	{
		mPendingAttachment.erase(iter);
		return TRUE;
	}
	
	return FALSE;
}

//-----------------------------------------------------------------------------
// sitDown()
//-----------------------------------------------------------------------------
void LLVOAvatar::sitDown(BOOL bSitting)
{
	mIsSitting = bSitting;
	if (isSelf())
	{
		// Update Movement Controls according to own Sitting mode
		LLFloaterMove::setSittingMode(bSitting);
	}
}

//-----------------------------------------------------------------------------
// sitOnObject()
//-----------------------------------------------------------------------------
void LLVOAvatar::sitOnObject(LLViewerObject *sit_object)
{
	if (isSelf())
	{
		// Might be first sit
		//LLFirstUse::useSit();

		gAgent.setFlying(FALSE);
		gAgentCamera.setThirdPersonHeadOffset(LLVector3::zero);
		//interpolate to new camera position
		gAgentCamera.startCameraAnimation();
		// make sure we are not trying to autopilot
		gAgent.stopAutoPilot();
		gAgentCamera.setupSitCamera();
		if (gAgentCamera.getForceMouselook())
		{
			gAgentCamera.changeCameraToMouselook();
		}
	}

	if (mDrawable.isNull())
	{
		return;
	}
	LLQuaternion inv_obj_rot = ~sit_object->getRenderRotation();
	LLVector3 obj_pos = sit_object->getRenderPosition();

	LLVector3 rel_pos = getRenderPosition() - obj_pos;
	rel_pos.rotVec(inv_obj_rot);

	mDrawable->mXform.setPosition(rel_pos);
	mDrawable->mXform.setRotation(mDrawable->getWorldRotation() * inv_obj_rot);

	gPipeline.markMoved(mDrawable, TRUE);
	// Notice that removing sitDown() from here causes avatars sitting on
	// objects to be not rendered for new arrivals. See EXT-6835 and EXT-1655.
	sitDown(TRUE);
	mRoot->getXform()->setParent(&sit_object->mDrawable->mXform); // LLVOAvatar::sitOnObject
	mRoot->setPosition(getPosition());
	mRoot->updateWorldMatrixChildren();

	stopMotion(ANIM_AGENT_BODY_NOISE);

}

//-----------------------------------------------------------------------------
// getOffObject()
//-----------------------------------------------------------------------------
void LLVOAvatar::getOffObject()
{
	if (mDrawable.isNull())
	{
		return;
	}
	
	LLViewerObject* sit_object = (LLViewerObject*)getParent();

	if (sit_object) 
	{
		stopMotionFromSource(sit_object->getID());
		LLFollowCamMgr::setCameraActive(sit_object->getID(), FALSE);

		LLViewerObject::const_child_list_t& child_list = sit_object->getChildren();
		for (LLViewerObject::child_list_t::const_iterator iter = child_list.begin();
			 iter != child_list.end(); ++iter)
		{
			LLViewerObject* child_objectp = *iter;

			stopMotionFromSource(child_objectp->getID());
			LLFollowCamMgr::setCameraActive(child_objectp->getID(), FALSE);
		}
	}

	// assumes that transform will not be updated with drawable still having a parent
	LLVector3 cur_position_world = mDrawable->getWorldPosition();
	LLQuaternion cur_rotation_world = mDrawable->getWorldRotation();

	// set *local* position based on last *world* position, since we're unparenting the avatar
	mDrawable->mXform.setPosition(cur_position_world);
	mDrawable->mXform.setRotation(cur_rotation_world);	
	
	gPipeline.markMoved(mDrawable, TRUE);

	sitDown(FALSE);

	mRoot->getXform()->setParent(NULL); // LLVOAvatar::getOffObject
	mRoot->setPosition(cur_position_world);
	mRoot->setRotation(cur_rotation_world);
	mRoot->getXform()->update();

	startMotion(ANIM_AGENT_BODY_NOISE);

	if (isSelf())
	{
		LLQuaternion av_rot = gAgent.getFrameAgent().getQuaternion();
		LLQuaternion obj_rot = sit_object ? sit_object->getRenderRotation() : LLQuaternion::DEFAULT;
		av_rot = av_rot * obj_rot;
		LLVector3 at_axis = LLVector3::x_axis;
		at_axis = at_axis * av_rot;
		at_axis.mV[VZ] = 0.f;
		at_axis.normalize();
		gAgent.resetAxes(at_axis);
		gAgentCamera.setThirdPersonHeadOffset(LLVector3(0.f, 0.f, 1.f));
		gAgentCamera.setSitCamera(LLUUID::null);
	}
}

//-----------------------------------------------------------------------------
// findAvatarFromAttachment()
//-----------------------------------------------------------------------------
// static 
LLVOAvatar* LLVOAvatar::findAvatarFromAttachment( LLViewerObject* obj )
{
	if( obj->isAttachment() )
	{
		do
		{
			obj = (LLViewerObject*) obj->getParent();
		}
		while( obj && !obj->isAvatar() );

		if( obj && !obj->isDead() )
		{
			return (LLVOAvatar*)obj;
		}
	}
	return NULL;
}

// warning: order(N) not order(1)
S32 LLVOAvatar::getAttachmentCount()
{
	S32 count = mAttachmentPoints.size();
	return count;
}

BOOL LLVOAvatar::isWearingWearableType(LLWearableType::EType type) const
{
	if (mIsDummy) return TRUE;

	if (isSelf())
	{
		return LLAvatarAppearance::isWearingWearableType(type);
	}

	switch(type)
	{
		case LLWearableType::WT_SHAPE:
		case LLWearableType::WT_SKIN:
		case LLWearableType::WT_HAIR:
		case LLWearableType::WT_EYES:
			return TRUE;  // everyone has all bodyparts
		default:
			break; // Do nothing
	}

	/* switch(type)
		case LLWearableType::WT_SHIRT:
			indicator_te = TEX_UPPER_SHIRT; */
	for (LLAvatarAppearanceDictionary::Textures::const_iterator tex_iter = LLAvatarAppearanceDictionary::getInstance()->getTextures().begin();
		 tex_iter != LLAvatarAppearanceDictionary::getInstance()->getTextures().end();
		 ++tex_iter)
	{
		const LLAvatarAppearanceDictionary::TextureEntry *texture_dict = tex_iter->second;
		if (texture_dict->mWearableType == type)
	{
			// Thus, you must check to see if the corresponding baked texture is defined.
			// NOTE: this is a poor substitute if you actually want to know about individual pieces of clothing
			// this works for detecting a skirt (most important), but is ineffective at any piece of clothing that
			// gets baked into a texture that always exists (upper or lower).
			if (texture_dict->mIsUsedByBakedTexture)
	{
				const EBakedTextureIndex baked_index = texture_dict->mBakedTextureIndex;
				return isTextureDefined(LLAvatarAppearanceDictionary::getInstance()->getBakedTexture(baked_index)->mTextureIndex);
	}
			return FALSE;
	}
	}
	return FALSE;
}

LLViewerObject *	LLVOAvatar::findAttachmentByID( const LLUUID & target_id ) const
{
	for(attachment_map_t::const_iterator attachment_points_iter = mAttachmentPoints.begin();
		attachment_points_iter != gAgentAvatarp->mAttachmentPoints.end();
		++attachment_points_iter)
	{
		LLViewerJointAttachment* attachment = attachment_points_iter->second;
		for (LLViewerJointAttachment::attachedobjs_vec_t::iterator attachment_iter = attachment->mAttachedObjects.begin();
			 attachment_iter != attachment->mAttachedObjects.end();
			 ++attachment_iter)
		{
			LLViewerObject *attached_object = (*attachment_iter);
			if (attached_object &&
				attached_object->getID() == target_id)
			{
				return attached_object;
			}
		}
	}

	return NULL;
}

// virtual
void LLVOAvatar::invalidateComposite( LLTexLayerSet* layerset)
{
}

void LLVOAvatar::invalidateAll()
{
}

// virtual
void LLVOAvatar::onGlobalColorChanged(const LLTexGlobalColor* global_color)
{
	if (global_color == mTexSkinColor)
	{
		invalidateComposite( mBakedTextureDatas[BAKED_HEAD].mTexLayerSet);
		invalidateComposite( mBakedTextureDatas[BAKED_UPPER].mTexLayerSet);
		invalidateComposite( mBakedTextureDatas[BAKED_LOWER].mTexLayerSet);
	}
	else if (global_color == mTexHairColor)
	{
		invalidateComposite( mBakedTextureDatas[BAKED_HEAD].mTexLayerSet);
		invalidateComposite( mBakedTextureDatas[BAKED_HAIR].mTexLayerSet);
		
		// ! BACKWARDS COMPATIBILITY !
		// Fix for dealing with avatars from viewers that don't bake hair.
		if (!isTextureDefined(mBakedTextureDatas[BAKED_HAIR].mTextureIndex))
		{
			LLColor4 color = mTexHairColor->getColor();
			avatar_joint_mesh_list_t::iterator iter = mBakedTextureDatas[BAKED_HAIR].mJointMeshes.begin();
			avatar_joint_mesh_list_t::iterator end  = mBakedTextureDatas[BAKED_HAIR].mJointMeshes.end();
			for (; iter != end; ++iter)
			{
				LLAvatarJointMesh* mesh = (*iter);
				if (mesh)
			{
					mesh->setColor( color );
				}
			}
		}
	} 
	else if (global_color == mTexEyeColor)
	{
<<<<<<< HEAD
//		llinfos << "invalidateComposite cause: onGlobalColorChanged( eyecolor )" << llendl; 
		invalidateComposite( mBakedTextureDatas[BAKED_EYES].mTexLayerSet);
=======
//		LL_INFOS() << "invalidateComposite cause: onGlobalColorChanged( eyecolor )" << LL_ENDL; 
		invalidateComposite( mBakedTextureDatas[BAKED_EYES].mTexLayerSet,  upload_bake );
>>>>>>> d0ef02c2
	}
	updateMeshTextures();
}

BOOL LLVOAvatar::isVisible() const
{
	return mDrawable.notNull()
		&& (mDrawable->isVisible() || mIsDummy);
}

// Determine if we have enough avatar data to render
BOOL LLVOAvatar::getIsCloud() const
{
	// Do we have a shape?
	if ((const_cast<LLVOAvatar*>(this))->visualParamWeightsAreDefault())
	{
		return TRUE;
	}

	if (!isTextureDefined(TEX_LOWER_BAKED) || 
		!isTextureDefined(TEX_UPPER_BAKED) || 
		!isTextureDefined(TEX_HEAD_BAKED))
	{
		return TRUE;
	}

	if (isTooComplex())
	{
		return TRUE;
	}
	return FALSE;
}

void LLVOAvatar::updateRezzedStatusTimers()
{
	// State machine for rezzed status. Statuses are -1 on startup, 0
	// = cloud, 1 = gray, 2 = textured, 3 = textured_and_downloaded.
	// Purpose is to collect time data for each it takes avatar to reach
	// various loading landmarks: gray, textured (partial), textured fully.

	S32 rez_status = getRezzedStatus();
	if (rez_status != mLastRezzedStatus)
	{
		LL_DEBUGS("Avatar") << avString() << "rez state change: " << mLastRezzedStatus << " -> " << rez_status << LL_ENDL;

		if (mLastRezzedStatus == -1 && rez_status != -1)
		{
			// First time initialization, start all timers.
			for (S32 i = 1; i < 4; i++)
			{
				startPhase("load_" + LLVOAvatar::rezStatusToString(i));
				startPhase("first_load_" + LLVOAvatar::rezStatusToString(i));
			}
		}
		if (rez_status < mLastRezzedStatus)
		{
			// load level has decreased. start phase timers for higher load levels.
			for (S32 i = rez_status+1; i <= mLastRezzedStatus; i++)
		{
				startPhase("load_" + LLVOAvatar::rezStatusToString(i));
		}
		}
		else if (rez_status > mLastRezzedStatus)
		{
			// load level has increased. stop phase timers for lower and equal load levels.
			for (S32 i = llmax(mLastRezzedStatus+1,1); i <= rez_status; i++)
			{
				stopPhase("load_" + LLVOAvatar::rezStatusToString(i));
				stopPhase("first_load_" + LLVOAvatar::rezStatusToString(i), false);
		}
			if (rez_status == 3)
		{
				// "fully loaded", mark any pending appearance change complete.
				selfStopPhase("update_appearance_from_cof");
				selfStopPhase("wear_inventory_category", false);
				selfStopPhase("process_initial_wearables_update", false);
			}
		}
		
		mLastRezzedStatus = rez_status;
	}
}

void LLVOAvatar::clearPhases()
{
	getPhases().clearPhases();
}

void LLVOAvatar::startPhase(const std::string& phase_name)
{
	F32 elapsed = 0.0;
	bool completed = false;
	bool found = getPhases().getPhaseValues(phase_name, elapsed, completed);
	//LL_DEBUGS("Avatar") << avString() << " phase state " << phase_name
	//					<< " found " << found << " elapsed " << elapsed << " completed " << completed << llendl;
	if (found)
	{
		if (!completed)
		{
			LL_DEBUGS("Avatar") << avString() << "no-op, start when started already for " << phase_name << LL_ENDL;
			return;
		}
	}
<<<<<<< HEAD
	LL_DEBUGS("Avatar") << avString() << " started phase " << phase_name << llendl;
=======
	LL_DEBUGS("Avatar") << "started phase " << phase_name << LL_ENDL;
>>>>>>> d0ef02c2
	getPhases().startPhase(phase_name);
}

void LLVOAvatar::stopPhase(const std::string& phase_name, bool err_check)
<<<<<<< HEAD
{
	F32 elapsed = 0.0;
	bool completed = false;
=======
		{
	F32 elapsed;
	bool completed;
>>>>>>> d0ef02c2
	if (getPhases().getPhaseValues(phase_name, elapsed, completed))
	{
		if (!completed)
		{
			getPhases().stopPhase(phase_name);
			completed = true;
			logMetricsTimerRecord(phase_name, elapsed, completed);
			LL_DEBUGS("Avatar") << avString() << "stopped phase " << phase_name << " elapsed " << elapsed << LL_ENDL;
		}
		else
		{
			if (err_check)
			{
				LL_DEBUGS("Avatar") << "no-op, stop when stopped already for " << phase_name << LL_ENDL;
			}
		}
	}
	else
	{
		if (err_check)
		{
			LL_DEBUGS("Avatar") << "no-op, stop when not started for " << phase_name << LL_ENDL;
		}
	}
}

void LLVOAvatar::logPendingPhases()
{
	if (!isAgentAvatarValid())
		{
		return;
	}
	
	for (LLViewerStats::phase_map_t::iterator it = getPhases().begin();
		 it != getPhases().end();
		 ++it)
	{
		const std::string& phase_name = it->first;
		F32 elapsed;
		bool completed;
		if (getPhases().getPhaseValues(phase_name, elapsed, completed))
		{
			if (!completed)
			{
				logMetricsTimerRecord(phase_name, elapsed, completed);
		}
		}
	}
		}

//static
void LLVOAvatar::logPendingPhasesAllAvatars()
		{
	for (std::vector<LLCharacter*>::iterator iter = LLCharacter::sInstances.begin();
		 iter != LLCharacter::sInstances.end(); ++iter)
	{
		LLVOAvatar* inst = (LLVOAvatar*) *iter;
		if( inst->isDead() )
		{
			continue;
		}
		inst->logPendingPhases();
	}
		}

void LLVOAvatar::logMetricsTimerRecord(const std::string& phase_name, F32 elapsed, bool completed)
		{
	if (!isAgentAvatarValid())
		{
		return;
		}
	
	LLSD record;
	record["timer_name"] = phase_name;
	record["avatar_id"] = getID();
	record["elapsed"] = elapsed;
	record["completed"] = completed;
	U32 grid_x(0), grid_y(0);
	if (getRegion())
		{
		record["central_bake_version"] = LLSD::Integer(getRegion()->getCentralBakeVersion());
		grid_from_region_handle(getRegion()->getHandle(), &grid_x, &grid_y);
		}
	record["grid_x"] = LLSD::Integer(grid_x);
	record["grid_y"] = LLSD::Integer(grid_y);
	record["is_using_server_bakes"] = true;
	record["is_self"] = isSelf();
		
	if (isAgentAvatarValid())
	{
		gAgentAvatarp->addMetricsTimerRecord(record);
	}
}

// call periodically to keep isFullyLoaded up to date.
// returns true if the value has changed.
BOOL LLVOAvatar::updateIsFullyLoaded()
{
	const BOOL loading = getIsCloud();
	updateRezzedStatusTimers();
	updateRuthTimer(loading);
	return processFullyLoadedChange(loading);
}

void LLVOAvatar::updateRuthTimer(bool loading)
{
	if (isSelf() || !loading) 
	{
		return;
	}

	if (mPreviousFullyLoaded)
	{
		mRuthTimer.reset();
		debugAvatarRezTime("AvatarRezCloudNotification","became cloud");
	}
	
	const F32 LOADING_TIMEOUT__SECONDS = 120.f;
	if (mRuthTimer.getElapsedTimeF32() > LOADING_TIMEOUT__SECONDS)
	{
		LL_DEBUGS("Avatar") << avString()
				<< "Ruth Timer timeout: Missing texture data for '" << getFullname() << "' "
				<< "( Params loaded : " << !visualParamWeightsAreDefault() << " ) "
				<< "( Lower : " << isTextureDefined(TEX_LOWER_BAKED) << " ) "
				<< "( Upper : " << isTextureDefined(TEX_UPPER_BAKED) << " ) "
				<< "( Head : " << isTextureDefined(TEX_HEAD_BAKED) << " )."
				<< LL_ENDL;
		
		LLAvatarPropertiesProcessor::getInstance()->sendAvatarTexturesRequest(getID());
		mRuthTimer.reset();
	}
}

BOOL LLVOAvatar::processFullyLoadedChange(bool loading)
{
	// we wait a little bit before giving the all clear,
	// to let textures settle down
	const F32 PAUSE = 1.f;
	if (loading)
		mFullyLoadedTimer.reset();
	
	mFullyLoaded = (mFullyLoadedTimer.getElapsedTimeF32() > PAUSE);

		if (!mPreviousFullyLoaded && !loading && mFullyLoaded)
		{
		debugAvatarRezTime("AvatarRezNotification","fully loaded");
	}

	// did our loading state "change" from last call?
	// runway - why are we updating every 30 calls even if nothing has changed?
	const S32 UPDATE_RATE = 30;
	BOOL changed =
		((mFullyLoaded != mPreviousFullyLoaded) ||         // if the value is different from the previous call
		 (!mFullyLoadedInitialized) ||                     // if we've never been called before
		 (mFullyLoadedFrameCounter % UPDATE_RATE == 0));   // every now and then issue a change

	mPreviousFullyLoaded = mFullyLoaded;
	mFullyLoadedInitialized = TRUE;
	mFullyLoadedFrameCounter++;
	
	return changed;
}

BOOL LLVOAvatar::isFullyLoaded() const
{
	return (mRenderUnloadedAvatar || mFullyLoaded);
}

bool LLVOAvatar::isTooComplex() const
{
	if (gSavedSettings.getS32("RenderAvatarComplexityLimit") > 0 && mVisualComplexity >= gSavedSettings.getS32("RenderAvatarComplexityLimit"))
	{
		return true;
	}

	return false;
}


//-----------------------------------------------------------------------------
// findMotion()
//-----------------------------------------------------------------------------
LLMotion* LLVOAvatar::findMotion(const LLUUID& id) const
{
	return mMotionController.findMotion(id);
}

// This is a semi-deprecated debugging tool - meshes will not show as
// colorized if using deferred rendering.
void LLVOAvatar::debugColorizeSubMeshes(U32 i, const LLColor4& color)
{
	if (gSavedSettings.getBOOL("DebugAvatarCompositeBaked"))
	{
		avatar_joint_mesh_list_t::iterator iter = mBakedTextureDatas[i].mJointMeshes.begin();
		avatar_joint_mesh_list_t::iterator end  = mBakedTextureDatas[i].mJointMeshes.end();
		for (; iter != end; ++iter)
		{
			LLAvatarJointMesh* mesh = (*iter);
			if (mesh)
			{
				{
					mesh->setColor(color);
				}
			}
		}
	}
}

//-----------------------------------------------------------------------------
// updateMeshTextures()
// Uses the current TE values to set the meshes' and layersets' textures.
//-----------------------------------------------------------------------------
// virtual
void LLVOAvatar::updateMeshTextures()
{
	static S32 update_counter = 0;
	mBakedTextureDebugText.clear();
	
	// if user has never specified a texture, assign the default
	for (U32 i=0; i < getNumTEs(); i++)
	{
		const LLViewerTexture* te_image = getImage(i, 0);
		if(!te_image || te_image->getID().isNull() || (te_image->getID() == IMG_DEFAULT))
		{
			// IMG_DEFAULT_AVATAR = a special texture that's never rendered.
			const LLUUID& image_id = (i == TEX_HAIR ? IMG_DEFAULT : IMG_DEFAULT_AVATAR);
			setImage(i, LLViewerTextureManager::getFetchedTexture(image_id), 0); 
		}
	}

	const BOOL other_culled = !isSelf() && mCulled;
	LLLoadedCallbackEntry::source_callback_list_t* src_callback_list = NULL ;
	BOOL paused = FALSE;
	if(!isSelf())
	{
		src_callback_list = &mCallbackTextureList ;
		paused = !isVisible();
	}

	std::vector<BOOL> is_layer_baked;
	is_layer_baked.resize(mBakedTextureDatas.size(), false);

	std::vector<BOOL> use_lkg_baked_layer; // lkg = "last known good"
	use_lkg_baked_layer.resize(mBakedTextureDatas.size(), false);

	mBakedTextureDebugText += llformat("%06d\n",update_counter++);
	mBakedTextureDebugText += "indx layerset linvld ltda ilb ulkg ltid\n";
	for (U32 i=0; i < mBakedTextureDatas.size(); i++)
	{
		is_layer_baked[i] = isTextureDefined(mBakedTextureDatas[i].mTextureIndex);
		LLViewerTexLayerSet* layerset = NULL;
		bool layerset_invalid = false;
		if (!other_culled)
		{
			// When an avatar is changing clothes and not in Appearance mode,
			// use the last-known good baked texture until it finishes the first
			// render of the new layerset.
			layerset = getTexLayerSet(i);
			layerset_invalid = layerset && ( !layerset->getViewerComposite()->isInitialized()
											 || !layerset->isLocalTextureDataAvailable() );
			use_lkg_baked_layer[i] = (!is_layer_baked[i] 
									  && (mBakedTextureDatas[i].mLastTextureID != IMG_DEFAULT_AVATAR) 
									  && layerset_invalid);
			if (use_lkg_baked_layer[i])
			{
				layerset->setUpdatesEnabled(TRUE);
			}
		}
		else
		{
			use_lkg_baked_layer[i] = (!is_layer_baked[i] 
									  && mBakedTextureDatas[i].mLastTextureID != IMG_DEFAULT_AVATAR);
		}

		std::string last_id_string;
		if (mBakedTextureDatas[i].mLastTextureID == IMG_DEFAULT_AVATAR)
			last_id_string = "A";
		else if (mBakedTextureDatas[i].mLastTextureID == IMG_DEFAULT)
			last_id_string = "D";
		else if (mBakedTextureDatas[i].mLastTextureID == IMG_INVISIBLE)
			last_id_string = "I";
		else
			last_id_string = "*";
		bool is_ltda = layerset
			&& layerset->getViewerComposite()->isInitialized()
			&& layerset->isLocalTextureDataAvailable();
		mBakedTextureDebugText += llformat("%4d   %4s     %4d %4d %4d %4d %4s\n",
										   i,
										   (layerset?"*":"0"),
										   layerset_invalid,
										   is_ltda,
										   is_layer_baked[i],
										   use_lkg_baked_layer[i],
										   last_id_string.c_str());
	}

	for (U32 i=0; i < mBakedTextureDatas.size(); i++)
	{
		debugColorizeSubMeshes(i, LLColor4::white);

		LLViewerTexLayerSet* layerset = getTexLayerSet(i);
		if (use_lkg_baked_layer[i] && !isUsingLocalAppearance() )
	{
			LLViewerFetchedTexture* baked_img = LLViewerTextureManager::getFetchedTexture(mBakedTextureDatas[i].mLastTextureID);
			mBakedTextureDatas[i].mIsUsed = TRUE;

			debugColorizeSubMeshes(i,LLColor4::red);
	
			avatar_joint_mesh_list_t::iterator iter = mBakedTextureDatas[i].mJointMeshes.begin();
			avatar_joint_mesh_list_t::iterator end  = mBakedTextureDatas[i].mJointMeshes.end();
			for (; iter != end; ++iter)
	{
				LLAvatarJointMesh* mesh = (*iter);
				if (mesh)
		{
					mesh->setTexture( baked_img );
			}
			}
		}
		else if (!isUsingLocalAppearance() && is_layer_baked[i])
		{
			LLViewerFetchedTexture* baked_img =
				LLViewerTextureManager::staticCastToFetchedTexture(
					getImage( mBakedTextureDatas[i].mTextureIndex, 0 ), TRUE) ;
			if( baked_img->getID() == mBakedTextureDatas[i].mLastTextureID )
			{
				// Even though the file may not be finished loading,
				// we'll consider it loaded and use it (rather than
				// doing compositing).
				useBakedTexture( baked_img->getID() );
                                mLoadedCallbacksPaused |= !isVisible();
                                checkTextureLoading();
			}
			else
			{
				mBakedTextureDatas[i].mIsLoaded = FALSE;
				if ( (baked_img->getID() != IMG_INVISIBLE) &&
					 ((i == BAKED_HEAD) || (i == BAKED_UPPER) || (i == BAKED_LOWER)) )
				{			
					baked_img->setLoadedCallback(onBakedTextureMasksLoaded, MORPH_MASK_REQUESTED_DISCARD, TRUE, TRUE, new LLTextureMaskData( mID ), 
						src_callback_list, paused);	
				}
				baked_img->setLoadedCallback(onBakedTextureLoaded, SWITCH_TO_BAKED_DISCARD, FALSE, FALSE, new LLUUID( mID ), 
					src_callback_list, paused );

                               // this could add paused texture callbacks
                               mLoadedCallbacksPaused |= paused; 
                               checkTextureLoading();
			}
		}
		else if (layerset && isUsingLocalAppearance())
		{
			debugColorizeSubMeshes(i,LLColor4::yellow );

			layerset->createComposite();
			layerset->setUpdatesEnabled( TRUE );
			mBakedTextureDatas[i].mIsUsed = FALSE;

			avatar_joint_mesh_list_t::iterator iter = mBakedTextureDatas[i].mJointMeshes.begin();
			avatar_joint_mesh_list_t::iterator end  = mBakedTextureDatas[i].mJointMeshes.end();
			for (; iter != end; ++iter)
			{
				LLAvatarJointMesh* mesh = (*iter);
				if (mesh)
				{
					mesh->setLayerSet( layerset );
			}
			}
		}
		else
		{
			debugColorizeSubMeshes(i,LLColor4::blue);
		}
	}

	// set texture and color of hair manually if we are not using a baked image.
	// This can happen while loading hair for yourself, or for clients that did not
	// bake a hair texture. Still needed for yourself after 1.22 is depricated.
	if (!is_layer_baked[BAKED_HAIR] || isEditingAppearance())
	{
		const LLColor4 color = mTexHairColor ? mTexHairColor->getColor() : LLColor4(1,1,1,1);
		LLViewerTexture* hair_img = getImage( TEX_HAIR, 0 );
		avatar_joint_mesh_list_t::iterator iter = mBakedTextureDatas[BAKED_HAIR].mJointMeshes.begin();
		avatar_joint_mesh_list_t::iterator end  = mBakedTextureDatas[BAKED_HAIR].mJointMeshes.end();
		for (; iter != end; ++iter)
		{
			LLAvatarJointMesh* mesh = (*iter);
			if (mesh)
		{
				mesh->setColor( color );
				mesh->setTexture( hair_img );
			}
		}
	} 
	
	
	for (LLAvatarAppearanceDictionary::BakedTextures::const_iterator baked_iter =
			 LLAvatarAppearanceDictionary::getInstance()->getBakedTextures().begin();
		 baked_iter != LLAvatarAppearanceDictionary::getInstance()->getBakedTextures().end();
		 ++baked_iter)
	{
		const EBakedTextureIndex baked_index = baked_iter->first;
		const LLAvatarAppearanceDictionary::BakedEntry *baked_dict = baked_iter->second;
		
		for (texture_vec_t::const_iterator local_tex_iter = baked_dict->mLocalTextures.begin();
			 local_tex_iter != baked_dict->mLocalTextures.end();
			 ++local_tex_iter)
		{
			const ETextureIndex texture_index = *local_tex_iter;
			const BOOL is_baked_ready = (is_layer_baked[baked_index] && mBakedTextureDatas[baked_index].mIsLoaded) || other_culled;
			if (isSelf())
			{
				setBakedReady(texture_index, is_baked_ready);
			}
		}
	}

	// removeMissingBakedTextures() will call back into this rountine if something is removed, and can blow up the stack
	static bool call_remove_missing = true;	
	if (call_remove_missing)
	{
		call_remove_missing = false;
		removeMissingBakedTextures();	// May call back into this function if anything is removed
		call_remove_missing = true;
	}
}

// virtual
//-----------------------------------------------------------------------------
// setLocalTexture()
//-----------------------------------------------------------------------------
void LLVOAvatar::setLocalTexture( ETextureIndex type, LLViewerTexture* in_tex, BOOL baked_version_ready, U32 index )
{
	// invalid for anyone but self
	llassert(0);
}

//virtual 
void LLVOAvatar::setBakedReady(LLAvatarAppearanceDefines::ETextureIndex type, BOOL baked_version_exists, U32 index)
{
	// invalid for anyone but self
	llassert(0);
}

void LLVOAvatar::addChat(const LLChat& chat)
{
	std::deque<LLChat>::iterator chat_iter;

	mChats.push_back(chat);

	S32 chat_length = 0;
	for( chat_iter = mChats.begin(); chat_iter != mChats.end(); ++chat_iter)
	{
		chat_length += chat_iter->mText.size();
	}

	// remove any excess chat
	chat_iter = mChats.begin();
	while ((chat_length > MAX_BUBBLE_CHAT_LENGTH || mChats.size() > MAX_BUBBLE_CHAT_UTTERANCES) && chat_iter != mChats.end())
	{
		chat_length -= chat_iter->mText.size();
		mChats.pop_front();
		chat_iter = mChats.begin();
	}

	mChatTimer.reset();
}

void LLVOAvatar::clearChat()
{
	mChats.clear();
}


void LLVOAvatar::applyMorphMask(U8* tex_data, S32 width, S32 height, S32 num_components, LLAvatarAppearanceDefines::EBakedTextureIndex index)
{
	if (index >= BAKED_NUM_INDICES)
	{
		LL_WARNS() << "invalid baked texture index passed to applyMorphMask" << LL_ENDL;
		return;
	}

	for (morph_list_t::const_iterator iter = mBakedTextureDatas[index].mMaskedMorphs.begin();
		 iter != mBakedTextureDatas[index].mMaskedMorphs.end(); ++iter)
{
		const LLMaskedMorph* maskedMorph = (*iter);
		LLPolyMorphTarget* morph_target = dynamic_cast<LLPolyMorphTarget*>(maskedMorph->mMorphTarget);
		if (morph_target)
	{
			morph_target->applyMask(tex_data, width, height, num_components, maskedMorph->mInvert);
}
	}
}

// returns TRUE if morph masks are present and not valid for a given baked texture, FALSE otherwise
BOOL LLVOAvatar::morphMaskNeedsUpdate(LLAvatarAppearanceDefines::EBakedTextureIndex index)
{
	if (index >= BAKED_NUM_INDICES)
	{
		return FALSE;
	}

	if (!mBakedTextureDatas[index].mMaskedMorphs.empty())
	{
		if (isSelf())
		{
			LLViewerTexLayerSet *layer_set = getTexLayerSet(index);
			if (layer_set)
			{
				return !layer_set->isMorphValid();
			}
		}
		else
		{
			return FALSE;
		}
	}

	return FALSE;
}

//-----------------------------------------------------------------------------
// releaseComponentTextures()
// release any component texture UUIDs for which we have a baked texture
// ! BACKWARDS COMPATIBILITY !
// This is only called for non-self avatars, it can be taken out once component
// textures aren't communicated by non-self avatars.
//-----------------------------------------------------------------------------
void LLVOAvatar::releaseComponentTextures()
{
	// ! BACKWARDS COMPATIBILITY !
	// Detect if the baked hair texture actually wasn't sent, and if so set to default
	if (isTextureDefined(TEX_HAIR_BAKED) && getImage(TEX_HAIR_BAKED,0)->getID() == getImage(TEX_SKIRT_BAKED,0)->getID())
	{
		if (getImage(TEX_HAIR_BAKED,0)->getID() != IMG_INVISIBLE)
		{
			// Regression case of messaging system. Expected 21 textures, received 20. last texture is not valid so set to default
			setTETexture(TEX_HAIR_BAKED, IMG_DEFAULT_AVATAR);
		}
	}

	for (U8 baked_index = 0; baked_index < BAKED_NUM_INDICES; baked_index++)
	{
		const LLAvatarAppearanceDictionary::BakedEntry * bakedDicEntry = LLAvatarAppearanceDictionary::getInstance()->getBakedTexture((EBakedTextureIndex)baked_index);
		// skip if this is a skirt and av is not wearing one, or if we don't have a baked texture UUID
		if (!isTextureDefined(bakedDicEntry->mTextureIndex)
			&& ( (baked_index != BAKED_SKIRT) || isWearingWearableType(LLWearableType::WT_SKIRT) ))
		{
			continue;
		}

		for (U8 texture = 0; texture < bakedDicEntry->mLocalTextures.size(); texture++)
		{
			const U8 te = (ETextureIndex)bakedDicEntry->mLocalTextures[texture];
			setTETexture(te, IMG_DEFAULT_AVATAR);
		}
	}
}

void LLVOAvatar::dumpAvatarTEs( const std::string& context ) const
{	
	LL_DEBUGS("Avatar") << avString() << (isSelf() ? "Self: " : "Other: ") << context << LL_ENDL;
	for (LLAvatarAppearanceDictionary::Textures::const_iterator iter = LLAvatarAppearanceDictionary::getInstance()->getTextures().begin();
		 iter != LLAvatarAppearanceDictionary::getInstance()->getTextures().end();
		 ++iter)
	{
		const LLAvatarAppearanceDictionary::TextureEntry *texture_dict = iter->second;
		// TODO: MULTI-WEARABLE: handle multiple textures for self
		const LLViewerTexture* te_image = getImage(iter->first,0);
		if( !te_image )
		{
			LL_DEBUGS("Avatar") << avString() << "       " << texture_dict->mName << ": null ptr" << LL_ENDL;
		}
		else if( te_image->getID().isNull() )
		{
			LL_DEBUGS("Avatar") << avString() << "       " << texture_dict->mName << ": null UUID" << LL_ENDL;
		}
		else if( te_image->getID() == IMG_DEFAULT )
		{
			LL_DEBUGS("Avatar") << avString() << "       " << texture_dict->mName << ": IMG_DEFAULT" << LL_ENDL;
		}
		else if( te_image->getID() == IMG_DEFAULT_AVATAR )
		{
			LL_DEBUGS("Avatar") << avString() << "       " << texture_dict->mName << ": IMG_DEFAULT_AVATAR" << LL_ENDL;
		}
		else
		{
			LL_DEBUGS("Avatar") << avString() << "       " << texture_dict->mName << ": " << te_image->getID() << LL_ENDL;
		}
	}
}

//-----------------------------------------------------------------------------
// clampAttachmentPositions()
//-----------------------------------------------------------------------------
void LLVOAvatar::clampAttachmentPositions()
{
	if (isDead())
	{
		return;
	}
	for (attachment_map_t::iterator iter = mAttachmentPoints.begin(); 
		 iter != mAttachmentPoints.end();
		 ++iter)
	{
		LLViewerJointAttachment* attachment = iter->second;
		if (attachment)
		{
			attachment->clampObjectPosition();
		}
	}
}

BOOL LLVOAvatar::hasHUDAttachment() const
{
	for (attachment_map_t::const_iterator iter = mAttachmentPoints.begin(); 
		 iter != mAttachmentPoints.end();
		 ++iter)
	{
		LLViewerJointAttachment* attachment = iter->second;
		if (attachment->getIsHUDAttachment() && attachment->getNumObjects() > 0)
		{
			return TRUE;
		}
	}
	return FALSE;
}

LLBBox LLVOAvatar::getHUDBBox() const
{
	LLBBox bbox;
	for (attachment_map_t::const_iterator iter = mAttachmentPoints.begin(); 
		 iter != mAttachmentPoints.end();
		 ++iter)
	{
		LLViewerJointAttachment* attachment = iter->second;
		if (attachment->getIsHUDAttachment())
		{
			for (LLViewerJointAttachment::attachedobjs_vec_t::iterator attachment_iter = attachment->mAttachedObjects.begin();
				 attachment_iter != attachment->mAttachedObjects.end();
				 ++attachment_iter)
			{
				const LLViewerObject* attached_object = (*attachment_iter);
				if (attached_object == NULL)
				{
					LL_WARNS() << "HUD attached object is NULL!" << LL_ENDL;
					continue;
				}
				// initialize bounding box to contain identity orientation and center point for attached object
				bbox.addPointLocal(attached_object->getPosition());
				// add rotated bounding box for attached object
				bbox.addBBoxAgent(attached_object->getBoundingBoxAgent());
				LLViewerObject::const_child_list_t& child_list = attached_object->getChildren();
				for (LLViewerObject::child_list_t::const_iterator iter = child_list.begin();
					 iter != child_list.end(); 
					 ++iter)
				{
					const LLViewerObject* child_objectp = *iter;
					bbox.addBBoxAgent(child_objectp->getBoundingBoxAgent());
				}
			}
		}
	}

	return bbox;
}

//-----------------------------------------------------------------------------
// onFirstTEMessageReceived()
//-----------------------------------------------------------------------------
void LLVOAvatar::onFirstTEMessageReceived()
{
	LL_DEBUGS("Avatar") << avString() << LL_ENDL;
	if( !mFirstTEMessageReceived )
	{
		mFirstTEMessageReceived = TRUE;

		LLLoadedCallbackEntry::source_callback_list_t* src_callback_list = NULL ;
		BOOL paused = FALSE ;
		if(!isSelf())
		{
			src_callback_list = &mCallbackTextureList ;
			paused = !isVisible();
		}

		for (U32 i = 0; i < mBakedTextureDatas.size(); i++)
		{
			const BOOL layer_baked = isTextureDefined(mBakedTextureDatas[i].mTextureIndex);

			// Use any baked textures that we have even if they haven't downloaded yet.
			// (That is, don't do a transition from unbaked to baked.)
			if (layer_baked)
			{
				LLViewerFetchedTexture* image = LLViewerTextureManager::staticCastToFetchedTexture(getImage( mBakedTextureDatas[i].mTextureIndex, 0 ), TRUE) ;
				mBakedTextureDatas[i].mLastTextureID = image->getID();
				// If we have more than one texture for the other baked layers, we'll want to call this for them too.
				if ( (image->getID() != IMG_INVISIBLE) && ((i == BAKED_HEAD) || (i == BAKED_UPPER) || (i == BAKED_LOWER)) )
				{
					image->setLoadedCallback( onBakedTextureMasksLoaded, MORPH_MASK_REQUESTED_DISCARD, TRUE, TRUE, new LLTextureMaskData( mID ), 
						src_callback_list, paused);
				}
				LL_DEBUGS("Avatar") << avString() << "layer_baked, setting onInitialBakedTextureLoaded as callback" << LL_ENDL;
				image->setLoadedCallback( onInitialBakedTextureLoaded, MAX_DISCARD_LEVEL, FALSE, FALSE, new LLUUID( mID ), 
					src_callback_list, paused );

                               // this could add paused texture callbacks
                               mLoadedCallbacksPaused |= paused; 
			}
		}

		mMeshTexturesDirty = TRUE;
		gPipeline.markGLRebuild(this);
	}
}

//-----------------------------------------------------------------------------
// bool visualParamWeightsAreDefault()
//-----------------------------------------------------------------------------
bool LLVOAvatar::visualParamWeightsAreDefault()
{
	bool rtn = true;

	bool is_wearing_skirt = isWearingWearableType(LLWearableType::WT_SKIRT);
	for (LLVisualParam *param = getFirstVisualParam(); 
	     param;
	     param = getNextVisualParam())
	{
		if (param->isTweakable())
		{
			LLViewerVisualParam* vparam = dynamic_cast<LLViewerVisualParam*>(param);
			llassert(vparam);
			bool is_skirt_param = vparam &&
				LLWearableType::WT_SKIRT == vparam->getWearableType();
			if (param->getWeight() != param->getDefaultWeight() &&
			    // we have to not care whether skirt weights are default, if we're not actually wearing a skirt
			    (is_wearing_skirt || !is_skirt_param))
			{
				//LL_INFOS() << "param '" << param->getName() << "'=" << param->getWeight() << " which differs from default=" << param->getDefaultWeight() << LL_ENDL;
				rtn = false;
				break;
			}
		}
	}

	//LL_INFOS() << "params are default ? " << int(rtn) << LL_ENDL;

	return rtn;
}

void dump_visual_param(apr_file_t* file, LLVisualParam* viewer_param, F32 value)
{
	std::string type_string = "unknown";
	if (dynamic_cast<LLTexLayerParamAlpha*>(viewer_param))
		type_string = "param_alpha";
	if (dynamic_cast<LLTexLayerParamColor*>(viewer_param))
		type_string = "param_color";
	if (dynamic_cast<LLDriverParam*>(viewer_param))
		type_string = "param_driver";
	if (dynamic_cast<LLPolyMorphTarget*>(viewer_param))
		type_string = "param_morph";
	if (dynamic_cast<LLPolySkeletalDistortion*>(viewer_param))
		type_string = "param_skeleton";
	S32 wtype = -1;
	LLViewerVisualParam *vparam = dynamic_cast<LLViewerVisualParam*>(viewer_param);
	if (vparam)
	{
		wtype = vparam->getWearableType();
	}
	S32 u8_value = F32_to_U8(value,viewer_param->getMinWeight(),viewer_param->getMaxWeight());
	apr_file_printf(file, "\t\t<param id=\"%d\" name=\"%s\" value=\"%.3f\" u8=\"%d\" type=\"%s\" wearable=\"%s\"/>\n",
					viewer_param->getID(), viewer_param->getName().c_str(), value, u8_value, type_string.c_str(),
					LLWearableType::getTypeName(LLWearableType::EType(wtype)).c_str()
//					param_location_name(vparam->getParamLocation()).c_str()
		);
	}
	

void LLVOAvatar::dumpAppearanceMsgParams( const std::string& dump_prefix,
	const LLAppearanceMessageContents& contents)
{
	std::string outfilename = get_sequential_numbered_file_name(dump_prefix,".xml");
	const std::vector<F32>& params_for_dump = contents.mParamWeights;
	const LLTEContents& tec = contents.mTEContents;

	LLAPRFile outfile;
	std::string fullpath = gDirUtilp->getExpandedFilename(LL_PATH_LOGS,outfilename);
	outfile.open(fullpath, LL_APR_WB );
	apr_file_t* file = outfile.getFileHandle();
	if (!file)
		{
			return;
		}
	else
	{
		LL_DEBUGS("Avatar") << "dumping appearance message to " << fullpath << LL_ENDL;
	}

	apr_file_printf(file, "<header>\n");
	apr_file_printf(file, "\t\t<cof_version %i />\n", contents.mCOFVersion);
	apr_file_printf(file, "\t\t<appearance_version %i />\n", contents.mAppearanceVersion);
	apr_file_printf(file, "</header>\n");

	apr_file_printf(file, "\n<params>\n");
	LLVisualParam* param = getFirstVisualParam();
	for (S32 i = 0; i < params_for_dump.size(); i++)
	{
		while( param && ((param->getGroup() != VISUAL_PARAM_GROUP_TWEAKABLE) && 
						 (param->getGroup() != VISUAL_PARAM_GROUP_TRANSMIT_NOT_TWEAKABLE)) ) // should not be any of group VISUAL_PARAM_GROUP_TWEAKABLE_NO_TRANSMIT
		{
			param = getNextVisualParam();
		}
		LLViewerVisualParam* viewer_param = (LLViewerVisualParam*)param;
		F32 value = params_for_dump[i];
		dump_visual_param(file, viewer_param, value);
		param = getNextVisualParam();
	}
	apr_file_printf(file, "</params>\n");

	apr_file_printf(file, "\n<textures>\n");
	for (U32 i = 0; i < tec.face_count; i++)
	{
		std::string uuid_str;
		((LLUUID*)tec.image_data)[i].toString(uuid_str);
		apr_file_printf( file, "\t\t<texture te=\"%i\" uuid=\"%s\"/>\n", i, uuid_str.c_str());
	}
	apr_file_printf(file, "</textures>\n");
	}

void LLVOAvatar::parseAppearanceMessage(LLMessageSystem* mesgsys, LLAppearanceMessageContents& contents)
{
	parseTEMessage(mesgsys, _PREHASH_ObjectData, -1, contents.mTEContents);

	// Parse the AppearanceData field, if any.
	if (mesgsys->has(_PREHASH_AppearanceData))
	{
		U8 av_u8;
		mesgsys->getU8Fast(_PREHASH_AppearanceData, _PREHASH_AppearanceVersion, av_u8, 0);
		contents.mAppearanceVersion = av_u8;
		LL_DEBUGS("Avatar") << "appversion set by AppearanceData field: " << contents.mAppearanceVersion << LL_ENDL;
		mesgsys->getS32Fast(_PREHASH_AppearanceData, _PREHASH_CofVersion, contents.mCOFVersion, 0);
		// For future use:
		//mesgsys->getU32Fast(_PREHASH_AppearanceData, _PREHASH_Flags, appearance_flags, 0);
	}
	
	// Parse visual params, if any.
	S32 num_blocks = mesgsys->getNumberOfBlocksFast(_PREHASH_VisualParam);
	bool drop_visual_params_debug = gSavedSettings.getBOOL("BlockSomeAvatarAppearanceVisualParams") && (ll_rand(2) == 0); // pretend that ~12% of AvatarAppearance messages arrived without a VisualParam block, for testing
	if( num_blocks > 1 && !drop_visual_params_debug)
	{
		LL_DEBUGS("Avatar") << avString() << " handle visual params, num_blocks " << num_blocks << LL_ENDL;
		
		LLVisualParam* param = getFirstVisualParam();
		llassert(param); // if this ever fires, we should do the same as when num_blocks<=1
		if (!param)
		{
			LL_WARNS() << "No visual params!" << LL_ENDL;
		}
		else
		{
			for( S32 i = 0; i < num_blocks; i++ )
			{
				while( param && ((param->getGroup() != VISUAL_PARAM_GROUP_TWEAKABLE) && 
								 (param->getGroup() != VISUAL_PARAM_GROUP_TRANSMIT_NOT_TWEAKABLE)) ) // should not be any of group VISUAL_PARAM_GROUP_TWEAKABLE_NO_TRANSMIT
				{
					param = getNextVisualParam();
				}
						
				if( !param )
				{
					// more visual params supplied than expected - just process what we know about
					break;
				}

				U8 value;
				mesgsys->getU8Fast(_PREHASH_VisualParam, _PREHASH_ParamValue, value, i);
				F32 newWeight = U8_to_F32(value, param->getMinWeight(), param->getMaxWeight());
				contents.mParamWeights.push_back(newWeight);
				contents.mParams.push_back(param);

				param = getNextVisualParam();
			}
		}

		const S32 expected_tweakable_count = getVisualParamCountInGroup(VISUAL_PARAM_GROUP_TWEAKABLE) +
											 getVisualParamCountInGroup(VISUAL_PARAM_GROUP_TRANSMIT_NOT_TWEAKABLE); // don't worry about VISUAL_PARAM_GROUP_TWEAKABLE_NO_TRANSMIT
		if (num_blocks != expected_tweakable_count)
		{
			LL_DEBUGS("Avatar") << "Number of params in AvatarAppearance msg (" << num_blocks << ") does not match number of tweakable params in avatar xml file (" << expected_tweakable_count << ").  Processing what we can.  object: " << getID() << LL_ENDL;
		}
	}
	else
	{
		if (drop_visual_params_debug)
		{
			LL_INFOS() << "Debug-faked lack of parameters on AvatarAppearance for object: "  << getID() << LL_ENDL;
		}
		else
		{
			LL_DEBUGS("Avatar") << "AvatarAppearance msg received without any parameters, object: " << getID() << LL_ENDL;
		}
	}

	LLVisualParam* appearance_version_param = getVisualParam(11000);
	if (appearance_version_param)
	{
		std::vector<LLVisualParam*>::iterator it = std::find(contents.mParams.begin(), contents.mParams.end(),appearance_version_param);
		if (it != contents.mParams.end())
		{
			S32 index = it - contents.mParams.begin();
			contents.mParamAppearanceVersion = llround(contents.mParamWeights[index]);
			LL_DEBUGS("Avatar") << "appversion req by appearance_version param: " << contents.mParamAppearanceVersion << LL_ENDL;
		}
	}
}

bool resolve_appearance_version(const LLAppearanceMessageContents& contents, S32& appearance_version)
{
	appearance_version = -1;
	
	if ((contents.mAppearanceVersion) >= 0 &&
		(contents.mParamAppearanceVersion >= 0) &&
		(contents.mAppearanceVersion != contents.mParamAppearanceVersion))
	{
<<<<<<< HEAD
		llwarns << "inconsistent appearance_version settings - field: " <<
			contents.mAppearanceVersion << ", param: " <<  contents.mParamAppearanceVersion << llendl;
=======
		LL_WARNS() << "inconsistent appearance_version settings - field: " <<
			contents.mAppearanceVersion << ", param: " <<  contents.mParamAppearanceVersion << LL_ENDL;
		return false;
>>>>>>> d0ef02c2
	}
	if (contents.mParamAppearanceVersion > 0) // use visual param if available.
	{
		appearance_version = contents.mParamAppearanceVersion;
	}
	else if (contents.mAppearanceVersion > 0)
	{
		appearance_version = contents.mAppearanceVersion;
	}
	else // still not set, go with 1.
	{
		appearance_version = 1;
	}
	LL_DEBUGS("Avatar") << "appearance version info - field " << contents.mAppearanceVersion
						<< " param: " << contents.mParamAppearanceVersion
						<< " final: " << appearance_version << LL_ENDL;
	return true;
}

//-----------------------------------------------------------------------------
// processAvatarAppearance()
//-----------------------------------------------------------------------------
void LLVOAvatar::processAvatarAppearance( LLMessageSystem* mesgsys )
{
<<<<<<< HEAD
	LL_DEBUGS("Avatar") << "starts" << llendl;

=======
	LL_DEBUGS("Avatar") << "starts" << LL_ENDL;
	
>>>>>>> d0ef02c2
	bool enable_verbose_dumps = gSavedSettings.getBOOL("DebugAvatarAppearanceMessage");
	std::string dump_prefix = getFullname() + "_" + (isSelf()?"s":"o") + "_";
	if (gSavedSettings.getBOOL("BlockAvatarAppearanceMessages"))
	{
		LL_WARNS() << "Blocking AvatarAppearance message" << LL_ENDL;
		return;
	}

	ESex old_sex = getSex();

	LLAppearanceMessageContents contents;
	parseAppearanceMessage(mesgsys, contents);
	if (enable_verbose_dumps)
	{
		dumpAppearanceMsgParams(dump_prefix + "appearance_msg", contents);
	}

	S32 appearance_version;
	if (!resolve_appearance_version(contents, appearance_version))
	{
		LL_WARNS() << "bad appearance version info, discarding" << LL_ENDL;
		return;
	}
	llassert(appearance_version > 0);
	if (appearance_version > 1)
	{
		llwarns << "unsupported appearance version " << appearance_version << ", discarding appearance message" << llendl;
		return;
	}

	S32 this_update_cof_version = contents.mCOFVersion;
	S32 last_update_request_cof_version = mLastUpdateRequestCOFVersion;

	if( isSelf() )
	{
		LL_DEBUGS("Avatar") << "this_update_cof_version " << this_update_cof_version
				<< " last_update_request_cof_version " << last_update_request_cof_version
<<<<<<< HEAD
				<<  " my_cof_version " << LLAppearanceMgr::instance().getCOFVersion() << llendl;
=======
				<<  " my_cof_version " << LLAppearanceMgr::instance().getCOFVersion() << LL_ENDL;

		if (getRegion() && (getRegion()->getCentralBakeVersion()==0))
		{
			LL_WARNS() << avString() << "Received AvatarAppearance message for self in non-server-bake region" << LL_ENDL;
		}
		if( mFirstTEMessageReceived && (appearance_version == 0))
		{
			return;
		}
>>>>>>> d0ef02c2
	}
	else
	{
		LL_DEBUGS("Avatar") << "appearance message received" << LL_ENDL;
	}

	// Check for stale update.
	if (isSelf()
		&& (this_update_cof_version < last_update_request_cof_version))
	{
		LL_WARNS() << "Stale appearance update, wanted version " << last_update_request_cof_version
				<< ", got " << this_update_cof_version << LL_ENDL;
		return;
	}

	if (isSelf() && isEditingAppearance())
	{
		LL_DEBUGS("Avatar") << "ignoring appearance message while in appearance edit" << LL_ENDL;
		return;
	}

	// SUNSHINE CLEANUP - is this case OK now?
	S32 num_params = contents.mParamWeights.size();
	if (num_params <= 1)
	{
		// In this case, we have no reliable basis for knowing
		// appearance version, which may cause us to look for baked
		// textures in the wrong place and flag them as missing
		// assets.
		LL_DEBUGS("Avatar") << "ignoring appearance message due to lack of params" << LL_ENDL;
		return;
	}

	// No backsies zone - if we get here, the message should be valid and usable, will be processed.

	// Note:
	// RequestAgentUpdateAppearanceResponder::onRequestRequested()
	// assumes that cof version is only updated with server-bake
	// appearance messages.
	mLastUpdateReceivedCOFVersion = this_update_cof_version;
		
	applyParsedTEMessage(contents.mTEContents);

	// prevent the overwriting of valid baked textures with invalid baked textures
	for (U8 baked_index = 0; baked_index < mBakedTextureDatas.size(); baked_index++)
	{
		if (!isTextureDefined(mBakedTextureDatas[baked_index].mTextureIndex) 
			&& mBakedTextureDatas[baked_index].mLastTextureID != IMG_DEFAULT
			&& baked_index != BAKED_SKIRT)
		{
			LL_DEBUGS("Avatar") << avString() << " baked_index " << (S32) baked_index << " using mLastTextureID " << mBakedTextureDatas[baked_index].mLastTextureID << llendl;
			setTEImage(mBakedTextureDatas[baked_index].mTextureIndex, 
				LLViewerTextureManager::getFetchedTexture(mBakedTextureDatas[baked_index].mLastTextureID, FTT_DEFAULT, TRUE, LLGLTexture::BOOST_NONE, LLViewerTexture::LOD_TEXTURE));
		}
		else
		{
			LL_DEBUGS("Avatar") << avString() << " baked_index " << (S32) baked_index << " using texture id "
								<< getTE(mBakedTextureDatas[baked_index].mTextureIndex)->getID() << llendl;
		}
	}

	// runway - was
	// if (!is_first_appearance_message )
	// which means it would be called on second appearance message - probably wrong.
	BOOL is_first_appearance_message = !mFirstAppearanceMessageReceived;
	mFirstAppearanceMessageReceived = TRUE;

	LL_DEBUGS("Avatar") << avString() << "processAvatarAppearance start " << mID
			<< " first? " << is_first_appearance_message << " self? " << isSelf() << LL_ENDL;

	if (is_first_appearance_message )
	{
		onFirstTEMessageReceived();
	}

	setCompositeUpdatesEnabled( FALSE );
	gPipeline.markGLRebuild(this);

	// Apply visual params
	if( num_params > 1)
	{
		LL_DEBUGS("Avatar") << avString() << " handle visual params, num_params " << num_params << LL_ENDL;
		BOOL params_changed = FALSE;
		BOOL interp_params = FALSE;
		S32 params_changed_count = 0;
		
		for( S32 i = 0; i < num_params; i++ )
		{
			LLVisualParam* param = contents.mParams[i];
			F32 newWeight = contents.mParamWeights[i];

<<<<<<< HEAD
			if (is_first_appearance_message || (param->getWeight() != newWeight))
			{
				params_changed = TRUE;
				params_changed_count++;

				if(is_first_appearance_message)
				{
					//LL_DEBUGS("Avatar") << "param slam " << i << " " << newWeight << llendl;
					param->setWeight(newWeight);
				}
				else
				{
					interp_params = TRUE;
					param->setAnimationTarget(newWeight);
=======
				if (is_first_appearance_message || (param->getWeight() != newWeight))
				{
					params_changed = TRUE;
					if(is_first_appearance_message)
					{
						param->setWeight(newWeight, FALSE);
					}
					else
					{
						interp_params = TRUE;
						param->setAnimationTarget(newWeight, FALSE);
					}
>>>>>>> d0ef02c2
				}
		}
		const S32 expected_tweakable_count = getVisualParamCountInGroup(VISUAL_PARAM_GROUP_TWEAKABLE) +
											 getVisualParamCountInGroup(VISUAL_PARAM_GROUP_TRANSMIT_NOT_TWEAKABLE); // don't worry about VISUAL_PARAM_GROUP_TWEAKABLE_NO_TRANSMIT
		if (num_params != expected_tweakable_count)
		{
			LL_DEBUGS("Avatar") << "Number of params in AvatarAppearance msg (" << num_params << ") does not match number of tweakable params in avatar xml file (" << expected_tweakable_count << ").  Processing what we can.  object: " << getID() << LL_ENDL;
		}

		LL_DEBUGS("Avatar") << "Changed " << params_changed_count << " params" << llendl;
		if (params_changed)
		{
			if (interp_params)
			{
				startAppearanceAnimation();
			}
			updateVisualParams();

			ESex new_sex = getSex();
			if( old_sex != new_sex )
			{
				updateSexDependentLayerSets();
			}	
		}

		llassert( getSex() == ((getVisualParamWeight( "male" ) > 0.5f) ? SEX_MALE : SEX_FEMALE) );
	}
	else
	{
		// AvatarAppearance message arrived without visual params
		LL_DEBUGS("Avatar") << avString() << "no visual params" << LL_ENDL;

		const F32 LOADING_TIMEOUT_SECONDS = 60.f;
		// this isn't really a problem if we already have a non-default shape
		if (visualParamWeightsAreDefault() && mRuthTimer.getElapsedTimeF32() > LOADING_TIMEOUT_SECONDS)
		{
			// re-request appearance, hoping that it comes back with a shape next time
			LL_INFOS() << "Re-requesting AvatarAppearance for object: "  << getID() << LL_ENDL;
			LLAvatarPropertiesProcessor::getInstance()->sendAvatarTexturesRequest(getID());
			mRuthTimer.reset();
		}
		else
		{
			LL_INFOS() << "That's okay, we already have a non-default shape for object: "  << getID() << LL_ENDL;
			// we don't really care.
		}
	}

	setCompositeUpdatesEnabled( TRUE );

	// If all of the avatars are completely baked, release the global image caches to conserve memory.
	LLVOAvatar::cullAvatarsByPixelArea();

	if (isSelf())
	{
		mUseLocalAppearance = false;
	}

	updateMeshTextures();
	//if (enable_verbose_dumps) dumpArchetypeXML(dump_prefix + "process_end");
}

// static
void LLVOAvatar::getAnimLabels( std::vector<std::string>* labels )
{
	S32 i;
	labels->reserve(gUserAnimStatesCount);
	for( i = 0; i < gUserAnimStatesCount; i++ )
	{
		labels->push_back( LLAnimStateLabels::getStateLabel( gUserAnimStates[i].mName ) );
	}

	// Special case to trigger away (AFK) state
	labels->push_back( "Away From Keyboard" );
}

// static 
void LLVOAvatar::getAnimNames( std::vector<std::string>* names )
{
	S32 i;

	names->reserve(gUserAnimStatesCount);
	for( i = 0; i < gUserAnimStatesCount; i++ )
	{
		names->push_back( std::string(gUserAnimStates[i].mName) );
	}

	// Special case to trigger away (AFK) state
	names->push_back( "enter_away_from_keyboard_state" );
}

// static
void LLVOAvatar::onBakedTextureMasksLoaded( BOOL success, LLViewerFetchedTexture *src_vi, LLImageRaw* src, LLImageRaw* aux_src, S32 discard_level, BOOL final, void* userdata )
{
	if (!userdata) return;

	//LL_INFOS() << "onBakedTextureMasksLoaded: " << src_vi->getID() << LL_ENDL;
	const LLUUID id = src_vi->getID();
 
	LLTextureMaskData* maskData = (LLTextureMaskData*) userdata;
	LLVOAvatar* self = (LLVOAvatar*) gObjectList.findObject( maskData->mAvatarID );

	// if discard level is 2 less than last discard level we processed, or we hit 0,
	// then generate morph masks
	if(self && success && (discard_level < maskData->mLastDiscardLevel - 2 || discard_level == 0))
	{
		if(aux_src && aux_src->getComponents() == 1)
		{
			if (!aux_src->getData())
			{
				LL_ERRS() << "No auxiliary source (morph mask) data for image id " << id << LL_ENDL;
				return;
			}

			U32 gl_name;
			LLImageGL::generateTextures(1, &gl_name );
			stop_glerror();

			gGL.getTexUnit(0)->bindManual(LLTexUnit::TT_TEXTURE, gl_name);
			stop_glerror();

			LLImageGL::setManualImage(
				GL_TEXTURE_2D, 0, GL_ALPHA8, 
				aux_src->getWidth(), aux_src->getHeight(),
				GL_ALPHA, GL_UNSIGNED_BYTE, aux_src->getData());
			stop_glerror();

			gGL.getTexUnit(0)->setTextureFilteringOption(LLTexUnit::TFO_BILINEAR);

			/* if( id == head_baked->getID() )
			     if (self->mBakedTextureDatas[BAKED_HEAD].mTexLayerSet)
				     //LL_INFOS() << "onBakedTextureMasksLoaded for head " << id << " discard = " << discard_level << LL_ENDL;
					 self->mBakedTextureDatas[BAKED_HEAD].mTexLayerSet->applyMorphMask(aux_src->getData(), aux_src->getWidth(), aux_src->getHeight(), 1);
					 maskData->mLastDiscardLevel = discard_level; */
			BOOL found_texture_id = false;
			for (LLAvatarAppearanceDictionary::Textures::const_iterator iter = LLAvatarAppearanceDictionary::getInstance()->getTextures().begin();
				 iter != LLAvatarAppearanceDictionary::getInstance()->getTextures().end();
				 ++iter)
			{

				const LLAvatarAppearanceDictionary::TextureEntry *texture_dict = iter->second;
				if (texture_dict->mIsUsedByBakedTexture)
				{
					const ETextureIndex texture_index = iter->first;
					const LLViewerTexture *baked_img = self->getImage(texture_index, 0);
					if (baked_img && id == baked_img->getID())
					{
						const EBakedTextureIndex baked_index = texture_dict->mBakedTextureIndex;
						self->applyMorphMask(aux_src->getData(), aux_src->getWidth(), aux_src->getHeight(), 1, baked_index);
						maskData->mLastDiscardLevel = discard_level;
						if (self->mBakedTextureDatas[baked_index].mMaskTexName)
						{
							LLImageGL::deleteTextures(1, &(self->mBakedTextureDatas[baked_index].mMaskTexName));
						}
						self->mBakedTextureDatas[baked_index].mMaskTexName = gl_name;
						found_texture_id = true;
						break;
					}
				}
			}
			if (!found_texture_id)
			{
				LL_INFOS() << "unexpected image id: " << id << LL_ENDL;
			}
			self->dirtyMesh();
		}
		else
		{
            // this can happen when someone uses an old baked texture possibly provided by 
            // viewer-side baked texture caching
			LL_WARNS() << "Masks loaded callback but NO aux source, id " << id << LL_ENDL;
		}
	}

	if (final || !success)
	{
		delete maskData;
	}
}

// static
void LLVOAvatar::onInitialBakedTextureLoaded( BOOL success, LLViewerFetchedTexture *src_vi, LLImageRaw* src, LLImageRaw* aux_src, S32 discard_level, BOOL final, void* userdata )
{

	
	LLUUID *avatar_idp = (LLUUID *)userdata;
	LLVOAvatar *selfp = (LLVOAvatar *)gObjectList.findObject(*avatar_idp);

	if (selfp)
	{
		LL_DEBUGS("Avatar") << selfp->avString() << "discard_level " << discard_level << " success " << success << " final " << final << LL_ENDL;
	}

	if (!success && selfp)
	{
		selfp->removeMissingBakedTextures();
	}
	if (final || !success )
	{
		delete avatar_idp;
	}
}

// Static
void LLVOAvatar::onBakedTextureLoaded(BOOL success,
									  LLViewerFetchedTexture *src_vi, LLImageRaw* src, LLImageRaw* aux_src,
									  S32 discard_level, BOOL final, void* userdata)
{
	LL_DEBUGS("Avatar") << "onBakedTextureLoaded: " << src_vi->getID() << LL_ENDL;

	LLUUID id = src_vi->getID();
	LLUUID *avatar_idp = (LLUUID *)userdata;
	LLVOAvatar *selfp = (LLVOAvatar *)gObjectList.findObject(*avatar_idp);
	if (selfp)
	{	
		LL_DEBUGS("Avatar") << selfp->avString() << "discard_level " << discard_level << " success " << success << " final " << final << " id " << src_vi->getID() << LL_ENDL;
	}

	if (selfp && !success)
	{
		selfp->removeMissingBakedTextures();
	}

	if( final || !success )
	{
		delete avatar_idp;
	}

	if( selfp && success && final )
	{
		selfp->useBakedTexture( id );
	}
}


// Called when baked texture is loaded and also when we start up with a baked texture
void LLVOAvatar::useBakedTexture( const LLUUID& id )
{
	for (U32 i = 0; i < mBakedTextureDatas.size(); i++)
	{
		LLViewerTexture* image_baked = getImage( mBakedTextureDatas[i].mTextureIndex, 0 );
		if (id == image_baked->getID())
		{
			//LL_DEBUGS("Avatar") << avString() << " i " << i << " id " << id << LL_ENDL;
			mBakedTextureDatas[i].mIsLoaded = true;
			mBakedTextureDatas[i].mLastTextureID = id;
			mBakedTextureDatas[i].mIsUsed = true;

			if (isUsingLocalAppearance())
			{
				LL_INFOS() << "not changing to baked texture while isUsingLocalAppearance" << LL_ENDL;
			}
			else
			{
				debugColorizeSubMeshes(i,LLColor4::green);

				avatar_joint_mesh_list_t::iterator iter = mBakedTextureDatas[i].mJointMeshes.begin();
				avatar_joint_mesh_list_t::iterator end  = mBakedTextureDatas[i].mJointMeshes.end();
				for (; iter != end; ++iter)
			{
					LLAvatarJointMesh* mesh = (*iter);
					if (mesh)
			{
						mesh->setTexture( image_baked );
			}
				}
			}
			
			const LLAvatarAppearanceDictionary::BakedEntry *baked_dict =
				LLAvatarAppearanceDictionary::getInstance()->getBakedTexture((EBakedTextureIndex)i);
			for (texture_vec_t::const_iterator local_tex_iter = baked_dict->mLocalTextures.begin();
				 local_tex_iter != baked_dict->mLocalTextures.end();
				 ++local_tex_iter)
			{
				if (isSelf()) setBakedReady(*local_tex_iter, TRUE);
			}

			// ! BACKWARDS COMPATIBILITY !
			// Workaround for viewing avatars from old viewers that haven't baked hair textures.
			// This is paired with similar code in updateMeshTextures that sets hair mesh color.
			if (i == BAKED_HAIR)
			{
				avatar_joint_mesh_list_t::iterator iter = mBakedTextureDatas[i].mJointMeshes.begin();
				avatar_joint_mesh_list_t::iterator end  = mBakedTextureDatas[i].mJointMeshes.end();
				for (; iter != end; ++iter)
				{
					LLAvatarJointMesh* mesh = (*iter);
					if (mesh)
				{
						mesh->setColor( LLColor4::white );
					}
				}
			}
		}
	}

	dirtyMesh();
}

std::string get_sequential_numbered_file_name(const std::string& prefix,
											  const std::string& suffix)
{
	typedef std::map<std::string,S32> file_num_type;
	static  file_num_type file_nums;
	file_num_type::iterator it = file_nums.find(prefix);
	S32 num = 0;
	if (it != file_nums.end())
{
		num = it->second;
	}
	file_nums[prefix] = num+1;
	std::string outfilename = prefix + " " + llformat("%04d",num) + ".xml";
	std::replace(outfilename.begin(),outfilename.end(),' ','_');
	return outfilename;
}

void dump_sequential_xml(const std::string outprefix, const LLSD& content)
{
	std::string outfilename = get_sequential_numbered_file_name(outprefix,".xml");
	std::string fullpath = gDirUtilp->getExpandedFilename(LL_PATH_LOGS,outfilename);
	std::ofstream ofs(fullpath.c_str(), std::ios_base::out);
	ofs << LLSDOStreamer<LLSDXMLFormatter>(content, LLSDFormatter::OPTIONS_PRETTY);
	LL_DEBUGS("Avatar") << "results saved to: " << fullpath << LL_ENDL;
}

void LLVOAvatar::dumpArchetypeXML(const std::string& prefix, bool group_by_wearables )
{
	std::string outprefix(prefix);
	if (outprefix.empty())
	{
		outprefix = getFullname() + (isSelf()?"_s":"_o");
	}
	if (outprefix.empty())
<<<<<<< HEAD
=======
{
		outprefix = getFullname() + (isSelf()?"_s":"_o");
	}
	if (outprefix.empty())
>>>>>>> d0ef02c2
	{
		outprefix = std::string("new_archetype");
	}
	std::string outfilename = get_sequential_numbered_file_name(outprefix,".xml");
	
	LLAPRFile outfile;
	std::string fullpath = gDirUtilp->getExpandedFilename(LL_PATH_LOGS,outfilename);
	outfile.open(fullpath, LL_APR_WB );
	apr_file_t* file = outfile.getFileHandle();
	if (!file)
	{
		return;
	}
	else
	{
		LL_INFOS() << "xmlfile write handle obtained : " << fullpath << LL_ENDL;
	}

	apr_file_printf( file, "<?xml version=\"1.0\" encoding=\"US-ASCII\" standalone=\"yes\"?>\n" );
	apr_file_printf( file, "<linden_genepool version=\"1.0\">\n" );
	apr_file_printf( file, "\n\t<archetype name=\"???\">\n" );

	if (group_by_wearables)
	{
		for (S32 type = LLWearableType::WT_SHAPE; type < LLWearableType::WT_COUNT; type++)
	{
		const std::string& wearable_name = LLWearableType::getTypeName((LLWearableType::EType)type);
		apr_file_printf( file, "\n\t\t<!-- wearable: %s -->\n", wearable_name.c_str() );

			for (LLVisualParam* param = getFirstVisualParam(); param; param = getNextVisualParam())
		{
			LLViewerVisualParam* viewer_param = (LLViewerVisualParam*)param;
			if( (viewer_param->getWearableType() == type) && 
				(viewer_param->isTweakable() ) )
			{
					dump_visual_param(file, viewer_param, viewer_param->getWeight());
			}
		}

		for (U8 te = 0; te < TEX_NUM_INDICES; te++)
		{
				if (LLAvatarAppearanceDictionary::getTEWearableType((ETextureIndex)te) == type)
			{
				// MULTIPLE_WEARABLES: extend to multiple wearables?
					LLViewerTexture* te_image = getImage((ETextureIndex)te, 0);
				if( te_image )
				{
					std::string uuid_str;
					te_image->getID().toString( uuid_str );
					apr_file_printf( file, "\t\t<texture te=\"%i\" uuid=\"%s\"/>\n", te, uuid_str.c_str());
				}
			}
		}
	}
		}
	else 
	{
		// Just dump all params sequentially.
		for (LLVisualParam* param = getFirstVisualParam(); param; param = getNextVisualParam())
		{
			LLViewerVisualParam* viewer_param = (LLViewerVisualParam*)param;
			dump_visual_param(file, viewer_param, viewer_param->getWeight());
		}

		for (U8 te = 0; te < TEX_NUM_INDICES; te++)
		{
			{
				// MULTIPLE_WEARABLES: extend to multiple wearables?
				LLViewerTexture* te_image = getImage((ETextureIndex)te, 0);
				if( te_image )
				{
					std::string uuid_str;
					te_image->getID().toString( uuid_str );
					apr_file_printf( file, "\t\t<texture te=\"%i\" uuid=\"%s\"/>\n", te, uuid_str.c_str());
				}
			}
		}

	}
	apr_file_printf( file, "\t</archetype>\n" );
	apr_file_printf( file, "\n</linden_genepool>\n" );

	bool ultra_verbose = false;
	if (isSelf() && ultra_verbose)
	{
		// show the cloned params inside the wearables as well.
		gAgentAvatarp->dumpWearableInfo(outfile);
	}
	// File will close when handle goes out of scope
}


void LLVOAvatar::setVisibilityRank(U32 rank)
{
	if (mDrawable.isNull() || mDrawable->isDead())
	{
		// do nothing
		return;
	}
	mVisibilityRank = rank;
}

// Assumes LLVOAvatar::sInstances has already been sorted.
S32 LLVOAvatar::getUnbakedPixelAreaRank()
{
	S32 rank = 1;
	for (std::vector<LLCharacter*>::iterator iter = LLCharacter::sInstances.begin();
		 iter != LLCharacter::sInstances.end(); ++iter)
	{
		LLVOAvatar* inst = (LLVOAvatar*) *iter;
		if (inst == this)
		{
			return rank;
		}
		else if (!inst->isDead() && !inst->isFullyBaked())
		{
			rank++;
		}
	}

	llassert(0);
	return 0;
}

struct CompareScreenAreaGreater
{
	BOOL operator()(const LLCharacter* const& lhs, const LLCharacter* const& rhs)
	{
		return lhs->getPixelArea() > rhs->getPixelArea();
	}
};

// static
void LLVOAvatar::cullAvatarsByPixelArea()
{
	std::sort(LLCharacter::sInstances.begin(), LLCharacter::sInstances.end(), CompareScreenAreaGreater());
	
	// Update the avatars that have changed status
	U32 rank = 2; //1 is reserved for self. 
	for (std::vector<LLCharacter*>::iterator iter = LLCharacter::sInstances.begin();
		 iter != LLCharacter::sInstances.end(); ++iter)
	{
		LLVOAvatar* inst = (LLVOAvatar*) *iter;
		BOOL culled;
		if (inst->isSelf() || inst->isFullyBaked())
		{
			culled = FALSE;
		}
		else 
		{
			culled = TRUE;
		}

		if (inst->mCulled != culled)
		{
			inst->mCulled = culled;
			LL_DEBUGS() << "avatar " << inst->getID() << (culled ? " start culled" : " start not culled" ) << LL_ENDL;
			inst->updateMeshTextures();
		}

		if (inst->isSelf())
		{
			inst->setVisibilityRank(1);
		}
		else if (inst->mDrawable.notNull() && inst->mDrawable->isVisible())
		{
			inst->setVisibilityRank(rank++);
		}
	}

	// runway - this doesn't really detect gray/grey state.
	S32 grey_avatars = 0;
	if (!LLVOAvatar::areAllNearbyInstancesBaked(grey_avatars))
	{
		if (gFrameTimeSeconds != sUnbakedUpdateTime) // only update once per frame
		{
			sUnbakedUpdateTime = gFrameTimeSeconds;
			sUnbakedTime += gFrameIntervalSeconds.value();
		}
		if (grey_avatars > 0)
		{
			if (gFrameTimeSeconds != sGreyUpdateTime) // only update once per frame
			{
				sGreyUpdateTime = gFrameTimeSeconds;
				sGreyTime += gFrameIntervalSeconds.value();
			}
		}
	}
}

void LLVOAvatar::startAppearanceAnimation()
{
	if(!mAppearanceAnimating)
	{
		mAppearanceAnimating = TRUE;
		mAppearanceMorphTimer.reset();
		mLastAppearanceBlendTime = 0.f;
	}
}

// virtual
<<<<<<< HEAD
=======
void LLVOAvatar::bodySizeChanged()
{	
	if (isSelf() && !LLAppearanceMgr::instance().isInUpdateAppearanceFromCOF())
	{	// notify simulator of change in size
		// but not if we are in the middle of updating appearance
		gAgent.sendAgentSetAppearance();
}
}

BOOL LLVOAvatar::isUsingServerBakes() const
{
#if 1
	// Sanity check - visual param for appearance version should match mUseServerBakes
	LLVisualParam* appearance_version_param = getVisualParam(11000);
	llassert(appearance_version_param);
	F32 wt = appearance_version_param->getWeight();
	F32 expect_wt = mUseServerBakes ? 1.0 : 0.0;
	if (!is_approx_equal(wt,expect_wt))
{
		LL_WARNS() << "wt " << wt << " differs from expected " << expect_wt << LL_ENDL;
	}
#endif

	return mUseServerBakes;
		}
		
void LLVOAvatar::setIsUsingServerBakes(BOOL newval)
		{
	mUseServerBakes = newval;
	LLVisualParam* appearance_version_param = getVisualParam(11000);
	llassert(appearance_version_param);
	appearance_version_param->setWeight(newval ? 1.0 : 0.0, false);
		}

// virtual
>>>>>>> d0ef02c2
void LLVOAvatar::removeMissingBakedTextures()
			{
}

//virtual
void LLVOAvatar::updateRegion(LLViewerRegion *regionp)
{
	LLViewerObject::updateRegion(regionp);
}

std::string LLVOAvatar::getFullname() const
{
	std::string name;

	LLNameValue* first = getNVPair("FirstName"); 
	LLNameValue* last  = getNVPair("LastName"); 
	if (first && last)
	{
		name = LLCacheName::buildFullName( first->getString(), last->getString() );
	}

	return name;
}

LLHost LLVOAvatar::getObjectHost() const
{
	LLViewerRegion* region = getRegion();
	if (region && !isDead())
	{
		return region->getHost();
	}
	else
	{
		return LLHost::invalid;
	}
}

//static
void LLVOAvatar::updateFreezeCounter(S32 counter)
{
	if(counter)
	{
		sFreezeCounter = counter;
	}
	else if(sFreezeCounter > 0)
	{
		sFreezeCounter--;
	}
	else
	{
		sFreezeCounter = 0;
	}
}

BOOL LLVOAvatar::updateLOD()
{
	if (isImpostor())
	{
		return TRUE;
	}

	BOOL res = updateJointLODs();

	LLFace* facep = mDrawable->getFace(0);
	if (!facep || !facep->getVertexBuffer())
	{
		dirtyMesh(2);
	}

	if (mDirtyMesh >= 2 || mDrawable->isState(LLDrawable::REBUILD_GEOMETRY))
	{	//LOD changed or new mesh created, allocate new vertex buffer if needed
		updateMeshData();
		mDirtyMesh = 0;
		mNeedsSkin = TRUE;
		mDrawable->clearState(LLDrawable::REBUILD_GEOMETRY);
	}
	updateVisibility();

	return res;
}

void LLVOAvatar::updateLODRiggedAttachments( void )
{
	updateLOD();
	rebuildRiggedAttachments();
}
U32 LLVOAvatar::getPartitionType() const
{ 
	// Avatars merely exist as drawables in the bridge partition
	return LLViewerRegion::PARTITION_BRIDGE;
}

//static
void LLVOAvatar::updateImpostors() 
{
	LLCharacter::sAllowInstancesChange = FALSE ;

	for (std::vector<LLCharacter*>::iterator iter = LLCharacter::sInstances.begin();
		 iter != LLCharacter::sInstances.end(); ++iter)
	{
		LLVOAvatar* avatar = (LLVOAvatar*) *iter;
		if (!avatar->isDead() && avatar->needsImpostorUpdate() && avatar->isVisible() && avatar->isImpostor())
		{
			gPipeline.generateImpostor(avatar);
		}
	}

	LLCharacter::sAllowInstancesChange = TRUE ;
}

BOOL LLVOAvatar::isImpostor()
{
	return sUseImpostors && (isVisuallyMuted() || (mUpdatePeriod >= IMPOSTOR_PERIOD)) ? TRUE : FALSE;
}


BOOL LLVOAvatar::needsImpostorUpdate() const
{
	return mNeedsImpostorUpdate;
}

const LLVector3& LLVOAvatar::getImpostorOffset() const
{
	return mImpostorOffset;
}

const LLVector2& LLVOAvatar::getImpostorDim() const
{
	return mImpostorDim;
}

void LLVOAvatar::setImpostorDim(const LLVector2& dim)
{
	mImpostorDim = dim;
}

void LLVOAvatar::cacheImpostorValues()
{
	getImpostorValues(mImpostorExtents, mImpostorAngle, mImpostorDistance);
}

void LLVOAvatar::getImpostorValues(LLVector4a* extents, LLVector3& angle, F32& distance) const
{
	const LLVector4a* ext = mDrawable->getSpatialExtents();
	extents[0] = ext[0];
	extents[1] = ext[1];

	LLVector3 at = LLViewerCamera::getInstance()->getOrigin()-(getRenderPosition()+mImpostorOffset);
	distance = at.normalize();
	F32 da = 1.f - (at*LLViewerCamera::getInstance()->getAtAxis());
	angle.mV[0] = LLViewerCamera::getInstance()->getYaw()*da;
	angle.mV[1] = LLViewerCamera::getInstance()->getPitch()*da;
	angle.mV[2] = da;
}


void LLVOAvatar::idleUpdateRenderCost()
{
	static LLCachedControl<U32> max_render_cost(gSavedSettings, "RenderAutoMuteRenderWeightLimit", 0);
	static const U32 ARC_LIMIT = 20000;

	if (gPipeline.hasRenderDebugMask(LLPipeline::RENDER_DEBUG_ATTACHMENT_BYTES))
	{ //set debug text to attachment geometry bytes here so render cost will override
		setDebugText(llformat("%.1f KB, %.2f m^2", mAttachmentGeometryBytes/1024.f, mAttachmentSurfaceArea));
	}

	if (!gPipeline.hasRenderDebugMask(LLPipeline::RENDER_DEBUG_SHAME) && max_render_cost == 0)
	{
		return;
	}

	calculateUpdateRenderCost();				// Update mVisualComplexity if needed
	
	if (gPipeline.hasRenderDebugMask(LLPipeline::RENDER_DEBUG_SHAME))
	{
		std::string viz_string = LLVOAvatar::rezStatusToString(getRezzedStatus());
		setDebugText(llformat("%s %d", viz_string.c_str(), mVisualComplexity));
		F32 green = 1.f-llclamp(((F32) mVisualComplexity-(F32)ARC_LIMIT)/(F32)ARC_LIMIT, 0.f, 1.f);
		F32 red = llmin((F32) mVisualComplexity/(F32)ARC_LIMIT, 1.f);
		mText->setColor(LLColor4(red,green,0,1));
	}
}


// Calculations for mVisualComplexity value
void LLVOAvatar::calculateUpdateRenderCost()
{
	static const U32 ARC_BODY_PART_COST = 200;

	// Diagnostic list of all textures on our avatar
	static std::set<LLUUID> all_textures;

	if (mVisualComplexityStale)
	{
		mVisualComplexityStale = FALSE;
		U32 cost = 0;
		LLVOVolume::texture_cost_t textures;

		for (U8 baked_index = 0; baked_index < BAKED_NUM_INDICES; baked_index++)
		{
		    const LLAvatarAppearanceDictionary::BakedEntry *baked_dict = LLAvatarAppearanceDictionary::getInstance()->getBakedTexture((EBakedTextureIndex)baked_index);
			ETextureIndex tex_index = baked_dict->mTextureIndex;
			if ((tex_index != TEX_SKIRT_BAKED) || (isWearingWearableType(LLWearableType::WT_SKIRT)))
			{
				if (isTextureVisible(tex_index))
				{
					cost +=ARC_BODY_PART_COST;
				}
			}
		}


		for (attachment_map_t::const_iterator iter = mAttachmentPoints.begin(); 
			 iter != mAttachmentPoints.end();
			 ++iter)
		{
			LLViewerJointAttachment* attachment = iter->second;
			for (LLViewerJointAttachment::attachedobjs_vec_t::iterator attachment_iter = attachment->mAttachedObjects.begin();
				 attachment_iter != attachment->mAttachedObjects.end();
				 ++attachment_iter)
			{
				const LLViewerObject* attached_object = (*attachment_iter);
				if (attached_object && !attached_object->isHUDAttachment())
				{
					textures.clear();
					const LLDrawable* drawable = attached_object->mDrawable;
					if (drawable)
					{
						const LLVOVolume* volume = drawable->getVOVolume();
						if (volume)
						{
							cost += volume->getRenderCost(textures);

							const_child_list_t children = volume->getChildren();
							for (const_child_list_t::const_iterator child_iter = children.begin();
								  child_iter != children.end();
								  ++child_iter)
							{
								LLViewerObject* child_obj = *child_iter;
								LLVOVolume *child = dynamic_cast<LLVOVolume*>( child_obj );
								if (child)
								{
									cost += child->getRenderCost(textures);
								}
							}

							for (LLVOVolume::texture_cost_t::iterator iter = textures.begin(); iter != textures.end(); ++iter)
							{
								// add the cost of each individual texture in the linkset
								cost += iter->second;
							}
						}
					}
				}
			}

		}

		// Diagnostic output to identify all avatar-related textures.
		// Does not affect rendering cost calculation.
		// Could be wrapped in a debug option if output becomes problematic.
		if (isSelf())
		{
			// print any attachment textures we didn't already know about.
			for (LLVOVolume::texture_cost_t::iterator it = textures.begin(); it != textures.end(); ++it)
			{
				LLUUID image_id = it->first;
				if( image_id.isNull() || image_id == IMG_DEFAULT || image_id == IMG_DEFAULT_AVATAR)
					continue;
				if (all_textures.find(image_id) == all_textures.end())
				{
					// attachment texture not previously seen.
					LL_INFOS() << "attachment_texture: " << image_id.asString() << LL_ENDL;
					all_textures.insert(image_id);
				}
			}

			// print any avatar textures we didn't already know about
		    for (LLAvatarAppearanceDictionary::Textures::const_iterator iter = LLAvatarAppearanceDictionary::getInstance()->getTextures().begin();
			 iter != LLAvatarAppearanceDictionary::getInstance()->getTextures().end();
				 ++iter)
			{
			    const LLAvatarAppearanceDictionary::TextureEntry *texture_dict = iter->second;
				// TODO: MULTI-WEARABLE: handle multiple textures for self
				const LLViewerTexture* te_image = getImage(iter->first,0);
				if (!te_image)
					continue;
				LLUUID image_id = te_image->getID();
				if( image_id.isNull() || image_id == IMG_DEFAULT || image_id == IMG_DEFAULT_AVATAR)
					continue;
				if (all_textures.find(image_id) == all_textures.end())
				{
					LL_INFOS() << "local_texture: " << texture_dict->mName << ": " << image_id << LL_ENDL;
					all_textures.insert(image_id);
				}
			}
		}

		mVisualComplexity = cost;
	}
}


// static
LLColor4 LLVOAvatar::calcMutedAVColor(F32 value, S32 range_low, S32 range_high)
{
	F32 clamped_value = llmin(value, (F32) range_high);
	clamped_value = llmax(value, (F32) range_low);
	F32 spectrum = (clamped_value / range_high);		// spectrum is between 0 and 1.f

	// Array of colors.  These are arranged so only one RGB color changes between each step, 
	// and it loops back to red so there is an even distribution.  It is not a heat map
	const S32 NUM_SPECTRUM_COLORS = 7;              
	static LLColor4 * spectrum_color[NUM_SPECTRUM_COLORS] = { &LLColor4::red, &LLColor4::magenta, &LLColor4::blue, &LLColor4::cyan, &LLColor4::green, &LLColor4::yellow, &LLColor4::red };
 
	spectrum = spectrum * (NUM_SPECTRUM_COLORS - 1);		// Scale to range of number of colors
	S32 spectrum_index_1  = floor(spectrum);				// Desired color will be after this index
	S32 spectrum_index_2  = spectrum_index_1 + 1;			//    and before this index (inclusive)
	F32 fractBetween = spectrum - (F32)(spectrum_index_1);  // distance between the two indexes (0-1)
 
	LLColor4 new_color = lerp(*spectrum_color[spectrum_index_1], *spectrum_color[spectrum_index_2], fractBetween);
	new_color.normalize();
	new_color *= 0.7f;		// Tone it down a bit

	//LL_INFOS() << "From value " << std::setprecision(3) << value << " returning color " << new_color 
	//	<< " using indexes " << spectrum_index_1 << ", " << spectrum_index_2
	//	<< " and fractBetween " << fractBetween
	//	<< LL_ENDL;

	return new_color;
}

// static
BOOL LLVOAvatar::isIndexLocalTexture(ETextureIndex index)
{
	if (index < 0 || index >= TEX_NUM_INDICES) return false;
	return LLAvatarAppearanceDictionary::getInstance()->getTexture(index)->mIsLocalTexture;
}

// static
BOOL LLVOAvatar::isIndexBakedTexture(ETextureIndex index)
{
	if (index < 0 || index >= TEX_NUM_INDICES) return false;
	return LLAvatarAppearanceDictionary::getInstance()->getTexture(index)->mIsBakedTexture;
}

const std::string LLVOAvatar::getBakedStatusForPrintout() const
{
	std::string line;

	for (LLAvatarAppearanceDictionary::Textures::const_iterator iter = LLAvatarAppearanceDictionary::getInstance()->getTextures().begin();
		 iter != LLAvatarAppearanceDictionary::getInstance()->getTextures().end();
		 ++iter)
	{
		const ETextureIndex index = iter->first;
		const LLAvatarAppearanceDictionary::TextureEntry *texture_dict = iter->second;
		if (texture_dict->mIsBakedTexture)
		{
			line += texture_dict->mName;
			if (isTextureDefined(index))
			{
				line += "_baked";
			}
			line += " ";
		}
	}
	return line;
}



//virtual
S32 LLVOAvatar::getTexImageSize() const
{
	return TEX_IMAGE_SIZE_OTHER;
}

//-----------------------------------------------------------------------------
// Utility functions
//-----------------------------------------------------------------------------

F32 calc_bouncy_animation(F32 x)
{
	return -(cosf(x * F_PI * 2.5f - F_PI_BY_TWO))*(0.4f + x * -0.1f) + x * 1.3f;
}

//virtual
BOOL LLVOAvatar::isTextureDefined(LLAvatarAppearanceDefines::ETextureIndex te, U32 index ) const
{
	if (isIndexLocalTexture(te)) 
	{
		return FALSE;
	}

	if( !getImage( te, index ) )
	{
		LL_WARNS() << "getImage( " << te << ", " << index << " ) returned 0" << LL_ENDL;
		return FALSE;
	}

	return (getImage(te, index)->getID() != IMG_DEFAULT_AVATAR && 
			getImage(te, index)->getID() != IMG_DEFAULT);
}

//virtual
BOOL LLVOAvatar::isTextureVisible(LLAvatarAppearanceDefines::ETextureIndex type, U32 index) const
{
	if (isIndexLocalTexture(type))
	{
		return isTextureDefined(type, index);
	}
	else
	{
		// baked textures can use TE images directly
		return ((isTextureDefined(type) || isSelf())
				&& (getTEImage(type)->getID() != IMG_INVISIBLE 
				|| LLDrawPoolAlpha::sShowDebugAlpha));
	}
}

//virtual
BOOL LLVOAvatar::isTextureVisible(LLAvatarAppearanceDefines::ETextureIndex type, LLViewerWearable *wearable) const
{
	// non-self avatars don't have wearables
	return FALSE;
}


<|MERGE_RESOLUTION|>--- conflicted
+++ resolved
@@ -722,11 +722,7 @@
 	const BOOL needsSendToSim = false; // currently, this HUD effect doesn't need to pack and unpack data to do its job
 	mVoiceVisualizer = ( LLVoiceVisualizer *)LLHUDManager::getInstance()->createViewerEffect( LLHUDObject::LL_HUD_EFFECT_VOICE_VISUALIZER, needsSendToSim );
 
-<<<<<<< HEAD
-	LL_DEBUGS("Avatar") << "LLVOAvatar Constructor (0x" << this << ") id:" << mID << llendl;
-=======
-	LL_DEBUGS() << "LLVOAvatar Constructor (0x" << this << ") id:" << mID << LL_ENDL;
->>>>>>> d0ef02c2
+	LL_DEBUGS("Avatar") << "LLVOAvatar Constructor (0x" << this << ") id:" << mID << LL_ENDL;
 
 	mPelvisp = NULL;
 
@@ -833,13 +829,8 @@
 		}
 
 	logPendingPhases();
-<<<<<<< HEAD
 	
-	LL_DEBUGS("Avatar") << "LLVOAvatar Destructor (0x" << this << ") id:" << mID << llendl;
-=======
-
-	LL_DEBUGS() << "LLVOAvatar Destructor (0x" << this << ") id:" << mID << LL_ENDL;
->>>>>>> d0ef02c2
+	LL_DEBUGS("Avatar") << "LLVOAvatar Destructor (0x" << this << ") id:" << mID << LL_ENDL;
 
 	std::for_each(mAttachmentPoints.begin(), mAttachmentPoints.end(), DeletePairedPointer());
 	mAttachmentPoints.clear();
@@ -851,11 +842,7 @@
 
 	getPhases().clearPhases();
 	
-<<<<<<< HEAD
-	LL_DEBUGS("Avatar") << "LLVOAvatar Destructor end" << llendl;
-=======
 	LL_DEBUGS() << "LLVOAvatar Destructor end" << LL_ENDL;
->>>>>>> d0ef02c2
 }
 
 void LLVOAvatar::markDead()
@@ -2006,7 +1993,7 @@
 	if (!result)
 {
 		const std::string url = getImageURL(te,uuid);
-<<<<<<< HEAD
+
 		if (url.empty())
 		{
 			llwarns << "unable to determine URL for te " << te << " uuid " << uuid << llendl;
@@ -2019,22 +2006,7 @@
 		{
 			result->setIsMissingAsset(false);
 		}
-=======
-		if (!url.empty())
-	{
-			LL_DEBUGS("Avatar") << avString() << "from URL " << url << LL_ENDL;
-			result = LLViewerTextureManager::getFetchedTextureFromUrl(
-				url, FTT_SERVER_BAKE, TRUE, LLGLTexture::BOOST_NONE, LLViewerTexture::LOD_TEXTURE, 0, 0, uuid);
-	}
-	else
-	{
-			LL_DEBUGS("Avatar") << avString() << "from host " << uuid << LL_ENDL;
-			LLHost host = getObjectHost();
-			result = LLViewerTextureManager::getFetchedTexture(
-				uuid, FTT_HOST_BAKE, TRUE, LLGLTexture::BOOST_NONE, LLViewerTexture::LOD_TEXTURE, 0, 0, host);
->>>>>>> d0ef02c2
-	}
-}
+	}
 	return result;
 }
 
@@ -4558,22 +4530,6 @@
 		{
 			const S32 boost_level = getAvatarBakedBoostLevel();
 			imagep = LLViewerTextureManager::staticCastToFetchedTexture(getImage(texture_index,0), TRUE);
-<<<<<<< HEAD
-=======
-			// Spam if this is a baked texture, not set to default image, without valid host info
-			if (isIndexBakedTexture((ETextureIndex)texture_index)
-				&& imagep->getID() != IMG_DEFAULT_AVATAR
-				&& imagep->getID() != IMG_INVISIBLE
-				&& !isUsingServerBakes() 
-				&& !imagep->getTargetHost().isOk())
-			{
-				LL_WARNS_ONCE("Texture") << "LLVOAvatar::updateTextures No host for texture "
-										 << imagep->getID() << " for avatar "
-										 << (isSelf() ? "<myself>" : getID().asString()) 
-										 << " on host " << getRegion()->getHost() << LL_ENDL;
-			}
-
->>>>>>> d0ef02c2
 			addBakedTextureStats( imagep, mPixelArea, texel_area_ratio, boost_level );			
 		}
 	}
@@ -4708,7 +4664,6 @@
 	const std::string& appearance_service_url = LLAppearanceMgr::instance().getAppearanceServiceURL();
 	if (appearance_service_url.empty())
 	{
-<<<<<<< HEAD
 		// Probably a server-side issue if we get here:
 		llwarns << "AgentAppearanceServiceURL not set - Baked texture requests will fail" << llendl;
 		return url;
@@ -4719,22 +4674,6 @@
 	{
 		url = appearance_service_url + "texture/" + getID().asString() + "/" + texture_entry->mDefaultImageName + "/" + uuid.asString();
 		//llinfos << "baked texture url: " << url << llendl;
-=======
-		const std::string& appearance_service_url = LLAppearanceMgr::instance().getAppearanceServiceURL();
-		if (appearance_service_url.empty())
-		{
-			// Probably a server-side issue if we get here:
-			LL_WARNS() << "AgentAppearanceServiceURL not set - Baked texture requests will fail" << LL_ENDL;
-			return url;
-		}
-	
-		const LLAvatarAppearanceDictionary::TextureEntry* texture_entry = LLAvatarAppearanceDictionary::getInstance()->getTexture((ETextureIndex)te);
-		if (texture_entry != NULL)
-		{
-			url = appearance_service_url + "texture/" + getID().asString() + "/" + texture_entry->mDefaultImageName + "/" + uuid.asString();
-			//LL_INFOS() << "baked texture url: " << url << LL_ENDL;
-		}
->>>>>>> d0ef02c2
 	}
 	return url;
 }
@@ -5118,47 +5057,6 @@
 
 	return jointp;
 }
-<<<<<<< HEAD
-=======
-
-//-----------------------------------------------------------------------------
-// resetJointPositions
-//-----------------------------------------------------------------------------
-void LLVOAvatar::resetJointPositions( void )
-{
-	avatar_joint_list_t::iterator iter = mSkeleton.begin();
-	avatar_joint_list_t::iterator end  = mSkeleton.end();
-	for (; iter != end; ++iter)
-	{
-		(*iter)->restoreOldXform();
-		(*iter)->setId( LLUUID::null );
-	}
-	mHasPelvisOffset = false;
-	mPelvisFixup	 = mLastPelvisFixup;
-}
-//-----------------------------------------------------------------------------
-// resetSpecificJointPosition
-//-----------------------------------------------------------------------------
-void LLVOAvatar::resetSpecificJointPosition( const std::string& name )
-{
-	LLJoint* pJoint = mRoot->findJoint( name );
-	
-	if ( pJoint  && pJoint->doesJointNeedToBeReset() )
-	{
-		pJoint->restoreOldXform();
-		pJoint->setId( LLUUID::null );
-		//If we're reseting the pelvis position make sure not to apply offset
-		if ( name == "mPelvis" )
-		{
-			mHasPelvisOffset = false;
-		}
-	}
-	else
-	{
-		LL_INFOS()<<"Did not find "<< name.c_str()<<LL_ENDL;
-	}
-}
->>>>>>> d0ef02c2
 //-----------------------------------------------------------------------------
 // resetJointPositionsToDefault
 //-----------------------------------------------------------------------------
@@ -6157,13 +6055,8 @@
 	} 
 	else if (global_color == mTexEyeColor)
 	{
-<<<<<<< HEAD
 //		llinfos << "invalidateComposite cause: onGlobalColorChanged( eyecolor )" << llendl; 
 		invalidateComposite( mBakedTextureDatas[BAKED_EYES].mTexLayerSet);
-=======
-//		LL_INFOS() << "invalidateComposite cause: onGlobalColorChanged( eyecolor )" << LL_ENDL; 
-		invalidateComposite( mBakedTextureDatas[BAKED_EYES].mTexLayerSet,  upload_bake );
->>>>>>> d0ef02c2
 	}
 	updateMeshTextures();
 }
@@ -6267,24 +6160,14 @@
 			return;
 		}
 	}
-<<<<<<< HEAD
-	LL_DEBUGS("Avatar") << avString() << " started phase " << phase_name << llendl;
-=======
 	LL_DEBUGS("Avatar") << "started phase " << phase_name << LL_ENDL;
->>>>>>> d0ef02c2
 	getPhases().startPhase(phase_name);
 }
 
 void LLVOAvatar::stopPhase(const std::string& phase_name, bool err_check)
-<<<<<<< HEAD
 {
 	F32 elapsed = 0.0;
 	bool completed = false;
-=======
-		{
-	F32 elapsed;
-	bool completed;
->>>>>>> d0ef02c2
 	if (getPhases().getPhaseValues(phase_name, elapsed, completed))
 	{
 		if (!completed)
@@ -7208,16 +7091,11 @@
 		(contents.mParamAppearanceVersion >= 0) &&
 		(contents.mAppearanceVersion != contents.mParamAppearanceVersion))
 	{
-<<<<<<< HEAD
-		llwarns << "inconsistent appearance_version settings - field: " <<
-			contents.mAppearanceVersion << ", param: " <<  contents.mParamAppearanceVersion << llendl;
-=======
 		LL_WARNS() << "inconsistent appearance_version settings - field: " <<
 			contents.mAppearanceVersion << ", param: " <<  contents.mParamAppearanceVersion << LL_ENDL;
 		return false;
->>>>>>> d0ef02c2
-	}
-	if (contents.mParamAppearanceVersion > 0) // use visual param if available.
+	}
+	if (contents.mParamAppearanceVersion >= 0) // use visual param if available.
 	{
 		appearance_version = contents.mParamAppearanceVersion;
 	}
@@ -7240,13 +7118,8 @@
 //-----------------------------------------------------------------------------
 void LLVOAvatar::processAvatarAppearance( LLMessageSystem* mesgsys )
 {
-<<<<<<< HEAD
-	LL_DEBUGS("Avatar") << "starts" << llendl;
-
-=======
 	LL_DEBUGS("Avatar") << "starts" << LL_ENDL;
 	
->>>>>>> d0ef02c2
 	bool enable_verbose_dumps = gSavedSettings.getBOOL("DebugAvatarAppearanceMessage");
 	std::string dump_prefix = getFullname() + "_" + (isSelf()?"s":"o") + "_";
 	if (gSavedSettings.getBOOL("BlockAvatarAppearanceMessages"))
@@ -7284,20 +7157,7 @@
 	{
 		LL_DEBUGS("Avatar") << "this_update_cof_version " << this_update_cof_version
 				<< " last_update_request_cof_version " << last_update_request_cof_version
-<<<<<<< HEAD
 				<<  " my_cof_version " << LLAppearanceMgr::instance().getCOFVersion() << llendl;
-=======
-				<<  " my_cof_version " << LLAppearanceMgr::instance().getCOFVersion() << LL_ENDL;
-
-		if (getRegion() && (getRegion()->getCentralBakeVersion()==0))
-		{
-			LL_WARNS() << avString() << "Received AvatarAppearance message for self in non-server-bake region" << LL_ENDL;
-		}
-		if( mFirstTEMessageReceived && (appearance_version == 0))
-		{
-			return;
-		}
->>>>>>> d0ef02c2
 	}
 	else
 	{
@@ -7389,7 +7249,6 @@
 			LLVisualParam* param = contents.mParams[i];
 			F32 newWeight = contents.mParamWeights[i];
 
-<<<<<<< HEAD
 			if (is_first_appearance_message || (param->getWeight() != newWeight))
 			{
 				params_changed = TRUE;
@@ -7404,21 +7263,8 @@
 				{
 					interp_params = TRUE;
 					param->setAnimationTarget(newWeight);
-=======
-				if (is_first_appearance_message || (param->getWeight() != newWeight))
-				{
-					params_changed = TRUE;
-					if(is_first_appearance_message)
-					{
-						param->setWeight(newWeight, FALSE);
-					}
-					else
-					{
-						interp_params = TRUE;
-						param->setAnimationTarget(newWeight, FALSE);
-					}
->>>>>>> d0ef02c2
 				}
+			}
 		}
 		const S32 expected_tweakable_count = getVisualParamCountInGroup(VISUAL_PARAM_GROUP_TWEAKABLE) +
 											 getVisualParamCountInGroup(VISUAL_PARAM_GROUP_TRANSMIT_NOT_TWEAKABLE); // don't worry about VISUAL_PARAM_GROUP_TWEAKABLE_NO_TRANSMIT
@@ -7751,13 +7597,6 @@
 		outprefix = getFullname() + (isSelf()?"_s":"_o");
 	}
 	if (outprefix.empty())
-<<<<<<< HEAD
-=======
-{
-		outprefix = getFullname() + (isSelf()?"_s":"_o");
-	}
-	if (outprefix.empty())
->>>>>>> d0ef02c2
 	{
 		outprefix = std::string("new_archetype");
 	}
@@ -7959,44 +7798,6 @@
 }
 
 // virtual
-<<<<<<< HEAD
-=======
-void LLVOAvatar::bodySizeChanged()
-{	
-	if (isSelf() && !LLAppearanceMgr::instance().isInUpdateAppearanceFromCOF())
-	{	// notify simulator of change in size
-		// but not if we are in the middle of updating appearance
-		gAgent.sendAgentSetAppearance();
-}
-}
-
-BOOL LLVOAvatar::isUsingServerBakes() const
-{
-#if 1
-	// Sanity check - visual param for appearance version should match mUseServerBakes
-	LLVisualParam* appearance_version_param = getVisualParam(11000);
-	llassert(appearance_version_param);
-	F32 wt = appearance_version_param->getWeight();
-	F32 expect_wt = mUseServerBakes ? 1.0 : 0.0;
-	if (!is_approx_equal(wt,expect_wt))
-{
-		LL_WARNS() << "wt " << wt << " differs from expected " << expect_wt << LL_ENDL;
-	}
-#endif
-
-	return mUseServerBakes;
-		}
-		
-void LLVOAvatar::setIsUsingServerBakes(BOOL newval)
-		{
-	mUseServerBakes = newval;
-	LLVisualParam* appearance_version_param = getVisualParam(11000);
-	llassert(appearance_version_param);
-	appearance_version_param->setWeight(newval ? 1.0 : 0.0, false);
-		}
-
-// virtual
->>>>>>> d0ef02c2
 void LLVOAvatar::removeMissingBakedTextures()
 			{
 }
