﻿/** 
 * @File llvoavatar.cpp
 * @brief Implementation of LLVOAvatar class which is a derivation of LLViewerObject
 *
 * $LicenseInfo:firstyear=2001&license=viewerlgpl$
 * Second Life Viewer Source Code
 * Copyright (C) 2010, Linden Research, Inc.
 * 
 * This library is free software; you can redistribute it and/or
 * modify it under the terms of the GNU Lesser General Public
 * License as published by the Free Software Foundation;
 * version 2.1 of the License only.
 * 
 * This library is distributed in the hope that it will be useful,
 * but WITHOUT ANY WARRANTY; without even the implied warranty of
 * MERCHANTABILITY or FITNESS FOR A PARTICULAR PURPOSE.  See the GNU
 * Lesser General Public License for more details.
 * 
 * You should have received a copy of the GNU Lesser General Public
 * License along with this library; if not, write to the Free Software
 * Foundation, Inc., 51 Franklin Street, Fifth Floor, Boston, MA  02110-1301  USA
 * 
 * Linden Research, Inc., 945 Battery Street, San Francisco, CA  94111  USA
 * $/LicenseInfo$
 */

#include "llviewerprecompiledheaders.h"

#include "llvoavatar.h"

#include <stdio.h>
#include <ctype.h>
#include <sstream>

#include "llaudioengine.h"
#include "noise.h"
#include "sound_ids.h"
#include "raytrace.h"

#include "aoengine.h"			// ## Zi: Animation Overrider
#include "llagent.h" //  Get state values from here
#include "llagentcamera.h"
#include "llagentwearables.h"
#include "llanimationstates.h"
#include "llavatarnamecache.h"
#include "llavatarpropertiesprocessor.h"
#include "llavatarrendernotifier.h"
#include "llcontrolavatar.h"
#include "llexperiencecache.h"
#include "llphysicsmotion.h"
#include "llviewercontrol.h"
#include "llcallingcard.h"		// IDEVO for LLAvatarTracker
#include "lldrawpoolavatar.h"
#include "lldriverparam.h"
#include "llpolyskeletaldistortion.h"
#include "lleditingmotion.h"
#include "llemote.h"
#include "llfloatertools.h"
#include "llheadrotmotion.h"
#include "llhudeffecttrail.h"
#include "llhudmanager.h"
#include "llhudnametag.h"
#include "llhudtext.h"				// for mText/mDebugText
#include "llimview.h"
#include "llinitparam.h"
#include "llkeyframefallmotion.h"
#include "llkeyframestandmotion.h"
#include "llkeyframewalkmotion.h"
#include "llmanipscale.h"  // for get_default_max_prim_scale()
#include "llmeshrepository.h"
#include "llmutelist.h"
#include "llmoveview.h"
#include "llnotificationsutil.h"
#include "llphysicsshapebuilderutil.h"
#include "llquantize.h"
#include "llrand.h"
#include "llregionhandle.h"
#include "llresmgr.h"
#include "llselectmgr.h"
#include "llsprite.h"
#include "lltargetingmotion.h"
#include "lltoolmgr.h"
#include "lltoolmorph.h"
#include "llviewercamera.h"
#include "llviewertexlayer.h"
#include "llviewertexturelist.h"
#include "llviewermenu.h"
#include "llviewerobjectlist.h"
#include "llviewerparcelmgr.h"
#include "llviewerregion.h"
#include "llviewershadermgr.h"
#include "llviewerstats.h"
#include "llviewerwearable.h"
#include "llvoavatarself.h"
#include "llvovolume.h"
#include "llworld.h"
#include "pipeline.h"
#include "llviewershadermgr.h"
#include "llsky.h"
#include "llanimstatelabels.h"
#include "lltrans.h"
#include "llappearancemgr.h"
// [RLVa:KB] - Checked: RLVa-2.0.1
#include "rlvactions.h"
#include "rlvhandler.h"
#include "rlvmodifiers.h"
// [/RLVa:KB]

#include "llgesturemgr.h" //needed to trigger the voice gesticulations
#include "llvoiceclient.h"
#include "llvoicevisualizer.h" // Ventrella

#include "lldebugmessagebox.h"
#include "llsdutil.h"
#include "llscenemonitor.h"
#include "llsdserialize.h"
#include "llcallstack.h"
#include "llrendersphere.h"

#include <boost/lexical_cast.hpp>

#include "fscommon.h"
#include "fsdata.h"
#include "lfsimfeaturehandler.h"	// <FS:CR> Opensim
#include "lggcontactsets.h"
#include "llcontrol.h"
#include "llfilepicker.h"	// <FS:CR> FIRE-8893 - Dump archetype xml to user defined location
#include "llviewermenufile.h"
#include "llnetmap.h"
#include "llviewernetwork.h"	// [FS:CR] isInSecondlife()
#include "llsidepanelappearance.h"
#include "fsavatarrenderpersistence.h"

#include "fsdiscordconnect.h" // <FS:LO> tapping a place that happens on landing in world to start up discord

extern F32 SPEED_ADJUST_MAX;
extern F32 SPEED_ADJUST_MAX_SEC;
extern F32 ANIM_SPEED_MAX;
extern F32 ANIM_SPEED_MIN;
extern U32 JOINT_COUNT_REQUIRED_FOR_FULLRIG;
const F32 MAX_HOVER_Z = 2.0f;
const F32 MIN_HOVER_Z = -2.0f;

const F32 MIN_ATTACHMENT_COMPLEXITY = 0.f;
const F32 DEFAULT_MAX_ATTACHMENT_COMPLEXITY = 1.0e6f;

using namespace LLAvatarAppearanceDefines;

//-----------------------------------------------------------------------------
// Global constants
//-----------------------------------------------------------------------------
const LLUUID ANIM_AGENT_BODY_NOISE = LLUUID("9aa8b0a6-0c6f-9518-c7c3-4f41f2c001ad"); //"body_noise"
const LLUUID ANIM_AGENT_BREATHE_ROT	= LLUUID("4c5a103e-b830-2f1c-16bc-224aa0ad5bc8");  //"breathe_rot"
const LLUUID ANIM_AGENT_EDITING	= LLUUID("2a8eba1d-a7f8-5596-d44a-b4977bf8c8bb");  //"editing"
const LLUUID ANIM_AGENT_EYE	= LLUUID("5c780ea8-1cd1-c463-a128-48c023f6fbea");  //"eye"
const LLUUID ANIM_AGENT_FLY_ADJUST = LLUUID("db95561f-f1b0-9f9a-7224-b12f71af126e");  //"fly_adjust"
const LLUUID ANIM_AGENT_HAND_MOTION	= LLUUID("ce986325-0ba7-6e6e-cc24-b17c4b795578");  //"hand_motion"
const LLUUID ANIM_AGENT_HEAD_ROT = LLUUID("e6e8d1dd-e643-fff7-b238-c6b4b056a68d");  //"head_rot"
const LLUUID ANIM_AGENT_PELVIS_FIX = LLUUID("0c5dd2a2-514d-8893-d44d-05beffad208b");  //"pelvis_fix"
const LLUUID ANIM_AGENT_TARGET = LLUUID("0e4896cb-fba4-926c-f355-8720189d5b55");  //"target"
const LLUUID ANIM_AGENT_WALK_ADJUST	= LLUUID("829bc85b-02fc-ec41-be2e-74cc6dd7215d");  //"walk_adjust"
const LLUUID ANIM_AGENT_PHYSICS_MOTION = LLUUID("7360e029-3cb8-ebc4-863e-212df440d987");  //"physics_motion"


//-----------------------------------------------------------------------------
// Constants
//-----------------------------------------------------------------------------
const F32 DELTA_TIME_MIN = 0.01f;	// we clamp measured delta_time to this
const F32 DELTA_TIME_MAX = 0.2f;	// range to insure stability of computations.

const F32 PELVIS_LAG_FLYING		= 0.22f;// pelvis follow half life while flying
const F32 PELVIS_LAG_WALKING	= 0.4f;	// ...while walking
const F32 PELVIS_LAG_MOUSELOOK = 0.15f;
const F32 MOUSELOOK_PELVIS_FOLLOW_FACTOR = 0.5f;
const F32 TORSO_NOISE_AMOUNT = 1.0f;	// Amount of deviation from up-axis, in degrees
const F32 TORSO_NOISE_SPEED = 0.2f;	// Time scale factor on torso noise.

const F32 BREATHE_ROT_MOTION_STRENGTH = 0.05f;

const S32 MIN_REQUIRED_PIXEL_AREA_BODY_NOISE = 10000;
const S32 MIN_REQUIRED_PIXEL_AREA_BREATHE = 10000;
const S32 MIN_REQUIRED_PIXEL_AREA_PELVIS_FIX = 40;

const S32 TEX_IMAGE_SIZE_OTHER = 512 / 4;  // The size of local textures for other (!isSelf()) avatars

const F32 HEAD_MOVEMENT_AVG_TIME = 0.9f;

const S32 MORPH_MASK_REQUESTED_DISCARD = 0;

const F32 MAX_STANDOFF_FROM_ORIGIN = 3;
const F32 MAX_STANDOFF_DISTANCE_CHANGE = 32;

// Discard level at which to switch to baked textures
// Should probably be 4 or 3, but didn't want to change it while change other logic - SJB
const S32 SWITCH_TO_BAKED_DISCARD = 5;

const F32 FOOT_COLLIDE_FUDGE = 0.04f;

const F32 HOVER_EFFECT_MAX_SPEED = 3.f;
const F32 HOVER_EFFECT_STRENGTH = 0.f;
const F32 UNDERWATER_EFFECT_STRENGTH = 0.1f;
const F32 UNDERWATER_FREQUENCY_DAMP = 0.33f;
const F32 APPEARANCE_MORPH_TIME = 0.65f;
const F32 TIME_BEFORE_MESH_CLEANUP = 5.f; // seconds
const S32 AVATAR_RELEASE_THRESHOLD = 10; // number of avatar instances before releasing memory
const F32 FOOT_GROUND_COLLISION_TOLERANCE = 0.25f;
const F32 AVATAR_LOD_TWEAK_RANGE = 0.7f;
const S32 MAX_BUBBLE_CHAT_LENGTH = DB_CHAT_MSG_STR_LEN;
const S32 MAX_BUBBLE_CHAT_UTTERANCES = 12;
const F32 CHAT_FADE_TIME = 8.0;
const F32 BUBBLE_CHAT_TIME = CHAT_FADE_TIME * 3.f;
const F32 NAMETAG_UPDATE_THRESHOLD = 0.3f;
const F32 NAMETAG_VERTICAL_SCREEN_OFFSET = 25.f;
const F32 NAMETAG_VERT_OFFSET_WEIGHT = 0.17f;

const U32 LLVOAvatar::VISUAL_COMPLEXITY_UNKNOWN = 0;
const F64 HUD_OVERSIZED_TEXTURE_DATA_SIZE = 1024 * 1024;

enum ERenderName
{
	RENDER_NAME_NEVER,
	RENDER_NAME_ALWAYS,	
	RENDER_NAME_FADE
};

//-----------------------------------------------------------------------------
// Callback data
//-----------------------------------------------------------------------------

struct LLTextureMaskData
{
	LLTextureMaskData( const LLUUID& id ) :
		mAvatarID(id), 
		mLastDiscardLevel(S32_MAX) 
	{}
	LLUUID				mAvatarID;
	S32					mLastDiscardLevel;
};

/*********************************************************************************
 **                                                                             **
 ** Begin private LLVOAvatar Support classes
 **
 **/


struct LLAppearanceMessageContents: public LLRefCount
{
	LLAppearanceMessageContents():
		mAppearanceVersion(-1),
		mParamAppearanceVersion(-1),
		mCOFVersion(LLViewerInventoryCategory::VERSION_UNKNOWN)
	{
	}
	LLTEContents mTEContents;
	S32 mAppearanceVersion;
	S32 mParamAppearanceVersion;
	S32 mCOFVersion;
	// For future use:
	//U32 appearance_flags = 0;
	std::vector<F32> mParamWeights;
	std::vector<LLVisualParam*> mParams;
	LLVector3 mHoverOffset;
	bool mHoverOffsetWasSet;
};


//-----------------------------------------------------------------------------
// class LLBodyNoiseMotion
//-----------------------------------------------------------------------------
class LLBodyNoiseMotion :
	public LLMotion
{
public:
	// Constructor
	LLBodyNoiseMotion(const LLUUID &id)
		: LLMotion(id)
	{
		mName = "body_noise";
		mTorsoState = new LLJointState;
	}

	// Destructor
	virtual ~LLBodyNoiseMotion() { }

public:
	//-------------------------------------------------------------------------
	// functions to support MotionController and MotionRegistry
	//-------------------------------------------------------------------------
	// static constructor
	// all subclasses must implement such a function and register it
	static LLMotion *create(const LLUUID &id) { return new LLBodyNoiseMotion(id); }

public:
	//-------------------------------------------------------------------------
	// animation callbacks to be implemented by subclasses
	//-------------------------------------------------------------------------

	// motions must specify whether or not they loop
	virtual BOOL getLoop() { return TRUE; }

	// motions must report their total duration
	virtual F32 getDuration() { return 0.0; }

	// motions must report their "ease in" duration
	virtual F32 getEaseInDuration() { return 0.0; }

	// motions must report their "ease out" duration.
	virtual F32 getEaseOutDuration() { return 0.0; }

	// motions must report their priority
	virtual LLJoint::JointPriority getPriority() { return LLJoint::HIGH_PRIORITY; }

	virtual LLMotionBlendType getBlendType() { return ADDITIVE_BLEND; }

	// called to determine when a motion should be activated/deactivated based on avatar pixel coverage
	virtual F32 getMinPixelArea() { return MIN_REQUIRED_PIXEL_AREA_BODY_NOISE; }

	// run-time (post constructor) initialization,
	// called after parameters have been set
	// must return true to indicate success and be available for activation
	virtual LLMotionInitStatus onInitialize(LLCharacter *character)
	{
		if( !mTorsoState->setJoint( character->getJoint("mTorso") ))
		{
			return STATUS_FAILURE;
		}

		mTorsoState->setUsage(LLJointState::ROT);

		addJointState( mTorsoState );
		return STATUS_SUCCESS;
	}

	// called when a motion is activated
	// must return TRUE to indicate success, or else
	// it will be deactivated
	virtual BOOL onActivate() { return TRUE; }

	// called per time step
	// must return TRUE while it is active, and
	// must return FALSE when the motion is completed.
	virtual BOOL onUpdate(F32 time, U8* joint_mask)
	{
		F32 nx[2];
		nx[0]=time*TORSO_NOISE_SPEED;
		nx[1]=0.0f;
		F32 ny[2];
		ny[0]=0.0f;
		ny[1]=time*TORSO_NOISE_SPEED;
		F32 noiseX = noise2(nx);
		F32 noiseY = noise2(ny);

		F32 rx = TORSO_NOISE_AMOUNT * DEG_TO_RAD * noiseX / 0.42f;
		F32 ry = TORSO_NOISE_AMOUNT * DEG_TO_RAD * noiseY / 0.42f;
		LLQuaternion tQn;
		tQn.setQuat( rx, ry, 0.0f );
		mTorsoState->setRotation( tQn );

		return TRUE;
	}

	// called when a motion is deactivated
	virtual void onDeactivate() {}

private:
	//-------------------------------------------------------------------------
	// joint states to be animated
	//-------------------------------------------------------------------------
	LLPointer<LLJointState> mTorsoState;
};

//-----------------------------------------------------------------------------
// class LLBreatheMotionRot
//-----------------------------------------------------------------------------
class LLBreatheMotionRot :
	public LLMotion
{
public:
	// Constructor
	LLBreatheMotionRot(const LLUUID &id) :
		LLMotion(id),
		mBreatheRate(1.f),
		mCharacter(NULL)
	{
		mName = "breathe_rot";
		mChestState = new LLJointState;
	}

	// Destructor
	virtual ~LLBreatheMotionRot() {}

public:
	//-------------------------------------------------------------------------
	// functions to support MotionController and MotionRegistry
	//-------------------------------------------------------------------------
	// static constructor
	// all subclasses must implement such a function and register it
	static LLMotion *create(const LLUUID &id) { return new LLBreatheMotionRot(id); }

public:
	//-------------------------------------------------------------------------
	// animation callbacks to be implemented by subclasses
	//-------------------------------------------------------------------------

	// motions must specify whether or not they loop
	virtual BOOL getLoop() { return TRUE; }

	// motions must report their total duration
	virtual F32 getDuration() { return 0.0; }

	// motions must report their "ease in" duration
	virtual F32 getEaseInDuration() { return 0.0; }

	// motions must report their "ease out" duration.
	virtual F32 getEaseOutDuration() { return 0.0; }

	// motions must report their priority
	virtual LLJoint::JointPriority getPriority() { return LLJoint::MEDIUM_PRIORITY; }

	virtual LLMotionBlendType getBlendType() { return NORMAL_BLEND; }

	// called to determine when a motion should be activated/deactivated based on avatar pixel coverage
	virtual F32 getMinPixelArea() { return MIN_REQUIRED_PIXEL_AREA_BREATHE; }

	// run-time (post constructor) initialization,
	// called after parameters have been set
	// must return true to indicate success and be available for activation
	virtual LLMotionInitStatus onInitialize(LLCharacter *character)
	{		
		mCharacter = character;
		BOOL success = true;

		if ( !mChestState->setJoint( character->getJoint( "mChest" ) ) )
		{
			success = false;
		}

		if ( success )
		{
			mChestState->setUsage(LLJointState::ROT);
			addJointState( mChestState );
		}

		if ( success )
		{
			return STATUS_SUCCESS;
		}
		else
		{
			return STATUS_FAILURE;
		}
	}

	// called when a motion is activated
	// must return TRUE to indicate success, or else
	// it will be deactivated
	virtual BOOL onActivate() { return TRUE; }

	// called per time step
	// must return TRUE while it is active, and
	// must return FALSE when the motion is completed.
	virtual BOOL onUpdate(F32 time, U8* joint_mask)
	{
		mBreatheRate = 1.f;

		F32 breathe_amt = (sinf(mBreatheRate * time) * BREATHE_ROT_MOTION_STRENGTH);

		mChestState->setRotation(LLQuaternion(breathe_amt, LLVector3(0.f, 1.f, 0.f)));

		return TRUE;
	}

	// called when a motion is deactivated
	virtual void onDeactivate() {}

private:
	//-------------------------------------------------------------------------
	// joint states to be animated
	//-------------------------------------------------------------------------
	LLPointer<LLJointState> mChestState;
	F32					mBreatheRate;
	LLCharacter*		mCharacter;
};

//-----------------------------------------------------------------------------
// class LLPelvisFixMotion
//-----------------------------------------------------------------------------
class LLPelvisFixMotion :
	public LLMotion
{
public:
	// Constructor
	LLPelvisFixMotion(const LLUUID &id)
		: LLMotion(id), mCharacter(NULL)
	{
		mName = "pelvis_fix";

		mPelvisState = new LLJointState;
	}

	// Destructor
	virtual ~LLPelvisFixMotion() { }

public:
	//-------------------------------------------------------------------------
	// functions to support MotionController and MotionRegistry
	//-------------------------------------------------------------------------
	// static constructor
	// all subclasses must implement such a function and register it
	static LLMotion *create(const LLUUID& id) { return new LLPelvisFixMotion(id); }

public:
	//-------------------------------------------------------------------------
	// animation callbacks to be implemented by subclasses
	//-------------------------------------------------------------------------

	// motions must specify whether or not they loop
	virtual BOOL getLoop() { return TRUE; }

	// motions must report their total duration
	virtual F32 getDuration() { return 0.0; }

	// motions must report their "ease in" duration
	virtual F32 getEaseInDuration() { return 0.5f; }

	// motions must report their "ease out" duration.
	virtual F32 getEaseOutDuration() { return 0.5f; }

	// motions must report their priority
	virtual LLJoint::JointPriority getPriority() { return LLJoint::LOW_PRIORITY; }

	virtual LLMotionBlendType getBlendType() { return NORMAL_BLEND; }

	// called to determine when a motion should be activated/deactivated based on avatar pixel coverage
	virtual F32 getMinPixelArea() { return MIN_REQUIRED_PIXEL_AREA_PELVIS_FIX; }

	// run-time (post constructor) initialization,
	// called after parameters have been set
	// must return true to indicate success and be available for activation
	virtual LLMotionInitStatus onInitialize(LLCharacter *character)
	{
		mCharacter = character;

		if (!mPelvisState->setJoint( character->getJoint("mPelvis")))
		{
			return STATUS_FAILURE;
		}

		mPelvisState->setUsage(LLJointState::POS);

		addJointState( mPelvisState );
		return STATUS_SUCCESS;
	}

	// called when a motion is activated
	// must return TRUE to indicate success, or else
	// it will be deactivated
	virtual BOOL onActivate() { return TRUE; }

	// called per time step
	// must return TRUE while it is active, and
	// must return FALSE when the motion is completed.
	virtual BOOL onUpdate(F32 time, U8* joint_mask)
	{
		mPelvisState->setPosition(LLVector3::zero);

		return TRUE;
	}

	// called when a motion is deactivated
	virtual void onDeactivate() {}

private:
	//-------------------------------------------------------------------------
	// joint states to be animated
	//-------------------------------------------------------------------------
	LLPointer<LLJointState> mPelvisState;
	LLCharacter*		mCharacter;
};

/**
 **
 ** End LLVOAvatar Support classes
 **                                                                             **
 *********************************************************************************/


//-----------------------------------------------------------------------------
// Static Data
//-----------------------------------------------------------------------------
LLAvatarAppearanceDictionary *LLVOAvatar::sAvatarDictionary = NULL;
S32 LLVOAvatar::sFreezeCounter = 0;
U32 LLVOAvatar::sMaxNonImpostors = 12; // overridden based on graphics setting
F32 LLVOAvatar::sRenderDistance = 256.f;
S32	LLVOAvatar::sNumVisibleAvatars = 0;
S32	LLVOAvatar::sNumLODChangesThisFrame = 0;

// const LLUUID LLVOAvatar::sStepSoundOnLand("e8af4a28-aa83-4310-a7c4-c047e15ea0df"); - <FS:PP> Commented out for FIRE-3169: Option to change the default footsteps sound
const LLUUID LLVOAvatar::sStepSounds[LL_MCODE_END] =
{
	SND_STONE_RUBBER,
	SND_METAL_RUBBER,
	SND_GLASS_RUBBER,
	SND_WOOD_RUBBER,
	SND_FLESH_RUBBER,
	SND_RUBBER_PLASTIC,
	SND_RUBBER_RUBBER
};

S32 LLVOAvatar::sRenderName = RENDER_NAME_ALWAYS;
BOOL LLVOAvatar::sRenderGroupTitles = TRUE;
S32 LLVOAvatar::sNumVisibleChatBubbles = 0;
BOOL LLVOAvatar::sDebugInvisible = FALSE;
BOOL LLVOAvatar::sShowAttachmentPoints = FALSE;
BOOL LLVOAvatar::sShowAnimationDebug = FALSE;
BOOL LLVOAvatar::sShowFootPlane = FALSE;
BOOL LLVOAvatar::sVisibleInFirstPerson = FALSE;
F32 LLVOAvatar::sLODFactor = 1.f;
F32 LLVOAvatar::sPhysicsLODFactor = 1.f;
bool LLVOAvatar::sUseImpostors = false; // overwridden by RenderAvatarMaxNonImpostors
BOOL LLVOAvatar::sJointDebug = FALSE;
F32 LLVOAvatar::sUnbakedTime = 0.f;
F32 LLVOAvatar::sUnbakedUpdateTime = 0.f;
F32 LLVOAvatar::sGreyTime = 0.f;
F32 LLVOAvatar::sGreyUpdateTime = 0.f;
//-----------------------------------------------------------------------------
// Helper functions
//-----------------------------------------------------------------------------
static F32 calc_bouncy_animation(F32 x);

//-----------------------------------------------------------------------------
// LLVOAvatar()
//-----------------------------------------------------------------------------
LLVOAvatar::LLVOAvatar(const LLUUID& id,
					   const LLPCode pcode,
					   LLViewerRegion* regionp) :
	LLAvatarAppearance(&gAgentWearables),
	LLViewerObject(id, pcode, regionp),
	mSpecialRenderMode(0),
	mAttachmentSurfaceArea(0.f),
	mAttachmentVisibleTriangleCount(0),
	mAttachmentEstTriangleCount(0.f),
	mReportedVisualComplexity(VISUAL_COMPLEXITY_UNKNOWN),
	mTurning(FALSE),
	mLastSkeletonSerialNum( 0 ),
	mIsSitting(FALSE),
	mTimeVisible(),
	mTyping(FALSE),
	mMeshValid(FALSE),
	mVisible(FALSE),
	mLastImpostorUpdateFrameTime(0.f),
	mWindFreq(0.f),
	mRipplePhase( 0.f ),
	mBelowWater(FALSE),
	mLastAppearanceBlendTime(0.f),
	mAppearanceAnimating(FALSE),
    mNameIsSet(false),
	// <FS:Ansariel> FIRE-13414: Avatar name isn't updated when the simulator sends a new name
	mNameFirstname(),
	mNameLastname(),
	// </FS:Ansariel>
	mTitle(),
	// <FS:Ansariel> Show Arc in nametag (for Jelly Dolls)
	mNameArc(0),
	mNameArcColor(LLColor4::white),
	// </FS:Ansariel>
	mNameAway(false),
	mNameDoNotDisturb(false),
	mNameAutoResponse(false), // <FS:Ansariel> Show auto-response in nametag,
	mNameIsTyping(false), // <FS:Ansariel> FIRE-3475: Show typing in nametag
	mNameMute(false),
	mNameAppearance(false),
	mNameFriend(false),
	mNameAlpha(0.f),
	mRenderGroupTitles(sRenderGroupTitles),
	mNameCloud(false),
	mFirstTEMessageReceived( FALSE ),
	mFirstAppearanceMessageReceived( FALSE ),
	mCulled( FALSE ),
	mVisibilityRank(0),
	mNeedsSkin(FALSE),
	mLastSkinTime(0.f),
	mUpdatePeriod(1),
	mVisualComplexityStale(true),
	mVisuallyMuteSetting(AV_RENDER_NORMALLY),
	mMutedAVColor(LLColor4::white /* used for "uninitialize" */),
	mFirstFullyVisible(TRUE),
	mFullyLoaded(FALSE),
	mPreviousFullyLoaded(FALSE),
	mFullyLoadedInitialized(FALSE),
	mVisualComplexity(VISUAL_COMPLEXITY_UNKNOWN),
	mLoadedCallbacksPaused(FALSE),
	mRenderUnloadedAvatar(LLCachedControl<bool>(gSavedSettings, "RenderUnloadedAvatar", false)),
	mLastRezzedStatus(-1),
	mIsEditingAppearance(FALSE),
	mUseLocalAppearance(FALSE),
	// <FS:Ansariel> [Legacy Bake]
	mUseServerBakes(FALSE),
	// </FS:Ansariel> [Legacy Bake]
	mLastUpdateRequestCOFVersion(-1),
	mLastUpdateReceivedCOFVersion(-1),
	mCachedMuteListUpdateTime(0),
	mCachedInMuteList(false),
    mIsControlAvatar(false),
    mIsUIAvatar(false),
    mEnableDefaultMotions(true)
{
	LL_DEBUGS("AvatarRender") << "LLVOAvatar Constructor (0x" << this << ") id:" << mID << LL_ENDL;

	//VTResume();  // VTune
	setHoverOffset(LLVector3(0.0, 0.0, 0.0));

	// mVoiceVisualizer is created by the hud effects manager and uses the HUD Effects pipeline
	const BOOL needsSendToSim = false; // currently, this HUD effect doesn't need to pack and unpack data to do its job
	mVoiceVisualizer = ( LLVoiceVisualizer *)LLHUDManager::getInstance()->createViewerEffect( LLHUDObject::LL_HUD_EFFECT_VOICE_VISUALIZER, needsSendToSim );

	LL_DEBUGS("Avatar","Message") << "LLVOAvatar Constructor (0x" << this << ") id:" << mID << LL_ENDL;
	mPelvisp = NULL;

	mDirtyMesh = 2;	// Dirty geometry, need to regenerate.
	mMeshTexturesDirty = FALSE;
	mHeadp = NULL;


	// set up animation variables
	mSpeed = 0.f;
	setAnimationData("Speed", &mSpeed);

	mNeedsImpostorUpdate = TRUE;
	mNeedsAnimUpdate = TRUE;

	mNeedsExtentUpdate = true;

	mImpostorDistance = 0;
	mImpostorPixelArea = 0;
	setNumTEs(TEX_NUM_INDICES);
	mbCanSelect = TRUE;

	mSignaledAnimations.clear();
	mPlayingAnimations.clear();

	mWasOnGroundLeft = FALSE;
	mWasOnGroundRight = FALSE;

	mTimeLast = 0.0f;
	mSpeedAccum = 0.0f;

	mRippleTimeLast = 0.f;

	mInAir = FALSE;

	mStepOnLand = TRUE;
	mStepMaterial = 0;

	mLipSyncActive = false;
	mOohMorph      = NULL;
	mAahMorph      = NULL;

	mCurrentGesticulationLevel = 0;

    
	mRuthTimer.reset();
	mRuthDebugTimer.reset();
	mDebugExistenceTimer.reset();
	mLastAppearanceMessageTimer.reset();

	if(LLSceneMonitor::getInstance()->isEnabled())
	{
	    LLSceneMonitor::getInstance()->freezeAvatar((LLCharacter*)this);
	}

	// <FS:Ansariel> [FS Persisted Avatar Render Settings]
	//mVisuallyMuteSetting = LLVOAvatar::VisualMuteSettings(LLRenderMuteList::getInstance()->getSavedVisualMuteSetting(getID()));
	mVisuallyMuteSetting = FSAvatarRenderPersistence::instance().getAvatarRenderSettings(id);
<<<<<<< HEAD
}

//<FS:Beq> BOM constrain number of bake requests when BOM not supported
S32 LLVOAvatar::getNumBakes() const 
{
#ifdef OPENSIM
	// BAKED_LEFT_ARM is equal to the pre-BOM BAKED_NUM_INDICES
	if(getRegion())
	{
		// LL_INFOS("BOMOS") 
		// 				<< getFullname()
		// 				<< "Using avatar region settings [" << getRegion()->getName() << "]"
		// 				<< " bakesOnMesh = " << static_cast<const char *>(getRegion()->bakesOnMeshEnabled()?"True":"False")
		// 				<< LL_ENDL;
		return getRegion()->getRegionMaxBakes();
	}
	// LL_INFOS("BOMOS") 
	// 				<< " Using fallback settings"
	// 				<< " bakesOnMesh = " << static_cast<const char *>(LLGridManager::instance().isInSecondLife()?"True":"False")
	// 				<< LL_ENDL;
	// fallback, in SL assume BOM, elsewhere assume not.
	return LLGridManager::instance().isInSecondLife()?BAKED_NUM_INDICES:BAKED_LEFT_ARM;
#else
	return BAKED_NUM_INDICES;
#endif
}

=======
}

//<FS:Beq> BOM constrain number of bake requests when BOM not supported
S32 LLVOAvatar::getNumBakes() const 
{
#ifdef OPENSIM
	// BAKED_LEFT_ARM is equal to the pre-BOM BAKED_NUM_INDICES
	if(getRegion())
	{
		// LL_INFOS("BOMOS") 
		// 				<< getFullname()
		// 				<< "Using avatar region settings [" << getRegion()->getName() << "]"
		// 				<< " bakesOnMesh = " << static_cast<const char *>(getRegion()->bakesOnMeshEnabled()?"True":"False")
		// 				<< LL_ENDL;
		return getRegion()->getRegionMaxBakes();
	}
	// LL_INFOS("BOMOS") 
	// 				<< " Using fallback settings"
	// 				<< " bakesOnMesh = " << static_cast<const char *>(LLGridManager::instance().isInSecondLife()?"True":"False")
	// 				<< LL_ENDL;
	// fallback, in SL assume BOM, elsewhere assume not.
	return LLGridManager::instance().isInSecondLife()?BAKED_NUM_INDICES:BAKED_LEFT_ARM;
#else
	return BAKED_NUM_INDICES;
#endif
}

>>>>>>> c33f949d
// U8 LLVOAvatar::getNumTEs() const
// {
// #ifdef OPENSIM
// 	// TEX_HEAD_UNIVERSAL_TATTOO is equal to the pre-BOM TEX_NUM_INDICES
// 	if(!mTEImages){return 0;}
// 	if(getRegion())
// 	{
// 		return getRegion()->getRegionMaxTEs();
// 	}
// 	// fallback, in SL assume BOM, elsewhere assume not.
// 	return LLGridManager::instance().isInSecondLife()?TEX_NUM_INDICES:TEX_HEAD_UNIVERSAL_TATTOO;
// #else
// 	return TEX_NUM_INDICES;
// #endif
// }
//</FS:Beq>
std::string LLVOAvatar::avString() const
{
    if (isControlAvatar())
    {
        return getFullname();
    }
    else
    {
	std::string viz_string = LLVOAvatar::rezStatusToString(getRezzedStatus());
	return " Avatar '" + getFullname() + "' " + viz_string + " ";
    }
}

void LLVOAvatar::debugAvatarRezTime(std::string notification_name, std::string comment)
{
	LL_INFOS("Avatar") << "REZTIME: [ " << (U32)mDebugExistenceTimer.getElapsedTimeF32()
					   << "sec ]"
					   << avString() 
					   << "RuthTimer " << (U32)mRuthDebugTimer.getElapsedTimeF32()
					   << " Notification " << notification_name
					   << " : " << comment
					   << LL_ENDL;

	if (gSavedSettings.getBOOL("DebugAvatarRezTime"))
	{
		LLSD args;
		args["EXISTENCE"] = llformat("%d",(U32)mDebugExistenceTimer.getElapsedTimeF32());
		args["TIME"] = llformat("%d",(U32)mRuthDebugTimer.getElapsedTimeF32());
		args["NAME"] = getFullname();
		LLNotificationsUtil::add(notification_name,args);
	}
}

//------------------------------------------------------------------------
// LLVOAvatar::~LLVOAvatar()
//------------------------------------------------------------------------
LLVOAvatar::~LLVOAvatar()
{
	if (!mFullyLoaded)
	{
		debugAvatarRezTime("AvatarRezLeftCloudNotification","left after ruth seconds as cloud");
	}
	else
	{
		debugAvatarRezTime("AvatarRezLeftNotification","left sometime after declouding");
	}

	// <FS:ND> only call logPendingPhases if we're still alive. Otherwise this can lead to shutdown crashes 

	// logPendingPhases();
	if (isAgentAvatarValid())
		logPendingPhases();
	
	// </FS:ND>
	LL_DEBUGS("Avatar") << "LLVOAvatar Destructor (0x" << this << ") id:" << mID << LL_ENDL;

	std::for_each(mAttachmentPoints.begin(), mAttachmentPoints.end(), DeletePairedPointer());
	mAttachmentPoints.clear();

	mDead = TRUE;
	
	mAnimationSources.clear();
	LLLoadedCallbackEntry::cleanUpCallbackList(&mCallbackTextureList) ;

	getPhases().clearPhases();
	
	LL_DEBUGS() << "LLVOAvatar Destructor end" << LL_ENDL;
}

void LLVOAvatar::markDead()
{
	if (mNameText)
	{
		mNameText->markDead();
		mNameText = NULL;
		sNumVisibleChatBubbles--;
	}
	mVoiceVisualizer->markDead();
	LLLoadedCallbackEntry::cleanUpCallbackList(&mCallbackTextureList) ;
	LLViewerObject::markDead();
}


BOOL LLVOAvatar::isFullyBaked()
{
	if (mIsDummy) return TRUE;
	if (getNumTEs() == 0) return FALSE;
	// <FS:Beq> OS BOM limit the tests to avoid "invalid face error"
	// for (U32 i = 0; i < mBakedTextureDatas.size(); i++)
	for (U32 i = 0; i < getNumBakes(); i++)
	{
		if (!isTextureDefined(mBakedTextureDatas[i].mTextureIndex)
			&& ((i != BAKED_SKIRT) || isWearingWearableType(LLWearableType::WT_SKIRT))
			&& (i != BAKED_LEFT_ARM) && (i != BAKED_LEFT_LEG) && (i != BAKED_AUX1) && (i != BAKED_AUX2) && (i != BAKED_AUX3))
		{
			return FALSE;
		}
	}
	return TRUE;
}

BOOL LLVOAvatar::isFullyTextured() const
{
	for (S32 i = 0; i < mMeshLOD.size(); i++)
	{
		LLAvatarJoint* joint = mMeshLOD[i];
		if (i==MESH_ID_SKIRT && !isWearingWearableType(LLWearableType::WT_SKIRT))
		{
			continue; // don't care about skirt textures if we're not wearing one.
		}
		if (!joint)
		{
			continue; // nonexistent LOD OK.
		}
		avatar_joint_mesh_list_t::iterator meshIter = joint->mMeshParts.begin();
		if (meshIter != joint->mMeshParts.end())
		{
			LLAvatarJointMesh *mesh = (*meshIter);
			if (!mesh)
			{
				continue; // nonexistent mesh OK
			}
			if (mesh->hasGLTexture())
			{
				continue; // Mesh exists and has a baked texture.
			}
			if (mesh->hasComposite())
			{
				continue; // Mesh exists and has a composite texture.
			}
			// Fail
			return FALSE;
		}
	}
	return TRUE;
}

BOOL LLVOAvatar::hasGray() const
{
	return !getIsCloud() && !isFullyTextured();
}

S32 LLVOAvatar::getRezzedStatus() const
{
	if (getIsCloud()) return 0;
	if (isFullyTextured() && allBakedTexturesCompletelyDownloaded()) return 3;
	if (isFullyTextured()) return 2;
	llassert(hasGray());
	return 1; // gray
}

void LLVOAvatar::deleteLayerSetCaches(bool clearAll)
{
	for (U32 i = 0; i < mBakedTextureDatas.size(); i++)
	{
		if (mBakedTextureDatas[i].mTexLayerSet)
		{
			// ! BACKWARDS COMPATIBILITY !
			// Can be removed after hair baking is mandatory on the grid
			if ((i != BAKED_HAIR || isSelf()) && !clearAll)
			{
				mBakedTextureDatas[i].mTexLayerSet->deleteCaches();
			}
		}
		if (mBakedTextureDatas[i].mMaskTexName)
		{
			LLImageGL::deleteTextures(1, (GLuint*)&(mBakedTextureDatas[i].mMaskTexName));
			mBakedTextureDatas[i].mMaskTexName = 0 ;
		}
	}
}

// static 
BOOL LLVOAvatar::areAllNearbyInstancesBaked(S32& grey_avatars)
{
	BOOL res = TRUE;
	grey_avatars = 0;
	for (std::vector<LLCharacter*>::iterator iter = LLCharacter::sInstances.begin();
		 iter != LLCharacter::sInstances.end(); ++iter)
	{
		LLVOAvatar* inst = (LLVOAvatar*) *iter;
		if( inst->isDead() )
		{
			continue;
		}
		else if( !inst->isFullyBaked() )
		{
			res = FALSE;
			if (inst->mHasGrey)
			{
				++grey_avatars;
			}
		}
	}
	return res;
}

// static
void LLVOAvatar::getNearbyRezzedStats(std::vector<S32>& counts)
{
	counts.clear();
	counts.resize(4);
	for (std::vector<LLCharacter*>::iterator iter = LLCharacter::sInstances.begin();
		 iter != LLCharacter::sInstances.end(); ++iter)
	{
		LLVOAvatar* inst = (LLVOAvatar*) *iter;
		if (inst)
		{
			S32 rez_status = inst->getRezzedStatus();
			counts[rez_status]++;
		}
	}
}

// static
std::string LLVOAvatar::rezStatusToString(S32 rez_status)
{
	if (rez_status==0) return "cloud";
	if (rez_status==1) return "gray";
	if (rez_status==2) return "downloading";
	if (rez_status==3) return "full";
	return "unknown";
}

// static
void LLVOAvatar::dumpBakedStatus()
{
	LLVector3d camera_pos_global = gAgentCamera.getCameraPositionGlobal();

	for (std::vector<LLCharacter*>::iterator iter = LLCharacter::sInstances.begin();
		 iter != LLCharacter::sInstances.end(); ++iter)
	{
		LLVOAvatar* inst = (LLVOAvatar*) *iter;
		LL_INFOS() << "Avatar ";

		LLNameValue* firstname = inst->getNVPair("FirstName");
		LLNameValue* lastname = inst->getNVPair("LastName");

		if( firstname )
		{
			LL_CONT << firstname->getString();
		}
		if( lastname )
		{
			LL_CONT << " " << lastname->getString();
		}

		LL_CONT << " " << inst->mID;

		if( inst->isDead() )
		{
			LL_CONT << " DEAD ("<< inst->getNumRefs() << " refs)";
		}

		if( inst->isSelf() )
		{
			LL_CONT << " (self)";
		}


		F64 dist_to_camera = (inst->getPositionGlobal() - camera_pos_global).length();
		LL_CONT << " " << dist_to_camera << "m ";

		LL_CONT << " " << inst->mPixelArea << " pixels";

		if( inst->isVisible() )
		{
			LL_CONT << " (visible)";
		}
		else
		{
			LL_CONT << " (not visible)";
		}

		if( inst->isFullyBaked() )
		{
			LL_CONT << " Baked";
		}
		else
		{
			LL_CONT << " Unbaked (";
			
			for (LLAvatarAppearanceDictionary::BakedTextures::const_iterator iter = LLAvatarAppearanceDictionary::getInstance()->getBakedTextures().begin();
				 iter != LLAvatarAppearanceDictionary::getInstance()->getBakedTextures().end();
				 ++iter)
			{
				const LLAvatarAppearanceDictionary::BakedEntry *baked_dict = iter->second;
				const ETextureIndex index = baked_dict->mTextureIndex;
				if (!inst->isTextureDefined(index))
				{
					LL_CONT << " " << (LLAvatarAppearanceDictionary::getInstance()->getTexture(index) ? LLAvatarAppearanceDictionary::getInstance()->getTexture(index)->mName : "");
				}
			}
			LL_CONT << " ) " << inst->getUnbakedPixelAreaRank();
			if( inst->isCulled() )
			{
				LL_CONT << " culled";
			}
		}
		LL_CONT << LL_ENDL;
	}
}

//static
void LLVOAvatar::restoreGL()
{
	if (!isAgentAvatarValid()) return;

	gAgentAvatarp->setCompositeUpdatesEnabled(TRUE);
	for (U32 i = 0; i < gAgentAvatarp->mBakedTextureDatas.size(); i++)
	{
		// <FS:Ansariel> [Legacy Bake]
		//gAgentAvatarp->invalidateComposite(gAgentAvatarp->getTexLayerSet(i));
		gAgentAvatarp->invalidateComposite(gAgentAvatarp->getTexLayerSet(i), FALSE);
	}
	gAgentAvatarp->updateMeshTextures();
}

//static
void LLVOAvatar::destroyGL()
{
	deleteCachedImages();

	resetImpostors();
}

//static
void LLVOAvatar::resetImpostors()
{
	for (std::vector<LLCharacter*>::iterator iter = LLCharacter::sInstances.begin();
		 iter != LLCharacter::sInstances.end(); ++iter)
	{
		LLVOAvatar* avatar = (LLVOAvatar*) *iter;
		avatar->mImpostor.release();
		avatar->mNeedsImpostorUpdate = TRUE;
	}
}

// static
void LLVOAvatar::deleteCachedImages(bool clearAll)
{	
	if (LLViewerTexLayerSet::sHasCaches)
	{
		for (std::vector<LLCharacter*>::iterator iter = LLCharacter::sInstances.begin();
			 iter != LLCharacter::sInstances.end(); ++iter)
		{
			LLVOAvatar* inst = (LLVOAvatar*) *iter;
			inst->deleteLayerSetCaches(clearAll);
		}
		LLViewerTexLayerSet::sHasCaches = FALSE;
	}
	LLVOAvatarSelf::deleteScratchTextures();
	LLTexLayerStaticImageList::getInstance()->deleteCachedImages();
}


//------------------------------------------------------------------------
// static
// LLVOAvatar::initClass()
//------------------------------------------------------------------------
void LLVOAvatar::initClass()
{ 
	gAnimLibrary.animStateSetString(ANIM_AGENT_BODY_NOISE,"body_noise");
	gAnimLibrary.animStateSetString(ANIM_AGENT_BREATHE_ROT,"breathe_rot");
	gAnimLibrary.animStateSetString(ANIM_AGENT_PHYSICS_MOTION,"physics_motion");
	gAnimLibrary.animStateSetString(ANIM_AGENT_EDITING,"editing");
	gAnimLibrary.animStateSetString(ANIM_AGENT_EYE,"eye");
	gAnimLibrary.animStateSetString(ANIM_AGENT_FLY_ADJUST,"fly_adjust");
	gAnimLibrary.animStateSetString(ANIM_AGENT_HAND_MOTION,"hand_motion");
	gAnimLibrary.animStateSetString(ANIM_AGENT_HEAD_ROT,"head_rot");
	gAnimLibrary.animStateSetString(ANIM_AGENT_PELVIS_FIX,"pelvis_fix");
	gAnimLibrary.animStateSetString(ANIM_AGENT_TARGET,"target");
	gAnimLibrary.animStateSetString(ANIM_AGENT_WALK_ADJUST,"walk_adjust");

    // Where should this be set initially?
    LLJoint::setDebugJointNames(gSavedSettings.getString("DebugAvatarJoints"));

	LLControlAvatar::sRegionChangedSlot = gAgent.addRegionChangedCallback(&LLControlAvatar::onRegionChanged);

	initCloud();
}


void LLVOAvatar::cleanupClass()
{
}

LLPartSysData LLVOAvatar::sCloud;
void LLVOAvatar::initCloud()
{
	// fancy particle cloud designed by Brent
	std::string filename = gDirUtilp->getExpandedFilename(LL_PATH_PER_SL_ACCOUNT, "cloud.xml");
	if(!gDirUtilp->fileExists(filename))
	{
		filename = gDirUtilp->getExpandedFilename(LL_PATH_USER_SETTINGS, "cloud.xml");
	}
	if(!gDirUtilp->fileExists(filename))
	{
		filename = gDirUtilp->getExpandedFilename(LL_PATH_APP_SETTINGS, "cloud.xml");
	}
	LLSD cloud;
	// <FS:ND> On Linux ifstream only has a const char* constructor
	// llifstream in_file(filename);
	llifstream in_file(filename.c_str());
	// </FS:ND>
	LLSDSerialize::fromXMLDocument(cloud, in_file);
	sCloud.fromLLSD(cloud);
	LLViewerTexture* cloud_texture = LLViewerTextureManager::getFetchedTextureFromFile("cloud-particle.j2c");
	sCloud.mPartImageID = cloud_texture->getID();

	//Todo: have own image, de-copy-pasta
	LLSD cloud_muted;
	filename = gDirUtilp->getExpandedFilename(LL_PATH_PER_SL_ACCOUNT, "cloud_muted.xml");
	if(!gDirUtilp->fileExists(filename))
	{
		filename = gDirUtilp->getExpandedFilename(LL_PATH_USER_SETTINGS, "cloud_muted.xml");
	}
	if(!gDirUtilp->fileExists(filename))
	{
		filename = gDirUtilp->getExpandedFilename(LL_PATH_APP_SETTINGS, "cloud_muted.xml");
	}
	// <FS:ND> On Linux ifstream only has a const char* constructor
	// llifstream in_file_muted(filename);
	llifstream in_file_muted(filename.c_str());
	// </FS:ND>
}

// virtual
void LLVOAvatar::initInstance()
{
	//-------------------------------------------------------------------------
	// register motions
	//-------------------------------------------------------------------------
	if (LLCharacter::sInstances.size() == 1)
	{
		LLKeyframeMotion::setVFS(gStaticVFS);
		registerMotion( ANIM_AGENT_DO_NOT_DISTURB,					LLNullMotion::create );
		registerMotion( ANIM_AGENT_CROUCH,					LLKeyframeStandMotion::create );
		registerMotion( ANIM_AGENT_CROUCHWALK,				LLKeyframeWalkMotion::create );
		registerMotion( ANIM_AGENT_EXPRESS_AFRAID,			LLEmote::create );
		registerMotion( ANIM_AGENT_EXPRESS_ANGER,			LLEmote::create );
		registerMotion( ANIM_AGENT_EXPRESS_BORED,			LLEmote::create );
		registerMotion( ANIM_AGENT_EXPRESS_CRY,				LLEmote::create );
		registerMotion( ANIM_AGENT_EXPRESS_DISDAIN,			LLEmote::create );
		registerMotion( ANIM_AGENT_EXPRESS_EMBARRASSED,		LLEmote::create );
		registerMotion( ANIM_AGENT_EXPRESS_FROWN,			LLEmote::create );
		registerMotion( ANIM_AGENT_EXPRESS_KISS,			LLEmote::create );
		registerMotion( ANIM_AGENT_EXPRESS_LAUGH,			LLEmote::create );
		registerMotion( ANIM_AGENT_EXPRESS_OPEN_MOUTH,		LLEmote::create );
		registerMotion( ANIM_AGENT_EXPRESS_REPULSED,		LLEmote::create );
		registerMotion( ANIM_AGENT_EXPRESS_SAD,				LLEmote::create );
		registerMotion( ANIM_AGENT_EXPRESS_SHRUG,			LLEmote::create );
		registerMotion( ANIM_AGENT_EXPRESS_SMILE,			LLEmote::create );
		registerMotion( ANIM_AGENT_EXPRESS_SURPRISE,		LLEmote::create );
		registerMotion( ANIM_AGENT_EXPRESS_TONGUE_OUT,		LLEmote::create );
		registerMotion( ANIM_AGENT_EXPRESS_TOOTHSMILE,		LLEmote::create );
		registerMotion( ANIM_AGENT_EXPRESS_WINK,			LLEmote::create );
		registerMotion( ANIM_AGENT_EXPRESS_WORRY,			LLEmote::create );
		registerMotion( ANIM_AGENT_FEMALE_RUN_NEW,			LLKeyframeWalkMotion::create );
		registerMotion( ANIM_AGENT_FEMALE_WALK,				LLKeyframeWalkMotion::create );
		registerMotion( ANIM_AGENT_FEMALE_WALK_NEW,			LLKeyframeWalkMotion::create );
		registerMotion( ANIM_AGENT_RUN,						LLKeyframeWalkMotion::create );
		registerMotion( ANIM_AGENT_RUN_NEW,					LLKeyframeWalkMotion::create );
		registerMotion( ANIM_AGENT_STAND,					LLKeyframeStandMotion::create );
		registerMotion( ANIM_AGENT_STAND_1,					LLKeyframeStandMotion::create );
		registerMotion( ANIM_AGENT_STAND_2,					LLKeyframeStandMotion::create );
		registerMotion( ANIM_AGENT_STAND_3,					LLKeyframeStandMotion::create );
		registerMotion( ANIM_AGENT_STAND_4,					LLKeyframeStandMotion::create );
		registerMotion( ANIM_AGENT_STANDUP,					LLKeyframeFallMotion::create );
		registerMotion( ANIM_AGENT_TURNLEFT,				LLKeyframeWalkMotion::create );
		registerMotion( ANIM_AGENT_TURNRIGHT,				LLKeyframeWalkMotion::create );
		registerMotion( ANIM_AGENT_WALK,					LLKeyframeWalkMotion::create );
		registerMotion( ANIM_AGENT_WALK_NEW,				LLKeyframeWalkMotion::create );
		
		// motions without a start/stop bit
		registerMotion( ANIM_AGENT_BODY_NOISE,				LLBodyNoiseMotion::create );
		registerMotion( ANIM_AGENT_BREATHE_ROT,				LLBreatheMotionRot::create );
		registerMotion( ANIM_AGENT_PHYSICS_MOTION,			LLPhysicsMotionController::create );
		registerMotion( ANIM_AGENT_EDITING,					LLEditingMotion::create	);
		registerMotion( ANIM_AGENT_EYE,						LLEyeMotion::create	);
		registerMotion( ANIM_AGENT_FEMALE_WALK,				LLKeyframeWalkMotion::create );
		registerMotion( ANIM_AGENT_FLY_ADJUST,				LLFlyAdjustMotion::create );
		registerMotion( ANIM_AGENT_HAND_MOTION,				LLHandMotion::create );
		registerMotion( ANIM_AGENT_HEAD_ROT,				LLHeadRotMotion::create );
		registerMotion( ANIM_AGENT_PELVIS_FIX,				LLPelvisFixMotion::create );
		registerMotion( ANIM_AGENT_SIT_FEMALE,				LLKeyframeMotion::create );
		registerMotion( ANIM_AGENT_TARGET,					LLTargetingMotion::create );
		registerMotion( ANIM_AGENT_WALK_ADJUST,				LLWalkAdjustMotion::create );
	}
	
	LLAvatarAppearance::initInstance();
	
	// preload specific motions here
	createMotion( ANIM_AGENT_CUSTOMIZE);
	createMotion( ANIM_AGENT_CUSTOMIZE_DONE);
	
	//VTPause();  // VTune
	
	mVoiceVisualizer->setVoiceEnabled( LLVoiceClient::getInstance()->getVoiceEnabled( mID ) );

    mInitFlags |= 1<<1;
}

// virtual
LLAvatarJoint* LLVOAvatar::createAvatarJoint()
{
	return new LLViewerJoint();
}

// virtual
LLAvatarJoint* LLVOAvatar::createAvatarJoint(S32 joint_num)
{
	return new LLViewerJoint(joint_num);
}

// virtual
LLAvatarJointMesh* LLVOAvatar::createAvatarJointMesh()
{
	return new LLViewerJointMesh();
}

// virtual
LLTexLayerSet* LLVOAvatar::createTexLayerSet()
{
	return new LLViewerTexLayerSet(this);
}

const LLVector3 LLVOAvatar::getRenderPosition() const
{

	if (mDrawable.isNull() || mDrawable->getGeneration() < 0)
	{
		return getPositionAgent();
	}
	else if (isRoot())
	{
		F32 fixup;
		if ( hasPelvisFixup( fixup) )
		{
			//Apply a pelvis fixup (as defined by the avs skin)
			LLVector3 pos = mDrawable->getPositionAgent();
			pos[VZ] += fixup;
			return pos;
		}
		else
		{
			return mDrawable->getPositionAgent();
		}
	}
	else
	{
		return getPosition() * mDrawable->getParent()->getRenderMatrix();
	}
}

void LLVOAvatar::updateDrawable(BOOL force_damped)
{
	clearChanged(SHIFTED);
}

void LLVOAvatar::onShift(const LLVector4a& shift_vector)
{
	const LLVector3& shift = reinterpret_cast<const LLVector3&>(shift_vector);
	mLastAnimExtents[0] += shift;
	mLastAnimExtents[1] += shift;
}

void LLVOAvatar::updateSpatialExtents(LLVector4a& newMin, LLVector4a &newMax)
{
    if (mDrawable.isNull())
    {
        return;
    }

    if (mNeedsExtentUpdate)
    {
        calculateSpatialExtents(newMin,newMax);
        mLastAnimExtents[0].set(newMin.getF32ptr());
        mLastAnimExtents[1].set(newMax.getF32ptr());
		mLastAnimBasePos = mPelvisp->getWorldPosition();
        mNeedsExtentUpdate = false;
    }
	else
	{
		LLVector3 new_base_pos = mPelvisp->getWorldPosition();
		LLVector3 shift = new_base_pos-mLastAnimBasePos;
		mLastAnimExtents[0] += shift;
		mLastAnimExtents[1] += shift;
		mLastAnimBasePos = new_base_pos;

	}
          
	if (isImpostor() && !needsImpostorUpdate())
	{
		LLVector3 delta = getRenderPosition() -
			((LLVector3(mDrawable->getPositionGroup().getF32ptr())-mImpostorOffset));
		
		newMin.load3( (mLastAnimExtents[0] + delta).mV);
		newMax.load3( (mLastAnimExtents[1] + delta).mV);
	}
	else
	{
        newMin.load3(mLastAnimExtents[0].mV);
        newMax.load3(mLastAnimExtents[1].mV);
		LLVector4a pos_group;
		pos_group.setAdd(newMin,newMax);
		pos_group.mul(0.5f);
		mImpostorOffset = LLVector3(pos_group.getF32ptr())-getRenderPosition();
		mDrawable->setPositionGroup(pos_group);
	}
}


static LLTrace::BlockTimerStatHandle FTM_AVATAR_EXTENT_UPDATE("Av Upd Extent");

void LLVOAvatar::calculateSpatialExtents(LLVector4a& newMin, LLVector4a& newMax)
{
    LL_RECORD_BLOCK_TIME(FTM_AVATAR_EXTENT_UPDATE);
//<FS:Beq> not called as often as it used to be but still no harm in optimising
//    S32 box_detail = gSavedSettings.getS32("AvatarBoundingBoxComplexity");
	static const LLCachedControl<S32> box_detail(gSavedSettings, "AvatarBoundingBoxComplexity");
//<FS:Beq>
    // FIXME the update_min_max function used below assumes there is a
    // known starting point, but in general there isn't. Ideally the
    // box update logic should be modified to handle the no-point-yet
    // case. For most models, starting with the pelvis is safe though.
    LLVector3 zero_pos;
	LLVector4a pos;
    if (dist_vec(zero_pos, mPelvisp->getWorldPosition())<0.001)
    {
        // Don't use pelvis until av initialized
	pos.load3(getRenderPosition().mV);
    }
    else
    {
        pos.load3(mPelvisp->getWorldPosition().mV);
    }
	newMin = pos;
	newMax = pos;

	//stretch bounding box by joint positions. Doing this for
	//control avs, where the polymeshes aren't maintained or
	//displayed, can give inaccurate boxes due to joints stuck at (0,0,0).
    if ((box_detail>=1) && !isControlAvatar())
    {
	for (polymesh_map_t::iterator i = mPolyMeshes.begin(); i != mPolyMeshes.end(); ++i)
	{
		LLPolyMesh* mesh = i->second;
		for (S32 joint_num = 0; joint_num < mesh->mJointRenderData.size(); joint_num++)
		{
			LLVector4a trans;
			trans.load3( mesh->mJointRenderData[joint_num]->mWorldMatrix->getTranslation().mV);
			update_min_max(newMin, newMax, trans);
		}
	}

    }

	// Pad bounding box for starting joint, plus polymesh if
	// applicable. Subsequent calcs should be accurate enough to not
	// need padding.
	LLVector4a padding(0.25);
	newMin.sub(padding);
	newMax.add(padding);


	//stretch bounding box by static attachments
    if (box_detail >= 2)
    {
        float max_attachment_span = get_default_max_prim_scale() * 5.0f;
	
	for (attachment_map_t::iterator iter = mAttachmentPoints.begin(); 
		 iter != mAttachmentPoints.end();
		 ++iter)
	{
		LLViewerJointAttachment* attachment = iter->second;

		// <FS:Ansariel> Possible crash fix
		//if (attachment->getValid())
		if (attachment && attachment->getValid())
		// </FS:Ansariel>
		{
			for (LLViewerJointAttachment::attachedobjs_vec_t::iterator attachment_iter = attachment->mAttachedObjects.begin();
				 attachment_iter != attachment->mAttachedObjects.end();
				 ++attachment_iter)
			{
                    // Don't we need to look at children of attached_object as well?
                const LLViewerObject* attached_object = attachment_iter->get();
				if (attached_object && !attached_object->isHUDAttachment())
				{
                        const LLVOVolume *vol = dynamic_cast<const LLVOVolume*>(attached_object);
                        if (vol && vol->isAnimatedObject())
                        {
                            // Animated objects already have a bounding box in their control av, use that. 
                            // Could lag by a frame if there's no guarantee on order of processing for avatars.
                            LLControlAvatar *cav = vol->getControlAvatar();
                            if (cav)
                            {
                                LLVector4a cav_min;
                                cav_min.load3(cav->mLastAnimExtents[0].mV);
                                LLVector4a cav_max;
                                cav_max.load3(cav->mLastAnimExtents[1].mV);
                                update_min_max(newMin,newMax,cav_min);
                                update_min_max(newMin,newMax,cav_max);
                                continue;
                            }
                        }
                        if (vol && vol->isRiggedMesh())
                        {
                            continue;
                        }
					LLDrawable* drawable = attached_object->mDrawable;
					if (drawable && !drawable->isState(LLDrawable::RIGGED))
					{
						LLSpatialBridge* bridge = drawable->getSpatialBridge();
						if (bridge)
						{
							const LLVector4a* ext = bridge->getSpatialExtents();
							LLVector4a distance;
							distance.setSub(ext[1], ext[0]);
							LLVector4a max_span(max_attachment_span);

							S32 lt = distance.lessThan(max_span).getGatheredBits() & 0x7;
						
							// Only add the prim to spatial extents calculations if it isn't a megaprim.
							// max_attachment_span calculated at the start of the function 
							// (currently 5 times our max prim size) 
							if (lt == 0x7)
							{
								update_min_max(newMin,newMax,ext[0]);
								update_min_max(newMin,newMax,ext[1]);
							}
						}
					}
				}
			}
		}
	}
    }

    // Stretch bounding box by rigged mesh joint boxes
    if (box_detail>=3)
    {
		updateRiggingInfo();
        for (S32 joint_num = 0; joint_num < LL_CHARACTER_MAX_ANIMATED_JOINTS; joint_num++)
        {
            LLJoint *joint = getJoint(joint_num);
            LLJointRiggingInfo *rig_info = NULL;
            if (joint_num < mJointRiggingInfoTab.size())
            {
                rig_info = &mJointRiggingInfoTab[joint_num];
            }

            if (joint && rig_info && rig_info->isRiggedTo())
            {
                LLViewerJointAttachment *as_joint_attach = dynamic_cast<LLViewerJointAttachment*>(joint);
                if (as_joint_attach && as_joint_attach->getIsHUDAttachment())
                {
                    // Ignore bounding box of HUD joints
                    continue;
                }
                LLMatrix4a mat;
                LLVector4a new_extents[2];
                mat.loadu(joint->getWorldMatrix());
                matMulBoundBox(mat, rig_info->getRiggedExtents(), new_extents);
                update_min_max(newMin, newMax, new_extents[0]);
                update_min_max(newMin, newMax, new_extents[1]);
                //if (isSelf())
                //{
                //    LL_INFOS() << joint->getName() << " extents " << new_extents[0] << "," << new_extents[1] << LL_ENDL;
                //    LL_INFOS() << joint->getName() << " av box is " << newMin << "," << newMax << LL_ENDL;
                //}
            }
        }
    }

    // Update pixel area
    LLVector4a center, size;
    center.setAdd(newMin, newMax);
    center.mul(0.5f);
    
    size.setSub(newMax,newMin);
    size.mul(0.5f);
    
    mPixelArea = LLPipeline::calcPixelArea(center, size, *LLViewerCamera::getInstance());
}

void render_sphere_and_line(const LLVector3& begin_pos, const LLVector3& end_pos, F32 sphere_scale, const LLVector3& occ_color, const LLVector3& visible_color)
{
    // Unoccluded bone portions
    LLGLDepthTest normal_depth(GL_TRUE);

    // Draw line segment for unoccluded joint
    gGL.diffuseColor3f(visible_color[0], visible_color[1], visible_color[2]);

    gGL.begin(LLRender::LINES);
    gGL.vertex3fv(begin_pos.mV); 
    gGL.vertex3fv(end_pos.mV);
    gGL.end();
        

    // Draw sphere representing joint pos
    gGL.pushMatrix();
    gGL.scalef(sphere_scale, sphere_scale, sphere_scale);
    gSphere.renderGGL();
    gGL.popMatrix();
        
    LLGLDepthTest depth_under(GL_TRUE, GL_FALSE, GL_GREATER);

    // Occluded bone portions
    gGL.diffuseColor3f(occ_color[0], occ_color[1], occ_color[2]);

    gGL.begin(LLRender::LINES);
    gGL.vertex3fv(begin_pos.mV); 
    gGL.vertex3fv(end_pos.mV);
    gGL.end();

    // Draw sphere representing joint pos
    gGL.pushMatrix();
    gGL.scalef(sphere_scale, sphere_scale, sphere_scale);
    gSphere.renderGGL();
    gGL.popMatrix();
}

//-----------------------------------------------------------------------------
// renderCollisionVolumes()
//-----------------------------------------------------------------------------
void LLVOAvatar::renderCollisionVolumes()
{
	std::ostringstream ostr;

	for (S32 i = 0; i < mNumCollisionVolumes; i++)
	{
		ostr << mCollisionVolumes[i].getName() << ", ";

        LLAvatarJointCollisionVolume& collision_volume = mCollisionVolumes[i];

		collision_volume.updateWorldMatrix();

		gGL.pushMatrix();
		gGL.multMatrix( &collision_volume.getXform()->getWorldMatrix().mMatrix[0][0] );

        LLVector3 begin_pos(0,0,0);
        LLVector3 end_pos(collision_volume.getEnd());
        static F32 sphere_scale = 1.0f;
        static F32 center_dot_scale = 0.05f;

        static LLVector3 BLUE(0.0f, 0.0f, 1.0f);
        static LLVector3 PASTEL_BLUE(0.5f, 0.5f, 1.0f);
        static LLVector3 RED(1.0f, 0.0f, 0.0f);
        static LLVector3 PASTEL_RED(1.0f, 0.5f, 0.5f);
        static LLVector3 WHITE(1.0f, 1.0f, 1.0f);
        

        LLVector3 cv_color_occluded;
        LLVector3 cv_color_visible;
        LLVector3 dot_color_occluded(WHITE);
        LLVector3 dot_color_visible(WHITE);
        if (isControlAvatar())
        {
            cv_color_occluded = RED;
            cv_color_visible = PASTEL_RED;
        }
        else
        {
            cv_color_occluded = BLUE;
            cv_color_visible = PASTEL_BLUE;
        }
        render_sphere_and_line(begin_pos, end_pos, sphere_scale, cv_color_occluded, cv_color_visible);
        render_sphere_and_line(begin_pos, end_pos, center_dot_scale, dot_color_occluded, dot_color_visible);

        gGL.popMatrix();
    }

    
	if (mNameText.notNull())
	{
		LLVector4a unused;
	
		mNameText->lineSegmentIntersect(unused, unused, unused, TRUE);
	}
}

void LLVOAvatar::renderBones()
{
    LLGLEnable blend(GL_BLEND);

	avatar_joint_list_t::iterator iter = mSkeleton.begin();
	avatar_joint_list_t::iterator end  = mSkeleton.end();

    // For bones with position overrides defined
    static LLVector3 OVERRIDE_COLOR_OCCLUDED(1.0f, 0.0f, 0.0f);
    static LLVector3 OVERRIDE_COLOR_VISIBLE(0.5f, 0.5f, 0.5f);
    // For bones which are rigged to by at least one attachment
    static LLVector3 RIGGED_COLOR_OCCLUDED(0.0f, 1.0f, 1.0f);
    static LLVector3 RIGGED_COLOR_VISIBLE(0.5f, 0.5f, 0.5f);
    // For bones not otherwise colored
    static LLVector3 OTHER_COLOR_OCCLUDED(0.0f, 1.0f, 0.0f);
    static LLVector3 OTHER_COLOR_VISIBLE(0.5f, 0.5f, 0.5f);
    
    static F32 SPHERE_SCALEF = 0.001f;

	for (; iter != end; ++iter)
	{
		LLJoint* jointp = *iter;
		if (!jointp)
		{
			continue;
		}

		jointp->updateWorldMatrix();

        LLVector3 occ_color, visible_color;

        LLVector3 pos;
        LLUUID mesh_id;
        if (jointp->hasAttachmentPosOverride(pos,mesh_id))
        {
            occ_color = OVERRIDE_COLOR_OCCLUDED;
            visible_color = OVERRIDE_COLOR_VISIBLE;
        }
        else
        {
            if (jointIsRiggedTo(jointp))
            {
                occ_color = RIGGED_COLOR_OCCLUDED;
                visible_color = RIGGED_COLOR_VISIBLE;
            }
            else
            {
                occ_color = OTHER_COLOR_OCCLUDED;
                visible_color = OTHER_COLOR_VISIBLE;
            }
        }
        LLVector3 begin_pos(0,0,0);
        LLVector3 end_pos(jointp->getEnd());

        F32 sphere_scale = SPHERE_SCALEF;
        
		gGL.pushMatrix();
		gGL.multMatrix( &jointp->getXform()->getWorldMatrix().mMatrix[0][0] );

        render_sphere_and_line(begin_pos, end_pos, sphere_scale, occ_color, visible_color);
        
		gGL.popMatrix();
	}
}


void LLVOAvatar::renderJoints()
{
	std::ostringstream ostr;
	std::ostringstream nullstr;

	for (joint_map_t::iterator iter = mJointMap.begin(); iter != mJointMap.end(); ++iter)
	{
		LLJoint* jointp = iter->second;
		if (!jointp)
		{
			nullstr << iter->first << " is NULL" << std::endl;
			continue;
		}

		ostr << jointp->getName() << ", ";

		jointp->updateWorldMatrix();
	
		gGL.pushMatrix();
		gGL.multMatrix( &jointp->getXform()->getWorldMatrix().mMatrix[0][0] );

		gGL.diffuseColor3f( 1.f, 0.f, 1.f );
	
		gGL.begin(LLRender::LINES);
	
		LLVector3 v[] = 
		{
			LLVector3(1,0,0),
			LLVector3(-1,0,0),
			LLVector3(0,1,0),
			LLVector3(0,-1,0),

			LLVector3(0,0,-1),
			LLVector3(0,0,1),
		};

		//sides
		gGL.vertex3fv(v[0].mV); 
		gGL.vertex3fv(v[2].mV);

		gGL.vertex3fv(v[0].mV); 
		gGL.vertex3fv(v[3].mV);

		gGL.vertex3fv(v[1].mV); 
		gGL.vertex3fv(v[2].mV);

		gGL.vertex3fv(v[1].mV); 
		gGL.vertex3fv(v[3].mV);


		//top
		gGL.vertex3fv(v[0].mV); 
		gGL.vertex3fv(v[4].mV);

		gGL.vertex3fv(v[1].mV); 
		gGL.vertex3fv(v[4].mV);

		gGL.vertex3fv(v[2].mV); 
		gGL.vertex3fv(v[4].mV);

		gGL.vertex3fv(v[3].mV); 
		gGL.vertex3fv(v[4].mV);


		//bottom
		gGL.vertex3fv(v[0].mV); 
		gGL.vertex3fv(v[5].mV);

		gGL.vertex3fv(v[1].mV); 
		gGL.vertex3fv(v[5].mV);

		gGL.vertex3fv(v[2].mV); 
		gGL.vertex3fv(v[5].mV);

		gGL.vertex3fv(v[3].mV); 
		gGL.vertex3fv(v[5].mV);

		gGL.end();

		gGL.popMatrix();
	}

	mDebugText.clear();
	addDebugText(ostr.str());
	addDebugText(nullstr.str());
}

BOOL LLVOAvatar::lineSegmentIntersect(const LLVector4a& start, const LLVector4a& end,
									  S32 face,
									  BOOL pick_transparent,
									  BOOL pick_rigged,
									  S32* face_hit,
									  LLVector4a* intersection,
									  LLVector2* tex_coord,
									  LLVector4a* normal,
									  LLVector4a* tangent)
{
	if ((isSelf() && !gAgent.needsRenderAvatar()) || !LLPipeline::sPickAvatar)
	{
		return FALSE;
	}

    if (isControlAvatar())
    {
        return FALSE;
    }
    
	if (lineSegmentBoundingBox(start, end))
	{
		for (S32 i = 0; i < mNumCollisionVolumes; ++i)
		{
			mCollisionVolumes[i].updateWorldMatrix();
            
			glh::matrix4f mat((F32*) mCollisionVolumes[i].getXform()->getWorldMatrix().mMatrix);
			glh::matrix4f inverse = mat.inverse();
			glh::matrix4f norm_mat = inverse.transpose();

			glh::vec3f p1(start.getF32ptr());
			glh::vec3f p2(end.getF32ptr());

			inverse.mult_matrix_vec(p1);
			inverse.mult_matrix_vec(p2);

			LLVector3 position;
			LLVector3 norm;

			if (linesegment_sphere(LLVector3(p1.v), LLVector3(p2.v), LLVector3(0,0,0), 1.f, position, norm))
			{
				glh::vec3f res_pos(position.mV);
				mat.mult_matrix_vec(res_pos);
				
				norm.normalize();
				glh::vec3f res_norm(norm.mV);
				norm_mat.mult_matrix_dir(res_norm);

				if (intersection)
				{
					intersection->load3(res_pos.v);
				}

				if (normal)
				{
					normal->load3(res_norm.v);
				}

				return TRUE;
			}
		}

		if (isSelf())
		{
			for (attachment_map_t::iterator iter = mAttachmentPoints.begin(); 
			 iter != mAttachmentPoints.end();
			 ++iter)
			{
				LLViewerJointAttachment* attachment = iter->second;

				// <FS:Ansariel> Possible crash fix
				if (!attachment)
				{
					continue;
				}
				// </FS:Ansariel>

				for (LLViewerJointAttachment::attachedobjs_vec_t::iterator attachment_iter = attachment->mAttachedObjects.begin();
					 attachment_iter != attachment->mAttachedObjects.end();
					 ++attachment_iter)
				{
					LLViewerObject* attached_object = attachment_iter->get();
					
					if (attached_object && !attached_object->isDead() && attachment->getValid())
					{
						LLDrawable* drawable = attached_object->mDrawable;
						if (drawable->isState(LLDrawable::RIGGED))
						{ //regenerate octree for rigged attachment
							gPipeline.markRebuild(mDrawable, LLDrawable::REBUILD_RIGGED, TRUE);
						}
					}
				}
			}
		}
	}

	
	
	LLVector4a position;
	if (mNameText.notNull() && mNameText->lineSegmentIntersect(start, end, position))
	{
		if (intersection)
		{
			*intersection = position;
		}

		return TRUE;
	}

	return FALSE;
}

// virtual
LLViewerObject* LLVOAvatar::lineSegmentIntersectRiggedAttachments(const LLVector4a& start, const LLVector4a& end,
									  S32 face,
									  BOOL pick_transparent,
									  BOOL pick_rigged,
									  S32* face_hit,
									  LLVector4a* intersection,
									  LLVector2* tex_coord,
									  LLVector4a* normal,
									  LLVector4a* tangent)
{
	if (isSelf() && !gAgent.needsRenderAvatar())
	{
		return NULL;
	}

	LLViewerObject* hit = NULL;

	if (lineSegmentBoundingBox(start, end))
	{
		LLVector4a local_end = end;
		LLVector4a local_intersection;

		for (attachment_map_t::iterator iter = mAttachmentPoints.begin(); 
			iter != mAttachmentPoints.end();
			++iter)
		{
			LLViewerJointAttachment* attachment = iter->second;

			// <FS:Ansariel> Possible crash fix
			if (!attachment)
			{
				continue;
			}
			// </FS:Ansariel>

			for (LLViewerJointAttachment::attachedobjs_vec_t::iterator attachment_iter = attachment->mAttachedObjects.begin();
					attachment_iter != attachment->mAttachedObjects.end();
					++attachment_iter)
			{
				LLViewerObject* attached_object = attachment_iter->get();
					
				if (attached_object->lineSegmentIntersect(start, local_end, face, pick_transparent, pick_rigged, face_hit, &local_intersection, tex_coord, normal, tangent))
				{
					local_end = local_intersection;
					if (intersection)
					{
						*intersection = local_intersection;
					}
					
					hit = attached_object;
				}
			}
		}
	}
		
	return hit;
}


LLVOAvatar* LLVOAvatar::asAvatar()
{
	return this;
}

//-----------------------------------------------------------------------------
// LLVOAvatar::startDefaultMotions()
//-----------------------------------------------------------------------------
void LLVOAvatar::startDefaultMotions()
{
	//-------------------------------------------------------------------------
	// start default motions
	//-------------------------------------------------------------------------
	startMotion( ANIM_AGENT_HEAD_ROT );
	startMotion( ANIM_AGENT_EYE );
	startMotion( ANIM_AGENT_BODY_NOISE );
	startMotion( ANIM_AGENT_BREATHE_ROT );
	startMotion( ANIM_AGENT_PHYSICS_MOTION );
	startMotion( ANIM_AGENT_HAND_MOTION );
	startMotion( ANIM_AGENT_PELVIS_FIX );

	//-------------------------------------------------------------------------
	// restart any currently active motions
	//-------------------------------------------------------------------------
	processAnimationStateChanges();
}

//-----------------------------------------------------------------------------
// LLVOAvatar::buildCharacter()
// Deferred initialization and rebuild of the avatar.
//-----------------------------------------------------------------------------
// virtual
void LLVOAvatar::buildCharacter()
{
	LLAvatarAppearance::buildCharacter();

	// Not done building yet; more to do.
	mIsBuilt = FALSE;

	//-------------------------------------------------------------------------
	// set head offset from pelvis
	//-------------------------------------------------------------------------
	updateHeadOffset();

	//-------------------------------------------------------------------------
	// initialize lip sync morph pointers
	//-------------------------------------------------------------------------
	mOohMorph     = getVisualParam( "Lipsync_Ooh" );
	mAahMorph     = getVisualParam( "Lipsync_Aah" );

	// If we don't have the Ooh morph, use the Kiss morph
	if (!mOohMorph)
	{
		LL_WARNS() << "Missing 'Ooh' morph for lipsync, using fallback." << LL_ENDL;
		mOohMorph = getVisualParam( "Express_Kiss" );
	}

	// If we don't have the Aah morph, use the Open Mouth morph
	if (!mAahMorph)
	{
		LL_WARNS() << "Missing 'Aah' morph for lipsync, using fallback." << LL_ENDL;
		mAahMorph = getVisualParam( "Express_Open_Mouth" );
	}

    // Currently disabled for control avatars (animated objects), enabled for all others.
    if (mEnableDefaultMotions)
    {
	startDefaultMotions();
    }

	//-------------------------------------------------------------------------
	// restart any currently active motions
	//-------------------------------------------------------------------------
	processAnimationStateChanges();

	mIsBuilt = TRUE;
	stop_glerror();

	mMeshValid = TRUE;
}

//-----------------------------------------------------------------------------
// resetVisualParams()
//-----------------------------------------------------------------------------
void LLVOAvatar::resetVisualParams()
{
	// Skeletal params
	{
		LLAvatarXmlInfo::skeletal_distortion_info_list_t::iterator iter;
		for (iter = sAvatarXmlInfo->mSkeletalDistortionInfoList.begin();
			 iter != sAvatarXmlInfo->mSkeletalDistortionInfoList.end(); 
			 ++iter)
		{
			LLPolySkeletalDistortionInfo *info = (LLPolySkeletalDistortionInfo*)*iter;
			LLPolySkeletalDistortion *param = dynamic_cast<LLPolySkeletalDistortion*>(getVisualParam(info->getID()));
            *param = LLPolySkeletalDistortion(this);
            llassert(param);
			if (!param->setInfo(info))
			{
				llassert(false);
			}			
		}
	}

	// Driver parameters
	for (LLAvatarXmlInfo::driver_info_list_t::iterator iter = sAvatarXmlInfo->mDriverInfoList.begin();
		 iter != sAvatarXmlInfo->mDriverInfoList.end(); 
		 ++iter)
	{
		LLDriverParamInfo *info = *iter;
        LLDriverParam *param = dynamic_cast<LLDriverParam*>(getVisualParam(info->getID()));
        LLDriverParam::entry_list_t driven_list = param->getDrivenList();
        *param = LLDriverParam(this);
        llassert(param);
        if (!param->setInfo(info))
        {
            llassert(false);
        }			
        param->setDrivenList(driven_list);
	}
}

//-----------------------------------------------------------------------------
// resetSkeleton()
//-----------------------------------------------------------------------------
void LLVOAvatar::resetSkeleton(bool reset_animations)
{
    LL_DEBUGS("Avatar") << avString() << " reset starts" << LL_ENDL;
    if (!isControlAvatar() && !mLastProcessedAppearance)
    {
        LL_WARNS() << "Can't reset avatar; no appearance message has been received yet." << LL_ENDL;
        return;
    }

    // Save mPelvis state
    //LLVector3 pelvis_pos = getJoint("mPelvis")->getPosition();
    //LLQuaternion pelvis_rot = getJoint("mPelvis")->getRotation();

    // Clear all attachment pos and scale overrides
    clearAttachmentOverrides();

    // Note that we call buildSkeleton twice in this function. The first time is
    // just to get the right scale for the collision volumes, because
    // this will be used in setting the mJointScales for the
    // LLPolySkeletalDistortions of which the CVs are children.
	if( !buildSkeleton(sAvatarSkeletonInfo) )
    {
        LL_ERRS() << "Error resetting skeleton" << LL_ENDL;
	}

    // Reset some params to default state, without propagating changes downstream.
    resetVisualParams();

    // Now we have to reset the skeleton again, because its state
    // got clobbered by the resetVisualParams() calls
    // above.
	if( !buildSkeleton(sAvatarSkeletonInfo) )
    {
        LL_ERRS() << "Error resetting skeleton" << LL_ENDL;
	}

    // Reset attachment points
    // BuildSkeleton only does bones and CVs but we still need to reinit huds
    // since huds can be animated.
    bool ignore_hud_joints = !isSelf();
    initAttachmentPoints(ignore_hud_joints);

    // Fix up collision volumes
    for (LLVisualParam *param = getFirstVisualParam(); 
         param;
         param = getNextVisualParam())
    {
        LLPolyMorphTarget *poly_morph = dynamic_cast<LLPolyMorphTarget*>(param);
        if (poly_morph)
        {
            // This is a kludgy way to correct for the fact that the
            // collision volumes have been reset out from under the
            // poly morph sliders.
            F32 delta_weight = poly_morph->getLastWeight() - poly_morph->getDefaultWeight();
            poly_morph->applyVolumeChanges(delta_weight);
        }
    }

    // Reset tweakable params to preserved state
    if (mLastProcessedAppearance)
    {
    bool slam_params = true;
    applyParsedAppearanceMessage(*mLastProcessedAppearance, slam_params);
    }
    updateVisualParams();

    // Restore attachment pos overrides
    updateAttachmentOverrides();

    // Animations
    if (reset_animations)
    {
        if (isSelf())
        {
            // This is equivalent to "Stop Animating Me". Will reset
            // all animations and propagate the changes to other
            // viewers.
            gAgent.stopCurrentAnimations();
        }
        else
        {
            // Local viewer-side reset for non-self avatars.
            resetAnimations();
        }

        // <FS:Ansariel> FIRE-22135: Try to re-register LLPhysicsMotionController to see if that unfreezes stuck physics
        removeMotion(ANIM_AGENT_PHYSICS_MOTION);
        registerMotion(ANIM_AGENT_PHYSICS_MOTION, LLPhysicsMotionController::create);
        startMotion(ANIM_AGENT_PHYSICS_MOTION);
        // </FS:Ansariel>
    }
    
    LL_DEBUGS("Avatar") << avString() << " reset ends" << LL_ENDL;
}

//-----------------------------------------------------------------------------
// releaseMeshData()
//-----------------------------------------------------------------------------
void LLVOAvatar::releaseMeshData()
{
	if (sInstances.size() < AVATAR_RELEASE_THRESHOLD || isUIAvatar())
	{
		return;
	}

	// cleanup mesh data
	for (avatar_joint_list_t::iterator iter = mMeshLOD.begin();
		 iter != mMeshLOD.end(); 
		 ++iter)
	{
		LLAvatarJoint* joint = (*iter);
		joint->setValid(FALSE, TRUE);
	}

	//cleanup data
	if (mDrawable.notNull())
	{
		LLFace* facep = mDrawable->getFace(0);
		if (facep)
		{
		facep->setSize(0, 0);
		for(S32 i = mNumInitFaces ; i < mDrawable->getNumFaces(); i++)
		{
			facep = mDrawable->getFace(i);
				if (facep)
				{
			facep->setSize(0, 0);
		}
	}
		}
	}
	
	for (attachment_map_t::iterator iter = mAttachmentPoints.begin(); 
		 iter != mAttachmentPoints.end();
		 ++iter)
	{
		LLViewerJointAttachment* attachment = iter->second;
		// <FS:Ansariel> Possible crash fix
		//if (!attachment->getIsHUDAttachment())
		if (attachment && !attachment->getIsHUDAttachment())
		// </FS:Ansariel>
		{
			attachment->setAttachmentVisibility(FALSE);
		}
	}
	mMeshValid = FALSE;
}

//-----------------------------------------------------------------------------
// restoreMeshData()
//-----------------------------------------------------------------------------
// virtual
void LLVOAvatar::restoreMeshData()
{
	llassert(!isSelf());
    if (mDrawable.isNull())
    {
        return;
    }
	
	//LL_INFOS() << "Restoring" << LL_ENDL;
	mMeshValid = TRUE;
	updateJointLODs();

	for (attachment_map_t::iterator iter = mAttachmentPoints.begin(); 
		 iter != mAttachmentPoints.end();
		 ++iter)
	{
		LLViewerJointAttachment* attachment = iter->second;
		if (!attachment->getIsHUDAttachment())
		{
			attachment->setAttachmentVisibility(TRUE);
		}
	}

	// force mesh update as LOD might not have changed to trigger this
	gPipeline.markRebuild(mDrawable, LLDrawable::REBUILD_GEOMETRY, TRUE);
}

//-----------------------------------------------------------------------------
// updateMeshData()
//-----------------------------------------------------------------------------
void LLVOAvatar::updateMeshData()
{
	if (mDrawable.notNull())
	{
		stop_glerror();

		S32 f_num = 0 ;
		const U32 VERTEX_NUMBER_THRESHOLD = 128 ;//small number of this means each part of an avatar has its own vertex buffer.
		const S32 num_parts = mMeshLOD.size();

		// this order is determined by number of LODS
		// if a mesh earlier in this list changed LODs while a later mesh doesn't,
		// the later mesh's index offset will be inaccurate
		for(S32 part_index = 0 ; part_index < num_parts ;)
		{
			S32 j = part_index ;
			U32 last_v_num = 0, num_vertices = 0 ;
			U32 last_i_num = 0, num_indices = 0 ;

			while(part_index < num_parts && num_vertices < VERTEX_NUMBER_THRESHOLD)
			{
				last_v_num = num_vertices ;
				last_i_num = num_indices ;

				LLViewerJoint* part_mesh = getViewerJoint(part_index++);
				if (part_mesh)
				{
					part_mesh->updateFaceSizes(num_vertices, num_indices, mAdjustedPixelArea);
				}
			}
			if(num_vertices < 1)//skip empty meshes
			{
				continue ;
			}
			if(last_v_num > 0)//put the last inserted part into next vertex buffer.
			{
				num_vertices = last_v_num ;
				num_indices = last_i_num ;	
				part_index-- ;
			}
		
			LLFace* facep = NULL;
			if(f_num < mDrawable->getNumFaces()) 
			{
				facep = mDrawable->getFace(f_num);
			}
			else
			{
				facep = mDrawable->getFace(0);
				if (facep)
				{
					facep = mDrawable->addFace(facep->getPool(), facep->getTexture()) ;
				}
			}
			if (!facep) continue;
			
			// resize immediately
			facep->setSize(num_vertices, num_indices);

			bool terse_update = false;

			facep->setGeomIndex(0);
			facep->setIndicesIndex(0);
		
			LLVertexBuffer* buff = facep->getVertexBuffer();
			if(!facep->getVertexBuffer())
			{
				buff = new LLVertexBufferAvatar();
				if (!buff->allocateBuffer(num_vertices, num_indices, TRUE))
				{
					LL_WARNS() << "Failed to allocate Vertex Buffer for Mesh to "
						<< num_vertices << " vertices and "
						<< num_indices << " indices" << LL_ENDL;
					// Attempt to create a dummy triangle (one vertex, 3 indices, all 0)
					facep->setSize(1, 3);
					buff->allocateBuffer(1, 3, true);
					memset((U8*) buff->getMappedData(), 0, buff->getSize());
					memset((U8*) buff->getMappedIndices(), 0, buff->getIndicesSize());
				}
				facep->setVertexBuffer(buff);
			}
			else
			{
				if (buff->getNumIndices() == num_indices &&
					buff->getNumVerts() == num_vertices)
				{
					terse_update = true;
				}
				else
				{
					if (!buff->resizeBuffer(num_vertices, num_indices))
					{
						LL_WARNS() << "Failed to allocate vertex buffer for Mesh, Substituting" << LL_ENDL;
						// Attempt to create a dummy triangle (one vertex, 3 indices, all 0)
						facep->setSize(1, 3);
						buff->resizeBuffer(1, 3);
						memset((U8*) buff->getMappedData(), 0, buff->getSize());
						memset((U8*) buff->getMappedIndices(), 0, buff->getIndicesSize());
					}
				}
			}
			
		
			// This is a hack! Avatars have their own pool, so we are detecting
			//   the case of more than one avatar in the pool (thus > 0 instead of >= 0)
			if (facep->getGeomIndex() > 0)
			{
				LL_ERRS() << "non-zero geom index: " << facep->getGeomIndex() << " in LLVOAvatar::restoreMeshData" << LL_ENDL;
			}

			if (num_vertices == buff->getNumVerts() && num_indices == buff->getNumIndices())
			{
				for(S32 k = j ; k < part_index ; k++)
				{
					bool rigid = false;
					if (k == MESH_ID_EYEBALL_LEFT ||
						k == MESH_ID_EYEBALL_RIGHT)
					{
						//eyeballs can't have terse updates since they're never rendered with
						//the hardware skinning shader
						rigid = true;
					}
				
					LLViewerJoint* mesh = getViewerJoint(k);
					if (mesh)
					{
						mesh->updateFaceData(facep, mAdjustedPixelArea, k == MESH_ID_HAIR, terse_update && !rigid);
					}
				}
			}

			stop_glerror();
			buff->flush();

			if(!f_num)
			{
				f_num += mNumInitFaces ;
			}
			else
			{
				f_num++ ;
			}
		}
	}
}

//------------------------------------------------------------------------

//------------------------------------------------------------------------
// LLVOAvatar::processUpdateMessage()
//------------------------------------------------------------------------
U32 LLVOAvatar::processUpdateMessage(LLMessageSystem *mesgsys,
									 void **user_data,
									 U32 block_num, const EObjectUpdateType update_type,
									 LLDataPacker *dp)
{
	const BOOL has_name = !getNVPair("FirstName");

	// Do base class updates...
	U32 retval = LLViewerObject::processUpdateMessage(mesgsys, user_data, block_num, update_type, dp);

	// Print out arrival information once we have name of avatar.
    if (has_name && getNVPair("FirstName"))
    {
        mDebugExistenceTimer.reset();
        debugAvatarRezTime("AvatarRezArrivedNotification","avatar arrived");
    }

	if(retval & LLViewerObject::INVALID_UPDATE)
	{
		if (isSelf())
		{
			//tell sim to cancel this update
			gAgent.teleportViaLocation(gAgent.getPositionGlobal());
		}
	}

	return retval;
}

LLViewerFetchedTexture *LLVOAvatar::getBakedTextureImage(const U8 te, const LLUUID& uuid)
{
	LLViewerFetchedTexture *result = NULL;

	if (uuid == IMG_DEFAULT_AVATAR ||
		uuid == IMG_DEFAULT ||
		uuid == IMG_INVISIBLE)
	{
		// Should already exist, don't need to find it on sim or baked-texture host.
		result = gTextureList.findImage(uuid, TEX_LIST_STANDARD);
	}
	if (!result)
	{
		const std::string url = getImageURL(te,uuid);

		if (url.empty())
		{
			// <FS:Ansariel> [Legacy Bake]
			//LL_WARNS() << "unable to determine URL for te " << te << " uuid " << uuid << LL_ENDL;
			//return NULL;
			LL_DEBUGS("Avatar") << avString() << "get old-bake image from host " << uuid << LL_ENDL;
			LLHost host = getObjectHost();
			result = LLViewerTextureManager::getFetchedTexture(
				uuid, FTT_HOST_BAKE, TRUE, LLGLTexture::BOOST_NONE, LLViewerTexture::LOD_TEXTURE, 0, 0, host);
			// </FS:Ansariel> [Legacy Bake]
		}
		LL_DEBUGS("Avatar") << avString() << "get server-bake image from URL " << url << LL_ENDL;
		result = LLViewerTextureManager::getFetchedTextureFromUrl(
			url, FTT_SERVER_BAKE, TRUE, LLGLTexture::BOOST_NONE, LLViewerTexture::LOD_TEXTURE, 0, 0, uuid);
		if (result->isMissingAsset())
		{
			result->setIsMissingAsset(false);
		}
		
	}
	return result;
}

// virtual
S32 LLVOAvatar::setTETexture(const U8 te, const LLUUID& uuid)
{
	if (!isIndexBakedTexture((ETextureIndex)te))
	{
		// Sim still sends some uuids for non-baked slots sometimes - ignore.
		return LLViewerObject::setTETexture(te, LLUUID::null);
	}

	LLViewerFetchedTexture *image = getBakedTextureImage(te,uuid);
	llassert(image);
	return setTETextureCore(te, image);
}

static LLTrace::BlockTimerStatHandle FTM_AVATAR_UPDATE("Avatar Update");
static LLTrace::BlockTimerStatHandle FTM_JOINT_UPDATE("Update Joints");

//------------------------------------------------------------------------
// LLVOAvatar::dumpAnimationState()
//------------------------------------------------------------------------
void LLVOAvatar::dumpAnimationState()
{
	LL_INFOS() << "==============================================" << LL_ENDL;
	for (LLVOAvatar::AnimIterator it = mSignaledAnimations.begin(); it != mSignaledAnimations.end(); ++it)
	{
		LLUUID id = it->first;
		std::string playtag = "";
		if (mPlayingAnimations.find(id) != mPlayingAnimations.end())
		{
			playtag = "*";
		}
		LL_INFOS() << gAnimLibrary.animationName(id) << playtag << LL_ENDL;
	}
	for (LLVOAvatar::AnimIterator it = mPlayingAnimations.begin(); it != mPlayingAnimations.end(); ++it)
	{
		LLUUID id = it->first;
		bool is_signaled = mSignaledAnimations.find(id) != mSignaledAnimations.end();
		if (!is_signaled)
		{
			LL_INFOS() << gAnimLibrary.animationName(id) << "!S" << LL_ENDL;
		}
	}
}

//------------------------------------------------------------------------
// idleUpdate()
//------------------------------------------------------------------------
void LLVOAvatar::idleUpdate(LLAgent &agent, const F64 &time)
{
	LL_RECORD_BLOCK_TIME(FTM_AVATAR_UPDATE);

	if (isDead())
	{
		LL_INFOS() << "Warning!  Idle on dead avatar" << LL_ENDL;
		return;
	}	

	// <FS:CR> Use LLCachedControl
	static LLCachedControl<bool> disable_all_render_types(gSavedSettings, "DisableAllRenderTypes");
	if (!(gPipeline.hasRenderType(LLPipeline::RENDER_TYPE_AVATAR))
		//&& !(gSavedSettings.getBOOL("DisableAllRenderTypes")) && !isSelf())
		&& !(disable_all_render_types) && !isSelf())
	// </FS:CR>
	{
		return;
	}

    // Update should be happening max once per frame.
	// <FS:Beq> enable dynamic spreading of the BB calculations
	//const S32 upd_freq = 4; // force update every upd_freq frames.
	static LLCachedControl<S32> refreshPeriod(gSavedSettings, "AvatarExtentRefreshPeriodBatch");
	static LLCachedControl<S32> refreshMaxPerPeriod(gSavedSettings, "AvatarExtentRefreshMaxPerBatch");
	static S32 upd_freq = refreshPeriod; // initialise to a reasonable defauilt of 1 batch
	static S32 lastRecalibrationFrame{ 0 };

	const S32 thisFrame = LLDrawable::getCurrentFrame(); 
	if (thisFrame - lastRecalibrationFrame >= upd_freq)
	{
		// Only update at the start of a cycle. .
		upd_freq = (((gObjectList.getAvatarCount() - 1) / refreshMaxPerPeriod) + 1)*refreshPeriod;
		lastRecalibrationFrame = thisFrame;
	}
	//</FS:Beq>
	if ((mLastAnimExtents[0]==LLVector3())||
		(mLastAnimExtents[1])==LLVector3())
	{
		mNeedsExtentUpdate = true;
	}
	else
	{
		//<FS:Beq> enable dynamic spreading of the BB calculations
		//mNeedsExtentUpdate = ((LLDrawable::getCurrentFrame()+mID.mData[0]) % upd_freq == 0);
		mNeedsExtentUpdate = ((thisFrame + mID.mData[0]) % upd_freq == 0);
		//</FS:Beq>
	}
    
    LLScopedContextString str("avatar_idle_update " + getFullname());
    
	checkTextureLoading() ;
	
	// force immediate pixel area update on avatars using last frames data (before drawable or camera updates)
	setPixelAreaAndAngle(gAgent);

	// force asynchronous drawable update
	if(mDrawable.notNull())
	{	
		LL_RECORD_BLOCK_TIME(FTM_JOINT_UPDATE);
	
		if (isSitting() && getParent())
		{
			LLViewerObject *root_object = (LLViewerObject*)getRoot();
			LLDrawable* drawablep = root_object->mDrawable;
			// if this object hasn't already been updated by another avatar...
			if (drawablep) // && !drawablep->isState(LLDrawable::EARLY_MOVE))
			{
				if (root_object->isSelected())
				{
					gPipeline.updateMoveNormalAsync(drawablep);
				}
				else
				{
					gPipeline.updateMoveDampedAsync(drawablep);
				}
			}
		}
		else 
		{
			gPipeline.updateMoveDampedAsync(mDrawable);
		}
	}

	//--------------------------------------------------------------------
	// set alpha flag depending on state
	//--------------------------------------------------------------------

	if (isSelf())
	{
		LLViewerObject::idleUpdate(agent, time);
		
		// trigger fidget anims
		if (isAnyAnimationSignaled(AGENT_STAND_ANIMS, NUM_AGENT_STAND_ANIMS))
		{
			agent.fidget();
		}
	}
	else
	{
		// Should override the idleUpdate stuff and leave out the angular update part.
		LLQuaternion rotation = getRotation();
		LLViewerObject::idleUpdate(agent, time);
		setRotation(rotation);
	}

	// attach objects that were waiting for a drawable
	lazyAttach();

	// animate the character
	// store off last frame's root position to be consistent with camera position
	mLastRootPos = mRoot->getWorldPosition();
	BOOL detailed_update = updateCharacter(agent);

	static LLUICachedControl<bool> visualizers_in_calls("ShowVoiceVisualizersInCalls", false);
	bool voice_enabled = (visualizers_in_calls || LLVoiceClient::getInstance()->inProximalChannel()) &&
						 LLVoiceClient::getInstance()->getVoiceEnabled(mID);

	idleUpdateVoiceVisualizer( voice_enabled );
	idleUpdateMisc( detailed_update );
	idleUpdateAppearanceAnimation();
	if (detailed_update)
	{
		idleUpdateLipSync( voice_enabled );
		idleUpdateLoadingEffect();
		idleUpdateBelowWater();	// wind effect uses this
		idleUpdateWindEffect();
	}
		
	idleUpdateNameTag( mLastRootPos );
	idleUpdateRenderComplexity();
}

void LLVOAvatar::idleUpdateVoiceVisualizer(bool voice_enabled)
{
	bool render_visualizer = voice_enabled;
	
	// Don't render the user's own voice visualizer when in mouselook, or when opening the mic is disabled.
	if(isSelf())
	{
		// <FS:Ansariel> Faster debug settings
		//if(gAgentCamera.cameraMouselook() || gSavedSettings.getBOOL("VoiceDisableMic"))
		static LLCachedControl<bool> voiceDisableMic(gSavedSettings, "VoiceDisableMic");
		if (gAgentCamera.cameraMouselook() || voiceDisableMic)
		// </FS:Ansariel>
		{
			render_visualizer = false;
		}
	}
	
	// <FS:Ansariel> FIRE-1916: Hide voice dots over avatars
	static LLCachedControl<bool> fsShowVoiceVisualizer(gSavedSettings, "FSShowVoiceVisualizer");
	if (!fsShowVoiceVisualizer)
	{
		render_visualizer = false;
	}
	// </FS:Ansariel>

	mVoiceVisualizer->setVoiceEnabled(render_visualizer);
	
	if ( voice_enabled )
	{		
		//----------------------------------------------------------------
		// Only do gesture triggering for your own avatar, and only when you're in a proximal channel.
		//----------------------------------------------------------------
		if( isSelf() )
		{
			//----------------------------------------------------------------------------------------
			// The following takes the voice signal and uses that to trigger gesticulations. 
			//----------------------------------------------------------------------------------------
			int lastGesticulationLevel = mCurrentGesticulationLevel;
			mCurrentGesticulationLevel = mVoiceVisualizer->getCurrentGesticulationLevel();
			
			//---------------------------------------------------------------------------------------------------
			// If "current gesticulation level" changes, we catch this, and trigger the new gesture
			//---------------------------------------------------------------------------------------------------
			if ( lastGesticulationLevel != mCurrentGesticulationLevel )
			{
				if ( mCurrentGesticulationLevel != VOICE_GESTICULATION_LEVEL_OFF )
				{
					std::string gestureString = "unInitialized";
					if ( mCurrentGesticulationLevel == 0 )	{ gestureString = "/voicelevel1";	}
					else	if ( mCurrentGesticulationLevel == 1 )	{ gestureString = "/voicelevel2";	}
					else	if ( mCurrentGesticulationLevel == 2 )	{ gestureString = "/voicelevel3";	}
					else	{ LL_INFOS() << "oops - CurrentGesticulationLevel can be only 0, 1, or 2"  << LL_ENDL; }
					
					// this is the call that Karl S. created for triggering gestures from within the code.
					LLGestureMgr::instance().triggerAndReviseString( gestureString );
				}
			}
			
		} //if( isSelf() )
		
		//-----------------------------------------------------------------------------------------------------------------
		// If the avatar is speaking, then the voice amplitude signal is passed to the voice visualizer.
		// Also, here we trigger voice visualizer start and stop speaking, so it can animate the voice symbol.
		//
		// Notice the calls to "gAwayTimer.reset()". This resets the timer that determines how long the avatar has been
		// "away", so that the avatar doesn't lapse into away-mode (and slump over) while the user is still talking. 
		//-----------------------------------------------------------------------------------------------------------------
		if (LLVoiceClient::getInstance()->getIsSpeaking( mID ))
		{		
			if (!mVoiceVisualizer->getCurrentlySpeaking())
			{
				mVoiceVisualizer->setStartSpeaking();
				
				//printf( "gAwayTimer.reset();\n" );
			}
			
			mVoiceVisualizer->setSpeakingAmplitude( LLVoiceClient::getInstance()->getCurrentPower( mID ) );
			
			if( isSelf() )
			{
				gAgent.clearAFK();
			}
		}
		else
		{
			if ( mVoiceVisualizer->getCurrentlySpeaking() )
			{
				mVoiceVisualizer->setStopSpeaking();
				
				if ( mLipSyncActive )
				{
					// <FS:Ansariel> [Legacy Bake]
					//if( mOohMorph ) mOohMorph->setWeight(mOohMorph->getMinWeight());
					//if( mAahMorph ) mAahMorph->setWeight(mAahMorph->getMinWeight());
					if( mOohMorph ) mOohMorph->setWeight(mOohMorph->getMinWeight(), FALSE);
					if( mAahMorph ) mAahMorph->setWeight(mAahMorph->getMinWeight(), FALSE);
					// </FS:Ansariel> [Legacy Bake]
					
					mLipSyncActive = false;
					LLCharacter::updateVisualParams();
					dirtyMesh();
				}
			}
		}
		
		//--------------------------------------------------------------------------------------------
		// here we get the approximate head position and set as sound source for the voice symbol
		// (the following version uses a tweak of "mHeadOffset" which handle sitting vs. standing)
		//--------------------------------------------------------------------------------------------
		
		if ( isSitting() )
		{
			LLVector3 headOffset = LLVector3( 0.0f, 0.0f, mHeadOffset.mV[2] );
			mVoiceVisualizer->setVoiceSourceWorldPosition( mRoot->getWorldPosition() + headOffset );
		}
		else 
		{
			LLVector3 tagPos = mRoot->getWorldPosition();
			tagPos[VZ] -= mPelvisToFoot;
			tagPos[VZ] += ( mBodySize[VZ] + 0.125f ); // does not need mAvatarOffset -Nyx
			mVoiceVisualizer->setVoiceSourceWorldPosition( tagPos );
		}
	}//if ( voiceEnabled )
}		

static LLTrace::BlockTimerStatHandle FTM_ATTACHMENT_UPDATE("Update Attachments");

void LLVOAvatar::idleUpdateMisc(bool detailed_update)
{
	if (LLVOAvatar::sJointDebug)
	{
		LL_INFOS() << getFullname() << ": joint touches: " << LLJoint::sNumTouches << " updates: " << LLJoint::sNumUpdates << LL_ENDL;
	}

	LLJoint::sNumUpdates = 0;
	LLJoint::sNumTouches = 0;

	BOOL visible = isVisible() || mNeedsAnimUpdate;

	// update attachments positions
	// <FS:Ansariel> Fix LL impostor hacking; No detailed updates if muted when using no impostors
	//if (detailed_update || !sUseImpostors)
	if (detailed_update || (!sUseImpostors && !isInMuteList()))
	// </FS:Ansariel>
	{
		LL_RECORD_BLOCK_TIME(FTM_ATTACHMENT_UPDATE);
		for (attachment_map_t::iterator iter = mAttachmentPoints.begin(); 
			 iter != mAttachmentPoints.end();
			 ++iter)
		{
			LLViewerJointAttachment* attachment = iter->second;

			// <FS:Ansariel> Possible crash fix
			if (!attachment)
			{
				continue;
			}
			// </FS:Ansariel>

			for (LLViewerJointAttachment::attachedobjs_vec_t::iterator attachment_iter = attachment->mAttachedObjects.begin();
				 attachment_iter != attachment->mAttachedObjects.end();
				 ++attachment_iter)
			{
				LLViewerObject* attached_object = attachment_iter->get();
				BOOL visibleAttachment = visible || (attached_object && 
													 !(attached_object->mDrawable->getSpatialBridge() &&
													   attached_object->mDrawable->getSpatialBridge()->getRadius() < 2.0f));
				
				if (visibleAttachment && attached_object && !attached_object->isDead() && attachment->getValid())
				{
					// if selecting any attachments, update all of them as non-damped
					if (LLSelectMgr::getInstance()->getSelection()->getObjectCount() && LLSelectMgr::getInstance()->getSelection()->isAttachment())
					{
						gPipeline.updateMoveNormalAsync(attached_object->mDrawable);
					}
					else
					{
						gPipeline.updateMoveDampedAsync(attached_object->mDrawable);
					}
					
					LLSpatialBridge* bridge = attached_object->mDrawable->getSpatialBridge();
					if (bridge)
					{
						gPipeline.updateMoveNormalAsync(bridge);
					}
					attached_object->updateText();	
				}
			}
		}
	}

	mNeedsAnimUpdate = FALSE;

	if (isImpostor() && !mNeedsImpostorUpdate)
	{
		LL_ALIGN_16(LLVector4a ext[2]);
		F32 distance;
		LLVector3 angle;

		getImpostorValues(ext, angle, distance);

		for (U32 i = 0; i < 3 && !mNeedsImpostorUpdate; i++)
		{
			F32 cur_angle = angle.mV[i];
			F32 old_angle = mImpostorAngle.mV[i];
			F32 angle_diff = fabsf(cur_angle-old_angle);
		
			if (angle_diff > F_PI/512.f*distance*mUpdatePeriod)
			{
				mNeedsImpostorUpdate = TRUE;
			}
		}

		if (detailed_update && !mNeedsImpostorUpdate)
		{	//update impostor if view angle, distance, or bounding box change
			//significantly
			
			F32 dist_diff = fabsf(distance-mImpostorDistance);
			if (dist_diff/mImpostorDistance > 0.1f)
			{
				mNeedsImpostorUpdate = TRUE;
			}
			else
			{
				ext[0].load3(mLastAnimExtents[0].mV);
                ext[1].load3(mLastAnimExtents[1].mV);
                // Expensive. Just call this once per frame, in updateSpatialExtents();
                //calculateSpatialExtents(ext[0], ext[1]);
				LLVector4a diff;
				diff.setSub(ext[1], mImpostorExtents[1]);
				if (diff.getLength3().getF32() > 0.05f)
				{
					mNeedsImpostorUpdate = TRUE;
				}
				else
				{
					diff.setSub(ext[0], mImpostorExtents[0]);
					if (diff.getLength3().getF32() > 0.05f)
					{
						mNeedsImpostorUpdate = TRUE;
					}
				}
			}
		}
	}

    if (mDrawable.notNull())
    {
	mDrawable->movePartition();
	
	//force a move if sitting on an active object
	if (getParent() && ((LLViewerObject*) getParent())->mDrawable->isActive())
	{
		gPipeline.markMoved(mDrawable, TRUE);
	}
    }
}

void LLVOAvatar::idleUpdateAppearanceAnimation()
{
	// update morphing params
	if (mAppearanceAnimating)
	{
		ESex avatar_sex = getSex();
		F32 appearance_anim_time = mAppearanceMorphTimer.getElapsedTimeF32();
		if (appearance_anim_time >= APPEARANCE_MORPH_TIME)
		{
			mAppearanceAnimating = FALSE;
			for (LLVisualParam *param = getFirstVisualParam(); 
				 param;
				 param = getNextVisualParam())
			{
				if (param->isTweakable())
				{
					// <FS:Ansariel> [Legacy Bake]
					//param->stopAnimating();
					param->stopAnimating(FALSE);
				}
			}
			updateVisualParams();
			// <FS:Ansariel> [Legacy Bake]
			if (isSelf())
			{
				gAgent.sendAgentSetAppearance();
			}
			// </FS:Ansariel> [Legacy Bake]
		}
		else
		{
			F32 morph_amt = calcMorphAmount();
			LLVisualParam *param;

			if (!isSelf())
			{
				// animate only top level params for non-self avatars
				for (param = getFirstVisualParam();
					 param;
					 param = getNextVisualParam())
				{
					if (param->isTweakable())
					{
						// <FS:Ansariel> [Legacy Bake]
						//param->animate(morph_amt);
						param->animate(morph_amt, FALSE);
					}
				}
			}

			// apply all params
			for (param = getFirstVisualParam();
				 param;
				 param = getNextVisualParam())
			{
				param->apply(avatar_sex);
			}

			mLastAppearanceBlendTime = appearance_anim_time;
		}
		dirtyMesh();
	}
}

F32 LLVOAvatar::calcMorphAmount()
{
	F32 appearance_anim_time = mAppearanceMorphTimer.getElapsedTimeF32();
	F32 blend_frac = calc_bouncy_animation(appearance_anim_time / APPEARANCE_MORPH_TIME);
	F32 last_blend_frac = calc_bouncy_animation(mLastAppearanceBlendTime / APPEARANCE_MORPH_TIME);

	F32 morph_amt;
	if (last_blend_frac == 1.f)
	{
		morph_amt = 1.f;
	}
	else
	{
		morph_amt = (blend_frac - last_blend_frac) / (1.f - last_blend_frac);
	}

	return morph_amt;
}

void LLVOAvatar::idleUpdateLipSync(bool voice_enabled)
{
	// Use the Lipsync_Ooh and Lipsync_Aah morphs for lip sync
	if ( voice_enabled && (LLVoiceClient::getInstance()->lipSyncEnabled()) && LLVoiceClient::getInstance()->getIsSpeaking( mID ) )
	{
		F32 ooh_morph_amount = 0.0f;
		F32 aah_morph_amount = 0.0f;

		mVoiceVisualizer->lipSyncOohAah( ooh_morph_amount, aah_morph_amount );

		if( mOohMorph )
		{
			F32 ooh_weight = mOohMorph->getMinWeight()
				+ ooh_morph_amount * (mOohMorph->getMaxWeight() - mOohMorph->getMinWeight());

			// <FS:Ansariel> [Legacy Bake]
			//mOohMorph->setWeight( ooh_weight);
			mOohMorph->setWeight( ooh_weight, FALSE);
		}

		if( mAahMorph )
		{
			F32 aah_weight = mAahMorph->getMinWeight()
				+ aah_morph_amount * (mAahMorph->getMaxWeight() - mAahMorph->getMinWeight());

			// <FS:Ansariel> [Legacy Bake]
			//mAahMorph->setWeight( aah_weight);
			mAahMorph->setWeight( aah_weight, FALSE);
		}

		mLipSyncActive = true;
		LLCharacter::updateVisualParams();
		dirtyMesh();
	}
}

void LLVOAvatar::idleUpdateLoadingEffect()
{
	// update visibility when avatar is partially loaded
	if (updateIsFullyLoaded()) // changed?
	{
		if (isFullyLoaded())
		{
			if (mFirstFullyVisible)
			{
				mFirstFullyVisible = FALSE;
				if (isSelf())
				{
					LL_INFOS("Avatar") << avString() << "self isFullyLoaded, mFirstFullyVisible" << LL_ENDL;
					LLAppearanceMgr::instance().onFirstFullyVisible();

					// <FS:Zi> Animation Overrider
					AOEngine::instance().onLoginComplete();

					// <FS:LO> tapping a place that happens on landing in world to start up discord
					FSDiscordConnect::instance().checkConnectionToDiscord(gSavedPerAccountSettings.getBOOL("FSEnableDiscordIntegration"));
				}
				else
				{
					LL_INFOS("Avatar") << avString() << "other isFullyLoaded, mFirstFullyVisible" << LL_ENDL;
				}
			}

			deleteParticleSource();
			updateLOD();
		}
		else
		{
// <FS> Custom avatar particle cloud
//			LLPartSysData particle_parameters;
//
//			// fancy particle cloud designed by Brent
//			particle_parameters.mPartData.mMaxAge            = 4.f;
//			particle_parameters.mPartData.mStartScale.mV[VX] = 0.8f;
//			particle_parameters.mPartData.mStartScale.mV[VX] = 0.8f;
//			particle_parameters.mPartData.mStartScale.mV[VY] = 1.0f;
//			particle_parameters.mPartData.mEndScale.mV[VX]   = 0.02f;
//			particle_parameters.mPartData.mEndScale.mV[VY]   = 0.02f;
//			particle_parameters.mPartData.mStartColor        = LLColor4(1, 1, 1, 0.5f);
//			particle_parameters.mPartData.mEndColor          = LLColor4(1, 1, 1, 0.0f);
//			particle_parameters.mPartData.mStartScale.mV[VX] = 0.8f;
//			LLViewerTexture* cloud = LLViewerTextureManager::getFetchedTextureFromFile("cloud-particle.j2c");
//			particle_parameters.mPartImageID                 = cloud->getID();
//			particle_parameters.mMaxAge                      = 0.f;
//			particle_parameters.mPattern                     = LLPartSysData::LL_PART_SRC_PATTERN_ANGLE_CONE;
//			particle_parameters.mInnerAngle                  = F_PI;
//			particle_parameters.mOuterAngle                  = 0.f;
//			particle_parameters.mBurstRate                   = 0.02f;
//			particle_parameters.mBurstRadius                 = 0.0f;
//			particle_parameters.mBurstPartCount              = 1;
//			particle_parameters.mBurstSpeedMin               = 0.1f;
//			particle_parameters.mBurstSpeedMax               = 1.f;
//			particle_parameters.mPartData.mFlags             = ( LLPartData::LL_PART_INTERP_COLOR_MASK | LLPartData::LL_PART_INTERP_SCALE_MASK |
//																 LLPartData::LL_PART_EMISSIVE_MASK | // LLPartData::LL_PART_FOLLOW_SRC_MASK |
//																 LLPartData::LL_PART_TARGET_POS_MASK );
//			
//			// do not generate particles for dummy or overly-complex avatars
//			if (!mIsDummy && !isTooComplex())
//			{
//				setParticleSource(particle_parameters, getID());
//			}

			// Firestorm Clouds
			// do not generate particles for dummy or overly-complex avatars
			if (!mIsDummy && !isTooComplex())
			{
				setParticleSource(sCloud, getID());
			}
		}
// </FS>
	}
}	

void LLVOAvatar::idleUpdateWindEffect()
{
	// update wind effect
	if ((LLViewerShaderMgr::instance()->getVertexShaderLevel(LLViewerShaderMgr::SHADER_AVATAR) >= LLDrawPoolAvatar::SHADER_LEVEL_CLOTH))
	{
		F32 hover_strength = 0.f;
		F32 time_delta = mRippleTimer.getElapsedTimeF32() - mRippleTimeLast;
		mRippleTimeLast = mRippleTimer.getElapsedTimeF32();
		LLVector3 velocity = getVelocity();
		F32 speed = velocity.length();
		//RN: velocity varies too much frame to frame for this to work
		mRippleAccel.clearVec();//lerp(mRippleAccel, (velocity - mLastVel) * time_delta, LLSmoothInterpolation::getInterpolant(0.02f));
		mLastVel = velocity;
		LLVector4 wind;
		wind.setVec(getRegion()->mWind.getVelocityNoisy(getPositionAgent(), 4.f) - velocity);

		if (mInAir)
		{
			hover_strength = HOVER_EFFECT_STRENGTH * llmax(0.f, HOVER_EFFECT_MAX_SPEED - speed);
		}

		if (mBelowWater)
		{
			// TODO: make cloth flow more gracefully when underwater
			hover_strength += UNDERWATER_EFFECT_STRENGTH;
		}

		wind.mV[VZ] += hover_strength;
		wind.normalize();

		wind.mV[VW] = llmin(0.025f + (speed * 0.015f) + hover_strength, 0.5f);
		F32 interp;
		if (wind.mV[VW] > mWindVec.mV[VW])
		{
			interp = LLSmoothInterpolation::getInterpolant(0.2f);
		}
		else
		{
			interp = LLSmoothInterpolation::getInterpolant(0.4f);
		}
		mWindVec = lerp(mWindVec, wind, interp);
	
		F32 wind_freq = hover_strength + llclamp(8.f + (speed * 0.7f) + (noise1(mRipplePhase) * 4.f), 8.f, 25.f);
		mWindFreq = lerp(mWindFreq, wind_freq, interp); 

		if (mBelowWater)
		{
			mWindFreq *= UNDERWATER_FREQUENCY_DAMP;
		}

		mRipplePhase += (time_delta * mWindFreq);
		if (mRipplePhase > F_TWO_PI)
		{
			mRipplePhase = fmodf(mRipplePhase, F_TWO_PI);
		}
	}
}

void LLVOAvatar::idleUpdateNameTag(const LLVector3& root_pos_last)
{
	// update chat bubble
	//--------------------------------------------------------------------
	// draw text label over character's head
	//--------------------------------------------------------------------
	if (mChatTimer.getElapsedTimeF32() > BUBBLE_CHAT_TIME)
	{
		mChats.clear();
	}

	static LLCachedControl<F32> renderNameShowTime(gSavedSettings, "RenderNameShowTime");
	static LLCachedControl<F32> renderNameFadeDuration(gSavedSettings, "RenderNameFadeDuration");
	static LLCachedControl<bool> useChatBubbles(gSavedSettings, "UseChatBubbles");
	static LLCachedControl<bool> useTypingBubbles(gSavedSettings, "UseTypingBubbles");
	static LLCachedControl<bool> renderNameShowSelf(gSavedSettings, "RenderNameShowSelf");
	static LLCachedControl<S32> avatarNameTagMode(gSavedSettings, "AvatarNameTagMode");

	const F32 time_visible = mTimeVisible.getElapsedTimeF32();
	const F32 NAME_SHOW_TIME = F32(renderNameShowTime);	// seconds
	const F32 FADE_DURATION = F32(renderNameFadeDuration); // seconds
// [RLVa:KB] - Checked: RLVa-2.0.1
	bool fRlvShowAvTag = true, fRlvShowAvName = true;
	if (RlvActions::isRlvEnabled())
	{
		fRlvShowAvTag = RlvActions::canShowName(RlvActions::SNC_NAMETAG, getID());
		fRlvShowAvName = (fRlvShowAvTag) && (RlvActions::canShowName(RlvActions::SNC_DEFAULT, getID()));
	}
// [/RLVa:KB]
	BOOL visible_avatar = isVisible() || mNeedsAnimUpdate;
	BOOL visible_chat = useChatBubbles && (mChats.size() || mTyping);
	BOOL visible_typing = useTypingBubbles && mTyping;
	BOOL render_name =	visible_chat ||
				visible_typing ||
		                (visible_avatar &&
// [RLVa:KB] - Checked: RLVa-2.0.1
						(fRlvShowAvTag) &&
// [/RLVa:KB]
		                ((sRenderName == RENDER_NAME_ALWAYS) ||
		                 (sRenderName == RENDER_NAME_FADE && time_visible < NAME_SHOW_TIME)));
	// If it's your own avatar, don't draw in mouselook, and don't
	// draw if we're specifically hiding our own name.
	if (isSelf())
	{
		render_name = render_name
			&& !gAgentCamera.cameraMouselook()
			&& (visible_chat || (renderNameShowSelf 
								 && S32(avatarNameTagMode) ));
	}

	if ( !render_name )
	{
		if (mNameText)
		{
			// ...clean up old name tag
			mNameText->markDead();
			mNameText = NULL;
			sNumVisibleChatBubbles--;
		}
		return;
	}

	BOOL new_name = FALSE;
	if (visible_chat != mVisibleChat)
	{
		mVisibleChat = visible_chat;
		new_name = TRUE;
	}
		if (visible_typing != mVisibleTyping)
		{
			mVisibleTyping = visible_typing;
			new_name = TRUE;
		}

// [RLVa:KB] - Checked: RLVa-0.2.0
	if (!fRlvShowAvName)
	{
		if (mRenderGroupTitles)
		{
			mRenderGroupTitles = FALSE;
			new_name = TRUE;
		}
	}
	else if (sRenderGroupTitles != mRenderGroupTitles)
// [/RLVa]
//	if (sRenderGroupTitles != mRenderGroupTitles)
	{
		mRenderGroupTitles = sRenderGroupTitles;
		new_name = TRUE;
	}

	// First Calculate Alpha
	// If alpha > 0, create mNameText if necessary, otherwise delete it
	F32 alpha = 0.f;
	if (mAppAngle > 5.f)
	{
		const F32 START_FADE_TIME = NAME_SHOW_TIME - FADE_DURATION;
		if (!visible_chat && !visible_typing && sRenderName == RENDER_NAME_FADE && time_visible > START_FADE_TIME)
		{
			alpha = 1.f - (time_visible - START_FADE_TIME) / FADE_DURATION;
		}
		else
		{
			// ...not fading, full alpha
			alpha = 1.f;
		}
	}
	else if (mAppAngle > 2.f)
	{
		// far away is faded out also
		alpha = (mAppAngle-2.f)/3.f;
	}

	if (alpha <= 0.f)
	{
		if (mNameText)
		{
			mNameText->markDead();
			mNameText = NULL;
			sNumVisibleChatBubbles--;
		}
		return;
	}

	if (!mNameText)
	{
		mNameText = static_cast<LLHUDNameTag*>( LLHUDObject::addHUDObject(
			LLHUDObject::LL_HUD_NAME_TAG) );
		//mNameText->setMass(10.f);
		mNameText->setSourceObject(this);
		mNameText->setVertAlignment(LLHUDNameTag::ALIGN_VERT_TOP);
		mNameText->setVisibleOffScreen(TRUE);
		mNameText->setMaxLines(11);
		mNameText->setFadeDistance(CHAT_NORMAL_RADIUS, 5.f);
		sNumVisibleChatBubbles++;
		new_name = TRUE;
    }
				
	idleUpdateNameTagPosition(root_pos_last);
	idleUpdateNameTagText(new_name);
	// Wolfspirit: Following thing is already handled in LLHUDNameTag::lineSegmentIntersect
	// Fixing bubblechat alpha flashing with commenting this out.
	// idleUpdateNameTagAlpha(new_name, alpha);
}

void LLVOAvatar::idleUpdateNameTagText(BOOL new_name)
{
	LLNameValue *title = getNVPair("Title");
	LLNameValue* firstname = getNVPair("FirstName");
	LLNameValue* lastname = getNVPair("LastName");

	// Avatars must have a first and last name
	if (!firstname || !lastname) return;

	// <FS:Ansariel> OpenSim chat distance compatibility
	static const F32 chat_range_whisper_squared = LFSimFeatureHandler::getInstance()->whisperRange() * LFSimFeatureHandler::getInstance()->whisperRange();
	static const F32 chat_range_say_squared = LFSimFeatureHandler::getInstance()->sayRange() * LFSimFeatureHandler::getInstance()->sayRange();
	static const F32 chat_range_shout_squared = LFSimFeatureHandler::getInstance()->shoutRange() * LFSimFeatureHandler::getInstance()->shoutRange();
	// </FS:Ansariel>

// [RLVa:KB] - Checked: RLVa-2.0.1
	bool fRlvShowAvName = RlvActions::canShowName(RlvActions::SNC_DEFAULT, getID());
// [/RLVa:KB]
	// <FS:Ansariel> Show auto-response in nametag
	static LLCachedControl<bool> fsAutorespondMode(gSavedPerAccountSettings, "FSAutorespondMode");
	static LLCachedControl<bool> fsAutorespondNonFriendsMode(gSavedPerAccountSettings, "FSAutorespondNonFriendsMode");
	static LLCachedControl<bool> fsShowAutorespondInNametag(gSavedSettings, "FSShowAutorespondInNametag");
	bool is_autoresponse = isSelf() && fsShowAutorespondInNametag && (fsAutorespondMode || fsAutorespondNonFriendsMode);
	// </FS:Ansariel>
	// <FS:Ansariel> FIRE-3475: Show typing in nametag
	static LLCachedControl<bool> fsShowTypingStateInNameTag(gSavedSettings, "FSShowTypingStateInNameTag");
	bool is_typing = !isSelf() && mTyping && fsShowTypingStateInNameTag;
	// </FS:Ansariel>
	bool is_away = mSignaledAnimations.find(ANIM_AGENT_AWAY)  != mSignaledAnimations.end();
	bool is_do_not_disturb = mSignaledAnimations.find(ANIM_AGENT_DO_NOT_DISTURB) != mSignaledAnimations.end();
	bool is_appearance = mSignaledAnimations.find(ANIM_AGENT_CUSTOMIZE) != mSignaledAnimations.end();
	bool is_muted;
	if (isSelf())
	{
		is_muted = false;
	}
	else
	{
		is_muted = isInMuteList();
	}
//	bool is_friend = LLAvatarTracker::instance().isBuddy(getID());
// [RLVa:KB] - Checked: RLVa-1.2.2
	bool is_friend = (fRlvShowAvName) && (LLAvatarTracker::instance().isBuddy(getID()));
// [/RLVa:KB]
	bool is_cloud = getIsCloud();

	if (is_appearance != mNameAppearance)
	{
		if (is_appearance)
		{
			debugAvatarRezTime("AvatarRezEnteredAppearanceNotification","entered appearance mode");
		}
		else
		{
			debugAvatarRezTime("AvatarRezLeftAppearanceNotification","left appearance mode");
		}
	}
	// <FS:CR> Colorize name tags
	//LLColor4 name_tag_color = getNameTagColor(is_friend);
	LLColor4 name_tag_color = getNameTagColor();
	// </FS:CR>
	LLColor4 distance_color = name_tag_color;
	std::string distance_string;

	// Wolfspirit: If we don't need to display a friend,
	// if we aren't self, if we use colored Clienttags and if we have a color
	// then use that color as name_tag_color
	static LLUICachedControl<bool> show_friends("NameTagShowFriends");
	static LLUICachedControl<U32> color_client_tags("FSColorClienttags");
	bool special_color_override = (show_friends && (is_friend || LGGContactSets::getInstance()->hasFriendColorThatShouldShow(getID(), LGG_CS_TAG))) ||
									LLNetMap::hasAvatarMarkColor(getID());
	if (mClientTagData.has("color")
		&& !special_color_override
		&& color_client_tags && !this->isSelf())
	{
		name_tag_color = mClientTagData["color"]; 
	}

	// <FS:Ansariel> Color name tags based on distance
	static LLCachedControl<bool> show_distance_color_tag(gSavedSettings, "FSTagShowDistanceColors");
	static LLCachedControl<bool> show_distance_in_tag(gSavedSettings, "FSTagShowDistance");
	// <FS:CR> FIRE-6664: Add whisper range to color tags
	static LLUIColor tag_whisper_color = LLUIColorTable::instance().getColor("NameTagWhisperDistanceColor", LLColor4::green);
	// </FS:CR> FIRE-6664: Add whisper range to color tags
	static LLUIColor tag_chat_color = LLUIColorTable::instance().getColor("NameTagChatDistanceColor", LLColor4::green);
	static LLUIColor tag_shout_color = LLUIColorTable::instance().getColor("NameTagShoutDistanceColor", LLColor4::yellow);
	static LLUIColor tag_beyond_shout_color = LLUIColorTable::instance().getColor("NameTagBeyondShoutDistanceColor", LLColor4::red);

	if (!isSelf() && (show_distance_color_tag || show_distance_in_tag))
	{
		F64 distance_squared = dist_vec_squared(getPositionGlobal(), gAgent.getPositionGlobal());
		// <FS:CR> FIRE-6664: Add whisper range color tag
		if (distance_squared <= chat_range_whisper_squared)
		{
			distance_color = tag_whisper_color;
		}
		else if (distance_squared <= chat_range_say_squared)
		// </FS:CR> FIRE-6664: Add whisper range color tag
		{
			distance_color = tag_chat_color;
		}
		else if (distance_squared <= chat_range_shout_squared)
		{
			distance_color = tag_shout_color;
		}
		else
		{
			distance_color = tag_beyond_shout_color;
		}

		if (show_distance_in_tag)
		{
			distance_string = llformat("%.02f m", sqrt(distance_squared));
		}

		// Override nametag color only if friend color is disabled
		// or avatar is not a friend nor has a contact set color
		if (show_distance_color_tag && !special_color_override)
		{
			name_tag_color = distance_color;
		}
	}
	// </FS:Ansariel>

	// <FS:Ansariel> Show ARW in nametag options (for Jelly Dolls)
	static LLCachedControl<bool> show_arw_tag(gSavedSettings, "FSTagShowARW");
	static LLCachedControl<bool> show_too_complex_only_arw_tag(gSavedSettings, "FSTagShowTooComplexOnlyARW");
	static LLCachedControl<bool> show_own_arw_tag(gSavedSettings, "FSTagShowOwnARW");
	U32 complexity(0);
	LLColor4 complexity_color(LLColor4::grey1); // default if we're not limiting the complexity

	if (show_arw_tag &&
	   ((isSelf() && show_own_arw_tag) ||
	   (!isSelf() && (!show_too_complex_only_arw_tag || isTooComplex()))))
	{
		complexity = mVisualComplexity;

		// Show complexity color if we're limiting and not showing our own ARW...
		static LLCachedControl<U32> max_render_cost(gSavedSettings, "RenderAvatarMaxComplexity", 0);
		if (max_render_cost != 0 && !isSelf())
		{
			// This calculation is copied from idleUpdateRenderComplexity()
			F32 green_level = 1.f - llclamp(((F32)complexity - (F32)max_render_cost) / (F32)max_render_cost, 0.f, 1.f);
			F32 red_level = llmin((F32)complexity / (F32)max_render_cost, 1.f);
			complexity_color.set(red_level, green_level, 0.f, 1.f);
		}
	}
	// </FS:Ansariel>

	// Rebuild name tag if state change detected
	if (!mNameIsSet
		|| new_name
		// <FS:Ansariel> FIRE-13414: Avatar name isn't updated when the simulator sends a new name
		|| (!LLGridManager::instance().isInSecondLife() && (firstname->getString() != mNameFirstname || lastname->getString() != mNameLastname))
		// </FS:Ansariel>
		|| (!title && !mTitle.empty())
		|| (title && mTitle != title->getString())
		|| is_away != mNameAway 
		|| is_do_not_disturb != mNameDoNotDisturb 
		|| is_autoresponse != mNameAutoResponse
		|| is_muted != mNameMute
		|| is_appearance != mNameAppearance 
		|| is_friend != mNameFriend
		|| is_cloud != mNameCloud
		|| name_tag_color != mNameColor
		|| is_typing != mNameIsTyping
		|| distance_string != mDistanceString
		// <FS:Ansariel> Show Arc in nametag (for Jelly Dolls)
		|| complexity != mNameArc
		|| complexity_color != mNameArcColor)
	{

		//WS: If we got a uuid and if we know if it's id_based or not, ask FSDATA for the other tagdata, before we display it.
		if (mClientTagData.has("uuid") && mClientTagData.has("id_based"))
		{
			LLColor4 color;
			if (mClientTagData.has("tex_color"))
			{
				color.setValue(mClientTagData["tex_color"]);
			}
			else
			{
				color = LLColor4::black;
			}
			mClientTagData = FSData::getInstance()->resolveClientTag(LLUUID(mClientTagData["uuid"].asString()),
																	 mClientTagData["id_based"].asBoolean(),
																	 color);
		}

		clearNameTag();

		// <FS:Ansariel> Show auto-response in nametag
		//if (is_away || is_muted || is_do_not_disturb || is_appearance)
		if (is_away || is_muted || is_do_not_disturb || is_autoresponse || is_appearance || is_typing)
		// </FS:Ansariel>
		{
			std::string line;
			if (is_away)
			{
				line += LLTrans::getString("AvatarAway");
				line += ", ";
			}
			if (is_do_not_disturb)
			{
				line += LLTrans::getString("AvatarDoNotDisturb");
				line += ", ";
			}
			// <FS:Ansariel> Show auto-response in nametag
			if (is_autoresponse)
			{
				line += LLTrans::getString("AvatarAutoResponse");
				line += ", ";
			}
			// </FS:Ansariel>
			if (is_muted)
			{
				line += LLTrans::getString("AvatarMuted");
				line += ", ";
			}
			if (is_appearance)
			{
				line += LLTrans::getString("AvatarEditingAppearance");
				line += ", ";
			}
			if (is_cloud && !is_muted)
			{
				line += LLTrans::getString("LoadingData");
				line += ", ";
			}
			// <FS:Ansariel> FIRE-3475: Show typing in nametag
			if (is_typing)
			{
				line += LLTrans::getString("AvatarTyping");
				line += ", ";
			}
			// </FS:Ansariel>
			// trim last ", "
			line.resize( line.length() - 2 );
			addNameTagLine(line, name_tag_color, LLFontGL::NORMAL,
				LLFontGL::getFontSansSerifSmall());
		}

//		if (sRenderGroupTitles
// [RLVa:KB] - Checked: RLVa-1.2.2
		if (sRenderGroupTitles && fRlvShowAvName
// [/RLVa:KB]
			&& title && title->getString() && title->getString()[0] != '\0')
		{
			std::string title_str = title->getString();
			LLStringFn::replace_ascii_controlchars(title_str,LL_UNKNOWN_CHAR);
			addNameTagLine(title_str, name_tag_color, LLFontGL::NORMAL,
				LLFontGL::getFontSansSerifSmall());
		}

		static LLUICachedControl<bool> show_display_names("NameTagShowDisplayNames", true);
		static LLUICachedControl<bool> show_usernames("NameTagShowUsernames", true);
		static LLUICachedControl<bool> colorize_username("FSColorUsername");	// <FS:CR> FIRE-1061
		static LLUICachedControl<bool> show_legacynames("FSNameTagShowLegacyUsernames");

		if (LLAvatarName::useDisplayNames())
		{
			LLAvatarName av_name;
			if (!LLAvatarNameCache::get(getID(), &av_name))
			{
				// Force a rebuild at next idle
				// Note: do not connect a callback on idle().
				clearNameTag();
			}

// [RLVa:KB] - Checked: RLVa-1.2.2
			if ( (fRlvShowAvName) || (isSelf()) )
			{
// [/RLVa:KB]
				// Might be blank if name not available yet, that's OK
				if (show_display_names)
				{

					if (mClientTagData.has("name") && !mClientTagData["name"].asString().empty())
					{
						addNameTagLine((av_name.isDisplayNameDefault() ? av_name.getUserNameForDisplay() : av_name.getDisplayName()) +" (" + mClientTagData["name"].asString() + ")",name_tag_color,LLFontGL::NORMAL, LLFontGL::getFontSansSerif(), (!av_name.getDisplayName().empty()) );
					}
					else
					{
						addNameTagLine((av_name.isDisplayNameDefault() ? av_name.getUserNameForDisplay() : av_name.getDisplayName()), name_tag_color, LLFontGL::NORMAL, LLFontGL::getFontSansSerif(), true);
					}
				}
				// Suppress SLID display if display name matches exactly (ugh)
				if (show_usernames && !av_name.isDisplayNameDefault())
				{
					// *HACK: Desaturate the color
					// <FS:CR> FIRE-1061
					LLColor4 username_color;
					if (colorize_username)
					{
						username_color = LLUIColorTable::instance().getColor("NameTagUsername", LLColor4::white);
					}
					else
					{
						username_color = name_tag_color * 0.83f;
					}
					// </FS:CR>

					// <FS:CR> Show user name as legacy name if selected
					std::string username( show_legacynames ? av_name.getUserNameForDisplay() : av_name.getAccountName() );

					addNameTagLine(username, username_color, LLFontGL::NORMAL, LLFontGL::getFontSansSerifSmall());
				}
// [RLVa:KB] - Checked: RLVa-1.2.2
			}
			else
			{
				addNameTagLine(RlvStrings::getAnonym(av_name), name_tag_color, LLFontGL::NORMAL, LLFontGL::getFontSansSerif(), (!av_name.getDisplayName().empty()) );
			}
// [/RLVa:KB]
		}
		else  // DISPLAY NAMES OFF
		{
			const LLFontGL* font = LLFontGL::getFontSansSerif();
			std::string full_name = LLCacheName::buildFullName( firstname->getString(), lastname->getString() );
// [RLVa:KB] - Checked: RLVa-1.2.2
			if ( (!fRlvShowAvName) && (!isSelf()) )
			{
				full_name = RlvStrings::getAnonym(full_name);
				addNameTagLine(full_name, name_tag_color, LLFontGL::NORMAL, font, true);
			}
// [/RLVa:KB]
			else // Only check for client tags when not RLV anon -AO
			{
				if (mClientTagData.has("name") && !mClientTagData["name"].asString().empty())
				{
					addNameTagLine(full_name + " (" + mClientTagData["name"].asString() + ")", name_tag_color, LLFontGL::NORMAL, font, true);
				}
				else
				{
					addNameTagLine(full_name, name_tag_color, LLFontGL::NORMAL, font, true);
				}
			}
		}

		// <FS:Ansariel> Show distance in tag
		if (show_distance_in_tag)
		{
			addNameTagLine(distance_string, distance_color, LLFontGL::NORMAL, LLFontGL::getFontSansSerifSmall());
		}
		// <FS:Ansariel> Show distance in tag

		// <FS:Ansariel> Show ARW in nametag options (for Jelly Dolls)
		static const std::string complexity_label = LLTrans::getString("Nametag_Complexity_Label");
		static const std::string texture_area_label = LLTrans::getString("Nametag_Texture_Area_Label");
		if (show_arw_tag &&
		   ((isSelf() && show_own_arw_tag) ||
		   (!isSelf() && (!show_too_complex_only_arw_tag || isTooComplex()))))
		{
			std::string complexity_string;
			LLLocale locale("");

			// always show complexity, even if the reason for a jelly baby is the texture area
			// this is technically not 100% correct but the decision logic with all of the
			// exceptions would be way too complex to justify the result - Zi
			LLResMgr::getInstance()->getIntegerString(complexity_string, complexity);
			LLStringUtil::format_map_t label_args;
			label_args["COMPLEXITY"] = complexity_string;

			addNameTagLine(format_string(complexity_label, label_args), complexity_color, LLFontGL::NORMAL, LLFontGL::getFontSansSerifSmall());

			// only show texture area if this is the reason for jelly baby rendering
			static LLCachedControl<F32> max_attachment_area(gSavedSettings, "RenderAutoMuteSurfaceAreaLimit", 1000.0f);
			if (max_attachment_area > 0.f && mAttachmentSurfaceArea > max_attachment_area)
			{
				LLResMgr::getInstance()->getIntegerString(complexity_string, mAttachmentSurfaceArea);
				label_args["TEXTURE_AREA"] = complexity_string;

				addNameTagLine(format_string(texture_area_label, label_args), LLColor4::red, LLFontGL::NORMAL, LLFontGL::getFontSansSerifSmall());
			}
		}
		// </FS:Ansariel>

		mNameAway = is_away;
		mNameDoNotDisturb = is_do_not_disturb;
		mNameAutoResponse = is_autoresponse; // <FS:Ansariel> Show auto-response in nametag
		mNameMute = is_muted;
		mNameAppearance = is_appearance;
		mNameFriend = is_friend;
		mNameCloud = is_cloud;
		mNameColor=name_tag_color;
		mDistanceString = distance_string;
		mTitle = title ? title->getString() : "";
		mNameIsTyping = is_typing;
		// <FS:Ansariel> FIRE-13414: Avatar name isn't updated when the simulator sends a new name
		mNameFirstname = firstname->getString();
		mNameLastname = lastname->getString();
		// </FS:Ansariel>
		// <FS:Ansariel> Show Arc in nametag (for Jelly Dolls)
		mNameArc = complexity;
		mNameArcColor = complexity_color;
		// </FS:Ansariel>
		LLStringFn::replace_ascii_controlchars(mTitle,LL_UNKNOWN_CHAR);
		new_name = TRUE;
	}


	
	if (mVisibleChat || mVisibleTyping)
	{
		mNameText->setFont(LLFontGL::getFontSansSerif());
				mNameText->setTextAlignment(LLHUDNameTag::ALIGN_TEXT_LEFT);
		mNameText->setFadeDistance(CHAT_NORMAL_RADIUS * 2.f, 5.f);

		std::deque<LLChat>::iterator chat_iter = mChats.begin();
		mNameText->clearString();

		LLColor4 new_chat = LLUIColorTable::instance().getColor( isSelf() ? "UserChatColor" : "AgentChatColor" );
		
		// <FS:CR> Colorize tags
		new_chat = LGGContactSets::getInstance()->colorize(getID(), new_chat, LGG_CS_CHAT);
		
		//color based on contact sets prefs
		LGGContactSets::getInstance()->hasFriendColorThatShouldShow(getID(), LGG_CS_CHAT, new_chat);
		// </FS:CR>
		
		if (mVisibleChat)
		{
		LLColor4 normal_chat = lerp(new_chat, LLColor4(0.8f, 0.8f, 0.8f, 1.f), 0.7f);
		LLColor4 old_chat = lerp(normal_chat, LLColor4(0.6f, 0.6f, 0.6f, 1.f), 0.7f);
		if (mTyping && mChats.size() >= MAX_BUBBLE_CHAT_UTTERANCES) 
		{
			++chat_iter;
		}

		for(; chat_iter != mChats.end(); ++chat_iter)
		{
			F32 chat_fade_amt = llclamp((F32)((LLFrameTimer::getElapsedSeconds() - chat_iter->mTime) / CHAT_FADE_TIME), 0.f, 4.f);
			LLFontGL::StyleFlags style;
			switch(chat_iter->mChatType)
			{
			case CHAT_TYPE_WHISPER:
				style = LLFontGL::ITALIC;
				break;
			case CHAT_TYPE_SHOUT:
				style = LLFontGL::BOLD;
				break;
			default:
				style = LLFontGL::NORMAL;
				break;
			}
			if (chat_fade_amt < 1.f)
			{
				F32 u = clamp_rescale(chat_fade_amt, 0.9f, 1.f, 0.f, 1.f);
				mNameText->addLine(chat_iter->mText, lerp(new_chat, normal_chat, u), style);
			}
			else if (chat_fade_amt < 2.f)
			{
				F32 u = clamp_rescale(chat_fade_amt, 1.9f, 2.f, 0.f, 1.f);
				mNameText->addLine(chat_iter->mText, lerp(normal_chat, old_chat, u), style);
			}
			else if (chat_fade_amt < 3.f)
			{
				// *NOTE: only remove lines down to minimum number
				mNameText->addLine(chat_iter->mText, old_chat, style);
			}
		}
		}
		mNameText->setVisibleOffScreen(TRUE);

		if (mVisibleTyping && mTyping)
		{
			S32 dot_count = (llfloor(mTypingTimer.getElapsedTimeF32() * 3.f) + 2) % 3 + 1;
			switch(dot_count)
			{
			case 1:
				mNameText->addLine(".", new_chat);
				break;
			case 2:
				mNameText->addLine("..", new_chat);
				break;
			case 3:
				mNameText->addLine("...", new_chat);
				break;
			}

		}
	}
	else
	{
		// ...not using chat bubbles, just names
		mNameText->setTextAlignment(LLHUDNameTag::ALIGN_TEXT_CENTER);
		mNameText->setFadeDistance(CHAT_NORMAL_RADIUS, 5.f);
		mNameText->setVisibleOffScreen(FALSE);
	}
}

// <FS:Ansariel> Fix nametag not properly updating when display name arrives
//void LLVOAvatar::addNameTagLine(const std::string& line, const LLColor4& color, S32 style, const LLFontGL* font)
void LLVOAvatar::addNameTagLine(const std::string& line, const LLColor4& color, S32 style, const LLFontGL* font, bool is_name /* = false */)
// </FS:Ansariel>
{
	llassert(mNameText);
	if (mVisibleChat || mVisibleTyping)
	{
		mNameText->addLabel(line);
	}
	else
	{
		mNameText->addLine(line, color, (LLFontGL::StyleFlags)style, font);
	}
	// <FS:Ansariel> Fix nametag not properly updating when display name arrives
    //mNameIsSet |= !line.empty();
	if (is_name)
	{
		mNameIsSet |= !line.empty();
	}
	// </FS:Ansariel>
}

void LLVOAvatar::clearNameTag()
{
    mNameIsSet = false;
	if (mNameText)
	{
		mNameText->setLabel("");
		mNameText->setString("");
	}
	mTimeVisible.reset();
}

//static
void LLVOAvatar::invalidateNameTag(const LLUUID& agent_id)
{
	LLViewerObject* obj = gObjectList.findObject(agent_id);
	if (!obj) return;

	LLVOAvatar* avatar = dynamic_cast<LLVOAvatar*>(obj);
	if (!avatar) return;

	avatar->clearNameTag();
}

//static
void LLVOAvatar::invalidateNameTags()
{
	std::vector<LLCharacter*>::iterator it = LLCharacter::sInstances.begin();
	for ( ; it != LLCharacter::sInstances.end(); ++it)
	{
		LLVOAvatar* avatar = dynamic_cast<LLVOAvatar*>(*it);
		if (!avatar) continue;
		if (avatar->isDead()) continue;

		avatar->clearNameTag();
	}
}

// Compute name tag position during idle update
void LLVOAvatar::idleUpdateNameTagPosition(const LLVector3& root_pos_last)
{
	LLQuaternion root_rot = mRoot->getWorldRotation();
	LLQuaternion inv_root_rot = ~root_rot;
	LLVector3 pixel_right_vec;
	LLVector3 pixel_up_vec;
	LLViewerCamera::getInstance()->getPixelVectors(root_pos_last, pixel_up_vec, pixel_right_vec);
	LLVector3 camera_to_av = root_pos_last - LLViewerCamera::getInstance()->getOrigin();
	camera_to_av.normalize();
	LLVector3 local_camera_at = camera_to_av * inv_root_rot;
	LLVector3 local_camera_up = camera_to_av % LLViewerCamera::getInstance()->getLeftAxis();
	local_camera_up.normalize();
	local_camera_up = local_camera_up * inv_root_rot;

	// <FS:Ansariel> Optional legacy nametag position
	LLVector3 name_position;
	static LLCachedControl<bool> fsLegacyNametagPosition(gSavedSettings, "FSLegacyNametagPosition");
	if (fsLegacyNametagPosition)
	{
		local_camera_up.scaleVec((mBodySize + mAvatarOffset) * 0.5f);
		local_camera_at.scaleVec((mBodySize + mAvatarOffset) * 0.5f);

		name_position = mRoot->getWorldPosition();
		name_position[VZ] -= mPelvisToFoot;
		name_position[VZ] += ((mBodySize[VZ] - mAvatarOffset[VZ] * 0.9f) * 0.55f);
		name_position += (local_camera_up * root_rot) - (projected_vec(local_camera_at * root_rot, camera_to_av));	
		name_position += pixel_up_vec * 15.f;
	}
	else
	{
	// </FS:Ansariel>
	// position is based on head position, does not require mAvatarOffset here. - Nyx
	LLVector3 avatar_ellipsoid(mBodySize.mV[VX] * 0.4f,
								mBodySize.mV[VY] * 0.4f,
								mBodySize.mV[VZ] * NAMETAG_VERT_OFFSET_WEIGHT);

	local_camera_up.scaleVec(avatar_ellipsoid);
	local_camera_at.scaleVec(avatar_ellipsoid);

	LLVector3 head_offset = (mHeadp->getLastWorldPosition() - mRoot->getLastWorldPosition()) * inv_root_rot;

	if (dist_vec(head_offset, mTargetRootToHeadOffset) > NAMETAG_UPDATE_THRESHOLD)
	{
		mTargetRootToHeadOffset = head_offset;
	}
	
	mCurRootToHeadOffset = lerp(mCurRootToHeadOffset, mTargetRootToHeadOffset, LLSmoothInterpolation::getInterpolant(0.2f));

	// <FS:Ansariel> Optional legacy nametag position
	//LLVector3 name_position = mRoot->getLastWorldPosition() + (mCurRootToHeadOffset * root_rot);
	name_position = mRoot->getLastWorldPosition() + (mCurRootToHeadOffset * root_rot);
	name_position += (local_camera_up * root_rot) - (projected_vec(local_camera_at * root_rot, camera_to_av));	
	name_position += pixel_up_vec * NAMETAG_VERTICAL_SCREEN_OFFSET;
	// <FS:Ansariel> Optional legacy nametag position
	}
	// </FS:Ansariel>

	// <FS:Ansariel> Optional Z-offset correction for name tags
	static LLCachedControl<S32> fsNameTagOffset(gSavedSettings, "FSNameTagZOffsetCorrection");
	name_position[VZ] += fsNameTagOffset / 10.f;
	// </FS:Ansariel>

	mNameText->setPositionAgent(name_position);				
}

void LLVOAvatar::idleUpdateNameTagAlpha(BOOL new_name, F32 alpha)
{
	llassert(mNameText);

	if (new_name
		|| alpha != mNameAlpha)
	{
		mNameText->setAlpha(alpha);
		mNameAlpha = alpha;
	}
}

// <FS:CR> Colorize tags
//LLColor4 LLVOAvatar::getNameTagColor(bool is_friend)
LLColor4 LLVOAvatar::getNameTagColor()
// </FS:CR>
{
	// ...not using display names
	LLColor4 color = LLUIColorTable::getInstance()->getColor("NameTagLegacy");
	if (LLAvatarName::useDisplayNames())
	{
		// ...color based on whether username "matches" a computed display name
		LLAvatarName av_name;
		if (LLAvatarNameCache::get(getID(), &av_name) && av_name.isDisplayNameDefault())
		{
			color = LLUIColorTable::getInstance()->getColor("NameTagMatch");
		}
		else
		{
			color = LLUIColorTable::getInstance()->getColor("NameTagMismatch");
		}
	}
	
	// <FS:CR> FIRE-1061 - Color friends, lindens, muted, etc
	color = LGGContactSets::getInstance()->colorize(getID(), color, LGG_CS_TAG);
	// </FS:CR>
	
	LGGContactSets::getInstance()->hasFriendColorThatShouldShow(getID(), LGG_CS_TAG, color);

	LLNetMap::getAvatarMarkColor(getID(), color);

	return color;
}

void LLVOAvatar::idleUpdateBelowWater()
{
	F32 avatar_height = (F32)(getPositionGlobal().mdV[VZ]);

	F32 water_height;
	water_height = getRegion()->getWaterHeight();

	// <FS:Zi> Animation Overrider
	BOOL wasBelowWater = mBelowWater;
	mBelowWater =  avatar_height < water_height;
	// <FS:Zi> Animation Overrider
	if (isSelf() && wasBelowWater != mBelowWater)
	{
		AOEngine::instance().checkBelowWater(mBelowWater);
	}
	// </FS:Zi> Animation Overrider
}

void LLVOAvatar::slamPosition()
{
	gAgent.setPositionAgent(getPositionAgent());
	// SL-315
	mRoot->setWorldPosition(getPositionAgent()); // teleport
	setChanged(TRANSLATED);
	if (mDrawable.notNull())
	{
		gPipeline.updateMoveNormalAsync(mDrawable);
	}
	mRoot->updateWorldMatrixChildren();
}

bool LLVOAvatar::isVisuallyMuted()
{
	bool muted = false;

	// <FS:Ansariel> FIRE-11783: Always visually mute avatars that are muted
	if (!isSelf() && isInMuteList())
	{
		return true;
	}
	// </FS:Ansariel>

	// Priority order (highest priority first)
	// * own avatar is never visually muted
	// * if on the "always draw normally" list, draw them normally
	// * if on the "always visually mute" list, mute them
	// * check against the render cost and attachment limits
	if (!isSelf())
	{
		if (mVisuallyMuteSetting == AV_ALWAYS_RENDER)
		{
			muted = false;
		}
		else if (mVisuallyMuteSetting == AV_DO_NOT_RENDER)
		{	// Always want to see this AV as an impostor
			muted = true;
		}
		// <FS:Ansariel> FIRE-11783: Always visually mute avatars that are muted
        //else if (isInMuteList())
        //{
        //    muted = true;
        //}
		// </FS:Ansariel>
// [RLVa:KB] - Checked: RLVa-2.2 (@setcam_avdist)
		else if (isRlvSilhouette())
		{
			muted = true;
		}
// [/RLVa:KB]
		else
		{
			muted = isTooComplex();
		}
	}

	return muted;
}

bool LLVOAvatar::isInMuteList()
{
	bool muted = false;
	F64 now = LLFrameTimer::getTotalSeconds();
	if (now < mCachedMuteListUpdateTime)
	{
		muted = mCachedInMuteList;
	}
	else
	{
		muted = LLMuteList::getInstance()->isMuted(getID());

		const F64 SECONDS_BETWEEN_MUTE_UPDATES = 1;
		mCachedMuteListUpdateTime = now + SECONDS_BETWEEN_MUTE_UPDATES;
		mCachedInMuteList = muted;
	}
	return muted;
}

// [RLVa:KB] - Checked: RLVa-2.2 (@setcam_avdist)
bool LLVOAvatar::isRlvSilhouette()
{
	if (!gRlvHandler.hasBehaviour(RLV_BHVR_SETCAM_AVDIST))
		return false;

	static RlvCachedBehaviourModifier<float> s_nSetCamAvDist(RLV_MODIFIER_SETCAM_AVDIST);

	const F64 now = LLFrameTimer::getTotalSeconds();
	if (now >= mCachedRlvSilhouetteUpdateTime)
	{
		const F64 SECONDS_BETWEEN_NEARBY_UPDATES = .5f;
		bool fIsRlvSilhouette = dist_vec_squared(gAgent.getPositionGlobal(), getPositionGlobal()) > s_nSetCamAvDist() * s_nSetCamAvDist();
		if (fIsRlvSilhouette != mCachedIsRlvSilhouette)
		{
			mCachedIsRlvSilhouette = fIsRlvSilhouette;
			mNeedsImpostorUpdate = TRUE;
		}
		mCachedRlvSilhouetteUpdateTime = now + SECONDS_BETWEEN_NEARBY_UPDATES;
	}
	return mCachedIsRlvSilhouette;
}
// [/RLVa:KB]

void LLVOAvatar::updateAppearanceMessageDebugText()
{
		S32 central_bake_version = -1;
		if (getRegion())
		{
			central_bake_version = getRegion()->getCentralBakeVersion();
		}
		bool all_baked_downloaded = allBakedTexturesCompletelyDownloaded();
		bool all_local_downloaded = allLocalTexturesCompletelyDownloaded();
		std::string debug_line = llformat("%s%s - mLocal: %d, mEdit: %d, mUSB: %d, CBV: %d",
										  isSelf() ? (all_local_downloaded ? "L" : "l") : "-",
										  all_baked_downloaded ? "B" : "b",
										  mUseLocalAppearance, mIsEditingAppearance,
										  // <FS:Ansariel> [Legacy Bake]
										  //1, central_bake_version);
										  mUseServerBakes, central_bake_version);
										  // </FS:Ansariel> [Legacy Bake]
		std::string origin_string = bakedTextureOriginInfo();
		debug_line += " [" + origin_string + "]";
		S32 curr_cof_version = LLAppearanceMgr::instance().getCOFVersion();
		S32 last_request_cof_version = mLastUpdateRequestCOFVersion;
		S32 last_received_cof_version = mLastUpdateReceivedCOFVersion;
		if (isSelf())
		{
			debug_line += llformat(" - cof: %d req: %d rcv:%d",
								   curr_cof_version, last_request_cof_version, last_received_cof_version);
			// <FS:CR> Use LLCachedControl
			//if (gSavedSettings.getBOOL("DebugForceAppearanceRequestFailure"))
			static LLCachedControl<bool> debug_force_appearance_request_failure(gSavedSettings, "DebugForceAppearanceRequestFailure");
			if (debug_force_appearance_request_failure)
			// </FS:CR>
			{
				debug_line += " FORCING ERRS";
			}
		}
		else
		{
			debug_line += llformat(" - cof rcv:%d", last_received_cof_version);
		}
		debug_line += llformat(" bsz-z: %.3f", mBodySize[2]);
        if (mAvatarOffset[2] != 0.0f)
        {
            debug_line += llformat("avofs-z: %.3f", mAvatarOffset[2]);
        }
		bool hover_enabled = getRegion() && getRegion()->avatarHoverHeightEnabled();
		debug_line += hover_enabled ? " H" : " h";
		const LLVector3& hover_offset = getHoverOffset();
		if (hover_offset[2] != 0.0)
		{
			debug_line += llformat(" hov_z: %.3f", hover_offset[2]);
        debug_line += llformat(" %s", (isSitting() ? "S" : "T"));
			debug_line += llformat("%s", (isMotionActive(ANIM_AGENT_SIT_GROUND_CONSTRAINED) ? "G" : "-"));
		}

        LLVector3 ankle_right_pos_agent = mFootRightp->getWorldPosition();
		LLVector3 normal;
        LLVector3 ankle_right_ground_agent = ankle_right_pos_agent;
        resolveHeightAgent(ankle_right_pos_agent, ankle_right_ground_agent, normal);
        F32 rightElev = llmax(-0.2f, ankle_right_pos_agent.mV[VZ] - ankle_right_ground_agent.mV[VZ]);
        debug_line += llformat(" relev %.3f", rightElev);

        LLVector3 root_pos = mRoot->getPosition();
        LLVector3 pelvis_pos = mPelvisp->getPosition();
        debug_line += llformat(" rp %.3f pp %.3f", root_pos[2], pelvis_pos[2]);

    S32 is_visible = (S32) isVisible();
    S32 is_m_visible = (S32) mVisible;
    debug_line += llformat(" v %d/%d", is_visible, is_m_visible);

		addDebugText(debug_line);
}

LLViewerInventoryItem* getObjectInventoryItem(LLViewerObject *vobj, LLUUID asset_id)
{
    LLViewerInventoryItem *item = NULL;

    if (vobj)
    {
        if (vobj->getInventorySerial()<=0)
        {
            vobj->requestInventory(); 
	}
        item = vobj->getInventoryItemByAsset(asset_id);
    }
    return item;
}

LLViewerInventoryItem* recursiveGetObjectInventoryItem(LLViewerObject *vobj, LLUUID asset_id)
{
    LLViewerInventoryItem *item = getObjectInventoryItem(vobj, asset_id);
    if (!item)
    {
        LLViewerObject::const_child_list_t& children = vobj->getChildren();
        for (LLViewerObject::const_child_list_t::const_iterator it = children.begin();
             it != children.end(); ++it)
        {
            LLViewerObject *childp = *it;
            item = getObjectInventoryItem(childp, asset_id);
            if (item)
	{
                break;
            }
        }
	}
    return item;
}

void LLVOAvatar::updateAnimationDebugText()
{
		for (LLMotionController::motion_list_t::iterator iter = mMotionController.getActiveMotions().begin();
			 iter != mMotionController.getActiveMotions().end(); ++iter)
		{
			LLMotion* motionp = *iter;
			if (motionp->getMinPixelArea() < getPixelArea())
			{
				std::string output;
            std::string motion_name = motionp->getName();
            if (motion_name.empty())
            {
                if (isControlAvatar())
                {
                    LLControlAvatar *control_av = dynamic_cast<LLControlAvatar*>(this);
                    // Try to get name from inventory of associated object
                    LLVOVolume *volp = control_av->mRootVolp;
                    LLViewerInventoryItem *item = recursiveGetObjectInventoryItem(volp,motionp->getID());
                    if (item)
                    {
                        motion_name = item->getName();
                    }
                }
            }
            if (motion_name.empty())
				{
					std::string name;
					if (gAgent.isGodlikeWithoutAdminMenuFakery() || isSelf())
					{
						name = motionp->getID().asString();
						LLVOAvatar::AnimSourceIterator anim_it = mAnimationSources.begin();
						for (; anim_it != mAnimationSources.end(); ++anim_it)
						{
							if (anim_it->second == motionp->getID())
							{
								LLViewerObject* object = gObjectList.findObject(anim_it->first);
								if (!object)
								{
									break;
								}
								if (object->isAvatar())
								{
									if (mMotionController.mIsSelf)
									{
										// Searching inventory by asset id is really long
										// so just mark as inventory
										// Also item is likely to be named by LLPreviewAnim
										name += "(inventory)";
									}
								}
								else
								{
									LLViewerInventoryItem* item = NULL;
									if (!object->isInventoryDirty())
									{
										item = object->getInventoryItemByAsset(motionp->getID());
									}
									if (item)
									{
										name = item->getName();
									}
									else if (object->isAttachment())
									{
										name += "(" + getAttachmentItemName() + ")";
									}
									else
									{
										// in-world object, name or content unknown
										name += "(in-world)";
									}
								}
								break;
							}
						}
					}
					else
					{
						name = LLUUID::null.asString();
					}
					output = llformat("%s - %d",
							  name.c_str(),
							  (U32)motionp->getPriority());
				}
				else
				{
					output = llformat("%s - %d",
                                  motion_name.c_str(),
							  (U32)motionp->getPriority());
				}
				addDebugText(output);
			}
		}
}

void LLVOAvatar::updateDebugText()
{
    // Leave mDebugText uncleared here, in case a derived class has added some state first

	// <FS:Ansariel> Use cached controls
	//if (gSavedSettings.getBOOL("DebugAvatarAppearanceMessage"))
	static LLCachedControl<bool> debug_avatar_appearance_message(gSavedSettings, "DebugAvatarAppearanceMessage");
	if (debug_avatar_appearance_message)
	// </FS:Ansariel>
	{
        updateAppearanceMessageDebugText();
	}

	// <FS:Ansariel> Use cached controls
	//if (gSavedSettings.getBOOL("DebugAvatarCompositeBaked"))
	static LLCachedControl<bool> debug_avatar_composite_baked(gSavedSettings, "DebugAvatarCompositeBaked");
	if (debug_avatar_composite_baked)
	// </FS:Ansariel>
	{
		if (!mBakedTextureDebugText.empty())
			addDebugText(mBakedTextureDebugText);
	}

    // Develop -> Avatar -> Animation Info
	if (LLVOAvatar::sShowAnimationDebug)
	{
        updateAnimationDebugText();
	}

	if (!mDebugText.size() && mText.notNull())
	{
		mText->markDead();
		mText = NULL;
	}
	else if (mDebugText.size())
	{
		setDebugText(mDebugText);
	}
	mDebugText.clear();
}

//------------------------------------------------------------------------
// updateFootstepSounds
// Factored out from updateCharacter()
// Generate footstep sounds when feet hit the ground
//------------------------------------------------------------------------
void LLVOAvatar::updateFootstepSounds()
{
    if (mIsDummy)
    {
        return;
    }
	
	//-------------------------------------------------------------------------
	// Find the ground under each foot, these are used for a variety
	// of things that follow
	//-------------------------------------------------------------------------
	LLVector3 ankle_left_pos_agent = mFootLeftp->getWorldPosition();
	LLVector3 ankle_right_pos_agent = mFootRightp->getWorldPosition();

	LLVector3 ankle_left_ground_agent = ankle_left_pos_agent;
	LLVector3 ankle_right_ground_agent = ankle_right_pos_agent;
    LLVector3 normal;
	resolveHeightAgent(ankle_left_pos_agent, ankle_left_ground_agent, normal);
	resolveHeightAgent(ankle_right_pos_agent, ankle_right_ground_agent, normal);

	F32 leftElev = llmax(-0.2f, ankle_left_pos_agent.mV[VZ] - ankle_left_ground_agent.mV[VZ]);
	F32 rightElev = llmax(-0.2f, ankle_right_pos_agent.mV[VZ] - ankle_right_ground_agent.mV[VZ]);

	if (!isSitting())
	{
		//-------------------------------------------------------------------------
		// Figure out which foot is on ground
		//-------------------------------------------------------------------------
		if (!mInAir)
		{
			if ((leftElev < 0.0f) || (rightElev < 0.0f))
	{
				ankle_left_pos_agent = mFootLeftp->getWorldPosition();
				ankle_right_pos_agent = mFootRightp->getWorldPosition();
				leftElev = ankle_left_pos_agent.mV[VZ] - ankle_left_ground_agent.mV[VZ];
				rightElev = ankle_right_pos_agent.mV[VZ] - ankle_right_ground_agent.mV[VZ];
			}
		}
	}
	
	const LLUUID AGENT_FOOTSTEP_ANIMS[] = {ANIM_AGENT_WALK, ANIM_AGENT_RUN, ANIM_AGENT_LAND};
	const S32 NUM_AGENT_FOOTSTEP_ANIMS = LL_ARRAY_SIZE(AGENT_FOOTSTEP_ANIMS);

	if ( gAudiop && isAnyAnimationSignaled(AGENT_FOOTSTEP_ANIMS, NUM_AGENT_FOOTSTEP_ANIMS) )
	{
		BOOL playSound = FALSE;
		LLVector3 foot_pos_agent;

		BOOL onGroundLeft = (leftElev <= 0.05f);
		BOOL onGroundRight = (rightElev <= 0.05f);

		// did left foot hit the ground?
		if ( onGroundLeft && !mWasOnGroundLeft )
		{
			foot_pos_agent = ankle_left_pos_agent;
			playSound = TRUE;
		}

		// did right foot hit the ground?
		if ( onGroundRight && !mWasOnGroundRight )
	{
			foot_pos_agent = ankle_right_pos_agent;
			playSound = TRUE;
	}

		mWasOnGroundLeft = onGroundLeft;
		mWasOnGroundRight = onGroundRight;

		// <FS:PP> FIRE-3169: Option to change the default footsteps sound
		// if ( playSound )
		static LLCachedControl<bool> PlayModeUISndFootsteps(gSavedSettings, "PlayModeUISndFootsteps");
		if ( playSound && PlayModeUISndFootsteps )
		// </FS:PP>
		{
			const F32 STEP_VOLUME = 0.1f;
			const LLUUID& step_sound_id = getStepSound();

			LLVector3d foot_pos_global = gAgent.getPosGlobalFromAgent(foot_pos_agent);

			if (LLViewerParcelMgr::getInstance()->canHearSound(foot_pos_global)
				&& !LLMuteList::getInstance()->isMuted(getID(), LLMute::flagObjectSounds))
			{
				gAudiop->triggerSound(step_sound_id, getID(), STEP_VOLUME, LLAudioEngine::AUDIO_TYPE_AMBIENT, foot_pos_global);
			}
		}
	}
}

//------------------------------------------------------------------------
// computeUpdatePeriod()
// Factored out from updateCharacter()
// Set new value for mUpdatePeriod based on distance and various other factors.
//------------------------------------------------------------------------
void LLVOAvatar::computeUpdatePeriod()
{
	bool visually_muted = isVisuallyMuted();
	if (mDrawable.notNull()
        && isVisible() 
        && (!isSelf() || visually_muted)
        && !isUIAvatar()
	// <FS:Ansariel> Fix LL impostor hacking; Adjust update period for muted avatars if using no impostors
        //&& sUseImpostors
        && (sUseImpostors || isInMuteList())
	// </FS:Ansariel>
        && !mNeedsAnimUpdate 
        && !sFreezeCounter)
	{
		const LLVector4a* ext = mDrawable->getSpatialExtents();
		LLVector4a size;
		size.setSub(ext[1],ext[0]);
		F32 mag = size.getLength3().getF32()*0.5f;
		
		F32 impostor_area = 256.f*512.f*(8.125f - LLVOAvatar::sLODFactor*8.f);
		if (visually_muted)
		{ // visually muted avatars update at 16 hz
			mUpdatePeriod = 16;
		}
		else if (! shouldImpostor()
				 || mDrawable->mDistanceWRTCamera < 1.f + mag)
		{   // first 25% of max visible avatars are not impostored
			// also, don't impostor avatars whose bounding box may be penetrating the 
			// impostor camera near clip plane
			mUpdatePeriod = 1;
		}
		else if ( shouldImpostor(4) )
		{ //background avatars are REALLY slow updating impostors
			mUpdatePeriod = 16;
		}
		else if ( shouldImpostor(3) )
		{ //back 25% of max visible avatars are slow updating impostors
			mUpdatePeriod = 8;
		}
		else if (mImpostorPixelArea <= impostor_area)
		{  // stuff in between gets an update period based on pixel area
			mUpdatePeriod = llclamp((S32) sqrtf(impostor_area*4.f/mImpostorPixelArea), 2, 8);
		}
		else
		{
			//nearby avatars, update the impostors more frequently.
			mUpdatePeriod = 4;
		}
	}
	else
	{
		mUpdatePeriod = 1;
	}

}

//------------------------------------------------------------------------
// updateOrientation()
// Factored out from updateCharacter()
// This is used by updateCharacter() to update the avatar's orientation:
// - updates mTurning state
// - updates rotation of the mRoot joint in the skeleton
// - for self, calls setControlFlags() to notify the simulator about any turns
//------------------------------------------------------------------------
void LLVOAvatar::updateOrientation(LLAgent& agent, F32 speed, F32 delta_time)
{
			LLQuaternion iQ;
			LLVector3 upDir( 0.0f, 0.0f, 1.0f );
					
			// Compute a forward direction vector derived from the primitive rotation
			// and the velocity vector.  When walking or jumping, don't let body deviate
			// more than 90 from the view, if necessary, flip the velocity vector.

			LLVector3 primDir;
			if (isSelf())
			{
				primDir = agent.getAtAxis() - projected_vec(agent.getAtAxis(), agent.getReferenceUpVector());
				primDir.normalize();
			}
			else
			{
				primDir = getRotation().getMatrix3().getFwdRow();
			}
			LLVector3 velDir = getVelocity();
			velDir.normalize();
			// <FS> Disable avatar turning towards camera when walking backwards
			//if ( mSignaledAnimations.find(ANIM_AGENT_WALK) != mSignaledAnimations.end())
			static LLCachedControl<bool> walk_backwards(gSavedSettings, "FSDisableTurningAroundWhenWalkingBackwards");
			if (walk_backwards && mSignaledAnimations.find(ANIM_AGENT_WALK) != mSignaledAnimations.end())
			// </FS>
			{
				F32 vpD = velDir * primDir;
				if (vpD < -0.5f)
				{
					velDir *= -1.0f;
				}
			}
			LLVector3 fwdDir = lerp(primDir, velDir, clamp_rescale(speed, 0.5f, 2.0f, 0.0f, 1.0f));
			if (isSelf() && gAgentCamera.cameraMouselook())
			{
				// make sure fwdDir stays in same general direction as primdir
				if (gAgent.getFlying())
				{
					fwdDir = LLViewerCamera::getInstance()->getAtAxis();
				}
				else
				{
					LLVector3 at_axis = LLViewerCamera::getInstance()->getAtAxis();
					LLVector3 up_vector = gAgent.getReferenceUpVector();
					at_axis -= up_vector * (at_axis * up_vector);
					at_axis.normalize();
					
					F32 dot = fwdDir * at_axis;
					if (dot < 0.f)
					{
						fwdDir -= 2.f * at_axis * dot;
						fwdDir.normalize();
					}
				}
			}

			LLQuaternion root_rotation = mRoot->getWorldMatrix().quaternion();
			F32 root_roll, root_pitch, root_yaw;
			root_rotation.getEulerAngles(&root_roll, &root_pitch, &root_yaw);

			// When moving very slow, the pelvis is allowed to deviate from the
    // forward direction to allow it to hold its position while the torso
			// and head turn.  Once in motion, it must conform however.
			BOOL self_in_mouselook = isSelf() && gAgentCamera.cameraMouselook();

			LLVector3 pelvisDir( mRoot->getWorldMatrix().getFwdRow4().mV );

			static LLCachedControl<F32> s_pelvis_rot_threshold_slow(gSavedSettings, "AvatarRotateThresholdSlow", 60.0);
			static LLCachedControl<F32> s_pelvis_rot_threshold_fast(gSavedSettings, "AvatarRotateThresholdFast", 2.0);

			F32 pelvis_rot_threshold = clamp_rescale(speed, 0.1f, 1.0f, s_pelvis_rot_threshold_slow, s_pelvis_rot_threshold_fast);
						
			if (self_in_mouselook)
			{
				pelvis_rot_threshold *= MOUSELOOK_PELVIS_FOLLOW_FACTOR;
			}
			pelvis_rot_threshold *= DEG_TO_RAD;

			F32 angle = angle_between( pelvisDir, fwdDir );

			// The avatar's root is allowed to have a yaw that deviates widely
			// from the forward direction, but if roll or pitch are off even
			// a little bit we need to correct the rotation.
			if(root_roll < 1.f * DEG_TO_RAD
			   && root_pitch < 5.f * DEG_TO_RAD)
			{
				// smaller correction vector means pelvis follows prim direction more closely
				if (!mTurning && angle > pelvis_rot_threshold*0.75f)
				{
					mTurning = TRUE;
				}

				// use tighter threshold when turning
				if (mTurning)
				{
					pelvis_rot_threshold *= 0.4f;
				}

				// am I done turning?
				if (angle < pelvis_rot_threshold)
				{
					mTurning = FALSE;
				}

				LLVector3 correction_vector = (pelvisDir - fwdDir) * clamp_rescale(angle, pelvis_rot_threshold*0.75f, pelvis_rot_threshold, 1.0f, 0.0f);
				fwdDir += correction_vector;
			}
			else
			{
				mTurning = FALSE;
			}

			// Now compute the full world space rotation for the whole body (wQv)
			LLVector3 leftDir = upDir % fwdDir;
			leftDir.normalize();
			fwdDir = leftDir % upDir;
			LLQuaternion wQv( fwdDir, leftDir, upDir );

			if (isSelf() && mTurning)
			{
				if ((fwdDir % pelvisDir) * upDir > 0.f)
				{
					gAgent.setControlFlags(AGENT_CONTROL_TURN_RIGHT);
				}
				else
				{
					gAgent.setControlFlags(AGENT_CONTROL_TURN_LEFT);
				}
			}

			// Set the root rotation, but do so incrementally so that it
			// lags in time by some fixed amount.
			//F32 u = LLSmoothInterpolation::getInterpolant(PELVIS_LAG);
			F32 pelvis_lag_time = 0.f;
			if (self_in_mouselook)
			{
				pelvis_lag_time = PELVIS_LAG_MOUSELOOK;
			}
			else if (mInAir)
			{
				pelvis_lag_time = PELVIS_LAG_FLYING;
				// increase pelvis lag time when moving slowly
				pelvis_lag_time *= clamp_rescale(mSpeedAccum, 0.f, 15.f, 3.f, 1.f);
			}
			else
			{
				pelvis_lag_time = PELVIS_LAG_WALKING;
			}

    F32 u = llclamp((delta_time / pelvis_lag_time), 0.0f, 1.0f);	

			mRoot->setWorldRotation( slerp(u, mRoot->getWorldRotation(), wQv) );
}

//------------------------------------------------------------------------
// updateTimeStep()
// Factored out from updateCharacter().
//
// Updates the time step used by the motion controller, based on area
// and avatar count criteria.  This will also stop the
// ANIM_AGENT_WALK_ADJUST animation under some circumstances.
// ------------------------------------------------------------------------
void LLVOAvatar::updateTimeStep()
{
	// <FS:Zi> Optionally disable the usage of timesteps, testing if this affects performance or
	//         creates animation issues - FIRE-3657
	//if (!isSelf() && !isUIAvatar()) // ie, non-self avatars, and animated objects will be affected.
	static LLCachedControl<bool> use_timesteps(gSavedSettings, "UseAnimationTimeSteps");
	if (!isSelf() && !isUIAvatar() && use_timesteps)
	// </FS:Zi>
	{
        // Note that sInstances counts animated objects and
        // standard avatars in the same bucket. Is this desirable?
		F32 time_quantum = clamp_rescale((F32)sInstances.size(), 10.f, 35.f, 0.f, 0.25f);
		F32 pixel_area_scale = clamp_rescale(mPixelArea, 100, 5000, 1.f, 0.f);
		F32 time_step = time_quantum * pixel_area_scale;
        // Extrema:
        //   If number of avs is 10 or less, time_step is unmodified (flagged with 0.0).
        //   If area of av is 5000 or greater, time_step is unmodified (flagged with 0.0).
        //   If number of avs is 35 or greater, and area of av is 100 or less,
        //   time_step takes the maximum possible value of 0.25.
        //   Other situations will give values within the (0, 0.25) range.
		if (time_step != 0.f)
		{
			// disable walk motion servo controller as it doesn't work with motion timesteps
			stopMotion(ANIM_AGENT_WALK_ADJUST);
			removeAnimationData("Walk Speed");
		}
        // See SL-763 - playback with altered time step does not
        // appear to work correctly, odd behavior for distant avatars.
        // As of 11-2017, LLMotionController::updateMotions() will
        // ignore the value here. Need to re-enable if it's every
        // fixed.
		mMotionController.setTimeStep(time_step);
	}
	// <FS:Zi> Optionally disable the usage of timesteps, testing if this affects performance or
	//         creates animation issues - FIRE-3657
	else
	{
		mMotionController.setTimeStep(0.0f);
	}
	// </FS:Zi>
}

void LLVOAvatar::updateRootPositionAndRotation(LLAgent& agent, F32 speed, bool was_sit_ground_constrained) 
{
	if (!(isSitting() && getParent()))
	{
		// This case includes all configurations except sitting on an
		// object, so does include ground sit.

		//--------------------------------------------------------------------
		// get timing info
		// handle initial condition case
		//--------------------------------------------------------------------
		F32 animation_time = mAnimTimer.getElapsedTimeF32();
		if (mTimeLast == 0.0f)
		{
			mTimeLast = animation_time;

			// Initially put the pelvis at slaved position/mRotation
			// SL-315
			mRoot->setWorldPosition( getPositionAgent() ); // first frame
			mRoot->setWorldRotation( getRotation() );
		}
			
		//--------------------------------------------------------------------
		// dont' let dT get larger than 1/5th of a second
		//--------------------------------------------------------------------
		F32 delta_time = animation_time - mTimeLast;

		delta_time = llclamp( delta_time, DELTA_TIME_MIN, DELTA_TIME_MAX );
		mTimeLast = animation_time;

		mSpeedAccum = (mSpeedAccum * 0.95f) + (speed * 0.05f);

		//--------------------------------------------------------------------
		// compute the position of the avatar's root
		//--------------------------------------------------------------------
		LLVector3d root_pos;
		LLVector3d ground_under_pelvis;

		if (isSelf())
		{
			gAgent.setPositionAgent(getRenderPosition());
		}

		root_pos = gAgent.getPosGlobalFromAgent(getRenderPosition());
		root_pos.mdV[VZ] += getVisualParamWeight(AVATAR_HOVER);

        LLVector3 normal;
		resolveHeightGlobal(root_pos, ground_under_pelvis, normal);
		F32 foot_to_ground = (F32) (root_pos.mdV[VZ] - mPelvisToFoot - ground_under_pelvis.mdV[VZ]);				
		BOOL in_air = ((!LLWorld::getInstance()->getRegionFromPosGlobal(ground_under_pelvis)) || 
						foot_to_ground > FOOT_GROUND_COLLISION_TOLERANCE);

		if (in_air && !mInAir)
		{
			mTimeInAir.reset();
		}
		mInAir = in_air;

        // SL-402: with the ability to animate the position of joints
        // that affect the body size calculation, computed body size
        // can get stale much more easily. Simplest fix is to update
        // it frequently.
        // SL-427: this appears to be too frequent, moving to only do on animation state change.
        //computeBodySize();
    
		// correct for the fact that the pelvis is not necessarily the center 
		// of the agent's physical representation
		root_pos.mdV[VZ] -= (0.5f * mBodySize.mV[VZ]) - mPelvisToFoot;
		if (!isSitting() && !was_sit_ground_constrained)
		{
			root_pos += LLVector3d(getHoverOffset());
		}

        LLControlAvatar *cav = dynamic_cast<LLControlAvatar*>(this);
        if (cav)
        {
            // SL-1350: Moved to LLDrawable::updateXform()
            cav->matchVolumeTransform();
        }
        else
        {
            LLVector3 newPosition = gAgent.getPosAgentFromGlobal(root_pos);
            if (newPosition != mRoot->getXform()->getWorldPosition())
            {		
                mRoot->touch();
                // SL-315
                mRoot->setWorldPosition( newPosition ); // regular update				
            }
        }

		//--------------------------------------------------------------------
		// Propagate viewer object rotation to root of avatar
		//--------------------------------------------------------------------
		if (!isControlAvatar() && !isAnyAnimationSignaled(AGENT_NO_ROTATE_ANIMS, NUM_AGENT_NO_ROTATE_ANIMS))
		{
            // Rotation fixups for avatars in motion.
            // Skip for animated objects.
            updateOrientation(agent, speed, delta_time);
		}
	}
	else if (mDrawable.notNull())
	{
        // Sitting on an object - mRoot is slaved to mDrawable orientation.
		LLVector3 pos = mDrawable->getPosition();
		pos += getHoverOffset() * mDrawable->getRotation();
		// SL-315
		mRoot->setPosition(pos);
		mRoot->setRotation(mDrawable->getRotation());
	}
}

//------------------------------------------------------------------------
// updateCharacter()
//
// This is called for all avatars, so there are 4 possible situations:
//
// 1) Avatar is your own. In this case the class is LLVOAvatarSelf,
// isSelf() is true, and agent specifies the corresponding agent
// information for you. In all the other cases, agent is irrelevant
// and it would be less confusing if it were null or something.
//
// 2) Avatar is controlled by another resident. Class is LLVOAvatar,
// and isSelf() is false.
//
// 3) Avatar is the controller for an animated object. Class is
// LLControlAvatar and mIsDummy is true. Avatar is a purely
// viewer-side entity with no representation on the simulator.
//
// 4) Avatar is a UI avatar used in some areas of the UI, such as when
// previewing uploaded animations. Class is LLUIAvatar, and mIsDummy
// is true. Avatar is purely viewer-side with no representation on the
// simulator.
//
//------------------------------------------------------------------------
BOOL LLVOAvatar::updateCharacter(LLAgent &agent)
{	
	updateDebugText();
	
	if (!mIsBuilt)
	{
		return FALSE;
	}

	BOOL visible = isVisible();
    bool is_control_avatar = isControlAvatar(); // capture state to simplify tracing
	bool is_attachment = false;
	if (is_control_avatar)
	{
        LLControlAvatar *cav = dynamic_cast<LLControlAvatar*>(this);
		is_attachment = cav && cav->mRootVolp && cav->mRootVolp->isAttachment(); // For attached animated objects
	}

    LLScopedContextString str("updateCharacter " + getFullname() + " is_control_avatar "
                              + boost::lexical_cast<std::string>(is_control_avatar) 
                              + " is_attachment " + boost::lexical_cast<std::string>(is_attachment));

	// For fading out the names above heads, only let the timer
	// run if we're visible.
	if (mDrawable.notNull() && !visible)
	{
		mTimeVisible.reset();
	}

	//--------------------------------------------------------------------
	// The rest should only be done occasionally for far away avatars.
    // Set mUpdatePeriod and visible based on distance and other criteria.
	//--------------------------------------------------------------------
    computeUpdatePeriod();
    visible = (LLDrawable::getCurrentFrame()+mID.mData[0])%mUpdatePeriod == 0 ? TRUE : FALSE;

	//--------------------------------------------------------------------
    // Early out if not visible and not self
	// don't early out for your own avatar, as we rely on your animations playing reliably
	// for example, the "turn around" animation when entering customize avatar needs to trigger
	// even when your avatar is offscreen
	//--------------------------------------------------------------------
	// <FS:Ansariel> Fix impostered animation speed based on a fix by Henri Beauchamp
	//if (!visible && !isSelf())
	//{
	//	updateMotions(LLCharacter::HIDDEN_UPDATE);
	//	return FALSE;
	//}
	// </FS:Ansariel>

	//--------------------------------------------------------------------
	// change animation time quanta based on avatar render load
	//--------------------------------------------------------------------
    // SL-763 the time step quantization does not currently work.
    //updateTimeStep();
    
	// <FS:Ansariel> Fix impostered animation speed based on a fix by Henri Beauchamp
	// This was originally done in updateTimeStep(), but since that is globally disabled for now, we do it here
	mMotionController.setUpdateFactor(mUpdatePeriod);

	if (!visible && !isSelf())
	{
		updateMotions(LLCharacter::HIDDEN_UPDATE);
		return FALSE;
	}
	// </FS:Ansariel>

	//--------------------------------------------------------------------
    // Update sitting state based on parent and active animation info.
	//--------------------------------------------------------------------
	if (getParent() && !isSitting())
	{
		sitOnObject((LLViewerObject*)getParent());
	}
	else if (!getParent() && isSitting() && !isMotionActive(ANIM_AGENT_SIT_GROUND_CONSTRAINED))
	{
		getOffObject();
	}

	//--------------------------------------------------------------------
	// create local variables in world coords for region position values
	//--------------------------------------------------------------------
	LLVector3 xyVel = getVelocity();
	xyVel.mV[VZ] = 0.0f;
	F32 speed = xyVel.length();
	// remembering the value here prevents a display glitch if the
	// animation gets toggled during this update.
	bool was_sit_ground_constrained = isMotionActive(ANIM_AGENT_SIT_GROUND_CONSTRAINED);

	//--------------------------------------------------------------------
    // This does a bunch of state updating, including figuring out
    // whether av is in the air, setting mRoot position and rotation
    // In some cases, calls updateOrientation() for a lot of the
    // work
    // --------------------------------------------------------------------
    updateRootPositionAndRotation(agent, speed, was_sit_ground_constrained);
	
	//-------------------------------------------------------------------------
	// Update character motions
	//-------------------------------------------------------------------------
	// store data relevant to motions
	mSpeed = speed;

	// update animations
	if (mSpecialRenderMode == 1) // Animation Preview
	{
		updateMotions(LLCharacter::FORCE_UPDATE);
	}
	else
	{
		updateMotions(LLCharacter::NORMAL_UPDATE);
	}

	// Special handling for sitting on ground.
	if (!getParent() && (isSitting() || was_sit_ground_constrained))
	{
		
		F32 off_z = LLVector3d(getHoverOffset()).mdV[VZ];
		if (off_z != 0.0)
		{
			LLVector3 pos = mRoot->getWorldPosition();
			pos.mV[VZ] += off_z;
			mRoot->touch();
			// SL-315
			mRoot->setWorldPosition(pos);
		}
	}

	// update head position
	updateHeadOffset();

	// Generate footstep sounds when feet hit the ground
    updateFootstepSounds();

	// Update child joints as needed.
	mRoot->updateWorldMatrixChildren();

	// System avatar mesh vertices need to be reskinned.
	mNeedsSkin = TRUE;

	return TRUE;
}

//-----------------------------------------------------------------------------
// updateHeadOffset()
//-----------------------------------------------------------------------------
void LLVOAvatar::updateHeadOffset()
{
	// since we only care about Z, just grab one of the eyes
	LLVector3 midEyePt = mEyeLeftp->getWorldPosition();
	midEyePt -= mDrawable.notNull() ? mDrawable->getWorldPosition() : mRoot->getWorldPosition();
	midEyePt.mV[VZ] = llmax(-mPelvisToFoot + LLViewerCamera::getInstance()->getNear(), midEyePt.mV[VZ]);

	if (mDrawable.notNull())
	{
		midEyePt = midEyePt * ~mDrawable->getWorldRotation();
	}
	if (isSitting())
	{
		mHeadOffset = midEyePt;	
	}
	else
	{
		F32 u = llmax(0.f, HEAD_MOVEMENT_AVG_TIME - (1.f / gFPSClamped));
		mHeadOffset = lerp(midEyePt, mHeadOffset,  u);
	}
}

void LLVOAvatar::debugBodySize() const
{
	LLVector3 pelvis_scale = mPelvisp->getScale();

	// some of the joints have not been cached
	LLVector3 skull = mSkullp->getPosition();
    LL_DEBUGS("Avatar") << "skull pos " << skull << LL_ENDL;
	//LLVector3 skull_scale = mSkullp->getScale();

	LLVector3 neck = mNeckp->getPosition();
	LLVector3 neck_scale = mNeckp->getScale();
    LL_DEBUGS("Avatar") << "neck pos " << neck << " neck_scale " << neck_scale << LL_ENDL;

	LLVector3 chest = mChestp->getPosition();
	LLVector3 chest_scale = mChestp->getScale();
    LL_DEBUGS("Avatar") << "chest pos " << chest << " chest_scale " << chest_scale << LL_ENDL;

	// the rest of the joints have been cached
	LLVector3 head = mHeadp->getPosition();
	LLVector3 head_scale = mHeadp->getScale();
    LL_DEBUGS("Avatar") << "head pos " << head << " head_scale " << head_scale << LL_ENDL;

	LLVector3 torso = mTorsop->getPosition();
	LLVector3 torso_scale = mTorsop->getScale();
    LL_DEBUGS("Avatar") << "torso pos " << torso << " torso_scale " << torso_scale << LL_ENDL;

	LLVector3 hip = mHipLeftp->getPosition();
	LLVector3 hip_scale = mHipLeftp->getScale();
    LL_DEBUGS("Avatar") << "hip pos " << hip << " hip_scale " << hip_scale << LL_ENDL;

	LLVector3 knee = mKneeLeftp->getPosition();
	LLVector3 knee_scale = mKneeLeftp->getScale();
    LL_DEBUGS("Avatar") << "knee pos " << knee << " knee_scale " << knee_scale << LL_ENDL;

	LLVector3 ankle = mAnkleLeftp->getPosition();
	LLVector3 ankle_scale = mAnkleLeftp->getScale();
    LL_DEBUGS("Avatar") << "ankle pos " << ankle << " ankle_scale " << ankle_scale << LL_ENDL;

	LLVector3 foot  = mFootLeftp->getPosition();
    LL_DEBUGS("Avatar") << "foot pos " << foot << LL_ENDL;

	F32 new_offset = (const_cast<LLVOAvatar*>(this))->getVisualParamWeight(AVATAR_HOVER);
    LL_DEBUGS("Avatar") << "new_offset " << new_offset << LL_ENDL;

	F32 new_pelvis_to_foot = hip.mV[VZ] * pelvis_scale.mV[VZ] -
        knee.mV[VZ] * hip_scale.mV[VZ] -
        ankle.mV[VZ] * knee_scale.mV[VZ] -
        foot.mV[VZ] * ankle_scale.mV[VZ];
    LL_DEBUGS("Avatar") << "new_pelvis_to_foot " << new_pelvis_to_foot << LL_ENDL;

	LLVector3 new_body_size;
	new_body_size.mV[VZ] = new_pelvis_to_foot +
					   // the sqrt(2) correction below is an approximate
					   // correction to get to the top of the head
					   F_SQRT2 * (skull.mV[VZ] * head_scale.mV[VZ]) + 
					   head.mV[VZ] * neck_scale.mV[VZ] + 
					   neck.mV[VZ] * chest_scale.mV[VZ] + 
					   chest.mV[VZ] * torso_scale.mV[VZ] + 
					   torso.mV[VZ] * pelvis_scale.mV[VZ]; 

	// TODO -- measure the real depth and width
	new_body_size.mV[VX] = DEFAULT_AGENT_DEPTH;
	new_body_size.mV[VY] = DEFAULT_AGENT_WIDTH;

    LL_DEBUGS("Avatar") << "new_body_size " << new_body_size << LL_ENDL;
}
   
//------------------------------------------------------------------------
// postPelvisSetRecalc
//------------------------------------------------------------------------
void LLVOAvatar::postPelvisSetRecalc()
{		
	mRoot->updateWorldMatrixChildren();			
	computeBodySize();
	dirtyMesh(2);
}
//------------------------------------------------------------------------
// updateVisibility()
//------------------------------------------------------------------------
void LLVOAvatar::updateVisibility()
{
	BOOL visible = FALSE;

	if (mIsDummy)
	{
		visible = FALSE;
	}
	else if (mDrawable.isNull())
	{
		visible = FALSE;
	}
	else
	{
		if (!mDrawable->getSpatialGroup() || mDrawable->getSpatialGroup()->isVisible())
		{
			visible = TRUE;
		}
		else
		{
			visible = FALSE;
		}

		if(isSelf())
		{
			if (!gAgentWearables.areWearablesLoaded())
			{
				visible = FALSE;
			}
		}
		else if( !mFirstAppearanceMessageReceived )
		{
			visible = FALSE;
		}

		if (sDebugInvisible)
		{
			LLNameValue* firstname = getNVPair("FirstName");
			if (firstname)
			{
				LL_DEBUGS("Avatar") << avString() << " updating visibility" << LL_ENDL;
			}
			else
			{
				LL_INFOS() << "Avatar " << this << " updating visiblity" << LL_ENDL;
			}

			if (visible)
			{
				LL_INFOS() << "Visible" << LL_ENDL;
			}
			else
			{
				LL_INFOS() << "Not visible" << LL_ENDL;
			}

			/*if (avatar_in_frustum)
			{
				LL_INFOS() << "Avatar in frustum" << LL_ENDL;
			}
			else
			{
				LL_INFOS() << "Avatar not in frustum" << LL_ENDL;
			}*/

			/*if (LLViewerCamera::getInstance()->sphereInFrustum(sel_pos_agent, 2.0f))
			{
				LL_INFOS() << "Sel pos visible" << LL_ENDL;
			}
			if (LLViewerCamera::getInstance()->sphereInFrustum(wrist_right_pos_agent, 0.2f))
			{
				LL_INFOS() << "Wrist pos visible" << LL_ENDL;
			}
			if (LLViewerCamera::getInstance()->sphereInFrustum(getPositionAgent(), getMaxScale()*2.f))
			{
				LL_INFOS() << "Agent visible" << LL_ENDL;
			}*/
			LL_INFOS() << "PA: " << getPositionAgent() << LL_ENDL;
			/*LL_INFOS() << "SPA: " << sel_pos_agent << LL_ENDL;
			LL_INFOS() << "WPA: " << wrist_right_pos_agent << LL_ENDL;*/
			for (attachment_map_t::iterator iter = mAttachmentPoints.begin(); 
				 iter != mAttachmentPoints.end();
				 ++iter)
			{
				LLViewerJointAttachment* attachment = iter->second;

				// <FS:Ansariel> Possible crash fix
				if (!attachment)
				{
					continue;
				}
				// </FS:Ansariel>

				for (LLViewerJointAttachment::attachedobjs_vec_t::iterator attachment_iter = attachment->mAttachedObjects.begin();
					 attachment_iter != attachment->mAttachedObjects.end();
					 ++attachment_iter)
				{
					if (LLViewerObject *attached_object = attachment_iter->get())
					{
						if(attached_object->mDrawable->isVisible())
						{
							LL_INFOS() << attachment->getName() << " visible" << LL_ENDL;
						}
						else
						{
							LL_INFOS() << attachment->getName() << " not visible at " << mDrawable->getWorldPosition() << " and radius " << mDrawable->getRadius() << LL_ENDL;
						}
					}
				}
			}
		}
	}

	if (!visible && mVisible)
	{
		mMeshInvisibleTime.reset();
	}

	if (visible)
	{
		if (!mMeshValid)
		{
			restoreMeshData();
		}
	}
	else
	{
		if (mMeshValid &&
            (isControlAvatar() || mMeshInvisibleTime.getElapsedTimeF32() > TIME_BEFORE_MESH_CLEANUP))
		{
			releaseMeshData();
		}
	}

    if ( visible != mVisible )
    {
        LL_DEBUGS("AvatarRender") << "visible was " << mVisible << " now " << visible << LL_ENDL;
    }
	mVisible = visible;
}

// private
bool LLVOAvatar::shouldAlphaMask()
{
	const bool should_alpha_mask = !LLDrawPoolAlpha::sShowDebugAlpha // Don't alpha mask if "Highlight Transparent" checked
							&& !LLDrawPoolAvatar::sSkipTransparent;

	return should_alpha_mask;

}

//-----------------------------------------------------------------------------
// renderSkinned()
//-----------------------------------------------------------------------------
U32 LLVOAvatar::renderSkinned()
{
	U32 num_indices = 0;

	if (!mIsBuilt)
	{
		return num_indices;
	}

    if (mDrawable.isNull())
    {
		return num_indices;
    }

	LLFace* face = mDrawable->getFace(0);

	bool needs_rebuild = !face || !face->getVertexBuffer() || mDrawable->isState(LLDrawable::REBUILD_GEOMETRY);

	if (needs_rebuild || mDirtyMesh)
	{	//LOD changed or new mesh created, allocate new vertex buffer if needed
		if (needs_rebuild || mDirtyMesh >= 2 || mVisibilityRank <= 4)
		{
			updateMeshData();
			mDirtyMesh = 0;
			mNeedsSkin = TRUE;
			mDrawable->clearState(LLDrawable::REBUILD_GEOMETRY);
		}
	}

	if (LLViewerShaderMgr::instance()->getVertexShaderLevel(LLViewerShaderMgr::SHADER_AVATAR) <= 0)
	{
		if (mNeedsSkin)
		{
			//generate animated mesh
			LLViewerJoint* lower_mesh = getViewerJoint(MESH_ID_LOWER_BODY);
			LLViewerJoint* upper_mesh = getViewerJoint(MESH_ID_UPPER_BODY);
			LLViewerJoint* skirt_mesh = getViewerJoint(MESH_ID_SKIRT);
			LLViewerJoint* eyelash_mesh = getViewerJoint(MESH_ID_EYELASH);
			LLViewerJoint* head_mesh = getViewerJoint(MESH_ID_HEAD);
			LLViewerJoint* hair_mesh = getViewerJoint(MESH_ID_HAIR);

			if(upper_mesh)
			{
				upper_mesh->updateJointGeometry();
			}
			if (lower_mesh)
			{
				lower_mesh->updateJointGeometry();
			}

			if( isWearingWearableType( LLWearableType::WT_SKIRT ) )
			{
				if(skirt_mesh)
				{
					skirt_mesh->updateJointGeometry();
				}
			}

			if (!isSelf() || gAgent.needsRenderHead() || LLPipeline::sShadowRender)
			{
				if(eyelash_mesh)
				{
					eyelash_mesh->updateJointGeometry();
				}
				if(head_mesh)
				{
					head_mesh->updateJointGeometry();
				}
				if(hair_mesh)
				{
					hair_mesh->updateJointGeometry();
				}
			}
			mNeedsSkin = FALSE;
			mLastSkinTime = gFrameTimeSeconds;

			LLFace * face = mDrawable->getFace(0);
			if (face)
			{
				LLVertexBuffer* vb = face->getVertexBuffer();
				if (vb)
				{
					vb->flush();
				}
			}
		}
	}
	else
	{
		mNeedsSkin = FALSE;
	}

	if (sDebugInvisible)
	{
		LLNameValue* firstname = getNVPair("FirstName");
		if (firstname)
		{
			LL_DEBUGS("Avatar") << avString() << " in render" << LL_ENDL;
		}
		else
		{
			LL_INFOS() << "Avatar " << this << " in render" << LL_ENDL;
		}
		if (!mIsBuilt)
		{
			LL_INFOS() << "Not built!" << LL_ENDL;
		}
		else if (!gAgent.needsRenderAvatar())
		{
			LL_INFOS() << "Doesn't need avatar render!" << LL_ENDL;
		}
		else
		{
			LL_INFOS() << "Rendering!" << LL_ENDL;
		}
	}

	if (!mIsBuilt)
	{
		return num_indices;
	}

	if (isSelf() && !gAgent.needsRenderAvatar())
	{
		return num_indices;
	}

	// render collision normal
	// *NOTE: this is disabled (there is no UI for enabling sShowFootPlane) due
	// to DEV-14477.  the code is left here to aid in tracking down the cause
	// of the crash in the future. -brad
	if (sShowFootPlane && mDrawable.notNull())
	{
		LLVector3 slaved_pos = mDrawable->getPositionAgent();
		LLVector3 foot_plane_normal(mFootPlane.mV[VX], mFootPlane.mV[VY], mFootPlane.mV[VZ]);
		F32 dist_from_plane = (slaved_pos * foot_plane_normal) - mFootPlane.mV[VW];
		LLVector3 collide_point = slaved_pos;
		collide_point.mV[VZ] -= foot_plane_normal.mV[VZ] * (dist_from_plane + COLLISION_TOLERANCE - FOOT_COLLIDE_FUDGE);

		gGL.begin(LLRender::LINES);
		{
			F32 SQUARE_SIZE = 0.2f;
			gGL.color4f(1.f, 0.f, 0.f, 1.f);
			
			gGL.vertex3f(collide_point.mV[VX] - SQUARE_SIZE, collide_point.mV[VY] - SQUARE_SIZE, collide_point.mV[VZ]);
			gGL.vertex3f(collide_point.mV[VX] + SQUARE_SIZE, collide_point.mV[VY] - SQUARE_SIZE, collide_point.mV[VZ]);

			gGL.vertex3f(collide_point.mV[VX] + SQUARE_SIZE, collide_point.mV[VY] - SQUARE_SIZE, collide_point.mV[VZ]);
			gGL.vertex3f(collide_point.mV[VX] + SQUARE_SIZE, collide_point.mV[VY] + SQUARE_SIZE, collide_point.mV[VZ]);
			
			gGL.vertex3f(collide_point.mV[VX] + SQUARE_SIZE, collide_point.mV[VY] + SQUARE_SIZE, collide_point.mV[VZ]);
			gGL.vertex3f(collide_point.mV[VX] - SQUARE_SIZE, collide_point.mV[VY] + SQUARE_SIZE, collide_point.mV[VZ]);
			
			gGL.vertex3f(collide_point.mV[VX] - SQUARE_SIZE, collide_point.mV[VY] + SQUARE_SIZE, collide_point.mV[VZ]);
			gGL.vertex3f(collide_point.mV[VX] - SQUARE_SIZE, collide_point.mV[VY] - SQUARE_SIZE, collide_point.mV[VZ]);
			
			gGL.vertex3f(collide_point.mV[VX], collide_point.mV[VY], collide_point.mV[VZ]);
			gGL.vertex3f(collide_point.mV[VX] + mFootPlane.mV[VX], collide_point.mV[VY] + mFootPlane.mV[VY], collide_point.mV[VZ] + mFootPlane.mV[VZ]);

		}
		gGL.end();
		gGL.flush();
	}
	//--------------------------------------------------------------------
	// render all geometry attached to the skeleton
	//--------------------------------------------------------------------

		bool should_alpha_mask = shouldAlphaMask();
		LLGLState test(GL_ALPHA_TEST, should_alpha_mask);
		
		if (should_alpha_mask && !LLGLSLShader::sNoFixedFunction)
		{
			gGL.setAlphaRejectSettings(LLRender::CF_GREATER, 0.5f);
		}
		
		BOOL first_pass = TRUE;
		if (!LLDrawPoolAvatar::sSkipOpaque)
		{
			if (isUIAvatar() && mIsDummy)
			{
				LLViewerJoint* hair_mesh = getViewerJoint(MESH_ID_HAIR);
				if (hair_mesh)
				{
					num_indices += hair_mesh->render(mAdjustedPixelArea, first_pass, mIsDummy);
				}
				first_pass = FALSE;
			}
			if (!isSelf() || gAgent.needsRenderHead() || LLPipeline::sShadowRender)
			{
				if (isTextureVisible(TEX_HEAD_BAKED) || isUIAvatar())
				{
					LLViewerJoint* head_mesh = getViewerJoint(MESH_ID_HEAD);
					if (head_mesh)
					{
						num_indices += head_mesh->render(mAdjustedPixelArea, first_pass, mIsDummy);
					}
					first_pass = FALSE;
				}
			}
			if (isTextureVisible(TEX_UPPER_BAKED) || isUIAvatar())
			{
				LLViewerJoint* upper_mesh = getViewerJoint(MESH_ID_UPPER_BODY);
				if (upper_mesh)
				{
					num_indices += upper_mesh->render(mAdjustedPixelArea, first_pass, mIsDummy);
				}
				first_pass = FALSE;
			}
			
			if (isTextureVisible(TEX_LOWER_BAKED) || isUIAvatar())
			{
				LLViewerJoint* lower_mesh = getViewerJoint(MESH_ID_LOWER_BODY);
				if (lower_mesh)
				{
					num_indices += lower_mesh->render(mAdjustedPixelArea, first_pass, mIsDummy);
				}
				first_pass = FALSE;
			}
		}

		if (should_alpha_mask && !LLGLSLShader::sNoFixedFunction)
		{
			gGL.setAlphaRejectSettings(LLRender::CF_DEFAULT);
		}

		if (!LLDrawPoolAvatar::sSkipTransparent || LLPipeline::sImpostorRender)
		{
			LLGLState blend(GL_BLEND, !mIsDummy);
			LLGLState test(GL_ALPHA_TEST, !mIsDummy);
			num_indices += renderTransparent(first_pass);
		}

	return num_indices;
}

U32 LLVOAvatar::renderTransparent(BOOL first_pass)
{
	U32 num_indices = 0;
	if( isWearingWearableType( LLWearableType::WT_SKIRT ) && (isUIAvatar() || isTextureVisible(TEX_SKIRT_BAKED)) )
	{
		gGL.setAlphaRejectSettings(LLRender::CF_GREATER, 0.25f);
		LLViewerJoint* skirt_mesh = getViewerJoint(MESH_ID_SKIRT);
		if (skirt_mesh)
		{
			num_indices += skirt_mesh->render(mAdjustedPixelArea, FALSE);
		}
		first_pass = FALSE;
		gGL.setAlphaRejectSettings(LLRender::CF_DEFAULT);
	}

	if (!isSelf() || gAgent.needsRenderHead() || LLPipeline::sShadowRender)
	{
		if (LLPipeline::sImpostorRender)
		{
			gGL.setAlphaRejectSettings(LLRender::CF_GREATER, 0.5f);
		}
		
		if (isTextureVisible(TEX_HEAD_BAKED))
		{
			LLViewerJoint* eyelash_mesh = getViewerJoint(MESH_ID_EYELASH);
			if (eyelash_mesh)
			{
				num_indices += eyelash_mesh->render(mAdjustedPixelArea, first_pass, mIsDummy);
			}
			first_pass = FALSE;
		}
		if (isTextureVisible(TEX_HAIR_BAKED))
		{
			LLViewerJoint* hair_mesh = getViewerJoint(MESH_ID_HAIR);
			if (hair_mesh)
			{
				num_indices += hair_mesh->render(mAdjustedPixelArea, first_pass, mIsDummy);
			}
			first_pass = FALSE;
		}
		if (LLPipeline::sImpostorRender)
		{
			gGL.setAlphaRejectSettings(LLRender::CF_DEFAULT);
		}
	}
	
	return num_indices;
}

//-----------------------------------------------------------------------------
// renderRigid()
//-----------------------------------------------------------------------------
U32 LLVOAvatar::renderRigid()
{
	U32 num_indices = 0;

	if (!mIsBuilt)
	{
		return 0;
	}

	if (isSelf() && (!gAgent.needsRenderAvatar() || !gAgent.needsRenderHead()))
	{
		return 0;
	}
	
	if (!mIsBuilt)
	{
		return 0;
	}

	bool should_alpha_mask = shouldAlphaMask();
	LLGLState test(GL_ALPHA_TEST, should_alpha_mask);

	if (should_alpha_mask && !LLGLSLShader::sNoFixedFunction)
	{
		gGL.setAlphaRejectSettings(LLRender::CF_GREATER, 0.5f);
	}

	if (isTextureVisible(TEX_EYES_BAKED)  || isUIAvatar())
	{
		LLViewerJoint* eyeball_left = getViewerJoint(MESH_ID_EYEBALL_LEFT);
		LLViewerJoint* eyeball_right = getViewerJoint(MESH_ID_EYEBALL_RIGHT);
		if (eyeball_left)
		{
			num_indices += eyeball_left->render(mAdjustedPixelArea, TRUE, mIsDummy);
		}
		if(eyeball_right)
		{
			num_indices += eyeball_right->render(mAdjustedPixelArea, TRUE, mIsDummy);
		}
	}

	if (should_alpha_mask && !LLGLSLShader::sNoFixedFunction)
	{
		gGL.setAlphaRejectSettings(LLRender::CF_DEFAULT);
	}
	
	return num_indices;
}

U32 LLVOAvatar::renderImpostor(LLColor4U color, S32 diffuse_channel)
{
	if (!mImpostor.isComplete())
	{
		return 0;
	}

	LLVector3 pos(getRenderPosition()+mImpostorOffset);
	LLVector3 at = (pos - LLViewerCamera::getInstance()->getOrigin());
	at.normalize();
	LLVector3 left = LLViewerCamera::getInstance()->getUpAxis() % at;
	LLVector3 up = at%left;

	left *= mImpostorDim.mV[0];
	up *= mImpostorDim.mV[1];

	if (gPipeline.hasRenderDebugMask(LLPipeline::RENDER_DEBUG_IMPOSTORS))
	{
		LLGLEnable blend(GL_BLEND);
		gGL.setSceneBlendType(LLRender::BT_ADD);
		gGL.getTexUnit(diffuse_channel)->unbind(LLTexUnit::TT_TEXTURE);

		// gGL.begin(LLRender::QUADS);
		// gGL.vertex3fv((pos+left-up).mV);
		// gGL.vertex3fv((pos-left-up).mV);
		// gGL.vertex3fv((pos-left+up).mV);
		// gGL.vertex3fv((pos+left+up).mV);
		// gGL.end();


		gGL.begin(LLRender::LINES); 
		gGL.color4f(1.f,1.f,1.f,1.f);
		F32 thickness = llmax(F32(5.0f-5.0f*(gFrameTimeSeconds-mLastImpostorUpdateFrameTime)),1.0f);
		glLineWidth(thickness);
		gGL.vertex3fv((pos+left-up).mV);
		gGL.vertex3fv((pos-left-up).mV);
		gGL.vertex3fv((pos-left-up).mV);
		gGL.vertex3fv((pos-left+up).mV);
		gGL.vertex3fv((pos-left+up).mV);
		gGL.vertex3fv((pos+left+up).mV);
		gGL.vertex3fv((pos+left+up).mV);
		gGL.vertex3fv((pos+left-up).mV);
		gGL.end();
		gGL.flush();
	}
	{
	LLGLEnable test(GL_ALPHA_TEST);
	gGL.setAlphaRejectSettings(LLRender::CF_GREATER, 0.f);

	gGL.color4ubv(color.mV);
	gGL.getTexUnit(diffuse_channel)->bind(&mImpostor);
	// <FS:Ansariel> Remove QUADS rendering mode
	//gGL.begin(LLRender::QUADS);
	//gGL.texCoord2f(0,0);
	//gGL.vertex3fv((pos+left-up).mV);
	//gGL.texCoord2f(1,0);
	//gGL.vertex3fv((pos-left-up).mV);
	//gGL.texCoord2f(1,1);
	//gGL.vertex3fv((pos-left+up).mV);
	//gGL.texCoord2f(0,1);
	//gGL.vertex3fv((pos+left+up).mV);
	//gGL.end();
	gGL.begin(LLRender::TRIANGLES);
	{
		gGL.texCoord2f(0.f, 0.f);
		gGL.vertex3fv((pos + left - up).mV);
		gGL.texCoord2f(1.f, 0.f);
		gGL.vertex3fv((pos - left - up).mV);
		gGL.texCoord2f(1.f, 1.f);
		gGL.vertex3fv((pos - left + up).mV);

		gGL.texCoord2f(0.f, 0.f);
		gGL.vertex3fv((pos + left - up).mV);
		gGL.texCoord2f(1.f, 1.f);
		gGL.vertex3fv((pos - left + up).mV);
		gGL.texCoord2f(0.f, 1.f);
		gGL.vertex3fv((pos + left + up).mV);
	}
	gGL.end();
	// </FS:Ansariel>
	gGL.flush();
	}

	return 6;
}

bool LLVOAvatar::allTexturesCompletelyDownloaded(std::set<LLUUID>& ids) const
{
	for (std::set<LLUUID>::const_iterator it = ids.begin(); it != ids.end(); ++it)
	{
		LLViewerFetchedTexture *imagep = gTextureList.findImage(*it, TEX_LIST_STANDARD);
		if (imagep && imagep->getDiscardLevel()!=0)
		{
			return false;
		}
	}
	return true;
}

bool LLVOAvatar::allLocalTexturesCompletelyDownloaded() const
{
	std::set<LLUUID> local_ids;
	collectLocalTextureUUIDs(local_ids);
	return allTexturesCompletelyDownloaded(local_ids);
}

bool LLVOAvatar::allBakedTexturesCompletelyDownloaded() const
{
	std::set<LLUUID> baked_ids;
	collectBakedTextureUUIDs(baked_ids);
	return allTexturesCompletelyDownloaded(baked_ids);
}

std::string LLVOAvatar::bakedTextureOriginInfo()
{
	std::string result;
	
	std::set<LLUUID> baked_ids;
	collectBakedTextureUUIDs(baked_ids);
	for (U32 i = 0; i < mBakedTextureDatas.size(); i++)
	{
		ETextureIndex texture_index = mBakedTextureDatas[i].mTextureIndex;
		LLViewerFetchedTexture *imagep =
			LLViewerTextureManager::staticCastToFetchedTexture(getImage(texture_index,0), TRUE);
		if (!imagep ||
			imagep->getID() == IMG_DEFAULT ||
			imagep->getID() == IMG_DEFAULT_AVATAR)
			
		{
			result += "-";
		}
		else
		{
			bool has_url = false, has_host = false;
			if (!imagep->getUrl().empty())
			{
				has_url = true;
			}
			if (imagep->getTargetHost().isOk())
			{
				has_host = true;
			}
			S32 discard = imagep->getDiscardLevel();
			if (has_url && !has_host) result += discard ? "u" : "U"; // server-bake texture with url 
			else if (has_host && !has_url) result += discard ? "h" : "H"; // old-style texture on sim
			else if (has_host && has_url) result += discard ? "x" : "X"; // both origins?
			else if (!has_host && !has_url) result += discard ? "n" : "N"; // no origin?
			if (discard != 0)
			{
				result += llformat("(%d/%d)",discard,imagep->getDesiredDiscardLevel());
			}
		}

	}
	return result;
}

S32Bytes LLVOAvatar::totalTextureMemForUUIDS(std::set<LLUUID>& ids)
{
	S32Bytes result(0);
	for (std::set<LLUUID>::const_iterator it = ids.begin(); it != ids.end(); ++it)
	{
		LLViewerFetchedTexture *imagep = gTextureList.findImage(*it, TEX_LIST_STANDARD);
		if (imagep)
		{
			result += imagep->getTextureMemory();
		}
	}
	return result;
}
	
void LLVOAvatar::collectLocalTextureUUIDs(std::set<LLUUID>& ids) const
{
	for (U32 texture_index = 0; texture_index < getNumTEs(); texture_index++)
	{
		LLWearableType::EType wearable_type = LLAvatarAppearanceDictionary::getTEWearableType((ETextureIndex)texture_index);
		U32 num_wearables = gAgentWearables.getWearableCount(wearable_type);

		LLViewerFetchedTexture *imagep = NULL;
		for (U32 wearable_index = 0; wearable_index < num_wearables; wearable_index++)
		{
			imagep = LLViewerTextureManager::staticCastToFetchedTexture(getImage(texture_index, wearable_index), TRUE);
			if (imagep)
			{
				const LLAvatarAppearanceDictionary::TextureEntry *texture_dict = LLAvatarAppearanceDictionary::getInstance()->getTexture((ETextureIndex)texture_index);
				if (texture_dict && texture_dict->mIsLocalTexture)
				{
					ids.insert(imagep->getID());
				}
			}
		}
	}
	ids.erase(IMG_DEFAULT);
	ids.erase(IMG_DEFAULT_AVATAR);
	ids.erase(IMG_INVISIBLE);
}

void LLVOAvatar::collectBakedTextureUUIDs(std::set<LLUUID>& ids) const
{
	for (U32 texture_index = 0; texture_index < getNumTEs(); texture_index++)
	{
		LLViewerFetchedTexture *imagep = NULL;
		if (isIndexBakedTexture((ETextureIndex) texture_index))
		{
			imagep = LLViewerTextureManager::staticCastToFetchedTexture(getImage(texture_index,0), TRUE);
			if (imagep)
			{
				ids.insert(imagep->getID());
			}
		}
	}
	ids.erase(IMG_DEFAULT);
	ids.erase(IMG_DEFAULT_AVATAR);
	ids.erase(IMG_INVISIBLE);
}

void LLVOAvatar::collectTextureUUIDs(std::set<LLUUID>& ids)
{
	collectLocalTextureUUIDs(ids);
	collectBakedTextureUUIDs(ids);
}

void LLVOAvatar::releaseOldTextures()
{
	S32Bytes current_texture_mem;
	
	// Any textures that we used to be using but are no longer using should no longer be flagged as "NO_DELETE"
	std::set<LLUUID> baked_texture_ids;
	collectBakedTextureUUIDs(baked_texture_ids);
	S32Bytes new_baked_mem = totalTextureMemForUUIDS(baked_texture_ids);

	std::set<LLUUID> local_texture_ids;
	collectLocalTextureUUIDs(local_texture_ids);
	//S32 new_local_mem = totalTextureMemForUUIDS(local_texture_ids);

	std::set<LLUUID> new_texture_ids;
	new_texture_ids.insert(baked_texture_ids.begin(),baked_texture_ids.end());
	new_texture_ids.insert(local_texture_ids.begin(),local_texture_ids.end());
	S32Bytes new_total_mem = totalTextureMemForUUIDS(new_texture_ids);

	//S32 old_total_mem = totalTextureMemForUUIDS(mTextureIDs);
	//LL_DEBUGS("Avatar") << getFullname() << " old_total_mem: " << old_total_mem << " new_total_mem (L/B): " << new_total_mem << " (" << new_local_mem <<", " << new_baked_mem << ")" << LL_ENDL;  
	if (!isSelf() && new_total_mem > new_baked_mem)
	{
			LL_WARNS() << "extra local textures stored for non-self av" << LL_ENDL;
	}
	for (std::set<LLUUID>::iterator it = mTextureIDs.begin(); it != mTextureIDs.end(); ++it)
	{
		if (new_texture_ids.find(*it) == new_texture_ids.end())
		{
			LLViewerFetchedTexture *imagep = gTextureList.findImage(*it, TEX_LIST_STANDARD);
			if (imagep)
			{
				current_texture_mem += imagep->getTextureMemory();
				if (imagep->getTextureState() == LLGLTexture::NO_DELETE)
				{
					// This will allow the texture to be deleted if not in use.
					imagep->forceActive();

					// This resets the clock to texture being flagged
					// as unused, preventing the texture from being
					// deleted immediately. If other avatars or
					// objects are using it, it can still be flagged
					// no-delete by them.
					imagep->forceUpdateBindStats();
				}
			}
		}
	}
	mTextureIDs = new_texture_ids;
}

void LLVOAvatar::updateTextures()
{
	releaseOldTextures();
	
	BOOL render_avatar = TRUE;

	if (mIsDummy)
	{
		return;
	}

	if( isSelf() )
	{
		render_avatar = TRUE;
	}
	else
	{
		if(!isVisible())
		{
			return ;//do not update for invisible avatar.
		}

		render_avatar = !mCulled; //visible and not culled.
	}

	std::vector<BOOL> layer_baked;
	// GL NOT ACTIVE HERE - *TODO
	for (U32 i = 0; i < mBakedTextureDatas.size(); i++)
	{
		layer_baked.push_back(isTextureDefined(mBakedTextureDatas[i].mTextureIndex));
		// bind the texture so that they'll be decoded slightly 
		// inefficient, we can short-circuit this if we have to
		if (render_avatar && !gGLManager.mIsDisabled)
		{
			if (layer_baked[i] && !mBakedTextureDatas[i].mIsLoaded)
			{
				gGL.getTexUnit(0)->bind(getImage( mBakedTextureDatas[i].mTextureIndex, 0 ));
			}
		}
	}

	mMaxPixelArea = 0.f;
	mMinPixelArea = 99999999.f;
	mHasGrey = FALSE; // debug
	for (U32 texture_index = 0; texture_index < getNumTEs(); texture_index++)
	{
		LLWearableType::EType wearable_type = LLAvatarAppearanceDictionary::getTEWearableType((ETextureIndex)texture_index);
		U32 num_wearables = gAgentWearables.getWearableCount(wearable_type);
		const LLTextureEntry *te = getTE(texture_index);

		// getTE can return 0.
		// Not sure yet why it does, but of course it crashes when te->mScale? gets used.
		// Put safeguard in place so this corner case get better handling and does not result in a crash.
		F32 texel_area_ratio = 1.0f;
		if( te )
		{
			texel_area_ratio = fabs(te->mScaleS * te->mScaleT);
		}
		else
		{
			LL_WARNS() << "getTE( " << texture_index << " ) returned 0" <<LL_ENDL;
		}

		LLViewerFetchedTexture *imagep = NULL;
		for (U32 wearable_index = 0; wearable_index < num_wearables; wearable_index++)
		{
			imagep = LLViewerTextureManager::staticCastToFetchedTexture(getImage(texture_index, wearable_index), TRUE);
			if (imagep)
			{
				const LLAvatarAppearanceDictionary::TextureEntry *texture_dict = LLAvatarAppearanceDictionary::getInstance()->getTexture((ETextureIndex)texture_index);
				const EBakedTextureIndex baked_index = texture_dict ? texture_dict->mBakedTextureIndex : EBakedTextureIndex::BAKED_NUM_INDICES;
				if (texture_dict && texture_dict->mIsLocalTexture)
				{
					addLocalTextureStats((ETextureIndex)texture_index, imagep, texel_area_ratio, render_avatar, mBakedTextureDatas[baked_index].mIsUsed);
				}
			}
		}
		if (isIndexBakedTexture((ETextureIndex) texture_index) && render_avatar)
		{
			const S32 boost_level = getAvatarBakedBoostLevel();
			imagep = LLViewerTextureManager::staticCastToFetchedTexture(getImage(texture_index,0), TRUE);
			addBakedTextureStats( imagep, mPixelArea, texel_area_ratio, boost_level );			
			// <FS:Ansariel> [Legacy Bake]
			// Spam if this is a baked texture, not set to default image, without valid host info
			if (isIndexBakedTexture((ETextureIndex)texture_index)
				&& imagep->getID() != IMG_DEFAULT_AVATAR
				&& imagep->getID() != IMG_INVISIBLE
				&& !isUsingServerBakes() 
				&& !imagep->getTargetHost().isOk())
			{
				LL_WARNS_ONCE("Texture") << "LLVOAvatar::updateTextures No host for texture "
										 << imagep->getID() << " for avatar "
										 << (isSelf() ? "<myself>" : getID().asString()) 
										 << " on host " << getRegion()->getHost() << LL_ENDL;
			}
			// </FS:Ansariel> [Legacy Bake]
		}
	}

	if (gPipeline.hasRenderDebugMask(LLPipeline::RENDER_DEBUG_TEXTURE_AREA))
	{
		setDebugText(llformat("%4.0f:%4.0f", (F32) sqrt(mMinPixelArea),(F32) sqrt(mMaxPixelArea)));
	}	
}


void LLVOAvatar::addLocalTextureStats( ETextureIndex idx, LLViewerFetchedTexture* imagep,
									   F32 texel_area_ratio, BOOL render_avatar, BOOL covered_by_baked)
{
	// No local texture stats for non-self avatars
	return;
}

const S32 MAX_TEXTURE_UPDATE_INTERVAL = 64 ; //need to call updateTextures() at least every 32 frames.	
const S32 MAX_TEXTURE_VIRTUAL_SIZE_RESET_INTERVAL = S32_MAX ; //frames
void LLVOAvatar::checkTextureLoading()
{
	static const F32 MAX_INVISIBLE_WAITING_TIME = 15.f ; //seconds

	BOOL pause = !isVisible() ;
	if(!pause)
	{
		mInvisibleTimer.reset() ;
	}
	if(mLoadedCallbacksPaused == pause)
	{
		return ; 
	}
	
	if(mCallbackTextureList.empty()) //when is self or no callbacks. Note: this list for self is always empty.
	{
		mLoadedCallbacksPaused = pause ;
		return ; //nothing to check.
	}
	
	if(pause && mInvisibleTimer.getElapsedTimeF32() < MAX_INVISIBLE_WAITING_TIME)
	{
		return ; //have not been invisible for enough time.
	}
	
	for(LLLoadedCallbackEntry::source_callback_list_t::iterator iter = mCallbackTextureList.begin();
		iter != mCallbackTextureList.end(); ++iter)
	{
		LLViewerFetchedTexture* tex = gTextureList.findImage(*iter) ;
		if(tex)
		{
			if(pause)//pause texture fetching.
			{
				tex->pauseLoadedCallbacks(&mCallbackTextureList) ;

				//set to terminate texture fetching after MAX_TEXTURE_UPDATE_INTERVAL frames.
				tex->setMaxVirtualSizeResetInterval(MAX_TEXTURE_UPDATE_INTERVAL);
				tex->resetMaxVirtualSizeResetCounter() ;
			}
			else//unpause
			{
				static const F32 START_AREA = 100.f ;

				tex->unpauseLoadedCallbacks(&mCallbackTextureList) ;
				tex->addTextureStats(START_AREA); //jump start the fetching again
			}
		}		
	}			
	
	if(!pause)
	{
		updateTextures() ; //refresh texture stats.
	}
	mLoadedCallbacksPaused = pause ;
	return ;
}

const F32  SELF_ADDITIONAL_PRI = 0.75f ;
const F32  ADDITIONAL_PRI = 0.5f;
void LLVOAvatar::addBakedTextureStats( LLViewerFetchedTexture* imagep, F32 pixel_area, F32 texel_area_ratio, S32 boost_level)
{
	//Note:
	//if this function is not called for the last MAX_TEXTURE_VIRTUAL_SIZE_RESET_INTERVAL frames, 
	//the texture pipeline will stop fetching this texture.

	imagep->resetTextureStats();
	imagep->setMaxVirtualSizeResetInterval(MAX_TEXTURE_VIRTUAL_SIZE_RESET_INTERVAL);
	imagep->resetMaxVirtualSizeResetCounter() ;

	mMaxPixelArea = llmax(pixel_area, mMaxPixelArea);
	mMinPixelArea = llmin(pixel_area, mMinPixelArea);	
	imagep->addTextureStats(pixel_area / texel_area_ratio);
	imagep->setBoostLevel(boost_level);
	
	if(boost_level != LLGLTexture::BOOST_AVATAR_BAKED_SELF)
	{
		imagep->setAdditionalDecodePriority(ADDITIONAL_PRI) ;
	}
	else
	{
		imagep->setAdditionalDecodePriority(SELF_ADDITIONAL_PRI) ;
	}
}

//virtual	
void LLVOAvatar::setImage(const U8 te, LLViewerTexture *imagep, const U32 index)
{
	setTEImage(te, imagep);
}

//virtual 
LLViewerTexture* LLVOAvatar::getImage(const U8 te, const U32 index) const
{
	return getTEImage(te);
}
//virtual 
const LLTextureEntry* LLVOAvatar::getTexEntry(const U8 te_num) const
{
	return getTE(te_num);
}

//virtual 
void LLVOAvatar::setTexEntry(const U8 index, const LLTextureEntry &te)
{
	setTE(index, te);
}

const std::string LLVOAvatar::getImageURL(const U8 te, const LLUUID &uuid)
{
	llassert(isIndexBakedTexture(ETextureIndex(te)));
	std::string url = "";
	// <FS:Ansariel> [Legacy Bake]
	if (isUsingServerBakes())
	{
	// </FS:Ansariel> [Legacy Bake]
	const std::string& appearance_service_url = LLAppearanceMgr::instance().getAppearanceServiceURL();
	if (appearance_service_url.empty())
	{
		// Probably a server-side issue if we get here:
		LL_WARNS() << "AgentAppearanceServiceURL not set - Baked texture requests will fail" << LL_ENDL;
		return url;
	}
	
	const LLAvatarAppearanceDictionary::TextureEntry* texture_entry = LLAvatarAppearanceDictionary::getInstance()->getTexture((ETextureIndex)te);
	if (texture_entry != NULL)
	{
		url = appearance_service_url + "texture/" + getID().asString() + "/" + texture_entry->mDefaultImageName + "/" + uuid.asString();
		//LL_INFOS() << "baked texture url: " << url << LL_ENDL;
	}
	// <FS:Ansariel> [Legacy Bake]
	}
	// </FS:Ansariel> [Legacy Bake]
	return url;
}

//-----------------------------------------------------------------------------
// resolveHeight()
//-----------------------------------------------------------------------------

void LLVOAvatar::resolveHeightAgent(const LLVector3 &in_pos_agent, LLVector3 &out_pos_agent, LLVector3 &out_norm)
{
	LLVector3d in_pos_global, out_pos_global;

	in_pos_global = gAgent.getPosGlobalFromAgent(in_pos_agent);
	resolveHeightGlobal(in_pos_global, out_pos_global, out_norm);
	out_pos_agent = gAgent.getPosAgentFromGlobal(out_pos_global);
}


void LLVOAvatar::resolveRayCollisionAgent(const LLVector3d start_pt, const LLVector3d end_pt, LLVector3d &out_pos, LLVector3 &out_norm)
{
	LLViewerObject *obj;
	LLWorld::getInstance()->resolveStepHeightGlobal(this, start_pt, end_pt, out_pos, out_norm, &obj);
}

void LLVOAvatar::resolveHeightGlobal(const LLVector3d &inPos, LLVector3d &outPos, LLVector3 &outNorm)
{
	LLVector3d zVec(0.0f, 0.0f, 0.5f);
	LLVector3d p0 = inPos + zVec;
	LLVector3d p1 = inPos - zVec;
	LLViewerObject *obj;
	LLWorld::getInstance()->resolveStepHeightGlobal(this, p0, p1, outPos, outNorm, &obj);
	if (!obj)
	{
		mStepOnLand = TRUE;
		mStepMaterial = 0;
		mStepObjectVelocity.setVec(0.0f, 0.0f, 0.0f);
	}
	else
	{
		mStepOnLand = FALSE;
		mStepMaterial = obj->getMaterial();

		// We want the primitive velocity, not our velocity... (which actually subtracts the
		// step object velocity)
		LLVector3 angularVelocity = obj->getAngularVelocity();
		LLVector3 relativePos = gAgent.getPosAgentFromGlobal(outPos) - obj->getPositionAgent();

		LLVector3 linearComponent = angularVelocity % relativePos;
//		LL_INFOS() << "Linear Component of Rotation Velocity " << linearComponent << LL_ENDL;
		mStepObjectVelocity = obj->getVelocity() + linearComponent;
	}
}


//-----------------------------------------------------------------------------
// getStepSound()
//-----------------------------------------------------------------------------
const LLUUID& LLVOAvatar::getStepSound() const
{
	if ( mStepOnLand )
	{
		// <FS:PP> FIRE-3169: Option to change the default footsteps sound
		// return sStepSoundOnLand;
		static LLCachedControl<std::string> UISndFootsteps(gSavedSettings, "UISndFootsteps");
		static const LLUUID sFootstepsSnd = LLUUID(UISndFootsteps);
		return sFootstepsSnd;
		// </FS:PP>
	}

	return sStepSounds[mStepMaterial];
}


//-----------------------------------------------------------------------------
// processAnimationStateChanges()
//-----------------------------------------------------------------------------
void LLVOAvatar::processAnimationStateChanges()
{
	if ( isAnyAnimationSignaled(AGENT_WALK_ANIMS, NUM_AGENT_WALK_ANIMS) )
	{
		startMotion(ANIM_AGENT_WALK_ADJUST);
		stopMotion(ANIM_AGENT_FLY_ADJUST);
	}
	else if (mInAir && !isSitting())
	{
		stopMotion(ANIM_AGENT_WALK_ADJUST);
        if (mEnableDefaultMotions)
        {
		startMotion(ANIM_AGENT_FLY_ADJUST);
	}
	}
	else
	{
		stopMotion(ANIM_AGENT_WALK_ADJUST);
		stopMotion(ANIM_AGENT_FLY_ADJUST);
	}

	if ( isAnyAnimationSignaled(AGENT_GUN_AIM_ANIMS, NUM_AGENT_GUN_AIM_ANIMS) )
	{
        if (mEnableDefaultMotions)
        {
		startMotion(ANIM_AGENT_TARGET);
        }
		stopMotion(ANIM_AGENT_BODY_NOISE);
	}
	else
	{
		stopMotion(ANIM_AGENT_TARGET);
        if (mEnableDefaultMotions)
        {
		startMotion(ANIM_AGENT_BODY_NOISE);
	}
	}
	
	// clear all current animations
	AnimIterator anim_it;
	for (anim_it = mPlayingAnimations.begin(); anim_it != mPlayingAnimations.end();)
	{
		AnimIterator found_anim = mSignaledAnimations.find(anim_it->first);

		// playing, but not signaled, so stop
		if (found_anim == mSignaledAnimations.end())
		{
			processSingleAnimationStateChange(anim_it->first, FALSE);
			mPlayingAnimations.erase(anim_it++);
			continue;
		}

		++anim_it;
	}

	// start up all new anims
	for (anim_it = mSignaledAnimations.begin(); anim_it != mSignaledAnimations.end();)
	{
		AnimIterator found_anim = mPlayingAnimations.find(anim_it->first);

		// signaled but not playing, or different sequence id, start motion
		if (found_anim == mPlayingAnimations.end() || found_anim->second != anim_it->second)
		{
			if (processSingleAnimationStateChange(anim_it->first, TRUE))
			{
				mPlayingAnimations[anim_it->first] = anim_it->second;
				++anim_it;
				continue;
			}
		}

		++anim_it;
	}

	// clear source information for animations which have been stopped
	if (isSelf())
	{
		AnimSourceIterator source_it = mAnimationSources.begin();

		for (source_it = mAnimationSources.begin(); source_it != mAnimationSources.end();)
		{
			if (mSignaledAnimations.find(source_it->second) == mSignaledAnimations.end())
			{
				mAnimationSources.erase(source_it++);
			}
			else
			{
				++source_it;
			}
		}
	}

	stop_glerror();
}


//-----------------------------------------------------------------------------
// processSingleAnimationStateChange();
//-----------------------------------------------------------------------------
BOOL LLVOAvatar::processSingleAnimationStateChange( const LLUUID& anim_id, BOOL start )
{
    // SL-402, SL-427 - we need to update body size often enough to
    // keep appearances in sync, but not so often that animations
    // cause constant jiggling of the body or camera. Possible
    // compromise is to do it on animation changes:
    computeBodySize();
    
	BOOL result = FALSE;

	if ( start ) // start animation
	{
		if (anim_id == ANIM_AGENT_TYPE)
		{
			if (gAudiop)
			{
				LLVector3d char_pos_global = gAgent.getPosGlobalFromAgent(getCharacterPosition());
				if (LLViewerParcelMgr::getInstance()->canHearSound(char_pos_global)
				    && !LLMuteList::getInstance()->isMuted(getID(), LLMute::flagObjectSounds))
				{
					// RN: uncomment this to play on typing sound at fixed volume once sound engine is fixed
					// to support both spatialized and non-spatialized instances of the same sound
					//if (isSelf())
					//{
					//	gAudiop->triggerSound(LLUUID(gSavedSettings.getString("UISndTyping")), 1.0f, LLAudioEngine::AUDIO_TYPE_UI);
					//}
					//else

					// <FS:PP> FIRE-8190: Preview function for "UI Sounds" Panel
					// static LLCachedControl<bool> FSPlayTypingSound(gSavedSettings, "FSPlayTypingSound");
					// if (FSPlayTypingSound)
					static LLCachedControl<bool> PlayModeUISndTyping(gSavedSettings, "PlayModeUISndTyping");
					if (PlayModeUISndTyping)
					// </FS:PP> FIRE-8190: Preview function for "UI Sounds" Panel
					{
						static LLCachedControl<std::string> uiSndTyping(gSavedSettings, "UISndTyping");
						LLUUID sound_id = LLUUID(uiSndTyping);
						gAudiop->triggerSound(sound_id, getID(), 1.0f, LLAudioEngine::AUDIO_TYPE_SFX, char_pos_global);
					}
				}
			}
		}
		else if (anim_id == ANIM_AGENT_SIT_GROUND_CONSTRAINED)
		{
			sitDown(TRUE);
		}


		if (startMotion(anim_id))
		{
			result = TRUE;
		}
		else
		{
			LL_WARNS("Motion") << "Failed to start motion!" << LL_ENDL;
		}
	}
	else //stop animation
	{
		if (anim_id == ANIM_AGENT_SIT_GROUND_CONSTRAINED)
		{
			sitDown(FALSE);
		}
		if ((anim_id == ANIM_AGENT_DO_NOT_DISTURB) && gAgent.isDoNotDisturb())
		{
			// re-assert DND tag animation
			gAgent.sendAnimationRequest(ANIM_AGENT_DO_NOT_DISTURB, ANIM_REQUEST_START);
			return result;
		}
		stopMotion(anim_id);
		result = TRUE;
	}

	return result;
}

//-----------------------------------------------------------------------------
// isAnyAnimationSignaled()
//-----------------------------------------------------------------------------
BOOL LLVOAvatar::isAnyAnimationSignaled(const LLUUID *anim_array, const S32 num_anims) const
{
	for (S32 i = 0; i < num_anims; i++)
	{
		if(mSignaledAnimations.find(anim_array[i]) != mSignaledAnimations.end())
		{
			return TRUE;
		}
	}
	return FALSE;
}

//-----------------------------------------------------------------------------
// resetAnimations()
//-----------------------------------------------------------------------------
void LLVOAvatar::resetAnimations()
{
	LLKeyframeMotion::flushKeyframeCache();
	flushAllMotions();
}

// Override selectively based on avatar sex and whether we're using new
// animations.
LLUUID LLVOAvatar::remapMotionID(const LLUUID& id)
{
	static LLCachedControl<bool> use_new_walk_run(gSavedSettings, "UseNewWalkRun");
	LLUUID result = id;

	// start special case female walk for female avatars
	if (getSex() == SEX_FEMALE)
	{
		if (id == ANIM_AGENT_WALK)
		{
			if (use_new_walk_run)
				result = ANIM_AGENT_FEMALE_WALK_NEW;
			else
				result = ANIM_AGENT_FEMALE_WALK;
		}
		else if (id == ANIM_AGENT_RUN)
		{
			// There is no old female run animation, so only override
			// in one case.
			if (use_new_walk_run)
				result = ANIM_AGENT_FEMALE_RUN_NEW;
		}
		else if (id == ANIM_AGENT_SIT)
		{
			result = ANIM_AGENT_SIT_FEMALE;
		}
	}
	else
	{
		// Male avatar.
		if (id == ANIM_AGENT_WALK)
		{
			if (use_new_walk_run)
				result = ANIM_AGENT_WALK_NEW;
		}
		else if (id == ANIM_AGENT_RUN)
		{
			if (use_new_walk_run)
				result = ANIM_AGENT_RUN_NEW;
		}
		// keeps in sync with setSex() related code (viewer controls sit's sex)
		else if (id == ANIM_AGENT_SIT_FEMALE)
		{
			result = ANIM_AGENT_SIT;
		}
	
	}

	return result;

}

//-----------------------------------------------------------------------------
// startMotion()
// id is the asset if of the animation to start
// time_offset is the offset into the animation at which to start playing
//-----------------------------------------------------------------------------
BOOL LLVOAvatar::startMotion(const LLUUID& id, F32 time_offset)
{
	LL_DEBUGS("Motion") << "motion requested " << id.asString() << " " << gAnimLibrary.animationName(id) << LL_ENDL;

	// <FS:Zi> Animation Overrider
	//LLUUID remap_id = remapMotionID(id, getSex());
	LLUUID remap_id;
	if (isSelf())
	{
		remap_id = AOEngine::getInstance()->override(id, TRUE);
		if (remap_id.isNull())
		{
			remap_id = remapMotionID(id);
		}
		else
		{
			gAgent.sendAnimationRequest(remap_id, ANIM_REQUEST_START);

			// since we did an override, there is no need to do anything else,
			// specifically not the startMotion() part at the bottom of this function
			// See FIRE-29020
			return true;
		}
	}
	else
	{
		remap_id = remapMotionID(id);
	}
	// </FS:Zi> Animation Overrider

	if (remap_id != id)
	{
		LL_DEBUGS("Motion") << "motion resultant " << remap_id.asString() << " " << gAnimLibrary.animationName(remap_id) << LL_ENDL;
	}

	if (isSelf() && remap_id == ANIM_AGENT_AWAY)
	{
		gAgent.setAFK();
	}

	return LLCharacter::startMotion(remap_id, time_offset);
}

//-----------------------------------------------------------------------------
// stopMotion()
//-----------------------------------------------------------------------------
BOOL LLVOAvatar::stopMotion(const LLUUID& id, BOOL stop_immediate)
{
	LL_DEBUGS("Motion") << "Motion requested " << id.asString() << " " << gAnimLibrary.animationName(id) << LL_ENDL;

	// <FS:Zi> Animation Overrider
	//LLUUID remap_id = remapMotionID(id);
	LLUUID remap_id;
	if (isSelf())
	{
		remap_id = AOEngine::getInstance()->override(id, FALSE);
		if (remap_id.isNull())
		{
			remap_id = remapMotionID(id);
		}
		else
		{
			gAgent.sendAnimationRequest(remap_id, ANIM_REQUEST_STOP);

			// since we did an override, there is no need to do anything else,
			// specifically not the stopMotion() part at the bottom of this function
			// See FIRE-29020
			return true;
		}
	}
	else
	{
		remap_id = remapMotionID(id);
	}
	// </FS:Zi> Animation Overrider
	
	if (remap_id != id)
	{
		LL_DEBUGS("Motion") << "motion resultant " << remap_id.asString() << " " << gAnimLibrary.animationName(remap_id) << LL_ENDL;
	}

	if (isSelf())
	{
		gAgent.onAnimStop(remap_id);
	}

	return LLCharacter::stopMotion(remap_id, stop_immediate);
}

//-----------------------------------------------------------------------------
// hasMotionFromSource()
//-----------------------------------------------------------------------------
// virtual
bool LLVOAvatar::hasMotionFromSource(const LLUUID& source_id)
{
	return false;
}

//-----------------------------------------------------------------------------
// stopMotionFromSource()
//-----------------------------------------------------------------------------
// virtual
void LLVOAvatar::stopMotionFromSource(const LLUUID& source_id)
{
}

//-----------------------------------------------------------------------------
// addDebugText()
//-----------------------------------------------------------------------------
void LLVOAvatar::addDebugText(const std::string& text)
{
	mDebugText.append(1, '\n');
	mDebugText.append(text);
}

//-----------------------------------------------------------------------------
// getID()
//-----------------------------------------------------------------------------
const LLUUID& LLVOAvatar::getID() const
{
	return mID;
}

//-----------------------------------------------------------------------------
// getJoint()
//-----------------------------------------------------------------------------
// RN: avatar joints are multi-rooted to include screen-based attachments
//<FS:ND> Query by JointKey rather than just a string, the key can be a U32 index for faster lookup
//LLJoint *LLVOAvatar::getJoint( const std::string &name )
LLJoint *LLVOAvatar::getJoint( const JointKey &name )
// </FS:ND>
{
//<FS:ND> Query by JointKey rather than just a string, the key can be a U32 index for faster lookup
	//joint_map_t::iterator iter = mJointMap.find( name );

	//LLJoint* jointp = NULL;

	//if( iter == mJointMap.end() || iter->second == NULL )
	//{ //search for joint and cache found joint in lookup table
	//	jointp = mRoot->findJoint( name );
	//	mJointMap[ name ] = jointp;
	//}
	//else
	//{ //return cached pointer
	//	jointp = iter->second;
	//}

	joint_map_t::iterator iter = mJointMap.find( name.mKey );

	LLJoint* jointp = NULL;

	if (iter == mJointMap.end() || iter->second == NULL)
	{   //search for joint and cache found joint in lookup table
		jointp = mRoot->findJoint( name.mName );
		mJointMap[ name.mKey ] = jointp;
	}
	else
	{   //return cached pointer
		jointp = iter->second;
	}
// </FS:ND>

#ifndef LL_RELEASE_FOR_DOWNLOAD
    if (jointp && jointp->getName()!="mScreen" && jointp->getName()!="mRoot")
    {
        llassert(getJoint(jointp->getJointNum())==jointp);
    }
#endif
	return jointp;
}

LLJoint *LLVOAvatar::getJoint( S32 joint_num )
{
    LLJoint *pJoint = NULL;
    S32 collision_start = mNumBones;
    S32 attachment_start = mNumBones + mNumCollisionVolumes;
    if (joint_num>=attachment_start)
    {
        // Attachment IDs start at 1
        S32 attachment_id = joint_num - attachment_start + 1;
        attachment_map_t::iterator iter = mAttachmentPoints.find(attachment_id);
        if (iter != mAttachmentPoints.end())
        {
            pJoint = iter->second;
        }
    }
    else if (joint_num>=collision_start)
    {
        S32 collision_id = joint_num-collision_start;
        pJoint = &mCollisionVolumes[collision_id];
    }
    else if (joint_num>=0)
    {
        pJoint = mSkeleton[joint_num];
    }
	llassert(!pJoint || pJoint->getJointNum() == joint_num);
    return pJoint;
}

//-----------------------------------------------------------------------------
// getRiggedMeshID
//
// If viewer object is a rigged mesh, set the mesh id and return true.
// Otherwise, null out the id and return false.
//-----------------------------------------------------------------------------
// static
bool LLVOAvatar::getRiggedMeshID(LLViewerObject* pVO, LLUUID& mesh_id)
{
	mesh_id.setNull();
	
	//If a VO has a skin that we'll reset the joint positions to their default
	if ( pVO && pVO->mDrawable )
	{
		LLVOVolume* pVObj = pVO->mDrawable->getVOVolume();
		if ( pVObj )
		{
			const LLMeshSkinInfo* pSkinData = pVObj->getSkinInfo();
			if (pSkinData 
				&& pSkinData->mJointNames.size() > JOINT_COUNT_REQUIRED_FOR_FULLRIG	// full rig
				&& pSkinData->mAlternateBindMatrix.size() > 0 )
					{				
						mesh_id = pSkinData->mMeshID;
						return true;
					}
		}
	}
	return false;
}

bool LLVOAvatar::jointIsRiggedTo(const LLJoint *joint) const
{
    if (joint)
	{
        const LLJointRiggingInfoTab& tab = mJointRiggingInfoTab;
        S32 joint_num = joint->getJointNum();
        if (joint_num < tab.size() && tab[joint_num].isRiggedTo())
            {
                return true;
            }
        }
    return false;
}

void LLVOAvatar::clearAttachmentOverrides()
{
    LLScopedContextString str("clearAttachmentOverrides " + getFullname());

    for (S32 i=0; i<LL_CHARACTER_MAX_ANIMATED_JOINTS; i++)
	{
        LLJoint *pJoint = getJoint(i);
        if (pJoint)
        {
			pJoint->clearAttachmentPosOverrides();
			pJoint->clearAttachmentScaleOverrides();
        }
	}

    if (mPelvisFixups.count()>0)
    {
        mPelvisFixups.clear();
        LLJoint* pJointPelvis = getJoint("mPelvis");
        if (pJointPelvis)
	{
			pJointPelvis->setPosition( LLVector3( 0.0f, 0.0f, 0.0f) );
        }
        postPelvisSetRecalc();	
	}

    mActiveOverrideMeshes.clear();
    onActiveOverrideMeshesChanged();
}

//-----------------------------------------------------------------------------
// rebuildAttachmentOverrides
//-----------------------------------------------------------------------------
void LLVOAvatar::rebuildAttachmentOverrides()
{
    LLScopedContextString str("rebuildAttachmentOverrides " + getFullname());

    LL_DEBUGS("AnimatedObjects") << "rebuilding" << LL_ENDL;
    dumpStack("AnimatedObjectsStack");
    
    clearAttachmentOverrides();

    // Handle the case that we're resetting the skeleton of an animated object.
    LLControlAvatar *control_av = dynamic_cast<LLControlAvatar*>(this);
    if (control_av)
	{
        LLVOVolume *volp = control_av->mRootVolp;
        if (volp)
        {
            LL_DEBUGS("Avatar") << volp->getID() << " adding attachment overrides for root vol, prim count " 
                                << (S32) (1+volp->numChildren()) << LL_ENDL;
            addAttachmentOverridesForObject(volp);
        }
    }

    // Attached objects
	for (attachment_map_t::iterator iter = mAttachmentPoints.begin();
		 iter != mAttachmentPoints.end();
		 ++iter)
	{
		LLViewerJointAttachment *attachment_pt = (*iter).second;
        if (attachment_pt)
        {
            for (LLViewerJointAttachment::attachedobjs_vec_t::iterator at_it = attachment_pt->mAttachedObjects.begin();
				 at_it != attachment_pt->mAttachedObjects.end(); ++at_it)
            {
                LLViewerObject *vo = at_it->get();
                // Attached animated objects affect joints in their control
                // avs, not the avs to which they are attached.
                if (vo && !vo->isAnimatedObject())
                {
                    addAttachmentOverridesForObject(vo);
                }
            }
        }
    }
}

//-----------------------------------------------------------------------------
// updateAttachmentOverrides
//
// This is intended to give the same results as
// rebuildAttachmentOverrides(), while avoiding redundant work.
// -----------------------------------------------------------------------------
void LLVOAvatar::updateAttachmentOverrides()
{
    LLScopedContextString str("updateAttachmentOverrides " + getFullname());

    LL_DEBUGS("AnimatedObjects") << "updating" << LL_ENDL;
    dumpStack("AnimatedObjectsStack");

    std::set<LLUUID> meshes_seen;
    
    // Handle the case that we're updating the skeleton of an animated object.
    LLControlAvatar *control_av = dynamic_cast<LLControlAvatar*>(this);
    if (control_av)
    {
        LLVOVolume *volp = control_av->mRootVolp;
        if (volp)
        {
            LL_DEBUGS("Avatar") << volp->getID() << " adding attachment overrides for root vol, prim count " 
                                << (S32) (1+volp->numChildren()) << LL_ENDL;
            addAttachmentOverridesForObject(volp, &meshes_seen);
        }
    }

    // Attached objects
	for (attachment_map_t::iterator iter = mAttachmentPoints.begin();
		 iter != mAttachmentPoints.end();
		 ++iter)
	{
		LLViewerJointAttachment *attachment_pt = (*iter).second;
        if (attachment_pt)
        {
            for (LLViewerJointAttachment::attachedobjs_vec_t::iterator at_it = attachment_pt->mAttachedObjects.begin();
				 at_it != attachment_pt->mAttachedObjects.end(); ++at_it)
            {
                LLViewerObject *vo = at_it->get();
                // Attached animated objects affect joints in their control
                // avs, not the avs to which they are attached.
                if (vo && !vo->isAnimatedObject())
                {
                    addAttachmentOverridesForObject(vo, &meshes_seen);
                }
            }
        }
    }
    // Remove meshes that are no longer present on the skeleton

	// have to work with a copy because removeAttachmentOverrides() will change mActiveOverrideMeshes.
    std::set<LLUUID> active_override_meshes = mActiveOverrideMeshes; 
    for (std::set<LLUUID>::iterator it = active_override_meshes.begin(); it != active_override_meshes.end(); ++it)
    {
        if (meshes_seen.find(*it) == meshes_seen.end())
        {
            removeAttachmentOverridesForObject(*it);
        }
    }


#ifdef ATTACHMENT_OVERRIDE_VALIDATION
    {
        std::vector<LLVector3OverrideMap> pos_overrides_by_joint;
        std::vector<LLVector3OverrideMap> scale_overrides_by_joint;
        LLVector3OverrideMap pelvis_fixups;

        // Capture snapshot of override state after update
        for (S32 joint_num = 0; joint_num < LL_CHARACTER_MAX_ANIMATED_JOINTS; joint_num++)
        {
            LLVector3OverrideMap pos_overrides;
            LLJoint *joint = getJoint(joint_num);
            if (joint)
            {
                pos_overrides_by_joint.push_back(joint->m_attachmentPosOverrides);
                scale_overrides_by_joint.push_back(joint->m_attachmentScaleOverrides);
            }
            else
            {
                // No joint, use default constructed empty maps
                pos_overrides_by_joint.push_back(LLVector3OverrideMap());
                scale_overrides_by_joint.push_back(LLVector3OverrideMap());
            }
        }
        pelvis_fixups = mPelvisFixups;
        //dumpArchetypeXML(getFullname() + "_paranoid_updated");

        // Rebuild and compare
        rebuildAttachmentOverrides();
        //dumpArchetypeXML(getFullname() + "_paranoid_rebuilt");
        bool mismatched = false;
        for (S32 joint_num = 0; joint_num < LL_CHARACTER_MAX_ANIMATED_JOINTS; joint_num++)
        {
            LLJoint *joint = getJoint(joint_num);
            if (joint)
            {
                if (pos_overrides_by_joint[joint_num] != joint->m_attachmentPosOverrides)
                {
                    mismatched = true;
                }
                if (scale_overrides_by_joint[joint_num] != joint->m_attachmentScaleOverrides)
                {
                    mismatched = true;
            }
        }
    }
        if (pelvis_fixups != mPelvisFixups)
        {
            mismatched = true;
        }
        if (mismatched)
        {
            LL_WARNS() << "MISMATCHED ATTACHMENT OVERRIDES" << LL_ENDL;
        }
    }
#endif
}

//-----------------------------------------------------------------------------
// addAttachmentOverridesForObject
//-----------------------------------------------------------------------------
void LLVOAvatar::addAttachmentOverridesForObject(LLViewerObject *vo, std::set<LLUUID>* meshes_seen, bool recursive)
{
    if (vo->getAvatar() != this && vo->getAvatarAncestor() != this)
	{
		LL_WARNS("Avatar") << "called with invalid avatar" << LL_ENDL;
        return;
	}

    LLScopedContextString str("addAttachmentOverridesForObject " + getFullname());
    
    LL_DEBUGS("AnimatedObjects") << "adding" << LL_ENDL;
    dumpStack("AnimatedObjectsStack");
    
	// Process all children
    if (recursive)
    {
	LLViewerObject::const_child_list_t& children = vo->getChildren();
	for (LLViewerObject::const_child_list_t::const_iterator it = children.begin();
		 it != children.end(); ++it)
	{
		LLViewerObject *childp = *it;
            addAttachmentOverridesForObject(childp, meshes_seen, true);
        }
	}

	LLVOVolume *vobj = dynamic_cast<LLVOVolume*>(vo);
	bool pelvisGotSet = false;

	if (!vobj)
	{
		return;
	}

	LLViewerObject *root_object = (LLViewerObject*)vobj->getRoot();
    LL_DEBUGS("AnimatedObjects") << "trying to add attachment overrides for root object " << root_object->getID() << " prim is " << vobj << LL_ENDL;
	if (vobj->isMesh() &&
		((vobj->getVolume() && !vobj->getVolume()->isMeshAssetLoaded()) || !gMeshRepo.meshRezEnabled()))
	{
        LL_DEBUGS("AnimatedObjects") << "failed to add attachment overrides for root object " << root_object->getID() << " mesh asset not loaded" << LL_ENDL;
		return;
	}
	const LLMeshSkinInfo*  pSkinData = vobj->getSkinInfo();

	if ( vobj && vobj->isMesh() && pSkinData )
	{
		const int bindCnt = pSkinData->mAlternateBindMatrix.size();								
        const int jointCnt = pSkinData->mJointNames.size();
        if ((bindCnt > 0) && (bindCnt != jointCnt))
        {
            LL_WARNS_ONCE() << "invalid mesh, bindCnt " << bindCnt << "!= jointCnt " << jointCnt << ", joint overrides will be ignored." << LL_ENDL;
        }
		if ((bindCnt > 0) && (bindCnt == jointCnt))
		{					
			const F32 pelvisZOffset = pSkinData->mPelvisOffset;
			const LLUUID& mesh_id = pSkinData->mMeshID;

            if (meshes_seen)
            {
                meshes_seen->insert(mesh_id);
            }
            bool mesh_overrides_loaded = (mActiveOverrideMeshes.find(mesh_id) != mActiveOverrideMeshes.end());
            if (mesh_overrides_loaded)
            {
                LL_DEBUGS("AnimatedObjects") << "skipping add attachment overrides for " << mesh_id 
                                             << " to root object " << root_object->getID()
                                             << ", already loaded"
                                             << LL_ENDL;
            }
            else
            {
                LL_DEBUGS("AnimatedObjects") << "adding attachment overrides for " << mesh_id 
                                             << " to root object " << root_object->getID() << LL_ENDL;
            }
			bool fullRig = (jointCnt>=JOINT_COUNT_REQUIRED_FOR_FULLRIG) ? true : false;								
			if ( fullRig && !mesh_overrides_loaded )
			{								
				for ( int i=0; i<jointCnt; ++i )
				{
//<FS:ND> Query by JointKey rather than just a string, the key can be a U32 index for faster lookup
//					std::string lookingForJoint = pSkinData->mJointNames[ i ].c_str();
					JointKey lookingForJoint  = pSkinData->mJointNames[ i ];
// </FS:ND>

					LLJoint* pJoint = getJoint( lookingForJoint );
					if (pJoint)
					{   									
						const LLVector3& jointPos = pSkinData->mAlternateBindMatrix[i].getTranslation();									
                        if (pJoint->aboveJointPosThreshold(jointPos))
                        {
                            bool override_changed;
                            pJoint->addAttachmentPosOverride( jointPos, mesh_id, avString(), override_changed );
                            
                            if (override_changed)
                            {
                                //If joint is a pelvis then handle old/new pelvis to foot values
//<FS:ND> Query by JointKey rather than just a string, the key can be a U32 index for faster lookup
//                              if( lookingForJoint == "mPelvis" )
                                if( lookingForJoint.mName == "mPelvis" )
// </FS:ND>
                                {	
                                    pelvisGotSet = true;											
                                }										
                            }
                            if (pSkinData->mLockScaleIfJointPosition)
                            {
                                // Note that unlike positions, there's no threshold check here,
                                // just a lock at the default value.
                                pJoint->addAttachmentScaleOverride(pJoint->getDefaultScale(), mesh_id, avString());
                            }
                        }
					}										
				}																
				if (pelvisZOffset != 0.0F)
				{
                    F32 pelvis_fixup_before;
                    bool has_fixup_before =  hasPelvisFixup(pelvis_fixup_before);
					addPelvisFixup( pelvisZOffset, mesh_id );
					F32 pelvis_fixup_after;
                    hasPelvisFixup(pelvis_fixup_after); // Don't have to check bool here because we just added it...
                    if (!has_fixup_before || (pelvis_fixup_before != pelvis_fixup_after))
                    {
                        pelvisGotSet = true;											
                    }
                    
				}
                mActiveOverrideMeshes.insert(mesh_id);
                onActiveOverrideMeshesChanged();
			}							
		}
	}
    else
    {
        LL_DEBUGS("AnimatedObjects") << "failed to add attachment overrides for root object " << root_object->getID() << " not mesh or no pSkinData" << LL_ENDL;
    }
					
	//Rebuild body data if we altered joints/pelvis
	if ( pelvisGotSet ) 
	{
		postPelvisSetRecalc();
	}		
}

//-----------------------------------------------------------------------------
// getAttachmentOverrideNames
//-----------------------------------------------------------------------------
void LLVOAvatar::getAttachmentOverrideNames(std::set<std::string>& pos_names, std::set<std::string>& scale_names) const
{
    LLVector3 pos;
    LLVector3 scale;
    LLUUID mesh_id;

    // Bones
	for (avatar_joint_list_t::const_iterator iter = mSkeleton.begin();
         iter != mSkeleton.end(); ++iter)
	{
		const LLJoint* pJoint = (*iter);
		if (pJoint && pJoint->hasAttachmentPosOverride(pos,mesh_id))
		{
            pos_names.insert(pJoint->getName());
		}
		if (pJoint && pJoint->hasAttachmentScaleOverride(scale,mesh_id))
		{
            scale_names.insert(pJoint->getName());
		}
	}

    // Attachment points
	for (attachment_map_t::const_iterator iter = mAttachmentPoints.begin();
		 iter != mAttachmentPoints.end();
		 ++iter)
	{
		const LLViewerJointAttachment *attachment_pt = (*iter).second;
        if (attachment_pt && attachment_pt->hasAttachmentPosOverride(pos,mesh_id))
        {
            pos_names.insert(attachment_pt->getName());
        }
        // Attachment points don't have scales.
    }

}

//-----------------------------------------------------------------------------
// showAttachmentOverrides
//-----------------------------------------------------------------------------
void LLVOAvatar::showAttachmentOverrides(bool verbose) const
{
    std::set<std::string> pos_names, scale_names;
    getAttachmentOverrideNames(pos_names, scale_names);
    if (pos_names.size())
    {
        std::stringstream ss;
        std::copy(pos_names.begin(), pos_names.end(), std::ostream_iterator<std::string>(ss, ","));
        LL_INFOS() << getFullname() << " attachment positions defined for joints: " << ss.str() << "\n" << LL_ENDL;
    }
    else
    {
        LL_DEBUGS("Avatar") << getFullname() << " no attachment positions defined for any joints" << "\n" << LL_ENDL;
    }
    if (scale_names.size())
    {
        std::stringstream ss;
        std::copy(scale_names.begin(), scale_names.end(), std::ostream_iterator<std::string>(ss, ","));
        LL_INFOS() << getFullname() << " attachment scales defined for joints: " << ss.str() << "\n" << LL_ENDL;
    }
    else
    {
        LL_INFOS() << getFullname() << " no attachment scales defined for any joints" << "\n" << LL_ENDL;
    }

    if (!verbose)
    {
        return;
    }

    LLVector3 pos, scale;
    LLUUID mesh_id;
    S32 count = 0;

    // Bones
	for (avatar_joint_list_t::const_iterator iter = mSkeleton.begin();
         iter != mSkeleton.end(); ++iter)
	{
		const LLJoint* pJoint = (*iter);
		if (pJoint && pJoint->hasAttachmentPosOverride(pos,mesh_id))
		{
			pJoint->showAttachmentPosOverrides(getFullname());
            count++;
		}
		if (pJoint && pJoint->hasAttachmentScaleOverride(scale,mesh_id))
		{
			pJoint->showAttachmentScaleOverrides(getFullname());
            count++;
        }
	}

    // Attachment points
	for (attachment_map_t::const_iterator iter = mAttachmentPoints.begin();
		 iter != mAttachmentPoints.end();
		 ++iter)
	{
		const LLViewerJointAttachment *attachment_pt = (*iter).second;
        if (attachment_pt && attachment_pt->hasAttachmentPosOverride(pos,mesh_id))
        {
            attachment_pt->showAttachmentPosOverrides(getFullname());
            count++;
        }
    }

    if (count)
    {
        LL_DEBUGS("Avatar") << avString() << " end of pos, scale overrides" << LL_ENDL;
        LL_DEBUGS("Avatar") << "=================================" << LL_ENDL;
    }
}

//-----------------------------------------------------------------------------
// removeAttachmentOverridesForObject
//-----------------------------------------------------------------------------
void LLVOAvatar::removeAttachmentOverridesForObject(LLViewerObject *vo)
{
    if (vo->getAvatar() != this && vo->getAvatarAncestor() != this)
	{
		LL_WARNS("Avatar") << "called with invalid avatar" << LL_ENDL;
        return;
	}
		
	// Process all children
	LLViewerObject::const_child_list_t& children = vo->getChildren();
	for (LLViewerObject::const_child_list_t::const_iterator it = children.begin();
		 it != children.end(); ++it)
	{
		LLViewerObject *childp = *it;
		removeAttachmentOverridesForObject(childp);
	}

	// Process self.
	LLUUID mesh_id;
	if (getRiggedMeshID(vo,mesh_id))
	{
		removeAttachmentOverridesForObject(mesh_id);
	}
}

//-----------------------------------------------------------------------------
// removeAttachmentOverridesForObject
//-----------------------------------------------------------------------------
void LLVOAvatar::removeAttachmentOverridesForObject(const LLUUID& mesh_id)
{	
//<FS:ND> Query by JointKey rather than just a string, the key can be a U32 index for faster lookup
//	LLJoint* pJointPelvis = getJoint( "mPelvis" );
	LLJoint* pJointPelvis = getJoint( JointKey::construct( "mPelvis" ) );
// </FS:ND>

    const std::string av_string = avString();
    for (S32 joint_num = 0; joint_num < LL_CHARACTER_MAX_ANIMATED_JOINTS; joint_num++)
	{
        LLJoint *pJoint = getJoint(joint_num);
		if ( pJoint )
		{			
            bool dummy; // unused
			pJoint->removeAttachmentPosOverride(mesh_id, av_string, dummy);
			pJoint->removeAttachmentScaleOverride(mesh_id, av_string);
		}		
		if ( pJoint && pJoint == pJointPelvis)
		{
			removePelvisFixup( mesh_id );
			// SL-315
			pJoint->setPosition( LLVector3( 0.0f, 0.0f, 0.0f) );
		}		
	}	
		
	postPelvisSetRecalc();	

    mActiveOverrideMeshes.erase(mesh_id);
    onActiveOverrideMeshesChanged();
}
//-----------------------------------------------------------------------------
// getCharacterPosition()
//-----------------------------------------------------------------------------
LLVector3 LLVOAvatar::getCharacterPosition()
{
	if (mDrawable.notNull())
	{
		return mDrawable->getPositionAgent();
	}
	else
	{
		return getPositionAgent();
	}
}


//-----------------------------------------------------------------------------
// LLVOAvatar::getCharacterRotation()
//-----------------------------------------------------------------------------
LLQuaternion LLVOAvatar::getCharacterRotation()
{
	return getRotation();
}


//-----------------------------------------------------------------------------
// LLVOAvatar::getCharacterVelocity()
//-----------------------------------------------------------------------------
LLVector3 LLVOAvatar::getCharacterVelocity()
{
	return getVelocity() - mStepObjectVelocity;
}


//-----------------------------------------------------------------------------
// LLVOAvatar::getCharacterAngularVelocity()
//-----------------------------------------------------------------------------
LLVector3 LLVOAvatar::getCharacterAngularVelocity()
{
	return getAngularVelocity();
}

//-----------------------------------------------------------------------------
// LLVOAvatar::getGround()
//-----------------------------------------------------------------------------
void LLVOAvatar::getGround(const LLVector3 &in_pos_agent, LLVector3 &out_pos_agent, LLVector3 &outNorm)
{
	LLVector3d z_vec(0.0f, 0.0f, 1.0f);
	LLVector3d p0_global, p1_global;

	if (isUIAvatar())
	{
		outNorm.setVec(z_vec);
		out_pos_agent = in_pos_agent;
		return;
	}
	
	p0_global = gAgent.getPosGlobalFromAgent(in_pos_agent) + z_vec;
	p1_global = gAgent.getPosGlobalFromAgent(in_pos_agent) - z_vec;
	LLViewerObject *obj;
	LLVector3d out_pos_global;
	LLWorld::getInstance()->resolveStepHeightGlobal(this, p0_global, p1_global, out_pos_global, outNorm, &obj);
	out_pos_agent = gAgent.getPosAgentFromGlobal(out_pos_global);
}

//-----------------------------------------------------------------------------
// LLVOAvatar::getTimeDilation()
//-----------------------------------------------------------------------------
F32 LLVOAvatar::getTimeDilation()
{
	return mRegionp ? mRegionp->getTimeDilation() : 1.f;
}


//-----------------------------------------------------------------------------
// LLVOAvatar::getPixelArea()
//-----------------------------------------------------------------------------
F32 LLVOAvatar::getPixelArea() const
{
	if (isUIAvatar())
	{
		return 100000.f;
	}
	return mPixelArea;
}



//-----------------------------------------------------------------------------
// LLVOAvatar::getPosGlobalFromAgent()
//-----------------------------------------------------------------------------
LLVector3d	LLVOAvatar::getPosGlobalFromAgent(const LLVector3 &position)
{
	return gAgent.getPosGlobalFromAgent(position);
}

//-----------------------------------------------------------------------------
// getPosAgentFromGlobal()
//-----------------------------------------------------------------------------
LLVector3	LLVOAvatar::getPosAgentFromGlobal(const LLVector3d &position)
{
	return gAgent.getPosAgentFromGlobal(position);
}


//-----------------------------------------------------------------------------
// requestStopMotion()
//-----------------------------------------------------------------------------
// virtual
void LLVOAvatar::requestStopMotion( LLMotion* motion )
{
	// Only agent avatars should handle the stop motion notifications.
}

//-----------------------------------------------------------------------------
// loadSkeletonNode(): loads <skeleton> node from XML tree
//-----------------------------------------------------------------------------
//virtual
BOOL LLVOAvatar::loadSkeletonNode ()
{
	if (!LLAvatarAppearance::loadSkeletonNode())
	{
		return FALSE;
	}
	
    bool ignore_hud_joints = false;
    initAttachmentPoints(ignore_hud_joints);

	return TRUE;
}

//-----------------------------------------------------------------------------
// initAttachmentPoints(): creates attachment points if needed, sets state based on avatar_lad.xml. 
//-----------------------------------------------------------------------------
void LLVOAvatar::initAttachmentPoints(bool ignore_hud_joints)
{
    LLAvatarXmlInfo::attachment_info_list_t::iterator iter;
    for (iter = sAvatarXmlInfo->mAttachmentInfoList.begin();
         iter != sAvatarXmlInfo->mAttachmentInfoList.end(); 
         ++iter)
    {
        LLAvatarXmlInfo::LLAvatarAttachmentInfo *info = *iter;
        if (info->mIsHUDAttachment && (!isSelf() || ignore_hud_joints))
        {
		    //don't process hud joint for other avatars.
            continue;
        }

        S32 attachmentID = info->mAttachmentID;
        if (attachmentID < 1 || attachmentID > 255)
        {
            LL_WARNS() << "Attachment point out of range [1-255]: " << attachmentID << " on attachment point " << info->mName << LL_ENDL;
            continue;
        }

        LLViewerJointAttachment* attachment = NULL;
        bool newly_created = false;
        if (mAttachmentPoints.find(attachmentID) == mAttachmentPoints.end())
        {
            attachment = new LLViewerJointAttachment();
            newly_created = true;
        }
        else
        {
            attachment = mAttachmentPoints[attachmentID];
        }

        attachment->setName(info->mName);

//<FS:ND> Query by JointKey rather than just a string, the key can be a U32 index for faster lookup
//		LLJoint *parent_joint = getJoint(info->mJointName);
		LLJoint *parent_joint = getJoint( JointKey::construct( info->mJointName ) );
// </FS:ND>

        if (!parent_joint)
        {
            // If the intended parent for attachment point is unavailable, avatar_lad.xml is corrupt.
            LL_WARNS() << "No parent joint by name " << info->mJointName << " found for attachment point " << info->mName << LL_ENDL;
            LL_ERRS() << "Invalid avatar_lad.xml file" << LL_ENDL;
        }

        if (info->mHasPosition)
        {
            attachment->setOriginalPosition(info->mPosition);
            attachment->setDefaultPosition(info->mPosition);
        }
			
        if (info->mHasRotation)
        {
            LLQuaternion rotation;
            rotation.setQuat(info->mRotationEuler.mV[VX] * DEG_TO_RAD,
                             info->mRotationEuler.mV[VY] * DEG_TO_RAD,
                             info->mRotationEuler.mV[VZ] * DEG_TO_RAD);
            attachment->setRotation(rotation);
        }

        int group = info->mGroup;
        if (group >= 0)
        {
            if (group < 0 || group > 9)
            {
                LL_WARNS() << "Invalid group number (" << group << ") for attachment point " << info->mName << LL_ENDL;
            }
            else
            {
                attachment->setGroup(group);
            }
        }

        attachment->setPieSlice(info->mPieMenuSlice);
        attachment->setVisibleInFirstPerson(info->mVisibleFirstPerson);
        attachment->setIsHUDAttachment(info->mIsHUDAttachment);
        // attachment can potentially be animated, needs a number.
        attachment->setJointNum(mNumBones + mNumCollisionVolumes + attachmentID - 1);

        if (newly_created)
        {
            mAttachmentPoints[attachmentID] = attachment;
            
            // now add attachment joint
            parent_joint->addChild(attachment);
        }
    }
}

//-----------------------------------------------------------------------------
// updateVisualParams()
//-----------------------------------------------------------------------------
void LLVOAvatar::updateVisualParams()
{
	ESex avatar_sex = (getVisualParamWeight("male") > 0.5f) ? SEX_MALE : SEX_FEMALE;
	if (getSex() != avatar_sex)
	{
		if (mIsSitting && findMotion(avatar_sex == SEX_MALE ? ANIM_AGENT_SIT_FEMALE : ANIM_AGENT_SIT) != NULL)
		{
			// In some cases of gender change server changes sit motion with motion message,
			// but in case of some avatars (legacy?) there is no update from server side,
			// likely because server doesn't know about difference between motions
			// (female and male sit ids are same server side, so it is likely unaware that it
			// need to send update)
			// Make sure motion is up to date
			stopMotion(ANIM_AGENT_SIT);
			setSex(avatar_sex);
			startMotion(ANIM_AGENT_SIT);
		}
		else
		{
			setSex(avatar_sex);
		}
	}

	LLCharacter::updateVisualParams();

	if (mLastSkeletonSerialNum != mSkeletonSerialNum)
	{
		computeBodySize();
		mLastSkeletonSerialNum = mSkeletonSerialNum;
		mRoot->updateWorldMatrixChildren();
	}

	dirtyMesh();
	updateHeadOffset();
}
//-----------------------------------------------------------------------------
// isActive()
//-----------------------------------------------------------------------------
BOOL LLVOAvatar::isActive() const
{
	return TRUE;
}

//-----------------------------------------------------------------------------
// setPixelAreaAndAngle()
//-----------------------------------------------------------------------------
void LLVOAvatar::setPixelAreaAndAngle(LLAgent &agent)
{
	if (mDrawable.isNull())
	{
		return;
	}

	const LLVector4a* ext = mDrawable->getSpatialExtents();
	LLVector4a center;
	center.setAdd(ext[1], ext[0]);
	center.mul(0.5f);
	LLVector4a size;
	size.setSub(ext[1], ext[0]);
	size.mul(0.5f);

	mImpostorPixelArea = LLPipeline::calcPixelArea(center, size, *LLViewerCamera::getInstance());

	F32 range = mDrawable->mDistanceWRTCamera;

	if (range < 0.001f)		// range == zero
	{
		mAppAngle = 180.f;
	}
	else
	{
		F32 radius = size.getLength3().getF32();
		mAppAngle = (F32) atan2( radius, range) * RAD_TO_DEG;
	}

	// We always want to look good to ourselves
	if( isSelf() )
	{
		mPixelArea = llmax( mPixelArea, F32(getTexImageSize() / 16) );
	}
}

//-----------------------------------------------------------------------------
// updateJointLODs()
//-----------------------------------------------------------------------------
BOOL LLVOAvatar::updateJointLODs()
{
	const F32 MAX_PIXEL_AREA = 100000000.f;
	F32 lod_factor = (sLODFactor * AVATAR_LOD_TWEAK_RANGE + (1.f - AVATAR_LOD_TWEAK_RANGE));
	F32 avatar_num_min_factor = clamp_rescale(sLODFactor, 0.f, 1.f, 0.25f, 0.6f);
	F32 avatar_num_factor = clamp_rescale((F32)sNumVisibleAvatars, 8, 25, 1.f, avatar_num_min_factor);
	F32 area_scale = 0.16f;

		if (isSelf())
		{
			if(gAgentCamera.cameraCustomizeAvatar() || gAgentCamera.cameraMouselook())
			{
				mAdjustedPixelArea = MAX_PIXEL_AREA;
			}
			else
			{
				mAdjustedPixelArea = mPixelArea*area_scale;
			}
		}
		else if (mIsDummy)
		{
			mAdjustedPixelArea = MAX_PIXEL_AREA;
		}
		else
		{
			// reported avatar pixel area is dependent on avatar render load, based on number of visible avatars
			mAdjustedPixelArea = (F32)mPixelArea * area_scale * lod_factor * lod_factor * avatar_num_factor * avatar_num_factor;
		}

		// now select meshes to render based on adjusted pixel area
		LLViewerJoint* root = dynamic_cast<LLViewerJoint*>(mRoot);
		BOOL res = FALSE;
		if (root)
		{
			res = root->updateLOD(mAdjustedPixelArea, TRUE);
		}
 		if (res)
		{
			sNumLODChangesThisFrame++;
			dirtyMesh(2);
			return TRUE;
		}

	return FALSE;
}

//-----------------------------------------------------------------------------
// createDrawable()
//-----------------------------------------------------------------------------
LLDrawable *LLVOAvatar::createDrawable(LLPipeline *pipeline)
{
	pipeline->allocDrawable(this);
	mDrawable->setLit(FALSE);

	LLDrawPoolAvatar *poolp = (LLDrawPoolAvatar*) gPipeline.getPool(LLDrawPool::POOL_AVATAR);

	// Only a single face (one per avatar)
	//this face will be splitted into several if its vertex buffer is too long.
	mDrawable->setState(LLDrawable::ACTIVE);
	mDrawable->addFace(poolp, NULL);
	mDrawable->setRenderType(LLPipeline::RENDER_TYPE_AVATAR);
	
	mNumInitFaces = mDrawable->getNumFaces() ;

	dirtyMesh(2);
	return mDrawable;
}


void LLVOAvatar::updateGL()
{
	if (mMeshTexturesDirty)
	{
		updateMeshTextures();
		mMeshTexturesDirty = FALSE;
	}
}

//-----------------------------------------------------------------------------
// updateGeometry()
//-----------------------------------------------------------------------------
static LLTrace::BlockTimerStatHandle FTM_UPDATE_AVATAR("Update Avatar");
BOOL LLVOAvatar::updateGeometry(LLDrawable *drawable)
{
	LL_RECORD_BLOCK_TIME(FTM_UPDATE_AVATAR);
 	if (!(gPipeline.hasRenderType(LLPipeline::RENDER_TYPE_AVATAR)))
	{
		return TRUE;
	}
	
	if (!mMeshValid)
	{
		return TRUE;
	}

	if (!drawable)
	{
		LL_ERRS() << "LLVOAvatar::updateGeometry() called with NULL drawable" << LL_ENDL;
	}

	return TRUE;
}

//-----------------------------------------------------------------------------
// updateSexDependentLayerSets()
//-----------------------------------------------------------------------------
// <FS:Ansariel> [Legacy Bake]
//void LLVOAvatar::updateSexDependentLayerSets()
//{
//	invalidateComposite( mBakedTextureDatas[BAKED_HEAD].mTexLayerSet);
//	invalidateComposite( mBakedTextureDatas[BAKED_UPPER].mTexLayerSet);
//	invalidateComposite( mBakedTextureDatas[BAKED_LOWER].mTexLayerSet);
//}
void LLVOAvatar::updateSexDependentLayerSets(BOOL upload_bake)
{
	invalidateComposite( mBakedTextureDatas[BAKED_HEAD].mTexLayerSet, upload_bake);
	invalidateComposite( mBakedTextureDatas[BAKED_UPPER].mTexLayerSet, upload_bake);
	invalidateComposite( mBakedTextureDatas[BAKED_LOWER].mTexLayerSet, upload_bake);
}
// </FS:Ansariel> [Legacy Bake]

//-----------------------------------------------------------------------------
// dirtyMesh()
//-----------------------------------------------------------------------------
void LLVOAvatar::dirtyMesh()
{
	dirtyMesh(1);
}
void LLVOAvatar::dirtyMesh(S32 priority)
{
	mDirtyMesh = llmax(mDirtyMesh, priority);
}

//-----------------------------------------------------------------------------
// getViewerJoint()
//-----------------------------------------------------------------------------
LLViewerJoint*	LLVOAvatar::getViewerJoint(S32 idx)
{
	return dynamic_cast<LLViewerJoint*>(mMeshLOD[idx]);
}

//-----------------------------------------------------------------------------
// hideSkirt()
//-----------------------------------------------------------------------------
void LLVOAvatar::hideSkirt()
{
	mMeshLOD[MESH_ID_SKIRT]->setVisible(FALSE, TRUE);
}

BOOL LLVOAvatar::setParent(LLViewerObject* parent)
{
	BOOL ret ;
	if (parent == NULL)
	{
		getOffObject();
		ret = LLViewerObject::setParent(parent);
		if (isSelf())
		{
			gAgentCamera.resetCamera();
		}
	}
	else
	{
		ret = LLViewerObject::setParent(parent);
		if(ret)
		{
			sitOnObject(parent);
		}
	}
	return ret ;
}

void LLVOAvatar::addChild(LLViewerObject *childp)
{
	childp->extractAttachmentItemID(); // find the inventory item this object is associated with.
	if (isSelf())
	{
	    const LLUUID& item_id = childp->getAttachmentItemID();
		LLViewerInventoryItem *item = gInventory.getItem(item_id);
		LL_DEBUGS("Avatar") << "ATT attachment child added " << (item ? item->getName() : "UNKNOWN") << " id " << item_id << LL_ENDL;

	}

	LLViewerObject::addChild(childp);
	if (childp->mDrawable)
	{
		if (!attachObject(childp))
		{
			LL_WARNS() << "ATT addChild() failed for " 
					<< childp->getID()
					<< " item " << childp->getAttachmentItemID()
					<< LL_ENDL;
			// MAINT-3312 backout
			// mPendingAttachment.push_back(childp);
		}
	}
	else
	{
		mPendingAttachment.push_back(childp);
	}
}

void LLVOAvatar::removeChild(LLViewerObject *childp)
{
	LLViewerObject::removeChild(childp);
	if (!detachObject(childp))
	{
		LL_WARNS() << "Calling detach on non-attached object " << LL_ENDL;
	}
}

LLViewerJointAttachment* LLVOAvatar::getTargetAttachmentPoint(LLViewerObject* viewer_object)
{
	S32 attachmentID = ATTACHMENT_ID_FROM_STATE(viewer_object->getAttachmentState());

	// This should never happen unless the server didn't process the attachment point
	// correctly, but putting this check in here to be safe.
	if (attachmentID & ATTACHMENT_ADD)
	{
		LL_WARNS() << "Got an attachment with ATTACHMENT_ADD mask, removing ( attach pt:" << attachmentID << " )" << LL_ENDL;
		attachmentID &= ~ATTACHMENT_ADD;
	}
	
	LLViewerJointAttachment* attachment = get_if_there(mAttachmentPoints, attachmentID, (LLViewerJointAttachment*)NULL);

	if (!attachment)
	{
		if(attachmentID != 127)
		{
		LL_WARNS() << "Object attachment point invalid: " << attachmentID 
			<< " trying to use 1 (chest)"
			<< LL_ENDL;
		}
		attachment = get_if_there(mAttachmentPoints, 1, (LLViewerJointAttachment*)NULL); // Arbitrary using 1 (chest)
		if (attachment)
		{
			LL_WARNS() << "Object attachment point invalid: " << attachmentID 
				<< " on object " << viewer_object->getID()
				<< " attachment item " << viewer_object->getAttachmentItemID()
				<< " falling back to 1 (chest)"
				<< LL_ENDL;
		}
		else
		{
			LL_WARNS() << "Object attachment point invalid: " << attachmentID 
				<< " on object " << viewer_object->getID()
				<< " attachment item " << viewer_object->getAttachmentItemID()
				<< "Unable to use fallback attachment point 1 (chest)"
				<< LL_ENDL;
		}
	}

	return attachment;
}

//-----------------------------------------------------------------------------
// attachObject()
//-----------------------------------------------------------------------------
const LLViewerJointAttachment *LLVOAvatar::attachObject(LLViewerObject *viewer_object)
{
	if (isSelf())
	{
		const LLUUID& item_id = viewer_object->getAttachmentItemID();
		LLViewerInventoryItem *item = gInventory.getItem(item_id);
		LL_DEBUGS("Avatar") << "ATT attaching object "
							<< (item ? item->getName() : "UNKNOWN") << " id " << item_id << LL_ENDL;	
	}
	LLViewerJointAttachment* attachment = getTargetAttachmentPoint(viewer_object);

	if (!attachment || !attachment->addObject(viewer_object))
	{
		const LLUUID& item_id = viewer_object->getAttachmentItemID();
		LLViewerInventoryItem *item = gInventory.getItem(item_id);
		LL_WARNS("Avatar") << "ATT attach failed "
						   << (item ? item->getName() : "UNKNOWN") << " id " << item_id << LL_ENDL;	
		return 0;
	}

    if (!viewer_object->isAnimatedObject())
    {
        updateAttachmentOverrides();
    }

	updateVisualComplexity();

	if (viewer_object->isSelected())
	{
		LLSelectMgr::getInstance()->updateSelectionCenter();
		LLSelectMgr::getInstance()->updatePointAt();
	}

	viewer_object->refreshBakeTexture();


	LLViewerObject::const_child_list_t& child_list = viewer_object->getChildren();
	for (LLViewerObject::child_list_t::const_iterator iter = child_list.begin();
		iter != child_list.end(); ++iter)
	{
		LLViewerObject* objectp = *iter;
		if (objectp)
		{
			objectp->refreshBakeTexture();
		}
	}

	updateMeshVisibility();

	return attachment;
}

//-----------------------------------------------------------------------------
// getNumAttachments()
//-----------------------------------------------------------------------------
U32 LLVOAvatar::getNumAttachments() const
{
	U32 num_attachments = 0;
	for (attachment_map_t::const_iterator iter = mAttachmentPoints.begin();
		 iter != mAttachmentPoints.end();
		 ++iter)
	{
		const LLViewerJointAttachment *attachment_pt = (*iter).second;
		// <FS:Ansariel> Possible crash fix
		if (!attachment_pt)
		{
			continue;
		}
		// </FS:Ansariel>
		num_attachments += attachment_pt->getNumObjects();
	}
	return num_attachments;
}

//-----------------------------------------------------------------------------
// getMaxAttachments()
//-----------------------------------------------------------------------------
S32 LLVOAvatar::getMaxAttachments() const
{
	const S32 MAX_AGENT_ATTACHMENTS = 38;

	S32 max_attach = MAX_AGENT_ATTACHMENTS;
	
	if (gAgent.getRegion())
	{
		LLSD features;
		gAgent.getRegion()->getSimulatorFeatures(features);
		if (features.has("MaxAgentAttachments"))
		{
			max_attach = features["MaxAgentAttachments"].asInteger();
		}
	}
	return max_attach;
}

//-----------------------------------------------------------------------------
// canAttachMoreObjects()
// Returns true if we can attach <n> more objects.
//-----------------------------------------------------------------------------
BOOL LLVOAvatar::canAttachMoreObjects(U32 n) const
{
	return (getNumAttachments() + n) <= getMaxAttachments();
}

//-----------------------------------------------------------------------------
// getNumAnimatedObjectAttachments()
//-----------------------------------------------------------------------------
U32 LLVOAvatar::getNumAnimatedObjectAttachments() const
{
	U32 num_attachments = 0;
	for (attachment_map_t::const_iterator iter = mAttachmentPoints.begin();
		 iter != mAttachmentPoints.end();
		 ++iter)
	{
		const LLViewerJointAttachment *attachment_pt = (*iter).second;
		num_attachments += attachment_pt->getNumAnimatedObjects();
	}
	return num_attachments;
}

//-----------------------------------------------------------------------------
// getMaxAnimatedObjectAttachments()
// Gets from simulator feature if available, otherwise 0.
//-----------------------------------------------------------------------------
S32 LLVOAvatar::getMaxAnimatedObjectAttachments() const
{
    S32 max_attach = 0;
    if (gSavedSettings.getBOOL("AnimatedObjectsIgnoreLimits"))
    {
        max_attach = getMaxAttachments(); 
    }
    else
    {
        if (gAgent.getRegion())
        {
            LLSD features;
            gAgent.getRegion()->getSimulatorFeatures(features);
            if (features.has("AnimatedObjects"))
            {
                max_attach = features["AnimatedObjects"]["MaxAgentAnimatedObjectAttachments"].asInteger();
            }
        }
    }
    return max_attach;
}

//-----------------------------------------------------------------------------
// canAttachMoreAnimatedObjects()
// Returns true if we can attach <n> more animated objects.
//-----------------------------------------------------------------------------
BOOL LLVOAvatar::canAttachMoreAnimatedObjects(U32 n) const
{
	return (getNumAnimatedObjectAttachments() + n) <= getMaxAnimatedObjectAttachments();
}

//-----------------------------------------------------------------------------
// lazyAttach()
//-----------------------------------------------------------------------------
void LLVOAvatar::lazyAttach()
{
	std::vector<LLPointer<LLViewerObject> > still_pending;
	
	for (U32 i = 0; i < mPendingAttachment.size(); i++)
	{
		LLPointer<LLViewerObject> cur_attachment = mPendingAttachment[i];
		// Object might have died while we were waiting for drawable
		if (!cur_attachment->isDead())
		{
			if (cur_attachment->mDrawable)
			{
				if (isSelf())
				{
					const LLUUID& item_id = cur_attachment->getAttachmentItemID();
					LLViewerInventoryItem *item = gInventory.getItem(item_id);
					LL_DEBUGS("Avatar") << "ATT attaching object "
						<< (item ? item->getName() : "UNKNOWN") << " id " << item_id << LL_ENDL;
				}
				if (!attachObject(cur_attachment))
				{	// Drop it
					LL_WARNS() << "attachObject() failed for "
						<< cur_attachment->getID()
						<< " item " << cur_attachment->getAttachmentItemID()
						<< LL_ENDL;
					// MAINT-3312 backout
					//still_pending.push_back(cur_attachment);
				}
			}
			else
			{
				still_pending.push_back(cur_attachment);
			}
		}
	}

	mPendingAttachment = still_pending;
}

void LLVOAvatar::resetHUDAttachments()
{

	for (attachment_map_t::iterator iter = mAttachmentPoints.begin(); 
		 iter != mAttachmentPoints.end();
		 ++iter)
	{
		LLViewerJointAttachment* attachment = iter->second;
		// <FS:Ansariel> Fix possible crash
		//if (attachment->getIsHUDAttachment())
		if (attachment && attachment->getIsHUDAttachment())
		// </FS:Ansariel>
		{
			for (LLViewerJointAttachment::attachedobjs_vec_t::iterator attachment_iter = attachment->mAttachedObjects.begin();
				 attachment_iter != attachment->mAttachedObjects.end();
				 ++attachment_iter)
			{
				const LLViewerObject* attached_object = attachment_iter->get();
				if (attached_object && attached_object->mDrawable.notNull())
				{
					gPipeline.markMoved(attached_object->mDrawable);
				}
			}
		}
	}
}

void LLVOAvatar::rebuildRiggedAttachments( void )
{
	for ( attachment_map_t::iterator iter = mAttachmentPoints.begin(); iter != mAttachmentPoints.end(); ++iter )
	{
		LLViewerJointAttachment* pAttachment = iter->second;

		// <FS:Ansariel> Possible crash fix
		if (!pAttachment)
		{
			continue;
		}
		// </FS:Ansariel>

		LLViewerJointAttachment::attachedobjs_vec_t::iterator attachmentIterEnd = pAttachment->mAttachedObjects.end();
		
		for ( LLViewerJointAttachment::attachedobjs_vec_t::iterator attachmentIter = pAttachment->mAttachedObjects.begin();
			 attachmentIter != attachmentIterEnd; ++attachmentIter)
		{
			const LLViewerObject* pAttachedObject =  *attachmentIter;
			if ( pAttachment && pAttachedObject->mDrawable.notNull() )
			{
				gPipeline.markRebuild(pAttachedObject->mDrawable);
			}
		}
	}
}
//-----------------------------------------------------------------------------
// cleanupAttachedMesh()
//-----------------------------------------------------------------------------
void LLVOAvatar::cleanupAttachedMesh( LLViewerObject* pVO )
{
	LLUUID mesh_id;
	if (getRiggedMeshID(pVO, mesh_id))
	{
        // FIXME this seems like an odd place for this code.
		if ( gAgentCamera.cameraCustomizeAvatar() )
		{
			gAgent.unpauseAnimation();
			//Still want to refocus on head bone
			gAgentCamera.changeCameraToCustomizeAvatar();
		}
	}
}

//-----------------------------------------------------------------------------
// detachObject()
//-----------------------------------------------------------------------------
BOOL LLVOAvatar::detachObject(LLViewerObject *viewer_object)
{
	for (attachment_map_t::iterator iter = mAttachmentPoints.begin(); 
		 iter != mAttachmentPoints.end();
		 ++iter)
	{
		LLViewerJointAttachment* attachment = iter->second;
		
		// <FS:Ansariel> Possible crash fix
		//if (attachment->isObjectAttached(viewer_object))
		if (attachment && attachment->isObjectAttached(viewer_object))
		// </FS:Ansariel>
		{
            updateVisualComplexity();
            bool is_animated_object = viewer_object->isAnimatedObject();
			cleanupAttachedMesh(viewer_object);

			attachment->removeObject(viewer_object);
            if (!is_animated_object)
            {
                updateAttachmentOverrides();
            }
			viewer_object->refreshBakeTexture();
		
			LLViewerObject::const_child_list_t& child_list = viewer_object->getChildren();
			for (LLViewerObject::child_list_t::const_iterator iter1 = child_list.begin();
				iter1 != child_list.end(); ++iter1)
			{
				LLViewerObject* objectp = *iter1;
				if (objectp)
            {
					objectp->refreshBakeTexture();
				}
            }

			updateMeshVisibility();

			LL_DEBUGS() << "Detaching object " << viewer_object->mID << " from " << attachment->getName() << LL_ENDL;
			return TRUE;
		}
	}

	std::vector<LLPointer<LLViewerObject> >::iterator iter = std::find(mPendingAttachment.begin(), mPendingAttachment.end(), viewer_object);
	if (iter != mPendingAttachment.end())
	{
		mPendingAttachment.erase(iter);
		return TRUE;
	}
	
	return FALSE;
}

//-----------------------------------------------------------------------------
// sitDown()
//-----------------------------------------------------------------------------
void LLVOAvatar::sitDown(BOOL bSitting)
{
	mIsSitting = bSitting;
	if (isSelf())
	{
		// Update Movement Controls according to own Sitting mode
		LLFloaterMove::setSittingMode(bSitting);

// [RLVa:KB] - Checked: 2010-08-29 (RLVa-1.2.1c) | Modified: RLVa-1.2.1c
		if (rlv_handler_t::isEnabled())
		{
			gRlvHandler.onSitOrStand(bSitting);
		}
// [/RLVa:KB]
	}
}

//-----------------------------------------------------------------------------
// sitOnObject()
//-----------------------------------------------------------------------------
void LLVOAvatar::sitOnObject(LLViewerObject *sit_object)
{
	if (isSelf())
	{
		// Might be first sit
		//LLFirstUse::useSit();

		gAgent.setFlying(FALSE);
		gAgentCamera.setThirdPersonHeadOffset(LLVector3::zero);
		//interpolate to new camera position
		gAgentCamera.startCameraAnimation();
		// make sure we are not trying to autopilot
		gAgent.stopAutoPilot();
		gAgentCamera.setupSitCamera();
		if (gAgentCamera.getForceMouselook())
		{
			gAgentCamera.changeCameraToMouselook();
		}

        if (gAgentCamera.getFocusOnAvatar() && LLToolMgr::getInstance()->inEdit())
        {
            LLSelectNode* node = LLSelectMgr::getInstance()->getSelection()->getFirstRootNode();
            if (node && node->mValid)
            {
                LLViewerObject* root_object = node->getObject();
                if (root_object == sit_object)
                {
                    LLFloaterTools::sPreviousFocusOnAvatar = true;
                }
            }
        }

		// <FS:KC> revoke perms on sit
		U32 revoke_on = gSavedSettings.getU32("FSRevokePerms");
		if ((revoke_on == 1 || revoke_on == 3) && !sit_object->permYouOwner())
		{
			revokePermissionsOnObject(sit_object);
		}
		// </FS:KC>
	}

	if (mDrawable.isNull())
	{
		return;
	}
	LLQuaternion inv_obj_rot = ~sit_object->getRenderRotation();
	LLVector3 obj_pos = sit_object->getRenderPosition();

	LLVector3 rel_pos = getRenderPosition() - obj_pos;
	rel_pos.rotVec(inv_obj_rot);

	mDrawable->mXform.setPosition(rel_pos);
	mDrawable->mXform.setRotation(mDrawable->getWorldRotation() * inv_obj_rot);

	gPipeline.markMoved(mDrawable, TRUE);
	// Notice that removing sitDown() from here causes avatars sitting on
	// objects to be not rendered for new arrivals. See EXT-6835 and EXT-1655.
	sitDown(TRUE);
	mRoot->getXform()->setParent(&sit_object->mDrawable->mXform); // LLVOAvatar::sitOnObject
	// SL-315
	mRoot->setPosition(getPosition());
	mRoot->updateWorldMatrixChildren();

	stopMotion(ANIM_AGENT_BODY_NOISE);

}

//-----------------------------------------------------------------------------
// getOffObject()
//-----------------------------------------------------------------------------
void LLVOAvatar::getOffObject()
{
	if (mDrawable.isNull())
	{
		return;
	}

	LLViewerObject* sit_object = (LLViewerObject*)getParent();

	if (sit_object)
	{
		stopMotionFromSource(sit_object->getID());
		LLFollowCamMgr::getInstance()->setCameraActive(sit_object->getID(), FALSE);

		LLViewerObject::const_child_list_t& child_list = sit_object->getChildren();
		for (LLViewerObject::child_list_t::const_iterator iter = child_list.begin();
			 iter != child_list.end(); ++iter)
		{
			LLViewerObject* child_objectp = *iter;

			stopMotionFromSource(child_objectp->getID());
			LLFollowCamMgr::getInstance()->setCameraActive(child_objectp->getID(), FALSE);
		}
	}

	// assumes that transform will not be updated with drawable still having a parent
	// or that drawable had no parent from the start
	LLVector3 cur_position_world = mDrawable->getWorldPosition();
	LLQuaternion cur_rotation_world = mDrawable->getWorldRotation();

	if (mLastRootPos.length() >= MAX_STANDOFF_FROM_ORIGIN
		&& (cur_position_world.length() < MAX_STANDOFF_FROM_ORIGIN
			|| dist_vec(cur_position_world, mLastRootPos) > MAX_STANDOFF_DISTANCE_CHANGE))
	{
		// Most likely drawable got updated too early or some updates were missed - we got relative position to non-existing parent
		// restore coordinates from cache
		cur_position_world = mLastRootPos;
	}

	// set *local* position based on last *world* position, since we're unparenting the avatar
	mDrawable->mXform.setPosition(cur_position_world);
	mDrawable->mXform.setRotation(cur_rotation_world);	
	
	gPipeline.markMoved(mDrawable, TRUE);

	sitDown(FALSE);

	mRoot->getXform()->setParent(NULL); // LLVOAvatar::getOffObject
	// SL-315
	mRoot->setPosition(cur_position_world);
	mRoot->setRotation(cur_rotation_world);
	mRoot->getXform()->update();

    if (mEnableDefaultMotions)
    {
	startMotion(ANIM_AGENT_BODY_NOISE);
    }

	if (isSelf())
	{
		LLQuaternion av_rot = gAgent.getFrameAgent().getQuaternion();
		LLQuaternion obj_rot = sit_object ? sit_object->getRenderRotation() : LLQuaternion::DEFAULT;
		av_rot = av_rot * obj_rot;
		LLVector3 at_axis = LLVector3::x_axis;
		at_axis = at_axis * av_rot;
		at_axis.mV[VZ] = 0.f;
		at_axis.normalize();
		gAgent.resetAxes(at_axis);
		gAgentCamera.setThirdPersonHeadOffset(LLVector3(0.f, 0.f, 1.f));
		gAgentCamera.setSitCamera(LLUUID::null);

		//KC: revoke perms on sit
		U32 revoke_on = gSavedSettings.getU32("FSRevokePerms");
		if ((revoke_on == 2 || revoke_on == 3) && (sit_object && !sit_object->permYouOwner()))
		{
			revokePermissionsOnObject(sit_object);
		}
	}
}

//-----------------------------------------------------------------------------
// revokePermissionsOnObject()
//-----------------------------------------------------------------------------
void LLVOAvatar::revokePermissionsOnObject(LLViewerObject *sit_object)
{
	if (sit_object)
	{
		gMessageSystem->newMessageFast(_PREHASH_RevokePermissions);
		gMessageSystem->nextBlockFast(_PREHASH_AgentData);
		gMessageSystem->addUUIDFast(_PREHASH_AgentID, gAgent.getID());
		gMessageSystem->addUUIDFast(_PREHASH_SessionID, gAgent.getSessionID());
		gMessageSystem->nextBlockFast(_PREHASH_Data);
		gMessageSystem->addUUIDFast(_PREHASH_ObjectID, sit_object->getID());
		gMessageSystem->addU32Fast(_PREHASH_ObjectPermissions, 0xFFFFFFFF);
		gAgent.sendReliableMessage();
	}
}

//-----------------------------------------------------------------------------
// findAvatarFromAttachment()
//-----------------------------------------------------------------------------
// static 
LLVOAvatar* LLVOAvatar::findAvatarFromAttachment( LLViewerObject* obj )
{
	if( obj->isAttachment() )
	{
		do
		{
			obj = (LLViewerObject*) obj->getParent();
		}
		while( obj && !obj->isAvatar() );

		if( obj && !obj->isDead() )
		{
			return (LLVOAvatar*)obj;
		}
	}
	return NULL;
}

S32 LLVOAvatar::getAttachmentCount()
{
	S32 count = mAttachmentPoints.size();
	return count;
}

BOOL LLVOAvatar::isWearingWearableType(LLWearableType::EType type) const
{
	if (mIsDummy) return TRUE;

	if (isSelf())
	{
		return LLAvatarAppearance::isWearingWearableType(type);
	}

	switch(type)
	{
		case LLWearableType::WT_SHAPE:
		case LLWearableType::WT_SKIN:
		case LLWearableType::WT_HAIR:
		case LLWearableType::WT_EYES:
			return TRUE;  // everyone has all bodyparts
		default:
			break; // Do nothing
	}


	// <FS:ND> Gets called quite a lot from processObjectUpdates. Remove the frequent getInstance calls.

	// for (LLAvatarAppearanceDictionary::Textures::const_iterator tex_iter = LLAvatarAppearanceDictionary::getInstance()->getTextures().begin();
	// 	 tex_iter != LLAvatarAppearanceDictionary::getInstance()->getTextures().end();
	// 	 ++tex_iter)

	LLAvatarAppearanceDictionary::Textures::const_iterator itrEnd = LLAvatarAppearanceDictionary::getInstance()->getTextures().end();
	for (LLAvatarAppearanceDictionary::Textures::const_iterator tex_iter = LLAvatarAppearanceDictionary::getInstance()->getTextures().begin();
		 tex_iter != itrEnd;
		 ++tex_iter)
	{
		const LLAvatarAppearanceDictionary::TextureEntry *texture_dict = tex_iter->second;
		if (texture_dict->mWearableType == type)
		{
			// Thus, you must check to see if the corresponding baked texture is defined.
			// NOTE: this is a poor substitute if you actually want to know about individual pieces of clothing
			// this works for detecting a skirt (most important), but is ineffective at any piece of clothing that
			// gets baked into a texture that always exists (upper or lower).
			if (texture_dict->mIsUsedByBakedTexture)
			{
				const EBakedTextureIndex baked_index = texture_dict->mBakedTextureIndex;
				return isTextureDefined(LLAvatarAppearanceDictionary::getInstance()->getBakedTexture(baked_index)->mTextureIndex);
			}
			return FALSE;
		}
	}
	return FALSE;
}

LLViewerObject *	LLVOAvatar::findAttachmentByID( const LLUUID & target_id ) const
{
	for(attachment_map_t::const_iterator attachment_points_iter = mAttachmentPoints.begin();
		attachment_points_iter != gAgentAvatarp->mAttachmentPoints.end();
		++attachment_points_iter)
	{
		LLViewerJointAttachment* attachment = attachment_points_iter->second;

		// <FS:Ansariel> Possible crash fix
		if (!attachment)
		{
			continue;
		}
		// </FS:Ansariel>

		for (LLViewerJointAttachment::attachedobjs_vec_t::iterator attachment_iter = attachment->mAttachedObjects.begin();
			 attachment_iter != attachment->mAttachedObjects.end();
			 ++attachment_iter)
		{
			LLViewerObject *attached_object = attachment_iter->get();
			if (attached_object &&
				attached_object->getID() == target_id)
			{
				return attached_object;
			}
		}
	}

	return NULL;
}

// virtual
// <FS:Ansariel> [Legacy Bake]
//void LLVOAvatar::invalidateComposite( LLTexLayerSet* layerset)
void LLVOAvatar::invalidateComposite( LLTexLayerSet* layerset, BOOL upload_result)
{
}

void LLVOAvatar::invalidateAll()
{
}

// virtual
// <FS:Ansariel> [Legacy Bake]
//void LLVOAvatar::onGlobalColorChanged(const LLTexGlobalColor* global_color)
void LLVOAvatar::onGlobalColorChanged(const LLTexGlobalColor* global_color, BOOL upload_bake)
{
	if (global_color == mTexSkinColor)
	{
		// <FS:Ansariel> [Legacy Bake]
		//invalidateComposite( mBakedTextureDatas[BAKED_HEAD].mTexLayerSet);
		//invalidateComposite( mBakedTextureDatas[BAKED_UPPER].mTexLayerSet);
		//invalidateComposite( mBakedTextureDatas[BAKED_LOWER].mTexLayerSet);
		invalidateComposite( mBakedTextureDatas[BAKED_HEAD].mTexLayerSet, upload_bake);
		invalidateComposite( mBakedTextureDatas[BAKED_UPPER].mTexLayerSet, upload_bake);
		invalidateComposite( mBakedTextureDatas[BAKED_LOWER].mTexLayerSet, upload_bake);
		// </FS:Ansariel> [Legacy Bake]
	}
	else if (global_color == mTexHairColor)
	{
		// <FS:Ansariel> [Legacy Bake]
		//invalidateComposite( mBakedTextureDatas[BAKED_HEAD].mTexLayerSet);
		//invalidateComposite( mBakedTextureDatas[BAKED_HAIR].mTexLayerSet);
		invalidateComposite( mBakedTextureDatas[BAKED_HEAD].mTexLayerSet, upload_bake);
		invalidateComposite( mBakedTextureDatas[BAKED_HAIR].mTexLayerSet, upload_bake);
		// </FS:Ansariel> [Legacy Bake]
		
		// ! BACKWARDS COMPATIBILITY !
		// Fix for dealing with avatars from viewers that don't bake hair.
		if (!isTextureDefined(mBakedTextureDatas[BAKED_HAIR].mTextureIndex))
		{
			LLColor4 color = mTexHairColor->getColor();
			avatar_joint_mesh_list_t::iterator iter = mBakedTextureDatas[BAKED_HAIR].mJointMeshes.begin();
			avatar_joint_mesh_list_t::iterator end  = mBakedTextureDatas[BAKED_HAIR].mJointMeshes.end();
			for (; iter != end; ++iter)
			{
				LLAvatarJointMesh* mesh = (*iter);
				if (mesh)
			{
					mesh->setColor( color );
				}
			}
		}
	} 
	else if (global_color == mTexEyeColor)
	{
		// LL_INFOS() << "invalidateComposite cause: onGlobalColorChanged( eyecolor )" << LL_ENDL; 
		// <FS:Ansariel> [Legacy Bake]
		//invalidateComposite( mBakedTextureDatas[BAKED_EYES].mTexLayerSet);
		invalidateComposite( mBakedTextureDatas[BAKED_EYES].mTexLayerSet, upload_bake);
	}
	updateMeshTextures();
}

// virtual
bool LLVOAvatar::shouldRenderRigged() const
{
    return true;
}

// FIXME: We have an mVisible member, set in updateVisibility(), but this
// function doesn't return it! isVisible() and mVisible are used
// different places for different purposes. mVisible seems to be more
// related to whether the actual avatar mesh is shown, and isVisible()
// to whether anything about the avatar is displayed in the scene.
// Maybe better naming could make this clearer?
BOOL LLVOAvatar::isVisible() const
{
	return mDrawable.notNull()
		&& (!mOrphaned || isSelf())
		&& (mDrawable->isVisible() || mIsDummy);
}

// Determine if we have enough avatar data to render
bool LLVOAvatar::getIsCloud() const
{
	if (mIsDummy)
	{
		return false;
	}

	return (   ((const_cast<LLVOAvatar*>(this))->visualParamWeightsAreDefault())// Do we have a shape?
			|| (   !isTextureDefined(TEX_LOWER_BAKED)
				|| !isTextureDefined(TEX_UPPER_BAKED)
				|| !isTextureDefined(TEX_HEAD_BAKED)
				)
			);
}

void LLVOAvatar::updateRezzedStatusTimers()
{
	// State machine for rezzed status. Statuses are -1 on startup, 0
	// = cloud, 1 = gray, 2 = downloading, 3 = full.
	// Purpose is to collect time data for each it takes avatar to reach
	// various loading landmarks: gray, textured (partial), textured fully.

	S32 rez_status = getRezzedStatus();
	if (rez_status != mLastRezzedStatus)
	{
		LL_DEBUGS("Avatar") << avString() << "rez state change: " << mLastRezzedStatus << " -> " << rez_status << LL_ENDL;

		if (mLastRezzedStatus == -1 && rez_status != -1)
		{
			// First time initialization, start all timers.
			for (S32 i = 1; i < 4; i++)
			{
				startPhase("load_" + LLVOAvatar::rezStatusToString(i));
				startPhase("first_load_" + LLVOAvatar::rezStatusToString(i));
			}
		}
		if (rez_status < mLastRezzedStatus)
		{
			// load level has decreased. start phase timers for higher load levels.
			for (S32 i = rez_status+1; i <= mLastRezzedStatus; i++)
			{
				startPhase("load_" + LLVOAvatar::rezStatusToString(i));
			}
		}
		else if (rez_status > mLastRezzedStatus)
		{
			// load level has increased. stop phase timers for lower and equal load levels.
			for (S32 i = llmax(mLastRezzedStatus+1,1); i <= rez_status; i++)
			{
				stopPhase("load_" + LLVOAvatar::rezStatusToString(i));
				stopPhase("first_load_" + LLVOAvatar::rezStatusToString(i), false);
			}
			if (rez_status == 3)
			{
				// "fully loaded", mark any pending appearance change complete.
				selfStopPhase("update_appearance_from_cof");
				selfStopPhase("wear_inventory_category", false);
				selfStopPhase("process_initial_wearables_update", false);

                updateVisualComplexity();
			}
		}
		mLastRezzedStatus = rez_status;
	}
}

void LLVOAvatar::clearPhases()
{
	getPhases().clearPhases();
}

void LLVOAvatar::startPhase(const std::string& phase_name)
{
	F32 elapsed = 0.0;
	bool completed = false;
	bool found = getPhases().getPhaseValues(phase_name, elapsed, completed);
	//LL_DEBUGS("Avatar") << avString() << " phase state " << phase_name
	//					<< " found " << found << " elapsed " << elapsed << " completed " << completed << LL_ENDL;
	if (found)
	{
		if (!completed)
		{
			LL_DEBUGS("Avatar") << avString() << "no-op, start when started already for " << phase_name << LL_ENDL;
			return;
		}
	}
	LL_DEBUGS("Avatar") << "started phase " << phase_name << LL_ENDL;
	getPhases().startPhase(phase_name);
}

void LLVOAvatar::stopPhase(const std::string& phase_name, bool err_check)
{
	F32 elapsed = 0.0;
	bool completed = false;
	if (getPhases().getPhaseValues(phase_name, elapsed, completed))
	{
		if (!completed)
		{
			getPhases().stopPhase(phase_name);
			completed = true;
			logMetricsTimerRecord(phase_name, elapsed, completed);
			LL_DEBUGS("Avatar") << avString() << "stopped phase " << phase_name << " elapsed " << elapsed << LL_ENDL;
		}
		else
		{
			if (err_check)
			{
				LL_DEBUGS("Avatar") << "no-op, stop when stopped already for " << phase_name << LL_ENDL;
			}
		}
	}
	else
	{
		if (err_check)
		{
			LL_DEBUGS("Avatar") << "no-op, stop when not started for " << phase_name << LL_ENDL;
		}
	}
}

void LLVOAvatar::logPendingPhases()
{
	if (!isAgentAvatarValid())
	{
		return;
	}
	
	for (LLViewerStats::phase_map_t::iterator it = getPhases().begin();
		 it != getPhases().end();
		 ++it)
	{
		const std::string& phase_name = it->first;
		F32 elapsed;
		bool completed;
		if (getPhases().getPhaseValues(phase_name, elapsed, completed))
		{
			if (!completed)
			{
				logMetricsTimerRecord(phase_name, elapsed, completed);
			}
		}
	}
}

//static
void LLVOAvatar::logPendingPhasesAllAvatars()
{
	for (std::vector<LLCharacter*>::iterator iter = LLCharacter::sInstances.begin();
		 iter != LLCharacter::sInstances.end(); ++iter)
	{
		LLVOAvatar* inst = (LLVOAvatar*) *iter;
		if( inst->isDead() )
		{
			continue;
		}
		inst->logPendingPhases();
	}
}

void LLVOAvatar::logMetricsTimerRecord(const std::string& phase_name, F32 elapsed, bool completed)
{
	if (!isAgentAvatarValid())
	{
		return;
	}
	
	LLSD record;
	record["timer_name"] = phase_name;
	record["avatar_id"] = getID();
	record["elapsed"] = elapsed;
	record["completed"] = completed;
	U32 grid_x(0), grid_y(0);
	if (getRegion() && LLWorld::instance().isRegionListed(getRegion()))
	{
		record["central_bake_version"] = LLSD::Integer(getRegion()->getCentralBakeVersion());
		grid_from_region_handle(getRegion()->getHandle(), &grid_x, &grid_y);
	}
	record["grid_x"] = LLSD::Integer(grid_x);
	record["grid_y"] = LLSD::Integer(grid_y);
	// <FS:Ansariel> [Legacy Bake]
	//record["is_using_server_bakes"] = true;
	record["is_using_server_bakes"] = ((bool) isUsingServerBakes());
	record["is_self"] = isSelf();
		
	if (isAgentAvatarValid())
	{
		gAgentAvatarp->addMetricsTimerRecord(record);
	}
}

// call periodically to keep isFullyLoaded up to date.
// returns true if the value has changed.
BOOL LLVOAvatar::updateIsFullyLoaded()
{
	const bool loading = getIsCloud();
	updateRezzedStatusTimers();
	updateRuthTimer(loading);
	return processFullyLoadedChange(loading);
}

void LLVOAvatar::updateRuthTimer(bool loading)
{
	if (isSelf() || !loading) 
	{
		return;
	}

	if (mPreviousFullyLoaded)
	{
		mRuthTimer.reset();
		debugAvatarRezTime("AvatarRezCloudNotification","became cloud");
	}
	
	const F32 LOADING_TIMEOUT__SECONDS = 120.f;
	if (mRuthTimer.getElapsedTimeF32() > LOADING_TIMEOUT__SECONDS)
	{
		LL_DEBUGS("Avatar") << avString()
				<< "Ruth Timer timeout: Missing texture data for '" << getFullname() << "' "
				<< "( Params loaded : " << !visualParamWeightsAreDefault() << " ) "
				<< "( Lower : " << isTextureDefined(TEX_LOWER_BAKED) << " ) "
				<< "( Upper : " << isTextureDefined(TEX_UPPER_BAKED) << " ) "
				<< "( Head : " << isTextureDefined(TEX_HEAD_BAKED) << " )."
				<< LL_ENDL;
		
		LLAvatarPropertiesProcessor::getInstance()->sendAvatarTexturesRequest(getID());
		mRuthTimer.reset();
	}
}

BOOL LLVOAvatar::processFullyLoadedChange(bool loading)
{
	// we wait a little bit before giving the all clear,
	// to let textures settle down
	const F32 PAUSE = 1.f;
	if (loading)
		mFullyLoadedTimer.reset();
	
	mFullyLoaded = (mFullyLoadedTimer.getElapsedTimeF32() > PAUSE);

	if (!mPreviousFullyLoaded && !loading && mFullyLoaded)
	{
		debugAvatarRezTime("AvatarRezNotification","fully loaded");
	}

	// did our loading state "change" from last call?
	// runway - why are we updating every 30 calls even if nothing has changed?
	const S32 UPDATE_RATE = 30;
	BOOL changed =
		((mFullyLoaded != mPreviousFullyLoaded) ||         // if the value is different from the previous call
		 (!mFullyLoadedInitialized) ||                     // if we've never been called before
		 (mFullyLoadedFrameCounter % UPDATE_RATE == 0));   // every now and then issue a change

	mPreviousFullyLoaded = mFullyLoaded;
	mFullyLoadedInitialized = TRUE;
	mFullyLoadedFrameCounter++;

    if (changed && isSelf())
    {
        // to know about outfit switching
        LLAvatarRenderNotifier::getInstance()->updateNotificationState();
    }
	
	return changed;
}

BOOL LLVOAvatar::isFullyLoaded() const
{
// [SL:KB] - Patch: Appearance-SyncAttach | Checked: Catznip-2.2
	// Changes to LLAppearanceMgr::updateAppearanceFromCOF() expect this function to actually return mFullyLoaded for gAgentAvatarp
	return (mRenderUnloadedAvatar && !isSelf()) ||(mFullyLoaded);
// [/SL:KB]
//	return (mRenderUnloadedAvatar || mFullyLoaded);
}

bool LLVOAvatar::isTooComplex() const
{
	bool too_complex;
	// <FS:Ansariel> Performance improvement
	//bool render_friend =  (LLAvatarTracker::instance().isBuddy(getID()) && gSavedSettings.getBOOL("AlwaysRenderFriends"));
	static LLCachedControl<bool> alwaysRenderFriends(gSavedSettings, "AlwaysRenderFriends");
	bool render_friend =  (LLAvatarTracker::instance().isBuddy(getID()) && alwaysRenderFriends);
	// </FS:Ansariel>

	if (isSelf() || render_friend || mVisuallyMuteSetting == AV_ALWAYS_RENDER)
	{
		too_complex = false;
	}
	else
	{
		// Determine if visually muted or not
		static LLCachedControl<U32> max_render_cost(gSavedSettings, "RenderAvatarMaxComplexity", 0U);
		static LLCachedControl<F32> max_attachment_area(gSavedSettings, "RenderAutoMuteSurfaceAreaLimit", 1000.0f);
		// If the user has chosen unlimited max complexity, we also disregard max attachment area
        // so that unlimited will completely disable the overly complex impostor rendering
        // yes, this leaves them vulnerable to griefing objects... their choice
        too_complex = (   max_render_cost > 0
                          && (mVisualComplexity > max_render_cost
                           || (max_attachment_area > 0.0f && mAttachmentSurfaceArea > max_attachment_area)
                           ));
	}

	return too_complex;
}

//-----------------------------------------------------------------------------
// findMotion()
//-----------------------------------------------------------------------------
LLMotion* LLVOAvatar::findMotion(const LLUUID& id) const
{
	return mMotionController.findMotion(id);
}

// This is a semi-deprecated debugging tool - meshes will not show as
// colorized if using deferred rendering.
void LLVOAvatar::debugColorizeSubMeshes(U32 i, const LLColor4& color)
{
	if (gSavedSettings.getBOOL("DebugAvatarCompositeBaked"))
	{
		avatar_joint_mesh_list_t::iterator iter = mBakedTextureDatas[i].mJointMeshes.begin();
		avatar_joint_mesh_list_t::iterator end  = mBakedTextureDatas[i].mJointMeshes.end();
		for (; iter != end; ++iter)
		{
			LLAvatarJointMesh* mesh = (*iter);
			if (mesh)
			{
				mesh->setColor(color);
			}
		}
	}
}


//-----------------------------------------------------------------------------
// updateMeshVisibility()
// Hide the mesh joints if attachments are using baked textures
//-----------------------------------------------------------------------------
void LLVOAvatar::updateMeshVisibility()
{
	bool bake_flag[BAKED_NUM_INDICES];
	memset(bake_flag, 0, BAKED_NUM_INDICES*sizeof(bool));

	for (attachment_map_t::iterator iter = mAttachmentPoints.begin();
		iter != mAttachmentPoints.end();
		++iter)
	{
		LLViewerJointAttachment* attachment = iter->second;
		if (attachment)
		{
			for (LLViewerJointAttachment::attachedobjs_vec_t::iterator attachment_iter = attachment->mAttachedObjects.begin();
				attachment_iter != attachment->mAttachedObjects.end();
				++attachment_iter)
			{
				LLViewerObject *objectp = attachment_iter->get();
				if (objectp)
				{
					for (int face_index = 0; face_index < objectp->getNumTEs(); face_index++)
					{
						LLTextureEntry* tex_entry = objectp->getTE(face_index);
						if (tex_entry)
						{
							bake_flag[BAKED_HEAD] |= (tex_entry->getID() == IMG_USE_BAKED_HEAD);
							bake_flag[BAKED_EYES] |= (tex_entry->getID() == IMG_USE_BAKED_EYES);
							bake_flag[BAKED_HAIR] |= (tex_entry->getID() == IMG_USE_BAKED_HAIR);
							bake_flag[BAKED_LOWER] |= (tex_entry->getID() == IMG_USE_BAKED_LOWER);
							bake_flag[BAKED_UPPER] |= (tex_entry->getID() == IMG_USE_BAKED_UPPER);
							bake_flag[BAKED_SKIRT] |= (tex_entry->getID() == IMG_USE_BAKED_SKIRT);
						bake_flag[BAKED_LEFT_ARM] |= (tex_entry->getID() == IMG_USE_BAKED_LEFTARM);
						bake_flag[BAKED_LEFT_LEG] |= (tex_entry->getID() == IMG_USE_BAKED_LEFTLEG);
						bake_flag[BAKED_AUX1] |= (tex_entry->getID() == IMG_USE_BAKED_AUX1);
						bake_flag[BAKED_AUX2] |= (tex_entry->getID() == IMG_USE_BAKED_AUX2);
						bake_flag[BAKED_AUX3] |= (tex_entry->getID() == IMG_USE_BAKED_AUX3);
						}
					}
				}

				LLViewerObject::const_child_list_t& child_list = objectp->getChildren();
				for (LLViewerObject::child_list_t::const_iterator iter1 = child_list.begin();
					iter1 != child_list.end(); ++iter1)
				{
					LLViewerObject* objectchild = *iter1;
					if (objectchild)
					{
						for (int face_index = 0; face_index < objectchild->getNumTEs(); face_index++)
						{
							LLTextureEntry* tex_entry = objectchild->getTE(face_index);
							if (tex_entry)
							{
								bake_flag[BAKED_HEAD] |= (tex_entry->getID() == IMG_USE_BAKED_HEAD);
								bake_flag[BAKED_EYES] |= (tex_entry->getID() == IMG_USE_BAKED_EYES);
								bake_flag[BAKED_HAIR] |= (tex_entry->getID() == IMG_USE_BAKED_HAIR);
								bake_flag[BAKED_LOWER] |= (tex_entry->getID() == IMG_USE_BAKED_LOWER);
								bake_flag[BAKED_UPPER] |= (tex_entry->getID() == IMG_USE_BAKED_UPPER);
								bake_flag[BAKED_SKIRT] |= (tex_entry->getID() == IMG_USE_BAKED_SKIRT);
							bake_flag[BAKED_LEFT_ARM] |= (tex_entry->getID() == IMG_USE_BAKED_LEFTARM);
							bake_flag[BAKED_LEFT_LEG] |= (tex_entry->getID() == IMG_USE_BAKED_LEFTLEG);
							bake_flag[BAKED_AUX1] |= (tex_entry->getID() == IMG_USE_BAKED_AUX1);
							bake_flag[BAKED_AUX2] |= (tex_entry->getID() == IMG_USE_BAKED_AUX2);
							bake_flag[BAKED_AUX3] |= (tex_entry->getID() == IMG_USE_BAKED_AUX3);
							}
						}
					}
				}
			}
		}
	}

	//LL_INFOS() << "head " << bake_flag[BAKED_HEAD] << "eyes " << bake_flag[BAKED_EYES] << "hair " << bake_flag[BAKED_HAIR] << "lower " << bake_flag[BAKED_LOWER] << "upper " << bake_flag[BAKED_UPPER] << "skirt " << bake_flag[BAKED_SKIRT] << LL_ENDL;

	for (S32 i = 0; i < mMeshLOD.size(); i++)
	{
		LLAvatarJoint* joint = mMeshLOD[i];
		if (i == MESH_ID_HAIR)
		{
			joint->setVisible(!bake_flag[BAKED_HAIR], TRUE);
		}
		else if (i == MESH_ID_HEAD)
		{
			joint->setVisible(!bake_flag[BAKED_HEAD], TRUE);
		}
		else if (i == MESH_ID_SKIRT)
		{
			joint->setVisible(!bake_flag[BAKED_SKIRT], TRUE);
		}
		else if (i == MESH_ID_UPPER_BODY)
		{
			joint->setVisible(!bake_flag[BAKED_UPPER], TRUE);
		}
		else if (i == MESH_ID_LOWER_BODY)
		{
			joint->setVisible(!bake_flag[BAKED_LOWER], TRUE);
		}
		else if (i == MESH_ID_EYEBALL_LEFT)
		{
			joint->setVisible(!bake_flag[BAKED_EYES], TRUE);
		}
		else if (i == MESH_ID_EYEBALL_RIGHT)
		{
			joint->setVisible(!bake_flag[BAKED_EYES], TRUE);
		}
		else if (i == MESH_ID_EYELASH)
		{
			joint->setVisible(!bake_flag[BAKED_HEAD], TRUE);
		}
	}
}

//-----------------------------------------------------------------------------
// updateMeshTextures()
// Uses the current TE values to set the meshes' and layersets' textures.
//-----------------------------------------------------------------------------
// virtual
void LLVOAvatar::updateMeshTextures()
{
	static S32 update_counter = 0;
	mBakedTextureDebugText.clear();
	
	// if user has never specified a texture, assign the default
	for (U32 i=0; i < getNumTEs(); i++)
	{
		const LLViewerTexture* te_image = getImage(i, 0);
		if(!te_image || te_image->getID().isNull() || (te_image->getID() == IMG_DEFAULT))
		{
			// IMG_DEFAULT_AVATAR = a special texture that's never rendered.
			const LLUUID& image_id = (i == TEX_HAIR ? IMG_DEFAULT : IMG_DEFAULT_AVATAR);
			setImage(i, LLViewerTextureManager::getFetchedTexture(image_id), 0); 
		}
	}

	const BOOL other_culled = !isSelf() && mCulled;
	LLLoadedCallbackEntry::source_callback_list_t* src_callback_list = NULL ;
	BOOL paused = FALSE;
	if(!isSelf())
	{
		src_callback_list = &mCallbackTextureList ;
		paused = !isVisible();
	}

	std::vector<BOOL> is_layer_baked;
	is_layer_baked.resize(mBakedTextureDatas.size(), false);

	std::vector<BOOL> use_lkg_baked_layer; // lkg = "last known good"
	use_lkg_baked_layer.resize(mBakedTextureDatas.size(), false);

	mBakedTextureDebugText += llformat("%06d\n",update_counter++);
	mBakedTextureDebugText += "indx layerset linvld ltda ilb ulkg ltid\n";
	// <FS:Beq> BOM OS
	// for (U32 i=0; i < mBakedTextureDatas.size(); i++)
	for (U32 i=0; i < getNumBakes(); i++)
	{
		is_layer_baked[i] = isTextureDefined(mBakedTextureDatas[i].mTextureIndex);
		LLViewerTexLayerSet* layerset = NULL;
		bool layerset_invalid = false;
		if (!other_culled)
		{
			// When an avatar is changing clothes and not in Appearance mode,
			// use the last-known good baked texture until it finishes the first
			// render of the new layerset.
			layerset = getTexLayerSet(i);
			layerset_invalid = layerset && ( !layerset->getViewerComposite()->isInitialized()
											 || !layerset->isLocalTextureDataAvailable() );
			use_lkg_baked_layer[i] = (!is_layer_baked[i] 
									  && (mBakedTextureDatas[i].mLastTextureID != IMG_DEFAULT_AVATAR) 
									  && layerset_invalid);
			if (use_lkg_baked_layer[i])
			{
				layerset->setUpdatesEnabled(TRUE);
			}
		}
		else
		{
			use_lkg_baked_layer[i] = (!is_layer_baked[i] 
									  && mBakedTextureDatas[i].mLastTextureID != IMG_DEFAULT_AVATAR);
		}

		std::string last_id_string;
		if (mBakedTextureDatas[i].mLastTextureID == IMG_DEFAULT_AVATAR)
			last_id_string = "A";
		else if (mBakedTextureDatas[i].mLastTextureID == IMG_DEFAULT)
			last_id_string = "D";
		else if (mBakedTextureDatas[i].mLastTextureID == IMG_INVISIBLE)
			last_id_string = "I";
		else
			last_id_string = "*";
		bool is_ltda = layerset
			&& layerset->getViewerComposite()->isInitialized()
			&& layerset->isLocalTextureDataAvailable();
		mBakedTextureDebugText += llformat("%4d   %4s     %4d %4d %4d %4d %4s\n",
										   i,
										   (layerset?"*":"0"),
										   layerset_invalid,
										   is_ltda,
										   is_layer_baked[i],
										   use_lkg_baked_layer[i],
										   last_id_string.c_str());
	}
	// <FS:Beq> BOM OS
	// for (U32 i=0; i < mBakedTextureDatas.size(); i++)
	for (U32 i=0; i < getNumBakes(); i++)
	// </FS:Beq>
	{
		debugColorizeSubMeshes(i, LLColor4::white);

		LLViewerTexLayerSet* layerset = getTexLayerSet(i);
		if (use_lkg_baked_layer[i] && !isUsingLocalAppearance() )
		{
			LLViewerFetchedTexture* baked_img = LLViewerTextureManager::getFetchedTexture(mBakedTextureDatas[i].mLastTextureID);
			mBakedTextureDatas[i].mIsUsed = TRUE;

			debugColorizeSubMeshes(i,LLColor4::red);
	
			avatar_joint_mesh_list_t::iterator iter = mBakedTextureDatas[i].mJointMeshes.begin();
			avatar_joint_mesh_list_t::iterator end  = mBakedTextureDatas[i].mJointMeshes.end();
			for (; iter != end; ++iter)
			{
				LLAvatarJointMesh* mesh = (*iter);
				if (mesh)
				{
					mesh->setTexture( baked_img );
				}
			}
		}
		else if (!isUsingLocalAppearance() && is_layer_baked[i])
		{
			LLViewerFetchedTexture* baked_img =
				LLViewerTextureManager::staticCastToFetchedTexture(
					getImage( mBakedTextureDatas[i].mTextureIndex, 0 ), TRUE) ;
			if( baked_img->getID() == mBakedTextureDatas[i].mLastTextureID )
			{
				// Even though the file may not be finished loading,
				// we'll consider it loaded and use it (rather than
				// doing compositing).
				useBakedTexture( baked_img->getID() );
                                mLoadedCallbacksPaused |= !isVisible();
                                checkTextureLoading();
			}
			else
			{
				mBakedTextureDatas[i].mIsLoaded = FALSE;
				if ( (baked_img->getID() != IMG_INVISIBLE) &&
					 ((i == BAKED_HEAD) || (i == BAKED_UPPER) || (i == BAKED_LOWER)) )
				{			
					baked_img->setLoadedCallback(onBakedTextureMasksLoaded, MORPH_MASK_REQUESTED_DISCARD, TRUE, TRUE, new LLTextureMaskData( mID ), 
						src_callback_list, paused);	
				}
				baked_img->setLoadedCallback(onBakedTextureLoaded, SWITCH_TO_BAKED_DISCARD, FALSE, FALSE, new LLUUID( mID ), 
					src_callback_list, paused );

				// this could add paused texture callbacks
				mLoadedCallbacksPaused |= paused; 
				checkTextureLoading();
			}
		}
		else if (layerset && isUsingLocalAppearance())
		{
			debugColorizeSubMeshes(i,LLColor4::yellow );

			layerset->createComposite();
			layerset->setUpdatesEnabled( TRUE );
			mBakedTextureDatas[i].mIsUsed = FALSE;

			avatar_joint_mesh_list_t::iterator iter = mBakedTextureDatas[i].mJointMeshes.begin();
			avatar_joint_mesh_list_t::iterator end  = mBakedTextureDatas[i].mJointMeshes.end();
			for (; iter != end; ++iter)
			{
				LLAvatarJointMesh* mesh = (*iter);
				if (mesh)
				{
					mesh->setLayerSet( layerset );
				}
			}
		}
		else
		{
			debugColorizeSubMeshes(i,LLColor4::blue);
		}
	}

	// set texture and color of hair manually if we are not using a baked image.
	// This can happen while loading hair for yourself, or for clients that did not
	// bake a hair texture. Still needed for yourself after 1.22 is depricated.
	if (!is_layer_baked[BAKED_HAIR])
	{
		const LLColor4 color = mTexHairColor ? mTexHairColor->getColor() : LLColor4(1,1,1,1);
		LLViewerTexture* hair_img = getImage( TEX_HAIR, 0 );
		avatar_joint_mesh_list_t::iterator iter = mBakedTextureDatas[BAKED_HAIR].mJointMeshes.begin();
		avatar_joint_mesh_list_t::iterator end  = mBakedTextureDatas[BAKED_HAIR].mJointMeshes.end();
		for (; iter != end; ++iter)
		{
			LLAvatarJointMesh* mesh = (*iter);
			if (mesh)
			{
				mesh->setColor( color );
				mesh->setTexture( hair_img );
			}
		}
	} 
	
	
	for (LLAvatarAppearanceDictionary::BakedTextures::const_iterator baked_iter =
			 LLAvatarAppearanceDictionary::getInstance()->getBakedTextures().begin();
		 baked_iter != LLAvatarAppearanceDictionary::getInstance()->getBakedTextures().end();
		 ++baked_iter)
	{
		const EBakedTextureIndex baked_index = baked_iter->first;
		const LLAvatarAppearanceDictionary::BakedEntry *baked_dict = baked_iter->second;
		
		for (texture_vec_t::const_iterator local_tex_iter = baked_dict->mLocalTextures.begin();
			 local_tex_iter != baked_dict->mLocalTextures.end();
			 ++local_tex_iter)
		{
			const ETextureIndex texture_index = *local_tex_iter;
			const BOOL is_baked_ready = (is_layer_baked[baked_index] && mBakedTextureDatas[baked_index].mIsLoaded) || other_culled;
			if (isSelf())
			{
				setBakedReady(texture_index, is_baked_ready);
			}
		}
	}

	// removeMissingBakedTextures() will call back into this rountine if something is removed, and can blow up the stack
	static bool call_remove_missing = true;	
	if (call_remove_missing)
	{
		call_remove_missing = false;
		removeMissingBakedTextures();	// May call back into this function if anything is removed
		call_remove_missing = true;
	}

	//refresh bakes on any attached objects
	for (attachment_map_t::iterator iter = mAttachmentPoints.begin();
		iter != mAttachmentPoints.end();
		++iter)
	{
		LLViewerJointAttachment* attachment = iter->second;

		for (LLViewerJointAttachment::attachedobjs_vec_t::iterator attachment_iter = attachment->mAttachedObjects.begin();
			attachment_iter != attachment->mAttachedObjects.end();
			++attachment_iter)
		{
			LLViewerObject* attached_object = attachment_iter->get();
			if (attached_object && !attached_object->isDead())
			{
				attached_object->refreshBakeTexture();

				LLViewerObject::const_child_list_t& child_list = attached_object->getChildren();
				for (LLViewerObject::child_list_t::const_iterator iter = child_list.begin();
					iter != child_list.end(); ++iter)
				{
					LLViewerObject* objectp = *iter;
					if (objectp && !objectp->isDead())
					{
						objectp->refreshBakeTexture();
					}
				}
			}
		}
	}

	

}

// virtual
//-----------------------------------------------------------------------------
// setLocalTexture()
//-----------------------------------------------------------------------------
void LLVOAvatar::setLocalTexture( ETextureIndex type, LLViewerTexture* in_tex, BOOL baked_version_ready, U32 index )
{
	// invalid for anyone but self
	llassert(0);
}

//virtual 
void LLVOAvatar::setBakedReady(LLAvatarAppearanceDefines::ETextureIndex type, BOOL baked_version_exists, U32 index)
{
	// invalid for anyone but self
	llassert(0);
}

void LLVOAvatar::addChat(const LLChat& chat)
{
	std::deque<LLChat>::iterator chat_iter;

	mChats.push_back(chat);

	S32 chat_length = 0;
	for( chat_iter = mChats.begin(); chat_iter != mChats.end(); ++chat_iter)
	{
		chat_length += chat_iter->mText.size();
	}

	// remove any excess chat
	chat_iter = mChats.begin();
	while ((chat_length > MAX_BUBBLE_CHAT_LENGTH || mChats.size() > MAX_BUBBLE_CHAT_UTTERANCES) && chat_iter != mChats.end())
	{
		chat_length -= chat_iter->mText.size();
		mChats.pop_front();
		chat_iter = mChats.begin();
	}

	mChatTimer.reset();
}

void LLVOAvatar::clearChat()
{
	mChats.clear();
}


void LLVOAvatar::applyMorphMask(U8* tex_data, S32 width, S32 height, S32 num_components, LLAvatarAppearanceDefines::EBakedTextureIndex index)
{
	if (index >= BAKED_NUM_INDICES)
	{
		LL_WARNS() << "invalid baked texture index passed to applyMorphMask" << LL_ENDL;
		return;
	}

	for (morph_list_t::const_iterator iter = mBakedTextureDatas[index].mMaskedMorphs.begin();
		 iter != mBakedTextureDatas[index].mMaskedMorphs.end(); ++iter)
	{
		const LLMaskedMorph* maskedMorph = (*iter);
		LLPolyMorphTarget* morph_target = dynamic_cast<LLPolyMorphTarget*>(maskedMorph->mMorphTarget);
		if (morph_target)
		{
			morph_target->applyMask(tex_data, width, height, num_components, maskedMorph->mInvert);
		}
	}
}

// returns TRUE if morph masks are present and not valid for a given baked texture, FALSE otherwise
BOOL LLVOAvatar::morphMaskNeedsUpdate(LLAvatarAppearanceDefines::EBakedTextureIndex index)
{
	if (index >= BAKED_NUM_INDICES)
	{
		return FALSE;
	}

	if (!mBakedTextureDatas[index].mMaskedMorphs.empty())
	{
		if (isSelf())
		{
			LLViewerTexLayerSet *layer_set = getTexLayerSet(index);
			if (layer_set)
			{
				return !layer_set->isMorphValid();
			}
		}
		else
		{
			return FALSE;
		}
	}

	return FALSE;
}

//-----------------------------------------------------------------------------
// releaseComponentTextures()
// release any component texture UUIDs for which we have a baked texture
// ! BACKWARDS COMPATIBILITY !
// This is only called for non-self avatars, it can be taken out once component
// textures aren't communicated by non-self avatars.
//-----------------------------------------------------------------------------
void LLVOAvatar::releaseComponentTextures()
{
	// ! BACKWARDS COMPATIBILITY !
	// Detect if the baked hair texture actually wasn't sent, and if so set to default
	if (isTextureDefined(TEX_HAIR_BAKED) && getImage(TEX_HAIR_BAKED,0)->getID() == getImage(TEX_SKIRT_BAKED,0)->getID())
	{
		if (getImage(TEX_HAIR_BAKED,0)->getID() != IMG_INVISIBLE)
		{
			// Regression case of messaging system. Expected 21 textures, received 20. last texture is not valid so set to default
			setTETexture(TEX_HAIR_BAKED, IMG_DEFAULT_AVATAR);
		}
	}

	//<FS:Beq> BOM constrain number of bake requests when BOM not supported
	// for (U8 baked_index = 0; baked_index < BAKED_NUM_INDICES; baked_index++)
	for (U8 baked_index = 0; baked_index < getNumBakes(); baked_index++)
		//</FS:Beq>	
	{
		const LLAvatarAppearanceDictionary::BakedEntry * bakedDicEntry = LLAvatarAppearanceDictionary::getInstance()->getBakedTexture((EBakedTextureIndex)baked_index);
		// skip if this is a skirt and av is not wearing one, or if we don't have a baked texture UUID
		if (!isTextureDefined(bakedDicEntry->mTextureIndex)
			&& ( (baked_index != BAKED_SKIRT) || isWearingWearableType(LLWearableType::WT_SKIRT) ))
		{
			continue;
		}

		for (U8 texture = 0; texture < bakedDicEntry->mLocalTextures.size(); texture++)
		{
			const U8 te = (ETextureIndex)bakedDicEntry->mLocalTextures[texture];
			setTETexture(te, IMG_DEFAULT_AVATAR);
		}
	}
}

void LLVOAvatar::dumpAvatarTEs( const std::string& context ) const
{	
	LL_DEBUGS("Avatar") << avString() << (isSelf() ? "Self: " : "Other: ") << context << LL_ENDL;
	for (LLAvatarAppearanceDictionary::Textures::const_iterator iter = LLAvatarAppearanceDictionary::getInstance()->getTextures().begin();
		 iter != LLAvatarAppearanceDictionary::getInstance()->getTextures().end();
		 ++iter)
	{
		const LLAvatarAppearanceDictionary::TextureEntry *texture_dict = iter->second;
		// TODO: MULTI-WEARABLE: handle multiple textures for self
		const LLViewerTexture* te_image = getImage(iter->first,0);
		if( !te_image )
		{
			LL_DEBUGS("Avatar") << avString() << "       " << texture_dict->mName << ": null ptr" << LL_ENDL;
		}
		else if( te_image->getID().isNull() )
		{
			LL_DEBUGS("Avatar") << avString() << "       " << texture_dict->mName << ": null UUID" << LL_ENDL;
		}
		else if( te_image->getID() == IMG_DEFAULT )
		{
			LL_DEBUGS("Avatar") << avString() << "       " << texture_dict->mName << ": IMG_DEFAULT" << LL_ENDL;
		}
		else if( te_image->getID() == IMG_DEFAULT_AVATAR )
		{
			LL_DEBUGS("Avatar") << avString() << "       " << texture_dict->mName << ": IMG_DEFAULT_AVATAR" << LL_ENDL;
		}
		else
		{
			LL_DEBUGS("Avatar") << avString() << "       " << texture_dict->mName << ": " << te_image->getID() << LL_ENDL;
		}
	}
}

//-----------------------------------------------------------------------------
// clampAttachmentPositions()
//-----------------------------------------------------------------------------
void LLVOAvatar::clampAttachmentPositions()
{
	if (isDead())
	{
		return;
	}
	for (attachment_map_t::iterator iter = mAttachmentPoints.begin(); 
		 iter != mAttachmentPoints.end();
		 ++iter)
	{
		LLViewerJointAttachment* attachment = iter->second;
		if (attachment)
		{
			attachment->clampObjectPosition();
		}
	}
}

BOOL LLVOAvatar::hasHUDAttachment() const
{
	for (attachment_map_t::const_iterator iter = mAttachmentPoints.begin(); 
		 iter != mAttachmentPoints.end();
		 ++iter)
	{
		LLViewerJointAttachment* attachment = iter->second;

		// <FS:Ansariel> Possible crash fix
		if (!attachment)
		{
			continue;
		}
		// </FS:Ansariel>

		if (attachment->getIsHUDAttachment() && attachment->getNumObjects() > 0)
		{
			return TRUE;
		}
	}
	return FALSE;
}

LLBBox LLVOAvatar::getHUDBBox() const
{
	LLBBox bbox;
	for (attachment_map_t::const_iterator iter = mAttachmentPoints.begin(); 
		 iter != mAttachmentPoints.end();
		 ++iter)
	{
		LLViewerJointAttachment* attachment = iter->second;
		// <FS:Ansariel> Possible crash fix
		//if (attachment->getIsHUDAttachment())
		if (attachment && attachment->getIsHUDAttachment())
		// </FS:Ansariel>
		{
			for (LLViewerJointAttachment::attachedobjs_vec_t::iterator attachment_iter = attachment->mAttachedObjects.begin();
				 attachment_iter != attachment->mAttachedObjects.end();
				 ++attachment_iter)
			{
				const LLViewerObject* attached_object = attachment_iter->get();
				if (attached_object == NULL)
				{
					LL_WARNS() << "HUD attached object is NULL!" << LL_ENDL;
					continue;
				}
				// initialize bounding box to contain identity orientation and center point for attached object
				bbox.addPointLocal(attached_object->getPosition());
				// add rotated bounding box for attached object
				bbox.addBBoxAgent(attached_object->getBoundingBoxAgent());
				LLViewerObject::const_child_list_t& child_list = attached_object->getChildren();
				for (LLViewerObject::child_list_t::const_iterator iter = child_list.begin();
					 iter != child_list.end(); 
					 ++iter)
				{
					const LLViewerObject* child_objectp = *iter;
					bbox.addBBoxAgent(child_objectp->getBoundingBoxAgent());
				}
			}
		}
	}

	return bbox;
}

//-----------------------------------------------------------------------------
// onFirstTEMessageReceived()
//-----------------------------------------------------------------------------
void LLVOAvatar::onFirstTEMessageReceived()
{
	LL_DEBUGS("Avatar") << avString() << LL_ENDL;
	if( !mFirstTEMessageReceived )
	{
		mFirstTEMessageReceived = TRUE;

		LLLoadedCallbackEntry::source_callback_list_t* src_callback_list = NULL ;
		BOOL paused = FALSE ;
		if(!isSelf())
		{
			src_callback_list = &mCallbackTextureList ;
			paused = !isVisible();
		}

		for (U32 i = 0; i < mBakedTextureDatas.size(); i++)
		{
			const BOOL layer_baked = isTextureDefined(mBakedTextureDatas[i].mTextureIndex);

			// Use any baked textures that we have even if they haven't downloaded yet.
			// (That is, don't do a transition from unbaked to baked.)
			if (layer_baked)
			{
				LLViewerFetchedTexture* image = LLViewerTextureManager::staticCastToFetchedTexture(getImage( mBakedTextureDatas[i].mTextureIndex, 0 ), TRUE) ;
				mBakedTextureDatas[i].mLastTextureID = image->getID();
				// If we have more than one texture for the other baked layers, we'll want to call this for them too.
				if ( (image->getID() != IMG_INVISIBLE) && ((i == BAKED_HEAD) || (i == BAKED_UPPER) || (i == BAKED_LOWER)) )
				{
					image->setLoadedCallback( onBakedTextureMasksLoaded, MORPH_MASK_REQUESTED_DISCARD, TRUE, TRUE, new LLTextureMaskData( mID ), 
						src_callback_list, paused);
				}
				LL_DEBUGS("Avatar") << avString() << "layer_baked, setting onInitialBakedTextureLoaded as callback" << LL_ENDL;
				image->setLoadedCallback( onInitialBakedTextureLoaded, MAX_DISCARD_LEVEL, FALSE, FALSE, new LLUUID( mID ), 
					src_callback_list, paused );

                               // this could add paused texture callbacks
                               mLoadedCallbacksPaused |= paused; 
			}
		}

		mMeshTexturesDirty = TRUE;
		gPipeline.markGLRebuild(this);
	}
}

//-----------------------------------------------------------------------------
// bool visualParamWeightsAreDefault()
//-----------------------------------------------------------------------------
bool LLVOAvatar::visualParamWeightsAreDefault()
{
	bool rtn = true;

	bool is_wearing_skirt = isWearingWearableType(LLWearableType::WT_SKIRT);
	for (LLVisualParam *param = getFirstVisualParam(); 
	     param;
	     param = getNextVisualParam())
	{
		if (param->isTweakable())
		{
			LLViewerVisualParam* vparam = dynamic_cast<LLViewerVisualParam*>(param);
			llassert(vparam);
			bool is_skirt_param = vparam &&
				LLWearableType::WT_SKIRT == vparam->getWearableType();
			if (param->getWeight() != param->getDefaultWeight() &&
			    // we have to not care whether skirt weights are default, if we're not actually wearing a skirt
			    (is_wearing_skirt || !is_skirt_param))
			{
				//LL_INFOS() << "param '" << param->getName() << "'=" << param->getWeight() << " which differs from default=" << param->getDefaultWeight() << LL_ENDL;
				rtn = false;
				break;
			}
		}
	}

	//LL_INFOS() << "params are default ? " << int(rtn) << LL_ENDL;

	return rtn;
}

// <FS:ND> Remove LLVolatileAPRPool/apr_file_t and use FILE* instead
//void dump_visual_param(apr_file_t* file, LLVisualParam* viewer_param, F32 value)
void dump_visual_param(LLAPRFile::tFiletype* file, LLVisualParam* viewer_param, F32 value)
// </FS:ND>
{
	std::string type_string = "unknown";
	if (dynamic_cast<LLTexLayerParamAlpha*>(viewer_param))
		type_string = "param_alpha";
	if (dynamic_cast<LLTexLayerParamColor*>(viewer_param))
		type_string = "param_color";
	if (dynamic_cast<LLDriverParam*>(viewer_param))
		type_string = "param_driver";
	if (dynamic_cast<LLPolyMorphTarget*>(viewer_param))
		type_string = "param_morph";
	if (dynamic_cast<LLPolySkeletalDistortion*>(viewer_param))
		type_string = "param_skeleton";
	S32 wtype = -1;
	LLViewerVisualParam *vparam = dynamic_cast<LLViewerVisualParam*>(viewer_param);
	if (vparam)
	{
		wtype = vparam->getWearableType();
	}
	S32 u8_value = F32_to_U8(value,viewer_param->getMinWeight(),viewer_param->getMaxWeight());
	apr_file_printf(file, "\t\t<param id=\"%d\" name=\"%s\" display=\"%s\" value=\"%.3f\" u8=\"%d\" type=\"%s\" wearable=\"%s\" group=\"%d\"/>\n",
					viewer_param->getID(), viewer_param->getName().c_str(), viewer_param->getDisplayName().c_str(), value, u8_value, type_string.c_str(),
					LLWearableType::getTypeName(LLWearableType::EType(wtype)).c_str(),
					viewer_param->getGroup());
	}
	

void LLVOAvatar::dumpAppearanceMsgParams( const std::string& dump_prefix,
	const LLAppearanceMessageContents& contents)
{
	std::string outfilename = get_sequential_numbered_file_name(dump_prefix,".xml");
	const std::vector<F32>& params_for_dump = contents.mParamWeights;
	const LLTEContents& tec = contents.mTEContents;

	LLAPRFile outfile;
	std::string fullpath = gDirUtilp->getExpandedFilename(LL_PATH_LOGS,outfilename);
	outfile.open(fullpath, LL_APR_WB );

	// <FS:ND> Remove LLVolatileAPRPool/apr_file_t and use FILE* instead
	// apr_file_t* file = outfile.getFileHandle();
	LLAPRFile::tFiletype* file = outfile.getFileHandle();
	// </FS:ND>

	if (!file)
	{
		return;
	}
	else
	{
		LL_DEBUGS("Avatar") << "dumping appearance message to " << fullpath << LL_ENDL;
	}

	apr_file_printf(file, "<header>\n");
	apr_file_printf(file, "\t\t<cof_version %i />\n", contents.mCOFVersion);
	apr_file_printf(file, "\t\t<appearance_version %i />\n", contents.mAppearanceVersion);
	apr_file_printf(file, "</header>\n");

	apr_file_printf(file, "\n<params>\n");
	LLVisualParam* param = getFirstVisualParam();
	for (S32 i = 0; i < params_for_dump.size(); i++)
	{
		while( param && ((param->getGroup() != VISUAL_PARAM_GROUP_TWEAKABLE) && 
						 (param->getGroup() != VISUAL_PARAM_GROUP_TRANSMIT_NOT_TWEAKABLE)) ) // should not be any of group VISUAL_PARAM_GROUP_TWEAKABLE_NO_TRANSMIT
		{
			param = getNextVisualParam();
		}
		LLViewerVisualParam* viewer_param = (LLViewerVisualParam*)param;
		F32 value = params_for_dump[i];
		dump_visual_param(file, viewer_param, value);
		param = getNextVisualParam();
	}
	apr_file_printf(file, "</params>\n");

	apr_file_printf(file, "\n<textures>\n");
	for (U32 i = 0; i < tec.face_count; i++)
	{
		std::string uuid_str;
		((LLUUID*)tec.image_data)[i].toString(uuid_str);
		apr_file_printf( file, "\t\t<texture te=\"%i\" uuid=\"%s\"/>\n", i, uuid_str.c_str());
	}
	apr_file_printf(file, "</textures>\n");
}

void LLVOAvatar::parseAppearanceMessage(LLMessageSystem* mesgsys, LLAppearanceMessageContents& contents)
{
	parseTEMessage(mesgsys, _PREHASH_ObjectData, -1, contents.mTEContents);

	// Parse the AppearanceData field, if any.
	if (mesgsys->has(_PREHASH_AppearanceData))
	{
		U8 av_u8;
		mesgsys->getU8Fast(_PREHASH_AppearanceData, _PREHASH_AppearanceVersion, av_u8, 0);
		contents.mAppearanceVersion = av_u8;
		//LL_DEBUGS("Avatar") << "appversion set by AppearanceData field: " << contents.mAppearanceVersion << LL_ENDL;
		mesgsys->getS32Fast(_PREHASH_AppearanceData, _PREHASH_CofVersion, contents.mCOFVersion, 0);
		// For future use:
		//mesgsys->getU32Fast(_PREHASH_AppearanceData, _PREHASH_Flags, appearance_flags, 0);
	}

	// Parse the AppearanceData field, if any.
	contents.mHoverOffsetWasSet = false;
	if (mesgsys->has(_PREHASH_AppearanceHover))
	{
		LLVector3 hover;
		mesgsys->getVector3Fast(_PREHASH_AppearanceHover, _PREHASH_HoverHeight, hover);
		//LL_DEBUGS("Avatar") << avString() << " hover received " << hover.mV[ VX ] << "," << hover.mV[ VY ] << "," << hover.mV[ VZ ] << LL_ENDL;
		contents.mHoverOffset = hover;
		contents.mHoverOffsetWasSet = true;
	}
	
	// Parse visual params, if any.
	S32 num_blocks = mesgsys->getNumberOfBlocksFast(_PREHASH_VisualParam);
	bool drop_visual_params_debug = gSavedSettings.getBOOL("BlockSomeAvatarAppearanceVisualParams") && (ll_rand(2) == 0); // pretend that ~12% of AvatarAppearance messages arrived without a VisualParam block, for testing
	if( num_blocks > 1 && !drop_visual_params_debug)
	{
		//LL_DEBUGS("Avatar") << avString() << " handle visual params, num_blocks " << num_blocks << LL_ENDL;
		
		LLVisualParam* param = getFirstVisualParam();
		llassert(param); // if this ever fires, we should do the same as when num_blocks<=1
		if (!param)
		{
			LL_WARNS() << "No visual params!" << LL_ENDL;
		}
		else
		{
			for( S32 i = 0; i < num_blocks; i++ )
			{
				while( param && ((param->getGroup() != VISUAL_PARAM_GROUP_TWEAKABLE) && 
								 (param->getGroup() != VISUAL_PARAM_GROUP_TRANSMIT_NOT_TWEAKABLE)) ) // should not be any of group VISUAL_PARAM_GROUP_TWEAKABLE_NO_TRANSMIT
				{
					param = getNextVisualParam();
				}
						
				if( !param )
				{
					// more visual params supplied than expected - just process what we know about
					break;
				}

				U8 value;
				mesgsys->getU8Fast(_PREHASH_VisualParam, _PREHASH_ParamValue, value, i);
				F32 newWeight = U8_to_F32(value, param->getMinWeight(), param->getMaxWeight());
				contents.mParamWeights.push_back(newWeight);
				contents.mParams.push_back(param);

				param = getNextVisualParam();
			}
		}

		const S32 expected_tweakable_count = getVisualParamCountInGroup(VISUAL_PARAM_GROUP_TWEAKABLE) +
											 getVisualParamCountInGroup(VISUAL_PARAM_GROUP_TRANSMIT_NOT_TWEAKABLE); // don't worry about VISUAL_PARAM_GROUP_TWEAKABLE_NO_TRANSMIT
		if (num_blocks != expected_tweakable_count)
		{
			LL_DEBUGS("Avatar") << "Number of params in AvatarAppearance msg (" << num_blocks << ") does not match number of tweakable params in avatar xml file (" << expected_tweakable_count << ").  Processing what we can.  object: " << getID() << LL_ENDL;
		}
	}
	else
	{
		if (drop_visual_params_debug)
		{
			LL_INFOS() << "Debug-faked lack of parameters on AvatarAppearance for object: "  << getID() << LL_ENDL;
		}
		else
		{
			LL_DEBUGS("Avatar") << "AvatarAppearance msg received without any parameters, object: " << getID() << LL_ENDL;
		}
	}

	LLVisualParam* appearance_version_param = getVisualParam(11000);
	if (appearance_version_param)
	{
		std::vector<LLVisualParam*>::iterator it = std::find(contents.mParams.begin(), contents.mParams.end(),appearance_version_param);
		if (it != contents.mParams.end())
		{
			S32 index = it - contents.mParams.begin();
			contents.mParamAppearanceVersion = ll_round(contents.mParamWeights[index]);
			//LL_DEBUGS("Avatar") << "appversion req by appearance_version param: " << contents.mParamAppearanceVersion << LL_ENDL;
		}
	}
}

bool resolve_appearance_version(const LLAppearanceMessageContents& contents, S32& appearance_version)
{
	appearance_version = -1;
	
	if ((contents.mAppearanceVersion) >= 0 &&
		(contents.mParamAppearanceVersion >= 0) &&
		(contents.mAppearanceVersion != contents.mParamAppearanceVersion))
	{
		LL_WARNS() << "inconsistent appearance_version settings - field: " <<
			contents.mAppearanceVersion << ", param: " <<  contents.mParamAppearanceVersion << LL_ENDL;
		return false;
	}
	// <FS:Ansariel> [Legacy Bake]
	//if (contents.mParamAppearanceVersion >= 0) // use visual param if available.
	//{
	//	appearance_version = contents.mParamAppearanceVersion;
	//}
	//else if (contents.mAppearanceVersion > 0)
	//{
	//	appearance_version = contents.mAppearanceVersion;
	//}
	//else // still not set, go with 1.
	//{
	//	appearance_version = 1;
	//}
	if (contents.mParamAppearanceVersion >= 0) // use visual param if available.
	{
		appearance_version = contents.mParamAppearanceVersion;
	}
	if (contents.mAppearanceVersion >= 0)
	{
		appearance_version = contents.mAppearanceVersion;
	}
	if (appearance_version < 0) // still not set, go with 0.
	{
		appearance_version = 0;
	}
	// </FS:Ansariel> [Legacy Bake]
	//LL_DEBUGS("Avatar") << "appearance version info - field " << contents.mAppearanceVersion
	//					<< " param: " << contents.mParamAppearanceVersion
	//					<< " final: " << appearance_version << LL_ENDL;
	return true;
}

//-----------------------------------------------------------------------------
// processAvatarAppearance()
//-----------------------------------------------------------------------------
void LLVOAvatar::processAvatarAppearance( LLMessageSystem* mesgsys )
{
	// <FS:CR> Use LLCachedControl
	//bool enable_verbose_dumps = gSavedSettings.getBOOL("DebugAvatarAppearanceMessage");
	static LLCachedControl<bool> enable_verbose_dumps(gSavedSettings, "DebugAvatarAppearanceMessage");
	// </FS:CR>
	std::string dump_prefix = getFullname() + "_" + (isSelf()?"s":"o") + "_";
	if (gSavedSettings.getBOOL("BlockAvatarAppearanceMessages"))
	{
		LL_WARNS() << "Blocking AvatarAppearance message" << LL_ENDL;
		return;
	}

	mLastAppearanceMessageTimer.reset();

	LLPointer<LLAppearanceMessageContents> contents(new LLAppearanceMessageContents);
	parseAppearanceMessage(mesgsys, *contents);
	if (enable_verbose_dumps)
	{
		dumpAppearanceMsgParams(dump_prefix + "appearance_msg", *contents);
	}

	S32 appearance_version;
	if (!resolve_appearance_version(*contents, appearance_version))
	{
		LL_WARNS() << "bad appearance version info, discarding" << LL_ENDL;
		return;
	}
	//llassert(appearance_version > 0);
	if (appearance_version > 1)
	{
		LL_WARNS() << "unsupported appearance version " << appearance_version << ", discarding appearance message" << LL_ENDL;
		return;
	}

    S32 thisAppearanceVersion(contents->mCOFVersion);
    if (isSelf())
    {   // In the past this was considered to be the canonical COF version, 
        // that is no longer the case.  The canonical version is maintained 
        // by the AIS code and should match the COF version there. Even so,
        // we must prevent rolling this one backwards backwards or processing 
        // stale versions.

        S32 aisCOFVersion(LLAppearanceMgr::instance().getCOFVersion());

        LL_DEBUGS("Avatar") << "handling self appearance message #" << thisAppearanceVersion <<
            " (highest seen #" << mLastUpdateReceivedCOFVersion <<
            ") (AISCOF=#" << aisCOFVersion << ")" << LL_ENDL;

        // <FS:Ansariel> [Legacy Bake]
        if (mFirstTEMessageReceived && (appearance_version == 0))
        {
            return;
        }
        // </FS:Ansariel> [Legacy Bake]

        if (mLastUpdateReceivedCOFVersion >= thisAppearanceVersion)
        {
            LL_WARNS("Avatar") << "Stale appearance received #" << thisAppearanceVersion <<
                " attempt to roll back from #" << mLastUpdateReceivedCOFVersion <<
                "... dropping." << LL_ENDL;
            return;
        }
        if (isEditingAppearance())
        {
            LL_DEBUGS("Avatar") << "Editing appearance.  Dropping appearance update." << LL_ENDL;
            return;
        }

    }

	// SUNSHINE CLEANUP - is this case OK now?
	S32 num_params = contents->mParamWeights.size();
	if (num_params <= 1)
	{
		// In this case, we have no reliable basis for knowing
		// appearance version, which may cause us to look for baked
		// textures in the wrong place and flag them as missing
		// assets.
		LL_DEBUGS("Avatar") << "ignoring appearance message due to lack of params" << LL_ENDL;
		return;
	}

	// No backsies zone - if we get here, the message should be valid and usable, will be processed.
    LL_INFOS("Avatar") << "Processing appearance message version " << thisAppearanceVersion << LL_ENDL;

    // Note:
    // locally the COF is maintained via LLInventoryModel::accountForUpdate
    // which is called from various places.  This should match the simhost's 
    // idea of what the COF version is.  AIS however maintains its own version
    // of the COF that should be considered canonical. 
    mLastUpdateReceivedCOFVersion = thisAppearanceVersion;

    // <FS:Ansariel> [Legacy Bake]
    setIsUsingServerBakes(appearance_version > 0);
    mLastProcessedAppearance = contents;

    bool slam_params = false;
    applyParsedAppearanceMessage(*contents, slam_params);
}

void LLVOAvatar::applyParsedAppearanceMessage(LLAppearanceMessageContents& contents, bool slam_params)
{
	S32 num_params = contents.mParamWeights.size();
	ESex old_sex = getSex();

    if (applyParsedTEMessage(contents.mTEContents) > 0 && isChanged(TEXTURE))
    {
        updateVisualComplexity();
    }

	// <FS:clientTags>
	if (!LLGridManager::getInstance()->isInSecondLife())
	{
		//Wolfspirit: Read the UUID, system and Texturecolor
		const LLTEContents& tec = contents.mTEContents;
		const LLUUID tag_uuid = ((LLUUID*)tec.image_data)[TEX_HEAD_BODYPAINT];
		bool new_system = (tec.glow[TEX_HEAD_BODYPAINT]);

		//WS: Write them into an LLSD map
		mClientTagData["uuid"] = tag_uuid.asString();
		mClientTagData["id_based"] = new_system;
		mClientTagData["tex_color"] = LLColor4U(tec.colors).getValue();

		//WS: Clear mNameString to force a rebuild
		mNameIsSet = false;
	}
	// </FS:clientTags>

	// prevent the overwriting of valid baked textures with invalid baked textures
	for (U8 baked_index = 0; baked_index < mBakedTextureDatas.size(); baked_index++)
	{
		// <FS:Beq> refactor a little to help debug
		// if (!isTextureDefined(mBakedTextureDatas[baked_index].mTextureIndex) 
		auto isDefined = isTextureDefined(mBakedTextureDatas[baked_index].mTextureIndex);
		LL_DEBUGS("Avatar") << avString() << "sb " << (S32) isUsingServerBakes() << " baked_index " << (S32) baked_index << " textureDefined= " << isDefined << LL_ENDL;
		if (!isDefined 
		// </FS:Beq>
			&& mBakedTextureDatas[baked_index].mLastTextureID != IMG_DEFAULT
			&& baked_index != BAKED_SKIRT && baked_index != BAKED_LEFT_ARM && baked_index != BAKED_LEFT_LEG && baked_index != BAKED_AUX1 && baked_index != BAKED_AUX2 && baked_index != BAKED_AUX3)
		{
			// <FS:Ansariel> [Legacy Bake]
			//LL_DEBUGS("Avatar") << avString() << " baked_index " << (S32) baked_index << " using mLastTextureID " << mBakedTextureDatas[baked_index].mLastTextureID << LL_ENDL;
			LL_DEBUGS("Avatar") << avString() << "sb " << (S32) isUsingServerBakes() << " baked_index " << (S32) baked_index << " using mLastTextureID " << mBakedTextureDatas[baked_index].mLastTextureID << LL_ENDL;
			setTEImage(mBakedTextureDatas[baked_index].mTextureIndex, 
				LLViewerTextureManager::getFetchedTexture(mBakedTextureDatas[baked_index].mLastTextureID, FTT_DEFAULT, TRUE, LLGLTexture::BOOST_NONE, LLViewerTexture::LOD_TEXTURE));
		}
		else
		{
			// <FS:Ansariel> [Legacy Bake]
			//LL_DEBUGS("Avatar") << avString() << " baked_index " << (S32) baked_index << " using texture id "
			LL_DEBUGS("Avatar") << avString() << "sb " << (S32) isUsingServerBakes() << " baked_index " << (S32) baked_index << " using texture id "
								<< getTEref(mBakedTextureDatas[baked_index].mTextureIndex).getID() << LL_ENDL;
		}
	}

	// runway - was
	// if (!is_first_appearance_message )
	// which means it would be called on second appearance message - probably wrong.
	BOOL is_first_appearance_message = !mFirstAppearanceMessageReceived;
	mFirstAppearanceMessageReceived = TRUE;

	// LL_DEBUGS("Avatar") << avString() << "processAvatarAppearance start " << mID
    //                     << " first? " << is_first_appearance_message << " self? " << isSelf() << LL_ENDL;

	if (is_first_appearance_message )
	{
		onFirstTEMessageReceived();
	}

	setCompositeUpdatesEnabled( FALSE );
	gPipeline.markGLRebuild(this);

	// Apply visual params
	if( num_params > 1)
	{
		//LL_DEBUGS("Avatar") << avString() << " handle visual params, num_params " << num_params << LL_ENDL;
		BOOL params_changed = FALSE;
		BOOL interp_params = FALSE;
		S32 params_changed_count = 0;
		
		for( S32 i = 0; i < num_params; i++ )
		{
			LLVisualParam* param = contents.mParams[i];
			F32 newWeight = contents.mParamWeights[i];

			if (slam_params || is_first_appearance_message || (param->getWeight() != newWeight))
			{
				params_changed = TRUE;
				params_changed_count++;

				if(is_first_appearance_message || slam_params)
				{
					//LL_DEBUGS("Avatar") << "param slam " << i << " " << newWeight << LL_ENDL;
					// <FS:Ansariel> [Legacy Bake]
					//param->setWeight(newWeight);
					param->setWeight(newWeight, FALSE);
				}
				else
				{
					interp_params = TRUE;
					// <FS:Ansariel> [Legacy Bake]
					//param->setAnimationTarget(newWeight);
					param->setAnimationTarget(newWeight, FALSE);
				}
			}
		}
		const S32 expected_tweakable_count = getVisualParamCountInGroup(VISUAL_PARAM_GROUP_TWEAKABLE) +
											 getVisualParamCountInGroup(VISUAL_PARAM_GROUP_TRANSMIT_NOT_TWEAKABLE); // don't worry about VISUAL_PARAM_GROUP_TWEAKABLE_NO_TRANSMIT
		if (num_params != expected_tweakable_count)
		{
			LL_DEBUGS("Avatar") << "Number of params in AvatarAppearance msg (" << num_params << ") does not match number of tweakable params in avatar xml file (" << expected_tweakable_count << ").  Processing what we can.  object: " << getID() << LL_ENDL;
		}

		LL_DEBUGS("Avatar") << "Changed " << params_changed_count << " params" << LL_ENDL;
		if (params_changed)
		{
			if (interp_params)
			{
				startAppearanceAnimation();
			}
			updateVisualParams();

			ESex new_sex = getSex();
			if( old_sex != new_sex )
			{
				// <FS:Ansariel> [Legacy Bake]
				//updateSexDependentLayerSets();
				updateSexDependentLayerSets(FALSE);
			}	
		}

		llassert( getSex() == ((getVisualParamWeight( "male" ) > 0.5f) ? SEX_MALE : SEX_FEMALE) );
	}
	else
	{
		// AvatarAppearance message arrived without visual params
		LL_DEBUGS("Avatar") << avString() << "no visual params" << LL_ENDL;

		const F32 LOADING_TIMEOUT_SECONDS = 60.f;
		// this isn't really a problem if we already have a non-default shape
		if (visualParamWeightsAreDefault() && mRuthTimer.getElapsedTimeF32() > LOADING_TIMEOUT_SECONDS)
		{
			// re-request appearance, hoping that it comes back with a shape next time
			LL_INFOS() << "Re-requesting AvatarAppearance for object: "  << getID() << LL_ENDL;
			LLAvatarPropertiesProcessor::getInstance()->sendAvatarTexturesRequest(getID());
			mRuthTimer.reset();
		}
		else
		{
			LL_INFOS() << "That's okay, we already have a non-default shape for object: "  << getID() << LL_ENDL;
			// we don't really care.
		}
	}

	if (contents.mHoverOffsetWasSet && !isSelf())
	{
		// Got an update for some other avatar
		// Ignore updates for self, because we have a more authoritative value in the preferences.
		setHoverOffset(contents.mHoverOffset);
		LL_DEBUGS("Avatar") << avString() << "setting hover to " << contents.mHoverOffset[2] << LL_ENDL;
	}

	if (!contents.mHoverOffsetWasSet && !isSelf())
	{
		// If we don't get a value at all, we are presumably in a
		// region that does not support hover height.
		LL_WARNS() << avString() << "zeroing hover because not defined in appearance message" << LL_ENDL;
		setHoverOffset(LLVector3(0.0, 0.0, 0.0));
	}

	setCompositeUpdatesEnabled( TRUE );

	// If all of the avatars are completely baked, release the global image caches to conserve memory.
	LLVOAvatar::cullAvatarsByPixelArea();

	if (isSelf())
	{
		mUseLocalAppearance = false;
	}

	updateMeshTextures();
	updateMeshVisibility();

}

LLViewerTexture* LLVOAvatar::getBakedTexture(const U8 te)
{
	//<FS:Beq> BOM constrain number of bake requests when BOM not supported
	// prior to BOM BAKES beyond BAKED_HAIR were not supported.
	// if (te < 0 || te >= BAKED_NUM_INDICES)
	if (te < 0 || te >= getNumBakes())
	//</FS:Beq>
	{
		return NULL;
	}

	BOOL is_layer_baked = isTextureDefined(mBakedTextureDatas[te].mTextureIndex);
	
	LLViewerTexLayerSet* layerset = NULL;
	layerset = getTexLayerSet(te);
	

	if (!isEditingAppearance() && is_layer_baked)
	{
		LLViewerFetchedTexture* baked_img = LLViewerTextureManager::staticCastToFetchedTexture(getImage(mBakedTextureDatas[te].mTextureIndex, 0), TRUE);
		return baked_img;
	}
	else if (layerset && isEditingAppearance())
	{
		layerset->createComposite();
		layerset->setUpdatesEnabled(TRUE);

		return layerset->getViewerComposite();
	}

	return NULL;

	
}

// static
void LLVOAvatar::getAnimLabels( std::vector<std::string>* labels )
{
	S32 i;
	labels->reserve(gUserAnimStatesCount);
	for( i = 0; i < gUserAnimStatesCount; i++ )
	{
		labels->push_back( LLAnimStateLabels::getStateLabel( gUserAnimStates[i].mName ) );
	}

	// Special case to trigger away (AFK) state
	labels->push_back( "Away From Keyboard" );
}

// static 
void LLVOAvatar::getAnimNames( std::vector<std::string>* names )
{
	S32 i;

	names->reserve(gUserAnimStatesCount);
	for( i = 0; i < gUserAnimStatesCount; i++ )
	{
		names->push_back( std::string(gUserAnimStates[i].mName) );
	}

	// Special case to trigger away (AFK) state
	names->push_back( "enter_away_from_keyboard_state" );
}

// static
void LLVOAvatar::onBakedTextureMasksLoaded( BOOL success, LLViewerFetchedTexture *src_vi, LLImageRaw* src, LLImageRaw* aux_src, S32 discard_level, BOOL final, void* userdata )
{
	if (!userdata) return;

	//LL_INFOS() << "onBakedTextureMasksLoaded: " << src_vi->getID() << LL_ENDL;
	const LLUUID id = src_vi->getID();
 
	LLTextureMaskData* maskData = (LLTextureMaskData*) userdata;
	LLVOAvatar* self = (LLVOAvatar*) gObjectList.findObject( maskData->mAvatarID );

	// if discard level is 2 less than last discard level we processed, or we hit 0,
	// then generate morph masks
	if(self && success && (discard_level < maskData->mLastDiscardLevel - 2 || discard_level == 0))
	{
		if(aux_src && aux_src->getComponents() == 1)
		{
			if (!aux_src->getData())
			{
				// <FS:Ansariel> FIRE-16122: Don't crash if we didn't receive any data
				//LL_ERRS() << "No auxiliary source (morph mask) data for image id " << id << LL_ENDL;
				LL_WARNS() << "No auxiliary source (morph mask) data for image id " << id << LL_ENDL;
				// </FS:Ansariel>
				return;
			}

			U32 gl_name;
			LLImageGL::generateTextures(1, &gl_name );
			stop_glerror();

			gGL.getTexUnit(0)->bindManual(LLTexUnit::TT_TEXTURE, gl_name);
			stop_glerror();

			LLImageGL::setManualImage(
				GL_TEXTURE_2D, 0, GL_ALPHA8, 
				aux_src->getWidth(), aux_src->getHeight(),
				GL_ALPHA, GL_UNSIGNED_BYTE, aux_src->getData());
			stop_glerror();

			gGL.getTexUnit(0)->setTextureFilteringOption(LLTexUnit::TFO_BILINEAR);

			/* if( id == head_baked->getID() )
			     if (self->mBakedTextureDatas[BAKED_HEAD].mTexLayerSet)
				     //LL_INFOS() << "onBakedTextureMasksLoaded for head " << id << " discard = " << discard_level << LL_ENDL;
					 self->mBakedTextureDatas[BAKED_HEAD].mTexLayerSet->applyMorphMask(aux_src->getData(), aux_src->getWidth(), aux_src->getHeight(), 1);
					 maskData->mLastDiscardLevel = discard_level; */
			BOOL found_texture_id = false;
			for (LLAvatarAppearanceDictionary::Textures::const_iterator iter = LLAvatarAppearanceDictionary::getInstance()->getTextures().begin();
				 iter != LLAvatarAppearanceDictionary::getInstance()->getTextures().end();
				 ++iter)
			{

				const LLAvatarAppearanceDictionary::TextureEntry *texture_dict = iter->second;
				if (texture_dict->mIsUsedByBakedTexture)
				{
					const ETextureIndex texture_index = iter->first;
					const LLViewerTexture *baked_img = self->getImage(texture_index, 0);
					if (baked_img && id == baked_img->getID())
					{
						const EBakedTextureIndex baked_index = texture_dict->mBakedTextureIndex;
						self->applyMorphMask(aux_src->getData(), aux_src->getWidth(), aux_src->getHeight(), 1, baked_index);
						maskData->mLastDiscardLevel = discard_level;
						if (self->mBakedTextureDatas[baked_index].mMaskTexName)
						{
							LLImageGL::deleteTextures(1, &(self->mBakedTextureDatas[baked_index].mMaskTexName));
						}
						self->mBakedTextureDatas[baked_index].mMaskTexName = gl_name;
						found_texture_id = true;
						break;
					}
				}
			}
			if (!found_texture_id)
			{
				LL_INFOS() << "unexpected image id: " << id << LL_ENDL;
			}
			self->dirtyMesh();
		}
		else
		{
            // this can happen when someone uses an old baked texture possibly provided by 
            // viewer-side baked texture caching
			LL_WARNS() << "Masks loaded callback but NO aux source, id " << id << LL_ENDL;
		}
	}

	if (final || !success)
	{
		delete maskData;
	}
}

// static
void LLVOAvatar::onInitialBakedTextureLoaded( BOOL success, LLViewerFetchedTexture *src_vi, LLImageRaw* src, LLImageRaw* aux_src, S32 discard_level, BOOL final, void* userdata )
{

	
	LLUUID *avatar_idp = (LLUUID *)userdata;
	LLVOAvatar *selfp = (LLVOAvatar *)gObjectList.findObject(*avatar_idp);

	if (selfp)
	{
		//LL_DEBUGS("Avatar") << selfp->avString() << "discard_level " << discard_level << " success " << success << " final " << final << LL_ENDL;
	}

	if (!success && selfp)
	{
		selfp->removeMissingBakedTextures();
	}
	if (final || !success )
	{
		delete avatar_idp;
	}
}

// Static
void LLVOAvatar::onBakedTextureLoaded(BOOL success,
									  LLViewerFetchedTexture *src_vi, LLImageRaw* src, LLImageRaw* aux_src,
									  S32 discard_level, BOOL final, void* userdata)
{
	//LL_DEBUGS("Avatar") << "onBakedTextureLoaded: " << src_vi->getID() << LL_ENDL;

	LLUUID id = src_vi->getID();
	LLUUID *avatar_idp = (LLUUID *)userdata;
	LLVOAvatar *selfp = (LLVOAvatar *)gObjectList.findObject(*avatar_idp);
	if (selfp)
	{	
		//LL_DEBUGS("Avatar") << selfp->avString() << "discard_level " << discard_level << " success " << success << " final " << final << " id " << src_vi->getID() << LL_ENDL;
	}

	if (selfp && !success)
	{
		selfp->removeMissingBakedTextures();
	}

	if( final || !success )
	{
		delete avatar_idp;
	}

	if( selfp && success && final )
	{
		selfp->useBakedTexture( id );
	}
}


// Called when baked texture is loaded and also when we start up with a baked texture
void LLVOAvatar::useBakedTexture( const LLUUID& id )
{
	for (U32 i = 0; i < mBakedTextureDatas.size(); i++)
	{
		LLViewerTexture* image_baked = getImage( mBakedTextureDatas[i].mTextureIndex, 0 );
		if (id == image_baked->getID())
		{
			//LL_DEBUGS("Avatar") << avString() << " i " << i << " id " << id << LL_ENDL;
			mBakedTextureDatas[i].mIsLoaded = true;
			mBakedTextureDatas[i].mLastTextureID = id;
			mBakedTextureDatas[i].mIsUsed = true;

			if (isUsingLocalAppearance())
			{
				LL_INFOS() << "not changing to baked texture while isUsingLocalAppearance" << LL_ENDL;
			}
			else
			{
				debugColorizeSubMeshes(i,LLColor4::green);

				avatar_joint_mesh_list_t::iterator iter = mBakedTextureDatas[i].mJointMeshes.begin();
				avatar_joint_mesh_list_t::iterator end  = mBakedTextureDatas[i].mJointMeshes.end();
				for (; iter != end; ++iter)
				{
					LLAvatarJointMesh* mesh = (*iter);
					if (mesh)
					{
						mesh->setTexture( image_baked );
					}
				}
			}
			
			const LLAvatarAppearanceDictionary::BakedEntry *baked_dict =
				LLAvatarAppearanceDictionary::getInstance()->getBakedTexture((EBakedTextureIndex)i);
			for (texture_vec_t::const_iterator local_tex_iter = baked_dict->mLocalTextures.begin();
				 local_tex_iter != baked_dict->mLocalTextures.end();
				 ++local_tex_iter)
			{
				if (isSelf()) setBakedReady(*local_tex_iter, TRUE);
			}

			// ! BACKWARDS COMPATIBILITY !
			// Workaround for viewing avatars from old viewers that haven't baked hair textures.
			// This is paired with similar code in updateMeshTextures that sets hair mesh color.
			if (i == BAKED_HAIR)
			{
				avatar_joint_mesh_list_t::iterator iter = mBakedTextureDatas[i].mJointMeshes.begin();
				avatar_joint_mesh_list_t::iterator end  = mBakedTextureDatas[i].mJointMeshes.end();
				for (; iter != end; ++iter)
				{
					LLAvatarJointMesh* mesh = (*iter);
					if (mesh)
					{
						mesh->setColor( LLColor4::white );
					}
				}
			}
		}
	}

	dirtyMesh();
}

std::string get_sequential_numbered_file_name(const std::string& prefix,
											  const std::string& suffix)
{
	typedef std::map<std::string,S32> file_num_type;
	static  file_num_type file_nums;
	file_num_type::iterator it = file_nums.find(prefix);
	S32 num = 0;
	if (it != file_nums.end())
	{
		num = it->second;
	}
	file_nums[prefix] = num+1;
	std::string outfilename = prefix + " " + llformat("%04d",num) + ".xml";
	std::replace(outfilename.begin(),outfilename.end(),' ','_');
	return outfilename;
}

void dump_sequential_xml(const std::string outprefix, const LLSD& content)
{
	std::string outfilename = get_sequential_numbered_file_name(outprefix,".xml");
	std::string fullpath = gDirUtilp->getExpandedFilename(LL_PATH_LOGS,outfilename);
	llofstream ofs(fullpath.c_str(), std::ios_base::out);
	ofs << LLSDOStreamer<LLSDXMLFormatter>(content, LLSDFormatter::OPTIONS_PRETTY);
	LL_DEBUGS("Avatar") << "results saved to: " << fullpath << LL_ENDL;
}

void LLVOAvatar::getSortedJointNames(S32 joint_type, std::vector<std::string>& result) const
{
    result.clear();
    if (joint_type==0)
    {
        avatar_joint_list_t::const_iterator iter = mSkeleton.begin();
        avatar_joint_list_t::const_iterator end  = mSkeleton.end();
		for (; iter != end; ++iter)
		{
			LLJoint* pJoint = (*iter);
            result.push_back(pJoint->getName());
        }
    }
    else if (joint_type==1)
    {
        for (S32 i = 0; i < mNumCollisionVolumes; i++)
        {
            LLAvatarJointCollisionVolume* pJoint = &mCollisionVolumes[i];
            result.push_back(pJoint->getName());
        }
    }
    else if (joint_type==2)
    {
		for (LLVOAvatar::attachment_map_t::const_iterator iter = mAttachmentPoints.begin(); 
			 iter != mAttachmentPoints.end(); ++iter)
		{
			LLViewerJointAttachment* pJoint = iter->second;
			if (!pJoint) continue;
            result.push_back(pJoint->getName());
        }
    }
    std::sort(result.begin(), result.end());
}

void LLVOAvatar::dumpArchetypeXML(const std::string& prefix, bool group_by_wearables )
{
	std::string outprefix(prefix);
	if (outprefix.empty())
	{
		outprefix = getFullname() + (isSelf()?"_s":"_o");
	}
	if (outprefix.empty())
	{
		outprefix = std::string("new_archetype");
	}
	std::string outfilename = get_sequential_numbered_file_name(outprefix,".xml");
	
// <FS:CR> FIRE-8893  - Dump archetype xml to user defined location
	(new LLFilePickerReplyThread(boost::bind(&LLVOAvatar::dumpArchetypeXMLCallback, this, _1, group_by_wearables),
		LLFilePicker::FFSAVE_XML, outfilename))->getFile();
}

void LLVOAvatar::dumpArchetypeXMLCallback(const std::vector<std::string>& filenames, bool group_by_wearables)
{
// </FS:CR>
	LLAPRFile outfile;
// <FS:CR> FIRE-8893 - Dump archetype xml to user defined location
	//std::string fullpath = gDirUtilp->getExpandedFilename(LL_PATH_LOGS,outfilename);
	std::string fullpath = filenames[0];
// </FS:CR>
	if (APR_SUCCESS == outfile.open(fullpath, LL_APR_WB ))
	{
		// <FS:ND> Remove LLVolatileAPRPool/apr_file_t and use FILE* instead
		//apr_file_t* file = outfile.getFileHandle();
		LLAPRFile::tFiletype* file = outfile.getFileHandle();
		// </FS:ND>

		LL_INFOS() << "xmlfile write handle obtained : " << fullpath << LL_ENDL;

		apr_file_printf( file, "<?xml version=\"1.0\" encoding=\"US-ASCII\" standalone=\"yes\"?>\n" );
		apr_file_printf( file, "<linden_genepool version=\"1.0\">\n" );
		apr_file_printf( file, "\n\t<archetype name=\"???\">\n" );

		bool agent_is_godlike = gAgent.isGodlikeWithoutAdminMenuFakery();

		if (group_by_wearables)
		{
			for (S32 type = LLWearableType::WT_SHAPE; type < LLWearableType::WT_COUNT; type++)
			{
				const std::string& wearable_name = LLWearableType::getTypeName((LLWearableType::EType)type);
				apr_file_printf( file, "\n\t\t<!-- wearable: %s -->\n", wearable_name.c_str() );

				for (LLVisualParam* param = getFirstVisualParam(); param; param = getNextVisualParam())
				{
					LLViewerVisualParam* viewer_param = (LLViewerVisualParam*)param;
					if( (viewer_param->getWearableType() == type) && 
					   (viewer_param->isTweakable() ) )
					{
						dump_visual_param(file, viewer_param, viewer_param->getWeight());
					}
				}

				for (U8 te = 0; te < TEX_NUM_INDICES; te++)
				{
					if (LLAvatarAppearanceDictionary::getTEWearableType((ETextureIndex)te) == type)
					{
						// MULTIPLE_WEARABLES: extend to multiple wearables?
						LLViewerTexture* te_image = getImage((ETextureIndex)te, 0);
						if( te_image )
						{
							std::string uuid_str = LLUUID().asString();
							if (agent_is_godlike)
							{
								te_image->getID().toString(uuid_str);
							}
							apr_file_printf( file, "\t\t<texture te=\"%i\" uuid=\"%s\"/>\n", te, uuid_str.c_str());
						}
					}
				}
			}
		}
		else 
		{
			// Just dump all params sequentially.
			for (LLVisualParam* param = getFirstVisualParam(); param; param = getNextVisualParam())
			{
				LLViewerVisualParam* viewer_param = (LLViewerVisualParam*)param;
				dump_visual_param(file, viewer_param, viewer_param->getWeight());
			}

			for (U8 te = 0; te < TEX_NUM_INDICES; te++)
			{
				// MULTIPLE_WEARABLES: extend to multiple wearables?
				LLViewerTexture* te_image = getImage((ETextureIndex)te, 0);
				if( te_image )
				{
					std::string uuid_str = LLUUID().asString();
					if (agent_is_godlike)
					{
						te_image->getID().toString(uuid_str);
					}
					apr_file_printf( file, "\t\t<texture te=\"%i\" uuid=\"%s\"/>\n", te, uuid_str.c_str());
				}
			}
		}

        // Root joint
        const LLVector3& pos = mRoot->getPosition();
        const LLVector3& scale = mRoot->getScale();
        apr_file_printf( file, "\t\t<root name=\"%s\" position=\"%f %f %f\" scale=\"%f %f %f\"/>\n", 
                         mRoot->getName().c_str(), pos[0], pos[1], pos[2], scale[0], scale[1], scale[2]);

        // Bones
        std::vector<std::string> bone_names, cv_names, attach_names, all_names;
        getSortedJointNames(0, bone_names);
        getSortedJointNames(1, cv_names);
        getSortedJointNames(2, attach_names);
        all_names.insert(all_names.end(), bone_names.begin(), bone_names.end());
        all_names.insert(all_names.end(), cv_names.begin(), cv_names.end());
        all_names.insert(all_names.end(), attach_names.begin(), attach_names.end());

        for (std::vector<std::string>::iterator name_iter = bone_names.begin();
             name_iter != bone_names.end(); ++name_iter)
        {
            LLJoint *pJoint = getJoint(*name_iter);
			const LLVector3& pos = pJoint->getPosition();
			const LLVector3& scale = pJoint->getScale();
			apr_file_printf( file, "\t\t<bone name=\"%s\" position=\"%f %f %f\" scale=\"%f %f %f\"/>\n", 
							 pJoint->getName().c_str(), pos[0], pos[1], pos[2], scale[0], scale[1], scale[2]);
        }

        // Collision volumes
        for (std::vector<std::string>::iterator name_iter = cv_names.begin();
             name_iter != cv_names.end(); ++name_iter)
        {
            LLJoint *pJoint = getJoint(*name_iter);
			const LLVector3& pos = pJoint->getPosition();
			const LLVector3& scale = pJoint->getScale();
			apr_file_printf( file, "\t\t<collision_volume name=\"%s\" position=\"%f %f %f\" scale=\"%f %f %f\"/>\n", 
							 pJoint->getName().c_str(), pos[0], pos[1], pos[2], scale[0], scale[1], scale[2]);
        }

        // Attachment joints
        for (std::vector<std::string>::iterator name_iter = attach_names.begin();
             name_iter != attach_names.end(); ++name_iter)
        {
            LLJoint *pJoint = getJoint(*name_iter);
			if (!pJoint) continue;
			const LLVector3& pos = pJoint->getPosition();
			const LLVector3& scale = pJoint->getScale();
			apr_file_printf( file, "\t\t<attachment_point name=\"%s\" position=\"%f %f %f\" scale=\"%f %f %f\"/>\n", 
							 pJoint->getName().c_str(), pos[0], pos[1], pos[2], scale[0], scale[1], scale[2]);
        }
        
        // Joint pos overrides
        for (std::vector<std::string>::iterator name_iter = all_names.begin();
             name_iter != all_names.end(); ++name_iter)
        {
            LLJoint *pJoint = getJoint(*name_iter);
		
			LLVector3 pos;
			LLUUID mesh_id;

			if (pJoint && pJoint->hasAttachmentPosOverride(pos,mesh_id))
			{
                S32 num_pos_overrides;
                std::set<LLVector3> distinct_pos_overrides;
                pJoint->getAllAttachmentPosOverrides(num_pos_overrides, distinct_pos_overrides);
				apr_file_printf( file, "\t\t<joint_offset name=\"%s\" position=\"%f %f %f\" mesh_id=\"%s\" count=\"%d\" distinct=\"%d\"/>\n", 
								 pJoint->getName().c_str(), pos[0], pos[1], pos[2], mesh_id.asString().c_str(),
                                 num_pos_overrides, (S32) distinct_pos_overrides.size());
			}
		}
        // Joint scale overrides
        for (std::vector<std::string>::iterator name_iter = all_names.begin();
             name_iter != all_names.end(); ++name_iter)
        {
            LLJoint *pJoint = getJoint(*name_iter);
		
			LLVector3 scale;
			LLUUID mesh_id;

			if (pJoint && pJoint->hasAttachmentScaleOverride(scale,mesh_id))
			{
                S32 num_scale_overrides;
                std::set<LLVector3> distinct_scale_overrides;
                pJoint->getAllAttachmentPosOverrides(num_scale_overrides, distinct_scale_overrides);
				apr_file_printf( file, "\t\t<joint_scale name=\"%s\" scale=\"%f %f %f\" mesh_id=\"%s\" count=\"%d\" distinct=\"%d\"/>\n",
								 pJoint->getName().c_str(), scale[0], scale[1], scale[2], mesh_id.asString().c_str(),
                                 num_scale_overrides, (S32) distinct_scale_overrides.size());
			}
		}
		F32 pelvis_fixup;
		LLUUID mesh_id;
		if (hasPelvisFixup(pelvis_fixup, mesh_id))
		{
			apr_file_printf( file, "\t\t<pelvis_fixup z=\"%f\" mesh_id=\"%s\"/>\n", 
							 pelvis_fixup, mesh_id.asString().c_str());
		}

        LLVector3 rp = getRootJoint()->getWorldPosition();
        LLVector4a rpv;
        rpv.load3(rp.mV);
        
        for (S32 joint_num = 0; joint_num < LL_CHARACTER_MAX_ANIMATED_JOINTS; joint_num++)
        {
            LLJoint *joint = getJoint(joint_num);
            if (joint_num < mJointRiggingInfoTab.size())
            {
                LLJointRiggingInfo& rig_info = mJointRiggingInfoTab[joint_num];
                if (rig_info.isRiggedTo())
                {
                    LLMatrix4a mat;
                    LLVector4a new_extents[2];
                    mat.loadu(joint->getWorldMatrix());
                    matMulBoundBox(mat, rig_info.getRiggedExtents(), new_extents);
                    LLVector4a rrp[2];
                    rrp[0].setSub(new_extents[0],rpv);
                    rrp[1].setSub(new_extents[1],rpv);
                    apr_file_printf( file, "\t\t<joint_rig_info num=\"%d\" name=\"%s\" min=\"%f %f %f\" max=\"%f %f %f\" tmin=\"%f %f %f\" tmax=\"%f %f %f\"/>\n", 
                                     joint_num,
                                     joint->getName().c_str(),
                                     rig_info.getRiggedExtents()[0][0],
                                     rig_info.getRiggedExtents()[0][1],
                                     rig_info.getRiggedExtents()[0][2],
                                     rig_info.getRiggedExtents()[1][0],
                                     rig_info.getRiggedExtents()[1][1],
                                     rig_info.getRiggedExtents()[1][2],
                                     rrp[0][0],
                                     rrp[0][1],
                                     rrp[0][2],
                                     rrp[1][0],
                                     rrp[1][1],
                                     rrp[1][2] );
                }
            }
        }

		bool ultra_verbose = false;
		if (isSelf() && ultra_verbose)
		{
			// show the cloned params inside the wearables as well.
			gAgentAvatarp->dumpWearableInfo(outfile);
		}

		apr_file_printf( file, "\t</archetype>\n" );
		apr_file_printf( file, "\n</linden_genepool>\n" );

		LLSD args;
		args["PATH"] = fullpath;
		LLNotificationsUtil::add("AppearanceToXMLSaved", args);
	}
	else
	{
		LLNotificationsUtil::add("AppearanceToXMLFailed");
	}
	// File will close when handle goes out of scope
}


void LLVOAvatar::setVisibilityRank(U32 rank)
{
	if (mDrawable.isNull() || mDrawable->isDead())
	{
		// do nothing
		return;
	}
	mVisibilityRank = rank;
}

// Assumes LLVOAvatar::sInstances has already been sorted.
S32 LLVOAvatar::getUnbakedPixelAreaRank()
{
	S32 rank = 1;
	for (std::vector<LLCharacter*>::iterator iter = LLCharacter::sInstances.begin();
		 iter != LLCharacter::sInstances.end(); ++iter)
	{
		LLVOAvatar* inst = (LLVOAvatar*) *iter;
		if (inst == this)
		{
			return rank;
		}
		else if (!inst->isDead() && !inst->isFullyBaked())
		{
			rank++;
		}
	}

	llassert(0);
	return 0;
}

struct CompareScreenAreaGreater
{
	BOOL operator()(const LLCharacter* const& lhs, const LLCharacter* const& rhs)
	{
		return lhs->getPixelArea() > rhs->getPixelArea();
	}
};

// static
void LLVOAvatar::cullAvatarsByPixelArea()
{
	std::sort(LLCharacter::sInstances.begin(), LLCharacter::sInstances.end(), CompareScreenAreaGreater());
	
	// Update the avatars that have changed status
	U32 rank = 2; //1 is reserved for self. 
	for (std::vector<LLCharacter*>::iterator iter = LLCharacter::sInstances.begin();
		 iter != LLCharacter::sInstances.end(); ++iter)
	{
		LLVOAvatar* inst = (LLVOAvatar*) *iter;
		BOOL culled;
		if (inst->isSelf() || inst->isFullyBaked())
		{
			culled = FALSE;
		}
		else 
		{
			culled = TRUE;
		}

		if (inst->mCulled != culled)
		{
			inst->mCulled = culled;
			LL_DEBUGS() << "avatar " << inst->getID() << (culled ? " start culled" : " start not culled" ) << LL_ENDL;
			inst->updateMeshTextures();
		}

		if (inst->isSelf())
		{
			inst->setVisibilityRank(1);
		}
		else if (inst->mDrawable.notNull() && inst->mDrawable->isVisible())
		{
			inst->setVisibilityRank(rank++);
		}
	}

	// runway - this doesn't really detect gray/grey state.
	S32 grey_avatars = 0;
	if (!LLVOAvatar::areAllNearbyInstancesBaked(grey_avatars))
	{
		if (gFrameTimeSeconds != sUnbakedUpdateTime) // only update once per frame
		{
			sUnbakedUpdateTime = gFrameTimeSeconds;
			sUnbakedTime += gFrameIntervalSeconds.value();
		}
		if (grey_avatars > 0)
		{
			if (gFrameTimeSeconds != sGreyUpdateTime) // only update once per frame
			{
				sGreyUpdateTime = gFrameTimeSeconds;
				sGreyTime += gFrameIntervalSeconds.value();
			}
		}
	}
}

void LLVOAvatar::startAppearanceAnimation()
{
	if(!mAppearanceAnimating)
	{
		mAppearanceAnimating = TRUE;
		mAppearanceMorphTimer.reset();
		mLastAppearanceBlendTime = 0.f;
	}
}

// virtual
void LLVOAvatar::removeMissingBakedTextures()
{
}

//virtual
void LLVOAvatar::updateRegion(LLViewerRegion *regionp)
{
	LLViewerObject::updateRegion(regionp);
}

// virtual
std::string LLVOAvatar::getFullname() const
{
	std::string name;

	LLNameValue* first = getNVPair("FirstName"); 
	LLNameValue* last  = getNVPair("LastName"); 
	if (first && last)
	{
		name = LLCacheName::buildFullName( first->getString(), last->getString() );
	}

	return name;
}

LLHost LLVOAvatar::getObjectHost() const
{
	LLViewerRegion* region = getRegion();
	if (region && !isDead())
	{
		return region->getHost();
	}
	else
	{
		return LLHost();
	}
}

//static
void LLVOAvatar::updateFreezeCounter(S32 counter)
{
	if(counter)
	{
		sFreezeCounter = counter;
	}
	else if(sFreezeCounter > 0)
	{
		sFreezeCounter--;
	}
	else
	{
		sFreezeCounter = 0;
	}
}

BOOL LLVOAvatar::updateLOD()
{
    if (mDrawable.isNull())
    {
        return FALSE;
    }
 
	// <FS:Ansariel> Fix LL impostor hacking
	//if (isImpostor() && 0 != mDrawable->getNumFaces() && mDrawable->getFace(0)->hasGeometry())
	if (isImpostor() && !needsImpostorUpdate() && 0 != mDrawable->getNumFaces() && mDrawable->getFace(0)->hasGeometry())
	// </FS:Ansariel>
	{
		return TRUE;
	}

	BOOL res = updateJointLODs();

	LLFace* facep = mDrawable->getFace(0);
	if (!facep || !facep->getVertexBuffer())
	{
		dirtyMesh(2);
	}

	if (mDirtyMesh >= 2 || mDrawable->isState(LLDrawable::REBUILD_GEOMETRY))
	{	//LOD changed or new mesh created, allocate new vertex buffer if needed
		updateMeshData();
		mDirtyMesh = 0;
		mNeedsSkin = TRUE;
		mDrawable->clearState(LLDrawable::REBUILD_GEOMETRY);
	}
	updateVisibility();

	return res;
}

void LLVOAvatar::updateLODRiggedAttachments()
{
	updateLOD();
	rebuildRiggedAttachments();
}

void showRigInfoTabExtents(LLVOAvatar *avatar, LLJointRiggingInfoTab& tab, S32& count_rigged, S32& count_box)
{
    count_rigged = count_box = 0;
    LLVector4a zero_vec;
    zero_vec.clear();
    for (S32 i=0; i<tab.size(); i++)
    {
        if (tab[i].isRiggedTo())
        {
            count_rigged++;
            LLJoint *joint = avatar->getJoint(i);
            LL_DEBUGS("RigSpam") << "joint " << i << " name " << joint->getName() << " box " 
                                 << tab[i].getRiggedExtents()[0] << ", " << tab[i].getRiggedExtents()[1] << LL_ENDL;
            if ((!tab[i].getRiggedExtents()[0].equals3(zero_vec)) ||
                (!tab[i].getRiggedExtents()[1].equals3(zero_vec)))
            {
                count_box++;
            }
       }
    }
}

void LLVOAvatar::getAssociatedVolumes(std::vector<LLVOVolume*>& volumes)
{
	for ( LLVOAvatar::attachment_map_t::iterator iter = mAttachmentPoints.begin(); iter != mAttachmentPoints.end(); ++iter )
	{
		LLViewerJointAttachment* attachment = iter->second;
		LLViewerJointAttachment::attachedobjs_vec_t::iterator attach_end = attachment->mAttachedObjects.end();
		
		for (LLViewerJointAttachment::attachedobjs_vec_t::iterator attach_iter = attachment->mAttachedObjects.begin();
			 attach_iter != attach_end; ++attach_iter)
		{
			LLViewerObject* attached_object =  attach_iter->get();
            LLVOVolume *volume = dynamic_cast<LLVOVolume*>(attached_object);
            if (volume)
            {
                volumes.push_back(volume);
                if (volume->isAnimatedObject())
                {
                    // For animated object attachment, don't need
                    // the children. Will just get bounding box
                    // from the control avatar.
                    continue;
                }
            }
            LLViewerObject::const_child_list_t& children = attached_object->getChildren();
            for (LLViewerObject::const_child_list_t::const_iterator it = children.begin();
                 it != children.end(); ++it)
            {
                LLViewerObject *childp = *it;
                LLVOVolume *volume = dynamic_cast<LLVOVolume*>(childp);
                if (volume)
                {
                    volumes.push_back(volume);
                }
            }
        }
    }

    LLControlAvatar *control_av = dynamic_cast<LLControlAvatar*>(this);
    if (control_av)
    {
        LLVOVolume *volp = control_av->mRootVolp;
        if (volp)
        {
            volumes.push_back(volp);
            LLViewerObject::const_child_list_t& children = volp->getChildren();
            for (LLViewerObject::const_child_list_t::const_iterator it = children.begin();
                 it != children.end(); ++it)
            {
                LLViewerObject *childp = *it;
                LLVOVolume *volume = dynamic_cast<LLVOVolume*>(childp);
                if (volume)
                {
                    volumes.push_back(volume);
                }
            }
        }
    }
}

static LLTrace::BlockTimerStatHandle FTM_AVATAR_RIGGING_INFO_UPDATE("Av Upd Rig Info");
static LLTrace::BlockTimerStatHandle FTM_AVATAR_RIGGING_KEY_UPDATE("Av Upd Rig Key");
static LLTrace::BlockTimerStatHandle FTM_AVATAR_RIGGING_AVOL_UPDATE("Av Upd Avol");

// virtual
void LLVOAvatar::updateRiggingInfo()
{
    LL_RECORD_BLOCK_TIME(FTM_AVATAR_RIGGING_INFO_UPDATE);

    //LL_DEBUGS("RigSpammish") << getFullname() << " updating rig tab" << LL_ENDL; // <FS:Ansariel> Performance tweak

    std::vector<LLVOVolume*> volumes;

	{
		LL_RECORD_BLOCK_TIME(FTM_AVATAR_RIGGING_AVOL_UPDATE);
		getAssociatedVolumes(volumes);
	}

	std::map<LLUUID,S32> curr_rigging_info_key;
	{
		LL_RECORD_BLOCK_TIME(FTM_AVATAR_RIGGING_KEY_UPDATE);
		// Get current rigging info key
		// <FS:Ansariel> Performance tweak
		//for (std::vector<LLVOVolume*>::iterator it = volumes.begin(); it != volumes.end(); ++it)
		std::vector<LLVOVolume*>::iterator vol_end = volumes.end();
		for (std::vector<LLVOVolume*>::iterator it = volumes.begin(); it != vol_end; ++it)
		// </FS:Ansariel>
		{
			LLVOVolume *vol = *it;
			if (vol->isMesh() && vol->getVolume())
			{
				const LLUUID& mesh_id = vol->getVolume()->getParams().getSculptID();
				S32 max_lod = llmax(vol->getLOD(), vol->mLastRiggingInfoLOD);
				curr_rigging_info_key[mesh_id] = max_lod;
			}
		}
		
		// Check for key change, which indicates some change in volume composition or LOD.
		if (curr_rigging_info_key == mLastRiggingInfoKey)
		{
			return;
		}
	}

	// Something changed. Update.
	// <FS:Ansariel> Performance tweak
	//mLastRiggingInfoKey = curr_rigging_info_key;
	mLastRiggingInfoKey.swap(curr_rigging_info_key);
	// </FS:Ansariel>
    mJointRiggingInfoTab.clear();
    // <FS:Ansariel> Performance tweak
    //for (std::vector<LLVOVolume*>::iterator it = volumes.begin(); it != volumes.end(); ++it)
    std::vector<LLVOVolume*>::iterator vol_end = volumes.end();
    for (std::vector<LLVOVolume*>::iterator it = volumes.begin(); it != vol_end; ++it)
    // </FS:Ansariel>
    {
        LLVOVolume *vol = *it;
        vol->updateRiggingInfo();
        mJointRiggingInfoTab.merge(vol->mJointRiggingInfoTab);
    }

    //LL_INFOS() << "done update rig count is " << countRigInfoTab(mJointRiggingInfoTab) << LL_ENDL;
    //LL_DEBUGS("RigSpammish") << getFullname() << " after update rig tab:" << LL_ENDL; // <FS:Ansariel> Performance tweak
	//<FS:Beq> remove debug only stuff on hot path
    //S32 joint_count, box_count;
    //showRigInfoTabExtents(this, mJointRiggingInfoTab, joint_count, box_count);
	//</FS:Beq>
    //LL_DEBUGS("RigSpammish") << "uses " << joint_count << " joints " << " nonzero boxes: " << box_count << LL_ENDL; // <FS:Ansariel> Performance tweak
}

// virtual
void LLVOAvatar::onActiveOverrideMeshesChanged()
{
    mJointRiggingInfoTab.setNeedsUpdate(true);
}

U32 LLVOAvatar::getPartitionType() const
{ 
	// Avatars merely exist as drawables in the bridge partition
	return LLViewerRegion::PARTITION_BRIDGE;
}

//static
void LLVOAvatar::updateImpostors()
{
	LLViewerCamera::sCurCameraID = LLViewerCamera::CAMERA_WORLD;

    std::vector<LLCharacter*> instances_copy = LLCharacter::sInstances;
	for (std::vector<LLCharacter*>::iterator iter = instances_copy.begin();
		iter != instances_copy.end(); ++iter)
	{
		LLVOAvatar* avatar = (LLVOAvatar*) *iter;
		if (!avatar->isDead() && avatar->isVisible()
			&& (
                // <FS:Ansariel> Fix LL impostor hacking; Generate new impostor if update is needed
                //(avatar->isImpostor() || LLVOAvatar::AV_DO_NOT_RENDER == avatar->getVisualMuteSettings()) && avatar->needsImpostorUpdate())
                avatar->isImpostor() && avatar->needsImpostorUpdate())
                // </FS:Ansariel>
            )
		{
            avatar->calcMutedAVColor();
			gPipeline.generateImpostor(avatar);
		}
	}

	LLCharacter::sAllowInstancesChange = TRUE;
}

// virtual
BOOL LLVOAvatar::isImpostor()
{
	// <FS:Ansariel> Fix LL impostor hacking
	// IMPORTANT: LLPipeline::generateImpostor() will set sUseImporstors = FALSE when generating
	//            an impostor. If checking for isImpostor() somewhere else to skip parts in the
	//            rendering process, an additional check for needsImpostorUpdate() needs to be
	//            done to determine if the particular part can really be skipped
	//            (mNeedsImpostorUpdate = FALSE) or is currently needed to generate the
	//            impostor (mNeedsImpostorUpdate = TRUE).

	//return sUseImpostors && (isVisuallyMuted() || (mUpdatePeriod >= IMPOSTOR_PERIOD)) ? TRUE : FALSE;
	if (sUseImpostors)
	{
		return (isVisuallyMuted() || (mUpdatePeriod >= IMPOSTOR_PERIOD));
	}
	else
	{
		return (LLVOAvatar::AV_DO_NOT_RENDER == getVisualMuteSettings() || isInMuteList());
	}
	// </FS:Ansariel>
}

BOOL LLVOAvatar::shouldImpostor(const U32 rank_factor) const
{
	return (!isSelf() && sUseImpostors && mVisibilityRank > (sMaxNonImpostors * rank_factor));
}

BOOL LLVOAvatar::needsImpostorUpdate() const
{
	return mNeedsImpostorUpdate;
}

const LLVector3& LLVOAvatar::getImpostorOffset() const
{
	return mImpostorOffset;
}

const LLVector2& LLVOAvatar::getImpostorDim() const
{
	return mImpostorDim;
}

void LLVOAvatar::setImpostorDim(const LLVector2& dim)
{
	mImpostorDim = dim;
}

void LLVOAvatar::cacheImpostorValues()
{
	getImpostorValues(mImpostorExtents, mImpostorAngle, mImpostorDistance);
}

void LLVOAvatar::getImpostorValues(LLVector4a* extents, LLVector3& angle, F32& distance) const
{
	const LLVector4a* ext = mDrawable->getSpatialExtents();
	extents[0] = ext[0];
	extents[1] = ext[1];

	LLVector3 at = LLViewerCamera::getInstance()->getOrigin()-(getRenderPosition()+mImpostorOffset);
	distance = at.normalize();
	F32 da = 1.f - (at*LLViewerCamera::getInstance()->getAtAxis());
	angle.mV[0] = LLViewerCamera::getInstance()->getYaw()*da;
	angle.mV[1] = LLViewerCamera::getInstance()->getPitch()*da;
	angle.mV[2] = da;
}

// static
const U32 LLVOAvatar::IMPOSTORS_OFF = 66; /* Must equal the maximum allowed the RenderAvatarMaxNonImpostors
										   * slider in panel_preferences_graphics1.xml */

// static
void LLVOAvatar::updateImpostorRendering(U32 newMaxNonImpostorsValue)
{
	U32  oldmax = sMaxNonImpostors;
	bool oldflg = sUseImpostors;
	
	if (IMPOSTORS_OFF <= newMaxNonImpostorsValue)
	{
		sMaxNonImpostors = 0;
	}
	else
	{
		sMaxNonImpostors = newMaxNonImpostorsValue;
	}
	// the sUseImpostors flag depends on whether or not sMaxNonImpostors is set to the no-limit value (0)
	sUseImpostors = (0 != sMaxNonImpostors);
    if ( oldflg != sUseImpostors )
    {
        LL_DEBUGS("AvatarRender")
            << "was " << (oldflg ? "use" : "don't use" ) << " impostors (max " << oldmax << "); "
            << "now " << (sUseImpostors ? "use" : "don't use" ) << " impostors (max " << sMaxNonImpostors << "); "
            << LL_ENDL;
    }
}


void LLVOAvatar::idleUpdateRenderComplexity()
{
    if (isControlAvatar())
    {
        LLControlAvatar *cav = dynamic_cast<LLControlAvatar*>(this);
        bool is_attachment = cav && cav->mRootVolp && cav->mRootVolp->isAttachment(); // For attached animated objects
        if (is_attachment)
        {
            // ARC for animated object attachments is accounted with the avatar they're attached to.
            return;
        }
    }

    // Render Complexity
    calculateUpdateRenderComplexity(); // Update mVisualComplexity if needed	

	if (gPipeline.hasRenderDebugMask(LLPipeline::RENDER_DEBUG_AVATAR_DRAW_INFO))
	{
		std::string info_line;
		F32 red_level;
		F32 green_level;
		LLColor4 info_color;
		LLFontGL::StyleFlags info_style;
		
		if ( !mText )
		{
			initHudText();
			mText->setFadeDistance(20.0, 5.0); // limit clutter in large crowds
		}
		else
		{
			mText->clearString(); // clear debug text
		}

		/*
		 * NOTE: the logic for whether or not each of the values below
		 * controls muting MUST match that in the isVisuallyMuted and isTooComplex methods.
		 */

		static LLCachedControl<U32> max_render_cost(gSavedSettings, "RenderAvatarMaxComplexity", 0);
		info_line = llformat("%d Complexity", mVisualComplexity);

		if (max_render_cost != 0) // zero means don't care, so don't bother coloring based on this
		{
			green_level = 1.f-llclamp(((F32) mVisualComplexity-(F32)max_render_cost)/(F32)max_render_cost, 0.f, 1.f);
			red_level   = llmin((F32) mVisualComplexity/(F32)max_render_cost, 1.f);
			info_color.set(red_level, green_level, 0.0, 1.0);
			info_style = (  mVisualComplexity > max_render_cost
						  ? LLFontGL::BOLD : LLFontGL::NORMAL );
		}
		else
		{
			info_color.set(LLColor4::grey);
			info_style = LLFontGL::NORMAL;
		}
		mText->addLine(info_line, info_color, info_style);

		// Visual rank
		info_line = llformat("%d rank", mVisibilityRank);
		// Use grey for imposters, white for normal rendering or no impostors
		info_color.set(isImpostor() ? LLColor4::grey : (isControlAvatar() ? LLColor4::yellow : LLColor4::white));
		info_style = LLFontGL::NORMAL;
		mText->addLine(info_line, info_color, info_style);

        // Triangle count
        mText->addLine(std::string("VisTris ") + LLStringOps::getReadableNumber(mAttachmentVisibleTriangleCount), 
                       info_color, info_style);
        mText->addLine(std::string("EstMaxTris ") + LLStringOps::getReadableNumber(mAttachmentEstTriangleCount), 
                       info_color, info_style);

		// Attachment Surface Area
		static LLCachedControl<F32> max_attachment_area(gSavedSettings, "RenderAutoMuteSurfaceAreaLimit", 1000.0f);
		info_line = llformat("%.0f m^2", mAttachmentSurfaceArea);

		if (max_render_cost != 0 && max_attachment_area != 0) // zero means don't care, so don't bother coloring based on this
		{
			green_level = 1.f-llclamp((mAttachmentSurfaceArea-max_attachment_area)/max_attachment_area, 0.f, 1.f);
			red_level   = llmin(mAttachmentSurfaceArea/max_attachment_area, 1.f);
			info_color.set(red_level, green_level, 0.0, 1.0);
			info_style = (  mAttachmentSurfaceArea > max_attachment_area
						  ? LLFontGL::BOLD : LLFontGL::NORMAL );

		}
		else
		{
			info_color.set(LLColor4::grey);
			info_style = LLFontGL::NORMAL;
		}

		mText->addLine(info_line, info_color, info_style);

		updateText(); // corrects position
	}
}

void LLVOAvatar::updateVisualComplexity()
{
	LL_DEBUGS("AvatarRender") << "avatar " << getID() << " appearance changed" << LL_ENDL;
	// Set the cache time to in the past so it's updated ASAP
	mVisualComplexityStale = true;
}

// Account for the complexity of a single top-level object associated
// with an avatar. This will be either an attached object or an animated
// object.
void LLVOAvatar::accountRenderComplexityForObject(
    const LLViewerObject *attached_object,
    const F32 max_attachment_complexity,
    LLVOVolume::texture_cost_t& textures,
    U32& cost,
    hud_complexity_list_t& hud_complexity_list,
    // <FS:Ansariel> Show per-item complexity in COF
    std::map<LLUUID, U32>& item_complexity,
    std::map<LLUUID, U32>& temp_item_complexity)
    // </FS:Ansariel>
{
    if (attached_object && !attached_object->isHUDAttachment())
		{
        mAttachmentVisibleTriangleCount += attached_object->recursiveGetTriangleCount();
        mAttachmentEstTriangleCount += attached_object->recursiveGetEstTrianglesMax();
        mAttachmentSurfaceArea += attached_object->recursiveGetScaledSurfaceArea();

					textures.clear();
					const LLDrawable* drawable = attached_object->mDrawable;
					if (drawable)
					{
						const LLVOVolume* volume = drawable->getVOVolume();
						if (volume)
						{
                            F32 attachment_total_cost = 0;
                            F32 attachment_volume_cost = 0;
                            F32 attachment_texture_cost = 0;
                            F32 attachment_children_cost = 0;
                const F32 animated_object_attachment_surcharge = 1000;

                if (attached_object->isAnimatedObject())
                {
                    attachment_volume_cost += animated_object_attachment_surcharge;
                }
							attachment_volume_cost += volume->getRenderCost(textures);

							const_child_list_t children = volume->getChildren();
							for (const_child_list_t::const_iterator child_iter = children.begin();
								  child_iter != children.end();
								  ++child_iter)
							{
								LLViewerObject* child_obj = *child_iter;
								LLVOVolume *child = dynamic_cast<LLVOVolume*>( child_obj );
								if (child)
								{
									attachment_children_cost += child->getRenderCost(textures);
								}
							}

							for (LLVOVolume::texture_cost_t::iterator volume_texture = textures.begin();
								 volume_texture != textures.end();
								 ++volume_texture)
							{
								// add the cost of each individual texture in the linkset
								attachment_texture_cost += volume_texture->second;
							}
                            attachment_total_cost = attachment_volume_cost + attachment_texture_cost + attachment_children_cost;
                            LL_DEBUGS("ARCdetail") << "Attachment costs " << attached_object->getAttachmentItemID()
                                                   << " total: " << attachment_total_cost
                                                   << ", volume: " << attachment_volume_cost
                                                   << ", textures: " << attachment_texture_cost
                                                   << ", " << volume->numChildren()
                                                   << " children: " << attachment_children_cost
                                                   << LL_ENDL;
                            // Limit attachment complexity to avoid signed integer flipping of the wearer's ACI
                            cost += (U32)llclamp(attachment_total_cost, MIN_ATTACHMENT_COMPLEXITY, max_attachment_complexity);

							// <FS:Ansariel> Show per-item complexity in COF
							if (isSelf())
							{
								if (!attached_object->isTempAttachment())
								{
									item_complexity.insert(std::make_pair(attached_object->getAttachmentItemID(), (U32)attachment_total_cost));
								}
								else
								{
									temp_item_complexity.insert(std::make_pair(attached_object->getID(), (U32)attachment_total_cost));
								}
							}
							// </FS:Ansariel>
						}
					}
				}
                if (isSelf()
                    && attached_object
                    && attached_object->isHUDAttachment()
                    && !attached_object->isTempAttachment()
                    && attached_object->mDrawable)
                {
                    textures.clear();

        mAttachmentSurfaceArea += attached_object->recursiveGetScaledSurfaceArea();

                    const LLVOVolume* volume = attached_object->mDrawable->getVOVolume();
                    if (volume)
                    {
                        LLHUDComplexity hud_object_complexity;
                        hud_object_complexity.objectName = attached_object->getAttachmentItemName();
                        hud_object_complexity.objectId = attached_object->getAttachmentItemID();
                        std::string joint_name;
                        gAgentAvatarp->getAttachedPointName(attached_object->getAttachmentItemID(), joint_name);
                        hud_object_complexity.jointName = joint_name;
                        // get cost and individual textures
                        hud_object_complexity.objectsCost += volume->getRenderCost(textures);
                        hud_object_complexity.objectsCount++;

                        LLViewerObject::const_child_list_t& child_list = attached_object->getChildren();
                        for (LLViewerObject::child_list_t::const_iterator iter = child_list.begin();
                            iter != child_list.end(); ++iter)
                        {
                            LLViewerObject* childp = *iter;
                            const LLVOVolume* chld_volume = dynamic_cast<LLVOVolume*>(childp);
                            if (chld_volume)
                            {
                                // get cost and individual textures
                                hud_object_complexity.objectsCost += chld_volume->getRenderCost(textures);
                                hud_object_complexity.objectsCount++;
                            }
                        }

                        hud_object_complexity.texturesCount += textures.size();

                        for (LLVOVolume::texture_cost_t::iterator volume_texture = textures.begin();
                            volume_texture != textures.end();
                            ++volume_texture)
                        {
                            // add the cost of each individual texture (ignores duplicates)
                            hud_object_complexity.texturesCost += volume_texture->second;
                            LLViewerFetchedTexture *tex = LLViewerTextureManager::getFetchedTexture(volume_texture->first);
                            if (tex)
                            {
                                // Note: Texture memory might be incorect since texture might be still loading.
                                hud_object_complexity.texturesMemoryTotal += tex->getTextureMemory();
                                if (tex->getOriginalHeight() * tex->getOriginalWidth() >= HUD_OVERSIZED_TEXTURE_DATA_SIZE)
                                {
                                    hud_object_complexity.largeTexturesCount++;
                                }
                            }
                        }
                        hud_complexity_list.push_back(hud_object_complexity);
                    }
                }
}

// Calculations for mVisualComplexity value
void LLVOAvatar::calculateUpdateRenderComplexity()
{
    /*****************************************************************
     * This calculation should not be modified by third party viewers,
     * since it is used to limit rendering and should be uniform for
     * everyone. If you have suggested improvements, submit them to
     * the official viewer for consideration.
     *****************************************************************/
	static const U32 COMPLEXITY_BODY_PART_COST = 200;
	static LLCachedControl<F32> max_complexity_setting(gSavedSettings,"MaxAttachmentComplexity");
	F32 max_attachment_complexity = max_complexity_setting;
	max_attachment_complexity = llmax(max_attachment_complexity, DEFAULT_MAX_ATTACHMENT_COMPLEXITY);

	// Diagnostic list of all textures on our avatar
	// <FS:Ansariel> Disable useless diagnostics
	//static std::set<LLUUID> all_textures;

    if (mVisualComplexityStale)
	{
		
		// <FS:Ansariel> Show per-item complexity in COF
		std::map<LLUUID, U32> item_complexity;
		std::map<LLUUID, U32> temp_item_complexity;
		U32 body_parts_complexity;
		// </FS:Ansariel>

		U32 cost = VISUAL_COMPLEXITY_UNKNOWN;
		LLVOVolume::texture_cost_t textures;
		hud_complexity_list_t hud_complexity_list;
		//<FS:Beq> BOM constrain number of bake requests when BOM not supported
		// for (U8 baked_index = 0; baked_index < BAKED_NUM_INDICES; baked_index++)
		for (U8 baked_index = 0; baked_index < getNumBakes(); baked_index++)
		//</FS:Beq>
		{
		    const LLAvatarAppearanceDictionary::BakedEntry *baked_dict
				= LLAvatarAppearanceDictionary::getInstance()->getBakedTexture((EBakedTextureIndex)baked_index);
			ETextureIndex tex_index = baked_dict->mTextureIndex;
			if ((tex_index != TEX_SKIRT_BAKED) || (isWearingWearableType(LLWearableType::WT_SKIRT)))
			{
				if (isTextureVisible(tex_index))
				{
					cost +=COMPLEXITY_BODY_PART_COST;
				}
			}
		}
        LL_DEBUGS("ARCdetail") << "Avatar body parts complexity: " << cost << LL_ENDL;
		body_parts_complexity = cost; // <FS:Ansariel> Show per-item complexity in COF

        mAttachmentVisibleTriangleCount = 0;
        mAttachmentEstTriangleCount = 0.f;
        mAttachmentSurfaceArea = 0.f;
        
        // A standalone animated object needs to be accounted for
        // using its associated volume. Attached animated objects
        // will be covered by the subsequent loop over attachments.
        LLControlAvatar *control_av = dynamic_cast<LLControlAvatar*>(this);
        if (control_av)
        {
            LLVOVolume *volp = control_av->mRootVolp;
            if (volp && !volp->isAttachment())
            {
                accountRenderComplexityForObject(volp, max_attachment_complexity,
                                                 // <FS:Ansariel> Show per-item complexity in COF
                                                 //textures, cost, hud_complexity_list);
                                                 textures, cost, hud_complexity_list, item_complexity, temp_item_complexity);
                                                 // </FS:Ansariel>
            }
        }

        // Account for complexity of all attachments.
		for (attachment_map_t::const_iterator attachment_point = mAttachmentPoints.begin(); 
			 attachment_point != mAttachmentPoints.end();
			 ++attachment_point)
		{
			LLViewerJointAttachment* attachment = attachment_point->second;

			// <FS:Ansariel> Possible crash fix
			if (!attachment)
			{
				continue;
			}
			// </FS:Ansariel>

			for (LLViewerJointAttachment::attachedobjs_vec_t::iterator attachment_iter = attachment->mAttachedObjects.begin();
				 attachment_iter != attachment->mAttachedObjects.end();
				 ++attachment_iter)
			{
                const LLViewerObject* attached_object = attachment_iter->get();
                accountRenderComplexityForObject(attached_object, max_attachment_complexity,
                                                 // <FS:Ansariel> Show per-item complexity in COF
                                                 //textures, cost, hud_complexity_list);
                                                 textures, cost, hud_complexity_list, item_complexity, temp_item_complexity);
                                                 // </FS:Ansariel>
			}
		}

		// Diagnostic output to identify all avatar-related textures.
		// Does not affect rendering cost calculation.
		// Could be wrapped in a debug option if output becomes problematic.
		// <FS:Ansariel> Disable useless diagnostics
		//if (isSelf())
		//{
		//	// print any attachment textures we didn't already know about.
		//	for (LLVOVolume::texture_cost_t::iterator it = textures.begin(); it != textures.end(); ++it)
		//	{
		//		LLUUID image_id = it->first;
		//		if( ! (image_id.isNull() || image_id == IMG_DEFAULT || image_id == IMG_DEFAULT_AVATAR)
		//		   && (all_textures.find(image_id) == all_textures.end()))
		//		{
		//			// attachment texture not previously seen.
		//			LL_DEBUGS("ARCdetail") << "attachment_texture: " << image_id.asString() << LL_ENDL;
		//			all_textures.insert(image_id);
		//		}
		//	}

		//	// print any avatar textures we didn't already know about
		//    for (LLAvatarAppearanceDictionary::Textures::const_iterator iter = LLAvatarAppearanceDictionary::getInstance()->getTextures().begin();
		//	 iter != LLAvatarAppearanceDictionary::getInstance()->getTextures().end();
		//		 ++iter)
		//	{
		//	    const LLAvatarAppearanceDictionary::TextureEntry *texture_dict = iter->second;
		//		// TODO: MULTI-WEARABLE: handle multiple textures for self
		//		const LLViewerTexture* te_image = getImage(iter->first,0);
		//		if (!te_image)
		//			continue;
		//		LLUUID image_id = te_image->getID();
		//		if( image_id.isNull() || image_id == IMG_DEFAULT || image_id == IMG_DEFAULT_AVATAR)
		//			continue;
		//		if (all_textures.find(image_id) == all_textures.end())
		//		{
		//			LL_DEBUGS("ARCdetail") << "local_texture: " << texture_dict->mName << ": " << image_id << LL_ENDL;
		//			all_textures.insert(image_id);
		//		}
		//	}
		//}
		// </FS:Ansariel>

        if ( cost != mVisualComplexity )
        {
            LL_DEBUGS("AvatarRender") << "Avatar "<< getID()
                                      << " complexity updated was " << mVisualComplexity << " now " << cost
                                      << " reported " << mReportedVisualComplexity
                                      << LL_ENDL;
        }
        else
        {
            LL_DEBUGS("AvatarRender") << "Avatar "<< getID()
                                      << " complexity updated no change " << mVisualComplexity
                                      << " reported " << mReportedVisualComplexity
                                      << LL_ENDL;
        }
		mVisualComplexity = cost;
		mVisualComplexityStale = false;

        static LLCachedControl<U32> show_my_complexity_changes(gSavedSettings, "ShowMyComplexityChanges", 20);

        if (isSelf() && show_my_complexity_changes)
        {
            // Avatar complexity
            LLAvatarRenderNotifier::getInstance()->updateNotificationAgent(mVisualComplexity);

            // HUD complexity
            LLHUDRenderNotifier::getInstance()->updateNotificationHUD(hud_complexity_list);
        }

        // <FS:Ansariel> Show avatar complexity in appearance floater
        if (isSelf())
        {
            LLSidepanelAppearance::updateAvatarComplexity(mVisualComplexity, item_complexity, temp_item_complexity, body_parts_complexity);
        }
        // </FS:Ansariel>
    }
}

void LLVOAvatar::setVisualMuteSettings(VisualMuteSettings set)
{
    mVisuallyMuteSetting = set;
    mNeedsImpostorUpdate = TRUE;
    // <FS:Ansariel> [FS Persisted Avatar Render Settings]
    //LLRenderMuteList::getInstance()->saveVisualMuteSetting(getID(), S32(set));
    FSAvatarRenderPersistence::instance().setAvatarRenderSettings(getID(), set);
}

void LLVOAvatar::calcMutedAVColor()
{
    LLColor4 new_color(mMutedAVColor);
    std::string change_msg;
    LLUUID av_id(getID());

    if (getVisualMuteSettings() == AV_DO_NOT_RENDER)
    {
// [RLVa:KB] - Checked: RLVa-2.2 (@setcam_avdist)
		 if (isRlvSilhouette())
		 {
			 new_color = LLColor4::silhouette;
			 change_msg = " not rendered: color is silhouette";
		 }
		 else
		 {
// [/RLVa:KB]
			// explicitly not-rendered avatars are light grey
			 new_color = LLColor4::grey3;
			 change_msg = " not rendered: color is grey3";
// [RLVa:KB] - Checked: RLVa-2.2 (@setcam_avdist)
		 }
// [/RLVa:KB]
    }
    else if (LLMuteList::getInstance()->isMuted(av_id)) // the user blocked them
    {
        // blocked avatars are dark grey
        new_color = LLColor4::grey4;
        change_msg = " blocked: color is grey4";
    }
    else if (!isTooComplex())
    {
        new_color = LLColor4::white;
        change_msg = " simple imposter ";
    }
//    else if ( mMutedAVColor == LLColor4::white || mMutedAVColor == LLColor4::grey3 || mMutedAVColor == LLColor4::grey4 )
// [RLVa:KB] - Checked: RLVa-2.2 (@setcam_avdist)
	else if ( mMutedAVColor == LLColor4::white || mMutedAVColor == LLColor4::grey3 || mMutedAVColor == LLColor4::grey4 || mMutedAVColor == LLColor4::silhouette)
// [/RLVa:KB]
   {
        // select a color based on the first byte of the agents uuid so any muted agent is always the same color
        F32 color_value = (F32) (av_id.mData[0]);
        F32 spectrum = (color_value / 256.0);		// spectrum is between 0 and 1.f

        // Array of colors.  These are arranged so only one RGB color changes between each step, 
        // and it loops back to red so there is an even distribution.  It is not a heat map
        const S32 NUM_SPECTRUM_COLORS = 7;              
        static LLColor4 * spectrum_color[NUM_SPECTRUM_COLORS] = { &LLColor4::red, &LLColor4::magenta, &LLColor4::blue, &LLColor4::cyan, &LLColor4::green, &LLColor4::yellow, &LLColor4::red };
 
        spectrum = spectrum * (NUM_SPECTRUM_COLORS - 1);		// Scale to range of number of colors
        S32 spectrum_index_1  = floor(spectrum);				// Desired color will be after this index
        S32 spectrum_index_2  = spectrum_index_1 + 1;			//    and before this index (inclusive)
        F32 fractBetween = spectrum - (F32)(spectrum_index_1);  // distance between the two indexes (0-1)
 
        new_color = lerp(*spectrum_color[spectrum_index_1], *spectrum_color[spectrum_index_2], fractBetween);
        new_color.normalize();
        new_color *= 0.28f;		// Tone it down

        change_msg = " over limit color ";
    }

    if (mMutedAVColor != new_color) 
    {
        LL_DEBUGS("AvatarRender") << "avatar "<< av_id << change_msg << std::setprecision(3) << new_color << LL_ENDL;
        mMutedAVColor = new_color;
    }
}

// static
BOOL LLVOAvatar::isIndexLocalTexture(ETextureIndex index)
{
	return (index < 0 || index >= TEX_NUM_INDICES)
		? false
		: LLAvatarAppearanceDictionary::getInstance()->getTexture(index)->mIsLocalTexture;
}

// static
BOOL LLVOAvatar::isIndexBakedTexture(ETextureIndex index)
{
	return (index < 0 || index >= TEX_NUM_INDICES)
		? false
		: LLAvatarAppearanceDictionary::getInstance()->getTexture(index)->mIsBakedTexture;
}

const std::string LLVOAvatar::getBakedStatusForPrintout() const
{
	std::string line;

	for (LLAvatarAppearanceDictionary::Textures::const_iterator iter = LLAvatarAppearanceDictionary::getInstance()->getTextures().begin();
		 iter != LLAvatarAppearanceDictionary::getInstance()->getTextures().end();
		 ++iter)
	{
		const ETextureIndex index = iter->first;
		const LLAvatarAppearanceDictionary::TextureEntry *texture_dict = iter->second;
		if (texture_dict->mIsBakedTexture)
		{
			line += texture_dict->mName;
			if (isTextureDefined(index))
			{
				line += "_baked";
			}
			line += " ";
		}
	}
	return line;
}



//virtual
S32 LLVOAvatar::getTexImageSize() const
{
	return TEX_IMAGE_SIZE_OTHER;
}

//-----------------------------------------------------------------------------
// Utility functions
//-----------------------------------------------------------------------------

F32 calc_bouncy_animation(F32 x)
{
	return -(cosf(x * F_PI * 2.5f - F_PI_BY_TWO))*(0.4f + x * -0.1f) + x * 1.3f;
}

//virtual
BOOL LLVOAvatar::isTextureDefined(LLAvatarAppearanceDefines::ETextureIndex te, U32 index ) const
{
	if (isIndexLocalTexture(te)) 
	{
		return FALSE;
	}
	
	if( !getImage( te, index ) )
	{
		LL_WARNS() << "getImage( " << te << ", " << index << " ) returned 0" << LL_ENDL;
		return FALSE;
	}

	// <FS:ND> getImage(te, index) can return 0 in some edge cases. Plus make this faster as it gets called frequently.

	// return (getImage(te, index)->getID() != IMG_DEFAULT_AVATAR && 
	// 		getImage(te, index)->getID() != IMG_DEFAULT);


	LLViewerTexture *pImage( getImage( te, index ) );

	if( !pImage )
	{
		LL_WARNS() << "getImage( " << (S32)te << ", " << index << " ) returned invalid ptr" << LL_ENDL;
		return FALSE;
	}
	// </FS:ND>

	LLUUID const &id = pImage->getID();
	return id != IMG_DEFAULT_AVATAR && id != IMG_DEFAULT;
}

//virtual
BOOL LLVOAvatar::isTextureVisible(LLAvatarAppearanceDefines::ETextureIndex type, U32 index) const
{
	if (isIndexLocalTexture(type))
	{
		return isTextureDefined(type, index);
	}
	else
	{
		// baked textures can use TE images directly
		return ((isTextureDefined(type) || isSelf())
				&& (getTEImage(type)->getID() != IMG_INVISIBLE 
				|| LLDrawPoolAlpha::sShowDebugAlpha));
	}
}

//virtual
BOOL LLVOAvatar::isTextureVisible(LLAvatarAppearanceDefines::ETextureIndex type, LLViewerWearable *wearable) const
{
	// non-self avatars don't have wearables
	return FALSE;
}


// <FS:Ansariel> [Legacy Bake]
//-----------------------------------------------------------------------------
// Legacy baking
//-----------------------------------------------------------------------------
void LLVOAvatar::bakedTextureOriginCounts(S32 &sb_count, // server-bake, has origin URL.
										  S32 &host_count, // host-based bake, has host.
										  S32 &both_count, // error - both host and URL set.
										  S32 &neither_count) // error - neither set.
{
	sb_count = host_count = both_count = neither_count = 0;
	
	std::set<LLUUID> baked_ids;
	collectBakedTextureUUIDs(baked_ids);
	for (std::set<LLUUID>::const_iterator it = baked_ids.begin(); it != baked_ids.end(); ++it)
	{
		LLViewerFetchedTexture *imagep = gTextureList.findImage(*it, TEX_LIST_STANDARD);
		bool has_url = false, has_host = false;
		if (!imagep->getUrl().empty())
		{
			has_url = true;
		}
		if (imagep->getTargetHost().isOk())
		{
			has_host = true;
		}
		if (has_url && !has_host) sb_count++;
		else if (has_host && !has_url) host_count++;
		else if (has_host && has_url) both_count++;
		else if (!has_host && !has_url) neither_count++;
	}
}

// virtual
void LLVOAvatar::bodySizeChanged()
{	
	if (isSelf() && !LLAppearanceMgr::instance().isInUpdateAppearanceFromCOF())
	{	// notify simulator of change in size
		// but not if we are in the middle of updating appearance
		gAgent.sendAgentSetAppearance();
}
}

BOOL LLVOAvatar::isUsingServerBakes() const
{
#if 1
	// Sanity check - visual param for appearance version should match mUseServerBakes
	LLVisualParam* appearance_version_param = getVisualParam(11000);
	llassert(appearance_version_param);
	F32 wt = appearance_version_param->getWeight();
	F32 expect_wt = mUseServerBakes ? 1.0 : 0.0;
	if (!is_approx_equal(wt,expect_wt))
	{
		LL_WARNS() << "wt " << wt << " differs from expected " << expect_wt << LL_ENDL;
	}
#endif

	return mUseServerBakes;
}

void LLVOAvatar::setIsUsingServerBakes(BOOL newval)
{
	mUseServerBakes = newval;
	LLVisualParam* appearance_version_param = getVisualParam(11000);
	llassert(appearance_version_param);
	appearance_version_param->setWeight(newval ? 1.0 : 0.0, false);
}
// </FS:Ansariel> [Legacy Bake]<|MERGE_RESOLUTION|>--- conflicted
+++ resolved
@@ -773,7 +773,6 @@
 	// <FS:Ansariel> [FS Persisted Avatar Render Settings]
 	//mVisuallyMuteSetting = LLVOAvatar::VisualMuteSettings(LLRenderMuteList::getInstance()->getSavedVisualMuteSetting(getID()));
 	mVisuallyMuteSetting = FSAvatarRenderPersistence::instance().getAvatarRenderSettings(id);
-<<<<<<< HEAD
 }
 
 //<FS:Beq> BOM constrain number of bake requests when BOM not supported
@@ -801,35 +800,6 @@
 #endif
 }
 
-=======
-}
-
-//<FS:Beq> BOM constrain number of bake requests when BOM not supported
-S32 LLVOAvatar::getNumBakes() const 
-{
-#ifdef OPENSIM
-	// BAKED_LEFT_ARM is equal to the pre-BOM BAKED_NUM_INDICES
-	if(getRegion())
-	{
-		// LL_INFOS("BOMOS") 
-		// 				<< getFullname()
-		// 				<< "Using avatar region settings [" << getRegion()->getName() << "]"
-		// 				<< " bakesOnMesh = " << static_cast<const char *>(getRegion()->bakesOnMeshEnabled()?"True":"False")
-		// 				<< LL_ENDL;
-		return getRegion()->getRegionMaxBakes();
-	}
-	// LL_INFOS("BOMOS") 
-	// 				<< " Using fallback settings"
-	// 				<< " bakesOnMesh = " << static_cast<const char *>(LLGridManager::instance().isInSecondLife()?"True":"False")
-	// 				<< LL_ENDL;
-	// fallback, in SL assume BOM, elsewhere assume not.
-	return LLGridManager::instance().isInSecondLife()?BAKED_NUM_INDICES:BAKED_LEFT_ARM;
-#else
-	return BAKED_NUM_INDICES;
-#endif
-}
-
->>>>>>> c33f949d
 // U8 LLVOAvatar::getNumTEs() const
 // {
 // #ifdef OPENSIM
