/** 
 * @File llvoavatar.cpp
 * @brief Implementation of LLVOAvatar class which is a derivation of LLViewerObject
 *
 * $LicenseInfo:firstyear=2001&license=viewerlgpl$
 * Second Life Viewer Source Code
 * Copyright (C) 2010, Linden Research, Inc.
 * 
 * This library is free software; you can redistribute it and/or
 * modify it under the terms of the GNU Lesser General Public
 * License as published by the Free Software Foundation;
 * version 2.1 of the License only.
 * 
 * This library is distributed in the hope that it will be useful,
 * but WITHOUT ANY WARRANTY; without even the implied warranty of
 * MERCHANTABILITY or FITNESS FOR A PARTICULAR PURPOSE.  See the GNU
 * Lesser General Public License for more details.
 * 
 * You should have received a copy of the GNU Lesser General Public
 * License along with this library; if not, write to the Free Software
 * Foundation, Inc., 51 Franklin Street, Fifth Floor, Boston, MA  02110-1301  USA
 * 
 * Linden Research, Inc., 945 Battery Street, San Francisco, CA  94111  USA
 * $/LicenseInfo$
 */

#include "llviewerprecompiledheaders.h"

#include "llvoavatar.h"

#include <stdio.h>
#include <ctype.h>
#include <sstream>

#include "llaudioengine.h"
#include "noise.h"
#include "sound_ids.h"
#include "raytrace.h"

#include "aoengine.h"			// ## Zi: Animation Overrider
#include "llagent.h" //  Get state values from here
#include "llagentcamera.h"
#include "llagentwearables.h"
#include "llanimationstates.h"
#include "llavatarnamecache.h"
#include "llavatarpropertiesprocessor.h"
#include "llavatarrendernotifier.h"
#include "llexperiencecache.h"
#include "llphysicsmotion.h"
#include "llviewercontrol.h"
#include "llcallingcard.h"		// IDEVO for LLAvatarTracker
#include "lldrawpoolavatar.h"
#include "lldriverparam.h"
#include "llpolyskeletaldistortion.h"
#include "lleditingmotion.h"
#include "llemote.h"
#include "llfloatertools.h"
#include "llheadrotmotion.h"
#include "llhudeffecttrail.h"
#include "llhudmanager.h"
#include "llhudnametag.h"
#include "llhudtext.h"				// for mText/mDebugText
#include "llimview.h"
#include "llinitparam.h"
#include "llkeyframefallmotion.h"
#include "llkeyframestandmotion.h"
#include "llkeyframewalkmotion.h"
#include "llmanipscale.h"  // for get_default_max_prim_scale()
#include "llmeshrepository.h"
#include "llmutelist.h"
#include "llmoveview.h"
#include "llnotificationsutil.h"
#include "llphysicsshapebuilderutil.h"
#include "llquantize.h"
#include "llrand.h"
#include "llregionhandle.h"
#include "llresmgr.h"
#include "llselectmgr.h"
#include "llsprite.h"
#include "lltargetingmotion.h"
#include "lltoolmorph.h"
#include "llviewercamera.h"
#include "llviewertexlayer.h"
#include "llviewertexturelist.h"
#include "llviewermenu.h"
#include "llviewerobjectlist.h"
#include "llviewerparcelmgr.h"
#include "llviewerregion.h"
#include "llviewershadermgr.h"
#include "llviewerstats.h"
#include "llviewerwearable.h"
#include "llvoavatarself.h"
#include "llvovolume.h"
#include "llworld.h"
#include "pipeline.h"
#include "llviewershadermgr.h"
#include "llsky.h"
#include "llanimstatelabels.h"
#include "lltrans.h"
#include "llappearancemgr.h"
// [RLVa:KB] - Checked: RLVa-2.0.1
#include "rlvactions.h"
#include "rlvhandler.h"
// [/RLVa:KB]

#include "llgesturemgr.h" //needed to trigger the voice gesticulations
#include "llvoiceclient.h"
#include "llvoicevisualizer.h" // Ventrella

#include "lldebugmessagebox.h"
#include "llsdutil.h"
#include "llscenemonitor.h"
#include "llsdserialize.h"
#include "llcallstack.h"
#include "llrendersphere.h"

#include "fscommon.h"
#include "fsdata.h"
#include "lfsimfeaturehandler.h"	// <FS:CR> Opensim
#include "lggcontactsets.h"
#include "llcontrol.h"
#include "llfilepicker.h"	// <FS:CR> FIRE-8893 - Dump archetype xml to user defined location
#include "llnetmap.h"
#include "llviewernetwork.h"	// [FS:CR] isInSecondlife()
#include "llsidepanelappearance.h"
#include "fsavatarrenderpersistence.h"

extern F32 SPEED_ADJUST_MAX;
extern F32 SPEED_ADJUST_MAX_SEC;
extern F32 ANIM_SPEED_MAX;
extern F32 ANIM_SPEED_MIN;
extern U32 JOINT_COUNT_REQUIRED_FOR_FULLRIG;
const F32 MAX_HOVER_Z = 2.0f;
const F32 MIN_HOVER_Z = -2.0f;

const F32 MIN_ATTACHMENT_COMPLEXITY = 0.f;
const F32 DEFAULT_MAX_ATTACHMENT_COMPLEXITY = 1.0e6f;

using namespace LLAvatarAppearanceDefines;

//-----------------------------------------------------------------------------
// Global constants
//-----------------------------------------------------------------------------
const LLUUID ANIM_AGENT_BODY_NOISE = LLUUID("9aa8b0a6-0c6f-9518-c7c3-4f41f2c001ad"); //"body_noise"
const LLUUID ANIM_AGENT_BREATHE_ROT	= LLUUID("4c5a103e-b830-2f1c-16bc-224aa0ad5bc8");  //"breathe_rot"
const LLUUID ANIM_AGENT_EDITING	= LLUUID("2a8eba1d-a7f8-5596-d44a-b4977bf8c8bb");  //"editing"
const LLUUID ANIM_AGENT_EYE	= LLUUID("5c780ea8-1cd1-c463-a128-48c023f6fbea");  //"eye"
const LLUUID ANIM_AGENT_FLY_ADJUST = LLUUID("db95561f-f1b0-9f9a-7224-b12f71af126e");  //"fly_adjust"
const LLUUID ANIM_AGENT_HAND_MOTION	= LLUUID("ce986325-0ba7-6e6e-cc24-b17c4b795578");  //"hand_motion"
const LLUUID ANIM_AGENT_HEAD_ROT = LLUUID("e6e8d1dd-e643-fff7-b238-c6b4b056a68d");  //"head_rot"
const LLUUID ANIM_AGENT_PELVIS_FIX = LLUUID("0c5dd2a2-514d-8893-d44d-05beffad208b");  //"pelvis_fix"
const LLUUID ANIM_AGENT_TARGET = LLUUID("0e4896cb-fba4-926c-f355-8720189d5b55");  //"target"
const LLUUID ANIM_AGENT_WALK_ADJUST	= LLUUID("829bc85b-02fc-ec41-be2e-74cc6dd7215d");  //"walk_adjust"
const LLUUID ANIM_AGENT_PHYSICS_MOTION = LLUUID("7360e029-3cb8-ebc4-863e-212df440d987");  //"physics_motion"


//-----------------------------------------------------------------------------
// Constants
//-----------------------------------------------------------------------------
const F32 DELTA_TIME_MIN = 0.01f;	// we clamp measured deltaTime to this
const F32 DELTA_TIME_MAX = 0.2f;	// range to insure stability of computations.

const F32 PELVIS_LAG_FLYING		= 0.22f;// pelvis follow half life while flying
const F32 PELVIS_LAG_WALKING	= 0.4f;	// ...while walking
const F32 PELVIS_LAG_MOUSELOOK = 0.15f;
const F32 MOUSELOOK_PELVIS_FOLLOW_FACTOR = 0.5f;
const F32 TORSO_NOISE_AMOUNT = 1.0f;	// Amount of deviation from up-axis, in degrees
const F32 TORSO_NOISE_SPEED = 0.2f;	// Time scale factor on torso noise.

const F32 BREATHE_ROT_MOTION_STRENGTH = 0.05f;

const S32 MIN_REQUIRED_PIXEL_AREA_BODY_NOISE = 10000;
const S32 MIN_REQUIRED_PIXEL_AREA_BREATHE = 10000;
const S32 MIN_REQUIRED_PIXEL_AREA_PELVIS_FIX = 40;

const S32 TEX_IMAGE_SIZE_OTHER = 512 / 4;  // The size of local textures for other (!isSelf()) avatars

const F32 HEAD_MOVEMENT_AVG_TIME = 0.9f;

const S32 MORPH_MASK_REQUESTED_DISCARD = 0;

const F32 MAX_STANDOFF_FROM_ORIGIN = 3;
const F32 MAX_STANDOFF_DISTANCE_CHANGE = 32;

// Discard level at which to switch to baked textures
// Should probably be 4 or 3, but didn't want to change it while change other logic - SJB
const S32 SWITCH_TO_BAKED_DISCARD = 5;

const F32 FOOT_COLLIDE_FUDGE = 0.04f;

const F32 HOVER_EFFECT_MAX_SPEED = 3.f;
const F32 HOVER_EFFECT_STRENGTH = 0.f;
const F32 UNDERWATER_EFFECT_STRENGTH = 0.1f;
const F32 UNDERWATER_FREQUENCY_DAMP = 0.33f;
const F32 APPEARANCE_MORPH_TIME = 0.65f;
const F32 TIME_BEFORE_MESH_CLEANUP = 5.f; // seconds
const S32 AVATAR_RELEASE_THRESHOLD = 10; // number of avatar instances before releasing memory
const F32 FOOT_GROUND_COLLISION_TOLERANCE = 0.25f;
const F32 AVATAR_LOD_TWEAK_RANGE = 0.7f;
const S32 MAX_BUBBLE_CHAT_LENGTH = DB_CHAT_MSG_STR_LEN;
const S32 MAX_BUBBLE_CHAT_UTTERANCES = 12;
const F32 CHAT_FADE_TIME = 8.0;
const F32 BUBBLE_CHAT_TIME = CHAT_FADE_TIME * 3.f;
const F32 NAMETAG_UPDATE_THRESHOLD = 0.3f;
const F32 NAMETAG_VERTICAL_SCREEN_OFFSET = 25.f;
const F32 NAMETAG_VERT_OFFSET_WEIGHT = 0.17f;

const U32 LLVOAvatar::VISUAL_COMPLEXITY_UNKNOWN = 0;
const F64 HUD_OVERSIZED_TEXTURE_DATA_SIZE = 1024 * 1024;

enum ERenderName
{
	RENDER_NAME_NEVER,
	RENDER_NAME_ALWAYS,	
	RENDER_NAME_FADE
};

//-----------------------------------------------------------------------------
// Callback data
//-----------------------------------------------------------------------------

struct LLTextureMaskData
{
	LLTextureMaskData( const LLUUID& id ) :
		mAvatarID(id), 
		mLastDiscardLevel(S32_MAX) 
	{}
	LLUUID				mAvatarID;
	S32					mLastDiscardLevel;
};

/*********************************************************************************
 **                                                                             **
 ** Begin private LLVOAvatar Support classes
 **
 **/


struct LLAppearanceMessageContents: public LLRefCount
{
	LLAppearanceMessageContents():
		mAppearanceVersion(-1),
		mParamAppearanceVersion(-1),
		mCOFVersion(LLViewerInventoryCategory::VERSION_UNKNOWN)
	{
	}
	LLTEContents mTEContents;
	S32 mAppearanceVersion;
	S32 mParamAppearanceVersion;
	S32 mCOFVersion;
	// For future use:
	//U32 appearance_flags = 0;
	std::vector<F32> mParamWeights;
	std::vector<LLVisualParam*> mParams;
	LLVector3 mHoverOffset;
	bool mHoverOffsetWasSet;
};


//-----------------------------------------------------------------------------
// class LLBodyNoiseMotion
//-----------------------------------------------------------------------------
class LLBodyNoiseMotion :
	public LLMotion
{
public:
	// Constructor
	LLBodyNoiseMotion(const LLUUID &id)
		: LLMotion(id)
	{
		mName = "body_noise";
		mTorsoState = new LLJointState;
	}

	// Destructor
	virtual ~LLBodyNoiseMotion() { }

public:
	//-------------------------------------------------------------------------
	// functions to support MotionController and MotionRegistry
	//-------------------------------------------------------------------------
	// static constructor
	// all subclasses must implement such a function and register it
	static LLMotion *create(const LLUUID &id) { return new LLBodyNoiseMotion(id); }

public:
	//-------------------------------------------------------------------------
	// animation callbacks to be implemented by subclasses
	//-------------------------------------------------------------------------

	// motions must specify whether or not they loop
	virtual BOOL getLoop() { return TRUE; }

	// motions must report their total duration
	virtual F32 getDuration() { return 0.0; }

	// motions must report their "ease in" duration
	virtual F32 getEaseInDuration() { return 0.0; }

	// motions must report their "ease out" duration.
	virtual F32 getEaseOutDuration() { return 0.0; }

	// motions must report their priority
	virtual LLJoint::JointPriority getPriority() { return LLJoint::HIGH_PRIORITY; }

	virtual LLMotionBlendType getBlendType() { return ADDITIVE_BLEND; }

	// called to determine when a motion should be activated/deactivated based on avatar pixel coverage
	virtual F32 getMinPixelArea() { return MIN_REQUIRED_PIXEL_AREA_BODY_NOISE; }

	// run-time (post constructor) initialization,
	// called after parameters have been set
	// must return true to indicate success and be available for activation
	virtual LLMotionInitStatus onInitialize(LLCharacter *character)
	{
		if( !mTorsoState->setJoint( character->getJoint("mTorso") ))
		{
			return STATUS_FAILURE;
		}

		mTorsoState->setUsage(LLJointState::ROT);

		addJointState( mTorsoState );
		return STATUS_SUCCESS;
	}

	// called when a motion is activated
	// must return TRUE to indicate success, or else
	// it will be deactivated
	virtual BOOL onActivate() { return TRUE; }

	// called per time step
	// must return TRUE while it is active, and
	// must return FALSE when the motion is completed.
	virtual BOOL onUpdate(F32 time, U8* joint_mask)
	{
		F32 nx[2];
		nx[0]=time*TORSO_NOISE_SPEED;
		nx[1]=0.0f;
		F32 ny[2];
		ny[0]=0.0f;
		ny[1]=time*TORSO_NOISE_SPEED;
		F32 noiseX = noise2(nx);
		F32 noiseY = noise2(ny);

		F32 rx = TORSO_NOISE_AMOUNT * DEG_TO_RAD * noiseX / 0.42f;
		F32 ry = TORSO_NOISE_AMOUNT * DEG_TO_RAD * noiseY / 0.42f;
		LLQuaternion tQn;
		tQn.setQuat( rx, ry, 0.0f );
		mTorsoState->setRotation( tQn );

		return TRUE;
	}

	// called when a motion is deactivated
	virtual void onDeactivate() {}

private:
	//-------------------------------------------------------------------------
	// joint states to be animated
	//-------------------------------------------------------------------------
	LLPointer<LLJointState> mTorsoState;
};

//-----------------------------------------------------------------------------
// class LLBreatheMotionRot
//-----------------------------------------------------------------------------
class LLBreatheMotionRot :
	public LLMotion
{
public:
	// Constructor
	LLBreatheMotionRot(const LLUUID &id) :
		LLMotion(id),
		mBreatheRate(1.f),
		mCharacter(NULL)
	{
		mName = "breathe_rot";
		mChestState = new LLJointState;
	}

	// Destructor
	virtual ~LLBreatheMotionRot() {}

public:
	//-------------------------------------------------------------------------
	// functions to support MotionController and MotionRegistry
	//-------------------------------------------------------------------------
	// static constructor
	// all subclasses must implement such a function and register it
	static LLMotion *create(const LLUUID &id) { return new LLBreatheMotionRot(id); }

public:
	//-------------------------------------------------------------------------
	// animation callbacks to be implemented by subclasses
	//-------------------------------------------------------------------------

	// motions must specify whether or not they loop
	virtual BOOL getLoop() { return TRUE; }

	// motions must report their total duration
	virtual F32 getDuration() { return 0.0; }

	// motions must report their "ease in" duration
	virtual F32 getEaseInDuration() { return 0.0; }

	// motions must report their "ease out" duration.
	virtual F32 getEaseOutDuration() { return 0.0; }

	// motions must report their priority
	virtual LLJoint::JointPriority getPriority() { return LLJoint::MEDIUM_PRIORITY; }

	virtual LLMotionBlendType getBlendType() { return NORMAL_BLEND; }

	// called to determine when a motion should be activated/deactivated based on avatar pixel coverage
	virtual F32 getMinPixelArea() { return MIN_REQUIRED_PIXEL_AREA_BREATHE; }

	// run-time (post constructor) initialization,
	// called after parameters have been set
	// must return true to indicate success and be available for activation
	virtual LLMotionInitStatus onInitialize(LLCharacter *character)
	{		
		mCharacter = character;
		BOOL success = true;

		if ( !mChestState->setJoint( character->getJoint( "mChest" ) ) )
		{
			success = false;
		}

		if ( success )
		{
			mChestState->setUsage(LLJointState::ROT);
			addJointState( mChestState );
		}

		if ( success )
		{
			return STATUS_SUCCESS;
		}
		else
		{
			return STATUS_FAILURE;
		}
	}

	// called when a motion is activated
	// must return TRUE to indicate success, or else
	// it will be deactivated
	virtual BOOL onActivate() { return TRUE; }

	// called per time step
	// must return TRUE while it is active, and
	// must return FALSE when the motion is completed.
	virtual BOOL onUpdate(F32 time, U8* joint_mask)
	{
		mBreatheRate = 1.f;

		F32 breathe_amt = (sinf(mBreatheRate * time) * BREATHE_ROT_MOTION_STRENGTH);

		mChestState->setRotation(LLQuaternion(breathe_amt, LLVector3(0.f, 1.f, 0.f)));

		return TRUE;
	}

	// called when a motion is deactivated
	virtual void onDeactivate() {}

private:
	//-------------------------------------------------------------------------
	// joint states to be animated
	//-------------------------------------------------------------------------
	LLPointer<LLJointState> mChestState;
	F32					mBreatheRate;
	LLCharacter*		mCharacter;
};

//-----------------------------------------------------------------------------
// class LLPelvisFixMotion
//-----------------------------------------------------------------------------
class LLPelvisFixMotion :
	public LLMotion
{
public:
	// Constructor
	LLPelvisFixMotion(const LLUUID &id)
		: LLMotion(id), mCharacter(NULL)
	{
		mName = "pelvis_fix";

		mPelvisState = new LLJointState;
	}

	// Destructor
	virtual ~LLPelvisFixMotion() { }

public:
	//-------------------------------------------------------------------------
	// functions to support MotionController and MotionRegistry
	//-------------------------------------------------------------------------
	// static constructor
	// all subclasses must implement such a function and register it
	static LLMotion *create(const LLUUID& id) { return new LLPelvisFixMotion(id); }

public:
	//-------------------------------------------------------------------------
	// animation callbacks to be implemented by subclasses
	//-------------------------------------------------------------------------

	// motions must specify whether or not they loop
	virtual BOOL getLoop() { return TRUE; }

	// motions must report their total duration
	virtual F32 getDuration() { return 0.0; }

	// motions must report their "ease in" duration
	virtual F32 getEaseInDuration() { return 0.5f; }

	// motions must report their "ease out" duration.
	virtual F32 getEaseOutDuration() { return 0.5f; }

	// motions must report their priority
	virtual LLJoint::JointPriority getPriority() { return LLJoint::LOW_PRIORITY; }

	virtual LLMotionBlendType getBlendType() { return NORMAL_BLEND; }

	// called to determine when a motion should be activated/deactivated based on avatar pixel coverage
	virtual F32 getMinPixelArea() { return MIN_REQUIRED_PIXEL_AREA_PELVIS_FIX; }

	// run-time (post constructor) initialization,
	// called after parameters have been set
	// must return true to indicate success and be available for activation
	virtual LLMotionInitStatus onInitialize(LLCharacter *character)
	{
		mCharacter = character;

		if (!mPelvisState->setJoint( character->getJoint("mPelvis")))
		{
			return STATUS_FAILURE;
		}

		mPelvisState->setUsage(LLJointState::POS);

		addJointState( mPelvisState );
		return STATUS_SUCCESS;
	}

	// called when a motion is activated
	// must return TRUE to indicate success, or else
	// it will be deactivated
	virtual BOOL onActivate() { return TRUE; }

	// called per time step
	// must return TRUE while it is active, and
	// must return FALSE when the motion is completed.
	virtual BOOL onUpdate(F32 time, U8* joint_mask)
	{
		mPelvisState->setPosition(LLVector3::zero);

		return TRUE;
	}

	// called when a motion is deactivated
	virtual void onDeactivate() {}

private:
	//-------------------------------------------------------------------------
	// joint states to be animated
	//-------------------------------------------------------------------------
	LLPointer<LLJointState> mPelvisState;
	LLCharacter*		mCharacter;
};

/**
 **
 ** End LLVOAvatar Support classes
 **                                                                             **
 *********************************************************************************/


//-----------------------------------------------------------------------------
// Static Data
//-----------------------------------------------------------------------------
LLAvatarAppearanceDictionary *LLVOAvatar::sAvatarDictionary = NULL;
S32 LLVOAvatar::sFreezeCounter = 0;
U32 LLVOAvatar::sMaxNonImpostors = 12; // overridden based on graphics setting
F32 LLVOAvatar::sRenderDistance = 256.f;
S32	LLVOAvatar::sNumVisibleAvatars = 0;
S32	LLVOAvatar::sNumLODChangesThisFrame = 0;

// const LLUUID LLVOAvatar::sStepSoundOnLand("e8af4a28-aa83-4310-a7c4-c047e15ea0df"); - <FS:PP> Commented out for FIRE-3169: Option to change the default footsteps sound
const LLUUID LLVOAvatar::sStepSounds[LL_MCODE_END] =
{
	SND_STONE_RUBBER,
	SND_METAL_RUBBER,
	SND_GLASS_RUBBER,
	SND_WOOD_RUBBER,
	SND_FLESH_RUBBER,
	SND_RUBBER_PLASTIC,
	SND_RUBBER_RUBBER
};

S32 LLVOAvatar::sRenderName = RENDER_NAME_ALWAYS;
BOOL LLVOAvatar::sRenderGroupTitles = TRUE;
S32 LLVOAvatar::sNumVisibleChatBubbles = 0;
BOOL LLVOAvatar::sDebugInvisible = FALSE;
BOOL LLVOAvatar::sShowAttachmentPoints = FALSE;
BOOL LLVOAvatar::sShowAnimationDebug = FALSE;
BOOL LLVOAvatar::sShowFootPlane = FALSE;
BOOL LLVOAvatar::sVisibleInFirstPerson = FALSE;
F32 LLVOAvatar::sLODFactor = 1.f;
F32 LLVOAvatar::sPhysicsLODFactor = 1.f;
bool LLVOAvatar::sUseImpostors = false; // overwridden by RenderAvatarMaxNonImpostors
BOOL LLVOAvatar::sJointDebug = FALSE;
F32 LLVOAvatar::sUnbakedTime = 0.f;
F32 LLVOAvatar::sUnbakedUpdateTime = 0.f;
F32 LLVOAvatar::sGreyTime = 0.f;
F32 LLVOAvatar::sGreyUpdateTime = 0.f;

//-----------------------------------------------------------------------------
// Helper functions
//-----------------------------------------------------------------------------
static F32 calc_bouncy_animation(F32 x);

//-----------------------------------------------------------------------------
// LLVOAvatar()
//-----------------------------------------------------------------------------
LLVOAvatar::LLVOAvatar(const LLUUID& id,
					   const LLPCode pcode,
					   LLViewerRegion* regionp) :
	LLAvatarAppearance(&gAgentWearables),
	LLViewerObject(id, pcode, regionp),
	mSpecialRenderMode(0),
	mAttachmentSurfaceArea(0.f),
	mReportedVisualComplexity(VISUAL_COMPLEXITY_UNKNOWN),
	mTurning(FALSE),
	mLastSkeletonSerialNum( 0 ),
	mIsSitting(FALSE),
	mTimeVisible(),
	mTyping(FALSE),
	mMeshValid(FALSE),
	mVisible(FALSE),
	mWindFreq(0.f),
	mRipplePhase( 0.f ),
	mBelowWater(FALSE),
	mLastAppearanceBlendTime(0.f),
	mAppearanceAnimating(FALSE),
    mNameIsSet(false),
	// <FS:Ansariel> FIRE-13414: Avatar name isn't updated when the simulator sends a new name
	mNameFirstname(),
	mNameLastname(),
	// </FS:Ansariel>
	mTitle(),
	// <FS:Ansariel> Show Arc in nametag (for Jelly Dolls)
	mNameArc(0),
	mNameArcColor(LLColor4::white),
	// </FS:Ansariel>
	mNameAway(false),
	mNameDoNotDisturb(false),
	mNameAutoResponse(false), // <FS:Ansariel> Show auto-response in nametag,
	mNameIsTyping(false), // <FS:Ansariel> FIRE-3475: Show typing in nametag
	mNameMute(false),
	mNameAppearance(false),
	mNameFriend(false),
	mNameAlpha(0.f),
	mRenderGroupTitles(sRenderGroupTitles),
	mNameCloud(false),
	mFirstTEMessageReceived( FALSE ),
	mFirstAppearanceMessageReceived( FALSE ),
	mCulled( FALSE ),
	mVisibilityRank(0),
	mNeedsSkin(FALSE),
	mLastSkinTime(0.f),
	mUpdatePeriod(1),
	mVisualComplexityStale(true),
	mVisuallyMuteSetting(AV_RENDER_NORMALLY),
	mMutedAVColor(LLColor4::white /* used for "uninitialize" */),
	mFirstFullyVisible(TRUE),
	mFullyLoaded(FALSE),
	mPreviousFullyLoaded(FALSE),
	mFullyLoadedInitialized(FALSE),
	mVisualComplexity(VISUAL_COMPLEXITY_UNKNOWN),
	mLoadedCallbacksPaused(FALSE),
	mRenderUnloadedAvatar(LLCachedControl<bool>(gSavedSettings, "RenderUnloadedAvatar", false)),
	mLastRezzedStatus(-1),
	mIsEditingAppearance(FALSE),
	mUseLocalAppearance(FALSE),
	// <FS:Ansariel> [Legacy Bake]
	mUseServerBakes(FALSE),
	// </FS:Ansariel> [Legacy Bake]
	mLastUpdateRequestCOFVersion(-1),
	mLastUpdateReceivedCOFVersion(-1),
	mCachedMuteListUpdateTime(0),
	mCachedInMuteList(false)
{
	LL_DEBUGS("AvatarRender") << "LLVOAvatar Constructor (0x" << this << ") id:" << mID << LL_ENDL;

	//VTResume();  // VTune
	setHoverOffset(LLVector3(0.0, 0.0, 0.0));

	// mVoiceVisualizer is created by the hud effects manager and uses the HUD Effects pipeline
	const BOOL needsSendToSim = false; // currently, this HUD effect doesn't need to pack and unpack data to do its job
	mVoiceVisualizer = ( LLVoiceVisualizer *)LLHUDManager::getInstance()->createViewerEffect( LLHUDObject::LL_HUD_EFFECT_VOICE_VISUALIZER, needsSendToSim );

	LL_DEBUGS("Avatar","Message") << "LLVOAvatar Constructor (0x" << this << ") id:" << mID << LL_ENDL;
	mPelvisp = NULL;

	mDirtyMesh = 2;	// Dirty geometry, need to regenerate.
	mMeshTexturesDirty = FALSE;
	mHeadp = NULL;

	// set up animation variables
	mSpeed = 0.f;
	setAnimationData("Speed", &mSpeed);

	mNeedsImpostorUpdate = TRUE;
	mNeedsAnimUpdate = TRUE;

	mImpostorDistance = 0;
	mImpostorPixelArea = 0;

	setNumTEs(TEX_NUM_INDICES);

	mbCanSelect = TRUE;

	mSignaledAnimations.clear();
	mPlayingAnimations.clear();

	mWasOnGroundLeft = FALSE;
	mWasOnGroundRight = FALSE;

	mTimeLast = 0.0f;
	mSpeedAccum = 0.0f;

	mRippleTimeLast = 0.f;

	mInAir = FALSE;

	mStepOnLand = TRUE;
	mStepMaterial = 0;

	mLipSyncActive = false;
	mOohMorph      = NULL;
	mAahMorph      = NULL;

	mCurrentGesticulationLevel = 0;

	mRuthTimer.reset();
	mRuthDebugTimer.reset();
	mDebugExistenceTimer.reset();
	mLastAppearanceMessageTimer.reset();

	if(LLSceneMonitor::getInstance()->isEnabled())
	{
	    LLSceneMonitor::getInstance()->freezeAvatar((LLCharacter*)this);
	}

	// <FS:Ansariel> [FS Persisted Avatar Render Settings]
	//mVisuallyMuteSetting = LLVOAvatar::VisualMuteSettings(LLRenderMuteList::getInstance()->getSavedVisualMuteSetting(getID()));
	mVisuallyMuteSetting = FSAvatarRenderPersistence::instance().getAvatarRenderSettings(id);
}

std::string LLVOAvatar::avString() const
{
	std::string viz_string = LLVOAvatar::rezStatusToString(getRezzedStatus());
	return " Avatar '" + getFullname() + "' " + viz_string + " ";
}

void LLVOAvatar::debugAvatarRezTime(std::string notification_name, std::string comment)
{
	LL_INFOS("Avatar") << "REZTIME: [ " << (U32)mDebugExistenceTimer.getElapsedTimeF32()
					   << "sec ]"
					   << avString() 
					   << "RuthTimer " << (U32)mRuthDebugTimer.getElapsedTimeF32()
					   << " Notification " << notification_name
					   << " : " << comment
					   << LL_ENDL;

	if (gSavedSettings.getBOOL("DebugAvatarRezTime"))
	{
		LLSD args;
		args["EXISTENCE"] = llformat("%d",(U32)mDebugExistenceTimer.getElapsedTimeF32());
		args["TIME"] = llformat("%d",(U32)mRuthDebugTimer.getElapsedTimeF32());
		args["NAME"] = getFullname();
		LLNotificationsUtil::add(notification_name,args);
	}
}

//------------------------------------------------------------------------
// LLVOAvatar::~LLVOAvatar()
//------------------------------------------------------------------------
LLVOAvatar::~LLVOAvatar()
{
	if (!mFullyLoaded)
	{
		debugAvatarRezTime("AvatarRezLeftCloudNotification","left after ruth seconds as cloud");
	}
	else
	{
		debugAvatarRezTime("AvatarRezLeftNotification","left sometime after declouding");
	}

	// <FS:ND> only call logPendingPhases if we're still alive. Otherwise this can lead to shutdown crashes 

	// logPendingPhases();
	if (isAgentAvatarValid())
		logPendingPhases();
	
	// </FS:ND>
	LL_DEBUGS("Avatar") << "LLVOAvatar Destructor (0x" << this << ") id:" << mID << LL_ENDL;

	std::for_each(mAttachmentPoints.begin(), mAttachmentPoints.end(), DeletePairedPointer());
	mAttachmentPoints.clear();

	mDead = TRUE;
	
	mAnimationSources.clear();
	LLLoadedCallbackEntry::cleanUpCallbackList(&mCallbackTextureList) ;

	getPhases().clearPhases();
	
	LL_DEBUGS() << "LLVOAvatar Destructor end" << LL_ENDL;
}

void LLVOAvatar::markDead()
{
	if (mNameText)
	{
		mNameText->markDead();
		mNameText = NULL;
		sNumVisibleChatBubbles--;
	}
	mVoiceVisualizer->markDead();
	LLLoadedCallbackEntry::cleanUpCallbackList(&mCallbackTextureList) ;
	LLViewerObject::markDead();
}


BOOL LLVOAvatar::isFullyBaked()
{
	if (mIsDummy) return TRUE;
	if (getNumTEs() == 0) return FALSE;

	for (U32 i = 0; i < mBakedTextureDatas.size(); i++)
	{
		if (!isTextureDefined(mBakedTextureDatas[i].mTextureIndex)
			&& ( (i != BAKED_SKIRT) || isWearingWearableType(LLWearableType::WT_SKIRT) ) )
		{
			return FALSE;
		}
	}
	return TRUE;
}

BOOL LLVOAvatar::isFullyTextured() const
{
	for (S32 i = 0; i < mMeshLOD.size(); i++)
	{
		LLAvatarJoint* joint = mMeshLOD[i];
		if (i==MESH_ID_SKIRT && !isWearingWearableType(LLWearableType::WT_SKIRT))
		{
			continue; // don't care about skirt textures if we're not wearing one.
		}
		if (!joint)
		{
			continue; // nonexistent LOD OK.
		}
		avatar_joint_mesh_list_t::iterator meshIter = joint->mMeshParts.begin();
		if (meshIter != joint->mMeshParts.end())
		{
			LLAvatarJointMesh *mesh = (*meshIter);
			if (!mesh)
			{
				continue; // nonexistent mesh OK
			}
			if (mesh->hasGLTexture())
			{
				continue; // Mesh exists and has a baked texture.
			}
			if (mesh->hasComposite())
			{
				continue; // Mesh exists and has a composite texture.
			}
			// Fail
			return FALSE;
		}
	}
	return TRUE;
}

BOOL LLVOAvatar::hasGray() const
{
	return !getIsCloud() && !isFullyTextured();
}

S32 LLVOAvatar::getRezzedStatus() const
{
	if (getIsCloud()) return 0;
	if (isFullyTextured() && allBakedTexturesCompletelyDownloaded()) return 3;
	if (isFullyTextured()) return 2;
	llassert(hasGray());
	return 1; // gray
}

void LLVOAvatar::deleteLayerSetCaches(bool clearAll)
{
	for (U32 i = 0; i < mBakedTextureDatas.size(); i++)
	{
		if (mBakedTextureDatas[i].mTexLayerSet)
		{
			// ! BACKWARDS COMPATIBILITY !
			// Can be removed after hair baking is mandatory on the grid
			if ((i != BAKED_HAIR || isSelf()) && !clearAll)
			{
				mBakedTextureDatas[i].mTexLayerSet->deleteCaches();
			}
		}
		if (mBakedTextureDatas[i].mMaskTexName)
		{
			LLImageGL::deleteTextures(1, (GLuint*)&(mBakedTextureDatas[i].mMaskTexName));
			mBakedTextureDatas[i].mMaskTexName = 0 ;
		}
	}
}

// static 
BOOL LLVOAvatar::areAllNearbyInstancesBaked(S32& grey_avatars)
{
	BOOL res = TRUE;
	grey_avatars = 0;
	for (std::vector<LLCharacter*>::iterator iter = LLCharacter::sInstances.begin();
		 iter != LLCharacter::sInstances.end(); ++iter)
	{
		LLVOAvatar* inst = (LLVOAvatar*) *iter;
		if( inst->isDead() )
		{
			continue;
		}
		else if( !inst->isFullyBaked() )
		{
			res = FALSE;
			if (inst->mHasGrey)
			{
				++grey_avatars;
			}
		}
	}
	return res;
}

// static
void LLVOAvatar::getNearbyRezzedStats(std::vector<S32>& counts)
{
	counts.clear();
	counts.resize(4);
	for (std::vector<LLCharacter*>::iterator iter = LLCharacter::sInstances.begin();
		 iter != LLCharacter::sInstances.end(); ++iter)
	{
		LLVOAvatar* inst = (LLVOAvatar*) *iter;
		if (inst)
		{
			S32 rez_status = inst->getRezzedStatus();
			counts[rez_status]++;
		}
	}
}

// static
std::string LLVOAvatar::rezStatusToString(S32 rez_status)
{
	if (rez_status==0) return "cloud";
	if (rez_status==1) return "gray";
	if (rez_status==2) return "downloading";
	if (rez_status==3) return "full";
	return "unknown";
}

// static
void LLVOAvatar::dumpBakedStatus()
{
	LLVector3d camera_pos_global = gAgentCamera.getCameraPositionGlobal();

	for (std::vector<LLCharacter*>::iterator iter = LLCharacter::sInstances.begin();
		 iter != LLCharacter::sInstances.end(); ++iter)
	{
		LLVOAvatar* inst = (LLVOAvatar*) *iter;
		LL_INFOS() << "Avatar ";

		LLNameValue* firstname = inst->getNVPair("FirstName");
		LLNameValue* lastname = inst->getNVPair("LastName");

		if( firstname )
		{
			LL_CONT << firstname->getString();
		}
		if( lastname )
		{
			LL_CONT << " " << lastname->getString();
		}

		LL_CONT << " " << inst->mID;

		if( inst->isDead() )
		{
			LL_CONT << " DEAD ("<< inst->getNumRefs() << " refs)";
		}

		if( inst->isSelf() )
		{
			LL_CONT << " (self)";
		}


		F64 dist_to_camera = (inst->getPositionGlobal() - camera_pos_global).length();
		LL_CONT << " " << dist_to_camera << "m ";

		LL_CONT << " " << inst->mPixelArea << " pixels";

		if( inst->isVisible() )
		{
			LL_CONT << " (visible)";
		}
		else
		{
			LL_CONT << " (not visible)";
		}

		if( inst->isFullyBaked() )
		{
			LL_CONT << " Baked";
		}
		else
		{
			LL_CONT << " Unbaked (";
			
			for (LLAvatarAppearanceDictionary::BakedTextures::const_iterator iter = LLAvatarAppearanceDictionary::getInstance()->getBakedTextures().begin();
				 iter != LLAvatarAppearanceDictionary::getInstance()->getBakedTextures().end();
				 ++iter)
			{
				const LLAvatarAppearanceDictionary::BakedEntry *baked_dict = iter->second;
				const ETextureIndex index = baked_dict->mTextureIndex;
				if (!inst->isTextureDefined(index))
				{
					LL_CONT << " " << LLAvatarAppearanceDictionary::getInstance()->getTexture(index)->mName;
				}
			}
			LL_CONT << " ) " << inst->getUnbakedPixelAreaRank();
			if( inst->isCulled() )
			{
				LL_CONT << " culled";
			}
		}
		LL_CONT << LL_ENDL;
	}
}

//static
void LLVOAvatar::restoreGL()
{
	if (!isAgentAvatarValid()) return;

	gAgentAvatarp->setCompositeUpdatesEnabled(TRUE);
	for (U32 i = 0; i < gAgentAvatarp->mBakedTextureDatas.size(); i++)
	{
		// <FS:Ansariel> [Legacy Bake]
		//gAgentAvatarp->invalidateComposite(gAgentAvatarp->getTexLayerSet(i));
		gAgentAvatarp->invalidateComposite(gAgentAvatarp->getTexLayerSet(i), FALSE);
	}
	gAgentAvatarp->updateMeshTextures();
}

//static
void LLVOAvatar::destroyGL()
{
	deleteCachedImages();

	resetImpostors();
}

//static
void LLVOAvatar::resetImpostors()
{
	for (std::vector<LLCharacter*>::iterator iter = LLCharacter::sInstances.begin();
		 iter != LLCharacter::sInstances.end(); ++iter)
	{
		LLVOAvatar* avatar = (LLVOAvatar*) *iter;
		avatar->mImpostor.release();
		avatar->mNeedsImpostorUpdate = TRUE;
	}
}

// static
void LLVOAvatar::deleteCachedImages(bool clearAll)
{	
	if (LLViewerTexLayerSet::sHasCaches)
	{
		for (std::vector<LLCharacter*>::iterator iter = LLCharacter::sInstances.begin();
			 iter != LLCharacter::sInstances.end(); ++iter)
		{
			LLVOAvatar* inst = (LLVOAvatar*) *iter;
			inst->deleteLayerSetCaches(clearAll);
		}
		LLViewerTexLayerSet::sHasCaches = FALSE;
	}
	LLVOAvatarSelf::deleteScratchTextures();
	LLTexLayerStaticImageList::getInstance()->deleteCachedImages();
}


//------------------------------------------------------------------------
// static
// LLVOAvatar::initClass()
//------------------------------------------------------------------------
void LLVOAvatar::initClass()
{ 
	gAnimLibrary.animStateSetString(ANIM_AGENT_BODY_NOISE,"body_noise");
	gAnimLibrary.animStateSetString(ANIM_AGENT_BREATHE_ROT,"breathe_rot");
	gAnimLibrary.animStateSetString(ANIM_AGENT_PHYSICS_MOTION,"physics_motion");
	gAnimLibrary.animStateSetString(ANIM_AGENT_EDITING,"editing");
	gAnimLibrary.animStateSetString(ANIM_AGENT_EYE,"eye");
	gAnimLibrary.animStateSetString(ANIM_AGENT_FLY_ADJUST,"fly_adjust");
	gAnimLibrary.animStateSetString(ANIM_AGENT_HAND_MOTION,"hand_motion");
	gAnimLibrary.animStateSetString(ANIM_AGENT_HEAD_ROT,"head_rot");
	gAnimLibrary.animStateSetString(ANIM_AGENT_PELVIS_FIX,"pelvis_fix");
	gAnimLibrary.animStateSetString(ANIM_AGENT_TARGET,"target");
	gAnimLibrary.animStateSetString(ANIM_AGENT_WALK_ADJUST,"walk_adjust");

    // Where should this be set initially?
    LLJoint::setDebugJointNames(gSavedSettings.getString("DebugAvatarJoints"));

	initCloud();
}


void LLVOAvatar::cleanupClass()
{
}

LLPartSysData LLVOAvatar::sCloud;
void LLVOAvatar::initCloud()
{
	// fancy particle cloud designed by Brent
	std::string filename = gDirUtilp->getExpandedFilename(LL_PATH_PER_SL_ACCOUNT, "cloud.xml");
	if(!gDirUtilp->fileExists(filename))
	{
		filename = gDirUtilp->getExpandedFilename(LL_PATH_USER_SETTINGS, "cloud.xml");
	}
	if(!gDirUtilp->fileExists(filename))
	{
		filename = gDirUtilp->getExpandedFilename(LL_PATH_APP_SETTINGS, "cloud.xml");
	}
	LLSD cloud;
	// <FS:ND> On Linux ifstream only has a const char* constructor
	// llifstream in_file(filename);
	llifstream in_file(filename.c_str());
	// </FS:ND>
	LLSDSerialize::fromXMLDocument(cloud, in_file);
	sCloud.fromLLSD(cloud);
	LLViewerTexture* cloud_texture = LLViewerTextureManager::getFetchedTextureFromFile("cloud-particle.j2c");
	sCloud.mPartImageID = cloud_texture->getID();

	//Todo: have own image, de-copy-pasta
	LLSD cloud_muted;
	filename = gDirUtilp->getExpandedFilename(LL_PATH_PER_SL_ACCOUNT, "cloud_muted.xml");
	if(!gDirUtilp->fileExists(filename))
	{
		filename = gDirUtilp->getExpandedFilename(LL_PATH_USER_SETTINGS, "cloud_muted.xml");
	}
	if(!gDirUtilp->fileExists(filename))
	{
		filename = gDirUtilp->getExpandedFilename(LL_PATH_APP_SETTINGS, "cloud_muted.xml");
	}
	// <FS:ND> On Linux ifstream only has a const char* constructor
	// llifstream in_file_muted(filename);
	llifstream in_file_muted(filename.c_str());
	// </FS:ND>
}

void LLVOAvatar::initInstance(void)
{
	//-------------------------------------------------------------------------
	// register motions
	//-------------------------------------------------------------------------
	if (LLCharacter::sInstances.size() == 1)
	{
		LLKeyframeMotion::setVFS(gStaticVFS);
		registerMotion( ANIM_AGENT_DO_NOT_DISTURB,					LLNullMotion::create );
		registerMotion( ANIM_AGENT_CROUCH,					LLKeyframeStandMotion::create );
		registerMotion( ANIM_AGENT_CROUCHWALK,				LLKeyframeWalkMotion::create );
		registerMotion( ANIM_AGENT_EXPRESS_AFRAID,			LLEmote::create );
		registerMotion( ANIM_AGENT_EXPRESS_ANGER,			LLEmote::create );
		registerMotion( ANIM_AGENT_EXPRESS_BORED,			LLEmote::create );
		registerMotion( ANIM_AGENT_EXPRESS_CRY,				LLEmote::create );
		registerMotion( ANIM_AGENT_EXPRESS_DISDAIN,			LLEmote::create );
		registerMotion( ANIM_AGENT_EXPRESS_EMBARRASSED,		LLEmote::create );
		registerMotion( ANIM_AGENT_EXPRESS_FROWN,			LLEmote::create );
		registerMotion( ANIM_AGENT_EXPRESS_KISS,			LLEmote::create );
		registerMotion( ANIM_AGENT_EXPRESS_LAUGH,			LLEmote::create );
		registerMotion( ANIM_AGENT_EXPRESS_OPEN_MOUTH,		LLEmote::create );
		registerMotion( ANIM_AGENT_EXPRESS_REPULSED,		LLEmote::create );
		registerMotion( ANIM_AGENT_EXPRESS_SAD,				LLEmote::create );
		registerMotion( ANIM_AGENT_EXPRESS_SHRUG,			LLEmote::create );
		registerMotion( ANIM_AGENT_EXPRESS_SMILE,			LLEmote::create );
		registerMotion( ANIM_AGENT_EXPRESS_SURPRISE,		LLEmote::create );
		registerMotion( ANIM_AGENT_EXPRESS_TONGUE_OUT,		LLEmote::create );
		registerMotion( ANIM_AGENT_EXPRESS_TOOTHSMILE,		LLEmote::create );
		registerMotion( ANIM_AGENT_EXPRESS_WINK,			LLEmote::create );
		registerMotion( ANIM_AGENT_EXPRESS_WORRY,			LLEmote::create );
		registerMotion( ANIM_AGENT_FEMALE_RUN_NEW,			LLKeyframeWalkMotion::create );
		registerMotion( ANIM_AGENT_FEMALE_WALK,				LLKeyframeWalkMotion::create );
		registerMotion( ANIM_AGENT_FEMALE_WALK_NEW,			LLKeyframeWalkMotion::create );
		registerMotion( ANIM_AGENT_RUN,						LLKeyframeWalkMotion::create );
		registerMotion( ANIM_AGENT_RUN_NEW,					LLKeyframeWalkMotion::create );
		registerMotion( ANIM_AGENT_STAND,					LLKeyframeStandMotion::create );
		registerMotion( ANIM_AGENT_STAND_1,					LLKeyframeStandMotion::create );
		registerMotion( ANIM_AGENT_STAND_2,					LLKeyframeStandMotion::create );
		registerMotion( ANIM_AGENT_STAND_3,					LLKeyframeStandMotion::create );
		registerMotion( ANIM_AGENT_STAND_4,					LLKeyframeStandMotion::create );
		registerMotion( ANIM_AGENT_STANDUP,					LLKeyframeFallMotion::create );
		registerMotion( ANIM_AGENT_TURNLEFT,				LLKeyframeWalkMotion::create );
		registerMotion( ANIM_AGENT_TURNRIGHT,				LLKeyframeWalkMotion::create );
		registerMotion( ANIM_AGENT_WALK,					LLKeyframeWalkMotion::create );
		registerMotion( ANIM_AGENT_WALK_NEW,				LLKeyframeWalkMotion::create );
		
		// motions without a start/stop bit
		registerMotion( ANIM_AGENT_BODY_NOISE,				LLBodyNoiseMotion::create );
		registerMotion( ANIM_AGENT_BREATHE_ROT,				LLBreatheMotionRot::create );
		registerMotion( ANIM_AGENT_PHYSICS_MOTION,			LLPhysicsMotionController::create );
		registerMotion( ANIM_AGENT_EDITING,					LLEditingMotion::create	);
		registerMotion( ANIM_AGENT_EYE,						LLEyeMotion::create	);
		registerMotion( ANIM_AGENT_FEMALE_WALK,				LLKeyframeWalkMotion::create );
		registerMotion( ANIM_AGENT_FLY_ADJUST,				LLFlyAdjustMotion::create );
		registerMotion( ANIM_AGENT_HAND_MOTION,				LLHandMotion::create );
		registerMotion( ANIM_AGENT_HEAD_ROT,				LLHeadRotMotion::create );
		registerMotion( ANIM_AGENT_PELVIS_FIX,				LLPelvisFixMotion::create );
		registerMotion( ANIM_AGENT_SIT_FEMALE,				LLKeyframeMotion::create );
		registerMotion( ANIM_AGENT_TARGET,					LLTargetingMotion::create );
		registerMotion( ANIM_AGENT_WALK_ADJUST,				LLWalkAdjustMotion::create );
	}
	
	LLAvatarAppearance::initInstance();
	
	// preload specific motions here
	createMotion( ANIM_AGENT_CUSTOMIZE);
	createMotion( ANIM_AGENT_CUSTOMIZE_DONE);
	
	//VTPause();  // VTune
	
	mVoiceVisualizer->setVoiceEnabled( LLVoiceClient::getInstance()->getVoiceEnabled( mID ) );
}

// virtual
LLAvatarJoint* LLVOAvatar::createAvatarJoint()
{
	return new LLViewerJoint();
}

// virtual
LLAvatarJoint* LLVOAvatar::createAvatarJoint(S32 joint_num)
{
	return new LLViewerJoint(joint_num);
}

// virtual
LLAvatarJointMesh* LLVOAvatar::createAvatarJointMesh()
{
	return new LLViewerJointMesh();
}

// virtual
LLTexLayerSet* LLVOAvatar::createTexLayerSet()
{
	return new LLViewerTexLayerSet(this);
}

const LLVector3 LLVOAvatar::getRenderPosition() const
{

	if (mDrawable.isNull() || mDrawable->getGeneration() < 0)
	{
		return getPositionAgent();
	}
	else if (isRoot())
	{
		F32 fixup;
		if ( hasPelvisFixup( fixup) )
		{
			//Apply a pelvis fixup (as defined by the avs skin)
			LLVector3 pos = mDrawable->getPositionAgent();
			pos[VZ] += fixup;
			return pos;
		}
		else
		{
			return mDrawable->getPositionAgent();
		}
	}
	else
	{
		return getPosition() * mDrawable->getParent()->getRenderMatrix();
	}
	
	
}

void LLVOAvatar::updateDrawable(BOOL force_damped)
{
	clearChanged(SHIFTED);
}

void LLVOAvatar::onShift(const LLVector4a& shift_vector)
{
	const LLVector3& shift = reinterpret_cast<const LLVector3&>(shift_vector);
	mLastAnimExtents[0] += shift;
	mLastAnimExtents[1] += shift;
}

void LLVOAvatar::updateSpatialExtents(LLVector4a& newMin, LLVector4a &newMax)
{
	if (isImpostor() && !needsImpostorUpdate())
	{
		LLVector3 delta = getRenderPosition() -
			((LLVector3(mDrawable->getPositionGroup().getF32ptr())-mImpostorOffset));
		
		newMin.load3( (mLastAnimExtents[0] + delta).mV);
		newMax.load3( (mLastAnimExtents[1] + delta).mV);
	}
	else
	{
		getSpatialExtents(newMin,newMax);
		mLastAnimExtents[0].set(newMin.getF32ptr());
		mLastAnimExtents[1].set(newMax.getF32ptr());
		LLVector4a pos_group;
		pos_group.setAdd(newMin,newMax);
		pos_group.mul(0.5f);
		mImpostorOffset = LLVector3(pos_group.getF32ptr())-getRenderPosition();
		mDrawable->setPositionGroup(pos_group);
	}
	
	
}

void LLVOAvatar::getSpatialExtents(LLVector4a& newMin, LLVector4a& newMax)
{
	LLVector4a buffer(0.25f);
	LLVector4a pos;
	pos.load3(getRenderPosition().mV);
	newMin.setSub(pos, buffer);
	newMax.setAdd(pos, buffer);

	float max_attachment_span = get_default_max_prim_scale() * 5.0f;
	
	//stretch bounding box by joint positions
	for (polymesh_map_t::iterator i = mPolyMeshes.begin(); i != mPolyMeshes.end(); ++i)
	{
		LLPolyMesh* mesh = i->second;
		for (S32 joint_num = 0; joint_num < mesh->mJointRenderData.size(); joint_num++)
		{
			LLVector4a trans;
			trans.load3( mesh->mJointRenderData[joint_num]->mWorldMatrix->getTranslation().mV);
			update_min_max(newMin, newMax, trans);
		}
	}

	LLVector4a center, size;
	center.setAdd(newMin, newMax);
	center.mul(0.5f);

	size.setSub(newMax,newMin);
	size.mul(0.5f);

	mPixelArea = LLPipeline::calcPixelArea(center, size, *LLViewerCamera::getInstance());

	//stretch bounding box by attachments
	for (attachment_map_t::iterator iter = mAttachmentPoints.begin(); 
		 iter != mAttachmentPoints.end();
		 ++iter)
	{
		LLViewerJointAttachment* attachment = iter->second;

		// <FS:Ansariel> Possible crash fix
		//if (attachment->getValid())
		if (attachment && attachment->getValid())
		// </FS:Ansariel>
		{
			for (LLViewerJointAttachment::attachedobjs_vec_t::iterator attachment_iter = attachment->mAttachedObjects.begin();
				 attachment_iter != attachment->mAttachedObjects.end();
				 ++attachment_iter)
			{
				const LLViewerObject* attached_object = (*attachment_iter);
				if (attached_object && !attached_object->isHUDAttachment())
				{
					LLDrawable* drawable = attached_object->mDrawable;
					if (drawable && !drawable->isState(LLDrawable::RIGGED))
					{
						LLSpatialBridge* bridge = drawable->getSpatialBridge();
						if (bridge)
						{
							const LLVector4a* ext = bridge->getSpatialExtents();
							LLVector4a distance;
							distance.setSub(ext[1], ext[0]);
							LLVector4a max_span(max_attachment_span);

							S32 lt = distance.lessThan(max_span).getGatheredBits() & 0x7;
						
							// Only add the prim to spatial extents calculations if it isn't a megaprim.
							// max_attachment_span calculated at the start of the function 
							// (currently 5 times our max prim size) 
							if (lt == 0x7)
							{
								update_min_max(newMin,newMax,ext[0]);
								update_min_max(newMin,newMax,ext[1]);
							}
						}
					}
				}
			}
		}
	}

	//pad bounding box	

	newMin.sub(buffer);
	newMax.add(buffer);
}

void render_sphere_and_line(const LLVector3& begin_pos, const LLVector3& end_pos, F32 sphere_scale, const LLVector3& occ_color, const LLVector3& visible_color)
{
    // Unoccluded bone portions
    LLGLDepthTest normal_depth(GL_TRUE);

    // Draw line segment for unoccluded joint
    gGL.diffuseColor3f(visible_color[0], visible_color[1], visible_color[2]);

    gGL.begin(LLRender::LINES);
    gGL.vertex3fv(begin_pos.mV); 
    gGL.vertex3fv(end_pos.mV);
    gGL.end();
        

    // Draw sphere representing joint pos
    gGL.pushMatrix();
    gGL.scalef(sphere_scale, sphere_scale, sphere_scale);
    gSphere.renderGGL();
    gGL.popMatrix();
        
    LLGLDepthTest depth_under(GL_TRUE, GL_FALSE, GL_GREATER);

    // Occluded bone portions
    gGL.diffuseColor3f(occ_color[0], occ_color[1], occ_color[2]);

    gGL.begin(LLRender::LINES);
    gGL.vertex3fv(begin_pos.mV); 
    gGL.vertex3fv(end_pos.mV);
    gGL.end();

    // Draw sphere representing joint pos
    gGL.pushMatrix();
    gGL.scalef(sphere_scale, sphere_scale, sphere_scale);
    gSphere.renderGGL();
    gGL.popMatrix();
}

//-----------------------------------------------------------------------------
// renderCollisionVolumes()
//-----------------------------------------------------------------------------
void LLVOAvatar::renderCollisionVolumes()
{
	std::ostringstream ostr;

	for (S32 i = 0; i < mNumCollisionVolumes; i++)
	{
		ostr << mCollisionVolumes[i].getName() << ", ";

        LLAvatarJointCollisionVolume& collision_volume = mCollisionVolumes[i];

		collision_volume.updateWorldMatrix();

		gGL.pushMatrix();
		gGL.multMatrix( &collision_volume.getXform()->getWorldMatrix().mMatrix[0][0] );

        LLVector3 begin_pos(0,0,0);
        LLVector3 end_pos(collision_volume.getEnd());
        static F32 sphere_scale = 1.0f;
        static F32 center_dot_scale = 0.05f;

        static LLVector3 CV_COLOR_OCCLUDED(0.0f, 0.0f, 1.0f);
        static LLVector3 CV_COLOR_VISIBLE(0.5f, 0.5f, 1.0f);
        static LLVector3 DOT_COLOR_OCCLUDED(1.0f, 1.0f, 1.0f);
        static LLVector3 DOT_COLOR_VISIBLE(1.0f, 1.0f, 1.0f);

        render_sphere_and_line(begin_pos, end_pos, sphere_scale, CV_COLOR_OCCLUDED, CV_COLOR_VISIBLE);
        render_sphere_and_line(begin_pos, end_pos, center_dot_scale, DOT_COLOR_OCCLUDED, DOT_COLOR_VISIBLE);

        gGL.popMatrix();
    }

    
	if (mNameText.notNull())
	{
		LLVector4a unused;
	
		mNameText->lineSegmentIntersect(unused, unused, unused, TRUE);
	}

	mDebugText.clear();
	addDebugText(ostr.str());
}

void LLVOAvatar::renderBones()
{
    LLGLEnable blend(GL_BLEND);

	avatar_joint_list_t::iterator iter = mSkeleton.begin();
	avatar_joint_list_t::iterator end  = mSkeleton.end();

    // For bones with position overrides defined
    static LLVector3 OVERRIDE_COLOR_OCCLUDED(1.0f, 0.0f, 0.0f);
    static LLVector3 OVERRIDE_COLOR_VISIBLE(0.5f, 0.5f, 0.5f);
    // For bones which are rigged to by at least one attachment
    static LLVector3 RIGGED_COLOR_OCCLUDED(0.0f, 1.0f, 1.0f);
    static LLVector3 RIGGED_COLOR_VISIBLE(0.5f, 0.5f, 0.5f);
    // For bones not otherwise colored
    static LLVector3 OTHER_COLOR_OCCLUDED(0.0f, 1.0f, 0.0f);
    static LLVector3 OTHER_COLOR_VISIBLE(0.5f, 0.5f, 0.5f);
    
    static F32 SPHERE_SCALEF = 0.001f;

	for (; iter != end; ++iter)
	{
		LLJoint* jointp = *iter;
		if (!jointp)
		{
			continue;
		}

		jointp->updateWorldMatrix();

        LLVector3 occ_color, visible_color;

        LLVector3 pos;
        LLUUID mesh_id;
        if (jointp->hasAttachmentPosOverride(pos,mesh_id))
        {
            occ_color = OVERRIDE_COLOR_OCCLUDED;
            visible_color = OVERRIDE_COLOR_VISIBLE;
        }
        else
        {
            if (jointIsRiggedTo(jointp->getName()))
            {
                occ_color = RIGGED_COLOR_OCCLUDED;
                visible_color = RIGGED_COLOR_VISIBLE;
            }
            else
            {
                occ_color = OTHER_COLOR_OCCLUDED;
                visible_color = OTHER_COLOR_VISIBLE;
            }
        }
        LLVector3 begin_pos(0,0,0);
        LLVector3 end_pos(jointp->getEnd());

        F32 sphere_scale = SPHERE_SCALEF;
        
		gGL.pushMatrix();
		gGL.multMatrix( &jointp->getXform()->getWorldMatrix().mMatrix[0][0] );

        render_sphere_and_line(begin_pos, end_pos, sphere_scale, occ_color, visible_color);
        
		gGL.popMatrix();
	}
}


void LLVOAvatar::renderJoints()
{
	std::ostringstream ostr;
	std::ostringstream nullstr;

	for (joint_map_t::iterator iter = mJointMap.begin(); iter != mJointMap.end(); ++iter)
	{
		LLJoint* jointp = iter->second;
		if (!jointp)
		{
			nullstr << iter->first << " is NULL" << std::endl;
			continue;
		}

		ostr << jointp->getName() << ", ";

		jointp->updateWorldMatrix();
	
		gGL.pushMatrix();
		gGL.multMatrix( &jointp->getXform()->getWorldMatrix().mMatrix[0][0] );

		gGL.diffuseColor3f( 1.f, 0.f, 1.f );
	
		gGL.begin(LLRender::LINES);
	
		LLVector3 v[] = 
		{
			LLVector3(1,0,0),
			LLVector3(-1,0,0),
			LLVector3(0,1,0),
			LLVector3(0,-1,0),

			LLVector3(0,0,-1),
			LLVector3(0,0,1),
		};

		//sides
		gGL.vertex3fv(v[0].mV); 
		gGL.vertex3fv(v[2].mV);

		gGL.vertex3fv(v[0].mV); 
		gGL.vertex3fv(v[3].mV);

		gGL.vertex3fv(v[1].mV); 
		gGL.vertex3fv(v[2].mV);

		gGL.vertex3fv(v[1].mV); 
		gGL.vertex3fv(v[3].mV);


		//top
		gGL.vertex3fv(v[0].mV); 
		gGL.vertex3fv(v[4].mV);

		gGL.vertex3fv(v[1].mV); 
		gGL.vertex3fv(v[4].mV);

		gGL.vertex3fv(v[2].mV); 
		gGL.vertex3fv(v[4].mV);

		gGL.vertex3fv(v[3].mV); 
		gGL.vertex3fv(v[4].mV);


		//bottom
		gGL.vertex3fv(v[0].mV); 
		gGL.vertex3fv(v[5].mV);

		gGL.vertex3fv(v[1].mV); 
		gGL.vertex3fv(v[5].mV);

		gGL.vertex3fv(v[2].mV); 
		gGL.vertex3fv(v[5].mV);

		gGL.vertex3fv(v[3].mV); 
		gGL.vertex3fv(v[5].mV);

		gGL.end();

		gGL.popMatrix();
	}

	mDebugText.clear();
	addDebugText(ostr.str());
	addDebugText(nullstr.str());
}

BOOL LLVOAvatar::lineSegmentIntersect(const LLVector4a& start, const LLVector4a& end,
									  S32 face,
									  BOOL pick_transparent,
									  BOOL pick_rigged,
									  S32* face_hit,
									  LLVector4a* intersection,
									  LLVector2* tex_coord,
									  LLVector4a* normal,
									  LLVector4a* tangent)
{
	if ((isSelf() && !gAgent.needsRenderAvatar()) || !LLPipeline::sPickAvatar)
	{
		return FALSE;
	}

	if (lineSegmentBoundingBox(start, end))
	{
		for (S32 i = 0; i < mNumCollisionVolumes; ++i)
		{
			mCollisionVolumes[i].updateWorldMatrix();
            
			glh::matrix4f mat((F32*) mCollisionVolumes[i].getXform()->getWorldMatrix().mMatrix);
			glh::matrix4f inverse = mat.inverse();
			glh::matrix4f norm_mat = inverse.transpose();

			glh::vec3f p1(start.getF32ptr());
			glh::vec3f p2(end.getF32ptr());

			inverse.mult_matrix_vec(p1);
			inverse.mult_matrix_vec(p2);

			LLVector3 position;
			LLVector3 norm;

			if (linesegment_sphere(LLVector3(p1.v), LLVector3(p2.v), LLVector3(0,0,0), 1.f, position, norm))
			{
				glh::vec3f res_pos(position.mV);
				mat.mult_matrix_vec(res_pos);
				
				norm.normalize();
				glh::vec3f res_norm(norm.mV);
				norm_mat.mult_matrix_dir(res_norm);

				if (intersection)
				{
					intersection->load3(res_pos.v);
				}

				if (normal)
				{
					normal->load3(res_norm.v);
				}

				return TRUE;
			}
		}

		if (isSelf())
		{
			for (attachment_map_t::iterator iter = mAttachmentPoints.begin(); 
			 iter != mAttachmentPoints.end();
			 ++iter)
			{
				LLViewerJointAttachment* attachment = iter->second;

				// <FS:Ansariel> Possible crash fix
				if (!attachment)
				{
					continue;
				}
				// </FS:Ansariel>

				for (LLViewerJointAttachment::attachedobjs_vec_t::iterator attachment_iter = attachment->mAttachedObjects.begin();
					 attachment_iter != attachment->mAttachedObjects.end();
					 ++attachment_iter)
				{
					LLViewerObject* attached_object = (*attachment_iter);
					
					if (attached_object && !attached_object->isDead() && attachment->getValid())
					{
						LLDrawable* drawable = attached_object->mDrawable;
						if (drawable->isState(LLDrawable::RIGGED))
						{ //regenerate octree for rigged attachment
							gPipeline.markRebuild(mDrawable, LLDrawable::REBUILD_RIGGED, TRUE);
						}
					}
				}
			}
		}
	}

	
	
	LLVector4a position;
	if (mNameText.notNull() && mNameText->lineSegmentIntersect(start, end, position))
	{
		if (intersection)
		{
			*intersection = position;
		}

		return TRUE;
	}

	return FALSE;
}

LLViewerObject* LLVOAvatar::lineSegmentIntersectRiggedAttachments(const LLVector4a& start, const LLVector4a& end,
									  S32 face,
									  BOOL pick_transparent,
									  BOOL pick_rigged,
									  S32* face_hit,
									  LLVector4a* intersection,
									  LLVector2* tex_coord,
									  LLVector4a* normal,
									  LLVector4a* tangent)
{
	if (isSelf() && !gAgent.needsRenderAvatar())
	{
		return NULL;
	}

	LLViewerObject* hit = NULL;

	if (lineSegmentBoundingBox(start, end))
	{
		LLVector4a local_end = end;
		LLVector4a local_intersection;

		for (attachment_map_t::iterator iter = mAttachmentPoints.begin(); 
			iter != mAttachmentPoints.end();
			++iter)
		{
			LLViewerJointAttachment* attachment = iter->second;

			// <FS:Ansariel> Possible crash fix
			if (!attachment)
			{
				continue;
			}
			// </FS:Ansariel>

			for (LLViewerJointAttachment::attachedobjs_vec_t::iterator attachment_iter = attachment->mAttachedObjects.begin();
					attachment_iter != attachment->mAttachedObjects.end();
					++attachment_iter)
			{
				LLViewerObject* attached_object = (*attachment_iter);
					
				if (attached_object->lineSegmentIntersect(start, local_end, face, pick_transparent, pick_rigged, face_hit, &local_intersection, tex_coord, normal, tangent))
				{
					local_end = local_intersection;
					if (intersection)
					{
						*intersection = local_intersection;
					}
					
					hit = attached_object;
				}
			}
		}
	}
		
	return hit;
}


LLVOAvatar* LLVOAvatar::asAvatar()
{
	return this;
}

//-----------------------------------------------------------------------------
// LLVOAvatar::startDefaultMotions()
//-----------------------------------------------------------------------------
void LLVOAvatar::startDefaultMotions()
{
	//-------------------------------------------------------------------------
	// start default motions
	//-------------------------------------------------------------------------
	startMotion( ANIM_AGENT_HEAD_ROT );
	startMotion( ANIM_AGENT_EYE );
	startMotion( ANIM_AGENT_BODY_NOISE );
	startMotion( ANIM_AGENT_BREATHE_ROT );
	startMotion( ANIM_AGENT_PHYSICS_MOTION );
	startMotion( ANIM_AGENT_HAND_MOTION );
	startMotion( ANIM_AGENT_PELVIS_FIX );

	//-------------------------------------------------------------------------
	// restart any currently active motions
	//-------------------------------------------------------------------------
	processAnimationStateChanges();
}

//-----------------------------------------------------------------------------
// LLVOAvatar::buildCharacter()
// Deferred initialization and rebuild of the avatar.
//-----------------------------------------------------------------------------
// virtual
void LLVOAvatar::buildCharacter()
{
	LLAvatarAppearance::buildCharacter();

	// Not done building yet; more to do.
	mIsBuilt = FALSE;

	//-------------------------------------------------------------------------
	// set head offset from pelvis
	//-------------------------------------------------------------------------
	updateHeadOffset();

	//-------------------------------------------------------------------------
	// initialize lip sync morph pointers
	//-------------------------------------------------------------------------
	mOohMorph     = getVisualParam( "Lipsync_Ooh" );
	mAahMorph     = getVisualParam( "Lipsync_Aah" );

	// If we don't have the Ooh morph, use the Kiss morph
	if (!mOohMorph)
	{
		LL_WARNS() << "Missing 'Ooh' morph for lipsync, using fallback." << LL_ENDL;
		mOohMorph = getVisualParam( "Express_Kiss" );
	}

	// If we don't have the Aah morph, use the Open Mouth morph
	if (!mAahMorph)
	{
		LL_WARNS() << "Missing 'Aah' morph for lipsync, using fallback." << LL_ENDL;
		mAahMorph = getVisualParam( "Express_Open_Mouth" );
	}

	startDefaultMotions();

	//-------------------------------------------------------------------------
	// restart any currently active motions
	//-------------------------------------------------------------------------
	processAnimationStateChanges();

	mIsBuilt = TRUE;
	stop_glerror();

	mMeshValid = TRUE;
}

//-----------------------------------------------------------------------------
// resetVisualParams()
//-----------------------------------------------------------------------------
void LLVOAvatar::resetVisualParams()
{
	// Skeletal params
	{
		LLAvatarXmlInfo::skeletal_distortion_info_list_t::iterator iter;
		for (iter = sAvatarXmlInfo->mSkeletalDistortionInfoList.begin();
			 iter != sAvatarXmlInfo->mSkeletalDistortionInfoList.end(); 
			 ++iter)
		{
			LLPolySkeletalDistortionInfo *info = (LLPolySkeletalDistortionInfo*)*iter;
			LLPolySkeletalDistortion *param = dynamic_cast<LLPolySkeletalDistortion*>(getVisualParam(info->getID()));
            *param = LLPolySkeletalDistortion(this);
            llassert(param);
			if (!param->setInfo(info))
			{
				llassert(false);
			}			
		}
	}

	// Driver parameters
	for (LLAvatarXmlInfo::driver_info_list_t::iterator iter = sAvatarXmlInfo->mDriverInfoList.begin();
		 iter != sAvatarXmlInfo->mDriverInfoList.end(); 
		 ++iter)
	{
		LLDriverParamInfo *info = *iter;
        LLDriverParam *param = dynamic_cast<LLDriverParam*>(getVisualParam(info->getID()));
        LLDriverParam::entry_list_t driven_list = param->getDrivenList();
        *param = LLDriverParam(this);
        llassert(param);
        if (!param->setInfo(info))
        {
            llassert(false);
        }			
        param->setDrivenList(driven_list);
	}
}

//-----------------------------------------------------------------------------
// resetSkeleton()
//-----------------------------------------------------------------------------
void LLVOAvatar::resetSkeleton(bool reset_animations)
{
    LL_DEBUGS("Avatar") << avString() << " reset starts" << LL_ENDL;
    if (!mLastProcessedAppearance)
    {
        LL_WARNS() << "Can't reset avatar; no appearance message has been received yet." << LL_ENDL;
        return;
    }

    // Save mPelvis state
    //LLVector3 pelvis_pos = getJoint("mPelvis")->getPosition();
    //LLQuaternion pelvis_rot = getJoint("mPelvis")->getRotation();

    // Clear all attachment pos and scale overrides
    clearAttachmentOverrides();

    // Note that we call buildSkeleton twice in this function. The first time is
    // just to get the right scale for the collision volumes, because
    // this will be used in setting the mJointScales for the
    // LLPolySkeletalDistortions of which the CVs are children.
	if( !buildSkeleton(sAvatarSkeletonInfo) )
    {
        LL_ERRS() << "Error resetting skeleton" << LL_ENDL;
	}

    // Reset some params to default state, without propagating changes downstream.
    resetVisualParams();

    // Now we have to reset the skeleton again, because its state
    // got clobbered by the resetVisualParams() calls
    // above.
	if( !buildSkeleton(sAvatarSkeletonInfo) )
    {
        LL_ERRS() << "Error resetting skeleton" << LL_ENDL;
	}

    // Reset attachment points (buildSkeleton only does bones and CVs)
    bool ignore_hud_joints = true;
    initAttachmentPoints(ignore_hud_joints);

    // Fix up collision volumes
    for (LLVisualParam *param = getFirstVisualParam(); 
         param;
         param = getNextVisualParam())
    {
        LLPolyMorphTarget *poly_morph = dynamic_cast<LLPolyMorphTarget*>(param);
        if (poly_morph)
        {
            // This is a kludgy way to correct for the fact that the
            // collision volumes have been reset out from under the
            // poly morph sliders.
            F32 delta_weight = poly_morph->getLastWeight() - poly_morph->getDefaultWeight();
            poly_morph->applyVolumeChanges(delta_weight);
        }
    }

    // Reset tweakable params to preserved state
    bool slam_params = true;
    applyParsedAppearanceMessage(*mLastProcessedAppearance, slam_params);
    updateVisualParams();

    // Restore attachment pos overrides
    rebuildAttachmentOverrides();

    // Animations
    if (reset_animations)
    {
        if (isSelf())
        {
            // This is equivalent to "Stop Animating Me". Will reset
            // all animations and propagate the changes to other
            // viewers.
            gAgent.stopCurrentAnimations();
        }
        else
        {
            // Local viewer-side reset for non-self avatars.
            resetAnimations();
        }
    }
    
    LL_DEBUGS("Avatar") << avString() << " reset ends" << LL_ENDL;
}

//-----------------------------------------------------------------------------
// releaseMeshData()
//-----------------------------------------------------------------------------
void LLVOAvatar::releaseMeshData()
{
	if (sInstances.size() < AVATAR_RELEASE_THRESHOLD || mIsDummy)
	{
		return;
	}

	// cleanup mesh data
	for (avatar_joint_list_t::iterator iter = mMeshLOD.begin();
		 iter != mMeshLOD.end(); 
		 ++iter)
	{
		LLAvatarJoint* joint = (*iter);
		joint->setValid(FALSE, TRUE);
	}

	//cleanup data
	if (mDrawable.notNull())
	{
		LLFace* facep = mDrawable->getFace(0);
		if (facep)
		{
			facep->setSize(0, 0);
			for(S32 i = mNumInitFaces ; i < mDrawable->getNumFaces(); i++)
			{
				facep = mDrawable->getFace(i);
				if (facep)
				{
					facep->setSize(0, 0);
				}
			}
		}
	}
	
	for (attachment_map_t::iterator iter = mAttachmentPoints.begin(); 
		 iter != mAttachmentPoints.end();
		 ++iter)
	{
		LLViewerJointAttachment* attachment = iter->second;
		// <FS:Ansariel> Possible crash fix
		//if (!attachment->getIsHUDAttachment())
		if (attachment && !attachment->getIsHUDAttachment())
		// </FS:Ansariel>
		{
			attachment->setAttachmentVisibility(FALSE);
		}
	}
	mMeshValid = FALSE;
}

//-----------------------------------------------------------------------------
// restoreMeshData()
//-----------------------------------------------------------------------------
// virtual
void LLVOAvatar::restoreMeshData()
{
	llassert(!isSelf());
	
	//LL_INFOS() << "Restoring" << LL_ENDL;
	mMeshValid = TRUE;
	updateJointLODs();

	for (attachment_map_t::iterator iter = mAttachmentPoints.begin(); 
		 iter != mAttachmentPoints.end();
		 ++iter)
	{
		LLViewerJointAttachment* attachment = iter->second;
		if (!attachment->getIsHUDAttachment())
		{
			attachment->setAttachmentVisibility(TRUE);
		}
	}

	// force mesh update as LOD might not have changed to trigger this
	gPipeline.markRebuild(mDrawable, LLDrawable::REBUILD_GEOMETRY, TRUE);
}

//-----------------------------------------------------------------------------
// updateMeshData()
//-----------------------------------------------------------------------------
void LLVOAvatar::updateMeshData()
{
	if (mDrawable.notNull())
	{
		stop_glerror();

		S32 f_num = 0 ;
		const U32 VERTEX_NUMBER_THRESHOLD = 128 ;//small number of this means each part of an avatar has its own vertex buffer.
		const S32 num_parts = mMeshLOD.size();

		// this order is determined by number of LODS
		// if a mesh earlier in this list changed LODs while a later mesh doesn't,
		// the later mesh's index offset will be inaccurate
		for(S32 part_index = 0 ; part_index < num_parts ;)
		{
			S32 j = part_index ;
			U32 last_v_num = 0, num_vertices = 0 ;
			U32 last_i_num = 0, num_indices = 0 ;

			while(part_index < num_parts && num_vertices < VERTEX_NUMBER_THRESHOLD)
			{
				last_v_num = num_vertices ;
				last_i_num = num_indices ;

				LLViewerJoint* part_mesh = getViewerJoint(part_index++);
				if (part_mesh)
				{
					part_mesh->updateFaceSizes(num_vertices, num_indices, mAdjustedPixelArea);
				}
			}
			if(num_vertices < 1)//skip empty meshes
			{
				continue ;
			}
			if(last_v_num > 0)//put the last inserted part into next vertex buffer.
			{
				num_vertices = last_v_num ;
				num_indices = last_i_num ;	
				part_index-- ;
			}
		
			LLFace* facep = NULL;
			if(f_num < mDrawable->getNumFaces()) 
			{
				facep = mDrawable->getFace(f_num);
			}
			else
			{
				facep = mDrawable->getFace(0);
				if (facep)
				{
					facep = mDrawable->addFace(facep->getPool(), facep->getTexture()) ;
				}
			}
			if (!facep) continue;
			
			// resize immediately
			facep->setSize(num_vertices, num_indices);

			bool terse_update = false;

			facep->setGeomIndex(0);
			facep->setIndicesIndex(0);
		
			LLVertexBuffer* buff = facep->getVertexBuffer();
			if(!facep->getVertexBuffer())
			{
				buff = new LLVertexBufferAvatar();
				buff->allocateBuffer(num_vertices, num_indices, TRUE);
				facep->setVertexBuffer(buff);
			}
			else
			{
				if (buff->getNumIndices() == num_indices &&
					buff->getNumVerts() == num_vertices)
				{
					terse_update = true;
				}
				else
				{
					buff->resizeBuffer(num_vertices, num_indices);
				}
			}
			
		
			// This is a hack! Avatars have their own pool, so we are detecting
			//   the case of more than one avatar in the pool (thus > 0 instead of >= 0)
			if (facep->getGeomIndex() > 0)
			{
				LL_ERRS() << "non-zero geom index: " << facep->getGeomIndex() << " in LLVOAvatar::restoreMeshData" << LL_ENDL;
			}

			for(S32 k = j ; k < part_index ; k++)
			{
				bool rigid = false;
				if (k == MESH_ID_EYEBALL_LEFT ||
					k == MESH_ID_EYEBALL_RIGHT)
				{ //eyeballs can't have terse updates since they're never rendered with
					//the hardware skinning shader
					rigid = true;
				}
				
				LLViewerJoint* mesh = getViewerJoint(k);
				if (mesh)
				{
					mesh->updateFaceData(facep, mAdjustedPixelArea, k == MESH_ID_HAIR, terse_update && !rigid);
				}
			}

			stop_glerror();
			buff->flush();

			if(!f_num)
			{
				f_num += mNumInitFaces ;
			}
			else
			{
				f_num++ ;
			}
		}
	}
}

//------------------------------------------------------------------------

//------------------------------------------------------------------------
// LLVOAvatar::processUpdateMessage()
//------------------------------------------------------------------------
U32 LLVOAvatar::processUpdateMessage(LLMessageSystem *mesgsys,
									 void **user_data,
									 U32 block_num, const EObjectUpdateType update_type,
									 LLDataPacker *dp)
{
	const BOOL has_name = !getNVPair("FirstName");

	// Do base class updates...
	U32 retval = LLViewerObject::processUpdateMessage(mesgsys, user_data, block_num, update_type, dp);

	// Print out arrival information once we have name of avatar.
    if (has_name && getNVPair("FirstName"))
    {
        mDebugExistenceTimer.reset();
        debugAvatarRezTime("AvatarRezArrivedNotification","avatar arrived");
    }

	if(retval & LLViewerObject::INVALID_UPDATE)
	{
		if (isSelf())
		{
			//tell sim to cancel this update
			gAgent.teleportViaLocation(gAgent.getPositionGlobal());
		}
	}

	return retval;
}

LLViewerFetchedTexture *LLVOAvatar::getBakedTextureImage(const U8 te, const LLUUID& uuid)
{
	LLViewerFetchedTexture *result = NULL;

	if (uuid == IMG_DEFAULT_AVATAR ||
		uuid == IMG_DEFAULT ||
		uuid == IMG_INVISIBLE)
	{
		// Should already exist, don't need to find it on sim or baked-texture host.
		result = gTextureList.findImage(uuid, TEX_LIST_STANDARD);
	}
	if (!result)
	{
		const std::string url = getImageURL(te,uuid);

		if (url.empty())
		{
			// <FS:Ansariel> [Legacy Bake]
			//LL_WARNS() << "unable to determine URL for te " << te << " uuid " << uuid << LL_ENDL;
			//return NULL;
			LL_DEBUGS("Avatar") << avString() << "get old-bake image from host " << uuid << LL_ENDL;
			LLHost host = getObjectHost();
			result = LLViewerTextureManager::getFetchedTexture(
				uuid, FTT_HOST_BAKE, TRUE, LLGLTexture::BOOST_NONE, LLViewerTexture::LOD_TEXTURE, 0, 0, host);
			// </FS:Ansariel> [Legacy Bake]
		}
		LL_DEBUGS("Avatar") << avString() << "get server-bake image from URL " << url << LL_ENDL;
		result = LLViewerTextureManager::getFetchedTextureFromUrl(
			url, FTT_SERVER_BAKE, TRUE, LLGLTexture::BOOST_NONE, LLViewerTexture::LOD_TEXTURE, 0, 0, uuid);
		if (result->isMissingAsset())
		{
			result->setIsMissingAsset(false);
		}
	}
	return result;
}

// virtual
S32 LLVOAvatar::setTETexture(const U8 te, const LLUUID& uuid)
{
	if (!isIndexBakedTexture((ETextureIndex)te))
	{
		// Sim still sends some uuids for non-baked slots sometimes - ignore.
		return LLViewerObject::setTETexture(te, LLUUID::null);
	}

	LLViewerFetchedTexture *image = getBakedTextureImage(te,uuid);
	llassert(image);
	return setTETextureCore(te, image);
}

static LLTrace::BlockTimerStatHandle FTM_AVATAR_UPDATE("Avatar Update");
static LLTrace::BlockTimerStatHandle FTM_JOINT_UPDATE("Update Joints");

//------------------------------------------------------------------------
// LLVOAvatar::dumpAnimationState()
//------------------------------------------------------------------------
void LLVOAvatar::dumpAnimationState()
{
	LL_INFOS() << "==============================================" << LL_ENDL;
	for (LLVOAvatar::AnimIterator it = mSignaledAnimations.begin(); it != mSignaledAnimations.end(); ++it)
	{
		LLUUID id = it->first;
		std::string playtag = "";
		if (mPlayingAnimations.find(id) != mPlayingAnimations.end())
		{
			playtag = "*";
		}
		LL_INFOS() << gAnimLibrary.animationName(id) << playtag << LL_ENDL;
	}
	for (LLVOAvatar::AnimIterator it = mPlayingAnimations.begin(); it != mPlayingAnimations.end(); ++it)
	{
		LLUUID id = it->first;
		bool is_signaled = mSignaledAnimations.find(id) != mSignaledAnimations.end();
		if (!is_signaled)
		{
			LL_INFOS() << gAnimLibrary.animationName(id) << "!S" << LL_ENDL;
		}
	}
}

//------------------------------------------------------------------------
// idleUpdate()
//------------------------------------------------------------------------
void LLVOAvatar::idleUpdate(LLAgent &agent, const F64 &time)
{
	LL_RECORD_BLOCK_TIME(FTM_AVATAR_UPDATE);

	if (isDead())
	{
		LL_INFOS() << "Warning!  Idle on dead avatar" << LL_ENDL;
		return;
	}	

	// <FS:CR> Use LLCachedControl
	static LLCachedControl<bool> disable_all_render_types(gSavedSettings, "DisableAllRenderTypes");
	if (!(gPipeline.hasRenderType(LLPipeline::RENDER_TYPE_AVATAR))
		//&& !(gSavedSettings.getBOOL("DisableAllRenderTypes")) && !isSelf())
		&& !(disable_all_render_types) && !isSelf())
	// </FS:CR>
	{
		return;
	}

    LLScopedContextString str("avatar_idle_update " + getFullname());
    
	checkTextureLoading() ;
	
	// force immediate pixel area update on avatars using last frames data (before drawable or camera updates)
	setPixelAreaAndAngle(gAgent);

	// force asynchronous drawable update
	if(mDrawable.notNull())
	{	
		LL_RECORD_BLOCK_TIME(FTM_JOINT_UPDATE);
	
		if (mIsSitting && getParent())
		{
			LLViewerObject *root_object = (LLViewerObject*)getRoot();
			LLDrawable* drawablep = root_object->mDrawable;
			// if this object hasn't already been updated by another avatar...
			if (drawablep) // && !drawablep->isState(LLDrawable::EARLY_MOVE))
			{
				if (root_object->isSelected())
				{
					gPipeline.updateMoveNormalAsync(drawablep);
				}
				else
				{
					gPipeline.updateMoveDampedAsync(drawablep);
				}
			}
		}
		else 
		{
			gPipeline.updateMoveDampedAsync(mDrawable);
		}
	}

	//--------------------------------------------------------------------
	// set alpha flag depending on state
	//--------------------------------------------------------------------

	if (isSelf())
	{
		LLViewerObject::idleUpdate(agent, time);
		
		// trigger fidget anims
		if (isAnyAnimationSignaled(AGENT_STAND_ANIMS, NUM_AGENT_STAND_ANIMS))
		{
			agent.fidget();
		}
	}
	else
	{
		// Should override the idleUpdate stuff and leave out the angular update part.
		LLQuaternion rotation = getRotation();
		LLViewerObject::idleUpdate(agent, time);
		setRotation(rotation);
	}

	// attach objects that were waiting for a drawable
	lazyAttach();

	// animate the character
	// store off last frame's root position to be consistent with camera position
	mLastRootPos = mRoot->getWorldPosition();
	BOOL detailed_update = updateCharacter(agent);

	static LLUICachedControl<bool> visualizers_in_calls("ShowVoiceVisualizersInCalls", false);
	bool voice_enabled = (visualizers_in_calls || LLVoiceClient::getInstance()->inProximalChannel()) &&
						 LLVoiceClient::getInstance()->getVoiceEnabled(mID);

	idleUpdateVoiceVisualizer( voice_enabled );
	idleUpdateMisc( detailed_update );
	idleUpdateAppearanceAnimation();
	if (detailed_update)
	{
		idleUpdateLipSync( voice_enabled );
		idleUpdateLoadingEffect();
		idleUpdateBelowWater();	// wind effect uses this
		idleUpdateWindEffect();
	}
		
	idleUpdateNameTag( mLastRootPos );
	idleUpdateRenderComplexity();
}

void LLVOAvatar::idleUpdateVoiceVisualizer(bool voice_enabled)
{
	bool render_visualizer = voice_enabled;
	
	// Don't render the user's own voice visualizer when in mouselook, or when opening the mic is disabled.
	if(isSelf())
	{
		// <FS:Ansariel> Faster debug settings
		//if(gAgentCamera.cameraMouselook() || gSavedSettings.getBOOL("VoiceDisableMic"))
		static LLCachedControl<bool> voiceDisableMic(gSavedSettings, "VoiceDisableMic");
		if (gAgentCamera.cameraMouselook() || voiceDisableMic)
		// </FS:Ansariel>
		{
			render_visualizer = false;
		}
	}
	
	// <FS:Ansariel> FIRE-1916: Hide voice dots over avatars
	static LLCachedControl<bool> fsShowVoiceVisualizer(gSavedSettings, "FSShowVoiceVisualizer");
	if (!fsShowVoiceVisualizer)
	{
		render_visualizer = false;
	}
	// </FS:Ansariel>

	mVoiceVisualizer->setVoiceEnabled(render_visualizer);
	
	if ( voice_enabled )
	{		
		//----------------------------------------------------------------
		// Only do gesture triggering for your own avatar, and only when you're in a proximal channel.
		//----------------------------------------------------------------
		if( isSelf() )
		{
			//----------------------------------------------------------------------------------------
			// The following takes the voice signal and uses that to trigger gesticulations. 
			//----------------------------------------------------------------------------------------
			int lastGesticulationLevel = mCurrentGesticulationLevel;
			mCurrentGesticulationLevel = mVoiceVisualizer->getCurrentGesticulationLevel();
			
			//---------------------------------------------------------------------------------------------------
			// If "current gesticulation level" changes, we catch this, and trigger the new gesture
			//---------------------------------------------------------------------------------------------------
			if ( lastGesticulationLevel != mCurrentGesticulationLevel )
			{
				if ( mCurrentGesticulationLevel != VOICE_GESTICULATION_LEVEL_OFF )
				{
					std::string gestureString = "unInitialized";
					if ( mCurrentGesticulationLevel == 0 )	{ gestureString = "/voicelevel1";	}
					else	if ( mCurrentGesticulationLevel == 1 )	{ gestureString = "/voicelevel2";	}
					else	if ( mCurrentGesticulationLevel == 2 )	{ gestureString = "/voicelevel3";	}
					else	{ LL_INFOS() << "oops - CurrentGesticulationLevel can be only 0, 1, or 2"  << LL_ENDL; }
					
					// this is the call that Karl S. created for triggering gestures from within the code.
					LLGestureMgr::instance().triggerAndReviseString( gestureString );
				}
			}
			
		} //if( isSelf() )
		
		//-----------------------------------------------------------------------------------------------------------------
		// If the avatar is speaking, then the voice amplitude signal is passed to the voice visualizer.
		// Also, here we trigger voice visualizer start and stop speaking, so it can animate the voice symbol.
		//
		// Notice the calls to "gAwayTimer.reset()". This resets the timer that determines how long the avatar has been
		// "away", so that the avatar doesn't lapse into away-mode (and slump over) while the user is still talking. 
		//-----------------------------------------------------------------------------------------------------------------
		if (LLVoiceClient::getInstance()->getIsSpeaking( mID ))
		{		
			if (!mVoiceVisualizer->getCurrentlySpeaking())
			{
				mVoiceVisualizer->setStartSpeaking();
				
				//printf( "gAwayTimer.reset();\n" );
			}
			
			mVoiceVisualizer->setSpeakingAmplitude( LLVoiceClient::getInstance()->getCurrentPower( mID ) );
			
			if( isSelf() )
			{
				gAgent.clearAFK();
			}
		}
		else
		{
			if ( mVoiceVisualizer->getCurrentlySpeaking() )
			{
				mVoiceVisualizer->setStopSpeaking();
				
				if ( mLipSyncActive )
				{
					// <FS:Ansariel> [Legacy Bake]
					//if( mOohMorph ) mOohMorph->setWeight(mOohMorph->getMinWeight());
					//if( mAahMorph ) mAahMorph->setWeight(mAahMorph->getMinWeight());
					if( mOohMorph ) mOohMorph->setWeight(mOohMorph->getMinWeight(), FALSE);
					if( mAahMorph ) mAahMorph->setWeight(mAahMorph->getMinWeight(), FALSE);
					// </FS:Ansariel> [Legacy Bake]
					
					mLipSyncActive = false;
					LLCharacter::updateVisualParams();
					dirtyMesh();
				}
			}
		}
		
		//--------------------------------------------------------------------------------------------
		// here we get the approximate head position and set as sound source for the voice symbol
		// (the following version uses a tweak of "mHeadOffset" which handle sitting vs. standing)
		//--------------------------------------------------------------------------------------------
		
		if ( mIsSitting )
		{
			LLVector3 headOffset = LLVector3( 0.0f, 0.0f, mHeadOffset.mV[2] );
			mVoiceVisualizer->setVoiceSourceWorldPosition( mRoot->getWorldPosition() + headOffset );
		}
		else 
		{
			LLVector3 tagPos = mRoot->getWorldPosition();
			tagPos[VZ] -= mPelvisToFoot;
			tagPos[VZ] += ( mBodySize[VZ] + 0.125f ); // does not need mAvatarOffset -Nyx
			mVoiceVisualizer->setVoiceSourceWorldPosition( tagPos );
		}
	}//if ( voiceEnabled )
}		

static LLTrace::BlockTimerStatHandle FTM_ATTACHMENT_UPDATE("Update Attachments");

void LLVOAvatar::idleUpdateMisc(bool detailed_update)
{
	if (LLVOAvatar::sJointDebug)
	{
		LL_INFOS() << getFullname() << ": joint touches: " << LLJoint::sNumTouches << " updates: " << LLJoint::sNumUpdates << LL_ENDL;
	}

	LLJoint::sNumUpdates = 0;
	LLJoint::sNumTouches = 0;

	BOOL visible = isVisible() || mNeedsAnimUpdate;

	// update attachments positions
	// <FS:Ansariel> Fix LL impostor hacking; No detailed updates if muted when using no impostors
	//if (detailed_update || !sUseImpostors)
	if (detailed_update || (!sUseImpostors && !isInMuteList()))
	// </FS:Ansariel>
	{
		LL_RECORD_BLOCK_TIME(FTM_ATTACHMENT_UPDATE);
		for (attachment_map_t::iterator iter = mAttachmentPoints.begin(); 
			 iter != mAttachmentPoints.end();
			 ++iter)
		{
			LLViewerJointAttachment* attachment = iter->second;

			// <FS:Ansariel> Possible crash fix
			if (!attachment)
			{
				continue;
			}
			// </FS:Ansariel>

			for (LLViewerJointAttachment::attachedobjs_vec_t::iterator attachment_iter = attachment->mAttachedObjects.begin();
				 attachment_iter != attachment->mAttachedObjects.end();
				 ++attachment_iter)
			{
				LLViewerObject* attached_object = (*attachment_iter);
				BOOL visibleAttachment = visible || (attached_object && 
													 !(attached_object->mDrawable->getSpatialBridge() &&
													   attached_object->mDrawable->getSpatialBridge()->getRadius() < 2.0f));
				
				if (visibleAttachment && attached_object && !attached_object->isDead() && attachment->getValid())
				{
					// if selecting any attachments, update all of them as non-damped
					if (LLSelectMgr::getInstance()->getSelection()->getObjectCount() && LLSelectMgr::getInstance()->getSelection()->isAttachment())
					{
						gPipeline.updateMoveNormalAsync(attached_object->mDrawable);
					}
					else
					{
						gPipeline.updateMoveDampedAsync(attached_object->mDrawable);
					}
					
					LLSpatialBridge* bridge = attached_object->mDrawable->getSpatialBridge();
					if (bridge)
					{
						gPipeline.updateMoveNormalAsync(bridge);
					}
					attached_object->updateText();	
				}
			}
		}
	}

	mNeedsAnimUpdate = FALSE;

	if (isImpostor() && !mNeedsImpostorUpdate)
	{
		LL_ALIGN_16(LLVector4a ext[2]);
		F32 distance;
		LLVector3 angle;

		getImpostorValues(ext, angle, distance);

		for (U32 i = 0; i < 3 && !mNeedsImpostorUpdate; i++)
		{
			F32 cur_angle = angle.mV[i];
			F32 old_angle = mImpostorAngle.mV[i];
			F32 angle_diff = fabsf(cur_angle-old_angle);
		
			if (angle_diff > F_PI/512.f*distance*mUpdatePeriod)
			{
				mNeedsImpostorUpdate = TRUE;
			}
		}

		if (detailed_update && !mNeedsImpostorUpdate)
		{	//update impostor if view angle, distance, or bounding box change
			//significantly
			
			F32 dist_diff = fabsf(distance-mImpostorDistance);
			if (dist_diff/mImpostorDistance > 0.1f)
			{
				mNeedsImpostorUpdate = TRUE;
			}
			else
			{
				//VECTORIZE THIS
				getSpatialExtents(ext[0], ext[1]);
				LLVector4a diff;
				diff.setSub(ext[1], mImpostorExtents[1]);
				if (diff.getLength3().getF32() > 0.05f)
				{
					mNeedsImpostorUpdate = TRUE;
				}
				else
				{
					diff.setSub(ext[0], mImpostorExtents[0]);
					if (diff.getLength3().getF32() > 0.05f)
					{
						mNeedsImpostorUpdate = TRUE;
					}
				}
			}
		}
	}

	mDrawable->movePartition();
	
	//force a move if sitting on an active object
	if (getParent() && ((LLViewerObject*) getParent())->mDrawable->isActive())
	{
		gPipeline.markMoved(mDrawable, TRUE);
	}
}

void LLVOAvatar::idleUpdateAppearanceAnimation()
{
	// update morphing params
	if (mAppearanceAnimating)
	{
		ESex avatar_sex = getSex();
		F32 appearance_anim_time = mAppearanceMorphTimer.getElapsedTimeF32();
		if (appearance_anim_time >= APPEARANCE_MORPH_TIME)
		{
			mAppearanceAnimating = FALSE;
			for (LLVisualParam *param = getFirstVisualParam(); 
				 param;
				 param = getNextVisualParam())
			{
				if (param->isTweakable())
				{
					// <FS:Ansariel> [Legacy Bake]
					//param->stopAnimating();
					param->stopAnimating(FALSE);
				}
			}
			updateVisualParams();
			// <FS:Ansariel> [Legacy Bake]
			if (isSelf())
			{
				gAgent.sendAgentSetAppearance();
			}
			// </FS:Ansariel> [Legacy Bake]
		}
		else
		{
			F32 morph_amt = calcMorphAmount();
			LLVisualParam *param;

			if (!isSelf())
			{
				// animate only top level params for non-self avatars
				for (param = getFirstVisualParam();
					 param;
					 param = getNextVisualParam())
				{
					if (param->isTweakable())
					{
						// <FS:Ansariel> [Legacy Bake]
						//param->animate(morph_amt);
						param->animate(morph_amt, FALSE);
					}
				}
			}

			// apply all params
			for (param = getFirstVisualParam();
				 param;
				 param = getNextVisualParam())
			{
				param->apply(avatar_sex);
			}

			mLastAppearanceBlendTime = appearance_anim_time;
		}
		dirtyMesh();
	}
}

F32 LLVOAvatar::calcMorphAmount()
{
	F32 appearance_anim_time = mAppearanceMorphTimer.getElapsedTimeF32();
	F32 blend_frac = calc_bouncy_animation(appearance_anim_time / APPEARANCE_MORPH_TIME);
	F32 last_blend_frac = calc_bouncy_animation(mLastAppearanceBlendTime / APPEARANCE_MORPH_TIME);

	F32 morph_amt;
	if (last_blend_frac == 1.f)
	{
		morph_amt = 1.f;
	}
	else
	{
		morph_amt = (blend_frac - last_blend_frac) / (1.f - last_blend_frac);
	}

	return morph_amt;
}

void LLVOAvatar::idleUpdateLipSync(bool voice_enabled)
{
	// Use the Lipsync_Ooh and Lipsync_Aah morphs for lip sync
	if ( voice_enabled && (LLVoiceClient::getInstance()->lipSyncEnabled()) && LLVoiceClient::getInstance()->getIsSpeaking( mID ) )
	{
		F32 ooh_morph_amount = 0.0f;
		F32 aah_morph_amount = 0.0f;

		mVoiceVisualizer->lipSyncOohAah( ooh_morph_amount, aah_morph_amount );

		if( mOohMorph )
		{
			F32 ooh_weight = mOohMorph->getMinWeight()
				+ ooh_morph_amount * (mOohMorph->getMaxWeight() - mOohMorph->getMinWeight());

			// <FS:Ansariel> [Legacy Bake]
			//mOohMorph->setWeight( ooh_weight);
			mOohMorph->setWeight( ooh_weight, FALSE);
		}

		if( mAahMorph )
		{
			F32 aah_weight = mAahMorph->getMinWeight()
				+ aah_morph_amount * (mAahMorph->getMaxWeight() - mAahMorph->getMinWeight());

			// <FS:Ansariel> [Legacy Bake]
			//mAahMorph->setWeight( aah_weight);
			mAahMorph->setWeight( aah_weight, FALSE);
		}

		mLipSyncActive = true;
		LLCharacter::updateVisualParams();
		dirtyMesh();
	}
}

void LLVOAvatar::idleUpdateLoadingEffect()
{
	// update visibility when avatar is partially loaded
	if (updateIsFullyLoaded()) // changed?
	{
		if (isFullyLoaded())
		{
			if (mFirstFullyVisible)
			{
				mFirstFullyVisible = FALSE;
				if (isSelf())
				{
					LL_INFOS("Avatar") << avString() << "self isFullyLoaded, mFirstFullyVisible" << LL_ENDL;
					LLAppearanceMgr::instance().onFirstFullyVisible();

					// <FS:Zi> Animation Overrider
					AOEngine::instance().onLoginComplete();
				}
				else
				{
					LL_INFOS("Avatar") << avString() << "other isFullyLoaded, mFirstFullyVisible" << LL_ENDL;
				}
			}

			deleteParticleSource();
			updateLOD();
		}
		else
		{
// <FS> Custom avatar particle cloud
//			LLPartSysData particle_parameters;
//
//			// fancy particle cloud designed by Brent
//			particle_parameters.mPartData.mMaxAge            = 4.f;
//			particle_parameters.mPartData.mStartScale.mV[VX] = 0.8f;
//			particle_parameters.mPartData.mStartScale.mV[VX] = 0.8f;
//			particle_parameters.mPartData.mStartScale.mV[VY] = 1.0f;
//			particle_parameters.mPartData.mEndScale.mV[VX]   = 0.02f;
//			particle_parameters.mPartData.mEndScale.mV[VY]   = 0.02f;
//			particle_parameters.mPartData.mStartColor        = LLColor4(1, 1, 1, 0.5f);
//			particle_parameters.mPartData.mEndColor          = LLColor4(1, 1, 1, 0.0f);
//			particle_parameters.mPartData.mStartScale.mV[VX] = 0.8f;
//			LLViewerTexture* cloud = LLViewerTextureManager::getFetchedTextureFromFile("cloud-particle.j2c");
//			particle_parameters.mPartImageID                 = cloud->getID();
//			particle_parameters.mMaxAge                      = 0.f;
//			particle_parameters.mPattern                     = LLPartSysData::LL_PART_SRC_PATTERN_ANGLE_CONE;
//			particle_parameters.mInnerAngle                  = F_PI;
//			particle_parameters.mOuterAngle                  = 0.f;
//			particle_parameters.mBurstRate                   = 0.02f;
//			particle_parameters.mBurstRadius                 = 0.0f;
//			particle_parameters.mBurstPartCount              = 1;
//			particle_parameters.mBurstSpeedMin               = 0.1f;
//			particle_parameters.mBurstSpeedMax               = 1.f;
//			particle_parameters.mPartData.mFlags             = ( LLPartData::LL_PART_INTERP_COLOR_MASK | LLPartData::LL_PART_INTERP_SCALE_MASK |
//																 LLPartData::LL_PART_EMISSIVE_MASK | // LLPartData::LL_PART_FOLLOW_SRC_MASK |
//																 LLPartData::LL_PART_TARGET_POS_MASK );
//			
//			if (!isTooComplex()) // do not generate particles for overly-complex avatars
//			{
//				setParticleSource(particle_parameters, getID());
//			}

			// Firestorm Clouds
			if (!isTooComplex()) // do not generate particles for overly-complex avatars
			{
				setParticleSource(sCloud, getID());
			}
		}
// </FS>
	}
}	

void LLVOAvatar::idleUpdateWindEffect()
{
	// update wind effect
	if ((LLViewerShaderMgr::instance()->getVertexShaderLevel(LLViewerShaderMgr::SHADER_AVATAR) >= LLDrawPoolAvatar::SHADER_LEVEL_CLOTH))
	{
		F32 hover_strength = 0.f;
		F32 time_delta = mRippleTimer.getElapsedTimeF32() - mRippleTimeLast;
		mRippleTimeLast = mRippleTimer.getElapsedTimeF32();
		LLVector3 velocity = getVelocity();
		F32 speed = velocity.length();
		//RN: velocity varies too much frame to frame for this to work
		mRippleAccel.clearVec();//lerp(mRippleAccel, (velocity - mLastVel) * time_delta, LLSmoothInterpolation::getInterpolant(0.02f));
		mLastVel = velocity;
		LLVector4 wind;
		wind.setVec(getRegion()->mWind.getVelocityNoisy(getPositionAgent(), 4.f) - velocity);

		if (mInAir)
		{
			hover_strength = HOVER_EFFECT_STRENGTH * llmax(0.f, HOVER_EFFECT_MAX_SPEED - speed);
		}

		if (mBelowWater)
		{
			// TODO: make cloth flow more gracefully when underwater
			hover_strength += UNDERWATER_EFFECT_STRENGTH;
		}

		wind.mV[VZ] += hover_strength;
		wind.normalize();

		wind.mV[VW] = llmin(0.025f + (speed * 0.015f) + hover_strength, 0.5f);
		F32 interp;
		if (wind.mV[VW] > mWindVec.mV[VW])
		{
			interp = LLSmoothInterpolation::getInterpolant(0.2f);
		}
		else
		{
			interp = LLSmoothInterpolation::getInterpolant(0.4f);
		}
		mWindVec = lerp(mWindVec, wind, interp);
	
		F32 wind_freq = hover_strength + llclamp(8.f + (speed * 0.7f) + (noise1(mRipplePhase) * 4.f), 8.f, 25.f);
		mWindFreq = lerp(mWindFreq, wind_freq, interp); 

		if (mBelowWater)
		{
			mWindFreq *= UNDERWATER_FREQUENCY_DAMP;
		}

		mRipplePhase += (time_delta * mWindFreq);
		if (mRipplePhase > F_TWO_PI)
		{
			mRipplePhase = fmodf(mRipplePhase, F_TWO_PI);
		}
	}
}

void LLVOAvatar::idleUpdateNameTag(const LLVector3& root_pos_last)
{
	// update chat bubble
	//--------------------------------------------------------------------
	// draw text label over character's head
	//--------------------------------------------------------------------
	if (mChatTimer.getElapsedTimeF32() > BUBBLE_CHAT_TIME)
	{
		mChats.clear();
	}

	static LLCachedControl<F32> renderNameShowTime(gSavedSettings, "RenderNameShowTime");
	static LLCachedControl<F32> renderNameFadeDuration(gSavedSettings, "RenderNameFadeDuration");
	static LLCachedControl<bool> useChatBubbles(gSavedSettings, "UseChatBubbles");
	static LLCachedControl<bool> useTypingBubbles(gSavedSettings, "UseTypingBubbles");
	static LLCachedControl<bool> renderNameShowSelf(gSavedSettings, "RenderNameShowSelf");
	static LLCachedControl<S32> avatarNameTagMode(gSavedSettings, "AvatarNameTagMode");

	const F32 time_visible = mTimeVisible.getElapsedTimeF32();
	const F32 NAME_SHOW_TIME = F32(renderNameShowTime);	// seconds
	const F32 FADE_DURATION = F32(renderNameFadeDuration); // seconds
// [RLVa:KB] - Checked: RLVa-2.0.1
	bool fRlvShowAvTag = true, fRlvShowAvName = true;
	if (RlvActions::isRlvEnabled())
	{
		fRlvShowAvTag = RlvActions::canShowName(RlvActions::SNC_NAMETAG, getID());
		fRlvShowAvName = (fRlvShowAvTag) && (RlvActions::canShowName(RlvActions::SNC_DEFAULT, getID()));
	}
// [/RLVa:KB]
	BOOL visible_avatar = isVisible() || mNeedsAnimUpdate;
	BOOL visible_chat = useChatBubbles && (mChats.size() || mTyping);
	BOOL visible_typing = useTypingBubbles && mTyping;
	BOOL render_name =	visible_chat ||
				visible_typing ||
		                (visible_avatar &&
// [RLVa:KB] - Checked: RLVa-2.0.1
						(fRlvShowAvTag) &&
// [/RLVa:KB]
		                ((sRenderName == RENDER_NAME_ALWAYS) ||
		                 (sRenderName == RENDER_NAME_FADE && time_visible < NAME_SHOW_TIME)));
	// If it's your own avatar, don't draw in mouselook, and don't
	// draw if we're specifically hiding our own name.
	if (isSelf())
	{
		render_name = render_name
			&& !gAgentCamera.cameraMouselook()
			&& (visible_chat || (renderNameShowSelf 
								 && S32(avatarNameTagMode) ));
	}

	if ( !render_name )
	{
		if (mNameText)
		{
			// ...clean up old name tag
			mNameText->markDead();
			mNameText = NULL;
			sNumVisibleChatBubbles--;
		}
		return;
	}

	BOOL new_name = FALSE;
	if (visible_chat != mVisibleChat)
	{
		mVisibleChat = visible_chat;
		new_name = TRUE;
	}
		if (visible_typing != mVisibleTyping)
		{
			mVisibleTyping = visible_typing;
			new_name = TRUE;
		}

// [RLVa:KB] - Checked: RLVa-0.2.0
	if (!fRlvShowAvName)
	{
		if (mRenderGroupTitles)
		{
			mRenderGroupTitles = FALSE;
			new_name = TRUE;
		}
	}
	else if (sRenderGroupTitles != mRenderGroupTitles)
// [/RLVa]
//	if (sRenderGroupTitles != mRenderGroupTitles)
	{
		mRenderGroupTitles = sRenderGroupTitles;
		new_name = TRUE;
	}

	// First Calculate Alpha
	// If alpha > 0, create mNameText if necessary, otherwise delete it
	F32 alpha = 0.f;
	if (mAppAngle > 5.f)
	{
		const F32 START_FADE_TIME = NAME_SHOW_TIME - FADE_DURATION;
		if (!visible_chat && !visible_typing && sRenderName == RENDER_NAME_FADE && time_visible > START_FADE_TIME)
		{
			alpha = 1.f - (time_visible - START_FADE_TIME) / FADE_DURATION;
		}
		else
		{
			// ...not fading, full alpha
			alpha = 1.f;
		}
	}
	else if (mAppAngle > 2.f)
	{
		// far away is faded out also
		alpha = (mAppAngle-2.f)/3.f;
	}

	if (alpha <= 0.f)
	{
		if (mNameText)
		{
			mNameText->markDead();
			mNameText = NULL;
			sNumVisibleChatBubbles--;
		}
		return;
	}

	if (!mNameText)
	{
		mNameText = static_cast<LLHUDNameTag*>( LLHUDObject::addHUDObject(
			LLHUDObject::LL_HUD_NAME_TAG) );
		//mNameText->setMass(10.f);
		mNameText->setSourceObject(this);
		mNameText->setVertAlignment(LLHUDNameTag::ALIGN_VERT_TOP);
		mNameText->setVisibleOffScreen(TRUE);
		mNameText->setMaxLines(11);
		mNameText->setFadeDistance(CHAT_NORMAL_RADIUS, 5.f);
		sNumVisibleChatBubbles++;
		new_name = TRUE;
    }
				
	idleUpdateNameTagPosition(root_pos_last);
	idleUpdateNameTagText(new_name);
	// Wolfspirit: Following thing is already handled in LLHUDNameTag::lineSegmentIntersect
	// Fixing bubblechat alpha flashing with commenting this out.
	// idleUpdateNameTagAlpha(new_name, alpha);
}

void LLVOAvatar::idleUpdateNameTagText(BOOL new_name)
{
	LLNameValue *title = getNVPair("Title");
	LLNameValue* firstname = getNVPair("FirstName");
	LLNameValue* lastname = getNVPair("LastName");

	// Avatars must have a first and last name
	if (!firstname || !lastname) return;

	// <FS:Ansariel> OpenSim chat distance compatibility
	static const F32 chat_range_whisper_squared = LFSimFeatureHandler::getInstance()->whisperRange() * LFSimFeatureHandler::getInstance()->whisperRange();
	static const F32 chat_range_say_squared = LFSimFeatureHandler::getInstance()->sayRange() * LFSimFeatureHandler::getInstance()->sayRange();
	static const F32 chat_range_shout_squared = LFSimFeatureHandler::getInstance()->shoutRange() * LFSimFeatureHandler::getInstance()->shoutRange();
	// </FS:Ansariel>

// [RLVa:KB] - Checked: RLVa-2.0.1
	bool fRlvShowAvName = RlvActions::canShowName(RlvActions::SNC_DEFAULT, getID());
// [/RLVa:KB]
	// <FS:Ansariel> Show auto-response in nametag
	static LLCachedControl<bool> fsAutorespondMode(gSavedPerAccountSettings, "FSAutorespondMode");
	static LLCachedControl<bool> fsAutorespondNonFriendsMode(gSavedPerAccountSettings, "FSAutorespondNonFriendsMode");
	static LLCachedControl<bool> fsShowAutorespondInNametag(gSavedSettings, "FSShowAutorespondInNametag");
	bool is_autoresponse = isSelf() && fsShowAutorespondInNametag && (fsAutorespondMode || fsAutorespondNonFriendsMode);
	// </FS:Ansariel>
	// <FS:Ansariel> FIRE-3475: Show typing in nametag
	static LLCachedControl<bool> fsShowTypingStateInNameTag(gSavedSettings, "FSShowTypingStateInNameTag");
	bool is_typing = !isSelf() && mTyping && fsShowTypingStateInNameTag;
	// </FS:Ansariel>
	bool is_away = mSignaledAnimations.find(ANIM_AGENT_AWAY)  != mSignaledAnimations.end();
	bool is_do_not_disturb = mSignaledAnimations.find(ANIM_AGENT_DO_NOT_DISTURB) != mSignaledAnimations.end();
	bool is_appearance = mSignaledAnimations.find(ANIM_AGENT_CUSTOMIZE) != mSignaledAnimations.end();
	bool is_muted;
	if (isSelf())
	{
		is_muted = false;
	}
	else
	{
		is_muted = isInMuteList();
	}
//	bool is_friend = LLAvatarTracker::instance().isBuddy(getID());
// [RLVa:KB] - Checked: RLVa-1.2.2
	bool is_friend = (fRlvShowAvName) && (LLAvatarTracker::instance().isBuddy(getID()));
// [/RLVa:KB]
	bool is_cloud = getIsCloud();

	if (is_appearance != mNameAppearance)
	{
		if (is_appearance)
		{
			debugAvatarRezTime("AvatarRezEnteredAppearanceNotification","entered appearance mode");
		}
		else
		{
			debugAvatarRezTime("AvatarRezLeftAppearanceNotification","left appearance mode");
		}
	}
	// <FS:CR> Colorize name tags
	//LLColor4 name_tag_color = getNameTagColor(is_friend);
	LLColor4 name_tag_color = getNameTagColor();
	// </FS:CR>
	LLColor4 distance_color = name_tag_color;
	std::string distance_string;

	// Wolfspirit: If we don't need to display a friend,
	// if we aren't self, if we use colored Clienttags and if we have a color
	// then use that color as name_tag_color
	static LLUICachedControl<bool> show_friends("NameTagShowFriends");
	static LLUICachedControl<U32> color_client_tags("FSColorClienttags");
	bool special_color_override = (show_friends && (is_friend || LGGContactSets::getInstance()->hasFriendColorThatShouldShow(getID(), LGG_CS_TAG))) ||
									LLNetMap::hasAvatarMarkColor(getID());
	if (mClientTagData.has("color")
		&& !special_color_override
		&& color_client_tags && !this->isSelf())
	{
		name_tag_color = mClientTagData["color"]; 
	}

	// <FS:Ansariel> Color name tags based on distance
	static LLCachedControl<bool> show_distance_color_tag(gSavedSettings, "FSTagShowDistanceColors");
	static LLCachedControl<bool> show_distance_in_tag(gSavedSettings, "FSTagShowDistance");
	// <FS:CR> FIRE-6664: Add whisper range to color tags
	static LLUIColor tag_whisper_color = LLUIColorTable::instance().getColor("NameTagWhisperDistanceColor", LLColor4::green);
	// </FS:CR> FIRE-6664: Add whisper range to color tags
	static LLUIColor tag_chat_color = LLUIColorTable::instance().getColor("NameTagChatDistanceColor", LLColor4::green);
	static LLUIColor tag_shout_color = LLUIColorTable::instance().getColor("NameTagShoutDistanceColor", LLColor4::yellow);
	static LLUIColor tag_beyond_shout_color = LLUIColorTable::instance().getColor("NameTagBeyondShoutDistanceColor", LLColor4::red);

	if (!isSelf() && (show_distance_color_tag || show_distance_in_tag))
	{
		F64 distance_squared = dist_vec_squared(getPositionGlobal(), gAgent.getPositionGlobal());
		// <FS:CR> FIRE-6664: Add whisper range color tag
		if (distance_squared <= chat_range_whisper_squared)
		{
			distance_color = tag_whisper_color;
		}
		else if (distance_squared <= chat_range_say_squared)
		// </FS:CR> FIRE-6664: Add whisper range color tag
		{
			distance_color = tag_chat_color;
		}
		else if (distance_squared <= chat_range_shout_squared)
		{
			distance_color = tag_shout_color;
		}
		else
		{
			distance_color = tag_beyond_shout_color;
		}

		if (show_distance_in_tag)
		{
			distance_string = llformat("%.02f m", sqrt(distance_squared));
		}

		// Override nametag color only if friend color is disabled
		// or avatar is not a friend nor has a contact set color
		if (show_distance_color_tag && !special_color_override)
		{
			name_tag_color = distance_color;
		}
	}
	// </FS:Ansariel>

	// <FS:Ansariel> Show ARW in nametag options (for Jelly Dolls)
	static LLCachedControl<bool> show_arw_tag(gSavedSettings, "FSTagShowARW");
	static LLCachedControl<bool> show_too_complex_only_arw_tag(gSavedSettings, "FSTagShowTooComplexOnlyARW");
	static LLCachedControl<bool> show_own_arw_tag(gSavedSettings, "FSTagShowOwnARW");
	U32 complexity(0);
	LLColor4 complexity_color(LLColor4::grey1); // default if we're not limiting the complexity

	if (show_arw_tag &&
	   ((isSelf() && show_own_arw_tag) ||
	   (!isSelf() && (!show_too_complex_only_arw_tag || isTooComplex()))))
	{
		complexity = mVisualComplexity;

		// Show complexity color if we're limiting and not showing our own ARW...
		static LLCachedControl<U32> max_render_cost(gSavedSettings, "RenderAvatarMaxComplexity", 0);
		if (max_render_cost != 0 && !isSelf())
		{
			// This calculation is copied from idleUpdateRenderComplexity()
			F32 green_level = 1.f - llclamp(((F32)complexity - (F32)max_render_cost) / (F32)max_render_cost, 0.f, 1.f);
			F32 red_level = llmin((F32)complexity / (F32)max_render_cost, 1.f);
			complexity_color.set(red_level, green_level, 0.f, 1.f);
		}
	}
	// </FS:Ansariel>

	// Rebuild name tag if state change detected
	if (!mNameIsSet
		|| new_name
		// <FS:Ansariel> FIRE-13414: Avatar name isn't updated when the simulator sends a new name
		|| (!LLGridManager::instance().isInSecondLife() && (firstname->getString() != mNameFirstname || lastname->getString() != mNameLastname))
		// </FS:Ansariel>
		|| (!title && !mTitle.empty())
		|| (title && mTitle != title->getString())
		|| is_away != mNameAway 
		|| is_do_not_disturb != mNameDoNotDisturb 
		|| is_autoresponse != mNameAutoResponse
		|| is_muted != mNameMute
		|| is_appearance != mNameAppearance 
		|| is_friend != mNameFriend
		|| is_cloud != mNameCloud
		|| name_tag_color != mNameColor
		|| is_typing != mNameIsTyping
		|| distance_string != mDistanceString
		// <FS:Ansariel> Show Arc in nametag (for Jelly Dolls)
		|| complexity != mNameArc
		|| complexity_color != mNameArcColor)
	{

		//WS: If we got a uuid and if we know if it's id_based or not, ask FSDATA for the other tagdata, before we display it.
		if (mClientTagData.has("uuid") && mClientTagData.has("id_based"))
		{
			LLColor4 color;
			if (mClientTagData.has("tex_color"))
			{
				color.setValue(mClientTagData["tex_color"]);
			}
			else
			{
				color = LLColor4::black;
			}
			mClientTagData = FSData::getInstance()->resolveClientTag(LLUUID(mClientTagData["uuid"].asString()),
																	 mClientTagData["id_based"].asBoolean(),
																	 color);
		}

		clearNameTag();

		// <FS:Ansariel> Show auto-response in nametag
		//if (is_away || is_muted || is_do_not_disturb || is_appearance)
		if (is_away || is_muted || is_do_not_disturb || is_autoresponse || is_appearance || is_typing)
		// </FS:Ansariel>
		{
			std::string line;
			if (is_away)
			{
				line += LLTrans::getString("AvatarAway");
				line += ", ";
			}
			if (is_do_not_disturb)
			{
				line += LLTrans::getString("AvatarDoNotDisturb");
				line += ", ";
			}
			// <FS:Ansariel> Show auto-response in nametag
			if (is_autoresponse)
			{
				line += LLTrans::getString("AvatarAutoResponse");
				line += ", ";
			}
			// </FS:Ansariel>
			if (is_muted)
			{
				line += LLTrans::getString("AvatarMuted");
				line += ", ";
			}
			if (is_appearance)
			{
				line += LLTrans::getString("AvatarEditingAppearance");
				line += ", ";
			}
			if (is_cloud && !is_muted)
			{
				line += LLTrans::getString("LoadingData");
				line += ", ";
			}
			// <FS:Ansariel> FIRE-3475: Show typing in nametag
			if (is_typing)
			{
				line += LLTrans::getString("AvatarTyping");
				line += ", ";
			}
			// </FS:Ansariel>
			// trim last ", "
			line.resize( line.length() - 2 );
			addNameTagLine(line, name_tag_color, LLFontGL::NORMAL,
				LLFontGL::getFontSansSerifSmall());
		}

//		if (sRenderGroupTitles
// [RLVa:KB] - Checked: RLVa-1.2.2
		if (sRenderGroupTitles && fRlvShowAvName
// [/RLVa:KB]
			&& title && title->getString() && title->getString()[0] != '\0')
		{
			std::string title_str = title->getString();
			LLStringFn::replace_ascii_controlchars(title_str,LL_UNKNOWN_CHAR);
			addNameTagLine(title_str, name_tag_color, LLFontGL::NORMAL,
				LLFontGL::getFontSansSerifSmall());
		}

		static LLUICachedControl<bool> show_display_names("NameTagShowDisplayNames", true);
		static LLUICachedControl<bool> show_usernames("NameTagShowUsernames", true);
		static LLUICachedControl<bool> colorize_username("FSColorUsername");	// <FS:CR> FIRE-1061
		static LLUICachedControl<bool> show_legacynames("FSNameTagShowLegacyUsernames");

		if (LLAvatarName::useDisplayNames())
		{
			LLAvatarName av_name;
			if (!LLAvatarNameCache::get(getID(), &av_name))
			{
				// Force a rebuild at next idle
				// Note: do not connect a callback on idle().
				clearNameTag();
			}

// [RLVa:KB] - Checked: RLVa-1.2.2
			if ( (fRlvShowAvName) || (isSelf()) )
			{
// [/RLVa:KB]
				// Might be blank if name not available yet, that's OK
				if (show_display_names)
				{

					if (mClientTagData.has("name") && !mClientTagData["name"].asString().empty())
					{
						addNameTagLine((av_name.isDisplayNameDefault() ? av_name.getUserNameForDisplay() : av_name.getDisplayName()) +" (" + mClientTagData["name"].asString() + ")",name_tag_color,LLFontGL::NORMAL, LLFontGL::getFontSansSerif(), (!av_name.getDisplayName().empty()) );
					}
					else
					{
						addNameTagLine((av_name.isDisplayNameDefault() ? av_name.getUserNameForDisplay() : av_name.getDisplayName()), name_tag_color, LLFontGL::NORMAL, LLFontGL::getFontSansSerif(), true);
					}
				}
				// Suppress SLID display if display name matches exactly (ugh)
				if (show_usernames && !av_name.isDisplayNameDefault())
				{
					// *HACK: Desaturate the color
					// <FS:CR> FIRE-1061
					LLColor4 username_color;
					if (colorize_username)
					{
						username_color = LLUIColorTable::instance().getColor("NameTagUsername", LLColor4::white);
					}
					else
					{
						username_color = name_tag_color * 0.83f;
					}
					// </FS:CR>

					// <FS:CR> Show user name as legacy name if selected
					std::string username( show_legacynames ? av_name.getUserNameForDisplay() : av_name.getAccountName() );

					addNameTagLine(username, username_color, LLFontGL::NORMAL, LLFontGL::getFontSansSerifSmall());
				}
// [RLVa:KB] - Checked: RLVa-1.2.2
			}
			else
			{
				addNameTagLine(RlvStrings::getAnonym(av_name), name_tag_color, LLFontGL::NORMAL, LLFontGL::getFontSansSerif(), (!av_name.getDisplayName().empty()) );
			}
// [/RLVa:KB]
		}
		else  // DISPLAY NAMES OFF
		{
			const LLFontGL* font = LLFontGL::getFontSansSerif();
			std::string full_name = LLCacheName::buildFullName( firstname->getString(), lastname->getString() );
// [RLVa:KB] - Checked: RLVa-1.2.2
			if ( (!fRlvShowAvName) && (!isSelf()) )
			{
				full_name = RlvStrings::getAnonym(full_name);
				addNameTagLine(full_name, name_tag_color, LLFontGL::NORMAL, font, true);
			}
// [/RLVa:KB]
			else // Only check for client tags when not RLV anon -AO
			{
				if (mClientTagData.has("name") && !mClientTagData["name"].asString().empty())
				{
					addNameTagLine(full_name + " (" + mClientTagData["name"].asString() + ")", name_tag_color, LLFontGL::NORMAL, font, true);
				}
				else
				{
					addNameTagLine(full_name, name_tag_color, LLFontGL::NORMAL, font, true);
				}
			}
		}

		// <FS:Ansariel> Show distance in tag
		if (show_distance_in_tag)
		{
			addNameTagLine(distance_string, distance_color, LLFontGL::NORMAL, LLFontGL::getFontSansSerifSmall());
		}
		// <FS:Ansariel> Show distance in tag

		// <FS:Ansariel> Show ARW in nametag options (for Jelly Dolls)
		static const std::string complexity_label = LLTrans::getString("Nametag_Complexity_Label");
		if (show_arw_tag &&
		   ((isSelf() && show_own_arw_tag) ||
		   (!isSelf() && (!show_too_complex_only_arw_tag || isTooComplex()))))
		{
			std::string complexity_string;
			LLLocale locale("");
			LLResMgr::getInstance()->getIntegerString(complexity_string, complexity);

			LLStringUtil::format_map_t label_args;
			label_args["COMPLEXITY"] = complexity_string;

			addNameTagLine(format_string(complexity_label, label_args), complexity_color, LLFontGL::NORMAL, LLFontGL::getFontSansSerifSmall());
		}
		// </FS:Ansariel>

		mNameAway = is_away;
		mNameDoNotDisturb = is_do_not_disturb;
		mNameAutoResponse = is_autoresponse; // <FS:Ansariel> Show auto-response in nametag
		mNameMute = is_muted;
		mNameAppearance = is_appearance;
		mNameFriend = is_friend;
		mNameCloud = is_cloud;
		mNameColor=name_tag_color;
		mDistanceString = distance_string;
		mTitle = title ? title->getString() : "";
		mNameIsTyping = is_typing;
		// <FS:Ansariel> FIRE-13414: Avatar name isn't updated when the simulator sends a new name
		mNameFirstname = firstname->getString();
		mNameLastname = lastname->getString();
		// </FS:Ansariel>
		// <FS:Ansariel> Show Arc in nametag (for Jelly Dolls)
		mNameArc = complexity;
		mNameArcColor = complexity_color;
		// </FS:Ansariel>
		LLStringFn::replace_ascii_controlchars(mTitle,LL_UNKNOWN_CHAR);
		new_name = TRUE;
	}


	
	if (mVisibleChat || mVisibleTyping)
	{
		mNameText->setFont(LLFontGL::getFontSansSerif());
				mNameText->setTextAlignment(LLHUDNameTag::ALIGN_TEXT_LEFT);
		mNameText->setFadeDistance(CHAT_NORMAL_RADIUS * 2.f, 5.f);

		std::deque<LLChat>::iterator chat_iter = mChats.begin();
		mNameText->clearString();

		LLColor4 new_chat = LLUIColorTable::instance().getColor( isSelf() ? "UserChatColor" : "AgentChatColor" );
		
		// <FS:CR> Colorize tags
		new_chat = LGGContactSets::getInstance()->colorize(getID(), new_chat, LGG_CS_CHAT);
		
		//color based on contact sets prefs
		LGGContactSets::getInstance()->hasFriendColorThatShouldShow(getID(), LGG_CS_CHAT, new_chat);
		// </FS:CR>
		
		if (mVisibleChat)
		{
		LLColor4 normal_chat = lerp(new_chat, LLColor4(0.8f, 0.8f, 0.8f, 1.f), 0.7f);
		LLColor4 old_chat = lerp(normal_chat, LLColor4(0.6f, 0.6f, 0.6f, 1.f), 0.7f);
		if (mTyping && mChats.size() >= MAX_BUBBLE_CHAT_UTTERANCES) 
		{
			++chat_iter;
		}

		for(; chat_iter != mChats.end(); ++chat_iter)
		{
			F32 chat_fade_amt = llclamp((F32)((LLFrameTimer::getElapsedSeconds() - chat_iter->mTime) / CHAT_FADE_TIME), 0.f, 4.f);
			LLFontGL::StyleFlags style;
			switch(chat_iter->mChatType)
			{
			case CHAT_TYPE_WHISPER:
				style = LLFontGL::ITALIC;
				break;
			case CHAT_TYPE_SHOUT:
				style = LLFontGL::BOLD;
				break;
			default:
				style = LLFontGL::NORMAL;
				break;
			}
			if (chat_fade_amt < 1.f)
			{
				F32 u = clamp_rescale(chat_fade_amt, 0.9f, 1.f, 0.f, 1.f);
				mNameText->addLine(chat_iter->mText, lerp(new_chat, normal_chat, u), style);
			}
			else if (chat_fade_amt < 2.f)
			{
				F32 u = clamp_rescale(chat_fade_amt, 1.9f, 2.f, 0.f, 1.f);
				mNameText->addLine(chat_iter->mText, lerp(normal_chat, old_chat, u), style);
			}
			else if (chat_fade_amt < 3.f)
			{
				// *NOTE: only remove lines down to minimum number
				mNameText->addLine(chat_iter->mText, old_chat, style);
			}
		}
		}
		mNameText->setVisibleOffScreen(TRUE);

		if (mVisibleTyping && mTyping)
		{
			S32 dot_count = (llfloor(mTypingTimer.getElapsedTimeF32() * 3.f) + 2) % 3 + 1;
			switch(dot_count)
			{
			case 1:
				mNameText->addLine(".", new_chat);
				break;
			case 2:
				mNameText->addLine("..", new_chat);
				break;
			case 3:
				mNameText->addLine("...", new_chat);
				break;
			}

		}
	}
	else
	{
		// ...not using chat bubbles, just names
		mNameText->setTextAlignment(LLHUDNameTag::ALIGN_TEXT_CENTER);
		mNameText->setFadeDistance(CHAT_NORMAL_RADIUS, 5.f);
		mNameText->setVisibleOffScreen(FALSE);
	}
}

// <FS:Ansariel> Fix nametag not properly updating when display name arrives
//void LLVOAvatar::addNameTagLine(const std::string& line, const LLColor4& color, S32 style, const LLFontGL* font)
void LLVOAvatar::addNameTagLine(const std::string& line, const LLColor4& color, S32 style, const LLFontGL* font, bool is_name /* = false */)
// </FS:Ansariel>
{
	llassert(mNameText);
	if (mVisibleChat || mVisibleTyping)
	{
		mNameText->addLabel(line);
	}
	else
	{
		mNameText->addLine(line, color, (LLFontGL::StyleFlags)style, font);
	}
	// <FS:Ansariel> Fix nametag not properly updating when display name arrives
    //mNameIsSet |= !line.empty();
	if (is_name)
	{
		mNameIsSet |= !line.empty();
	}
	// </FS:Ansariel>
}

void LLVOAvatar::clearNameTag()
{
    mNameIsSet = false;
	if (mNameText)
	{
		mNameText->setLabel("");
		mNameText->setString("");
	}
	mTimeVisible.reset();
}

//static
void LLVOAvatar::invalidateNameTag(const LLUUID& agent_id)
{
	LLViewerObject* obj = gObjectList.findObject(agent_id);
	if (!obj) return;

	LLVOAvatar* avatar = dynamic_cast<LLVOAvatar*>(obj);
	if (!avatar) return;

	avatar->clearNameTag();
}

//static
void LLVOAvatar::invalidateNameTags()
{
	std::vector<LLCharacter*>::iterator it = LLCharacter::sInstances.begin();
	for ( ; it != LLCharacter::sInstances.end(); ++it)
	{
		LLVOAvatar* avatar = dynamic_cast<LLVOAvatar*>(*it);
		if (!avatar) continue;
		if (avatar->isDead()) continue;

		avatar->clearNameTag();
	}
}

// Compute name tag position during idle update
void LLVOAvatar::idleUpdateNameTagPosition(const LLVector3& root_pos_last)
{
	LLQuaternion root_rot = mRoot->getWorldRotation();
	LLQuaternion inv_root_rot = ~root_rot;
	LLVector3 pixel_right_vec;
	LLVector3 pixel_up_vec;
	LLViewerCamera::getInstance()->getPixelVectors(root_pos_last, pixel_up_vec, pixel_right_vec);
	LLVector3 camera_to_av = root_pos_last - LLViewerCamera::getInstance()->getOrigin();
	camera_to_av.normalize();
	LLVector3 local_camera_at = camera_to_av * inv_root_rot;
	LLVector3 local_camera_up = camera_to_av % LLViewerCamera::getInstance()->getLeftAxis();
	local_camera_up.normalize();
	local_camera_up = local_camera_up * inv_root_rot;

	// <FS:Ansariel> Optional legacy nametag position
	LLVector3 name_position;
	static LLCachedControl<bool> fsLegacyNametagPosition(gSavedSettings, "FSLegacyNametagPosition");
	if (fsLegacyNametagPosition)
	{
		local_camera_up.scaleVec((mBodySize + mAvatarOffset) * 0.5f);
		local_camera_at.scaleVec((mBodySize + mAvatarOffset) * 0.5f);

		name_position = mRoot->getWorldPosition();
		name_position[VZ] -= mPelvisToFoot;
		name_position[VZ] += ((mBodySize[VZ] - mAvatarOffset[VZ] * 0.9f) * 0.55f);
		name_position += (local_camera_up * root_rot) - (projected_vec(local_camera_at * root_rot, camera_to_av));	
		name_position += pixel_up_vec * 15.f;
	}
	else
	{
	// </FS:Ansariel>
	// position is based on head position, does not require mAvatarOffset here. - Nyx
	LLVector3 avatar_ellipsoid(mBodySize.mV[VX] * 0.4f,
								mBodySize.mV[VY] * 0.4f,
								mBodySize.mV[VZ] * NAMETAG_VERT_OFFSET_WEIGHT);

	local_camera_up.scaleVec(avatar_ellipsoid);
	local_camera_at.scaleVec(avatar_ellipsoid);

	LLVector3 head_offset = (mHeadp->getLastWorldPosition() - mRoot->getLastWorldPosition()) * inv_root_rot;

	if (dist_vec(head_offset, mTargetRootToHeadOffset) > NAMETAG_UPDATE_THRESHOLD)
	{
		mTargetRootToHeadOffset = head_offset;
	}
	
	mCurRootToHeadOffset = lerp(mCurRootToHeadOffset, mTargetRootToHeadOffset, LLSmoothInterpolation::getInterpolant(0.2f));

	// <FS:Ansariel> Optional legacy nametag position
	//LLVector3 name_position = mRoot->getLastWorldPosition() + (mCurRootToHeadOffset * root_rot);
	name_position = mRoot->getLastWorldPosition() + (mCurRootToHeadOffset * root_rot);
	name_position += (local_camera_up * root_rot) - (projected_vec(local_camera_at * root_rot, camera_to_av));	
	name_position += pixel_up_vec * NAMETAG_VERTICAL_SCREEN_OFFSET;
	// <FS:Ansariel> Optional legacy nametag position
	}
	// </FS:Ansariel>

	// <FS:Ansariel> Optional Z-offset correction for name tags
	static LLCachedControl<S32> fsNameTagOffset(gSavedSettings, "FSNameTagZOffsetCorrection");
	name_position[VZ] += fsNameTagOffset / 10.f;
	// </FS:Ansariel>

	mNameText->setPositionAgent(name_position);				
}

void LLVOAvatar::idleUpdateNameTagAlpha(BOOL new_name, F32 alpha)
{
	llassert(mNameText);

	if (new_name
		|| alpha != mNameAlpha)
	{
		mNameText->setAlpha(alpha);
		mNameAlpha = alpha;
	}
}

// <FS:CR> Colorize tags
//LLColor4 LLVOAvatar::getNameTagColor(bool is_friend)
LLColor4 LLVOAvatar::getNameTagColor()
// </FS:CR>
{
	// ...not using display names
	LLColor4 color = LLUIColorTable::getInstance()->getColor("NameTagLegacy");
	if (LLAvatarName::useDisplayNames())
	{
		// ...color based on whether username "matches" a computed display name
		LLAvatarName av_name;
		if (LLAvatarNameCache::get(getID(), &av_name) && av_name.isDisplayNameDefault())
		{
			color = LLUIColorTable::getInstance()->getColor("NameTagMatch");
		}
		else
		{
			color = LLUIColorTable::getInstance()->getColor("NameTagMismatch");
		}
	}
	
	// <FS:CR> FIRE-1061 - Color friends, lindens, muted, etc
	color = LGGContactSets::getInstance()->colorize(getID(), color, LGG_CS_TAG);
	// </FS:CR>
	
	LGGContactSets::getInstance()->hasFriendColorThatShouldShow(getID(), LGG_CS_TAG, color);

	LLNetMap::getAvatarMarkColor(getID(), color);

	return color;
}

void LLVOAvatar::idleUpdateBelowWater()
{
	F32 avatar_height = (F32)(getPositionGlobal().mdV[VZ]);

	F32 water_height;
	water_height = getRegion()->getWaterHeight();

	// <FS:Zi> Animation Overrider
	BOOL wasBelowWater = mBelowWater;
	mBelowWater =  avatar_height < water_height;
	// <FS:Zi> Animation Overrider
	if (isSelf() && wasBelowWater != mBelowWater)
	{
		AOEngine::instance().checkBelowWater(mBelowWater);
	}
	// </FS:Zi> Animation Overrider
}

void LLVOAvatar::slamPosition()
{
	gAgent.setPositionAgent(getPositionAgent());
	// SL-315
	mRoot->setWorldPosition(getPositionAgent()); // teleport
	setChanged(TRANSLATED);
	if (mDrawable.notNull())
	{
		gPipeline.updateMoveNormalAsync(mDrawable);
	}
	mRoot->updateWorldMatrixChildren();
}

bool LLVOAvatar::isVisuallyMuted()
{
	bool muted = false;

	// <FS:Ansariel> FIRE-11783: Always visually mute avatars that are muted
	if (!isSelf() && isInMuteList())
	{
		return true;
	}
	// </FS:Ansariel>

	// Priority order (highest priority first)
	// * own avatar is never visually muted
	// * if on the "always draw normally" list, draw them normally
	// * if on the "always visually mute" list, mute them
	// * check against the render cost and attachment limits
	if (!isSelf())
	{
		if (mVisuallyMuteSetting == AV_ALWAYS_RENDER)
		{
			muted = false;
		}
		else if (mVisuallyMuteSetting == AV_DO_NOT_RENDER)
		{	// Always want to see this AV as an impostor
			muted = true;
		}
		// <FS:Ansariel> FIRE-11783: Always visually mute avatars that are muted
        //else if (isInMuteList())
        //{
        //    muted = true;
        //}
		// </FS:Ansariel>
		else
		{
			muted = isTooComplex();
		}
	}

	return muted;
}

bool LLVOAvatar::isInMuteList()
{
	bool muted = false;
	F64 now = LLFrameTimer::getTotalSeconds();
	if (now < mCachedMuteListUpdateTime)
	{
		muted = mCachedInMuteList;
	}
	else
	{
		muted = LLMuteList::getInstance()->isMuted(getID());

		const F64 SECONDS_BETWEEN_MUTE_UPDATES = 1;
		mCachedMuteListUpdateTime = now + SECONDS_BETWEEN_MUTE_UPDATES;
		mCachedInMuteList = muted;
	}
	return muted;
}

void LLVOAvatar::updateDebugText()
{
	// clear debug text
	mDebugText.clear();

	// <FS:CR> Use LLCachedControl
	//if (gSavedSettings.getBOOL("DebugAvatarAppearanceMessage"))
	static LLCachedControl<bool> debug_avatar_appearance_message(gSavedSettings, "DebugAvatarAppearanceMessage");
	if (debug_avatar_appearance_message)
	// </FS:CR>
	{
		S32 central_bake_version = -1;
		if (getRegion())
		{
			central_bake_version = getRegion()->getCentralBakeVersion();
		}
		bool all_baked_downloaded = allBakedTexturesCompletelyDownloaded();
		bool all_local_downloaded = allLocalTexturesCompletelyDownloaded();
		std::string debug_line = llformat("%s%s - mLocal: %d, mEdit: %d, mUSB: %d, CBV: %d",
										  isSelf() ? (all_local_downloaded ? "L" : "l") : "-",
										  all_baked_downloaded ? "B" : "b",
										  mUseLocalAppearance, mIsEditingAppearance,
										  // <FS:Ansariel> [Legacy Bake]
										  //1, central_bake_version);
										  mUseServerBakes, central_bake_version);
										  // </FS:Ansariel> [Legacy Bake]
		std::string origin_string = bakedTextureOriginInfo();
		debug_line += " [" + origin_string + "]";
		S32 curr_cof_version = LLAppearanceMgr::instance().getCOFVersion();
		S32 last_request_cof_version = mLastUpdateRequestCOFVersion;
		S32 last_received_cof_version = mLastUpdateReceivedCOFVersion;
		if (isSelf())
		{
			debug_line += llformat(" - cof: %d req: %d rcv:%d",
								   curr_cof_version, last_request_cof_version, last_received_cof_version);
			// <FS:CR> Use LLCachedControl
			//if (gSavedSettings.getBOOL("DebugForceAppearanceRequestFailure"))
			static LLCachedControl<bool> debug_force_appearance_request_failure(gSavedSettings, "DebugForceAppearanceRequestFailure");
			if (debug_force_appearance_request_failure)
			// </FS:CR>
			{
				debug_line += " FORCING ERRS";
			}
		}
		else
		{
			debug_line += llformat(" - cof rcv:%d", last_received_cof_version);
		}
		debug_line += llformat(" bsz-z: %.3f", mBodySize[2]);
        if (mAvatarOffset[2] != 0.0f)
        {
            debug_line += llformat("avofs-z: %.3f", mAvatarOffset[2]);
        }
		bool hover_enabled = getRegion() && getRegion()->avatarHoverHeightEnabled();
		debug_line += hover_enabled ? " H" : " h";
		const LLVector3& hover_offset = getHoverOffset();
		if (hover_offset[2] != 0.0)
		{
			debug_line += llformat(" hov_z: %.3f", hover_offset[2]);
			debug_line += llformat(" %s", (mIsSitting ? "S" : "T"));
			debug_line += llformat("%s", (isMotionActive(ANIM_AGENT_SIT_GROUND_CONSTRAINED) ? "G" : "-"));
		}
        LLVector3 ankle_right_pos_agent = mFootRightp->getWorldPosition();
		LLVector3 normal;
        LLVector3 ankle_right_ground_agent = ankle_right_pos_agent;
        resolveHeightAgent(ankle_right_pos_agent, ankle_right_ground_agent, normal);
        F32 rightElev = llmax(-0.2f, ankle_right_pos_agent.mV[VZ] - ankle_right_ground_agent.mV[VZ]);
        debug_line += llformat(" relev %.3f", rightElev);

        LLVector3 root_pos = mRoot->getPosition();
        LLVector3 pelvis_pos = mPelvisp->getPosition();
        debug_line += llformat(" rp %.3f pp %.3f", root_pos[2], pelvis_pos[2]);

		addDebugText(debug_line);
	}
	// <FS:CR> Use LLCachedControl
	static LLCachedControl<bool> debug_avatar_composite_baked(gSavedSettings, "DebugAvatarCompositeBaked");
	if (debug_avatar_composite_baked)
	//if (gSavedSettings.getBOOL("DebugAvatarCompositeBaked"))
	// </FS:CR>
	{
		if (!mBakedTextureDebugText.empty())
			addDebugText(mBakedTextureDebugText);
	}

	if (LLVOAvatar::sShowAnimationDebug)
	{
		for (LLMotionController::motion_list_t::iterator iter = mMotionController.getActiveMotions().begin();
			 iter != mMotionController.getActiveMotions().end(); ++iter)
		{
			LLMotion* motionp = *iter;
			if (motionp->getMinPixelArea() < getPixelArea())
			{
				std::string output;
				if (motionp->getName().empty())
				{
					std::string name;
					if (gAgent.isGodlikeWithoutAdminMenuFakery() || isSelf())
					{
						name = motionp->getID().asString();
						LLVOAvatar::AnimSourceIterator anim_it = mAnimationSources.begin();
						for (; anim_it != mAnimationSources.end(); ++anim_it)
						{
							if (anim_it->second == motionp->getID())
							{
								LLViewerObject* object = gObjectList.findObject(anim_it->first);
								if (!object)
								{
									break;
								}
								if (object->isAvatar())
								{
									if (mMotionController.mIsSelf)
									{
										// Searching inventory by asset id is really long
										// so just mark as inventory
										// Also item is likely to be named by LLPreviewAnim
										name += "(inventory)";
									}
								}
								else
								{
									LLViewerInventoryItem* item = NULL;
									if (!object->isInventoryDirty())
									{
										item = object->getInventoryItemByAsset(motionp->getID());
									}
									if (item)
									{
										name = item->getName();
									}
									else if (object->isAttachment())
									{
										name += "(" + getAttachmentItemName() + ")";
									}
									else
									{
										// in-world object, name or content unknown
										name += "(in-world)";
									}
								}
								break;
							}
						}
					}
					else
					{
						name = LLUUID::null.asString();
					}

					output = llformat("%s - %d",
							  name.c_str(),
							  (U32)motionp->getPriority());
				}
				else
				{
					output = llformat("%s - %d",
							  motionp->getName().c_str(),
							  (U32)motionp->getPriority());
				}
				addDebugText(output);
			}
		}
	}

	if (!mDebugText.size() && mText.notNull())
	{
		mText->markDead();
		mText = NULL;
	}
	else if (mDebugText.size())
	{
		setDebugText(mDebugText);
	}
	mDebugText.clear();

}

//------------------------------------------------------------------------
// updateCharacter()
// called on both your avatar and other avatars
//------------------------------------------------------------------------
BOOL LLVOAvatar::updateCharacter(LLAgent &agent)
{	
	updateDebugText();
	
	if (!mIsBuilt)
	{
		return FALSE;
	}

	BOOL visible = isVisible();

	// For fading out the names above heads, only let the timer
	// run if we're visible.
	if (mDrawable.notNull() && !visible)
	{
		mTimeVisible.reset();
	}

	//--------------------------------------------------------------------
	// the rest should only be done occasionally for far away avatars
	//--------------------------------------------------------------------

	bool visually_muted = isVisuallyMuted();
	// <FS:Ansariel> Fix LL impostor hacking; Adjust update period for muted avatars if using no impostors
	//if (visible && (!isSelf() || visually_muted) && !mIsDummy && sUseImpostors && !mNeedsAnimUpdate && !sFreezeCounter)
	if (visible && (!isSelf() || visually_muted) && !mIsDummy && (sUseImpostors || isInMuteList()) && !mNeedsAnimUpdate && !sFreezeCounter)
	// </FS:Ansariel>
	{
		const LLVector4a* ext = mDrawable->getSpatialExtents();
		LLVector4a size;
		size.setSub(ext[1],ext[0]);
		F32 mag = size.getLength3().getF32()*0.5f;

		
		F32 impostor_area = 256.f*512.f*(8.125f - LLVOAvatar::sLODFactor*8.f);
		if (visually_muted)
		{ // visually muted avatars update at 16 hz
			mUpdatePeriod = 16;
		}
		else if (   ! shouldImpostor()
				 || mDrawable->mDistanceWRTCamera < 1.f + mag)
		{   // first 25% of max visible avatars are not impostored
			// also, don't impostor avatars whose bounding box may be penetrating the 
			// impostor camera near clip plane
			mUpdatePeriod = 1;
		}
		else if ( shouldImpostor(4) )
		{ //background avatars are REALLY slow updating impostors
			mUpdatePeriod = 16;
		}
		else if ( shouldImpostor(3) )
		{ //back 25% of max visible avatars are slow updating impostors
			mUpdatePeriod = 8;
		}
		else if (mImpostorPixelArea <= impostor_area)
		{  // stuff in between gets an update period based on pixel area
			mUpdatePeriod = llclamp((S32) sqrtf(impostor_area*4.f/mImpostorPixelArea), 2, 8);
		}
		else
		{
			//nearby avatars, update the impostors more frequently.
			mUpdatePeriod = 4;
		}

		visible = (LLDrawable::getCurrentFrame()+mID.mData[0])%mUpdatePeriod == 0 ? TRUE : FALSE;
	}
	else
	{
		mUpdatePeriod = 1;
	}


	// don't early out for your own avatar, as we rely on your animations playing reliably
	// for example, the "turn around" animation when entering customize avatar needs to trigger
	// even when your avatar is offscreen
	if (!visible && !isSelf())
	{
		updateMotions(LLCharacter::HIDDEN_UPDATE);
		return FALSE;
	}

	// <FS:Zi> Optionally disable the usage of timesteps, testing if this affects performance or
	//         creates animation issues - FIRE-3657
	// if (!isSelf() && !mIsDummy)
	static LLCachedControl<bool> use_timesteps(gSavedSettings,"UseAnimationTimeSteps");
	// change animation time quanta based on avatar render load
	if (!isSelf() && !mIsDummy && use_timesteps)
	// </FS:Zi>
	{
		F32 time_quantum = clamp_rescale((F32)sInstances.size(), 10.f, 35.f, 0.f, 0.25f);
		F32 pixel_area_scale = clamp_rescale(mPixelArea, 100, 5000, 1.f, 0.f);
		F32 time_step = time_quantum * pixel_area_scale;
		if (time_step != 0.f)
		{
			// disable walk motion servo controller as it doesn't work with motion timesteps
			stopMotion(ANIM_AGENT_WALK_ADJUST);
			removeAnimationData("Walk Speed");
		}
		mMotionController.setTimeStep(time_step);
		//		LL_INFOS() << "Setting timestep to " << time_quantum * pixel_area_scale << LL_ENDL;
	}
	// <FS:Zi> Optionally disable the usage of timesteps, testing if this affects performance or
	//         creates animation issues - FIRE-3657
	else
	{
		mMotionController.setTimeStep(0.0f);
	}
	// </FS:Zi>

	if (getParent() && !mIsSitting)
	{
		sitOnObject((LLViewerObject*)getParent());
	}
	else if (!getParent() && mIsSitting && !isMotionActive(ANIM_AGENT_SIT_GROUND_CONSTRAINED))
	{
		getOffObject();
	}

	//--------------------------------------------------------------------
	// create local variables in world coords for region position values
	//--------------------------------------------------------------------
	F32 speed;
	LLVector3 normal;

	LLVector3 xyVel = getVelocity();
	xyVel.mV[VZ] = 0.0f;
	speed = xyVel.length();
	// remembering the value here prevents a display glitch if the
	// animation gets toggled during this update.
	bool was_sit_ground_constrained = isMotionActive(ANIM_AGENT_SIT_GROUND_CONSTRAINED);
	
	if (!(mIsSitting && getParent()))
	{
		// This case includes all configurations except sitting on an
		// object, so does include ground sit.

		//--------------------------------------------------------------------
		// get timing info
		// handle initial condition case
		//--------------------------------------------------------------------
		F32 animation_time = mAnimTimer.getElapsedTimeF32();
		if (mTimeLast == 0.0f)
		{
			mTimeLast = animation_time;

			// put the pelvis at slaved position/mRotation
			// SL-315
			mRoot->setWorldPosition( getPositionAgent() ); // first frame
			mRoot->setWorldRotation( getRotation() );
		}
	
		//--------------------------------------------------------------------
		// dont' let dT get larger than 1/5th of a second
		//--------------------------------------------------------------------
		F32 deltaTime = animation_time - mTimeLast;

		deltaTime = llclamp( deltaTime, DELTA_TIME_MIN, DELTA_TIME_MAX );
		mTimeLast = animation_time;

		mSpeedAccum = (mSpeedAccum * 0.95f) + (speed * 0.05f);

		//--------------------------------------------------------------------
		// compute the position of the avatar's root
		//--------------------------------------------------------------------
		LLVector3d root_pos;
		LLVector3d ground_under_pelvis;

		if (isSelf())
		{
			gAgent.setPositionAgent(getRenderPosition());
		}

		root_pos = gAgent.getPosGlobalFromAgent(getRenderPosition());
		root_pos.mdV[VZ] += getVisualParamWeight(AVATAR_HOVER);


		resolveHeightGlobal(root_pos, ground_under_pelvis, normal);
		F32 foot_to_ground = (F32) (root_pos.mdV[VZ] - mPelvisToFoot - ground_under_pelvis.mdV[VZ]);				
		BOOL in_air = ((!LLWorld::getInstance()->getRegionFromPosGlobal(ground_under_pelvis)) || 
						foot_to_ground > FOOT_GROUND_COLLISION_TOLERANCE);

		if (in_air && !mInAir)
		{
			mTimeInAir.reset();
		}
		mInAir = in_air;

        // SL-402: with the ability to animate the position of joints
        // that affect the body size calculation, computed body size
        // can get stale much more easily. Simplest fix is to update
        // it frequently.
        // SL-427: this appears to be too frequent, moving to only do on animation state change.
        //computeBodySize();
    
		// correct for the fact that the pelvis is not necessarily the center 
		// of the agent's physical representation
		root_pos.mdV[VZ] -= (0.5f * mBodySize.mV[VZ]) - mPelvisToFoot;
		if (!mIsSitting && !was_sit_ground_constrained)
		{
			root_pos += LLVector3d(getHoverOffset());
		}
		
		LLVector3 newPosition = gAgent.getPosAgentFromGlobal(root_pos);


		if (newPosition != mRoot->getXform()->getWorldPosition())
		{		
			mRoot->touch();
			// SL-315
			mRoot->setWorldPosition( newPosition ); // regular update				
		}


		//--------------------------------------------------------------------
		// Propagate viewer object rotation to root of avatar
		//--------------------------------------------------------------------
		if (!isAnyAnimationSignaled(AGENT_NO_ROTATE_ANIMS, NUM_AGENT_NO_ROTATE_ANIMS))
		{
			LLQuaternion iQ;
			LLVector3 upDir( 0.0f, 0.0f, 1.0f );
			
			// Compute a forward direction vector derived from the primitive rotation
			// and the velocity vector.  When walking or jumping, don't let body deviate
			// more than 90 from the view, if necessary, flip the velocity vector.

			LLVector3 primDir;
			if (isSelf())
			{
				primDir = agent.getAtAxis() - projected_vec(agent.getAtAxis(), agent.getReferenceUpVector());
				primDir.normalize();
			}
			else
			{
				primDir = getRotation().getMatrix3().getFwdRow();
			}
			LLVector3 velDir = getVelocity();
			velDir.normalize();
			// <FS> Disable avatar turning towards camera when walking backwards
			//if ( mSignaledAnimations.find(ANIM_AGENT_WALK) != mSignaledAnimations.end())
			static LLCachedControl<bool> walk_backwards(gSavedSettings, "FSDisableTurningAroundWhenWalkingBackwards");
			if (walk_backwards && mSignaledAnimations.find(ANIM_AGENT_WALK) != mSignaledAnimations.end())
			// </FS>
			{
				F32 vpD = velDir * primDir;
				if (vpD < -0.5f)
				{
					velDir *= -1.0f;
				}
			}
			LLVector3 fwdDir = lerp(primDir, velDir, clamp_rescale(speed, 0.5f, 2.0f, 0.0f, 1.0f));
			if (isSelf() && gAgentCamera.cameraMouselook())
			{
				// make sure fwdDir stays in same general direction as primdir
				if (gAgent.getFlying())
				{
					fwdDir = LLViewerCamera::getInstance()->getAtAxis();
				}
				else
				{
					LLVector3 at_axis = LLViewerCamera::getInstance()->getAtAxis();
					LLVector3 up_vector = gAgent.getReferenceUpVector();
					at_axis -= up_vector * (at_axis * up_vector);
					at_axis.normalize();
					
					F32 dot = fwdDir * at_axis;
					if (dot < 0.f)
					{
						fwdDir -= 2.f * at_axis * dot;
						fwdDir.normalize();
					}
				}
			}

			LLQuaternion root_rotation = mRoot->getWorldMatrix().quaternion();
			F32 root_roll, root_pitch, root_yaw;
			root_rotation.getEulerAngles(&root_roll, &root_pitch, &root_yaw);

			// When moving very slow, the pelvis is allowed to deviate from the
			// forward direction to allow it to hold it's position while the torso
			// and head turn.  Once in motion, it must conform however.
			BOOL self_in_mouselook = isSelf() && gAgentCamera.cameraMouselook();

			LLVector3 pelvisDir( mRoot->getWorldMatrix().getFwdRow4().mV );

			static LLCachedControl<F32> s_pelvis_rot_threshold_slow(gSavedSettings, "AvatarRotateThresholdSlow", 60.0);
			static LLCachedControl<F32> s_pelvis_rot_threshold_fast(gSavedSettings, "AvatarRotateThresholdFast", 2.0);

			F32 pelvis_rot_threshold = clamp_rescale(speed, 0.1f, 1.0f, s_pelvis_rot_threshold_slow, s_pelvis_rot_threshold_fast);
						
			if (self_in_mouselook)
			{
				pelvis_rot_threshold *= MOUSELOOK_PELVIS_FOLLOW_FACTOR;
			}
			pelvis_rot_threshold *= DEG_TO_RAD;

			F32 angle = angle_between( pelvisDir, fwdDir );

			// The avatar's root is allowed to have a yaw that deviates widely
			// from the forward direction, but if roll or pitch are off even
			// a little bit we need to correct the rotation.
			if(root_roll < 1.f * DEG_TO_RAD
			   && root_pitch < 5.f * DEG_TO_RAD)
			{
				// smaller correction vector means pelvis follows prim direction more closely
				if (!mTurning && angle > pelvis_rot_threshold*0.75f)
				{
					mTurning = TRUE;
				}

				// use tighter threshold when turning
				if (mTurning)
				{
					pelvis_rot_threshold *= 0.4f;
				}

				// am I done turning?
				if (angle < pelvis_rot_threshold)
				{
					mTurning = FALSE;
				}

				LLVector3 correction_vector = (pelvisDir - fwdDir) * clamp_rescale(angle, pelvis_rot_threshold*0.75f, pelvis_rot_threshold, 1.0f, 0.0f);
				fwdDir += correction_vector;
			}
			else
			{
				mTurning = FALSE;
			}

			// Now compute the full world space rotation for the whole body (wQv)
			LLVector3 leftDir = upDir % fwdDir;
			leftDir.normalize();
			fwdDir = leftDir % upDir;
			LLQuaternion wQv( fwdDir, leftDir, upDir );

			if (isSelf() && mTurning)
			{
				if ((fwdDir % pelvisDir) * upDir > 0.f)
				{
					gAgent.setControlFlags(AGENT_CONTROL_TURN_RIGHT);
				}
				else
				{
					gAgent.setControlFlags(AGENT_CONTROL_TURN_LEFT);
				}
			}

			// Set the root rotation, but do so incrementally so that it
			// lags in time by some fixed amount.
			//F32 u = LLSmoothInterpolation::getInterpolant(PELVIS_LAG);
			F32 pelvis_lag_time = 0.f;
			if (self_in_mouselook)
			{
				pelvis_lag_time = PELVIS_LAG_MOUSELOOK;
			}
			else if (mInAir)
			{
				pelvis_lag_time = PELVIS_LAG_FLYING;
				// increase pelvis lag time when moving slowly
				pelvis_lag_time *= clamp_rescale(mSpeedAccum, 0.f, 15.f, 3.f, 1.f);
			}
			else
			{
				pelvis_lag_time = PELVIS_LAG_WALKING;
			}

			F32 u = llclamp((deltaTime / pelvis_lag_time), 0.0f, 1.0f);	

			mRoot->setWorldRotation( slerp(u, mRoot->getWorldRotation(), wQv) );
			
		}
	}
	else if (mDrawable.notNull())
	{
		LLVector3 pos = mDrawable->getPosition();
		pos += getHoverOffset() * mDrawable->getRotation();
		// SL-315
		mRoot->setPosition(pos);
		mRoot->setRotation(mDrawable->getRotation());
	}
	
	//-------------------------------------------------------------------------
	// Update character motions
	//-------------------------------------------------------------------------
	// store data relevant to motions
	mSpeed = speed;

	// update animations
	if (mSpecialRenderMode == 1) // Animation Preview
	{
		updateMotions(LLCharacter::FORCE_UPDATE);
	}
	else
	{
		updateMotions(LLCharacter::NORMAL_UPDATE);
	}

	// Special handling for sitting on ground.
	if (!getParent() && (mIsSitting || was_sit_ground_constrained))
	{
		
		F32 off_z = LLVector3d(getHoverOffset()).mdV[VZ];
		if (off_z != 0.0)
		{
			LLVector3 pos = mRoot->getWorldPosition();
			pos.mV[VZ] += off_z;
			mRoot->touch();
			// SL-315
			mRoot->setWorldPosition(pos);
		}
	}

	// update head position
	updateHeadOffset();

	//-------------------------------------------------------------------------
	// Find the ground under each foot, these are used for a variety
	// of things that follow
	//-------------------------------------------------------------------------
	LLVector3 ankle_left_pos_agent = mFootLeftp->getWorldPosition();
	LLVector3 ankle_right_pos_agent = mFootRightp->getWorldPosition();

	LLVector3 ankle_left_ground_agent = ankle_left_pos_agent;
	LLVector3 ankle_right_ground_agent = ankle_right_pos_agent;
	resolveHeightAgent(ankle_left_pos_agent, ankle_left_ground_agent, normal);
	resolveHeightAgent(ankle_right_pos_agent, ankle_right_ground_agent, normal);

	F32 leftElev = llmax(-0.2f, ankle_left_pos_agent.mV[VZ] - ankle_left_ground_agent.mV[VZ]);
	F32 rightElev = llmax(-0.2f, ankle_right_pos_agent.mV[VZ] - ankle_right_ground_agent.mV[VZ]);

	if (!mIsSitting)
	{
		//-------------------------------------------------------------------------
		// Figure out which foot is on ground
		//-------------------------------------------------------------------------
		if (!mInAir)
		{
			if ((leftElev < 0.0f) || (rightElev < 0.0f))
			{
				ankle_left_pos_agent = mFootLeftp->getWorldPosition();
				ankle_right_pos_agent = mFootRightp->getWorldPosition();
				leftElev = ankle_left_pos_agent.mV[VZ] - ankle_left_ground_agent.mV[VZ];
				rightElev = ankle_right_pos_agent.mV[VZ] - ankle_right_ground_agent.mV[VZ];
			}
		}
	}
	
	//-------------------------------------------------------------------------
	// Generate footstep sounds when feet hit the ground
	//-------------------------------------------------------------------------
	const LLUUID AGENT_FOOTSTEP_ANIMS[] = {ANIM_AGENT_WALK, ANIM_AGENT_RUN, ANIM_AGENT_LAND};
	const S32 NUM_AGENT_FOOTSTEP_ANIMS = LL_ARRAY_SIZE(AGENT_FOOTSTEP_ANIMS);

	if ( gAudiop && isAnyAnimationSignaled(AGENT_FOOTSTEP_ANIMS, NUM_AGENT_FOOTSTEP_ANIMS) )
	{
		BOOL playSound = FALSE;
		LLVector3 foot_pos_agent;

		BOOL onGroundLeft = (leftElev <= 0.05f);
		BOOL onGroundRight = (rightElev <= 0.05f);

		// did left foot hit the ground?
		if ( onGroundLeft && !mWasOnGroundLeft )
		{
			foot_pos_agent = ankle_left_pos_agent;
			playSound = TRUE;
		}

		// did right foot hit the ground?
		if ( onGroundRight && !mWasOnGroundRight )
		{
			foot_pos_agent = ankle_right_pos_agent;
			playSound = TRUE;
		}

		mWasOnGroundLeft = onGroundLeft;
		mWasOnGroundRight = onGroundRight;

		// <FS:PP> FIRE-3169: Option to change the default footsteps sound
		// if ( playSound )
		static LLCachedControl<bool> PlayModeUISndFootsteps(gSavedSettings, "PlayModeUISndFootsteps");
		if ( playSound && PlayModeUISndFootsteps )
		// </FS:PP>
		{
			const F32 STEP_VOLUME = 0.1f;
			const LLUUID& step_sound_id = getStepSound();

			LLVector3d foot_pos_global = gAgent.getPosGlobalFromAgent(foot_pos_agent);

			if (LLViewerParcelMgr::getInstance()->canHearSound(foot_pos_global)
				&& !LLMuteList::getInstance()->isMuted(getID(), LLMute::flagObjectSounds))
			{
				gAudiop->triggerSound(step_sound_id, getID(), STEP_VOLUME, LLAudioEngine::AUDIO_TYPE_AMBIENT, foot_pos_global);
			}
		}
	}

	mRoot->updateWorldMatrixChildren();

	//mesh vertices need to be reskinned
	mNeedsSkin = TRUE;
	return TRUE;
}
//-----------------------------------------------------------------------------
// updateHeadOffset()
//-----------------------------------------------------------------------------
void LLVOAvatar::updateHeadOffset()
{
	// since we only care about Z, just grab one of the eyes
	LLVector3 midEyePt = mEyeLeftp->getWorldPosition();
	midEyePt -= mDrawable.notNull() ? mDrawable->getWorldPosition() : mRoot->getWorldPosition();
	midEyePt.mV[VZ] = llmax(-mPelvisToFoot + LLViewerCamera::getInstance()->getNear(), midEyePt.mV[VZ]);

	if (mDrawable.notNull())
	{
		midEyePt = midEyePt * ~mDrawable->getWorldRotation();
	}
	if (mIsSitting)
	{
		mHeadOffset = midEyePt;	
	}
	else
	{
		F32 u = llmax(0.f, HEAD_MOVEMENT_AVG_TIME - (1.f / gFPSClamped));
		mHeadOffset = lerp(midEyePt, mHeadOffset,  u);
	}
}

void LLVOAvatar::debugBodySize() const
{
	LLVector3 pelvis_scale = mPelvisp->getScale();

	// some of the joints have not been cached
	LLVector3 skull = mSkullp->getPosition();
    LL_DEBUGS("Avatar") << "skull pos " << skull << LL_ENDL;
	//LLVector3 skull_scale = mSkullp->getScale();

	LLVector3 neck = mNeckp->getPosition();
	LLVector3 neck_scale = mNeckp->getScale();
    LL_DEBUGS("Avatar") << "neck pos " << neck << " neck_scale " << neck_scale << LL_ENDL;

	LLVector3 chest = mChestp->getPosition();
	LLVector3 chest_scale = mChestp->getScale();
    LL_DEBUGS("Avatar") << "chest pos " << chest << " chest_scale " << chest_scale << LL_ENDL;

	// the rest of the joints have been cached
	LLVector3 head = mHeadp->getPosition();
	LLVector3 head_scale = mHeadp->getScale();
    LL_DEBUGS("Avatar") << "head pos " << head << " head_scale " << head_scale << LL_ENDL;

	LLVector3 torso = mTorsop->getPosition();
	LLVector3 torso_scale = mTorsop->getScale();
    LL_DEBUGS("Avatar") << "torso pos " << torso << " torso_scale " << torso_scale << LL_ENDL;

	LLVector3 hip = mHipLeftp->getPosition();
	LLVector3 hip_scale = mHipLeftp->getScale();
    LL_DEBUGS("Avatar") << "hip pos " << hip << " hip_scale " << hip_scale << LL_ENDL;

	LLVector3 knee = mKneeLeftp->getPosition();
	LLVector3 knee_scale = mKneeLeftp->getScale();
    LL_DEBUGS("Avatar") << "knee pos " << knee << " knee_scale " << knee_scale << LL_ENDL;

	LLVector3 ankle = mAnkleLeftp->getPosition();
	LLVector3 ankle_scale = mAnkleLeftp->getScale();
    LL_DEBUGS("Avatar") << "ankle pos " << ankle << " ankle_scale " << ankle_scale << LL_ENDL;

	LLVector3 foot  = mFootLeftp->getPosition();
    LL_DEBUGS("Avatar") << "foot pos " << foot << LL_ENDL;

	F32 new_offset = (const_cast<LLVOAvatar*>(this))->getVisualParamWeight(AVATAR_HOVER);
    LL_DEBUGS("Avatar") << "new_offset " << new_offset << LL_ENDL;

	F32 new_pelvis_to_foot = hip.mV[VZ] * pelvis_scale.mV[VZ] -
        knee.mV[VZ] * hip_scale.mV[VZ] -
        ankle.mV[VZ] * knee_scale.mV[VZ] -
        foot.mV[VZ] * ankle_scale.mV[VZ];
    LL_DEBUGS("Avatar") << "new_pelvis_to_foot " << new_pelvis_to_foot << LL_ENDL;

	LLVector3 new_body_size;
	new_body_size.mV[VZ] = new_pelvis_to_foot +
					   // the sqrt(2) correction below is an approximate
					   // correction to get to the top of the head
					   F_SQRT2 * (skull.mV[VZ] * head_scale.mV[VZ]) + 
					   head.mV[VZ] * neck_scale.mV[VZ] + 
					   neck.mV[VZ] * chest_scale.mV[VZ] + 
					   chest.mV[VZ] * torso_scale.mV[VZ] + 
					   torso.mV[VZ] * pelvis_scale.mV[VZ]; 

	// TODO -- measure the real depth and width
	new_body_size.mV[VX] = DEFAULT_AGENT_DEPTH;
	new_body_size.mV[VY] = DEFAULT_AGENT_WIDTH;

    LL_DEBUGS("Avatar") << "new_body_size " << new_body_size << LL_ENDL;
}
   
//------------------------------------------------------------------------
// postPelvisSetRecalc
//------------------------------------------------------------------------
void LLVOAvatar::postPelvisSetRecalc()
{		
	mRoot->updateWorldMatrixChildren();			
	computeBodySize();
	dirtyMesh(2);
}
//------------------------------------------------------------------------
// updateVisibility()
//------------------------------------------------------------------------
void LLVOAvatar::updateVisibility()
{
	BOOL visible = FALSE;

	if (mIsDummy)
	{
		visible = TRUE;
	}
	else if (mDrawable.isNull())
	{
		visible = FALSE;
	}
	else
	{
		if (!mDrawable->getSpatialGroup() || mDrawable->getSpatialGroup()->isVisible())
		{
			visible = TRUE;
		}
		else
		{
			visible = FALSE;
		}

		if(isSelf())
		{
			if (!gAgentWearables.areWearablesLoaded())
			{
				visible = FALSE;
			}
		}
		else if( !mFirstAppearanceMessageReceived )
		{
			visible = FALSE;
		}

		if (sDebugInvisible)
		{
			LLNameValue* firstname = getNVPair("FirstName");
			if (firstname)
			{
				LL_DEBUGS("Avatar") << avString() << " updating visibility" << LL_ENDL;
			}
			else
			{
				LL_INFOS() << "Avatar " << this << " updating visiblity" << LL_ENDL;
			}

			if (visible)
			{
				LL_INFOS() << "Visible" << LL_ENDL;
			}
			else
			{
				LL_INFOS() << "Not visible" << LL_ENDL;
			}

			/*if (avatar_in_frustum)
			{
				LL_INFOS() << "Avatar in frustum" << LL_ENDL;
			}
			else
			{
				LL_INFOS() << "Avatar not in frustum" << LL_ENDL;
			}*/

			/*if (LLViewerCamera::getInstance()->sphereInFrustum(sel_pos_agent, 2.0f))
			{
				LL_INFOS() << "Sel pos visible" << LL_ENDL;
			}
			if (LLViewerCamera::getInstance()->sphereInFrustum(wrist_right_pos_agent, 0.2f))
			{
				LL_INFOS() << "Wrist pos visible" << LL_ENDL;
			}
			if (LLViewerCamera::getInstance()->sphereInFrustum(getPositionAgent(), getMaxScale()*2.f))
			{
				LL_INFOS() << "Agent visible" << LL_ENDL;
			}*/
			LL_INFOS() << "PA: " << getPositionAgent() << LL_ENDL;
			/*LL_INFOS() << "SPA: " << sel_pos_agent << LL_ENDL;
			LL_INFOS() << "WPA: " << wrist_right_pos_agent << LL_ENDL;*/
			for (attachment_map_t::iterator iter = mAttachmentPoints.begin(); 
				 iter != mAttachmentPoints.end();
				 ++iter)
			{
				LLViewerJointAttachment* attachment = iter->second;

				// <FS:Ansariel> Possible crash fix
				if (!attachment)
				{
					continue;
				}
				// </FS:Ansariel>

				for (LLViewerJointAttachment::attachedobjs_vec_t::iterator attachment_iter = attachment->mAttachedObjects.begin();
					 attachment_iter != attachment->mAttachedObjects.end();
					 ++attachment_iter)
				{
					if (LLViewerObject *attached_object = (*attachment_iter))
					{
						if(attached_object->mDrawable->isVisible())
						{
							LL_INFOS() << attachment->getName() << " visible" << LL_ENDL;
						}
						else
						{
							LL_INFOS() << attachment->getName() << " not visible at " << mDrawable->getWorldPosition() << " and radius " << mDrawable->getRadius() << LL_ENDL;
						}
					}
				}
			}
		}
	}

	if (!visible && mVisible)
	{
		mMeshInvisibleTime.reset();
	}

	if (visible)
	{
		if (!mMeshValid)
		{
			restoreMeshData();
		}
	}
	else
	{
		if (mMeshValid && mMeshInvisibleTime.getElapsedTimeF32() > TIME_BEFORE_MESH_CLEANUP)
		{
			releaseMeshData();
		}
	}

    if ( visible != mVisible )
    {
        LL_DEBUGS("AvatarRender") << "visible was " << mVisible << " now " << visible << LL_ENDL;
    }
	mVisible = visible;
}

// private
bool LLVOAvatar::shouldAlphaMask()
{
	const bool should_alpha_mask = !LLDrawPoolAlpha::sShowDebugAlpha // Don't alpha mask if "Highlight Transparent" checked
							&& !LLDrawPoolAvatar::sSkipTransparent;

	return should_alpha_mask;

}

//-----------------------------------------------------------------------------
// renderSkinned()
//-----------------------------------------------------------------------------
U32 LLVOAvatar::renderSkinned()
{
	U32 num_indices = 0;

	if (!mIsBuilt)
	{
		return num_indices;
	}

	LLFace* face = mDrawable->getFace(0);

	bool needs_rebuild = !face || !face->getVertexBuffer() || mDrawable->isState(LLDrawable::REBUILD_GEOMETRY);

	if (needs_rebuild || mDirtyMesh)
	{	//LOD changed or new mesh created, allocate new vertex buffer if needed
		if (needs_rebuild || mDirtyMesh >= 2 || mVisibilityRank <= 4)
		{
			updateMeshData();
			mDirtyMesh = 0;
			mNeedsSkin = TRUE;
			mDrawable->clearState(LLDrawable::REBUILD_GEOMETRY);
		}
	}

	if (LLViewerShaderMgr::instance()->getVertexShaderLevel(LLViewerShaderMgr::SHADER_AVATAR) <= 0)
	{
		if (mNeedsSkin)
		{
			//generate animated mesh
			LLViewerJoint* lower_mesh = getViewerJoint(MESH_ID_LOWER_BODY);
			LLViewerJoint* upper_mesh = getViewerJoint(MESH_ID_UPPER_BODY);
			LLViewerJoint* skirt_mesh = getViewerJoint(MESH_ID_SKIRT);
			LLViewerJoint* eyelash_mesh = getViewerJoint(MESH_ID_EYELASH);
			LLViewerJoint* head_mesh = getViewerJoint(MESH_ID_HEAD);
			LLViewerJoint* hair_mesh = getViewerJoint(MESH_ID_HAIR);

			if(upper_mesh)
			{
				upper_mesh->updateJointGeometry();
			}
			if (lower_mesh)
			{
				lower_mesh->updateJointGeometry();
			}

			if( isWearingWearableType( LLWearableType::WT_SKIRT ) )
			{
				if(skirt_mesh)
				{
					skirt_mesh->updateJointGeometry();
				}
			}

			if (!isSelf() || gAgent.needsRenderHead() || LLPipeline::sShadowRender)
			{
				if(eyelash_mesh)
				{
					eyelash_mesh->updateJointGeometry();
				}
				if(head_mesh)
				{
					head_mesh->updateJointGeometry();
				}
				if(hair_mesh)
				{
					hair_mesh->updateJointGeometry();
				}
			}
			mNeedsSkin = FALSE;
			mLastSkinTime = gFrameTimeSeconds;

			LLFace * face = mDrawable->getFace(0);
			if (face)
			{
				LLVertexBuffer* vb = face->getVertexBuffer();
				if (vb)
				{
					vb->flush();
				}
			}
		}
	}
	else
	{
		mNeedsSkin = FALSE;
	}

	if (sDebugInvisible)
	{
		LLNameValue* firstname = getNVPair("FirstName");
		if (firstname)
		{
			LL_DEBUGS("Avatar") << avString() << " in render" << LL_ENDL;
		}
		else
		{
			LL_INFOS() << "Avatar " << this << " in render" << LL_ENDL;
		}
		if (!mIsBuilt)
		{
			LL_INFOS() << "Not built!" << LL_ENDL;
		}
		else if (!gAgent.needsRenderAvatar())
		{
			LL_INFOS() << "Doesn't need avatar render!" << LL_ENDL;
		}
		else
		{
			LL_INFOS() << "Rendering!" << LL_ENDL;
		}
	}

	if (!mIsBuilt)
	{
		return num_indices;
	}

	if (isSelf() && !gAgent.needsRenderAvatar())
	{
		return num_indices;
	}

	// render collision normal
	// *NOTE: this is disabled (there is no UI for enabling sShowFootPlane) due
	// to DEV-14477.  the code is left here to aid in tracking down the cause
	// of the crash in the future. -brad
	if (sShowFootPlane && mDrawable.notNull())
	{
		LLVector3 slaved_pos = mDrawable->getPositionAgent();
		LLVector3 foot_plane_normal(mFootPlane.mV[VX], mFootPlane.mV[VY], mFootPlane.mV[VZ]);
		F32 dist_from_plane = (slaved_pos * foot_plane_normal) - mFootPlane.mV[VW];
		LLVector3 collide_point = slaved_pos;
		collide_point.mV[VZ] -= foot_plane_normal.mV[VZ] * (dist_from_plane + COLLISION_TOLERANCE - FOOT_COLLIDE_FUDGE);

		gGL.begin(LLRender::LINES);
		{
			F32 SQUARE_SIZE = 0.2f;
			gGL.color4f(1.f, 0.f, 0.f, 1.f);
			
			gGL.vertex3f(collide_point.mV[VX] - SQUARE_SIZE, collide_point.mV[VY] - SQUARE_SIZE, collide_point.mV[VZ]);
			gGL.vertex3f(collide_point.mV[VX] + SQUARE_SIZE, collide_point.mV[VY] - SQUARE_SIZE, collide_point.mV[VZ]);

			gGL.vertex3f(collide_point.mV[VX] + SQUARE_SIZE, collide_point.mV[VY] - SQUARE_SIZE, collide_point.mV[VZ]);
			gGL.vertex3f(collide_point.mV[VX] + SQUARE_SIZE, collide_point.mV[VY] + SQUARE_SIZE, collide_point.mV[VZ]);
			
			gGL.vertex3f(collide_point.mV[VX] + SQUARE_SIZE, collide_point.mV[VY] + SQUARE_SIZE, collide_point.mV[VZ]);
			gGL.vertex3f(collide_point.mV[VX] - SQUARE_SIZE, collide_point.mV[VY] + SQUARE_SIZE, collide_point.mV[VZ]);
			
			gGL.vertex3f(collide_point.mV[VX] - SQUARE_SIZE, collide_point.mV[VY] + SQUARE_SIZE, collide_point.mV[VZ]);
			gGL.vertex3f(collide_point.mV[VX] - SQUARE_SIZE, collide_point.mV[VY] - SQUARE_SIZE, collide_point.mV[VZ]);
			
			gGL.vertex3f(collide_point.mV[VX], collide_point.mV[VY], collide_point.mV[VZ]);
			gGL.vertex3f(collide_point.mV[VX] + mFootPlane.mV[VX], collide_point.mV[VY] + mFootPlane.mV[VY], collide_point.mV[VZ] + mFootPlane.mV[VZ]);

		}
		gGL.end();
		gGL.flush();
	}
	//--------------------------------------------------------------------
	// render all geometry attached to the skeleton
	//--------------------------------------------------------------------

		bool should_alpha_mask = shouldAlphaMask();
		LLGLState test(GL_ALPHA_TEST, should_alpha_mask);
		
		if (should_alpha_mask && !LLGLSLShader::sNoFixedFunction)
		{
			gGL.setAlphaRejectSettings(LLRender::CF_GREATER, 0.5f);
		}
		
		BOOL first_pass = TRUE;
		if (!LLDrawPoolAvatar::sSkipOpaque)
		{
			if (!isSelf() || gAgent.needsRenderHead() || LLPipeline::sShadowRender)
			{
				if (isTextureVisible(TEX_HEAD_BAKED) || mIsDummy)
				{
					LLViewerJoint* head_mesh = getViewerJoint(MESH_ID_HEAD);
					if (head_mesh)
					{
						num_indices += head_mesh->render(mAdjustedPixelArea, TRUE, mIsDummy);
					}
					first_pass = FALSE;
				}
			}
			if (isTextureVisible(TEX_UPPER_BAKED) || mIsDummy)
			{
				LLViewerJoint* upper_mesh = getViewerJoint(MESH_ID_UPPER_BODY);
				if (upper_mesh)
				{
					num_indices += upper_mesh->render(mAdjustedPixelArea, first_pass, mIsDummy);
				}
				first_pass = FALSE;
			}
			
			if (isTextureVisible(TEX_LOWER_BAKED) || mIsDummy)
			{
				LLViewerJoint* lower_mesh = getViewerJoint(MESH_ID_LOWER_BODY);
				if (lower_mesh)
				{
					num_indices += lower_mesh->render(mAdjustedPixelArea, first_pass, mIsDummy);
				}
				first_pass = FALSE;
			}
		}

		if (should_alpha_mask && !LLGLSLShader::sNoFixedFunction)
		{
			gGL.setAlphaRejectSettings(LLRender::CF_DEFAULT);
		}

		if (!LLDrawPoolAvatar::sSkipTransparent || LLPipeline::sImpostorRender)
		{
			LLGLState blend(GL_BLEND, !mIsDummy);
			LLGLState test(GL_ALPHA_TEST, !mIsDummy);
			num_indices += renderTransparent(first_pass);
		}

	return num_indices;
}

U32 LLVOAvatar::renderTransparent(BOOL first_pass)
{
	U32 num_indices = 0;
	if( isWearingWearableType( LLWearableType::WT_SKIRT ) && (mIsDummy || isTextureVisible(TEX_SKIRT_BAKED)) )
	{
		gGL.setAlphaRejectSettings(LLRender::CF_GREATER, 0.25f);
		LLViewerJoint* skirt_mesh = getViewerJoint(MESH_ID_SKIRT);
		if (skirt_mesh)
		{
			num_indices += skirt_mesh->render(mAdjustedPixelArea, FALSE);
		}
		first_pass = FALSE;
		gGL.setAlphaRejectSettings(LLRender::CF_DEFAULT);
	}

	if (!isSelf() || gAgent.needsRenderHead() || LLPipeline::sShadowRender)
	{
		if (LLPipeline::sImpostorRender)
		{
			gGL.setAlphaRejectSettings(LLRender::CF_GREATER, 0.5f);
		}
		
		if (isTextureVisible(TEX_HEAD_BAKED))
		{
			LLViewerJoint* eyelash_mesh = getViewerJoint(MESH_ID_EYELASH);
			if (eyelash_mesh)
			{
				num_indices += eyelash_mesh->render(mAdjustedPixelArea, first_pass, mIsDummy);
			}
			first_pass = FALSE;
		}
		// Can't test for baked hair being defined, since that won't always be the case (not all viewers send baked hair)
		// TODO: 1.25 will be able to switch this logic back to calling isTextureVisible();
		if ( (getImage(TEX_HAIR_BAKED, 0) && getImage(TEX_HAIR_BAKED, 0)->getID() != IMG_INVISIBLE)
			|| LLDrawPoolAlpha::sShowDebugAlpha)		
		{
			LLViewerJoint* hair_mesh = getViewerJoint(MESH_ID_HAIR);
			if (hair_mesh)
			{
				num_indices += hair_mesh->render(mAdjustedPixelArea, first_pass, mIsDummy);
			}
			first_pass = FALSE;
		}
		if (LLPipeline::sImpostorRender)
		{
			gGL.setAlphaRejectSettings(LLRender::CF_DEFAULT);
		}
	}
	
	return num_indices;
}

//-----------------------------------------------------------------------------
// renderRigid()
//-----------------------------------------------------------------------------
U32 LLVOAvatar::renderRigid()
{
	U32 num_indices = 0;

	if (!mIsBuilt)
	{
		return 0;
	}

	if (isSelf() && (!gAgent.needsRenderAvatar() || !gAgent.needsRenderHead()))
	{
		return 0;
	}
	
	if (!mIsBuilt)
	{
		return 0;
	}

	bool should_alpha_mask = shouldAlphaMask();
	LLGLState test(GL_ALPHA_TEST, should_alpha_mask);

	if (should_alpha_mask && !LLGLSLShader::sNoFixedFunction)
	{
		gGL.setAlphaRejectSettings(LLRender::CF_GREATER, 0.5f);
	}

	if (isTextureVisible(TEX_EYES_BAKED)  || mIsDummy)
	{
		LLViewerJoint* eyeball_left = getViewerJoint(MESH_ID_EYEBALL_LEFT);
		LLViewerJoint* eyeball_right = getViewerJoint(MESH_ID_EYEBALL_RIGHT);
		if (eyeball_left)
		{
			num_indices += eyeball_left->render(mAdjustedPixelArea, TRUE, mIsDummy);
		}
		if(eyeball_right)
		{
			num_indices += eyeball_right->render(mAdjustedPixelArea, TRUE, mIsDummy);
		}
	}

	if (should_alpha_mask && !LLGLSLShader::sNoFixedFunction)
	{
		gGL.setAlphaRejectSettings(LLRender::CF_DEFAULT);
	}
	
	return num_indices;
}

U32 LLVOAvatar::renderImpostor(LLColor4U color, S32 diffuse_channel)
{
	if (!mImpostor.isComplete())
	{
		return 0;
	}

	LLVector3 pos(getRenderPosition()+mImpostorOffset);
	LLVector3 at = (pos - LLViewerCamera::getInstance()->getOrigin());
	at.normalize();
	LLVector3 left = LLViewerCamera::getInstance()->getUpAxis() % at;
	LLVector3 up = at%left;

	left *= mImpostorDim.mV[0];
	up *= mImpostorDim.mV[1];

	LLGLEnable test(GL_ALPHA_TEST);
	gGL.setAlphaRejectSettings(LLRender::CF_GREATER, 0.f);

	gGL.color4ubv(color.mV);
	gGL.getTexUnit(diffuse_channel)->bind(&mImpostor);
	// <FS:Ansariel> Remove QUADS rendering mode
	//gGL.begin(LLRender::QUADS);
	//gGL.texCoord2f(0,0);
	//gGL.vertex3fv((pos+left-up).mV);
	//gGL.texCoord2f(1,0);
	//gGL.vertex3fv((pos-left-up).mV);
	//gGL.texCoord2f(1,1);
	//gGL.vertex3fv((pos-left+up).mV);
	//gGL.texCoord2f(0,1);
	//gGL.vertex3fv((pos+left+up).mV);
	//gGL.end();
	gGL.begin(LLRender::TRIANGLES);
	{
		gGL.texCoord2f(0.f, 0.f);
		gGL.vertex3fv((pos + left - up).mV);
		gGL.texCoord2f(1.f, 0.f);
		gGL.vertex3fv((pos - left - up).mV);
		gGL.texCoord2f(1.f, 1.f);
		gGL.vertex3fv((pos - left + up).mV);

		gGL.texCoord2f(0.f, 0.f);
		gGL.vertex3fv((pos + left - up).mV);
		gGL.texCoord2f(1.f, 1.f);
		gGL.vertex3fv((pos - left + up).mV);
		gGL.texCoord2f(0.f, 1.f);
		gGL.vertex3fv((pos + left + up).mV);
	}
	gGL.end();
	// </FS:Ansariel>
	gGL.flush();

	return 6;
}

bool LLVOAvatar::allTexturesCompletelyDownloaded(std::set<LLUUID>& ids) const
{
	for (std::set<LLUUID>::const_iterator it = ids.begin(); it != ids.end(); ++it)
	{
		LLViewerFetchedTexture *imagep = gTextureList.findImage(*it, TEX_LIST_STANDARD);
		if (imagep && imagep->getDiscardLevel()!=0)
		{
			return false;
		}
	}
	return true;
}

bool LLVOAvatar::allLocalTexturesCompletelyDownloaded() const
{
	std::set<LLUUID> local_ids;
	collectLocalTextureUUIDs(local_ids);
	return allTexturesCompletelyDownloaded(local_ids);
}

bool LLVOAvatar::allBakedTexturesCompletelyDownloaded() const
{
	std::set<LLUUID> baked_ids;
	collectBakedTextureUUIDs(baked_ids);
	return allTexturesCompletelyDownloaded(baked_ids);
}

std::string LLVOAvatar::bakedTextureOriginInfo()
{
	std::string result;
	
	std::set<LLUUID> baked_ids;
	collectBakedTextureUUIDs(baked_ids);
	for (U32 i = 0; i < mBakedTextureDatas.size(); i++)
	{
		ETextureIndex texture_index = mBakedTextureDatas[i].mTextureIndex;
		LLViewerFetchedTexture *imagep =
			LLViewerTextureManager::staticCastToFetchedTexture(getImage(texture_index,0), TRUE);
		if (!imagep ||
			imagep->getID() == IMG_DEFAULT ||
			imagep->getID() == IMG_DEFAULT_AVATAR)
			
		{
			result += "-";
		}
		else
		{
			bool has_url = false, has_host = false;
			if (!imagep->getUrl().empty())
			{
				has_url = true;
			}
			if (imagep->getTargetHost().isOk())
			{
				has_host = true;
			}
			S32 discard = imagep->getDiscardLevel();
			if (has_url && !has_host) result += discard ? "u" : "U"; // server-bake texture with url 
			else if (has_host && !has_url) result += discard ? "h" : "H"; // old-style texture on sim
			else if (has_host && has_url) result += discard ? "x" : "X"; // both origins?
			else if (!has_host && !has_url) result += discard ? "n" : "N"; // no origin?
			if (discard != 0)
			{
				result += llformat("(%d/%d)",discard,imagep->getDesiredDiscardLevel());
			}
		}

	}
	return result;
}

S32Bytes LLVOAvatar::totalTextureMemForUUIDS(std::set<LLUUID>& ids)
{
	S32Bytes result(0);
	for (std::set<LLUUID>::const_iterator it = ids.begin(); it != ids.end(); ++it)
	{
		LLViewerFetchedTexture *imagep = gTextureList.findImage(*it, TEX_LIST_STANDARD);
		if (imagep)
		{
			result += imagep->getTextureMemory();
		}
	}
	return result;
}
	
void LLVOAvatar::collectLocalTextureUUIDs(std::set<LLUUID>& ids) const
{
	for (U32 texture_index = 0; texture_index < getNumTEs(); texture_index++)
	{
		LLWearableType::EType wearable_type = LLAvatarAppearanceDictionary::getTEWearableType((ETextureIndex)texture_index);
		U32 num_wearables = gAgentWearables.getWearableCount(wearable_type);

		LLViewerFetchedTexture *imagep = NULL;
		for (U32 wearable_index = 0; wearable_index < num_wearables; wearable_index++)
		{
			imagep = LLViewerTextureManager::staticCastToFetchedTexture(getImage(texture_index, wearable_index), TRUE);
			if (imagep)
			{
				const LLAvatarAppearanceDictionary::TextureEntry *texture_dict = LLAvatarAppearanceDictionary::getInstance()->getTexture((ETextureIndex)texture_index);
				if (texture_dict->mIsLocalTexture)
				{
					ids.insert(imagep->getID());
				}
			}
		}
	}
	ids.erase(IMG_DEFAULT);
	ids.erase(IMG_DEFAULT_AVATAR);
	ids.erase(IMG_INVISIBLE);
}

void LLVOAvatar::collectBakedTextureUUIDs(std::set<LLUUID>& ids) const
{
	for (U32 texture_index = 0; texture_index < getNumTEs(); texture_index++)
	{
		LLViewerFetchedTexture *imagep = NULL;
		if (isIndexBakedTexture((ETextureIndex) texture_index))
		{
			imagep = LLViewerTextureManager::staticCastToFetchedTexture(getImage(texture_index,0), TRUE);
			if (imagep)
			{
				ids.insert(imagep->getID());
			}
		}
	}
	ids.erase(IMG_DEFAULT);
	ids.erase(IMG_DEFAULT_AVATAR);
	ids.erase(IMG_INVISIBLE);
}

void LLVOAvatar::collectTextureUUIDs(std::set<LLUUID>& ids)
{
	collectLocalTextureUUIDs(ids);
	collectBakedTextureUUIDs(ids);
}

void LLVOAvatar::releaseOldTextures()
{
	S32Bytes current_texture_mem;
	
	// Any textures that we used to be using but are no longer using should no longer be flagged as "NO_DELETE"
	std::set<LLUUID> baked_texture_ids;
	collectBakedTextureUUIDs(baked_texture_ids);
	S32Bytes new_baked_mem = totalTextureMemForUUIDS(baked_texture_ids);

	std::set<LLUUID> local_texture_ids;
	collectLocalTextureUUIDs(local_texture_ids);
	//S32 new_local_mem = totalTextureMemForUUIDS(local_texture_ids);

	std::set<LLUUID> new_texture_ids;
	new_texture_ids.insert(baked_texture_ids.begin(),baked_texture_ids.end());
	new_texture_ids.insert(local_texture_ids.begin(),local_texture_ids.end());
	S32Bytes new_total_mem = totalTextureMemForUUIDS(new_texture_ids);

	//S32 old_total_mem = totalTextureMemForUUIDS(mTextureIDs);
	//LL_DEBUGS("Avatar") << getFullname() << " old_total_mem: " << old_total_mem << " new_total_mem (L/B): " << new_total_mem << " (" << new_local_mem <<", " << new_baked_mem << ")" << LL_ENDL;  
	if (!isSelf() && new_total_mem > new_baked_mem)
	{
			LL_WARNS() << "extra local textures stored for non-self av" << LL_ENDL;
	}
	for (std::set<LLUUID>::iterator it = mTextureIDs.begin(); it != mTextureIDs.end(); ++it)
	{
		if (new_texture_ids.find(*it) == new_texture_ids.end())
		{
			LLViewerFetchedTexture *imagep = gTextureList.findImage(*it, TEX_LIST_STANDARD);
			if (imagep)
			{
				current_texture_mem += imagep->getTextureMemory();
				if (imagep->getTextureState() == LLGLTexture::NO_DELETE)
				{
					// This will allow the texture to be deleted if not in use.
					imagep->forceActive();

					// This resets the clock to texture being flagged
					// as unused, preventing the texture from being
					// deleted immediately. If other avatars or
					// objects are using it, it can still be flagged
					// no-delete by them.
					imagep->forceUpdateBindStats();
				}
			}
		}
	}
	mTextureIDs = new_texture_ids;
}

void LLVOAvatar::updateTextures()
{
	releaseOldTextures();
	
	BOOL render_avatar = TRUE;

	if (mIsDummy)
	{
		return;
	}

	if( isSelf() )
	{
		render_avatar = TRUE;
	}
	else
	{
		if(!isVisible())
		{
			return ;//do not update for invisible avatar.
		}

		render_avatar = !mCulled; //visible and not culled.
	}

	std::vector<BOOL> layer_baked;
	// GL NOT ACTIVE HERE - *TODO
	for (U32 i = 0; i < mBakedTextureDatas.size(); i++)
	{
		layer_baked.push_back(isTextureDefined(mBakedTextureDatas[i].mTextureIndex));
		// bind the texture so that they'll be decoded slightly 
		// inefficient, we can short-circuit this if we have to
		if (render_avatar && !gGLManager.mIsDisabled)
		{
			if (layer_baked[i] && !mBakedTextureDatas[i].mIsLoaded)
			{
				gGL.getTexUnit(0)->bind(getImage( mBakedTextureDatas[i].mTextureIndex, 0 ));
			}
		}
	}

	mMaxPixelArea = 0.f;
	mMinPixelArea = 99999999.f;
	mHasGrey = FALSE; // debug
	for (U32 texture_index = 0; texture_index < getNumTEs(); texture_index++)
	{
		LLWearableType::EType wearable_type = LLAvatarAppearanceDictionary::getTEWearableType((ETextureIndex)texture_index);
		U32 num_wearables = gAgentWearables.getWearableCount(wearable_type);
		const LLTextureEntry *te = getTE(texture_index);

		// getTE can return 0.
		// Not sure yet why it does, but of course it crashes when te->mScale? gets used.
		// Put safeguard in place so this corner case get better handling and does not result in a crash.
		F32 texel_area_ratio = 1.0f;
		if( te )
		{
			texel_area_ratio = fabs(te->mScaleS * te->mScaleT);
		}
		else
		{
			LL_WARNS() << "getTE( " << texture_index << " ) returned 0" <<LL_ENDL;
		}

		LLViewerFetchedTexture *imagep = NULL;
		for (U32 wearable_index = 0; wearable_index < num_wearables; wearable_index++)
		{
			imagep = LLViewerTextureManager::staticCastToFetchedTexture(getImage(texture_index, wearable_index), TRUE);
			if (imagep)
			{
				const LLAvatarAppearanceDictionary::TextureEntry *texture_dict = LLAvatarAppearanceDictionary::getInstance()->getTexture((ETextureIndex)texture_index);
				const EBakedTextureIndex baked_index = texture_dict->mBakedTextureIndex;
				if (texture_dict->mIsLocalTexture)
				{
					addLocalTextureStats((ETextureIndex)texture_index, imagep, texel_area_ratio, render_avatar, mBakedTextureDatas[baked_index].mIsUsed);
				}
			}
		}
		if (isIndexBakedTexture((ETextureIndex) texture_index) && render_avatar)
		{
			const S32 boost_level = getAvatarBakedBoostLevel();
			imagep = LLViewerTextureManager::staticCastToFetchedTexture(getImage(texture_index,0), TRUE);
			addBakedTextureStats( imagep, mPixelArea, texel_area_ratio, boost_level );			
			// <FS:Ansariel> [Legacy Bake]
			// Spam if this is a baked texture, not set to default image, without valid host info
			if (isIndexBakedTexture((ETextureIndex)texture_index)
				&& imagep->getID() != IMG_DEFAULT_AVATAR
				&& imagep->getID() != IMG_INVISIBLE
				&& !isUsingServerBakes() 
				&& !imagep->getTargetHost().isOk())
			{
				LL_WARNS_ONCE("Texture") << "LLVOAvatar::updateTextures No host for texture "
										 << imagep->getID() << " for avatar "
										 << (isSelf() ? "<myself>" : getID().asString()) 
										 << " on host " << getRegion()->getHost() << LL_ENDL;
			}
			// </FS:Ansariel> [Legacy Bake]
		}
	}

	if (gPipeline.hasRenderDebugMask(LLPipeline::RENDER_DEBUG_TEXTURE_AREA))
	{
		setDebugText(llformat("%4.0f:%4.0f", (F32) sqrt(mMinPixelArea),(F32) sqrt(mMaxPixelArea)));
	}	
}


void LLVOAvatar::addLocalTextureStats( ETextureIndex idx, LLViewerFetchedTexture* imagep,
									   F32 texel_area_ratio, BOOL render_avatar, BOOL covered_by_baked)
{
	// No local texture stats for non-self avatars
	return;
}

const S32 MAX_TEXTURE_UPDATE_INTERVAL = 64 ; //need to call updateTextures() at least every 32 frames.	
const S32 MAX_TEXTURE_VIRTUAL_SIZE_RESET_INTERVAL = S32_MAX ; //frames
void LLVOAvatar::checkTextureLoading()
{
	static const F32 MAX_INVISIBLE_WAITING_TIME = 15.f ; //seconds

	BOOL pause = !isVisible() ;
	if(!pause)
	{
		mInvisibleTimer.reset() ;
	}
	if(mLoadedCallbacksPaused == pause)
	{
		return ; 
	}
	
	if(mCallbackTextureList.empty()) //when is self or no callbacks. Note: this list for self is always empty.
	{
		mLoadedCallbacksPaused = pause ;
		return ; //nothing to check.
	}
	
	if(pause && mInvisibleTimer.getElapsedTimeF32() < MAX_INVISIBLE_WAITING_TIME)
	{
		return ; //have not been invisible for enough time.
	}
	
	for(LLLoadedCallbackEntry::source_callback_list_t::iterator iter = mCallbackTextureList.begin();
		iter != mCallbackTextureList.end(); ++iter)
	{
		LLViewerFetchedTexture* tex = gTextureList.findImage(*iter) ;
		if(tex)
		{
			if(pause)//pause texture fetching.
			{
				tex->pauseLoadedCallbacks(&mCallbackTextureList) ;

				//set to terminate texture fetching after MAX_TEXTURE_UPDATE_INTERVAL frames.
				tex->setMaxVirtualSizeResetInterval(MAX_TEXTURE_UPDATE_INTERVAL);
				tex->resetMaxVirtualSizeResetCounter() ;
			}
			else//unpause
			{
				static const F32 START_AREA = 100.f ;

				tex->unpauseLoadedCallbacks(&mCallbackTextureList) ;
				tex->addTextureStats(START_AREA); //jump start the fetching again
			}
		}		
	}			
	
	if(!pause)
	{
		updateTextures() ; //refresh texture stats.
	}
	mLoadedCallbacksPaused = pause ;
	return ;
}

const F32  SELF_ADDITIONAL_PRI = 0.75f ;
const F32  ADDITIONAL_PRI = 0.5f;
void LLVOAvatar::addBakedTextureStats( LLViewerFetchedTexture* imagep, F32 pixel_area, F32 texel_area_ratio, S32 boost_level)
{
	//Note:
	//if this function is not called for the last MAX_TEXTURE_VIRTUAL_SIZE_RESET_INTERVAL frames, 
	//the texture pipeline will stop fetching this texture.

	imagep->resetTextureStats();
	imagep->setMaxVirtualSizeResetInterval(MAX_TEXTURE_VIRTUAL_SIZE_RESET_INTERVAL);
	imagep->resetMaxVirtualSizeResetCounter() ;

	mMaxPixelArea = llmax(pixel_area, mMaxPixelArea);
	mMinPixelArea = llmin(pixel_area, mMinPixelArea);	
	imagep->addTextureStats(pixel_area / texel_area_ratio);
	imagep->setBoostLevel(boost_level);
	
	if(boost_level != LLGLTexture::BOOST_AVATAR_BAKED_SELF)
	{
		imagep->setAdditionalDecodePriority(ADDITIONAL_PRI) ;
	}
	else
	{
		imagep->setAdditionalDecodePriority(SELF_ADDITIONAL_PRI) ;
	}
}

//virtual	
void LLVOAvatar::setImage(const U8 te, LLViewerTexture *imagep, const U32 index)
{
	setTEImage(te, imagep);
}

//virtual 
LLViewerTexture* LLVOAvatar::getImage(const U8 te, const U32 index) const
{
	return getTEImage(te);
}
//virtual 
const LLTextureEntry* LLVOAvatar::getTexEntry(const U8 te_num) const
{
	return getTE(te_num);
}

//virtual 
void LLVOAvatar::setTexEntry(const U8 index, const LLTextureEntry &te)
{
	setTE(index, te);
}

const std::string LLVOAvatar::getImageURL(const U8 te, const LLUUID &uuid)
{
	llassert(isIndexBakedTexture(ETextureIndex(te)));
	std::string url = "";
	// <FS:Ansariel> [Legacy Bake]
	if (isUsingServerBakes())
	{
	// </FS:Ansariel> [Legacy Bake]
	const std::string& appearance_service_url = LLAppearanceMgr::instance().getAppearanceServiceURL();
	if (appearance_service_url.empty())
	{
		// Probably a server-side issue if we get here:
		LL_WARNS() << "AgentAppearanceServiceURL not set - Baked texture requests will fail" << LL_ENDL;
		return url;
	}
	
	const LLAvatarAppearanceDictionary::TextureEntry* texture_entry = LLAvatarAppearanceDictionary::getInstance()->getTexture((ETextureIndex)te);
	if (texture_entry != NULL)
	{
		url = appearance_service_url + "texture/" + getID().asString() + "/" + texture_entry->mDefaultImageName + "/" + uuid.asString();
		//LL_INFOS() << "baked texture url: " << url << LL_ENDL;
	}
	// <FS:Ansariel> [Legacy Bake]
	}
	// </FS:Ansariel> [Legacy Bake]
	return url;
}

//-----------------------------------------------------------------------------
// resolveHeight()
//-----------------------------------------------------------------------------

void LLVOAvatar::resolveHeightAgent(const LLVector3 &in_pos_agent, LLVector3 &out_pos_agent, LLVector3 &out_norm)
{
	LLVector3d in_pos_global, out_pos_global;

	in_pos_global = gAgent.getPosGlobalFromAgent(in_pos_agent);
	resolveHeightGlobal(in_pos_global, out_pos_global, out_norm);
	out_pos_agent = gAgent.getPosAgentFromGlobal(out_pos_global);
}


void LLVOAvatar::resolveRayCollisionAgent(const LLVector3d start_pt, const LLVector3d end_pt, LLVector3d &out_pos, LLVector3 &out_norm)
{
	LLViewerObject *obj;
	LLWorld::getInstance()->resolveStepHeightGlobal(this, start_pt, end_pt, out_pos, out_norm, &obj);
}

void LLVOAvatar::resolveHeightGlobal(const LLVector3d &inPos, LLVector3d &outPos, LLVector3 &outNorm)
{
	LLVector3d zVec(0.0f, 0.0f, 0.5f);
	LLVector3d p0 = inPos + zVec;
	LLVector3d p1 = inPos - zVec;
	LLViewerObject *obj;
	LLWorld::getInstance()->resolveStepHeightGlobal(this, p0, p1, outPos, outNorm, &obj);
	if (!obj)
	{
		mStepOnLand = TRUE;
		mStepMaterial = 0;
		mStepObjectVelocity.setVec(0.0f, 0.0f, 0.0f);
	}
	else
	{
		mStepOnLand = FALSE;
		mStepMaterial = obj->getMaterial();

		// We want the primitive velocity, not our velocity... (which actually subtracts the
		// step object velocity)
		LLVector3 angularVelocity = obj->getAngularVelocity();
		LLVector3 relativePos = gAgent.getPosAgentFromGlobal(outPos) - obj->getPositionAgent();

		LLVector3 linearComponent = angularVelocity % relativePos;
//		LL_INFOS() << "Linear Component of Rotation Velocity " << linearComponent << LL_ENDL;
		mStepObjectVelocity = obj->getVelocity() + linearComponent;
	}
}


//-----------------------------------------------------------------------------
// getStepSound()
//-----------------------------------------------------------------------------
const LLUUID& LLVOAvatar::getStepSound() const
{
	if ( mStepOnLand )
	{
		// <FS:PP> FIRE-3169: Option to change the default footsteps sound
		// return sStepSoundOnLand;
		static LLCachedControl<std::string> UISndFootsteps(gSavedSettings, "UISndFootsteps");
		static const LLUUID sFootstepsSnd = LLUUID(UISndFootsteps);
		return sFootstepsSnd;
		// </FS:PP>
	}

	return sStepSounds[mStepMaterial];
}


//-----------------------------------------------------------------------------
// processAnimationStateChanges()
//-----------------------------------------------------------------------------
void LLVOAvatar::processAnimationStateChanges()
{
	if ( isAnyAnimationSignaled(AGENT_WALK_ANIMS, NUM_AGENT_WALK_ANIMS) )
	{
		startMotion(ANIM_AGENT_WALK_ADJUST);
		stopMotion(ANIM_AGENT_FLY_ADJUST);
	}
	else if (mInAir && !mIsSitting)
	{
		stopMotion(ANIM_AGENT_WALK_ADJUST);
		startMotion(ANIM_AGENT_FLY_ADJUST);
	}
	else
	{
		stopMotion(ANIM_AGENT_WALK_ADJUST);
		stopMotion(ANIM_AGENT_FLY_ADJUST);
	}

	if ( isAnyAnimationSignaled(AGENT_GUN_AIM_ANIMS, NUM_AGENT_GUN_AIM_ANIMS) )
	{
		startMotion(ANIM_AGENT_TARGET);
		stopMotion(ANIM_AGENT_BODY_NOISE);
	}
	else
	{
		stopMotion(ANIM_AGENT_TARGET);
		startMotion(ANIM_AGENT_BODY_NOISE);
	}
	
	// clear all current animations
	AnimIterator anim_it;
	for (anim_it = mPlayingAnimations.begin(); anim_it != mPlayingAnimations.end();)
	{
		AnimIterator found_anim = mSignaledAnimations.find(anim_it->first);

		// playing, but not signaled, so stop
		if (found_anim == mSignaledAnimations.end())
		{
			processSingleAnimationStateChange(anim_it->first, FALSE);
			mPlayingAnimations.erase(anim_it++);
			continue;
		}

		++anim_it;
	}

	// start up all new anims
	for (anim_it = mSignaledAnimations.begin(); anim_it != mSignaledAnimations.end();)
	{
		AnimIterator found_anim = mPlayingAnimations.find(anim_it->first);

		// signaled but not playing, or different sequence id, start motion
		if (found_anim == mPlayingAnimations.end() || found_anim->second != anim_it->second)
		{
			if (processSingleAnimationStateChange(anim_it->first, TRUE))
			{
				mPlayingAnimations[anim_it->first] = anim_it->second;
				++anim_it;
				continue;
			}
		}

		++anim_it;
	}

	// clear source information for animations which have been stopped
	if (isSelf())
	{
		AnimSourceIterator source_it = mAnimationSources.begin();

		for (source_it = mAnimationSources.begin(); source_it != mAnimationSources.end();)
		{
			if (mSignaledAnimations.find(source_it->second) == mSignaledAnimations.end())
			{
				mAnimationSources.erase(source_it++);
			}
			else
			{
				++source_it;
			}
		}
	}

	stop_glerror();
}


//-----------------------------------------------------------------------------
// processSingleAnimationStateChange();
//-----------------------------------------------------------------------------
BOOL LLVOAvatar::processSingleAnimationStateChange( const LLUUID& anim_id, BOOL start )
{
    // SL-402, SL-427 - we need to update body size often enough to
    // keep appearances in sync, but not so often that animations
    // cause constant jiggling of the body or camera. Possible
    // compromise is to do it on animation changes:
    computeBodySize();
    
	BOOL result = FALSE;

	if ( start ) // start animation
	{
		if (anim_id == ANIM_AGENT_TYPE)
		{
			if (gAudiop)
			{
				LLVector3d char_pos_global = gAgent.getPosGlobalFromAgent(getCharacterPosition());
				if (LLViewerParcelMgr::getInstance()->canHearSound(char_pos_global)
				    && !LLMuteList::getInstance()->isMuted(getID(), LLMute::flagObjectSounds))
				{
					// RN: uncomment this to play on typing sound at fixed volume once sound engine is fixed
					// to support both spatialized and non-spatialized instances of the same sound
					//if (isSelf())
					//{
					//	gAudiop->triggerSound(LLUUID(gSavedSettings.getString("UISndTyping")), 1.0f, LLAudioEngine::AUDIO_TYPE_UI);
					//}
					//else

					// <FS:PP> FIRE-8190: Preview function for "UI Sounds" Panel
					// static LLCachedControl<bool> FSPlayTypingSound(gSavedSettings, "FSPlayTypingSound");
					// if (FSPlayTypingSound)
					static LLCachedControl<bool> PlayModeUISndTyping(gSavedSettings, "PlayModeUISndTyping");
					if (PlayModeUISndTyping)
					// </FS:PP> FIRE-8190: Preview function for "UI Sounds" Panel
					{
						static LLCachedControl<std::string> uiSndTyping(gSavedSettings, "UISndTyping");
						LLUUID sound_id = LLUUID(uiSndTyping);
						gAudiop->triggerSound(sound_id, getID(), 1.0f, LLAudioEngine::AUDIO_TYPE_SFX, char_pos_global);
					}
				}
			}
		}
		else if (anim_id == ANIM_AGENT_SIT_GROUND_CONSTRAINED)
		{
			sitDown(TRUE);
		}


		if (startMotion(anim_id))
		{
			result = TRUE;
		}
		else
		{
			LL_WARNS() << "Failed to start motion!" << LL_ENDL;
		}
	}
	else //stop animation
	{
		if (anim_id == ANIM_AGENT_SIT_GROUND_CONSTRAINED)
		{
			sitDown(FALSE);
		}
		if ((anim_id == ANIM_AGENT_DO_NOT_DISTURB) && gAgent.isDoNotDisturb())
		{
			// re-assert DND tag animation
			gAgent.sendAnimationRequest(ANIM_AGENT_DO_NOT_DISTURB, ANIM_REQUEST_START);
			return result;
		}
		stopMotion(anim_id);
		result = TRUE;
	}

	return result;
}

//-----------------------------------------------------------------------------
// isAnyAnimationSignaled()
//-----------------------------------------------------------------------------
BOOL LLVOAvatar::isAnyAnimationSignaled(const LLUUID *anim_array, const S32 num_anims) const
{
	for (S32 i = 0; i < num_anims; i++)
	{
		if(mSignaledAnimations.find(anim_array[i]) != mSignaledAnimations.end())
		{
			return TRUE;
		}
	}
	return FALSE;
}

//-----------------------------------------------------------------------------
// resetAnimations()
//-----------------------------------------------------------------------------
void LLVOAvatar::resetAnimations()
{
	LLKeyframeMotion::flushKeyframeCache();
	flushAllMotions();
}

// Override selectively based on avatar sex and whether we're using new
// animations.
LLUUID LLVOAvatar::remapMotionID(const LLUUID& id, ESex gender)
{
	static LLCachedControl<bool> use_new_walk_run(gSavedSettings, "UseNewWalkRun");
	LLUUID result = id;

	// start special case female walk for female avatars
	if (gender == SEX_FEMALE)
	{
		if (id == ANIM_AGENT_WALK)
		{
			if (use_new_walk_run)
				result = ANIM_AGENT_FEMALE_WALK_NEW;
			else
				result = ANIM_AGENT_FEMALE_WALK;
		}
		else if (id == ANIM_AGENT_RUN)
		{
			// There is no old female run animation, so only override
			// in one case.
			if (use_new_walk_run)
				result = ANIM_AGENT_FEMALE_RUN_NEW;
		}
		else if (id == ANIM_AGENT_SIT)
		{
			result = ANIM_AGENT_SIT_FEMALE;
		}
	}
	else
	{
		// Male avatar.
		if (id == ANIM_AGENT_WALK)
		{
			if (use_new_walk_run)
				result = ANIM_AGENT_WALK_NEW;
		}
		else if (id == ANIM_AGENT_RUN)
		{
			if (use_new_walk_run)
				result = ANIM_AGENT_RUN_NEW;
		}
	
	}

	return result;

}

//-----------------------------------------------------------------------------
// startMotion()
// id is the asset if of the animation to start
// time_offset is the offset into the animation at which to start playing
//-----------------------------------------------------------------------------
BOOL LLVOAvatar::startMotion(const LLUUID& id, F32 time_offset)
{
	LL_DEBUGS() << "motion requested " << id.asString() << " " << gAnimLibrary.animationName(id) << LL_ENDL;

<<<<<<< HEAD
	// <FS:Zi> Animation Overrider
	//LLUUID remap_id = remapMotionID(id);
	LLUUID remap_id;
	if (isSelf())
	{
		remap_id = AOEngine::getInstance()->override(id, TRUE);
		if (remap_id.isNull())
		{
			remap_id = remapMotionID(id);
		}
		else
		{
			gAgent.sendAnimationRequest(remap_id, ANIM_REQUEST_START);
		}
	}
	else
	{
		remap_id = remapMotionID(id);
	}
	// </FS:Zi> Animation Overrider
=======
	LLUUID remap_id = remapMotionID(id, getSex());
>>>>>>> 5826a2fd

	if (remap_id != id)
	{
		LL_DEBUGS() << "motion resultant " << remap_id.asString() << " " << gAnimLibrary.animationName(remap_id) << LL_ENDL;
	}

	if (isSelf() && remap_id == ANIM_AGENT_AWAY)
	{
		gAgent.setAFK();
	}

	return LLCharacter::startMotion(remap_id, time_offset);
}

//-----------------------------------------------------------------------------
// stopMotion()
//-----------------------------------------------------------------------------
BOOL LLVOAvatar::stopMotion(const LLUUID& id, BOOL stop_immediate)
{
	LL_DEBUGS() << "motion requested " << id.asString() << " " << gAnimLibrary.animationName(id) << LL_ENDL;

<<<<<<< HEAD
	// <FS:Zi> Animation Overrider
	//LLUUID remap_id = remapMotionID(id);
	LLUUID remap_id;
	if (isSelf())
	{
		remap_id = AOEngine::getInstance()->override(id, FALSE);
		if (remap_id.isNull())
		{
			remap_id = remapMotionID(id);
		}
		else
		{
			gAgent.sendAnimationRequest(remap_id, ANIM_REQUEST_STOP);
		}
	}
	else
	{
		remap_id = remapMotionID(id);
	}
	// </FS:Zi> Animation Overrider
=======
	LLUUID remap_id = remapMotionID(id, getSex());
	if (findMotion(remap_id) == NULL)
	{
		//possibility of encountering animation from the previous gender
		remap_id = remapMotionID(id, (getSex() == SEX_MALE) ? SEX_FEMALE : SEX_MALE);
	}
>>>>>>> 5826a2fd

	if (remap_id != id)
	{
		LL_DEBUGS() << "motion resultant " << remap_id.asString() << " " << gAnimLibrary.animationName(remap_id) << LL_ENDL;
	}

	if (isSelf())
	{
		gAgent.onAnimStop(remap_id);
	}

	return LLCharacter::stopMotion(remap_id, stop_immediate);
}

//-----------------------------------------------------------------------------
// hasMotionFromSource()
//-----------------------------------------------------------------------------
// virtual
bool LLVOAvatar::hasMotionFromSource(const LLUUID& source_id)
{
	return false;
}

//-----------------------------------------------------------------------------
// stopMotionFromSource()
//-----------------------------------------------------------------------------
// virtual
void LLVOAvatar::stopMotionFromSource(const LLUUID& source_id)
{
}

//-----------------------------------------------------------------------------
// addDebugText()
//-----------------------------------------------------------------------------
void LLVOAvatar::addDebugText(const std::string& text)
{
	mDebugText.append(1, '\n');
	mDebugText.append(text);
}

//-----------------------------------------------------------------------------
// getID()
//-----------------------------------------------------------------------------
const LLUUID& LLVOAvatar::getID() const
{
	return mID;
}

//-----------------------------------------------------------------------------
// getJoint()
//-----------------------------------------------------------------------------
// RN: avatar joints are multi-rooted to include screen-based attachments
//<FS:ND> Query by JointKey rather than just a string, the key can be a U32 index for faster lookup
//LLJoint *LLVOAvatar::getJoint( const std::string &name )
LLJoint *LLVOAvatar::getJoint( const JointKey &name )
// </FS:ND>
{
//<FS:ND> Query by JointKey rather than just a string, the key can be a U32 index for faster lookup
	//joint_map_t::iterator iter = mJointMap.find( name );

	//LLJoint* jointp = NULL;

	//if( iter == mJointMap.end() || iter->second == NULL )
	//{ //search for joint and cache found joint in lookup table
	//	jointp = mRoot->findJoint( name );
	//	mJointMap[ name ] = jointp;
	//}
	//else
	//{ //return cached pointer
	//	jointp = iter->second;
	//}

	joint_map_t::iterator iter = mJointMap.find( name.mKey );

	LLJoint* jointp = NULL;

	if( iter == mJointMap.end() || iter->second == NULL )
	{   //search for joint and cache found joint in lookup table
		jointp = mRoot->findJoint( name.mName );
		mJointMap[ name.mKey ] = jointp;
	}
	else
	{   //return cached pointer
		jointp = iter->second;
	}
// </FS:ND>

#ifndef LL_RELEASE_FOR_DOWNLOAD
    if (jointp && jointp->getName()!="mScreen" && jointp->getName()!="mRoot")
    {
        llassert(getJoint(jointp->getJointNum())==jointp);
    }
#endif
	return jointp;
}

LLJoint *LLVOAvatar::getJoint( S32 joint_num )
{
    LLJoint *pJoint = NULL;
    S32 collision_start = mNumBones;
    S32 attachment_start = mNumBones + mNumCollisionVolumes;
    if (joint_num>=attachment_start)
    {
        // Attachment IDs start at 1
        S32 attachment_id = joint_num - attachment_start + 1;
        attachment_map_t::iterator iter = mAttachmentPoints.find(attachment_id);
        if (iter != mAttachmentPoints.end())
        {
            pJoint = iter->second;
        }
    }
    else if (joint_num>=collision_start)
    {
        S32 collision_id = joint_num-collision_start;
        pJoint = &mCollisionVolumes[collision_id];
    }
    else if (joint_num>=0)
    {
        pJoint = mSkeleton[joint_num];
    }
	llassert(!pJoint || pJoint->getJointNum() == joint_num);
    return pJoint;
}

//-----------------------------------------------------------------------------
// getRiggedMeshID
//
// If viewer object is a rigged mesh, set the mesh id and return true.
// Otherwise, null out the id and return false.
//-----------------------------------------------------------------------------
// static
bool LLVOAvatar::getRiggedMeshID(LLViewerObject* pVO, LLUUID& mesh_id)
{
	mesh_id.setNull();
	
	//If a VO has a skin that we'll reset the joint positions to their default
	if ( pVO && pVO->mDrawable )
	{
		LLVOVolume* pVObj = pVO->mDrawable->getVOVolume();
		if ( pVObj )
		{
			const LLMeshSkinInfo* pSkinData = gMeshRepo.getSkinInfo( pVObj->getVolume()->getParams().getSculptID(), pVObj );
			if (pSkinData 
				&& pSkinData->mJointNames.size() > JOINT_COUNT_REQUIRED_FOR_FULLRIG	// full rig
				&& pSkinData->mAlternateBindMatrix.size() > 0 )
					{				
						mesh_id = pSkinData->mMeshID;
						return true;
					}
		}
	}
	return false;
}

bool LLVOAvatar::jointIsRiggedTo(const std::string& joint_name)
{
	for (attachment_map_t::iterator iter = mAttachmentPoints.begin(); 
		 iter != mAttachmentPoints.end();
		 ++iter)
	{
		LLViewerJointAttachment* attachment = iter->second;
        for (LLViewerJointAttachment::attachedobjs_vec_t::iterator attachment_iter = attachment->mAttachedObjects.begin();
             attachment_iter != attachment->mAttachedObjects.end();
             ++attachment_iter)
        {
            const LLViewerObject* attached_object = (*attachment_iter);
            if (attached_object && jointIsRiggedTo(joint_name, attached_object))
            {
                return true;
            }
        }
	}
    return false;
}

bool LLVOAvatar::jointIsRiggedTo(const std::string& joint_name, const LLViewerObject *vo)
{
	// Process all children
	LLViewerObject::const_child_list_t& children = vo->getChildren();
	for (LLViewerObject::const_child_list_t::const_iterator it = children.begin();
		 it != children.end(); ++it)
	{
		LLViewerObject *childp = *it;
        if (jointIsRiggedTo(joint_name,childp))
        {
            return true;
        }
	}

	const LLVOVolume *vobj = dynamic_cast<const LLVOVolume*>(vo);
	if (!vobj)
	{
		return false;
	}

	LLUUID currentId = vobj->getVolume()->getParams().getSculptID();						
	const LLMeshSkinInfo*  pSkinData = gMeshRepo.getSkinInfo( currentId, vobj );

	if ( vobj && vobj->isAttachment() && vobj->isMesh() && pSkinData )
	{
		//<FS:ND> Query by JointKey rather than just a string, the key can be a U32 index for faster lookup
		//if( std::find( pSkinData->mJointNames.begin(), pSkinData->mJointNames.end(), joint_name ) !=
		// </FS:ND>
		if( std::find( pSkinData->mJointNames.begin(), pSkinData->mJointNames.end(), JointKey::construct( joint_name ) ) !=
				pSkinData->mJointNames.end() )
        {
            return true;
        }
    }

    return false;
}

void LLVOAvatar::clearAttachmentOverrides()
{
    LLScopedContextString str("clearAttachmentOverrides " + getFullname());

    for (S32 i=0; i<LL_CHARACTER_MAX_ANIMATED_JOINTS; i++)
    {
        LLJoint *pJoint = getJoint(i);
        if (pJoint)
        {
			pJoint->clearAttachmentPosOverrides();
			pJoint->clearAttachmentScaleOverrides();
        }
    }
}

//-----------------------------------------------------------------------------
// rebuildAttachmentOverrides
//-----------------------------------------------------------------------------
void LLVOAvatar::rebuildAttachmentOverrides()
{
    LLScopedContextString str("rebuildAttachmentOverrides " + getFullname());

    // Attachment points
	for (attachment_map_t::iterator iter = mAttachmentPoints.begin();
		 iter != mAttachmentPoints.end();
		 ++iter)
	{
		LLViewerJointAttachment *attachment_pt = (*iter).second;
        if (attachment_pt)
        {
            for (LLViewerJointAttachment::attachedobjs_vec_t::iterator at_it = attachment_pt->mAttachedObjects.begin();
				 at_it != attachment_pt->mAttachedObjects.end(); ++at_it)
            {
                addAttachmentOverridesForObject(*at_it);
            }
        }
    }
}
//-----------------------------------------------------------------------------
// addAttachmentPosOverridesForObject
//-----------------------------------------------------------------------------
void LLVOAvatar::addAttachmentOverridesForObject(LLViewerObject *vo)
{
	LLVOAvatar *av = vo->getAvatarAncestor();
	if (!av || (av != this))
	{
		LL_WARNS("Avatar") << "called with invalid avatar" << LL_ENDL;
        return;
	}

    LLScopedContextString str("addAttachmentOverridesForObject " + av->getFullname());
    
	// Process all children
	LLViewerObject::const_child_list_t& children = vo->getChildren();
	for (LLViewerObject::const_child_list_t::const_iterator it = children.begin();
		 it != children.end(); ++it)
	{
		LLViewerObject *childp = *it;
		addAttachmentOverridesForObject(childp);
	}

	LLVOVolume *vobj = dynamic_cast<LLVOVolume*>(vo);
	bool pelvisGotSet = false;

	if (!vobj)
	{
		return;
	}
	if (vobj->isMesh() &&
		((vobj->getVolume() && !vobj->getVolume()->isMeshAssetLoaded()) || !gMeshRepo.meshRezEnabled()))
	{
		return;
	}
	LLUUID currentId = vobj->getVolume()->getParams().getSculptID();						
	const LLMeshSkinInfo*  pSkinData = gMeshRepo.getSkinInfo( currentId, vobj );

	if ( vobj && vobj->isAttachment() && vobj->isMesh() && pSkinData )
	{
		const int bindCnt = pSkinData->mAlternateBindMatrix.size();								
        const int jointCnt = pSkinData->mJointNames.size();
        if ((bindCnt > 0) && (bindCnt != jointCnt))
        {
            LL_WARNS_ONCE() << "invalid mesh, bindCnt " << bindCnt << "!= jointCnt " << jointCnt << ", joint overrides will be ignored." << LL_ENDL;
        }
		if ((bindCnt > 0) && (bindCnt == jointCnt))
		{					
			const F32 pelvisZOffset = pSkinData->mPelvisOffset;
			const LLUUID& mesh_id = pSkinData->mMeshID;
			bool fullRig = (jointCnt>=JOINT_COUNT_REQUIRED_FOR_FULLRIG) ? true : false;								
			if ( fullRig )
			{								
				for ( int i=0; i<jointCnt; ++i )
				{
//<FS:ND> Query by JointKey rather than just a string, the key can be a U32 index for faster lookup
//					std::string lookingForJoint = pSkinData->mJointNames[ i ].c_str();
					JointKey lookingForJoint  = pSkinData->mJointNames[ i ];
// </FS:ND>

					LLJoint* pJoint = getJoint( lookingForJoint );
					if (pJoint)
					{   									
						const LLVector3& jointPos = pSkinData->mAlternateBindMatrix[i].getTranslation();									
                        if (pJoint->aboveJointPosThreshold(jointPos))
                        {
                            bool override_changed;
                            pJoint->addAttachmentPosOverride( jointPos, mesh_id, avString(), override_changed );
                            
                            if (override_changed)
                            {
                                //If joint is a pelvis then handle old/new pelvis to foot values
//<FS:ND> Query by JointKey rather than just a string, the key can be a U32 index for faster lookup
//                              if( lookingForJoint == "mPelvis" )
                                if( lookingForJoint.mName == "mPelvis" )
// </FS:ND>
                                {	
                                    pelvisGotSet = true;											
                                }										
                            }
                            if (pSkinData->mLockScaleIfJointPosition)
                            {
                                // Note that unlike positions, there's no threshold check here,
                                // just a lock at the default value.
                                pJoint->addAttachmentScaleOverride(pJoint->getDefaultScale(), mesh_id, avString());
                            }
                        }
					}										
				}																
				if (pelvisZOffset != 0.0F)
				{
                    F32 pelvis_fixup_before;
                    bool has_fixup_before =  hasPelvisFixup(pelvis_fixup_before);
					addPelvisFixup( pelvisZOffset, mesh_id );
					F32 pelvis_fixup_after;
                    hasPelvisFixup(pelvis_fixup_after); // Don't have to check bool here because we just added it...
                    if (!has_fixup_before || (pelvis_fixup_before != pelvis_fixup_after))
                    {
                        pelvisGotSet = true;											
                    }
                    
				}
			}							
		}
	}
					
	//Rebuild body data if we altered joints/pelvis
	if ( pelvisGotSet ) 
	{
		postPelvisSetRecalc();
	}		
}

//-----------------------------------------------------------------------------
// getAttachmentOverrideNames
//-----------------------------------------------------------------------------
void LLVOAvatar::getAttachmentOverrideNames(std::set<std::string>& pos_names, std::set<std::string>& scale_names) const
{
    LLVector3 pos;
    LLVector3 scale;
    LLUUID mesh_id;

    // Bones
	for (avatar_joint_list_t::const_iterator iter = mSkeleton.begin();
         iter != mSkeleton.end(); ++iter)
	{
		const LLJoint* pJoint = (*iter);
		if (pJoint && pJoint->hasAttachmentPosOverride(pos,mesh_id))
		{
            pos_names.insert(pJoint->getName());
		}
		if (pJoint && pJoint->hasAttachmentScaleOverride(scale,mesh_id))
		{
            scale_names.insert(pJoint->getName());
		}
	}

    // Attachment points
	for (attachment_map_t::const_iterator iter = mAttachmentPoints.begin();
		 iter != mAttachmentPoints.end();
		 ++iter)
	{
		const LLViewerJointAttachment *attachment_pt = (*iter).second;
        if (attachment_pt && attachment_pt->hasAttachmentPosOverride(pos,mesh_id))
        {
            pos_names.insert(attachment_pt->getName());
        }
        // Attachment points don't have scales.
    }

}

//-----------------------------------------------------------------------------
// showAttachmentOverrides
//-----------------------------------------------------------------------------
void LLVOAvatar::showAttachmentOverrides(bool verbose) const
{
    std::set<std::string> pos_names, scale_names;
    getAttachmentOverrideNames(pos_names, scale_names);
    if (pos_names.size())
    {
        std::stringstream ss;
        std::copy(pos_names.begin(), pos_names.end(), std::ostream_iterator<std::string>(ss, ","));
        LL_INFOS() << getFullname() << " attachment positions defined for joints: " << ss.str() << "\n" << LL_ENDL;
    }
    else
    {
        LL_DEBUGS("Avatar") << getFullname() << " no attachment positions defined for any joints" << "\n" << LL_ENDL;
    }
    if (scale_names.size())
    {
        std::stringstream ss;
        std::copy(scale_names.begin(), scale_names.end(), std::ostream_iterator<std::string>(ss, ","));
        LL_INFOS() << getFullname() << " attachment scales defined for joints: " << ss.str() << "\n" << LL_ENDL;
    }
    else
    {
        LL_INFOS() << getFullname() << " no attachment scales defined for any joints" << "\n" << LL_ENDL;
    }

    if (!verbose)
    {
        return;
    }

    LLVector3 pos, scale;
    LLUUID mesh_id;
    S32 count = 0;

    // Bones
	for (avatar_joint_list_t::const_iterator iter = mSkeleton.begin();
         iter != mSkeleton.end(); ++iter)
	{
		const LLJoint* pJoint = (*iter);
		if (pJoint && pJoint->hasAttachmentPosOverride(pos,mesh_id))
		{
			pJoint->showAttachmentPosOverrides(getFullname());
            count++;
		}
		if (pJoint && pJoint->hasAttachmentScaleOverride(scale,mesh_id))
		{
			pJoint->showAttachmentScaleOverrides(getFullname());
            count++;
        }
	}

    // Attachment points
	for (attachment_map_t::const_iterator iter = mAttachmentPoints.begin();
		 iter != mAttachmentPoints.end();
		 ++iter)
	{
		const LLViewerJointAttachment *attachment_pt = (*iter).second;
        if (attachment_pt && attachment_pt->hasAttachmentPosOverride(pos,mesh_id))
        {
            attachment_pt->showAttachmentPosOverrides(getFullname());
            count++;
        }
    }

    if (count)
    {
        LL_DEBUGS("Avatar") << avString() << " end of pos, scale overrides" << LL_ENDL;
        LL_DEBUGS("Avatar") << "=================================" << LL_ENDL;
    }
}

//-----------------------------------------------------------------------------
// resetJointsOnDetach
//-----------------------------------------------------------------------------
void LLVOAvatar::resetJointsOnDetach(LLViewerObject *vo)
{
	LLVOAvatar *av = vo->getAvatarAncestor();
	if (!av || (av != this))
	{
		LL_WARNS("Avatar") << "called with invalid avatar" << LL_ENDL;
	}
		
	// Process all children
	LLViewerObject::const_child_list_t& children = vo->getChildren();
	for (LLViewerObject::const_child_list_t::const_iterator it = children.begin();
		 it != children.end(); ++it)
	{
		LLViewerObject *childp = *it;
		resetJointsOnDetach(childp);
	}

	// Process self.
	LLUUID mesh_id;
	if (getRiggedMeshID(vo,mesh_id))
	{
		resetJointsOnDetach(mesh_id);
	}
}

//-----------------------------------------------------------------------------
// resetJointsOnDetach
//-----------------------------------------------------------------------------
void LLVOAvatar::resetJointsOnDetach(const LLUUID& mesh_id)
{	
	//Subsequent joints are relative to pelvis
	avatar_joint_list_t::iterator iter = mSkeleton.begin();
	avatar_joint_list_t::iterator end  = mSkeleton.end();

//<FS:ND> Query by JointKey rather than just a string, the key can be a U32 index for faster lookup
//	LLJoint* pJointPelvis = getJoint( "mPelvis" );
	LLJoint* pJointPelvis = getJoint( JointKey::construct( "mPelvis" ) );
// </FS:ND>

	for (; iter != end; ++iter)
	{
		LLJoint* pJoint = (*iter);
		//Reset joints except for pelvis
		if ( pJoint )
		{			
            bool dummy; // unused
			pJoint->removeAttachmentPosOverride(mesh_id, avString(),dummy);
			pJoint->removeAttachmentScaleOverride(mesh_id, avString());
		}		
		if ( pJoint && pJoint == pJointPelvis)
		{
			removePelvisFixup( mesh_id );
			// SL-315
			pJoint->setPosition( LLVector3( 0.0f, 0.0f, 0.0f) );
		}		
	}	
		
	postPelvisSetRecalc();	
}
//-----------------------------------------------------------------------------
// getCharacterPosition()
//-----------------------------------------------------------------------------
LLVector3 LLVOAvatar::getCharacterPosition()
{
	if (mDrawable.notNull())
	{
		return mDrawable->getPositionAgent();
	}
	else
	{
		return getPositionAgent();
	}
}


//-----------------------------------------------------------------------------
// LLVOAvatar::getCharacterRotation()
//-----------------------------------------------------------------------------
LLQuaternion LLVOAvatar::getCharacterRotation()
{
	return getRotation();
}


//-----------------------------------------------------------------------------
// LLVOAvatar::getCharacterVelocity()
//-----------------------------------------------------------------------------
LLVector3 LLVOAvatar::getCharacterVelocity()
{
	return getVelocity() - mStepObjectVelocity;
}


//-----------------------------------------------------------------------------
// LLVOAvatar::getCharacterAngularVelocity()
//-----------------------------------------------------------------------------
LLVector3 LLVOAvatar::getCharacterAngularVelocity()
{
	return getAngularVelocity();
}

//-----------------------------------------------------------------------------
// LLVOAvatar::getGround()
//-----------------------------------------------------------------------------
void LLVOAvatar::getGround(const LLVector3 &in_pos_agent, LLVector3 &out_pos_agent, LLVector3 &outNorm)
{
	LLVector3d z_vec(0.0f, 0.0f, 1.0f);
	LLVector3d p0_global, p1_global;

	if (mIsDummy)
	{
		outNorm.setVec(z_vec);
		out_pos_agent = in_pos_agent;
		return;
	}
	
	p0_global = gAgent.getPosGlobalFromAgent(in_pos_agent) + z_vec;
	p1_global = gAgent.getPosGlobalFromAgent(in_pos_agent) - z_vec;
	LLViewerObject *obj;
	LLVector3d out_pos_global;
	LLWorld::getInstance()->resolveStepHeightGlobal(this, p0_global, p1_global, out_pos_global, outNorm, &obj);
	out_pos_agent = gAgent.getPosAgentFromGlobal(out_pos_global);
}

//-----------------------------------------------------------------------------
// LLVOAvatar::getTimeDilation()
//-----------------------------------------------------------------------------
F32 LLVOAvatar::getTimeDilation()
{
	return mRegionp ? mRegionp->getTimeDilation() : 1.f;
}


//-----------------------------------------------------------------------------
// LLVOAvatar::getPixelArea()
//-----------------------------------------------------------------------------
F32 LLVOAvatar::getPixelArea() const
{
	if (mIsDummy)
	{
		return 100000.f;
	}
	return mPixelArea;
}



//-----------------------------------------------------------------------------
// LLVOAvatar::getPosGlobalFromAgent()
//-----------------------------------------------------------------------------
LLVector3d	LLVOAvatar::getPosGlobalFromAgent(const LLVector3 &position)
{
	return gAgent.getPosGlobalFromAgent(position);
}

//-----------------------------------------------------------------------------
// getPosAgentFromGlobal()
//-----------------------------------------------------------------------------
LLVector3	LLVOAvatar::getPosAgentFromGlobal(const LLVector3d &position)
{
	return gAgent.getPosAgentFromGlobal(position);
}


//-----------------------------------------------------------------------------
// requestStopMotion()
//-----------------------------------------------------------------------------
// virtual
void LLVOAvatar::requestStopMotion( LLMotion* motion )
{
	// Only agent avatars should handle the stop motion notifications.
}

//-----------------------------------------------------------------------------
// loadSkeletonNode(): loads <skeleton> node from XML tree
//-----------------------------------------------------------------------------
//virtual
BOOL LLVOAvatar::loadSkeletonNode ()
{
	if (!LLAvatarAppearance::loadSkeletonNode())
	{
		return FALSE;
	}
	
    bool ignore_hud_joints = false;
    initAttachmentPoints(ignore_hud_joints);

	return TRUE;
}

//-----------------------------------------------------------------------------
// initAttachmentPoints(): creates attachment points if needed, sets state based on avatar_lad.xml. 
//-----------------------------------------------------------------------------
void LLVOAvatar::initAttachmentPoints(bool ignore_hud_joints)
{
    LLAvatarXmlInfo::attachment_info_list_t::iterator iter;
    for (iter = sAvatarXmlInfo->mAttachmentInfoList.begin();
         iter != sAvatarXmlInfo->mAttachmentInfoList.end(); 
         ++iter)
    {
        LLAvatarXmlInfo::LLAvatarAttachmentInfo *info = *iter;
        if (info->mIsHUDAttachment && (!isSelf() || ignore_hud_joints))
        {
		    //don't process hud joint for other avatars, or when doing a skeleton reset.
            continue;
        }

        S32 attachmentID = info->mAttachmentID;
        if (attachmentID < 1 || attachmentID > 255)
        {
            LL_WARNS() << "Attachment point out of range [1-255]: " << attachmentID << " on attachment point " << info->mName << LL_ENDL;
            continue;
        }

        LLViewerJointAttachment* attachment = NULL;
        bool newly_created = false;
        if (mAttachmentPoints.find(attachmentID) == mAttachmentPoints.end())
        {
            attachment = new LLViewerJointAttachment();
            newly_created = true;
        }
        else
        {
            attachment = mAttachmentPoints[attachmentID];
        }

        attachment->setName(info->mName);

//<FS:ND> Query by JointKey rather than just a string, the key can be a U32 index for faster lookup
//		LLJoint *parent_joint = getJoint(info->mJointName);
		LLJoint *parent_joint = getJoint( JointKey::construct( info->mJointName ) );
// </FS:ND>

        if (!parent_joint)
        {
            // If the intended parent for attachment point is unavailable, avatar_lad.xml is corrupt.
            LL_WARNS() << "No parent joint by name " << info->mJointName << " found for attachment point " << info->mName << LL_ENDL;
            LL_ERRS() << "Invalid avatar_lad.xml file" << LL_ENDL;
        }

        if (info->mHasPosition)
        {
            attachment->setOriginalPosition(info->mPosition);
            attachment->setDefaultPosition(info->mPosition);
        }
			
        if (info->mHasRotation)
        {
            LLQuaternion rotation;
            rotation.setQuat(info->mRotationEuler.mV[VX] * DEG_TO_RAD,
                             info->mRotationEuler.mV[VY] * DEG_TO_RAD,
                             info->mRotationEuler.mV[VZ] * DEG_TO_RAD);
            attachment->setRotation(rotation);
        }

        int group = info->mGroup;
        if (group >= 0)
        {
            if (group < 0 || group > 9)
            {
                LL_WARNS() << "Invalid group number (" << group << ") for attachment point " << info->mName << LL_ENDL;
            }
            else
            {
                attachment->setGroup(group);
            }
        }

        attachment->setPieSlice(info->mPieMenuSlice);
        attachment->setVisibleInFirstPerson(info->mVisibleFirstPerson);
        attachment->setIsHUDAttachment(info->mIsHUDAttachment);
        // attachment can potentially be animated, needs a number.
        attachment->setJointNum(mNumBones + mNumCollisionVolumes + attachmentID - 1);

        if (newly_created)
        {
            mAttachmentPoints[attachmentID] = attachment;
            
            // now add attachment joint
            parent_joint->addChild(attachment);
        }
    }
}

//-----------------------------------------------------------------------------
// updateVisualParams()
//-----------------------------------------------------------------------------
void LLVOAvatar::updateVisualParams()
{
	setSex( (getVisualParamWeight( "male" ) > 0.5f) ? SEX_MALE : SEX_FEMALE );

	LLCharacter::updateVisualParams();

	if (mLastSkeletonSerialNum != mSkeletonSerialNum)
	{
		computeBodySize();
		mLastSkeletonSerialNum = mSkeletonSerialNum;
		mRoot->updateWorldMatrixChildren();
	}

	dirtyMesh();
	updateHeadOffset();
}
//-----------------------------------------------------------------------------
// isActive()
//-----------------------------------------------------------------------------
BOOL LLVOAvatar::isActive() const
{
	return TRUE;
}

//-----------------------------------------------------------------------------
// setPixelAreaAndAngle()
//-----------------------------------------------------------------------------
void LLVOAvatar::setPixelAreaAndAngle(LLAgent &agent)
{
	if (mDrawable.isNull())
	{
		return;
	}

	const LLVector4a* ext = mDrawable->getSpatialExtents();
	LLVector4a center;
	center.setAdd(ext[1], ext[0]);
	center.mul(0.5f);
	LLVector4a size;
	size.setSub(ext[1], ext[0]);
	size.mul(0.5f);

	mImpostorPixelArea = LLPipeline::calcPixelArea(center, size, *LLViewerCamera::getInstance());

	F32 range = mDrawable->mDistanceWRTCamera;

	if (range < 0.001f)		// range == zero
	{
		mAppAngle = 180.f;
	}
	else
	{
		F32 radius = size.getLength3().getF32();
		mAppAngle = (F32) atan2( radius, range) * RAD_TO_DEG;
	}

	// We always want to look good to ourselves
	if( isSelf() )
	{
		mPixelArea = llmax( mPixelArea, F32(getTexImageSize() / 16) );
	}
}

//-----------------------------------------------------------------------------
// updateJointLODs()
//-----------------------------------------------------------------------------
BOOL LLVOAvatar::updateJointLODs()
{
	const F32 MAX_PIXEL_AREA = 100000000.f;
	F32 lod_factor = (sLODFactor * AVATAR_LOD_TWEAK_RANGE + (1.f - AVATAR_LOD_TWEAK_RANGE));
	F32 avatar_num_min_factor = clamp_rescale(sLODFactor, 0.f, 1.f, 0.25f, 0.6f);
	F32 avatar_num_factor = clamp_rescale((F32)sNumVisibleAvatars, 8, 25, 1.f, avatar_num_min_factor);
	F32 area_scale = 0.16f;

		if (isSelf())
		{
			if(gAgentCamera.cameraCustomizeAvatar() || gAgentCamera.cameraMouselook())
			{
				mAdjustedPixelArea = MAX_PIXEL_AREA;
			}
			else
			{
				mAdjustedPixelArea = mPixelArea*area_scale;
			}
		}
		else if (mIsDummy)
		{
			mAdjustedPixelArea = MAX_PIXEL_AREA;
		}
		else
		{
			// reported avatar pixel area is dependent on avatar render load, based on number of visible avatars
			mAdjustedPixelArea = (F32)mPixelArea * area_scale * lod_factor * lod_factor * avatar_num_factor * avatar_num_factor;
		}

		// now select meshes to render based on adjusted pixel area
		LLViewerJoint* root = dynamic_cast<LLViewerJoint*>(mRoot);
		BOOL res = FALSE;
		if (root)
		{
			res = root->updateLOD(mAdjustedPixelArea, TRUE);
		}
 		if (res)
		{
			sNumLODChangesThisFrame++;
			dirtyMesh(2);
			return TRUE;
		}

	return FALSE;
}

//-----------------------------------------------------------------------------
// createDrawable()
//-----------------------------------------------------------------------------
LLDrawable *LLVOAvatar::createDrawable(LLPipeline *pipeline)
{
	pipeline->allocDrawable(this);
	mDrawable->setLit(FALSE);

	LLDrawPoolAvatar *poolp = (LLDrawPoolAvatar*) gPipeline.getPool(LLDrawPool::POOL_AVATAR);

	// Only a single face (one per avatar)
	//this face will be splitted into several if its vertex buffer is too long.
	mDrawable->setState(LLDrawable::ACTIVE);
	mDrawable->addFace(poolp, NULL);
	mDrawable->setRenderType(LLPipeline::RENDER_TYPE_AVATAR);
	
	mNumInitFaces = mDrawable->getNumFaces() ;

	dirtyMesh(2);
	return mDrawable;
}


void LLVOAvatar::updateGL()
{
	if (mMeshTexturesDirty)
	{
		updateMeshTextures();
		mMeshTexturesDirty = FALSE;
	}
}

//-----------------------------------------------------------------------------
// updateGeometry()
//-----------------------------------------------------------------------------
static LLTrace::BlockTimerStatHandle FTM_UPDATE_AVATAR("Update Avatar");
BOOL LLVOAvatar::updateGeometry(LLDrawable *drawable)
{
	LL_RECORD_BLOCK_TIME(FTM_UPDATE_AVATAR);
 	if (!(gPipeline.hasRenderType(LLPipeline::RENDER_TYPE_AVATAR)))
	{
		return TRUE;
	}
	
	if (!mMeshValid)
	{
		return TRUE;
	}

	if (!drawable)
	{
		LL_ERRS() << "LLVOAvatar::updateGeometry() called with NULL drawable" << LL_ENDL;
	}

	return TRUE;
}

//-----------------------------------------------------------------------------
// updateSexDependentLayerSets()
//-----------------------------------------------------------------------------
// <FS:Ansariel> [Legacy Bake]
//void LLVOAvatar::updateSexDependentLayerSets()
//{
//	invalidateComposite( mBakedTextureDatas[BAKED_HEAD].mTexLayerSet);
//	invalidateComposite( mBakedTextureDatas[BAKED_UPPER].mTexLayerSet);
//	invalidateComposite( mBakedTextureDatas[BAKED_LOWER].mTexLayerSet);
//}
void LLVOAvatar::updateSexDependentLayerSets(BOOL upload_bake)
{
	invalidateComposite( mBakedTextureDatas[BAKED_HEAD].mTexLayerSet, upload_bake);
	invalidateComposite( mBakedTextureDatas[BAKED_UPPER].mTexLayerSet, upload_bake);
	invalidateComposite( mBakedTextureDatas[BAKED_LOWER].mTexLayerSet, upload_bake);
}
// </FS:Ansariel> [Legacy Bake]

//-----------------------------------------------------------------------------
// dirtyMesh()
//-----------------------------------------------------------------------------
void LLVOAvatar::dirtyMesh()
{
	dirtyMesh(1);
}
void LLVOAvatar::dirtyMesh(S32 priority)
{
	mDirtyMesh = llmax(mDirtyMesh, priority);
}

//-----------------------------------------------------------------------------
// getViewerJoint()
//-----------------------------------------------------------------------------
LLViewerJoint*	LLVOAvatar::getViewerJoint(S32 idx)
{
	return dynamic_cast<LLViewerJoint*>(mMeshLOD[idx]);
}

//-----------------------------------------------------------------------------
// hideSkirt()
//-----------------------------------------------------------------------------
void LLVOAvatar::hideSkirt()
{
	mMeshLOD[MESH_ID_SKIRT]->setVisible(FALSE, TRUE);
}

BOOL LLVOAvatar::setParent(LLViewerObject* parent)
{
	BOOL ret ;
	if (parent == NULL)
	{
		getOffObject();
		ret = LLViewerObject::setParent(parent);
		if (isSelf())
		{
			gAgentCamera.resetCamera();
		}
	}
	else
	{
		ret = LLViewerObject::setParent(parent);
		if(ret)
		{
			sitOnObject(parent);
		}
	}
	return ret ;
}

void LLVOAvatar::addChild(LLViewerObject *childp)
{
	childp->extractAttachmentItemID(); // find the inventory item this object is associated with.
	if (isSelf())
	{
	    const LLUUID& item_id = childp->getAttachmentItemID();
		LLViewerInventoryItem *item = gInventory.getItem(item_id);
		LL_DEBUGS("Avatar") << "ATT attachment child added " << (item ? item->getName() : "UNKNOWN") << " id " << item_id << LL_ENDL;

	}

	LLViewerObject::addChild(childp);
	if (childp->mDrawable)
	{
		if (!attachObject(childp))
		{
			LL_WARNS() << "ATT addChild() failed for " 
					<< childp->getID()
					<< " item " << childp->getAttachmentItemID()
					<< LL_ENDL;
			// MAINT-3312 backout
			// mPendingAttachment.push_back(childp);
		}
	}
	else
	{
		mPendingAttachment.push_back(childp);
	}
}

void LLVOAvatar::removeChild(LLViewerObject *childp)
{
	LLViewerObject::removeChild(childp);
	if (!detachObject(childp))
	{
		LL_WARNS() << "Calling detach on non-attached object " << LL_ENDL;
	}
}

LLViewerJointAttachment* LLVOAvatar::getTargetAttachmentPoint(LLViewerObject* viewer_object)
{
	S32 attachmentID = ATTACHMENT_ID_FROM_STATE(viewer_object->getState());

	// This should never happen unless the server didn't process the attachment point
	// correctly, but putting this check in here to be safe.
	if (attachmentID & ATTACHMENT_ADD)
	{
		LL_WARNS() << "Got an attachment with ATTACHMENT_ADD mask, removing ( attach pt:" << attachmentID << " )" << LL_ENDL;
		attachmentID &= ~ATTACHMENT_ADD;
	}
	
	LLViewerJointAttachment* attachment = get_if_there(mAttachmentPoints, attachmentID, (LLViewerJointAttachment*)NULL);

	if (!attachment)
	{
		if(attachmentID != 127)
		{
		LL_WARNS() << "Object attachment point invalid: " << attachmentID 
			<< " trying to use 1 (chest)"
			<< LL_ENDL;
		}
		attachment = get_if_there(mAttachmentPoints, 1, (LLViewerJointAttachment*)NULL); // Arbitrary using 1 (chest)
		if (attachment)
		{
			LL_WARNS() << "Object attachment point invalid: " << attachmentID 
				<< " on object " << viewer_object->getID()
				<< " attachment item " << viewer_object->getAttachmentItemID()
				<< " falling back to 1 (chest)"
				<< LL_ENDL;
		}
		else
		{
			LL_WARNS() << "Object attachment point invalid: " << attachmentID 
				<< " on object " << viewer_object->getID()
				<< " attachment item " << viewer_object->getAttachmentItemID()
				<< "Unable to use fallback attachment point 1 (chest)"
				<< LL_ENDL;
		}
	}

	return attachment;
}

//-----------------------------------------------------------------------------
// attachObject()
//-----------------------------------------------------------------------------
const LLViewerJointAttachment *LLVOAvatar::attachObject(LLViewerObject *viewer_object)
{
	if (isSelf())
	{
		const LLUUID& item_id = viewer_object->getAttachmentItemID();
		LLViewerInventoryItem *item = gInventory.getItem(item_id);
		LL_DEBUGS("Avatar") << "ATT attaching object "
							<< (item ? item->getName() : "UNKNOWN") << " id " << item_id << LL_ENDL;	
	}
	LLViewerJointAttachment* attachment = getTargetAttachmentPoint(viewer_object);

	if (!attachment || !attachment->addObject(viewer_object))
	{
		const LLUUID& item_id = viewer_object->getAttachmentItemID();
		LLViewerInventoryItem *item = gInventory.getItem(item_id);
		LL_WARNS("Avatar") << "ATT attach failed "
						   << (item ? item->getName() : "UNKNOWN") << " id " << item_id << LL_ENDL;	
		return 0;
	}

	updateVisualComplexity();

	if (viewer_object->isSelected())
	{
		LLSelectMgr::getInstance()->updateSelectionCenter();
		LLSelectMgr::getInstance()->updatePointAt();
	}

	return attachment;
}

//-----------------------------------------------------------------------------
// getNumAttachments()
//-----------------------------------------------------------------------------
U32 LLVOAvatar::getNumAttachments() const
{
	U32 num_attachments = 0;
	for (attachment_map_t::const_iterator iter = mAttachmentPoints.begin();
		 iter != mAttachmentPoints.end();
		 ++iter)
	{
		const LLViewerJointAttachment *attachment_pt = (*iter).second;
		// <FS:Ansariel> Possible crash fix
		if (!attachment_pt)
		{
			continue;
		}
		// </FS:Ansariel>
		num_attachments += attachment_pt->getNumObjects();
	}
	return num_attachments;
}

//-----------------------------------------------------------------------------
// canAttachMoreObjects()
//-----------------------------------------------------------------------------
BOOL LLVOAvatar::canAttachMoreObjects() const
{
	return (getNumAttachments() < MAX_AGENT_ATTACHMENTS);
}

//-----------------------------------------------------------------------------
// canAttachMoreObjects()
// Returns true if we can attach <n> more objects.
//-----------------------------------------------------------------------------
BOOL LLVOAvatar::canAttachMoreObjects(U32 n) const
{
	return (getNumAttachments() + n) <= MAX_AGENT_ATTACHMENTS;
}

//-----------------------------------------------------------------------------
// lazyAttach()
//-----------------------------------------------------------------------------
void LLVOAvatar::lazyAttach()
{
	std::vector<LLPointer<LLViewerObject> > still_pending;
	
	for (U32 i = 0; i < mPendingAttachment.size(); i++)
	{
		LLPointer<LLViewerObject> cur_attachment = mPendingAttachment[i];
		if (cur_attachment->mDrawable)
		{
			if (isSelf())
			{
				const LLUUID& item_id = cur_attachment->getAttachmentItemID();
				LLViewerInventoryItem *item = gInventory.getItem(item_id);
				LL_DEBUGS("Avatar") << "ATT attaching object "
									<< (item ? item->getName() : "UNKNOWN") << " id " << item_id << LL_ENDL;
			}
			if (!attachObject(cur_attachment))
			{	// Drop it
				LL_WARNS() << "attachObject() failed for " 
					<< cur_attachment->getID()
					<< " item " << cur_attachment->getAttachmentItemID()
					<< LL_ENDL;
				// MAINT-3312 backout
				//still_pending.push_back(cur_attachment);
			}
		}
		else
		{
			still_pending.push_back(cur_attachment);
		}
	}

	mPendingAttachment = still_pending;
}

void LLVOAvatar::resetHUDAttachments()
{

	for (attachment_map_t::iterator iter = mAttachmentPoints.begin(); 
		 iter != mAttachmentPoints.end();
		 ++iter)
	{
		LLViewerJointAttachment* attachment = iter->second;
		// <FS:Ansariel> Fix possible crash
		//if (attachment->getIsHUDAttachment())
		if (attachment && attachment->getIsHUDAttachment())
		// </FS:Ansariel>
		{
			for (LLViewerJointAttachment::attachedobjs_vec_t::iterator attachment_iter = attachment->mAttachedObjects.begin();
				 attachment_iter != attachment->mAttachedObjects.end();
				 ++attachment_iter)
			{
				const LLViewerObject* attached_object = (*attachment_iter);
				if (attached_object && attached_object->mDrawable.notNull())
				{
					gPipeline.markMoved(attached_object->mDrawable);
				}
			}
		}
	}
}

void LLVOAvatar::rebuildRiggedAttachments( void )
{
	for ( attachment_map_t::iterator iter = mAttachmentPoints.begin(); iter != mAttachmentPoints.end(); ++iter )
	{
		LLViewerJointAttachment* pAttachment = iter->second;

		// <FS:Ansariel> Possible crash fix
		if (!pAttachment)
		{
			continue;
		}
		// </FS:Ansariel>

		LLViewerJointAttachment::attachedobjs_vec_t::iterator attachmentIterEnd = pAttachment->mAttachedObjects.end();
		
		for ( LLViewerJointAttachment::attachedobjs_vec_t::iterator attachmentIter = pAttachment->mAttachedObjects.begin();
			 attachmentIter != attachmentIterEnd; ++attachmentIter)
		{
			const LLViewerObject* pAttachedObject =  *attachmentIter;
			if ( pAttachment && pAttachedObject->mDrawable.notNull() )
			{
				gPipeline.markRebuild(pAttachedObject->mDrawable);
			}
		}
	}
}
//-----------------------------------------------------------------------------
// cleanupAttachedMesh()
//-----------------------------------------------------------------------------
void LLVOAvatar::cleanupAttachedMesh( LLViewerObject* pVO )
{
	LLUUID mesh_id;
	if (getRiggedMeshID(pVO, mesh_id))
	{
		resetJointsOnDetach(mesh_id);
		if ( gAgentCamera.cameraCustomizeAvatar() )
		{
			gAgent.unpauseAnimation();
			//Still want to refocus on head bone
			gAgentCamera.changeCameraToCustomizeAvatar();
		}
	}
}

//-----------------------------------------------------------------------------
// detachObject()
//-----------------------------------------------------------------------------
BOOL LLVOAvatar::detachObject(LLViewerObject *viewer_object)
{

	for (attachment_map_t::iterator iter = mAttachmentPoints.begin(); 
		 iter != mAttachmentPoints.end();
		 ++iter)
	{
		LLViewerJointAttachment* attachment = iter->second;
		
		// <FS:Ansariel> Possible crash fix
		//if (attachment->isObjectAttached(viewer_object))
		if (attachment && attachment->isObjectAttached(viewer_object))
		// </FS:Ansariel>
		{
            updateVisualComplexity();
			cleanupAttachedMesh( viewer_object );
		
			attachment->removeObject(viewer_object);
			LL_DEBUGS() << "Detaching object " << viewer_object->mID << " from " << attachment->getName() << LL_ENDL;
			return TRUE;
		}
	}

	std::vector<LLPointer<LLViewerObject> >::iterator iter = std::find(mPendingAttachment.begin(), mPendingAttachment.end(), viewer_object);
	if (iter != mPendingAttachment.end())
	{
		mPendingAttachment.erase(iter);
		return TRUE;
	}
	
	return FALSE;
}

//-----------------------------------------------------------------------------
// sitDown()
//-----------------------------------------------------------------------------
void LLVOAvatar::sitDown(BOOL bSitting)
{
	mIsSitting = bSitting;
	if (isSelf())
	{
		// Update Movement Controls according to own Sitting mode
		LLFloaterMove::setSittingMode(bSitting);

// [RLVa:KB] - Checked: 2010-08-29 (RLVa-1.2.1c) | Modified: RLVa-1.2.1c
		if (rlv_handler_t::isEnabled())
		{
			gRlvHandler.onSitOrStand(bSitting);
		}
// [/RLVa:KB]
	}
}

//-----------------------------------------------------------------------------
// sitOnObject()
//-----------------------------------------------------------------------------
void LLVOAvatar::sitOnObject(LLViewerObject *sit_object)
{
	if (isSelf())
	{
		// Might be first sit
		//LLFirstUse::useSit();

		gAgent.setFlying(FALSE);
		gAgentCamera.setThirdPersonHeadOffset(LLVector3::zero);
		//interpolate to new camera position
		gAgentCamera.startCameraAnimation();
		// make sure we are not trying to autopilot
		gAgent.stopAutoPilot();
		gAgentCamera.setupSitCamera();
		if (gAgentCamera.getForceMouselook())
		{
			gAgentCamera.changeCameraToMouselook();
		}

		//KC: revoke perms on sit
		U32 revoke_on = gSavedSettings.getU32("FSRevokePerms");
		if ((revoke_on == 1 || revoke_on == 3) && !sit_object->permYouOwner())
		{
			revokePermissionsOnObject(sit_object);
		}
	}

	if (mDrawable.isNull())
	{
		return;
	}
	LLQuaternion inv_obj_rot = ~sit_object->getRenderRotation();
	LLVector3 obj_pos = sit_object->getRenderPosition();

	LLVector3 rel_pos = getRenderPosition() - obj_pos;
	rel_pos.rotVec(inv_obj_rot);

	mDrawable->mXform.setPosition(rel_pos);
	mDrawable->mXform.setRotation(mDrawable->getWorldRotation() * inv_obj_rot);

	gPipeline.markMoved(mDrawable, TRUE);
	// Notice that removing sitDown() from here causes avatars sitting on
	// objects to be not rendered for new arrivals. See EXT-6835 and EXT-1655.
	sitDown(TRUE);
	mRoot->getXform()->setParent(&sit_object->mDrawable->mXform); // LLVOAvatar::sitOnObject
	// SL-315
	mRoot->setPosition(getPosition());
	mRoot->updateWorldMatrixChildren();

	stopMotion(ANIM_AGENT_BODY_NOISE);

}

//-----------------------------------------------------------------------------
// getOffObject()
//-----------------------------------------------------------------------------
void LLVOAvatar::getOffObject()
{
	if (mDrawable.isNull())
	{
		return;
	}

	LLViewerObject* sit_object = (LLViewerObject*)getParent();

	if (sit_object)
	{
		stopMotionFromSource(sit_object->getID());
		LLFollowCamMgr::setCameraActive(sit_object->getID(), FALSE);

		LLViewerObject::const_child_list_t& child_list = sit_object->getChildren();
		for (LLViewerObject::child_list_t::const_iterator iter = child_list.begin();
			 iter != child_list.end(); ++iter)
		{
			LLViewerObject* child_objectp = *iter;

			stopMotionFromSource(child_objectp->getID());
			LLFollowCamMgr::setCameraActive(child_objectp->getID(), FALSE);
		}
	}

	// assumes that transform will not be updated with drawable still having a parent
	// or that drawable had no parent from the start
	LLVector3 cur_position_world = mDrawable->getWorldPosition();
	LLQuaternion cur_rotation_world = mDrawable->getWorldRotation();

	if (mLastRootPos.length() >= MAX_STANDOFF_FROM_ORIGIN
		&& (cur_position_world.length() < MAX_STANDOFF_FROM_ORIGIN
			|| dist_vec(cur_position_world, mLastRootPos) > MAX_STANDOFF_DISTANCE_CHANGE))
	{
		// Most likely drawable got updated too early or some updates were missed - we got relative position to non-existing parent
		// restore coordinates from cache
		cur_position_world = mLastRootPos;
	}

	// set *local* position based on last *world* position, since we're unparenting the avatar
	mDrawable->mXform.setPosition(cur_position_world);
	mDrawable->mXform.setRotation(cur_rotation_world);	
	
	gPipeline.markMoved(mDrawable, TRUE);

	sitDown(FALSE);

	mRoot->getXform()->setParent(NULL); // LLVOAvatar::getOffObject
	// SL-315
	mRoot->setPosition(cur_position_world);
	mRoot->setRotation(cur_rotation_world);
	mRoot->getXform()->update();

	startMotion(ANIM_AGENT_BODY_NOISE);

	if (isSelf())
	{
		LLQuaternion av_rot = gAgent.getFrameAgent().getQuaternion();
		LLQuaternion obj_rot = sit_object ? sit_object->getRenderRotation() : LLQuaternion::DEFAULT;
		av_rot = av_rot * obj_rot;
		LLVector3 at_axis = LLVector3::x_axis;
		at_axis = at_axis * av_rot;
		at_axis.mV[VZ] = 0.f;
		at_axis.normalize();
		gAgent.resetAxes(at_axis);
		gAgentCamera.setThirdPersonHeadOffset(LLVector3(0.f, 0.f, 1.f));
		gAgentCamera.setSitCamera(LLUUID::null);

		//KC: revoke perms on sit
		U32 revoke_on = gSavedSettings.getU32("FSRevokePerms");
		if ((revoke_on == 2 || revoke_on == 3) && (sit_object && !sit_object->permYouOwner()))
		{
			revokePermissionsOnObject(sit_object);
		}
	}
}

//-----------------------------------------------------------------------------
// revokePermissionsOnObject()
//-----------------------------------------------------------------------------
void LLVOAvatar::revokePermissionsOnObject(LLViewerObject *sit_object)
{
	if (sit_object)
	{
		gMessageSystem->newMessageFast(_PREHASH_RevokePermissions);
		gMessageSystem->nextBlockFast(_PREHASH_AgentData);
		gMessageSystem->addUUIDFast(_PREHASH_AgentID, gAgent.getID());
		gMessageSystem->addUUIDFast(_PREHASH_SessionID, gAgent.getSessionID());
		gMessageSystem->nextBlockFast(_PREHASH_Data);
		gMessageSystem->addUUIDFast(_PREHASH_ObjectID, sit_object->getID());
		gMessageSystem->addU32Fast(_PREHASH_ObjectPermissions, 0xFFFFFFFF);
		gAgent.sendReliableMessage();
	}
}

//-----------------------------------------------------------------------------
// findAvatarFromAttachment()
//-----------------------------------------------------------------------------
// static 
LLVOAvatar* LLVOAvatar::findAvatarFromAttachment( LLViewerObject* obj )
{
	if( obj->isAttachment() )
	{
		do
		{
			obj = (LLViewerObject*) obj->getParent();
		}
		while( obj && !obj->isAvatar() );

		if( obj && !obj->isDead() )
		{
			return (LLVOAvatar*)obj;
		}
	}
	return NULL;
}

S32 LLVOAvatar::getAttachmentCount()
{
	S32 count = mAttachmentPoints.size();
	return count;
}

BOOL LLVOAvatar::isWearingWearableType(LLWearableType::EType type) const
{
	if (mIsDummy) return TRUE;

	if (isSelf())
	{
		return LLAvatarAppearance::isWearingWearableType(type);
	}

	switch(type)
	{
		case LLWearableType::WT_SHAPE:
		case LLWearableType::WT_SKIN:
		case LLWearableType::WT_HAIR:
		case LLWearableType::WT_EYES:
			return TRUE;  // everyone has all bodyparts
		default:
			break; // Do nothing
	}


	// <FS:ND> Gets called quite a lot from processObjectUpdates. Remove the frequent getInstance calls.

	// for (LLAvatarAppearanceDictionary::Textures::const_iterator tex_iter = LLAvatarAppearanceDictionary::getInstance()->getTextures().begin();
	// 	 tex_iter != LLAvatarAppearanceDictionary::getInstance()->getTextures().end();
	// 	 ++tex_iter)

	LLAvatarAppearanceDictionary::Textures::const_iterator itrEnd = LLAvatarAppearanceDictionary::getInstance()->getTextures().end();
	for (LLAvatarAppearanceDictionary::Textures::const_iterator tex_iter = LLAvatarAppearanceDictionary::getInstance()->getTextures().begin();
		 tex_iter != itrEnd;
		 ++tex_iter)
	{
		const LLAvatarAppearanceDictionary::TextureEntry *texture_dict = tex_iter->second;
		if (texture_dict->mWearableType == type)
		{
			// Thus, you must check to see if the corresponding baked texture is defined.
			// NOTE: this is a poor substitute if you actually want to know about individual pieces of clothing
			// this works for detecting a skirt (most important), but is ineffective at any piece of clothing that
			// gets baked into a texture that always exists (upper or lower).
			if (texture_dict->mIsUsedByBakedTexture)
			{
				const EBakedTextureIndex baked_index = texture_dict->mBakedTextureIndex;
				return isTextureDefined(LLAvatarAppearanceDictionary::getInstance()->getBakedTexture(baked_index)->mTextureIndex);
			}
			return FALSE;
		}
	}
	return FALSE;
}

LLViewerObject *	LLVOAvatar::findAttachmentByID( const LLUUID & target_id ) const
{
	for(attachment_map_t::const_iterator attachment_points_iter = mAttachmentPoints.begin();
		attachment_points_iter != gAgentAvatarp->mAttachmentPoints.end();
		++attachment_points_iter)
	{
		LLViewerJointAttachment* attachment = attachment_points_iter->second;

		// <FS:Ansariel> Possible crash fix
		if (!attachment)
		{
			continue;
		}
		// </FS:Ansariel>

		for (LLViewerJointAttachment::attachedobjs_vec_t::iterator attachment_iter = attachment->mAttachedObjects.begin();
			 attachment_iter != attachment->mAttachedObjects.end();
			 ++attachment_iter)
		{
			LLViewerObject *attached_object = (*attachment_iter);
			if (attached_object &&
				attached_object->getID() == target_id)
			{
				return attached_object;
			}
		}
	}

	return NULL;
}

// virtual
// <FS:Ansariel> [Legacy Bake]
//void LLVOAvatar::invalidateComposite( LLTexLayerSet* layerset)
void LLVOAvatar::invalidateComposite( LLTexLayerSet* layerset, BOOL upload_result)
{
}

void LLVOAvatar::invalidateAll()
{
}

// virtual
// <FS:Ansariel> [Legacy Bake]
//void LLVOAvatar::onGlobalColorChanged(const LLTexGlobalColor* global_color)
void LLVOAvatar::onGlobalColorChanged(const LLTexGlobalColor* global_color, BOOL upload_bake)
{
	if (global_color == mTexSkinColor)
	{
		// <FS:Ansariel> [Legacy Bake]
		//invalidateComposite( mBakedTextureDatas[BAKED_HEAD].mTexLayerSet);
		//invalidateComposite( mBakedTextureDatas[BAKED_UPPER].mTexLayerSet);
		//invalidateComposite( mBakedTextureDatas[BAKED_LOWER].mTexLayerSet);
		invalidateComposite( mBakedTextureDatas[BAKED_HEAD].mTexLayerSet, upload_bake);
		invalidateComposite( mBakedTextureDatas[BAKED_UPPER].mTexLayerSet, upload_bake);
		invalidateComposite( mBakedTextureDatas[BAKED_LOWER].mTexLayerSet, upload_bake);
		// </FS:Ansariel> [Legacy Bake]
	}
	else if (global_color == mTexHairColor)
	{
		// <FS:Ansariel> [Legacy Bake]
		//invalidateComposite( mBakedTextureDatas[BAKED_HEAD].mTexLayerSet);
		//invalidateComposite( mBakedTextureDatas[BAKED_HAIR].mTexLayerSet);
		invalidateComposite( mBakedTextureDatas[BAKED_HEAD].mTexLayerSet, upload_bake);
		invalidateComposite( mBakedTextureDatas[BAKED_HAIR].mTexLayerSet, upload_bake);
		// </FS:Ansariel> [Legacy Bake]
		
		// ! BACKWARDS COMPATIBILITY !
		// Fix for dealing with avatars from viewers that don't bake hair.
		if (!isTextureDefined(mBakedTextureDatas[BAKED_HAIR].mTextureIndex))
		{
			LLColor4 color = mTexHairColor->getColor();
			avatar_joint_mesh_list_t::iterator iter = mBakedTextureDatas[BAKED_HAIR].mJointMeshes.begin();
			avatar_joint_mesh_list_t::iterator end  = mBakedTextureDatas[BAKED_HAIR].mJointMeshes.end();
			for (; iter != end; ++iter)
			{
				LLAvatarJointMesh* mesh = (*iter);
				if (mesh)
			{
					mesh->setColor( color );
				}
			}
		}
	} 
	else if (global_color == mTexEyeColor)
	{
		// LL_INFOS() << "invalidateComposite cause: onGlobalColorChanged( eyecolor )" << LL_ENDL; 
		// <FS:Ansariel> [Legacy Bake]
		//invalidateComposite( mBakedTextureDatas[BAKED_EYES].mTexLayerSet);
		invalidateComposite( mBakedTextureDatas[BAKED_EYES].mTexLayerSet, upload_bake);
	}
	updateMeshTextures();
}

BOOL LLVOAvatar::isVisible() const
{
	return mDrawable.notNull()
		&& (!mOrphaned || isSelf())
		&& (mDrawable->isVisible() || mIsDummy);
}

// Determine if we have enough avatar data to render
bool LLVOAvatar::getIsCloud() const
{
	return (   ((const_cast<LLVOAvatar*>(this))->visualParamWeightsAreDefault())// Do we have a shape?
			|| (   !isTextureDefined(TEX_LOWER_BAKED)
				|| !isTextureDefined(TEX_UPPER_BAKED)
				|| !isTextureDefined(TEX_HEAD_BAKED)
				)
			);
}

void LLVOAvatar::updateRezzedStatusTimers()
{
	// State machine for rezzed status. Statuses are -1 on startup, 0
	// = cloud, 1 = gray, 2 = downloading, 3 = full.
	// Purpose is to collect time data for each it takes avatar to reach
	// various loading landmarks: gray, textured (partial), textured fully.

	S32 rez_status = getRezzedStatus();
	if (rez_status != mLastRezzedStatus)
	{
		LL_DEBUGS("Avatar") << avString() << "rez state change: " << mLastRezzedStatus << " -> " << rez_status << LL_ENDL;

		if (mLastRezzedStatus == -1 && rez_status != -1)
		{
			// First time initialization, start all timers.
			for (S32 i = 1; i < 4; i++)
			{
				startPhase("load_" + LLVOAvatar::rezStatusToString(i));
				startPhase("first_load_" + LLVOAvatar::rezStatusToString(i));
			}
		}
		if (rez_status < mLastRezzedStatus)
		{
			// load level has decreased. start phase timers for higher load levels.
			for (S32 i = rez_status+1; i <= mLastRezzedStatus; i++)
			{
				startPhase("load_" + LLVOAvatar::rezStatusToString(i));
			}
		}
		else if (rez_status > mLastRezzedStatus)
		{
			// load level has increased. stop phase timers for lower and equal load levels.
			for (S32 i = llmax(mLastRezzedStatus+1,1); i <= rez_status; i++)
			{
				stopPhase("load_" + LLVOAvatar::rezStatusToString(i));
				stopPhase("first_load_" + LLVOAvatar::rezStatusToString(i), false);
			}
			if (rez_status == 3)
			{
				// "fully loaded", mark any pending appearance change complete.
				selfStopPhase("update_appearance_from_cof");
				selfStopPhase("wear_inventory_category", false);
				selfStopPhase("process_initial_wearables_update", false);

                updateVisualComplexity();
			}
		}
		mLastRezzedStatus = rez_status;
	}
}

void LLVOAvatar::clearPhases()
{
	getPhases().clearPhases();
}

void LLVOAvatar::startPhase(const std::string& phase_name)
{
	F32 elapsed = 0.0;
	bool completed = false;
	bool found = getPhases().getPhaseValues(phase_name, elapsed, completed);
	//LL_DEBUGS("Avatar") << avString() << " phase state " << phase_name
	//					<< " found " << found << " elapsed " << elapsed << " completed " << completed << LL_ENDL;
	if (found)
	{
		if (!completed)
		{
			LL_DEBUGS("Avatar") << avString() << "no-op, start when started already for " << phase_name << LL_ENDL;
			return;
		}
	}
	LL_DEBUGS("Avatar") << "started phase " << phase_name << LL_ENDL;
	getPhases().startPhase(phase_name);
}

void LLVOAvatar::stopPhase(const std::string& phase_name, bool err_check)
{
	F32 elapsed = 0.0;
	bool completed = false;
	if (getPhases().getPhaseValues(phase_name, elapsed, completed))
	{
		if (!completed)
		{
			getPhases().stopPhase(phase_name);
			completed = true;
			logMetricsTimerRecord(phase_name, elapsed, completed);
			LL_DEBUGS("Avatar") << avString() << "stopped phase " << phase_name << " elapsed " << elapsed << LL_ENDL;
		}
		else
		{
			if (err_check)
			{
				LL_DEBUGS("Avatar") << "no-op, stop when stopped already for " << phase_name << LL_ENDL;
			}
		}
	}
	else
	{
		if (err_check)
		{
			LL_DEBUGS("Avatar") << "no-op, stop when not started for " << phase_name << LL_ENDL;
		}
	}
}

void LLVOAvatar::logPendingPhases()
{
	if (!isAgentAvatarValid())
	{
		return;
	}
	
	for (LLViewerStats::phase_map_t::iterator it = getPhases().begin();
		 it != getPhases().end();
		 ++it)
	{
		const std::string& phase_name = it->first;
		F32 elapsed;
		bool completed;
		if (getPhases().getPhaseValues(phase_name, elapsed, completed))
		{
			if (!completed)
			{
				logMetricsTimerRecord(phase_name, elapsed, completed);
			}
		}
	}
}

//static
void LLVOAvatar::logPendingPhasesAllAvatars()
{
	for (std::vector<LLCharacter*>::iterator iter = LLCharacter::sInstances.begin();
		 iter != LLCharacter::sInstances.end(); ++iter)
	{
		LLVOAvatar* inst = (LLVOAvatar*) *iter;
		if( inst->isDead() )
		{
			continue;
		}
		inst->logPendingPhases();
	}
}

void LLVOAvatar::logMetricsTimerRecord(const std::string& phase_name, F32 elapsed, bool completed)
{
	if (!isAgentAvatarValid())
	{
		return;
	}
	
	LLSD record;
	record["timer_name"] = phase_name;
	record["avatar_id"] = getID();
	record["elapsed"] = elapsed;
	record["completed"] = completed;
	U32 grid_x(0), grid_y(0);
	if (getRegion())
	{
		record["central_bake_version"] = LLSD::Integer(getRegion()->getCentralBakeVersion());
		grid_from_region_handle(getRegion()->getHandle(), &grid_x, &grid_y);
	}
	record["grid_x"] = LLSD::Integer(grid_x);
	record["grid_y"] = LLSD::Integer(grid_y);
	// <FS:Ansariel> [Legacy Bake]
	//record["is_using_server_bakes"] = true;
	record["is_using_server_bakes"] = ((bool) isUsingServerBakes());
	record["is_self"] = isSelf();
		
	if (isAgentAvatarValid())
	{
		gAgentAvatarp->addMetricsTimerRecord(record);
	}
}

// call periodically to keep isFullyLoaded up to date.
// returns true if the value has changed.
BOOL LLVOAvatar::updateIsFullyLoaded()
{
	const bool loading = getIsCloud();
	updateRezzedStatusTimers();
	updateRuthTimer(loading);
	return processFullyLoadedChange(loading);
}

void LLVOAvatar::updateRuthTimer(bool loading)
{
	if (isSelf() || !loading) 
	{
		return;
	}

	if (mPreviousFullyLoaded)
	{
		mRuthTimer.reset();
		debugAvatarRezTime("AvatarRezCloudNotification","became cloud");
	}
	
	const F32 LOADING_TIMEOUT__SECONDS = 120.f;
	if (mRuthTimer.getElapsedTimeF32() > LOADING_TIMEOUT__SECONDS)
	{
		LL_DEBUGS("Avatar") << avString()
				<< "Ruth Timer timeout: Missing texture data for '" << getFullname() << "' "
				<< "( Params loaded : " << !visualParamWeightsAreDefault() << " ) "
				<< "( Lower : " << isTextureDefined(TEX_LOWER_BAKED) << " ) "
				<< "( Upper : " << isTextureDefined(TEX_UPPER_BAKED) << " ) "
				<< "( Head : " << isTextureDefined(TEX_HEAD_BAKED) << " )."
				<< LL_ENDL;
		
		LLAvatarPropertiesProcessor::getInstance()->sendAvatarTexturesRequest(getID());
		mRuthTimer.reset();
	}
}

BOOL LLVOAvatar::processFullyLoadedChange(bool loading)
{
	// we wait a little bit before giving the all clear,
	// to let textures settle down
	const F32 PAUSE = 1.f;
	if (loading)
		mFullyLoadedTimer.reset();
	
	mFullyLoaded = (mFullyLoadedTimer.getElapsedTimeF32() > PAUSE);

	if (!mPreviousFullyLoaded && !loading && mFullyLoaded)
	{
		debugAvatarRezTime("AvatarRezNotification","fully loaded");
	}

	// did our loading state "change" from last call?
	// runway - why are we updating every 30 calls even if nothing has changed?
	const S32 UPDATE_RATE = 30;
	BOOL changed =
		((mFullyLoaded != mPreviousFullyLoaded) ||         // if the value is different from the previous call
		 (!mFullyLoadedInitialized) ||                     // if we've never been called before
		 (mFullyLoadedFrameCounter % UPDATE_RATE == 0));   // every now and then issue a change

	mPreviousFullyLoaded = mFullyLoaded;
	mFullyLoadedInitialized = TRUE;
	mFullyLoadedFrameCounter++;

    if (changed && isSelf())
    {
        // to know about outfit switching
        LLAvatarRenderNotifier::getInstance()->updateNotificationState();
    }
	
	return changed;
}

BOOL LLVOAvatar::isFullyLoaded() const
{
//	return (mRenderUnloadedAvatar || mFullyLoaded);
// [SL:KB] - Patch: Appearance-SyncAttach | Checked: 2010-09-22 (Catznip-2.2)
	// Changes to LLAppearanceMgr::updateAppearanceFromCOF() expect this function to actually return mFullyLoaded for gAgentAvatarp
	return (mRenderUnloadedAvatar && !isSelf()) ||(mFullyLoaded);
// [/SL:KB]
}

bool LLVOAvatar::isTooComplex() const
{
	bool too_complex;
	// <FS:Ansariel> Performance improvement
	//bool render_friend =  (LLAvatarTracker::instance().isBuddy(getID()) && gSavedSettings.getBOOL("AlwaysRenderFriends"));
	static LLCachedControl<bool> alwaysRenderFriends(gSavedSettings, "AlwaysRenderFriends");
	bool render_friend =  (LLAvatarTracker::instance().isBuddy(getID()) && alwaysRenderFriends);
	// </FS:Ansariel>

	if (isSelf() || render_friend || mVisuallyMuteSetting == AV_ALWAYS_RENDER)
	{
		too_complex = false;
	}
	else
	{
		// Determine if visually muted or not
		static LLCachedControl<U32> max_render_cost(gSavedSettings, "RenderAvatarMaxComplexity", 0U);
		static LLCachedControl<F32> max_attachment_area(gSavedSettings, "RenderAutoMuteSurfaceAreaLimit", 1000.0f);
		// If the user has chosen unlimited max complexity, we also disregard max attachment area
        // so that unlimited will completely disable the overly complex impostor rendering
        // yes, this leaves them vulnerable to griefing objects... their choice
        too_complex = (   max_render_cost > 0
                       && (   mVisualComplexity > max_render_cost
                           || (max_attachment_area > 0.0f && mAttachmentSurfaceArea > max_attachment_area)
                           ));
	}

	return too_complex;
}

//-----------------------------------------------------------------------------
// findMotion()
//-----------------------------------------------------------------------------
LLMotion* LLVOAvatar::findMotion(const LLUUID& id) const
{
	return mMotionController.findMotion(id);
}

// This is a semi-deprecated debugging tool - meshes will not show as
// colorized if using deferred rendering.
void LLVOAvatar::debugColorizeSubMeshes(U32 i, const LLColor4& color)
{
	if (gSavedSettings.getBOOL("DebugAvatarCompositeBaked"))
	{
		avatar_joint_mesh_list_t::iterator iter = mBakedTextureDatas[i].mJointMeshes.begin();
		avatar_joint_mesh_list_t::iterator end  = mBakedTextureDatas[i].mJointMeshes.end();
		for (; iter != end; ++iter)
		{
			LLAvatarJointMesh* mesh = (*iter);
			if (mesh)
			{
				mesh->setColor(color);
			}
		}
	}
}

//-----------------------------------------------------------------------------
// updateMeshTextures()
// Uses the current TE values to set the meshes' and layersets' textures.
//-----------------------------------------------------------------------------
// virtual
void LLVOAvatar::updateMeshTextures()
{
	static S32 update_counter = 0;
	mBakedTextureDebugText.clear();
	
	// if user has never specified a texture, assign the default
	for (U32 i=0; i < getNumTEs(); i++)
	{
		const LLViewerTexture* te_image = getImage(i, 0);
		if(!te_image || te_image->getID().isNull() || (te_image->getID() == IMG_DEFAULT))
		{
			// IMG_DEFAULT_AVATAR = a special texture that's never rendered.
			const LLUUID& image_id = (i == TEX_HAIR ? IMG_DEFAULT : IMG_DEFAULT_AVATAR);
			setImage(i, LLViewerTextureManager::getFetchedTexture(image_id), 0); 
		}
	}

	const BOOL other_culled = !isSelf() && mCulled;
	LLLoadedCallbackEntry::source_callback_list_t* src_callback_list = NULL ;
	BOOL paused = FALSE;
	if(!isSelf())
	{
		src_callback_list = &mCallbackTextureList ;
		paused = !isVisible();
	}

	std::vector<BOOL> is_layer_baked;
	is_layer_baked.resize(mBakedTextureDatas.size(), false);

	std::vector<BOOL> use_lkg_baked_layer; // lkg = "last known good"
	use_lkg_baked_layer.resize(mBakedTextureDatas.size(), false);

	mBakedTextureDebugText += llformat("%06d\n",update_counter++);
	mBakedTextureDebugText += "indx layerset linvld ltda ilb ulkg ltid\n";
	for (U32 i=0; i < mBakedTextureDatas.size(); i++)
	{
		is_layer_baked[i] = isTextureDefined(mBakedTextureDatas[i].mTextureIndex);
		LLViewerTexLayerSet* layerset = NULL;
		bool layerset_invalid = false;
		if (!other_culled)
		{
			// When an avatar is changing clothes and not in Appearance mode,
			// use the last-known good baked texture until it finishes the first
			// render of the new layerset.
			layerset = getTexLayerSet(i);
			layerset_invalid = layerset && ( !layerset->getViewerComposite()->isInitialized()
											 || !layerset->isLocalTextureDataAvailable() );
			use_lkg_baked_layer[i] = (!is_layer_baked[i] 
									  && (mBakedTextureDatas[i].mLastTextureID != IMG_DEFAULT_AVATAR) 
									  && layerset_invalid);
			if (use_lkg_baked_layer[i])
			{
				layerset->setUpdatesEnabled(TRUE);
			}
		}
		else
		{
			use_lkg_baked_layer[i] = (!is_layer_baked[i] 
									  && mBakedTextureDatas[i].mLastTextureID != IMG_DEFAULT_AVATAR);
		}

		std::string last_id_string;
		if (mBakedTextureDatas[i].mLastTextureID == IMG_DEFAULT_AVATAR)
			last_id_string = "A";
		else if (mBakedTextureDatas[i].mLastTextureID == IMG_DEFAULT)
			last_id_string = "D";
		else if (mBakedTextureDatas[i].mLastTextureID == IMG_INVISIBLE)
			last_id_string = "I";
		else
			last_id_string = "*";
		bool is_ltda = layerset
			&& layerset->getViewerComposite()->isInitialized()
			&& layerset->isLocalTextureDataAvailable();
		mBakedTextureDebugText += llformat("%4d   %4s     %4d %4d %4d %4d %4s\n",
										   i,
										   (layerset?"*":"0"),
										   layerset_invalid,
										   is_ltda,
										   is_layer_baked[i],
										   use_lkg_baked_layer[i],
										   last_id_string.c_str());
	}

	for (U32 i=0; i < mBakedTextureDatas.size(); i++)
	{
		debugColorizeSubMeshes(i, LLColor4::white);

		LLViewerTexLayerSet* layerset = getTexLayerSet(i);
		if (use_lkg_baked_layer[i] && !isUsingLocalAppearance() )
		{
			LLViewerFetchedTexture* baked_img = LLViewerTextureManager::getFetchedTexture(mBakedTextureDatas[i].mLastTextureID);
			mBakedTextureDatas[i].mIsUsed = TRUE;

			debugColorizeSubMeshes(i,LLColor4::red);
	
			avatar_joint_mesh_list_t::iterator iter = mBakedTextureDatas[i].mJointMeshes.begin();
			avatar_joint_mesh_list_t::iterator end  = mBakedTextureDatas[i].mJointMeshes.end();
			for (; iter != end; ++iter)
			{
				LLAvatarJointMesh* mesh = (*iter);
				if (mesh)
				{
					mesh->setTexture( baked_img );
				}
			}
		}
		else if (!isUsingLocalAppearance() && is_layer_baked[i])
		{
			LLViewerFetchedTexture* baked_img =
				LLViewerTextureManager::staticCastToFetchedTexture(
					getImage( mBakedTextureDatas[i].mTextureIndex, 0 ), TRUE) ;
			if( baked_img->getID() == mBakedTextureDatas[i].mLastTextureID )
			{
				// Even though the file may not be finished loading,
				// we'll consider it loaded and use it (rather than
				// doing compositing).
				useBakedTexture( baked_img->getID() );
                                mLoadedCallbacksPaused |= !isVisible();
                                checkTextureLoading();
			}
			else
			{
				mBakedTextureDatas[i].mIsLoaded = FALSE;
				if ( (baked_img->getID() != IMG_INVISIBLE) &&
					 ((i == BAKED_HEAD) || (i == BAKED_UPPER) || (i == BAKED_LOWER)) )
				{			
					baked_img->setLoadedCallback(onBakedTextureMasksLoaded, MORPH_MASK_REQUESTED_DISCARD, TRUE, TRUE, new LLTextureMaskData( mID ), 
						src_callback_list, paused);	
				}
				baked_img->setLoadedCallback(onBakedTextureLoaded, SWITCH_TO_BAKED_DISCARD, FALSE, FALSE, new LLUUID( mID ), 
					src_callback_list, paused );

				// this could add paused texture callbacks
				mLoadedCallbacksPaused |= paused; 
				checkTextureLoading();
			}
		}
		else if (layerset && isUsingLocalAppearance())
		{
			debugColorizeSubMeshes(i,LLColor4::yellow );

			layerset->createComposite();
			layerset->setUpdatesEnabled( TRUE );
			mBakedTextureDatas[i].mIsUsed = FALSE;

			avatar_joint_mesh_list_t::iterator iter = mBakedTextureDatas[i].mJointMeshes.begin();
			avatar_joint_mesh_list_t::iterator end  = mBakedTextureDatas[i].mJointMeshes.end();
			for (; iter != end; ++iter)
			{
				LLAvatarJointMesh* mesh = (*iter);
				if (mesh)
				{
					mesh->setLayerSet( layerset );
				}
			}
		}
		else
		{
			debugColorizeSubMeshes(i,LLColor4::blue);
		}
	}

	// set texture and color of hair manually if we are not using a baked image.
	// This can happen while loading hair for yourself, or for clients that did not
	// bake a hair texture. Still needed for yourself after 1.22 is depricated.
	if (!is_layer_baked[BAKED_HAIR] || isEditingAppearance())
	{
		const LLColor4 color = mTexHairColor ? mTexHairColor->getColor() : LLColor4(1,1,1,1);
		LLViewerTexture* hair_img = getImage( TEX_HAIR, 0 );
		avatar_joint_mesh_list_t::iterator iter = mBakedTextureDatas[BAKED_HAIR].mJointMeshes.begin();
		avatar_joint_mesh_list_t::iterator end  = mBakedTextureDatas[BAKED_HAIR].mJointMeshes.end();
		for (; iter != end; ++iter)
		{
			LLAvatarJointMesh* mesh = (*iter);
			if (mesh)
			{
				mesh->setColor( color );
				mesh->setTexture( hair_img );
			}
		}
	} 
	
	
	for (LLAvatarAppearanceDictionary::BakedTextures::const_iterator baked_iter =
			 LLAvatarAppearanceDictionary::getInstance()->getBakedTextures().begin();
		 baked_iter != LLAvatarAppearanceDictionary::getInstance()->getBakedTextures().end();
		 ++baked_iter)
	{
		const EBakedTextureIndex baked_index = baked_iter->first;
		const LLAvatarAppearanceDictionary::BakedEntry *baked_dict = baked_iter->second;
		
		for (texture_vec_t::const_iterator local_tex_iter = baked_dict->mLocalTextures.begin();
			 local_tex_iter != baked_dict->mLocalTextures.end();
			 ++local_tex_iter)
		{
			const ETextureIndex texture_index = *local_tex_iter;
			const BOOL is_baked_ready = (is_layer_baked[baked_index] && mBakedTextureDatas[baked_index].mIsLoaded) || other_culled;
			if (isSelf())
			{
				setBakedReady(texture_index, is_baked_ready);
			}
		}
	}

	// removeMissingBakedTextures() will call back into this rountine if something is removed, and can blow up the stack
	static bool call_remove_missing = true;	
	if (call_remove_missing)
	{
		call_remove_missing = false;
		removeMissingBakedTextures();	// May call back into this function if anything is removed
		call_remove_missing = true;
	}
}

// virtual
//-----------------------------------------------------------------------------
// setLocalTexture()
//-----------------------------------------------------------------------------
void LLVOAvatar::setLocalTexture( ETextureIndex type, LLViewerTexture* in_tex, BOOL baked_version_ready, U32 index )
{
	// invalid for anyone but self
	llassert(0);
}

//virtual 
void LLVOAvatar::setBakedReady(LLAvatarAppearanceDefines::ETextureIndex type, BOOL baked_version_exists, U32 index)
{
	// invalid for anyone but self
	llassert(0);
}

void LLVOAvatar::addChat(const LLChat& chat)
{
	std::deque<LLChat>::iterator chat_iter;

	mChats.push_back(chat);

	S32 chat_length = 0;
	for( chat_iter = mChats.begin(); chat_iter != mChats.end(); ++chat_iter)
	{
		chat_length += chat_iter->mText.size();
	}

	// remove any excess chat
	chat_iter = mChats.begin();
	while ((chat_length > MAX_BUBBLE_CHAT_LENGTH || mChats.size() > MAX_BUBBLE_CHAT_UTTERANCES) && chat_iter != mChats.end())
	{
		chat_length -= chat_iter->mText.size();
		mChats.pop_front();
		chat_iter = mChats.begin();
	}

	mChatTimer.reset();
}

void LLVOAvatar::clearChat()
{
	mChats.clear();
}


void LLVOAvatar::applyMorphMask(U8* tex_data, S32 width, S32 height, S32 num_components, LLAvatarAppearanceDefines::EBakedTextureIndex index)
{
	if (index >= BAKED_NUM_INDICES)
	{
		LL_WARNS() << "invalid baked texture index passed to applyMorphMask" << LL_ENDL;
		return;
	}

	for (morph_list_t::const_iterator iter = mBakedTextureDatas[index].mMaskedMorphs.begin();
		 iter != mBakedTextureDatas[index].mMaskedMorphs.end(); ++iter)
	{
		const LLMaskedMorph* maskedMorph = (*iter);
		LLPolyMorphTarget* morph_target = dynamic_cast<LLPolyMorphTarget*>(maskedMorph->mMorphTarget);
		if (morph_target)
		{
			morph_target->applyMask(tex_data, width, height, num_components, maskedMorph->mInvert);
		}
	}
}

// returns TRUE if morph masks are present and not valid for a given baked texture, FALSE otherwise
BOOL LLVOAvatar::morphMaskNeedsUpdate(LLAvatarAppearanceDefines::EBakedTextureIndex index)
{
	if (index >= BAKED_NUM_INDICES)
	{
		return FALSE;
	}

	if (!mBakedTextureDatas[index].mMaskedMorphs.empty())
	{
		if (isSelf())
		{
			LLViewerTexLayerSet *layer_set = getTexLayerSet(index);
			if (layer_set)
			{
				return !layer_set->isMorphValid();
			}
		}
		else
		{
			return FALSE;
		}
	}

	return FALSE;
}

//-----------------------------------------------------------------------------
// releaseComponentTextures()
// release any component texture UUIDs for which we have a baked texture
// ! BACKWARDS COMPATIBILITY !
// This is only called for non-self avatars, it can be taken out once component
// textures aren't communicated by non-self avatars.
//-----------------------------------------------------------------------------
void LLVOAvatar::releaseComponentTextures()
{
	// ! BACKWARDS COMPATIBILITY !
	// Detect if the baked hair texture actually wasn't sent, and if so set to default
	if (isTextureDefined(TEX_HAIR_BAKED) && getImage(TEX_HAIR_BAKED,0)->getID() == getImage(TEX_SKIRT_BAKED,0)->getID())
	{
		if (getImage(TEX_HAIR_BAKED,0)->getID() != IMG_INVISIBLE)
		{
			// Regression case of messaging system. Expected 21 textures, received 20. last texture is not valid so set to default
			setTETexture(TEX_HAIR_BAKED, IMG_DEFAULT_AVATAR);
		}
	}

	for (U8 baked_index = 0; baked_index < BAKED_NUM_INDICES; baked_index++)
	{
		const LLAvatarAppearanceDictionary::BakedEntry * bakedDicEntry = LLAvatarAppearanceDictionary::getInstance()->getBakedTexture((EBakedTextureIndex)baked_index);
		// skip if this is a skirt and av is not wearing one, or if we don't have a baked texture UUID
		if (!isTextureDefined(bakedDicEntry->mTextureIndex)
			&& ( (baked_index != BAKED_SKIRT) || isWearingWearableType(LLWearableType::WT_SKIRT) ))
		{
			continue;
		}

		for (U8 texture = 0; texture < bakedDicEntry->mLocalTextures.size(); texture++)
		{
			const U8 te = (ETextureIndex)bakedDicEntry->mLocalTextures[texture];
			setTETexture(te, IMG_DEFAULT_AVATAR);
		}
	}
}

void LLVOAvatar::dumpAvatarTEs( const std::string& context ) const
{	
	LL_DEBUGS("Avatar") << avString() << (isSelf() ? "Self: " : "Other: ") << context << LL_ENDL;
	for (LLAvatarAppearanceDictionary::Textures::const_iterator iter = LLAvatarAppearanceDictionary::getInstance()->getTextures().begin();
		 iter != LLAvatarAppearanceDictionary::getInstance()->getTextures().end();
		 ++iter)
	{
		const LLAvatarAppearanceDictionary::TextureEntry *texture_dict = iter->second;
		// TODO: MULTI-WEARABLE: handle multiple textures for self
		const LLViewerTexture* te_image = getImage(iter->first,0);
		if( !te_image )
		{
			LL_DEBUGS("Avatar") << avString() << "       " << texture_dict->mName << ": null ptr" << LL_ENDL;
		}
		else if( te_image->getID().isNull() )
		{
			LL_DEBUGS("Avatar") << avString() << "       " << texture_dict->mName << ": null UUID" << LL_ENDL;
		}
		else if( te_image->getID() == IMG_DEFAULT )
		{
			LL_DEBUGS("Avatar") << avString() << "       " << texture_dict->mName << ": IMG_DEFAULT" << LL_ENDL;
		}
		else if( te_image->getID() == IMG_DEFAULT_AVATAR )
		{
			LL_DEBUGS("Avatar") << avString() << "       " << texture_dict->mName << ": IMG_DEFAULT_AVATAR" << LL_ENDL;
		}
		else
		{
			LL_DEBUGS("Avatar") << avString() << "       " << texture_dict->mName << ": " << te_image->getID() << LL_ENDL;
		}
	}
}

//-----------------------------------------------------------------------------
// clampAttachmentPositions()
//-----------------------------------------------------------------------------
void LLVOAvatar::clampAttachmentPositions()
{
	if (isDead())
	{
		return;
	}
	for (attachment_map_t::iterator iter = mAttachmentPoints.begin(); 
		 iter != mAttachmentPoints.end();
		 ++iter)
	{
		LLViewerJointAttachment* attachment = iter->second;
		if (attachment)
		{
			attachment->clampObjectPosition();
		}
	}
}

BOOL LLVOAvatar::hasHUDAttachment() const
{
	for (attachment_map_t::const_iterator iter = mAttachmentPoints.begin(); 
		 iter != mAttachmentPoints.end();
		 ++iter)
	{
		LLViewerJointAttachment* attachment = iter->second;

		// <FS:Ansariel> Possible crash fix
		if (!attachment)
		{
			continue;
		}
		// </FS:Ansariel>

		if (attachment->getIsHUDAttachment() && attachment->getNumObjects() > 0)
		{
			return TRUE;
		}
	}
	return FALSE;
}

LLBBox LLVOAvatar::getHUDBBox() const
{
	LLBBox bbox;
	for (attachment_map_t::const_iterator iter = mAttachmentPoints.begin(); 
		 iter != mAttachmentPoints.end();
		 ++iter)
	{
		LLViewerJointAttachment* attachment = iter->second;
		// <FS:Ansariel> Possible crash fix
		//if (attachment->getIsHUDAttachment())
		if (attachment && attachment->getIsHUDAttachment())
		// </FS:Ansariel>
		{
			for (LLViewerJointAttachment::attachedobjs_vec_t::iterator attachment_iter = attachment->mAttachedObjects.begin();
				 attachment_iter != attachment->mAttachedObjects.end();
				 ++attachment_iter)
			{
				const LLViewerObject* attached_object = (*attachment_iter);
				if (attached_object == NULL)
				{
					LL_WARNS() << "HUD attached object is NULL!" << LL_ENDL;
					continue;
				}
				// initialize bounding box to contain identity orientation and center point for attached object
				bbox.addPointLocal(attached_object->getPosition());
				// add rotated bounding box for attached object
				bbox.addBBoxAgent(attached_object->getBoundingBoxAgent());
				LLViewerObject::const_child_list_t& child_list = attached_object->getChildren();
				for (LLViewerObject::child_list_t::const_iterator iter = child_list.begin();
					 iter != child_list.end(); 
					 ++iter)
				{
					const LLViewerObject* child_objectp = *iter;
					bbox.addBBoxAgent(child_objectp->getBoundingBoxAgent());
				}
			}
		}
	}

	return bbox;
}

//-----------------------------------------------------------------------------
// onFirstTEMessageReceived()
//-----------------------------------------------------------------------------
void LLVOAvatar::onFirstTEMessageReceived()
{
	LL_DEBUGS("Avatar") << avString() << LL_ENDL;
	if( !mFirstTEMessageReceived )
	{
		mFirstTEMessageReceived = TRUE;

		LLLoadedCallbackEntry::source_callback_list_t* src_callback_list = NULL ;
		BOOL paused = FALSE ;
		if(!isSelf())
		{
			src_callback_list = &mCallbackTextureList ;
			paused = !isVisible();
		}

		for (U32 i = 0; i < mBakedTextureDatas.size(); i++)
		{
			const BOOL layer_baked = isTextureDefined(mBakedTextureDatas[i].mTextureIndex);

			// Use any baked textures that we have even if they haven't downloaded yet.
			// (That is, don't do a transition from unbaked to baked.)
			if (layer_baked)
			{
				LLViewerFetchedTexture* image = LLViewerTextureManager::staticCastToFetchedTexture(getImage( mBakedTextureDatas[i].mTextureIndex, 0 ), TRUE) ;
				mBakedTextureDatas[i].mLastTextureID = image->getID();
				// If we have more than one texture for the other baked layers, we'll want to call this for them too.
				if ( (image->getID() != IMG_INVISIBLE) && ((i == BAKED_HEAD) || (i == BAKED_UPPER) || (i == BAKED_LOWER)) )
				{
					image->setLoadedCallback( onBakedTextureMasksLoaded, MORPH_MASK_REQUESTED_DISCARD, TRUE, TRUE, new LLTextureMaskData( mID ), 
						src_callback_list, paused);
				}
				LL_DEBUGS("Avatar") << avString() << "layer_baked, setting onInitialBakedTextureLoaded as callback" << LL_ENDL;
				image->setLoadedCallback( onInitialBakedTextureLoaded, MAX_DISCARD_LEVEL, FALSE, FALSE, new LLUUID( mID ), 
					src_callback_list, paused );

                               // this could add paused texture callbacks
                               mLoadedCallbacksPaused |= paused; 
			}
		}

		mMeshTexturesDirty = TRUE;
		gPipeline.markGLRebuild(this);
	}
}

//-----------------------------------------------------------------------------
// bool visualParamWeightsAreDefault()
//-----------------------------------------------------------------------------
bool LLVOAvatar::visualParamWeightsAreDefault()
{
	bool rtn = true;

	bool is_wearing_skirt = isWearingWearableType(LLWearableType::WT_SKIRT);
	for (LLVisualParam *param = getFirstVisualParam(); 
	     param;
	     param = getNextVisualParam())
	{
		if (param->isTweakable())
		{
			LLViewerVisualParam* vparam = dynamic_cast<LLViewerVisualParam*>(param);
			llassert(vparam);
			bool is_skirt_param = vparam &&
				LLWearableType::WT_SKIRT == vparam->getWearableType();
			if (param->getWeight() != param->getDefaultWeight() &&
			    // we have to not care whether skirt weights are default, if we're not actually wearing a skirt
			    (is_wearing_skirt || !is_skirt_param))
			{
				//LL_INFOS() << "param '" << param->getName() << "'=" << param->getWeight() << " which differs from default=" << param->getDefaultWeight() << LL_ENDL;
				rtn = false;
				break;
			}
		}
	}

	//LL_INFOS() << "params are default ? " << int(rtn) << LL_ENDL;

	return rtn;
}

// <FS:ND> Remove LLVolatileAPRPool/apr_file_t and use FILE* instead
//void dump_visual_param(apr_file_t* file, LLVisualParam* viewer_param, F32 value)
void dump_visual_param(LLAPRFile::tFiletype* file, LLVisualParam* viewer_param, F32 value)
// </FS:ND>
{
	std::string type_string = "unknown";
	if (dynamic_cast<LLTexLayerParamAlpha*>(viewer_param))
		type_string = "param_alpha";
	if (dynamic_cast<LLTexLayerParamColor*>(viewer_param))
		type_string = "param_color";
	if (dynamic_cast<LLDriverParam*>(viewer_param))
		type_string = "param_driver";
	if (dynamic_cast<LLPolyMorphTarget*>(viewer_param))
		type_string = "param_morph";
	if (dynamic_cast<LLPolySkeletalDistortion*>(viewer_param))
		type_string = "param_skeleton";
	S32 wtype = -1;
	LLViewerVisualParam *vparam = dynamic_cast<LLViewerVisualParam*>(viewer_param);
	if (vparam)
	{
		wtype = vparam->getWearableType();
	}
	S32 u8_value = F32_to_U8(value,viewer_param->getMinWeight(),viewer_param->getMaxWeight());
	apr_file_printf(file, "\t\t<param id=\"%d\" name=\"%s\" display=\"%s\" value=\"%.3f\" u8=\"%d\" type=\"%s\" wearable=\"%s\" group=\"%d\"/>\n",
					viewer_param->getID(), viewer_param->getName().c_str(), viewer_param->getDisplayName().c_str(), value, u8_value, type_string.c_str(),
					LLWearableType::getTypeName(LLWearableType::EType(wtype)).c_str(),
					viewer_param->getGroup());
	}
	

void LLVOAvatar::dumpAppearanceMsgParams( const std::string& dump_prefix,
	const LLAppearanceMessageContents& contents)
{
	std::string outfilename = get_sequential_numbered_file_name(dump_prefix,".xml");
	const std::vector<F32>& params_for_dump = contents.mParamWeights;
	const LLTEContents& tec = contents.mTEContents;

	LLAPRFile outfile;
	std::string fullpath = gDirUtilp->getExpandedFilename(LL_PATH_LOGS,outfilename);
	outfile.open(fullpath, LL_APR_WB );

	// <FS:ND> Remove LLVolatileAPRPool/apr_file_t and use FILE* instead
	// apr_file_t* file = outfile.getFileHandle();
	LLAPRFile::tFiletype* file = outfile.getFileHandle();
	// </FS:ND>

	if (!file)
	{
		return;
	}
	else
	{
		LL_DEBUGS("Avatar") << "dumping appearance message to " << fullpath << LL_ENDL;
	}

	apr_file_printf(file, "<header>\n");
	apr_file_printf(file, "\t\t<cof_version %i />\n", contents.mCOFVersion);
	apr_file_printf(file, "\t\t<appearance_version %i />\n", contents.mAppearanceVersion);
	apr_file_printf(file, "</header>\n");

	apr_file_printf(file, "\n<params>\n");
	LLVisualParam* param = getFirstVisualParam();
	for (S32 i = 0; i < params_for_dump.size(); i++)
	{
		while( param && ((param->getGroup() != VISUAL_PARAM_GROUP_TWEAKABLE) && 
						 (param->getGroup() != VISUAL_PARAM_GROUP_TRANSMIT_NOT_TWEAKABLE)) ) // should not be any of group VISUAL_PARAM_GROUP_TWEAKABLE_NO_TRANSMIT
		{
			param = getNextVisualParam();
		}
		LLViewerVisualParam* viewer_param = (LLViewerVisualParam*)param;
		F32 value = params_for_dump[i];
		dump_visual_param(file, viewer_param, value);
		param = getNextVisualParam();
	}
	apr_file_printf(file, "</params>\n");

	apr_file_printf(file, "\n<textures>\n");
	for (U32 i = 0; i < tec.face_count; i++)
	{
		std::string uuid_str;
		((LLUUID*)tec.image_data)[i].toString(uuid_str);
		apr_file_printf( file, "\t\t<texture te=\"%i\" uuid=\"%s\"/>\n", i, uuid_str.c_str());
	}
	apr_file_printf(file, "</textures>\n");
}

void LLVOAvatar::parseAppearanceMessage(LLMessageSystem* mesgsys, LLAppearanceMessageContents& contents)
{
	parseTEMessage(mesgsys, _PREHASH_ObjectData, -1, contents.mTEContents);

	// Parse the AppearanceData field, if any.
	if (mesgsys->has(_PREHASH_AppearanceData))
	{
		U8 av_u8;
		mesgsys->getU8Fast(_PREHASH_AppearanceData, _PREHASH_AppearanceVersion, av_u8, 0);
		contents.mAppearanceVersion = av_u8;
		//LL_DEBUGS("Avatar") << "appversion set by AppearanceData field: " << contents.mAppearanceVersion << LL_ENDL;
		mesgsys->getS32Fast(_PREHASH_AppearanceData, _PREHASH_CofVersion, contents.mCOFVersion, 0);
		// For future use:
		//mesgsys->getU32Fast(_PREHASH_AppearanceData, _PREHASH_Flags, appearance_flags, 0);
	}

	// Parse the AppearanceData field, if any.
	contents.mHoverOffsetWasSet = false;
	if (mesgsys->has(_PREHASH_AppearanceHover))
	{
		LLVector3 hover;
		mesgsys->getVector3Fast(_PREHASH_AppearanceHover, _PREHASH_HoverHeight, hover);
		//LL_DEBUGS("Avatar") << avString() << " hover received " << hover.mV[ VX ] << "," << hover.mV[ VY ] << "," << hover.mV[ VZ ] << LL_ENDL;
		contents.mHoverOffset = hover;
		contents.mHoverOffsetWasSet = true;
	}
	
	// Parse visual params, if any.
	S32 num_blocks = mesgsys->getNumberOfBlocksFast(_PREHASH_VisualParam);
	bool drop_visual_params_debug = gSavedSettings.getBOOL("BlockSomeAvatarAppearanceVisualParams") && (ll_rand(2) == 0); // pretend that ~12% of AvatarAppearance messages arrived without a VisualParam block, for testing
	if( num_blocks > 1 && !drop_visual_params_debug)
	{
		//LL_DEBUGS("Avatar") << avString() << " handle visual params, num_blocks " << num_blocks << LL_ENDL;
		
		LLVisualParam* param = getFirstVisualParam();
		llassert(param); // if this ever fires, we should do the same as when num_blocks<=1
		if (!param)
		{
			LL_WARNS() << "No visual params!" << LL_ENDL;
		}
		else
		{
			for( S32 i = 0; i < num_blocks; i++ )
			{
				while( param && ((param->getGroup() != VISUAL_PARAM_GROUP_TWEAKABLE) && 
								 (param->getGroup() != VISUAL_PARAM_GROUP_TRANSMIT_NOT_TWEAKABLE)) ) // should not be any of group VISUAL_PARAM_GROUP_TWEAKABLE_NO_TRANSMIT
				{
					param = getNextVisualParam();
				}
						
				if( !param )
				{
					// more visual params supplied than expected - just process what we know about
					break;
				}

				U8 value;
				mesgsys->getU8Fast(_PREHASH_VisualParam, _PREHASH_ParamValue, value, i);
				F32 newWeight = U8_to_F32(value, param->getMinWeight(), param->getMaxWeight());
				contents.mParamWeights.push_back(newWeight);
				contents.mParams.push_back(param);

				param = getNextVisualParam();
			}
		}

		const S32 expected_tweakable_count = getVisualParamCountInGroup(VISUAL_PARAM_GROUP_TWEAKABLE) +
											 getVisualParamCountInGroup(VISUAL_PARAM_GROUP_TRANSMIT_NOT_TWEAKABLE); // don't worry about VISUAL_PARAM_GROUP_TWEAKABLE_NO_TRANSMIT
		if (num_blocks != expected_tweakable_count)
		{
			LL_DEBUGS("Avatar") << "Number of params in AvatarAppearance msg (" << num_blocks << ") does not match number of tweakable params in avatar xml file (" << expected_tweakable_count << ").  Processing what we can.  object: " << getID() << LL_ENDL;
		}
	}
	else
	{
		if (drop_visual_params_debug)
		{
			LL_INFOS() << "Debug-faked lack of parameters on AvatarAppearance for object: "  << getID() << LL_ENDL;
		}
		else
		{
			LL_DEBUGS("Avatar") << "AvatarAppearance msg received without any parameters, object: " << getID() << LL_ENDL;
		}
	}

	LLVisualParam* appearance_version_param = getVisualParam(11000);
	if (appearance_version_param)
	{
		std::vector<LLVisualParam*>::iterator it = std::find(contents.mParams.begin(), contents.mParams.end(),appearance_version_param);
		if (it != contents.mParams.end())
		{
			S32 index = it - contents.mParams.begin();
			contents.mParamAppearanceVersion = ll_round(contents.mParamWeights[index]);
			//LL_DEBUGS("Avatar") << "appversion req by appearance_version param: " << contents.mParamAppearanceVersion << LL_ENDL;
		}
	}
}

bool resolve_appearance_version(const LLAppearanceMessageContents& contents, S32& appearance_version)
{
	appearance_version = -1;
	
	if ((contents.mAppearanceVersion) >= 0 &&
		(contents.mParamAppearanceVersion >= 0) &&
		(contents.mAppearanceVersion != contents.mParamAppearanceVersion))
	{
		LL_WARNS() << "inconsistent appearance_version settings - field: " <<
			contents.mAppearanceVersion << ", param: " <<  contents.mParamAppearanceVersion << LL_ENDL;
		return false;
	}
	// <FS:Ansariel> [Legacy Bake]
	//if (contents.mParamAppearanceVersion >= 0) // use visual param if available.
	//{
	//	appearance_version = contents.mParamAppearanceVersion;
	//}
	//else if (contents.mAppearanceVersion > 0)
	//{
	//	appearance_version = contents.mAppearanceVersion;
	//}
	//else // still not set, go with 1.
	//{
	//	appearance_version = 1;
	//}
	if (contents.mParamAppearanceVersion >= 0) // use visual param if available.
	{
		appearance_version = contents.mParamAppearanceVersion;
	}
	if (contents.mAppearanceVersion >= 0)
	{
		appearance_version = contents.mAppearanceVersion;
	}
	if (appearance_version < 0) // still not set, go with 0.
	{
		appearance_version = 0;
	}
	// </FS:Ansariel> [Legacy Bake]
	//LL_DEBUGS("Avatar") << "appearance version info - field " << contents.mAppearanceVersion
	//					<< " param: " << contents.mParamAppearanceVersion
	//					<< " final: " << appearance_version << LL_ENDL;
	return true;
}

//-----------------------------------------------------------------------------
// processAvatarAppearance()
//-----------------------------------------------------------------------------
void LLVOAvatar::processAvatarAppearance( LLMessageSystem* mesgsys )
{
	// <FS:CR> Use LLCachedControl
	//bool enable_verbose_dumps = gSavedSettings.getBOOL("DebugAvatarAppearanceMessage");
	static LLCachedControl<bool> enable_verbose_dumps(gSavedSettings, "DebugAvatarAppearanceMessage");
	// </FS:CR>
	std::string dump_prefix = getFullname() + "_" + (isSelf()?"s":"o") + "_";
	if (gSavedSettings.getBOOL("BlockAvatarAppearanceMessages"))
	{
		LL_WARNS() << "Blocking AvatarAppearance message" << LL_ENDL;
		return;
	}

	mLastAppearanceMessageTimer.reset();

	LLPointer<LLAppearanceMessageContents> contents(new LLAppearanceMessageContents);
	parseAppearanceMessage(mesgsys, *contents);
	if (enable_verbose_dumps)
	{
		dumpAppearanceMsgParams(dump_prefix + "appearance_msg", *contents);
	}

	S32 appearance_version;
	if (!resolve_appearance_version(*contents, appearance_version))
	{
		LL_WARNS() << "bad appearance version info, discarding" << LL_ENDL;
		return;
	}
	//llassert(appearance_version > 0);
	if (appearance_version > 1)
	{
		LL_WARNS() << "unsupported appearance version " << appearance_version << ", discarding appearance message" << LL_ENDL;
		return;
	}

    S32 thisAppearanceVersion(contents->mCOFVersion);
    if (isSelf())
    {   // In the past this was considered to be the canonical COF version, 
        // that is no longer the case.  The canonical version is maintained 
        // by the AIS code and should match the COF version there. Even so,
        // we must prevent rolling this one backwards backwards or processing 
        // stale versions.

        S32 aisCOFVersion(LLAppearanceMgr::instance().getCOFVersion());

        LL_DEBUGS("Avatar") << "handling self appearance message #" << thisAppearanceVersion <<
            " (highest seen #" << mLastUpdateReceivedCOFVersion <<
            ") (AISCOF=#" << aisCOFVersion << ")" << LL_ENDL;

        // <FS:Ansariel> [Legacy Bake]
        if (mFirstTEMessageReceived && (appearance_version == 0))
        {
            return;
        }
        // </FS:Ansariel> [Legacy Bake]

        if (mLastUpdateReceivedCOFVersion >= thisAppearanceVersion)
        {
            LL_WARNS("Avatar") << "Stale appearance received #" << thisAppearanceVersion <<
                " attempt to roll back from #" << mLastUpdateReceivedCOFVersion <<
                "... dropping." << LL_ENDL;
            return;
        }
        if (isEditingAppearance())
        {
            LL_DEBUGS("Avatar") << "Editing appearance.  Dropping appearance update." << LL_ENDL;
            return;
        }

    }

	// SUNSHINE CLEANUP - is this case OK now?
	S32 num_params = contents->mParamWeights.size();
	if (num_params <= 1)
	{
		// In this case, we have no reliable basis for knowing
		// appearance version, which may cause us to look for baked
		// textures in the wrong place and flag them as missing
		// assets.
		LL_DEBUGS("Avatar") << "ignoring appearance message due to lack of params" << LL_ENDL;
		return;
	}

	// No backsies zone - if we get here, the message should be valid and usable, will be processed.
    LL_INFOS("Avatar") << "Processing appearance message version " << thisAppearanceVersion << LL_ENDL;

    // Note:
    // locally the COF is maintained via LLInventoryModel::accountForUpdate
    // which is called from various places.  This should match the simhost's 
    // idea of what the COF version is.  AIS however maintains its own version
    // of the COF that should be considered canonical. 
    mLastUpdateReceivedCOFVersion = thisAppearanceVersion;

    // <FS:Ansariel> [Legacy Bake]
    setIsUsingServerBakes(appearance_version > 0);
    mLastProcessedAppearance = contents;

    bool slam_params = false;
    applyParsedAppearanceMessage(*contents, slam_params);
}

void LLVOAvatar::applyParsedAppearanceMessage(LLAppearanceMessageContents& contents, bool slam_params)
{
	S32 num_params = contents.mParamWeights.size();
	ESex old_sex = getSex();

    if (applyParsedTEMessage(contents.mTEContents) > 0 && isChanged(TEXTURE))
    {
        updateVisualComplexity();
    }

	// <FS:clientTags>
	if (!LLGridManager::getInstance()->isInSecondLife())
	{
		//Wolfspirit: Read the UUID, system and Texturecolor
		const LLTEContents& tec = contents.mTEContents;
		const LLUUID tag_uuid = ((LLUUID*)tec.image_data)[TEX_HEAD_BODYPAINT];
		bool new_system = (tec.glow[TEX_HEAD_BODYPAINT]);

		//WS: Write them into an LLSD map
		mClientTagData["uuid"] = tag_uuid.asString();
		mClientTagData["id_based"] = new_system;
		mClientTagData["tex_color"] = LLColor4U(tec.colors).getValue();

		//WS: Clear mNameString to force a rebuild
		mNameIsSet = false;
	}
	// </FS:clientTags>

	// prevent the overwriting of valid baked textures with invalid baked textures
	for (U8 baked_index = 0; baked_index < mBakedTextureDatas.size(); baked_index++)
	{
		if (!isTextureDefined(mBakedTextureDatas[baked_index].mTextureIndex) 
			&& mBakedTextureDatas[baked_index].mLastTextureID != IMG_DEFAULT
			&& baked_index != BAKED_SKIRT)
		{
			// <FS:Ansariel> [Legacy Bake]
			//LL_DEBUGS("Avatar") << avString() << " baked_index " << (S32) baked_index << " using mLastTextureID " << mBakedTextureDatas[baked_index].mLastTextureID << LL_ENDL;
			LL_DEBUGS("Avatar") << avString() << "sb " << (S32) isUsingServerBakes() << " baked_index " << (S32) baked_index << " using mLastTextureID " << mBakedTextureDatas[baked_index].mLastTextureID << LL_ENDL;
			setTEImage(mBakedTextureDatas[baked_index].mTextureIndex, 
				LLViewerTextureManager::getFetchedTexture(mBakedTextureDatas[baked_index].mLastTextureID, FTT_DEFAULT, TRUE, LLGLTexture::BOOST_NONE, LLViewerTexture::LOD_TEXTURE));
		}
		else
		{
			// <FS:Ansariel> [Legacy Bake]
			//LL_DEBUGS("Avatar") << avString() << " baked_index " << (S32) baked_index << " using texture id "
			LL_DEBUGS("Avatar") << avString() << "sb " << (S32) isUsingServerBakes() << " baked_index " << (S32) baked_index << " using texture id "
								<< getTE(mBakedTextureDatas[baked_index].mTextureIndex)->getID() << LL_ENDL;
		}
	}

	// runway - was
	// if (!is_first_appearance_message )
	// which means it would be called on second appearance message - probably wrong.
	BOOL is_first_appearance_message = !mFirstAppearanceMessageReceived;
	mFirstAppearanceMessageReceived = TRUE;

	//LL_DEBUGS("Avatar") << avString() << "processAvatarAppearance start " << mID
    //                    << " first? " << is_first_appearance_message << " self? " << isSelf() << LL_ENDL;

	if (is_first_appearance_message )
	{
		onFirstTEMessageReceived();
	}

	setCompositeUpdatesEnabled( FALSE );
	gPipeline.markGLRebuild(this);

	// Apply visual params
	if( num_params > 1)
	{
		//LL_DEBUGS("Avatar") << avString() << " handle visual params, num_params " << num_params << LL_ENDL;
		BOOL params_changed = FALSE;
		BOOL interp_params = FALSE;
		S32 params_changed_count = 0;
		
		for( S32 i = 0; i < num_params; i++ )
		{
			LLVisualParam* param = contents.mParams[i];
			F32 newWeight = contents.mParamWeights[i];

			if (slam_params || is_first_appearance_message || (param->getWeight() != newWeight))
			{
				params_changed = TRUE;
				params_changed_count++;

				if(is_first_appearance_message || slam_params)
				{
					//LL_DEBUGS("Avatar") << "param slam " << i << " " << newWeight << LL_ENDL;
					// <FS:Ansariel> [Legacy Bake]
					//param->setWeight(newWeight);
					param->setWeight(newWeight, FALSE);
				}
				else
				{
					interp_params = TRUE;
					// <FS:Ansariel> [Legacy Bake]
					//param->setAnimationTarget(newWeight);
					param->setAnimationTarget(newWeight, FALSE);
				}
			}
		}
		const S32 expected_tweakable_count = getVisualParamCountInGroup(VISUAL_PARAM_GROUP_TWEAKABLE) +
											 getVisualParamCountInGroup(VISUAL_PARAM_GROUP_TRANSMIT_NOT_TWEAKABLE); // don't worry about VISUAL_PARAM_GROUP_TWEAKABLE_NO_TRANSMIT
		if (num_params != expected_tweakable_count)
		{
			LL_DEBUGS("Avatar") << "Number of params in AvatarAppearance msg (" << num_params << ") does not match number of tweakable params in avatar xml file (" << expected_tweakable_count << ").  Processing what we can.  object: " << getID() << LL_ENDL;
		}

		LL_DEBUGS("Avatar") << "Changed " << params_changed_count << " params" << LL_ENDL;
		if (params_changed)
		{
			if (interp_params)
			{
				startAppearanceAnimation();
			}
			updateVisualParams();

			ESex new_sex = getSex();
			if( old_sex != new_sex )
			{
				// <FS:Ansariel> [Legacy Bake]
				//updateSexDependentLayerSets();
				updateSexDependentLayerSets(FALSE);
			}	
		}

		llassert( getSex() == ((getVisualParamWeight( "male" ) > 0.5f) ? SEX_MALE : SEX_FEMALE) );
	}
	else
	{
		// AvatarAppearance message arrived without visual params
		LL_DEBUGS("Avatar") << avString() << "no visual params" << LL_ENDL;

		const F32 LOADING_TIMEOUT_SECONDS = 60.f;
		// this isn't really a problem if we already have a non-default shape
		if (visualParamWeightsAreDefault() && mRuthTimer.getElapsedTimeF32() > LOADING_TIMEOUT_SECONDS)
		{
			// re-request appearance, hoping that it comes back with a shape next time
			LL_INFOS() << "Re-requesting AvatarAppearance for object: "  << getID() << LL_ENDL;
			LLAvatarPropertiesProcessor::getInstance()->sendAvatarTexturesRequest(getID());
			mRuthTimer.reset();
		}
		else
		{
			LL_INFOS() << "That's okay, we already have a non-default shape for object: "  << getID() << LL_ENDL;
			// we don't really care.
		}
	}

	if (contents.mHoverOffsetWasSet && !isSelf())
	{
		// Got an update for some other avatar
		// Ignore updates for self, because we have a more authoritative value in the preferences.
		setHoverOffset(contents.mHoverOffset);
		LL_DEBUGS("Avatar") << avString() << "setting hover to " << contents.mHoverOffset[2] << LL_ENDL;
	}

	if (!contents.mHoverOffsetWasSet && !isSelf())
	{
		// If we don't get a value at all, we are presumably in a
		// region that does not support hover height.
		LL_WARNS() << avString() << "zeroing hover because not defined in appearance message" << LL_ENDL;
		setHoverOffset(LLVector3(0.0, 0.0, 0.0));
	}

	setCompositeUpdatesEnabled( TRUE );

	// If all of the avatars are completely baked, release the global image caches to conserve memory.
	LLVOAvatar::cullAvatarsByPixelArea();

	if (isSelf())
	{
		mUseLocalAppearance = false;
	}

	updateMeshTextures();
}

// static
void LLVOAvatar::getAnimLabels( std::vector<std::string>* labels )
{
	S32 i;
	labels->reserve(gUserAnimStatesCount);
	for( i = 0; i < gUserAnimStatesCount; i++ )
	{
		labels->push_back( LLAnimStateLabels::getStateLabel( gUserAnimStates[i].mName ) );
	}

	// Special case to trigger away (AFK) state
	labels->push_back( "Away From Keyboard" );
}

// static 
void LLVOAvatar::getAnimNames( std::vector<std::string>* names )
{
	S32 i;

	names->reserve(gUserAnimStatesCount);
	for( i = 0; i < gUserAnimStatesCount; i++ )
	{
		names->push_back( std::string(gUserAnimStates[i].mName) );
	}

	// Special case to trigger away (AFK) state
	names->push_back( "enter_away_from_keyboard_state" );
}

// static
void LLVOAvatar::onBakedTextureMasksLoaded( BOOL success, LLViewerFetchedTexture *src_vi, LLImageRaw* src, LLImageRaw* aux_src, S32 discard_level, BOOL final, void* userdata )
{
	if (!userdata) return;

	//LL_INFOS() << "onBakedTextureMasksLoaded: " << src_vi->getID() << LL_ENDL;
	const LLUUID id = src_vi->getID();
 
	LLTextureMaskData* maskData = (LLTextureMaskData*) userdata;
	LLVOAvatar* self = (LLVOAvatar*) gObjectList.findObject( maskData->mAvatarID );

	// if discard level is 2 less than last discard level we processed, or we hit 0,
	// then generate morph masks
	if(self && success && (discard_level < maskData->mLastDiscardLevel - 2 || discard_level == 0))
	{
		if(aux_src && aux_src->getComponents() == 1)
		{
			if (!aux_src->getData())
			{
				// <FS:Ansariel> FIRE-16122: Don't crash if we didn't receive any data
				//LL_ERRS() << "No auxiliary source (morph mask) data for image id " << id << LL_ENDL;
				LL_WARNS() << "No auxiliary source (morph mask) data for image id " << id << LL_ENDL;
				// </FS:Ansariel>
				return;
			}

			U32 gl_name;
			LLImageGL::generateTextures(1, &gl_name );
			stop_glerror();

			gGL.getTexUnit(0)->bindManual(LLTexUnit::TT_TEXTURE, gl_name);
			stop_glerror();

			LLImageGL::setManualImage(
				GL_TEXTURE_2D, 0, GL_ALPHA8, 
				aux_src->getWidth(), aux_src->getHeight(),
				GL_ALPHA, GL_UNSIGNED_BYTE, aux_src->getData());
			stop_glerror();

			gGL.getTexUnit(0)->setTextureFilteringOption(LLTexUnit::TFO_BILINEAR);

			/* if( id == head_baked->getID() )
			     if (self->mBakedTextureDatas[BAKED_HEAD].mTexLayerSet)
				     //LL_INFOS() << "onBakedTextureMasksLoaded for head " << id << " discard = " << discard_level << LL_ENDL;
					 self->mBakedTextureDatas[BAKED_HEAD].mTexLayerSet->applyMorphMask(aux_src->getData(), aux_src->getWidth(), aux_src->getHeight(), 1);
					 maskData->mLastDiscardLevel = discard_level; */
			BOOL found_texture_id = false;
			for (LLAvatarAppearanceDictionary::Textures::const_iterator iter = LLAvatarAppearanceDictionary::getInstance()->getTextures().begin();
				 iter != LLAvatarAppearanceDictionary::getInstance()->getTextures().end();
				 ++iter)
			{

				const LLAvatarAppearanceDictionary::TextureEntry *texture_dict = iter->second;
				if (texture_dict->mIsUsedByBakedTexture)
				{
					const ETextureIndex texture_index = iter->first;
					const LLViewerTexture *baked_img = self->getImage(texture_index, 0);
					if (baked_img && id == baked_img->getID())
					{
						const EBakedTextureIndex baked_index = texture_dict->mBakedTextureIndex;
						self->applyMorphMask(aux_src->getData(), aux_src->getWidth(), aux_src->getHeight(), 1, baked_index);
						maskData->mLastDiscardLevel = discard_level;
						if (self->mBakedTextureDatas[baked_index].mMaskTexName)
						{
							LLImageGL::deleteTextures(1, &(self->mBakedTextureDatas[baked_index].mMaskTexName));
						}
						self->mBakedTextureDatas[baked_index].mMaskTexName = gl_name;
						found_texture_id = true;
						break;
					}
				}
			}
			if (!found_texture_id)
			{
				LL_INFOS() << "unexpected image id: " << id << LL_ENDL;
			}
			self->dirtyMesh();
		}
		else
		{
            // this can happen when someone uses an old baked texture possibly provided by 
            // viewer-side baked texture caching
			LL_WARNS() << "Masks loaded callback but NO aux source, id " << id << LL_ENDL;
		}
	}

	if (final || !success)
	{
		delete maskData;
	}
}

// static
void LLVOAvatar::onInitialBakedTextureLoaded( BOOL success, LLViewerFetchedTexture *src_vi, LLImageRaw* src, LLImageRaw* aux_src, S32 discard_level, BOOL final, void* userdata )
{

	
	LLUUID *avatar_idp = (LLUUID *)userdata;
	LLVOAvatar *selfp = (LLVOAvatar *)gObjectList.findObject(*avatar_idp);

	if (selfp)
	{
		//LL_DEBUGS("Avatar") << selfp->avString() << "discard_level " << discard_level << " success " << success << " final " << final << LL_ENDL;
	}

	if (!success && selfp)
	{
		selfp->removeMissingBakedTextures();
	}
	if (final || !success )
	{
		delete avatar_idp;
	}
}

// Static
void LLVOAvatar::onBakedTextureLoaded(BOOL success,
									  LLViewerFetchedTexture *src_vi, LLImageRaw* src, LLImageRaw* aux_src,
									  S32 discard_level, BOOL final, void* userdata)
{
	//LL_DEBUGS("Avatar") << "onBakedTextureLoaded: " << src_vi->getID() << LL_ENDL;

	LLUUID id = src_vi->getID();
	LLUUID *avatar_idp = (LLUUID *)userdata;
	LLVOAvatar *selfp = (LLVOAvatar *)gObjectList.findObject(*avatar_idp);
	if (selfp)
	{	
		//LL_DEBUGS("Avatar") << selfp->avString() << "discard_level " << discard_level << " success " << success << " final " << final << " id " << src_vi->getID() << LL_ENDL;
	}

	if (selfp && !success)
	{
		selfp->removeMissingBakedTextures();
	}

	if( final || !success )
	{
		delete avatar_idp;
	}

	if( selfp && success && final )
	{
		selfp->useBakedTexture( id );
	}
}


// Called when baked texture is loaded and also when we start up with a baked texture
void LLVOAvatar::useBakedTexture( const LLUUID& id )
{
	for (U32 i = 0; i < mBakedTextureDatas.size(); i++)
	{
		LLViewerTexture* image_baked = getImage( mBakedTextureDatas[i].mTextureIndex, 0 );
		if (id == image_baked->getID())
		{
			//LL_DEBUGS("Avatar") << avString() << " i " << i << " id " << id << LL_ENDL;
			mBakedTextureDatas[i].mIsLoaded = true;
			mBakedTextureDatas[i].mLastTextureID = id;
			mBakedTextureDatas[i].mIsUsed = true;

			if (isUsingLocalAppearance())
			{
				LL_INFOS() << "not changing to baked texture while isUsingLocalAppearance" << LL_ENDL;
			}
			else
			{
				debugColorizeSubMeshes(i,LLColor4::green);

				avatar_joint_mesh_list_t::iterator iter = mBakedTextureDatas[i].mJointMeshes.begin();
				avatar_joint_mesh_list_t::iterator end  = mBakedTextureDatas[i].mJointMeshes.end();
				for (; iter != end; ++iter)
				{
					LLAvatarJointMesh* mesh = (*iter);
					if (mesh)
					{
						mesh->setTexture( image_baked );
					}
				}
			}
			
			const LLAvatarAppearanceDictionary::BakedEntry *baked_dict =
				LLAvatarAppearanceDictionary::getInstance()->getBakedTexture((EBakedTextureIndex)i);
			for (texture_vec_t::const_iterator local_tex_iter = baked_dict->mLocalTextures.begin();
				 local_tex_iter != baked_dict->mLocalTextures.end();
				 ++local_tex_iter)
			{
				if (isSelf()) setBakedReady(*local_tex_iter, TRUE);
			}

			// ! BACKWARDS COMPATIBILITY !
			// Workaround for viewing avatars from old viewers that haven't baked hair textures.
			// This is paired with similar code in updateMeshTextures that sets hair mesh color.
			if (i == BAKED_HAIR)
			{
				avatar_joint_mesh_list_t::iterator iter = mBakedTextureDatas[i].mJointMeshes.begin();
				avatar_joint_mesh_list_t::iterator end  = mBakedTextureDatas[i].mJointMeshes.end();
				for (; iter != end; ++iter)
				{
					LLAvatarJointMesh* mesh = (*iter);
					if (mesh)
					{
						mesh->setColor( LLColor4::white );
					}
				}
			}
		}
	}
	dirtyMesh();
}

std::string get_sequential_numbered_file_name(const std::string& prefix,
											  const std::string& suffix)
{
	typedef std::map<std::string,S32> file_num_type;
	static  file_num_type file_nums;
	file_num_type::iterator it = file_nums.find(prefix);
	S32 num = 0;
	if (it != file_nums.end())
	{
		num = it->second;
	}
	file_nums[prefix] = num+1;
	std::string outfilename = prefix + " " + llformat("%04d",num) + ".xml";
	std::replace(outfilename.begin(),outfilename.end(),' ','_');
	return outfilename;
}

void dump_sequential_xml(const std::string outprefix, const LLSD& content)
{
	std::string outfilename = get_sequential_numbered_file_name(outprefix,".xml");
	std::string fullpath = gDirUtilp->getExpandedFilename(LL_PATH_LOGS,outfilename);
	std::ofstream ofs(fullpath.c_str(), std::ios_base::out);
	ofs << LLSDOStreamer<LLSDXMLFormatter>(content, LLSDFormatter::OPTIONS_PRETTY);
	LL_DEBUGS("Avatar") << "results saved to: " << fullpath << LL_ENDL;
}

void LLVOAvatar::getSortedJointNames(S32 joint_type, std::vector<std::string>& result) const
{
    result.clear();
    if (joint_type==0)
    {
        avatar_joint_list_t::const_iterator iter = mSkeleton.begin();
        avatar_joint_list_t::const_iterator end  = mSkeleton.end();
		for (; iter != end; ++iter)
		{
			LLJoint* pJoint = (*iter);
            result.push_back(pJoint->getName());
        }
    }
    else if (joint_type==1)
    {
        for (S32 i = 0; i < mNumCollisionVolumes; i++)
        {
            LLAvatarJointCollisionVolume* pJoint = &mCollisionVolumes[i];
            result.push_back(pJoint->getName());
        }
    }
    else if (joint_type==2)
    {
		for (LLVOAvatar::attachment_map_t::const_iterator iter = mAttachmentPoints.begin(); 
			 iter != mAttachmentPoints.end(); ++iter)
		{
			LLViewerJointAttachment* pJoint = iter->second;
			if (!pJoint) continue;
            result.push_back(pJoint->getName());
        }
    }
    std::sort(result.begin(), result.end());
}

void LLVOAvatar::dumpArchetypeXML(const std::string& prefix, bool group_by_wearables )
{
	std::string outprefix(prefix);
	if (outprefix.empty())
	{
		outprefix = getFullname() + (isSelf()?"_s":"_o");
	}
	if (outprefix.empty())
	{
		outprefix = std::string("new_archetype");
	}
	std::string outfilename = get_sequential_numbered_file_name(outprefix,".xml");
	
// <FS:CR> FIRE-8893  - Dump archetype xml to user defined location
	LLFilePicker& file_picker = LLFilePicker::instance();
	if(!file_picker.getSaveFile(LLFilePicker::FFSAVE_XML, outfilename))
	{
		return;
	}
// </FS:CR>
	
	LLAPRFile outfile;
// <FS:CR> FIRE-8893 - Dump archetype xml to user defined location
	//std::string fullpath = gDirUtilp->getExpandedFilename(LL_PATH_LOGS,outfilename);
	std::string fullpath = file_picker.getFirstFile();
// </FS:CR>
	if (APR_SUCCESS == outfile.open(fullpath, LL_APR_WB ))
	{
		// <FS:ND> Remove LLVolatileAPRPool/apr_file_t and use FILE* instead
		//apr_file_t* file = outfile.getFileHandle();
		LLAPRFile::tFiletype* file = outfile.getFileHandle();
		// </FS:ND>

		LL_INFOS() << "xmlfile write handle obtained : " << fullpath << LL_ENDL;

		apr_file_printf( file, "<?xml version=\"1.0\" encoding=\"US-ASCII\" standalone=\"yes\"?>\n" );
		apr_file_printf( file, "<linden_genepool version=\"1.0\">\n" );
		apr_file_printf( file, "\n\t<archetype name=\"???\">\n" );

		if (group_by_wearables)
		{
			for (S32 type = LLWearableType::WT_SHAPE; type < LLWearableType::WT_COUNT; type++)
			{
				const std::string& wearable_name = LLWearableType::getTypeName((LLWearableType::EType)type);
				apr_file_printf( file, "\n\t\t<!-- wearable: %s -->\n", wearable_name.c_str() );

				for (LLVisualParam* param = getFirstVisualParam(); param; param = getNextVisualParam())
				{
					LLViewerVisualParam* viewer_param = (LLViewerVisualParam*)param;
					if( (viewer_param->getWearableType() == type) && 
					   (viewer_param->isTweakable() ) )
					{
						dump_visual_param(file, viewer_param, viewer_param->getWeight());
					}
				}

				for (U8 te = 0; te < TEX_NUM_INDICES; te++)
				{
					if (LLAvatarAppearanceDictionary::getTEWearableType((ETextureIndex)te) == type)
					{
						// MULTIPLE_WEARABLES: extend to multiple wearables?
						LLViewerTexture* te_image = getImage((ETextureIndex)te, 0);
						if( te_image )
						{
							std::string uuid_str;
							te_image->getID().toString( uuid_str );
							apr_file_printf( file, "\t\t<texture te=\"%i\" uuid=\"%s\"/>\n", te, uuid_str.c_str());
						}
					}
				}
			}
		}
		else 
		{
			// Just dump all params sequentially.
			for (LLVisualParam* param = getFirstVisualParam(); param; param = getNextVisualParam())
			{
				LLViewerVisualParam* viewer_param = (LLViewerVisualParam*)param;
				dump_visual_param(file, viewer_param, viewer_param->getWeight());
			}

			for (U8 te = 0; te < TEX_NUM_INDICES; te++)
			{
				// MULTIPLE_WEARABLES: extend to multiple wearables?
				LLViewerTexture* te_image = getImage((ETextureIndex)te, 0);
				if( te_image )
				{
					std::string uuid_str;
					te_image->getID().toString( uuid_str );
					apr_file_printf( file, "\t\t<texture te=\"%i\" uuid=\"%s\"/>\n", te, uuid_str.c_str());
				}
			}
		}

        // Root joint
        const LLVector3& pos = mRoot->getPosition();
        const LLVector3& scale = mRoot->getScale();
        apr_file_printf( file, "\t\t<root name=\"%s\" position=\"%f %f %f\" scale=\"%f %f %f\"/>\n", 
                         mRoot->getName().c_str(), pos[0], pos[1], pos[2], scale[0], scale[1], scale[2]);

        // Bones
        std::vector<std::string> bone_names, cv_names, attach_names, all_names;
        getSortedJointNames(0, bone_names);
        getSortedJointNames(1, cv_names);
        getSortedJointNames(2, attach_names);
        all_names.insert(all_names.end(), bone_names.begin(), bone_names.end());
        all_names.insert(all_names.end(), cv_names.begin(), cv_names.end());
        all_names.insert(all_names.end(), attach_names.begin(), attach_names.end());

        for (std::vector<std::string>::iterator name_iter = bone_names.begin();
             name_iter != bone_names.end(); ++name_iter)
        {
            LLJoint *pJoint = getJoint(*name_iter);
			const LLVector3& pos = pJoint->getPosition();
			const LLVector3& scale = pJoint->getScale();
			apr_file_printf( file, "\t\t<bone name=\"%s\" position=\"%f %f %f\" scale=\"%f %f %f\"/>\n", 
							 pJoint->getName().c_str(), pos[0], pos[1], pos[2], scale[0], scale[1], scale[2]);
        }

        // Collision volumes
        for (std::vector<std::string>::iterator name_iter = cv_names.begin();
             name_iter != cv_names.end(); ++name_iter)
        {
            LLJoint *pJoint = getJoint(*name_iter);
			const LLVector3& pos = pJoint->getPosition();
			const LLVector3& scale = pJoint->getScale();
			apr_file_printf( file, "\t\t<collision_volume name=\"%s\" position=\"%f %f %f\" scale=\"%f %f %f\"/>\n", 
							 pJoint->getName().c_str(), pos[0], pos[1], pos[2], scale[0], scale[1], scale[2]);
        }

        // Attachment joints
        for (std::vector<std::string>::iterator name_iter = attach_names.begin();
             name_iter != attach_names.end(); ++name_iter)
        {
            LLJoint *pJoint = getJoint(*name_iter);
			if (!pJoint) continue;
			const LLVector3& pos = pJoint->getPosition();
			const LLVector3& scale = pJoint->getScale();
			apr_file_printf( file, "\t\t<attachment_point name=\"%s\" position=\"%f %f %f\" scale=\"%f %f %f\"/>\n", 
							 pJoint->getName().c_str(), pos[0], pos[1], pos[2], scale[0], scale[1], scale[2]);
        }
        
        // Joint pos overrides
        for (std::vector<std::string>::iterator name_iter = all_names.begin();
             name_iter != all_names.end(); ++name_iter)
        {
            LLJoint *pJoint = getJoint(*name_iter);
		
			LLVector3 pos;
			LLUUID mesh_id;

			if (pJoint && pJoint->hasAttachmentPosOverride(pos,mesh_id))
			{
                S32 num_pos_overrides;
                std::set<LLVector3> distinct_pos_overrides;
                pJoint->getAllAttachmentPosOverrides(num_pos_overrides, distinct_pos_overrides);
				apr_file_printf( file, "\t\t<joint_offset name=\"%s\" position=\"%f %f %f\" mesh_id=\"%s\" count=\"%d\" distinct=\"%d\"/>\n", 
								 pJoint->getName().c_str(), pos[0], pos[1], pos[2], mesh_id.asString().c_str(),
                                 num_pos_overrides, (S32) distinct_pos_overrides.size());
			}
		}
        // Joint scale overrides
        for (std::vector<std::string>::iterator name_iter = all_names.begin();
             name_iter != all_names.end(); ++name_iter)
        {
            LLJoint *pJoint = getJoint(*name_iter);
		
			LLVector3 scale;
			LLUUID mesh_id;

			if (pJoint && pJoint->hasAttachmentScaleOverride(scale,mesh_id))
			{
                S32 num_scale_overrides;
                std::set<LLVector3> distinct_scale_overrides;
                pJoint->getAllAttachmentPosOverrides(num_scale_overrides, distinct_scale_overrides);
				apr_file_printf( file, "\t\t<joint_scale name=\"%s\" scale=\"%f %f %f\" mesh_id=\"%s\" count=\"%d\" distinct=\"%d\"/>\n",
								 pJoint->getName().c_str(), scale[0], scale[1], scale[2], mesh_id.asString().c_str(),
                                 num_scale_overrides, (S32) distinct_scale_overrides.size());
			}
		}
		F32 pelvis_fixup;
		LLUUID mesh_id;
		if (hasPelvisFixup(pelvis_fixup, mesh_id))
		{
			apr_file_printf( file, "\t\t<pelvis_fixup z=\"%f\" mesh_id=\"%s\"/>\n", 
							 pelvis_fixup, mesh_id.asString().c_str());
		}

		apr_file_printf( file, "\t</archetype>\n" );
		apr_file_printf( file, "\n</linden_genepool>\n" );

		bool ultra_verbose = false;
		if (isSelf() && ultra_verbose)
		{
			// show the cloned params inside the wearables as well.
			gAgentAvatarp->dumpWearableInfo(outfile);
		}
		LLSD args;
		args["PATH"] = fullpath;
		LLNotificationsUtil::add("AppearanceToXMLSaved", args);
	}
	else
	{
		LLNotificationsUtil::add("AppearanceToXMLFailed");
	}
	// File will close when handle goes out of scope
}


void LLVOAvatar::setVisibilityRank(U32 rank)
{
	if (mDrawable.isNull() || mDrawable->isDead())
	{
		// do nothing
		return;
	}
	mVisibilityRank = rank;
}

// Assumes LLVOAvatar::sInstances has already been sorted.
S32 LLVOAvatar::getUnbakedPixelAreaRank()
{
	S32 rank = 1;
	for (std::vector<LLCharacter*>::iterator iter = LLCharacter::sInstances.begin();
		 iter != LLCharacter::sInstances.end(); ++iter)
	{
		LLVOAvatar* inst = (LLVOAvatar*) *iter;
		if (inst == this)
		{
			return rank;
		}
		else if (!inst->isDead() && !inst->isFullyBaked())
		{
			rank++;
		}
	}

	llassert(0);
	return 0;
}

struct CompareScreenAreaGreater
{
	BOOL operator()(const LLCharacter* const& lhs, const LLCharacter* const& rhs)
	{
		return lhs->getPixelArea() > rhs->getPixelArea();
	}
};

// static
void LLVOAvatar::cullAvatarsByPixelArea()
{
	std::sort(LLCharacter::sInstances.begin(), LLCharacter::sInstances.end(), CompareScreenAreaGreater());
	
	// Update the avatars that have changed status
	U32 rank = 2; //1 is reserved for self. 
	for (std::vector<LLCharacter*>::iterator iter = LLCharacter::sInstances.begin();
		 iter != LLCharacter::sInstances.end(); ++iter)
	{
		LLVOAvatar* inst = (LLVOAvatar*) *iter;
		BOOL culled;
		if (inst->isSelf() || inst->isFullyBaked())
		{
			culled = FALSE;
		}
		else 
		{
			culled = TRUE;
		}

		if (inst->mCulled != culled)
		{
			inst->mCulled = culled;
			LL_DEBUGS() << "avatar " << inst->getID() << (culled ? " start culled" : " start not culled" ) << LL_ENDL;
			inst->updateMeshTextures();
		}

		if (inst->isSelf())
		{
			inst->setVisibilityRank(1);
		}
		else if (inst->mDrawable.notNull() && inst->mDrawable->isVisible())
		{
			inst->setVisibilityRank(rank++);
		}
	}

	// runway - this doesn't really detect gray/grey state.
	S32 grey_avatars = 0;
	if (!LLVOAvatar::areAllNearbyInstancesBaked(grey_avatars))
	{
		if (gFrameTimeSeconds != sUnbakedUpdateTime) // only update once per frame
		{
			sUnbakedUpdateTime = gFrameTimeSeconds;
			sUnbakedTime += gFrameIntervalSeconds.value();
		}
		if (grey_avatars > 0)
		{
			if (gFrameTimeSeconds != sGreyUpdateTime) // only update once per frame
			{
				sGreyUpdateTime = gFrameTimeSeconds;
				sGreyTime += gFrameIntervalSeconds.value();
			}
		}
	}
}

void LLVOAvatar::startAppearanceAnimation()
{
	if(!mAppearanceAnimating)
	{
		mAppearanceAnimating = TRUE;
		mAppearanceMorphTimer.reset();
		mLastAppearanceBlendTime = 0.f;
	}
}

// virtual
void LLVOAvatar::removeMissingBakedTextures()
{
}

//virtual
void LLVOAvatar::updateRegion(LLViewerRegion *regionp)
{
	LLViewerObject::updateRegion(regionp);
}

std::string LLVOAvatar::getFullname() const
{
	std::string name;

	LLNameValue* first = getNVPair("FirstName"); 
	LLNameValue* last  = getNVPair("LastName"); 
	if (first && last)
	{
		name = LLCacheName::buildFullName( first->getString(), last->getString() );
	}

	return name;
}

LLHost LLVOAvatar::getObjectHost() const
{
	LLViewerRegion* region = getRegion();
	if (region && !isDead())
	{
		return region->getHost();
	}
	else
	{
		return LLHost();
	}
}

//static
void LLVOAvatar::updateFreezeCounter(S32 counter)
{
	if(counter)
	{
		sFreezeCounter = counter;
	}
	else if(sFreezeCounter > 0)
	{
		sFreezeCounter--;
	}
	else
	{
		sFreezeCounter = 0;
	}
}

BOOL LLVOAvatar::updateLOD()
{
	// <FS:Ansariel> Fix LL impostor hacking
	//if (isImpostor() && 0 != mDrawable->getNumFaces() && mDrawable->getFace(0)->hasGeometry())
	if (isImpostor() && !needsImpostorUpdate() && 0 != mDrawable->getNumFaces() && mDrawable->getFace(0)->hasGeometry())
	// </FS:Ansariel>
	{
		return TRUE;
	}

	BOOL res = updateJointLODs();

	LLFace* facep = mDrawable->getFace(0);
	if (!facep || !facep->getVertexBuffer())
	{
		dirtyMesh(2);
	}

	if (mDirtyMesh >= 2 || mDrawable->isState(LLDrawable::REBUILD_GEOMETRY))
	{	//LOD changed or new mesh created, allocate new vertex buffer if needed
		updateMeshData();
		mDirtyMesh = 0;
		mNeedsSkin = TRUE;
		mDrawable->clearState(LLDrawable::REBUILD_GEOMETRY);
	}
	updateVisibility();

	return res;
}

void LLVOAvatar::updateLODRiggedAttachments( void )
{
	updateLOD();
	rebuildRiggedAttachments();
}
U32 LLVOAvatar::getPartitionType() const
{ 
	// Avatars merely exist as drawables in the bridge partition
	return LLViewerRegion::PARTITION_BRIDGE;
}

//static
void LLVOAvatar::updateImpostors()
{
	LLViewerCamera::sCurCameraID = LLViewerCamera::CAMERA_WORLD;
	LLCharacter::sAllowInstancesChange = FALSE;

	for (std::vector<LLCharacter*>::iterator iter = LLCharacter::sInstances.begin();
		iter != LLCharacter::sInstances.end(); ++iter)
	{
		LLVOAvatar* avatar = (LLVOAvatar*) *iter;
		if (!avatar->isDead() && avatar->isVisible()
			&& (
                // <FS:Ansariel> Fix LL impostor hacking; Generate new impostor if update is needed
                //(avatar->isImpostor() || LLVOAvatar::AV_DO_NOT_RENDER == avatar->getVisualMuteSettings()) && avatar->needsImpostorUpdate())
                avatar->isImpostor() && avatar->needsImpostorUpdate())
                // </FS:Ansariel>
            )
		{
            avatar->calcMutedAVColor();
			gPipeline.generateImpostor(avatar);
		}
	}

	LLCharacter::sAllowInstancesChange = TRUE;
}

BOOL LLVOAvatar::isImpostor()
{
	// <FS:Ansariel> Fix LL impostor hacking
	// IMPORTANT: LLPipeline::generateImpostor() will set sUseImporstors = FALSE when generating
	//            an impostor. If checking for isImpostor() somewhere else to skip parts in the
	//            rendering process, an additional check for needsImpostorUpdate() needs to be
	//            done to determine if the particular part can really be skipped
	//            (mNeedsImpostorUpdate = FALSE) or is currently needed to generate the
	//            impostor (mNeedsImpostorUpdate = TRUE).

	//return sUseImpostors && (isVisuallyMuted() || (mUpdatePeriod >= IMPOSTOR_PERIOD)) ? TRUE : FALSE;
	if (sUseImpostors)
	{
		return (isVisuallyMuted() || (mUpdatePeriod >= IMPOSTOR_PERIOD));
	}
	else
	{
		return (LLVOAvatar::AV_DO_NOT_RENDER == getVisualMuteSettings() || isInMuteList());
	}
	// </FS:Ansariel>
}

BOOL LLVOAvatar::shouldImpostor(const U32 rank_factor) const
{
	return (!isSelf() && sUseImpostors && mVisibilityRank > (sMaxNonImpostors * rank_factor));
}

BOOL LLVOAvatar::needsImpostorUpdate() const
{
	return mNeedsImpostorUpdate;
}

const LLVector3& LLVOAvatar::getImpostorOffset() const
{
	return mImpostorOffset;
}

const LLVector2& LLVOAvatar::getImpostorDim() const
{
	return mImpostorDim;
}

void LLVOAvatar::setImpostorDim(const LLVector2& dim)
{
	mImpostorDim = dim;
}

void LLVOAvatar::cacheImpostorValues()
{
	getImpostorValues(mImpostorExtents, mImpostorAngle, mImpostorDistance);
}

void LLVOAvatar::getImpostorValues(LLVector4a* extents, LLVector3& angle, F32& distance) const
{
	const LLVector4a* ext = mDrawable->getSpatialExtents();
	extents[0] = ext[0];
	extents[1] = ext[1];

	LLVector3 at = LLViewerCamera::getInstance()->getOrigin()-(getRenderPosition()+mImpostorOffset);
	distance = at.normalize();
	F32 da = 1.f - (at*LLViewerCamera::getInstance()->getAtAxis());
	angle.mV[0] = LLViewerCamera::getInstance()->getYaw()*da;
	angle.mV[1] = LLViewerCamera::getInstance()->getPitch()*da;
	angle.mV[2] = da;
}

// static
const U32 LLVOAvatar::IMPOSTORS_OFF = 66; /* Must equal the maximum allowed the RenderAvatarMaxNonImpostors
										   * slider in panel_preferences_graphics1.xml */

// static
void LLVOAvatar::updateImpostorRendering(U32 newMaxNonImpostorsValue)
{
	U32  oldmax = sMaxNonImpostors;
	bool oldflg = sUseImpostors;
	
	if (IMPOSTORS_OFF <= newMaxNonImpostorsValue)
	{
		sMaxNonImpostors = 0;
	}
	else
	{
		sMaxNonImpostors = newMaxNonImpostorsValue;
	}
	// the sUseImpostors flag depends on whether or not sMaxNonImpostors is set to the no-limit value (0)
	sUseImpostors = (0 != sMaxNonImpostors);
    if ( oldflg != sUseImpostors )
    {
        LL_DEBUGS("AvatarRender")
            << "was " << (oldflg ? "use" : "don't use" ) << " impostors (max " << oldmax << "); "
            << "now " << (sUseImpostors ? "use" : "don't use" ) << " impostors (max " << sMaxNonImpostors << "); "
            << LL_ENDL;
    }
}


void LLVOAvatar::idleUpdateRenderComplexity()
{
    // Render Complexity
    calculateUpdateRenderComplexity(); // Update mVisualComplexity if needed	

	if (gPipeline.hasRenderDebugMask(LLPipeline::RENDER_DEBUG_AVATAR_DRAW_INFO))
	{
		std::string info_line;
		F32 red_level;
		F32 green_level;
		LLColor4 info_color;
		LLFontGL::StyleFlags info_style;
		
		if ( !mText )
		{
			initHudText();
			mText->setFadeDistance(20.0, 5.0); // limit clutter in large crowds
		}
		else
		{
			mText->clearString(); // clear debug text
		}

		/*
		 * NOTE: the logic for whether or not each of the values below
		 * controls muting MUST match that in the isVisuallyMuted and isTooComplex methods.
		 */

		static LLCachedControl<U32> max_render_cost(gSavedSettings, "RenderAvatarMaxComplexity", 0);
		info_line = llformat("%d Complexity", mVisualComplexity);

		if (max_render_cost != 0) // zero means don't care, so don't bother coloring based on this
		{
			green_level = 1.f-llclamp(((F32) mVisualComplexity-(F32)max_render_cost)/(F32)max_render_cost, 0.f, 1.f);
			red_level   = llmin((F32) mVisualComplexity/(F32)max_render_cost, 1.f);
			info_color.set(red_level, green_level, 0.0, 1.0);
			info_style = (  mVisualComplexity > max_render_cost
						  ? LLFontGL::BOLD : LLFontGL::NORMAL );
		}
		else
		{
			info_color.set(LLColor4::grey);
			info_style = LLFontGL::NORMAL;
		}
		mText->addLine(info_line, info_color, info_style);

		// Visual rank
		info_line = llformat("%d rank", mVisibilityRank);
		// Use grey for imposters, white for normal rendering or no impostors
		info_color.set(isImpostor() ? LLColor4::grey : LLColor4::white);
		info_style = LLFontGL::NORMAL;
		mText->addLine(info_line, info_color, info_style);

		// Attachment Surface Area
		static LLCachedControl<F32> max_attachment_area(gSavedSettings, "RenderAutoMuteSurfaceAreaLimit", 1000.0f);
		info_line = llformat("%.0f m^2", mAttachmentSurfaceArea);

		if (max_render_cost != 0 && max_attachment_area != 0) // zero means don't care, so don't bother coloring based on this
		{
			green_level = 1.f-llclamp((mAttachmentSurfaceArea-max_attachment_area)/max_attachment_area, 0.f, 1.f);
			red_level   = llmin(mAttachmentSurfaceArea/max_attachment_area, 1.f);
			info_color.set(red_level, green_level, 0.0, 1.0);
			info_style = (  mAttachmentSurfaceArea > max_attachment_area
						  ? LLFontGL::BOLD : LLFontGL::NORMAL );

		}
		else
		{
			info_color.set(LLColor4::grey);
			info_style = LLFontGL::NORMAL;
		}
		mText->addLine(info_line, info_color, info_style);

		updateText(); // corrects position
	}
}

void LLVOAvatar::addAttachmentArea(F32 delta_area)
{
    mAttachmentSurfaceArea   += delta_area;
}

void LLVOAvatar::subtractAttachmentArea(F32 delta_area)
{
    mAttachmentSurfaceArea   = delta_area > mAttachmentSurfaceArea ? 0.0 : mAttachmentSurfaceArea - delta_area;
}

void LLVOAvatar::updateVisualComplexity()
{
	LL_DEBUGS("AvatarRender") << "avatar " << getID() << " appearance changed" << LL_ENDL;
	// Set the cache time to in the past so it's updated ASAP
	mVisualComplexityStale = true;
}

// Calculations for mVisualComplexity value
void LLVOAvatar::calculateUpdateRenderComplexity()
{
    /*****************************************************************
     * This calculation should not be modified by third party viewers,
     * since it is used to limit rendering and should be uniform for
     * everyone. If you have suggested improvements, submit them to
     * the official viewer for consideration.
     *****************************************************************/
	static const U32 COMPLEXITY_BODY_PART_COST = 200;
	static LLCachedControl<F32> max_complexity_setting(gSavedSettings,"MaxAttachmentComplexity");
	F32 max_attachment_complexity = max_complexity_setting;
	max_attachment_complexity = llmax(max_attachment_complexity, DEFAULT_MAX_ATTACHMENT_COMPLEXITY);

	// Diagnostic list of all textures on our avatar
	// <FS:Ansariel> Disable useless diagnostics
	//static std::set<LLUUID> all_textures;

	if (mVisualComplexityStale)
	{
		U32 cost = VISUAL_COMPLEXITY_UNKNOWN;
		LLVOVolume::texture_cost_t textures;
		hud_complexity_list_t hud_complexity_list;

		for (U8 baked_index = 0; baked_index < BAKED_NUM_INDICES; baked_index++)
		{
		    const LLAvatarAppearanceDictionary::BakedEntry *baked_dict
				= LLAvatarAppearanceDictionary::getInstance()->getBakedTexture((EBakedTextureIndex)baked_index);
			ETextureIndex tex_index = baked_dict->mTextureIndex;
			if ((tex_index != TEX_SKIRT_BAKED) || (isWearingWearableType(LLWearableType::WT_SKIRT)))
			{
				if (isTextureVisible(tex_index))
				{
					cost +=COMPLEXITY_BODY_PART_COST;
				}
			}
		}
        LL_DEBUGS("ARCdetail") << "Avatar body parts complexity: " << cost << LL_ENDL;


		for (attachment_map_t::const_iterator attachment_point = mAttachmentPoints.begin(); 
			 attachment_point != mAttachmentPoints.end();
			 ++attachment_point)
		{
			LLViewerJointAttachment* attachment = attachment_point->second;

			// <FS:Ansariel> Possible crash fix
			if (!attachment)
			{
				continue;
			}
			// </FS:Ansariel>

			for (LLViewerJointAttachment::attachedobjs_vec_t::iterator attachment_iter = attachment->mAttachedObjects.begin();
				 attachment_iter != attachment->mAttachedObjects.end();
				 ++attachment_iter)
			{
				const LLViewerObject* attached_object = (*attachment_iter);
				if (attached_object && !attached_object->isHUDAttachment())
				{
					textures.clear();
					const LLDrawable* drawable = attached_object->mDrawable;
					if (drawable)
					{
						const LLVOVolume* volume = drawable->getVOVolume();
						if (volume)
						{
                            F32 attachment_total_cost = 0;
                            F32 attachment_volume_cost = 0;
                            F32 attachment_texture_cost = 0;
                            F32 attachment_children_cost = 0;

							attachment_volume_cost += volume->getRenderCost(textures);

							const_child_list_t children = volume->getChildren();
							for (const_child_list_t::const_iterator child_iter = children.begin();
								  child_iter != children.end();
								  ++child_iter)
							{
								LLViewerObject* child_obj = *child_iter;
								LLVOVolume *child = dynamic_cast<LLVOVolume*>( child_obj );
								if (child)
								{
									attachment_children_cost += child->getRenderCost(textures);
								}
							}

							for (LLVOVolume::texture_cost_t::iterator volume_texture = textures.begin();
								 volume_texture != textures.end();
								 ++volume_texture)
							{
								// add the cost of each individual texture in the linkset
								attachment_texture_cost += volume_texture->second;
							}
                            attachment_total_cost = attachment_volume_cost + attachment_texture_cost + attachment_children_cost;
                            LL_DEBUGS("ARCdetail") << "Attachment costs " << attached_object->getAttachmentItemID()
                                                   << " total: " << attachment_total_cost
                                                   << ", volume: " << attachment_volume_cost
                                                   << ", textures: " << attachment_texture_cost
                                                   << ", " << volume->numChildren()
                                                   << " children: " << attachment_children_cost
                                                   << LL_ENDL;
                            // Limit attachment complexity to avoid signed integer flipping of the wearer's ACI
                            cost += (U32)llclamp(attachment_total_cost, MIN_ATTACHMENT_COMPLEXITY, max_attachment_complexity);
						}
					}
				}
                if (isSelf()
                    && attached_object
                    && attached_object->isHUDAttachment()
                    && !attached_object->isTempAttachment()
                    && attached_object->mDrawable)
                {
                    textures.clear();

                    const LLVOVolume* volume = attached_object->mDrawable->getVOVolume();
                    if (volume)
                    {
                        LLHUDComplexity hud_object_complexity;
                        hud_object_complexity.objectName = attached_object->getAttachmentItemName();
                        hud_object_complexity.objectId = attached_object->getAttachmentItemID();
                        std::string joint_name;
                        gAgentAvatarp->getAttachedPointName(attached_object->getAttachmentItemID(), joint_name);
                        hud_object_complexity.jointName = joint_name;
                        // get cost and individual textures
                        hud_object_complexity.objectsCost += volume->getRenderCost(textures);
                        hud_object_complexity.objectsCount++;

                        LLViewerObject::const_child_list_t& child_list = attached_object->getChildren();
                        for (LLViewerObject::child_list_t::const_iterator iter = child_list.begin();
                            iter != child_list.end(); ++iter)
                        {
                            LLViewerObject* childp = *iter;
                            const LLVOVolume* chld_volume = dynamic_cast<LLVOVolume*>(childp);
                            if (chld_volume)
                            {
                                // get cost and individual textures
                                hud_object_complexity.objectsCost += chld_volume->getRenderCost(textures);
                                hud_object_complexity.objectsCount++;
                            }
                        }

                        hud_object_complexity.texturesCount += textures.size();

                        for (LLVOVolume::texture_cost_t::iterator volume_texture = textures.begin();
                            volume_texture != textures.end();
                            ++volume_texture)
                        {
                            // add the cost of each individual texture (ignores duplicates)
                            hud_object_complexity.texturesCost += volume_texture->second;
                            LLViewerFetchedTexture *tex = LLViewerTextureManager::getFetchedTexture(volume_texture->first);
                            if (tex)
                            {
                                // Note: Texture memory might be incorect since texture might be still loading.
                                hud_object_complexity.texturesMemoryTotal += tex->getTextureMemory();
                                if (tex->getOriginalHeight() * tex->getOriginalWidth() >= HUD_OVERSIZED_TEXTURE_DATA_SIZE)
                                {
                                    hud_object_complexity.largeTexturesCount++;
                                }
                            }
                        }
                        hud_complexity_list.push_back(hud_object_complexity);
                    }
                }
			}
		}

		// Diagnostic output to identify all avatar-related textures.
		// Does not affect rendering cost calculation.
		// Could be wrapped in a debug option if output becomes problematic.
		// <FS:Ansariel> Disable useless diagnostics
		//if (isSelf())
		//{
		//	// print any attachment textures we didn't already know about.
		//	for (LLVOVolume::texture_cost_t::iterator it = textures.begin(); it != textures.end(); ++it)
		//	{
		//		LLUUID image_id = it->first;
		//		if( ! (image_id.isNull() || image_id == IMG_DEFAULT || image_id == IMG_DEFAULT_AVATAR)
		//		   && (all_textures.find(image_id) == all_textures.end()))
		//		{
		//			// attachment texture not previously seen.
		//			LL_DEBUGS("ARCdetail") << "attachment_texture: " << image_id.asString() << LL_ENDL;
		//			all_textures.insert(image_id);
		//		}
		//	}

		//	// print any avatar textures we didn't already know about
		//    for (LLAvatarAppearanceDictionary::Textures::const_iterator iter = LLAvatarAppearanceDictionary::getInstance()->getTextures().begin();
		//	 iter != LLAvatarAppearanceDictionary::getInstance()->getTextures().end();
		//		 ++iter)
		//	{
		//	    const LLAvatarAppearanceDictionary::TextureEntry *texture_dict = iter->second;
		//		// TODO: MULTI-WEARABLE: handle multiple textures for self
		//		const LLViewerTexture* te_image = getImage(iter->first,0);
		//		if (!te_image)
		//			continue;
		//		LLUUID image_id = te_image->getID();
		//		if( image_id.isNull() || image_id == IMG_DEFAULT || image_id == IMG_DEFAULT_AVATAR)
		//			continue;
		//		if (all_textures.find(image_id) == all_textures.end())
		//		{
		//			LL_DEBUGS("ARCdetail") << "local_texture: " << texture_dict->mName << ": " << image_id << LL_ENDL;
		//			all_textures.insert(image_id);
		//		}
		//	}
		//}
		// </FS:Ansariel>

        if ( cost != mVisualComplexity )
        {
            LL_DEBUGS("AvatarRender") << "Avatar "<< getID()
                                      << " complexity updated was " << mVisualComplexity << " now " << cost
                                      << " reported " << mReportedVisualComplexity
                                      << LL_ENDL;
        }
        else
        {
            LL_DEBUGS("AvatarRender") << "Avatar "<< getID()
                                      << " complexity updated no change " << mVisualComplexity
                                      << " reported " << mReportedVisualComplexity
                                      << LL_ENDL;
        }
		mVisualComplexity = cost;
		mVisualComplexityStale = false;

        static LLCachedControl<U32> show_my_complexity_changes(gSavedSettings, "ShowMyComplexityChanges", 20);

        if (isSelf() && show_my_complexity_changes)
        {
            // Avatar complexity
            LLAvatarRenderNotifier::getInstance()->updateNotificationAgent(mVisualComplexity);

            // HUD complexity
            LLHUDRenderNotifier::getInstance()->updateNotificationHUD(hud_complexity_list);
        }

		// <FS:Ansariel> Show avatar complexity in appearance floater
		if (isSelf())
		{
			LLSidepanelAppearance::updateAvatarComplexity(mVisualComplexity);
		}
		// </FS:Ansariel>
    }
}

void LLVOAvatar::setVisualMuteSettings(VisualMuteSettings set)
{
    mVisuallyMuteSetting = set;
    mNeedsImpostorUpdate = TRUE;
    // <FS:Ansariel> [FS Persisted Avatar Render Settings]
    //LLRenderMuteList::getInstance()->saveVisualMuteSetting(getID(), S32(set));
    FSAvatarRenderPersistence::instance().setAvatarRenderSettings(getID(), set);
}

void LLVOAvatar::calcMutedAVColor()
{
    LLColor4 new_color(mMutedAVColor);
    std::string change_msg;
    LLUUID av_id(getID());

    if (getVisualMuteSettings() == AV_DO_NOT_RENDER)
    {
        // explicitly not-rendered avatars are light grey
        new_color = LLColor4::grey3;
        change_msg = " not rendered: color is grey3";
    }
    else if (LLMuteList::getInstance()->isMuted(av_id)) // the user blocked them
    {
        // blocked avatars are dark grey
        new_color = LLColor4::grey4;
        change_msg = " blocked: color is grey4";
    }
    else if ( mMutedAVColor == LLColor4::white || mMutedAVColor == LLColor4::grey3 || mMutedAVColor == LLColor4::grey4 )
    {
        // select a color based on the first byte of the agents uuid so any muted agent is always the same color
        F32 color_value = (F32) (av_id.mData[0]);
        F32 spectrum = (color_value / 256.0);		// spectrum is between 0 and 1.f

        // Array of colors.  These are arranged so only one RGB color changes between each step, 
        // and it loops back to red so there is an even distribution.  It is not a heat map
        const S32 NUM_SPECTRUM_COLORS = 7;              
        static LLColor4 * spectrum_color[NUM_SPECTRUM_COLORS] = { &LLColor4::red, &LLColor4::magenta, &LLColor4::blue, &LLColor4::cyan, &LLColor4::green, &LLColor4::yellow, &LLColor4::red };
 
        spectrum = spectrum * (NUM_SPECTRUM_COLORS - 1);		// Scale to range of number of colors
        S32 spectrum_index_1  = floor(spectrum);				// Desired color will be after this index
        S32 spectrum_index_2  = spectrum_index_1 + 1;			//    and before this index (inclusive)
        F32 fractBetween = spectrum - (F32)(spectrum_index_1);  // distance between the two indexes (0-1)
 
        new_color = lerp(*spectrum_color[spectrum_index_1], *spectrum_color[spectrum_index_2], fractBetween);
        new_color.normalize();
        new_color *= 0.28f;		// Tone it down

        change_msg = " over limit color ";
    }

    if (mMutedAVColor != new_color) 
    {
        LL_DEBUGS("AvatarRender") << "avatar "<< av_id << change_msg << std::setprecision(3) << new_color << LL_ENDL;
        mMutedAVColor = new_color;
    }
}

// static
BOOL LLVOAvatar::isIndexLocalTexture(ETextureIndex index)
{
	return (index < 0 || index >= TEX_NUM_INDICES)
		? false
		: LLAvatarAppearanceDictionary::getInstance()->getTexture(index)->mIsLocalTexture;
}

// static
BOOL LLVOAvatar::isIndexBakedTexture(ETextureIndex index)
{
	return (index < 0 || index >= TEX_NUM_INDICES)
		? false
		: LLAvatarAppearanceDictionary::getInstance()->getTexture(index)->mIsBakedTexture;
}

const std::string LLVOAvatar::getBakedStatusForPrintout() const
{
	std::string line;

	for (LLAvatarAppearanceDictionary::Textures::const_iterator iter = LLAvatarAppearanceDictionary::getInstance()->getTextures().begin();
		 iter != LLAvatarAppearanceDictionary::getInstance()->getTextures().end();
		 ++iter)
	{
		const ETextureIndex index = iter->first;
		const LLAvatarAppearanceDictionary::TextureEntry *texture_dict = iter->second;
		if (texture_dict->mIsBakedTexture)
		{
			line += texture_dict->mName;
			if (isTextureDefined(index))
			{
				line += "_baked";
			}
			line += " ";
		}
	}
	return line;
}



//virtual
S32 LLVOAvatar::getTexImageSize() const
{
	return TEX_IMAGE_SIZE_OTHER;
}

//-----------------------------------------------------------------------------
// Utility functions
//-----------------------------------------------------------------------------

F32 calc_bouncy_animation(F32 x)
{
	return -(cosf(x * F_PI * 2.5f - F_PI_BY_TWO))*(0.4f + x * -0.1f) + x * 1.3f;
}

//virtual
BOOL LLVOAvatar::isTextureDefined(LLAvatarAppearanceDefines::ETextureIndex te, U32 index ) const
{
	if (isIndexLocalTexture(te)) 
	{
		return FALSE;
	}
	
	if( !getImage( te, index ) )
	{
		LL_WARNS() << "getImage( " << te << ", " << index << " ) returned 0" << LL_ENDL;
		return FALSE;
	}

	// <FS:ND> getImage(te, index) can return 0 in some edge cases. Plus make this faster as it gets called frequently.

	// return (getImage(te, index)->getID() != IMG_DEFAULT_AVATAR && 
	// 		getImage(te, index)->getID() != IMG_DEFAULT);


	LLViewerTexture *pImage( getImage( te, index ) );

	if( !pImage )
	{
		LL_WARNS() << "getImage( " << (S32)te << ", " << index << " ) returned invalid ptr" << LL_ENDL;
		return FALSE;
	}
	// </FS:ND>

	LLUUID const &id = pImage->getID();
	return id != IMG_DEFAULT_AVATAR && id != IMG_DEFAULT;
}

//virtual
BOOL LLVOAvatar::isTextureVisible(LLAvatarAppearanceDefines::ETextureIndex type, U32 index) const
{
	if (isIndexLocalTexture(type))
	{
		return isTextureDefined(type, index);
	}
	else
	{
		// <FS:Ansariel> Chalice Yao's simple avatar shadows via Marine Kelley
		if (LLPipeline::sShadowRender)
		{
			static LLCachedControl<U32> fsSimpleAvatarShadows(gSavedSettings, "FSSimpleAvatarShadows", 3);
			if (fsSimpleAvatarShadows == 1)
			{
				return TRUE;
			}
		}
		// </FS:Ansariel>

		// baked textures can use TE images directly
		return ((isTextureDefined(type) || isSelf())
				&& (getTEImage(type)->getID() != IMG_INVISIBLE 
				|| LLDrawPoolAlpha::sShowDebugAlpha));
	}
}

//virtual
BOOL LLVOAvatar::isTextureVisible(LLAvatarAppearanceDefines::ETextureIndex type, LLViewerWearable *wearable) const
{
	// non-self avatars don't have wearables
	return FALSE;
}


// <FS:Ansariel> [Legacy Bake]
//-----------------------------------------------------------------------------
// Legacy baking
//-----------------------------------------------------------------------------
void LLVOAvatar::bakedTextureOriginCounts(S32 &sb_count, // server-bake, has origin URL.
										  S32 &host_count, // host-based bake, has host.
										  S32 &both_count, // error - both host and URL set.
										  S32 &neither_count) // error - neither set.
{
	sb_count = host_count = both_count = neither_count = 0;
	
	std::set<LLUUID> baked_ids;
	collectBakedTextureUUIDs(baked_ids);
	for (std::set<LLUUID>::const_iterator it = baked_ids.begin(); it != baked_ids.end(); ++it)
	{
		LLViewerFetchedTexture *imagep = gTextureList.findImage(*it, TEX_LIST_STANDARD);
		bool has_url = false, has_host = false;
		if (!imagep->getUrl().empty())
		{
			has_url = true;
		}
		if (imagep->getTargetHost().isOk())
		{
			has_host = true;
		}
		if (has_url && !has_host) sb_count++;
		else if (has_host && !has_url) host_count++;
		else if (has_host && has_url) both_count++;
		else if (!has_host && !has_url) neither_count++;
	}
}

// virtual
void LLVOAvatar::bodySizeChanged()
{	
	if (isSelf() && !LLAppearanceMgr::instance().isInUpdateAppearanceFromCOF())
	{	// notify simulator of change in size
		// but not if we are in the middle of updating appearance
		gAgent.sendAgentSetAppearance();
}
}

BOOL LLVOAvatar::isUsingServerBakes() const
{
#if 1
	// Sanity check - visual param for appearance version should match mUseServerBakes
	LLVisualParam* appearance_version_param = getVisualParam(11000);
	llassert(appearance_version_param);
	F32 wt = appearance_version_param->getWeight();
	F32 expect_wt = mUseServerBakes ? 1.0 : 0.0;
	if (!is_approx_equal(wt,expect_wt))
	{
		LL_WARNS() << "wt " << wt << " differs from expected " << expect_wt << LL_ENDL;
	}
#endif

	return mUseServerBakes;
}

void LLVOAvatar::setIsUsingServerBakes(BOOL newval)
{
	mUseServerBakes = newval;
	LLVisualParam* appearance_version_param = getVisualParam(11000);
	llassert(appearance_version_param);
	appearance_version_param->setWeight(newval ? 1.0 : 0.0, false);
}
// </FS:Ansariel> [Legacy Bake]<|MERGE_RESOLUTION|>--- conflicted
+++ resolved
@@ -5923,16 +5923,15 @@
 {
 	LL_DEBUGS() << "motion requested " << id.asString() << " " << gAnimLibrary.animationName(id) << LL_ENDL;
 
-<<<<<<< HEAD
 	// <FS:Zi> Animation Overrider
-	//LLUUID remap_id = remapMotionID(id);
+	//LLUUID remap_id = remapMotionID(id, getSex());
 	LLUUID remap_id;
 	if (isSelf())
 	{
 		remap_id = AOEngine::getInstance()->override(id, TRUE);
 		if (remap_id.isNull())
 		{
-			remap_id = remapMotionID(id);
+			remap_id = remapMotionID(id, getSex());
 		}
 		else
 		{
@@ -5941,12 +5940,9 @@
 	}
 	else
 	{
-		remap_id = remapMotionID(id);
+		remap_id = remapMotionID(id, getSex());
 	}
 	// </FS:Zi> Animation Overrider
-=======
-	LLUUID remap_id = remapMotionID(id, getSex());
->>>>>>> 5826a2fd
 
 	if (remap_id != id)
 	{
@@ -5968,16 +5964,25 @@
 {
 	LL_DEBUGS() << "motion requested " << id.asString() << " " << gAnimLibrary.animationName(id) << LL_ENDL;
 
-<<<<<<< HEAD
 	// <FS:Zi> Animation Overrider
-	//LLUUID remap_id = remapMotionID(id);
+	//LLUUID remap_id = remapMotionID(id, getSex());
+	//if (findMotion(remap_id) == NULL)
+	//{
+	//	//possibility of encountering animation from the previous gender
+	//	remap_id = remapMotionID(id, (getSex() == SEX_MALE) ? SEX_FEMALE : SEX_MALE);
+	//}
 	LLUUID remap_id;
 	if (isSelf())
 	{
 		remap_id = AOEngine::getInstance()->override(id, FALSE);
 		if (remap_id.isNull())
 		{
-			remap_id = remapMotionID(id);
+			remap_id = remapMotionID(id, getSex());
+			if (findMotion(remap_id) == NULL)
+			{
+				//possibility of encountering animation from the previous gender
+				remap_id = remapMotionID(id, (getSex() == SEX_MALE) ? SEX_FEMALE : SEX_MALE);
+			}
 		}
 		else
 		{
@@ -5986,17 +5991,14 @@
 	}
 	else
 	{
-		remap_id = remapMotionID(id);
+		remap_id = remapMotionID(id, getSex());
+		if (findMotion(remap_id) == NULL)
+		{
+			//possibility of encountering animation from the previous gender
+			remap_id = remapMotionID(id, (getSex() == SEX_MALE) ? SEX_FEMALE : SEX_MALE);
+		}
 	}
 	// </FS:Zi> Animation Overrider
-=======
-	LLUUID remap_id = remapMotionID(id, getSex());
-	if (findMotion(remap_id) == NULL)
-	{
-		//possibility of encountering animation from the previous gender
-		remap_id = remapMotionID(id, (getSex() == SEX_MALE) ? SEX_FEMALE : SEX_MALE);
-	}
->>>>>>> 5826a2fd
 
 	if (remap_id != id)
 	{
