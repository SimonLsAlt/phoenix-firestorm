--- conflicted
+++ resolved
@@ -5725,11 +5725,7 @@
 	{
 		llwarns << "Object attachment point invalid: " << attachmentID << llendl;
 //		attachment = get_if_there(mAttachmentPoints, 1, (LLViewerJointAttachment*)NULL); // Arbitrary using 1 (chest)
-<<<<<<< HEAD
-// [SL:KB] - Patch: Appearance-LegacyMultiAttachment | Checked: 2010-08-28 (Catznip-2.2.0a) | Added: Catznip2.1.2a
-=======
 // [SL:KB] - Patch: Appearance-LegacyMultiAttachment | Checked: 2010-08-28 (Catznip-2.5.0a) | Added: Catznip-2.1.2a
->>>>>>> ce7d7ef0
 		S32 idxAttachPt = 1;
 		if ( (!isSelf()) && (gSavedSettings.getBOOL("LegacyMultiAttachmentSupport")) && (attachmentID > 38) && (attachmentID <= 68) )
 			idxAttachPt = attachmentID - 38;
@@ -6191,11 +6187,7 @@
 //		return TRUE;
 //	else
 //		return mFullyLoaded;
-<<<<<<< HEAD
-// [SL:KB] - Patch: Appearance-SyncAttach | Checked: 2010-09-22 (Catznip-2.2.0a) | Added: Catznip-2.2.0a
-=======
 // [SL:KB] - Patch: Appearance-SyncAttach | Checked: 2010-09-22 (Catznip-2.5.0a) | Added: Catznip-2.2.0a
->>>>>>> ce7d7ef0
 	// Changes to LLAppearanceMgr::updateAppearanceFromCOF() expect this function to actually return mFullyLoaded for gAgentAvatarp
 	if ( (!isSelf()) && (gSavedSettings.getBOOL("RenderUnloadedAvatar")) )
 		return TRUE;
