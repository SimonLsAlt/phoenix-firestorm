/**
 * @File llvoavatar.cpp
 * @brief Implementation of LLVOAvatar class which is a derivation of LLViewerObject
 *
 * $LicenseInfo:firstyear=2001&license=viewerlgpl$
 * Second Life Viewer Source Code
 * Copyright (C) 2010, Linden Research, Inc.
 *
 * This library is free software; you can redistribute it and/or
 * modify it under the terms of the GNU Lesser General Public
 * License as published by the Free Software Foundation;
 * version 2.1 of the License only.
 *
 * This library is distributed in the hope that it will be useful,
 * but WITHOUT ANY WARRANTY; without even the implied warranty of
 * MERCHANTABILITY or FITNESS FOR A PARTICULAR PURPOSE.  See the GNU
 * Lesser General Public License for more details.
 *
 * You should have received a copy of the GNU Lesser General Public
 * License along with this library; if not, write to the Free Software
 * Foundation, Inc., 51 Franklin Street, Fifth Floor, Boston, MA  02110-1301  USA
 *
 * Linden Research, Inc., 945 Battery Street, San Francisco, CA  94111  USA
 * $/LicenseInfo$
 */

#include "llviewerprecompiledheaders.h"

#include "llvoavatar.h"

#include <stdio.h>
#include <ctype.h>
#include <sstream>

#include "llaudioengine.h"
#include "noise.h"
#include "sound_ids.h"
#include "raytrace.h"

#include "aoengine.h"           // <FS:Zi> Animation Overrider
#include "llagent.h" //  Get state values from here
#include "llagentbenefits.h"
#include "llagentcamera.h"
#include "llagentwearables.h"
#include "llanimationstates.h"
#include "llavatarnamecache.h"
#include "llavatarpropertiesprocessor.h"
#include "llavatarrendernotifier.h"
#include "llcontrolavatar.h"
#include "llexperiencecache.h"
#include "llphysicsmotion.h"
#include "llviewercontrol.h"
#include "llcallingcard.h"      // IDEVO for LLAvatarTracker
#include "lldrawpoolavatar.h"
#include "lldriverparam.h"
#include "llpolyskeletaldistortion.h"
#include "lleditingmotion.h"
#include "llemote.h"
#include "llfloatertools.h"
#include "llheadrotmotion.h"
#include "llhudeffecttrail.h"
#include "llhudmanager.h"
#include "llhudnametag.h"
#include "llhudtext.h"              // for mText/mDebugText
#include "llimview.h"
#include "llinitparam.h"
#include "llkeyframefallmotion.h"
#include "llkeyframestandmotion.h"
#include "llkeyframewalkmotion.h"
#include "llmanipscale.h"  // for get_default_max_prim_scale()
#include "llmeshrepository.h"
#include "llmutelist.h"
#include "llmoveview.h"
#include "llnotificationsutil.h"
#include "llphysicsshapebuilderutil.h"
#include "llquantize.h"
#include "llrand.h"
#include "llregionhandle.h"
#include "llresmgr.h"
#include "llselectmgr.h"
#include "llsprite.h"
#include "lltargetingmotion.h"
#include "lltoolmgr.h"
#include "lltoolmorph.h"
#include "llviewercamera.h"
#include "llviewertexlayer.h"
#include "llviewertexturelist.h"
#include "llviewermenu.h"
#include "llviewerobjectlist.h"
#include "llviewerparcelmgr.h"
#include "llviewerregion.h"
#include "llviewershadermgr.h"
#include "llviewerstats.h"
#include "llviewerwearable.h"
#include "llvoavatarself.h"
#include "llvovolume.h"
#include "llworld.h"
#include "pipeline.h"
#include "llviewershadermgr.h"
#include "llsky.h"
#include "llanimstatelabels.h"
#include "lltrans.h"
#include "llappearancemgr.h"
// [RLVa:KB] - Checked: RLVa-2.0.1
#include "rlvactions.h"
#include "rlvhandler.h"
#include "rlvmodifiers.h"
// [/RLVa:KB]

#include "llgesturemgr.h" //needed to trigger the voice gesticulations
#include "llvoiceclient.h"
#include "llvoicevisualizer.h" // Ventrella

#include "lldebugmessagebox.h"
#include "llsdutil.h"
#include "llscenemonitor.h"
#include "llsdserialize.h"
#include "llrendersphere.h"
#include "llskinningutil.h"

#include "llperfstats.h"

#include <boost/lexical_cast.hpp>

#include "fscommon.h"
#include "fsdata.h"
#include "lfsimfeaturehandler.h"    // <FS:CR> Opensim
#include "lggcontactsets.h"
#include "llcontrol.h"
#include "llfilepicker.h"   // <FS:CR> FIRE-8893 - Dump archetype xml to user defined location
#include "llviewermenufile.h"
#include "llnetmap.h"
#include "llviewernetwork.h"    // [FS:CR] isInSecondlife()
#include "llsidepanelappearance.h"
#include "fsavatarrenderpersistence.h"
#include "fslslbridge.h" // <FS:PP> Movelock position refresh

#include "fsdiscordconnect.h" // <FS:LO> tapping a place that happens on landing in world to start up discord

extern F32 SPEED_ADJUST_MAX;
extern F32 SPEED_ADJUST_MAX_SEC;
extern F32 ANIM_SPEED_MAX;
extern F32 ANIM_SPEED_MIN;
extern U32 JOINT_COUNT_REQUIRED_FOR_FULLRIG;
const F32 MAX_HOVER_Z = 2.0f;
const F32 MIN_HOVER_Z = -2.0f;

const F32 MIN_ATTACHMENT_COMPLEXITY = 0.f;
const F32 DEFAULT_MAX_ATTACHMENT_COMPLEXITY = 1.0e6f;

// Unlike with 'self' avatar, server doesn't inform viewer about
// expected attachments so viewer has to wait to see if anything
// else will arrive
const F32 FIRST_APPEARANCE_CLOUD_MIN_DELAY = 3.f; // seconds
const F32 FIRST_APPEARANCE_CLOUD_MAX_DELAY = 15.f;
const F32 FIRST_APPEARANCE_CLOUD_IMPOSTOR_MODIFIER = 1.25f;

using namespace LLAvatarAppearanceDefines;

//-----------------------------------------------------------------------------
// Global constants
//-----------------------------------------------------------------------------
const LLUUID ANIM_AGENT_BODY_NOISE = LLUUID("9aa8b0a6-0c6f-9518-c7c3-4f41f2c001ad"); //"body_noise"
const LLUUID ANIM_AGENT_BREATHE_ROT = LLUUID("4c5a103e-b830-2f1c-16bc-224aa0ad5bc8");  //"breathe_rot"
const LLUUID ANIM_AGENT_EDITING = LLUUID("2a8eba1d-a7f8-5596-d44a-b4977bf8c8bb");  //"editing"
const LLUUID ANIM_AGENT_EYE = LLUUID("5c780ea8-1cd1-c463-a128-48c023f6fbea");  //"eye"
const LLUUID ANIM_AGENT_FLY_ADJUST = LLUUID("db95561f-f1b0-9f9a-7224-b12f71af126e");  //"fly_adjust"
const LLUUID ANIM_AGENT_HAND_MOTION = LLUUID("ce986325-0ba7-6e6e-cc24-b17c4b795578");  //"hand_motion"
const LLUUID ANIM_AGENT_HEAD_ROT = LLUUID("e6e8d1dd-e643-fff7-b238-c6b4b056a68d");  //"head_rot"
const LLUUID ANIM_AGENT_PELVIS_FIX = LLUUID("0c5dd2a2-514d-8893-d44d-05beffad208b");  //"pelvis_fix"
const LLUUID ANIM_AGENT_TARGET = LLUUID("0e4896cb-fba4-926c-f355-8720189d5b55");  //"target"
const LLUUID ANIM_AGENT_WALK_ADJUST = LLUUID("829bc85b-02fc-ec41-be2e-74cc6dd7215d");  //"walk_adjust"
const LLUUID ANIM_AGENT_PHYSICS_MOTION = LLUUID("7360e029-3cb8-ebc4-863e-212df440d987");  //"physics_motion"


//-----------------------------------------------------------------------------
// Constants
//-----------------------------------------------------------------------------
const F32 DELTA_TIME_MIN = 0.01f;   // we clamp measured delta_time to this
const F32 DELTA_TIME_MAX = 0.2f;    // range to insure stability of computations.

const F32 PELVIS_LAG_FLYING     = 0.22f;// pelvis follow half life while flying
const F32 PELVIS_LAG_WALKING    = 0.4f; // ...while walking
const F32 PELVIS_LAG_MOUSELOOK = 0.15f;
const F32 MOUSELOOK_PELVIS_FOLLOW_FACTOR = 0.5f;
const F32 TORSO_NOISE_AMOUNT = 1.0f;    // Amount of deviation from up-axis, in degrees
const F32 TORSO_NOISE_SPEED = 0.2f; // Time scale factor on torso noise.

const F32 BREATHE_ROT_MOTION_STRENGTH = 0.05f;

const S32 MIN_REQUIRED_PIXEL_AREA_BODY_NOISE = 10000;
const S32 MIN_REQUIRED_PIXEL_AREA_BREATHE = 10000;
const S32 MIN_REQUIRED_PIXEL_AREA_PELVIS_FIX = 40;

const S32 TEX_IMAGE_SIZE_OTHER = 512 / 4;  // The size of local textures for other (!isSelf()) avatars

const F32 HEAD_MOVEMENT_AVG_TIME = 0.9f;

const S32 MORPH_MASK_REQUESTED_DISCARD = 0;

const F32 MAX_STANDOFF_FROM_ORIGIN = 3;
const F32 MAX_STANDOFF_DISTANCE_CHANGE = 32;

// Discard level at which to switch to baked textures
// Should probably be 4 or 3, but didn't want to change it while change other logic - SJB
const S32 SWITCH_TO_BAKED_DISCARD = 5;

const F32 HOVER_EFFECT_MAX_SPEED = 3.f;
const F32 HOVER_EFFECT_STRENGTH = 0.f;
const F32 UNDERWATER_EFFECT_STRENGTH = 0.1f;
const F32 UNDERWATER_FREQUENCY_DAMP = 0.33f;
const F32 APPEARANCE_MORPH_TIME = 0.65f;
const F32 TIME_BEFORE_MESH_CLEANUP = 5.f; // seconds
const S32 AVATAR_RELEASE_THRESHOLD = 10; // number of avatar instances before releasing memory
const F32 FOOT_GROUND_COLLISION_TOLERANCE = 0.25f;
const F32 AVATAR_LOD_TWEAK_RANGE = 0.7f;
const S32 MAX_BUBBLE_CHAT_LENGTH = DB_CHAT_MSG_STR_LEN;
const S32 MAX_BUBBLE_CHAT_UTTERANCES = 12;
const F32 CHAT_FADE_TIME = 8.0;
const F32 BUBBLE_CHAT_TIME = CHAT_FADE_TIME * 3.f;
const F32 NAMETAG_UPDATE_THRESHOLD = 0.3f;
const F32 NAMETAG_VERTICAL_SCREEN_OFFSET = 25.f;
const F32 NAMETAG_VERT_OFFSET_WEIGHT = 0.17f;

const U32 LLVOAvatar::VISUAL_COMPLEXITY_UNKNOWN = 0;
const F64 HUD_OVERSIZED_TEXTURE_DATA_SIZE = 1024 * 1024;

const F32 MAX_TEXTURE_WAIT_TIME_SEC = 60.f;
const F32 MAX_ATTACHMENT_WAIT_TIME_SEC = 60;

const S32 MIN_NONTUNED_AVS = 5;

enum ERenderName
{
    RENDER_NAME_NEVER,
    RENDER_NAME_ALWAYS,
    RENDER_NAME_FADE
};

#define JELLYDOLLS_SHOULD_IMPOSTOR

//-----------------------------------------------------------------------------
// Callback data
//-----------------------------------------------------------------------------

struct LLTextureMaskData
{
    LLTextureMaskData( const LLUUID& id ) :
        mAvatarID(id),
        mLastDiscardLevel(S32_MAX)
    {}
    LLUUID              mAvatarID;
    S32                 mLastDiscardLevel;
};

/*********************************************************************************
 **                                                                             **
 ** Begin private LLVOAvatar Support classes
 **
 **/


struct LLAppearanceMessageContents: public LLRefCount
{
    LLAppearanceMessageContents():
        mAppearanceVersion(-1),
        mParamAppearanceVersion(-1),
        mCOFVersion(LLViewerInventoryCategory::VERSION_UNKNOWN)
    {
    }
    LLTEContents mTEContents;
    S32 mAppearanceVersion;
    S32 mParamAppearanceVersion;
    S32 mCOFVersion;
    // For future use:
    //U32 appearance_flags = 0;
    std::vector<F32> mParamWeights;
    std::vector<LLVisualParam*> mParams;
    LLVector3 mHoverOffset;
    bool mHoverOffsetWasSet;
};


//-----------------------------------------------------------------------------
// class LLBodyNoiseMotion
//-----------------------------------------------------------------------------
class LLBodyNoiseMotion :
    public LLMotion
{
public:
    // Constructor
    LLBodyNoiseMotion(const LLUUID &id)
        : LLMotion(id)
    {
        mName = "body_noise";
        mTorsoState = new LLJointState;
    }

    // Destructor
    virtual ~LLBodyNoiseMotion() { }

public:
    //-------------------------------------------------------------------------
    // functions to support MotionController and MotionRegistry
    //-------------------------------------------------------------------------
    // static constructor
    // all subclasses must implement such a function and register it
    static LLMotion *create(const LLUUID &id) { return new LLBodyNoiseMotion(id); }

public:
    //-------------------------------------------------------------------------
    // animation callbacks to be implemented by subclasses
    //-------------------------------------------------------------------------

    // motions must specify whether or not they loop
    virtual bool getLoop() { return true; }

    // motions must report their total duration
    virtual F32 getDuration() { return 0.0; }

    // motions must report their "ease in" duration
    virtual F32 getEaseInDuration() { return 0.0; }

    // motions must report their "ease out" duration.
    virtual F32 getEaseOutDuration() { return 0.0; }

    // motions must report their priority
    virtual LLJoint::JointPriority getPriority() { return LLJoint::HIGH_PRIORITY; }

    virtual LLMotionBlendType getBlendType() { return ADDITIVE_BLEND; }

    // called to determine when a motion should be activated/deactivated based on avatar pixel coverage
    virtual F32 getMinPixelArea() { return MIN_REQUIRED_PIXEL_AREA_BODY_NOISE; }

    // run-time (post constructor) initialization,
    // called after parameters have been set
    // must return true to indicate success and be available for activation
    virtual LLMotionInitStatus onInitialize(LLCharacter *character)
    {
        if( !mTorsoState->setJoint( character->getJoint("mTorso") ))
        {
            return STATUS_FAILURE;
        }

        mTorsoState->setUsage(LLJointState::ROT);

        addJointState( mTorsoState );
        return STATUS_SUCCESS;
    }

    // called when a motion is activated
    // must return true to indicate success, or else
    // it will be deactivated
    virtual bool onActivate() { return true; }

    // called per time step
    // must return true while it is active, and
    // must return false when the motion is completed.
    virtual bool onUpdate(F32 time, U8* joint_mask)
    {
        LL_PROFILE_ZONE_SCOPED_CATEGORY_AVATAR;
        F32 nx[2];
        nx[0]=time*TORSO_NOISE_SPEED;
        nx[1]=0.0f;
        F32 ny[2];
        ny[0]=0.0f;
        ny[1]=time*TORSO_NOISE_SPEED;
        F32 noiseX = noise2(nx);
        F32 noiseY = noise2(ny);

        F32 rx = TORSO_NOISE_AMOUNT * DEG_TO_RAD * noiseX / 0.42f;
        F32 ry = TORSO_NOISE_AMOUNT * DEG_TO_RAD * noiseY / 0.42f;
        LLQuaternion tQn;
        tQn.setQuat( rx, ry, 0.0f );
        mTorsoState->setRotation( tQn );

        return true;
    }

    // called when a motion is deactivated
    virtual void onDeactivate() {}

private:
    //-------------------------------------------------------------------------
    // joint states to be animated
    //-------------------------------------------------------------------------
    LLPointer<LLJointState> mTorsoState;
};

//-----------------------------------------------------------------------------
// class LLBreatheMotionRot
//-----------------------------------------------------------------------------
class LLBreatheMotionRot :
    public LLMotion
{
public:
    // Constructor
    LLBreatheMotionRot(const LLUUID &id) :
        LLMotion(id),
        mBreatheRate(1.f),
        mCharacter(NULL)
    {
        mName = "breathe_rot";
        mChestState = new LLJointState;
    }

    // Destructor
    virtual ~LLBreatheMotionRot() {}

public:
    //-------------------------------------------------------------------------
    // functions to support MotionController and MotionRegistry
    //-------------------------------------------------------------------------
    // static constructor
    // all subclasses must implement such a function and register it
    static LLMotion *create(const LLUUID &id) { return new LLBreatheMotionRot(id); }

public:
    //-------------------------------------------------------------------------
    // animation callbacks to be implemented by subclasses
    //-------------------------------------------------------------------------

    // motions must specify whether or not they loop
    virtual bool getLoop() { return true; }

    // motions must report their total duration
    virtual F32 getDuration() { return 0.0; }

    // motions must report their "ease in" duration
    virtual F32 getEaseInDuration() { return 0.0; }

    // motions must report their "ease out" duration.
    virtual F32 getEaseOutDuration() { return 0.0; }

    // motions must report their priority
    virtual LLJoint::JointPriority getPriority() { return LLJoint::MEDIUM_PRIORITY; }

    virtual LLMotionBlendType getBlendType() { return NORMAL_BLEND; }

    // called to determine when a motion should be activated/deactivated based on avatar pixel coverage
    virtual F32 getMinPixelArea() { return MIN_REQUIRED_PIXEL_AREA_BREATHE; }

    // run-time (post constructor) initialization,
    // called after parameters have been set
    // must return true to indicate success and be available for activation
    virtual LLMotionInitStatus onInitialize(LLCharacter *character)
    {
        mCharacter = character;
        bool success = true;

        if ( !mChestState->setJoint( character->getJoint( "mChest" ) ) )
        {
            success = false;
        }

        if ( success )
        {
            mChestState->setUsage(LLJointState::ROT);
            addJointState( mChestState );
        }

        if ( success )
        {
            return STATUS_SUCCESS;
        }
        else
        {
            return STATUS_FAILURE;
        }
    }

    // called when a motion is activated
    // must return true to indicate success, or else
    // it will be deactivated
    virtual bool onActivate() { return true; }

    // called per time step
    // must return true while it is active, and
    // must return false when the motion is completed.
    virtual bool onUpdate(F32 time, U8* joint_mask)
    {
        LL_PROFILE_ZONE_SCOPED_CATEGORY_AVATAR;
        mBreatheRate = 1.f;

        F32 breathe_amt = (sinf(mBreatheRate * time) * BREATHE_ROT_MOTION_STRENGTH);

        mChestState->setRotation(LLQuaternion(breathe_amt, LLVector3(0.f, 1.f, 0.f)));

        return true;
    }

    // called when a motion is deactivated
    virtual void onDeactivate() {}

private:
    //-------------------------------------------------------------------------
    // joint states to be animated
    //-------------------------------------------------------------------------
    LLPointer<LLJointState> mChestState;
    F32                 mBreatheRate;
    LLCharacter*        mCharacter;
};

//-----------------------------------------------------------------------------
// class LLPelvisFixMotion
//-----------------------------------------------------------------------------
class LLPelvisFixMotion :
    public LLMotion
{
public:
    // Constructor
    LLPelvisFixMotion(const LLUUID &id)
        : LLMotion(id), mCharacter(NULL)
    {
        mName = "pelvis_fix";

        mPelvisState = new LLJointState;
    }

    // Destructor
    virtual ~LLPelvisFixMotion() { }

public:
    //-------------------------------------------------------------------------
    // functions to support MotionController and MotionRegistry
    //-------------------------------------------------------------------------
    // static constructor
    // all subclasses must implement such a function and register it
    static LLMotion *create(const LLUUID& id) { return new LLPelvisFixMotion(id); }

public:
    //-------------------------------------------------------------------------
    // animation callbacks to be implemented by subclasses
    //-------------------------------------------------------------------------

    // motions must specify whether or not they loop
    virtual bool getLoop() { return true; }

    // motions must report their total duration
    virtual F32 getDuration() { return 0.0; }

    // motions must report their "ease in" duration
    virtual F32 getEaseInDuration() { return 0.5f; }

    // motions must report their "ease out" duration.
    virtual F32 getEaseOutDuration() { return 0.5f; }

    // motions must report their priority
    virtual LLJoint::JointPriority getPriority() { return LLJoint::LOW_PRIORITY; }

    virtual LLMotionBlendType getBlendType() { return NORMAL_BLEND; }

    // called to determine when a motion should be activated/deactivated based on avatar pixel coverage
    virtual F32 getMinPixelArea() { return MIN_REQUIRED_PIXEL_AREA_PELVIS_FIX; }

    // run-time (post constructor) initialization,
    // called after parameters have been set
    // must return true to indicate success and be available for activation
    virtual LLMotionInitStatus onInitialize(LLCharacter *character)
    {
        mCharacter = character;

        if (!mPelvisState->setJoint( character->getJoint("mPelvis")))
        {
            return STATUS_FAILURE;
        }

        mPelvisState->setUsage(LLJointState::POS);

        addJointState( mPelvisState );
        return STATUS_SUCCESS;
    }

    // called when a motion is activated
    // must return true to indicate success, or else
    // it will be deactivated
    virtual bool onActivate() { return true; }

    // called per time step
    // must return true while it is active, and
    // must return false when the motion is completed.
    virtual bool onUpdate(F32 time, U8* joint_mask)
    {
        LL_PROFILE_ZONE_SCOPED_CATEGORY_AVATAR;
        mPelvisState->setPosition(LLVector3::zero);

        return true;
    }

    // called when a motion is deactivated
    virtual void onDeactivate() {}

private:
    //-------------------------------------------------------------------------
    // joint states to be animated
    //-------------------------------------------------------------------------
    LLPointer<LLJointState> mPelvisState;
    LLCharacter*        mCharacter;
};

/**
 **
 ** End LLVOAvatar Support classes
 **                                                                             **
 *********************************************************************************/


//-----------------------------------------------------------------------------
// Static Data
//-----------------------------------------------------------------------------
U32 LLVOAvatar::sMaxNonImpostors = 12; // Set from RenderAvatarMaxNonImpostors
bool LLVOAvatar::sLimitNonImpostors = false; // True unless RenderAvatarMaxNonImpostors is 0 (unlimited)
F32 LLVOAvatar::sRenderDistance = 256.f;
S32 LLVOAvatar::sNumVisibleAvatars = 0;
S32 LLVOAvatar::sNumLODChangesThisFrame = 0;

// const LLUUID LLVOAvatar::sStepSoundOnLand("e8af4a28-aa83-4310-a7c4-c047e15ea0df"); - <FS:PP> Commented out for FIRE-3169: Option to change the default footsteps sound
const LLUUID LLVOAvatar::sStepSounds[LL_MCODE_END] =
{
    SND_STONE_RUBBER,
    SND_METAL_RUBBER,
    SND_GLASS_RUBBER,
    SND_WOOD_RUBBER,
    SND_FLESH_RUBBER,
    SND_RUBBER_PLASTIC,
    SND_RUBBER_RUBBER
};

S32 LLVOAvatar::sRenderName = RENDER_NAME_ALWAYS;
bool LLVOAvatar::sRenderGroupTitles = true;
S32 LLVOAvatar::sNumVisibleChatBubbles = 0;
bool LLVOAvatar::sDebugInvisible = false;
bool LLVOAvatar::sShowAttachmentPoints = false;
bool LLVOAvatar::sShowAnimationDebug = false;
bool LLVOAvatar::sVisibleInFirstPerson = false;
F32 LLVOAvatar::sLODFactor = 1.f;
F32 LLVOAvatar::sPhysicsLODFactor = 1.f;
bool LLVOAvatar::sJointDebug            = false;
F32 LLVOAvatar::sUnbakedTime = 0.f;
F32 LLVOAvatar::sUnbakedUpdateTime = 0.f;
F32 LLVOAvatar::sGreyTime = 0.f;
F32 LLVOAvatar::sGreyUpdateTime = 0.f;
LLPointer<LLViewerTexture> LLVOAvatar::sCloudTexture = NULL;
std::vector<LLUUID> LLVOAvatar::sAVsIgnoringARTLimit;
S32 LLVOAvatar::sAvatarsNearby = 0;

//-----------------------------------------------------------------------------
// Helper functions
//-----------------------------------------------------------------------------
static F32 calc_bouncy_animation(F32 x);

//-----------------------------------------------------------------------------
// LLVOAvatar()
//-----------------------------------------------------------------------------
LLVOAvatar::LLVOAvatar(const LLUUID& id,
                       const LLPCode pcode,
                       LLViewerRegion* regionp) :
    LLAvatarAppearance(&gAgentWearables),
    LLViewerObject(id, pcode, regionp),
    mSpecialRenderMode(0),
    mAttachmentSurfaceArea(0.f),
    mAttachmentVisibleTriangleCount(0),
    mAttachmentEstTriangleCount(0.f),
    mReportedVisualComplexity(VISUAL_COMPLEXITY_UNKNOWN),
    mTurning(false),
    mLastSkeletonSerialNum( 0 ),
    mIsSitting(false),
    mTimeVisible(),
    mTyping(false),
    mMeshValid(false),
    mVisible(false),
    mLastImpostorUpdateFrameTime(0.f),
    mLastImpostorUpdateReason(0),
    mWindFreq(0.f),
    mRipplePhase( 0.f ),
    mBelowWater(false),
    mLastAppearanceBlendTime(0.f),
    mAppearanceAnimating(false),
    mNameIsSet(false),
    // <FS:Ansariel> FIRE-13414: Avatar name isn't updated when the simulator sends a new name
    mNameFirstname(),
    mNameLastname(),
    // </FS:Ansariel>
    mTitle(),
    // <FS:Ansariel> Show Arc in nametag (for Jelly Dolls)
    mNameArc(0),
    mNameArcColor(LLColor4::white),
    // </FS:Ansariel>
    mNameAway(false),
    mNameDoNotDisturb(false),
    mNameAutoResponse(false), // <FS:Ansariel> Show auto-response in nametag,
    mNameIsTyping(false), // <FS:Ansariel> FIRE-3475: Show typing in nametag
    mNameMute(false),
    mNameAppearance(false),
    mNameFriend(false),
    mNameAlpha(0.f),
    mRenderGroupTitles(sRenderGroupTitles),
    mNameCloud(false),
    mFirstTEMessageReceived( false ),
    mFirstAppearanceMessageReceived( false ),
    mCulled( false ),
    mVisibilityRank(0),
    mNeedsSkin(false),
    mLastSkinTime(0.f),
    mUpdatePeriod(1),
    mOverallAppearance(AOA_INVISIBLE),
    mVisualComplexityStale(true),
    mVisuallyMuteSetting(AV_RENDER_NORMALLY),
    mMutedAVColor(LLColor4::white /* used for "uninitialize" */),
    mFirstFullyVisible(true),
    mFirstDecloudTime(-1.f),
    mFullyLoaded(false),
    mPreviousFullyLoaded(false),
    mFullyLoadedInitialized(false),
    mLastCloudAttachmentCount(0),
    mVisualComplexity(VISUAL_COMPLEXITY_UNKNOWN),
    mLoadedCallbacksPaused(false),
    mLoadedCallbackTextures(0),
    mRenderUnloadedAvatar(LLCachedControl<bool>(gSavedSettings, "RenderUnloadedAvatar", false)),
    mLastRezzedStatus(-1),
    mIsEditingAppearance(false),
    mUseLocalAppearance(false),
    // <FS:Ansariel> [Legacy Bake]
    mUseServerBakes(false),
    // </FS:Ansariel> [Legacy Bake]
    mLastUpdateRequestCOFVersion(-1),
    mLastUpdateReceivedCOFVersion(-1),
    mCachedMuteListUpdateTime(0),
    mCachedInMuteList(false),
    mIsControlAvatar(false),
    mIsUIAvatar(false),
    mEnableDefaultMotions(true)
{
    LL_DEBUGS("AvatarRender") << "LLVOAvatar Constructor (0x" << this << ") id:" << mID << LL_ENDL;

    //VTResume();  // VTune
    setHoverOffset(LLVector3(0.0, 0.0, 0.0));

    // mVoiceVisualizer is created by the hud effects manager and uses the HUD Effects pipeline
    const bool needsSendToSim = false; // currently, this HUD effect doesn't need to pack and unpack data to do its job
    mVoiceVisualizer = ( LLVoiceVisualizer *)LLHUDManager::getInstance()->createViewerEffect( LLHUDObject::LL_HUD_EFFECT_VOICE_VISUALIZER, needsSendToSim );

    LL_DEBUGS("Avatar","Message") << "LLVOAvatar Constructor (0x" << this << ") id:" << mID << LL_ENDL;
    mPelvisp = NULL;

    mDirtyMesh = 2; // Dirty geometry, need to regenerate.
    mMeshTexturesDirty = false;
    mHeadp = NULL;


    // set up animation variables
    mSpeed = 0.f;
    setAnimationData("Speed", &mSpeed);

    mNeedsImpostorUpdate = true;
    mLastImpostorUpdateReason = 0;
    mNeedsAnimUpdate = true;

    mNeedsExtentUpdate = true;

    mImpostorDistance = 0;
    mImpostorPixelArea = 0;

    setNumTEs(TEX_NUM_INDICES);

    mbCanSelect = true;

    mSignaledAnimations.clear();
    mPlayingAnimations.clear();

    mWasOnGroundLeft = false;
    mWasOnGroundRight = false;

    mTimeLast = 0.0f;
    mSpeedAccum = 0.0f;

    mRippleTimeLast = 0.f;

    mInAir = false;

    mStepOnLand = true;
    mStepMaterial = 0;

    mLipSyncActive = false;
    mOohMorph      = NULL;
    mAahMorph      = NULL;

    mCurrentGesticulationLevel = 0;

    mFirstAppearanceMessageTimer.reset();
    mRuthTimer.reset();
    mRuthDebugTimer.reset();
    mDebugExistenceTimer.reset();
    mLastAppearanceMessageTimer.reset();

    if(LLSceneMonitor::getInstance()->isEnabled())
    {
        LLSceneMonitor::getInstance()->freezeAvatar((LLCharacter*)this);
    }

    // <FS:Ansariel> [FS Persisted Avatar Render Settings]
    //mVisuallyMuteSetting = LLVOAvatar::VisualMuteSettings(LLRenderMuteList::getInstance()->getSavedVisualMuteSetting(getID()));
    mVisuallyMuteSetting = FSAvatarRenderPersistence::instance().getAvatarRenderSettings(id);

    sInstances.push_back(this);
}

//<FS:Beq> BOM constrain number of bake requests when BOM not supported
S32 LLVOAvatar::getNumBakes() const
{
#ifdef OPENSIM
    // BAKED_LEFT_ARM is equal to the pre-BOM BAKED_NUM_INDICES
    if(getRegion())
    {
        // LL_INFOS("BOMOS")
        //              << getFullname()
        //              << "Using avatar region settings [" << getRegion()->getName() << "]"
        //              << " bakesOnMesh = " << static_cast<const char *>(getRegion()->bakesOnMeshEnabled()?"True":"False")
        //              << LL_ENDL;
        return getRegion()->getRegionMaxBakes();
    }
    // LL_INFOS("BOMOS")
    //              << " Using fallback settings"
    //              << " bakesOnMesh = " << static_cast<const char *>(LLGridManager::instance().isInSecondLife()?"True":"False")
    //              << LL_ENDL;
    // fallback, in SL assume BOM, elsewhere assume not.
    return LLGridManager::instance().isInSecondLife()?BAKED_NUM_INDICES:BAKED_LEFT_ARM;
#else
    return BAKED_NUM_INDICES;
#endif
}

// U8 LLVOAvatar::getNumTEs() const
// {
// #ifdef OPENSIM
//  // TEX_HEAD_UNIVERSAL_TATTOO is equal to the pre-BOM TEX_NUM_INDICES
//  if(!mTEImages){return 0;}
//  if(getRegion())
//  {
//      return getRegion()->getRegionMaxTEs();
//  }
//  // fallback, in SL assume BOM, elsewhere assume not.
//  return LLGridManager::instance().isInSecondLife()?TEX_NUM_INDICES:TEX_HEAD_UNIVERSAL_TATTOO;
// #else
//  return TEX_NUM_INDICES;
// #endif
// }
//</FS:Beq>
std::string LLVOAvatar::avString() const
{
    if (isControlAvatar())
    {
        return " " + getFullname() + " ";
    }
    else
    {
        std::string viz_string = LLVOAvatar::rezStatusToString(getRezzedStatus());
        return " Avatar '" + getFullname() + "' " + viz_string + " ";
    }
}

void LLVOAvatar::debugAvatarRezTime(std::string notification_name, std::string comment)
{
    if (gDisconnected)
    {
        // If we disconected, these values are likely to be invalid and
        // avString() might crash due to a dead sAvatarDictionary
        return;
    }

    LL_INFOS("Avatar") << "REZTIME: [ " << (U32)mDebugExistenceTimer.getElapsedTimeF32()
                       << "sec ]"
                       << avString()
                       << "RuthTimer " << (U32)mRuthDebugTimer.getElapsedTimeF32()
                       << " Notification " << notification_name
                       << " : " << comment
                       << LL_ENDL;

    if (gSavedSettings.getBOOL("DebugAvatarRezTime"))
    {
        LLSD args;
        args["EXISTENCE"] = llformat("%d",(U32)mDebugExistenceTimer.getElapsedTimeF32());
        args["TIME"] = llformat("%d",(U32)mRuthDebugTimer.getElapsedTimeF32());
        args["NAME"] = getFullname();
        LLNotificationsUtil::add(notification_name,args);
    }
}

//------------------------------------------------------------------------
// LLVOAvatar::~LLVOAvatar()
//------------------------------------------------------------------------
LLVOAvatar::~LLVOAvatar()
{
    sInstances.remove(this);

    if (!mFullyLoaded)
    {
        debugAvatarRezTime("AvatarRezLeftCloudNotification","left after ruth seconds as cloud");
    }
    else
    {
        debugAvatarRezTime("AvatarRezLeftNotification","left sometime after declouding");
    }

    if(mTuned)
    {
        LLPerfStats::tunedAvatars--;
        mTuned = false;
    }
    sAVsIgnoringARTLimit.erase(std::remove(sAVsIgnoringARTLimit.begin(), sAVsIgnoringARTLimit.end(), mID), sAVsIgnoringARTLimit.end());

    // <FS:ND> only call logPendingPhases if we're still alive. Otherwise this can lead to shutdown crashes
    // logPendingPhases();
    if (isAgentAvatarValid())
        logPendingPhases();
    // </FS:ND>
    LL_DEBUGS("Avatar") << "LLVOAvatar Destructor (0x" << this << ") id:" << mID << LL_ENDL;

    std::for_each(mAttachmentPoints.begin(), mAttachmentPoints.end(), DeletePairedPointer());
    mAttachmentPoints.clear();

    mDead = true;

    mAnimationSources.clear();
    LLLoadedCallbackEntry::cleanUpCallbackList(&mCallbackTextureList) ;

    getPhases().clearPhases();

    LL_DEBUGS() << "LLVOAvatar Destructor end" << LL_ENDL;
}

void LLVOAvatar::markDead()
{
    if (mNameText)
    {
        mNameText->markDead();
        mNameText = NULL;
        sNumVisibleChatBubbles--;
    }
    mVoiceVisualizer->markDead();
    LLLoadedCallbackEntry::cleanUpCallbackList(&mCallbackTextureList) ;
    LLViewerObject::markDead();
}


bool LLVOAvatar::isFullyBaked()
{
    if (mIsDummy) return true;
    if (getNumTEs() == 0) return false;
    // <FS:Beq> OS BOM limit the tests to avoid "invalid face error"
    // for (U32 i = 0; i < mBakedTextureDatas.size(); i++)
    for (S32 i = 0; i < getNumBakes(); i++)
    {
        if (!isTextureDefined(mBakedTextureDatas[i].mTextureIndex)
            && ((i != BAKED_SKIRT) || isWearingWearableType(LLWearableType::WT_SKIRT))
            && (i != BAKED_LEFT_ARM) && (i != BAKED_LEFT_LEG) && (i != BAKED_AUX1) && (i != BAKED_AUX2) && (i != BAKED_AUX3))
        {
            return false;
        }
    }
    return true;
}

bool LLVOAvatar::isFullyTextured() const
{
    for (S32 i = 0; i < mMeshLOD.size(); i++)
    {
        LLAvatarJoint* joint = mMeshLOD[i];
        if (i==MESH_ID_SKIRT && !isWearingWearableType(LLWearableType::WT_SKIRT))
        {
            continue; // don't care about skirt textures if we're not wearing one.
        }
        if (!joint)
        {
            continue; // nonexistent LOD OK.
        }
        avatar_joint_mesh_list_t::iterator meshIter = joint->mMeshParts.begin();
        if (meshIter != joint->mMeshParts.end())
        {
            LLAvatarJointMesh *mesh = (*meshIter);
            if (!mesh)
            {
                continue; // nonexistent mesh OK
            }
            if (mesh->hasGLTexture())
            {
                continue; // Mesh exists and has a baked texture.
            }
            if (mesh->hasComposite())
            {
                continue; // Mesh exists and has a composite texture.
            }
            // Fail
            return false;
        }
    }
    return true;
}

bool LLVOAvatar::hasGray() const
{
    return !getIsCloud() && !isFullyTextured();
}

S32 LLVOAvatar::getRezzedStatus() const
{
    if (getIsCloud()) return 0;
    bool textured = isFullyTextured();
    bool all_baked_loaded = allBakedTexturesCompletelyDownloaded();
    if (textured && all_baked_loaded && getAttachmentCount() == mSimAttachments.size()) return 4;
    if (textured && all_baked_loaded) return 3;
    if (textured) return 2;
    llassert(hasGray());
    return 1; // gray
}

void LLVOAvatar::deleteLayerSetCaches(bool clearAll)
{
    for (U32 i = 0; i < mBakedTextureDatas.size(); i++)
    {
        if (mBakedTextureDatas[i].mTexLayerSet)
        {
            // ! BACKWARDS COMPATIBILITY !
            // Can be removed after hair baking is mandatory on the grid
            if ((i != BAKED_HAIR || isSelf()) && !clearAll)
            {
                mBakedTextureDatas[i].mTexLayerSet->deleteCaches();
            }
        }
        if (mBakedTextureDatas[i].mMaskTexName)
        {
            LLImageGL::deleteTextures(1, (GLuint*)&(mBakedTextureDatas[i].mMaskTexName));
            mBakedTextureDatas[i].mMaskTexName = 0 ;
        }
    }
}

// static
bool LLVOAvatar::areAllNearbyInstancesBaked(S32& grey_avatars)
{
    grey_avatars = 0;
    for (LLCharacter* character : LLCharacter::sInstances)
    {
        LLVOAvatar* inst = (LLVOAvatar*)character;
        if (!inst->isDead() && inst->mHasGrey && !inst->isFullyBaked())
        {
            ++grey_avatars;
        }
    }
    return !grey_avatars;
}

// static
void LLVOAvatar::getNearbyRezzedStats(std::vector<S32>& counts, F32& avg_cloud_time, S32& cloud_avatars)
{
    counts.clear();
    counts.resize(5);
    avg_cloud_time = 0;
    cloud_avatars = 0;
    S32 count_avg = 0;

    for (LLCharacter* character : LLCharacter::sInstances)
    {
        if (LLVOAvatar* inst = (LLVOAvatar*)character)
        {
            S32 rez_status = inst->getRezzedStatus();
            counts[rez_status]++;
            F32 time = inst->getFirstDecloudTime();
            if (time >= 0)
            {
                avg_cloud_time+=time;
                count_avg++;
            }
            if (!inst->isFullyLoaded() || time < 0)
            {
                // still renders as cloud
                cloud_avatars++;
            }
        }
    }

    if (count_avg > 0)
    {
        avg_cloud_time /= count_avg;
    }
}

// static
std::string LLVOAvatar::rezStatusToString(S32 rez_status)
{
    switch (rez_status)
    {
    case 0:
        return "cloud";
    case 1:
        return "gray";
    case 2:
        return "downloading baked";
    case 3:
        return "loading attachments";
    case 4:
        return "full";
    }
    return "unknown";
}

// static
void LLVOAvatar::dumpBakedStatus()
{
    LLVector3d camera_pos_global = gAgentCamera.getCameraPositionGlobal();

    for (LLCharacter* character : LLCharacter::sInstances)
    {
        LLVOAvatar* inst = (LLVOAvatar*)character;
        LL_INFOS() << "Avatar ";

        LLNameValue* firstname = inst->getNVPair("FirstName");
        LLNameValue* lastname = inst->getNVPair("LastName");

        if( firstname )
        {
            LL_CONT << firstname->getString();
        }
        if( lastname )
        {
            LL_CONT << " " << lastname->getString();
        }

        LL_CONT << " " << inst->mID;

        if( inst->isDead() )
        {
            LL_CONT << " DEAD ("<< inst->getNumRefs() << " refs)";
        }

        if( inst->isSelf() )
        {
            LL_CONT << " (self)";
        }


        F64 dist_to_camera = (inst->getPositionGlobal() - camera_pos_global).length();
        LL_CONT << " " << dist_to_camera << "m ";

        LL_CONT << " " << inst->mPixelArea << " pixels";

        if( inst->isVisible() )
        {
            LL_CONT << " (visible)";
        }
        else
        {
            LL_CONT << " (not visible)";
        }

        if( inst->isFullyBaked() )
        {
            LL_CONT << " Baked";
        }
        else
        {
            LL_CONT << " Unbaked (";

            for (LLAvatarAppearanceDictionary::BakedTextures::const_iterator iter = LLAvatarAppearance::getDictionary()->getBakedTextures().begin();
                 iter != LLAvatarAppearance::getDictionary()->getBakedTextures().end();
                 ++iter)
            {
                const LLAvatarAppearanceDictionary::BakedEntry *baked_dict = iter->second;
                const ETextureIndex index = baked_dict->mTextureIndex;
                if (!inst->isTextureDefined(index))
                {
                    LL_CONT << " " << (LLAvatarAppearance::getDictionary()->getTexture(index) ? LLAvatarAppearance::getDictionary()->getTexture(index)->mName : "");
                }
            }
            LL_CONT << " ) " << inst->getUnbakedPixelAreaRank();
            if( inst->isCulled() )
            {
                LL_CONT << " culled";
            }
        }
        LL_CONT << LL_ENDL;
    }
}

//static
void LLVOAvatar::restoreGL()
{
    if (!isAgentAvatarValid()) return;

    gAgentAvatarp->setCompositeUpdatesEnabled(true);
    for (U32 i = 0; i < gAgentAvatarp->mBakedTextureDatas.size(); i++)
    {
        // <FS:Ansariel> [Legacy Bake]
        //gAgentAvatarp->invalidateComposite(gAgentAvatarp->getTexLayerSet(i));
        gAgentAvatarp->invalidateComposite(gAgentAvatarp->getTexLayerSet(i), false);
    }
    gAgentAvatarp->updateMeshTextures();
}

//static
void LLVOAvatar::destroyGL()
{
    deleteCachedImages();

    resetImpostors();
}

//static
void LLVOAvatar::resetImpostors()
{
    for (LLCharacter* character : LLCharacter::sInstances)
    {
        LLVOAvatar* avatar = (LLVOAvatar*)character;
        avatar->mImpostor.release();
        avatar->mNeedsImpostorUpdate = true;
        avatar->mLastImpostorUpdateReason = 1;
    }
}

// static
void LLVOAvatar::deleteCachedImages(bool clearAll)
{
    if (LLViewerTexLayerSet::sHasCaches)
    {
        for (LLCharacter* character : LLCharacter::sInstances)
        {
            ((LLVOAvatar*)character)->deleteLayerSetCaches(clearAll);
        }
        LLViewerTexLayerSet::sHasCaches = false;
    }
    LLVOAvatarSelf::deleteScratchTextures();
    LLTexLayerStaticImageList::getInstance()->deleteCachedImages();
}


//------------------------------------------------------------------------
// static
// LLVOAvatar::initClass()
//------------------------------------------------------------------------
void LLVOAvatar::initClass()
{
    gAnimLibrary.animStateSetString(ANIM_AGENT_BODY_NOISE,"body_noise");
    gAnimLibrary.animStateSetString(ANIM_AGENT_BREATHE_ROT,"breathe_rot");
    gAnimLibrary.animStateSetString(ANIM_AGENT_PHYSICS_MOTION,"physics_motion");
    gAnimLibrary.animStateSetString(ANIM_AGENT_EDITING,"editing");
    gAnimLibrary.animStateSetString(ANIM_AGENT_EYE,"eye");
    gAnimLibrary.animStateSetString(ANIM_AGENT_FLY_ADJUST,"fly_adjust");
    gAnimLibrary.animStateSetString(ANIM_AGENT_HAND_MOTION,"hand_motion");
    gAnimLibrary.animStateSetString(ANIM_AGENT_HEAD_ROT,"head_rot");
    gAnimLibrary.animStateSetString(ANIM_AGENT_PELVIS_FIX,"pelvis_fix");
    gAnimLibrary.animStateSetString(ANIM_AGENT_TARGET,"target");
    gAnimLibrary.animStateSetString(ANIM_AGENT_WALK_ADJUST,"walk_adjust");

    // Where should this be set initially?
    LLJoint::setDebugJointNames(gSavedSettings.getString("DebugAvatarJoints"));

    LLControlAvatar::sRegionChangedSlot = gAgent.addRegionChangedCallback(&LLControlAvatar::onRegionChanged);

    sCloudTexture = LLViewerTextureManager::getFetchedTextureFromFile("cloud-particle.j2c");

    initCloud();
}


void LLVOAvatar::cleanupClass()
{
}

LLPartSysData LLVOAvatar::sCloud;
void LLVOAvatar::initCloud()
{
    // fancy particle cloud designed by Brent
    std::string filename = gDirUtilp->getExpandedFilename(LL_PATH_PER_SL_ACCOUNT, "cloud.xml");
    if(!gDirUtilp->fileExists(filename))
    {
        filename = gDirUtilp->getExpandedFilename(LL_PATH_USER_SETTINGS, "cloud.xml");
    }
    if(!gDirUtilp->fileExists(filename))
    {
        filename = gDirUtilp->getExpandedFilename(LL_PATH_APP_SETTINGS, "cloud.xml");
    }
    LLSD cloud;
    // <FS:ND> On Linux ifstream only has a const char* constructor
    // llifstream in_file(filename);
    llifstream in_file(filename.c_str());
    // </FS:ND>
    LLSDSerialize::fromXMLDocument(cloud, in_file);
    sCloud.fromLLSD(cloud);
    sCloud.mPartImageID = sCloudTexture->getID();

    //Todo: have own image, de-copy-pasta
    LLSD cloud_muted;
    filename = gDirUtilp->getExpandedFilename(LL_PATH_PER_SL_ACCOUNT, "cloud_muted.xml");
    if(!gDirUtilp->fileExists(filename))
    {
        filename = gDirUtilp->getExpandedFilename(LL_PATH_USER_SETTINGS, "cloud_muted.xml");
    }
    if(!gDirUtilp->fileExists(filename))
    {
        filename = gDirUtilp->getExpandedFilename(LL_PATH_APP_SETTINGS, "cloud_muted.xml");
    }
    // <FS:ND> On Linux ifstream only has a const char* constructor
    // llifstream in_file_muted(filename);
    llifstream in_file_muted(filename.c_str());
    // </FS:ND>
}

// virtual
void LLVOAvatar::initInstance()
{
    //-------------------------------------------------------------------------
    // register motions
    //-------------------------------------------------------------------------
    if (LLCharacter::sInstances.size() == 1)
    {
        registerMotion( ANIM_AGENT_DO_NOT_DISTURB,          LLNullMotion::create );
        registerMotion( ANIM_AGENT_CROUCH,                  LLKeyframeStandMotion::create );
        registerMotion( ANIM_AGENT_CROUCHWALK,              LLKeyframeWalkMotion::create );
        registerMotion( ANIM_AGENT_EXPRESS_AFRAID,          LLEmote::create );
        registerMotion( ANIM_AGENT_EXPRESS_ANGER,           LLEmote::create );
        registerMotion( ANIM_AGENT_EXPRESS_BORED,           LLEmote::create );
        registerMotion( ANIM_AGENT_EXPRESS_CRY,             LLEmote::create );
        registerMotion( ANIM_AGENT_EXPRESS_DISDAIN,         LLEmote::create );
        registerMotion( ANIM_AGENT_EXPRESS_EMBARRASSED,     LLEmote::create );
        registerMotion( ANIM_AGENT_EXPRESS_FROWN,           LLEmote::create );
        registerMotion( ANIM_AGENT_EXPRESS_KISS,            LLEmote::create );
        registerMotion( ANIM_AGENT_EXPRESS_LAUGH,           LLEmote::create );
        registerMotion( ANIM_AGENT_EXPRESS_OPEN_MOUTH,      LLEmote::create );
        registerMotion( ANIM_AGENT_EXPRESS_REPULSED,        LLEmote::create );
        registerMotion( ANIM_AGENT_EXPRESS_SAD,             LLEmote::create );
        registerMotion( ANIM_AGENT_EXPRESS_SHRUG,           LLEmote::create );
        registerMotion( ANIM_AGENT_EXPRESS_SMILE,           LLEmote::create );
        registerMotion( ANIM_AGENT_EXPRESS_SURPRISE,        LLEmote::create );
        registerMotion( ANIM_AGENT_EXPRESS_TONGUE_OUT,      LLEmote::create );
        registerMotion( ANIM_AGENT_EXPRESS_TOOTHSMILE,      LLEmote::create );
        registerMotion( ANIM_AGENT_EXPRESS_WINK,            LLEmote::create );
        registerMotion( ANIM_AGENT_EXPRESS_WORRY,           LLEmote::create );
        registerMotion( ANIM_AGENT_FEMALE_RUN_NEW,          LLKeyframeWalkMotion::create );
        registerMotion( ANIM_AGENT_FEMALE_WALK,             LLKeyframeWalkMotion::create );
        registerMotion( ANIM_AGENT_FEMALE_WALK_NEW,         LLKeyframeWalkMotion::create );
        registerMotion( ANIM_AGENT_RUN,                     LLKeyframeWalkMotion::create );
        registerMotion( ANIM_AGENT_RUN_NEW,                 LLKeyframeWalkMotion::create );
        registerMotion( ANIM_AGENT_STAND,                   LLKeyframeStandMotion::create );
        registerMotion( ANIM_AGENT_STAND_1,                 LLKeyframeStandMotion::create );
        registerMotion( ANIM_AGENT_STAND_2,                 LLKeyframeStandMotion::create );
        registerMotion( ANIM_AGENT_STAND_3,                 LLKeyframeStandMotion::create );
        registerMotion( ANIM_AGENT_STAND_4,                 LLKeyframeStandMotion::create );
        registerMotion( ANIM_AGENT_STANDUP,                 LLKeyframeFallMotion::create );
        registerMotion( ANIM_AGENT_TURNLEFT,                LLKeyframeWalkMotion::create );
        registerMotion( ANIM_AGENT_TURNRIGHT,               LLKeyframeWalkMotion::create );
        registerMotion( ANIM_AGENT_WALK,                    LLKeyframeWalkMotion::create );
        registerMotion( ANIM_AGENT_WALK_NEW,                LLKeyframeWalkMotion::create );

        // motions without a start/stop bit
        registerMotion( ANIM_AGENT_BODY_NOISE,              LLBodyNoiseMotion::create );
        registerMotion( ANIM_AGENT_BREATHE_ROT,             LLBreatheMotionRot::create );
        registerMotion( ANIM_AGENT_PHYSICS_MOTION,          LLPhysicsMotionController::create );
        registerMotion( ANIM_AGENT_EDITING,                 LLEditingMotion::create );
        registerMotion( ANIM_AGENT_EYE,                     LLEyeMotion::create );
        registerMotion( ANIM_AGENT_FEMALE_WALK,             LLKeyframeWalkMotion::create );
        registerMotion( ANIM_AGENT_FLY_ADJUST,              LLFlyAdjustMotion::create );
        registerMotion( ANIM_AGENT_HAND_MOTION,             LLHandMotion::create );
        registerMotion( ANIM_AGENT_HEAD_ROT,                LLHeadRotMotion::create );
        registerMotion( ANIM_AGENT_PELVIS_FIX,              LLPelvisFixMotion::create );
        registerMotion( ANIM_AGENT_SIT_FEMALE,              LLKeyframeMotion::create );
        registerMotion( ANIM_AGENT_TARGET,                  LLTargetingMotion::create );
        registerMotion( ANIM_AGENT_WALK_ADJUST,             LLWalkAdjustMotion::create );
    }

    LLAvatarAppearance::initInstance();

    // preload specific motions here
    createMotion( ANIM_AGENT_CUSTOMIZE);
    createMotion( ANIM_AGENT_CUSTOMIZE_DONE);

    //VTPause();  // VTune

    mVoiceVisualizer->setVoiceEnabled( LLVoiceClient::getInstance()->getVoiceEnabled( mID ) );

    mInitFlags |= 1<<1;
}

// virtual
LLAvatarJoint* LLVOAvatar::createAvatarJoint()
{
    return new LLViewerJoint();
}

// virtual
LLAvatarJoint* LLVOAvatar::createAvatarJoint(S32 joint_num)
{
    return new LLViewerJoint(joint_num);
}

// virtual
LLAvatarJointMesh* LLVOAvatar::createAvatarJointMesh()
{
    return new LLViewerJointMesh();
}

// virtual
LLTexLayerSet* LLVOAvatar::createTexLayerSet()
{
    return new LLViewerTexLayerSet(this);
}

const LLVector3 LLVOAvatar::getRenderPosition() const
{

    if (mDrawable.isNull() || mDrawable->getGeneration() < 0)
    {
        return getPositionAgent();
    }
    else if (isRoot())
    {
        F32 fixup;
        if ( hasPelvisFixup( fixup) )
        {
            //Apply a pelvis fixup (as defined by the avs skin)
            LLVector3 pos = mDrawable->getPositionAgent();
            pos[VZ] += fixup;
            return pos;
        }
        else
        {
            return mDrawable->getPositionAgent();
        }
    }
    else
    {
        return getPosition() * mDrawable->getParent()->getRenderMatrix();
    }
}

void LLVOAvatar::updateDrawable(bool force_damped)
{
    clearChanged(SHIFTED);
}

void LLVOAvatar::onShift(const LLVector4a& shift_vector)
{
    const LLVector3& shift = reinterpret_cast<const LLVector3&>(shift_vector);
    mLastAnimExtents[0] += shift;
    mLastAnimExtents[1] += shift;
}

void LLVOAvatar::updateSpatialExtents(LLVector4a& newMin, LLVector4a &newMax)
{
    if (mDrawable.isNull())
    {
        return;
    }

    if (mNeedsExtentUpdate)
    {
        calculateSpatialExtents(newMin,newMax);
        mLastAnimExtents[0].set(newMin.getF32ptr());
        mLastAnimExtents[1].set(newMax.getF32ptr());
        mLastAnimBasePos = mPelvisp->getWorldPosition();
        mNeedsExtentUpdate = false;
    }
    else
    {
        LLVector3 new_base_pos = mPelvisp->getWorldPosition();
        LLVector3 shift = new_base_pos-mLastAnimBasePos;
        mLastAnimExtents[0] += shift;
        mLastAnimExtents[1] += shift;
        mLastAnimBasePos = new_base_pos;

    }

    if (isImpostor() && !needsImpostorUpdate())
    {
        LLVector3 delta = getRenderPosition() -
            ((LLVector3(mDrawable->getPositionGroup().getF32ptr())-mImpostorOffset));

        newMin.load3( (mLastAnimExtents[0] + delta).mV);
        newMax.load3( (mLastAnimExtents[1] + delta).mV);
    }
    else
    {
        newMin.load3(mLastAnimExtents[0].mV);
        newMax.load3(mLastAnimExtents[1].mV);
        LLVector4a pos_group;
        pos_group.setAdd(newMin,newMax);
        pos_group.mul(0.5f);
        mImpostorOffset = LLVector3(pos_group.getF32ptr())-getRenderPosition();
        mDrawable->setPositionGroup(pos_group);
    }
}


void LLVOAvatar::calculateSpatialExtents(LLVector4a& newMin, LLVector4a& newMax)
{
    LL_PROFILE_ZONE_SCOPED_CATEGORY_AVATAR;

    const S32 BOX_DETAIL_DEFAULT = 3;
    S32 box_detail = BOX_DETAIL_DEFAULT;
    if (getOverallAppearance() != AOA_NORMAL)
    {
        if (isControlAvatar())
        {
            // Animated objects don't show system avatar but do need to include rigged meshes in their bounding box.
            box_detail = 3;
        }
        else
        {
            // Jellydolled avatars ignore attachments, etc, use only system avatar.
            box_detail = 1;
        }
    }

    // FIXME the update_min_max function used below assumes there is a
    // known starting point, but in general there isn't. Ideally the
    // box update logic should be modified to handle the no-point-yet
    // case. For most models, starting with the pelvis is safe though.
    LLVector3 zero_pos;
    LLVector4a pos;
    if (dist_vec(zero_pos, mPelvisp->getWorldPosition())<0.001)
    {
        // Don't use pelvis until av initialized
        pos.load3(getRenderPosition().mV);
    }
    else
    {
        pos.load3(mPelvisp->getWorldPosition().mV);
    }
    newMin = pos;
    newMax = pos;

    if (box_detail>=1 && !isControlAvatar())
    {
        //stretch bounding box by joint positions. Doing this for
        //control avs, where the polymeshes aren't maintained or
        //displayed, can give inaccurate boxes due to joints stuck at (0,0,0).
        for (polymesh_map_t::iterator i = mPolyMeshes.begin(); i != mPolyMeshes.end(); ++i)
        {
            LLPolyMesh* mesh = i->second;
            for (S32 joint_num = 0; joint_num < mesh->mJointRenderData.size(); joint_num++)
            {
                LLVector4a trans;
                trans.load3( mesh->mJointRenderData[joint_num]->mWorldMatrix->getTranslation().mV);
                update_min_max(newMin, newMax, trans);
            }
        }
    }

    // Pad bounding box for starting joint, plus polymesh if
    // applicable. Subsequent calcs should be accurate enough to not
    // need padding.
    LLVector4a padding(0.25);
    newMin.sub(padding);
    newMax.add(padding);


    //stretch bounding box by static attachments
    if (box_detail >= 2)
    {
        float max_attachment_span = get_default_max_prim_scale() * 5.0f;

        for (attachment_map_t::iterator iter = mAttachmentPoints.begin();
             iter != mAttachmentPoints.end();
             ++iter)
        {
            LLViewerJointAttachment* attachment = iter->second;

            // <FS:Ansariel> Possible crash fix
            //if (attachment->getValid())
            if (attachment && attachment->getValid())
            // </FS:Ansariel>
            {
                for (LLViewerJointAttachment::attachedobjs_vec_t::iterator attachment_iter = attachment->mAttachedObjects.begin();
                     attachment_iter != attachment->mAttachedObjects.end();
                     ++attachment_iter)
                {
                    // Don't we need to look at children of attached_object as well?
                    const LLViewerObject* attached_object = attachment_iter->get();
                    if (attached_object && !attached_object->isHUDAttachment())
                    {
                        const LLVOVolume *vol = dynamic_cast<const LLVOVolume*>(attached_object);
                        if (vol && vol->isAnimatedObject())
                        {
                            // Animated objects already have a bounding box in their control av, use that.
                            // Could lag by a frame if there's no guarantee on order of processing for avatars.
                            LLControlAvatar *cav = vol->getControlAvatar();
                            if (cav)
                            {
                                LLVector4a cav_min;
                                cav_min.load3(cav->mLastAnimExtents[0].mV);
                                LLVector4a cav_max;
                                cav_max.load3(cav->mLastAnimExtents[1].mV);
                                update_min_max(newMin,newMax,cav_min);
                                update_min_max(newMin,newMax,cav_max);
                                continue;
                            }
                        }
                        if (vol && vol->isRiggedMeshFast())
                        {
                            continue;
                        }
                        LLDrawable* drawable = attached_object->mDrawable;
                        if (drawable && !drawable->isState(LLDrawable::RIGGED | LLDrawable::RIGGED_CHILD)) // <-- don't extend bounding box if any rigged objects are present
                        {
                            LLSpatialBridge* bridge = drawable->getSpatialBridge();
                            if (bridge)
                            {
                                const LLVector4a* ext = bridge->getSpatialExtents();
                                LLVector4a distance;
                                distance.setSub(ext[1], ext[0]);
                                LLVector4a max_span(max_attachment_span);

                                S32 lt = distance.lessThan(max_span).getGatheredBits() & 0x7;

                                // Only add the prim to spatial extents calculations if it isn't a megaprim.
                                // max_attachment_span calculated at the start of the function
                                // (currently 5 times our max prim size)
                                if (lt == 0x7)
                                {
                                    update_min_max(newMin,newMax,ext[0]);
                                    update_min_max(newMin,newMax,ext[1]);
                                }
                            }
                        }
                    }
                }
            }
        }
    }

    // Stretch bounding box by rigged mesh joint boxes
    if (box_detail>=3)
    {
        updateRiggingInfo();
        for (S32 joint_num = 0; joint_num < LL_CHARACTER_MAX_ANIMATED_JOINTS; joint_num++)
        {
            LLJoint *joint = getJoint(joint_num);
            LLJointRiggingInfo *rig_info = NULL;
            if (joint_num < mJointRiggingInfoTab.size())
            {
                rig_info = &mJointRiggingInfoTab[joint_num];
            }

            if (joint && rig_info && rig_info->isRiggedTo())
            {
                LLViewerJointAttachment *as_joint_attach = dynamic_cast<LLViewerJointAttachment*>(joint);
                if (as_joint_attach && as_joint_attach->getIsHUDAttachment())
                {
                    // Ignore bounding box of HUD joints
                    continue;
                }
                LLMatrix4a mat;
                LLVector4a new_extents[2];
                mat.loadu(joint->getWorldMatrix());
                matMulBoundBox(mat, rig_info->getRiggedExtents(), new_extents);
                update_min_max(newMin, newMax, new_extents[0]);
                update_min_max(newMin, newMax, new_extents[1]);
                //if (isSelf())
                //{
                //    LL_INFOS() << joint->getName() << " extents " << new_extents[0] << "," << new_extents[1] << LL_ENDL;
                //    LL_INFOS() << joint->getName() << " av box is " << newMin << "," << newMax << LL_ENDL;
                //}
            }
        }
    }

    // Update pixel area
    LLVector4a center, size;
    center.setAdd(newMin, newMax);
    center.mul(0.5f);

    size.setSub(newMax,newMin);
    size.mul(0.5f);

    F32 pixel_area = LLPipeline::calcPixelArea(center, size, *LLViewerCamera::getInstance());
    setCorrectedPixelArea(pixel_area);
}

void render_sphere_and_line(const LLVector3& begin_pos, const LLVector3& end_pos, F32 sphere_scale, const LLVector3& occ_color, const LLVector3& visible_color)
{
    // Unoccluded bone portions
    LLGLDepthTest normal_depth(GL_TRUE);

    // Draw line segment for unoccluded joint
    gGL.diffuseColor3f(visible_color[0], visible_color[1], visible_color[2]);

    gGL.begin(LLRender::LINES);
    gGL.vertex3fv(begin_pos.mV);
    gGL.vertex3fv(end_pos.mV);
    gGL.end();


    // Draw sphere representing joint pos
    gGL.pushMatrix();
    gGL.scalef(sphere_scale, sphere_scale, sphere_scale);
    gSphere.renderGGL();
    gGL.popMatrix();

    LLGLDepthTest depth_under(GL_TRUE, GL_FALSE, GL_GREATER);

    // Occluded bone portions
    gGL.diffuseColor3f(occ_color[0], occ_color[1], occ_color[2]);

    gGL.begin(LLRender::LINES);
    gGL.vertex3fv(begin_pos.mV);
    gGL.vertex3fv(end_pos.mV);
    gGL.end();

    // Draw sphere representing joint pos
    gGL.pushMatrix();
    gGL.scalef(sphere_scale, sphere_scale, sphere_scale);
    gSphere.renderGGL();
    gGL.popMatrix();
}

//-----------------------------------------------------------------------------
// renderCollisionVolumes()
//-----------------------------------------------------------------------------
void LLVOAvatar::renderCollisionVolumes()
{
    std::ostringstream ostr;

    for (S32 i = 0; i < mNumCollisionVolumes; i++)
    {
        ostr << mCollisionVolumes[i].getName() << ", ";

        LLAvatarJointCollisionVolume& collision_volume = mCollisionVolumes[i];

        collision_volume.updateWorldMatrix();

        gGL.pushMatrix();
        gGL.multMatrix( &collision_volume.getXform()->getWorldMatrix().mMatrix[0][0] );

        LLVector3 begin_pos(0,0,0);
        LLVector3 end_pos(collision_volume.getEnd());
        static F32 sphere_scale = 1.0f;
        static F32 center_dot_scale = 0.05f;

        static LLVector3 BLUE(0.0f, 0.0f, 1.0f);
        static LLVector3 PASTEL_BLUE(0.5f, 0.5f, 1.0f);
        static LLVector3 RED(1.0f, 0.0f, 0.0f);
        static LLVector3 PASTEL_RED(1.0f, 0.5f, 0.5f);
        static LLVector3 WHITE(1.0f, 1.0f, 1.0f);


        LLVector3 cv_color_occluded;
        LLVector3 cv_color_visible;
        LLVector3 dot_color_occluded(WHITE);
        LLVector3 dot_color_visible(WHITE);
        if (isControlAvatar())
        {
            cv_color_occluded = RED;
            cv_color_visible = PASTEL_RED;
        }
        else
        {
            cv_color_occluded = BLUE;
            cv_color_visible = PASTEL_BLUE;
        }
        render_sphere_and_line(begin_pos, end_pos, sphere_scale, cv_color_occluded, cv_color_visible);
        render_sphere_and_line(begin_pos, end_pos, center_dot_scale, dot_color_occluded, dot_color_visible);

        gGL.popMatrix();
    }


    if (mNameText.notNull())
    {
        LLVector4a unused;

        mNameText->lineSegmentIntersect(unused, unused, unused, true);
    }
}

void LLVOAvatar::renderBones(const std::string &selected_joint)
{
    LLGLEnable blend(GL_BLEND);

    avatar_joint_list_t::iterator iter = mSkeleton.begin();
    avatar_joint_list_t::iterator end = mSkeleton.end();

    // For selected joints
    static LLVector3 SELECTED_COLOR_OCCLUDED(1.0f, 1.0f, 0.0f);
    static LLVector3 SELECTED_COLOR_VISIBLE(0.5f, 0.5f, 0.5f);
    // For bones with position overrides defined
    static LLVector3 OVERRIDE_COLOR_OCCLUDED(1.0f, 0.0f, 0.0f);
    static LLVector3 OVERRIDE_COLOR_VISIBLE(0.5f, 0.5f, 0.5f);
    // For bones which are rigged to by at least one attachment
    static LLVector3 RIGGED_COLOR_OCCLUDED(0.0f, 1.0f, 1.0f);
    static LLVector3 RIGGED_COLOR_VISIBLE(0.5f, 0.5f, 0.5f);
    // For bones not otherwise colored
    static LLVector3 OTHER_COLOR_OCCLUDED(0.0f, 1.0f, 0.0f);
    static LLVector3 OTHER_COLOR_VISIBLE(0.5f, 0.5f, 0.5f);

    static F32 SPHERE_SCALEF = 0.001f;

    for (; iter != end; ++iter)
    {
        LLJoint* jointp = *iter;
        if (!jointp)
        {
            continue;
        }

        jointp->updateWorldMatrix();

        LLVector3 occ_color, visible_color;

        LLVector3 pos;
        LLUUID mesh_id;
        F32 sphere_scale = SPHERE_SCALEF;

        // We are in render, so it is preferable to implement selection
        // in a different way, but since this is for debug/preview, this
        // is low priority
        if (jointp->getName() == selected_joint)
        {
            sphere_scale *= 16.f;
            occ_color = SELECTED_COLOR_OCCLUDED;
            visible_color = SELECTED_COLOR_VISIBLE;
        }
        else if (jointp->hasAttachmentPosOverride(pos,mesh_id))
        {
            occ_color = OVERRIDE_COLOR_OCCLUDED;
            visible_color = OVERRIDE_COLOR_VISIBLE;
        }
        else
        {
            if (jointIsRiggedTo(jointp))
            {
                occ_color = RIGGED_COLOR_OCCLUDED;
                visible_color = RIGGED_COLOR_VISIBLE;
            }
            else
            {
                occ_color = OTHER_COLOR_OCCLUDED;
                visible_color = OTHER_COLOR_VISIBLE;
            }
        }
        LLVector3 begin_pos(0,0,0);
        LLVector3 end_pos(jointp->getEnd());


        gGL.pushMatrix();
        gGL.multMatrix( &jointp->getXform()->getWorldMatrix().mMatrix[0][0] );

        render_sphere_and_line(begin_pos, end_pos, sphere_scale, occ_color, visible_color);

        gGL.popMatrix();
    }
}


void LLVOAvatar::renderJoints()
{
    std::ostringstream ostr;
    std::ostringstream nullstr;

    for (joint_map_t::iterator iter = mJointMap.begin(); iter != mJointMap.end(); ++iter)
    {
        LLJoint* jointp = iter->second;
        if (!jointp)
        {
            nullstr << iter->first << " is NULL" << std::endl;
            continue;
        }

        ostr << jointp->getName() << ", ";

        jointp->updateWorldMatrix();

        gGL.pushMatrix();
        gGL.multMatrix( &jointp->getXform()->getWorldMatrix().mMatrix[0][0] );

        gGL.diffuseColor3f( 1.f, 0.f, 1.f );

        gGL.begin(LLRender::LINES);

        LLVector3 v[] =
        {
            LLVector3(1,0,0),
            LLVector3(-1,0,0),
            LLVector3(0,1,0),
            LLVector3(0,-1,0),

            LLVector3(0,0,-1),
            LLVector3(0,0,1),
        };

        //sides
        gGL.vertex3fv(v[0].mV);
        gGL.vertex3fv(v[2].mV);

        gGL.vertex3fv(v[0].mV);
        gGL.vertex3fv(v[3].mV);

        gGL.vertex3fv(v[1].mV);
        gGL.vertex3fv(v[2].mV);

        gGL.vertex3fv(v[1].mV);
        gGL.vertex3fv(v[3].mV);


        //top
        gGL.vertex3fv(v[0].mV);
        gGL.vertex3fv(v[4].mV);

        gGL.vertex3fv(v[1].mV);
        gGL.vertex3fv(v[4].mV);

        gGL.vertex3fv(v[2].mV);
        gGL.vertex3fv(v[4].mV);

        gGL.vertex3fv(v[3].mV);
        gGL.vertex3fv(v[4].mV);


        //bottom
        gGL.vertex3fv(v[0].mV);
        gGL.vertex3fv(v[5].mV);

        gGL.vertex3fv(v[1].mV);
        gGL.vertex3fv(v[5].mV);

        gGL.vertex3fv(v[2].mV);
        gGL.vertex3fv(v[5].mV);

        gGL.vertex3fv(v[3].mV);
        gGL.vertex3fv(v[5].mV);

        gGL.end();

        gGL.popMatrix();
    }

    mDebugText.clear();
    addDebugText(ostr.str());
    addDebugText(nullstr.str());
}

bool LLVOAvatar::lineSegmentIntersect(const LLVector4a& start, const LLVector4a& end,
                                      S32 face,
                                      bool pick_transparent,
                                      bool pick_rigged,
                                      bool pick_unselectable,
                                      S32* face_hit,
                                      LLVector4a* intersection,
                                      LLVector2* tex_coord,
                                      LLVector4a* normal,
                                      LLVector4a* tangent)
{
    if ((isSelf() && !gAgent.needsRenderAvatar()) || !LLPipeline::sPickAvatar)
    {
        return false;
    }

    if (isControlAvatar())
    {
        return false;
    }

    if (lineSegmentBoundingBox(start, end))
    {
        for (S32 i = 0; i < mNumCollisionVolumes; ++i)
        {
            mCollisionVolumes[i].updateWorldMatrix();

            glm::mat4 mat(glm::make_mat4((F32*) mCollisionVolumes[i].getXform()->getWorldMatrix().mMatrix));
            glm::mat4 inverse = glm::inverse(mat);
            glm::mat4 norm_mat = glm::transpose(inverse);

            glm::vec3 p1(glm::make_vec3(start.getF32ptr()));
            glm::vec3 p2(glm::make_vec3(end.getF32ptr()));

            p1 = mul_mat4_vec3(inverse, p1);
            p2 = mul_mat4_vec3(inverse, p2);

            LLVector3 position;
            LLVector3 norm;

            if (linesegment_sphere(LLVector3(glm::value_ptr(p1)), LLVector3(glm::value_ptr(p2)), LLVector3(0,0,0), 1.f, position, norm))
            {
                glm::vec3 res_pos(glm::make_vec3(position.mV));
                res_pos = mul_mat4_vec3(mat, res_pos);

                 glm::vec3 res_norm(glm::make_vec3(norm.mV));
                res_norm = glm::normalize(res_norm);
                res_norm = glm::mat3(norm_mat) * res_norm;

                if (intersection)
                {
                    intersection->load3(glm::value_ptr(res_pos));
                }

                if (normal)
                {
                    normal->load3(glm::value_ptr(res_norm));
                }

                return true;
            }
        }

        if (isSelf())
        {
            for (attachment_map_t::iterator iter = mAttachmentPoints.begin();
             iter != mAttachmentPoints.end();
             ++iter)
            {
                LLViewerJointAttachment* attachment = iter->second;

                // <FS:Ansariel> Possible crash fix
                if (!attachment)
                {
                    continue;
                }
                // </FS:Ansariel>

                for (LLViewerJointAttachment::attachedobjs_vec_t::iterator attachment_iter = attachment->mAttachedObjects.begin();
                     attachment_iter != attachment->mAttachedObjects.end();
                     ++attachment_iter)
                {
                    LLViewerObject* attached_object = attachment_iter->get();

                    if (attached_object && !attached_object->isDead() && attachment->getValid())
                    {
                        LLDrawable* drawable = attached_object->mDrawable;
                        if (drawable->isState(LLDrawable::RIGGED))
                        { //regenerate octree for rigged attachment
                            gPipeline.markRebuild(mDrawable, LLDrawable::REBUILD_RIGGED);
                        }
                    }
                }
            }
        }
    }



    LLVector4a position;
    if (mNameText.notNull() && mNameText->lineSegmentIntersect(start, end, position))
    {
        if (intersection)
        {
            *intersection = position;
        }

        return true;
    }

    return false;
}

// virtual
LLViewerObject* LLVOAvatar::lineSegmentIntersectRiggedAttachments(const LLVector4a& start, const LLVector4a& end,
                                      S32 face,
                                      bool pick_transparent,
                                      bool pick_rigged,
                                      bool pick_unselectable,
                                      S32* face_hit,
                                      LLVector4a* intersection,
                                      LLVector2* tex_coord,
                                      LLVector4a* normal,
                                      LLVector4a* tangent)
{
    if (isSelf() && !gAgent.needsRenderAvatar())
    {
        return NULL;
    }

    LLViewerObject* hit = NULL;

    if (lineSegmentBoundingBox(start, end))
    {
        LLVector4a local_end = end;
        LLVector4a local_intersection;

        for (attachment_map_t::iterator iter = mAttachmentPoints.begin();
            iter != mAttachmentPoints.end();
            ++iter)
        {
            LLViewerJointAttachment* attachment = iter->second;

            // <FS:Ansariel> Possible crash fix
            if (!attachment)
            {
                continue;
            }
            // </FS:Ansariel>

            for (LLViewerJointAttachment::attachedobjs_vec_t::iterator attachment_iter = attachment->mAttachedObjects.begin();
                    attachment_iter != attachment->mAttachedObjects.end();
                    ++attachment_iter)
            {
                LLViewerObject* attached_object = attachment_iter->get();

                if (attached_object->lineSegmentIntersect(start, local_end, face, pick_transparent, pick_rigged, pick_unselectable, face_hit, &local_intersection, tex_coord, normal, tangent))
                {
                    local_end = local_intersection;
                    if (intersection)
                    {
                        *intersection = local_intersection;
                    }

                    hit = attached_object;
                }
            }
        }
    }

    return hit;
}


LLVOAvatar* LLVOAvatar::asAvatar()
{
    return this;
}

//-----------------------------------------------------------------------------
// LLVOAvatar::startDefaultMotions()
//-----------------------------------------------------------------------------
void LLVOAvatar::startDefaultMotions()
{
    //-------------------------------------------------------------------------
    // start default motions
    //-------------------------------------------------------------------------
    startMotion( ANIM_AGENT_HEAD_ROT );
    startMotion( ANIM_AGENT_EYE );
    startMotion( ANIM_AGENT_BODY_NOISE );
    startMotion( ANIM_AGENT_BREATHE_ROT );
    startMotion( ANIM_AGENT_PHYSICS_MOTION );
    startMotion( ANIM_AGENT_HAND_MOTION );
    startMotion( ANIM_AGENT_PELVIS_FIX );

    //-------------------------------------------------------------------------
    // restart any currently active motions
    //-------------------------------------------------------------------------
    processAnimationStateChanges();
}

//-----------------------------------------------------------------------------
// LLVOAvatar::buildCharacter()
// Deferred initialization and rebuild of the avatar.
//-----------------------------------------------------------------------------
// virtual
void LLVOAvatar::buildCharacter()
{
    LLAvatarAppearance::buildCharacter();

    // Not done building yet; more to do.
    mIsBuilt = false;

    //-------------------------------------------------------------------------
    // set head offset from pelvis
    //-------------------------------------------------------------------------
    updateHeadOffset();

    //-------------------------------------------------------------------------
    // initialize lip sync morph pointers
    //-------------------------------------------------------------------------
    mOohMorph     = getVisualParam( "Lipsync_Ooh" );
    mAahMorph     = getVisualParam( "Lipsync_Aah" );

    // If we don't have the Ooh morph, use the Kiss morph
    if (!mOohMorph)
    {
        LL_WARNS() << "Missing 'Ooh' morph for lipsync, using fallback." << LL_ENDL;
        mOohMorph = getVisualParam( "Express_Kiss" );
    }

    // If we don't have the Aah morph, use the Open Mouth morph
    if (!mAahMorph)
    {
        LL_WARNS() << "Missing 'Aah' morph for lipsync, using fallback." << LL_ENDL;
        mAahMorph = getVisualParam( "Express_Open_Mouth" );
    }

    // Currently disabled for control avatars (animated objects), enabled for all others.
    if (mEnableDefaultMotions)
    {
    startDefaultMotions();
    }

    //-------------------------------------------------------------------------
    // restart any currently active motions
    //-------------------------------------------------------------------------
    processAnimationStateChanges();

    mIsBuilt = true;
    stop_glerror();

    mMeshValid = true;
}

//-----------------------------------------------------------------------------
// resetVisualParams()
//-----------------------------------------------------------------------------
void LLVOAvatar::resetVisualParams()
{
    // Skeletal params
    {
        LLAvatarXmlInfo::skeletal_distortion_info_list_t::iterator iter;
        for (iter = sAvatarXmlInfo->mSkeletalDistortionInfoList.begin();
             iter != sAvatarXmlInfo->mSkeletalDistortionInfoList.end();
             ++iter)
        {
            LLPolySkeletalDistortionInfo *info = (LLPolySkeletalDistortionInfo*)*iter;
            LLPolySkeletalDistortion *param = dynamic_cast<LLPolySkeletalDistortion*>(getVisualParam(info->getID()));
            *param = LLPolySkeletalDistortion(this);
            llassert(param);
            if (!param->setInfo(info))
            {
                llassert(false);
            }
        }
    }

    // Driver parameters
    for (LLAvatarXmlInfo::driver_info_list_t::iterator iter = sAvatarXmlInfo->mDriverInfoList.begin();
         iter != sAvatarXmlInfo->mDriverInfoList.end();
         ++iter)
    {
        LLDriverParamInfo *info = *iter;
        LLDriverParam *param = dynamic_cast<LLDriverParam*>(getVisualParam(info->getID()));
        LLDriverParam::entry_list_t driven_list = param->getDrivenList();
        *param = LLDriverParam(this);
        llassert(param);
        if (!param->setInfo(info))
        {
            llassert(false);
        }
        param->setDrivenList(driven_list);
    }
}

void LLVOAvatar::applyDefaultParams()
{
    // These are params from avs with newly created copies of shape,
    // skin, hair, eyes, plus gender set as noted. Run arche_tool.py
    // to get params from some other xml appearance dump.
    std::map<S32, U8> male_params = {
        {1,33}, {2,61}, {4,85}, {5,23}, {6,58}, {7,127}, {8,63}, {10,85}, {11,63}, {12,42}, {13,0}, {14,85}, {15,63}, {16,36}, {17,85}, {18,95}, {19,153}, {20,63}, {21,34}, {22,0}, {23,63}, {24,109}, {25,88}, {27,132}, {31,63}, {33,136}, {34,81}, {35,85}, {36,103}, {37,136}, {38,127}, {80,255}, {93,203}, {98,0}, {99,0}, {105,127}, {108,0}, {110,0}, {111,127}, {112,0}, {113,0}, {114,127}, {115,0}, {116,0}, {117,0}, {119,127}, {130,114}, {131,127}, {132,99}, {133,63}, {134,127}, {135,140}, {136,127}, {137,127}, {140,0}, {141,0}, {142,0}, {143,191}, {150,0}, {155,104}, {157,0}, {162,0}, {163,0}, {165,0}, {166,0}, {167,0}, {168,0}, {169,0}, {177,0}, {181,145}, {182,216}, {183,133}, {184,0}, {185,127}, {192,0}, {193,127}, {196,170}, {198,0}, {503,0}, {505,127}, {506,127}, {507,109}, {508,85}, {513,127}, {514,127}, {515,63}, {517,85}, {518,42}, {603,100}, {604,216}, {605,214}, {606,204}, {607,204}, {608,204}, {609,51}, {616,25}, {617,89}, {619,76}, {624,204}, {625,0}, {629,127}, {637,0}, {638,0}, {646,144}, {647,85}, {649,127}, {650,132}, {652,127}, {653,85}, {654,0}, {656,127}, {659,127}, {662,127}, {663,127}, {664,127}, {665,127}, {674,59}, {675,127}, {676,85}, {678,127}, {682,127}, {683,106}, {684,47}, {685,79}, {690,127}, {692,127}, {693,204}, {700,63}, {701,0}, {702,0}, {703,0}, {704,0}, {705,127}, {706,127}, {707,0}, {708,0}, {709,0}, {710,0}, {711,127}, {712,0}, {713,159}, {714,0}, {715,0}, {750,178}, {752,127}, {753,36}, {754,85}, {755,131}, {756,127}, {757,127}, {758,127}, {759,153}, {760,95}, {762,0}, {763,140}, {764,74}, {765,27}, {769,127}, {773,127}, {775,0}, {779,214}, {780,204}, {781,198}, {785,0}, {789,0}, {795,63}, {796,30}, {799,127}, {800,226}, {801,255}, {802,198}, {803,255}, {804,255}, {805,255}, {806,255}, {807,255}, {808,255}, {812,255}, {813,255}, {814,255}, {815,204}, {816,0}, {817,255}, {818,255}, {819,255}, {820,255}, {821,255}, {822,255}, {823,255}, {824,255}, {825,255}, {826,255}, {827,255}, {828,0}, {829,255}, {830,255}, {834,255}, {835,255}, {836,255}, {840,0}, {841,127}, {842,127}, {844,255}, {848,25}, {858,100}, {859,255}, {860,255}, {861,255}, {862,255}, {863,84}, {868,0}, {869,0}, {877,0}, {879,51}, {880,132}, {921,255}, {922,255}, {923,255}, {10000,0}, {10001,0}, {10002,25}, {10003,0}, {10004,25}, {10005,23}, {10006,51}, {10007,0}, {10008,25}, {10009,23}, {10010,51}, {10011,0}, {10012,0}, {10013,25}, {10014,0}, {10015,25}, {10016,23}, {10017,51}, {10018,0}, {10019,0}, {10020,25}, {10021,0}, {10022,25}, {10023,23}, {10024,51}, {10025,0}, {10026,25}, {10027,23}, {10028,51}, {10029,0}, {10030,25}, {10031,23}, {10032,51}, {11000,1}, {11001,127}
    };
    std::map<S32, U8> female_params = {
        {1,33}, {2,61}, {4,85}, {5,23}, {6,58}, {7,127}, {8,63}, {10,85}, {11,63}, {12,42}, {13,0}, {14,85}, {15,63}, {16,36}, {17,85}, {18,95}, {19,153}, {20,63}, {21,34}, {22,0}, {23,63}, {24,109}, {25,88}, {27,132}, {31,63}, {33,136}, {34,81}, {35,85}, {36,103}, {37,136}, {38,127}, {80,0}, {93,203}, {98,0}, {99,0}, {105,127}, {108,0}, {110,0}, {111,127}, {112,0}, {113,0}, {114,127}, {115,0}, {116,0}, {117,0}, {119,127}, {130,114}, {131,127}, {132,99}, {133,63}, {134,127}, {135,140}, {136,127}, {137,127}, {140,0}, {141,0}, {142,0}, {143,191}, {150,0}, {155,104}, {157,0}, {162,0}, {163,0}, {165,0}, {166,0}, {167,0}, {168,0}, {169,0}, {177,0}, {181,145}, {182,216}, {183,133}, {184,0}, {185,127}, {192,0}, {193,127}, {196,170}, {198,0}, {503,0}, {505,127}, {506,127}, {507,109}, {508,85}, {513,127}, {514,127}, {515,63}, {517,85}, {518,42}, {603,100}, {604,216}, {605,214}, {606,204}, {607,204}, {608,204}, {609,51}, {616,25}, {617,89}, {619,76}, {624,204}, {625,0}, {629,127}, {637,0}, {638,0}, {646,144}, {647,85}, {649,127}, {650,132}, {652,127}, {653,85}, {654,0}, {656,127}, {659,127}, {662,127}, {663,127}, {664,127}, {665,127}, {674,59}, {675,127}, {676,85}, {678,127}, {682,127}, {683,106}, {684,47}, {685,79}, {690,127}, {692,127}, {693,204}, {700,63}, {701,0}, {702,0}, {703,0}, {704,0}, {705,127}, {706,127}, {707,0}, {708,0}, {709,0}, {710,0}, {711,127}, {712,0}, {713,159}, {714,0}, {715,0}, {750,178}, {752,127}, {753,36}, {754,85}, {755,131}, {756,127}, {757,127}, {758,127}, {759,153}, {760,95}, {762,0}, {763,140}, {764,74}, {765,27}, {769,127}, {773,127}, {775,0}, {779,214}, {780,204}, {781,198}, {785,0}, {789,0}, {795,63}, {796,30}, {799,127}, {800,226}, {801,255}, {802,198}, {803,255}, {804,255}, {805,255}, {806,255}, {807,255}, {808,255}, {812,255}, {813,255}, {814,255}, {815,204}, {816,0}, {817,255}, {818,255}, {819,255}, {820,255}, {821,255}, {822,255}, {823,255}, {824,255}, {825,255}, {826,255}, {827,255}, {828,0}, {829,255}, {830,255}, {834,255}, {835,255}, {836,255}, {840,0}, {841,127}, {842,127}, {844,255}, {848,25}, {858,100}, {859,255}, {860,255}, {861,255}, {862,255}, {863,84}, {868,0}, {869,0}, {877,0}, {879,51}, {880,132}, {921,255}, {922,255}, {923,255}, {10000,0}, {10001,0}, {10002,25}, {10003,0}, {10004,25}, {10005,23}, {10006,51}, {10007,0}, {10008,25}, {10009,23}, {10010,51}, {10011,0}, {10012,0}, {10013,25}, {10014,0}, {10015,25}, {10016,23}, {10017,51}, {10018,0}, {10019,0}, {10020,25}, {10021,0}, {10022,25}, {10023,23}, {10024,51}, {10025,0}, {10026,25}, {10027,23}, {10028,51}, {10029,0}, {10030,25}, {10031,23}, {10032,51}, {11000,1}, {11001,127}
    };
    std::map<S32, U8> *params = NULL;
    if (getSex() == SEX_MALE)
        params = &male_params;
    else
        params = &female_params;

    for( auto it = params->begin(); it != params->end(); ++it)
    {
        LLVisualParam* param = getVisualParam(it->first);
        if( !param )
        {
            // invalid id
            break;
        }

        U8 value = it->second;
        F32 newWeight = U8_to_F32(value, param->getMinWeight(), param->getMaxWeight());
        // <FS:Ansariel> [Legacy Bake]
        //param->setWeight(newWeight);
        param->setWeight(newWeight, false); // Most likely false is correct here because it's used in resetSkeleton, which is a local operation
    }
}

//-----------------------------------------------------------------------------
// resetSkeleton()
//-----------------------------------------------------------------------------
void LLVOAvatar::resetSkeleton(bool reset_animations)
{
    LL_DEBUGS("Avatar") << avString() << " reset starts" << LL_ENDL;
    if (!isControlAvatar() && !mLastProcessedAppearance)
    {
        LL_WARNS() << "Can't reset avatar " << getID() << "; no appearance message has been received yet." << LL_ENDL;
        return;
    }

    // Save mPelvis state
    //LLVector3 pelvis_pos = getJoint("mPelvis")->getPosition();
    //LLQuaternion pelvis_rot = getJoint("mPelvis")->getRotation();

    // Clear all attachment pos and scale overrides
    clearAttachmentOverrides();

    // Note that we call buildSkeleton twice in this function. The first time is
    // just to get the right scale for the collision volumes, because
    // this will be used in setting the mJointScales for the
    // LLPolySkeletalDistortions of which the CVs are children.
    if( !buildSkeleton(sAvatarSkeletonInfo) )
    {
        LL_ERRS() << "Error resetting skeleton" << LL_ENDL;
    }

    // Reset some params to default state, without propagating changes downstream.
    resetVisualParams();

    // Now we have to reset the skeleton again, because its state
    // got clobbered by the resetVisualParams() calls
    // above.
    if( !buildSkeleton(sAvatarSkeletonInfo) )
    {
        LL_ERRS() << "Error resetting skeleton" << LL_ENDL;
    }

    // Reset attachment points
    // BuildSkeleton only does bones and CVs but we still need to reinit huds
    // since huds can be animated.
    bool ignore_hud_joints = !isSelf();
    initAttachmentPoints(ignore_hud_joints);

    // Fix up collision volumes
    for (LLVisualParam *param = getFirstVisualParam();
         param;
         param = getNextVisualParam())
    {
        LLPolyMorphTarget *poly_morph = dynamic_cast<LLPolyMorphTarget*>(param);
        if (poly_morph)
        {
            // This is a kludgy way to correct for the fact that the
            // collision volumes have been reset out from under the
            // poly morph sliders.
            F32 delta_weight = poly_morph->getLastWeight() - poly_morph->getDefaultWeight();
            poly_morph->applyVolumeChanges(delta_weight);
        }
    }

    // Reset tweakable params to preserved state
    if (getOverallAppearance() == AOA_NORMAL)
    {
        if (mLastProcessedAppearance)
        {
            bool slam_params = true;
            applyParsedAppearanceMessage(*mLastProcessedAppearance, slam_params);
        }
    }
    else
    {
        // Stripped down approximation of
        // applyParsedAppearanceMessage, but with alternative default
        // (jellydoll) params
        setCompositeUpdatesEnabled( false );
        gPipeline.markGLRebuild(this);
        applyDefaultParams();
        setCompositeUpdatesEnabled( true );
        updateMeshTextures();
        updateMeshVisibility();
    }
    updateVisualParams();

    // Restore attachment pos overrides
    updateAttachmentOverrides();

    // Animations
    if (reset_animations)
    {
        if (isSelf())
        {
            // This is equivalent to "Stop Animating Me". Will reset
            // all animations and propagate the changes to other
            // viewers.
            gAgent.stopCurrentAnimations();
        }
        else
        {
            // Local viewer-side reset for non-self avatars.
            resetAnimations();
        }

        // <FS:Ansariel> FIRE-22135: Try to re-register LLPhysicsMotionController to see if that unfreezes stuck physics
        removeMotion(ANIM_AGENT_PHYSICS_MOTION);
        registerMotion(ANIM_AGENT_PHYSICS_MOTION, LLPhysicsMotionController::create);
        startMotion(ANIM_AGENT_PHYSICS_MOTION);
        // </FS:Ansariel>
    }

    LL_DEBUGS("Avatar") << avString() << " reset ends" << LL_ENDL;
}

//-----------------------------------------------------------------------------
// releaseMeshData()
//-----------------------------------------------------------------------------
void LLVOAvatar::releaseMeshData()
{
    if (sInstances.size() < AVATAR_RELEASE_THRESHOLD || isUIAvatar())
    {
        return;
    }

    // cleanup mesh data
    for (avatar_joint_list_t::iterator iter = mMeshLOD.begin();
         iter != mMeshLOD.end();
         ++iter)
    {
        LLAvatarJoint* joint = (*iter);
        joint->setValid(false, true);
    }

    //cleanup data
    if (mDrawable.notNull())
    {
        LLFace* facep = mDrawable->getFace(0);
        if (facep)
        {
        facep->setSize(0, 0);
        for(S32 i = mNumInitFaces ; i < mDrawable->getNumFaces(); i++)
        {
            facep = mDrawable->getFace(i);
                if (facep)
                {
            facep->setSize(0, 0);
        }
    }
        }
    }

    for (attachment_map_t::iterator iter = mAttachmentPoints.begin();
         iter != mAttachmentPoints.end();
         ++iter)
    {
        LLViewerJointAttachment* attachment = iter->second;
        // <FS:Ansariel> Possible crash fix
        //if (!attachment->getIsHUDAttachment())
        if (attachment && !attachment->getIsHUDAttachment())
        // </FS:Ansariel>
        {
            attachment->setAttachmentVisibility(false);
        }
    }
    mMeshValid = false;
}

//-----------------------------------------------------------------------------
// restoreMeshData()
//-----------------------------------------------------------------------------
// virtual
void LLVOAvatar::restoreMeshData()
{
    llassert(!isSelf());
    if (mDrawable.isNull())
    {
        return;
    }

    //LL_INFOS() << "Restoring" << LL_ENDL;
    mMeshValid = true;
    updateJointLODs();

    for (attachment_map_t::iterator iter = mAttachmentPoints.begin();
         iter != mAttachmentPoints.end();
         ++iter)
    {
        LLViewerJointAttachment* attachment = iter->second;
        if (!attachment->getIsHUDAttachment())
        {
            attachment->setAttachmentVisibility(true);
        }
    }

    // force mesh update as LOD might not have changed to trigger this
    gPipeline.markRebuild(mDrawable, LLDrawable::REBUILD_GEOMETRY);
}

//-----------------------------------------------------------------------------
// updateMeshData()
//-----------------------------------------------------------------------------
void LLVOAvatar::updateMeshData()
{
    if (mDrawable.notNull())
    {
        stop_glerror();

        S32 f_num = 0 ;
        const U32 VERTEX_NUMBER_THRESHOLD = 128 ;//small number of this means each part of an avatar has its own vertex buffer.
        const auto num_parts = mMeshLOD.size();

        // this order is determined by number of LODS
        // if a mesh earlier in this list changed LODs while a later mesh doesn't,
        // the later mesh's index offset will be inaccurate
        for(S32 part_index = 0 ; part_index < num_parts ;)
        {
            S32 j = part_index ;
            U32 last_v_num = 0, num_vertices = 0 ;
            U32 last_i_num = 0, num_indices = 0 ;

            while(part_index < num_parts && num_vertices < VERTEX_NUMBER_THRESHOLD)
            {
                last_v_num = num_vertices ;
                last_i_num = num_indices ;

                LLViewerJoint* part_mesh = getViewerJoint(part_index++);
                if (part_mesh)
                {
                    part_mesh->updateFaceSizes(num_vertices, num_indices, mAdjustedPixelArea);
                }
            }
            if(num_vertices < 1)//skip empty meshes
            {
                continue ;
            }
            if(last_v_num > 0)//put the last inserted part into next vertex buffer.
            {
                num_vertices = last_v_num ;
                num_indices = last_i_num ;
                part_index-- ;
            }

            LLFace* facep = NULL;
            if(f_num < mDrawable->getNumFaces())
            {
                facep = mDrawable->getFace(f_num);
            }
            else
            {
                facep = mDrawable->getFace(0);
                if (facep)
                {
                    facep = mDrawable->addFace(facep->getPool(), facep->getTexture()) ;
                }
            }
            if (!facep) continue;

            // resize immediately
            facep->setSize(num_vertices, num_indices);

            bool terse_update = false;

            facep->setGeomIndex(0);
            facep->setIndicesIndex(0);

            LLVertexBuffer* buff = facep->getVertexBuffer();
            if(!facep->getVertexBuffer())
            {
                buff = new LLVertexBuffer(LLDrawPoolAvatar::VERTEX_DATA_MASK);
                if (!buff->allocateBuffer(num_vertices, num_indices))
                {
                    LL_WARNS() << "Failed to allocate Vertex Buffer for Mesh to "
                        << num_vertices << " vertices and "
                        << num_indices << " indices" << LL_ENDL;
                    // Attempt to create a dummy triangle (one vertex, 3 indices, all 0)
                    facep->setSize(1, 3);
                    buff->allocateBuffer(1, 3);
                    memset((U8*) buff->getMappedData(), 0, buff->getSize());
                    memset((U8*) buff->getMappedIndices(), 0, buff->getIndicesSize());
                }
                facep->setVertexBuffer(buff);
            }
            else
            {
                if (buff->getNumIndices() == num_indices &&
                    buff->getNumVerts() == num_vertices)
                {
                    terse_update = true;
                }
                else
                {
                    buff = new LLVertexBuffer(buff->getTypeMask());
                    if (!buff->allocateBuffer(num_vertices, num_indices))
                    {
                        LL_WARNS() << "Failed to allocate vertex buffer for Mesh, Substituting" << LL_ENDL;
                        // Attempt to create a dummy triangle (one vertex, 3 indices, all 0)
                        facep->setSize(1, 3);
                        buff->allocateBuffer(1, 3);
                        memset((U8*) buff->getMappedData(), 0, buff->getSize());
                        memset((U8*) buff->getMappedIndices(), 0, buff->getIndicesSize());
                    }
                }
            }


            // This is a hack! Avatars have their own pool, so we are detecting
            //   the case of more than one avatar in the pool (thus > 0 instead of >= 0)
            if (facep->getGeomIndex() > 0)
            {
                LL_ERRS() << "non-zero geom index: " << facep->getGeomIndex() << " in LLVOAvatar::restoreMeshData" << LL_ENDL;
            }

            if (num_vertices == buff->getNumVerts() && num_indices == buff->getNumIndices())
            {
                for(S32 k = j ; k < part_index ; k++)
                {
                    bool rigid = false;
                    if (k == MESH_ID_EYEBALL_LEFT ||
                        k == MESH_ID_EYEBALL_RIGHT)
                    {
                        //eyeballs can't have terse updates since they're never rendered with
                        //the hardware skinning shader
                        rigid = true;
                    }

                    LLViewerJoint* mesh = getViewerJoint(k);
                    if (mesh)
                    {
                        mesh->updateFaceData(facep, mAdjustedPixelArea, k == MESH_ID_HAIR, terse_update && !rigid);
                    }
                }
            }

            stop_glerror();
            buff->unmapBuffer();

            if(!f_num)
            {
                f_num += mNumInitFaces ;
            }
            else
            {
                f_num++ ;
            }
        }
    }
}

//------------------------------------------------------------------------

//------------------------------------------------------------------------
// LLVOAvatar::processUpdateMessage()
//------------------------------------------------------------------------
U32 LLVOAvatar::processUpdateMessage(LLMessageSystem *mesgsys,
                                     void **user_data,
                                     U32 block_num, const EObjectUpdateType update_type,
                                     LLDataPacker *dp)
{
    const bool had_no_name = !getNVPair("FirstName");

    // Do base class updates...
    U32 retval = LLViewerObject::processUpdateMessage(mesgsys, user_data, block_num, update_type, dp);

    // Print out arrival information once we have name of avatar.
    const bool has_name = getNVPair("FirstName");
    if (had_no_name && has_name)
    {
        mDebugExistenceTimer.reset();
        debugAvatarRezTime("AvatarRezArrivedNotification", "avatar arrived");
    }

    if (retval & LLViewerObject::INVALID_UPDATE)
    {
        if (isSelf())
        {
            //tell sim to cancel this update
            gAgent.teleportViaLocation(gAgent.getPositionGlobal());
        }
    }

    return retval;
}

LLViewerFetchedTexture *LLVOAvatar::getBakedTextureImage(const U8 te, const LLUUID& uuid)
{
    LLViewerFetchedTexture *result = NULL;

    if (uuid == IMG_DEFAULT_AVATAR ||
        uuid == IMG_DEFAULT ||
        uuid == IMG_INVISIBLE)
    {
        // Should already exist, don't need to find it on sim or baked-texture host.
        result = gTextureList.findImage(uuid, TEX_LIST_STANDARD);
    }
    if (!result)
    {
        const std::string url = getImageURL(te,uuid);

        if (url.empty())
        {
            // <FS:Ansariel> [Legacy Bake]
            //LL_WARNS() << "unable to determine URL for te " << te << " uuid " << uuid << LL_ENDL;
            //return NULL;
            LL_DEBUGS("Avatar") << avString() << "get old-bake image from host " << uuid << LL_ENDL;
            LLHost host = getObjectHost();
            result = LLViewerTextureManager::getFetchedTexture(
                uuid, FTT_HOST_BAKE, true, LLGLTexture::BOOST_NONE, LLViewerTexture::LOD_TEXTURE, 0, 0, host);
            // </FS:Ansariel> [Legacy Bake]
        }
        LL_DEBUGS("Avatar") << avString() << "get server-bake image from URL " << url << LL_ENDL;
        result = LLViewerTextureManager::getFetchedTextureFromUrl(
            url, FTT_SERVER_BAKE, true, LLGLTexture::BOOST_NONE, LLViewerTexture::LOD_TEXTURE, 0, 0, uuid);
        if (result->isMissingAsset())
        {
            result->setIsMissingAsset(false);
        }

    }
    return result;
}

// virtual
S32 LLVOAvatar::setTETexture(const U8 te, const LLUUID& uuid)
{
    if (!isIndexBakedTexture((ETextureIndex)te))
    {
        // Sim still sends some uuids for non-baked slots sometimes - ignore.
        return LLViewerObject::setTETexture(te, LLUUID::null);
    }

    LLViewerFetchedTexture *image = getBakedTextureImage(te,uuid);
    llassert(image);
    return setTETextureCore(te, image);
}

//------------------------------------------------------------------------
// LLVOAvatar::dumpAnimationState()
//------------------------------------------------------------------------
void LLVOAvatar::dumpAnimationState()
{
    LL_INFOS() << "==============================================" << LL_ENDL;
    for (LLVOAvatar::AnimIterator it = mSignaledAnimations.begin(); it != mSignaledAnimations.end(); ++it)
    {
        LLUUID id = it->first;
        std::string playtag = "";
        if (mPlayingAnimations.find(id) != mPlayingAnimations.end())
        {
            playtag = "*";
        }
        LL_INFOS() << gAnimLibrary.animationName(id) << playtag << LL_ENDL;
    }
    for (LLVOAvatar::AnimIterator it = mPlayingAnimations.begin(); it != mPlayingAnimations.end(); ++it)
    {
        LLUUID id = it->first;
        bool is_signaled = mSignaledAnimations.find(id) != mSignaledAnimations.end();
        if (!is_signaled)
        {
            LL_INFOS() << gAnimLibrary.animationName(id) << "!S" << LL_ENDL;
        }
    }
}

//------------------------------------------------------------------------
// idleUpdate()
//------------------------------------------------------------------------
void LLVOAvatar::idleUpdate(LLAgent &agent, const F64 &time)
{
    LL_PROFILE_ZONE_SCOPED_CATEGORY_AVATAR;

    if (LLApp::isExiting())
        return;

    if (isDead())
    {
        LL_INFOS() << "Warning!  Idle on dead avatar" << LL_ENDL;
        return;
    }

    static LLCachedControl<bool> friends_only(gSavedSettings, "RenderAvatarFriendsOnly", false);
    if (friends_only()
        && !isUIAvatar()
        && !isControlAvatar()
        && !isSelf()
        && !isBuddy())
    {
        if (mNameText)
        {
            mNameIsSet = false;
            mNameText->markDead();
            mNameText = NULL;
            sNumVisibleChatBubbles--;
        }
        deleteParticleSource();
        mVoiceVisualizer->setVoiceEnabled(false);

        return;
    }

    // record time and refresh "tooSlow" status
    updateTooSlow();

    static LLCachedControl<bool> disable_all_render_types(gSavedSettings, "DisableAllRenderTypes");
    if (!(gPipeline.hasRenderType(mIsControlAvatar ? LLPipeline::RENDER_TYPE_CONTROL_AV : LLPipeline::RENDER_TYPE_AVATAR))
        && !disable_all_render_types && !isSelf())
    {
        if (!mIsControlAvatar)
        {
            idleUpdateNameTag(idleCalcNameTagPosition(mLastRootPos));
        }
        return;
    }

    // Update should be happening max once per frame.
    static LLCachedControl<S32> refreshPeriod(gSavedSettings, "AvatarExtentRefreshPeriodBatch");
    static LLCachedControl<S32> refreshMaxPerPeriod(gSavedSettings, "AvatarExtentRefreshMaxPerBatch");
    static S32 upd_freq = refreshPeriod; // initialise to a reasonable default of 1 batch
    static S32 lastRecalibrationFrame{ 0 };

    const S32 thisFrame = LLDrawable::getCurrentFrame();
    if (thisFrame - lastRecalibrationFrame >= upd_freq)
    {
        // Only update at the start of a cycle. .
        // update frequency = ((Num_Avatars -1 / NumberPerPeriod) + 1 ) * Periodicity
        // Given NumberPerPeriod = 5 and Periodicity = 4
        // | NumAvatars  | frequency |
        // +-------------+-----------+
        // |      1      |     4     |
        // |      2      |     4     |
        // |      5      |     4     |
        // |     10      |     8     |
        // |     25      |     20    |

        upd_freq = (((gObjectList.getAvatarCount() - 1) / refreshMaxPerPeriod) + 1)*refreshPeriod;
        lastRecalibrationFrame = thisFrame;
    }

    if ((mLastAnimExtents[0]==LLVector3())||
        (mLastAnimExtents[1])==LLVector3())
    {
        mNeedsExtentUpdate = true;
    }
    else
    {
        // Update extent if necessary.
        // if the frame counnter + the first byte of the UUID % upd_freq = 0 then update the extent.
        mNeedsExtentUpdate = ((thisFrame + mID.mData[0]) % upd_freq == 0);
    }

    checkTextureLoading() ;

    // force immediate pixel area update on avatars using last frames data (before drawable or camera updates)
    setPixelAreaAndAngle(gAgent);

    // force asynchronous drawable update
    if(mDrawable.notNull())
    {
        if (isSitting() && getParent())
        {
            LLViewerObject *root_object = (LLViewerObject*)getRoot();
            LLDrawable* drawablep = root_object->mDrawable;
            // if this object hasn't already been updated by another avatar...
            if (drawablep) // && !drawablep->isState(LLDrawable::EARLY_MOVE))
            {
                if (root_object->isSelected())
                {
                    gPipeline.updateMoveNormalAsync(drawablep);
                }
                else
                {
                    gPipeline.updateMoveDampedAsync(drawablep);
                }
            }
        }
        else
        {
            gPipeline.updateMoveDampedAsync(mDrawable);
        }
    }

    //--------------------------------------------------------------------
    // set alpha flag depending on state
    //--------------------------------------------------------------------

    if (isSelf())
    {
        LLViewerObject::idleUpdate(agent, time);

        // trigger fidget anims
        if (isAnyAnimationSignaled(AGENT_STAND_ANIMS, NUM_AGENT_STAND_ANIMS))
        {
            agent.fidget();
        }
    }
    else
    {
        // Should override the idleUpdate stuff and leave out the angular update part.
        LLQuaternion rotation = getRotation();
        LLViewerObject::idleUpdate(agent, time);
        setRotation(rotation);
    }

    // attach objects that were waiting for a drawable
    lazyAttach();

    // animate the character
    // store off last frame's root position to be consistent with camera position
    mLastRootPos = mRoot->getWorldPosition();
    bool detailed_update = updateCharacter(agent);

    static LLUICachedControl<bool> visualizers_in_calls("ShowVoiceVisualizersInCalls", false);
    bool voice_enabled = (visualizers_in_calls || LLVoiceClient::getInstance()->inProximalChannel()) &&
                         LLVoiceClient::getInstance()->getVoiceEnabled(mID);

    LLVector3 hud_name_pos = idleCalcNameTagPosition(mLastRootPos);

    idleUpdateVoiceVisualizer(voice_enabled, hud_name_pos);
    idleUpdateMisc( detailed_update );
    idleUpdateAppearanceAnimation();
    if (detailed_update)
    {
        idleUpdateLipSync( voice_enabled );
        idleUpdateLoadingEffect();
        idleUpdateBelowWater(); // wind effect uses this
        idleUpdateWindEffect();
    }

    idleUpdateNameTag(hud_name_pos);

    // Complexity has stale mechanics, but updates still can be very rapid
    // so spread avatar complexity calculations over frames to lesen load from
    // rapid updates and to make sure all avatars are not calculated at once.
    S32 compl_upd_freq = 20;
    if (isControlAvatar())
    {
        // animeshes do not (or won't) have impostors nor change outfis,
        // no need for high frequency
        compl_upd_freq = 100;
    }
    else if (mLastRezzedStatus <= 0) //cloud or  init
    {
        compl_upd_freq = 60;
    }
    else if (isSelf())
    {
        compl_upd_freq = 5;
    }
    else if (mLastRezzedStatus == 1) //'grey', not fully loaded
    {
        compl_upd_freq = 40;
    }
    else if (isInMuteList()) //cheap, buffers value from search
    {
        compl_upd_freq = 100;
    }

    if ((LLFrameTimer::getFrameCount() + mID.mData[0]) % compl_upd_freq == 0)
    {
        // DEPRECATED
        // replace with LLPipeline::profileAvatar?
        // Avatar profile takes ~ 0.5ms while idleUpdateRenderComplexity takes ~5ms
        // (both are unacceptably costly)
        idleUpdateRenderComplexity();
    }
    idleUpdateDebugInfo();
}

void LLVOAvatar::idleUpdateVoiceVisualizer(bool voice_enabled, const LLVector3 &position)
{
    bool render_visualizer = voice_enabled;

    // Don't render the user's own voice visualizer when in mouselook, or when opening the mic is disabled.
    if(isSelf())
    {
        static LLCachedControl<bool> voice_disable_mic(gSavedSettings, "VoiceDisableMic");
        static LLCachedControl<bool> fsShowMyOwnVoiceVisualizer(gSavedSettings, "FSShowMyOwnVoiceVisualizer"); // <FS:PP> FIRE-21210: Don't show my voice visualizer
        if (gAgentCamera.cameraMouselook() || voice_disable_mic || !fsShowMyOwnVoiceVisualizer)
        {
            render_visualizer = false;
        }
    }

    // <FS:Ansariel> FIRE-1916: Hide voice dots over avatars
    static LLCachedControl<bool> voiceVisualizerEnabled(gSavedSettings, "VoiceVisualizerEnabled");
    if (!voiceVisualizerEnabled)
    {
        render_visualizer = false;
    }
    // </FS:Ansariel>

    mVoiceVisualizer->setVoiceEnabled(render_visualizer);

    if ( voice_enabled )
    {
        //----------------------------------------------------------------
        // Only do gesture triggering for your own avatar, and only when you're in a proximal channel.
        //----------------------------------------------------------------
        if( isSelf() )
        {
            //----------------------------------------------------------------------------------------
            // The following takes the voice signal and uses that to trigger gesticulations.
            //----------------------------------------------------------------------------------------
            int lastGesticulationLevel = mCurrentGesticulationLevel;
            mCurrentGesticulationLevel = mVoiceVisualizer->getCurrentGesticulationLevel();

            //---------------------------------------------------------------------------------------------------
            // If "current gesticulation level" changes, we catch this, and trigger the new gesture
            //---------------------------------------------------------------------------------------------------
            if ( lastGesticulationLevel != mCurrentGesticulationLevel )
            {
                if ( mCurrentGesticulationLevel != VOICE_GESTICULATION_LEVEL_OFF )
                {
                    std::string gestureString = "unInitialized";
                    if ( mCurrentGesticulationLevel == 0 )  { gestureString = "/voicelevel1";   }
                    else    if ( mCurrentGesticulationLevel == 1 )  { gestureString = "/voicelevel2";   }
                    else    if ( mCurrentGesticulationLevel == 2 )  { gestureString = "/voicelevel3";   }
                    else    { LL_INFOS() << "oops - CurrentGesticulationLevel can be only 0, 1, or 2"  << LL_ENDL; }

                    // this is the call that Karl S. created for triggering gestures from within the code.
                    LLGestureMgr::instance().triggerAndReviseString( gestureString );
                }
            }

        } //if( isSelf() )

        //-----------------------------------------------------------------------------------------------------------------
        // If the avatar is speaking, then the voice amplitude signal is passed to the voice visualizer.
        // Also, here we trigger voice visualizer start and stop speaking, so it can animate the voice symbol.
        //
        // Notice the calls to "gAwayTimer.reset()". This resets the timer that determines how long the avatar has been
        // "away", so that the avatar doesn't lapse into away-mode (and slump over) while the user is still talking.
        //-----------------------------------------------------------------------------------------------------------------
        if (LLVoiceClient::getInstance()->getIsSpeaking( mID ) && (!isInMuteList() || isSelf()))
        {
            if (!mVoiceVisualizer->getCurrentlySpeaking())
            {
                mVoiceVisualizer->setStartSpeaking();

                //printf( "gAwayTimer.reset();\n" );
            }

            mVoiceVisualizer->setSpeakingAmplitude( LLVoiceClient::getInstance()->getCurrentPower( mID ) );

            if( isSelf() )
            {
                gAgent.clearAFK();
            }
        }
        else
        {
            if ( mVoiceVisualizer->getCurrentlySpeaking() )
            {
                mVoiceVisualizer->setStopSpeaking();

                if ( mLipSyncActive )
                {
                    // <FS:Ansariel> [Legacy Bake]
                    //if( mOohMorph ) mOohMorph->setWeight(mOohMorph->getMinWeight());
                    //if( mAahMorph ) mAahMorph->setWeight(mAahMorph->getMinWeight());
                    if( mOohMorph ) mOohMorph->setWeight(mOohMorph->getMinWeight(), false);
                    if( mAahMorph ) mAahMorph->setWeight(mAahMorph->getMinWeight(), false);
                    // </FS:Ansariel> [Legacy Bake]

                    mLipSyncActive = false;
                    LLCharacter::updateVisualParams();
                    dirtyMesh();
                }
            }
        }
        mVoiceVisualizer->setPositionAgent(position);
    }//if ( voiceEnabled )
}

static void override_bbox(LLDrawable* drawable, LLVector4a* extents)
{
    LL_PROFILE_ZONE_SCOPED_CATEGORY_SPATIAL;
    drawable->setSpatialExtents(extents[0], extents[1]);
    drawable->setPositionGroup(LLVector4a(0.f, 0.f, 0.f));
    drawable->movePartition();
}

void LLVOAvatar::idleUpdateMisc(bool detailed_update)
{
    LL_PROFILE_ZONE_SCOPED_CATEGORY_AVATAR;
    if (LLVOAvatar::sJointDebug)
    {
        LL_INFOS() << getFullname() << ": joint touches: " << LLJoint::sNumTouches << " updates: " << LLJoint::sNumUpdates << LL_ENDL;
    }

    LLJoint::sNumUpdates = 0;
    LLJoint::sNumTouches = 0;

    bool visible = isVisible() || mNeedsAnimUpdate;

    // update attachments positions
    if (detailed_update)
    {
        U32 draw_order = 0;
        bool attachment_selected = LLSelectMgr::getInstance()->getSelection()->getObjectCount() > 0 && LLSelectMgr::getInstance()->getSelection()->isAttachment();
        for (const auto& [attachment_point_id, attachment] : mAttachmentPoints)
        {
            // <FS:Ansariel> Possible crash fix
            if (!attachment)
            {
                continue;
            }
            // </FS:Ansariel>

            for (auto& attached_object : attachment->mAttachedObjects)
            {
                if (attached_object.isNull()
                    || attached_object->isDead()
                    || !attachment->getValid()
                    || attached_object->mDrawable.isNull())
                {
                    continue;
                }

                LLSpatialBridge* bridge = attached_object->mDrawable->getSpatialBridge();

                if (visible || !(bridge && bridge->getRadius() < 2.0f))
                {
                    //override rigged attachments' octree spatial extents with this avatar's bounding box
                    bool rigged = false;
                    if (bridge)
                    {
                        //transform avatar bounding box into attachment's coordinate frame
                        LLVector4a extents[2];
                        bridge->transformExtents(mDrawable->getSpatialExtents(), extents);

                        if (attached_object->mDrawable->isState(LLDrawable::RIGGED | LLDrawable::RIGGED_CHILD))
                        {
                            rigged = true;
                            override_bbox(attached_object->mDrawable, extents);
                        }
                    }

                    // if selecting any attachments, update all of them as non-damped
                    if (attachment_selected)
                    {
                        gPipeline.updateMoveNormalAsync(attached_object->mDrawable);
                    }
                    else
                    {
                        // Note: SL-17415; While most objects follow joints,
                        // some objects get position updates from server
                        gPipeline.updateMoveDampedAsync(attached_object->mDrawable);
                    }

                    // override_bbox calls movePartition() and getSpatialPartition(),
                    // so bridge might no longer be valid, get it again.
                    // ex: animesh stops being an animesh
                    bridge = attached_object->mDrawable->getSpatialBridge();
                    if (bridge)
                    {
                        if (!rigged)
                        {
                            gPipeline.updateMoveNormalAsync(bridge);
                        }
                        else
                        {
                            //specialized impl of updateMoveNormalAsync just for rigged attachment SpatialBridge
                            bridge->setState(LLDrawable::MOVE_UNDAMPED);
                            bridge->updateMove();
                            bridge->setState(LLDrawable::EARLY_MOVE);

                            LLSpatialGroup* group = attached_object->mDrawable->getSpatialGroup();
                            if (group)
                            { //set draw order of group
                                group->mAvatarp = this;
                                group->mRenderOrder = draw_order++;
                            }
                        }
                    }

                    attached_object->updateText();
                }
            }
        }
    }

    mNeedsAnimUpdate = false;

    if (isImpostor() && !mNeedsImpostorUpdate)
    {
        LL_ALIGN_16(LLVector4a ext[2]);
        F32 distance;
        LLVector3 angle;

        getImpostorValues(ext, angle, distance);

        for (U32 i = 0; i < 3 && !mNeedsImpostorUpdate; i++)
        {
            F32 cur_angle = angle.mV[i];
            F32 old_angle = mImpostorAngle.mV[i];
            F32 angle_diff = fabsf(cur_angle-old_angle);

            if (angle_diff > F_PI/512.f*distance*mUpdatePeriod)
            {
                mNeedsImpostorUpdate = true;
                mLastImpostorUpdateReason = 2;
            }
        }

        if (detailed_update && !mNeedsImpostorUpdate)
        {   //update impostor if view angle, distance, or bounding box change
            //significantly

            F32 dist_diff = fabsf(distance-mImpostorDistance);
            if (dist_diff/mImpostorDistance > 0.1f)
            {
                mNeedsImpostorUpdate = true;
                mLastImpostorUpdateReason = 3;
            }
            else
            {
                ext[0].load3(mLastAnimExtents[0].mV);
                ext[1].load3(mLastAnimExtents[1].mV);
                // Expensive. Just call this once per frame, in updateSpatialExtents();
                //calculateSpatialExtents(ext[0], ext[1]);
                LLVector4a diff;
                diff.setSub(ext[1], mImpostorExtents[1]);
                if (diff.getLength3().getF32() > 0.05f)
                {
                    mNeedsImpostorUpdate = true;
                    mLastImpostorUpdateReason = 4;
                }
                else
                {
                    diff.setSub(ext[0], mImpostorExtents[0]);
                    if (diff.getLength3().getF32() > 0.05f)
                    {
                        mNeedsImpostorUpdate = true;
                        mLastImpostorUpdateReason = 5;
                    }
                }
            }
        }
    }

    if (mDrawable.notNull())
    {
        mDrawable->movePartition();

        //force a move if sitting on an active object
        if (getParent() && ((LLViewerObject*) getParent())->mDrawable->isActive())
        {
            gPipeline.markMoved(mDrawable, true);
        }
    }
}

void LLVOAvatar::idleUpdateAppearanceAnimation()
{
    // update morphing params
    if (mAppearanceAnimating)
    {
        ESex avatar_sex = getSex();
        F32 appearance_anim_time = mAppearanceMorphTimer.getElapsedTimeF32();
        if (appearance_anim_time >= APPEARANCE_MORPH_TIME)
        {
            mAppearanceAnimating = false;
            for (LLVisualParam *param = getFirstVisualParam();
                 param;
                 param = getNextVisualParam())
            {
                if (param->isTweakable())
                {
                    // <FS:Ansariel> [Legacy Bake]
                    //param->stopAnimating();
                    param->stopAnimating(false);
                }
            }
            updateVisualParams();
            // <FS:Ansariel> [Legacy Bake]
            if (isSelf())
            {
                gAgent.sendAgentSetAppearance();
            }
            // </FS:Ansariel> [Legacy Bake]
        }
        else
        {
            if (!isSelf())
            {
                F32 morph_amt = calcMorphAmount();
                // animate only top level params for non-self avatars
                // <FS:Ansariel> [Legacy Bake]
                //animateTweakableVisualParams(morph_amt);
                animateTweakableVisualParams(morph_amt, false);
            }

            // apply all params
            applyAllVisualParams(avatar_sex);

            mLastAppearanceBlendTime = appearance_anim_time;
        }
        dirtyMesh();
    }
}

F32 LLVOAvatar::calcMorphAmount() const
{
    F32 appearance_anim_time = mAppearanceMorphTimer.getElapsedTimeF32();
    F32 blend_frac = calc_bouncy_animation(appearance_anim_time / APPEARANCE_MORPH_TIME);
    F32 last_blend_frac = calc_bouncy_animation(mLastAppearanceBlendTime / APPEARANCE_MORPH_TIME);

    F32 morph_amt;
    if (last_blend_frac == 1.f)
    {
        morph_amt = 1.f;
    }
    else
    {
        morph_amt = (blend_frac - last_blend_frac) / (1.f - last_blend_frac);
    }

    return morph_amt;
}

void LLVOAvatar::idleUpdateLipSync(bool voice_enabled)
{
    // Use the Lipsync_Ooh and Lipsync_Aah morphs for lip sync
    if ( voice_enabled
        && mLastRezzedStatus > 0 // no point updating lip-sync for clouds
        && LLVoiceVisualizer::getLipSyncEnabled()
        && LLVoiceClient::getInstance()->getIsSpeaking( mID ) )
    {
        F32 ooh_morph_amount = 0.0f;
        F32 aah_morph_amount = 0.0f;

        mVoiceVisualizer->lipSyncOohAah( ooh_morph_amount, aah_morph_amount );

        if( mOohMorph )
        {
            F32 ooh_weight = mOohMorph->getMinWeight()
                + ooh_morph_amount * (mOohMorph->getMaxWeight() - mOohMorph->getMinWeight());

            // <FS:Ansariel> [Legacy Bake]
            //mOohMorph->setWeight( ooh_weight);
            mOohMorph->setWeight( ooh_weight, false);
        }

        if( mAahMorph )
        {
            F32 aah_weight = mAahMorph->getMinWeight()
                + aah_morph_amount * (mAahMorph->getMaxWeight() - mAahMorph->getMinWeight());

            // <FS:Ansariel> [Legacy Bake]
            //mAahMorph->setWeight( aah_weight);
            mAahMorph->setWeight( aah_weight, false);
        }

        mLipSyncActive = true;
        LLCharacter::updateVisualParams();
        dirtyMesh();
    }
}

void LLVOAvatar::idleUpdateLoadingEffect()
{
    // update visibility when avatar is partially loaded
    if (!mFullyLoaded && updateIsFullyLoaded()) // Avoid repeat calculations by checking if mFullyLoaded is true first.
    {
        if (isFullyLoaded())
        {
            if (mFirstFullyVisible)
            {
                mFirstFullyVisible = false;
                mFirstDecloudTime = mFirstAppearanceMessageTimer.getElapsedTimeF32();
                if (isSelf())
                {
                    LL_INFOS("Avatar") << avString() << "self isFullyLoaded, mFirstFullyVisible after " << mFirstDecloudTime << LL_ENDL;
                    LLAppearanceMgr::instance().onFirstFullyVisible();

                    // <FS:Zi> Animation Overrider
                    AOEngine::instance().onLoginComplete();

                    // <FS:LO> tapping a place that happens on landing in world to start up discord
                    FSDiscordConnect::instance().checkConnectionToDiscord(gSavedPerAccountSettings.getBOOL("FSEnableDiscordIntegration"));
                }
                else
                {
                    LL_INFOS("Avatar") << avString() << "other isFullyLoaded, mFirstFullyVisible after " << mFirstDecloudTime << LL_ENDL;
                }
            }

            deleteParticleSource();
            updateLOD();
        }
        else
        {
// <FS> Custom avatar particle cloud
//          LLPartSysData particle_parameters;
//
//          // fancy particle cloud designed by Brent
//          particle_parameters.mPartData.mMaxAge            = 4.f;
//          particle_parameters.mPartData.mStartScale.mV[VX] = 0.8f;
//          particle_parameters.mPartData.mStartScale.mV[VX] = 0.8f;
//          particle_parameters.mPartData.mStartScale.mV[VY] = 1.0f;
//          particle_parameters.mPartData.mEndScale.mV[VX]   = 0.02f;
//          particle_parameters.mPartData.mEndScale.mV[VY]   = 0.02f;
//          particle_parameters.mPartData.mStartColor        = LLColor4(1, 1, 1, 0.5f);
//          particle_parameters.mPartData.mEndColor          = LLColor4(1, 1, 1, 0.0f);
//          particle_parameters.mPartData.mStartScale.mV[VX] = 0.8f;
//          particle_parameters.mPartImageID                 = sCloudTexture->getID();
//          particle_parameters.mMaxAge                      = 0.f;
//          particle_parameters.mPattern                     = LLPartSysData::LL_PART_SRC_PATTERN_ANGLE_CONE;
//          particle_parameters.mInnerAngle                  = F_PI;
//          particle_parameters.mOuterAngle                  = 0.f;
//          particle_parameters.mBurstRate                   = 0.02f;
//          particle_parameters.mBurstRadius                 = 0.0f;
//          particle_parameters.mBurstPartCount              = 1;
//          particle_parameters.mBurstSpeedMin               = 0.1f;
//          particle_parameters.mBurstSpeedMax               = 1.f;
//          particle_parameters.mPartData.mFlags             = ( LLPartData::LL_PART_INTERP_COLOR_MASK | LLPartData::LL_PART_INTERP_SCALE_MASK |
//                                                               LLPartData::LL_PART_EMISSIVE_MASK | // LLPartData::LL_PART_FOLLOW_SRC_MASK |
//                                                               LLPartData::LL_PART_TARGET_POS_MASK );
//
//          // do not generate particles for dummy or overly-complex avatars
//          if (!mIsDummy && !isTooComplex())
//          {
//              setParticleSource(particle_parameters, getID());
//          }

            // Firestorm Clouds
            // do not generate particles for dummy or overly-complex avatars
            if (!mIsDummy && !isTooComplex() && !isTooSlow())
            {
                setParticleSource(sCloud, getID());
            }
        }
// </FS>
    }
}

void LLVOAvatar::idleUpdateWindEffect()
{
    // update wind effect
    if ((LLViewerShaderMgr::instance()->getShaderLevel(LLViewerShaderMgr::SHADER_AVATAR) >= LLDrawPoolAvatar::SHADER_LEVEL_CLOTH))
    {
        F32 hover_strength = 0.f;
        F32 time_delta = mRippleTimer.getElapsedTimeF32() - mRippleTimeLast;
        mRippleTimeLast = mRippleTimer.getElapsedTimeF32();
        LLVector3 velocity = getVelocity();
        F32 speed = velocity.length();
        //RN: velocity varies too much frame to frame for this to work
        mRippleAccel.clearVec();//lerp(mRippleAccel, (velocity - mLastVel) * time_delta, LLSmoothInterpolation::getInterpolant(0.02f));
        mLastVel = velocity;
        LLVector4 wind;
        wind.setVec(getRegion()->mWind.getVelocityNoisy(getPositionAgent(), 4.f) - velocity);

        if (mInAir)
        {
            hover_strength = HOVER_EFFECT_STRENGTH * llmax(0.f, HOVER_EFFECT_MAX_SPEED - speed);
        }

        if (mBelowWater)
        {
            // TODO: make cloth flow more gracefully when underwater
            hover_strength += UNDERWATER_EFFECT_STRENGTH;
        }

        wind.mV[VZ] += hover_strength;
        wind.normalize();

        wind.mV[VW] = llmin(0.025f + (speed * 0.015f) + hover_strength, 0.5f);
        F32 interp;
        if (wind.mV[VW] > mWindVec.mV[VW])
        {
            interp = LLSmoothInterpolation::getInterpolant(0.2f);
        }
        else
        {
            interp = LLSmoothInterpolation::getInterpolant(0.4f);
        }
        mWindVec = lerp(mWindVec, wind, interp);

        F32 wind_freq = hover_strength + llclamp(8.f + (speed * 0.7f) + (noise1(mRipplePhase) * 4.f), 8.f, 25.f);
        mWindFreq = lerp(mWindFreq, wind_freq, interp);

        if (mBelowWater)
        {
            mWindFreq *= UNDERWATER_FREQUENCY_DAMP;
        }

        mRipplePhase += (time_delta * mWindFreq);
        if (mRipplePhase > F_TWO_PI)
        {
            mRipplePhase = fmodf(mRipplePhase, F_TWO_PI);
        }
    }
}

void LLVOAvatar::idleUpdateNameTag(const LLVector3& root_pos_last)
{
    LL_PROFILE_ZONE_SCOPED_CATEGORY_AVATAR;

    // update chat bubble
    //--------------------------------------------------------------------
    // draw text label over character's head
    //--------------------------------------------------------------------
    if (mChatTimer.getElapsedTimeF32() > BUBBLE_CHAT_TIME)
    {
        mChats.clear();
    }

    const F32 time_visible = mTimeVisible.getElapsedTimeF32();
    static LLCachedControl<F32> NAME_SHOW_TIME(gSavedSettings, "RenderNameShowTime"); // seconds
    static LLCachedControl<F32> FADE_DURATION(gSavedSettings, "RenderNameFadeDuration"); // seconds
    static LLCachedControl<bool> use_chat_bubbles(gSavedSettings, "UseChatBubbles");
    static LLCachedControl<bool> use_typing_bubbles(gSavedSettings, "UseTypingBubbles");

// [RLVa:KB] - Checked: RLVa-2.0.1
    bool fRlvShowAvTag = true, fRlvShowAvName = true;
    if (RlvActions::isRlvEnabled())
    {
        fRlvShowAvTag = RlvActions::canShowNameTag(this);
        fRlvShowAvName = (fRlvShowAvTag) && (RlvActions::canShowName(RlvActions::SNC_DEFAULT, getID()));
    }
// [/RLVa:KB]
    bool visible_chat = use_chat_bubbles && (mChats.size() || mTyping);
    bool visible_typing = use_typing_bubbles && mTyping;
    bool render_name =  visible_chat ||
                visible_typing ||
// [RLVa:KB] - Checked: RLVa-2.0.1
                        ((fRlvShowAvTag) &&
// [/RLVa:KB]
                        ((sRenderName == RENDER_NAME_ALWAYS) ||
                         (sRenderName == RENDER_NAME_FADE && time_visible < NAME_SHOW_TIME)));
    // If it's your own avatar, don't draw in mouselook, and don't
    // draw if we're specifically hiding our own name.
    if (isSelf())
    {
        static LLCachedControl<bool> render_name_show_self(gSavedSettings, "RenderNameShowSelf");
        static LLCachedControl<S32> name_tag_mode(gSavedSettings, "AvatarNameTagMode");
        render_name = render_name
            && !gAgentCamera.cameraMouselook()
            && (visible_chat || (render_name_show_self && name_tag_mode));
    }

    if ( !render_name )
    {
        if (mNameText)
        {
            // ...clean up old name tag
            mNameText->markDead();
            mNameText = NULL;
            sNumVisibleChatBubbles--;
        }
        return;
    }

    bool new_name = false;
    if (visible_chat != mVisibleChat)
    {
        mVisibleChat = visible_chat;
        new_name = true;
    }
        if (visible_typing != mVisibleTyping)
        {
            mVisibleTyping = visible_typing;
            new_name = true;
        }

// [RLVa:KB] - Checked: RLVa-0.2.0
    if (!fRlvShowAvName)
    {
        if (mRenderGroupTitles)
        {
            mRenderGroupTitles = false;
            new_name = true;
        }
    }
    else if (sRenderGroupTitles != mRenderGroupTitles)
// [/RLVa]
//  if (sRenderGroupTitles != mRenderGroupTitles)
    {
        mRenderGroupTitles = sRenderGroupTitles;
        new_name = true;
    }

    // First Calculate Alpha
    // If alpha > 0, create mNameText if necessary, otherwise delete it
    F32 alpha = 0.f;
    if (mAppAngle > 5.f)
    {
        const F32 START_FADE_TIME = NAME_SHOW_TIME - FADE_DURATION;
        if (!visible_chat && !visible_typing && sRenderName == RENDER_NAME_FADE && time_visible > START_FADE_TIME)
        {
            alpha = 1.f - (time_visible - START_FADE_TIME) / FADE_DURATION;
        }
        else
        {
            // ...not fading, full alpha
            alpha = 1.f;
        }
    }
    else if (mAppAngle > 2.f)
    {
        // far away is faded out also
        alpha = (mAppAngle-2.f)/3.f;
    }

    if (alpha <= 0.f)
    {
        if (mNameText)
        {
            mNameText->markDead();
            mNameText = NULL;
            sNumVisibleChatBubbles--;
        }
        return;
    }

    if (!mNameText)
    {
        mNameText = static_cast<LLHUDNameTag*>( LLHUDObject::addHUDObject(
            LLHUDObject::LL_HUD_NAME_TAG) );
        //mNameText->setMass(10.f);
        mNameText->setSourceObject(this);
        mNameText->setVertAlignment(LLHUDNameTag::ALIGN_VERT_TOP);
        mNameText->setVisibleOffScreen(true);
        mNameText->setMaxLines(11);
        mNameText->setFadeDistance(CHAT_NORMAL_RADIUS, 5.f);
        sNumVisibleChatBubbles++;
        new_name = true;
    }

    mNameText->setPositionAgent(root_pos_last);

    idleUpdateNameTagText(new_name);
    // Wolfspirit: Following thing is already handled in LLHUDNameTag::lineSegmentIntersect
    // Fixing bubblechat alpha flashing with commenting this out.
    // idleUpdateNameTagAlpha(new_name, alpha);
}

void LLVOAvatar::idleUpdateNameTagText(bool new_name)
{
    LLNameValue *title = getNVPair("Title");
    LLNameValue* firstname = getNVPair("FirstName");
    LLNameValue* lastname = getNVPair("LastName");

    // Avatars must have a first and last name
    if (!firstname || !lastname) return;

    // <FS:Ansariel> OpenSim chat distance compatibility
    static const F32 chat_range_whisper_squared = (F32)(LFSimFeatureHandler::getInstance()->whisperRange() * LFSimFeatureHandler::getInstance()->whisperRange());
    static const F32 chat_range_say_squared = (F32)(LFSimFeatureHandler::getInstance()->sayRange() * LFSimFeatureHandler::getInstance()->sayRange());
    static const F32 chat_range_shout_squared = (F32)(LFSimFeatureHandler::getInstance()->shoutRange() * LFSimFeatureHandler::getInstance()->shoutRange());
    // </FS:Ansariel>

// [RLVa:KB] - Checked: RLVa-2.0.1
    bool fRlvShowAvName = RlvActions::canShowName(RlvActions::SNC_DEFAULT, getID());
// [/RLVa:KB]
    // <FS:Ansariel> Show auto-response in nametag
    static LLCachedControl<bool> fsAutorespondMode(gSavedPerAccountSettings, "FSAutorespondMode");
    static LLCachedControl<bool> fsAutorespondNonFriendsMode(gSavedPerAccountSettings, "FSAutorespondNonFriendsMode");
    static LLCachedControl<bool> fsShowAutorespondInNametag(gSavedSettings, "FSShowAutorespondInNametag");
    bool is_autoresponse = isSelf() && fsShowAutorespondInNametag && (fsAutorespondMode || fsAutorespondNonFriendsMode);
    // </FS:Ansariel>
    // <FS:Ansariel> FIRE-3475: Show typing in nametag
    static LLCachedControl<bool> fsShowTypingStateInNameTag(gSavedSettings, "FSShowTypingStateInNameTag");
    bool is_typing = !isSelf() && mTyping && fsShowTypingStateInNameTag;
    // </FS:Ansariel>
    bool is_away = mSignaledAnimations.find(ANIM_AGENT_AWAY)  != mSignaledAnimations.end();
    bool is_do_not_disturb = mSignaledAnimations.find(ANIM_AGENT_DO_NOT_DISTURB) != mSignaledAnimations.end();
    bool is_appearance = mSignaledAnimations.find(ANIM_AGENT_CUSTOMIZE) != mSignaledAnimations.end();
    bool is_muted;
    if (isSelf())
    {
        is_muted = false;
    }
    else
    {
        is_muted = isInMuteList();
    }
//  bool is_friend = isBuddy();
// [RLVa:KB] - Checked: RLVa-1.2.2
    bool is_friend = fRlvShowAvName && isBuddy();
// [/RLVa:KB]
    bool is_cloud = getIsCloud();

    if (is_appearance != mNameAppearance)
    {
        if (is_appearance)
        {
            debugAvatarRezTime("AvatarRezEnteredAppearanceNotification","entered appearance mode");
        }
        else
        {
            debugAvatarRezTime("AvatarRezLeftAppearanceNotification","left appearance mode");
        }
    }
    // <FS:CR> Colorize name tags
    //LLColor4 name_tag_color = getNameTagColor(is_friend);
    LLColor4 name_tag_color = getNameTagColor();
    // </FS:CR>
    LLColor4 distance_color = name_tag_color;
    std::string distance_string;

    // Wolfspirit: If we don't need to display a friend,
    // if we aren't self, if we use colored Clienttags and if we have a color
    // then use that color as name_tag_color
    static LLUICachedControl<bool> show_friends("NameTagShowFriends");
    static LLUICachedControl<U32> color_client_tags("FSColorClienttags");
    bool special_color_override = (show_friends && (is_friend || LGGContactSets::getInstance()->hasFriendColorThatShouldShow(getID(), ContactSetType::TAG))) ||
                                    LLNetMap::hasAvatarMarkColor(getID());
    if (mClientTagData.has("color")
        && !special_color_override
        && color_client_tags && !this->isSelf())
    {
        name_tag_color = mClientTagData["color"];
    }

    // <FS:Ansariel> Color name tags based on distance
    static LLCachedControl<bool> show_distance_color_tag(gSavedSettings, "FSTagShowDistanceColors");
    static LLCachedControl<bool> show_distance_in_tag(gSavedSettings, "FSTagShowDistance");
    // <FS:CR> FIRE-6664: Add whisper range to color tags
    static LLUIColor tag_whisper_color = LLUIColorTable::instance().getColor("NameTagWhisperDistanceColor", LLColor4::green);
    // </FS:CR> FIRE-6664: Add whisper range to color tags
    static LLUIColor tag_chat_color = LLUIColorTable::instance().getColor("NameTagChatDistanceColor", LLColor4::green);
    static LLUIColor tag_shout_color = LLUIColorTable::instance().getColor("NameTagShoutDistanceColor", LLColor4::yellow);
    static LLUIColor tag_beyond_shout_color = LLUIColorTable::instance().getColor("NameTagBeyondShoutDistanceColor", LLColor4::red);

    if (!isSelf() && (show_distance_color_tag || show_distance_in_tag))
    {
        F64 distance_squared = dist_vec_squared(getPositionGlobal(), gAgent.getPositionGlobal());
        // <FS:CR> FIRE-6664: Add whisper range color tag
        if (distance_squared <= chat_range_whisper_squared)
        {
            distance_color = tag_whisper_color;
        }
        else if (distance_squared <= chat_range_say_squared)
        // </FS:CR> FIRE-6664: Add whisper range color tag
        {
            distance_color = tag_chat_color;
        }
        else if (distance_squared <= chat_range_shout_squared)
        {
            distance_color = tag_shout_color;
        }
        else
        {
            distance_color = tag_beyond_shout_color;
        }

        if (show_distance_in_tag)
        {
            distance_string = llformat("%.02f m", sqrt(distance_squared));
        }

        // Override nametag color only if friend color is disabled
        // or avatar is not a friend nor has a contact set color
        if (show_distance_color_tag && !special_color_override)
        {
            name_tag_color = distance_color;
        }
    }
    // </FS:Ansariel>

    // <FS:Ansariel> Show ARW in nametag options (for Jelly Dolls)
    static LLCachedControl<bool> show_arw_tag(gSavedSettings, "FSTagShowARW");
    static LLCachedControl<bool> show_too_complex_only_arw_tag(gSavedSettings, "FSTagShowTooComplexOnlyARW");
    static LLCachedControl<bool> show_own_arw_tag(gSavedSettings, "FSTagShowOwnARW");
    U32 complexity(0);
    LLColor4 complexity_color(LLColor4::grey1); // default if we're not limiting the complexity

    if (show_arw_tag &&
       ((isSelf() && show_own_arw_tag) ||
       (!isSelf() && (!show_too_complex_only_arw_tag || isTooComplex()))))
    {
        complexity = mVisualComplexity;

        // Show complexity color if we're limiting and not showing our own ARW...
        static LLCachedControl<U32> max_render_cost(gSavedSettings, "RenderAvatarMaxComplexity", 0);
        if (max_render_cost != 0 && !isSelf())
        {
            // This calculation is copied from idleUpdateRenderComplexity()
            F32 green_level = 1.f - llclamp(((F32)complexity - (F32)max_render_cost) / (F32)max_render_cost, 0.f, 1.f);
            F32 red_level = llmin((F32)complexity / (F32)max_render_cost, 1.f);
            complexity_color.set(red_level, green_level, 0.f, 1.f);
        }
    }
    // </FS:Ansariel>

    // Rebuild name tag if state change detected
    if (!mNameIsSet
        || new_name
        // <FS:Ansariel> FIRE-13414: Avatar name isn't updated when the simulator sends a new name
        || (!LLGridManager::instance().isInSecondLife() && (firstname->getString() != mNameFirstname || lastname->getString() != mNameLastname))
        // </FS:Ansariel>
        || (!title && !mTitle.empty())
        || (title && mTitle != title->getString())
        || is_away != mNameAway
        || is_do_not_disturb != mNameDoNotDisturb
        || is_autoresponse != mNameAutoResponse
        || is_muted != mNameMute
        || is_appearance != mNameAppearance
        || is_friend != mNameFriend
        || is_cloud != mNameCloud
        || name_tag_color != mNameColor
        || is_typing != mNameIsTyping
        || distance_string != mDistanceString
        // <FS:Ansariel> Show Arc in nametag (for Jelly Dolls)
        || complexity != mNameArc
        || complexity_color != mNameArcColor)
    {

        //WS: If we got a uuid and if we know if it's id_based or not, ask FSDATA for the other tagdata, before we display it.
        if (mClientTagData.has("uuid") && mClientTagData.has("id_based"))
        {
            LLColor4 color;
            if (mClientTagData.has("tex_color"))
            {
                color.setValue(mClientTagData["tex_color"]);
            }
            else
            {
                color = LLColor4::black;
            }
            mClientTagData = FSData::getInstance()->resolveClientTag(LLUUID(mClientTagData["uuid"].asString()),
                                                                     mClientTagData["id_based"].asBoolean(),
                                                                     color);
        }

        clearNameTag();

        // <FS:Ansariel> Show auto-response in nametag
        //if (is_away || is_muted || is_do_not_disturb || is_appearance)
        if (is_away || is_muted || is_do_not_disturb || is_autoresponse || is_appearance || is_typing)
        // </FS:Ansariel>
        {
            std::string line;
            if (is_away)
            {
                line += LLTrans::getString("AvatarAway");
                line += ", ";
            }
            if (is_do_not_disturb)
            {
                line += LLTrans::getString("AvatarDoNotDisturb");
                line += ", ";
            }
            // <FS:Ansariel> Show auto-response in nametag
            if (is_autoresponse)
            {
                line += LLTrans::getString("AvatarAutoResponse");
                line += ", ";
            }
            // </FS:Ansariel>
            if (is_muted)
            {
                line += LLTrans::getString("AvatarMuted");
                line += ", ";
            }
            if (is_appearance)
            {
                line += LLTrans::getString("AvatarEditingAppearance");
                line += ", ";
            }
            if (is_cloud && !is_muted)
            {
                line += LLTrans::getString("LoadingData");
                line += ", ";
            }
            // <FS:Ansariel> FIRE-3475: Show typing in nametag
            if (is_typing)
            {
                line += LLTrans::getString("AvatarTyping");
                line += ", ";
            }
            // </FS:Ansariel>
            // trim last ", "
            line.resize( line.length() - 2 );
            addNameTagLine(line, name_tag_color, LLFontGL::NORMAL,
                LLFontGL::getFontSansSerifSmall());
        }

//      if (sRenderGroupTitles
// [RLVa:KB] - Checked: RLVa-1.2.2
        if (sRenderGroupTitles && fRlvShowAvName
// [/RLVa:KB]
            && title && title->getString() && title->getString()[0] != '\0')
        {
            std::string title_str = title->getString();
            LLStringFn::replace_ascii_controlchars(title_str,LL_UNKNOWN_CHAR);
            addNameTagLine(title_str, name_tag_color, LLFontGL::NORMAL,
                LLFontGL::getFontSansSerifSmall(), true);
        }

        static LLUICachedControl<bool> show_display_names("NameTagShowDisplayNames", true);
        static LLUICachedControl<bool> show_usernames("NameTagShowUsernames", true);
        static LLUICachedControl<bool> show_rez_status("NameTagDebugAVRezState", false);
        static LLUICachedControl<bool> colorize_username("FSColorUsername");    // <FS:CR> FIRE-1061
        static LLUICachedControl<bool> show_legacynames("FSNameTagShowLegacyUsernames");

        if (LLAvatarName::useDisplayNames())
        {
            LLAvatarName av_name;
            if (!LLAvatarNameCache::get(getID(), &av_name))
            {
                // Force a rebuild at next idle
                // Note: do not connect a callback on idle().
                clearNameTag();
            }

// [RLVa:KB] - Checked: RLVa-1.2.2
            if ( (fRlvShowAvName) || (isSelf()) )
            {
// [/RLVa:KB]
                // Might be blank if name not available yet, that's OK
                if (show_display_names)
                {

                    if (mClientTagData.has("name") && !mClientTagData["name"].asString().empty())
                    {
                        addNameTagLine((av_name.isDisplayNameDefault() ? av_name.getUserNameForDisplay() : av_name.getDisplayName()) +" (" + mClientTagData["name"].asString() + ")",name_tag_color,LLFontGL::NORMAL, LLFontGL::getFontSansSerif(), true, (!av_name.getDisplayName().empty()) );
                    }
                    else
                    {
                        addNameTagLine((av_name.isDisplayNameDefault() ? av_name.getUserNameForDisplay() : av_name.getDisplayName()), name_tag_color, LLFontGL::NORMAL, LLFontGL::getFontSansSerif(), true, true);
                    }
                }
                // Suppress SLID display if display name matches exactly (ugh)
                if (show_usernames && !av_name.isDisplayNameDefault())
                {
                    // *HACK: Desaturate the color
                    // <FS:CR> FIRE-1061
                    LLColor4 username_color;
                    if (colorize_username)
                    {
                        username_color = LLUIColorTable::instance().getColor("NameTagUsername", LLColor4::white);
                    }
                    else
                    {
                        username_color = name_tag_color * 0.83f;
                    }
                    // </FS:CR>

                    // <FS:CR> Show user name as legacy name if selected
                    std::string username( show_legacynames ? av_name.getUserNameForDisplay() : av_name.getAccountName() );

                    addNameTagLine(username, username_color, LLFontGL::NORMAL, LLFontGL::getFontSansSerifSmall(), true);
                }
// [RLVa:KB] - Checked: RLVa-1.2.2
            }
            else
            {
                addNameTagLine(RlvStrings::getAnonym(av_name), name_tag_color, LLFontGL::NORMAL, LLFontGL::getFontSansSerif(), true, (!av_name.getDisplayName().empty()) );
            }
// [/RLVa:KB]
        }
        else  // DISPLAY NAMES OFF
        {
            const LLFontGL* font = LLFontGL::getFontSansSerif();
            std::string full_name = LLCacheName::buildFullName( firstname->getString(), lastname->getString() );
// [RLVa:KB] - Checked: RLVa-1.2.2
            if ( (!fRlvShowAvName) && (!isSelf()) )
            {
                full_name = RlvStrings::getAnonym(full_name);
                addNameTagLine(full_name, name_tag_color, LLFontGL::NORMAL, font, true, true);
            }
// [/RLVa:KB]
            else // Only check for client tags when not RLV anon -AO
            {
                if (mClientTagData.has("name") && !mClientTagData["name"].asString().empty())
                {
                    addNameTagLine(full_name + " (" + mClientTagData["name"].asString() + ")", name_tag_color, LLFontGL::NORMAL, font, true, true);
                }
                else
                {
                    addNameTagLine(full_name, name_tag_color, LLFontGL::NORMAL, font, true, true);
                }
            }
        }

        // <FS:Ansariel> Show distance in tag
        if (show_distance_in_tag)
        {
            addNameTagLine(distance_string, distance_color, LLFontGL::NORMAL, LLFontGL::getFontSansSerifSmall());
        }
        // <FS:Ansariel> Show distance in tag

        // <FS:Ansariel> Show ARW in nametag options (for Jelly Dolls)
        static const std::string complexity_label = LLTrans::getString("Nametag_Complexity_Label");
        static const std::string texture_area_label = LLTrans::getString("Nametag_Texture_Area_Label");
        if (show_arw_tag &&
           ((isSelf() && show_own_arw_tag) ||
           (!isSelf() && (!show_too_complex_only_arw_tag || isTooComplex()))))
        {
            std::string complexity_string;
            LLLocale locale("");

            // always show complexity, even if the reason for a jelly baby is the texture area
            // this is technically not 100% correct but the decision logic with all of the
            // exceptions would be way too complex to justify the result - Zi
            LLResMgr::getInstance()->getIntegerString(complexity_string, complexity);
            LLStringUtil::format_map_t label_args;
            label_args["COMPLEXITY"] = complexity_string;

            addNameTagLine(FSCommon::format_string(complexity_label, label_args), complexity_color, LLFontGL::NORMAL, LLFontGL::getFontSansSerifSmall());

            // only show texture area if this is the reason for jelly baby rendering
            static LLCachedControl<F32> max_attachment_area(gSavedSettings, "RenderAutoMuteSurfaceAreaLimit", 1000.0f);
            if (max_attachment_area > 0.f && mAttachmentSurfaceArea > max_attachment_area)
            {
                LLResMgr::getInstance()->getIntegerString(complexity_string, (S32)mAttachmentSurfaceArea);
                label_args["TEXTURE_AREA"] = complexity_string;

                addNameTagLine(FSCommon::format_string(texture_area_label, label_args), LLColor4::red, LLFontGL::NORMAL, LLFontGL::getFontSansSerifSmall());
            }
        }
        // </FS:Ansariel>

        if (show_rez_status)
        {
            std::string av_string = LLVOAvatar::rezStatusToString(mLastRezzedStatus);
            addNameTagLine(av_string, name_tag_color, LLFontGL::NORMAL, LLFontGL::getFontSansSerifSmall(), true);
        }

        mNameAway = is_away;
        mNameDoNotDisturb = is_do_not_disturb;
        mNameAutoResponse = is_autoresponse; // <FS:Ansariel> Show auto-response in nametag
        mNameMute = is_muted;
        mNameAppearance = is_appearance;
        mNameFriend = is_friend;
        mNameCloud = is_cloud;
        mNameColor=name_tag_color;
        mDistanceString = distance_string;
        mTitle = title ? title->getString() : "";
        mNameIsTyping = is_typing;
        // <FS:Ansariel> FIRE-13414: Avatar name isn't updated when the simulator sends a new name
        mNameFirstname = firstname->getString();
        mNameLastname = lastname->getString();
        // </FS:Ansariel>
        // <FS:Ansariel> Show Arc in nametag (for Jelly Dolls)
        mNameArc = complexity;
        mNameArcColor = complexity_color;
        // </FS:Ansariel>
        LLStringFn::replace_ascii_controlchars(mTitle,LL_UNKNOWN_CHAR);
        new_name = true;
    }



    if (mVisibleChat || mVisibleTyping)
    {
        mNameText->setFont(LLFontGL::getFontSansSerif());
                mNameText->setTextAlignment(LLHUDNameTag::ALIGN_TEXT_LEFT);
        mNameText->setFadeDistance(CHAT_NORMAL_RADIUS * 2.f, 5.f);

        std::deque<LLChat>::iterator chat_iter = mChats.begin();
        mNameText->clearString();

        static const LLUIColor user_chat_color = LLUIColorTable::instance().getColor("UserChatColor");
        static const LLUIColor agent_chat_color = LLUIColorTable::instance().getColor("AgentChatColor");
        // <FS:CR> Colorize tags
        //const LLColor4& new_chat = isSelf() ? user_chat_color : agent_chat_color;
        LLColor4 new_chat = isSelf() ? user_chat_color : agent_chat_color;

        // <FS:CR> Colorize tags
        new_chat = LGGContactSets::getInstance()->colorize(getID(), new_chat, ContactSetType::CHAT);

        //color based on contact sets prefs
        LGGContactSets::getInstance()->hasFriendColorThatShouldShow(getID(), ContactSetType::CHAT, new_chat);
        // </FS:CR>

        if (mVisibleChat)
        {
        LLColor4 normal_chat = lerp(new_chat, LLColor4(0.8f, 0.8f, 0.8f, 1.f), 0.7f);
        LLColor4 old_chat = lerp(normal_chat, LLColor4(0.6f, 0.6f, 0.6f, 1.f), 0.7f);
        if (mTyping && mChats.size() >= MAX_BUBBLE_CHAT_UTTERANCES)
        {
            ++chat_iter;
        }

        for(; chat_iter != mChats.end(); ++chat_iter)
        {
            F32 chat_fade_amt = llclamp((F32)((LLFrameTimer::getElapsedSeconds() - chat_iter->mTime) / CHAT_FADE_TIME), 0.f, 4.f);
            LLFontGL::StyleFlags style;
            switch(chat_iter->mChatType)
            {
            case CHAT_TYPE_WHISPER:
                style = LLFontGL::ITALIC;
                break;
            case CHAT_TYPE_SHOUT:
                style = LLFontGL::BOLD;
                break;
            default:
                style = LLFontGL::NORMAL;
                break;
            }
            if (chat_fade_amt < 1.f)
            {
                F32 u = clamp_rescale(chat_fade_amt, 0.9f, 1.f, 0.f, 1.f);
                mNameText->addLine(chat_iter->mText, lerp(new_chat, normal_chat, u), style);
            }
            else if (chat_fade_amt < 2.f)
            {
                F32 u = clamp_rescale(chat_fade_amt, 1.9f, 2.f, 0.f, 1.f);
                mNameText->addLine(chat_iter->mText, lerp(normal_chat, old_chat, u), style);
            }
            else if (chat_fade_amt < 3.f)
            {
                // *NOTE: only remove lines down to minimum number
                mNameText->addLine(chat_iter->mText, old_chat, style);
            }
        }
        }
        mNameText->setVisibleOffScreen(true);

        if (mVisibleTyping && mTyping)
        {
            S32 dot_count = (llfloor(mTypingTimer.getElapsedTimeF32() * 3.f) + 2) % 3 + 1;
            switch(dot_count)
            {
            case 1:
                mNameText->addLine(".", new_chat);
                break;
            case 2:
                mNameText->addLine("..", new_chat);
                break;
            case 3:
                mNameText->addLine("...", new_chat);
                break;
            }

        }
    }
    else
    {
        // ...not using chat bubbles, just names
        mNameText->setTextAlignment(LLHUDNameTag::ALIGN_TEXT_CENTER);
        mNameText->setFadeDistance(CHAT_NORMAL_RADIUS, 5.f);
        mNameText->setVisibleOffScreen(false);
    }
}

// <FS:Ansariel> Fix nametag not properly updating when display name arrives
//void LLVOAvatar::addNameTagLine(const std::string& line, const LLColor4& color, S32 style, const LLFontGL* font, const bool use_ellipses)
void LLVOAvatar::addNameTagLine(const std::string& line, const LLColor4& color, S32 style, const LLFontGL* font, const bool use_ellipses, bool is_name /* = false */)
// </FS:Ansariel>
{
    // extra width (NAMETAG_MAX_WIDTH) is for names only, not for chat
    llassert(mNameText);
    if (mVisibleChat || mVisibleTyping)
    {
        mNameText->addLabel(line, LLHUDNameTag::NAMETAG_MAX_WIDTH);
    }
    else
    {
        mNameText->addLine(line, color, (LLFontGL::StyleFlags)style, font, use_ellipses, LLHUDNameTag::NAMETAG_MAX_WIDTH);
    }
    // <FS:Ansariel> Fix nametag not properly updating when display name arrives
    //mNameIsSet |= !line.empty();
    if (is_name)
    {
        mNameIsSet |= !line.empty();
    }
    // </FS:Ansariel>
}

void LLVOAvatar::clearNameTag()
{
    mNameIsSet = false;
    if (mNameText)
    {
        mNameText->setLabel("");
        mNameText->setString("");
    }
    mTimeVisible.reset();
}

// static
void LLVOAvatar::invalidateNameTag(const LLUUID& agent_id)
{
    if (LLViewerObject* obj = gObjectList.findObject(agent_id))
    {
        if (LLVOAvatar* avatar = dynamic_cast<LLVOAvatar*>(obj))
        {
            avatar->clearNameTag();
        }
    }
}

// static
void LLVOAvatar::invalidateNameTags()
{
    for (LLCharacter* character : LLCharacter::sInstances)
    {
        LLVOAvatar* avatar = (LLVOAvatar*)character;
        if (!avatar->isDead())
        {
            avatar->clearNameTag();
        }
    }
}

// Compute name tag position during idle update
LLVector3 LLVOAvatar::idleCalcNameTagPosition(const LLVector3 &root_pos_last)
{
    LLQuaternion root_rot = mRoot->getWorldRotation();
    LLQuaternion inv_root_rot = ~root_rot;
    LLVector3 pixel_right_vec;
    LLVector3 pixel_up_vec;
    LLViewerCamera::getInstance()->getPixelVectors(root_pos_last, pixel_up_vec, pixel_right_vec);
    LLVector3 camera_to_av = root_pos_last - LLViewerCamera::getInstance()->getOrigin();
    camera_to_av.normalize();
    LLVector3 local_camera_at = camera_to_av * inv_root_rot;
    LLVector3 local_camera_up = camera_to_av % LLViewerCamera::getInstance()->getLeftAxis();
    local_camera_up.normalize();
    local_camera_up = local_camera_up * inv_root_rot;

    // <FS:Ansariel> Optional legacy nametag position
    LLVector3 name_position;
    static LLCachedControl<bool> fsLegacyNametagPosition(gSavedSettings, "FSLegacyNametagPosition");
    if (fsLegacyNametagPosition)
    {
        local_camera_up.scaleVec((mBodySize + mAvatarOffset) * 0.5f);
        local_camera_at.scaleVec((mBodySize + mAvatarOffset) * 0.5f);

        name_position = mRoot->getWorldPosition();
        name_position[VZ] -= mPelvisToFoot;
        name_position[VZ] += ((mBodySize[VZ] - mAvatarOffset[VZ] * 0.9f) * 0.55f);
        name_position += (local_camera_up * root_rot) - (projected_vec(local_camera_at * root_rot, camera_to_av));
        name_position += pixel_up_vec * 15.f;
    }
    else
    {
    // </FS:Ansariel>
    // position is based on head position, does not require mAvatarOffset here. - Nyx
    LLVector3 avatar_ellipsoid(mBodySize.mV[VX] * 0.4f,
                                mBodySize.mV[VY] * 0.4f,
                                mBodySize.mV[VZ] * NAMETAG_VERT_OFFSET_WEIGHT);

    local_camera_up.scaleVec(avatar_ellipsoid);
    local_camera_at.scaleVec(avatar_ellipsoid);

    LLVector3 head_offset = (mHeadp->getLastWorldPosition() - mRoot->getLastWorldPosition()) * inv_root_rot;

    if (dist_vec(head_offset, mTargetRootToHeadOffset) > NAMETAG_UPDATE_THRESHOLD)
    {
        mTargetRootToHeadOffset = head_offset;
    }

    mCurRootToHeadOffset = lerp(mCurRootToHeadOffset, mTargetRootToHeadOffset, LLSmoothInterpolation::getInterpolant(0.2f));

    // <FS:Ansariel> Optional legacy nametag position
    //LLVector3 name_position = mRoot->getLastWorldPosition() + (mCurRootToHeadOffset * root_rot);
    name_position = mRoot->getLastWorldPosition() + (mCurRootToHeadOffset * root_rot);
    name_position += (local_camera_up * root_rot) - (projected_vec(local_camera_at * root_rot, camera_to_av));
    name_position += pixel_up_vec * NAMETAG_VERTICAL_SCREEN_OFFSET;
    // <FS:Ansariel> Optional legacy nametag position
    }
    // </FS:Ansariel>

    // <FS:Ansariel> Optional Z-offset correction for name tags
    static LLCachedControl<S32> fsNameTagOffset(gSavedSettings, "FSNameTagZOffsetCorrection");
    name_position[VZ] += fsNameTagOffset / 10.f;
    // </FS:Ansariel>

    // Avoid of crossing the name tag by the water surface
    if (mNameText)
    {
        F32 water_height = getRegion()->getWaterHeight();
        static const F32 WATER_HEIGHT_ABOVE_DELTA = 0.25;
        if (name_position[VZ] < water_height + WATER_HEIGHT_ABOVE_DELTA)
        {
            F32 camera_height = LLViewerCamera::getInstance()->getOrigin()[VZ];
            if (camera_height >= water_height)
            {
                F32 name_world_height = mNameText->getWorldHeight();
                static const F32 WATER_HEIGHT_BELOW_DELTA = 0.5;
                if (name_position[VZ] + name_world_height > water_height - WATER_HEIGHT_BELOW_DELTA)
                {
                    name_position[VZ] = water_height + WATER_HEIGHT_ABOVE_DELTA;
                }
            }
        }
    }

    return name_position;
}

void LLVOAvatar::idleUpdateNameTagAlpha(bool new_name, F32 alpha)
{
    llassert(mNameText);

    if (new_name
        || alpha != mNameAlpha)
    {
        mNameText->setAlpha(alpha);
        mNameAlpha = alpha;
    }
}

// <FS:CR> Colorize tags
//LLColor4 LLVOAvatar::getNameTagColor(bool is_friend)
LLColor4 LLVOAvatar::getNameTagColor()
// </FS:CR>
{
    // ...not using display names
    LLColor4 color = LLUIColorTable::getInstance()->getColor("NameTagLegacy");
    if (LLAvatarName::useDisplayNames())
    {
        // ...color based on whether username "matches" a computed display name
        LLAvatarName av_name;
        if (LLAvatarNameCache::get(getID(), &av_name) && av_name.isDisplayNameDefault())
        {
            color = LLUIColorTable::getInstance()->getColor("NameTagMatch");
        }
        else
        {
            color = LLUIColorTable::getInstance()->getColor("NameTagMismatch");
        }
    }

    // <FS:CR> FIRE-1061 - Color friends, lindens, muted, etc
    color = LGGContactSets::getInstance()->colorize(getID(), color, ContactSetType::TAG);
    // </FS:CR>

    LGGContactSets::getInstance()->hasFriendColorThatShouldShow(getID(), ContactSetType::TAG, color);

    LLNetMap::getAvatarMarkColor(getID(), color);

    return color;
}

void LLVOAvatar::idleUpdateBelowWater()
{
    F32 avatar_height = (F32)(getPositionGlobal().mdV[VZ]);

    F32 water_height;
    water_height = getRegion()->getWaterHeight();

    // <FS:Zi> Animation Overrider
    bool wasBelowWater = mBelowWater;
    mBelowWater =  avatar_height < water_height;
    // <FS:Zi> Animation Overrider
    if (isSelf() && wasBelowWater != mBelowWater)
    {
        AOEngine::instance().checkBelowWater(mBelowWater);
    }
    // </FS:Zi> Animation Overrider
}

void LLVOAvatar::slamPosition()
{
    gAgent.setPositionAgent(getPositionAgent());
    // SL-315
    mRoot->setWorldPosition(getPositionAgent()); // teleport
    setChanged(TRANSLATED);
    if (mDrawable.notNull())
    {
        gPipeline.updateMoveNormalAsync(mDrawable);
    }
    mRoot->updateWorldMatrixChildren();
}

bool LLVOAvatar::isVisuallyMuted()
{
    LL_PROFILE_ZONE_SCOPED_CATEGORY_AVATAR; // <FS:Beq/> Tracy accounting for imposter testing.
    bool muted = false;

    // <FS:Ansariel> FIRE-11783: Always visually mute avatars that are muted
    if (!isSelf() && isInMuteList())
    {
        return true;
    }
    // </FS:Ansariel>

    // Priority order (highest priority first)
    // * own avatar is never visually muted
    // * if on the "always draw normally" list, draw them normally
    // * if on the "always visually mute" list, mute them
    // * check against the render cost and attachment limits
    if (!isSelf())
    {
// [RLVa:KB] - Checked: RLVa-2.2 (@setcam_avdist)
        if (isRlvSilhouette())
        {
            muted = true;
        }
        else if (mVisuallyMuteSetting == AV_ALWAYS_RENDER)
// [/RLVa:KB]
//      if (mVisuallyMuteSetting == AV_ALWAYS_RENDER)
        {
            muted = false;
        }
        else if (mVisuallyMuteSetting == AV_DO_NOT_RENDER)
        {
#ifdef JELLYDOLLS_SHOULD_IMPOSTOR
            muted = true;
            // Always want to see this AV as an impostor
#else
            muted = false;
#endif
        }
        // <FS:Ansariel> FIRE-11783: Always visually mute avatars that are muted
        //else if (isInMuteList())
        //{
        //    muted = true;
        //}
        // </FS:Ansariel>
        else if (mIsControlAvatar)
        {
            muted = isTooSlow();
        }
        else
        {
            muted = isTooComplex(); // <FS:Beq/> this should not trigger based on perfstats
        }
    }

    return muted;
}

bool LLVOAvatar::isInMuteList() const
{
    LL_PROFILE_ZONE_SCOPED_CATEGORY_AVATAR; // <FS:Beq/> Tracy accounting for imposter testing.
    bool muted = false;
    F64 now = LLFrameTimer::getTotalSeconds();
    if (now < mCachedMuteListUpdateTime)
    {
        muted = mCachedInMuteList;
    }
    else
    {
        muted = LLMuteList::getInstance()->isMuted(getID());

        const F64 SECONDS_BETWEEN_MUTE_UPDATES = 1;
        mCachedMuteListUpdateTime = now + SECONDS_BETWEEN_MUTE_UPDATES;
        mCachedInMuteList = muted;
    }
    return muted;
}

// [RLVa:KB] - Checked: RLVa-2.2 (@setcam_avdist)
bool LLVOAvatar::isRlvSilhouette() const
{
    if (!RlvActions::hasBehaviour(RLV_BHVR_SETCAM_AVDIST))
        return false;

    static RlvCachedBehaviourModifier<float> s_nSetCamAvDist(RLV_MODIFIER_SETCAM_AVDIST);

    const F64 now = LLFrameTimer::getTotalSeconds();
    if (now >= mCachedRlvSilhouetteUpdateTime)
    {
        const F64 SECONDS_BETWEEN_SILHOUETTE_UPDATES = .5f;
        bool fIsRlvSilhouette = dist_vec_squared(gAgent.getPositionGlobal(), getPositionGlobal()) > s_nSetCamAvDist() * s_nSetCamAvDist();
        if (fIsRlvSilhouette != mCachedIsRlvSilhouette)
        {
            mCachedIsRlvSilhouette = fIsRlvSilhouette;
            mNeedsImpostorUpdate = true;
        }
        mCachedRlvSilhouetteUpdateTime = now + SECONDS_BETWEEN_SILHOUETTE_UPDATES;
    }
    return mCachedIsRlvSilhouette;
}
// [/RLVa:KB]

void LLVOAvatar::updateAppearanceMessageDebugText()
{
        S32 central_bake_version = -1;
        if (getRegion())
        {
            central_bake_version = getRegion()->getCentralBakeVersion();
        }
        bool all_baked_downloaded = allBakedTexturesCompletelyDownloaded();
        bool all_local_downloaded = allLocalTexturesCompletelyDownloaded();
        std::string debug_line = llformat("%s%s - mLocal: %d, mEdit: %d, mUSB: %d, CBV: %d",
                                          isSelf() ? (all_local_downloaded ? "L" : "l") : "-",
                                          all_baked_downloaded ? "B" : "b",
                                          mUseLocalAppearance, mIsEditingAppearance,
                                          // <FS:Ansariel> [Legacy Bake]
                                          //1, central_bake_version);
                                          mUseServerBakes, central_bake_version);
                                          // </FS:Ansariel> [Legacy Bake]
        std::string origin_string = bakedTextureOriginInfo();
        debug_line += " [" + origin_string + "]";
        S32 curr_cof_version = LLAppearanceMgr::instance().getCOFVersion();
        S32 last_request_cof_version = mLastUpdateRequestCOFVersion;
        S32 last_received_cof_version = mLastUpdateReceivedCOFVersion;
        if (isSelf())
        {
            debug_line += llformat(" - cof: %d req: %d rcv:%d",
                                   curr_cof_version, last_request_cof_version, last_received_cof_version);
            static LLCachedControl<bool> debug_force_failure(gSavedSettings, "DebugForceAppearanceRequestFailure");
            if (debug_force_failure)
            {
                debug_line += " FORCING ERRS";
            }
        }
        else
        {
            debug_line += llformat(" - cof rcv:%d", last_received_cof_version);
        }
        debug_line += llformat(" bsz-z: %.3f", mBodySize[2]);
        if (mAvatarOffset[2] != 0.0f)
        {
            debug_line += llformat("avofs-z: %.3f", mAvatarOffset[2]);
        }
        bool hover_enabled = getRegion() && getRegion()->avatarHoverHeightEnabled();
        debug_line += hover_enabled ? " H" : " h";
        const LLVector3& hover_offset = getHoverOffset();
        if (hover_offset[2] != 0.0)
        {
            debug_line += llformat(" hov_z: %.3f", hover_offset[2]);
            debug_line += llformat(" %s", (isSitting() ? "S" : "T"));
            debug_line += llformat("%s", (isMotionActive(ANIM_AGENT_SIT_GROUND_CONSTRAINED) ? "G" : "-"));
        }
        if (mInAir)
        {
            debug_line += " A";

        }

        LLVector3 ankle_right_pos_agent = mFootRightp->getWorldPosition();
        LLVector3 normal;
        LLVector3 ankle_right_ground_agent = ankle_right_pos_agent;
        resolveHeightAgent(ankle_right_pos_agent, ankle_right_ground_agent, normal);
        F32 rightElev = llmax(-0.2f, ankle_right_pos_agent.mV[VZ] - ankle_right_ground_agent.mV[VZ]);
        debug_line += llformat(" relev %.3f", rightElev);

        LLVector3 root_pos = mRoot->getPosition();
        LLVector3 pelvis_pos = mPelvisp->getPosition();
        debug_line += llformat(" rp %.3f pp %.3f", root_pos[2], pelvis_pos[2]);

        const LLVector3& scale = getScale();
        debug_line += llformat(" scale-z %.3f", scale[2]);
        S32 is_visible = (S32) isVisible();
        S32 is_m_visible = (S32) mVisible;
        debug_line += llformat(" v %d/%d", is_visible, is_m_visible);

        AvatarOverallAppearance aoa = getOverallAppearance();
        if (aoa == AOA_NORMAL)
        {
            debug_line += " N";
        }
        else if (aoa == AOA_JELLYDOLL)
        {
            debug_line += " J";
        }
        else
        {
            debug_line += " I";
        }

        if (mMeshValid)
        {
            debug_line += "m";
        }
        else
        {
            debug_line += "-";
        }
        if (isImpostor())
        {
            debug_line += " Imp" + llformat("%d[%d]:%.1f", mUpdatePeriod, mLastImpostorUpdateReason, ((F32)(gFrameTimeSeconds-mLastImpostorUpdateFrameTime)));
        }

        addDebugText(debug_line);
}

LLViewerInventoryItem* getObjectInventoryItem(LLViewerObject *vobj, LLUUID asset_id)
{
    LLViewerInventoryItem *item = NULL;

    if (vobj)
    {
        if (vobj->getInventorySerial()<=0)
        {
            vobj->requestInventory();
    }
        item = vobj->getInventoryItemByAsset(asset_id);
    }
    return item;
}

LLViewerInventoryItem* recursiveGetObjectInventoryItem(LLViewerObject *vobj, LLUUID asset_id)
{
    LLViewerInventoryItem *item = getObjectInventoryItem(vobj, asset_id);
    if (!item)
    {
        LLViewerObject::const_child_list_t& children = vobj->getChildren();
        for (LLViewerObject::const_child_list_t::const_iterator it = children.begin();
             it != children.end(); ++it)
        {
            LLViewerObject *childp = *it;
            item = getObjectInventoryItem(childp, asset_id);
            if (item)
    {
                break;
            }
        }
    }
    return item;
}

void LLVOAvatar::updateAnimationDebugText()
{
    for (LLMotionController::motion_list_t::iterator iter = mMotionController.getActiveMotions().begin();
         iter != mMotionController.getActiveMotions().end(); ++iter)
    {
        LLMotion* motionp = *iter;
        if (motionp->getMinPixelArea() < getPixelArea())
        {
            std::string output;
            std::string motion_name = motionp->getName();
            if (motion_name.empty())
            {
                if (isControlAvatar())
                {
                    LLControlAvatar *control_av = dynamic_cast<LLControlAvatar*>(this);
                    // Try to get name from inventory of associated object
                    LLVOVolume *volp = control_av->mRootVolp;
                    LLViewerInventoryItem *item = recursiveGetObjectInventoryItem(volp,motionp->getID());
                    if (item)
                    {
                        motion_name = item->getName();
                    }
                }
                else
                {
                    if (motionp->getID() == ANIM_AGENT_BENTO_IDLE)
                    {
                        motion_name = "bento_idle";
                    }
                }
            }
            if (motion_name.empty())
            {
                std::string name;
                if (gAgent.isGodlikeWithoutAdminMenuFakery() || isSelf())
                {
                    name = motionp->getID().asString();
                    LLVOAvatar::AnimSourceIterator anim_it = mAnimationSources.begin();
                    for (; anim_it != mAnimationSources.end(); ++anim_it)
                    {
                        if (anim_it->second == motionp->getID())
                        {
                            LLViewerObject* object = gObjectList.findObject(anim_it->first);
                            if (!object)
                            {
                                break;
                            }
                            if (object->isAvatar())
                            {
                                if (mMotionController.mIsSelf)
                                {
                                    // Searching inventory by asset id is really long
                                    // so just mark as inventory
                                    // Also item is likely to be named by LLPreviewAnim
                                    name += "(inventory)";
                                }
                            }
                            else
                            {
                                LLViewerInventoryItem* item = NULL;
                                if (!object->isInventoryDirty())
                                {
                                    item = object->getInventoryItemByAsset(motionp->getID());
                                }
                                if (item)
                                {
                                    name = item->getName();
                                }
                                else if (object->isAttachment())
                                {
                                    name += "(att:" + getAttachmentItemName() + ")";
                                }
                                else
                                {
                                    // in-world object, name or content unknown
                                    name += "(in-world)";
                                }
                            }
                            break;
                        }
                    }
                }
                else
                {
                    name = LLUUID::null.asString();
                }
                motion_name = name;
            }
            std::string motion_tag = "";
            if (mPlayingAnimations.find(motionp->getID()) != mPlayingAnimations.end())
            {
                motion_tag = "*";
            }
            output = llformat("%s%s - %d",
                              motion_name.c_str(),
                              motion_tag.c_str(),
                              (U32)motionp->getPriority());
            addDebugText(output);
        }
    }
}

void LLVOAvatar::updateDebugText()
{
    // Leave mDebugText uncleared here, in case a derived class has added some state first

    static LLCachedControl<bool> debug_av_appearance_message(gSavedSettings, "DebugAvatarAppearanceMessage");
    if (debug_av_appearance_message)
    {
        updateAppearanceMessageDebugText();
    }

    static LLCachedControl<bool> debug_av_composite_baked(gSavedSettings, "DebugAvatarCompositeBaked");
    if (debug_av_composite_baked)
    {
        if (!mBakedTextureDebugText.empty())
            addDebugText(mBakedTextureDebugText);
    }

    // Develop -> Avatar -> Animation Info
    if (LLVOAvatar::sShowAnimationDebug)
    {
        updateAnimationDebugText();
    }

    if (!mDebugText.size() && mText.notNull())
    {
        mText->markDead();
        mText = NULL;
    }
    else if (mDebugText.size())
    {
        setDebugText(mDebugText);
    }
    mDebugText.clear();
}

//------------------------------------------------------------------------
// updateFootstepSounds
// Factored out from updateCharacter()
// Generate footstep sounds when feet hit the ground
//------------------------------------------------------------------------
void LLVOAvatar::updateFootstepSounds()
{
    if (mIsDummy)
    {
        return;
    }

    //-------------------------------------------------------------------------
    // Find the ground under each foot, these are used for a variety
    // of things that follow
    //-------------------------------------------------------------------------
    LLVector3 ankle_left_pos_agent = mFootLeftp->getWorldPosition();
    LLVector3 ankle_right_pos_agent = mFootRightp->getWorldPosition();

    LLVector3 ankle_left_ground_agent = ankle_left_pos_agent;
    LLVector3 ankle_right_ground_agent = ankle_right_pos_agent;
    LLVector3 normal;
    resolveHeightAgent(ankle_left_pos_agent, ankle_left_ground_agent, normal);
    resolveHeightAgent(ankle_right_pos_agent, ankle_right_ground_agent, normal);

    F32 leftElev = llmax(-0.2f, ankle_left_pos_agent.mV[VZ] - ankle_left_ground_agent.mV[VZ]);
    F32 rightElev = llmax(-0.2f, ankle_right_pos_agent.mV[VZ] - ankle_right_ground_agent.mV[VZ]);

    if (!isSitting())
    {
        //-------------------------------------------------------------------------
        // Figure out which foot is on ground
        //-------------------------------------------------------------------------
        if (!mInAir)
        {
            if ((leftElev < 0.0f) || (rightElev < 0.0f))
    {
                ankle_left_pos_agent = mFootLeftp->getWorldPosition();
                ankle_right_pos_agent = mFootRightp->getWorldPosition();
                leftElev = ankle_left_pos_agent.mV[VZ] - ankle_left_ground_agent.mV[VZ];
                rightElev = ankle_right_pos_agent.mV[VZ] - ankle_right_ground_agent.mV[VZ];
            }
        }
    }

    const LLUUID AGENT_FOOTSTEP_ANIMS[] = {ANIM_AGENT_WALK, ANIM_AGENT_RUN, ANIM_AGENT_LAND};
    const S32 NUM_AGENT_FOOTSTEP_ANIMS = LL_ARRAY_SIZE(AGENT_FOOTSTEP_ANIMS);

    if ( gAudiop && isAnyAnimationSignaled(AGENT_FOOTSTEP_ANIMS, NUM_AGENT_FOOTSTEP_ANIMS) )
    {
        bool playSound = false;
        LLVector3 foot_pos_agent;

        bool onGroundLeft = (leftElev <= 0.05f);
        bool onGroundRight = (rightElev <= 0.05f);

        // did left foot hit the ground?
        if ( onGroundLeft && !mWasOnGroundLeft )
        {
            foot_pos_agent = ankle_left_pos_agent;
            playSound = true;
        }

        // did right foot hit the ground?
        if ( onGroundRight && !mWasOnGroundRight )
    {
            foot_pos_agent = ankle_right_pos_agent;
            playSound = true;
    }

        mWasOnGroundLeft = onGroundLeft;
        mWasOnGroundRight = onGroundRight;

        // <FS:PP> FIRE-3169: Option to change the default footsteps sound
        // if ( playSound )
        static LLCachedControl<bool> PlayModeUISndFootsteps(gSavedSettings, "PlayModeUISndFootsteps");
        if ( playSound && PlayModeUISndFootsteps )
        // </FS:PP>
        {
            const F32 STEP_VOLUME = 0.1f;
            const LLUUID& step_sound_id = getStepSound();

            LLVector3d foot_pos_global = gAgent.getPosGlobalFromAgent(foot_pos_agent);

            if (LLViewerParcelMgr::getInstance()->canHearSound(foot_pos_global)
                && !LLMuteList::getInstance()->isMuted(getID(), LLMute::flagObjectSounds))
            {
                gAudiop->triggerSound(step_sound_id, getID(), STEP_VOLUME, LLAudioEngine::AUDIO_TYPE_AMBIENT, foot_pos_global);
            }
        }
    }
}

//------------------------------------------------------------------------
// computeUpdatePeriod()
// Factored out from updateCharacter()
// Set new value for mUpdatePeriod based on distance and various other factors.
//
// Note 10-2020: it turns out that none of these update period
// calculations have been having any effect, because
// mNeedsImpostorUpdate was not being set in updateCharacter(). So
// it's really open to question whether we want to enable time based updates, and if
// so, at what rate. Leaving the rates as given would lead to
// drastically more frequent impostor updates than we've been doing all these years.
// ------------------------------------------------------------------------
void LLVOAvatar::computeUpdatePeriod()
{
    bool visually_muted = isVisuallyMuted();
    bool slow = isTooSlowWithoutShadows();// <FS:Beq/> the geometry alone is forcing this to be slow so we must imposter
    if (mDrawable.notNull()
        && isVisible()
        && (!isSelf() || visually_muted)
        && !isUIAvatar()
        && (sLimitNonImpostors || visually_muted || slow) // <FS:Beq/> imposter slow avatars irrespective of nonimposter setting.
        && !mNeedsAnimUpdate)
    {
        const LLVector4a* ext = mDrawable->getSpatialExtents();
        LLVector4a size;
        size.setSub(ext[1],ext[0]);
        F32 mag = size.getLength3().getF32()*0.5f;

        const S32 UPDATE_RATE_SLOW = 64;
        const S32 UPDATE_RATE_MED = 48;
        const S32 UPDATE_RATE_FAST = 32;
        if(slow)
        {
            mUpdatePeriod = UPDATE_RATE_FAST;
        }
        else if (visually_muted)
        {   // visually muted avatars update at lowest rate
            mUpdatePeriod = UPDATE_RATE_SLOW;
        }
        else if (! shouldImpostor()
                 || mDrawable->mDistanceWRTCamera < 1.f + mag)
        {   // first 25% of max visible avatars are not impostored
            // also, don't impostor avatars whose bounding box may be penetrating the
            // impostor camera near clip plane
            mUpdatePeriod = 1;
        }
        else if ( shouldImpostor(4.0) )
        { //background avatars are REALLY slow updating impostors
            mUpdatePeriod = UPDATE_RATE_SLOW;
        }
        else if (mLastRezzedStatus <= 0)
        {
            // Don't update cloud avatars too often
            mUpdatePeriod = UPDATE_RATE_SLOW;
        }
        else if ( shouldImpostor(3.0) )
        { //back 25% of max visible avatars are slow updating impostors
            mUpdatePeriod = UPDATE_RATE_MED;
        }
        else
        {
            //nearby avatars, update the impostors more frequently.
            mUpdatePeriod = UPDATE_RATE_FAST;
        }
    }
    else
    {
        mUpdatePeriod = 1;
    }
}

//------------------------------------------------------------------------
// updateOrientation()
// Factored out from updateCharacter()
// This is used by updateCharacter() to update the avatar's orientation:
// - updates mTurning state
// - updates rotation of the mRoot joint in the skeleton
// - for self, calls setControlFlags() to notify the simulator about any turns
//------------------------------------------------------------------------
void LLVOAvatar::updateOrientation(LLAgent& agent, F32 speed, F32 delta_time)
{
            LLQuaternion iQ;
            LLVector3 upDir( 0.0f, 0.0f, 1.0f );

            // Compute a forward direction vector derived from the primitive rotation
            // and the velocity vector.  When walking or jumping, don't let body deviate
            // more than 90 from the view, if necessary, flip the velocity vector.

            LLVector3 primDir;
            if (isSelf())
            {
                primDir = agent.getAtAxis() - projected_vec(agent.getAtAxis(), agent.getReferenceUpVector());
                primDir.normalize();
            }
            else
            {
                primDir = getRotation().getMatrix3().getFwdRow();
            }
            LLVector3 velDir = getVelocity();
            velDir.normalize();
            // <FS> Disable avatar turning towards camera when walking backwards
            //if ( mSignaledAnimations.find(ANIM_AGENT_WALK) != mSignaledAnimations.end())
            static LLCachedControl<bool> walk_backwards(gSavedSettings, "FSDisableTurningAroundWhenWalkingBackwards");
            if (walk_backwards && mSignaledAnimations.find(ANIM_AGENT_WALK) != mSignaledAnimations.end())
            // </FS>
            {
                F32 vpD = velDir * primDir;
                if (vpD < -0.5f)
                {
                    velDir *= -1.0f;
                }
            }
            LLVector3 fwdDir = lerp(primDir, velDir, clamp_rescale(speed, 0.5f, 2.0f, 0.0f, 1.0f));
            if (isSelf() && gAgentCamera.cameraMouselook())
            {
                // make sure fwdDir stays in same general direction as primdir
                if (gAgent.getFlying())
                {
                    fwdDir = LLViewerCamera::getInstance()->getAtAxis();
                }
                else
                {
                    LLVector3 at_axis = LLViewerCamera::getInstance()->getAtAxis();
                    LLVector3 up_vector = gAgent.getReferenceUpVector();
                    at_axis -= up_vector * (at_axis * up_vector);
                    at_axis.normalize();

                    F32 dot = fwdDir * at_axis;
                    if (dot < 0.f)
                    {
                        fwdDir -= 2.f * at_axis * dot;
                        fwdDir.normalize();
                    }
                }
            }

            LLQuaternion root_rotation = mRoot->getWorldMatrix().quaternion();
            F32 root_roll, root_pitch, root_yaw;
            root_rotation.getEulerAngles(&root_roll, &root_pitch, &root_yaw);

            // When moving very slow, the pelvis is allowed to deviate from the
    // forward direction to allow it to hold its position while the torso
            // and head turn.  Once in motion, it must conform however.
            bool self_in_mouselook = isSelf() && gAgentCamera.cameraMouselook();

            LLVector3 pelvisDir( mRoot->getWorldMatrix().getFwdRow4().mV );

            // <FS:Beq> FIRE-34196 Restore the pelvis rotation threshold config removed by LL as "unused"
            // const F32 AVATAR_PELVIS_ROTATE_THRESHOLD_SLOW = 60.0f;
            // const F32 AVATAR_PELVIS_ROTATE_THRESHOLD_FAST = 2.0f;
            static LLCachedControl<F32> AVATAR_PELVIS_ROTATE_THRESHOLD_SLOW(gSavedSettings, "AvatarRotateThresholdSlow", 60.0);
            static LLCachedControl<F32> AVATAR_PELVIS_ROTATE_THRESHOLD_FAST(gSavedSettings, "AvatarRotateThresholdFast", 2.0);
            // </FS:Beq>

            F32 pelvis_rot_threshold = clamp_rescale(speed, 0.1f, 1.0f, AVATAR_PELVIS_ROTATE_THRESHOLD_SLOW, AVATAR_PELVIS_ROTATE_THRESHOLD_FAST);

            if (self_in_mouselook)
            {
                pelvis_rot_threshold *= MOUSELOOK_PELVIS_FOLLOW_FACTOR;
            }
            pelvis_rot_threshold *= DEG_TO_RAD;

            F32 angle = angle_between( pelvisDir, fwdDir );

            // The avatar's root is allowed to have a yaw that deviates widely
            // from the forward direction, but if roll or pitch are off even
            // a little bit we need to correct the rotation.
            if(root_roll < 1.f * DEG_TO_RAD
               && root_pitch < 5.f * DEG_TO_RAD)
            {
                // smaller correction vector means pelvis follows prim direction more closely
                if (!mTurning && angle > pelvis_rot_threshold*0.75f)
                {
                    mTurning = true;
                }

                // use tighter threshold when turning
                if (mTurning)
                {
                    pelvis_rot_threshold *= 0.4f;
                    // account for fps, assume that above value is for ~60fps
                    constexpr F32 default_frame_sec = 0.016f;
                    F32 prev_frame_sec = LLFrameTimer::getFrameDeltaTimeF32();
                    if (default_frame_sec > prev_frame_sec)
                    {
                        // reduce threshold since turn rate per second is constant,
                        // shorter frame means shorter turn.
                        pelvis_rot_threshold *= prev_frame_sec/default_frame_sec;
                    }
                }

                // am I done turning?
                if (angle < pelvis_rot_threshold)
                {
                    mTurning = false;
                }

                LLVector3 correction_vector = (pelvisDir - fwdDir) * clamp_rescale(angle, pelvis_rot_threshold*0.75f, pelvis_rot_threshold, 1.0f, 0.0f);
                fwdDir += correction_vector;
            }
            else
            {
                mTurning = false;
            }

            // Now compute the full world space rotation for the whole body (wQv)
            LLVector3 leftDir = upDir % fwdDir;
            leftDir.normalize();
            fwdDir = leftDir % upDir;
            LLQuaternion wQv( fwdDir, leftDir, upDir );

            if (isSelf() && mTurning)
            {
                if ((fwdDir % pelvisDir) * upDir > 0.f)
                {
                    gAgent.setControlFlags(AGENT_CONTROL_TURN_RIGHT);
                }
                else
                {
                    gAgent.setControlFlags(AGENT_CONTROL_TURN_LEFT);
                }
            }

            // Set the root rotation, but do so incrementally so that it
            // lags in time by some fixed amount.
            //F32 u = LLSmoothInterpolation::getInterpolant(PELVIS_LAG);
            F32 pelvis_lag_time = 0.f;
            if (self_in_mouselook)
            {
                pelvis_lag_time = PELVIS_LAG_MOUSELOOK;
            }
            else if (mInAir)
            {
                pelvis_lag_time = PELVIS_LAG_FLYING;
                // increase pelvis lag time when moving slowly
                pelvis_lag_time *= clamp_rescale(mSpeedAccum, 0.f, 15.f, 3.f, 1.f);
            }
            else
            {
                // <FS:Beq> FIRE-29581 remove stones from wet sack for Willow
                // pelvis_lag_time = PELVIS_LAG_WALKING;
                static constexpr F32 turn_rate_delta{0.0019f}; // linear scale
                static LLCachedControl<F32> turn_speed(gSavedSettings, "FSAvatarTurnSpeed", 0.0f); // 0 is default. We can't go slower.
                pelvis_lag_time = llmax(PELVIS_LAG_WALKING - (llclamp(turn_speed(), 0.f, 100.f) * turn_rate_delta), F_ALMOST_ZERO);
                // </FS:Beq>
            }

    F32 u = llclamp((delta_time / pelvis_lag_time), 0.0f, 1.0f);

            mRoot->setWorldRotation( slerp(u, mRoot->getWorldRotation(), wQv) );
}

//------------------------------------------------------------------------
// updateTimeStep()
// Factored out from updateCharacter().
//
// Updates the time step used by the motion controller, based on area
// and avatar count criteria.  This will also stop the
// ANIM_AGENT_WALK_ADJUST animation under some circumstances.
// ------------------------------------------------------------------------
void LLVOAvatar::updateTimeStep()
{
    // <FS:Zi> Optionally disable the usage of timesteps, testing if this affects performance or
    //         creates animation issues - FIRE-3657
    //if (!isSelf() && !isUIAvatar()) // ie, non-self avatars, and animated objects will be affected.
    static LLCachedControl<bool> use_timesteps(gSavedSettings, "UseAnimationTimeSteps");
    if (!isSelf() && !isUIAvatar() && use_timesteps)
    // </FS:Zi>
    {
        // Note that sInstances counts animated objects and
        // standard avatars in the same bucket. Is this desirable?
        F32 time_quantum = clamp_rescale((F32)sInstances.size(), 10.f, 35.f, 0.f, 0.25f);
        F32 pixel_area_scale = clamp_rescale(mPixelArea, 100, 5000, 1.f, 0.f);
        F32 time_step = time_quantum * pixel_area_scale;
        // Extrema:
        //   If number of avs is 10 or less, time_step is unmodified (flagged with 0.0).
        //   If area of av is 5000 or greater, time_step is unmodified (flagged with 0.0).
        //   If number of avs is 35 or greater, and area of av is 100 or less,
        //   time_step takes the maximum possible value of 0.25.
        //   Other situations will give values within the (0, 0.25) range.
        if (time_step != 0.f)
        {
            // disable walk motion servo controller as it doesn't work with motion timesteps
            stopMotion(ANIM_AGENT_WALK_ADJUST);
            removeAnimationData("Walk Speed");
        }
        // See SL-763 - playback with altered time step does not
        // appear to work correctly, odd behavior for distant avatars.
        // As of 11-2017, LLMotionController::updateMotions() will
        // ignore the value here. Need to re-enable if it's every
        // fixed.
        mMotionController.setTimeStep(time_step);
    }
    // <FS:Zi> Optionally disable the usage of timesteps, testing if this affects performance or
    //         creates animation issues - FIRE-3657
    else
    {
        mMotionController.setTimeStep(0.0f);
    }
    // </FS:Zi>
}

void LLVOAvatar::updateRootPositionAndRotation(LLAgent& agent, F32 speed, bool was_sit_ground_constrained)
{
    if (!(isSitting() && getParent()))
    {
        // This case includes all configurations except sitting on an
        // object, so does include ground sit.

        //--------------------------------------------------------------------
        // get timing info
        // handle initial condition case
        //--------------------------------------------------------------------
        F32 animation_time = mAnimTimer.getElapsedTimeF32();
        if (mTimeLast == 0.0f)
        {
            mTimeLast = animation_time;

            // Initially put the pelvis at slaved position/mRotation
            // SL-315
            mRoot->setWorldPosition( getPositionAgent() ); // first frame
            mRoot->setWorldRotation( getRotation() );
        }

        //--------------------------------------------------------------------
        // dont' let dT get larger than 1/5th of a second
        //--------------------------------------------------------------------
        F32 delta_time = animation_time - mTimeLast;

        delta_time = llclamp( delta_time, DELTA_TIME_MIN, DELTA_TIME_MAX );
        mTimeLast = animation_time;

        mSpeedAccum = (mSpeedAccum * 0.95f) + (speed * 0.05f);

        //--------------------------------------------------------------------
        // compute the position of the avatar's root
        //--------------------------------------------------------------------
        LLVector3d root_pos;
        LLVector3d ground_under_pelvis;

        if (isSelf())
        {
            gAgent.setPositionAgent(getRenderPosition());
        }

        root_pos = gAgent.getPosGlobalFromAgent(getRenderPosition());
        root_pos.mdV[VZ] += getVisualParamWeight(AVATAR_HOVER);

        LLVector3 normal;
        resolveHeightGlobal(root_pos, ground_under_pelvis, normal);
        F32 foot_to_ground = (F32) (root_pos.mdV[VZ] - mPelvisToFoot - ground_under_pelvis.mdV[VZ]);
        bool in_air = ((!LLWorld::getInstance()->getRegionFromPosGlobal(ground_under_pelvis)) ||
                        foot_to_ground > FOOT_GROUND_COLLISION_TOLERANCE);

        if (in_air && !mInAir)
        {
            mTimeInAir.reset();
        }
        mInAir = in_air;

        // SL-402: with the ability to animate the position of joints
        // that affect the body size calculation, computed body size
        // can get stale much more easily. Simplest fix is to update
        // it frequently.
        // SL-427: this appears to be too frequent, moving to only do on animation state change.
        //computeBodySize();

        // correct for the fact that the pelvis is not necessarily the center
        // of the agent's physical representation
        root_pos.mdV[VZ] -= (0.5f * mBodySize.mV[VZ]) - mPelvisToFoot;
        if (!isSitting() && !was_sit_ground_constrained)
        {
            root_pos += LLVector3d(getHoverOffset());
            if (getOverallAppearance() == AOA_JELLYDOLL)
            {
                F32 offz = -0.5f * (getScale()[VZ] - mBodySize.mV[VZ]);
                root_pos[2] += offz;
                // if (!isSelf() && !isControlAvatar())
                // {
                //  LL_DEBUGS("Avatar") << "av " << getFullname()
                //                      << " frame " << LLFrameTimer::getFrameCount()
                //                      << " root adjust offz " << offz
                //                      << " scalez " << getScale()[VZ]
                //                      << " bsz " << mBodySize.mV[VZ]
                //                      << LL_ENDL;
                // }
            }
        }
        // if (!isSelf() && !isControlAvatar())
        // {
        //  LL_DEBUGS("Avatar") << "av " << getFullname() << " aoa " << (S32) getOverallAppearance()
        //                      << " frame " << LLFrameTimer::getFrameCount()
        //                      << " scalez " << getScale()[VZ]
        //                      << " bsz " << mBodySize.mV[VZ]
        //                      << " root pos " << root_pos[2]
        //                      << " curr rootz " << mRoot->getPosition()[2]
        //                      << " pp-z " << mPelvisp->getPosition()[2]
        //                      << " renderpos " << getRenderPosition()
        //                      << LL_ENDL;
        // }

        LLControlAvatar *cav = dynamic_cast<LLControlAvatar*>(this);
        if (cav)
        {
            // SL-1350: Moved to LLDrawable::updateXform()
            cav->matchVolumeTransform();
        }
        else
        {
            LLVector3 newPosition = gAgent.getPosAgentFromGlobal(root_pos);
            // if (!isSelf() && !isControlAvatar())
            // {
            //  LL_DEBUGS("Avatar") << "av " << getFullname()
            //                      << " frame " << LLFrameTimer::getFrameCount()
            //                      << " newPosition " << newPosition
            //                      << " renderpos " << getRenderPosition()
            //                      << LL_ENDL;
            // }
            if (newPosition != mRoot->getXform()->getWorldPosition())
            {
                mRoot->touch();
                // SL-315
                mRoot->setWorldPosition( newPosition ); // regular update
            }
        }

        //--------------------------------------------------------------------
        // Propagate viewer object rotation to root of avatar
        //--------------------------------------------------------------------
        if (!isControlAvatar() && !isAnyAnimationSignaled(AGENT_NO_ROTATE_ANIMS, NUM_AGENT_NO_ROTATE_ANIMS))
        {
            // Rotation fixups for avatars in motion.
            // Skip for animated objects.
            updateOrientation(agent, speed, delta_time);
        }
    }
    else if (mDrawable.notNull())
    {
        // Sitting on an object - mRoot is slaved to mDrawable orientation.
        LLVector3 pos = mDrawable->getPosition();
        pos += getHoverOffset() * mDrawable->getRotation();
        // SL-315
        mRoot->setPosition(pos);
        mRoot->setRotation(mDrawable->getRotation());
    }
}

//------------------------------------------------------------------------
// LLVOAvatar::computeNeedsUpdate()
//
// Most of the logic here is to figure out when to periodically update impostors.
// Non-impostors have mUpdatePeriod == 1 and will need update every frame.
//------------------------------------------------------------------------
bool LLVOAvatar::computeNeedsUpdate()
{
    const F32 MAX_IMPOSTOR_INTERVAL = 4.0f;
    computeUpdatePeriod();

    bool needs_update_by_frame_count = ((LLDrawable::getCurrentFrame()+mID.mData[0])%mUpdatePeriod == 0);

    bool needs_update_by_max_time = ((gFrameTimeSeconds-mLastImpostorUpdateFrameTime)> MAX_IMPOSTOR_INTERVAL);
    bool needs_update = needs_update_by_frame_count || needs_update_by_max_time;

    if (needs_update && !isSelf())
    {
        if (needs_update_by_max_time)
        {
            mNeedsImpostorUpdate = true;
            mLastImpostorUpdateReason = 11;
        }
        else
        {
            //mNeedsImpostorUpdate = true;
            //mLastImpostorUpdateReason = 10;
        }
    }
    return needs_update;
}

// updateCharacter()
//
// This is called for all avatars, so there are 4 possible situations:
//
// 1) Avatar is your own. In this case the class is LLVOAvatarSelf,
// isSelf() is true, and agent specifies the corresponding agent
// information for you. In all the other cases, agent is irrelevant
// and it would be less confusing if it were null or something.
//
// 2) Avatar is controlled by another resident. Class is LLVOAvatar,
// and isSelf() is false.
//
// 3) Avatar is the controller for an animated object. Class is
// LLControlAvatar and mIsDummy is true. Avatar is a purely
// viewer-side entity with no representation on the simulator.
//
// 4) Avatar is a UI avatar used in some areas of the UI, such as when
// previewing uploaded animations. Class is LLUIAvatar, and mIsDummy
// is true. Avatar is purely viewer-side with no representation on the
// simulator.
//
//------------------------------------------------------------------------
bool LLVOAvatar::updateCharacter(LLAgent &agent)
{
    updateDebugText();

    if (!mIsBuilt)
    {
        return false;
    }

    bool visible = isVisible();
    bool is_control_avatar = isControlAvatar(); // capture state to simplify tracing
    bool is_attachment = false;

    if (is_control_avatar)
    {
        LLControlAvatar *cav = dynamic_cast<LLControlAvatar*>(this);
        is_attachment = cav && cav->mRootVolp && cav->mRootVolp->isAttachment(); // For attached animated objects
    }

    // For fading out the names above heads, only let the timer
    // run if we're visible.
    if (mDrawable.notNull() && !visible)
    {
        mTimeVisible.reset();
    }

    //--------------------------------------------------------------------
    // The rest should only be done occasionally for far away avatars.
    // Set mUpdatePeriod and visible based on distance and other criteria,
    // and flag for impostor update if needed.
    //--------------------------------------------------------------------
    bool needs_update = computeNeedsUpdate();

    //--------------------------------------------------------------------
    // Early out if does not need update and not self
    // don't early out for your own avatar, as we rely on your animations playing reliably
    // for example, the "turn around" animation when entering customize avatar needs to trigger
    // even when your avatar is offscreen
    //--------------------------------------------------------------------
    if (!needs_update && !isSelf())
    {
        updateMotions(LLCharacter::HIDDEN_UPDATE);
        return false;
    }

    //--------------------------------------------------------------------
    // Handle transitions between regular rendering, jellydoll, or invisible.
    // Can trigger skeleton reset or animation changes
    //--------------------------------------------------------------------
    updateOverallAppearance();

    //--------------------------------------------------------------------
    // change animation time quanta based on avatar render load
    //--------------------------------------------------------------------
    // SL-763 the time step quantization does not currently work.
    //updateTimeStep();

    //--------------------------------------------------------------------
    // Update sitting state based on parent and active animation info.
    //--------------------------------------------------------------------
    if (getParent() && !isSitting())
    {
        sitOnObject((LLViewerObject*)getParent());
    }
    else if (!getParent() && isSitting() && !isMotionActive(ANIM_AGENT_SIT_GROUND_CONSTRAINED))
    {
        // If we are starting up, motion might be loading
        LLMotion *motionp = mMotionController.findMotion(ANIM_AGENT_SIT_GROUND_CONSTRAINED);
        if (!motionp || !mMotionController.isMotionLoading(motionp))
        {
            getOffObject();
        }
    }

    //--------------------------------------------------------------------
    // create local variables in world coords for region position values
    //--------------------------------------------------------------------
    LLVector3 xyVel = getVelocity();
    xyVel.mV[VZ] = 0.0f;
    F32 speed = xyVel.length();
    // remembering the value here prevents a display glitch if the
    // animation gets toggled during this update.
    bool was_sit_ground_constrained = isMotionActive(ANIM_AGENT_SIT_GROUND_CONSTRAINED);

    //--------------------------------------------------------------------
    // This does a bunch of state updating, including figuring out
    // whether av is in the air, setting mRoot position and rotation
    // In some cases, calls updateOrientation() for a lot of the
    // work
    // --------------------------------------------------------------------
    updateRootPositionAndRotation(agent, speed, was_sit_ground_constrained);

    //-------------------------------------------------------------------------
    // Update character motions
    //-------------------------------------------------------------------------
    // store data relevant to motions
    mSpeed = speed;

    // update animations
    if (!visible && !isSelf()) // NOTE: never do a "hidden update" for self avatar as it interrupts controller processing
    {
        updateMotions(LLCharacter::HIDDEN_UPDATE);
    }
    else if (mSpecialRenderMode == 1) // Animation Preview
    {
        updateMotions(LLCharacter::FORCE_UPDATE);
    }
    else
    {
        // Might be better to do HIDDEN_UPDATE if cloud
        updateMotions(LLCharacter::NORMAL_UPDATE);
    }

    // Special handling for sitting on ground.
    if (!getParent() && (isSitting() || was_sit_ground_constrained))
    {

        F32 off_z = (F32)LLVector3d(getHoverOffset()).mdV[VZ];
        if (off_z != 0.0f)
        {
            LLVector3 pos = mRoot->getWorldPosition();
            pos.mV[VZ] += off_z;
            mRoot->touch();
            // SL-315
            mRoot->setWorldPosition(pos);
        }
    }

    // update head position
    updateHeadOffset();

    // Generate footstep sounds when feet hit the ground
    updateFootstepSounds();

    // Update child joints as needed.
    mRoot->updateWorldMatrixChildren();

    if (visible)
    {
        // System avatar mesh vertices need to be reskinned.
        mNeedsSkin = true;
    }

    return visible;
}

//-----------------------------------------------------------------------------
// updateHeadOffset()
//-----------------------------------------------------------------------------
void LLVOAvatar::updateHeadOffset()
{
    // since we only care about Z, just grab one of the eyes
    LLVector3 midEyePt = mEyeLeftp->getWorldPosition();
    midEyePt -= mDrawable.notNull() ? mDrawable->getWorldPosition() : mRoot->getWorldPosition();
    midEyePt.mV[VZ] = llmax(-mPelvisToFoot + LLViewerCamera::getInstance()->getNear(), midEyePt.mV[VZ]);

    if (mDrawable.notNull())
    {
        midEyePt = midEyePt * ~mDrawable->getWorldRotation();
    }
    if (isSitting())
    {
        mHeadOffset = midEyePt;
    }
    else
    {
        F32 u = llmax(0.f, HEAD_MOVEMENT_AVG_TIME - (1.f / gFPSClamped));
        mHeadOffset = lerp(midEyePt, mHeadOffset,  u);
    }
}

void LLVOAvatar::debugBodySize() const
{
    LLVector3 pelvis_scale = mPelvisp->getScale();

    // some of the joints have not been cached
    LLVector3 skull = mSkullp->getPosition();
    LL_DEBUGS("Avatar") << "skull pos " << skull << LL_ENDL;
    //LLVector3 skull_scale = mSkullp->getScale();

    LLVector3 neck = mNeckp->getPosition();
    LLVector3 neck_scale = mNeckp->getScale();
    LL_DEBUGS("Avatar") << "neck pos " << neck << " neck_scale " << neck_scale << LL_ENDL;

    LLVector3 chest = mChestp->getPosition();
    LLVector3 chest_scale = mChestp->getScale();
    LL_DEBUGS("Avatar") << "chest pos " << chest << " chest_scale " << chest_scale << LL_ENDL;

    // the rest of the joints have been cached
    LLVector3 head = mHeadp->getPosition();
    LLVector3 head_scale = mHeadp->getScale();
    LL_DEBUGS("Avatar") << "head pos " << head << " head_scale " << head_scale << LL_ENDL;

    LLVector3 torso = mTorsop->getPosition();
    LLVector3 torso_scale = mTorsop->getScale();
    LL_DEBUGS("Avatar") << "torso pos " << torso << " torso_scale " << torso_scale << LL_ENDL;

    LLVector3 hip = mHipLeftp->getPosition();
    LLVector3 hip_scale = mHipLeftp->getScale();
    LL_DEBUGS("Avatar") << "hip pos " << hip << " hip_scale " << hip_scale << LL_ENDL;

    LLVector3 knee = mKneeLeftp->getPosition();
    LLVector3 knee_scale = mKneeLeftp->getScale();
    LL_DEBUGS("Avatar") << "knee pos " << knee << " knee_scale " << knee_scale << LL_ENDL;

    LLVector3 ankle = mAnkleLeftp->getPosition();
    LLVector3 ankle_scale = mAnkleLeftp->getScale();
    LL_DEBUGS("Avatar") << "ankle pos " << ankle << " ankle_scale " << ankle_scale << LL_ENDL;

    LLVector3 foot  = mFootLeftp->getPosition();
    LL_DEBUGS("Avatar") << "foot pos " << foot << LL_ENDL;

    F32 new_offset = (const_cast<LLVOAvatar*>(this))->getVisualParamWeight(AVATAR_HOVER);
    LL_DEBUGS("Avatar") << "new_offset " << new_offset << LL_ENDL;

    F32 new_pelvis_to_foot = hip.mV[VZ] * pelvis_scale.mV[VZ] -
        knee.mV[VZ] * hip_scale.mV[VZ] -
        ankle.mV[VZ] * knee_scale.mV[VZ] -
        foot.mV[VZ] * ankle_scale.mV[VZ];
    LL_DEBUGS("Avatar") << "new_pelvis_to_foot " << new_pelvis_to_foot << LL_ENDL;

    LLVector3 new_body_size;
    new_body_size.mV[VZ] = new_pelvis_to_foot +
                       // the sqrt(2) correction below is an approximate
                       // correction to get to the top of the head
                       F_SQRT2 * (skull.mV[VZ] * head_scale.mV[VZ]) +
                       head.mV[VZ] * neck_scale.mV[VZ] +
                       neck.mV[VZ] * chest_scale.mV[VZ] +
                       chest.mV[VZ] * torso_scale.mV[VZ] +
                       torso.mV[VZ] * pelvis_scale.mV[VZ];

    // TODO -- measure the real depth and width
    new_body_size.mV[VX] = DEFAULT_AGENT_DEPTH;
    new_body_size.mV[VY] = DEFAULT_AGENT_WIDTH;

    LL_DEBUGS("Avatar") << "new_body_size " << new_body_size << LL_ENDL;
}

//------------------------------------------------------------------------
// postPelvisSetRecalc
//------------------------------------------------------------------------
void LLVOAvatar::postPelvisSetRecalc()
{
    mRoot->updateWorldMatrixChildren();
    computeBodySize();
    dirtyMesh(2);
}
//------------------------------------------------------------------------
// updateVisibility()
//------------------------------------------------------------------------
void LLVOAvatar::updateVisibility()
{
    bool visible = false;

    if (mIsDummy)
    {
        visible = false;
    }
    else if (mDrawable.isNull())
    {
        visible = false;
    }
    else
    {
        if (!mDrawable->getSpatialGroup() || mDrawable->getSpatialGroup()->isVisible())
        {
            visible = true;
        }

        if (isSelf())
        {
            if (!gAgentWearables.areWearablesLoaded())
            {
                visible = false;
            }
        }
        else if (!mFirstAppearanceMessageReceived)
        {
            visible = false;
        }

        if (sDebugInvisible)
        {
            if (LLNameValue* firstname = getNVPair("FirstName"))
            {
                LL_DEBUGS("Avatar") << avString() << " updating visibility" << LL_ENDL;
            }
            else
            {
                LL_INFOS() << "Avatar " << this << " updating visiblity" << LL_ENDL;
            }

            if (visible)
            {
                LL_INFOS() << "Visible" << LL_ENDL;
            }
            else
            {
                LL_INFOS() << "Not visible" << LL_ENDL;
            }

            /*if (avatar_in_frustum)
            {
                LL_INFOS() << "Avatar in frustum" << LL_ENDL;
            }
            else
            {
                LL_INFOS() << "Avatar not in frustum" << LL_ENDL;
            }*/

            /*if (LLViewerCamera::getInstance()->sphereInFrustum(sel_pos_agent, 2.0f))
            {
                LL_INFOS() << "Sel pos visible" << LL_ENDL;
            }
            if (LLViewerCamera::getInstance()->sphereInFrustum(wrist_right_pos_agent, 0.2f))
            {
                LL_INFOS() << "Wrist pos visible" << LL_ENDL;
            }
            if (LLViewerCamera::getInstance()->sphereInFrustum(getPositionAgent(), getMaxScale()*2.f))
            {
                LL_INFOS() << "Agent visible" << LL_ENDL;
            }*/
            LL_INFOS() << "PA: " << getPositionAgent() << LL_ENDL;
            /*LL_INFOS() << "SPA: " << sel_pos_agent << LL_ENDL;
            LL_INFOS() << "WPA: " << wrist_right_pos_agent << LL_ENDL;*/
            for (attachment_map_t::iterator iter = mAttachmentPoints.begin();
                 iter != mAttachmentPoints.end();
                 ++iter)
            {
                LLViewerJointAttachment* attachment = iter->second;

                // <FS:Ansariel> Possible crash fix
                if (!attachment)
                {
                    continue;
                }
                // </FS:Ansariel>

                for (LLViewerJointAttachment::attachedobjs_vec_t::iterator attachment_iter = attachment->mAttachedObjects.begin();
                     attachment_iter != attachment->mAttachedObjects.end();
                     ++attachment_iter)
                {
                    if (LLViewerObject *attached_object = attachment_iter->get())
                    {
                        if(attached_object->mDrawable->isVisible())
                        {
                            LL_INFOS() << attachment->getName() << " visible" << LL_ENDL;
                        }
                        else
                        {
                            LL_INFOS() << attachment->getName() << " not visible at " << mDrawable->getWorldPosition() << " and radius " << mDrawable->getRadius() << LL_ENDL;
                        }
                    }
                }
            }
        }
    }

    if (!visible && mVisible)
    {
        mMeshInvisibleTime.reset();
    }

    if (visible)
    {
        if (!mMeshValid)
        {
            restoreMeshData();
        }
    }
    else
    {
        if (mMeshValid &&
            (isControlAvatar() || mMeshInvisibleTime.getElapsedTimeF32() > TIME_BEFORE_MESH_CLEANUP))
        {
            releaseMeshData();
        }
    }

    if (visible != mVisible)
    {
        LL_DEBUGS("AvatarRender") << "visible was " << mVisible << " now " << visible << LL_ENDL;
    }

    mVisible = visible;

    mVisibilityPreference = visible ? getPixelArea() : 0;
}

// private
bool LLVOAvatar::shouldAlphaMask()
{
    const bool should_alpha_mask = !LLDrawPoolAlpha::sShowDebugAlpha // Don't alpha mask if "Highlight Transparent" checked
                            && !LLDrawPoolAvatar::sSkipTransparent;

    return should_alpha_mask;

}

//-----------------------------------------------------------------------------
// renderSkinned()
//-----------------------------------------------------------------------------
U32 LLVOAvatar::renderSkinned()
{
    LL_PROFILE_ZONE_SCOPED_CATEGORY_AVATAR;

    U32 num_indices = 0;

    if (!mIsBuilt)
    {
        return num_indices;
    }

    if (mDrawable.isNull())
    {
        return num_indices;
    }

    LLFace* face = mDrawable->getFace(0);

    bool needs_rebuild = !face || !face->getVertexBuffer() || mDrawable->isState(LLDrawable::REBUILD_GEOMETRY);

    if (needs_rebuild || mDirtyMesh)
    {   //LOD changed or new mesh created, allocate new vertex buffer if needed
        if (needs_rebuild || mDirtyMesh >= 2 || mVisibilityRank <= 4)
        {
            updateMeshData();
            mDirtyMesh = 0;
            mNeedsSkin = true;
            mDrawable->clearState(LLDrawable::REBUILD_GEOMETRY);
        }
    }

    if (LLViewerShaderMgr::instance()->getShaderLevel(LLViewerShaderMgr::SHADER_AVATAR) <= 0)
    {
        if (mNeedsSkin)
        {
            //generate animated mesh
            LLViewerJoint* lower_mesh = getViewerJoint(MESH_ID_LOWER_BODY);
            LLViewerJoint* upper_mesh = getViewerJoint(MESH_ID_UPPER_BODY);
            LLViewerJoint* skirt_mesh = getViewerJoint(MESH_ID_SKIRT);
            LLViewerJoint* eyelash_mesh = getViewerJoint(MESH_ID_EYELASH);
            LLViewerJoint* head_mesh = getViewerJoint(MESH_ID_HEAD);
            LLViewerJoint* hair_mesh = getViewerJoint(MESH_ID_HAIR);

            if(upper_mesh)
            {
                upper_mesh->updateJointGeometry();
            }
            if (lower_mesh)
            {
                lower_mesh->updateJointGeometry();
            }

            if( isWearingWearableType( LLWearableType::WT_SKIRT ) )
            {
                if(skirt_mesh)
                {
                    skirt_mesh->updateJointGeometry();
                }
            }

            if (!isSelf() || gAgent.needsRenderHead() || LLPipeline::sShadowRender)
            {
                if(eyelash_mesh)
                {
                    eyelash_mesh->updateJointGeometry();
                }
                if(head_mesh)
                {
                    head_mesh->updateJointGeometry();
                }
                if(hair_mesh)
                {
                    hair_mesh->updateJointGeometry();
                }
            }
            mNeedsSkin = false;
            mLastSkinTime = gFrameTimeSeconds;

            LLFace * face = mDrawable->getFace(0);
            if (face)
            {
                LLVertexBuffer* vb = face->getVertexBuffer();
                if (vb)
                {
                    vb->unmapBuffer();
                }
            }
        }
    }
    else
    {
        mNeedsSkin = false;
    }

    if (sDebugInvisible)
    {
        LLNameValue* firstname = getNVPair("FirstName");
        if (firstname)
        {
            LL_DEBUGS("Avatar") << avString() << " in render" << LL_ENDL;
        }
        else
        {
            LL_INFOS() << "Avatar " << this << " in render" << LL_ENDL;
        }
        if (!mIsBuilt)
        {
            LL_INFOS() << "Not built!" << LL_ENDL;
        }
        else if (!gAgent.needsRenderAvatar())
        {
            LL_INFOS() << "Doesn't need avatar render!" << LL_ENDL;
        }
        else
        {
            LL_INFOS() << "Rendering!" << LL_ENDL;
        }
    }

    if (!mIsBuilt)
    {
        return num_indices;
    }

    if (isSelf() && !gAgent.needsRenderAvatar())
    {
        return num_indices;
    }

    //--------------------------------------------------------------------
    // render all geometry attached to the skeleton
    //--------------------------------------------------------------------

        bool first_pass = true;
        if (!LLDrawPoolAvatar::sSkipOpaque)
        {
            if (isUIAvatar() && mIsDummy)
            {
                LLViewerJoint* hair_mesh = getViewerJoint(MESH_ID_HAIR);
                if (hair_mesh)
                {
                    num_indices += hair_mesh->render(mAdjustedPixelArea, first_pass, mIsDummy);
                }
                first_pass = false;
            }
            if (!isSelf() || gAgent.needsRenderHead() || LLPipeline::sShadowRender)
            {

                if (isTextureVisible(TEX_HEAD_BAKED) || (getOverallAppearance() == AOA_JELLYDOLL && !isControlAvatar()) || isUIAvatar())
                {
                    LLViewerJoint* head_mesh = getViewerJoint(MESH_ID_HEAD);
                    if (head_mesh)
                    {
                        num_indices += head_mesh->render(mAdjustedPixelArea, first_pass, mIsDummy);
                    }
                    first_pass = false;
                }
            }
            if (isTextureVisible(TEX_UPPER_BAKED) || (getOverallAppearance() == AOA_JELLYDOLL && !isControlAvatar()) || isUIAvatar())
            {
                LLViewerJoint* upper_mesh = getViewerJoint(MESH_ID_UPPER_BODY);
                if (upper_mesh)
                {
                    num_indices += upper_mesh->render(mAdjustedPixelArea, first_pass, mIsDummy);
                }
                first_pass = false;
            }

            if (isTextureVisible(TEX_LOWER_BAKED) || (getOverallAppearance() == AOA_JELLYDOLL && !isControlAvatar()) || isUIAvatar())
            {
                LLViewerJoint* lower_mesh = getViewerJoint(MESH_ID_LOWER_BODY);
                if (lower_mesh)
                {
                    num_indices += lower_mesh->render(mAdjustedPixelArea, first_pass, mIsDummy);
                }
                first_pass = false;
            }
        }

        if (!LLDrawPoolAvatar::sSkipTransparent || LLPipeline::sImpostorRender)
        {
            LLGLState blend(GL_BLEND, !mIsDummy);
            num_indices += renderTransparent(first_pass);
        }

    return num_indices;
}

U32 LLVOAvatar::renderTransparent(bool first_pass)
{
    LL_PROFILE_ZONE_SCOPED_CATEGORY_AVATAR; // <FS:Beq/> Tracy accounting for render tracking
    U32 num_indices = 0;
    if( isWearingWearableType( LLWearableType::WT_SKIRT ) && (isUIAvatar() || isTextureVisible(TEX_SKIRT_BAKED)) )
    {
        gGL.flush();
        LLViewerJoint* skirt_mesh = getViewerJoint(MESH_ID_SKIRT);
        if (skirt_mesh)
        {
            num_indices += skirt_mesh->render(mAdjustedPixelArea, false);
        }
        first_pass = false;
        gGL.flush();
    }

    if (!isSelf() || gAgent.needsRenderHead() || LLPipeline::sShadowRender)
    {
        if (LLPipeline::sImpostorRender)
        {
            gGL.flush();
        }

        if (isTextureVisible(TEX_HEAD_BAKED))
        {
            LLViewerJoint* eyelash_mesh = getViewerJoint(MESH_ID_EYELASH);
            if (eyelash_mesh)
            {
                num_indices += eyelash_mesh->render(mAdjustedPixelArea, first_pass, mIsDummy);
            }
            first_pass = false;
        }
        if (isTextureVisible(TEX_HAIR_BAKED) && (getOverallAppearance() != AOA_JELLYDOLL))
        {
            LLViewerJoint* hair_mesh = getViewerJoint(MESH_ID_HAIR);
            if (hair_mesh)
            {
                num_indices += hair_mesh->render(mAdjustedPixelArea, first_pass, mIsDummy);
            }
            first_pass = false;
        }
        if (LLPipeline::sImpostorRender)
        {
            gGL.flush();
        }
    }

    return num_indices;
}

//-----------------------------------------------------------------------------
// renderRigid()
//-----------------------------------------------------------------------------
U32 LLVOAvatar::renderRigid()
{
    LL_PROFILE_ZONE_SCOPED_CATEGORY_AVATAR; // <FS:Beq/> Tracy accounting for render tracking
    U32 num_indices = 0;

    if (!mIsBuilt)
    {
        return 0;
    }

    if (isSelf() && (!gAgent.needsRenderAvatar() || !gAgent.needsRenderHead()))
    {
        return 0;
    }

    if (isTextureVisible(TEX_EYES_BAKED) || (getOverallAppearance() == AOA_JELLYDOLL && !isControlAvatar()) || isUIAvatar())
    {
        LLViewerJoint* eyeball_left = getViewerJoint(MESH_ID_EYEBALL_LEFT);
        LLViewerJoint* eyeball_right = getViewerJoint(MESH_ID_EYEBALL_RIGHT);
        if (eyeball_left)
        {
            num_indices += eyeball_left->render(mAdjustedPixelArea, true, mIsDummy);
        }
        if(eyeball_right)
        {
            num_indices += eyeball_right->render(mAdjustedPixelArea, true, mIsDummy);
        }
    }

    return num_indices;
}

U32 LLVOAvatar::renderImpostor(LLColor4U color, S32 diffuse_channel)
{
    LL_PROFILE_ZONE_SCOPED_CATEGORY_AVATAR; // <FS:Beq/> Tracy accounting for render tracking
    if (!mImpostor.isComplete())
    {
        return 0;
    }

    LLVector3 pos(getRenderPosition()+mImpostorOffset);
    LLVector3 at = (pos - LLViewerCamera::getInstance()->getOrigin());
    at.normalize();
    LLVector3 left = LLViewerCamera::getInstance()->getUpAxis() % at;
    LLVector3 up = at%left;

    left *= mImpostorDim.mV[0];
    up *= mImpostorDim.mV[1];

    if (gPipeline.hasRenderDebugMask(LLPipeline::RENDER_DEBUG_IMPOSTORS))
    {
        LLGLEnable blend(GL_BLEND);
        gGL.setSceneBlendType(LLRender::BT_ADD);
        gGL.getTexUnit(diffuse_channel)->unbind(LLTexUnit::TT_TEXTURE);

        // gGL.begin(LLRender::QUADS);
        // gGL.vertex3fv((pos+left-up).mV);
        // gGL.vertex3fv((pos-left-up).mV);
        // gGL.vertex3fv((pos-left+up).mV);
        // gGL.vertex3fv((pos+left+up).mV);
        // gGL.end();


        gGL.begin(LLRender::LINES);
        gGL.color4f(1.f,1.f,1.f,1.f);
        F32 thickness = llmax(F32(5.0f-5.0f*(gFrameTimeSeconds-mLastImpostorUpdateFrameTime)),1.0f);
        gGL.setLineWidth(thickness); // <FS> Line width OGL core profile fix by Rye Mutt
        gGL.vertex3fv((pos+left-up).mV);
        gGL.vertex3fv((pos-left-up).mV);
        gGL.vertex3fv((pos-left-up).mV);
        gGL.vertex3fv((pos-left+up).mV);
        gGL.vertex3fv((pos-left+up).mV);
        gGL.vertex3fv((pos+left+up).mV);
        gGL.vertex3fv((pos+left+up).mV);
        gGL.vertex3fv((pos+left-up).mV);
        gGL.end();
        gGL.flush();
    }
    {
    gGL.flush();

    gGL.color4ubv(color.mV);
    gGL.getTexUnit(diffuse_channel)->bind(&mImpostor);
    // <FS:Ansariel> Remove QUADS rendering mode
    //gGL.begin(LLRender::QUADS);
    //gGL.texCoord2f(0,0);
    //gGL.vertex3fv((pos+left-up).mV);
    //gGL.texCoord2f(1,0);
    //gGL.vertex3fv((pos-left-up).mV);
    //gGL.texCoord2f(1,1);
    //gGL.vertex3fv((pos-left+up).mV);
    //gGL.texCoord2f(0,1);
    //gGL.vertex3fv((pos+left+up).mV);
    //gGL.end();
    gGL.begin(LLRender::TRIANGLES);
    {
        gGL.texCoord2f(0.f, 0.f);
        gGL.vertex3fv((pos + left - up).mV);
        gGL.texCoord2f(1.f, 0.f);
        gGL.vertex3fv((pos - left - up).mV);
        gGL.texCoord2f(1.f, 1.f);
        gGL.vertex3fv((pos - left + up).mV);

        gGL.texCoord2f(0.f, 0.f);
        gGL.vertex3fv((pos + left - up).mV);
        gGL.texCoord2f(1.f, 1.f);
        gGL.vertex3fv((pos - left + up).mV);
        gGL.texCoord2f(0.f, 1.f);
        gGL.vertex3fv((pos + left + up).mV);
    }
    gGL.end();
    // </FS:Ansariel>
    gGL.flush();
    }

    return 6;
}

bool LLVOAvatar::allTexturesCompletelyDownloaded(std::set<LLUUID>& ids) const
{
    for (std::set<LLUUID>::const_iterator it = ids.begin(); it != ids.end(); ++it)
    {
        LLViewerFetchedTexture *imagep = gTextureList.findImage(*it, TEX_LIST_STANDARD);
        if (imagep && imagep->getDiscardLevel()!=0)
        {
            return false;
        }
    }
    return true;
}

bool LLVOAvatar::allLocalTexturesCompletelyDownloaded() const
{
    std::set<LLUUID> local_ids;
    collectLocalTextureUUIDs(local_ids);
    return allTexturesCompletelyDownloaded(local_ids);
}

bool LLVOAvatar::allBakedTexturesCompletelyDownloaded() const
{
    std::set<LLUUID> baked_ids;
    collectBakedTextureUUIDs(baked_ids);
    return allTexturesCompletelyDownloaded(baked_ids);
}

std::string LLVOAvatar::bakedTextureOriginInfo()
{
    std::string result;

    std::set<LLUUID> baked_ids;
    collectBakedTextureUUIDs(baked_ids);
    for (U32 i = 0; i < mBakedTextureDatas.size(); i++)
    {
        ETextureIndex texture_index = mBakedTextureDatas[i].mTextureIndex;
        LLViewerFetchedTexture *imagep =
            LLViewerTextureManager::staticCastToFetchedTexture(getImage(texture_index,0), true);
        if (!imagep ||
            imagep->getID() == IMG_DEFAULT ||
            imagep->getID() == IMG_DEFAULT_AVATAR)

        {
            result += "-";
        }
        else
        {
            bool has_url = false, has_host = false;
            if (!imagep->getUrl().empty())
            {
                has_url = true;
            }
            if (imagep->getTargetHost().isOk())
            {
                has_host = true;
            }
            S32 discard = imagep->getDiscardLevel();
            if (has_url && !has_host) result += discard ? "u" : "U"; // server-bake texture with url
            else if (has_host && !has_url) result += discard ? "h" : "H"; // old-style texture on sim
            else if (has_host && has_url) result += discard ? "x" : "X"; // both origins?
            else if (!has_host && !has_url) result += discard ? "n" : "N"; // no origin?
            if (discard != 0)
            {
                result += llformat("(%d/%d)",discard,imagep->getDesiredDiscardLevel());
            }
        }

    }
    return result;
}

S32Bytes LLVOAvatar::totalTextureMemForUUIDS(std::set<LLUUID>& ids)
{
    S32Bytes result(0);
    for (std::set<LLUUID>::const_iterator it = ids.begin(); it != ids.end(); ++it)
    {
        LLViewerFetchedTexture *imagep = gTextureList.findImage(*it, TEX_LIST_STANDARD);
        if (imagep)
        {
            result += imagep->getTextureMemory();
        }
    }
    return result;
}

void LLVOAvatar::collectLocalTextureUUIDs(std::set<LLUUID>& ids) const
{
    for (U32 texture_index = 0; texture_index < getNumTEs(); texture_index++)
    {
        LLWearableType::EType wearable_type = LLAvatarAppearance::getDictionary()->getTEWearableType((ETextureIndex)texture_index);
        U32 num_wearables = gAgentWearables.getWearableCount(wearable_type);

        LLViewerFetchedTexture *imagep = NULL;
        for (U32 wearable_index = 0; wearable_index < num_wearables; wearable_index++)
        {
            imagep = LLViewerTextureManager::staticCastToFetchedTexture(getImage(texture_index, wearable_index), true);
            if (imagep)
            {
                const LLAvatarAppearanceDictionary::TextureEntry *texture_dict = LLAvatarAppearance::getDictionary()->getTexture((ETextureIndex)texture_index);
                if (texture_dict && texture_dict->mIsLocalTexture)
                {
                    ids.insert(imagep->getID());
                }
            }
        }
    }
    ids.erase(IMG_DEFAULT);
    ids.erase(IMG_DEFAULT_AVATAR);
    ids.erase(IMG_INVISIBLE);
}

void LLVOAvatar::collectBakedTextureUUIDs(std::set<LLUUID>& ids) const
{
    for (U32 texture_index = 0; texture_index < getNumTEs(); texture_index++)
    {
        LLViewerFetchedTexture *imagep = NULL;
        if (isIndexBakedTexture((ETextureIndex) texture_index))
        {
            imagep = LLViewerTextureManager::staticCastToFetchedTexture(getImage(texture_index,0), true);
            if (imagep)
            {
                ids.insert(imagep->getID());
            }
        }
    }
    ids.erase(IMG_DEFAULT);
    ids.erase(IMG_DEFAULT_AVATAR);
    ids.erase(IMG_INVISIBLE);
}

void LLVOAvatar::collectTextureUUIDs(std::set<LLUUID>& ids)
{
    collectLocalTextureUUIDs(ids);
    collectBakedTextureUUIDs(ids);
}

void LLVOAvatar::releaseOldTextures()
{
    S32Bytes current_texture_mem;

    // Any textures that we used to be using but are no longer using should no longer be flagged as "NO_DELETE"
    std::set<LLUUID> baked_texture_ids;
    collectBakedTextureUUIDs(baked_texture_ids);
    S32Bytes new_baked_mem = totalTextureMemForUUIDS(baked_texture_ids);

    std::set<LLUUID> local_texture_ids;
    collectLocalTextureUUIDs(local_texture_ids);
    //S32 new_local_mem = totalTextureMemForUUIDS(local_texture_ids);

    std::set<LLUUID> new_texture_ids;
    new_texture_ids.insert(baked_texture_ids.begin(),baked_texture_ids.end());
    new_texture_ids.insert(local_texture_ids.begin(),local_texture_ids.end());
    S32Bytes new_total_mem = totalTextureMemForUUIDS(new_texture_ids);

    //S32 old_total_mem = totalTextureMemForUUIDS(mTextureIDs);
    //LL_DEBUGS("Avatar") << getFullname() << " old_total_mem: " << old_total_mem << " new_total_mem (L/B): " << new_total_mem << " (" << new_local_mem <<", " << new_baked_mem << ")" << LL_ENDL;
    if (!isSelf() && new_total_mem > new_baked_mem)
    {
            LL_WARNS() << "extra local textures stored for non-self av" << LL_ENDL;
    }
    for (std::set<LLUUID>::iterator it = mTextureIDs.begin(); it != mTextureIDs.end(); ++it)
    {
        if (new_texture_ids.find(*it) == new_texture_ids.end())
        {
            LLViewerFetchedTexture *imagep = gTextureList.findImage(*it, TEX_LIST_STANDARD);
            if (imagep)
            {
                current_texture_mem += imagep->getTextureMemory();
                if (imagep->getTextureState() == LLGLTexture::NO_DELETE)
                {
                    // This will allow the texture to be deleted if not in use.
                    imagep->forceActive();

                    // This resets the clock to texture being flagged
                    // as unused, preventing the texture from being
                    // deleted immediately. If other avatars or
                    // objects are using it, it can still be flagged
                    // no-delete by them.
                    imagep->forceUpdateBindStats();
                }
            }
        }
    }
    mTextureIDs = new_texture_ids;
}

void LLVOAvatar::updateTextures()
{
    releaseOldTextures();

    bool render_avatar = true;

    if (mIsDummy)
    {
        return;
    }

    if( isSelf() )
    {
        render_avatar = true;
    }
    else
    {
        if(!isVisible())
        {
            return ;//do not update for invisible avatar.
        }

        render_avatar = !mCulled; //visible and not culled.
    }

    std::vector<bool> layer_baked;
    // GL NOT ACTIVE HERE - *TODO
    for (U32 i = 0; i < mBakedTextureDatas.size(); i++)
    {
        layer_baked.push_back(isTextureDefined(mBakedTextureDatas[i].mTextureIndex));
        // bind the texture so that they'll be decoded slightly
        // inefficient, we can short-circuit this if we have to
        if (render_avatar && !gGLManager.mIsDisabled)
        {
            if (layer_baked[i] && !mBakedTextureDatas[i].mIsLoaded)
            {
                gGL.getTexUnit(0)->bind(getImage( mBakedTextureDatas[i].mTextureIndex, 0 ));
            }
        }
    }

    mMaxPixelArea = 0.f;
    mMinPixelArea = 99999999.f;
    mHasGrey = false; // debug
    for (U32 texture_index = 0; texture_index < getNumTEs(); texture_index++)
    {
        LLWearableType::EType wearable_type = LLAvatarAppearance::getDictionary()->getTEWearableType((ETextureIndex)texture_index);
        U32 num_wearables = gAgentWearables.getWearableCount(wearable_type);
        const LLTextureEntry *te = getTE(texture_index);

        // getTE can return 0.
        // Not sure yet why it does, but of course it crashes when te->mScale? gets used.
        // Put safeguard in place so this corner case get better handling and does not result in a crash.
        F32 texel_area_ratio = 1.0f;
        if( te )
        {
            texel_area_ratio = fabs(te->mScaleS * te->mScaleT);
        }
        else
        {
            LL_WARNS() << "getTE( " << texture_index << " ) returned 0" <<LL_ENDL;
        }

        LLViewerFetchedTexture *imagep = NULL;
        for (U32 wearable_index = 0; wearable_index < num_wearables; wearable_index++)
        {
            imagep = LLViewerTextureManager::staticCastToFetchedTexture(getImage(texture_index, wearable_index), true);
            if (imagep)
            {
                const LLAvatarAppearanceDictionary::TextureEntry *texture_dict = LLAvatarAppearance::getDictionary()->getTexture((ETextureIndex)texture_index);
                const EBakedTextureIndex baked_index = texture_dict ? texture_dict->mBakedTextureIndex : EBakedTextureIndex::BAKED_NUM_INDICES;
                if (texture_dict && texture_dict->mIsLocalTexture)
                {
                    addLocalTextureStats((ETextureIndex)texture_index, imagep, texel_area_ratio, render_avatar, mBakedTextureDatas[baked_index].mIsUsed);
                }
            }
        }
        if (isIndexBakedTexture((ETextureIndex) texture_index) && render_avatar)
        {
            const S32 boost_level = getAvatarBakedBoostLevel();
            imagep = LLViewerTextureManager::staticCastToFetchedTexture(getImage(texture_index,0), true);
            addBakedTextureStats( imagep, mPixelArea, texel_area_ratio, boost_level );
            // <FS:Ansariel> [Legacy Bake]
            // Spam if this is a baked texture, not set to default image, without valid host info
            if (isIndexBakedTexture((ETextureIndex)texture_index)
                && imagep->getID() != IMG_DEFAULT_AVATAR
                && imagep->getID() != IMG_INVISIBLE
                && !isUsingServerBakes()
                && !imagep->getTargetHost().isOk())
            {
                LL_WARNS_ONCE("Texture") << "LLVOAvatar::updateTextures No host for texture "
                                         << imagep->getID() << " for avatar "
                                         << (isSelf() ? "<myself>" : getID().asString())
                                         << " on host " << getRegion()->getHost() << LL_ENDL;
            }
            // </FS:Ansariel> [Legacy Bake]
        }
    }

    if (gPipeline.hasRenderDebugMask(LLPipeline::RENDER_DEBUG_TEXTURE_AREA))
    {
        setDebugText(llformat("%4.0f:%4.0f", (F32) sqrt(mMinPixelArea),(F32) sqrt(mMaxPixelArea)));
    }
}


void LLVOAvatar::addLocalTextureStats( ETextureIndex idx, LLViewerFetchedTexture* imagep,
                                       F32 texel_area_ratio, bool render_avatar, bool covered_by_baked)
{
    // No local texture stats for non-self avatars
    return;
}

const S32 MAX_TEXTURE_UPDATE_INTERVAL = 64 ; //need to call updateTextures() at least every 32 frames.
const S32 MAX_TEXTURE_VIRTUAL_SIZE_RESET_INTERVAL = S32_MAX ; //frames
void LLVOAvatar::checkTextureLoading()
{
    static const F32 MAX_INVISIBLE_WAITING_TIME = 15.f ; //seconds

    bool pause = !isVisible() ;
    if(!pause)
    {
        mInvisibleTimer.reset() ;
    }
    if(mLoadedCallbacksPaused == pause)
    {
        if (!pause && mFirstFullyVisible && mLoadedCallbackTextures < mCallbackTextureList.size())
        {
            // We still need to update 'loaded' textures count to decide on 'cloud' visibility
            // Alternatively this can be done on TextureLoaded callbacks, but is harder to properly track
            mLoadedCallbackTextures = 0;
            for (LLLoadedCallbackEntry::source_callback_list_t::iterator iter = mCallbackTextureList.begin();
                iter != mCallbackTextureList.end(); ++iter)
            {
                LLViewerFetchedTexture* tex = gTextureList.findImage(*iter);
                if (tex && (tex->getDiscardLevel() >= 0 || tex->isMissingAsset()))
                {
                    mLoadedCallbackTextures++;
                }
            }
        }
        return ;
    }

    if(mCallbackTextureList.empty()) //when is self or no callbacks. Note: this list for self is always empty.
    {
        mLoadedCallbacksPaused = pause ;
        mLoadedCallbackTextures = 0;
        return ; //nothing to check.
    }

    if(pause && mInvisibleTimer.getElapsedTimeF32() < MAX_INVISIBLE_WAITING_TIME)
    {
        return ; //have not been invisible for enough time.
    }

    mLoadedCallbackTextures = pause ? static_cast<S32>(mCallbackTextureList.size()) : 0;

    for(LLLoadedCallbackEntry::source_callback_list_t::iterator iter = mCallbackTextureList.begin();
        iter != mCallbackTextureList.end(); ++iter)
    {
        LLViewerFetchedTexture* tex = gTextureList.findImage(*iter) ;
        if(tex)
        {
            if(pause)//pause texture fetching.
            {
                tex->pauseLoadedCallbacks(&mCallbackTextureList) ;

                //set to terminate texture fetching after MAX_TEXTURE_UPDATE_INTERVAL frames.
                tex->setMaxVirtualSizeResetInterval(MAX_TEXTURE_UPDATE_INTERVAL);
                tex->resetMaxVirtualSizeResetCounter() ;
            }
            else//unpause
            {
                static const F32 START_AREA = 100.f ;

                tex->unpauseLoadedCallbacks(&mCallbackTextureList) ;
                tex->addTextureStats(START_AREA); //jump start the fetching again

                // technically shouldn't need to account for missing, but callback might not have happened yet
                if (tex->getDiscardLevel() >= 0 || tex->isMissingAsset())
                {
                    mLoadedCallbackTextures++; // consider it loaded (we have at least some data)
                }
            }
        }
    }

    if(!pause)
    {
        updateTextures() ; //refresh texture stats.
    }
    mLoadedCallbacksPaused = pause ;
    return ;
}

const F32  SELF_ADDITIONAL_PRI = 0.75f ;
void LLVOAvatar::addBakedTextureStats( LLViewerFetchedTexture* imagep, F32 pixel_area, F32 texel_area_ratio, S32 boost_level)
{
    //Note:
    //if this function is not called for the last MAX_TEXTURE_VIRTUAL_SIZE_RESET_INTERVAL frames,
    //the texture pipeline will stop fetching this texture.

    imagep->resetTextureStats();
    imagep->setMaxVirtualSizeResetInterval(MAX_TEXTURE_VIRTUAL_SIZE_RESET_INTERVAL);
    imagep->resetMaxVirtualSizeResetCounter() ;

    mMaxPixelArea = llmax(pixel_area, mMaxPixelArea);
    mMinPixelArea = llmin(pixel_area, mMinPixelArea);
    imagep->addTextureStats(pixel_area / texel_area_ratio);
    imagep->setBoostLevel(boost_level);
}

//virtual
void LLVOAvatar::setImage(const U8 te, LLViewerTexture *imagep, const U32 index)
{
    setTEImage(te, imagep);
}

//virtual
LLViewerTexture* LLVOAvatar::getImage(const U8 te, const U32 index) const
{
    return getTEImage(te);
}
//virtual
const LLTextureEntry* LLVOAvatar::getTexEntry(const U8 te_num) const
{
    return getTE(te_num);
}

//virtual
void LLVOAvatar::setTexEntry(const U8 index, const LLTextureEntry &te)
{
    setTE(index, te);
}

const std::string LLVOAvatar::getImageURL(const U8 te, const LLUUID &uuid)
{
    llassert(isIndexBakedTexture(ETextureIndex(te)));
    std::string url = "";
    // <FS:Ansariel> [Legacy Bake]
    if (isUsingServerBakes())
    {
    // </FS:Ansariel> [Legacy Bake]
    const std::string& appearance_service_url = LLAppearanceMgr::instance().getAppearanceServiceURL();
    if (appearance_service_url.empty())
    {
        // Probably a server-side issue if we get here:
        LL_WARNS() << "AgentAppearanceServiceURL not set - Baked texture requests will fail" << LL_ENDL;
        return url;
    }

    const LLAvatarAppearanceDictionary::TextureEntry* texture_entry = LLAvatarAppearance::getDictionary()->getTexture((ETextureIndex)te);
    if (texture_entry != NULL)
    {
        url = appearance_service_url + "texture/" + getID().asString() + "/" + texture_entry->mDefaultImageName + "/" + uuid.asString();
        //LL_INFOS() << "baked texture url: " << url << LL_ENDL;
    }
    // <FS:Ansariel> [Legacy Bake]
    }
    // </FS:Ansariel> [Legacy Bake]
    return url;
}

//-----------------------------------------------------------------------------
// resolveHeight()
//-----------------------------------------------------------------------------

void LLVOAvatar::resolveHeightAgent(const LLVector3 &in_pos_agent, LLVector3 &out_pos_agent, LLVector3 &out_norm)
{
    LLVector3d in_pos_global, out_pos_global;

    in_pos_global = gAgent.getPosGlobalFromAgent(in_pos_agent);
    resolveHeightGlobal(in_pos_global, out_pos_global, out_norm);
    out_pos_agent = gAgent.getPosAgentFromGlobal(out_pos_global);
}


void LLVOAvatar::resolveRayCollisionAgent(const LLVector3d start_pt, const LLVector3d end_pt, LLVector3d &out_pos, LLVector3 &out_norm)
{
    LLViewerObject *obj;
    LLWorld::getInstance()->resolveStepHeightGlobal(this, start_pt, end_pt, out_pos, out_norm, &obj);
}

void LLVOAvatar::resolveHeightGlobal(const LLVector3d &inPos, LLVector3d &outPos, LLVector3 &outNorm)
{
    LLVector3d zVec(0.0f, 0.0f, 0.5f);
    LLVector3d p0 = inPos + zVec;
    LLVector3d p1 = inPos - zVec;
    LLViewerObject *obj;
    LLWorld::getInstance()->resolveStepHeightGlobal(this, p0, p1, outPos, outNorm, &obj);
    if (!obj)
    {
        mStepOnLand = true;
        mStepMaterial = 0;
        mStepObjectVelocity.setVec(0.0f, 0.0f, 0.0f);
    }
    else
    {
        mStepOnLand = false;
        mStepMaterial = obj->getMaterial();

        // We want the primitive velocity, not our velocity... (which actually subtracts the
        // step object velocity)
        LLVector3 angularVelocity = obj->getAngularVelocity();
        LLVector3 relativePos = gAgent.getPosAgentFromGlobal(outPos) - obj->getPositionAgent();

        LLVector3 linearComponent = angularVelocity % relativePos;
//      LL_INFOS() << "Linear Component of Rotation Velocity " << linearComponent << LL_ENDL;
        mStepObjectVelocity = obj->getVelocity() + linearComponent;
    }
}


//-----------------------------------------------------------------------------
// getStepSound()
//-----------------------------------------------------------------------------
const LLUUID& LLVOAvatar::getStepSound() const
{
    if ( mStepOnLand )
    {
        // <FS:PP> FIRE-3169: Option to change the default footsteps sound
        // return sStepSoundOnLand;
        static LLCachedControl<std::string> UISndFootsteps(gSavedSettings, "UISndFootsteps");
        static const LLUUID sFootstepsSnd = LLUUID(UISndFootsteps);
        return sFootstepsSnd;
        // </FS:PP>
    }

    return sStepSounds[mStepMaterial];
}


//-----------------------------------------------------------------------------
// processAnimationStateChanges()
//-----------------------------------------------------------------------------
void LLVOAvatar::processAnimationStateChanges()
{
    if ( isAnyAnimationSignaled(AGENT_WALK_ANIMS, NUM_AGENT_WALK_ANIMS) )
    {
        startMotion(ANIM_AGENT_WALK_ADJUST);
        stopMotion(ANIM_AGENT_FLY_ADJUST);
    }
    else if (mInAir && !isSitting())
    {
        stopMotion(ANIM_AGENT_WALK_ADJUST);
        if (mEnableDefaultMotions)
        {
        startMotion(ANIM_AGENT_FLY_ADJUST);
    }
    }
    else
    {
        stopMotion(ANIM_AGENT_WALK_ADJUST);
        stopMotion(ANIM_AGENT_FLY_ADJUST);
    }

    if ( isAnyAnimationSignaled(AGENT_GUN_AIM_ANIMS, NUM_AGENT_GUN_AIM_ANIMS) )
    {
        if (mEnableDefaultMotions)
        {
        startMotion(ANIM_AGENT_TARGET);
        }
        stopMotion(ANIM_AGENT_BODY_NOISE);
    }
    else
    {
        stopMotion(ANIM_AGENT_TARGET);
        if (mEnableDefaultMotions)
        {
            startMotion(ANIM_AGENT_BODY_NOISE);
        }
    }

    // clear all current animations
    AnimIterator anim_it;
    for (anim_it = mPlayingAnimations.begin(); anim_it != mPlayingAnimations.end();)
    {
        AnimIterator found_anim = mSignaledAnimations.find(anim_it->first);

        // playing, but not signaled, so stop
        if (found_anim == mSignaledAnimations.end())
        {
            processSingleAnimationStateChange(anim_it->first, false);
            mPlayingAnimations.erase(anim_it++);
            continue;
        }

        ++anim_it;
    }

    // if jellydolled, shelve all playing animations
    if (getOverallAppearance() != AOA_NORMAL)
    {
        mPlayingAnimations.clear();
    }

    // start up all new anims
    if (getOverallAppearance() == AOA_NORMAL)
    {
        for (anim_it = mSignaledAnimations.begin(); anim_it != mSignaledAnimations.end();)
        {
            AnimIterator found_anim = mPlayingAnimations.find(anim_it->first);

            // signaled but not playing, or different sequence id, start motion
            if (found_anim == mPlayingAnimations.end() || found_anim->second != anim_it->second)
            {
                if (processSingleAnimationStateChange(anim_it->first, true))
                {
                    mPlayingAnimations[anim_it->first] = anim_it->second;
                    ++anim_it;
                    continue;
                }
            }

            ++anim_it;
        }
    }

    // clear source information for animations which have been stopped
    if (isSelf())
    {
        AnimSourceIterator source_it = mAnimationSources.begin();

        for (source_it = mAnimationSources.begin(); source_it != mAnimationSources.end();)
        {
            if (mSignaledAnimations.find(source_it->second) == mSignaledAnimations.end())
            {
                mAnimationSources.erase(source_it++);
            }
            else
            {
                ++source_it;
            }
        }
    }

    stop_glerror();
}


//-----------------------------------------------------------------------------
// processSingleAnimationStateChange();
//-----------------------------------------------------------------------------
bool LLVOAvatar::processSingleAnimationStateChange( const LLUUID& anim_id, bool start )
{
    // SL-402, SL-427 - we need to update body size often enough to
    // keep appearances in sync, but not so often that animations
    // cause constant jiggling of the body or camera. Possible
    // compromise is to do it on animation changes:
    computeBodySize();

    bool result = false;

    if ( start ) // start animation
    {
        if (anim_id == ANIM_AGENT_TYPE)
        {
            if (gAudiop)
            {
                LLVector3d char_pos_global = gAgent.getPosGlobalFromAgent(getCharacterPosition());
                if (LLViewerParcelMgr::getInstance()->canHearSound(char_pos_global)
                    && !LLMuteList::getInstance()->isMuted(getID(), LLMute::flagObjectSounds))
                {
                    // RN: uncomment this to play on typing sound at fixed volume once sound engine is fixed
                    // to support both spatialized and non-spatialized instances of the same sound
                    //if (isSelf())
                    //{
                    //  gAudiop->triggerSound(LLUUID(gSavedSettings.getString("UISndTyping")), 1.0f, LLAudioEngine::AUDIO_TYPE_UI);
                    //}
                    //else

                    // <FS:PP> FIRE-8190: Preview function for "UI Sounds" Panel
                    // static LLCachedControl<bool> FSPlayTypingSound(gSavedSettings, "FSPlayTypingSound");
                    // if (FSPlayTypingSound)
                    static LLCachedControl<bool> PlayModeUISndTyping(gSavedSettings, "PlayModeUISndTyping");
                    if (PlayModeUISndTyping)
                    // </FS:PP> FIRE-8190: Preview function for "UI Sounds" Panel
                    {
                        static LLCachedControl<std::string> ui_snd_string(gSavedSettings, "UISndTyping");
                        LLUUID sound_id = LLUUID(ui_snd_string);
                        gAudiop->triggerSound(sound_id, getID(), 1.0f, LLAudioEngine::AUDIO_TYPE_SFX, char_pos_global);
                    }
                }
            }
        }
        else if (anim_id == ANIM_AGENT_SIT_GROUND_CONSTRAINED)
        {
            sitDown(true);
        }


        if (startMotion(anim_id))
        {
            result = true;
        }
        else
        {
            LL_WARNS("Motion") << "Failed to start motion!" << LL_ENDL;
        }
    }
    else //stop animation
    {
        if (anim_id == ANIM_AGENT_SIT_GROUND_CONSTRAINED)
        {
            sitDown(false);
        }
        if ((anim_id == ANIM_AGENT_DO_NOT_DISTURB) && gAgent.isDoNotDisturb())
        {
            // re-assert DND tag animation
            gAgent.sendAnimationRequest(ANIM_AGENT_DO_NOT_DISTURB, ANIM_REQUEST_START);
            return result;
        }
        stopMotion(anim_id);
        result = true;
    }

    return result;
}

//-----------------------------------------------------------------------------
// isAnyAnimationSignaled()
//-----------------------------------------------------------------------------
bool LLVOAvatar::isAnyAnimationSignaled(const LLUUID *anim_array, const S32 num_anims) const
{
    for (S32 i = 0; i < num_anims; i++)
    {
        if(mSignaledAnimations.find(anim_array[i]) != mSignaledAnimations.end())
        {
            return true;
        }
    }
    return false;
}

//-----------------------------------------------------------------------------
// resetAnimations()
//-----------------------------------------------------------------------------
void LLVOAvatar::resetAnimations()
{
    LLKeyframeMotion::flushKeyframeCache();
    flushAllMotions();
}

// Override selectively based on avatar sex and whether we're using new
// animations.
LLUUID LLVOAvatar::remapMotionID(const LLUUID& id)
{
    static LLCachedControl<bool> use_new_walk_run(gSavedSettings, "UseNewWalkRun");
    LLUUID result = id;

    // start special case female walk for female avatars
    if (getSex() == SEX_FEMALE)
    {
        if (id == ANIM_AGENT_WALK)
        {
            if (use_new_walk_run)
                result = ANIM_AGENT_FEMALE_WALK_NEW;
            else
                result = ANIM_AGENT_FEMALE_WALK;
        }
        else if (id == ANIM_AGENT_RUN)
        {
            // There is no old female run animation, so only override
            // in one case.
            if (use_new_walk_run)
                result = ANIM_AGENT_FEMALE_RUN_NEW;
        }
        else if (id == ANIM_AGENT_SIT)
        {
            result = ANIM_AGENT_SIT_FEMALE;
        }
    }
    else
    {
        // Male avatar.
        if (id == ANIM_AGENT_WALK)
        {
            if (use_new_walk_run)
                result = ANIM_AGENT_WALK_NEW;
        }
        else if (id == ANIM_AGENT_RUN)
        {
            if (use_new_walk_run)
                result = ANIM_AGENT_RUN_NEW;
        }
        // keeps in sync with setSex() related code (viewer controls sit's sex)
        else if (id == ANIM_AGENT_SIT_FEMALE)
        {
            result = ANIM_AGENT_SIT;
        }

    }

    return result;

}

//-----------------------------------------------------------------------------
// startMotion()
// id is the asset if of the animation to start
// time_offset is the offset into the animation at which to start playing
//-----------------------------------------------------------------------------
bool LLVOAvatar::startMotion(const LLUUID& id, F32 time_offset)
{
    LL_DEBUGS("Motion") << "motion requested " << id.asString() << " " << gAnimLibrary.animationName(id) << LL_ENDL;

    // <FS:Zi> Animation Overrider
    //LLUUID remap_id = remapMotionID(id, getSex());
    LLUUID remap_id;
    if (isSelf())
    {
        remap_id = AOEngine::getInstance()->override(id, true);
        if (remap_id.isNull())
        {
            remap_id = remapMotionID(id);
        }
        else
        {
            gAgent.sendAnimationRequest(remap_id, ANIM_REQUEST_START);

            // since we did an override, there is no need to do anything else,
            // specifically not the startMotion() part at the bottom of this function
            // See FIRE-29020
            return true;
        }
    }
    else
    {
        remap_id = remapMotionID(id);
    }
    // </FS:Zi> Animation Overrider

    if (remap_id != id)
    {
        LL_DEBUGS("Motion") << "motion resultant " << remap_id.asString() << " " << gAnimLibrary.animationName(remap_id) << LL_ENDL;
    }

    if (isSelf() && remap_id == ANIM_AGENT_AWAY)
    {
        gAgent.setAFK();
    }

    return LLCharacter::startMotion(remap_id, time_offset);
}

//-----------------------------------------------------------------------------
// stopMotion()
//-----------------------------------------------------------------------------
bool LLVOAvatar::stopMotion(const LLUUID& id, bool stop_immediate)
{
    LL_DEBUGS("Motion") << "Motion requested " << id.asString() << " " << gAnimLibrary.animationName(id) << LL_ENDL;

    // <FS:Zi> Animation Overrider
    //LLUUID remap_id = remapMotionID(id);
    LLUUID remap_id;
    if (isSelf())
    {
        remap_id = AOEngine::getInstance()->override(id, false);
        if (remap_id.isNull())
        {
            remap_id = remapMotionID(id);
        }
        else
        {
            gAgent.sendAnimationRequest(remap_id, ANIM_REQUEST_STOP);

            // since we did an override, there is no need to do anything else,
            // specifically not the stopMotion() part at the bottom of this function
            // See FIRE-29020
            return true;
        }
    }
    else
    {
        remap_id = remapMotionID(id);
    }
    // </FS:Zi> Animation Overrider

    if (remap_id != id)
    {
        LL_DEBUGS("Motion") << "motion resultant " << remap_id.asString() << " " << gAnimLibrary.animationName(remap_id) << LL_ENDL;
    }

    if (isSelf())
    {
        gAgent.onAnimStop(remap_id);
    }

    return LLCharacter::stopMotion(remap_id, stop_immediate);
}

//-----------------------------------------------------------------------------
// hasMotionFromSource()
//-----------------------------------------------------------------------------
// virtual
bool LLVOAvatar::hasMotionFromSource(const LLUUID& source_id)
{
    return false;
}

//-----------------------------------------------------------------------------
// stopMotionFromSource()
//-----------------------------------------------------------------------------
// virtual
void LLVOAvatar::stopMotionFromSource(const LLUUID& source_id)
{
}

//-----------------------------------------------------------------------------
// addDebugText()
//-----------------------------------------------------------------------------
void LLVOAvatar::addDebugText(const std::string& text)
{
    mDebugText.append(1, '\n');
    mDebugText.append(text);
}

//-----------------------------------------------------------------------------
// getID()
//-----------------------------------------------------------------------------
const LLUUID& LLVOAvatar::getID() const
{
    return mID;
}

//-----------------------------------------------------------------------------
// getJoint()
//-----------------------------------------------------------------------------
// RN: avatar joints are multi-rooted to include screen-based attachments
//<FS:ND> Query by JointKey rather than just a string, the key can be a U32 index for faster lookup
//LLJoint *LLVOAvatar::getJoint( const std::string &name )
LLJoint *LLVOAvatar::getJoint( const JointKey &name )
// </FS:ND>
{
    LL_PROFILE_ZONE_SCOPED_CATEGORY_AVATAR;
//<FS:ND> Query by JointKey rather than just a string, the key can be a U32 index for faster lookup
    //joint_map_t::iterator iter = mJointMap.find( name );

    //LLJoint* jointp = NULL;

    //if( iter == mJointMap.end() || iter->second == NULL )
    //{ //search for joint and cache found joint in lookup table
    //  if (mJointAliasMap.empty())
    //  {
    //      getJointAliases();
    //  }
    //  joint_alias_map_t::const_iterator alias_iter = mJointAliasMap.find(name);
    //  std::string canonical_name;
    //  if (alias_iter != mJointAliasMap.end())
    //  {
    //      canonical_name = alias_iter->second;
    //  }
    //  else
    //  {
    //      canonical_name = name;
    //  }
    //  jointp = mRoot->findJoint(canonical_name);
    //  mJointMap[name] = jointp;
    //}
    //else
    //{ //return cached pointer
    //  jointp = iter->second;
    //}

    joint_map_t::iterator iter = mJointMap.find( name.mKey );

    LLJoint* jointp = NULL;

    if (iter == mJointMap.end() || iter->second == NULL)
    {   //search for joint and cache found joint in lookup table
        if (mJointAliasMap.empty())
        {
            getJointAliases();
        }
        joint_alias_map_t::const_iterator alias_iter = mJointAliasMap.find(name.mName);
        std::string canonical_name;
        if (alias_iter != mJointAliasMap.end())
        {
            canonical_name = alias_iter->second;
        }
        else
        {
            canonical_name = name.mName;
        }
        jointp = mRoot->findJoint(canonical_name);
        mJointMap[name.mKey] = jointp;
    }
    else
    {   //return cached pointer
        jointp = iter->second;
    }
// </FS:ND>

#ifndef LL_RELEASE_FOR_DOWNLOAD
    if (jointp && jointp->getName()!="mScreen" && jointp->getName()!="mRoot")
    {
        llassert(getJoint(jointp->getJointNum())==jointp);
    }
#endif
    return jointp;
}

LLJoint *LLVOAvatar::getJoint( S32 joint_num )
{
    LLJoint *pJoint = NULL;
    if (joint_num >= 0)
    {
        if (joint_num < mNumBones)
        {
            pJoint = mSkeleton[joint_num];
        }
        else if (joint_num < mNumBones + mNumCollisionVolumes)
        {
            S32 collision_id = joint_num - mNumBones;
            pJoint = &mCollisionVolumes[collision_id];
        }
        else
        {
            // Attachment IDs start at 1
            S32 attachment_id = joint_num - (mNumBones + mNumCollisionVolumes) + 1;
            attachment_map_t::iterator iter = mAttachmentPoints.find(attachment_id);
            if (iter != mAttachmentPoints.end())
            {
                pJoint = iter->second;
            }
        }
    }

    llassert(!pJoint || pJoint->getJointNum() == joint_num);
    return pJoint;
}

//-----------------------------------------------------------------------------
// getRiggedMeshID
//
// If viewer object is a rigged mesh, set the mesh id and return true.
// Otherwise, null out the id and return false.
//-----------------------------------------------------------------------------
// static
bool LLVOAvatar::getRiggedMeshID(LLViewerObject* pVO, LLUUID& mesh_id)
{
    mesh_id.setNull();

    //If a VO has a skin that we'll reset the joint positions to their default
    if ( pVO && pVO->mDrawable )
    {
        LLVOVolume* pVObj = pVO->mDrawable->getVOVolume();
        if ( pVObj )
        {
            const LLMeshSkinInfo* pSkinData = pVObj->getSkinInfo();
            if (pSkinData
                && pSkinData->mJointNames.size() > JOINT_COUNT_REQUIRED_FOR_FULLRIG // full rig
                && pSkinData->mAlternateBindMatrix.size() > 0 )
                    {
                        mesh_id = pSkinData->mMeshID;
                        return true;
                    }
        }
    }
    return false;
}

bool LLVOAvatar::jointIsRiggedTo(const LLJoint *joint) const
{
    if (joint)
    {
        const LLJointRiggingInfoTab& tab = mJointRiggingInfoTab;
        S32 joint_num = joint->getJointNum();
        if (joint_num < tab.size() && tab[joint_num].isRiggedTo())
            {
                return true;
            }
        }
    return false;
}

void LLVOAvatar::clearAttachmentOverrides()
{
    for (S32 i=0; i<LL_CHARACTER_MAX_ANIMATED_JOINTS; i++)
    {
        LLJoint *pJoint = getJoint(i);
        if (pJoint)
        {
            pJoint->clearAttachmentPosOverrides();
            pJoint->clearAttachmentScaleOverrides();
        }
    }

    if (mPelvisFixups.count()>0)
    {
        mPelvisFixups.clear();
        LLJoint* pJointPelvis = getJoint("mPelvis");
        if (pJointPelvis)
    {
            pJointPelvis->setPosition( LLVector3( 0.0f, 0.0f, 0.0f) );
        }
        postPelvisSetRecalc();
    }

    mActiveOverrideMeshes.clear();
    onActiveOverrideMeshesChanged();
}

//-----------------------------------------------------------------------------
// rebuildAttachmentOverrides
//-----------------------------------------------------------------------------
void LLVOAvatar::rebuildAttachmentOverrides()
{
    LL_DEBUGS("AnimatedObjects") << "rebuilding" << LL_ENDL;

    clearAttachmentOverrides();

    // Handle the case that we're resetting the skeleton of an animated object.
    LLControlAvatar *control_av = dynamic_cast<LLControlAvatar*>(this);
    if (control_av)
    {
        LLVOVolume *volp = control_av->mRootVolp;
        if (volp)
        {
            LL_DEBUGS("Avatar") << volp->getID() << " adding attachment overrides for root vol, prim count "
                                << (S32) (1+volp->numChildren()) << LL_ENDL;
            addAttachmentOverridesForObject(volp);
        }
    }

    // Attached objects
    for (attachment_map_t::iterator iter = mAttachmentPoints.begin();
         iter != mAttachmentPoints.end();
         ++iter)
    {
        LLViewerJointAttachment *attachment_pt = (*iter).second;
        if (attachment_pt)
        {
            for (LLViewerJointAttachment::attachedobjs_vec_t::iterator at_it = attachment_pt->mAttachedObjects.begin();
                 at_it != attachment_pt->mAttachedObjects.end(); ++at_it)
            {
                LLViewerObject *vo = at_it->get();
                // Attached animated objects affect joints in their control
                // avs, not the avs to which they are attached.
                if (vo && !vo->isAnimatedObject())
                {
                    addAttachmentOverridesForObject(vo);
                }
            }
        }
    }
}

//-----------------------------------------------------------------------------
// updateAttachmentOverrides
//
// This is intended to give the same results as
// rebuildAttachmentOverrides(), while avoiding redundant work.
// -----------------------------------------------------------------------------
void LLVOAvatar::updateAttachmentOverrides()
{
    LL_DEBUGS("AnimatedObjects") << "updating" << LL_ENDL;

    std::set<LLUUID> meshes_seen;

    // Handle the case that we're updating the skeleton of an animated object.
    LLControlAvatar *control_av = dynamic_cast<LLControlAvatar*>(this);
    if (control_av)
    {
        LLVOVolume *volp = control_av->mRootVolp;
        if (volp)
        {
            LL_DEBUGS("Avatar") << volp->getID() << " adding attachment overrides for root vol, prim count "
                                << (S32) (1+volp->numChildren()) << LL_ENDL;
            addAttachmentOverridesForObject(volp, &meshes_seen);
        }
    }

    // Attached objects
    for (attachment_map_t::iterator iter = mAttachmentPoints.begin();
         iter != mAttachmentPoints.end();
         ++iter)
    {
        LLViewerJointAttachment *attachment_pt = (*iter).second;
        if (attachment_pt)
        {
            for (LLViewerJointAttachment::attachedobjs_vec_t::iterator at_it = attachment_pt->mAttachedObjects.begin();
                 at_it != attachment_pt->mAttachedObjects.end(); ++at_it)
            {
                LLViewerObject *vo = at_it->get();
                // Attached animated objects affect joints in their control
                // avs, not the avs to which they are attached.
                if (vo && !vo->isAnimatedObject())
                {
                    addAttachmentOverridesForObject(vo, &meshes_seen);
                }
            }
        }
    }
    // Remove meshes that are no longer present on the skeleton

    // have to work with a copy because removeAttachmentOverrides() will change mActiveOverrideMeshes.
    std::set<LLUUID> active_override_meshes = mActiveOverrideMeshes;
    for (std::set<LLUUID>::iterator it = active_override_meshes.begin(); it != active_override_meshes.end(); ++it)
    {
        if (meshes_seen.find(*it) == meshes_seen.end())
        {
            removeAttachmentOverridesForObject(*it);
        }
    }


#ifdef ATTACHMENT_OVERRIDE_VALIDATION
    {
        std::vector<LLVector3OverrideMap> pos_overrides_by_joint;
        std::vector<LLVector3OverrideMap> scale_overrides_by_joint;
        LLVector3OverrideMap pelvis_fixups;

        // Capture snapshot of override state after update
        for (S32 joint_num = 0; joint_num < LL_CHARACTER_MAX_ANIMATED_JOINTS; joint_num++)
        {
            LLVector3OverrideMap pos_overrides;
            LLJoint *joint = getJoint(joint_num);
            if (joint)
            {
                pos_overrides_by_joint.push_back(joint->m_attachmentPosOverrides);
                scale_overrides_by_joint.push_back(joint->m_attachmentScaleOverrides);
            }
            else
            {
                // No joint, use default constructed empty maps
                pos_overrides_by_joint.push_back(LLVector3OverrideMap());
                scale_overrides_by_joint.push_back(LLVector3OverrideMap());
            }
        }
        pelvis_fixups = mPelvisFixups;
        //dumpArchetypeXML(getFullname() + "_paranoid_updated");

        // Rebuild and compare
        rebuildAttachmentOverrides();
        //dumpArchetypeXML(getFullname() + "_paranoid_rebuilt");
        bool mismatched = false;
        for (S32 joint_num = 0; joint_num < LL_CHARACTER_MAX_ANIMATED_JOINTS; joint_num++)
        {
            LLJoint *joint = getJoint(joint_num);
            if (joint)
            {
                if (pos_overrides_by_joint[joint_num] != joint->m_attachmentPosOverrides)
                {
                    mismatched = true;
                }
                if (scale_overrides_by_joint[joint_num] != joint->m_attachmentScaleOverrides)
                {
                    mismatched = true;
            }
        }
    }
        if (pelvis_fixups != mPelvisFixups)
        {
            mismatched = true;
        }
        if (mismatched)
        {
            LL_WARNS() << "MISMATCHED ATTACHMENT OVERRIDES" << LL_ENDL;
        }
    }
#endif
}

void LLVOAvatar::notifyAttachmentMeshLoaded()
{
    if (!isFullyLoaded())
    {
        // We just received mesh or skin info
        // Reset timer to wait for more potential meshes or changes
        mFullyLoadedTimer.reset();
    }
}

//-----------------------------------------------------------------------------
// addAttachmentOverridesForObject
//-----------------------------------------------------------------------------
void LLVOAvatar::addAttachmentOverridesForObject(LLViewerObject *vo, std::set<LLUUID>* meshes_seen, bool recursive)
{
    if (vo->getAvatar() != this && vo->getAvatarAncestor() != this)
    {
        LL_WARNS("Avatar") << "called with invalid avatar" << LL_ENDL;
        return;
    }

    if (getOverallAppearance() != AOA_NORMAL)
    {
        return;
    }

    LL_DEBUGS("AnimatedObjects") << "adding" << LL_ENDL;

    // Process all children
    if (recursive)
    {
    LLViewerObject::const_child_list_t& children = vo->getChildren();
    for (LLViewerObject::const_child_list_t::const_iterator it = children.begin();
         it != children.end(); ++it)
    {
        LLViewerObject *childp = *it;
            addAttachmentOverridesForObject(childp, meshes_seen, true);
        }
    }

    LLVOVolume *vobj = dynamic_cast<LLVOVolume*>(vo);
    bool pelvisGotSet = false;

    if (!vobj)
    {
        return;
    }

    LLViewerObject *root_object = (LLViewerObject*)vobj->getRoot();
    LL_DEBUGS("AnimatedObjects") << "trying to add attachment overrides for root object " << root_object->getID() << " prim is " << vobj << LL_ENDL;
    if (vobj->isMesh() &&
        ((vobj->getVolume() && !vobj->getVolume()->isMeshAssetLoaded()) || !gMeshRepo.meshRezEnabled()))
    {
        LL_DEBUGS("AnimatedObjects") << "failed to add attachment overrides for root object " << root_object->getID() << " mesh asset not loaded" << LL_ENDL;
        return;
    }
    const LLMeshSkinInfo*  pSkinData = vobj->getSkinInfo();

    if ( vobj && vobj->isMesh() && pSkinData )
    {
        const unsigned int bindCnt = static_cast<unsigned int>(pSkinData->mAlternateBindMatrix.size());
        const unsigned int jointCnt = static_cast<unsigned int>(pSkinData->mJointNames.size());
        if ((bindCnt > 0) && (bindCnt != jointCnt))
        {
            LL_WARNS_ONCE() << "invalid mesh, bindCnt " << bindCnt << "!= jointCnt " << jointCnt << ", joint overrides will be ignored." << LL_ENDL;
        }
        if ((bindCnt > 0) && (bindCnt == jointCnt))
        {
            const F32 pelvisZOffset = pSkinData->mPelvisOffset;
            const LLUUID& mesh_id = pSkinData->mMeshID;

            if (meshes_seen)
            {
                meshes_seen->insert(mesh_id);
            }
            bool mesh_overrides_loaded = (mActiveOverrideMeshes.find(mesh_id) != mActiveOverrideMeshes.end());
            if (mesh_overrides_loaded)
            {
                LL_DEBUGS("AnimatedObjects") << "skipping add attachment overrides for " << mesh_id
                                             << " to root object " << root_object->getID()
                                             << ", already loaded"
                                             << LL_ENDL;
            }
            else
            {
                LL_DEBUGS("AnimatedObjects") << "adding attachment overrides for " << mesh_id
                                             << " to root object " << root_object->getID() << LL_ENDL;
            }
            bool fullRig = jointCnt >= JOINT_COUNT_REQUIRED_FOR_FULLRIG;
            if ( fullRig && !mesh_overrides_loaded )
            {
                for (unsigned int i = 0; i < jointCnt; ++i)
                {
//<FS:ND> Query by JointKey rather than just a string, the key can be a U32 index for faster lookup
//                  std::string lookingForJoint = pSkinData->mJointNames[ i ].c_str();
                    JointKey lookingForJoint  = pSkinData->mJointNames[ i ];
// </FS:ND>

                    LLJoint* pJoint = getJoint( lookingForJoint );
                    if (pJoint)
                    {
                        const LLVector3& jointPos = LLVector3(pSkinData->mAlternateBindMatrix[i].getTranslation());
                        if (pJoint->aboveJointPosThreshold(jointPos))
                        {
                            bool override_changed;
                            pJoint->addAttachmentPosOverride( jointPos, mesh_id, avString(), override_changed );

                            if (override_changed)
                            {
                                //If joint is a pelvis then handle old/new pelvis to foot values
//<FS:ND> Query by JointKey rather than just a string, the key can be a U32 index for faster lookup
//                              if( lookingForJoint == "mPelvis" )
                                if( lookingForJoint.mName == "mPelvis" )
// </FS:ND>
                                {
                                    pelvisGotSet = true;
                                }
                            }
                            if (pSkinData->mLockScaleIfJointPosition)
                            {
                                // Note that unlike positions, there's no threshold check here,
                                // just a lock at the default value.
                                pJoint->addAttachmentScaleOverride(pJoint->getDefaultScale(), mesh_id, avString());
                            }
                        }
                    }
                }

                if (pelvisZOffset != 0.0F)
                {
                    F32 pelvis_fixup_before;
                    bool has_fixup_before =  hasPelvisFixup(pelvis_fixup_before);
                    addPelvisFixup( pelvisZOffset, mesh_id );
                    F32 pelvis_fixup_after;
                    hasPelvisFixup(pelvis_fixup_after); // Don't have to check bool here because we just added it...
                    if (!has_fixup_before || (pelvis_fixup_before != pelvis_fixup_after))
                    {
                        pelvisGotSet = true;
                    }

                }
                mActiveOverrideMeshes.insert(mesh_id);
                onActiveOverrideMeshesChanged();
            }
        }
    }
    else
    {
        LL_DEBUGS("AnimatedObjects") << "failed to add attachment overrides for root object " << root_object->getID() << " not mesh or no pSkinData" << LL_ENDL;
    }

    //Rebuild body data if we altered joints/pelvis
    if ( pelvisGotSet )
    {
        postPelvisSetRecalc();
    }
}

//-----------------------------------------------------------------------------
// getAttachmentOverrideNames
//-----------------------------------------------------------------------------
void LLVOAvatar::getAttachmentOverrideNames(std::set<std::string>& pos_names, std::set<std::string>& scale_names) const
{
    LLVector3 pos;
    LLVector3 scale;
    LLUUID mesh_id;

    // Bones
    for (avatar_joint_list_t::const_iterator iter = mSkeleton.begin();
         iter != mSkeleton.end(); ++iter)
    {
        const LLJoint* pJoint = (*iter);
        if (pJoint && pJoint->hasAttachmentPosOverride(pos,mesh_id))
        {
            pos_names.insert(pJoint->getName());
        }
        if (pJoint && pJoint->hasAttachmentScaleOverride(scale,mesh_id))
        {
            scale_names.insert(pJoint->getName());
        }
    }

    // Attachment points
    for (attachment_map_t::const_iterator iter = mAttachmentPoints.begin();
         iter != mAttachmentPoints.end();
         ++iter)
    {
        const LLViewerJointAttachment *attachment_pt = (*iter).second;
        if (attachment_pt && attachment_pt->hasAttachmentPosOverride(pos,mesh_id))
        {
            pos_names.insert(attachment_pt->getName());
        }
        // Attachment points don't have scales.
    }
}

//-----------------------------------------------------------------------------
// showAttachmentOverrides
//-----------------------------------------------------------------------------
void LLVOAvatar::showAttachmentOverrides(bool verbose) const
{
    std::set<std::string> pos_names, scale_names;
    getAttachmentOverrideNames(pos_names, scale_names);
    if (pos_names.size())
    {
        std::stringstream ss;
        std::copy(pos_names.begin(), pos_names.end(), std::ostream_iterator<std::string>(ss, ","));
        LL_INFOS() << getFullname() << " attachment positions defined for joints: " << ss.str() << "\n" << LL_ENDL;
    }
    else
    {
        LL_DEBUGS("Avatar") << getFullname() << " no attachment positions defined for any joints" << "\n" << LL_ENDL;
    }

    if (scale_names.size())
    {
        std::stringstream ss;
        std::copy(scale_names.begin(), scale_names.end(), std::ostream_iterator<std::string>(ss, ","));
        LL_INFOS() << getFullname() << " attachment scales defined for joints: " << ss.str() << "\n" << LL_ENDL;
    }
    else
    {
        LL_INFOS() << getFullname() << " no attachment scales defined for any joints" << "\n" << LL_ENDL;
    }

    if (!verbose)
    {
        return;
    }

    LLVector3 pos, scale;
    LLUUID mesh_id;
    S32 count = 0;

    // Bones
    for (avatar_joint_list_t::const_iterator iter = mSkeleton.begin();
         iter != mSkeleton.end(); ++iter)
    {
        const LLJoint* pJoint = (*iter);
        if (pJoint && pJoint->hasAttachmentPosOverride(pos,mesh_id))
        {
            pJoint->showAttachmentPosOverrides(getFullname());
            count++;
        }
        if (pJoint && pJoint->hasAttachmentScaleOverride(scale,mesh_id))
        {
            pJoint->showAttachmentScaleOverrides(getFullname());
            count++;
        }
    }

    // Attachment points
    for (attachment_map_t::const_iterator iter = mAttachmentPoints.begin();
         iter != mAttachmentPoints.end();
         ++iter)
    {
        const LLViewerJointAttachment *attachment_pt = (*iter).second;
        if (attachment_pt && attachment_pt->hasAttachmentPosOverride(pos,mesh_id))
        {
            attachment_pt->showAttachmentPosOverrides(getFullname());
            count++;
        }
    }

    if (count)
    {
        LL_DEBUGS("Avatar") << avString() << " end of pos, scale overrides" << LL_ENDL;
        LL_DEBUGS("Avatar") << "=================================" << LL_ENDL;
    }
}

//-----------------------------------------------------------------------------
// removeAttachmentOverridesForObject
//-----------------------------------------------------------------------------
void LLVOAvatar::removeAttachmentOverridesForObject(LLViewerObject *vo)
{
    if (vo->getAvatar() != this && vo->getAvatarAncestor() != this)
    {
        LL_WARNS("Avatar") << "called with invalid avatar" << LL_ENDL;
        return;
    }

    // Process all children
    LLViewerObject::const_child_list_t& children = vo->getChildren();
    for (LLViewerObject::const_child_list_t::const_iterator it = children.begin();
         it != children.end(); ++it)
    {
        LLViewerObject *childp = *it;
        removeAttachmentOverridesForObject(childp);
    }

    // Process self.
    LLUUID mesh_id;
    if (getRiggedMeshID(vo,mesh_id))
    {
        removeAttachmentOverridesForObject(mesh_id);
    }
}

//-----------------------------------------------------------------------------
// removeAttachmentOverridesForObject
//-----------------------------------------------------------------------------
void LLVOAvatar::removeAttachmentOverridesForObject(const LLUUID& mesh_id)
{
//<FS:ND> Query by JointKey rather than just a string, the key can be a U32 index for faster lookup
//  LLJoint* pJointPelvis = getJoint( "mPelvis" );
    LLJoint* pJointPelvis = getJoint( JointKey::construct( "mPelvis" ) );
// </FS:ND>

    const std::string av_string = avString();
    for (S32 joint_num = 0; joint_num < LL_CHARACTER_MAX_ANIMATED_JOINTS; joint_num++)
    {
        LLJoint *pJoint = getJoint(joint_num);
        if (pJoint)
        {
            bool dummy; // unused
            pJoint->removeAttachmentPosOverride(mesh_id, av_string, dummy);
            pJoint->removeAttachmentScaleOverride(mesh_id, av_string);
        }
        if (pJoint && pJoint == pJointPelvis)
        {
            removePelvisFixup(mesh_id);
            // SL-315
            pJoint->setPosition(LLVector3( 0.0f, 0.0f, 0.0f));
        }
    }

    postPelvisSetRecalc();

    mActiveOverrideMeshes.erase(mesh_id);
    onActiveOverrideMeshesChanged();
}

//-----------------------------------------------------------------------------
// getCharacterPosition()
//-----------------------------------------------------------------------------
LLVector3 LLVOAvatar::getCharacterPosition()
{
    if (mDrawable.notNull())
    {
        return mDrawable->getPositionAgent();
    }
    else
    {
        return getPositionAgent();
    }
}

//-----------------------------------------------------------------------------
// LLVOAvatar::getCharacterRotation()
//-----------------------------------------------------------------------------
LLQuaternion LLVOAvatar::getCharacterRotation()
{
    return getRotation();
}

//-----------------------------------------------------------------------------
// LLVOAvatar::getCharacterVelocity()
//-----------------------------------------------------------------------------
LLVector3 LLVOAvatar::getCharacterVelocity()
{
    return getVelocity() - mStepObjectVelocity;
}

//-----------------------------------------------------------------------------
// LLVOAvatar::getCharacterAngularVelocity()
//-----------------------------------------------------------------------------
LLVector3 LLVOAvatar::getCharacterAngularVelocity()
{
    return getAngularVelocity();
}

//-----------------------------------------------------------------------------
// LLVOAvatar::getGround()
//-----------------------------------------------------------------------------
void LLVOAvatar::getGround(const LLVector3 &in_pos_agent, LLVector3 &out_pos_agent, LLVector3 &outNorm)
{
    LLVector3d z_vec(0.0f, 0.0f, 1.0f);
    LLVector3d p0_global, p1_global;

    if (isUIAvatar())
    {
        outNorm.setVec(z_vec);
        out_pos_agent = in_pos_agent;
        return;
    }

    p0_global = gAgent.getPosGlobalFromAgent(in_pos_agent) + z_vec;
    p1_global = gAgent.getPosGlobalFromAgent(in_pos_agent) - z_vec;
    LLViewerObject *obj;
    LLVector3d out_pos_global;
    LLWorld::getInstance()->resolveStepHeightGlobal(this, p0_global, p1_global, out_pos_global, outNorm, &obj);
    out_pos_agent = gAgent.getPosAgentFromGlobal(out_pos_global);
}

//-----------------------------------------------------------------------------
// LLVOAvatar::getTimeDilation()
//-----------------------------------------------------------------------------
F32 LLVOAvatar::getTimeDilation()
{
    return mRegionp ? mRegionp->getTimeDilation() : 1.f;
}

//-----------------------------------------------------------------------------
// LLVOAvatar::getPixelArea()
//-----------------------------------------------------------------------------
F32 LLVOAvatar::getPixelArea() const
{
    if (isUIAvatar())
    {
        return 100000.f;
    }
    return mPixelArea;
}

//-----------------------------------------------------------------------------
// LLVOAvatar::getPosGlobalFromAgent()
//-----------------------------------------------------------------------------
LLVector3d  LLVOAvatar::getPosGlobalFromAgent(const LLVector3 &position)
{
    return gAgent.getPosGlobalFromAgent(position);
}

//-----------------------------------------------------------------------------
// getPosAgentFromGlobal()
//-----------------------------------------------------------------------------
LLVector3   LLVOAvatar::getPosAgentFromGlobal(const LLVector3d &position)
{
    return gAgent.getPosAgentFromGlobal(position);
}

//-----------------------------------------------------------------------------
// requestStopMotion()
//-----------------------------------------------------------------------------
// virtual
void LLVOAvatar::requestStopMotion( LLMotion* motion )
{
    // Only agent avatars should handle the stop motion notifications.
}

//-----------------------------------------------------------------------------
// loadSkeletonNode(): loads <skeleton> node from XML tree
//-----------------------------------------------------------------------------
//virtual
bool LLVOAvatar::loadSkeletonNode ()
{
    if (!LLAvatarAppearance::loadSkeletonNode())
    {
        return false;
    }

    bool ignore_hud_joints = false;
    initAttachmentPoints(ignore_hud_joints);

    return true;
}

//-----------------------------------------------------------------------------
// initAttachmentPoints(): creates attachment points if needed, sets state based on avatar_lad.xml.
//-----------------------------------------------------------------------------
void LLVOAvatar::initAttachmentPoints(bool ignore_hud_joints)
{
    LLAvatarXmlInfo::attachment_info_list_t::iterator iter;
    for (iter = sAvatarXmlInfo->mAttachmentInfoList.begin();
         iter != sAvatarXmlInfo->mAttachmentInfoList.end();
         ++iter)
    {
        LLAvatarXmlInfo::LLAvatarAttachmentInfo *info = *iter;
        if (info->mIsHUDAttachment && (!isSelf() || ignore_hud_joints))
        {
            //don't process hud joint for other avatars.
            continue;
        }

        S32 attachmentID = info->mAttachmentID;
        if (attachmentID < 1 || attachmentID > 255)
        {
            LL_WARNS() << "Attachment point out of range [1-255]: " << attachmentID << " on attachment point " << info->mName << LL_ENDL;
            continue;
        }

        LLViewerJointAttachment* attachment = NULL;
        bool newly_created = false;
        if (mAttachmentPoints.find(attachmentID) == mAttachmentPoints.end())
        {
            attachment = new LLViewerJointAttachment();
            newly_created = true;
        }
        else
        {
            attachment = mAttachmentPoints[attachmentID];
        }

        attachment->setName(info->mName);

//<FS:ND> Query by JointKey rather than just a string, the key can be a U32 index for faster lookup
//      LLJoint *parent_joint = getJoint(info->mJointName);
        LLJoint *parent_joint = getJoint( JointKey::construct( info->mJointName ) );
// </FS:ND>

        if (!parent_joint)
        {
            // If the intended parent for attachment point is unavailable, avatar_lad.xml is corrupt.
            LL_WARNS() << "No parent joint by name " << info->mJointName << " found for attachment point " << info->mName << LL_ENDL;
            LL_ERRS() << "Invalid avatar_lad.xml file" << LL_ENDL;
        }

        if (info->mHasPosition)
        {
            attachment->setOriginalPosition(info->mPosition);
            attachment->setDefaultPosition(info->mPosition);
        }

        if (info->mHasRotation)
        {
            LLQuaternion rotation;
            rotation.setQuat(info->mRotationEuler.mV[VX] * DEG_TO_RAD,
                             info->mRotationEuler.mV[VY] * DEG_TO_RAD,
                             info->mRotationEuler.mV[VZ] * DEG_TO_RAD);
            attachment->setRotation(rotation);
        }

        int group = info->mGroup;
        if (group >= 0)
        {
            if (group < 0 || group > 9)
            {
                LL_WARNS() << "Invalid group number (" << group << ") for attachment point " << info->mName << LL_ENDL;
            }
            else
            {
                attachment->setGroup(group);
            }
        }

        attachment->setPieSlice(info->mPieMenuSlice);
        attachment->setVisibleInFirstPerson(info->mVisibleFirstPerson);
        attachment->setIsHUDAttachment(info->mIsHUDAttachment);
        // attachment can potentially be animated, needs a number.
        attachment->setJointNum(mNumBones + mNumCollisionVolumes + attachmentID - 1);

        if (newly_created)
        {
            mAttachmentPoints[attachmentID] = attachment;

            // now add attachment joint
            parent_joint->addChild(attachment);
        }
    }
}

//-----------------------------------------------------------------------------
// updateVisualParams()
//-----------------------------------------------------------------------------
void LLVOAvatar::updateVisualParams()
{
    ESex avatar_sex = (getVisualParamWeight("male") > 0.5f) ? SEX_MALE : SEX_FEMALE;
    if (getSex() != avatar_sex)
    {
        if (mIsSitting && findMotion(avatar_sex == SEX_MALE ? ANIM_AGENT_SIT_FEMALE : ANIM_AGENT_SIT) != NULL)
        {
            // In some cases of gender change server changes sit motion with motion message,
            // but in case of some avatars (legacy?) there is no update from server side,
            // likely because server doesn't know about difference between motions
            // (female and male sit ids are same server side, so it is likely unaware that it
            // need to send update)
            // Make sure motion is up to date
            stopMotion(ANIM_AGENT_SIT);
            setSex(avatar_sex);
            startMotion(ANIM_AGENT_SIT);
        }
        else
        {
            setSex(avatar_sex);
        }
    }

    LLCharacter::updateVisualParams();

    if (mLastSkeletonSerialNum != mSkeletonSerialNum)
    {
        computeBodySize();
        mLastSkeletonSerialNum = mSkeletonSerialNum;
        mRoot->updateWorldMatrixChildren();
    }

    dirtyMesh();
    updateHeadOffset();
}

void LLVOAvatar::setCorrectedPixelArea(F32 area)
{
    // We always want to look good to ourselves
    if (isSelf())
    {
        area = llmax(area, F32(getTexImageSize() / 16));
    }

    setPixelArea(area);
}

//-----------------------------------------------------------------------------
// isActive()
//-----------------------------------------------------------------------------
bool LLVOAvatar::isActive() const
{
    return true;
}

//-----------------------------------------------------------------------------
// setPixelAreaAndAngle()
//-----------------------------------------------------------------------------
void LLVOAvatar::setPixelAreaAndAngle(LLAgent &agent)
{
    if (mDrawable.isNull())
    {
        return;
    }

    const LLVector4a* ext = mDrawable->getSpatialExtents();
    LLVector4a center;
    center.setAdd(ext[1], ext[0]);
    center.mul(0.5f);
    LLVector4a size;
    size.setSub(ext[1], ext[0]);
    size.mul(0.5f);

    mImpostorPixelArea = LLPipeline::calcPixelArea(center, size, *LLViewerCamera::getInstance());
    setCorrectedPixelArea(mImpostorPixelArea);

    F32 range = mDrawable->mDistanceWRTCamera;

    if (range < 0.001f)     // range == zero
    {
        mAppAngle = 180.f;
    }
    else
    {
        F32 radius = size.getLength3().getF32();
        mAppAngle = (F32) atan2( radius, range) * RAD_TO_DEG;
    }
}

//-----------------------------------------------------------------------------
// updateJointLODs()
//-----------------------------------------------------------------------------
bool LLVOAvatar::updateJointLODs()
{
    const F32 MAX_PIXEL_AREA = 100000000.f;
    F32 lod_factor = (sLODFactor * AVATAR_LOD_TWEAK_RANGE + (1.f - AVATAR_LOD_TWEAK_RANGE));
    F32 avatar_num_min_factor = clamp_rescale(sLODFactor, 0.f, 1.f, 0.25f, 0.6f);
    F32 avatar_num_factor = clamp_rescale((F32)sNumVisibleAvatars, 8, 25, 1.f, avatar_num_min_factor);
    F32 area_scale = 0.16f;

        if (isSelf())
        {
            if(gAgentCamera.cameraCustomizeAvatar() || gAgentCamera.cameraMouselook())
            {
                mAdjustedPixelArea = MAX_PIXEL_AREA;
            }
            else
            {
                mAdjustedPixelArea = mPixelArea*area_scale;
            }
        }
        else if (mIsDummy)
        {
            mAdjustedPixelArea = MAX_PIXEL_AREA;
        }
        else
        {
            // reported avatar pixel area is dependent on avatar render load, based on number of visible avatars
            mAdjustedPixelArea = (F32)mPixelArea * area_scale * lod_factor * lod_factor * avatar_num_factor * avatar_num_factor;
        }

        // now select meshes to render based on adjusted pixel area
        LLViewerJoint* root = dynamic_cast<LLViewerJoint*>(mRoot);
        bool res = false;
        if (root)
        {
            res = root->updateLOD(mAdjustedPixelArea, true);
        }
        if (res)
        {
            sNumLODChangesThisFrame++;
            dirtyMesh(2);
            return true;
        }

    return false;
}

//-----------------------------------------------------------------------------
// createDrawable()
//-----------------------------------------------------------------------------
LLDrawable *LLVOAvatar::createDrawable(LLPipeline *pipeline)
{
    pipeline->allocDrawable(this);
    mDrawable->setLit(false);

    LLDrawPoolAvatar *poolp = (LLDrawPoolAvatar*)gPipeline.getPool(mIsControlAvatar ? LLDrawPool::POOL_CONTROL_AV : LLDrawPool::POOL_AVATAR);

    // Only a single face (one per avatar)
    //this face will be splitted into several if its vertex buffer is too long.
    mDrawable->setState(LLDrawable::ACTIVE);
    mDrawable->addFace(poolp, NULL);
    mDrawable->setRenderType(mIsControlAvatar ? LLPipeline::RENDER_TYPE_CONTROL_AV : LLPipeline::RENDER_TYPE_AVATAR);

    mNumInitFaces = mDrawable->getNumFaces() ;

    dirtyMesh(2);
    return mDrawable;
}


void LLVOAvatar::updateGL()
{
    if (mMeshTexturesDirty)
    {
        LL_PROFILE_ZONE_SCOPED_CATEGORY_AVATAR;
        updateMeshTextures();
        mMeshTexturesDirty = false;
    }
}

//-----------------------------------------------------------------------------
// updateGeometry()
//-----------------------------------------------------------------------------
bool LLVOAvatar::updateGeometry(LLDrawable *drawable)
{
    LL_PROFILE_ZONE_SCOPED_CATEGORY_AVATAR;
    if (!(gPipeline.hasRenderType(mIsControlAvatar ? LLPipeline::RENDER_TYPE_CONTROL_AV : LLPipeline::RENDER_TYPE_AVATAR)))
    {
        return true;
    }

    if (!mMeshValid)
    {
        return true;
    }

    if (!drawable)
    {
        LL_ERRS() << "LLVOAvatar::updateGeometry() called with NULL drawable" << LL_ENDL;
    }

    return true;
}

//-----------------------------------------------------------------------------
// updateSexDependentLayerSets()
//-----------------------------------------------------------------------------
// <FS:Ansariel> [Legacy Bake]
//void LLVOAvatar::updateSexDependentLayerSets()
//{
//  invalidateComposite( mBakedTextureDatas[BAKED_HEAD].mTexLayerSet);
//  invalidateComposite( mBakedTextureDatas[BAKED_UPPER].mTexLayerSet);
//  invalidateComposite( mBakedTextureDatas[BAKED_LOWER].mTexLayerSet);
//}
void LLVOAvatar::updateSexDependentLayerSets(bool upload_bake)
{
    invalidateComposite( mBakedTextureDatas[BAKED_HEAD].mTexLayerSet, upload_bake);
    invalidateComposite( mBakedTextureDatas[BAKED_UPPER].mTexLayerSet, upload_bake);
    invalidateComposite( mBakedTextureDatas[BAKED_LOWER].mTexLayerSet, upload_bake);
}
// </FS:Ansariel> [Legacy Bake]

//-----------------------------------------------------------------------------
// dirtyMesh()
//-----------------------------------------------------------------------------
void LLVOAvatar::dirtyMesh()
{
    dirtyMesh(1);
}
void LLVOAvatar::dirtyMesh(S32 priority)
{
    mDirtyMesh = llmax(mDirtyMesh, priority);
}

//-----------------------------------------------------------------------------
// getViewerJoint()
//-----------------------------------------------------------------------------
LLViewerJoint*  LLVOAvatar::getViewerJoint(S32 idx)
{
    return dynamic_cast<LLViewerJoint*>(mMeshLOD[idx]);
}

//-----------------------------------------------------------------------------
// hideHair()
//-----------------------------------------------------------------------------
void LLVOAvatar::hideHair()
{
    mMeshLOD[MESH_ID_HAIR]->setVisible(false, true);
}

//-----------------------------------------------------------------------------
// hideSkirt()
//-----------------------------------------------------------------------------
void LLVOAvatar::hideSkirt()
{
    mMeshLOD[MESH_ID_SKIRT]->setVisible(false, true);
}

bool LLVOAvatar::setParent(LLViewerObject* parent)
{
    bool ret ;
    if (parent == NULL)
    {
        getOffObject();
        ret = LLViewerObject::setParent(parent);
        if (isSelf())
        {
            gAgentCamera.resetCamera();
        }
    }
    else
    {
        ret = LLViewerObject::setParent(parent);
        if(ret)
        {
            sitOnObject(parent);
        }
    }
    return ret ;
}

void LLVOAvatar::addChild(LLViewerObject *childp)
{
    childp->extractAttachmentItemID(); // find the inventory item this object is associated with.
    if (isSelf())
    {
        const LLUUID& item_id = childp->getAttachmentItemID();
        LLViewerInventoryItem *item = gInventory.getItem(item_id);
        LL_DEBUGS("Avatar") << "ATT attachment child added " << (item ? item->getName() : "UNKNOWN") << " id " << item_id << LL_ENDL;

    }

    LLViewerObject::addChild(childp);
    if (childp->mDrawable)
    {
        if (!attachObject(childp))
        {
            LL_WARNS() << "ATT addChild() failed for "
                    << childp->getID()
                    << " item " << childp->getAttachmentItemID()
                    << LL_ENDL;
            // MAINT-3312 backout
            // mPendingAttachment.push_back(childp);
        }
    }
    else
    {
        mPendingAttachment.push_back(childp);
    }
}

void LLVOAvatar::removeChild(LLViewerObject *childp)
{
    LLViewerObject::removeChild(childp);
    if (!detachObject(childp))
    {
        LL_WARNS() << "Calling detach on non-attached object " << LL_ENDL;
    }
}

LLViewerJointAttachment* LLVOAvatar::getTargetAttachmentPoint(LLViewerObject* viewer_object)
{
    S32 attachmentID = ATTACHMENT_ID_FROM_STATE(viewer_object->getAttachmentState());

    // This should never happen unless the server didn't process the attachment point
    // correctly, but putting this check in here to be safe.
    if (attachmentID & ATTACHMENT_ADD)
    {
        LL_WARNS() << "Got an attachment with ATTACHMENT_ADD mask, removing ( attach pt:" << attachmentID << " )" << LL_ENDL;
        attachmentID &= ~ATTACHMENT_ADD;
    }

    LLViewerJointAttachment* attachment = get_if_there(mAttachmentPoints, attachmentID, (LLViewerJointAttachment*)NULL);

    if (!attachment)
    {
        if(attachmentID != 127)
        {
        LL_WARNS() << "Object attachment point invalid: " << attachmentID
            << " trying to use 1 (chest)"
            << LL_ENDL;
        }
        attachment = get_if_there(mAttachmentPoints, 1, (LLViewerJointAttachment*)NULL); // Arbitrary using 1 (chest)
        if (attachment)
        {
            LL_WARNS() << "Object attachment point invalid: " << attachmentID
                << " on object " << viewer_object->getID()
                << " attachment item " << viewer_object->getAttachmentItemID()
                << " falling back to 1 (chest)"
                << LL_ENDL;
        }
        else
        {
            LL_WARNS() << "Object attachment point invalid: " << attachmentID
                << " on object " << viewer_object->getID()
                << " attachment item " << viewer_object->getAttachmentItemID()
                << "Unable to use fallback attachment point 1 (chest)"
                << LL_ENDL;
        }
    }

    return attachment;
}

//-----------------------------------------------------------------------------
// attachObject()
//-----------------------------------------------------------------------------
const LLViewerJointAttachment *LLVOAvatar::attachObject(LLViewerObject *viewer_object)
{
    if (isSelf())
    {
        const LLUUID& item_id = viewer_object->getAttachmentItemID();
        LLViewerInventoryItem *item = gInventory.getItem(item_id);
        LL_DEBUGS("Avatar") << "ATT attaching object "
                            << (item ? item->getName() : "UNKNOWN") << " id " << item_id << LL_ENDL;
    }
    LLViewerJointAttachment* attachment = getTargetAttachmentPoint(viewer_object);

    if (!attachment || !attachment->addObject(viewer_object))
    {
        const LLUUID& item_id = viewer_object->getAttachmentItemID();
        LLViewerInventoryItem *item = gInventory.getItem(item_id);
        LL_WARNS("Avatar") << "ATT attach failed "
                           << (item ? item->getName() : "UNKNOWN") << " id " << item_id << LL_ENDL;
        return 0;
    }

    if (!viewer_object->isAnimatedObject())
    {
        updateAttachmentOverrides();
    }

    updateVisualComplexity();

    if (viewer_object->isSelected())
    {
        LLSelectMgr::getInstance()->updateSelectionCenter();
        LLSelectMgr::getInstance()->updatePointAt();
    }

    viewer_object->refreshBakeTexture();


    LLViewerObject::const_child_list_t& child_list = viewer_object->getChildren();
    for (LLViewerObject::child_list_t::const_iterator iter = child_list.begin();
        iter != child_list.end(); ++iter)
    {
        LLViewerObject* objectp = *iter;
        if (objectp)
        {
            objectp->refreshBakeTexture();
        }
    }

    updateMeshVisibility();

    return attachment;
}

//-----------------------------------------------------------------------------
// getNumAttachments()
//-----------------------------------------------------------------------------
U32 LLVOAvatar::getNumAttachments() const
{
    U32 num_attachments = 0;
    for (attachment_map_t::const_iterator iter = mAttachmentPoints.begin();
         iter != mAttachmentPoints.end();
         ++iter)
    {
        const LLViewerJointAttachment *attachment_pt = (*iter).second;
        // <FS:Ansariel> Possible crash fix
        if (!attachment_pt)
        {
            continue;
        }
        // </FS:Ansariel>
        num_attachments += attachment_pt->getNumObjects();
    }
    return num_attachments;
}

//-----------------------------------------------------------------------------
// getMaxAttachments()
//-----------------------------------------------------------------------------
S32 LLVOAvatar::getMaxAttachments() const
{
    return LLAgentBenefitsMgr::current().getAttachmentLimit();
}

//-----------------------------------------------------------------------------
// canAttachMoreObjects()
// Returns true if we can attach <n> more objects.
//-----------------------------------------------------------------------------
bool LLVOAvatar::canAttachMoreObjects(U32 n) const
{
    return (getNumAttachments() + n) <= (U32)getMaxAttachments();
}

//-----------------------------------------------------------------------------
// getNumAnimatedObjectAttachments()
//-----------------------------------------------------------------------------
U32 LLVOAvatar::getNumAnimatedObjectAttachments() const
{
    U32 num_attachments = 0;
    for (attachment_map_t::const_iterator iter = mAttachmentPoints.begin();
         iter != mAttachmentPoints.end();
         ++iter)
    {
        const LLViewerJointAttachment *attachment_pt = (*iter).second;
        num_attachments += attachment_pt->getNumAnimatedObjects();
    }
    return num_attachments;
}

//-----------------------------------------------------------------------------
// getMaxAnimatedObjectAttachments()
// Gets from simulator feature if available, otherwise 0.
//-----------------------------------------------------------------------------
S32 LLVOAvatar::getMaxAnimatedObjectAttachments() const
{
    return LLAgentBenefitsMgr::current().getAnimatedObjectLimit();
}

//-----------------------------------------------------------------------------
// canAttachMoreAnimatedObjects()
// Returns true if we can attach <n> more animated objects.
//-----------------------------------------------------------------------------
bool LLVOAvatar::canAttachMoreAnimatedObjects(U32 n) const
{
    return (getNumAnimatedObjectAttachments() + n) <= (U32)getMaxAnimatedObjectAttachments();
}

//-----------------------------------------------------------------------------
// lazyAttach()
//-----------------------------------------------------------------------------
void LLVOAvatar::lazyAttach()
{
    std::vector<LLPointer<LLViewerObject> > still_pending;

    for (U32 i = 0; i < mPendingAttachment.size(); i++)
    {
        LLPointer<LLViewerObject> cur_attachment = mPendingAttachment[i];
        // Object might have died while we were waiting for drawable
        if (!cur_attachment->isDead())
        {
            if (cur_attachment->mDrawable)
            {
                if (isSelf())
                {
                    const LLUUID& item_id = cur_attachment->getAttachmentItemID();
                    LLViewerInventoryItem *item = gInventory.getItem(item_id);
                    LL_DEBUGS("Avatar") << "ATT attaching object "
                        << (item ? item->getName() : "UNKNOWN") << " id " << item_id << LL_ENDL;
                }
                if (!attachObject(cur_attachment))
                {   // Drop it
                    LL_WARNS() << "attachObject() failed for "
                        << cur_attachment->getID()
                        << " item " << cur_attachment->getAttachmentItemID()
                        << LL_ENDL;
                    // MAINT-3312 backout
                    //still_pending.push_back(cur_attachment);
                }
            }
            else
            {
                still_pending.push_back(cur_attachment);
            }
        }
    }

    mPendingAttachment = still_pending;
}

void LLVOAvatar::resetHUDAttachments()
{

    for (attachment_map_t::iterator iter = mAttachmentPoints.begin();
         iter != mAttachmentPoints.end();
         ++iter)
    {
        LLViewerJointAttachment* attachment = iter->second;
        // <FS:Ansariel> Fix possible crash
        //if (attachment->getIsHUDAttachment())
        if (attachment && attachment->getIsHUDAttachment())
        // </FS:Ansariel>
        {
            for (LLViewerJointAttachment::attachedobjs_vec_t::iterator attachment_iter = attachment->mAttachedObjects.begin();
                 attachment_iter != attachment->mAttachedObjects.end();
                 ++attachment_iter)
            {
                const LLViewerObject* attached_object = attachment_iter->get();
                if (attached_object && attached_object->mDrawable.notNull())
                {
                    gPipeline.markMoved(attached_object->mDrawable);
                }
            }
        }
    }
}

void LLVOAvatar::rebuildRiggedAttachments( void )
{
    for ( attachment_map_t::iterator iter = mAttachmentPoints.begin(); iter != mAttachmentPoints.end(); ++iter )
    {
        LLViewerJointAttachment* pAttachment = iter->second;

        // <FS:Ansariel> Possible crash fix
        if (!pAttachment)
        {
            continue;
        }
        // </FS:Ansariel>

        LLViewerJointAttachment::attachedobjs_vec_t::iterator attachmentIterEnd = pAttachment->mAttachedObjects.end();

        for ( LLViewerJointAttachment::attachedobjs_vec_t::iterator attachmentIter = pAttachment->mAttachedObjects.begin();
             attachmentIter != attachmentIterEnd; ++attachmentIter)
        {
            const LLViewerObject* pAttachedObject =  *attachmentIter;
            if ( pAttachment && pAttachedObject->mDrawable.notNull() )
            {
                gPipeline.markRebuild(pAttachedObject->mDrawable);
            }
        }
    }
}
//-----------------------------------------------------------------------------
// cleanupAttachedMesh()
//-----------------------------------------------------------------------------
void LLVOAvatar::cleanupAttachedMesh( LLViewerObject* pVO )
{
    LLUUID mesh_id;
    if (getRiggedMeshID(pVO, mesh_id))
    {
        // FIXME this seems like an odd place for this code.
        if ( gAgentCamera.cameraCustomizeAvatar() )
        {
            gAgent.unpauseAnimation();
            //Still want to refocus on head bone
            gAgentCamera.changeCameraToCustomizeAvatar();
        }
    }
}
// <FS:Beq> remove mesh rezzing delay
// bool LLVOAvatar::hasPendingAttachedMeshes()
// {
//     for (attachment_map_t::iterator iter = mAttachmentPoints.begin();
//          iter != mAttachmentPoints.end();
//          ++iter)
//     {
//         LLViewerJointAttachment* attachment = iter->second;
//         if (attachment)
//         {
//             for (LLViewerJointAttachment::attachedobjs_vec_t::iterator attachment_iter = attachment->mAttachedObjects.begin();
//                  attachment_iter != attachment->mAttachedObjects.end();
//                  ++attachment_iter)
//             {
//                 LLViewerObject* objectp = attachment_iter->get();
//                 if (objectp)
//                 {
//                     LLViewerObject::const_child_list_t& child_list = objectp->getChildren();
//                     for (LLViewerObject::child_list_t::const_iterator iter1 = child_list.begin();
//                          iter1 != child_list.end(); ++iter1)
//                     {
//                         LLViewerObject* objectchild = *iter1;
//                         if (objectchild && objectchild->getVolume())
//                         {
//                             const LLUUID& mesh_id = objectchild->getVolume()->getParams().getSculptID();
//                             if (mesh_id.isNull())
//                             {
//                                 // No mesh nor skin info needed
//                                 continue;
//                             }

//                             if (objectchild->getVolume()->isMeshAssetUnavaliable())
//                             {
//                                 // Mesh failed to load, do not expect it
//                                 continue;
//                             }

//                             if (objectchild->mDrawable)
//                             {
//                                 LLVOVolume* pvobj = objectchild->mDrawable->getVOVolume();
//                                 if (pvobj)
//                                 {
//                                     if (!pvobj->isMesh())
//                                     {
//                                         // Not a mesh
//                                         continue;
//                                     }

//                                     if (!objectchild->getVolume()->isMeshAssetLoaded())
//                                     {
//                                         // Waiting for mesh
//                                         return true;
//                                     }

//                                     const LLMeshSkinInfo* skin_data = pvobj->getSkinInfo();
//                                     if (skin_data)
//                                     {
//                                         // Skin info present, done
//                                         continue;
//                                     }

//                                     if (pvobj->isSkinInfoUnavaliable())
//                                     {
//                                         // Load failed or info not present, don't expect it
//                                         continue;
//                                     }
//                                 }

//                                 // objectchild is not ready
//                                 return true;
//                             }
//                         }
//                     }
//                 }
//             }
//         }
//     }
//     return false;
// }
// </FS:Beq>

//-----------------------------------------------------------------------------
// detachObject()
//-----------------------------------------------------------------------------
bool LLVOAvatar::detachObject(LLViewerObject *viewer_object)
{
    for (attachment_map_t::iterator iter = mAttachmentPoints.begin();
         iter != mAttachmentPoints.end();
         ++iter)
    {
        LLViewerJointAttachment* attachment = iter->second;

        // <FS:Ansariel> Possible crash fix
        //if (attachment->isObjectAttached(viewer_object))
        if (attachment && attachment->isObjectAttached(viewer_object))
        // </FS:Ansariel>
        {
            updateVisualComplexity();
            bool is_animated_object = viewer_object->isAnimatedObject();
            cleanupAttachedMesh(viewer_object);

            attachment->removeObject(viewer_object);
            if (!is_animated_object)
            {
                updateAttachmentOverrides();
            }
            viewer_object->refreshBakeTexture();

            LLViewerObject::const_child_list_t& child_list = viewer_object->getChildren();
            for (LLViewerObject::child_list_t::const_iterator iter1 = child_list.begin();
                iter1 != child_list.end(); ++iter1)
            {
                LLViewerObject* objectp = *iter1;
                if (objectp)
            {
                    objectp->refreshBakeTexture();
                }
            }

            updateMeshVisibility();

            LL_DEBUGS() << "Detaching object " << viewer_object->mID << " from " << attachment->getName() << LL_ENDL;
            return true;
        }
    }

    std::vector<LLPointer<LLViewerObject> >::iterator iter = std::find(mPendingAttachment.begin(), mPendingAttachment.end(), viewer_object);
    if (iter != mPendingAttachment.end())
    {
        mPendingAttachment.erase(iter);
        return true;
    }

    return false;
}

//-----------------------------------------------------------------------------
// sitDown()
//-----------------------------------------------------------------------------
void LLVOAvatar::sitDown(bool bSitting)
{
    mIsSitting = bSitting;
    if (isSelf())
    {
        // Update Movement Controls according to own Sitting mode
        LLFloaterMove::setSittingMode(bSitting);

// [RLVa:KB] - Checked: 2010-08-29 (RLVa-1.2.1c) | Modified: RLVa-1.2.1c
        if (rlv_handler_t::isEnabled())
        {
            gRlvHandler.onSitOrStand(bSitting);
        }
// [/RLVa:KB]

        // <FS:PP> Refresh movelock position after sitting down to prevent pulling avatar back to previous one after standing up
        if (bSitting && gSavedPerAccountSettings.getBOOL("UseMoveLock") && gSavedPerAccountSettings.getBOOL("RelockMoveLockAfterMovement"))
        {
            FSLSLBridge::instance().viewerToLSL("UseMoveLock|1|noreport");
        }
        // </FS:PP>
    }
}

//-----------------------------------------------------------------------------
// sitOnObject()
//-----------------------------------------------------------------------------
void LLVOAvatar::sitOnObject(LLViewerObject *sit_object)
{
    if (isSelf())
    {
        // Might be first sit
        //LLFirstUse::useSit();

        gAgent.setFlying(false);
        gAgentCamera.setThirdPersonHeadOffset(LLVector3::zero);
        //interpolate to new camera position
        gAgentCamera.startCameraAnimation();
        // make sure we are not trying to autopilot
        gAgent.stopAutoPilot();
        gAgentCamera.setupSitCamera();
        if (gAgentCamera.getForceMouselook())
        {
            gAgentCamera.changeCameraToMouselook();
        }

        if (gAgentCamera.getFocusOnAvatar() && LLToolMgr::getInstance()->inEdit())
        {
            LLSelectNode* node = LLSelectMgr::getInstance()->getSelection()->getFirstRootNode();
            if (node && node->mValid)
            {
                LLViewerObject* root_object = node->getObject();
                if (root_object == sit_object)
                {
                    LLFloaterTools::sPreviousFocusOnAvatar = true;
                }
            }
        }

        // <FS:KC> revoke perms on sit
        U32 revoke_on = gSavedSettings.getU32("FSRevokePerms");
        if ((revoke_on == 1 || revoke_on == 3) && !sit_object->permYouOwner())
        {
            revokePermissionsOnObject(sit_object);
        }
        // </FS:KC>
    }

    if (mDrawable.isNull())
    {
        return;
    }
    LLQuaternion inv_obj_rot = ~sit_object->getRenderRotation();
    LLVector3 obj_pos = sit_object->getRenderPosition();

    LLVector3 rel_pos = getRenderPosition() - obj_pos;
    rel_pos.rotVec(inv_obj_rot);

    mDrawable->mXform.setPosition(rel_pos);
    mDrawable->mXform.setRotation(mDrawable->getWorldRotation() * inv_obj_rot);

    gPipeline.markMoved(mDrawable, true);
    // Notice that removing sitDown() from here causes avatars sitting on
    // objects to be not rendered for new arrivals. See EXT-6835 and EXT-1655.
    sitDown(true);
    mRoot->getXform()->setParent(&sit_object->mDrawable->mXform); // LLVOAvatar::sitOnObject
    // SL-315
    mRoot->setPosition(getPosition());
    mRoot->updateWorldMatrixChildren();

    stopMotion(ANIM_AGENT_BODY_NOISE);

    gAgentCamera.setInitSitRot(gAgent.getFrameAgent().getQuaternion());
}

//-----------------------------------------------------------------------------
// getOffObject()
//-----------------------------------------------------------------------------
void LLVOAvatar::getOffObject()
{
    if (mDrawable.isNull())
    {
        return;
    }

    LLViewerObject* sit_object = (LLViewerObject*)getParent();

    if (sit_object)
    {
        stopMotionFromSource(sit_object->getID());
        LLFollowCamMgr::getInstance()->setCameraActive(sit_object->getID(), false);

        LLViewerObject::const_child_list_t& child_list = sit_object->getChildren();
        for (LLViewerObject::child_list_t::const_iterator iter = child_list.begin();
             iter != child_list.end(); ++iter)
        {
            LLViewerObject* child_objectp = *iter;

            stopMotionFromSource(child_objectp->getID());
            LLFollowCamMgr::getInstance()->setCameraActive(child_objectp->getID(), false);
        }
    }

    // assumes that transform will not be updated with drawable still having a parent
    // or that drawable had no parent from the start
    LLVector3 cur_position_world = mDrawable->getWorldPosition();
    LLQuaternion cur_rotation_world = mDrawable->getWorldRotation();

    if (mLastRootPos.length() >= MAX_STANDOFF_FROM_ORIGIN
        && (cur_position_world.length() < MAX_STANDOFF_FROM_ORIGIN
            || dist_vec(cur_position_world, mLastRootPos) > MAX_STANDOFF_DISTANCE_CHANGE))
    {
        // Most likely drawable got updated too early or some updates were missed - we got relative position to non-existing parent
        // restore coordinates from cache
        cur_position_world = mLastRootPos;
    }

    // set *local* position based on last *world* position, since we're unparenting the avatar
    mDrawable->mXform.setPosition(cur_position_world);
    mDrawable->mXform.setRotation(cur_rotation_world);

    gPipeline.markMoved(mDrawable, true);

    sitDown(false);

    mRoot->getXform()->setParent(NULL); // LLVOAvatar::getOffObject
    // SL-315
    mRoot->setPosition(cur_position_world);
    mRoot->setRotation(cur_rotation_world);
    mRoot->getXform()->update();

    if (mEnableDefaultMotions)
    {
    startMotion(ANIM_AGENT_BODY_NOISE);
    }

    if (isSelf())
    {
        LLQuaternion av_rot = gAgent.getFrameAgent().getQuaternion();
        LLQuaternion obj_rot = sit_object ? sit_object->getRenderRotation() : LLQuaternion::DEFAULT;
        av_rot = av_rot * obj_rot;
        LLVector3 at_axis = LLVector3::x_axis;
        at_axis = at_axis * av_rot;
        at_axis.mV[VZ] = 0.f;
        at_axis.normalize();
        gAgent.resetAxes(at_axis);
        gAgentCamera.setThirdPersonHeadOffset(LLVector3(0.f, 0.f, 1.f));
        gAgentCamera.setSitCamera(LLUUID::null);

        //KC: revoke perms on sit
        U32 revoke_on = gSavedSettings.getU32("FSRevokePerms");
        if ((revoke_on == 2 || revoke_on == 3) && (sit_object && !sit_object->permYouOwner()))
        {
            revokePermissionsOnObject(sit_object);
        }
    }
}

//-----------------------------------------------------------------------------
// revokePermissionsOnObject()
//-----------------------------------------------------------------------------
void LLVOAvatar::revokePermissionsOnObject(LLViewerObject *sit_object)
{
    if (sit_object)
    {
        gMessageSystem->newMessageFast(_PREHASH_RevokePermissions);
        gMessageSystem->nextBlockFast(_PREHASH_AgentData);
        gMessageSystem->addUUIDFast(_PREHASH_AgentID, gAgent.getID());
        gMessageSystem->addUUIDFast(_PREHASH_SessionID, gAgent.getSessionID());
        gMessageSystem->nextBlockFast(_PREHASH_Data);
        gMessageSystem->addUUIDFast(_PREHASH_ObjectID, sit_object->getID());
        gMessageSystem->addU32Fast(_PREHASH_ObjectPermissions, 0xFFFFFFFF);
        gAgent.sendReliableMessage();
    }
}

//-----------------------------------------------------------------------------
// findAvatarFromAttachment()
//-----------------------------------------------------------------------------
// static
LLVOAvatar* LLVOAvatar::findAvatarFromAttachment( LLViewerObject* obj )
{
    if( obj->isAttachment() )
    {
        do
        {
            obj = (LLViewerObject*) obj->getParent();
        }
        while( obj && !obj->isAvatar() );

        if( obj && !obj->isDead() )
        {
            return (LLVOAvatar*)obj;
        }
    }
    return NULL;
}

S32 LLVOAvatar::getAttachmentCount() const
{
    size_t count = 0;

    for (attachment_map_t::const_iterator iter = mAttachmentPoints.begin(); iter != mAttachmentPoints.end(); ++iter)
    {
        LLViewerJointAttachment* pAttachment = iter->second;
        count += pAttachment->mAttachedObjects.size();
    }

    return static_cast<S32>(count);
}

bool LLVOAvatar::isWearingWearableType(LLWearableType::EType type) const
{
    if (mIsDummy) return true;

    if (isSelf())
    {
        return LLAvatarAppearance::isWearingWearableType(type);
    }

    switch(type)
    {
        case LLWearableType::WT_SHAPE:
        case LLWearableType::WT_SKIN:
        case LLWearableType::WT_HAIR:
        case LLWearableType::WT_EYES:
            return true;  // everyone has all bodyparts
        default:
            break; // Do nothing
    }


    // <FS:ND> Gets called quite a lot from processObjectUpdates. Remove the frequent getInstance calls.

    // for (LLAvatarAppearanceDictionary::Textures::const_iterator tex_iter = LLAvatarAppearance::getDictionary()->getTextures().begin();
    //   tex_iter != LLAvatarAppearance::getDictionary()->getTextures().end();
    //   ++tex_iter)

    LLAvatarAppearanceDictionary::Textures::const_iterator itrEnd = LLAvatarAppearance::getDictionary()->getTextures().end();
    for (LLAvatarAppearanceDictionary::Textures::const_iterator tex_iter = LLAvatarAppearance::getDictionary()->getTextures().begin();
         tex_iter != itrEnd;
         ++tex_iter)
    {
        const LLAvatarAppearanceDictionary::TextureEntry *texture_dict = tex_iter->second;
        if (texture_dict->mWearableType == type)
        {
            // Thus, you must check to see if the corresponding baked texture is defined.
            // NOTE: this is a poor substitute if you actually want to know about individual pieces of clothing
            // this works for detecting a skirt (most important), but is ineffective at any piece of clothing that
            // gets baked into a texture that always exists (upper or lower).
            if (texture_dict->mIsUsedByBakedTexture)
            {
                const EBakedTextureIndex baked_index = texture_dict->mBakedTextureIndex;
                return isTextureDefined(LLAvatarAppearance::getDictionary()->getBakedTexture(baked_index)->mTextureIndex);
            }
            return false;
        }
    }
    return false;
}

LLViewerObject *    LLVOAvatar::findAttachmentByID( const LLUUID & target_id ) const
{
    for(attachment_map_t::const_iterator attachment_points_iter = mAttachmentPoints.begin();
        attachment_points_iter != gAgentAvatarp->mAttachmentPoints.end();
        ++attachment_points_iter)
    {
        LLViewerJointAttachment* attachment = attachment_points_iter->second;

        // <FS:Ansariel> Possible crash fix
        if (!attachment)
        {
            continue;
        }
        // </FS:Ansariel>

        for (LLViewerJointAttachment::attachedobjs_vec_t::iterator attachment_iter = attachment->mAttachedObjects.begin();
             attachment_iter != attachment->mAttachedObjects.end();
             ++attachment_iter)
        {
            LLViewerObject *attached_object = attachment_iter->get();
            if (attached_object &&
                attached_object->getID() == target_id)
            {
                return attached_object;
            }
        }
    }

    return NULL;
}

// virtual
// <FS:Ansariel> [Legacy Bake]
//void LLVOAvatar::invalidateComposite( LLTexLayerSet* layerset)
void LLVOAvatar::invalidateComposite( LLTexLayerSet* layerset, bool upload_result)
{
}

void LLVOAvatar::invalidateAll()
{
}

// virtual
// <FS:Ansariel> [Legacy Bake]
//void LLVOAvatar::onGlobalColorChanged(const LLTexGlobalColor* global_color)
void LLVOAvatar::onGlobalColorChanged(const LLTexGlobalColor* global_color, bool upload_bake)
{
    if (global_color == mTexSkinColor)
    {
        // <FS:Ansariel> [Legacy Bake]
        //invalidateComposite( mBakedTextureDatas[BAKED_HEAD].mTexLayerSet);
        //invalidateComposite( mBakedTextureDatas[BAKED_UPPER].mTexLayerSet);
        //invalidateComposite( mBakedTextureDatas[BAKED_LOWER].mTexLayerSet);
        invalidateComposite( mBakedTextureDatas[BAKED_HEAD].mTexLayerSet, upload_bake);
        invalidateComposite( mBakedTextureDatas[BAKED_UPPER].mTexLayerSet, upload_bake);
        invalidateComposite( mBakedTextureDatas[BAKED_LOWER].mTexLayerSet, upload_bake);
        // </FS:Ansariel> [Legacy Bake]
    }
    else if (global_color == mTexHairColor)
    {
        // <FS:Ansariel> [Legacy Bake]
        //invalidateComposite( mBakedTextureDatas[BAKED_HEAD].mTexLayerSet);
        //invalidateComposite( mBakedTextureDatas[BAKED_HAIR].mTexLayerSet);
        invalidateComposite( mBakedTextureDatas[BAKED_HEAD].mTexLayerSet, upload_bake);
        invalidateComposite( mBakedTextureDatas[BAKED_HAIR].mTexLayerSet, upload_bake);
        // </FS:Ansariel> [Legacy Bake]

        // ! BACKWARDS COMPATIBILITY !
        // Fix for dealing with avatars from viewers that don't bake hair.
        if (!isTextureDefined(mBakedTextureDatas[BAKED_HAIR].mTextureIndex))
        {
            LLColor4 color = mTexHairColor->getColor();
            avatar_joint_mesh_list_t::iterator iter = mBakedTextureDatas[BAKED_HAIR].mJointMeshes.begin();
            avatar_joint_mesh_list_t::iterator end  = mBakedTextureDatas[BAKED_HAIR].mJointMeshes.end();
            for (; iter != end; ++iter)
            {
                LLAvatarJointMesh* mesh = (*iter);
                if (mesh)
            {
                    mesh->setColor( color );
                }
            }
        }
    }
    else if (global_color == mTexEyeColor)
    {
        // LL_INFOS() << "invalidateComposite cause: onGlobalColorChanged( eyecolor )" << LL_ENDL;
        // <FS:Ansariel> [Legacy Bake]
        //invalidateComposite( mBakedTextureDatas[BAKED_EYES].mTexLayerSet);
        invalidateComposite( mBakedTextureDatas[BAKED_EYES].mTexLayerSet, upload_bake);
    }
    updateMeshTextures();
}

// virtual
// Do rigged mesh attachments display with this av?
bool LLVOAvatar::shouldRenderRigged() const
{
    LL_PROFILE_ZONE_SCOPED_CATEGORY_AVATAR;

    if (getOverallAppearance() == AOA_NORMAL)
    {
        return true;
    }
    // TBD - render for AOA_JELLYDOLL?
    return false;
}

// FIXME: We have an mVisible member, set in updateVisibility(), but this
// function doesn't return it! isVisible() and mVisible are used
// different places for different purposes. mVisible seems to be more
// related to whether the actual avatar mesh is shown, and isVisible()
// to whether anything about the avatar is displayed in the scene.
// Maybe better naming could make this clearer?
bool LLVOAvatar::isVisible() const
{
    static LLCachedControl<bool> friends_only(gSavedSettings, "RenderAvatarFriendsOnly", false);
    return mDrawable.notNull()
        && (!mOrphaned || isSelf())
        && (mDrawable->isVisible() || mIsDummy)
        && (!friends_only() || isUIAvatar() || isSelf() || isControlAvatar() || isBuddy());
}

// Determine if we have enough avatar data to render
bool LLVOAvatar::getIsCloud() const
{
    if (mIsDummy)
    {
        return false;
    }

    return (   ((const_cast<LLVOAvatar*>(this))->visualParamWeightsAreDefault())// Do we have a shape?
            || (   !isTextureDefined(TEX_LOWER_BAKED)
                || !isTextureDefined(TEX_UPPER_BAKED)
                || !isTextureDefined(TEX_HEAD_BAKED)
                )
            );
}

void LLVOAvatar::updateRezzedStatusTimers(S32 rez_status)
{
    // State machine for rezzed status. Statuses are -1 on startup, 0
    // = cloud, 1 = gray, 2 = downloading, 3 = waiting for attachments, 4 = full.
    // Purpose is to collect time data for each it takes avatar to reach
    // various loading landmarks: gray, textured (partial), textured fully.

    if (rez_status != mLastRezzedStatus)
    {
        LL_DEBUGS("Avatar") << avString() << "rez state change: " << mLastRezzedStatus << " -> " << rez_status << LL_ENDL;

        if (mLastRezzedStatus == -1 && rez_status != -1)
        {
            // First time initialization, start all timers.
            for (S32 i = 1; i < 4; i++)
            {
                startPhase("load_" + LLVOAvatar::rezStatusToString(i));
                startPhase("first_load_" + LLVOAvatar::rezStatusToString(i));
            }
        }
        if (rez_status < mLastRezzedStatus)
        {
            // load level has decreased. start phase timers for higher load levels.
            for (S32 i = rez_status+1; i <= mLastRezzedStatus; i++)
            {
                startPhase("load_" + LLVOAvatar::rezStatusToString(i));
            }
        }
        else if (rez_status > mLastRezzedStatus)
        {
            // load level has increased. stop phase timers for lower and equal load levels.
            for (S32 i = llmax(mLastRezzedStatus+1,1); i <= rez_status; i++)
            {
                stopPhase("load_" + LLVOAvatar::rezStatusToString(i));
                stopPhase("first_load_" + LLVOAvatar::rezStatusToString(i), false);
            }
            if (rez_status == 4)
            {
                // "fully loaded", mark any pending appearance change complete.
                selfStopPhase("update_appearance_from_cof");
                selfStopPhase("wear_inventory_category", false);
                selfStopPhase("process_initial_wearables_update", false);

                updateVisualComplexity();
            }
        }
        mLastRezzedStatus = rez_status;

        static LLUICachedControl<bool> show_rez_status("NameTagDebugAVRezState", false);
        if (show_rez_status)
        {
            mNameIsSet = false;
        }
    }
}

void LLVOAvatar::clearPhases()
{
    getPhases().clearPhases();
}

void LLVOAvatar::startPhase(const std::string& phase_name)
{
    F32 elapsed = 0.0;
    bool completed = false;
    bool found = getPhases().getPhaseValues(phase_name, elapsed, completed);
    //LL_DEBUGS("Avatar") << avString() << " phase state " << phase_name
    //                  << " found " << found << " elapsed " << elapsed << " completed " << completed << LL_ENDL;
    if (found)
    {
        if (!completed)
        {
            LL_DEBUGS("Avatar") << avString() << "no-op, start when started already for " << phase_name << LL_ENDL;
            return;
        }
    }
    LL_DEBUGS("Avatar") << "started phase " << phase_name << LL_ENDL;
    getPhases().startPhase(phase_name);
}

void LLVOAvatar::stopPhase(const std::string& phase_name, bool err_check)
{
    F32 elapsed = 0.0;
    bool completed = false;
    if (getPhases().getPhaseValues(phase_name, elapsed, completed))
    {
        if (!completed)
        {
            getPhases().stopPhase(phase_name);
            completed = true;
            logMetricsTimerRecord(phase_name, elapsed, completed);
            LL_DEBUGS("Avatar") << avString() << "stopped phase " << phase_name << " elapsed " << elapsed << LL_ENDL;
        }
        else
        {
            if (err_check)
            {
                LL_DEBUGS("Avatar") << "no-op, stop when stopped already for " << phase_name << LL_ENDL;
            }
        }
    }
    else
    {
        if (err_check)
        {
            LL_DEBUGS("Avatar") << "no-op, stop when not started for " << phase_name << LL_ENDL;
        }
    }
}

void LLVOAvatar::logPendingPhases()
{
    if (!isAgentAvatarValid())
    {
        return;
    }

    for (LLViewerStats::phase_map_t::iterator it = getPhases().begin();
         it != getPhases().end();
         ++it)
    {
        const std::string& phase_name = it->first;
        F32 elapsed;
        bool completed;
        if (getPhases().getPhaseValues(phase_name, elapsed, completed))
        {
            if (!completed)
            {
                logMetricsTimerRecord(phase_name, elapsed, completed);
            }
        }
    }
}

//static
void LLVOAvatar::logPendingPhasesAllAvatars()
{
    for (LLCharacter* character : LLCharacter::sInstances)
    {
        LLVOAvatar* avatar = (LLVOAvatar*)character;
        if (!avatar->isDead())
        {
            avatar->logPendingPhases();
        }
    }
}

void LLVOAvatar::logMetricsTimerRecord(const std::string& phase_name, F32 elapsed, bool completed)
{
    if (!isAgentAvatarValid())
    {
        return;
    }

    LLSD record;
    record["timer_name"] = phase_name;
    record["avatar_id"] = getID();
    record["elapsed"] = elapsed;
    record["completed"] = completed;
    U32 grid_x(0), grid_y(0);
    if (getRegion() && LLWorld::instance().isRegionListed(getRegion()))
    {
        record["central_bake_version"] = LLSD::Integer(getRegion()->getCentralBakeVersion());
        grid_from_region_handle(getRegion()->getHandle(), &grid_x, &grid_y);
    }
    record["grid_x"] = LLSD::Integer(grid_x);
    record["grid_y"] = LLSD::Integer(grid_y);
    // <FS:Ansariel> [Legacy Bake]
    //record["is_using_server_bakes"] = true;
    record["is_using_server_bakes"] = isUsingServerBakes();
    record["is_self"] = isSelf();

    if (isAgentAvatarValid())
    {
        gAgentAvatarp->addMetricsTimerRecord(record);
    }
}

// call periodically to keep isFullyLoaded up to date.
// returns true if the value has changed.
bool LLVOAvatar::updateIsFullyLoaded()
{
    S32 rez_status = getRezzedStatus();
    bool loading = rez_status == 0;
    if (mFirstFullyVisible && !mIsControlAvatar)
    {
        loading = ((rez_status < 2)
                   // Wait at least 60s for unfinished textures to finish on first load,
                   // don't wait forever, it might fail. Even if it will eventually load by
                   // itself and update mLoadedCallbackTextures (or fail and clean the list),
                   // avatars are more time-sensitive than textures and can't wait that long.
                   || (mLoadedCallbackTextures < mCallbackTextureList.size() && mLastTexCallbackAddedTime.getElapsedTimeF32() < MAX_TEXTURE_WAIT_TIME_SEC)
                   || !mPendingAttachment.empty()
                   || (rez_status < 3 && !isFullyBaked())
                //    || hasPendingAttachedMeshes() // <FS:Beq/>
                  );

        // compare amount of attachments to one reported by simulator
        if (!loading && !isSelf() && rez_status < 4 && mLastCloudAttachmentCount < mSimAttachments.size())
        {
            S32 attachment_count = getAttachmentCount();
            if (mLastCloudAttachmentCount != attachment_count)
            {
                mLastCloudAttachmentCount = attachment_count;
                if (attachment_count != mSimAttachments.size())
                {
                    // attachment count changed, but still below desired, wait for more updates
                    mLastCloudAttachmentChangeTime.reset();
                    loading = true;
                }
            }
            else if (mLastCloudAttachmentChangeTime.getElapsedTimeF32() < MAX_ATTACHMENT_WAIT_TIME_SEC)
            {
                // waiting
                loading = true;
            }
        }
    }
    updateRezzedStatusTimers(rez_status);
    updateRuthTimer(loading);
    return processFullyLoadedChange(loading);
}

void LLVOAvatar::updateRuthTimer(bool loading)
{
    if (isSelf() || !loading)
    {
        return;
    }

    if (mPreviousFullyLoaded)
    {
        mRuthTimer.reset();
        debugAvatarRezTime("AvatarRezCloudNotification","became cloud");
    }

    const F32 LOADING_TIMEOUT__SECONDS = 120.f;
    if (mRuthTimer.getElapsedTimeF32() > LOADING_TIMEOUT__SECONDS)
    {
        LL_DEBUGS("Avatar") << avString()
                << "Ruth Timer timeout: Missing texture data for '" << getFullname() << "' "
                << "( Params loaded : " << !visualParamWeightsAreDefault() << " ) "
                << "( Lower : " << isTextureDefined(TEX_LOWER_BAKED) << " ) "
                << "( Upper : " << isTextureDefined(TEX_UPPER_BAKED) << " ) "
                << "( Head : " << isTextureDefined(TEX_HEAD_BAKED) << " )."
                << LL_ENDL;

        LLAvatarPropertiesProcessor::getInstance()->sendAvatarTexturesRequest(getID());
        mRuthTimer.reset();
    }
}

bool LLVOAvatar::processFullyLoadedChange(bool loading)
{
    // We wait a little bit before giving the 'all clear', to let things to
    // settle down: models to snap into place, textures to get first packets,
    // LODs to load.
    const F32 LOADED_DELAY = 1.f;

    if (loading)
    {
        mFullyLoadedTimer.reset();
    }

    if (mFirstFullyVisible)
    {
        F32 first_use_delay = FIRST_APPEARANCE_CLOUD_MIN_DELAY;
        if (!isSelf() && loading)
        {
                // Note that textures can causes 60s delay on thier own
                // so this delay might end up on top of textures' delay
                first_use_delay = llclamp(
                    mFirstAppearanceMessageTimer.getElapsedTimeF32(),
                    FIRST_APPEARANCE_CLOUD_MIN_DELAY,
                    FIRST_APPEARANCE_CLOUD_MAX_DELAY);

                if (shouldImpostor())
                {
                    // Impostors are less of a priority,
                    // let them stay cloud longer
                    first_use_delay *= FIRST_APPEARANCE_CLOUD_IMPOSTOR_MODIFIER;
                }
        }
        mFullyLoaded = (mFullyLoadedTimer.getElapsedTimeF32() > first_use_delay);
    }
    else
    {
        mFullyLoaded = (mFullyLoadedTimer.getElapsedTimeF32() > LOADED_DELAY);
    }

    if (!mPreviousFullyLoaded && !loading && mFullyLoaded)
    {
        debugAvatarRezTime("AvatarRezNotification", "fully loaded");
    }

    // did our loading state "change" from last call?
    // FIXME runway - why are we updating every 30 calls even if nothing has changed?
    // This causes updateLOD() to run every 30 frames, among other things.
    const S32 UPDATE_RATE = 30;
    bool changed =
        ((mFullyLoaded != mPreviousFullyLoaded) ||         // if the value is different from the previous call
         (!mFullyLoadedInitialized) ||                     // if we've never been called before
         (mFullyLoadedFrameCounter % UPDATE_RATE == 0));   // every now and then issue a change
    bool fully_loaded_changed = (mFullyLoaded != mPreviousFullyLoaded);

    mPreviousFullyLoaded = mFullyLoaded;
    mFullyLoadedInitialized = true;
    mFullyLoadedFrameCounter++;

    if (changed && isSelf())
    {
        // to know about outfit switching
        LLAvatarRenderNotifier::getInstance()->updateNotificationState();
    }

    if (fully_loaded_changed && !isSelf() && mFullyLoaded && isImpostor())
    {
        // Fix for jellydoll initially invisible
        mNeedsImpostorUpdate = true;
        mLastImpostorUpdateReason = 6;
    }
    return changed;
}

bool LLVOAvatar::isFullyLoaded() const
{
    return (mRenderUnloadedAvatar || mFullyLoaded);
}

bool LLVOAvatar::isTooComplex() const
{
    bool too_complex;
<<<<<<< HEAD
    static LLCachedControl<S32> complexity_render_mode(gSavedSettings, "RenderAvatarComplexityMode");
    bool render_friend =  (isBuddy() && complexity_render_mode > AV_RENDER_LIMIT_BY_COMPLEXITY);
=======
    static LLCachedControl<S32> compelxity_render_mode(gSavedSettings, "RenderAvatarComplexityMode");
    bool render_friend =  (isBuddy() && compelxity_render_mode > AV_RENDER_LIMIT_BY_COMPLEXITY);
>>>>>>> 8d35ee30

    if (isSelf() || render_friend || mVisuallyMuteSetting == AV_ALWAYS_RENDER)
    {
        too_complex = false;
    }
    else if (complexity_render_mode == AV_RENDER_ONLY_SHOW_FRIENDS && !mIsControlAvatar)
    {
        too_complex = true;
    }
    else
    {
        // Determine if visually muted or not
        static LLCachedControl<U32> max_render_cost(gSavedSettings, "RenderAvatarMaxComplexity", 0U);
        static LLCachedControl<F32> max_attachment_area(gSavedSettings, "RenderAutoMuteSurfaceAreaLimit", 1000.0f);
        // If the user has chosen unlimited max complexity, we also disregard max attachment area
        // so that unlimited will completely disable the overly complex impostor rendering
        // yes, this leaves them vulnerable to griefing objects... their choice
        too_complex = (   max_render_cost > 0
                          && (mVisualComplexity > max_render_cost
                           || (max_attachment_area > 0.0f && mAttachmentSurfaceArea > max_attachment_area)
                           ));
    }

    return too_complex;
}

bool LLVOAvatar::isTooSlow() const
{
    if (mIsControlAvatar)
    {
        return mTooSlow;
    }

    static LLCachedControl<S32> complexity_render_mode(gSavedSettings, "RenderAvatarComplexityMode");
    static LLCachedControl<bool> friends_only(gSavedSettings, "RenderAvatarFriendsOnly", false);
    bool is_friend = isBuddy();
<<<<<<< HEAD
    bool render_friend = is_friend && complexity_render_mode > AV_RENDER_LIMIT_BY_COMPLEXITY;
=======
    bool render_friend = is_friend && compelxity_render_mode > AV_RENDER_LIMIT_BY_COMPLEXITY;
>>>>>>> 8d35ee30

    if (render_friend || mVisuallyMuteSetting == AV_ALWAYS_RENDER)
    {
        return false;
    }
    else if (complexity_render_mode == AV_RENDER_ONLY_SHOW_FRIENDS)
    {
        return true;
    }
    else if (!is_friend && friends_only())
    {
        return true;
    }

    return mTooSlow;
}

// Udpate Avatar state based on render time
void LLVOAvatar::updateTooSlow()
{
    LL_PROFILE_ZONE_SCOPED_CATEGORY_AVATAR;
    static LLCachedControl<S32> complexity_render_mode(gSavedSettings, "RenderAvatarComplexityMode");
    static LLCachedControl<bool> allowSelfImpostor(gSavedSettings, "AllowSelfImpostor");
    const auto id = getID();
    bool changed_slow_state{false}; // <FS:Beq> Post LL merge, force dirty when slowness state changes

    // mTooSlow - Is the avatar flagged as being slow (includes shadow time)
    // mTooSlowWithoutShadows - Is the avatar flagged as being slow even with shadows removed.

    // get max render time in ms
    F32 max_art_ms = (F32) (LLPerfStats::renderAvatarMaxART_ns / 1000000.0);

    bool autotune = LLPerfStats::tunables.userAutoTuneEnabled && !mIsControlAvatar && !isSelf();

    bool ignore_tune = false;
    if (autotune && sAVsIgnoringARTLimit.size() > 0)
    {
        auto it = std::find(sAVsIgnoringARTLimit.begin(), sAVsIgnoringARTLimit.end(), mID);
        if (it != sAVsIgnoringARTLimit.end())
        {
            S32 index = (S32)(it - sAVsIgnoringARTLimit.begin());
            ignore_tune = (index < (MIN_NONTUNED_AVS - sAvatarsNearby + 1 + LLPerfStats::tunedAvatars));
        }
    }

    bool exceeds_max_ART =
        ((LLPerfStats::renderAvatarMaxART_ns > 0) &&
            (mGPURenderTime >= max_art_ms)); // NOTE: don't use getGPURenderTime accessor here to avoid "isTooSlow" feedback loop

    if (exceeds_max_ART && !ignore_tune)
    {
        mTooSlow = true;

        if(!mTooSlowWithoutShadows) // if we were not previously above the full impostor cap
        {
<<<<<<< HEAD
            bool always_render_friends = complexity_render_mode > AV_RENDER_LIMIT_BY_COMPLEXITY;
=======
            bool always_render_friends = compelxity_render_mode > AV_RENDER_LIMIT_BY_COMPLEXITY;
>>>>>>> 8d35ee30
            bool render_friend_or_exception =   (always_render_friends && isBuddy()) ||
                ( getVisualMuteSettings() == LLVOAvatar::AV_ALWAYS_RENDER );
            if( (!isSelf() || allowSelfImpostor) && !render_friend_or_exception)
            {
                // Note: slow rendering Friends still get their shadows zapped.
                mTooSlowWithoutShadows = (getGPURenderTime()*2.f >= max_art_ms)  // NOTE: assumes shadow rendering doubles render time
                    || (complexity_render_mode == AV_RENDER_ONLY_SHOW_FRIENDS && !mIsControlAvatar);
            }
            if(mTooSlowWithoutShadows)
            {
                changed_slow_state = true;
                // </FS:Beq>
            }

        }
    }
    else
    {
        // <FS:Beq> better state change flagging
        if( mTooSlow || mTooSlowWithoutShadows )
        {
            changed_slow_state = true;
        }
        // </FS:Beq>
        mTooSlow = false;
        mTooSlowWithoutShadows = false;

        if (ignore_tune)
        {
            return;
        }
    }
    if(mTooSlow && !mTuned)
    {
        LLPerfStats::tunedAvatars++; // increment the number of avatars that have been tweaked.
        mTuned = true;
    }
    else if(!mTooSlow && mTuned)
    {
        LLPerfStats::tunedAvatars--;
        mTuned = false;
    }
    // <FS:Beq> better state change flagging
    if( changed_slow_state )
    {
        gPipeline.markRebuild(mDrawable, LLDrawable::REBUILD_GEOMETRY);
    }
    // </FS:Beq>
}

//-----------------------------------------------------------------------------
// findMotion()
//-----------------------------------------------------------------------------
LLMotion* LLVOAvatar::findMotion(const LLUUID& id) const
{
    return mMotionController.findMotion(id);
}

// This is a semi-deprecated debugging tool - meshes will not show as
// colorized if using deferred rendering.
void LLVOAvatar::debugColorizeSubMeshes(U32 i, const LLColor4& color)
{
    static LLCachedControl<bool> debug_av_composite_baked(gSavedSettings, "DebugAvatarCompositeBaked");
    if (debug_av_composite_baked)
    {
        avatar_joint_mesh_list_t::iterator iter = mBakedTextureDatas[i].mJointMeshes.begin();
        avatar_joint_mesh_list_t::iterator end  = mBakedTextureDatas[i].mJointMeshes.end();
        for (; iter != end; ++iter)
        {
            LLAvatarJointMesh* mesh = (*iter);
            if (mesh)
            {
                mesh->setColor(color);
            }
        }
    }
}


//-----------------------------------------------------------------------------
// updateMeshVisibility()
// Hide the mesh joints if attachments are using baked textures
//-----------------------------------------------------------------------------
void LLVOAvatar::updateMeshVisibility()
{
    bool bake_flag[BAKED_NUM_INDICES];
    memset(bake_flag, 0, BAKED_NUM_INDICES*sizeof(bool));

    if (getOverallAppearance() == AOA_NORMAL)
    {
        for (const auto& [attachment_point_id, attachment] : mAttachmentPoints)
        {
            if (!attachment)
                continue;

            for (const auto& objectp : attachment->mAttachedObjects)
            {
                if (objectp.isNull())
                    continue;

                for (int face_index = 0; face_index < objectp->getNumTEs(); face_index++)
                {
                    LLTextureEntry* tex_entry = objectp->getTE(face_index);
                    if (tex_entry)
                    {
                        const auto& tex_id = tex_entry->getID();
                        bake_flag[BAKED_HEAD] |= (tex_id == IMG_USE_BAKED_HEAD);
                        bake_flag[BAKED_EYES] |= (tex_id == IMG_USE_BAKED_EYES);
                        bake_flag[BAKED_HAIR] |= (tex_id == IMG_USE_BAKED_HAIR);
                        bake_flag[BAKED_LOWER] |= (tex_id == IMG_USE_BAKED_LOWER);
                        bake_flag[BAKED_UPPER] |= (tex_id == IMG_USE_BAKED_UPPER);
                        bake_flag[BAKED_SKIRT] |= (tex_id == IMG_USE_BAKED_SKIRT);
                        bake_flag[BAKED_LEFT_ARM] |= (tex_id == IMG_USE_BAKED_LEFTARM);
                        bake_flag[BAKED_LEFT_LEG] |= (tex_id == IMG_USE_BAKED_LEFTLEG);
                        bake_flag[BAKED_AUX1] |= (tex_id == IMG_USE_BAKED_AUX1);
                        bake_flag[BAKED_AUX2] |= (tex_id == IMG_USE_BAKED_AUX2);
                        bake_flag[BAKED_AUX3] |= (tex_id == IMG_USE_BAKED_AUX3);
                    }
                }

                for (const auto& objectchild : objectp->getChildren())
                {
                    if (objectchild.isNull())
                        continue;

                    for (int face_index = 0; face_index < objectchild->getNumTEs(); face_index++)
                    {
                        LLTextureEntry* tex_entry = objectchild->getTE(face_index);
                        if (tex_entry)
                        {
                            const auto& tex_id = tex_entry->getID();
                            bake_flag[BAKED_HEAD] |= (tex_id == IMG_USE_BAKED_HEAD);
                            bake_flag[BAKED_EYES] |= (tex_id == IMG_USE_BAKED_EYES);
                            bake_flag[BAKED_HAIR] |= (tex_id == IMG_USE_BAKED_HAIR);
                            bake_flag[BAKED_LOWER] |= (tex_id == IMG_USE_BAKED_LOWER);
                            bake_flag[BAKED_UPPER] |= (tex_id == IMG_USE_BAKED_UPPER);
                            bake_flag[BAKED_SKIRT] |= (tex_id == IMG_USE_BAKED_SKIRT);
                            bake_flag[BAKED_LEFT_ARM] |= (tex_id == IMG_USE_BAKED_LEFTARM);
                            bake_flag[BAKED_LEFT_LEG] |= (tex_id == IMG_USE_BAKED_LEFTLEG);
                            bake_flag[BAKED_AUX1] |= (tex_id == IMG_USE_BAKED_AUX1);
                            bake_flag[BAKED_AUX2] |= (tex_id == IMG_USE_BAKED_AUX2);
                            bake_flag[BAKED_AUX3] |= (tex_id == IMG_USE_BAKED_AUX3);
                        }
                    }
                }
            }
        }
    }

    //LL_INFOS() << "head " << bake_flag[BAKED_HEAD] << "eyes " << bake_flag[BAKED_EYES] << "hair " << bake_flag[BAKED_HAIR] << "lower " << bake_flag[BAKED_LOWER] << "upper " << bake_flag[BAKED_UPPER] << "skirt " << bake_flag[BAKED_SKIRT] << LL_ENDL;

    for (S32 i = 0; i < mMeshLOD.size(); i++)
    {
        LLAvatarJoint* joint = mMeshLOD[i];
        if (i == MESH_ID_HAIR)
        {
            joint->setVisible(!bake_flag[BAKED_HAIR], true);
        }
        else if (i == MESH_ID_HEAD)
        {
            joint->setVisible(!bake_flag[BAKED_HEAD], true);
        }
        else if (i == MESH_ID_SKIRT)
        {
            joint->setVisible(!bake_flag[BAKED_SKIRT], true);
        }
        else if (i == MESH_ID_UPPER_BODY)
        {
            joint->setVisible(!bake_flag[BAKED_UPPER], true);
        }
        else if (i == MESH_ID_LOWER_BODY)
        {
            joint->setVisible(!bake_flag[BAKED_LOWER], true);
        }
        else if (i == MESH_ID_EYEBALL_LEFT)
        {
            joint->setVisible(!bake_flag[BAKED_EYES], true);
        }
        else if (i == MESH_ID_EYEBALL_RIGHT)
        {
            joint->setVisible(!bake_flag[BAKED_EYES], true);
        }
        else if (i == MESH_ID_EYELASH)
        {
            joint->setVisible(!bake_flag[BAKED_HEAD], true);
        }
    }
}

//-----------------------------------------------------------------------------
// updateMeshTextures()
// Uses the current TE values to set the meshes' and layersets' textures.
//-----------------------------------------------------------------------------
// virtual
void LLVOAvatar::updateMeshTextures()
{
    LL_PROFILE_ZONE_SCOPED_CATEGORY_AVATAR;
    static S32 update_counter = 0;
    mBakedTextureDebugText.clear();

    // if user has never specified a texture, assign the default
    for (U32 i=0; i < getNumTEs(); i++)
    {
        const LLViewerTexture* te_image = getImage(i, 0);
        if(!te_image || te_image->getID().isNull() || (te_image->getID() == IMG_DEFAULT))
        {
            // IMG_DEFAULT_AVATAR = a special texture that's never rendered.
            const LLUUID& image_id = (i == TEX_HAIR ? IMG_DEFAULT : IMG_DEFAULT_AVATAR);
            setImage(i, LLViewerTextureManager::getFetchedTexture(image_id), 0);
        }
    }

    const bool other_culled = !isSelf() && mCulled;
    LLLoadedCallbackEntry::source_callback_list_t* src_callback_list = NULL ;
    bool paused = false;
    if(!isSelf())
    {
        src_callback_list = &mCallbackTextureList ;
        paused = !isVisible();
    }

    std::vector<bool> is_layer_baked;
    is_layer_baked.resize(mBakedTextureDatas.size(), false);

    std::vector<bool> use_lkg_baked_layer; // lkg = "last known good"
    use_lkg_baked_layer.resize(mBakedTextureDatas.size(), false);

    mBakedTextureDebugText += llformat("%06d\n",update_counter++);
    mBakedTextureDebugText += "indx layerset linvld ltda ilb ulkg ltid\n";
    // <FS:Beq> BOM OS
    // for (U32 i=0; i < mBakedTextureDatas.size(); i++)
    for (S32 i=0; i < getNumBakes(); i++)
    {
        is_layer_baked[i] = isTextureDefined(mBakedTextureDatas[i].mTextureIndex);
        LLViewerTexLayerSet* layerset = NULL;
        bool layerset_invalid = false;
        if (!other_culled)
        {
            // When an avatar is changing clothes and not in Appearance mode,
            // use the last-known good baked texture until it finishes the first
            // render of the new layerset.
            layerset = getTexLayerSet(i);
            layerset_invalid = layerset && ( !layerset->getViewerComposite()->isInitialized()
                                             || !layerset->isLocalTextureDataAvailable() );
            use_lkg_baked_layer[i] = (!is_layer_baked[i]
                                      && (mBakedTextureDatas[i].mLastTextureID != IMG_DEFAULT_AVATAR)
                                      && layerset_invalid);
            if (use_lkg_baked_layer[i])
            {
                layerset->setUpdatesEnabled(true);
            }
        }
        else
        {
            use_lkg_baked_layer[i] = (!is_layer_baked[i]
                                      && mBakedTextureDatas[i].mLastTextureID != IMG_DEFAULT_AVATAR);
        }

        std::string last_id_string;
        if (mBakedTextureDatas[i].mLastTextureID == IMG_DEFAULT_AVATAR)
            last_id_string = "A";
        else if (mBakedTextureDatas[i].mLastTextureID == IMG_DEFAULT)
            last_id_string = "D";
        else if (mBakedTextureDatas[i].mLastTextureID == IMG_INVISIBLE)
            last_id_string = "I";
        else
            last_id_string = "*";
        bool is_ltda = layerset
            && layerset->getViewerComposite()->isInitialized()
            && layerset->isLocalTextureDataAvailable();
        mBakedTextureDebugText += llformat("%4d   %4s     %4d %4d %4d %4d %4s\n",
                                           i,
                                           (layerset?"*":"0"),
                                           layerset_invalid,
                                           is_ltda,
                                           is_layer_baked[i],
                                           use_lkg_baked_layer[i],
                                           last_id_string.c_str());
    }
    // <FS:Beq> BOM OS
    // for (U32 i=0; i < mBakedTextureDatas.size(); i++)
    for (S32 i=0; i < getNumBakes(); i++)
    // </FS:Beq>
    {
        debugColorizeSubMeshes(i, LLColor4::white);

        LLViewerTexLayerSet* layerset = getTexLayerSet(i);
        if (use_lkg_baked_layer[i] && !isUsingLocalAppearance() )
        {
            // use last known good layer (no new one)
            LLViewerFetchedTexture* baked_img = LLViewerTextureManager::getFetchedTexture(mBakedTextureDatas[i].mLastTextureID);
            mBakedTextureDatas[i].mIsUsed = true;

            debugColorizeSubMeshes(i,LLColor4::red);

            avatar_joint_mesh_list_t::iterator iter = mBakedTextureDatas[i].mJointMeshes.begin();
            avatar_joint_mesh_list_t::iterator end  = mBakedTextureDatas[i].mJointMeshes.end();
            for (; iter != end; ++iter)
            {
                LLAvatarJointMesh* mesh = (*iter);
                if (mesh)
                {
                    mesh->setTexture( baked_img );
                }
            }
        }
        else if (!isUsingLocalAppearance() && is_layer_baked[i])
        {
            // use new layer
            LLViewerFetchedTexture* baked_img =
                LLViewerTextureManager::staticCastToFetchedTexture(
                    getImage( mBakedTextureDatas[i].mTextureIndex, 0 ), true) ;
            if( baked_img->getID() == mBakedTextureDatas[i].mLastTextureID )
            {
                // Even though the file may not be finished loading,
                // we'll consider it loaded and use it (rather than
                // doing compositing).
                useBakedTexture( baked_img->getID() );
                                mLoadedCallbacksPaused |= !isVisible();
                                checkTextureLoading();
            }
            else
            {
                mBakedTextureDatas[i].mIsLoaded = false;
                if ( (baked_img->getID() != IMG_INVISIBLE) &&
                     ((i == BAKED_HEAD) || (i == BAKED_UPPER) || (i == BAKED_LOWER)) )
                {
                    baked_img->setLoadedCallback(onBakedTextureMasksLoaded, MORPH_MASK_REQUESTED_DISCARD, true, true, new LLTextureMaskData( mID ),
                        src_callback_list, paused);
                }
                baked_img->setLoadedCallback(onBakedTextureLoaded, SWITCH_TO_BAKED_DISCARD, false, false, new LLUUID( mID ),
                    src_callback_list, paused );
                if (baked_img->getDiscardLevel() < 0 && !paused)
                {
                    // mLoadedCallbackTextures will be updated by checkTextureLoading() below
                    mLastTexCallbackAddedTime.reset();
                }

                // this could add paused texture callbacks
                mLoadedCallbacksPaused |= paused;
                checkTextureLoading();
            }
        }
        else if (layerset && isUsingLocalAppearance())
        {
            debugColorizeSubMeshes(i,LLColor4::yellow );

            layerset->createComposite();
            layerset->setUpdatesEnabled( true );
            mBakedTextureDatas[i].mIsUsed = false;

            avatar_joint_mesh_list_t::iterator iter = mBakedTextureDatas[i].mJointMeshes.begin();
            avatar_joint_mesh_list_t::iterator end  = mBakedTextureDatas[i].mJointMeshes.end();
            for (; iter != end; ++iter)
            {
                LLAvatarJointMesh* mesh = (*iter);
                if (mesh)
                {
                    mesh->setLayerSet( layerset );
                }
            }
        }
        else
        {
            debugColorizeSubMeshes(i,LLColor4::blue);
        }
    }

    // set texture and color of hair manually if we are not using a baked image.
    // This can happen while loading hair for yourself, or for clients that did not
    // bake a hair texture. Still needed for yourself after 1.22 is depricated.
    if (!is_layer_baked[BAKED_HAIR])
    {
        const LLColor4 color = mTexHairColor ? mTexHairColor->getColor() : LLColor4(1,1,1,1);
        LLViewerTexture* hair_img = getImage( TEX_HAIR, 0 );
        avatar_joint_mesh_list_t::iterator iter = mBakedTextureDatas[BAKED_HAIR].mJointMeshes.begin();
        avatar_joint_mesh_list_t::iterator end  = mBakedTextureDatas[BAKED_HAIR].mJointMeshes.end();
        for (; iter != end; ++iter)
        {
            LLAvatarJointMesh* mesh = (*iter);
            if (mesh)
            {
                mesh->setColor( color );
                mesh->setTexture( hair_img );
            }
        }
    }


    for (LLAvatarAppearanceDictionary::BakedTextures::const_iterator baked_iter =
             LLAvatarAppearance::getDictionary()->getBakedTextures().begin();
         baked_iter != LLAvatarAppearance::getDictionary()->getBakedTextures().end();
         ++baked_iter)
    {
        const EBakedTextureIndex baked_index = baked_iter->first;
        const LLAvatarAppearanceDictionary::BakedEntry *baked_dict = baked_iter->second;

        for (texture_vec_t::const_iterator local_tex_iter = baked_dict->mLocalTextures.begin();
             local_tex_iter != baked_dict->mLocalTextures.end();
             ++local_tex_iter)
        {
            const ETextureIndex texture_index = *local_tex_iter;
            const bool is_baked_ready = (is_layer_baked[baked_index] && mBakedTextureDatas[baked_index].mIsLoaded) || other_culled;
            if (isSelf())
            {
                setBakedReady(texture_index, is_baked_ready);
            }
        }
    }

    // removeMissingBakedTextures() will call back into this rountine if something is removed, and can blow up the stack
    static bool call_remove_missing = true;
    if (call_remove_missing)
    {
        call_remove_missing = false;
        removeMissingBakedTextures();   // May call back into this function if anything is removed
        call_remove_missing = true;
    }

    //refresh bakes on any attached objects
    for (attachment_map_t::iterator iter = mAttachmentPoints.begin();
        iter != mAttachmentPoints.end();
        ++iter)
    {
        LLViewerJointAttachment* attachment = iter->second;

        for (LLViewerJointAttachment::attachedobjs_vec_t::iterator attachment_iter = attachment->mAttachedObjects.begin();
            attachment_iter != attachment->mAttachedObjects.end();
            ++attachment_iter)
        {
            LLViewerObject* attached_object = attachment_iter->get();
            if (attached_object && !attached_object->isDead())
            {
                attached_object->refreshBakeTexture();

                LLViewerObject::const_child_list_t& child_list = attached_object->getChildren();
                for (LLViewerObject::child_list_t::const_iterator iter = child_list.begin();
                    iter != child_list.end(); ++iter)
                {
                    LLViewerObject* objectp = *iter;
                    if (objectp && !objectp->isDead())
                    {
                        objectp->refreshBakeTexture();
                    }
                }
            }
        }
    }



}

// virtual
//-----------------------------------------------------------------------------
// setLocalTexture()
//-----------------------------------------------------------------------------
void LLVOAvatar::setLocalTexture( ETextureIndex type, LLViewerTexture* in_tex, bool baked_version_ready, U32 index )
{
    // invalid for anyone but self
    llassert(0);
}

//virtual
void LLVOAvatar::setBakedReady(LLAvatarAppearanceDefines::ETextureIndex type, bool baked_version_exists, U32 index)
{
    // invalid for anyone but self
    llassert(0);
}

void LLVOAvatar::addChat(const LLChat& chat)
{
    std::deque<LLChat>::iterator chat_iter;

    mChats.push_back(chat);

    size_t chat_length = 0;
    for( chat_iter = mChats.begin(); chat_iter != mChats.end(); ++chat_iter)
    {
        chat_length += chat_iter->mText.size();
    }

    // remove any excess chat
    chat_iter = mChats.begin();
    while ((chat_length > MAX_BUBBLE_CHAT_LENGTH || mChats.size() > MAX_BUBBLE_CHAT_UTTERANCES) && chat_iter != mChats.end())
    {
        chat_length -= chat_iter->mText.size();
        mChats.pop_front();
        chat_iter = mChats.begin();
    }

    mChatTimer.reset();
}

void LLVOAvatar::clearChat()
{
    mChats.clear();
}


void LLVOAvatar::applyMorphMask(const U8* tex_data, S32 width, S32 height, S32 num_components, LLAvatarAppearanceDefines::EBakedTextureIndex index)
{
    if (index >= BAKED_NUM_INDICES)
    {
        LL_WARNS() << "invalid baked texture index passed to applyMorphMask" << LL_ENDL;
        return;
    }

    for (morph_list_t::const_iterator iter = mBakedTextureDatas[index].mMaskedMorphs.begin();
         iter != mBakedTextureDatas[index].mMaskedMorphs.end(); ++iter)
    {
        const LLMaskedMorph* maskedMorph = (*iter);
        LLPolyMorphTarget* morph_target = dynamic_cast<LLPolyMorphTarget*>(maskedMorph->mMorphTarget);
        if (morph_target)
        {
            morph_target->applyMask(tex_data, width, height, num_components, maskedMorph->mInvert);
        }
    }
}

// returns true if morph masks are present and not valid for a given baked texture, false otherwise
bool LLVOAvatar::morphMaskNeedsUpdate(LLAvatarAppearanceDefines::EBakedTextureIndex index)
{
    if (index >= BAKED_NUM_INDICES)
    {
        return false;
    }

    if (!mBakedTextureDatas[index].mMaskedMorphs.empty())
    {
        if (isSelf())
        {
            LLViewerTexLayerSet *layer_set = getTexLayerSet(index);
            if (layer_set)
            {
                return !layer_set->isMorphValid();
            }
        }
        else
        {
            return false;
        }
    }

    return false;
}

//-----------------------------------------------------------------------------
// releaseComponentTextures()
// release any component texture UUIDs for which we have a baked texture
// ! BACKWARDS COMPATIBILITY !
// This is only called for non-self avatars, it can be taken out once component
// textures aren't communicated by non-self avatars.
//-----------------------------------------------------------------------------
void LLVOAvatar::releaseComponentTextures()
{
    // ! BACKWARDS COMPATIBILITY !
    // Detect if the baked hair texture actually wasn't sent, and if so set to default
    if (isTextureDefined(TEX_HAIR_BAKED) && getImage(TEX_HAIR_BAKED,0)->getID() == getImage(TEX_SKIRT_BAKED,0)->getID())
    {
        if (getImage(TEX_HAIR_BAKED,0)->getID() != IMG_INVISIBLE)
        {
            // Regression case of messaging system. Expected 21 textures, received 20. last texture is not valid so set to default
            setTETexture(TEX_HAIR_BAKED, IMG_DEFAULT_AVATAR);
        }
    }

    //<FS:Beq> BOM constrain number of bake requests when BOM not supported
    // for (U8 baked_index = 0; baked_index < BAKED_NUM_INDICES; baked_index++)
    for (U8 baked_index = 0; baked_index < getNumBakes(); baked_index++)
        //</FS:Beq>
    {
        const LLAvatarAppearanceDictionary::BakedEntry * bakedDicEntry = LLAvatarAppearance::getDictionary()->getBakedTexture((EBakedTextureIndex)baked_index);
        // skip if this is a skirt and av is not wearing one, or if we don't have a baked texture UUID
        if (!isTextureDefined(bakedDicEntry->mTextureIndex)
            && ( (baked_index != BAKED_SKIRT) || isWearingWearableType(LLWearableType::WT_SKIRT) ))
        {
            continue;
        }

        for (U8 texture = 0; texture < bakedDicEntry->mLocalTextures.size(); texture++)
        {
            const U8 te = (ETextureIndex)bakedDicEntry->mLocalTextures[texture];
            setTETexture(te, IMG_DEFAULT_AVATAR);
        }
    }
}

void LLVOAvatar::dumpAvatarTEs( const std::string& context ) const
{
    LL_DEBUGS("Avatar") << avString() << (isSelf() ? "Self: " : "Other: ") << context << LL_ENDL;
    for (LLAvatarAppearanceDictionary::Textures::const_iterator iter = LLAvatarAppearance::getDictionary()->getTextures().begin();
         iter != LLAvatarAppearance::getDictionary()->getTextures().end();
         ++iter)
    {
        const LLAvatarAppearanceDictionary::TextureEntry *texture_dict = iter->second;
        // TODO: MULTI-WEARABLE: handle multiple textures for self
        const LLViewerTexture* te_image = getImage(iter->first,0);
        if( !te_image )
        {
            LL_DEBUGS("Avatar") << avString() << "       " << texture_dict->mName << ": null ptr" << LL_ENDL;
        }
        else if( te_image->getID().isNull() )
        {
            LL_DEBUGS("Avatar") << avString() << "       " << texture_dict->mName << ": null UUID" << LL_ENDL;
        }
        else if( te_image->getID() == IMG_DEFAULT )
        {
            LL_DEBUGS("Avatar") << avString() << "       " << texture_dict->mName << ": IMG_DEFAULT" << LL_ENDL;
        }
        else if( te_image->getID() == IMG_DEFAULT_AVATAR )
        {
            LL_DEBUGS("Avatar") << avString() << "       " << texture_dict->mName << ": IMG_DEFAULT_AVATAR" << LL_ENDL;
        }
        else
        {
            LL_DEBUGS("Avatar") << avString() << "       " << texture_dict->mName << ": " << te_image->getID() << LL_ENDL;
        }
    }
}

//-----------------------------------------------------------------------------
// clampAttachmentPositions()
//-----------------------------------------------------------------------------
void LLVOAvatar::clampAttachmentPositions()
{
    if (isDead())
    {
        return;
    }
    for (attachment_map_t::iterator iter = mAttachmentPoints.begin();
         iter != mAttachmentPoints.end();
         ++iter)
    {
        LLViewerJointAttachment* attachment = iter->second;
        if (attachment)
        {
            attachment->clampObjectPosition();
        }
    }
}

bool LLVOAvatar::hasHUDAttachment() const
{
    for (attachment_map_t::const_iterator iter = mAttachmentPoints.begin();
         iter != mAttachmentPoints.end();
         ++iter)
    {
        LLViewerJointAttachment* attachment = iter->second;

        // <FS:Ansariel> Possible crash fix
        if (!attachment)
        {
            continue;
        }
        // </FS:Ansariel>

        if (attachment->getIsHUDAttachment() && attachment->getNumObjects() > 0)
        {
            return true;
        }
    }
    return false;
}

LLBBox LLVOAvatar::getHUDBBox() const
{
    LLBBox bbox;
    for (attachment_map_t::const_iterator iter = mAttachmentPoints.begin();
         iter != mAttachmentPoints.end();
         ++iter)
    {
        LLViewerJointAttachment* attachment = iter->second;
        // <FS:Ansariel> Possible crash fix
        //if (attachment->getIsHUDAttachment())
        if (attachment && attachment->getIsHUDAttachment())
        // </FS:Ansariel>
        {
            for (LLViewerJointAttachment::attachedobjs_vec_t::iterator attachment_iter = attachment->mAttachedObjects.begin();
                 attachment_iter != attachment->mAttachedObjects.end();
                 ++attachment_iter)
            {
                const LLViewerObject* attached_object = attachment_iter->get();
                if (attached_object == NULL)
                {
                    LL_WARNS() << "HUD attached object is NULL!" << LL_ENDL;
                    continue;
                }
                // initialize bounding box to contain identity orientation and center point for attached object
                bbox.addPointLocal(attached_object->getPosition());
                // add rotated bounding box for attached object
                bbox.addBBoxAgent(attached_object->getBoundingBoxAgent());
                LLViewerObject::const_child_list_t& child_list = attached_object->getChildren();
                for (LLViewerObject::child_list_t::const_iterator iter = child_list.begin();
                     iter != child_list.end();
                     ++iter)
                {
                    const LLViewerObject* child_objectp = *iter;
                    bbox.addBBoxAgent(child_objectp->getBoundingBoxAgent());
                }
            }
        }
    }

    return bbox;
}

//-----------------------------------------------------------------------------
// onFirstTEMessageReceived()
//-----------------------------------------------------------------------------
void LLVOAvatar::onFirstTEMessageReceived()
{
    LL_DEBUGS("Avatar") << avString() << LL_ENDL;
    if( !mFirstTEMessageReceived )
    {
        mFirstTEMessageReceived = true;

        LLLoadedCallbackEntry::source_callback_list_t* src_callback_list = NULL ;
        bool paused = false ;
        if(!isSelf())
        {
            src_callback_list = &mCallbackTextureList ;
            paused = !isVisible();
        }

        for (U32 i = 0; i < mBakedTextureDatas.size(); i++)
        {
            const bool layer_baked = isTextureDefined(mBakedTextureDatas[i].mTextureIndex);

            // Use any baked textures that we have even if they haven't downloaded yet.
            // (That is, don't do a transition from unbaked to baked.)
            if (layer_baked)
            {
                LLViewerFetchedTexture* image = LLViewerTextureManager::staticCastToFetchedTexture(getImage( mBakedTextureDatas[i].mTextureIndex, 0 ), true) ;
                mBakedTextureDatas[i].mLastTextureID = image->getID();
                // If we have more than one texture for the other baked layers, we'll want to call this for them too.
                if ( (image->getID() != IMG_INVISIBLE) && ((i == BAKED_HEAD) || (i == BAKED_UPPER) || (i == BAKED_LOWER)) )
                {
                    image->setLoadedCallback( onBakedTextureMasksLoaded, MORPH_MASK_REQUESTED_DISCARD, true, true, new LLTextureMaskData( mID ),
                        src_callback_list, paused);
                }
                LL_DEBUGS("Avatar") << avString() << "layer_baked, setting onInitialBakedTextureLoaded as callback" << LL_ENDL;
                image->setLoadedCallback( onInitialBakedTextureLoaded, MAX_DISCARD_LEVEL, false, false, new LLUUID( mID ),
                    src_callback_list, paused );
                if (image->getDiscardLevel() < 0 && !paused)
                {
                    mLastTexCallbackAddedTime.reset();
                }
                               // this could add paused texture callbacks
                               mLoadedCallbacksPaused |= paused;
            }
        }

        mMeshTexturesDirty = true;
        gPipeline.markGLRebuild(this);

        mFirstAppearanceMessageTimer.reset();
        mFullyLoadedTimer.reset();
    }
}

//-----------------------------------------------------------------------------
// bool visualParamWeightsAreDefault()
//-----------------------------------------------------------------------------
bool LLVOAvatar::visualParamWeightsAreDefault()
{
    bool rtn = true;

    bool is_wearing_skirt = isWearingWearableType(LLWearableType::WT_SKIRT);
    for (LLVisualParam *param = getFirstVisualParam();
         param;
         param = getNextVisualParam())
    {
        if (param->isTweakable())
        {
            LLViewerVisualParam* vparam = dynamic_cast<LLViewerVisualParam*>(param);
            llassert(vparam);
            bool is_skirt_param = vparam &&
                LLWearableType::WT_SKIRT == vparam->getWearableType();
            if (param->getWeight() != param->getDefaultWeight() &&
                // we have to not care whether skirt weights are default, if we're not actually wearing a skirt
                (is_wearing_skirt || !is_skirt_param))
            {
                //LL_INFOS() << "param '" << param->getName() << "'=" << param->getWeight() << " which differs from default=" << param->getDefaultWeight() << LL_ENDL;
                rtn = false;
                break;
            }
        }
    }

    //LL_INFOS() << "params are default ? " << int(rtn) << LL_ENDL;

    return rtn;
}

// <FS:ND> Remove LLVolatileAPRPool/apr_file_t and use FILE* instead
//void dump_visual_param(apr_file_t* file, LLVisualParam* viewer_param, F32 value)
void dump_visual_param(LLAPRFile::tFiletype* file, LLVisualParam* viewer_param, F32 value)
// </FS:ND>
{
    std::string type_string = "unknown";
    if (dynamic_cast<LLTexLayerParamAlpha*>(viewer_param))
        type_string = "param_alpha";
    if (dynamic_cast<LLTexLayerParamColor*>(viewer_param))
        type_string = "param_color";
    if (dynamic_cast<LLDriverParam*>(viewer_param))
        type_string = "param_driver";
    if (dynamic_cast<LLPolyMorphTarget*>(viewer_param))
        type_string = "param_morph";
    if (dynamic_cast<LLPolySkeletalDistortion*>(viewer_param))
        type_string = "param_skeleton";
    S32 wtype = -1;
    LLViewerVisualParam *vparam = dynamic_cast<LLViewerVisualParam*>(viewer_param);
    if (vparam)
    {
        wtype = vparam->getWearableType();
    }
    S32 u8_value = F32_to_U8(value,viewer_param->getMinWeight(),viewer_param->getMaxWeight());
    apr_file_printf(file, "\t\t<param id=\"%d\" name=\"%s\" display=\"%s\" value=\"%.3f\" u8=\"%d\" type=\"%s\" wearable=\"%s\" group=\"%d\"/>\n",
                    viewer_param->getID(), viewer_param->getName().c_str(), viewer_param->getDisplayName().c_str(), value, u8_value, type_string.c_str(),
                    LLWearableType::getInstance()->getTypeName(LLWearableType::EType(wtype)).c_str(),
                    viewer_param->getGroup());
    }


void LLVOAvatar::dumpAppearanceMsgParams( const std::string& dump_prefix,
    const LLAppearanceMessageContents& contents)
{
    std::string outfilename = get_sequential_numbered_file_name(dump_prefix,".xml");
    const std::vector<F32>& params_for_dump = contents.mParamWeights;
    const LLTEContents& tec = contents.mTEContents;

    LLAPRFile outfile;
    std::string fullpath = gDirUtilp->getExpandedFilename(LL_PATH_LOGS,outfilename);
    outfile.open(fullpath, LL_APR_WB );

    // <FS:ND> Remove LLVolatileAPRPool/apr_file_t and use FILE* instead
    // apr_file_t* file = outfile.getFileHandle();
    LLAPRFile::tFiletype* file = outfile.getFileHandle();
    // </FS:ND>

    if (!file)
    {
        return;
    }
    else
    {
        LL_DEBUGS("Avatar") << "dumping appearance message to " << fullpath << LL_ENDL;
    }

    apr_file_printf(file, "<header>\n");
    apr_file_printf(file, "\t\t<cof_version %i />\n", contents.mCOFVersion);
    apr_file_printf(file, "\t\t<appearance_version %i />\n", contents.mAppearanceVersion);
    apr_file_printf(file, "</header>\n");

    apr_file_printf(file, "\n<params>\n");
    LLVisualParam* param = getFirstVisualParam();
    for (S32 i = 0; i < params_for_dump.size(); i++)
    {
        while( param && ((param->getGroup() != VISUAL_PARAM_GROUP_TWEAKABLE) &&
                         (param->getGroup() != VISUAL_PARAM_GROUP_TRANSMIT_NOT_TWEAKABLE)) ) // should not be any of group VISUAL_PARAM_GROUP_TWEAKABLE_NO_TRANSMIT
        {
            param = getNextVisualParam();
        }
        LLViewerVisualParam* viewer_param = (LLViewerVisualParam*)param;
        F32 value = params_for_dump[i];
        dump_visual_param(file, viewer_param, value);
        param = getNextVisualParam();
    }
    apr_file_printf(file, "</params>\n");

    apr_file_printf(file, "\n<textures>\n");
    for (U32 i = 0; i < tec.face_count; i++)
    {
        std::string uuid_str;
        ((LLUUID*)tec.image_data)[i].toString(uuid_str);
        apr_file_printf( file, "\t\t<texture te=\"%i\" uuid=\"%s\"/>\n", i, uuid_str.c_str());
    }
    apr_file_printf(file, "</textures>\n");
}

void LLVOAvatar::parseAppearanceMessage(LLMessageSystem* mesgsys, LLAppearanceMessageContents& contents)
{
    parseTEMessage(mesgsys, _PREHASH_ObjectData, -1, contents.mTEContents);

    // Parse the AppearanceData field, if any.
    if (mesgsys->has(_PREHASH_AppearanceData))
    {
        U8 av_u8;
        mesgsys->getU8Fast(_PREHASH_AppearanceData, _PREHASH_AppearanceVersion, av_u8, 0);
        contents.mAppearanceVersion = av_u8;
        //LL_DEBUGS("Avatar") << "appversion set by AppearanceData field: " << contents.mAppearanceVersion << LL_ENDL;
        mesgsys->getS32Fast(_PREHASH_AppearanceData, _PREHASH_CofVersion, contents.mCOFVersion, 0);
        // For future use:
        //mesgsys->getU32Fast(_PREHASH_AppearanceData, _PREHASH_Flags, appearance_flags, 0);
    }

    // Parse the AppearanceHover field, if any.
    contents.mHoverOffsetWasSet = false;
    if (mesgsys->has(_PREHASH_AppearanceHover))
    {
        LLVector3 hover;
        mesgsys->getVector3Fast(_PREHASH_AppearanceHover, _PREHASH_HoverHeight, hover);
        //LL_DEBUGS("Avatar") << avString() << " hover received " << hover.mV[ VX ] << "," << hover.mV[ VY ] << "," << hover.mV[ VZ ] << LL_ENDL;
        contents.mHoverOffset = hover;
        contents.mHoverOffsetWasSet = true;
    }

    // Get attachment info, if sent
    LLUUID attachment_id;
    U8     attach_point;
    S32    attach_count = mesgsys->getNumberOfBlocksFast(_PREHASH_AttachmentBlock);
    LL_DEBUGS("AVAppearanceAttachments") << "Agent " << getID() << " has "
                                         << attach_count << " attachments" << LL_ENDL;
    size_t old_size = mSimAttachments.size();
    mSimAttachments.clear();
    for (S32 attach_i = 0; attach_i < attach_count; attach_i++)
    {
        mesgsys->getUUIDFast(_PREHASH_AttachmentBlock, _PREHASH_ID, attachment_id, attach_i);
        mesgsys->getU8Fast(_PREHASH_AttachmentBlock, _PREHASH_AttachmentPoint, attach_point, attach_i);
        LL_DEBUGS("AVAppearanceAttachments") << "AV " << getID() << " has attachment " << attach_i << " "
            << (attachment_id.isNull() ? "pending" : attachment_id.asString())
            << " on point " << (S32)attach_point << LL_ENDL;

        if (attachment_id.notNull())
        {
        mSimAttachments[attachment_id] = attach_point;
    }
        else
        {
            // at the moment viewer is only interested in non-null attachments
            LL_DEBUGS("AVAppearanceAttachments") << "AV " << getID()
                << " has null attachment on point " << (S32)attach_point
                << ", discarding" << LL_ENDL;
        }
    }

    // todo? Doesn't detect if attachments were switched
    if (old_size != mSimAttachments.size())
    {
        mLastCloudAttachmentCount = 0;
        mLastCloudAttachmentChangeTime.reset();
        if (!isFullyLoaded())
        {
            mFullyLoadedTimer.reset();
        }
    }

    // Parse visual params, if any.
    S32 num_blocks = mesgsys->getNumberOfBlocksFast(_PREHASH_VisualParam);
    if( num_blocks > 1)
    {
        //LL_DEBUGS("Avatar") << avString() << " handle visual params, num_blocks " << num_blocks << LL_ENDL;

        LLVisualParam* param = getFirstVisualParam();
        llassert(param); // if this ever fires, we should do the same as when num_blocks<=1
        if (!param)
        {
            LL_WARNS() << "No visual params!" << LL_ENDL;
        }
        else
        {
            for( S32 i = 0; i < num_blocks; i++ )
            {
                while( param && ((param->getGroup() != VISUAL_PARAM_GROUP_TWEAKABLE) &&
                                 (param->getGroup() != VISUAL_PARAM_GROUP_TRANSMIT_NOT_TWEAKABLE)) ) // should not be any of group VISUAL_PARAM_GROUP_TWEAKABLE_NO_TRANSMIT
                {
                    param = getNextVisualParam();
                }

                if( !param )
                {
                    // more visual params supplied than expected - just process what we know about
                    break;
                }

                U8 value;
                mesgsys->getU8Fast(_PREHASH_VisualParam, _PREHASH_ParamValue, value, i);
                F32 newWeight = U8_to_F32(value, param->getMinWeight(), param->getMaxWeight());
                contents.mParamWeights.push_back(newWeight);
                contents.mParams.push_back(param);

                param = getNextVisualParam();
            }
        }

        const S32 expected_tweakable_count = getVisualParamCountInGroup(VISUAL_PARAM_GROUP_TWEAKABLE) +
                                             getVisualParamCountInGroup(VISUAL_PARAM_GROUP_TRANSMIT_NOT_TWEAKABLE); // don't worry about VISUAL_PARAM_GROUP_TWEAKABLE_NO_TRANSMIT
        if (num_blocks != expected_tweakable_count)
        {
            LL_DEBUGS("Avatar") << "Number of params in AvatarAppearance msg (" << num_blocks << ") does not match number of tweakable params in avatar xml file (" << expected_tweakable_count << ").  Processing what we can.  object: " << getID() << LL_ENDL;
        }
    }
    else
    {
            LL_DEBUGS("Avatar") << "AvatarAppearance msg received without any parameters, object: " << getID() << LL_ENDL;
        }

    LLVisualParam* appearance_version_param = getVisualParam(11000);
    if (appearance_version_param)
    {
        std::vector<LLVisualParam*>::iterator it = std::find(contents.mParams.begin(), contents.mParams.end(),appearance_version_param);
        if (it != contents.mParams.end())
        {
            S32 index = (S32)(it - contents.mParams.begin());
            contents.mParamAppearanceVersion = ll_round(contents.mParamWeights[index]);
            //LL_DEBUGS("Avatar") << "appversion req by appearance_version param: " << contents.mParamAppearanceVersion << LL_ENDL;
        }
    }
}

bool resolve_appearance_version(const LLAppearanceMessageContents& contents, S32& appearance_version)
{
    appearance_version = -1;

    if ((contents.mAppearanceVersion) >= 0 &&
        (contents.mParamAppearanceVersion >= 0) &&
        (contents.mAppearanceVersion != contents.mParamAppearanceVersion))
    {
        LL_WARNS() << "inconsistent appearance_version settings - field: " <<
            contents.mAppearanceVersion << ", param: " <<  contents.mParamAppearanceVersion << LL_ENDL;
        return false;
    }
    // <FS:Ansariel> [Legacy Bake]
    //if (contents.mParamAppearanceVersion >= 0) // use visual param if available.
    //{
    //  appearance_version = contents.mParamAppearanceVersion;
    //}
    //else if (contents.mAppearanceVersion > 0)
    //{
    //  appearance_version = contents.mAppearanceVersion;
    //}
    //else // still not set, go with 1.
    //{
    //  appearance_version = 1;
    //}
    if (contents.mParamAppearanceVersion >= 0) // use visual param if available.
    {
        appearance_version = contents.mParamAppearanceVersion;
    }
    if (contents.mAppearanceVersion >= 0)
    {
        appearance_version = contents.mAppearanceVersion;
    }
    if (appearance_version < 0) // still not set, go with 0.
    {
        appearance_version = 0;
    }
    // </FS:Ansariel> [Legacy Bake]
    //LL_DEBUGS("Avatar") << "appearance version info - field " << contents.mAppearanceVersion
    //                  << " param: " << contents.mParamAppearanceVersion
    //                  << " final: " << appearance_version << LL_ENDL;
    return true;
}

//-----------------------------------------------------------------------------
// processAvatarAppearance()
//-----------------------------------------------------------------------------
void LLVOAvatar::processAvatarAppearance( LLMessageSystem* mesgsys )
{
    static LLCachedControl<bool> enable_verbose_dumps(gSavedSettings, "DebugAvatarAppearanceMessage");
    static LLCachedControl<bool> block_avatar_appearance_messages(gSavedSettings, "BlockAvatarAppearanceMessages");

    std::string dump_prefix = getFullname() + "_" + (isSelf()?"s":"o") + "_";
    if (block_avatar_appearance_messages)
    {
        LL_WARNS() << "Blocking AvatarAppearance message" << LL_ENDL;
        return;
    }

    mLastAppearanceMessageTimer.reset();

    LLPointer<LLAppearanceMessageContents> contents(new LLAppearanceMessageContents);
    parseAppearanceMessage(mesgsys, *contents);
    if (enable_verbose_dumps)
    {
        std::string dump_prefix = getFullname() + "_" + (isSelf()?"s":"o") + "_";
        dumpAppearanceMsgParams(dump_prefix + "appearance_msg", *contents);
    }

    S32 appearance_version;
    if (!resolve_appearance_version(*contents, appearance_version))
    {
        LL_WARNS() << "bad appearance version info, discarding" << LL_ENDL;
        return;
    }
    //llassert(appearance_version > 0);
    if (appearance_version > 1)
    {
        LL_WARNS() << "unsupported appearance version " << appearance_version << ", discarding appearance message" << LL_ENDL;
        return;
    }

    S32 thisAppearanceVersion(contents->mCOFVersion);
    if (isSelf())
    {   // In the past this was considered to be the canonical COF version,
        // that is no longer the case.  The canonical version is maintained
        // by the AIS code and should match the COF version there. Even so,
        // we must prevent rolling this one backwards backwards or processing
        // stale versions.

        S32 aisCOFVersion(LLAppearanceMgr::instance().getCOFVersion());

        LL_DEBUGS("Avatar") << "handling self appearance message #" << thisAppearanceVersion <<
            " (highest seen #" << mLastUpdateReceivedCOFVersion <<
            ") (AISCOF=#" << aisCOFVersion << ")" << LL_ENDL;

        // <FS:Ansariel> [Legacy Bake]
        if (mFirstTEMessageReceived && (appearance_version == 0))
        {
            return;
        }
        // </FS:Ansariel> [Legacy Bake]

// <FS:Beq> appearance fail fix from Rye
        // if (mLastUpdateReceivedCOFVersion >= thisAppearanceVersion)
        if (appearance_version > 0 && mLastUpdateReceivedCOFVersion >= thisAppearanceVersion)
// </FS:Beq>
        {
            LL_WARNS("Avatar") << "Stale appearance received #" << thisAppearanceVersion <<
                " attempt to roll back from #" << mLastUpdateReceivedCOFVersion <<
                "... dropping." << LL_ENDL;
            return;
        }
        if (isEditingAppearance())
        {
            LL_DEBUGS("Avatar") << "Editing appearance.  Dropping appearance update." << LL_ENDL;
            return;
        }

    }

    // SUNSHINE CLEANUP - is this case OK now?
    auto num_params = contents->mParamWeights.size();
    if (num_params <= 1)
    {
        // In this case, we have no reliable basis for knowing
        // appearance version, which may cause us to look for baked
        // textures in the wrong place and flag them as missing
        // assets.
        // <FS:Beq> Attempt to deal with empty appearance for self
        if(isSelf() && mLastUpdateReceivedCOFVersion != -1)
        {
            LL_INFOS("Avatar") << "Empty appearance for self. Forcing a refresh" << LL_ENDL;
            LLNotificationsUtil::add("AvatarRezSelfBakeForceUpdateNotification");
            LLAppearanceMgr::instance().syncCofVersionAndRefresh();
        }
        else
        // </FS:Beq>
        LL_DEBUGS("Avatar") << "ignoring appearance message due to lack of params" << LL_ENDL;
        return;
    }

    // No backsies zone - if we get here, the message should be valid and usable, will be processed.
    // Note:
    // RequestAgentUpdateAppearanceResponder::onRequestRequested()
    // assumes that cof version is only updated with server-bake
    // appearance messages.
    if (isSelf())
    {
        LL_INFOS("Avatar") << "Processing appearance message version " << thisAppearanceVersion << LL_ENDL;
    }
    else
    {
        LL_INFOS("Avatar") << "Processing appearance message for " << getID() << ", version " << thisAppearanceVersion << LL_ENDL;
    }

    // Note:
    // locally the COF is maintained via LLInventoryModel::accountForUpdate
    // which is called from various places.  This should match the simhost's
    // idea of what the COF version is.  AIS however maintains its own version
    // of the COF that should be considered canonical.
    mLastUpdateReceivedCOFVersion = thisAppearanceVersion;

    // <FS:Ansariel> [Legacy Bake]
    setIsUsingServerBakes(appearance_version > 0);
    mLastProcessedAppearance = contents;

    bool slam_params = false;
    applyParsedAppearanceMessage(*contents, slam_params);
    if (getOverallAppearance() != AOA_NORMAL)
    {
        resetSkeleton(false);
    }
}

void LLVOAvatar::applyParsedAppearanceMessage(LLAppearanceMessageContents& contents, bool slam_params)
{
    auto num_params = contents.mParamWeights.size();
    ESex old_sex = getSex();

    if (applyParsedTEMessage(contents.mTEContents) > 0 && isChanged(TEXTURE))
    {
        updateVisualComplexity();
    }

    // <FS:clientTags>
    if (!LLGridManager::getInstance()->isInSecondLife())
    {
        //Wolfspirit: Read the UUID, system and Texturecolor
        const LLTEContents& tec = contents.mTEContents;
        const LLUUID tag_uuid = tec.image_data[TEX_HEAD_BODYPAINT];
        bool new_system = (tec.glow[TEX_HEAD_BODYPAINT]);

        //WS: Write them into an LLSD map
        mClientTagData["uuid"] = tag_uuid.asString();
        mClientTagData["id_based"] = new_system;
        mClientTagData["tex_color"] = tec.colors[TEX_HEAD_BODYPAINT].getValue();

        //WS: Clear mNameString to force a rebuild
        mNameIsSet = false;
    }
    // </FS:clientTags>

    // prevent the overwriting of valid baked textures with invalid baked textures
    for (U8 baked_index = 0; baked_index < mBakedTextureDatas.size(); baked_index++)
    {
        // <FS:Beq> refactor a little to help debug
        // if (!isTextureDefined(mBakedTextureDatas[baked_index].mTextureIndex)
        auto isDefined = isTextureDefined(mBakedTextureDatas[baked_index].mTextureIndex);
        LL_DEBUGS("Avatar") << avString() << "sb " << (S32) isUsingServerBakes() << " baked_index " << (S32) baked_index << " textureDefined= " << isDefined << LL_ENDL;
        if (!isDefined
        // </FS:Beq>
            && mBakedTextureDatas[baked_index].mLastTextureID != IMG_DEFAULT
            && baked_index != BAKED_SKIRT && baked_index != BAKED_LEFT_ARM && baked_index != BAKED_LEFT_LEG && baked_index != BAKED_AUX1 && baked_index != BAKED_AUX2 && baked_index != BAKED_AUX3)
        {
            // <FS:Ansariel> [Legacy Bake]
            //LL_DEBUGS("Avatar") << avString() << " baked_index " << (S32) baked_index << " using mLastTextureID " << mBakedTextureDatas[baked_index].mLastTextureID << LL_ENDL;
            LL_DEBUGS("Avatar") << avString() << "sb " << (S32) isUsingServerBakes() << " baked_index " << (S32) baked_index << " using mLastTextureID " << mBakedTextureDatas[baked_index].mLastTextureID << LL_ENDL;
            setTEImage(mBakedTextureDatas[baked_index].mTextureIndex,
                LLViewerTextureManager::getFetchedTexture(mBakedTextureDatas[baked_index].mLastTextureID, FTT_DEFAULT, true, LLGLTexture::BOOST_NONE, LLViewerTexture::LOD_TEXTURE));
        }
        else
        {
            // <FS:Ansariel> [Legacy Bake]
            //LL_DEBUGS("Avatar") << avString() << " baked_index " << (S32) baked_index << " using texture id "
            LL_DEBUGS("Avatar") << avString() << "sb " << (S32) isUsingServerBakes() << " baked_index " << (S32) baked_index << " using texture id "
                                << getTEref(mBakedTextureDatas[baked_index].mTextureIndex).getID() << LL_ENDL;
        }
    }

    // runway - was
    // if (!is_first_appearance_message )
    // which means it would be called on second appearance message - probably wrong.
    bool is_first_appearance_message = !mFirstAppearanceMessageReceived;
    mFirstAppearanceMessageReceived = true;

    //LL_DEBUGS("Avatar") << avString() << "processAvatarAppearance start " << mID
    //                    << " first? " << is_first_appearance_message << " self? " << isSelf() << LL_ENDL;

    if (is_first_appearance_message )
    {
        onFirstTEMessageReceived();
    }

    setCompositeUpdatesEnabled( false );
    gPipeline.markGLRebuild(this);

    // Apply visual params
    if( num_params > 1)
    {
        //LL_DEBUGS("Avatar") << avString() << " handle visual params, num_params " << num_params << LL_ENDL;
        bool params_changed = false;
        bool interp_params = false;
        S32 params_changed_count = 0;

        for( size_t i = 0; i < num_params; i++ )
        {
            LLVisualParam* param = contents.mParams[i];
            F32 newWeight = contents.mParamWeights[i];

            if (slam_params || is_first_appearance_message || (param->getWeight() != newWeight))
            {
                params_changed = true;
                params_changed_count++;

                if(is_first_appearance_message || slam_params)
                {
                    //LL_DEBUGS("Avatar") << "param slam " << i << " " << newWeight << LL_ENDL;
                    // <FS:Ansariel> [Legacy Bake]
                    //param->setWeight(newWeight);
                    param->setWeight(newWeight, false);
                }
                else
                {
                    interp_params = true;
                    // <FS:Ansariel> [Legacy Bake]
                    //param->setAnimationTarget(newWeight);
                    param->setAnimationTarget(newWeight, false);
                }
            }
        }
        const S32 expected_tweakable_count = getVisualParamCountInGroup(VISUAL_PARAM_GROUP_TWEAKABLE) +
                                             getVisualParamCountInGroup(VISUAL_PARAM_GROUP_TRANSMIT_NOT_TWEAKABLE); // don't worry about VISUAL_PARAM_GROUP_TWEAKABLE_NO_TRANSMIT
        if (num_params != expected_tweakable_count)
        {
            LL_DEBUGS("Avatar") << "Number of params in AvatarAppearance msg (" << num_params << ") does not match number of tweakable params in avatar xml file (" << expected_tweakable_count << ").  Processing what we can.  object: " << getID() << LL_ENDL;
        }

        LL_DEBUGS("Avatar") << "Changed " << params_changed_count << " params" << LL_ENDL;
        if (params_changed)
        {
            if (interp_params)
            {
                startAppearanceAnimation();
            }
            updateVisualParams();

            ESex new_sex = getSex();
            if( old_sex != new_sex )
            {
                // <FS:Ansariel> [Legacy Bake]
                //updateSexDependentLayerSets();
                updateSexDependentLayerSets(false);
            }
        }

        llassert( getSex() == ((getVisualParamWeight( "male" ) > 0.5f) ? SEX_MALE : SEX_FEMALE) );
    }
    else
    {
        // AvatarAppearance message arrived without visual params
        LL_DEBUGS("Avatar") << avString() << "no visual params" << LL_ENDL;

        const F32 LOADING_TIMEOUT_SECONDS = 60.f;
        // this isn't really a problem if we already have a non-default shape
        if (visualParamWeightsAreDefault() && mRuthTimer.getElapsedTimeF32() > LOADING_TIMEOUT_SECONDS)
        {
            // re-request appearance, hoping that it comes back with a shape next time
            LL_INFOS() << "Re-requesting AvatarAppearance for object: "  << getID() << LL_ENDL;
            LLAvatarPropertiesProcessor::getInstance()->sendAvatarTexturesRequest(getID());
            mRuthTimer.reset();
        }
        else
        {
            LL_INFOS() << "That's okay, we already have a non-default shape for object: "  << getID() << LL_ENDL;
            // we don't really care.
        }
    }

    if (contents.mHoverOffsetWasSet && !isSelf())
    {
        // Got an update for some other avatar
        // Ignore updates for self, because we have a more authoritative value in the preferences.
        setHoverOffset(contents.mHoverOffset);
        LL_DEBUGS("Avatar") << avString() << "setting hover to " << contents.mHoverOffset[2] << LL_ENDL;
    }

    if (!contents.mHoverOffsetWasSet && !isSelf())
    {
        // If we don't get a value at all, we are presumably in a
        // region that does not support hover height.
        LL_WARNS() << avString() << "zeroing hover because not defined in appearance message" << LL_ENDL;
        setHoverOffset(LLVector3(0.0, 0.0, 0.0));
    }

    setCompositeUpdatesEnabled( true );

    // If all of the avatars are completely baked, release the global image caches to conserve memory.
    cullAvatarsByPixelArea();

    if (isSelf())
    {
        mUseLocalAppearance = false;
    }

    updateMeshTextures();
    updateMeshVisibility();
}

LLViewerTexture* LLVOAvatar::getBakedTexture(const U8 te)
{
    //<FS:Beq> BOM constrain number of bake requests when BOM not supported
    // prior to BOM BAKES beyond BAKED_HAIR were not supported.
    // if (te < 0 || te >= BAKED_NUM_INDICES)
    if (te < 0 || te >= getNumBakes())
    //</FS:Beq>
    {
        return NULL;
    }

    bool is_layer_baked = isTextureDefined(mBakedTextureDatas[te].mTextureIndex);

    LLViewerTexLayerSet* layerset = NULL;
    layerset = getTexLayerSet(te);


    if (!isEditingAppearance() && is_layer_baked)
    {
        LLViewerFetchedTexture* baked_img = LLViewerTextureManager::staticCastToFetchedTexture(getImage(mBakedTextureDatas[te].mTextureIndex, 0), true);
        return baked_img;
    }
    else if (layerset && isEditingAppearance())
    {
        layerset->createComposite();
        layerset->setUpdatesEnabled(true);

        return layerset->getViewerComposite();
    }

    return NULL;


}

const LLVOAvatar::MatrixPaletteCache& LLVOAvatar::updateSkinInfoMatrixPalette(const LLMeshSkinInfo* skin)
{
    U64 hash = skin->mHash;
    MatrixPaletteCache& entry = mMatrixPaletteCache[hash];

    if (entry.mFrame != gFrameCount)
    {
        LL_PROFILE_ZONE_SCOPED_CATEGORY_AVATAR;

        entry.mFrame = gFrameCount;

        //build matrix palette
        U32 count = LLSkinningUtil::getMeshJointCount(skin);
        entry.mMatrixPalette.resize(count);
        LLSkinningUtil::initSkinningMatrixPalette(&(entry.mMatrixPalette[0]), count, skin, this);

        const LLMatrix4a* mat = &(entry.mMatrixPalette[0]);

        entry.mGLMp.resize(count * 12);

        F32* mp = &(entry.mGLMp[0]);

        for (U32 i = 0; i < count; ++i)
        {
            F32* m = (F32*)mat[i].mMatrix[0].getF32ptr();

            U32 idx = i * 12;

            mp[idx + 0] = m[0];
            mp[idx + 1] = m[1];
            mp[idx + 2] = m[2];
            mp[idx + 3] = m[12];

            mp[idx + 4] = m[4];
            mp[idx + 5] = m[5];
            mp[idx + 6] = m[6];
            mp[idx + 7] = m[13];

            mp[idx + 8] = m[8];
            mp[idx + 9] = m[9];
            mp[idx + 10] = m[10];
            mp[idx + 11] = m[14];
        }
    }

    return entry;
}

// static
void LLVOAvatar::getAnimLabels( std::vector<std::string>* labels )
{
    S32 i;
    labels->reserve(gUserAnimStatesCount);
    for( i = 0; i < gUserAnimStatesCount; i++ )
    {
        labels->push_back( LLAnimStateLabels::getStateLabel( gUserAnimStates[i].mName ) );
    }

    // Special case to trigger away (AFK) state
    labels->push_back( "Away From Keyboard" );
}

// static
void LLVOAvatar::getAnimNames( std::vector<std::string>* names )
{
    S32 i;

    names->reserve(gUserAnimStatesCount);
    for( i = 0; i < gUserAnimStatesCount; i++ )
    {
        names->push_back( std::string(gUserAnimStates[i].mName) );
    }

    // Special case to trigger away (AFK) state
    names->push_back( "enter_away_from_keyboard_state" );
}

// static
void LLVOAvatar::onBakedTextureMasksLoaded( bool success, LLViewerFetchedTexture *src_vi, LLImageRaw* src, LLImageRaw* aux_src, S32 discard_level, bool final, void* userdata )
{
    if (!userdata) return;

    //LL_INFOS() << "onBakedTextureMasksLoaded: " << src_vi->getID() << LL_ENDL;
    const LLUUID id = src_vi->getID();

    LLTextureMaskData* maskData = (LLTextureMaskData*) userdata;
    LLVOAvatar* self = (LLVOAvatar*) gObjectList.findObject( maskData->mAvatarID );

    // if discard level is 2 less than last discard level we processed, or we hit 0,
    // then generate morph masks
    if(self && success && (discard_level < maskData->mLastDiscardLevel - 2 || discard_level == 0))
    {
        if(aux_src && aux_src->getComponents() == 1)
        {
            LLImageDataSharedLock lock(aux_src);

            if (!aux_src->getData())
            {
                // <FS:Ansariel> FIRE-16122: Don't crash if we didn't receive any data
                //LL_ERRS() << "No auxiliary source (morph mask) data for image id " << id << LL_ENDL;
                LL_WARNS() << "No auxiliary source (morph mask) data for image id " << id << LL_ENDL;
                // </FS:Ansariel>
                return;
            }

            U32 gl_name;
            LLImageGL::generateTextures(1, &gl_name );
            stop_glerror();

            gGL.getTexUnit(0)->bindManual(LLTexUnit::TT_TEXTURE, gl_name);
            stop_glerror();

            LLImageGL::setManualImage(
                GL_TEXTURE_2D, 0, GL_ALPHA8,
                aux_src->getWidth(), aux_src->getHeight(),
                GL_ALPHA, GL_UNSIGNED_BYTE, aux_src->getData());
            stop_glerror();

            gGL.getTexUnit(0)->setTextureFilteringOption(LLTexUnit::TFO_BILINEAR);

            /* if( id == head_baked->getID() )
                 if (self->mBakedTextureDatas[BAKED_HEAD].mTexLayerSet)
                     //LL_INFOS() << "onBakedTextureMasksLoaded for head " << id << " discard = " << discard_level << LL_ENDL;
                     self->mBakedTextureDatas[BAKED_HEAD].mTexLayerSet->applyMorphMask(aux_src->getData(), aux_src->getWidth(), aux_src->getHeight(), 1);
                     maskData->mLastDiscardLevel = discard_level; */
            bool found_texture_id = false;
            for (LLAvatarAppearanceDictionary::Textures::const_iterator iter = LLAvatarAppearance::getDictionary()->getTextures().begin();
                 iter != LLAvatarAppearance::getDictionary()->getTextures().end();
                 ++iter)
            {

                const LLAvatarAppearanceDictionary::TextureEntry *texture_dict = iter->second;
                if (texture_dict->mIsUsedByBakedTexture)
                {
                    const ETextureIndex texture_index = iter->first;
                    const LLViewerTexture *baked_img = self->getImage(texture_index, 0);
                    if (baked_img && id == baked_img->getID())
                    {
                        const EBakedTextureIndex baked_index = texture_dict->mBakedTextureIndex;
                        self->applyMorphMask(aux_src->getData(), aux_src->getWidth(), aux_src->getHeight(), 1, baked_index);
                        maskData->mLastDiscardLevel = discard_level;
                        if (self->mBakedTextureDatas[baked_index].mMaskTexName)
                        {
                            LLImageGL::deleteTextures(1, &(self->mBakedTextureDatas[baked_index].mMaskTexName));
                        }
                        self->mBakedTextureDatas[baked_index].mMaskTexName = gl_name;
                        found_texture_id = true;
                        break;
                    }
                }
            }
            if (!found_texture_id)
            {
                LL_INFOS() << "unexpected image id: " << id << LL_ENDL;
            }
            self->dirtyMesh();
        }
        else
        {
            // this can happen when someone uses an old baked texture possibly provided by
            // viewer-side baked texture caching
            LL_WARNS() << "Masks loaded callback but NO aux source, id " << id << LL_ENDL;
        }
    }

    if (final || !success)
    {
        delete maskData;
    }
}

// static
void LLVOAvatar::onInitialBakedTextureLoaded( bool success, LLViewerFetchedTexture *src_vi, LLImageRaw* src, LLImageRaw* aux_src, S32 discard_level, bool final, void* userdata )
{
    LLUUID *avatar_idp = (LLUUID *)userdata;
    LLVOAvatar *selfp = (LLVOAvatar *)gObjectList.findObject(*avatar_idp);

    if (selfp)
    {
        //LL_DEBUGS("Avatar") << selfp->avString() << "discard_level " << discard_level << " success " << success << " final " << final << LL_ENDL;
    }

    if (!success && selfp)
    {
        selfp->removeMissingBakedTextures();
    }
    if (final || !success )
    {
        delete avatar_idp;
    }
}

// Static
void LLVOAvatar::onBakedTextureLoaded(bool success,
                                      LLViewerFetchedTexture *src_vi, LLImageRaw* src, LLImageRaw* aux_src,
                                      S32 discard_level, bool final, void* userdata)
{
    //LL_DEBUGS("Avatar") << "onBakedTextureLoaded: " << src_vi->getID() << LL_ENDL;

    LLUUID id = src_vi->getID();
    LLUUID *avatar_idp = (LLUUID *)userdata;
    LLVOAvatar *selfp = (LLVOAvatar *)gObjectList.findObject(*avatar_idp);
    if (selfp)
    {
        //LL_DEBUGS("Avatar") << selfp->avString() << "discard_level " << discard_level << " success " << success << " final " << final << " id " << src_vi->getID() << LL_ENDL;
    }

    if (selfp && !success)
    {
        selfp->removeMissingBakedTextures();
    }

    if( final || !success )
    {
        delete avatar_idp;
    }

    if( selfp && success && final )
    {
        selfp->useBakedTexture( id );
    }
}


// Called when baked texture is loaded and also when we start up with a baked texture
void LLVOAvatar::useBakedTexture( const LLUUID& id )
{
    for (U32 i = 0; i < mBakedTextureDatas.size(); i++)
    {
        LLViewerTexture* image_baked = getImage( mBakedTextureDatas[i].mTextureIndex, 0 );
        if (id == image_baked->getID())
        {
            //LL_DEBUGS("Avatar") << avString() << " i " << i << " id " << id << LL_ENDL;
            mBakedTextureDatas[i].mIsLoaded = true;
            mBakedTextureDatas[i].mLastTextureID = id;
            mBakedTextureDatas[i].mIsUsed = true;

            if (isUsingLocalAppearance())
            {
                LL_INFOS() << "not changing to baked texture while isUsingLocalAppearance" << LL_ENDL;
            }
            else
            {
                debugColorizeSubMeshes(i,LLColor4::green);

                avatar_joint_mesh_list_t::iterator iter = mBakedTextureDatas[i].mJointMeshes.begin();
                avatar_joint_mesh_list_t::iterator end  = mBakedTextureDatas[i].mJointMeshes.end();
                for (; iter != end; ++iter)
                {
                    LLAvatarJointMesh* mesh = (*iter);
                    if (mesh)
                    {
                        mesh->setTexture( image_baked );
                    }
                }
            }

            const LLAvatarAppearanceDictionary::BakedEntry *baked_dict =
                LLAvatarAppearance::getDictionary()->getBakedTexture((EBakedTextureIndex)i);
            for (texture_vec_t::const_iterator local_tex_iter = baked_dict->mLocalTextures.begin();
                 local_tex_iter != baked_dict->mLocalTextures.end();
                 ++local_tex_iter)
            {
                if (isSelf()) setBakedReady(*local_tex_iter, true);
            }

            // ! BACKWARDS COMPATIBILITY !
            // Workaround for viewing avatars from old viewers that haven't baked hair textures.
            // This is paired with similar code in updateMeshTextures that sets hair mesh color.
            if (i == BAKED_HAIR)
            {
                avatar_joint_mesh_list_t::iterator iter = mBakedTextureDatas[i].mJointMeshes.begin();
                avatar_joint_mesh_list_t::iterator end  = mBakedTextureDatas[i].mJointMeshes.end();
                for (; iter != end; ++iter)
                {
                    LLAvatarJointMesh* mesh = (*iter);
                    if (mesh)
                    {
                        mesh->setColor( LLColor4::white );
                    }
                }
            }
        }
    }

    dirtyMesh();
}

std::string get_sequential_numbered_file_name(const std::string& prefix,
                                              const std::string& suffix)
{
    typedef std::map<std::string,S32> file_num_type;
    static  file_num_type file_nums;
    file_num_type::iterator it = file_nums.find(prefix);
    S32 num = 0;
    if (it != file_nums.end())
    {
        num = it->second;
    }
    file_nums[prefix] = num+1;
    std::string outfilename = prefix + " " + llformat("%04d",num) + ".xml";
    std::replace(outfilename.begin(),outfilename.end(),' ','_');
    return outfilename;
}

void dump_sequential_xml(const std::string outprefix, const LLSD& content)
{
    std::string outfilename = get_sequential_numbered_file_name(outprefix,".xml");
    std::string fullpath = gDirUtilp->getExpandedFilename(LL_PATH_LOGS,outfilename);
    llofstream ofs(fullpath.c_str(), std::ios_base::out);
    ofs << LLSDOStreamer<LLSDXMLFormatter>(content, LLSDFormatter::OPTIONS_PRETTY);
    LL_DEBUGS("Avatar") << "results saved to: " << fullpath << LL_ENDL;
}

void LLVOAvatar::getSortedJointNames(S32 joint_type, std::vector<std::string>& result) const
{
    result.clear();
    if (joint_type==0)
    {
        avatar_joint_list_t::const_iterator iter = mSkeleton.begin();
        avatar_joint_list_t::const_iterator end  = mSkeleton.end();
        for (; iter != end; ++iter)
        {
            LLJoint* pJoint = (*iter);
            result.push_back(pJoint->getName());
        }
    }
    else if (joint_type==1)
    {
        for (S32 i = 0; i < mNumCollisionVolumes; i++)
        {
            LLAvatarJointCollisionVolume* pJoint = &mCollisionVolumes[i];
            result.push_back(pJoint->getName());
        }
    }
    else if (joint_type==2)
    {
        for (LLVOAvatar::attachment_map_t::const_iterator iter = mAttachmentPoints.begin();
             iter != mAttachmentPoints.end(); ++iter)
        {
            LLViewerJointAttachment* pJoint = iter->second;
            if (!pJoint) continue;
            result.push_back(pJoint->getName());
        }
    }
    std::sort(result.begin(), result.end());
}

void LLVOAvatar::dumpArchetypeXML(const std::string& prefix, bool group_by_wearables )
{
    std::string outprefix(prefix);
    if (outprefix.empty())
    {
        outprefix = getFullname() + (isSelf()?"_s":"_o");
    }
    if (outprefix.empty())
    {
        outprefix = std::string("new_archetype");
    }
    std::string outfilename = get_sequential_numbered_file_name(outprefix,".xml");

// <FS:CR> FIRE-8893  - Dump archetype xml to user defined location
    LLFilePickerReplyThread::startPicker(boost::bind(&LLVOAvatar::dumpArchetypeXMLCallback, this, _1, group_by_wearables),
        LLFilePicker::FFSAVE_XML, outfilename);
}

void LLVOAvatar::dumpArchetypeXMLCallback(const std::vector<std::string>& filenames, bool group_by_wearables)
{
// </FS:CR>
    LLAPRFile outfile;
    LLWearableType *wr_inst = LLWearableType::getInstance();
// <FS:CR> FIRE-8893 - Dump archetype xml to user defined location
    //std::string fullpath = gDirUtilp->getExpandedFilename(LL_PATH_LOGS,outfilename);
    std::string fullpath = filenames[0];
// </FS:CR>
    if (APR_SUCCESS == outfile.open(fullpath, LL_APR_WB ))
    {
        // <FS:ND> Remove LLVolatileAPRPool/apr_file_t and use FILE* instead
        //apr_file_t* file = outfile.getFileHandle();
        LLAPRFile::tFiletype* file = outfile.getFileHandle();
        // </FS:ND>

        LL_INFOS() << "xmlfile write handle obtained : " << fullpath << LL_ENDL;

        apr_file_printf( file, "<?xml version=\"1.0\" encoding=\"US-ASCII\" standalone=\"yes\"?>\n" );
        apr_file_printf( file, "<linden_genepool version=\"1.0\">\n" );
        apr_file_printf( file, "\n\t<archetype name=\"???\">\n" );

        bool agent_is_godlike = gAgent.isGodlikeWithoutAdminMenuFakery();

        if (group_by_wearables)
        {
            for (S32 type = LLWearableType::WT_SHAPE; type < LLWearableType::WT_COUNT; type++)
            {
                const std::string& wearable_name = wr_inst->getTypeName((LLWearableType::EType)type);
                apr_file_printf( file, "\n\t\t<!-- wearable: %s -->\n", wearable_name.c_str() );

                for (LLVisualParam* param = getFirstVisualParam(); param; param = getNextVisualParam())
                {
                    LLViewerVisualParam* viewer_param = (LLViewerVisualParam*)param;
                    if( (viewer_param->getWearableType() == type) &&
                       (viewer_param->isTweakable() ) )
                    {
                        dump_visual_param(file, viewer_param, viewer_param->getWeight());
                    }
                }

                for (U8 te = 0; te < TEX_NUM_INDICES; te++)
                {
                    if (LLAvatarAppearance::getDictionary()->getTEWearableType((ETextureIndex)te) == type)
                    {
                        // MULTIPLE_WEARABLES: extend to multiple wearables?
                        LLViewerTexture* te_image = getImage((ETextureIndex)te, 0);
                        if( te_image )
                        {
                            std::string uuid_str = LLUUID().asString();
                            if (agent_is_godlike)
                            {
                                te_image->getID().toString(uuid_str);
                            }
                            apr_file_printf( file, "\t\t<texture te=\"%i\" uuid=\"%s\"/>\n", te, uuid_str.c_str());
                        }
                    }
                }
            }
        }
        else
        {
            // Just dump all params sequentially.
            for (LLVisualParam* param = getFirstVisualParam(); param; param = getNextVisualParam())
            {
                LLViewerVisualParam* viewer_param = (LLViewerVisualParam*)param;
                dump_visual_param(file, viewer_param, viewer_param->getWeight());
            }

            for (U8 te = 0; te < TEX_NUM_INDICES; te++)
            {
                // MULTIPLE_WEARABLES: extend to multiple wearables?
                LLViewerTexture* te_image = getImage((ETextureIndex)te, 0);
                if( te_image )
                {
                    std::string uuid_str = LLUUID().asString();
                    if (agent_is_godlike)
                    {
                        te_image->getID().toString(uuid_str);
                    }
                    apr_file_printf( file, "\t\t<texture te=\"%i\" uuid=\"%s\"/>\n", te, uuid_str.c_str());
                }
            }
        }

        // Root joint
        const LLVector3& pos = mRoot->getPosition();
        const LLVector3& scale = mRoot->getScale();
        apr_file_printf( file, "\t\t<root name=\"%s\" position=\"%f %f %f\" scale=\"%f %f %f\"/>\n",
                         mRoot->getName().c_str(), pos[0], pos[1], pos[2], scale[0], scale[1], scale[2]);

        // Bones
        std::vector<std::string> bone_names, cv_names, attach_names, all_names;
        getSortedJointNames(0, bone_names);
        getSortedJointNames(1, cv_names);
        getSortedJointNames(2, attach_names);
        all_names.insert(all_names.end(), bone_names.begin(), bone_names.end());
        all_names.insert(all_names.end(), cv_names.begin(), cv_names.end());
        all_names.insert(all_names.end(), attach_names.begin(), attach_names.end());

        for (std::vector<std::string>::iterator name_iter = bone_names.begin();
             name_iter != bone_names.end(); ++name_iter)
        {
            LLJoint *pJoint = getJoint(*name_iter);
            const LLVector3& pos = pJoint->getPosition();
            const LLVector3& scale = pJoint->getScale();
            apr_file_printf( file, "\t\t<bone name=\"%s\" position=\"%f %f %f\" scale=\"%f %f %f\"/>\n",
                             pJoint->getName().c_str(), pos[0], pos[1], pos[2], scale[0], scale[1], scale[2]);
        }

        // Collision volumes
        for (std::vector<std::string>::iterator name_iter = cv_names.begin();
             name_iter != cv_names.end(); ++name_iter)
        {
            LLJoint *pJoint = getJoint(*name_iter);
            const LLVector3& pos = pJoint->getPosition();
            const LLVector3& scale = pJoint->getScale();
            apr_file_printf( file, "\t\t<collision_volume name=\"%s\" position=\"%f %f %f\" scale=\"%f %f %f\"/>\n",
                             pJoint->getName().c_str(), pos[0], pos[1], pos[2], scale[0], scale[1], scale[2]);
        }

        // Attachment joints
        for (std::vector<std::string>::iterator name_iter = attach_names.begin();
             name_iter != attach_names.end(); ++name_iter)
        {
            LLJoint *pJoint = getJoint(*name_iter);
            if (!pJoint) continue;
            const LLVector3& pos = pJoint->getPosition();
            const LLVector3& scale = pJoint->getScale();
            apr_file_printf( file, "\t\t<attachment_point name=\"%s\" position=\"%f %f %f\" scale=\"%f %f %f\"/>\n",
                             pJoint->getName().c_str(), pos[0], pos[1], pos[2], scale[0], scale[1], scale[2]);
        }

        // Joint pos overrides
        for (std::vector<std::string>::iterator name_iter = all_names.begin();
             name_iter != all_names.end(); ++name_iter)
        {
            LLJoint *pJoint = getJoint(*name_iter);

            LLVector3 pos;
            LLUUID mesh_id;

            if (pJoint && pJoint->hasAttachmentPosOverride(pos,mesh_id))
            {
                S32 num_pos_overrides;
                std::set<LLVector3> distinct_pos_overrides;
                pJoint->getAllAttachmentPosOverrides(num_pos_overrides, distinct_pos_overrides);
                apr_file_printf( file, "\t\t<joint_offset name=\"%s\" position=\"%f %f %f\" mesh_id=\"%s\" count=\"%d\" distinct=\"%d\"/>\n",
                                 pJoint->getName().c_str(), pos[0], pos[1], pos[2], mesh_id.asString().c_str(),
                                 num_pos_overrides, (S32) distinct_pos_overrides.size());
            }
        }
        // Joint scale overrides
        for (std::vector<std::string>::iterator name_iter = all_names.begin();
             name_iter != all_names.end(); ++name_iter)
        {
            LLJoint *pJoint = getJoint(*name_iter);

            LLVector3 scale;
            LLUUID mesh_id;

            if (pJoint && pJoint->hasAttachmentScaleOverride(scale,mesh_id))
            {
                S32 num_scale_overrides;
                std::set<LLVector3> distinct_scale_overrides;
                pJoint->getAllAttachmentPosOverrides(num_scale_overrides, distinct_scale_overrides);
                apr_file_printf( file, "\t\t<joint_scale name=\"%s\" scale=\"%f %f %f\" mesh_id=\"%s\" count=\"%d\" distinct=\"%d\"/>\n",
                                 pJoint->getName().c_str(), scale[0], scale[1], scale[2], mesh_id.asString().c_str(),
                                 num_scale_overrides, (S32) distinct_scale_overrides.size());
            }
        }
        F32 pelvis_fixup;
        LLUUID mesh_id;
        if (hasPelvisFixup(pelvis_fixup, mesh_id))
        {
            apr_file_printf( file, "\t\t<pelvis_fixup z=\"%f\" mesh_id=\"%s\"/>\n",
                             pelvis_fixup, mesh_id.asString().c_str());
        }

        LLVector3 rp = getRootJoint()->getWorldPosition();
        LLVector4a rpv;
        rpv.load3(rp.mV);

        for (S32 joint_num = 0; joint_num < LL_CHARACTER_MAX_ANIMATED_JOINTS; joint_num++)
        {
            LLJoint *joint = getJoint(joint_num);
            if (joint_num < mJointRiggingInfoTab.size())
            {
                LLJointRiggingInfo& rig_info = mJointRiggingInfoTab[joint_num];
                if (rig_info.isRiggedTo())
                {
                    LLMatrix4a mat;
                    LLVector4a new_extents[2];
                    mat.loadu(joint->getWorldMatrix());
                    matMulBoundBox(mat, rig_info.getRiggedExtents(), new_extents);
                    LLVector4a rrp[2];
                    rrp[0].setSub(new_extents[0],rpv);
                    rrp[1].setSub(new_extents[1],rpv);
                    apr_file_printf( file, "\t\t<joint_rig_info num=\"%d\" name=\"%s\" min=\"%f %f %f\" max=\"%f %f %f\" tmin=\"%f %f %f\" tmax=\"%f %f %f\"/>\n",
                                     joint_num,
                                     joint->getName().c_str(),
                                     rig_info.getRiggedExtents()[0][0],
                                     rig_info.getRiggedExtents()[0][1],
                                     rig_info.getRiggedExtents()[0][2],
                                     rig_info.getRiggedExtents()[1][0],
                                     rig_info.getRiggedExtents()[1][1],
                                     rig_info.getRiggedExtents()[1][2],
                                     rrp[0][0],
                                     rrp[0][1],
                                     rrp[0][2],
                                     rrp[1][0],
                                     rrp[1][1],
                                     rrp[1][2] );
                }
            }
        }

        bool ultra_verbose = false;
        if (isSelf() && ultra_verbose)
        {
            // show the cloned params inside the wearables as well.
            gAgentAvatarp->dumpWearableInfo(outfile);
        }

        apr_file_printf( file, "\t</archetype>\n" );
        apr_file_printf( file, "\n</linden_genepool>\n" );

        LLSD args;
        args["PATH"] = fullpath;
        LLNotificationsUtil::add("AppearanceToXMLSaved", args);
    }
    else
    {
        LLNotificationsUtil::add("AppearanceToXMLFailed");
    }
    // File will close when handle goes out of scope
}


void LLVOAvatar::setVisibilityRank(U32 rank)
{
    if (mDrawable.notNull() && !mDrawable->isDead())
    {
        mVisibilityRank = rank;
    }
}

// Assumes LLVOAvatar::sInstances has already been sorted.
S32 LLVOAvatar::getUnbakedPixelAreaRank()
{
    S32 rank = 1;

    for (LLCharacter* character : LLCharacter::sInstances)
    {
        if (character == this)
        {
            return rank;
        }

        LLVOAvatar* avatar = (LLVOAvatar*)character;
        if (!avatar->isDead() && !avatar->isFullyBaked())
        {
            rank++;
        }
    }

    llassert(0);
    return 0;
}

// static
void LLVOAvatar::cullAvatarsByPixelArea()
{
    LLCharacter::sInstances.sort([](LLCharacter* lhs, LLCharacter* rhs)
        {
<<<<<<< HEAD
            return ((LLVOAvatar*)lhs)->mVisibilityPreference > ((LLVOAvatar*)rhs)->mVisibilityPreference;
        });

    // Update the avatars that have changed status
    U32 rank = 2; // Rank 1 is reserved for self.
    for (LLCharacter* character : LLCharacter::sInstances)
    {
        LLVOAvatar* inst = (LLVOAvatar*)character;
        bool culled = !inst->isSelf() && !inst->isFullyBaked();
=======
            return lhs->getPixelArea() > rhs->getPixelArea();
        });

    // Update the avatars that have changed status
    {
        U32 rank = 2; //1 is reserved for self.
        for (LLCharacter* character : LLCharacter::sInstances)
        {
            LLVOAvatar* inst = (LLVOAvatar*)character;
            bool culled = !inst->isSelf() && !inst->isFullyBaked();
>>>>>>> 8d35ee30

            if (inst->mCulled != culled)
            {
                inst->mCulled = culled;
                LL_DEBUGS() << "avatar " << inst->getID() << (culled ? " start culled" : " start not culled" ) << LL_ENDL;
                inst->updateMeshTextures();
            }

            if (inst->isSelf())
            {
                inst->setVisibilityRank(1);
            }
            else if (inst->mDrawable.notNull() && inst->mDrawable->isVisible())
            {
                inst->setVisibilityRank(rank++);
            }
        }
        else
        {
            inst->setVisibilityRank(sMaxNonImpostors * 5);
        }
    }

    // runway - this doesn't really detect gray/grey state.
    S32 grey_avatars = 0;
    if (!LLVOAvatar::areAllNearbyInstancesBaked(grey_avatars))
    {
        if (gFrameTimeSeconds != sUnbakedUpdateTime) // only update once per frame
        {
            sUnbakedUpdateTime = gFrameTimeSeconds;
            sUnbakedTime += gFrameIntervalSeconds.value();
        }
        if (grey_avatars > 0)
        {
            if (gFrameTimeSeconds != sGreyUpdateTime) // only update once per frame
            {
                sGreyUpdateTime = gFrameTimeSeconds;
                sGreyTime += gFrameIntervalSeconds.value();
            }
        }
    }
}

void LLVOAvatar::startAppearanceAnimation()
{
    if(!mAppearanceAnimating)
    {
        mAppearanceAnimating = true;
        mAppearanceMorphTimer.reset();
        mLastAppearanceBlendTime = 0.f;
    }
}

// virtual
void LLVOAvatar::removeMissingBakedTextures()
{
}

//virtual
void LLVOAvatar::updateRegion(LLViewerRegion *regionp)
{
    LLViewerObject::updateRegion(regionp);
}

// virtual
std::string LLVOAvatar::getFullname() const
{
    std::string name;

    LLNameValue* first = getNVPair("FirstName");
    LLNameValue* last  = getNVPair("LastName");
    if (first && last)
    {
        name = LLCacheName::buildFullName( first->getString(), last->getString() );
    }

    return name;
}

LLHost LLVOAvatar::getObjectHost() const
{
    LLViewerRegion* region = getRegion();
    if (region && !isDead())
    {
        return region->getHost();
    }
    else
    {
        return LLHost();
    }
}

bool LLVOAvatar::updateLOD()
{
    if (mDrawable.isNull())
    {
        return false;
    }

    if (!LLPipeline::sImpostorRender && isImpostor() && 0 != mDrawable->getNumFaces() && mDrawable->getFace(0)->hasGeometry())
    {
        return true;
    }

    bool res = updateJointLODs();

    LLFace* facep = mDrawable->getFace(0);
    if (!facep || !facep->getVertexBuffer())
    {
        dirtyMesh(2);
    }

    if (mDirtyMesh >= 2 || mDrawable->isState(LLDrawable::REBUILD_GEOMETRY))
    {   //LOD changed or new mesh created, allocate new vertex buffer if needed
        updateMeshData();
        mDirtyMesh = 0;
        mNeedsSkin = true;
        mDrawable->clearState(LLDrawable::REBUILD_GEOMETRY);
    }
    updateVisibility();

    return res;
}

void LLVOAvatar::updateLODRiggedAttachments()
{
    updateLOD();
    rebuildRiggedAttachments();
}

void showRigInfoTabExtents(LLVOAvatar *avatar, LLJointRiggingInfoTab& tab, S32& count_rigged, S32& count_box)
{
    count_rigged = count_box = 0;
    LLVector4a zero_vec;
    zero_vec.clear();
    for (S32 i=0; i<tab.size(); i++)
    {
        if (tab[i].isRiggedTo())
        {
            count_rigged++;
            LLJoint *joint = avatar->getJoint(i);
            LL_DEBUGS("RigSpam") << "joint " << i << " name " << joint->getName() << " box "
                                 << tab[i].getRiggedExtents()[0] << ", " << tab[i].getRiggedExtents()[1] << LL_ENDL;
            if ((!tab[i].getRiggedExtents()[0].equals3(zero_vec)) ||
                (!tab[i].getRiggedExtents()[1].equals3(zero_vec)))
            {
                count_box++;
            }
       }
    }
}

void LLVOAvatar::getAssociatedVolumes(std::vector<LLVOVolume*>& volumes)
{
    LL_PROFILE_ZONE_SCOPED_CATEGORY_AVATAR;
    for (const auto& iter : mAttachmentPoints)
    {
        LLViewerJointAttachment* attachment = iter.second;
        LLViewerJointAttachment::attachedobjs_vec_t::iterator attach_end = attachment->mAttachedObjects.end();

        for (LLViewerObject* attached_object : attachment->mAttachedObjects)
        {
            if (attached_object->isDead())
                continue;

            if (attached_object->getPCode() == LL_PCODE_VOLUME)
            {
                LLVOVolume* volume = (LLVOVolume*)attached_object;
                volumes.push_back(volume);
                if (volume->isAnimatedObject())
                {
                    // For animated object attachment, don't need
                    // the children. Will just get bounding box
                    // from the control avatar.
                    continue;
                }
            }

            for (LLViewerObject* childp : attached_object->getChildren())
            {
                if (!childp->isDead() &&  childp->getPCode() == LL_PCODE_VOLUME)
                {
                    volumes.push_back((LLVOVolume*)childp);
                }
            }
        }
    }

    LLControlAvatar *control_av = dynamic_cast<LLControlAvatar*>(this);
    if (control_av)
    {
        LLVOVolume *volp = control_av->mRootVolp;
        if (volp)
        {
            volumes.push_back(volp);
            LLViewerObject::const_child_list_t& children = volp->getChildren();
            for (LLViewerObject::const_child_list_t::const_iterator it = children.begin();
                 it != children.end(); ++it)
            {
                LLViewerObject *childp = *it;
                LLVOVolume *volume = dynamic_cast<LLVOVolume*>(childp);
                if (volume)
                {
                    volumes.push_back(volume);
                }
            }
        }
    }
}

// virtual
void LLVOAvatar::updateRiggingInfo()
{
    LL_PROFILE_ZONE_SCOPED_CATEGORY_AVATAR;

    //LL_DEBUGS("RigSpammish") << getFullname() << " updating rig tab" << LL_ENDL; // <FS:Ansariel> Performance tweak

    std::vector<LLVOVolume*> volumes;

    getAssociatedVolumes(volumes);

    std::map<LLUUID, S32> curr_rigging_info_key;

<<<<<<< HEAD
    {
        LL_PROFILE_ZONE_NAMED_CATEGORY_AVATAR("update rig info - get key")

        // Get current rigging info key
        for (LLVOVolume* vol : volumes)
        {
            if (vol->isMesh() && vol->getVolume())
            {
                const LLUUID& mesh_id = vol->getVolume()->getParams().getSculptID();
                S32 max_lod = llmax(vol->getLOD(), vol->mLastRiggingInfoLOD);
                curr_rigging_info_key[mesh_id] = max_lod;
            }
=======
    // Get current rigging info key
    for (LLVOVolume* vol : volumes)
    {
        if (vol->isMesh() && vol->getVolume())
        {
            const LLUUID& mesh_id = vol->getVolume()->getParams().getSculptID();
            S32 max_lod = llmax(vol->getLOD(), vol->mLastRiggingInfoLOD);
            curr_rigging_info_key[mesh_id] = max_lod;
>>>>>>> 8d35ee30
        }
    }

    // Check for key change, which indicates some change in volume composition or LOD.
    if (curr_rigging_info_key == mLastRiggingInfoKey)
    {
        return;
    }

    // Something changed. Update.
    // <FS:Ansariel> Performance tweak
    //mLastRiggingInfoKey = curr_rigging_info_key;
    mLastRiggingInfoKey.swap(curr_rigging_info_key);
    // </FS:Ansariel>
    mJointRiggingInfoTab.clear();
    for (LLVOVolume* vol : volumes)
    {
        vol->updateRiggingInfo();
        mJointRiggingInfoTab.merge(vol->mJointRiggingInfoTab);
    }

    //LL_INFOS() << "done update rig count is " << countRigInfoTab(mJointRiggingInfoTab) << LL_ENDL;
    // Remove debug only stuff on hot path
    // LL_DEBUGS("RigSpammish") << getFullname() << " after update rig tab:" << LL_ENDL;
    // S32 joint_count, box_count;
    // showRigInfoTabExtents(this, mJointRiggingInfoTab, joint_count, box_count);
    // LL_DEBUGS("RigSpammish") << "uses " << joint_count << " joints " << " nonzero boxes: " << box_count << LL_ENDL;
}

// virtual
void LLVOAvatar::onActiveOverrideMeshesChanged()
{
    mJointRiggingInfoTab.setNeedsUpdate(true);
}

U32 LLVOAvatar::getPartitionType() const
{
    // Avatars merely exist as drawables in the bridge partition
    return mIsControlAvatar ? LLViewerRegion::PARTITION_CONTROL_AV : LLViewerRegion::PARTITION_AVATAR;
}

//static
void LLVOAvatar::updateImpostors()
{
    LLViewerCamera::sCurCameraID = LLViewerCamera::CAMERA_WORLD;

    for (LLCharacter* character : LLCharacter::sInstances)
    {
        LLVOAvatar* avatar = (LLVOAvatar*)character;
        if (!avatar->isDead()
            && avatar->isVisible()
            && avatar->isImpostor()
            && avatar->needsImpostorUpdate())
        {
            avatar->calcMutedAVColor();
            gPipeline.generateImpostor(avatar);
        }
    }

    LLCharacter::sAllowInstancesChange = true;
}

// virtual
bool LLVOAvatar::isImpostor()
{
// <FS:Beq> render time handling using tooSlow()
//  return isVisuallyMuted() || (sLimitNonImpostors && (mUpdatePeriod > 1));
    return (
            isVisuallyMuted() ||
            isTooSlowWithoutShadows() ||
            (sLimitNonImpostors && (mUpdatePeriod > 1) )
    );
// </FS:Beq>
}

bool LLVOAvatar::shouldImpostor(const F32 rank_factor)
{
    if (isSelf())
    {
        return false;
    }
    if (isVisuallyMuted())
    {
        return true;
    }
// <FS:Beq> render time handling using tooSlow()
    // return sLimitNonImpostors && (mVisibilityRank > sMaxNonImpostors * rank_factor);
    // static LLCachedControl<bool> render_jellys_As_imposters(gSavedSettings, "RenderJellyDollsAsImpostors");

    if (isTooSlowWithoutShadows())
    {
        return true;
    }
// </FS:Beq>
    return sLimitNonImpostors && (mVisibilityRank > sMaxNonImpostors * rank_factor);
}

bool LLVOAvatar::needsImpostorUpdate() const
{
    return mNeedsImpostorUpdate;
}

const LLVector3& LLVOAvatar::getImpostorOffset() const
{
    return mImpostorOffset;
}

const LLVector2& LLVOAvatar::getImpostorDim() const
{
    return mImpostorDim;
}

void LLVOAvatar::setImpostorDim(const LLVector2& dim)
{
    mImpostorDim = dim;
}

void LLVOAvatar::cacheImpostorValues()
{
    getImpostorValues(mImpostorExtents, mImpostorAngle, mImpostorDistance);
}

void LLVOAvatar::getImpostorValues(LLVector4a* extents, LLVector3& angle, F32& distance) const
{
    const LLVector4a* ext = mDrawable->getSpatialExtents();
    extents[0] = ext[0];
    extents[1] = ext[1];

    LLVector3 at = LLViewerCamera::getInstance()->getOrigin()-(getRenderPosition()+mImpostorOffset);
    distance = at.normalize();
    F32 da = 1.f - (at*LLViewerCamera::getInstance()->getAtAxis());
    angle.mV[0] = LLViewerCamera::getInstance()->getYaw()*da;
    angle.mV[1] = LLViewerCamera::getInstance()->getPitch()*da;
    angle.mV[2] = da;
}

// static
const U32 LLVOAvatar::NON_IMPOSTORS_MAX_SLIDER = 66; /* Must equal the maximum allowed the RenderAvatarMaxNonImpostors
                                           * slider in panel_preferences_graphics1.xml */

// static
void LLVOAvatar::updateImpostorRendering(U32 newMaxNonImpostorsValue)
{
    U32  oldmax = sMaxNonImpostors;
    bool oldflg = sLimitNonImpostors;

    if (NON_IMPOSTORS_MAX_SLIDER <= newMaxNonImpostorsValue)
    {
        sMaxNonImpostors = 0;
    }
    else
    {
        sMaxNonImpostors = newMaxNonImpostorsValue;
    }
    // the sLimitNonImpostors flag depends on whether or not sMaxNonImpostors is set to the no-limit value (0)
    sLimitNonImpostors = (0 != sMaxNonImpostors);
    if ( oldflg != sLimitNonImpostors )
    {
        LL_DEBUGS("AvatarRender")
            << "was " << (oldflg ? "use" : "don't use" ) << " impostors (max " << oldmax << "); "
            << "now " << (sLimitNonImpostors ? "use" : "don't use" ) << " impostors (max " << sMaxNonImpostors << "); "
            << LL_ENDL;
    }
}


void LLVOAvatar::idleUpdateRenderComplexity()
{
    LL_PROFILE_ZONE_SCOPED_CATEGORY_AVATAR;
    if (isControlAvatar())
    {
        LLControlAvatar *cav = dynamic_cast<LLControlAvatar*>(this);
        bool is_attachment = cav && cav->mRootVolp && cav->mRootVolp->isAttachment(); // For attached animated objects
        if (is_attachment)
        {
            // ARC for animated object attachments is accounted with the avatar they're attached to.
            return;
        }
    }

    // Render Complexity
    calculateUpdateRenderComplexity(); // Update mVisualComplexity if needed

    bool autotune = LLPerfStats::tunables.userAutoTuneEnabled && !mIsControlAvatar && !isSelf();
    if (autotune && !isDead())
    {
        static LLCachedControl<F32> render_far_clip(gSavedSettings, "RenderFarClip", 64);
        F32 radius = render_far_clip * render_far_clip;

        bool is_nearby = true;
        if ((dist_vec_squared(getPositionGlobal(), gAgent.getPositionGlobal()) > radius) &&
            (dist_vec_squared(getPositionGlobal(), gAgentCamera.getCameraPositionGlobal()) > radius))
        {
            is_nearby = false;
        }

        if (is_nearby && (sAVsIgnoringARTLimit.size() < MIN_NONTUNED_AVS))
        {
            if (std::count(sAVsIgnoringARTLimit.begin(), sAVsIgnoringARTLimit.end(), mID) == 0)
            {
                sAVsIgnoringARTLimit.push_back(mID);
            }
        }
        else if (!is_nearby)
        {
            sAVsIgnoringARTLimit.erase(std::remove(sAVsIgnoringARTLimit.begin(), sAVsIgnoringARTLimit.end(), mID),
                                       sAVsIgnoringARTLimit.end());
        }
        updateNearbyAvatarCount();
    }
}

void LLVOAvatar::updateNearbyAvatarCount()
{
    static LLFrameTimer agent_update_timer;

    if (agent_update_timer.getElapsedTimeF32() > 1.0f)
    {
        S32 avs_nearby = 0;
        static LLCachedControl<F32> render_far_clip(gSavedSettings, "RenderFarClip", 64);
        F32 radius = render_far_clip * render_far_clip;
        for (LLCharacter* character : LLCharacter::sInstances)
        {
            LLVOAvatar* avatar = (LLVOAvatar*)character;
            if (!avatar->isDead() && !avatar->isControlAvatar())
            {
                if ((dist_vec_squared(avatar->getPositionGlobal(), gAgent.getPositionGlobal()) <= radius) ||
                    (dist_vec_squared(avatar->getPositionGlobal(), gAgentCamera.getCameraPositionGlobal()) <= radius))
                {
                    avs_nearby++;
                }
            }
        }
        sAvatarsNearby = avs_nearby;
        agent_update_timer.reset();
    }
}

void LLVOAvatar::idleUpdateDebugInfo()
{
    if (gPipeline.hasRenderDebugMask(LLPipeline::RENDER_DEBUG_AVATAR_DRAW_INFO))
    {
        std::string info_line;
        F32 red_level;
        F32 green_level;
        LLColor4 info_color;
        LLFontGL::StyleFlags info_style;

        if ( !mText )
        {
            initHudText();
            mText->setFadeDistance(20.0, 5.0); // limit clutter in large crowds
        }
        else
        {
            mText->clearString(); // clear debug text
        }

        /*
         * NOTE: the logic for whether or not each of the values below
         * controls muting MUST match that in the isVisuallyMuted and isTooComplex methods.
         */

        static LLCachedControl<U32> max_render_cost(gSavedSettings, "RenderAvatarMaxComplexity", 0);
        info_line = llformat("%d Complexity", mVisualComplexity);

        if (max_render_cost != 0) // zero means don't care, so don't bother coloring based on this
        {
            green_level = 1.f-llclamp(((F32) mVisualComplexity-(F32)max_render_cost)/(F32)max_render_cost, 0.f, 1.f);
            red_level   = llmin((F32) mVisualComplexity/(F32)max_render_cost, 1.f);
            info_color.set(red_level, green_level, 0.0, 1.0);
            info_style = (  mVisualComplexity > max_render_cost
                          ? LLFontGL::BOLD : LLFontGL::NORMAL );
        }
        else
        {
            info_color.set(LLColor4::grey);
            info_style = LLFontGL::NORMAL;
        }
        mText->addLine(info_line, info_color, info_style);

        // Visual rank
        info_line = llformat("%d rank", mVisibilityRank);
        // Use grey for imposters, white for normal rendering or no impostors
        info_color.set(isImpostor() ? LLColor4::grey : (isControlAvatar() ? LLColor4::yellow : LLColor4::white));
        info_style = LLFontGL::NORMAL;
        mText->addLine(info_line, info_color, info_style);

        // Triangle count
        mText->addLine(std::string("VisTris ") + LLStringOps::getReadableNumber(mAttachmentVisibleTriangleCount),
                       info_color, info_style);
        mText->addLine(std::string("EstMaxTris ") + LLStringOps::getReadableNumber(mAttachmentEstTriangleCount),
                       info_color, info_style);

        // Attachment Surface Area
        static LLCachedControl<F32> max_attachment_area(gSavedSettings, "RenderAutoMuteSurfaceAreaLimit", 1000.0f);
        info_line = llformat("%.0f m^2", mAttachmentSurfaceArea);

        if (max_render_cost != 0 && max_attachment_area != 0) // zero means don't care, so don't bother coloring based on this
        {
            green_level = 1.f-llclamp((mAttachmentSurfaceArea-max_attachment_area)/max_attachment_area, 0.f, 1.f);
            red_level   = llmin(mAttachmentSurfaceArea/max_attachment_area, 1.f);
            info_color.set(red_level, green_level, 0.0, 1.0);
            info_style = (  mAttachmentSurfaceArea > max_attachment_area
                          ? LLFontGL::BOLD : LLFontGL::NORMAL );

        }
        else
        {
            info_color.set(LLColor4::grey);
            info_style = LLFontGL::NORMAL;
        }

        mText->addLine(info_line, info_color, info_style);

        updateText(); // corrects position
    }
}

void LLVOAvatar::updateVisualComplexity()
{
    LL_DEBUGS("AvatarRender") << "avatar " << getID() << " appearance changed" << LL_ENDL;
    // Set the cache time to in the past so it's updated ASAP
    mVisualComplexityStale = true;
}


// Account for the complexity of a single top-level object associated
// with an avatar. This will be either an attached object or an animated
// object.
void LLVOAvatar::accountRenderComplexityForObject(
    LLViewerObject *attached_object,
    const F32 max_attachment_complexity,
    LLVOVolume::texture_cost_t& textures,
    U32& cost,
    hud_complexity_list_t& hud_complexity_list,
    object_complexity_list_t& object_complexity_list,
    // <FS:Ansariel> Show per-item complexity in COF
    std::map<LLUUID, U32>& item_complexity,
    std::map<LLUUID, U32>& temp_item_complexity)
    // </FS:Ansariel>
{
    LL_PROFILE_ZONE_SCOPED_CATEGORY_AVATAR;
    if (attached_object && !attached_object->isHUDAttachment())
    {
        mAttachmentVisibleTriangleCount += attached_object->recursiveGetTriangleCount();
        mAttachmentEstTriangleCount += attached_object->recursiveGetEstTrianglesMax();
        mAttachmentSurfaceArea += attached_object->recursiveGetScaledSurfaceArea();

        textures.clear();
        const LLDrawable* drawable = attached_object->mDrawable;
        if (drawable)
        {
            const LLVOVolume* volume = drawable->getVOVolume();
            if (volume)
            {
                F32 attachment_total_cost = 0;
                F32 attachment_volume_cost = 0;
                F32 attachment_texture_cost = 0;
                F32 attachment_children_cost = 0;
                            const F32 animated_object_attachment_surcharge = 1000;

                if (volume->isAnimatedObjectFast())
                {
                    attachment_volume_cost += animated_object_attachment_surcharge;
                }
                attachment_volume_cost += volume->getRenderCost(textures);

                const_child_list_t children = volume->getChildren();
                for (const_child_list_t::const_iterator child_iter = children.begin();
                    child_iter != children.end();
                    ++child_iter)
                {
                    LLViewerObject* child_obj = *child_iter;
                    LLVOVolume* child = dynamic_cast<LLVOVolume*>(child_obj);
                    if (child)
                    {
                        attachment_children_cost += child->getRenderCost(textures);
                    }
                }

                for (LLVOVolume::texture_cost_t::iterator volume_texture = textures.begin();
                    volume_texture != textures.end();
                    ++volume_texture)
                {
                    // add the cost of each individual texture in the linkset
                    attachment_texture_cost += LLVOVolume::getTextureCost(*volume_texture);
                }
                attachment_total_cost = attachment_volume_cost + attachment_texture_cost + attachment_children_cost;
                LL_DEBUGS("ARCdetail") << "Attachment costs " << attached_object->getAttachmentItemID()
                    << " total: " << attachment_total_cost
                    << ", volume: " << attachment_volume_cost
                    << ", " << textures.size()
                    << " textures: " << attachment_texture_cost
                    << ", " << volume->numChildren()
                    << " children: " << attachment_children_cost
                    << LL_ENDL;
                // Limit attachment complexity to avoid signed integer flipping of the wearer's ACI
                cost += (U32)llclamp(attachment_total_cost, MIN_ATTACHMENT_COMPLEXITY, max_attachment_complexity);

                if (isSelf())
                {
                    LLObjectComplexity object_complexity;
                    object_complexity.objectName = attached_object->getAttachmentItemName();
                    object_complexity.objectId = attached_object->getAttachmentItemID();
                    object_complexity.objectCost = (U32)attachment_total_cost;
                    object_complexity_list.push_back(object_complexity);
                }

                // <FS:Ansariel> Show per-item complexity in COF
                if (isSelf())
                {
                    if (!attached_object->isTempAttachment())
                    {
                        item_complexity.insert(std::make_pair(attached_object->getAttachmentItemID(), (U32)attachment_total_cost));
                    }
                    else
                    {
                        temp_item_complexity.insert(std::make_pair(attached_object->getID(), (U32)attachment_total_cost));
                    }
                }
                // </FS:Ansariel>
            }
        }
    }
    if (isSelf()
        && attached_object
        && attached_object->isHUDAttachment()
        && !attached_object->isTempAttachment()
        && attached_object->mDrawable)
    {
        textures.clear();
        mAttachmentSurfaceArea += attached_object->recursiveGetScaledSurfaceArea();

        const LLVOVolume* volume = attached_object->mDrawable->getVOVolume();
        if (volume)
        {
            bool is_rigged_mesh = volume->isRiggedMeshFast();
            LLHUDComplexity hud_object_complexity;
            hud_object_complexity.objectName = attached_object->getAttachmentItemName();
            hud_object_complexity.objectId = attached_object->getAttachmentItemID();
            std::string joint_name;
            gAgentAvatarp->getAttachedPointName(attached_object->getAttachmentItemID(), joint_name);
            hud_object_complexity.jointName = joint_name;
            // get cost and individual textures
            hud_object_complexity.objectsCost += volume->getRenderCost(textures);
            hud_object_complexity.objectsCount++;

            LLViewerObject::const_child_list_t& child_list = attached_object->getChildren();
            for (LLViewerObject::child_list_t::const_iterator iter = child_list.begin();
                iter != child_list.end(); ++iter)
            {
                LLViewerObject* childp = *iter;
                const LLVOVolume* chld_volume = dynamic_cast<LLVOVolume*>(childp);
                if (chld_volume)
                {
                    is_rigged_mesh = is_rigged_mesh || chld_volume->isRiggedMeshFast();
                    // get cost and individual textures
                    hud_object_complexity.objectsCost += chld_volume->getRenderCost(textures);
                    hud_object_complexity.objectsCount++;
                }
            }
            if (is_rigged_mesh && !attached_object->mRiggedAttachedWarned)
            {
                LLSD args;
                LLViewerInventoryItem* itemp = gInventory.getItem(attached_object->getAttachmentItemID());
                args["NAME"] = itemp ? itemp->getName() : LLTrans::getString("Unknown");
                args["POINT"] = LLTrans::getString(getTargetAttachmentPoint(attached_object)->getName());
                LLNotificationsUtil::add("RiggedMeshAttachedToHUD", args);

                attached_object->mRiggedAttachedWarned = true;
            }

            hud_object_complexity.texturesCount += static_cast<U32>(textures.size());

            for (LLVOVolume::texture_cost_t::iterator volume_texture = textures.begin();
                volume_texture != textures.end();
                ++volume_texture)
            {
                // add the cost of each individual texture (ignores duplicates)
                hud_object_complexity.texturesCost += LLVOVolume::getTextureCost(*volume_texture);
                const LLViewerTexture* img = *volume_texture;
                if (img->getType() == LLViewerTexture::FETCHED_TEXTURE)
                {
                    LLViewerFetchedTexture* tex = (LLViewerFetchedTexture*)img;
                    // Note: Texture memory might be incorect since texture might be still loading.
                    hud_object_complexity.texturesMemoryTotal += tex->getTextureMemory();
                    if (tex->getOriginalHeight() * tex->getOriginalWidth() >= HUD_OVERSIZED_TEXTURE_DATA_SIZE)
                    {
                        hud_object_complexity.largeTexturesCount++;
                    }
                }
            }
            hud_complexity_list.push_back(hud_object_complexity);
        }
    }
}

// Calculations for mVisualComplexity value
void LLVOAvatar::calculateUpdateRenderComplexity()
{
    /*****************************************************************
     * This calculation should not be modified by third party viewers,
     * since it is used to limit rendering and should be uniform for
     * everyone. If you have suggested improvements, submit them to
     * the official viewer for consideration.
     *****************************************************************/
    if (mVisualComplexityStale)
    {
        LL_PROFILE_ZONE_SCOPED_CATEGORY_AVATAR;

        static const U32 COMPLEXITY_BODY_PART_COST = 200;
        static LLCachedControl<F32> max_complexity_setting(gSavedSettings, "MaxAttachmentComplexity");
        F32 max_attachment_complexity = max_complexity_setting;
        max_attachment_complexity = llmax(max_attachment_complexity, DEFAULT_MAX_ATTACHMENT_COMPLEXITY);

        // Diagnostic list of all textures on our avatar
        // <FS:Ansariel> Disable useless diagnostics
        //static std::unordered_set<const LLViewerTexture*> all_textures;

        // <FS:Ansariel> Show per-item complexity in COF
        std::map<LLUUID, U32> item_complexity;
        std::map<LLUUID, U32> temp_item_complexity;
        U32 body_parts_complexity;
        // </FS:Ansariel>

        U32 cost = VISUAL_COMPLEXITY_UNKNOWN;
        LLVOVolume::texture_cost_t textures;
        hud_complexity_list_t hud_complexity_list;
        object_complexity_list_t object_complexity_list;

        //<FS:Beq> BOM constrain number of bake requests when BOM not supported
        // for (U8 baked_index = 0; baked_index < BAKED_NUM_INDICES; baked_index++)
        for (U8 baked_index = 0; baked_index < getNumBakes(); baked_index++)
        //</FS:Beq>
        {
            const LLAvatarAppearanceDictionary::BakedEntry *baked_dict
                = LLAvatarAppearance::getDictionary()->getBakedTexture((EBakedTextureIndex)baked_index);
            ETextureIndex tex_index = baked_dict->mTextureIndex;
            if ((tex_index != TEX_SKIRT_BAKED) || (isWearingWearableType(LLWearableType::WT_SKIRT)))
            {
                // Same as isTextureVisible(), but doesn't account for isSelf to ensure identical numbers for all avatars
                if (isIndexLocalTexture(tex_index))
                {
                    if (isTextureDefined(tex_index, 0))
                    {
                        cost += COMPLEXITY_BODY_PART_COST;
                    }
                }
                else
                {
                    // baked textures can use TE images directly
                    if (isTextureDefined(tex_index)
                        && (getTEImage(tex_index)->getID() != IMG_INVISIBLE || LLDrawPoolAlpha::sShowDebugAlpha))
                    {
                        cost += COMPLEXITY_BODY_PART_COST;
                    }
                }
            }
        }
        LL_DEBUGS("ARCdetail") << "Avatar body parts complexity: " << cost << LL_ENDL;
        body_parts_complexity = cost; // <FS:Ansariel> Show per-item complexity in COF

        mAttachmentVisibleTriangleCount = 0;
        mAttachmentEstTriangleCount = 0.f;
        mAttachmentSurfaceArea = 0.f;

        // A standalone animated object needs to be accounted for
        // using its associated volume. Attached animated objects
        // will be covered by the subsequent loop over attachments.
        LLControlAvatar *control_av = dynamic_cast<LLControlAvatar*>(this);
        if (control_av)
        {
            LLVOVolume *volp = control_av->mRootVolp;
            if (volp && !volp->isAttachment())
            {
                accountRenderComplexityForObject(volp, max_attachment_complexity,
                                                 // <FS:Ansariel> Show per-item complexity in COF
                                                 //textures, cost, hud_complexity_list, object_complexity_list);
                                                 textures, cost, hud_complexity_list, object_complexity_list, item_complexity, temp_item_complexity);
                                                 // </FS:Ansariel>
            }
        }

        // Account for complexity of all attachments.
        for (attachment_map_t::const_iterator attachment_point = mAttachmentPoints.begin();
             attachment_point != mAttachmentPoints.end();
             ++attachment_point)
        {
            LLViewerJointAttachment* attachment = attachment_point->second;

            // <FS:Ansariel> Possible crash fix
            if (!attachment)
            {
                continue;
            }
            // </FS:Ansariel>

            for (LLViewerJointAttachment::attachedobjs_vec_t::iterator attachment_iter = attachment->mAttachedObjects.begin();
                 attachment_iter != attachment->mAttachedObjects.end();
                 ++attachment_iter)
            {
                LLViewerObject* attached_object = attachment_iter->get();
                accountRenderComplexityForObject(attached_object, max_attachment_complexity,
                                                 // <FS:Ansariel> Show per-item complexity in COF
                                                 //textures, cost, hud_complexity_list, object_complexity_list);
                                                 textures, cost, hud_complexity_list, object_complexity_list, item_complexity, temp_item_complexity);
                                                 // </FS:Ansariel>
            }
        }

        if ( cost != mVisualComplexity )
        {
            LL_DEBUGS("AvatarRender") << "Avatar "<< getID()
                                      << " complexity updated was " << mVisualComplexity << " now " << cost
                                      << " reported " << mReportedVisualComplexity
                                      << LL_ENDL;
        }
        else
        {
            LL_DEBUGS("AvatarRender") << "Avatar "<< getID()
                                      << " complexity updated no change " << mVisualComplexity
                                      << " reported " << mReportedVisualComplexity
                                      << LL_ENDL;
        }
        mVisualComplexity = cost;
        mVisualComplexityStale = false;

        static LLCachedControl<U32> show_my_complexity_changes(gSavedSettings, "ShowMyComplexityChanges", 20);

        if (isSelf() && show_my_complexity_changes)
        {
            // Avatar complexity
            LLAvatarRenderNotifier::getInstance()->updateNotificationAgent(mVisualComplexity);
            LLAvatarRenderNotifier::getInstance()->setObjectComplexityList(object_complexity_list);
            // HUD complexity
            LLHUDRenderNotifier::getInstance()->updateNotificationHUD(hud_complexity_list);
        }

        // <FS:Ansariel> Show avatar complexity in appearance floater
        if (isSelf())
        {
            LLSidepanelAppearance::updateAvatarComplexity(mVisualComplexity, item_complexity, temp_item_complexity, body_parts_complexity);
        }
        // </FS:Ansariel>


        //schedule an update to ART next frame if needed
        if (LLPerfStats::tunables.userAutoTuneEnabled &&
            LLPerfStats::tunables.userFPSTuningStrategy != LLPerfStats::TUNE_SCENE_ONLY &&
            !isVisuallyMuted())
        {
            LLUUID id = getID(); // <== use id to make sure this avatar didn't get deleted between frames
            LL::WorkQueue::getInstance("mainloop")->post([this, id]()
                {
                    if (gObjectList.findObject(id) != nullptr)
                    {
                        gPipeline.profileAvatar(this);
                    }
                });
        }
    }
}

void LLVOAvatar::setVisualMuteSettings(VisualMuteSettings set)
{
    mVisuallyMuteSetting = set;
    mNeedsImpostorUpdate = true;
    mLastImpostorUpdateReason = 7;

    // <FS:Ansariel> [FS Persisted Avatar Render Settings]
    //LLRenderMuteList::getInstance()->saveVisualMuteSetting(getID(), S32(set));
    FSAvatarRenderPersistence::instance().setAvatarRenderSettings(getID(), set);
}


void LLVOAvatar::setOverallAppearanceNormal()
{
    if (isControlAvatar())
        return;

    LLVector3 pelvis_pos = getJoint("mPelvis")->getPosition();
    if (isControlAvatar() || mLastProcessedAppearance)
    {
        resetSkeleton(false);
    }
    getJoint("mPelvis")->setPosition(pelvis_pos);

    for (auto it = mJellyAnims.begin(); it !=  mJellyAnims.end(); ++it)
    {
        bool is_playing = (mPlayingAnimations.find(*it) != mPlayingAnimations.end());
        LL_DEBUGS("Avatar") << "jelly anim " << *it << " " << is_playing << LL_ENDL;
        if (!is_playing)
        {
            // Anim was not requested for this av by sim, but may be playing locally
            stopMotion(*it);
        }
    }
    mJellyAnims.clear();

    processAnimationStateChanges();
}

void LLVOAvatar::setOverallAppearanceJellyDoll()
{
    if (isControlAvatar())
        return;

    // stop current animations
    {
        for ( LLVOAvatar::AnimIterator anim_it= mPlayingAnimations.begin();
              anim_it != mPlayingAnimations.end();
              ++anim_it)
        {
            {
                stopMotion(anim_it->first, true);
            }
        }
    }
    processAnimationStateChanges();

    // Start any needed anims for jellydoll
    updateOverallAppearanceAnimations();

    LLVector3 pelvis_pos = getJoint("mPelvis")->getPosition();
    resetSkeleton(false);
    getJoint("mPelvis")->setPosition(pelvis_pos);

}

void LLVOAvatar::setOverallAppearanceInvisible()
{
}

void LLVOAvatar::updateOverallAppearance()
{
    AvatarOverallAppearance new_overall = getOverallAppearance();
    if (new_overall != mOverallAppearance)
    {
        switch (new_overall)
        {
            case AOA_NORMAL:
                setOverallAppearanceNormal();
                break;
            case AOA_JELLYDOLL:
                setOverallAppearanceJellyDoll();
                break;
            case AOA_INVISIBLE:
                setOverallAppearanceInvisible();
                break;
        }
        mOverallAppearance = new_overall;
        if (!isSelf())
        {
            mNeedsImpostorUpdate = true;
            mLastImpostorUpdateReason = 8;
        }
        updateMeshVisibility();
    }

    // This needs to be done even if overall appearance has not
    // changed, since sit/stand status can be different.
    updateOverallAppearanceAnimations();
}

void LLVOAvatar::updateOverallAppearanceAnimations()
{
    if (isControlAvatar())
        return;

    if (getOverallAppearance() == AOA_JELLYDOLL)
    {
        LLUUID motion_id;
        if (isSitting() && getParent()) // sitting on object
        {
            motion_id = ANIM_AGENT_SIT_FEMALE;
        }
        else if (isSitting()) // sitting on ground
        {
            motion_id = ANIM_AGENT_SIT_GROUND_CONSTRAINED;
        }
        else // standing
        {
            motion_id = ANIM_AGENT_STAND;
        }
        if (mJellyAnims.find(motion_id) == mJellyAnims.end())
        {
            for (auto it = mJellyAnims.begin(); it !=  mJellyAnims.end(); ++it)
            {
                bool is_playing = (mPlayingAnimations.find(*it) != mPlayingAnimations.end());
                LL_DEBUGS("Avatar") << "jelly anim " << *it << " " << is_playing << LL_ENDL;
                if (!is_playing)
                {
                    // Anim was not requested for this av by sim, but may be playing locally
                    stopMotion(*it, true);
                }
            }
            mJellyAnims.clear();

            startMotion(motion_id);
            mJellyAnims.insert(motion_id);

            processAnimationStateChanges();
        }
    }
}

// Based on isVisuallyMuted(), but has 3 possible results.
LLVOAvatar::AvatarOverallAppearance LLVOAvatar::getOverallAppearance() const
{
    LL_PROFILE_ZONE_SCOPED_CATEGORY_AVATAR;
    AvatarOverallAppearance result = AOA_NORMAL;

    // Priority order (highest priority first)
    // * own avatar is always drawn normally
    // * if on the "always draw normally" list, draw them normally
    // * if on the "always visually mute" list, show as jellydoll
    // * if explicitly muted (blocked), show as invisible
    // * check against the render cost and attachment limits - if too complex, show as jellydoll
    if (isSelf())
    {
        result = AOA_NORMAL;
    }
    else // !isSelf()
    {
        if (isInMuteList())
        {
            result = AOA_INVISIBLE;
        }
        else if (mVisuallyMuteSetting == AV_ALWAYS_RENDER)
        {
            result = AOA_NORMAL;
        }
        else if (mVisuallyMuteSetting == AV_DO_NOT_RENDER)
        {   // Always want to see this AV as an impostor
            result = AOA_JELLYDOLL;
        }
        else if (isTooComplex() || isTooSlowWithoutShadows()) // <FS:Beq/> correct for misplaced check
        {
            result = AOA_JELLYDOLL;
        }
    }

    return result;
}

void LLVOAvatar::calcMutedAVColor()
{
    LLColor4 new_color(mMutedAVColor);
    std::string change_msg;
    LLUUID av_id(getID());

// [RLVa:KB] - Checked: RLVa-2.2 (@setcam_avdist)
    if (isRlvSilhouette())
    {
        new_color = LLColor4::silhouette;
        change_msg = " not rendered: color is silhouette";
    }
    else if (getVisualMuteSettings() == AV_DO_NOT_RENDER)
// [/RLVa:KB]
//    if (getVisualMuteSettings() == AV_DO_NOT_RENDER)
    {
        // explicitly not-rendered avatars are light grey
        new_color = LLColor4::grey4;
        change_msg = " not rendered: color is grey4";
    }
    else if (isInMuteList()) // the user blocked them
    {
        // blocked avatars are dark grey
        new_color = LLColor4::grey4;
        change_msg = " blocked: color is grey4";
    }
    // <FS:Beq> we don't want jelly dolls
    // else if (!isTooComplex() && !isTooSlow())
    else if (!isTooComplex())
    // </FS:Beq>
    {
        new_color = LLColor4::white;
        change_msg = " simple imposter ";
    }
#ifdef COLORIZE_JELLYDOLLS
    else if ( mMutedAVColor == LLColor4::white || mMutedAVColor == LLColor4::grey3 || mMutedAVColor == LLColor4::grey4 )
    {
        // select a color based on the first byte of the agents uuid so any muted agent is always the same color
        F32 color_value = (F32) (av_id.mData[0]);
        F32 spectrum = (color_value / 256.0);          // spectrum is between 0 and 1.f

        // Array of colors.  These are arranged so only one RGB color changes between each step,
        // and it loops back to red so there is an even distribution.  It is not a heat map
        const S32 NUM_SPECTRUM_COLORS = 7;
        static LLColor4 * spectrum_color[NUM_SPECTRUM_COLORS] = { &LLColor4::red, &LLColor4::magenta, &LLColor4::blue, &LLColor4::cyan, &LLColor4::green, &LLColor4::yellow, &LLColor4::red };

        spectrum = spectrum * (NUM_SPECTRUM_COLORS - 1);               // Scale to range of number of colors
        S32 spectrum_index_1  = floor(spectrum);                               // Desired color will be after this index
        S32 spectrum_index_2  = spectrum_index_1 + 1;                  //    and before this index (inclusive)
        F32 fractBetween = spectrum - (F32)(spectrum_index_1);  // distance between the two indexes (0-1)

        new_color = lerp(*spectrum_color[spectrum_index_1], *spectrum_color[spectrum_index_2], fractBetween);
        new_color.normalize();
        new_color *= 0.28f;            // Tone it down
    }
#endif
    else
    {
        new_color = LLColor4::grey4;
        change_msg = " over limit color ";
    }

    if (mMutedAVColor != new_color)
    {
        LL_DEBUGS("AvatarRender") << "avatar "<< av_id << change_msg << std::setprecision(3) << new_color << LL_ENDL;
        mMutedAVColor = new_color;
    }
}

// static
bool LLVOAvatar::isIndexLocalTexture(ETextureIndex index)
{
    return (index < 0 || index >= TEX_NUM_INDICES)
        ? false
        : LLAvatarAppearance::getDictionary()->getTexture(index)->mIsLocalTexture;
}

// static
bool LLVOAvatar::isIndexBakedTexture(ETextureIndex index)
{
    return (index < 0 || index >= TEX_NUM_INDICES)
        ? false
        : LLAvatarAppearance::getDictionary()->getTexture(index)->mIsBakedTexture;
}

const std::string LLVOAvatar::getBakedStatusForPrintout() const
{
    std::string line;

    for (LLAvatarAppearanceDictionary::Textures::const_iterator iter = LLAvatarAppearance::getDictionary()->getTextures().begin();
         iter != LLAvatarAppearance::getDictionary()->getTextures().end();
         ++iter)
    {
        const ETextureIndex index = iter->first;
        const LLAvatarAppearanceDictionary::TextureEntry *texture_dict = iter->second;
        if (texture_dict->mIsBakedTexture)
        {
            line += texture_dict->mName;
            if (isTextureDefined(index))
            {
                line += "_baked";
            }
            line += " ";
        }
    }
    return line;
}



//virtual
S32 LLVOAvatar::getTexImageSize() const
{
    return TEX_IMAGE_SIZE_OTHER;
}

//-----------------------------------------------------------------------------
// Utility functions
//-----------------------------------------------------------------------------

F32 calc_bouncy_animation(F32 x)
{
    return -(cosf(x * F_PI * 2.5f - F_PI_BY_TWO))*(0.4f + x * -0.1f) + x * 1.3f;
}

//virtual
bool LLVOAvatar::isTextureDefined(LLAvatarAppearanceDefines::ETextureIndex te, U32 index ) const
{
    if (isIndexLocalTexture(te))
    {
        return false;
    }

    LLViewerTexture* tex = getImage(te, index);
    if (!tex)
    {
        LL_WARNS() << "getImage( " << te << ", " << index << " ) returned 0" << LL_ENDL;
        return false;
    }

    return (tex->getID() != IMG_DEFAULT_AVATAR &&
            tex->getID() != IMG_DEFAULT);
}

//virtual
bool LLVOAvatar::isTextureVisible(LLAvatarAppearanceDefines::ETextureIndex type, U32 index) const
{
    if (isIndexLocalTexture(type))
    {
        return isTextureDefined(type, index);
    }

    // baked textures can use TE images directly
    return ((isTextureDefined(type) || isSelf()) &&
            (getTEImage(type)->getID() != IMG_INVISIBLE || LLDrawPoolAlpha::sShowDebugAlpha));
}

//virtual
bool LLVOAvatar::isTextureVisible(LLAvatarAppearanceDefines::ETextureIndex type, LLViewerWearable *wearable) const
{
    // non-self avatars don't have wearables
    return false;
}

void LLVOAvatar::placeProfileQuery()
{
    if (mGPUTimerQuery == 0)
    {
        glGenQueries(1, &mGPUTimerQuery);
    }

    glBeginQuery(GL_TIME_ELAPSED, mGPUTimerQuery);
}

void LLVOAvatar::readProfileQuery(S32 retries)
{
    if (!mGPUProfilePending)
    {
        glEndQuery(GL_TIME_ELAPSED);
        mGPUProfilePending = true;
    }

    GLuint64 result = 0;
    glGetQueryObjectui64v(mGPUTimerQuery, GL_QUERY_RESULT_AVAILABLE, &result);

    if (result == GL_TRUE || --retries <= 0)
    { // query available, readback result
        GLuint64 time_elapsed = 0;
        glGetQueryObjectui64v(mGPUTimerQuery, GL_QUERY_RESULT, &time_elapsed);
        mGPURenderTime = time_elapsed / 1000000.f;
        mGPUProfilePending = false;

        setDebugText(llformat("%d", (S32)(mGPURenderTime * 1000.f)));

    }
    else
    { // wait until next frame
        LLUUID id = getID();

        LL::WorkQueue::getInstance("mainloop")->post([id, retries] {
            LLVOAvatar* avatar = (LLVOAvatar*) gObjectList.findObject(id);
            if(avatar)
            {
                avatar->readProfileQuery(retries);
            }
            });
    }
}


F32 LLVOAvatar::getGPURenderTime()
{
    return isVisuallyMuted() ? 0.f : mGPURenderTime;
}

// static
F32 LLVOAvatar::getTotalGPURenderTime()
{
    LL_PROFILE_ZONE_SCOPED_CATEGORY_AVATAR;

    F32 ret = 0.f;

    for (LLCharacter* character : LLCharacter::sInstances)
    {
        ret += ((LLVOAvatar*)character)->getGPURenderTime();
    }

    return ret;
}

F32 LLVOAvatar::getMaxGPURenderTime()
{
    LL_PROFILE_ZONE_SCOPED_CATEGORY_AVATAR;

    F32 ret = 0.f;

    for (LLCharacter* character : LLCharacter::sInstances)
    {
        ret = llmax(((LLVOAvatar*)character)->getGPURenderTime(), ret);
    }

    return ret;
}

F32 LLVOAvatar::getAverageGPURenderTime()
{
    LL_PROFILE_ZONE_SCOPED_CATEGORY_AVATAR;

    F32 ret = 0.f;

    S32 count = 0;

    for (LLCharacter* character : LLCharacter::sInstances)
    {
        LLVOAvatar* avatar = (LLVOAvatar*)character;
        if (!avatar->isTooSlow())
        {
            ret += avatar->getGPURenderTime();
            ++count;
        }
    }

    if (count > 0)
    {
        ret /= count;
    }

    return ret;
}

bool LLVOAvatar::isBuddy() const
{
    bool is_friend = false;
    F64 now = LLFrameTimer::getTotalSeconds();
    if (now < mCachedBuddyListUpdateTime)
    {
        is_friend = mCachedInBuddyList;
    }
    else
    {
        is_friend = LLAvatarTracker::instance().isBuddy(getID());

        const F64 SECONDS_BETWEEN_BUDDY_UPDATES = 1;
        mCachedBuddyListUpdateTime = now + SECONDS_BETWEEN_BUDDY_UPDATES;
        mCachedInBuddyList = is_friend;
    }
    return is_friend;
}


// <FS:Ansariel> [Legacy Bake]
//-----------------------------------------------------------------------------
// Legacy baking
//-----------------------------------------------------------------------------
void LLVOAvatar::bakedTextureOriginCounts(S32 &sb_count, // server-bake, has origin URL.
                                          S32 &host_count, // host-based bake, has host.
                                          S32 &both_count, // error - both host and URL set.
                                          S32 &neither_count) // error - neither set.
{
    sb_count = host_count = both_count = neither_count = 0;

    std::set<LLUUID> baked_ids;
    collectBakedTextureUUIDs(baked_ids);
    for (std::set<LLUUID>::const_iterator it = baked_ids.begin(); it != baked_ids.end(); ++it)
    {
        LLViewerFetchedTexture *imagep = gTextureList.findImage(*it, TEX_LIST_STANDARD);
        bool has_url = false, has_host = false;
        if (!imagep->getUrl().empty())
        {
            has_url = true;
        }
        if (imagep->getTargetHost().isOk())
        {
            has_host = true;
        }
        if (has_url && !has_host) sb_count++;
        else if (has_host && !has_url) host_count++;
        else if (has_host && has_url) both_count++;
        else if (!has_host && !has_url) neither_count++;
    }
}

// virtual
void LLVOAvatar::bodySizeChanged()
{
    if (isSelf() && !LLAppearanceMgr::instance().isInUpdateAppearanceFromCOF())
    {   // notify simulator of change in size
        // but not if we are in the middle of updating appearance
        gAgent.sendAgentSetAppearance();
}
}

bool LLVOAvatar::isUsingServerBakes() const
{
#if 1
    // Sanity check - visual param for appearance version should match mUseServerBakes
    LLVisualParam* appearance_version_param = getVisualParam(11000);
    llassert(appearance_version_param);
    F32 wt = appearance_version_param->getWeight();
    F32 expect_wt = mUseServerBakes ? 1.0f : 0.0f;
    if (!is_approx_equal(wt,expect_wt))
    {
        LL_WARNS() << "wt " << wt << " differs from expected " << expect_wt << LL_ENDL;
    }
#endif

    return mUseServerBakes;
}

void LLVOAvatar::setIsUsingServerBakes(bool newval)
{
    mUseServerBakes = newval;
    LLVisualParam* appearance_version_param = getVisualParam(11000);
    llassert(appearance_version_param);
    appearance_version_param->setWeight(newval ? 1.0f : 0.0f, false);
}
// </FS:Ansariel> [Legacy Bake]<|MERGE_RESOLUTION|>--- conflicted
+++ resolved
@@ -9348,13 +9348,8 @@
 bool LLVOAvatar::isTooComplex() const
 {
     bool too_complex;
-<<<<<<< HEAD
     static LLCachedControl<S32> complexity_render_mode(gSavedSettings, "RenderAvatarComplexityMode");
     bool render_friend =  (isBuddy() && complexity_render_mode > AV_RENDER_LIMIT_BY_COMPLEXITY);
-=======
-    static LLCachedControl<S32> compelxity_render_mode(gSavedSettings, "RenderAvatarComplexityMode");
-    bool render_friend =  (isBuddy() && compelxity_render_mode > AV_RENDER_LIMIT_BY_COMPLEXITY);
->>>>>>> 8d35ee30
 
     if (isSelf() || render_friend || mVisuallyMuteSetting == AV_ALWAYS_RENDER)
     {
@@ -9391,11 +9386,7 @@
     static LLCachedControl<S32> complexity_render_mode(gSavedSettings, "RenderAvatarComplexityMode");
     static LLCachedControl<bool> friends_only(gSavedSettings, "RenderAvatarFriendsOnly", false);
     bool is_friend = isBuddy();
-<<<<<<< HEAD
     bool render_friend = is_friend && complexity_render_mode > AV_RENDER_LIMIT_BY_COMPLEXITY;
-=======
-    bool render_friend = is_friend && compelxity_render_mode > AV_RENDER_LIMIT_BY_COMPLEXITY;
->>>>>>> 8d35ee30
 
     if (render_friend || mVisuallyMuteSetting == AV_ALWAYS_RENDER)
     {
@@ -9451,11 +9442,7 @@
 
         if(!mTooSlowWithoutShadows) // if we were not previously above the full impostor cap
         {
-<<<<<<< HEAD
             bool always_render_friends = complexity_render_mode > AV_RENDER_LIMIT_BY_COMPLEXITY;
-=======
-            bool always_render_friends = compelxity_render_mode > AV_RENDER_LIMIT_BY_COMPLEXITY;
->>>>>>> 8d35ee30
             bool render_friend_or_exception =   (always_render_friends && isBuddy()) ||
                 ( getVisualMuteSettings() == LLVOAvatar::AV_ALWAYS_RENDER );
             if( (!isSelf() || allowSelfImpostor) && !render_friend_or_exception)
@@ -11502,7 +11489,6 @@
 {
     LLCharacter::sInstances.sort([](LLCharacter* lhs, LLCharacter* rhs)
         {
-<<<<<<< HEAD
             return ((LLVOAvatar*)lhs)->mVisibilityPreference > ((LLVOAvatar*)rhs)->mVisibilityPreference;
         });
 
@@ -11512,34 +11498,21 @@
     {
         LLVOAvatar* inst = (LLVOAvatar*)character;
         bool culled = !inst->isSelf() && !inst->isFullyBaked();
-=======
-            return lhs->getPixelArea() > rhs->getPixelArea();
-        });
-
-    // Update the avatars that have changed status
-    {
-        U32 rank = 2; //1 is reserved for self.
-        for (LLCharacter* character : LLCharacter::sInstances)
-        {
-            LLVOAvatar* inst = (LLVOAvatar*)character;
-            bool culled = !inst->isSelf() && !inst->isFullyBaked();
->>>>>>> 8d35ee30
-
-            if (inst->mCulled != culled)
-            {
-                inst->mCulled = culled;
-                LL_DEBUGS() << "avatar " << inst->getID() << (culled ? " start culled" : " start not culled" ) << LL_ENDL;
-                inst->updateMeshTextures();
-            }
-
-            if (inst->isSelf())
-            {
-                inst->setVisibilityRank(1);
-            }
-            else if (inst->mDrawable.notNull() && inst->mDrawable->isVisible())
-            {
-                inst->setVisibilityRank(rank++);
-            }
+
+        if (inst->mCulled != culled)
+        {
+            inst->mCulled = culled;
+            LL_DEBUGS() << "avatar " << inst->getID() << (culled ? " start culled" : " start not culled" ) << LL_ENDL;
+            inst->updateMeshTextures();
+        }
+
+        if (inst->isSelf())
+        {
+            inst->setVisibilityRank(1);
+        }
+        else if (inst->mDrawable.notNull() && inst->mDrawable->isVisible())
+        {
+            inst->setVisibilityRank(rank++);
         }
         else
         {
@@ -11747,7 +11720,6 @@
 
     std::map<LLUUID, S32> curr_rigging_info_key;
 
-<<<<<<< HEAD
     {
         LL_PROFILE_ZONE_NAMED_CATEGORY_AVATAR("update rig info - get key")
 
@@ -11760,16 +11732,6 @@
                 S32 max_lod = llmax(vol->getLOD(), vol->mLastRiggingInfoLOD);
                 curr_rigging_info_key[mesh_id] = max_lod;
             }
-=======
-    // Get current rigging info key
-    for (LLVOVolume* vol : volumes)
-    {
-        if (vol->isMesh() && vol->getVolume())
-        {
-            const LLUUID& mesh_id = vol->getVolume()->getParams().getSculptID();
-            S32 max_lod = llmax(vol->getLOD(), vol->mLastRiggingInfoLOD);
-            curr_rigging_info_key[mesh_id] = max_lod;
->>>>>>> 8d35ee30
         }
     }
 
