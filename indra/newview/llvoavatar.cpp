/**
 * @File llvoavatar.cpp
 * @brief Implementation of LLVOAvatar class which is a derivation of LLViewerObject
 *
 * $LicenseInfo:firstyear=2001&license=viewerlgpl$
 * Second Life Viewer Source Code
 * Copyright (C) 2010, Linden Research, Inc.
 * 
 * This library is free software; you can redistribute it and/or
 * modify it under the terms of the GNU Lesser General Public
 * License as published by the Free Software Foundation;
 * version 2.1 of the License only.
 * 
 * This library is distributed in the hope that it will be useful,
 * but WITHOUT ANY WARRANTY; without even the implied warranty of
 * MERCHANTABILITY or FITNESS FOR A PARTICULAR PURPOSE.  See the GNU
 * Lesser General Public License for more details.
 * 
 * You should have received a copy of the GNU Lesser General Public
 * License along with this library; if not, write to the Free Software
 * Foundation, Inc., 51 Franklin Street, Fifth Floor, Boston, MA  02110-1301  USA
 * 
 * Linden Research, Inc., 945 Battery Street, San Francisco, CA  94111  USA
 * $/LicenseInfo$
 */

#include "llviewerprecompiledheaders.h"

#include "llvoavatar.h"

#include <stdio.h>
#include <ctype.h>
#include <sstream>

#include "llaudioengine.h"
#include "noise.h"
#include "sound_ids.h"
#include "raytrace.h"

#include "aoengine.h"			// <FS:Zi> Animation Overrider
#include "llagent.h" //  Get state values from here
#include "llagentbenefits.h"
#include "llagentcamera.h"
#include "llagentwearables.h"
#include "llanimationstates.h"
#include "llavatarnamecache.h"
#include "llavatarpropertiesprocessor.h"
#include "llavatarrendernotifier.h"
#include "llcontrolavatar.h"
#include "llexperiencecache.h"
#include "llphysicsmotion.h"
#include "llviewercontrol.h"
#include "llcallingcard.h"		// IDEVO for LLAvatarTracker
#include "lldrawpoolavatar.h"
#include "lldriverparam.h"
#include "llpolyskeletaldistortion.h"
#include "lleditingmotion.h"
#include "llemote.h"
#include "llfloatertools.h"
#include "llheadrotmotion.h"
#include "llhudeffecttrail.h"
#include "llhudmanager.h"
#include "llhudnametag.h"
#include "llhudtext.h"				// for mText/mDebugText
#include "llimview.h"
#include "llinitparam.h"
#include "llkeyframefallmotion.h"
#include "llkeyframestandmotion.h"
#include "llkeyframewalkmotion.h"
#include "llmanipscale.h"  // for get_default_max_prim_scale()
#include "llmeshrepository.h"
#include "llmutelist.h"
#include "llmoveview.h"
#include "llnotificationsutil.h"
#include "llphysicsshapebuilderutil.h"
#include "llquantize.h"
#include "llrand.h"
#include "llregionhandle.h"
#include "llresmgr.h"
#include "llselectmgr.h"
#include "llsprite.h"
#include "lltargetingmotion.h"
#include "lltoolmgr.h"
#include "lltoolmorph.h"
#include "llviewercamera.h"
#include "llviewertexlayer.h"
#include "llviewertexturelist.h"
#include "llviewermenu.h"
#include "llviewerobjectlist.h"
#include "llviewerparcelmgr.h"
#include "llviewerregion.h"
#include "llviewershadermgr.h"
#include "llviewerstats.h"
#include "llviewerwearable.h"
#include "llvoavatarself.h"
#include "llvovolume.h"
#include "llworld.h"
#include "pipeline.h"
#include "llviewershadermgr.h"
#include "llsky.h"
#include "llanimstatelabels.h"
#include "lltrans.h"
#include "llappearancemgr.h"
// [RLVa:KB] - Checked: RLVa-2.0.1
#include "rlvactions.h"
#include "rlvhandler.h"
#include "rlvmodifiers.h"
// [/RLVa:KB]

#include "llgesturemgr.h" //needed to trigger the voice gesticulations
#include "llvoiceclient.h"
#include "llvoicevisualizer.h" // Ventrella

#include "lldebugmessagebox.h"
#include "llsdutil.h"
#include "llscenemonitor.h"
#include "llsdserialize.h"
#include "llcallstack.h"
#include "llrendersphere.h"
#include "llskinningutil.h"

#include "llperfstats.h"

#include <boost/lexical_cast.hpp>

#include "fscommon.h"
#include "fsdata.h"
#include "lfsimfeaturehandler.h"	// <FS:CR> Opensim
#include "lggcontactsets.h"
#include "llcontrol.h"
#include "llfilepicker.h"	// <FS:CR> FIRE-8893 - Dump archetype xml to user defined location
#include "llviewermenufile.h"
#include "llnetmap.h"
#include "llviewernetwork.h"	// [FS:CR] isInSecondlife()
#include "llsidepanelappearance.h"
#include "fsavatarrenderpersistence.h"
#include "fslslbridge.h" // <FS:PP> Movelock position refresh

#include "fsdiscordconnect.h" // <FS:LO> tapping a place that happens on landing in world to start up discord

extern F32 SPEED_ADJUST_MAX;
extern F32 SPEED_ADJUST_MAX_SEC;
extern F32 ANIM_SPEED_MAX;
extern F32 ANIM_SPEED_MIN;
extern U32 JOINT_COUNT_REQUIRED_FOR_FULLRIG;
const F32 MAX_HOVER_Z = 2.0f;
const F32 MIN_HOVER_Z = -2.0f;

const F32 MIN_ATTACHMENT_COMPLEXITY = 0.f;
const F32 DEFAULT_MAX_ATTACHMENT_COMPLEXITY = 1.0e6f;

// Unlike with 'self' avatar, server doesn't inform viewer about
// expected attachments so viewer has to wait to see if anything
// else will arrive
const F32 FIRST_APPEARANCE_CLOUD_MIN_DELAY = 3.f; // seconds
const F32 FIRST_APPEARANCE_CLOUD_MAX_DELAY = 45.f;

using namespace LLAvatarAppearanceDefines;

//-----------------------------------------------------------------------------
// Global constants
//-----------------------------------------------------------------------------
const LLUUID ANIM_AGENT_BODY_NOISE = LLUUID("9aa8b0a6-0c6f-9518-c7c3-4f41f2c001ad"); //"body_noise"
const LLUUID ANIM_AGENT_BREATHE_ROT	= LLUUID("4c5a103e-b830-2f1c-16bc-224aa0ad5bc8");  //"breathe_rot"
const LLUUID ANIM_AGENT_EDITING	= LLUUID("2a8eba1d-a7f8-5596-d44a-b4977bf8c8bb");  //"editing"
const LLUUID ANIM_AGENT_EYE	= LLUUID("5c780ea8-1cd1-c463-a128-48c023f6fbea");  //"eye"
const LLUUID ANIM_AGENT_FLY_ADJUST = LLUUID("db95561f-f1b0-9f9a-7224-b12f71af126e");  //"fly_adjust"
const LLUUID ANIM_AGENT_HAND_MOTION	= LLUUID("ce986325-0ba7-6e6e-cc24-b17c4b795578");  //"hand_motion"
const LLUUID ANIM_AGENT_HEAD_ROT = LLUUID("e6e8d1dd-e643-fff7-b238-c6b4b056a68d");  //"head_rot"
const LLUUID ANIM_AGENT_PELVIS_FIX = LLUUID("0c5dd2a2-514d-8893-d44d-05beffad208b");  //"pelvis_fix"
const LLUUID ANIM_AGENT_TARGET = LLUUID("0e4896cb-fba4-926c-f355-8720189d5b55");  //"target"
const LLUUID ANIM_AGENT_WALK_ADJUST	= LLUUID("829bc85b-02fc-ec41-be2e-74cc6dd7215d");  //"walk_adjust"
const LLUUID ANIM_AGENT_PHYSICS_MOTION = LLUUID("7360e029-3cb8-ebc4-863e-212df440d987");  //"physics_motion"


//-----------------------------------------------------------------------------
// Constants
//-----------------------------------------------------------------------------
const F32 DELTA_TIME_MIN = 0.01f;	// we clamp measured delta_time to this
const F32 DELTA_TIME_MAX = 0.2f;	// range to insure stability of computations.

const F32 PELVIS_LAG_FLYING		= 0.22f;// pelvis follow half life while flying
const F32 PELVIS_LAG_WALKING	= 0.4f;	// ...while walking
const F32 PELVIS_LAG_MOUSELOOK = 0.15f;
const F32 MOUSELOOK_PELVIS_FOLLOW_FACTOR = 0.5f;
const F32 TORSO_NOISE_AMOUNT = 1.0f;	// Amount of deviation from up-axis, in degrees
const F32 TORSO_NOISE_SPEED = 0.2f;	// Time scale factor on torso noise.

const F32 BREATHE_ROT_MOTION_STRENGTH = 0.05f;

const S32 MIN_REQUIRED_PIXEL_AREA_BODY_NOISE = 10000;
const S32 MIN_REQUIRED_PIXEL_AREA_BREATHE = 10000;
const S32 MIN_REQUIRED_PIXEL_AREA_PELVIS_FIX = 40;

const S32 TEX_IMAGE_SIZE_OTHER = 512 / 4;  // The size of local textures for other (!isSelf()) avatars

const F32 HEAD_MOVEMENT_AVG_TIME = 0.9f;

const S32 MORPH_MASK_REQUESTED_DISCARD = 0;

const F32 MAX_STANDOFF_FROM_ORIGIN = 3;
const F32 MAX_STANDOFF_DISTANCE_CHANGE = 32;

// Discard level at which to switch to baked textures
// Should probably be 4 or 3, but didn't want to change it while change other logic - SJB
const S32 SWITCH_TO_BAKED_DISCARD = 5;

const F32 HOVER_EFFECT_MAX_SPEED = 3.f;
const F32 HOVER_EFFECT_STRENGTH = 0.f;
const F32 UNDERWATER_EFFECT_STRENGTH = 0.1f;
const F32 UNDERWATER_FREQUENCY_DAMP = 0.33f;
const F32 APPEARANCE_MORPH_TIME = 0.65f;
const F32 TIME_BEFORE_MESH_CLEANUP = 5.f; // seconds
const S32 AVATAR_RELEASE_THRESHOLD = 10; // number of avatar instances before releasing memory
const F32 FOOT_GROUND_COLLISION_TOLERANCE = 0.25f;
const F32 AVATAR_LOD_TWEAK_RANGE = 0.7f;
const S32 MAX_BUBBLE_CHAT_LENGTH = DB_CHAT_MSG_STR_LEN;
const S32 MAX_BUBBLE_CHAT_UTTERANCES = 12;
const F32 CHAT_FADE_TIME = 8.0;
const F32 BUBBLE_CHAT_TIME = CHAT_FADE_TIME * 3.f;
const F32 NAMETAG_UPDATE_THRESHOLD = 0.3f;
const F32 NAMETAG_VERTICAL_SCREEN_OFFSET = 25.f;
const F32 NAMETAG_VERT_OFFSET_WEIGHT = 0.17f;

const U32 LLVOAvatar::VISUAL_COMPLEXITY_UNKNOWN = 0;
const F64 HUD_OVERSIZED_TEXTURE_DATA_SIZE = 1024 * 1024;

const F32 MAX_TEXTURE_WAIT_TIME_SEC = 60.f;

const S32 MIN_NONTUNED_AVS = 5;

enum ERenderName
{
	RENDER_NAME_NEVER,
	RENDER_NAME_ALWAYS,	
	RENDER_NAME_FADE
};

#define JELLYDOLLS_SHOULD_IMPOSTOR

//-----------------------------------------------------------------------------
// Callback data
//-----------------------------------------------------------------------------

struct LLTextureMaskData
{
	LLTextureMaskData( const LLUUID& id ) :
		mAvatarID(id), 
		mLastDiscardLevel(S32_MAX) 
	{}
	LLUUID				mAvatarID;
	S32					mLastDiscardLevel;
};

/*********************************************************************************
 **                                                                             **
 ** Begin private LLVOAvatar Support classes
 **
 **/


struct LLAppearanceMessageContents: public LLRefCount
{
	LLAppearanceMessageContents():
		mAppearanceVersion(-1),
		mParamAppearanceVersion(-1),
		mCOFVersion(LLViewerInventoryCategory::VERSION_UNKNOWN)
	{
	}
	LLTEContents mTEContents;
	S32 mAppearanceVersion;
	S32 mParamAppearanceVersion;
	S32 mCOFVersion;
	// For future use:
	//U32 appearance_flags = 0;
	std::vector<F32> mParamWeights;
	std::vector<LLVisualParam*> mParams;
	LLVector3 mHoverOffset;
	bool mHoverOffsetWasSet;
};


//-----------------------------------------------------------------------------
// class LLBodyNoiseMotion
//-----------------------------------------------------------------------------
class LLBodyNoiseMotion :
	public LLMotion
{
public:
	// Constructor
	LLBodyNoiseMotion(const LLUUID &id)
		: LLMotion(id)
	{
		mName = "body_noise";
		mTorsoState = new LLJointState;
	}

	// Destructor
	virtual ~LLBodyNoiseMotion() { }

public:
	//-------------------------------------------------------------------------
	// functions to support MotionController and MotionRegistry
	//-------------------------------------------------------------------------
	// static constructor
	// all subclasses must implement such a function and register it
	static LLMotion *create(const LLUUID &id) { return new LLBodyNoiseMotion(id); }

public:
	//-------------------------------------------------------------------------
	// animation callbacks to be implemented by subclasses
	//-------------------------------------------------------------------------

	// motions must specify whether or not they loop
	virtual BOOL getLoop() { return TRUE; }

	// motions must report their total duration
	virtual F32 getDuration() { return 0.0; }

	// motions must report their "ease in" duration
	virtual F32 getEaseInDuration() { return 0.0; }

	// motions must report their "ease out" duration.
	virtual F32 getEaseOutDuration() { return 0.0; }

	// motions must report their priority
	virtual LLJoint::JointPriority getPriority() { return LLJoint::HIGH_PRIORITY; }

	virtual LLMotionBlendType getBlendType() { return ADDITIVE_BLEND; }

	// called to determine when a motion should be activated/deactivated based on avatar pixel coverage
	virtual F32 getMinPixelArea() { return MIN_REQUIRED_PIXEL_AREA_BODY_NOISE; }

	// run-time (post constructor) initialization,
	// called after parameters have been set
	// must return true to indicate success and be available for activation
	virtual LLMotionInitStatus onInitialize(LLCharacter *character)
	{
		if( !mTorsoState->setJoint( character->getJoint("mTorso") ))
		{
			return STATUS_FAILURE;
		}

		mTorsoState->setUsage(LLJointState::ROT);

		addJointState( mTorsoState );
		return STATUS_SUCCESS;
	}

	// called when a motion is activated
	// must return TRUE to indicate success, or else
	// it will be deactivated
	virtual BOOL onActivate() { return TRUE; }

	// called per time step
	// must return TRUE while it is active, and
	// must return FALSE when the motion is completed.
	virtual BOOL onUpdate(F32 time, U8* joint_mask)
	{
        LL_PROFILE_ZONE_SCOPED_CATEGORY_AVATAR;
		F32 nx[2];
		nx[0]=time*TORSO_NOISE_SPEED;
		nx[1]=0.0f;
		F32 ny[2];
		ny[0]=0.0f;
		ny[1]=time*TORSO_NOISE_SPEED;
		F32 noiseX = noise2(nx);
		F32 noiseY = noise2(ny);

		F32 rx = TORSO_NOISE_AMOUNT * DEG_TO_RAD * noiseX / 0.42f;
		F32 ry = TORSO_NOISE_AMOUNT * DEG_TO_RAD * noiseY / 0.42f;
		LLQuaternion tQn;
		tQn.setQuat( rx, ry, 0.0f );
		mTorsoState->setRotation( tQn );

		return TRUE;
	}

	// called when a motion is deactivated
	virtual void onDeactivate() {}

private:
	//-------------------------------------------------------------------------
	// joint states to be animated
	//-------------------------------------------------------------------------
	LLPointer<LLJointState> mTorsoState;
};

//-----------------------------------------------------------------------------
// class LLBreatheMotionRot
//-----------------------------------------------------------------------------
class LLBreatheMotionRot :
	public LLMotion
{
public:
	// Constructor
	LLBreatheMotionRot(const LLUUID &id) :
		LLMotion(id),
		mBreatheRate(1.f),
		mCharacter(NULL)
	{
		mName = "breathe_rot";
		mChestState = new LLJointState;
	}

	// Destructor
	virtual ~LLBreatheMotionRot() {}

public:
	//-------------------------------------------------------------------------
	// functions to support MotionController and MotionRegistry
	//-------------------------------------------------------------------------
	// static constructor
	// all subclasses must implement such a function and register it
	static LLMotion *create(const LLUUID &id) { return new LLBreatheMotionRot(id); }

public:
	//-------------------------------------------------------------------------
	// animation callbacks to be implemented by subclasses
	//-------------------------------------------------------------------------

	// motions must specify whether or not they loop
	virtual BOOL getLoop() { return TRUE; }

	// motions must report their total duration
	virtual F32 getDuration() { return 0.0; }

	// motions must report their "ease in" duration
	virtual F32 getEaseInDuration() { return 0.0; }

	// motions must report their "ease out" duration.
	virtual F32 getEaseOutDuration() { return 0.0; }

	// motions must report their priority
	virtual LLJoint::JointPriority getPriority() { return LLJoint::MEDIUM_PRIORITY; }

	virtual LLMotionBlendType getBlendType() { return NORMAL_BLEND; }

	// called to determine when a motion should be activated/deactivated based on avatar pixel coverage
	virtual F32 getMinPixelArea() { return MIN_REQUIRED_PIXEL_AREA_BREATHE; }

	// run-time (post constructor) initialization,
	// called after parameters have been set
	// must return true to indicate success and be available for activation
	virtual LLMotionInitStatus onInitialize(LLCharacter *character)
	{		
		mCharacter = character;
		BOOL success = true;

		if ( !mChestState->setJoint( character->getJoint( "mChest" ) ) )
		{
			success = false;
		}

		if ( success )
		{
			mChestState->setUsage(LLJointState::ROT);
			addJointState( mChestState );
		}

		if ( success )
		{
			return STATUS_SUCCESS;
		}
		else
		{
			return STATUS_FAILURE;
		}
	}

	// called when a motion is activated
	// must return TRUE to indicate success, or else
	// it will be deactivated
	virtual BOOL onActivate() { return TRUE; }

	// called per time step
	// must return TRUE while it is active, and
	// must return FALSE when the motion is completed.
	virtual BOOL onUpdate(F32 time, U8* joint_mask)
	{
        LL_PROFILE_ZONE_SCOPED_CATEGORY_AVATAR;
		mBreatheRate = 1.f;

		F32 breathe_amt = (sinf(mBreatheRate * time) * BREATHE_ROT_MOTION_STRENGTH);

		mChestState->setRotation(LLQuaternion(breathe_amt, LLVector3(0.f, 1.f, 0.f)));

		return TRUE;
	}

	// called when a motion is deactivated
	virtual void onDeactivate() {}

private:
	//-------------------------------------------------------------------------
	// joint states to be animated
	//-------------------------------------------------------------------------
	LLPointer<LLJointState> mChestState;
	F32					mBreatheRate;
	LLCharacter*		mCharacter;
};

//-----------------------------------------------------------------------------
// class LLPelvisFixMotion
//-----------------------------------------------------------------------------
class LLPelvisFixMotion :
	public LLMotion
{
public:
	// Constructor
	LLPelvisFixMotion(const LLUUID &id)
		: LLMotion(id), mCharacter(NULL)
	{
		mName = "pelvis_fix";

		mPelvisState = new LLJointState;
	}

	// Destructor
	virtual ~LLPelvisFixMotion() { }

public:
	//-------------------------------------------------------------------------
	// functions to support MotionController and MotionRegistry
	//-------------------------------------------------------------------------
	// static constructor
	// all subclasses must implement such a function and register it
	static LLMotion *create(const LLUUID& id) { return new LLPelvisFixMotion(id); }

public:
	//-------------------------------------------------------------------------
	// animation callbacks to be implemented by subclasses
	//-------------------------------------------------------------------------

	// motions must specify whether or not they loop
	virtual BOOL getLoop() { return TRUE; }

	// motions must report their total duration
	virtual F32 getDuration() { return 0.0; }

	// motions must report their "ease in" duration
	virtual F32 getEaseInDuration() { return 0.5f; }

	// motions must report their "ease out" duration.
	virtual F32 getEaseOutDuration() { return 0.5f; }

	// motions must report their priority
	virtual LLJoint::JointPriority getPriority() { return LLJoint::LOW_PRIORITY; }

	virtual LLMotionBlendType getBlendType() { return NORMAL_BLEND; }

	// called to determine when a motion should be activated/deactivated based on avatar pixel coverage
	virtual F32 getMinPixelArea() { return MIN_REQUIRED_PIXEL_AREA_PELVIS_FIX; }

	// run-time (post constructor) initialization,
	// called after parameters have been set
	// must return true to indicate success and be available for activation
	virtual LLMotionInitStatus onInitialize(LLCharacter *character)
	{
		mCharacter = character;

		if (!mPelvisState->setJoint( character->getJoint("mPelvis")))
		{
			return STATUS_FAILURE;
		}

		mPelvisState->setUsage(LLJointState::POS);

		addJointState( mPelvisState );
		return STATUS_SUCCESS;
	}

	// called when a motion is activated
	// must return TRUE to indicate success, or else
	// it will be deactivated
	virtual BOOL onActivate() { return TRUE; }

	// called per time step
	// must return TRUE while it is active, and
	// must return FALSE when the motion is completed.
	virtual BOOL onUpdate(F32 time, U8* joint_mask)
	{
        LL_PROFILE_ZONE_SCOPED_CATEGORY_AVATAR;
		mPelvisState->setPosition(LLVector3::zero);

		return TRUE;
	}

	// called when a motion is deactivated
	virtual void onDeactivate() {}

private:
	//-------------------------------------------------------------------------
	// joint states to be animated
	//-------------------------------------------------------------------------
	LLPointer<LLJointState> mPelvisState;
	LLCharacter*		mCharacter;
};

/**
 **
 ** End LLVOAvatar Support classes
 **                                                                             **
 *********************************************************************************/


//-----------------------------------------------------------------------------
// Static Data
//-----------------------------------------------------------------------------
U32 LLVOAvatar::sMaxNonImpostors = 12; // Set from RenderAvatarMaxNonImpostors
bool LLVOAvatar::sLimitNonImpostors = false; // True unless RenderAvatarMaxNonImpostors is 0 (unlimited)
F32 LLVOAvatar::sRenderDistance = 256.f;
S32	LLVOAvatar::sNumVisibleAvatars = 0;
S32	LLVOAvatar::sNumLODChangesThisFrame = 0;
// const LLUUID LLVOAvatar::sStepSoundOnLand("e8af4a28-aa83-4310-a7c4-c047e15ea0df"); - <FS:PP> Commented out for FIRE-3169: Option to change the default footsteps sound
const LLUUID LLVOAvatar::sStepSounds[LL_MCODE_END] =
{
	SND_STONE_RUBBER,
	SND_METAL_RUBBER,
	SND_GLASS_RUBBER,
	SND_WOOD_RUBBER,
	SND_FLESH_RUBBER,
	SND_RUBBER_PLASTIC,
	SND_RUBBER_RUBBER
};

S32 LLVOAvatar::sRenderName = RENDER_NAME_ALWAYS;
BOOL LLVOAvatar::sRenderGroupTitles = TRUE;
S32 LLVOAvatar::sNumVisibleChatBubbles = 0;
BOOL LLVOAvatar::sDebugInvisible = FALSE;
BOOL LLVOAvatar::sShowAttachmentPoints = FALSE;
BOOL LLVOAvatar::sShowAnimationDebug = FALSE;
BOOL LLVOAvatar::sVisibleInFirstPerson = FALSE;
F32 LLVOAvatar::sLODFactor = 1.f;
F32 LLVOAvatar::sPhysicsLODFactor = 1.f;
BOOL LLVOAvatar::sJointDebug = FALSE;
F32 LLVOAvatar::sUnbakedTime = 0.f;
F32 LLVOAvatar::sUnbakedUpdateTime = 0.f;
F32 LLVOAvatar::sGreyTime = 0.f;
F32 LLVOAvatar::sGreyUpdateTime = 0.f;
LLPointer<LLViewerTexture> LLVOAvatar::sCloudTexture = NULL;
std::vector<LLUUID> LLVOAvatar::sAVsIgnoringARTLimit;
S32 LLVOAvatar::sAvatarsNearby = 0;

//-----------------------------------------------------------------------------
// Helper functions
//-----------------------------------------------------------------------------
static F32 calc_bouncy_animation(F32 x);

//-----------------------------------------------------------------------------
// LLVOAvatar()
//-----------------------------------------------------------------------------
LLVOAvatar::LLVOAvatar(const LLUUID& id,
					   const LLPCode pcode,
					   LLViewerRegion* regionp) :
	LLAvatarAppearance(&gAgentWearables),
	LLViewerObject(id, pcode, regionp),
	mSpecialRenderMode(0),
	mAttachmentSurfaceArea(0.f),
	mAttachmentVisibleTriangleCount(0),
	mAttachmentEstTriangleCount(0.f),
	mReportedVisualComplexity(VISUAL_COMPLEXITY_UNKNOWN),
	mTurning(FALSE),
	mLastSkeletonSerialNum( 0 ),
	mIsSitting(FALSE),
	mTimeVisible(),
	mTyping(FALSE),
	mMeshValid(FALSE),
	mVisible(FALSE),
	mLastImpostorUpdateFrameTime(0.f),
	mLastImpostorUpdateReason(0),
	mWindFreq(0.f),
	mRipplePhase( 0.f ),
	mBelowWater(FALSE),
	mLastAppearanceBlendTime(0.f),
	mAppearanceAnimating(FALSE),
    mNameIsSet(false),
	// <FS:Ansariel> FIRE-13414: Avatar name isn't updated when the simulator sends a new name
	mNameFirstname(),
	mNameLastname(),
	// </FS:Ansariel>
	mTitle(),
	// <FS:Ansariel> Show Arc in nametag (for Jelly Dolls)
	mNameArc(0),
	mNameArcColor(LLColor4::white),
	// </FS:Ansariel>
	mNameAway(false),
	mNameDoNotDisturb(false),
	mNameAutoResponse(false), // <FS:Ansariel> Show auto-response in nametag,
	mNameIsTyping(false), // <FS:Ansariel> FIRE-3475: Show typing in nametag
	mNameMute(false),
	mNameAppearance(false),
	mNameFriend(false),
	mNameAlpha(0.f),
	mRenderGroupTitles(sRenderGroupTitles),
	mNameCloud(false),
	mFirstTEMessageReceived( FALSE ),
	mFirstAppearanceMessageReceived( FALSE ),
	mCulled( FALSE ),
	mVisibilityRank(0),
	mNeedsSkin(FALSE),
	mLastSkinTime(0.f),
	mUpdatePeriod(1),
	mOverallAppearance(AOA_INVISIBLE),
	mVisualComplexityStale(true),
	mVisuallyMuteSetting(AV_RENDER_NORMALLY),
	mMutedAVColor(LLColor4::white /* used for "uninitialize" */),
	mFirstFullyVisible(TRUE),
	mFirstUseDelaySeconds(FIRST_APPEARANCE_CLOUD_MIN_DELAY),
	mFullyLoaded(FALSE),
	mPreviousFullyLoaded(FALSE),
	mFullyLoadedInitialized(FALSE),
	mVisualComplexity(VISUAL_COMPLEXITY_UNKNOWN),
	mLoadedCallbacksPaused(FALSE),
	mLoadedCallbackTextures(0),
	mRenderUnloadedAvatar(LLCachedControl<bool>(gSavedSettings, "RenderUnloadedAvatar", false)),
	mLastRezzedStatus(-1),
	mIsEditingAppearance(FALSE),
	mUseLocalAppearance(FALSE),
	// <FS:Ansariel> [Legacy Bake]
	mUseServerBakes(FALSE),
	// </FS:Ansariel> [Legacy Bake]
	mLastUpdateRequestCOFVersion(-1),
	mLastUpdateReceivedCOFVersion(-1),
	mCachedMuteListUpdateTime(0),
	mCachedInMuteList(false),
    mIsControlAvatar(false),
    mIsUIAvatar(false),
    mEnableDefaultMotions(true)
{
	LL_DEBUGS("AvatarRender") << "LLVOAvatar Constructor (0x" << this << ") id:" << mID << LL_ENDL;

	//VTResume();  // VTune
	setHoverOffset(LLVector3(0.0, 0.0, 0.0));

	// mVoiceVisualizer is created by the hud effects manager and uses the HUD Effects pipeline
	const BOOL needsSendToSim = false; // currently, this HUD effect doesn't need to pack and unpack data to do its job
	mVoiceVisualizer = ( LLVoiceVisualizer *)LLHUDManager::getInstance()->createViewerEffect( LLHUDObject::LL_HUD_EFFECT_VOICE_VISUALIZER, needsSendToSim );

	LL_DEBUGS("Avatar","Message") << "LLVOAvatar Constructor (0x" << this << ") id:" << mID << LL_ENDL;
	mPelvisp = NULL;

	mDirtyMesh = 2;	// Dirty geometry, need to regenerate.
	mMeshTexturesDirty = FALSE;
	mHeadp = NULL;


	// set up animation variables
	mSpeed = 0.f;
	setAnimationData("Speed", &mSpeed);

	mNeedsImpostorUpdate = TRUE;
	mLastImpostorUpdateReason = 0;
	mNeedsAnimUpdate = TRUE;

	mNeedsExtentUpdate = true;

	mImpostorDistance = 0;
	mImpostorPixelArea = 0;

	setNumTEs(TEX_NUM_INDICES);

	mbCanSelect = TRUE;

	mSignaledAnimations.clear();
	mPlayingAnimations.clear();

	mWasOnGroundLeft = FALSE;
	mWasOnGroundRight = FALSE;

	mTimeLast = 0.0f;
	mSpeedAccum = 0.0f;

	mRippleTimeLast = 0.f;

	mInAir = FALSE;

	mStepOnLand = TRUE;
	mStepMaterial = 0;

	mLipSyncActive = false;
	mOohMorph      = NULL;
	mAahMorph      = NULL;

	mCurrentGesticulationLevel = 0;

    mFirstAppearanceMessageTimer.reset();
	mRuthTimer.reset();
	mRuthDebugTimer.reset();
	mDebugExistenceTimer.reset();
	mLastAppearanceMessageTimer.reset();

	if(LLSceneMonitor::getInstance()->isEnabled())
	{
	    LLSceneMonitor::getInstance()->freezeAvatar((LLCharacter*)this);
	}

	// <FS:Ansariel> [FS Persisted Avatar Render Settings]
	//mVisuallyMuteSetting = LLVOAvatar::VisualMuteSettings(LLRenderMuteList::getInstance()->getSavedVisualMuteSetting(getID()));
	mVisuallyMuteSetting = FSAvatarRenderPersistence::instance().getAvatarRenderSettings(id);
}

//<FS:Beq> BOM constrain number of bake requests when BOM not supported
S32 LLVOAvatar::getNumBakes() const 
{
#ifdef OPENSIM
	// BAKED_LEFT_ARM is equal to the pre-BOM BAKED_NUM_INDICES
	if(getRegion())
	{
		// LL_INFOS("BOMOS") 
		// 				<< getFullname()
		// 				<< "Using avatar region settings [" << getRegion()->getName() << "]"
		// 				<< " bakesOnMesh = " << static_cast<const char *>(getRegion()->bakesOnMeshEnabled()?"True":"False")
		// 				<< LL_ENDL;
		return getRegion()->getRegionMaxBakes();
	}
	// LL_INFOS("BOMOS") 
	// 				<< " Using fallback settings"
	// 				<< " bakesOnMesh = " << static_cast<const char *>(LLGridManager::instance().isInSecondLife()?"True":"False")
	// 				<< LL_ENDL;
	// fallback, in SL assume BOM, elsewhere assume not.
	return LLGridManager::instance().isInSecondLife()?BAKED_NUM_INDICES:BAKED_LEFT_ARM;
#else
	return BAKED_NUM_INDICES;
#endif
}

// U8 LLVOAvatar::getNumTEs() const
// {
// #ifdef OPENSIM
// 	// TEX_HEAD_UNIVERSAL_TATTOO is equal to the pre-BOM TEX_NUM_INDICES
// 	if(!mTEImages){return 0;}
// 	if(getRegion())
// 	{
// 		return getRegion()->getRegionMaxTEs();
// 	}
// 	// fallback, in SL assume BOM, elsewhere assume not.
// 	return LLGridManager::instance().isInSecondLife()?TEX_NUM_INDICES:TEX_HEAD_UNIVERSAL_TATTOO;
// #else
// 	return TEX_NUM_INDICES;
// #endif
// }
//</FS:Beq>
std::string LLVOAvatar::avString() const
{
    if (isControlAvatar())
    {
        return getFullname();
    }
    else
    {
		std::string viz_string = LLVOAvatar::rezStatusToString(getRezzedStatus());
		return " Avatar '" + getFullname() + "' " + viz_string + " ";
    }
}

void LLVOAvatar::debugAvatarRezTime(std::string notification_name, std::string comment)
{
    if (gDisconnected)
    {
        // If we disconected, these values are likely to be invalid and
        // avString() might crash due to a dead sAvatarDictionary
        return;
    }

	LL_INFOS("Avatar") << "REZTIME: [ " << (U32)mDebugExistenceTimer.getElapsedTimeF32()
					   << "sec ]"
					   << avString() 
					   << "RuthTimer " << (U32)mRuthDebugTimer.getElapsedTimeF32()
					   << " Notification " << notification_name
					   << " : " << comment
					   << LL_ENDL;

	if (gSavedSettings.getBOOL("DebugAvatarRezTime"))
	{
		LLSD args;
		args["EXISTENCE"] = llformat("%d",(U32)mDebugExistenceTimer.getElapsedTimeF32());
		args["TIME"] = llformat("%d",(U32)mRuthDebugTimer.getElapsedTimeF32());
		args["NAME"] = getFullname();
		LLNotificationsUtil::add(notification_name,args);
	}
}

//------------------------------------------------------------------------
// LLVOAvatar::~LLVOAvatar()
//------------------------------------------------------------------------
LLVOAvatar::~LLVOAvatar()
{
	if (!mFullyLoaded)
	{
		debugAvatarRezTime("AvatarRezLeftCloudNotification","left after ruth seconds as cloud");
	}
	else
	{
		debugAvatarRezTime("AvatarRezLeftNotification","left sometime after declouding");
	}

    if(mTuned)
    {
        LLPerfStats::tunedAvatars--;
        mTuned = false;
    }
    sAVsIgnoringARTLimit.erase(std::remove(sAVsIgnoringARTLimit.begin(), sAVsIgnoringARTLimit.end(), mID), sAVsIgnoringARTLimit.end());

	// <FS:ND> only call logPendingPhases if we're still alive. Otherwise this can lead to shutdown crashes 
	// logPendingPhases();
	if (isAgentAvatarValid())
		logPendingPhases();
	// </FS:ND>
	LL_DEBUGS("Avatar") << "LLVOAvatar Destructor (0x" << this << ") id:" << mID << LL_ENDL;

	std::for_each(mAttachmentPoints.begin(), mAttachmentPoints.end(), DeletePairedPointer());
	mAttachmentPoints.clear();

	mDead = TRUE;
	
	mAnimationSources.clear();
	LLLoadedCallbackEntry::cleanUpCallbackList(&mCallbackTextureList) ;

	getPhases().clearPhases();
	
	LL_DEBUGS() << "LLVOAvatar Destructor end" << LL_ENDL;
}

void LLVOAvatar::markDead()
{
	if (mNameText)
	{
		mNameText->markDead();
		mNameText = NULL;
		sNumVisibleChatBubbles--;
	}
	mVoiceVisualizer->markDead();
	LLLoadedCallbackEntry::cleanUpCallbackList(&mCallbackTextureList) ;
	LLViewerObject::markDead();
}


BOOL LLVOAvatar::isFullyBaked()
{
	if (mIsDummy) return TRUE;
	if (getNumTEs() == 0) return FALSE;
	// <FS:Beq> OS BOM limit the tests to avoid "invalid face error"
	// for (U32 i = 0; i < mBakedTextureDatas.size(); i++)
	for (U32 i = 0; i < getNumBakes(); i++)
	{
		if (!isTextureDefined(mBakedTextureDatas[i].mTextureIndex)
			&& ((i != BAKED_SKIRT) || isWearingWearableType(LLWearableType::WT_SKIRT))
			&& (i != BAKED_LEFT_ARM) && (i != BAKED_LEFT_LEG) && (i != BAKED_AUX1) && (i != BAKED_AUX2) && (i != BAKED_AUX3))
		{
			return FALSE;
		}
	}
	return TRUE;
}

BOOL LLVOAvatar::isFullyTextured() const
{
	for (S32 i = 0; i < mMeshLOD.size(); i++)
	{
		LLAvatarJoint* joint = mMeshLOD[i];
		if (i==MESH_ID_SKIRT && !isWearingWearableType(LLWearableType::WT_SKIRT))
		{
			continue; // don't care about skirt textures if we're not wearing one.
		}
		if (!joint)
		{
			continue; // nonexistent LOD OK.
		}
		avatar_joint_mesh_list_t::iterator meshIter = joint->mMeshParts.begin();
		if (meshIter != joint->mMeshParts.end())
		{
			LLAvatarJointMesh *mesh = (*meshIter);
			if (!mesh)
			{
				continue; // nonexistent mesh OK
			}
			if (mesh->hasGLTexture())
			{
				continue; // Mesh exists and has a baked texture.
			}
			if (mesh->hasComposite())
			{
				continue; // Mesh exists and has a composite texture.
			}
			// Fail
			return FALSE;
		}
	}
	return TRUE;
}

BOOL LLVOAvatar::hasGray() const
{
	return !getIsCloud() && !isFullyTextured();
}

S32 LLVOAvatar::getRezzedStatus() const
{
	if (getIsCloud()) return 0;
	bool textured = isFullyTextured();
	if (textured && allBakedTexturesCompletelyDownloaded()) return 3;
	if (textured) return 2;
	llassert(hasGray());
	return 1; // gray
}

void LLVOAvatar::deleteLayerSetCaches(bool clearAll)
{
	for (U32 i = 0; i < mBakedTextureDatas.size(); i++)
	{
		if (mBakedTextureDatas[i].mTexLayerSet)
		{
			// ! BACKWARDS COMPATIBILITY !
			// Can be removed after hair baking is mandatory on the grid
			if ((i != BAKED_HAIR || isSelf()) && !clearAll)
			{
				mBakedTextureDatas[i].mTexLayerSet->deleteCaches();
			}
		}
		if (mBakedTextureDatas[i].mMaskTexName)
		{
			LLImageGL::deleteTextures(1, (GLuint*)&(mBakedTextureDatas[i].mMaskTexName));
			mBakedTextureDatas[i].mMaskTexName = 0 ;
		}
	}
}

// static 
BOOL LLVOAvatar::areAllNearbyInstancesBaked(S32& grey_avatars)
{
	BOOL res = TRUE;
	grey_avatars = 0;
	for (std::vector<LLCharacter*>::iterator iter = LLCharacter::sInstances.begin();
		 iter != LLCharacter::sInstances.end(); ++iter)
	{
		LLVOAvatar* inst = (LLVOAvatar*) *iter;
		if( inst->isDead() )
		{
			continue;
		}
		else if( !inst->isFullyBaked() )
		{
			res = FALSE;
			if (inst->mHasGrey)
			{
				++grey_avatars;
			}
		}
	}
	return res;
}

// static
void LLVOAvatar::getNearbyRezzedStats(std::vector<S32>& counts)
{
	counts.clear();
	counts.resize(4);
	for (std::vector<LLCharacter*>::iterator iter = LLCharacter::sInstances.begin();
		 iter != LLCharacter::sInstances.end(); ++iter)
	{
		LLVOAvatar* inst = (LLVOAvatar*) *iter;
		if (inst)
		{
			S32 rez_status = inst->getRezzedStatus();
			counts[rez_status]++;
		}
	}
}

// static
std::string LLVOAvatar::rezStatusToString(S32 rez_status)
{
	if (rez_status==0) return "cloud";
	if (rez_status==1) return "gray";
	if (rez_status==2) return "downloading";
	if (rez_status==3) return "full";
	return "unknown";
}

// static
void LLVOAvatar::dumpBakedStatus()
{
	LLVector3d camera_pos_global = gAgentCamera.getCameraPositionGlobal();

	for (std::vector<LLCharacter*>::iterator iter = LLCharacter::sInstances.begin();
		 iter != LLCharacter::sInstances.end(); ++iter)
	{
		LLVOAvatar* inst = (LLVOAvatar*) *iter;
		LL_INFOS() << "Avatar ";

		LLNameValue* firstname = inst->getNVPair("FirstName");
		LLNameValue* lastname = inst->getNVPair("LastName");

		if( firstname )
		{
			LL_CONT << firstname->getString();
		}
		if( lastname )
		{
			LL_CONT << " " << lastname->getString();
		}

		LL_CONT << " " << inst->mID;

		if( inst->isDead() )
		{
			LL_CONT << " DEAD ("<< inst->getNumRefs() << " refs)";
		}

		if( inst->isSelf() )
		{
			LL_CONT << " (self)";
		}


		F64 dist_to_camera = (inst->getPositionGlobal() - camera_pos_global).length();
		LL_CONT << " " << dist_to_camera << "m ";

		LL_CONT << " " << inst->mPixelArea << " pixels";

		if( inst->isVisible() )
		{
			LL_CONT << " (visible)";
		}
		else
		{
			LL_CONT << " (not visible)";
		}

		if( inst->isFullyBaked() )
		{
			LL_CONT << " Baked";
		}
		else
		{
			LL_CONT << " Unbaked (";
			
			for (LLAvatarAppearanceDictionary::BakedTextures::const_iterator iter = LLAvatarAppearance::getDictionary()->getBakedTextures().begin();
				 iter != LLAvatarAppearance::getDictionary()->getBakedTextures().end();
				 ++iter)
			{
				const LLAvatarAppearanceDictionary::BakedEntry *baked_dict = iter->second;
				const ETextureIndex index = baked_dict->mTextureIndex;
				if (!inst->isTextureDefined(index))
				{
					LL_CONT << " " << (LLAvatarAppearance::getDictionary()->getTexture(index) ? LLAvatarAppearance::getDictionary()->getTexture(index)->mName : "");
				}
			}
			LL_CONT << " ) " << inst->getUnbakedPixelAreaRank();
			if( inst->isCulled() )
			{
				LL_CONT << " culled";
			}
		}
		LL_CONT << LL_ENDL;
	}
}

//static
void LLVOAvatar::restoreGL()
{
	if (!isAgentAvatarValid()) return;

	gAgentAvatarp->setCompositeUpdatesEnabled(TRUE);
	for (U32 i = 0; i < gAgentAvatarp->mBakedTextureDatas.size(); i++)
	{
		// <FS:Ansariel> [Legacy Bake]
		//gAgentAvatarp->invalidateComposite(gAgentAvatarp->getTexLayerSet(i));
		gAgentAvatarp->invalidateComposite(gAgentAvatarp->getTexLayerSet(i), FALSE);
	}
	gAgentAvatarp->updateMeshTextures();
}

//static
void LLVOAvatar::destroyGL()
{
	deleteCachedImages();

	resetImpostors();
}

//static
void LLVOAvatar::resetImpostors()
{
	for (std::vector<LLCharacter*>::iterator iter = LLCharacter::sInstances.begin();
		 iter != LLCharacter::sInstances.end(); ++iter)
	{
		LLVOAvatar* avatar = (LLVOAvatar*) *iter;
		avatar->mImpostor.release();
		avatar->mNeedsImpostorUpdate = TRUE;
		avatar->mLastImpostorUpdateReason = 1;
	}
}

// static
void LLVOAvatar::deleteCachedImages(bool clearAll)
{	
	if (LLViewerTexLayerSet::sHasCaches)
	{
		for (std::vector<LLCharacter*>::iterator iter = LLCharacter::sInstances.begin();
			 iter != LLCharacter::sInstances.end(); ++iter)
		{
			LLVOAvatar* inst = (LLVOAvatar*) *iter;
			inst->deleteLayerSetCaches(clearAll);
		}
		LLViewerTexLayerSet::sHasCaches = FALSE;
	}
	LLVOAvatarSelf::deleteScratchTextures();
	LLTexLayerStaticImageList::getInstance()->deleteCachedImages();
}


//------------------------------------------------------------------------
// static
// LLVOAvatar::initClass()
//------------------------------------------------------------------------
void LLVOAvatar::initClass()
{ 
	gAnimLibrary.animStateSetString(ANIM_AGENT_BODY_NOISE,"body_noise");
	gAnimLibrary.animStateSetString(ANIM_AGENT_BREATHE_ROT,"breathe_rot");
	gAnimLibrary.animStateSetString(ANIM_AGENT_PHYSICS_MOTION,"physics_motion");
	gAnimLibrary.animStateSetString(ANIM_AGENT_EDITING,"editing");
	gAnimLibrary.animStateSetString(ANIM_AGENT_EYE,"eye");
	gAnimLibrary.animStateSetString(ANIM_AGENT_FLY_ADJUST,"fly_adjust");
	gAnimLibrary.animStateSetString(ANIM_AGENT_HAND_MOTION,"hand_motion");
	gAnimLibrary.animStateSetString(ANIM_AGENT_HEAD_ROT,"head_rot");
	gAnimLibrary.animStateSetString(ANIM_AGENT_PELVIS_FIX,"pelvis_fix");
	gAnimLibrary.animStateSetString(ANIM_AGENT_TARGET,"target");
	gAnimLibrary.animStateSetString(ANIM_AGENT_WALK_ADJUST,"walk_adjust");

    // Where should this be set initially?
    LLJoint::setDebugJointNames(gSavedSettings.getString("DebugAvatarJoints"));

	LLControlAvatar::sRegionChangedSlot = gAgent.addRegionChangedCallback(&LLControlAvatar::onRegionChanged);

    sCloudTexture = LLViewerTextureManager::getFetchedTextureFromFile("cloud-particle.j2c");
	initCloud();
}


void LLVOAvatar::cleanupClass()
{
}

LLPartSysData LLVOAvatar::sCloud;
void LLVOAvatar::initCloud()
{
	// fancy particle cloud designed by Brent
	std::string filename = gDirUtilp->getExpandedFilename(LL_PATH_PER_SL_ACCOUNT, "cloud.xml");
	if(!gDirUtilp->fileExists(filename))
	{
		filename = gDirUtilp->getExpandedFilename(LL_PATH_USER_SETTINGS, "cloud.xml");
	}
	if(!gDirUtilp->fileExists(filename))
	{
		filename = gDirUtilp->getExpandedFilename(LL_PATH_APP_SETTINGS, "cloud.xml");
	}
	LLSD cloud;
	// <FS:ND> On Linux ifstream only has a const char* constructor
	// llifstream in_file(filename);
	llifstream in_file(filename.c_str());
	// </FS:ND>
	LLSDSerialize::fromXMLDocument(cloud, in_file);
	sCloud.fromLLSD(cloud);
	sCloud.mPartImageID = sCloudTexture->getID();

	//Todo: have own image, de-copy-pasta
	LLSD cloud_muted;
	filename = gDirUtilp->getExpandedFilename(LL_PATH_PER_SL_ACCOUNT, "cloud_muted.xml");
	if(!gDirUtilp->fileExists(filename))
	{
		filename = gDirUtilp->getExpandedFilename(LL_PATH_USER_SETTINGS, "cloud_muted.xml");
	}
	if(!gDirUtilp->fileExists(filename))
	{
		filename = gDirUtilp->getExpandedFilename(LL_PATH_APP_SETTINGS, "cloud_muted.xml");
	}
	// <FS:ND> On Linux ifstream only has a const char* constructor
	// llifstream in_file_muted(filename);
	llifstream in_file_muted(filename.c_str());
	// </FS:ND>
}

// virtual
void LLVOAvatar::initInstance()
{
	//-------------------------------------------------------------------------
	// register motions
	//-------------------------------------------------------------------------
	if (LLCharacter::sInstances.size() == 1)
	{
		registerMotion( ANIM_AGENT_DO_NOT_DISTURB,					LLNullMotion::create );
		registerMotion( ANIM_AGENT_CROUCH,					LLKeyframeStandMotion::create );
		registerMotion( ANIM_AGENT_CROUCHWALK,				LLKeyframeWalkMotion::create );
		registerMotion( ANIM_AGENT_EXPRESS_AFRAID,			LLEmote::create );
		registerMotion( ANIM_AGENT_EXPRESS_ANGER,			LLEmote::create );
		registerMotion( ANIM_AGENT_EXPRESS_BORED,			LLEmote::create );
		registerMotion( ANIM_AGENT_EXPRESS_CRY,				LLEmote::create );
		registerMotion( ANIM_AGENT_EXPRESS_DISDAIN,			LLEmote::create );
		registerMotion( ANIM_AGENT_EXPRESS_EMBARRASSED,		LLEmote::create );
		registerMotion( ANIM_AGENT_EXPRESS_FROWN,			LLEmote::create );
		registerMotion( ANIM_AGENT_EXPRESS_KISS,			LLEmote::create );
		registerMotion( ANIM_AGENT_EXPRESS_LAUGH,			LLEmote::create );
		registerMotion( ANIM_AGENT_EXPRESS_OPEN_MOUTH,		LLEmote::create );
		registerMotion( ANIM_AGENT_EXPRESS_REPULSED,		LLEmote::create );
		registerMotion( ANIM_AGENT_EXPRESS_SAD,				LLEmote::create );
		registerMotion( ANIM_AGENT_EXPRESS_SHRUG,			LLEmote::create );
		registerMotion( ANIM_AGENT_EXPRESS_SMILE,			LLEmote::create );
		registerMotion( ANIM_AGENT_EXPRESS_SURPRISE,		LLEmote::create );
		registerMotion( ANIM_AGENT_EXPRESS_TONGUE_OUT,		LLEmote::create );
		registerMotion( ANIM_AGENT_EXPRESS_TOOTHSMILE,		LLEmote::create );
		registerMotion( ANIM_AGENT_EXPRESS_WINK,			LLEmote::create );
		registerMotion( ANIM_AGENT_EXPRESS_WORRY,			LLEmote::create );
		registerMotion( ANIM_AGENT_FEMALE_RUN_NEW,			LLKeyframeWalkMotion::create );
		registerMotion( ANIM_AGENT_FEMALE_WALK,				LLKeyframeWalkMotion::create );
		registerMotion( ANIM_AGENT_FEMALE_WALK_NEW,			LLKeyframeWalkMotion::create );
		registerMotion( ANIM_AGENT_RUN,						LLKeyframeWalkMotion::create );
		registerMotion( ANIM_AGENT_RUN_NEW,					LLKeyframeWalkMotion::create );
		registerMotion( ANIM_AGENT_STAND,					LLKeyframeStandMotion::create );
		registerMotion( ANIM_AGENT_STAND_1,					LLKeyframeStandMotion::create );
		registerMotion( ANIM_AGENT_STAND_2,					LLKeyframeStandMotion::create );
		registerMotion( ANIM_AGENT_STAND_3,					LLKeyframeStandMotion::create );
		registerMotion( ANIM_AGENT_STAND_4,					LLKeyframeStandMotion::create );
		registerMotion( ANIM_AGENT_STANDUP,					LLKeyframeFallMotion::create );
		registerMotion( ANIM_AGENT_TURNLEFT,				LLKeyframeWalkMotion::create );
		registerMotion( ANIM_AGENT_TURNRIGHT,				LLKeyframeWalkMotion::create );
		registerMotion( ANIM_AGENT_WALK,					LLKeyframeWalkMotion::create );
		registerMotion( ANIM_AGENT_WALK_NEW,				LLKeyframeWalkMotion::create );
		
		// motions without a start/stop bit
		registerMotion( ANIM_AGENT_BODY_NOISE,				LLBodyNoiseMotion::create );
		registerMotion( ANIM_AGENT_BREATHE_ROT,				LLBreatheMotionRot::create );
		registerMotion( ANIM_AGENT_PHYSICS_MOTION,			LLPhysicsMotionController::create );
		registerMotion( ANIM_AGENT_EDITING,					LLEditingMotion::create	);
		registerMotion( ANIM_AGENT_EYE,						LLEyeMotion::create	);
		registerMotion( ANIM_AGENT_FEMALE_WALK,				LLKeyframeWalkMotion::create );
		registerMotion( ANIM_AGENT_FLY_ADJUST,				LLFlyAdjustMotion::create );
		registerMotion( ANIM_AGENT_HAND_MOTION,				LLHandMotion::create );
		registerMotion( ANIM_AGENT_HEAD_ROT,				LLHeadRotMotion::create );
		registerMotion( ANIM_AGENT_PELVIS_FIX,				LLPelvisFixMotion::create );
		registerMotion( ANIM_AGENT_SIT_FEMALE,				LLKeyframeMotion::create );
		registerMotion( ANIM_AGENT_TARGET,					LLTargetingMotion::create );
		registerMotion( ANIM_AGENT_WALK_ADJUST,				LLWalkAdjustMotion::create );
	}
	
	LLAvatarAppearance::initInstance();
	
	// preload specific motions here
	createMotion( ANIM_AGENT_CUSTOMIZE);
	createMotion( ANIM_AGENT_CUSTOMIZE_DONE);
	
	//VTPause();  // VTune
	
	mVoiceVisualizer->setVoiceEnabled( LLVoiceClient::getInstance()->getVoiceEnabled( mID ) );

    mInitFlags |= 1<<1;
}

// virtual
LLAvatarJoint* LLVOAvatar::createAvatarJoint()
{
	return new LLViewerJoint();
}

// virtual
LLAvatarJoint* LLVOAvatar::createAvatarJoint(S32 joint_num)
{
	return new LLViewerJoint(joint_num);
}

// virtual
LLAvatarJointMesh* LLVOAvatar::createAvatarJointMesh()
{
	return new LLViewerJointMesh();
}

// virtual
LLTexLayerSet* LLVOAvatar::createTexLayerSet()
{
	return new LLViewerTexLayerSet(this);
}

const LLVector3 LLVOAvatar::getRenderPosition() const
{

	if (mDrawable.isNull() || mDrawable->getGeneration() < 0)
	{
		return getPositionAgent();
	}
	else if (isRoot())
	{
		F32 fixup;
		if ( hasPelvisFixup( fixup) )
		{
			//Apply a pelvis fixup (as defined by the avs skin)
			LLVector3 pos = mDrawable->getPositionAgent();
			pos[VZ] += fixup;
			return pos;
		}
		else
		{
			return mDrawable->getPositionAgent();
		}
	}
	else
	{
		return getPosition() * mDrawable->getParent()->getRenderMatrix();
	}
}

void LLVOAvatar::updateDrawable(BOOL force_damped)
{
	clearChanged(SHIFTED);
}

void LLVOAvatar::onShift(const LLVector4a& shift_vector)
{
	const LLVector3& shift = reinterpret_cast<const LLVector3&>(shift_vector);
	mLastAnimExtents[0] += shift;
	mLastAnimExtents[1] += shift;
}

void LLVOAvatar::updateSpatialExtents(LLVector4a& newMin, LLVector4a &newMax)
{
    if (mDrawable.isNull())
    {
        return;
    }

    if (mNeedsExtentUpdate)
    {
        calculateSpatialExtents(newMin,newMax);
        mLastAnimExtents[0].set(newMin.getF32ptr());
        mLastAnimExtents[1].set(newMax.getF32ptr());
		mLastAnimBasePos = mPelvisp->getWorldPosition();
        mNeedsExtentUpdate = false;
    }
	else
	{
		LLVector3 new_base_pos = mPelvisp->getWorldPosition();
		LLVector3 shift = new_base_pos-mLastAnimBasePos;
		mLastAnimExtents[0] += shift;
		mLastAnimExtents[1] += shift;
		mLastAnimBasePos = new_base_pos;

	}
          
	if (isImpostor() && !needsImpostorUpdate())
	{
		LLVector3 delta = getRenderPosition() -
			((LLVector3(mDrawable->getPositionGroup().getF32ptr())-mImpostorOffset));
		
		newMin.load3( (mLastAnimExtents[0] + delta).mV);
		newMax.load3( (mLastAnimExtents[1] + delta).mV);
	}
	else
	{
        newMin.load3(mLastAnimExtents[0].mV);
        newMax.load3(mLastAnimExtents[1].mV);
		LLVector4a pos_group;
		pos_group.setAdd(newMin,newMax);
		pos_group.mul(0.5f);
		mImpostorOffset = LLVector3(pos_group.getF32ptr())-getRenderPosition();
		mDrawable->setPositionGroup(pos_group);
	}
}


void LLVOAvatar::calculateSpatialExtents(LLVector4a& newMin, LLVector4a& newMax)
{
    LL_PROFILE_ZONE_SCOPED_CATEGORY_AVATAR;

    static LLCachedControl<S32> box_detail_cache(gSavedSettings, "AvatarBoundingBoxComplexity");
    S32 box_detail = box_detail_cache;
    if (getOverallAppearance() != AOA_NORMAL)
    {
        if (isControlAvatar())
        {
            // Animated objects don't show system avatar but do need to include rigged meshes in their bounding box.
            box_detail = 3;
        }
        else
        {
            // Jellydolled avatars ignore attachments, etc, use only system avatar.
            box_detail = 1;
        }
    }

    // FIXME the update_min_max function used below assumes there is a
    // known starting point, but in general there isn't. Ideally the
    // box update logic should be modified to handle the no-point-yet
    // case. For most models, starting with the pelvis is safe though.
    LLVector3 zero_pos;
    LLVector4a pos;
    if (dist_vec(zero_pos, mPelvisp->getWorldPosition())<0.001)
    {
        // Don't use pelvis until av initialized
        pos.load3(getRenderPosition().mV);
    }
    else
    {
        pos.load3(mPelvisp->getWorldPosition().mV);
    }
    newMin = pos;
    newMax = pos;

    if (box_detail>=1 && !isControlAvatar())
    {
        //stretch bounding box by joint positions. Doing this for
        //control avs, where the polymeshes aren't maintained or
        //displayed, can give inaccurate boxes due to joints stuck at (0,0,0).
        for (polymesh_map_t::iterator i = mPolyMeshes.begin(); i != mPolyMeshes.end(); ++i)
        {
            LLPolyMesh* mesh = i->second;
            for (S32 joint_num = 0; joint_num < mesh->mJointRenderData.size(); joint_num++)
            {
                LLVector4a trans;
                trans.load3( mesh->mJointRenderData[joint_num]->mWorldMatrix->getTranslation().mV);
                update_min_max(newMin, newMax, trans);
            }
        }
    }

    // Pad bounding box for starting joint, plus polymesh if
    // applicable. Subsequent calcs should be accurate enough to not
    // need padding.
    LLVector4a padding(0.25);
    newMin.sub(padding);
    newMax.add(padding);


    //stretch bounding box by static attachments
    if (box_detail >= 2)
    {
        float max_attachment_span = get_default_max_prim_scale() * 5.0f;
    
        for (attachment_map_t::iterator iter = mAttachmentPoints.begin(); 
             iter != mAttachmentPoints.end();
             ++iter)
        {
            LLViewerJointAttachment* attachment = iter->second;

            // <FS:Ansariel> Possible crash fix
            //if (attachment->getValid())
            if (attachment && attachment->getValid())
            // </FS:Ansariel>
            {
                for (LLViewerJointAttachment::attachedobjs_vec_t::iterator attachment_iter = attachment->mAttachedObjects.begin();
                     attachment_iter != attachment->mAttachedObjects.end();
                     ++attachment_iter)
                {
                    // Don't we need to look at children of attached_object as well?
                    const LLViewerObject* attached_object = attachment_iter->get();
                    if (attached_object && !attached_object->isHUDAttachment())
                    {
                        const LLVOVolume *vol = dynamic_cast<const LLVOVolume*>(attached_object);
                        if (vol && vol->isAnimatedObject())
                        {
                            // Animated objects already have a bounding box in their control av, use that. 
                            // Could lag by a frame if there's no guarantee on order of processing for avatars.
                            LLControlAvatar *cav = vol->getControlAvatar();
                            if (cav)
                            {
                                LLVector4a cav_min;
                                cav_min.load3(cav->mLastAnimExtents[0].mV);
                                LLVector4a cav_max;
                                cav_max.load3(cav->mLastAnimExtents[1].mV);
                                update_min_max(newMin,newMax,cav_min);
                                update_min_max(newMin,newMax,cav_max);
                                continue;
                            }
                        }
                        if (vol && vol->isRiggedMesh())
                        {
                            continue;
                        }
                        LLDrawable* drawable = attached_object->mDrawable;
                        if (drawable && !drawable->isState(LLDrawable::RIGGED | LLDrawable::RIGGED_CHILD)) // <-- don't extend bounding box if any rigged objects are present
                        {
                            LLSpatialBridge* bridge = drawable->getSpatialBridge();
                            if (bridge)
                            {
                                const LLVector4a* ext = bridge->getSpatialExtents();
                                LLVector4a distance;
                                distance.setSub(ext[1], ext[0]);
                                LLVector4a max_span(max_attachment_span);

                                S32 lt = distance.lessThan(max_span).getGatheredBits() & 0x7;
                        
                                // Only add the prim to spatial extents calculations if it isn't a megaprim.
                                // max_attachment_span calculated at the start of the function 
                                // (currently 5 times our max prim size) 
                                if (lt == 0x7)
                                {
                                    update_min_max(newMin,newMax,ext[0]);
                                    update_min_max(newMin,newMax,ext[1]);
                                }
                            }
                        }
                    }
                }
            }
        }
    }

    // Stretch bounding box by rigged mesh joint boxes
    if (box_detail>=3)
    {
        updateRiggingInfo();
        for (S32 joint_num = 0; joint_num < LL_CHARACTER_MAX_ANIMATED_JOINTS; joint_num++)
        {
            LLJoint *joint = getJoint(joint_num);
            LLJointRiggingInfo *rig_info = NULL;
            if (joint_num < mJointRiggingInfoTab.size())
            {
                rig_info = &mJointRiggingInfoTab[joint_num];
            }

            if (joint && rig_info && rig_info->isRiggedTo())
            {
                LLViewerJointAttachment *as_joint_attach = dynamic_cast<LLViewerJointAttachment*>(joint);
                if (as_joint_attach && as_joint_attach->getIsHUDAttachment())
                {
                    // Ignore bounding box of HUD joints
                    continue;
                }
                LLMatrix4a mat;
                LLVector4a new_extents[2];
                mat.loadu(joint->getWorldMatrix());
                matMulBoundBox(mat, rig_info->getRiggedExtents(), new_extents);
                update_min_max(newMin, newMax, new_extents[0]);
                update_min_max(newMin, newMax, new_extents[1]);
                //if (isSelf())
                //{
                //    LL_INFOS() << joint->getName() << " extents " << new_extents[0] << "," << new_extents[1] << LL_ENDL;
                //    LL_INFOS() << joint->getName() << " av box is " << newMin << "," << newMax << LL_ENDL;
                //}
            }
        }
    }

    // Update pixel area
    LLVector4a center, size;
    center.setAdd(newMin, newMax);
    center.mul(0.5f);
    
    size.setSub(newMax,newMin);
    size.mul(0.5f);
    
    mPixelArea = LLPipeline::calcPixelArea(center, size, *LLViewerCamera::getInstance());
}

void render_sphere_and_line(const LLVector3& begin_pos, const LLVector3& end_pos, F32 sphere_scale, const LLVector3& occ_color, const LLVector3& visible_color)
{
    // Unoccluded bone portions
    LLGLDepthTest normal_depth(GL_TRUE);

    // Draw line segment for unoccluded joint
    gGL.diffuseColor3f(visible_color[0], visible_color[1], visible_color[2]);

    gGL.begin(LLRender::LINES);
    gGL.vertex3fv(begin_pos.mV); 
    gGL.vertex3fv(end_pos.mV);
    gGL.end();
        

    // Draw sphere representing joint pos
    gGL.pushMatrix();
    gGL.scalef(sphere_scale, sphere_scale, sphere_scale);
    gSphere.renderGGL();
    gGL.popMatrix();
        
    LLGLDepthTest depth_under(GL_TRUE, GL_FALSE, GL_GREATER);

    // Occluded bone portions
    gGL.diffuseColor3f(occ_color[0], occ_color[1], occ_color[2]);

    gGL.begin(LLRender::LINES);
    gGL.vertex3fv(begin_pos.mV); 
    gGL.vertex3fv(end_pos.mV);
    gGL.end();

    // Draw sphere representing joint pos
    gGL.pushMatrix();
    gGL.scalef(sphere_scale, sphere_scale, sphere_scale);
    gSphere.renderGGL();
    gGL.popMatrix();
}

//-----------------------------------------------------------------------------
// renderCollisionVolumes()
//-----------------------------------------------------------------------------
void LLVOAvatar::renderCollisionVolumes()
{
	std::ostringstream ostr;

	for (S32 i = 0; i < mNumCollisionVolumes; i++)
	{
		ostr << mCollisionVolumes[i].getName() << ", ";

        LLAvatarJointCollisionVolume& collision_volume = mCollisionVolumes[i];

		collision_volume.updateWorldMatrix();

		gGL.pushMatrix();
		gGL.multMatrix( &collision_volume.getXform()->getWorldMatrix().mMatrix[0][0] );

        LLVector3 begin_pos(0,0,0);
        LLVector3 end_pos(collision_volume.getEnd());
        static F32 sphere_scale = 1.0f;
        static F32 center_dot_scale = 0.05f;

        static LLVector3 BLUE(0.0f, 0.0f, 1.0f);
        static LLVector3 PASTEL_BLUE(0.5f, 0.5f, 1.0f);
        static LLVector3 RED(1.0f, 0.0f, 0.0f);
        static LLVector3 PASTEL_RED(1.0f, 0.5f, 0.5f);
        static LLVector3 WHITE(1.0f, 1.0f, 1.0f);
        

        LLVector3 cv_color_occluded;
        LLVector3 cv_color_visible;
        LLVector3 dot_color_occluded(WHITE);
        LLVector3 dot_color_visible(WHITE);
        if (isControlAvatar())
        {
            cv_color_occluded = RED;
            cv_color_visible = PASTEL_RED;
        }
        else
        {
            cv_color_occluded = BLUE;
            cv_color_visible = PASTEL_BLUE;
        }
        render_sphere_and_line(begin_pos, end_pos, sphere_scale, cv_color_occluded, cv_color_visible);
        render_sphere_and_line(begin_pos, end_pos, center_dot_scale, dot_color_occluded, dot_color_visible);

        gGL.popMatrix();
    }

    
	if (mNameText.notNull())
	{
		LLVector4a unused;
	
		mNameText->lineSegmentIntersect(unused, unused, unused, TRUE);
	}
}

void LLVOAvatar::renderBones(const std::string &selected_joint)
{
    LLGLEnable blend(GL_BLEND);

	avatar_joint_list_t::iterator iter = mSkeleton.begin();
    avatar_joint_list_t::iterator end = mSkeleton.end();

    // For selected joints
    static LLVector3 SELECTED_COLOR_OCCLUDED(1.0f, 1.0f, 0.0f);
    static LLVector3 SELECTED_COLOR_VISIBLE(0.5f, 0.5f, 0.5f);
    // For bones with position overrides defined
    static LLVector3 OVERRIDE_COLOR_OCCLUDED(1.0f, 0.0f, 0.0f);
    static LLVector3 OVERRIDE_COLOR_VISIBLE(0.5f, 0.5f, 0.5f);
    // For bones which are rigged to by at least one attachment
    static LLVector3 RIGGED_COLOR_OCCLUDED(0.0f, 1.0f, 1.0f);
    static LLVector3 RIGGED_COLOR_VISIBLE(0.5f, 0.5f, 0.5f);
    // For bones not otherwise colored
    static LLVector3 OTHER_COLOR_OCCLUDED(0.0f, 1.0f, 0.0f);
    static LLVector3 OTHER_COLOR_VISIBLE(0.5f, 0.5f, 0.5f);
    
    static F32 SPHERE_SCALEF = 0.001f;

	for (; iter != end; ++iter)
	{
		LLJoint* jointp = *iter;
		if (!jointp)
		{
			continue;
		}

		jointp->updateWorldMatrix();

        LLVector3 occ_color, visible_color;

        LLVector3 pos;
        LLUUID mesh_id;
        F32 sphere_scale = SPHERE_SCALEF;

        // We are in render, so it is preferable to implement selection
        // in a different way, but since this is for debug/preview, this
        // is low priority
        if (jointp->getName() == selected_joint)
        {
            sphere_scale *= 16.f;
            occ_color = SELECTED_COLOR_OCCLUDED;
            visible_color = SELECTED_COLOR_VISIBLE;
        }
        else if (jointp->hasAttachmentPosOverride(pos,mesh_id))
        {
            occ_color = OVERRIDE_COLOR_OCCLUDED;
            visible_color = OVERRIDE_COLOR_VISIBLE;
        }
        else
        {
            if (jointIsRiggedTo(jointp))
            {
                occ_color = RIGGED_COLOR_OCCLUDED;
                visible_color = RIGGED_COLOR_VISIBLE;
            }
            else
            {
                occ_color = OTHER_COLOR_OCCLUDED;
                visible_color = OTHER_COLOR_VISIBLE;
            }
        }
        LLVector3 begin_pos(0,0,0);
        LLVector3 end_pos(jointp->getEnd());

        
		gGL.pushMatrix();
		gGL.multMatrix( &jointp->getXform()->getWorldMatrix().mMatrix[0][0] );

        render_sphere_and_line(begin_pos, end_pos, sphere_scale, occ_color, visible_color);
        
		gGL.popMatrix();
	}
}


void LLVOAvatar::renderJoints()
{
	std::ostringstream ostr;
	std::ostringstream nullstr;

	for (joint_map_t::iterator iter = mJointMap.begin(); iter != mJointMap.end(); ++iter)
	{
		LLJoint* jointp = iter->second;
		if (!jointp)
		{
			nullstr << iter->first << " is NULL" << std::endl;
			continue;
		}

		ostr << jointp->getName() << ", ";

		jointp->updateWorldMatrix();
	
		gGL.pushMatrix();
		gGL.multMatrix( &jointp->getXform()->getWorldMatrix().mMatrix[0][0] );

		gGL.diffuseColor3f( 1.f, 0.f, 1.f );
	
		gGL.begin(LLRender::LINES);
	
		LLVector3 v[] = 
		{
			LLVector3(1,0,0),
			LLVector3(-1,0,0),
			LLVector3(0,1,0),
			LLVector3(0,-1,0),

			LLVector3(0,0,-1),
			LLVector3(0,0,1),
		};

		//sides
		gGL.vertex3fv(v[0].mV); 
		gGL.vertex3fv(v[2].mV);

		gGL.vertex3fv(v[0].mV); 
		gGL.vertex3fv(v[3].mV);

		gGL.vertex3fv(v[1].mV); 
		gGL.vertex3fv(v[2].mV);

		gGL.vertex3fv(v[1].mV); 
		gGL.vertex3fv(v[3].mV);


		//top
		gGL.vertex3fv(v[0].mV); 
		gGL.vertex3fv(v[4].mV);

		gGL.vertex3fv(v[1].mV); 
		gGL.vertex3fv(v[4].mV);

		gGL.vertex3fv(v[2].mV); 
		gGL.vertex3fv(v[4].mV);

		gGL.vertex3fv(v[3].mV); 
		gGL.vertex3fv(v[4].mV);


		//bottom
		gGL.vertex3fv(v[0].mV); 
		gGL.vertex3fv(v[5].mV);

		gGL.vertex3fv(v[1].mV); 
		gGL.vertex3fv(v[5].mV);

		gGL.vertex3fv(v[2].mV); 
		gGL.vertex3fv(v[5].mV);

		gGL.vertex3fv(v[3].mV); 
		gGL.vertex3fv(v[5].mV);

		gGL.end();

		gGL.popMatrix();
	}

	mDebugText.clear();
	addDebugText(ostr.str());
	addDebugText(nullstr.str());
}

BOOL LLVOAvatar::lineSegmentIntersect(const LLVector4a& start, const LLVector4a& end,
									  S32 face,
									  BOOL pick_transparent,
									  BOOL pick_rigged,
                                      BOOL pick_unselectable,
									  S32* face_hit,
									  LLVector4a* intersection,
									  LLVector2* tex_coord,
									  LLVector4a* normal,
									  LLVector4a* tangent)
{
	if ((isSelf() && !gAgent.needsRenderAvatar()) || !LLPipeline::sPickAvatar)
	{
		return FALSE;
	}

    if (isControlAvatar())
    {
        return FALSE;
    }
    
	if (lineSegmentBoundingBox(start, end))
	{
		for (S32 i = 0; i < mNumCollisionVolumes; ++i)
		{
			mCollisionVolumes[i].updateWorldMatrix();
            
			glh::matrix4f mat((F32*) mCollisionVolumes[i].getXform()->getWorldMatrix().mMatrix);
			glh::matrix4f inverse = mat.inverse();
			glh::matrix4f norm_mat = inverse.transpose();

			glh::vec3f p1(start.getF32ptr());
			glh::vec3f p2(end.getF32ptr());

			inverse.mult_matrix_vec(p1);
			inverse.mult_matrix_vec(p2);

			LLVector3 position;
			LLVector3 norm;

			if (linesegment_sphere(LLVector3(p1.v), LLVector3(p2.v), LLVector3(0,0,0), 1.f, position, norm))
			{
				glh::vec3f res_pos(position.mV);
				mat.mult_matrix_vec(res_pos);
				
				norm.normalize();
				glh::vec3f res_norm(norm.mV);
				norm_mat.mult_matrix_dir(res_norm);

				if (intersection)
				{
					intersection->load3(res_pos.v);
				}

				if (normal)
				{
					normal->load3(res_norm.v);
				}

				return TRUE;
			}
		}

		if (isSelf())
		{
			for (attachment_map_t::iterator iter = mAttachmentPoints.begin(); 
			 iter != mAttachmentPoints.end();
			 ++iter)
			{
				LLViewerJointAttachment* attachment = iter->second;

				// <FS:Ansariel> Possible crash fix
				if (!attachment)
				{
					continue;
				}
				// </FS:Ansariel>

				for (LLViewerJointAttachment::attachedobjs_vec_t::iterator attachment_iter = attachment->mAttachedObjects.begin();
					 attachment_iter != attachment->mAttachedObjects.end();
					 ++attachment_iter)
				{
					LLViewerObject* attached_object = attachment_iter->get();
					
					if (attached_object && !attached_object->isDead() && attachment->getValid())
					{
						LLDrawable* drawable = attached_object->mDrawable;
						if (drawable->isState(LLDrawable::RIGGED))
						{ //regenerate octree for rigged attachment
							gPipeline.markRebuild(mDrawable, LLDrawable::REBUILD_RIGGED, TRUE);
						}
					}
				}
			}
		}
	}

	
	
	LLVector4a position;
	if (mNameText.notNull() && mNameText->lineSegmentIntersect(start, end, position))
	{
		if (intersection)
		{
			*intersection = position;
		}

		return TRUE;
	}

	return FALSE;
}

// virtual
LLViewerObject* LLVOAvatar::lineSegmentIntersectRiggedAttachments(const LLVector4a& start, const LLVector4a& end,
									  S32 face,
									  BOOL pick_transparent,
									  BOOL pick_rigged,
                                      BOOL pick_unselectable,
									  S32* face_hit,
									  LLVector4a* intersection,
									  LLVector2* tex_coord,
									  LLVector4a* normal,
									  LLVector4a* tangent)
{
	if (isSelf() && !gAgent.needsRenderAvatar())
	{
		return NULL;
	}

	LLViewerObject* hit = NULL;

	if (lineSegmentBoundingBox(start, end))
	{
		LLVector4a local_end = end;
		LLVector4a local_intersection;

		for (attachment_map_t::iterator iter = mAttachmentPoints.begin(); 
			iter != mAttachmentPoints.end();
			++iter)
		{
			LLViewerJointAttachment* attachment = iter->second;

			// <FS:Ansariel> Possible crash fix
			if (!attachment)
			{
				continue;
			}
			// </FS:Ansariel>

			for (LLViewerJointAttachment::attachedobjs_vec_t::iterator attachment_iter = attachment->mAttachedObjects.begin();
					attachment_iter != attachment->mAttachedObjects.end();
					++attachment_iter)
			{
				LLViewerObject* attached_object = attachment_iter->get();
					
				if (attached_object->lineSegmentIntersect(start, local_end, face, pick_transparent, pick_rigged, pick_unselectable, face_hit, &local_intersection, tex_coord, normal, tangent))
				{
					local_end = local_intersection;
					if (intersection)
					{
						*intersection = local_intersection;
					}
					
					hit = attached_object;
				}
			}
		}
	}
		
	return hit;
}


LLVOAvatar* LLVOAvatar::asAvatar()
{
	return this;
}

//-----------------------------------------------------------------------------
// LLVOAvatar::startDefaultMotions()
//-----------------------------------------------------------------------------
void LLVOAvatar::startDefaultMotions()
{
	//-------------------------------------------------------------------------
	// start default motions
	//-------------------------------------------------------------------------
	startMotion( ANIM_AGENT_HEAD_ROT );
	startMotion( ANIM_AGENT_EYE );
	startMotion( ANIM_AGENT_BODY_NOISE );
	startMotion( ANIM_AGENT_BREATHE_ROT );
	startMotion( ANIM_AGENT_PHYSICS_MOTION );
	startMotion( ANIM_AGENT_HAND_MOTION );
	startMotion( ANIM_AGENT_PELVIS_FIX );

	//-------------------------------------------------------------------------
	// restart any currently active motions
	//-------------------------------------------------------------------------
	processAnimationStateChanges();
}

//-----------------------------------------------------------------------------
// LLVOAvatar::buildCharacter()
// Deferred initialization and rebuild of the avatar.
//-----------------------------------------------------------------------------
// virtual
void LLVOAvatar::buildCharacter()
{
	LLAvatarAppearance::buildCharacter();

	// Not done building yet; more to do.
	mIsBuilt = FALSE;

	//-------------------------------------------------------------------------
	// set head offset from pelvis
	//-------------------------------------------------------------------------
	updateHeadOffset();

	//-------------------------------------------------------------------------
	// initialize lip sync morph pointers
	//-------------------------------------------------------------------------
	mOohMorph     = getVisualParam( "Lipsync_Ooh" );
	mAahMorph     = getVisualParam( "Lipsync_Aah" );

	// If we don't have the Ooh morph, use the Kiss morph
	if (!mOohMorph)
	{
		LL_WARNS() << "Missing 'Ooh' morph for lipsync, using fallback." << LL_ENDL;
		mOohMorph = getVisualParam( "Express_Kiss" );
	}

	// If we don't have the Aah morph, use the Open Mouth morph
	if (!mAahMorph)
	{
		LL_WARNS() << "Missing 'Aah' morph for lipsync, using fallback." << LL_ENDL;
		mAahMorph = getVisualParam( "Express_Open_Mouth" );
	}

    // Currently disabled for control avatars (animated objects), enabled for all others.
    if (mEnableDefaultMotions)
    {
	startDefaultMotions();
    }

	//-------------------------------------------------------------------------
	// restart any currently active motions
	//-------------------------------------------------------------------------
	processAnimationStateChanges();

	mIsBuilt = TRUE;
	stop_glerror();

	mMeshValid = TRUE;
}

//-----------------------------------------------------------------------------
// resetVisualParams()
//-----------------------------------------------------------------------------
void LLVOAvatar::resetVisualParams()
{
	// Skeletal params
	{
		LLAvatarXmlInfo::skeletal_distortion_info_list_t::iterator iter;
		for (iter = sAvatarXmlInfo->mSkeletalDistortionInfoList.begin();
			 iter != sAvatarXmlInfo->mSkeletalDistortionInfoList.end(); 
			 ++iter)
		{
			LLPolySkeletalDistortionInfo *info = (LLPolySkeletalDistortionInfo*)*iter;
			LLPolySkeletalDistortion *param = dynamic_cast<LLPolySkeletalDistortion*>(getVisualParam(info->getID()));
            *param = LLPolySkeletalDistortion(this);
            llassert(param);
			if (!param->setInfo(info))
			{
				llassert(false);
			}			
		}
	}

	// Driver parameters
	for (LLAvatarXmlInfo::driver_info_list_t::iterator iter = sAvatarXmlInfo->mDriverInfoList.begin();
		 iter != sAvatarXmlInfo->mDriverInfoList.end(); 
		 ++iter)
	{
		LLDriverParamInfo *info = *iter;
        LLDriverParam *param = dynamic_cast<LLDriverParam*>(getVisualParam(info->getID()));
        LLDriverParam::entry_list_t driven_list = param->getDrivenList();
        *param = LLDriverParam(this);
        llassert(param);
        if (!param->setInfo(info))
        {
            llassert(false);
        }			
        param->setDrivenList(driven_list);
	}
}

void LLVOAvatar::applyDefaultParams()
{
	// These are params from avs with newly created copies of shape,
	// skin, hair, eyes, plus gender set as noted. Run arche_tool.py
	// to get params from some other xml appearance dump.
	std::map<S32, U8> male_params = {
		{1,33}, {2,61}, {4,85}, {5,23}, {6,58}, {7,127}, {8,63}, {10,85}, {11,63}, {12,42}, {13,0}, {14,85}, {15,63}, {16,36}, {17,85}, {18,95}, {19,153}, {20,63}, {21,34}, {22,0}, {23,63}, {24,109}, {25,88}, {27,132}, {31,63}, {33,136}, {34,81}, {35,85}, {36,103}, {37,136}, {38,127}, {80,255}, {93,203}, {98,0}, {99,0}, {105,127}, {108,0}, {110,0}, {111,127}, {112,0}, {113,0}, {114,127}, {115,0}, {116,0}, {117,0}, {119,127}, {130,114}, {131,127}, {132,99}, {133,63}, {134,127}, {135,140}, {136,127}, {137,127}, {140,0}, {141,0}, {142,0}, {143,191}, {150,0}, {155,104}, {157,0}, {162,0}, {163,0}, {165,0}, {166,0}, {167,0}, {168,0}, {169,0}, {177,0}, {181,145}, {182,216}, {183,133}, {184,0}, {185,127}, {192,0}, {193,127}, {196,170}, {198,0}, {503,0}, {505,127}, {506,127}, {507,109}, {508,85}, {513,127}, {514,127}, {515,63}, {517,85}, {518,42}, {603,100}, {604,216}, {605,214}, {606,204}, {607,204}, {608,204}, {609,51}, {616,25}, {617,89}, {619,76}, {624,204}, {625,0}, {629,127}, {637,0}, {638,0}, {646,144}, {647,85}, {649,127}, {650,132}, {652,127}, {653,85}, {654,0}, {656,127}, {659,127}, {662,127}, {663,127}, {664,127}, {665,127}, {674,59}, {675,127}, {676,85}, {678,127}, {682,127}, {683,106}, {684,47}, {685,79}, {690,127}, {692,127}, {693,204}, {700,63}, {701,0}, {702,0}, {703,0}, {704,0}, {705,127}, {706,127}, {707,0}, {708,0}, {709,0}, {710,0}, {711,127}, {712,0}, {713,159}, {714,0}, {715,0}, {750,178}, {752,127}, {753,36}, {754,85}, {755,131}, {756,127}, {757,127}, {758,127}, {759,153}, {760,95}, {762,0}, {763,140}, {764,74}, {765,27}, {769,127}, {773,127}, {775,0}, {779,214}, {780,204}, {781,198}, {785,0}, {789,0}, {795,63}, {796,30}, {799,127}, {800,226}, {801,255}, {802,198}, {803,255}, {804,255}, {805,255}, {806,255}, {807,255}, {808,255}, {812,255}, {813,255}, {814,255}, {815,204}, {816,0}, {817,255}, {818,255}, {819,255}, {820,255}, {821,255}, {822,255}, {823,255}, {824,255}, {825,255}, {826,255}, {827,255}, {828,0}, {829,255}, {830,255}, {834,255}, {835,255}, {836,255}, {840,0}, {841,127}, {842,127}, {844,255}, {848,25}, {858,100}, {859,255}, {860,255}, {861,255}, {862,255}, {863,84}, {868,0}, {869,0}, {877,0}, {879,51}, {880,132}, {921,255}, {922,255}, {923,255}, {10000,0}, {10001,0}, {10002,25}, {10003,0}, {10004,25}, {10005,23}, {10006,51}, {10007,0}, {10008,25}, {10009,23}, {10010,51}, {10011,0}, {10012,0}, {10013,25}, {10014,0}, {10015,25}, {10016,23}, {10017,51}, {10018,0}, {10019,0}, {10020,25}, {10021,0}, {10022,25}, {10023,23}, {10024,51}, {10025,0}, {10026,25}, {10027,23}, {10028,51}, {10029,0}, {10030,25}, {10031,23}, {10032,51}, {11000,1}, {11001,127}
	};
	std::map<S32, U8> female_params = {
		{1,33}, {2,61}, {4,85}, {5,23}, {6,58}, {7,127}, {8,63}, {10,85}, {11,63}, {12,42}, {13,0}, {14,85}, {15,63}, {16,36}, {17,85}, {18,95}, {19,153}, {20,63}, {21,34}, {22,0}, {23,63}, {24,109}, {25,88}, {27,132}, {31,63}, {33,136}, {34,81}, {35,85}, {36,103}, {37,136}, {38,127}, {80,0}, {93,203}, {98,0}, {99,0}, {105,127}, {108,0}, {110,0}, {111,127}, {112,0}, {113,0}, {114,127}, {115,0}, {116,0}, {117,0}, {119,127}, {130,114}, {131,127}, {132,99}, {133,63}, {134,127}, {135,140}, {136,127}, {137,127}, {140,0}, {141,0}, {142,0}, {143,191}, {150,0}, {155,104}, {157,0}, {162,0}, {163,0}, {165,0}, {166,0}, {167,0}, {168,0}, {169,0}, {177,0}, {181,145}, {182,216}, {183,133}, {184,0}, {185,127}, {192,0}, {193,127}, {196,170}, {198,0}, {503,0}, {505,127}, {506,127}, {507,109}, {508,85}, {513,127}, {514,127}, {515,63}, {517,85}, {518,42}, {603,100}, {604,216}, {605,214}, {606,204}, {607,204}, {608,204}, {609,51}, {616,25}, {617,89}, {619,76}, {624,204}, {625,0}, {629,127}, {637,0}, {638,0}, {646,144}, {647,85}, {649,127}, {650,132}, {652,127}, {653,85}, {654,0}, {656,127}, {659,127}, {662,127}, {663,127}, {664,127}, {665,127}, {674,59}, {675,127}, {676,85}, {678,127}, {682,127}, {683,106}, {684,47}, {685,79}, {690,127}, {692,127}, {693,204}, {700,63}, {701,0}, {702,0}, {703,0}, {704,0}, {705,127}, {706,127}, {707,0}, {708,0}, {709,0}, {710,0}, {711,127}, {712,0}, {713,159}, {714,0}, {715,0}, {750,178}, {752,127}, {753,36}, {754,85}, {755,131}, {756,127}, {757,127}, {758,127}, {759,153}, {760,95}, {762,0}, {763,140}, {764,74}, {765,27}, {769,127}, {773,127}, {775,0}, {779,214}, {780,204}, {781,198}, {785,0}, {789,0}, {795,63}, {796,30}, {799,127}, {800,226}, {801,255}, {802,198}, {803,255}, {804,255}, {805,255}, {806,255}, {807,255}, {808,255}, {812,255}, {813,255}, {814,255}, {815,204}, {816,0}, {817,255}, {818,255}, {819,255}, {820,255}, {821,255}, {822,255}, {823,255}, {824,255}, {825,255}, {826,255}, {827,255}, {828,0}, {829,255}, {830,255}, {834,255}, {835,255}, {836,255}, {840,0}, {841,127}, {842,127}, {844,255}, {848,25}, {858,100}, {859,255}, {860,255}, {861,255}, {862,255}, {863,84}, {868,0}, {869,0}, {877,0}, {879,51}, {880,132}, {921,255}, {922,255}, {923,255}, {10000,0}, {10001,0}, {10002,25}, {10003,0}, {10004,25}, {10005,23}, {10006,51}, {10007,0}, {10008,25}, {10009,23}, {10010,51}, {10011,0}, {10012,0}, {10013,25}, {10014,0}, {10015,25}, {10016,23}, {10017,51}, {10018,0}, {10019,0}, {10020,25}, {10021,0}, {10022,25}, {10023,23}, {10024,51}, {10025,0}, {10026,25}, {10027,23}, {10028,51}, {10029,0}, {10030,25}, {10031,23}, {10032,51}, {11000,1}, {11001,127}
	};
	std::map<S32, U8> *params = NULL;
	if (getSex() == SEX_MALE)
		params = &male_params;
	else
		params = &female_params;
			
	for( auto it = params->begin(); it != params->end(); ++it)
	{
		LLVisualParam* param = getVisualParam(it->first);
		if( !param )
		{
			// invalid id
			break;
		}

		U8 value = it->second;
		F32 newWeight = U8_to_F32(value, param->getMinWeight(), param->getMaxWeight());
		// <FS:Ansariel> [Legacy Bake]
		//param->setWeight(newWeight);
		param->setWeight(newWeight, FALSE); // Most likely FALSE is correct here because it's used in resetSkeleton, which is a local operation
	}
}

//-----------------------------------------------------------------------------
// resetSkeleton()
//-----------------------------------------------------------------------------
void LLVOAvatar::resetSkeleton(bool reset_animations)
{
    LL_DEBUGS("Avatar") << avString() << " reset starts" << LL_ENDL;
    if (!isControlAvatar() && !mLastProcessedAppearance)
    {
        LL_WARNS() << "Can't reset avatar; no appearance message has been received yet." << LL_ENDL;
        return;
    }

    // Save mPelvis state
    //LLVector3 pelvis_pos = getJoint("mPelvis")->getPosition();
    //LLQuaternion pelvis_rot = getJoint("mPelvis")->getRotation();

    // Clear all attachment pos and scale overrides
    clearAttachmentOverrides();

    // Note that we call buildSkeleton twice in this function. The first time is
    // just to get the right scale for the collision volumes, because
    // this will be used in setting the mJointScales for the
    // LLPolySkeletalDistortions of which the CVs are children.
	if( !buildSkeleton(sAvatarSkeletonInfo) )
    {
        LL_ERRS() << "Error resetting skeleton" << LL_ENDL;
	}

    // Reset some params to default state, without propagating changes downstream.
    resetVisualParams();

    // Now we have to reset the skeleton again, because its state
    // got clobbered by the resetVisualParams() calls
    // above.
	if( !buildSkeleton(sAvatarSkeletonInfo) )
    {
        LL_ERRS() << "Error resetting skeleton" << LL_ENDL;
	}

    // Reset attachment points
    // BuildSkeleton only does bones and CVs but we still need to reinit huds
    // since huds can be animated.
    bool ignore_hud_joints = !isSelf();
    initAttachmentPoints(ignore_hud_joints);

    // Fix up collision volumes
    for (LLVisualParam *param = getFirstVisualParam(); 
         param;
         param = getNextVisualParam())
    {
        LLPolyMorphTarget *poly_morph = dynamic_cast<LLPolyMorphTarget*>(param);
        if (poly_morph)
        {
            // This is a kludgy way to correct for the fact that the
            // collision volumes have been reset out from under the
            // poly morph sliders.
            F32 delta_weight = poly_morph->getLastWeight() - poly_morph->getDefaultWeight();
            poly_morph->applyVolumeChanges(delta_weight);
        }
    }

    // Reset tweakable params to preserved state
	if (getOverallAppearance() == AOA_NORMAL)
	{
		if (mLastProcessedAppearance)
		{
			bool slam_params = true;
			applyParsedAppearanceMessage(*mLastProcessedAppearance, slam_params);
		}
	}
	else
	{
		// Stripped down approximation of
		// applyParsedAppearanceMessage, but with alternative default
		// (jellydoll) params
		setCompositeUpdatesEnabled( FALSE );
		gPipeline.markGLRebuild(this);
		applyDefaultParams();
		setCompositeUpdatesEnabled( TRUE );
		updateMeshTextures();
		updateMeshVisibility();
	}
    updateVisualParams();

    // Restore attachment pos overrides
	updateAttachmentOverrides();

    // Animations
    if (reset_animations)
    {
        if (isSelf())
        {
            // This is equivalent to "Stop Animating Me". Will reset
            // all animations and propagate the changes to other
            // viewers.
            gAgent.stopCurrentAnimations();
        }
        else
        {
            // Local viewer-side reset for non-self avatars.
            resetAnimations();
        }

        // <FS:Ansariel> FIRE-22135: Try to re-register LLPhysicsMotionController to see if that unfreezes stuck physics
        removeMotion(ANIM_AGENT_PHYSICS_MOTION);
        registerMotion(ANIM_AGENT_PHYSICS_MOTION, LLPhysicsMotionController::create);
        startMotion(ANIM_AGENT_PHYSICS_MOTION);
        // </FS:Ansariel>
    }
    
    LL_DEBUGS("Avatar") << avString() << " reset ends" << LL_ENDL;
}

//-----------------------------------------------------------------------------
// releaseMeshData()
//-----------------------------------------------------------------------------
void LLVOAvatar::releaseMeshData()
{
	if (sInstances.size() < AVATAR_RELEASE_THRESHOLD || isUIAvatar())
	{
		return;
	}

	// cleanup mesh data
	for (avatar_joint_list_t::iterator iter = mMeshLOD.begin();
		 iter != mMeshLOD.end(); 
		 ++iter)
	{
		LLAvatarJoint* joint = (*iter);
		joint->setValid(FALSE, TRUE);
	}

	//cleanup data
	if (mDrawable.notNull())
	{
		LLFace* facep = mDrawable->getFace(0);
		if (facep)
		{
		facep->setSize(0, 0);
		for(S32 i = mNumInitFaces ; i < mDrawable->getNumFaces(); i++)
		{
			facep = mDrawable->getFace(i);
				if (facep)
				{
			facep->setSize(0, 0);
		}
	}
		}
	}
	
	for (attachment_map_t::iterator iter = mAttachmentPoints.begin(); 
		 iter != mAttachmentPoints.end();
		 ++iter)
	{
		LLViewerJointAttachment* attachment = iter->second;
		// <FS:Ansariel> Possible crash fix
		//if (!attachment->getIsHUDAttachment())
		if (attachment && !attachment->getIsHUDAttachment())
		// </FS:Ansariel>
		{
			attachment->setAttachmentVisibility(FALSE);
		}
	}
	mMeshValid = FALSE;
}

//-----------------------------------------------------------------------------
// restoreMeshData()
//-----------------------------------------------------------------------------
// virtual
void LLVOAvatar::restoreMeshData()
{
	llassert(!isSelf());
    if (mDrawable.isNull())
    {
        return;
    }
	
	//LL_INFOS() << "Restoring" << LL_ENDL;
	mMeshValid = TRUE;
	updateJointLODs();

	for (attachment_map_t::iterator iter = mAttachmentPoints.begin(); 
		 iter != mAttachmentPoints.end();
		 ++iter)
	{
		LLViewerJointAttachment* attachment = iter->second;
		if (!attachment->getIsHUDAttachment())
		{
			attachment->setAttachmentVisibility(TRUE);
		}
	}

	// force mesh update as LOD might not have changed to trigger this
	gPipeline.markRebuild(mDrawable, LLDrawable::REBUILD_GEOMETRY, TRUE);
}

//-----------------------------------------------------------------------------
// updateMeshData()
//-----------------------------------------------------------------------------
void LLVOAvatar::updateMeshData()
{
	if (mDrawable.notNull())
	{
		stop_glerror();

		S32 f_num = 0 ;
		const U32 VERTEX_NUMBER_THRESHOLD = 128 ;//small number of this means each part of an avatar has its own vertex buffer.
		const S32 num_parts = mMeshLOD.size();

		// this order is determined by number of LODS
		// if a mesh earlier in this list changed LODs while a later mesh doesn't,
		// the later mesh's index offset will be inaccurate
		for(S32 part_index = 0 ; part_index < num_parts ;)
		{
			S32 j = part_index ;
			U32 last_v_num = 0, num_vertices = 0 ;
			U32 last_i_num = 0, num_indices = 0 ;

			while(part_index < num_parts && num_vertices < VERTEX_NUMBER_THRESHOLD)
			{
				last_v_num = num_vertices ;
				last_i_num = num_indices ;

				LLViewerJoint* part_mesh = getViewerJoint(part_index++);
				if (part_mesh)
				{
					part_mesh->updateFaceSizes(num_vertices, num_indices, mAdjustedPixelArea);
				}
			}
			if(num_vertices < 1)//skip empty meshes
			{
				continue ;
			}
			if(last_v_num > 0)//put the last inserted part into next vertex buffer.
			{
				num_vertices = last_v_num ;
				num_indices = last_i_num ;	
				part_index-- ;
			}
		
			LLFace* facep = NULL;
			if(f_num < mDrawable->getNumFaces()) 
			{
				facep = mDrawable->getFace(f_num);
			}
			else
			{
				facep = mDrawable->getFace(0);
				if (facep)
				{
					facep = mDrawable->addFace(facep->getPool(), facep->getTexture()) ;
				}
			}
			if (!facep) continue;
			
			// resize immediately
			facep->setSize(num_vertices, num_indices);

			bool terse_update = false;

			facep->setGeomIndex(0);
			facep->setIndicesIndex(0);
		
			LLVertexBuffer* buff = facep->getVertexBuffer();
			if(!facep->getVertexBuffer())
			{
                buff = new LLVertexBuffer(LLDrawPoolAvatar::VERTEX_DATA_MASK);
				if (!buff->allocateBuffer(num_vertices, num_indices))
				{
					LL_WARNS() << "Failed to allocate Vertex Buffer for Mesh to "
						<< num_vertices << " vertices and "
						<< num_indices << " indices" << LL_ENDL;
					// Attempt to create a dummy triangle (one vertex, 3 indices, all 0)
					facep->setSize(1, 3);
					buff->allocateBuffer(1, 3);
					memset((U8*) buff->getMappedData(), 0, buff->getSize());
					memset((U8*) buff->getMappedIndices(), 0, buff->getIndicesSize());
				}
				facep->setVertexBuffer(buff);
			}
			else
			{
				if (buff->getNumIndices() == num_indices &&
					buff->getNumVerts() == num_vertices)
				{
					terse_update = true;
				}
				else
				{
                    buff = new LLVertexBuffer(buff->getTypeMask());
                    if (!buff->allocateBuffer(num_vertices, num_indices))
                    {
						LL_WARNS() << "Failed to allocate vertex buffer for Mesh, Substituting" << LL_ENDL;
						// Attempt to create a dummy triangle (one vertex, 3 indices, all 0)
						facep->setSize(1, 3);
						buff->allocateBuffer(1, 3);
						memset((U8*) buff->getMappedData(), 0, buff->getSize());
						memset((U8*) buff->getMappedIndices(), 0, buff->getIndicesSize());
					}
				}
			}
			
		
			// This is a hack! Avatars have their own pool, so we are detecting
			//   the case of more than one avatar in the pool (thus > 0 instead of >= 0)
			if (facep->getGeomIndex() > 0)
			{
				LL_ERRS() << "non-zero geom index: " << facep->getGeomIndex() << " in LLVOAvatar::restoreMeshData" << LL_ENDL;
			}

			if (num_vertices == buff->getNumVerts() && num_indices == buff->getNumIndices())
			{
				for(S32 k = j ; k < part_index ; k++)
				{
					bool rigid = false;
					if (k == MESH_ID_EYEBALL_LEFT ||
						k == MESH_ID_EYEBALL_RIGHT)
					{
						//eyeballs can't have terse updates since they're never rendered with
						//the hardware skinning shader
						rigid = true;
					}
				
					LLViewerJoint* mesh = getViewerJoint(k);
					if (mesh)
					{
						mesh->updateFaceData(facep, mAdjustedPixelArea, k == MESH_ID_HAIR, terse_update && !rigid);
					}
				}
			}

			stop_glerror();
			buff->unmapBuffer();

			if(!f_num)
			{
				f_num += mNumInitFaces ;
			}
			else
			{
				f_num++ ;
			}
		}
	}
}

//------------------------------------------------------------------------

//------------------------------------------------------------------------
// LLVOAvatar::processUpdateMessage()
//------------------------------------------------------------------------
U32 LLVOAvatar::processUpdateMessage(LLMessageSystem *mesgsys,
									 void **user_data,
									 U32 block_num, const EObjectUpdateType update_type,
									 LLDataPacker *dp)
{
	const BOOL has_name = !getNVPair("FirstName");

	// Do base class updates...
	U32 retval = LLViewerObject::processUpdateMessage(mesgsys, user_data, block_num, update_type, dp);

	// Print out arrival information once we have name of avatar.
    if (has_name && getNVPair("FirstName"))
    {
        mDebugExistenceTimer.reset();
        debugAvatarRezTime("AvatarRezArrivedNotification","avatar arrived");
    }

	if(retval & LLViewerObject::INVALID_UPDATE)
	{
		if (isSelf())
		{
			//tell sim to cancel this update
			gAgent.teleportViaLocation(gAgent.getPositionGlobal());
		}
	}

	return retval;
}

LLViewerFetchedTexture *LLVOAvatar::getBakedTextureImage(const U8 te, const LLUUID& uuid)
{
	LLViewerFetchedTexture *result = NULL;

	if (uuid == IMG_DEFAULT_AVATAR ||
		uuid == IMG_DEFAULT ||
		uuid == IMG_INVISIBLE)
	{
		// Should already exist, don't need to find it on sim or baked-texture host.
		result = gTextureList.findImage(uuid, TEX_LIST_STANDARD);
	}
	if (!result)
	{
		const std::string url = getImageURL(te,uuid);

		if (url.empty())
		{
			// <FS:Ansariel> [Legacy Bake]
			//LL_WARNS() << "unable to determine URL for te " << te << " uuid " << uuid << LL_ENDL;
			//return NULL;
			LL_DEBUGS("Avatar") << avString() << "get old-bake image from host " << uuid << LL_ENDL;
			LLHost host = getObjectHost();
			result = LLViewerTextureManager::getFetchedTexture(
				uuid, FTT_HOST_BAKE, TRUE, LLGLTexture::BOOST_NONE, LLViewerTexture::LOD_TEXTURE, 0, 0, host);
			// </FS:Ansariel> [Legacy Bake]
		}
		LL_DEBUGS("Avatar") << avString() << "get server-bake image from URL " << url << LL_ENDL;
		result = LLViewerTextureManager::getFetchedTextureFromUrl(
			url, FTT_SERVER_BAKE, TRUE, LLGLTexture::BOOST_NONE, LLViewerTexture::LOD_TEXTURE, 0, 0, uuid);
		if (result->isMissingAsset())
		{
			result->setIsMissingAsset(false);
		}
		
	}
	return result;
}

// virtual
S32 LLVOAvatar::setTETexture(const U8 te, const LLUUID& uuid)
{
	if (!isIndexBakedTexture((ETextureIndex)te))
	{
		// Sim still sends some uuids for non-baked slots sometimes - ignore.
		return LLViewerObject::setTETexture(te, LLUUID::null);
	}

	LLViewerFetchedTexture *image = getBakedTextureImage(te,uuid);
	llassert(image);
	return setTETextureCore(te, image);
}

//------------------------------------------------------------------------
// LLVOAvatar::dumpAnimationState()
//------------------------------------------------------------------------
void LLVOAvatar::dumpAnimationState()
{
	LL_INFOS() << "==============================================" << LL_ENDL;
	for (LLVOAvatar::AnimIterator it = mSignaledAnimations.begin(); it != mSignaledAnimations.end(); ++it)
	{
		LLUUID id = it->first;
		std::string playtag = "";
		if (mPlayingAnimations.find(id) != mPlayingAnimations.end())
		{
			playtag = "*";
		}
		LL_INFOS() << gAnimLibrary.animationName(id) << playtag << LL_ENDL;
	}
	for (LLVOAvatar::AnimIterator it = mPlayingAnimations.begin(); it != mPlayingAnimations.end(); ++it)
	{
		LLUUID id = it->first;
		bool is_signaled = mSignaledAnimations.find(id) != mSignaledAnimations.end();
		if (!is_signaled)
		{
			LL_INFOS() << gAnimLibrary.animationName(id) << "!S" << LL_ENDL;
		}
	}
}

//------------------------------------------------------------------------
// idleUpdate()
//------------------------------------------------------------------------
void LLVOAvatar::idleUpdate(LLAgent &agent, const F64 &time)
{
    LL_PROFILE_ZONE_SCOPED_CATEGORY_AVATAR;

	if (isDead())
	{
		LL_INFOS() << "Warning!  Idle on dead avatar" << LL_ENDL;
		return;
	}
    // record time and refresh "tooSlow" status
    LLPerfStats::RecordAvatarTime T(getID(), LLPerfStats::StatType_t::RENDER_IDLE); // per avatar "idle" time.
    updateTooSlow();

	static LLCachedControl<bool> disable_all_render_types(gSavedSettings, "DisableAllRenderTypes");
	if (!(gPipeline.hasRenderType(mIsControlAvatar ? LLPipeline::RENDER_TYPE_CONTROL_AV : LLPipeline::RENDER_TYPE_AVATAR))
		&& !disable_all_render_types && !isSelf())
	{
        if (!mIsControlAvatar)
        {
            idleUpdateNameTag( mLastRootPos );
        }
		return;
	}

    // Update should be happening max once per frame.
	// <FS:Beq> enable dynamic spreading of the BB calculations
	static LLCachedControl<S32> refreshPeriod(gSavedSettings, "AvatarExtentRefreshPeriodBatch");
	static LLCachedControl<S32> refreshMaxPerPeriod(gSavedSettings, "AvatarExtentRefreshMaxPerBatch");
	static S32 upd_freq = refreshPeriod; // initialise to a reasonable default of 1 batch
	static S32 lastRecalibrationFrame{ 0 };

	const S32 thisFrame = LLDrawable::getCurrentFrame(); 
	if (thisFrame - lastRecalibrationFrame >= upd_freq)
	{
		// Only update at the start of a cycle. .
		upd_freq = (((gObjectList.getAvatarCount() - 1) / refreshMaxPerPeriod) + 1)*refreshPeriod;
		lastRecalibrationFrame = thisFrame;
	}
	//</FS:Beq>
	if ((mLastAnimExtents[0]==LLVector3())||
		(mLastAnimExtents[1])==LLVector3())
	{
		mNeedsExtentUpdate = true;
	}
	else
	{
		//<FS:Beq> enable dynamic spreading of the BB calculations
		//const S32 upd_freq = 4; // force update every upd_freq frames.
		//mNeedsExtentUpdate = ((LLDrawable::getCurrentFrame()+mID.mData[0]) % upd_freq == 0);
		mNeedsExtentUpdate = ((thisFrame + mID.mData[0]) % upd_freq == 0);
		//</FS:Beq>
	}
    
    // LLScopedContextString str("avatar_idle_update " + getFullname()); // <FS:Beq> remove unused scoped string
    
	checkTextureLoading() ;
	
	// force immediate pixel area update on avatars using last frames data (before drawable or camera updates)
	setPixelAreaAndAngle(gAgent);

	// force asynchronous drawable update
	if(mDrawable.notNull())
	{	
		if (isSitting() && getParent())
		{
			LLViewerObject *root_object = (LLViewerObject*)getRoot();
			LLDrawable* drawablep = root_object->mDrawable;
			// if this object hasn't already been updated by another avatar...
			if (drawablep) // && !drawablep->isState(LLDrawable::EARLY_MOVE))
			{
				if (root_object->isSelected())
				{
					gPipeline.updateMoveNormalAsync(drawablep);
				}
				else
				{
					gPipeline.updateMoveDampedAsync(drawablep);
				}
			}
		}
		else 
		{
			gPipeline.updateMoveDampedAsync(mDrawable);
		}
	}

	//--------------------------------------------------------------------
	// set alpha flag depending on state
	//--------------------------------------------------------------------

	if (isSelf())
	{
		LLViewerObject::idleUpdate(agent, time);
		
		// trigger fidget anims
		if (isAnyAnimationSignaled(AGENT_STAND_ANIMS, NUM_AGENT_STAND_ANIMS))
		{
			agent.fidget();
		}
	}
	else
	{
		// Should override the idleUpdate stuff and leave out the angular update part.
		LLQuaternion rotation = getRotation();
		LLViewerObject::idleUpdate(agent, time);
		setRotation(rotation);
	}

	// attach objects that were waiting for a drawable
	lazyAttach();

	// animate the character
	// store off last frame's root position to be consistent with camera position
	mLastRootPos = mRoot->getWorldPosition();
	BOOL detailed_update = updateCharacter(agent);

	static LLUICachedControl<bool> visualizers_in_calls("ShowVoiceVisualizersInCalls", false);
	bool voice_enabled = (visualizers_in_calls || LLVoiceClient::getInstance()->inProximalChannel()) &&
						 LLVoiceClient::getInstance()->getVoiceEnabled(mID);

	idleUpdateVoiceVisualizer( voice_enabled );
	idleUpdateMisc( detailed_update );
	idleUpdateAppearanceAnimation();
	if (detailed_update)
	{
		idleUpdateLipSync( voice_enabled );
		idleUpdateLoadingEffect();
		idleUpdateBelowWater();	// wind effect uses this
		idleUpdateWindEffect();
	}
		
	idleUpdateNameTag( mLastRootPos );

    // Complexity has stale mechanics, but updates still can be very rapid
    // so spread avatar complexity calculations over frames to lesen load from
    // rapid updates and to make sure all avatars are not calculated at once.
    S32 compl_upd_freq = 20;
    if (isControlAvatar())
    {
        // animeshes do not (or won't) have impostors nor change outfis,
        // no need for high frequency
        compl_upd_freq = 100;
    }
    else if (mLastRezzedStatus <= 0) //cloud or  init
    {
        compl_upd_freq = 60;
    }
    else if (isSelf())
    {
        compl_upd_freq = 5;
    }
    else if (mLastRezzedStatus == 1) //'grey', not fully loaded
    {
        compl_upd_freq = 40;
    }
    else if (isInMuteList()) //cheap, buffers value from search
    {
        compl_upd_freq = 100;
    }

    if ((LLFrameTimer::getFrameCount() + mID.mData[0]) % compl_upd_freq == 0)
    {
        // DEPRECATED 
        // replace with LLPipeline::profileAvatar?
        // Avatar profile takes ~ 0.5ms while idleUpdateRenderComplexity takes ~5ms
        // (both are unacceptably costly)
        idleUpdateRenderComplexity();
    }
    idleUpdateDebugInfo();
}

void LLVOAvatar::idleUpdateVoiceVisualizer(bool voice_enabled)
{
	bool render_visualizer = voice_enabled;
	
	// Don't render the user's own voice visualizer when in mouselook, or when opening the mic is disabled.
	if(isSelf())
	{
        static LLCachedControl<bool> voiceDisableMic(gSavedSettings, "VoiceDisableMic");
		static LLCachedControl<bool> fsShowMyOwnVoiceVisualizer(gSavedSettings, "FSShowMyOwnVoiceVisualizer"); // <FS:PP> FIRE-21210: Don't show my voice visualizer
		if (gAgentCamera.cameraMouselook() || voiceDisableMic || !fsShowMyOwnVoiceVisualizer)
		{
			render_visualizer = false;
		}
	}
	
	// <FS:Ansariel> FIRE-1916: Hide voice dots over avatars
	static LLCachedControl<bool> fsShowVoiceVisualizer(gSavedSettings, "FSShowVoiceVisualizer");
	if (!fsShowVoiceVisualizer)
	{
		render_visualizer = false;
	}
	// </FS:Ansariel>

	mVoiceVisualizer->setVoiceEnabled(render_visualizer);
	
	if ( voice_enabled )
	{		
		//----------------------------------------------------------------
		// Only do gesture triggering for your own avatar, and only when you're in a proximal channel.
		//----------------------------------------------------------------
		if( isSelf() )
		{
			//----------------------------------------------------------------------------------------
			// The following takes the voice signal and uses that to trigger gesticulations. 
			//----------------------------------------------------------------------------------------
			int lastGesticulationLevel = mCurrentGesticulationLevel;
			mCurrentGesticulationLevel = mVoiceVisualizer->getCurrentGesticulationLevel();
			
			//---------------------------------------------------------------------------------------------------
			// If "current gesticulation level" changes, we catch this, and trigger the new gesture
			//---------------------------------------------------------------------------------------------------
			if ( lastGesticulationLevel != mCurrentGesticulationLevel )
			{
				if ( mCurrentGesticulationLevel != VOICE_GESTICULATION_LEVEL_OFF )
				{
					std::string gestureString = "unInitialized";
					if ( mCurrentGesticulationLevel == 0 )	{ gestureString = "/voicelevel1";	}
					else	if ( mCurrentGesticulationLevel == 1 )	{ gestureString = "/voicelevel2";	}
					else	if ( mCurrentGesticulationLevel == 2 )	{ gestureString = "/voicelevel3";	}
					else	{ LL_INFOS() << "oops - CurrentGesticulationLevel can be only 0, 1, or 2"  << LL_ENDL; }
					
					// this is the call that Karl S. created for triggering gestures from within the code.
					LLGestureMgr::instance().triggerAndReviseString( gestureString );
				}
			}
			
		} //if( isSelf() )
		
		//-----------------------------------------------------------------------------------------------------------------
		// If the avatar is speaking, then the voice amplitude signal is passed to the voice visualizer.
		// Also, here we trigger voice visualizer start and stop speaking, so it can animate the voice symbol.
		//
		// Notice the calls to "gAwayTimer.reset()". This resets the timer that determines how long the avatar has been
		// "away", so that the avatar doesn't lapse into away-mode (and slump over) while the user is still talking. 
		//-----------------------------------------------------------------------------------------------------------------
		if (LLVoiceClient::getInstance()->getIsSpeaking( mID ))
		{		
			if (!mVoiceVisualizer->getCurrentlySpeaking())
			{
				mVoiceVisualizer->setStartSpeaking();
				
				//printf( "gAwayTimer.reset();\n" );
			}
			
			mVoiceVisualizer->setSpeakingAmplitude( LLVoiceClient::getInstance()->getCurrentPower( mID ) );
			
			if( isSelf() )
			{
				gAgent.clearAFK();
			}
		}
		else
		{
			if ( mVoiceVisualizer->getCurrentlySpeaking() )
			{
				mVoiceVisualizer->setStopSpeaking();
				
				if ( mLipSyncActive )
				{
					// <FS:Ansariel> [Legacy Bake]
					//if( mOohMorph ) mOohMorph->setWeight(mOohMorph->getMinWeight());
					//if( mAahMorph ) mAahMorph->setWeight(mAahMorph->getMinWeight());
					if( mOohMorph ) mOohMorph->setWeight(mOohMorph->getMinWeight(), FALSE);
					if( mAahMorph ) mAahMorph->setWeight(mAahMorph->getMinWeight(), FALSE);
					// </FS:Ansariel> [Legacy Bake]
					
					mLipSyncActive = false;
					LLCharacter::updateVisualParams();
					dirtyMesh();
				}
			}
		}
		
		//--------------------------------------------------------------------------------------------
		// here we get the approximate head position and set as sound source for the voice symbol
		// (the following version uses a tweak of "mHeadOffset" which handle sitting vs. standing)
		//--------------------------------------------------------------------------------------------
		
		if ( isSitting() )
		{
			LLVector3 headOffset = LLVector3( 0.0f, 0.0f, mHeadOffset.mV[2] );
			mVoiceVisualizer->setVoiceSourceWorldPosition( mRoot->getWorldPosition() + headOffset );
		}
		else 
		{
			LLVector3 tagPos = mRoot->getWorldPosition();
			tagPos[VZ] -= mPelvisToFoot;
			tagPos[VZ] += ( mBodySize[VZ] + 0.125f ); // does not need mAvatarOffset -Nyx
			mVoiceVisualizer->setVoiceSourceWorldPosition( tagPos );
		}
	}//if ( voiceEnabled )
}		

static void override_bbox(LLDrawable* drawable, LLVector4a* extents)
{
    LL_PROFILE_ZONE_SCOPED_CATEGORY_SPATIAL;
    drawable->setSpatialExtents(extents[0], extents[1]);
    drawable->setPositionGroup(LLVector4a(0, 0, 0));
    drawable->movePartition();
}

void LLVOAvatar::idleUpdateMisc(bool detailed_update)
{
    LL_PROFILE_ZONE_SCOPED_CATEGORY_AVATAR;
	if (LLVOAvatar::sJointDebug)
	{
		LL_INFOS() << getFullname() << ": joint touches: " << LLJoint::sNumTouches << " updates: " << LLJoint::sNumUpdates << LL_ENDL;
	}

	LLJoint::sNumUpdates = 0;
	LLJoint::sNumTouches = 0;

	BOOL visible = isVisible() || mNeedsAnimUpdate;

	// update attachments positions
	if (detailed_update)
	{
        U32 draw_order = 0;
        S32 attachment_selected = LLSelectMgr::getInstance()->getSelection()->getObjectCount() && LLSelectMgr::getInstance()->getSelection()->isAttachment();
		for (attachment_map_t::iterator iter = mAttachmentPoints.begin(); 
			 iter != mAttachmentPoints.end();
			 ++iter)
		{
			LLViewerJointAttachment* attachment = iter->second;

			// <FS:Ansariel> Possible crash fix
			if (!attachment)
			{
				continue;
			}
			// </FS:Ansariel>

			for (LLViewerJointAttachment::attachedobjs_vec_t::iterator attachment_iter = attachment->mAttachedObjects.begin();
				 attachment_iter != attachment->mAttachedObjects.end();
				 ++attachment_iter)
			{
                LLViewerObject* attached_object = attachment_iter->get();
                if (!attached_object
                    || attached_object->isDead()
                    || !attachment->getValid()
                    || attached_object->mDrawable.isNull())
                {
                    continue;
                }

                LLSpatialBridge* bridge = attached_object->mDrawable->getSpatialBridge();
				
				if (visible || !(bridge && bridge->getRadius() < 2.0f))
				{
                    //override rigged attachments' octree spatial extents with this avatar's bounding box
                    bool rigged = false;
                    if (bridge)
                    {
                        //transform avatar bounding box into attachment's coordinate frame
                        LLVector4a extents[2];
                        bridge->transformExtents(mDrawable->getSpatialExtents(), extents);

                        if (attached_object->mDrawable->isState(LLDrawable::RIGGED | LLDrawable::RIGGED_CHILD))
                        {
                            rigged = true;
                            override_bbox(attached_object->mDrawable, extents);
                        }
                    }

                    // if selecting any attachments, update all of them as non-damped
                    if (attachment_selected)
                    {
                        gPipeline.updateMoveNormalAsync(attached_object->mDrawable);
                    }
                    else
                    {
                        // Note: SL-17415; While most objects follow joints,
                        // some objects get position updates from server
                        gPipeline.updateMoveDampedAsync(attached_object->mDrawable);
                    }

                    // override_bbox calls movePartition() and getSpatialPartition(),
                    // so bridge might no longer be valid, get it again.
                    // ex: animesh stops being an animesh
                    bridge = attached_object->mDrawable->getSpatialBridge();
                    if (bridge)
                    {
                        if (!rigged)
                        {
                            gPipeline.updateMoveNormalAsync(bridge);
                        }
                        else
                        {
                            //specialized impl of updateMoveNormalAsync just for rigged attachment SpatialBridge
                            bridge->setState(LLDrawable::MOVE_UNDAMPED);
                            bridge->updateMove();
                            bridge->setState(LLDrawable::EARLY_MOVE);

                            LLSpatialGroup* group = attached_object->mDrawable->getSpatialGroup();
                            if (group)
                            { //set draw order of group
                                group->mAvatarp = this;
                                group->mRenderOrder = draw_order++;
                            }
                        }
                    }

					attached_object->updateText();	
				}
			}
		}
	}

	mNeedsAnimUpdate = FALSE;

	if (isImpostor() && !mNeedsImpostorUpdate)
	{
		LL_ALIGN_16(LLVector4a ext[2]);
		F32 distance;
		LLVector3 angle;

		getImpostorValues(ext, angle, distance);

		for (U32 i = 0; i < 3 && !mNeedsImpostorUpdate; i++)
		{
			F32 cur_angle = angle.mV[i];
			F32 old_angle = mImpostorAngle.mV[i];
			F32 angle_diff = fabsf(cur_angle-old_angle);
		
			if (angle_diff > F_PI/512.f*distance*mUpdatePeriod)
			{
				mNeedsImpostorUpdate = TRUE;
				mLastImpostorUpdateReason = 2;
			}
		}

		if (detailed_update && !mNeedsImpostorUpdate)
		{	//update impostor if view angle, distance, or bounding box change
			//significantly
			
			F32 dist_diff = fabsf(distance-mImpostorDistance);
			if (dist_diff/mImpostorDistance > 0.1f)
			{
				mNeedsImpostorUpdate = TRUE;
				mLastImpostorUpdateReason = 3;
			}
			else
			{
				ext[0].load3(mLastAnimExtents[0].mV);
                ext[1].load3(mLastAnimExtents[1].mV);
                // Expensive. Just call this once per frame, in updateSpatialExtents();
                //calculateSpatialExtents(ext[0], ext[1]);
				LLVector4a diff;
				diff.setSub(ext[1], mImpostorExtents[1]);
				if (diff.getLength3().getF32() > 0.05f)
				{
					mNeedsImpostorUpdate = TRUE;
					mLastImpostorUpdateReason = 4;
				}
				else
				{
					diff.setSub(ext[0], mImpostorExtents[0]);
					if (diff.getLength3().getF32() > 0.05f)
					{
						mNeedsImpostorUpdate = TRUE;
						mLastImpostorUpdateReason = 5;
					}
				}
			}
		}
	}

    if (mDrawable.notNull())
    {
		mDrawable->movePartition();
	
		//force a move if sitting on an active object
		if (getParent() && ((LLViewerObject*) getParent())->mDrawable->isActive())
		{
			gPipeline.markMoved(mDrawable, TRUE);
		}
    }
}

void LLVOAvatar::idleUpdateAppearanceAnimation()
{
	// update morphing params
	if (mAppearanceAnimating)
	{
		ESex avatar_sex = getSex();
		F32 appearance_anim_time = mAppearanceMorphTimer.getElapsedTimeF32();
		if (appearance_anim_time >= APPEARANCE_MORPH_TIME)
		{
			mAppearanceAnimating = FALSE;
			for (LLVisualParam *param = getFirstVisualParam(); 
				 param;
				 param = getNextVisualParam())
			{
				if (param->isTweakable())
				{
					// <FS:Ansariel> [Legacy Bake]
					//param->stopAnimating();
					param->stopAnimating(FALSE);
				}
			}
			updateVisualParams();
			// <FS:Ansariel> [Legacy Bake]
			if (isSelf())
			{
				gAgent.sendAgentSetAppearance();
			}
			// </FS:Ansariel> [Legacy Bake]
		}
		else
		{
			F32 morph_amt = calcMorphAmount();
			LLVisualParam *param;

			if (!isSelf())
			{
				// animate only top level params for non-self avatars
				for (param = getFirstVisualParam();
					 param;
					 param = getNextVisualParam())
				{
					if (param->isTweakable())
					{
						// <FS:Ansariel> [Legacy Bake]
						//param->animate(morph_amt);
						param->animate(morph_amt, FALSE);
					}
				}
			}

			// apply all params
			for (param = getFirstVisualParam();
				 param;
				 param = getNextVisualParam())
			{
				param->apply(avatar_sex);
			}

			mLastAppearanceBlendTime = appearance_anim_time;
		}
		dirtyMesh();
	}
}

F32 LLVOAvatar::calcMorphAmount()
{
	F32 appearance_anim_time = mAppearanceMorphTimer.getElapsedTimeF32();
	F32 blend_frac = calc_bouncy_animation(appearance_anim_time / APPEARANCE_MORPH_TIME);
	F32 last_blend_frac = calc_bouncy_animation(mLastAppearanceBlendTime / APPEARANCE_MORPH_TIME);

	F32 morph_amt;
	if (last_blend_frac == 1.f)
	{
		morph_amt = 1.f;
	}
	else
	{
		morph_amt = (blend_frac - last_blend_frac) / (1.f - last_blend_frac);
	}

	return morph_amt;
}

void LLVOAvatar::idleUpdateLipSync(bool voice_enabled)
{
	// Use the Lipsync_Ooh and Lipsync_Aah morphs for lip sync
    if ( voice_enabled
        && mLastRezzedStatus > 0 // no point updating lip-sync for clouds
        && (LLVoiceClient::getInstance()->lipSyncEnabled())
        && LLVoiceClient::getInstance()->getIsSpeaking( mID ) )
	{
		F32 ooh_morph_amount = 0.0f;
		F32 aah_morph_amount = 0.0f;

		mVoiceVisualizer->lipSyncOohAah( ooh_morph_amount, aah_morph_amount );

		if( mOohMorph )
		{
			F32 ooh_weight = mOohMorph->getMinWeight()
				+ ooh_morph_amount * (mOohMorph->getMaxWeight() - mOohMorph->getMinWeight());

			// <FS:Ansariel> [Legacy Bake]
			//mOohMorph->setWeight( ooh_weight);
			mOohMorph->setWeight( ooh_weight, FALSE);
		}

		if( mAahMorph )
		{
			F32 aah_weight = mAahMorph->getMinWeight()
				+ aah_morph_amount * (mAahMorph->getMaxWeight() - mAahMorph->getMinWeight());

			// <FS:Ansariel> [Legacy Bake]
			//mAahMorph->setWeight( aah_weight);
			mAahMorph->setWeight( aah_weight, FALSE);
		}

		mLipSyncActive = true;
		LLCharacter::updateVisualParams();
		dirtyMesh();
	}
}

void LLVOAvatar::idleUpdateLoadingEffect()
{
	// update visibility when avatar is partially loaded
	if (updateIsFullyLoaded()) // changed?
	{
		if (isFullyLoaded())
		{
			if (mFirstFullyVisible)
			{
				mFirstFullyVisible = FALSE;
				if (isSelf())
				{
					LL_INFOS("Avatar") << avString() << "self isFullyLoaded, mFirstFullyVisible" << LL_ENDL;
					LLAppearanceMgr::instance().onFirstFullyVisible();

					// <FS:Zi> Animation Overrider
					AOEngine::instance().onLoginComplete();

					// <FS:LO> tapping a place that happens on landing in world to start up discord
					FSDiscordConnect::instance().checkConnectionToDiscord(gSavedPerAccountSettings.getBOOL("FSEnableDiscordIntegration"));
				}
				else
				{
					LL_INFOS("Avatar") << avString() << "other isFullyLoaded, mFirstFullyVisible" << LL_ENDL;
				}
			}

			deleteParticleSource();
			updateLOD();
		}
		else
		{
// <FS> Custom avatar particle cloud
//			LLPartSysData particle_parameters;
//
//			// fancy particle cloud designed by Brent
//			particle_parameters.mPartData.mMaxAge            = 4.f;
//			particle_parameters.mPartData.mStartScale.mV[VX] = 0.8f;
//			particle_parameters.mPartData.mStartScale.mV[VX] = 0.8f;
//			particle_parameters.mPartData.mStartScale.mV[VY] = 1.0f;
//			particle_parameters.mPartData.mEndScale.mV[VX]   = 0.02f;
//			particle_parameters.mPartData.mEndScale.mV[VY]   = 0.02f;
//			particle_parameters.mPartData.mStartColor        = LLColor4(1, 1, 1, 0.5f);
//			particle_parameters.mPartData.mEndColor          = LLColor4(1, 1, 1, 0.0f);
//			particle_parameters.mPartData.mStartScale.mV[VX] = 0.8f;
//			particle_parameters.mPartImageID                 = sCloudTexture->getID();
//			particle_parameters.mMaxAge                      = 0.f;
//			particle_parameters.mPattern                     = LLPartSysData::LL_PART_SRC_PATTERN_ANGLE_CONE;
//			particle_parameters.mInnerAngle                  = F_PI;
//			particle_parameters.mOuterAngle                  = 0.f;
//			particle_parameters.mBurstRate                   = 0.02f;
//			particle_parameters.mBurstRadius                 = 0.0f;
//			particle_parameters.mBurstPartCount              = 1;
//			particle_parameters.mBurstSpeedMin               = 0.1f;
//			particle_parameters.mBurstSpeedMax               = 1.f;
//			particle_parameters.mPartData.mFlags             = ( LLPartData::LL_PART_INTERP_COLOR_MASK | LLPartData::LL_PART_INTERP_SCALE_MASK |
//																 LLPartData::LL_PART_EMISSIVE_MASK | // LLPartData::LL_PART_FOLLOW_SRC_MASK |
//																 LLPartData::LL_PART_TARGET_POS_MASK );
//			
//			// do not generate particles for dummy or overly-complex avatars
//			if (!mIsDummy && !isTooComplex())
//			{
//				setParticleSource(particle_parameters, getID());
//			}

			// Firestorm Clouds
			// do not generate particles for dummy or overly-complex avatars
			if (!mIsDummy && !isTooComplex() && !isTooSlow())
			{
				setParticleSource(sCloud, getID());
			}
		}
// </FS>
	}
}	

void LLVOAvatar::idleUpdateWindEffect()
{
	// update wind effect
	if ((LLViewerShaderMgr::instance()->getShaderLevel(LLViewerShaderMgr::SHADER_AVATAR) >= LLDrawPoolAvatar::SHADER_LEVEL_CLOTH))
	{
		F32 hover_strength = 0.f;
		F32 time_delta = mRippleTimer.getElapsedTimeF32() - mRippleTimeLast;
		mRippleTimeLast = mRippleTimer.getElapsedTimeF32();
		LLVector3 velocity = getVelocity();
		F32 speed = velocity.length();
		//RN: velocity varies too much frame to frame for this to work
		mRippleAccel.clearVec();//lerp(mRippleAccel, (velocity - mLastVel) * time_delta, LLSmoothInterpolation::getInterpolant(0.02f));
		mLastVel = velocity;
		LLVector4 wind;
		wind.setVec(getRegion()->mWind.getVelocityNoisy(getPositionAgent(), 4.f) - velocity);

		if (mInAir)
		{
			hover_strength = HOVER_EFFECT_STRENGTH * llmax(0.f, HOVER_EFFECT_MAX_SPEED - speed);
		}

		if (mBelowWater)
		{
			// TODO: make cloth flow more gracefully when underwater
			hover_strength += UNDERWATER_EFFECT_STRENGTH;
		}

		wind.mV[VZ] += hover_strength;
		wind.normalize();

		wind.mV[VW] = llmin(0.025f + (speed * 0.015f) + hover_strength, 0.5f);
		F32 interp;
		if (wind.mV[VW] > mWindVec.mV[VW])
		{
			interp = LLSmoothInterpolation::getInterpolant(0.2f);
		}
		else
		{
			interp = LLSmoothInterpolation::getInterpolant(0.4f);
		}
		mWindVec = lerp(mWindVec, wind, interp);
	
		F32 wind_freq = hover_strength + llclamp(8.f + (speed * 0.7f) + (noise1(mRipplePhase) * 4.f), 8.f, 25.f);
		mWindFreq = lerp(mWindFreq, wind_freq, interp); 

		if (mBelowWater)
		{
			mWindFreq *= UNDERWATER_FREQUENCY_DAMP;
		}

		mRipplePhase += (time_delta * mWindFreq);
		if (mRipplePhase > F_TWO_PI)
		{
			mRipplePhase = fmodf(mRipplePhase, F_TWO_PI);
		}
	}
}

void LLVOAvatar::idleUpdateNameTag(const LLVector3& root_pos_last)
{
    LL_PROFILE_ZONE_SCOPED_CATEGORY_AVATAR;

	// update chat bubble
	//--------------------------------------------------------------------
	// draw text label over character's head
	//--------------------------------------------------------------------
	if (mChatTimer.getElapsedTimeF32() > BUBBLE_CHAT_TIME)
	{
		mChats.clear();
	}

	const F32 time_visible = mTimeVisible.getElapsedTimeF32();
    static LLCachedControl<F32> NAME_SHOW_TIME(gSavedSettings, "RenderNameShowTime"); // seconds
    static LLCachedControl<F32> FADE_DURATION(gSavedSettings, "RenderNameFadeDuration"); // seconds
    static LLCachedControl<bool> use_chat_bubbles(gSavedSettings, "UseChatBubbles");
    static LLCachedControl<bool> use_typing_bubbles(gSavedSettings, "UseTypingBubbles");

// [RLVa:KB] - Checked: RLVa-2.0.1
	bool fRlvShowAvTag = true, fRlvShowAvName = true;
	if (RlvActions::isRlvEnabled())
	{
		fRlvShowAvTag = RlvActions::canShowNameTag(this);
		fRlvShowAvName = (fRlvShowAvTag) && (RlvActions::canShowName(RlvActions::SNC_DEFAULT, getID()));
	}
// [/RLVa:KB]
	bool visible_chat = use_chat_bubbles && (mChats.size() || mTyping);
	bool visible_typing = use_typing_bubbles && mTyping;
	bool render_name =	visible_chat ||
				visible_typing ||
// [RLVa:KB] - Checked: RLVa-2.0.1
						((fRlvShowAvTag) &&
// [/RLVa:KB]
		                ((sRenderName == RENDER_NAME_ALWAYS) ||
		                 (sRenderName == RENDER_NAME_FADE && time_visible < NAME_SHOW_TIME)));
	// If it's your own avatar, don't draw in mouselook, and don't
	// draw if we're specifically hiding our own name.
	if (isSelf())
	{
        static LLCachedControl<bool> render_name_show_self(gSavedSettings, "RenderNameShowSelf");
        static LLCachedControl<S32> name_tag_mode(gSavedSettings, "AvatarNameTagMode");
		render_name = render_name
			&& !gAgentCamera.cameraMouselook()
			&& (visible_chat || (render_name_show_self && name_tag_mode));
	}

	if ( !render_name )
	{
		if (mNameText)
		{
			// ...clean up old name tag
			mNameText->markDead();
			mNameText = NULL;
			sNumVisibleChatBubbles--;
		}
		return;
	}

	bool new_name = FALSE;
	if (visible_chat != mVisibleChat)
	{
		mVisibleChat = visible_chat;
		new_name = TRUE;
	}
		if (visible_typing != mVisibleTyping)
		{
			mVisibleTyping = visible_typing;
			new_name = TRUE;
		}

// [RLVa:KB] - Checked: RLVa-0.2.0
	if (!fRlvShowAvName)
	{
		if (mRenderGroupTitles)
		{
			mRenderGroupTitles = FALSE;
			new_name = TRUE;
		}
	}
	else if (sRenderGroupTitles != mRenderGroupTitles)
// [/RLVa]
//	if (sRenderGroupTitles != mRenderGroupTitles)
	{
		mRenderGroupTitles = sRenderGroupTitles;
		new_name = TRUE;
	}

	// First Calculate Alpha
	// If alpha > 0, create mNameText if necessary, otherwise delete it
	F32 alpha = 0.f;
	if (mAppAngle > 5.f)
	{
		const F32 START_FADE_TIME = NAME_SHOW_TIME - FADE_DURATION;
		if (!visible_chat && !visible_typing && sRenderName == RENDER_NAME_FADE && time_visible > START_FADE_TIME)
		{
			alpha = 1.f - (time_visible - START_FADE_TIME) / FADE_DURATION;
		}
		else
		{
			// ...not fading, full alpha
			alpha = 1.f;
		}
	}
	else if (mAppAngle > 2.f)
	{
		// far away is faded out also
		alpha = (mAppAngle-2.f)/3.f;
	}

	if (alpha <= 0.f)
	{
		if (mNameText)
		{
			mNameText->markDead();
			mNameText = NULL;
			sNumVisibleChatBubbles--;
		}
		return;
	}

	if (!mNameText)
	{
		mNameText = static_cast<LLHUDNameTag*>( LLHUDObject::addHUDObject(
			LLHUDObject::LL_HUD_NAME_TAG) );
		//mNameText->setMass(10.f);
		mNameText->setSourceObject(this);
		mNameText->setVertAlignment(LLHUDNameTag::ALIGN_VERT_TOP);
		mNameText->setVisibleOffScreen(TRUE);
		mNameText->setMaxLines(11);
		mNameText->setFadeDistance(CHAT_NORMAL_RADIUS, 5.f);
		sNumVisibleChatBubbles++;
		new_name = TRUE;
    }
				
	idleUpdateNameTagPosition(root_pos_last);
	idleUpdateNameTagText(new_name);
	// Wolfspirit: Following thing is already handled in LLHUDNameTag::lineSegmentIntersect
	// Fixing bubblechat alpha flashing with commenting this out.
	// idleUpdateNameTagAlpha(new_name, alpha);
}

void LLVOAvatar::idleUpdateNameTagText(bool new_name)
{
	LLNameValue *title = getNVPair("Title");
	LLNameValue* firstname = getNVPair("FirstName");
	LLNameValue* lastname = getNVPair("LastName");

	// Avatars must have a first and last name
	if (!firstname || !lastname) return;

	// <FS:Ansariel> OpenSim chat distance compatibility
	static const F32 chat_range_whisper_squared = LFSimFeatureHandler::getInstance()->whisperRange() * LFSimFeatureHandler::getInstance()->whisperRange();
	static const F32 chat_range_say_squared = LFSimFeatureHandler::getInstance()->sayRange() * LFSimFeatureHandler::getInstance()->sayRange();
	static const F32 chat_range_shout_squared = LFSimFeatureHandler::getInstance()->shoutRange() * LFSimFeatureHandler::getInstance()->shoutRange();
	// </FS:Ansariel>

// [RLVa:KB] - Checked: RLVa-2.0.1
	bool fRlvShowAvName = RlvActions::canShowName(RlvActions::SNC_DEFAULT, getID());
// [/RLVa:KB]
	// <FS:Ansariel> Show auto-response in nametag
	static LLCachedControl<bool> fsAutorespondMode(gSavedPerAccountSettings, "FSAutorespondMode");
	static LLCachedControl<bool> fsAutorespondNonFriendsMode(gSavedPerAccountSettings, "FSAutorespondNonFriendsMode");
	static LLCachedControl<bool> fsShowAutorespondInNametag(gSavedSettings, "FSShowAutorespondInNametag");
	bool is_autoresponse = isSelf() && fsShowAutorespondInNametag && (fsAutorespondMode || fsAutorespondNonFriendsMode);
	// </FS:Ansariel>
	// <FS:Ansariel> FIRE-3475: Show typing in nametag
	static LLCachedControl<bool> fsShowTypingStateInNameTag(gSavedSettings, "FSShowTypingStateInNameTag");
	bool is_typing = !isSelf() && mTyping && fsShowTypingStateInNameTag;
	// </FS:Ansariel>
	bool is_away = mSignaledAnimations.find(ANIM_AGENT_AWAY)  != mSignaledAnimations.end();
	bool is_do_not_disturb = mSignaledAnimations.find(ANIM_AGENT_DO_NOT_DISTURB) != mSignaledAnimations.end();
	bool is_appearance = mSignaledAnimations.find(ANIM_AGENT_CUSTOMIZE) != mSignaledAnimations.end();
	bool is_muted;
	if (isSelf())
	{
		is_muted = false;
	}
	else
	{
		is_muted = isInMuteList();
	}
//	bool is_friend = LLAvatarTracker::instance().isBuddy(getID());
// [RLVa:KB] - Checked: RLVa-1.2.2
	bool is_friend = (fRlvShowAvName) && (LLAvatarTracker::instance().isBuddy(getID()));
// [/RLVa:KB]
	bool is_cloud = getIsCloud();

	if (is_appearance != mNameAppearance)
	{
		if (is_appearance)
		{
			debugAvatarRezTime("AvatarRezEnteredAppearanceNotification","entered appearance mode");
		}
		else
		{
			debugAvatarRezTime("AvatarRezLeftAppearanceNotification","left appearance mode");
		}
	}
	// <FS:CR> Colorize name tags
	//LLColor4 name_tag_color = getNameTagColor(is_friend);
	LLColor4 name_tag_color = getNameTagColor();
	// </FS:CR>
	LLColor4 distance_color = name_tag_color;
	std::string distance_string;

	// Wolfspirit: If we don't need to display a friend,
	// if we aren't self, if we use colored Clienttags and if we have a color
	// then use that color as name_tag_color
	static LLUICachedControl<bool> show_friends("NameTagShowFriends");
	static LLUICachedControl<U32> color_client_tags("FSColorClienttags");
	bool special_color_override = (show_friends && (is_friend || LGGContactSets::getInstance()->hasFriendColorThatShouldShow(getID(), LGG_CS_TAG))) ||
									LLNetMap::hasAvatarMarkColor(getID());
	if (mClientTagData.has("color")
		&& !special_color_override
		&& color_client_tags && !this->isSelf())
	{
		name_tag_color = mClientTagData["color"]; 
	}

	// <FS:Ansariel> Color name tags based on distance
	static LLCachedControl<bool> show_distance_color_tag(gSavedSettings, "FSTagShowDistanceColors");
	static LLCachedControl<bool> show_distance_in_tag(gSavedSettings, "FSTagShowDistance");
	// <FS:CR> FIRE-6664: Add whisper range to color tags
	static LLUIColor tag_whisper_color = LLUIColorTable::instance().getColor("NameTagWhisperDistanceColor", LLColor4::green);
	// </FS:CR> FIRE-6664: Add whisper range to color tags
	static LLUIColor tag_chat_color = LLUIColorTable::instance().getColor("NameTagChatDistanceColor", LLColor4::green);
	static LLUIColor tag_shout_color = LLUIColorTable::instance().getColor("NameTagShoutDistanceColor", LLColor4::yellow);
	static LLUIColor tag_beyond_shout_color = LLUIColorTable::instance().getColor("NameTagBeyondShoutDistanceColor", LLColor4::red);

	if (!isSelf() && (show_distance_color_tag || show_distance_in_tag))
	{
		F64 distance_squared = dist_vec_squared(getPositionGlobal(), gAgent.getPositionGlobal());
		// <FS:CR> FIRE-6664: Add whisper range color tag
		if (distance_squared <= chat_range_whisper_squared)
		{
			distance_color = tag_whisper_color;
		}
		else if (distance_squared <= chat_range_say_squared)
		// </FS:CR> FIRE-6664: Add whisper range color tag
		{
			distance_color = tag_chat_color;
		}
		else if (distance_squared <= chat_range_shout_squared)
		{
			distance_color = tag_shout_color;
		}
		else
		{
			distance_color = tag_beyond_shout_color;
		}

		if (show_distance_in_tag)
		{
			distance_string = llformat("%.02f m", sqrt(distance_squared));
		}

		// Override nametag color only if friend color is disabled
		// or avatar is not a friend nor has a contact set color
		if (show_distance_color_tag && !special_color_override)
		{
			name_tag_color = distance_color;
		}
	}
	// </FS:Ansariel>

	// <FS:Ansariel> Show ARW in nametag options (for Jelly Dolls)
	static LLCachedControl<bool> show_arw_tag(gSavedSettings, "FSTagShowARW");
	static LLCachedControl<bool> show_too_complex_only_arw_tag(gSavedSettings, "FSTagShowTooComplexOnlyARW");
	static LLCachedControl<bool> show_own_arw_tag(gSavedSettings, "FSTagShowOwnARW");
	U32 complexity(0);
	LLColor4 complexity_color(LLColor4::grey1); // default if we're not limiting the complexity

	if (show_arw_tag &&
	   ((isSelf() && show_own_arw_tag) ||
	   (!isSelf() && (!show_too_complex_only_arw_tag || isTooComplex()))))
	{
		complexity = mVisualComplexity;

		// Show complexity color if we're limiting and not showing our own ARW...
		static LLCachedControl<U32> max_render_cost(gSavedSettings, "RenderAvatarMaxComplexity", 0);
		if (max_render_cost != 0 && !isSelf())
		{
			// This calculation is copied from idleUpdateRenderComplexity()
			F32 green_level = 1.f - llclamp(((F32)complexity - (F32)max_render_cost) / (F32)max_render_cost, 0.f, 1.f);
			F32 red_level = llmin((F32)complexity / (F32)max_render_cost, 1.f);
			complexity_color.set(red_level, green_level, 0.f, 1.f);
		}
	}
	// </FS:Ansariel>

	// Rebuild name tag if state change detected
	if (!mNameIsSet
		|| new_name
		// <FS:Ansariel> FIRE-13414: Avatar name isn't updated when the simulator sends a new name
		|| (!LLGridManager::instance().isInSecondLife() && (firstname->getString() != mNameFirstname || lastname->getString() != mNameLastname))
		// </FS:Ansariel>
		|| (!title && !mTitle.empty())
		|| (title && mTitle != title->getString())
		|| is_away != mNameAway 
		|| is_do_not_disturb != mNameDoNotDisturb 
		|| is_autoresponse != mNameAutoResponse
		|| is_muted != mNameMute
		|| is_appearance != mNameAppearance 
		|| is_friend != mNameFriend
		|| is_cloud != mNameCloud
		|| name_tag_color != mNameColor
		|| is_typing != mNameIsTyping
		|| distance_string != mDistanceString
		// <FS:Ansariel> Show Arc in nametag (for Jelly Dolls)
		|| complexity != mNameArc
		|| complexity_color != mNameArcColor)
	{

		//WS: If we got a uuid and if we know if it's id_based or not, ask FSDATA for the other tagdata, before we display it.
		if (mClientTagData.has("uuid") && mClientTagData.has("id_based"))
		{
			LLColor4 color;
			if (mClientTagData.has("tex_color"))
			{
				color.setValue(mClientTagData["tex_color"]);
			}
			else
			{
				color = LLColor4::black;
			}
			mClientTagData = FSData::getInstance()->resolveClientTag(LLUUID(mClientTagData["uuid"].asString()),
																	 mClientTagData["id_based"].asBoolean(),
																	 color);
		}

		clearNameTag();

		// <FS:Ansariel> Show auto-response in nametag
		//if (is_away || is_muted || is_do_not_disturb || is_appearance)
		if (is_away || is_muted || is_do_not_disturb || is_autoresponse || is_appearance || is_typing)
		// </FS:Ansariel>
		{
			std::string line;
			if (is_away)
			{
				line += LLTrans::getString("AvatarAway");
				line += ", ";
			}
			if (is_do_not_disturb)
			{
				line += LLTrans::getString("AvatarDoNotDisturb");
				line += ", ";
			}
			// <FS:Ansariel> Show auto-response in nametag
			if (is_autoresponse)
			{
				line += LLTrans::getString("AvatarAutoResponse");
				line += ", ";
			}
			// </FS:Ansariel>
			if (is_muted)
			{
				line += LLTrans::getString("AvatarMuted");
				line += ", ";
			}
			if (is_appearance)
			{
				line += LLTrans::getString("AvatarEditingAppearance");
				line += ", ";
			}
			if (is_cloud && !is_muted)
			{
				line += LLTrans::getString("LoadingData");
				line += ", ";
			}
			// <FS:Ansariel> FIRE-3475: Show typing in nametag
			if (is_typing)
			{
				line += LLTrans::getString("AvatarTyping");
				line += ", ";
			}
			// </FS:Ansariel>
			// trim last ", "
			line.resize( line.length() - 2 );
			addNameTagLine(line, name_tag_color, LLFontGL::NORMAL,
				LLFontGL::getFontSansSerifSmall());
		}

//		if (sRenderGroupTitles
// [RLVa:KB] - Checked: RLVa-1.2.2
		if (sRenderGroupTitles && fRlvShowAvName
// [/RLVa:KB]
			&& title && title->getString() && title->getString()[0] != '\0')
		{
			std::string title_str = title->getString();
			LLStringFn::replace_ascii_controlchars(title_str,LL_UNKNOWN_CHAR);
			addNameTagLine(title_str, name_tag_color, LLFontGL::NORMAL,
				LLFontGL::getFontSansSerifSmall(), true);
		}

		static LLUICachedControl<bool> show_display_names("NameTagShowDisplayNames", true);
		static LLUICachedControl<bool> show_usernames("NameTagShowUsernames", true);
		static LLUICachedControl<bool> colorize_username("FSColorUsername");	// <FS:CR> FIRE-1061
		static LLUICachedControl<bool> show_legacynames("FSNameTagShowLegacyUsernames");

		if (LLAvatarName::useDisplayNames())
		{
			LLAvatarName av_name;
			if (!LLAvatarNameCache::get(getID(), &av_name))
			{
				// Force a rebuild at next idle
				// Note: do not connect a callback on idle().
				clearNameTag();
			}

// [RLVa:KB] - Checked: RLVa-1.2.2
			if ( (fRlvShowAvName) || (isSelf()) )
			{
// [/RLVa:KB]
				// Might be blank if name not available yet, that's OK
				if (show_display_names)
				{

					if (mClientTagData.has("name") && !mClientTagData["name"].asString().empty())
					{
						addNameTagLine((av_name.isDisplayNameDefault() ? av_name.getUserNameForDisplay() : av_name.getDisplayName()) +" (" + mClientTagData["name"].asString() + ")",name_tag_color,LLFontGL::NORMAL, LLFontGL::getFontSansSerif(), true, (!av_name.getDisplayName().empty()) );
					}
					else
					{
						addNameTagLine((av_name.isDisplayNameDefault() ? av_name.getUserNameForDisplay() : av_name.getDisplayName()), name_tag_color, LLFontGL::NORMAL, LLFontGL::getFontSansSerif(), true, true);
					}
				}
				// Suppress SLID display if display name matches exactly (ugh)
				if (show_usernames && !av_name.isDisplayNameDefault())
				{
					// *HACK: Desaturate the color
					// <FS:CR> FIRE-1061
					LLColor4 username_color;
					if (colorize_username)
					{
						username_color = LLUIColorTable::instance().getColor("NameTagUsername", LLColor4::white);
					}
					else
					{
						username_color = name_tag_color * 0.83f;
					}
					// </FS:CR>

					// <FS:CR> Show user name as legacy name if selected
					std::string username( show_legacynames ? av_name.getUserNameForDisplay() : av_name.getAccountName() );

					addNameTagLine(username, username_color, LLFontGL::NORMAL, LLFontGL::getFontSansSerifSmall(), true);
				}
// [RLVa:KB] - Checked: RLVa-1.2.2
			}
			else
			{
				addNameTagLine(RlvStrings::getAnonym(av_name), name_tag_color, LLFontGL::NORMAL, LLFontGL::getFontSansSerif(), true, (!av_name.getDisplayName().empty()) );
			}
// [/RLVa:KB]
		}
		else  // DISPLAY NAMES OFF
		{
			const LLFontGL* font = LLFontGL::getFontSansSerif();
			std::string full_name = LLCacheName::buildFullName( firstname->getString(), lastname->getString() );
// [RLVa:KB] - Checked: RLVa-1.2.2
			if ( (!fRlvShowAvName) && (!isSelf()) )
			{
				full_name = RlvStrings::getAnonym(full_name);
				addNameTagLine(full_name, name_tag_color, LLFontGL::NORMAL, font, true, true);
			}
// [/RLVa:KB]
			else // Only check for client tags when not RLV anon -AO
			{
				if (mClientTagData.has("name") && !mClientTagData["name"].asString().empty())
				{
					addNameTagLine(full_name + " (" + mClientTagData["name"].asString() + ")", name_tag_color, LLFontGL::NORMAL, font, true, true);
				}
				else
				{
					addNameTagLine(full_name, name_tag_color, LLFontGL::NORMAL, font, true, true);
				}
			}
		}

		// <FS:Ansariel> Show distance in tag
		if (show_distance_in_tag)
		{
			addNameTagLine(distance_string, distance_color, LLFontGL::NORMAL, LLFontGL::getFontSansSerifSmall());
		}
		// <FS:Ansariel> Show distance in tag

		// <FS:Ansariel> Show ARW in nametag options (for Jelly Dolls)
		static const std::string complexity_label = LLTrans::getString("Nametag_Complexity_Label");
		static const std::string texture_area_label = LLTrans::getString("Nametag_Texture_Area_Label");
		if (show_arw_tag &&
		   ((isSelf() && show_own_arw_tag) ||
		   (!isSelf() && (!show_too_complex_only_arw_tag || isTooComplex()))))
		{
			std::string complexity_string;
			LLLocale locale("");

			// always show complexity, even if the reason for a jelly baby is the texture area
			// this is technically not 100% correct but the decision logic with all of the
			// exceptions would be way too complex to justify the result - Zi
			LLResMgr::getInstance()->getIntegerString(complexity_string, complexity);
			LLStringUtil::format_map_t label_args;
			label_args["COMPLEXITY"] = complexity_string;

			addNameTagLine(format_string(complexity_label, label_args), complexity_color, LLFontGL::NORMAL, LLFontGL::getFontSansSerifSmall());

			// only show texture area if this is the reason for jelly baby rendering
			static LLCachedControl<F32> max_attachment_area(gSavedSettings, "RenderAutoMuteSurfaceAreaLimit", 1000.0f);
			if (max_attachment_area > 0.f && mAttachmentSurfaceArea > max_attachment_area)
			{
				LLResMgr::getInstance()->getIntegerString(complexity_string, mAttachmentSurfaceArea);
				label_args["TEXTURE_AREA"] = complexity_string;

				addNameTagLine(format_string(texture_area_label, label_args), LLColor4::red, LLFontGL::NORMAL, LLFontGL::getFontSansSerifSmall());
			}
		}
		// </FS:Ansariel>

		mNameAway = is_away;
		mNameDoNotDisturb = is_do_not_disturb;
		mNameAutoResponse = is_autoresponse; // <FS:Ansariel> Show auto-response in nametag
		mNameMute = is_muted;
		mNameAppearance = is_appearance;
		mNameFriend = is_friend;
		mNameCloud = is_cloud;
		mNameColor=name_tag_color;
		mDistanceString = distance_string;
		mTitle = title ? title->getString() : "";
		mNameIsTyping = is_typing;
		// <FS:Ansariel> FIRE-13414: Avatar name isn't updated when the simulator sends a new name
		mNameFirstname = firstname->getString();
		mNameLastname = lastname->getString();
		// </FS:Ansariel>
		// <FS:Ansariel> Show Arc in nametag (for Jelly Dolls)
		mNameArc = complexity;
		mNameArcColor = complexity_color;
		// </FS:Ansariel>
		LLStringFn::replace_ascii_controlchars(mTitle,LL_UNKNOWN_CHAR);
		new_name = TRUE;
	}


	
	if (mVisibleChat || mVisibleTyping)
	{
		mNameText->setFont(LLFontGL::getFontSansSerif());
				mNameText->setTextAlignment(LLHUDNameTag::ALIGN_TEXT_LEFT);
		mNameText->setFadeDistance(CHAT_NORMAL_RADIUS * 2.f, 5.f);

		std::deque<LLChat>::iterator chat_iter = mChats.begin();
		mNameText->clearString();

		LLColor4 new_chat = LLUIColorTable::instance().getColor( isSelf() ? "UserChatColor" : "AgentChatColor" );
		
		// <FS:CR> Colorize tags
		new_chat = LGGContactSets::getInstance()->colorize(getID(), new_chat, LGG_CS_CHAT);
		
		//color based on contact sets prefs
		LGGContactSets::getInstance()->hasFriendColorThatShouldShow(getID(), LGG_CS_CHAT, new_chat);
		// </FS:CR>
		
		if (mVisibleChat)
		{
		LLColor4 normal_chat = lerp(new_chat, LLColor4(0.8f, 0.8f, 0.8f, 1.f), 0.7f);
		LLColor4 old_chat = lerp(normal_chat, LLColor4(0.6f, 0.6f, 0.6f, 1.f), 0.7f);
		if (mTyping && mChats.size() >= MAX_BUBBLE_CHAT_UTTERANCES) 
		{
			++chat_iter;
		}

		for(; chat_iter != mChats.end(); ++chat_iter)
		{
			F32 chat_fade_amt = llclamp((F32)((LLFrameTimer::getElapsedSeconds() - chat_iter->mTime) / CHAT_FADE_TIME), 0.f, 4.f);
			LLFontGL::StyleFlags style;
			switch(chat_iter->mChatType)
			{
			case CHAT_TYPE_WHISPER:
				style = LLFontGL::ITALIC;
				break;
			case CHAT_TYPE_SHOUT:
				style = LLFontGL::BOLD;
				break;
			default:
				style = LLFontGL::NORMAL;
				break;
			}
			if (chat_fade_amt < 1.f)
			{
				F32 u = clamp_rescale(chat_fade_amt, 0.9f, 1.f, 0.f, 1.f);
				mNameText->addLine(chat_iter->mText, lerp(new_chat, normal_chat, u), style);
			}
			else if (chat_fade_amt < 2.f)
			{
				F32 u = clamp_rescale(chat_fade_amt, 1.9f, 2.f, 0.f, 1.f);
				mNameText->addLine(chat_iter->mText, lerp(normal_chat, old_chat, u), style);
			}
			else if (chat_fade_amt < 3.f)
			{
				// *NOTE: only remove lines down to minimum number
				mNameText->addLine(chat_iter->mText, old_chat, style);
			}
		}
		}
		mNameText->setVisibleOffScreen(TRUE);

		if (mVisibleTyping && mTyping)
		{
			S32 dot_count = (llfloor(mTypingTimer.getElapsedTimeF32() * 3.f) + 2) % 3 + 1;
			switch(dot_count)
			{
			case 1:
				mNameText->addLine(".", new_chat);
				break;
			case 2:
				mNameText->addLine("..", new_chat);
				break;
			case 3:
				mNameText->addLine("...", new_chat);
				break;
			}

		}
	}
	else
	{
		// ...not using chat bubbles, just names
		mNameText->setTextAlignment(LLHUDNameTag::ALIGN_TEXT_CENTER);
		mNameText->setFadeDistance(CHAT_NORMAL_RADIUS, 5.f);
		mNameText->setVisibleOffScreen(FALSE);
	}
}

// <FS:Ansariel> Fix nametag not properly updating when display name arrives
//void LLVOAvatar::addNameTagLine(const std::string& line, const LLColor4& color, S32 style, const LLFontGL* font, const bool use_ellipses)
void LLVOAvatar::addNameTagLine(const std::string& line, const LLColor4& color, S32 style, const LLFontGL* font, const bool use_ellipses, bool is_name /* = false */)
// </FS:Ansariel>
{
    // extra width (NAMETAG_MAX_WIDTH) is for names only, not for chat
	llassert(mNameText);
	if (mVisibleChat || mVisibleTyping)
	{
		mNameText->addLabel(line, LLHUDNameTag::NAMETAG_MAX_WIDTH);
	}
	else
	{
		mNameText->addLine(line, color, (LLFontGL::StyleFlags)style, font, use_ellipses, LLHUDNameTag::NAMETAG_MAX_WIDTH);
	}
	// <FS:Ansariel> Fix nametag not properly updating when display name arrives
    //mNameIsSet |= !line.empty();
	if (is_name)
	{
		mNameIsSet |= !line.empty();
	}
	// </FS:Ansariel>
}

void LLVOAvatar::clearNameTag()
{
    mNameIsSet = false;
	if (mNameText)
	{
		mNameText->setLabel("");
		mNameText->setString("");
	}
	mTimeVisible.reset();
}

//static
void LLVOAvatar::invalidateNameTag(const LLUUID& agent_id)
{
	LLViewerObject* obj = gObjectList.findObject(agent_id);
	if (!obj) return;

	LLVOAvatar* avatar = dynamic_cast<LLVOAvatar*>(obj);
	if (!avatar) return;

	avatar->clearNameTag();
}

//static
void LLVOAvatar::invalidateNameTags()
{
	std::vector<LLCharacter*>::iterator it = LLCharacter::sInstances.begin();
	for ( ; it != LLCharacter::sInstances.end(); ++it)
	{
		LLVOAvatar* avatar = dynamic_cast<LLVOAvatar*>(*it);
		if (!avatar) continue;
		if (avatar->isDead()) continue;

		avatar->clearNameTag();
	}
}

// Compute name tag position during idle update
void LLVOAvatar::idleUpdateNameTagPosition(const LLVector3& root_pos_last)
{
	LLQuaternion root_rot = mRoot->getWorldRotation();
	LLQuaternion inv_root_rot = ~root_rot;
	LLVector3 pixel_right_vec;
	LLVector3 pixel_up_vec;
	LLViewerCamera::getInstance()->getPixelVectors(root_pos_last, pixel_up_vec, pixel_right_vec);
	LLVector3 camera_to_av = root_pos_last - LLViewerCamera::getInstance()->getOrigin();
	camera_to_av.normalize();
	LLVector3 local_camera_at = camera_to_av * inv_root_rot;
	LLVector3 local_camera_up = camera_to_av % LLViewerCamera::getInstance()->getLeftAxis();
	local_camera_up.normalize();
	local_camera_up = local_camera_up * inv_root_rot;

	// <FS:Ansariel> Optional legacy nametag position
	LLVector3 name_position;
	static LLCachedControl<bool> fsLegacyNametagPosition(gSavedSettings, "FSLegacyNametagPosition");
	if (fsLegacyNametagPosition)
	{
		local_camera_up.scaleVec((mBodySize + mAvatarOffset) * 0.5f);
		local_camera_at.scaleVec((mBodySize + mAvatarOffset) * 0.5f);

		name_position = mRoot->getWorldPosition();
		name_position[VZ] -= mPelvisToFoot;
		name_position[VZ] += ((mBodySize[VZ] - mAvatarOffset[VZ] * 0.9f) * 0.55f);
		name_position += (local_camera_up * root_rot) - (projected_vec(local_camera_at * root_rot, camera_to_av));	
		name_position += pixel_up_vec * 15.f;
	}
	else
	{
	// </FS:Ansariel>
	// position is based on head position, does not require mAvatarOffset here. - Nyx
	LLVector3 avatar_ellipsoid(mBodySize.mV[VX] * 0.4f,
								mBodySize.mV[VY] * 0.4f,
								mBodySize.mV[VZ] * NAMETAG_VERT_OFFSET_WEIGHT);

	local_camera_up.scaleVec(avatar_ellipsoid);
	local_camera_at.scaleVec(avatar_ellipsoid);

	LLVector3 head_offset = (mHeadp->getLastWorldPosition() - mRoot->getLastWorldPosition()) * inv_root_rot;

	if (dist_vec(head_offset, mTargetRootToHeadOffset) > NAMETAG_UPDATE_THRESHOLD)
	{
		mTargetRootToHeadOffset = head_offset;
	}
	
	mCurRootToHeadOffset = lerp(mCurRootToHeadOffset, mTargetRootToHeadOffset, LLSmoothInterpolation::getInterpolant(0.2f));

	// <FS:Ansariel> Optional legacy nametag position
	//LLVector3 name_position = mRoot->getLastWorldPosition() + (mCurRootToHeadOffset * root_rot);
	name_position = mRoot->getLastWorldPosition() + (mCurRootToHeadOffset * root_rot);
	name_position += (local_camera_up * root_rot) - (projected_vec(local_camera_at * root_rot, camera_to_av));	
	name_position += pixel_up_vec * NAMETAG_VERTICAL_SCREEN_OFFSET;
	// <FS:Ansariel> Optional legacy nametag position
	}
	// </FS:Ansariel>

	// <FS:Ansariel> Optional Z-offset correction for name tags
	static LLCachedControl<S32> fsNameTagOffset(gSavedSettings, "FSNameTagZOffsetCorrection");
	name_position[VZ] += fsNameTagOffset / 10.f;
	// </FS:Ansariel>

	mNameText->setPositionAgent(name_position);				
}

void LLVOAvatar::idleUpdateNameTagAlpha(bool new_name, F32 alpha)
{
	llassert(mNameText);

	if (new_name
		|| alpha != mNameAlpha)
	{
		mNameText->setAlpha(alpha);
		mNameAlpha = alpha;
	}
}

// <FS:CR> Colorize tags
//LLColor4 LLVOAvatar::getNameTagColor(bool is_friend)
LLColor4 LLVOAvatar::getNameTagColor()
// </FS:CR>
{
	// ...not using display names
	LLColor4 color = LLUIColorTable::getInstance()->getColor("NameTagLegacy");
	if (LLAvatarName::useDisplayNames())
	{
		// ...color based on whether username "matches" a computed display name
		LLAvatarName av_name;
		if (LLAvatarNameCache::get(getID(), &av_name) && av_name.isDisplayNameDefault())
		{
			color = LLUIColorTable::getInstance()->getColor("NameTagMatch");
		}
		else
		{
			color = LLUIColorTable::getInstance()->getColor("NameTagMismatch");
		}
	}
	
	// <FS:CR> FIRE-1061 - Color friends, lindens, muted, etc
	color = LGGContactSets::getInstance()->colorize(getID(), color, LGG_CS_TAG);
	// </FS:CR>
	
	LGGContactSets::getInstance()->hasFriendColorThatShouldShow(getID(), LGG_CS_TAG, color);

	LLNetMap::getAvatarMarkColor(getID(), color);

	return color;
}

void LLVOAvatar::idleUpdateBelowWater()
{
	F32 avatar_height = (F32)(getPositionGlobal().mdV[VZ]);

	F32 water_height;
	water_height = getRegion()->getWaterHeight();

	// <FS:Zi> Animation Overrider
	BOOL wasBelowWater = mBelowWater;
	mBelowWater =  avatar_height < water_height;
	// <FS:Zi> Animation Overrider
	if (isSelf() && wasBelowWater != mBelowWater)
	{
		AOEngine::instance().checkBelowWater(mBelowWater);
	}
	// </FS:Zi> Animation Overrider
}

void LLVOAvatar::slamPosition()
{
	gAgent.setPositionAgent(getPositionAgent());
	// SL-315
	mRoot->setWorldPosition(getPositionAgent()); // teleport
	setChanged(TRANSLATED);
	if (mDrawable.notNull())
	{
		gPipeline.updateMoveNormalAsync(mDrawable);
	}
	mRoot->updateWorldMatrixChildren();
}

bool LLVOAvatar::isVisuallyMuted()
{
	LL_PROFILE_ZONE_SCOPED_CATEGORY_AVATAR; // <FS:Beq/> Tracy accounting for imposter testing.
	bool muted = false;

	// <FS:Ansariel> FIRE-11783: Always visually mute avatars that are muted
	if (!isSelf() && isInMuteList())
	{
		return true;
	}
	// </FS:Ansariel>

	// Priority order (highest priority first)
	// * own avatar is never visually muted
	// * if on the "always draw normally" list, draw them normally
	// * if on the "always visually mute" list, mute them
	// * check against the render cost and attachment limits
	if (!isSelf())
	{
// [RLVa:KB] - Checked: RLVa-2.2 (@setcam_avdist)
		if (isRlvSilhouette())
		{
			muted = true;
		}
		else if (mVisuallyMuteSetting == AV_ALWAYS_RENDER)
// [/RLVa:KB]
//		if (mVisuallyMuteSetting == AV_ALWAYS_RENDER)
		{
			muted = false;
		}
		else if (mVisuallyMuteSetting == AV_DO_NOT_RENDER)
		{
#ifdef JELLYDOLLS_SHOULD_IMPOSTOR
			muted = true;
			// Always want to see this AV as an impostor
#else
			muted = false;
#endif
		}
		// <FS:Ansariel> FIRE-11783: Always visually mute avatars that are muted
        //else if (isInMuteList())
        //{
        //    muted = true;
        //}
		// </FS:Ansariel>
		else 
		{
			muted = isTooComplex(); // <FS:Beq/> this should not trigger based on perfstats
		}
	}

	return muted;
}

bool LLVOAvatar::isInMuteList() const
{
	LL_PROFILE_ZONE_SCOPED_CATEGORY_AVATAR; // <FS:Beq/> Tracy accounting for imposter testing.
	bool muted = false;
	F64 now = LLFrameTimer::getTotalSeconds();
	if (now < mCachedMuteListUpdateTime)
	{
		muted = mCachedInMuteList;
	}
	else
	{
		muted = LLMuteList::getInstance()->isMuted(getID());

		const F64 SECONDS_BETWEEN_MUTE_UPDATES = 1;
		mCachedMuteListUpdateTime = now + SECONDS_BETWEEN_MUTE_UPDATES;
		mCachedInMuteList = muted;
	}
	return muted;
}

// [RLVa:KB] - Checked: RLVa-2.2 (@setcam_avdist)
bool LLVOAvatar::isRlvSilhouette() const
{
	if (!RlvActions::hasBehaviour(RLV_BHVR_SETCAM_AVDIST))
		return false;

	static RlvCachedBehaviourModifier<float> s_nSetCamAvDist(RLV_MODIFIER_SETCAM_AVDIST);

	const F64 now = LLFrameTimer::getTotalSeconds();
	if (now >= mCachedRlvSilhouetteUpdateTime)
	{
		const F64 SECONDS_BETWEEN_SILHOUETTE_UPDATES = .5f;
		bool fIsRlvSilhouette = dist_vec_squared(gAgent.getPositionGlobal(), getPositionGlobal()) > s_nSetCamAvDist() * s_nSetCamAvDist();
		if (fIsRlvSilhouette != mCachedIsRlvSilhouette)
		{
			mCachedIsRlvSilhouette = fIsRlvSilhouette;
			mNeedsImpostorUpdate = TRUE;
		}
		mCachedRlvSilhouetteUpdateTime = now + SECONDS_BETWEEN_SILHOUETTE_UPDATES;
	}
	return mCachedIsRlvSilhouette;
}
// [/RLVa:KB]

void LLVOAvatar::updateAppearanceMessageDebugText()
{
		S32 central_bake_version = -1;
		if (getRegion())
		{
			central_bake_version = getRegion()->getCentralBakeVersion();
		}
		bool all_baked_downloaded = allBakedTexturesCompletelyDownloaded();
		bool all_local_downloaded = allLocalTexturesCompletelyDownloaded();
		std::string debug_line = llformat("%s%s - mLocal: %d, mEdit: %d, mUSB: %d, CBV: %d",
										  isSelf() ? (all_local_downloaded ? "L" : "l") : "-",
										  all_baked_downloaded ? "B" : "b",
										  mUseLocalAppearance, mIsEditingAppearance,
										  // <FS:Ansariel> [Legacy Bake]
										  //1, central_bake_version);
										  mUseServerBakes, central_bake_version);
										  // </FS:Ansariel> [Legacy Bake]
		std::string origin_string = bakedTextureOriginInfo();
		debug_line += " [" + origin_string + "]";
		S32 curr_cof_version = LLAppearanceMgr::instance().getCOFVersion();
		S32 last_request_cof_version = mLastUpdateRequestCOFVersion;
		S32 last_received_cof_version = mLastUpdateReceivedCOFVersion;
		if (isSelf())
		{
			debug_line += llformat(" - cof: %d req: %d rcv:%d",
								   curr_cof_version, last_request_cof_version, last_received_cof_version);
			static LLCachedControl<bool> debug_force_failure(gSavedSettings, "DebugForceAppearanceRequestFailure");
			if (debug_force_failure)
			{
				debug_line += " FORCING ERRS";
			}
		}
		else
		{
			debug_line += llformat(" - cof rcv:%d", last_received_cof_version);
		}
		debug_line += llformat(" bsz-z: %.3f", mBodySize[2]);
        if (mAvatarOffset[2] != 0.0f)
        {
            debug_line += llformat("avofs-z: %.3f", mAvatarOffset[2]);
        }
		bool hover_enabled = getRegion() && getRegion()->avatarHoverHeightEnabled();
		debug_line += hover_enabled ? " H" : " h";
		const LLVector3& hover_offset = getHoverOffset();
		if (hover_offset[2] != 0.0)
		{
			debug_line += llformat(" hov_z: %.3f", hover_offset[2]);
			debug_line += llformat(" %s", (isSitting() ? "S" : "T"));
			debug_line += llformat("%s", (isMotionActive(ANIM_AGENT_SIT_GROUND_CONSTRAINED) ? "G" : "-"));
		}
		if (mInAir)
		{
			debug_line += " A";
			
		}

        LLVector3 ankle_right_pos_agent = mFootRightp->getWorldPosition();
		LLVector3 normal;
        LLVector3 ankle_right_ground_agent = ankle_right_pos_agent;
        resolveHeightAgent(ankle_right_pos_agent, ankle_right_ground_agent, normal);
        F32 rightElev = llmax(-0.2f, ankle_right_pos_agent.mV[VZ] - ankle_right_ground_agent.mV[VZ]);
        debug_line += llformat(" relev %.3f", rightElev);

        LLVector3 root_pos = mRoot->getPosition();
        LLVector3 pelvis_pos = mPelvisp->getPosition();
        debug_line += llformat(" rp %.3f pp %.3f", root_pos[2], pelvis_pos[2]);

		const LLVector3& scale = getScale();
		debug_line += llformat(" scale-z %.3f", scale[2]);
		S32 is_visible = (S32) isVisible();
		S32 is_m_visible = (S32) mVisible;
		debug_line += llformat(" v %d/%d", is_visible, is_m_visible);

		AvatarOverallAppearance aoa = getOverallAppearance();
		if (aoa == AOA_NORMAL)
		{
			debug_line += " N";
		}
		else if (aoa == AOA_JELLYDOLL)
		{
			debug_line += " J";
		}
		else
		{
			debug_line += " I";
		}

		if (mMeshValid)
		{
			debug_line += "m";
		}
		else
		{
			debug_line += "-";
		}
		if (isImpostor())
		{
			debug_line += " Imp" + llformat("%d[%d]:%.1f", mUpdatePeriod, mLastImpostorUpdateReason, ((F32)(gFrameTimeSeconds-mLastImpostorUpdateFrameTime)));
		}

		addDebugText(debug_line);
}

LLViewerInventoryItem* getObjectInventoryItem(LLViewerObject *vobj, LLUUID asset_id)
{
    LLViewerInventoryItem *item = NULL;

    if (vobj)
    {
        if (vobj->getInventorySerial()<=0)
        {
            vobj->requestInventory(); 
	}
        item = vobj->getInventoryItemByAsset(asset_id);
    }
    return item;
}

LLViewerInventoryItem* recursiveGetObjectInventoryItem(LLViewerObject *vobj, LLUUID asset_id)
{
    LLViewerInventoryItem *item = getObjectInventoryItem(vobj, asset_id);
    if (!item)
    {
        LLViewerObject::const_child_list_t& children = vobj->getChildren();
        for (LLViewerObject::const_child_list_t::const_iterator it = children.begin();
             it != children.end(); ++it)
        {
            LLViewerObject *childp = *it;
            item = getObjectInventoryItem(childp, asset_id);
            if (item)
	{
                break;
            }
        }
	}
    return item;
}

void LLVOAvatar::updateAnimationDebugText()
{
	for (LLMotionController::motion_list_t::iterator iter = mMotionController.getActiveMotions().begin();
		 iter != mMotionController.getActiveMotions().end(); ++iter)
	{
		LLMotion* motionp = *iter;
		if (motionp->getMinPixelArea() < getPixelArea())
		{
			std::string output;
            std::string motion_name = motionp->getName();
            if (motion_name.empty())
            {
                if (isControlAvatar())
                {
                    LLControlAvatar *control_av = dynamic_cast<LLControlAvatar*>(this);
                    // Try to get name from inventory of associated object
                    LLVOVolume *volp = control_av->mRootVolp;
                    LLViewerInventoryItem *item = recursiveGetObjectInventoryItem(volp,motionp->getID());
                    if (item)
                    {
                        motion_name = item->getName();
                    }
                }
                else
                {
                    if (motionp->getID() == ANIM_AGENT_BENTO_IDLE)
                    {
                        motion_name = "bento_idle";
                    }
                }
            }
            if (motion_name.empty())
			{
				std::string name;
				if (gAgent.isGodlikeWithoutAdminMenuFakery() || isSelf())
				{
					name = motionp->getID().asString();
					LLVOAvatar::AnimSourceIterator anim_it = mAnimationSources.begin();
					for (; anim_it != mAnimationSources.end(); ++anim_it)
					{
						if (anim_it->second == motionp->getID())
						{
							LLViewerObject* object = gObjectList.findObject(anim_it->first);
							if (!object)
							{
								break;
							}
							if (object->isAvatar())
							{
								if (mMotionController.mIsSelf)
								{
									// Searching inventory by asset id is really long
									// so just mark as inventory
									// Also item is likely to be named by LLPreviewAnim
									name += "(inventory)";
								}
							}
							else
							{
								LLViewerInventoryItem* item = NULL;
								if (!object->isInventoryDirty())
								{
									item = object->getInventoryItemByAsset(motionp->getID());
								}
								if (item)
								{
									name = item->getName();
								}
								else if (object->isAttachment())
								{
									name += "(att:" + getAttachmentItemName() + ")";
								}
								else
								{
									// in-world object, name or content unknown
									name += "(in-world)";
								}
							}
							break;
						}
					}
				}
				else
				{
					name = LLUUID::null.asString();
				}
				motion_name = name;
			}
			std::string motion_tag = "";
			if (mPlayingAnimations.find(motionp->getID()) != mPlayingAnimations.end())
			{
				motion_tag = "*";
			}
			output = llformat("%s%s - %d",
							  motion_name.c_str(),
							  motion_tag.c_str(),
							  (U32)motionp->getPriority());
			addDebugText(output);
		}
	}
}

void LLVOAvatar::updateDebugText()
{
    // Leave mDebugText uncleared here, in case a derived class has added some state first

	// <FS:Ansariel> Use cached controls
	//if (gSavedSettings.getBOOL("DebugAvatarAppearanceMessage"))
	static LLCachedControl<bool> debug_avatar_appearance_message(gSavedSettings, "DebugAvatarAppearanceMessage");
	if (debug_avatar_appearance_message)
	// </FS:Ansariel>
	{
        updateAppearanceMessageDebugText();
	}

	// <FS:Ansariel> Use cached controls
	//if (gSavedSettings.getBOOL("DebugAvatarCompositeBaked"))
	static LLCachedControl<bool> debug_avatar_composite_baked(gSavedSettings, "DebugAvatarCompositeBaked");
	if (debug_avatar_composite_baked)
	// </FS:Ansariel>
	{
		if (!mBakedTextureDebugText.empty())
			addDebugText(mBakedTextureDebugText);
	}

    // Develop -> Avatar -> Animation Info
	if (LLVOAvatar::sShowAnimationDebug)
	{
        updateAnimationDebugText();
	}

	if (!mDebugText.size() && mText.notNull())
	{
		mText->markDead();
		mText = NULL;
	}
	else if (mDebugText.size())
	{
		setDebugText(mDebugText);
	}
	mDebugText.clear();
}

//------------------------------------------------------------------------
// updateFootstepSounds
// Factored out from updateCharacter()
// Generate footstep sounds when feet hit the ground
//------------------------------------------------------------------------
void LLVOAvatar::updateFootstepSounds()
{
    if (mIsDummy)
    {
        return;
    }
	
	//-------------------------------------------------------------------------
	// Find the ground under each foot, these are used for a variety
	// of things that follow
	//-------------------------------------------------------------------------
	LLVector3 ankle_left_pos_agent = mFootLeftp->getWorldPosition();
	LLVector3 ankle_right_pos_agent = mFootRightp->getWorldPosition();

	LLVector3 ankle_left_ground_agent = ankle_left_pos_agent;
	LLVector3 ankle_right_ground_agent = ankle_right_pos_agent;
    LLVector3 normal;
	resolveHeightAgent(ankle_left_pos_agent, ankle_left_ground_agent, normal);
	resolveHeightAgent(ankle_right_pos_agent, ankle_right_ground_agent, normal);

	F32 leftElev = llmax(-0.2f, ankle_left_pos_agent.mV[VZ] - ankle_left_ground_agent.mV[VZ]);
	F32 rightElev = llmax(-0.2f, ankle_right_pos_agent.mV[VZ] - ankle_right_ground_agent.mV[VZ]);

	if (!isSitting())
	{
		//-------------------------------------------------------------------------
		// Figure out which foot is on ground
		//-------------------------------------------------------------------------
		if (!mInAir)
		{
			if ((leftElev < 0.0f) || (rightElev < 0.0f))
	{
				ankle_left_pos_agent = mFootLeftp->getWorldPosition();
				ankle_right_pos_agent = mFootRightp->getWorldPosition();
				leftElev = ankle_left_pos_agent.mV[VZ] - ankle_left_ground_agent.mV[VZ];
				rightElev = ankle_right_pos_agent.mV[VZ] - ankle_right_ground_agent.mV[VZ];
			}
		}
	}
	
	const LLUUID AGENT_FOOTSTEP_ANIMS[] = {ANIM_AGENT_WALK, ANIM_AGENT_RUN, ANIM_AGENT_LAND};
	const S32 NUM_AGENT_FOOTSTEP_ANIMS = LL_ARRAY_SIZE(AGENT_FOOTSTEP_ANIMS);

	if ( gAudiop && isAnyAnimationSignaled(AGENT_FOOTSTEP_ANIMS, NUM_AGENT_FOOTSTEP_ANIMS) )
	{
		BOOL playSound = FALSE;
		LLVector3 foot_pos_agent;

		BOOL onGroundLeft = (leftElev <= 0.05f);
		BOOL onGroundRight = (rightElev <= 0.05f);

		// did left foot hit the ground?
		if ( onGroundLeft && !mWasOnGroundLeft )
		{
			foot_pos_agent = ankle_left_pos_agent;
			playSound = TRUE;
		}

		// did right foot hit the ground?
		if ( onGroundRight && !mWasOnGroundRight )
	{
			foot_pos_agent = ankle_right_pos_agent;
			playSound = TRUE;
	}

		mWasOnGroundLeft = onGroundLeft;
		mWasOnGroundRight = onGroundRight;

		// <FS:PP> FIRE-3169: Option to change the default footsteps sound
		// if ( playSound )
		static LLCachedControl<bool> PlayModeUISndFootsteps(gSavedSettings, "PlayModeUISndFootsteps");
		if ( playSound && PlayModeUISndFootsteps )
		// </FS:PP>
		{
			const F32 STEP_VOLUME = 0.1f;
			const LLUUID& step_sound_id = getStepSound();

			LLVector3d foot_pos_global = gAgent.getPosGlobalFromAgent(foot_pos_agent);

			if (LLViewerParcelMgr::getInstance()->canHearSound(foot_pos_global)
				&& !LLMuteList::getInstance()->isMuted(getID(), LLMute::flagObjectSounds))
			{
				gAudiop->triggerSound(step_sound_id, getID(), STEP_VOLUME, LLAudioEngine::AUDIO_TYPE_AMBIENT, foot_pos_global);
			}
		}
	}
}

//------------------------------------------------------------------------
// computeUpdatePeriod()
// Factored out from updateCharacter()
// Set new value for mUpdatePeriod based on distance and various other factors.
//
// Note 10-2020: it turns out that none of these update period
// calculations have been having any effect, because
// mNeedsImpostorUpdate was not being set in updateCharacter(). So
// it's really open to question whether we want to enable time based updates, and if
// so, at what rate. Leaving the rates as given would lead to
// drastically more frequent impostor updates than we've been doing all these years.
// ------------------------------------------------------------------------
void LLVOAvatar::computeUpdatePeriod()
{
	bool visually_muted = isVisuallyMuted();
	bool slow = isTooSlowWithoutShadows();// <FS:Beq/> the geometry alone is forcing this to be slow so we must imposter
	if (mDrawable.notNull()
        && isVisible() 
        && (!isSelf() || visually_muted)
        && !isUIAvatar()
        && (sLimitNonImpostors || visually_muted || slow) // <FS:Beq/> imposter slow avatars irrespective of nonimposter setting.
        && !mNeedsAnimUpdate)
	{
		const LLVector4a* ext = mDrawable->getSpatialExtents();
		LLVector4a size;
		size.setSub(ext[1],ext[0]);
		F32 mag = size.getLength3().getF32()*0.5f;

		const S32 UPDATE_RATE_SLOW = 64;
		const S32 UPDATE_RATE_MED = 48;
		const S32 UPDATE_RATE_FAST = 32;
		if(slow)
		{
			mUpdatePeriod = UPDATE_RATE_FAST;
		}
		else if (visually_muted)
		{   // visually muted avatars update at lowest rate
			mUpdatePeriod = UPDATE_RATE_SLOW;
		}
		else if (! shouldImpostor()
				 || mDrawable->mDistanceWRTCamera < 1.f + mag)
		{   // first 25% of max visible avatars are not impostored
			// also, don't impostor avatars whose bounding box may be penetrating the 
			// impostor camera near clip plane
			mUpdatePeriod = 1;
		}
		else if ( shouldImpostor(4.0) )
		{ //background avatars are REALLY slow updating impostors
			mUpdatePeriod = UPDATE_RATE_SLOW;
		}
		else if (mLastRezzedStatus <= 0)
		{
			// Don't update cloud avatars too often
			mUpdatePeriod = UPDATE_RATE_SLOW;
		}
		else if ( shouldImpostor(3.0) )
		{ //back 25% of max visible avatars are slow updating impostors
			mUpdatePeriod = UPDATE_RATE_MED;
		}
		else 
		{
			//nearby avatars, update the impostors more frequently.
			mUpdatePeriod = UPDATE_RATE_FAST;
		}
	}
	else
	{
		mUpdatePeriod = 1;
	}
}

//------------------------------------------------------------------------
// updateOrientation()
// Factored out from updateCharacter()
// This is used by updateCharacter() to update the avatar's orientation:
// - updates mTurning state
// - updates rotation of the mRoot joint in the skeleton
// - for self, calls setControlFlags() to notify the simulator about any turns
//------------------------------------------------------------------------
void LLVOAvatar::updateOrientation(LLAgent& agent, F32 speed, F32 delta_time)
{
			LLQuaternion iQ;
			LLVector3 upDir( 0.0f, 0.0f, 1.0f );
			
			// Compute a forward direction vector derived from the primitive rotation
			// and the velocity vector.  When walking or jumping, don't let body deviate
			// more than 90 from the view, if necessary, flip the velocity vector.

			LLVector3 primDir;
			if (isSelf())
			{
				primDir = agent.getAtAxis() - projected_vec(agent.getAtAxis(), agent.getReferenceUpVector());
				primDir.normalize();
			}
			else
			{
				primDir = getRotation().getMatrix3().getFwdRow();
			}
			LLVector3 velDir = getVelocity();
			velDir.normalize();
			// <FS> Disable avatar turning towards camera when walking backwards
			//if ( mSignaledAnimations.find(ANIM_AGENT_WALK) != mSignaledAnimations.end())
			static LLCachedControl<bool> walk_backwards(gSavedSettings, "FSDisableTurningAroundWhenWalkingBackwards");
			if (walk_backwards && mSignaledAnimations.find(ANIM_AGENT_WALK) != mSignaledAnimations.end())
			// </FS>
			{
				F32 vpD = velDir * primDir;
				if (vpD < -0.5f)
				{
					velDir *= -1.0f;
				}
			}
			LLVector3 fwdDir = lerp(primDir, velDir, clamp_rescale(speed, 0.5f, 2.0f, 0.0f, 1.0f));
			if (isSelf() && gAgentCamera.cameraMouselook())
			{
				// make sure fwdDir stays in same general direction as primdir
				if (gAgent.getFlying())
				{
					fwdDir = LLViewerCamera::getInstance()->getAtAxis();
				}
				else
				{
					LLVector3 at_axis = LLViewerCamera::getInstance()->getAtAxis();
					LLVector3 up_vector = gAgent.getReferenceUpVector();
					at_axis -= up_vector * (at_axis * up_vector);
					at_axis.normalize();
					
					F32 dot = fwdDir * at_axis;
					if (dot < 0.f)
					{
						fwdDir -= 2.f * at_axis * dot;
						fwdDir.normalize();
					}
				}
			}

			LLQuaternion root_rotation = mRoot->getWorldMatrix().quaternion();
			F32 root_roll, root_pitch, root_yaw;
			root_rotation.getEulerAngles(&root_roll, &root_pitch, &root_yaw);

			// When moving very slow, the pelvis is allowed to deviate from the
    // forward direction to allow it to hold its position while the torso
			// and head turn.  Once in motion, it must conform however.
			BOOL self_in_mouselook = isSelf() && gAgentCamera.cameraMouselook();

			LLVector3 pelvisDir( mRoot->getWorldMatrix().getFwdRow4().mV );

			static LLCachedControl<F32> s_pelvis_rot_threshold_slow(gSavedSettings, "AvatarRotateThresholdSlow", 60.0);
			static LLCachedControl<F32> s_pelvis_rot_threshold_fast(gSavedSettings, "AvatarRotateThresholdFast", 2.0);

			F32 pelvis_rot_threshold = clamp_rescale(speed, 0.1f, 1.0f, s_pelvis_rot_threshold_slow, s_pelvis_rot_threshold_fast);
						
			if (self_in_mouselook)
			{
				pelvis_rot_threshold *= MOUSELOOK_PELVIS_FOLLOW_FACTOR;
			}
			pelvis_rot_threshold *= DEG_TO_RAD;

			F32 angle = angle_between( pelvisDir, fwdDir );

			// The avatar's root is allowed to have a yaw that deviates widely
			// from the forward direction, but if roll or pitch are off even
			// a little bit we need to correct the rotation.
			if(root_roll < 1.f * DEG_TO_RAD
			   && root_pitch < 5.f * DEG_TO_RAD)
			{
				// smaller correction vector means pelvis follows prim direction more closely
				if (!mTurning && angle > pelvis_rot_threshold*0.75f)
				{
					mTurning = TRUE;
				}

				// use tighter threshold when turning
				if (mTurning)
				{
					pelvis_rot_threshold *= 0.4f;
				}

				// am I done turning?
				if (angle < pelvis_rot_threshold)
				{
					mTurning = FALSE;
				}

				LLVector3 correction_vector = (pelvisDir - fwdDir) * clamp_rescale(angle, pelvis_rot_threshold*0.75f, pelvis_rot_threshold, 1.0f, 0.0f);
				fwdDir += correction_vector;
			}
			else
			{
				mTurning = FALSE;
			}

			// Now compute the full world space rotation for the whole body (wQv)
			LLVector3 leftDir = upDir % fwdDir;
			leftDir.normalize();
			fwdDir = leftDir % upDir;
			LLQuaternion wQv( fwdDir, leftDir, upDir );

			if (isSelf() && mTurning)
			{
				if ((fwdDir % pelvisDir) * upDir > 0.f)
				{
					gAgent.setControlFlags(AGENT_CONTROL_TURN_RIGHT);
				}
				else
				{
					gAgent.setControlFlags(AGENT_CONTROL_TURN_LEFT);
				}
			}

			// Set the root rotation, but do so incrementally so that it
			// lags in time by some fixed amount.
			//F32 u = LLSmoothInterpolation::getInterpolant(PELVIS_LAG);
			F32 pelvis_lag_time = 0.f;
			if (self_in_mouselook)
			{
				pelvis_lag_time = PELVIS_LAG_MOUSELOOK;
			}
			else if (mInAir)
			{
				pelvis_lag_time = PELVIS_LAG_FLYING;
				// increase pelvis lag time when moving slowly
				pelvis_lag_time *= clamp_rescale(mSpeedAccum, 0.f, 15.f, 3.f, 1.f);
			}
			else
			{
				// <FS:Beq> FIRE-29581 remove stones from wet sack for Willow
				// pelvis_lag_time = PELVIS_LAG_WALKING;
				static constexpr F32 turn_rate_delta{0.0019f}; // linear scale
				static LLCachedControl<F32> turn_speed(gSavedSettings, "FSAvatarTurnSpeed", 0.0f); // 0 is default. We can't go slower.
				pelvis_lag_time = llmax(PELVIS_LAG_WALKING - (llclamp(turn_speed(), 0.f, 100.f) * turn_rate_delta), F_ALMOST_ZERO);
				// </FS:Beq>
			}

    F32 u = llclamp((delta_time / pelvis_lag_time), 0.0f, 1.0f);	

			mRoot->setWorldRotation( slerp(u, mRoot->getWorldRotation(), wQv) );
}

//------------------------------------------------------------------------
// updateTimeStep()
// Factored out from updateCharacter().
//
// Updates the time step used by the motion controller, based on area
// and avatar count criteria.  This will also stop the
// ANIM_AGENT_WALK_ADJUST animation under some circumstances.
// ------------------------------------------------------------------------
void LLVOAvatar::updateTimeStep()
{
	// <FS:Zi> Optionally disable the usage of timesteps, testing if this affects performance or
	//         creates animation issues - FIRE-3657
	//if (!isSelf() && !isUIAvatar()) // ie, non-self avatars, and animated objects will be affected.
	static LLCachedControl<bool> use_timesteps(gSavedSettings, "UseAnimationTimeSteps");
	if (!isSelf() && !isUIAvatar() && use_timesteps)
	// </FS:Zi>
	{
        // Note that sInstances counts animated objects and
        // standard avatars in the same bucket. Is this desirable?
		F32 time_quantum = clamp_rescale((F32)sInstances.size(), 10.f, 35.f, 0.f, 0.25f);
		F32 pixel_area_scale = clamp_rescale(mPixelArea, 100, 5000, 1.f, 0.f);
		F32 time_step = time_quantum * pixel_area_scale;
        // Extrema:
        //   If number of avs is 10 or less, time_step is unmodified (flagged with 0.0).
        //   If area of av is 5000 or greater, time_step is unmodified (flagged with 0.0).
        //   If number of avs is 35 or greater, and area of av is 100 or less,
        //   time_step takes the maximum possible value of 0.25.
        //   Other situations will give values within the (0, 0.25) range.
		if (time_step != 0.f)
		{
			// disable walk motion servo controller as it doesn't work with motion timesteps
			stopMotion(ANIM_AGENT_WALK_ADJUST);
			removeAnimationData("Walk Speed");
		}
        // See SL-763 - playback with altered time step does not
        // appear to work correctly, odd behavior for distant avatars.
        // As of 11-2017, LLMotionController::updateMotions() will
        // ignore the value here. Need to re-enable if it's every
        // fixed.
		mMotionController.setTimeStep(time_step);
	}
	// <FS:Zi> Optionally disable the usage of timesteps, testing if this affects performance or
	//         creates animation issues - FIRE-3657
	else
	{
		mMotionController.setTimeStep(0.0f);
	}
	// </FS:Zi>
}

void LLVOAvatar::updateRootPositionAndRotation(LLAgent& agent, F32 speed, bool was_sit_ground_constrained) 
{
	if (!(isSitting() && getParent()))
	{
		// This case includes all configurations except sitting on an
		// object, so does include ground sit.

		//--------------------------------------------------------------------
		// get timing info
		// handle initial condition case
		//--------------------------------------------------------------------
		F32 animation_time = mAnimTimer.getElapsedTimeF32();
		if (mTimeLast == 0.0f)
		{
			mTimeLast = animation_time;

			// Initially put the pelvis at slaved position/mRotation
			// SL-315
			mRoot->setWorldPosition( getPositionAgent() ); // first frame
			mRoot->setWorldRotation( getRotation() );
		}
			
		//--------------------------------------------------------------------
		// dont' let dT get larger than 1/5th of a second
		//--------------------------------------------------------------------
		F32 delta_time = animation_time - mTimeLast;

		delta_time = llclamp( delta_time, DELTA_TIME_MIN, DELTA_TIME_MAX );
		mTimeLast = animation_time;

		mSpeedAccum = (mSpeedAccum * 0.95f) + (speed * 0.05f);

		//--------------------------------------------------------------------
		// compute the position of the avatar's root
		//--------------------------------------------------------------------
		LLVector3d root_pos;
		LLVector3d ground_under_pelvis;

		if (isSelf())
		{
			gAgent.setPositionAgent(getRenderPosition());
		}

		root_pos = gAgent.getPosGlobalFromAgent(getRenderPosition());
		root_pos.mdV[VZ] += getVisualParamWeight(AVATAR_HOVER);

        LLVector3 normal;
		resolveHeightGlobal(root_pos, ground_under_pelvis, normal);
		F32 foot_to_ground = (F32) (root_pos.mdV[VZ] - mPelvisToFoot - ground_under_pelvis.mdV[VZ]);				
		BOOL in_air = ((!LLWorld::getInstance()->getRegionFromPosGlobal(ground_under_pelvis)) || 
						foot_to_ground > FOOT_GROUND_COLLISION_TOLERANCE);

		if (in_air && !mInAir)
		{
			mTimeInAir.reset();
		}
		mInAir = in_air;

        // SL-402: with the ability to animate the position of joints
        // that affect the body size calculation, computed body size
        // can get stale much more easily. Simplest fix is to update
        // it frequently.
        // SL-427: this appears to be too frequent, moving to only do on animation state change.
        //computeBodySize();
    
		// correct for the fact that the pelvis is not necessarily the center 
		// of the agent's physical representation
		root_pos.mdV[VZ] -= (0.5f * mBodySize.mV[VZ]) - mPelvisToFoot;
		if (!isSitting() && !was_sit_ground_constrained)
		{
			root_pos += LLVector3d(getHoverOffset());
			if (getOverallAppearance() == AOA_JELLYDOLL)
			{
				F32 offz = -0.5 * (getScale()[VZ] - mBodySize.mV[VZ]);
				root_pos[2] += offz;
				// if (!isSelf() && !isControlAvatar())
				// {
				// 	LL_DEBUGS("Avatar") << "av " << getFullname() 
				// 						<< " frame " << LLFrameTimer::getFrameCount()
				// 						<< " root adjust offz " << offz
				// 						<< " scalez " << getScale()[VZ]
				// 						<< " bsz " << mBodySize.mV[VZ]
				// 						<< LL_ENDL;
				// }
			}
		}
		// if (!isSelf() && !isControlAvatar())
		// {
		// 	LL_DEBUGS("Avatar") << "av " << getFullname() << " aoa " << (S32) getOverallAppearance()
		// 						<< " frame " << LLFrameTimer::getFrameCount()
		// 						<< " scalez " << getScale()[VZ]
		// 						<< " bsz " << mBodySize.mV[VZ]
		// 						<< " root pos " << root_pos[2]
		// 						<< " curr rootz " << mRoot->getPosition()[2] 
		// 						<< " pp-z " << mPelvisp->getPosition()[2]
		// 						<< " renderpos " << getRenderPosition()
		// 						<< LL_ENDL;
		// }

        LLControlAvatar *cav = dynamic_cast<LLControlAvatar*>(this);
        if (cav)
        {
            // SL-1350: Moved to LLDrawable::updateXform()
            cav->matchVolumeTransform();
        }
        else
        {
            LLVector3 newPosition = gAgent.getPosAgentFromGlobal(root_pos);
			// if (!isSelf() && !isControlAvatar())
			// {
			// 	LL_DEBUGS("Avatar") << "av " << getFullname() 
			// 						<< " frame " << LLFrameTimer::getFrameCount()
			// 						<< " newPosition " << newPosition
			// 						<< " renderpos " << getRenderPosition()
			// 						<< LL_ENDL;
			// }
            if (newPosition != mRoot->getXform()->getWorldPosition())
            {		
                mRoot->touch();
                // SL-315
                mRoot->setWorldPosition( newPosition ); // regular update				
            }
        }

		//--------------------------------------------------------------------
		// Propagate viewer object rotation to root of avatar
		//--------------------------------------------------------------------
		if (!isControlAvatar() && !isAnyAnimationSignaled(AGENT_NO_ROTATE_ANIMS, NUM_AGENT_NO_ROTATE_ANIMS))
		{
            // Rotation fixups for avatars in motion.
            // Skip for animated objects.
            updateOrientation(agent, speed, delta_time);
		}
	}
	else if (mDrawable.notNull())
	{
        // Sitting on an object - mRoot is slaved to mDrawable orientation.
		LLVector3 pos = mDrawable->getPosition();
		pos += getHoverOffset() * mDrawable->getRotation();
		// SL-315
		mRoot->setPosition(pos);
		mRoot->setRotation(mDrawable->getRotation());
	}
}

//------------------------------------------------------------------------
// LLVOAvatar::computeNeedsUpdate()
// 
// Most of the logic here is to figure out when to periodically update impostors.
// Non-impostors have mUpdatePeriod == 1 and will need update every frame.
//------------------------------------------------------------------------
bool LLVOAvatar::computeNeedsUpdate()
{
	const F32 MAX_IMPOSTOR_INTERVAL = 4.0f;
	computeUpdatePeriod();

	bool needs_update_by_frame_count = ((LLDrawable::getCurrentFrame()+mID.mData[0])%mUpdatePeriod == 0);

    bool needs_update_by_max_time = ((gFrameTimeSeconds-mLastImpostorUpdateFrameTime)> MAX_IMPOSTOR_INTERVAL);
	bool needs_update = needs_update_by_frame_count || needs_update_by_max_time;

	if (needs_update && !isSelf())
	{
		if (needs_update_by_max_time)
		{
			mNeedsImpostorUpdate = TRUE;
			mLastImpostorUpdateReason = 11;
		}
		else
		{
			//mNeedsImpostorUpdate = TRUE;
			//mLastImpostorUpdateReason = 10;
		}
	}
	return needs_update;
}

// updateCharacter()
//
// This is called for all avatars, so there are 4 possible situations:
//
// 1) Avatar is your own. In this case the class is LLVOAvatarSelf,
// isSelf() is true, and agent specifies the corresponding agent
// information for you. In all the other cases, agent is irrelevant
// and it would be less confusing if it were null or something.
//
// 2) Avatar is controlled by another resident. Class is LLVOAvatar,
// and isSelf() is false.
//
// 3) Avatar is the controller for an animated object. Class is
// LLControlAvatar and mIsDummy is true. Avatar is a purely
// viewer-side entity with no representation on the simulator.
//
// 4) Avatar is a UI avatar used in some areas of the UI, such as when
// previewing uploaded animations. Class is LLUIAvatar, and mIsDummy
// is true. Avatar is purely viewer-side with no representation on the
// simulator.
//
//------------------------------------------------------------------------
bool LLVOAvatar::updateCharacter(LLAgent &agent)
{	
	updateDebugText();
	
	if (!mIsBuilt)
	{
		return FALSE;
	}

	BOOL visible = isVisible();
    bool is_control_avatar = isControlAvatar(); // capture state to simplify tracing
	bool is_attachment = false;

	if (is_control_avatar)
	{
        LLControlAvatar *cav = dynamic_cast<LLControlAvatar*>(this);
		is_attachment = cav && cav->mRootVolp && cav->mRootVolp->isAttachment(); // For attached animated objects
	}

    LLScopedContextString str("updateCharacter " + getFullname() + " is_control_avatar "
                              + boost::lexical_cast<std::string>(is_control_avatar) 
                              + " is_attachment " + boost::lexical_cast<std::string>(is_attachment));

	// For fading out the names above heads, only let the timer
	// run if we're visible.
	if (mDrawable.notNull() && !visible)
	{
		mTimeVisible.reset();
	}

	//--------------------------------------------------------------------
	// The rest should only be done occasionally for far away avatars.
    // Set mUpdatePeriod and visible based on distance and other criteria,
	// and flag for impostor update if needed.
	//--------------------------------------------------------------------
	bool needs_update = computeNeedsUpdate();
	
	//--------------------------------------------------------------------
	// Early out if does not need update and not self
	// don't early out for your own avatar, as we rely on your animations playing reliably
	// for example, the "turn around" animation when entering customize avatar needs to trigger
	// even when your avatar is offscreen
	//--------------------------------------------------------------------
	if (!needs_update && !isSelf())
	{
		updateMotions(LLCharacter::HIDDEN_UPDATE);
		return FALSE;
	}

	//--------------------------------------------------------------------
	// Handle transitions between regular rendering, jellydoll, or invisible.
	// Can trigger skeleton reset or animation changes
	//--------------------------------------------------------------------
	updateOverallAppearance();
	
	//--------------------------------------------------------------------
	// change animation time quanta based on avatar render load
	//--------------------------------------------------------------------
    // SL-763 the time step quantization does not currently work.
    //updateTimeStep();
    
	//--------------------------------------------------------------------
    // Update sitting state based on parent and active animation info.
	//--------------------------------------------------------------------
	if (getParent() && !isSitting())
	{
		sitOnObject((LLViewerObject*)getParent());
	}
	else if (!getParent() && isSitting() && !isMotionActive(ANIM_AGENT_SIT_GROUND_CONSTRAINED))
	{
        // If we are starting up, motion might be loading
        LLMotion *motionp = mMotionController.findMotion(ANIM_AGENT_SIT_GROUND_CONSTRAINED);
        if (!motionp || !mMotionController.isMotionLoading(motionp))
        {
            getOffObject();
        }
	}

	//--------------------------------------------------------------------
	// create local variables in world coords for region position values
	//--------------------------------------------------------------------
	LLVector3 xyVel = getVelocity();
	xyVel.mV[VZ] = 0.0f;
	F32 speed = xyVel.length();
	// remembering the value here prevents a display glitch if the
	// animation gets toggled during this update.
	bool was_sit_ground_constrained = isMotionActive(ANIM_AGENT_SIT_GROUND_CONSTRAINED);

	//--------------------------------------------------------------------
    // This does a bunch of state updating, including figuring out
    // whether av is in the air, setting mRoot position and rotation
    // In some cases, calls updateOrientation() for a lot of the
    // work
    // --------------------------------------------------------------------
    updateRootPositionAndRotation(agent, speed, was_sit_ground_constrained);
	
	//-------------------------------------------------------------------------
	// Update character motions
	//-------------------------------------------------------------------------
	// store data relevant to motions
	mSpeed = speed;

	// update animations
	if (!visible)
	{
		updateMotions(LLCharacter::HIDDEN_UPDATE);
	}
	else if (mSpecialRenderMode == 1) // Animation Preview
	{
		updateMotions(LLCharacter::FORCE_UPDATE);
	}
	else
	{
		// Might be better to do HIDDEN_UPDATE if cloud
		updateMotions(LLCharacter::NORMAL_UPDATE);
	}

	// Special handling for sitting on ground.
	if (!getParent() && (isSitting() || was_sit_ground_constrained))
	{
		
		F32 off_z = LLVector3d(getHoverOffset()).mdV[VZ];
		if (off_z != 0.0)
		{
			LLVector3 pos = mRoot->getWorldPosition();
			pos.mV[VZ] += off_z;
			mRoot->touch();
			// SL-315
			mRoot->setWorldPosition(pos);
		}
	}

	// update head position
	updateHeadOffset();

	// Generate footstep sounds when feet hit the ground
    updateFootstepSounds();

	// Update child joints as needed.
	mRoot->updateWorldMatrixChildren();

    if (visible)
    {
		// System avatar mesh vertices need to be reskinned.
		mNeedsSkin = TRUE;
    }

	return visible;
}

//-----------------------------------------------------------------------------
// updateHeadOffset()
//-----------------------------------------------------------------------------
void LLVOAvatar::updateHeadOffset()
{
	// since we only care about Z, just grab one of the eyes
	LLVector3 midEyePt = mEyeLeftp->getWorldPosition();
	midEyePt -= mDrawable.notNull() ? mDrawable->getWorldPosition() : mRoot->getWorldPosition();
	midEyePt.mV[VZ] = llmax(-mPelvisToFoot + LLViewerCamera::getInstance()->getNear(), midEyePt.mV[VZ]);

	if (mDrawable.notNull())
	{
		midEyePt = midEyePt * ~mDrawable->getWorldRotation();
	}
	if (isSitting())
	{
		mHeadOffset = midEyePt;	
	}
	else
	{
		F32 u = llmax(0.f, HEAD_MOVEMENT_AVG_TIME - (1.f / gFPSClamped));
		mHeadOffset = lerp(midEyePt, mHeadOffset,  u);
	}
}

void LLVOAvatar::debugBodySize() const
{
	LLVector3 pelvis_scale = mPelvisp->getScale();

	// some of the joints have not been cached
	LLVector3 skull = mSkullp->getPosition();
    LL_DEBUGS("Avatar") << "skull pos " << skull << LL_ENDL;
	//LLVector3 skull_scale = mSkullp->getScale();

	LLVector3 neck = mNeckp->getPosition();
	LLVector3 neck_scale = mNeckp->getScale();
    LL_DEBUGS("Avatar") << "neck pos " << neck << " neck_scale " << neck_scale << LL_ENDL;

	LLVector3 chest = mChestp->getPosition();
	LLVector3 chest_scale = mChestp->getScale();
    LL_DEBUGS("Avatar") << "chest pos " << chest << " chest_scale " << chest_scale << LL_ENDL;

	// the rest of the joints have been cached
	LLVector3 head = mHeadp->getPosition();
	LLVector3 head_scale = mHeadp->getScale();
    LL_DEBUGS("Avatar") << "head pos " << head << " head_scale " << head_scale << LL_ENDL;

	LLVector3 torso = mTorsop->getPosition();
	LLVector3 torso_scale = mTorsop->getScale();
    LL_DEBUGS("Avatar") << "torso pos " << torso << " torso_scale " << torso_scale << LL_ENDL;

	LLVector3 hip = mHipLeftp->getPosition();
	LLVector3 hip_scale = mHipLeftp->getScale();
    LL_DEBUGS("Avatar") << "hip pos " << hip << " hip_scale " << hip_scale << LL_ENDL;

	LLVector3 knee = mKneeLeftp->getPosition();
	LLVector3 knee_scale = mKneeLeftp->getScale();
    LL_DEBUGS("Avatar") << "knee pos " << knee << " knee_scale " << knee_scale << LL_ENDL;

	LLVector3 ankle = mAnkleLeftp->getPosition();
	LLVector3 ankle_scale = mAnkleLeftp->getScale();
    LL_DEBUGS("Avatar") << "ankle pos " << ankle << " ankle_scale " << ankle_scale << LL_ENDL;

	LLVector3 foot  = mFootLeftp->getPosition();
    LL_DEBUGS("Avatar") << "foot pos " << foot << LL_ENDL;

	F32 new_offset = (const_cast<LLVOAvatar*>(this))->getVisualParamWeight(AVATAR_HOVER);
    LL_DEBUGS("Avatar") << "new_offset " << new_offset << LL_ENDL;

	F32 new_pelvis_to_foot = hip.mV[VZ] * pelvis_scale.mV[VZ] -
        knee.mV[VZ] * hip_scale.mV[VZ] -
        ankle.mV[VZ] * knee_scale.mV[VZ] -
        foot.mV[VZ] * ankle_scale.mV[VZ];
    LL_DEBUGS("Avatar") << "new_pelvis_to_foot " << new_pelvis_to_foot << LL_ENDL;

	LLVector3 new_body_size;
	new_body_size.mV[VZ] = new_pelvis_to_foot +
					   // the sqrt(2) correction below is an approximate
					   // correction to get to the top of the head
					   F_SQRT2 * (skull.mV[VZ] * head_scale.mV[VZ]) + 
					   head.mV[VZ] * neck_scale.mV[VZ] + 
					   neck.mV[VZ] * chest_scale.mV[VZ] + 
					   chest.mV[VZ] * torso_scale.mV[VZ] + 
					   torso.mV[VZ] * pelvis_scale.mV[VZ]; 

	// TODO -- measure the real depth and width
	new_body_size.mV[VX] = DEFAULT_AGENT_DEPTH;
	new_body_size.mV[VY] = DEFAULT_AGENT_WIDTH;

    LL_DEBUGS("Avatar") << "new_body_size " << new_body_size << LL_ENDL;
}
   
//------------------------------------------------------------------------
// postPelvisSetRecalc
//------------------------------------------------------------------------
void LLVOAvatar::postPelvisSetRecalc()
{		
	mRoot->updateWorldMatrixChildren();			
	computeBodySize();
	dirtyMesh(2);
}
//------------------------------------------------------------------------
// updateVisibility()
//------------------------------------------------------------------------
void LLVOAvatar::updateVisibility()
{
	BOOL visible = FALSE;

	if (mIsDummy)
	{
		visible = FALSE;
	}
	else if (mDrawable.isNull())
	{
		visible = FALSE;
	}
	else
	{
		if (!mDrawable->getSpatialGroup() || mDrawable->getSpatialGroup()->isVisible())
		{
			visible = TRUE;
		}
		else
		{
			visible = FALSE;
		}

		if(isSelf())
		{
			if (!gAgentWearables.areWearablesLoaded())
			{
				visible = FALSE;
			}
		}
		else if( !mFirstAppearanceMessageReceived )
		{
			visible = FALSE;
		}

		if (sDebugInvisible)
		{
			LLNameValue* firstname = getNVPair("FirstName");
			if (firstname)
			{
				LL_DEBUGS("Avatar") << avString() << " updating visibility" << LL_ENDL;
			}
			else
			{
				LL_INFOS() << "Avatar " << this << " updating visiblity" << LL_ENDL;
			}

			if (visible)
			{
				LL_INFOS() << "Visible" << LL_ENDL;
			}
			else
			{
				LL_INFOS() << "Not visible" << LL_ENDL;
			}

			/*if (avatar_in_frustum)
			{
				LL_INFOS() << "Avatar in frustum" << LL_ENDL;
			}
			else
			{
				LL_INFOS() << "Avatar not in frustum" << LL_ENDL;
			}*/

			/*if (LLViewerCamera::getInstance()->sphereInFrustum(sel_pos_agent, 2.0f))
			{
				LL_INFOS() << "Sel pos visible" << LL_ENDL;
			}
			if (LLViewerCamera::getInstance()->sphereInFrustum(wrist_right_pos_agent, 0.2f))
			{
				LL_INFOS() << "Wrist pos visible" << LL_ENDL;
			}
			if (LLViewerCamera::getInstance()->sphereInFrustum(getPositionAgent(), getMaxScale()*2.f))
			{
				LL_INFOS() << "Agent visible" << LL_ENDL;
			}*/
			LL_INFOS() << "PA: " << getPositionAgent() << LL_ENDL;
			/*LL_INFOS() << "SPA: " << sel_pos_agent << LL_ENDL;
			LL_INFOS() << "WPA: " << wrist_right_pos_agent << LL_ENDL;*/
			for (attachment_map_t::iterator iter = mAttachmentPoints.begin(); 
				 iter != mAttachmentPoints.end();
				 ++iter)
			{
				LLViewerJointAttachment* attachment = iter->second;

				// <FS:Ansariel> Possible crash fix
				if (!attachment)
				{
					continue;
				}
				// </FS:Ansariel>

				for (LLViewerJointAttachment::attachedobjs_vec_t::iterator attachment_iter = attachment->mAttachedObjects.begin();
					 attachment_iter != attachment->mAttachedObjects.end();
					 ++attachment_iter)
				{
					if (LLViewerObject *attached_object = attachment_iter->get())
					{
						if(attached_object->mDrawable->isVisible())
						{
							LL_INFOS() << attachment->getName() << " visible" << LL_ENDL;
						}
						else
						{
							LL_INFOS() << attachment->getName() << " not visible at " << mDrawable->getWorldPosition() << " and radius " << mDrawable->getRadius() << LL_ENDL;
						}
					}
				}
			}
		}
	}

	if (!visible && mVisible)
	{
		mMeshInvisibleTime.reset();
	}

	if (visible)
	{
		if (!mMeshValid)
		{
			restoreMeshData();
		}
	}
	else
	{
		if (mMeshValid &&
            (isControlAvatar() || mMeshInvisibleTime.getElapsedTimeF32() > TIME_BEFORE_MESH_CLEANUP))
		{
			releaseMeshData();
		}
	}

    if ( visible != mVisible )
    {
        LL_DEBUGS("AvatarRender") << "visible was " << mVisible << " now " << visible << LL_ENDL;
    }
	mVisible = visible;
}

// private
bool LLVOAvatar::shouldAlphaMask()
{
	const bool should_alpha_mask = !LLDrawPoolAlpha::sShowDebugAlpha // Don't alpha mask if "Highlight Transparent" checked
							&& !LLDrawPoolAvatar::sSkipTransparent;

	return should_alpha_mask;

}

//-----------------------------------------------------------------------------
// renderSkinned()
//-----------------------------------------------------------------------------
U32 LLVOAvatar::renderSkinned()
{
    LL_PROFILE_ZONE_SCOPED_CATEGORY_AVATAR;

	U32 num_indices = 0;

	if (!mIsBuilt)
	{
		return num_indices;
	}

    if (mDrawable.isNull())
    {
		return num_indices;
    }

	LLFace* face = mDrawable->getFace(0);

	bool needs_rebuild = !face || !face->getVertexBuffer() || mDrawable->isState(LLDrawable::REBUILD_GEOMETRY);

	if (needs_rebuild || mDirtyMesh)
	{	//LOD changed or new mesh created, allocate new vertex buffer if needed
		if (needs_rebuild || mDirtyMesh >= 2 || mVisibilityRank <= 4)
		{
			updateMeshData();
			mDirtyMesh = 0;
			mNeedsSkin = TRUE;
			mDrawable->clearState(LLDrawable::REBUILD_GEOMETRY);
		}
	}

	if (LLViewerShaderMgr::instance()->getShaderLevel(LLViewerShaderMgr::SHADER_AVATAR) <= 0)
	{
		if (mNeedsSkin)
		{
			//generate animated mesh
			LLViewerJoint* lower_mesh = getViewerJoint(MESH_ID_LOWER_BODY);
			LLViewerJoint* upper_mesh = getViewerJoint(MESH_ID_UPPER_BODY);
			LLViewerJoint* skirt_mesh = getViewerJoint(MESH_ID_SKIRT);
			LLViewerJoint* eyelash_mesh = getViewerJoint(MESH_ID_EYELASH);
			LLViewerJoint* head_mesh = getViewerJoint(MESH_ID_HEAD);
			LLViewerJoint* hair_mesh = getViewerJoint(MESH_ID_HAIR);

			if(upper_mesh)
			{
				upper_mesh->updateJointGeometry();
			}
			if (lower_mesh)
			{
				lower_mesh->updateJointGeometry();
			}

			if( isWearingWearableType( LLWearableType::WT_SKIRT ) )
			{
				if(skirt_mesh)
				{
					skirt_mesh->updateJointGeometry();
				}
			}

			if (!isSelf() || gAgent.needsRenderHead() || LLPipeline::sShadowRender)
			{
				if(eyelash_mesh)
				{
					eyelash_mesh->updateJointGeometry();
				}
				if(head_mesh)
				{
					head_mesh->updateJointGeometry();
				}
				if(hair_mesh)
				{
					hair_mesh->updateJointGeometry();
				}
			}
			mNeedsSkin = FALSE;
			mLastSkinTime = gFrameTimeSeconds;

			LLFace * face = mDrawable->getFace(0);
			if (face)
			{
				LLVertexBuffer* vb = face->getVertexBuffer();
				if (vb)
				{
					vb->unmapBuffer();
				}
			}
		}
	}
	else
	{
		mNeedsSkin = FALSE;
	}

	if (sDebugInvisible)
	{
		LLNameValue* firstname = getNVPair("FirstName");
		if (firstname)
		{
			LL_DEBUGS("Avatar") << avString() << " in render" << LL_ENDL;
		}
		else
		{
			LL_INFOS() << "Avatar " << this << " in render" << LL_ENDL;
		}
		if (!mIsBuilt)
		{
			LL_INFOS() << "Not built!" << LL_ENDL;
		}
		else if (!gAgent.needsRenderAvatar())
		{
			LL_INFOS() << "Doesn't need avatar render!" << LL_ENDL;
		}
		else
		{
			LL_INFOS() << "Rendering!" << LL_ENDL;
		}
	}

	if (!mIsBuilt)
	{
		return num_indices;
	}

	if (isSelf() && !gAgent.needsRenderAvatar())
	{
		return num_indices;
	}

	//--------------------------------------------------------------------
	// render all geometry attached to the skeleton
	//--------------------------------------------------------------------

		bool should_alpha_mask = shouldAlphaMask();
		LLGLState test(GL_ALPHA_TEST, should_alpha_mask);
		
		BOOL first_pass = TRUE;
		if (!LLDrawPoolAvatar::sSkipOpaque)
		{
			if (isUIAvatar() && mIsDummy)
			{
				LLViewerJoint* hair_mesh = getViewerJoint(MESH_ID_HAIR);
				if (hair_mesh)
				{
					num_indices += hair_mesh->render(mAdjustedPixelArea, first_pass, mIsDummy);
				}
				first_pass = FALSE;
			}
			if (!isSelf() || gAgent.needsRenderHead() || LLPipeline::sShadowRender)
			{
	
				if (isTextureVisible(TEX_HEAD_BAKED) || (getOverallAppearance() == AOA_JELLYDOLL && !isControlAvatar()) || isUIAvatar())
				{
					LLViewerJoint* head_mesh = getViewerJoint(MESH_ID_HEAD);
					if (head_mesh)
					{
						num_indices += head_mesh->render(mAdjustedPixelArea, first_pass, mIsDummy);
					}
					first_pass = FALSE;
				}
			}
			if (isTextureVisible(TEX_UPPER_BAKED) || (getOverallAppearance() == AOA_JELLYDOLL && !isControlAvatar()) || isUIAvatar())
			{
				LLViewerJoint* upper_mesh = getViewerJoint(MESH_ID_UPPER_BODY);
				if (upper_mesh)
				{
					num_indices += upper_mesh->render(mAdjustedPixelArea, first_pass, mIsDummy);
				}
				first_pass = FALSE;
			}
			
			if (isTextureVisible(TEX_LOWER_BAKED) || (getOverallAppearance() == AOA_JELLYDOLL && !isControlAvatar()) || isUIAvatar())
			{
				LLViewerJoint* lower_mesh = getViewerJoint(MESH_ID_LOWER_BODY);
				if (lower_mesh)
				{
					num_indices += lower_mesh->render(mAdjustedPixelArea, first_pass, mIsDummy);
				}
				first_pass = FALSE;
			}
		}

		if (!LLDrawPoolAvatar::sSkipTransparent || LLPipeline::sImpostorRender)
		{
			LLGLState blend(GL_BLEND, !mIsDummy);
			LLGLState test(GL_ALPHA_TEST, !mIsDummy);
			num_indices += renderTransparent(first_pass);
		}

	return num_indices;
}

U32 LLVOAvatar::renderTransparent(BOOL first_pass)
{
	LL_PROFILE_ZONE_SCOPED_CATEGORY_AVATAR; // <FS:Beq/> Tracy accounting for render tracking
	U32 num_indices = 0;
	if( isWearingWearableType( LLWearableType::WT_SKIRT ) && (isUIAvatar() || isTextureVisible(TEX_SKIRT_BAKED)) )
	{
        gGL.flush();
		LLViewerJoint* skirt_mesh = getViewerJoint(MESH_ID_SKIRT);
		if (skirt_mesh)
		{
			num_indices += skirt_mesh->render(mAdjustedPixelArea, FALSE);
		}
		first_pass = FALSE;
        gGL.flush();
	}

	if (!isSelf() || gAgent.needsRenderHead() || LLPipeline::sShadowRender)
	{
		if (LLPipeline::sImpostorRender)
		{
            gGL.flush();
		}
		
		if (isTextureVisible(TEX_HEAD_BAKED))
		{
			LLViewerJoint* eyelash_mesh = getViewerJoint(MESH_ID_EYELASH);
			if (eyelash_mesh)
			{
				num_indices += eyelash_mesh->render(mAdjustedPixelArea, first_pass, mIsDummy);
			}
			first_pass = FALSE;
		}
		if (isTextureVisible(TEX_HAIR_BAKED) && (getOverallAppearance() != AOA_JELLYDOLL))
		{
			LLViewerJoint* hair_mesh = getViewerJoint(MESH_ID_HAIR);
			if (hair_mesh)
			{
				num_indices += hair_mesh->render(mAdjustedPixelArea, first_pass, mIsDummy);
			}
			first_pass = FALSE;
		}
		if (LLPipeline::sImpostorRender)
		{
            gGL.flush();
		}
	}
	
	return num_indices;
}

//-----------------------------------------------------------------------------
// renderRigid()
//-----------------------------------------------------------------------------
U32 LLVOAvatar::renderRigid()
{
	LL_PROFILE_ZONE_SCOPED_CATEGORY_AVATAR; // <FS:Beq/> Tracy accounting for render tracking
	U32 num_indices = 0;

	if (!mIsBuilt)
	{
		return 0;
	}

	if (isSelf() && (!gAgent.needsRenderAvatar() || !gAgent.needsRenderHead()))
	{
		return 0;
	}
	
	if (!mIsBuilt)
	{
		return 0;
	}

	bool should_alpha_mask = shouldAlphaMask();
	LLGLState test(GL_ALPHA_TEST, should_alpha_mask);

	if (isTextureVisible(TEX_EYES_BAKED) || (getOverallAppearance() == AOA_JELLYDOLL && !isControlAvatar()) || isUIAvatar())
	{
		LLViewerJoint* eyeball_left = getViewerJoint(MESH_ID_EYEBALL_LEFT);
		LLViewerJoint* eyeball_right = getViewerJoint(MESH_ID_EYEBALL_RIGHT);
		if (eyeball_left)
		{
			num_indices += eyeball_left->render(mAdjustedPixelArea, TRUE, mIsDummy);
		}
		if(eyeball_right)
		{
			num_indices += eyeball_right->render(mAdjustedPixelArea, TRUE, mIsDummy);
		}
	}

	return num_indices;
}

U32 LLVOAvatar::renderImpostor(LLColor4U color, S32 diffuse_channel)
{
	LL_PROFILE_ZONE_SCOPED_CATEGORY_AVATAR; // <FS:Beq/> Tracy accounting for render tracking
	if (!mImpostor.isComplete())
	{
		return 0;
	}

	LLVector3 pos(getRenderPosition()+mImpostorOffset);
	LLVector3 at = (pos - LLViewerCamera::getInstance()->getOrigin());
	at.normalize();
	LLVector3 left = LLViewerCamera::getInstance()->getUpAxis() % at;
	LLVector3 up = at%left;

	left *= mImpostorDim.mV[0];
	up *= mImpostorDim.mV[1];

	if (gPipeline.hasRenderDebugMask(LLPipeline::RENDER_DEBUG_IMPOSTORS))
	{
		LLGLEnable blend(GL_BLEND);
		gGL.setSceneBlendType(LLRender::BT_ADD);
		gGL.getTexUnit(diffuse_channel)->unbind(LLTexUnit::TT_TEXTURE);

		// gGL.begin(LLRender::QUADS);
		// gGL.vertex3fv((pos+left-up).mV);
		// gGL.vertex3fv((pos-left-up).mV);
		// gGL.vertex3fv((pos-left+up).mV);
		// gGL.vertex3fv((pos+left+up).mV);
		// gGL.end();


		gGL.begin(LLRender::LINES); 
		gGL.color4f(1.f,1.f,1.f,1.f);
		F32 thickness = llmax(F32(5.0f-5.0f*(gFrameTimeSeconds-mLastImpostorUpdateFrameTime)),1.0f);
		gGL.setLineWidth(thickness); // <FS> Line width OGL core profile fix by Rye Mutt
		gGL.vertex3fv((pos+left-up).mV);
		gGL.vertex3fv((pos-left-up).mV);
		gGL.vertex3fv((pos-left-up).mV);
		gGL.vertex3fv((pos-left+up).mV);
		gGL.vertex3fv((pos-left+up).mV);
		gGL.vertex3fv((pos+left+up).mV);
		gGL.vertex3fv((pos+left+up).mV);
		gGL.vertex3fv((pos+left-up).mV);
		gGL.end();
		gGL.flush();
	}
	{
	LLGLEnable test(GL_ALPHA_TEST);
    gGL.flush();

	gGL.color4ubv(color.mV);
	gGL.getTexUnit(diffuse_channel)->bind(&mImpostor);
	// <FS:Ansariel> Remove QUADS rendering mode
	//gGL.begin(LLRender::QUADS);
	//gGL.texCoord2f(0,0);
	//gGL.vertex3fv((pos+left-up).mV);
	//gGL.texCoord2f(1,0);
	//gGL.vertex3fv((pos-left-up).mV);
	//gGL.texCoord2f(1,1);
	//gGL.vertex3fv((pos-left+up).mV);
	//gGL.texCoord2f(0,1);
	//gGL.vertex3fv((pos+left+up).mV);
	//gGL.end();
	gGL.begin(LLRender::TRIANGLES);
	{
		gGL.texCoord2f(0.f, 0.f);
		gGL.vertex3fv((pos + left - up).mV);
		gGL.texCoord2f(1.f, 0.f);
		gGL.vertex3fv((pos - left - up).mV);
		gGL.texCoord2f(1.f, 1.f);
		gGL.vertex3fv((pos - left + up).mV);

		gGL.texCoord2f(0.f, 0.f);
		gGL.vertex3fv((pos + left - up).mV);
		gGL.texCoord2f(1.f, 1.f);
		gGL.vertex3fv((pos - left + up).mV);
		gGL.texCoord2f(0.f, 1.f);
		gGL.vertex3fv((pos + left + up).mV);
	}
	gGL.end();
	// </FS:Ansariel>
	gGL.flush();
	}

	return 6;
}

bool LLVOAvatar::allTexturesCompletelyDownloaded(std::set<LLUUID>& ids) const
{
	for (std::set<LLUUID>::const_iterator it = ids.begin(); it != ids.end(); ++it)
	{
		LLViewerFetchedTexture *imagep = gTextureList.findImage(*it, TEX_LIST_STANDARD);
		if (imagep && imagep->getDiscardLevel()!=0)
		{
			return false;
		}
	}
	return true;
}

bool LLVOAvatar::allLocalTexturesCompletelyDownloaded() const
{
	std::set<LLUUID> local_ids;
	collectLocalTextureUUIDs(local_ids);
	return allTexturesCompletelyDownloaded(local_ids);
}

bool LLVOAvatar::allBakedTexturesCompletelyDownloaded() const
{
	std::set<LLUUID> baked_ids;
	collectBakedTextureUUIDs(baked_ids);
	return allTexturesCompletelyDownloaded(baked_ids);
}

std::string LLVOAvatar::bakedTextureOriginInfo()
{
	std::string result;
	
	std::set<LLUUID> baked_ids;
	collectBakedTextureUUIDs(baked_ids);
	for (U32 i = 0; i < mBakedTextureDatas.size(); i++)
	{
		ETextureIndex texture_index = mBakedTextureDatas[i].mTextureIndex;
		LLViewerFetchedTexture *imagep =
			LLViewerTextureManager::staticCastToFetchedTexture(getImage(texture_index,0), TRUE);
		if (!imagep ||
			imagep->getID() == IMG_DEFAULT ||
			imagep->getID() == IMG_DEFAULT_AVATAR)
			
		{
			result += "-";
		}
		else
		{
			bool has_url = false, has_host = false;
			if (!imagep->getUrl().empty())
			{
				has_url = true;
			}
			if (imagep->getTargetHost().isOk())
			{
				has_host = true;
			}
			S32 discard = imagep->getDiscardLevel();
			if (has_url && !has_host) result += discard ? "u" : "U"; // server-bake texture with url 
			else if (has_host && !has_url) result += discard ? "h" : "H"; // old-style texture on sim
			else if (has_host && has_url) result += discard ? "x" : "X"; // both origins?
			else if (!has_host && !has_url) result += discard ? "n" : "N"; // no origin?
			if (discard != 0)
			{
				result += llformat("(%d/%d)",discard,imagep->getDesiredDiscardLevel());
			}
		}

	}
	return result;
}

S32Bytes LLVOAvatar::totalTextureMemForUUIDS(std::set<LLUUID>& ids)
{
	S32Bytes result(0);
	for (std::set<LLUUID>::const_iterator it = ids.begin(); it != ids.end(); ++it)
	{
		LLViewerFetchedTexture *imagep = gTextureList.findImage(*it, TEX_LIST_STANDARD);
		if (imagep)
		{
			result += imagep->getTextureMemory();
		}
	}
	return result;
}
	
void LLVOAvatar::collectLocalTextureUUIDs(std::set<LLUUID>& ids) const
{
	for (U32 texture_index = 0; texture_index < getNumTEs(); texture_index++)
	{
		LLWearableType::EType wearable_type = LLAvatarAppearance::getDictionary()->getTEWearableType((ETextureIndex)texture_index);
		U32 num_wearables = gAgentWearables.getWearableCount(wearable_type);

		LLViewerFetchedTexture *imagep = NULL;
		for (U32 wearable_index = 0; wearable_index < num_wearables; wearable_index++)
		{
			imagep = LLViewerTextureManager::staticCastToFetchedTexture(getImage(texture_index, wearable_index), TRUE);
			if (imagep)
			{
				const LLAvatarAppearanceDictionary::TextureEntry *texture_dict = LLAvatarAppearance::getDictionary()->getTexture((ETextureIndex)texture_index);
				if (texture_dict && texture_dict->mIsLocalTexture)
				{
					ids.insert(imagep->getID());
				}
			}
		}
	}
	ids.erase(IMG_DEFAULT);
	ids.erase(IMG_DEFAULT_AVATAR);
	ids.erase(IMG_INVISIBLE);
}

void LLVOAvatar::collectBakedTextureUUIDs(std::set<LLUUID>& ids) const
{
	for (U32 texture_index = 0; texture_index < getNumTEs(); texture_index++)
	{
		LLViewerFetchedTexture *imagep = NULL;
		if (isIndexBakedTexture((ETextureIndex) texture_index))
		{
			imagep = LLViewerTextureManager::staticCastToFetchedTexture(getImage(texture_index,0), TRUE);
			if (imagep)
			{
				ids.insert(imagep->getID());
			}
		}
	}
	ids.erase(IMG_DEFAULT);
	ids.erase(IMG_DEFAULT_AVATAR);
	ids.erase(IMG_INVISIBLE);
}

void LLVOAvatar::collectTextureUUIDs(std::set<LLUUID>& ids)
{
	collectLocalTextureUUIDs(ids);
	collectBakedTextureUUIDs(ids);
}

void LLVOAvatar::releaseOldTextures()
{
	S32Bytes current_texture_mem;
	
	// Any textures that we used to be using but are no longer using should no longer be flagged as "NO_DELETE"
	std::set<LLUUID> baked_texture_ids;
	collectBakedTextureUUIDs(baked_texture_ids);
	S32Bytes new_baked_mem = totalTextureMemForUUIDS(baked_texture_ids);

	std::set<LLUUID> local_texture_ids;
	collectLocalTextureUUIDs(local_texture_ids);
	//S32 new_local_mem = totalTextureMemForUUIDS(local_texture_ids);

	std::set<LLUUID> new_texture_ids;
	new_texture_ids.insert(baked_texture_ids.begin(),baked_texture_ids.end());
	new_texture_ids.insert(local_texture_ids.begin(),local_texture_ids.end());
	S32Bytes new_total_mem = totalTextureMemForUUIDS(new_texture_ids);

	//S32 old_total_mem = totalTextureMemForUUIDS(mTextureIDs);
	//LL_DEBUGS("Avatar") << getFullname() << " old_total_mem: " << old_total_mem << " new_total_mem (L/B): " << new_total_mem << " (" << new_local_mem <<", " << new_baked_mem << ")" << LL_ENDL;  
	if (!isSelf() && new_total_mem > new_baked_mem)
	{
			LL_WARNS() << "extra local textures stored for non-self av" << LL_ENDL;
	}
	for (std::set<LLUUID>::iterator it = mTextureIDs.begin(); it != mTextureIDs.end(); ++it)
	{
		if (new_texture_ids.find(*it) == new_texture_ids.end())
		{
			LLViewerFetchedTexture *imagep = gTextureList.findImage(*it, TEX_LIST_STANDARD);
			if (imagep)
			{
				current_texture_mem += imagep->getTextureMemory();
				if (imagep->getTextureState() == LLGLTexture::NO_DELETE)
				{
					// This will allow the texture to be deleted if not in use.
					imagep->forceActive();

					// This resets the clock to texture being flagged
					// as unused, preventing the texture from being
					// deleted immediately. If other avatars or
					// objects are using it, it can still be flagged
					// no-delete by them.
					imagep->forceUpdateBindStats();
				}
			}
		}
	}
	mTextureIDs = new_texture_ids;
}

void LLVOAvatar::updateTextures()
{
	releaseOldTextures();
	
	BOOL render_avatar = TRUE;

	if (mIsDummy)
	{
		return;
	}

	if( isSelf() )
	{
		render_avatar = TRUE;
	}
	else
	{
		if(!isVisible())
		{
			return ;//do not update for invisible avatar.
		}

		render_avatar = !mCulled; //visible and not culled.
	}

	std::vector<BOOL> layer_baked;
	// GL NOT ACTIVE HERE - *TODO
	for (U32 i = 0; i < mBakedTextureDatas.size(); i++)
	{
		layer_baked.push_back(isTextureDefined(mBakedTextureDatas[i].mTextureIndex));
		// bind the texture so that they'll be decoded slightly 
		// inefficient, we can short-circuit this if we have to
		if (render_avatar && !gGLManager.mIsDisabled)
		{
			if (layer_baked[i] && !mBakedTextureDatas[i].mIsLoaded)
			{
				gGL.getTexUnit(0)->bind(getImage( mBakedTextureDatas[i].mTextureIndex, 0 ));
			}
		}
	}

	mMaxPixelArea = 0.f;
	mMinPixelArea = 99999999.f;
	mHasGrey = FALSE; // debug
	for (U32 texture_index = 0; texture_index < getNumTEs(); texture_index++)
	{
		LLWearableType::EType wearable_type = LLAvatarAppearance::getDictionary()->getTEWearableType((ETextureIndex)texture_index);
		U32 num_wearables = gAgentWearables.getWearableCount(wearable_type);
		const LLTextureEntry *te = getTE(texture_index);

		// getTE can return 0.
		// Not sure yet why it does, but of course it crashes when te->mScale? gets used.
		// Put safeguard in place so this corner case get better handling and does not result in a crash.
		F32 texel_area_ratio = 1.0f;
		if( te )
		{
			texel_area_ratio = fabs(te->mScaleS * te->mScaleT);
		}
		else
		{
			LL_WARNS() << "getTE( " << texture_index << " ) returned 0" <<LL_ENDL;
		}

		LLViewerFetchedTexture *imagep = NULL;
		for (U32 wearable_index = 0; wearable_index < num_wearables; wearable_index++)
		{
			imagep = LLViewerTextureManager::staticCastToFetchedTexture(getImage(texture_index, wearable_index), TRUE);
			if (imagep)
			{
				const LLAvatarAppearanceDictionary::TextureEntry *texture_dict = LLAvatarAppearance::getDictionary()->getTexture((ETextureIndex)texture_index);
				const EBakedTextureIndex baked_index = texture_dict ? texture_dict->mBakedTextureIndex : EBakedTextureIndex::BAKED_NUM_INDICES;
				if (texture_dict && texture_dict->mIsLocalTexture)
				{
					addLocalTextureStats((ETextureIndex)texture_index, imagep, texel_area_ratio, render_avatar, mBakedTextureDatas[baked_index].mIsUsed);
				}
			}
		}
		if (isIndexBakedTexture((ETextureIndex) texture_index) && render_avatar)
		{
			const S32 boost_level = getAvatarBakedBoostLevel();
			imagep = LLViewerTextureManager::staticCastToFetchedTexture(getImage(texture_index,0), TRUE);
			addBakedTextureStats( imagep, mPixelArea, texel_area_ratio, boost_level );			
			// <FS:Ansariel> [Legacy Bake]
			// Spam if this is a baked texture, not set to default image, without valid host info
			if (isIndexBakedTexture((ETextureIndex)texture_index)
				&& imagep->getID() != IMG_DEFAULT_AVATAR
				&& imagep->getID() != IMG_INVISIBLE
				&& !isUsingServerBakes() 
				&& !imagep->getTargetHost().isOk())
			{
				LL_WARNS_ONCE("Texture") << "LLVOAvatar::updateTextures No host for texture "
										 << imagep->getID() << " for avatar "
										 << (isSelf() ? "<myself>" : getID().asString()) 
										 << " on host " << getRegion()->getHost() << LL_ENDL;
			}
			// </FS:Ansariel> [Legacy Bake]
		}
	}

	if (gPipeline.hasRenderDebugMask(LLPipeline::RENDER_DEBUG_TEXTURE_AREA))
	{
		setDebugText(llformat("%4.0f:%4.0f", (F32) sqrt(mMinPixelArea),(F32) sqrt(mMaxPixelArea)));
	}	
}


void LLVOAvatar::addLocalTextureStats( ETextureIndex idx, LLViewerFetchedTexture* imagep,
									   F32 texel_area_ratio, BOOL render_avatar, BOOL covered_by_baked)
{
	// No local texture stats for non-self avatars
	return;
}

const S32 MAX_TEXTURE_UPDATE_INTERVAL = 64 ; //need to call updateTextures() at least every 32 frames.	
const S32 MAX_TEXTURE_VIRTUAL_SIZE_RESET_INTERVAL = S32_MAX ; //frames
void LLVOAvatar::checkTextureLoading()
{
	static const F32 MAX_INVISIBLE_WAITING_TIME = 15.f ; //seconds

	BOOL pause = !isVisible() ;
	if(!pause)
	{
		mInvisibleTimer.reset() ;
	}
	if(mLoadedCallbacksPaused == pause)
	{
        if (!pause && mFirstFullyVisible && mLoadedCallbackTextures < mCallbackTextureList.size())
        {
            // We still need to update 'loaded' textures count to decide on 'cloud' visibility
            // Alternatively this can be done on TextureLoaded callbacks, but is harder to properly track
            mLoadedCallbackTextures = 0;
            for (LLLoadedCallbackEntry::source_callback_list_t::iterator iter = mCallbackTextureList.begin();
                iter != mCallbackTextureList.end(); ++iter)
            {
                LLViewerFetchedTexture* tex = gTextureList.findImage(*iter);
                if (tex && (tex->getDiscardLevel() >= 0 || tex->isMissingAsset()))
                {
                    mLoadedCallbackTextures++;
                }
            }
        }
		return ; 
	}
	
	if(mCallbackTextureList.empty()) //when is self or no callbacks. Note: this list for self is always empty.
	{
		mLoadedCallbacksPaused = pause ;
		mLoadedCallbackTextures = 0;
		return ; //nothing to check.
	}
	
	if(pause && mInvisibleTimer.getElapsedTimeF32() < MAX_INVISIBLE_WAITING_TIME)
	{
		return ; //have not been invisible for enough time.
	}

	mLoadedCallbackTextures = pause ? mCallbackTextureList.size() : 0;

	for(LLLoadedCallbackEntry::source_callback_list_t::iterator iter = mCallbackTextureList.begin();
		iter != mCallbackTextureList.end(); ++iter)
	{
		LLViewerFetchedTexture* tex = gTextureList.findImage(*iter) ;
		if(tex)
		{
			if(pause)//pause texture fetching.
			{
				tex->pauseLoadedCallbacks(&mCallbackTextureList) ;

				//set to terminate texture fetching after MAX_TEXTURE_UPDATE_INTERVAL frames.
				tex->setMaxVirtualSizeResetInterval(MAX_TEXTURE_UPDATE_INTERVAL);
				tex->resetMaxVirtualSizeResetCounter() ;
			}
			else//unpause
			{
				static const F32 START_AREA = 100.f ;

				tex->unpauseLoadedCallbacks(&mCallbackTextureList) ;
				tex->addTextureStats(START_AREA); //jump start the fetching again

				// technically shouldn't need to account for missing, but callback might not have happened yet
				if (tex->getDiscardLevel() >= 0 || tex->isMissingAsset())
				{
					mLoadedCallbackTextures++; // consider it loaded (we have at least some data)
				}
			}
		}
	}
	
	if(!pause)
	{
		updateTextures() ; //refresh texture stats.
	}
	mLoadedCallbacksPaused = pause ;
	return ;
}

const F32  SELF_ADDITIONAL_PRI = 0.75f ;
void LLVOAvatar::addBakedTextureStats( LLViewerFetchedTexture* imagep, F32 pixel_area, F32 texel_area_ratio, S32 boost_level)
{
	//Note:
	//if this function is not called for the last MAX_TEXTURE_VIRTUAL_SIZE_RESET_INTERVAL frames, 
	//the texture pipeline will stop fetching this texture.

	imagep->resetTextureStats();
	imagep->setMaxVirtualSizeResetInterval(MAX_TEXTURE_VIRTUAL_SIZE_RESET_INTERVAL);
	imagep->resetMaxVirtualSizeResetCounter() ;

	mMaxPixelArea = llmax(pixel_area, mMaxPixelArea);
	mMinPixelArea = llmin(pixel_area, mMinPixelArea);	
	imagep->addTextureStats(pixel_area / texel_area_ratio);
	imagep->setBoostLevel(boost_level);
}

//virtual	
void LLVOAvatar::setImage(const U8 te, LLViewerTexture *imagep, const U32 index)
{
	setTEImage(te, imagep);
}

//virtual 
LLViewerTexture* LLVOAvatar::getImage(const U8 te, const U32 index) const
{
	return getTEImage(te);
}
//virtual 
const LLTextureEntry* LLVOAvatar::getTexEntry(const U8 te_num) const
{
	return getTE(te_num);
}

//virtual 
void LLVOAvatar::setTexEntry(const U8 index, const LLTextureEntry &te)
{
	setTE(index, te);
}

const std::string LLVOAvatar::getImageURL(const U8 te, const LLUUID &uuid)
{
	llassert(isIndexBakedTexture(ETextureIndex(te)));
	std::string url = "";
	// <FS:Ansariel> [Legacy Bake]
	if (isUsingServerBakes())
	{
	// </FS:Ansariel> [Legacy Bake]
	const std::string& appearance_service_url = LLAppearanceMgr::instance().getAppearanceServiceURL();
	if (appearance_service_url.empty())
	{
		// Probably a server-side issue if we get here:
		LL_WARNS() << "AgentAppearanceServiceURL not set - Baked texture requests will fail" << LL_ENDL;
		return url;
	}
	
	const LLAvatarAppearanceDictionary::TextureEntry* texture_entry = LLAvatarAppearance::getDictionary()->getTexture((ETextureIndex)te);
	if (texture_entry != NULL)
	{
		url = appearance_service_url + "texture/" + getID().asString() + "/" + texture_entry->mDefaultImageName + "/" + uuid.asString();
		//LL_INFOS() << "baked texture url: " << url << LL_ENDL;
	}
	// <FS:Ansariel> [Legacy Bake]
	}
	// </FS:Ansariel> [Legacy Bake]
	return url;
}

//-----------------------------------------------------------------------------
// resolveHeight()
//-----------------------------------------------------------------------------

void LLVOAvatar::resolveHeightAgent(const LLVector3 &in_pos_agent, LLVector3 &out_pos_agent, LLVector3 &out_norm)
{
	LLVector3d in_pos_global, out_pos_global;

	in_pos_global = gAgent.getPosGlobalFromAgent(in_pos_agent);
	resolveHeightGlobal(in_pos_global, out_pos_global, out_norm);
	out_pos_agent = gAgent.getPosAgentFromGlobal(out_pos_global);
}


void LLVOAvatar::resolveRayCollisionAgent(const LLVector3d start_pt, const LLVector3d end_pt, LLVector3d &out_pos, LLVector3 &out_norm)
{
	LLViewerObject *obj;
	LLWorld::getInstance()->resolveStepHeightGlobal(this, start_pt, end_pt, out_pos, out_norm, &obj);
}

void LLVOAvatar::resolveHeightGlobal(const LLVector3d &inPos, LLVector3d &outPos, LLVector3 &outNorm)
{
	LLVector3d zVec(0.0f, 0.0f, 0.5f);
	LLVector3d p0 = inPos + zVec;
	LLVector3d p1 = inPos - zVec;
	LLViewerObject *obj;
	LLWorld::getInstance()->resolveStepHeightGlobal(this, p0, p1, outPos, outNorm, &obj);
	if (!obj)
	{
		mStepOnLand = TRUE;
		mStepMaterial = 0;
		mStepObjectVelocity.setVec(0.0f, 0.0f, 0.0f);
	}
	else
	{
		mStepOnLand = FALSE;
		mStepMaterial = obj->getMaterial();

		// We want the primitive velocity, not our velocity... (which actually subtracts the
		// step object velocity)
		LLVector3 angularVelocity = obj->getAngularVelocity();
		LLVector3 relativePos = gAgent.getPosAgentFromGlobal(outPos) - obj->getPositionAgent();

		LLVector3 linearComponent = angularVelocity % relativePos;
//		LL_INFOS() << "Linear Component of Rotation Velocity " << linearComponent << LL_ENDL;
		mStepObjectVelocity = obj->getVelocity() + linearComponent;
	}
}


//-----------------------------------------------------------------------------
// getStepSound()
//-----------------------------------------------------------------------------
const LLUUID& LLVOAvatar::getStepSound() const
{
	if ( mStepOnLand )
	{
		// <FS:PP> FIRE-3169: Option to change the default footsteps sound
		// return sStepSoundOnLand;
		static LLCachedControl<std::string> UISndFootsteps(gSavedSettings, "UISndFootsteps");
		static const LLUUID sFootstepsSnd = LLUUID(UISndFootsteps);
		return sFootstepsSnd;
		// </FS:PP>
	}

	return sStepSounds[mStepMaterial];
}


//-----------------------------------------------------------------------------
// processAnimationStateChanges()
//-----------------------------------------------------------------------------
void LLVOAvatar::processAnimationStateChanges()
{
	if ( isAnyAnimationSignaled(AGENT_WALK_ANIMS, NUM_AGENT_WALK_ANIMS) )
	{
		startMotion(ANIM_AGENT_WALK_ADJUST);
		stopMotion(ANIM_AGENT_FLY_ADJUST);
	}
	else if (mInAir && !isSitting())
	{
		stopMotion(ANIM_AGENT_WALK_ADJUST);
        if (mEnableDefaultMotions)
        {
		startMotion(ANIM_AGENT_FLY_ADJUST);
	}
	}
	else
	{
		stopMotion(ANIM_AGENT_WALK_ADJUST);
		stopMotion(ANIM_AGENT_FLY_ADJUST);
	}

	if ( isAnyAnimationSignaled(AGENT_GUN_AIM_ANIMS, NUM_AGENT_GUN_AIM_ANIMS) )
	{
        if (mEnableDefaultMotions)
        {
		startMotion(ANIM_AGENT_TARGET);
        }
		stopMotion(ANIM_AGENT_BODY_NOISE);
	}
	else
	{
		stopMotion(ANIM_AGENT_TARGET);
        if (mEnableDefaultMotions)
        {
			startMotion(ANIM_AGENT_BODY_NOISE);
		}
	}
	
	// clear all current animations
	AnimIterator anim_it;
	for (anim_it = mPlayingAnimations.begin(); anim_it != mPlayingAnimations.end();)
	{
		AnimIterator found_anim = mSignaledAnimations.find(anim_it->first);

		// playing, but not signaled, so stop
		if (found_anim == mSignaledAnimations.end())
		{
			processSingleAnimationStateChange(anim_it->first, FALSE);
			mPlayingAnimations.erase(anim_it++);
			continue;
		}

		++anim_it;
	}

	// if jellydolled, shelve all playing animations
	if (getOverallAppearance() != AOA_NORMAL)
	{
		mPlayingAnimations.clear();
	}
	
	// start up all new anims
	if (getOverallAppearance() == AOA_NORMAL)
	{
		for (anim_it = mSignaledAnimations.begin(); anim_it != mSignaledAnimations.end();)
		{
			AnimIterator found_anim = mPlayingAnimations.find(anim_it->first);

			// signaled but not playing, or different sequence id, start motion
			if (found_anim == mPlayingAnimations.end() || found_anim->second != anim_it->second)
			{
				if (processSingleAnimationStateChange(anim_it->first, TRUE))
				{
					mPlayingAnimations[anim_it->first] = anim_it->second;
					++anim_it;
					continue;
				}
			}

			++anim_it;
		}
	}

	// clear source information for animations which have been stopped
	if (isSelf())
	{
		AnimSourceIterator source_it = mAnimationSources.begin();

		for (source_it = mAnimationSources.begin(); source_it != mAnimationSources.end();)
		{
			if (mSignaledAnimations.find(source_it->second) == mSignaledAnimations.end())
			{
				mAnimationSources.erase(source_it++);
			}
			else
			{
				++source_it;
			}
		}
	}

	stop_glerror();
}


//-----------------------------------------------------------------------------
// processSingleAnimationStateChange();
//-----------------------------------------------------------------------------
BOOL LLVOAvatar::processSingleAnimationStateChange( const LLUUID& anim_id, BOOL start )
{
    // SL-402, SL-427 - we need to update body size often enough to
    // keep appearances in sync, but not so often that animations
    // cause constant jiggling of the body or camera. Possible
    // compromise is to do it on animation changes:
    computeBodySize();
    
	BOOL result = FALSE;

	if ( start ) // start animation
	{
		if (anim_id == ANIM_AGENT_TYPE)
		{
			if (gAudiop)
			{
				LLVector3d char_pos_global = gAgent.getPosGlobalFromAgent(getCharacterPosition());
				if (LLViewerParcelMgr::getInstance()->canHearSound(char_pos_global)
				    && !LLMuteList::getInstance()->isMuted(getID(), LLMute::flagObjectSounds))
				{
					// RN: uncomment this to play on typing sound at fixed volume once sound engine is fixed
					// to support both spatialized and non-spatialized instances of the same sound
					//if (isSelf())
					//{
					//	gAudiop->triggerSound(LLUUID(gSavedSettings.getString("UISndTyping")), 1.0f, LLAudioEngine::AUDIO_TYPE_UI);
					//}
					//else

					// <FS:PP> FIRE-8190: Preview function for "UI Sounds" Panel
					// static LLCachedControl<bool> FSPlayTypingSound(gSavedSettings, "FSPlayTypingSound");
					// if (FSPlayTypingSound)
					static LLCachedControl<bool> PlayModeUISndTyping(gSavedSettings, "PlayModeUISndTyping");
					if (PlayModeUISndTyping)
					// </FS:PP> FIRE-8190: Preview function for "UI Sounds" Panel
					{
                        static LLCachedControl<std::string> ui_snd_string(gSavedSettings, "UISndTyping");
						LLUUID sound_id = LLUUID(ui_snd_string);
						gAudiop->triggerSound(sound_id, getID(), 1.0f, LLAudioEngine::AUDIO_TYPE_SFX, char_pos_global);
					}
				}
			}
		}
		else if (anim_id == ANIM_AGENT_SIT_GROUND_CONSTRAINED)
		{
			sitDown(TRUE);
		}


		if (startMotion(anim_id))
		{
			result = TRUE;
		}
		else
		{
			LL_WARNS("Motion") << "Failed to start motion!" << LL_ENDL;
		}
	}
	else //stop animation
	{
		if (anim_id == ANIM_AGENT_SIT_GROUND_CONSTRAINED)
		{
			sitDown(FALSE);
		}
		if ((anim_id == ANIM_AGENT_DO_NOT_DISTURB) && gAgent.isDoNotDisturb())
		{
			// re-assert DND tag animation
			gAgent.sendAnimationRequest(ANIM_AGENT_DO_NOT_DISTURB, ANIM_REQUEST_START);
			return result;
		}
		stopMotion(anim_id);
		result = TRUE;
	}

	return result;
}

//-----------------------------------------------------------------------------
// isAnyAnimationSignaled()
//-----------------------------------------------------------------------------
BOOL LLVOAvatar::isAnyAnimationSignaled(const LLUUID *anim_array, const S32 num_anims) const
{
	for (S32 i = 0; i < num_anims; i++)
	{
		if(mSignaledAnimations.find(anim_array[i]) != mSignaledAnimations.end())
		{
			return TRUE;
		}
	}
	return FALSE;
}

//-----------------------------------------------------------------------------
// resetAnimations()
//-----------------------------------------------------------------------------
void LLVOAvatar::resetAnimations()
{
	LLKeyframeMotion::flushKeyframeCache();
	flushAllMotions();
}

// Override selectively based on avatar sex and whether we're using new
// animations.
LLUUID LLVOAvatar::remapMotionID(const LLUUID& id)
{
    static LLCachedControl<bool> use_new_walk_run(gSavedSettings, "UseNewWalkRun");
	LLUUID result = id;

	// start special case female walk for female avatars
	if (getSex() == SEX_FEMALE)
	{
		if (id == ANIM_AGENT_WALK)
		{
			if (use_new_walk_run)
				result = ANIM_AGENT_FEMALE_WALK_NEW;
			else
				result = ANIM_AGENT_FEMALE_WALK;
		}
		else if (id == ANIM_AGENT_RUN)
		{
			// There is no old female run animation, so only override
			// in one case.
			if (use_new_walk_run)
				result = ANIM_AGENT_FEMALE_RUN_NEW;
		}
		else if (id == ANIM_AGENT_SIT)
		{
			result = ANIM_AGENT_SIT_FEMALE;
		}
	}
	else
	{
		// Male avatar.
		if (id == ANIM_AGENT_WALK)
		{
			if (use_new_walk_run)
				result = ANIM_AGENT_WALK_NEW;
		}
		else if (id == ANIM_AGENT_RUN)
		{
			if (use_new_walk_run)
				result = ANIM_AGENT_RUN_NEW;
		}
		// keeps in sync with setSex() related code (viewer controls sit's sex)
		else if (id == ANIM_AGENT_SIT_FEMALE)
		{
			result = ANIM_AGENT_SIT;
		}
	
	}

	return result;

}

//-----------------------------------------------------------------------------
// startMotion()
// id is the asset if of the animation to start
// time_offset is the offset into the animation at which to start playing
//-----------------------------------------------------------------------------
BOOL LLVOAvatar::startMotion(const LLUUID& id, F32 time_offset)
{
	LL_DEBUGS("Motion") << "motion requested " << id.asString() << " " << gAnimLibrary.animationName(id) << LL_ENDL;

	// <FS:Zi> Animation Overrider
	//LLUUID remap_id = remapMotionID(id, getSex());
	LLUUID remap_id;
	if (isSelf())
	{
		remap_id = AOEngine::getInstance()->override(id, true);
		if (remap_id.isNull())
		{
			remap_id = remapMotionID(id);
		}
		else
		{
			gAgent.sendAnimationRequest(remap_id, ANIM_REQUEST_START);

			// since we did an override, there is no need to do anything else,
			// specifically not the startMotion() part at the bottom of this function
			// See FIRE-29020
			return true;
		}
	}
	else
	{
		remap_id = remapMotionID(id);
	}
	// </FS:Zi> Animation Overrider

	if (remap_id != id)
	{
		LL_DEBUGS("Motion") << "motion resultant " << remap_id.asString() << " " << gAnimLibrary.animationName(remap_id) << LL_ENDL;
	}

	if (isSelf() && remap_id == ANIM_AGENT_AWAY)
	{
		gAgent.setAFK();
	}

	return LLCharacter::startMotion(remap_id, time_offset);
}

//-----------------------------------------------------------------------------
// stopMotion()
//-----------------------------------------------------------------------------
BOOL LLVOAvatar::stopMotion(const LLUUID& id, BOOL stop_immediate)
{
	LL_DEBUGS("Motion") << "Motion requested " << id.asString() << " " << gAnimLibrary.animationName(id) << LL_ENDL;

	// <FS:Zi> Animation Overrider
	//LLUUID remap_id = remapMotionID(id);
	LLUUID remap_id;
	if (isSelf())
	{
		remap_id = AOEngine::getInstance()->override(id, false);
		if (remap_id.isNull())
		{
			remap_id = remapMotionID(id);
		}
		else
		{
			gAgent.sendAnimationRequest(remap_id, ANIM_REQUEST_STOP);

			// since we did an override, there is no need to do anything else,
			// specifically not the stopMotion() part at the bottom of this function
			// See FIRE-29020
			return true;
		}
	}
	else
	{
		remap_id = remapMotionID(id);
	}
	// </FS:Zi> Animation Overrider
	
	if (remap_id != id)
	{
		LL_DEBUGS("Motion") << "motion resultant " << remap_id.asString() << " " << gAnimLibrary.animationName(remap_id) << LL_ENDL;
	}

	if (isSelf())
	{
		gAgent.onAnimStop(remap_id);
	}

	return LLCharacter::stopMotion(remap_id, stop_immediate);
}

//-----------------------------------------------------------------------------
// hasMotionFromSource()
//-----------------------------------------------------------------------------
// virtual
bool LLVOAvatar::hasMotionFromSource(const LLUUID& source_id)
{
	return false;
}

//-----------------------------------------------------------------------------
// stopMotionFromSource()
//-----------------------------------------------------------------------------
// virtual
void LLVOAvatar::stopMotionFromSource(const LLUUID& source_id)
{
}

//-----------------------------------------------------------------------------
// addDebugText()
//-----------------------------------------------------------------------------
void LLVOAvatar::addDebugText(const std::string& text)
{
	mDebugText.append(1, '\n');
	mDebugText.append(text);
}

//-----------------------------------------------------------------------------
// getID()
//-----------------------------------------------------------------------------
const LLUUID& LLVOAvatar::getID() const
{
	return mID;
}

//-----------------------------------------------------------------------------
// getJoint()
//-----------------------------------------------------------------------------
// RN: avatar joints are multi-rooted to include screen-based attachments
//<FS:ND> Query by JointKey rather than just a string, the key can be a U32 index for faster lookup
//LLJoint *LLVOAvatar::getJoint( const std::string &name )
LLJoint *LLVOAvatar::getJoint( const JointKey &name )
// </FS:ND>
{
	LL_PROFILE_ZONE_SCOPED_CATEGORY_AVATAR;
//<FS:ND> Query by JointKey rather than just a string, the key can be a U32 index for faster lookup
	//joint_map_t::iterator iter = mJointMap.find( name );

	//LLJoint* jointp = NULL;

	//if( iter == mJointMap.end() || iter->second == NULL )
	//{ //search for joint and cache found joint in lookup table
	//	if (mJointAliasMap.empty())
	//	{
	//		getJointAliases();
	//	}
	//	joint_alias_map_t::const_iterator alias_iter = mJointAliasMap.find(name);
	//	std::string canonical_name;
	//	if (alias_iter != mJointAliasMap.end())
	//	{
	//		canonical_name = alias_iter->second;
	//	}
	//	else
	//	{
	//		canonical_name = name;
	//	}
	//	jointp = mRoot->findJoint(canonical_name);
	//	mJointMap[name] = jointp;
	//}
	//else
	//{ //return cached pointer
	//	jointp = iter->second;
	//}

	joint_map_t::iterator iter = mJointMap.find( name.mKey );

	LLJoint* jointp = NULL;

	if (iter == mJointMap.end() || iter->second == NULL)
	{   //search for joint and cache found joint in lookup table
		if (mJointAliasMap.empty())
		{
			getJointAliases();
		}
		joint_alias_map_t::const_iterator alias_iter = mJointAliasMap.find(name.mName);
		std::string canonical_name;
		if (alias_iter != mJointAliasMap.end())
		{
			canonical_name = alias_iter->second;
		}
		else
		{
			canonical_name = name.mName;
		}
		jointp = mRoot->findJoint(canonical_name);
		mJointMap[name.mKey] = jointp;
	}
	else
	{   //return cached pointer
		jointp = iter->second;
	}
// </FS:ND>

#ifndef LL_RELEASE_FOR_DOWNLOAD
    if (jointp && jointp->getName()!="mScreen" && jointp->getName()!="mRoot")
    {
        llassert(getJoint(jointp->getJointNum())==jointp);
    }
#endif
	return jointp;
}

LLJoint *LLVOAvatar::getJoint( S32 joint_num )
{
    LLJoint *pJoint = NULL;
    if (joint_num >= 0)
    {
        if (joint_num < mNumBones)
        {
            pJoint = mSkeleton[joint_num];
        }
        else if (joint_num < mNumBones + mNumCollisionVolumes)
        {
            S32 collision_id = joint_num - mNumBones;
            pJoint = &mCollisionVolumes[collision_id];
        }
        else
        {
            // Attachment IDs start at 1
            S32 attachment_id = joint_num - (mNumBones + mNumCollisionVolumes) + 1;
            attachment_map_t::iterator iter = mAttachmentPoints.find(attachment_id);
            if (iter != mAttachmentPoints.end())
            {
                pJoint = iter->second;
            }
        }
    }
    
	llassert(!pJoint || pJoint->getJointNum() == joint_num);
    return pJoint;
}

//-----------------------------------------------------------------------------
// getRiggedMeshID
//
// If viewer object is a rigged mesh, set the mesh id and return true.
// Otherwise, null out the id and return false.
//-----------------------------------------------------------------------------
// static
bool LLVOAvatar::getRiggedMeshID(LLViewerObject* pVO, LLUUID& mesh_id)
{
	mesh_id.setNull();
	
	//If a VO has a skin that we'll reset the joint positions to their default
	if ( pVO && pVO->mDrawable )
	{
		LLVOVolume* pVObj = pVO->mDrawable->getVOVolume();
		if ( pVObj )
		{
			const LLMeshSkinInfo* pSkinData = pVObj->getSkinInfo();
			if (pSkinData 
				&& pSkinData->mJointNames.size() > JOINT_COUNT_REQUIRED_FOR_FULLRIG	// full rig
				&& pSkinData->mAlternateBindMatrix.size() > 0 )
					{				
						mesh_id = pSkinData->mMeshID;
						return true;
					}
		}
	}
	return false;
}

bool LLVOAvatar::jointIsRiggedTo(const LLJoint *joint) const
{
    if (joint)
	{
        const LLJointRiggingInfoTab& tab = mJointRiggingInfoTab;
        S32 joint_num = joint->getJointNum();
        if (joint_num < tab.size() && tab[joint_num].isRiggedTo())
            {
                return true;
            }
        }
    return false;
}

void LLVOAvatar::clearAttachmentOverrides()
{
    LLScopedContextString str("clearAttachmentOverrides " + getFullname());

    for (S32 i=0; i<LL_CHARACTER_MAX_ANIMATED_JOINTS; i++)
	{
        LLJoint *pJoint = getJoint(i);
        if (pJoint)
        {
			pJoint->clearAttachmentPosOverrides();
			pJoint->clearAttachmentScaleOverrides();
        }
	}

    if (mPelvisFixups.count()>0)
    {
        mPelvisFixups.clear();
        LLJoint* pJointPelvis = getJoint("mPelvis");
        if (pJointPelvis)
	{
			pJointPelvis->setPosition( LLVector3( 0.0f, 0.0f, 0.0f) );
        }
        postPelvisSetRecalc();	
	}

    mActiveOverrideMeshes.clear();
    onActiveOverrideMeshesChanged();
}

//-----------------------------------------------------------------------------
// rebuildAttachmentOverrides
//-----------------------------------------------------------------------------
void LLVOAvatar::rebuildAttachmentOverrides()
{
    LLScopedContextString str("rebuildAttachmentOverrides " + getFullname());

    LL_DEBUGS("AnimatedObjects") << "rebuilding" << LL_ENDL;
    dumpStack("AnimatedObjectsStack");
    
    clearAttachmentOverrides();

    // Handle the case that we're resetting the skeleton of an animated object.
    LLControlAvatar *control_av = dynamic_cast<LLControlAvatar*>(this);
    if (control_av)
	{
        LLVOVolume *volp = control_av->mRootVolp;
        if (volp)
        {
            LL_DEBUGS("Avatar") << volp->getID() << " adding attachment overrides for root vol, prim count " 
                                << (S32) (1+volp->numChildren()) << LL_ENDL;
            addAttachmentOverridesForObject(volp);
        }
    }

    // Attached objects
	for (attachment_map_t::iterator iter = mAttachmentPoints.begin();
		 iter != mAttachmentPoints.end();
		 ++iter)
	{
		LLViewerJointAttachment *attachment_pt = (*iter).second;
        if (attachment_pt)
        {
            for (LLViewerJointAttachment::attachedobjs_vec_t::iterator at_it = attachment_pt->mAttachedObjects.begin();
				 at_it != attachment_pt->mAttachedObjects.end(); ++at_it)
            {
                LLViewerObject *vo = at_it->get();
                // Attached animated objects affect joints in their control
                // avs, not the avs to which they are attached.
                if (vo && !vo->isAnimatedObject())
                {
                    addAttachmentOverridesForObject(vo);
                }
            }
        }
    }
}

//-----------------------------------------------------------------------------
// updateAttachmentOverrides
//
// This is intended to give the same results as
// rebuildAttachmentOverrides(), while avoiding redundant work.
// -----------------------------------------------------------------------------
void LLVOAvatar::updateAttachmentOverrides()
{
    LLScopedContextString str("updateAttachmentOverrides " + getFullname());

    LL_DEBUGS("AnimatedObjects") << "updating" << LL_ENDL;
    dumpStack("AnimatedObjectsStack");

    std::set<LLUUID> meshes_seen;
    
    // Handle the case that we're updating the skeleton of an animated object.
    LLControlAvatar *control_av = dynamic_cast<LLControlAvatar*>(this);
    if (control_av)
    {
        LLVOVolume *volp = control_av->mRootVolp;
        if (volp)
        {
            LL_DEBUGS("Avatar") << volp->getID() << " adding attachment overrides for root vol, prim count " 
                                << (S32) (1+volp->numChildren()) << LL_ENDL;
            addAttachmentOverridesForObject(volp, &meshes_seen);
        }
    }

    // Attached objects
	for (attachment_map_t::iterator iter = mAttachmentPoints.begin();
		 iter != mAttachmentPoints.end();
		 ++iter)
	{
		LLViewerJointAttachment *attachment_pt = (*iter).second;
        if (attachment_pt)
        {
            for (LLViewerJointAttachment::attachedobjs_vec_t::iterator at_it = attachment_pt->mAttachedObjects.begin();
				 at_it != attachment_pt->mAttachedObjects.end(); ++at_it)
            {
                LLViewerObject *vo = at_it->get();
                // Attached animated objects affect joints in their control
                // avs, not the avs to which they are attached.
                if (vo && !vo->isAnimatedObject())
                {
                    addAttachmentOverridesForObject(vo, &meshes_seen);
                }
            }
        }
    }
    // Remove meshes that are no longer present on the skeleton

	// have to work with a copy because removeAttachmentOverrides() will change mActiveOverrideMeshes.
    std::set<LLUUID> active_override_meshes = mActiveOverrideMeshes; 
    for (std::set<LLUUID>::iterator it = active_override_meshes.begin(); it != active_override_meshes.end(); ++it)
    {
        if (meshes_seen.find(*it) == meshes_seen.end())
        {
            removeAttachmentOverridesForObject(*it);
        }
    }


#ifdef ATTACHMENT_OVERRIDE_VALIDATION
    {
        std::vector<LLVector3OverrideMap> pos_overrides_by_joint;
        std::vector<LLVector3OverrideMap> scale_overrides_by_joint;
        LLVector3OverrideMap pelvis_fixups;

        // Capture snapshot of override state after update
        for (S32 joint_num = 0; joint_num < LL_CHARACTER_MAX_ANIMATED_JOINTS; joint_num++)
        {
            LLVector3OverrideMap pos_overrides;
            LLJoint *joint = getJoint(joint_num);
            if (joint)
            {
                pos_overrides_by_joint.push_back(joint->m_attachmentPosOverrides);
                scale_overrides_by_joint.push_back(joint->m_attachmentScaleOverrides);
            }
            else
            {
                // No joint, use default constructed empty maps
                pos_overrides_by_joint.push_back(LLVector3OverrideMap());
                scale_overrides_by_joint.push_back(LLVector3OverrideMap());
            }
        }
        pelvis_fixups = mPelvisFixups;
        //dumpArchetypeXML(getFullname() + "_paranoid_updated");

        // Rebuild and compare
        rebuildAttachmentOverrides();
        //dumpArchetypeXML(getFullname() + "_paranoid_rebuilt");
        bool mismatched = false;
        for (S32 joint_num = 0; joint_num < LL_CHARACTER_MAX_ANIMATED_JOINTS; joint_num++)
        {
            LLJoint *joint = getJoint(joint_num);
            if (joint)
            {
                if (pos_overrides_by_joint[joint_num] != joint->m_attachmentPosOverrides)
                {
                    mismatched = true;
                }
                if (scale_overrides_by_joint[joint_num] != joint->m_attachmentScaleOverrides)
                {
                    mismatched = true;
            }
        }
    }
        if (pelvis_fixups != mPelvisFixups)
        {
            mismatched = true;
        }
        if (mismatched)
        {
            LL_WARNS() << "MISMATCHED ATTACHMENT OVERRIDES" << LL_ENDL;
        }
    }
#endif
}

void LLVOAvatar::notifyAttachmentMeshLoaded()
{
    if (!isFullyLoaded())
    {
        // We just received mesh or skin info
        // Reset timer to wait for more potential meshes or changes
        mFullyLoadedTimer.reset();
    }
}

//-----------------------------------------------------------------------------
// addAttachmentOverridesForObject
//-----------------------------------------------------------------------------
void LLVOAvatar::addAttachmentOverridesForObject(LLViewerObject *vo, std::set<LLUUID>* meshes_seen, bool recursive)
{
    if (vo->getAvatar() != this && vo->getAvatarAncestor() != this)
	{
		LL_WARNS("Avatar") << "called with invalid avatar" << LL_ENDL;
        return;
	}

    LLScopedContextString str("addAttachmentOverridesForObject " + getFullname());

	if (getOverallAppearance() != AOA_NORMAL)
	{
		return;
	}
    
    LL_DEBUGS("AnimatedObjects") << "adding" << LL_ENDL;
    dumpStack("AnimatedObjectsStack");
    
	// Process all children
    if (recursive)
    {
	LLViewerObject::const_child_list_t& children = vo->getChildren();
	for (LLViewerObject::const_child_list_t::const_iterator it = children.begin();
		 it != children.end(); ++it)
	{
		LLViewerObject *childp = *it;
            addAttachmentOverridesForObject(childp, meshes_seen, true);
        }
	}

	LLVOVolume *vobj = dynamic_cast<LLVOVolume*>(vo);
	bool pelvisGotSet = false;

	if (!vobj)
	{
		return;
	}

	LLViewerObject *root_object = (LLViewerObject*)vobj->getRoot();
    LL_DEBUGS("AnimatedObjects") << "trying to add attachment overrides for root object " << root_object->getID() << " prim is " << vobj << LL_ENDL;
	if (vobj->isMesh() &&
		((vobj->getVolume() && !vobj->getVolume()->isMeshAssetLoaded()) || !gMeshRepo.meshRezEnabled()))
	{
        LL_DEBUGS("AnimatedObjects") << "failed to add attachment overrides for root object " << root_object->getID() << " mesh asset not loaded" << LL_ENDL;
		return;
	}
	const LLMeshSkinInfo*  pSkinData = vobj->getSkinInfo();

	if ( vobj && vobj->isMesh() && pSkinData )
	{
		const int bindCnt = pSkinData->mAlternateBindMatrix.size();								
        const int jointCnt = pSkinData->mJointNames.size();
        if ((bindCnt > 0) && (bindCnt != jointCnt))
        {
            LL_WARNS_ONCE() << "invalid mesh, bindCnt " << bindCnt << "!= jointCnt " << jointCnt << ", joint overrides will be ignored." << LL_ENDL;
        }
		if ((bindCnt > 0) && (bindCnt == jointCnt))
		{					
			const F32 pelvisZOffset = pSkinData->mPelvisOffset;
			const LLUUID& mesh_id = pSkinData->mMeshID;

            if (meshes_seen)
            {
                meshes_seen->insert(mesh_id);
            }
            bool mesh_overrides_loaded = (mActiveOverrideMeshes.find(mesh_id) != mActiveOverrideMeshes.end());
            if (mesh_overrides_loaded)
            {
                LL_DEBUGS("AnimatedObjects") << "skipping add attachment overrides for " << mesh_id 
                                             << " to root object " << root_object->getID()
                                             << ", already loaded"
                                             << LL_ENDL;
            }
            else
            {
                LL_DEBUGS("AnimatedObjects") << "adding attachment overrides for " << mesh_id 
                                             << " to root object " << root_object->getID() << LL_ENDL;
            }
			bool fullRig = (jointCnt>=JOINT_COUNT_REQUIRED_FOR_FULLRIG) ? true : false;								
			if ( fullRig && !mesh_overrides_loaded )
			{								
				for ( int i=0; i<jointCnt; ++i )
				{
//<FS:ND> Query by JointKey rather than just a string, the key can be a U32 index for faster lookup
//					std::string lookingForJoint = pSkinData->mJointNames[ i ].c_str();
					JointKey lookingForJoint  = pSkinData->mJointNames[ i ];
// </FS:ND>

					LLJoint* pJoint = getJoint( lookingForJoint );
					if (pJoint)
					{   									
						const LLVector3& jointPos = LLVector3(pSkinData->mAlternateBindMatrix[i].getTranslation());
                        if (pJoint->aboveJointPosThreshold(jointPos))
                        {
                            bool override_changed;
                            pJoint->addAttachmentPosOverride( jointPos, mesh_id, avString(), override_changed );
                            
                            if (override_changed)
                            {
                                //If joint is a pelvis then handle old/new pelvis to foot values
//<FS:ND> Query by JointKey rather than just a string, the key can be a U32 index for faster lookup
//                              if( lookingForJoint == "mPelvis" )
                                if( lookingForJoint.mName == "mPelvis" )
// </FS:ND>
                                {	
                                    pelvisGotSet = true;											
                                }										
                            }
                            if (pSkinData->mLockScaleIfJointPosition)
                            {
                                // Note that unlike positions, there's no threshold check here,
                                // just a lock at the default value.
                                pJoint->addAttachmentScaleOverride(pJoint->getDefaultScale(), mesh_id, avString());
                            }
                        }
					}										
				}																
				if (pelvisZOffset != 0.0F)
				{
                    F32 pelvis_fixup_before;
                    bool has_fixup_before =  hasPelvisFixup(pelvis_fixup_before);
					addPelvisFixup( pelvisZOffset, mesh_id );
					F32 pelvis_fixup_after;
                    hasPelvisFixup(pelvis_fixup_after); // Don't have to check bool here because we just added it...
                    if (!has_fixup_before || (pelvis_fixup_before != pelvis_fixup_after))
                    {
                        pelvisGotSet = true;											
                    }
                    
				}
                mActiveOverrideMeshes.insert(mesh_id);
                onActiveOverrideMeshesChanged();
			}							
		}
	}
    else
    {
        LL_DEBUGS("AnimatedObjects") << "failed to add attachment overrides for root object " << root_object->getID() << " not mesh or no pSkinData" << LL_ENDL;
    }
					
	//Rebuild body data if we altered joints/pelvis
	if ( pelvisGotSet ) 
	{
		postPelvisSetRecalc();
	}		
}

//-----------------------------------------------------------------------------
// getAttachmentOverrideNames
//-----------------------------------------------------------------------------
void LLVOAvatar::getAttachmentOverrideNames(std::set<std::string>& pos_names, std::set<std::string>& scale_names) const
{
    LLVector3 pos;
    LLVector3 scale;
    LLUUID mesh_id;

    // Bones
	for (avatar_joint_list_t::const_iterator iter = mSkeleton.begin();
         iter != mSkeleton.end(); ++iter)
	{
		const LLJoint* pJoint = (*iter);
		if (pJoint && pJoint->hasAttachmentPosOverride(pos,mesh_id))
		{
            pos_names.insert(pJoint->getName());
		}
		if (pJoint && pJoint->hasAttachmentScaleOverride(scale,mesh_id))
		{
            scale_names.insert(pJoint->getName());
		}
	}

    // Attachment points
	for (attachment_map_t::const_iterator iter = mAttachmentPoints.begin();
		 iter != mAttachmentPoints.end();
		 ++iter)
	{
		const LLViewerJointAttachment *attachment_pt = (*iter).second;
        if (attachment_pt && attachment_pt->hasAttachmentPosOverride(pos,mesh_id))
        {
            pos_names.insert(attachment_pt->getName());
        }
        // Attachment points don't have scales.
    }

}

//-----------------------------------------------------------------------------
// showAttachmentOverrides
//-----------------------------------------------------------------------------
void LLVOAvatar::showAttachmentOverrides(bool verbose) const
{
    std::set<std::string> pos_names, scale_names;
    getAttachmentOverrideNames(pos_names, scale_names);
    if (pos_names.size())
    {
        std::stringstream ss;
        std::copy(pos_names.begin(), pos_names.end(), std::ostream_iterator<std::string>(ss, ","));
        LL_INFOS() << getFullname() << " attachment positions defined for joints: " << ss.str() << "\n" << LL_ENDL;
    }
    else
    {
        LL_DEBUGS("Avatar") << getFullname() << " no attachment positions defined for any joints" << "\n" << LL_ENDL;
    }
    if (scale_names.size())
    {
        std::stringstream ss;
        std::copy(scale_names.begin(), scale_names.end(), std::ostream_iterator<std::string>(ss, ","));
        LL_INFOS() << getFullname() << " attachment scales defined for joints: " << ss.str() << "\n" << LL_ENDL;
    }
    else
    {
        LL_INFOS() << getFullname() << " no attachment scales defined for any joints" << "\n" << LL_ENDL;
    }

    if (!verbose)
    {
        return;
    }

    LLVector3 pos, scale;
    LLUUID mesh_id;
    S32 count = 0;

    // Bones
	for (avatar_joint_list_t::const_iterator iter = mSkeleton.begin();
         iter != mSkeleton.end(); ++iter)
	{
		const LLJoint* pJoint = (*iter);
		if (pJoint && pJoint->hasAttachmentPosOverride(pos,mesh_id))
		{
			pJoint->showAttachmentPosOverrides(getFullname());
            count++;
		}
		if (pJoint && pJoint->hasAttachmentScaleOverride(scale,mesh_id))
		{
			pJoint->showAttachmentScaleOverrides(getFullname());
            count++;
        }
	}

    // Attachment points
	for (attachment_map_t::const_iterator iter = mAttachmentPoints.begin();
		 iter != mAttachmentPoints.end();
		 ++iter)
	{
		const LLViewerJointAttachment *attachment_pt = (*iter).second;
        if (attachment_pt && attachment_pt->hasAttachmentPosOverride(pos,mesh_id))
        {
            attachment_pt->showAttachmentPosOverrides(getFullname());
            count++;
        }
    }

    if (count)
    {
        LL_DEBUGS("Avatar") << avString() << " end of pos, scale overrides" << LL_ENDL;
        LL_DEBUGS("Avatar") << "=================================" << LL_ENDL;
    }
}

//-----------------------------------------------------------------------------
// removeAttachmentOverridesForObject
//-----------------------------------------------------------------------------
void LLVOAvatar::removeAttachmentOverridesForObject(LLViewerObject *vo)
{
    if (vo->getAvatar() != this && vo->getAvatarAncestor() != this)
	{
		LL_WARNS("Avatar") << "called with invalid avatar" << LL_ENDL;
        return;
	}
		
	// Process all children
	LLViewerObject::const_child_list_t& children = vo->getChildren();
	for (LLViewerObject::const_child_list_t::const_iterator it = children.begin();
		 it != children.end(); ++it)
	{
		LLViewerObject *childp = *it;
		removeAttachmentOverridesForObject(childp);
	}

	// Process self.
	LLUUID mesh_id;
	if (getRiggedMeshID(vo,mesh_id))
	{
		removeAttachmentOverridesForObject(mesh_id);
	}
}

//-----------------------------------------------------------------------------
// removeAttachmentOverridesForObject
//-----------------------------------------------------------------------------
void LLVOAvatar::removeAttachmentOverridesForObject(const LLUUID& mesh_id)
{	
//<FS:ND> Query by JointKey rather than just a string, the key can be a U32 index for faster lookup
//	LLJoint* pJointPelvis = getJoint( "mPelvis" );
	LLJoint* pJointPelvis = getJoint( JointKey::construct( "mPelvis" ) );
// </FS:ND>

    const std::string av_string = avString();
    for (S32 joint_num = 0; joint_num < LL_CHARACTER_MAX_ANIMATED_JOINTS; joint_num++)
	{
        LLJoint *pJoint = getJoint(joint_num);
		if ( pJoint )
		{			
            bool dummy; // unused
			pJoint->removeAttachmentPosOverride(mesh_id, av_string, dummy);
			pJoint->removeAttachmentScaleOverride(mesh_id, av_string);
		}		
		if ( pJoint && pJoint == pJointPelvis)
		{
			removePelvisFixup( mesh_id );
			// SL-315
			pJoint->setPosition( LLVector3( 0.0f, 0.0f, 0.0f) );
		}		
	}	
		
	postPelvisSetRecalc();	

    mActiveOverrideMeshes.erase(mesh_id);
    onActiveOverrideMeshesChanged();
}
//-----------------------------------------------------------------------------
// getCharacterPosition()
//-----------------------------------------------------------------------------
LLVector3 LLVOAvatar::getCharacterPosition()
{
	if (mDrawable.notNull())
	{
		return mDrawable->getPositionAgent();
	}
	else
	{
		return getPositionAgent();
	}
}


//-----------------------------------------------------------------------------
// LLVOAvatar::getCharacterRotation()
//-----------------------------------------------------------------------------
LLQuaternion LLVOAvatar::getCharacterRotation()
{
	return getRotation();
}


//-----------------------------------------------------------------------------
// LLVOAvatar::getCharacterVelocity()
//-----------------------------------------------------------------------------
LLVector3 LLVOAvatar::getCharacterVelocity()
{
	return getVelocity() - mStepObjectVelocity;
}


//-----------------------------------------------------------------------------
// LLVOAvatar::getCharacterAngularVelocity()
//-----------------------------------------------------------------------------
LLVector3 LLVOAvatar::getCharacterAngularVelocity()
{
	return getAngularVelocity();
}

//-----------------------------------------------------------------------------
// LLVOAvatar::getGround()
//-----------------------------------------------------------------------------
void LLVOAvatar::getGround(const LLVector3 &in_pos_agent, LLVector3 &out_pos_agent, LLVector3 &outNorm)
{
	LLVector3d z_vec(0.0f, 0.0f, 1.0f);
	LLVector3d p0_global, p1_global;

	if (isUIAvatar())
	{
		outNorm.setVec(z_vec);
		out_pos_agent = in_pos_agent;
		return;
	}
	
	p0_global = gAgent.getPosGlobalFromAgent(in_pos_agent) + z_vec;
	p1_global = gAgent.getPosGlobalFromAgent(in_pos_agent) - z_vec;
	LLViewerObject *obj;
	LLVector3d out_pos_global;
	LLWorld::getInstance()->resolveStepHeightGlobal(this, p0_global, p1_global, out_pos_global, outNorm, &obj);
	out_pos_agent = gAgent.getPosAgentFromGlobal(out_pos_global);
}

//-----------------------------------------------------------------------------
// LLVOAvatar::getTimeDilation()
//-----------------------------------------------------------------------------
F32 LLVOAvatar::getTimeDilation()
{
	return mRegionp ? mRegionp->getTimeDilation() : 1.f;
}


//-----------------------------------------------------------------------------
// LLVOAvatar::getPixelArea()
//-----------------------------------------------------------------------------
F32 LLVOAvatar::getPixelArea() const
{
	if (isUIAvatar())
	{
		return 100000.f;
	}
	return mPixelArea;
}



//-----------------------------------------------------------------------------
// LLVOAvatar::getPosGlobalFromAgent()
//-----------------------------------------------------------------------------
LLVector3d	LLVOAvatar::getPosGlobalFromAgent(const LLVector3 &position)
{
	return gAgent.getPosGlobalFromAgent(position);
}

//-----------------------------------------------------------------------------
// getPosAgentFromGlobal()
//-----------------------------------------------------------------------------
LLVector3	LLVOAvatar::getPosAgentFromGlobal(const LLVector3d &position)
{
	return gAgent.getPosAgentFromGlobal(position);
}


//-----------------------------------------------------------------------------
// requestStopMotion()
//-----------------------------------------------------------------------------
// virtual
void LLVOAvatar::requestStopMotion( LLMotion* motion )
{
	// Only agent avatars should handle the stop motion notifications.
}

//-----------------------------------------------------------------------------
// loadSkeletonNode(): loads <skeleton> node from XML tree
//-----------------------------------------------------------------------------
//virtual
BOOL LLVOAvatar::loadSkeletonNode ()
{
	if (!LLAvatarAppearance::loadSkeletonNode())
	{
		return FALSE;
	}
	
    bool ignore_hud_joints = false;
    initAttachmentPoints(ignore_hud_joints);

	return TRUE;
}

//-----------------------------------------------------------------------------
// initAttachmentPoints(): creates attachment points if needed, sets state based on avatar_lad.xml. 
//-----------------------------------------------------------------------------
void LLVOAvatar::initAttachmentPoints(bool ignore_hud_joints)
{
    LLAvatarXmlInfo::attachment_info_list_t::iterator iter;
    for (iter = sAvatarXmlInfo->mAttachmentInfoList.begin();
         iter != sAvatarXmlInfo->mAttachmentInfoList.end(); 
         ++iter)
    {
        LLAvatarXmlInfo::LLAvatarAttachmentInfo *info = *iter;
        if (info->mIsHUDAttachment && (!isSelf() || ignore_hud_joints))
        {
		    //don't process hud joint for other avatars.
            continue;
        }

        S32 attachmentID = info->mAttachmentID;
        if (attachmentID < 1 || attachmentID > 255)
        {
            LL_WARNS() << "Attachment point out of range [1-255]: " << attachmentID << " on attachment point " << info->mName << LL_ENDL;
            continue;
        }

        LLViewerJointAttachment* attachment = NULL;
        bool newly_created = false;
        if (mAttachmentPoints.find(attachmentID) == mAttachmentPoints.end())
        {
            attachment = new LLViewerJointAttachment();
            newly_created = true;
        }
        else
        {
            attachment = mAttachmentPoints[attachmentID];
        }

        attachment->setName(info->mName);

//<FS:ND> Query by JointKey rather than just a string, the key can be a U32 index for faster lookup
//		LLJoint *parent_joint = getJoint(info->mJointName);
		LLJoint *parent_joint = getJoint( JointKey::construct( info->mJointName ) );
// </FS:ND>

        if (!parent_joint)
        {
            // If the intended parent for attachment point is unavailable, avatar_lad.xml is corrupt.
            LL_WARNS() << "No parent joint by name " << info->mJointName << " found for attachment point " << info->mName << LL_ENDL;
            LL_ERRS() << "Invalid avatar_lad.xml file" << LL_ENDL;
        }

        if (info->mHasPosition)
        {
            attachment->setOriginalPosition(info->mPosition);
            attachment->setDefaultPosition(info->mPosition);
        }
			
        if (info->mHasRotation)
        {
            LLQuaternion rotation;
            rotation.setQuat(info->mRotationEuler.mV[VX] * DEG_TO_RAD,
                             info->mRotationEuler.mV[VY] * DEG_TO_RAD,
                             info->mRotationEuler.mV[VZ] * DEG_TO_RAD);
            attachment->setRotation(rotation);
        }

        int group = info->mGroup;
        if (group >= 0)
        {
            if (group < 0 || group > 9)
            {
                LL_WARNS() << "Invalid group number (" << group << ") for attachment point " << info->mName << LL_ENDL;
            }
            else
            {
                attachment->setGroup(group);
            }
        }

        attachment->setPieSlice(info->mPieMenuSlice);
        attachment->setVisibleInFirstPerson(info->mVisibleFirstPerson);
        attachment->setIsHUDAttachment(info->mIsHUDAttachment);
        // attachment can potentially be animated, needs a number.
        attachment->setJointNum(mNumBones + mNumCollisionVolumes + attachmentID - 1);

        if (newly_created)
        {
            mAttachmentPoints[attachmentID] = attachment;
            
            // now add attachment joint
            parent_joint->addChild(attachment);
        }
    }
}

//-----------------------------------------------------------------------------
// updateVisualParams()
//-----------------------------------------------------------------------------
void LLVOAvatar::updateVisualParams()
{
	ESex avatar_sex = (getVisualParamWeight("male") > 0.5f) ? SEX_MALE : SEX_FEMALE;
	if (getSex() != avatar_sex)
	{
		if (mIsSitting && findMotion(avatar_sex == SEX_MALE ? ANIM_AGENT_SIT_FEMALE : ANIM_AGENT_SIT) != NULL)
		{
			// In some cases of gender change server changes sit motion with motion message,
			// but in case of some avatars (legacy?) there is no update from server side,
			// likely because server doesn't know about difference between motions
			// (female and male sit ids are same server side, so it is likely unaware that it
			// need to send update)
			// Make sure motion is up to date
			stopMotion(ANIM_AGENT_SIT);
			setSex(avatar_sex);
			startMotion(ANIM_AGENT_SIT);
		}
		else
		{
			setSex(avatar_sex);
		}
	}

	LLCharacter::updateVisualParams();

	if (mLastSkeletonSerialNum != mSkeletonSerialNum)
	{
		computeBodySize();
		mLastSkeletonSerialNum = mSkeletonSerialNum;
		mRoot->updateWorldMatrixChildren();
	}

	dirtyMesh();
	updateHeadOffset();
}
//-----------------------------------------------------------------------------
// isActive()
//-----------------------------------------------------------------------------
BOOL LLVOAvatar::isActive() const
{
	return TRUE;
}

//-----------------------------------------------------------------------------
// setPixelAreaAndAngle()
//-----------------------------------------------------------------------------
void LLVOAvatar::setPixelAreaAndAngle(LLAgent &agent)
{
	if (mDrawable.isNull())
	{
		return;
	}

	const LLVector4a* ext = mDrawable->getSpatialExtents();
	LLVector4a center;
	center.setAdd(ext[1], ext[0]);
	center.mul(0.5f);
	LLVector4a size;
	size.setSub(ext[1], ext[0]);
	size.mul(0.5f);

	mImpostorPixelArea = LLPipeline::calcPixelArea(center, size, *LLViewerCamera::getInstance());

	F32 range = mDrawable->mDistanceWRTCamera;

	if (range < 0.001f)		// range == zero
	{
		mAppAngle = 180.f;
	}
	else
	{
		F32 radius = size.getLength3().getF32();
		mAppAngle = (F32) atan2( radius, range) * RAD_TO_DEG;
	}

	// We always want to look good to ourselves
	if( isSelf() )
	{
		mPixelArea = llmax( mPixelArea, F32(getTexImageSize() / 16) );
	}
}

//-----------------------------------------------------------------------------
// updateJointLODs()
//-----------------------------------------------------------------------------
BOOL LLVOAvatar::updateJointLODs()
{
	const F32 MAX_PIXEL_AREA = 100000000.f;
	F32 lod_factor = (sLODFactor * AVATAR_LOD_TWEAK_RANGE + (1.f - AVATAR_LOD_TWEAK_RANGE));
	F32 avatar_num_min_factor = clamp_rescale(sLODFactor, 0.f, 1.f, 0.25f, 0.6f);
	F32 avatar_num_factor = clamp_rescale((F32)sNumVisibleAvatars, 8, 25, 1.f, avatar_num_min_factor);
	F32 area_scale = 0.16f;

		if (isSelf())
		{
			if(gAgentCamera.cameraCustomizeAvatar() || gAgentCamera.cameraMouselook())
			{
				mAdjustedPixelArea = MAX_PIXEL_AREA;
			}
			else
			{
				mAdjustedPixelArea = mPixelArea*area_scale;
			}
		}
		else if (mIsDummy)
		{
			mAdjustedPixelArea = MAX_PIXEL_AREA;
		}
		else
		{
			// reported avatar pixel area is dependent on avatar render load, based on number of visible avatars
			mAdjustedPixelArea = (F32)mPixelArea * area_scale * lod_factor * lod_factor * avatar_num_factor * avatar_num_factor;
		}

		// now select meshes to render based on adjusted pixel area
		LLViewerJoint* root = dynamic_cast<LLViewerJoint*>(mRoot);
		BOOL res = FALSE;
		if (root)
		{
			res = root->updateLOD(mAdjustedPixelArea, TRUE);
		}
 		if (res)
		{
			sNumLODChangesThisFrame++;
			dirtyMesh(2);
			return TRUE;
		}

	return FALSE;
}

//-----------------------------------------------------------------------------
// createDrawable()
//-----------------------------------------------------------------------------
LLDrawable *LLVOAvatar::createDrawable(LLPipeline *pipeline)
{
	pipeline->allocDrawable(this);
	mDrawable->setLit(FALSE);

	LLDrawPoolAvatar *poolp = (LLDrawPoolAvatar*)gPipeline.getPool(mIsControlAvatar ? LLDrawPool::POOL_CONTROL_AV : LLDrawPool::POOL_AVATAR);

	// Only a single face (one per avatar)
	//this face will be splitted into several if its vertex buffer is too long.
	mDrawable->setState(LLDrawable::ACTIVE);
	mDrawable->addFace(poolp, NULL);
	mDrawable->setRenderType(mIsControlAvatar ? LLPipeline::RENDER_TYPE_CONTROL_AV : LLPipeline::RENDER_TYPE_AVATAR);
	
	mNumInitFaces = mDrawable->getNumFaces() ;

	dirtyMesh(2);
	return mDrawable;
}


void LLVOAvatar::updateGL()
{
	if (mMeshTexturesDirty)
	{
		LL_PROFILE_ZONE_SCOPED_CATEGORY_AVATAR
		updateMeshTextures();
		mMeshTexturesDirty = FALSE;
	}
}

//-----------------------------------------------------------------------------
// updateGeometry()
//-----------------------------------------------------------------------------
BOOL LLVOAvatar::updateGeometry(LLDrawable *drawable)
{
    LL_PROFILE_ZONE_SCOPED_CATEGORY_AVATAR;
	if (!(gPipeline.hasRenderType(mIsControlAvatar ? LLPipeline::RENDER_TYPE_CONTROL_AV : LLPipeline::RENDER_TYPE_AVATAR)))
	{
		return TRUE;
	}
	
	if (!mMeshValid)
	{
		return TRUE;
	}

	if (!drawable)
	{
		LL_ERRS() << "LLVOAvatar::updateGeometry() called with NULL drawable" << LL_ENDL;
	}

	return TRUE;
}

//-----------------------------------------------------------------------------
// updateSexDependentLayerSets()
//-----------------------------------------------------------------------------
// <FS:Ansariel> [Legacy Bake]
//void LLVOAvatar::updateSexDependentLayerSets()
//{
//	invalidateComposite( mBakedTextureDatas[BAKED_HEAD].mTexLayerSet);
//	invalidateComposite( mBakedTextureDatas[BAKED_UPPER].mTexLayerSet);
//	invalidateComposite( mBakedTextureDatas[BAKED_LOWER].mTexLayerSet);
//}
void LLVOAvatar::updateSexDependentLayerSets(BOOL upload_bake)
{
	invalidateComposite( mBakedTextureDatas[BAKED_HEAD].mTexLayerSet, upload_bake);
	invalidateComposite( mBakedTextureDatas[BAKED_UPPER].mTexLayerSet, upload_bake);
	invalidateComposite( mBakedTextureDatas[BAKED_LOWER].mTexLayerSet, upload_bake);
}
// </FS:Ansariel> [Legacy Bake]

//-----------------------------------------------------------------------------
// dirtyMesh()
//-----------------------------------------------------------------------------
void LLVOAvatar::dirtyMesh()
{
	dirtyMesh(1);
}
void LLVOAvatar::dirtyMesh(S32 priority)
{
	mDirtyMesh = llmax(mDirtyMesh, priority);
}

//-----------------------------------------------------------------------------
// getViewerJoint()
//-----------------------------------------------------------------------------
LLViewerJoint*	LLVOAvatar::getViewerJoint(S32 idx)
{
	return dynamic_cast<LLViewerJoint*>(mMeshLOD[idx]);
}

//-----------------------------------------------------------------------------
// hideHair()
//-----------------------------------------------------------------------------
void LLVOAvatar::hideHair()
{
    mMeshLOD[MESH_ID_HAIR]->setVisible(FALSE, TRUE);
}

//-----------------------------------------------------------------------------
// hideSkirt()
//-----------------------------------------------------------------------------
void LLVOAvatar::hideSkirt()
{
	mMeshLOD[MESH_ID_SKIRT]->setVisible(FALSE, TRUE);
}

BOOL LLVOAvatar::setParent(LLViewerObject* parent)
{
	BOOL ret ;
	if (parent == NULL)
	{
		getOffObject();
		ret = LLViewerObject::setParent(parent);
		if (isSelf())
		{
			gAgentCamera.resetCamera();
		}
	}
	else
	{
		ret = LLViewerObject::setParent(parent);
		if(ret)
		{
			sitOnObject(parent);
		}
	}
	return ret ;
}

void LLVOAvatar::addChild(LLViewerObject *childp)
{
	childp->extractAttachmentItemID(); // find the inventory item this object is associated with.
	if (isSelf())
	{
	    const LLUUID& item_id = childp->getAttachmentItemID();
		LLViewerInventoryItem *item = gInventory.getItem(item_id);
		LL_DEBUGS("Avatar") << "ATT attachment child added " << (item ? item->getName() : "UNKNOWN") << " id " << item_id << LL_ENDL;

	}

	LLViewerObject::addChild(childp);
	if (childp->mDrawable)
	{
		if (!attachObject(childp))
		{
			LL_WARNS() << "ATT addChild() failed for " 
					<< childp->getID()
					<< " item " << childp->getAttachmentItemID()
					<< LL_ENDL;
			// MAINT-3312 backout
			// mPendingAttachment.push_back(childp);
		}
	}
	else
	{
		mPendingAttachment.push_back(childp);
	}
}

void LLVOAvatar::removeChild(LLViewerObject *childp)
{
	LLViewerObject::removeChild(childp);
	if (!detachObject(childp))
	{
		LL_WARNS() << "Calling detach on non-attached object " << LL_ENDL;
	}
}

LLViewerJointAttachment* LLVOAvatar::getTargetAttachmentPoint(LLViewerObject* viewer_object)
{
	S32 attachmentID = ATTACHMENT_ID_FROM_STATE(viewer_object->getAttachmentState());

	// This should never happen unless the server didn't process the attachment point
	// correctly, but putting this check in here to be safe.
	if (attachmentID & ATTACHMENT_ADD)
	{
		LL_WARNS() << "Got an attachment with ATTACHMENT_ADD mask, removing ( attach pt:" << attachmentID << " )" << LL_ENDL;
		attachmentID &= ~ATTACHMENT_ADD;
	}
	
	LLViewerJointAttachment* attachment = get_if_there(mAttachmentPoints, attachmentID, (LLViewerJointAttachment*)NULL);

	if (!attachment)
	{
		if(attachmentID != 127)
		{
		LL_WARNS() << "Object attachment point invalid: " << attachmentID 
			<< " trying to use 1 (chest)"
			<< LL_ENDL;
		}
		attachment = get_if_there(mAttachmentPoints, 1, (LLViewerJointAttachment*)NULL); // Arbitrary using 1 (chest)
		if (attachment)
		{
			LL_WARNS() << "Object attachment point invalid: " << attachmentID 
				<< " on object " << viewer_object->getID()
				<< " attachment item " << viewer_object->getAttachmentItemID()
				<< " falling back to 1 (chest)"
				<< LL_ENDL;
		}
		else
		{
			LL_WARNS() << "Object attachment point invalid: " << attachmentID 
				<< " on object " << viewer_object->getID()
				<< " attachment item " << viewer_object->getAttachmentItemID()
				<< "Unable to use fallback attachment point 1 (chest)"
				<< LL_ENDL;
		}
	}

	return attachment;
}

//-----------------------------------------------------------------------------
// attachObject()
//-----------------------------------------------------------------------------
const LLViewerJointAttachment *LLVOAvatar::attachObject(LLViewerObject *viewer_object)
{
	if (isSelf())
	{
		const LLUUID& item_id = viewer_object->getAttachmentItemID();
		LLViewerInventoryItem *item = gInventory.getItem(item_id);
		LL_DEBUGS("Avatar") << "ATT attaching object "
							<< (item ? item->getName() : "UNKNOWN") << " id " << item_id << LL_ENDL;	
	}
	LLViewerJointAttachment* attachment = getTargetAttachmentPoint(viewer_object);

	if (!attachment || !attachment->addObject(viewer_object))
	{
		const LLUUID& item_id = viewer_object->getAttachmentItemID();
		LLViewerInventoryItem *item = gInventory.getItem(item_id);
		LL_WARNS("Avatar") << "ATT attach failed "
						   << (item ? item->getName() : "UNKNOWN") << " id " << item_id << LL_ENDL;	
		return 0;
	}

    if (!viewer_object->isAnimatedObject())
    {
        updateAttachmentOverrides();
    }

	updateVisualComplexity();

	if (viewer_object->isSelected())
	{
		LLSelectMgr::getInstance()->updateSelectionCenter();
		LLSelectMgr::getInstance()->updatePointAt();
	}

	viewer_object->refreshBakeTexture();


	LLViewerObject::const_child_list_t& child_list = viewer_object->getChildren();
	for (LLViewerObject::child_list_t::const_iterator iter = child_list.begin();
		iter != child_list.end(); ++iter)
	{
		LLViewerObject* objectp = *iter;
		if (objectp)
		{
			objectp->refreshBakeTexture();
		}
	}

	updateMeshVisibility();

	return attachment;
}

//-----------------------------------------------------------------------------
// getNumAttachments()
//-----------------------------------------------------------------------------
U32 LLVOAvatar::getNumAttachments() const
{
	U32 num_attachments = 0;
	for (attachment_map_t::const_iterator iter = mAttachmentPoints.begin();
		 iter != mAttachmentPoints.end();
		 ++iter)
	{
		const LLViewerJointAttachment *attachment_pt = (*iter).second;
		// <FS:Ansariel> Possible crash fix
		if (!attachment_pt)
		{
			continue;
		}
		// </FS:Ansariel>
		num_attachments += attachment_pt->getNumObjects();
	}
	return num_attachments;
}

//-----------------------------------------------------------------------------
// getMaxAttachments()
//-----------------------------------------------------------------------------
S32 LLVOAvatar::getMaxAttachments() const
{
	return LLAgentBenefitsMgr::current().getAttachmentLimit();
}

//-----------------------------------------------------------------------------
// canAttachMoreObjects()
// Returns true if we can attach <n> more objects.
//-----------------------------------------------------------------------------
BOOL LLVOAvatar::canAttachMoreObjects(U32 n) const
{
	return (getNumAttachments() + n) <= getMaxAttachments();
}

//-----------------------------------------------------------------------------
// getNumAnimatedObjectAttachments()
//-----------------------------------------------------------------------------
U32 LLVOAvatar::getNumAnimatedObjectAttachments() const
{
	U32 num_attachments = 0;
	for (attachment_map_t::const_iterator iter = mAttachmentPoints.begin();
		 iter != mAttachmentPoints.end();
		 ++iter)
	{
		const LLViewerJointAttachment *attachment_pt = (*iter).second;
		num_attachments += attachment_pt->getNumAnimatedObjects();
	}
	return num_attachments;
}

//-----------------------------------------------------------------------------
// getMaxAnimatedObjectAttachments()
// Gets from simulator feature if available, otherwise 0.
//-----------------------------------------------------------------------------
S32 LLVOAvatar::getMaxAnimatedObjectAttachments() const
{
	return LLAgentBenefitsMgr::current().getAnimatedObjectLimit();
}

//-----------------------------------------------------------------------------
// canAttachMoreAnimatedObjects()
// Returns true if we can attach <n> more animated objects.
//-----------------------------------------------------------------------------
BOOL LLVOAvatar::canAttachMoreAnimatedObjects(U32 n) const
{
	return (getNumAnimatedObjectAttachments() + n) <= getMaxAnimatedObjectAttachments();
}

//-----------------------------------------------------------------------------
// lazyAttach()
//-----------------------------------------------------------------------------
void LLVOAvatar::lazyAttach()
{
	std::vector<LLPointer<LLViewerObject> > still_pending;
	
	for (U32 i = 0; i < mPendingAttachment.size(); i++)
	{
		LLPointer<LLViewerObject> cur_attachment = mPendingAttachment[i];
		// Object might have died while we were waiting for drawable
		if (!cur_attachment->isDead())
		{
			if (cur_attachment->mDrawable)
			{
				if (isSelf())
				{
					const LLUUID& item_id = cur_attachment->getAttachmentItemID();
					LLViewerInventoryItem *item = gInventory.getItem(item_id);
					LL_DEBUGS("Avatar") << "ATT attaching object "
						<< (item ? item->getName() : "UNKNOWN") << " id " << item_id << LL_ENDL;
				}
				if (!attachObject(cur_attachment))
				{	// Drop it
					LL_WARNS() << "attachObject() failed for "
						<< cur_attachment->getID()
						<< " item " << cur_attachment->getAttachmentItemID()
						<< LL_ENDL;
					// MAINT-3312 backout
					//still_pending.push_back(cur_attachment);
				}
			}
			else
			{
				still_pending.push_back(cur_attachment);
			}
		}
	}

	mPendingAttachment = still_pending;
}

void LLVOAvatar::resetHUDAttachments()
{

	for (attachment_map_t::iterator iter = mAttachmentPoints.begin(); 
		 iter != mAttachmentPoints.end();
		 ++iter)
	{
		LLViewerJointAttachment* attachment = iter->second;
		// <FS:Ansariel> Fix possible crash
		//if (attachment->getIsHUDAttachment())
		if (attachment && attachment->getIsHUDAttachment())
		// </FS:Ansariel>
		{
			for (LLViewerJointAttachment::attachedobjs_vec_t::iterator attachment_iter = attachment->mAttachedObjects.begin();
				 attachment_iter != attachment->mAttachedObjects.end();
				 ++attachment_iter)
			{
				const LLViewerObject* attached_object = attachment_iter->get();
				if (attached_object && attached_object->mDrawable.notNull())
				{
					gPipeline.markMoved(attached_object->mDrawable);
				}
			}
		}
	}
}

void LLVOAvatar::rebuildRiggedAttachments( void )
{
	for ( attachment_map_t::iterator iter = mAttachmentPoints.begin(); iter != mAttachmentPoints.end(); ++iter )
	{
		LLViewerJointAttachment* pAttachment = iter->second;

		// <FS:Ansariel> Possible crash fix
		if (!pAttachment)
		{
			continue;
		}
		// </FS:Ansariel>

		LLViewerJointAttachment::attachedobjs_vec_t::iterator attachmentIterEnd = pAttachment->mAttachedObjects.end();
		
		for ( LLViewerJointAttachment::attachedobjs_vec_t::iterator attachmentIter = pAttachment->mAttachedObjects.begin();
			 attachmentIter != attachmentIterEnd; ++attachmentIter)
		{
			const LLViewerObject* pAttachedObject =  *attachmentIter;
			if ( pAttachment && pAttachedObject->mDrawable.notNull() )
			{
				gPipeline.markRebuild(pAttachedObject->mDrawable);
			}
		}
	}
}
//-----------------------------------------------------------------------------
// cleanupAttachedMesh()
//-----------------------------------------------------------------------------
void LLVOAvatar::cleanupAttachedMesh( LLViewerObject* pVO )
{
	LLUUID mesh_id;
	if (getRiggedMeshID(pVO, mesh_id))
	{
        // FIXME this seems like an odd place for this code.
		if ( gAgentCamera.cameraCustomizeAvatar() )
		{
			gAgent.unpauseAnimation();
			//Still want to refocus on head bone
			gAgentCamera.changeCameraToCustomizeAvatar();
		}
	}
}

//-----------------------------------------------------------------------------
// detachObject()
//-----------------------------------------------------------------------------
BOOL LLVOAvatar::detachObject(LLViewerObject *viewer_object)
{
	for (attachment_map_t::iterator iter = mAttachmentPoints.begin(); 
		 iter != mAttachmentPoints.end();
		 ++iter)
	{
		LLViewerJointAttachment* attachment = iter->second;
		
		// <FS:Ansariel> Possible crash fix
		//if (attachment->isObjectAttached(viewer_object))
		if (attachment && attachment->isObjectAttached(viewer_object))
		// </FS:Ansariel>
		{
            updateVisualComplexity();
            bool is_animated_object = viewer_object->isAnimatedObject();
			cleanupAttachedMesh(viewer_object);

			attachment->removeObject(viewer_object);
            if (!is_animated_object)
            {
                updateAttachmentOverrides();
            }
			viewer_object->refreshBakeTexture();
		
			LLViewerObject::const_child_list_t& child_list = viewer_object->getChildren();
			for (LLViewerObject::child_list_t::const_iterator iter1 = child_list.begin();
				iter1 != child_list.end(); ++iter1)
			{
				LLViewerObject* objectp = *iter1;
				if (objectp)
            {
					objectp->refreshBakeTexture();
				}
            }

			updateMeshVisibility();

			LL_DEBUGS() << "Detaching object " << viewer_object->mID << " from " << attachment->getName() << LL_ENDL;
			return TRUE;
		}
	}

	std::vector<LLPointer<LLViewerObject> >::iterator iter = std::find(mPendingAttachment.begin(), mPendingAttachment.end(), viewer_object);
	if (iter != mPendingAttachment.end())
	{
		mPendingAttachment.erase(iter);
		return TRUE;
	}
	
	return FALSE;
}

//-----------------------------------------------------------------------------
// sitDown()
//-----------------------------------------------------------------------------
void LLVOAvatar::sitDown(BOOL bSitting)
{
	mIsSitting = bSitting;
	if (isSelf())
	{
		// Update Movement Controls according to own Sitting mode
		LLFloaterMove::setSittingMode(bSitting);

// [RLVa:KB] - Checked: 2010-08-29 (RLVa-1.2.1c) | Modified: RLVa-1.2.1c
		if (rlv_handler_t::isEnabled())
		{
			gRlvHandler.onSitOrStand(bSitting);
		}
// [/RLVa:KB]

		// <FS:PP> Refresh movelock position after sitting down to prevent pulling avatar back to previous one after standing up
		if (bSitting && gSavedPerAccountSettings.getBOOL("UseMoveLock") && gSavedPerAccountSettings.getBOOL("RelockMoveLockAfterMovement"))
		{
			FSLSLBridge::instance().viewerToLSL("UseMoveLock|1|noreport");
		}
		// </FS:PP>
	}
}

//-----------------------------------------------------------------------------
// sitOnObject()
//-----------------------------------------------------------------------------
void LLVOAvatar::sitOnObject(LLViewerObject *sit_object)
{
	if (isSelf())
	{
		// Might be first sit
		//LLFirstUse::useSit();

		gAgent.setFlying(FALSE);
		gAgentCamera.setThirdPersonHeadOffset(LLVector3::zero);
		//interpolate to new camera position
		gAgentCamera.startCameraAnimation();
		// make sure we are not trying to autopilot
		gAgent.stopAutoPilot();
		gAgentCamera.setupSitCamera();
		if (gAgentCamera.getForceMouselook())
		{
			gAgentCamera.changeCameraToMouselook();
		}

        if (gAgentCamera.getFocusOnAvatar() && LLToolMgr::getInstance()->inEdit())
        {
            LLSelectNode* node = LLSelectMgr::getInstance()->getSelection()->getFirstRootNode();
            if (node && node->mValid)
            {
                LLViewerObject* root_object = node->getObject();
                if (root_object == sit_object)
                {
                    LLFloaterTools::sPreviousFocusOnAvatar = true;
                }
            }
        }

		// <FS:KC> revoke perms on sit
		U32 revoke_on = gSavedSettings.getU32("FSRevokePerms");
		if ((revoke_on == 1 || revoke_on == 3) && !sit_object->permYouOwner())
		{
			revokePermissionsOnObject(sit_object);
		}
		// </FS:KC>
	}

	if (mDrawable.isNull())
	{
		return;
	}
	LLQuaternion inv_obj_rot = ~sit_object->getRenderRotation();
	LLVector3 obj_pos = sit_object->getRenderPosition();

	LLVector3 rel_pos = getRenderPosition() - obj_pos;
	rel_pos.rotVec(inv_obj_rot);

	mDrawable->mXform.setPosition(rel_pos);
	mDrawable->mXform.setRotation(mDrawable->getWorldRotation() * inv_obj_rot);

	gPipeline.markMoved(mDrawable, TRUE);
	// Notice that removing sitDown() from here causes avatars sitting on
	// objects to be not rendered for new arrivals. See EXT-6835 and EXT-1655.
	sitDown(TRUE);
	mRoot->getXform()->setParent(&sit_object->mDrawable->mXform); // LLVOAvatar::sitOnObject
	// SL-315
	mRoot->setPosition(getPosition());
	mRoot->updateWorldMatrixChildren();

	stopMotion(ANIM_AGENT_BODY_NOISE);
	
	gAgentCamera.setInitSitRot(gAgent.getFrameAgent().getQuaternion());
}

//-----------------------------------------------------------------------------
// getOffObject()
//-----------------------------------------------------------------------------
void LLVOAvatar::getOffObject()
{
	if (mDrawable.isNull())
	{
		return;
	}

	LLViewerObject* sit_object = (LLViewerObject*)getParent();

	if (sit_object)
	{
		stopMotionFromSource(sit_object->getID());
		LLFollowCamMgr::getInstance()->setCameraActive(sit_object->getID(), FALSE);

		LLViewerObject::const_child_list_t& child_list = sit_object->getChildren();
		for (LLViewerObject::child_list_t::const_iterator iter = child_list.begin();
			 iter != child_list.end(); ++iter)
		{
			LLViewerObject* child_objectp = *iter;

			stopMotionFromSource(child_objectp->getID());
			LLFollowCamMgr::getInstance()->setCameraActive(child_objectp->getID(), FALSE);
		}
	}

	// assumes that transform will not be updated with drawable still having a parent
	// or that drawable had no parent from the start
	LLVector3 cur_position_world = mDrawable->getWorldPosition();
	LLQuaternion cur_rotation_world = mDrawable->getWorldRotation();

	if (mLastRootPos.length() >= MAX_STANDOFF_FROM_ORIGIN
		&& (cur_position_world.length() < MAX_STANDOFF_FROM_ORIGIN
			|| dist_vec(cur_position_world, mLastRootPos) > MAX_STANDOFF_DISTANCE_CHANGE))
	{
		// Most likely drawable got updated too early or some updates were missed - we got relative position to non-existing parent
		// restore coordinates from cache
		cur_position_world = mLastRootPos;
	}

	// set *local* position based on last *world* position, since we're unparenting the avatar
	mDrawable->mXform.setPosition(cur_position_world);
	mDrawable->mXform.setRotation(cur_rotation_world);	
	
	gPipeline.markMoved(mDrawable, TRUE);

	sitDown(FALSE);

	mRoot->getXform()->setParent(NULL); // LLVOAvatar::getOffObject
	// SL-315
	mRoot->setPosition(cur_position_world);
	mRoot->setRotation(cur_rotation_world);
	mRoot->getXform()->update();

    if (mEnableDefaultMotions)
    {
	startMotion(ANIM_AGENT_BODY_NOISE);
    }

	if (isSelf())
	{
		LLQuaternion av_rot = gAgent.getFrameAgent().getQuaternion();
		LLQuaternion obj_rot = sit_object ? sit_object->getRenderRotation() : LLQuaternion::DEFAULT;
		av_rot = av_rot * obj_rot;
		LLVector3 at_axis = LLVector3::x_axis;
		at_axis = at_axis * av_rot;
		at_axis.mV[VZ] = 0.f;
		at_axis.normalize();
		gAgent.resetAxes(at_axis);
		gAgentCamera.setThirdPersonHeadOffset(LLVector3(0.f, 0.f, 1.f));
		gAgentCamera.setSitCamera(LLUUID::null);

		//KC: revoke perms on sit
		U32 revoke_on = gSavedSettings.getU32("FSRevokePerms");
		if ((revoke_on == 2 || revoke_on == 3) && (sit_object && !sit_object->permYouOwner()))
		{
			revokePermissionsOnObject(sit_object);
		}
	}
}

//-----------------------------------------------------------------------------
// revokePermissionsOnObject()
//-----------------------------------------------------------------------------
void LLVOAvatar::revokePermissionsOnObject(LLViewerObject *sit_object)
{
	if (sit_object)
	{
		gMessageSystem->newMessageFast(_PREHASH_RevokePermissions);
		gMessageSystem->nextBlockFast(_PREHASH_AgentData);
		gMessageSystem->addUUIDFast(_PREHASH_AgentID, gAgent.getID());
		gMessageSystem->addUUIDFast(_PREHASH_SessionID, gAgent.getSessionID());
		gMessageSystem->nextBlockFast(_PREHASH_Data);
		gMessageSystem->addUUIDFast(_PREHASH_ObjectID, sit_object->getID());
		gMessageSystem->addU32Fast(_PREHASH_ObjectPermissions, 0xFFFFFFFF);
		gAgent.sendReliableMessage();
	}
}

//-----------------------------------------------------------------------------
// findAvatarFromAttachment()
//-----------------------------------------------------------------------------
// static 
LLVOAvatar* LLVOAvatar::findAvatarFromAttachment( LLViewerObject* obj )
{
	if( obj->isAttachment() )
	{
		do
		{
			obj = (LLViewerObject*) obj->getParent();
		}
		while( obj && !obj->isAvatar() );

		if( obj && !obj->isDead() )
		{
			return (LLVOAvatar*)obj;
		}
	}
	return NULL;
}

S32 LLVOAvatar::getAttachmentCount()
{
	S32 count = mAttachmentPoints.size();
	return count;
}

BOOL LLVOAvatar::isWearingWearableType(LLWearableType::EType type) const
{
	if (mIsDummy) return TRUE;

	if (isSelf())
	{
		return LLAvatarAppearance::isWearingWearableType(type);
	}

	switch(type)
	{
		case LLWearableType::WT_SHAPE:
		case LLWearableType::WT_SKIN:
		case LLWearableType::WT_HAIR:
		case LLWearableType::WT_EYES:
			return TRUE;  // everyone has all bodyparts
		default:
			break; // Do nothing
	}


	// <FS:ND> Gets called quite a lot from processObjectUpdates. Remove the frequent getInstance calls.

	// for (LLAvatarAppearanceDictionary::Textures::const_iterator tex_iter = LLAvatarAppearance::getDictionary()->getTextures().begin();
	// 	 tex_iter != LLAvatarAppearance::getDictionary()->getTextures().end();
	// 	 ++tex_iter)

	LLAvatarAppearanceDictionary::Textures::const_iterator itrEnd = LLAvatarAppearance::getDictionary()->getTextures().end();
	for (LLAvatarAppearanceDictionary::Textures::const_iterator tex_iter = LLAvatarAppearance::getDictionary()->getTextures().begin();
		 tex_iter != itrEnd;
		 ++tex_iter)
	{
		const LLAvatarAppearanceDictionary::TextureEntry *texture_dict = tex_iter->second;
		if (texture_dict->mWearableType == type)
		{
			// Thus, you must check to see if the corresponding baked texture is defined.
			// NOTE: this is a poor substitute if you actually want to know about individual pieces of clothing
			// this works for detecting a skirt (most important), but is ineffective at any piece of clothing that
			// gets baked into a texture that always exists (upper or lower).
			if (texture_dict->mIsUsedByBakedTexture)
			{
				const EBakedTextureIndex baked_index = texture_dict->mBakedTextureIndex;
				return isTextureDefined(LLAvatarAppearance::getDictionary()->getBakedTexture(baked_index)->mTextureIndex);
			}
			return FALSE;
		}
	}
	return FALSE;
}

LLViewerObject *	LLVOAvatar::findAttachmentByID( const LLUUID & target_id ) const
{
	for(attachment_map_t::const_iterator attachment_points_iter = mAttachmentPoints.begin();
		attachment_points_iter != gAgentAvatarp->mAttachmentPoints.end();
		++attachment_points_iter)
	{
		LLViewerJointAttachment* attachment = attachment_points_iter->second;

		// <FS:Ansariel> Possible crash fix
		if (!attachment)
		{
			continue;
		}
		// </FS:Ansariel>

		for (LLViewerJointAttachment::attachedobjs_vec_t::iterator attachment_iter = attachment->mAttachedObjects.begin();
			 attachment_iter != attachment->mAttachedObjects.end();
			 ++attachment_iter)
		{
			LLViewerObject *attached_object = attachment_iter->get();
			if (attached_object &&
				attached_object->getID() == target_id)
			{
				return attached_object;
			}
		}
	}

	return NULL;
}

// virtual
// <FS:Ansariel> [Legacy Bake]
//void LLVOAvatar::invalidateComposite( LLTexLayerSet* layerset)
void LLVOAvatar::invalidateComposite( LLTexLayerSet* layerset, BOOL upload_result)
{
}

void LLVOAvatar::invalidateAll()
{
}

// virtual
// <FS:Ansariel> [Legacy Bake]
//void LLVOAvatar::onGlobalColorChanged(const LLTexGlobalColor* global_color)
void LLVOAvatar::onGlobalColorChanged(const LLTexGlobalColor* global_color, BOOL upload_bake)
{
	if (global_color == mTexSkinColor)
	{
		// <FS:Ansariel> [Legacy Bake]
		//invalidateComposite( mBakedTextureDatas[BAKED_HEAD].mTexLayerSet);
		//invalidateComposite( mBakedTextureDatas[BAKED_UPPER].mTexLayerSet);
		//invalidateComposite( mBakedTextureDatas[BAKED_LOWER].mTexLayerSet);
		invalidateComposite( mBakedTextureDatas[BAKED_HEAD].mTexLayerSet, upload_bake);
		invalidateComposite( mBakedTextureDatas[BAKED_UPPER].mTexLayerSet, upload_bake);
		invalidateComposite( mBakedTextureDatas[BAKED_LOWER].mTexLayerSet, upload_bake);
		// </FS:Ansariel> [Legacy Bake]
	}
	else if (global_color == mTexHairColor)
	{
		// <FS:Ansariel> [Legacy Bake]
		//invalidateComposite( mBakedTextureDatas[BAKED_HEAD].mTexLayerSet);
		//invalidateComposite( mBakedTextureDatas[BAKED_HAIR].mTexLayerSet);
		invalidateComposite( mBakedTextureDatas[BAKED_HEAD].mTexLayerSet, upload_bake);
		invalidateComposite( mBakedTextureDatas[BAKED_HAIR].mTexLayerSet, upload_bake);
		// </FS:Ansariel> [Legacy Bake]
		
		// ! BACKWARDS COMPATIBILITY !
		// Fix for dealing with avatars from viewers that don't bake hair.
		if (!isTextureDefined(mBakedTextureDatas[BAKED_HAIR].mTextureIndex))
		{
			LLColor4 color = mTexHairColor->getColor();
			avatar_joint_mesh_list_t::iterator iter = mBakedTextureDatas[BAKED_HAIR].mJointMeshes.begin();
			avatar_joint_mesh_list_t::iterator end  = mBakedTextureDatas[BAKED_HAIR].mJointMeshes.end();
			for (; iter != end; ++iter)
			{
				LLAvatarJointMesh* mesh = (*iter);
				if (mesh)
			{
					mesh->setColor( color );
				}
			}
		}
	} 
	else if (global_color == mTexEyeColor)
	{
		// LL_INFOS() << "invalidateComposite cause: onGlobalColorChanged( eyecolor )" << LL_ENDL; 
		// <FS:Ansariel> [Legacy Bake]
		//invalidateComposite( mBakedTextureDatas[BAKED_EYES].mTexLayerSet);
		invalidateComposite( mBakedTextureDatas[BAKED_EYES].mTexLayerSet, upload_bake);
	}
	updateMeshTextures();
}

// virtual
// Do rigged mesh attachments display with this av?
bool LLVOAvatar::shouldRenderRigged() const
{
    LL_PROFILE_ZONE_SCOPED_CATEGORY_AVATAR;

	if (getOverallAppearance() == AOA_NORMAL)
	{
		return true;
	}
	// TBD - render for AOA_JELLYDOLL?
	return false;
}

// FIXME: We have an mVisible member, set in updateVisibility(), but this
// function doesn't return it! isVisible() and mVisible are used
// different places for different purposes. mVisible seems to be more
// related to whether the actual avatar mesh is shown, and isVisible()
// to whether anything about the avatar is displayed in the scene.
// Maybe better naming could make this clearer?
BOOL LLVOAvatar::isVisible() const
{
	return mDrawable.notNull()
		&& (!mOrphaned || isSelf())
		&& (mDrawable->isVisible() || mIsDummy);
}

// Determine if we have enough avatar data to render
bool LLVOAvatar::getIsCloud() const
{
	if (mIsDummy)
	{
		return false;
	}

	return (   ((const_cast<LLVOAvatar*>(this))->visualParamWeightsAreDefault())// Do we have a shape?
			|| (   !isTextureDefined(TEX_LOWER_BAKED)
				|| !isTextureDefined(TEX_UPPER_BAKED)
				|| !isTextureDefined(TEX_HEAD_BAKED)
				)
			);
}

void LLVOAvatar::updateRezzedStatusTimers(S32 rez_status)
{
	// State machine for rezzed status. Statuses are -1 on startup, 0
	// = cloud, 1 = gray, 2 = downloading, 3 = full.
	// Purpose is to collect time data for each it takes avatar to reach
	// various loading landmarks: gray, textured (partial), textured fully.

	if (rez_status != mLastRezzedStatus)
	{
		LL_DEBUGS("Avatar") << avString() << "rez state change: " << mLastRezzedStatus << " -> " << rez_status << LL_ENDL;

		if (mLastRezzedStatus == -1 && rez_status != -1)
		{
			// First time initialization, start all timers.
			for (S32 i = 1; i < 4; i++)
			{
				startPhase("load_" + LLVOAvatar::rezStatusToString(i));
				startPhase("first_load_" + LLVOAvatar::rezStatusToString(i));
			}
		}
		if (rez_status < mLastRezzedStatus)
		{
			// load level has decreased. start phase timers for higher load levels.
			for (S32 i = rez_status+1; i <= mLastRezzedStatus; i++)
			{
				startPhase("load_" + LLVOAvatar::rezStatusToString(i));
			}
		}
		else if (rez_status > mLastRezzedStatus)
		{
			// load level has increased. stop phase timers for lower and equal load levels.
			for (S32 i = llmax(mLastRezzedStatus+1,1); i <= rez_status; i++)
			{
				stopPhase("load_" + LLVOAvatar::rezStatusToString(i));
				stopPhase("first_load_" + LLVOAvatar::rezStatusToString(i), false);
			}
			if (rez_status == 3)
			{
				// "fully loaded", mark any pending appearance change complete.
				selfStopPhase("update_appearance_from_cof");
				selfStopPhase("wear_inventory_category", false);
				selfStopPhase("process_initial_wearables_update", false);

                updateVisualComplexity();
			}
		}
		mLastRezzedStatus = rez_status;
	}
}

void LLVOAvatar::clearPhases()
{
	getPhases().clearPhases();
}

void LLVOAvatar::startPhase(const std::string& phase_name)
{
	F32 elapsed = 0.0;
	bool completed = false;
	bool found = getPhases().getPhaseValues(phase_name, elapsed, completed);
	//LL_DEBUGS("Avatar") << avString() << " phase state " << phase_name
	//					<< " found " << found << " elapsed " << elapsed << " completed " << completed << LL_ENDL;
	if (found)
	{
		if (!completed)
		{
			LL_DEBUGS("Avatar") << avString() << "no-op, start when started already for " << phase_name << LL_ENDL;
			return;
		}
	}
	LL_DEBUGS("Avatar") << "started phase " << phase_name << LL_ENDL;
	getPhases().startPhase(phase_name);
}

void LLVOAvatar::stopPhase(const std::string& phase_name, bool err_check)
{
	F32 elapsed = 0.0;
	bool completed = false;
	if (getPhases().getPhaseValues(phase_name, elapsed, completed))
	{
		if (!completed)
		{
			getPhases().stopPhase(phase_name);
			completed = true;
			logMetricsTimerRecord(phase_name, elapsed, completed);
			LL_DEBUGS("Avatar") << avString() << "stopped phase " << phase_name << " elapsed " << elapsed << LL_ENDL;
		}
		else
		{
			if (err_check)
			{
				LL_DEBUGS("Avatar") << "no-op, stop when stopped already for " << phase_name << LL_ENDL;
			}
		}
	}
	else
	{
		if (err_check)
		{
			LL_DEBUGS("Avatar") << "no-op, stop when not started for " << phase_name << LL_ENDL;
		}
	}
}

void LLVOAvatar::logPendingPhases()
{
	if (!isAgentAvatarValid())
	{
		return;
	}
	
	for (LLViewerStats::phase_map_t::iterator it = getPhases().begin();
		 it != getPhases().end();
		 ++it)
	{
		const std::string& phase_name = it->first;
		F32 elapsed;
		bool completed;
		if (getPhases().getPhaseValues(phase_name, elapsed, completed))
		{
			if (!completed)
			{
				logMetricsTimerRecord(phase_name, elapsed, completed);
			}
		}
	}
}

//static
void LLVOAvatar::logPendingPhasesAllAvatars()
{
	for (std::vector<LLCharacter*>::iterator iter = LLCharacter::sInstances.begin();
		 iter != LLCharacter::sInstances.end(); ++iter)
	{
		LLVOAvatar* inst = (LLVOAvatar*) *iter;
		if( inst->isDead() )
		{
			continue;
		}
		inst->logPendingPhases();
	}
}

void LLVOAvatar::logMetricsTimerRecord(const std::string& phase_name, F32 elapsed, bool completed)
{
	if (!isAgentAvatarValid())
	{
		return;
	}
	
	LLSD record;
	record["timer_name"] = phase_name;
	record["avatar_id"] = getID();
	record["elapsed"] = elapsed;
	record["completed"] = completed;
	U32 grid_x(0), grid_y(0);
	if (getRegion() && LLWorld::instance().isRegionListed(getRegion()))
	{
		record["central_bake_version"] = LLSD::Integer(getRegion()->getCentralBakeVersion());
		grid_from_region_handle(getRegion()->getHandle(), &grid_x, &grid_y);
	}
	record["grid_x"] = LLSD::Integer(grid_x);
	record["grid_y"] = LLSD::Integer(grid_y);
	// <FS:Ansariel> [Legacy Bake]
	//record["is_using_server_bakes"] = true;
	record["is_using_server_bakes"] = ((bool) isUsingServerBakes());
	record["is_self"] = isSelf();
		
	if (isAgentAvatarValid())
	{
		gAgentAvatarp->addMetricsTimerRecord(record);
	}
}

// call periodically to keep isFullyLoaded up to date.
// returns true if the value has changed.
BOOL LLVOAvatar::updateIsFullyLoaded()
{
	S32 rez_status = getRezzedStatus();
	bool loading = getIsCloud();
	if (mFirstFullyVisible && !mIsControlAvatar)
	{
        loading = ((rez_status < 2)
                   // Wait at least 60s for unfinished textures to finish on first load,
                   // don't wait forever, it might fail. Even if it will eventually load by
                   // itself and update mLoadedCallbackTextures (or fail and clean the list),
                   // avatars are more time-sensitive than textures and can't wait that long.
                   || (mLoadedCallbackTextures < mCallbackTextureList.size() && mLastTexCallbackAddedTime.getElapsedTimeF32() < MAX_TEXTURE_WAIT_TIME_SEC)
                   || !mPendingAttachment.empty()
                   || (rez_status < 3 && !isFullyBaked())
                  );
	}
	updateRezzedStatusTimers(rez_status);
	updateRuthTimer(loading);
	return processFullyLoadedChange(loading);
}

void LLVOAvatar::updateRuthTimer(bool loading)
{
	if (isSelf() || !loading) 
	{
		return;
	}

	if (mPreviousFullyLoaded)
	{
		mRuthTimer.reset();
		debugAvatarRezTime("AvatarRezCloudNotification","became cloud");
	}
	
	const F32 LOADING_TIMEOUT__SECONDS = 120.f;
	if (mRuthTimer.getElapsedTimeF32() > LOADING_TIMEOUT__SECONDS)
	{
		LL_DEBUGS("Avatar") << avString()
				<< "Ruth Timer timeout: Missing texture data for '" << getFullname() << "' "
				<< "( Params loaded : " << !visualParamWeightsAreDefault() << " ) "
				<< "( Lower : " << isTextureDefined(TEX_LOWER_BAKED) << " ) "
				<< "( Upper : " << isTextureDefined(TEX_UPPER_BAKED) << " ) "
				<< "( Head : " << isTextureDefined(TEX_HEAD_BAKED) << " )."
				<< LL_ENDL;
		
		LLAvatarPropertiesProcessor::getInstance()->sendAvatarTexturesRequest(getID());
		mRuthTimer.reset();
	}
}

BOOL LLVOAvatar::processFullyLoadedChange(bool loading)
{
	// We wait a little bit before giving the 'all clear', to let things to
	// settle down (models to snap into place, textures to get first packets).
    // And if viewer isn't aware of some parts yet, this gives them a chance
    // to arrive.
	const F32 LOADED_DELAY = 1.f;

    if (loading)
    {
        mFullyLoadedTimer.reset();
    }

	if (mFirstFullyVisible)
	{
        if (!isSelf() && loading)
        {
                // Note that textures can causes 60s delay on thier own
                // so this delay might end up on top of textures' delay
                mFirstUseDelaySeconds = llclamp(
                    mFirstAppearanceMessageTimer.getElapsedTimeF32(),
                    FIRST_APPEARANCE_CLOUD_MIN_DELAY,
                    FIRST_APPEARANCE_CLOUD_MAX_DELAY);

                if (shouldImpostor())
                {
                    // Impostors are less of a priority,
                    // let them stay cloud longer
                    mFirstUseDelaySeconds *= 1.25;
                }
        }
		mFullyLoaded = (mFullyLoadedTimer.getElapsedTimeF32() > mFirstUseDelaySeconds);
	}
	else
	{
		mFullyLoaded = (mFullyLoadedTimer.getElapsedTimeF32() > LOADED_DELAY);
	}

	if (!mPreviousFullyLoaded && !loading && mFullyLoaded)
	{
		debugAvatarRezTime("AvatarRezNotification","fully loaded");
	}

	// did our loading state "change" from last call?
	// FIXME runway - why are we updating every 30 calls even if nothing has changed?
	// This causes updateLOD() to run every 30 frames, among other things.
	const S32 UPDATE_RATE = 30;
	BOOL changed =
		((mFullyLoaded != mPreviousFullyLoaded) ||         // if the value is different from the previous call
		 (!mFullyLoadedInitialized) ||                     // if we've never been called before
		 (mFullyLoadedFrameCounter % UPDATE_RATE == 0));   // every now and then issue a change
	BOOL fully_loaded_changed = (mFullyLoaded != mPreviousFullyLoaded);

	mPreviousFullyLoaded = mFullyLoaded;
	mFullyLoadedInitialized = TRUE;
	mFullyLoadedFrameCounter++;

    if (changed && isSelf())
    {
        // to know about outfit switching
        LLAvatarRenderNotifier::getInstance()->updateNotificationState();
    }

	if (fully_loaded_changed && !isSelf() && mFullyLoaded && isImpostor())
	{
		// Fix for jellydoll initially invisible
		mNeedsImpostorUpdate = TRUE;
		mLastImpostorUpdateReason = 6;
	}	
	return changed;
}

BOOL LLVOAvatar::isFullyLoaded() const
{
// [SL:KB] - Patch: Appearance-SyncAttach | Checked: Catznip-2.2
	// Changes to LLAppearanceMgr::updateAppearanceFromCOF() expect this function to actually return mFullyLoaded for gAgentAvatarp
	return (mRenderUnloadedAvatar && !isSelf()) ||(mFullyLoaded);
// [/SL:KB]
//	return (mRenderUnloadedAvatar || mFullyLoaded);
}

bool LLVOAvatar::isTooComplex() const
{
	bool too_complex;
    static LLCachedControl<bool> always_render_friends(gSavedSettings, "AlwaysRenderFriends");
	bool render_friend =  (LLAvatarTracker::instance().isBuddy(getID()) && always_render_friends);

	if (isSelf() || render_friend || mVisuallyMuteSetting == AV_ALWAYS_RENDER)
	{
		too_complex = false;
	}
	else
	{
		// Determine if visually muted or not
		static LLCachedControl<U32> max_render_cost(gSavedSettings, "RenderAvatarMaxComplexity", 0U);
		static LLCachedControl<F32> max_attachment_area(gSavedSettings, "RenderAutoMuteSurfaceAreaLimit", 1000.0f);
		// If the user has chosen unlimited max complexity, we also disregard max attachment area
        // so that unlimited will completely disable the overly complex impostor rendering
        // yes, this leaves them vulnerable to griefing objects... their choice
        too_complex = (   max_render_cost > 0
                          && (mVisualComplexity > max_render_cost
                           || (max_attachment_area > 0.0f && mAttachmentSurfaceArea > max_attachment_area)
                           ));
	}

	return too_complex;
}

bool LLVOAvatar::isTooSlow() const
{
    static LLCachedControl<bool> always_render_friends(gSavedSettings, "AlwaysRenderFriends");
    bool render_friend =  (LLAvatarTracker::instance().isBuddy(getID()) && always_render_friends);

    if (render_friend || mVisuallyMuteSetting == AV_ALWAYS_RENDER)
    {
        return false;
    }
    return mTooSlow;
}

// use Avatar Render Time as complexity metric
// <FS:Beq> refactor for clarity post LL merge
void LLVOAvatar::clearSlowARTCache()
{
    mARTStale = false;
    mTooSlow = false;
    mTooSlowWithoutShadows = false;
}

void LLVOAvatar::setSlowARTCache(U64 full_render_time, U64 non_shadow_render_time)
{
    mLastARTUpdateFrame = LLFrameTimer::getFrameCount();
    mRenderTime = full_render_time;
    mRenderTimeNoShadows = non_shadow_render_time;
    mARTStale = false;
    mTooSlow = true;
}
// </FS:Beq>
// markARTStale - Mark stale and set the frameupdate to now so that we can wait at least one frame to get a revised number.
void LLVOAvatar::markARTStale()
{
    mARTStale=true;
    mLastARTUpdateFrame = LLFrameTimer::getFrameCount();
}

// Udpate Avatar state based on render time
void LLVOAvatar::updateTooSlow()
{
    LL_PROFILE_ZONE_SCOPED_CATEGORY_AVATAR;
    static LLCachedControl<bool> alwaysRenderFriends(gSavedSettings, "AlwaysRenderFriends");
    static LLCachedControl<bool> allowSelfImpostor(gSavedSettings, "AllowSelfImpostor");
    const auto id = getID();
	bool changed_slow_state{false}; // <FS:Beq> Post LL merge, force dirty when slowness state changes

    // mTooSlow - Is the avatar flagged as being slow (includes shadow time)
    // mTooSlowWithoutShadows - Is the avatar flagged as being slow even with shadows removed.
    // mARTStale - the rendertime we have is stale because of an update. We need to force a re-render to re-assess slowness

    if( mARTStale )
    {
        if ( LLFrameTimer::getFrameCount() - mLastARTUpdateFrame < 5 ) 
        {
            // LL_INFOS() << this->getFullname() << " marked stale " << LL_ENDL;
            // we've not had a chance to update yet (allow a few to be certain a full frame has passed)
            return;
        }
		// <FS:Beq> refactor and work out why shadow derendering is no longer working
        // mARTStale = false;
        // mTooSlow = false;
        // mTooSlowWithoutShadows = false;
        // LL_INFOS() << this->getFullname() << " refreshed ART combined = " << mRenderTime << " @ " << mLastARTUpdateFrame << LL_ENDL;
        clearSlowARTCache();
		changed_slow_state = true;
		// </FS:Beq>
    }

    // Either we're not stale or we've updated.

    U64 render_time_raw;
    U64 render_time_no_shadows_raw; // <FS:Beq/> rename as we now include idle time

    if( !mTooSlow ) 
    {
        // we are fully rendered, so we use the live values
        std::lock_guard<std::mutex> lock{LLPerfStats::bufferToggleLock};
        render_time_raw = LLPerfStats::StatsRecorder::get(LLPerfStats::ObjType_t::OT_AVATAR, id, LLPerfStats::StatType_t::RENDER_COMBINED);
		// <FS:Beq> include idle time in total render time
        // render_geom_time_raw = LLPerfStats::StatsRecorder::get(LLPerfStats::ObjType_t::OT_AVATAR, id, LLPerfStats::StatType_t::RENDER_GEOMETRY);
        render_time_no_shadows_raw = render_time_raw - LLPerfStats::StatsRecorder::get(LLPerfStats::ObjType_t::OT_AVATAR, id, LLPerfStats::StatType_t::RENDER_SHADOWS);
		// </FS:Beq>
    }
    else
    {
        // use the cached values.
        render_time_raw = mRenderTime;
        // <FS:Beq> variable name updated to refelect different meaning.
        //render_geom_time_raw = mGeomTime;
        render_time_no_shadows_raw = mRenderTimeNoShadows;
        // <FS:Beq>
    }

	bool autotune = LLPerfStats::tunables.userAutoTuneEnabled && !mIsControlAvatar && !isSelf();

	bool ignore_tune = false;
    if (autotune && sAVsIgnoringARTLimit.size() > 0)
    {
        auto it = std::find(sAVsIgnoringARTLimit.begin(), sAVsIgnoringARTLimit.end(), mID);
        if (it != sAVsIgnoringARTLimit.end())
        {
            S32 index = it - sAVsIgnoringARTLimit.begin();
            ignore_tune = (index < (MIN_NONTUNED_AVS - sAvatarsNearby + 1 + LLPerfStats::tunedAvatars));
        }
    }

	bool exceeds_max_ART =
        ((LLPerfStats::renderAvatarMaxART_ns > 0) && (LLPerfStats::raw_to_ns(render_time_raw) >= LLPerfStats::renderAvatarMaxART_ns));

    if (exceeds_max_ART && !ignore_tune)
    {
        if( !mTooSlow ) // if we were previously not slow (with or without shadows.)
        {			
            // if we weren't capped, we are now
			// <FS:Beq> refactored "geom" becomes "no shadow"
            // mLastARTUpdateFrame = LLFrameTimer::getFrameCount();
            // mRenderTime = render_time_raw;
            // mGeomTime = render_geom_time_raw;
            // mARTStale = false;
            // mTooSlow = true;
            setSlowARTCache(render_time_raw, render_time_no_shadows_raw);
            changed_slow_state = true;
			// </FS:Beq>
        }
        if(!mTooSlowWithoutShadows) // if we were not previously above the full impostor cap
        {
            bool render_friend_or_exception =  	( alwaysRenderFriends && LLAvatarTracker::instance().isBuddy( id ) ) ||
                ( getVisualMuteSettings() == LLVOAvatar::AV_ALWAYS_RENDER ); 
            if( (!isSelf() || allowSelfImpostor) && !render_friend_or_exception  )
            {
                // Note: slow rendering Friends still get their shadows zapped.
                // <FS:Beq> changes to support idel and geom in non shadow rendering cost + improved dirty marking
                // mTooSlowWithoutShadows = (LLPerfStats::raw_to_ns(render_geom_time_raw) >= LLPerfStats::renderAvatarMaxART_ns);
                mTooSlowWithoutShadows = (LLPerfStats::raw_to_ns(render_time_no_shadows_raw) >= LLPerfStats::renderAvatarMaxART_ns);
            }
            if(mTooSlowWithoutShadows)
            {
                changed_slow_state = true;
                // </FS:Beq>
            }

        }
    }
    else
    {
	    // <FS:Beq> better state change flagging
        // LL_INFOS() << this->getFullname() << " ("<< (combined?"combined":"geometry") << ") good render time = " << LLPerfStats::raw_to_ns(render_time_raw) << " vs ("<< LLVOAvatar::sRenderTimeCap_ns << " set @ " << mLastARTUpdateFrame << LL_ENDL;
        // LL_INFOS() << this->getFullname() << " good render time = " << render_time_ns << " vs ("<< LLPerfStats::renderAvatarMaxART_ns << " set @ " << mLastARTUpdateFrame << ")" << LL_ENDL; 
		if( mTooSlow || mTooSlowWithoutShadows )
		{
			changed_slow_state = true;
		}
		// </FS:Beq>
        mTooSlow = false;
        mTooSlowWithoutShadows = false;

		if (ignore_tune)
		{
            return;
		}
    }
    if(mTooSlow && !mTuned)
    {
        LLPerfStats::tunedAvatars++; // increment the number of avatars that have been tweaked.
        mTuned = true;
    }
    else if(!mTooSlow && mTuned)
    {
        LLPerfStats::tunedAvatars--;
        mTuned = false;
    }
    // <FS:Beq> better state change flagging
    if( changed_slow_state )
    {
        gPipeline.markRebuild(mDrawable, LLDrawable::REBUILD_GEOMETRY, true);
    }
    // </FS:Beq>
}

//-----------------------------------------------------------------------------
// findMotion()
//-----------------------------------------------------------------------------
LLMotion* LLVOAvatar::findMotion(const LLUUID& id) const
{
	return mMotionController.findMotion(id);
}

// This is a semi-deprecated debugging tool - meshes will not show as
// colorized if using deferred rendering.
void LLVOAvatar::debugColorizeSubMeshes(U32 i, const LLColor4& color)
{
	if (gSavedSettings.getBOOL("DebugAvatarCompositeBaked"))
	{
		avatar_joint_mesh_list_t::iterator iter = mBakedTextureDatas[i].mJointMeshes.begin();
		avatar_joint_mesh_list_t::iterator end  = mBakedTextureDatas[i].mJointMeshes.end();
		for (; iter != end; ++iter)
		{
			LLAvatarJointMesh* mesh = (*iter);
			if (mesh)
			{
				mesh->setColor(color);
			}
		}
	}
}


//-----------------------------------------------------------------------------
// updateMeshVisibility()
// Hide the mesh joints if attachments are using baked textures
//-----------------------------------------------------------------------------
void LLVOAvatar::updateMeshVisibility()
{
	bool bake_flag[BAKED_NUM_INDICES];
	memset(bake_flag, 0, BAKED_NUM_INDICES*sizeof(bool));

	if (getOverallAppearance() == AOA_NORMAL)
	{
		for (attachment_map_t::iterator iter = mAttachmentPoints.begin();
			 iter != mAttachmentPoints.end();
			 ++iter)
		{
			LLViewerJointAttachment* attachment = iter->second;
			if (attachment)
			{
				for (LLViewerJointAttachment::attachedobjs_vec_t::iterator attachment_iter = attachment->mAttachedObjects.begin();
					 attachment_iter != attachment->mAttachedObjects.end();
					 ++attachment_iter)
				{
					LLViewerObject *objectp = attachment_iter->get();
					if (objectp)
					{
						for (int face_index = 0; face_index < objectp->getNumTEs(); face_index++)
						{
							LLTextureEntry* tex_entry = objectp->getTE(face_index);
							if (tex_entry)
							{
								bake_flag[BAKED_HEAD] |= (tex_entry->getID() == IMG_USE_BAKED_HEAD);
								bake_flag[BAKED_EYES] |= (tex_entry->getID() == IMG_USE_BAKED_EYES);
								bake_flag[BAKED_HAIR] |= (tex_entry->getID() == IMG_USE_BAKED_HAIR);
								bake_flag[BAKED_LOWER] |= (tex_entry->getID() == IMG_USE_BAKED_LOWER);
								bake_flag[BAKED_UPPER] |= (tex_entry->getID() == IMG_USE_BAKED_UPPER);
								bake_flag[BAKED_SKIRT] |= (tex_entry->getID() == IMG_USE_BAKED_SKIRT);
							bake_flag[BAKED_LEFT_ARM] |= (tex_entry->getID() == IMG_USE_BAKED_LEFTARM);
							bake_flag[BAKED_LEFT_LEG] |= (tex_entry->getID() == IMG_USE_BAKED_LEFTLEG);
							bake_flag[BAKED_AUX1] |= (tex_entry->getID() == IMG_USE_BAKED_AUX1);
							bake_flag[BAKED_AUX2] |= (tex_entry->getID() == IMG_USE_BAKED_AUX2);
							bake_flag[BAKED_AUX3] |= (tex_entry->getID() == IMG_USE_BAKED_AUX3);
							}
						}
					}

					LLViewerObject::const_child_list_t& child_list = objectp->getChildren();
					for (LLViewerObject::child_list_t::const_iterator iter1 = child_list.begin();
						 iter1 != child_list.end(); ++iter1)
					{
						LLViewerObject* objectchild = *iter1;
						if (objectchild)
						{
							for (int face_index = 0; face_index < objectchild->getNumTEs(); face_index++)
							{
								LLTextureEntry* tex_entry = objectchild->getTE(face_index);
								if (tex_entry)
								{
									bake_flag[BAKED_HEAD] |= (tex_entry->getID() == IMG_USE_BAKED_HEAD);
									bake_flag[BAKED_EYES] |= (tex_entry->getID() == IMG_USE_BAKED_EYES);
									bake_flag[BAKED_HAIR] |= (tex_entry->getID() == IMG_USE_BAKED_HAIR);
									bake_flag[BAKED_LOWER] |= (tex_entry->getID() == IMG_USE_BAKED_LOWER);
									bake_flag[BAKED_UPPER] |= (tex_entry->getID() == IMG_USE_BAKED_UPPER);
									bake_flag[BAKED_SKIRT] |= (tex_entry->getID() == IMG_USE_BAKED_SKIRT);
								bake_flag[BAKED_LEFT_ARM] |= (tex_entry->getID() == IMG_USE_BAKED_LEFTARM);
								bake_flag[BAKED_LEFT_LEG] |= (tex_entry->getID() == IMG_USE_BAKED_LEFTLEG);
								bake_flag[BAKED_AUX1] |= (tex_entry->getID() == IMG_USE_BAKED_AUX1);
								bake_flag[BAKED_AUX2] |= (tex_entry->getID() == IMG_USE_BAKED_AUX2);
								bake_flag[BAKED_AUX3] |= (tex_entry->getID() == IMG_USE_BAKED_AUX3);
								}
							}
						}
					}
				}
			}
		}
	}

	//LL_INFOS() << "head " << bake_flag[BAKED_HEAD] << "eyes " << bake_flag[BAKED_EYES] << "hair " << bake_flag[BAKED_HAIR] << "lower " << bake_flag[BAKED_LOWER] << "upper " << bake_flag[BAKED_UPPER] << "skirt " << bake_flag[BAKED_SKIRT] << LL_ENDL;

	for (S32 i = 0; i < mMeshLOD.size(); i++)
	{
		LLAvatarJoint* joint = mMeshLOD[i];
		if (i == MESH_ID_HAIR)
		{
			joint->setVisible(!bake_flag[BAKED_HAIR], TRUE);
		}
		else if (i == MESH_ID_HEAD)
		{
			joint->setVisible(!bake_flag[BAKED_HEAD], TRUE);
		}
		else if (i == MESH_ID_SKIRT)
		{
			joint->setVisible(!bake_flag[BAKED_SKIRT], TRUE);
		}
		else if (i == MESH_ID_UPPER_BODY)
		{
			joint->setVisible(!bake_flag[BAKED_UPPER], TRUE);
		}
		else if (i == MESH_ID_LOWER_BODY)
		{
			joint->setVisible(!bake_flag[BAKED_LOWER], TRUE);
		}
		else if (i == MESH_ID_EYEBALL_LEFT)
		{
			joint->setVisible(!bake_flag[BAKED_EYES], TRUE);
		}
		else if (i == MESH_ID_EYEBALL_RIGHT)
		{
			joint->setVisible(!bake_flag[BAKED_EYES], TRUE);
		}
		else if (i == MESH_ID_EYELASH)
		{
			joint->setVisible(!bake_flag[BAKED_HEAD], TRUE);
		}
	}
}

//-----------------------------------------------------------------------------
// updateMeshTextures()
// Uses the current TE values to set the meshes' and layersets' textures.
//-----------------------------------------------------------------------------
// virtual
void LLVOAvatar::updateMeshTextures()
{
	LL_PROFILE_ZONE_SCOPED_CATEGORY_AVATAR
	static S32 update_counter = 0;
	mBakedTextureDebugText.clear();
	
	// if user has never specified a texture, assign the default
	for (U32 i=0; i < getNumTEs(); i++)
	{
		const LLViewerTexture* te_image = getImage(i, 0);
		if(!te_image || te_image->getID().isNull() || (te_image->getID() == IMG_DEFAULT))
		{
			// IMG_DEFAULT_AVATAR = a special texture that's never rendered.
			const LLUUID& image_id = (i == TEX_HAIR ? IMG_DEFAULT : IMG_DEFAULT_AVATAR);
			setImage(i, LLViewerTextureManager::getFetchedTexture(image_id), 0); 
		}
	}

	const BOOL other_culled = !isSelf() && mCulled;
	LLLoadedCallbackEntry::source_callback_list_t* src_callback_list = NULL ;
	BOOL paused = FALSE;
	if(!isSelf())
	{
		src_callback_list = &mCallbackTextureList ;
		paused = !isVisible();
	}

	std::vector<BOOL> is_layer_baked;
	is_layer_baked.resize(mBakedTextureDatas.size(), false);

	std::vector<BOOL> use_lkg_baked_layer; // lkg = "last known good"
	use_lkg_baked_layer.resize(mBakedTextureDatas.size(), false);

	mBakedTextureDebugText += llformat("%06d\n",update_counter++);
	mBakedTextureDebugText += "indx layerset linvld ltda ilb ulkg ltid\n";
	// <FS:Beq> BOM OS
	// for (U32 i=0; i < mBakedTextureDatas.size(); i++)
	for (U32 i=0; i < getNumBakes(); i++)
	{
		is_layer_baked[i] = isTextureDefined(mBakedTextureDatas[i].mTextureIndex);
		LLViewerTexLayerSet* layerset = NULL;
		bool layerset_invalid = false;
		if (!other_culled)
		{
			// When an avatar is changing clothes and not in Appearance mode,
			// use the last-known good baked texture until it finishes the first
			// render of the new layerset.
			layerset = getTexLayerSet(i);
			layerset_invalid = layerset && ( !layerset->getViewerComposite()->isInitialized()
											 || !layerset->isLocalTextureDataAvailable() );
			use_lkg_baked_layer[i] = (!is_layer_baked[i] 
									  && (mBakedTextureDatas[i].mLastTextureID != IMG_DEFAULT_AVATAR) 
									  && layerset_invalid);
			if (use_lkg_baked_layer[i])
			{
				layerset->setUpdatesEnabled(TRUE);
			}
		}
		else
		{
			use_lkg_baked_layer[i] = (!is_layer_baked[i] 
									  && mBakedTextureDatas[i].mLastTextureID != IMG_DEFAULT_AVATAR);
		}

		std::string last_id_string;
		if (mBakedTextureDatas[i].mLastTextureID == IMG_DEFAULT_AVATAR)
			last_id_string = "A";
		else if (mBakedTextureDatas[i].mLastTextureID == IMG_DEFAULT)
			last_id_string = "D";
		else if (mBakedTextureDatas[i].mLastTextureID == IMG_INVISIBLE)
			last_id_string = "I";
		else
			last_id_string = "*";
		bool is_ltda = layerset
			&& layerset->getViewerComposite()->isInitialized()
			&& layerset->isLocalTextureDataAvailable();
		mBakedTextureDebugText += llformat("%4d   %4s     %4d %4d %4d %4d %4s\n",
										   i,
										   (layerset?"*":"0"),
										   layerset_invalid,
										   is_ltda,
										   is_layer_baked[i],
										   use_lkg_baked_layer[i],
										   last_id_string.c_str());
	}
	// <FS:Beq> BOM OS
	// for (U32 i=0; i < mBakedTextureDatas.size(); i++)
	for (U32 i=0; i < getNumBakes(); i++)
	// </FS:Beq>
	{
		debugColorizeSubMeshes(i, LLColor4::white);

		LLViewerTexLayerSet* layerset = getTexLayerSet(i);
		if (use_lkg_baked_layer[i] && !isUsingLocalAppearance() )
		{
			// use last known good layer (no new one)
			LLViewerFetchedTexture* baked_img = LLViewerTextureManager::getFetchedTexture(mBakedTextureDatas[i].mLastTextureID);
			mBakedTextureDatas[i].mIsUsed = TRUE;

			debugColorizeSubMeshes(i,LLColor4::red);
	
			avatar_joint_mesh_list_t::iterator iter = mBakedTextureDatas[i].mJointMeshes.begin();
			avatar_joint_mesh_list_t::iterator end  = mBakedTextureDatas[i].mJointMeshes.end();
			for (; iter != end; ++iter)
			{
				LLAvatarJointMesh* mesh = (*iter);
				if (mesh)
				{
					mesh->setTexture( baked_img );
				}
			}
		}
		else if (!isUsingLocalAppearance() && is_layer_baked[i])
		{
			// use new layer
			LLViewerFetchedTexture* baked_img =
				LLViewerTextureManager::staticCastToFetchedTexture(
					getImage( mBakedTextureDatas[i].mTextureIndex, 0 ), TRUE) ;
			if( baked_img->getID() == mBakedTextureDatas[i].mLastTextureID )
			{
				// Even though the file may not be finished loading,
				// we'll consider it loaded and use it (rather than
				// doing compositing).
				useBakedTexture( baked_img->getID() );
                                mLoadedCallbacksPaused |= !isVisible();
                                checkTextureLoading();
			}
			else
			{
				mBakedTextureDatas[i].mIsLoaded = FALSE;
				if ( (baked_img->getID() != IMG_INVISIBLE) &&
					 ((i == BAKED_HEAD) || (i == BAKED_UPPER) || (i == BAKED_LOWER)) )
				{			
					baked_img->setLoadedCallback(onBakedTextureMasksLoaded, MORPH_MASK_REQUESTED_DISCARD, TRUE, TRUE, new LLTextureMaskData( mID ), 
						src_callback_list, paused);
				}
				baked_img->setLoadedCallback(onBakedTextureLoaded, SWITCH_TO_BAKED_DISCARD, FALSE, FALSE, new LLUUID( mID ), 
					src_callback_list, paused );
				if (baked_img->getDiscardLevel() < 0 && !paused)
				{
					// mLoadedCallbackTextures will be updated by checkTextureLoading() below
					mLastTexCallbackAddedTime.reset();
				}

				// this could add paused texture callbacks
				mLoadedCallbacksPaused |= paused; 
				checkTextureLoading();
			}
		}
		else if (layerset && isUsingLocalAppearance())
		{
			debugColorizeSubMeshes(i,LLColor4::yellow );

			layerset->createComposite();
			layerset->setUpdatesEnabled( TRUE );
			mBakedTextureDatas[i].mIsUsed = FALSE;

			avatar_joint_mesh_list_t::iterator iter = mBakedTextureDatas[i].mJointMeshes.begin();
			avatar_joint_mesh_list_t::iterator end  = mBakedTextureDatas[i].mJointMeshes.end();
			for (; iter != end; ++iter)
			{
				LLAvatarJointMesh* mesh = (*iter);
				if (mesh)
				{
					mesh->setLayerSet( layerset );
				}
			}
		}
		else
		{
			debugColorizeSubMeshes(i,LLColor4::blue);
		}
	}

	// set texture and color of hair manually if we are not using a baked image.
	// This can happen while loading hair for yourself, or for clients that did not
	// bake a hair texture. Still needed for yourself after 1.22 is depricated.
	if (!is_layer_baked[BAKED_HAIR])
	{
		const LLColor4 color = mTexHairColor ? mTexHairColor->getColor() : LLColor4(1,1,1,1);
		LLViewerTexture* hair_img = getImage( TEX_HAIR, 0 );
		avatar_joint_mesh_list_t::iterator iter = mBakedTextureDatas[BAKED_HAIR].mJointMeshes.begin();
		avatar_joint_mesh_list_t::iterator end  = mBakedTextureDatas[BAKED_HAIR].mJointMeshes.end();
		for (; iter != end; ++iter)
		{
			LLAvatarJointMesh* mesh = (*iter);
			if (mesh)
			{
				mesh->setColor( color );
				mesh->setTexture( hair_img );
			}
		}
	} 
	
	
	for (LLAvatarAppearanceDictionary::BakedTextures::const_iterator baked_iter =
			 LLAvatarAppearance::getDictionary()->getBakedTextures().begin();
		 baked_iter != LLAvatarAppearance::getDictionary()->getBakedTextures().end();
		 ++baked_iter)
	{
		const EBakedTextureIndex baked_index = baked_iter->first;
		const LLAvatarAppearanceDictionary::BakedEntry *baked_dict = baked_iter->second;
		
		for (texture_vec_t::const_iterator local_tex_iter = baked_dict->mLocalTextures.begin();
			 local_tex_iter != baked_dict->mLocalTextures.end();
			 ++local_tex_iter)
		{
			const ETextureIndex texture_index = *local_tex_iter;
			const BOOL is_baked_ready = (is_layer_baked[baked_index] && mBakedTextureDatas[baked_index].mIsLoaded) || other_culled;
			if (isSelf())
			{
				setBakedReady(texture_index, is_baked_ready);
			}
		}
	}

	// removeMissingBakedTextures() will call back into this rountine if something is removed, and can blow up the stack
	static bool call_remove_missing = true;	
	if (call_remove_missing)
	{
		call_remove_missing = false;
		removeMissingBakedTextures();	// May call back into this function if anything is removed
		call_remove_missing = true;
	}

	//refresh bakes on any attached objects
	for (attachment_map_t::iterator iter = mAttachmentPoints.begin();
		iter != mAttachmentPoints.end();
		++iter)
	{
		LLViewerJointAttachment* attachment = iter->second;

		for (LLViewerJointAttachment::attachedobjs_vec_t::iterator attachment_iter = attachment->mAttachedObjects.begin();
			attachment_iter != attachment->mAttachedObjects.end();
			++attachment_iter)
		{
			LLViewerObject* attached_object = attachment_iter->get();
			if (attached_object && !attached_object->isDead())
			{
				attached_object->refreshBakeTexture();

				LLViewerObject::const_child_list_t& child_list = attached_object->getChildren();
				for (LLViewerObject::child_list_t::const_iterator iter = child_list.begin();
					iter != child_list.end(); ++iter)
				{
					LLViewerObject* objectp = *iter;
					if (objectp && !objectp->isDead())
					{
						objectp->refreshBakeTexture();
					}
				}
			}
		}
	}

	

}

// virtual
//-----------------------------------------------------------------------------
// setLocalTexture()
//-----------------------------------------------------------------------------
void LLVOAvatar::setLocalTexture( ETextureIndex type, LLViewerTexture* in_tex, BOOL baked_version_ready, U32 index )
{
	// invalid for anyone but self
	llassert(0);
}

//virtual 
void LLVOAvatar::setBakedReady(LLAvatarAppearanceDefines::ETextureIndex type, BOOL baked_version_exists, U32 index)
{
	// invalid for anyone but self
	llassert(0);
}

void LLVOAvatar::addChat(const LLChat& chat)
{
	std::deque<LLChat>::iterator chat_iter;

	mChats.push_back(chat);

	S32 chat_length = 0;
	for( chat_iter = mChats.begin(); chat_iter != mChats.end(); ++chat_iter)
	{
		chat_length += chat_iter->mText.size();
	}

	// remove any excess chat
	chat_iter = mChats.begin();
	while ((chat_length > MAX_BUBBLE_CHAT_LENGTH || mChats.size() > MAX_BUBBLE_CHAT_UTTERANCES) && chat_iter != mChats.end())
	{
		chat_length -= chat_iter->mText.size();
		mChats.pop_front();
		chat_iter = mChats.begin();
	}

	mChatTimer.reset();
}

void LLVOAvatar::clearChat()
{
	mChats.clear();
}


void LLVOAvatar::applyMorphMask(U8* tex_data, S32 width, S32 height, S32 num_components, LLAvatarAppearanceDefines::EBakedTextureIndex index)
{
	if (index >= BAKED_NUM_INDICES)
	{
		LL_WARNS() << "invalid baked texture index passed to applyMorphMask" << LL_ENDL;
		return;
	}

	for (morph_list_t::const_iterator iter = mBakedTextureDatas[index].mMaskedMorphs.begin();
		 iter != mBakedTextureDatas[index].mMaskedMorphs.end(); ++iter)
	{
		const LLMaskedMorph* maskedMorph = (*iter);
		LLPolyMorphTarget* morph_target = dynamic_cast<LLPolyMorphTarget*>(maskedMorph->mMorphTarget);
		if (morph_target)
		{
			morph_target->applyMask(tex_data, width, height, num_components, maskedMorph->mInvert);
		}
	}
}

// returns TRUE if morph masks are present and not valid for a given baked texture, FALSE otherwise
BOOL LLVOAvatar::morphMaskNeedsUpdate(LLAvatarAppearanceDefines::EBakedTextureIndex index)
{
	if (index >= BAKED_NUM_INDICES)
	{
		return FALSE;
	}

	if (!mBakedTextureDatas[index].mMaskedMorphs.empty())
	{
		if (isSelf())
		{
			LLViewerTexLayerSet *layer_set = getTexLayerSet(index);
			if (layer_set)
			{
				return !layer_set->isMorphValid();
			}
		}
		else
		{
			return FALSE;
		}
	}

	return FALSE;
}

//-----------------------------------------------------------------------------
// releaseComponentTextures()
// release any component texture UUIDs for which we have a baked texture
// ! BACKWARDS COMPATIBILITY !
// This is only called for non-self avatars, it can be taken out once component
// textures aren't communicated by non-self avatars.
//-----------------------------------------------------------------------------
void LLVOAvatar::releaseComponentTextures()
{
	// ! BACKWARDS COMPATIBILITY !
	// Detect if the baked hair texture actually wasn't sent, and if so set to default
	if (isTextureDefined(TEX_HAIR_BAKED) && getImage(TEX_HAIR_BAKED,0)->getID() == getImage(TEX_SKIRT_BAKED,0)->getID())
	{
		if (getImage(TEX_HAIR_BAKED,0)->getID() != IMG_INVISIBLE)
		{
			// Regression case of messaging system. Expected 21 textures, received 20. last texture is not valid so set to default
			setTETexture(TEX_HAIR_BAKED, IMG_DEFAULT_AVATAR);
		}
	}

	//<FS:Beq> BOM constrain number of bake requests when BOM not supported
	// for (U8 baked_index = 0; baked_index < BAKED_NUM_INDICES; baked_index++)
	for (U8 baked_index = 0; baked_index < getNumBakes(); baked_index++)
		//</FS:Beq>	
	{
		const LLAvatarAppearanceDictionary::BakedEntry * bakedDicEntry = LLAvatarAppearance::getDictionary()->getBakedTexture((EBakedTextureIndex)baked_index);
		// skip if this is a skirt and av is not wearing one, or if we don't have a baked texture UUID
		if (!isTextureDefined(bakedDicEntry->mTextureIndex)
			&& ( (baked_index != BAKED_SKIRT) || isWearingWearableType(LLWearableType::WT_SKIRT) ))
		{
			continue;
		}

		for (U8 texture = 0; texture < bakedDicEntry->mLocalTextures.size(); texture++)
		{
			const U8 te = (ETextureIndex)bakedDicEntry->mLocalTextures[texture];
			setTETexture(te, IMG_DEFAULT_AVATAR);
		}
	}
}

void LLVOAvatar::dumpAvatarTEs( const std::string& context ) const
{	
	LL_DEBUGS("Avatar") << avString() << (isSelf() ? "Self: " : "Other: ") << context << LL_ENDL;
	for (LLAvatarAppearanceDictionary::Textures::const_iterator iter = LLAvatarAppearance::getDictionary()->getTextures().begin();
		 iter != LLAvatarAppearance::getDictionary()->getTextures().end();
		 ++iter)
	{
		const LLAvatarAppearanceDictionary::TextureEntry *texture_dict = iter->second;
		// TODO: MULTI-WEARABLE: handle multiple textures for self
		const LLViewerTexture* te_image = getImage(iter->first,0);
		if( !te_image )
		{
			LL_DEBUGS("Avatar") << avString() << "       " << texture_dict->mName << ": null ptr" << LL_ENDL;
		}
		else if( te_image->getID().isNull() )
		{
			LL_DEBUGS("Avatar") << avString() << "       " << texture_dict->mName << ": null UUID" << LL_ENDL;
		}
		else if( te_image->getID() == IMG_DEFAULT )
		{
			LL_DEBUGS("Avatar") << avString() << "       " << texture_dict->mName << ": IMG_DEFAULT" << LL_ENDL;
		}
		else if( te_image->getID() == IMG_DEFAULT_AVATAR )
		{
			LL_DEBUGS("Avatar") << avString() << "       " << texture_dict->mName << ": IMG_DEFAULT_AVATAR" << LL_ENDL;
		}
		else
		{
			LL_DEBUGS("Avatar") << avString() << "       " << texture_dict->mName << ": " << te_image->getID() << LL_ENDL;
		}
	}
}

//-----------------------------------------------------------------------------
// clampAttachmentPositions()
//-----------------------------------------------------------------------------
void LLVOAvatar::clampAttachmentPositions()
{
	if (isDead())
	{
		return;
	}
	for (attachment_map_t::iterator iter = mAttachmentPoints.begin(); 
		 iter != mAttachmentPoints.end();
		 ++iter)
	{
		LLViewerJointAttachment* attachment = iter->second;
		if (attachment)
		{
			attachment->clampObjectPosition();
		}
	}
}

BOOL LLVOAvatar::hasHUDAttachment() const
{
	for (attachment_map_t::const_iterator iter = mAttachmentPoints.begin(); 
		 iter != mAttachmentPoints.end();
		 ++iter)
	{
		LLViewerJointAttachment* attachment = iter->second;

		// <FS:Ansariel> Possible crash fix
		if (!attachment)
		{
			continue;
		}
		// </FS:Ansariel>

		if (attachment->getIsHUDAttachment() && attachment->getNumObjects() > 0)
		{
			return TRUE;
		}
	}
	return FALSE;
}

LLBBox LLVOAvatar::getHUDBBox() const
{
	LLBBox bbox;
	for (attachment_map_t::const_iterator iter = mAttachmentPoints.begin(); 
		 iter != mAttachmentPoints.end();
		 ++iter)
	{
		LLViewerJointAttachment* attachment = iter->second;
		// <FS:Ansariel> Possible crash fix
		//if (attachment->getIsHUDAttachment())
		if (attachment && attachment->getIsHUDAttachment())
		// </FS:Ansariel>
		{
			for (LLViewerJointAttachment::attachedobjs_vec_t::iterator attachment_iter = attachment->mAttachedObjects.begin();
				 attachment_iter != attachment->mAttachedObjects.end();
				 ++attachment_iter)
			{
				const LLViewerObject* attached_object = attachment_iter->get();
				if (attached_object == NULL)
				{
					LL_WARNS() << "HUD attached object is NULL!" << LL_ENDL;
					continue;
				}
				// initialize bounding box to contain identity orientation and center point for attached object
				bbox.addPointLocal(attached_object->getPosition());
				// add rotated bounding box for attached object
				bbox.addBBoxAgent(attached_object->getBoundingBoxAgent());
				LLViewerObject::const_child_list_t& child_list = attached_object->getChildren();
				for (LLViewerObject::child_list_t::const_iterator iter = child_list.begin();
					 iter != child_list.end(); 
					 ++iter)
				{
					const LLViewerObject* child_objectp = *iter;
					bbox.addBBoxAgent(child_objectp->getBoundingBoxAgent());
				}
			}
		}
	}

	return bbox;
}

//-----------------------------------------------------------------------------
// onFirstTEMessageReceived()
//-----------------------------------------------------------------------------
void LLVOAvatar::onFirstTEMessageReceived()
{
	LL_DEBUGS("Avatar") << avString() << LL_ENDL;
	if( !mFirstTEMessageReceived )
	{
		mFirstTEMessageReceived = TRUE;

		LLLoadedCallbackEntry::source_callback_list_t* src_callback_list = NULL ;
		BOOL paused = FALSE ;
		if(!isSelf())
		{
			src_callback_list = &mCallbackTextureList ;
			paused = !isVisible();
		}

		for (U32 i = 0; i < mBakedTextureDatas.size(); i++)
		{
			const BOOL layer_baked = isTextureDefined(mBakedTextureDatas[i].mTextureIndex);

			// Use any baked textures that we have even if they haven't downloaded yet.
			// (That is, don't do a transition from unbaked to baked.)
			if (layer_baked)
			{
				LLViewerFetchedTexture* image = LLViewerTextureManager::staticCastToFetchedTexture(getImage( mBakedTextureDatas[i].mTextureIndex, 0 ), TRUE) ;
				mBakedTextureDatas[i].mLastTextureID = image->getID();
				// If we have more than one texture for the other baked layers, we'll want to call this for them too.
				if ( (image->getID() != IMG_INVISIBLE) && ((i == BAKED_HEAD) || (i == BAKED_UPPER) || (i == BAKED_LOWER)) )
				{
					image->setLoadedCallback( onBakedTextureMasksLoaded, MORPH_MASK_REQUESTED_DISCARD, TRUE, TRUE, new LLTextureMaskData( mID ), 
						src_callback_list, paused);
				}
				LL_DEBUGS("Avatar") << avString() << "layer_baked, setting onInitialBakedTextureLoaded as callback" << LL_ENDL;
				image->setLoadedCallback( onInitialBakedTextureLoaded, MAX_DISCARD_LEVEL, FALSE, FALSE, new LLUUID( mID ), 
					src_callback_list, paused );
				if (image->getDiscardLevel() < 0 && !paused)
				{
					mLastTexCallbackAddedTime.reset();
				}
                               // this could add paused texture callbacks
                               mLoadedCallbacksPaused |= paused; 
			}
		}

        mMeshTexturesDirty = TRUE;
		gPipeline.markGLRebuild(this);

        mFirstAppearanceMessageTimer.reset();
        mFullyLoadedTimer.reset();
	}
}

//-----------------------------------------------------------------------------
// bool visualParamWeightsAreDefault()
//-----------------------------------------------------------------------------
bool LLVOAvatar::visualParamWeightsAreDefault()
{
	bool rtn = true;

	bool is_wearing_skirt = isWearingWearableType(LLWearableType::WT_SKIRT);
	for (LLVisualParam *param = getFirstVisualParam(); 
	     param;
	     param = getNextVisualParam())
	{
		if (param->isTweakable())
		{
			LLViewerVisualParam* vparam = dynamic_cast<LLViewerVisualParam*>(param);
			llassert(vparam);
			bool is_skirt_param = vparam &&
				LLWearableType::WT_SKIRT == vparam->getWearableType();
			if (param->getWeight() != param->getDefaultWeight() &&
			    // we have to not care whether skirt weights are default, if we're not actually wearing a skirt
			    (is_wearing_skirt || !is_skirt_param))
			{
				//LL_INFOS() << "param '" << param->getName() << "'=" << param->getWeight() << " which differs from default=" << param->getDefaultWeight() << LL_ENDL;
				rtn = false;
				break;
			}
		}
	}

	//LL_INFOS() << "params are default ? " << int(rtn) << LL_ENDL;

	return rtn;
}

// <FS:ND> Remove LLVolatileAPRPool/apr_file_t and use FILE* instead
//void dump_visual_param(apr_file_t* file, LLVisualParam* viewer_param, F32 value)
void dump_visual_param(LLAPRFile::tFiletype* file, LLVisualParam* viewer_param, F32 value)
// </FS:ND>
{
	std::string type_string = "unknown";
	if (dynamic_cast<LLTexLayerParamAlpha*>(viewer_param))
		type_string = "param_alpha";
	if (dynamic_cast<LLTexLayerParamColor*>(viewer_param))
		type_string = "param_color";
	if (dynamic_cast<LLDriverParam*>(viewer_param))
		type_string = "param_driver";
	if (dynamic_cast<LLPolyMorphTarget*>(viewer_param))
		type_string = "param_morph";
	if (dynamic_cast<LLPolySkeletalDistortion*>(viewer_param))
		type_string = "param_skeleton";
	S32 wtype = -1;
	LLViewerVisualParam *vparam = dynamic_cast<LLViewerVisualParam*>(viewer_param);
	if (vparam)
	{
		wtype = vparam->getWearableType();
	}
	S32 u8_value = F32_to_U8(value,viewer_param->getMinWeight(),viewer_param->getMaxWeight());
	apr_file_printf(file, "\t\t<param id=\"%d\" name=\"%s\" display=\"%s\" value=\"%.3f\" u8=\"%d\" type=\"%s\" wearable=\"%s\" group=\"%d\"/>\n",
					viewer_param->getID(), viewer_param->getName().c_str(), viewer_param->getDisplayName().c_str(), value, u8_value, type_string.c_str(),
					LLWearableType::getInstance()->getTypeName(LLWearableType::EType(wtype)).c_str(),
					viewer_param->getGroup());
	}
	

void LLVOAvatar::dumpAppearanceMsgParams( const std::string& dump_prefix,
	const LLAppearanceMessageContents& contents)
{
	std::string outfilename = get_sequential_numbered_file_name(dump_prefix,".xml");
	const std::vector<F32>& params_for_dump = contents.mParamWeights;
	const LLTEContents& tec = contents.mTEContents;

	LLAPRFile outfile;
	std::string fullpath = gDirUtilp->getExpandedFilename(LL_PATH_LOGS,outfilename);
	outfile.open(fullpath, LL_APR_WB );

	// <FS:ND> Remove LLVolatileAPRPool/apr_file_t and use FILE* instead
	// apr_file_t* file = outfile.getFileHandle();
	LLAPRFile::tFiletype* file = outfile.getFileHandle();
	// </FS:ND>

	if (!file)
	{
		return;
	}
	else
	{
		LL_DEBUGS("Avatar") << "dumping appearance message to " << fullpath << LL_ENDL;
	}

	apr_file_printf(file, "<header>\n");
	apr_file_printf(file, "\t\t<cof_version %i />\n", contents.mCOFVersion);
	apr_file_printf(file, "\t\t<appearance_version %i />\n", contents.mAppearanceVersion);
	apr_file_printf(file, "</header>\n");

	apr_file_printf(file, "\n<params>\n");
	LLVisualParam* param = getFirstVisualParam();
	for (S32 i = 0; i < params_for_dump.size(); i++)
	{
		while( param && ((param->getGroup() != VISUAL_PARAM_GROUP_TWEAKABLE) && 
						 (param->getGroup() != VISUAL_PARAM_GROUP_TRANSMIT_NOT_TWEAKABLE)) ) // should not be any of group VISUAL_PARAM_GROUP_TWEAKABLE_NO_TRANSMIT
		{
			param = getNextVisualParam();
		}
		LLViewerVisualParam* viewer_param = (LLViewerVisualParam*)param;
		F32 value = params_for_dump[i];
		dump_visual_param(file, viewer_param, value);
		param = getNextVisualParam();
	}
	apr_file_printf(file, "</params>\n");

	apr_file_printf(file, "\n<textures>\n");
	for (U32 i = 0; i < tec.face_count; i++)
	{
		std::string uuid_str;
		((LLUUID*)tec.image_data)[i].toString(uuid_str);
		apr_file_printf( file, "\t\t<texture te=\"%i\" uuid=\"%s\"/>\n", i, uuid_str.c_str());
	}
	apr_file_printf(file, "</textures>\n");
}

void LLVOAvatar::parseAppearanceMessage(LLMessageSystem* mesgsys, LLAppearanceMessageContents& contents)
{
	parseTEMessage(mesgsys, _PREHASH_ObjectData, -1, contents.mTEContents);

	// Parse the AppearanceData field, if any.
	if (mesgsys->has(_PREHASH_AppearanceData))
	{
		U8 av_u8;
		mesgsys->getU8Fast(_PREHASH_AppearanceData, _PREHASH_AppearanceVersion, av_u8, 0);
		contents.mAppearanceVersion = av_u8;
		//LL_DEBUGS("Avatar") << "appversion set by AppearanceData field: " << contents.mAppearanceVersion << LL_ENDL;
		mesgsys->getS32Fast(_PREHASH_AppearanceData, _PREHASH_CofVersion, contents.mCOFVersion, 0);
		// For future use:
		//mesgsys->getU32Fast(_PREHASH_AppearanceData, _PREHASH_Flags, appearance_flags, 0);
	}

	// Parse the AppearanceData field, if any.
	contents.mHoverOffsetWasSet = false;
	if (mesgsys->has(_PREHASH_AppearanceHover))
	{
		LLVector3 hover;
		mesgsys->getVector3Fast(_PREHASH_AppearanceHover, _PREHASH_HoverHeight, hover);
		//LL_DEBUGS("Avatar") << avString() << " hover received " << hover.mV[ VX ] << "," << hover.mV[ VY ] << "," << hover.mV[ VZ ] << LL_ENDL;
		contents.mHoverOffset = hover;
		contents.mHoverOffsetWasSet = true;
	}
	
	// Parse visual params, if any.
	S32 num_blocks = mesgsys->getNumberOfBlocksFast(_PREHASH_VisualParam);
    static LLCachedControl<bool> block_some_avatars(gSavedSettings, "BlockSomeAvatarAppearanceVisualParams");
	bool drop_visual_params_debug = block_some_avatars && (ll_rand(2) == 0); // pretend that ~12% of AvatarAppearance messages arrived without a VisualParam block, for testing
	if( num_blocks > 1 && !drop_visual_params_debug)
	{
		//LL_DEBUGS("Avatar") << avString() << " handle visual params, num_blocks " << num_blocks << LL_ENDL;
		
		LLVisualParam* param = getFirstVisualParam();
		llassert(param); // if this ever fires, we should do the same as when num_blocks<=1
		if (!param)
		{
			LL_WARNS() << "No visual params!" << LL_ENDL;
		}
		else
		{
			for( S32 i = 0; i < num_blocks; i++ )
			{
				while( param && ((param->getGroup() != VISUAL_PARAM_GROUP_TWEAKABLE) && 
								 (param->getGroup() != VISUAL_PARAM_GROUP_TRANSMIT_NOT_TWEAKABLE)) ) // should not be any of group VISUAL_PARAM_GROUP_TWEAKABLE_NO_TRANSMIT
				{
					param = getNextVisualParam();
				}
						
				if( !param )
				{
					// more visual params supplied than expected - just process what we know about
					break;
				}

				U8 value;
				mesgsys->getU8Fast(_PREHASH_VisualParam, _PREHASH_ParamValue, value, i);
				F32 newWeight = U8_to_F32(value, param->getMinWeight(), param->getMaxWeight());
				contents.mParamWeights.push_back(newWeight);
				contents.mParams.push_back(param);

				param = getNextVisualParam();
			}
		}

		const S32 expected_tweakable_count = getVisualParamCountInGroup(VISUAL_PARAM_GROUP_TWEAKABLE) +
											 getVisualParamCountInGroup(VISUAL_PARAM_GROUP_TRANSMIT_NOT_TWEAKABLE); // don't worry about VISUAL_PARAM_GROUP_TWEAKABLE_NO_TRANSMIT
		if (num_blocks != expected_tweakable_count)
		{
			LL_DEBUGS("Avatar") << "Number of params in AvatarAppearance msg (" << num_blocks << ") does not match number of tweakable params in avatar xml file (" << expected_tweakable_count << ").  Processing what we can.  object: " << getID() << LL_ENDL;
		}
	}
	else
	{
		if (drop_visual_params_debug)
		{
			LL_INFOS() << "Debug-faked lack of parameters on AvatarAppearance for object: "  << getID() << LL_ENDL;
		}
		else
		{
			LL_DEBUGS("Avatar") << "AvatarAppearance msg received without any parameters, object: " << getID() << LL_ENDL;
		}
	}

	LLVisualParam* appearance_version_param = getVisualParam(11000);
	if (appearance_version_param)
	{
		std::vector<LLVisualParam*>::iterator it = std::find(contents.mParams.begin(), contents.mParams.end(),appearance_version_param);
		if (it != contents.mParams.end())
		{
			S32 index = it - contents.mParams.begin();
			contents.mParamAppearanceVersion = ll_round(contents.mParamWeights[index]);
			//LL_DEBUGS("Avatar") << "appversion req by appearance_version param: " << contents.mParamAppearanceVersion << LL_ENDL;
		}
	}
}

bool resolve_appearance_version(const LLAppearanceMessageContents& contents, S32& appearance_version)
{
	appearance_version = -1;
	
	if ((contents.mAppearanceVersion) >= 0 &&
		(contents.mParamAppearanceVersion >= 0) &&
		(contents.mAppearanceVersion != contents.mParamAppearanceVersion))
	{
		LL_WARNS() << "inconsistent appearance_version settings - field: " <<
			contents.mAppearanceVersion << ", param: " <<  contents.mParamAppearanceVersion << LL_ENDL;
		return false;
	}
	// <FS:Ansariel> [Legacy Bake]
	//if (contents.mParamAppearanceVersion >= 0) // use visual param if available.
	//{
	//	appearance_version = contents.mParamAppearanceVersion;
	//}
	//else if (contents.mAppearanceVersion > 0)
	//{
	//	appearance_version = contents.mAppearanceVersion;
	//}
	//else // still not set, go with 1.
	//{
	//	appearance_version = 1;
	//}
	if (contents.mParamAppearanceVersion >= 0) // use visual param if available.
	{
		appearance_version = contents.mParamAppearanceVersion;
	}
	if (contents.mAppearanceVersion >= 0)
	{
		appearance_version = contents.mAppearanceVersion;
	}
	if (appearance_version < 0) // still not set, go with 0.
	{
		appearance_version = 0;
	}
	// </FS:Ansariel> [Legacy Bake]
	//LL_DEBUGS("Avatar") << "appearance version info - field " << contents.mAppearanceVersion
	//					<< " param: " << contents.mParamAppearanceVersion
	//					<< " final: " << appearance_version << LL_ENDL;
	return true;
}

//-----------------------------------------------------------------------------
// processAvatarAppearance()
//-----------------------------------------------------------------------------
void LLVOAvatar::processAvatarAppearance( LLMessageSystem* mesgsys )
{
    static LLCachedControl<bool> enable_verbose_dumps(gSavedSettings, "DebugAvatarAppearanceMessage");
    static LLCachedControl<bool> block_avatar_appearance_messages(gSavedSettings, "BlockAvatarAppearanceMessages");

	std::string dump_prefix = getFullname() + "_" + (isSelf()?"s":"o") + "_";
	if (block_avatar_appearance_messages)
	{
		LL_WARNS() << "Blocking AvatarAppearance message" << LL_ENDL;
		return;
	}

	mLastAppearanceMessageTimer.reset();

	LLPointer<LLAppearanceMessageContents> contents(new LLAppearanceMessageContents);
	parseAppearanceMessage(mesgsys, *contents);
	if (enable_verbose_dumps)
	{
		std::string dump_prefix = getFullname() + "_" + (isSelf()?"s":"o") + "_";
		dumpAppearanceMsgParams(dump_prefix + "appearance_msg", *contents);
	}

	S32 appearance_version;
	if (!resolve_appearance_version(*contents, appearance_version))
	{
		LL_WARNS() << "bad appearance version info, discarding" << LL_ENDL;
		return;
	}
	//llassert(appearance_version > 0);
	if (appearance_version > 1)
	{
		LL_WARNS() << "unsupported appearance version " << appearance_version << ", discarding appearance message" << LL_ENDL;
		return;
	}

    S32 thisAppearanceVersion(contents->mCOFVersion);
    if (isSelf())
    {   // In the past this was considered to be the canonical COF version, 
        // that is no longer the case.  The canonical version is maintained 
        // by the AIS code and should match the COF version there. Even so,
        // we must prevent rolling this one backwards backwards or processing 
        // stale versions.

        S32 aisCOFVersion(LLAppearanceMgr::instance().getCOFVersion());

        LL_DEBUGS("Avatar") << "handling self appearance message #" << thisAppearanceVersion <<
            " (highest seen #" << mLastUpdateReceivedCOFVersion <<
            ") (AISCOF=#" << aisCOFVersion << ")" << LL_ENDL;

        // <FS:Ansariel> [Legacy Bake]
        if (mFirstTEMessageReceived && (appearance_version == 0))
        {
            return;
        }
        // </FS:Ansariel> [Legacy Bake]

// <FS:Beq> appearance fail fix from Rye
        // if (mLastUpdateReceivedCOFVersion >= thisAppearanceVersion)
        if (appearance_version > 0 && mLastUpdateReceivedCOFVersion >= thisAppearanceVersion)
// </FS:Beq>
        {
            LL_WARNS("Avatar") << "Stale appearance received #" << thisAppearanceVersion <<
                " attempt to roll back from #" << mLastUpdateReceivedCOFVersion <<
                "... dropping." << LL_ENDL;
            return;
        }
        if (isEditingAppearance())
        {
            LL_DEBUGS("Avatar") << "Editing appearance.  Dropping appearance update." << LL_ENDL;
            return;
        }

    }

	// SUNSHINE CLEANUP - is this case OK now?
	S32 num_params = contents->mParamWeights.size();
	if (num_params <= 1)
	{
		// In this case, we have no reliable basis for knowing
		// appearance version, which may cause us to look for baked
		// textures in the wrong place and flag them as missing
		// assets.
		// <FS:Beq> Attempt to deal with empty appearance for self
		if(isSelf() && mLastUpdateReceivedCOFVersion != -1)
		{
			LL_INFOS("Avatar") << "Empty appearance for self. Forcing a refresh" << LL_ENDL;
			LLNotificationsUtil::add("AvatarRezSelfBakeForceUpdateNotification");
			LLAppearanceMgr::instance().syncCofVersionAndRefresh();
		}
		else
		// </FS:Beq>
		LL_DEBUGS("Avatar") << "ignoring appearance message due to lack of params" << LL_ENDL;
		return;
	}

	// No backsies zone - if we get here, the message should be valid and usable, will be processed.
	// Note:
	// RequestAgentUpdateAppearanceResponder::onRequestRequested()
	// assumes that cof version is only updated with server-bake
	// appearance messages.
    LL_INFOS("Avatar") << "Processing appearance message version " << thisAppearanceVersion << LL_ENDL;

    // Note:
    // locally the COF is maintained via LLInventoryModel::accountForUpdate
    // which is called from various places.  This should match the simhost's 
    // idea of what the COF version is.  AIS however maintains its own version
    // of the COF that should be considered canonical. 
    mLastUpdateReceivedCOFVersion = thisAppearanceVersion;

    // <FS:Ansariel> [Legacy Bake]
    setIsUsingServerBakes(appearance_version > 0);
    mLastProcessedAppearance = contents;

    bool slam_params = false;
	applyParsedAppearanceMessage(*contents, slam_params);
	if (getOverallAppearance() != AOA_NORMAL)
	{
		resetSkeleton(false);
	}
}

void LLVOAvatar::applyParsedAppearanceMessage(LLAppearanceMessageContents& contents, bool slam_params)
{
	S32 num_params = contents.mParamWeights.size();
	ESex old_sex = getSex();

    if (applyParsedTEMessage(contents.mTEContents) > 0 && isChanged(TEXTURE))
    {
        updateVisualComplexity();
    }

	// <FS:clientTags>
	if (!LLGridManager::getInstance()->isInSecondLife())
	{
		//Wolfspirit: Read the UUID, system and Texturecolor
		const LLTEContents& tec = contents.mTEContents;
		const LLUUID tag_uuid = tec.image_data[TEX_HEAD_BODYPAINT];
		bool new_system = (tec.glow[TEX_HEAD_BODYPAINT]);

		//WS: Write them into an LLSD map
		mClientTagData["uuid"] = tag_uuid.asString();
		mClientTagData["id_based"] = new_system;
		mClientTagData["tex_color"] = tec.colors[TEX_HEAD_BODYPAINT].getValue();

		//WS: Clear mNameString to force a rebuild
		mNameIsSet = false;
	}
	// </FS:clientTags>

	// prevent the overwriting of valid baked textures with invalid baked textures
	for (U8 baked_index = 0; baked_index < mBakedTextureDatas.size(); baked_index++)
	{
		// <FS:Beq> refactor a little to help debug
		// if (!isTextureDefined(mBakedTextureDatas[baked_index].mTextureIndex) 
		auto isDefined = isTextureDefined(mBakedTextureDatas[baked_index].mTextureIndex);
		LL_DEBUGS("Avatar") << avString() << "sb " << (S32) isUsingServerBakes() << " baked_index " << (S32) baked_index << " textureDefined= " << isDefined << LL_ENDL;
		if (!isDefined 
		// </FS:Beq>
			&& mBakedTextureDatas[baked_index].mLastTextureID != IMG_DEFAULT
			&& baked_index != BAKED_SKIRT && baked_index != BAKED_LEFT_ARM && baked_index != BAKED_LEFT_LEG && baked_index != BAKED_AUX1 && baked_index != BAKED_AUX2 && baked_index != BAKED_AUX3)
		{
			// <FS:Ansariel> [Legacy Bake]
			//LL_DEBUGS("Avatar") << avString() << " baked_index " << (S32) baked_index << " using mLastTextureID " << mBakedTextureDatas[baked_index].mLastTextureID << LL_ENDL;
			LL_DEBUGS("Avatar") << avString() << "sb " << (S32) isUsingServerBakes() << " baked_index " << (S32) baked_index << " using mLastTextureID " << mBakedTextureDatas[baked_index].mLastTextureID << LL_ENDL;
			setTEImage(mBakedTextureDatas[baked_index].mTextureIndex, 
				LLViewerTextureManager::getFetchedTexture(mBakedTextureDatas[baked_index].mLastTextureID, FTT_DEFAULT, TRUE, LLGLTexture::BOOST_NONE, LLViewerTexture::LOD_TEXTURE));
		}
		else
		{
			// <FS:Ansariel> [Legacy Bake]
			//LL_DEBUGS("Avatar") << avString() << " baked_index " << (S32) baked_index << " using texture id "
			LL_DEBUGS("Avatar") << avString() << "sb " << (S32) isUsingServerBakes() << " baked_index " << (S32) baked_index << " using texture id "
								<< getTEref(mBakedTextureDatas[baked_index].mTextureIndex).getID() << LL_ENDL;
		}
	}

	// runway - was
	// if (!is_first_appearance_message )
	// which means it would be called on second appearance message - probably wrong.
	BOOL is_first_appearance_message = !mFirstAppearanceMessageReceived;
	mFirstAppearanceMessageReceived = TRUE;

	//LL_DEBUGS("Avatar") << avString() << "processAvatarAppearance start " << mID
    //                    << " first? " << is_first_appearance_message << " self? " << isSelf() << LL_ENDL;

	if (is_first_appearance_message )
	{
		onFirstTEMessageReceived();
	}

	setCompositeUpdatesEnabled( FALSE );
	gPipeline.markGLRebuild(this);

	// Apply visual params
	if( num_params > 1)
	{
		//LL_DEBUGS("Avatar") << avString() << " handle visual params, num_params " << num_params << LL_ENDL;
		BOOL params_changed = FALSE;
		BOOL interp_params = FALSE;
		S32 params_changed_count = 0;
		
		for( S32 i = 0; i < num_params; i++ )
		{
			LLVisualParam* param = contents.mParams[i];
			F32 newWeight = contents.mParamWeights[i];

			if (slam_params || is_first_appearance_message || (param->getWeight() != newWeight))
			{
				params_changed = TRUE;
				params_changed_count++;

				if(is_first_appearance_message || slam_params)
				{
					//LL_DEBUGS("Avatar") << "param slam " << i << " " << newWeight << LL_ENDL;
					// <FS:Ansariel> [Legacy Bake]
					//param->setWeight(newWeight);
					param->setWeight(newWeight, FALSE);
				}
				else
				{
					interp_params = TRUE;
					// <FS:Ansariel> [Legacy Bake]
					//param->setAnimationTarget(newWeight);
					param->setAnimationTarget(newWeight, FALSE);
				}
			}
		}
		const S32 expected_tweakable_count = getVisualParamCountInGroup(VISUAL_PARAM_GROUP_TWEAKABLE) +
											 getVisualParamCountInGroup(VISUAL_PARAM_GROUP_TRANSMIT_NOT_TWEAKABLE); // don't worry about VISUAL_PARAM_GROUP_TWEAKABLE_NO_TRANSMIT
		if (num_params != expected_tweakable_count)
		{
			LL_DEBUGS("Avatar") << "Number of params in AvatarAppearance msg (" << num_params << ") does not match number of tweakable params in avatar xml file (" << expected_tweakable_count << ").  Processing what we can.  object: " << getID() << LL_ENDL;
		}

		LL_DEBUGS("Avatar") << "Changed " << params_changed_count << " params" << LL_ENDL;
		if (params_changed)
		{
			if (interp_params)
			{
				startAppearanceAnimation();
			}
			updateVisualParams();

			ESex new_sex = getSex();
			if( old_sex != new_sex )
			{
				// <FS:Ansariel> [Legacy Bake]
				//updateSexDependentLayerSets();
				updateSexDependentLayerSets(FALSE);
			}	
		}

		llassert( getSex() == ((getVisualParamWeight( "male" ) > 0.5f) ? SEX_MALE : SEX_FEMALE) );
	}
	else
	{
		// AvatarAppearance message arrived without visual params
		LL_DEBUGS("Avatar") << avString() << "no visual params" << LL_ENDL;

		const F32 LOADING_TIMEOUT_SECONDS = 60.f;
		// this isn't really a problem if we already have a non-default shape
		if (visualParamWeightsAreDefault() && mRuthTimer.getElapsedTimeF32() > LOADING_TIMEOUT_SECONDS)
		{
			// re-request appearance, hoping that it comes back with a shape next time
			LL_INFOS() << "Re-requesting AvatarAppearance for object: "  << getID() << LL_ENDL;
			LLAvatarPropertiesProcessor::getInstance()->sendAvatarTexturesRequest(getID());
			mRuthTimer.reset();
		}
		else
		{
			LL_INFOS() << "That's okay, we already have a non-default shape for object: "  << getID() << LL_ENDL;
			// we don't really care.
		}
	}

	if (contents.mHoverOffsetWasSet && !isSelf())
	{
		// Got an update for some other avatar
		// Ignore updates for self, because we have a more authoritative value in the preferences.
		setHoverOffset(contents.mHoverOffset);
		LL_DEBUGS("Avatar") << avString() << "setting hover to " << contents.mHoverOffset[2] << LL_ENDL;
	}

	if (!contents.mHoverOffsetWasSet && !isSelf())
	{
		// If we don't get a value at all, we are presumably in a
		// region that does not support hover height.
		LL_WARNS() << avString() << "zeroing hover because not defined in appearance message" << LL_ENDL;
		setHoverOffset(LLVector3(0.0, 0.0, 0.0));
	}

	setCompositeUpdatesEnabled( TRUE );

	// If all of the avatars are completely baked, release the global image caches to conserve memory.
	LLVOAvatar::cullAvatarsByPixelArea();

	if (isSelf())
	{
		mUseLocalAppearance = false;
	}

	updateMeshTextures();
	updateMeshVisibility();
}

LLViewerTexture* LLVOAvatar::getBakedTexture(const U8 te)
{
	//<FS:Beq> BOM constrain number of bake requests when BOM not supported
	// prior to BOM BAKES beyond BAKED_HAIR were not supported.
	// if (te < 0 || te >= BAKED_NUM_INDICES)
	if (te < 0 || te >= getNumBakes())
	//</FS:Beq>
	{
		return NULL;
	}

	BOOL is_layer_baked = isTextureDefined(mBakedTextureDatas[te].mTextureIndex);
	
	LLViewerTexLayerSet* layerset = NULL;
	layerset = getTexLayerSet(te);
	

	if (!isEditingAppearance() && is_layer_baked)
	{
		LLViewerFetchedTexture* baked_img = LLViewerTextureManager::staticCastToFetchedTexture(getImage(mBakedTextureDatas[te].mTextureIndex, 0), TRUE);
		return baked_img;
	}
	else if (layerset && isEditingAppearance())
	{
		layerset->createComposite();
		layerset->setUpdatesEnabled(TRUE);

		return layerset->getViewerComposite();
	}

	return NULL;

	
}

const LLVOAvatar::MatrixPaletteCache& LLVOAvatar::updateSkinInfoMatrixPalette(const LLMeshSkinInfo* skin)
{
    U64 hash = skin->mHash;
    MatrixPaletteCache& entry = mMatrixPaletteCache[hash];

    if (entry.mFrame != gFrameCount)
    {
        LL_PROFILE_ZONE_SCOPED_CATEGORY_AVATAR;

        entry.mFrame = gFrameCount;

        //build matrix palette
        U32 count = LLSkinningUtil::getMeshJointCount(skin);
        entry.mMatrixPalette.resize(count);
        LLSkinningUtil::initSkinningMatrixPalette(&(entry.mMatrixPalette[0]), count, skin, this);

        const LLMatrix4a* mat = &(entry.mMatrixPalette[0]);

        entry.mGLMp.resize(count * 12);

        F32* mp = &(entry.mGLMp[0]);

        for (U32 i = 0; i < count; ++i)
        {
            F32* m = (F32*)mat[i].mMatrix[0].getF32ptr();

            U32 idx = i * 12;

            mp[idx + 0] = m[0];
            mp[idx + 1] = m[1];
            mp[idx + 2] = m[2];
            mp[idx + 3] = m[12];

            mp[idx + 4] = m[4];
            mp[idx + 5] = m[5];
            mp[idx + 6] = m[6];
            mp[idx + 7] = m[13];

            mp[idx + 8] = m[8];
            mp[idx + 9] = m[9];
            mp[idx + 10] = m[10];
            mp[idx + 11] = m[14];
        }
    }

    return entry;
}

// static
void LLVOAvatar::getAnimLabels( std::vector<std::string>* labels )
{
	S32 i;
	labels->reserve(gUserAnimStatesCount);
	for( i = 0; i < gUserAnimStatesCount; i++ )
	{
		labels->push_back( LLAnimStateLabels::getStateLabel( gUserAnimStates[i].mName ) );
	}

	// Special case to trigger away (AFK) state
	labels->push_back( "Away From Keyboard" );
}

// static 
void LLVOAvatar::getAnimNames( std::vector<std::string>* names )
{
	S32 i;

	names->reserve(gUserAnimStatesCount);
	for( i = 0; i < gUserAnimStatesCount; i++ )
	{
		names->push_back( std::string(gUserAnimStates[i].mName) );
	}

	// Special case to trigger away (AFK) state
	names->push_back( "enter_away_from_keyboard_state" );
}

// static
void LLVOAvatar::onBakedTextureMasksLoaded( BOOL success, LLViewerFetchedTexture *src_vi, LLImageRaw* src, LLImageRaw* aux_src, S32 discard_level, BOOL final, void* userdata )
{
	if (!userdata) return;

	//LL_INFOS() << "onBakedTextureMasksLoaded: " << src_vi->getID() << LL_ENDL;
	const LLUUID id = src_vi->getID();
 
	LLTextureMaskData* maskData = (LLTextureMaskData*) userdata;
	LLVOAvatar* self = (LLVOAvatar*) gObjectList.findObject( maskData->mAvatarID );

	// if discard level is 2 less than last discard level we processed, or we hit 0,
	// then generate morph masks
	if(self && success && (discard_level < maskData->mLastDiscardLevel - 2 || discard_level == 0))
	{
		if(aux_src && aux_src->getComponents() == 1)
		{
			if (!aux_src->getData())
			{
				// <FS:Ansariel> FIRE-16122: Don't crash if we didn't receive any data
				//LL_ERRS() << "No auxiliary source (morph mask) data for image id " << id << LL_ENDL;
				LL_WARNS() << "No auxiliary source (morph mask) data for image id " << id << LL_ENDL;
				// </FS:Ansariel>
				return;
			}

			U32 gl_name;
			LLImageGL::generateTextures(1, &gl_name );
			stop_glerror();

			gGL.getTexUnit(0)->bindManual(LLTexUnit::TT_TEXTURE, gl_name);
			stop_glerror();

			LLImageGL::setManualImage(
				GL_TEXTURE_2D, 0, GL_ALPHA8, 
				aux_src->getWidth(), aux_src->getHeight(),
				GL_ALPHA, GL_UNSIGNED_BYTE, aux_src->getData());
			stop_glerror();

			gGL.getTexUnit(0)->setTextureFilteringOption(LLTexUnit::TFO_BILINEAR);

			/* if( id == head_baked->getID() )
			     if (self->mBakedTextureDatas[BAKED_HEAD].mTexLayerSet)
				     //LL_INFOS() << "onBakedTextureMasksLoaded for head " << id << " discard = " << discard_level << LL_ENDL;
					 self->mBakedTextureDatas[BAKED_HEAD].mTexLayerSet->applyMorphMask(aux_src->getData(), aux_src->getWidth(), aux_src->getHeight(), 1);
					 maskData->mLastDiscardLevel = discard_level; */
			BOOL found_texture_id = false;
			for (LLAvatarAppearanceDictionary::Textures::const_iterator iter = LLAvatarAppearance::getDictionary()->getTextures().begin();
				 iter != LLAvatarAppearance::getDictionary()->getTextures().end();
				 ++iter)
			{

				const LLAvatarAppearanceDictionary::TextureEntry *texture_dict = iter->second;
				if (texture_dict->mIsUsedByBakedTexture)
				{
					const ETextureIndex texture_index = iter->first;
					const LLViewerTexture *baked_img = self->getImage(texture_index, 0);
					if (baked_img && id == baked_img->getID())
					{
						const EBakedTextureIndex baked_index = texture_dict->mBakedTextureIndex;
						self->applyMorphMask(aux_src->getData(), aux_src->getWidth(), aux_src->getHeight(), 1, baked_index);
						maskData->mLastDiscardLevel = discard_level;
						if (self->mBakedTextureDatas[baked_index].mMaskTexName)
						{
							LLImageGL::deleteTextures(1, &(self->mBakedTextureDatas[baked_index].mMaskTexName));
						}
						self->mBakedTextureDatas[baked_index].mMaskTexName = gl_name;
						found_texture_id = true;
						break;
					}
				}
			}
			if (!found_texture_id)
			{
				LL_INFOS() << "unexpected image id: " << id << LL_ENDL;
			}
			self->dirtyMesh();
		}
		else
		{
            // this can happen when someone uses an old baked texture possibly provided by 
            // viewer-side baked texture caching
			LL_WARNS() << "Masks loaded callback but NO aux source, id " << id << LL_ENDL;
		}
	}

	if (final || !success)
	{
		delete maskData;
	}
}

// static
void LLVOAvatar::onInitialBakedTextureLoaded( BOOL success, LLViewerFetchedTexture *src_vi, LLImageRaw* src, LLImageRaw* aux_src, S32 discard_level, BOOL final, void* userdata )
{
	LLUUID *avatar_idp = (LLUUID *)userdata;
	LLVOAvatar *selfp = (LLVOAvatar *)gObjectList.findObject(*avatar_idp);

	if (selfp)
	{
		//LL_DEBUGS("Avatar") << selfp->avString() << "discard_level " << discard_level << " success " << success << " final " << final << LL_ENDL;
	}

	if (!success && selfp)
	{
		selfp->removeMissingBakedTextures();
	}
	if (final || !success )
	{
		delete avatar_idp;
	}
}

// Static
void LLVOAvatar::onBakedTextureLoaded(BOOL success,
									  LLViewerFetchedTexture *src_vi, LLImageRaw* src, LLImageRaw* aux_src,
									  S32 discard_level, BOOL final, void* userdata)
{
	//LL_DEBUGS("Avatar") << "onBakedTextureLoaded: " << src_vi->getID() << LL_ENDL;

	LLUUID id = src_vi->getID();
	LLUUID *avatar_idp = (LLUUID *)userdata;
	LLVOAvatar *selfp = (LLVOAvatar *)gObjectList.findObject(*avatar_idp);
	if (selfp)
	{	
		//LL_DEBUGS("Avatar") << selfp->avString() << "discard_level " << discard_level << " success " << success << " final " << final << " id " << src_vi->getID() << LL_ENDL;
	}

	if (selfp && !success)
	{
		selfp->removeMissingBakedTextures();
	}

	if( final || !success )
	{
		delete avatar_idp;
	}

	if( selfp && success && final )
	{
		selfp->useBakedTexture( id );
	}
}


// Called when baked texture is loaded and also when we start up with a baked texture
void LLVOAvatar::useBakedTexture( const LLUUID& id )
{
	for (U32 i = 0; i < mBakedTextureDatas.size(); i++)
	{
		LLViewerTexture* image_baked = getImage( mBakedTextureDatas[i].mTextureIndex, 0 );
		if (id == image_baked->getID())
		{
			//LL_DEBUGS("Avatar") << avString() << " i " << i << " id " << id << LL_ENDL;
			mBakedTextureDatas[i].mIsLoaded = true;
			mBakedTextureDatas[i].mLastTextureID = id;
			mBakedTextureDatas[i].mIsUsed = true;

			if (isUsingLocalAppearance())
			{
				LL_INFOS() << "not changing to baked texture while isUsingLocalAppearance" << LL_ENDL;
			}
			else
			{
				debugColorizeSubMeshes(i,LLColor4::green);

				avatar_joint_mesh_list_t::iterator iter = mBakedTextureDatas[i].mJointMeshes.begin();
				avatar_joint_mesh_list_t::iterator end  = mBakedTextureDatas[i].mJointMeshes.end();
				for (; iter != end; ++iter)
				{
					LLAvatarJointMesh* mesh = (*iter);
					if (mesh)
					{
						mesh->setTexture( image_baked );
					}
				}
			}
			
			const LLAvatarAppearanceDictionary::BakedEntry *baked_dict =
				LLAvatarAppearance::getDictionary()->getBakedTexture((EBakedTextureIndex)i);
			for (texture_vec_t::const_iterator local_tex_iter = baked_dict->mLocalTextures.begin();
				 local_tex_iter != baked_dict->mLocalTextures.end();
				 ++local_tex_iter)
			{
				if (isSelf()) setBakedReady(*local_tex_iter, TRUE);
			}

			// ! BACKWARDS COMPATIBILITY !
			// Workaround for viewing avatars from old viewers that haven't baked hair textures.
			// This is paired with similar code in updateMeshTextures that sets hair mesh color.
			if (i == BAKED_HAIR)
			{
				avatar_joint_mesh_list_t::iterator iter = mBakedTextureDatas[i].mJointMeshes.begin();
				avatar_joint_mesh_list_t::iterator end  = mBakedTextureDatas[i].mJointMeshes.end();
				for (; iter != end; ++iter)
				{
					LLAvatarJointMesh* mesh = (*iter);
					if (mesh)
					{
						mesh->setColor( LLColor4::white );
					}
				}
			}
		}
	}

	dirtyMesh();
}

std::string get_sequential_numbered_file_name(const std::string& prefix,
											  const std::string& suffix)
{
	typedef std::map<std::string,S32> file_num_type;
	static  file_num_type file_nums;
	file_num_type::iterator it = file_nums.find(prefix);
	S32 num = 0;
	if (it != file_nums.end())
	{
		num = it->second;
	}
	file_nums[prefix] = num+1;
	std::string outfilename = prefix + " " + llformat("%04d",num) + ".xml";
	std::replace(outfilename.begin(),outfilename.end(),' ','_');
	return outfilename;
}

void dump_sequential_xml(const std::string outprefix, const LLSD& content)
{
	std::string outfilename = get_sequential_numbered_file_name(outprefix,".xml");
	std::string fullpath = gDirUtilp->getExpandedFilename(LL_PATH_LOGS,outfilename);
	llofstream ofs(fullpath.c_str(), std::ios_base::out);
	ofs << LLSDOStreamer<LLSDXMLFormatter>(content, LLSDFormatter::OPTIONS_PRETTY);
	LL_DEBUGS("Avatar") << "results saved to: " << fullpath << LL_ENDL;
}

void LLVOAvatar::getSortedJointNames(S32 joint_type, std::vector<std::string>& result) const
{
    result.clear();
    if (joint_type==0)
    {
        avatar_joint_list_t::const_iterator iter = mSkeleton.begin();
        avatar_joint_list_t::const_iterator end  = mSkeleton.end();
		for (; iter != end; ++iter)
		{
			LLJoint* pJoint = (*iter);
            result.push_back(pJoint->getName());
        }
    }
    else if (joint_type==1)
    {
        for (S32 i = 0; i < mNumCollisionVolumes; i++)
        {
            LLAvatarJointCollisionVolume* pJoint = &mCollisionVolumes[i];
            result.push_back(pJoint->getName());
        }
    }
    else if (joint_type==2)
    {
		for (LLVOAvatar::attachment_map_t::const_iterator iter = mAttachmentPoints.begin(); 
			 iter != mAttachmentPoints.end(); ++iter)
		{
			LLViewerJointAttachment* pJoint = iter->second;
			if (!pJoint) continue;
            result.push_back(pJoint->getName());
        }
    }
    std::sort(result.begin(), result.end());
}

void LLVOAvatar::dumpArchetypeXML(const std::string& prefix, bool group_by_wearables )
{
	std::string outprefix(prefix);
	if (outprefix.empty())
	{
		outprefix = getFullname() + (isSelf()?"_s":"_o");
	}
	if (outprefix.empty())
	{
		outprefix = std::string("new_archetype");
	}
	std::string outfilename = get_sequential_numbered_file_name(outprefix,".xml");
	
// <FS:CR> FIRE-8893  - Dump archetype xml to user defined location
	LLFilePickerReplyThread::startPicker(boost::bind(&LLVOAvatar::dumpArchetypeXMLCallback, this, _1, group_by_wearables),
		LLFilePicker::FFSAVE_XML, outfilename);
}

void LLVOAvatar::dumpArchetypeXMLCallback(const std::vector<std::string>& filenames, bool group_by_wearables)
{
// </FS:CR>
	LLAPRFile outfile;
    LLWearableType *wr_inst = LLWearableType::getInstance();
// <FS:CR> FIRE-8893 - Dump archetype xml to user defined location
	//std::string fullpath = gDirUtilp->getExpandedFilename(LL_PATH_LOGS,outfilename);
	std::string fullpath = filenames[0];
// </FS:CR>
	if (APR_SUCCESS == outfile.open(fullpath, LL_APR_WB ))
	{
		// <FS:ND> Remove LLVolatileAPRPool/apr_file_t and use FILE* instead
		//apr_file_t* file = outfile.getFileHandle();
		LLAPRFile::tFiletype* file = outfile.getFileHandle();
		// </FS:ND>

		LL_INFOS() << "xmlfile write handle obtained : " << fullpath << LL_ENDL;

		apr_file_printf( file, "<?xml version=\"1.0\" encoding=\"US-ASCII\" standalone=\"yes\"?>\n" );
		apr_file_printf( file, "<linden_genepool version=\"1.0\">\n" );
		apr_file_printf( file, "\n\t<archetype name=\"???\">\n" );

		bool agent_is_godlike = gAgent.isGodlikeWithoutAdminMenuFakery();

		if (group_by_wearables)
		{
			for (S32 type = LLWearableType::WT_SHAPE; type < LLWearableType::WT_COUNT; type++)
			{
				const std::string& wearable_name = wr_inst->getTypeName((LLWearableType::EType)type);
				apr_file_printf( file, "\n\t\t<!-- wearable: %s -->\n", wearable_name.c_str() );

				for (LLVisualParam* param = getFirstVisualParam(); param; param = getNextVisualParam())
				{
					LLViewerVisualParam* viewer_param = (LLViewerVisualParam*)param;
					if( (viewer_param->getWearableType() == type) && 
					   (viewer_param->isTweakable() ) )
					{
						dump_visual_param(file, viewer_param, viewer_param->getWeight());
					}
				}

				for (U8 te = 0; te < TEX_NUM_INDICES; te++)
				{
					if (LLAvatarAppearance::getDictionary()->getTEWearableType((ETextureIndex)te) == type)
					{
						// MULTIPLE_WEARABLES: extend to multiple wearables?
						LLViewerTexture* te_image = getImage((ETextureIndex)te, 0);
						if( te_image )
						{
							std::string uuid_str = LLUUID().asString();
							if (agent_is_godlike)
							{
								te_image->getID().toString(uuid_str);
							}
							apr_file_printf( file, "\t\t<texture te=\"%i\" uuid=\"%s\"/>\n", te, uuid_str.c_str());
						}
					}
				}
			}
		}
		else 
		{
			// Just dump all params sequentially.
			for (LLVisualParam* param = getFirstVisualParam(); param; param = getNextVisualParam())
			{
				LLViewerVisualParam* viewer_param = (LLViewerVisualParam*)param;
				dump_visual_param(file, viewer_param, viewer_param->getWeight());
			}

			for (U8 te = 0; te < TEX_NUM_INDICES; te++)
			{
				// MULTIPLE_WEARABLES: extend to multiple wearables?
				LLViewerTexture* te_image = getImage((ETextureIndex)te, 0);
				if( te_image )
				{
					std::string uuid_str = LLUUID().asString();
					if (agent_is_godlike)
					{
						te_image->getID().toString(uuid_str);
					}
					apr_file_printf( file, "\t\t<texture te=\"%i\" uuid=\"%s\"/>\n", te, uuid_str.c_str());
				}
			}
		}

        // Root joint
        const LLVector3& pos = mRoot->getPosition();
        const LLVector3& scale = mRoot->getScale();
        apr_file_printf( file, "\t\t<root name=\"%s\" position=\"%f %f %f\" scale=\"%f %f %f\"/>\n", 
                         mRoot->getName().c_str(), pos[0], pos[1], pos[2], scale[0], scale[1], scale[2]);

        // Bones
        std::vector<std::string> bone_names, cv_names, attach_names, all_names;
        getSortedJointNames(0, bone_names);
        getSortedJointNames(1, cv_names);
        getSortedJointNames(2, attach_names);
        all_names.insert(all_names.end(), bone_names.begin(), bone_names.end());
        all_names.insert(all_names.end(), cv_names.begin(), cv_names.end());
        all_names.insert(all_names.end(), attach_names.begin(), attach_names.end());

        for (std::vector<std::string>::iterator name_iter = bone_names.begin();
             name_iter != bone_names.end(); ++name_iter)
        {
            LLJoint *pJoint = getJoint(*name_iter);
			const LLVector3& pos = pJoint->getPosition();
			const LLVector3& scale = pJoint->getScale();
			apr_file_printf( file, "\t\t<bone name=\"%s\" position=\"%f %f %f\" scale=\"%f %f %f\"/>\n", 
							 pJoint->getName().c_str(), pos[0], pos[1], pos[2], scale[0], scale[1], scale[2]);
        }

        // Collision volumes
        for (std::vector<std::string>::iterator name_iter = cv_names.begin();
             name_iter != cv_names.end(); ++name_iter)
        {
            LLJoint *pJoint = getJoint(*name_iter);
			const LLVector3& pos = pJoint->getPosition();
			const LLVector3& scale = pJoint->getScale();
			apr_file_printf( file, "\t\t<collision_volume name=\"%s\" position=\"%f %f %f\" scale=\"%f %f %f\"/>\n", 
							 pJoint->getName().c_str(), pos[0], pos[1], pos[2], scale[0], scale[1], scale[2]);
        }

        // Attachment joints
        for (std::vector<std::string>::iterator name_iter = attach_names.begin();
             name_iter != attach_names.end(); ++name_iter)
        {
            LLJoint *pJoint = getJoint(*name_iter);
			if (!pJoint) continue;
			const LLVector3& pos = pJoint->getPosition();
			const LLVector3& scale = pJoint->getScale();
			apr_file_printf( file, "\t\t<attachment_point name=\"%s\" position=\"%f %f %f\" scale=\"%f %f %f\"/>\n", 
							 pJoint->getName().c_str(), pos[0], pos[1], pos[2], scale[0], scale[1], scale[2]);
        }
        
        // Joint pos overrides
        for (std::vector<std::string>::iterator name_iter = all_names.begin();
             name_iter != all_names.end(); ++name_iter)
        {
            LLJoint *pJoint = getJoint(*name_iter);
		
			LLVector3 pos;
			LLUUID mesh_id;

			if (pJoint && pJoint->hasAttachmentPosOverride(pos,mesh_id))
			{
                S32 num_pos_overrides;
                std::set<LLVector3> distinct_pos_overrides;
                pJoint->getAllAttachmentPosOverrides(num_pos_overrides, distinct_pos_overrides);
				apr_file_printf( file, "\t\t<joint_offset name=\"%s\" position=\"%f %f %f\" mesh_id=\"%s\" count=\"%d\" distinct=\"%d\"/>\n", 
								 pJoint->getName().c_str(), pos[0], pos[1], pos[2], mesh_id.asString().c_str(),
                                 num_pos_overrides, (S32) distinct_pos_overrides.size());
			}
		}
        // Joint scale overrides
        for (std::vector<std::string>::iterator name_iter = all_names.begin();
             name_iter != all_names.end(); ++name_iter)
        {
            LLJoint *pJoint = getJoint(*name_iter);
		
			LLVector3 scale;
			LLUUID mesh_id;

			if (pJoint && pJoint->hasAttachmentScaleOverride(scale,mesh_id))
			{
                S32 num_scale_overrides;
                std::set<LLVector3> distinct_scale_overrides;
                pJoint->getAllAttachmentPosOverrides(num_scale_overrides, distinct_scale_overrides);
				apr_file_printf( file, "\t\t<joint_scale name=\"%s\" scale=\"%f %f %f\" mesh_id=\"%s\" count=\"%d\" distinct=\"%d\"/>\n",
								 pJoint->getName().c_str(), scale[0], scale[1], scale[2], mesh_id.asString().c_str(),
                                 num_scale_overrides, (S32) distinct_scale_overrides.size());
			}
		}
		F32 pelvis_fixup;
		LLUUID mesh_id;
		if (hasPelvisFixup(pelvis_fixup, mesh_id))
		{
			apr_file_printf( file, "\t\t<pelvis_fixup z=\"%f\" mesh_id=\"%s\"/>\n", 
							 pelvis_fixup, mesh_id.asString().c_str());
		}

        LLVector3 rp = getRootJoint()->getWorldPosition();
        LLVector4a rpv;
        rpv.load3(rp.mV);
        
        for (S32 joint_num = 0; joint_num < LL_CHARACTER_MAX_ANIMATED_JOINTS; joint_num++)
        {
            LLJoint *joint = getJoint(joint_num);
            if (joint_num < mJointRiggingInfoTab.size())
            {
                LLJointRiggingInfo& rig_info = mJointRiggingInfoTab[joint_num];
                if (rig_info.isRiggedTo())
                {
                    LLMatrix4a mat;
                    LLVector4a new_extents[2];
                    mat.loadu(joint->getWorldMatrix());
                    matMulBoundBox(mat, rig_info.getRiggedExtents(), new_extents);
                    LLVector4a rrp[2];
                    rrp[0].setSub(new_extents[0],rpv);
                    rrp[1].setSub(new_extents[1],rpv);
                    apr_file_printf( file, "\t\t<joint_rig_info num=\"%d\" name=\"%s\" min=\"%f %f %f\" max=\"%f %f %f\" tmin=\"%f %f %f\" tmax=\"%f %f %f\"/>\n", 
                                     joint_num,
                                     joint->getName().c_str(),
                                     rig_info.getRiggedExtents()[0][0],
                                     rig_info.getRiggedExtents()[0][1],
                                     rig_info.getRiggedExtents()[0][2],
                                     rig_info.getRiggedExtents()[1][0],
                                     rig_info.getRiggedExtents()[1][1],
                                     rig_info.getRiggedExtents()[1][2],
                                     rrp[0][0],
                                     rrp[0][1],
                                     rrp[0][2],
                                     rrp[1][0],
                                     rrp[1][1],
                                     rrp[1][2] );
                }
            }
        }

		bool ultra_verbose = false;
		if (isSelf() && ultra_verbose)
		{
			// show the cloned params inside the wearables as well.
			gAgentAvatarp->dumpWearableInfo(outfile);
		}

		apr_file_printf( file, "\t</archetype>\n" );
		apr_file_printf( file, "\n</linden_genepool>\n" );

		LLSD args;
		args["PATH"] = fullpath;
		LLNotificationsUtil::add("AppearanceToXMLSaved", args);
	}
	else
	{
		LLNotificationsUtil::add("AppearanceToXMLFailed");
	}
	// File will close when handle goes out of scope
}


void LLVOAvatar::setVisibilityRank(U32 rank)
{
	if (mDrawable.isNull() || mDrawable->isDead())
	{
		// do nothing
		return;
	}
	mVisibilityRank = rank;
}

// Assumes LLVOAvatar::sInstances has already been sorted.
S32 LLVOAvatar::getUnbakedPixelAreaRank()
{
	S32 rank = 1;
	for (std::vector<LLCharacter*>::iterator iter = LLCharacter::sInstances.begin();
		 iter != LLCharacter::sInstances.end(); ++iter)
	{
		LLVOAvatar* inst = (LLVOAvatar*) *iter;
		if (inst == this)
		{
			return rank;
		}
		else if (!inst->isDead() && !inst->isFullyBaked())
		{
			rank++;
		}
	}

	llassert(0);
	return 0;
}

struct CompareScreenAreaGreater
{
	BOOL operator()(const LLCharacter* const& lhs, const LLCharacter* const& rhs)
	{
		return lhs->getPixelArea() > rhs->getPixelArea();
	}
};

// static
void LLVOAvatar::cullAvatarsByPixelArea()
{
	std::sort(LLCharacter::sInstances.begin(), LLCharacter::sInstances.end(), CompareScreenAreaGreater());
	
	// Update the avatars that have changed status
	U32 rank = 2; //1 is reserved for self. 
	for (std::vector<LLCharacter*>::iterator iter = LLCharacter::sInstances.begin();
		 iter != LLCharacter::sInstances.end(); ++iter)
	{
		LLVOAvatar* inst = (LLVOAvatar*) *iter;
		BOOL culled;
		if (inst->isSelf() || inst->isFullyBaked())
		{
			culled = FALSE;
		}
		else 
		{
			culled = TRUE;
		}

		if (inst->mCulled != culled)
		{
			inst->mCulled = culled;
			LL_DEBUGS() << "avatar " << inst->getID() << (culled ? " start culled" : " start not culled" ) << LL_ENDL;
			inst->updateMeshTextures();
		}

		if (inst->isSelf())
		{
			inst->setVisibilityRank(1);
		}
		else if (inst->mDrawable.notNull() && inst->mDrawable->isVisible())
		{
			inst->setVisibilityRank(rank++);
		}
	}

	// runway - this doesn't really detect gray/grey state.
	S32 grey_avatars = 0;
	if (!LLVOAvatar::areAllNearbyInstancesBaked(grey_avatars))
	{
		if (gFrameTimeSeconds != sUnbakedUpdateTime) // only update once per frame
		{
			sUnbakedUpdateTime = gFrameTimeSeconds;
			sUnbakedTime += gFrameIntervalSeconds.value();
		}
		if (grey_avatars > 0)
		{
			if (gFrameTimeSeconds != sGreyUpdateTime) // only update once per frame
			{
				sGreyUpdateTime = gFrameTimeSeconds;
				sGreyTime += gFrameIntervalSeconds.value();
			}
		}
	}
}

void LLVOAvatar::startAppearanceAnimation()
{
	if(!mAppearanceAnimating)
	{
		mAppearanceAnimating = TRUE;
		mAppearanceMorphTimer.reset();
		mLastAppearanceBlendTime = 0.f;
	}
}

// virtual
void LLVOAvatar::removeMissingBakedTextures()
{
}

//virtual
void LLVOAvatar::updateRegion(LLViewerRegion *regionp)
{
	LLViewerObject::updateRegion(regionp);
}

// virtual
std::string LLVOAvatar::getFullname() const
{
	std::string name;

	LLNameValue* first = getNVPair("FirstName"); 
	LLNameValue* last  = getNVPair("LastName"); 
	if (first && last)
	{
		name = LLCacheName::buildFullName( first->getString(), last->getString() );
	}

	return name;
}

LLHost LLVOAvatar::getObjectHost() const
{
	LLViewerRegion* region = getRegion();
	if (region && !isDead())
	{
		return region->getHost();
	}
	else
	{
		return LLHost();
	}
}

BOOL LLVOAvatar::updateLOD()
{
    if (mDrawable.isNull())
    {
        return FALSE;
    }
    
	if (!LLPipeline::sImpostorRender && isImpostor() && 0 != mDrawable->getNumFaces() && mDrawable->getFace(0)->hasGeometry())
	{
		return TRUE;
	}

	BOOL res = updateJointLODs();

	LLFace* facep = mDrawable->getFace(0);
	if (!facep || !facep->getVertexBuffer())
	{
		dirtyMesh(2);
	}

	if (mDirtyMesh >= 2 || mDrawable->isState(LLDrawable::REBUILD_GEOMETRY))
	{	//LOD changed or new mesh created, allocate new vertex buffer if needed
		updateMeshData();
		mDirtyMesh = 0;
		mNeedsSkin = TRUE;
		mDrawable->clearState(LLDrawable::REBUILD_GEOMETRY);
	}
	updateVisibility();

	return res;
}

void LLVOAvatar::updateLODRiggedAttachments()
{
	updateLOD();
	rebuildRiggedAttachments();
}

void showRigInfoTabExtents(LLVOAvatar *avatar, LLJointRiggingInfoTab& tab, S32& count_rigged, S32& count_box)
{
    count_rigged = count_box = 0;
    LLVector4a zero_vec;
    zero_vec.clear();
    for (S32 i=0; i<tab.size(); i++)
    {
        if (tab[i].isRiggedTo())
        {
            count_rigged++;
            LLJoint *joint = avatar->getJoint(i);
            LL_DEBUGS("RigSpam") << "joint " << i << " name " << joint->getName() << " box " 
                                 << tab[i].getRiggedExtents()[0] << ", " << tab[i].getRiggedExtents()[1] << LL_ENDL;
            if ((!tab[i].getRiggedExtents()[0].equals3(zero_vec)) ||
                (!tab[i].getRiggedExtents()[1].equals3(zero_vec)))
            {
                count_box++;
            }
       }
    }
}

void LLVOAvatar::getAssociatedVolumes(std::vector<LLVOVolume*>& volumes)
{
    LL_PROFILE_ZONE_SCOPED_CATEGORY_AVATAR;
	for ( LLVOAvatar::attachment_map_t::iterator iter = mAttachmentPoints.begin(); iter != mAttachmentPoints.end(); ++iter )
	{
		LLViewerJointAttachment* attachment = iter->second;
		LLViewerJointAttachment::attachedobjs_vec_t::iterator attach_end = attachment->mAttachedObjects.end();
		
		for (LLViewerJointAttachment::attachedobjs_vec_t::iterator attach_iter = attachment->mAttachedObjects.begin();
			 attach_iter != attach_end; ++attach_iter)
		{
			LLViewerObject* attached_object =  attach_iter->get();
            LLVOVolume *volume = dynamic_cast<LLVOVolume*>(attached_object);
            if (volume)
            {
                volumes.push_back(volume);
                if (volume->isAnimatedObject())
                {
                    // For animated object attachment, don't need
                    // the children. Will just get bounding box
                    // from the control avatar.
                    continue;
                }
            }
            LLViewerObject::const_child_list_t& children = attached_object->getChildren();
            for (LLViewerObject::const_child_list_t::const_iterator it = children.begin();
                 it != children.end(); ++it)
            {
                LLViewerObject *childp = *it;
                LLVOVolume *volume = dynamic_cast<LLVOVolume*>(childp);
                if (volume)
                {
                    volumes.push_back(volume);
                }
            }
        }
    }

    LLControlAvatar *control_av = dynamic_cast<LLControlAvatar*>(this);
    if (control_av)
    {
        LLVOVolume *volp = control_av->mRootVolp;
        if (volp)
        {
            volumes.push_back(volp);
            LLViewerObject::const_child_list_t& children = volp->getChildren();
            for (LLViewerObject::const_child_list_t::const_iterator it = children.begin();
                 it != children.end(); ++it)
            {
                LLViewerObject *childp = *it;
                LLVOVolume *volume = dynamic_cast<LLVOVolume*>(childp);
                if (volume)
                {
                    volumes.push_back(volume);
                }
            }
        }
    }
}

// virtual
void LLVOAvatar::updateRiggingInfo()
{
    LL_PROFILE_ZONE_SCOPED_CATEGORY_AVATAR;

    //LL_DEBUGS("RigSpammish") << getFullname() << " updating rig tab" << LL_ENDL; // <FS:Ansariel> Performance tweak

    std::vector<LLVOVolume*> volumes;

	getAssociatedVolumes(volumes);

	std::map<LLUUID,S32> curr_rigging_info_key;
	{
		// Get current rigging info key
		// <FS:Ansariel> Performance tweak
		//for (std::vector<LLVOVolume*>::iterator it = volumes.begin(); it != volumes.end(); ++it)
		std::vector<LLVOVolume*>::iterator vol_end = volumes.end();
		for (std::vector<LLVOVolume*>::iterator it = volumes.begin(); it != vol_end; ++it)
		// </FS:Ansariel>
		{
			LLVOVolume *vol = *it;
			if (vol->isMesh() && vol->getVolume())
			{
				const LLUUID& mesh_id = vol->getVolume()->getParams().getSculptID();
				S32 max_lod = llmax(vol->getLOD(), vol->mLastRiggingInfoLOD);
				curr_rigging_info_key[mesh_id] = max_lod;
			}
		}
		
		// Check for key change, which indicates some change in volume composition or LOD.
		if (curr_rigging_info_key == mLastRiggingInfoKey)
		{
			return;
		}
	}

	// Something changed. Update.
	// <FS:Ansariel> Performance tweak
	//mLastRiggingInfoKey = curr_rigging_info_key;
	mLastRiggingInfoKey.swap(curr_rigging_info_key);
	// </FS:Ansariel>
    mJointRiggingInfoTab.clear();
    // <FS:Ansariel> Performance tweak
    //for (std::vector<LLVOVolume*>::iterator it = volumes.begin(); it != volumes.end(); ++it)
    std::vector<LLVOVolume*>::iterator vol_end = volumes.end();
    for (std::vector<LLVOVolume*>::iterator it = volumes.begin(); it != vol_end; ++it)
    // </FS:Ansariel>
    {
        LLVOVolume *vol = *it;
        vol->updateRiggingInfo();
        mJointRiggingInfoTab.merge(vol->mJointRiggingInfoTab);
    }

    //LL_INFOS() << "done update rig count is " << countRigInfoTab(mJointRiggingInfoTab) << LL_ENDL;
    //LL_DEBUGS("RigSpammish") << getFullname() << " after update rig tab:" << LL_ENDL; // <FS:Ansariel> Performance tweak
	//<FS:Beq> remove debug only stuff on hot path
    //S32 joint_count, box_count;
    //showRigInfoTabExtents(this, mJointRiggingInfoTab, joint_count, box_count);
	//</FS:Beq>
    //LL_DEBUGS("RigSpammish") << "uses " << joint_count << " joints " << " nonzero boxes: " << box_count << LL_ENDL; // <FS:Ansariel> Performance tweak
}

// virtual
void LLVOAvatar::onActiveOverrideMeshesChanged()
{
    mJointRiggingInfoTab.setNeedsUpdate(true);
}

U32 LLVOAvatar::getPartitionType() const
{ 
	// Avatars merely exist as drawables in the bridge partition
	return mIsControlAvatar ? LLViewerRegion::PARTITION_CONTROL_AV : LLViewerRegion::PARTITION_AVATAR;
}

//static
void LLVOAvatar::updateImpostors()
{
	LLViewerCamera::sCurCameraID = LLViewerCamera::CAMERA_WORLD;

    std::vector<LLCharacter*> instances_copy = LLCharacter::sInstances;
	for (std::vector<LLCharacter*>::iterator iter = instances_copy.begin();
		iter != instances_copy.end(); ++iter)
	{
		LLVOAvatar* avatar = (LLVOAvatar*) *iter;
		if (!avatar->isDead()
			&& avatar->isVisible()
			&& avatar->isImpostor()
			&& avatar->needsImpostorUpdate())
		{
            avatar->calcMutedAVColor();
			gPipeline.generateImpostor(avatar);
		}
	}

	LLCharacter::sAllowInstancesChange = TRUE;
}

// virtual
BOOL LLVOAvatar::isImpostor()
{
// <FS:Beq> render time handling using tooSlow()
// 	return isVisuallyMuted() || (sLimitNonImpostors && (mUpdatePeriod > 1));
	return (
			isVisuallyMuted() || 
			isTooSlowWithoutShadows() ||
			(sLimitNonImpostors && (mUpdatePeriod > 1) ) 
	);
// </FS:Beq>
}

BOOL LLVOAvatar::shouldImpostor(const F32 rank_factor)
{
	if (isSelf())
	{
		return false;
	}
	if (isVisuallyMuted())
	{
		return true;
	}
// <FS:Beq> render time handling using tooSlow()
	// return sLimitNonImpostors && (mVisibilityRank > sMaxNonImpostors * rank_factor);
	// static LLCachedControl<bool> render_jellys_As_imposters(gSavedSettings, "RenderJellyDollsAsImpostors");
	
	if (isTooSlowWithoutShadows())
	{
		return true;
	}
// </FS:Beq>
	return sLimitNonImpostors && (mVisibilityRank > sMaxNonImpostors * rank_factor);
}

BOOL LLVOAvatar::needsImpostorUpdate() const
{
	return mNeedsImpostorUpdate;
}

const LLVector3& LLVOAvatar::getImpostorOffset() const
{
	return mImpostorOffset;
}

const LLVector2& LLVOAvatar::getImpostorDim() const
{
	return mImpostorDim;
}

void LLVOAvatar::setImpostorDim(const LLVector2& dim)
{
	mImpostorDim = dim;
}

void LLVOAvatar::cacheImpostorValues()
{
	getImpostorValues(mImpostorExtents, mImpostorAngle, mImpostorDistance);
}

void LLVOAvatar::getImpostorValues(LLVector4a* extents, LLVector3& angle, F32& distance) const
{
	const LLVector4a* ext = mDrawable->getSpatialExtents();
	extents[0] = ext[0];
	extents[1] = ext[1];

	LLVector3 at = LLViewerCamera::getInstance()->getOrigin()-(getRenderPosition()+mImpostorOffset);
	distance = at.normalize();
	F32 da = 1.f - (at*LLViewerCamera::getInstance()->getAtAxis());
	angle.mV[0] = LLViewerCamera::getInstance()->getYaw()*da;
	angle.mV[1] = LLViewerCamera::getInstance()->getPitch()*da;
	angle.mV[2] = da;
}

// static
const U32 LLVOAvatar::NON_IMPOSTORS_MAX_SLIDER = 66; /* Must equal the maximum allowed the RenderAvatarMaxNonImpostors
										   * slider in panel_preferences_graphics1.xml */

// static
void LLVOAvatar::updateImpostorRendering(U32 newMaxNonImpostorsValue)
{
	U32  oldmax = sMaxNonImpostors;
	bool oldflg = sLimitNonImpostors;
	
	if (NON_IMPOSTORS_MAX_SLIDER <= newMaxNonImpostorsValue)
	{
		sMaxNonImpostors = 0;
	}
	else
	{
		sMaxNonImpostors = newMaxNonImpostorsValue;
	}
	// the sLimitNonImpostors flag depends on whether or not sMaxNonImpostors is set to the no-limit value (0)
	sLimitNonImpostors = (0 != sMaxNonImpostors);
    if ( oldflg != sLimitNonImpostors )
    {
        LL_DEBUGS("AvatarRender")
            << "was " << (oldflg ? "use" : "don't use" ) << " impostors (max " << oldmax << "); "
            << "now " << (sLimitNonImpostors ? "use" : "don't use" ) << " impostors (max " << sMaxNonImpostors << "); "
            << LL_ENDL;
    }
}


void LLVOAvatar::idleUpdateRenderComplexity()
{
    LL_PROFILE_ZONE_SCOPED_CATEGORY_AVATAR;
    if (isControlAvatar())
    {
        LLControlAvatar *cav = dynamic_cast<LLControlAvatar*>(this);
        bool is_attachment = cav && cav->mRootVolp && cav->mRootVolp->isAttachment(); // For attached animated objects
        if (is_attachment)
        {
            // ARC for animated object attachments is accounted with the avatar they're attached to.
            return;
        }
    }

    // Render Complexity
    calculateUpdateRenderComplexity(); // Update mVisualComplexity if needed	

	bool autotune = LLPerfStats::tunables.userAutoTuneEnabled && !mIsControlAvatar && !isSelf();
    if (autotune && !isDead())
    {
        static LLCachedControl<F32> render_far_clip(gSavedSettings, "RenderFarClip", 64);
        F32 radius = render_far_clip * render_far_clip;

        bool is_nearby = true;
        if ((dist_vec_squared(getPositionGlobal(), gAgent.getPositionGlobal()) > radius) &&
            (dist_vec_squared(getPositionGlobal(), gAgentCamera.getCameraPositionGlobal()) > radius))
        {
            is_nearby = false;
        }

        if (is_nearby && (sAVsIgnoringARTLimit.size() < MIN_NONTUNED_AVS))
        {
            if (std::count(sAVsIgnoringARTLimit.begin(), sAVsIgnoringARTLimit.end(), mID) == 0)
            {
                sAVsIgnoringARTLimit.push_back(mID);
            }
        }
        else if (!is_nearby)
        {
            sAVsIgnoringARTLimit.erase(std::remove(sAVsIgnoringARTLimit.begin(), sAVsIgnoringARTLimit.end(), mID),
                                       sAVsIgnoringARTLimit.end());
        }
        updateNearbyAvatarCount();
    }
}

void LLVOAvatar::updateNearbyAvatarCount()
{
    static LLFrameTimer agent_update_timer;

	if (agent_update_timer.getElapsedTimeF32() > 1.0f)
    {
        S32 avs_nearby = 0;
        static LLCachedControl<F32> render_far_clip(gSavedSettings, "RenderFarClip", 64);
        F32 radius = render_far_clip * render_far_clip;
        std::vector<LLCharacter *>::iterator char_iter = LLCharacter::sInstances.begin();
        while (char_iter != LLCharacter::sInstances.end())
        {
            LLVOAvatar *avatar = dynamic_cast<LLVOAvatar *>(*char_iter);
            if (avatar && !avatar->isDead() && !avatar->isControlAvatar())
            {
                if ((dist_vec_squared(avatar->getPositionGlobal(), gAgent.getPositionGlobal()) > radius) &&
                    (dist_vec_squared(avatar->getPositionGlobal(), gAgentCamera.getCameraPositionGlobal()) > radius))
                {
                    char_iter++;
                    continue;
                }
                avs_nearby++;
            }
            char_iter++;
        }
        sAvatarsNearby = avs_nearby;
        agent_update_timer.reset();
    }
}

void LLVOAvatar::idleUpdateDebugInfo()
{
	if (gPipeline.hasRenderDebugMask(LLPipeline::RENDER_DEBUG_AVATAR_DRAW_INFO))
	{
		std::string info_line;
		F32 red_level;
		F32 green_level;
		LLColor4 info_color;
		LLFontGL::StyleFlags info_style;
		
		if ( !mText )
		{
			initHudText();
			mText->setFadeDistance(20.0, 5.0); // limit clutter in large crowds
		}
		else
		{
			mText->clearString(); // clear debug text
		}

		/*
		 * NOTE: the logic for whether or not each of the values below
		 * controls muting MUST match that in the isVisuallyMuted and isTooComplex methods.
		 */

		static LLCachedControl<U32> max_render_cost(gSavedSettings, "RenderAvatarMaxComplexity", 0);
		info_line = llformat("%d Complexity", mVisualComplexity);

		if (max_render_cost != 0) // zero means don't care, so don't bother coloring based on this
		{
			green_level = 1.f-llclamp(((F32) mVisualComplexity-(F32)max_render_cost)/(F32)max_render_cost, 0.f, 1.f);
			red_level   = llmin((F32) mVisualComplexity/(F32)max_render_cost, 1.f);
			info_color.set(red_level, green_level, 0.0, 1.0);
			info_style = (  mVisualComplexity > max_render_cost
						  ? LLFontGL::BOLD : LLFontGL::NORMAL );
		}
		else
		{
			info_color.set(LLColor4::grey);
			info_style = LLFontGL::NORMAL;
		}
		mText->addLine(info_line, info_color, info_style);

		// Visual rank
		info_line = llformat("%d rank", mVisibilityRank);
		// Use grey for imposters, white for normal rendering or no impostors
		info_color.set(isImpostor() ? LLColor4::grey : (isControlAvatar() ? LLColor4::yellow : LLColor4::white));
		info_style = LLFontGL::NORMAL;
		mText->addLine(info_line, info_color, info_style);

        // Triangle count
        mText->addLine(std::string("VisTris ") + LLStringOps::getReadableNumber(mAttachmentVisibleTriangleCount), 
                       info_color, info_style);
        mText->addLine(std::string("EstMaxTris ") + LLStringOps::getReadableNumber(mAttachmentEstTriangleCount), 
                       info_color, info_style);

		// Attachment Surface Area
		static LLCachedControl<F32> max_attachment_area(gSavedSettings, "RenderAutoMuteSurfaceAreaLimit", 1000.0f);
		info_line = llformat("%.0f m^2", mAttachmentSurfaceArea);

		if (max_render_cost != 0 && max_attachment_area != 0) // zero means don't care, so don't bother coloring based on this
		{
			green_level = 1.f-llclamp((mAttachmentSurfaceArea-max_attachment_area)/max_attachment_area, 0.f, 1.f);
			red_level   = llmin(mAttachmentSurfaceArea/max_attachment_area, 1.f);
			info_color.set(red_level, green_level, 0.0, 1.0);
			info_style = (  mAttachmentSurfaceArea > max_attachment_area
						  ? LLFontGL::BOLD : LLFontGL::NORMAL );

		}
		else
		{
			info_color.set(LLColor4::grey);
			info_style = LLFontGL::NORMAL;
		}

		mText->addLine(info_line, info_color, info_style);

		updateText(); // corrects position
	}
}

void LLVOAvatar::updateVisualComplexity()
{
	LL_DEBUGS("AvatarRender") << "avatar " << getID() << " appearance changed" << LL_ENDL;
	// Set the cache time to in the past so it's updated ASAP
	mVisualComplexityStale = true;
	markARTStale();
}

// Account for the complexity of a single top-level object associated
// with an avatar. This will be either an attached object or an animated
// object.
void LLVOAvatar::accountRenderComplexityForObject(
    LLViewerObject *attached_object,
    const F32 max_attachment_complexity,
    LLVOVolume::texture_cost_t& textures,
    U32& cost,
    hud_complexity_list_t& hud_complexity_list,
    object_complexity_list_t& object_complexity_list,
    // <FS:Ansariel> Show per-item complexity in COF
    std::map<LLUUID, U32>& item_complexity,
    std::map<LLUUID, U32>& temp_item_complexity)
    // </FS:Ansariel>
{
    LL_PROFILE_ZONE_SCOPED_CATEGORY_AVATAR;
    if (attached_object && !attached_object->isHUDAttachment())
		{
        mAttachmentVisibleTriangleCount += attached_object->recursiveGetTriangleCount();
        mAttachmentEstTriangleCount += attached_object->recursiveGetEstTrianglesMax();
        mAttachmentSurfaceArea += attached_object->recursiveGetScaledSurfaceArea();

					textures.clear();
					const LLDrawable* drawable = attached_object->mDrawable;
					if (drawable)
					{
						const LLVOVolume* volume = drawable->getVOVolume();
						if (volume)
						{
                            F32 attachment_total_cost = 0;
                            F32 attachment_volume_cost = 0;
                            F32 attachment_texture_cost = 0;
                            F32 attachment_children_cost = 0;
                            const F32 animated_object_attachment_surcharge = 1000;

                            if (attached_object->isAnimatedObject())
                            {
                                attachment_volume_cost += animated_object_attachment_surcharge;
                            }
							attachment_volume_cost += volume->getRenderCost(textures);

							const_child_list_t children = volume->getChildren();
							for (const_child_list_t::const_iterator child_iter = children.begin();
								  child_iter != children.end();
								  ++child_iter)
							{
								LLViewerObject* child_obj = *child_iter;
								LLVOVolume *child = dynamic_cast<LLVOVolume*>( child_obj );
								if (child)
								{
									attachment_children_cost += child->getRenderCost(textures);
								}
							}

							for (LLVOVolume::texture_cost_t::iterator volume_texture = textures.begin();
								 volume_texture != textures.end();
								 ++volume_texture)
							{
								// add the cost of each individual texture in the linkset
								attachment_texture_cost += volume_texture->second;
							}
                            attachment_total_cost = attachment_volume_cost + attachment_texture_cost + attachment_children_cost;
                            LL_DEBUGS("ARCdetail") << "Attachment costs " << attached_object->getAttachmentItemID()
                                                   << " total: " << attachment_total_cost
                                                   << ", volume: " << attachment_volume_cost
                                                   << ", " << textures.size()
                                                   << " textures: " << attachment_texture_cost
                                                   << ", " << volume->numChildren()
                                                   << " children: " << attachment_children_cost
                                                   << LL_ENDL;
                            // Limit attachment complexity to avoid signed integer flipping of the wearer's ACI
                            cost += (U32)llclamp(attachment_total_cost, MIN_ATTACHMENT_COMPLEXITY, max_attachment_complexity);

                            if (isSelf())
                            {
                                LLObjectComplexity object_complexity;
                                object_complexity.objectName = attached_object->getAttachmentItemName();
                                object_complexity.objectId = attached_object->getAttachmentItemID();
                                object_complexity.objectCost = attachment_total_cost;
                                object_complexity_list.push_back(object_complexity);
                            }

							// <FS:Ansariel> Show per-item complexity in COF
							if (isSelf())
							{
								if (!attached_object->isTempAttachment())
								{
									item_complexity.insert(std::make_pair(attached_object->getAttachmentItemID(), (U32)attachment_total_cost));
								}
								else
								{
									temp_item_complexity.insert(std::make_pair(attached_object->getID(), (U32)attachment_total_cost));
								}
							// </FS:Ansariel>
							}
						}
					}
				}
                if (isSelf()
                    && attached_object
                    && attached_object->isHUDAttachment()
                    && !attached_object->isTempAttachment()
                    && attached_object->mDrawable)
                {
                    textures.clear();
                    BOOL is_rigged_mesh = attached_object->isRiggedMesh();
        mAttachmentSurfaceArea += attached_object->recursiveGetScaledSurfaceArea();

                    const LLVOVolume* volume = attached_object->mDrawable->getVOVolume();
                    if (volume)
                    {
                        LLHUDComplexity hud_object_complexity;
                        hud_object_complexity.objectName = attached_object->getAttachmentItemName();
                        hud_object_complexity.objectId = attached_object->getAttachmentItemID();
                        std::string joint_name;
                        gAgentAvatarp->getAttachedPointName(attached_object->getAttachmentItemID(), joint_name);
                        hud_object_complexity.jointName = joint_name;
                        // get cost and individual textures
                        hud_object_complexity.objectsCost += volume->getRenderCost(textures);
                        hud_object_complexity.objectsCount++;

                        LLViewerObject::const_child_list_t& child_list = attached_object->getChildren();
                        for (LLViewerObject::child_list_t::const_iterator iter = child_list.begin();
                            iter != child_list.end(); ++iter)
                        {
                            LLViewerObject* childp = *iter;
                            is_rigged_mesh |= childp->isRiggedMesh();
                            const LLVOVolume* chld_volume = dynamic_cast<LLVOVolume*>(childp);
                            if (chld_volume)
                            {
                                // get cost and individual textures
                                hud_object_complexity.objectsCost += chld_volume->getRenderCost(textures);
                                hud_object_complexity.objectsCount++;
                            }
                        }
                        if (is_rigged_mesh && !attached_object->mRiggedAttachedWarned)
                        {
                            LLSD args;                            
                            LLViewerInventoryItem* itemp = gInventory.getItem(attached_object->getAttachmentItemID());
                            args["NAME"] = itemp ? itemp->getName() : LLTrans::getString("Unknown");
                            args["POINT"] = LLTrans::getString(getTargetAttachmentPoint(attached_object)->getName());
                            LLNotificationsUtil::add("RiggedMeshAttachedToHUD", args);

                            attached_object->mRiggedAttachedWarned = true;
                        }

                        hud_object_complexity.texturesCount += textures.size();

                        for (LLVOVolume::texture_cost_t::iterator volume_texture = textures.begin();
                            volume_texture != textures.end();
                            ++volume_texture)
                        {
                            // add the cost of each individual texture (ignores duplicates)
                            hud_object_complexity.texturesCost += volume_texture->second;
                            LLViewerFetchedTexture *tex = LLViewerTextureManager::getFetchedTexture(volume_texture->first);
                            if (tex)
                            {
                                // Note: Texture memory might be incorect since texture might be still loading.
                                hud_object_complexity.texturesMemoryTotal += tex->getTextureMemory();
                                if (tex->getOriginalHeight() * tex->getOriginalWidth() >= HUD_OVERSIZED_TEXTURE_DATA_SIZE)
                                {
                                    hud_object_complexity.largeTexturesCount++;
                                }
                            }
                        }
                        hud_complexity_list.push_back(hud_object_complexity);
                    }
                }
}

// Calculations for mVisualComplexity value
void LLVOAvatar::calculateUpdateRenderComplexity()
{
    /*****************************************************************
     * This calculation should not be modified by third party viewers,
     * since it is used to limit rendering and should be uniform for
     * everyone. If you have suggested improvements, submit them to
     * the official viewer for consideration.
     *****************************************************************/
<<<<<<< HEAD
	static const U32 COMPLEXITY_BODY_PART_COST = 200;
	static LLCachedControl<F32> max_complexity_setting(gSavedSettings,"MaxAttachmentComplexity");
	F32 max_attachment_complexity = max_complexity_setting;
	max_attachment_complexity = llmax(max_attachment_complexity, DEFAULT_MAX_ATTACHMENT_COMPLEXITY);

	// Diagnostic list of all textures on our avatar
	// <FS:Ansariel> Disable useless diagnostics
	//static std::set<LLUUID> all_textures;

    if (mVisualComplexityStale)
	{
		
		// <FS:Ansariel> Show per-item complexity in COF
		std::map<LLUUID, U32> item_complexity;
		std::map<LLUUID, U32> temp_item_complexity;
		U32 body_parts_complexity;
		// </FS:Ansariel>
=======
    if (mVisualComplexityStale)
	{
        LL_PROFILE_ZONE_SCOPED_CATEGORY_AVATAR;

        static const U32 COMPLEXITY_BODY_PART_COST = 200;
        static LLCachedControl<F32> max_complexity_setting(gSavedSettings, "MaxAttachmentComplexity");
        F32 max_attachment_complexity = max_complexity_setting;
        max_attachment_complexity = llmax(max_attachment_complexity, DEFAULT_MAX_ATTACHMENT_COMPLEXITY);

        // Diagnostic list of all textures on our avatar
        static std::set<LLUUID> all_textures;
>>>>>>> e0947571

		U32 cost = VISUAL_COMPLEXITY_UNKNOWN;
		LLVOVolume::texture_cost_t textures;
		hud_complexity_list_t hud_complexity_list;
        object_complexity_list_t object_complexity_list;

		//<FS:Beq> BOM constrain number of bake requests when BOM not supported
		// for (U8 baked_index = 0; baked_index < BAKED_NUM_INDICES; baked_index++)
		for (U8 baked_index = 0; baked_index < getNumBakes(); baked_index++)
		//</FS:Beq>
		{
		    const LLAvatarAppearanceDictionary::BakedEntry *baked_dict
				= LLAvatarAppearance::getDictionary()->getBakedTexture((EBakedTextureIndex)baked_index);
			ETextureIndex tex_index = baked_dict->mTextureIndex;
			if ((tex_index != TEX_SKIRT_BAKED) || (isWearingWearableType(LLWearableType::WT_SKIRT)))
			{
                // Same as isTextureVisible(), but doesn't account for isSelf to ensure identical numbers for all avatars
                if (isIndexLocalTexture(tex_index))
                {
                    if (isTextureDefined(tex_index, 0))
                    {
                        cost += COMPLEXITY_BODY_PART_COST;
                    }
                }
                else
                {
                    // baked textures can use TE images directly
                    if (isTextureDefined(tex_index)
                        && (getTEImage(tex_index)->getID() != IMG_INVISIBLE || LLDrawPoolAlpha::sShowDebugAlpha))
                    {
                        cost += COMPLEXITY_BODY_PART_COST;
                    }
                }
			}
		}
        LL_DEBUGS("ARCdetail") << "Avatar body parts complexity: " << cost << LL_ENDL;
		body_parts_complexity = cost; // <FS:Ansariel> Show per-item complexity in COF

        mAttachmentVisibleTriangleCount = 0;
        mAttachmentEstTriangleCount = 0.f;
        mAttachmentSurfaceArea = 0.f;
        
        // A standalone animated object needs to be accounted for
        // using its associated volume. Attached animated objects
        // will be covered by the subsequent loop over attachments.
        LLControlAvatar *control_av = dynamic_cast<LLControlAvatar*>(this);
        if (control_av)
        {
            LLVOVolume *volp = control_av->mRootVolp;
            if (volp && !volp->isAttachment())
            {
                accountRenderComplexityForObject(volp, max_attachment_complexity,
                                                 // <FS:Ansariel> Show per-item complexity in COF
                                                 //textures, cost, hud_complexity_list, object_complexity_list);
                                                 textures, cost, hud_complexity_list, object_complexity_list, item_complexity, temp_item_complexity);
                                                 // </FS:Ansariel>
            }
        }

        // Account for complexity of all attachments.
		for (attachment_map_t::const_iterator attachment_point = mAttachmentPoints.begin(); 
			 attachment_point != mAttachmentPoints.end();
			 ++attachment_point)
		{
			LLViewerJointAttachment* attachment = attachment_point->second;

			// <FS:Ansariel> Possible crash fix
			if (!attachment)
			{
				continue;
			}
			// </FS:Ansariel>

			for (LLViewerJointAttachment::attachedobjs_vec_t::iterator attachment_iter = attachment->mAttachedObjects.begin();
				 attachment_iter != attachment->mAttachedObjects.end();
				 ++attachment_iter)
			{
                LLViewerObject* attached_object = attachment_iter->get();
                accountRenderComplexityForObject(attached_object, max_attachment_complexity,
                                                 // <FS:Ansariel> Show per-item complexity in COF
                                                 //textures, cost, hud_complexity_list, object_complexity_list);
                                                 textures, cost, hud_complexity_list, object_complexity_list, item_complexity, temp_item_complexity);
                                                 // </FS:Ansariel>
			}
		}

		// Diagnostic output to identify all avatar-related textures.
		// Does not affect rendering cost calculation.
		// <FS:Ansariel> Disable useless diagnostics
		//if (isSelf() && debugLoggingEnabled("ARCdetail"))
		//{
		//	// print any attachment textures we didn't already know about.
		//	for (LLVOVolume::texture_cost_t::iterator it = textures.begin(); it != textures.end(); ++it)
		//	{
		//		LLUUID image_id = it->first;
		//		if( ! (image_id.isNull() || image_id == IMG_DEFAULT || image_id == IMG_DEFAULT_AVATAR)
		//		   && (all_textures.find(image_id) == all_textures.end()))
		//		{
		//			// attachment texture not previously seen.
		//			LL_DEBUGS("ARCdetail") << "attachment_texture: " << image_id.asString() << LL_ENDL;
		//			all_textures.insert(image_id);
		//		}
		//	}

		//	// print any avatar textures we didn't already know about
		//    for (LLAvatarAppearanceDictionary::Textures::const_iterator iter = LLAvatarAppearance::getDictionary()->getTextures().begin();
		//	 iter != LLAvatarAppearance::getDictionary()->getTextures().end();
		//		 ++iter)
		//	{
		//	    const LLAvatarAppearanceDictionary::TextureEntry *texture_dict = iter->second;
		//		// TODO: MULTI-WEARABLE: handle multiple textures for self
		//		const LLViewerTexture* te_image = getImage(iter->first,0);
		//		if (!te_image)
		//			continue;
		//		LLUUID image_id = te_image->getID();
		//		if( image_id.isNull() || image_id == IMG_DEFAULT || image_id == IMG_DEFAULT_AVATAR)
		//			continue;
		//		if (all_textures.find(image_id) == all_textures.end())
		//		{
		//			LL_DEBUGS("ARCdetail") << "local_texture: " << texture_dict->mName << ": " << image_id << LL_ENDL;
		//			all_textures.insert(image_id);
		//		}
		//	}
		//}
		// </FS:Ansariel>

        if ( cost != mVisualComplexity )
        {
            LL_DEBUGS("AvatarRender") << "Avatar "<< getID()
                                      << " complexity updated was " << mVisualComplexity << " now " << cost
                                      << " reported " << mReportedVisualComplexity
                                      << LL_ENDL;
        }
        else
        {
            LL_DEBUGS("AvatarRender") << "Avatar "<< getID()
                                      << " complexity updated no change " << mVisualComplexity
                                      << " reported " << mReportedVisualComplexity
                                      << LL_ENDL;
        }
		mVisualComplexity = cost;
		mVisualComplexityStale = false;

        static LLCachedControl<U32> show_my_complexity_changes(gSavedSettings, "ShowMyComplexityChanges", 20);

        if (isSelf() && show_my_complexity_changes)
        {
            // Avatar complexity
            LLAvatarRenderNotifier::getInstance()->updateNotificationAgent(mVisualComplexity);
            LLAvatarRenderNotifier::getInstance()->setObjectComplexityList(object_complexity_list);
            // HUD complexity
            LLHUDRenderNotifier::getInstance()->updateNotificationHUD(hud_complexity_list);
        }

        // <FS:Ansariel> Show avatar complexity in appearance floater
        if (isSelf())
        {
            LLSidepanelAppearance::updateAvatarComplexity(mVisualComplexity, item_complexity, temp_item_complexity, body_parts_complexity);
        }
        // </FS:Ansariel>
    }
}

void LLVOAvatar::setVisualMuteSettings(VisualMuteSettings set)
{
    mVisuallyMuteSetting = set;
    mNeedsImpostorUpdate = TRUE;
	mLastImpostorUpdateReason = 7;
	markARTStale();// <FS:Beq> Force a refresh of the ART to take into account new setting.

    // <FS:Ansariel> [FS Persisted Avatar Render Settings]
    //LLRenderMuteList::getInstance()->saveVisualMuteSetting(getID(), S32(set));
    FSAvatarRenderPersistence::instance().setAvatarRenderSettings(getID(), set);
}


void LLVOAvatar::setOverallAppearanceNormal()
{
	if (isControlAvatar())
		return;

    LLVector3 pelvis_pos = getJoint("mPelvis")->getPosition();
	resetSkeleton(false);
    getJoint("mPelvis")->setPosition(pelvis_pos);

	for (auto it = mJellyAnims.begin(); it !=  mJellyAnims.end(); ++it)
	{
		bool is_playing = (mPlayingAnimations.find(*it) != mPlayingAnimations.end());
		LL_DEBUGS("Avatar") << "jelly anim " << *it << " " << is_playing << LL_ENDL;
		if (!is_playing)
		{
			// Anim was not requested for this av by sim, but may be playing locally
			stopMotion(*it);
		}
	}
	mJellyAnims.clear();

	processAnimationStateChanges();
}

void LLVOAvatar::setOverallAppearanceJellyDoll()
{
	if (isControlAvatar())
		return;

	// stop current animations
	{
		for ( LLVOAvatar::AnimIterator anim_it= mPlayingAnimations.begin();
			  anim_it != mPlayingAnimations.end();
			  ++anim_it)
		{
			{
				stopMotion(anim_it->first, TRUE);
			}
		}
	}
	processAnimationStateChanges();

	// Start any needed anims for jellydoll
	updateOverallAppearanceAnimations();
	
    LLVector3 pelvis_pos = getJoint("mPelvis")->getPosition();
	resetSkeleton(false);
    getJoint("mPelvis")->setPosition(pelvis_pos);

}

void LLVOAvatar::setOverallAppearanceInvisible()
{
}

void LLVOAvatar::updateOverallAppearance()
{
	AvatarOverallAppearance new_overall = getOverallAppearance();
	if (new_overall != mOverallAppearance)
	{
		switch (new_overall)
		{
			case AOA_NORMAL:
				setOverallAppearanceNormal();
				break;
			case AOA_JELLYDOLL:
				setOverallAppearanceJellyDoll();
				break;
			case AOA_INVISIBLE:
				setOverallAppearanceInvisible();
				break;
		}
		mOverallAppearance = new_overall;
		if (!isSelf())
		{
			mNeedsImpostorUpdate = TRUE;
			mLastImpostorUpdateReason = 8;
		}
		updateMeshVisibility();
	}

	// This needs to be done even if overall appearance has not
	// changed, since sit/stand status can be different.
	updateOverallAppearanceAnimations();
}

void LLVOAvatar::updateOverallAppearanceAnimations()
{
	if (isControlAvatar())
		return;

	if (getOverallAppearance() == AOA_JELLYDOLL)
	{
		LLUUID motion_id;
		if (isSitting() && getParent()) // sitting on object
		{
			motion_id = ANIM_AGENT_SIT_FEMALE; 
		}
		else if (isSitting()) // sitting on ground
		{
			motion_id = ANIM_AGENT_SIT_GROUND_CONSTRAINED;
		}
		else // standing
		{
			motion_id = ANIM_AGENT_STAND;
		}
		if (mJellyAnims.find(motion_id) == mJellyAnims.end())
		{
			for (auto it = mJellyAnims.begin(); it !=  mJellyAnims.end(); ++it)
			{
				bool is_playing = (mPlayingAnimations.find(*it) != mPlayingAnimations.end());
				LL_DEBUGS("Avatar") << "jelly anim " << *it << " " << is_playing << LL_ENDL;
				if (!is_playing)
				{
					// Anim was not requested for this av by sim, but may be playing locally
					stopMotion(*it, TRUE);
				}
			}
			mJellyAnims.clear();

			startMotion(motion_id);
			mJellyAnims.insert(motion_id);

			processAnimationStateChanges();
		}
	}
}

// Based on isVisuallyMuted(), but has 3 possible results.
LLVOAvatar::AvatarOverallAppearance LLVOAvatar::getOverallAppearance() const
{
    LL_PROFILE_ZONE_SCOPED_CATEGORY_AVATAR;
	AvatarOverallAppearance result = AOA_NORMAL;

	// Priority order (highest priority first)
	// * own avatar is always drawn normally
	// * if on the "always draw normally" list, draw them normally
	// * if on the "always visually mute" list, show as jellydoll
	// * if explicitly muted (blocked), show as invisible
	// * check against the render cost and attachment limits - if too complex, show as jellydoll
	if (isSelf())
	{
		result = AOA_NORMAL;
	}
	else // !isSelf()
	{
		if (isInMuteList())	
		{
			result = AOA_INVISIBLE;
		}
		else if (mVisuallyMuteSetting == AV_ALWAYS_RENDER)
		{
			result = AOA_NORMAL;
		}
		else if (mVisuallyMuteSetting == AV_DO_NOT_RENDER)
		{	// Always want to see this AV as an impostor
			result = AOA_JELLYDOLL;
		}
		else if (isTooComplex() || isTooSlowWithoutShadows()) // <FS:Beq/> correct for misplaced check
		{
			result = AOA_JELLYDOLL;
		}
	}

	return result;
}

void LLVOAvatar::calcMutedAVColor()
{
    LLColor4 new_color(mMutedAVColor);
    std::string change_msg;
    LLUUID av_id(getID());

// [RLVa:KB] - Checked: RLVa-2.2 (@setcam_avdist)
	if (isRlvSilhouette())
	{
		new_color = LLColor4::silhouette;
		change_msg = " not rendered: color is silhouette";
	}
    else if (getVisualMuteSettings() == AV_DO_NOT_RENDER)
// [/RLVa:KB]
//    if (getVisualMuteSettings() == AV_DO_NOT_RENDER)
    {
        // explicitly not-rendered avatars are light grey
        new_color = LLColor4::grey4;
        change_msg = " not rendered: color is grey4";
    }
    else if (LLMuteList::getInstance()->isMuted(av_id)) // the user blocked them
    {
        // blocked avatars are dark grey
        new_color = LLColor4::grey4;
        change_msg = " blocked: color is grey4";
    }
	// <FS:Beq> we don't want jelly dolls
    // else if (!isTooComplex() && !isTooSlow())
    else if (!isTooComplex())
    // </FS:Beq>
    {
        new_color = LLColor4::white;
        change_msg = " simple imposter ";
    }
#ifdef COLORIZE_JELLYDOLLS
    else if ( mMutedAVColor == LLColor4::white || mMutedAVColor == LLColor4::grey3 || mMutedAVColor == LLColor4::grey4 )
	{
        // select a color based on the first byte of the agents uuid so any muted agent is always the same color
        F32 color_value = (F32) (av_id.mData[0]);
        F32 spectrum = (color_value / 256.0);          // spectrum is between 0 and 1.f

        // Array of colors.  These are arranged so only one RGB color changes between each step,
        // and it loops back to red so there is an even distribution.  It is not a heat map
        const S32 NUM_SPECTRUM_COLORS = 7;
        static LLColor4 * spectrum_color[NUM_SPECTRUM_COLORS] = { &LLColor4::red, &LLColor4::magenta, &LLColor4::blue, &LLColor4::cyan, &LLColor4::green, &LLColor4::yellow, &LLColor4::red };

        spectrum = spectrum * (NUM_SPECTRUM_COLORS - 1);               // Scale to range of number of colors
        S32 spectrum_index_1  = floor(spectrum);                               // Desired color will be after this index
        S32 spectrum_index_2  = spectrum_index_1 + 1;                  //    and before this index (inclusive)
        F32 fractBetween = spectrum - (F32)(spectrum_index_1);  // distance between the two indexes (0-1)

        new_color = lerp(*spectrum_color[spectrum_index_1], *spectrum_color[spectrum_index_2], fractBetween);
		new_color.normalize();
        new_color *= 0.28f;            // Tone it down
	}
#endif
    else
    {
		new_color = LLColor4::grey4;
        change_msg = " over limit color ";
    }

    if (mMutedAVColor != new_color) 
    {
        LL_DEBUGS("AvatarRender") << "avatar "<< av_id << change_msg << std::setprecision(3) << new_color << LL_ENDL;
        mMutedAVColor = new_color;
    }
}

// static
BOOL LLVOAvatar::isIndexLocalTexture(ETextureIndex index)
{
	return (index < 0 || index >= TEX_NUM_INDICES)
		? false
		: LLAvatarAppearance::getDictionary()->getTexture(index)->mIsLocalTexture;
}

// static
BOOL LLVOAvatar::isIndexBakedTexture(ETextureIndex index)
{
	return (index < 0 || index >= TEX_NUM_INDICES)
		? false
		: LLAvatarAppearance::getDictionary()->getTexture(index)->mIsBakedTexture;
}

const std::string LLVOAvatar::getBakedStatusForPrintout() const
{
	std::string line;

	for (LLAvatarAppearanceDictionary::Textures::const_iterator iter = LLAvatarAppearance::getDictionary()->getTextures().begin();
		 iter != LLAvatarAppearance::getDictionary()->getTextures().end();
		 ++iter)
	{
		const ETextureIndex index = iter->first;
		const LLAvatarAppearanceDictionary::TextureEntry *texture_dict = iter->second;
		if (texture_dict->mIsBakedTexture)
		{
			line += texture_dict->mName;
			if (isTextureDefined(index))
			{
				line += "_baked";
			}
			line += " ";
		}
	}
	return line;
}



//virtual
S32 LLVOAvatar::getTexImageSize() const
{
	return TEX_IMAGE_SIZE_OTHER;
}

//-----------------------------------------------------------------------------
// Utility functions
//-----------------------------------------------------------------------------

F32 calc_bouncy_animation(F32 x)
{
	return -(cosf(x * F_PI * 2.5f - F_PI_BY_TWO))*(0.4f + x * -0.1f) + x * 1.3f;
}

//virtual
BOOL LLVOAvatar::isTextureDefined(LLAvatarAppearanceDefines::ETextureIndex te, U32 index ) const
{
	if (isIndexLocalTexture(te)) 
	{
		return FALSE;
	}
	
	if( !getImage( te, index ) )
	{
		LL_WARNS() << "getImage( " << te << ", " << index << " ) returned 0" << LL_ENDL;
		return FALSE;
	}

	// <FS:ND> getImage(te, index) can return 0 in some edge cases. Plus make this faster as it gets called frequently.

	// return (getImage(te, index)->getID() != IMG_DEFAULT_AVATAR && 
	// 		getImage(te, index)->getID() != IMG_DEFAULT);


	LLViewerTexture *pImage( getImage( te, index ) );

	if( !pImage )
	{
		LL_WARNS() << "getImage( " << (S32)te << ", " << index << " ) returned invalid ptr" << LL_ENDL;
		return FALSE;
	}
	// </FS:ND>

	LLUUID const &id = pImage->getID();
	return id != IMG_DEFAULT_AVATAR && id != IMG_DEFAULT;
}

//virtual
BOOL LLVOAvatar::isTextureVisible(LLAvatarAppearanceDefines::ETextureIndex type, U32 index) const
{
	if (isIndexLocalTexture(type))
	{
		return isTextureDefined(type, index);
	}
	else
	{
		// baked textures can use TE images directly
		return ((isTextureDefined(type) || isSelf())
				&& (getTEImage(type)->getID() != IMG_INVISIBLE 
				|| LLDrawPoolAlpha::sShowDebugAlpha));
	}
}

//virtual
BOOL LLVOAvatar::isTextureVisible(LLAvatarAppearanceDefines::ETextureIndex type, LLViewerWearable *wearable) const
{
	// non-self avatars don't have wearables
	return FALSE;
}

<<<<<<< HEAD

// <FS:Ansariel> [Legacy Bake]
//-----------------------------------------------------------------------------
// Legacy baking
//-----------------------------------------------------------------------------
void LLVOAvatar::bakedTextureOriginCounts(S32 &sb_count, // server-bake, has origin URL.
										  S32 &host_count, // host-based bake, has host.
										  S32 &both_count, // error - both host and URL set.
										  S32 &neither_count) // error - neither set.
{
	sb_count = host_count = both_count = neither_count = 0;
	
	std::set<LLUUID> baked_ids;
	collectBakedTextureUUIDs(baked_ids);
	for (std::set<LLUUID>::const_iterator it = baked_ids.begin(); it != baked_ids.end(); ++it)
	{
		LLViewerFetchedTexture *imagep = gTextureList.findImage(*it, TEX_LIST_STANDARD);
		bool has_url = false, has_host = false;
		if (!imagep->getUrl().empty())
		{
			has_url = true;
		}
		if (imagep->getTargetHost().isOk())
		{
			has_host = true;
		}
		if (has_url && !has_host) sb_count++;
		else if (has_host && !has_url) host_count++;
		else if (has_host && has_url) both_count++;
		else if (!has_host && !has_url) neither_count++;
	}
}

// virtual
void LLVOAvatar::bodySizeChanged()
{	
	if (isSelf() && !LLAppearanceMgr::instance().isInUpdateAppearanceFromCOF())
	{	// notify simulator of change in size
		// but not if we are in the middle of updating appearance
		gAgent.sendAgentSetAppearance();
}
}

BOOL LLVOAvatar::isUsingServerBakes() const
{
#if 1
	// Sanity check - visual param for appearance version should match mUseServerBakes
	LLVisualParam* appearance_version_param = getVisualParam(11000);
	llassert(appearance_version_param);
	F32 wt = appearance_version_param->getWeight();
	F32 expect_wt = mUseServerBakes ? 1.0 : 0.0;
	if (!is_approx_equal(wt,expect_wt))
	{
		LL_WARNS() << "wt " << wt << " differs from expected " << expect_wt << LL_ENDL;
	}
#endif

	return mUseServerBakes;
}

void LLVOAvatar::setIsUsingServerBakes(BOOL newval)
{
	mUseServerBakes = newval;
	LLVisualParam* appearance_version_param = getVisualParam(11000);
	llassert(appearance_version_param);
	appearance_version_param->setWeight(newval ? 1.0 : 0.0, false);
}
// </FS:Ansariel> [Legacy Bake]
=======
void LLVOAvatar::placeProfileQuery()
{
    if (mGPUTimerQuery == 0)
    {
        glGenQueries(1, &mGPUTimerQuery);
    }

    glBeginQuery(GL_TIME_ELAPSED, mGPUTimerQuery);
}

void LLVOAvatar::readProfileQuery(S32 retries)
{
    if (!mGPUProfilePending)
    {
        glEndQuery(GL_TIME_ELAPSED);
        mGPUProfilePending = true;
    }

    GLuint64 result = 0;
    glGetQueryObjectui64v(mGPUTimerQuery, GL_QUERY_RESULT_AVAILABLE, &result);

    if (result == GL_TRUE || --retries <= 0)
    { // query available, readback result
        GLuint64 time_elapsed = 0;
        glGetQueryObjectui64v(mGPUTimerQuery, GL_QUERY_RESULT, &time_elapsed);
        mGPURenderTime = time_elapsed / 1000000.f;
        mGPUProfilePending = false;
    }
    else
    { // wait until next frame
        LLUUID id = getID();

        LL::WorkQueue::getInstance("mainloop")->post([id, retries] {
            LLVOAvatar* avatar = (LLVOAvatar*) gObjectList.findObject(id);
            avatar->readProfileQuery(retries);
            });
    }
}
>>>>>>> e0947571
<|MERGE_RESOLUTION|>--- conflicted
+++ resolved
@@ -12147,37 +12147,24 @@
      * everyone. If you have suggested improvements, submit them to
      * the official viewer for consideration.
      *****************************************************************/
-<<<<<<< HEAD
-	static const U32 COMPLEXITY_BODY_PART_COST = 200;
-	static LLCachedControl<F32> max_complexity_setting(gSavedSettings,"MaxAttachmentComplexity");
-	F32 max_attachment_complexity = max_complexity_setting;
-	max_attachment_complexity = llmax(max_attachment_complexity, DEFAULT_MAX_ATTACHMENT_COMPLEXITY);
-
-	// Diagnostic list of all textures on our avatar
-	// <FS:Ansariel> Disable useless diagnostics
-	//static std::set<LLUUID> all_textures;
-
     if (mVisualComplexityStale)
 	{
-		
+        LL_PROFILE_ZONE_SCOPED_CATEGORY_AVATAR;
+
+        static const U32 COMPLEXITY_BODY_PART_COST = 200;
+        static LLCachedControl<F32> max_complexity_setting(gSavedSettings, "MaxAttachmentComplexity");
+        F32 max_attachment_complexity = max_complexity_setting;
+        max_attachment_complexity = llmax(max_attachment_complexity, DEFAULT_MAX_ATTACHMENT_COMPLEXITY);
+
+        // Diagnostic list of all textures on our avatar
+        // <FS:Ansariel> Disable useless diagnostics
+        //static std::set<LLUUID> all_textures;
+
 		// <FS:Ansariel> Show per-item complexity in COF
 		std::map<LLUUID, U32> item_complexity;
 		std::map<LLUUID, U32> temp_item_complexity;
 		U32 body_parts_complexity;
 		// </FS:Ansariel>
-=======
-    if (mVisualComplexityStale)
-	{
-        LL_PROFILE_ZONE_SCOPED_CATEGORY_AVATAR;
-
-        static const U32 COMPLEXITY_BODY_PART_COST = 200;
-        static LLCachedControl<F32> max_complexity_setting(gSavedSettings, "MaxAttachmentComplexity");
-        F32 max_attachment_complexity = max_complexity_setting;
-        max_attachment_complexity = llmax(max_attachment_complexity, DEFAULT_MAX_ATTACHMENT_COMPLEXITY);
-
-        // Diagnostic list of all textures on our avatar
-        static std::set<LLUUID> all_textures;
->>>>>>> e0947571
 
 		U32 cost = VISUAL_COMPLEXITY_UNKNOWN;
 		LLVOVolume::texture_cost_t textures;
@@ -12702,76 +12689,6 @@
 	return FALSE;
 }
 
-<<<<<<< HEAD
-
-// <FS:Ansariel> [Legacy Bake]
-//-----------------------------------------------------------------------------
-// Legacy baking
-//-----------------------------------------------------------------------------
-void LLVOAvatar::bakedTextureOriginCounts(S32 &sb_count, // server-bake, has origin URL.
-										  S32 &host_count, // host-based bake, has host.
-										  S32 &both_count, // error - both host and URL set.
-										  S32 &neither_count) // error - neither set.
-{
-	sb_count = host_count = both_count = neither_count = 0;
-	
-	std::set<LLUUID> baked_ids;
-	collectBakedTextureUUIDs(baked_ids);
-	for (std::set<LLUUID>::const_iterator it = baked_ids.begin(); it != baked_ids.end(); ++it)
-	{
-		LLViewerFetchedTexture *imagep = gTextureList.findImage(*it, TEX_LIST_STANDARD);
-		bool has_url = false, has_host = false;
-		if (!imagep->getUrl().empty())
-		{
-			has_url = true;
-		}
-		if (imagep->getTargetHost().isOk())
-		{
-			has_host = true;
-		}
-		if (has_url && !has_host) sb_count++;
-		else if (has_host && !has_url) host_count++;
-		else if (has_host && has_url) both_count++;
-		else if (!has_host && !has_url) neither_count++;
-	}
-}
-
-// virtual
-void LLVOAvatar::bodySizeChanged()
-{	
-	if (isSelf() && !LLAppearanceMgr::instance().isInUpdateAppearanceFromCOF())
-	{	// notify simulator of change in size
-		// but not if we are in the middle of updating appearance
-		gAgent.sendAgentSetAppearance();
-}
-}
-
-BOOL LLVOAvatar::isUsingServerBakes() const
-{
-#if 1
-	// Sanity check - visual param for appearance version should match mUseServerBakes
-	LLVisualParam* appearance_version_param = getVisualParam(11000);
-	llassert(appearance_version_param);
-	F32 wt = appearance_version_param->getWeight();
-	F32 expect_wt = mUseServerBakes ? 1.0 : 0.0;
-	if (!is_approx_equal(wt,expect_wt))
-	{
-		LL_WARNS() << "wt " << wt << " differs from expected " << expect_wt << LL_ENDL;
-	}
-#endif
-
-	return mUseServerBakes;
-}
-
-void LLVOAvatar::setIsUsingServerBakes(BOOL newval)
-{
-	mUseServerBakes = newval;
-	LLVisualParam* appearance_version_param = getVisualParam(11000);
-	llassert(appearance_version_param);
-	appearance_version_param->setWeight(newval ? 1.0 : 0.0, false);
-}
-// </FS:Ansariel> [Legacy Bake]
-=======
 void LLVOAvatar::placeProfileQuery()
 {
     if (mGPUTimerQuery == 0)
@@ -12810,4 +12727,71 @@
             });
     }
 }
->>>>>>> e0947571
+
+// <FS:Ansariel> [Legacy Bake]
+//-----------------------------------------------------------------------------
+// Legacy baking
+//-----------------------------------------------------------------------------
+void LLVOAvatar::bakedTextureOriginCounts(S32 &sb_count, // server-bake, has origin URL.
+										  S32 &host_count, // host-based bake, has host.
+										  S32 &both_count, // error - both host and URL set.
+										  S32 &neither_count) // error - neither set.
+{
+	sb_count = host_count = both_count = neither_count = 0;
+	
+	std::set<LLUUID> baked_ids;
+	collectBakedTextureUUIDs(baked_ids);
+	for (std::set<LLUUID>::const_iterator it = baked_ids.begin(); it != baked_ids.end(); ++it)
+	{
+		LLViewerFetchedTexture *imagep = gTextureList.findImage(*it, TEX_LIST_STANDARD);
+		bool has_url = false, has_host = false;
+		if (!imagep->getUrl().empty())
+		{
+			has_url = true;
+		}
+		if (imagep->getTargetHost().isOk())
+		{
+			has_host = true;
+		}
+		if (has_url && !has_host) sb_count++;
+		else if (has_host && !has_url) host_count++;
+		else if (has_host && has_url) both_count++;
+		else if (!has_host && !has_url) neither_count++;
+	}
+}
+
+// virtual
+void LLVOAvatar::bodySizeChanged()
+{	
+	if (isSelf() && !LLAppearanceMgr::instance().isInUpdateAppearanceFromCOF())
+	{	// notify simulator of change in size
+		// but not if we are in the middle of updating appearance
+		gAgent.sendAgentSetAppearance();
+}
+}
+
+BOOL LLVOAvatar::isUsingServerBakes() const
+{
+#if 1
+	// Sanity check - visual param for appearance version should match mUseServerBakes
+	LLVisualParam* appearance_version_param = getVisualParam(11000);
+	llassert(appearance_version_param);
+	F32 wt = appearance_version_param->getWeight();
+	F32 expect_wt = mUseServerBakes ? 1.0 : 0.0;
+	if (!is_approx_equal(wt,expect_wt))
+	{
+		LL_WARNS() << "wt " << wt << " differs from expected " << expect_wt << LL_ENDL;
+	}
+#endif
+
+	return mUseServerBakes;
+}
+
+void LLVOAvatar::setIsUsingServerBakes(BOOL newval)
+{
+	mUseServerBakes = newval;
+	LLVisualParam* appearance_version_param = getVisualParam(11000);
+	llassert(appearance_version_param);
+	appearance_version_param->setWeight(newval ? 1.0 : 0.0, false);
+}
+// </FS:Ansariel> [Legacy Bake]