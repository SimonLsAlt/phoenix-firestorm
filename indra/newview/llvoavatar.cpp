--- conflicted
+++ resolved
@@ -10319,6 +10319,13 @@
     LLVOVolume::texture_cost_t& textures,
     U32& cost,
     hud_complexity_list_t& hud_complexity_list)
+	// <FS:Ansariel> Show per-item complexity in COF
+	std::map<LLUUID, U32> item_complexity;
+	std::map<LLUUID, U32> temp_item_complexity;
+	U32 body_parts_complexity;
+	// </FS:Ansariel>
+
+		body_parts_complexity = cost; // <FS:Ansariel> Show per-item complexity in COF
 {
     if (attached_object && !attached_object->isHUDAttachment())
     {
@@ -10376,6 +10383,20 @@
                                        << LL_ENDL;
                 // Limit attachment complexity to avoid signed integer flipping of the wearer's ACI
                 cost += (U32)llclamp(attachment_total_cost, MIN_ATTACHMENT_COMPLEXITY, max_attachment_complexity);
+
+							// <FS:Ansariel> Show per-item complexity in COF
+							if (isSelf())
+							{
+								if (!attached_object->isTempAttachment())
+								{
+									item_complexity.insert(std::make_pair(attached_object->getAttachmentItemID(), (U32)attachment_total_cost));
+								}
+								else
+								{
+									temp_item_complexity.insert(std::make_pair(attached_object->getID(), (U32)attachment_total_cost));
+								}
+							}
+							// </FS:Ansariel>
             }
         }
     }
@@ -10458,12 +10479,6 @@
 	// <FS:Ansariel> Disable useless diagnostics
 	//static std::set<LLUUID> all_textures;
 
-	// <FS:Ansariel> Show per-item complexity in COF
-	std::map<LLUUID, U32> item_complexity;
-	std::map<LLUUID, U32> temp_item_complexity;
-	U32 body_parts_complexity;
-	// </FS:Ansariel>
-
 	if (mVisualComplexityStale)
 	{
 		U32 cost = VISUAL_COMPLEXITY_UNKNOWN;
@@ -10484,7 +10499,6 @@
 			}
 		}
         LL_DEBUGS("ARCdetail") << "Avatar body parts complexity: " << cost << LL_ENDL;
-		body_parts_complexity = cost; // <FS:Ansariel> Show per-item complexity in COF
 
         mAttachmentVisibleTriangleCount = 0;
         mAttachmentEstTriangleCount = 0.f;
@@ -10523,131 +10537,8 @@
 				 ++attachment_iter)
 			{
 				const LLViewerObject* attached_object = (*attachment_iter);
-<<<<<<< HEAD
                 accountRenderComplexityForObject(attached_object, max_attachment_complexity,
                                                  textures, cost, hud_complexity_list);
-=======
-				if (attached_object && !attached_object->isHUDAttachment())
-				{
-					textures.clear();
-					const LLDrawable* drawable = attached_object->mDrawable;
-					if (drawable)
-					{
-						const LLVOVolume* volume = drawable->getVOVolume();
-						if (volume)
-						{
-                            F32 attachment_total_cost = 0;
-                            F32 attachment_volume_cost = 0;
-                            F32 attachment_texture_cost = 0;
-                            F32 attachment_children_cost = 0;
-
-							attachment_volume_cost += volume->getRenderCost(textures);
-
-							const_child_list_t children = volume->getChildren();
-							for (const_child_list_t::const_iterator child_iter = children.begin();
-								  child_iter != children.end();
-								  ++child_iter)
-							{
-								LLViewerObject* child_obj = *child_iter;
-								LLVOVolume *child = dynamic_cast<LLVOVolume*>( child_obj );
-								if (child)
-								{
-									attachment_children_cost += child->getRenderCost(textures);
-								}
-							}
-
-							for (LLVOVolume::texture_cost_t::iterator volume_texture = textures.begin();
-								 volume_texture != textures.end();
-								 ++volume_texture)
-							{
-								// add the cost of each individual texture in the linkset
-								attachment_texture_cost += volume_texture->second;
-							}
-                            attachment_total_cost = attachment_volume_cost + attachment_texture_cost + attachment_children_cost;
-                            LL_DEBUGS("ARCdetail") << "Attachment costs " << attached_object->getAttachmentItemID()
-                                                   << " total: " << attachment_total_cost
-                                                   << ", volume: " << attachment_volume_cost
-                                                   << ", textures: " << attachment_texture_cost
-                                                   << ", " << volume->numChildren()
-                                                   << " children: " << attachment_children_cost
-                                                   << LL_ENDL;
-                            // Limit attachment complexity to avoid signed integer flipping of the wearer's ACI
-                            cost += (U32)llclamp(attachment_total_cost, MIN_ATTACHMENT_COMPLEXITY, max_attachment_complexity);
-
-							// <FS:Ansariel> Show per-item complexity in COF
-							if (isSelf())
-							{
-								if (!attached_object->isTempAttachment())
-								{
-									item_complexity.insert(std::make_pair(attached_object->getAttachmentItemID(), (U32)attachment_total_cost));
-								}
-								else
-								{
-									temp_item_complexity.insert(std::make_pair(attached_object->getID(), (U32)attachment_total_cost));
-								}
-							}
-							// </FS:Ansariel>
-						}
-					}
-				}
-                if (isSelf()
-                    && attached_object
-                    && attached_object->isHUDAttachment()
-                    && !attached_object->isTempAttachment()
-                    && attached_object->mDrawable)
-                {
-                    textures.clear();
-
-                    const LLVOVolume* volume = attached_object->mDrawable->getVOVolume();
-                    if (volume)
-                    {
-                        LLHUDComplexity hud_object_complexity;
-                        hud_object_complexity.objectName = attached_object->getAttachmentItemName();
-                        hud_object_complexity.objectId = attached_object->getAttachmentItemID();
-                        std::string joint_name;
-                        gAgentAvatarp->getAttachedPointName(attached_object->getAttachmentItemID(), joint_name);
-                        hud_object_complexity.jointName = joint_name;
-                        // get cost and individual textures
-                        hud_object_complexity.objectsCost += volume->getRenderCost(textures);
-                        hud_object_complexity.objectsCount++;
-
-                        LLViewerObject::const_child_list_t& child_list = attached_object->getChildren();
-                        for (LLViewerObject::child_list_t::const_iterator iter = child_list.begin();
-                            iter != child_list.end(); ++iter)
-                        {
-                            LLViewerObject* childp = *iter;
-                            const LLVOVolume* chld_volume = dynamic_cast<LLVOVolume*>(childp);
-                            if (chld_volume)
-                            {
-                                // get cost and individual textures
-                                hud_object_complexity.objectsCost += chld_volume->getRenderCost(textures);
-                                hud_object_complexity.objectsCount++;
-                            }
-                        }
-
-                        hud_object_complexity.texturesCount += textures.size();
-
-                        for (LLVOVolume::texture_cost_t::iterator volume_texture = textures.begin();
-                            volume_texture != textures.end();
-                            ++volume_texture)
-                        {
-                            // add the cost of each individual texture (ignores duplicates)
-                            hud_object_complexity.texturesCost += volume_texture->second;
-                            LLViewerFetchedTexture *tex = LLViewerTextureManager::getFetchedTexture(volume_texture->first);
-                            if (tex)
-                            {
-                                // Note: Texture memory might be incorect since texture might be still loading.
-                                hud_object_complexity.texturesMemoryTotal += tex->getTextureMemory();
-                                if (tex->getOriginalHeight() * tex->getOriginalWidth() >= HUD_OVERSIZED_TEXTURE_DATA_SIZE)
-                                {
-                                    hud_object_complexity.largeTexturesCount++;
-                                }
-                            }
-                        }
-                        hud_complexity_list.push_back(hud_object_complexity);
-                    }
-                }
->>>>>>> e3c05a5d
 			}
 		}
 
