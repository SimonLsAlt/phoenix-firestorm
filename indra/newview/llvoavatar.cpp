--- conflicted
+++ resolved
@@ -2835,44 +2835,49 @@
 		}
 		else
 		{
-<<<<<<< HEAD
-			if (!isSelf() && LLMuteList::getInstance()->isMuted(getID()))
-				setParticleSource(sCloudMuted, getID());
-			else
-				setParticleSource(sCloud, getID());
-=======
-			LLPartSysData particle_parameters;
-
-			// fancy particle cloud designed by Brent
-			particle_parameters.mPartData.mMaxAge            = 4.f;
-			particle_parameters.mPartData.mStartScale.mV[VX] = 0.8f;
-			particle_parameters.mPartData.mStartScale.mV[VX] = 0.8f;
-			particle_parameters.mPartData.mStartScale.mV[VY] = 1.0f;
-			particle_parameters.mPartData.mEndScale.mV[VX]   = 0.02f;
-			particle_parameters.mPartData.mEndScale.mV[VY]   = 0.02f;
-			particle_parameters.mPartData.mStartColor        = LLColor4(1, 1, 1, 0.5f);
-			particle_parameters.mPartData.mEndColor          = LLColor4(1, 1, 1, 0.0f);
-			particle_parameters.mPartData.mStartScale.mV[VX] = 0.8f;
-			LLViewerTexture* cloud = LLViewerTextureManager::getFetchedTextureFromFile("cloud-particle.j2c");
-			particle_parameters.mPartImageID                 = cloud->getID();
-			particle_parameters.mMaxAge                      = 0.f;
-			particle_parameters.mPattern                     = LLPartSysData::LL_PART_SRC_PATTERN_ANGLE_CONE;
-			particle_parameters.mInnerAngle                  = F_PI;
-			particle_parameters.mOuterAngle                  = 0.f;
-			particle_parameters.mBurstRate                   = 0.02f;
-			particle_parameters.mBurstRadius                 = 0.0f;
-			particle_parameters.mBurstPartCount              = 1;
-			particle_parameters.mBurstSpeedMin               = 0.1f;
-			particle_parameters.mBurstSpeedMax               = 1.f;
-			particle_parameters.mPartData.mFlags             = ( LLPartData::LL_PART_INTERP_COLOR_MASK | LLPartData::LL_PART_INTERP_SCALE_MASK |
-																 LLPartData::LL_PART_EMISSIVE_MASK | // LLPartData::LL_PART_FOLLOW_SRC_MASK |
-																 LLPartData::LL_PART_TARGET_POS_MASK );
-			
+// [ LL Default Av Clouds ]
+//			LLPartSysData particle_parameters;
+//
+//			// fancy particle cloud designed by Brent
+//			particle_parameters.mPartData.mMaxAge            = 4.f;
+//			particle_parameters.mPartData.mStartScale.mV[VX] = 0.8f;
+//			particle_parameters.mPartData.mStartScale.mV[VX] = 0.8f;
+//			particle_parameters.mPartData.mStartScale.mV[VY] = 1.0f;
+//			particle_parameters.mPartData.mEndScale.mV[VX]   = 0.02f;
+//			particle_parameters.mPartData.mEndScale.mV[VY]   = 0.02f;
+//			particle_parameters.mPartData.mStartColor        = LLColor4(1, 1, 1, 0.5f);
+//			particle_parameters.mPartData.mEndColor          = LLColor4(1, 1, 1, 0.0f);
+//			particle_parameters.mPartData.mStartScale.mV[VX] = 0.8f;
+//			LLViewerTexture* cloud = LLViewerTextureManager::getFetchedTextureFromFile("cloud-particle.j2c");
+//			particle_parameters.mPartImageID                 = cloud->getID();
+//			particle_parameters.mMaxAge                      = 0.f;
+//			particle_parameters.mPattern                     = LLPartSysData::LL_PART_SRC_PATTERN_ANGLE_CONE;
+//			particle_parameters.mInnerAngle                  = F_PI;
+//			particle_parameters.mOuterAngle                  = 0.f;
+//			particle_parameters.mBurstRate                   = 0.02f;
+//			particle_parameters.mBurstRadius                 = 0.0f;
+//			particle_parameters.mBurstPartCount              = 1;
+//			particle_parameters.mBurstSpeedMin               = 0.1f;
+//			particle_parameters.mBurstSpeedMax               = 1.f;
+//			particle_parameters.mPartData.mFlags             = ( LLPartData::LL_PART_INTERP_COLOR_MASK | LLPartData::LL_PART_INTERP_SCALE_MASK |
+//																 LLPartData::LL_PART_EMISSIVE_MASK | // LLPartData::LL_PART_FOLLOW_SRC_MASK |
+//																 LLPartData::LL_PART_TARGET_POS_MASK );
+//			
+//			if (!isTooComplex()) // do not generate particles for overly-complex avatars
+//			{
+//				setParticleSource(particle_parameters, getID());
+//			}
+
+			// Firestorm Clouds
 			if (!isTooComplex()) // do not generate particles for overly-complex avatars
-			{
-				setParticleSource(particle_parameters, getID());
-			}
->>>>>>> 89c28185
+            {
+                if (!isSelf() && LLMuteList::getInstance()->isMuted(getID()))
+                    setParticleSource(sCloudMuted, getID());
+                else
+                    setParticleSource(sCloud, getID());
+            }
+
+
 		}
 	}
 }	
@@ -6654,16 +6659,16 @@
 		return TRUE;
 	}
 
-<<<<<<< HEAD
 	if (muted_as_cloud && !isSelf() &&  LLMuteList::getInstance()->isMuted(getID()))
+	{
 		return TRUE;
-	
-=======
+	}
+	
 	if (isTooComplex())
 	{
 		return TRUE;
 	}
->>>>>>> 89c28185
+
 	return FALSE;
 }
 
