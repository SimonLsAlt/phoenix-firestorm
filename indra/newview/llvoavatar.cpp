﻿/** 
 * @File llvoavatar.cpp
 * @brief Implementation of LLVOAvatar class which is a derivation of LLViewerObject
 *
 * $LicenseInfo:firstyear=2001&license=viewerlgpl$
 * Second Life Viewer Source Code
 * Copyright (C) 2010, Linden Research, Inc.
 * 
 * This library is free software; you can redistribute it and/or
 * modify it under the terms of the GNU Lesser General Public
 * License as published by the Free Software Foundation;
 * version 2.1 of the License only.
 * 
 * This library is distributed in the hope that it will be useful,
 * but WITHOUT ANY WARRANTY; without even the implied warranty of
 * MERCHANTABILITY or FITNESS FOR A PARTICULAR PURPOSE.  See the GNU
 * Lesser General Public License for more details.
 * 
 * You should have received a copy of the GNU Lesser General Public
 * License along with this library; if not, write to the Free Software
 * Foundation, Inc., 51 Franklin Street, Fifth Floor, Boston, MA  02110-1301  USA
 * 
 * Linden Research, Inc., 945 Battery Street, San Francisco, CA  94111  USA
 * $/LicenseInfo$
 */

#include "llviewerprecompiledheaders.h"

#include "llvoavatar.h"

#include <stdio.h>
#include <ctype.h>
#include <sstream>

#include "llaudioengine.h"
#include "noise.h"
#include "sound_ids.h"
#include "raytrace.h"

#include "aoengine.h"			// ## Zi: Animation Overrider
#include "llagent.h" //  Get state values from here
#include "llagentcamera.h"
#include "llagentwearables.h"
#include "llanimationstates.h"
#include "llavatarnamecache.h"
#include "llavatarpropertiesprocessor.h"
#include "llavatarrendernotifier.h"
#include "llcontrolavatar.h"
#include "llexperiencecache.h"
#include "llphysicsmotion.h"
#include "llviewercontrol.h"
#include "llcallingcard.h"		// IDEVO for LLAvatarTracker
#include "lldrawpoolavatar.h"
#include "lldriverparam.h"
#include "llpolyskeletaldistortion.h"
#include "lleditingmotion.h"
#include "llemote.h"
#include "llfloatertools.h"
#include "llheadrotmotion.h"
#include "llhudeffecttrail.h"
#include "llhudmanager.h"
#include "llhudnametag.h"
#include "llhudtext.h"				// for mText/mDebugText
#include "llimview.h"
#include "llinitparam.h"
#include "llkeyframefallmotion.h"
#include "llkeyframestandmotion.h"
#include "llkeyframewalkmotion.h"
#include "llmanipscale.h"  // for get_default_max_prim_scale()
#include "llmeshrepository.h"
#include "llmutelist.h"
#include "llmoveview.h"
#include "llnotificationsutil.h"
#include "llphysicsshapebuilderutil.h"
#include "llquantize.h"
#include "llrand.h"
#include "llregionhandle.h"
#include "llresmgr.h"
#include "llselectmgr.h"
#include "llsprite.h"
#include "lltargetingmotion.h"
#include "lltoolmgr.h"
#include "lltoolmorph.h"
#include "llviewercamera.h"
#include "llviewertexlayer.h"
#include "llviewertexturelist.h"
#include "llviewermenu.h"
#include "llviewerobjectlist.h"
#include "llviewerparcelmgr.h"
#include "llviewerregion.h"
#include "llviewershadermgr.h"
#include "llviewerstats.h"
#include "llviewerwearable.h"
#include "llvoavatarself.h"
#include "llvovolume.h"
#include "llworld.h"
#include "pipeline.h"
#include "llviewershadermgr.h"
#include "llsky.h"
#include "llanimstatelabels.h"
#include "lltrans.h"
#include "llappearancemgr.h"
// [RLVa:KB] - Checked: RLVa-2.0.1
#include "rlvactions.h"
#include "rlvhandler.h"
#include "rlvmodifiers.h"
// [/RLVa:KB]

#include "llgesturemgr.h" //needed to trigger the voice gesticulations
#include "llvoiceclient.h"
#include "llvoicevisualizer.h" // Ventrella

#include "lldebugmessagebox.h"
#include "llsdutil.h"
#include "llscenemonitor.h"
#include "llsdserialize.h"
#include "llcallstack.h"
#include "llrendersphere.h"

#include <boost/lexical_cast.hpp>

#include "fscommon.h"
#include "fsdata.h"
#include "lfsimfeaturehandler.h"	// <FS:CR> Opensim
#include "lggcontactsets.h"
#include "llcontrol.h"
#include "llfilepicker.h"	// <FS:CR> FIRE-8893 - Dump archetype xml to user defined location
#include "llviewermenufile.h"
#include "llnetmap.h"
#include "llviewernetwork.h"	// [FS:CR] isInSecondlife()
#include "llsidepanelappearance.h"
#include "fsavatarrenderpersistence.h"

#include "fsdiscordconnect.h" // <FS:LO> tapping a place that happens on landing in world to start up discord

extern F32 SPEED_ADJUST_MAX;
extern F32 SPEED_ADJUST_MAX_SEC;
extern F32 ANIM_SPEED_MAX;
extern F32 ANIM_SPEED_MIN;
extern U32 JOINT_COUNT_REQUIRED_FOR_FULLRIG;
const F32 MAX_HOVER_Z = 2.0f;
const F32 MIN_HOVER_Z = -2.0f;

const F32 MIN_ATTACHMENT_COMPLEXITY = 0.f;
const F32 DEFAULT_MAX_ATTACHMENT_COMPLEXITY = 1.0e6f;

using namespace LLAvatarAppearanceDefines;

//-----------------------------------------------------------------------------
// Global constants
//-----------------------------------------------------------------------------
const LLUUID ANIM_AGENT_BODY_NOISE = LLUUID("9aa8b0a6-0c6f-9518-c7c3-4f41f2c001ad"); //"body_noise"
const LLUUID ANIM_AGENT_BREATHE_ROT	= LLUUID("4c5a103e-b830-2f1c-16bc-224aa0ad5bc8");  //"breathe_rot"
const LLUUID ANIM_AGENT_EDITING	= LLUUID("2a8eba1d-a7f8-5596-d44a-b4977bf8c8bb");  //"editing"
const LLUUID ANIM_AGENT_EYE	= LLUUID("5c780ea8-1cd1-c463-a128-48c023f6fbea");  //"eye"
const LLUUID ANIM_AGENT_FLY_ADJUST = LLUUID("db95561f-f1b0-9f9a-7224-b12f71af126e");  //"fly_adjust"
const LLUUID ANIM_AGENT_HAND_MOTION	= LLUUID("ce986325-0ba7-6e6e-cc24-b17c4b795578");  //"hand_motion"
const LLUUID ANIM_AGENT_HEAD_ROT = LLUUID("e6e8d1dd-e643-fff7-b238-c6b4b056a68d");  //"head_rot"
const LLUUID ANIM_AGENT_PELVIS_FIX = LLUUID("0c5dd2a2-514d-8893-d44d-05beffad208b");  //"pelvis_fix"
const LLUUID ANIM_AGENT_TARGET = LLUUID("0e4896cb-fba4-926c-f355-8720189d5b55");  //"target"
const LLUUID ANIM_AGENT_WALK_ADJUST	= LLUUID("829bc85b-02fc-ec41-be2e-74cc6dd7215d");  //"walk_adjust"
const LLUUID ANIM_AGENT_PHYSICS_MOTION = LLUUID("7360e029-3cb8-ebc4-863e-212df440d987");  //"physics_motion"


//-----------------------------------------------------------------------------
// Constants
//-----------------------------------------------------------------------------
const F32 DELTA_TIME_MIN = 0.01f;	// we clamp measured delta_time to this
const F32 DELTA_TIME_MAX = 0.2f;	// range to insure stability of computations.

const F32 PELVIS_LAG_FLYING		= 0.22f;// pelvis follow half life while flying
const F32 PELVIS_LAG_WALKING	= 0.4f;	// ...while walking
const F32 PELVIS_LAG_MOUSELOOK = 0.15f;
const F32 MOUSELOOK_PELVIS_FOLLOW_FACTOR = 0.5f;
const F32 TORSO_NOISE_AMOUNT = 1.0f;	// Amount of deviation from up-axis, in degrees
const F32 TORSO_NOISE_SPEED = 0.2f;	// Time scale factor on torso noise.

const F32 BREATHE_ROT_MOTION_STRENGTH = 0.05f;

const S32 MIN_REQUIRED_PIXEL_AREA_BODY_NOISE = 10000;
const S32 MIN_REQUIRED_PIXEL_AREA_BREATHE = 10000;
const S32 MIN_REQUIRED_PIXEL_AREA_PELVIS_FIX = 40;

const S32 TEX_IMAGE_SIZE_OTHER = 512 / 4;  // The size of local textures for other (!isSelf()) avatars

const F32 HEAD_MOVEMENT_AVG_TIME = 0.9f;

const S32 MORPH_MASK_REQUESTED_DISCARD = 0;

const F32 MAX_STANDOFF_FROM_ORIGIN = 3;
const F32 MAX_STANDOFF_DISTANCE_CHANGE = 32;

// Discard level at which to switch to baked textures
// Should probably be 4 or 3, but didn't want to change it while change other logic - SJB
const S32 SWITCH_TO_BAKED_DISCARD = 5;

const F32 FOOT_COLLIDE_FUDGE = 0.04f;

const F32 HOVER_EFFECT_MAX_SPEED = 3.f;
const F32 HOVER_EFFECT_STRENGTH = 0.f;
const F32 UNDERWATER_EFFECT_STRENGTH = 0.1f;
const F32 UNDERWATER_FREQUENCY_DAMP = 0.33f;
const F32 APPEARANCE_MORPH_TIME = 0.65f;
const F32 TIME_BEFORE_MESH_CLEANUP = 5.f; // seconds
const S32 AVATAR_RELEASE_THRESHOLD = 10; // number of avatar instances before releasing memory
const F32 FOOT_GROUND_COLLISION_TOLERANCE = 0.25f;
const F32 AVATAR_LOD_TWEAK_RANGE = 0.7f;
const S32 MAX_BUBBLE_CHAT_LENGTH = DB_CHAT_MSG_STR_LEN;
const S32 MAX_BUBBLE_CHAT_UTTERANCES = 12;
const F32 CHAT_FADE_TIME = 8.0;
const F32 BUBBLE_CHAT_TIME = CHAT_FADE_TIME * 3.f;
const F32 NAMETAG_UPDATE_THRESHOLD = 0.3f;
const F32 NAMETAG_VERTICAL_SCREEN_OFFSET = 25.f;
const F32 NAMETAG_VERT_OFFSET_WEIGHT = 0.17f;

const U32 LLVOAvatar::VISUAL_COMPLEXITY_UNKNOWN = 0;
const F64 HUD_OVERSIZED_TEXTURE_DATA_SIZE = 1024 * 1024;

const F32 MAX_TEXTURE_WAIT_TIME_SEC = 60;

enum ERenderName
{
	RENDER_NAME_NEVER,
	RENDER_NAME_ALWAYS,	
	RENDER_NAME_FADE
};

//-----------------------------------------------------------------------------
// Callback data
//-----------------------------------------------------------------------------

struct LLTextureMaskData
{
	LLTextureMaskData( const LLUUID& id ) :
		mAvatarID(id), 
		mLastDiscardLevel(S32_MAX) 
	{}
	LLUUID				mAvatarID;
	S32					mLastDiscardLevel;
};

/*********************************************************************************
 **                                                                             **
 ** Begin private LLVOAvatar Support classes
 **
 **/


struct LLAppearanceMessageContents: public LLRefCount
{
	LLAppearanceMessageContents():
		mAppearanceVersion(-1),
		mParamAppearanceVersion(-1),
		mCOFVersion(LLViewerInventoryCategory::VERSION_UNKNOWN)
	{
	}
	LLTEContents mTEContents;
	S32 mAppearanceVersion;
	S32 mParamAppearanceVersion;
	S32 mCOFVersion;
	// For future use:
	//U32 appearance_flags = 0;
	std::vector<F32> mParamWeights;
	std::vector<LLVisualParam*> mParams;
	LLVector3 mHoverOffset;
	bool mHoverOffsetWasSet;
};


//-----------------------------------------------------------------------------
// class LLBodyNoiseMotion
//-----------------------------------------------------------------------------
class LLBodyNoiseMotion :
	public LLMotion
{
public:
	// Constructor
	LLBodyNoiseMotion(const LLUUID &id)
		: LLMotion(id)
	{
		mName = "body_noise";
		mTorsoState = new LLJointState;
	}

	// Destructor
	virtual ~LLBodyNoiseMotion() { }

public:
	//-------------------------------------------------------------------------
	// functions to support MotionController and MotionRegistry
	//-------------------------------------------------------------------------
	// static constructor
	// all subclasses must implement such a function and register it
	static LLMotion *create(const LLUUID &id) { return new LLBodyNoiseMotion(id); }

public:
	//-------------------------------------------------------------------------
	// animation callbacks to be implemented by subclasses
	//-------------------------------------------------------------------------

	// motions must specify whether or not they loop
	virtual BOOL getLoop() { return TRUE; }

	// motions must report their total duration
	virtual F32 getDuration() { return 0.0; }

	// motions must report their "ease in" duration
	virtual F32 getEaseInDuration() { return 0.0; }

	// motions must report their "ease out" duration.
	virtual F32 getEaseOutDuration() { return 0.0; }

	// motions must report their priority
	virtual LLJoint::JointPriority getPriority() { return LLJoint::HIGH_PRIORITY; }

	virtual LLMotionBlendType getBlendType() { return ADDITIVE_BLEND; }

	// called to determine when a motion should be activated/deactivated based on avatar pixel coverage
	virtual F32 getMinPixelArea() { return MIN_REQUIRED_PIXEL_AREA_BODY_NOISE; }

	// run-time (post constructor) initialization,
	// called after parameters have been set
	// must return true to indicate success and be available for activation
	virtual LLMotionInitStatus onInitialize(LLCharacter *character)
	{
		if( !mTorsoState->setJoint( character->getJoint("mTorso") ))
		{
			return STATUS_FAILURE;
		}

		mTorsoState->setUsage(LLJointState::ROT);

		addJointState( mTorsoState );
		return STATUS_SUCCESS;
	}

	// called when a motion is activated
	// must return TRUE to indicate success, or else
	// it will be deactivated
	virtual BOOL onActivate() { return TRUE; }

	// called per time step
	// must return TRUE while it is active, and
	// must return FALSE when the motion is completed.
	virtual BOOL onUpdate(F32 time, U8* joint_mask)
	{
		F32 nx[2];
		nx[0]=time*TORSO_NOISE_SPEED;
		nx[1]=0.0f;
		F32 ny[2];
		ny[0]=0.0f;
		ny[1]=time*TORSO_NOISE_SPEED;
		F32 noiseX = noise2(nx);
		F32 noiseY = noise2(ny);

		F32 rx = TORSO_NOISE_AMOUNT * DEG_TO_RAD * noiseX / 0.42f;
		F32 ry = TORSO_NOISE_AMOUNT * DEG_TO_RAD * noiseY / 0.42f;
		LLQuaternion tQn;
		tQn.setQuat( rx, ry, 0.0f );
		mTorsoState->setRotation( tQn );

		return TRUE;
	}

	// called when a motion is deactivated
	virtual void onDeactivate() {}

private:
	//-------------------------------------------------------------------------
	// joint states to be animated
	//-------------------------------------------------------------------------
	LLPointer<LLJointState> mTorsoState;
};

//-----------------------------------------------------------------------------
// class LLBreatheMotionRot
//-----------------------------------------------------------------------------
class LLBreatheMotionRot :
	public LLMotion
{
public:
	// Constructor
	LLBreatheMotionRot(const LLUUID &id) :
		LLMotion(id),
		mBreatheRate(1.f),
		mCharacter(NULL)
	{
		mName = "breathe_rot";
		mChestState = new LLJointState;
	}

	// Destructor
	virtual ~LLBreatheMotionRot() {}

public:
	//-------------------------------------------------------------------------
	// functions to support MotionController and MotionRegistry
	//-------------------------------------------------------------------------
	// static constructor
	// all subclasses must implement such a function and register it
	static LLMotion *create(const LLUUID &id) { return new LLBreatheMotionRot(id); }

public:
	//-------------------------------------------------------------------------
	// animation callbacks to be implemented by subclasses
	//-------------------------------------------------------------------------

	// motions must specify whether or not they loop
	virtual BOOL getLoop() { return TRUE; }

	// motions must report their total duration
	virtual F32 getDuration() { return 0.0; }

	// motions must report their "ease in" duration
	virtual F32 getEaseInDuration() { return 0.0; }

	// motions must report their "ease out" duration.
	virtual F32 getEaseOutDuration() { return 0.0; }

	// motions must report their priority
	virtual LLJoint::JointPriority getPriority() { return LLJoint::MEDIUM_PRIORITY; }

	virtual LLMotionBlendType getBlendType() { return NORMAL_BLEND; }

	// called to determine when a motion should be activated/deactivated based on avatar pixel coverage
	virtual F32 getMinPixelArea() { return MIN_REQUIRED_PIXEL_AREA_BREATHE; }

	// run-time (post constructor) initialization,
	// called after parameters have been set
	// must return true to indicate success and be available for activation
	virtual LLMotionInitStatus onInitialize(LLCharacter *character)
	{		
		mCharacter = character;
		BOOL success = true;

		if ( !mChestState->setJoint( character->getJoint( "mChest" ) ) )
		{
			success = false;
		}

		if ( success )
		{
			mChestState->setUsage(LLJointState::ROT);
			addJointState( mChestState );
		}

		if ( success )
		{
			return STATUS_SUCCESS;
		}
		else
		{
			return STATUS_FAILURE;
		}
	}

	// called when a motion is activated
	// must return TRUE to indicate success, or else
	// it will be deactivated
	virtual BOOL onActivate() { return TRUE; }

	// called per time step
	// must return TRUE while it is active, and
	// must return FALSE when the motion is completed.
	virtual BOOL onUpdate(F32 time, U8* joint_mask)
	{
		mBreatheRate = 1.f;

		F32 breathe_amt = (sinf(mBreatheRate * time) * BREATHE_ROT_MOTION_STRENGTH);

		mChestState->setRotation(LLQuaternion(breathe_amt, LLVector3(0.f, 1.f, 0.f)));

		return TRUE;
	}

	// called when a motion is deactivated
	virtual void onDeactivate() {}

private:
	//-------------------------------------------------------------------------
	// joint states to be animated
	//-------------------------------------------------------------------------
	LLPointer<LLJointState> mChestState;
	F32					mBreatheRate;
	LLCharacter*		mCharacter;
};

//-----------------------------------------------------------------------------
// class LLPelvisFixMotion
//-----------------------------------------------------------------------------
class LLPelvisFixMotion :
	public LLMotion
{
public:
	// Constructor
	LLPelvisFixMotion(const LLUUID &id)
		: LLMotion(id), mCharacter(NULL)
	{
		mName = "pelvis_fix";

		mPelvisState = new LLJointState;
	}

	// Destructor
	virtual ~LLPelvisFixMotion() { }

public:
	//-------------------------------------------------------------------------
	// functions to support MotionController and MotionRegistry
	//-------------------------------------------------------------------------
	// static constructor
	// all subclasses must implement such a function and register it
	static LLMotion *create(const LLUUID& id) { return new LLPelvisFixMotion(id); }

public:
	//-------------------------------------------------------------------------
	// animation callbacks to be implemented by subclasses
	//-------------------------------------------------------------------------

	// motions must specify whether or not they loop
	virtual BOOL getLoop() { return TRUE; }

	// motions must report their total duration
	virtual F32 getDuration() { return 0.0; }

	// motions must report their "ease in" duration
	virtual F32 getEaseInDuration() { return 0.5f; }

	// motions must report their "ease out" duration.
	virtual F32 getEaseOutDuration() { return 0.5f; }

	// motions must report their priority
	virtual LLJoint::JointPriority getPriority() { return LLJoint::LOW_PRIORITY; }

	virtual LLMotionBlendType getBlendType() { return NORMAL_BLEND; }

	// called to determine when a motion should be activated/deactivated based on avatar pixel coverage
	virtual F32 getMinPixelArea() { return MIN_REQUIRED_PIXEL_AREA_PELVIS_FIX; }

	// run-time (post constructor) initialization,
	// called after parameters have been set
	// must return true to indicate success and be available for activation
	virtual LLMotionInitStatus onInitialize(LLCharacter *character)
	{
		mCharacter = character;

		if (!mPelvisState->setJoint( character->getJoint("mPelvis")))
		{
			return STATUS_FAILURE;
		}

		mPelvisState->setUsage(LLJointState::POS);

		addJointState( mPelvisState );
		return STATUS_SUCCESS;
	}

	// called when a motion is activated
	// must return TRUE to indicate success, or else
	// it will be deactivated
	virtual BOOL onActivate() { return TRUE; }

	// called per time step
	// must return TRUE while it is active, and
	// must return FALSE when the motion is completed.
	virtual BOOL onUpdate(F32 time, U8* joint_mask)
	{
		mPelvisState->setPosition(LLVector3::zero);

		return TRUE;
	}

	// called when a motion is deactivated
	virtual void onDeactivate() {}

private:
	//-------------------------------------------------------------------------
	// joint states to be animated
	//-------------------------------------------------------------------------
	LLPointer<LLJointState> mPelvisState;
	LLCharacter*		mCharacter;
};

/**
 **
 ** End LLVOAvatar Support classes
 **                                                                             **
 *********************************************************************************/


//-----------------------------------------------------------------------------
// Static Data
//-----------------------------------------------------------------------------
LLAvatarAppearanceDictionary *LLVOAvatar::sAvatarDictionary = NULL;
S32 LLVOAvatar::sFreezeCounter = 0;
U32 LLVOAvatar::sMaxNonImpostors = 12; // overridden based on graphics setting
F32 LLVOAvatar::sRenderDistance = 256.f;
S32	LLVOAvatar::sNumVisibleAvatars = 0;
S32	LLVOAvatar::sNumLODChangesThisFrame = 0;

// const LLUUID LLVOAvatar::sStepSoundOnLand("e8af4a28-aa83-4310-a7c4-c047e15ea0df"); - <FS:PP> Commented out for FIRE-3169: Option to change the default footsteps sound
const LLUUID LLVOAvatar::sStepSounds[LL_MCODE_END] =
{
	SND_STONE_RUBBER,
	SND_METAL_RUBBER,
	SND_GLASS_RUBBER,
	SND_WOOD_RUBBER,
	SND_FLESH_RUBBER,
	SND_RUBBER_PLASTIC,
	SND_RUBBER_RUBBER
};

S32 LLVOAvatar::sRenderName = RENDER_NAME_ALWAYS;
BOOL LLVOAvatar::sRenderGroupTitles = TRUE;
S32 LLVOAvatar::sNumVisibleChatBubbles = 0;
BOOL LLVOAvatar::sDebugInvisible = FALSE;
BOOL LLVOAvatar::sShowAttachmentPoints = FALSE;
BOOL LLVOAvatar::sShowAnimationDebug = FALSE;
BOOL LLVOAvatar::sShowFootPlane = FALSE;
BOOL LLVOAvatar::sVisibleInFirstPerson = FALSE;
F32 LLVOAvatar::sLODFactor = 1.f;
F32 LLVOAvatar::sPhysicsLODFactor = 1.f;
bool LLVOAvatar::sUseImpostors = false; // overwridden by RenderAvatarMaxNonImpostors
BOOL LLVOAvatar::sJointDebug = FALSE;
F32 LLVOAvatar::sUnbakedTime = 0.f;
F32 LLVOAvatar::sUnbakedUpdateTime = 0.f;
F32 LLVOAvatar::sGreyTime = 0.f;
F32 LLVOAvatar::sGreyUpdateTime = 0.f;
//-----------------------------------------------------------------------------
// Helper functions
//-----------------------------------------------------------------------------
static F32 calc_bouncy_animation(F32 x);

//-----------------------------------------------------------------------------
// LLVOAvatar()
//-----------------------------------------------------------------------------
LLVOAvatar::LLVOAvatar(const LLUUID& id,
					   const LLPCode pcode,
					   LLViewerRegion* regionp) :
	LLAvatarAppearance(&gAgentWearables),
	LLViewerObject(id, pcode, regionp),
	mSpecialRenderMode(0),
	mAttachmentSurfaceArea(0.f),
	mAttachmentVisibleTriangleCount(0),
	mAttachmentEstTriangleCount(0.f),
	mReportedVisualComplexity(VISUAL_COMPLEXITY_UNKNOWN),
	mTurning(FALSE),
	mLastSkeletonSerialNum( 0 ),
	mIsSitting(FALSE),
	mTimeVisible(),
	mTyping(FALSE),
	mMeshValid(FALSE),
	mVisible(FALSE),
	mLastImpostorUpdateFrameTime(0.f),
	mWindFreq(0.f),
	mRipplePhase( 0.f ),
	mBelowWater(FALSE),
	mLastAppearanceBlendTime(0.f),
	mAppearanceAnimating(FALSE),
    mNameIsSet(false),
	// <FS:Ansariel> FIRE-13414: Avatar name isn't updated when the simulator sends a new name
	mNameFirstname(),
	mNameLastname(),
	// </FS:Ansariel>
	mTitle(),
	// <FS:Ansariel> Show Arc in nametag (for Jelly Dolls)
	mNameArc(0),
	mNameArcColor(LLColor4::white),
	// </FS:Ansariel>
	mNameAway(false),
	mNameDoNotDisturb(false),
	mNameAutoResponse(false), // <FS:Ansariel> Show auto-response in nametag,
	mNameIsTyping(false), // <FS:Ansariel> FIRE-3475: Show typing in nametag
	mNameMute(false),
	mNameAppearance(false),
	mNameFriend(false),
	mNameAlpha(0.f),
	mRenderGroupTitles(sRenderGroupTitles),
	mNameCloud(false),
	mFirstTEMessageReceived( FALSE ),
	mFirstAppearanceMessageReceived( FALSE ),
	mCulled( FALSE ),
	mVisibilityRank(0),
	mNeedsSkin(FALSE),
	mLastSkinTime(0.f),
	mUpdatePeriod(1),
	mVisualComplexityStale(true),
	mVisuallyMuteSetting(AV_RENDER_NORMALLY),
	mMutedAVColor(LLColor4::white /* used for "uninitialize" */),
	mFirstFullyVisible(TRUE),
	mFullyLoaded(FALSE),
	mPreviousFullyLoaded(FALSE),
	mFullyLoadedInitialized(FALSE),
	mVisualComplexity(VISUAL_COMPLEXITY_UNKNOWN),
	mLoadedCallbacksPaused(FALSE),
	mLoadedCallbackTextures(0),
	mRenderUnloadedAvatar(LLCachedControl<bool>(gSavedSettings, "RenderUnloadedAvatar", false)),
	mLastRezzedStatus(-1),
	mIsEditingAppearance(FALSE),
	mUseLocalAppearance(FALSE),
	// <FS:Ansariel> [Legacy Bake]
	mUseServerBakes(FALSE),
	// </FS:Ansariel> [Legacy Bake]
	mLastUpdateRequestCOFVersion(-1),
	mLastUpdateReceivedCOFVersion(-1),
	mCachedMuteListUpdateTime(0),
	mCachedInMuteList(false),
    mIsControlAvatar(false),
    mIsUIAvatar(false),
    mEnableDefaultMotions(true)
{
	LL_DEBUGS("AvatarRender") << "LLVOAvatar Constructor (0x" << this << ") id:" << mID << LL_ENDL;

	//VTResume();  // VTune
	setHoverOffset(LLVector3(0.0, 0.0, 0.0));

	// mVoiceVisualizer is created by the hud effects manager and uses the HUD Effects pipeline
	const BOOL needsSendToSim = false; // currently, this HUD effect doesn't need to pack and unpack data to do its job
	mVoiceVisualizer = ( LLVoiceVisualizer *)LLHUDManager::getInstance()->createViewerEffect( LLHUDObject::LL_HUD_EFFECT_VOICE_VISUALIZER, needsSendToSim );

	LL_DEBUGS("Avatar","Message") << "LLVOAvatar Constructor (0x" << this << ") id:" << mID << LL_ENDL;
	mPelvisp = NULL;

	mDirtyMesh = 2;	// Dirty geometry, need to regenerate.
	mMeshTexturesDirty = FALSE;
	mHeadp = NULL;


	// set up animation variables
	mSpeed = 0.f;
	setAnimationData("Speed", &mSpeed);

	mNeedsImpostorUpdate = TRUE;
	mNeedsAnimUpdate = TRUE;

	mNeedsExtentUpdate = true;

	mImpostorDistance = 0;
	mImpostorPixelArea = 0;
	setNumTEs(TEX_NUM_INDICES);
	mbCanSelect = TRUE;

	mSignaledAnimations.clear();
	mPlayingAnimations.clear();

	mWasOnGroundLeft = FALSE;
	mWasOnGroundRight = FALSE;

	mTimeLast = 0.0f;
	mSpeedAccum = 0.0f;

	mRippleTimeLast = 0.f;

	mInAir = FALSE;

	mStepOnLand = TRUE;
	mStepMaterial = 0;

	mLipSyncActive = false;
	mOohMorph      = NULL;
	mAahMorph      = NULL;

	mCurrentGesticulationLevel = 0;

    
	mRuthTimer.reset();
	mRuthDebugTimer.reset();
	mDebugExistenceTimer.reset();
	mLastAppearanceMessageTimer.reset();

	if(LLSceneMonitor::getInstance()->isEnabled())
	{
	    LLSceneMonitor::getInstance()->freezeAvatar((LLCharacter*)this);
	}

	// <FS:Ansariel> [FS Persisted Avatar Render Settings]
	//mVisuallyMuteSetting = LLVOAvatar::VisualMuteSettings(LLRenderMuteList::getInstance()->getSavedVisualMuteSetting(getID()));
	mVisuallyMuteSetting = FSAvatarRenderPersistence::instance().getAvatarRenderSettings(id);
}

//<FS:Beq> BOM constrain number of bake requests when BOM not supported
S32 LLVOAvatar::getNumBakes() const 
{
#ifdef OPENSIM
	// BAKED_LEFT_ARM is equal to the pre-BOM BAKED_NUM_INDICES
	if(getRegion())
	{
		// LL_INFOS("BOMOS") 
		// 				<< getFullname()
		// 				<< "Using avatar region settings [" << getRegion()->getName() << "]"
		// 				<< " bakesOnMesh = " << static_cast<const char *>(getRegion()->bakesOnMeshEnabled()?"True":"False")
		// 				<< LL_ENDL;
		return getRegion()->getRegionMaxBakes();
	}
	// LL_INFOS("BOMOS") 
	// 				<< " Using fallback settings"
	// 				<< " bakesOnMesh = " << static_cast<const char *>(LLGridManager::instance().isInSecondLife()?"True":"False")
	// 				<< LL_ENDL;
	// fallback, in SL assume BOM, elsewhere assume not.
	return LLGridManager::instance().isInSecondLife()?BAKED_NUM_INDICES:BAKED_LEFT_ARM;
#else
	return BAKED_NUM_INDICES;
#endif
}

// U8 LLVOAvatar::getNumTEs() const
// {
// #ifdef OPENSIM
// 	// TEX_HEAD_UNIVERSAL_TATTOO is equal to the pre-BOM TEX_NUM_INDICES
// 	if(!mTEImages){return 0;}
// 	if(getRegion())
// 	{
// 		return getRegion()->getRegionMaxTEs();
// 	}
// 	// fallback, in SL assume BOM, elsewhere assume not.
// 	return LLGridManager::instance().isInSecondLife()?TEX_NUM_INDICES:TEX_HEAD_UNIVERSAL_TATTOO;
// #else
// 	return TEX_NUM_INDICES;
// #endif
// }
//</FS:Beq>
std::string LLVOAvatar::avString() const
{
    if (isControlAvatar())
    {
        return getFullname();
    }
    else
    {
	std::string viz_string = LLVOAvatar::rezStatusToString(getRezzedStatus());
	return " Avatar '" + getFullname() + "' " + viz_string + " ";
    }
}

void LLVOAvatar::debugAvatarRezTime(std::string notification_name, std::string comment)
{
	LL_INFOS("Avatar") << "REZTIME: [ " << (U32)mDebugExistenceTimer.getElapsedTimeF32()
					   << "sec ]"
					   << avString() 
					   << "RuthTimer " << (U32)mRuthDebugTimer.getElapsedTimeF32()
					   << " Notification " << notification_name
					   << " : " << comment
					   << LL_ENDL;

	if (gSavedSettings.getBOOL("DebugAvatarRezTime"))
	{
		LLSD args;
		args["EXISTENCE"] = llformat("%d",(U32)mDebugExistenceTimer.getElapsedTimeF32());
		args["TIME"] = llformat("%d",(U32)mRuthDebugTimer.getElapsedTimeF32());
		args["NAME"] = getFullname();
		LLNotificationsUtil::add(notification_name,args);
	}
}

//------------------------------------------------------------------------
// LLVOAvatar::~LLVOAvatar()
//------------------------------------------------------------------------
LLVOAvatar::~LLVOAvatar()
{
	if (!mFullyLoaded)
	{
		debugAvatarRezTime("AvatarRezLeftCloudNotification","left after ruth seconds as cloud");
	}
	else
	{
		debugAvatarRezTime("AvatarRezLeftNotification","left sometime after declouding");
	}

	// <FS:ND> only call logPendingPhases if we're still alive. Otherwise this can lead to shutdown crashes 

	// logPendingPhases();
	if (isAgentAvatarValid())
		logPendingPhases();
	
	// </FS:ND>
	LL_DEBUGS("Avatar") << "LLVOAvatar Destructor (0x" << this << ") id:" << mID << LL_ENDL;

	std::for_each(mAttachmentPoints.begin(), mAttachmentPoints.end(), DeletePairedPointer());
	mAttachmentPoints.clear();

	mDead = TRUE;
	
	mAnimationSources.clear();
	LLLoadedCallbackEntry::cleanUpCallbackList(&mCallbackTextureList) ;

	getPhases().clearPhases();
	
	LL_DEBUGS() << "LLVOAvatar Destructor end" << LL_ENDL;
}

void LLVOAvatar::markDead()
{
	if (mNameText)
	{
		mNameText->markDead();
		mNameText = NULL;
		sNumVisibleChatBubbles--;
	}
	mVoiceVisualizer->markDead();
	LLLoadedCallbackEntry::cleanUpCallbackList(&mCallbackTextureList) ;
	LLViewerObject::markDead();
}


BOOL LLVOAvatar::isFullyBaked()
{
	if (mIsDummy) return TRUE;
	if (getNumTEs() == 0) return FALSE;
	// <FS:Beq> OS BOM limit the tests to avoid "invalid face error"
	// for (U32 i = 0; i < mBakedTextureDatas.size(); i++)
	for (U32 i = 0; i < getNumBakes(); i++)
	{
		if (!isTextureDefined(mBakedTextureDatas[i].mTextureIndex)
			&& ((i != BAKED_SKIRT) || isWearingWearableType(LLWearableType::WT_SKIRT))
			&& (i != BAKED_LEFT_ARM) && (i != BAKED_LEFT_LEG) && (i != BAKED_AUX1) && (i != BAKED_AUX2) && (i != BAKED_AUX3))
		{
			return FALSE;
		}
	}
	return TRUE;
}

BOOL LLVOAvatar::isFullyTextured() const
{
	for (S32 i = 0; i < mMeshLOD.size(); i++)
	{
		LLAvatarJoint* joint = mMeshLOD[i];
		if (i==MESH_ID_SKIRT && !isWearingWearableType(LLWearableType::WT_SKIRT))
		{
			continue; // don't care about skirt textures if we're not wearing one.
		}
		if (!joint)
		{
			continue; // nonexistent LOD OK.
		}
		avatar_joint_mesh_list_t::iterator meshIter = joint->mMeshParts.begin();
		if (meshIter != joint->mMeshParts.end())
		{
			LLAvatarJointMesh *mesh = (*meshIter);
			if (!mesh)
			{
				continue; // nonexistent mesh OK
			}
			if (mesh->hasGLTexture())
			{
				continue; // Mesh exists and has a baked texture.
			}
			if (mesh->hasComposite())
			{
				continue; // Mesh exists and has a composite texture.
			}
			// Fail
			return FALSE;
		}
	}
	return TRUE;
}

BOOL LLVOAvatar::hasGray() const
{
	return !getIsCloud() && !isFullyTextured();
}

S32 LLVOAvatar::getRezzedStatus() const
{
	if (getIsCloud()) return 0;
	bool textured = isFullyTextured();
	if (textured && allBakedTexturesCompletelyDownloaded()) return 3;
	if (textured) return 2;
	llassert(hasGray());
	return 1; // gray
}

void LLVOAvatar::deleteLayerSetCaches(bool clearAll)
{
	for (U32 i = 0; i < mBakedTextureDatas.size(); i++)
	{
		if (mBakedTextureDatas[i].mTexLayerSet)
		{
			// ! BACKWARDS COMPATIBILITY !
			// Can be removed after hair baking is mandatory on the grid
			if ((i != BAKED_HAIR || isSelf()) && !clearAll)
			{
				mBakedTextureDatas[i].mTexLayerSet->deleteCaches();
			}
		}
		if (mBakedTextureDatas[i].mMaskTexName)
		{
			LLImageGL::deleteTextures(1, (GLuint*)&(mBakedTextureDatas[i].mMaskTexName));
			mBakedTextureDatas[i].mMaskTexName = 0 ;
		}
	}
}

// static 
BOOL LLVOAvatar::areAllNearbyInstancesBaked(S32& grey_avatars)
{
	BOOL res = TRUE;
	grey_avatars = 0;
	for (std::vector<LLCharacter*>::iterator iter = LLCharacter::sInstances.begin();
		 iter != LLCharacter::sInstances.end(); ++iter)
	{
		LLVOAvatar* inst = (LLVOAvatar*) *iter;
		if( inst->isDead() )
		{
			continue;
		}
		else if( !inst->isFullyBaked() )
		{
			res = FALSE;
			if (inst->mHasGrey)
			{
				++grey_avatars;
			}
		}
	}
	return res;
}

// static
void LLVOAvatar::getNearbyRezzedStats(std::vector<S32>& counts)
{
	counts.clear();
	counts.resize(4);
	for (std::vector<LLCharacter*>::iterator iter = LLCharacter::sInstances.begin();
		 iter != LLCharacter::sInstances.end(); ++iter)
	{
		LLVOAvatar* inst = (LLVOAvatar*) *iter;
		if (inst)
		{
			S32 rez_status = inst->getRezzedStatus();
			counts[rez_status]++;
		}
	}
}

// static
std::string LLVOAvatar::rezStatusToString(S32 rez_status)
{
	if (rez_status==0) return "cloud";
	if (rez_status==1) return "gray";
	if (rez_status==2) return "downloading";
	if (rez_status==3) return "full";
	return "unknown";
}

// static
void LLVOAvatar::dumpBakedStatus()
{
	LLVector3d camera_pos_global = gAgentCamera.getCameraPositionGlobal();

	for (std::vector<LLCharacter*>::iterator iter = LLCharacter::sInstances.begin();
		 iter != LLCharacter::sInstances.end(); ++iter)
	{
		LLVOAvatar* inst = (LLVOAvatar*) *iter;
		LL_INFOS() << "Avatar ";

		LLNameValue* firstname = inst->getNVPair("FirstName");
		LLNameValue* lastname = inst->getNVPair("LastName");

		if( firstname )
		{
			LL_CONT << firstname->getString();
		}
		if( lastname )
		{
			LL_CONT << " " << lastname->getString();
		}

		LL_CONT << " " << inst->mID;

		if( inst->isDead() )
		{
			LL_CONT << " DEAD ("<< inst->getNumRefs() << " refs)";
		}

		if( inst->isSelf() )
		{
			LL_CONT << " (self)";
		}


		F64 dist_to_camera = (inst->getPositionGlobal() - camera_pos_global).length();
		LL_CONT << " " << dist_to_camera << "m ";

		LL_CONT << " " << inst->mPixelArea << " pixels";

		if( inst->isVisible() )
		{
			LL_CONT << " (visible)";
		}
		else
		{
			LL_CONT << " (not visible)";
		}

		if( inst->isFullyBaked() )
		{
			LL_CONT << " Baked";
		}
		else
		{
			LL_CONT << " Unbaked (";
			
			for (LLAvatarAppearanceDictionary::BakedTextures::const_iterator iter = LLAvatarAppearanceDictionary::getInstance()->getBakedTextures().begin();
				 iter != LLAvatarAppearanceDictionary::getInstance()->getBakedTextures().end();
				 ++iter)
			{
				const LLAvatarAppearanceDictionary::BakedEntry *baked_dict = iter->second;
				const ETextureIndex index = baked_dict->mTextureIndex;
				if (!inst->isTextureDefined(index))
				{
					LL_CONT << " " << (LLAvatarAppearanceDictionary::getInstance()->getTexture(index) ? LLAvatarAppearanceDictionary::getInstance()->getTexture(index)->mName : "");
				}
			}
			LL_CONT << " ) " << inst->getUnbakedPixelAreaRank();
			if( inst->isCulled() )
			{
				LL_CONT << " culled";
			}
		}
		LL_CONT << LL_ENDL;
	}
}

//static
void LLVOAvatar::restoreGL()
{
	if (!isAgentAvatarValid()) return;

	gAgentAvatarp->setCompositeUpdatesEnabled(TRUE);
	for (U32 i = 0; i < gAgentAvatarp->mBakedTextureDatas.size(); i++)
	{
		// <FS:Ansariel> [Legacy Bake]
		//gAgentAvatarp->invalidateComposite(gAgentAvatarp->getTexLayerSet(i));
		gAgentAvatarp->invalidateComposite(gAgentAvatarp->getTexLayerSet(i), FALSE);
	}
	gAgentAvatarp->updateMeshTextures();
}

//static
void LLVOAvatar::destroyGL()
{
	deleteCachedImages();

	resetImpostors();
}

//static
void LLVOAvatar::resetImpostors()
{
	for (std::vector<LLCharacter*>::iterator iter = LLCharacter::sInstances.begin();
		 iter != LLCharacter::sInstances.end(); ++iter)
	{
		LLVOAvatar* avatar = (LLVOAvatar*) *iter;
		avatar->mImpostor.release();
		avatar->mNeedsImpostorUpdate = TRUE;
	}
}

// static
void LLVOAvatar::deleteCachedImages(bool clearAll)
{	
	if (LLViewerTexLayerSet::sHasCaches)
	{
		for (std::vector<LLCharacter*>::iterator iter = LLCharacter::sInstances.begin();
			 iter != LLCharacter::sInstances.end(); ++iter)
		{
			LLVOAvatar* inst = (LLVOAvatar*) *iter;
			inst->deleteLayerSetCaches(clearAll);
		}
		LLViewerTexLayerSet::sHasCaches = FALSE;
	}
	LLVOAvatarSelf::deleteScratchTextures();
	LLTexLayerStaticImageList::getInstance()->deleteCachedImages();
}


//------------------------------------------------------------------------
// static
// LLVOAvatar::initClass()
//------------------------------------------------------------------------
void LLVOAvatar::initClass()
{ 
	gAnimLibrary.animStateSetString(ANIM_AGENT_BODY_NOISE,"body_noise");
	gAnimLibrary.animStateSetString(ANIM_AGENT_BREATHE_ROT,"breathe_rot");
	gAnimLibrary.animStateSetString(ANIM_AGENT_PHYSICS_MOTION,"physics_motion");
	gAnimLibrary.animStateSetString(ANIM_AGENT_EDITING,"editing");
	gAnimLibrary.animStateSetString(ANIM_AGENT_EYE,"eye");
	gAnimLibrary.animStateSetString(ANIM_AGENT_FLY_ADJUST,"fly_adjust");
	gAnimLibrary.animStateSetString(ANIM_AGENT_HAND_MOTION,"hand_motion");
	gAnimLibrary.animStateSetString(ANIM_AGENT_HEAD_ROT,"head_rot");
	gAnimLibrary.animStateSetString(ANIM_AGENT_PELVIS_FIX,"pelvis_fix");
	gAnimLibrary.animStateSetString(ANIM_AGENT_TARGET,"target");
	gAnimLibrary.animStateSetString(ANIM_AGENT_WALK_ADJUST,"walk_adjust");

    // Where should this be set initially?
    LLJoint::setDebugJointNames(gSavedSettings.getString("DebugAvatarJoints"));

	LLControlAvatar::sRegionChangedSlot = gAgent.addRegionChangedCallback(&LLControlAvatar::onRegionChanged);

	initCloud();
}


void LLVOAvatar::cleanupClass()
{
}

LLPartSysData LLVOAvatar::sCloud;
void LLVOAvatar::initCloud()
{
	// fancy particle cloud designed by Brent
	std::string filename = gDirUtilp->getExpandedFilename(LL_PATH_PER_SL_ACCOUNT, "cloud.xml");
	if(!gDirUtilp->fileExists(filename))
	{
		filename = gDirUtilp->getExpandedFilename(LL_PATH_USER_SETTINGS, "cloud.xml");
	}
	if(!gDirUtilp->fileExists(filename))
	{
		filename = gDirUtilp->getExpandedFilename(LL_PATH_APP_SETTINGS, "cloud.xml");
	}
	LLSD cloud;
	// <FS:ND> On Linux ifstream only has a const char* constructor
	// llifstream in_file(filename);
	llifstream in_file(filename.c_str());
	// </FS:ND>
	LLSDSerialize::fromXMLDocument(cloud, in_file);
	sCloud.fromLLSD(cloud);
	LLViewerTexture* cloud_texture = LLViewerTextureManager::getFetchedTextureFromFile("cloud-particle.j2c");
	sCloud.mPartImageID = cloud_texture->getID();

	//Todo: have own image, de-copy-pasta
	LLSD cloud_muted;
	filename = gDirUtilp->getExpandedFilename(LL_PATH_PER_SL_ACCOUNT, "cloud_muted.xml");
	if(!gDirUtilp->fileExists(filename))
	{
		filename = gDirUtilp->getExpandedFilename(LL_PATH_USER_SETTINGS, "cloud_muted.xml");
	}
	if(!gDirUtilp->fileExists(filename))
	{
		filename = gDirUtilp->getExpandedFilename(LL_PATH_APP_SETTINGS, "cloud_muted.xml");
	}
	// <FS:ND> On Linux ifstream only has a const char* constructor
	// llifstream in_file_muted(filename);
	llifstream in_file_muted(filename.c_str());
	// </FS:ND>
}

// virtual
void LLVOAvatar::initInstance()
{
	//-------------------------------------------------------------------------
	// register motions
	//-------------------------------------------------------------------------
	if (LLCharacter::sInstances.size() == 1)
	{
		LLKeyframeMotion::setVFS(gStaticVFS);
		registerMotion( ANIM_AGENT_DO_NOT_DISTURB,					LLNullMotion::create );
		registerMotion( ANIM_AGENT_CROUCH,					LLKeyframeStandMotion::create );
		registerMotion( ANIM_AGENT_CROUCHWALK,				LLKeyframeWalkMotion::create );
		registerMotion( ANIM_AGENT_EXPRESS_AFRAID,			LLEmote::create );
		registerMotion( ANIM_AGENT_EXPRESS_ANGER,			LLEmote::create );
		registerMotion( ANIM_AGENT_EXPRESS_BORED,			LLEmote::create );
		registerMotion( ANIM_AGENT_EXPRESS_CRY,				LLEmote::create );
		registerMotion( ANIM_AGENT_EXPRESS_DISDAIN,			LLEmote::create );
		registerMotion( ANIM_AGENT_EXPRESS_EMBARRASSED,		LLEmote::create );
		registerMotion( ANIM_AGENT_EXPRESS_FROWN,			LLEmote::create );
		registerMotion( ANIM_AGENT_EXPRESS_KISS,			LLEmote::create );
		registerMotion( ANIM_AGENT_EXPRESS_LAUGH,			LLEmote::create );
		registerMotion( ANIM_AGENT_EXPRESS_OPEN_MOUTH,		LLEmote::create );
		registerMotion( ANIM_AGENT_EXPRESS_REPULSED,		LLEmote::create );
		registerMotion( ANIM_AGENT_EXPRESS_SAD,				LLEmote::create );
		registerMotion( ANIM_AGENT_EXPRESS_SHRUG,			LLEmote::create );
		registerMotion( ANIM_AGENT_EXPRESS_SMILE,			LLEmote::create );
		registerMotion( ANIM_AGENT_EXPRESS_SURPRISE,		LLEmote::create );
		registerMotion( ANIM_AGENT_EXPRESS_TONGUE_OUT,		LLEmote::create );
		registerMotion( ANIM_AGENT_EXPRESS_TOOTHSMILE,		LLEmote::create );
		registerMotion( ANIM_AGENT_EXPRESS_WINK,			LLEmote::create );
		registerMotion( ANIM_AGENT_EXPRESS_WORRY,			LLEmote::create );
		registerMotion( ANIM_AGENT_FEMALE_RUN_NEW,			LLKeyframeWalkMotion::create );
		registerMotion( ANIM_AGENT_FEMALE_WALK,				LLKeyframeWalkMotion::create );
		registerMotion( ANIM_AGENT_FEMALE_WALK_NEW,			LLKeyframeWalkMotion::create );
		registerMotion( ANIM_AGENT_RUN,						LLKeyframeWalkMotion::create );
		registerMotion( ANIM_AGENT_RUN_NEW,					LLKeyframeWalkMotion::create );
		registerMotion( ANIM_AGENT_STAND,					LLKeyframeStandMotion::create );
		registerMotion( ANIM_AGENT_STAND_1,					LLKeyframeStandMotion::create );
		registerMotion( ANIM_AGENT_STAND_2,					LLKeyframeStandMotion::create );
		registerMotion( ANIM_AGENT_STAND_3,					LLKeyframeStandMotion::create );
		registerMotion( ANIM_AGENT_STAND_4,					LLKeyframeStandMotion::create );
		registerMotion( ANIM_AGENT_STANDUP,					LLKeyframeFallMotion::create );
		registerMotion( ANIM_AGENT_TURNLEFT,				LLKeyframeWalkMotion::create );
		registerMotion( ANIM_AGENT_TURNRIGHT,				LLKeyframeWalkMotion::create );
		registerMotion( ANIM_AGENT_WALK,					LLKeyframeWalkMotion::create );
		registerMotion( ANIM_AGENT_WALK_NEW,				LLKeyframeWalkMotion::create );
		
		// motions without a start/stop bit
		registerMotion( ANIM_AGENT_BODY_NOISE,				LLBodyNoiseMotion::create );
		registerMotion( ANIM_AGENT_BREATHE_ROT,				LLBreatheMotionRot::create );
		registerMotion( ANIM_AGENT_PHYSICS_MOTION,			LLPhysicsMotionController::create );
		registerMotion( ANIM_AGENT_EDITING,					LLEditingMotion::create	);
		registerMotion( ANIM_AGENT_EYE,						LLEyeMotion::create	);
		registerMotion( ANIM_AGENT_FEMALE_WALK,				LLKeyframeWalkMotion::create );
		registerMotion( ANIM_AGENT_FLY_ADJUST,				LLFlyAdjustMotion::create );
		registerMotion( ANIM_AGENT_HAND_MOTION,				LLHandMotion::create );
		registerMotion( ANIM_AGENT_HEAD_ROT,				LLHeadRotMotion::create );
		registerMotion( ANIM_AGENT_PELVIS_FIX,				LLPelvisFixMotion::create );
		registerMotion( ANIM_AGENT_SIT_FEMALE,				LLKeyframeMotion::create );
		registerMotion( ANIM_AGENT_TARGET,					LLTargetingMotion::create );
		registerMotion( ANIM_AGENT_WALK_ADJUST,				LLWalkAdjustMotion::create );
	}
	
	LLAvatarAppearance::initInstance();
	
	// preload specific motions here
	createMotion( ANIM_AGENT_CUSTOMIZE);
	createMotion( ANIM_AGENT_CUSTOMIZE_DONE);
	
	//VTPause();  // VTune
	
	mVoiceVisualizer->setVoiceEnabled( LLVoiceClient::getInstance()->getVoiceEnabled( mID ) );

    mInitFlags |= 1<<1;
}

// virtual
LLAvatarJoint* LLVOAvatar::createAvatarJoint()
{
	return new LLViewerJoint();
}

// virtual
LLAvatarJoint* LLVOAvatar::createAvatarJoint(S32 joint_num)
{
	return new LLViewerJoint(joint_num);
}

// virtual
LLAvatarJointMesh* LLVOAvatar::createAvatarJointMesh()
{
	return new LLViewerJointMesh();
}

// virtual
LLTexLayerSet* LLVOAvatar::createTexLayerSet()
{
	return new LLViewerTexLayerSet(this);
}

const LLVector3 LLVOAvatar::getRenderPosition() const
{

	if (mDrawable.isNull() || mDrawable->getGeneration() < 0)
	{
		return getPositionAgent();
	}
	else if (isRoot())
	{
		F32 fixup;
		if ( hasPelvisFixup( fixup) )
		{
			//Apply a pelvis fixup (as defined by the avs skin)
			LLVector3 pos = mDrawable->getPositionAgent();
			pos[VZ] += fixup;
			return pos;
		}
		else
		{
			return mDrawable->getPositionAgent();
		}
	}
	else
	{
		return getPosition() * mDrawable->getParent()->getRenderMatrix();
	}
}

void LLVOAvatar::updateDrawable(BOOL force_damped)
{
	clearChanged(SHIFTED);
}

void LLVOAvatar::onShift(const LLVector4a& shift_vector)
{
	const LLVector3& shift = reinterpret_cast<const LLVector3&>(shift_vector);
	mLastAnimExtents[0] += shift;
	mLastAnimExtents[1] += shift;
}

void LLVOAvatar::updateSpatialExtents(LLVector4a& newMin, LLVector4a &newMax)
{
    if (mDrawable.isNull())
    {
        return;
    }

    if (mNeedsExtentUpdate)
    {
        calculateSpatialExtents(newMin,newMax);
        mLastAnimExtents[0].set(newMin.getF32ptr());
        mLastAnimExtents[1].set(newMax.getF32ptr());
		mLastAnimBasePos = mPelvisp->getWorldPosition();
        mNeedsExtentUpdate = false;
    }
	else
	{
		LLVector3 new_base_pos = mPelvisp->getWorldPosition();
		LLVector3 shift = new_base_pos-mLastAnimBasePos;
		mLastAnimExtents[0] += shift;
		mLastAnimExtents[1] += shift;
		mLastAnimBasePos = new_base_pos;

	}
          
	if (isImpostor() && !needsImpostorUpdate())
	{
		LLVector3 delta = getRenderPosition() -
			((LLVector3(mDrawable->getPositionGroup().getF32ptr())-mImpostorOffset));
		
		newMin.load3( (mLastAnimExtents[0] + delta).mV);
		newMax.load3( (mLastAnimExtents[1] + delta).mV);
	}
	else
	{
        newMin.load3(mLastAnimExtents[0].mV);
        newMax.load3(mLastAnimExtents[1].mV);
		LLVector4a pos_group;
		pos_group.setAdd(newMin,newMax);
		pos_group.mul(0.5f);
		mImpostorOffset = LLVector3(pos_group.getF32ptr())-getRenderPosition();
		mDrawable->setPositionGroup(pos_group);
	}
}


static LLTrace::BlockTimerStatHandle FTM_AVATAR_EXTENT_UPDATE("Av Upd Extent");

void LLVOAvatar::calculateSpatialExtents(LLVector4a& newMin, LLVector4a& newMax)
{
    LL_RECORD_BLOCK_TIME(FTM_AVATAR_EXTENT_UPDATE);
//<FS:Beq> not called as often as it used to be but still no harm in optimising
//    S32 box_detail = gSavedSettings.getS32("AvatarBoundingBoxComplexity");
	static const LLCachedControl<S32> box_detail(gSavedSettings, "AvatarBoundingBoxComplexity");
//<FS:Beq>
    // FIXME the update_min_max function used below assumes there is a
    // known starting point, but in general there isn't. Ideally the
    // box update logic should be modified to handle the no-point-yet
    // case. For most models, starting with the pelvis is safe though.
    LLVector3 zero_pos;
	LLVector4a pos;
    if (dist_vec(zero_pos, mPelvisp->getWorldPosition())<0.001)
    {
        // Don't use pelvis until av initialized
	pos.load3(getRenderPosition().mV);
    }
    else
    {
        pos.load3(mPelvisp->getWorldPosition().mV);
    }
	newMin = pos;
	newMax = pos;

	//stretch bounding box by joint positions. Doing this for
	//control avs, where the polymeshes aren't maintained or
	//displayed, can give inaccurate boxes due to joints stuck at (0,0,0).
    if ((box_detail>=1) && !isControlAvatar())
    {
	for (polymesh_map_t::iterator i = mPolyMeshes.begin(); i != mPolyMeshes.end(); ++i)
	{
		LLPolyMesh* mesh = i->second;
		for (S32 joint_num = 0; joint_num < mesh->mJointRenderData.size(); joint_num++)
		{
			LLVector4a trans;
			trans.load3( mesh->mJointRenderData[joint_num]->mWorldMatrix->getTranslation().mV);
			update_min_max(newMin, newMax, trans);
		}
	}

    }

	// Pad bounding box for starting joint, plus polymesh if
	// applicable. Subsequent calcs should be accurate enough to not
	// need padding.
	LLVector4a padding(0.25);
	newMin.sub(padding);
	newMax.add(padding);


	//stretch bounding box by static attachments
    if (box_detail >= 2)
    {
        float max_attachment_span = get_default_max_prim_scale() * 5.0f;
	
	for (attachment_map_t::iterator iter = mAttachmentPoints.begin(); 
		 iter != mAttachmentPoints.end();
		 ++iter)
	{
		LLViewerJointAttachment* attachment = iter->second;

		// <FS:Ansariel> Possible crash fix
		//if (attachment->getValid())
		if (attachment && attachment->getValid())
		// </FS:Ansariel>
		{
			for (LLViewerJointAttachment::attachedobjs_vec_t::iterator attachment_iter = attachment->mAttachedObjects.begin();
				 attachment_iter != attachment->mAttachedObjects.end();
				 ++attachment_iter)
			{
                    // Don't we need to look at children of attached_object as well?
                const LLViewerObject* attached_object = attachment_iter->get();
				if (attached_object && !attached_object->isHUDAttachment())
				{
                        const LLVOVolume *vol = dynamic_cast<const LLVOVolume*>(attached_object);
                        if (vol && vol->isAnimatedObject())
                        {
                            // Animated objects already have a bounding box in their control av, use that. 
                            // Could lag by a frame if there's no guarantee on order of processing for avatars.
                            LLControlAvatar *cav = vol->getControlAvatar();
                            if (cav)
                            {
                                LLVector4a cav_min;
                                cav_min.load3(cav->mLastAnimExtents[0].mV);
                                LLVector4a cav_max;
                                cav_max.load3(cav->mLastAnimExtents[1].mV);
                                update_min_max(newMin,newMax,cav_min);
                                update_min_max(newMin,newMax,cav_max);
                                continue;
                            }
                        }
                        if (vol && vol->isRiggedMesh())
                        {
                            continue;
                        }
					LLDrawable* drawable = attached_object->mDrawable;
					if (drawable && !drawable->isState(LLDrawable::RIGGED))
					{
						LLSpatialBridge* bridge = drawable->getSpatialBridge();
						if (bridge)
						{
							const LLVector4a* ext = bridge->getSpatialExtents();
							LLVector4a distance;
							distance.setSub(ext[1], ext[0]);
							LLVector4a max_span(max_attachment_span);

							S32 lt = distance.lessThan(max_span).getGatheredBits() & 0x7;
						
							// Only add the prim to spatial extents calculations if it isn't a megaprim.
							// max_attachment_span calculated at the start of the function 
							// (currently 5 times our max prim size) 
							if (lt == 0x7)
							{
								update_min_max(newMin,newMax,ext[0]);
								update_min_max(newMin,newMax,ext[1]);
							}
						}
					}
				}
			}
		}
	}
    }

    // Stretch bounding box by rigged mesh joint boxes
    if (box_detail>=3)
    {
		updateRiggingInfo();
        for (S32 joint_num = 0; joint_num < LL_CHARACTER_MAX_ANIMATED_JOINTS; joint_num++)
        {
            LLJoint *joint = getJoint(joint_num);
            LLJointRiggingInfo *rig_info = NULL;
            if (joint_num < mJointRiggingInfoTab.size())
            {
                rig_info = &mJointRiggingInfoTab[joint_num];
            }

            if (joint && rig_info && rig_info->isRiggedTo())
            {
                LLViewerJointAttachment *as_joint_attach = dynamic_cast<LLViewerJointAttachment*>(joint);
                if (as_joint_attach && as_joint_attach->getIsHUDAttachment())
                {
                    // Ignore bounding box of HUD joints
                    continue;
                }
                LLMatrix4a mat;
                LLVector4a new_extents[2];
                mat.loadu(joint->getWorldMatrix());
                matMulBoundBox(mat, rig_info->getRiggedExtents(), new_extents);
                update_min_max(newMin, newMax, new_extents[0]);
                update_min_max(newMin, newMax, new_extents[1]);
                //if (isSelf())
                //{
                //    LL_INFOS() << joint->getName() << " extents " << new_extents[0] << "," << new_extents[1] << LL_ENDL;
                //    LL_INFOS() << joint->getName() << " av box is " << newMin << "," << newMax << LL_ENDL;
                //}
            }
        }
    }

    // Update pixel area
    LLVector4a center, size;
    center.setAdd(newMin, newMax);
    center.mul(0.5f);
    
    size.setSub(newMax,newMin);
    size.mul(0.5f);
    
    mPixelArea = LLPipeline::calcPixelArea(center, size, *LLViewerCamera::getInstance());
}

void render_sphere_and_line(const LLVector3& begin_pos, const LLVector3& end_pos, F32 sphere_scale, const LLVector3& occ_color, const LLVector3& visible_color)
{
    // Unoccluded bone portions
    LLGLDepthTest normal_depth(GL_TRUE);

    // Draw line segment for unoccluded joint
    gGL.diffuseColor3f(visible_color[0], visible_color[1], visible_color[2]);

    gGL.begin(LLRender::LINES);
    gGL.vertex3fv(begin_pos.mV); 
    gGL.vertex3fv(end_pos.mV);
    gGL.end();
        

    // Draw sphere representing joint pos
    gGL.pushMatrix();
    gGL.scalef(sphere_scale, sphere_scale, sphere_scale);
    gSphere.renderGGL();
    gGL.popMatrix();
        
    LLGLDepthTest depth_under(GL_TRUE, GL_FALSE, GL_GREATER);

    // Occluded bone portions
    gGL.diffuseColor3f(occ_color[0], occ_color[1], occ_color[2]);

    gGL.begin(LLRender::LINES);
    gGL.vertex3fv(begin_pos.mV); 
    gGL.vertex3fv(end_pos.mV);
    gGL.end();

    // Draw sphere representing joint pos
    gGL.pushMatrix();
    gGL.scalef(sphere_scale, sphere_scale, sphere_scale);
    gSphere.renderGGL();
    gGL.popMatrix();
}

//-----------------------------------------------------------------------------
// renderCollisionVolumes()
//-----------------------------------------------------------------------------
void LLVOAvatar::renderCollisionVolumes()
{
	std::ostringstream ostr;

	for (S32 i = 0; i < mNumCollisionVolumes; i++)
	{
		ostr << mCollisionVolumes[i].getName() << ", ";

        LLAvatarJointCollisionVolume& collision_volume = mCollisionVolumes[i];

		collision_volume.updateWorldMatrix();

		gGL.pushMatrix();
		gGL.multMatrix( &collision_volume.getXform()->getWorldMatrix().mMatrix[0][0] );

        LLVector3 begin_pos(0,0,0);
        LLVector3 end_pos(collision_volume.getEnd());
        static F32 sphere_scale = 1.0f;
        static F32 center_dot_scale = 0.05f;

        static LLVector3 BLUE(0.0f, 0.0f, 1.0f);
        static LLVector3 PASTEL_BLUE(0.5f, 0.5f, 1.0f);
        static LLVector3 RED(1.0f, 0.0f, 0.0f);
        static LLVector3 PASTEL_RED(1.0f, 0.5f, 0.5f);
        static LLVector3 WHITE(1.0f, 1.0f, 1.0f);
        

        LLVector3 cv_color_occluded;
        LLVector3 cv_color_visible;
        LLVector3 dot_color_occluded(WHITE);
        LLVector3 dot_color_visible(WHITE);
        if (isControlAvatar())
        {
            cv_color_occluded = RED;
            cv_color_visible = PASTEL_RED;
        }
        else
        {
            cv_color_occluded = BLUE;
            cv_color_visible = PASTEL_BLUE;
        }
        render_sphere_and_line(begin_pos, end_pos, sphere_scale, cv_color_occluded, cv_color_visible);
        render_sphere_and_line(begin_pos, end_pos, center_dot_scale, dot_color_occluded, dot_color_visible);

        gGL.popMatrix();
    }

    
	if (mNameText.notNull())
	{
		LLVector4a unused;
	
		mNameText->lineSegmentIntersect(unused, unused, unused, TRUE);
	}
}

void LLVOAvatar::renderBones()
{
    LLGLEnable blend(GL_BLEND);

	avatar_joint_list_t::iterator iter = mSkeleton.begin();
	avatar_joint_list_t::iterator end  = mSkeleton.end();

    // For bones with position overrides defined
    static LLVector3 OVERRIDE_COLOR_OCCLUDED(1.0f, 0.0f, 0.0f);
    static LLVector3 OVERRIDE_COLOR_VISIBLE(0.5f, 0.5f, 0.5f);
    // For bones which are rigged to by at least one attachment
    static LLVector3 RIGGED_COLOR_OCCLUDED(0.0f, 1.0f, 1.0f);
    static LLVector3 RIGGED_COLOR_VISIBLE(0.5f, 0.5f, 0.5f);
    // For bones not otherwise colored
    static LLVector3 OTHER_COLOR_OCCLUDED(0.0f, 1.0f, 0.0f);
    static LLVector3 OTHER_COLOR_VISIBLE(0.5f, 0.5f, 0.5f);
    
    static F32 SPHERE_SCALEF = 0.001f;

	for (; iter != end; ++iter)
	{
		LLJoint* jointp = *iter;
		if (!jointp)
		{
			continue;
		}

		jointp->updateWorldMatrix();

        LLVector3 occ_color, visible_color;

        LLVector3 pos;
        LLUUID mesh_id;
        if (jointp->hasAttachmentPosOverride(pos,mesh_id))
        {
            occ_color = OVERRIDE_COLOR_OCCLUDED;
            visible_color = OVERRIDE_COLOR_VISIBLE;
        }
        else
        {
            if (jointIsRiggedTo(jointp))
            {
                occ_color = RIGGED_COLOR_OCCLUDED;
                visible_color = RIGGED_COLOR_VISIBLE;
            }
            else
            {
                occ_color = OTHER_COLOR_OCCLUDED;
                visible_color = OTHER_COLOR_VISIBLE;
            }
        }
        LLVector3 begin_pos(0,0,0);
        LLVector3 end_pos(jointp->getEnd());

        F32 sphere_scale = SPHERE_SCALEF;
        
		gGL.pushMatrix();
		gGL.multMatrix( &jointp->getXform()->getWorldMatrix().mMatrix[0][0] );

        render_sphere_and_line(begin_pos, end_pos, sphere_scale, occ_color, visible_color);
        
		gGL.popMatrix();
	}
}


void LLVOAvatar::renderJoints()
{
	std::ostringstream ostr;
	std::ostringstream nullstr;

	for (joint_map_t::iterator iter = mJointMap.begin(); iter != mJointMap.end(); ++iter)
	{
		LLJoint* jointp = iter->second;
		if (!jointp)
		{
			nullstr << iter->first << " is NULL" << std::endl;
			continue;
		}

		ostr << jointp->getName() << ", ";

		jointp->updateWorldMatrix();
	
		gGL.pushMatrix();
		gGL.multMatrix( &jointp->getXform()->getWorldMatrix().mMatrix[0][0] );

		gGL.diffuseColor3f( 1.f, 0.f, 1.f );
	
		gGL.begin(LLRender::LINES);
	
		LLVector3 v[] = 
		{
			LLVector3(1,0,0),
			LLVector3(-1,0,0),
			LLVector3(0,1,0),
			LLVector3(0,-1,0),

			LLVector3(0,0,-1),
			LLVector3(0,0,1),
		};

		//sides
		gGL.vertex3fv(v[0].mV); 
		gGL.vertex3fv(v[2].mV);

		gGL.vertex3fv(v[0].mV); 
		gGL.vertex3fv(v[3].mV);

		gGL.vertex3fv(v[1].mV); 
		gGL.vertex3fv(v[2].mV);

		gGL.vertex3fv(v[1].mV); 
		gGL.vertex3fv(v[3].mV);


		//top
		gGL.vertex3fv(v[0].mV); 
		gGL.vertex3fv(v[4].mV);

		gGL.vertex3fv(v[1].mV); 
		gGL.vertex3fv(v[4].mV);

		gGL.vertex3fv(v[2].mV); 
		gGL.vertex3fv(v[4].mV);

		gGL.vertex3fv(v[3].mV); 
		gGL.vertex3fv(v[4].mV);


		//bottom
		gGL.vertex3fv(v[0].mV); 
		gGL.vertex3fv(v[5].mV);

		gGL.vertex3fv(v[1].mV); 
		gGL.vertex3fv(v[5].mV);

		gGL.vertex3fv(v[2].mV); 
		gGL.vertex3fv(v[5].mV);

		gGL.vertex3fv(v[3].mV); 
		gGL.vertex3fv(v[5].mV);

		gGL.end();

		gGL.popMatrix();
	}

	mDebugText.clear();
	addDebugText(ostr.str());
	addDebugText(nullstr.str());
}

BOOL LLVOAvatar::lineSegmentIntersect(const LLVector4a& start, const LLVector4a& end,
									  S32 face,
									  BOOL pick_transparent,
									  BOOL pick_rigged,
									  S32* face_hit,
									  LLVector4a* intersection,
									  LLVector2* tex_coord,
									  LLVector4a* normal,
									  LLVector4a* tangent)
{
	if ((isSelf() && !gAgent.needsRenderAvatar()) || !LLPipeline::sPickAvatar)
	{
		return FALSE;
	}

    if (isControlAvatar())
    {
        return FALSE;
    }
    
	if (lineSegmentBoundingBox(start, end))
	{
		for (S32 i = 0; i < mNumCollisionVolumes; ++i)
		{
			mCollisionVolumes[i].updateWorldMatrix();
            
			glh::matrix4f mat((F32*) mCollisionVolumes[i].getXform()->getWorldMatrix().mMatrix);
			glh::matrix4f inverse = mat.inverse();
			glh::matrix4f norm_mat = inverse.transpose();

			glh::vec3f p1(start.getF32ptr());
			glh::vec3f p2(end.getF32ptr());

			inverse.mult_matrix_vec(p1);
			inverse.mult_matrix_vec(p2);

			LLVector3 position;
			LLVector3 norm;

			if (linesegment_sphere(LLVector3(p1.v), LLVector3(p2.v), LLVector3(0,0,0), 1.f, position, norm))
			{
				glh::vec3f res_pos(position.mV);
				mat.mult_matrix_vec(res_pos);
				
				norm.normalize();
				glh::vec3f res_norm(norm.mV);
				norm_mat.mult_matrix_dir(res_norm);

				if (intersection)
				{
					intersection->load3(res_pos.v);
				}

				if (normal)
				{
					normal->load3(res_norm.v);
				}

				return TRUE;
			}
		}

		if (isSelf())
		{
			for (attachment_map_t::iterator iter = mAttachmentPoints.begin(); 
			 iter != mAttachmentPoints.end();
			 ++iter)
			{
				LLViewerJointAttachment* attachment = iter->second;

				// <FS:Ansariel> Possible crash fix
				if (!attachment)
				{
					continue;
				}
				// </FS:Ansariel>

				for (LLViewerJointAttachment::attachedobjs_vec_t::iterator attachment_iter = attachment->mAttachedObjects.begin();
					 attachment_iter != attachment->mAttachedObjects.end();
					 ++attachment_iter)
				{
					LLViewerObject* attached_object = attachment_iter->get();
					
					if (attached_object && !attached_object->isDead() && attachment->getValid())
					{
						LLDrawable* drawable = attached_object->mDrawable;
						if (drawable->isState(LLDrawable::RIGGED))
						{ //regenerate octree for rigged attachment
							gPipeline.markRebuild(mDrawable, LLDrawable::REBUILD_RIGGED, TRUE);
						}
					}
				}
			}
		}
	}

	
	
	LLVector4a position;
	if (mNameText.notNull() && mNameText->lineSegmentIntersect(start, end, position))
	{
		if (intersection)
		{
			*intersection = position;
		}

		return TRUE;
	}

	return FALSE;
}

// virtual
LLViewerObject* LLVOAvatar::lineSegmentIntersectRiggedAttachments(const LLVector4a& start, const LLVector4a& end,
									  S32 face,
									  BOOL pick_transparent,
									  BOOL pick_rigged,
									  S32* face_hit,
									  LLVector4a* intersection,
									  LLVector2* tex_coord,
									  LLVector4a* normal,
									  LLVector4a* tangent)
{
	if (isSelf() && !gAgent.needsRenderAvatar())
	{
		return NULL;
	}

	LLViewerObject* hit = NULL;

	if (lineSegmentBoundingBox(start, end))
	{
		LLVector4a local_end = end;
		LLVector4a local_intersection;

		for (attachment_map_t::iterator iter = mAttachmentPoints.begin(); 
			iter != mAttachmentPoints.end();
			++iter)
		{
			LLViewerJointAttachment* attachment = iter->second;

			// <FS:Ansariel> Possible crash fix
			if (!attachment)
			{
				continue;
			}
			// </FS:Ansariel>

			for (LLViewerJointAttachment::attachedobjs_vec_t::iterator attachment_iter = attachment->mAttachedObjects.begin();
					attachment_iter != attachment->mAttachedObjects.end();
					++attachment_iter)
			{
				LLViewerObject* attached_object = attachment_iter->get();
					
				if (attached_object->lineSegmentIntersect(start, local_end, face, pick_transparent, pick_rigged, face_hit, &local_intersection, tex_coord, normal, tangent))
				{
					local_end = local_intersection;
					if (intersection)
					{
						*intersection = local_intersection;
					}
					
					hit = attached_object;
				}
			}
		}
	}
		
	return hit;
}


LLVOAvatar* LLVOAvatar::asAvatar()
{
	return this;
}

//-----------------------------------------------------------------------------
// LLVOAvatar::startDefaultMotions()
//-----------------------------------------------------------------------------
void LLVOAvatar::startDefaultMotions()
{
	//-------------------------------------------------------------------------
	// start default motions
	//-------------------------------------------------------------------------
	startMotion( ANIM_AGENT_HEAD_ROT );
	startMotion( ANIM_AGENT_EYE );
	startMotion( ANIM_AGENT_BODY_NOISE );
	startMotion( ANIM_AGENT_BREATHE_ROT );
	startMotion( ANIM_AGENT_PHYSICS_MOTION );
	startMotion( ANIM_AGENT_HAND_MOTION );
	startMotion( ANIM_AGENT_PELVIS_FIX );

	//-------------------------------------------------------------------------
	// restart any currently active motions
	//-------------------------------------------------------------------------
	processAnimationStateChanges();
}

//-----------------------------------------------------------------------------
// LLVOAvatar::buildCharacter()
// Deferred initialization and rebuild of the avatar.
//-----------------------------------------------------------------------------
// virtual
void LLVOAvatar::buildCharacter()
{
	LLAvatarAppearance::buildCharacter();

	// Not done building yet; more to do.
	mIsBuilt = FALSE;

	//-------------------------------------------------------------------------
	// set head offset from pelvis
	//-------------------------------------------------------------------------
	updateHeadOffset();

	//-------------------------------------------------------------------------
	// initialize lip sync morph pointers
	//-------------------------------------------------------------------------
	mOohMorph     = getVisualParam( "Lipsync_Ooh" );
	mAahMorph     = getVisualParam( "Lipsync_Aah" );

	// If we don't have the Ooh morph, use the Kiss morph
	if (!mOohMorph)
	{
		LL_WARNS() << "Missing 'Ooh' morph for lipsync, using fallback." << LL_ENDL;
		mOohMorph = getVisualParam( "Express_Kiss" );
	}

	// If we don't have the Aah morph, use the Open Mouth morph
	if (!mAahMorph)
	{
		LL_WARNS() << "Missing 'Aah' morph for lipsync, using fallback." << LL_ENDL;
		mAahMorph = getVisualParam( "Express_Open_Mouth" );
	}

    // Currently disabled for control avatars (animated objects), enabled for all others.
    if (mEnableDefaultMotions)
    {
	startDefaultMotions();
    }

	//-------------------------------------------------------------------------
	// restart any currently active motions
	//-------------------------------------------------------------------------
	processAnimationStateChanges();

	mIsBuilt = TRUE;
	stop_glerror();

	mMeshValid = TRUE;
}

//-----------------------------------------------------------------------------
// resetVisualParams()
//-----------------------------------------------------------------------------
void LLVOAvatar::resetVisualParams()
{
	// Skeletal params
	{
		LLAvatarXmlInfo::skeletal_distortion_info_list_t::iterator iter;
		for (iter = sAvatarXmlInfo->mSkeletalDistortionInfoList.begin();
			 iter != sAvatarXmlInfo->mSkeletalDistortionInfoList.end(); 
			 ++iter)
		{
			LLPolySkeletalDistortionInfo *info = (LLPolySkeletalDistortionInfo*)*iter;
			LLPolySkeletalDistortion *param = dynamic_cast<LLPolySkeletalDistortion*>(getVisualParam(info->getID()));
            *param = LLPolySkeletalDistortion(this);
            llassert(param);
			if (!param->setInfo(info))
			{
				llassert(false);
			}			
		}
	}

	// Driver parameters
	for (LLAvatarXmlInfo::driver_info_list_t::iterator iter = sAvatarXmlInfo->mDriverInfoList.begin();
		 iter != sAvatarXmlInfo->mDriverInfoList.end(); 
		 ++iter)
	{
		LLDriverParamInfo *info = *iter;
        LLDriverParam *param = dynamic_cast<LLDriverParam*>(getVisualParam(info->getID()));
        LLDriverParam::entry_list_t driven_list = param->getDrivenList();
        *param = LLDriverParam(this);
        llassert(param);
        if (!param->setInfo(info))
        {
            llassert(false);
        }			
        param->setDrivenList(driven_list);
	}
}

//-----------------------------------------------------------------------------
// resetSkeleton()
//-----------------------------------------------------------------------------
void LLVOAvatar::resetSkeleton(bool reset_animations)
{
    LL_DEBUGS("Avatar") << avString() << " reset starts" << LL_ENDL;
    if (!isControlAvatar() && !mLastProcessedAppearance)
    {
        LL_WARNS() << "Can't reset avatar; no appearance message has been received yet." << LL_ENDL;
        return;
    }

    // Save mPelvis state
    //LLVector3 pelvis_pos = getJoint("mPelvis")->getPosition();
    //LLQuaternion pelvis_rot = getJoint("mPelvis")->getRotation();

    // Clear all attachment pos and scale overrides
    clearAttachmentOverrides();

    // Note that we call buildSkeleton twice in this function. The first time is
    // just to get the right scale for the collision volumes, because
    // this will be used in setting the mJointScales for the
    // LLPolySkeletalDistortions of which the CVs are children.
	if( !buildSkeleton(sAvatarSkeletonInfo) )
    {
        LL_ERRS() << "Error resetting skeleton" << LL_ENDL;
	}

    // Reset some params to default state, without propagating changes downstream.
    resetVisualParams();

    // Now we have to reset the skeleton again, because its state
    // got clobbered by the resetVisualParams() calls
    // above.
	if( !buildSkeleton(sAvatarSkeletonInfo) )
    {
        LL_ERRS() << "Error resetting skeleton" << LL_ENDL;
	}

    // Reset attachment points
    // BuildSkeleton only does bones and CVs but we still need to reinit huds
    // since huds can be animated.
    bool ignore_hud_joints = !isSelf();
    initAttachmentPoints(ignore_hud_joints);

    // Fix up collision volumes
    for (LLVisualParam *param = getFirstVisualParam(); 
         param;
         param = getNextVisualParam())
    {
        LLPolyMorphTarget *poly_morph = dynamic_cast<LLPolyMorphTarget*>(param);
        if (poly_morph)
        {
            // This is a kludgy way to correct for the fact that the
            // collision volumes have been reset out from under the
            // poly morph sliders.
            F32 delta_weight = poly_morph->getLastWeight() - poly_morph->getDefaultWeight();
            poly_morph->applyVolumeChanges(delta_weight);
        }
    }

    // Reset tweakable params to preserved state
    if (mLastProcessedAppearance)
    {
    bool slam_params = true;
    applyParsedAppearanceMessage(*mLastProcessedAppearance, slam_params);
    }
    updateVisualParams();

    // Restore attachment pos overrides
    updateAttachmentOverrides();

    // Animations
    if (reset_animations)
    {
        if (isSelf())
        {
            // This is equivalent to "Stop Animating Me". Will reset
            // all animations and propagate the changes to other
            // viewers.
            gAgent.stopCurrentAnimations();
        }
        else
        {
            // Local viewer-side reset for non-self avatars.
            resetAnimations();
        }

        // <FS:Ansariel> FIRE-22135: Try to re-register LLPhysicsMotionController to see if that unfreezes stuck physics
        removeMotion(ANIM_AGENT_PHYSICS_MOTION);
        registerMotion(ANIM_AGENT_PHYSICS_MOTION, LLPhysicsMotionController::create);
        startMotion(ANIM_AGENT_PHYSICS_MOTION);
        // </FS:Ansariel>
    }
    
    LL_DEBUGS("Avatar") << avString() << " reset ends" << LL_ENDL;
}

//-----------------------------------------------------------------------------
// releaseMeshData()
//-----------------------------------------------------------------------------
void LLVOAvatar::releaseMeshData()
{
	if (sInstances.size() < AVATAR_RELEASE_THRESHOLD || isUIAvatar())
	{
		return;
	}

	// cleanup mesh data
	for (avatar_joint_list_t::iterator iter = mMeshLOD.begin();
		 iter != mMeshLOD.end(); 
		 ++iter)
	{
		LLAvatarJoint* joint = (*iter);
		joint->setValid(FALSE, TRUE);
	}

	//cleanup data
	if (mDrawable.notNull())
	{
		LLFace* facep = mDrawable->getFace(0);
		if (facep)
		{
		facep->setSize(0, 0);
		for(S32 i = mNumInitFaces ; i < mDrawable->getNumFaces(); i++)
		{
			facep = mDrawable->getFace(i);
				if (facep)
				{
			facep->setSize(0, 0);
		}
	}
		}
	}
	
	for (attachment_map_t::iterator iter = mAttachmentPoints.begin(); 
		 iter != mAttachmentPoints.end();
		 ++iter)
	{
		LLViewerJointAttachment* attachment = iter->second;
		// <FS:Ansariel> Possible crash fix
		//if (!attachment->getIsHUDAttachment())
		if (attachment && !attachment->getIsHUDAttachment())
		// </FS:Ansariel>
		{
			attachment->setAttachmentVisibility(FALSE);
		}
	}
	mMeshValid = FALSE;
}

//-----------------------------------------------------------------------------
// restoreMeshData()
//-----------------------------------------------------------------------------
// virtual
void LLVOAvatar::restoreMeshData()
{
	llassert(!isSelf());
    if (mDrawable.isNull())
    {
        return;
    }
	
	//LL_INFOS() << "Restoring" << LL_ENDL;
	mMeshValid = TRUE;
	updateJointLODs();

	for (attachment_map_t::iterator iter = mAttachmentPoints.begin(); 
		 iter != mAttachmentPoints.end();
		 ++iter)
	{
		LLViewerJointAttachment* attachment = iter->second;
		if (!attachment->getIsHUDAttachment())
		{
			attachment->setAttachmentVisibility(TRUE);
		}
	}

	// force mesh update as LOD might not have changed to trigger this
	gPipeline.markRebuild(mDrawable, LLDrawable::REBUILD_GEOMETRY, TRUE);
}

//-----------------------------------------------------------------------------
// updateMeshData()
//-----------------------------------------------------------------------------
void LLVOAvatar::updateMeshData()
{
	if (mDrawable.notNull())
	{
		stop_glerror();

		S32 f_num = 0 ;
		const U32 VERTEX_NUMBER_THRESHOLD = 128 ;//small number of this means each part of an avatar has its own vertex buffer.
		const S32 num_parts = mMeshLOD.size();

		// this order is determined by number of LODS
		// if a mesh earlier in this list changed LODs while a later mesh doesn't,
		// the later mesh's index offset will be inaccurate
		for(S32 part_index = 0 ; part_index < num_parts ;)
		{
			S32 j = part_index ;
			U32 last_v_num = 0, num_vertices = 0 ;
			U32 last_i_num = 0, num_indices = 0 ;

			while(part_index < num_parts && num_vertices < VERTEX_NUMBER_THRESHOLD)
			{
				last_v_num = num_vertices ;
				last_i_num = num_indices ;

				LLViewerJoint* part_mesh = getViewerJoint(part_index++);
				if (part_mesh)
				{
					part_mesh->updateFaceSizes(num_vertices, num_indices, mAdjustedPixelArea);
				}
			}
			if(num_vertices < 1)//skip empty meshes
			{
				continue ;
			}
			if(last_v_num > 0)//put the last inserted part into next vertex buffer.
			{
				num_vertices = last_v_num ;
				num_indices = last_i_num ;	
				part_index-- ;
			}
		
			LLFace* facep = NULL;
			if(f_num < mDrawable->getNumFaces()) 
			{
				facep = mDrawable->getFace(f_num);
			}
			else
			{
				facep = mDrawable->getFace(0);
				if (facep)
				{
					facep = mDrawable->addFace(facep->getPool(), facep->getTexture()) ;
				}
			}
			if (!facep) continue;
			
			// resize immediately
			facep->setSize(num_vertices, num_indices);

			bool terse_update = false;

			facep->setGeomIndex(0);
			facep->setIndicesIndex(0);
		
			LLVertexBuffer* buff = facep->getVertexBuffer();
			if(!facep->getVertexBuffer())
			{
				buff = new LLVertexBufferAvatar();
				if (!buff->allocateBuffer(num_vertices, num_indices, TRUE))
				{
					LL_WARNS() << "Failed to allocate Vertex Buffer for Mesh to "
						<< num_vertices << " vertices and "
						<< num_indices << " indices" << LL_ENDL;
					// Attempt to create a dummy triangle (one vertex, 3 indices, all 0)
					facep->setSize(1, 3);
					buff->allocateBuffer(1, 3, true);
					memset((U8*) buff->getMappedData(), 0, buff->getSize());
					memset((U8*) buff->getMappedIndices(), 0, buff->getIndicesSize());
				}
				facep->setVertexBuffer(buff);
			}
			else
			{
				if (buff->getNumIndices() == num_indices &&
					buff->getNumVerts() == num_vertices)
				{
					terse_update = true;
				}
				else
				{
					if (!buff->resizeBuffer(num_vertices, num_indices))
					{
						LL_WARNS() << "Failed to allocate vertex buffer for Mesh, Substituting" << LL_ENDL;
						// Attempt to create a dummy triangle (one vertex, 3 indices, all 0)
						facep->setSize(1, 3);
						buff->resizeBuffer(1, 3);
						memset((U8*) buff->getMappedData(), 0, buff->getSize());
						memset((U8*) buff->getMappedIndices(), 0, buff->getIndicesSize());
					}
				}
			}
			
		
			// This is a hack! Avatars have their own pool, so we are detecting
			//   the case of more than one avatar in the pool (thus > 0 instead of >= 0)
			if (facep->getGeomIndex() > 0)
			{
				LL_ERRS() << "non-zero geom index: " << facep->getGeomIndex() << " in LLVOAvatar::restoreMeshData" << LL_ENDL;
			}

			if (num_vertices == buff->getNumVerts() && num_indices == buff->getNumIndices())
			{
				for(S32 k = j ; k < part_index ; k++)
				{
					bool rigid = false;
					if (k == MESH_ID_EYEBALL_LEFT ||
						k == MESH_ID_EYEBALL_RIGHT)
					{
						//eyeballs can't have terse updates since they're never rendered with
						//the hardware skinning shader
						rigid = true;
					}
				
					LLViewerJoint* mesh = getViewerJoint(k);
					if (mesh)
					{
						mesh->updateFaceData(facep, mAdjustedPixelArea, k == MESH_ID_HAIR, terse_update && !rigid);
					}
				}
			}

			stop_glerror();
			buff->flush();

			if(!f_num)
			{
				f_num += mNumInitFaces ;
			}
			else
			{
				f_num++ ;
			}
		}
	}
}

//------------------------------------------------------------------------

//------------------------------------------------------------------------
// LLVOAvatar::processUpdateMessage()
//------------------------------------------------------------------------
U32 LLVOAvatar::processUpdateMessage(LLMessageSystem *mesgsys,
									 void **user_data,
									 U32 block_num, const EObjectUpdateType update_type,
									 LLDataPacker *dp)
{
	const BOOL has_name = !getNVPair("FirstName");

	// Do base class updates...
	U32 retval = LLViewerObject::processUpdateMessage(mesgsys, user_data, block_num, update_type, dp);

	// Print out arrival information once we have name of avatar.
    if (has_name && getNVPair("FirstName"))
    {
        mDebugExistenceTimer.reset();
        debugAvatarRezTime("AvatarRezArrivedNotification","avatar arrived");
    }

	if(retval & LLViewerObject::INVALID_UPDATE)
	{
		if (isSelf())
		{
			//tell sim to cancel this update
			gAgent.teleportViaLocation(gAgent.getPositionGlobal());
		}
	}

	return retval;
}

LLViewerFetchedTexture *LLVOAvatar::getBakedTextureImage(const U8 te, const LLUUID& uuid)
{
	LLViewerFetchedTexture *result = NULL;

	if (uuid == IMG_DEFAULT_AVATAR ||
		uuid == IMG_DEFAULT ||
		uuid == IMG_INVISIBLE)
	{
		// Should already exist, don't need to find it on sim or baked-texture host.
		result = gTextureList.findImage(uuid, TEX_LIST_STANDARD);
	}
	if (!result)
	{
		const std::string url = getImageURL(te,uuid);

		if (url.empty())
		{
			// <FS:Ansariel> [Legacy Bake]
			//LL_WARNS() << "unable to determine URL for te " << te << " uuid " << uuid << LL_ENDL;
			//return NULL;
			LL_DEBUGS("Avatar") << avString() << "get old-bake image from host " << uuid << LL_ENDL;
			LLHost host = getObjectHost();
			result = LLViewerTextureManager::getFetchedTexture(
				uuid, FTT_HOST_BAKE, TRUE, LLGLTexture::BOOST_NONE, LLViewerTexture::LOD_TEXTURE, 0, 0, host);
			// </FS:Ansariel> [Legacy Bake]
		}
		LL_DEBUGS("Avatar") << avString() << "get server-bake image from URL " << url << LL_ENDL;
		result = LLViewerTextureManager::getFetchedTextureFromUrl(
			url, FTT_SERVER_BAKE, TRUE, LLGLTexture::BOOST_NONE, LLViewerTexture::LOD_TEXTURE, 0, 0, uuid);
		if (result->isMissingAsset())
		{
			result->setIsMissingAsset(false);
		}
		
	}
	return result;
}

// virtual
S32 LLVOAvatar::setTETexture(const U8 te, const LLUUID& uuid)
{
	if (!isIndexBakedTexture((ETextureIndex)te))
	{
		// Sim still sends some uuids for non-baked slots sometimes - ignore.
		return LLViewerObject::setTETexture(te, LLUUID::null);
	}

	LLViewerFetchedTexture *image = getBakedTextureImage(te,uuid);
	llassert(image);
	return setTETextureCore(te, image);
}

static LLTrace::BlockTimerStatHandle FTM_AVATAR_UPDATE("Avatar Update");
static LLTrace::BlockTimerStatHandle FTM_JOINT_UPDATE("Update Joints");

//------------------------------------------------------------------------
// LLVOAvatar::dumpAnimationState()
//------------------------------------------------------------------------
void LLVOAvatar::dumpAnimationState()
{
	LL_INFOS() << "==============================================" << LL_ENDL;
	for (LLVOAvatar::AnimIterator it = mSignaledAnimations.begin(); it != mSignaledAnimations.end(); ++it)
	{
		LLUUID id = it->first;
		std::string playtag = "";
		if (mPlayingAnimations.find(id) != mPlayingAnimations.end())
		{
			playtag = "*";
		}
		LL_INFOS() << gAnimLibrary.animationName(id) << playtag << LL_ENDL;
	}
	for (LLVOAvatar::AnimIterator it = mPlayingAnimations.begin(); it != mPlayingAnimations.end(); ++it)
	{
		LLUUID id = it->first;
		bool is_signaled = mSignaledAnimations.find(id) != mSignaledAnimations.end();
		if (!is_signaled)
		{
			LL_INFOS() << gAnimLibrary.animationName(id) << "!S" << LL_ENDL;
		}
	}
}

//------------------------------------------------------------------------
// idleUpdate()
//------------------------------------------------------------------------
void LLVOAvatar::idleUpdate(LLAgent &agent, const F64 &time)
{
	LL_RECORD_BLOCK_TIME(FTM_AVATAR_UPDATE);

	if (isDead())
	{
		LL_INFOS() << "Warning!  Idle on dead avatar" << LL_ENDL;
		return;
	}	

	// <FS:CR> Use LLCachedControl
	static LLCachedControl<bool> disable_all_render_types(gSavedSettings, "DisableAllRenderTypes");
	if (!(gPipeline.hasRenderType(LLPipeline::RENDER_TYPE_AVATAR))
		//&& !(gSavedSettings.getBOOL("DisableAllRenderTypes")) && !isSelf())
		&& !(disable_all_render_types) && !isSelf())
	// </FS:CR>
	{
		return;
	}

    // Update should be happening max once per frame.
	// <FS:Beq> enable dynamic spreading of the BB calculations
	//const S32 upd_freq = 4; // force update every upd_freq frames.
	static LLCachedControl<S32> refreshPeriod(gSavedSettings, "AvatarExtentRefreshPeriodBatch");
	static LLCachedControl<S32> refreshMaxPerPeriod(gSavedSettings, "AvatarExtentRefreshMaxPerBatch");
	static S32 upd_freq = refreshPeriod; // initialise to a reasonable defauilt of 1 batch
	static S32 lastRecalibrationFrame{ 0 };

	const S32 thisFrame = LLDrawable::getCurrentFrame(); 
	if (thisFrame - lastRecalibrationFrame >= upd_freq)
	{
		// Only update at the start of a cycle. .
		upd_freq = (((gObjectList.getAvatarCount() - 1) / refreshMaxPerPeriod) + 1)*refreshPeriod;
		lastRecalibrationFrame = thisFrame;
	}
	//</FS:Beq>
	if ((mLastAnimExtents[0]==LLVector3())||
		(mLastAnimExtents[1])==LLVector3())
	{
		mNeedsExtentUpdate = true;
	}
	else
	{
		//<FS:Beq> enable dynamic spreading of the BB calculations
		//mNeedsExtentUpdate = ((LLDrawable::getCurrentFrame()+mID.mData[0]) % upd_freq == 0);
		mNeedsExtentUpdate = ((thisFrame + mID.mData[0]) % upd_freq == 0);
		//</FS:Beq>
	}
    
    LLScopedContextString str("avatar_idle_update " + getFullname());
    
	checkTextureLoading() ;
	
	// force immediate pixel area update on avatars using last frames data (before drawable or camera updates)
	setPixelAreaAndAngle(gAgent);

	// force asynchronous drawable update
	if(mDrawable.notNull())
	{	
		LL_RECORD_BLOCK_TIME(FTM_JOINT_UPDATE);
	
		if (isSitting() && getParent())
		{
			LLViewerObject *root_object = (LLViewerObject*)getRoot();
			LLDrawable* drawablep = root_object->mDrawable;
			// if this object hasn't already been updated by another avatar...
			if (drawablep) // && !drawablep->isState(LLDrawable::EARLY_MOVE))
			{
				if (root_object->isSelected())
				{
					gPipeline.updateMoveNormalAsync(drawablep);
				}
				else
				{
					gPipeline.updateMoveDampedAsync(drawablep);
				}
			}
		}
		else 
		{
			gPipeline.updateMoveDampedAsync(mDrawable);
		}
	}

	//--------------------------------------------------------------------
	// set alpha flag depending on state
	//--------------------------------------------------------------------

	if (isSelf())
	{
		LLViewerObject::idleUpdate(agent, time);
		
		// trigger fidget anims
		if (isAnyAnimationSignaled(AGENT_STAND_ANIMS, NUM_AGENT_STAND_ANIMS))
		{
			agent.fidget();
		}
	}
	else
	{
		// Should override the idleUpdate stuff and leave out the angular update part.
		LLQuaternion rotation = getRotation();
		LLViewerObject::idleUpdate(agent, time);
		setRotation(rotation);
	}

	// attach objects that were waiting for a drawable
	lazyAttach();

	// animate the character
	// store off last frame's root position to be consistent with camera position
	mLastRootPos = mRoot->getWorldPosition();
	BOOL detailed_update = updateCharacter(agent);

	static LLUICachedControl<bool> visualizers_in_calls("ShowVoiceVisualizersInCalls", false);
	bool voice_enabled = (visualizers_in_calls || LLVoiceClient::getInstance()->inProximalChannel()) &&
						 LLVoiceClient::getInstance()->getVoiceEnabled(mID);

	idleUpdateVoiceVisualizer( voice_enabled );
	idleUpdateMisc( detailed_update );
	idleUpdateAppearanceAnimation();
	if (detailed_update)
	{
		idleUpdateLipSync( voice_enabled );
		idleUpdateLoadingEffect();
		idleUpdateBelowWater();	// wind effect uses this
		idleUpdateWindEffect();
	}
		
	idleUpdateNameTag( mLastRootPos );
	idleUpdateRenderComplexity();
}

void LLVOAvatar::idleUpdateVoiceVisualizer(bool voice_enabled)
{
	bool render_visualizer = voice_enabled;
	
	// Don't render the user's own voice visualizer when in mouselook, or when opening the mic is disabled.
	if(isSelf())
	{
		// <FS:Ansariel> Faster debug settings
		//if(gAgentCamera.cameraMouselook() || gSavedSettings.getBOOL("VoiceDisableMic"))
		static LLCachedControl<bool> voiceDisableMic(gSavedSettings, "VoiceDisableMic");
		if (gAgentCamera.cameraMouselook() || voiceDisableMic)
		// </FS:Ansariel>
		{
			render_visualizer = false;
		}
	}
	
	// <FS:Ansariel> FIRE-1916: Hide voice dots over avatars
	static LLCachedControl<bool> fsShowVoiceVisualizer(gSavedSettings, "FSShowVoiceVisualizer");
	if (!fsShowVoiceVisualizer)
	{
		render_visualizer = false;
	}
	// </FS:Ansariel>

	mVoiceVisualizer->setVoiceEnabled(render_visualizer);
	
	if ( voice_enabled )
	{		
		//----------------------------------------------------------------
		// Only do gesture triggering for your own avatar, and only when you're in a proximal channel.
		//----------------------------------------------------------------
		if( isSelf() )
		{
			//----------------------------------------------------------------------------------------
			// The following takes the voice signal and uses that to trigger gesticulations. 
			//----------------------------------------------------------------------------------------
			int lastGesticulationLevel = mCurrentGesticulationLevel;
			mCurrentGesticulationLevel = mVoiceVisualizer->getCurrentGesticulationLevel();
			
			//---------------------------------------------------------------------------------------------------
			// If "current gesticulation level" changes, we catch this, and trigger the new gesture
			//---------------------------------------------------------------------------------------------------
			if ( lastGesticulationLevel != mCurrentGesticulationLevel )
			{
				if ( mCurrentGesticulationLevel != VOICE_GESTICULATION_LEVEL_OFF )
				{
					std::string gestureString = "unInitialized";
					if ( mCurrentGesticulationLevel == 0 )	{ gestureString = "/voicelevel1";	}
					else	if ( mCurrentGesticulationLevel == 1 )	{ gestureString = "/voicelevel2";	}
					else	if ( mCurrentGesticulationLevel == 2 )	{ gestureString = "/voicelevel3";	}
					else	{ LL_INFOS() << "oops - CurrentGesticulationLevel can be only 0, 1, or 2"  << LL_ENDL; }
					
					// this is the call that Karl S. created for triggering gestures from within the code.
					LLGestureMgr::instance().triggerAndReviseString( gestureString );
				}
			}
			
		} //if( isSelf() )
		
		//-----------------------------------------------------------------------------------------------------------------
		// If the avatar is speaking, then the voice amplitude signal is passed to the voice visualizer.
		// Also, here we trigger voice visualizer start and stop speaking, so it can animate the voice symbol.
		//
		// Notice the calls to "gAwayTimer.reset()". This resets the timer that determines how long the avatar has been
		// "away", so that the avatar doesn't lapse into away-mode (and slump over) while the user is still talking. 
		//-----------------------------------------------------------------------------------------------------------------
		if (LLVoiceClient::getInstance()->getIsSpeaking( mID ))
		{		
			if (!mVoiceVisualizer->getCurrentlySpeaking())
			{
				mVoiceVisualizer->setStartSpeaking();
				
				//printf( "gAwayTimer.reset();\n" );
			}
			
			mVoiceVisualizer->setSpeakingAmplitude( LLVoiceClient::getInstance()->getCurrentPower( mID ) );
			
			if( isSelf() )
			{
				gAgent.clearAFK();
			}
		}
		else
		{
			if ( mVoiceVisualizer->getCurrentlySpeaking() )
			{
				mVoiceVisualizer->setStopSpeaking();
				
				if ( mLipSyncActive )
				{
					// <FS:Ansariel> [Legacy Bake]
					//if( mOohMorph ) mOohMorph->setWeight(mOohMorph->getMinWeight());
					//if( mAahMorph ) mAahMorph->setWeight(mAahMorph->getMinWeight());
					if( mOohMorph ) mOohMorph->setWeight(mOohMorph->getMinWeight(), FALSE);
					if( mAahMorph ) mAahMorph->setWeight(mAahMorph->getMinWeight(), FALSE);
					// </FS:Ansariel> [Legacy Bake]
					
					mLipSyncActive = false;
					LLCharacter::updateVisualParams();
					dirtyMesh();
				}
			}
		}
		
		//--------------------------------------------------------------------------------------------
		// here we get the approximate head position and set as sound source for the voice symbol
		// (the following version uses a tweak of "mHeadOffset" which handle sitting vs. standing)
		//--------------------------------------------------------------------------------------------
		
		if ( isSitting() )
		{
			LLVector3 headOffset = LLVector3( 0.0f, 0.0f, mHeadOffset.mV[2] );
			mVoiceVisualizer->setVoiceSourceWorldPosition( mRoot->getWorldPosition() + headOffset );
		}
		else 
		{
			LLVector3 tagPos = mRoot->getWorldPosition();
			tagPos[VZ] -= mPelvisToFoot;
			tagPos[VZ] += ( mBodySize[VZ] + 0.125f ); // does not need mAvatarOffset -Nyx
			mVoiceVisualizer->setVoiceSourceWorldPosition( tagPos );
		}
	}//if ( voiceEnabled )
}		

static LLTrace::BlockTimerStatHandle FTM_ATTACHMENT_UPDATE("Update Attachments");

void LLVOAvatar::idleUpdateMisc(bool detailed_update)
{
	if (LLVOAvatar::sJointDebug)
	{
		LL_INFOS() << getFullname() << ": joint touches: " << LLJoint::sNumTouches << " updates: " << LLJoint::sNumUpdates << LL_ENDL;
	}

	LLJoint::sNumUpdates = 0;
	LLJoint::sNumTouches = 0;

	BOOL visible = isVisible() || mNeedsAnimUpdate;

	// update attachments positions
	// <FS:Ansariel> Fix LL impostor hacking; No detailed updates if muted when using no impostors
	//if (detailed_update || !sUseImpostors)
	if (detailed_update || (!sUseImpostors && !isInMuteList()))
	// </FS:Ansariel>
	{
		LL_RECORD_BLOCK_TIME(FTM_ATTACHMENT_UPDATE);
		for (attachment_map_t::iterator iter = mAttachmentPoints.begin(); 
			 iter != mAttachmentPoints.end();
			 ++iter)
		{
			LLViewerJointAttachment* attachment = iter->second;

			// <FS:Ansariel> Possible crash fix
			if (!attachment)
			{
				continue;
			}
			// </FS:Ansariel>

			for (LLViewerJointAttachment::attachedobjs_vec_t::iterator attachment_iter = attachment->mAttachedObjects.begin();
				 attachment_iter != attachment->mAttachedObjects.end();
				 ++attachment_iter)
			{
				LLViewerObject* attached_object = attachment_iter->get();
				BOOL visibleAttachment = visible || (attached_object && 
													 !(attached_object->mDrawable->getSpatialBridge() &&
													   attached_object->mDrawable->getSpatialBridge()->getRadius() < 2.0f));
				
				if (visibleAttachment && attached_object && !attached_object->isDead() && attachment->getValid())
				{
					// if selecting any attachments, update all of them as non-damped
					if (LLSelectMgr::getInstance()->getSelection()->getObjectCount() && LLSelectMgr::getInstance()->getSelection()->isAttachment())
					{
						gPipeline.updateMoveNormalAsync(attached_object->mDrawable);
					}
					else
					{
						gPipeline.updateMoveDampedAsync(attached_object->mDrawable);
					}
					
					LLSpatialBridge* bridge = attached_object->mDrawable->getSpatialBridge();
					if (bridge)
					{
						gPipeline.updateMoveNormalAsync(bridge);
					}
					attached_object->updateText();	
				}
			}
		}
	}

	mNeedsAnimUpdate = FALSE;

	if (isImpostor() && !mNeedsImpostorUpdate)
	{
		LL_ALIGN_16(LLVector4a ext[2]);
		F32 distance;
		LLVector3 angle;

		getImpostorValues(ext, angle, distance);

		for (U32 i = 0; i < 3 && !mNeedsImpostorUpdate; i++)
		{
			F32 cur_angle = angle.mV[i];
			F32 old_angle = mImpostorAngle.mV[i];
			F32 angle_diff = fabsf(cur_angle-old_angle);
		
			if (angle_diff > F_PI/512.f*distance*mUpdatePeriod)
			{
				mNeedsImpostorUpdate = TRUE;
			}
		}

		if (detailed_update && !mNeedsImpostorUpdate)
		{	//update impostor if view angle, distance, or bounding box change
			//significantly
			
			F32 dist_diff = fabsf(distance-mImpostorDistance);
			if (dist_diff/mImpostorDistance > 0.1f)
			{
				mNeedsImpostorUpdate = TRUE;
			}
			else
			{
				ext[0].load3(mLastAnimExtents[0].mV);
                ext[1].load3(mLastAnimExtents[1].mV);
                // Expensive. Just call this once per frame, in updateSpatialExtents();
                //calculateSpatialExtents(ext[0], ext[1]);
				LLVector4a diff;
				diff.setSub(ext[1], mImpostorExtents[1]);
				if (diff.getLength3().getF32() > 0.05f)
				{
					mNeedsImpostorUpdate = TRUE;
				}
				else
				{
					diff.setSub(ext[0], mImpostorExtents[0]);
					if (diff.getLength3().getF32() > 0.05f)
					{
						mNeedsImpostorUpdate = TRUE;
					}
				}
			}
		}
	}

    if (mDrawable.notNull())
    {
	mDrawable->movePartition();
	
	//force a move if sitting on an active object
	if (getParent() && ((LLViewerObject*) getParent())->mDrawable->isActive())
	{
		gPipeline.markMoved(mDrawable, TRUE);
	}
    }
}

void LLVOAvatar::idleUpdateAppearanceAnimation()
{
	// update morphing params
	if (mAppearanceAnimating)
	{
		ESex avatar_sex = getSex();
		F32 appearance_anim_time = mAppearanceMorphTimer.getElapsedTimeF32();
		if (appearance_anim_time >= APPEARANCE_MORPH_TIME)
		{
			mAppearanceAnimating = FALSE;
			for (LLVisualParam *param = getFirstVisualParam(); 
				 param;
				 param = getNextVisualParam())
			{
				if (param->isTweakable())
				{
					// <FS:Ansariel> [Legacy Bake]
					//param->stopAnimating();
					param->stopAnimating(FALSE);
				}
			}
			updateVisualParams();
			// <FS:Ansariel> [Legacy Bake]
			if (isSelf())
			{
				gAgent.sendAgentSetAppearance();
			}
			// </FS:Ansariel> [Legacy Bake]
		}
		else
		{
			F32 morph_amt = calcMorphAmount();
			LLVisualParam *param;

			if (!isSelf())
			{
				// animate only top level params for non-self avatars
				for (param = getFirstVisualParam();
					 param;
					 param = getNextVisualParam())
				{
					if (param->isTweakable())
					{
						// <FS:Ansariel> [Legacy Bake]
						//param->animate(morph_amt);
						param->animate(morph_amt, FALSE);
					}
				}
			}

			// apply all params
			for (param = getFirstVisualParam();
				 param;
				 param = getNextVisualParam())
			{
				param->apply(avatar_sex);
			}

			mLastAppearanceBlendTime = appearance_anim_time;
		}
		dirtyMesh();
	}
}

F32 LLVOAvatar::calcMorphAmount()
{
	F32 appearance_anim_time = mAppearanceMorphTimer.getElapsedTimeF32();
	F32 blend_frac = calc_bouncy_animation(appearance_anim_time / APPEARANCE_MORPH_TIME);
	F32 last_blend_frac = calc_bouncy_animation(mLastAppearanceBlendTime / APPEARANCE_MORPH_TIME);

	F32 morph_amt;
	if (last_blend_frac == 1.f)
	{
		morph_amt = 1.f;
	}
	else
	{
		morph_amt = (blend_frac - last_blend_frac) / (1.f - last_blend_frac);
	}

	return morph_amt;
}

void LLVOAvatar::idleUpdateLipSync(bool voice_enabled)
{
	// Use the Lipsync_Ooh and Lipsync_Aah morphs for lip sync
	if ( voice_enabled && (LLVoiceClient::getInstance()->lipSyncEnabled()) && LLVoiceClient::getInstance()->getIsSpeaking( mID ) )
	{
		F32 ooh_morph_amount = 0.0f;
		F32 aah_morph_amount = 0.0f;

		mVoiceVisualizer->lipSyncOohAah( ooh_morph_amount, aah_morph_amount );

		if( mOohMorph )
		{
			F32 ooh_weight = mOohMorph->getMinWeight()
				+ ooh_morph_amount * (mOohMorph->getMaxWeight() - mOohMorph->getMinWeight());

			// <FS:Ansariel> [Legacy Bake]
			//mOohMorph->setWeight( ooh_weight);
			mOohMorph->setWeight( ooh_weight, FALSE);
		}

		if( mAahMorph )
		{
			F32 aah_weight = mAahMorph->getMinWeight()
				+ aah_morph_amount * (mAahMorph->getMaxWeight() - mAahMorph->getMinWeight());

			// <FS:Ansariel> [Legacy Bake]
			//mAahMorph->setWeight( aah_weight);
			mAahMorph->setWeight( aah_weight, FALSE);
		}

		mLipSyncActive = true;
		LLCharacter::updateVisualParams();
		dirtyMesh();
	}
}

void LLVOAvatar::idleUpdateLoadingEffect()
{
	// update visibility when avatar is partially loaded
	if (updateIsFullyLoaded()) // changed?
	{
		if (isFullyLoaded())
		{
			if (mFirstFullyVisible)
			{
				mFirstFullyVisible = FALSE;
				if (isSelf())
				{
					LL_INFOS("Avatar") << avString() << "self isFullyLoaded, mFirstFullyVisible" << LL_ENDL;
					LLAppearanceMgr::instance().onFirstFullyVisible();

					// <FS:Zi> Animation Overrider
					AOEngine::instance().onLoginComplete();

					// <FS:LO> tapping a place that happens on landing in world to start up discord
					FSDiscordConnect::instance().checkConnectionToDiscord(gSavedPerAccountSettings.getBOOL("FSEnableDiscordIntegration"));
				}
				else
				{
					LL_INFOS("Avatar") << avString() << "other isFullyLoaded, mFirstFullyVisible" << LL_ENDL;
				}
			}

			deleteParticleSource();
			updateLOD();
		}
		else
		{
// <FS> Custom avatar particle cloud
//			LLPartSysData particle_parameters;
//
//			// fancy particle cloud designed by Brent
//			particle_parameters.mPartData.mMaxAge            = 4.f;
//			particle_parameters.mPartData.mStartScale.mV[VX] = 0.8f;
//			particle_parameters.mPartData.mStartScale.mV[VX] = 0.8f;
//			particle_parameters.mPartData.mStartScale.mV[VY] = 1.0f;
//			particle_parameters.mPartData.mEndScale.mV[VX]   = 0.02f;
//			particle_parameters.mPartData.mEndScale.mV[VY]   = 0.02f;
//			particle_parameters.mPartData.mStartColor        = LLColor4(1, 1, 1, 0.5f);
//			particle_parameters.mPartData.mEndColor          = LLColor4(1, 1, 1, 0.0f);
//			particle_parameters.mPartData.mStartScale.mV[VX] = 0.8f;
//			LLViewerTexture* cloud = LLViewerTextureManager::getFetchedTextureFromFile("cloud-particle.j2c");
//			particle_parameters.mPartImageID                 = cloud->getID();
//			particle_parameters.mMaxAge                      = 0.f;
//			particle_parameters.mPattern                     = LLPartSysData::LL_PART_SRC_PATTERN_ANGLE_CONE;
//			particle_parameters.mInnerAngle                  = F_PI;
//			particle_parameters.mOuterAngle                  = 0.f;
//			particle_parameters.mBurstRate                   = 0.02f;
//			particle_parameters.mBurstRadius                 = 0.0f;
//			particle_parameters.mBurstPartCount              = 1;
//			particle_parameters.mBurstSpeedMin               = 0.1f;
//			particle_parameters.mBurstSpeedMax               = 1.f;
//			particle_parameters.mPartData.mFlags             = ( LLPartData::LL_PART_INTERP_COLOR_MASK | LLPartData::LL_PART_INTERP_SCALE_MASK |
//																 LLPartData::LL_PART_EMISSIVE_MASK | // LLPartData::LL_PART_FOLLOW_SRC_MASK |
//																 LLPartData::LL_PART_TARGET_POS_MASK );
//			
//			// do not generate particles for dummy or overly-complex avatars
//			if (!mIsDummy && !isTooComplex())
//			{
//				setParticleSource(particle_parameters, getID());
//			}

			// Firestorm Clouds
			// do not generate particles for dummy or overly-complex avatars
			if (!mIsDummy && !isTooComplex())
			{
				setParticleSource(sCloud, getID());
			}
		}
// </FS>
	}
}	

void LLVOAvatar::idleUpdateWindEffect()
{
	// update wind effect
	if ((LLViewerShaderMgr::instance()->getVertexShaderLevel(LLViewerShaderMgr::SHADER_AVATAR) >= LLDrawPoolAvatar::SHADER_LEVEL_CLOTH))
	{
		F32 hover_strength = 0.f;
		F32 time_delta = mRippleTimer.getElapsedTimeF32() - mRippleTimeLast;
		mRippleTimeLast = mRippleTimer.getElapsedTimeF32();
		LLVector3 velocity = getVelocity();
		F32 speed = velocity.length();
		//RN: velocity varies too much frame to frame for this to work
		mRippleAccel.clearVec();//lerp(mRippleAccel, (velocity - mLastVel) * time_delta, LLSmoothInterpolation::getInterpolant(0.02f));
		mLastVel = velocity;
		LLVector4 wind;
		wind.setVec(getRegion()->mWind.getVelocityNoisy(getPositionAgent(), 4.f) - velocity);

		if (mInAir)
		{
			hover_strength = HOVER_EFFECT_STRENGTH * llmax(0.f, HOVER_EFFECT_MAX_SPEED - speed);
		}

		if (mBelowWater)
		{
			// TODO: make cloth flow more gracefully when underwater
			hover_strength += UNDERWATER_EFFECT_STRENGTH;
		}

		wind.mV[VZ] += hover_strength;
		wind.normalize();

		wind.mV[VW] = llmin(0.025f + (speed * 0.015f) + hover_strength, 0.5f);
		F32 interp;
		if (wind.mV[VW] > mWindVec.mV[VW])
		{
			interp = LLSmoothInterpolation::getInterpolant(0.2f);
		}
		else
		{
			interp = LLSmoothInterpolation::getInterpolant(0.4f);
		}
		mWindVec = lerp(mWindVec, wind, interp);
	
		F32 wind_freq = hover_strength + llclamp(8.f + (speed * 0.7f) + (noise1(mRipplePhase) * 4.f), 8.f, 25.f);
		mWindFreq = lerp(mWindFreq, wind_freq, interp); 

		if (mBelowWater)
		{
			mWindFreq *= UNDERWATER_FREQUENCY_DAMP;
		}

		mRipplePhase += (time_delta * mWindFreq);
		if (mRipplePhase > F_TWO_PI)
		{
			mRipplePhase = fmodf(mRipplePhase, F_TWO_PI);
		}
	}
}

void LLVOAvatar::idleUpdateNameTag(const LLVector3& root_pos_last)
{
	// update chat bubble
	//--------------------------------------------------------------------
	// draw text label over character's head
	//--------------------------------------------------------------------
	if (mChatTimer.getElapsedTimeF32() > BUBBLE_CHAT_TIME)
	{
		mChats.clear();
	}

	static LLCachedControl<F32> renderNameShowTime(gSavedSettings, "RenderNameShowTime");
	static LLCachedControl<F32> renderNameFadeDuration(gSavedSettings, "RenderNameFadeDuration");
	static LLCachedControl<bool> useChatBubbles(gSavedSettings, "UseChatBubbles");
	static LLCachedControl<bool> useTypingBubbles(gSavedSettings, "UseTypingBubbles");
	static LLCachedControl<bool> renderNameShowSelf(gSavedSettings, "RenderNameShowSelf");
	static LLCachedControl<S32> avatarNameTagMode(gSavedSettings, "AvatarNameTagMode");

	const F32 time_visible = mTimeVisible.getElapsedTimeF32();
	const F32 NAME_SHOW_TIME = F32(renderNameShowTime);	// seconds
	const F32 FADE_DURATION = F32(renderNameFadeDuration); // seconds
// [RLVa:KB] - Checked: RLVa-2.0.1
	bool fRlvShowAvTag = true, fRlvShowAvName = true;
	if (RlvActions::isRlvEnabled())
	{
		fRlvShowAvTag = RlvActions::canShowName(RlvActions::SNC_NAMETAG, getID());
		fRlvShowAvName = (fRlvShowAvTag) && (RlvActions::canShowName(RlvActions::SNC_DEFAULT, getID()));
	}
// [/RLVa:KB]
	BOOL visible_avatar = isVisible() || mNeedsAnimUpdate;
	BOOL visible_chat = useChatBubbles && (mChats.size() || mTyping);
	BOOL visible_typing = useTypingBubbles && mTyping;
	BOOL render_name =	visible_chat ||
				visible_typing ||
		                (visible_avatar &&
// [RLVa:KB] - Checked: RLVa-2.0.1
						(fRlvShowAvTag) &&
// [/RLVa:KB]
		                ((sRenderName == RENDER_NAME_ALWAYS) ||
		                 (sRenderName == RENDER_NAME_FADE && time_visible < NAME_SHOW_TIME)));
	// If it's your own avatar, don't draw in mouselook, and don't
	// draw if we're specifically hiding our own name.
	if (isSelf())
	{
		render_name = render_name
			&& !gAgentCamera.cameraMouselook()
			&& (visible_chat || (renderNameShowSelf 
								 && S32(avatarNameTagMode) ));
	}

	if ( !render_name )
	{
		if (mNameText)
		{
			// ...clean up old name tag
			mNameText->markDead();
			mNameText = NULL;
			sNumVisibleChatBubbles--;
		}
		return;
	}

	BOOL new_name = FALSE;
	if (visible_chat != mVisibleChat)
	{
		mVisibleChat = visible_chat;
		new_name = TRUE;
	}
		if (visible_typing != mVisibleTyping)
		{
			mVisibleTyping = visible_typing;
			new_name = TRUE;
		}

// [RLVa:KB] - Checked: RLVa-0.2.0
	if (!fRlvShowAvName)
	{
		if (mRenderGroupTitles)
		{
			mRenderGroupTitles = FALSE;
			new_name = TRUE;
		}
	}
	else if (sRenderGroupTitles != mRenderGroupTitles)
// [/RLVa]
//	if (sRenderGroupTitles != mRenderGroupTitles)
	{
		mRenderGroupTitles = sRenderGroupTitles;
		new_name = TRUE;
	}

	// First Calculate Alpha
	// If alpha > 0, create mNameText if necessary, otherwise delete it
	F32 alpha = 0.f;
	if (mAppAngle > 5.f)
	{
		const F32 START_FADE_TIME = NAME_SHOW_TIME - FADE_DURATION;
		if (!visible_chat && !visible_typing && sRenderName == RENDER_NAME_FADE && time_visible > START_FADE_TIME)
		{
			alpha = 1.f - (time_visible - START_FADE_TIME) / FADE_DURATION;
		}
		else
		{
			// ...not fading, full alpha
			alpha = 1.f;
		}
	}
	else if (mAppAngle > 2.f)
	{
		// far away is faded out also
		alpha = (mAppAngle-2.f)/3.f;
	}

	if (alpha <= 0.f)
	{
		if (mNameText)
		{
			mNameText->markDead();
			mNameText = NULL;
			sNumVisibleChatBubbles--;
		}
		return;
	}

	if (!mNameText)
	{
		mNameText = static_cast<LLHUDNameTag*>( LLHUDObject::addHUDObject(
			LLHUDObject::LL_HUD_NAME_TAG) );
		//mNameText->setMass(10.f);
		mNameText->setSourceObject(this);
		mNameText->setVertAlignment(LLHUDNameTag::ALIGN_VERT_TOP);
		mNameText->setVisibleOffScreen(TRUE);
		mNameText->setMaxLines(11);
		mNameText->setFadeDistance(CHAT_NORMAL_RADIUS, 5.f);
		sNumVisibleChatBubbles++;
		new_name = TRUE;
    }
				
	idleUpdateNameTagPosition(root_pos_last);
	idleUpdateNameTagText(new_name);
	// Wolfspirit: Following thing is already handled in LLHUDNameTag::lineSegmentIntersect
	// Fixing bubblechat alpha flashing with commenting this out.
	// idleUpdateNameTagAlpha(new_name, alpha);
}

void LLVOAvatar::idleUpdateNameTagText(BOOL new_name)
{
	LLNameValue *title = getNVPair("Title");
	LLNameValue* firstname = getNVPair("FirstName");
	LLNameValue* lastname = getNVPair("LastName");

	// Avatars must have a first and last name
	if (!firstname || !lastname) return;

	// <FS:Ansariel> OpenSim chat distance compatibility
	static const F32 chat_range_whisper_squared = LFSimFeatureHandler::getInstance()->whisperRange() * LFSimFeatureHandler::getInstance()->whisperRange();
	static const F32 chat_range_say_squared = LFSimFeatureHandler::getInstance()->sayRange() * LFSimFeatureHandler::getInstance()->sayRange();
	static const F32 chat_range_shout_squared = LFSimFeatureHandler::getInstance()->shoutRange() * LFSimFeatureHandler::getInstance()->shoutRange();
	// </FS:Ansariel>

// [RLVa:KB] - Checked: RLVa-2.0.1
	bool fRlvShowAvName = RlvActions::canShowName(RlvActions::SNC_DEFAULT, getID());
// [/RLVa:KB]
	// <FS:Ansariel> Show auto-response in nametag
	static LLCachedControl<bool> fsAutorespondMode(gSavedPerAccountSettings, "FSAutorespondMode");
	static LLCachedControl<bool> fsAutorespondNonFriendsMode(gSavedPerAccountSettings, "FSAutorespondNonFriendsMode");
	static LLCachedControl<bool> fsShowAutorespondInNametag(gSavedSettings, "FSShowAutorespondInNametag");
	bool is_autoresponse = isSelf() && fsShowAutorespondInNametag && (fsAutorespondMode || fsAutorespondNonFriendsMode);
	// </FS:Ansariel>
	// <FS:Ansariel> FIRE-3475: Show typing in nametag
	static LLCachedControl<bool> fsShowTypingStateInNameTag(gSavedSettings, "FSShowTypingStateInNameTag");
	bool is_typing = !isSelf() && mTyping && fsShowTypingStateInNameTag;
	// </FS:Ansariel>
	bool is_away = mSignaledAnimations.find(ANIM_AGENT_AWAY)  != mSignaledAnimations.end();
	bool is_do_not_disturb = mSignaledAnimations.find(ANIM_AGENT_DO_NOT_DISTURB) != mSignaledAnimations.end();
	bool is_appearance = mSignaledAnimations.find(ANIM_AGENT_CUSTOMIZE) != mSignaledAnimations.end();
	bool is_muted;
	if (isSelf())
	{
		is_muted = false;
	}
	else
	{
		is_muted = isInMuteList();
	}
//	bool is_friend = LLAvatarTracker::instance().isBuddy(getID());
// [RLVa:KB] - Checked: RLVa-1.2.2
	bool is_friend = (fRlvShowAvName) && (LLAvatarTracker::instance().isBuddy(getID()));
// [/RLVa:KB]
	bool is_cloud = getIsCloud();

	if (is_appearance != mNameAppearance)
	{
		if (is_appearance)
		{
			debugAvatarRezTime("AvatarRezEnteredAppearanceNotification","entered appearance mode");
		}
		else
		{
			debugAvatarRezTime("AvatarRezLeftAppearanceNotification","left appearance mode");
		}
	}
	// <FS:CR> Colorize name tags
	//LLColor4 name_tag_color = getNameTagColor(is_friend);
	LLColor4 name_tag_color = getNameTagColor();
	// </FS:CR>
	LLColor4 distance_color = name_tag_color;
	std::string distance_string;

	// Wolfspirit: If we don't need to display a friend,
	// if we aren't self, if we use colored Clienttags and if we have a color
	// then use that color as name_tag_color
	static LLUICachedControl<bool> show_friends("NameTagShowFriends");
	static LLUICachedControl<U32> color_client_tags("FSColorClienttags");
	bool special_color_override = (show_friends && (is_friend || LGGContactSets::getInstance()->hasFriendColorThatShouldShow(getID(), LGG_CS_TAG))) ||
									LLNetMap::hasAvatarMarkColor(getID());
	if (mClientTagData.has("color")
		&& !special_color_override
		&& color_client_tags && !this->isSelf())
	{
		name_tag_color = mClientTagData["color"]; 
	}

	// <FS:Ansariel> Color name tags based on distance
	static LLCachedControl<bool> show_distance_color_tag(gSavedSettings, "FSTagShowDistanceColors");
	static LLCachedControl<bool> show_distance_in_tag(gSavedSettings, "FSTagShowDistance");
	// <FS:CR> FIRE-6664: Add whisper range to color tags
	static LLUIColor tag_whisper_color = LLUIColorTable::instance().getColor("NameTagWhisperDistanceColor", LLColor4::green);
	// </FS:CR> FIRE-6664: Add whisper range to color tags
	static LLUIColor tag_chat_color = LLUIColorTable::instance().getColor("NameTagChatDistanceColor", LLColor4::green);
	static LLUIColor tag_shout_color = LLUIColorTable::instance().getColor("NameTagShoutDistanceColor", LLColor4::yellow);
	static LLUIColor tag_beyond_shout_color = LLUIColorTable::instance().getColor("NameTagBeyondShoutDistanceColor", LLColor4::red);

	if (!isSelf() && (show_distance_color_tag || show_distance_in_tag))
	{
		F64 distance_squared = dist_vec_squared(getPositionGlobal(), gAgent.getPositionGlobal());
		// <FS:CR> FIRE-6664: Add whisper range color tag
		if (distance_squared <= chat_range_whisper_squared)
		{
			distance_color = tag_whisper_color;
		}
		else if (distance_squared <= chat_range_say_squared)
		// </FS:CR> FIRE-6664: Add whisper range color tag
		{
			distance_color = tag_chat_color;
		}
		else if (distance_squared <= chat_range_shout_squared)
		{
			distance_color = tag_shout_color;
		}
		else
		{
			distance_color = tag_beyond_shout_color;
		}

		if (show_distance_in_tag)
		{
			distance_string = llformat("%.02f m", sqrt(distance_squared));
		}

		// Override nametag color only if friend color is disabled
		// or avatar is not a friend nor has a contact set color
		if (show_distance_color_tag && !special_color_override)
		{
			name_tag_color = distance_color;
		}
	}
	// </FS:Ansariel>

	// <FS:Ansariel> Show ARW in nametag options (for Jelly Dolls)
	static LLCachedControl<bool> show_arw_tag(gSavedSettings, "FSTagShowARW");
	static LLCachedControl<bool> show_too_complex_only_arw_tag(gSavedSettings, "FSTagShowTooComplexOnlyARW");
	static LLCachedControl<bool> show_own_arw_tag(gSavedSettings, "FSTagShowOwnARW");
	U32 complexity(0);
	LLColor4 complexity_color(LLColor4::grey1); // default if we're not limiting the complexity

	if (show_arw_tag &&
	   ((isSelf() && show_own_arw_tag) ||
	   (!isSelf() && (!show_too_complex_only_arw_tag || isTooComplex()))))
	{
		complexity = mVisualComplexity;

		// Show complexity color if we're limiting and not showing our own ARW...
		static LLCachedControl<U32> max_render_cost(gSavedSettings, "RenderAvatarMaxComplexity", 0);
		if (max_render_cost != 0 && !isSelf())
		{
			// This calculation is copied from idleUpdateRenderComplexity()
			F32 green_level = 1.f - llclamp(((F32)complexity - (F32)max_render_cost) / (F32)max_render_cost, 0.f, 1.f);
			F32 red_level = llmin((F32)complexity / (F32)max_render_cost, 1.f);
			complexity_color.set(red_level, green_level, 0.f, 1.f);
		}
	}
	// </FS:Ansariel>

	// Rebuild name tag if state change detected
	if (!mNameIsSet
		|| new_name
		// <FS:Ansariel> FIRE-13414: Avatar name isn't updated when the simulator sends a new name
		|| (!LLGridManager::instance().isInSecondLife() && (firstname->getString() != mNameFirstname || lastname->getString() != mNameLastname))
		// </FS:Ansariel>
		|| (!title && !mTitle.empty())
		|| (title && mTitle != title->getString())
		|| is_away != mNameAway 
		|| is_do_not_disturb != mNameDoNotDisturb 
		|| is_autoresponse != mNameAutoResponse
		|| is_muted != mNameMute
		|| is_appearance != mNameAppearance 
		|| is_friend != mNameFriend
		|| is_cloud != mNameCloud
		|| name_tag_color != mNameColor
		|| is_typing != mNameIsTyping
		|| distance_string != mDistanceString
		// <FS:Ansariel> Show Arc in nametag (for Jelly Dolls)
		|| complexity != mNameArc
		|| complexity_color != mNameArcColor)
	{

		//WS: If we got a uuid and if we know if it's id_based or not, ask FSDATA for the other tagdata, before we display it.
		if (mClientTagData.has("uuid") && mClientTagData.has("id_based"))
		{
			LLColor4 color;
			if (mClientTagData.has("tex_color"))
			{
				color.setValue(mClientTagData["tex_color"]);
			}
			else
			{
				color = LLColor4::black;
			}
			mClientTagData = FSData::getInstance()->resolveClientTag(LLUUID(mClientTagData["uuid"].asString()),
																	 mClientTagData["id_based"].asBoolean(),
																	 color);
		}

		clearNameTag();

		// <FS:Ansariel> Show auto-response in nametag
		//if (is_away || is_muted || is_do_not_disturb || is_appearance)
		if (is_away || is_muted || is_do_not_disturb || is_autoresponse || is_appearance || is_typing)
		// </FS:Ansariel>
		{
			std::string line;
			if (is_away)
			{
				line += LLTrans::getString("AvatarAway");
				line += ", ";
			}
			if (is_do_not_disturb)
			{
				line += LLTrans::getString("AvatarDoNotDisturb");
				line += ", ";
			}
			// <FS:Ansariel> Show auto-response in nametag
			if (is_autoresponse)
			{
				line += LLTrans::getString("AvatarAutoResponse");
				line += ", ";
			}
			// </FS:Ansariel>
			if (is_muted)
			{
				line += LLTrans::getString("AvatarMuted");
				line += ", ";
			}
			if (is_appearance)
			{
				line += LLTrans::getString("AvatarEditingAppearance");
				line += ", ";
			}
			if (is_cloud && !is_muted)
			{
				line += LLTrans::getString("LoadingData");
				line += ", ";
			}
			// <FS:Ansariel> FIRE-3475: Show typing in nametag
			if (is_typing)
			{
				line += LLTrans::getString("AvatarTyping");
				line += ", ";
			}
			// </FS:Ansariel>
			// trim last ", "
			line.resize( line.length() - 2 );
			addNameTagLine(line, name_tag_color, LLFontGL::NORMAL,
				LLFontGL::getFontSansSerifSmall());
		}

//		if (sRenderGroupTitles
// [RLVa:KB] - Checked: RLVa-1.2.2
		if (sRenderGroupTitles && fRlvShowAvName
// [/RLVa:KB]
			&& title && title->getString() && title->getString()[0] != '\0')
		{
			std::string title_str = title->getString();
			LLStringFn::replace_ascii_controlchars(title_str,LL_UNKNOWN_CHAR);
			addNameTagLine(title_str, name_tag_color, LLFontGL::NORMAL,
				LLFontGL::getFontSansSerifSmall());
		}

		static LLUICachedControl<bool> show_display_names("NameTagShowDisplayNames", true);
		static LLUICachedControl<bool> show_usernames("NameTagShowUsernames", true);
		static LLUICachedControl<bool> colorize_username("FSColorUsername");	// <FS:CR> FIRE-1061
		static LLUICachedControl<bool> show_legacynames("FSNameTagShowLegacyUsernames");

		if (LLAvatarName::useDisplayNames())
		{
			LLAvatarName av_name;
			if (!LLAvatarNameCache::get(getID(), &av_name))
			{
				// Force a rebuild at next idle
				// Note: do not connect a callback on idle().
				clearNameTag();
			}

// [RLVa:KB] - Checked: RLVa-1.2.2
			if ( (fRlvShowAvName) || (isSelf()) )
			{
// [/RLVa:KB]
				// Might be blank if name not available yet, that's OK
				if (show_display_names)
				{

					if (mClientTagData.has("name") && !mClientTagData["name"].asString().empty())
					{
						addNameTagLine((av_name.isDisplayNameDefault() ? av_name.getUserNameForDisplay() : av_name.getDisplayName()) +" (" + mClientTagData["name"].asString() + ")",name_tag_color,LLFontGL::NORMAL, LLFontGL::getFontSansSerif(), (!av_name.getDisplayName().empty()) );
					}
					else
					{
						addNameTagLine((av_name.isDisplayNameDefault() ? av_name.getUserNameForDisplay() : av_name.getDisplayName()), name_tag_color, LLFontGL::NORMAL, LLFontGL::getFontSansSerif(), true);
					}
				}
				// Suppress SLID display if display name matches exactly (ugh)
				if (show_usernames && !av_name.isDisplayNameDefault())
				{
					// *HACK: Desaturate the color
					// <FS:CR> FIRE-1061
					LLColor4 username_color;
					if (colorize_username)
					{
						username_color = LLUIColorTable::instance().getColor("NameTagUsername", LLColor4::white);
					}
					else
					{
						username_color = name_tag_color * 0.83f;
					}
					// </FS:CR>

					// <FS:CR> Show user name as legacy name if selected
					std::string username( show_legacynames ? av_name.getUserNameForDisplay() : av_name.getAccountName() );

					addNameTagLine(username, username_color, LLFontGL::NORMAL, LLFontGL::getFontSansSerifSmall());
				}
// [RLVa:KB] - Checked: RLVa-1.2.2
			}
			else
			{
				addNameTagLine(RlvStrings::getAnonym(av_name), name_tag_color, LLFontGL::NORMAL, LLFontGL::getFontSansSerif(), (!av_name.getDisplayName().empty()) );
			}
// [/RLVa:KB]
		}
		else  // DISPLAY NAMES OFF
		{
			const LLFontGL* font = LLFontGL::getFontSansSerif();
			std::string full_name = LLCacheName::buildFullName( firstname->getString(), lastname->getString() );
// [RLVa:KB] - Checked: RLVa-1.2.2
			if ( (!fRlvShowAvName) && (!isSelf()) )
			{
				full_name = RlvStrings::getAnonym(full_name);
				addNameTagLine(full_name, name_tag_color, LLFontGL::NORMAL, font, true);
			}
// [/RLVa:KB]
			else // Only check for client tags when not RLV anon -AO
			{
				if (mClientTagData.has("name") && !mClientTagData["name"].asString().empty())
				{
					addNameTagLine(full_name + " (" + mClientTagData["name"].asString() + ")", name_tag_color, LLFontGL::NORMAL, font, true);
				}
				else
				{
					addNameTagLine(full_name, name_tag_color, LLFontGL::NORMAL, font, true);
				}
			}
		}

		// <FS:Ansariel> Show distance in tag
		if (show_distance_in_tag)
		{
			addNameTagLine(distance_string, distance_color, LLFontGL::NORMAL, LLFontGL::getFontSansSerifSmall());
		}
		// <FS:Ansariel> Show distance in tag

		// <FS:Ansariel> Show ARW in nametag options (for Jelly Dolls)
		static const std::string complexity_label = LLTrans::getString("Nametag_Complexity_Label");
		static const std::string texture_area_label = LLTrans::getString("Nametag_Texture_Area_Label");
		if (show_arw_tag &&
		   ((isSelf() && show_own_arw_tag) ||
		   (!isSelf() && (!show_too_complex_only_arw_tag || isTooComplex()))))
		{
			std::string complexity_string;
			LLLocale locale("");

			// always show complexity, even if the reason for a jelly baby is the texture area
			// this is technically not 100% correct but the decision logic with all of the
			// exceptions would be way too complex to justify the result - Zi
			LLResMgr::getInstance()->getIntegerString(complexity_string, complexity);
			LLStringUtil::format_map_t label_args;
			label_args["COMPLEXITY"] = complexity_string;

			addNameTagLine(format_string(complexity_label, label_args), complexity_color, LLFontGL::NORMAL, LLFontGL::getFontSansSerifSmall());

			// only show texture area if this is the reason for jelly baby rendering
			static LLCachedControl<F32> max_attachment_area(gSavedSettings, "RenderAutoMuteSurfaceAreaLimit", 1000.0f);
			if (max_attachment_area > 0.f && mAttachmentSurfaceArea > max_attachment_area)
			{
				LLResMgr::getInstance()->getIntegerString(complexity_string, mAttachmentSurfaceArea);
				label_args["TEXTURE_AREA"] = complexity_string;

				addNameTagLine(format_string(texture_area_label, label_args), LLColor4::red, LLFontGL::NORMAL, LLFontGL::getFontSansSerifSmall());
			}
		}
		// </FS:Ansariel>

		mNameAway = is_away;
		mNameDoNotDisturb = is_do_not_disturb;
		mNameAutoResponse = is_autoresponse; // <FS:Ansariel> Show auto-response in nametag
		mNameMute = is_muted;
		mNameAppearance = is_appearance;
		mNameFriend = is_friend;
		mNameCloud = is_cloud;
		mNameColor=name_tag_color;
		mDistanceString = distance_string;
		mTitle = title ? title->getString() : "";
		mNameIsTyping = is_typing;
		// <FS:Ansariel> FIRE-13414: Avatar name isn't updated when the simulator sends a new name
		mNameFirstname = firstname->getString();
		mNameLastname = lastname->getString();
		// </FS:Ansariel>
		// <FS:Ansariel> Show Arc in nametag (for Jelly Dolls)
		mNameArc = complexity;
		mNameArcColor = complexity_color;
		// </FS:Ansariel>
		LLStringFn::replace_ascii_controlchars(mTitle,LL_UNKNOWN_CHAR);
		new_name = TRUE;
	}


	
	if (mVisibleChat || mVisibleTyping)
	{
		mNameText->setFont(LLFontGL::getFontSansSerif());
				mNameText->setTextAlignment(LLHUDNameTag::ALIGN_TEXT_LEFT);
		mNameText->setFadeDistance(CHAT_NORMAL_RADIUS * 2.f, 5.f);

		std::deque<LLChat>::iterator chat_iter = mChats.begin();
		mNameText->clearString();

		LLColor4 new_chat = LLUIColorTable::instance().getColor( isSelf() ? "UserChatColor" : "AgentChatColor" );
		
		// <FS:CR> Colorize tags
		new_chat = LGGContactSets::getInstance()->colorize(getID(), new_chat, LGG_CS_CHAT);
		
		//color based on contact sets prefs
		LGGContactSets::getInstance()->hasFriendColorThatShouldShow(getID(), LGG_CS_CHAT, new_chat);
		// </FS:CR>
		
		if (mVisibleChat)
		{
		LLColor4 normal_chat = lerp(new_chat, LLColor4(0.8f, 0.8f, 0.8f, 1.f), 0.7f);
		LLColor4 old_chat = lerp(normal_chat, LLColor4(0.6f, 0.6f, 0.6f, 1.f), 0.7f);
		if (mTyping && mChats.size() >= MAX_BUBBLE_CHAT_UTTERANCES) 
		{
			++chat_iter;
		}

		for(; chat_iter != mChats.end(); ++chat_iter)
		{
			F32 chat_fade_amt = llclamp((F32)((LLFrameTimer::getElapsedSeconds() - chat_iter->mTime) / CHAT_FADE_TIME), 0.f, 4.f);
			LLFontGL::StyleFlags style;
			switch(chat_iter->mChatType)
			{
			case CHAT_TYPE_WHISPER:
				style = LLFontGL::ITALIC;
				break;
			case CHAT_TYPE_SHOUT:
				style = LLFontGL::BOLD;
				break;
			default:
				style = LLFontGL::NORMAL;
				break;
			}
			if (chat_fade_amt < 1.f)
			{
				F32 u = clamp_rescale(chat_fade_amt, 0.9f, 1.f, 0.f, 1.f);
				mNameText->addLine(chat_iter->mText, lerp(new_chat, normal_chat, u), style);
			}
			else if (chat_fade_amt < 2.f)
			{
				F32 u = clamp_rescale(chat_fade_amt, 1.9f, 2.f, 0.f, 1.f);
				mNameText->addLine(chat_iter->mText, lerp(normal_chat, old_chat, u), style);
			}
			else if (chat_fade_amt < 3.f)
			{
				// *NOTE: only remove lines down to minimum number
				mNameText->addLine(chat_iter->mText, old_chat, style);
			}
		}
		}
		mNameText->setVisibleOffScreen(TRUE);

		if (mVisibleTyping && mTyping)
		{
			S32 dot_count = (llfloor(mTypingTimer.getElapsedTimeF32() * 3.f) + 2) % 3 + 1;
			switch(dot_count)
			{
			case 1:
				mNameText->addLine(".", new_chat);
				break;
			case 2:
				mNameText->addLine("..", new_chat);
				break;
			case 3:
				mNameText->addLine("...", new_chat);
				break;
			}

		}
	}
	else
	{
		// ...not using chat bubbles, just names
		mNameText->setTextAlignment(LLHUDNameTag::ALIGN_TEXT_CENTER);
		mNameText->setFadeDistance(CHAT_NORMAL_RADIUS, 5.f);
		mNameText->setVisibleOffScreen(FALSE);
	}
}

// <FS:Ansariel> Fix nametag not properly updating when display name arrives
//void LLVOAvatar::addNameTagLine(const std::string& line, const LLColor4& color, S32 style, const LLFontGL* font)
void LLVOAvatar::addNameTagLine(const std::string& line, const LLColor4& color, S32 style, const LLFontGL* font, bool is_name /* = false */)
// </FS:Ansariel>
{
	llassert(mNameText);
	if (mVisibleChat || mVisibleTyping)
	{
		mNameText->addLabel(line);
	}
	else
	{
		mNameText->addLine(line, color, (LLFontGL::StyleFlags)style, font);
	}
	// <FS:Ansariel> Fix nametag not properly updating when display name arrives
    //mNameIsSet |= !line.empty();
	if (is_name)
	{
		mNameIsSet |= !line.empty();
	}
	// </FS:Ansariel>
}

void LLVOAvatar::clearNameTag()
{
    mNameIsSet = false;
	if (mNameText)
	{
		mNameText->setLabel("");
		mNameText->setString("");
	}
	mTimeVisible.reset();
}

//static
void LLVOAvatar::invalidateNameTag(const LLUUID& agent_id)
{
	LLViewerObject* obj = gObjectList.findObject(agent_id);
	if (!obj) return;

	LLVOAvatar* avatar = dynamic_cast<LLVOAvatar*>(obj);
	if (!avatar) return;

	avatar->clearNameTag();
}

//static
void LLVOAvatar::invalidateNameTags()
{
	std::vector<LLCharacter*>::iterator it = LLCharacter::sInstances.begin();
	for ( ; it != LLCharacter::sInstances.end(); ++it)
	{
		LLVOAvatar* avatar = dynamic_cast<LLVOAvatar*>(*it);
		if (!avatar) continue;
		if (avatar->isDead()) continue;

		avatar->clearNameTag();
	}
}

// Compute name tag position during idle update
void LLVOAvatar::idleUpdateNameTagPosition(const LLVector3& root_pos_last)
{
	LLQuaternion root_rot = mRoot->getWorldRotation();
	LLQuaternion inv_root_rot = ~root_rot;
	LLVector3 pixel_right_vec;
	LLVector3 pixel_up_vec;
	LLViewerCamera::getInstance()->getPixelVectors(root_pos_last, pixel_up_vec, pixel_right_vec);
	LLVector3 camera_to_av = root_pos_last - LLViewerCamera::getInstance()->getOrigin();
	camera_to_av.normalize();
	LLVector3 local_camera_at = camera_to_av * inv_root_rot;
	LLVector3 local_camera_up = camera_to_av % LLViewerCamera::getInstance()->getLeftAxis();
	local_camera_up.normalize();
	local_camera_up = local_camera_up * inv_root_rot;

	// <FS:Ansariel> Optional legacy nametag position
	LLVector3 name_position;
	static LLCachedControl<bool> fsLegacyNametagPosition(gSavedSettings, "FSLegacyNametagPosition");
	if (fsLegacyNametagPosition)
	{
		local_camera_up.scaleVec((mBodySize + mAvatarOffset) * 0.5f);
		local_camera_at.scaleVec((mBodySize + mAvatarOffset) * 0.5f);

		name_position = mRoot->getWorldPosition();
		name_position[VZ] -= mPelvisToFoot;
		name_position[VZ] += ((mBodySize[VZ] - mAvatarOffset[VZ] * 0.9f) * 0.55f);
		name_position += (local_camera_up * root_rot) - (projected_vec(local_camera_at * root_rot, camera_to_av));	
		name_position += pixel_up_vec * 15.f;
	}
	else
	{
	// </FS:Ansariel>
	// position is based on head position, does not require mAvatarOffset here. - Nyx
	LLVector3 avatar_ellipsoid(mBodySize.mV[VX] * 0.4f,
								mBodySize.mV[VY] * 0.4f,
								mBodySize.mV[VZ] * NAMETAG_VERT_OFFSET_WEIGHT);

	local_camera_up.scaleVec(avatar_ellipsoid);
	local_camera_at.scaleVec(avatar_ellipsoid);

	LLVector3 head_offset = (mHeadp->getLastWorldPosition() - mRoot->getLastWorldPosition()) * inv_root_rot;

	if (dist_vec(head_offset, mTargetRootToHeadOffset) > NAMETAG_UPDATE_THRESHOLD)
	{
		mTargetRootToHeadOffset = head_offset;
	}
	
	mCurRootToHeadOffset = lerp(mCurRootToHeadOffset, mTargetRootToHeadOffset, LLSmoothInterpolation::getInterpolant(0.2f));

	// <FS:Ansariel> Optional legacy nametag position
	//LLVector3 name_position = mRoot->getLastWorldPosition() + (mCurRootToHeadOffset * root_rot);
	name_position = mRoot->getLastWorldPosition() + (mCurRootToHeadOffset * root_rot);
	name_position += (local_camera_up * root_rot) - (projected_vec(local_camera_at * root_rot, camera_to_av));	
	name_position += pixel_up_vec * NAMETAG_VERTICAL_SCREEN_OFFSET;
	// <FS:Ansariel> Optional legacy nametag position
	}
	// </FS:Ansariel>

	// <FS:Ansariel> Optional Z-offset correction for name tags
	static LLCachedControl<S32> fsNameTagOffset(gSavedSettings, "FSNameTagZOffsetCorrection");
	name_position[VZ] += fsNameTagOffset / 10.f;
	// </FS:Ansariel>

	mNameText->setPositionAgent(name_position);				
}

void LLVOAvatar::idleUpdateNameTagAlpha(BOOL new_name, F32 alpha)
{
	llassert(mNameText);

	if (new_name
		|| alpha != mNameAlpha)
	{
		mNameText->setAlpha(alpha);
		mNameAlpha = alpha;
	}
}

// <FS:CR> Colorize tags
//LLColor4 LLVOAvatar::getNameTagColor(bool is_friend)
LLColor4 LLVOAvatar::getNameTagColor()
// </FS:CR>
{
	// ...not using display names
	LLColor4 color = LLUIColorTable::getInstance()->getColor("NameTagLegacy");
	if (LLAvatarName::useDisplayNames())
	{
		// ...color based on whether username "matches" a computed display name
		LLAvatarName av_name;
		if (LLAvatarNameCache::get(getID(), &av_name) && av_name.isDisplayNameDefault())
		{
			color = LLUIColorTable::getInstance()->getColor("NameTagMatch");
		}
		else
		{
			color = LLUIColorTable::getInstance()->getColor("NameTagMismatch");
		}
	}
	
	// <FS:CR> FIRE-1061 - Color friends, lindens, muted, etc
	color = LGGContactSets::getInstance()->colorize(getID(), color, LGG_CS_TAG);
	// </FS:CR>
	
	LGGContactSets::getInstance()->hasFriendColorThatShouldShow(getID(), LGG_CS_TAG, color);

	LLNetMap::getAvatarMarkColor(getID(), color);

	return color;
}

void LLVOAvatar::idleUpdateBelowWater()
{
	F32 avatar_height = (F32)(getPositionGlobal().mdV[VZ]);

	F32 water_height;
	water_height = getRegion()->getWaterHeight();

	// <FS:Zi> Animation Overrider
	BOOL wasBelowWater = mBelowWater;
	mBelowWater =  avatar_height < water_height;
	// <FS:Zi> Animation Overrider
	if (isSelf() && wasBelowWater != mBelowWater)
	{
		AOEngine::instance().checkBelowWater(mBelowWater);
	}
	// </FS:Zi> Animation Overrider
}

void LLVOAvatar::slamPosition()
{
	gAgent.setPositionAgent(getPositionAgent());
	// SL-315
	mRoot->setWorldPosition(getPositionAgent()); // teleport
	setChanged(TRANSLATED);
	if (mDrawable.notNull())
	{
		gPipeline.updateMoveNormalAsync(mDrawable);
	}
	mRoot->updateWorldMatrixChildren();
}

bool LLVOAvatar::isVisuallyMuted()
{
	bool muted = false;

	// <FS:Ansariel> FIRE-11783: Always visually mute avatars that are muted
	if (!isSelf() && isInMuteList())
	{
		return true;
	}
	// </FS:Ansariel>

	// Priority order (highest priority first)
	// * own avatar is never visually muted
	// * if on the "always draw normally" list, draw them normally
	// * if on the "always visually mute" list, mute them
	// * check against the render cost and attachment limits
	if (!isSelf())
	{
		if (mVisuallyMuteSetting == AV_ALWAYS_RENDER)
		{
			muted = false;
		}
		else if (mVisuallyMuteSetting == AV_DO_NOT_RENDER)
		{	// Always want to see this AV as an impostor
			muted = true;
		}
		// <FS:Ansariel> FIRE-11783: Always visually mute avatars that are muted
        //else if (isInMuteList())
        //{
        //    muted = true;
        //}
		// </FS:Ansariel>
// [RLVa:KB] - Checked: RLVa-2.2 (@setcam_avdist)
		else if (isRlvSilhouette())
		{
			muted = true;
		}
// [/RLVa:KB]
		else
		{
			muted = isTooComplex();
		}
	}

	return muted;
}

bool LLVOAvatar::isInMuteList()
{
	bool muted = false;
	F64 now = LLFrameTimer::getTotalSeconds();
	if (now < mCachedMuteListUpdateTime)
	{
		muted = mCachedInMuteList;
	}
	else
	{
		muted = LLMuteList::getInstance()->isMuted(getID());

		const F64 SECONDS_BETWEEN_MUTE_UPDATES = 1;
		mCachedMuteListUpdateTime = now + SECONDS_BETWEEN_MUTE_UPDATES;
		mCachedInMuteList = muted;
	}
	return muted;
}

// [RLVa:KB] - Checked: RLVa-2.2 (@setcam_avdist)
bool LLVOAvatar::isRlvSilhouette()
{
	if (!gRlvHandler.hasBehaviour(RLV_BHVR_SETCAM_AVDIST))
		return false;

	static RlvCachedBehaviourModifier<float> s_nSetCamAvDist(RLV_MODIFIER_SETCAM_AVDIST);

	const F64 now = LLFrameTimer::getTotalSeconds();
	if (now >= mCachedRlvSilhouetteUpdateTime)
	{
		const F64 SECONDS_BETWEEN_NEARBY_UPDATES = .5f;
		bool fIsRlvSilhouette = dist_vec_squared(gAgent.getPositionGlobal(), getPositionGlobal()) > s_nSetCamAvDist() * s_nSetCamAvDist();
		if (fIsRlvSilhouette != mCachedIsRlvSilhouette)
		{
			mCachedIsRlvSilhouette = fIsRlvSilhouette;
			mNeedsImpostorUpdate = TRUE;
		}
		mCachedRlvSilhouetteUpdateTime = now + SECONDS_BETWEEN_NEARBY_UPDATES;
	}
	return mCachedIsRlvSilhouette;
}
// [/RLVa:KB]

void LLVOAvatar::updateAppearanceMessageDebugText()
{
		S32 central_bake_version = -1;
		if (getRegion())
		{
			central_bake_version = getRegion()->getCentralBakeVersion();
		}
		bool all_baked_downloaded = allBakedTexturesCompletelyDownloaded();
		bool all_local_downloaded = allLocalTexturesCompletelyDownloaded();
		std::string debug_line = llformat("%s%s - mLocal: %d, mEdit: %d, mUSB: %d, CBV: %d",
										  isSelf() ? (all_local_downloaded ? "L" : "l") : "-",
										  all_baked_downloaded ? "B" : "b",
										  mUseLocalAppearance, mIsEditingAppearance,
										  // <FS:Ansariel> [Legacy Bake]
										  //1, central_bake_version);
										  mUseServerBakes, central_bake_version);
										  // </FS:Ansariel> [Legacy Bake]
		std::string origin_string = bakedTextureOriginInfo();
		debug_line += " [" + origin_string + "]";
		S32 curr_cof_version = LLAppearanceMgr::instance().getCOFVersion();
		S32 last_request_cof_version = mLastUpdateRequestCOFVersion;
		S32 last_received_cof_version = mLastUpdateReceivedCOFVersion;
		if (isSelf())
		{
			debug_line += llformat(" - cof: %d req: %d rcv:%d",
								   curr_cof_version, last_request_cof_version, last_received_cof_version);
			// <FS:CR> Use LLCachedControl
			//if (gSavedSettings.getBOOL("DebugForceAppearanceRequestFailure"))
			static LLCachedControl<bool> debug_force_appearance_request_failure(gSavedSettings, "DebugForceAppearanceRequestFailure");
			if (debug_force_appearance_request_failure)
			// </FS:CR>
			{
				debug_line += " FORCING ERRS";
			}
		}
		else
		{
			debug_line += llformat(" - cof rcv:%d", last_received_cof_version);
		}
		debug_line += llformat(" bsz-z: %.3f", mBodySize[2]);
        if (mAvatarOffset[2] != 0.0f)
        {
            debug_line += llformat("avofs-z: %.3f", mAvatarOffset[2]);
        }
		bool hover_enabled = getRegion() && getRegion()->avatarHoverHeightEnabled();
		debug_line += hover_enabled ? " H" : " h";
		const LLVector3& hover_offset = getHoverOffset();
		if (hover_offset[2] != 0.0)
		{
			debug_line += llformat(" hov_z: %.3f", hover_offset[2]);
        debug_line += llformat(" %s", (isSitting() ? "S" : "T"));
			debug_line += llformat("%s", (isMotionActive(ANIM_AGENT_SIT_GROUND_CONSTRAINED) ? "G" : "-"));
		}

        LLVector3 ankle_right_pos_agent = mFootRightp->getWorldPosition();
		LLVector3 normal;
        LLVector3 ankle_right_ground_agent = ankle_right_pos_agent;
        resolveHeightAgent(ankle_right_pos_agent, ankle_right_ground_agent, normal);
        F32 rightElev = llmax(-0.2f, ankle_right_pos_agent.mV[VZ] - ankle_right_ground_agent.mV[VZ]);
        debug_line += llformat(" relev %.3f", rightElev);

        LLVector3 root_pos = mRoot->getPosition();
        LLVector3 pelvis_pos = mPelvisp->getPosition();
        debug_line += llformat(" rp %.3f pp %.3f", root_pos[2], pelvis_pos[2]);

    S32 is_visible = (S32) isVisible();
    S32 is_m_visible = (S32) mVisible;
    debug_line += llformat(" v %d/%d", is_visible, is_m_visible);

		addDebugText(debug_line);
}

LLViewerInventoryItem* getObjectInventoryItem(LLViewerObject *vobj, LLUUID asset_id)
{
    LLViewerInventoryItem *item = NULL;

    if (vobj)
    {
        if (vobj->getInventorySerial()<=0)
        {
            vobj->requestInventory(); 
	}
        item = vobj->getInventoryItemByAsset(asset_id);
    }
    return item;
}

LLViewerInventoryItem* recursiveGetObjectInventoryItem(LLViewerObject *vobj, LLUUID asset_id)
{
    LLViewerInventoryItem *item = getObjectInventoryItem(vobj, asset_id);
    if (!item)
    {
        LLViewerObject::const_child_list_t& children = vobj->getChildren();
        for (LLViewerObject::const_child_list_t::const_iterator it = children.begin();
             it != children.end(); ++it)
        {
            LLViewerObject *childp = *it;
            item = getObjectInventoryItem(childp, asset_id);
            if (item)
	{
                break;
            }
        }
	}
    return item;
}

void LLVOAvatar::updateAnimationDebugText()
{
		for (LLMotionController::motion_list_t::iterator iter = mMotionController.getActiveMotions().begin();
			 iter != mMotionController.getActiveMotions().end(); ++iter)
		{
			LLMotion* motionp = *iter;
			if (motionp->getMinPixelArea() < getPixelArea())
			{
				std::string output;
            std::string motion_name = motionp->getName();
            if (motion_name.empty())
            {
                if (isControlAvatar())
                {
                    LLControlAvatar *control_av = dynamic_cast<LLControlAvatar*>(this);
                    // Try to get name from inventory of associated object
                    LLVOVolume *volp = control_av->mRootVolp;
                    LLViewerInventoryItem *item = recursiveGetObjectInventoryItem(volp,motionp->getID());
                    if (item)
                    {
                        motion_name = item->getName();
                    }
                }
            }
            if (motion_name.empty())
				{
					std::string name;
					if (gAgent.isGodlikeWithoutAdminMenuFakery() || isSelf())
					{
						name = motionp->getID().asString();
						LLVOAvatar::AnimSourceIterator anim_it = mAnimationSources.begin();
						for (; anim_it != mAnimationSources.end(); ++anim_it)
						{
							if (anim_it->second == motionp->getID())
							{
								LLViewerObject* object = gObjectList.findObject(anim_it->first);
								if (!object)
								{
									break;
								}
								if (object->isAvatar())
								{
									if (mMotionController.mIsSelf)
									{
										// Searching inventory by asset id is really long
										// so just mark as inventory
										// Also item is likely to be named by LLPreviewAnim
										name += "(inventory)";
									}
								}
								else
								{
									LLViewerInventoryItem* item = NULL;
									if (!object->isInventoryDirty())
									{
										item = object->getInventoryItemByAsset(motionp->getID());
									}
									if (item)
									{
										name = item->getName();
									}
									else if (object->isAttachment())
									{
										name += "(" + getAttachmentItemName() + ")";
									}
									else
									{
										// in-world object, name or content unknown
										name += "(in-world)";
									}
								}
								break;
							}
						}
					}
					else
					{
						name = LLUUID::null.asString();
					}
					output = llformat("%s - %d",
							  name.c_str(),
							  (U32)motionp->getPriority());
				}
				else
				{
					output = llformat("%s - %d",
                                  motion_name.c_str(),
							  (U32)motionp->getPriority());
				}
				addDebugText(output);
			}
		}
}

void LLVOAvatar::updateDebugText()
{
    // Leave mDebugText uncleared here, in case a derived class has added some state first

	// <FS:Ansariel> Use cached controls
	//if (gSavedSettings.getBOOL("DebugAvatarAppearanceMessage"))
	static LLCachedControl<bool> debug_avatar_appearance_message(gSavedSettings, "DebugAvatarAppearanceMessage");
	if (debug_avatar_appearance_message)
	// </FS:Ansariel>
	{
        updateAppearanceMessageDebugText();
	}

	// <FS:Ansariel> Use cached controls
	//if (gSavedSettings.getBOOL("DebugAvatarCompositeBaked"))
	static LLCachedControl<bool> debug_avatar_composite_baked(gSavedSettings, "DebugAvatarCompositeBaked");
	if (debug_avatar_composite_baked)
	// </FS:Ansariel>
	{
		if (!mBakedTextureDebugText.empty())
			addDebugText(mBakedTextureDebugText);
	}

    // Develop -> Avatar -> Animation Info
	if (LLVOAvatar::sShowAnimationDebug)
	{
        updateAnimationDebugText();
	}

	if (!mDebugText.size() && mText.notNull())
	{
		mText->markDead();
		mText = NULL;
	}
	else if (mDebugText.size())
	{
		setDebugText(mDebugText);
	}
	mDebugText.clear();
}

//------------------------------------------------------------------------
// updateFootstepSounds
// Factored out from updateCharacter()
// Generate footstep sounds when feet hit the ground
//------------------------------------------------------------------------
void LLVOAvatar::updateFootstepSounds()
{
    if (mIsDummy)
    {
        return;
    }
	
	//-------------------------------------------------------------------------
	// Find the ground under each foot, these are used for a variety
	// of things that follow
	//-------------------------------------------------------------------------
	LLVector3 ankle_left_pos_agent = mFootLeftp->getWorldPosition();
	LLVector3 ankle_right_pos_agent = mFootRightp->getWorldPosition();

	LLVector3 ankle_left_ground_agent = ankle_left_pos_agent;
	LLVector3 ankle_right_ground_agent = ankle_right_pos_agent;
    LLVector3 normal;
	resolveHeightAgent(ankle_left_pos_agent, ankle_left_ground_agent, normal);
	resolveHeightAgent(ankle_right_pos_agent, ankle_right_ground_agent, normal);

	F32 leftElev = llmax(-0.2f, ankle_left_pos_agent.mV[VZ] - ankle_left_ground_agent.mV[VZ]);
	F32 rightElev = llmax(-0.2f, ankle_right_pos_agent.mV[VZ] - ankle_right_ground_agent.mV[VZ]);

	if (!isSitting())
	{
		//-------------------------------------------------------------------------
		// Figure out which foot is on ground
		//-------------------------------------------------------------------------
		if (!mInAir)
		{
			if ((leftElev < 0.0f) || (rightElev < 0.0f))
	{
				ankle_left_pos_agent = mFootLeftp->getWorldPosition();
				ankle_right_pos_agent = mFootRightp->getWorldPosition();
				leftElev = ankle_left_pos_agent.mV[VZ] - ankle_left_ground_agent.mV[VZ];
				rightElev = ankle_right_pos_agent.mV[VZ] - ankle_right_ground_agent.mV[VZ];
			}
		}
	}
	
	const LLUUID AGENT_FOOTSTEP_ANIMS[] = {ANIM_AGENT_WALK, ANIM_AGENT_RUN, ANIM_AGENT_LAND};
	const S32 NUM_AGENT_FOOTSTEP_ANIMS = LL_ARRAY_SIZE(AGENT_FOOTSTEP_ANIMS);

	if ( gAudiop && isAnyAnimationSignaled(AGENT_FOOTSTEP_ANIMS, NUM_AGENT_FOOTSTEP_ANIMS) )
	{
		BOOL playSound = FALSE;
		LLVector3 foot_pos_agent;

		BOOL onGroundLeft = (leftElev <= 0.05f);
		BOOL onGroundRight = (rightElev <= 0.05f);

		// did left foot hit the ground?
		if ( onGroundLeft && !mWasOnGroundLeft )
		{
			foot_pos_agent = ankle_left_pos_agent;
			playSound = TRUE;
		}

		// did right foot hit the ground?
		if ( onGroundRight && !mWasOnGroundRight )
	{
			foot_pos_agent = ankle_right_pos_agent;
			playSound = TRUE;
	}

		mWasOnGroundLeft = onGroundLeft;
		mWasOnGroundRight = onGroundRight;

		// <FS:PP> FIRE-3169: Option to change the default footsteps sound
		// if ( playSound )
		static LLCachedControl<bool> PlayModeUISndFootsteps(gSavedSettings, "PlayModeUISndFootsteps");
		if ( playSound && PlayModeUISndFootsteps )
		// </FS:PP>
		{
			const F32 STEP_VOLUME = 0.1f;
			const LLUUID& step_sound_id = getStepSound();

			LLVector3d foot_pos_global = gAgent.getPosGlobalFromAgent(foot_pos_agent);

			if (LLViewerParcelMgr::getInstance()->canHearSound(foot_pos_global)
				&& !LLMuteList::getInstance()->isMuted(getID(), LLMute::flagObjectSounds))
			{
				gAudiop->triggerSound(step_sound_id, getID(), STEP_VOLUME, LLAudioEngine::AUDIO_TYPE_AMBIENT, foot_pos_global);
			}
		}
	}
}

//------------------------------------------------------------------------
// computeUpdatePeriod()
// Factored out from updateCharacter()
// Set new value for mUpdatePeriod based on distance and various other factors.
//------------------------------------------------------------------------
void LLVOAvatar::computeUpdatePeriod()
{
	bool visually_muted = isVisuallyMuted();
	if (mDrawable.notNull()
        && isVisible() 
        && (!isSelf() || visually_muted)
        && !isUIAvatar()
	// <FS:Ansariel> Fix LL impostor hacking; Adjust update period for muted avatars if using no impostors
        //&& sUseImpostors
        && (sUseImpostors || isInMuteList())
	// </FS:Ansariel>
        && !mNeedsAnimUpdate 
        && !sFreezeCounter)
	{
		const LLVector4a* ext = mDrawable->getSpatialExtents();
		LLVector4a size;
		size.setSub(ext[1],ext[0]);
		F32 mag = size.getLength3().getF32()*0.5f;
		
		F32 impostor_area = 256.f*512.f*(8.125f - LLVOAvatar::sLODFactor*8.f);
		if (visually_muted)
		{ // visually muted avatars update at 16 hz
			mUpdatePeriod = 16;
		}
		else if (! shouldImpostor()
				 || mDrawable->mDistanceWRTCamera < 1.f + mag)
		{   // first 25% of max visible avatars are not impostored
			// also, don't impostor avatars whose bounding box may be penetrating the 
			// impostor camera near clip plane
			mUpdatePeriod = 1;
		}
		else if ( shouldImpostor(4) )
		{ //background avatars are REALLY slow updating impostors
			mUpdatePeriod = 16;
		}
		else if ( shouldImpostor(3) )
		{ //back 25% of max visible avatars are slow updating impostors
			mUpdatePeriod = 8;
		}
		else if (mImpostorPixelArea <= impostor_area)
		{  // stuff in between gets an update period based on pixel area
			mUpdatePeriod = llclamp((S32) sqrtf(impostor_area*4.f/mImpostorPixelArea), 2, 8);
		}
		else
		{
			//nearby avatars, update the impostors more frequently.
			mUpdatePeriod = 4;
		}
	}
	else
	{
		mUpdatePeriod = 1;
	}

}

//------------------------------------------------------------------------
// updateOrientation()
// Factored out from updateCharacter()
// This is used by updateCharacter() to update the avatar's orientation:
// - updates mTurning state
// - updates rotation of the mRoot joint in the skeleton
// - for self, calls setControlFlags() to notify the simulator about any turns
//------------------------------------------------------------------------
void LLVOAvatar::updateOrientation(LLAgent& agent, F32 speed, F32 delta_time)
{
			LLQuaternion iQ;
			LLVector3 upDir( 0.0f, 0.0f, 1.0f );
					
			// Compute a forward direction vector derived from the primitive rotation
			// and the velocity vector.  When walking or jumping, don't let body deviate
			// more than 90 from the view, if necessary, flip the velocity vector.

			LLVector3 primDir;
			if (isSelf())
			{
				primDir = agent.getAtAxis() - projected_vec(agent.getAtAxis(), agent.getReferenceUpVector());
				primDir.normalize();
			}
			else
			{
				primDir = getRotation().getMatrix3().getFwdRow();
			}
			LLVector3 velDir = getVelocity();
			velDir.normalize();
			// <FS> Disable avatar turning towards camera when walking backwards
			//if ( mSignaledAnimations.find(ANIM_AGENT_WALK) != mSignaledAnimations.end())
			static LLCachedControl<bool> walk_backwards(gSavedSettings, "FSDisableTurningAroundWhenWalkingBackwards");
			if (walk_backwards && mSignaledAnimations.find(ANIM_AGENT_WALK) != mSignaledAnimations.end())
			// </FS>
			{
				F32 vpD = velDir * primDir;
				if (vpD < -0.5f)
				{
					velDir *= -1.0f;
				}
			}
			LLVector3 fwdDir = lerp(primDir, velDir, clamp_rescale(speed, 0.5f, 2.0f, 0.0f, 1.0f));
			if (isSelf() && gAgentCamera.cameraMouselook())
			{
				// make sure fwdDir stays in same general direction as primdir
				if (gAgent.getFlying())
				{
					fwdDir = LLViewerCamera::getInstance()->getAtAxis();
				}
				else
				{
					LLVector3 at_axis = LLViewerCamera::getInstance()->getAtAxis();
					LLVector3 up_vector = gAgent.getReferenceUpVector();
					at_axis -= up_vector * (at_axis * up_vector);
					at_axis.normalize();
					
					F32 dot = fwdDir * at_axis;
					if (dot < 0.f)
					{
						fwdDir -= 2.f * at_axis * dot;
						fwdDir.normalize();
					}
				}
			}

			LLQuaternion root_rotation = mRoot->getWorldMatrix().quaternion();
			F32 root_roll, root_pitch, root_yaw;
			root_rotation.getEulerAngles(&root_roll, &root_pitch, &root_yaw);

			// When moving very slow, the pelvis is allowed to deviate from the
    // forward direction to allow it to hold its position while the torso
			// and head turn.  Once in motion, it must conform however.
			BOOL self_in_mouselook = isSelf() && gAgentCamera.cameraMouselook();

			LLVector3 pelvisDir( mRoot->getWorldMatrix().getFwdRow4().mV );

			static LLCachedControl<F32> s_pelvis_rot_threshold_slow(gSavedSettings, "AvatarRotateThresholdSlow", 60.0);
			static LLCachedControl<F32> s_pelvis_rot_threshold_fast(gSavedSettings, "AvatarRotateThresholdFast", 2.0);

			F32 pelvis_rot_threshold = clamp_rescale(speed, 0.1f, 1.0f, s_pelvis_rot_threshold_slow, s_pelvis_rot_threshold_fast);
						
			if (self_in_mouselook)
			{
				pelvis_rot_threshold *= MOUSELOOK_PELVIS_FOLLOW_FACTOR;
			}
			pelvis_rot_threshold *= DEG_TO_RAD;

			F32 angle = angle_between( pelvisDir, fwdDir );

			// The avatar's root is allowed to have a yaw that deviates widely
			// from the forward direction, but if roll or pitch are off even
			// a little bit we need to correct the rotation.
			if(root_roll < 1.f * DEG_TO_RAD
			   && root_pitch < 5.f * DEG_TO_RAD)
			{
				// smaller correction vector means pelvis follows prim direction more closely
				if (!mTurning && angle > pelvis_rot_threshold*0.75f)
				{
					mTurning = TRUE;
				}

				// use tighter threshold when turning
				if (mTurning)
				{
					pelvis_rot_threshold *= 0.4f;
				}

				// am I done turning?
				if (angle < pelvis_rot_threshold)
				{
					mTurning = FALSE;
				}

				LLVector3 correction_vector = (pelvisDir - fwdDir) * clamp_rescale(angle, pelvis_rot_threshold*0.75f, pelvis_rot_threshold, 1.0f, 0.0f);
				fwdDir += correction_vector;
			}
			else
			{
				mTurning = FALSE;
			}

			// Now compute the full world space rotation for the whole body (wQv)
			LLVector3 leftDir = upDir % fwdDir;
			leftDir.normalize();
			fwdDir = leftDir % upDir;
			LLQuaternion wQv( fwdDir, leftDir, upDir );

			if (isSelf() && mTurning)
			{
				if ((fwdDir % pelvisDir) * upDir > 0.f)
				{
					gAgent.setControlFlags(AGENT_CONTROL_TURN_RIGHT);
				}
				else
				{
					gAgent.setControlFlags(AGENT_CONTROL_TURN_LEFT);
				}
			}

			// Set the root rotation, but do so incrementally so that it
			// lags in time by some fixed amount.
			//F32 u = LLSmoothInterpolation::getInterpolant(PELVIS_LAG);
			F32 pelvis_lag_time = 0.f;
			if (self_in_mouselook)
			{
				pelvis_lag_time = PELVIS_LAG_MOUSELOOK;
			}
			else if (mInAir)
			{
				pelvis_lag_time = PELVIS_LAG_FLYING;
				// increase pelvis lag time when moving slowly
				pelvis_lag_time *= clamp_rescale(mSpeedAccum, 0.f, 15.f, 3.f, 1.f);
			}
			else
			{
				pelvis_lag_time = PELVIS_LAG_WALKING;
			}

    F32 u = llclamp((delta_time / pelvis_lag_time), 0.0f, 1.0f);	

			mRoot->setWorldRotation( slerp(u, mRoot->getWorldRotation(), wQv) );
}

//------------------------------------------------------------------------
// updateTimeStep()
// Factored out from updateCharacter().
//
// Updates the time step used by the motion controller, based on area
// and avatar count criteria.  This will also stop the
// ANIM_AGENT_WALK_ADJUST animation under some circumstances.
// ------------------------------------------------------------------------
void LLVOAvatar::updateTimeStep()
{
	// <FS:Zi> Optionally disable the usage of timesteps, testing if this affects performance or
	//         creates animation issues - FIRE-3657
	//if (!isSelf() && !isUIAvatar()) // ie, non-self avatars, and animated objects will be affected.
	static LLCachedControl<bool> use_timesteps(gSavedSettings, "UseAnimationTimeSteps");
	if (!isSelf() && !isUIAvatar() && use_timesteps)
	// </FS:Zi>
	{
        // Note that sInstances counts animated objects and
        // standard avatars in the same bucket. Is this desirable?
		F32 time_quantum = clamp_rescale((F32)sInstances.size(), 10.f, 35.f, 0.f, 0.25f);
		F32 pixel_area_scale = clamp_rescale(mPixelArea, 100, 5000, 1.f, 0.f);
		F32 time_step = time_quantum * pixel_area_scale;
        // Extrema:
        //   If number of avs is 10 or less, time_step is unmodified (flagged with 0.0).
        //   If area of av is 5000 or greater, time_step is unmodified (flagged with 0.0).
        //   If number of avs is 35 or greater, and area of av is 100 or less,
        //   time_step takes the maximum possible value of 0.25.
        //   Other situations will give values within the (0, 0.25) range.
		if (time_step != 0.f)
		{
			// disable walk motion servo controller as it doesn't work with motion timesteps
			stopMotion(ANIM_AGENT_WALK_ADJUST);
			removeAnimationData("Walk Speed");
		}
        // See SL-763 - playback with altered time step does not
        // appear to work correctly, odd behavior for distant avatars.
        // As of 11-2017, LLMotionController::updateMotions() will
        // ignore the value here. Need to re-enable if it's every
        // fixed.
		mMotionController.setTimeStep(time_step);
	}
	// <FS:Zi> Optionally disable the usage of timesteps, testing if this affects performance or
	//         creates animation issues - FIRE-3657
	else
	{
		mMotionController.setTimeStep(0.0f);
	}
	// </FS:Zi>
}

void LLVOAvatar::updateRootPositionAndRotation(LLAgent& agent, F32 speed, bool was_sit_ground_constrained) 
{
	if (!(isSitting() && getParent()))
	{
		// This case includes all configurations except sitting on an
		// object, so does include ground sit.

		//--------------------------------------------------------------------
		// get timing info
		// handle initial condition case
		//--------------------------------------------------------------------
		F32 animation_time = mAnimTimer.getElapsedTimeF32();
		if (mTimeLast == 0.0f)
		{
			mTimeLast = animation_time;

			// Initially put the pelvis at slaved position/mRotation
			// SL-315
			mRoot->setWorldPosition( getPositionAgent() ); // first frame
			mRoot->setWorldRotation( getRotation() );
		}
			
		//--------------------------------------------------------------------
		// dont' let dT get larger than 1/5th of a second
		//--------------------------------------------------------------------
		F32 delta_time = animation_time - mTimeLast;

		delta_time = llclamp( delta_time, DELTA_TIME_MIN, DELTA_TIME_MAX );
		mTimeLast = animation_time;

		mSpeedAccum = (mSpeedAccum * 0.95f) + (speed * 0.05f);

		//--------------------------------------------------------------------
		// compute the position of the avatar's root
		//--------------------------------------------------------------------
		LLVector3d root_pos;
		LLVector3d ground_under_pelvis;

		if (isSelf())
		{
			gAgent.setPositionAgent(getRenderPosition());
		}

		root_pos = gAgent.getPosGlobalFromAgent(getRenderPosition());
		root_pos.mdV[VZ] += getVisualParamWeight(AVATAR_HOVER);

        LLVector3 normal;
		resolveHeightGlobal(root_pos, ground_under_pelvis, normal);
		F32 foot_to_ground = (F32) (root_pos.mdV[VZ] - mPelvisToFoot - ground_under_pelvis.mdV[VZ]);				
		BOOL in_air = ((!LLWorld::getInstance()->getRegionFromPosGlobal(ground_under_pelvis)) || 
						foot_to_ground > FOOT_GROUND_COLLISION_TOLERANCE);

		if (in_air && !mInAir)
		{
			mTimeInAir.reset();
		}
		mInAir = in_air;

        // SL-402: with the ability to animate the position of joints
        // that affect the body size calculation, computed body size
        // can get stale much more easily. Simplest fix is to update
        // it frequently.
        // SL-427: this appears to be too frequent, moving to only do on animation state change.
        //computeBodySize();
    
		// correct for the fact that the pelvis is not necessarily the center 
		// of the agent's physical representation
		root_pos.mdV[VZ] -= (0.5f * mBodySize.mV[VZ]) - mPelvisToFoot;
		if (!isSitting() && !was_sit_ground_constrained)
		{
			root_pos += LLVector3d(getHoverOffset());
		}

        LLControlAvatar *cav = dynamic_cast<LLControlAvatar*>(this);
        if (cav)
        {
            // SL-1350: Moved to LLDrawable::updateXform()
            cav->matchVolumeTransform();
        }
        else
        {
            LLVector3 newPosition = gAgent.getPosAgentFromGlobal(root_pos);
            if (newPosition != mRoot->getXform()->getWorldPosition())
            {		
                mRoot->touch();
                // SL-315
                mRoot->setWorldPosition( newPosition ); // regular update				
            }
        }

		//--------------------------------------------------------------------
		// Propagate viewer object rotation to root of avatar
		//--------------------------------------------------------------------
		if (!isControlAvatar() && !isAnyAnimationSignaled(AGENT_NO_ROTATE_ANIMS, NUM_AGENT_NO_ROTATE_ANIMS))
		{
            // Rotation fixups for avatars in motion.
            // Skip for animated objects.
            updateOrientation(agent, speed, delta_time);
		}
	}
	else if (mDrawable.notNull())
	{
        // Sitting on an object - mRoot is slaved to mDrawable orientation.
		LLVector3 pos = mDrawable->getPosition();
		pos += getHoverOffset() * mDrawable->getRotation();
		// SL-315
		mRoot->setPosition(pos);
		mRoot->setRotation(mDrawable->getRotation());
	}
}

//------------------------------------------------------------------------
// updateCharacter()
//
// This is called for all avatars, so there are 4 possible situations:
//
// 1) Avatar is your own. In this case the class is LLVOAvatarSelf,
// isSelf() is true, and agent specifies the corresponding agent
// information for you. In all the other cases, agent is irrelevant
// and it would be less confusing if it were null or something.
//
// 2) Avatar is controlled by another resident. Class is LLVOAvatar,
// and isSelf() is false.
//
// 3) Avatar is the controller for an animated object. Class is
// LLControlAvatar and mIsDummy is true. Avatar is a purely
// viewer-side entity with no representation on the simulator.
//
// 4) Avatar is a UI avatar used in some areas of the UI, such as when
// previewing uploaded animations. Class is LLUIAvatar, and mIsDummy
// is true. Avatar is purely viewer-side with no representation on the
// simulator.
//
//------------------------------------------------------------------------
BOOL LLVOAvatar::updateCharacter(LLAgent &agent)
{	
	updateDebugText();
	
	if (!mIsBuilt)
	{
		return FALSE;
	}

	BOOL visible = isVisible();
    bool is_control_avatar = isControlAvatar(); // capture state to simplify tracing
	bool is_attachment = false;
	if (is_control_avatar)
	{
        LLControlAvatar *cav = dynamic_cast<LLControlAvatar*>(this);
		is_attachment = cav && cav->mRootVolp && cav->mRootVolp->isAttachment(); // For attached animated objects
	}

    LLScopedContextString str("updateCharacter " + getFullname() + " is_control_avatar "
                              + boost::lexical_cast<std::string>(is_control_avatar) 
                              + " is_attachment " + boost::lexical_cast<std::string>(is_attachment));

	// For fading out the names above heads, only let the timer
	// run if we're visible.
	if (mDrawable.notNull() && !visible)
	{
		mTimeVisible.reset();
	}

	//--------------------------------------------------------------------
	// The rest should only be done occasionally for far away avatars.
    // Set mUpdatePeriod and visible based on distance and other criteria.
	//--------------------------------------------------------------------
    computeUpdatePeriod();
    visible = (LLDrawable::getCurrentFrame()+mID.mData[0])%mUpdatePeriod == 0 ? TRUE : FALSE;

	//--------------------------------------------------------------------
    // Early out if not visible and not self
	// don't early out for your own avatar, as we rely on your animations playing reliably
	// for example, the "turn around" animation when entering customize avatar needs to trigger
	// even when your avatar is offscreen
	//--------------------------------------------------------------------
	// <FS:Ansariel> Fix impostered animation speed based on a fix by Henri Beauchamp
	//if (!visible && !isSelf())
	//{
	//	updateMotions(LLCharacter::HIDDEN_UPDATE);
	//	return FALSE;
	//}
	// </FS:Ansariel>

	//--------------------------------------------------------------------
	// change animation time quanta based on avatar render load
	//--------------------------------------------------------------------
    // SL-763 the time step quantization does not currently work.
    //updateTimeStep();
    
	// <FS:Ansariel> Fix impostered animation speed based on a fix by Henri Beauchamp
	// This was originally done in updateTimeStep(), but since that is globally disabled for now, we do it here
	mMotionController.setUpdateFactor(mUpdatePeriod);

	if (!visible && !isSelf())
	{
		updateMotions(LLCharacter::HIDDEN_UPDATE);
		return FALSE;
	}
	// </FS:Ansariel>

	//--------------------------------------------------------------------
    // Update sitting state based on parent and active animation info.
	//--------------------------------------------------------------------
	if (getParent() && !isSitting())
	{
		sitOnObject((LLViewerObject*)getParent());
	}
	else if (!getParent() && isSitting() && !isMotionActive(ANIM_AGENT_SIT_GROUND_CONSTRAINED))
	{
		getOffObject();
	}

	//--------------------------------------------------------------------
	// create local variables in world coords for region position values
	//--------------------------------------------------------------------
	LLVector3 xyVel = getVelocity();
	xyVel.mV[VZ] = 0.0f;
	F32 speed = xyVel.length();
	// remembering the value here prevents a display glitch if the
	// animation gets toggled during this update.
	bool was_sit_ground_constrained = isMotionActive(ANIM_AGENT_SIT_GROUND_CONSTRAINED);

	//--------------------------------------------------------------------
    // This does a bunch of state updating, including figuring out
    // whether av is in the air, setting mRoot position and rotation
    // In some cases, calls updateOrientation() for a lot of the
    // work
    // --------------------------------------------------------------------
    updateRootPositionAndRotation(agent, speed, was_sit_ground_constrained);
	
	//-------------------------------------------------------------------------
	// Update character motions
	//-------------------------------------------------------------------------
	// store data relevant to motions
	mSpeed = speed;

	// update animations
	if (mSpecialRenderMode == 1) // Animation Preview
	{
		updateMotions(LLCharacter::FORCE_UPDATE);
	}
	else
	{
		updateMotions(LLCharacter::NORMAL_UPDATE);
	}

	// Special handling for sitting on ground.
	if (!getParent() && (isSitting() || was_sit_ground_constrained))
	{
		
		F32 off_z = LLVector3d(getHoverOffset()).mdV[VZ];
		if (off_z != 0.0)
		{
			LLVector3 pos = mRoot->getWorldPosition();
			pos.mV[VZ] += off_z;
			mRoot->touch();
			// SL-315
			mRoot->setWorldPosition(pos);
		}
	}

	// update head position
	updateHeadOffset();

	// Generate footstep sounds when feet hit the ground
    updateFootstepSounds();

	// Update child joints as needed.
	mRoot->updateWorldMatrixChildren();

	// System avatar mesh vertices need to be reskinned.
	mNeedsSkin = TRUE;

	return TRUE;
}

//-----------------------------------------------------------------------------
// updateHeadOffset()
//-----------------------------------------------------------------------------
void LLVOAvatar::updateHeadOffset()
{
	// since we only care about Z, just grab one of the eyes
	LLVector3 midEyePt = mEyeLeftp->getWorldPosition();
	midEyePt -= mDrawable.notNull() ? mDrawable->getWorldPosition() : mRoot->getWorldPosition();
	midEyePt.mV[VZ] = llmax(-mPelvisToFoot + LLViewerCamera::getInstance()->getNear(), midEyePt.mV[VZ]);

	if (mDrawable.notNull())
	{
		midEyePt = midEyePt * ~mDrawable->getWorldRotation();
	}
	if (isSitting())
	{
		mHeadOffset = midEyePt;	
	}
	else
	{
		F32 u = llmax(0.f, HEAD_MOVEMENT_AVG_TIME - (1.f / gFPSClamped));
		mHeadOffset = lerp(midEyePt, mHeadOffset,  u);
	}
}

void LLVOAvatar::debugBodySize() const
{
	LLVector3 pelvis_scale = mPelvisp->getScale();

	// some of the joints have not been cached
	LLVector3 skull = mSkullp->getPosition();
    LL_DEBUGS("Avatar") << "skull pos " << skull << LL_ENDL;
	//LLVector3 skull_scale = mSkullp->getScale();

	LLVector3 neck = mNeckp->getPosition();
	LLVector3 neck_scale = mNeckp->getScale();
    LL_DEBUGS("Avatar") << "neck pos " << neck << " neck_scale " << neck_scale << LL_ENDL;

	LLVector3 chest = mChestp->getPosition();
	LLVector3 chest_scale = mChestp->getScale();
    LL_DEBUGS("Avatar") << "chest pos " << chest << " chest_scale " << chest_scale << LL_ENDL;

	// the rest of the joints have been cached
	LLVector3 head = mHeadp->getPosition();
	LLVector3 head_scale = mHeadp->getScale();
    LL_DEBUGS("Avatar") << "head pos " << head << " head_scale " << head_scale << LL_ENDL;

	LLVector3 torso = mTorsop->getPosition();
	LLVector3 torso_scale = mTorsop->getScale();
    LL_DEBUGS("Avatar") << "torso pos " << torso << " torso_scale " << torso_scale << LL_ENDL;

	LLVector3 hip = mHipLeftp->getPosition();
	LLVector3 hip_scale = mHipLeftp->getScale();
    LL_DEBUGS("Avatar") << "hip pos " << hip << " hip_scale " << hip_scale << LL_ENDL;

	LLVector3 knee = mKneeLeftp->getPosition();
	LLVector3 knee_scale = mKneeLeftp->getScale();
    LL_DEBUGS("Avatar") << "knee pos " << knee << " knee_scale " << knee_scale << LL_ENDL;

	LLVector3 ankle = mAnkleLeftp->getPosition();
	LLVector3 ankle_scale = mAnkleLeftp->getScale();
    LL_DEBUGS("Avatar") << "ankle pos " << ankle << " ankle_scale " << ankle_scale << LL_ENDL;

	LLVector3 foot  = mFootLeftp->getPosition();
    LL_DEBUGS("Avatar") << "foot pos " << foot << LL_ENDL;

	F32 new_offset = (const_cast<LLVOAvatar*>(this))->getVisualParamWeight(AVATAR_HOVER);
    LL_DEBUGS("Avatar") << "new_offset " << new_offset << LL_ENDL;

	F32 new_pelvis_to_foot = hip.mV[VZ] * pelvis_scale.mV[VZ] -
        knee.mV[VZ] * hip_scale.mV[VZ] -
        ankle.mV[VZ] * knee_scale.mV[VZ] -
        foot.mV[VZ] * ankle_scale.mV[VZ];
    LL_DEBUGS("Avatar") << "new_pelvis_to_foot " << new_pelvis_to_foot << LL_ENDL;

	LLVector3 new_body_size;
	new_body_size.mV[VZ] = new_pelvis_to_foot +
					   // the sqrt(2) correction below is an approximate
					   // correction to get to the top of the head
					   F_SQRT2 * (skull.mV[VZ] * head_scale.mV[VZ]) + 
					   head.mV[VZ] * neck_scale.mV[VZ] + 
					   neck.mV[VZ] * chest_scale.mV[VZ] + 
					   chest.mV[VZ] * torso_scale.mV[VZ] + 
					   torso.mV[VZ] * pelvis_scale.mV[VZ]; 

	// TODO -- measure the real depth and width
	new_body_size.mV[VX] = DEFAULT_AGENT_DEPTH;
	new_body_size.mV[VY] = DEFAULT_AGENT_WIDTH;

    LL_DEBUGS("Avatar") << "new_body_size " << new_body_size << LL_ENDL;
}
   
//------------------------------------------------------------------------
// postPelvisSetRecalc
//------------------------------------------------------------------------
void LLVOAvatar::postPelvisSetRecalc()
{		
	mRoot->updateWorldMatrixChildren();			
	computeBodySize();
	dirtyMesh(2);
}
//------------------------------------------------------------------------
// updateVisibility()
//------------------------------------------------------------------------
void LLVOAvatar::updateVisibility()
{
	BOOL visible = FALSE;

	if (mIsDummy)
	{
		visible = FALSE;
	}
	else if (mDrawable.isNull())
	{
		visible = FALSE;
	}
	else
	{
		if (!mDrawable->getSpatialGroup() || mDrawable->getSpatialGroup()->isVisible())
		{
			visible = TRUE;
		}
		else
		{
			visible = FALSE;
		}

		if(isSelf())
		{
			if (!gAgentWearables.areWearablesLoaded())
			{
				visible = FALSE;
			}
		}
		else if( !mFirstAppearanceMessageReceived )
		{
			visible = FALSE;
		}

		if (sDebugInvisible)
		{
			LLNameValue* firstname = getNVPair("FirstName");
			if (firstname)
			{
				LL_DEBUGS("Avatar") << avString() << " updating visibility" << LL_ENDL;
			}
			else
			{
				LL_INFOS() << "Avatar " << this << " updating visiblity" << LL_ENDL;
			}

			if (visible)
			{
				LL_INFOS() << "Visible" << LL_ENDL;
			}
			else
			{
				LL_INFOS() << "Not visible" << LL_ENDL;
			}

			/*if (avatar_in_frustum)
			{
				LL_INFOS() << "Avatar in frustum" << LL_ENDL;
			}
			else
			{
				LL_INFOS() << "Avatar not in frustum" << LL_ENDL;
			}*/

			/*if (LLViewerCamera::getInstance()->sphereInFrustum(sel_pos_agent, 2.0f))
			{
				LL_INFOS() << "Sel pos visible" << LL_ENDL;
			}
			if (LLViewerCamera::getInstance()->sphereInFrustum(wrist_right_pos_agent, 0.2f))
			{
				LL_INFOS() << "Wrist pos visible" << LL_ENDL;
			}
			if (LLViewerCamera::getInstance()->sphereInFrustum(getPositionAgent(), getMaxScale()*2.f))
			{
				LL_INFOS() << "Agent visible" << LL_ENDL;
			}*/
			LL_INFOS() << "PA: " << getPositionAgent() << LL_ENDL;
			/*LL_INFOS() << "SPA: " << sel_pos_agent << LL_ENDL;
			LL_INFOS() << "WPA: " << wrist_right_pos_agent << LL_ENDL;*/
			for (attachment_map_t::iterator iter = mAttachmentPoints.begin(); 
				 iter != mAttachmentPoints.end();
				 ++iter)
			{
				LLViewerJointAttachment* attachment = iter->second;

				// <FS:Ansariel> Possible crash fix
				if (!attachment)
				{
					continue;
				}
				// </FS:Ansariel>

				for (LLViewerJointAttachment::attachedobjs_vec_t::iterator attachment_iter = attachment->mAttachedObjects.begin();
					 attachment_iter != attachment->mAttachedObjects.end();
					 ++attachment_iter)
				{
					if (LLViewerObject *attached_object = attachment_iter->get())
					{
						if(attached_object->mDrawable->isVisible())
						{
							LL_INFOS() << attachment->getName() << " visible" << LL_ENDL;
						}
						else
						{
							LL_INFOS() << attachment->getName() << " not visible at " << mDrawable->getWorldPosition() << " and radius " << mDrawable->getRadius() << LL_ENDL;
						}
					}
				}
			}
		}
	}

	if (!visible && mVisible)
	{
		mMeshInvisibleTime.reset();
	}

	if (visible)
	{
		if (!mMeshValid)
		{
			restoreMeshData();
		}
	}
	else
	{
		if (mMeshValid &&
            (isControlAvatar() || mMeshInvisibleTime.getElapsedTimeF32() > TIME_BEFORE_MESH_CLEANUP))
		{
			releaseMeshData();
		}
	}

    if ( visible != mVisible )
    {
        LL_DEBUGS("AvatarRender") << "visible was " << mVisible << " now " << visible << LL_ENDL;
    }
	mVisible = visible;
}

// private
bool LLVOAvatar::shouldAlphaMask()
{
	const bool should_alpha_mask = !LLDrawPoolAlpha::sShowDebugAlpha // Don't alpha mask if "Highlight Transparent" checked
							&& !LLDrawPoolAvatar::sSkipTransparent;

	return should_alpha_mask;

}

//-----------------------------------------------------------------------------
// renderSkinned()
//-----------------------------------------------------------------------------
U32 LLVOAvatar::renderSkinned()
{
	U32 num_indices = 0;

	if (!mIsBuilt)
	{
		return num_indices;
	}

    if (mDrawable.isNull())
    {
		return num_indices;
    }

	LLFace* face = mDrawable->getFace(0);

	bool needs_rebuild = !face || !face->getVertexBuffer() || mDrawable->isState(LLDrawable::REBUILD_GEOMETRY);

	if (needs_rebuild || mDirtyMesh)
	{	//LOD changed or new mesh created, allocate new vertex buffer if needed
		if (needs_rebuild || mDirtyMesh >= 2 || mVisibilityRank <= 4)
		{
			updateMeshData();
			mDirtyMesh = 0;
			mNeedsSkin = TRUE;
			mDrawable->clearState(LLDrawable::REBUILD_GEOMETRY);
		}
	}

	if (LLViewerShaderMgr::instance()->getVertexShaderLevel(LLViewerShaderMgr::SHADER_AVATAR) <= 0)
	{
		if (mNeedsSkin)
		{
			//generate animated mesh
			LLViewerJoint* lower_mesh = getViewerJoint(MESH_ID_LOWER_BODY);
			LLViewerJoint* upper_mesh = getViewerJoint(MESH_ID_UPPER_BODY);
			LLViewerJoint* skirt_mesh = getViewerJoint(MESH_ID_SKIRT);
			LLViewerJoint* eyelash_mesh = getViewerJoint(MESH_ID_EYELASH);
			LLViewerJoint* head_mesh = getViewerJoint(MESH_ID_HEAD);
			LLViewerJoint* hair_mesh = getViewerJoint(MESH_ID_HAIR);

			if(upper_mesh)
			{
				upper_mesh->updateJointGeometry();
			}
			if (lower_mesh)
			{
				lower_mesh->updateJointGeometry();
			}

			if( isWearingWearableType( LLWearableType::WT_SKIRT ) )
			{
				if(skirt_mesh)
				{
					skirt_mesh->updateJointGeometry();
				}
			}

			if (!isSelf() || gAgent.needsRenderHead() || LLPipeline::sShadowRender)
			{
				if(eyelash_mesh)
				{
					eyelash_mesh->updateJointGeometry();
				}
				if(head_mesh)
				{
					head_mesh->updateJointGeometry();
				}
				if(hair_mesh)
				{
					hair_mesh->updateJointGeometry();
				}
			}
			mNeedsSkin = FALSE;
			mLastSkinTime = gFrameTimeSeconds;

			LLFace * face = mDrawable->getFace(0);
			if (face)
			{
				LLVertexBuffer* vb = face->getVertexBuffer();
				if (vb)
				{
					vb->flush();
				}
			}
		}
	}
	else
	{
		mNeedsSkin = FALSE;
	}

	if (sDebugInvisible)
	{
		LLNameValue* firstname = getNVPair("FirstName");
		if (firstname)
		{
			LL_DEBUGS("Avatar") << avString() << " in render" << LL_ENDL;
		}
		else
		{
			LL_INFOS() << "Avatar " << this << " in render" << LL_ENDL;
		}
		if (!mIsBuilt)
		{
			LL_INFOS() << "Not built!" << LL_ENDL;
		}
		else if (!gAgent.needsRenderAvatar())
		{
			LL_INFOS() << "Doesn't need avatar render!" << LL_ENDL;
		}
		else
		{
			LL_INFOS() << "Rendering!" << LL_ENDL;
		}
	}

	if (!mIsBuilt)
	{
		return num_indices;
	}

	if (isSelf() && !gAgent.needsRenderAvatar())
	{
		return num_indices;
	}

	// render collision normal
	// *NOTE: this is disabled (there is no UI for enabling sShowFootPlane) due
	// to DEV-14477.  the code is left here to aid in tracking down the cause
	// of the crash in the future. -brad
	if (sShowFootPlane && mDrawable.notNull())
	{
		LLVector3 slaved_pos = mDrawable->getPositionAgent();
		LLVector3 foot_plane_normal(mFootPlane.mV[VX], mFootPlane.mV[VY], mFootPlane.mV[VZ]);
		F32 dist_from_plane = (slaved_pos * foot_plane_normal) - mFootPlane.mV[VW];
		LLVector3 collide_point = slaved_pos;
		collide_point.mV[VZ] -= foot_plane_normal.mV[VZ] * (dist_from_plane + COLLISION_TOLERANCE - FOOT_COLLIDE_FUDGE);

		gGL.begin(LLRender::LINES);
		{
			F32 SQUARE_SIZE = 0.2f;
			gGL.color4f(1.f, 0.f, 0.f, 1.f);
			
			gGL.vertex3f(collide_point.mV[VX] - SQUARE_SIZE, collide_point.mV[VY] - SQUARE_SIZE, collide_point.mV[VZ]);
			gGL.vertex3f(collide_point.mV[VX] + SQUARE_SIZE, collide_point.mV[VY] - SQUARE_SIZE, collide_point.mV[VZ]);

			gGL.vertex3f(collide_point.mV[VX] + SQUARE_SIZE, collide_point.mV[VY] - SQUARE_SIZE, collide_point.mV[VZ]);
			gGL.vertex3f(collide_point.mV[VX] + SQUARE_SIZE, collide_point.mV[VY] + SQUARE_SIZE, collide_point.mV[VZ]);
			
			gGL.vertex3f(collide_point.mV[VX] + SQUARE_SIZE, collide_point.mV[VY] + SQUARE_SIZE, collide_point.mV[VZ]);
			gGL.vertex3f(collide_point.mV[VX] - SQUARE_SIZE, collide_point.mV[VY] + SQUARE_SIZE, collide_point.mV[VZ]);
			
			gGL.vertex3f(collide_point.mV[VX] - SQUARE_SIZE, collide_point.mV[VY] + SQUARE_SIZE, collide_point.mV[VZ]);
			gGL.vertex3f(collide_point.mV[VX] - SQUARE_SIZE, collide_point.mV[VY] - SQUARE_SIZE, collide_point.mV[VZ]);
			
			gGL.vertex3f(collide_point.mV[VX], collide_point.mV[VY], collide_point.mV[VZ]);
			gGL.vertex3f(collide_point.mV[VX] + mFootPlane.mV[VX], collide_point.mV[VY] + mFootPlane.mV[VY], collide_point.mV[VZ] + mFootPlane.mV[VZ]);

		}
		gGL.end();
		gGL.flush();
	}
	//--------------------------------------------------------------------
	// render all geometry attached to the skeleton
	//--------------------------------------------------------------------

		bool should_alpha_mask = shouldAlphaMask();
		LLGLState test(GL_ALPHA_TEST, should_alpha_mask);
		
		if (should_alpha_mask && !LLGLSLShader::sNoFixedFunction)
		{
			gGL.setAlphaRejectSettings(LLRender::CF_GREATER, 0.5f);
		}
		
		BOOL first_pass = TRUE;
		if (!LLDrawPoolAvatar::sSkipOpaque)
		{
			if (isUIAvatar() && mIsDummy)
			{
				LLViewerJoint* hair_mesh = getViewerJoint(MESH_ID_HAIR);
				if (hair_mesh)
				{
					num_indices += hair_mesh->render(mAdjustedPixelArea, first_pass, mIsDummy);
				}
				first_pass = FALSE;
			}
			if (!isSelf() || gAgent.needsRenderHead() || LLPipeline::sShadowRender)
			{
				if (isTextureVisible(TEX_HEAD_BAKED) || isUIAvatar())
				{
					LLViewerJoint* head_mesh = getViewerJoint(MESH_ID_HEAD);
					if (head_mesh)
					{
						num_indices += head_mesh->render(mAdjustedPixelArea, first_pass, mIsDummy);
					}
					first_pass = FALSE;
				}
			}
			if (isTextureVisible(TEX_UPPER_BAKED) || isUIAvatar())
			{
				LLViewerJoint* upper_mesh = getViewerJoint(MESH_ID_UPPER_BODY);
				if (upper_mesh)
				{
					num_indices += upper_mesh->render(mAdjustedPixelArea, first_pass, mIsDummy);
				}
				first_pass = FALSE;
			}
			
			if (isTextureVisible(TEX_LOWER_BAKED) || isUIAvatar())
			{
				LLViewerJoint* lower_mesh = getViewerJoint(MESH_ID_LOWER_BODY);
				if (lower_mesh)
				{
					num_indices += lower_mesh->render(mAdjustedPixelArea, first_pass, mIsDummy);
				}
				first_pass = FALSE;
			}
		}

		if (should_alpha_mask && !LLGLSLShader::sNoFixedFunction)
		{
			gGL.setAlphaRejectSettings(LLRender::CF_DEFAULT);
		}

		if (!LLDrawPoolAvatar::sSkipTransparent || LLPipeline::sImpostorRender)
		{
			LLGLState blend(GL_BLEND, !mIsDummy);
			LLGLState test(GL_ALPHA_TEST, !mIsDummy);
			num_indices += renderTransparent(first_pass);
		}

	return num_indices;
}

U32 LLVOAvatar::renderTransparent(BOOL first_pass)
{
	U32 num_indices = 0;
	if( isWearingWearableType( LLWearableType::WT_SKIRT ) && (isUIAvatar() || isTextureVisible(TEX_SKIRT_BAKED)) )
	{
		gGL.setAlphaRejectSettings(LLRender::CF_GREATER, 0.25f);
		LLViewerJoint* skirt_mesh = getViewerJoint(MESH_ID_SKIRT);
		if (skirt_mesh)
		{
			num_indices += skirt_mesh->render(mAdjustedPixelArea, FALSE);
		}
		first_pass = FALSE;
		gGL.setAlphaRejectSettings(LLRender::CF_DEFAULT);
	}

	if (!isSelf() || gAgent.needsRenderHead() || LLPipeline::sShadowRender)
	{
		if (LLPipeline::sImpostorRender)
		{
			gGL.setAlphaRejectSettings(LLRender::CF_GREATER, 0.5f);
		}
		
		if (isTextureVisible(TEX_HEAD_BAKED))
		{
			LLViewerJoint* eyelash_mesh = getViewerJoint(MESH_ID_EYELASH);
			if (eyelash_mesh)
			{
				num_indices += eyelash_mesh->render(mAdjustedPixelArea, first_pass, mIsDummy);
			}
			first_pass = FALSE;
		}
		if (isTextureVisible(TEX_HAIR_BAKED))
		{
			LLViewerJoint* hair_mesh = getViewerJoint(MESH_ID_HAIR);
			if (hair_mesh)
			{
				num_indices += hair_mesh->render(mAdjustedPixelArea, first_pass, mIsDummy);
			}
			first_pass = FALSE;
		}
		if (LLPipeline::sImpostorRender)
		{
			gGL.setAlphaRejectSettings(LLRender::CF_DEFAULT);
		}
	}
	
	return num_indices;
}

//-----------------------------------------------------------------------------
// renderRigid()
//-----------------------------------------------------------------------------
U32 LLVOAvatar::renderRigid()
{
	U32 num_indices = 0;

	if (!mIsBuilt)
	{
		return 0;
	}

	if (isSelf() && (!gAgent.needsRenderAvatar() || !gAgent.needsRenderHead()))
	{
		return 0;
	}
	
	if (!mIsBuilt)
	{
		return 0;
	}

	bool should_alpha_mask = shouldAlphaMask();
	LLGLState test(GL_ALPHA_TEST, should_alpha_mask);

	if (should_alpha_mask && !LLGLSLShader::sNoFixedFunction)
	{
		gGL.setAlphaRejectSettings(LLRender::CF_GREATER, 0.5f);
	}

	if (isTextureVisible(TEX_EYES_BAKED)  || isUIAvatar())
	{
		LLViewerJoint* eyeball_left = getViewerJoint(MESH_ID_EYEBALL_LEFT);
		LLViewerJoint* eyeball_right = getViewerJoint(MESH_ID_EYEBALL_RIGHT);
		if (eyeball_left)
		{
			num_indices += eyeball_left->render(mAdjustedPixelArea, TRUE, mIsDummy);
		}
		if(eyeball_right)
		{
			num_indices += eyeball_right->render(mAdjustedPixelArea, TRUE, mIsDummy);
		}
	}

	if (should_alpha_mask && !LLGLSLShader::sNoFixedFunction)
	{
		gGL.setAlphaRejectSettings(LLRender::CF_DEFAULT);
	}
	
	return num_indices;
}

U32 LLVOAvatar::renderImpostor(LLColor4U color, S32 diffuse_channel)
{
	if (!mImpostor.isComplete())
	{
		return 0;
	}

	LLVector3 pos(getRenderPosition()+mImpostorOffset);
	LLVector3 at = (pos - LLViewerCamera::getInstance()->getOrigin());
	at.normalize();
	LLVector3 left = LLViewerCamera::getInstance()->getUpAxis() % at;
	LLVector3 up = at%left;

	left *= mImpostorDim.mV[0];
	up *= mImpostorDim.mV[1];

	if (gPipeline.hasRenderDebugMask(LLPipeline::RENDER_DEBUG_IMPOSTORS))
	{
		LLGLEnable blend(GL_BLEND);
		gGL.setSceneBlendType(LLRender::BT_ADD);
		gGL.getTexUnit(diffuse_channel)->unbind(LLTexUnit::TT_TEXTURE);

		// gGL.begin(LLRender::QUADS);
		// gGL.vertex3fv((pos+left-up).mV);
		// gGL.vertex3fv((pos-left-up).mV);
		// gGL.vertex3fv((pos-left+up).mV);
		// gGL.vertex3fv((pos+left+up).mV);
		// gGL.end();


		gGL.begin(LLRender::LINES); 
		gGL.color4f(1.f,1.f,1.f,1.f);
		F32 thickness = llmax(F32(5.0f-5.0f*(gFrameTimeSeconds-mLastImpostorUpdateFrameTime)),1.0f);
		glLineWidth(thickness);
		gGL.vertex3fv((pos+left-up).mV);
		gGL.vertex3fv((pos-left-up).mV);
		gGL.vertex3fv((pos-left-up).mV);
		gGL.vertex3fv((pos-left+up).mV);
		gGL.vertex3fv((pos-left+up).mV);
		gGL.vertex3fv((pos+left+up).mV);
		gGL.vertex3fv((pos+left+up).mV);
		gGL.vertex3fv((pos+left-up).mV);
		gGL.end();
		gGL.flush();
	}
	{
	LLGLEnable test(GL_ALPHA_TEST);
	gGL.setAlphaRejectSettings(LLRender::CF_GREATER, 0.f);

	gGL.color4ubv(color.mV);
	gGL.getTexUnit(diffuse_channel)->bind(&mImpostor);
	// <FS:Ansariel> Remove QUADS rendering mode
	//gGL.begin(LLRender::QUADS);
	//gGL.texCoord2f(0,0);
	//gGL.vertex3fv((pos+left-up).mV);
	//gGL.texCoord2f(1,0);
	//gGL.vertex3fv((pos-left-up).mV);
	//gGL.texCoord2f(1,1);
	//gGL.vertex3fv((pos-left+up).mV);
	//gGL.texCoord2f(0,1);
	//gGL.vertex3fv((pos+left+up).mV);
	//gGL.end();
	gGL.begin(LLRender::TRIANGLES);
	{
		gGL.texCoord2f(0.f, 0.f);
		gGL.vertex3fv((pos + left - up).mV);
		gGL.texCoord2f(1.f, 0.f);
		gGL.vertex3fv((pos - left - up).mV);
		gGL.texCoord2f(1.f, 1.f);
		gGL.vertex3fv((pos - left + up).mV);

		gGL.texCoord2f(0.f, 0.f);
		gGL.vertex3fv((pos + left - up).mV);
		gGL.texCoord2f(1.f, 1.f);
		gGL.vertex3fv((pos - left + up).mV);
		gGL.texCoord2f(0.f, 1.f);
		gGL.vertex3fv((pos + left + up).mV);
	}
	gGL.end();
	// </FS:Ansariel>
	gGL.flush();
	}

	return 6;
}

bool LLVOAvatar::allTexturesCompletelyDownloaded(std::set<LLUUID>& ids) const
{
	for (std::set<LLUUID>::const_iterator it = ids.begin(); it != ids.end(); ++it)
	{
		LLViewerFetchedTexture *imagep = gTextureList.findImage(*it, TEX_LIST_STANDARD);
		if (imagep && imagep->getDiscardLevel()!=0)
		{
			return false;
		}
	}
	return true;
}

bool LLVOAvatar::allLocalTexturesCompletelyDownloaded() const
{
	std::set<LLUUID> local_ids;
	collectLocalTextureUUIDs(local_ids);
	return allTexturesCompletelyDownloaded(local_ids);
}

bool LLVOAvatar::allBakedTexturesCompletelyDownloaded() const
{
	std::set<LLUUID> baked_ids;
	collectBakedTextureUUIDs(baked_ids);
	return allTexturesCompletelyDownloaded(baked_ids);
}

std::string LLVOAvatar::bakedTextureOriginInfo()
{
	std::string result;
	
	std::set<LLUUID> baked_ids;
	collectBakedTextureUUIDs(baked_ids);
	for (U32 i = 0; i < mBakedTextureDatas.size(); i++)
	{
		ETextureIndex texture_index = mBakedTextureDatas[i].mTextureIndex;
		LLViewerFetchedTexture *imagep =
			LLViewerTextureManager::staticCastToFetchedTexture(getImage(texture_index,0), TRUE);
		if (!imagep ||
			imagep->getID() == IMG_DEFAULT ||
			imagep->getID() == IMG_DEFAULT_AVATAR)
			
		{
			result += "-";
		}
		else
		{
			bool has_url = false, has_host = false;
			if (!imagep->getUrl().empty())
			{
				has_url = true;
			}
			if (imagep->getTargetHost().isOk())
			{
				has_host = true;
			}
			S32 discard = imagep->getDiscardLevel();
			if (has_url && !has_host) result += discard ? "u" : "U"; // server-bake texture with url 
			else if (has_host && !has_url) result += discard ? "h" : "H"; // old-style texture on sim
			else if (has_host && has_url) result += discard ? "x" : "X"; // both origins?
			else if (!has_host && !has_url) result += discard ? "n" : "N"; // no origin?
			if (discard != 0)
			{
				result += llformat("(%d/%d)",discard,imagep->getDesiredDiscardLevel());
			}
		}

	}
	return result;
}

S32Bytes LLVOAvatar::totalTextureMemForUUIDS(std::set<LLUUID>& ids)
{
	S32Bytes result(0);
	for (std::set<LLUUID>::const_iterator it = ids.begin(); it != ids.end(); ++it)
	{
		LLViewerFetchedTexture *imagep = gTextureList.findImage(*it, TEX_LIST_STANDARD);
		if (imagep)
		{
			result += imagep->getTextureMemory();
		}
	}
	return result;
}
	
void LLVOAvatar::collectLocalTextureUUIDs(std::set<LLUUID>& ids) const
{
	for (U32 texture_index = 0; texture_index < getNumTEs(); texture_index++)
	{
		LLWearableType::EType wearable_type = LLAvatarAppearanceDictionary::getTEWearableType((ETextureIndex)texture_index);
		U32 num_wearables = gAgentWearables.getWearableCount(wearable_type);

		LLViewerFetchedTexture *imagep = NULL;
		for (U32 wearable_index = 0; wearable_index < num_wearables; wearable_index++)
		{
			imagep = LLViewerTextureManager::staticCastToFetchedTexture(getImage(texture_index, wearable_index), TRUE);
			if (imagep)
			{
				const LLAvatarAppearanceDictionary::TextureEntry *texture_dict = LLAvatarAppearanceDictionary::getInstance()->getTexture((ETextureIndex)texture_index);
				if (texture_dict && texture_dict->mIsLocalTexture)
				{
					ids.insert(imagep->getID());
				}
			}
		}
	}
	ids.erase(IMG_DEFAULT);
	ids.erase(IMG_DEFAULT_AVATAR);
	ids.erase(IMG_INVISIBLE);
}

void LLVOAvatar::collectBakedTextureUUIDs(std::set<LLUUID>& ids) const
{
	for (U32 texture_index = 0; texture_index < getNumTEs(); texture_index++)
	{
		LLViewerFetchedTexture *imagep = NULL;
		if (isIndexBakedTexture((ETextureIndex) texture_index))
		{
			imagep = LLViewerTextureManager::staticCastToFetchedTexture(getImage(texture_index,0), TRUE);
			if (imagep)
			{
				ids.insert(imagep->getID());
			}
		}
	}
	ids.erase(IMG_DEFAULT);
	ids.erase(IMG_DEFAULT_AVATAR);
	ids.erase(IMG_INVISIBLE);
}

void LLVOAvatar::collectTextureUUIDs(std::set<LLUUID>& ids)
{
	collectLocalTextureUUIDs(ids);
	collectBakedTextureUUIDs(ids);
}

void LLVOAvatar::releaseOldTextures()
{
	S32Bytes current_texture_mem;
	
	// Any textures that we used to be using but are no longer using should no longer be flagged as "NO_DELETE"
	std::set<LLUUID> baked_texture_ids;
	collectBakedTextureUUIDs(baked_texture_ids);
	S32Bytes new_baked_mem = totalTextureMemForUUIDS(baked_texture_ids);

	std::set<LLUUID> local_texture_ids;
	collectLocalTextureUUIDs(local_texture_ids);
	//S32 new_local_mem = totalTextureMemForUUIDS(local_texture_ids);

	std::set<LLUUID> new_texture_ids;
	new_texture_ids.insert(baked_texture_ids.begin(),baked_texture_ids.end());
	new_texture_ids.insert(local_texture_ids.begin(),local_texture_ids.end());
	S32Bytes new_total_mem = totalTextureMemForUUIDS(new_texture_ids);

	//S32 old_total_mem = totalTextureMemForUUIDS(mTextureIDs);
	//LL_DEBUGS("Avatar") << getFullname() << " old_total_mem: " << old_total_mem << " new_total_mem (L/B): " << new_total_mem << " (" << new_local_mem <<", " << new_baked_mem << ")" << LL_ENDL;  
	if (!isSelf() && new_total_mem > new_baked_mem)
	{
			LL_WARNS() << "extra local textures stored for non-self av" << LL_ENDL;
	}
	for (std::set<LLUUID>::iterator it = mTextureIDs.begin(); it != mTextureIDs.end(); ++it)
	{
		if (new_texture_ids.find(*it) == new_texture_ids.end())
		{
			LLViewerFetchedTexture *imagep = gTextureList.findImage(*it, TEX_LIST_STANDARD);
			if (imagep)
			{
				current_texture_mem += imagep->getTextureMemory();
				if (imagep->getTextureState() == LLGLTexture::NO_DELETE)
				{
					// This will allow the texture to be deleted if not in use.
					imagep->forceActive();

					// This resets the clock to texture being flagged
					// as unused, preventing the texture from being
					// deleted immediately. If other avatars or
					// objects are using it, it can still be flagged
					// no-delete by them.
					imagep->forceUpdateBindStats();
				}
			}
		}
	}
	mTextureIDs = new_texture_ids;
}

void LLVOAvatar::updateTextures()
{
	releaseOldTextures();
	
	BOOL render_avatar = TRUE;

	if (mIsDummy)
	{
		return;
	}

	if( isSelf() )
	{
		render_avatar = TRUE;
	}
	else
	{
		if(!isVisible())
		{
			return ;//do not update for invisible avatar.
		}

		render_avatar = !mCulled; //visible and not culled.
	}

	std::vector<BOOL> layer_baked;
	// GL NOT ACTIVE HERE - *TODO
	for (U32 i = 0; i < mBakedTextureDatas.size(); i++)
	{
		layer_baked.push_back(isTextureDefined(mBakedTextureDatas[i].mTextureIndex));
		// bind the texture so that they'll be decoded slightly 
		// inefficient, we can short-circuit this if we have to
		if (render_avatar && !gGLManager.mIsDisabled)
		{
			if (layer_baked[i] && !mBakedTextureDatas[i].mIsLoaded)
			{
				gGL.getTexUnit(0)->bind(getImage( mBakedTextureDatas[i].mTextureIndex, 0 ));
			}
		}
	}

	mMaxPixelArea = 0.f;
	mMinPixelArea = 99999999.f;
	mHasGrey = FALSE; // debug
	for (U32 texture_index = 0; texture_index < getNumTEs(); texture_index++)
	{
		LLWearableType::EType wearable_type = LLAvatarAppearanceDictionary::getTEWearableType((ETextureIndex)texture_index);
		U32 num_wearables = gAgentWearables.getWearableCount(wearable_type);
		const LLTextureEntry *te = getTE(texture_index);

		// getTE can return 0.
		// Not sure yet why it does, but of course it crashes when te->mScale? gets used.
		// Put safeguard in place so this corner case get better handling and does not result in a crash.
		F32 texel_area_ratio = 1.0f;
		if( te )
		{
			texel_area_ratio = fabs(te->mScaleS * te->mScaleT);
		}
		else
		{
			LL_WARNS() << "getTE( " << texture_index << " ) returned 0" <<LL_ENDL;
		}

		LLViewerFetchedTexture *imagep = NULL;
		for (U32 wearable_index = 0; wearable_index < num_wearables; wearable_index++)
		{
			imagep = LLViewerTextureManager::staticCastToFetchedTexture(getImage(texture_index, wearable_index), TRUE);
			if (imagep)
			{
				const LLAvatarAppearanceDictionary::TextureEntry *texture_dict = LLAvatarAppearanceDictionary::getInstance()->getTexture((ETextureIndex)texture_index);
				const EBakedTextureIndex baked_index = texture_dict ? texture_dict->mBakedTextureIndex : EBakedTextureIndex::BAKED_NUM_INDICES;
				if (texture_dict && texture_dict->mIsLocalTexture)
				{
					addLocalTextureStats((ETextureIndex)texture_index, imagep, texel_area_ratio, render_avatar, mBakedTextureDatas[baked_index].mIsUsed);
				}
			}
		}
		if (isIndexBakedTexture((ETextureIndex) texture_index) && render_avatar)
		{
			const S32 boost_level = getAvatarBakedBoostLevel();
			imagep = LLViewerTextureManager::staticCastToFetchedTexture(getImage(texture_index,0), TRUE);
			addBakedTextureStats( imagep, mPixelArea, texel_area_ratio, boost_level );			
			// <FS:Ansariel> [Legacy Bake]
			// Spam if this is a baked texture, not set to default image, without valid host info
			if (isIndexBakedTexture((ETextureIndex)texture_index)
				&& imagep->getID() != IMG_DEFAULT_AVATAR
				&& imagep->getID() != IMG_INVISIBLE
				&& !isUsingServerBakes() 
				&& !imagep->getTargetHost().isOk())
			{
				LL_WARNS_ONCE("Texture") << "LLVOAvatar::updateTextures No host for texture "
										 << imagep->getID() << " for avatar "
										 << (isSelf() ? "<myself>" : getID().asString()) 
										 << " on host " << getRegion()->getHost() << LL_ENDL;
			}
			// </FS:Ansariel> [Legacy Bake]
		}
	}

	if (gPipeline.hasRenderDebugMask(LLPipeline::RENDER_DEBUG_TEXTURE_AREA))
	{
		setDebugText(llformat("%4.0f:%4.0f", (F32) sqrt(mMinPixelArea),(F32) sqrt(mMaxPixelArea)));
	}	
}


void LLVOAvatar::addLocalTextureStats( ETextureIndex idx, LLViewerFetchedTexture* imagep,
									   F32 texel_area_ratio, BOOL render_avatar, BOOL covered_by_baked)
{
	// No local texture stats for non-self avatars
	return;
}

const S32 MAX_TEXTURE_UPDATE_INTERVAL = 64 ; //need to call updateTextures() at least every 32 frames.	
const S32 MAX_TEXTURE_VIRTUAL_SIZE_RESET_INTERVAL = S32_MAX ; //frames
void LLVOAvatar::checkTextureLoading()
{
	static const F32 MAX_INVISIBLE_WAITING_TIME = 15.f ; //seconds

	BOOL pause = !isVisible() ;
	if(!pause)
	{
		mInvisibleTimer.reset() ;
	}
	if(mLoadedCallbacksPaused == pause)
	{
		return ; 
	}
	
	if(mCallbackTextureList.empty()) //when is self or no callbacks. Note: this list for self is always empty.
	{
		mLoadedCallbacksPaused = pause ;
		mLoadedCallbackTextures = 0;
		return ; //nothing to check.
	}
	
	if(pause && mInvisibleTimer.getElapsedTimeF32() < MAX_INVISIBLE_WAITING_TIME)
	{
		return ; //have not been invisible for enough time.
	}

    mLoadedCallbackTextures = pause ? mCallbackTextureList.size() : 0;

	for(LLLoadedCallbackEntry::source_callback_list_t::iterator iter = mCallbackTextureList.begin();
		iter != mCallbackTextureList.end(); ++iter)
	{
		LLViewerFetchedTexture* tex = gTextureList.findImage(*iter) ;
		if(tex)
		{
			if(pause)//pause texture fetching.
			{
				tex->pauseLoadedCallbacks(&mCallbackTextureList) ;

				//set to terminate texture fetching after MAX_TEXTURE_UPDATE_INTERVAL frames.
				tex->setMaxVirtualSizeResetInterval(MAX_TEXTURE_UPDATE_INTERVAL);
				tex->resetMaxVirtualSizeResetCounter() ;
			}
			else//unpause
			{
				static const F32 START_AREA = 100.f ;

				tex->unpauseLoadedCallbacks(&mCallbackTextureList) ;
				tex->addTextureStats(START_AREA); //jump start the fetching again

				if (tex->isFullyLoaded())
				{
					mLoadedCallbackTextures++; // consider it loaded
				}
			}
		}
	}
	
	if(!pause)
	{
		updateTextures() ; //refresh texture stats.
	}
	mLoadedCallbacksPaused = pause ;
	return ;
}

const F32  SELF_ADDITIONAL_PRI = 0.75f ;
const F32  ADDITIONAL_PRI = 0.5f;
void LLVOAvatar::addBakedTextureStats( LLViewerFetchedTexture* imagep, F32 pixel_area, F32 texel_area_ratio, S32 boost_level)
{
	//Note:
	//if this function is not called for the last MAX_TEXTURE_VIRTUAL_SIZE_RESET_INTERVAL frames, 
	//the texture pipeline will stop fetching this texture.

	imagep->resetTextureStats();
	imagep->setMaxVirtualSizeResetInterval(MAX_TEXTURE_VIRTUAL_SIZE_RESET_INTERVAL);
	imagep->resetMaxVirtualSizeResetCounter() ;

	mMaxPixelArea = llmax(pixel_area, mMaxPixelArea);
	mMinPixelArea = llmin(pixel_area, mMinPixelArea);	
	imagep->addTextureStats(pixel_area / texel_area_ratio);
	imagep->setBoostLevel(boost_level);
	
	if(boost_level != LLGLTexture::BOOST_AVATAR_BAKED_SELF)
	{
		imagep->setAdditionalDecodePriority(ADDITIONAL_PRI) ;
	}
	else
	{
		imagep->setAdditionalDecodePriority(SELF_ADDITIONAL_PRI) ;
	}
}

//virtual	
void LLVOAvatar::setImage(const U8 te, LLViewerTexture *imagep, const U32 index)
{
	setTEImage(te, imagep);
}

//virtual 
LLViewerTexture* LLVOAvatar::getImage(const U8 te, const U32 index) const
{
	return getTEImage(te);
}
//virtual 
const LLTextureEntry* LLVOAvatar::getTexEntry(const U8 te_num) const
{
	return getTE(te_num);
}

//virtual 
void LLVOAvatar::setTexEntry(const U8 index, const LLTextureEntry &te)
{
	setTE(index, te);
}

const std::string LLVOAvatar::getImageURL(const U8 te, const LLUUID &uuid)
{
	llassert(isIndexBakedTexture(ETextureIndex(te)));
	std::string url = "";
	// <FS:Ansariel> [Legacy Bake]
	if (isUsingServerBakes())
	{
	// </FS:Ansariel> [Legacy Bake]
	const std::string& appearance_service_url = LLAppearanceMgr::instance().getAppearanceServiceURL();
	if (appearance_service_url.empty())
	{
		// Probably a server-side issue if we get here:
		LL_WARNS() << "AgentAppearanceServiceURL not set - Baked texture requests will fail" << LL_ENDL;
		return url;
	}
	
	const LLAvatarAppearanceDictionary::TextureEntry* texture_entry = LLAvatarAppearanceDictionary::getInstance()->getTexture((ETextureIndex)te);
	if (texture_entry != NULL)
	{
		url = appearance_service_url + "texture/" + getID().asString() + "/" + texture_entry->mDefaultImageName + "/" + uuid.asString();
		//LL_INFOS() << "baked texture url: " << url << LL_ENDL;
	}
	// <FS:Ansariel> [Legacy Bake]
	}
	// </FS:Ansariel> [Legacy Bake]
	return url;
}

//-----------------------------------------------------------------------------
// resolveHeight()
//-----------------------------------------------------------------------------

void LLVOAvatar::resolveHeightAgent(const LLVector3 &in_pos_agent, LLVector3 &out_pos_agent, LLVector3 &out_norm)
{
	LLVector3d in_pos_global, out_pos_global;

	in_pos_global = gAgent.getPosGlobalFromAgent(in_pos_agent);
	resolveHeightGlobal(in_pos_global, out_pos_global, out_norm);
	out_pos_agent = gAgent.getPosAgentFromGlobal(out_pos_global);
}


void LLVOAvatar::resolveRayCollisionAgent(const LLVector3d start_pt, const LLVector3d end_pt, LLVector3d &out_pos, LLVector3 &out_norm)
{
	LLViewerObject *obj;
	LLWorld::getInstance()->resolveStepHeightGlobal(this, start_pt, end_pt, out_pos, out_norm, &obj);
}

void LLVOAvatar::resolveHeightGlobal(const LLVector3d &inPos, LLVector3d &outPos, LLVector3 &outNorm)
{
	LLVector3d zVec(0.0f, 0.0f, 0.5f);
	LLVector3d p0 = inPos + zVec;
	LLVector3d p1 = inPos - zVec;
	LLViewerObject *obj;
	LLWorld::getInstance()->resolveStepHeightGlobal(this, p0, p1, outPos, outNorm, &obj);
	if (!obj)
	{
		mStepOnLand = TRUE;
		mStepMaterial = 0;
		mStepObjectVelocity.setVec(0.0f, 0.0f, 0.0f);
	}
	else
	{
		mStepOnLand = FALSE;
		mStepMaterial = obj->getMaterial();

		// We want the primitive velocity, not our velocity... (which actually subtracts the
		// step object velocity)
		LLVector3 angularVelocity = obj->getAngularVelocity();
		LLVector3 relativePos = gAgent.getPosAgentFromGlobal(outPos) - obj->getPositionAgent();

		LLVector3 linearComponent = angularVelocity % relativePos;
//		LL_INFOS() << "Linear Component of Rotation Velocity " << linearComponent << LL_ENDL;
		mStepObjectVelocity = obj->getVelocity() + linearComponent;
	}
}


//-----------------------------------------------------------------------------
// getStepSound()
//-----------------------------------------------------------------------------
const LLUUID& LLVOAvatar::getStepSound() const
{
	if ( mStepOnLand )
	{
		// <FS:PP> FIRE-3169: Option to change the default footsteps sound
		// return sStepSoundOnLand;
		static LLCachedControl<std::string> UISndFootsteps(gSavedSettings, "UISndFootsteps");
		static const LLUUID sFootstepsSnd = LLUUID(UISndFootsteps);
		return sFootstepsSnd;
		// </FS:PP>
	}

	return sStepSounds[mStepMaterial];
}


//-----------------------------------------------------------------------------
// processAnimationStateChanges()
//-----------------------------------------------------------------------------
void LLVOAvatar::processAnimationStateChanges()
{
	if ( isAnyAnimationSignaled(AGENT_WALK_ANIMS, NUM_AGENT_WALK_ANIMS) )
	{
		startMotion(ANIM_AGENT_WALK_ADJUST);
		stopMotion(ANIM_AGENT_FLY_ADJUST);
	}
	else if (mInAir && !isSitting())
	{
		stopMotion(ANIM_AGENT_WALK_ADJUST);
        if (mEnableDefaultMotions)
        {
		startMotion(ANIM_AGENT_FLY_ADJUST);
	}
	}
	else
	{
		stopMotion(ANIM_AGENT_WALK_ADJUST);
		stopMotion(ANIM_AGENT_FLY_ADJUST);
	}

	if ( isAnyAnimationSignaled(AGENT_GUN_AIM_ANIMS, NUM_AGENT_GUN_AIM_ANIMS) )
	{
        if (mEnableDefaultMotions)
        {
		startMotion(ANIM_AGENT_TARGET);
        }
		stopMotion(ANIM_AGENT_BODY_NOISE);
	}
	else
	{
		stopMotion(ANIM_AGENT_TARGET);
        if (mEnableDefaultMotions)
        {
		startMotion(ANIM_AGENT_BODY_NOISE);
	}
	}
	
	// clear all current animations
	AnimIterator anim_it;
	for (anim_it = mPlayingAnimations.begin(); anim_it != mPlayingAnimations.end();)
	{
		AnimIterator found_anim = mSignaledAnimations.find(anim_it->first);

		// playing, but not signaled, so stop
		if (found_anim == mSignaledAnimations.end())
		{
			processSingleAnimationStateChange(anim_it->first, FALSE);
			mPlayingAnimations.erase(anim_it++);
			continue;
		}

		++anim_it;
	}

	// start up all new anims
	for (anim_it = mSignaledAnimations.begin(); anim_it != mSignaledAnimations.end();)
	{
		AnimIterator found_anim = mPlayingAnimations.find(anim_it->first);

		// signaled but not playing, or different sequence id, start motion
		if (found_anim == mPlayingAnimations.end() || found_anim->second != anim_it->second)
		{
			if (processSingleAnimationStateChange(anim_it->first, TRUE))
			{
				mPlayingAnimations[anim_it->first] = anim_it->second;
				++anim_it;
				continue;
			}
		}

		++anim_it;
	}

	// clear source information for animations which have been stopped
	if (isSelf())
	{
		AnimSourceIterator source_it = mAnimationSources.begin();

		for (source_it = mAnimationSources.begin(); source_it != mAnimationSources.end();)
		{
			if (mSignaledAnimations.find(source_it->second) == mSignaledAnimations.end())
			{
				mAnimationSources.erase(source_it++);
			}
			else
			{
				++source_it;
			}
		}
	}

	stop_glerror();
}


//-----------------------------------------------------------------------------
// processSingleAnimationStateChange();
//-----------------------------------------------------------------------------
BOOL LLVOAvatar::processSingleAnimationStateChange( const LLUUID& anim_id, BOOL start )
{
    // SL-402, SL-427 - we need to update body size often enough to
    // keep appearances in sync, but not so often that animations
    // cause constant jiggling of the body or camera. Possible
    // compromise is to do it on animation changes:
    computeBodySize();
    
	BOOL result = FALSE;

	if ( start ) // start animation
	{
		if (anim_id == ANIM_AGENT_TYPE)
		{
			if (gAudiop)
			{
				LLVector3d char_pos_global = gAgent.getPosGlobalFromAgent(getCharacterPosition());
				if (LLViewerParcelMgr::getInstance()->canHearSound(char_pos_global)
				    && !LLMuteList::getInstance()->isMuted(getID(), LLMute::flagObjectSounds))
				{
					// RN: uncomment this to play on typing sound at fixed volume once sound engine is fixed
					// to support both spatialized and non-spatialized instances of the same sound
					//if (isSelf())
					//{
					//	gAudiop->triggerSound(LLUUID(gSavedSettings.getString("UISndTyping")), 1.0f, LLAudioEngine::AUDIO_TYPE_UI);
					//}
					//else

					// <FS:PP> FIRE-8190: Preview function for "UI Sounds" Panel
					// static LLCachedControl<bool> FSPlayTypingSound(gSavedSettings, "FSPlayTypingSound");
					// if (FSPlayTypingSound)
					static LLCachedControl<bool> PlayModeUISndTyping(gSavedSettings, "PlayModeUISndTyping");
					if (PlayModeUISndTyping)
					// </FS:PP> FIRE-8190: Preview function for "UI Sounds" Panel
					{
						static LLCachedControl<std::string> uiSndTyping(gSavedSettings, "UISndTyping");
						LLUUID sound_id = LLUUID(uiSndTyping);
						gAudiop->triggerSound(sound_id, getID(), 1.0f, LLAudioEngine::AUDIO_TYPE_SFX, char_pos_global);
					}
				}
			}
		}
		else if (anim_id == ANIM_AGENT_SIT_GROUND_CONSTRAINED)
		{
			sitDown(TRUE);
		}


		if (startMotion(anim_id))
		{
			result = TRUE;
		}
		else
		{
			LL_WARNS("Motion") << "Failed to start motion!" << LL_ENDL;
		}
	}
	else //stop animation
	{
		if (anim_id == ANIM_AGENT_SIT_GROUND_CONSTRAINED)
		{
			sitDown(FALSE);
		}
		if ((anim_id == ANIM_AGENT_DO_NOT_DISTURB) && gAgent.isDoNotDisturb())
		{
			// re-assert DND tag animation
			gAgent.sendAnimationRequest(ANIM_AGENT_DO_NOT_DISTURB, ANIM_REQUEST_START);
			return result;
		}
		stopMotion(anim_id);
		result = TRUE;
	}

	return result;
}

//-----------------------------------------------------------------------------
// isAnyAnimationSignaled()
//-----------------------------------------------------------------------------
BOOL LLVOAvatar::isAnyAnimationSignaled(const LLUUID *anim_array, const S32 num_anims) const
{
	for (S32 i = 0; i < num_anims; i++)
	{
		if(mSignaledAnimations.find(anim_array[i]) != mSignaledAnimations.end())
		{
			return TRUE;
		}
	}
	return FALSE;
}

//-----------------------------------------------------------------------------
// resetAnimations()
//-----------------------------------------------------------------------------
void LLVOAvatar::resetAnimations()
{
	LLKeyframeMotion::flushKeyframeCache();
	flushAllMotions();
}

// Override selectively based on avatar sex and whether we're using new
// animations.
LLUUID LLVOAvatar::remapMotionID(const LLUUID& id)
{
	static LLCachedControl<bool> use_new_walk_run(gSavedSettings, "UseNewWalkRun");
	LLUUID result = id;

	// start special case female walk for female avatars
	if (getSex() == SEX_FEMALE)
	{
		if (id == ANIM_AGENT_WALK)
		{
			if (use_new_walk_run)
				result = ANIM_AGENT_FEMALE_WALK_NEW;
			else
				result = ANIM_AGENT_FEMALE_WALK;
		}
		else if (id == ANIM_AGENT_RUN)
		{
			// There is no old female run animation, so only override
			// in one case.
			if (use_new_walk_run)
				result = ANIM_AGENT_FEMALE_RUN_NEW;
		}
		else if (id == ANIM_AGENT_SIT)
		{
			result = ANIM_AGENT_SIT_FEMALE;
		}
	}
	else
	{
		// Male avatar.
		if (id == ANIM_AGENT_WALK)
		{
			if (use_new_walk_run)
				result = ANIM_AGENT_WALK_NEW;
		}
		else if (id == ANIM_AGENT_RUN)
		{
			if (use_new_walk_run)
				result = ANIM_AGENT_RUN_NEW;
		}
		// keeps in sync with setSex() related code (viewer controls sit's sex)
		else if (id == ANIM_AGENT_SIT_FEMALE)
		{
			result = ANIM_AGENT_SIT;
		}
	
	}

	return result;

}

//-----------------------------------------------------------------------------
// startMotion()
// id is the asset if of the animation to start
// time_offset is the offset into the animation at which to start playing
//-----------------------------------------------------------------------------
BOOL LLVOAvatar::startMotion(const LLUUID& id, F32 time_offset)
{
	LL_DEBUGS("Motion") << "motion requested " << id.asString() << " " << gAnimLibrary.animationName(id) << LL_ENDL;

	// <FS:Zi> Animation Overrider
	//LLUUID remap_id = remapMotionID(id, getSex());
	LLUUID remap_id;
	if (isSelf())
	{
		remap_id = AOEngine::getInstance()->override(id, TRUE);
		if (remap_id.isNull())
		{
			remap_id = remapMotionID(id);
		}
		else
		{
			gAgent.sendAnimationRequest(remap_id, ANIM_REQUEST_START);

			// since we did an override, there is no need to do anything else,
			// specifically not the startMotion() part at the bottom of this function
			// See FIRE-29020
			return true;
		}
	}
	else
	{
		remap_id = remapMotionID(id);
	}
	// </FS:Zi> Animation Overrider

	if (remap_id != id)
	{
		LL_DEBUGS("Motion") << "motion resultant " << remap_id.asString() << " " << gAnimLibrary.animationName(remap_id) << LL_ENDL;
	}

	if (isSelf() && remap_id == ANIM_AGENT_AWAY)
	{
		gAgent.setAFK();
	}

	return LLCharacter::startMotion(remap_id, time_offset);
}

//-----------------------------------------------------------------------------
// stopMotion()
//-----------------------------------------------------------------------------
BOOL LLVOAvatar::stopMotion(const LLUUID& id, BOOL stop_immediate)
{
	LL_DEBUGS("Motion") << "Motion requested " << id.asString() << " " << gAnimLibrary.animationName(id) << LL_ENDL;

	// <FS:Zi> Animation Overrider
	//LLUUID remap_id = remapMotionID(id);
	LLUUID remap_id;
	if (isSelf())
	{
		remap_id = AOEngine::getInstance()->override(id, FALSE);
		if (remap_id.isNull())
		{
			remap_id = remapMotionID(id);
		}
		else
		{
			gAgent.sendAnimationRequest(remap_id, ANIM_REQUEST_STOP);

			// since we did an override, there is no need to do anything else,
			// specifically not the stopMotion() part at the bottom of this function
			// See FIRE-29020
			return true;
		}
	}
	else
	{
		remap_id = remapMotionID(id);
	}
	// </FS:Zi> Animation Overrider
	
	if (remap_id != id)
	{
		LL_DEBUGS("Motion") << "motion resultant " << remap_id.asString() << " " << gAnimLibrary.animationName(remap_id) << LL_ENDL;
	}

	if (isSelf())
	{
		gAgent.onAnimStop(remap_id);
	}

	return LLCharacter::stopMotion(remap_id, stop_immediate);
}

//-----------------------------------------------------------------------------
// hasMotionFromSource()
//-----------------------------------------------------------------------------
// virtual
bool LLVOAvatar::hasMotionFromSource(const LLUUID& source_id)
{
	return false;
}

//-----------------------------------------------------------------------------
// stopMotionFromSource()
//-----------------------------------------------------------------------------
// virtual
void LLVOAvatar::stopMotionFromSource(const LLUUID& source_id)
{
}

//-----------------------------------------------------------------------------
// addDebugText()
//-----------------------------------------------------------------------------
void LLVOAvatar::addDebugText(const std::string& text)
{
	mDebugText.append(1, '\n');
	mDebugText.append(text);
}

//-----------------------------------------------------------------------------
// getID()
//-----------------------------------------------------------------------------
const LLUUID& LLVOAvatar::getID() const
{
	return mID;
}

//-----------------------------------------------------------------------------
// getJoint()
//-----------------------------------------------------------------------------
// RN: avatar joints are multi-rooted to include screen-based attachments
//<FS:ND> Query by JointKey rather than just a string, the key can be a U32 index for faster lookup
//LLJoint *LLVOAvatar::getJoint( const std::string &name )
LLJoint *LLVOAvatar::getJoint( const JointKey &name )
// </FS:ND>
{
//<FS:ND> Query by JointKey rather than just a string, the key can be a U32 index for faster lookup
	//joint_map_t::iterator iter = mJointMap.find( name );

	//LLJoint* jointp = NULL;

	//if( iter == mJointMap.end() || iter->second == NULL )
	//{ //search for joint and cache found joint in lookup table
	//	jointp = mRoot->findJoint( name );
	//	mJointMap[ name ] = jointp;
	//}
	//else
	//{ //return cached pointer
	//	jointp = iter->second;
	//}

	joint_map_t::iterator iter = mJointMap.find( name.mKey );

	LLJoint* jointp = NULL;

	if (iter == mJointMap.end() || iter->second == NULL)
	{   //search for joint and cache found joint in lookup table
		jointp = mRoot->findJoint( name.mName );
		mJointMap[ name.mKey ] = jointp;
	}
	else
	{   //return cached pointer
		jointp = iter->second;
	}
// </FS:ND>

#ifndef LL_RELEASE_FOR_DOWNLOAD
    if (jointp && jointp->getName()!="mScreen" && jointp->getName()!="mRoot")
    {
        llassert(getJoint(jointp->getJointNum())==jointp);
    }
#endif
	return jointp;
}

LLJoint *LLVOAvatar::getJoint( S32 joint_num )
{
    LLJoint *pJoint = NULL;
    S32 collision_start = mNumBones;
    S32 attachment_start = mNumBones + mNumCollisionVolumes;
    if (joint_num>=attachment_start)
    {
        // Attachment IDs start at 1
        S32 attachment_id = joint_num - attachment_start + 1;
        attachment_map_t::iterator iter = mAttachmentPoints.find(attachment_id);
        if (iter != mAttachmentPoints.end())
        {
            pJoint = iter->second;
        }
    }
    else if (joint_num>=collision_start)
    {
        S32 collision_id = joint_num-collision_start;
        pJoint = &mCollisionVolumes[collision_id];
    }
    else if (joint_num>=0)
    {
        pJoint = mSkeleton[joint_num];
    }
	llassert(!pJoint || pJoint->getJointNum() == joint_num);
    return pJoint;
}

//-----------------------------------------------------------------------------
// getRiggedMeshID
//
// If viewer object is a rigged mesh, set the mesh id and return true.
// Otherwise, null out the id and return false.
//-----------------------------------------------------------------------------
// static
bool LLVOAvatar::getRiggedMeshID(LLViewerObject* pVO, LLUUID& mesh_id)
{
	mesh_id.setNull();
	
	//If a VO has a skin that we'll reset the joint positions to their default
	if ( pVO && pVO->mDrawable )
	{
		LLVOVolume* pVObj = pVO->mDrawable->getVOVolume();
		if ( pVObj )
		{
			const LLMeshSkinInfo* pSkinData = pVObj->getSkinInfo();
			if (pSkinData 
				&& pSkinData->mJointNames.size() > JOINT_COUNT_REQUIRED_FOR_FULLRIG	// full rig
				&& pSkinData->mAlternateBindMatrix.size() > 0 )
					{				
						mesh_id = pSkinData->mMeshID;
						return true;
					}
		}
	}
	return false;
}

bool LLVOAvatar::jointIsRiggedTo(const LLJoint *joint) const
{
    if (joint)
	{
        const LLJointRiggingInfoTab& tab = mJointRiggingInfoTab;
        S32 joint_num = joint->getJointNum();
        if (joint_num < tab.size() && tab[joint_num].isRiggedTo())
            {
                return true;
            }
        }
    return false;
}

void LLVOAvatar::clearAttachmentOverrides()
{
    LLScopedContextString str("clearAttachmentOverrides " + getFullname());

    for (S32 i=0; i<LL_CHARACTER_MAX_ANIMATED_JOINTS; i++)
	{
        LLJoint *pJoint = getJoint(i);
        if (pJoint)
        {
			pJoint->clearAttachmentPosOverrides();
			pJoint->clearAttachmentScaleOverrides();
        }
	}

    if (mPelvisFixups.count()>0)
    {
        mPelvisFixups.clear();
        LLJoint* pJointPelvis = getJoint("mPelvis");
        if (pJointPelvis)
	{
			pJointPelvis->setPosition( LLVector3( 0.0f, 0.0f, 0.0f) );
        }
        postPelvisSetRecalc();	
	}

    mActiveOverrideMeshes.clear();
    onActiveOverrideMeshesChanged();
}

//-----------------------------------------------------------------------------
// rebuildAttachmentOverrides
//-----------------------------------------------------------------------------
void LLVOAvatar::rebuildAttachmentOverrides()
{
    LLScopedContextString str("rebuildAttachmentOverrides " + getFullname());

    LL_DEBUGS("AnimatedObjects") << "rebuilding" << LL_ENDL;
    dumpStack("AnimatedObjectsStack");
    
    clearAttachmentOverrides();

    // Handle the case that we're resetting the skeleton of an animated object.
    LLControlAvatar *control_av = dynamic_cast<LLControlAvatar*>(this);
    if (control_av)
	{
        LLVOVolume *volp = control_av->mRootVolp;
        if (volp)
        {
            LL_DEBUGS("Avatar") << volp->getID() << " adding attachment overrides for root vol, prim count " 
                                << (S32) (1+volp->numChildren()) << LL_ENDL;
            addAttachmentOverridesForObject(volp);
        }
    }

    // Attached objects
	for (attachment_map_t::iterator iter = mAttachmentPoints.begin();
		 iter != mAttachmentPoints.end();
		 ++iter)
	{
		LLViewerJointAttachment *attachment_pt = (*iter).second;
        if (attachment_pt)
        {
            for (LLViewerJointAttachment::attachedobjs_vec_t::iterator at_it = attachment_pt->mAttachedObjects.begin();
				 at_it != attachment_pt->mAttachedObjects.end(); ++at_it)
            {
                LLViewerObject *vo = at_it->get();
                // Attached animated objects affect joints in their control
                // avs, not the avs to which they are attached.
                if (vo && !vo->isAnimatedObject())
                {
                    addAttachmentOverridesForObject(vo);
                }
            }
        }
    }
}

//-----------------------------------------------------------------------------
// updateAttachmentOverrides
//
// This is intended to give the same results as
// rebuildAttachmentOverrides(), while avoiding redundant work.
// -----------------------------------------------------------------------------
void LLVOAvatar::updateAttachmentOverrides()
{
    LLScopedContextString str("updateAttachmentOverrides " + getFullname());

    LL_DEBUGS("AnimatedObjects") << "updating" << LL_ENDL;
    dumpStack("AnimatedObjectsStack");

    std::set<LLUUID> meshes_seen;
    
    // Handle the case that we're updating the skeleton of an animated object.
    LLControlAvatar *control_av = dynamic_cast<LLControlAvatar*>(this);
    if (control_av)
    {
        LLVOVolume *volp = control_av->mRootVolp;
        if (volp)
        {
            LL_DEBUGS("Avatar") << volp->getID() << " adding attachment overrides for root vol, prim count " 
                                << (S32) (1+volp->numChildren()) << LL_ENDL;
            addAttachmentOverridesForObject(volp, &meshes_seen);
        }
    }

    // Attached objects
	for (attachment_map_t::iterator iter = mAttachmentPoints.begin();
		 iter != mAttachmentPoints.end();
		 ++iter)
	{
		LLViewerJointAttachment *attachment_pt = (*iter).second;
        if (attachment_pt)
        {
            for (LLViewerJointAttachment::attachedobjs_vec_t::iterator at_it = attachment_pt->mAttachedObjects.begin();
				 at_it != attachment_pt->mAttachedObjects.end(); ++at_it)
            {
                LLViewerObject *vo = at_it->get();
                // Attached animated objects affect joints in their control
                // avs, not the avs to which they are attached.
                if (vo && !vo->isAnimatedObject())
                {
                    addAttachmentOverridesForObject(vo, &meshes_seen);
                }
            }
        }
    }
    // Remove meshes that are no longer present on the skeleton

	// have to work with a copy because removeAttachmentOverrides() will change mActiveOverrideMeshes.
    std::set<LLUUID> active_override_meshes = mActiveOverrideMeshes; 
    for (std::set<LLUUID>::iterator it = active_override_meshes.begin(); it != active_override_meshes.end(); ++it)
    {
        if (meshes_seen.find(*it) == meshes_seen.end())
        {
            removeAttachmentOverridesForObject(*it);
        }
    }


#ifdef ATTACHMENT_OVERRIDE_VALIDATION
    {
        std::vector<LLVector3OverrideMap> pos_overrides_by_joint;
        std::vector<LLVector3OverrideMap> scale_overrides_by_joint;
        LLVector3OverrideMap pelvis_fixups;

        // Capture snapshot of override state after update
        for (S32 joint_num = 0; joint_num < LL_CHARACTER_MAX_ANIMATED_JOINTS; joint_num++)
        {
            LLVector3OverrideMap pos_overrides;
            LLJoint *joint = getJoint(joint_num);
            if (joint)
            {
                pos_overrides_by_joint.push_back(joint->m_attachmentPosOverrides);
                scale_overrides_by_joint.push_back(joint->m_attachmentScaleOverrides);
            }
            else
            {
                // No joint, use default constructed empty maps
                pos_overrides_by_joint.push_back(LLVector3OverrideMap());
                scale_overrides_by_joint.push_back(LLVector3OverrideMap());
            }
        }
        pelvis_fixups = mPelvisFixups;
        //dumpArchetypeXML(getFullname() + "_paranoid_updated");

        // Rebuild and compare
        rebuildAttachmentOverrides();
        //dumpArchetypeXML(getFullname() + "_paranoid_rebuilt");
        bool mismatched = false;
        for (S32 joint_num = 0; joint_num < LL_CHARACTER_MAX_ANIMATED_JOINTS; joint_num++)
        {
            LLJoint *joint = getJoint(joint_num);
            if (joint)
            {
                if (pos_overrides_by_joint[joint_num] != joint->m_attachmentPosOverrides)
                {
                    mismatched = true;
                }
                if (scale_overrides_by_joint[joint_num] != joint->m_attachmentScaleOverrides)
                {
                    mismatched = true;
            }
        }
    }
        if (pelvis_fixups != mPelvisFixups)
        {
            mismatched = true;
        }
        if (mismatched)
        {
            LL_WARNS() << "MISMATCHED ATTACHMENT OVERRIDES" << LL_ENDL;
        }
    }
#endif
}

//-----------------------------------------------------------------------------
// addAttachmentOverridesForObject
//-----------------------------------------------------------------------------
void LLVOAvatar::addAttachmentOverridesForObject(LLViewerObject *vo, std::set<LLUUID>* meshes_seen, bool recursive)
{
    if (vo->getAvatar() != this && vo->getAvatarAncestor() != this)
	{
		LL_WARNS("Avatar") << "called with invalid avatar" << LL_ENDL;
        return;
	}

    LLScopedContextString str("addAttachmentOverridesForObject " + getFullname());
    
    LL_DEBUGS("AnimatedObjects") << "adding" << LL_ENDL;
    dumpStack("AnimatedObjectsStack");
    
	// Process all children
    if (recursive)
    {
	LLViewerObject::const_child_list_t& children = vo->getChildren();
	for (LLViewerObject::const_child_list_t::const_iterator it = children.begin();
		 it != children.end(); ++it)
	{
		LLViewerObject *childp = *it;
            addAttachmentOverridesForObject(childp, meshes_seen, true);
        }
	}

	LLVOVolume *vobj = dynamic_cast<LLVOVolume*>(vo);
	bool pelvisGotSet = false;

	if (!vobj)
	{
		return;
	}

	LLViewerObject *root_object = (LLViewerObject*)vobj->getRoot();
    LL_DEBUGS("AnimatedObjects") << "trying to add attachment overrides for root object " << root_object->getID() << " prim is " << vobj << LL_ENDL;
	if (vobj->isMesh() &&
		((vobj->getVolume() && !vobj->getVolume()->isMeshAssetLoaded()) || !gMeshRepo.meshRezEnabled()))
	{
        LL_DEBUGS("AnimatedObjects") << "failed to add attachment overrides for root object " << root_object->getID() << " mesh asset not loaded" << LL_ENDL;
		return;
	}
	const LLMeshSkinInfo*  pSkinData = vobj->getSkinInfo();

	if ( vobj && vobj->isMesh() && pSkinData )
	{
		const int bindCnt = pSkinData->mAlternateBindMatrix.size();								
        const int jointCnt = pSkinData->mJointNames.size();
        if ((bindCnt > 0) && (bindCnt != jointCnt))
        {
            LL_WARNS_ONCE() << "invalid mesh, bindCnt " << bindCnt << "!= jointCnt " << jointCnt << ", joint overrides will be ignored." << LL_ENDL;
        }
		if ((bindCnt > 0) && (bindCnt == jointCnt))
		{					
			const F32 pelvisZOffset = pSkinData->mPelvisOffset;
			const LLUUID& mesh_id = pSkinData->mMeshID;

            if (meshes_seen)
            {
                meshes_seen->insert(mesh_id);
            }
            bool mesh_overrides_loaded = (mActiveOverrideMeshes.find(mesh_id) != mActiveOverrideMeshes.end());
            if (mesh_overrides_loaded)
            {
                LL_DEBUGS("AnimatedObjects") << "skipping add attachment overrides for " << mesh_id 
                                             << " to root object " << root_object->getID()
                                             << ", already loaded"
                                             << LL_ENDL;
            }
            else
            {
                LL_DEBUGS("AnimatedObjects") << "adding attachment overrides for " << mesh_id 
                                             << " to root object " << root_object->getID() << LL_ENDL;
            }
			bool fullRig = (jointCnt>=JOINT_COUNT_REQUIRED_FOR_FULLRIG) ? true : false;								
			if ( fullRig && !mesh_overrides_loaded )
			{								
				for ( int i=0; i<jointCnt; ++i )
				{
//<FS:ND> Query by JointKey rather than just a string, the key can be a U32 index for faster lookup
//					std::string lookingForJoint = pSkinData->mJointNames[ i ].c_str();
					JointKey lookingForJoint  = pSkinData->mJointNames[ i ];
// </FS:ND>

					LLJoint* pJoint = getJoint( lookingForJoint );
					if (pJoint)
					{   									
						const LLVector3& jointPos = pSkinData->mAlternateBindMatrix[i].getTranslation();									
                        if (pJoint->aboveJointPosThreshold(jointPos))
                        {
                            bool override_changed;
                            pJoint->addAttachmentPosOverride( jointPos, mesh_id, avString(), override_changed );
                            
                            if (override_changed)
                            {
                                //If joint is a pelvis then handle old/new pelvis to foot values
//<FS:ND> Query by JointKey rather than just a string, the key can be a U32 index for faster lookup
//                              if( lookingForJoint == "mPelvis" )
                                if( lookingForJoint.mName == "mPelvis" )
// </FS:ND>
                                {	
                                    pelvisGotSet = true;											
                                }										
                            }
                            if (pSkinData->mLockScaleIfJointPosition)
                            {
                                // Note that unlike positions, there's no threshold check here,
                                // just a lock at the default value.
                                pJoint->addAttachmentScaleOverride(pJoint->getDefaultScale(), mesh_id, avString());
                            }
                        }
					}										
				}																
				if (pelvisZOffset != 0.0F)
				{
                    F32 pelvis_fixup_before;
                    bool has_fixup_before =  hasPelvisFixup(pelvis_fixup_before);
					addPelvisFixup( pelvisZOffset, mesh_id );
					F32 pelvis_fixup_after;
                    hasPelvisFixup(pelvis_fixup_after); // Don't have to check bool here because we just added it...
                    if (!has_fixup_before || (pelvis_fixup_before != pelvis_fixup_after))
                    {
                        pelvisGotSet = true;											
                    }
                    
				}
                mActiveOverrideMeshes.insert(mesh_id);
                onActiveOverrideMeshesChanged();
			}							
		}
	}
    else
    {
        LL_DEBUGS("AnimatedObjects") << "failed to add attachment overrides for root object " << root_object->getID() << " not mesh or no pSkinData" << LL_ENDL;
    }
					
	//Rebuild body data if we altered joints/pelvis
	if ( pelvisGotSet ) 
	{
		postPelvisSetRecalc();
	}		
}

//-----------------------------------------------------------------------------
// getAttachmentOverrideNames
//-----------------------------------------------------------------------------
void LLVOAvatar::getAttachmentOverrideNames(std::set<std::string>& pos_names, std::set<std::string>& scale_names) const
{
    LLVector3 pos;
    LLVector3 scale;
    LLUUID mesh_id;

    // Bones
	for (avatar_joint_list_t::const_iterator iter = mSkeleton.begin();
         iter != mSkeleton.end(); ++iter)
	{
		const LLJoint* pJoint = (*iter);
		if (pJoint && pJoint->hasAttachmentPosOverride(pos,mesh_id))
		{
            pos_names.insert(pJoint->getName());
		}
		if (pJoint && pJoint->hasAttachmentScaleOverride(scale,mesh_id))
		{
            scale_names.insert(pJoint->getName());
		}
	}

    // Attachment points
	for (attachment_map_t::const_iterator iter = mAttachmentPoints.begin();
		 iter != mAttachmentPoints.end();
		 ++iter)
	{
		const LLViewerJointAttachment *attachment_pt = (*iter).second;
        if (attachment_pt && attachment_pt->hasAttachmentPosOverride(pos,mesh_id))
        {
            pos_names.insert(attachment_pt->getName());
        }
        // Attachment points don't have scales.
    }

}

//-----------------------------------------------------------------------------
// showAttachmentOverrides
//-----------------------------------------------------------------------------
void LLVOAvatar::showAttachmentOverrides(bool verbose) const
{
    std::set<std::string> pos_names, scale_names;
    getAttachmentOverrideNames(pos_names, scale_names);
    if (pos_names.size())
    {
        std::stringstream ss;
        std::copy(pos_names.begin(), pos_names.end(), std::ostream_iterator<std::string>(ss, ","));
        LL_INFOS() << getFullname() << " attachment positions defined for joints: " << ss.str() << "\n" << LL_ENDL;
    }
    else
    {
        LL_DEBUGS("Avatar") << getFullname() << " no attachment positions defined for any joints" << "\n" << LL_ENDL;
    }
    if (scale_names.size())
    {
        std::stringstream ss;
        std::copy(scale_names.begin(), scale_names.end(), std::ostream_iterator<std::string>(ss, ","));
        LL_INFOS() << getFullname() << " attachment scales defined for joints: " << ss.str() << "\n" << LL_ENDL;
    }
    else
    {
        LL_INFOS() << getFullname() << " no attachment scales defined for any joints" << "\n" << LL_ENDL;
    }

    if (!verbose)
    {
        return;
    }

    LLVector3 pos, scale;
    LLUUID mesh_id;
    S32 count = 0;

    // Bones
	for (avatar_joint_list_t::const_iterator iter = mSkeleton.begin();
         iter != mSkeleton.end(); ++iter)
	{
		const LLJoint* pJoint = (*iter);
		if (pJoint && pJoint->hasAttachmentPosOverride(pos,mesh_id))
		{
			pJoint->showAttachmentPosOverrides(getFullname());
            count++;
		}
		if (pJoint && pJoint->hasAttachmentScaleOverride(scale,mesh_id))
		{
			pJoint->showAttachmentScaleOverrides(getFullname());
            count++;
        }
	}

    // Attachment points
	for (attachment_map_t::const_iterator iter = mAttachmentPoints.begin();
		 iter != mAttachmentPoints.end();
		 ++iter)
	{
		const LLViewerJointAttachment *attachment_pt = (*iter).second;
        if (attachment_pt && attachment_pt->hasAttachmentPosOverride(pos,mesh_id))
        {
            attachment_pt->showAttachmentPosOverrides(getFullname());
            count++;
        }
    }

    if (count)
    {
        LL_DEBUGS("Avatar") << avString() << " end of pos, scale overrides" << LL_ENDL;
        LL_DEBUGS("Avatar") << "=================================" << LL_ENDL;
    }
}

//-----------------------------------------------------------------------------
// removeAttachmentOverridesForObject
//-----------------------------------------------------------------------------
void LLVOAvatar::removeAttachmentOverridesForObject(LLViewerObject *vo)
{
    if (vo->getAvatar() != this && vo->getAvatarAncestor() != this)
	{
		LL_WARNS("Avatar") << "called with invalid avatar" << LL_ENDL;
        return;
	}
		
	// Process all children
	LLViewerObject::const_child_list_t& children = vo->getChildren();
	for (LLViewerObject::const_child_list_t::const_iterator it = children.begin();
		 it != children.end(); ++it)
	{
		LLViewerObject *childp = *it;
		removeAttachmentOverridesForObject(childp);
	}

	// Process self.
	LLUUID mesh_id;
	if (getRiggedMeshID(vo,mesh_id))
	{
		removeAttachmentOverridesForObject(mesh_id);
	}
}

//-----------------------------------------------------------------------------
// removeAttachmentOverridesForObject
//-----------------------------------------------------------------------------
void LLVOAvatar::removeAttachmentOverridesForObject(const LLUUID& mesh_id)
{	
//<FS:ND> Query by JointKey rather than just a string, the key can be a U32 index for faster lookup
//	LLJoint* pJointPelvis = getJoint( "mPelvis" );
	LLJoint* pJointPelvis = getJoint( JointKey::construct( "mPelvis" ) );
// </FS:ND>

    const std::string av_string = avString();
    for (S32 joint_num = 0; joint_num < LL_CHARACTER_MAX_ANIMATED_JOINTS; joint_num++)
	{
        LLJoint *pJoint = getJoint(joint_num);
		if ( pJoint )
		{			
            bool dummy; // unused
			pJoint->removeAttachmentPosOverride(mesh_id, av_string, dummy);
			pJoint->removeAttachmentScaleOverride(mesh_id, av_string);
		}		
		if ( pJoint && pJoint == pJointPelvis)
		{
			removePelvisFixup( mesh_id );
			// SL-315
			pJoint->setPosition( LLVector3( 0.0f, 0.0f, 0.0f) );
		}		
	}	
		
	postPelvisSetRecalc();	

    mActiveOverrideMeshes.erase(mesh_id);
    onActiveOverrideMeshesChanged();
}
//-----------------------------------------------------------------------------
// getCharacterPosition()
//-----------------------------------------------------------------------------
LLVector3 LLVOAvatar::getCharacterPosition()
{
	if (mDrawable.notNull())
	{
		return mDrawable->getPositionAgent();
	}
	else
	{
		return getPositionAgent();
	}
}


//-----------------------------------------------------------------------------
// LLVOAvatar::getCharacterRotation()
//-----------------------------------------------------------------------------
LLQuaternion LLVOAvatar::getCharacterRotation()
{
	return getRotation();
}


//-----------------------------------------------------------------------------
// LLVOAvatar::getCharacterVelocity()
//-----------------------------------------------------------------------------
LLVector3 LLVOAvatar::getCharacterVelocity()
{
	return getVelocity() - mStepObjectVelocity;
}


//-----------------------------------------------------------------------------
// LLVOAvatar::getCharacterAngularVelocity()
//-----------------------------------------------------------------------------
LLVector3 LLVOAvatar::getCharacterAngularVelocity()
{
	return getAngularVelocity();
}

//-----------------------------------------------------------------------------
// LLVOAvatar::getGround()
//-----------------------------------------------------------------------------
void LLVOAvatar::getGround(const LLVector3 &in_pos_agent, LLVector3 &out_pos_agent, LLVector3 &outNorm)
{
	LLVector3d z_vec(0.0f, 0.0f, 1.0f);
	LLVector3d p0_global, p1_global;

	if (isUIAvatar())
	{
		outNorm.setVec(z_vec);
		out_pos_agent = in_pos_agent;
		return;
	}
	
	p0_global = gAgent.getPosGlobalFromAgent(in_pos_agent) + z_vec;
	p1_global = gAgent.getPosGlobalFromAgent(in_pos_agent) - z_vec;
	LLViewerObject *obj;
	LLVector3d out_pos_global;
	LLWorld::getInstance()->resolveStepHeightGlobal(this, p0_global, p1_global, out_pos_global, outNorm, &obj);
	out_pos_agent = gAgent.getPosAgentFromGlobal(out_pos_global);
}

//-----------------------------------------------------------------------------
// LLVOAvatar::getTimeDilation()
//-----------------------------------------------------------------------------
F32 LLVOAvatar::getTimeDilation()
{
	return mRegionp ? mRegionp->getTimeDilation() : 1.f;
}


//-----------------------------------------------------------------------------
// LLVOAvatar::getPixelArea()
//-----------------------------------------------------------------------------
F32 LLVOAvatar::getPixelArea() const
{
	if (isUIAvatar())
	{
		return 100000.f;
	}
	return mPixelArea;
}



//-----------------------------------------------------------------------------
// LLVOAvatar::getPosGlobalFromAgent()
//-----------------------------------------------------------------------------
LLVector3d	LLVOAvatar::getPosGlobalFromAgent(const LLVector3 &position)
{
	return gAgent.getPosGlobalFromAgent(position);
}

//-----------------------------------------------------------------------------
// getPosAgentFromGlobal()
//-----------------------------------------------------------------------------
LLVector3	LLVOAvatar::getPosAgentFromGlobal(const LLVector3d &position)
{
	return gAgent.getPosAgentFromGlobal(position);
}


//-----------------------------------------------------------------------------
// requestStopMotion()
//-----------------------------------------------------------------------------
// virtual
void LLVOAvatar::requestStopMotion( LLMotion* motion )
{
	// Only agent avatars should handle the stop motion notifications.
}

//-----------------------------------------------------------------------------
// loadSkeletonNode(): loads <skeleton> node from XML tree
//-----------------------------------------------------------------------------
//virtual
BOOL LLVOAvatar::loadSkeletonNode ()
{
	if (!LLAvatarAppearance::loadSkeletonNode())
	{
		return FALSE;
	}
	
    bool ignore_hud_joints = false;
    initAttachmentPoints(ignore_hud_joints);

	return TRUE;
}

//-----------------------------------------------------------------------------
// initAttachmentPoints(): creates attachment points if needed, sets state based on avatar_lad.xml. 
//-----------------------------------------------------------------------------
void LLVOAvatar::initAttachmentPoints(bool ignore_hud_joints)
{
    LLAvatarXmlInfo::attachment_info_list_t::iterator iter;
    for (iter = sAvatarXmlInfo->mAttachmentInfoList.begin();
         iter != sAvatarXmlInfo->mAttachmentInfoList.end(); 
         ++iter)
    {
        LLAvatarXmlInfo::LLAvatarAttachmentInfo *info = *iter;
        if (info->mIsHUDAttachment && (!isSelf() || ignore_hud_joints))
        {
		    //don't process hud joint for other avatars.
            continue;
        }

        S32 attachmentID = info->mAttachmentID;
        if (attachmentID < 1 || attachmentID > 255)
        {
            LL_WARNS() << "Attachment point out of range [1-255]: " << attachmentID << " on attachment point " << info->mName << LL_ENDL;
            continue;
        }

        LLViewerJointAttachment* attachment = NULL;
        bool newly_created = false;
        if (mAttachmentPoints.find(attachmentID) == mAttachmentPoints.end())
        {
            attachment = new LLViewerJointAttachment();
            newly_created = true;
        }
        else
        {
            attachment = mAttachmentPoints[attachmentID];
        }

        attachment->setName(info->mName);

//<FS:ND> Query by JointKey rather than just a string, the key can be a U32 index for faster lookup
//		LLJoint *parent_joint = getJoint(info->mJointName);
		LLJoint *parent_joint = getJoint( JointKey::construct( info->mJointName ) );
// </FS:ND>

        if (!parent_joint)
        {
            // If the intended parent for attachment point is unavailable, avatar_lad.xml is corrupt.
            LL_WARNS() << "No parent joint by name " << info->mJointName << " found for attachment point " << info->mName << LL_ENDL;
            LL_ERRS() << "Invalid avatar_lad.xml file" << LL_ENDL;
        }

        if (info->mHasPosition)
        {
            attachment->setOriginalPosition(info->mPosition);
            attachment->setDefaultPosition(info->mPosition);
        }
			
        if (info->mHasRotation)
        {
            LLQuaternion rotation;
            rotation.setQuat(info->mRotationEuler.mV[VX] * DEG_TO_RAD,
                             info->mRotationEuler.mV[VY] * DEG_TO_RAD,
                             info->mRotationEuler.mV[VZ] * DEG_TO_RAD);
            attachment->setRotation(rotation);
        }

        int group = info->mGroup;
        if (group >= 0)
        {
            if (group < 0 || group > 9)
            {
                LL_WARNS() << "Invalid group number (" << group << ") for attachment point " << info->mName << LL_ENDL;
            }
            else
            {
                attachment->setGroup(group);
            }
        }

        attachment->setPieSlice(info->mPieMenuSlice);
        attachment->setVisibleInFirstPerson(info->mVisibleFirstPerson);
        attachment->setIsHUDAttachment(info->mIsHUDAttachment);
        // attachment can potentially be animated, needs a number.
        attachment->setJointNum(mNumBones + mNumCollisionVolumes + attachmentID - 1);

        if (newly_created)
        {
            mAttachmentPoints[attachmentID] = attachment;
            
            // now add attachment joint
            parent_joint->addChild(attachment);
        }
    }
}

//-----------------------------------------------------------------------------
// updateVisualParams()
//-----------------------------------------------------------------------------
void LLVOAvatar::updateVisualParams()
{
	ESex avatar_sex = (getVisualParamWeight("male") > 0.5f) ? SEX_MALE : SEX_FEMALE;
	if (getSex() != avatar_sex)
	{
		if (mIsSitting && findMotion(avatar_sex == SEX_MALE ? ANIM_AGENT_SIT_FEMALE : ANIM_AGENT_SIT) != NULL)
		{
			// In some cases of gender change server changes sit motion with motion message,
			// but in case of some avatars (legacy?) there is no update from server side,
			// likely because server doesn't know about difference between motions
			// (female and male sit ids are same server side, so it is likely unaware that it
			// need to send update)
			// Make sure motion is up to date
			stopMotion(ANIM_AGENT_SIT);
			setSex(avatar_sex);
			startMotion(ANIM_AGENT_SIT);
		}
		else
		{
			setSex(avatar_sex);
		}
	}

	LLCharacter::updateVisualParams();

	if (mLastSkeletonSerialNum != mSkeletonSerialNum)
	{
		computeBodySize();
		mLastSkeletonSerialNum = mSkeletonSerialNum;
		mRoot->updateWorldMatrixChildren();
	}

	dirtyMesh();
	updateHeadOffset();
}
//-----------------------------------------------------------------------------
// isActive()
//-----------------------------------------------------------------------------
BOOL LLVOAvatar::isActive() const
{
	return TRUE;
}

//-----------------------------------------------------------------------------
// setPixelAreaAndAngle()
//-----------------------------------------------------------------------------
void LLVOAvatar::setPixelAreaAndAngle(LLAgent &agent)
{
	if (mDrawable.isNull())
	{
		return;
	}

	const LLVector4a* ext = mDrawable->getSpatialExtents();
	LLVector4a center;
	center.setAdd(ext[1], ext[0]);
	center.mul(0.5f);
	LLVector4a size;
	size.setSub(ext[1], ext[0]);
	size.mul(0.5f);

	mImpostorPixelArea = LLPipeline::calcPixelArea(center, size, *LLViewerCamera::getInstance());

	F32 range = mDrawable->mDistanceWRTCamera;

	if (range < 0.001f)		// range == zero
	{
		mAppAngle = 180.f;
	}
	else
	{
		F32 radius = size.getLength3().getF32();
		mAppAngle = (F32) atan2( radius, range) * RAD_TO_DEG;
	}

	// We always want to look good to ourselves
	if( isSelf() )
	{
		mPixelArea = llmax( mPixelArea, F32(getTexImageSize() / 16) );
	}
}

//-----------------------------------------------------------------------------
// updateJointLODs()
//-----------------------------------------------------------------------------
BOOL LLVOAvatar::updateJointLODs()
{
	const F32 MAX_PIXEL_AREA = 100000000.f;
	F32 lod_factor = (sLODFactor * AVATAR_LOD_TWEAK_RANGE + (1.f - AVATAR_LOD_TWEAK_RANGE));
	F32 avatar_num_min_factor = clamp_rescale(sLODFactor, 0.f, 1.f, 0.25f, 0.6f);
	F32 avatar_num_factor = clamp_rescale((F32)sNumVisibleAvatars, 8, 25, 1.f, avatar_num_min_factor);
	F32 area_scale = 0.16f;

		if (isSelf())
		{
			if(gAgentCamera.cameraCustomizeAvatar() || gAgentCamera.cameraMouselook())
			{
				mAdjustedPixelArea = MAX_PIXEL_AREA;
			}
			else
			{
				mAdjustedPixelArea = mPixelArea*area_scale;
			}
		}
		else if (mIsDummy)
		{
			mAdjustedPixelArea = MAX_PIXEL_AREA;
		}
		else
		{
			// reported avatar pixel area is dependent on avatar render load, based on number of visible avatars
			mAdjustedPixelArea = (F32)mPixelArea * area_scale * lod_factor * lod_factor * avatar_num_factor * avatar_num_factor;
		}

		// now select meshes to render based on adjusted pixel area
		LLViewerJoint* root = dynamic_cast<LLViewerJoint*>(mRoot);
		BOOL res = FALSE;
		if (root)
		{
			res = root->updateLOD(mAdjustedPixelArea, TRUE);
		}
 		if (res)
		{
			sNumLODChangesThisFrame++;
			dirtyMesh(2);
			return TRUE;
		}

	return FALSE;
}

//-----------------------------------------------------------------------------
// createDrawable()
//-----------------------------------------------------------------------------
LLDrawable *LLVOAvatar::createDrawable(LLPipeline *pipeline)
{
	pipeline->allocDrawable(this);
	mDrawable->setLit(FALSE);

	LLDrawPoolAvatar *poolp = (LLDrawPoolAvatar*) gPipeline.getPool(LLDrawPool::POOL_AVATAR);

	// Only a single face (one per avatar)
	//this face will be splitted into several if its vertex buffer is too long.
	mDrawable->setState(LLDrawable::ACTIVE);
	mDrawable->addFace(poolp, NULL);
	mDrawable->setRenderType(LLPipeline::RENDER_TYPE_AVATAR);
	
	mNumInitFaces = mDrawable->getNumFaces() ;

	dirtyMesh(2);
	return mDrawable;
}


void LLVOAvatar::updateGL()
{
	if (mMeshTexturesDirty)
	{
		updateMeshTextures();
		mMeshTexturesDirty = FALSE;
	}
}

//-----------------------------------------------------------------------------
// updateGeometry()
//-----------------------------------------------------------------------------
static LLTrace::BlockTimerStatHandle FTM_UPDATE_AVATAR("Update Avatar");
BOOL LLVOAvatar::updateGeometry(LLDrawable *drawable)
{
	LL_RECORD_BLOCK_TIME(FTM_UPDATE_AVATAR);
 	if (!(gPipeline.hasRenderType(LLPipeline::RENDER_TYPE_AVATAR)))
	{
		return TRUE;
	}
	
	if (!mMeshValid)
	{
		return TRUE;
	}

	if (!drawable)
	{
		LL_ERRS() << "LLVOAvatar::updateGeometry() called with NULL drawable" << LL_ENDL;
	}

	return TRUE;
}

//-----------------------------------------------------------------------------
// updateSexDependentLayerSets()
//-----------------------------------------------------------------------------
// <FS:Ansariel> [Legacy Bake]
//void LLVOAvatar::updateSexDependentLayerSets()
//{
//	invalidateComposite( mBakedTextureDatas[BAKED_HEAD].mTexLayerSet);
//	invalidateComposite( mBakedTextureDatas[BAKED_UPPER].mTexLayerSet);
//	invalidateComposite( mBakedTextureDatas[BAKED_LOWER].mTexLayerSet);
//}
void LLVOAvatar::updateSexDependentLayerSets(BOOL upload_bake)
{
	invalidateComposite( mBakedTextureDatas[BAKED_HEAD].mTexLayerSet, upload_bake);
	invalidateComposite( mBakedTextureDatas[BAKED_UPPER].mTexLayerSet, upload_bake);
	invalidateComposite( mBakedTextureDatas[BAKED_LOWER].mTexLayerSet, upload_bake);
}
// </FS:Ansariel> [Legacy Bake]

//-----------------------------------------------------------------------------
// dirtyMesh()
//-----------------------------------------------------------------------------
void LLVOAvatar::dirtyMesh()
{
	dirtyMesh(1);
}
void LLVOAvatar::dirtyMesh(S32 priority)
{
	mDirtyMesh = llmax(mDirtyMesh, priority);
}

//-----------------------------------------------------------------------------
// getViewerJoint()
//-----------------------------------------------------------------------------
LLViewerJoint*	LLVOAvatar::getViewerJoint(S32 idx)
{
	return dynamic_cast<LLViewerJoint*>(mMeshLOD[idx]);
}

//-----------------------------------------------------------------------------
// hideSkirt()
//-----------------------------------------------------------------------------
void LLVOAvatar::hideSkirt()
{
	mMeshLOD[MESH_ID_SKIRT]->setVisible(FALSE, TRUE);
}

BOOL LLVOAvatar::setParent(LLViewerObject* parent)
{
	BOOL ret ;
	if (parent == NULL)
	{
		getOffObject();
		ret = LLViewerObject::setParent(parent);
		if (isSelf())
		{
			gAgentCamera.resetCamera();
		}
	}
	else
	{
		ret = LLViewerObject::setParent(parent);
		if(ret)
		{
			sitOnObject(parent);
		}
	}
	return ret ;
}

void LLVOAvatar::addChild(LLViewerObject *childp)
{
	childp->extractAttachmentItemID(); // find the inventory item this object is associated with.
	if (isSelf())
	{
	    const LLUUID& item_id = childp->getAttachmentItemID();
		LLViewerInventoryItem *item = gInventory.getItem(item_id);
		LL_DEBUGS("Avatar") << "ATT attachment child added " << (item ? item->getName() : "UNKNOWN") << " id " << item_id << LL_ENDL;

	}

	LLViewerObject::addChild(childp);
	if (childp->mDrawable)
	{
		if (!attachObject(childp))
		{
			LL_WARNS() << "ATT addChild() failed for " 
					<< childp->getID()
					<< " item " << childp->getAttachmentItemID()
					<< LL_ENDL;
			// MAINT-3312 backout
			// mPendingAttachment.push_back(childp);
		}
	}
	else
	{
		mPendingAttachment.push_back(childp);
	}
}

void LLVOAvatar::removeChild(LLViewerObject *childp)
{
	LLViewerObject::removeChild(childp);
	if (!detachObject(childp))
	{
		LL_WARNS() << "Calling detach on non-attached object " << LL_ENDL;
	}
}

LLViewerJointAttachment* LLVOAvatar::getTargetAttachmentPoint(LLViewerObject* viewer_object)
{
	S32 attachmentID = ATTACHMENT_ID_FROM_STATE(viewer_object->getAttachmentState());

	// This should never happen unless the server didn't process the attachment point
	// correctly, but putting this check in here to be safe.
	if (attachmentID & ATTACHMENT_ADD)
	{
		LL_WARNS() << "Got an attachment with ATTACHMENT_ADD mask, removing ( attach pt:" << attachmentID << " )" << LL_ENDL;
		attachmentID &= ~ATTACHMENT_ADD;
	}
	
	LLViewerJointAttachment* attachment = get_if_there(mAttachmentPoints, attachmentID, (LLViewerJointAttachment*)NULL);

	if (!attachment)
	{
		if(attachmentID != 127)
		{
		LL_WARNS() << "Object attachment point invalid: " << attachmentID 
			<< " trying to use 1 (chest)"
			<< LL_ENDL;
		}
		attachment = get_if_there(mAttachmentPoints, 1, (LLViewerJointAttachment*)NULL); // Arbitrary using 1 (chest)
		if (attachment)
		{
			LL_WARNS() << "Object attachment point invalid: " << attachmentID 
				<< " on object " << viewer_object->getID()
				<< " attachment item " << viewer_object->getAttachmentItemID()
				<< " falling back to 1 (chest)"
				<< LL_ENDL;
		}
		else
		{
			LL_WARNS() << "Object attachment point invalid: " << attachmentID 
				<< " on object " << viewer_object->getID()
				<< " attachment item " << viewer_object->getAttachmentItemID()
				<< "Unable to use fallback attachment point 1 (chest)"
				<< LL_ENDL;
		}
	}

	return attachment;
}

//-----------------------------------------------------------------------------
// attachObject()
//-----------------------------------------------------------------------------
const LLViewerJointAttachment *LLVOAvatar::attachObject(LLViewerObject *viewer_object)
{
	if (isSelf())
	{
		const LLUUID& item_id = viewer_object->getAttachmentItemID();
		LLViewerInventoryItem *item = gInventory.getItem(item_id);
		LL_DEBUGS("Avatar") << "ATT attaching object "
							<< (item ? item->getName() : "UNKNOWN") << " id " << item_id << LL_ENDL;	
	}
	LLViewerJointAttachment* attachment = getTargetAttachmentPoint(viewer_object);

	if (!attachment || !attachment->addObject(viewer_object))
	{
		const LLUUID& item_id = viewer_object->getAttachmentItemID();
		LLViewerInventoryItem *item = gInventory.getItem(item_id);
		LL_WARNS("Avatar") << "ATT attach failed "
						   << (item ? item->getName() : "UNKNOWN") << " id " << item_id << LL_ENDL;	
		return 0;
	}

    if (!viewer_object->isAnimatedObject())
    {
        updateAttachmentOverrides();
    }

	updateVisualComplexity();

	if (viewer_object->isSelected())
	{
		LLSelectMgr::getInstance()->updateSelectionCenter();
		LLSelectMgr::getInstance()->updatePointAt();
	}

	viewer_object->refreshBakeTexture();


	LLViewerObject::const_child_list_t& child_list = viewer_object->getChildren();
	for (LLViewerObject::child_list_t::const_iterator iter = child_list.begin();
		iter != child_list.end(); ++iter)
	{
		LLViewerObject* objectp = *iter;
		if (objectp)
		{
			objectp->refreshBakeTexture();
		}
	}

	updateMeshVisibility();

	return attachment;
}

//-----------------------------------------------------------------------------
// getNumAttachments()
//-----------------------------------------------------------------------------
U32 LLVOAvatar::getNumAttachments() const
{
	U32 num_attachments = 0;
	for (attachment_map_t::const_iterator iter = mAttachmentPoints.begin();
		 iter != mAttachmentPoints.end();
		 ++iter)
	{
		const LLViewerJointAttachment *attachment_pt = (*iter).second;
		// <FS:Ansariel> Possible crash fix
		if (!attachment_pt)
		{
			continue;
		}
		// </FS:Ansariel>
		num_attachments += attachment_pt->getNumObjects();
	}
	return num_attachments;
}

//-----------------------------------------------------------------------------
// getMaxAttachments()
//-----------------------------------------------------------------------------
S32 LLVOAvatar::getMaxAttachments() const
{
	const S32 MAX_AGENT_ATTACHMENTS = 38;

	S32 max_attach = MAX_AGENT_ATTACHMENTS;
	
	if (gAgent.getRegion())
	{
		LLSD features;
		gAgent.getRegion()->getSimulatorFeatures(features);
		if (features.has("MaxAgentAttachments"))
		{
			max_attach = features["MaxAgentAttachments"].asInteger();
		}
	}
	return max_attach;
}

//-----------------------------------------------------------------------------
// canAttachMoreObjects()
// Returns true if we can attach <n> more objects.
//-----------------------------------------------------------------------------
BOOL LLVOAvatar::canAttachMoreObjects(U32 n) const
{
	return (getNumAttachments() + n) <= getMaxAttachments();
}

//-----------------------------------------------------------------------------
// getNumAnimatedObjectAttachments()
//-----------------------------------------------------------------------------
U32 LLVOAvatar::getNumAnimatedObjectAttachments() const
{
	U32 num_attachments = 0;
	for (attachment_map_t::const_iterator iter = mAttachmentPoints.begin();
		 iter != mAttachmentPoints.end();
		 ++iter)
	{
		const LLViewerJointAttachment *attachment_pt = (*iter).second;
		num_attachments += attachment_pt->getNumAnimatedObjects();
	}
	return num_attachments;
}

//-----------------------------------------------------------------------------
// getMaxAnimatedObjectAttachments()
// Gets from simulator feature if available, otherwise 0.
//-----------------------------------------------------------------------------
S32 LLVOAvatar::getMaxAnimatedObjectAttachments() const
{
    S32 max_attach = 0;
    if (gSavedSettings.getBOOL("AnimatedObjectsIgnoreLimits"))
    {
        max_attach = getMaxAttachments(); 
    }
    else
    {
        if (gAgent.getRegion())
        {
            LLSD features;
            gAgent.getRegion()->getSimulatorFeatures(features);
            if (features.has("AnimatedObjects"))
            {
                max_attach = features["AnimatedObjects"]["MaxAgentAnimatedObjectAttachments"].asInteger();
            }
        }
    }
    return max_attach;
}

//-----------------------------------------------------------------------------
// canAttachMoreAnimatedObjects()
// Returns true if we can attach <n> more animated objects.
//-----------------------------------------------------------------------------
BOOL LLVOAvatar::canAttachMoreAnimatedObjects(U32 n) const
{
	return (getNumAnimatedObjectAttachments() + n) <= getMaxAnimatedObjectAttachments();
}

//-----------------------------------------------------------------------------
// lazyAttach()
//-----------------------------------------------------------------------------
void LLVOAvatar::lazyAttach()
{
	std::vector<LLPointer<LLViewerObject> > still_pending;
	
	for (U32 i = 0; i < mPendingAttachment.size(); i++)
	{
		LLPointer<LLViewerObject> cur_attachment = mPendingAttachment[i];
		// Object might have died while we were waiting for drawable
		if (!cur_attachment->isDead())
		{
			if (cur_attachment->mDrawable)
			{
				if (isSelf())
				{
					const LLUUID& item_id = cur_attachment->getAttachmentItemID();
					LLViewerInventoryItem *item = gInventory.getItem(item_id);
					LL_DEBUGS("Avatar") << "ATT attaching object "
						<< (item ? item->getName() : "UNKNOWN") << " id " << item_id << LL_ENDL;
				}
				if (!attachObject(cur_attachment))
				{	// Drop it
					LL_WARNS() << "attachObject() failed for "
						<< cur_attachment->getID()
						<< " item " << cur_attachment->getAttachmentItemID()
						<< LL_ENDL;
					// MAINT-3312 backout
					//still_pending.push_back(cur_attachment);
				}
			}
			else
			{
				still_pending.push_back(cur_attachment);
			}
		}
	}

	mPendingAttachment = still_pending;
}

void LLVOAvatar::resetHUDAttachments()
{

	for (attachment_map_t::iterator iter = mAttachmentPoints.begin(); 
		 iter != mAttachmentPoints.end();
		 ++iter)
	{
		LLViewerJointAttachment* attachment = iter->second;
		// <FS:Ansariel> Fix possible crash
		//if (attachment->getIsHUDAttachment())
		if (attachment && attachment->getIsHUDAttachment())
		// </FS:Ansariel>
		{
			for (LLViewerJointAttachment::attachedobjs_vec_t::iterator attachment_iter = attachment->mAttachedObjects.begin();
				 attachment_iter != attachment->mAttachedObjects.end();
				 ++attachment_iter)
			{
				const LLViewerObject* attached_object = attachment_iter->get();
				if (attached_object && attached_object->mDrawable.notNull())
				{
					gPipeline.markMoved(attached_object->mDrawable);
				}
			}
		}
	}
}

void LLVOAvatar::rebuildRiggedAttachments( void )
{
	for ( attachment_map_t::iterator iter = mAttachmentPoints.begin(); iter != mAttachmentPoints.end(); ++iter )
	{
		LLViewerJointAttachment* pAttachment = iter->second;

		// <FS:Ansariel> Possible crash fix
		if (!pAttachment)
		{
			continue;
		}
		// </FS:Ansariel>

		LLViewerJointAttachment::attachedobjs_vec_t::iterator attachmentIterEnd = pAttachment->mAttachedObjects.end();
		
		for ( LLViewerJointAttachment::attachedobjs_vec_t::iterator attachmentIter = pAttachment->mAttachedObjects.begin();
			 attachmentIter != attachmentIterEnd; ++attachmentIter)
		{
			const LLViewerObject* pAttachedObject =  *attachmentIter;
			if ( pAttachment && pAttachedObject->mDrawable.notNull() )
			{
				gPipeline.markRebuild(pAttachedObject->mDrawable);
			}
		}
	}
}
//-----------------------------------------------------------------------------
// cleanupAttachedMesh()
//-----------------------------------------------------------------------------
void LLVOAvatar::cleanupAttachedMesh( LLViewerObject* pVO )
{
	LLUUID mesh_id;
	if (getRiggedMeshID(pVO, mesh_id))
	{
        // FIXME this seems like an odd place for this code.
		if ( gAgentCamera.cameraCustomizeAvatar() )
		{
			gAgent.unpauseAnimation();
			//Still want to refocus on head bone
			gAgentCamera.changeCameraToCustomizeAvatar();
		}
	}
}

//-----------------------------------------------------------------------------
// detachObject()
//-----------------------------------------------------------------------------
BOOL LLVOAvatar::detachObject(LLViewerObject *viewer_object)
{
	for (attachment_map_t::iterator iter = mAttachmentPoints.begin(); 
		 iter != mAttachmentPoints.end();
		 ++iter)
	{
		LLViewerJointAttachment* attachment = iter->second;
		
		// <FS:Ansariel> Possible crash fix
		//if (attachment->isObjectAttached(viewer_object))
		if (attachment && attachment->isObjectAttached(viewer_object))
		// </FS:Ansariel>
		{
            updateVisualComplexity();
            bool is_animated_object = viewer_object->isAnimatedObject();
			cleanupAttachedMesh(viewer_object);

			attachment->removeObject(viewer_object);
            if (!is_animated_object)
            {
                updateAttachmentOverrides();
            }
			viewer_object->refreshBakeTexture();
		
			LLViewerObject::const_child_list_t& child_list = viewer_object->getChildren();
			for (LLViewerObject::child_list_t::const_iterator iter1 = child_list.begin();
				iter1 != child_list.end(); ++iter1)
			{
				LLViewerObject* objectp = *iter1;
				if (objectp)
            {
					objectp->refreshBakeTexture();
				}
            }

			updateMeshVisibility();

			LL_DEBUGS() << "Detaching object " << viewer_object->mID << " from " << attachment->getName() << LL_ENDL;
			return TRUE;
		}
	}

	std::vector<LLPointer<LLViewerObject> >::iterator iter = std::find(mPendingAttachment.begin(), mPendingAttachment.end(), viewer_object);
	if (iter != mPendingAttachment.end())
	{
		mPendingAttachment.erase(iter);
		return TRUE;
	}
	
	return FALSE;
}

//-----------------------------------------------------------------------------
// sitDown()
//-----------------------------------------------------------------------------
void LLVOAvatar::sitDown(BOOL bSitting)
{
	mIsSitting = bSitting;
	if (isSelf())
	{
		// Update Movement Controls according to own Sitting mode
		LLFloaterMove::setSittingMode(bSitting);

// [RLVa:KB] - Checked: 2010-08-29 (RLVa-1.2.1c) | Modified: RLVa-1.2.1c
		if (rlv_handler_t::isEnabled())
		{
			gRlvHandler.onSitOrStand(bSitting);
		}
// [/RLVa:KB]
	}
}

//-----------------------------------------------------------------------------
// sitOnObject()
//-----------------------------------------------------------------------------
void LLVOAvatar::sitOnObject(LLViewerObject *sit_object)
{
	if (isSelf())
	{
		// Might be first sit
		//LLFirstUse::useSit();

		gAgent.setFlying(FALSE);
		gAgentCamera.setThirdPersonHeadOffset(LLVector3::zero);
		//interpolate to new camera position
		gAgentCamera.startCameraAnimation();
		// make sure we are not trying to autopilot
		gAgent.stopAutoPilot();
		gAgentCamera.setupSitCamera();
		if (gAgentCamera.getForceMouselook())
		{
			gAgentCamera.changeCameraToMouselook();
		}

        if (gAgentCamera.getFocusOnAvatar() && LLToolMgr::getInstance()->inEdit())
        {
            LLSelectNode* node = LLSelectMgr::getInstance()->getSelection()->getFirstRootNode();
            if (node && node->mValid)
            {
                LLViewerObject* root_object = node->getObject();
                if (root_object == sit_object)
                {
                    LLFloaterTools::sPreviousFocusOnAvatar = true;
                }
            }
        }

		// <FS:KC> revoke perms on sit
		U32 revoke_on = gSavedSettings.getU32("FSRevokePerms");
		if ((revoke_on == 1 || revoke_on == 3) && !sit_object->permYouOwner())
		{
			revokePermissionsOnObject(sit_object);
		}
		// </FS:KC>
	}

	if (mDrawable.isNull())
	{
		return;
	}
	LLQuaternion inv_obj_rot = ~sit_object->getRenderRotation();
	LLVector3 obj_pos = sit_object->getRenderPosition();

	LLVector3 rel_pos = getRenderPosition() - obj_pos;
	rel_pos.rotVec(inv_obj_rot);

	mDrawable->mXform.setPosition(rel_pos);
	mDrawable->mXform.setRotation(mDrawable->getWorldRotation() * inv_obj_rot);

	gPipeline.markMoved(mDrawable, TRUE);
	// Notice that removing sitDown() from here causes avatars sitting on
	// objects to be not rendered for new arrivals. See EXT-6835 and EXT-1655.
	sitDown(TRUE);
	mRoot->getXform()->setParent(&sit_object->mDrawable->mXform); // LLVOAvatar::sitOnObject
	// SL-315
	mRoot->setPosition(getPosition());
	mRoot->updateWorldMatrixChildren();

	stopMotion(ANIM_AGENT_BODY_NOISE);

}

//-----------------------------------------------------------------------------
// getOffObject()
//-----------------------------------------------------------------------------
void LLVOAvatar::getOffObject()
{
	if (mDrawable.isNull())
	{
		return;
	}

	LLViewerObject* sit_object = (LLViewerObject*)getParent();

	if (sit_object)
	{
		stopMotionFromSource(sit_object->getID());
		LLFollowCamMgr::getInstance()->setCameraActive(sit_object->getID(), FALSE);

		LLViewerObject::const_child_list_t& child_list = sit_object->getChildren();
		for (LLViewerObject::child_list_t::const_iterator iter = child_list.begin();
			 iter != child_list.end(); ++iter)
		{
			LLViewerObject* child_objectp = *iter;

			stopMotionFromSource(child_objectp->getID());
			LLFollowCamMgr::getInstance()->setCameraActive(child_objectp->getID(), FALSE);
		}
	}

	// assumes that transform will not be updated with drawable still having a parent
	// or that drawable had no parent from the start
	LLVector3 cur_position_world = mDrawable->getWorldPosition();
	LLQuaternion cur_rotation_world = mDrawable->getWorldRotation();

	if (mLastRootPos.length() >= MAX_STANDOFF_FROM_ORIGIN
		&& (cur_position_world.length() < MAX_STANDOFF_FROM_ORIGIN
			|| dist_vec(cur_position_world, mLastRootPos) > MAX_STANDOFF_DISTANCE_CHANGE))
	{
		// Most likely drawable got updated too early or some updates were missed - we got relative position to non-existing parent
		// restore coordinates from cache
		cur_position_world = mLastRootPos;
	}

	// set *local* position based on last *world* position, since we're unparenting the avatar
	mDrawable->mXform.setPosition(cur_position_world);
	mDrawable->mXform.setRotation(cur_rotation_world);	
	
	gPipeline.markMoved(mDrawable, TRUE);

	sitDown(FALSE);

	mRoot->getXform()->setParent(NULL); // LLVOAvatar::getOffObject
	// SL-315
	mRoot->setPosition(cur_position_world);
	mRoot->setRotation(cur_rotation_world);
	mRoot->getXform()->update();

    if (mEnableDefaultMotions)
    {
	startMotion(ANIM_AGENT_BODY_NOISE);
    }

	if (isSelf())
	{
		LLQuaternion av_rot = gAgent.getFrameAgent().getQuaternion();
		LLQuaternion obj_rot = sit_object ? sit_object->getRenderRotation() : LLQuaternion::DEFAULT;
		av_rot = av_rot * obj_rot;
		LLVector3 at_axis = LLVector3::x_axis;
		at_axis = at_axis * av_rot;
		at_axis.mV[VZ] = 0.f;
		at_axis.normalize();
		gAgent.resetAxes(at_axis);
		gAgentCamera.setThirdPersonHeadOffset(LLVector3(0.f, 0.f, 1.f));
		gAgentCamera.setSitCamera(LLUUID::null);

		//KC: revoke perms on sit
		U32 revoke_on = gSavedSettings.getU32("FSRevokePerms");
		if ((revoke_on == 2 || revoke_on == 3) && (sit_object && !sit_object->permYouOwner()))
		{
			revokePermissionsOnObject(sit_object);
		}
	}
}

//-----------------------------------------------------------------------------
// revokePermissionsOnObject()
//-----------------------------------------------------------------------------
void LLVOAvatar::revokePermissionsOnObject(LLViewerObject *sit_object)
{
	if (sit_object)
	{
		gMessageSystem->newMessageFast(_PREHASH_RevokePermissions);
		gMessageSystem->nextBlockFast(_PREHASH_AgentData);
		gMessageSystem->addUUIDFast(_PREHASH_AgentID, gAgent.getID());
		gMessageSystem->addUUIDFast(_PREHASH_SessionID, gAgent.getSessionID());
		gMessageSystem->nextBlockFast(_PREHASH_Data);
		gMessageSystem->addUUIDFast(_PREHASH_ObjectID, sit_object->getID());
		gMessageSystem->addU32Fast(_PREHASH_ObjectPermissions, 0xFFFFFFFF);
		gAgent.sendReliableMessage();
	}
}

//-----------------------------------------------------------------------------
// findAvatarFromAttachment()
//-----------------------------------------------------------------------------
// static 
LLVOAvatar* LLVOAvatar::findAvatarFromAttachment( LLViewerObject* obj )
{
	if( obj->isAttachment() )
	{
		do
		{
			obj = (LLViewerObject*) obj->getParent();
		}
		while( obj && !obj->isAvatar() );

		if( obj && !obj->isDead() )
		{
			return (LLVOAvatar*)obj;
		}
	}
	return NULL;
}

S32 LLVOAvatar::getAttachmentCount()
{
	S32 count = mAttachmentPoints.size();
	return count;
}

BOOL LLVOAvatar::isWearingWearableType(LLWearableType::EType type) const
{
	if (mIsDummy) return TRUE;

	if (isSelf())
	{
		return LLAvatarAppearance::isWearingWearableType(type);
	}

	switch(type)
	{
		case LLWearableType::WT_SHAPE:
		case LLWearableType::WT_SKIN:
		case LLWearableType::WT_HAIR:
		case LLWearableType::WT_EYES:
			return TRUE;  // everyone has all bodyparts
		default:
			break; // Do nothing
	}


	// <FS:ND> Gets called quite a lot from processObjectUpdates. Remove the frequent getInstance calls.

	// for (LLAvatarAppearanceDictionary::Textures::const_iterator tex_iter = LLAvatarAppearanceDictionary::getInstance()->getTextures().begin();
	// 	 tex_iter != LLAvatarAppearanceDictionary::getInstance()->getTextures().end();
	// 	 ++tex_iter)

	LLAvatarAppearanceDictionary::Textures::const_iterator itrEnd = LLAvatarAppearanceDictionary::getInstance()->getTextures().end();
	for (LLAvatarAppearanceDictionary::Textures::const_iterator tex_iter = LLAvatarAppearanceDictionary::getInstance()->getTextures().begin();
		 tex_iter != itrEnd;
		 ++tex_iter)
	{
		const LLAvatarAppearanceDictionary::TextureEntry *texture_dict = tex_iter->second;
		if (texture_dict->mWearableType == type)
		{
			// Thus, you must check to see if the corresponding baked texture is defined.
			// NOTE: this is a poor substitute if you actually want to know about individual pieces of clothing
			// this works for detecting a skirt (most important), but is ineffective at any piece of clothing that
			// gets baked into a texture that always exists (upper or lower).
			if (texture_dict->mIsUsedByBakedTexture)
			{
				const EBakedTextureIndex baked_index = texture_dict->mBakedTextureIndex;
				return isTextureDefined(LLAvatarAppearanceDictionary::getInstance()->getBakedTexture(baked_index)->mTextureIndex);
			}
			return FALSE;
		}
	}
	return FALSE;
}

LLViewerObject *	LLVOAvatar::findAttachmentByID( const LLUUID & target_id ) const
{
	for(attachment_map_t::const_iterator attachment_points_iter = mAttachmentPoints.begin();
		attachment_points_iter != gAgentAvatarp->mAttachmentPoints.end();
		++attachment_points_iter)
	{
		LLViewerJointAttachment* attachment = attachment_points_iter->second;

		// <FS:Ansariel> Possible crash fix
		if (!attachment)
		{
			continue;
		}
		// </FS:Ansariel>

		for (LLViewerJointAttachment::attachedobjs_vec_t::iterator attachment_iter = attachment->mAttachedObjects.begin();
			 attachment_iter != attachment->mAttachedObjects.end();
			 ++attachment_iter)
		{
			LLViewerObject *attached_object = attachment_iter->get();
			if (attached_object &&
				attached_object->getID() == target_id)
			{
				return attached_object;
			}
		}
	}

	return NULL;
}

// virtual
// <FS:Ansariel> [Legacy Bake]
//void LLVOAvatar::invalidateComposite( LLTexLayerSet* layerset)
void LLVOAvatar::invalidateComposite( LLTexLayerSet* layerset, BOOL upload_result)
{
}

void LLVOAvatar::invalidateAll()
{
}

// virtual
// <FS:Ansariel> [Legacy Bake]
//void LLVOAvatar::onGlobalColorChanged(const LLTexGlobalColor* global_color)
void LLVOAvatar::onGlobalColorChanged(const LLTexGlobalColor* global_color, BOOL upload_bake)
{
	if (global_color == mTexSkinColor)
	{
		// <FS:Ansariel> [Legacy Bake]
		//invalidateComposite( mBakedTextureDatas[BAKED_HEAD].mTexLayerSet);
		//invalidateComposite( mBakedTextureDatas[BAKED_UPPER].mTexLayerSet);
		//invalidateComposite( mBakedTextureDatas[BAKED_LOWER].mTexLayerSet);
		invalidateComposite( mBakedTextureDatas[BAKED_HEAD].mTexLayerSet, upload_bake);
		invalidateComposite( mBakedTextureDatas[BAKED_UPPER].mTexLayerSet, upload_bake);
		invalidateComposite( mBakedTextureDatas[BAKED_LOWER].mTexLayerSet, upload_bake);
		// </FS:Ansariel> [Legacy Bake]
	}
	else if (global_color == mTexHairColor)
	{
		// <FS:Ansariel> [Legacy Bake]
		//invalidateComposite( mBakedTextureDatas[BAKED_HEAD].mTexLayerSet);
		//invalidateComposite( mBakedTextureDatas[BAKED_HAIR].mTexLayerSet);
		invalidateComposite( mBakedTextureDatas[BAKED_HEAD].mTexLayerSet, upload_bake);
		invalidateComposite( mBakedTextureDatas[BAKED_HAIR].mTexLayerSet, upload_bake);
		// </FS:Ansariel> [Legacy Bake]
		
		// ! BACKWARDS COMPATIBILITY !
		// Fix for dealing with avatars from viewers that don't bake hair.
		if (!isTextureDefined(mBakedTextureDatas[BAKED_HAIR].mTextureIndex))
		{
			LLColor4 color = mTexHairColor->getColor();
			avatar_joint_mesh_list_t::iterator iter = mBakedTextureDatas[BAKED_HAIR].mJointMeshes.begin();
			avatar_joint_mesh_list_t::iterator end  = mBakedTextureDatas[BAKED_HAIR].mJointMeshes.end();
			for (; iter != end; ++iter)
			{
				LLAvatarJointMesh* mesh = (*iter);
				if (mesh)
			{
					mesh->setColor( color );
				}
			}
		}
	} 
	else if (global_color == mTexEyeColor)
	{
		// LL_INFOS() << "invalidateComposite cause: onGlobalColorChanged( eyecolor )" << LL_ENDL; 
		// <FS:Ansariel> [Legacy Bake]
		//invalidateComposite( mBakedTextureDatas[BAKED_EYES].mTexLayerSet);
		invalidateComposite( mBakedTextureDatas[BAKED_EYES].mTexLayerSet, upload_bake);
	}
	updateMeshTextures();
}

// virtual
bool LLVOAvatar::shouldRenderRigged() const
{
    return true;
}

// FIXME: We have an mVisible member, set in updateVisibility(), but this
// function doesn't return it! isVisible() and mVisible are used
// different places for different purposes. mVisible seems to be more
// related to whether the actual avatar mesh is shown, and isVisible()
// to whether anything about the avatar is displayed in the scene.
// Maybe better naming could make this clearer?
BOOL LLVOAvatar::isVisible() const
{
	return mDrawable.notNull()
		&& (!mOrphaned || isSelf())
		&& (mDrawable->isVisible() || mIsDummy);
}

// Determine if we have enough avatar data to render
bool LLVOAvatar::getIsCloud() const
{
	if (mIsDummy)
	{
		return false;
	}

	return (   ((const_cast<LLVOAvatar*>(this))->visualParamWeightsAreDefault())// Do we have a shape?
			|| (   !isTextureDefined(TEX_LOWER_BAKED)
				|| !isTextureDefined(TEX_UPPER_BAKED)
				|| !isTextureDefined(TEX_HEAD_BAKED)
				)
			);
}

void LLVOAvatar::updateRezzedStatusTimers(S32 rez_status)
{
	// State machine for rezzed status. Statuses are -1 on startup, 0
	// = cloud, 1 = gray, 2 = downloading, 3 = full.
	// Purpose is to collect time data for each it takes avatar to reach
	// various loading landmarks: gray, textured (partial), textured fully.

	if (rez_status != mLastRezzedStatus)
	{
		LL_DEBUGS("Avatar") << avString() << "rez state change: " << mLastRezzedStatus << " -> " << rez_status << LL_ENDL;

		if (mLastRezzedStatus == -1 && rez_status != -1)
		{
			// First time initialization, start all timers.
			for (S32 i = 1; i < 4; i++)
			{
				startPhase("load_" + LLVOAvatar::rezStatusToString(i));
				startPhase("first_load_" + LLVOAvatar::rezStatusToString(i));
			}
		}
		if (rez_status < mLastRezzedStatus)
		{
			// load level has decreased. start phase timers for higher load levels.
			for (S32 i = rez_status+1; i <= mLastRezzedStatus; i++)
			{
				startPhase("load_" + LLVOAvatar::rezStatusToString(i));
			}
		}
		else if (rez_status > mLastRezzedStatus)
		{
			// load level has increased. stop phase timers for lower and equal load levels.
			for (S32 i = llmax(mLastRezzedStatus+1,1); i <= rez_status; i++)
			{
				stopPhase("load_" + LLVOAvatar::rezStatusToString(i));
				stopPhase("first_load_" + LLVOAvatar::rezStatusToString(i), false);
			}
			if (rez_status == 3)
			{
				// "fully loaded", mark any pending appearance change complete.
				selfStopPhase("update_appearance_from_cof");
				selfStopPhase("wear_inventory_category", false);
				selfStopPhase("process_initial_wearables_update", false);

                updateVisualComplexity();
			}
		}
		mLastRezzedStatus = rez_status;
	}
}

void LLVOAvatar::clearPhases()
{
	getPhases().clearPhases();
}

void LLVOAvatar::startPhase(const std::string& phase_name)
{
	F32 elapsed = 0.0;
	bool completed = false;
	bool found = getPhases().getPhaseValues(phase_name, elapsed, completed);
	//LL_DEBUGS("Avatar") << avString() << " phase state " << phase_name
	//					<< " found " << found << " elapsed " << elapsed << " completed " << completed << LL_ENDL;
	if (found)
	{
		if (!completed)
		{
			LL_DEBUGS("Avatar") << avString() << "no-op, start when started already for " << phase_name << LL_ENDL;
			return;
		}
	}
	LL_DEBUGS("Avatar") << "started phase " << phase_name << LL_ENDL;
	getPhases().startPhase(phase_name);
}

void LLVOAvatar::stopPhase(const std::string& phase_name, bool err_check)
{
	F32 elapsed = 0.0;
	bool completed = false;
	if (getPhases().getPhaseValues(phase_name, elapsed, completed))
	{
		if (!completed)
		{
			getPhases().stopPhase(phase_name);
			completed = true;
			logMetricsTimerRecord(phase_name, elapsed, completed);
			LL_DEBUGS("Avatar") << avString() << "stopped phase " << phase_name << " elapsed " << elapsed << LL_ENDL;
		}
		else
		{
			if (err_check)
			{
				LL_DEBUGS("Avatar") << "no-op, stop when stopped already for " << phase_name << LL_ENDL;
			}
		}
	}
	else
	{
		if (err_check)
		{
			LL_DEBUGS("Avatar") << "no-op, stop when not started for " << phase_name << LL_ENDL;
		}
	}
}

void LLVOAvatar::logPendingPhases()
{
	if (!isAgentAvatarValid())
	{
		return;
	}
	
	for (LLViewerStats::phase_map_t::iterator it = getPhases().begin();
		 it != getPhases().end();
		 ++it)
	{
		const std::string& phase_name = it->first;
		F32 elapsed;
		bool completed;
		if (getPhases().getPhaseValues(phase_name, elapsed, completed))
		{
			if (!completed)
			{
				logMetricsTimerRecord(phase_name, elapsed, completed);
			}
		}
	}
}

//static
void LLVOAvatar::logPendingPhasesAllAvatars()
{
	for (std::vector<LLCharacter*>::iterator iter = LLCharacter::sInstances.begin();
		 iter != LLCharacter::sInstances.end(); ++iter)
	{
		LLVOAvatar* inst = (LLVOAvatar*) *iter;
		if( inst->isDead() )
		{
			continue;
		}
		inst->logPendingPhases();
	}
}

void LLVOAvatar::logMetricsTimerRecord(const std::string& phase_name, F32 elapsed, bool completed)
{
	if (!isAgentAvatarValid())
	{
		return;
	}
	
	LLSD record;
	record["timer_name"] = phase_name;
	record["avatar_id"] = getID();
	record["elapsed"] = elapsed;
	record["completed"] = completed;
	U32 grid_x(0), grid_y(0);
	if (getRegion() && LLWorld::instance().isRegionListed(getRegion()))
	{
		record["central_bake_version"] = LLSD::Integer(getRegion()->getCentralBakeVersion());
		grid_from_region_handle(getRegion()->getHandle(), &grid_x, &grid_y);
	}
	record["grid_x"] = LLSD::Integer(grid_x);
	record["grid_y"] = LLSD::Integer(grid_y);
	// <FS:Ansariel> [Legacy Bake]
	//record["is_using_server_bakes"] = true;
	record["is_using_server_bakes"] = ((bool) isUsingServerBakes());
	record["is_self"] = isSelf();
		
	if (isAgentAvatarValid())
	{
		gAgentAvatarp->addMetricsTimerRecord(record);
	}
}

// call periodically to keep isFullyLoaded up to date.
// returns true if the value has changed.
BOOL LLVOAvatar::updateIsFullyLoaded()
{
	S32 rez_status = getRezzedStatus();
	bool loading = getIsCloud();
<<<<<<< HEAD
	if (mFirstFullyVisible && !mIsControlAvatar && rez_status < 3)
	{
		loading = ((rez_status < 2) || !isFullyBaked());
=======
	if (mFirstFullyVisible && !mIsControlAvatar)
	{
        loading = ((rez_status < 2)
                   // Wait at least 60s for unfinished textures to finish on first load,
                   // don't wait forever, it might fail. Even if it will eventually load by
                   // itself and update mLoadedCallbackTextures (or fail and clean the list),
                   // avatars are more time-sensitive than textures and can't wait that long.
                   || (mLoadedCallbackTextures < mCallbackTextureList.size() && mLastTexCallbackAddedTime.getElapsedTimeF32() < MAX_TEXTURE_WAIT_TIME_SEC)
                   || !mPendingAttachment.empty()
                   || (rez_status < 3 && !isFullyBaked())
                  );
>>>>>>> 71216421
	}
	updateRezzedStatusTimers(rez_status);
	updateRuthTimer(loading);
	return processFullyLoadedChange(loading);
}

void LLVOAvatar::updateRuthTimer(bool loading)
{
	if (isSelf() || !loading) 
	{
		return;
	}

	if (mPreviousFullyLoaded)
	{
		mRuthTimer.reset();
		debugAvatarRezTime("AvatarRezCloudNotification","became cloud");
	}
	
	const F32 LOADING_TIMEOUT__SECONDS = 120.f;
	if (mRuthTimer.getElapsedTimeF32() > LOADING_TIMEOUT__SECONDS)
	{
		LL_DEBUGS("Avatar") << avString()
				<< "Ruth Timer timeout: Missing texture data for '" << getFullname() << "' "
				<< "( Params loaded : " << !visualParamWeightsAreDefault() << " ) "
				<< "( Lower : " << isTextureDefined(TEX_LOWER_BAKED) << " ) "
				<< "( Upper : " << isTextureDefined(TEX_UPPER_BAKED) << " ) "
				<< "( Head : " << isTextureDefined(TEX_HEAD_BAKED) << " )."
				<< LL_ENDL;
		
		LLAvatarPropertiesProcessor::getInstance()->sendAvatarTexturesRequest(getID());
		mRuthTimer.reset();
	}
}

BOOL LLVOAvatar::processFullyLoadedChange(bool loading)
{
	// We wait a little bit before giving the 'all clear', to let things to
	// settle down (models to snap into place, textures to get first packets)
	const F32 LOADED_DELAY = 1.f;
	const F32 FIRST_USE_DELAY = 3.f;

	if (loading)
		mFullyLoadedTimer.reset();

	if (mFirstFullyVisible)
	{
		mFullyLoaded = (mFullyLoadedTimer.getElapsedTimeF32() > FIRST_USE_DELAY);
	}
	else
	{
		mFullyLoaded = (mFullyLoadedTimer.getElapsedTimeF32() > LOADED_DELAY);
	}

	if (!mPreviousFullyLoaded && !loading && mFullyLoaded)
	{
		debugAvatarRezTime("AvatarRezNotification","fully loaded");
	}

	// did our loading state "change" from last call?
	// runway - why are we updating every 30 calls even if nothing has changed?
	const S32 UPDATE_RATE = 30;
	BOOL changed =
		((mFullyLoaded != mPreviousFullyLoaded) ||         // if the value is different from the previous call
		 (!mFullyLoadedInitialized) ||                     // if we've never been called before
		 (mFullyLoadedFrameCounter % UPDATE_RATE == 0));   // every now and then issue a change

	mPreviousFullyLoaded = mFullyLoaded;
	mFullyLoadedInitialized = TRUE;
	mFullyLoadedFrameCounter++;

    if (changed && isSelf())
    {
        // to know about outfit switching
        LLAvatarRenderNotifier::getInstance()->updateNotificationState();
    }
	
	return changed;
}

BOOL LLVOAvatar::isFullyLoaded() const
{
// [SL:KB] - Patch: Appearance-SyncAttach | Checked: Catznip-2.2
	// Changes to LLAppearanceMgr::updateAppearanceFromCOF() expect this function to actually return mFullyLoaded for gAgentAvatarp
	return (mRenderUnloadedAvatar && !isSelf()) ||(mFullyLoaded);
// [/SL:KB]
//	return (mRenderUnloadedAvatar || mFullyLoaded);
}

bool LLVOAvatar::isTooComplex() const
{
	bool too_complex;
	// <FS:Ansariel> Performance improvement
	//bool render_friend =  (LLAvatarTracker::instance().isBuddy(getID()) && gSavedSettings.getBOOL("AlwaysRenderFriends"));
	static LLCachedControl<bool> alwaysRenderFriends(gSavedSettings, "AlwaysRenderFriends");
	bool render_friend =  (LLAvatarTracker::instance().isBuddy(getID()) && alwaysRenderFriends);
	// </FS:Ansariel>

	if (isSelf() || render_friend || mVisuallyMuteSetting == AV_ALWAYS_RENDER)
	{
		too_complex = false;
	}
	else
	{
		// Determine if visually muted or not
		static LLCachedControl<U32> max_render_cost(gSavedSettings, "RenderAvatarMaxComplexity", 0U);
		static LLCachedControl<F32> max_attachment_area(gSavedSettings, "RenderAutoMuteSurfaceAreaLimit", 1000.0f);
		// If the user has chosen unlimited max complexity, we also disregard max attachment area
        // so that unlimited will completely disable the overly complex impostor rendering
        // yes, this leaves them vulnerable to griefing objects... their choice
        too_complex = (   max_render_cost > 0
                          && (mVisualComplexity > max_render_cost
                           || (max_attachment_area > 0.0f && mAttachmentSurfaceArea > max_attachment_area)
                           ));
	}

	return too_complex;
}

//-----------------------------------------------------------------------------
// findMotion()
//-----------------------------------------------------------------------------
LLMotion* LLVOAvatar::findMotion(const LLUUID& id) const
{
	return mMotionController.findMotion(id);
}

// This is a semi-deprecated debugging tool - meshes will not show as
// colorized if using deferred rendering.
void LLVOAvatar::debugColorizeSubMeshes(U32 i, const LLColor4& color)
{
	if (gSavedSettings.getBOOL("DebugAvatarCompositeBaked"))
	{
		avatar_joint_mesh_list_t::iterator iter = mBakedTextureDatas[i].mJointMeshes.begin();
		avatar_joint_mesh_list_t::iterator end  = mBakedTextureDatas[i].mJointMeshes.end();
		for (; iter != end; ++iter)
		{
			LLAvatarJointMesh* mesh = (*iter);
			if (mesh)
			{
				mesh->setColor(color);
			}
		}
	}
}


//-----------------------------------------------------------------------------
// updateMeshVisibility()
// Hide the mesh joints if attachments are using baked textures
//-----------------------------------------------------------------------------
void LLVOAvatar::updateMeshVisibility()
{
	bool bake_flag[BAKED_NUM_INDICES];
	memset(bake_flag, 0, BAKED_NUM_INDICES*sizeof(bool));

	for (attachment_map_t::iterator iter = mAttachmentPoints.begin();
		iter != mAttachmentPoints.end();
		++iter)
	{
		LLViewerJointAttachment* attachment = iter->second;
		if (attachment)
		{
			for (LLViewerJointAttachment::attachedobjs_vec_t::iterator attachment_iter = attachment->mAttachedObjects.begin();
				attachment_iter != attachment->mAttachedObjects.end();
				++attachment_iter)
			{
				LLViewerObject *objectp = attachment_iter->get();
				if (objectp)
				{
					for (int face_index = 0; face_index < objectp->getNumTEs(); face_index++)
					{
						LLTextureEntry* tex_entry = objectp->getTE(face_index);
						if (tex_entry)
						{
							bake_flag[BAKED_HEAD] |= (tex_entry->getID() == IMG_USE_BAKED_HEAD);
							bake_flag[BAKED_EYES] |= (tex_entry->getID() == IMG_USE_BAKED_EYES);
							bake_flag[BAKED_HAIR] |= (tex_entry->getID() == IMG_USE_BAKED_HAIR);
							bake_flag[BAKED_LOWER] |= (tex_entry->getID() == IMG_USE_BAKED_LOWER);
							bake_flag[BAKED_UPPER] |= (tex_entry->getID() == IMG_USE_BAKED_UPPER);
							bake_flag[BAKED_SKIRT] |= (tex_entry->getID() == IMG_USE_BAKED_SKIRT);
						bake_flag[BAKED_LEFT_ARM] |= (tex_entry->getID() == IMG_USE_BAKED_LEFTARM);
						bake_flag[BAKED_LEFT_LEG] |= (tex_entry->getID() == IMG_USE_BAKED_LEFTLEG);
						bake_flag[BAKED_AUX1] |= (tex_entry->getID() == IMG_USE_BAKED_AUX1);
						bake_flag[BAKED_AUX2] |= (tex_entry->getID() == IMG_USE_BAKED_AUX2);
						bake_flag[BAKED_AUX3] |= (tex_entry->getID() == IMG_USE_BAKED_AUX3);
						}
					}
				}

				LLViewerObject::const_child_list_t& child_list = objectp->getChildren();
				for (LLViewerObject::child_list_t::const_iterator iter1 = child_list.begin();
					iter1 != child_list.end(); ++iter1)
				{
					LLViewerObject* objectchild = *iter1;
					if (objectchild)
					{
						for (int face_index = 0; face_index < objectchild->getNumTEs(); face_index++)
						{
							LLTextureEntry* tex_entry = objectchild->getTE(face_index);
							if (tex_entry)
							{
								bake_flag[BAKED_HEAD] |= (tex_entry->getID() == IMG_USE_BAKED_HEAD);
								bake_flag[BAKED_EYES] |= (tex_entry->getID() == IMG_USE_BAKED_EYES);
								bake_flag[BAKED_HAIR] |= (tex_entry->getID() == IMG_USE_BAKED_HAIR);
								bake_flag[BAKED_LOWER] |= (tex_entry->getID() == IMG_USE_BAKED_LOWER);
								bake_flag[BAKED_UPPER] |= (tex_entry->getID() == IMG_USE_BAKED_UPPER);
								bake_flag[BAKED_SKIRT] |= (tex_entry->getID() == IMG_USE_BAKED_SKIRT);
							bake_flag[BAKED_LEFT_ARM] |= (tex_entry->getID() == IMG_USE_BAKED_LEFTARM);
							bake_flag[BAKED_LEFT_LEG] |= (tex_entry->getID() == IMG_USE_BAKED_LEFTLEG);
							bake_flag[BAKED_AUX1] |= (tex_entry->getID() == IMG_USE_BAKED_AUX1);
							bake_flag[BAKED_AUX2] |= (tex_entry->getID() == IMG_USE_BAKED_AUX2);
							bake_flag[BAKED_AUX3] |= (tex_entry->getID() == IMG_USE_BAKED_AUX3);
							}
						}
					}
				}
			}
		}
	}

	//LL_INFOS() << "head " << bake_flag[BAKED_HEAD] << "eyes " << bake_flag[BAKED_EYES] << "hair " << bake_flag[BAKED_HAIR] << "lower " << bake_flag[BAKED_LOWER] << "upper " << bake_flag[BAKED_UPPER] << "skirt " << bake_flag[BAKED_SKIRT] << LL_ENDL;

	for (S32 i = 0; i < mMeshLOD.size(); i++)
	{
		LLAvatarJoint* joint = mMeshLOD[i];
		if (i == MESH_ID_HAIR)
		{
			joint->setVisible(!bake_flag[BAKED_HAIR], TRUE);
		}
		else if (i == MESH_ID_HEAD)
		{
			joint->setVisible(!bake_flag[BAKED_HEAD], TRUE);
		}
		else if (i == MESH_ID_SKIRT)
		{
			joint->setVisible(!bake_flag[BAKED_SKIRT], TRUE);
		}
		else if (i == MESH_ID_UPPER_BODY)
		{
			joint->setVisible(!bake_flag[BAKED_UPPER], TRUE);
		}
		else if (i == MESH_ID_LOWER_BODY)
		{
			joint->setVisible(!bake_flag[BAKED_LOWER], TRUE);
		}
		else if (i == MESH_ID_EYEBALL_LEFT)
		{
			joint->setVisible(!bake_flag[BAKED_EYES], TRUE);
		}
		else if (i == MESH_ID_EYEBALL_RIGHT)
		{
			joint->setVisible(!bake_flag[BAKED_EYES], TRUE);
		}
		else if (i == MESH_ID_EYELASH)
		{
			joint->setVisible(!bake_flag[BAKED_HEAD], TRUE);
		}
	}
}

//-----------------------------------------------------------------------------
// updateMeshTextures()
// Uses the current TE values to set the meshes' and layersets' textures.
//-----------------------------------------------------------------------------
// virtual
void LLVOAvatar::updateMeshTextures()
{
	static S32 update_counter = 0;
	mBakedTextureDebugText.clear();
	
	// if user has never specified a texture, assign the default
	for (U32 i=0; i < getNumTEs(); i++)
	{
		const LLViewerTexture* te_image = getImage(i, 0);
		if(!te_image || te_image->getID().isNull() || (te_image->getID() == IMG_DEFAULT))
		{
			// IMG_DEFAULT_AVATAR = a special texture that's never rendered.
			const LLUUID& image_id = (i == TEX_HAIR ? IMG_DEFAULT : IMG_DEFAULT_AVATAR);
			setImage(i, LLViewerTextureManager::getFetchedTexture(image_id), 0); 
		}
	}

	const BOOL other_culled = !isSelf() && mCulled;
	LLLoadedCallbackEntry::source_callback_list_t* src_callback_list = NULL ;
	BOOL paused = FALSE;
	if(!isSelf())
	{
		src_callback_list = &mCallbackTextureList ;
		paused = !isVisible();
	}

	std::vector<BOOL> is_layer_baked;
	is_layer_baked.resize(mBakedTextureDatas.size(), false);

	std::vector<BOOL> use_lkg_baked_layer; // lkg = "last known good"
	use_lkg_baked_layer.resize(mBakedTextureDatas.size(), false);

	mBakedTextureDebugText += llformat("%06d\n",update_counter++);
	mBakedTextureDebugText += "indx layerset linvld ltda ilb ulkg ltid\n";
	// <FS:Beq> BOM OS
	// for (U32 i=0; i < mBakedTextureDatas.size(); i++)
	for (U32 i=0; i < getNumBakes(); i++)
	{
		is_layer_baked[i] = isTextureDefined(mBakedTextureDatas[i].mTextureIndex);
		LLViewerTexLayerSet* layerset = NULL;
		bool layerset_invalid = false;
		if (!other_culled)
		{
			// When an avatar is changing clothes and not in Appearance mode,
			// use the last-known good baked texture until it finishes the first
			// render of the new layerset.
			layerset = getTexLayerSet(i);
			layerset_invalid = layerset && ( !layerset->getViewerComposite()->isInitialized()
											 || !layerset->isLocalTextureDataAvailable() );
			use_lkg_baked_layer[i] = (!is_layer_baked[i] 
									  && (mBakedTextureDatas[i].mLastTextureID != IMG_DEFAULT_AVATAR) 
									  && layerset_invalid);
			if (use_lkg_baked_layer[i])
			{
				layerset->setUpdatesEnabled(TRUE);
			}
		}
		else
		{
			use_lkg_baked_layer[i] = (!is_layer_baked[i] 
									  && mBakedTextureDatas[i].mLastTextureID != IMG_DEFAULT_AVATAR);
		}

		std::string last_id_string;
		if (mBakedTextureDatas[i].mLastTextureID == IMG_DEFAULT_AVATAR)
			last_id_string = "A";
		else if (mBakedTextureDatas[i].mLastTextureID == IMG_DEFAULT)
			last_id_string = "D";
		else if (mBakedTextureDatas[i].mLastTextureID == IMG_INVISIBLE)
			last_id_string = "I";
		else
			last_id_string = "*";
		bool is_ltda = layerset
			&& layerset->getViewerComposite()->isInitialized()
			&& layerset->isLocalTextureDataAvailable();
		mBakedTextureDebugText += llformat("%4d   %4s     %4d %4d %4d %4d %4s\n",
										   i,
										   (layerset?"*":"0"),
										   layerset_invalid,
										   is_ltda,
										   is_layer_baked[i],
										   use_lkg_baked_layer[i],
										   last_id_string.c_str());
	}
	// <FS:Beq> BOM OS
	// for (U32 i=0; i < mBakedTextureDatas.size(); i++)
	for (U32 i=0; i < getNumBakes(); i++)
	// </FS:Beq>
	{
		debugColorizeSubMeshes(i, LLColor4::white);

		LLViewerTexLayerSet* layerset = getTexLayerSet(i);
		if (use_lkg_baked_layer[i] && !isUsingLocalAppearance() )
		{
			LLViewerFetchedTexture* baked_img = LLViewerTextureManager::getFetchedTexture(mBakedTextureDatas[i].mLastTextureID);
			mBakedTextureDatas[i].mIsUsed = TRUE;

			debugColorizeSubMeshes(i,LLColor4::red);
	
			avatar_joint_mesh_list_t::iterator iter = mBakedTextureDatas[i].mJointMeshes.begin();
			avatar_joint_mesh_list_t::iterator end  = mBakedTextureDatas[i].mJointMeshes.end();
			for (; iter != end; ++iter)
			{
				LLAvatarJointMesh* mesh = (*iter);
				if (mesh)
				{
					mesh->setTexture( baked_img );
				}
			}
		}
		else if (!isUsingLocalAppearance() && is_layer_baked[i])
		{
			LLViewerFetchedTexture* baked_img =
				LLViewerTextureManager::staticCastToFetchedTexture(
					getImage( mBakedTextureDatas[i].mTextureIndex, 0 ), TRUE) ;
			if( baked_img->getID() == mBakedTextureDatas[i].mLastTextureID )
			{
				// Even though the file may not be finished loading,
				// we'll consider it loaded and use it (rather than
				// doing compositing).
				useBakedTexture( baked_img->getID() );
                                mLoadedCallbacksPaused |= !isVisible();
                                checkTextureLoading();
			}
			else
			{
				mBakedTextureDatas[i].mIsLoaded = FALSE;
				if ( (baked_img->getID() != IMG_INVISIBLE) &&
					 ((i == BAKED_HEAD) || (i == BAKED_UPPER) || (i == BAKED_LOWER)) )
				{			
					baked_img->setLoadedCallback(onBakedTextureMasksLoaded, MORPH_MASK_REQUESTED_DISCARD, TRUE, TRUE, new LLTextureMaskData( mID ), 
						src_callback_list, paused);	
				}
				baked_img->setLoadedCallback(onBakedTextureLoaded, SWITCH_TO_BAKED_DISCARD, FALSE, FALSE, new LLUUID( mID ), 
					src_callback_list, paused );
				if (!baked_img->isFullyLoaded() && !paused)
				{
					mLastTexCallbackAddedTime.reset();
				}
				else
				{
					mLoadedCallbackTextures++; // consider it loaded
				}

				// this could add paused texture callbacks
				mLoadedCallbacksPaused |= paused; 
				checkTextureLoading();
			}
		}
		else if (layerset && isUsingLocalAppearance())
		{
			debugColorizeSubMeshes(i,LLColor4::yellow );

			layerset->createComposite();
			layerset->setUpdatesEnabled( TRUE );
			mBakedTextureDatas[i].mIsUsed = FALSE;

			avatar_joint_mesh_list_t::iterator iter = mBakedTextureDatas[i].mJointMeshes.begin();
			avatar_joint_mesh_list_t::iterator end  = mBakedTextureDatas[i].mJointMeshes.end();
			for (; iter != end; ++iter)
			{
				LLAvatarJointMesh* mesh = (*iter);
				if (mesh)
				{
					mesh->setLayerSet( layerset );
				}
			}
		}
		else
		{
			debugColorizeSubMeshes(i,LLColor4::blue);
		}
	}

	// set texture and color of hair manually if we are not using a baked image.
	// This can happen while loading hair for yourself, or for clients that did not
	// bake a hair texture. Still needed for yourself after 1.22 is depricated.
	if (!is_layer_baked[BAKED_HAIR])
	{
		const LLColor4 color = mTexHairColor ? mTexHairColor->getColor() : LLColor4(1,1,1,1);
		LLViewerTexture* hair_img = getImage( TEX_HAIR, 0 );
		avatar_joint_mesh_list_t::iterator iter = mBakedTextureDatas[BAKED_HAIR].mJointMeshes.begin();
		avatar_joint_mesh_list_t::iterator end  = mBakedTextureDatas[BAKED_HAIR].mJointMeshes.end();
		for (; iter != end; ++iter)
		{
			LLAvatarJointMesh* mesh = (*iter);
			if (mesh)
			{
				mesh->setColor( color );
				mesh->setTexture( hair_img );
			}
		}
	} 
	
	
	for (LLAvatarAppearanceDictionary::BakedTextures::const_iterator baked_iter =
			 LLAvatarAppearanceDictionary::getInstance()->getBakedTextures().begin();
		 baked_iter != LLAvatarAppearanceDictionary::getInstance()->getBakedTextures().end();
		 ++baked_iter)
	{
		const EBakedTextureIndex baked_index = baked_iter->first;
		const LLAvatarAppearanceDictionary::BakedEntry *baked_dict = baked_iter->second;
		
		for (texture_vec_t::const_iterator local_tex_iter = baked_dict->mLocalTextures.begin();
			 local_tex_iter != baked_dict->mLocalTextures.end();
			 ++local_tex_iter)
		{
			const ETextureIndex texture_index = *local_tex_iter;
			const BOOL is_baked_ready = (is_layer_baked[baked_index] && mBakedTextureDatas[baked_index].mIsLoaded) || other_culled;
			if (isSelf())
			{
				setBakedReady(texture_index, is_baked_ready);
			}
		}
	}

	// removeMissingBakedTextures() will call back into this rountine if something is removed, and can blow up the stack
	static bool call_remove_missing = true;	
	if (call_remove_missing)
	{
		call_remove_missing = false;
		removeMissingBakedTextures();	// May call back into this function if anything is removed
		call_remove_missing = true;
	}

	//refresh bakes on any attached objects
	for (attachment_map_t::iterator iter = mAttachmentPoints.begin();
		iter != mAttachmentPoints.end();
		++iter)
	{
		LLViewerJointAttachment* attachment = iter->second;

		for (LLViewerJointAttachment::attachedobjs_vec_t::iterator attachment_iter = attachment->mAttachedObjects.begin();
			attachment_iter != attachment->mAttachedObjects.end();
			++attachment_iter)
		{
			LLViewerObject* attached_object = attachment_iter->get();
			if (attached_object && !attached_object->isDead())
			{
				attached_object->refreshBakeTexture();

				LLViewerObject::const_child_list_t& child_list = attached_object->getChildren();
				for (LLViewerObject::child_list_t::const_iterator iter = child_list.begin();
					iter != child_list.end(); ++iter)
				{
					LLViewerObject* objectp = *iter;
					if (objectp && !objectp->isDead())
					{
						objectp->refreshBakeTexture();
					}
				}
			}
		}
	}

	

}

// virtual
//-----------------------------------------------------------------------------
// setLocalTexture()
//-----------------------------------------------------------------------------
void LLVOAvatar::setLocalTexture( ETextureIndex type, LLViewerTexture* in_tex, BOOL baked_version_ready, U32 index )
{
	// invalid for anyone but self
	llassert(0);
}

//virtual 
void LLVOAvatar::setBakedReady(LLAvatarAppearanceDefines::ETextureIndex type, BOOL baked_version_exists, U32 index)
{
	// invalid for anyone but self
	llassert(0);
}

void LLVOAvatar::addChat(const LLChat& chat)
{
	std::deque<LLChat>::iterator chat_iter;

	mChats.push_back(chat);

	S32 chat_length = 0;
	for( chat_iter = mChats.begin(); chat_iter != mChats.end(); ++chat_iter)
	{
		chat_length += chat_iter->mText.size();
	}

	// remove any excess chat
	chat_iter = mChats.begin();
	while ((chat_length > MAX_BUBBLE_CHAT_LENGTH || mChats.size() > MAX_BUBBLE_CHAT_UTTERANCES) && chat_iter != mChats.end())
	{
		chat_length -= chat_iter->mText.size();
		mChats.pop_front();
		chat_iter = mChats.begin();
	}

	mChatTimer.reset();
}

void LLVOAvatar::clearChat()
{
	mChats.clear();
}


void LLVOAvatar::applyMorphMask(U8* tex_data, S32 width, S32 height, S32 num_components, LLAvatarAppearanceDefines::EBakedTextureIndex index)
{
	if (index >= BAKED_NUM_INDICES)
	{
		LL_WARNS() << "invalid baked texture index passed to applyMorphMask" << LL_ENDL;
		return;
	}

	for (morph_list_t::const_iterator iter = mBakedTextureDatas[index].mMaskedMorphs.begin();
		 iter != mBakedTextureDatas[index].mMaskedMorphs.end(); ++iter)
	{
		const LLMaskedMorph* maskedMorph = (*iter);
		LLPolyMorphTarget* morph_target = dynamic_cast<LLPolyMorphTarget*>(maskedMorph->mMorphTarget);
		if (morph_target)
		{
			morph_target->applyMask(tex_data, width, height, num_components, maskedMorph->mInvert);
		}
	}
}

// returns TRUE if morph masks are present and not valid for a given baked texture, FALSE otherwise
BOOL LLVOAvatar::morphMaskNeedsUpdate(LLAvatarAppearanceDefines::EBakedTextureIndex index)
{
	if (index >= BAKED_NUM_INDICES)
	{
		return FALSE;
	}

	if (!mBakedTextureDatas[index].mMaskedMorphs.empty())
	{
		if (isSelf())
		{
			LLViewerTexLayerSet *layer_set = getTexLayerSet(index);
			if (layer_set)
			{
				return !layer_set->isMorphValid();
			}
		}
		else
		{
			return FALSE;
		}
	}

	return FALSE;
}

//-----------------------------------------------------------------------------
// releaseComponentTextures()
// release any component texture UUIDs for which we have a baked texture
// ! BACKWARDS COMPATIBILITY !
// This is only called for non-self avatars, it can be taken out once component
// textures aren't communicated by non-self avatars.
//-----------------------------------------------------------------------------
void LLVOAvatar::releaseComponentTextures()
{
	// ! BACKWARDS COMPATIBILITY !
	// Detect if the baked hair texture actually wasn't sent, and if so set to default
	if (isTextureDefined(TEX_HAIR_BAKED) && getImage(TEX_HAIR_BAKED,0)->getID() == getImage(TEX_SKIRT_BAKED,0)->getID())
	{
		if (getImage(TEX_HAIR_BAKED,0)->getID() != IMG_INVISIBLE)
		{
			// Regression case of messaging system. Expected 21 textures, received 20. last texture is not valid so set to default
			setTETexture(TEX_HAIR_BAKED, IMG_DEFAULT_AVATAR);
		}
	}

	//<FS:Beq> BOM constrain number of bake requests when BOM not supported
	// for (U8 baked_index = 0; baked_index < BAKED_NUM_INDICES; baked_index++)
	for (U8 baked_index = 0; baked_index < getNumBakes(); baked_index++)
		//</FS:Beq>	
	{
		const LLAvatarAppearanceDictionary::BakedEntry * bakedDicEntry = LLAvatarAppearanceDictionary::getInstance()->getBakedTexture((EBakedTextureIndex)baked_index);
		// skip if this is a skirt and av is not wearing one, or if we don't have a baked texture UUID
		if (!isTextureDefined(bakedDicEntry->mTextureIndex)
			&& ( (baked_index != BAKED_SKIRT) || isWearingWearableType(LLWearableType::WT_SKIRT) ))
		{
			continue;
		}

		for (U8 texture = 0; texture < bakedDicEntry->mLocalTextures.size(); texture++)
		{
			const U8 te = (ETextureIndex)bakedDicEntry->mLocalTextures[texture];
			setTETexture(te, IMG_DEFAULT_AVATAR);
		}
	}
}

void LLVOAvatar::dumpAvatarTEs( const std::string& context ) const
{	
	LL_DEBUGS("Avatar") << avString() << (isSelf() ? "Self: " : "Other: ") << context << LL_ENDL;
	for (LLAvatarAppearanceDictionary::Textures::const_iterator iter = LLAvatarAppearanceDictionary::getInstance()->getTextures().begin();
		 iter != LLAvatarAppearanceDictionary::getInstance()->getTextures().end();
		 ++iter)
	{
		const LLAvatarAppearanceDictionary::TextureEntry *texture_dict = iter->second;
		// TODO: MULTI-WEARABLE: handle multiple textures for self
		const LLViewerTexture* te_image = getImage(iter->first,0);
		if( !te_image )
		{
			LL_DEBUGS("Avatar") << avString() << "       " << texture_dict->mName << ": null ptr" << LL_ENDL;
		}
		else if( te_image->getID().isNull() )
		{
			LL_DEBUGS("Avatar") << avString() << "       " << texture_dict->mName << ": null UUID" << LL_ENDL;
		}
		else if( te_image->getID() == IMG_DEFAULT )
		{
			LL_DEBUGS("Avatar") << avString() << "       " << texture_dict->mName << ": IMG_DEFAULT" << LL_ENDL;
		}
		else if( te_image->getID() == IMG_DEFAULT_AVATAR )
		{
			LL_DEBUGS("Avatar") << avString() << "       " << texture_dict->mName << ": IMG_DEFAULT_AVATAR" << LL_ENDL;
		}
		else
		{
			LL_DEBUGS("Avatar") << avString() << "       " << texture_dict->mName << ": " << te_image->getID() << LL_ENDL;
		}
	}
}

//-----------------------------------------------------------------------------
// clampAttachmentPositions()
//-----------------------------------------------------------------------------
void LLVOAvatar::clampAttachmentPositions()
{
	if (isDead())
	{
		return;
	}
	for (attachment_map_t::iterator iter = mAttachmentPoints.begin(); 
		 iter != mAttachmentPoints.end();
		 ++iter)
	{
		LLViewerJointAttachment* attachment = iter->second;
		if (attachment)
		{
			attachment->clampObjectPosition();
		}
	}
}

BOOL LLVOAvatar::hasHUDAttachment() const
{
	for (attachment_map_t::const_iterator iter = mAttachmentPoints.begin(); 
		 iter != mAttachmentPoints.end();
		 ++iter)
	{
		LLViewerJointAttachment* attachment = iter->second;

		// <FS:Ansariel> Possible crash fix
		if (!attachment)
		{
			continue;
		}
		// </FS:Ansariel>

		if (attachment->getIsHUDAttachment() && attachment->getNumObjects() > 0)
		{
			return TRUE;
		}
	}
	return FALSE;
}

LLBBox LLVOAvatar::getHUDBBox() const
{
	LLBBox bbox;
	for (attachment_map_t::const_iterator iter = mAttachmentPoints.begin(); 
		 iter != mAttachmentPoints.end();
		 ++iter)
	{
		LLViewerJointAttachment* attachment = iter->second;
		// <FS:Ansariel> Possible crash fix
		//if (attachment->getIsHUDAttachment())
		if (attachment && attachment->getIsHUDAttachment())
		// </FS:Ansariel>
		{
			for (LLViewerJointAttachment::attachedobjs_vec_t::iterator attachment_iter = attachment->mAttachedObjects.begin();
				 attachment_iter != attachment->mAttachedObjects.end();
				 ++attachment_iter)
			{
				const LLViewerObject* attached_object = attachment_iter->get();
				if (attached_object == NULL)
				{
					LL_WARNS() << "HUD attached object is NULL!" << LL_ENDL;
					continue;
				}
				// initialize bounding box to contain identity orientation and center point for attached object
				bbox.addPointLocal(attached_object->getPosition());
				// add rotated bounding box for attached object
				bbox.addBBoxAgent(attached_object->getBoundingBoxAgent());
				LLViewerObject::const_child_list_t& child_list = attached_object->getChildren();
				for (LLViewerObject::child_list_t::const_iterator iter = child_list.begin();
					 iter != child_list.end(); 
					 ++iter)
				{
					const LLViewerObject* child_objectp = *iter;
					bbox.addBBoxAgent(child_objectp->getBoundingBoxAgent());
				}
			}
		}
	}

	return bbox;
}

//-----------------------------------------------------------------------------
// onFirstTEMessageReceived()
//-----------------------------------------------------------------------------
void LLVOAvatar::onFirstTEMessageReceived()
{
	LL_DEBUGS("Avatar") << avString() << LL_ENDL;
	if( !mFirstTEMessageReceived )
	{
		mFirstTEMessageReceived = TRUE;

		LLLoadedCallbackEntry::source_callback_list_t* src_callback_list = NULL ;
		BOOL paused = FALSE ;
		if(!isSelf())
		{
			src_callback_list = &mCallbackTextureList ;
			paused = !isVisible();
		}

		for (U32 i = 0; i < mBakedTextureDatas.size(); i++)
		{
			const BOOL layer_baked = isTextureDefined(mBakedTextureDatas[i].mTextureIndex);

			// Use any baked textures that we have even if they haven't downloaded yet.
			// (That is, don't do a transition from unbaked to baked.)
			if (layer_baked)
			{
				LLViewerFetchedTexture* image = LLViewerTextureManager::staticCastToFetchedTexture(getImage( mBakedTextureDatas[i].mTextureIndex, 0 ), TRUE) ;
				mBakedTextureDatas[i].mLastTextureID = image->getID();
				// If we have more than one texture for the other baked layers, we'll want to call this for them too.
				if ( (image->getID() != IMG_INVISIBLE) && ((i == BAKED_HEAD) || (i == BAKED_UPPER) || (i == BAKED_LOWER)) )
				{
					image->setLoadedCallback( onBakedTextureMasksLoaded, MORPH_MASK_REQUESTED_DISCARD, TRUE, TRUE, new LLTextureMaskData( mID ), 
						src_callback_list, paused);
				}
				LL_DEBUGS("Avatar") << avString() << "layer_baked, setting onInitialBakedTextureLoaded as callback" << LL_ENDL;
				image->setLoadedCallback( onInitialBakedTextureLoaded, MAX_DISCARD_LEVEL, FALSE, FALSE, new LLUUID( mID ), 
					src_callback_list, paused );
				if (!image->isFullyLoaded() && !paused)
				{
					mLastTexCallbackAddedTime.reset();
				}
				else
				{
					mLoadedCallbackTextures++; // consider it loaded
				}
                               // this could add paused texture callbacks
                               mLoadedCallbacksPaused |= paused; 
			}
		}

		mMeshTexturesDirty = TRUE;
		gPipeline.markGLRebuild(this);
	}
}

//-----------------------------------------------------------------------------
// bool visualParamWeightsAreDefault()
//-----------------------------------------------------------------------------
bool LLVOAvatar::visualParamWeightsAreDefault()
{
	bool rtn = true;

	bool is_wearing_skirt = isWearingWearableType(LLWearableType::WT_SKIRT);
	for (LLVisualParam *param = getFirstVisualParam(); 
	     param;
	     param = getNextVisualParam())
	{
		if (param->isTweakable())
		{
			LLViewerVisualParam* vparam = dynamic_cast<LLViewerVisualParam*>(param);
			llassert(vparam);
			bool is_skirt_param = vparam &&
				LLWearableType::WT_SKIRT == vparam->getWearableType();
			if (param->getWeight() != param->getDefaultWeight() &&
			    // we have to not care whether skirt weights are default, if we're not actually wearing a skirt
			    (is_wearing_skirt || !is_skirt_param))
			{
				//LL_INFOS() << "param '" << param->getName() << "'=" << param->getWeight() << " which differs from default=" << param->getDefaultWeight() << LL_ENDL;
				rtn = false;
				break;
			}
		}
	}

	//LL_INFOS() << "params are default ? " << int(rtn) << LL_ENDL;

	return rtn;
}

// <FS:ND> Remove LLVolatileAPRPool/apr_file_t and use FILE* instead
//void dump_visual_param(apr_file_t* file, LLVisualParam* viewer_param, F32 value)
void dump_visual_param(LLAPRFile::tFiletype* file, LLVisualParam* viewer_param, F32 value)
// </FS:ND>
{
	std::string type_string = "unknown";
	if (dynamic_cast<LLTexLayerParamAlpha*>(viewer_param))
		type_string = "param_alpha";
	if (dynamic_cast<LLTexLayerParamColor*>(viewer_param))
		type_string = "param_color";
	if (dynamic_cast<LLDriverParam*>(viewer_param))
		type_string = "param_driver";
	if (dynamic_cast<LLPolyMorphTarget*>(viewer_param))
		type_string = "param_morph";
	if (dynamic_cast<LLPolySkeletalDistortion*>(viewer_param))
		type_string = "param_skeleton";
	S32 wtype = -1;
	LLViewerVisualParam *vparam = dynamic_cast<LLViewerVisualParam*>(viewer_param);
	if (vparam)
	{
		wtype = vparam->getWearableType();
	}
	S32 u8_value = F32_to_U8(value,viewer_param->getMinWeight(),viewer_param->getMaxWeight());
	apr_file_printf(file, "\t\t<param id=\"%d\" name=\"%s\" display=\"%s\" value=\"%.3f\" u8=\"%d\" type=\"%s\" wearable=\"%s\" group=\"%d\"/>\n",
					viewer_param->getID(), viewer_param->getName().c_str(), viewer_param->getDisplayName().c_str(), value, u8_value, type_string.c_str(),
					LLWearableType::getTypeName(LLWearableType::EType(wtype)).c_str(),
					viewer_param->getGroup());
	}
	

void LLVOAvatar::dumpAppearanceMsgParams( const std::string& dump_prefix,
	const LLAppearanceMessageContents& contents)
{
	std::string outfilename = get_sequential_numbered_file_name(dump_prefix,".xml");
	const std::vector<F32>& params_for_dump = contents.mParamWeights;
	const LLTEContents& tec = contents.mTEContents;

	LLAPRFile outfile;
	std::string fullpath = gDirUtilp->getExpandedFilename(LL_PATH_LOGS,outfilename);
	outfile.open(fullpath, LL_APR_WB );

	// <FS:ND> Remove LLVolatileAPRPool/apr_file_t and use FILE* instead
	// apr_file_t* file = outfile.getFileHandle();
	LLAPRFile::tFiletype* file = outfile.getFileHandle();
	// </FS:ND>

	if (!file)
	{
		return;
	}
	else
	{
		LL_DEBUGS("Avatar") << "dumping appearance message to " << fullpath << LL_ENDL;
	}

	apr_file_printf(file, "<header>\n");
	apr_file_printf(file, "\t\t<cof_version %i />\n", contents.mCOFVersion);
	apr_file_printf(file, "\t\t<appearance_version %i />\n", contents.mAppearanceVersion);
	apr_file_printf(file, "</header>\n");

	apr_file_printf(file, "\n<params>\n");
	LLVisualParam* param = getFirstVisualParam();
	for (S32 i = 0; i < params_for_dump.size(); i++)
	{
		while( param && ((param->getGroup() != VISUAL_PARAM_GROUP_TWEAKABLE) && 
						 (param->getGroup() != VISUAL_PARAM_GROUP_TRANSMIT_NOT_TWEAKABLE)) ) // should not be any of group VISUAL_PARAM_GROUP_TWEAKABLE_NO_TRANSMIT
		{
			param = getNextVisualParam();
		}
		LLViewerVisualParam* viewer_param = (LLViewerVisualParam*)param;
		F32 value = params_for_dump[i];
		dump_visual_param(file, viewer_param, value);
		param = getNextVisualParam();
	}
	apr_file_printf(file, "</params>\n");

	apr_file_printf(file, "\n<textures>\n");
	for (U32 i = 0; i < tec.face_count; i++)
	{
		std::string uuid_str;
		((LLUUID*)tec.image_data)[i].toString(uuid_str);
		apr_file_printf( file, "\t\t<texture te=\"%i\" uuid=\"%s\"/>\n", i, uuid_str.c_str());
	}
	apr_file_printf(file, "</textures>\n");
}

void LLVOAvatar::parseAppearanceMessage(LLMessageSystem* mesgsys, LLAppearanceMessageContents& contents)
{
	parseTEMessage(mesgsys, _PREHASH_ObjectData, -1, contents.mTEContents);

	// Parse the AppearanceData field, if any.
	if (mesgsys->has(_PREHASH_AppearanceData))
	{
		U8 av_u8;
		mesgsys->getU8Fast(_PREHASH_AppearanceData, _PREHASH_AppearanceVersion, av_u8, 0);
		contents.mAppearanceVersion = av_u8;
		//LL_DEBUGS("Avatar") << "appversion set by AppearanceData field: " << contents.mAppearanceVersion << LL_ENDL;
		mesgsys->getS32Fast(_PREHASH_AppearanceData, _PREHASH_CofVersion, contents.mCOFVersion, 0);
		// For future use:
		//mesgsys->getU32Fast(_PREHASH_AppearanceData, _PREHASH_Flags, appearance_flags, 0);
	}

	// Parse the AppearanceData field, if any.
	contents.mHoverOffsetWasSet = false;
	if (mesgsys->has(_PREHASH_AppearanceHover))
	{
		LLVector3 hover;
		mesgsys->getVector3Fast(_PREHASH_AppearanceHover, _PREHASH_HoverHeight, hover);
		//LL_DEBUGS("Avatar") << avString() << " hover received " << hover.mV[ VX ] << "," << hover.mV[ VY ] << "," << hover.mV[ VZ ] << LL_ENDL;
		contents.mHoverOffset = hover;
		contents.mHoverOffsetWasSet = true;
	}
	
	// Parse visual params, if any.
	S32 num_blocks = mesgsys->getNumberOfBlocksFast(_PREHASH_VisualParam);
	bool drop_visual_params_debug = gSavedSettings.getBOOL("BlockSomeAvatarAppearanceVisualParams") && (ll_rand(2) == 0); // pretend that ~12% of AvatarAppearance messages arrived without a VisualParam block, for testing
	if( num_blocks > 1 && !drop_visual_params_debug)
	{
		//LL_DEBUGS("Avatar") << avString() << " handle visual params, num_blocks " << num_blocks << LL_ENDL;
		
		LLVisualParam* param = getFirstVisualParam();
		llassert(param); // if this ever fires, we should do the same as when num_blocks<=1
		if (!param)
		{
			LL_WARNS() << "No visual params!" << LL_ENDL;
		}
		else
		{
			for( S32 i = 0; i < num_blocks; i++ )
			{
				while( param && ((param->getGroup() != VISUAL_PARAM_GROUP_TWEAKABLE) && 
								 (param->getGroup() != VISUAL_PARAM_GROUP_TRANSMIT_NOT_TWEAKABLE)) ) // should not be any of group VISUAL_PARAM_GROUP_TWEAKABLE_NO_TRANSMIT
				{
					param = getNextVisualParam();
				}
						
				if( !param )
				{
					// more visual params supplied than expected - just process what we know about
					break;
				}

				U8 value;
				mesgsys->getU8Fast(_PREHASH_VisualParam, _PREHASH_ParamValue, value, i);
				F32 newWeight = U8_to_F32(value, param->getMinWeight(), param->getMaxWeight());
				contents.mParamWeights.push_back(newWeight);
				contents.mParams.push_back(param);

				param = getNextVisualParam();
			}
		}

		const S32 expected_tweakable_count = getVisualParamCountInGroup(VISUAL_PARAM_GROUP_TWEAKABLE) +
											 getVisualParamCountInGroup(VISUAL_PARAM_GROUP_TRANSMIT_NOT_TWEAKABLE); // don't worry about VISUAL_PARAM_GROUP_TWEAKABLE_NO_TRANSMIT
		if (num_blocks != expected_tweakable_count)
		{
			LL_DEBUGS("Avatar") << "Number of params in AvatarAppearance msg (" << num_blocks << ") does not match number of tweakable params in avatar xml file (" << expected_tweakable_count << ").  Processing what we can.  object: " << getID() << LL_ENDL;
		}
	}
	else
	{
		if (drop_visual_params_debug)
		{
			LL_INFOS() << "Debug-faked lack of parameters on AvatarAppearance for object: "  << getID() << LL_ENDL;
		}
		else
		{
			LL_DEBUGS("Avatar") << "AvatarAppearance msg received without any parameters, object: " << getID() << LL_ENDL;
		}
	}

	LLVisualParam* appearance_version_param = getVisualParam(11000);
	if (appearance_version_param)
	{
		std::vector<LLVisualParam*>::iterator it = std::find(contents.mParams.begin(), contents.mParams.end(),appearance_version_param);
		if (it != contents.mParams.end())
		{
			S32 index = it - contents.mParams.begin();
			contents.mParamAppearanceVersion = ll_round(contents.mParamWeights[index]);
			//LL_DEBUGS("Avatar") << "appversion req by appearance_version param: " << contents.mParamAppearanceVersion << LL_ENDL;
		}
	}
}

bool resolve_appearance_version(const LLAppearanceMessageContents& contents, S32& appearance_version)
{
	appearance_version = -1;
	
	if ((contents.mAppearanceVersion) >= 0 &&
		(contents.mParamAppearanceVersion >= 0) &&
		(contents.mAppearanceVersion != contents.mParamAppearanceVersion))
	{
		LL_WARNS() << "inconsistent appearance_version settings - field: " <<
			contents.mAppearanceVersion << ", param: " <<  contents.mParamAppearanceVersion << LL_ENDL;
		return false;
	}
	// <FS:Ansariel> [Legacy Bake]
	//if (contents.mParamAppearanceVersion >= 0) // use visual param if available.
	//{
	//	appearance_version = contents.mParamAppearanceVersion;
	//}
	//else if (contents.mAppearanceVersion > 0)
	//{
	//	appearance_version = contents.mAppearanceVersion;
	//}
	//else // still not set, go with 1.
	//{
	//	appearance_version = 1;
	//}
	if (contents.mParamAppearanceVersion >= 0) // use visual param if available.
	{
		appearance_version = contents.mParamAppearanceVersion;
	}
	if (contents.mAppearanceVersion >= 0)
	{
		appearance_version = contents.mAppearanceVersion;
	}
	if (appearance_version < 0) // still not set, go with 0.
	{
		appearance_version = 0;
	}
	// </FS:Ansariel> [Legacy Bake]
	//LL_DEBUGS("Avatar") << "appearance version info - field " << contents.mAppearanceVersion
	//					<< " param: " << contents.mParamAppearanceVersion
	//					<< " final: " << appearance_version << LL_ENDL;
	return true;
}

//-----------------------------------------------------------------------------
// processAvatarAppearance()
//-----------------------------------------------------------------------------
void LLVOAvatar::processAvatarAppearance( LLMessageSystem* mesgsys )
{
	// <FS:CR> Use LLCachedControl
	//bool enable_verbose_dumps = gSavedSettings.getBOOL("DebugAvatarAppearanceMessage");
	static LLCachedControl<bool> enable_verbose_dumps(gSavedSettings, "DebugAvatarAppearanceMessage");
	// </FS:CR>
	std::string dump_prefix = getFullname() + "_" + (isSelf()?"s":"o") + "_";
	if (gSavedSettings.getBOOL("BlockAvatarAppearanceMessages"))
	{
		LL_WARNS() << "Blocking AvatarAppearance message" << LL_ENDL;
		return;
	}

	mLastAppearanceMessageTimer.reset();

	LLPointer<LLAppearanceMessageContents> contents(new LLAppearanceMessageContents);
	parseAppearanceMessage(mesgsys, *contents);
	if (enable_verbose_dumps)
	{
		dumpAppearanceMsgParams(dump_prefix + "appearance_msg", *contents);
	}

	S32 appearance_version;
	if (!resolve_appearance_version(*contents, appearance_version))
	{
		LL_WARNS() << "bad appearance version info, discarding" << LL_ENDL;
		return;
	}
	//llassert(appearance_version > 0);
	if (appearance_version > 1)
	{
		LL_WARNS() << "unsupported appearance version " << appearance_version << ", discarding appearance message" << LL_ENDL;
		return;
	}

    S32 thisAppearanceVersion(contents->mCOFVersion);
    if (isSelf())
    {   // In the past this was considered to be the canonical COF version, 
        // that is no longer the case.  The canonical version is maintained 
        // by the AIS code and should match the COF version there. Even so,
        // we must prevent rolling this one backwards backwards or processing 
        // stale versions.

        S32 aisCOFVersion(LLAppearanceMgr::instance().getCOFVersion());

        LL_DEBUGS("Avatar") << "handling self appearance message #" << thisAppearanceVersion <<
            " (highest seen #" << mLastUpdateReceivedCOFVersion <<
            ") (AISCOF=#" << aisCOFVersion << ")" << LL_ENDL;

        // <FS:Ansariel> [Legacy Bake]
        if (mFirstTEMessageReceived && (appearance_version == 0))
        {
            return;
        }
        // </FS:Ansariel> [Legacy Bake]

        if (mLastUpdateReceivedCOFVersion >= thisAppearanceVersion)
        {
            LL_WARNS("Avatar") << "Stale appearance received #" << thisAppearanceVersion <<
                " attempt to roll back from #" << mLastUpdateReceivedCOFVersion <<
                "... dropping." << LL_ENDL;
            return;
        }
        if (isEditingAppearance())
        {
            LL_DEBUGS("Avatar") << "Editing appearance.  Dropping appearance update." << LL_ENDL;
            return;
        }

    }

	// SUNSHINE CLEANUP - is this case OK now?
	S32 num_params = contents->mParamWeights.size();
	if (num_params <= 1)
	{
		// In this case, we have no reliable basis for knowing
		// appearance version, which may cause us to look for baked
		// textures in the wrong place and flag them as missing
		// assets.
		LL_DEBUGS("Avatar") << "ignoring appearance message due to lack of params" << LL_ENDL;
		return;
	}

	// No backsies zone - if we get here, the message should be valid and usable, will be processed.
    LL_INFOS("Avatar") << "Processing appearance message version " << thisAppearanceVersion << LL_ENDL;

    // Note:
    // locally the COF is maintained via LLInventoryModel::accountForUpdate
    // which is called from various places.  This should match the simhost's 
    // idea of what the COF version is.  AIS however maintains its own version
    // of the COF that should be considered canonical. 
    mLastUpdateReceivedCOFVersion = thisAppearanceVersion;

    // <FS:Ansariel> [Legacy Bake]
    setIsUsingServerBakes(appearance_version > 0);
    mLastProcessedAppearance = contents;

    bool slam_params = false;
    applyParsedAppearanceMessage(*contents, slam_params);
}

void LLVOAvatar::applyParsedAppearanceMessage(LLAppearanceMessageContents& contents, bool slam_params)
{
	S32 num_params = contents.mParamWeights.size();
	ESex old_sex = getSex();

    if (applyParsedTEMessage(contents.mTEContents) > 0 && isChanged(TEXTURE))
    {
        updateVisualComplexity();
    }

	// <FS:clientTags>
	if (!LLGridManager::getInstance()->isInSecondLife())
	{
		//Wolfspirit: Read the UUID, system and Texturecolor
		const LLTEContents& tec = contents.mTEContents;
		const LLUUID tag_uuid = ((LLUUID*)tec.image_data)[TEX_HEAD_BODYPAINT];
		bool new_system = (tec.glow[TEX_HEAD_BODYPAINT]);

		//WS: Write them into an LLSD map
		mClientTagData["uuid"] = tag_uuid.asString();
		mClientTagData["id_based"] = new_system;
		mClientTagData["tex_color"] = LLColor4U(tec.colors).getValue();

		//WS: Clear mNameString to force a rebuild
		mNameIsSet = false;
	}
	// </FS:clientTags>

	// prevent the overwriting of valid baked textures with invalid baked textures
	for (U8 baked_index = 0; baked_index < mBakedTextureDatas.size(); baked_index++)
	{
		// <FS:Beq> refactor a little to help debug
		// if (!isTextureDefined(mBakedTextureDatas[baked_index].mTextureIndex) 
		auto isDefined = isTextureDefined(mBakedTextureDatas[baked_index].mTextureIndex);
		LL_DEBUGS("Avatar") << avString() << "sb " << (S32) isUsingServerBakes() << " baked_index " << (S32) baked_index << " textureDefined= " << isDefined << LL_ENDL;
		if (!isDefined 
		// </FS:Beq>
			&& mBakedTextureDatas[baked_index].mLastTextureID != IMG_DEFAULT
			&& baked_index != BAKED_SKIRT && baked_index != BAKED_LEFT_ARM && baked_index != BAKED_LEFT_LEG && baked_index != BAKED_AUX1 && baked_index != BAKED_AUX2 && baked_index != BAKED_AUX3)
		{
			// <FS:Ansariel> [Legacy Bake]
			//LL_DEBUGS("Avatar") << avString() << " baked_index " << (S32) baked_index << " using mLastTextureID " << mBakedTextureDatas[baked_index].mLastTextureID << LL_ENDL;
			LL_DEBUGS("Avatar") << avString() << "sb " << (S32) isUsingServerBakes() << " baked_index " << (S32) baked_index << " using mLastTextureID " << mBakedTextureDatas[baked_index].mLastTextureID << LL_ENDL;
			setTEImage(mBakedTextureDatas[baked_index].mTextureIndex, 
				LLViewerTextureManager::getFetchedTexture(mBakedTextureDatas[baked_index].mLastTextureID, FTT_DEFAULT, TRUE, LLGLTexture::BOOST_NONE, LLViewerTexture::LOD_TEXTURE));
		}
		else
		{
			// <FS:Ansariel> [Legacy Bake]
			//LL_DEBUGS("Avatar") << avString() << " baked_index " << (S32) baked_index << " using texture id "
			LL_DEBUGS("Avatar") << avString() << "sb " << (S32) isUsingServerBakes() << " baked_index " << (S32) baked_index << " using texture id "
								<< getTEref(mBakedTextureDatas[baked_index].mTextureIndex).getID() << LL_ENDL;
		}
	}

	// runway - was
	// if (!is_first_appearance_message )
	// which means it would be called on second appearance message - probably wrong.
	BOOL is_first_appearance_message = !mFirstAppearanceMessageReceived;
	mFirstAppearanceMessageReceived = TRUE;

	// LL_DEBUGS("Avatar") << avString() << "processAvatarAppearance start " << mID
    //                     << " first? " << is_first_appearance_message << " self? " << isSelf() << LL_ENDL;

	if (is_first_appearance_message )
	{
		onFirstTEMessageReceived();
	}

	setCompositeUpdatesEnabled( FALSE );
	gPipeline.markGLRebuild(this);

	// Apply visual params
	if( num_params > 1)
	{
		//LL_DEBUGS("Avatar") << avString() << " handle visual params, num_params " << num_params << LL_ENDL;
		BOOL params_changed = FALSE;
		BOOL interp_params = FALSE;
		S32 params_changed_count = 0;
		
		for( S32 i = 0; i < num_params; i++ )
		{
			LLVisualParam* param = contents.mParams[i];
			F32 newWeight = contents.mParamWeights[i];

			if (slam_params || is_first_appearance_message || (param->getWeight() != newWeight))
			{
				params_changed = TRUE;
				params_changed_count++;

				if(is_first_appearance_message || slam_params)
				{
					//LL_DEBUGS("Avatar") << "param slam " << i << " " << newWeight << LL_ENDL;
					// <FS:Ansariel> [Legacy Bake]
					//param->setWeight(newWeight);
					param->setWeight(newWeight, FALSE);
				}
				else
				{
					interp_params = TRUE;
					// <FS:Ansariel> [Legacy Bake]
					//param->setAnimationTarget(newWeight);
					param->setAnimationTarget(newWeight, FALSE);
				}
			}
		}
		const S32 expected_tweakable_count = getVisualParamCountInGroup(VISUAL_PARAM_GROUP_TWEAKABLE) +
											 getVisualParamCountInGroup(VISUAL_PARAM_GROUP_TRANSMIT_NOT_TWEAKABLE); // don't worry about VISUAL_PARAM_GROUP_TWEAKABLE_NO_TRANSMIT
		if (num_params != expected_tweakable_count)
		{
			LL_DEBUGS("Avatar") << "Number of params in AvatarAppearance msg (" << num_params << ") does not match number of tweakable params in avatar xml file (" << expected_tweakable_count << ").  Processing what we can.  object: " << getID() << LL_ENDL;
		}

		LL_DEBUGS("Avatar") << "Changed " << params_changed_count << " params" << LL_ENDL;
		if (params_changed)
		{
			if (interp_params)
			{
				startAppearanceAnimation();
			}
			updateVisualParams();

			ESex new_sex = getSex();
			if( old_sex != new_sex )
			{
				// <FS:Ansariel> [Legacy Bake]
				//updateSexDependentLayerSets();
				updateSexDependentLayerSets(FALSE);
			}	
		}

		llassert( getSex() == ((getVisualParamWeight( "male" ) > 0.5f) ? SEX_MALE : SEX_FEMALE) );
	}
	else
	{
		// AvatarAppearance message arrived without visual params
		LL_DEBUGS("Avatar") << avString() << "no visual params" << LL_ENDL;

		const F32 LOADING_TIMEOUT_SECONDS = 60.f;
		// this isn't really a problem if we already have a non-default shape
		if (visualParamWeightsAreDefault() && mRuthTimer.getElapsedTimeF32() > LOADING_TIMEOUT_SECONDS)
		{
			// re-request appearance, hoping that it comes back with a shape next time
			LL_INFOS() << "Re-requesting AvatarAppearance for object: "  << getID() << LL_ENDL;
			LLAvatarPropertiesProcessor::getInstance()->sendAvatarTexturesRequest(getID());
			mRuthTimer.reset();
		}
		else
		{
			LL_INFOS() << "That's okay, we already have a non-default shape for object: "  << getID() << LL_ENDL;
			// we don't really care.
		}
	}

	if (contents.mHoverOffsetWasSet && !isSelf())
	{
		// Got an update for some other avatar
		// Ignore updates for self, because we have a more authoritative value in the preferences.
		setHoverOffset(contents.mHoverOffset);
		LL_DEBUGS("Avatar") << avString() << "setting hover to " << contents.mHoverOffset[2] << LL_ENDL;
	}

	if (!contents.mHoverOffsetWasSet && !isSelf())
	{
		// If we don't get a value at all, we are presumably in a
		// region that does not support hover height.
		LL_WARNS() << avString() << "zeroing hover because not defined in appearance message" << LL_ENDL;
		setHoverOffset(LLVector3(0.0, 0.0, 0.0));
	}

	setCompositeUpdatesEnabled( TRUE );

	// If all of the avatars are completely baked, release the global image caches to conserve memory.
	LLVOAvatar::cullAvatarsByPixelArea();

	if (isSelf())
	{
		mUseLocalAppearance = false;
	}

	updateMeshTextures();
	updateMeshVisibility();

}

LLViewerTexture* LLVOAvatar::getBakedTexture(const U8 te)
{
	//<FS:Beq> BOM constrain number of bake requests when BOM not supported
	// prior to BOM BAKES beyond BAKED_HAIR were not supported.
	// if (te < 0 || te >= BAKED_NUM_INDICES)
	if (te < 0 || te >= getNumBakes())
	//</FS:Beq>
	{
		return NULL;
	}

	BOOL is_layer_baked = isTextureDefined(mBakedTextureDatas[te].mTextureIndex);
	
	LLViewerTexLayerSet* layerset = NULL;
	layerset = getTexLayerSet(te);
	

	if (!isEditingAppearance() && is_layer_baked)
	{
		LLViewerFetchedTexture* baked_img = LLViewerTextureManager::staticCastToFetchedTexture(getImage(mBakedTextureDatas[te].mTextureIndex, 0), TRUE);
		return baked_img;
	}
	else if (layerset && isEditingAppearance())
	{
		layerset->createComposite();
		layerset->setUpdatesEnabled(TRUE);

		return layerset->getViewerComposite();
	}

	return NULL;

	
}

// static
void LLVOAvatar::getAnimLabels( std::vector<std::string>* labels )
{
	S32 i;
	labels->reserve(gUserAnimStatesCount);
	for( i = 0; i < gUserAnimStatesCount; i++ )
	{
		labels->push_back( LLAnimStateLabels::getStateLabel( gUserAnimStates[i].mName ) );
	}

	// Special case to trigger away (AFK) state
	labels->push_back( "Away From Keyboard" );
}

// static 
void LLVOAvatar::getAnimNames( std::vector<std::string>* names )
{
	S32 i;

	names->reserve(gUserAnimStatesCount);
	for( i = 0; i < gUserAnimStatesCount; i++ )
	{
		names->push_back( std::string(gUserAnimStates[i].mName) );
	}

	// Special case to trigger away (AFK) state
	names->push_back( "enter_away_from_keyboard_state" );
}

// static
void LLVOAvatar::onBakedTextureMasksLoaded( BOOL success, LLViewerFetchedTexture *src_vi, LLImageRaw* src, LLImageRaw* aux_src, S32 discard_level, BOOL final, void* userdata )
{
	if (!userdata) return;

	//LL_INFOS() << "onBakedTextureMasksLoaded: " << src_vi->getID() << LL_ENDL;
	const LLUUID id = src_vi->getID();
 
	LLTextureMaskData* maskData = (LLTextureMaskData*) userdata;
	LLVOAvatar* self = (LLVOAvatar*) gObjectList.findObject( maskData->mAvatarID );

	// if discard level is 2 less than last discard level we processed, or we hit 0,
	// then generate morph masks
	if(self && success && (discard_level < maskData->mLastDiscardLevel - 2 || discard_level == 0))
	{
		if(aux_src && aux_src->getComponents() == 1)
		{
			if (!aux_src->getData())
			{
				// <FS:Ansariel> FIRE-16122: Don't crash if we didn't receive any data
				//LL_ERRS() << "No auxiliary source (morph mask) data for image id " << id << LL_ENDL;
				LL_WARNS() << "No auxiliary source (morph mask) data for image id " << id << LL_ENDL;
				// </FS:Ansariel>
				return;
			}

			U32 gl_name;
			LLImageGL::generateTextures(1, &gl_name );
			stop_glerror();

			gGL.getTexUnit(0)->bindManual(LLTexUnit::TT_TEXTURE, gl_name);
			stop_glerror();

			LLImageGL::setManualImage(
				GL_TEXTURE_2D, 0, GL_ALPHA8, 
				aux_src->getWidth(), aux_src->getHeight(),
				GL_ALPHA, GL_UNSIGNED_BYTE, aux_src->getData());
			stop_glerror();

			gGL.getTexUnit(0)->setTextureFilteringOption(LLTexUnit::TFO_BILINEAR);

			/* if( id == head_baked->getID() )
			     if (self->mBakedTextureDatas[BAKED_HEAD].mTexLayerSet)
				     //LL_INFOS() << "onBakedTextureMasksLoaded for head " << id << " discard = " << discard_level << LL_ENDL;
					 self->mBakedTextureDatas[BAKED_HEAD].mTexLayerSet->applyMorphMask(aux_src->getData(), aux_src->getWidth(), aux_src->getHeight(), 1);
					 maskData->mLastDiscardLevel = discard_level; */
			BOOL found_texture_id = false;
			for (LLAvatarAppearanceDictionary::Textures::const_iterator iter = LLAvatarAppearanceDictionary::getInstance()->getTextures().begin();
				 iter != LLAvatarAppearanceDictionary::getInstance()->getTextures().end();
				 ++iter)
			{

				const LLAvatarAppearanceDictionary::TextureEntry *texture_dict = iter->second;
				if (texture_dict->mIsUsedByBakedTexture)
				{
					const ETextureIndex texture_index = iter->first;
					const LLViewerTexture *baked_img = self->getImage(texture_index, 0);
					if (baked_img && id == baked_img->getID())
					{
						const EBakedTextureIndex baked_index = texture_dict->mBakedTextureIndex;
						self->applyMorphMask(aux_src->getData(), aux_src->getWidth(), aux_src->getHeight(), 1, baked_index);
						maskData->mLastDiscardLevel = discard_level;
						if (self->mBakedTextureDatas[baked_index].mMaskTexName)
						{
							LLImageGL::deleteTextures(1, &(self->mBakedTextureDatas[baked_index].mMaskTexName));
						}
						self->mBakedTextureDatas[baked_index].mMaskTexName = gl_name;
						found_texture_id = true;
						break;
					}
				}
			}
			if (!found_texture_id)
			{
				LL_INFOS() << "unexpected image id: " << id << LL_ENDL;
			}
			self->dirtyMesh();
		}
		else
		{
            // this can happen when someone uses an old baked texture possibly provided by 
            // viewer-side baked texture caching
			LL_WARNS() << "Masks loaded callback but NO aux source, id " << id << LL_ENDL;
		}
	}

	if (final || !success)
	{
		delete maskData;
	}
}

// static
void LLVOAvatar::onInitialBakedTextureLoaded( BOOL success, LLViewerFetchedTexture *src_vi, LLImageRaw* src, LLImageRaw* aux_src, S32 discard_level, BOOL final, void* userdata )
{

	
	LLUUID *avatar_idp = (LLUUID *)userdata;
	LLVOAvatar *selfp = (LLVOAvatar *)gObjectList.findObject(*avatar_idp);

	if (selfp)
	{
		//LL_DEBUGS("Avatar") << selfp->avString() << "discard_level " << discard_level << " success " << success << " final " << final << LL_ENDL;
	}

	if (!success && selfp)
	{
		selfp->removeMissingBakedTextures();
	}
	if (final || !success )
	{
		delete avatar_idp;
	}
}

// Static
void LLVOAvatar::onBakedTextureLoaded(BOOL success,
									  LLViewerFetchedTexture *src_vi, LLImageRaw* src, LLImageRaw* aux_src,
									  S32 discard_level, BOOL final, void* userdata)
{
	//LL_DEBUGS("Avatar") << "onBakedTextureLoaded: " << src_vi->getID() << LL_ENDL;

	LLUUID id = src_vi->getID();
	LLUUID *avatar_idp = (LLUUID *)userdata;
	LLVOAvatar *selfp = (LLVOAvatar *)gObjectList.findObject(*avatar_idp);
	if (selfp)
	{	
		//LL_DEBUGS("Avatar") << selfp->avString() << "discard_level " << discard_level << " success " << success << " final " << final << " id " << src_vi->getID() << LL_ENDL;
	}

	if (selfp && !success)
	{
		selfp->removeMissingBakedTextures();
	}

	if( final || !success )
	{
		delete avatar_idp;
	}

	if( selfp && success && final )
	{
		selfp->useBakedTexture( id );
	}
}


// Called when baked texture is loaded and also when we start up with a baked texture
void LLVOAvatar::useBakedTexture( const LLUUID& id )
{
	for (U32 i = 0; i < mBakedTextureDatas.size(); i++)
	{
		LLViewerTexture* image_baked = getImage( mBakedTextureDatas[i].mTextureIndex, 0 );
		if (id == image_baked->getID())
		{
			//LL_DEBUGS("Avatar") << avString() << " i " << i << " id " << id << LL_ENDL;
			mBakedTextureDatas[i].mIsLoaded = true;
			mBakedTextureDatas[i].mLastTextureID = id;
			mBakedTextureDatas[i].mIsUsed = true;

			if (isUsingLocalAppearance())
			{
				LL_INFOS() << "not changing to baked texture while isUsingLocalAppearance" << LL_ENDL;
			}
			else
			{
				debugColorizeSubMeshes(i,LLColor4::green);

				avatar_joint_mesh_list_t::iterator iter = mBakedTextureDatas[i].mJointMeshes.begin();
				avatar_joint_mesh_list_t::iterator end  = mBakedTextureDatas[i].mJointMeshes.end();
				for (; iter != end; ++iter)
				{
					LLAvatarJointMesh* mesh = (*iter);
					if (mesh)
					{
						mesh->setTexture( image_baked );
					}
				}
			}
			
			const LLAvatarAppearanceDictionary::BakedEntry *baked_dict =
				LLAvatarAppearanceDictionary::getInstance()->getBakedTexture((EBakedTextureIndex)i);
			for (texture_vec_t::const_iterator local_tex_iter = baked_dict->mLocalTextures.begin();
				 local_tex_iter != baked_dict->mLocalTextures.end();
				 ++local_tex_iter)
			{
				if (isSelf()) setBakedReady(*local_tex_iter, TRUE);
			}

			// ! BACKWARDS COMPATIBILITY !
			// Workaround for viewing avatars from old viewers that haven't baked hair textures.
			// This is paired with similar code in updateMeshTextures that sets hair mesh color.
			if (i == BAKED_HAIR)
			{
				avatar_joint_mesh_list_t::iterator iter = mBakedTextureDatas[i].mJointMeshes.begin();
				avatar_joint_mesh_list_t::iterator end  = mBakedTextureDatas[i].mJointMeshes.end();
				for (; iter != end; ++iter)
				{
					LLAvatarJointMesh* mesh = (*iter);
					if (mesh)
					{
						mesh->setColor( LLColor4::white );
					}
				}
			}
		}
	}

	dirtyMesh();
}

std::string get_sequential_numbered_file_name(const std::string& prefix,
											  const std::string& suffix)
{
	typedef std::map<std::string,S32> file_num_type;
	static  file_num_type file_nums;
	file_num_type::iterator it = file_nums.find(prefix);
	S32 num = 0;
	if (it != file_nums.end())
	{
		num = it->second;
	}
	file_nums[prefix] = num+1;
	std::string outfilename = prefix + " " + llformat("%04d",num) + ".xml";
	std::replace(outfilename.begin(),outfilename.end(),' ','_');
	return outfilename;
}

void dump_sequential_xml(const std::string outprefix, const LLSD& content)
{
	std::string outfilename = get_sequential_numbered_file_name(outprefix,".xml");
	std::string fullpath = gDirUtilp->getExpandedFilename(LL_PATH_LOGS,outfilename);
	llofstream ofs(fullpath.c_str(), std::ios_base::out);
	ofs << LLSDOStreamer<LLSDXMLFormatter>(content, LLSDFormatter::OPTIONS_PRETTY);
	LL_DEBUGS("Avatar") << "results saved to: " << fullpath << LL_ENDL;
}

void LLVOAvatar::getSortedJointNames(S32 joint_type, std::vector<std::string>& result) const
{
    result.clear();
    if (joint_type==0)
    {
        avatar_joint_list_t::const_iterator iter = mSkeleton.begin();
        avatar_joint_list_t::const_iterator end  = mSkeleton.end();
		for (; iter != end; ++iter)
		{
			LLJoint* pJoint = (*iter);
            result.push_back(pJoint->getName());
        }
    }
    else if (joint_type==1)
    {
        for (S32 i = 0; i < mNumCollisionVolumes; i++)
        {
            LLAvatarJointCollisionVolume* pJoint = &mCollisionVolumes[i];
            result.push_back(pJoint->getName());
        }
    }
    else if (joint_type==2)
    {
		for (LLVOAvatar::attachment_map_t::const_iterator iter = mAttachmentPoints.begin(); 
			 iter != mAttachmentPoints.end(); ++iter)
		{
			LLViewerJointAttachment* pJoint = iter->second;
			if (!pJoint) continue;
            result.push_back(pJoint->getName());
        }
    }
    std::sort(result.begin(), result.end());
}

void LLVOAvatar::dumpArchetypeXML(const std::string& prefix, bool group_by_wearables )
{
	std::string outprefix(prefix);
	if (outprefix.empty())
	{
		outprefix = getFullname() + (isSelf()?"_s":"_o");
	}
	if (outprefix.empty())
	{
		outprefix = std::string("new_archetype");
	}
	std::string outfilename = get_sequential_numbered_file_name(outprefix,".xml");
	
// <FS:CR> FIRE-8893  - Dump archetype xml to user defined location
	(new LLFilePickerReplyThread(boost::bind(&LLVOAvatar::dumpArchetypeXMLCallback, this, _1, group_by_wearables),
		LLFilePicker::FFSAVE_XML, outfilename))->getFile();
}

void LLVOAvatar::dumpArchetypeXMLCallback(const std::vector<std::string>& filenames, bool group_by_wearables)
{
// </FS:CR>
	LLAPRFile outfile;
// <FS:CR> FIRE-8893 - Dump archetype xml to user defined location
	//std::string fullpath = gDirUtilp->getExpandedFilename(LL_PATH_LOGS,outfilename);
	std::string fullpath = filenames[0];
// </FS:CR>
	if (APR_SUCCESS == outfile.open(fullpath, LL_APR_WB ))
	{
		// <FS:ND> Remove LLVolatileAPRPool/apr_file_t and use FILE* instead
		//apr_file_t* file = outfile.getFileHandle();
		LLAPRFile::tFiletype* file = outfile.getFileHandle();
		// </FS:ND>

		LL_INFOS() << "xmlfile write handle obtained : " << fullpath << LL_ENDL;

		apr_file_printf( file, "<?xml version=\"1.0\" encoding=\"US-ASCII\" standalone=\"yes\"?>\n" );
		apr_file_printf( file, "<linden_genepool version=\"1.0\">\n" );
		apr_file_printf( file, "\n\t<archetype name=\"???\">\n" );

		bool agent_is_godlike = gAgent.isGodlikeWithoutAdminMenuFakery();

		if (group_by_wearables)
		{
			for (S32 type = LLWearableType::WT_SHAPE; type < LLWearableType::WT_COUNT; type++)
			{
				const std::string& wearable_name = LLWearableType::getTypeName((LLWearableType::EType)type);
				apr_file_printf( file, "\n\t\t<!-- wearable: %s -->\n", wearable_name.c_str() );

				for (LLVisualParam* param = getFirstVisualParam(); param; param = getNextVisualParam())
				{
					LLViewerVisualParam* viewer_param = (LLViewerVisualParam*)param;
					if( (viewer_param->getWearableType() == type) && 
					   (viewer_param->isTweakable() ) )
					{
						dump_visual_param(file, viewer_param, viewer_param->getWeight());
					}
				}

				for (U8 te = 0; te < TEX_NUM_INDICES; te++)
				{
					if (LLAvatarAppearanceDictionary::getTEWearableType((ETextureIndex)te) == type)
					{
						// MULTIPLE_WEARABLES: extend to multiple wearables?
						LLViewerTexture* te_image = getImage((ETextureIndex)te, 0);
						if( te_image )
						{
							std::string uuid_str = LLUUID().asString();
							if (agent_is_godlike)
							{
								te_image->getID().toString(uuid_str);
							}
							apr_file_printf( file, "\t\t<texture te=\"%i\" uuid=\"%s\"/>\n", te, uuid_str.c_str());
						}
					}
				}
			}
		}
		else 
		{
			// Just dump all params sequentially.
			for (LLVisualParam* param = getFirstVisualParam(); param; param = getNextVisualParam())
			{
				LLViewerVisualParam* viewer_param = (LLViewerVisualParam*)param;
				dump_visual_param(file, viewer_param, viewer_param->getWeight());
			}

			for (U8 te = 0; te < TEX_NUM_INDICES; te++)
			{
				// MULTIPLE_WEARABLES: extend to multiple wearables?
				LLViewerTexture* te_image = getImage((ETextureIndex)te, 0);
				if( te_image )
				{
					std::string uuid_str = LLUUID().asString();
					if (agent_is_godlike)
					{
						te_image->getID().toString(uuid_str);
					}
					apr_file_printf( file, "\t\t<texture te=\"%i\" uuid=\"%s\"/>\n", te, uuid_str.c_str());
				}
			}
		}

        // Root joint
        const LLVector3& pos = mRoot->getPosition();
        const LLVector3& scale = mRoot->getScale();
        apr_file_printf( file, "\t\t<root name=\"%s\" position=\"%f %f %f\" scale=\"%f %f %f\"/>\n", 
                         mRoot->getName().c_str(), pos[0], pos[1], pos[2], scale[0], scale[1], scale[2]);

        // Bones
        std::vector<std::string> bone_names, cv_names, attach_names, all_names;
        getSortedJointNames(0, bone_names);
        getSortedJointNames(1, cv_names);
        getSortedJointNames(2, attach_names);
        all_names.insert(all_names.end(), bone_names.begin(), bone_names.end());
        all_names.insert(all_names.end(), cv_names.begin(), cv_names.end());
        all_names.insert(all_names.end(), attach_names.begin(), attach_names.end());

        for (std::vector<std::string>::iterator name_iter = bone_names.begin();
             name_iter != bone_names.end(); ++name_iter)
        {
            LLJoint *pJoint = getJoint(*name_iter);
			const LLVector3& pos = pJoint->getPosition();
			const LLVector3& scale = pJoint->getScale();
			apr_file_printf( file, "\t\t<bone name=\"%s\" position=\"%f %f %f\" scale=\"%f %f %f\"/>\n", 
							 pJoint->getName().c_str(), pos[0], pos[1], pos[2], scale[0], scale[1], scale[2]);
        }

        // Collision volumes
        for (std::vector<std::string>::iterator name_iter = cv_names.begin();
             name_iter != cv_names.end(); ++name_iter)
        {
            LLJoint *pJoint = getJoint(*name_iter);
			const LLVector3& pos = pJoint->getPosition();
			const LLVector3& scale = pJoint->getScale();
			apr_file_printf( file, "\t\t<collision_volume name=\"%s\" position=\"%f %f %f\" scale=\"%f %f %f\"/>\n", 
							 pJoint->getName().c_str(), pos[0], pos[1], pos[2], scale[0], scale[1], scale[2]);
        }

        // Attachment joints
        for (std::vector<std::string>::iterator name_iter = attach_names.begin();
             name_iter != attach_names.end(); ++name_iter)
        {
            LLJoint *pJoint = getJoint(*name_iter);
			if (!pJoint) continue;
			const LLVector3& pos = pJoint->getPosition();
			const LLVector3& scale = pJoint->getScale();
			apr_file_printf( file, "\t\t<attachment_point name=\"%s\" position=\"%f %f %f\" scale=\"%f %f %f\"/>\n", 
							 pJoint->getName().c_str(), pos[0], pos[1], pos[2], scale[0], scale[1], scale[2]);
        }
        
        // Joint pos overrides
        for (std::vector<std::string>::iterator name_iter = all_names.begin();
             name_iter != all_names.end(); ++name_iter)
        {
            LLJoint *pJoint = getJoint(*name_iter);
		
			LLVector3 pos;
			LLUUID mesh_id;

			if (pJoint && pJoint->hasAttachmentPosOverride(pos,mesh_id))
			{
                S32 num_pos_overrides;
                std::set<LLVector3> distinct_pos_overrides;
                pJoint->getAllAttachmentPosOverrides(num_pos_overrides, distinct_pos_overrides);
				apr_file_printf( file, "\t\t<joint_offset name=\"%s\" position=\"%f %f %f\" mesh_id=\"%s\" count=\"%d\" distinct=\"%d\"/>\n", 
								 pJoint->getName().c_str(), pos[0], pos[1], pos[2], mesh_id.asString().c_str(),
                                 num_pos_overrides, (S32) distinct_pos_overrides.size());
			}
		}
        // Joint scale overrides
        for (std::vector<std::string>::iterator name_iter = all_names.begin();
             name_iter != all_names.end(); ++name_iter)
        {
            LLJoint *pJoint = getJoint(*name_iter);
		
			LLVector3 scale;
			LLUUID mesh_id;

			if (pJoint && pJoint->hasAttachmentScaleOverride(scale,mesh_id))
			{
                S32 num_scale_overrides;
                std::set<LLVector3> distinct_scale_overrides;
                pJoint->getAllAttachmentPosOverrides(num_scale_overrides, distinct_scale_overrides);
				apr_file_printf( file, "\t\t<joint_scale name=\"%s\" scale=\"%f %f %f\" mesh_id=\"%s\" count=\"%d\" distinct=\"%d\"/>\n",
								 pJoint->getName().c_str(), scale[0], scale[1], scale[2], mesh_id.asString().c_str(),
                                 num_scale_overrides, (S32) distinct_scale_overrides.size());
			}
		}
		F32 pelvis_fixup;
		LLUUID mesh_id;
		if (hasPelvisFixup(pelvis_fixup, mesh_id))
		{
			apr_file_printf( file, "\t\t<pelvis_fixup z=\"%f\" mesh_id=\"%s\"/>\n", 
							 pelvis_fixup, mesh_id.asString().c_str());
		}

        LLVector3 rp = getRootJoint()->getWorldPosition();
        LLVector4a rpv;
        rpv.load3(rp.mV);
        
        for (S32 joint_num = 0; joint_num < LL_CHARACTER_MAX_ANIMATED_JOINTS; joint_num++)
        {
            LLJoint *joint = getJoint(joint_num);
            if (joint_num < mJointRiggingInfoTab.size())
            {
                LLJointRiggingInfo& rig_info = mJointRiggingInfoTab[joint_num];
                if (rig_info.isRiggedTo())
                {
                    LLMatrix4a mat;
                    LLVector4a new_extents[2];
                    mat.loadu(joint->getWorldMatrix());
                    matMulBoundBox(mat, rig_info.getRiggedExtents(), new_extents);
                    LLVector4a rrp[2];
                    rrp[0].setSub(new_extents[0],rpv);
                    rrp[1].setSub(new_extents[1],rpv);
                    apr_file_printf( file, "\t\t<joint_rig_info num=\"%d\" name=\"%s\" min=\"%f %f %f\" max=\"%f %f %f\" tmin=\"%f %f %f\" tmax=\"%f %f %f\"/>\n", 
                                     joint_num,
                                     joint->getName().c_str(),
                                     rig_info.getRiggedExtents()[0][0],
                                     rig_info.getRiggedExtents()[0][1],
                                     rig_info.getRiggedExtents()[0][2],
                                     rig_info.getRiggedExtents()[1][0],
                                     rig_info.getRiggedExtents()[1][1],
                                     rig_info.getRiggedExtents()[1][2],
                                     rrp[0][0],
                                     rrp[0][1],
                                     rrp[0][2],
                                     rrp[1][0],
                                     rrp[1][1],
                                     rrp[1][2] );
                }
            }
        }

		bool ultra_verbose = false;
		if (isSelf() && ultra_verbose)
		{
			// show the cloned params inside the wearables as well.
			gAgentAvatarp->dumpWearableInfo(outfile);
		}

		apr_file_printf( file, "\t</archetype>\n" );
		apr_file_printf( file, "\n</linden_genepool>\n" );

		LLSD args;
		args["PATH"] = fullpath;
		LLNotificationsUtil::add("AppearanceToXMLSaved", args);
	}
	else
	{
		LLNotificationsUtil::add("AppearanceToXMLFailed");
	}
	// File will close when handle goes out of scope
}


void LLVOAvatar::setVisibilityRank(U32 rank)
{
	if (mDrawable.isNull() || mDrawable->isDead())
	{
		// do nothing
		return;
	}
	mVisibilityRank = rank;
}

// Assumes LLVOAvatar::sInstances has already been sorted.
S32 LLVOAvatar::getUnbakedPixelAreaRank()
{
	S32 rank = 1;
	for (std::vector<LLCharacter*>::iterator iter = LLCharacter::sInstances.begin();
		 iter != LLCharacter::sInstances.end(); ++iter)
	{
		LLVOAvatar* inst = (LLVOAvatar*) *iter;
		if (inst == this)
		{
			return rank;
		}
		else if (!inst->isDead() && !inst->isFullyBaked())
		{
			rank++;
		}
	}

	llassert(0);
	return 0;
}

struct CompareScreenAreaGreater
{
	BOOL operator()(const LLCharacter* const& lhs, const LLCharacter* const& rhs)
	{
		return lhs->getPixelArea() > rhs->getPixelArea();
	}
};

// static
void LLVOAvatar::cullAvatarsByPixelArea()
{
	std::sort(LLCharacter::sInstances.begin(), LLCharacter::sInstances.end(), CompareScreenAreaGreater());
	
	// Update the avatars that have changed status
	U32 rank = 2; //1 is reserved for self. 
	for (std::vector<LLCharacter*>::iterator iter = LLCharacter::sInstances.begin();
		 iter != LLCharacter::sInstances.end(); ++iter)
	{
		LLVOAvatar* inst = (LLVOAvatar*) *iter;
		BOOL culled;
		if (inst->isSelf() || inst->isFullyBaked())
		{
			culled = FALSE;
		}
		else 
		{
			culled = TRUE;
		}

		if (inst->mCulled != culled)
		{
			inst->mCulled = culled;
			LL_DEBUGS() << "avatar " << inst->getID() << (culled ? " start culled" : " start not culled" ) << LL_ENDL;
			inst->updateMeshTextures();
		}

		if (inst->isSelf())
		{
			inst->setVisibilityRank(1);
		}
		else if (inst->mDrawable.notNull() && inst->mDrawable->isVisible())
		{
			inst->setVisibilityRank(rank++);
		}
	}

	// runway - this doesn't really detect gray/grey state.
	S32 grey_avatars = 0;
	if (!LLVOAvatar::areAllNearbyInstancesBaked(grey_avatars))
	{
		if (gFrameTimeSeconds != sUnbakedUpdateTime) // only update once per frame
		{
			sUnbakedUpdateTime = gFrameTimeSeconds;
			sUnbakedTime += gFrameIntervalSeconds.value();
		}
		if (grey_avatars > 0)
		{
			if (gFrameTimeSeconds != sGreyUpdateTime) // only update once per frame
			{
				sGreyUpdateTime = gFrameTimeSeconds;
				sGreyTime += gFrameIntervalSeconds.value();
			}
		}
	}
}

void LLVOAvatar::startAppearanceAnimation()
{
	if(!mAppearanceAnimating)
	{
		mAppearanceAnimating = TRUE;
		mAppearanceMorphTimer.reset();
		mLastAppearanceBlendTime = 0.f;
	}
}

// virtual
void LLVOAvatar::removeMissingBakedTextures()
{
}

//virtual
void LLVOAvatar::updateRegion(LLViewerRegion *regionp)
{
	LLViewerObject::updateRegion(regionp);
}

// virtual
std::string LLVOAvatar::getFullname() const
{
	std::string name;

	LLNameValue* first = getNVPair("FirstName"); 
	LLNameValue* last  = getNVPair("LastName"); 
	if (first && last)
	{
		name = LLCacheName::buildFullName( first->getString(), last->getString() );
	}

	return name;
}

LLHost LLVOAvatar::getObjectHost() const
{
	LLViewerRegion* region = getRegion();
	if (region && !isDead())
	{
		return region->getHost();
	}
	else
	{
		return LLHost();
	}
}

//static
void LLVOAvatar::updateFreezeCounter(S32 counter)
{
	if(counter)
	{
		sFreezeCounter = counter;
	}
	else if(sFreezeCounter > 0)
	{
		sFreezeCounter--;
	}
	else
	{
		sFreezeCounter = 0;
	}
}

BOOL LLVOAvatar::updateLOD()
{
    if (mDrawable.isNull())
    {
        return FALSE;
    }
 
	// <FS:Ansariel> Fix LL impostor hacking
	//if (isImpostor() && 0 != mDrawable->getNumFaces() && mDrawable->getFace(0)->hasGeometry())
	if (isImpostor() && !needsImpostorUpdate() && 0 != mDrawable->getNumFaces() && mDrawable->getFace(0)->hasGeometry())
	// </FS:Ansariel>
	{
		return TRUE;
	}

	BOOL res = updateJointLODs();

	LLFace* facep = mDrawable->getFace(0);
	if (!facep || !facep->getVertexBuffer())
	{
		dirtyMesh(2);
	}

	if (mDirtyMesh >= 2 || mDrawable->isState(LLDrawable::REBUILD_GEOMETRY))
	{	//LOD changed or new mesh created, allocate new vertex buffer if needed
		updateMeshData();
		mDirtyMesh = 0;
		mNeedsSkin = TRUE;
		mDrawable->clearState(LLDrawable::REBUILD_GEOMETRY);
	}
	updateVisibility();

	return res;
}

void LLVOAvatar::updateLODRiggedAttachments()
{
	updateLOD();
	rebuildRiggedAttachments();
}

void showRigInfoTabExtents(LLVOAvatar *avatar, LLJointRiggingInfoTab& tab, S32& count_rigged, S32& count_box)
{
    count_rigged = count_box = 0;
    LLVector4a zero_vec;
    zero_vec.clear();
    for (S32 i=0; i<tab.size(); i++)
    {
        if (tab[i].isRiggedTo())
        {
            count_rigged++;
            LLJoint *joint = avatar->getJoint(i);
            LL_DEBUGS("RigSpam") << "joint " << i << " name " << joint->getName() << " box " 
                                 << tab[i].getRiggedExtents()[0] << ", " << tab[i].getRiggedExtents()[1] << LL_ENDL;
            if ((!tab[i].getRiggedExtents()[0].equals3(zero_vec)) ||
                (!tab[i].getRiggedExtents()[1].equals3(zero_vec)))
            {
                count_box++;
            }
       }
    }
}

void LLVOAvatar::getAssociatedVolumes(std::vector<LLVOVolume*>& volumes)
{
	for ( LLVOAvatar::attachment_map_t::iterator iter = mAttachmentPoints.begin(); iter != mAttachmentPoints.end(); ++iter )
	{
		LLViewerJointAttachment* attachment = iter->second;
		LLViewerJointAttachment::attachedobjs_vec_t::iterator attach_end = attachment->mAttachedObjects.end();
		
		for (LLViewerJointAttachment::attachedobjs_vec_t::iterator attach_iter = attachment->mAttachedObjects.begin();
			 attach_iter != attach_end; ++attach_iter)
		{
			LLViewerObject* attached_object =  attach_iter->get();
            LLVOVolume *volume = dynamic_cast<LLVOVolume*>(attached_object);
            if (volume)
            {
                volumes.push_back(volume);
                if (volume->isAnimatedObject())
                {
                    // For animated object attachment, don't need
                    // the children. Will just get bounding box
                    // from the control avatar.
                    continue;
                }
            }
            LLViewerObject::const_child_list_t& children = attached_object->getChildren();
            for (LLViewerObject::const_child_list_t::const_iterator it = children.begin();
                 it != children.end(); ++it)
            {
                LLViewerObject *childp = *it;
                LLVOVolume *volume = dynamic_cast<LLVOVolume*>(childp);
                if (volume)
                {
                    volumes.push_back(volume);
                }
            }
        }
    }

    LLControlAvatar *control_av = dynamic_cast<LLControlAvatar*>(this);
    if (control_av)
    {
        LLVOVolume *volp = control_av->mRootVolp;
        if (volp)
        {
            volumes.push_back(volp);
            LLViewerObject::const_child_list_t& children = volp->getChildren();
            for (LLViewerObject::const_child_list_t::const_iterator it = children.begin();
                 it != children.end(); ++it)
            {
                LLViewerObject *childp = *it;
                LLVOVolume *volume = dynamic_cast<LLVOVolume*>(childp);
                if (volume)
                {
                    volumes.push_back(volume);
                }
            }
        }
    }
}

static LLTrace::BlockTimerStatHandle FTM_AVATAR_RIGGING_INFO_UPDATE("Av Upd Rig Info");
static LLTrace::BlockTimerStatHandle FTM_AVATAR_RIGGING_KEY_UPDATE("Av Upd Rig Key");
static LLTrace::BlockTimerStatHandle FTM_AVATAR_RIGGING_AVOL_UPDATE("Av Upd Avol");

// virtual
void LLVOAvatar::updateRiggingInfo()
{
    LL_RECORD_BLOCK_TIME(FTM_AVATAR_RIGGING_INFO_UPDATE);

    //LL_DEBUGS("RigSpammish") << getFullname() << " updating rig tab" << LL_ENDL; // <FS:Ansariel> Performance tweak

    std::vector<LLVOVolume*> volumes;

	{
		LL_RECORD_BLOCK_TIME(FTM_AVATAR_RIGGING_AVOL_UPDATE);
		getAssociatedVolumes(volumes);
	}

	std::map<LLUUID,S32> curr_rigging_info_key;
	{
		LL_RECORD_BLOCK_TIME(FTM_AVATAR_RIGGING_KEY_UPDATE);
		// Get current rigging info key
		// <FS:Ansariel> Performance tweak
		//for (std::vector<LLVOVolume*>::iterator it = volumes.begin(); it != volumes.end(); ++it)
		std::vector<LLVOVolume*>::iterator vol_end = volumes.end();
		for (std::vector<LLVOVolume*>::iterator it = volumes.begin(); it != vol_end; ++it)
		// </FS:Ansariel>
		{
			LLVOVolume *vol = *it;
			if (vol->isMesh() && vol->getVolume())
			{
				const LLUUID& mesh_id = vol->getVolume()->getParams().getSculptID();
				S32 max_lod = llmax(vol->getLOD(), vol->mLastRiggingInfoLOD);
				curr_rigging_info_key[mesh_id] = max_lod;
			}
		}
		
		// Check for key change, which indicates some change in volume composition or LOD.
		if (curr_rigging_info_key == mLastRiggingInfoKey)
		{
			return;
		}
	}

	// Something changed. Update.
	// <FS:Ansariel> Performance tweak
	//mLastRiggingInfoKey = curr_rigging_info_key;
	mLastRiggingInfoKey.swap(curr_rigging_info_key);
	// </FS:Ansariel>
    mJointRiggingInfoTab.clear();
    // <FS:Ansariel> Performance tweak
    //for (std::vector<LLVOVolume*>::iterator it = volumes.begin(); it != volumes.end(); ++it)
    std::vector<LLVOVolume*>::iterator vol_end = volumes.end();
    for (std::vector<LLVOVolume*>::iterator it = volumes.begin(); it != vol_end; ++it)
    // </FS:Ansariel>
    {
        LLVOVolume *vol = *it;
        vol->updateRiggingInfo();
        mJointRiggingInfoTab.merge(vol->mJointRiggingInfoTab);
    }

    //LL_INFOS() << "done update rig count is " << countRigInfoTab(mJointRiggingInfoTab) << LL_ENDL;
    //LL_DEBUGS("RigSpammish") << getFullname() << " after update rig tab:" << LL_ENDL; // <FS:Ansariel> Performance tweak
	//<FS:Beq> remove debug only stuff on hot path
    //S32 joint_count, box_count;
    //showRigInfoTabExtents(this, mJointRiggingInfoTab, joint_count, box_count);
	//</FS:Beq>
    //LL_DEBUGS("RigSpammish") << "uses " << joint_count << " joints " << " nonzero boxes: " << box_count << LL_ENDL; // <FS:Ansariel> Performance tweak
}

// virtual
void LLVOAvatar::onActiveOverrideMeshesChanged()
{
    mJointRiggingInfoTab.setNeedsUpdate(true);
}

U32 LLVOAvatar::getPartitionType() const
{ 
	// Avatars merely exist as drawables in the bridge partition
	return LLViewerRegion::PARTITION_BRIDGE;
}

//static
void LLVOAvatar::updateImpostors()
{
	LLViewerCamera::sCurCameraID = LLViewerCamera::CAMERA_WORLD;

    std::vector<LLCharacter*> instances_copy = LLCharacter::sInstances;
	for (std::vector<LLCharacter*>::iterator iter = instances_copy.begin();
		iter != instances_copy.end(); ++iter)
	{
		LLVOAvatar* avatar = (LLVOAvatar*) *iter;
		if (!avatar->isDead() && avatar->isVisible()
			&& (
                // <FS:Ansariel> Fix LL impostor hacking; Generate new impostor if update is needed
                //(avatar->isImpostor() || LLVOAvatar::AV_DO_NOT_RENDER == avatar->getVisualMuteSettings()) && avatar->needsImpostorUpdate())
                avatar->isImpostor() && avatar->needsImpostorUpdate())
                // </FS:Ansariel>
            )
		{
            avatar->calcMutedAVColor();
			gPipeline.generateImpostor(avatar);
		}
	}

	LLCharacter::sAllowInstancesChange = TRUE;
}

// virtual
BOOL LLVOAvatar::isImpostor()
{
	// <FS:Ansariel> Fix LL impostor hacking
	// IMPORTANT: LLPipeline::generateImpostor() will set sUseImporstors = FALSE when generating
	//            an impostor. If checking for isImpostor() somewhere else to skip parts in the
	//            rendering process, an additional check for needsImpostorUpdate() needs to be
	//            done to determine if the particular part can really be skipped
	//            (mNeedsImpostorUpdate = FALSE) or is currently needed to generate the
	//            impostor (mNeedsImpostorUpdate = TRUE).

	//return sUseImpostors && (isVisuallyMuted() || (mUpdatePeriod >= IMPOSTOR_PERIOD)) ? TRUE : FALSE;
	if (sUseImpostors)
	{
		return (isVisuallyMuted() || (mUpdatePeriod >= IMPOSTOR_PERIOD));
	}
	else
	{
		return (LLVOAvatar::AV_DO_NOT_RENDER == getVisualMuteSettings() || isInMuteList());
	}
	// </FS:Ansariel>
}

BOOL LLVOAvatar::shouldImpostor(const U32 rank_factor) const
{
	return (!isSelf() && sUseImpostors && mVisibilityRank > (sMaxNonImpostors * rank_factor));
}

BOOL LLVOAvatar::needsImpostorUpdate() const
{
	return mNeedsImpostorUpdate;
}

const LLVector3& LLVOAvatar::getImpostorOffset() const
{
	return mImpostorOffset;
}

const LLVector2& LLVOAvatar::getImpostorDim() const
{
	return mImpostorDim;
}

void LLVOAvatar::setImpostorDim(const LLVector2& dim)
{
	mImpostorDim = dim;
}

void LLVOAvatar::cacheImpostorValues()
{
	getImpostorValues(mImpostorExtents, mImpostorAngle, mImpostorDistance);
}

void LLVOAvatar::getImpostorValues(LLVector4a* extents, LLVector3& angle, F32& distance) const
{
	const LLVector4a* ext = mDrawable->getSpatialExtents();
	extents[0] = ext[0];
	extents[1] = ext[1];

	LLVector3 at = LLViewerCamera::getInstance()->getOrigin()-(getRenderPosition()+mImpostorOffset);
	distance = at.normalize();
	F32 da = 1.f - (at*LLViewerCamera::getInstance()->getAtAxis());
	angle.mV[0] = LLViewerCamera::getInstance()->getYaw()*da;
	angle.mV[1] = LLViewerCamera::getInstance()->getPitch()*da;
	angle.mV[2] = da;
}

// static
const U32 LLVOAvatar::IMPOSTORS_OFF = 66; /* Must equal the maximum allowed the RenderAvatarMaxNonImpostors
										   * slider in panel_preferences_graphics1.xml */

// static
void LLVOAvatar::updateImpostorRendering(U32 newMaxNonImpostorsValue)
{
	U32  oldmax = sMaxNonImpostors;
	bool oldflg = sUseImpostors;
	
	if (IMPOSTORS_OFF <= newMaxNonImpostorsValue)
	{
		sMaxNonImpostors = 0;
	}
	else
	{
		sMaxNonImpostors = newMaxNonImpostorsValue;
	}
	// the sUseImpostors flag depends on whether or not sMaxNonImpostors is set to the no-limit value (0)
	sUseImpostors = (0 != sMaxNonImpostors);
    if ( oldflg != sUseImpostors )
    {
        LL_DEBUGS("AvatarRender")
            << "was " << (oldflg ? "use" : "don't use" ) << " impostors (max " << oldmax << "); "
            << "now " << (sUseImpostors ? "use" : "don't use" ) << " impostors (max " << sMaxNonImpostors << "); "
            << LL_ENDL;
    }
}


void LLVOAvatar::idleUpdateRenderComplexity()
{
    if (isControlAvatar())
    {
        LLControlAvatar *cav = dynamic_cast<LLControlAvatar*>(this);
        bool is_attachment = cav && cav->mRootVolp && cav->mRootVolp->isAttachment(); // For attached animated objects
        if (is_attachment)
        {
            // ARC for animated object attachments is accounted with the avatar they're attached to.
            return;
        }
    }

    // Render Complexity
    calculateUpdateRenderComplexity(); // Update mVisualComplexity if needed	

	if (gPipeline.hasRenderDebugMask(LLPipeline::RENDER_DEBUG_AVATAR_DRAW_INFO))
	{
		std::string info_line;
		F32 red_level;
		F32 green_level;
		LLColor4 info_color;
		LLFontGL::StyleFlags info_style;
		
		if ( !mText )
		{
			initHudText();
			mText->setFadeDistance(20.0, 5.0); // limit clutter in large crowds
		}
		else
		{
			mText->clearString(); // clear debug text
		}

		/*
		 * NOTE: the logic for whether or not each of the values below
		 * controls muting MUST match that in the isVisuallyMuted and isTooComplex methods.
		 */

		static LLCachedControl<U32> max_render_cost(gSavedSettings, "RenderAvatarMaxComplexity", 0);
		info_line = llformat("%d Complexity", mVisualComplexity);

		if (max_render_cost != 0) // zero means don't care, so don't bother coloring based on this
		{
			green_level = 1.f-llclamp(((F32) mVisualComplexity-(F32)max_render_cost)/(F32)max_render_cost, 0.f, 1.f);
			red_level   = llmin((F32) mVisualComplexity/(F32)max_render_cost, 1.f);
			info_color.set(red_level, green_level, 0.0, 1.0);
			info_style = (  mVisualComplexity > max_render_cost
						  ? LLFontGL::BOLD : LLFontGL::NORMAL );
		}
		else
		{
			info_color.set(LLColor4::grey);
			info_style = LLFontGL::NORMAL;
		}
		mText->addLine(info_line, info_color, info_style);

		// Visual rank
		info_line = llformat("%d rank", mVisibilityRank);
		// Use grey for imposters, white for normal rendering or no impostors
		info_color.set(isImpostor() ? LLColor4::grey : (isControlAvatar() ? LLColor4::yellow : LLColor4::white));
		info_style = LLFontGL::NORMAL;
		mText->addLine(info_line, info_color, info_style);

        // Triangle count
        mText->addLine(std::string("VisTris ") + LLStringOps::getReadableNumber(mAttachmentVisibleTriangleCount), 
                       info_color, info_style);
        mText->addLine(std::string("EstMaxTris ") + LLStringOps::getReadableNumber(mAttachmentEstTriangleCount), 
                       info_color, info_style);

		// Attachment Surface Area
		static LLCachedControl<F32> max_attachment_area(gSavedSettings, "RenderAutoMuteSurfaceAreaLimit", 1000.0f);
		info_line = llformat("%.0f m^2", mAttachmentSurfaceArea);

		if (max_render_cost != 0 && max_attachment_area != 0) // zero means don't care, so don't bother coloring based on this
		{
			green_level = 1.f-llclamp((mAttachmentSurfaceArea-max_attachment_area)/max_attachment_area, 0.f, 1.f);
			red_level   = llmin(mAttachmentSurfaceArea/max_attachment_area, 1.f);
			info_color.set(red_level, green_level, 0.0, 1.0);
			info_style = (  mAttachmentSurfaceArea > max_attachment_area
						  ? LLFontGL::BOLD : LLFontGL::NORMAL );

		}
		else
		{
			info_color.set(LLColor4::grey);
			info_style = LLFontGL::NORMAL;
		}

		mText->addLine(info_line, info_color, info_style);

		updateText(); // corrects position
	}
}

void LLVOAvatar::updateVisualComplexity()
{
	LL_DEBUGS("AvatarRender") << "avatar " << getID() << " appearance changed" << LL_ENDL;
	// Set the cache time to in the past so it's updated ASAP
	mVisualComplexityStale = true;
}

// Account for the complexity of a single top-level object associated
// with an avatar. This will be either an attached object or an animated
// object.
void LLVOAvatar::accountRenderComplexityForObject(
    const LLViewerObject *attached_object,
    const F32 max_attachment_complexity,
    LLVOVolume::texture_cost_t& textures,
    U32& cost,
    hud_complexity_list_t& hud_complexity_list,
    // <FS:Ansariel> Show per-item complexity in COF
    std::map<LLUUID, U32>& item_complexity,
    std::map<LLUUID, U32>& temp_item_complexity)
    // </FS:Ansariel>
{
    if (attached_object && !attached_object->isHUDAttachment())
		{
        mAttachmentVisibleTriangleCount += attached_object->recursiveGetTriangleCount();
        mAttachmentEstTriangleCount += attached_object->recursiveGetEstTrianglesMax();
        mAttachmentSurfaceArea += attached_object->recursiveGetScaledSurfaceArea();

					textures.clear();
					const LLDrawable* drawable = attached_object->mDrawable;
					if (drawable)
					{
						const LLVOVolume* volume = drawable->getVOVolume();
						if (volume)
						{
                            F32 attachment_total_cost = 0;
                            F32 attachment_volume_cost = 0;
                            F32 attachment_texture_cost = 0;
                            F32 attachment_children_cost = 0;
                const F32 animated_object_attachment_surcharge = 1000;

                if (attached_object->isAnimatedObject())
                {
                    attachment_volume_cost += animated_object_attachment_surcharge;
                }
							attachment_volume_cost += volume->getRenderCost(textures);

							const_child_list_t children = volume->getChildren();
							for (const_child_list_t::const_iterator child_iter = children.begin();
								  child_iter != children.end();
								  ++child_iter)
							{
								LLViewerObject* child_obj = *child_iter;
								LLVOVolume *child = dynamic_cast<LLVOVolume*>( child_obj );
								if (child)
								{
									attachment_children_cost += child->getRenderCost(textures);
								}
							}

							for (LLVOVolume::texture_cost_t::iterator volume_texture = textures.begin();
								 volume_texture != textures.end();
								 ++volume_texture)
							{
								// add the cost of each individual texture in the linkset
								attachment_texture_cost += volume_texture->second;
							}
                            attachment_total_cost = attachment_volume_cost + attachment_texture_cost + attachment_children_cost;
                            LL_DEBUGS("ARCdetail") << "Attachment costs " << attached_object->getAttachmentItemID()
                                                   << " total: " << attachment_total_cost
                                                   << ", volume: " << attachment_volume_cost
                                                   << ", textures: " << attachment_texture_cost
                                                   << ", " << volume->numChildren()
                                                   << " children: " << attachment_children_cost
                                                   << LL_ENDL;
                            // Limit attachment complexity to avoid signed integer flipping of the wearer's ACI
                            cost += (U32)llclamp(attachment_total_cost, MIN_ATTACHMENT_COMPLEXITY, max_attachment_complexity);

							// <FS:Ansariel> Show per-item complexity in COF
							if (isSelf())
							{
								if (!attached_object->isTempAttachment())
								{
									item_complexity.insert(std::make_pair(attached_object->getAttachmentItemID(), (U32)attachment_total_cost));
								}
								else
								{
									temp_item_complexity.insert(std::make_pair(attached_object->getID(), (U32)attachment_total_cost));
								}
							}
							// </FS:Ansariel>
						}
					}
				}
                if (isSelf()
                    && attached_object
                    && attached_object->isHUDAttachment()
                    && !attached_object->isTempAttachment()
                    && attached_object->mDrawable)
                {
                    textures.clear();

        mAttachmentSurfaceArea += attached_object->recursiveGetScaledSurfaceArea();

                    const LLVOVolume* volume = attached_object->mDrawable->getVOVolume();
                    if (volume)
                    {
                        LLHUDComplexity hud_object_complexity;
                        hud_object_complexity.objectName = attached_object->getAttachmentItemName();
                        hud_object_complexity.objectId = attached_object->getAttachmentItemID();
                        std::string joint_name;
                        gAgentAvatarp->getAttachedPointName(attached_object->getAttachmentItemID(), joint_name);
                        hud_object_complexity.jointName = joint_name;
                        // get cost and individual textures
                        hud_object_complexity.objectsCost += volume->getRenderCost(textures);
                        hud_object_complexity.objectsCount++;

                        LLViewerObject::const_child_list_t& child_list = attached_object->getChildren();
                        for (LLViewerObject::child_list_t::const_iterator iter = child_list.begin();
                            iter != child_list.end(); ++iter)
                        {
                            LLViewerObject* childp = *iter;
                            const LLVOVolume* chld_volume = dynamic_cast<LLVOVolume*>(childp);
                            if (chld_volume)
                            {
                                // get cost and individual textures
                                hud_object_complexity.objectsCost += chld_volume->getRenderCost(textures);
                                hud_object_complexity.objectsCount++;
                            }
                        }

                        hud_object_complexity.texturesCount += textures.size();

                        for (LLVOVolume::texture_cost_t::iterator volume_texture = textures.begin();
                            volume_texture != textures.end();
                            ++volume_texture)
                        {
                            // add the cost of each individual texture (ignores duplicates)
                            hud_object_complexity.texturesCost += volume_texture->second;
                            LLViewerFetchedTexture *tex = LLViewerTextureManager::getFetchedTexture(volume_texture->first);
                            if (tex)
                            {
                                // Note: Texture memory might be incorect since texture might be still loading.
                                hud_object_complexity.texturesMemoryTotal += tex->getTextureMemory();
                                if (tex->getOriginalHeight() * tex->getOriginalWidth() >= HUD_OVERSIZED_TEXTURE_DATA_SIZE)
                                {
                                    hud_object_complexity.largeTexturesCount++;
                                }
                            }
                        }
                        hud_complexity_list.push_back(hud_object_complexity);
                    }
                }
}

// Calculations for mVisualComplexity value
void LLVOAvatar::calculateUpdateRenderComplexity()
{
    /*****************************************************************
     * This calculation should not be modified by third party viewers,
     * since it is used to limit rendering and should be uniform for
     * everyone. If you have suggested improvements, submit them to
     * the official viewer for consideration.
     *****************************************************************/
	static const U32 COMPLEXITY_BODY_PART_COST = 200;
	static LLCachedControl<F32> max_complexity_setting(gSavedSettings,"MaxAttachmentComplexity");
	F32 max_attachment_complexity = max_complexity_setting;
	max_attachment_complexity = llmax(max_attachment_complexity, DEFAULT_MAX_ATTACHMENT_COMPLEXITY);

	// Diagnostic list of all textures on our avatar
	// <FS:Ansariel> Disable useless diagnostics
	//static std::set<LLUUID> all_textures;

    if (mVisualComplexityStale)
	{
		
		// <FS:Ansariel> Show per-item complexity in COF
		std::map<LLUUID, U32> item_complexity;
		std::map<LLUUID, U32> temp_item_complexity;
		U32 body_parts_complexity;
		// </FS:Ansariel>

		U32 cost = VISUAL_COMPLEXITY_UNKNOWN;
		LLVOVolume::texture_cost_t textures;
		hud_complexity_list_t hud_complexity_list;
		//<FS:Beq> BOM constrain number of bake requests when BOM not supported
		// for (U8 baked_index = 0; baked_index < BAKED_NUM_INDICES; baked_index++)
		for (U8 baked_index = 0; baked_index < getNumBakes(); baked_index++)
		//</FS:Beq>
		{
		    const LLAvatarAppearanceDictionary::BakedEntry *baked_dict
				= LLAvatarAppearanceDictionary::getInstance()->getBakedTexture((EBakedTextureIndex)baked_index);
			ETextureIndex tex_index = baked_dict->mTextureIndex;
			if ((tex_index != TEX_SKIRT_BAKED) || (isWearingWearableType(LLWearableType::WT_SKIRT)))
			{
				if (isTextureVisible(tex_index))
				{
					cost +=COMPLEXITY_BODY_PART_COST;
				}
			}
		}
        LL_DEBUGS("ARCdetail") << "Avatar body parts complexity: " << cost << LL_ENDL;
		body_parts_complexity = cost; // <FS:Ansariel> Show per-item complexity in COF

        mAttachmentVisibleTriangleCount = 0;
        mAttachmentEstTriangleCount = 0.f;
        mAttachmentSurfaceArea = 0.f;
        
        // A standalone animated object needs to be accounted for
        // using its associated volume. Attached animated objects
        // will be covered by the subsequent loop over attachments.
        LLControlAvatar *control_av = dynamic_cast<LLControlAvatar*>(this);
        if (control_av)
        {
            LLVOVolume *volp = control_av->mRootVolp;
            if (volp && !volp->isAttachment())
            {
                accountRenderComplexityForObject(volp, max_attachment_complexity,
                                                 // <FS:Ansariel> Show per-item complexity in COF
                                                 //textures, cost, hud_complexity_list);
                                                 textures, cost, hud_complexity_list, item_complexity, temp_item_complexity);
                                                 // </FS:Ansariel>
            }
        }

        // Account for complexity of all attachments.
		for (attachment_map_t::const_iterator attachment_point = mAttachmentPoints.begin(); 
			 attachment_point != mAttachmentPoints.end();
			 ++attachment_point)
		{
			LLViewerJointAttachment* attachment = attachment_point->second;

			// <FS:Ansariel> Possible crash fix
			if (!attachment)
			{
				continue;
			}
			// </FS:Ansariel>

			for (LLViewerJointAttachment::attachedobjs_vec_t::iterator attachment_iter = attachment->mAttachedObjects.begin();
				 attachment_iter != attachment->mAttachedObjects.end();
				 ++attachment_iter)
			{
                const LLViewerObject* attached_object = attachment_iter->get();
                accountRenderComplexityForObject(attached_object, max_attachment_complexity,
                                                 // <FS:Ansariel> Show per-item complexity in COF
                                                 //textures, cost, hud_complexity_list);
                                                 textures, cost, hud_complexity_list, item_complexity, temp_item_complexity);
                                                 // </FS:Ansariel>
			}
		}

		// Diagnostic output to identify all avatar-related textures.
		// Does not affect rendering cost calculation.
		// Could be wrapped in a debug option if output becomes problematic.
		// <FS:Ansariel> Disable useless diagnostics
		//if (isSelf())
		//{
		//	// print any attachment textures we didn't already know about.
		//	for (LLVOVolume::texture_cost_t::iterator it = textures.begin(); it != textures.end(); ++it)
		//	{
		//		LLUUID image_id = it->first;
		//		if( ! (image_id.isNull() || image_id == IMG_DEFAULT || image_id == IMG_DEFAULT_AVATAR)
		//		   && (all_textures.find(image_id) == all_textures.end()))
		//		{
		//			// attachment texture not previously seen.
		//			LL_DEBUGS("ARCdetail") << "attachment_texture: " << image_id.asString() << LL_ENDL;
		//			all_textures.insert(image_id);
		//		}
		//	}

		//	// print any avatar textures we didn't already know about
		//    for (LLAvatarAppearanceDictionary::Textures::const_iterator iter = LLAvatarAppearanceDictionary::getInstance()->getTextures().begin();
		//	 iter != LLAvatarAppearanceDictionary::getInstance()->getTextures().end();
		//		 ++iter)
		//	{
		//	    const LLAvatarAppearanceDictionary::TextureEntry *texture_dict = iter->second;
		//		// TODO: MULTI-WEARABLE: handle multiple textures for self
		//		const LLViewerTexture* te_image = getImage(iter->first,0);
		//		if (!te_image)
		//			continue;
		//		LLUUID image_id = te_image->getID();
		//		if( image_id.isNull() || image_id == IMG_DEFAULT || image_id == IMG_DEFAULT_AVATAR)
		//			continue;
		//		if (all_textures.find(image_id) == all_textures.end())
		//		{
		//			LL_DEBUGS("ARCdetail") << "local_texture: " << texture_dict->mName << ": " << image_id << LL_ENDL;
		//			all_textures.insert(image_id);
		//		}
		//	}
		//}
		// </FS:Ansariel>

        if ( cost != mVisualComplexity )
        {
            LL_DEBUGS("AvatarRender") << "Avatar "<< getID()
                                      << " complexity updated was " << mVisualComplexity << " now " << cost
                                      << " reported " << mReportedVisualComplexity
                                      << LL_ENDL;
        }
        else
        {
            LL_DEBUGS("AvatarRender") << "Avatar "<< getID()
                                      << " complexity updated no change " << mVisualComplexity
                                      << " reported " << mReportedVisualComplexity
                                      << LL_ENDL;
        }
		mVisualComplexity = cost;
		mVisualComplexityStale = false;

        static LLCachedControl<U32> show_my_complexity_changes(gSavedSettings, "ShowMyComplexityChanges", 20);

        if (isSelf() && show_my_complexity_changes)
        {
            // Avatar complexity
            LLAvatarRenderNotifier::getInstance()->updateNotificationAgent(mVisualComplexity);

            // HUD complexity
            LLHUDRenderNotifier::getInstance()->updateNotificationHUD(hud_complexity_list);
        }

        // <FS:Ansariel> Show avatar complexity in appearance floater
        if (isSelf())
        {
            LLSidepanelAppearance::updateAvatarComplexity(mVisualComplexity, item_complexity, temp_item_complexity, body_parts_complexity);
        }
        // </FS:Ansariel>
    }
}

void LLVOAvatar::setVisualMuteSettings(VisualMuteSettings set)
{
    mVisuallyMuteSetting = set;
    mNeedsImpostorUpdate = TRUE;
    // <FS:Ansariel> [FS Persisted Avatar Render Settings]
    //LLRenderMuteList::getInstance()->saveVisualMuteSetting(getID(), S32(set));
    FSAvatarRenderPersistence::instance().setAvatarRenderSettings(getID(), set);
}

void LLVOAvatar::calcMutedAVColor()
{
    LLColor4 new_color(mMutedAVColor);
    std::string change_msg;
    LLUUID av_id(getID());

    if (getVisualMuteSettings() == AV_DO_NOT_RENDER)
    {
// [RLVa:KB] - Checked: RLVa-2.2 (@setcam_avdist)
		 if (isRlvSilhouette())
		 {
			 new_color = LLColor4::silhouette;
			 change_msg = " not rendered: color is silhouette";
		 }
		 else
		 {
// [/RLVa:KB]
			// explicitly not-rendered avatars are light grey
			 new_color = LLColor4::grey3;
			 change_msg = " not rendered: color is grey3";
// [RLVa:KB] - Checked: RLVa-2.2 (@setcam_avdist)
		 }
// [/RLVa:KB]
    }
    else if (LLMuteList::getInstance()->isMuted(av_id)) // the user blocked them
    {
        // blocked avatars are dark grey
        new_color = LLColor4::grey4;
        change_msg = " blocked: color is grey4";
    }
    else if (!isTooComplex())
    {
        new_color = LLColor4::white;
        change_msg = " simple imposter ";
    }
//    else if ( mMutedAVColor == LLColor4::white || mMutedAVColor == LLColor4::grey3 || mMutedAVColor == LLColor4::grey4 )
// [RLVa:KB] - Checked: RLVa-2.2 (@setcam_avdist)
	else if ( mMutedAVColor == LLColor4::white || mMutedAVColor == LLColor4::grey3 || mMutedAVColor == LLColor4::grey4 || mMutedAVColor == LLColor4::silhouette)
// [/RLVa:KB]
   {
        // select a color based on the first byte of the agents uuid so any muted agent is always the same color
        F32 color_value = (F32) (av_id.mData[0]);
        F32 spectrum = (color_value / 256.0);		// spectrum is between 0 and 1.f

        // Array of colors.  These are arranged so only one RGB color changes between each step, 
        // and it loops back to red so there is an even distribution.  It is not a heat map
        const S32 NUM_SPECTRUM_COLORS = 7;              
        static LLColor4 * spectrum_color[NUM_SPECTRUM_COLORS] = { &LLColor4::red, &LLColor4::magenta, &LLColor4::blue, &LLColor4::cyan, &LLColor4::green, &LLColor4::yellow, &LLColor4::red };
 
        spectrum = spectrum * (NUM_SPECTRUM_COLORS - 1);		// Scale to range of number of colors
        S32 spectrum_index_1  = floor(spectrum);				// Desired color will be after this index
        S32 spectrum_index_2  = spectrum_index_1 + 1;			//    and before this index (inclusive)
        F32 fractBetween = spectrum - (F32)(spectrum_index_1);  // distance between the two indexes (0-1)
 
        new_color = lerp(*spectrum_color[spectrum_index_1], *spectrum_color[spectrum_index_2], fractBetween);
        new_color.normalize();
        new_color *= 0.28f;		// Tone it down

        change_msg = " over limit color ";
    }

    if (mMutedAVColor != new_color) 
    {
        LL_DEBUGS("AvatarRender") << "avatar "<< av_id << change_msg << std::setprecision(3) << new_color << LL_ENDL;
        mMutedAVColor = new_color;
    }
}

// static
BOOL LLVOAvatar::isIndexLocalTexture(ETextureIndex index)
{
	return (index < 0 || index >= TEX_NUM_INDICES)
		? false
		: LLAvatarAppearanceDictionary::getInstance()->getTexture(index)->mIsLocalTexture;
}

// static
BOOL LLVOAvatar::isIndexBakedTexture(ETextureIndex index)
{
	return (index < 0 || index >= TEX_NUM_INDICES)
		? false
		: LLAvatarAppearanceDictionary::getInstance()->getTexture(index)->mIsBakedTexture;
}

const std::string LLVOAvatar::getBakedStatusForPrintout() const
{
	std::string line;

	for (LLAvatarAppearanceDictionary::Textures::const_iterator iter = LLAvatarAppearanceDictionary::getInstance()->getTextures().begin();
		 iter != LLAvatarAppearanceDictionary::getInstance()->getTextures().end();
		 ++iter)
	{
		const ETextureIndex index = iter->first;
		const LLAvatarAppearanceDictionary::TextureEntry *texture_dict = iter->second;
		if (texture_dict->mIsBakedTexture)
		{
			line += texture_dict->mName;
			if (isTextureDefined(index))
			{
				line += "_baked";
			}
			line += " ";
		}
	}
	return line;
}



//virtual
S32 LLVOAvatar::getTexImageSize() const
{
	return TEX_IMAGE_SIZE_OTHER;
}

//-----------------------------------------------------------------------------
// Utility functions
//-----------------------------------------------------------------------------

F32 calc_bouncy_animation(F32 x)
{
	return -(cosf(x * F_PI * 2.5f - F_PI_BY_TWO))*(0.4f + x * -0.1f) + x * 1.3f;
}

//virtual
BOOL LLVOAvatar::isTextureDefined(LLAvatarAppearanceDefines::ETextureIndex te, U32 index ) const
{
	if (isIndexLocalTexture(te)) 
	{
		return FALSE;
	}
	
	if( !getImage( te, index ) )
	{
		LL_WARNS() << "getImage( " << te << ", " << index << " ) returned 0" << LL_ENDL;
		return FALSE;
	}

	// <FS:ND> getImage(te, index) can return 0 in some edge cases. Plus make this faster as it gets called frequently.

	// return (getImage(te, index)->getID() != IMG_DEFAULT_AVATAR && 
	// 		getImage(te, index)->getID() != IMG_DEFAULT);


	LLViewerTexture *pImage( getImage( te, index ) );

	if( !pImage )
	{
		LL_WARNS() << "getImage( " << (S32)te << ", " << index << " ) returned invalid ptr" << LL_ENDL;
		return FALSE;
	}
	// </FS:ND>

	LLUUID const &id = pImage->getID();
	return id != IMG_DEFAULT_AVATAR && id != IMG_DEFAULT;
}

//virtual
BOOL LLVOAvatar::isTextureVisible(LLAvatarAppearanceDefines::ETextureIndex type, U32 index) const
{
	if (isIndexLocalTexture(type))
	{
		return isTextureDefined(type, index);
	}
	else
	{
		// baked textures can use TE images directly
		return ((isTextureDefined(type) || isSelf())
				&& (getTEImage(type)->getID() != IMG_INVISIBLE 
				|| LLDrawPoolAlpha::sShowDebugAlpha));
	}
}

//virtual
BOOL LLVOAvatar::isTextureVisible(LLAvatarAppearanceDefines::ETextureIndex type, LLViewerWearable *wearable) const
{
	// non-self avatars don't have wearables
	return FALSE;
}


// <FS:Ansariel> [Legacy Bake]
//-----------------------------------------------------------------------------
// Legacy baking
//-----------------------------------------------------------------------------
void LLVOAvatar::bakedTextureOriginCounts(S32 &sb_count, // server-bake, has origin URL.
										  S32 &host_count, // host-based bake, has host.
										  S32 &both_count, // error - both host and URL set.
										  S32 &neither_count) // error - neither set.
{
	sb_count = host_count = both_count = neither_count = 0;
	
	std::set<LLUUID> baked_ids;
	collectBakedTextureUUIDs(baked_ids);
	for (std::set<LLUUID>::const_iterator it = baked_ids.begin(); it != baked_ids.end(); ++it)
	{
		LLViewerFetchedTexture *imagep = gTextureList.findImage(*it, TEX_LIST_STANDARD);
		bool has_url = false, has_host = false;
		if (!imagep->getUrl().empty())
		{
			has_url = true;
		}
		if (imagep->getTargetHost().isOk())
		{
			has_host = true;
		}
		if (has_url && !has_host) sb_count++;
		else if (has_host && !has_url) host_count++;
		else if (has_host && has_url) both_count++;
		else if (!has_host && !has_url) neither_count++;
	}
}

// virtual
void LLVOAvatar::bodySizeChanged()
{	
	if (isSelf() && !LLAppearanceMgr::instance().isInUpdateAppearanceFromCOF())
	{	// notify simulator of change in size
		// but not if we are in the middle of updating appearance
		gAgent.sendAgentSetAppearance();
}
}

BOOL LLVOAvatar::isUsingServerBakes() const
{
#if 1
	// Sanity check - visual param for appearance version should match mUseServerBakes
	LLVisualParam* appearance_version_param = getVisualParam(11000);
	llassert(appearance_version_param);
	F32 wt = appearance_version_param->getWeight();
	F32 expect_wt = mUseServerBakes ? 1.0 : 0.0;
	if (!is_approx_equal(wt,expect_wt))
	{
		LL_WARNS() << "wt " << wt << " differs from expected " << expect_wt << LL_ENDL;
	}
#endif

	return mUseServerBakes;
}

void LLVOAvatar::setIsUsingServerBakes(BOOL newval)
{
	mUseServerBakes = newval;
	LLVisualParam* appearance_version_param = getVisualParam(11000);
	llassert(appearance_version_param);
	appearance_version_param->setWeight(newval ? 1.0 : 0.0, false);
}
// </FS:Ansariel> [Legacy Bake]<|MERGE_RESOLUTION|>--- conflicted
+++ resolved
@@ -8742,11 +8742,6 @@
 {
 	S32 rez_status = getRezzedStatus();
 	bool loading = getIsCloud();
-<<<<<<< HEAD
-	if (mFirstFullyVisible && !mIsControlAvatar && rez_status < 3)
-	{
-		loading = ((rez_status < 2) || !isFullyBaked());
-=======
 	if (mFirstFullyVisible && !mIsControlAvatar)
 	{
         loading = ((rez_status < 2)
@@ -8758,7 +8753,6 @@
                    || !mPendingAttachment.empty()
                    || (rez_status < 3 && !isFullyBaked())
                   );
->>>>>>> 71216421
 	}
 	updateRezzedStatusTimers(rez_status);
 	updateRuthTimer(loading);
