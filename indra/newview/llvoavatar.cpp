--- conflicted
+++ resolved
@@ -226,13 +226,8 @@
 const U32 LLVOAvatar::VISUAL_COMPLEXITY_UNKNOWN = 0;
 const F64 HUD_OVERSIZED_TEXTURE_DATA_SIZE = 1024 * 1024;
 
-<<<<<<< HEAD
 const F32 MAX_TEXTURE_WAIT_TIME_SEC = 60.f;
-const F32 MAX_ATTACHMENT_WAIT_TIME_SEC = 120;
-=======
-const F32 MAX_TEXTURE_WAIT_TIME_SEC = 60;
 const F32 MAX_ATTACHMENT_WAIT_TIME_SEC = 60;
->>>>>>> e2e37cce
 
 const S32 MIN_NONTUNED_AVS = 5;
 
@@ -619,6 +614,7 @@
 F32 LLVOAvatar::sRenderDistance = 256.f;
 S32 LLVOAvatar::sNumVisibleAvatars = 0;
 S32 LLVOAvatar::sNumLODChangesThisFrame = 0;
+
 // const LLUUID LLVOAvatar::sStepSoundOnLand("e8af4a28-aa83-4310-a7c4-c047e15ea0df"); - <FS:PP> Commented out for FIRE-3169: Option to change the default footsteps sound
 const LLUUID LLVOAvatar::sStepSounds[LL_MCODE_END] =
 {
@@ -714,10 +710,6 @@
     mMutedAVColor(LLColor4::white /* used for "uninitialize" */),
     mFirstFullyVisible(true),
     mFirstDecloudTime(-1.f),
-<<<<<<< HEAD
-    mFirstUseDelaySeconds(FIRST_APPEARANCE_CLOUD_MIN_DELAY),
-=======
->>>>>>> e2e37cce
     mFullyLoaded(false),
     mPreviousFullyLoaded(false),
     mFullyLoadedInitialized(false),
@@ -729,12 +721,9 @@
     mLastRezzedStatus(-1),
     mIsEditingAppearance(false),
     mUseLocalAppearance(false),
-<<<<<<< HEAD
     // <FS:Ansariel> [Legacy Bake]
     mUseServerBakes(false),
     // </FS:Ansariel> [Legacy Bake]
-=======
->>>>>>> e2e37cce
     mLastUpdateRequestCOFVersion(-1),
     mLastUpdateReceivedCOFVersion(-1),
     mCachedMuteListUpdateTime(0),
@@ -955,14 +944,9 @@
 {
     if (mIsDummy) return true;
     if (getNumTEs() == 0) return false;
-<<<<<<< HEAD
     // <FS:Beq> OS BOM limit the tests to avoid "invalid face error"
     // for (U32 i = 0; i < mBakedTextureDatas.size(); i++)
     for (U32 i = 0; i < getNumBakes(); i++)
-=======
-
-    for (U32 i = 0; i < mBakedTextureDatas.size(); i++)
->>>>>>> e2e37cce
     {
         if (!isTextureDefined(mBakedTextureDatas[i].mTextureIndex)
             && ((i != BAKED_SKIRT) || isWearingWearableType(LLWearableType::WT_SKIRT))
@@ -2948,9 +2932,9 @@
     // Don't render the user's own voice visualizer when in mouselook, or when opening the mic is disabled.
     if(isSelf())
     {
-        static LLCachedControl<bool> voiceDisableMic(gSavedSettings, "VoiceDisableMic");
+        static LLCachedControl<bool> voice_disable_mic(gSavedSettings, "VoiceDisableMic");
         static LLCachedControl<bool> fsShowMyOwnVoiceVisualizer(gSavedSettings, "FSShowMyOwnVoiceVisualizer"); // <FS:PP> FIRE-21210: Don't show my voice visualizer
-        if (gAgentCamera.cameraMouselook() || voiceDisableMic || !fsShowMyOwnVoiceVisualizer)
+        if (gAgentCamera.cameraMouselook() || voice_disable_mic || !fsShowMyOwnVoiceVisualizer)
         {
             render_visualizer = false;
         }
@@ -3890,11 +3874,8 @@
         static LLUICachedControl<bool> show_display_names("NameTagShowDisplayNames", true);
         static LLUICachedControl<bool> show_usernames("NameTagShowUsernames", true);
         static LLUICachedControl<bool> show_rez_status("NameTagDebugAVRezState", false);
-<<<<<<< HEAD
         static LLUICachedControl<bool> colorize_username("FSColorUsername");    // <FS:CR> FIRE-1061
         static LLUICachedControl<bool> show_legacynames("FSNameTagShowLegacyUsernames");
-=======
->>>>>>> e2e37cce
 
         if (LLAvatarName::useDisplayNames())
         {
@@ -4020,12 +4001,6 @@
             addNameTagLine(av_string, name_tag_color, LLFontGL::NORMAL, LLFontGL::getFontSansSerifSmall(), true);
         }
 
-        if (show_rez_status)
-        {
-            std::string av_string = LLVOAvatar::rezStatusToString(mLastRezzedStatus);
-            addNameTagLine(av_string, name_tag_color, LLFontGL::NORMAL, LLFontGL::getFontSansSerifSmall(), true);
-        }
-
         mNameAway = is_away;
         mNameDoNotDisturb = is_do_not_disturb;
         mNameAutoResponse = is_autoresponse; // <FS:Ansariel> Show auto-response in nametag
@@ -4110,10 +4085,7 @@
                 mNameText->addLine(chat_iter->mText, old_chat, style);
             }
         }
-<<<<<<< HEAD
-        }
-=======
->>>>>>> e2e37cce
+        }
         mNameText->setVisibleOffScreen(true);
 
         if (mVisibleTyping && mTyping)
@@ -9270,11 +9242,7 @@
                   );
 
         // compare amount of attachments to one reported by simulator
-<<<<<<< HEAD
-        if (!loading && !isSelf() && rez_status < 4 && mLastCloudAttachmentCount != mSimAttachments.size())
-=======
         if (!loading && !isSelf() && rez_status < 4 && mLastCloudAttachmentCount < mSimAttachments.size())
->>>>>>> e2e37cce
         {
             S32 attachment_count = getAttachmentCount();
             if (mLastCloudAttachmentCount != attachment_count)
@@ -9356,11 +9324,7 @@
                 {
                     // Impostors are less of a priority,
                     // let them stay cloud longer
-<<<<<<< HEAD
-                    mFirstUseDelaySeconds *= FIRST_APPEARANCE_CLOUD_IMPOSTOR_MODIFIER;
-=======
                     first_use_delay *= FIRST_APPEARANCE_CLOUD_IMPOSTOR_MODIFIER;
->>>>>>> e2e37cce
                 }
         }
         mFullyLoaded = (mFullyLoadedTimer.getElapsedTimeF32() > first_use_delay);
@@ -10425,9 +10389,6 @@
             << (attachment_id.isNull() ? "pending" : attachment_id.asString())
             << " on point " << (S32)attach_point << LL_ENDL;
 
-<<<<<<< HEAD
-        mSimAttachments[attachment_id] = attach_point;
-=======
         if (attachment_id.notNull())
         {
             mSimAttachments[attachment_id] = attach_point;
@@ -10439,7 +10400,6 @@
                 << " has null attachment on point " << (S32)attach_point
                 << ", discarding" << LL_ENDL;
         }
->>>>>>> e2e37cce
     }
 
     // todo? Doesn't detect if attachments were switched
@@ -10791,13 +10751,9 @@
                 else
                 {
                     interp_params = true;
-<<<<<<< HEAD
                     // <FS:Ansariel> [Legacy Bake]
                     //param->setAnimationTarget(newWeight);
                     param->setAnimationTarget(newWeight, false);
-=======
-                    param->setAnimationTarget(newWeight);
->>>>>>> e2e37cce
                 }
             }
         }
@@ -12942,7 +12898,10 @@
 
     return ret;
 }
-<<<<<<< HEAD
+bool LLVOAvatar::isBuddy() const
+{
+    return LLAvatarTracker::instance().isBuddy(getID());
+}
 
 
 // <FS:Ansariel> [Legacy Bake]
@@ -13011,10 +12970,4 @@
     llassert(appearance_version_param);
     appearance_version_param->setWeight(newval ? 1.0f : 0.0f, false);
 }
-// </FS:Ansariel> [Legacy Bake]
-=======
-bool LLVOAvatar::isBuddy() const
-{
-    return LLAvatarTracker::instance().isBuddy(getID());
-}
->>>>>>> e2e37cce
+// </FS:Ansariel> [Legacy Bake]