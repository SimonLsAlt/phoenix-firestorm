--- conflicted
+++ resolved
@@ -3485,7 +3485,7 @@
 	bool muted = false;
 
 	// <FS:Ansariel> FIRE-11783: Always visually mute avatars that are muted
-	if (!isSelf() && LLMuteList::instance().isMuted(getID()))
+	if (!isSelf() && isInMuteList())
 	{
 		return true;
 	}
@@ -3530,16 +3530,9 @@
 
 					U32 max_cost = (U32) (max_render_cost*(LLVOAvatar::sLODFactor+0.5));
 
-<<<<<<< HEAD
-					muted = /*LLMuteList::getInstance()->isMuted(getID()) ||*/ // <FS:Ansariel> FIRE-11783: Always visually mute avatars that are muted
-						(mAttachmentGeometryBytes > max_attachment_bytes && max_attachment_bytes > 0) ||
-						(mAttachmentSurfaceArea > max_attachment_area && max_attachment_area > 0.f) ||
-						(mVisualComplexity > max_cost && max_render_cost > 0);
-=======
 					muted = (mAttachmentGeometryBytes > max_attachment_bytes && max_attachment_bytes > 0) ||
 							(mAttachmentSurfaceArea > max_attachment_area && max_attachment_area > 0.f) ||
 							(mVisualComplexity > max_cost && max_render_cost > 0);
->>>>>>> a647b8f1
 
 					// Could be part of the grand || collection above, but yanked out to make the logic visible
 					// <FS:Ansariel> FIRE-15074: Render normal imposters properly (Don't tie visual mute to RenderAvatarMaxVisible)
@@ -3573,7 +3566,9 @@
 		}
 	}
 
-	return muted || isInMuteList();
+	// <FS:Ansariel> FIRE-11783: Always visually mute avatars that are muted
+	//return muted || isInMuteList();
+	return muted;
 }
 
 void	LLVOAvatar::forceUpdateVisualMuteSettings()
