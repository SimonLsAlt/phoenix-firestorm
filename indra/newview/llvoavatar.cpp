/**
 * @File llvoavatar.cpp
 * @brief Implementation of LLVOAvatar class which is a derivation of LLViewerObject
 *
 * $LicenseInfo:firstyear=2001&license=viewerlgpl$
 * Second Life Viewer Source Code
 * Copyright (C) 2010, Linden Research, Inc.
 *
 * This library is free software; you can redistribute it and/or
 * modify it under the terms of the GNU Lesser General Public
 * License as published by the Free Software Foundation;
 * version 2.1 of the License only.
 *
 * This library is distributed in the hope that it will be useful,
 * but WITHOUT ANY WARRANTY; without even the implied warranty of
 * MERCHANTABILITY or FITNESS FOR A PARTICULAR PURPOSE.  See the GNU
 * Lesser General Public License for more details.
 *
 * You should have received a copy of the GNU Lesser General Public
 * License along with this library; if not, write to the Free Software
 * Foundation, Inc., 51 Franklin Street, Fifth Floor, Boston, MA  02110-1301  USA
 *
 * Linden Research, Inc., 945 Battery Street, San Francisco, CA  94111  USA
 * $/LicenseInfo$
 */

#include "llviewerprecompiledheaders.h"

#include "llvoavatar.h"

#include <stdio.h>
#include <ctype.h>
#include <sstream>

#include "llaudioengine.h"
#include "noise.h"
#include "sound_ids.h"
#include "raytrace.h"

#include "aoengine.h"           // <FS:Zi> Animation Overrider
#include "llagent.h" //  Get state values from here
#include "llagentbenefits.h"
#include "llagentcamera.h"
#include "llagentwearables.h"
#include "llanimationstates.h"
#include "llavatarnamecache.h"
#include "llavatarpropertiesprocessor.h"
#include "llavatarrendernotifier.h"
#include "llcontrolavatar.h"
#include "llexperiencecache.h"
#include "llphysicsmotion.h"
#include "llviewercontrol.h"
#include "llcallingcard.h"      // IDEVO for LLAvatarTracker
#include "lldrawpoolavatar.h"
#include "lldriverparam.h"
#include "llpolyskeletaldistortion.h"
#include "lleditingmotion.h"
#include "llemote.h"
#include "llfloatertools.h"
#include "llheadrotmotion.h"
#include "llhudeffecttrail.h"
#include "llhudmanager.h"
#include "llhudnametag.h"
#include "llhudtext.h"              // for mText/mDebugText
#include "llimview.h"
#include "llinitparam.h"
#include "llkeyframefallmotion.h"
#include "llkeyframestandmotion.h"
#include "llkeyframewalkmotion.h"
#include "llmanipscale.h"  // for get_default_max_prim_scale()
#include "llmeshrepository.h"
#include "llmutelist.h"
#include "llmoveview.h"
#include "llnotificationsutil.h"
#include "llphysicsshapebuilderutil.h"
#include "llquantize.h"
#include "llrand.h"
#include "llregionhandle.h"
#include "llresmgr.h"
#include "llselectmgr.h"
#include "llsprite.h"
#include "lltargetingmotion.h"
#include "lltoolmgr.h"
#include "lltoolmorph.h"
#include "llviewercamera.h"
#include "llviewertexlayer.h"
#include "llviewertexturelist.h"
#include "llviewermenu.h"
#include "llviewerobjectlist.h"
#include "llviewerparcelmgr.h"
#include "llviewerregion.h"
#include "llviewershadermgr.h"
#include "llviewerstats.h"
#include "llviewerwearable.h"
#include "llvoavatarself.h"
#include "llvovolume.h"
#include "llworld.h"
#include "pipeline.h"
#include "llviewershadermgr.h"
#include "llsky.h"
#include "llanimstatelabels.h"
#include "lltrans.h"
#include "llappearancemgr.h"
// [RLVa:KB] - Checked: RLVa-2.0.1
#include "rlvactions.h"
#include "rlvhandler.h"
#include "rlvmodifiers.h"
// [/RLVa:KB]

#include "llgesturemgr.h" //needed to trigger the voice gesticulations
#include "llvoiceclient.h"
#include "llvoicevisualizer.h" // Ventrella

#include "lldebugmessagebox.h"
#include "llsdutil.h"
#include "llscenemonitor.h"
#include "llsdserialize.h"
#include "llrendersphere.h"
#include "llskinningutil.h"

#include "llperfstats.h"

#include <boost/lexical_cast.hpp>

#include "fscommon.h"
#include "fsdata.h"
#include "lfsimfeaturehandler.h"    // <FS:CR> Opensim
#include "lggcontactsets.h"
#include "llcontrol.h"
#include "llfilepicker.h"   // <FS:CR> FIRE-8893 - Dump archetype xml to user defined location
#include "llviewermenufile.h"
#include "llnetmap.h"
#include "llviewernetwork.h"    // [FS:CR] isInSecondlife()
#include "llsidepanelappearance.h"
#include "fsavatarrenderpersistence.h"
#include "fslslbridge.h" // <FS:PP> Movelock position refresh

#include "fsdiscordconnect.h" // <FS:LO> tapping a place that happens on landing in world to start up discord

extern F32 SPEED_ADJUST_MAX;
extern F32 SPEED_ADJUST_MAX_SEC;
extern F32 ANIM_SPEED_MAX;
extern F32 ANIM_SPEED_MIN;
extern U32 JOINT_COUNT_REQUIRED_FOR_FULLRIG;
const F32 MAX_HOVER_Z = 2.0f;
const F32 MIN_HOVER_Z = -2.0f;

const F32 MIN_ATTACHMENT_COMPLEXITY = 0.f;
const F32 DEFAULT_MAX_ATTACHMENT_COMPLEXITY = 1.0e6f;

// Unlike with 'self' avatar, server doesn't inform viewer about
// expected attachments so viewer has to wait to see if anything
// else will arrive
const F32 FIRST_APPEARANCE_CLOUD_MIN_DELAY = 3.f; // seconds
const F32 FIRST_APPEARANCE_CLOUD_MAX_DELAY = 15.f;
const F32 FIRST_APPEARANCE_CLOUD_IMPOSTOR_MODIFIER = 1.25f;

using namespace LLAvatarAppearanceDefines;

//-----------------------------------------------------------------------------
// Global constants
//-----------------------------------------------------------------------------
const LLUUID ANIM_AGENT_BODY_NOISE = LLUUID("9aa8b0a6-0c6f-9518-c7c3-4f41f2c001ad"); //"body_noise"
const LLUUID ANIM_AGENT_BREATHE_ROT = LLUUID("4c5a103e-b830-2f1c-16bc-224aa0ad5bc8");  //"breathe_rot"
const LLUUID ANIM_AGENT_EDITING = LLUUID("2a8eba1d-a7f8-5596-d44a-b4977bf8c8bb");  //"editing"
const LLUUID ANIM_AGENT_EYE = LLUUID("5c780ea8-1cd1-c463-a128-48c023f6fbea");  //"eye"
const LLUUID ANIM_AGENT_FLY_ADJUST = LLUUID("db95561f-f1b0-9f9a-7224-b12f71af126e");  //"fly_adjust"
const LLUUID ANIM_AGENT_HAND_MOTION = LLUUID("ce986325-0ba7-6e6e-cc24-b17c4b795578");  //"hand_motion"
const LLUUID ANIM_AGENT_HEAD_ROT = LLUUID("e6e8d1dd-e643-fff7-b238-c6b4b056a68d");  //"head_rot"
const LLUUID ANIM_AGENT_PELVIS_FIX = LLUUID("0c5dd2a2-514d-8893-d44d-05beffad208b");  //"pelvis_fix"
const LLUUID ANIM_AGENT_TARGET = LLUUID("0e4896cb-fba4-926c-f355-8720189d5b55");  //"target"
const LLUUID ANIM_AGENT_WALK_ADJUST = LLUUID("829bc85b-02fc-ec41-be2e-74cc6dd7215d");  //"walk_adjust"
const LLUUID ANIM_AGENT_PHYSICS_MOTION = LLUUID("7360e029-3cb8-ebc4-863e-212df440d987");  //"physics_motion"


//-----------------------------------------------------------------------------
// Constants
//-----------------------------------------------------------------------------
const F32 DELTA_TIME_MIN = 0.01f;   // we clamp measured delta_time to this
const F32 DELTA_TIME_MAX = 0.2f;    // range to insure stability of computations.

const F32 PELVIS_LAG_FLYING     = 0.22f;// pelvis follow half life while flying
const F32 PELVIS_LAG_WALKING    = 0.4f; // ...while walking
const F32 PELVIS_LAG_MOUSELOOK = 0.15f;
const F32 MOUSELOOK_PELVIS_FOLLOW_FACTOR = 0.5f;
const F32 TORSO_NOISE_AMOUNT = 1.0f;    // Amount of deviation from up-axis, in degrees
const F32 TORSO_NOISE_SPEED = 0.2f; // Time scale factor on torso noise.

const F32 BREATHE_ROT_MOTION_STRENGTH = 0.05f;

const S32 MIN_REQUIRED_PIXEL_AREA_BODY_NOISE = 10000;
const S32 MIN_REQUIRED_PIXEL_AREA_BREATHE = 10000;
const S32 MIN_REQUIRED_PIXEL_AREA_PELVIS_FIX = 40;

const S32 TEX_IMAGE_SIZE_OTHER = 512 / 4;  // The size of local textures for other (!isSelf()) avatars

const F32 HEAD_MOVEMENT_AVG_TIME = 0.9f;

const S32 MORPH_MASK_REQUESTED_DISCARD = 0;

const F32 MAX_STANDOFF_FROM_ORIGIN = 3;
const F32 MAX_STANDOFF_DISTANCE_CHANGE = 32;

// Discard level at which to switch to baked textures
// Should probably be 4 or 3, but didn't want to change it while change other logic - SJB
const S32 SWITCH_TO_BAKED_DISCARD = 5;

const F32 HOVER_EFFECT_MAX_SPEED = 3.f;
const F32 HOVER_EFFECT_STRENGTH = 0.f;
const F32 UNDERWATER_EFFECT_STRENGTH = 0.1f;
const F32 UNDERWATER_FREQUENCY_DAMP = 0.33f;
const F32 APPEARANCE_MORPH_TIME = 0.65f;
const F32 TIME_BEFORE_MESH_CLEANUP = 5.f; // seconds
const S32 AVATAR_RELEASE_THRESHOLD = 10; // number of avatar instances before releasing memory
const F32 FOOT_GROUND_COLLISION_TOLERANCE = 0.25f;
const F32 AVATAR_LOD_TWEAK_RANGE = 0.7f;
const S32 MAX_BUBBLE_CHAT_LENGTH = DB_CHAT_MSG_STR_LEN;
const S32 MAX_BUBBLE_CHAT_UTTERANCES = 12;
const F32 CHAT_FADE_TIME = 8.0;
const F32 BUBBLE_CHAT_TIME = CHAT_FADE_TIME * 3.f;
const F32 NAMETAG_UPDATE_THRESHOLD = 0.3f;
const F32 NAMETAG_VERTICAL_SCREEN_OFFSET = 25.f;
const F32 NAMETAG_VERT_OFFSET_WEIGHT = 0.17f;

const U32 LLVOAvatar::VISUAL_COMPLEXITY_UNKNOWN = 0;
const F64 HUD_OVERSIZED_TEXTURE_DATA_SIZE = 1024 * 1024;

const F32 MAX_TEXTURE_WAIT_TIME_SEC = 60.f;
const F32 MAX_ATTACHMENT_WAIT_TIME_SEC = 60;

const S32 MIN_NONTUNED_AVS = 5;

enum ERenderName
{
    RENDER_NAME_NEVER,
    RENDER_NAME_ALWAYS,
    RENDER_NAME_FADE
};

#define JELLYDOLLS_SHOULD_IMPOSTOR

//-----------------------------------------------------------------------------
// Callback data
//-----------------------------------------------------------------------------

struct LLTextureMaskData
{
    LLTextureMaskData( const LLUUID& id ) :
        mAvatarID(id),
        mLastDiscardLevel(S32_MAX)
    {}
    LLUUID              mAvatarID;
    S32                 mLastDiscardLevel;
};

/*********************************************************************************
 **                                                                             **
 ** Begin private LLVOAvatar Support classes
 **
 **/


struct LLAppearanceMessageContents: public LLRefCount
{
    LLAppearanceMessageContents():
        mAppearanceVersion(-1),
        mParamAppearanceVersion(-1),
        mCOFVersion(LLViewerInventoryCategory::VERSION_UNKNOWN)
    {
    }
    LLTEContents mTEContents;
    S32 mAppearanceVersion;
    S32 mParamAppearanceVersion;
    S32 mCOFVersion;
    // For future use:
    //U32 appearance_flags = 0;
    std::vector<F32> mParamWeights;
    std::vector<LLVisualParam*> mParams;
    LLVector3 mHoverOffset;
    bool mHoverOffsetWasSet;
};


//-----------------------------------------------------------------------------
// class LLBodyNoiseMotion
//-----------------------------------------------------------------------------
class LLBodyNoiseMotion :
    public LLMotion
{
public:
    // Constructor
    LLBodyNoiseMotion(const LLUUID &id)
        : LLMotion(id)
    {
        mName = "body_noise";
        mTorsoState = new LLJointState;
    }

    // Destructor
    virtual ~LLBodyNoiseMotion() { }

public:
    //-------------------------------------------------------------------------
    // functions to support MotionController and MotionRegistry
    //-------------------------------------------------------------------------
    // static constructor
    // all subclasses must implement such a function and register it
    static LLMotion *create(const LLUUID &id) { return new LLBodyNoiseMotion(id); }

public:
    //-------------------------------------------------------------------------
    // animation callbacks to be implemented by subclasses
    //-------------------------------------------------------------------------

    // motions must specify whether or not they loop
    virtual bool getLoop() { return true; }

    // motions must report their total duration
    virtual F32 getDuration() { return 0.0; }

    // motions must report their "ease in" duration
    virtual F32 getEaseInDuration() { return 0.0; }

    // motions must report their "ease out" duration.
    virtual F32 getEaseOutDuration() { return 0.0; }

    // motions must report their priority
    virtual LLJoint::JointPriority getPriority() { return LLJoint::HIGH_PRIORITY; }

    virtual LLMotionBlendType getBlendType() { return ADDITIVE_BLEND; }

    // called to determine when a motion should be activated/deactivated based on avatar pixel coverage
    virtual F32 getMinPixelArea() { return MIN_REQUIRED_PIXEL_AREA_BODY_NOISE; }

    // run-time (post constructor) initialization,
    // called after parameters have been set
    // must return true to indicate success and be available for activation
    virtual LLMotionInitStatus onInitialize(LLCharacter *character)
    {
        if( !mTorsoState->setJoint( character->getJoint("mTorso") ))
        {
            return STATUS_FAILURE;
        }

        mTorsoState->setUsage(LLJointState::ROT);

        addJointState( mTorsoState );
        return STATUS_SUCCESS;
    }

    // called when a motion is activated
    // must return true to indicate success, or else
    // it will be deactivated
    virtual bool onActivate() { return true; }

    // called per time step
    // must return true while it is active, and
    // must return false when the motion is completed.
    virtual bool onUpdate(F32 time, U8* joint_mask)
    {
        LL_PROFILE_ZONE_SCOPED_CATEGORY_AVATAR;
        F32 nx[2];
        nx[0]=time*TORSO_NOISE_SPEED;
        nx[1]=0.0f;
        F32 ny[2];
        ny[0]=0.0f;
        ny[1]=time*TORSO_NOISE_SPEED;
        F32 noiseX = noise2(nx);
        F32 noiseY = noise2(ny);

        F32 rx = TORSO_NOISE_AMOUNT * DEG_TO_RAD * noiseX / 0.42f;
        F32 ry = TORSO_NOISE_AMOUNT * DEG_TO_RAD * noiseY / 0.42f;
        LLQuaternion tQn;
        tQn.setQuat( rx, ry, 0.0f );
        mTorsoState->setRotation( tQn );

        return true;
    }

    // called when a motion is deactivated
    virtual void onDeactivate() {}

private:
    //-------------------------------------------------------------------------
    // joint states to be animated
    //-------------------------------------------------------------------------
    LLPointer<LLJointState> mTorsoState;
};

//-----------------------------------------------------------------------------
// class LLBreatheMotionRot
//-----------------------------------------------------------------------------
class LLBreatheMotionRot :
    public LLMotion
{
public:
    // Constructor
    LLBreatheMotionRot(const LLUUID &id) :
        LLMotion(id),
        mBreatheRate(1.f),
        mCharacter(NULL)
    {
        mName = "breathe_rot";
        mChestState = new LLJointState;
    }

    // Destructor
    virtual ~LLBreatheMotionRot() {}

public:
    //-------------------------------------------------------------------------
    // functions to support MotionController and MotionRegistry
    //-------------------------------------------------------------------------
    // static constructor
    // all subclasses must implement such a function and register it
    static LLMotion *create(const LLUUID &id) { return new LLBreatheMotionRot(id); }

public:
    //-------------------------------------------------------------------------
    // animation callbacks to be implemented by subclasses
    //-------------------------------------------------------------------------

    // motions must specify whether or not they loop
    virtual bool getLoop() { return true; }

    // motions must report their total duration
    virtual F32 getDuration() { return 0.0; }

    // motions must report their "ease in" duration
    virtual F32 getEaseInDuration() { return 0.0; }

    // motions must report their "ease out" duration.
    virtual F32 getEaseOutDuration() { return 0.0; }

    // motions must report their priority
    virtual LLJoint::JointPriority getPriority() { return LLJoint::MEDIUM_PRIORITY; }

    virtual LLMotionBlendType getBlendType() { return NORMAL_BLEND; }

    // called to determine when a motion should be activated/deactivated based on avatar pixel coverage
    virtual F32 getMinPixelArea() { return MIN_REQUIRED_PIXEL_AREA_BREATHE; }

    // run-time (post constructor) initialization,
    // called after parameters have been set
    // must return true to indicate success and be available for activation
    virtual LLMotionInitStatus onInitialize(LLCharacter *character)
    {
        mCharacter = character;
        bool success = true;

        if ( !mChestState->setJoint( character->getJoint( "mChest" ) ) )
        {
            success = false;
        }

        if ( success )
        {
            mChestState->setUsage(LLJointState::ROT);
            addJointState( mChestState );
        }

        if ( success )
        {
            return STATUS_SUCCESS;
        }
        else
        {
            return STATUS_FAILURE;
        }
    }

    // called when a motion is activated
    // must return true to indicate success, or else
    // it will be deactivated
    virtual bool onActivate() { return true; }

    // called per time step
    // must return true while it is active, and
    // must return false when the motion is completed.
    virtual bool onUpdate(F32 time, U8* joint_mask)
    {
        LL_PROFILE_ZONE_SCOPED_CATEGORY_AVATAR;
        mBreatheRate = 1.f;

        F32 breathe_amt = (sinf(mBreatheRate * time) * BREATHE_ROT_MOTION_STRENGTH);

        mChestState->setRotation(LLQuaternion(breathe_amt, LLVector3(0.f, 1.f, 0.f)));

        return true;
    }

    // called when a motion is deactivated
    virtual void onDeactivate() {}

private:
    //-------------------------------------------------------------------------
    // joint states to be animated
    //-------------------------------------------------------------------------
    LLPointer<LLJointState> mChestState;
    F32                 mBreatheRate;
    LLCharacter*        mCharacter;
};

//-----------------------------------------------------------------------------
// class LLPelvisFixMotion
//-----------------------------------------------------------------------------
class LLPelvisFixMotion :
    public LLMotion
{
public:
    // Constructor
    LLPelvisFixMotion(const LLUUID &id)
        : LLMotion(id), mCharacter(NULL)
    {
        mName = "pelvis_fix";

        mPelvisState = new LLJointState;
    }

    // Destructor
    virtual ~LLPelvisFixMotion() { }

public:
    //-------------------------------------------------------------------------
    // functions to support MotionController and MotionRegistry
    //-------------------------------------------------------------------------
    // static constructor
    // all subclasses must implement such a function and register it
    static LLMotion *create(const LLUUID& id) { return new LLPelvisFixMotion(id); }

public:
    //-------------------------------------------------------------------------
    // animation callbacks to be implemented by subclasses
    //-------------------------------------------------------------------------

    // motions must specify whether or not they loop
    virtual bool getLoop() { return true; }

    // motions must report their total duration
    virtual F32 getDuration() { return 0.0; }

    // motions must report their "ease in" duration
    virtual F32 getEaseInDuration() { return 0.5f; }

    // motions must report their "ease out" duration.
    virtual F32 getEaseOutDuration() { return 0.5f; }

    // motions must report their priority
    virtual LLJoint::JointPriority getPriority() { return LLJoint::LOW_PRIORITY; }

    virtual LLMotionBlendType getBlendType() { return NORMAL_BLEND; }

    // called to determine when a motion should be activated/deactivated based on avatar pixel coverage
    virtual F32 getMinPixelArea() { return MIN_REQUIRED_PIXEL_AREA_PELVIS_FIX; }

    // run-time (post constructor) initialization,
    // called after parameters have been set
    // must return true to indicate success and be available for activation
    virtual LLMotionInitStatus onInitialize(LLCharacter *character)
    {
        mCharacter = character;

        if (!mPelvisState->setJoint( character->getJoint("mPelvis")))
        {
            return STATUS_FAILURE;
        }

        mPelvisState->setUsage(LLJointState::POS);

        addJointState( mPelvisState );
        return STATUS_SUCCESS;
    }

    // called when a motion is activated
    // must return true to indicate success, or else
    // it will be deactivated
    virtual bool onActivate() { return true; }

    // called per time step
    // must return true while it is active, and
    // must return false when the motion is completed.
    virtual bool onUpdate(F32 time, U8* joint_mask)
    {
        LL_PROFILE_ZONE_SCOPED_CATEGORY_AVATAR;
        mPelvisState->setPosition(LLVector3::zero);

        return true;
    }

    // called when a motion is deactivated
    virtual void onDeactivate() {}

private:
    //-------------------------------------------------------------------------
    // joint states to be animated
    //-------------------------------------------------------------------------
    LLPointer<LLJointState> mPelvisState;
    LLCharacter*        mCharacter;
};

/**
 **
 ** End LLVOAvatar Support classes
 **                                                                             **
 *********************************************************************************/


//-----------------------------------------------------------------------------
// Static Data
//-----------------------------------------------------------------------------
U32 LLVOAvatar::sMaxNonImpostors = 12; // Set from RenderAvatarMaxNonImpostors
bool LLVOAvatar::sLimitNonImpostors = false; // True unless RenderAvatarMaxNonImpostors is 0 (unlimited)
F32 LLVOAvatar::sRenderDistance = 256.f;
S32 LLVOAvatar::sNumVisibleAvatars = 0;
S32 LLVOAvatar::sNumLODChangesThisFrame = 0;

// const LLUUID LLVOAvatar::sStepSoundOnLand("e8af4a28-aa83-4310-a7c4-c047e15ea0df"); - <FS:PP> Commented out for FIRE-3169: Option to change the default footsteps sound
const LLUUID LLVOAvatar::sStepSounds[LL_MCODE_END] =
{
    SND_STONE_RUBBER,
    SND_METAL_RUBBER,
    SND_GLASS_RUBBER,
    SND_WOOD_RUBBER,
    SND_FLESH_RUBBER,
    SND_RUBBER_PLASTIC,
    SND_RUBBER_RUBBER
};

S32 LLVOAvatar::sRenderName = RENDER_NAME_ALWAYS;
bool LLVOAvatar::sRenderGroupTitles = true;
S32 LLVOAvatar::sNumVisibleChatBubbles = 0;
bool LLVOAvatar::sDebugInvisible = false;
bool LLVOAvatar::sShowAttachmentPoints = false;
bool LLVOAvatar::sShowAnimationDebug = false;
bool LLVOAvatar::sVisibleInFirstPerson = false;
F32 LLVOAvatar::sLODFactor = 1.f;
F32 LLVOAvatar::sPhysicsLODFactor = 1.f;
bool LLVOAvatar::sJointDebug            = false;
F32 LLVOAvatar::sUnbakedTime = 0.f;
F32 LLVOAvatar::sUnbakedUpdateTime = 0.f;
F32 LLVOAvatar::sGreyTime = 0.f;
F32 LLVOAvatar::sGreyUpdateTime = 0.f;
LLPointer<LLViewerTexture> LLVOAvatar::sCloudTexture = NULL;
std::vector<LLUUID> LLVOAvatar::sAVsIgnoringARTLimit;
S32 LLVOAvatar::sAvatarsNearby = 0;

//-----------------------------------------------------------------------------
// Helper functions
//-----------------------------------------------------------------------------
static F32 calc_bouncy_animation(F32 x);

//-----------------------------------------------------------------------------
// LLVOAvatar()
//-----------------------------------------------------------------------------
LLVOAvatar::LLVOAvatar(const LLUUID& id,
                       const LLPCode pcode,
                       LLViewerRegion* regionp) :
    LLAvatarAppearance(&gAgentWearables),
    LLViewerObject(id, pcode, regionp),
    mSpecialRenderMode(0),
    mAttachmentSurfaceArea(0.f),
    mAttachmentVisibleTriangleCount(0),
    mAttachmentEstTriangleCount(0.f),
    mReportedVisualComplexity(VISUAL_COMPLEXITY_UNKNOWN),
    mTurning(false),
    mLastSkeletonSerialNum( 0 ),
    mIsSitting(false),
    mTimeVisible(),
    mTyping(false),
    mMeshValid(false),
    mVisible(false),
    mLastImpostorUpdateFrameTime(0.f),
    mLastImpostorUpdateReason(0),
    mWindFreq(0.f),
    mRipplePhase( 0.f ),
    mBelowWater(false),
    mLastAppearanceBlendTime(0.f),
    mAppearanceAnimating(false),
    mNameIsSet(false),
    // <FS:Ansariel> FIRE-13414: Avatar name isn't updated when the simulator sends a new name
    mNameFirstname(),
    mNameLastname(),
    // </FS:Ansariel>
    mTitle(),
    // <FS:Ansariel> Show Arc in nametag (for Jelly Dolls)
    mNameArc(0),
    mNameArcColor(LLColor4::white),
    // </FS:Ansariel>
    mNameAway(false),
    mNameDoNotDisturb(false),
    mNameAutoResponse(false), // <FS:Ansariel> Show auto-response in nametag,
    mNameIsTyping(false), // <FS:Ansariel> FIRE-3475: Show typing in nametag
    mNameMute(false),
    mNameAppearance(false),
    mNameFriend(false),
    mNameAlpha(0.f),
    mRenderGroupTitles(sRenderGroupTitles),
    mNameCloud(false),
    mFirstTEMessageReceived( false ),
    mFirstAppearanceMessageReceived( false ),
    mCulled( false ),
    mVisibilityRank(0),
    mNeedsSkin(false),
    mLastSkinTime(0.f),
    mUpdatePeriod(1),
    mOverallAppearance(AOA_INVISIBLE),
    mVisualComplexityStale(true),
    mVisuallyMuteSetting(AV_RENDER_NORMALLY),
    mMutedAVColor(LLColor4::white /* used for "uninitialize" */),
    mFirstFullyVisible(true),
    mFirstDecloudTime(-1.f),
    mFullyLoaded(false),
    mPreviousFullyLoaded(false),
    mFullyLoadedInitialized(false),
    mLastCloudAttachmentCount(0),
    mVisualComplexity(VISUAL_COMPLEXITY_UNKNOWN),
    mLoadedCallbacksPaused(false),
    mLoadedCallbackTextures(0),
    mRenderUnloadedAvatar(LLCachedControl<bool>(gSavedSettings, "RenderUnloadedAvatar", false)),
    mLastRezzedStatus(-1),
    mIsEditingAppearance(false),
    mUseLocalAppearance(false),
    // <FS:Ansariel> [Legacy Bake]
    mUseServerBakes(false),
    // </FS:Ansariel> [Legacy Bake]
    mLastUpdateRequestCOFVersion(-1),
    mLastUpdateReceivedCOFVersion(-1),
    mCachedMuteListUpdateTime(0),
    mCachedInMuteList(false),
    mIsControlAvatar(false),
    mIsUIAvatar(false),
    mEnableDefaultMotions(true)
{
    LL_DEBUGS("AvatarRender") << "LLVOAvatar Constructor (0x" << this << ") id:" << mID << LL_ENDL;

    //VTResume();  // VTune
    setHoverOffset(LLVector3(0.0, 0.0, 0.0));

    // mVoiceVisualizer is created by the hud effects manager and uses the HUD Effects pipeline
    const bool needsSendToSim = false; // currently, this HUD effect doesn't need to pack and unpack data to do its job
    mVoiceVisualizer = ( LLVoiceVisualizer *)LLHUDManager::getInstance()->createViewerEffect( LLHUDObject::LL_HUD_EFFECT_VOICE_VISUALIZER, needsSendToSim );

    LL_DEBUGS("Avatar","Message") << "LLVOAvatar Constructor (0x" << this << ") id:" << mID << LL_ENDL;
    mPelvisp = NULL;

    mDirtyMesh = 2; // Dirty geometry, need to regenerate.
    mMeshTexturesDirty = false;
    mHeadp = NULL;


    // set up animation variables
    mSpeed = 0.f;
    setAnimationData("Speed", &mSpeed);

    mNeedsImpostorUpdate = true;
    mLastImpostorUpdateReason = 0;
    mNeedsAnimUpdate = true;

    mNeedsExtentUpdate = true;

    mImpostorDistance = 0;
    mImpostorPixelArea = 0;

    setNumTEs(TEX_NUM_INDICES);

    mbCanSelect = true;

    mSignaledAnimations.clear();
    mPlayingAnimations.clear();

    mWasOnGroundLeft = false;
    mWasOnGroundRight = false;

    mTimeLast = 0.0f;
    mSpeedAccum = 0.0f;

    mRippleTimeLast = 0.f;

    mInAir = false;

    mStepOnLand = true;
    mStepMaterial = 0;

    mLipSyncActive = false;
    mOohMorph      = NULL;
    mAahMorph      = NULL;

    mCurrentGesticulationLevel = 0;

    mFirstAppearanceMessageTimer.reset();
    mRuthTimer.reset();
    mRuthDebugTimer.reset();
    mDebugExistenceTimer.reset();
    mLastAppearanceMessageTimer.reset();

    if(LLSceneMonitor::getInstance()->isEnabled())
    {
        LLSceneMonitor::getInstance()->freezeAvatar((LLCharacter*)this);
    }

    // <FS:Ansariel> [FS Persisted Avatar Render Settings]
    //mVisuallyMuteSetting = LLVOAvatar::VisualMuteSettings(LLRenderMuteList::getInstance()->getSavedVisualMuteSetting(getID()));
    mVisuallyMuteSetting = FSAvatarRenderPersistence::instance().getAvatarRenderSettings(id);

    sInstances.push_back(this);
}

//<FS:Beq> BOM constrain number of bake requests when BOM not supported
S32 LLVOAvatar::getNumBakes() const
{
#ifdef OPENSIM
    // BAKED_LEFT_ARM is equal to the pre-BOM BAKED_NUM_INDICES
    if(getRegion())
    {
        // LL_INFOS("BOMOS")
        //              << getFullname()
        //              << "Using avatar region settings [" << getRegion()->getName() << "]"
        //              << " bakesOnMesh = " << static_cast<const char *>(getRegion()->bakesOnMeshEnabled()?"True":"False")
        //              << LL_ENDL;
        return getRegion()->getRegionMaxBakes();
    }
    // LL_INFOS("BOMOS")
    //              << " Using fallback settings"
    //              << " bakesOnMesh = " << static_cast<const char *>(LLGridManager::instance().isInSecondLife()?"True":"False")
    //              << LL_ENDL;
    // fallback, in SL assume BOM, elsewhere assume not.
    return LLGridManager::instance().isInSecondLife()?BAKED_NUM_INDICES:BAKED_LEFT_ARM;
#else
    return BAKED_NUM_INDICES;
#endif
}

// U8 LLVOAvatar::getNumTEs() const
// {
// #ifdef OPENSIM
//  // TEX_HEAD_UNIVERSAL_TATTOO is equal to the pre-BOM TEX_NUM_INDICES
//  if(!mTEImages){return 0;}
//  if(getRegion())
//  {
//      return getRegion()->getRegionMaxTEs();
//  }
//  // fallback, in SL assume BOM, elsewhere assume not.
//  return LLGridManager::instance().isInSecondLife()?TEX_NUM_INDICES:TEX_HEAD_UNIVERSAL_TATTOO;
// #else
//  return TEX_NUM_INDICES;
// #endif
// }
//</FS:Beq>
std::string LLVOAvatar::avString() const
{
    if (isControlAvatar())
    {
        return " " + getFullname() + " ";
    }
    else
    {
        std::string viz_string = LLVOAvatar::rezStatusToString(getRezzedStatus());
        return " Avatar '" + getFullname() + "' " + viz_string + " ";
    }
}

void LLVOAvatar::debugAvatarRezTime(std::string notification_name, std::string comment)
{
    if (gDisconnected)
    {
        // If we disconected, these values are likely to be invalid and
        // avString() might crash due to a dead sAvatarDictionary
        return;
    }

    LL_INFOS("Avatar") << "REZTIME: [ " << (U32)mDebugExistenceTimer.getElapsedTimeF32()
                       << "sec ]"
                       << avString()
                       << "RuthTimer " << (U32)mRuthDebugTimer.getElapsedTimeF32()
                       << " Notification " << notification_name
                       << " : " << comment
                       << LL_ENDL;

    if (gSavedSettings.getBOOL("DebugAvatarRezTime"))
    {
        LLSD args;
        args["EXISTENCE"] = llformat("%d",(U32)mDebugExistenceTimer.getElapsedTimeF32());
        args["TIME"] = llformat("%d",(U32)mRuthDebugTimer.getElapsedTimeF32());
        args["NAME"] = getFullname();
        LLNotificationsUtil::add(notification_name,args);
    }
}

//------------------------------------------------------------------------
// LLVOAvatar::~LLVOAvatar()
//------------------------------------------------------------------------
LLVOAvatar::~LLVOAvatar()
{
    sInstances.remove(this);

    if (!mFullyLoaded)
    {
        debugAvatarRezTime("AvatarRezLeftCloudNotification","left after ruth seconds as cloud");
    }
    else
    {
        debugAvatarRezTime("AvatarRezLeftNotification","left sometime after declouding");
    }

    if(mTuned)
    {
        LLPerfStats::tunedAvatars--;
        mTuned = false;
    }
    sAVsIgnoringARTLimit.erase(std::remove(sAVsIgnoringARTLimit.begin(), sAVsIgnoringARTLimit.end(), mID), sAVsIgnoringARTLimit.end());

    // <FS:ND> only call logPendingPhases if we're still alive. Otherwise this can lead to shutdown crashes
    // logPendingPhases();
    if (isAgentAvatarValid())
        logPendingPhases();
    // </FS:ND>
    LL_DEBUGS("Avatar") << "LLVOAvatar Destructor (0x" << this << ") id:" << mID << LL_ENDL;

    std::for_each(mAttachmentPoints.begin(), mAttachmentPoints.end(), DeletePairedPointer());
    mAttachmentPoints.clear();

    mDead = true;

    mAnimationSources.clear();
    LLLoadedCallbackEntry::cleanUpCallbackList(&mCallbackTextureList) ;

    getPhases().clearPhases();

    LL_DEBUGS() << "LLVOAvatar Destructor end" << LL_ENDL;
}

void LLVOAvatar::markDead()
{
    if (mNameText)
    {
        mNameText->markDead();
        mNameText = NULL;
        sNumVisibleChatBubbles--;
    }
    mVoiceVisualizer->markDead();
    LLLoadedCallbackEntry::cleanUpCallbackList(&mCallbackTextureList) ;
    LLViewerObject::markDead();
}


bool LLVOAvatar::isFullyBaked()
{
    if (mIsDummy) return true;
    if (getNumTEs() == 0) return false;
    // <FS:Beq> OS BOM limit the tests to avoid "invalid face error"
    // for (U32 i = 0; i < mBakedTextureDatas.size(); i++)
    for (S32 i = 0; i < getNumBakes(); i++)
    {
        if (!isTextureDefined(mBakedTextureDatas[i].mTextureIndex)
            && ((i != BAKED_SKIRT) || isWearingWearableType(LLWearableType::WT_SKIRT))
            && (i != BAKED_LEFT_ARM) && (i != BAKED_LEFT_LEG) && (i != BAKED_AUX1) && (i != BAKED_AUX2) && (i != BAKED_AUX3))
        {
            return false;
        }
    }
    return true;
}

bool LLVOAvatar::isFullyTextured() const
{
    for (S32 i = 0; i < mMeshLOD.size(); i++)
    {
        LLAvatarJoint* joint = mMeshLOD[i];
        if (i==MESH_ID_SKIRT && !isWearingWearableType(LLWearableType::WT_SKIRT))
        {
            continue; // don't care about skirt textures if we're not wearing one.
        }
        if (!joint)
        {
            continue; // nonexistent LOD OK.
        }
        avatar_joint_mesh_list_t::iterator meshIter = joint->mMeshParts.begin();
        if (meshIter != joint->mMeshParts.end())
        {
            LLAvatarJointMesh *mesh = (*meshIter);
            if (!mesh)
            {
                continue; // nonexistent mesh OK
            }
            if (mesh->hasGLTexture())
            {
                continue; // Mesh exists and has a baked texture.
            }
            if (mesh->hasComposite())
            {
                continue; // Mesh exists and has a composite texture.
            }
            // Fail
            return false;
        }
    }
    return true;
}

bool LLVOAvatar::hasGray() const
{
    return !getIsCloud() && !isFullyTextured();
}

S32 LLVOAvatar::getRezzedStatus() const
{
    if (getIsCloud()) return 0;
    bool textured = isFullyTextured();
    bool all_baked_loaded = allBakedTexturesCompletelyDownloaded();
    if (textured && all_baked_loaded && getAttachmentCount() == mSimAttachments.size()) return 4;
    if (textured && all_baked_loaded) return 3;
    if (textured) return 2;
    llassert(hasGray());
    return 1; // gray
}

void LLVOAvatar::deleteLayerSetCaches(bool clearAll)
{
    for (U32 i = 0; i < mBakedTextureDatas.size(); i++)
    {
        if (mBakedTextureDatas[i].mTexLayerSet)
        {
            // ! BACKWARDS COMPATIBILITY !
            // Can be removed after hair baking is mandatory on the grid
            if ((i != BAKED_HAIR || isSelf()) && !clearAll)
            {
                mBakedTextureDatas[i].mTexLayerSet->deleteCaches();
            }
        }
        if (mBakedTextureDatas[i].mMaskTexName)
        {
            LLImageGL::deleteTextures(1, (GLuint*)&(mBakedTextureDatas[i].mMaskTexName));
            mBakedTextureDatas[i].mMaskTexName = 0 ;
        }
    }
}

// static
bool LLVOAvatar::areAllNearbyInstancesBaked(S32& grey_avatars)
{
    grey_avatars = 0;
    for (LLCharacter* character : LLCharacter::sInstances)
    {
        LLVOAvatar* inst = (LLVOAvatar*)character;
        if (!inst->isDead() && inst->mHasGrey && !inst->isFullyBaked())
        {
            ++grey_avatars;
        }
    }
    return !grey_avatars;
}

// static
void LLVOAvatar::getNearbyRezzedStats(std::vector<S32>& counts, F32& avg_cloud_time, S32& cloud_avatars)
{
    counts.clear();
    counts.resize(5);
    avg_cloud_time = 0;
    cloud_avatars = 0;
    S32 count_avg = 0;

    for (LLCharacter* character : LLCharacter::sInstances)
    {
        if (LLVOAvatar* inst = (LLVOAvatar*)character)
        {
            S32 rez_status = inst->getRezzedStatus();
            counts[rez_status]++;
            F32 time = inst->getFirstDecloudTime();
            if (time >= 0)
            {
                avg_cloud_time+=time;
                count_avg++;
            }
            if (!inst->isFullyLoaded() || time < 0)
            {
                // still renders as cloud
                cloud_avatars++;
            }
        }
    }

    if (count_avg > 0)
    {
        avg_cloud_time /= count_avg;
    }
}

// static
std::string LLVOAvatar::rezStatusToString(S32 rez_status)
{
    switch (rez_status)
    {
    case 0:
        return "cloud";
    case 1:
        return "gray";
    case 2:
        return "downloading baked";
    case 3:
        return "loading attachments";
    case 4:
        return "full";
    }
    return "unknown";
}

// static
void LLVOAvatar::dumpBakedStatus()
{
    LLVector3d camera_pos_global = gAgentCamera.getCameraPositionGlobal();

    for (LLCharacter* character : LLCharacter::sInstances)
    {
        LLVOAvatar* inst = (LLVOAvatar*)character;
        LL_INFOS() << "Avatar ";

        LLNameValue* firstname = inst->getNVPair("FirstName");
        LLNameValue* lastname = inst->getNVPair("LastName");

        if( firstname )
        {
            LL_CONT << firstname->getString();
        }
        if( lastname )
        {
            LL_CONT << " " << lastname->getString();
        }

        LL_CONT << " " << inst->mID;

        if( inst->isDead() )
        {
            LL_CONT << " DEAD ("<< inst->getNumRefs() << " refs)";
        }

        if( inst->isSelf() )
        {
            LL_CONT << " (self)";
        }


        F64 dist_to_camera = (inst->getPositionGlobal() - camera_pos_global).length();
        LL_CONT << " " << dist_to_camera << "m ";

        LL_CONT << " " << inst->mPixelArea << " pixels";

        if( inst->isVisible() )
        {
            LL_CONT << " (visible)";
        }
        else
        {
            LL_CONT << " (not visible)";
        }

        if( inst->isFullyBaked() )
        {
            LL_CONT << " Baked";
        }
        else
        {
            LL_CONT << " Unbaked (";

            for (LLAvatarAppearanceDictionary::BakedTextures::const_iterator iter = LLAvatarAppearance::getDictionary()->getBakedTextures().begin();
                 iter != LLAvatarAppearance::getDictionary()->getBakedTextures().end();
                 ++iter)
            {
                const LLAvatarAppearanceDictionary::BakedEntry *baked_dict = iter->second;
                const ETextureIndex index = baked_dict->mTextureIndex;
                if (!inst->isTextureDefined(index))
                {
                    LL_CONT << " " << (LLAvatarAppearance::getDictionary()->getTexture(index) ? LLAvatarAppearance::getDictionary()->getTexture(index)->mName : "");
                }
            }
            LL_CONT << " ) " << inst->getUnbakedPixelAreaRank();
            if( inst->isCulled() )
            {
                LL_CONT << " culled";
            }
        }
        LL_CONT << LL_ENDL;
    }
}

//static
void LLVOAvatar::restoreGL()
{
    if (!isAgentAvatarValid()) return;

    gAgentAvatarp->setCompositeUpdatesEnabled(true);
    for (U32 i = 0; i < gAgentAvatarp->mBakedTextureDatas.size(); i++)
    {
        // <FS:Ansariel> [Legacy Bake]
        //gAgentAvatarp->invalidateComposite(gAgentAvatarp->getTexLayerSet(i));
        gAgentAvatarp->invalidateComposite(gAgentAvatarp->getTexLayerSet(i), false);
    }
    gAgentAvatarp->updateMeshTextures();
}

//static
void LLVOAvatar::destroyGL()
{
    deleteCachedImages();

    resetImpostors();
}

//static
void LLVOAvatar::resetImpostors()
{
    for (LLCharacter* character : LLCharacter::sInstances)
    {
        LLVOAvatar* avatar = (LLVOAvatar*)character;
        avatar->mImpostor.release();
        avatar->mNeedsImpostorUpdate = true;
        avatar->mLastImpostorUpdateReason = 1;
    }
}

// static
void LLVOAvatar::deleteCachedImages(bool clearAll)
{
    if (LLViewerTexLayerSet::sHasCaches)
    {
        for (LLCharacter* character : LLCharacter::sInstances)
        {
            ((LLVOAvatar*)character)->deleteLayerSetCaches(clearAll);
        }
        LLViewerTexLayerSet::sHasCaches = false;
    }
    LLVOAvatarSelf::deleteScratchTextures();
    LLTexLayerStaticImageList::getInstance()->deleteCachedImages();
}


//------------------------------------------------------------------------
// static
// LLVOAvatar::initClass()
//------------------------------------------------------------------------
void LLVOAvatar::initClass()
{
    gAnimLibrary.animStateSetString(ANIM_AGENT_BODY_NOISE,"body_noise");
    gAnimLibrary.animStateSetString(ANIM_AGENT_BREATHE_ROT,"breathe_rot");
    gAnimLibrary.animStateSetString(ANIM_AGENT_PHYSICS_MOTION,"physics_motion");
    gAnimLibrary.animStateSetString(ANIM_AGENT_EDITING,"editing");
    gAnimLibrary.animStateSetString(ANIM_AGENT_EYE,"eye");
    gAnimLibrary.animStateSetString(ANIM_AGENT_FLY_ADJUST,"fly_adjust");
    gAnimLibrary.animStateSetString(ANIM_AGENT_HAND_MOTION,"hand_motion");
    gAnimLibrary.animStateSetString(ANIM_AGENT_HEAD_ROT,"head_rot");
    gAnimLibrary.animStateSetString(ANIM_AGENT_PELVIS_FIX,"pelvis_fix");
    gAnimLibrary.animStateSetString(ANIM_AGENT_TARGET,"target");
    gAnimLibrary.animStateSetString(ANIM_AGENT_WALK_ADJUST,"walk_adjust");

    // Where should this be set initially?
    LLJoint::setDebugJointNames(gSavedSettings.getString("DebugAvatarJoints"));

    LLControlAvatar::sRegionChangedSlot = gAgent.addRegionChangedCallback(&LLControlAvatar::onRegionChanged);

    sCloudTexture = LLViewerTextureManager::getFetchedTextureFromFile("cloud-particle.j2c");

    initCloud();
}


void LLVOAvatar::cleanupClass()
{
}

LLPartSysData LLVOAvatar::sCloud;
void LLVOAvatar::initCloud()
{
    // fancy particle cloud designed by Brent
    std::string filename = gDirUtilp->getExpandedFilename(LL_PATH_PER_SL_ACCOUNT, "cloud.xml");
    if(!gDirUtilp->fileExists(filename))
    {
        filename = gDirUtilp->getExpandedFilename(LL_PATH_USER_SETTINGS, "cloud.xml");
    }
    if(!gDirUtilp->fileExists(filename))
    {
        filename = gDirUtilp->getExpandedFilename(LL_PATH_APP_SETTINGS, "cloud.xml");
    }
    LLSD cloud;
    // <FS:ND> On Linux ifstream only has a const char* constructor
    // llifstream in_file(filename);
    llifstream in_file(filename.c_str());
    // </FS:ND>
    LLSDSerialize::fromXMLDocument(cloud, in_file);
    sCloud.fromLLSD(cloud);
    sCloud.mPartImageID = sCloudTexture->getID();

    //Todo: have own image, de-copy-pasta
    LLSD cloud_muted;
    filename = gDirUtilp->getExpandedFilename(LL_PATH_PER_SL_ACCOUNT, "cloud_muted.xml");
    if(!gDirUtilp->fileExists(filename))
    {
        filename = gDirUtilp->getExpandedFilename(LL_PATH_USER_SETTINGS, "cloud_muted.xml");
    }
    if(!gDirUtilp->fileExists(filename))
    {
        filename = gDirUtilp->getExpandedFilename(LL_PATH_APP_SETTINGS, "cloud_muted.xml");
    }
    // <FS:ND> On Linux ifstream only has a const char* constructor
    // llifstream in_file_muted(filename);
    llifstream in_file_muted(filename.c_str());
    // </FS:ND>
}

// virtual
void LLVOAvatar::initInstance()
{
    //-------------------------------------------------------------------------
    // register motions
    //-------------------------------------------------------------------------
    if (LLCharacter::sInstances.size() == 1)
    {
        registerMotion( ANIM_AGENT_DO_NOT_DISTURB,          LLNullMotion::create );
        registerMotion( ANIM_AGENT_CROUCH,                  LLKeyframeStandMotion::create );
        registerMotion( ANIM_AGENT_CROUCHWALK,              LLKeyframeWalkMotion::create );
        registerMotion( ANIM_AGENT_EXPRESS_AFRAID,          LLEmote::create );
        registerMotion( ANIM_AGENT_EXPRESS_ANGER,           LLEmote::create );
        registerMotion( ANIM_AGENT_EXPRESS_BORED,           LLEmote::create );
        registerMotion( ANIM_AGENT_EXPRESS_CRY,             LLEmote::create );
        registerMotion( ANIM_AGENT_EXPRESS_DISDAIN,         LLEmote::create );
        registerMotion( ANIM_AGENT_EXPRESS_EMBARRASSED,     LLEmote::create );
        registerMotion( ANIM_AGENT_EXPRESS_FROWN,           LLEmote::create );
        registerMotion( ANIM_AGENT_EXPRESS_KISS,            LLEmote::create );
        registerMotion( ANIM_AGENT_EXPRESS_LAUGH,           LLEmote::create );
        registerMotion( ANIM_AGENT_EXPRESS_OPEN_MOUTH,      LLEmote::create );
        registerMotion( ANIM_AGENT_EXPRESS_REPULSED,        LLEmote::create );
        registerMotion( ANIM_AGENT_EXPRESS_SAD,             LLEmote::create );
        registerMotion( ANIM_AGENT_EXPRESS_SHRUG,           LLEmote::create );
        registerMotion( ANIM_AGENT_EXPRESS_SMILE,           LLEmote::create );
        registerMotion( ANIM_AGENT_EXPRESS_SURPRISE,        LLEmote::create );
        registerMotion( ANIM_AGENT_EXPRESS_TONGUE_OUT,      LLEmote::create );
        registerMotion( ANIM_AGENT_EXPRESS_TOOTHSMILE,      LLEmote::create );
        registerMotion( ANIM_AGENT_EXPRESS_WINK,            LLEmote::create );
        registerMotion( ANIM_AGENT_EXPRESS_WORRY,           LLEmote::create );
        registerMotion( ANIM_AGENT_FEMALE_RUN_NEW,          LLKeyframeWalkMotion::create );
        registerMotion( ANIM_AGENT_FEMALE_WALK,             LLKeyframeWalkMotion::create );
        registerMotion( ANIM_AGENT_FEMALE_WALK_NEW,         LLKeyframeWalkMotion::create );
        registerMotion( ANIM_AGENT_RUN,                     LLKeyframeWalkMotion::create );
        registerMotion( ANIM_AGENT_RUN_NEW,                 LLKeyframeWalkMotion::create );
        registerMotion( ANIM_AGENT_STAND,                   LLKeyframeStandMotion::create );
        registerMotion( ANIM_AGENT_STAND_1,                 LLKeyframeStandMotion::create );
        registerMotion( ANIM_AGENT_STAND_2,                 LLKeyframeStandMotion::create );
        registerMotion( ANIM_AGENT_STAND_3,                 LLKeyframeStandMotion::create );
        registerMotion( ANIM_AGENT_STAND_4,                 LLKeyframeStandMotion::create );
        registerMotion( ANIM_AGENT_STANDUP,                 LLKeyframeFallMotion::create );
        registerMotion( ANIM_AGENT_TURNLEFT,                LLKeyframeWalkMotion::create );
        registerMotion( ANIM_AGENT_TURNRIGHT,               LLKeyframeWalkMotion::create );
        registerMotion( ANIM_AGENT_WALK,                    LLKeyframeWalkMotion::create );
        registerMotion( ANIM_AGENT_WALK_NEW,                LLKeyframeWalkMotion::create );

        // motions without a start/stop bit
        registerMotion( ANIM_AGENT_BODY_NOISE,              LLBodyNoiseMotion::create );
        registerMotion( ANIM_AGENT_BREATHE_ROT,             LLBreatheMotionRot::create );
        registerMotion( ANIM_AGENT_PHYSICS_MOTION,          LLPhysicsMotionController::create );
        registerMotion( ANIM_AGENT_EDITING,                 LLEditingMotion::create );
        registerMotion( ANIM_AGENT_EYE,                     LLEyeMotion::create );
        registerMotion( ANIM_AGENT_FEMALE_WALK,             LLKeyframeWalkMotion::create );
        registerMotion( ANIM_AGENT_FLY_ADJUST,              LLFlyAdjustMotion::create );
        registerMotion( ANIM_AGENT_HAND_MOTION,             LLHandMotion::create );
        registerMotion( ANIM_AGENT_HEAD_ROT,                LLHeadRotMotion::create );
        registerMotion( ANIM_AGENT_PELVIS_FIX,              LLPelvisFixMotion::create );
        registerMotion( ANIM_AGENT_SIT_FEMALE,              LLKeyframeMotion::create );
        registerMotion( ANIM_AGENT_TARGET,                  LLTargetingMotion::create );
        registerMotion( ANIM_AGENT_WALK_ADJUST,             LLWalkAdjustMotion::create );
    }

    LLAvatarAppearance::initInstance();

    // preload specific motions here
    createMotion( ANIM_AGENT_CUSTOMIZE);
    createMotion( ANIM_AGENT_CUSTOMIZE_DONE);

    //VTPause();  // VTune

    mVoiceVisualizer->setVoiceEnabled( LLVoiceClient::getInstance()->getVoiceEnabled( mID ) );

    mInitFlags |= 1<<1;
}

// virtual
LLAvatarJoint* LLVOAvatar::createAvatarJoint()
{
    return new LLViewerJoint();
}

// virtual
LLAvatarJoint* LLVOAvatar::createAvatarJoint(S32 joint_num)
{
    return new LLViewerJoint(joint_num);
}

// virtual
LLAvatarJointMesh* LLVOAvatar::createAvatarJointMesh()
{
    return new LLViewerJointMesh();
}

// virtual
LLTexLayerSet* LLVOAvatar::createTexLayerSet()
{
    return new LLViewerTexLayerSet(this);
}

const LLVector3 LLVOAvatar::getRenderPosition() const
{

    if (mDrawable.isNull() || mDrawable->getGeneration() < 0)
    {
        return getPositionAgent();
    }
    else if (isRoot())
    {
        F32 fixup;
        if ( hasPelvisFixup( fixup) )
        {
            //Apply a pelvis fixup (as defined by the avs skin)
            LLVector3 pos = mDrawable->getPositionAgent();
            pos[VZ] += fixup;
            return pos;
        }
        else
        {
            return mDrawable->getPositionAgent();
        }
    }
    else
    {
        return getPosition() * mDrawable->getParent()->getRenderMatrix();
    }
}

void LLVOAvatar::updateDrawable(bool force_damped)
{
    clearChanged(SHIFTED);
}

void LLVOAvatar::onShift(const LLVector4a& shift_vector)
{
    const LLVector3& shift = reinterpret_cast<const LLVector3&>(shift_vector);
    mLastAnimExtents[0] += shift;
    mLastAnimExtents[1] += shift;
}

void LLVOAvatar::updateSpatialExtents(LLVector4a& newMin, LLVector4a &newMax)
{
    if (mDrawable.isNull())
    {
        return;
    }

    if (mNeedsExtentUpdate)
    {
        calculateSpatialExtents(newMin,newMax);
        mLastAnimExtents[0].set(newMin.getF32ptr());
        mLastAnimExtents[1].set(newMax.getF32ptr());
        mLastAnimBasePos = mPelvisp->getWorldPosition();
        mNeedsExtentUpdate = false;
    }
    else
    {
        LLVector3 new_base_pos = mPelvisp->getWorldPosition();
        LLVector3 shift = new_base_pos-mLastAnimBasePos;
        mLastAnimExtents[0] += shift;
        mLastAnimExtents[1] += shift;
        mLastAnimBasePos = new_base_pos;

    }

    if (isImpostor() && !needsImpostorUpdate())
    {
        LLVector3 delta = getRenderPosition() -
            ((LLVector3(mDrawable->getPositionGroup().getF32ptr())-mImpostorOffset));

        newMin.load3( (mLastAnimExtents[0] + delta).mV);
        newMax.load3( (mLastAnimExtents[1] + delta).mV);
    }
    else
    {
        newMin.load3(mLastAnimExtents[0].mV);
        newMax.load3(mLastAnimExtents[1].mV);
        LLVector4a pos_group;
        pos_group.setAdd(newMin,newMax);
        pos_group.mul(0.5f);
        mImpostorOffset = LLVector3(pos_group.getF32ptr())-getRenderPosition();
        mDrawable->setPositionGroup(pos_group);
    }
}


void LLVOAvatar::calculateSpatialExtents(LLVector4a& newMin, LLVector4a& newMax)
{
    LL_PROFILE_ZONE_SCOPED_CATEGORY_AVATAR;

    const S32 BOX_DETAIL_DEFAULT = 3;
    S32 box_detail = BOX_DETAIL_DEFAULT;
    if (getOverallAppearance() != AOA_NORMAL)
    {
        if (isControlAvatar())
        {
            // Animated objects don't show system avatar but do need to include rigged meshes in their bounding box.
            box_detail = 3;
        }
        else
        {
            // Jellydolled avatars ignore attachments, etc, use only system avatar.
            box_detail = 1;
        }
    }

    // FIXME the update_min_max function used below assumes there is a
    // known starting point, but in general there isn't. Ideally the
    // box update logic should be modified to handle the no-point-yet
    // case. For most models, starting with the pelvis is safe though.
    LLVector3 zero_pos;
    LLVector4a pos;
    if (dist_vec(zero_pos, mPelvisp->getWorldPosition())<0.001)
    {
        // Don't use pelvis until av initialized
        pos.load3(getRenderPosition().mV);
    }
    else
    {
        pos.load3(mPelvisp->getWorldPosition().mV);
    }
    newMin = pos;
    newMax = pos;

    if (box_detail>=1 && !isControlAvatar())
    {
        //stretch bounding box by joint positions. Doing this for
        //control avs, where the polymeshes aren't maintained or
        //displayed, can give inaccurate boxes due to joints stuck at (0,0,0).
        for (polymesh_map_t::iterator i = mPolyMeshes.begin(); i != mPolyMeshes.end(); ++i)
        {
            LLPolyMesh* mesh = i->second;
            for (S32 joint_num = 0; joint_num < mesh->mJointRenderData.size(); joint_num++)
            {
                LLVector4a trans;
                trans.load3( mesh->mJointRenderData[joint_num]->mWorldMatrix->getTranslation().mV);
                update_min_max(newMin, newMax, trans);
            }
        }
    }

    // Pad bounding box for starting joint, plus polymesh if
    // applicable. Subsequent calcs should be accurate enough to not
    // need padding.
    LLVector4a padding(0.25);
    newMin.sub(padding);
    newMax.add(padding);


    //stretch bounding box by static attachments
    if (box_detail >= 2)
    {
        float max_attachment_span = get_default_max_prim_scale() * 5.0f;

        for (attachment_map_t::iterator iter = mAttachmentPoints.begin();
             iter != mAttachmentPoints.end();
             ++iter)
        {
            LLViewerJointAttachment* attachment = iter->second;

            // <FS:Ansariel> Possible crash fix
            //if (attachment->getValid())
            if (attachment && attachment->getValid())
            // </FS:Ansariel>
            {
                for (LLViewerJointAttachment::attachedobjs_vec_t::iterator attachment_iter = attachment->mAttachedObjects.begin();
                     attachment_iter != attachment->mAttachedObjects.end();
                     ++attachment_iter)
                {
                    // Don't we need to look at children of attached_object as well?
                    const LLViewerObject* attached_object = attachment_iter->get();
                    if (attached_object && !attached_object->isHUDAttachment())
                    {
                        const LLVOVolume *vol = dynamic_cast<const LLVOVolume*>(attached_object);
                        if (vol && vol->isAnimatedObject())
                        {
                            // Animated objects already have a bounding box in their control av, use that.
                            // Could lag by a frame if there's no guarantee on order of processing for avatars.
                            LLControlAvatar *cav = vol->getControlAvatar();
                            if (cav)
                            {
                                LLVector4a cav_min;
                                cav_min.load3(cav->mLastAnimExtents[0].mV);
                                LLVector4a cav_max;
                                cav_max.load3(cav->mLastAnimExtents[1].mV);
                                update_min_max(newMin,newMax,cav_min);
                                update_min_max(newMin,newMax,cav_max);
                                continue;
                            }
                        }
                        if (vol && vol->isRiggedMeshFast())
                        {
                            continue;
                        }
                        LLDrawable* drawable = attached_object->mDrawable;
                        if (drawable && !drawable->isState(LLDrawable::RIGGED | LLDrawable::RIGGED_CHILD)) // <-- don't extend bounding box if any rigged objects are present
                        {
                            LLSpatialBridge* bridge = drawable->getSpatialBridge();
                            if (bridge)
                            {
                                const LLVector4a* ext = bridge->getSpatialExtents();
                                LLVector4a distance;
                                distance.setSub(ext[1], ext[0]);
                                LLVector4a max_span(max_attachment_span);

                                S32 lt = distance.lessThan(max_span).getGatheredBits() & 0x7;

                                // Only add the prim to spatial extents calculations if it isn't a megaprim.
                                // max_attachment_span calculated at the start of the function
                                // (currently 5 times our max prim size)
                                if (lt == 0x7)
                                {
                                    update_min_max(newMin,newMax,ext[0]);
                                    update_min_max(newMin,newMax,ext[1]);
                                }
                            }
                        }
                    }
                }
            }
        }
    }

    // Stretch bounding box by rigged mesh joint boxes
    if (box_detail>=3)
    {
        updateRiggingInfo();
        for (S32 joint_num = 0; joint_num < LL_CHARACTER_MAX_ANIMATED_JOINTS; joint_num++)
        {
            LLJoint *joint = getJoint(joint_num);
            LLJointRiggingInfo *rig_info = NULL;
            if (joint_num < mJointRiggingInfoTab.size())
            {
                rig_info = &mJointRiggingInfoTab[joint_num];
            }

            if (joint && rig_info && rig_info->isRiggedTo())
            {
                LLViewerJointAttachment *as_joint_attach = dynamic_cast<LLViewerJointAttachment*>(joint);
                if (as_joint_attach && as_joint_attach->getIsHUDAttachment())
                {
                    // Ignore bounding box of HUD joints
                    continue;
                }
                LLMatrix4a mat;
                LLVector4a new_extents[2];
                mat.loadu(joint->getWorldMatrix());
                matMulBoundBox(mat, rig_info->getRiggedExtents(), new_extents);
                update_min_max(newMin, newMax, new_extents[0]);
                update_min_max(newMin, newMax, new_extents[1]);
                //if (isSelf())
                //{
                //    LL_INFOS() << joint->getName() << " extents " << new_extents[0] << "," << new_extents[1] << LL_ENDL;
                //    LL_INFOS() << joint->getName() << " av box is " << newMin << "," << newMax << LL_ENDL;
                //}
            }
        }
    }

    // Update pixel area
    LLVector4a center, size;
    center.setAdd(newMin, newMax);
    center.mul(0.5f);

    size.setSub(newMax,newMin);
    size.mul(0.5f);

    F32 pixel_area = LLPipeline::calcPixelArea(center, size, *LLViewerCamera::getInstance());
    setCorrectedPixelArea(pixel_area);
}

void render_sphere_and_line(const LLVector3& begin_pos, const LLVector3& end_pos, F32 sphere_scale, const LLVector3& occ_color, const LLVector3& visible_color)
{
    // Unoccluded bone portions
    LLGLDepthTest normal_depth(GL_TRUE);

    // Draw line segment for unoccluded joint
    gGL.diffuseColor3f(visible_color[0], visible_color[1], visible_color[2]);

    gGL.begin(LLRender::LINES);
    gGL.vertex3fv(begin_pos.mV);
    gGL.vertex3fv(end_pos.mV);
    gGL.end();


    // Draw sphere representing joint pos
    gGL.pushMatrix();
    gGL.scalef(sphere_scale, sphere_scale, sphere_scale);
    gSphere.renderGGL();
    gGL.popMatrix();

    LLGLDepthTest depth_under(GL_TRUE, GL_FALSE, GL_GREATER);

    // Occluded bone portions
    gGL.diffuseColor3f(occ_color[0], occ_color[1], occ_color[2]);

    gGL.begin(LLRender::LINES);
    gGL.vertex3fv(begin_pos.mV);
    gGL.vertex3fv(end_pos.mV);
    gGL.end();

    // Draw sphere representing joint pos
    gGL.pushMatrix();
    gGL.scalef(sphere_scale, sphere_scale, sphere_scale);
    gSphere.renderGGL();
    gGL.popMatrix();
}

//-----------------------------------------------------------------------------
// renderCollisionVolumes()
//-----------------------------------------------------------------------------
void LLVOAvatar::renderCollisionVolumes()
{
    std::ostringstream ostr;

    for (S32 i = 0; i < mNumCollisionVolumes; i++)
    {
        ostr << mCollisionVolumes[i].getName() << ", ";

        LLAvatarJointCollisionVolume& collision_volume = mCollisionVolumes[i];

        collision_volume.updateWorldMatrix();

        gGL.pushMatrix();
        gGL.multMatrix( &collision_volume.getXform()->getWorldMatrix().mMatrix[0][0] );

        LLVector3 begin_pos(0,0,0);
        LLVector3 end_pos(collision_volume.getEnd());
        static F32 sphere_scale = 1.0f;
        static F32 center_dot_scale = 0.05f;

        static LLVector3 BLUE(0.0f, 0.0f, 1.0f);
        static LLVector3 PASTEL_BLUE(0.5f, 0.5f, 1.0f);
        static LLVector3 RED(1.0f, 0.0f, 0.0f);
        static LLVector3 PASTEL_RED(1.0f, 0.5f, 0.5f);
        static LLVector3 WHITE(1.0f, 1.0f, 1.0f);


        LLVector3 cv_color_occluded;
        LLVector3 cv_color_visible;
        LLVector3 dot_color_occluded(WHITE);
        LLVector3 dot_color_visible(WHITE);
        if (isControlAvatar())
        {
            cv_color_occluded = RED;
            cv_color_visible = PASTEL_RED;
        }
        else
        {
            cv_color_occluded = BLUE;
            cv_color_visible = PASTEL_BLUE;
        }
        render_sphere_and_line(begin_pos, end_pos, sphere_scale, cv_color_occluded, cv_color_visible);
        render_sphere_and_line(begin_pos, end_pos, center_dot_scale, dot_color_occluded, dot_color_visible);

        gGL.popMatrix();
    }


    if (mNameText.notNull())
    {
        LLVector4a unused;

        mNameText->lineSegmentIntersect(unused, unused, unused, true);
    }
}

// defined in llspatialpartition.cpp -- draw a box outline in the current GL context from given center and half-size
void drawBoxOutline(const LLVector4a& pos, const LLVector4a& size);

void LLVOAvatar::renderBones(const std::string &selected_joint)
{
    LLGLEnable blend(GL_BLEND);

    avatar_joint_list_t::iterator iter = mSkeleton.begin();
    avatar_joint_list_t::iterator end = mSkeleton.end();

    // For selected joints
    static LLVector3 SELECTED_COLOR_OCCLUDED(1.0f, 1.0f, 0.0f);
    static LLVector3 SELECTED_COLOR_VISIBLE(0.5f, 0.5f, 0.5f);
    // For bones with position overrides defined
    static LLVector3 OVERRIDE_COLOR_OCCLUDED(1.0f, 0.0f, 0.0f);
    static LLVector3 OVERRIDE_COLOR_VISIBLE(0.5f, 0.5f, 0.5f);
    // For bones which are rigged to by at least one attachment
    static LLVector3 RIGGED_COLOR_OCCLUDED(0.0f, 1.0f, 1.0f);
    static LLVector3 RIGGED_COLOR_VISIBLE(0.5f, 0.5f, 0.5f);
    // For bones not otherwise colored
    static LLVector3 OTHER_COLOR_OCCLUDED(0.0f, 1.0f, 0.0f);
    static LLVector3 OTHER_COLOR_VISIBLE(0.5f, 0.5f, 0.5f);

    static F32 SPHERE_SCALEF = 0.001f;

    for (; iter != end; ++iter)
    {
        LLJoint* jointp = *iter;
        if (!jointp)
        {
            continue;
        }

        jointp->updateWorldMatrix();

        LLVector3 occ_color, visible_color;

        LLVector3 pos;
        LLUUID mesh_id;
        F32 sphere_scale = SPHERE_SCALEF;

        // We are in render, so it is preferable to implement selection
        // in a different way, but since this is for debug/preview, this
        // is low priority
        if (jointp->getName() == selected_joint)
        {
            sphere_scale *= 16.f;
            occ_color = SELECTED_COLOR_OCCLUDED;
            visible_color = SELECTED_COLOR_VISIBLE;
        }
        else if (jointp->hasAttachmentPosOverride(pos,mesh_id))
        {
            occ_color = OVERRIDE_COLOR_OCCLUDED;
            visible_color = OVERRIDE_COLOR_VISIBLE;
        }
        else
        {
            if (jointIsRiggedTo(jointp))
            {
                occ_color = RIGGED_COLOR_OCCLUDED;
                visible_color = RIGGED_COLOR_VISIBLE;
            }
            else
            {
                occ_color = OTHER_COLOR_OCCLUDED;
                visible_color = OTHER_COLOR_VISIBLE;
            }
        }
        LLVector3 begin_pos(0,0,0);
        LLVector3 end_pos(jointp->getEnd());


        gGL.pushMatrix();
        gGL.multMatrix( &jointp->getXform()->getWorldMatrix().mMatrix[0][0] );

        render_sphere_and_line(begin_pos, end_pos, sphere_scale, occ_color, visible_color);

        gGL.popMatrix();
    }


    // draw joint space bounding boxes of rigged attachments in yellow
    gGL.color3f(1.f, 1.f, 0.f);
    for (S32 joint_num = 0; joint_num < LL_CHARACTER_MAX_ANIMATED_JOINTS; joint_num++)
    {
        LLJoint* joint = getJoint(joint_num);
        LLJointRiggingInfo* rig_info = NULL;
        if (joint_num < mJointRiggingInfoTab.size())
        {
            rig_info = &mJointRiggingInfoTab[joint_num];
        }

        if (joint && rig_info && rig_info->isRiggedTo())
        {
            LLViewerJointAttachment* as_joint_attach = dynamic_cast<LLViewerJointAttachment*>(joint);
            if (as_joint_attach && as_joint_attach->getIsHUDAttachment())
            {
                // Ignore bounding box of HUD joints
                continue;
            }
            gGL.pushMatrix();
            gGL.multMatrix(&joint->getXform()->getWorldMatrix().mMatrix[0][0]);

            LLVector4a pos;
            LLVector4a size;

            const LLVector4a* extents = rig_info->getRiggedExtents();

            pos.setAdd(extents[0], extents[1]);
            pos.mul(0.5f);
            size.setSub(extents[1], extents[0]);
            size.mul(0.5f);

            drawBoxOutline(pos, size);

            gGL.popMatrix();
        }
    }

    // draw world space attachment rigged bounding boxes in cyan
    gGL.color3f(0.f, 1.f, 1.f);
    for (attachment_map_t::iterator iter = mAttachmentPoints.begin();
         iter != mAttachmentPoints.end();
         ++iter)
    {
        LLViewerJointAttachment* attachment = iter->second;

        if (attachment->getValid())
        {
            for (LLViewerJointAttachment::attachedobjs_vec_t::iterator attachment_iter = attachment->mAttachedObjects.begin();
                 attachment_iter != attachment->mAttachedObjects.end();
                 ++attachment_iter)
            {
                LLViewerObject* attached_object = attachment_iter->get();
                if (attached_object && !attached_object->isHUDAttachment())
                {
                    LLDrawable* drawable = attached_object->mDrawable;
                    if (drawable && drawable->isState(LLDrawable::RIGGED | LLDrawable::RIGGED_CHILD))
                    {
                        // get face rigged extents
                        for (S32 i = 0; i < drawable->getNumFaces(); ++i)
                        {
                            LLFace* facep = drawable->getFace(i);
                            if (facep && facep->isState(LLFace::RIGGED))
                            {
                                LLVector4a center, size;

                                LLVector4a* extents = facep->mRiggedExtents;

                                center.setAdd(extents[0], extents[1]);
                                center.mul(0.5f);
                                size.setSub(extents[1], extents[0]);
                                size.mul(0.5f);
                                drawBoxOutline(center, size);
                            }
                        }
                    }
                }
            }
        }
    }
}


void LLVOAvatar::renderJoints()
{
    std::ostringstream ostr;
    std::ostringstream nullstr;

    for (joint_map_t::iterator iter = mJointMap.begin(); iter != mJointMap.end(); ++iter)
    {
        LLJoint* jointp = iter->second;
        if (!jointp)
        {
            nullstr << iter->first << " is NULL" << std::endl;
            continue;
        }

        ostr << jointp->getName() << ", ";

        jointp->updateWorldMatrix();

        gGL.pushMatrix();
        gGL.multMatrix( &jointp->getXform()->getWorldMatrix().mMatrix[0][0] );

        gGL.diffuseColor3f( 1.f, 0.f, 1.f );

        gGL.begin(LLRender::LINES);

        LLVector3 v[] =
        {
            LLVector3(1,0,0),
            LLVector3(-1,0,0),
            LLVector3(0,1,0),
            LLVector3(0,-1,0),

            LLVector3(0,0,-1),
            LLVector3(0,0,1),
        };

        //sides
        gGL.vertex3fv(v[0].mV);
        gGL.vertex3fv(v[2].mV);

        gGL.vertex3fv(v[0].mV);
        gGL.vertex3fv(v[3].mV);

        gGL.vertex3fv(v[1].mV);
        gGL.vertex3fv(v[2].mV);

        gGL.vertex3fv(v[1].mV);
        gGL.vertex3fv(v[3].mV);


        //top
        gGL.vertex3fv(v[0].mV);
        gGL.vertex3fv(v[4].mV);

        gGL.vertex3fv(v[1].mV);
        gGL.vertex3fv(v[4].mV);

        gGL.vertex3fv(v[2].mV);
        gGL.vertex3fv(v[4].mV);

        gGL.vertex3fv(v[3].mV);
        gGL.vertex3fv(v[4].mV);


        //bottom
        gGL.vertex3fv(v[0].mV);
        gGL.vertex3fv(v[5].mV);

        gGL.vertex3fv(v[1].mV);
        gGL.vertex3fv(v[5].mV);

        gGL.vertex3fv(v[2].mV);
        gGL.vertex3fv(v[5].mV);

        gGL.vertex3fv(v[3].mV);
        gGL.vertex3fv(v[5].mV);

        gGL.end();

        gGL.popMatrix();
    }

    mDebugText.clear();
    addDebugText(ostr.str());
    addDebugText(nullstr.str());
}

bool LLVOAvatar::lineSegmentIntersect(const LLVector4a& start, const LLVector4a& end,
                                      S32 face,
                                      bool pick_transparent,
                                      bool pick_rigged,
                                      bool pick_unselectable,
                                      S32* face_hit,
                                      LLVector4a* intersection,
                                      LLVector2* tex_coord,
                                      LLVector4a* normal,
                                      LLVector4a* tangent)
{
    if ((isSelf() && !gAgent.needsRenderAvatar()) || !LLPipeline::sPickAvatar)
    {
        return false;
    }

    if (isControlAvatar())
    {
        return false;
    }

    if (lineSegmentBoundingBox(start, end))
    {
        for (S32 i = 0; i < mNumCollisionVolumes; ++i)
        {
            mCollisionVolumes[i].updateWorldMatrix();

            glm::mat4 mat(glm::make_mat4((F32*) mCollisionVolumes[i].getXform()->getWorldMatrix().mMatrix));
            glm::mat4 inverse = glm::inverse(mat);
            glm::mat4 norm_mat = glm::transpose(inverse);

            glm::vec3 p1(glm::make_vec3(start.getF32ptr()));
            glm::vec3 p2(glm::make_vec3(end.getF32ptr()));

            p1 = mul_mat4_vec3(inverse, p1);
            p2 = mul_mat4_vec3(inverse, p2);

            LLVector3 position;
            LLVector3 norm;

            if (linesegment_sphere(LLVector3(glm::value_ptr(p1)), LLVector3(glm::value_ptr(p2)), LLVector3(0,0,0), 1.f, position, norm))
            {
                glm::vec3 res_pos(glm::make_vec3(position.mV));
                res_pos = mul_mat4_vec3(mat, res_pos);

                 glm::vec3 res_norm(glm::make_vec3(norm.mV));
                res_norm = glm::normalize(res_norm);
                res_norm = glm::mat3(norm_mat) * res_norm;

                if (intersection)
                {
                    intersection->load3(glm::value_ptr(res_pos));
                }

                if (normal)
                {
                    normal->load3(glm::value_ptr(res_norm));
                }

                return true;
            }
        }

        if (isSelf())
        {
            for (attachment_map_t::iterator iter = mAttachmentPoints.begin();
             iter != mAttachmentPoints.end();
             ++iter)
            {
                LLViewerJointAttachment* attachment = iter->second;

                // <FS:Ansariel> Possible crash fix
                if (!attachment)
                {
                    continue;
                }
                // </FS:Ansariel>

                for (LLViewerJointAttachment::attachedobjs_vec_t::iterator attachment_iter = attachment->mAttachedObjects.begin();
                     attachment_iter != attachment->mAttachedObjects.end();
                     ++attachment_iter)
                {
                    LLViewerObject* attached_object = attachment_iter->get();

                    if (attached_object && !attached_object->isDead() && attachment->getValid())
                    {
                        LLDrawable* drawable = attached_object->mDrawable;
                        if (drawable->isState(LLDrawable::RIGGED))
                        { //regenerate octree for rigged attachment
                            gPipeline.markRebuild(mDrawable, LLDrawable::REBUILD_RIGGED);
                        }
                    }
                }
            }
        }
    }



    LLVector4a position;
    if (mNameText.notNull() && mNameText->lineSegmentIntersect(start, end, position))
    {
        if (intersection)
        {
            *intersection = position;
        }

        return true;
    }

    return false;
}

// virtual
LLViewerObject* LLVOAvatar::lineSegmentIntersectRiggedAttachments(const LLVector4a& start, const LLVector4a& end,
                                      S32 face,
                                      bool pick_transparent,
                                      bool pick_rigged,
                                      bool pick_unselectable,
                                      S32* face_hit,
                                      LLVector4a* intersection,
                                      LLVector2* tex_coord,
                                      LLVector4a* normal,
                                      LLVector4a* tangent)
{
    if (isSelf() && !gAgent.needsRenderAvatar())
    {
        return NULL;
    }

    LLViewerObject* hit = NULL;

    if (lineSegmentBoundingBox(start, end))
    {
        LLVector4a local_end = end;
        LLVector4a local_intersection;

        for (attachment_map_t::iterator iter = mAttachmentPoints.begin();
            iter != mAttachmentPoints.end();
            ++iter)
        {
            LLViewerJointAttachment* attachment = iter->second;

            // <FS:Ansariel> Possible crash fix
            if (!attachment)
            {
                continue;
            }
            // </FS:Ansariel>

            for (LLViewerJointAttachment::attachedobjs_vec_t::iterator attachment_iter = attachment->mAttachedObjects.begin();
                    attachment_iter != attachment->mAttachedObjects.end();
                    ++attachment_iter)
            {
                LLViewerObject* attached_object = attachment_iter->get();

                if (attached_object->lineSegmentIntersect(start, local_end, face, pick_transparent, pick_rigged, pick_unselectable, face_hit, &local_intersection, tex_coord, normal, tangent))
                {
                    local_end = local_intersection;
                    if (intersection)
                    {
                        *intersection = local_intersection;
                    }

                    hit = attached_object;
                }
            }
        }
    }

    return hit;
}


LLVOAvatar* LLVOAvatar::asAvatar()
{
    return this;
}

//-----------------------------------------------------------------------------
// LLVOAvatar::startDefaultMotions()
//-----------------------------------------------------------------------------
void LLVOAvatar::startDefaultMotions()
{
    //-------------------------------------------------------------------------
    // start default motions
    //-------------------------------------------------------------------------
    startMotion( ANIM_AGENT_HEAD_ROT );
    startMotion( ANIM_AGENT_EYE );
    startMotion( ANIM_AGENT_BODY_NOISE );
    startMotion( ANIM_AGENT_BREATHE_ROT );
    startMotion( ANIM_AGENT_PHYSICS_MOTION );
    startMotion( ANIM_AGENT_HAND_MOTION );
    startMotion( ANIM_AGENT_PELVIS_FIX );

    //-------------------------------------------------------------------------
    // restart any currently active motions
    //-------------------------------------------------------------------------
    processAnimationStateChanges();
}

//-----------------------------------------------------------------------------
// LLVOAvatar::buildCharacter()
// Deferred initialization and rebuild of the avatar.
//-----------------------------------------------------------------------------
// virtual
void LLVOAvatar::buildCharacter()
{
    LLAvatarAppearance::buildCharacter();

    // Not done building yet; more to do.
    mIsBuilt = false;

    //-------------------------------------------------------------------------
    // set head offset from pelvis
    //-------------------------------------------------------------------------
    updateHeadOffset();

    //-------------------------------------------------------------------------
    // initialize lip sync morph pointers
    //-------------------------------------------------------------------------
    mOohMorph     = getVisualParam( "Lipsync_Ooh" );
    mAahMorph     = getVisualParam( "Lipsync_Aah" );

    // If we don't have the Ooh morph, use the Kiss morph
    if (!mOohMorph)
    {
        LL_WARNS() << "Missing 'Ooh' morph for lipsync, using fallback." << LL_ENDL;
        mOohMorph = getVisualParam( "Express_Kiss" );
    }

    // If we don't have the Aah morph, use the Open Mouth morph
    if (!mAahMorph)
    {
        LL_WARNS() << "Missing 'Aah' morph for lipsync, using fallback." << LL_ENDL;
        mAahMorph = getVisualParam( "Express_Open_Mouth" );
    }

    // Currently disabled for control avatars (animated objects), enabled for all others.
    if (mEnableDefaultMotions)
    {
    startDefaultMotions();
    }

    //-------------------------------------------------------------------------
    // restart any currently active motions
    //-------------------------------------------------------------------------
    processAnimationStateChanges();

    mIsBuilt = true;
    stop_glerror();

    mMeshValid = true;
}

//-----------------------------------------------------------------------------
// resetVisualParams()
//-----------------------------------------------------------------------------
void LLVOAvatar::resetVisualParams()
{
    // Skeletal params
    {
        LLAvatarXmlInfo::skeletal_distortion_info_list_t::iterator iter;
        for (iter = sAvatarXmlInfo->mSkeletalDistortionInfoList.begin();
             iter != sAvatarXmlInfo->mSkeletalDistortionInfoList.end();
             ++iter)
        {
            LLPolySkeletalDistortionInfo *info = (LLPolySkeletalDistortionInfo*)*iter;
            LLPolySkeletalDistortion *param = dynamic_cast<LLPolySkeletalDistortion*>(getVisualParam(info->getID()));
            *param = LLPolySkeletalDistortion(this);
            llassert(param);
            if (!param->setInfo(info))
            {
                llassert(false);
            }
        }
    }

    // Driver parameters
    for (LLAvatarXmlInfo::driver_info_list_t::iterator iter = sAvatarXmlInfo->mDriverInfoList.begin();
         iter != sAvatarXmlInfo->mDriverInfoList.end();
         ++iter)
    {
        LLDriverParamInfo *info = *iter;
        LLDriverParam *param = dynamic_cast<LLDriverParam*>(getVisualParam(info->getID()));
        LLDriverParam::entry_list_t driven_list = param->getDrivenList();
        *param = LLDriverParam(this);
        llassert(param);
        if (!param->setInfo(info))
        {
            llassert(false);
        }
        param->setDrivenList(driven_list);
    }
}

void LLVOAvatar::applyDefaultParams()
{
    // These are params from avs with newly created copies of shape,
    // skin, hair, eyes, plus gender set as noted. Run arche_tool.py
    // to get params from some other xml appearance dump.
    std::map<S32, U8> male_params = {
        {1,33}, {2,61}, {4,85}, {5,23}, {6,58}, {7,127}, {8,63}, {10,85}, {11,63}, {12,42}, {13,0}, {14,85}, {15,63}, {16,36}, {17,85}, {18,95}, {19,153}, {20,63}, {21,34}, {22,0}, {23,63}, {24,109}, {25,88}, {27,132}, {31,63}, {33,136}, {34,81}, {35,85}, {36,103}, {37,136}, {38,127}, {80,255}, {93,203}, {98,0}, {99,0}, {105,127}, {108,0}, {110,0}, {111,127}, {112,0}, {113,0}, {114,127}, {115,0}, {116,0}, {117,0}, {119,127}, {130,114}, {131,127}, {132,99}, {133,63}, {134,127}, {135,140}, {136,127}, {137,127}, {140,0}, {141,0}, {142,0}, {143,191}, {150,0}, {155,104}, {157,0}, {162,0}, {163,0}, {165,0}, {166,0}, {167,0}, {168,0}, {169,0}, {177,0}, {181,145}, {182,216}, {183,133}, {184,0}, {185,127}, {192,0}, {193,127}, {196,170}, {198,0}, {503,0}, {505,127}, {506,127}, {507,109}, {508,85}, {513,127}, {514,127}, {515,63}, {517,85}, {518,42}, {603,100}, {604,216}, {605,214}, {606,204}, {607,204}, {608,204}, {609,51}, {616,25}, {617,89}, {619,76}, {624,204}, {625,0}, {629,127}, {637,0}, {638,0}, {646,144}, {647,85}, {649,127}, {650,132}, {652,127}, {653,85}, {654,0}, {656,127}, {659,127}, {662,127}, {663,127}, {664,127}, {665,127}, {674,59}, {675,127}, {676,85}, {678,127}, {682,127}, {683,106}, {684,47}, {685,79}, {690,127}, {692,127}, {693,204}, {700,63}, {701,0}, {702,0}, {703,0}, {704,0}, {705,127}, {706,127}, {707,0}, {708,0}, {709,0}, {710,0}, {711,127}, {712,0}, {713,159}, {714,0}, {715,0}, {750,178}, {752,127}, {753,36}, {754,85}, {755,131}, {756,127}, {757,127}, {758,127}, {759,153}, {760,95}, {762,0}, {763,140}, {764,74}, {765,27}, {769,127}, {773,127}, {775,0}, {779,214}, {780,204}, {781,198}, {785,0}, {789,0}, {795,63}, {796,30}, {799,127}, {800,226}, {801,255}, {802,198}, {803,255}, {804,255}, {805,255}, {806,255}, {807,255}, {808,255}, {812,255}, {813,255}, {814,255}, {815,204}, {816,0}, {817,255}, {818,255}, {819,255}, {820,255}, {821,255}, {822,255}, {823,255}, {824,255}, {825,255}, {826,255}, {827,255}, {828,0}, {829,255}, {830,255}, {834,255}, {835,255}, {836,255}, {840,0}, {841,127}, {842,127}, {844,255}, {848,25}, {858,100}, {859,255}, {860,255}, {861,255}, {862,255}, {863,84}, {868,0}, {869,0}, {877,0}, {879,51}, {880,132}, {921,255}, {922,255}, {923,255}, {10000,0}, {10001,0}, {10002,25}, {10003,0}, {10004,25}, {10005,23}, {10006,51}, {10007,0}, {10008,25}, {10009,23}, {10010,51}, {10011,0}, {10012,0}, {10013,25}, {10014,0}, {10015,25}, {10016,23}, {10017,51}, {10018,0}, {10019,0}, {10020,25}, {10021,0}, {10022,25}, {10023,23}, {10024,51}, {10025,0}, {10026,25}, {10027,23}, {10028,51}, {10029,0}, {10030,25}, {10031,23}, {10032,51}, {11000,1}, {11001,127}
    };
    std::map<S32, U8> female_params = {
        {1,33}, {2,61}, {4,85}, {5,23}, {6,58}, {7,127}, {8,63}, {10,85}, {11,63}, {12,42}, {13,0}, {14,85}, {15,63}, {16,36}, {17,85}, {18,95}, {19,153}, {20,63}, {21,34}, {22,0}, {23,63}, {24,109}, {25,88}, {27,132}, {31,63}, {33,136}, {34,81}, {35,85}, {36,103}, {37,136}, {38,127}, {80,0}, {93,203}, {98,0}, {99,0}, {105,127}, {108,0}, {110,0}, {111,127}, {112,0}, {113,0}, {114,127}, {115,0}, {116,0}, {117,0}, {119,127}, {130,114}, {131,127}, {132,99}, {133,63}, {134,127}, {135,140}, {136,127}, {137,127}, {140,0}, {141,0}, {142,0}, {143,191}, {150,0}, {155,104}, {157,0}, {162,0}, {163,0}, {165,0}, {166,0}, {167,0}, {168,0}, {169,0}, {177,0}, {181,145}, {182,216}, {183,133}, {184,0}, {185,127}, {192,0}, {193,127}, {196,170}, {198,0}, {503,0}, {505,127}, {506,127}, {507,109}, {508,85}, {513,127}, {514,127}, {515,63}, {517,85}, {518,42}, {603,100}, {604,216}, {605,214}, {606,204}, {607,204}, {608,204}, {609,51}, {616,25}, {617,89}, {619,76}, {624,204}, {625,0}, {629,127}, {637,0}, {638,0}, {646,144}, {647,85}, {649,127}, {650,132}, {652,127}, {653,85}, {654,0}, {656,127}, {659,127}, {662,127}, {663,127}, {664,127}, {665,127}, {674,59}, {675,127}, {676,85}, {678,127}, {682,127}, {683,106}, {684,47}, {685,79}, {690,127}, {692,127}, {693,204}, {700,63}, {701,0}, {702,0}, {703,0}, {704,0}, {705,127}, {706,127}, {707,0}, {708,0}, {709,0}, {710,0}, {711,127}, {712,0}, {713,159}, {714,0}, {715,0}, {750,178}, {752,127}, {753,36}, {754,85}, {755,131}, {756,127}, {757,127}, {758,127}, {759,153}, {760,95}, {762,0}, {763,140}, {764,74}, {765,27}, {769,127}, {773,127}, {775,0}, {779,214}, {780,204}, {781,198}, {785,0}, {789,0}, {795,63}, {796,30}, {799,127}, {800,226}, {801,255}, {802,198}, {803,255}, {804,255}, {805,255}, {806,255}, {807,255}, {808,255}, {812,255}, {813,255}, {814,255}, {815,204}, {816,0}, {817,255}, {818,255}, {819,255}, {820,255}, {821,255}, {822,255}, {823,255}, {824,255}, {825,255}, {826,255}, {827,255}, {828,0}, {829,255}, {830,255}, {834,255}, {835,255}, {836,255}, {840,0}, {841,127}, {842,127}, {844,255}, {848,25}, {858,100}, {859,255}, {860,255}, {861,255}, {862,255}, {863,84}, {868,0}, {869,0}, {877,0}, {879,51}, {880,132}, {921,255}, {922,255}, {923,255}, {10000,0}, {10001,0}, {10002,25}, {10003,0}, {10004,25}, {10005,23}, {10006,51}, {10007,0}, {10008,25}, {10009,23}, {10010,51}, {10011,0}, {10012,0}, {10013,25}, {10014,0}, {10015,25}, {10016,23}, {10017,51}, {10018,0}, {10019,0}, {10020,25}, {10021,0}, {10022,25}, {10023,23}, {10024,51}, {10025,0}, {10026,25}, {10027,23}, {10028,51}, {10029,0}, {10030,25}, {10031,23}, {10032,51}, {11000,1}, {11001,127}
    };
    std::map<S32, U8> *params = NULL;
    if (getSex() == SEX_MALE)
        params = &male_params;
    else
        params = &female_params;

    for( auto it = params->begin(); it != params->end(); ++it)
    {
        LLVisualParam* param = getVisualParam(it->first);
        if( !param )
        {
            // invalid id
            break;
        }

        U8 value = it->second;
        F32 newWeight = U8_to_F32(value, param->getMinWeight(), param->getMaxWeight());
        // <FS:Ansariel> [Legacy Bake]
        //param->setWeight(newWeight);
        param->setWeight(newWeight, false); // Most likely false is correct here because it's used in resetSkeleton, which is a local operation
    }
}

//-----------------------------------------------------------------------------
// resetSkeleton()
//-----------------------------------------------------------------------------
void LLVOAvatar::resetSkeleton(bool reset_animations)
{
    LL_DEBUGS("Avatar") << avString() << " reset starts" << LL_ENDL;
    if (!isControlAvatar() && !mLastProcessedAppearance)
    {
        LL_WARNS() << "Can't reset avatar " << getID() << "; no appearance message has been received yet." << LL_ENDL;
        return;
    }

    // Save mPelvis state
    //LLVector3 pelvis_pos = getJoint("mPelvis")->getPosition();
    //LLQuaternion pelvis_rot = getJoint("mPelvis")->getRotation();

    // Clear all attachment pos and scale overrides
    clearAttachmentOverrides();

    // Note that we call buildSkeleton twice in this function. The first time is
    // just to get the right scale for the collision volumes, because
    // this will be used in setting the mJointScales for the
    // LLPolySkeletalDistortions of which the CVs are children.
    if( !buildSkeleton(sAvatarSkeletonInfo) )
    {
        LL_ERRS() << "Error resetting skeleton" << LL_ENDL;
    }

    // Reset some params to default state, without propagating changes downstream.
    resetVisualParams();

    // Now we have to reset the skeleton again, because its state
    // got clobbered by the resetVisualParams() calls
    // above.
    if( !buildSkeleton(sAvatarSkeletonInfo) )
    {
        LL_ERRS() << "Error resetting skeleton" << LL_ENDL;
    }

    // Reset attachment points
    // BuildSkeleton only does bones and CVs but we still need to reinit huds
    // since huds can be animated.
    bool ignore_hud_joints = !isSelf();
    initAttachmentPoints(ignore_hud_joints);

    // Fix up collision volumes
    for (LLVisualParam *param = getFirstVisualParam();
         param;
         param = getNextVisualParam())
    {
        LLPolyMorphTarget *poly_morph = dynamic_cast<LLPolyMorphTarget*>(param);
        if (poly_morph)
        {
            // This is a kludgy way to correct for the fact that the
            // collision volumes have been reset out from under the
            // poly morph sliders.
            F32 delta_weight = poly_morph->getLastWeight() - poly_morph->getDefaultWeight();
            poly_morph->applyVolumeChanges(delta_weight);
        }
    }

    // Reset tweakable params to preserved state
    if (getOverallAppearance() == AOA_NORMAL)
    {
        if (mLastProcessedAppearance)
        {
            bool slam_params = true;
            applyParsedAppearanceMessage(*mLastProcessedAppearance, slam_params);
        }
    }
    else
    {
        // Stripped down approximation of
        // applyParsedAppearanceMessage, but with alternative default
        // (jellydoll) params
        setCompositeUpdatesEnabled( false );
        gPipeline.markGLRebuild(this);
        applyDefaultParams();
        setCompositeUpdatesEnabled( true );
        updateMeshTextures();
        updateMeshVisibility();
    }
    updateVisualParams();

    // Restore attachment pos overrides
    updateAttachmentOverrides();

    // Animations
    if (reset_animations)
    {
        if (isSelf())
        {
            // This is equivalent to "Stop Animating Me". Will reset
            // all animations and propagate the changes to other
            // viewers.
            gAgent.stopCurrentAnimations();
        }
        else
        {
            // Local viewer-side reset for non-self avatars.
            resetAnimations();
        }

        // <FS:Ansariel> FIRE-22135: Try to re-register LLPhysicsMotionController to see if that unfreezes stuck physics
        removeMotion(ANIM_AGENT_PHYSICS_MOTION);
        registerMotion(ANIM_AGENT_PHYSICS_MOTION, LLPhysicsMotionController::create);
        startMotion(ANIM_AGENT_PHYSICS_MOTION);
        // </FS:Ansariel>
    }

    LL_DEBUGS("Avatar") << avString() << " reset ends" << LL_ENDL;
}

//-----------------------------------------------------------------------------
// releaseMeshData()
//-----------------------------------------------------------------------------
void LLVOAvatar::releaseMeshData()
{
    if (sInstances.size() < AVATAR_RELEASE_THRESHOLD || isUIAvatar())
    {
        return;
    }

    // cleanup mesh data
    for (avatar_joint_list_t::iterator iter = mMeshLOD.begin();
         iter != mMeshLOD.end();
         ++iter)
    {
        LLAvatarJoint* joint = (*iter);
        joint->setValid(false, true);
    }

    //cleanup data
    if (mDrawable.notNull())
    {
        LLFace* facep = mDrawable->getFace(0);
        if (facep)
        {
        facep->setSize(0, 0);
        for(S32 i = mNumInitFaces ; i < mDrawable->getNumFaces(); i++)
        {
            facep = mDrawable->getFace(i);
                if (facep)
                {
            facep->setSize(0, 0);
        }
    }
        }
    }

    for (attachment_map_t::iterator iter = mAttachmentPoints.begin();
         iter != mAttachmentPoints.end();
         ++iter)
    {
        LLViewerJointAttachment* attachment = iter->second;
        // <FS:Ansariel> Possible crash fix
        //if (!attachment->getIsHUDAttachment())
        if (attachment && !attachment->getIsHUDAttachment())
        // </FS:Ansariel>
        {
            attachment->setAttachmentVisibility(false);
        }
    }
    mMeshValid = false;
}

//-----------------------------------------------------------------------------
// restoreMeshData()
//-----------------------------------------------------------------------------
// virtual
void LLVOAvatar::restoreMeshData()
{
    llassert(!isSelf());
    if (mDrawable.isNull())
    {
        return;
    }

    //LL_INFOS() << "Restoring" << LL_ENDL;
    mMeshValid = true;
    updateJointLODs();

    for (attachment_map_t::iterator iter = mAttachmentPoints.begin();
         iter != mAttachmentPoints.end();
         ++iter)
    {
        LLViewerJointAttachment* attachment = iter->second;
        if (!attachment->getIsHUDAttachment())
        {
            attachment->setAttachmentVisibility(true);
        }
    }

    // force mesh update as LOD might not have changed to trigger this
    gPipeline.markRebuild(mDrawable, LLDrawable::REBUILD_GEOMETRY);
}

//-----------------------------------------------------------------------------
// updateMeshData()
//-----------------------------------------------------------------------------
void LLVOAvatar::updateMeshData()
{
    if (mDrawable.notNull())
    {
        S32 f_num = 0 ;
        const U32 VERTEX_NUMBER_THRESHOLD = 128 ;//small number of this means each part of an avatar has its own vertex buffer.
        const auto num_parts = mMeshLOD.size();

        // this order is determined by number of LODS
        // if a mesh earlier in this list changed LODs while a later mesh doesn't,
        // the later mesh's index offset will be inaccurate
        for(S32 part_index = 0 ; part_index < num_parts ;)
        {
            S32 j = part_index ;
            U32 last_v_num = 0, num_vertices = 0 ;
            U32 last_i_num = 0, num_indices = 0 ;

            while(part_index < num_parts && num_vertices < VERTEX_NUMBER_THRESHOLD)
            {
                last_v_num = num_vertices ;
                last_i_num = num_indices ;

                LLViewerJoint* part_mesh = getViewerJoint(part_index++);
                if (part_mesh)
                {
                    part_mesh->updateFaceSizes(num_vertices, num_indices, mAdjustedPixelArea);
                }
            }
            if(num_vertices < 1)//skip empty meshes
            {
                continue ;
            }
            if(last_v_num > 0)//put the last inserted part into next vertex buffer.
            {
                num_vertices = last_v_num ;
                num_indices = last_i_num ;
                part_index-- ;
            }

            LLFace* facep = NULL;
            if(f_num < mDrawable->getNumFaces())
            {
                facep = mDrawable->getFace(f_num);
            }
            else
            {
                facep = mDrawable->getFace(0);
                if (facep)
                {
                    facep = mDrawable->addFace(facep->getPool(), facep->getTexture()) ;
                }
            }
            if (!facep) continue;

            // resize immediately
            facep->setSize(num_vertices, num_indices);

            bool terse_update = false;

            facep->setGeomIndex(0);
            facep->setIndicesIndex(0);

            LLVertexBuffer* buff = facep->getVertexBuffer();
            if(!facep->getVertexBuffer())
            {
                buff = new LLVertexBuffer(LLDrawPoolAvatar::VERTEX_DATA_MASK);
                if (!buff->allocateBuffer(num_vertices, num_indices))
                {
                    LL_WARNS() << "Failed to allocate Vertex Buffer for Mesh to "
                        << num_vertices << " vertices and "
                        << num_indices << " indices" << LL_ENDL;
                    // Attempt to create a dummy triangle (one vertex, 3 indices, all 0)
                    facep->setSize(1, 3);
                    buff->allocateBuffer(1, 3);
                    memset((U8*) buff->getMappedData(), 0, buff->getSize());
                    memset((U8*) buff->getMappedIndices(), 0, buff->getIndicesSize());
                }
                facep->setVertexBuffer(buff);
            }
            else
            {
                if (buff->getNumIndices() == num_indices &&
                    buff->getNumVerts() == num_vertices)
                {
                    terse_update = true;
                }
                else
                {
                    buff = new LLVertexBuffer(buff->getTypeMask());
                    if (!buff->allocateBuffer(num_vertices, num_indices))
                    {
                        LL_WARNS() << "Failed to allocate vertex buffer for Mesh, Substituting" << LL_ENDL;
                        // Attempt to create a dummy triangle (one vertex, 3 indices, all 0)
                        facep->setSize(1, 3);
                        buff->allocateBuffer(1, 3);
                        memset((U8*) buff->getMappedData(), 0, buff->getSize());
                        memset((U8*) buff->getMappedIndices(), 0, buff->getIndicesSize());
                    }
                }
            }


            // This is a hack! Avatars have their own pool, so we are detecting
            //   the case of more than one avatar in the pool (thus > 0 instead of >= 0)
            if (facep->getGeomIndex() > 0)
            {
                LL_ERRS() << "non-zero geom index: " << facep->getGeomIndex() << " in LLVOAvatar::restoreMeshData" << LL_ENDL;
            }

            if (num_vertices == buff->getNumVerts() && num_indices == buff->getNumIndices())
            {
                for(S32 k = j ; k < part_index ; k++)
                {
                    bool rigid = false;
                    if (k == MESH_ID_EYEBALL_LEFT ||
                        k == MESH_ID_EYEBALL_RIGHT)
                    {
                        //eyeballs can't have terse updates since they're never rendered with
                        //the hardware skinning shader
                        rigid = true;
                    }

                    LLViewerJoint* mesh = getViewerJoint(k);
                    if (mesh)
                    {
                        mesh->updateFaceData(facep, mAdjustedPixelArea, k == MESH_ID_HAIR, terse_update && !rigid);
                    }
                }
            }

            buff->unmapBuffer();

            if(!f_num)
            {
                f_num += mNumInitFaces ;
            }
            else
            {
                f_num++ ;
            }
        }
    }
}

//------------------------------------------------------------------------

//------------------------------------------------------------------------
// LLVOAvatar::processUpdateMessage()
//------------------------------------------------------------------------
U32 LLVOAvatar::processUpdateMessage(LLMessageSystem *mesgsys,
                                     void **user_data,
                                     U32 block_num, const EObjectUpdateType update_type,
                                     LLDataPacker *dp)
{
    const bool had_no_name = !getNVPair("FirstName");

    // Do base class updates...
    U32 retval = LLViewerObject::processUpdateMessage(mesgsys, user_data, block_num, update_type, dp);

    // Print out arrival information once we have name of avatar.
    const bool has_name = getNVPair("FirstName");
    if (had_no_name && has_name)
    {
        mDebugExistenceTimer.reset();
        debugAvatarRezTime("AvatarRezArrivedNotification", "avatar arrived");
    }

    if (retval & LLViewerObject::INVALID_UPDATE)
    {
        if (isSelf())
        {
            //tell sim to cancel this update
            gAgent.teleportViaLocation(gAgent.getPositionGlobal());
        }
    }

    return retval;
}

LLViewerFetchedTexture *LLVOAvatar::getBakedTextureImage(const U8 te, const LLUUID& uuid)
{
    LLViewerFetchedTexture *result = NULL;

    if (uuid == IMG_DEFAULT_AVATAR ||
        uuid == IMG_DEFAULT ||
        uuid == IMG_INVISIBLE)
    {
        // Should already exist, don't need to find it on sim or baked-texture host.
        result = gTextureList.findImage(uuid, TEX_LIST_STANDARD);
    }
    if (!result)
    {
        const std::string url = getImageURL(te,uuid);

        if (url.empty())
        {
            // <FS:Ansariel> [Legacy Bake]
            //LL_WARNS() << "unable to determine URL for te " << te << " uuid " << uuid << LL_ENDL;
            //return NULL;
            LL_DEBUGS("Avatar") << avString() << "get old-bake image from host " << uuid << LL_ENDL;
            LLHost host = getObjectHost();
            result = LLViewerTextureManager::getFetchedTexture(
                uuid, FTT_HOST_BAKE, true, LLGLTexture::BOOST_NONE, LLViewerTexture::LOD_TEXTURE, 0, 0, host);
            // </FS:Ansariel> [Legacy Bake]
        }
        LL_DEBUGS("Avatar") << avString() << "get server-bake image from URL " << url << LL_ENDL;
        result = LLViewerTextureManager::getFetchedTextureFromUrl(
            url, FTT_SERVER_BAKE, true, LLGLTexture::BOOST_NONE, LLViewerTexture::LOD_TEXTURE, 0, 0, uuid);
        if (result->isMissingAsset())
        {
            result->setIsMissingAsset(false);
        }

    }
    return result;
}

// virtual
S32 LLVOAvatar::setTETexture(const U8 te, const LLUUID& uuid)
{
    if (!isIndexBakedTexture((ETextureIndex)te))
    {
        // Sim still sends some uuids for non-baked slots sometimes - ignore.
        return LLViewerObject::setTETexture(te, LLUUID::null);
    }

    LLViewerFetchedTexture *image = getBakedTextureImage(te,uuid);
    llassert(image);
    return setTETextureCore(te, image);
}

//------------------------------------------------------------------------
// LLVOAvatar::dumpAnimationState()
//------------------------------------------------------------------------
void LLVOAvatar::dumpAnimationState()
{
    LL_INFOS() << "==============================================" << LL_ENDL;
    for (LLVOAvatar::AnimIterator it = mSignaledAnimations.begin(); it != mSignaledAnimations.end(); ++it)
    {
        LLUUID id = it->first;
        std::string playtag = "";
        if (mPlayingAnimations.find(id) != mPlayingAnimations.end())
        {
            playtag = "*";
        }
        LL_INFOS() << gAnimLibrary.animationName(id) << playtag << LL_ENDL;
    }
    for (LLVOAvatar::AnimIterator it = mPlayingAnimations.begin(); it != mPlayingAnimations.end(); ++it)
    {
        LLUUID id = it->first;
        bool is_signaled = mSignaledAnimations.find(id) != mSignaledAnimations.end();
        if (!is_signaled)
        {
            LL_INFOS() << gAnimLibrary.animationName(id) << "!S" << LL_ENDL;
        }
    }
}

//------------------------------------------------------------------------
// idleUpdate()
//------------------------------------------------------------------------
void LLVOAvatar::idleUpdate(LLAgent &agent, const F64 &time)
{
    LL_PROFILE_ZONE_SCOPED_CATEGORY_AVATAR;

    if (LLApp::isExiting())
        return;

    if (isDead())
    {
        LL_INFOS() << "Warning!  Idle on dead avatar" << LL_ENDL;
        return;
    }

    static LLCachedControl<bool> friends_only(gSavedSettings, "RenderAvatarFriendsOnly", false);
    if (friends_only()
        && !isUIAvatar()
        && !isControlAvatar()
        && !isSelf()
        && !isBuddy())
    {
        if (mNameText)
        {
            mNameIsSet = false;
            mNameText->markDead();
            mNameText = NULL;
            sNumVisibleChatBubbles--;
        }
        deleteParticleSource();
        mVoiceVisualizer->setVoiceEnabled(false);

        return;
    }

    // record time and refresh "tooSlow" status
    updateTooSlow();

    static LLCachedControl<bool> disable_all_render_types(gSavedSettings, "DisableAllRenderTypes");
    if (!(gPipeline.hasRenderType(mIsControlAvatar ? LLPipeline::RENDER_TYPE_CONTROL_AV : LLPipeline::RENDER_TYPE_AVATAR))
        && !disable_all_render_types && !isSelf())
    {
        if (!mIsControlAvatar)
        {
            idleUpdateNameTag(idleCalcNameTagPosition(mLastRootPos));
        }
        return;
    }

    // Update should be happening max once per frame.
    static LLCachedControl<S32> refreshPeriod(gSavedSettings, "AvatarExtentRefreshPeriodBatch");
    static LLCachedControl<S32> refreshMaxPerPeriod(gSavedSettings, "AvatarExtentRefreshMaxPerBatch");
    static S32 upd_freq = refreshPeriod; // initialise to a reasonable default of 1 batch
    static S32 lastRecalibrationFrame{ 0 };

    const S32 thisFrame = LLDrawable::getCurrentFrame();
    if (thisFrame - lastRecalibrationFrame >= upd_freq)
    {
        // Only update at the start of a cycle. .
        // update frequency = ((Num_Avatars -1 / NumberPerPeriod) + 1 ) * Periodicity
        // Given NumberPerPeriod = 5 and Periodicity = 4
        // | NumAvatars  | frequency |
        // +-------------+-----------+
        // |      1      |     4     |
        // |      2      |     4     |
        // |      5      |     4     |
        // |     10      |     8     |
        // |     25      |     20    |

        upd_freq = (((gObjectList.getAvatarCount() - 1) / refreshMaxPerPeriod) + 1)*refreshPeriod;
        lastRecalibrationFrame = thisFrame;
    }

    if ((mLastAnimExtents[0]==LLVector3())||
        (mLastAnimExtents[1])==LLVector3())
    {
        mNeedsExtentUpdate = true;
    }
    else
    {
        // Update extent if necessary.
        // if the frame counnter + the first byte of the UUID % upd_freq = 0 then update the extent.
        mNeedsExtentUpdate = ((thisFrame + mID.mData[0]) % upd_freq == 0);
    }

    checkTextureLoading() ;

    // force immediate pixel area update on avatars using last frames data (before drawable or camera updates)
    setPixelAreaAndAngle(gAgent);

    // force asynchronous drawable update
    if(mDrawable.notNull())
    {
        if (isSitting() && getParent())
        {
            LLViewerObject *root_object = (LLViewerObject*)getRoot();
            LLDrawable* drawablep = root_object->mDrawable;
            // if this object hasn't already been updated by another avatar...
            if (drawablep) // && !drawablep->isState(LLDrawable::EARLY_MOVE))
            {
                if (root_object->isSelected())
                {
                    gPipeline.updateMoveNormalAsync(drawablep);
                }
                else
                {
                    gPipeline.updateMoveDampedAsync(drawablep);
                }
            }
        }
        else
        {
            gPipeline.updateMoveDampedAsync(mDrawable);
        }
    }

    //--------------------------------------------------------------------
    // set alpha flag depending on state
    //--------------------------------------------------------------------

    if (isSelf())
    {
        LLViewerObject::idleUpdate(agent, time);

        // trigger fidget anims
        if (isAnyAnimationSignaled(AGENT_STAND_ANIMS, NUM_AGENT_STAND_ANIMS))
        {
            agent.fidget();
        }
    }
    else
    {
        // Should override the idleUpdate stuff and leave out the angular update part.
        LLQuaternion rotation = getRotation();
        LLViewerObject::idleUpdate(agent, time);
        setRotation(rotation);
    }

    // attach objects that were waiting for a drawable
    lazyAttach();

    // animate the character
    // store off last frame's root position to be consistent with camera position
    mLastRootPos = mRoot->getWorldPosition();
    bool detailed_update = updateCharacter(agent);

    static LLUICachedControl<bool> visualizers_in_calls("ShowVoiceVisualizersInCalls", false);
    bool voice_enabled = (visualizers_in_calls || LLVoiceClient::getInstance()->inProximalChannel()) &&
                         LLVoiceClient::getInstance()->getVoiceEnabled(mID);

    LLVector3 hud_name_pos = idleCalcNameTagPosition(mLastRootPos);

    idleUpdateVoiceVisualizer(voice_enabled, hud_name_pos);
    idleUpdateMisc( detailed_update );
    idleUpdateAppearanceAnimation();
    if (detailed_update)
    {
        idleUpdateLipSync( voice_enabled );
        idleUpdateLoadingEffect();
        idleUpdateBelowWater(); // wind effect uses this
        idleUpdateWindEffect();
    }

    idleUpdateNameTag(hud_name_pos);

    // Complexity has stale mechanics, but updates still can be very rapid
    // so spread avatar complexity calculations over frames to lesen load from
    // rapid updates and to make sure all avatars are not calculated at once.
    S32 compl_upd_freq = 20;
    if (isControlAvatar())
    {
        // animeshes do not (or won't) have impostors nor change outfis,
        // no need for high frequency
        compl_upd_freq = 100;
    }
    else if (mLastRezzedStatus <= 0) //cloud or  init
    {
        compl_upd_freq = 60;
    }
    else if (isSelf())
    {
        compl_upd_freq = 5;
    }
    else if (mLastRezzedStatus == 1) //'grey', not fully loaded
    {
        compl_upd_freq = 40;
    }
    else if (isInMuteList()) //cheap, buffers value from search
    {
        compl_upd_freq = 100;
    }

    if ((LLFrameTimer::getFrameCount() + mID.mData[0]) % compl_upd_freq == 0)
    {
        // DEPRECATED
        // replace with LLPipeline::profileAvatar?
        // Avatar profile takes ~ 0.5ms while idleUpdateRenderComplexity takes ~5ms
        // (both are unacceptably costly)
        idleUpdateRenderComplexity();
    }
    idleUpdateDebugInfo();
}

void LLVOAvatar::idleUpdateVoiceVisualizer(bool voice_enabled, const LLVector3 &position)
{
    bool render_visualizer = voice_enabled;

    // Don't render the user's own voice visualizer when in mouselook, or when opening the mic is disabled.
    if(isSelf())
    {
        static LLCachedControl<bool> voice_disable_mic(gSavedSettings, "VoiceDisableMic");
        static LLCachedControl<bool> fsShowMyOwnVoiceVisualizer(gSavedSettings, "FSShowMyOwnVoiceVisualizer"); // <FS:PP> FIRE-21210: Don't show my voice visualizer
        if (gAgentCamera.cameraMouselook() || voice_disable_mic || !fsShowMyOwnVoiceVisualizer)
        {
            render_visualizer = false;
        }
    }

    // <FS:Ansariel> FIRE-1916: Hide voice dots over avatars
    static LLCachedControl<bool> voiceVisualizerEnabled(gSavedSettings, "VoiceVisualizerEnabled");
    if (!voiceVisualizerEnabled)
    {
        render_visualizer = false;
    }
    // </FS:Ansariel>

    mVoiceVisualizer->setVoiceEnabled(render_visualizer);

    if ( voice_enabled )
    {
        //----------------------------------------------------------------
        // Only do gesture triggering for your own avatar, and only when you're in a proximal channel.
        //----------------------------------------------------------------
        if( isSelf() )
        {
            //----------------------------------------------------------------------------------------
            // The following takes the voice signal and uses that to trigger gesticulations.
            //----------------------------------------------------------------------------------------
            int lastGesticulationLevel = mCurrentGesticulationLevel;
            mCurrentGesticulationLevel = mVoiceVisualizer->getCurrentGesticulationLevel();

            //---------------------------------------------------------------------------------------------------
            // If "current gesticulation level" changes, we catch this, and trigger the new gesture
            //---------------------------------------------------------------------------------------------------
            if ( lastGesticulationLevel != mCurrentGesticulationLevel )
            {
                if ( mCurrentGesticulationLevel != VOICE_GESTICULATION_LEVEL_OFF )
                {
                    std::string gestureString = "unInitialized";
                    if ( mCurrentGesticulationLevel == 0 )  { gestureString = "/voicelevel1";   }
                    else    if ( mCurrentGesticulationLevel == 1 )  { gestureString = "/voicelevel2";   }
                    else    if ( mCurrentGesticulationLevel == 2 )  { gestureString = "/voicelevel3";   }
                    else    { LL_INFOS() << "oops - CurrentGesticulationLevel can be only 0, 1, or 2"  << LL_ENDL; }

                    // this is the call that Karl S. created for triggering gestures from within the code.
                    LLGestureMgr::instance().triggerAndReviseString( gestureString );
                }
            }

        } //if( isSelf() )

        //-----------------------------------------------------------------------------------------------------------------
        // If the avatar is speaking, then the voice amplitude signal is passed to the voice visualizer.
        // Also, here we trigger voice visualizer start and stop speaking, so it can animate the voice symbol.
        //
        // Notice the calls to "gAwayTimer.reset()". This resets the timer that determines how long the avatar has been
        // "away", so that the avatar doesn't lapse into away-mode (and slump over) while the user is still talking.
        //-----------------------------------------------------------------------------------------------------------------
        if (LLVoiceClient::getInstance()->getIsSpeaking( mID ) && (!isInMuteList() || isSelf()))
        {
            if (!mVoiceVisualizer->getCurrentlySpeaking())
            {
                mVoiceVisualizer->setStartSpeaking();

                //printf( "gAwayTimer.reset();\n" );
            }

            mVoiceVisualizer->setSpeakingAmplitude( LLVoiceClient::getInstance()->getCurrentPower( mID ) );

            if( isSelf() )
            {
                gAgent.clearAFK();
            }
        }
        else
        {
            if ( mVoiceVisualizer->getCurrentlySpeaking() )
            {
                mVoiceVisualizer->setStopSpeaking();

                if ( mLipSyncActive )
                {
                    // <FS:Ansariel> [Legacy Bake]
                    //if( mOohMorph ) mOohMorph->setWeight(mOohMorph->getMinWeight());
                    //if( mAahMorph ) mAahMorph->setWeight(mAahMorph->getMinWeight());
                    if( mOohMorph ) mOohMorph->setWeight(mOohMorph->getMinWeight(), false);
                    if( mAahMorph ) mAahMorph->setWeight(mAahMorph->getMinWeight(), false);
                    // </FS:Ansariel> [Legacy Bake]

                    mLipSyncActive = false;
                    LLCharacter::updateVisualParams();
                    dirtyMesh();
                }
            }
        }
        mVoiceVisualizer->setPositionAgent(position);
    }//if ( voiceEnabled )
}

static void override_bbox(LLDrawable* drawable, LLVector4a* extents)
{
    LL_PROFILE_ZONE_SCOPED_CATEGORY_SPATIAL;
    drawable->setSpatialExtents(extents[0], extents[1]);
    drawable->setPositionGroup(LLVector4a(0.f, 0.f, 0.f));
    drawable->movePartition();
}

void LLVOAvatar::idleUpdateMisc(bool detailed_update)
{
    LL_PROFILE_ZONE_SCOPED_CATEGORY_AVATAR;
    if (LLVOAvatar::sJointDebug)
    {
        LL_INFOS() << getFullname() << ": joint touches: " << LLJoint::sNumTouches << " updates: " << LLJoint::sNumUpdates << LL_ENDL;
    }

    LLJoint::sNumUpdates = 0;
    LLJoint::sNumTouches = 0;

    bool visible = isVisible() || mNeedsAnimUpdate;

    // update attachments positions
    if (detailed_update)
    {
        U32 draw_order = 0;
        bool attachment_selected = LLSelectMgr::getInstance()->getSelection()->getObjectCount() > 0 && LLSelectMgr::getInstance()->getSelection()->isAttachment();
        for (const auto& [attachment_point_id, attachment] : mAttachmentPoints)
        {
            // <FS:Ansariel> Possible crash fix
            if (!attachment)
            {
                continue;
            }
            // </FS:Ansariel>

            for (auto& attached_object : attachment->mAttachedObjects)
            {
                if (attached_object.isNull()
                    || attached_object->isDead()
                    || !attachment->getValid()
                    || attached_object->mDrawable.isNull())
                {
                    continue;
                }

                LLSpatialBridge* bridge = attached_object->mDrawable->getSpatialBridge();

                if (visible || !(bridge && bridge->getRadius() < 2.0f))
                {
                    //override rigged attachments' octree spatial extents with this avatar's bounding box
                    bool rigged = false;
                    if (bridge)
                    {
                        //transform avatar bounding box into attachment's coordinate frame
                        LLVector4a extents[2];
                        bridge->transformExtents(mDrawable->getSpatialExtents(), extents);

                        if (attached_object->mDrawable->isState(LLDrawable::RIGGED | LLDrawable::RIGGED_CHILD))
                        {
                            rigged = true;
                            override_bbox(attached_object->mDrawable, extents);
                        }
                    }

                    // if selecting any attachments, update all of them as non-damped
                    if (attachment_selected)
                    {
                        gPipeline.updateMoveNormalAsync(attached_object->mDrawable);
                    }
                    else
                    {
                        // Note: SL-17415; While most objects follow joints,
                        // some objects get position updates from server
                        gPipeline.updateMoveDampedAsync(attached_object->mDrawable);
                    }

                    // override_bbox calls movePartition() and getSpatialPartition(),
                    // so bridge might no longer be valid, get it again.
                    // ex: animesh stops being an animesh
                    bridge = attached_object->mDrawable->getSpatialBridge();
                    if (bridge)
                    {
                        if (!rigged)
                        {
                            gPipeline.updateMoveNormalAsync(bridge);
                        }
                        else
                        {
                            //specialized impl of updateMoveNormalAsync just for rigged attachment SpatialBridge
                            bridge->setState(LLDrawable::MOVE_UNDAMPED);
                            bridge->updateMove();
                            bridge->setState(LLDrawable::EARLY_MOVE);

                            LLSpatialGroup* group = attached_object->mDrawable->getSpatialGroup();
                            if (group)
                            { //set draw order of group
                                group->mAvatarp = this;
                                group->mRenderOrder = draw_order++;
                            }
                        }
                    }

                    attached_object->updateText();
                }
            }
        }
    }

    mNeedsAnimUpdate = false;

    if (isImpostor() && !mNeedsImpostorUpdate)
    {
        LL_ALIGN_16(LLVector4a ext[2]);
        F32 distance;
        LLVector3 angle;

        getImpostorValues(ext, angle, distance);

        for (U32 i = 0; i < 3 && !mNeedsImpostorUpdate; i++)
        {
            F32 cur_angle = angle.mV[i];
            F32 old_angle = mImpostorAngle.mV[i];
            F32 angle_diff = fabsf(cur_angle-old_angle);

            if (angle_diff > F_PI/512.f*distance*mUpdatePeriod)
            {
                mNeedsImpostorUpdate = true;
                mLastImpostorUpdateReason = 2;
            }
        }

        if (detailed_update && !mNeedsImpostorUpdate)
        {   //update impostor if view angle, distance, or bounding box change
            //significantly

            F32 dist_diff = fabsf(distance-mImpostorDistance);
            if (dist_diff/mImpostorDistance > 0.1f)
            {
                mNeedsImpostorUpdate = true;
                mLastImpostorUpdateReason = 3;
            }
            else
            {
                ext[0].load3(mLastAnimExtents[0].mV);
                ext[1].load3(mLastAnimExtents[1].mV);
                // Expensive. Just call this once per frame, in updateSpatialExtents();
                //calculateSpatialExtents(ext[0], ext[1]);
                LLVector4a diff;
                diff.setSub(ext[1], mImpostorExtents[1]);
                if (diff.getLength3().getF32() > 0.05f)
                {
                    mNeedsImpostorUpdate = true;
                    mLastImpostorUpdateReason = 4;
                }
                else
                {
                    diff.setSub(ext[0], mImpostorExtents[0]);
                    if (diff.getLength3().getF32() > 0.05f)
                    {
                        mNeedsImpostorUpdate = true;
                        mLastImpostorUpdateReason = 5;
                    }
                }
            }
        }
    }

    if (mDrawable.notNull())
    {
        mDrawable->movePartition();

        //force a move if sitting on an active object
        if (getParent() && ((LLViewerObject*) getParent())->mDrawable->isActive())
        {
            gPipeline.markMoved(mDrawable, true);
        }
    }
}

void LLVOAvatar::idleUpdateAppearanceAnimation()
{
    // update morphing params
    if (mAppearanceAnimating)
    {
        ESex avatar_sex = getSex();
        F32 appearance_anim_time = mAppearanceMorphTimer.getElapsedTimeF32();
        if (appearance_anim_time >= APPEARANCE_MORPH_TIME)
        {
            mAppearanceAnimating = false;
            for (LLVisualParam *param = getFirstVisualParam();
                 param;
                 param = getNextVisualParam())
            {
                if (param->isTweakable())
                {
                    // <FS:Ansariel> [Legacy Bake]
                    //param->stopAnimating();
                    param->stopAnimating(false);
                }
            }
            updateVisualParams();
            // <FS:Ansariel> [Legacy Bake]
            if (isSelf())
            {
                gAgent.sendAgentSetAppearance();
            }
            // </FS:Ansariel> [Legacy Bake]
        }
        else
        {
            if (!isSelf())
            {
                F32 morph_amt = calcMorphAmount();
                // animate only top level params for non-self avatars
                // <FS:Ansariel> [Legacy Bake]
                //animateTweakableVisualParams(morph_amt);
                animateTweakableVisualParams(morph_amt, false);
            }

            // apply all params
            applyAllVisualParams(avatar_sex);

            mLastAppearanceBlendTime = appearance_anim_time;
        }
        dirtyMesh();
    }
}

F32 LLVOAvatar::calcMorphAmount() const
{
    F32 appearance_anim_time = mAppearanceMorphTimer.getElapsedTimeF32();
    F32 blend_frac = calc_bouncy_animation(appearance_anim_time / APPEARANCE_MORPH_TIME);
    F32 last_blend_frac = calc_bouncy_animation(mLastAppearanceBlendTime / APPEARANCE_MORPH_TIME);

    F32 morph_amt;
    if (last_blend_frac == 1.f)
    {
        morph_amt = 1.f;
    }
    else
    {
        morph_amt = (blend_frac - last_blend_frac) / (1.f - last_blend_frac);
    }

    return morph_amt;
}

void LLVOAvatar::idleUpdateLipSync(bool voice_enabled)
{
    // Use the Lipsync_Ooh and Lipsync_Aah morphs for lip sync
    if ( voice_enabled
        && mLastRezzedStatus > 0 // no point updating lip-sync for clouds
        && LLVoiceVisualizer::getLipSyncEnabled()
        && LLVoiceClient::getInstance()->getIsSpeaking( mID ) )
    {
        F32 ooh_morph_amount = 0.0f;
        F32 aah_morph_amount = 0.0f;

        mVoiceVisualizer->lipSyncOohAah( ooh_morph_amount, aah_morph_amount );

        if( mOohMorph )
        {
            F32 ooh_weight = mOohMorph->getMinWeight()
                + ooh_morph_amount * (mOohMorph->getMaxWeight() - mOohMorph->getMinWeight());

            // <FS:Ansariel> [Legacy Bake]
            //mOohMorph->setWeight( ooh_weight);
            mOohMorph->setWeight( ooh_weight, false);
        }

        if( mAahMorph )
        {
            F32 aah_weight = mAahMorph->getMinWeight()
                + aah_morph_amount * (mAahMorph->getMaxWeight() - mAahMorph->getMinWeight());

            // <FS:Ansariel> [Legacy Bake]
            //mAahMorph->setWeight( aah_weight);
            mAahMorph->setWeight( aah_weight, false);
        }

        mLipSyncActive = true;
        LLCharacter::updateVisualParams();
        dirtyMesh();
    }
}

void LLVOAvatar::idleUpdateLoadingEffect()
{
    // update visibility when avatar is partially loaded
    if (!mFullyLoaded && updateIsFullyLoaded()) // Avoid repeat calculations by checking if mFullyLoaded is true first.
    {
        if (isFullyLoaded())
        {
            if (mFirstFullyVisible)
            {
                mFirstFullyVisible = false;
                mFirstDecloudTime = mFirstAppearanceMessageTimer.getElapsedTimeF32();
                if (isSelf())
                {
                    LL_INFOS("Avatar") << avString() << "self isFullyLoaded, mFirstFullyVisible after " << mFirstDecloudTime << LL_ENDL;
                    LLAppearanceMgr::instance().onFirstFullyVisible();

                    // <FS:Zi> Animation Overrider
                    AOEngine::instance().onLoginComplete();

                    // <FS:LO> tapping a place that happens on landing in world to start up discord
                    FSDiscordConnect::instance().checkConnectionToDiscord(gSavedPerAccountSettings.getBOOL("FSEnableDiscordIntegration"));
                }
                else
                {
                    LL_INFOS("Avatar") << avString() << "other isFullyLoaded, mFirstFullyVisible after " << mFirstDecloudTime << LL_ENDL;
                }
            }

            deleteParticleSource();
            updateLOD();
        }
        else
        {
// <FS> Custom avatar particle cloud
//          LLPartSysData particle_parameters;
//
//          // fancy particle cloud designed by Brent
//          particle_parameters.mPartData.mMaxAge            = 4.f;
//          particle_parameters.mPartData.mStartScale.mV[VX] = 0.8f;
//          particle_parameters.mPartData.mStartScale.mV[VX] = 0.8f;
//          particle_parameters.mPartData.mStartScale.mV[VY] = 1.0f;
//          particle_parameters.mPartData.mEndScale.mV[VX]   = 0.02f;
//          particle_parameters.mPartData.mEndScale.mV[VY]   = 0.02f;
//          particle_parameters.mPartData.mStartColor        = LLColor4(1, 1, 1, 0.5f);
//          particle_parameters.mPartData.mEndColor          = LLColor4(1, 1, 1, 0.0f);
//          particle_parameters.mPartData.mStartScale.mV[VX] = 0.8f;
//          particle_parameters.mPartImageID                 = sCloudTexture->getID();
//          particle_parameters.mMaxAge                      = 0.f;
//          particle_parameters.mPattern                     = LLPartSysData::LL_PART_SRC_PATTERN_ANGLE_CONE;
//          particle_parameters.mInnerAngle                  = F_PI;
//          particle_parameters.mOuterAngle                  = 0.f;
//          particle_parameters.mBurstRate                   = 0.02f;
//          particle_parameters.mBurstRadius                 = 0.0f;
//          particle_parameters.mBurstPartCount              = 1;
//          particle_parameters.mBurstSpeedMin               = 0.1f;
//          particle_parameters.mBurstSpeedMax               = 1.f;
//          particle_parameters.mPartData.mFlags             = ( LLPartData::LL_PART_INTERP_COLOR_MASK | LLPartData::LL_PART_INTERP_SCALE_MASK |
//                                                               LLPartData::LL_PART_EMISSIVE_MASK | // LLPartData::LL_PART_FOLLOW_SRC_MASK |
//                                                               LLPartData::LL_PART_TARGET_POS_MASK );
//
//          // do not generate particles for dummy or overly-complex avatars
//          if (!mIsDummy && !isTooComplex())
//          {
//              setParticleSource(particle_parameters, getID());
//          }

            // Firestorm Clouds
            // do not generate particles for dummy or overly-complex avatars
            if (!mIsDummy && !isTooComplex() && !isTooSlow())
            {
                setParticleSource(sCloud, getID());
            }
        }
// </FS>
    }
}

void LLVOAvatar::idleUpdateWindEffect()
{
    // update wind effect
    if ((LLViewerShaderMgr::instance()->getShaderLevel(LLViewerShaderMgr::SHADER_AVATAR) >= LLDrawPoolAvatar::SHADER_LEVEL_CLOTH))
    {
        F32 hover_strength = 0.f;
        F32 time_delta = mRippleTimer.getElapsedTimeF32() - mRippleTimeLast;
        mRippleTimeLast = mRippleTimer.getElapsedTimeF32();
        LLVector3 velocity = getVelocity();
        F32 speed = velocity.length();
        //RN: velocity varies too much frame to frame for this to work
        mRippleAccel.clearVec();//lerp(mRippleAccel, (velocity - mLastVel) * time_delta, LLSmoothInterpolation::getInterpolant(0.02f));
        mLastVel = velocity;
        LLVector4 wind;
        wind.setVec(getRegion()->mWind.getVelocityNoisy(getPositionAgent(), 4.f) - velocity);

        if (mInAir)
        {
            hover_strength = HOVER_EFFECT_STRENGTH * llmax(0.f, HOVER_EFFECT_MAX_SPEED - speed);
        }

        if (mBelowWater)
        {
            // TODO: make cloth flow more gracefully when underwater
            hover_strength += UNDERWATER_EFFECT_STRENGTH;
        }

        wind.mV[VZ] += hover_strength;
        wind.normalize();

        wind.mV[VW] = llmin(0.025f + (speed * 0.015f) + hover_strength, 0.5f);
        F32 interp;
        if (wind.mV[VW] > mWindVec.mV[VW])
        {
            interp = LLSmoothInterpolation::getInterpolant(0.2f);
        }
        else
        {
            interp = LLSmoothInterpolation::getInterpolant(0.4f);
        }
        mWindVec = lerp(mWindVec, wind, interp);

        F32 wind_freq = hover_strength + llclamp(8.f + (speed * 0.7f) + (noise1(mRipplePhase) * 4.f), 8.f, 25.f);
        mWindFreq = lerp(mWindFreq, wind_freq, interp);

        if (mBelowWater)
        {
            mWindFreq *= UNDERWATER_FREQUENCY_DAMP;
        }

        mRipplePhase += (time_delta * mWindFreq);
        if (mRipplePhase > F_TWO_PI)
        {
            mRipplePhase = fmodf(mRipplePhase, F_TWO_PI);
        }
    }
}

void LLVOAvatar::idleUpdateNameTag(const LLVector3& root_pos_last)
{
    LL_PROFILE_ZONE_SCOPED_CATEGORY_AVATAR;

    // update chat bubble
    //--------------------------------------------------------------------
    // draw text label over character's head
    //--------------------------------------------------------------------
    if (mChatTimer.getElapsedTimeF32() > BUBBLE_CHAT_TIME)
    {
        mChats.clear();
    }

    const F32 time_visible = mTimeVisible.getElapsedTimeF32();
    static LLCachedControl<F32> NAME_SHOW_TIME(gSavedSettings, "RenderNameShowTime"); // seconds
    static LLCachedControl<F32> FADE_DURATION(gSavedSettings, "RenderNameFadeDuration"); // seconds
    static LLCachedControl<bool> use_chat_bubbles(gSavedSettings, "UseChatBubbles");
    static LLCachedControl<bool> use_typing_bubbles(gSavedSettings, "UseTypingBubbles");

// [RLVa:KB] - Checked: RLVa-2.0.1
    bool fRlvShowAvTag = true, fRlvShowAvName = true;
    if (RlvActions::isRlvEnabled())
    {
        fRlvShowAvTag = RlvActions::canShowNameTag(this);
        fRlvShowAvName = (fRlvShowAvTag) && (RlvActions::canShowName(RlvActions::SNC_DEFAULT, getID()));
    }
// [/RLVa:KB]
    bool visible_chat = use_chat_bubbles && (mChats.size() || mTyping);
    bool visible_typing = use_typing_bubbles && mTyping;
    bool render_name =  visible_chat ||
                visible_typing ||
// [RLVa:KB] - Checked: RLVa-2.0.1
                        ((fRlvShowAvTag) &&
// [/RLVa:KB]
                        ((sRenderName == RENDER_NAME_ALWAYS) ||
                         (sRenderName == RENDER_NAME_FADE && time_visible < NAME_SHOW_TIME)));
    // If it's your own avatar, don't draw in mouselook, and don't
    // draw if we're specifically hiding our own name.
    if (isSelf())
    {
        static LLCachedControl<bool> render_name_show_self(gSavedSettings, "RenderNameShowSelf");
        static LLCachedControl<S32> name_tag_mode(gSavedSettings, "AvatarNameTagMode");
        render_name = render_name
            && !gAgentCamera.cameraMouselook()
            && (visible_chat || (render_name_show_self && name_tag_mode));
    }

    if ( !render_name )
    {
        if (mNameText)
        {
            // ...clean up old name tag
            mNameText->markDead();
            mNameText = NULL;
            sNumVisibleChatBubbles--;
        }
        return;
    }

    bool new_name = false;
    if (visible_chat != mVisibleChat)
    {
        mVisibleChat = visible_chat;
        new_name = true;
    }
        if (visible_typing != mVisibleTyping)
        {
            mVisibleTyping = visible_typing;
            new_name = true;
        }

// [RLVa:KB] - Checked: RLVa-0.2.0
    if (!fRlvShowAvName)
    {
        if (mRenderGroupTitles)
        {
            mRenderGroupTitles = false;
            new_name = true;
        }
    }
    else if (sRenderGroupTitles != mRenderGroupTitles)
// [/RLVa]
//  if (sRenderGroupTitles != mRenderGroupTitles)
    {
        mRenderGroupTitles = sRenderGroupTitles;
        new_name = true;
    }

    // First Calculate Alpha
    // If alpha > 0, create mNameText if necessary, otherwise delete it
    F32 alpha = 0.f;
    if (mAppAngle > 5.f)
    {
        const F32 START_FADE_TIME = NAME_SHOW_TIME - FADE_DURATION;
        if (!visible_chat && !visible_typing && sRenderName == RENDER_NAME_FADE && time_visible > START_FADE_TIME)
        {
            alpha = 1.f - (time_visible - START_FADE_TIME) / FADE_DURATION;
        }
        else
        {
            // ...not fading, full alpha
            alpha = 1.f;
        }
    }
    else if (mAppAngle > 2.f)
    {
        // far away is faded out also
        alpha = (mAppAngle-2.f)/3.f;
    }

    if (alpha <= 0.f)
    {
        if (mNameText)
        {
            mNameText->markDead();
            mNameText = NULL;
            sNumVisibleChatBubbles--;
        }
        return;
    }

    if (!mNameText)
    {
        mNameText = static_cast<LLHUDNameTag*>( LLHUDObject::addHUDObject(
            LLHUDObject::LL_HUD_NAME_TAG) );
        //mNameText->setMass(10.f);
        mNameText->setSourceObject(this);
        mNameText->setVertAlignment(LLHUDNameTag::ALIGN_VERT_TOP);
        mNameText->setVisibleOffScreen(true);
        mNameText->setMaxLines(11);
        mNameText->setFadeDistance(CHAT_NORMAL_RADIUS, 5.f);
        sNumVisibleChatBubbles++;
        new_name = true;
    }

    mNameText->setPositionAgent(root_pos_last);

    idleUpdateNameTagText(new_name);
    // Wolfspirit: Following thing is already handled in LLHUDNameTag::lineSegmentIntersect
    // Fixing bubblechat alpha flashing with commenting this out.
    // idleUpdateNameTagAlpha(new_name, alpha);
}

void LLVOAvatar::idleUpdateNameTagText(bool new_name)
{
    LLNameValue *title = getNVPair("Title");
    LLNameValue* firstname = getNVPair("FirstName");
    LLNameValue* lastname = getNVPair("LastName");

    // Avatars must have a first and last name
    if (!firstname || !lastname) return;

    // <FS:Ansariel> OpenSim chat distance compatibility
    static const F32 chat_range_whisper_squared = (F32)(LFSimFeatureHandler::getInstance()->whisperRange() * LFSimFeatureHandler::getInstance()->whisperRange());
    static const F32 chat_range_say_squared = (F32)(LFSimFeatureHandler::getInstance()->sayRange() * LFSimFeatureHandler::getInstance()->sayRange());
    static const F32 chat_range_shout_squared = (F32)(LFSimFeatureHandler::getInstance()->shoutRange() * LFSimFeatureHandler::getInstance()->shoutRange());
    // </FS:Ansariel>

// [RLVa:KB] - Checked: RLVa-2.0.1
    bool fRlvShowAvName = RlvActions::canShowName(RlvActions::SNC_DEFAULT, getID());
// [/RLVa:KB]
    // <FS:Ansariel> Show auto-response in nametag
    static LLCachedControl<bool> fsAutorespondMode(gSavedPerAccountSettings, "FSAutorespondMode");
    static LLCachedControl<bool> fsAutorespondNonFriendsMode(gSavedPerAccountSettings, "FSAutorespondNonFriendsMode");
    static LLCachedControl<bool> fsShowAutorespondInNametag(gSavedSettings, "FSShowAutorespondInNametag");
    bool is_autoresponse = isSelf() && fsShowAutorespondInNametag && (fsAutorespondMode || fsAutorespondNonFriendsMode);
    // </FS:Ansariel>
    // <FS:Ansariel> FIRE-3475: Show typing in nametag
    static LLCachedControl<bool> fsShowTypingStateInNameTag(gSavedSettings, "FSShowTypingStateInNameTag");
    bool is_typing = !isSelf() && mTyping && fsShowTypingStateInNameTag;
    // </FS:Ansariel>
    bool is_away = mSignaledAnimations.find(ANIM_AGENT_AWAY)  != mSignaledAnimations.end();
    bool is_do_not_disturb = mSignaledAnimations.find(ANIM_AGENT_DO_NOT_DISTURB) != mSignaledAnimations.end();
    bool is_appearance = mSignaledAnimations.find(ANIM_AGENT_CUSTOMIZE) != mSignaledAnimations.end();
    bool is_muted;
    if (isSelf())
    {
        is_muted = false;
    }
    else
    {
        is_muted = isInMuteList();
    }
//  bool is_friend = isBuddy();
// [RLVa:KB] - Checked: RLVa-1.2.2
    bool is_friend = fRlvShowAvName && isBuddy();
// [/RLVa:KB]
    bool is_cloud = getIsCloud();

    if (is_appearance != mNameAppearance)
    {
        if (is_appearance)
        {
            debugAvatarRezTime("AvatarRezEnteredAppearanceNotification","entered appearance mode");
        }
        else
        {
            debugAvatarRezTime("AvatarRezLeftAppearanceNotification","left appearance mode");
        }
    }
    // <FS:CR> Colorize name tags
    //LLColor4 name_tag_color = getNameTagColor(is_friend);
    LLColor4 name_tag_color = getNameTagColor();
    // </FS:CR>
    LLColor4 distance_color = name_tag_color;
    std::string distance_string;

    // Wolfspirit: If we don't need to display a friend,
    // if we aren't self, if we use colored Clienttags and if we have a color
    // then use that color as name_tag_color
    static LLUICachedControl<bool> show_friends("NameTagShowFriends");
    static LLUICachedControl<U32> color_client_tags("FSColorClienttags");
    bool special_color_override = (show_friends && (is_friend || LGGContactSets::getInstance()->hasFriendColorThatShouldShow(getID(), ContactSetType::TAG))) ||
                                    LLNetMap::hasAvatarMarkColor(getID());
    if (mClientTagData.has("color")
        && !special_color_override
        && color_client_tags && !this->isSelf())
    {
        name_tag_color = mClientTagData["color"];
    }

    // <FS:Ansariel> Color name tags based on distance
    static LLCachedControl<bool> show_distance_color_tag(gSavedSettings, "FSTagShowDistanceColors");
    static LLCachedControl<bool> show_distance_in_tag(gSavedSettings, "FSTagShowDistance");
    // <FS:CR> FIRE-6664: Add whisper range to color tags
    static LLUIColor tag_whisper_color = LLUIColorTable::instance().getColor("NameTagWhisperDistanceColor", LLColor4::green);
    // </FS:CR> FIRE-6664: Add whisper range to color tags
    static LLUIColor tag_chat_color = LLUIColorTable::instance().getColor("NameTagChatDistanceColor", LLColor4::green);
    static LLUIColor tag_shout_color = LLUIColorTable::instance().getColor("NameTagShoutDistanceColor", LLColor4::yellow);
    static LLUIColor tag_beyond_shout_color = LLUIColorTable::instance().getColor("NameTagBeyondShoutDistanceColor", LLColor4::red);

    if (!isSelf() && (show_distance_color_tag || show_distance_in_tag))
    {
        F64 distance_squared = dist_vec_squared(getPositionGlobal(), gAgent.getPositionGlobal());
        // <FS:CR> FIRE-6664: Add whisper range color tag
        if (distance_squared <= chat_range_whisper_squared)
        {
            distance_color = tag_whisper_color;
        }
        else if (distance_squared <= chat_range_say_squared)
        // </FS:CR> FIRE-6664: Add whisper range color tag
        {
            distance_color = tag_chat_color;
        }
        else if (distance_squared <= chat_range_shout_squared)
        {
            distance_color = tag_shout_color;
        }
        else
        {
            distance_color = tag_beyond_shout_color;
        }

        if (show_distance_in_tag)
        {
            distance_string = llformat("%.02f m", sqrt(distance_squared));
        }

        // Override nametag color only if friend color is disabled
        // or avatar is not a friend nor has a contact set color
        if (show_distance_color_tag && !special_color_override)
        {
            name_tag_color = distance_color;
        }
    }
    // </FS:Ansariel>

    // <FS:Ansariel> Show ARW in nametag options (for Jelly Dolls)
    static LLCachedControl<bool> show_arw_tag(gSavedSettings, "FSTagShowARW");
    static LLCachedControl<bool> show_too_complex_only_arw_tag(gSavedSettings, "FSTagShowTooComplexOnlyARW");
    static LLCachedControl<bool> show_own_arw_tag(gSavedSettings, "FSTagShowOwnARW");
    U32 complexity(0);
    LLColor4 complexity_color(LLColor4::grey1); // default if we're not limiting the complexity

    if (show_arw_tag &&
       ((isSelf() && show_own_arw_tag) ||
       (!isSelf() && (!show_too_complex_only_arw_tag || isTooComplex()))))
    {
        complexity = mVisualComplexity;

        // Show complexity color if we're limiting and not showing our own ARW...
        static LLCachedControl<U32> max_render_cost(gSavedSettings, "RenderAvatarMaxComplexity", 0);
        if (max_render_cost != 0 && !isSelf())
        {
            // This calculation is copied from idleUpdateRenderComplexity()
            F32 green_level = 1.f - llclamp(((F32)complexity - (F32)max_render_cost) / (F32)max_render_cost, 0.f, 1.f);
            F32 red_level = llmin((F32)complexity / (F32)max_render_cost, 1.f);
            complexity_color.set(red_level, green_level, 0.f, 1.f);
        }
    }
    // </FS:Ansariel>

    // Rebuild name tag if state change detected
    if (!mNameIsSet
        || new_name
        // <FS:Ansariel> FIRE-13414: Avatar name isn't updated when the simulator sends a new name
        || (!LLGridManager::instance().isInSecondLife() && (firstname->getString() != mNameFirstname || lastname->getString() != mNameLastname))
        // </FS:Ansariel>
        || (!title && !mTitle.empty())
        || (title && mTitle != title->getString())
        || is_away != mNameAway
        || is_do_not_disturb != mNameDoNotDisturb
        || is_autoresponse != mNameAutoResponse
        || is_muted != mNameMute
        || is_appearance != mNameAppearance
        || is_friend != mNameFriend
        || is_cloud != mNameCloud
        || name_tag_color != mNameColor
        || is_typing != mNameIsTyping
        || distance_string != mDistanceString
        // <FS:Ansariel> Show Arc in nametag (for Jelly Dolls)
        || complexity != mNameArc
        || complexity_color != mNameArcColor)
    {

        //WS: If we got a uuid and if we know if it's id_based or not, ask FSDATA for the other tagdata, before we display it.
        if (mClientTagData.has("uuid") && mClientTagData.has("id_based"))
        {
            LLColor4 color;
            if (mClientTagData.has("tex_color"))
            {
                color.setValue(mClientTagData["tex_color"]);
            }
            else
            {
                color = LLColor4::black;
            }
            mClientTagData = FSData::getInstance()->resolveClientTag(LLUUID(mClientTagData["uuid"].asString()),
                                                                     mClientTagData["id_based"].asBoolean(),
                                                                     color);
        }

        clearNameTag();

        // <FS:Ansariel> Show auto-response in nametag
        //if (is_away || is_muted || is_do_not_disturb || is_appearance)
        if (is_away || is_muted || is_do_not_disturb || is_autoresponse || is_appearance || is_typing)
        // </FS:Ansariel>
        {
            std::string line;
            if (is_away)
            {
                line += LLTrans::getString("AvatarAway");
                line += ", ";
            }
            if (is_do_not_disturb)
            {
                line += LLTrans::getString("AvatarDoNotDisturb");
                line += ", ";
            }
            // <FS:Ansariel> Show auto-response in nametag
            if (is_autoresponse)
            {
                line += LLTrans::getString("AvatarAutoResponse");
                line += ", ";
            }
            // </FS:Ansariel>
            if (is_muted)
            {
                line += LLTrans::getString("AvatarMuted");
                line += ", ";
            }
            if (is_appearance)
            {
                line += LLTrans::getString("AvatarEditingAppearance");
                line += ", ";
            }
            if (is_cloud && !is_muted)
            {
                line += LLTrans::getString("LoadingData");
                line += ", ";
            }
            // <FS:Ansariel> FIRE-3475: Show typing in nametag
            if (is_typing)
            {
                line += LLTrans::getString("AvatarTyping");
                line += ", ";
            }
            // </FS:Ansariel>
            // trim last ", "
            line.resize( line.length() - 2 );
            addNameTagLine(line, name_tag_color, LLFontGL::NORMAL,
                LLFontGL::getFontSansSerifSmall());
        }

//      if (sRenderGroupTitles
// [RLVa:KB] - Checked: RLVa-1.2.2
        if (sRenderGroupTitles && fRlvShowAvName
// [/RLVa:KB]
            && title && title->getString() && title->getString()[0] != '\0')
        {
            std::string title_str = title->getString();
            LLStringFn::replace_ascii_controlchars(title_str,LL_UNKNOWN_CHAR);
            addNameTagLine(title_str, name_tag_color, LLFontGL::NORMAL,
                LLFontGL::getFontSansSerifSmall(), true);
        }

        static LLUICachedControl<bool> show_display_names("NameTagShowDisplayNames", true);
        static LLUICachedControl<bool> show_usernames("NameTagShowUsernames", true);
        static LLUICachedControl<bool> show_rez_status("NameTagDebugAVRezState", false);
        static LLUICachedControl<bool> colorize_username("FSColorUsername");    // <FS:CR> FIRE-1061
        static LLUICachedControl<bool> show_legacynames("FSNameTagShowLegacyUsernames");

        if (LLAvatarName::useDisplayNames())
        {
            LLAvatarName av_name;
            if (!LLAvatarNameCache::get(getID(), &av_name))
            {
                // Force a rebuild at next idle
                // Note: do not connect a callback on idle().
                clearNameTag();
            }

// [RLVa:KB] - Checked: RLVa-1.2.2
            if ( (fRlvShowAvName) || (isSelf()) )
            {
// [/RLVa:KB]
                // Might be blank if name not available yet, that's OK
                if (show_display_names)
                {

                    if (mClientTagData.has("name") && !mClientTagData["name"].asString().empty())
                    {
                        addNameTagLine((av_name.isDisplayNameDefault() ? av_name.getUserNameForDisplay() : av_name.getDisplayName()) +" (" + mClientTagData["name"].asString() + ")",name_tag_color,LLFontGL::NORMAL, LLFontGL::getFontSansSerif(), true, (!av_name.getDisplayName().empty()) );
                    }
                    else
                    {
                        addNameTagLine((av_name.isDisplayNameDefault() ? av_name.getUserNameForDisplay() : av_name.getDisplayName()), name_tag_color, LLFontGL::NORMAL, LLFontGL::getFontSansSerif(), true, true);
                    }
                }
                // Suppress SLID display if display name matches exactly (ugh)
                if (show_usernames && !av_name.isDisplayNameDefault())
                {
                    // *HACK: Desaturate the color
                    // <FS:CR> FIRE-1061
                    LLColor4 username_color;
                    if (colorize_username)
                    {
                        username_color = LLUIColorTable::instance().getColor("NameTagUsername", LLColor4::white);
                    }
                    else
                    {
                        username_color = name_tag_color * 0.83f;
                    }
                    // </FS:CR>

                    // <FS:CR> Show user name as legacy name if selected
                    std::string username( show_legacynames ? av_name.getUserNameForDisplay() : av_name.getAccountName() );

                    addNameTagLine(username, username_color, LLFontGL::NORMAL, LLFontGL::getFontSansSerifSmall(), true);
                }
// [RLVa:KB] - Checked: RLVa-1.2.2
            }
            else
            {
                addNameTagLine(RlvStrings::getAnonym(av_name), name_tag_color, LLFontGL::NORMAL, LLFontGL::getFontSansSerif(), true, (!av_name.getDisplayName().empty()) );
            }
// [/RLVa:KB]
        }
        else  // DISPLAY NAMES OFF
        {
            const LLFontGL* font = LLFontGL::getFontSansSerif();
            std::string full_name = LLCacheName::buildFullName( firstname->getString(), lastname->getString() );
// [RLVa:KB] - Checked: RLVa-1.2.2
            if ( (!fRlvShowAvName) && (!isSelf()) )
            {
                full_name = RlvStrings::getAnonym(full_name);
                addNameTagLine(full_name, name_tag_color, LLFontGL::NORMAL, font, true, true);
            }
// [/RLVa:KB]
            else // Only check for client tags when not RLV anon -AO
            {
                if (mClientTagData.has("name") && !mClientTagData["name"].asString().empty())
                {
                    addNameTagLine(full_name + " (" + mClientTagData["name"].asString() + ")", name_tag_color, LLFontGL::NORMAL, font, true, true);
                }
                else
                {
                    addNameTagLine(full_name, name_tag_color, LLFontGL::NORMAL, font, true, true);
                }
            }
        }

        // <FS:Ansariel> Show distance in tag
        if (show_distance_in_tag)
        {
            addNameTagLine(distance_string, distance_color, LLFontGL::NORMAL, LLFontGL::getFontSansSerifSmall());
        }
        // <FS:Ansariel> Show distance in tag

        // <FS:Ansariel> Show ARW in nametag options (for Jelly Dolls)
        static const std::string complexity_label = LLTrans::getString("Nametag_Complexity_Label");
        static const std::string texture_area_label = LLTrans::getString("Nametag_Texture_Area_Label");
        if (show_arw_tag &&
           ((isSelf() && show_own_arw_tag) ||
           (!isSelf() && (!show_too_complex_only_arw_tag || isTooComplex()))))
        {
            std::string complexity_string;
            LLLocale locale("");

            // always show complexity, even if the reason for a jelly baby is the texture area
            // this is technically not 100% correct but the decision logic with all of the
            // exceptions would be way too complex to justify the result - Zi
            LLResMgr::getInstance()->getIntegerString(complexity_string, complexity);
            LLStringUtil::format_map_t label_args;
            label_args["COMPLEXITY"] = complexity_string;

            addNameTagLine(FSCommon::format_string(complexity_label, label_args), complexity_color, LLFontGL::NORMAL, LLFontGL::getFontSansSerifSmall());

            // only show texture area if this is the reason for jelly baby rendering
            static LLCachedControl<F32> max_attachment_area(gSavedSettings, "RenderAutoMuteSurfaceAreaLimit", 1000.0f);
            if (max_attachment_area > 0.f && mAttachmentSurfaceArea > max_attachment_area)
            {
                LLResMgr::getInstance()->getIntegerString(complexity_string, (S32)mAttachmentSurfaceArea);
                label_args["TEXTURE_AREA"] = complexity_string;

                addNameTagLine(FSCommon::format_string(texture_area_label, label_args), LLColor4::red, LLFontGL::NORMAL, LLFontGL::getFontSansSerifSmall());
            }
        }
        // </FS:Ansariel>

        if (show_rez_status)
        {
            std::string av_string = LLVOAvatar::rezStatusToString(mLastRezzedStatus);
            addNameTagLine(av_string, name_tag_color, LLFontGL::NORMAL, LLFontGL::getFontSansSerifSmall(), true);
        }

        mNameAway = is_away;
        mNameDoNotDisturb = is_do_not_disturb;
        mNameAutoResponse = is_autoresponse; // <FS:Ansariel> Show auto-response in nametag
        mNameMute = is_muted;
        mNameAppearance = is_appearance;
        mNameFriend = is_friend;
        mNameCloud = is_cloud;
        mNameColor=name_tag_color;
        mDistanceString = distance_string;
        mTitle = title ? title->getString() : "";
        mNameIsTyping = is_typing;
        // <FS:Ansariel> FIRE-13414: Avatar name isn't updated when the simulator sends a new name
        mNameFirstname = firstname->getString();
        mNameLastname = lastname->getString();
        // </FS:Ansariel>
        // <FS:Ansariel> Show Arc in nametag (for Jelly Dolls)
        mNameArc = complexity;
        mNameArcColor = complexity_color;
        // </FS:Ansariel>
        LLStringFn::replace_ascii_controlchars(mTitle,LL_UNKNOWN_CHAR);
        new_name = true;
    }



    if (mVisibleChat || mVisibleTyping)
    {
        mNameText->setFont(LLFontGL::getFontSansSerif());
                mNameText->setTextAlignment(LLHUDNameTag::ALIGN_TEXT_LEFT);
        mNameText->setFadeDistance(CHAT_NORMAL_RADIUS * 2.f, 5.f);

        std::deque<LLChat>::iterator chat_iter = mChats.begin();
        mNameText->clearString();

        static const LLUIColor user_chat_color = LLUIColorTable::instance().getColor("UserChatColor");
        static const LLUIColor agent_chat_color = LLUIColorTable::instance().getColor("AgentChatColor");
        // <FS:CR> Colorize tags
        //const LLColor4& new_chat = isSelf() ? user_chat_color : agent_chat_color;
        LLColor4 new_chat = isSelf() ? user_chat_color : agent_chat_color;

        // <FS:CR> Colorize tags
        new_chat = LGGContactSets::getInstance()->colorize(getID(), new_chat, ContactSetType::CHAT);

        //color based on contact sets prefs
        LGGContactSets::getInstance()->hasFriendColorThatShouldShow(getID(), ContactSetType::CHAT, new_chat);
        // </FS:CR>

        if (mVisibleChat)
        {
        LLColor4 normal_chat = lerp(new_chat, LLColor4(0.8f, 0.8f, 0.8f, 1.f), 0.7f);
        LLColor4 old_chat = lerp(normal_chat, LLColor4(0.6f, 0.6f, 0.6f, 1.f), 0.7f);
        if (mTyping && mChats.size() >= MAX_BUBBLE_CHAT_UTTERANCES)
        {
            ++chat_iter;
        }

        for(; chat_iter != mChats.end(); ++chat_iter)
        {
            F32 chat_fade_amt = llclamp((F32)((LLFrameTimer::getElapsedSeconds() - chat_iter->mTime) / CHAT_FADE_TIME), 0.f, 4.f);
            LLFontGL::StyleFlags style;
            switch(chat_iter->mChatType)
            {
            case CHAT_TYPE_WHISPER:
                style = LLFontGL::ITALIC;
                break;
            case CHAT_TYPE_SHOUT:
                style = LLFontGL::BOLD;
                break;
            default:
                style = LLFontGL::NORMAL;
                break;
            }
            if (chat_fade_amt < 1.f)
            {
                F32 u = clamp_rescale(chat_fade_amt, 0.9f, 1.f, 0.f, 1.f);
                mNameText->addLine(chat_iter->mText, lerp(new_chat, normal_chat, u), style);
            }
            else if (chat_fade_amt < 2.f)
            {
                F32 u = clamp_rescale(chat_fade_amt, 1.9f, 2.f, 0.f, 1.f);
                mNameText->addLine(chat_iter->mText, lerp(normal_chat, old_chat, u), style);
            }
            else if (chat_fade_amt < 3.f)
            {
                // *NOTE: only remove lines down to minimum number
                mNameText->addLine(chat_iter->mText, old_chat, style);
            }
        }
        }
        mNameText->setVisibleOffScreen(true);

        if (mVisibleTyping && mTyping)
        {
            S32 dot_count = (llfloor(mTypingTimer.getElapsedTimeF32() * 3.f) + 2) % 3 + 1;
            switch(dot_count)
            {
            case 1:
                mNameText->addLine(".", new_chat);
                break;
            case 2:
                mNameText->addLine("..", new_chat);
                break;
            case 3:
                mNameText->addLine("...", new_chat);
                break;
            }

        }
    }
    else
    {
        // ...not using chat bubbles, just names
        mNameText->setTextAlignment(LLHUDNameTag::ALIGN_TEXT_CENTER);
        mNameText->setFadeDistance(CHAT_NORMAL_RADIUS, 5.f);
        mNameText->setVisibleOffScreen(false);
    }
}

// <FS:Ansariel> Fix nametag not properly updating when display name arrives
//void LLVOAvatar::addNameTagLine(const std::string& line, const LLColor4& color, S32 style, const LLFontGL* font, const bool use_ellipses)
void LLVOAvatar::addNameTagLine(const std::string& line, const LLColor4& color, S32 style, const LLFontGL* font, const bool use_ellipses, bool is_name /* = false */)
// </FS:Ansariel>
{
    // extra width (NAMETAG_MAX_WIDTH) is for names only, not for chat
    llassert(mNameText);
    if (mVisibleChat || mVisibleTyping)
    {
        mNameText->addLabel(line, LLHUDNameTag::NAMETAG_MAX_WIDTH);
    }
    else
    {
        mNameText->addLine(line, color, (LLFontGL::StyleFlags)style, font, use_ellipses, LLHUDNameTag::NAMETAG_MAX_WIDTH);
    }
    // <FS:Ansariel> Fix nametag not properly updating when display name arrives
    //mNameIsSet |= !line.empty();
    if (is_name)
    {
        mNameIsSet |= !line.empty();
    }
    // </FS:Ansariel>
}

void LLVOAvatar::clearNameTag()
{
    mNameIsSet = false;
    if (mNameText)
    {
        mNameText->setLabel("");
        mNameText->setString("");
    }
    mTimeVisible.reset();
}

// static
void LLVOAvatar::invalidateNameTag(const LLUUID& agent_id)
{
    if (LLViewerObject* obj = gObjectList.findObject(agent_id))
    {
        if (LLVOAvatar* avatar = dynamic_cast<LLVOAvatar*>(obj))
        {
            avatar->clearNameTag();
        }
    }
}

// static
void LLVOAvatar::invalidateNameTags()
{
    for (LLCharacter* character : LLCharacter::sInstances)
    {
        LLVOAvatar* avatar = (LLVOAvatar*)character;
        if (!avatar->isDead())
        {
            avatar->clearNameTag();
        }
    }
}

// Compute name tag position during idle update
LLVector3 LLVOAvatar::idleCalcNameTagPosition(const LLVector3 &root_pos_last)
{
    LLQuaternion root_rot = mRoot->getWorldRotation();
    LLQuaternion inv_root_rot = ~root_rot;
    LLVector3 pixel_right_vec;
    LLVector3 pixel_up_vec;
    LLViewerCamera::getInstance()->getPixelVectors(root_pos_last, pixel_up_vec, pixel_right_vec);
    LLVector3 camera_to_av = root_pos_last - LLViewerCamera::getInstance()->getOrigin();
    camera_to_av.normalize();
    LLVector3 local_camera_at = camera_to_av * inv_root_rot;
    LLVector3 local_camera_up = camera_to_av % LLViewerCamera::getInstance()->getLeftAxis();
    local_camera_up.normalize();
    local_camera_up = local_camera_up * inv_root_rot;

    // <FS:Ansariel> Optional legacy nametag position
    LLVector3 name_position;
    static LLCachedControl<bool> fsLegacyNametagPosition(gSavedSettings, "FSLegacyNametagPosition");
    if (fsLegacyNametagPosition)
    {
        local_camera_up.scaleVec((mBodySize + mAvatarOffset) * 0.5f);
        local_camera_at.scaleVec((mBodySize + mAvatarOffset) * 0.5f);

        name_position = mRoot->getWorldPosition();
        name_position[VZ] -= mPelvisToFoot;
        name_position[VZ] += ((mBodySize[VZ] - mAvatarOffset[VZ] * 0.9f) * 0.55f);
        name_position += (local_camera_up * root_rot) - (projected_vec(local_camera_at * root_rot, camera_to_av));
        name_position += pixel_up_vec * 15.f;
    }
    else
    {
    // </FS:Ansariel>
    // position is based on head position, does not require mAvatarOffset here. - Nyx
    LLVector3 avatar_ellipsoid(mBodySize.mV[VX] * 0.4f,
                                mBodySize.mV[VY] * 0.4f,
                                mBodySize.mV[VZ] * NAMETAG_VERT_OFFSET_WEIGHT);

    local_camera_up.scaleVec(avatar_ellipsoid);
    local_camera_at.scaleVec(avatar_ellipsoid);

    LLVector3 head_offset = (mHeadp->getLastWorldPosition() - mRoot->getLastWorldPosition()) * inv_root_rot;

    if (dist_vec(head_offset, mTargetRootToHeadOffset) > NAMETAG_UPDATE_THRESHOLD)
    {
        mTargetRootToHeadOffset = head_offset;
    }

    mCurRootToHeadOffset = lerp(mCurRootToHeadOffset, mTargetRootToHeadOffset, LLSmoothInterpolation::getInterpolant(0.2f));

    // <FS:Ansariel> Optional legacy nametag position
    //LLVector3 name_position = mRoot->getLastWorldPosition() + (mCurRootToHeadOffset * root_rot);
    name_position = mRoot->getLastWorldPosition() + (mCurRootToHeadOffset * root_rot);
    name_position += (local_camera_up * root_rot) - (projected_vec(local_camera_at * root_rot, camera_to_av));
    name_position += pixel_up_vec * NAMETAG_VERTICAL_SCREEN_OFFSET;
    // <FS:Ansariel> Optional legacy nametag position
    }
    // </FS:Ansariel>

    // <FS:Ansariel> Optional Z-offset correction for name tags
    static LLCachedControl<S32> fsNameTagOffset(gSavedSettings, "FSNameTagZOffsetCorrection");
    name_position[VZ] += fsNameTagOffset / 10.f;
    // </FS:Ansariel>

    // Avoid of crossing the name tag by the water surface
    if (mNameText)
    {
        F32 water_height = getRegion()->getWaterHeight();
        static const F32 WATER_HEIGHT_ABOVE_DELTA = 0.25;
        if (name_position[VZ] < water_height + WATER_HEIGHT_ABOVE_DELTA)
        {
            F32 camera_height = LLViewerCamera::getInstance()->getOrigin()[VZ];
            if (camera_height >= water_height)
            {
                F32 name_world_height = mNameText->getWorldHeight();
                static const F32 WATER_HEIGHT_BELOW_DELTA = 0.5;
                if (name_position[VZ] + name_world_height > water_height - WATER_HEIGHT_BELOW_DELTA)
                {
                    name_position[VZ] = water_height + WATER_HEIGHT_ABOVE_DELTA;
                }
            }
        }
    }

    return name_position;
}

void LLVOAvatar::idleUpdateNameTagAlpha(bool new_name, F32 alpha)
{
    llassert(mNameText);

    if (new_name
        || alpha != mNameAlpha)
    {
        mNameText->setAlpha(alpha);
        mNameAlpha = alpha;
    }
}

// <FS:CR> Colorize tags
//LLColor4 LLVOAvatar::getNameTagColor(bool is_friend)
LLColor4 LLVOAvatar::getNameTagColor()
// </FS:CR>
{
    // ...not using display names
    LLColor4 color = LLUIColorTable::getInstance()->getColor("NameTagLegacy");
    if (LLAvatarName::useDisplayNames())
    {
        // ...color based on whether username "matches" a computed display name
        LLAvatarName av_name;
        if (LLAvatarNameCache::get(getID(), &av_name) && av_name.isDisplayNameDefault())
        {
            color = LLUIColorTable::getInstance()->getColor("NameTagMatch");
        }
        else
        {
            color = LLUIColorTable::getInstance()->getColor("NameTagMismatch");
        }
    }

    // <FS:CR> FIRE-1061 - Color friends, lindens, muted, etc
    color = LGGContactSets::getInstance()->colorize(getID(), color, ContactSetType::TAG);
    // </FS:CR>

    LGGContactSets::getInstance()->hasFriendColorThatShouldShow(getID(), ContactSetType::TAG, color);

    LLNetMap::getAvatarMarkColor(getID(), color);

    return color;
}

void LLVOAvatar::idleUpdateBelowWater()
{
    F32 avatar_height = (F32)(getPositionGlobal().mdV[VZ]);

    F32 water_height;
    water_height = getRegion()->getWaterHeight();

    // <FS:Zi> Animation Overrider
    bool wasBelowWater = mBelowWater;
    mBelowWater =  avatar_height < water_height;
    // <FS:Zi> Animation Overrider
    if (isSelf() && wasBelowWater != mBelowWater)
    {
        AOEngine::instance().checkBelowWater(mBelowWater);
    }
    // </FS:Zi> Animation Overrider
}

void LLVOAvatar::slamPosition()
{
    gAgent.setPositionAgent(getPositionAgent());
    // SL-315
    mRoot->setWorldPosition(getPositionAgent()); // teleport
    setChanged(TRANSLATED);
    if (mDrawable.notNull())
    {
        gPipeline.updateMoveNormalAsync(mDrawable);
    }
    mRoot->updateWorldMatrixChildren();
}

bool LLVOAvatar::isVisuallyMuted()
{
    LL_PROFILE_ZONE_SCOPED_CATEGORY_AVATAR; // <FS:Beq/> Tracy accounting for imposter testing.
    bool muted = false;

    // <FS:Ansariel> FIRE-11783: Always visually mute avatars that are muted
    if (!isSelf() && isInMuteList())
    {
        return true;
    }
    // </FS:Ansariel>

    // Priority order (highest priority first)
    // * own avatar is never visually muted
    // * if on the "always draw normally" list, draw them normally
    // * if on the "always visually mute" list, mute them
    // * check against the render cost and attachment limits
    if (!isSelf())
    {
// [RLVa:KB] - Checked: RLVa-2.2 (@setcam_avdist)
        if (isRlvSilhouette())
        {
            muted = true;
        }
        else if (mVisuallyMuteSetting == AV_ALWAYS_RENDER)
// [/RLVa:KB]
//      if (mVisuallyMuteSetting == AV_ALWAYS_RENDER)
        {
            muted = false;
        }
        else if (mVisuallyMuteSetting == AV_DO_NOT_RENDER)
        {
#ifdef JELLYDOLLS_SHOULD_IMPOSTOR
            muted = true;
            // Always want to see this AV as an impostor
#else
            muted = false;
#endif
        }
        // <FS:Ansariel> FIRE-11783: Always visually mute avatars that are muted
        //else if (isInMuteList())
        //{
        //    muted = true;
        //}
        // </FS:Ansariel>
        else if (mIsControlAvatar)
        {
            muted = isTooSlow();
        }
        else
        {
            muted = isTooComplex(); // <FS:Beq/> this should not trigger based on perfstats
        }
    }

    return muted;
}

bool LLVOAvatar::isInMuteList() const
{
    LL_PROFILE_ZONE_SCOPED_CATEGORY_AVATAR; // <FS:Beq/> Tracy accounting for imposter testing.
    bool muted = false;
    F64 now = LLFrameTimer::getTotalSeconds();
    if (now < mCachedMuteListUpdateTime)
    {
        muted = mCachedInMuteList;
    }
    else
    {
        muted = LLMuteList::getInstance()->isMuted(getID());

        const F64 SECONDS_BETWEEN_MUTE_UPDATES = 1;
        mCachedMuteListUpdateTime = now + SECONDS_BETWEEN_MUTE_UPDATES;
        mCachedInMuteList = muted;
    }
    return muted;
}

// [RLVa:KB] - Checked: RLVa-2.2 (@setcam_avdist)
bool LLVOAvatar::isRlvSilhouette() const
{
    if (!RlvActions::hasBehaviour(RLV_BHVR_SETCAM_AVDIST))
        return false;

    static RlvCachedBehaviourModifier<float> s_nSetCamAvDist(RLV_MODIFIER_SETCAM_AVDIST);

    const F64 now = LLFrameTimer::getTotalSeconds();
    if (now >= mCachedRlvSilhouetteUpdateTime)
    {
        const F64 SECONDS_BETWEEN_SILHOUETTE_UPDATES = .5f;
        bool fIsRlvSilhouette = dist_vec_squared(gAgent.getPositionGlobal(), getPositionGlobal()) > s_nSetCamAvDist() * s_nSetCamAvDist();
        if (fIsRlvSilhouette != mCachedIsRlvSilhouette)
        {
            mCachedIsRlvSilhouette = fIsRlvSilhouette;
            mNeedsImpostorUpdate = true;
        }
        mCachedRlvSilhouetteUpdateTime = now + SECONDS_BETWEEN_SILHOUETTE_UPDATES;
    }
    return mCachedIsRlvSilhouette;
}
// [/RLVa:KB]

void LLVOAvatar::updateAppearanceMessageDebugText()
{
        S32 central_bake_version = -1;
        if (getRegion())
        {
            central_bake_version = getRegion()->getCentralBakeVersion();
        }
        bool all_baked_downloaded = allBakedTexturesCompletelyDownloaded();
        bool all_local_downloaded = allLocalTexturesCompletelyDownloaded();
        std::string debug_line = llformat("%s%s - mLocal: %d, mEdit: %d, mUSB: %d, CBV: %d",
                                          isSelf() ? (all_local_downloaded ? "L" : "l") : "-",
                                          all_baked_downloaded ? "B" : "b",
                                          mUseLocalAppearance, mIsEditingAppearance,
                                          // <FS:Ansariel> [Legacy Bake]
                                          //1, central_bake_version);
                                          mUseServerBakes, central_bake_version);
                                          // </FS:Ansariel> [Legacy Bake]
        std::string origin_string = bakedTextureOriginInfo();
        debug_line += " [" + origin_string + "]";
        S32 curr_cof_version = LLAppearanceMgr::instance().getCOFVersion();
        S32 last_request_cof_version = mLastUpdateRequestCOFVersion;
        S32 last_received_cof_version = mLastUpdateReceivedCOFVersion;
        if (isSelf())
        {
            debug_line += llformat(" - cof: %d req: %d rcv:%d",
                                   curr_cof_version, last_request_cof_version, last_received_cof_version);
            static LLCachedControl<bool> debug_force_failure(gSavedSettings, "DebugForceAppearanceRequestFailure");
            if (debug_force_failure)
            {
                debug_line += " FORCING ERRS";
            }
        }
        else
        {
            debug_line += llformat(" - cof rcv:%d", last_received_cof_version);
        }
        debug_line += llformat(" bsz-z: %.3f", mBodySize[2]);
        if (mAvatarOffset[2] != 0.0f)
        {
            debug_line += llformat("avofs-z: %.3f", mAvatarOffset[2]);
        }
        bool hover_enabled = getRegion() && getRegion()->avatarHoverHeightEnabled();
        debug_line += hover_enabled ? " H" : " h";
        const LLVector3& hover_offset = getHoverOffset();
        if (hover_offset[2] != 0.0)
        {
            debug_line += llformat(" hov_z: %.3f", hover_offset[2]);
            debug_line += llformat(" %s", (isSitting() ? "S" : "T"));
            debug_line += llformat("%s", (isMotionActive(ANIM_AGENT_SIT_GROUND_CONSTRAINED) ? "G" : "-"));
        }
        if (mInAir)
        {
            debug_line += " A";

        }

        LLVector3 ankle_right_pos_agent = mFootRightp->getWorldPosition();
        LLVector3 normal;
        LLVector3 ankle_right_ground_agent = ankle_right_pos_agent;
        resolveHeightAgent(ankle_right_pos_agent, ankle_right_ground_agent, normal);
        F32 rightElev = llmax(-0.2f, ankle_right_pos_agent.mV[VZ] - ankle_right_ground_agent.mV[VZ]);
        debug_line += llformat(" relev %.3f", rightElev);

        LLVector3 root_pos = mRoot->getPosition();
        LLVector3 pelvis_pos = mPelvisp->getPosition();
        debug_line += llformat(" rp %.3f pp %.3f", root_pos[2], pelvis_pos[2]);

        const LLVector3& scale = getScale();
        debug_line += llformat(" scale-z %.3f", scale[2]);
        S32 is_visible = (S32) isVisible();
        S32 is_m_visible = (S32) mVisible;
        debug_line += llformat(" v %d/%d", is_visible, is_m_visible);

        AvatarOverallAppearance aoa = getOverallAppearance();
        if (aoa == AOA_NORMAL)
        {
            debug_line += " N";
        }
        else if (aoa == AOA_JELLYDOLL)
        {
            debug_line += " J";
        }
        else
        {
            debug_line += " I";
        }

        if (mMeshValid)
        {
            debug_line += "m";
        }
        else
        {
            debug_line += "-";
        }
        if (isImpostor())
        {
            debug_line += " Imp" + llformat("%d[%d]:%.1f", mUpdatePeriod, mLastImpostorUpdateReason, ((F32)(gFrameTimeSeconds-mLastImpostorUpdateFrameTime)));
        }

        addDebugText(debug_line);
}

LLViewerInventoryItem* getObjectInventoryItem(LLViewerObject *vobj, LLUUID asset_id)
{
    LLViewerInventoryItem *item = NULL;

    if (vobj)
    {
        if (vobj->getInventorySerial()<=0)
        {
            vobj->requestInventory();
    }
        item = vobj->getInventoryItemByAsset(asset_id);
    }
    return item;
}

LLViewerInventoryItem* recursiveGetObjectInventoryItem(LLViewerObject *vobj, LLUUID asset_id)
{
    LLViewerInventoryItem *item = getObjectInventoryItem(vobj, asset_id);
    if (!item)
    {
        LLViewerObject::const_child_list_t& children = vobj->getChildren();
        for (LLViewerObject::const_child_list_t::const_iterator it = children.begin();
             it != children.end(); ++it)
        {
            LLViewerObject *childp = *it;
            item = getObjectInventoryItem(childp, asset_id);
            if (item)
    {
                break;
            }
        }
    }
    return item;
}

void LLVOAvatar::updateAnimationDebugText()
{
    for (LLMotionController::motion_list_t::iterator iter = mMotionController.getActiveMotions().begin();
         iter != mMotionController.getActiveMotions().end(); ++iter)
    {
        LLMotion* motionp = *iter;
        if (motionp->getMinPixelArea() < getPixelArea())
        {
            std::string output;
            std::string motion_name = motionp->getName();
            if (motion_name.empty())
            {
                if (isControlAvatar())
                {
                    LLControlAvatar *control_av = dynamic_cast<LLControlAvatar*>(this);
                    // Try to get name from inventory of associated object
                    LLVOVolume *volp = control_av->mRootVolp;
                    LLViewerInventoryItem *item = recursiveGetObjectInventoryItem(volp,motionp->getID());
                    if (item)
                    {
                        motion_name = item->getName();
                    }
                }
                else
                {
                    if (motionp->getID() == ANIM_AGENT_BENTO_IDLE)
                    {
                        motion_name = "bento_idle";
                    }
                }
            }
            if (motion_name.empty())
            {
                std::string name;
                if (gAgent.isGodlikeWithoutAdminMenuFakery() || isSelf())
                {
                    name = motionp->getID().asString();
                    LLVOAvatar::AnimSourceIterator anim_it = mAnimationSources.begin();
                    for (; anim_it != mAnimationSources.end(); ++anim_it)
                    {
                        if (anim_it->second == motionp->getID())
                        {
                            LLViewerObject* object = gObjectList.findObject(anim_it->first);
                            if (!object)
                            {
                                break;
                            }
                            if (object->isAvatar())
                            {
                                if (mMotionController.mIsSelf)
                                {
                                    // Searching inventory by asset id is really long
                                    // so just mark as inventory
                                    // Also item is likely to be named by LLPreviewAnim
                                    name += "(inventory)";
                                }
                            }
                            else
                            {
                                LLViewerInventoryItem* item = NULL;
                                if (!object->isInventoryDirty())
                                {
                                    item = object->getInventoryItemByAsset(motionp->getID());
                                }
                                if (item)
                                {
                                    name = item->getName();
                                }
                                else if (object->isAttachment())
                                {
                                    name += "(att:" + getAttachmentItemName() + ")";
                                }
                                else
                                {
                                    // in-world object, name or content unknown
                                    name += "(in-world)";
                                }
                            }
                            break;
                        }
                    }
                }
                else
                {
                    name = LLUUID::null.asString();
                }
                motion_name = name;
            }
            std::string motion_tag = "";
            if (mPlayingAnimations.find(motionp->getID()) != mPlayingAnimations.end())
            {
                motion_tag = "*";
            }
            output = llformat("%s%s - %d",
                              motion_name.c_str(),
                              motion_tag.c_str(),
                              (U32)motionp->getPriority());
            addDebugText(output);
        }
    }
}

void LLVOAvatar::updateDebugText()
{
    // Leave mDebugText uncleared here, in case a derived class has added some state first

    static LLCachedControl<bool> debug_av_appearance_message(gSavedSettings, "DebugAvatarAppearanceMessage");
    if (debug_av_appearance_message)
    {
        updateAppearanceMessageDebugText();
    }

    static LLCachedControl<bool> debug_av_composite_baked(gSavedSettings, "DebugAvatarCompositeBaked");
    if (debug_av_composite_baked)
    {
        if (!mBakedTextureDebugText.empty())
            addDebugText(mBakedTextureDebugText);
    }

    // Develop -> Avatar -> Animation Info
    if (LLVOAvatar::sShowAnimationDebug)
    {
        updateAnimationDebugText();
    }

    if (!mDebugText.size() && mText.notNull())
    {
        mText->markDead();
        mText = NULL;
    }
    else if (mDebugText.size())
    {
        setDebugText(mDebugText);
    }
    mDebugText.clear();
}

//------------------------------------------------------------------------
// updateFootstepSounds
// Factored out from updateCharacter()
// Generate footstep sounds when feet hit the ground
//------------------------------------------------------------------------
void LLVOAvatar::updateFootstepSounds()
{
    if (mIsDummy)
    {
        return;
    }

    //-------------------------------------------------------------------------
    // Find the ground under each foot, these are used for a variety
    // of things that follow
    //-------------------------------------------------------------------------
    LLVector3 ankle_left_pos_agent = mFootLeftp->getWorldPosition();
    LLVector3 ankle_right_pos_agent = mFootRightp->getWorldPosition();

    LLVector3 ankle_left_ground_agent = ankle_left_pos_agent;
    LLVector3 ankle_right_ground_agent = ankle_right_pos_agent;
    LLVector3 normal;
    resolveHeightAgent(ankle_left_pos_agent, ankle_left_ground_agent, normal);
    resolveHeightAgent(ankle_right_pos_agent, ankle_right_ground_agent, normal);

    F32 leftElev = llmax(-0.2f, ankle_left_pos_agent.mV[VZ] - ankle_left_ground_agent.mV[VZ]);
    F32 rightElev = llmax(-0.2f, ankle_right_pos_agent.mV[VZ] - ankle_right_ground_agent.mV[VZ]);

    if (!isSitting())
    {
        //-------------------------------------------------------------------------
        // Figure out which foot is on ground
        //-------------------------------------------------------------------------
        if (!mInAir)
        {
            if ((leftElev < 0.0f) || (rightElev < 0.0f))
    {
                ankle_left_pos_agent = mFootLeftp->getWorldPosition();
                ankle_right_pos_agent = mFootRightp->getWorldPosition();
                leftElev = ankle_left_pos_agent.mV[VZ] - ankle_left_ground_agent.mV[VZ];
                rightElev = ankle_right_pos_agent.mV[VZ] - ankle_right_ground_agent.mV[VZ];
            }
        }
    }

    const LLUUID AGENT_FOOTSTEP_ANIMS[] = {ANIM_AGENT_WALK, ANIM_AGENT_RUN, ANIM_AGENT_LAND};
    const S32 NUM_AGENT_FOOTSTEP_ANIMS = LL_ARRAY_SIZE(AGENT_FOOTSTEP_ANIMS);

    if ( gAudiop && isAnyAnimationSignaled(AGENT_FOOTSTEP_ANIMS, NUM_AGENT_FOOTSTEP_ANIMS) )
    {
        bool playSound = false;
        LLVector3 foot_pos_agent;

        bool onGroundLeft = (leftElev <= 0.05f);
        bool onGroundRight = (rightElev <= 0.05f);

        // did left foot hit the ground?
        if ( onGroundLeft && !mWasOnGroundLeft )
        {
            foot_pos_agent = ankle_left_pos_agent;
            playSound = true;
        }

        // did right foot hit the ground?
        if ( onGroundRight && !mWasOnGroundRight )
    {
            foot_pos_agent = ankle_right_pos_agent;
            playSound = true;
    }

        mWasOnGroundLeft = onGroundLeft;
        mWasOnGroundRight = onGroundRight;

        // <FS:PP> FIRE-3169: Option to change the default footsteps sound
        // if ( playSound )
        static LLCachedControl<bool> PlayModeUISndFootsteps(gSavedSettings, "PlayModeUISndFootsteps");
        if ( playSound && PlayModeUISndFootsteps )
        // </FS:PP>
        {
            const F32 STEP_VOLUME = 0.1f;
            const LLUUID& step_sound_id = getStepSound();

            LLVector3d foot_pos_global = gAgent.getPosGlobalFromAgent(foot_pos_agent);

            if (LLViewerParcelMgr::getInstance()->canHearSound(foot_pos_global)
                && !LLMuteList::getInstance()->isMuted(getID(), LLMute::flagObjectSounds))
            {
                gAudiop->triggerSound(step_sound_id, getID(), STEP_VOLUME, LLAudioEngine::AUDIO_TYPE_AMBIENT, foot_pos_global);
            }
        }
    }
}

//------------------------------------------------------------------------
// computeUpdatePeriod()
// Factored out from updateCharacter()
// Set new value for mUpdatePeriod based on distance and various other factors.
//
// Note 10-2020: it turns out that none of these update period
// calculations have been having any effect, because
// mNeedsImpostorUpdate was not being set in updateCharacter(). So
// it's really open to question whether we want to enable time based updates, and if
// so, at what rate. Leaving the rates as given would lead to
// drastically more frequent impostor updates than we've been doing all these years.
// ------------------------------------------------------------------------
void LLVOAvatar::computeUpdatePeriod()
{
    bool visually_muted = isVisuallyMuted();
    bool slow = isTooSlowWithoutShadows();// <FS:Beq/> the geometry alone is forcing this to be slow so we must imposter
    if (mDrawable.notNull()
        && isVisible()
        && (!isSelf() || visually_muted)
        && !isUIAvatar()
        && (sLimitNonImpostors || visually_muted || slow) // <FS:Beq/> imposter slow avatars irrespective of nonimposter setting.
        && !mNeedsAnimUpdate)
    {
        const LLVector4a* ext = mDrawable->getSpatialExtents();
        LLVector4a size;
        size.setSub(ext[1],ext[0]);
        F32 mag = size.getLength3().getF32()*0.5f;

        const S32 UPDATE_RATE_SLOW = 64;
        const S32 UPDATE_RATE_MED = 48;
        const S32 UPDATE_RATE_FAST = 32;
        if(slow)
        {
            mUpdatePeriod = UPDATE_RATE_FAST;
        }
        else if (visually_muted)
        {   // visually muted avatars update at lowest rate
            mUpdatePeriod = UPDATE_RATE_SLOW;
        }
        else if (! shouldImpostor()
                 || mDrawable->mDistanceWRTCamera < 1.f + mag)
        {   // first 25% of max visible avatars are not impostored
            // also, don't impostor avatars whose bounding box may be penetrating the
            // impostor camera near clip plane
            mUpdatePeriod = 1;
        }
        else if ( shouldImpostor(4.0) )
        { //background avatars are REALLY slow updating impostors
            mUpdatePeriod = UPDATE_RATE_SLOW;
        }
        else if (mLastRezzedStatus <= 0)
        {
            // Don't update cloud avatars too often
            mUpdatePeriod = UPDATE_RATE_SLOW;
        }
        else if ( shouldImpostor(3.0) )
        { //back 25% of max visible avatars are slow updating impostors
            mUpdatePeriod = UPDATE_RATE_MED;
        }
        else
        {
            //nearby avatars, update the impostors more frequently.
            mUpdatePeriod = UPDATE_RATE_FAST;
        }
    }
    else
    {
        mUpdatePeriod = 1;
    }
}

//------------------------------------------------------------------------
// updateOrientation()
// Factored out from updateCharacter()
// This is used by updateCharacter() to update the avatar's orientation:
// - updates mTurning state
// - updates rotation of the mRoot joint in the skeleton
// - for self, calls setControlFlags() to notify the simulator about any turns
//------------------------------------------------------------------------
void LLVOAvatar::updateOrientation(LLAgent& agent, F32 speed, F32 delta_time)
{
            LLQuaternion iQ;
            LLVector3 upDir( 0.0f, 0.0f, 1.0f );

            // Compute a forward direction vector derived from the primitive rotation
            // and the velocity vector.  When walking or jumping, don't let body deviate
            // more than 90 from the view, if necessary, flip the velocity vector.

            LLVector3 primDir;
            if (isSelf())
            {
                primDir = agent.getAtAxis() - projected_vec(agent.getAtAxis(), agent.getReferenceUpVector());
                primDir.normalize();
            }
            else
            {
                primDir = getRotation().getMatrix3().getFwdRow();
            }
            LLVector3 velDir = getVelocity();
            velDir.normalize();
            // <FS> Disable avatar turning towards camera when walking backwards
            //if ( mSignaledAnimations.find(ANIM_AGENT_WALK) != mSignaledAnimations.end())
            static LLCachedControl<bool> walk_backwards(gSavedSettings, "FSDisableTurningAroundWhenWalkingBackwards");
            if (walk_backwards && mSignaledAnimations.find(ANIM_AGENT_WALK) != mSignaledAnimations.end())
            // </FS>
            {
                F32 vpD = velDir * primDir;
                if (vpD < -0.5f)
                {
                    velDir *= -1.0f;
                }
            }
            LLVector3 fwdDir = lerp(primDir, velDir, clamp_rescale(speed, 0.5f, 2.0f, 0.0f, 1.0f));
            if (isSelf() && gAgentCamera.cameraMouselook())
            {
                // make sure fwdDir stays in same general direction as primdir
                if (gAgent.getFlying())
                {
                    fwdDir = LLViewerCamera::getInstance()->getAtAxis();
                }
                else
                {
                    LLVector3 at_axis = LLViewerCamera::getInstance()->getAtAxis();
                    LLVector3 up_vector = gAgent.getReferenceUpVector();
                    at_axis -= up_vector * (at_axis * up_vector);
                    at_axis.normalize();

                    F32 dot = fwdDir * at_axis;
                    if (dot < 0.f)
                    {
                        fwdDir -= 2.f * at_axis * dot;
                        fwdDir.normalize();
                    }
                }
            }

            LLQuaternion root_rotation = mRoot->getWorldMatrix().quaternion();
            F32 root_roll, root_pitch, root_yaw;
            root_rotation.getEulerAngles(&root_roll, &root_pitch, &root_yaw);

            // When moving very slow, the pelvis is allowed to deviate from the
    // forward direction to allow it to hold its position while the torso
            // and head turn.  Once in motion, it must conform however.
            bool self_in_mouselook = isSelf() && gAgentCamera.cameraMouselook();

            LLVector3 pelvisDir( mRoot->getWorldMatrix().getFwdRow4().mV );

            // <FS:Beq> FIRE-34196 Restore the pelvis rotation threshold config removed by LL as "unused"
            // const F32 AVATAR_PELVIS_ROTATE_THRESHOLD_SLOW = 60.0f;
            // const F32 AVATAR_PELVIS_ROTATE_THRESHOLD_FAST = 2.0f;
            static LLCachedControl<F32> AVATAR_PELVIS_ROTATE_THRESHOLD_SLOW(gSavedSettings, "AvatarRotateThresholdSlow", 60.0);
            static LLCachedControl<F32> AVATAR_PELVIS_ROTATE_THRESHOLD_FAST(gSavedSettings, "AvatarRotateThresholdFast", 2.0);
            // </FS:Beq>

            F32 pelvis_rot_threshold = clamp_rescale(speed, 0.1f, 1.0f, AVATAR_PELVIS_ROTATE_THRESHOLD_SLOW, AVATAR_PELVIS_ROTATE_THRESHOLD_FAST);

            if (self_in_mouselook)
            {
                pelvis_rot_threshold *= MOUSELOOK_PELVIS_FOLLOW_FACTOR;
            }
            pelvis_rot_threshold *= DEG_TO_RAD;

            F32 angle = angle_between( pelvisDir, fwdDir );

            // The avatar's root is allowed to have a yaw that deviates widely
            // from the forward direction, but if roll or pitch are off even
            // a little bit we need to correct the rotation.
            if(root_roll < 1.f * DEG_TO_RAD
               && root_pitch < 5.f * DEG_TO_RAD)
            {
                // smaller correction vector means pelvis follows prim direction more closely
                if (!mTurning && angle > pelvis_rot_threshold*0.75f)
                {
                    mTurning = true;
                }

                // use tighter threshold when turning
                if (mTurning)
                {
                    pelvis_rot_threshold *= 0.4f;
                    // account for fps, assume that above value is for ~60fps
                    constexpr F32 default_frame_sec = 0.016f;
                    F32 prev_frame_sec = LLFrameTimer::getFrameDeltaTimeF32();
                    if (default_frame_sec > prev_frame_sec)
                    {
                        // reduce threshold since turn rate per second is constant,
                        // shorter frame means shorter turn.
                        pelvis_rot_threshold *= prev_frame_sec/default_frame_sec;
                    }
                }

                // am I done turning?
                if (angle < pelvis_rot_threshold)
                {
                    mTurning = false;
                }

                LLVector3 correction_vector = (pelvisDir - fwdDir) * clamp_rescale(angle, pelvis_rot_threshold*0.75f, pelvis_rot_threshold, 1.0f, 0.0f);
                fwdDir += correction_vector;
            }
            else
            {
                mTurning = false;
            }

            // Now compute the full world space rotation for the whole body (wQv)
            LLVector3 leftDir = upDir % fwdDir;
            leftDir.normalize();
            fwdDir = leftDir % upDir;
            LLQuaternion wQv( fwdDir, leftDir, upDir );

            if (isSelf() && mTurning)
            {
                if ((fwdDir % pelvisDir) * upDir > 0.f)
                {
                    gAgent.setControlFlags(AGENT_CONTROL_TURN_RIGHT);
                }
                else
                {
                    gAgent.setControlFlags(AGENT_CONTROL_TURN_LEFT);
                }
            }

            // Set the root rotation, but do so incrementally so that it
            // lags in time by some fixed amount.
            //F32 u = LLSmoothInterpolation::getInterpolant(PELVIS_LAG);
            F32 pelvis_lag_time = 0.f;
            if (self_in_mouselook)
            {
                pelvis_lag_time = PELVIS_LAG_MOUSELOOK;
            }
            else if (mInAir)
            {
                pelvis_lag_time = PELVIS_LAG_FLYING;
                // increase pelvis lag time when moving slowly
                pelvis_lag_time *= clamp_rescale(mSpeedAccum, 0.f, 15.f, 3.f, 1.f);
            }
            else
            {
                // <FS:Beq> FIRE-29581 remove stones from wet sack for Willow
                // pelvis_lag_time = PELVIS_LAG_WALKING;
                static constexpr F32 turn_rate_delta{0.0019f}; // linear scale
                static LLCachedControl<F32> turn_speed(gSavedSettings, "FSAvatarTurnSpeed", 0.0f); // 0 is default. We can't go slower.
                pelvis_lag_time = llmax(PELVIS_LAG_WALKING - (llclamp(turn_speed(), 0.f, 100.f) * turn_rate_delta), F_ALMOST_ZERO);
                // </FS:Beq>
            }

    F32 u = llclamp((delta_time / pelvis_lag_time), 0.0f, 1.0f);

            mRoot->setWorldRotation( slerp(u, mRoot->getWorldRotation(), wQv) );
}

//------------------------------------------------------------------------
// updateTimeStep()
// Factored out from updateCharacter().
//
// Updates the time step used by the motion controller, based on area
// and avatar count criteria.  This will also stop the
// ANIM_AGENT_WALK_ADJUST animation under some circumstances.
// ------------------------------------------------------------------------
void LLVOAvatar::updateTimeStep()
{
    // <FS:Zi> Optionally disable the usage of timesteps, testing if this affects performance or
    //         creates animation issues - FIRE-3657
    //if (!isSelf() && !isUIAvatar()) // ie, non-self avatars, and animated objects will be affected.
    static LLCachedControl<bool> use_timesteps(gSavedSettings, "UseAnimationTimeSteps");
    if (!isSelf() && !isUIAvatar() && use_timesteps)
    // </FS:Zi>
    {
        // Note that sInstances counts animated objects and
        // standard avatars in the same bucket. Is this desirable?
        F32 time_quantum = clamp_rescale((F32)sInstances.size(), 10.f, 35.f, 0.f, 0.25f);
        F32 pixel_area_scale = clamp_rescale(mPixelArea, 100, 5000, 1.f, 0.f);
        F32 time_step = time_quantum * pixel_area_scale;
        // Extrema:
        //   If number of avs is 10 or less, time_step is unmodified (flagged with 0.0).
        //   If area of av is 5000 or greater, time_step is unmodified (flagged with 0.0).
        //   If number of avs is 35 or greater, and area of av is 100 or less,
        //   time_step takes the maximum possible value of 0.25.
        //   Other situations will give values within the (0, 0.25) range.
        if (time_step != 0.f)
        {
            // disable walk motion servo controller as it doesn't work with motion timesteps
            stopMotion(ANIM_AGENT_WALK_ADJUST);
            removeAnimationData("Walk Speed");
        }
        // See SL-763 - playback with altered time step does not
        // appear to work correctly, odd behavior for distant avatars.
        // As of 11-2017, LLMotionController::updateMotions() will
        // ignore the value here. Need to re-enable if it's every
        // fixed.
        mMotionController.setTimeStep(time_step);
    }
    // <FS:Zi> Optionally disable the usage of timesteps, testing if this affects performance or
    //         creates animation issues - FIRE-3657
    else
    {
        mMotionController.setTimeStep(0.0f);
    }
    // </FS:Zi>
}

void LLVOAvatar::updateRootPositionAndRotation(LLAgent& agent, F32 speed, bool was_sit_ground_constrained)
{
    if (!(isSitting() && getParent()))
    {
        // This case includes all configurations except sitting on an
        // object, so does include ground sit.

        //--------------------------------------------------------------------
        // get timing info
        // handle initial condition case
        //--------------------------------------------------------------------
        F32 animation_time = mAnimTimer.getElapsedTimeF32();
        if (mTimeLast == 0.0f)
        {
            mTimeLast = animation_time;

            // Initially put the pelvis at slaved position/mRotation
            // SL-315
            mRoot->setWorldPosition( getPositionAgent() ); // first frame
            mRoot->setWorldRotation( getRotation() );
        }

        //--------------------------------------------------------------------
        // dont' let dT get larger than 1/5th of a second
        //--------------------------------------------------------------------
        F32 delta_time = animation_time - mTimeLast;

        delta_time = llclamp( delta_time, DELTA_TIME_MIN, DELTA_TIME_MAX );
        mTimeLast = animation_time;

        mSpeedAccum = (mSpeedAccum * 0.95f) + (speed * 0.05f);

        //--------------------------------------------------------------------
        // compute the position of the avatar's root
        //--------------------------------------------------------------------
        LLVector3d root_pos;
        LLVector3d ground_under_pelvis;

        if (isSelf())
        {
            gAgent.setPositionAgent(getRenderPosition());
        }

        root_pos = gAgent.getPosGlobalFromAgent(getRenderPosition());
        root_pos.mdV[VZ] += getVisualParamWeight(AVATAR_HOVER);

        LLVector3 normal;
        resolveHeightGlobal(root_pos, ground_under_pelvis, normal);
        F32 foot_to_ground = (F32) (root_pos.mdV[VZ] - mPelvisToFoot - ground_under_pelvis.mdV[VZ]);
        bool in_air = ((!LLWorld::getInstance()->getRegionFromPosGlobal(ground_under_pelvis)) ||
                        foot_to_ground > FOOT_GROUND_COLLISION_TOLERANCE);

        if (in_air && !mInAir)
        {
            mTimeInAir.reset();
        }
        mInAir = in_air;

        // SL-402: with the ability to animate the position of joints
        // that affect the body size calculation, computed body size
        // can get stale much more easily. Simplest fix is to update
        // it frequently.
        // SL-427: this appears to be too frequent, moving to only do on animation state change.
        //computeBodySize();

        // correct for the fact that the pelvis is not necessarily the center
        // of the agent's physical representation
        root_pos.mdV[VZ] -= (0.5f * mBodySize.mV[VZ]) - mPelvisToFoot;
        if (!isSitting() && !was_sit_ground_constrained)
        {
            root_pos += LLVector3d(getHoverOffset());
            if (getOverallAppearance() == AOA_JELLYDOLL)
            {
                F32 offz = -0.5f * (getScale()[VZ] - mBodySize.mV[VZ]);
                root_pos[2] += offz;
                // if (!isSelf() && !isControlAvatar())
                // {
                //  LL_DEBUGS("Avatar") << "av " << getFullname()
                //                      << " frame " << LLFrameTimer::getFrameCount()
                //                      << " root adjust offz " << offz
                //                      << " scalez " << getScale()[VZ]
                //                      << " bsz " << mBodySize.mV[VZ]
                //                      << LL_ENDL;
                // }
            }
        }
        // if (!isSelf() && !isControlAvatar())
        // {
        //  LL_DEBUGS("Avatar") << "av " << getFullname() << " aoa " << (S32) getOverallAppearance()
        //                      << " frame " << LLFrameTimer::getFrameCount()
        //                      << " scalez " << getScale()[VZ]
        //                      << " bsz " << mBodySize.mV[VZ]
        //                      << " root pos " << root_pos[2]
        //                      << " curr rootz " << mRoot->getPosition()[2]
        //                      << " pp-z " << mPelvisp->getPosition()[2]
        //                      << " renderpos " << getRenderPosition()
        //                      << LL_ENDL;
        // }

        LLControlAvatar *cav = dynamic_cast<LLControlAvatar*>(this);
        if (cav)
        {
            // SL-1350: Moved to LLDrawable::updateXform()
            cav->matchVolumeTransform();
        }
        else
        {
            LLVector3 newPosition = gAgent.getPosAgentFromGlobal(root_pos);
            // if (!isSelf() && !isControlAvatar())
            // {
            //  LL_DEBUGS("Avatar") << "av " << getFullname()
            //                      << " frame " << LLFrameTimer::getFrameCount()
            //                      << " newPosition " << newPosition
            //                      << " renderpos " << getRenderPosition()
            //                      << LL_ENDL;
            // }
            if (newPosition != mRoot->getXform()->getWorldPosition())
            {
                mRoot->touch();
                // SL-315
                mRoot->setWorldPosition( newPosition ); // regular update
            }
        }

        //--------------------------------------------------------------------
        // Propagate viewer object rotation to root of avatar
        //--------------------------------------------------------------------
        if (!isControlAvatar() && !isAnyAnimationSignaled(AGENT_NO_ROTATE_ANIMS, NUM_AGENT_NO_ROTATE_ANIMS))
        {
            // Rotation fixups for avatars in motion.
            // Skip for animated objects.
            updateOrientation(agent, speed, delta_time);
        }
    }
    else if (mDrawable.notNull())
    {
        // Sitting on an object - mRoot is slaved to mDrawable orientation.
        LLVector3 pos = mDrawable->getPosition();
        pos += getHoverOffset() * mDrawable->getRotation();
        // SL-315
        mRoot->setPosition(pos);
        mRoot->setRotation(mDrawable->getRotation());
    }
}

//------------------------------------------------------------------------
// LLVOAvatar::computeNeedsUpdate()
//
// Most of the logic here is to figure out when to periodically update impostors.
// Non-impostors have mUpdatePeriod == 1 and will need update every frame.
//------------------------------------------------------------------------
bool LLVOAvatar::computeNeedsUpdate()
{
    const F32 MAX_IMPOSTOR_INTERVAL = 4.0f;
    computeUpdatePeriod();

    bool needs_update_by_frame_count = ((LLDrawable::getCurrentFrame()+mID.mData[0])%mUpdatePeriod == 0);

    bool needs_update_by_max_time = ((gFrameTimeSeconds-mLastImpostorUpdateFrameTime)> MAX_IMPOSTOR_INTERVAL);
    bool needs_update = needs_update_by_frame_count || needs_update_by_max_time;

    if (needs_update && !isSelf())
    {
        if (needs_update_by_max_time)
        {
            mNeedsImpostorUpdate = true;
            mLastImpostorUpdateReason = 11;
        }
        else
        {
            //mNeedsImpostorUpdate = true;
            //mLastImpostorUpdateReason = 10;
        }
    }
    return needs_update;
}

// updateCharacter()
//
// This is called for all avatars, so there are 4 possible situations:
//
// 1) Avatar is your own. In this case the class is LLVOAvatarSelf,
// isSelf() is true, and agent specifies the corresponding agent
// information for you. In all the other cases, agent is irrelevant
// and it would be less confusing if it were null or something.
//
// 2) Avatar is controlled by another resident. Class is LLVOAvatar,
// and isSelf() is false.
//
// 3) Avatar is the controller for an animated object. Class is
// LLControlAvatar and mIsDummy is true. Avatar is a purely
// viewer-side entity with no representation on the simulator.
//
// 4) Avatar is a UI avatar used in some areas of the UI, such as when
// previewing uploaded animations. Class is LLUIAvatar, and mIsDummy
// is true. Avatar is purely viewer-side with no representation on the
// simulator.
//
//------------------------------------------------------------------------
bool LLVOAvatar::updateCharacter(LLAgent &agent)
{
    updateDebugText();

    if (!mIsBuilt)
    {
        return false;
    }

    bool visible = isVisible();
    bool is_control_avatar = isControlAvatar(); // capture state to simplify tracing
    bool is_attachment = false;

    if (is_control_avatar)
    {
        LLControlAvatar *cav = dynamic_cast<LLControlAvatar*>(this);
        is_attachment = cav && cav->mRootVolp && cav->mRootVolp->isAttachment(); // For attached animated objects
    }

    // For fading out the names above heads, only let the timer
    // run if we're visible.
    if (mDrawable.notNull() && !visible)
    {
        mTimeVisible.reset();
    }

    //--------------------------------------------------------------------
    // The rest should only be done occasionally for far away avatars.
    // Set mUpdatePeriod and visible based on distance and other criteria,
    // and flag for impostor update if needed.
    //--------------------------------------------------------------------
    bool needs_update = computeNeedsUpdate();

    //--------------------------------------------------------------------
    // Early out if does not need update and not self
    // don't early out for your own avatar, as we rely on your animations playing reliably
    // for example, the "turn around" animation when entering customize avatar needs to trigger
    // even when your avatar is offscreen
    //--------------------------------------------------------------------
    if (!needs_update && !isSelf())
    {
        updateMotions(LLCharacter::HIDDEN_UPDATE);
        return false;
    }

    //--------------------------------------------------------------------
    // Handle transitions between regular rendering, jellydoll, or invisible.
    // Can trigger skeleton reset or animation changes
    //--------------------------------------------------------------------
    updateOverallAppearance();

    //--------------------------------------------------------------------
    // change animation time quanta based on avatar render load
    //--------------------------------------------------------------------
    // SL-763 the time step quantization does not currently work.
    //updateTimeStep();

    //--------------------------------------------------------------------
    // Update sitting state based on parent and active animation info.
    //--------------------------------------------------------------------
    if (getParent() && !isSitting())
    {
        sitOnObject((LLViewerObject*)getParent());
    }
    else if (!getParent() && isSitting() && !isMotionActive(ANIM_AGENT_SIT_GROUND_CONSTRAINED))
    {
        // If we are starting up, motion might be loading
        LLMotion *motionp = mMotionController.findMotion(ANIM_AGENT_SIT_GROUND_CONSTRAINED);
        if (!motionp || !mMotionController.isMotionLoading(motionp))
        {
            getOffObject();
        }
    }

    //--------------------------------------------------------------------
    // create local variables in world coords for region position values
    //--------------------------------------------------------------------
    LLVector3 xyVel = getVelocity();
    xyVel.mV[VZ] = 0.0f;
    F32 speed = xyVel.length();
    // remembering the value here prevents a display glitch if the
    // animation gets toggled during this update.
    bool was_sit_ground_constrained = isMotionActive(ANIM_AGENT_SIT_GROUND_CONSTRAINED);

    //--------------------------------------------------------------------
    // This does a bunch of state updating, including figuring out
    // whether av is in the air, setting mRoot position and rotation
    // In some cases, calls updateOrientation() for a lot of the
    // work
    // --------------------------------------------------------------------
    updateRootPositionAndRotation(agent, speed, was_sit_ground_constrained);

    //-------------------------------------------------------------------------
    // Update character motions
    //-------------------------------------------------------------------------
    // store data relevant to motions
    mSpeed = speed;

    // update animations
    if (!visible && !isSelf()) // NOTE: never do a "hidden update" for self avatar as it interrupts controller processing
    {
        updateMotions(LLCharacter::HIDDEN_UPDATE);
    }
    else if (mSpecialRenderMode == 1) // Animation Preview
    {
        updateMotions(LLCharacter::FORCE_UPDATE);
    }
    else
    {
        // Might be better to do HIDDEN_UPDATE if cloud
        updateMotions(LLCharacter::NORMAL_UPDATE);
    }

    // Special handling for sitting on ground.
    if (!getParent() && (isSitting() || was_sit_ground_constrained))
    {

        F32 off_z = (F32)LLVector3d(getHoverOffset()).mdV[VZ];
        if (off_z != 0.0f)
        {
            LLVector3 pos = mRoot->getWorldPosition();
            pos.mV[VZ] += off_z;
            mRoot->touch();
            // SL-315
            mRoot->setWorldPosition(pos);
        }
    }

    // update head position
    updateHeadOffset();

    // Generate footstep sounds when feet hit the ground
    updateFootstepSounds();

    // Update child joints as needed.
    mRoot->updateWorldMatrixChildren();

    if (visible)
    {
        // System avatar mesh vertices need to be reskinned.
        mNeedsSkin = true;
    }

    return visible;
}

//-----------------------------------------------------------------------------
// updateHeadOffset()
//-----------------------------------------------------------------------------
void LLVOAvatar::updateHeadOffset()
{
    // since we only care about Z, just grab one of the eyes
    LLVector3 midEyePt = mEyeLeftp->getWorldPosition();
    midEyePt -= mDrawable.notNull() ? mDrawable->getWorldPosition() : mRoot->getWorldPosition();
    midEyePt.mV[VZ] = llmax(-mPelvisToFoot + LLViewerCamera::getInstance()->getNear(), midEyePt.mV[VZ]);

    if (mDrawable.notNull())
    {
        midEyePt = midEyePt * ~mDrawable->getWorldRotation();
    }
    if (isSitting())
    {
        mHeadOffset = midEyePt;
    }
    else
    {
        F32 u = llmax(0.f, HEAD_MOVEMENT_AVG_TIME - (1.f / gFPSClamped));
        mHeadOffset = lerp(midEyePt, mHeadOffset,  u);
    }
}

void LLVOAvatar::debugBodySize() const
{
    LLVector3 pelvis_scale = mPelvisp->getScale();

    // some of the joints have not been cached
    LLVector3 skull = mSkullp->getPosition();
    LL_DEBUGS("Avatar") << "skull pos " << skull << LL_ENDL;
    //LLVector3 skull_scale = mSkullp->getScale();

    LLVector3 neck = mNeckp->getPosition();
    LLVector3 neck_scale = mNeckp->getScale();
    LL_DEBUGS("Avatar") << "neck pos " << neck << " neck_scale " << neck_scale << LL_ENDL;

    LLVector3 chest = mChestp->getPosition();
    LLVector3 chest_scale = mChestp->getScale();
    LL_DEBUGS("Avatar") << "chest pos " << chest << " chest_scale " << chest_scale << LL_ENDL;

    // the rest of the joints have been cached
    LLVector3 head = mHeadp->getPosition();
    LLVector3 head_scale = mHeadp->getScale();
    LL_DEBUGS("Avatar") << "head pos " << head << " head_scale " << head_scale << LL_ENDL;

    LLVector3 torso = mTorsop->getPosition();
    LLVector3 torso_scale = mTorsop->getScale();
    LL_DEBUGS("Avatar") << "torso pos " << torso << " torso_scale " << torso_scale << LL_ENDL;

    LLVector3 hip = mHipLeftp->getPosition();
    LLVector3 hip_scale = mHipLeftp->getScale();
    LL_DEBUGS("Avatar") << "hip pos " << hip << " hip_scale " << hip_scale << LL_ENDL;

    LLVector3 knee = mKneeLeftp->getPosition();
    LLVector3 knee_scale = mKneeLeftp->getScale();
    LL_DEBUGS("Avatar") << "knee pos " << knee << " knee_scale " << knee_scale << LL_ENDL;

    LLVector3 ankle = mAnkleLeftp->getPosition();
    LLVector3 ankle_scale = mAnkleLeftp->getScale();
    LL_DEBUGS("Avatar") << "ankle pos " << ankle << " ankle_scale " << ankle_scale << LL_ENDL;

    LLVector3 foot  = mFootLeftp->getPosition();
    LL_DEBUGS("Avatar") << "foot pos " << foot << LL_ENDL;

    F32 new_offset = (const_cast<LLVOAvatar*>(this))->getVisualParamWeight(AVATAR_HOVER);
    LL_DEBUGS("Avatar") << "new_offset " << new_offset << LL_ENDL;

    F32 new_pelvis_to_foot = hip.mV[VZ] * pelvis_scale.mV[VZ] -
        knee.mV[VZ] * hip_scale.mV[VZ] -
        ankle.mV[VZ] * knee_scale.mV[VZ] -
        foot.mV[VZ] * ankle_scale.mV[VZ];
    LL_DEBUGS("Avatar") << "new_pelvis_to_foot " << new_pelvis_to_foot << LL_ENDL;

    LLVector3 new_body_size;
    new_body_size.mV[VZ] = new_pelvis_to_foot +
                       // the sqrt(2) correction below is an approximate
                       // correction to get to the top of the head
                       F_SQRT2 * (skull.mV[VZ] * head_scale.mV[VZ]) +
                       head.mV[VZ] * neck_scale.mV[VZ] +
                       neck.mV[VZ] * chest_scale.mV[VZ] +
                       chest.mV[VZ] * torso_scale.mV[VZ] +
                       torso.mV[VZ] * pelvis_scale.mV[VZ];

    // TODO -- measure the real depth and width
    new_body_size.mV[VX] = DEFAULT_AGENT_DEPTH;
    new_body_size.mV[VY] = DEFAULT_AGENT_WIDTH;

    LL_DEBUGS("Avatar") << "new_body_size " << new_body_size << LL_ENDL;
}

//------------------------------------------------------------------------
// postPelvisSetRecalc
//------------------------------------------------------------------------
void LLVOAvatar::postPelvisSetRecalc()
{
    mRoot->updateWorldMatrixChildren();
    computeBodySize();
    dirtyMesh(2);
}
//------------------------------------------------------------------------
// updateVisibility()
//------------------------------------------------------------------------
void LLVOAvatar::updateVisibility()
{
    bool visible = false;

    if (mIsDummy)
    {
        visible = false;
    }
    else if (mDrawable.isNull())
    {
        visible = false;
    }
    else
    {
        if (!mDrawable->getSpatialGroup() || mDrawable->getSpatialGroup()->isVisible())
        {
            visible = true;
        }

        if (isSelf())
        {
            if (!gAgentWearables.areWearablesLoaded())
            {
                visible = false;
            }
        }
        else if (!mFirstAppearanceMessageReceived)
        {
            visible = false;
        }

        if (sDebugInvisible)
        {
            if (LLNameValue* firstname = getNVPair("FirstName"))
            {
                LL_DEBUGS("Avatar") << avString() << " updating visibility" << LL_ENDL;
            }
            else
            {
                LL_INFOS() << "Avatar " << this << " updating visiblity" << LL_ENDL;
            }

            if (visible)
            {
                LL_INFOS() << "Visible" << LL_ENDL;
            }
            else
            {
                LL_INFOS() << "Not visible" << LL_ENDL;
            }

            /*if (avatar_in_frustum)
            {
                LL_INFOS() << "Avatar in frustum" << LL_ENDL;
            }
            else
            {
                LL_INFOS() << "Avatar not in frustum" << LL_ENDL;
            }*/

            /*if (LLViewerCamera::getInstance()->sphereInFrustum(sel_pos_agent, 2.0f))
            {
                LL_INFOS() << "Sel pos visible" << LL_ENDL;
            }
            if (LLViewerCamera::getInstance()->sphereInFrustum(wrist_right_pos_agent, 0.2f))
            {
                LL_INFOS() << "Wrist pos visible" << LL_ENDL;
            }
            if (LLViewerCamera::getInstance()->sphereInFrustum(getPositionAgent(), getMaxScale()*2.f))
            {
                LL_INFOS() << "Agent visible" << LL_ENDL;
            }*/
            LL_INFOS() << "PA: " << getPositionAgent() << LL_ENDL;
            /*LL_INFOS() << "SPA: " << sel_pos_agent << LL_ENDL;
            LL_INFOS() << "WPA: " << wrist_right_pos_agent << LL_ENDL;*/
            for (attachment_map_t::iterator iter = mAttachmentPoints.begin();
                 iter != mAttachmentPoints.end();
                 ++iter)
            {
                LLViewerJointAttachment* attachment = iter->second;

                // <FS:Ansariel> Possible crash fix
                if (!attachment)
                {
                    continue;
                }
                // </FS:Ansariel>

                for (LLViewerJointAttachment::attachedobjs_vec_t::iterator attachment_iter = attachment->mAttachedObjects.begin();
                     attachment_iter != attachment->mAttachedObjects.end();
                     ++attachment_iter)
                {
                    if (LLViewerObject *attached_object = attachment_iter->get())
                    {
                        if(attached_object->mDrawable->isVisible())
                        {
                            LL_INFOS() << attachment->getName() << " visible" << LL_ENDL;
                        }
                        else
                        {
                            LL_INFOS() << attachment->getName() << " not visible at " << mDrawable->getWorldPosition() << " and radius " << mDrawable->getRadius() << LL_ENDL;
                        }
                    }
                }
            }
        }
    }

    if (!visible && mVisible)
    {
        mMeshInvisibleTime.reset();
    }

    if (visible)
    {
        if (!mMeshValid)
        {
            restoreMeshData();
        }
    }
    else
    {
        if (mMeshValid &&
            (isControlAvatar() || mMeshInvisibleTime.getElapsedTimeF32() > TIME_BEFORE_MESH_CLEANUP))
        {
            releaseMeshData();
        }
    }

    if (visible != mVisible)
    {
        LL_DEBUGS("AvatarRender") << "visible was " << mVisible << " now " << visible << LL_ENDL;
    }

    mVisible = visible;

    mVisibilityPreference = visible ? getPixelArea() : 0;
}

// private
bool LLVOAvatar::shouldAlphaMask()
{
    const bool should_alpha_mask = !LLDrawPoolAlpha::sShowDebugAlpha // Don't alpha mask if "Highlight Transparent" checked
                            && !LLDrawPoolAvatar::sSkipTransparent;

    return should_alpha_mask;

}

//-----------------------------------------------------------------------------
// renderSkinned()
//-----------------------------------------------------------------------------
U32 LLVOAvatar::renderSkinned()
{
    LL_PROFILE_ZONE_SCOPED_CATEGORY_AVATAR;

    U32 num_indices = 0;

    if (!mIsBuilt)
    {
        return num_indices;
    }

    if (mDrawable.isNull())
    {
        return num_indices;
    }

    LLFace* face = mDrawable->getFace(0);

    bool needs_rebuild = !face || !face->getVertexBuffer() || mDrawable->isState(LLDrawable::REBUILD_GEOMETRY);

    if (needs_rebuild || mDirtyMesh)
    {   //LOD changed or new mesh created, allocate new vertex buffer if needed
        if (needs_rebuild || mDirtyMesh >= 2 || mVisibilityRank <= 4)
        {
            updateMeshData();
            mDirtyMesh = 0;
            mNeedsSkin = true;
            mDrawable->clearState(LLDrawable::REBUILD_GEOMETRY);
        }
    }

    if (LLViewerShaderMgr::instance()->getShaderLevel(LLViewerShaderMgr::SHADER_AVATAR) <= 0)
    {
        if (mNeedsSkin)
        {
            //generate animated mesh
            LLViewerJoint* lower_mesh = getViewerJoint(MESH_ID_LOWER_BODY);
            LLViewerJoint* upper_mesh = getViewerJoint(MESH_ID_UPPER_BODY);
            LLViewerJoint* skirt_mesh = getViewerJoint(MESH_ID_SKIRT);
            LLViewerJoint* eyelash_mesh = getViewerJoint(MESH_ID_EYELASH);
            LLViewerJoint* head_mesh = getViewerJoint(MESH_ID_HEAD);
            LLViewerJoint* hair_mesh = getViewerJoint(MESH_ID_HAIR);

            if(upper_mesh)
            {
                upper_mesh->updateJointGeometry();
            }
            if (lower_mesh)
            {
                lower_mesh->updateJointGeometry();
            }

            if( isWearingWearableType( LLWearableType::WT_SKIRT ) )
            {
                if(skirt_mesh)
                {
                    skirt_mesh->updateJointGeometry();
                }
            }

            if (!isSelf() || gAgent.needsRenderHead() || LLPipeline::sShadowRender)
            {
                if(eyelash_mesh)
                {
                    eyelash_mesh->updateJointGeometry();
                }
                if(head_mesh)
                {
                    head_mesh->updateJointGeometry();
                }
                if(hair_mesh)
                {
                    hair_mesh->updateJointGeometry();
                }
            }
            mNeedsSkin = false;
            mLastSkinTime = gFrameTimeSeconds;

            LLFace * face = mDrawable->getFace(0);
            if (face)
            {
                LLVertexBuffer* vb = face->getVertexBuffer();
                if (vb)
                {
                    vb->unmapBuffer();
                }
            }
        }
    }
    else
    {
        mNeedsSkin = false;
    }

    if (sDebugInvisible)
    {
        LLNameValue* firstname = getNVPair("FirstName");
        if (firstname)
        {
            LL_DEBUGS("Avatar") << avString() << " in render" << LL_ENDL;
        }
        else
        {
            LL_INFOS() << "Avatar " << this << " in render" << LL_ENDL;
        }
        if (!mIsBuilt)
        {
            LL_INFOS() << "Not built!" << LL_ENDL;
        }
        else if (!gAgent.needsRenderAvatar())
        {
            LL_INFOS() << "Doesn't need avatar render!" << LL_ENDL;
        }
        else
        {
            LL_INFOS() << "Rendering!" << LL_ENDL;
        }
    }

    if (!mIsBuilt)
    {
        return num_indices;
    }

    if (isSelf() && !gAgent.needsRenderAvatar())
    {
        return num_indices;
    }

    //--------------------------------------------------------------------
    // render all geometry attached to the skeleton
    //--------------------------------------------------------------------

        bool first_pass = true;
        if (!LLDrawPoolAvatar::sSkipOpaque)
        {
            if (isUIAvatar() && mIsDummy)
            {
                LLViewerJoint* hair_mesh = getViewerJoint(MESH_ID_HAIR);
                if (hair_mesh)
                {
                    num_indices += hair_mesh->render(mAdjustedPixelArea, first_pass, mIsDummy);
                }
                first_pass = false;
            }
            if (!isSelf() || gAgent.needsRenderHead() || LLPipeline::sShadowRender)
            {

                if (isTextureVisible(TEX_HEAD_BAKED) || (getOverallAppearance() == AOA_JELLYDOLL && !isControlAvatar()) || isUIAvatar())
                {
                    LLViewerJoint* head_mesh = getViewerJoint(MESH_ID_HEAD);
                    if (head_mesh)
                    {
                        num_indices += head_mesh->render(mAdjustedPixelArea, first_pass, mIsDummy);
                    }
                    first_pass = false;
                }
            }
            if (isTextureVisible(TEX_UPPER_BAKED) || (getOverallAppearance() == AOA_JELLYDOLL && !isControlAvatar()) || isUIAvatar())
            {
                LLViewerJoint* upper_mesh = getViewerJoint(MESH_ID_UPPER_BODY);
                if (upper_mesh)
                {
                    num_indices += upper_mesh->render(mAdjustedPixelArea, first_pass, mIsDummy);
                }
                first_pass = false;
            }

            if (isTextureVisible(TEX_LOWER_BAKED) || (getOverallAppearance() == AOA_JELLYDOLL && !isControlAvatar()) || isUIAvatar())
            {
                LLViewerJoint* lower_mesh = getViewerJoint(MESH_ID_LOWER_BODY);
                if (lower_mesh)
                {
                    num_indices += lower_mesh->render(mAdjustedPixelArea, first_pass, mIsDummy);
                }
                first_pass = false;
            }
        }

        if (!LLDrawPoolAvatar::sSkipTransparent || LLPipeline::sImpostorRender)
        {
            LLGLState blend(GL_BLEND, !mIsDummy);
            num_indices += renderTransparent(first_pass);
        }

    return num_indices;
}

U32 LLVOAvatar::renderTransparent(bool first_pass)
{
    LL_PROFILE_ZONE_SCOPED_CATEGORY_AVATAR; // <FS:Beq/> Tracy accounting for render tracking
    U32 num_indices = 0;
    if( isWearingWearableType( LLWearableType::WT_SKIRT ) && (isUIAvatar() || isTextureVisible(TEX_SKIRT_BAKED)) )
    {
        gGL.flush();
        LLViewerJoint* skirt_mesh = getViewerJoint(MESH_ID_SKIRT);
        if (skirt_mesh)
        {
            num_indices += skirt_mesh->render(mAdjustedPixelArea, false);
        }
        first_pass = false;
        gGL.flush();
    }

    if (!isSelf() || gAgent.needsRenderHead() || LLPipeline::sShadowRender)
    {
        if (LLPipeline::sImpostorRender)
        {
            gGL.flush();
        }

        if (isTextureVisible(TEX_HEAD_BAKED))
        {
            LLViewerJoint* eyelash_mesh = getViewerJoint(MESH_ID_EYELASH);
            if (eyelash_mesh)
            {
                num_indices += eyelash_mesh->render(mAdjustedPixelArea, first_pass, mIsDummy);
            }
            first_pass = false;
        }
        if (isTextureVisible(TEX_HAIR_BAKED) && (getOverallAppearance() != AOA_JELLYDOLL))
        {
            LLViewerJoint* hair_mesh = getViewerJoint(MESH_ID_HAIR);
            if (hair_mesh)
            {
                num_indices += hair_mesh->render(mAdjustedPixelArea, first_pass, mIsDummy);
            }
            first_pass = false;
        }
        if (LLPipeline::sImpostorRender)
        {
            gGL.flush();
        }
    }

    return num_indices;
}

//-----------------------------------------------------------------------------
// renderRigid()
//-----------------------------------------------------------------------------
U32 LLVOAvatar::renderRigid()
{
    LL_PROFILE_ZONE_SCOPED_CATEGORY_AVATAR; // <FS:Beq/> Tracy accounting for render tracking
    U32 num_indices = 0;

    if (!mIsBuilt)
    {
        return 0;
    }

    if (isSelf() && (!gAgent.needsRenderAvatar() || !gAgent.needsRenderHead()))
    {
        return 0;
    }

    if (isTextureVisible(TEX_EYES_BAKED) || (getOverallAppearance() == AOA_JELLYDOLL && !isControlAvatar()) || isUIAvatar())
    {
        LLViewerJoint* eyeball_left = getViewerJoint(MESH_ID_EYEBALL_LEFT);
        LLViewerJoint* eyeball_right = getViewerJoint(MESH_ID_EYEBALL_RIGHT);
        if (eyeball_left)
        {
            num_indices += eyeball_left->render(mAdjustedPixelArea, true, mIsDummy);
        }
        if(eyeball_right)
        {
            num_indices += eyeball_right->render(mAdjustedPixelArea, true, mIsDummy);
        }
    }

    return num_indices;
}

U32 LLVOAvatar::renderImpostor(LLColor4U color, S32 diffuse_channel)
{
    LL_PROFILE_ZONE_SCOPED_CATEGORY_AVATAR; // <FS:Beq/> Tracy accounting for render tracking
    if (!mImpostor.isComplete())
    {
        return 0;
    }

    LLVector3 pos(getRenderPosition()+mImpostorOffset);
    LLVector3 at = (pos - LLViewerCamera::getInstance()->getOrigin());
    at.normalize();
    LLVector3 left = LLViewerCamera::getInstance()->getUpAxis() % at;
    LLVector3 up = at%left;

    left *= mImpostorDim.mV[0];
    up *= mImpostorDim.mV[1];

    if (gPipeline.hasRenderDebugMask(LLPipeline::RENDER_DEBUG_IMPOSTORS))
    {
        LLGLEnable blend(GL_BLEND);
        gGL.setSceneBlendType(LLRender::BT_ADD);
        gGL.getTexUnit(diffuse_channel)->unbind(LLTexUnit::TT_TEXTURE);

        gGL.begin(LLRender::LINES);
        gGL.color4f(1.f,1.f,1.f,1.f);
        F32 thickness = llmax(F32(5.0f-5.0f*(gFrameTimeSeconds-mLastImpostorUpdateFrameTime)),1.0f);
        gGL.setLineWidth(thickness); // <FS> Line width OGL core profile fix by Rye Mutt
        gGL.vertex3fv((pos+left-up).mV);
        gGL.vertex3fv((pos-left-up).mV);
        gGL.vertex3fv((pos-left-up).mV);
        gGL.vertex3fv((pos-left+up).mV);
        gGL.vertex3fv((pos-left+up).mV);
        gGL.vertex3fv((pos+left+up).mV);
        gGL.vertex3fv((pos+left+up).mV);
        gGL.vertex3fv((pos+left-up).mV);
        gGL.end();
        gGL.flush();
    }
    {
    gGL.flush();

    gGL.color4ubv(color.mV);
    gGL.getTexUnit(diffuse_channel)->bind(&mImpostor);
<<<<<<< HEAD
    // <FS:Ansariel> Remove QUADS rendering mode
    //gGL.begin(LLRender::QUADS);
    //gGL.texCoord2f(0,0);
    //gGL.vertex3fv((pos+left-up).mV);
    //gGL.texCoord2f(1,0);
    //gGL.vertex3fv((pos-left-up).mV);
    //gGL.texCoord2f(1,1);
    //gGL.vertex3fv((pos-left+up).mV);
    //gGL.texCoord2f(0,1);
    //gGL.vertex3fv((pos+left+up).mV);
    //gGL.end();
=======
>>>>>>> d9da5bbb
    gGL.begin(LLRender::TRIANGLES);
    {
        gGL.texCoord2f(0.f, 0.f);
        gGL.vertex3fv((pos + left - up).mV);
        gGL.texCoord2f(1.f, 0.f);
        gGL.vertex3fv((pos - left - up).mV);
        gGL.texCoord2f(1.f, 1.f);
        gGL.vertex3fv((pos - left + up).mV);

        gGL.texCoord2f(0.f, 0.f);
        gGL.vertex3fv((pos + left - up).mV);
        gGL.texCoord2f(1.f, 1.f);
        gGL.vertex3fv((pos - left + up).mV);
        gGL.texCoord2f(0.f, 1.f);
        gGL.vertex3fv((pos + left + up).mV);
    }
    gGL.end();
    // </FS:Ansariel>
    gGL.flush();
    }

    return 6;
}

bool LLVOAvatar::allTexturesCompletelyDownloaded(std::set<LLUUID>& ids) const
{
    for (std::set<LLUUID>::const_iterator it = ids.begin(); it != ids.end(); ++it)
    {
        LLViewerFetchedTexture *imagep = gTextureList.findImage(*it, TEX_LIST_STANDARD);
        if (imagep && imagep->getDiscardLevel()!=0)
        {
            return false;
        }
    }
    return true;
}

bool LLVOAvatar::allLocalTexturesCompletelyDownloaded() const
{
    std::set<LLUUID> local_ids;
    collectLocalTextureUUIDs(local_ids);
    return allTexturesCompletelyDownloaded(local_ids);
}

bool LLVOAvatar::allBakedTexturesCompletelyDownloaded() const
{
    std::set<LLUUID> baked_ids;
    collectBakedTextureUUIDs(baked_ids);
    return allTexturesCompletelyDownloaded(baked_ids);
}

std::string LLVOAvatar::bakedTextureOriginInfo()
{
    std::string result;

    std::set<LLUUID> baked_ids;
    collectBakedTextureUUIDs(baked_ids);
    for (U32 i = 0; i < mBakedTextureDatas.size(); i++)
    {
        ETextureIndex texture_index = mBakedTextureDatas[i].mTextureIndex;
        LLViewerFetchedTexture *imagep =
            LLViewerTextureManager::staticCastToFetchedTexture(getImage(texture_index,0), true);
        if (!imagep ||
            imagep->getID() == IMG_DEFAULT ||
            imagep->getID() == IMG_DEFAULT_AVATAR)

        {
            result += "-";
        }
        else
        {
            bool has_url = false, has_host = false;
            if (!imagep->getUrl().empty())
            {
                has_url = true;
            }
            if (imagep->getTargetHost().isOk())
            {
                has_host = true;
            }
            S32 discard = imagep->getDiscardLevel();
            if (has_url && !has_host) result += discard ? "u" : "U"; // server-bake texture with url
            else if (has_host && !has_url) result += discard ? "h" : "H"; // old-style texture on sim
            else if (has_host && has_url) result += discard ? "x" : "X"; // both origins?
            else if (!has_host && !has_url) result += discard ? "n" : "N"; // no origin?
            if (discard != 0)
            {
                result += llformat("(%d/%d)",discard,imagep->getDesiredDiscardLevel());
            }
        }

    }
    return result;
}

S32Bytes LLVOAvatar::totalTextureMemForUUIDS(std::set<LLUUID>& ids)
{
    S32Bytes result(0);
    for (std::set<LLUUID>::const_iterator it = ids.begin(); it != ids.end(); ++it)
    {
        LLViewerFetchedTexture *imagep = gTextureList.findImage(*it, TEX_LIST_STANDARD);
        if (imagep)
        {
            result += imagep->getTextureMemory();
        }
    }
    return result;
}

void LLVOAvatar::collectLocalTextureUUIDs(std::set<LLUUID>& ids) const
{
    for (U32 texture_index = 0; texture_index < getNumTEs(); texture_index++)
    {
        LLWearableType::EType wearable_type = LLAvatarAppearance::getDictionary()->getTEWearableType((ETextureIndex)texture_index);
        U32 num_wearables = gAgentWearables.getWearableCount(wearable_type);

        LLViewerFetchedTexture *imagep = NULL;
        for (U32 wearable_index = 0; wearable_index < num_wearables; wearable_index++)
        {
            imagep = LLViewerTextureManager::staticCastToFetchedTexture(getImage(texture_index, wearable_index), true);
            if (imagep)
            {
                const LLAvatarAppearanceDictionary::TextureEntry *texture_dict = LLAvatarAppearance::getDictionary()->getTexture((ETextureIndex)texture_index);
                if (texture_dict && texture_dict->mIsLocalTexture)
                {
                    ids.insert(imagep->getID());
                }
            }
        }
    }
    ids.erase(IMG_DEFAULT);
    ids.erase(IMG_DEFAULT_AVATAR);
    ids.erase(IMG_INVISIBLE);
}

void LLVOAvatar::collectBakedTextureUUIDs(std::set<LLUUID>& ids) const
{
    for (U32 texture_index = 0; texture_index < getNumTEs(); texture_index++)
    {
        LLViewerFetchedTexture *imagep = NULL;
        if (isIndexBakedTexture((ETextureIndex) texture_index))
        {
            imagep = LLViewerTextureManager::staticCastToFetchedTexture(getImage(texture_index,0), true);
            if (imagep)
            {
                ids.insert(imagep->getID());
            }
        }
    }
    ids.erase(IMG_DEFAULT);
    ids.erase(IMG_DEFAULT_AVATAR);
    ids.erase(IMG_INVISIBLE);
}

void LLVOAvatar::collectTextureUUIDs(std::set<LLUUID>& ids)
{
    collectLocalTextureUUIDs(ids);
    collectBakedTextureUUIDs(ids);
}

void LLVOAvatar::releaseOldTextures()
{
    S32Bytes current_texture_mem;

    // Any textures that we used to be using but are no longer using should no longer be flagged as "NO_DELETE"
    std::set<LLUUID> baked_texture_ids;
    collectBakedTextureUUIDs(baked_texture_ids);
    S32Bytes new_baked_mem = totalTextureMemForUUIDS(baked_texture_ids);

    std::set<LLUUID> local_texture_ids;
    collectLocalTextureUUIDs(local_texture_ids);
    //S32 new_local_mem = totalTextureMemForUUIDS(local_texture_ids);

    std::set<LLUUID> new_texture_ids;
    new_texture_ids.insert(baked_texture_ids.begin(),baked_texture_ids.end());
    new_texture_ids.insert(local_texture_ids.begin(),local_texture_ids.end());
    S32Bytes new_total_mem = totalTextureMemForUUIDS(new_texture_ids);

    //S32 old_total_mem = totalTextureMemForUUIDS(mTextureIDs);
    //LL_DEBUGS("Avatar") << getFullname() << " old_total_mem: " << old_total_mem << " new_total_mem (L/B): " << new_total_mem << " (" << new_local_mem <<", " << new_baked_mem << ")" << LL_ENDL;
    if (!isSelf() && new_total_mem > new_baked_mem)
    {
            LL_WARNS() << "extra local textures stored for non-self av" << LL_ENDL;
    }
    for (std::set<LLUUID>::iterator it = mTextureIDs.begin(); it != mTextureIDs.end(); ++it)
    {
        if (new_texture_ids.find(*it) == new_texture_ids.end())
        {
            LLViewerFetchedTexture *imagep = gTextureList.findImage(*it, TEX_LIST_STANDARD);
            if (imagep)
            {
                current_texture_mem += imagep->getTextureMemory();
                if (imagep->getTextureState() == LLGLTexture::NO_DELETE)
                {
                    // This will allow the texture to be deleted if not in use.
                    imagep->forceActive();

                    // This resets the clock to texture being flagged
                    // as unused, preventing the texture from being
                    // deleted immediately. If other avatars or
                    // objects are using it, it can still be flagged
                    // no-delete by them.
                    imagep->forceUpdateBindStats();
                }
            }
        }
    }
    mTextureIDs = new_texture_ids;
}

void LLVOAvatar::updateTextures()
{
    releaseOldTextures();

    bool render_avatar = true;

    if (mIsDummy)
    {
        return;
    }

    if( isSelf() )
    {
        render_avatar = true;
    }
    else
    {
        if(!isVisible())
        {
            return ;//do not update for invisible avatar.
        }

        render_avatar = !mCulled; //visible and not culled.
    }

    std::vector<bool> layer_baked;
    // GL NOT ACTIVE HERE - *TODO
    for (U32 i = 0; i < mBakedTextureDatas.size(); i++)
    {
        layer_baked.push_back(isTextureDefined(mBakedTextureDatas[i].mTextureIndex));
        // bind the texture so that they'll be decoded slightly
        // inefficient, we can short-circuit this if we have to
        if (render_avatar && !gGLManager.mIsDisabled)
        {
            if (layer_baked[i] && !mBakedTextureDatas[i].mIsLoaded)
            {
                gGL.getTexUnit(0)->bind(getImage( mBakedTextureDatas[i].mTextureIndex, 0 ));
            }
        }
    }

    mMaxPixelArea = 0.f;
    mMinPixelArea = 99999999.f;
    mHasGrey = false; // debug
    for (U32 texture_index = 0; texture_index < getNumTEs(); texture_index++)
    {
        LLWearableType::EType wearable_type = LLAvatarAppearance::getDictionary()->getTEWearableType((ETextureIndex)texture_index);
        U32 num_wearables = gAgentWearables.getWearableCount(wearable_type);
        const LLTextureEntry *te = getTE(texture_index);

        // getTE can return 0.
        // Not sure yet why it does, but of course it crashes when te->mScale? gets used.
        // Put safeguard in place so this corner case get better handling and does not result in a crash.
        F32 texel_area_ratio = 1.0f;
        if( te )
        {
            texel_area_ratio = fabs(te->mScaleS * te->mScaleT);
        }
        else
        {
            LL_WARNS() << "getTE( " << texture_index << " ) returned 0" <<LL_ENDL;
        }

        LLViewerFetchedTexture *imagep = NULL;
        for (U32 wearable_index = 0; wearable_index < num_wearables; wearable_index++)
        {
            imagep = LLViewerTextureManager::staticCastToFetchedTexture(getImage(texture_index, wearable_index), true);
            if (imagep)
            {
                const LLAvatarAppearanceDictionary::TextureEntry *texture_dict = LLAvatarAppearance::getDictionary()->getTexture((ETextureIndex)texture_index);
                const EBakedTextureIndex baked_index = texture_dict ? texture_dict->mBakedTextureIndex : EBakedTextureIndex::BAKED_NUM_INDICES;
                if (texture_dict && texture_dict->mIsLocalTexture)
                {
                    addLocalTextureStats((ETextureIndex)texture_index, imagep, texel_area_ratio, render_avatar, mBakedTextureDatas[baked_index].mIsUsed);
                }
            }
        }
        if (isIndexBakedTexture((ETextureIndex) texture_index) && render_avatar)
        {
            const S32 boost_level = getAvatarBakedBoostLevel();
            imagep = LLViewerTextureManager::staticCastToFetchedTexture(getImage(texture_index,0), true);
            addBakedTextureStats( imagep, mPixelArea, texel_area_ratio, boost_level );
            // <FS:Ansariel> [Legacy Bake]
            // Spam if this is a baked texture, not set to default image, without valid host info
            if (isIndexBakedTexture((ETextureIndex)texture_index)
                && imagep->getID() != IMG_DEFAULT_AVATAR
                && imagep->getID() != IMG_INVISIBLE
                && !isUsingServerBakes()
                && !imagep->getTargetHost().isOk())
            {
                LL_WARNS_ONCE("Texture") << "LLVOAvatar::updateTextures No host for texture "
                                         << imagep->getID() << " for avatar "
                                         << (isSelf() ? "<myself>" : getID().asString())
                                         << " on host " << getRegion()->getHost() << LL_ENDL;
            }
            // </FS:Ansariel> [Legacy Bake]
        }
    }

    if (gPipeline.hasRenderDebugMask(LLPipeline::RENDER_DEBUG_TEXTURE_AREA))
    {
        setDebugText(llformat("%4.0f:%4.0f", (F32) sqrt(mMinPixelArea),(F32) sqrt(mMaxPixelArea)));
    }
}


void LLVOAvatar::addLocalTextureStats( ETextureIndex idx, LLViewerFetchedTexture* imagep,
                                       F32 texel_area_ratio, bool render_avatar, bool covered_by_baked)
{
    // No local texture stats for non-self avatars
    return;
}

const S32 MAX_TEXTURE_UPDATE_INTERVAL = 64 ; //need to call updateTextures() at least every 32 frames.
const S32 MAX_TEXTURE_VIRTUAL_SIZE_RESET_INTERVAL = S32_MAX ; //frames
void LLVOAvatar::checkTextureLoading()
{
    static const F32 MAX_INVISIBLE_WAITING_TIME = 15.f ; //seconds

    bool pause = !isVisible() ;
    if(!pause)
    {
        mInvisibleTimer.reset() ;
    }
    if(mLoadedCallbacksPaused == pause)
    {
        if (!pause && mFirstFullyVisible && mLoadedCallbackTextures < mCallbackTextureList.size())
        {
            // We still need to update 'loaded' textures count to decide on 'cloud' visibility
            // Alternatively this can be done on TextureLoaded callbacks, but is harder to properly track
            mLoadedCallbackTextures = 0;
            for (LLLoadedCallbackEntry::source_callback_list_t::iterator iter = mCallbackTextureList.begin();
                iter != mCallbackTextureList.end(); ++iter)
            {
                LLViewerFetchedTexture* tex = gTextureList.findImage(*iter);
                if (tex && (tex->getDiscardLevel() >= 0 || tex->isMissingAsset()))
                {
                    mLoadedCallbackTextures++;
                }
            }
        }
        return ;
    }

    if(mCallbackTextureList.empty()) //when is self or no callbacks. Note: this list for self is always empty.
    {
        mLoadedCallbacksPaused = pause ;
        mLoadedCallbackTextures = 0;
        return ; //nothing to check.
    }

    if(pause && mInvisibleTimer.getElapsedTimeF32() < MAX_INVISIBLE_WAITING_TIME)
    {
        return ; //have not been invisible for enough time.
    }

    mLoadedCallbackTextures = pause ? static_cast<S32>(mCallbackTextureList.size()) : 0;

    for(LLLoadedCallbackEntry::source_callback_list_t::iterator iter = mCallbackTextureList.begin();
        iter != mCallbackTextureList.end(); ++iter)
    {
        LLViewerFetchedTexture* tex = gTextureList.findImage(*iter) ;
        if(tex)
        {
            if(pause)//pause texture fetching.
            {
                tex->pauseLoadedCallbacks(&mCallbackTextureList) ;

                //set to terminate texture fetching after MAX_TEXTURE_UPDATE_INTERVAL frames.
                tex->setMaxVirtualSizeResetInterval(MAX_TEXTURE_UPDATE_INTERVAL);
                tex->resetMaxVirtualSizeResetCounter() ;
            }
            else//unpause
            {
                static const F32 START_AREA = 100.f ;

                tex->unpauseLoadedCallbacks(&mCallbackTextureList) ;
                tex->addTextureStats(START_AREA); //jump start the fetching again

                // technically shouldn't need to account for missing, but callback might not have happened yet
                if (tex->getDiscardLevel() >= 0 || tex->isMissingAsset())
                {
                    mLoadedCallbackTextures++; // consider it loaded (we have at least some data)
                }
            }
        }
    }

    if(!pause)
    {
        updateTextures() ; //refresh texture stats.
    }
    mLoadedCallbacksPaused = pause ;
    return ;
}

const F32  SELF_ADDITIONAL_PRI = 0.75f ;
void LLVOAvatar::addBakedTextureStats( LLViewerFetchedTexture* imagep, F32 pixel_area, F32 texel_area_ratio, S32 boost_level)
{
    //Note:
    //if this function is not called for the last MAX_TEXTURE_VIRTUAL_SIZE_RESET_INTERVAL frames,
    //the texture pipeline will stop fetching this texture.

    imagep->resetTextureStats();
    imagep->setMaxVirtualSizeResetInterval(MAX_TEXTURE_VIRTUAL_SIZE_RESET_INTERVAL);
    imagep->resetMaxVirtualSizeResetCounter() ;

    mMaxPixelArea = llmax(pixel_area, mMaxPixelArea);
    mMinPixelArea = llmin(pixel_area, mMinPixelArea);
    imagep->addTextureStats(pixel_area / texel_area_ratio);
    imagep->setBoostLevel(boost_level);
}

//virtual
void LLVOAvatar::setImage(const U8 te, LLViewerTexture *imagep, const U32 index)
{
    setTEImage(te, imagep);
}

//virtual
LLViewerTexture* LLVOAvatar::getImage(const U8 te, const U32 index) const
{
    return getTEImage(te);
}
//virtual
const LLTextureEntry* LLVOAvatar::getTexEntry(const U8 te_num) const
{
    return getTE(te_num);
}

//virtual
void LLVOAvatar::setTexEntry(const U8 index, const LLTextureEntry &te)
{
    setTE(index, te);
}

const std::string LLVOAvatar::getImageURL(const U8 te, const LLUUID &uuid)
{
    llassert(isIndexBakedTexture(ETextureIndex(te)));
    std::string url = "";
    // <FS:Ansariel> [Legacy Bake]
    if (isUsingServerBakes())
    {
    // </FS:Ansariel> [Legacy Bake]
    const std::string& appearance_service_url = LLAppearanceMgr::instance().getAppearanceServiceURL();
    if (appearance_service_url.empty())
    {
        // Probably a server-side issue if we get here:
        LL_WARNS() << "AgentAppearanceServiceURL not set - Baked texture requests will fail" << LL_ENDL;
        return url;
    }

    const LLAvatarAppearanceDictionary::TextureEntry* texture_entry = LLAvatarAppearance::getDictionary()->getTexture((ETextureIndex)te);
    if (texture_entry != NULL)
    {
        url = appearance_service_url + "texture/" + getID().asString() + "/" + texture_entry->mDefaultImageName + "/" + uuid.asString();
        //LL_INFOS() << "baked texture url: " << url << LL_ENDL;
    }
    // <FS:Ansariel> [Legacy Bake]
    }
    // </FS:Ansariel> [Legacy Bake]
    return url;
}

//-----------------------------------------------------------------------------
// resolveHeight()
//-----------------------------------------------------------------------------

void LLVOAvatar::resolveHeightAgent(const LLVector3 &in_pos_agent, LLVector3 &out_pos_agent, LLVector3 &out_norm)
{
    LLVector3d in_pos_global, out_pos_global;

    in_pos_global = gAgent.getPosGlobalFromAgent(in_pos_agent);
    resolveHeightGlobal(in_pos_global, out_pos_global, out_norm);
    out_pos_agent = gAgent.getPosAgentFromGlobal(out_pos_global);
}


void LLVOAvatar::resolveRayCollisionAgent(const LLVector3d start_pt, const LLVector3d end_pt, LLVector3d &out_pos, LLVector3 &out_norm)
{
    LLViewerObject *obj;
    LLWorld::getInstance()->resolveStepHeightGlobal(this, start_pt, end_pt, out_pos, out_norm, &obj);
}

void LLVOAvatar::resolveHeightGlobal(const LLVector3d &inPos, LLVector3d &outPos, LLVector3 &outNorm)
{
    LLVector3d zVec(0.0f, 0.0f, 0.5f);
    LLVector3d p0 = inPos + zVec;
    LLVector3d p1 = inPos - zVec;
    LLViewerObject *obj;
    LLWorld::getInstance()->resolveStepHeightGlobal(this, p0, p1, outPos, outNorm, &obj);
    if (!obj)
    {
        mStepOnLand = true;
        mStepMaterial = 0;
        mStepObjectVelocity.setVec(0.0f, 0.0f, 0.0f);
    }
    else
    {
        mStepOnLand = false;
        mStepMaterial = obj->getMaterial();

        // We want the primitive velocity, not our velocity... (which actually subtracts the
        // step object velocity)
        LLVector3 angularVelocity = obj->getAngularVelocity();
        LLVector3 relativePos = gAgent.getPosAgentFromGlobal(outPos) - obj->getPositionAgent();

        LLVector3 linearComponent = angularVelocity % relativePos;
//      LL_INFOS() << "Linear Component of Rotation Velocity " << linearComponent << LL_ENDL;
        mStepObjectVelocity = obj->getVelocity() + linearComponent;
    }
}


//-----------------------------------------------------------------------------
// getStepSound()
//-----------------------------------------------------------------------------
const LLUUID& LLVOAvatar::getStepSound() const
{
    if ( mStepOnLand )
    {
        // <FS:PP> FIRE-3169: Option to change the default footsteps sound
        // return sStepSoundOnLand;
        static LLCachedControl<std::string> UISndFootsteps(gSavedSettings, "UISndFootsteps");
        static const LLUUID sFootstepsSnd = LLUUID(UISndFootsteps);
        return sFootstepsSnd;
        // </FS:PP>
    }

    return sStepSounds[mStepMaterial];
}


//-----------------------------------------------------------------------------
// processAnimationStateChanges()
//-----------------------------------------------------------------------------
void LLVOAvatar::processAnimationStateChanges()
{
    if ( isAnyAnimationSignaled(AGENT_WALK_ANIMS, NUM_AGENT_WALK_ANIMS) )
    {
        startMotion(ANIM_AGENT_WALK_ADJUST);
        stopMotion(ANIM_AGENT_FLY_ADJUST);
    }
    else if (mInAir && !isSitting())
    {
        stopMotion(ANIM_AGENT_WALK_ADJUST);
        if (mEnableDefaultMotions)
        {
        startMotion(ANIM_AGENT_FLY_ADJUST);
    }
    }
    else
    {
        stopMotion(ANIM_AGENT_WALK_ADJUST);
        stopMotion(ANIM_AGENT_FLY_ADJUST);
    }

    if ( isAnyAnimationSignaled(AGENT_GUN_AIM_ANIMS, NUM_AGENT_GUN_AIM_ANIMS) )
    {
        if (mEnableDefaultMotions)
        {
        startMotion(ANIM_AGENT_TARGET);
        }
        stopMotion(ANIM_AGENT_BODY_NOISE);
    }
    else
    {
        stopMotion(ANIM_AGENT_TARGET);
        if (mEnableDefaultMotions)
        {
            startMotion(ANIM_AGENT_BODY_NOISE);
        }
    }

    // clear all current animations
    AnimIterator anim_it;
    for (anim_it = mPlayingAnimations.begin(); anim_it != mPlayingAnimations.end();)
    {
        AnimIterator found_anim = mSignaledAnimations.find(anim_it->first);

        // playing, but not signaled, so stop
        if (found_anim == mSignaledAnimations.end())
        {
            processSingleAnimationStateChange(anim_it->first, false);
            mPlayingAnimations.erase(anim_it++);
            continue;
        }

        ++anim_it;
    }

    // if jellydolled, shelve all playing animations
    if (getOverallAppearance() != AOA_NORMAL)
    {
        mPlayingAnimations.clear();
    }

    // start up all new anims
    if (getOverallAppearance() == AOA_NORMAL)
    {
        for (anim_it = mSignaledAnimations.begin(); anim_it != mSignaledAnimations.end();)
        {
            AnimIterator found_anim = mPlayingAnimations.find(anim_it->first);

            // signaled but not playing, or different sequence id, start motion
            if (found_anim == mPlayingAnimations.end() || found_anim->second != anim_it->second)
            {
                if (processSingleAnimationStateChange(anim_it->first, true))
                {
                    mPlayingAnimations[anim_it->first] = anim_it->second;
                    ++anim_it;
                    continue;
                }
            }

            ++anim_it;
        }
    }

    // clear source information for animations which have been stopped
    if (isSelf())
    {
        AnimSourceIterator source_it = mAnimationSources.begin();

        for (source_it = mAnimationSources.begin(); source_it != mAnimationSources.end();)
        {
            if (mSignaledAnimations.find(source_it->second) == mSignaledAnimations.end())
            {
                mAnimationSources.erase(source_it++);
            }
            else
            {
                ++source_it;
            }
        }
    }

    stop_glerror();
}


//-----------------------------------------------------------------------------
// processSingleAnimationStateChange();
//-----------------------------------------------------------------------------
bool LLVOAvatar::processSingleAnimationStateChange( const LLUUID& anim_id, bool start )
{
    // SL-402, SL-427 - we need to update body size often enough to
    // keep appearances in sync, but not so often that animations
    // cause constant jiggling of the body or camera. Possible
    // compromise is to do it on animation changes:
    computeBodySize();

    bool result = false;

    if ( start ) // start animation
    {
        if (anim_id == ANIM_AGENT_TYPE)
        {
            if (gAudiop)
            {
                LLVector3d char_pos_global = gAgent.getPosGlobalFromAgent(getCharacterPosition());
                if (LLViewerParcelMgr::getInstance()->canHearSound(char_pos_global)
                    && !LLMuteList::getInstance()->isMuted(getID(), LLMute::flagObjectSounds))
                {
                    // RN: uncomment this to play on typing sound at fixed volume once sound engine is fixed
                    // to support both spatialized and non-spatialized instances of the same sound
                    //if (isSelf())
                    //{
                    //  gAudiop->triggerSound(LLUUID(gSavedSettings.getString("UISndTyping")), 1.0f, LLAudioEngine::AUDIO_TYPE_UI);
                    //}
                    //else

                    // <FS:PP> FIRE-8190: Preview function for "UI Sounds" Panel
                    // static LLCachedControl<bool> FSPlayTypingSound(gSavedSettings, "FSPlayTypingSound");
                    // if (FSPlayTypingSound)
                    static LLCachedControl<bool> PlayModeUISndTyping(gSavedSettings, "PlayModeUISndTyping");
                    if (PlayModeUISndTyping)
                    // </FS:PP> FIRE-8190: Preview function for "UI Sounds" Panel
                    {
                        static LLCachedControl<std::string> ui_snd_string(gSavedSettings, "UISndTyping");
                        LLUUID sound_id = LLUUID(ui_snd_string);
                        gAudiop->triggerSound(sound_id, getID(), 1.0f, LLAudioEngine::AUDIO_TYPE_SFX, char_pos_global);
                    }
                }
            }
        }
        else if (anim_id == ANIM_AGENT_SIT_GROUND_CONSTRAINED)
        {
            sitDown(true);
        }


        if (startMotion(anim_id))
        {
            result = true;
        }
        else
        {
            LL_WARNS("Motion") << "Failed to start motion!" << LL_ENDL;
        }
    }
    else //stop animation
    {
        if (anim_id == ANIM_AGENT_SIT_GROUND_CONSTRAINED)
        {
            sitDown(false);
        }
        if ((anim_id == ANIM_AGENT_DO_NOT_DISTURB) && gAgent.isDoNotDisturb())
        {
            // re-assert DND tag animation
            gAgent.sendAnimationRequest(ANIM_AGENT_DO_NOT_DISTURB, ANIM_REQUEST_START);
            return result;
        }
        stopMotion(anim_id);
        result = true;
    }

    return result;
}

//-----------------------------------------------------------------------------
// isAnyAnimationSignaled()
//-----------------------------------------------------------------------------
bool LLVOAvatar::isAnyAnimationSignaled(const LLUUID *anim_array, const S32 num_anims) const
{
    for (S32 i = 0; i < num_anims; i++)
    {
        if(mSignaledAnimations.find(anim_array[i]) != mSignaledAnimations.end())
        {
            return true;
        }
    }
    return false;
}

//-----------------------------------------------------------------------------
// resetAnimations()
//-----------------------------------------------------------------------------
void LLVOAvatar::resetAnimations()
{
    LLKeyframeMotion::flushKeyframeCache();
    flushAllMotions();
}

// Override selectively based on avatar sex and whether we're using new
// animations.
LLUUID LLVOAvatar::remapMotionID(const LLUUID& id)
{
    static LLCachedControl<bool> use_new_walk_run(gSavedSettings, "UseNewWalkRun");
    LLUUID result = id;

    // start special case female walk for female avatars
    if (getSex() == SEX_FEMALE)
    {
        if (id == ANIM_AGENT_WALK)
        {
            if (use_new_walk_run)
                result = ANIM_AGENT_FEMALE_WALK_NEW;
            else
                result = ANIM_AGENT_FEMALE_WALK;
        }
        else if (id == ANIM_AGENT_RUN)
        {
            // There is no old female run animation, so only override
            // in one case.
            if (use_new_walk_run)
                result = ANIM_AGENT_FEMALE_RUN_NEW;
        }
        else if (id == ANIM_AGENT_SIT)
        {
            result = ANIM_AGENT_SIT_FEMALE;
        }
    }
    else
    {
        // Male avatar.
        if (id == ANIM_AGENT_WALK)
        {
            if (use_new_walk_run)
                result = ANIM_AGENT_WALK_NEW;
        }
        else if (id == ANIM_AGENT_RUN)
        {
            if (use_new_walk_run)
                result = ANIM_AGENT_RUN_NEW;
        }
        // keeps in sync with setSex() related code (viewer controls sit's sex)
        else if (id == ANIM_AGENT_SIT_FEMALE)
        {
            result = ANIM_AGENT_SIT;
        }

    }

    return result;

}

//-----------------------------------------------------------------------------
// startMotion()
// id is the asset if of the animation to start
// time_offset is the offset into the animation at which to start playing
//-----------------------------------------------------------------------------
bool LLVOAvatar::startMotion(const LLUUID& id, F32 time_offset)
{
    LL_DEBUGS("Motion") << "motion requested " << id.asString() << " " << gAnimLibrary.animationName(id) << LL_ENDL;

    // <FS:Zi> Animation Overrider
    //LLUUID remap_id = remapMotionID(id, getSex());
    LLUUID remap_id;
    if (isSelf())
    {
        remap_id = AOEngine::getInstance()->override(id, true);
        if (remap_id.isNull())
        {
            remap_id = remapMotionID(id);
        }
        else
        {
            gAgent.sendAnimationRequest(remap_id, ANIM_REQUEST_START);

            // since we did an override, there is no need to do anything else,
            // specifically not the startMotion() part at the bottom of this function
            // See FIRE-29020
            return true;
        }
    }
    else
    {
        remap_id = remapMotionID(id);
    }
    // </FS:Zi> Animation Overrider

    if (remap_id != id)
    {
        LL_DEBUGS("Motion") << "motion resultant " << remap_id.asString() << " " << gAnimLibrary.animationName(remap_id) << LL_ENDL;
    }

    if (isSelf() && remap_id == ANIM_AGENT_AWAY)
    {
        gAgent.setAFK();
    }

    return LLCharacter::startMotion(remap_id, time_offset);
}

//-----------------------------------------------------------------------------
// stopMotion()
//-----------------------------------------------------------------------------
bool LLVOAvatar::stopMotion(const LLUUID& id, bool stop_immediate)
{
    LL_DEBUGS("Motion") << "Motion requested " << id.asString() << " " << gAnimLibrary.animationName(id) << LL_ENDL;

    // <FS:Zi> Animation Overrider
    //LLUUID remap_id = remapMotionID(id);
    LLUUID remap_id;
    if (isSelf())
    {
        remap_id = AOEngine::getInstance()->override(id, false);
        if (remap_id.isNull())
        {
            remap_id = remapMotionID(id);
        }
        else
        {
            gAgent.sendAnimationRequest(remap_id, ANIM_REQUEST_STOP);

            // since we did an override, there is no need to do anything else,
            // specifically not the stopMotion() part at the bottom of this function
            // See FIRE-29020
            return true;
        }
    }
    else
    {
        remap_id = remapMotionID(id);
    }
    // </FS:Zi> Animation Overrider

    if (remap_id != id)
    {
        LL_DEBUGS("Motion") << "motion resultant " << remap_id.asString() << " " << gAnimLibrary.animationName(remap_id) << LL_ENDL;
    }

    if (isSelf())
    {
        gAgent.onAnimStop(remap_id);
    }

    return LLCharacter::stopMotion(remap_id, stop_immediate);
}

//-----------------------------------------------------------------------------
// hasMotionFromSource()
//-----------------------------------------------------------------------------
// virtual
bool LLVOAvatar::hasMotionFromSource(const LLUUID& source_id)
{
    return false;
}

//-----------------------------------------------------------------------------
// stopMotionFromSource()
//-----------------------------------------------------------------------------
// virtual
void LLVOAvatar::stopMotionFromSource(const LLUUID& source_id)
{
}

//-----------------------------------------------------------------------------
// addDebugText()
//-----------------------------------------------------------------------------
void LLVOAvatar::addDebugText(const std::string& text)
{
    mDebugText.append(1, '\n');
    mDebugText.append(text);
}

//-----------------------------------------------------------------------------
// getID()
//-----------------------------------------------------------------------------
const LLUUID& LLVOAvatar::getID() const
{
    return mID;
}

//-----------------------------------------------------------------------------
// getJoint()
//-----------------------------------------------------------------------------
// RN: avatar joints are multi-rooted to include screen-based attachments
//<FS:ND> Query by JointKey rather than just a string, the key can be a U32 index for faster lookup
//LLJoint *LLVOAvatar::getJoint( const std::string &name )
LLJoint *LLVOAvatar::getJoint( const JointKey &name )
// </FS:ND>
{
    LL_PROFILE_ZONE_SCOPED_CATEGORY_AVATAR;
//<FS:ND> Query by JointKey rather than just a string, the key can be a U32 index for faster lookup
    //joint_map_t::iterator iter = mJointMap.find( name );

    //LLJoint* jointp = NULL;

    //if( iter == mJointMap.end() || iter->second == NULL )
    //{ //search for joint and cache found joint in lookup table
    //  if (mJointAliasMap.empty())
    //  {
    //      getJointAliases();
    //  }
    //  joint_alias_map_t::const_iterator alias_iter = mJointAliasMap.find(name);
    //  std::string canonical_name;
    //  if (alias_iter != mJointAliasMap.end())
    //  {
    //      canonical_name = alias_iter->second;
    //  }
    //  else
    //  {
    //      canonical_name = name;
    //  }
    //  jointp = mRoot->findJoint(canonical_name);
    //  mJointMap[name] = jointp;
    //}
    //else
    //{ //return cached pointer
    //  jointp = iter->second;
    //}

    joint_map_t::iterator iter = mJointMap.find( name.mKey );

    LLJoint* jointp = NULL;

    if (iter == mJointMap.end() || iter->second == NULL)
    {   //search for joint and cache found joint in lookup table
        if (mJointAliasMap.empty())
        {
            getJointAliases();
        }
        joint_alias_map_t::const_iterator alias_iter = mJointAliasMap.find(name.mName);
        std::string canonical_name;
        if (alias_iter != mJointAliasMap.end())
        {
            canonical_name = alias_iter->second;
        }
        else
        {
            canonical_name = name.mName;
        }
        jointp = mRoot->findJoint(canonical_name);
        mJointMap[name.mKey] = jointp;
    }
    else
    {   //return cached pointer
        jointp = iter->second;
    }
// </FS:ND>

#ifndef LL_RELEASE_FOR_DOWNLOAD
    if (jointp && jointp->getName()!="mScreen" && jointp->getName()!="mRoot")
    {
        llassert(getJoint(jointp->getJointNum())==jointp);
    }
#endif
    return jointp;
}

LLJoint *LLVOAvatar::getJoint( S32 joint_num )
{
    LLJoint *pJoint = NULL;
    if (joint_num >= 0)
    {
        if (joint_num < mNumBones)
        {
            pJoint = mSkeleton[joint_num];
        }
        else if (joint_num < mNumBones + mNumCollisionVolumes)
        {
            S32 collision_id = joint_num - mNumBones;
            pJoint = &mCollisionVolumes[collision_id];
        }
        else
        {
            // Attachment IDs start at 1
            S32 attachment_id = joint_num - (mNumBones + mNumCollisionVolumes) + 1;
            attachment_map_t::iterator iter = mAttachmentPoints.find(attachment_id);
            if (iter != mAttachmentPoints.end())
            {
                pJoint = iter->second;
            }
        }
    }

    llassert(!pJoint || pJoint->getJointNum() == joint_num);
    return pJoint;
}

//-----------------------------------------------------------------------------
// getRiggedMeshID
//
// If viewer object is a rigged mesh, set the mesh id and return true.
// Otherwise, null out the id and return false.
//-----------------------------------------------------------------------------
// static
bool LLVOAvatar::getRiggedMeshID(LLViewerObject* pVO, LLUUID& mesh_id)
{
    mesh_id.setNull();

    //If a VO has a skin that we'll reset the joint positions to their default
    if ( pVO && pVO->mDrawable )
    {
        LLVOVolume* pVObj = pVO->mDrawable->getVOVolume();
        if ( pVObj )
        {
            const LLMeshSkinInfo* pSkinData = pVObj->getSkinInfo();
            if (pSkinData
                && pSkinData->mJointNames.size() > JOINT_COUNT_REQUIRED_FOR_FULLRIG // full rig
                && pSkinData->mAlternateBindMatrix.size() > 0 )
                    {
                        mesh_id = pSkinData->mMeshID;
                        return true;
                    }
        }
    }
    return false;
}

bool LLVOAvatar::jointIsRiggedTo(const LLJoint *joint) const
{
    if (joint)
    {
        const LLJointRiggingInfoTab& tab = mJointRiggingInfoTab;
        S32 joint_num = joint->getJointNum();
        if (joint_num < tab.size() && tab[joint_num].isRiggedTo())
            {
                return true;
            }
        }
    return false;
}

void LLVOAvatar::clearAttachmentOverrides()
{
    for (S32 i=0; i<LL_CHARACTER_MAX_ANIMATED_JOINTS; i++)
    {
        LLJoint *pJoint = getJoint(i);
        if (pJoint)
        {
            pJoint->clearAttachmentPosOverrides();
            pJoint->clearAttachmentScaleOverrides();
        }
    }

    if (mPelvisFixups.count()>0)
    {
        mPelvisFixups.clear();
        LLJoint* pJointPelvis = getJoint("mPelvis");
        if (pJointPelvis)
    {
            pJointPelvis->setPosition( LLVector3( 0.0f, 0.0f, 0.0f) );
        }
        postPelvisSetRecalc();
    }

    mActiveOverrideMeshes.clear();
    onActiveOverrideMeshesChanged();
}

//-----------------------------------------------------------------------------
// rebuildAttachmentOverrides
//-----------------------------------------------------------------------------
void LLVOAvatar::rebuildAttachmentOverrides()
{
    LL_DEBUGS("AnimatedObjects") << "rebuilding" << LL_ENDL;

    clearAttachmentOverrides();

    // Handle the case that we're resetting the skeleton of an animated object.
    LLControlAvatar *control_av = dynamic_cast<LLControlAvatar*>(this);
    if (control_av)
    {
        LLVOVolume *volp = control_av->mRootVolp;
        if (volp)
        {
            LL_DEBUGS("Avatar") << volp->getID() << " adding attachment overrides for root vol, prim count "
                                << (S32) (1+volp->numChildren()) << LL_ENDL;
            addAttachmentOverridesForObject(volp);
        }
    }

    // Attached objects
    for (attachment_map_t::iterator iter = mAttachmentPoints.begin();
         iter != mAttachmentPoints.end();
         ++iter)
    {
        LLViewerJointAttachment *attachment_pt = (*iter).second;
        if (attachment_pt)
        {
            for (LLViewerJointAttachment::attachedobjs_vec_t::iterator at_it = attachment_pt->mAttachedObjects.begin();
                 at_it != attachment_pt->mAttachedObjects.end(); ++at_it)
            {
                LLViewerObject *vo = at_it->get();
                // Attached animated objects affect joints in their control
                // avs, not the avs to which they are attached.
                if (vo && !vo->isAnimatedObject())
                {
                    addAttachmentOverridesForObject(vo);
                }
            }
        }
    }
}

//-----------------------------------------------------------------------------
// updateAttachmentOverrides
//
// This is intended to give the same results as
// rebuildAttachmentOverrides(), while avoiding redundant work.
// -----------------------------------------------------------------------------
void LLVOAvatar::updateAttachmentOverrides()
{
    LL_DEBUGS("AnimatedObjects") << "updating" << LL_ENDL;

    std::set<LLUUID> meshes_seen;

    // Handle the case that we're updating the skeleton of an animated object.
    LLControlAvatar *control_av = dynamic_cast<LLControlAvatar*>(this);
    if (control_av)
    {
        LLVOVolume *volp = control_av->mRootVolp;
        if (volp)
        {
            LL_DEBUGS("Avatar") << volp->getID() << " adding attachment overrides for root vol, prim count "
                                << (S32) (1+volp->numChildren()) << LL_ENDL;
            addAttachmentOverridesForObject(volp, &meshes_seen);
        }
    }

    // Attached objects
    for (attachment_map_t::iterator iter = mAttachmentPoints.begin();
         iter != mAttachmentPoints.end();
         ++iter)
    {
        LLViewerJointAttachment *attachment_pt = (*iter).second;
        if (attachment_pt)
        {
            for (LLViewerJointAttachment::attachedobjs_vec_t::iterator at_it = attachment_pt->mAttachedObjects.begin();
                 at_it != attachment_pt->mAttachedObjects.end(); ++at_it)
            {
                LLViewerObject *vo = at_it->get();
                // Attached animated objects affect joints in their control
                // avs, not the avs to which they are attached.
                if (vo && !vo->isAnimatedObject())
                {
                    addAttachmentOverridesForObject(vo, &meshes_seen);
                }
            }
        }
    }
    // Remove meshes that are no longer present on the skeleton

    // have to work with a copy because removeAttachmentOverrides() will change mActiveOverrideMeshes.
    std::set<LLUUID> active_override_meshes = mActiveOverrideMeshes;
    for (std::set<LLUUID>::iterator it = active_override_meshes.begin(); it != active_override_meshes.end(); ++it)
    {
        if (meshes_seen.find(*it) == meshes_seen.end())
        {
            removeAttachmentOverridesForObject(*it);
        }
    }


#ifdef ATTACHMENT_OVERRIDE_VALIDATION
    {
        std::vector<LLVector3OverrideMap> pos_overrides_by_joint;
        std::vector<LLVector3OverrideMap> scale_overrides_by_joint;
        LLVector3OverrideMap pelvis_fixups;

        // Capture snapshot of override state after update
        for (S32 joint_num = 0; joint_num < LL_CHARACTER_MAX_ANIMATED_JOINTS; joint_num++)
        {
            LLVector3OverrideMap pos_overrides;
            LLJoint *joint = getJoint(joint_num);
            if (joint)
            {
                pos_overrides_by_joint.push_back(joint->m_attachmentPosOverrides);
                scale_overrides_by_joint.push_back(joint->m_attachmentScaleOverrides);
            }
            else
            {
                // No joint, use default constructed empty maps
                pos_overrides_by_joint.push_back(LLVector3OverrideMap());
                scale_overrides_by_joint.push_back(LLVector3OverrideMap());
            }
        }
        pelvis_fixups = mPelvisFixups;
        //dumpArchetypeXML(getFullname() + "_paranoid_updated");

        // Rebuild and compare
        rebuildAttachmentOverrides();
        //dumpArchetypeXML(getFullname() + "_paranoid_rebuilt");
        bool mismatched = false;
        for (S32 joint_num = 0; joint_num < LL_CHARACTER_MAX_ANIMATED_JOINTS; joint_num++)
        {
            LLJoint *joint = getJoint(joint_num);
            if (joint)
            {
                if (pos_overrides_by_joint[joint_num] != joint->m_attachmentPosOverrides)
                {
                    mismatched = true;
                }
                if (scale_overrides_by_joint[joint_num] != joint->m_attachmentScaleOverrides)
                {
                    mismatched = true;
            }
        }
    }
        if (pelvis_fixups != mPelvisFixups)
        {
            mismatched = true;
        }
        if (mismatched)
        {
            LL_WARNS() << "MISMATCHED ATTACHMENT OVERRIDES" << LL_ENDL;
        }
    }
#endif
}

void LLVOAvatar::notifyAttachmentMeshLoaded()
{
    if (!isFullyLoaded())
    {
        // We just received mesh or skin info
        // Reset timer to wait for more potential meshes or changes
        mFullyLoadedTimer.reset();
    }
}

//-----------------------------------------------------------------------------
// addAttachmentOverridesForObject
//-----------------------------------------------------------------------------
void LLVOAvatar::addAttachmentOverridesForObject(LLViewerObject *vo, std::set<LLUUID>* meshes_seen, bool recursive)
{
    if (vo->getAvatar() != this && vo->getAvatarAncestor() != this)
    {
        LL_WARNS("Avatar") << "called with invalid avatar" << LL_ENDL;
        return;
    }

    if (getOverallAppearance() != AOA_NORMAL)
    {
        return;
    }

    LL_DEBUGS("AnimatedObjects") << "adding" << LL_ENDL;

    // Process all children
    if (recursive)
    {
    LLViewerObject::const_child_list_t& children = vo->getChildren();
    for (LLViewerObject::const_child_list_t::const_iterator it = children.begin();
         it != children.end(); ++it)
    {
        LLViewerObject *childp = *it;
            addAttachmentOverridesForObject(childp, meshes_seen, true);
        }
    }

    LLVOVolume *vobj = dynamic_cast<LLVOVolume*>(vo);
    bool pelvisGotSet = false;

    if (!vobj)
    {
        return;
    }

    LLViewerObject *root_object = (LLViewerObject*)vobj->getRoot();
    LL_DEBUGS("AnimatedObjects") << "trying to add attachment overrides for root object " << root_object->getID() << " prim is " << vobj << LL_ENDL;
    if (vobj->isMesh() &&
        ((vobj->getVolume() && !vobj->getVolume()->isMeshAssetLoaded()) || !gMeshRepo.meshRezEnabled()))
    {
        LL_DEBUGS("AnimatedObjects") << "failed to add attachment overrides for root object " << root_object->getID() << " mesh asset not loaded" << LL_ENDL;
        return;
    }
    const LLMeshSkinInfo*  pSkinData = vobj->getSkinInfo();

    if ( vobj && vobj->isMesh() && pSkinData )
    {
        const unsigned int bindCnt = static_cast<unsigned int>(pSkinData->mAlternateBindMatrix.size());
        const unsigned int jointCnt = static_cast<unsigned int>(pSkinData->mJointNames.size());
        if ((bindCnt > 0) && (bindCnt != jointCnt))
        {
            LL_WARNS_ONCE() << "invalid mesh, bindCnt " << bindCnt << "!= jointCnt " << jointCnt << ", joint overrides will be ignored." << LL_ENDL;
        }
        if ((bindCnt > 0) && (bindCnt == jointCnt))
        {
            const F32 pelvisZOffset = pSkinData->mPelvisOffset;
            const LLUUID& mesh_id = pSkinData->mMeshID;

            if (meshes_seen)
            {
                meshes_seen->insert(mesh_id);
            }
            bool mesh_overrides_loaded = (mActiveOverrideMeshes.find(mesh_id) != mActiveOverrideMeshes.end());
            if (mesh_overrides_loaded)
            {
                LL_DEBUGS("AnimatedObjects") << "skipping add attachment overrides for " << mesh_id
                                             << " to root object " << root_object->getID()
                                             << ", already loaded"
                                             << LL_ENDL;
            }
            else
            {
                LL_DEBUGS("AnimatedObjects") << "adding attachment overrides for " << mesh_id
                                             << " to root object " << root_object->getID() << LL_ENDL;
            }
            bool fullRig = jointCnt >= JOINT_COUNT_REQUIRED_FOR_FULLRIG;
            if ( fullRig && !mesh_overrides_loaded )
            {
                for (unsigned int i = 0; i < jointCnt; ++i)
                {
//<FS:ND> Query by JointKey rather than just a string, the key can be a U32 index for faster lookup
//                  std::string lookingForJoint = pSkinData->mJointNames[ i ].c_str();
                    JointKey lookingForJoint  = pSkinData->mJointNames[ i ];
// </FS:ND>

                    LLJoint* pJoint = getJoint( lookingForJoint );
                    if (pJoint)
                    {
                        const LLVector3& jointPos = LLVector3(pSkinData->mAlternateBindMatrix[i].getTranslation());
                        if (pJoint->aboveJointPosThreshold(jointPos))
                        {
                            bool override_changed;
                            pJoint->addAttachmentPosOverride( jointPos, mesh_id, avString(), override_changed );

                            if (override_changed)
                            {
                                //If joint is a pelvis then handle old/new pelvis to foot values
//<FS:ND> Query by JointKey rather than just a string, the key can be a U32 index for faster lookup
//                              if( lookingForJoint == "mPelvis" )
                                if( lookingForJoint.mName == "mPelvis" )
// </FS:ND>
                                {
                                    pelvisGotSet = true;
                                }
                            }
                            if (pSkinData->mLockScaleIfJointPosition)
                            {
                                // Note that unlike positions, there's no threshold check here,
                                // just a lock at the default value.
                                pJoint->addAttachmentScaleOverride(pJoint->getDefaultScale(), mesh_id, avString());
                            }
                        }
                    }
                }

                if (pelvisZOffset != 0.0F)
                {
                    F32 pelvis_fixup_before;
                    bool has_fixup_before =  hasPelvisFixup(pelvis_fixup_before);
                    addPelvisFixup( pelvisZOffset, mesh_id );
                    F32 pelvis_fixup_after;
                    hasPelvisFixup(pelvis_fixup_after); // Don't have to check bool here because we just added it...
                    if (!has_fixup_before || (pelvis_fixup_before != pelvis_fixup_after))
                    {
                        pelvisGotSet = true;
                    }

                }
                mActiveOverrideMeshes.insert(mesh_id);
                onActiveOverrideMeshesChanged();
            }
        }
    }
    else
    {
        LL_DEBUGS("AnimatedObjects") << "failed to add attachment overrides for root object " << root_object->getID() << " not mesh or no pSkinData" << LL_ENDL;
    }

    //Rebuild body data if we altered joints/pelvis
    if ( pelvisGotSet )
    {
        postPelvisSetRecalc();
    }
}

//-----------------------------------------------------------------------------
// getAttachmentOverrideNames
//-----------------------------------------------------------------------------
void LLVOAvatar::getAttachmentOverrideNames(std::set<std::string>& pos_names, std::set<std::string>& scale_names) const
{
    LLVector3 pos;
    LLVector3 scale;
    LLUUID mesh_id;

    // Bones
    for (avatar_joint_list_t::const_iterator iter = mSkeleton.begin();
         iter != mSkeleton.end(); ++iter)
    {
        const LLJoint* pJoint = (*iter);
        if (pJoint && pJoint->hasAttachmentPosOverride(pos,mesh_id))
        {
            pos_names.insert(pJoint->getName());
        }
        if (pJoint && pJoint->hasAttachmentScaleOverride(scale,mesh_id))
        {
            scale_names.insert(pJoint->getName());
        }
    }

    // Attachment points
    for (attachment_map_t::const_iterator iter = mAttachmentPoints.begin();
         iter != mAttachmentPoints.end();
         ++iter)
    {
        const LLViewerJointAttachment *attachment_pt = (*iter).second;
        if (attachment_pt && attachment_pt->hasAttachmentPosOverride(pos,mesh_id))
        {
            pos_names.insert(attachment_pt->getName());
        }
        // Attachment points don't have scales.
    }
}

//-----------------------------------------------------------------------------
// showAttachmentOverrides
//-----------------------------------------------------------------------------
void LLVOAvatar::showAttachmentOverrides(bool verbose) const
{
    std::set<std::string> pos_names, scale_names;
    getAttachmentOverrideNames(pos_names, scale_names);
    if (pos_names.size())
    {
        std::stringstream ss;
        std::copy(pos_names.begin(), pos_names.end(), std::ostream_iterator<std::string>(ss, ","));
        LL_INFOS() << getFullname() << " attachment positions defined for joints: " << ss.str() << "\n" << LL_ENDL;
    }
    else
    {
        LL_DEBUGS("Avatar") << getFullname() << " no attachment positions defined for any joints" << "\n" << LL_ENDL;
    }

    if (scale_names.size())
    {
        std::stringstream ss;
        std::copy(scale_names.begin(), scale_names.end(), std::ostream_iterator<std::string>(ss, ","));
        LL_INFOS() << getFullname() << " attachment scales defined for joints: " << ss.str() << "\n" << LL_ENDL;
    }
    else
    {
        LL_INFOS() << getFullname() << " no attachment scales defined for any joints" << "\n" << LL_ENDL;
    }

    if (!verbose)
    {
        return;
    }

    LLVector3 pos, scale;
    LLUUID mesh_id;
    S32 count = 0;

    // Bones
    for (avatar_joint_list_t::const_iterator iter = mSkeleton.begin();
         iter != mSkeleton.end(); ++iter)
    {
        const LLJoint* pJoint = (*iter);
        if (pJoint && pJoint->hasAttachmentPosOverride(pos,mesh_id))
        {
            pJoint->showAttachmentPosOverrides(getFullname());
            count++;
        }
        if (pJoint && pJoint->hasAttachmentScaleOverride(scale,mesh_id))
        {
            pJoint->showAttachmentScaleOverrides(getFullname());
            count++;
        }
    }

    // Attachment points
    for (attachment_map_t::const_iterator iter = mAttachmentPoints.begin();
         iter != mAttachmentPoints.end();
         ++iter)
    {
        const LLViewerJointAttachment *attachment_pt = (*iter).second;
        if (attachment_pt && attachment_pt->hasAttachmentPosOverride(pos,mesh_id))
        {
            attachment_pt->showAttachmentPosOverrides(getFullname());
            count++;
        }
    }

    if (count)
    {
        LL_DEBUGS("Avatar") << avString() << " end of pos, scale overrides" << LL_ENDL;
        LL_DEBUGS("Avatar") << "=================================" << LL_ENDL;
    }
}

//-----------------------------------------------------------------------------
// removeAttachmentOverridesForObject
//-----------------------------------------------------------------------------
void LLVOAvatar::removeAttachmentOverridesForObject(LLViewerObject *vo)
{
    if (vo->getAvatar() != this && vo->getAvatarAncestor() != this)
    {
        LL_WARNS("Avatar") << "called with invalid avatar" << LL_ENDL;
        return;
    }

    // Process all children
    LLViewerObject::const_child_list_t& children = vo->getChildren();
    for (LLViewerObject::const_child_list_t::const_iterator it = children.begin();
         it != children.end(); ++it)
    {
        LLViewerObject *childp = *it;
        removeAttachmentOverridesForObject(childp);
    }

    // Process self.
    LLUUID mesh_id;
    if (getRiggedMeshID(vo,mesh_id))
    {
        removeAttachmentOverridesForObject(mesh_id);
    }
}

//-----------------------------------------------------------------------------
// removeAttachmentOverridesForObject
//-----------------------------------------------------------------------------
void LLVOAvatar::removeAttachmentOverridesForObject(const LLUUID& mesh_id)
{
//<FS:ND> Query by JointKey rather than just a string, the key can be a U32 index for faster lookup
//  LLJoint* pJointPelvis = getJoint( "mPelvis" );
    LLJoint* pJointPelvis = getJoint( JointKey::construct( "mPelvis" ) );
// </FS:ND>

    const std::string av_string = avString();
    for (S32 joint_num = 0; joint_num < LL_CHARACTER_MAX_ANIMATED_JOINTS; joint_num++)
    {
        LLJoint *pJoint = getJoint(joint_num);
        if (pJoint)
        {
            bool dummy; // unused
            pJoint->removeAttachmentPosOverride(mesh_id, av_string, dummy);
            pJoint->removeAttachmentScaleOverride(mesh_id, av_string);
        }
        if (pJoint && pJoint == pJointPelvis)
        {
            removePelvisFixup(mesh_id);
            // SL-315
            pJoint->setPosition(LLVector3( 0.0f, 0.0f, 0.0f));
        }
    }

    postPelvisSetRecalc();

    mActiveOverrideMeshes.erase(mesh_id);
    onActiveOverrideMeshesChanged();
}

//-----------------------------------------------------------------------------
// getCharacterPosition()
//-----------------------------------------------------------------------------
LLVector3 LLVOAvatar::getCharacterPosition()
{
    if (mDrawable.notNull())
    {
        return mDrawable->getPositionAgent();
    }
    else
    {
        return getPositionAgent();
    }
}

//-----------------------------------------------------------------------------
// LLVOAvatar::getCharacterRotation()
//-----------------------------------------------------------------------------
LLQuaternion LLVOAvatar::getCharacterRotation()
{
    return getRotation();
}

//-----------------------------------------------------------------------------
// LLVOAvatar::getCharacterVelocity()
//-----------------------------------------------------------------------------
LLVector3 LLVOAvatar::getCharacterVelocity()
{
    return getVelocity() - mStepObjectVelocity;
}

//-----------------------------------------------------------------------------
// LLVOAvatar::getCharacterAngularVelocity()
//-----------------------------------------------------------------------------
LLVector3 LLVOAvatar::getCharacterAngularVelocity()
{
    return getAngularVelocity();
}

//-----------------------------------------------------------------------------
// LLVOAvatar::getGround()
//-----------------------------------------------------------------------------
void LLVOAvatar::getGround(const LLVector3 &in_pos_agent, LLVector3 &out_pos_agent, LLVector3 &outNorm)
{
    LLVector3d z_vec(0.0f, 0.0f, 1.0f);
    LLVector3d p0_global, p1_global;

    if (isUIAvatar())
    {
        outNorm.setVec(z_vec);
        out_pos_agent = in_pos_agent;
        return;
    }

    p0_global = gAgent.getPosGlobalFromAgent(in_pos_agent) + z_vec;
    p1_global = gAgent.getPosGlobalFromAgent(in_pos_agent) - z_vec;
    LLViewerObject *obj;
    LLVector3d out_pos_global;
    LLWorld::getInstance()->resolveStepHeightGlobal(this, p0_global, p1_global, out_pos_global, outNorm, &obj);
    out_pos_agent = gAgent.getPosAgentFromGlobal(out_pos_global);
}

//-----------------------------------------------------------------------------
// LLVOAvatar::getTimeDilation()
//-----------------------------------------------------------------------------
F32 LLVOAvatar::getTimeDilation()
{
    return mRegionp ? mRegionp->getTimeDilation() : 1.f;
}

//-----------------------------------------------------------------------------
// LLVOAvatar::getPixelArea()
//-----------------------------------------------------------------------------
F32 LLVOAvatar::getPixelArea() const
{
    if (isUIAvatar())
    {
        return 100000.f;
    }
    return mPixelArea;
}

//-----------------------------------------------------------------------------
// LLVOAvatar::getPosGlobalFromAgent()
//-----------------------------------------------------------------------------
LLVector3d  LLVOAvatar::getPosGlobalFromAgent(const LLVector3 &position)
{
    return gAgent.getPosGlobalFromAgent(position);
}

//-----------------------------------------------------------------------------
// getPosAgentFromGlobal()
//-----------------------------------------------------------------------------
LLVector3   LLVOAvatar::getPosAgentFromGlobal(const LLVector3d &position)
{
    return gAgent.getPosAgentFromGlobal(position);
}

//-----------------------------------------------------------------------------
// requestStopMotion()
//-----------------------------------------------------------------------------
// virtual
void LLVOAvatar::requestStopMotion( LLMotion* motion )
{
    // Only agent avatars should handle the stop motion notifications.
}

//-----------------------------------------------------------------------------
// loadSkeletonNode(): loads <skeleton> node from XML tree
//-----------------------------------------------------------------------------
//virtual
bool LLVOAvatar::loadSkeletonNode ()
{
    if (!LLAvatarAppearance::loadSkeletonNode())
    {
        return false;
    }

    bool ignore_hud_joints = false;
    initAttachmentPoints(ignore_hud_joints);

    return true;
}

//-----------------------------------------------------------------------------
// initAttachmentPoints(): creates attachment points if needed, sets state based on avatar_lad.xml.
//-----------------------------------------------------------------------------
void LLVOAvatar::initAttachmentPoints(bool ignore_hud_joints)
{
    LLAvatarXmlInfo::attachment_info_list_t::iterator iter;
    for (iter = sAvatarXmlInfo->mAttachmentInfoList.begin();
         iter != sAvatarXmlInfo->mAttachmentInfoList.end();
         ++iter)
    {
        LLAvatarXmlInfo::LLAvatarAttachmentInfo *info = *iter;
        if (info->mIsHUDAttachment && (!isSelf() || ignore_hud_joints))
        {
            //don't process hud joint for other avatars.
            continue;
        }

        S32 attachmentID = info->mAttachmentID;
        if (attachmentID < 1 || attachmentID > 255)
        {
            LL_WARNS() << "Attachment point out of range [1-255]: " << attachmentID << " on attachment point " << info->mName << LL_ENDL;
            continue;
        }

        LLViewerJointAttachment* attachment = NULL;
        bool newly_created = false;
        if (mAttachmentPoints.find(attachmentID) == mAttachmentPoints.end())
        {
            attachment = new LLViewerJointAttachment();
            newly_created = true;
        }
        else
        {
            attachment = mAttachmentPoints[attachmentID];
        }

        attachment->setName(info->mName);

//<FS:ND> Query by JointKey rather than just a string, the key can be a U32 index for faster lookup
//      LLJoint *parent_joint = getJoint(info->mJointName);
        LLJoint *parent_joint = getJoint( JointKey::construct( info->mJointName ) );
// </FS:ND>

        if (!parent_joint)
        {
            // If the intended parent for attachment point is unavailable, avatar_lad.xml is corrupt.
            LL_WARNS() << "No parent joint by name " << info->mJointName << " found for attachment point " << info->mName << LL_ENDL;
            LL_ERRS() << "Invalid avatar_lad.xml file" << LL_ENDL;
        }

        if (info->mHasPosition)
        {
            attachment->setOriginalPosition(info->mPosition);
            attachment->setDefaultPosition(info->mPosition);
        }

        if (info->mHasRotation)
        {
            LLQuaternion rotation;
            rotation.setQuat(info->mRotationEuler.mV[VX] * DEG_TO_RAD,
                             info->mRotationEuler.mV[VY] * DEG_TO_RAD,
                             info->mRotationEuler.mV[VZ] * DEG_TO_RAD);
            attachment->setRotation(rotation);
        }

        int group = info->mGroup;
        if (group >= 0)
        {
            if (group < 0 || group > 9)
            {
                LL_WARNS() << "Invalid group number (" << group << ") for attachment point " << info->mName << LL_ENDL;
            }
            else
            {
                attachment->setGroup(group);
            }
        }

        attachment->setPieSlice(info->mPieMenuSlice);
        attachment->setVisibleInFirstPerson(info->mVisibleFirstPerson);
        attachment->setIsHUDAttachment(info->mIsHUDAttachment);
        // attachment can potentially be animated, needs a number.
        attachment->setJointNum(mNumBones + mNumCollisionVolumes + attachmentID - 1);

        if (newly_created)
        {
            mAttachmentPoints[attachmentID] = attachment;

            // now add attachment joint
            parent_joint->addChild(attachment);
        }
    }
}

//-----------------------------------------------------------------------------
// updateVisualParams()
//-----------------------------------------------------------------------------
void LLVOAvatar::updateVisualParams()
{
    ESex avatar_sex = (getVisualParamWeight("male") > 0.5f) ? SEX_MALE : SEX_FEMALE;
    if (getSex() != avatar_sex)
    {
        if (mIsSitting && findMotion(avatar_sex == SEX_MALE ? ANIM_AGENT_SIT_FEMALE : ANIM_AGENT_SIT) != NULL)
        {
            // In some cases of gender change server changes sit motion with motion message,
            // but in case of some avatars (legacy?) there is no update from server side,
            // likely because server doesn't know about difference between motions
            // (female and male sit ids are same server side, so it is likely unaware that it
            // need to send update)
            // Make sure motion is up to date
            stopMotion(ANIM_AGENT_SIT);
            setSex(avatar_sex);
            startMotion(ANIM_AGENT_SIT);
        }
        else
        {
            setSex(avatar_sex);
        }
    }

    LLCharacter::updateVisualParams();

    if (mLastSkeletonSerialNum != mSkeletonSerialNum)
    {
        computeBodySize();
        mLastSkeletonSerialNum = mSkeletonSerialNum;
        mRoot->updateWorldMatrixChildren();
    }

    dirtyMesh();
    updateHeadOffset();
}

void LLVOAvatar::setCorrectedPixelArea(F32 area)
{
    // We always want to look good to ourselves
    if (isSelf())
    {
        area = llmax(area, F32(getTexImageSize() / 16));
    }

    setPixelArea(area);
}

//-----------------------------------------------------------------------------
// isActive()
//-----------------------------------------------------------------------------
bool LLVOAvatar::isActive() const
{
    return true;
}

//-----------------------------------------------------------------------------
// setPixelAreaAndAngle()
//-----------------------------------------------------------------------------
void LLVOAvatar::setPixelAreaAndAngle(LLAgent &agent)
{
    if (mDrawable.isNull())
    {
        return;
    }

    const LLVector4a* ext = mDrawable->getSpatialExtents();
    LLVector4a center;
    center.setAdd(ext[1], ext[0]);
    center.mul(0.5f);
    LLVector4a size;
    size.setSub(ext[1], ext[0]);
    size.mul(0.5f);

    mImpostorPixelArea = LLPipeline::calcPixelArea(center, size, *LLViewerCamera::getInstance());
    setCorrectedPixelArea(mImpostorPixelArea);

    F32 range = mDrawable->mDistanceWRTCamera;

    if (range < 0.001f)     // range == zero
    {
        mAppAngle = 180.f;
    }
    else
    {
        F32 radius = size.getLength3().getF32();
        mAppAngle = (F32) atan2( radius, range) * RAD_TO_DEG;
    }
}

//-----------------------------------------------------------------------------
// updateJointLODs()
//-----------------------------------------------------------------------------
bool LLVOAvatar::updateJointLODs()
{
    const F32 MAX_PIXEL_AREA = 100000000.f;
    F32 lod_factor = (sLODFactor * AVATAR_LOD_TWEAK_RANGE + (1.f - AVATAR_LOD_TWEAK_RANGE));
    F32 avatar_num_min_factor = clamp_rescale(sLODFactor, 0.f, 1.f, 0.25f, 0.6f);
    F32 avatar_num_factor = clamp_rescale((F32)sNumVisibleAvatars, 8, 25, 1.f, avatar_num_min_factor);
    F32 area_scale = 0.16f;

        if (isSelf())
        {
            if(gAgentCamera.cameraCustomizeAvatar() || gAgentCamera.cameraMouselook())
            {
                mAdjustedPixelArea = MAX_PIXEL_AREA;
            }
            else
            {
                mAdjustedPixelArea = mPixelArea*area_scale;
            }
        }
        else if (mIsDummy)
        {
            mAdjustedPixelArea = MAX_PIXEL_AREA;
        }
        else
        {
            // reported avatar pixel area is dependent on avatar render load, based on number of visible avatars
            mAdjustedPixelArea = (F32)mPixelArea * area_scale * lod_factor * lod_factor * avatar_num_factor * avatar_num_factor;
        }

        // now select meshes to render based on adjusted pixel area
        LLViewerJoint* root = dynamic_cast<LLViewerJoint*>(mRoot);
        bool res = false;
        if (root)
        {
            res = root->updateLOD(mAdjustedPixelArea, true);
        }
        if (res)
        {
            sNumLODChangesThisFrame++;
            dirtyMesh(2);
            return true;
        }

    return false;
}

//-----------------------------------------------------------------------------
// createDrawable()
//-----------------------------------------------------------------------------
LLDrawable *LLVOAvatar::createDrawable(LLPipeline *pipeline)
{
    pipeline->allocDrawable(this);
    mDrawable->setLit(false);

    LLDrawPoolAvatar *poolp = (LLDrawPoolAvatar*)gPipeline.getPool(mIsControlAvatar ? LLDrawPool::POOL_CONTROL_AV : LLDrawPool::POOL_AVATAR);

    // Only a single face (one per avatar)
    //this face will be splitted into several if its vertex buffer is too long.
    mDrawable->setState(LLDrawable::ACTIVE);
    mDrawable->addFace(poolp, NULL);
    mDrawable->setRenderType(mIsControlAvatar ? LLPipeline::RENDER_TYPE_CONTROL_AV : LLPipeline::RENDER_TYPE_AVATAR);

    mNumInitFaces = mDrawable->getNumFaces() ;

    dirtyMesh(2);
    return mDrawable;
}


void LLVOAvatar::updateGL()
{
    if (mMeshTexturesDirty)
    {
        LL_PROFILE_ZONE_SCOPED_CATEGORY_AVATAR;
        updateMeshTextures();
        mMeshTexturesDirty = false;
    }
}

//-----------------------------------------------------------------------------
// updateGeometry()
//-----------------------------------------------------------------------------
bool LLVOAvatar::updateGeometry(LLDrawable *drawable)
{
    LL_PROFILE_ZONE_SCOPED_CATEGORY_AVATAR;
    if (!(gPipeline.hasRenderType(mIsControlAvatar ? LLPipeline::RENDER_TYPE_CONTROL_AV : LLPipeline::RENDER_TYPE_AVATAR)))
    {
        return true;
    }

    if (!mMeshValid)
    {
        return true;
    }

    if (!drawable)
    {
        LL_ERRS() << "LLVOAvatar::updateGeometry() called with NULL drawable" << LL_ENDL;
    }

    return true;
}

//-----------------------------------------------------------------------------
// updateSexDependentLayerSets()
//-----------------------------------------------------------------------------
// <FS:Ansariel> [Legacy Bake]
//void LLVOAvatar::updateSexDependentLayerSets()
//{
//  invalidateComposite( mBakedTextureDatas[BAKED_HEAD].mTexLayerSet);
//  invalidateComposite( mBakedTextureDatas[BAKED_UPPER].mTexLayerSet);
//  invalidateComposite( mBakedTextureDatas[BAKED_LOWER].mTexLayerSet);
//}
void LLVOAvatar::updateSexDependentLayerSets(bool upload_bake)
{
    invalidateComposite( mBakedTextureDatas[BAKED_HEAD].mTexLayerSet, upload_bake);
    invalidateComposite( mBakedTextureDatas[BAKED_UPPER].mTexLayerSet, upload_bake);
    invalidateComposite( mBakedTextureDatas[BAKED_LOWER].mTexLayerSet, upload_bake);
}
// </FS:Ansariel> [Legacy Bake]

//-----------------------------------------------------------------------------
// dirtyMesh()
//-----------------------------------------------------------------------------
void LLVOAvatar::dirtyMesh()
{
    dirtyMesh(1);
}
void LLVOAvatar::dirtyMesh(S32 priority)
{
    mDirtyMesh = llmax(mDirtyMesh, priority);
}

//-----------------------------------------------------------------------------
// getViewerJoint()
//-----------------------------------------------------------------------------
LLViewerJoint*  LLVOAvatar::getViewerJoint(S32 idx)
{
    return dynamic_cast<LLViewerJoint*>(mMeshLOD[idx]);
}

//-----------------------------------------------------------------------------
// hideHair()
//-----------------------------------------------------------------------------
void LLVOAvatar::hideHair()
{
    mMeshLOD[MESH_ID_HAIR]->setVisible(false, true);
}

//-----------------------------------------------------------------------------
// hideSkirt()
//-----------------------------------------------------------------------------
void LLVOAvatar::hideSkirt()
{
    mMeshLOD[MESH_ID_SKIRT]->setVisible(false, true);
}

bool LLVOAvatar::setParent(LLViewerObject* parent)
{
    bool ret ;
    if (parent == NULL)
    {
        getOffObject();
        ret = LLViewerObject::setParent(parent);
        if (isSelf())
        {
            gAgentCamera.resetCamera();
        }
    }
    else
    {
        ret = LLViewerObject::setParent(parent);
        if(ret)
        {
            sitOnObject(parent);
        }
    }
    return ret ;
}

void LLVOAvatar::addChild(LLViewerObject *childp)
{
    childp->extractAttachmentItemID(); // find the inventory item this object is associated with.
    if (isSelf())
    {
        const LLUUID& item_id = childp->getAttachmentItemID();
        LLViewerInventoryItem *item = gInventory.getItem(item_id);
        LL_DEBUGS("Avatar") << "ATT attachment child added " << (item ? item->getName() : "UNKNOWN") << " id " << item_id << LL_ENDL;

    }

    LLViewerObject::addChild(childp);
    if (childp->mDrawable)
    {
        if (!attachObject(childp))
        {
            LL_WARNS() << "ATT addChild() failed for "
                    << childp->getID()
                    << " item " << childp->getAttachmentItemID()
                    << LL_ENDL;
            // MAINT-3312 backout
            // mPendingAttachment.push_back(childp);
        }
    }
    else
    {
        mPendingAttachment.push_back(childp);
    }
}

void LLVOAvatar::removeChild(LLViewerObject *childp)
{
    LLViewerObject::removeChild(childp);
    if (!detachObject(childp))
    {
        LL_WARNS() << "Calling detach on non-attached object " << LL_ENDL;
    }
}

LLViewerJointAttachment* LLVOAvatar::getTargetAttachmentPoint(LLViewerObject* viewer_object)
{
    S32 attachmentID = ATTACHMENT_ID_FROM_STATE(viewer_object->getAttachmentState());

    // This should never happen unless the server didn't process the attachment point
    // correctly, but putting this check in here to be safe.
    if (attachmentID & ATTACHMENT_ADD)
    {
        LL_WARNS() << "Got an attachment with ATTACHMENT_ADD mask, removing ( attach pt:" << attachmentID << " )" << LL_ENDL;
        attachmentID &= ~ATTACHMENT_ADD;
    }

    LLViewerJointAttachment* attachment = get_if_there(mAttachmentPoints, attachmentID, (LLViewerJointAttachment*)NULL);

    if (!attachment)
    {
        if(attachmentID != 127)
        {
        LL_WARNS() << "Object attachment point invalid: " << attachmentID
            << " trying to use 1 (chest)"
            << LL_ENDL;
        }
        attachment = get_if_there(mAttachmentPoints, 1, (LLViewerJointAttachment*)NULL); // Arbitrary using 1 (chest)
        if (attachment)
        {
            LL_WARNS() << "Object attachment point invalid: " << attachmentID
                << " on object " << viewer_object->getID()
                << " attachment item " << viewer_object->getAttachmentItemID()
                << " falling back to 1 (chest)"
                << LL_ENDL;
        }
        else
        {
            LL_WARNS() << "Object attachment point invalid: " << attachmentID
                << " on object " << viewer_object->getID()
                << " attachment item " << viewer_object->getAttachmentItemID()
                << "Unable to use fallback attachment point 1 (chest)"
                << LL_ENDL;
        }
    }

    return attachment;
}

//-----------------------------------------------------------------------------
// attachObject()
//-----------------------------------------------------------------------------
const LLViewerJointAttachment *LLVOAvatar::attachObject(LLViewerObject *viewer_object)
{
    if (isSelf())
    {
        const LLUUID& item_id = viewer_object->getAttachmentItemID();
        LLViewerInventoryItem *item = gInventory.getItem(item_id);
        LL_DEBUGS("Avatar") << "ATT attaching object "
                            << (item ? item->getName() : "UNKNOWN") << " id " << item_id << LL_ENDL;
    }
    LLViewerJointAttachment* attachment = getTargetAttachmentPoint(viewer_object);

    if (!attachment || !attachment->addObject(viewer_object))
    {
        const LLUUID& item_id = viewer_object->getAttachmentItemID();
        LLViewerInventoryItem *item = gInventory.getItem(item_id);
        LL_WARNS("Avatar") << "ATT attach failed "
                           << (item ? item->getName() : "UNKNOWN") << " id " << item_id << LL_ENDL;
        return 0;
    }

    if (!viewer_object->isAnimatedObject())
    {
        updateAttachmentOverrides();
    }

    updateVisualComplexity();

    if (viewer_object->isSelected())
    {
        LLSelectMgr::getInstance()->updateSelectionCenter();
        LLSelectMgr::getInstance()->updatePointAt();
    }

    viewer_object->refreshBakeTexture();


    LLViewerObject::const_child_list_t& child_list = viewer_object->getChildren();
    for (LLViewerObject::child_list_t::const_iterator iter = child_list.begin();
        iter != child_list.end(); ++iter)
    {
        LLViewerObject* objectp = *iter;
        if (objectp)
        {
            objectp->refreshBakeTexture();
        }
    }

    updateMeshVisibility();

    return attachment;
}

//-----------------------------------------------------------------------------
// getNumAttachments()
//-----------------------------------------------------------------------------
U32 LLVOAvatar::getNumAttachments() const
{
    U32 num_attachments = 0;
    for (attachment_map_t::const_iterator iter = mAttachmentPoints.begin();
         iter != mAttachmentPoints.end();
         ++iter)
    {
        const LLViewerJointAttachment *attachment_pt = (*iter).second;
        // <FS:Ansariel> Possible crash fix
        if (!attachment_pt)
        {
            continue;
        }
        // </FS:Ansariel>
        num_attachments += attachment_pt->getNumObjects();
    }
    return num_attachments;
}

//-----------------------------------------------------------------------------
// getMaxAttachments()
//-----------------------------------------------------------------------------
S32 LLVOAvatar::getMaxAttachments() const
{
    return LLAgentBenefitsMgr::current().getAttachmentLimit();
}

//-----------------------------------------------------------------------------
// canAttachMoreObjects()
// Returns true if we can attach <n> more objects.
//-----------------------------------------------------------------------------
bool LLVOAvatar::canAttachMoreObjects(U32 n) const
{
    return (getNumAttachments() + n) <= (U32)getMaxAttachments();
}

//-----------------------------------------------------------------------------
// getNumAnimatedObjectAttachments()
//-----------------------------------------------------------------------------
U32 LLVOAvatar::getNumAnimatedObjectAttachments() const
{
    U32 num_attachments = 0;
    for (attachment_map_t::const_iterator iter = mAttachmentPoints.begin();
         iter != mAttachmentPoints.end();
         ++iter)
    {
        const LLViewerJointAttachment *attachment_pt = (*iter).second;
        num_attachments += attachment_pt->getNumAnimatedObjects();
    }
    return num_attachments;
}

//-----------------------------------------------------------------------------
// getMaxAnimatedObjectAttachments()
// Gets from simulator feature if available, otherwise 0.
//-----------------------------------------------------------------------------
S32 LLVOAvatar::getMaxAnimatedObjectAttachments() const
{
    return LLAgentBenefitsMgr::current().getAnimatedObjectLimit();
}

//-----------------------------------------------------------------------------
// canAttachMoreAnimatedObjects()
// Returns true if we can attach <n> more animated objects.
//-----------------------------------------------------------------------------
bool LLVOAvatar::canAttachMoreAnimatedObjects(U32 n) const
{
    return (getNumAnimatedObjectAttachments() + n) <= (U32)getMaxAnimatedObjectAttachments();
}

//-----------------------------------------------------------------------------
// lazyAttach()
//-----------------------------------------------------------------------------
void LLVOAvatar::lazyAttach()
{
    std::vector<LLPointer<LLViewerObject> > still_pending;

    for (U32 i = 0; i < mPendingAttachment.size(); i++)
    {
        LLPointer<LLViewerObject> cur_attachment = mPendingAttachment[i];
        // Object might have died while we were waiting for drawable
        if (!cur_attachment->isDead())
        {
            if (cur_attachment->mDrawable)
            {
                if (isSelf())
                {
                    const LLUUID& item_id = cur_attachment->getAttachmentItemID();
                    LLViewerInventoryItem *item = gInventory.getItem(item_id);
                    LL_DEBUGS("Avatar") << "ATT attaching object "
                        << (item ? item->getName() : "UNKNOWN") << " id " << item_id << LL_ENDL;
                }
                if (!attachObject(cur_attachment))
                {   // Drop it
                    LL_WARNS() << "attachObject() failed for "
                        << cur_attachment->getID()
                        << " item " << cur_attachment->getAttachmentItemID()
                        << LL_ENDL;
                    // MAINT-3312 backout
                    //still_pending.push_back(cur_attachment);
                }
            }
            else
            {
                still_pending.push_back(cur_attachment);
            }
        }
    }

    mPendingAttachment = still_pending;
}

void LLVOAvatar::resetHUDAttachments()
{

    for (attachment_map_t::iterator iter = mAttachmentPoints.begin();
         iter != mAttachmentPoints.end();
         ++iter)
    {
        LLViewerJointAttachment* attachment = iter->second;
        // <FS:Ansariel> Fix possible crash
        //if (attachment->getIsHUDAttachment())
        if (attachment && attachment->getIsHUDAttachment())
        // </FS:Ansariel>
        {
            for (LLViewerJointAttachment::attachedobjs_vec_t::iterator attachment_iter = attachment->mAttachedObjects.begin();
                 attachment_iter != attachment->mAttachedObjects.end();
                 ++attachment_iter)
            {
                const LLViewerObject* attached_object = attachment_iter->get();
                if (attached_object && attached_object->mDrawable.notNull())
                {
                    gPipeline.markMoved(attached_object->mDrawable);
                }
            }
        }
    }
}

void LLVOAvatar::rebuildRiggedAttachments( void )
{
    for ( attachment_map_t::iterator iter = mAttachmentPoints.begin(); iter != mAttachmentPoints.end(); ++iter )
    {
        LLViewerJointAttachment* pAttachment = iter->second;

        // <FS:Ansariel> Possible crash fix
        if (!pAttachment)
        {
            continue;
        }
        // </FS:Ansariel>

        LLViewerJointAttachment::attachedobjs_vec_t::iterator attachmentIterEnd = pAttachment->mAttachedObjects.end();

        for ( LLViewerJointAttachment::attachedobjs_vec_t::iterator attachmentIter = pAttachment->mAttachedObjects.begin();
             attachmentIter != attachmentIterEnd; ++attachmentIter)
        {
            const LLViewerObject* pAttachedObject =  *attachmentIter;
            if ( pAttachment && pAttachedObject->mDrawable.notNull() )
            {
                gPipeline.markRebuild(pAttachedObject->mDrawable);
            }
        }
    }
}
//-----------------------------------------------------------------------------
// cleanupAttachedMesh()
//-----------------------------------------------------------------------------
void LLVOAvatar::cleanupAttachedMesh( LLViewerObject* pVO )
{
    LLUUID mesh_id;
    if (getRiggedMeshID(pVO, mesh_id))
    {
        // FIXME this seems like an odd place for this code.
        if ( gAgentCamera.cameraCustomizeAvatar() )
        {
            gAgent.unpauseAnimation();
            //Still want to refocus on head bone
            gAgentCamera.changeCameraToCustomizeAvatar();
        }
    }
}
// <FS:Beq> remove mesh rezzing delay
// bool LLVOAvatar::hasPendingAttachedMeshes()
// {
//     for (attachment_map_t::iterator iter = mAttachmentPoints.begin();
//          iter != mAttachmentPoints.end();
//          ++iter)
//     {
//         LLViewerJointAttachment* attachment = iter->second;
//         if (attachment)
//         {
//             for (LLViewerJointAttachment::attachedobjs_vec_t::iterator attachment_iter = attachment->mAttachedObjects.begin();
//                  attachment_iter != attachment->mAttachedObjects.end();
//                  ++attachment_iter)
//             {
//                 LLViewerObject* objectp = attachment_iter->get();
//                 if (objectp)
//                 {
//                     LLViewerObject::const_child_list_t& child_list = objectp->getChildren();
//                     for (LLViewerObject::child_list_t::const_iterator iter1 = child_list.begin();
//                          iter1 != child_list.end(); ++iter1)
//                     {
//                         LLViewerObject* objectchild = *iter1;
//                         if (objectchild && objectchild->getVolume())
//                         {
//                             const LLUUID& mesh_id = objectchild->getVolume()->getParams().getSculptID();
//                             if (mesh_id.isNull())
//                             {
//                                 // No mesh nor skin info needed
//                                 continue;
//                             }

//                             if (objectchild->getVolume()->isMeshAssetUnavaliable())
//                             {
//                                 // Mesh failed to load, do not expect it
//                                 continue;
//                             }

//                             if (objectchild->mDrawable)
//                             {
//                                 LLVOVolume* pvobj = objectchild->mDrawable->getVOVolume();
//                                 if (pvobj)
//                                 {
//                                     if (!pvobj->isMesh())
//                                     {
//                                         // Not a mesh
//                                         continue;
//                                     }

//                                     if (!objectchild->getVolume()->isMeshAssetLoaded())
//                                     {
//                                         // Waiting for mesh
//                                         return true;
//                                     }

//                                     const LLMeshSkinInfo* skin_data = pvobj->getSkinInfo();
//                                     if (skin_data)
//                                     {
//                                         // Skin info present, done
//                                         continue;
//                                     }

//                                     if (pvobj->isSkinInfoUnavaliable())
//                                     {
//                                         // Load failed or info not present, don't expect it
//                                         continue;
//                                     }
//                                 }

//                                 // objectchild is not ready
//                                 return true;
//                             }
//                         }
//                     }
//                 }
//             }
//         }
//     }
//     return false;
// }
// </FS:Beq>

//-----------------------------------------------------------------------------
// detachObject()
//-----------------------------------------------------------------------------
bool LLVOAvatar::detachObject(LLViewerObject *viewer_object)
{
    for (attachment_map_t::iterator iter = mAttachmentPoints.begin();
         iter != mAttachmentPoints.end();
         ++iter)
    {
        LLViewerJointAttachment* attachment = iter->second;

        // <FS:Ansariel> Possible crash fix
        //if (attachment->isObjectAttached(viewer_object))
        if (attachment && attachment->isObjectAttached(viewer_object))
        // </FS:Ansariel>
        {
            updateVisualComplexity();
            bool is_animated_object = viewer_object->isAnimatedObject();
            cleanupAttachedMesh(viewer_object);

            attachment->removeObject(viewer_object);
            if (!is_animated_object)
            {
                updateAttachmentOverrides();
            }
            viewer_object->refreshBakeTexture();

            LLViewerObject::const_child_list_t& child_list = viewer_object->getChildren();
            for (LLViewerObject::child_list_t::const_iterator iter1 = child_list.begin();
                iter1 != child_list.end(); ++iter1)
            {
                LLViewerObject* objectp = *iter1;
                if (objectp)
            {
                    objectp->refreshBakeTexture();
                }
            }

            updateMeshVisibility();

            LL_DEBUGS() << "Detaching object " << viewer_object->mID << " from " << attachment->getName() << LL_ENDL;
            return true;
        }
    }

    std::vector<LLPointer<LLViewerObject> >::iterator iter = std::find(mPendingAttachment.begin(), mPendingAttachment.end(), viewer_object);
    if (iter != mPendingAttachment.end())
    {
        mPendingAttachment.erase(iter);
        return true;
    }

    return false;
}

//-----------------------------------------------------------------------------
// sitDown()
//-----------------------------------------------------------------------------
void LLVOAvatar::sitDown(bool bSitting)
{
    mIsSitting = bSitting;
    if (isSelf())
    {
        // Update Movement Controls according to own Sitting mode
        LLFloaterMove::setSittingMode(bSitting);

// [RLVa:KB] - Checked: 2010-08-29 (RLVa-1.2.1c) | Modified: RLVa-1.2.1c
        if (rlv_handler_t::isEnabled())
        {
            gRlvHandler.onSitOrStand(bSitting);
        }
// [/RLVa:KB]

        // <FS:PP> Refresh movelock position after sitting down to prevent pulling avatar back to previous one after standing up
        if (bSitting && gSavedPerAccountSettings.getBOOL("UseMoveLock") && gSavedPerAccountSettings.getBOOL("RelockMoveLockAfterMovement"))
        {
            FSLSLBridge::instance().viewerToLSL("UseMoveLock|1|noreport");
        }
        // </FS:PP>
    }
}

//-----------------------------------------------------------------------------
// sitOnObject()
//-----------------------------------------------------------------------------
void LLVOAvatar::sitOnObject(LLViewerObject *sit_object)
{
    if (isSelf())
    {
        // Might be first sit
        //LLFirstUse::useSit();

        gAgent.setFlying(false);
        gAgentCamera.setThirdPersonHeadOffset(LLVector3::zero);
        //interpolate to new camera position
        gAgentCamera.startCameraAnimation();
        // make sure we are not trying to autopilot
        gAgent.stopAutoPilot();
        gAgentCamera.setupSitCamera();
        if (gAgentCamera.getForceMouselook())
        {
            gAgentCamera.changeCameraToMouselook();
        }

        if (gAgentCamera.getFocusOnAvatar() && LLToolMgr::getInstance()->inEdit())
        {
            LLSelectNode* node = LLSelectMgr::getInstance()->getSelection()->getFirstRootNode();
            if (node && node->mValid)
            {
                LLViewerObject* root_object = node->getObject();
                if (root_object == sit_object)
                {
                    LLFloaterTools::sPreviousFocusOnAvatar = true;
                }
            }
        }

        // <FS:KC> revoke perms on sit
        U32 revoke_on = gSavedSettings.getU32("FSRevokePerms");
        if ((revoke_on == 1 || revoke_on == 3) && !sit_object->permYouOwner())
        {
            revokePermissionsOnObject(sit_object);
        }
        // </FS:KC>
    }

    if (mDrawable.isNull())
    {
        return;
    }
    LLQuaternion inv_obj_rot = ~sit_object->getRenderRotation();
    LLVector3 obj_pos = sit_object->getRenderPosition();

    LLVector3 rel_pos = getRenderPosition() - obj_pos;
    rel_pos.rotVec(inv_obj_rot);

    mDrawable->mXform.setPosition(rel_pos);
    mDrawable->mXform.setRotation(mDrawable->getWorldRotation() * inv_obj_rot);

    gPipeline.markMoved(mDrawable, true);
    // Notice that removing sitDown() from here causes avatars sitting on
    // objects to be not rendered for new arrivals. See EXT-6835 and EXT-1655.
    sitDown(true);
    mRoot->getXform()->setParent(&sit_object->mDrawable->mXform); // LLVOAvatar::sitOnObject
    // SL-315
    mRoot->setPosition(getPosition());
    mRoot->updateWorldMatrixChildren();

    stopMotion(ANIM_AGENT_BODY_NOISE);

    gAgentCamera.setInitSitRot(gAgent.getFrameAgent().getQuaternion());
}

//-----------------------------------------------------------------------------
// getOffObject()
//-----------------------------------------------------------------------------
void LLVOAvatar::getOffObject()
{
    if (mDrawable.isNull())
    {
        return;
    }

    LLViewerObject* sit_object = (LLViewerObject*)getParent();

    if (sit_object)
    {
        stopMotionFromSource(sit_object->getID());
        LLFollowCamMgr::getInstance()->setCameraActive(sit_object->getID(), false);

        LLViewerObject::const_child_list_t& child_list = sit_object->getChildren();
        for (LLViewerObject::child_list_t::const_iterator iter = child_list.begin();
             iter != child_list.end(); ++iter)
        {
            LLViewerObject* child_objectp = *iter;

            stopMotionFromSource(child_objectp->getID());
            LLFollowCamMgr::getInstance()->setCameraActive(child_objectp->getID(), false);
        }
    }

    // assumes that transform will not be updated with drawable still having a parent
    // or that drawable had no parent from the start
    LLVector3 cur_position_world = mDrawable->getWorldPosition();
    LLQuaternion cur_rotation_world = mDrawable->getWorldRotation();

    if (mLastRootPos.length() >= MAX_STANDOFF_FROM_ORIGIN
        && (cur_position_world.length() < MAX_STANDOFF_FROM_ORIGIN
            || dist_vec(cur_position_world, mLastRootPos) > MAX_STANDOFF_DISTANCE_CHANGE))
    {
        // Most likely drawable got updated too early or some updates were missed - we got relative position to non-existing parent
        // restore coordinates from cache
        cur_position_world = mLastRootPos;
    }

    // set *local* position based on last *world* position, since we're unparenting the avatar
    mDrawable->mXform.setPosition(cur_position_world);
    mDrawable->mXform.setRotation(cur_rotation_world);

    gPipeline.markMoved(mDrawable, true);

    sitDown(false);

    mRoot->getXform()->setParent(NULL); // LLVOAvatar::getOffObject
    // SL-315
    mRoot->setPosition(cur_position_world);
    mRoot->setRotation(cur_rotation_world);
    mRoot->getXform()->update();

    if (mEnableDefaultMotions)
    {
    startMotion(ANIM_AGENT_BODY_NOISE);
    }

    if (isSelf())
    {
        LLQuaternion av_rot = gAgent.getFrameAgent().getQuaternion();
        LLQuaternion obj_rot = sit_object ? sit_object->getRenderRotation() : LLQuaternion::DEFAULT;
        av_rot = av_rot * obj_rot;
        LLVector3 at_axis = LLVector3::x_axis;
        at_axis = at_axis * av_rot;
        at_axis.mV[VZ] = 0.f;
        at_axis.normalize();
        gAgent.resetAxes(at_axis);
        gAgentCamera.setThirdPersonHeadOffset(LLVector3(0.f, 0.f, 1.f));
        gAgentCamera.setSitCamera(LLUUID::null);

        //KC: revoke perms on sit
        U32 revoke_on = gSavedSettings.getU32("FSRevokePerms");
        if ((revoke_on == 2 || revoke_on == 3) && (sit_object && !sit_object->permYouOwner()))
        {
            revokePermissionsOnObject(sit_object);
        }
    }
}

//-----------------------------------------------------------------------------
// revokePermissionsOnObject()
//-----------------------------------------------------------------------------
void LLVOAvatar::revokePermissionsOnObject(LLViewerObject *sit_object)
{
    if (sit_object)
    {
        gMessageSystem->newMessageFast(_PREHASH_RevokePermissions);
        gMessageSystem->nextBlockFast(_PREHASH_AgentData);
        gMessageSystem->addUUIDFast(_PREHASH_AgentID, gAgent.getID());
        gMessageSystem->addUUIDFast(_PREHASH_SessionID, gAgent.getSessionID());
        gMessageSystem->nextBlockFast(_PREHASH_Data);
        gMessageSystem->addUUIDFast(_PREHASH_ObjectID, sit_object->getID());
        gMessageSystem->addU32Fast(_PREHASH_ObjectPermissions, 0xFFFFFFFF);
        gAgent.sendReliableMessage();
    }
}

//-----------------------------------------------------------------------------
// findAvatarFromAttachment()
//-----------------------------------------------------------------------------
// static
LLVOAvatar* LLVOAvatar::findAvatarFromAttachment( LLViewerObject* obj )
{
    if( obj->isAttachment() )
    {
        do
        {
            obj = (LLViewerObject*) obj->getParent();
        }
        while( obj && !obj->isAvatar() );

        if( obj && !obj->isDead() )
        {
            return (LLVOAvatar*)obj;
        }
    }
    return NULL;
}

S32 LLVOAvatar::getAttachmentCount() const
{
    size_t count = 0;

    for (attachment_map_t::const_iterator iter = mAttachmentPoints.begin(); iter != mAttachmentPoints.end(); ++iter)
    {
        LLViewerJointAttachment* pAttachment = iter->second;
        count += pAttachment->mAttachedObjects.size();
    }

    return static_cast<S32>(count);
}

bool LLVOAvatar::isWearingWearableType(LLWearableType::EType type) const
{
    if (mIsDummy) return true;

    if (isSelf())
    {
        return LLAvatarAppearance::isWearingWearableType(type);
    }

    switch(type)
    {
        case LLWearableType::WT_SHAPE:
        case LLWearableType::WT_SKIN:
        case LLWearableType::WT_HAIR:
        case LLWearableType::WT_EYES:
            return true;  // everyone has all bodyparts
        default:
            break; // Do nothing
    }


    // <FS:ND> Gets called quite a lot from processObjectUpdates. Remove the frequent getInstance calls.

    // for (LLAvatarAppearanceDictionary::Textures::const_iterator tex_iter = LLAvatarAppearance::getDictionary()->getTextures().begin();
    //   tex_iter != LLAvatarAppearance::getDictionary()->getTextures().end();
    //   ++tex_iter)

    LLAvatarAppearanceDictionary::Textures::const_iterator itrEnd = LLAvatarAppearance::getDictionary()->getTextures().end();
    for (LLAvatarAppearanceDictionary::Textures::const_iterator tex_iter = LLAvatarAppearance::getDictionary()->getTextures().begin();
         tex_iter != itrEnd;
         ++tex_iter)
    {
        const LLAvatarAppearanceDictionary::TextureEntry *texture_dict = tex_iter->second;
        if (texture_dict->mWearableType == type)
        {
            // Thus, you must check to see if the corresponding baked texture is defined.
            // NOTE: this is a poor substitute if you actually want to know about individual pieces of clothing
            // this works for detecting a skirt (most important), but is ineffective at any piece of clothing that
            // gets baked into a texture that always exists (upper or lower).
            if (texture_dict->mIsUsedByBakedTexture)
            {
                const EBakedTextureIndex baked_index = texture_dict->mBakedTextureIndex;
                return isTextureDefined(LLAvatarAppearance::getDictionary()->getBakedTexture(baked_index)->mTextureIndex);
            }
            return false;
        }
    }
    return false;
}

LLViewerObject *    LLVOAvatar::findAttachmentByID( const LLUUID & target_id ) const
{
    for(attachment_map_t::const_iterator attachment_points_iter = mAttachmentPoints.begin();
        attachment_points_iter != gAgentAvatarp->mAttachmentPoints.end();
        ++attachment_points_iter)
    {
        LLViewerJointAttachment* attachment = attachment_points_iter->second;

        // <FS:Ansariel> Possible crash fix
        if (!attachment)
        {
            continue;
        }
        // </FS:Ansariel>

        for (LLViewerJointAttachment::attachedobjs_vec_t::iterator attachment_iter = attachment->mAttachedObjects.begin();
             attachment_iter != attachment->mAttachedObjects.end();
             ++attachment_iter)
        {
            LLViewerObject *attached_object = attachment_iter->get();
            if (attached_object &&
                attached_object->getID() == target_id)
            {
                return attached_object;
            }
        }
    }

    return NULL;
}

// virtual
// <FS:Ansariel> [Legacy Bake]
//void LLVOAvatar::invalidateComposite( LLTexLayerSet* layerset)
void LLVOAvatar::invalidateComposite( LLTexLayerSet* layerset, bool upload_result)
{
}

void LLVOAvatar::invalidateAll()
{
}

// virtual
// <FS:Ansariel> [Legacy Bake]
//void LLVOAvatar::onGlobalColorChanged(const LLTexGlobalColor* global_color)
void LLVOAvatar::onGlobalColorChanged(const LLTexGlobalColor* global_color, bool upload_bake)
{
    if (global_color == mTexSkinColor)
    {
        // <FS:Ansariel> [Legacy Bake]
        //invalidateComposite( mBakedTextureDatas[BAKED_HEAD].mTexLayerSet);
        //invalidateComposite( mBakedTextureDatas[BAKED_UPPER].mTexLayerSet);
        //invalidateComposite( mBakedTextureDatas[BAKED_LOWER].mTexLayerSet);
        invalidateComposite( mBakedTextureDatas[BAKED_HEAD].mTexLayerSet, upload_bake);
        invalidateComposite( mBakedTextureDatas[BAKED_UPPER].mTexLayerSet, upload_bake);
        invalidateComposite( mBakedTextureDatas[BAKED_LOWER].mTexLayerSet, upload_bake);
        // </FS:Ansariel> [Legacy Bake]
    }
    else if (global_color == mTexHairColor)
    {
        // <FS:Ansariel> [Legacy Bake]
        //invalidateComposite( mBakedTextureDatas[BAKED_HEAD].mTexLayerSet);
        //invalidateComposite( mBakedTextureDatas[BAKED_HAIR].mTexLayerSet);
        invalidateComposite( mBakedTextureDatas[BAKED_HEAD].mTexLayerSet, upload_bake);
        invalidateComposite( mBakedTextureDatas[BAKED_HAIR].mTexLayerSet, upload_bake);
        // </FS:Ansariel> [Legacy Bake]

        // ! BACKWARDS COMPATIBILITY !
        // Fix for dealing with avatars from viewers that don't bake hair.
        if (!isTextureDefined(mBakedTextureDatas[BAKED_HAIR].mTextureIndex))
        {
            LLColor4 color = mTexHairColor->getColor();
            avatar_joint_mesh_list_t::iterator iter = mBakedTextureDatas[BAKED_HAIR].mJointMeshes.begin();
            avatar_joint_mesh_list_t::iterator end  = mBakedTextureDatas[BAKED_HAIR].mJointMeshes.end();
            for (; iter != end; ++iter)
            {
                LLAvatarJointMesh* mesh = (*iter);
                if (mesh)
            {
                    mesh->setColor( color );
                }
            }
        }
    }
    else if (global_color == mTexEyeColor)
    {
        // LL_INFOS() << "invalidateComposite cause: onGlobalColorChanged( eyecolor )" << LL_ENDL;
        // <FS:Ansariel> [Legacy Bake]
        //invalidateComposite( mBakedTextureDatas[BAKED_EYES].mTexLayerSet);
        invalidateComposite( mBakedTextureDatas[BAKED_EYES].mTexLayerSet, upload_bake);
    }
    updateMeshTextures();
}

// virtual
// Do rigged mesh attachments display with this av?
bool LLVOAvatar::shouldRenderRigged() const
{
    LL_PROFILE_ZONE_SCOPED_CATEGORY_AVATAR;

    if (getOverallAppearance() == AOA_NORMAL)
    {
        return true;
    }
    // TBD - render for AOA_JELLYDOLL?
    return false;
}

// FIXME: We have an mVisible member, set in updateVisibility(), but this
// function doesn't return it! isVisible() and mVisible are used
// different places for different purposes. mVisible seems to be more
// related to whether the actual avatar mesh is shown, and isVisible()
// to whether anything about the avatar is displayed in the scene.
// Maybe better naming could make this clearer?
bool LLVOAvatar::isVisible() const
{
    static LLCachedControl<bool> friends_only(gSavedSettings, "RenderAvatarFriendsOnly", false);
    return mDrawable.notNull()
        && (!mOrphaned || isSelf())
        && (mDrawable->isVisible() || mIsDummy)
        && (!friends_only() || isUIAvatar() || isSelf() || isControlAvatar() || isBuddy());
}

// Determine if we have enough avatar data to render
bool LLVOAvatar::getIsCloud() const
{
    if (mIsDummy)
    {
        return false;
    }

    return (   ((const_cast<LLVOAvatar*>(this))->visualParamWeightsAreDefault())// Do we have a shape?
            || (   !isTextureDefined(TEX_LOWER_BAKED)
                || !isTextureDefined(TEX_UPPER_BAKED)
                || !isTextureDefined(TEX_HEAD_BAKED)
                )
            );
}

void LLVOAvatar::updateRezzedStatusTimers(S32 rez_status)
{
    // State machine for rezzed status. Statuses are -1 on startup, 0
    // = cloud, 1 = gray, 2 = downloading, 3 = waiting for attachments, 4 = full.
    // Purpose is to collect time data for each it takes avatar to reach
    // various loading landmarks: gray, textured (partial), textured fully.

    if (rez_status != mLastRezzedStatus)
    {
        LL_DEBUGS("Avatar") << avString() << "rez state change: " << mLastRezzedStatus << " -> " << rez_status << LL_ENDL;

        if (mLastRezzedStatus == -1 && rez_status != -1)
        {
            // First time initialization, start all timers.
            for (S32 i = 1; i < 4; i++)
            {
                startPhase("load_" + LLVOAvatar::rezStatusToString(i));
                startPhase("first_load_" + LLVOAvatar::rezStatusToString(i));
            }
        }
        if (rez_status < mLastRezzedStatus)
        {
            // load level has decreased. start phase timers for higher load levels.
            for (S32 i = rez_status+1; i <= mLastRezzedStatus; i++)
            {
                startPhase("load_" + LLVOAvatar::rezStatusToString(i));
            }
        }
        else if (rez_status > mLastRezzedStatus)
        {
            // load level has increased. stop phase timers for lower and equal load levels.
            for (S32 i = llmax(mLastRezzedStatus+1,1); i <= rez_status; i++)
            {
                stopPhase("load_" + LLVOAvatar::rezStatusToString(i));
                stopPhase("first_load_" + LLVOAvatar::rezStatusToString(i), false);
            }
            if (rez_status == 4)
            {
                // "fully loaded", mark any pending appearance change complete.
                selfStopPhase("update_appearance_from_cof");
                selfStopPhase("wear_inventory_category", false);
                selfStopPhase("process_initial_wearables_update", false);

                updateVisualComplexity();
            }
        }
        mLastRezzedStatus = rez_status;

        static LLUICachedControl<bool> show_rez_status("NameTagDebugAVRezState", false);
        if (show_rez_status)
        {
            mNameIsSet = false;
        }
    }
}

void LLVOAvatar::clearPhases()
{
    getPhases().clearPhases();
}

void LLVOAvatar::startPhase(const std::string& phase_name)
{
    F32 elapsed = 0.0;
    bool completed = false;
    bool found = getPhases().getPhaseValues(phase_name, elapsed, completed);
    //LL_DEBUGS("Avatar") << avString() << " phase state " << phase_name
    //                  << " found " << found << " elapsed " << elapsed << " completed " << completed << LL_ENDL;
    if (found)
    {
        if (!completed)
        {
            LL_DEBUGS("Avatar") << avString() << "no-op, start when started already for " << phase_name << LL_ENDL;
            return;
        }
    }
    LL_DEBUGS("Avatar") << "started phase " << phase_name << LL_ENDL;
    getPhases().startPhase(phase_name);
}

void LLVOAvatar::stopPhase(const std::string& phase_name, bool err_check)
{
    F32 elapsed = 0.0;
    bool completed = false;
    if (getPhases().getPhaseValues(phase_name, elapsed, completed))
    {
        if (!completed)
        {
            getPhases().stopPhase(phase_name);
            completed = true;
            logMetricsTimerRecord(phase_name, elapsed, completed);
            LL_DEBUGS("Avatar") << avString() << "stopped phase " << phase_name << " elapsed " << elapsed << LL_ENDL;
        }
        else
        {
            if (err_check)
            {
                LL_DEBUGS("Avatar") << "no-op, stop when stopped already for " << phase_name << LL_ENDL;
            }
        }
    }
    else
    {
        if (err_check)
        {
            LL_DEBUGS("Avatar") << "no-op, stop when not started for " << phase_name << LL_ENDL;
        }
    }
}

void LLVOAvatar::logPendingPhases()
{
    if (!isAgentAvatarValid())
    {
        return;
    }

    for (LLViewerStats::phase_map_t::iterator it = getPhases().begin();
         it != getPhases().end();
         ++it)
    {
        const std::string& phase_name = it->first;
        F32 elapsed;
        bool completed;
        if (getPhases().getPhaseValues(phase_name, elapsed, completed))
        {
            if (!completed)
            {
                logMetricsTimerRecord(phase_name, elapsed, completed);
            }
        }
    }
}

//static
void LLVOAvatar::logPendingPhasesAllAvatars()
{
    for (LLCharacter* character : LLCharacter::sInstances)
    {
        LLVOAvatar* avatar = (LLVOAvatar*)character;
        if (!avatar->isDead())
        {
            avatar->logPendingPhases();
        }
    }
}

void LLVOAvatar::logMetricsTimerRecord(const std::string& phase_name, F32 elapsed, bool completed)
{
    if (!isAgentAvatarValid())
    {
        return;
    }

    LLSD record;
    record["timer_name"] = phase_name;
    record["avatar_id"] = getID();
    record["elapsed"] = elapsed;
    record["completed"] = completed;
    U32 grid_x(0), grid_y(0);
    if (getRegion() && LLWorld::instance().isRegionListed(getRegion()))
    {
        record["central_bake_version"] = LLSD::Integer(getRegion()->getCentralBakeVersion());
        grid_from_region_handle(getRegion()->getHandle(), &grid_x, &grid_y);
    }
    record["grid_x"] = LLSD::Integer(grid_x);
    record["grid_y"] = LLSD::Integer(grid_y);
    // <FS:Ansariel> [Legacy Bake]
    //record["is_using_server_bakes"] = true;
    record["is_using_server_bakes"] = isUsingServerBakes();
    record["is_self"] = isSelf();

    if (isAgentAvatarValid())
    {
        gAgentAvatarp->addMetricsTimerRecord(record);
    }
}

// call periodically to keep isFullyLoaded up to date.
// returns true if the value has changed.
bool LLVOAvatar::updateIsFullyLoaded()
{
    S32 rez_status = getRezzedStatus();
    bool loading = rez_status == 0;
    if (mFirstFullyVisible && !mIsControlAvatar)
    {
        loading = ((rez_status < 2)
                   // Wait at least 60s for unfinished textures to finish on first load,
                   // don't wait forever, it might fail. Even if it will eventually load by
                   // itself and update mLoadedCallbackTextures (or fail and clean the list),
                   // avatars are more time-sensitive than textures and can't wait that long.
                   || (mLoadedCallbackTextures < mCallbackTextureList.size() && mLastTexCallbackAddedTime.getElapsedTimeF32() < MAX_TEXTURE_WAIT_TIME_SEC)
                   || !mPendingAttachment.empty()
                   || (rez_status < 3 && !isFullyBaked())
                //    || hasPendingAttachedMeshes() // <FS:Beq/>
                  );

        // compare amount of attachments to one reported by simulator
        if (!loading && !isSelf() && rez_status < 4 && mLastCloudAttachmentCount < mSimAttachments.size())
        {
            S32 attachment_count = getAttachmentCount();
            if (mLastCloudAttachmentCount != attachment_count)
            {
                mLastCloudAttachmentCount = attachment_count;
                if (attachment_count != mSimAttachments.size())
                {
                    // attachment count changed, but still below desired, wait for more updates
                    mLastCloudAttachmentChangeTime.reset();
                    loading = true;
                }
            }
            else if (mLastCloudAttachmentChangeTime.getElapsedTimeF32() < MAX_ATTACHMENT_WAIT_TIME_SEC)
            {
                // waiting
                loading = true;
            }
        }
    }
    updateRezzedStatusTimers(rez_status);
    updateRuthTimer(loading);
    return processFullyLoadedChange(loading);
}

void LLVOAvatar::updateRuthTimer(bool loading)
{
    if (isSelf() || !loading)
    {
        return;
    }

    if (mPreviousFullyLoaded)
    {
        mRuthTimer.reset();
        debugAvatarRezTime("AvatarRezCloudNotification","became cloud");
    }

    const F32 LOADING_TIMEOUT__SECONDS = 120.f;
    if (mRuthTimer.getElapsedTimeF32() > LOADING_TIMEOUT__SECONDS)
    {
        LL_DEBUGS("Avatar") << avString()
                << "Ruth Timer timeout: Missing texture data for '" << getFullname() << "' "
                << "( Params loaded : " << !visualParamWeightsAreDefault() << " ) "
                << "( Lower : " << isTextureDefined(TEX_LOWER_BAKED) << " ) "
                << "( Upper : " << isTextureDefined(TEX_UPPER_BAKED) << " ) "
                << "( Head : " << isTextureDefined(TEX_HEAD_BAKED) << " )."
                << LL_ENDL;

        LLAvatarPropertiesProcessor::getInstance()->sendAvatarTexturesRequest(getID());
        mRuthTimer.reset();
    }
}

bool LLVOAvatar::processFullyLoadedChange(bool loading)
{
    // We wait a little bit before giving the 'all clear', to let things to
    // settle down: models to snap into place, textures to get first packets,
    // LODs to load.
    const F32 LOADED_DELAY = 1.f;

    if (loading)
    {
        mFullyLoadedTimer.reset();
    }

    if (mFirstFullyVisible)
    {
        F32 first_use_delay = FIRST_APPEARANCE_CLOUD_MIN_DELAY;
        if (!isSelf() && loading)
        {
                // Note that textures can causes 60s delay on thier own
                // so this delay might end up on top of textures' delay
                first_use_delay = llclamp(
                    mFirstAppearanceMessageTimer.getElapsedTimeF32(),
                    FIRST_APPEARANCE_CLOUD_MIN_DELAY,
                    FIRST_APPEARANCE_CLOUD_MAX_DELAY);

                if (shouldImpostor())
                {
                    // Impostors are less of a priority,
                    // let them stay cloud longer
                    first_use_delay *= FIRST_APPEARANCE_CLOUD_IMPOSTOR_MODIFIER;
                }
        }
        mFullyLoaded = (mFullyLoadedTimer.getElapsedTimeF32() > first_use_delay);
    }
    else
    {
        mFullyLoaded = (mFullyLoadedTimer.getElapsedTimeF32() > LOADED_DELAY);
    }

    if (!mPreviousFullyLoaded && !loading && mFullyLoaded)
    {
        debugAvatarRezTime("AvatarRezNotification", "fully loaded");
    }

    // did our loading state "change" from last call?
    // FIXME runway - why are we updating every 30 calls even if nothing has changed?
    // This causes updateLOD() to run every 30 frames, among other things.
    const S32 UPDATE_RATE = 30;
    bool changed =
        ((mFullyLoaded != mPreviousFullyLoaded) ||         // if the value is different from the previous call
         (!mFullyLoadedInitialized) ||                     // if we've never been called before
         (mFullyLoadedFrameCounter % UPDATE_RATE == 0));   // every now and then issue a change
    bool fully_loaded_changed = (mFullyLoaded != mPreviousFullyLoaded);

    mPreviousFullyLoaded = mFullyLoaded;
    mFullyLoadedInitialized = true;
    mFullyLoadedFrameCounter++;

    if (changed && isSelf())
    {
        // to know about outfit switching
        LLAvatarRenderNotifier::getInstance()->updateNotificationState();
    }

    if (fully_loaded_changed && !isSelf() && mFullyLoaded && isImpostor())
    {
        // Fix for jellydoll initially invisible
        mNeedsImpostorUpdate = true;
        mLastImpostorUpdateReason = 6;
    }
    return changed;
}

bool LLVOAvatar::isFullyLoaded() const
{
    return (mRenderUnloadedAvatar || mFullyLoaded);
}

bool LLVOAvatar::isTooComplex() const
{
    bool too_complex;
    static LLCachedControl<S32> complexity_render_mode(gSavedSettings, "RenderAvatarComplexityMode");
    bool render_friend =  (isBuddy() && complexity_render_mode > AV_RENDER_LIMIT_BY_COMPLEXITY);

    if (isSelf() || render_friend || mVisuallyMuteSetting == AV_ALWAYS_RENDER)
    {
        too_complex = false;
    }
    else if (complexity_render_mode == AV_RENDER_ONLY_SHOW_FRIENDS && !mIsControlAvatar)
    {
        too_complex = true;
    }
    else
    {
        // Determine if visually muted or not
        static LLCachedControl<U32> max_render_cost(gSavedSettings, "RenderAvatarMaxComplexity", 0U);
        static LLCachedControl<F32> max_attachment_area(gSavedSettings, "RenderAutoMuteSurfaceAreaLimit", 1000.0f);
        // If the user has chosen unlimited max complexity, we also disregard max attachment area
        // so that unlimited will completely disable the overly complex impostor rendering
        // yes, this leaves them vulnerable to griefing objects... their choice
        too_complex = (   max_render_cost > 0
                          && (mVisualComplexity > max_render_cost
                           || (max_attachment_area > 0.0f && mAttachmentSurfaceArea > max_attachment_area)
                           ));
    }

    return too_complex;
}

bool LLVOAvatar::isTooSlow() const
{
    if (mIsControlAvatar)
    {
        return mTooSlow;
    }

    static LLCachedControl<S32> complexity_render_mode(gSavedSettings, "RenderAvatarComplexityMode");
    static LLCachedControl<bool> friends_only(gSavedSettings, "RenderAvatarFriendsOnly", false);
    bool is_friend = isBuddy();
    bool render_friend = is_friend && complexity_render_mode > AV_RENDER_LIMIT_BY_COMPLEXITY;

    if (render_friend || mVisuallyMuteSetting == AV_ALWAYS_RENDER)
    {
        return false;
    }
    else if (complexity_render_mode == AV_RENDER_ONLY_SHOW_FRIENDS)
    {
        return true;
    }
    else if (!is_friend && friends_only())
    {
        return true;
    }

    return mTooSlow;
}

// Udpate Avatar state based on render time
void LLVOAvatar::updateTooSlow()
{
    LL_PROFILE_ZONE_SCOPED_CATEGORY_AVATAR;
    static LLCachedControl<S32> complexity_render_mode(gSavedSettings, "RenderAvatarComplexityMode");
    static LLCachedControl<bool> allowSelfImpostor(gSavedSettings, "AllowSelfImpostor");
    const auto id = getID();
    bool changed_slow_state{false}; // <FS:Beq> Post LL merge, force dirty when slowness state changes

    // mTooSlow - Is the avatar flagged as being slow (includes shadow time)
    // mTooSlowWithoutShadows - Is the avatar flagged as being slow even with shadows removed.

    // get max render time in ms
    F32 max_art_ms = (F32) (LLPerfStats::renderAvatarMaxART_ns / 1000000.0);

    bool autotune = LLPerfStats::tunables.userAutoTuneEnabled && !mIsControlAvatar && !isSelf();

    bool ignore_tune = false;
    if (autotune && sAVsIgnoringARTLimit.size() > 0)
    {
        auto it = std::find(sAVsIgnoringARTLimit.begin(), sAVsIgnoringARTLimit.end(), mID);
        if (it != sAVsIgnoringARTLimit.end())
        {
            S32 index = (S32)(it - sAVsIgnoringARTLimit.begin());
            ignore_tune = (index < (MIN_NONTUNED_AVS - sAvatarsNearby + 1 + LLPerfStats::tunedAvatars));
        }
    }

    bool exceeds_max_ART =
        ((LLPerfStats::renderAvatarMaxART_ns > 0) &&
            (mGPURenderTime >= max_art_ms)); // NOTE: don't use getGPURenderTime accessor here to avoid "isTooSlow" feedback loop

    if (exceeds_max_ART && !ignore_tune)
    {
        mTooSlow = true;

        if(!mTooSlowWithoutShadows) // if we were not previously above the full impostor cap
        {
            bool always_render_friends = complexity_render_mode > AV_RENDER_LIMIT_BY_COMPLEXITY;
            bool render_friend_or_exception =   (always_render_friends && isBuddy()) ||
                ( getVisualMuteSettings() == LLVOAvatar::AV_ALWAYS_RENDER );
            if( (!isSelf() || allowSelfImpostor) && !render_friend_or_exception)
            {
                // Note: slow rendering Friends still get their shadows zapped.
                mTooSlowWithoutShadows = (getGPURenderTime()*2.f >= max_art_ms)  // NOTE: assumes shadow rendering doubles render time
                    || (complexity_render_mode == AV_RENDER_ONLY_SHOW_FRIENDS && !mIsControlAvatar);
            }
            if(mTooSlowWithoutShadows)
            {
                changed_slow_state = true;
                // </FS:Beq>
            }

        }
    }
    else
    {
        // <FS:Beq> better state change flagging
        if( mTooSlow || mTooSlowWithoutShadows )
        {
            changed_slow_state = true;
        }
        // </FS:Beq>
        mTooSlow = false;
        mTooSlowWithoutShadows = false;

        if (ignore_tune)
        {
            return;
        }
    }
    if(mTooSlow && !mTuned)
    {
        LLPerfStats::tunedAvatars++; // increment the number of avatars that have been tweaked.
        mTuned = true;
    }
    else if(!mTooSlow && mTuned)
    {
        LLPerfStats::tunedAvatars--;
        mTuned = false;
    }
    // <FS:Beq> better state change flagging
    if( changed_slow_state )
    {
        gPipeline.markRebuild(mDrawable, LLDrawable::REBUILD_GEOMETRY);
    }
    // </FS:Beq>
}

//-----------------------------------------------------------------------------
// findMotion()
//-----------------------------------------------------------------------------
LLMotion* LLVOAvatar::findMotion(const LLUUID& id) const
{
    return mMotionController.findMotion(id);
}

// This is a semi-deprecated debugging tool - meshes will not show as
// colorized if using deferred rendering.
void LLVOAvatar::debugColorizeSubMeshes(U32 i, const LLColor4& color)
{
    static LLCachedControl<bool> debug_av_composite_baked(gSavedSettings, "DebugAvatarCompositeBaked");
    if (debug_av_composite_baked)
    {
        avatar_joint_mesh_list_t::iterator iter = mBakedTextureDatas[i].mJointMeshes.begin();
        avatar_joint_mesh_list_t::iterator end  = mBakedTextureDatas[i].mJointMeshes.end();
        for (; iter != end; ++iter)
        {
            LLAvatarJointMesh* mesh = (*iter);
            if (mesh)
            {
                mesh->setColor(color);
            }
        }
    }
}


//-----------------------------------------------------------------------------
// updateMeshVisibility()
// Hide the mesh joints if attachments are using baked textures
//-----------------------------------------------------------------------------
void LLVOAvatar::updateMeshVisibility()
{
    bool bake_flag[BAKED_NUM_INDICES];
    memset(bake_flag, 0, BAKED_NUM_INDICES*sizeof(bool));

    if (getOverallAppearance() == AOA_NORMAL)
    {
        for (const auto& [attachment_point_id, attachment] : mAttachmentPoints)
        {
            if (!attachment)
                continue;

            for (const auto& objectp : attachment->mAttachedObjects)
            {
                if (objectp.isNull())
                    continue;

                for (int face_index = 0; face_index < objectp->getNumTEs(); face_index++)
                {
                    LLTextureEntry* tex_entry = objectp->getTE(face_index);
                    if (tex_entry)
                    {
                        const auto& tex_id = tex_entry->getID();
                        bake_flag[BAKED_HEAD] |= (tex_id == IMG_USE_BAKED_HEAD);
                        bake_flag[BAKED_EYES] |= (tex_id == IMG_USE_BAKED_EYES);
                        bake_flag[BAKED_HAIR] |= (tex_id == IMG_USE_BAKED_HAIR);
                        bake_flag[BAKED_LOWER] |= (tex_id == IMG_USE_BAKED_LOWER);
                        bake_flag[BAKED_UPPER] |= (tex_id == IMG_USE_BAKED_UPPER);
                        bake_flag[BAKED_SKIRT] |= (tex_id == IMG_USE_BAKED_SKIRT);
                        bake_flag[BAKED_LEFT_ARM] |= (tex_id == IMG_USE_BAKED_LEFTARM);
                        bake_flag[BAKED_LEFT_LEG] |= (tex_id == IMG_USE_BAKED_LEFTLEG);
                        bake_flag[BAKED_AUX1] |= (tex_id == IMG_USE_BAKED_AUX1);
                        bake_flag[BAKED_AUX2] |= (tex_id == IMG_USE_BAKED_AUX2);
                        bake_flag[BAKED_AUX3] |= (tex_id == IMG_USE_BAKED_AUX3);
                    }
                }

                for (const auto& objectchild : objectp->getChildren())
                {
                    if (objectchild.isNull())
                        continue;

                    for (int face_index = 0; face_index < objectchild->getNumTEs(); face_index++)
                    {
                        LLTextureEntry* tex_entry = objectchild->getTE(face_index);
                        if (tex_entry)
                        {
                            const auto& tex_id = tex_entry->getID();
                            bake_flag[BAKED_HEAD] |= (tex_id == IMG_USE_BAKED_HEAD);
                            bake_flag[BAKED_EYES] |= (tex_id == IMG_USE_BAKED_EYES);
                            bake_flag[BAKED_HAIR] |= (tex_id == IMG_USE_BAKED_HAIR);
                            bake_flag[BAKED_LOWER] |= (tex_id == IMG_USE_BAKED_LOWER);
                            bake_flag[BAKED_UPPER] |= (tex_id == IMG_USE_BAKED_UPPER);
                            bake_flag[BAKED_SKIRT] |= (tex_id == IMG_USE_BAKED_SKIRT);
                            bake_flag[BAKED_LEFT_ARM] |= (tex_id == IMG_USE_BAKED_LEFTARM);
                            bake_flag[BAKED_LEFT_LEG] |= (tex_id == IMG_USE_BAKED_LEFTLEG);
                            bake_flag[BAKED_AUX1] |= (tex_id == IMG_USE_BAKED_AUX1);
                            bake_flag[BAKED_AUX2] |= (tex_id == IMG_USE_BAKED_AUX2);
                            bake_flag[BAKED_AUX3] |= (tex_id == IMG_USE_BAKED_AUX3);
                        }
                    }
                }
            }
        }
    }

    //LL_INFOS() << "head " << bake_flag[BAKED_HEAD] << "eyes " << bake_flag[BAKED_EYES] << "hair " << bake_flag[BAKED_HAIR] << "lower " << bake_flag[BAKED_LOWER] << "upper " << bake_flag[BAKED_UPPER] << "skirt " << bake_flag[BAKED_SKIRT] << LL_ENDL;

    for (S32 i = 0; i < mMeshLOD.size(); i++)
    {
        LLAvatarJoint* joint = mMeshLOD[i];
        if (i == MESH_ID_HAIR)
        {
            joint->setVisible(!bake_flag[BAKED_HAIR], true);
        }
        else if (i == MESH_ID_HEAD)
        {
            joint->setVisible(!bake_flag[BAKED_HEAD], true);
        }
        else if (i == MESH_ID_SKIRT)
        {
            joint->setVisible(!bake_flag[BAKED_SKIRT], true);
        }
        else if (i == MESH_ID_UPPER_BODY)
        {
            joint->setVisible(!bake_flag[BAKED_UPPER], true);
        }
        else if (i == MESH_ID_LOWER_BODY)
        {
            joint->setVisible(!bake_flag[BAKED_LOWER], true);
        }
        else if (i == MESH_ID_EYEBALL_LEFT)
        {
            joint->setVisible(!bake_flag[BAKED_EYES], true);
        }
        else if (i == MESH_ID_EYEBALL_RIGHT)
        {
            joint->setVisible(!bake_flag[BAKED_EYES], true);
        }
        else if (i == MESH_ID_EYELASH)
        {
            joint->setVisible(!bake_flag[BAKED_HEAD], true);
        }
    }
}

//-----------------------------------------------------------------------------
// updateMeshTextures()
// Uses the current TE values to set the meshes' and layersets' textures.
//-----------------------------------------------------------------------------
// virtual
void LLVOAvatar::updateMeshTextures()
{
    LL_PROFILE_ZONE_SCOPED_CATEGORY_AVATAR;
    static S32 update_counter = 0;
    mBakedTextureDebugText.clear();

    // if user has never specified a texture, assign the default
    for (U32 i=0; i < getNumTEs(); i++)
    {
        const LLViewerTexture* te_image = getImage(i, 0);
        if(!te_image || te_image->getID().isNull() || (te_image->getID() == IMG_DEFAULT))
        {
            // IMG_DEFAULT_AVATAR = a special texture that's never rendered.
            const LLUUID& image_id = (i == TEX_HAIR ? IMG_DEFAULT : IMG_DEFAULT_AVATAR);
            setImage(i, LLViewerTextureManager::getFetchedTexture(image_id), 0);
        }
    }

    const bool other_culled = !isSelf() && mCulled;
    LLLoadedCallbackEntry::source_callback_list_t* src_callback_list = NULL ;
    bool paused = false;
    if(!isSelf())
    {
        src_callback_list = &mCallbackTextureList ;
        paused = !isVisible();
    }

    std::vector<bool> is_layer_baked;
    is_layer_baked.resize(mBakedTextureDatas.size(), false);

    std::vector<bool> use_lkg_baked_layer; // lkg = "last known good"
    use_lkg_baked_layer.resize(mBakedTextureDatas.size(), false);

    mBakedTextureDebugText += llformat("%06d\n",update_counter++);
    mBakedTextureDebugText += "indx layerset linvld ltda ilb ulkg ltid\n";
    // <FS:Beq> BOM OS
    // for (U32 i=0; i < mBakedTextureDatas.size(); i++)
    for (S32 i=0; i < getNumBakes(); i++)
    {
        is_layer_baked[i] = isTextureDefined(mBakedTextureDatas[i].mTextureIndex);
        LLViewerTexLayerSet* layerset = NULL;
        bool layerset_invalid = false;
        if (!other_culled)
        {
            // When an avatar is changing clothes and not in Appearance mode,
            // use the last-known good baked texture until it finishes the first
            // render of the new layerset.
            layerset = getTexLayerSet(i);
            layerset_invalid = layerset && ( !layerset->getViewerComposite()->isInitialized()
                                             || !layerset->isLocalTextureDataAvailable() );
            use_lkg_baked_layer[i] = (!is_layer_baked[i]
                                      && (mBakedTextureDatas[i].mLastTextureID != IMG_DEFAULT_AVATAR)
                                      && layerset_invalid);
            if (use_lkg_baked_layer[i])
            {
                layerset->setUpdatesEnabled(true);
            }
        }
        else
        {
            use_lkg_baked_layer[i] = (!is_layer_baked[i]
                                      && mBakedTextureDatas[i].mLastTextureID != IMG_DEFAULT_AVATAR);
        }

        std::string last_id_string;
        if (mBakedTextureDatas[i].mLastTextureID == IMG_DEFAULT_AVATAR)
            last_id_string = "A";
        else if (mBakedTextureDatas[i].mLastTextureID == IMG_DEFAULT)
            last_id_string = "D";
        else if (mBakedTextureDatas[i].mLastTextureID == IMG_INVISIBLE)
            last_id_string = "I";
        else
            last_id_string = "*";
        bool is_ltda = layerset
            && layerset->getViewerComposite()->isInitialized()
            && layerset->isLocalTextureDataAvailable();
        mBakedTextureDebugText += llformat("%4d   %4s     %4d %4d %4d %4d %4s\n",
                                           i,
                                           (layerset?"*":"0"),
                                           layerset_invalid,
                                           is_ltda,
                                           is_layer_baked[i],
                                           use_lkg_baked_layer[i],
                                           last_id_string.c_str());
    }
    // <FS:Beq> BOM OS
    // for (U32 i=0; i < mBakedTextureDatas.size(); i++)
    for (S32 i=0; i < getNumBakes(); i++)
    // </FS:Beq>
    {
        debugColorizeSubMeshes(i, LLColor4::white);

        LLViewerTexLayerSet* layerset = getTexLayerSet(i);
        if (use_lkg_baked_layer[i] && !isUsingLocalAppearance() )
        {
            // use last known good layer (no new one)
            LLViewerFetchedTexture* baked_img = LLViewerTextureManager::getFetchedTexture(mBakedTextureDatas[i].mLastTextureID);
            mBakedTextureDatas[i].mIsUsed = true;

            debugColorizeSubMeshes(i,LLColor4::red);

            avatar_joint_mesh_list_t::iterator iter = mBakedTextureDatas[i].mJointMeshes.begin();
            avatar_joint_mesh_list_t::iterator end  = mBakedTextureDatas[i].mJointMeshes.end();
            for (; iter != end; ++iter)
            {
                LLAvatarJointMesh* mesh = (*iter);
                if (mesh)
                {
                    mesh->setTexture( baked_img );
                }
            }
        }
        else if (!isUsingLocalAppearance() && is_layer_baked[i])
        {
            // use new layer
            LLViewerFetchedTexture* baked_img =
                LLViewerTextureManager::staticCastToFetchedTexture(
                    getImage( mBakedTextureDatas[i].mTextureIndex, 0 ), true) ;
            if( baked_img->getID() == mBakedTextureDatas[i].mLastTextureID )
            {
                // Even though the file may not be finished loading,
                // we'll consider it loaded and use it (rather than
                // doing compositing).
                useBakedTexture( baked_img->getID() );
                                mLoadedCallbacksPaused |= !isVisible();
                                checkTextureLoading();
            }
            else
            {
                mBakedTextureDatas[i].mIsLoaded = false;
                if ( (baked_img->getID() != IMG_INVISIBLE) &&
                     ((i == BAKED_HEAD) || (i == BAKED_UPPER) || (i == BAKED_LOWER)) )
                {
                    baked_img->setLoadedCallback(onBakedTextureMasksLoaded, MORPH_MASK_REQUESTED_DISCARD, true, true, new LLTextureMaskData( mID ),
                        src_callback_list, paused);
                }
                baked_img->setLoadedCallback(onBakedTextureLoaded, SWITCH_TO_BAKED_DISCARD, false, false, new LLUUID( mID ),
                    src_callback_list, paused );
                if (baked_img->getDiscardLevel() < 0 && !paused)
                {
                    // mLoadedCallbackTextures will be updated by checkTextureLoading() below
                    mLastTexCallbackAddedTime.reset();
                }

                // this could add paused texture callbacks
                mLoadedCallbacksPaused |= paused;
                checkTextureLoading();
            }
        }
        else if (layerset && isUsingLocalAppearance())
        {
            debugColorizeSubMeshes(i,LLColor4::yellow );

            layerset->createComposite();
            layerset->setUpdatesEnabled( true );
            mBakedTextureDatas[i].mIsUsed = false;

            avatar_joint_mesh_list_t::iterator iter = mBakedTextureDatas[i].mJointMeshes.begin();
            avatar_joint_mesh_list_t::iterator end  = mBakedTextureDatas[i].mJointMeshes.end();
            for (; iter != end; ++iter)
            {
                LLAvatarJointMesh* mesh = (*iter);
                if (mesh)
                {
                    mesh->setLayerSet( layerset );
                }
            }
        }
        else
        {
            debugColorizeSubMeshes(i,LLColor4::blue);
        }
    }

    // set texture and color of hair manually if we are not using a baked image.
    // This can happen while loading hair for yourself, or for clients that did not
    // bake a hair texture. Still needed for yourself after 1.22 is depricated.
    if (!is_layer_baked[BAKED_HAIR])
    {
        const LLColor4 color = mTexHairColor ? mTexHairColor->getColor() : LLColor4(1,1,1,1);
        LLViewerTexture* hair_img = getImage( TEX_HAIR, 0 );
        avatar_joint_mesh_list_t::iterator iter = mBakedTextureDatas[BAKED_HAIR].mJointMeshes.begin();
        avatar_joint_mesh_list_t::iterator end  = mBakedTextureDatas[BAKED_HAIR].mJointMeshes.end();
        for (; iter != end; ++iter)
        {
            LLAvatarJointMesh* mesh = (*iter);
            if (mesh)
            {
                mesh->setColor( color );
                mesh->setTexture( hair_img );
            }
        }
    }


    for (LLAvatarAppearanceDictionary::BakedTextures::const_iterator baked_iter =
             LLAvatarAppearance::getDictionary()->getBakedTextures().begin();
         baked_iter != LLAvatarAppearance::getDictionary()->getBakedTextures().end();
         ++baked_iter)
    {
        const EBakedTextureIndex baked_index = baked_iter->first;
        const LLAvatarAppearanceDictionary::BakedEntry *baked_dict = baked_iter->second;

        for (texture_vec_t::const_iterator local_tex_iter = baked_dict->mLocalTextures.begin();
             local_tex_iter != baked_dict->mLocalTextures.end();
             ++local_tex_iter)
        {
            const ETextureIndex texture_index = *local_tex_iter;
            const bool is_baked_ready = (is_layer_baked[baked_index] && mBakedTextureDatas[baked_index].mIsLoaded) || other_culled;
            if (isSelf())
            {
                setBakedReady(texture_index, is_baked_ready);
            }
        }
    }

    // removeMissingBakedTextures() will call back into this rountine if something is removed, and can blow up the stack
    static bool call_remove_missing = true;
    if (call_remove_missing)
    {
        call_remove_missing = false;
        removeMissingBakedTextures();   // May call back into this function if anything is removed
        call_remove_missing = true;
    }

    //refresh bakes on any attached objects
    for (attachment_map_t::iterator iter = mAttachmentPoints.begin();
        iter != mAttachmentPoints.end();
        ++iter)
    {
        LLViewerJointAttachment* attachment = iter->second;

        for (LLViewerJointAttachment::attachedobjs_vec_t::iterator attachment_iter = attachment->mAttachedObjects.begin();
            attachment_iter != attachment->mAttachedObjects.end();
            ++attachment_iter)
        {
            LLViewerObject* attached_object = attachment_iter->get();
            if (attached_object && !attached_object->isDead())
            {
                attached_object->refreshBakeTexture();

                LLViewerObject::const_child_list_t& child_list = attached_object->getChildren();
                for (LLViewerObject::child_list_t::const_iterator iter = child_list.begin();
                    iter != child_list.end(); ++iter)
                {
                    LLViewerObject* objectp = *iter;
                    if (objectp && !objectp->isDead())
                    {
                        objectp->refreshBakeTexture();
                    }
                }
            }
        }
    }



}

// virtual
//-----------------------------------------------------------------------------
// setLocalTexture()
//-----------------------------------------------------------------------------
void LLVOAvatar::setLocalTexture( ETextureIndex type, LLViewerTexture* in_tex, bool baked_version_ready, U32 index )
{
    // invalid for anyone but self
    llassert(0);
}

//virtual
void LLVOAvatar::setBakedReady(LLAvatarAppearanceDefines::ETextureIndex type, bool baked_version_exists, U32 index)
{
    // invalid for anyone but self
    llassert(0);
}

void LLVOAvatar::addChat(const LLChat& chat)
{
    std::deque<LLChat>::iterator chat_iter;

    mChats.push_back(chat);

    size_t chat_length = 0;
    for( chat_iter = mChats.begin(); chat_iter != mChats.end(); ++chat_iter)
    {
        chat_length += chat_iter->mText.size();
    }

    // remove any excess chat
    chat_iter = mChats.begin();
    while ((chat_length > MAX_BUBBLE_CHAT_LENGTH || mChats.size() > MAX_BUBBLE_CHAT_UTTERANCES) && chat_iter != mChats.end())
    {
        chat_length -= chat_iter->mText.size();
        mChats.pop_front();
        chat_iter = mChats.begin();
    }

    mChatTimer.reset();
}

void LLVOAvatar::clearChat()
{
    mChats.clear();
}


void LLVOAvatar::applyMorphMask(const U8* tex_data, S32 width, S32 height, S32 num_components, LLAvatarAppearanceDefines::EBakedTextureIndex index)
{
    if (index >= BAKED_NUM_INDICES)
    {
        LL_WARNS() << "invalid baked texture index passed to applyMorphMask" << LL_ENDL;
        return;
    }

    for (morph_list_t::const_iterator iter = mBakedTextureDatas[index].mMaskedMorphs.begin();
         iter != mBakedTextureDatas[index].mMaskedMorphs.end(); ++iter)
    {
        const LLMaskedMorph* maskedMorph = (*iter);
        LLPolyMorphTarget* morph_target = dynamic_cast<LLPolyMorphTarget*>(maskedMorph->mMorphTarget);
        if (morph_target)
        {
            morph_target->applyMask(tex_data, width, height, num_components, maskedMorph->mInvert);
        }
    }
}

// returns true if morph masks are present and not valid for a given baked texture, false otherwise
bool LLVOAvatar::morphMaskNeedsUpdate(LLAvatarAppearanceDefines::EBakedTextureIndex index)
{
    if (index >= BAKED_NUM_INDICES)
    {
        return false;
    }

    if (!mBakedTextureDatas[index].mMaskedMorphs.empty())
    {
        if (isSelf())
        {
            LLViewerTexLayerSet *layer_set = getTexLayerSet(index);
            if (layer_set)
            {
                return !layer_set->isMorphValid();
            }
        }
        else
        {
            return false;
        }
    }

    return false;
}

//-----------------------------------------------------------------------------
// releaseComponentTextures()
// release any component texture UUIDs for which we have a baked texture
// ! BACKWARDS COMPATIBILITY !
// This is only called for non-self avatars, it can be taken out once component
// textures aren't communicated by non-self avatars.
//-----------------------------------------------------------------------------
void LLVOAvatar::releaseComponentTextures()
{
    // ! BACKWARDS COMPATIBILITY !
    // Detect if the baked hair texture actually wasn't sent, and if so set to default
    if (isTextureDefined(TEX_HAIR_BAKED) && getImage(TEX_HAIR_BAKED,0)->getID() == getImage(TEX_SKIRT_BAKED,0)->getID())
    {
        if (getImage(TEX_HAIR_BAKED,0)->getID() != IMG_INVISIBLE)
        {
            // Regression case of messaging system. Expected 21 textures, received 20. last texture is not valid so set to default
            setTETexture(TEX_HAIR_BAKED, IMG_DEFAULT_AVATAR);
        }
    }

    //<FS:Beq> BOM constrain number of bake requests when BOM not supported
    // for (U8 baked_index = 0; baked_index < BAKED_NUM_INDICES; baked_index++)
    for (U8 baked_index = 0; baked_index < getNumBakes(); baked_index++)
        //</FS:Beq>
    {
        const LLAvatarAppearanceDictionary::BakedEntry * bakedDicEntry = LLAvatarAppearance::getDictionary()->getBakedTexture((EBakedTextureIndex)baked_index);
        // skip if this is a skirt and av is not wearing one, or if we don't have a baked texture UUID
        if (!isTextureDefined(bakedDicEntry->mTextureIndex)
            && ( (baked_index != BAKED_SKIRT) || isWearingWearableType(LLWearableType::WT_SKIRT) ))
        {
            continue;
        }

        for (U8 texture = 0; texture < bakedDicEntry->mLocalTextures.size(); texture++)
        {
            const U8 te = (ETextureIndex)bakedDicEntry->mLocalTextures[texture];
            setTETexture(te, IMG_DEFAULT_AVATAR);
        }
    }
}

void LLVOAvatar::dumpAvatarTEs( const std::string& context ) const
{
    LL_DEBUGS("Avatar") << avString() << (isSelf() ? "Self: " : "Other: ") << context << LL_ENDL;
    for (LLAvatarAppearanceDictionary::Textures::const_iterator iter = LLAvatarAppearance::getDictionary()->getTextures().begin();
         iter != LLAvatarAppearance::getDictionary()->getTextures().end();
         ++iter)
    {
        const LLAvatarAppearanceDictionary::TextureEntry *texture_dict = iter->second;
        // TODO: MULTI-WEARABLE: handle multiple textures for self
        const LLViewerTexture* te_image = getImage(iter->first,0);
        if( !te_image )
        {
            LL_DEBUGS("Avatar") << avString() << "       " << texture_dict->mName << ": null ptr" << LL_ENDL;
        }
        else if( te_image->getID().isNull() )
        {
            LL_DEBUGS("Avatar") << avString() << "       " << texture_dict->mName << ": null UUID" << LL_ENDL;
        }
        else if( te_image->getID() == IMG_DEFAULT )
        {
            LL_DEBUGS("Avatar") << avString() << "       " << texture_dict->mName << ": IMG_DEFAULT" << LL_ENDL;
        }
        else if( te_image->getID() == IMG_DEFAULT_AVATAR )
        {
            LL_DEBUGS("Avatar") << avString() << "       " << texture_dict->mName << ": IMG_DEFAULT_AVATAR" << LL_ENDL;
        }
        else
        {
            LL_DEBUGS("Avatar") << avString() << "       " << texture_dict->mName << ": " << te_image->getID() << LL_ENDL;
        }
    }
}

//-----------------------------------------------------------------------------
// clampAttachmentPositions()
//-----------------------------------------------------------------------------
void LLVOAvatar::clampAttachmentPositions()
{
    if (isDead())
    {
        return;
    }
    for (attachment_map_t::iterator iter = mAttachmentPoints.begin();
         iter != mAttachmentPoints.end();
         ++iter)
    {
        LLViewerJointAttachment* attachment = iter->second;
        if (attachment)
        {
            attachment->clampObjectPosition();
        }
    }
}

bool LLVOAvatar::hasHUDAttachment() const
{
    for (attachment_map_t::const_iterator iter = mAttachmentPoints.begin();
         iter != mAttachmentPoints.end();
         ++iter)
    {
        LLViewerJointAttachment* attachment = iter->second;

        // <FS:Ansariel> Possible crash fix
        if (!attachment)
        {
            continue;
        }
        // </FS:Ansariel>

        if (attachment->getIsHUDAttachment() && attachment->getNumObjects() > 0)
        {
            return true;
        }
    }
    return false;
}

LLBBox LLVOAvatar::getHUDBBox() const
{
    LLBBox bbox;
    for (attachment_map_t::const_iterator iter = mAttachmentPoints.begin();
         iter != mAttachmentPoints.end();
         ++iter)
    {
        LLViewerJointAttachment* attachment = iter->second;
        // <FS:Ansariel> Possible crash fix
        //if (attachment->getIsHUDAttachment())
        if (attachment && attachment->getIsHUDAttachment())
        // </FS:Ansariel>
        {
            for (LLViewerJointAttachment::attachedobjs_vec_t::iterator attachment_iter = attachment->mAttachedObjects.begin();
                 attachment_iter != attachment->mAttachedObjects.end();
                 ++attachment_iter)
            {
                const LLViewerObject* attached_object = attachment_iter->get();
                if (attached_object == NULL)
                {
                    LL_WARNS() << "HUD attached object is NULL!" << LL_ENDL;
                    continue;
                }
                // initialize bounding box to contain identity orientation and center point for attached object
                bbox.addPointLocal(attached_object->getPosition());
                // add rotated bounding box for attached object
                bbox.addBBoxAgent(attached_object->getBoundingBoxAgent());
                LLViewerObject::const_child_list_t& child_list = attached_object->getChildren();
                for (LLViewerObject::child_list_t::const_iterator iter = child_list.begin();
                     iter != child_list.end();
                     ++iter)
                {
                    const LLViewerObject* child_objectp = *iter;
                    bbox.addBBoxAgent(child_objectp->getBoundingBoxAgent());
                }
            }
        }
    }

    return bbox;
}

//-----------------------------------------------------------------------------
// onFirstTEMessageReceived()
//-----------------------------------------------------------------------------
void LLVOAvatar::onFirstTEMessageReceived()
{
    LL_DEBUGS("Avatar") << avString() << LL_ENDL;
    if( !mFirstTEMessageReceived )
    {
        mFirstTEMessageReceived = true;

        LLLoadedCallbackEntry::source_callback_list_t* src_callback_list = NULL ;
        bool paused = false ;
        if(!isSelf())
        {
            src_callback_list = &mCallbackTextureList ;
            paused = !isVisible();
        }

        for (U32 i = 0; i < mBakedTextureDatas.size(); i++)
        {
            const bool layer_baked = isTextureDefined(mBakedTextureDatas[i].mTextureIndex);

            // Use any baked textures that we have even if they haven't downloaded yet.
            // (That is, don't do a transition from unbaked to baked.)
            if (layer_baked)
            {
                LLViewerFetchedTexture* image = LLViewerTextureManager::staticCastToFetchedTexture(getImage( mBakedTextureDatas[i].mTextureIndex, 0 ), true) ;
                mBakedTextureDatas[i].mLastTextureID = image->getID();
                // If we have more than one texture for the other baked layers, we'll want to call this for them too.
                if ( (image->getID() != IMG_INVISIBLE) && ((i == BAKED_HEAD) || (i == BAKED_UPPER) || (i == BAKED_LOWER)) )
                {
                    image->setLoadedCallback( onBakedTextureMasksLoaded, MORPH_MASK_REQUESTED_DISCARD, true, true, new LLTextureMaskData( mID ),
                        src_callback_list, paused);
                }
                LL_DEBUGS("Avatar") << avString() << "layer_baked, setting onInitialBakedTextureLoaded as callback" << LL_ENDL;
                image->setLoadedCallback( onInitialBakedTextureLoaded, MAX_DISCARD_LEVEL, false, false, new LLUUID( mID ),
                    src_callback_list, paused );
                if (image->getDiscardLevel() < 0 && !paused)
                {
                    mLastTexCallbackAddedTime.reset();
                }
                               // this could add paused texture callbacks
                               mLoadedCallbacksPaused |= paused;
            }
        }

        mMeshTexturesDirty = true;
        gPipeline.markGLRebuild(this);

        mFirstAppearanceMessageTimer.reset();
        mFullyLoadedTimer.reset();
    }
}

//-----------------------------------------------------------------------------
// bool visualParamWeightsAreDefault()
//-----------------------------------------------------------------------------
bool LLVOAvatar::visualParamWeightsAreDefault()
{
    bool rtn = true;

    bool is_wearing_skirt = isWearingWearableType(LLWearableType::WT_SKIRT);
    for (LLVisualParam *param = getFirstVisualParam();
         param;
         param = getNextVisualParam())
    {
        if (param->isTweakable())
        {
            LLViewerVisualParam* vparam = dynamic_cast<LLViewerVisualParam*>(param);
            llassert(vparam);
            bool is_skirt_param = vparam &&
                LLWearableType::WT_SKIRT == vparam->getWearableType();
            if (param->getWeight() != param->getDefaultWeight() &&
                // we have to not care whether skirt weights are default, if we're not actually wearing a skirt
                (is_wearing_skirt || !is_skirt_param))
            {
                //LL_INFOS() << "param '" << param->getName() << "'=" << param->getWeight() << " which differs from default=" << param->getDefaultWeight() << LL_ENDL;
                rtn = false;
                break;
            }
        }
    }

    //LL_INFOS() << "params are default ? " << int(rtn) << LL_ENDL;

    return rtn;
}

// <FS:ND> Remove LLVolatileAPRPool/apr_file_t and use FILE* instead
//void dump_visual_param(apr_file_t* file, LLVisualParam* viewer_param, F32 value)
void dump_visual_param(LLAPRFile::tFiletype* file, LLVisualParam* viewer_param, F32 value)
// </FS:ND>
{
    std::string type_string = "unknown";
    if (dynamic_cast<LLTexLayerParamAlpha*>(viewer_param))
        type_string = "param_alpha";
    if (dynamic_cast<LLTexLayerParamColor*>(viewer_param))
        type_string = "param_color";
    if (dynamic_cast<LLDriverParam*>(viewer_param))
        type_string = "param_driver";
    if (dynamic_cast<LLPolyMorphTarget*>(viewer_param))
        type_string = "param_morph";
    if (dynamic_cast<LLPolySkeletalDistortion*>(viewer_param))
        type_string = "param_skeleton";
    S32 wtype = -1;
    LLViewerVisualParam *vparam = dynamic_cast<LLViewerVisualParam*>(viewer_param);
    if (vparam)
    {
        wtype = vparam->getWearableType();
    }
    S32 u8_value = F32_to_U8(value,viewer_param->getMinWeight(),viewer_param->getMaxWeight());
    apr_file_printf(file, "\t\t<param id=\"%d\" name=\"%s\" display=\"%s\" value=\"%.3f\" u8=\"%d\" type=\"%s\" wearable=\"%s\" group=\"%d\"/>\n",
                    viewer_param->getID(), viewer_param->getName().c_str(), viewer_param->getDisplayName().c_str(), value, u8_value, type_string.c_str(),
                    LLWearableType::getInstance()->getTypeName(LLWearableType::EType(wtype)).c_str(),
                    viewer_param->getGroup());
    }


void LLVOAvatar::dumpAppearanceMsgParams( const std::string& dump_prefix,
    const LLAppearanceMessageContents& contents)
{
    std::string outfilename = get_sequential_numbered_file_name(dump_prefix,".xml");
    const std::vector<F32>& params_for_dump = contents.mParamWeights;
    const LLTEContents& tec = contents.mTEContents;

    LLAPRFile outfile;
    std::string fullpath = gDirUtilp->getExpandedFilename(LL_PATH_LOGS,outfilename);
    outfile.open(fullpath, LL_APR_WB );

    // <FS:ND> Remove LLVolatileAPRPool/apr_file_t and use FILE* instead
    // apr_file_t* file = outfile.getFileHandle();
    LLAPRFile::tFiletype* file = outfile.getFileHandle();
    // </FS:ND>

    if (!file)
    {
        return;
    }
    else
    {
        LL_DEBUGS("Avatar") << "dumping appearance message to " << fullpath << LL_ENDL;
    }

    apr_file_printf(file, "<header>\n");
    apr_file_printf(file, "\t\t<cof_version %i />\n", contents.mCOFVersion);
    apr_file_printf(file, "\t\t<appearance_version %i />\n", contents.mAppearanceVersion);
    apr_file_printf(file, "</header>\n");

    apr_file_printf(file, "\n<params>\n");
    LLVisualParam* param = getFirstVisualParam();
    for (S32 i = 0; i < params_for_dump.size(); i++)
    {
        while( param && ((param->getGroup() != VISUAL_PARAM_GROUP_TWEAKABLE) &&
                         (param->getGroup() != VISUAL_PARAM_GROUP_TRANSMIT_NOT_TWEAKABLE)) ) // should not be any of group VISUAL_PARAM_GROUP_TWEAKABLE_NO_TRANSMIT
        {
            param = getNextVisualParam();
        }
        LLViewerVisualParam* viewer_param = (LLViewerVisualParam*)param;
        F32 value = params_for_dump[i];
        dump_visual_param(file, viewer_param, value);
        param = getNextVisualParam();
    }
    apr_file_printf(file, "</params>\n");

    apr_file_printf(file, "\n<textures>\n");
    for (U32 i = 0; i < tec.face_count; i++)
    {
        std::string uuid_str;
        ((LLUUID*)tec.image_data)[i].toString(uuid_str);
        apr_file_printf( file, "\t\t<texture te=\"%i\" uuid=\"%s\"/>\n", i, uuid_str.c_str());
    }
    apr_file_printf(file, "</textures>\n");
}

void LLVOAvatar::parseAppearanceMessage(LLMessageSystem* mesgsys, LLAppearanceMessageContents& contents)
{
    parseTEMessage(mesgsys, _PREHASH_ObjectData, -1, contents.mTEContents);

    // Parse the AppearanceData field, if any.
    if (mesgsys->has(_PREHASH_AppearanceData))
    {
        U8 av_u8;
        mesgsys->getU8Fast(_PREHASH_AppearanceData, _PREHASH_AppearanceVersion, av_u8, 0);
        contents.mAppearanceVersion = av_u8;
        //LL_DEBUGS("Avatar") << "appversion set by AppearanceData field: " << contents.mAppearanceVersion << LL_ENDL;
        mesgsys->getS32Fast(_PREHASH_AppearanceData, _PREHASH_CofVersion, contents.mCOFVersion, 0);
        // For future use:
        //mesgsys->getU32Fast(_PREHASH_AppearanceData, _PREHASH_Flags, appearance_flags, 0);
    }

    // Parse the AppearanceHover field, if any.
    contents.mHoverOffsetWasSet = false;
    if (mesgsys->has(_PREHASH_AppearanceHover))
    {
        LLVector3 hover;
        mesgsys->getVector3Fast(_PREHASH_AppearanceHover, _PREHASH_HoverHeight, hover);
        //LL_DEBUGS("Avatar") << avString() << " hover received " << hover.mV[ VX ] << "," << hover.mV[ VY ] << "," << hover.mV[ VZ ] << LL_ENDL;
        contents.mHoverOffset = hover;
        contents.mHoverOffsetWasSet = true;
    }

    // Get attachment info, if sent
    LLUUID attachment_id;
    U8     attach_point;
    S32    attach_count = mesgsys->getNumberOfBlocksFast(_PREHASH_AttachmentBlock);
    LL_DEBUGS("AVAppearanceAttachments") << "Agent " << getID() << " has "
                                         << attach_count << " attachments" << LL_ENDL;
    size_t old_size = mSimAttachments.size();
    mSimAttachments.clear();
    for (S32 attach_i = 0; attach_i < attach_count; attach_i++)
    {
        mesgsys->getUUIDFast(_PREHASH_AttachmentBlock, _PREHASH_ID, attachment_id, attach_i);
        mesgsys->getU8Fast(_PREHASH_AttachmentBlock, _PREHASH_AttachmentPoint, attach_point, attach_i);
        LL_DEBUGS("AVAppearanceAttachments") << "AV " << getID() << " has attachment " << attach_i << " "
            << (attachment_id.isNull() ? "pending" : attachment_id.asString())
            << " on point " << (S32)attach_point << LL_ENDL;

        if (attachment_id.notNull())
        {
        mSimAttachments[attachment_id] = attach_point;
    }
        else
        {
            // at the moment viewer is only interested in non-null attachments
            LL_DEBUGS("AVAppearanceAttachments") << "AV " << getID()
                << " has null attachment on point " << (S32)attach_point
                << ", discarding" << LL_ENDL;
        }
    }

    // todo? Doesn't detect if attachments were switched
    if (old_size != mSimAttachments.size())
    {
        mLastCloudAttachmentCount = 0;
        mLastCloudAttachmentChangeTime.reset();
        if (!isFullyLoaded())
        {
            mFullyLoadedTimer.reset();
        }
    }

    // Parse visual params, if any.
    S32 num_blocks = mesgsys->getNumberOfBlocksFast(_PREHASH_VisualParam);
    if( num_blocks > 1)
    {
        //LL_DEBUGS("Avatar") << avString() << " handle visual params, num_blocks " << num_blocks << LL_ENDL;

        LLVisualParam* param = getFirstVisualParam();
        llassert(param); // if this ever fires, we should do the same as when num_blocks<=1
        if (!param)
        {
            LL_WARNS() << "No visual params!" << LL_ENDL;
        }
        else
        {
            for( S32 i = 0; i < num_blocks; i++ )
            {
                while( param && ((param->getGroup() != VISUAL_PARAM_GROUP_TWEAKABLE) &&
                                 (param->getGroup() != VISUAL_PARAM_GROUP_TRANSMIT_NOT_TWEAKABLE)) ) // should not be any of group VISUAL_PARAM_GROUP_TWEAKABLE_NO_TRANSMIT
                {
                    param = getNextVisualParam();
                }

                if( !param )
                {
                    // more visual params supplied than expected - just process what we know about
                    break;
                }

                U8 value;
                mesgsys->getU8Fast(_PREHASH_VisualParam, _PREHASH_ParamValue, value, i);
                F32 newWeight = U8_to_F32(value, param->getMinWeight(), param->getMaxWeight());
                contents.mParamWeights.push_back(newWeight);
                contents.mParams.push_back(param);

                param = getNextVisualParam();
            }
        }

        const S32 expected_tweakable_count = getVisualParamCountInGroup(VISUAL_PARAM_GROUP_TWEAKABLE) +
                                             getVisualParamCountInGroup(VISUAL_PARAM_GROUP_TRANSMIT_NOT_TWEAKABLE); // don't worry about VISUAL_PARAM_GROUP_TWEAKABLE_NO_TRANSMIT
        if (num_blocks != expected_tweakable_count)
        {
            LL_DEBUGS("Avatar") << "Number of params in AvatarAppearance msg (" << num_blocks << ") does not match number of tweakable params in avatar xml file (" << expected_tweakable_count << ").  Processing what we can.  object: " << getID() << LL_ENDL;
        }
    }
    else
    {
            LL_DEBUGS("Avatar") << "AvatarAppearance msg received without any parameters, object: " << getID() << LL_ENDL;
        }

    LLVisualParam* appearance_version_param = getVisualParam(11000);
    if (appearance_version_param)
    {
        std::vector<LLVisualParam*>::iterator it = std::find(contents.mParams.begin(), contents.mParams.end(),appearance_version_param);
        if (it != contents.mParams.end())
        {
            S32 index = (S32)(it - contents.mParams.begin());
            contents.mParamAppearanceVersion = ll_round(contents.mParamWeights[index]);
            //LL_DEBUGS("Avatar") << "appversion req by appearance_version param: " << contents.mParamAppearanceVersion << LL_ENDL;
        }
    }
}

bool resolve_appearance_version(const LLAppearanceMessageContents& contents, S32& appearance_version)
{
    appearance_version = -1;

    if ((contents.mAppearanceVersion) >= 0 &&
        (contents.mParamAppearanceVersion >= 0) &&
        (contents.mAppearanceVersion != contents.mParamAppearanceVersion))
    {
        LL_WARNS() << "inconsistent appearance_version settings - field: " <<
            contents.mAppearanceVersion << ", param: " <<  contents.mParamAppearanceVersion << LL_ENDL;
        return false;
    }
    // <FS:Ansariel> [Legacy Bake]
    //if (contents.mParamAppearanceVersion >= 0) // use visual param if available.
    //{
    //  appearance_version = contents.mParamAppearanceVersion;
    //}
    //else if (contents.mAppearanceVersion > 0)
    //{
    //  appearance_version = contents.mAppearanceVersion;
    //}
    //else // still not set, go with 1.
    //{
    //  appearance_version = 1;
    //}
    if (contents.mParamAppearanceVersion >= 0) // use visual param if available.
    {
        appearance_version = contents.mParamAppearanceVersion;
    }
    if (contents.mAppearanceVersion >= 0)
    {
        appearance_version = contents.mAppearanceVersion;
    }
    if (appearance_version < 0) // still not set, go with 0.
    {
        appearance_version = 0;
    }
    // </FS:Ansariel> [Legacy Bake]
    //LL_DEBUGS("Avatar") << "appearance version info - field " << contents.mAppearanceVersion
    //                  << " param: " << contents.mParamAppearanceVersion
    //                  << " final: " << appearance_version << LL_ENDL;
    return true;
}

//-----------------------------------------------------------------------------
// processAvatarAppearance()
//-----------------------------------------------------------------------------
void LLVOAvatar::processAvatarAppearance( LLMessageSystem* mesgsys )
{
    static LLCachedControl<bool> enable_verbose_dumps(gSavedSettings, "DebugAvatarAppearanceMessage");
    static LLCachedControl<bool> block_avatar_appearance_messages(gSavedSettings, "BlockAvatarAppearanceMessages");

    std::string dump_prefix = getFullname() + "_" + (isSelf()?"s":"o") + "_";
    if (block_avatar_appearance_messages)
    {
        LL_WARNS() << "Blocking AvatarAppearance message" << LL_ENDL;
        return;
    }

    mLastAppearanceMessageTimer.reset();

    LLPointer<LLAppearanceMessageContents> contents(new LLAppearanceMessageContents);
    parseAppearanceMessage(mesgsys, *contents);
    if (enable_verbose_dumps)
    {
        std::string dump_prefix = getFullname() + "_" + (isSelf()?"s":"o") + "_";
        dumpAppearanceMsgParams(dump_prefix + "appearance_msg", *contents);
    }

    S32 appearance_version;
    if (!resolve_appearance_version(*contents, appearance_version))
    {
        LL_WARNS() << "bad appearance version info, discarding" << LL_ENDL;
        return;
    }
    //llassert(appearance_version > 0);
    if (appearance_version > 1)
    {
        LL_WARNS() << "unsupported appearance version " << appearance_version << ", discarding appearance message" << LL_ENDL;
        return;
    }

    S32 thisAppearanceVersion(contents->mCOFVersion);
    if (isSelf())
    {   // In the past this was considered to be the canonical COF version,
        // that is no longer the case.  The canonical version is maintained
        // by the AIS code and should match the COF version there. Even so,
        // we must prevent rolling this one backwards backwards or processing
        // stale versions.

        S32 aisCOFVersion(LLAppearanceMgr::instance().getCOFVersion());

        LL_DEBUGS("Avatar") << "handling self appearance message #" << thisAppearanceVersion <<
            " (highest seen #" << mLastUpdateReceivedCOFVersion <<
            ") (AISCOF=#" << aisCOFVersion << ")" << LL_ENDL;

        // <FS:Ansariel> [Legacy Bake]
        if (mFirstTEMessageReceived && (appearance_version == 0))
        {
            return;
        }
        // </FS:Ansariel> [Legacy Bake]

// <FS:Beq> appearance fail fix from Rye
        // if (mLastUpdateReceivedCOFVersion >= thisAppearanceVersion)
        if (appearance_version > 0 && mLastUpdateReceivedCOFVersion >= thisAppearanceVersion)
// </FS:Beq>
        {
            LL_WARNS("Avatar") << "Stale appearance received #" << thisAppearanceVersion <<
                " attempt to roll back from #" << mLastUpdateReceivedCOFVersion <<
                "... dropping." << LL_ENDL;
            return;
        }
        if (isEditingAppearance())
        {
            LL_DEBUGS("Avatar") << "Editing appearance.  Dropping appearance update." << LL_ENDL;
            return;
        }

    }

    // SUNSHINE CLEANUP - is this case OK now?
    auto num_params = contents->mParamWeights.size();
    if (num_params <= 1)
    {
        // In this case, we have no reliable basis for knowing
        // appearance version, which may cause us to look for baked
        // textures in the wrong place and flag them as missing
        // assets.
        // <FS:Beq> Attempt to deal with empty appearance for self
        if(isSelf() && mLastUpdateReceivedCOFVersion != -1)
        {
            LL_INFOS("Avatar") << "Empty appearance for self. Forcing a refresh" << LL_ENDL;
            LLNotificationsUtil::add("AvatarRezSelfBakeForceUpdateNotification");
            LLAppearanceMgr::instance().syncCofVersionAndRefresh();
        }
        else
        // </FS:Beq>
        LL_DEBUGS("Avatar") << "ignoring appearance message due to lack of params" << LL_ENDL;
        return;
    }

    // No backsies zone - if we get here, the message should be valid and usable, will be processed.
    // Note:
    // RequestAgentUpdateAppearanceResponder::onRequestRequested()
    // assumes that cof version is only updated with server-bake
    // appearance messages.
    if (isSelf())
    {
        LL_INFOS("Avatar") << "Processing appearance message version " << thisAppearanceVersion << LL_ENDL;
    }
    else
    {
        LL_INFOS("Avatar") << "Processing appearance message for " << getID() << ", version " << thisAppearanceVersion << LL_ENDL;
    }

    // Note:
    // locally the COF is maintained via LLInventoryModel::accountForUpdate
    // which is called from various places.  This should match the simhost's
    // idea of what the COF version is.  AIS however maintains its own version
    // of the COF that should be considered canonical.
    mLastUpdateReceivedCOFVersion = thisAppearanceVersion;

    // <FS:Ansariel> [Legacy Bake]
    setIsUsingServerBakes(appearance_version > 0);
    mLastProcessedAppearance = contents;

    bool slam_params = false;
    applyParsedAppearanceMessage(*contents, slam_params);
    if (getOverallAppearance() != AOA_NORMAL)
    {
        resetSkeleton(false);
    }
}

void LLVOAvatar::applyParsedAppearanceMessage(LLAppearanceMessageContents& contents, bool slam_params)
{
    auto num_params = contents.mParamWeights.size();
    ESex old_sex = getSex();

    if (applyParsedTEMessage(contents.mTEContents) > 0 && isChanged(TEXTURE))
    {
        updateVisualComplexity();
    }

    // <FS:clientTags>
    if (!LLGridManager::getInstance()->isInSecondLife())
    {
        //Wolfspirit: Read the UUID, system and Texturecolor
        const LLTEContents& tec = contents.mTEContents;
        const LLUUID tag_uuid = tec.image_data[TEX_HEAD_BODYPAINT];
        bool new_system = (tec.glow[TEX_HEAD_BODYPAINT]);

        //WS: Write them into an LLSD map
        mClientTagData["uuid"] = tag_uuid.asString();
        mClientTagData["id_based"] = new_system;
        mClientTagData["tex_color"] = tec.colors[TEX_HEAD_BODYPAINT].getValue();

        //WS: Clear mNameString to force a rebuild
        mNameIsSet = false;
    }
    // </FS:clientTags>

    // prevent the overwriting of valid baked textures with invalid baked textures
    for (U8 baked_index = 0; baked_index < mBakedTextureDatas.size(); baked_index++)
    {
        // <FS:Beq> refactor a little to help debug
        // if (!isTextureDefined(mBakedTextureDatas[baked_index].mTextureIndex)
        auto isDefined = isTextureDefined(mBakedTextureDatas[baked_index].mTextureIndex);
        LL_DEBUGS("Avatar") << avString() << "sb " << (S32) isUsingServerBakes() << " baked_index " << (S32) baked_index << " textureDefined= " << isDefined << LL_ENDL;
        if (!isDefined
        // </FS:Beq>
            && mBakedTextureDatas[baked_index].mLastTextureID != IMG_DEFAULT
            && baked_index != BAKED_SKIRT && baked_index != BAKED_LEFT_ARM && baked_index != BAKED_LEFT_LEG && baked_index != BAKED_AUX1 && baked_index != BAKED_AUX2 && baked_index != BAKED_AUX3)
        {
            // <FS:Ansariel> [Legacy Bake]
            //LL_DEBUGS("Avatar") << avString() << " baked_index " << (S32) baked_index << " using mLastTextureID " << mBakedTextureDatas[baked_index].mLastTextureID << LL_ENDL;
            LL_DEBUGS("Avatar") << avString() << "sb " << (S32) isUsingServerBakes() << " baked_index " << (S32) baked_index << " using mLastTextureID " << mBakedTextureDatas[baked_index].mLastTextureID << LL_ENDL;
            setTEImage(mBakedTextureDatas[baked_index].mTextureIndex,
                LLViewerTextureManager::getFetchedTexture(mBakedTextureDatas[baked_index].mLastTextureID, FTT_DEFAULT, true, LLGLTexture::BOOST_NONE, LLViewerTexture::LOD_TEXTURE));
        }
        else
        {
            // <FS:Ansariel> [Legacy Bake]
            //LL_DEBUGS("Avatar") << avString() << " baked_index " << (S32) baked_index << " using texture id "
            LL_DEBUGS("Avatar") << avString() << "sb " << (S32) isUsingServerBakes() << " baked_index " << (S32) baked_index << " using texture id "
                                << getTEref(mBakedTextureDatas[baked_index].mTextureIndex).getID() << LL_ENDL;
        }
    }

    // runway - was
    // if (!is_first_appearance_message )
    // which means it would be called on second appearance message - probably wrong.
    bool is_first_appearance_message = !mFirstAppearanceMessageReceived;
    mFirstAppearanceMessageReceived = true;

    //LL_DEBUGS("Avatar") << avString() << "processAvatarAppearance start " << mID
    //                    << " first? " << is_first_appearance_message << " self? " << isSelf() << LL_ENDL;

    if (is_first_appearance_message )
    {
        onFirstTEMessageReceived();
    }

    setCompositeUpdatesEnabled( false );
    gPipeline.markGLRebuild(this);

    // Apply visual params
    if( num_params > 1)
    {
        //LL_DEBUGS("Avatar") << avString() << " handle visual params, num_params " << num_params << LL_ENDL;
        bool params_changed = false;
        bool interp_params = false;
        S32 params_changed_count = 0;

        for( size_t i = 0; i < num_params; i++ )
        {
            LLVisualParam* param = contents.mParams[i];
            F32 newWeight = contents.mParamWeights[i];

            if (slam_params || is_first_appearance_message || (param->getWeight() != newWeight))
            {
                params_changed = true;
                params_changed_count++;

                if(is_first_appearance_message || slam_params)
                {
                    //LL_DEBUGS("Avatar") << "param slam " << i << " " << newWeight << LL_ENDL;
                    // <FS:Ansariel> [Legacy Bake]
                    //param->setWeight(newWeight);
                    param->setWeight(newWeight, false);
                }
                else
                {
                    interp_params = true;
                    // <FS:Ansariel> [Legacy Bake]
                    //param->setAnimationTarget(newWeight);
                    param->setAnimationTarget(newWeight, false);
                }
            }
        }
        const S32 expected_tweakable_count = getVisualParamCountInGroup(VISUAL_PARAM_GROUP_TWEAKABLE) +
                                             getVisualParamCountInGroup(VISUAL_PARAM_GROUP_TRANSMIT_NOT_TWEAKABLE); // don't worry about VISUAL_PARAM_GROUP_TWEAKABLE_NO_TRANSMIT
        if (num_params != expected_tweakable_count)
        {
            LL_DEBUGS("Avatar") << "Number of params in AvatarAppearance msg (" << num_params << ") does not match number of tweakable params in avatar xml file (" << expected_tweakable_count << ").  Processing what we can.  object: " << getID() << LL_ENDL;
        }

        LL_DEBUGS("Avatar") << "Changed " << params_changed_count << " params" << LL_ENDL;
        if (params_changed)
        {
            if (interp_params)
            {
                startAppearanceAnimation();
            }
            updateVisualParams();

            ESex new_sex = getSex();
            if( old_sex != new_sex )
            {
                // <FS:Ansariel> [Legacy Bake]
                //updateSexDependentLayerSets();
                updateSexDependentLayerSets(false);
            }
        }

        llassert( getSex() == ((getVisualParamWeight( "male" ) > 0.5f) ? SEX_MALE : SEX_FEMALE) );
    }
    else
    {
        // AvatarAppearance message arrived without visual params
        LL_DEBUGS("Avatar") << avString() << "no visual params" << LL_ENDL;

        const F32 LOADING_TIMEOUT_SECONDS = 60.f;
        // this isn't really a problem if we already have a non-default shape
        if (visualParamWeightsAreDefault() && mRuthTimer.getElapsedTimeF32() > LOADING_TIMEOUT_SECONDS)
        {
            // re-request appearance, hoping that it comes back with a shape next time
            LL_INFOS() << "Re-requesting AvatarAppearance for object: "  << getID() << LL_ENDL;
            LLAvatarPropertiesProcessor::getInstance()->sendAvatarTexturesRequest(getID());
            mRuthTimer.reset();
        }
        else
        {
            LL_INFOS() << "That's okay, we already have a non-default shape for object: "  << getID() << LL_ENDL;
            // we don't really care.
        }
    }

    if (contents.mHoverOffsetWasSet && !isSelf())
    {
        // Got an update for some other avatar
        // Ignore updates for self, because we have a more authoritative value in the preferences.
        setHoverOffset(contents.mHoverOffset);
        LL_DEBUGS("Avatar") << avString() << "setting hover to " << contents.mHoverOffset[2] << LL_ENDL;
    }

    if (!contents.mHoverOffsetWasSet && !isSelf())
    {
        // If we don't get a value at all, we are presumably in a
        // region that does not support hover height.
        LL_WARNS() << avString() << "zeroing hover because not defined in appearance message" << LL_ENDL;
        setHoverOffset(LLVector3(0.0, 0.0, 0.0));
    }

    setCompositeUpdatesEnabled( true );

    // If all of the avatars are completely baked, release the global image caches to conserve memory.
    cullAvatarsByPixelArea();

    if (isSelf())
    {
        mUseLocalAppearance = false;
    }

    updateMeshTextures();
    updateMeshVisibility();
}

LLViewerTexture* LLVOAvatar::getBakedTexture(const U8 te)
{
    //<FS:Beq> BOM constrain number of bake requests when BOM not supported
    // prior to BOM BAKES beyond BAKED_HAIR were not supported.
    // if (te < 0 || te >= BAKED_NUM_INDICES)
    if (te < 0 || te >= getNumBakes())
    //</FS:Beq>
    {
        return NULL;
    }

    bool is_layer_baked = isTextureDefined(mBakedTextureDatas[te].mTextureIndex);

    LLViewerTexLayerSet* layerset = NULL;
    layerset = getTexLayerSet(te);


    if (!isEditingAppearance() && is_layer_baked)
    {
        LLViewerFetchedTexture* baked_img = LLViewerTextureManager::staticCastToFetchedTexture(getImage(mBakedTextureDatas[te].mTextureIndex, 0), true);
        return baked_img;
    }
    else if (layerset && isEditingAppearance())
    {
        layerset->createComposite();
        layerset->setUpdatesEnabled(true);

        return layerset->getViewerComposite();
    }

    return NULL;


}

const LLVOAvatar::MatrixPaletteCache& LLVOAvatar::updateSkinInfoMatrixPalette(const LLMeshSkinInfo* skin)
{
    U64 hash = skin->mHash;
    MatrixPaletteCache& entry = mMatrixPaletteCache[hash];

    if (entry.mFrame != gFrameCount)
    {
        LL_PROFILE_ZONE_SCOPED_CATEGORY_AVATAR;

        entry.mFrame = gFrameCount;

        //build matrix palette
        U32 count = LLSkinningUtil::getMeshJointCount(skin);
        entry.mMatrixPalette.resize(count);
        LLSkinningUtil::initSkinningMatrixPalette(&(entry.mMatrixPalette[0]), count, skin, this);

        const LLMatrix4a* mat = &(entry.mMatrixPalette[0]);

        entry.mGLMp.resize(count * 12);

        F32* mp = &(entry.mGLMp[0]);

        for (U32 i = 0; i < count; ++i)
        {
            F32* m = (F32*)mat[i].mMatrix[0].getF32ptr();

            U32 idx = i * 12;

            mp[idx + 0] = m[0];
            mp[idx + 1] = m[1];
            mp[idx + 2] = m[2];
            mp[idx + 3] = m[12];

            mp[idx + 4] = m[4];
            mp[idx + 5] = m[5];
            mp[idx + 6] = m[6];
            mp[idx + 7] = m[13];

            mp[idx + 8] = m[8];
            mp[idx + 9] = m[9];
            mp[idx + 10] = m[10];
            mp[idx + 11] = m[14];
        }
    }

    return entry;
}

// static
void LLVOAvatar::getAnimLabels( std::vector<std::string>* labels )
{
    S32 i;
    labels->reserve(gUserAnimStatesCount);
    for( i = 0; i < gUserAnimStatesCount; i++ )
    {
        labels->push_back( LLAnimStateLabels::getStateLabel( gUserAnimStates[i].mName ) );
    }

    // Special case to trigger away (AFK) state
    labels->push_back( "Away From Keyboard" );
}

// static
void LLVOAvatar::getAnimNames( std::vector<std::string>* names )
{
    S32 i;

    names->reserve(gUserAnimStatesCount);
    for( i = 0; i < gUserAnimStatesCount; i++ )
    {
        names->push_back( std::string(gUserAnimStates[i].mName) );
    }

    // Special case to trigger away (AFK) state
    names->push_back( "enter_away_from_keyboard_state" );
}

// static
void LLVOAvatar::onBakedTextureMasksLoaded( bool success, LLViewerFetchedTexture *src_vi, LLImageRaw* src, LLImageRaw* aux_src, S32 discard_level, bool final, void* userdata )
{
    if (!userdata) return;

    //LL_INFOS() << "onBakedTextureMasksLoaded: " << src_vi->getID() << LL_ENDL;
    const LLUUID id = src_vi->getID();

    LLTextureMaskData* maskData = (LLTextureMaskData*) userdata;
    LLVOAvatar* self = (LLVOAvatar*) gObjectList.findObject( maskData->mAvatarID );

    // if discard level is 2 less than last discard level we processed, or we hit 0,
    // then generate morph masks
    if(self && success && (discard_level < maskData->mLastDiscardLevel - 2 || discard_level == 0))
    {
        if(aux_src && aux_src->getComponents() == 1)
        {
            LLImageDataSharedLock lock(aux_src);

            if (!aux_src->getData())
            {
                // <FS:Ansariel> FIRE-16122: Don't crash if we didn't receive any data
                //LL_ERRS() << "No auxiliary source (morph mask) data for image id " << id << LL_ENDL;
                LL_WARNS() << "No auxiliary source (morph mask) data for image id " << id << LL_ENDL;
                // </FS:Ansariel>
                return;
            }

            U32 gl_name;
            LLImageGL::generateTextures(1, &gl_name );
            stop_glerror();

            gGL.getTexUnit(0)->bindManual(LLTexUnit::TT_TEXTURE, gl_name);
            stop_glerror();

            LLImageGL::setManualImage(
                GL_TEXTURE_2D, 0, GL_ALPHA8,
                aux_src->getWidth(), aux_src->getHeight(),
                GL_ALPHA, GL_UNSIGNED_BYTE, aux_src->getData());
            stop_glerror();

            gGL.getTexUnit(0)->setTextureFilteringOption(LLTexUnit::TFO_BILINEAR);

            /* if( id == head_baked->getID() )
                 if (self->mBakedTextureDatas[BAKED_HEAD].mTexLayerSet)
                     //LL_INFOS() << "onBakedTextureMasksLoaded for head " << id << " discard = " << discard_level << LL_ENDL;
                     self->mBakedTextureDatas[BAKED_HEAD].mTexLayerSet->applyMorphMask(aux_src->getData(), aux_src->getWidth(), aux_src->getHeight(), 1);
                     maskData->mLastDiscardLevel = discard_level; */
            bool found_texture_id = false;
            for (LLAvatarAppearanceDictionary::Textures::const_iterator iter = LLAvatarAppearance::getDictionary()->getTextures().begin();
                 iter != LLAvatarAppearance::getDictionary()->getTextures().end();
                 ++iter)
            {

                const LLAvatarAppearanceDictionary::TextureEntry *texture_dict = iter->second;
                if (texture_dict->mIsUsedByBakedTexture)
                {
                    const ETextureIndex texture_index = iter->first;
                    const LLViewerTexture *baked_img = self->getImage(texture_index, 0);
                    if (baked_img && id == baked_img->getID())
                    {
                        const EBakedTextureIndex baked_index = texture_dict->mBakedTextureIndex;
                        self->applyMorphMask(aux_src->getData(), aux_src->getWidth(), aux_src->getHeight(), 1, baked_index);
                        maskData->mLastDiscardLevel = discard_level;
                        if (self->mBakedTextureDatas[baked_index].mMaskTexName)
                        {
                            LLImageGL::deleteTextures(1, &(self->mBakedTextureDatas[baked_index].mMaskTexName));
                        }
                        self->mBakedTextureDatas[baked_index].mMaskTexName = gl_name;
                        found_texture_id = true;
                        break;
                    }
                }
            }
            if (!found_texture_id)
            {
                LL_INFOS() << "unexpected image id: " << id << LL_ENDL;
            }
            self->dirtyMesh();
        }
        else
        {
            // this can happen when someone uses an old baked texture possibly provided by
            // viewer-side baked texture caching
            LL_WARNS() << "Masks loaded callback but NO aux source, id " << id << LL_ENDL;
        }
    }

    if (final || !success)
    {
        delete maskData;
    }
}

// static
void LLVOAvatar::onInitialBakedTextureLoaded( bool success, LLViewerFetchedTexture *src_vi, LLImageRaw* src, LLImageRaw* aux_src, S32 discard_level, bool final, void* userdata )
{
    LLUUID *avatar_idp = (LLUUID *)userdata;
    LLVOAvatar *selfp = (LLVOAvatar *)gObjectList.findObject(*avatar_idp);

    if (selfp)
    {
        //LL_DEBUGS("Avatar") << selfp->avString() << "discard_level " << discard_level << " success " << success << " final " << final << LL_ENDL;
    }

    if (!success && selfp)
    {
        selfp->removeMissingBakedTextures();
    }
    if (final || !success )
    {
        delete avatar_idp;
    }
}

// Static
void LLVOAvatar::onBakedTextureLoaded(bool success,
                                      LLViewerFetchedTexture *src_vi, LLImageRaw* src, LLImageRaw* aux_src,
                                      S32 discard_level, bool final, void* userdata)
{
    //LL_DEBUGS("Avatar") << "onBakedTextureLoaded: " << src_vi->getID() << LL_ENDL;

    LLUUID id = src_vi->getID();
    LLUUID *avatar_idp = (LLUUID *)userdata;
    LLVOAvatar *selfp = (LLVOAvatar *)gObjectList.findObject(*avatar_idp);
    if (selfp)
    {
        //LL_DEBUGS("Avatar") << selfp->avString() << "discard_level " << discard_level << " success " << success << " final " << final << " id " << src_vi->getID() << LL_ENDL;
    }

    if (selfp && !success)
    {
        selfp->removeMissingBakedTextures();
    }

    if( final || !success )
    {
        delete avatar_idp;
    }

    if( selfp && success && final )
    {
        selfp->useBakedTexture( id );
    }
}


// Called when baked texture is loaded and also when we start up with a baked texture
void LLVOAvatar::useBakedTexture( const LLUUID& id )
{
    for (U32 i = 0; i < mBakedTextureDatas.size(); i++)
    {
        LLViewerTexture* image_baked = getImage( mBakedTextureDatas[i].mTextureIndex, 0 );
        if (id == image_baked->getID())
        {
            //LL_DEBUGS("Avatar") << avString() << " i " << i << " id " << id << LL_ENDL;
            mBakedTextureDatas[i].mIsLoaded = true;
            mBakedTextureDatas[i].mLastTextureID = id;
            mBakedTextureDatas[i].mIsUsed = true;

            if (isUsingLocalAppearance())
            {
                LL_INFOS() << "not changing to baked texture while isUsingLocalAppearance" << LL_ENDL;
            }
            else
            {
                debugColorizeSubMeshes(i,LLColor4::green);

                avatar_joint_mesh_list_t::iterator iter = mBakedTextureDatas[i].mJointMeshes.begin();
                avatar_joint_mesh_list_t::iterator end  = mBakedTextureDatas[i].mJointMeshes.end();
                for (; iter != end; ++iter)
                {
                    LLAvatarJointMesh* mesh = (*iter);
                    if (mesh)
                    {
                        mesh->setTexture( image_baked );
                    }
                }
            }

            const LLAvatarAppearanceDictionary::BakedEntry *baked_dict =
                LLAvatarAppearance::getDictionary()->getBakedTexture((EBakedTextureIndex)i);
            for (texture_vec_t::const_iterator local_tex_iter = baked_dict->mLocalTextures.begin();
                 local_tex_iter != baked_dict->mLocalTextures.end();
                 ++local_tex_iter)
            {
                if (isSelf()) setBakedReady(*local_tex_iter, true);
            }

            // ! BACKWARDS COMPATIBILITY !
            // Workaround for viewing avatars from old viewers that haven't baked hair textures.
            // This is paired with similar code in updateMeshTextures that sets hair mesh color.
            if (i == BAKED_HAIR)
            {
                avatar_joint_mesh_list_t::iterator iter = mBakedTextureDatas[i].mJointMeshes.begin();
                avatar_joint_mesh_list_t::iterator end  = mBakedTextureDatas[i].mJointMeshes.end();
                for (; iter != end; ++iter)
                {
                    LLAvatarJointMesh* mesh = (*iter);
                    if (mesh)
                    {
                        mesh->setColor( LLColor4::white );
                    }
                }
            }
        }
    }

    dirtyMesh();
}

std::string get_sequential_numbered_file_name(const std::string& prefix,
                                              const std::string& suffix)
{
    typedef std::map<std::string,S32> file_num_type;
    static  file_num_type file_nums;
    file_num_type::iterator it = file_nums.find(prefix);
    S32 num = 0;
    if (it != file_nums.end())
    {
        num = it->second;
    }
    file_nums[prefix] = num+1;
    std::string outfilename = prefix + " " + llformat("%04d",num) + ".xml";
    std::replace(outfilename.begin(),outfilename.end(),' ','_');
    return outfilename;
}

void dump_sequential_xml(const std::string outprefix, const LLSD& content)
{
    std::string outfilename = get_sequential_numbered_file_name(outprefix,".xml");
    std::string fullpath = gDirUtilp->getExpandedFilename(LL_PATH_LOGS,outfilename);
    llofstream ofs(fullpath.c_str(), std::ios_base::out);
    ofs << LLSDOStreamer<LLSDXMLFormatter>(content, LLSDFormatter::OPTIONS_PRETTY);
    LL_DEBUGS("Avatar") << "results saved to: " << fullpath << LL_ENDL;
}

void LLVOAvatar::getSortedJointNames(S32 joint_type, std::vector<std::string>& result) const
{
    result.clear();
    if (joint_type==0)
    {
        avatar_joint_list_t::const_iterator iter = mSkeleton.begin();
        avatar_joint_list_t::const_iterator end  = mSkeleton.end();
        for (; iter != end; ++iter)
        {
            LLJoint* pJoint = (*iter);
            result.push_back(pJoint->getName());
        }
    }
    else if (joint_type==1)
    {
        for (S32 i = 0; i < mNumCollisionVolumes; i++)
        {
            LLAvatarJointCollisionVolume* pJoint = &mCollisionVolumes[i];
            result.push_back(pJoint->getName());
        }
    }
    else if (joint_type==2)
    {
        for (LLVOAvatar::attachment_map_t::const_iterator iter = mAttachmentPoints.begin();
             iter != mAttachmentPoints.end(); ++iter)
        {
            LLViewerJointAttachment* pJoint = iter->second;
            if (!pJoint) continue;
            result.push_back(pJoint->getName());
        }
    }
    std::sort(result.begin(), result.end());
}

void LLVOAvatar::dumpArchetypeXML(const std::string& prefix, bool group_by_wearables )
{
    std::string outprefix(prefix);
    if (outprefix.empty())
    {
        outprefix = getFullname() + (isSelf()?"_s":"_o");
    }
    if (outprefix.empty())
    {
        outprefix = std::string("new_archetype");
    }
    std::string outfilename = get_sequential_numbered_file_name(outprefix,".xml");

// <FS:CR> FIRE-8893  - Dump archetype xml to user defined location
    LLFilePickerReplyThread::startPicker(boost::bind(&LLVOAvatar::dumpArchetypeXMLCallback, this, _1, group_by_wearables),
        LLFilePicker::FFSAVE_XML, outfilename);
}

void LLVOAvatar::dumpArchetypeXMLCallback(const std::vector<std::string>& filenames, bool group_by_wearables)
{
// </FS:CR>
    LLAPRFile outfile;
    LLWearableType *wr_inst = LLWearableType::getInstance();
// <FS:CR> FIRE-8893 - Dump archetype xml to user defined location
    //std::string fullpath = gDirUtilp->getExpandedFilename(LL_PATH_LOGS,outfilename);
    std::string fullpath = filenames[0];
// </FS:CR>
    if (APR_SUCCESS == outfile.open(fullpath, LL_APR_WB ))
    {
        // <FS:ND> Remove LLVolatileAPRPool/apr_file_t and use FILE* instead
        //apr_file_t* file = outfile.getFileHandle();
        LLAPRFile::tFiletype* file = outfile.getFileHandle();
        // </FS:ND>

        LL_INFOS() << "xmlfile write handle obtained : " << fullpath << LL_ENDL;

        apr_file_printf( file, "<?xml version=\"1.0\" encoding=\"US-ASCII\" standalone=\"yes\"?>\n" );
        apr_file_printf( file, "<linden_genepool version=\"1.0\">\n" );
        apr_file_printf( file, "\n\t<archetype name=\"???\">\n" );

        bool agent_is_godlike = gAgent.isGodlikeWithoutAdminMenuFakery();

        if (group_by_wearables)
        {
            for (S32 type = LLWearableType::WT_SHAPE; type < LLWearableType::WT_COUNT; type++)
            {
                const std::string& wearable_name = wr_inst->getTypeName((LLWearableType::EType)type);
                apr_file_printf( file, "\n\t\t<!-- wearable: %s -->\n", wearable_name.c_str() );

                for (LLVisualParam* param = getFirstVisualParam(); param; param = getNextVisualParam())
                {
                    LLViewerVisualParam* viewer_param = (LLViewerVisualParam*)param;
                    if( (viewer_param->getWearableType() == type) &&
                       (viewer_param->isTweakable() ) )
                    {
                        dump_visual_param(file, viewer_param, viewer_param->getWeight());
                    }
                }

                for (U8 te = 0; te < TEX_NUM_INDICES; te++)
                {
                    if (LLAvatarAppearance::getDictionary()->getTEWearableType((ETextureIndex)te) == type)
                    {
                        // MULTIPLE_WEARABLES: extend to multiple wearables?
                        LLViewerTexture* te_image = getImage((ETextureIndex)te, 0);
                        if( te_image )
                        {
                            std::string uuid_str = LLUUID().asString();
                            if (agent_is_godlike)
                            {
                                te_image->getID().toString(uuid_str);
                            }
                            apr_file_printf( file, "\t\t<texture te=\"%i\" uuid=\"%s\"/>\n", te, uuid_str.c_str());
                        }
                    }
                }
            }
        }
        else
        {
            // Just dump all params sequentially.
            for (LLVisualParam* param = getFirstVisualParam(); param; param = getNextVisualParam())
            {
                LLViewerVisualParam* viewer_param = (LLViewerVisualParam*)param;
                dump_visual_param(file, viewer_param, viewer_param->getWeight());
            }

            for (U8 te = 0; te < TEX_NUM_INDICES; te++)
            {
                // MULTIPLE_WEARABLES: extend to multiple wearables?
                LLViewerTexture* te_image = getImage((ETextureIndex)te, 0);
                if( te_image )
                {
                    std::string uuid_str = LLUUID().asString();
                    if (agent_is_godlike)
                    {
                        te_image->getID().toString(uuid_str);
                    }
                    apr_file_printf( file, "\t\t<texture te=\"%i\" uuid=\"%s\"/>\n", te, uuid_str.c_str());
                }
            }
        }

        // Root joint
        const LLVector3& pos = mRoot->getPosition();
        const LLVector3& scale = mRoot->getScale();
        apr_file_printf( file, "\t\t<root name=\"%s\" position=\"%f %f %f\" scale=\"%f %f %f\"/>\n",
                         mRoot->getName().c_str(), pos[0], pos[1], pos[2], scale[0], scale[1], scale[2]);

        // Bones
        std::vector<std::string> bone_names, cv_names, attach_names, all_names;
        getSortedJointNames(0, bone_names);
        getSortedJointNames(1, cv_names);
        getSortedJointNames(2, attach_names);
        all_names.insert(all_names.end(), bone_names.begin(), bone_names.end());
        all_names.insert(all_names.end(), cv_names.begin(), cv_names.end());
        all_names.insert(all_names.end(), attach_names.begin(), attach_names.end());

        for (std::vector<std::string>::iterator name_iter = bone_names.begin();
             name_iter != bone_names.end(); ++name_iter)
        {
            LLJoint *pJoint = getJoint(*name_iter);
            const LLVector3& pos = pJoint->getPosition();
            const LLVector3& scale = pJoint->getScale();
            apr_file_printf( file, "\t\t<bone name=\"%s\" position=\"%f %f %f\" scale=\"%f %f %f\"/>\n",
                             pJoint->getName().c_str(), pos[0], pos[1], pos[2], scale[0], scale[1], scale[2]);
        }

        // Collision volumes
        for (std::vector<std::string>::iterator name_iter = cv_names.begin();
             name_iter != cv_names.end(); ++name_iter)
        {
            LLJoint *pJoint = getJoint(*name_iter);
            const LLVector3& pos = pJoint->getPosition();
            const LLVector3& scale = pJoint->getScale();
            apr_file_printf( file, "\t\t<collision_volume name=\"%s\" position=\"%f %f %f\" scale=\"%f %f %f\"/>\n",
                             pJoint->getName().c_str(), pos[0], pos[1], pos[2], scale[0], scale[1], scale[2]);
        }

        // Attachment joints
        for (std::vector<std::string>::iterator name_iter = attach_names.begin();
             name_iter != attach_names.end(); ++name_iter)
        {
            LLJoint *pJoint = getJoint(*name_iter);
            if (!pJoint) continue;
            const LLVector3& pos = pJoint->getPosition();
            const LLVector3& scale = pJoint->getScale();
            apr_file_printf( file, "\t\t<attachment_point name=\"%s\" position=\"%f %f %f\" scale=\"%f %f %f\"/>\n",
                             pJoint->getName().c_str(), pos[0], pos[1], pos[2], scale[0], scale[1], scale[2]);
        }

        // Joint pos overrides
        for (std::vector<std::string>::iterator name_iter = all_names.begin();
             name_iter != all_names.end(); ++name_iter)
        {
            LLJoint *pJoint = getJoint(*name_iter);

            LLVector3 pos;
            LLUUID mesh_id;

            if (pJoint && pJoint->hasAttachmentPosOverride(pos,mesh_id))
            {
                S32 num_pos_overrides;
                std::set<LLVector3> distinct_pos_overrides;
                pJoint->getAllAttachmentPosOverrides(num_pos_overrides, distinct_pos_overrides);
                apr_file_printf( file, "\t\t<joint_offset name=\"%s\" position=\"%f %f %f\" mesh_id=\"%s\" count=\"%d\" distinct=\"%d\"/>\n",
                                 pJoint->getName().c_str(), pos[0], pos[1], pos[2], mesh_id.asString().c_str(),
                                 num_pos_overrides, (S32) distinct_pos_overrides.size());
            }
        }
        // Joint scale overrides
        for (std::vector<std::string>::iterator name_iter = all_names.begin();
             name_iter != all_names.end(); ++name_iter)
        {
            LLJoint *pJoint = getJoint(*name_iter);

            LLVector3 scale;
            LLUUID mesh_id;

            if (pJoint && pJoint->hasAttachmentScaleOverride(scale,mesh_id))
            {
                S32 num_scale_overrides;
                std::set<LLVector3> distinct_scale_overrides;
                pJoint->getAllAttachmentPosOverrides(num_scale_overrides, distinct_scale_overrides);
                apr_file_printf( file, "\t\t<joint_scale name=\"%s\" scale=\"%f %f %f\" mesh_id=\"%s\" count=\"%d\" distinct=\"%d\"/>\n",
                                 pJoint->getName().c_str(), scale[0], scale[1], scale[2], mesh_id.asString().c_str(),
                                 num_scale_overrides, (S32) distinct_scale_overrides.size());
            }
        }
        F32 pelvis_fixup;
        LLUUID mesh_id;
        if (hasPelvisFixup(pelvis_fixup, mesh_id))
        {
            apr_file_printf( file, "\t\t<pelvis_fixup z=\"%f\" mesh_id=\"%s\"/>\n",
                             pelvis_fixup, mesh_id.asString().c_str());
        }

        LLVector3 rp = getRootJoint()->getWorldPosition();
        LLVector4a rpv;
        rpv.load3(rp.mV);

        for (S32 joint_num = 0; joint_num < LL_CHARACTER_MAX_ANIMATED_JOINTS; joint_num++)
        {
            LLJoint *joint = getJoint(joint_num);
            if (joint_num < mJointRiggingInfoTab.size())
            {
                LLJointRiggingInfo& rig_info = mJointRiggingInfoTab[joint_num];
                if (rig_info.isRiggedTo())
                {
                    LLMatrix4a mat;
                    LLVector4a new_extents[2];
                    mat.loadu(joint->getWorldMatrix());
                    matMulBoundBox(mat, rig_info.getRiggedExtents(), new_extents);
                    LLVector4a rrp[2];
                    rrp[0].setSub(new_extents[0],rpv);
                    rrp[1].setSub(new_extents[1],rpv);
                    apr_file_printf( file, "\t\t<joint_rig_info num=\"%d\" name=\"%s\" min=\"%f %f %f\" max=\"%f %f %f\" tmin=\"%f %f %f\" tmax=\"%f %f %f\"/>\n",
                                     joint_num,
                                     joint->getName().c_str(),
                                     rig_info.getRiggedExtents()[0][0],
                                     rig_info.getRiggedExtents()[0][1],
                                     rig_info.getRiggedExtents()[0][2],
                                     rig_info.getRiggedExtents()[1][0],
                                     rig_info.getRiggedExtents()[1][1],
                                     rig_info.getRiggedExtents()[1][2],
                                     rrp[0][0],
                                     rrp[0][1],
                                     rrp[0][2],
                                     rrp[1][0],
                                     rrp[1][1],
                                     rrp[1][2] );
                }
            }
        }

        bool ultra_verbose = false;
        if (isSelf() && ultra_verbose)
        {
            // show the cloned params inside the wearables as well.
            gAgentAvatarp->dumpWearableInfo(outfile);
        }

        apr_file_printf( file, "\t</archetype>\n" );
        apr_file_printf( file, "\n</linden_genepool>\n" );

        LLSD args;
        args["PATH"] = fullpath;
        LLNotificationsUtil::add("AppearanceToXMLSaved", args);
    }
    else
    {
        LLNotificationsUtil::add("AppearanceToXMLFailed");
    }
    // File will close when handle goes out of scope
}


void LLVOAvatar::setVisibilityRank(U32 rank)
{
    if (mDrawable.notNull() && !mDrawable->isDead())
    {
        mVisibilityRank = rank;
    }
}

// Assumes LLVOAvatar::sInstances has already been sorted.
S32 LLVOAvatar::getUnbakedPixelAreaRank()
{
    S32 rank = 1;

    for (LLCharacter* character : LLCharacter::sInstances)
    {
        if (character == this)
        {
            return rank;
        }

        LLVOAvatar* avatar = (LLVOAvatar*)character;
        if (!avatar->isDead() && !avatar->isFullyBaked())
        {
            rank++;
        }
    }

    llassert(0);
    return 0;
}

// static
void LLVOAvatar::cullAvatarsByPixelArea()
{
    LLCharacter::sInstances.sort([](LLCharacter* lhs, LLCharacter* rhs)
        {
            return ((LLVOAvatar*)lhs)->mVisibilityPreference > ((LLVOAvatar*)rhs)->mVisibilityPreference;
        });

    // Update the avatars that have changed status
    U32 rank = 2; // Rank 1 is reserved for self.
    for (LLCharacter* character : LLCharacter::sInstances)
    {
        LLVOAvatar* inst = (LLVOAvatar*)character;
        bool culled = !inst->isSelf() && !inst->isFullyBaked();

        if (inst->mCulled != culled)
        {
            inst->mCulled = culled;
            LL_DEBUGS() << "avatar " << inst->getID() << (culled ? " start culled" : " start not culled" ) << LL_ENDL;
            inst->updateMeshTextures();
        }

        if (inst->isSelf())
        {
            inst->setVisibilityRank(1);
        }
        else if (inst->mDrawable.notNull() && inst->mDrawable->isVisible())
        {
            inst->setVisibilityRank(rank++);
        }
        else
        {
            inst->setVisibilityRank(sMaxNonImpostors * 5);
        }
    }

    // runway - this doesn't really detect gray/grey state.
    S32 grey_avatars = 0;
    if (!LLVOAvatar::areAllNearbyInstancesBaked(grey_avatars))
    {
        if (gFrameTimeSeconds != sUnbakedUpdateTime) // only update once per frame
        {
            sUnbakedUpdateTime = gFrameTimeSeconds;
            sUnbakedTime += gFrameIntervalSeconds.value();
        }
        if (grey_avatars > 0)
        {
            if (gFrameTimeSeconds != sGreyUpdateTime) // only update once per frame
            {
                sGreyUpdateTime = gFrameTimeSeconds;
                sGreyTime += gFrameIntervalSeconds.value();
            }
        }
    }
}

void LLVOAvatar::startAppearanceAnimation()
{
    if(!mAppearanceAnimating)
    {
        mAppearanceAnimating = true;
        mAppearanceMorphTimer.reset();
        mLastAppearanceBlendTime = 0.f;
    }
}

// virtual
void LLVOAvatar::removeMissingBakedTextures()
{
}

//virtual
void LLVOAvatar::updateRegion(LLViewerRegion *regionp)
{
    LLViewerObject::updateRegion(regionp);
}

// virtual
std::string LLVOAvatar::getFullname() const
{
    std::string name;

    LLNameValue* first = getNVPair("FirstName");
    LLNameValue* last  = getNVPair("LastName");
    if (first && last)
    {
        name = LLCacheName::buildFullName( first->getString(), last->getString() );
    }

    return name;
}

LLHost LLVOAvatar::getObjectHost() const
{
    LLViewerRegion* region = getRegion();
    if (region && !isDead())
    {
        return region->getHost();
    }
    else
    {
        return LLHost();
    }
}

bool LLVOAvatar::updateLOD()
{
    if (mDrawable.isNull())
    {
        return false;
    }

    if (!LLPipeline::sImpostorRender && isImpostor() && 0 != mDrawable->getNumFaces() && mDrawable->getFace(0)->hasGeometry())
    {
        return true;
    }

    bool res = updateJointLODs();

    LLFace* facep = mDrawable->getFace(0);
    if (!facep || !facep->getVertexBuffer())
    {
        dirtyMesh(2);
    }

    if (mDirtyMesh >= 2 || mDrawable->isState(LLDrawable::REBUILD_GEOMETRY))
    {   //LOD changed or new mesh created, allocate new vertex buffer if needed
        updateMeshData();
        mDirtyMesh = 0;
        mNeedsSkin = true;
        mDrawable->clearState(LLDrawable::REBUILD_GEOMETRY);
    }
    updateVisibility();

    return res;
}

void LLVOAvatar::updateLODRiggedAttachments()
{
    updateLOD();
    rebuildRiggedAttachments();
}

void showRigInfoTabExtents(LLVOAvatar *avatar, LLJointRiggingInfoTab& tab, S32& count_rigged, S32& count_box)
{
    count_rigged = count_box = 0;
    LLVector4a zero_vec;
    zero_vec.clear();
    for (S32 i=0; i<tab.size(); i++)
    {
        if (tab[i].isRiggedTo())
        {
            count_rigged++;
            LLJoint *joint = avatar->getJoint(i);
            LL_DEBUGS("RigSpam") << "joint " << i << " name " << joint->getName() << " box "
                                 << tab[i].getRiggedExtents()[0] << ", " << tab[i].getRiggedExtents()[1] << LL_ENDL;
            if ((!tab[i].getRiggedExtents()[0].equals3(zero_vec)) ||
                (!tab[i].getRiggedExtents()[1].equals3(zero_vec)))
            {
                count_box++;
            }
       }
    }
}

void LLVOAvatar::getAssociatedVolumes(std::vector<LLVOVolume*>& volumes)
{
    LL_PROFILE_ZONE_SCOPED_CATEGORY_AVATAR;
    for (const auto& iter : mAttachmentPoints)
    {
        LLViewerJointAttachment* attachment = iter.second;
        LLViewerJointAttachment::attachedobjs_vec_t::iterator attach_end = attachment->mAttachedObjects.end();

        for (LLViewerObject* attached_object : attachment->mAttachedObjects)
        {
            if (attached_object->isDead())
                continue;

            if (attached_object->getPCode() == LL_PCODE_VOLUME)
            {
                LLVOVolume* volume = (LLVOVolume*)attached_object;
                volumes.push_back(volume);
                if (volume->isAnimatedObject())
                {
                    // For animated object attachment, don't need
                    // the children. Will just get bounding box
                    // from the control avatar.
                    continue;
                }
            }

            for (LLViewerObject* childp : attached_object->getChildren())
            {
                if (!childp->isDead() &&  childp->getPCode() == LL_PCODE_VOLUME)
                {
                    volumes.push_back((LLVOVolume*)childp);
                }
            }
        }
    }

    LLControlAvatar *control_av = dynamic_cast<LLControlAvatar*>(this);
    if (control_av)
    {
        LLVOVolume *volp = control_av->mRootVolp;
        if (volp)
        {
            volumes.push_back(volp);
            LLViewerObject::const_child_list_t& children = volp->getChildren();
            for (LLViewerObject::const_child_list_t::const_iterator it = children.begin();
                 it != children.end(); ++it)
            {
                LLViewerObject *childp = *it;
                LLVOVolume *volume = dynamic_cast<LLVOVolume*>(childp);
                if (volume)
                {
                    volumes.push_back(volume);
                }
            }
        }
    }
}

// virtual
void LLVOAvatar::updateRiggingInfo()
{
    LL_PROFILE_ZONE_SCOPED_CATEGORY_AVATAR;

    //LL_DEBUGS("RigSpammish") << getFullname() << " updating rig tab" << LL_ENDL; // <FS:Ansariel> Performance tweak

    // use a local static for scratch space to avoid reallocation here
    static std::vector<LLVOVolume*> volumes;
    volumes.resize(0);

    getAssociatedVolumes(volumes);

    {
        LL_PROFILE_ZONE_NAMED_CATEGORY_AVATAR("update rig info - get key");
        size_t hash = 0;
        // Get current rigging info key
        for (LLVOVolume* vol : volumes)
        {
            if (vol->isRiggedMesh())
            {
                const LLUUID& mesh_id = vol->getVolume()->getParams().getSculptID();
                S32 max_lod = llmax(vol->getLOD(), vol->mLastRiggingInfoLOD);

                boost::hash_combine(hash, mesh_id);
                boost::hash_combine(hash, max_lod);
            }
        }

        // Check for key change, which indicates some change in volume composition or LOD.
        if (hash == mLastRiggingInfoKey)
        {
            return;
        }


        // Something changed. Update.
        mLastRiggingInfoKey = hash;
    }

    mJointRiggingInfoTab.clear();
    for (LLVOVolume* vol : volumes)
    {
        vol->updateRiggingInfo();
        mJointRiggingInfoTab.merge(vol->mJointRiggingInfoTab);
    }

    //LL_INFOS() << "done update rig count is " << countRigInfoTab(mJointRiggingInfoTab) << LL_ENDL;
    // Remove debug only stuff on hot path
    // LL_DEBUGS("RigSpammish") << getFullname() << " after update rig tab:" << LL_ENDL;
    // S32 joint_count, box_count;
    // showRigInfoTabExtents(this, mJointRiggingInfoTab, joint_count, box_count);
    // LL_DEBUGS("RigSpammish") << "uses " << joint_count << " joints " << " nonzero boxes: " << box_count << LL_ENDL;
}

// virtual
void LLVOAvatar::onActiveOverrideMeshesChanged()
{
    mJointRiggingInfoTab.setNeedsUpdate(true);
}

U32 LLVOAvatar::getPartitionType() const
{
    // Avatars merely exist as drawables in the bridge partition
    return mIsControlAvatar ? LLViewerRegion::PARTITION_CONTROL_AV : LLViewerRegion::PARTITION_AVATAR;
}

//static
void LLVOAvatar::updateImpostors()
{
    LLViewerCamera::sCurCameraID = LLViewerCamera::CAMERA_WORLD;

    for (LLCharacter* character : LLCharacter::sInstances)
    {
        LLVOAvatar* avatar = (LLVOAvatar*)character;
        if (!avatar->isDead()
            && avatar->isVisible()
            && avatar->isImpostor()
            && avatar->needsImpostorUpdate())
        {
            avatar->calcMutedAVColor();
            gPipeline.generateImpostor(avatar);
        }
    }

    LLCharacter::sAllowInstancesChange = true;
}

// virtual
bool LLVOAvatar::isImpostor()
{
// <FS:Beq> render time handling using tooSlow()
//  return isVisuallyMuted() || (sLimitNonImpostors && (mUpdatePeriod > 1));
    return (
            isVisuallyMuted() ||
            isTooSlowWithoutShadows() ||
            (sLimitNonImpostors && (mUpdatePeriod > 1) )
    );
// </FS:Beq>
}

bool LLVOAvatar::shouldImpostor(const F32 rank_factor)
{
    if (isSelf())
    {
        return false;
    }
    if (isVisuallyMuted())
    {
        return true;
    }
// <FS:Beq> render time handling using tooSlow()
    // return sLimitNonImpostors && (mVisibilityRank > sMaxNonImpostors * rank_factor);
    // static LLCachedControl<bool> render_jellys_As_imposters(gSavedSettings, "RenderJellyDollsAsImpostors");

    if (isTooSlowWithoutShadows())
    {
        return true;
    }
// </FS:Beq>
    return sLimitNonImpostors && (mVisibilityRank > sMaxNonImpostors * rank_factor);
}

bool LLVOAvatar::needsImpostorUpdate() const
{
    return mNeedsImpostorUpdate;
}

const LLVector3& LLVOAvatar::getImpostorOffset() const
{
    return mImpostorOffset;
}

const LLVector2& LLVOAvatar::getImpostorDim() const
{
    return mImpostorDim;
}

void LLVOAvatar::setImpostorDim(const LLVector2& dim)
{
    mImpostorDim = dim;
}

void LLVOAvatar::cacheImpostorValues()
{
    getImpostorValues(mImpostorExtents, mImpostorAngle, mImpostorDistance);
}

void LLVOAvatar::getImpostorValues(LLVector4a* extents, LLVector3& angle, F32& distance) const
{
    const LLVector4a* ext = mDrawable->getSpatialExtents();
    extents[0] = ext[0];
    extents[1] = ext[1];

    LLVector3 at = LLViewerCamera::getInstance()->getOrigin()-(getRenderPosition()+mImpostorOffset);
    distance = at.normalize();
    F32 da = 1.f - (at*LLViewerCamera::getInstance()->getAtAxis());
    angle.mV[0] = LLViewerCamera::getInstance()->getYaw()*da;
    angle.mV[1] = LLViewerCamera::getInstance()->getPitch()*da;
    angle.mV[2] = da;
}

// static
const U32 LLVOAvatar::NON_IMPOSTORS_MAX_SLIDER = 66; /* Must equal the maximum allowed the RenderAvatarMaxNonImpostors
                                           * slider in panel_preferences_graphics1.xml */

// static
void LLVOAvatar::updateImpostorRendering(U32 newMaxNonImpostorsValue)
{
    U32  oldmax = sMaxNonImpostors;
    bool oldflg = sLimitNonImpostors;

    if (NON_IMPOSTORS_MAX_SLIDER <= newMaxNonImpostorsValue)
    {
        sMaxNonImpostors = 0;
    }
    else
    {
        sMaxNonImpostors = newMaxNonImpostorsValue;
    }
    // the sLimitNonImpostors flag depends on whether or not sMaxNonImpostors is set to the no-limit value (0)
    sLimitNonImpostors = (0 != sMaxNonImpostors);
    if ( oldflg != sLimitNonImpostors )
    {
        LL_DEBUGS("AvatarRender")
            << "was " << (oldflg ? "use" : "don't use" ) << " impostors (max " << oldmax << "); "
            << "now " << (sLimitNonImpostors ? "use" : "don't use" ) << " impostors (max " << sMaxNonImpostors << "); "
            << LL_ENDL;
    }
}


void LLVOAvatar::idleUpdateRenderComplexity()
{
    LL_PROFILE_ZONE_SCOPED_CATEGORY_AVATAR;
    if (isControlAvatar())
    {
        LLControlAvatar *cav = dynamic_cast<LLControlAvatar*>(this);
        bool is_attachment = cav && cav->mRootVolp && cav->mRootVolp->isAttachment(); // For attached animated objects
        if (is_attachment)
        {
            // ARC for animated object attachments is accounted with the avatar they're attached to.
            return;
        }
    }

    // Render Complexity
    calculateUpdateRenderComplexity(); // Update mVisualComplexity if needed

    bool autotune = LLPerfStats::tunables.userAutoTuneEnabled && !mIsControlAvatar && !isSelf();
    if (autotune && !isDead())
    {
        static LLCachedControl<F32> render_far_clip(gSavedSettings, "RenderFarClip", 64);
        F32 radius = render_far_clip * render_far_clip;

        bool is_nearby = true;
        if ((dist_vec_squared(getPositionGlobal(), gAgent.getPositionGlobal()) > radius) &&
            (dist_vec_squared(getPositionGlobal(), gAgentCamera.getCameraPositionGlobal()) > radius))
        {
            is_nearby = false;
        }

        if (is_nearby && (sAVsIgnoringARTLimit.size() < MIN_NONTUNED_AVS))
        {
            if (std::count(sAVsIgnoringARTLimit.begin(), sAVsIgnoringARTLimit.end(), mID) == 0)
            {
                sAVsIgnoringARTLimit.push_back(mID);
            }
        }
        else if (!is_nearby)
        {
            sAVsIgnoringARTLimit.erase(std::remove(sAVsIgnoringARTLimit.begin(), sAVsIgnoringARTLimit.end(), mID),
                                       sAVsIgnoringARTLimit.end());
        }
        updateNearbyAvatarCount();
    }
}

void LLVOAvatar::updateNearbyAvatarCount()
{
    static LLFrameTimer agent_update_timer;

    if (agent_update_timer.getElapsedTimeF32() > 1.0f)
    {
        S32 avs_nearby = 0;
        static LLCachedControl<F32> render_far_clip(gSavedSettings, "RenderFarClip", 64);
        F32 radius = render_far_clip * render_far_clip;
        for (LLCharacter* character : LLCharacter::sInstances)
        {
            LLVOAvatar* avatar = (LLVOAvatar*)character;
            if (!avatar->isDead() && !avatar->isControlAvatar())
            {
                if ((dist_vec_squared(avatar->getPositionGlobal(), gAgent.getPositionGlobal()) <= radius) ||
                    (dist_vec_squared(avatar->getPositionGlobal(), gAgentCamera.getCameraPositionGlobal()) <= radius))
                {
                    avs_nearby++;
                }
            }
        }
        sAvatarsNearby = avs_nearby;
        agent_update_timer.reset();
    }
}

void LLVOAvatar::idleUpdateDebugInfo()
{
    if (gPipeline.hasRenderDebugMask(LLPipeline::RENDER_DEBUG_AVATAR_DRAW_INFO))
    {
        std::string info_line;
        F32 red_level;
        F32 green_level;
        LLColor4 info_color;
        LLFontGL::StyleFlags info_style;

        if ( !mText )
        {
            initHudText();
            mText->setFadeDistance(20.0, 5.0); // limit clutter in large crowds
        }
        else
        {
            mText->clearString(); // clear debug text
        }

        /*
         * NOTE: the logic for whether or not each of the values below
         * controls muting MUST match that in the isVisuallyMuted and isTooComplex methods.
         */

        static LLCachedControl<U32> max_render_cost(gSavedSettings, "RenderAvatarMaxComplexity", 0);
        info_line = llformat("%d Complexity", mVisualComplexity);

        if (max_render_cost != 0) // zero means don't care, so don't bother coloring based on this
        {
            green_level = 1.f-llclamp(((F32) mVisualComplexity-(F32)max_render_cost)/(F32)max_render_cost, 0.f, 1.f);
            red_level   = llmin((F32) mVisualComplexity/(F32)max_render_cost, 1.f);
            info_color.set(red_level, green_level, 0.0, 1.0);
            info_style = (  mVisualComplexity > max_render_cost
                          ? LLFontGL::BOLD : LLFontGL::NORMAL );
        }
        else
        {
            info_color.set(LLColor4::grey);
            info_style = LLFontGL::NORMAL;
        }
        mText->addLine(info_line, info_color, info_style);

        // Visual rank
        info_line = llformat("%d rank", mVisibilityRank);
        // Use grey for imposters, white for normal rendering or no impostors
        info_color.set(isImpostor() ? LLColor4::grey : (isControlAvatar() ? LLColor4::yellow : LLColor4::white));
        info_style = LLFontGL::NORMAL;
        mText->addLine(info_line, info_color, info_style);

        // Triangle count
        mText->addLine(std::string("VisTris ") + LLStringOps::getReadableNumber(mAttachmentVisibleTriangleCount),
                       info_color, info_style);
        mText->addLine(std::string("EstMaxTris ") + LLStringOps::getReadableNumber(mAttachmentEstTriangleCount),
                       info_color, info_style);

        // Attachment Surface Area
        static LLCachedControl<F32> max_attachment_area(gSavedSettings, "RenderAutoMuteSurfaceAreaLimit", 1000.0f);
        info_line = llformat("%.0f m^2", mAttachmentSurfaceArea);

        if (max_render_cost != 0 && max_attachment_area != 0) // zero means don't care, so don't bother coloring based on this
        {
            green_level = 1.f-llclamp((mAttachmentSurfaceArea-max_attachment_area)/max_attachment_area, 0.f, 1.f);
            red_level   = llmin(mAttachmentSurfaceArea/max_attachment_area, 1.f);
            info_color.set(red_level, green_level, 0.0, 1.0);
            info_style = (  mAttachmentSurfaceArea > max_attachment_area
                          ? LLFontGL::BOLD : LLFontGL::NORMAL );

        }
        else
        {
            info_color.set(LLColor4::grey);
            info_style = LLFontGL::NORMAL;
        }

        mText->addLine(info_line, info_color, info_style);

        updateText(); // corrects position
    }
}

void LLVOAvatar::updateVisualComplexity()
{
    LL_DEBUGS("AvatarRender") << "avatar " << getID() << " appearance changed" << LL_ENDL;
    // Set the cache time to in the past so it's updated ASAP
    mVisualComplexityStale = true;
}


// Account for the complexity of a single top-level object associated
// with an avatar. This will be either an attached object or an animated
// object.
void LLVOAvatar::accountRenderComplexityForObject(
    LLViewerObject *attached_object,
    const F32 max_attachment_complexity,
    LLVOVolume::texture_cost_t& textures,
    U32& cost,
    hud_complexity_list_t& hud_complexity_list,
    object_complexity_list_t& object_complexity_list,
    // <FS:Ansariel> Show per-item complexity in COF
    std::map<LLUUID, U32>& item_complexity,
    std::map<LLUUID, U32>& temp_item_complexity)
    // </FS:Ansariel>
{
    LL_PROFILE_ZONE_SCOPED_CATEGORY_AVATAR;
    if (attached_object && !attached_object->isHUDAttachment())
    {
        mAttachmentVisibleTriangleCount += attached_object->recursiveGetTriangleCount();
        mAttachmentEstTriangleCount += attached_object->recursiveGetEstTrianglesMax();
        mAttachmentSurfaceArea += attached_object->recursiveGetScaledSurfaceArea();

        textures.clear();
        const LLDrawable* drawable = attached_object->mDrawable;
        if (drawable)
        {
            const LLVOVolume* volume = drawable->getVOVolume();
            if (volume)
            {
                F32 attachment_total_cost = 0;
                F32 attachment_volume_cost = 0;
                F32 attachment_texture_cost = 0;
                F32 attachment_children_cost = 0;
                            const F32 animated_object_attachment_surcharge = 1000;

                if (volume->isAnimatedObjectFast())
                {
                    attachment_volume_cost += animated_object_attachment_surcharge;
                }
                attachment_volume_cost += volume->getRenderCost(textures);

                const_child_list_t children = volume->getChildren();
                for (const_child_list_t::const_iterator child_iter = children.begin();
                    child_iter != children.end();
                    ++child_iter)
                {
                    LLViewerObject* child_obj = *child_iter;
                    LLVOVolume* child = dynamic_cast<LLVOVolume*>(child_obj);
                    if (child)
                    {
                        attachment_children_cost += child->getRenderCost(textures);
                    }
                }

                for (LLVOVolume::texture_cost_t::iterator volume_texture = textures.begin();
                    volume_texture != textures.end();
                    ++volume_texture)
                {
                    // add the cost of each individual texture in the linkset
                    attachment_texture_cost += LLVOVolume::getTextureCost(*volume_texture);
                }
                attachment_total_cost = attachment_volume_cost + attachment_texture_cost + attachment_children_cost;
                LL_DEBUGS("ARCdetail") << "Attachment costs " << attached_object->getAttachmentItemID()
                    << " total: " << attachment_total_cost
                    << ", volume: " << attachment_volume_cost
                    << ", " << textures.size()
                    << " textures: " << attachment_texture_cost
                    << ", " << volume->numChildren()
                    << " children: " << attachment_children_cost
                    << LL_ENDL;
                // Limit attachment complexity to avoid signed integer flipping of the wearer's ACI
                cost += (U32)llclamp(attachment_total_cost, MIN_ATTACHMENT_COMPLEXITY, max_attachment_complexity);

                if (isSelf())
                {
                    LLObjectComplexity object_complexity;
                    object_complexity.objectName = attached_object->getAttachmentItemName();
                    object_complexity.objectId = attached_object->getAttachmentItemID();
                    object_complexity.objectCost = (U32)attachment_total_cost;
                    object_complexity_list.push_back(object_complexity);
                }

                // <FS:Ansariel> Show per-item complexity in COF
                if (isSelf())
                {
                    if (!attached_object->isTempAttachment())
                    {
                        item_complexity.insert(std::make_pair(attached_object->getAttachmentItemID(), (U32)attachment_total_cost));
                    }
                    else
                    {
                        temp_item_complexity.insert(std::make_pair(attached_object->getID(), (U32)attachment_total_cost));
                    }
                }
                // </FS:Ansariel>
            }
        }
    }
    if (isSelf()
        && attached_object
        && attached_object->isHUDAttachment()
        && !attached_object->isTempAttachment()
        && attached_object->mDrawable)
    {
        textures.clear();
        mAttachmentSurfaceArea += attached_object->recursiveGetScaledSurfaceArea();

        const LLVOVolume* volume = attached_object->mDrawable->getVOVolume();
        if (volume)
        {
            bool is_rigged_mesh = volume->isRiggedMeshFast();
            LLHUDComplexity hud_object_complexity;
            hud_object_complexity.objectName = attached_object->getAttachmentItemName();
            hud_object_complexity.objectId = attached_object->getAttachmentItemID();
            std::string joint_name;
            gAgentAvatarp->getAttachedPointName(attached_object->getAttachmentItemID(), joint_name);
            hud_object_complexity.jointName = joint_name;
            // get cost and individual textures
            hud_object_complexity.objectsCost += volume->getRenderCost(textures);
            hud_object_complexity.objectsCount++;

            LLViewerObject::const_child_list_t& child_list = attached_object->getChildren();
            for (LLViewerObject::child_list_t::const_iterator iter = child_list.begin();
                iter != child_list.end(); ++iter)
            {
                LLViewerObject* childp = *iter;
                const LLVOVolume* chld_volume = dynamic_cast<LLVOVolume*>(childp);
                if (chld_volume)
                {
                    is_rigged_mesh = is_rigged_mesh || chld_volume->isRiggedMeshFast();
                    // get cost and individual textures
                    hud_object_complexity.objectsCost += chld_volume->getRenderCost(textures);
                    hud_object_complexity.objectsCount++;
                }
            }
            if (is_rigged_mesh && !attached_object->mRiggedAttachedWarned)
            {
                LLSD args;
                LLViewerInventoryItem* itemp = gInventory.getItem(attached_object->getAttachmentItemID());
                args["NAME"] = itemp ? itemp->getName() : LLTrans::getString("Unknown");
                args["POINT"] = LLTrans::getString(getTargetAttachmentPoint(attached_object)->getName());
                LLNotificationsUtil::add("RiggedMeshAttachedToHUD", args);

                attached_object->mRiggedAttachedWarned = true;
            }

            hud_object_complexity.texturesCount += static_cast<U32>(textures.size());

            for (LLVOVolume::texture_cost_t::iterator volume_texture = textures.begin();
                volume_texture != textures.end();
                ++volume_texture)
            {
                // add the cost of each individual texture (ignores duplicates)
                hud_object_complexity.texturesCost += LLVOVolume::getTextureCost(*volume_texture);
                const LLViewerTexture* img = *volume_texture;
                if (img->getType() == LLViewerTexture::FETCHED_TEXTURE)
                {
                    LLViewerFetchedTexture* tex = (LLViewerFetchedTexture*)img;
                    // Note: Texture memory might be incorect since texture might be still loading.
                    hud_object_complexity.texturesMemoryTotal += tex->getTextureMemory();
                    if (tex->getOriginalHeight() * tex->getOriginalWidth() >= HUD_OVERSIZED_TEXTURE_DATA_SIZE)
                    {
                        hud_object_complexity.largeTexturesCount++;
                    }
                }
            }
            hud_complexity_list.push_back(hud_object_complexity);
        }
    }
}

// Calculations for mVisualComplexity value
void LLVOAvatar::calculateUpdateRenderComplexity()
{
    /*****************************************************************
     * This calculation should not be modified by third party viewers,
     * since it is used to limit rendering and should be uniform for
     * everyone. If you have suggested improvements, submit them to
     * the official viewer for consideration.
     *****************************************************************/
    if (mVisualComplexityStale)
    {
        LL_PROFILE_ZONE_SCOPED_CATEGORY_AVATAR;

        static const U32 COMPLEXITY_BODY_PART_COST = 200;
        static LLCachedControl<F32> max_complexity_setting(gSavedSettings, "MaxAttachmentComplexity");
        F32 max_attachment_complexity = max_complexity_setting;
        max_attachment_complexity = llmax(max_attachment_complexity, DEFAULT_MAX_ATTACHMENT_COMPLEXITY);

        // Diagnostic list of all textures on our avatar
        // <FS:Ansariel> Disable useless diagnostics
        //static std::unordered_set<const LLViewerTexture*> all_textures;

        // <FS:Ansariel> Show per-item complexity in COF
        std::map<LLUUID, U32> item_complexity;
        std::map<LLUUID, U32> temp_item_complexity;
        U32 body_parts_complexity;
        // </FS:Ansariel>

        U32 cost = VISUAL_COMPLEXITY_UNKNOWN;
        LLVOVolume::texture_cost_t textures;
        hud_complexity_list_t hud_complexity_list;
        object_complexity_list_t object_complexity_list;

        //<FS:Beq> BOM constrain number of bake requests when BOM not supported
        // for (U8 baked_index = 0; baked_index < BAKED_NUM_INDICES; baked_index++)
        for (U8 baked_index = 0; baked_index < getNumBakes(); baked_index++)
        //</FS:Beq>
        {
            const LLAvatarAppearanceDictionary::BakedEntry *baked_dict
                = LLAvatarAppearance::getDictionary()->getBakedTexture((EBakedTextureIndex)baked_index);
            ETextureIndex tex_index = baked_dict->mTextureIndex;
            if ((tex_index != TEX_SKIRT_BAKED) || (isWearingWearableType(LLWearableType::WT_SKIRT)))
            {
                // Same as isTextureVisible(), but doesn't account for isSelf to ensure identical numbers for all avatars
                if (isIndexLocalTexture(tex_index))
                {
                    if (isTextureDefined(tex_index, 0))
                    {
                        cost += COMPLEXITY_BODY_PART_COST;
                    }
                }
                else
                {
                    // baked textures can use TE images directly
                    if (isTextureDefined(tex_index)
                        && (getTEImage(tex_index)->getID() != IMG_INVISIBLE || LLDrawPoolAlpha::sShowDebugAlpha))
                    {
                        cost += COMPLEXITY_BODY_PART_COST;
                    }
                }
            }
        }
        LL_DEBUGS("ARCdetail") << "Avatar body parts complexity: " << cost << LL_ENDL;
        body_parts_complexity = cost; // <FS:Ansariel> Show per-item complexity in COF

        mAttachmentVisibleTriangleCount = 0;
        mAttachmentEstTriangleCount = 0.f;
        mAttachmentSurfaceArea = 0.f;

        // A standalone animated object needs to be accounted for
        // using its associated volume. Attached animated objects
        // will be covered by the subsequent loop over attachments.
        LLControlAvatar *control_av = dynamic_cast<LLControlAvatar*>(this);
        if (control_av)
        {
            LLVOVolume *volp = control_av->mRootVolp;
            if (volp && !volp->isAttachment())
            {
                accountRenderComplexityForObject(volp, max_attachment_complexity,
                                                 // <FS:Ansariel> Show per-item complexity in COF
                                                 //textures, cost, hud_complexity_list, object_complexity_list);
                                                 textures, cost, hud_complexity_list, object_complexity_list, item_complexity, temp_item_complexity);
                                                 // </FS:Ansariel>
            }
        }

        // Account for complexity of all attachments.
        for (attachment_map_t::const_iterator attachment_point = mAttachmentPoints.begin();
             attachment_point != mAttachmentPoints.end();
             ++attachment_point)
        {
            LLViewerJointAttachment* attachment = attachment_point->second;

            // <FS:Ansariel> Possible crash fix
            if (!attachment)
            {
                continue;
            }
            // </FS:Ansariel>

            for (LLViewerJointAttachment::attachedobjs_vec_t::iterator attachment_iter = attachment->mAttachedObjects.begin();
                 attachment_iter != attachment->mAttachedObjects.end();
                 ++attachment_iter)
            {
                LLViewerObject* attached_object = attachment_iter->get();
                accountRenderComplexityForObject(attached_object, max_attachment_complexity,
                                                 // <FS:Ansariel> Show per-item complexity in COF
                                                 //textures, cost, hud_complexity_list, object_complexity_list);
                                                 textures, cost, hud_complexity_list, object_complexity_list, item_complexity, temp_item_complexity);
                                                 // </FS:Ansariel>
            }
        }

        if ( cost != mVisualComplexity )
        {
            LL_DEBUGS("AvatarRender") << "Avatar "<< getID()
                                      << " complexity updated was " << mVisualComplexity << " now " << cost
                                      << " reported " << mReportedVisualComplexity
                                      << LL_ENDL;
        }
        else
        {
            LL_DEBUGS("AvatarRender") << "Avatar "<< getID()
                                      << " complexity updated no change " << mVisualComplexity
                                      << " reported " << mReportedVisualComplexity
                                      << LL_ENDL;
        }
        mVisualComplexity = cost;
        mVisualComplexityStale = false;

        static LLCachedControl<U32> show_my_complexity_changes(gSavedSettings, "ShowMyComplexityChanges", 20);

        if (isSelf() && show_my_complexity_changes)
        {
            // Avatar complexity
            LLAvatarRenderNotifier::getInstance()->updateNotificationAgent(mVisualComplexity);
            LLAvatarRenderNotifier::getInstance()->setObjectComplexityList(object_complexity_list);
            // HUD complexity
            LLHUDRenderNotifier::getInstance()->updateNotificationHUD(hud_complexity_list);
        }

        // <FS:Ansariel> Show avatar complexity in appearance floater
        if (isSelf())
        {
            LLSidepanelAppearance::updateAvatarComplexity(mVisualComplexity, item_complexity, temp_item_complexity, body_parts_complexity);
        }
        // </FS:Ansariel>


        //schedule an update to ART next frame if needed
        if (LLPerfStats::tunables.userAutoTuneEnabled &&
            LLPerfStats::tunables.userFPSTuningStrategy != LLPerfStats::TUNE_SCENE_ONLY &&
            !isVisuallyMuted())
        {
            LLUUID id = getID(); // <== use id to make sure this avatar didn't get deleted between frames
            LL::WorkQueue::getInstance("mainloop")->post([this, id]()
                {
                    if (gObjectList.findObject(id) != nullptr)
                    {
                        gPipeline.profileAvatar(this);
                    }
                });
        }
    }
}

void LLVOAvatar::setVisualMuteSettings(VisualMuteSettings set)
{
    mVisuallyMuteSetting = set;
    mNeedsImpostorUpdate = true;
    mLastImpostorUpdateReason = 7;

    // <FS:Ansariel> [FS Persisted Avatar Render Settings]
    //LLRenderMuteList::getInstance()->saveVisualMuteSetting(getID(), S32(set));
    FSAvatarRenderPersistence::instance().setAvatarRenderSettings(getID(), set);
}


void LLVOAvatar::setOverallAppearanceNormal()
{
    if (isControlAvatar())
        return;

    LLVector3 pelvis_pos = getJoint("mPelvis")->getPosition();
    if (isControlAvatar() || mLastProcessedAppearance)
    {
        resetSkeleton(false);
    }
    getJoint("mPelvis")->setPosition(pelvis_pos);

    for (auto it = mJellyAnims.begin(); it !=  mJellyAnims.end(); ++it)
    {
        bool is_playing = (mPlayingAnimations.find(*it) != mPlayingAnimations.end());
        LL_DEBUGS("Avatar") << "jelly anim " << *it << " " << is_playing << LL_ENDL;
        if (!is_playing)
        {
            // Anim was not requested for this av by sim, but may be playing locally
            stopMotion(*it);
        }
    }
    mJellyAnims.clear();

    processAnimationStateChanges();
}

void LLVOAvatar::setOverallAppearanceJellyDoll()
{
    if (isControlAvatar())
        return;

    // stop current animations
    {
        for ( LLVOAvatar::AnimIterator anim_it= mPlayingAnimations.begin();
              anim_it != mPlayingAnimations.end();
              ++anim_it)
        {
            {
                stopMotion(anim_it->first, true);
            }
        }
    }
    processAnimationStateChanges();

    // Start any needed anims for jellydoll
    updateOverallAppearanceAnimations();

    LLVector3 pelvis_pos = getJoint("mPelvis")->getPosition();
    resetSkeleton(false);
    getJoint("mPelvis")->setPosition(pelvis_pos);

}

void LLVOAvatar::setOverallAppearanceInvisible()
{
}

void LLVOAvatar::updateOverallAppearance()
{
    AvatarOverallAppearance new_overall = getOverallAppearance();
    if (new_overall != mOverallAppearance)
    {
        switch (new_overall)
        {
            case AOA_NORMAL:
                setOverallAppearanceNormal();
                break;
            case AOA_JELLYDOLL:
                setOverallAppearanceJellyDoll();
                break;
            case AOA_INVISIBLE:
                setOverallAppearanceInvisible();
                break;
        }
        mOverallAppearance = new_overall;
        if (!isSelf())
        {
            mNeedsImpostorUpdate = true;
            mLastImpostorUpdateReason = 8;
        }
        updateMeshVisibility();
    }

    // This needs to be done even if overall appearance has not
    // changed, since sit/stand status can be different.
    updateOverallAppearanceAnimations();
}

void LLVOAvatar::updateOverallAppearanceAnimations()
{
    if (isControlAvatar())
        return;

    if (getOverallAppearance() == AOA_JELLYDOLL)
    {
        LLUUID motion_id;
        if (isSitting() && getParent()) // sitting on object
        {
            motion_id = ANIM_AGENT_SIT_FEMALE;
        }
        else if (isSitting()) // sitting on ground
        {
            motion_id = ANIM_AGENT_SIT_GROUND_CONSTRAINED;
        }
        else // standing
        {
            motion_id = ANIM_AGENT_STAND;
        }
        if (mJellyAnims.find(motion_id) == mJellyAnims.end())
        {
            for (auto it = mJellyAnims.begin(); it !=  mJellyAnims.end(); ++it)
            {
                bool is_playing = (mPlayingAnimations.find(*it) != mPlayingAnimations.end());
                LL_DEBUGS("Avatar") << "jelly anim " << *it << " " << is_playing << LL_ENDL;
                if (!is_playing)
                {
                    // Anim was not requested for this av by sim, but may be playing locally
                    stopMotion(*it, true);
                }
            }
            mJellyAnims.clear();

            startMotion(motion_id);
            mJellyAnims.insert(motion_id);

            processAnimationStateChanges();
        }
    }
}

// Based on isVisuallyMuted(), but has 3 possible results.
LLVOAvatar::AvatarOverallAppearance LLVOAvatar::getOverallAppearance() const
{
    LL_PROFILE_ZONE_SCOPED_CATEGORY_AVATAR;
    AvatarOverallAppearance result = AOA_NORMAL;

    // Priority order (highest priority first)
    // * own avatar is always drawn normally
    // * if on the "always draw normally" list, draw them normally
    // * if on the "always visually mute" list, show as jellydoll
    // * if explicitly muted (blocked), show as invisible
    // * check against the render cost and attachment limits - if too complex, show as jellydoll
    if (isSelf())
    {
        result = AOA_NORMAL;
    }
    else // !isSelf()
    {
        if (isInMuteList())
        {
            result = AOA_INVISIBLE;
        }
        else if (mVisuallyMuteSetting == AV_ALWAYS_RENDER)
        {
            result = AOA_NORMAL;
        }
        else if (mVisuallyMuteSetting == AV_DO_NOT_RENDER)
        {   // Always want to see this AV as an impostor
            result = AOA_JELLYDOLL;
        }
        else if (isTooComplex() || isTooSlowWithoutShadows()) // <FS:Beq/> correct for misplaced check
        {
            result = AOA_JELLYDOLL;
        }
    }

    return result;
}

void LLVOAvatar::calcMutedAVColor()
{
    LLColor4 new_color(mMutedAVColor);
    std::string change_msg;
    LLUUID av_id(getID());

// [RLVa:KB] - Checked: RLVa-2.2 (@setcam_avdist)
    if (isRlvSilhouette())
    {
        new_color = LLColor4::silhouette;
        change_msg = " not rendered: color is silhouette";
    }
    else if (getVisualMuteSettings() == AV_DO_NOT_RENDER)
// [/RLVa:KB]
//    if (getVisualMuteSettings() == AV_DO_NOT_RENDER)
    {
        // explicitly not-rendered avatars are light grey
        new_color = LLColor4::grey4;
        change_msg = " not rendered: color is grey4";
    }
    else if (isInMuteList()) // the user blocked them
    {
        // blocked avatars are dark grey
        new_color = LLColor4::grey4;
        change_msg = " blocked: color is grey4";
    }
    // <FS:Beq> we don't want jelly dolls
    // else if (!isTooComplex() && !isTooSlow())
    else if (!isTooComplex())
    // </FS:Beq>
    {
        new_color = LLColor4::white;
        change_msg = " simple imposter ";
    }
#ifdef COLORIZE_JELLYDOLLS
    else if ( mMutedAVColor == LLColor4::white || mMutedAVColor == LLColor4::grey3 || mMutedAVColor == LLColor4::grey4 )
    {
        // select a color based on the first byte of the agents uuid so any muted agent is always the same color
        F32 color_value = (F32) (av_id.mData[0]);
        F32 spectrum = (color_value / 256.0);          // spectrum is between 0 and 1.f

        // Array of colors.  These are arranged so only one RGB color changes between each step,
        // and it loops back to red so there is an even distribution.  It is not a heat map
        const S32 NUM_SPECTRUM_COLORS = 7;
        static LLColor4 * spectrum_color[NUM_SPECTRUM_COLORS] = { &LLColor4::red, &LLColor4::magenta, &LLColor4::blue, &LLColor4::cyan, &LLColor4::green, &LLColor4::yellow, &LLColor4::red };

        spectrum = spectrum * (NUM_SPECTRUM_COLORS - 1);               // Scale to range of number of colors
        S32 spectrum_index_1  = floor(spectrum);                               // Desired color will be after this index
        S32 spectrum_index_2  = spectrum_index_1 + 1;                  //    and before this index (inclusive)
        F32 fractBetween = spectrum - (F32)(spectrum_index_1);  // distance between the two indexes (0-1)

        new_color = lerp(*spectrum_color[spectrum_index_1], *spectrum_color[spectrum_index_2], fractBetween);
        new_color.normalize();
        new_color *= 0.28f;            // Tone it down
    }
#endif
    else
    {
        new_color = LLColor4::grey4;
        change_msg = " over limit color ";
    }

    if (mMutedAVColor != new_color)
    {
        LL_DEBUGS("AvatarRender") << "avatar "<< av_id << change_msg << std::setprecision(3) << new_color << LL_ENDL;
        mMutedAVColor = new_color;
    }
}

// static
bool LLVOAvatar::isIndexLocalTexture(ETextureIndex index)
{
    return (index < 0 || index >= TEX_NUM_INDICES)
        ? false
        : LLAvatarAppearance::getDictionary()->getTexture(index)->mIsLocalTexture;
}

// static
bool LLVOAvatar::isIndexBakedTexture(ETextureIndex index)
{
    return (index < 0 || index >= TEX_NUM_INDICES)
        ? false
        : LLAvatarAppearance::getDictionary()->getTexture(index)->mIsBakedTexture;
}

const std::string LLVOAvatar::getBakedStatusForPrintout() const
{
    std::string line;

    for (LLAvatarAppearanceDictionary::Textures::const_iterator iter = LLAvatarAppearance::getDictionary()->getTextures().begin();
         iter != LLAvatarAppearance::getDictionary()->getTextures().end();
         ++iter)
    {
        const ETextureIndex index = iter->first;
        const LLAvatarAppearanceDictionary::TextureEntry *texture_dict = iter->second;
        if (texture_dict->mIsBakedTexture)
        {
            line += texture_dict->mName;
            if (isTextureDefined(index))
            {
                line += "_baked";
            }
            line += " ";
        }
    }
    return line;
}



//virtual
S32 LLVOAvatar::getTexImageSize() const
{
    return TEX_IMAGE_SIZE_OTHER;
}

//-----------------------------------------------------------------------------
// Utility functions
//-----------------------------------------------------------------------------

F32 calc_bouncy_animation(F32 x)
{
    return -(cosf(x * F_PI * 2.5f - F_PI_BY_TWO))*(0.4f + x * -0.1f) + x * 1.3f;
}

//virtual
bool LLVOAvatar::isTextureDefined(LLAvatarAppearanceDefines::ETextureIndex te, U32 index ) const
{
    if (isIndexLocalTexture(te))
    {
        return false;
    }

    LLViewerTexture* tex = getImage(te, index);
    if (!tex)
    {
        LL_WARNS() << "getImage( " << te << ", " << index << " ) returned 0" << LL_ENDL;
        return false;
    }

    return (tex->getID() != IMG_DEFAULT_AVATAR &&
            tex->getID() != IMG_DEFAULT);
}

//virtual
bool LLVOAvatar::isTextureVisible(LLAvatarAppearanceDefines::ETextureIndex type, U32 index) const
{
    if (isIndexLocalTexture(type))
    {
        return isTextureDefined(type, index);
    }

    // baked textures can use TE images directly
    return ((isTextureDefined(type) || isSelf()) &&
            (getTEImage(type)->getID() != IMG_INVISIBLE || LLDrawPoolAlpha::sShowDebugAlpha));
}

//virtual
bool LLVOAvatar::isTextureVisible(LLAvatarAppearanceDefines::ETextureIndex type, LLViewerWearable *wearable) const
{
    // non-self avatars don't have wearables
    return false;
}

void LLVOAvatar::placeProfileQuery()
{
    if (mGPUTimerQuery == 0)
    {
        glGenQueries(1, &mGPUTimerQuery);
    }

    glBeginQuery(GL_TIME_ELAPSED, mGPUTimerQuery);
}

void LLVOAvatar::readProfileQuery(S32 retries)
{
    if (!mGPUProfilePending)
    {
        glEndQuery(GL_TIME_ELAPSED);
        mGPUProfilePending = true;
    }

    GLuint64 result = 0;
    glGetQueryObjectui64v(mGPUTimerQuery, GL_QUERY_RESULT_AVAILABLE, &result);

    if (result == GL_TRUE || --retries <= 0)
    { // query available, readback result
        GLuint64 time_elapsed = 0;
        glGetQueryObjectui64v(mGPUTimerQuery, GL_QUERY_RESULT, &time_elapsed);
        mGPURenderTime = time_elapsed / 1000000.f;
        mGPUProfilePending = false;

        setDebugText(llformat("%d", (S32)(mGPURenderTime * 1000.f)));

    }
    else
    { // wait until next frame
        LLUUID id = getID();

        LL::WorkQueue::getInstance("mainloop")->post([id, retries] {
            LLVOAvatar* avatar = (LLVOAvatar*) gObjectList.findObject(id);
            if(avatar)
            {
                avatar->readProfileQuery(retries);
            }
            });
    }
}


F32 LLVOAvatar::getGPURenderTime()
{
    return isVisuallyMuted() ? 0.f : mGPURenderTime;
}

// static
F32 LLVOAvatar::getTotalGPURenderTime()
{
    LL_PROFILE_ZONE_SCOPED_CATEGORY_AVATAR;

    F32 ret = 0.f;

    for (LLCharacter* character : LLCharacter::sInstances)
    {
        ret += ((LLVOAvatar*)character)->getGPURenderTime();
    }

    return ret;
}

F32 LLVOAvatar::getMaxGPURenderTime()
{
    LL_PROFILE_ZONE_SCOPED_CATEGORY_AVATAR;

    F32 ret = 0.f;

    for (LLCharacter* character : LLCharacter::sInstances)
    {
        ret = llmax(((LLVOAvatar*)character)->getGPURenderTime(), ret);
    }

    return ret;
}

F32 LLVOAvatar::getAverageGPURenderTime()
{
    LL_PROFILE_ZONE_SCOPED_CATEGORY_AVATAR;

    F32 ret = 0.f;

    S32 count = 0;

    for (LLCharacter* character : LLCharacter::sInstances)
    {
        LLVOAvatar* avatar = (LLVOAvatar*)character;
        if (!avatar->isTooSlow())
        {
            ret += avatar->getGPURenderTime();
            ++count;
        }
    }

    if (count > 0)
    {
        ret /= count;
    }

    return ret;
}

bool LLVOAvatar::isBuddy() const
{
    bool is_friend = false;
    F64 now = LLFrameTimer::getTotalSeconds();
    if (now < mCachedBuddyListUpdateTime)
    {
        is_friend = mCachedInBuddyList;
    }
    else
    {
        is_friend = LLAvatarTracker::instance().isBuddy(getID());

        const F64 SECONDS_BETWEEN_BUDDY_UPDATES = 1;
        mCachedBuddyListUpdateTime = now + SECONDS_BETWEEN_BUDDY_UPDATES;
        mCachedInBuddyList = is_friend;
    }
    return is_friend;
}


// <FS:Ansariel> [Legacy Bake]
//-----------------------------------------------------------------------------
// Legacy baking
//-----------------------------------------------------------------------------
void LLVOAvatar::bakedTextureOriginCounts(S32 &sb_count, // server-bake, has origin URL.
                                          S32 &host_count, // host-based bake, has host.
                                          S32 &both_count, // error - both host and URL set.
                                          S32 &neither_count) // error - neither set.
{
    sb_count = host_count = both_count = neither_count = 0;

    std::set<LLUUID> baked_ids;
    collectBakedTextureUUIDs(baked_ids);
    for (std::set<LLUUID>::const_iterator it = baked_ids.begin(); it != baked_ids.end(); ++it)
    {
        LLViewerFetchedTexture *imagep = gTextureList.findImage(*it, TEX_LIST_STANDARD);
        bool has_url = false, has_host = false;
        if (!imagep->getUrl().empty())
        {
            has_url = true;
        }
        if (imagep->getTargetHost().isOk())
        {
            has_host = true;
        }
        if (has_url && !has_host) sb_count++;
        else if (has_host && !has_url) host_count++;
        else if (has_host && has_url) both_count++;
        else if (!has_host && !has_url) neither_count++;
    }
}

// virtual
void LLVOAvatar::bodySizeChanged()
{
    if (isSelf() && !LLAppearanceMgr::instance().isInUpdateAppearanceFromCOF())
    {   // notify simulator of change in size
        // but not if we are in the middle of updating appearance
        gAgent.sendAgentSetAppearance();
}
}

bool LLVOAvatar::isUsingServerBakes() const
{
#if 1
    // Sanity check - visual param for appearance version should match mUseServerBakes
    LLVisualParam* appearance_version_param = getVisualParam(11000);
    llassert(appearance_version_param);
    F32 wt = appearance_version_param->getWeight();
    F32 expect_wt = mUseServerBakes ? 1.0f : 0.0f;
    if (!is_approx_equal(wt,expect_wt))
    {
        LL_WARNS() << "wt " << wt << " differs from expected " << expect_wt << LL_ENDL;
    }
#endif

    return mUseServerBakes;
}

void LLVOAvatar::setIsUsingServerBakes(bool newval)
{
    mUseServerBakes = newval;
    LLVisualParam* appearance_version_param = getVisualParam(11000);
    llassert(appearance_version_param);
    appearance_version_param->setWeight(newval ? 1.0f : 0.0f, false);
}
// </FS:Ansariel> [Legacy Bake]<|MERGE_RESOLUTION|>--- conflicted
+++ resolved
@@ -6096,20 +6096,6 @@
 
     gGL.color4ubv(color.mV);
     gGL.getTexUnit(diffuse_channel)->bind(&mImpostor);
-<<<<<<< HEAD
-    // <FS:Ansariel> Remove QUADS rendering mode
-    //gGL.begin(LLRender::QUADS);
-    //gGL.texCoord2f(0,0);
-    //gGL.vertex3fv((pos+left-up).mV);
-    //gGL.texCoord2f(1,0);
-    //gGL.vertex3fv((pos-left-up).mV);
-    //gGL.texCoord2f(1,1);
-    //gGL.vertex3fv((pos-left+up).mV);
-    //gGL.texCoord2f(0,1);
-    //gGL.vertex3fv((pos+left+up).mV);
-    //gGL.end();
-=======
->>>>>>> d9da5bbb
     gGL.begin(LLRender::TRIANGLES);
     {
         gGL.texCoord2f(0.f, 0.f);
@@ -6127,7 +6113,6 @@
         gGL.vertex3fv((pos + left + up).mV);
     }
     gGL.end();
-    // </FS:Ansariel>
     gGL.flush();
     }
 
